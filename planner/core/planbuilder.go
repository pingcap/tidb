// Copyright 2015 PingCAP, Inc.
//
// Licensed under the Apache License, Version 2.0 (the "License");
// you may not use this file except in compliance with the License.
// You may obtain a copy of the License at
//
//     http://www.apache.org/licenses/LICENSE-2.0
//
// Unless required by applicable law or agreed to in writing, software
// distributed under the License is distributed on an "AS IS" BASIS,
// See the License for the specific language governing permissions and
// limitations under the License.

package core

import (
	"bytes"
	"context"
	"encoding/binary"
	"fmt"
	"strings"

	"github.com/pingcap/errors"
	"github.com/pingcap/parser"
	"github.com/pingcap/parser/ast"
	"github.com/pingcap/parser/charset"
	"github.com/pingcap/parser/model"
	"github.com/pingcap/parser/mysql"
	"github.com/pingcap/parser/opcode"
	"github.com/pingcap/tidb/config"
	"github.com/pingcap/tidb/ddl"
	"github.com/pingcap/tidb/expression"
	"github.com/pingcap/tidb/infoschema"
	"github.com/pingcap/tidb/kv"
	"github.com/pingcap/tidb/planner/property"
	"github.com/pingcap/tidb/sessionctx"
	"github.com/pingcap/tidb/sessionctx/stmtctx"
	"github.com/pingcap/tidb/statistics"
	"github.com/pingcap/tidb/store/tikv"
	"github.com/pingcap/tidb/table"
	"github.com/pingcap/tidb/types"
	driver "github.com/pingcap/tidb/types/parser_driver"
	"github.com/pingcap/tidb/util/chunk"
	"github.com/pingcap/tidb/util/logutil"
	"github.com/pingcap/tidb/util/ranger"
	"github.com/pingcap/tidb/util/set"
	"go.uber.org/zap"
)

type visitInfo struct {
	privilege mysql.PrivilegeType
	db        string
	table     string
	column    string
	err       error
}

type tableHintInfo struct {
	indexNestedLoopJoinTables []hintTableInfo
	sortMergeJoinTables       []hintTableInfo
	hashJoinTables            []hintTableInfo
	indexHintList             []indexHintInfo
	aggHints                  aggHintInfo
}

type hintTableInfo struct {
	name         model.CIStr
	selectOffset int
	matched      bool
}

type indexHintInfo struct {
	tblName   model.CIStr
	indexHint *ast.IndexHint
}

type aggHintInfo struct {
	preferAggType  uint
	preferAggToCop bool
}

func tableNames2HintTableInfo(hintTables []ast.HintTable, p *BlockHintProcessor, nodeType nodeType, currentOffset int) []hintTableInfo {
	if len(hintTables) == 0 {
		return nil
	}
	hintTableInfos := make([]hintTableInfo, len(hintTables))
	for i, hintTable := range hintTables {
		hintTableInfos[i] = hintTableInfo{name: hintTable.TableName, selectOffset: p.getHintOffset(hintTable.QBName, nodeType, currentOffset)}
	}
	return hintTableInfos
}

func (info *tableHintInfo) ifPreferMergeJoin(tableNames ...*hintTableInfo) bool {
	return info.matchTableName(tableNames, info.sortMergeJoinTables)
}

func (info *tableHintInfo) ifPreferHashJoin(tableNames ...*hintTableInfo) bool {
	return info.matchTableName(tableNames, info.hashJoinTables)
}

func (info *tableHintInfo) ifPreferINLJ(tableNames ...*hintTableInfo) bool {
	return info.matchTableName(tableNames, info.indexNestedLoopJoinTables)
}

// matchTableName checks whether the hint hit the need.
// Only need either side matches one on the list.
// Even though you can put 2 tables on the list,
// it doesn't mean optimizer will reorder to make them
// join directly.
// Which it joins on with depend on sequence of traverse
// and without reorder, user might adjust themselves.
// This is similar to MySQL hints.
func (info *tableHintInfo) matchTableName(tables []*hintTableInfo, hintTables []hintTableInfo) bool {
	hintMatched := false
	for _, table := range tables {
		for i, curEntry := range hintTables {
			if table == nil {
				continue
			}
			if curEntry.name.L == table.name.L && table.selectOffset == curEntry.selectOffset {
				hintTables[i].matched = true
				hintMatched = true
				break
			}
		}
	}
	return hintMatched
}

func restore2JoinHint(hintType string, hintTables []hintTableInfo) string {
	buffer := bytes.NewBufferString("/*+ ")
	buffer.WriteString(strings.ToUpper(hintType))
	buffer.WriteString("(")
	for i, table := range hintTables {
		buffer.WriteString(table.name.L)
		if i < len(hintTables)-1 {
			buffer.WriteString(", ")
		}
	}
	buffer.WriteString(") */")
	return buffer.String()
}

func extractUnmatchedTables(hintTables []hintTableInfo) []string {
	var tableNames []string
	for _, table := range hintTables {
		if !table.matched {
			tableNames = append(tableNames, table.name.O)
		}
	}
	return tableNames
}

// clauseCode indicates in which clause the column is currently.
type clauseCode int

const (
	unknowClause clauseCode = iota
	fieldList
	havingClause
	onClause
	orderByClause
	whereClause
	windowClause
	groupByClause
	showStatement
	globalOrderByClause
)

var clauseMsg = map[clauseCode]string{
	unknowClause:        "",
	fieldList:           "field list",
	havingClause:        "having clause",
	onClause:            "on clause",
	orderByClause:       "order clause",
	whereClause:         "where clause",
	groupByClause:       "group statement",
	showStatement:       "show statement",
	globalOrderByClause: "global ORDER clause",
	windowClause:        "field list", // For window functions that in field list.
}

// PlanBuilder builds Plan from an ast.Node.
// It just builds the ast node straightforwardly.
type PlanBuilder struct {
	ctx          sessionctx.Context
	is           infoschema.InfoSchema
	outerSchemas []*expression.Schema
	outerNames   [][]*types.FieldName
	// colMapper stores the column that must be pre-resolved.
	colMapper map[*ast.ColumnNameExpr]int
	// visitInfo is used for privilege check.
	visitInfo     []visitInfo
	tableHintInfo []tableHintInfo
	optFlag       uint64

	curClause clauseCode

	// rewriterPool stores the expressionRewriter we have created to reuse it if it has been released.
	// rewriterCounter counts how many rewriter is being used.
	rewriterPool    []*expressionRewriter
	rewriterCounter int

	windowSpecs  map[string]*ast.WindowSpec
	inUpdateStmt bool
	// inStraightJoin represents whether the current "SELECT" statement has
	// "STRAIGHT_JOIN" option.
	inStraightJoin bool

	// handleHelper records the handle column position for tables. Delete/Update/SelectLock/UnionScan may need this information.
	// It collects the information by the following procedure:
	//   Since we build the plan tree from bottom to top, we maintain a stack to record the current handle information.
	//   If it's a dataSource/tableDual node, we create a new map.
	//   If it's a aggregation, we pop the map and push a nil map since no handle information left.
	//   If it's a union, we pop all children's and push a nil map.
	//   If it's a join, we pop its children's out then merge them and push the new map to stack.
	//   If we meet a subquery, it's clearly that it's a independent problem so we just pop one map out when we finish building the subquery.
	handleHelper *handleColHelper

	hintProcessor *BlockHintProcessor
	// selectOffset is the offsets of current processing select stmts.
	selectOffset []int
}

type handleColHelper struct {
	id2HandleMapStack []map[int64][]*expression.Column
	stackTail         int
}

func (hch *handleColHelper) appendColToLastMap(tblID int64, col *expression.Column) {
	tailMap := hch.id2HandleMapStack[hch.stackTail-1]
	tailMap[tblID] = append(tailMap[tblID], col)
}

func (hch *handleColHelper) popMap() map[int64][]*expression.Column {
	ret := hch.id2HandleMapStack[hch.stackTail-1]
	hch.stackTail--
	hch.id2HandleMapStack = hch.id2HandleMapStack[:hch.stackTail]
	return ret
}

func (hch *handleColHelper) pushMap(m map[int64][]*expression.Column) {
	hch.id2HandleMapStack = append(hch.id2HandleMapStack, m)
	hch.stackTail++
}

func (hch *handleColHelper) mergeAndPush(m1, m2 map[int64][]*expression.Column) {
	newMap := make(map[int64][]*expression.Column)
	for k, v := range m1 {
		newMap[k] = make([]*expression.Column, len(v))
		copy(newMap[k], v)
	}
	for k, v := range m2 {
		if _, ok := newMap[k]; ok {
			newMap[k] = append(newMap[k], v...)
		} else {
			newMap[k] = make([]*expression.Column, len(v))
			copy(newMap[k], v)
		}
	}
	hch.pushMap(newMap)
}

func (hch *handleColHelper) tailMap() map[int64][]*expression.Column {
	return hch.id2HandleMapStack[hch.stackTail-1]
}

// GetVisitInfo gets the visitInfo of the PlanBuilder.
func (b *PlanBuilder) GetVisitInfo() []visitInfo {
	return b.visitInfo
}

// GetDBTableInfo gets the accessed dbs and tables info.
func (b *PlanBuilder) GetDBTableInfo() []stmtctx.TableEntry {
	var tables []stmtctx.TableEntry
	existsFunc := func(tbls []stmtctx.TableEntry, tbl *stmtctx.TableEntry) bool {
		for _, t := range tbls {
			if t == *tbl {
				return true
			}
		}
		return false
	}
	for _, v := range b.visitInfo {
		tbl := &stmtctx.TableEntry{DB: v.db, Table: v.table}
		if !existsFunc(tables, tbl) {
			tables = append(tables, *tbl)
		}
	}
	return tables
}

// GetOptFlag gets the optFlag of the PlanBuilder.
func (b *PlanBuilder) GetOptFlag() uint64 {
	return b.optFlag
}

func (b *PlanBuilder) getSelectOffset() int {
	if len(b.selectOffset) > 0 {
		return b.selectOffset[len(b.selectOffset)-1]
	}
	return -1
}

func (b *PlanBuilder) pushSelectOffset(offset int) {
	b.selectOffset = append(b.selectOffset, offset)
}

func (b *PlanBuilder) popSelectOffset() {
	b.selectOffset = b.selectOffset[:len(b.selectOffset)-1]
}

// NewPlanBuilder creates a new PlanBuilder.
func NewPlanBuilder(sctx sessionctx.Context, is infoschema.InfoSchema, processor *BlockHintProcessor) *PlanBuilder {
	return &PlanBuilder{
		ctx:           sctx,
		is:            is,
		colMapper:     make(map[*ast.ColumnNameExpr]int),
		handleHelper:  &handleColHelper{id2HandleMapStack: make([]map[int64][]*expression.Column, 0)},
		hintProcessor: processor,
	}
}

// Build builds the ast node to a Plan.
func (b *PlanBuilder) Build(ctx context.Context, node ast.Node) (Plan, error) {
	b.optFlag = flagPrunColumns
	switch x := node.(type) {
	case *ast.AdminStmt:
		return b.buildAdmin(ctx, x)
	case *ast.DeallocateStmt:
		return &Deallocate{Name: x.Name}, nil
	case *ast.DeleteStmt:
		return b.buildDelete(ctx, x)
	case *ast.ExecuteStmt:
		return b.buildExecute(ctx, x)
	case *ast.ExplainStmt:
		return b.buildExplain(ctx, x)
	case *ast.ExplainForStmt:
		return b.buildExplainFor(x)
	case *ast.TraceStmt:
		return b.buildTrace(x)
	case *ast.InsertStmt:
		return b.buildInsert(ctx, x)
	case *ast.LoadDataStmt:
		return b.buildLoadData(ctx, x)
	case *ast.LoadStatsStmt:
		return b.buildLoadStats(x), nil
	case *ast.PrepareStmt:
		return b.buildPrepare(x), nil
	case *ast.SelectStmt:
		return b.buildSelect(ctx, x)
	case *ast.UnionStmt:
		return b.buildUnion(ctx, x)
	case *ast.UpdateStmt:
		return b.buildUpdate(ctx, x)
	case *ast.ShowStmt:
		return b.buildShow(ctx, x)
	case *ast.DoStmt:
		return b.buildDo(ctx, x)
	case *ast.SetStmt:
		return b.buildSet(ctx, x)
	case *ast.AnalyzeTableStmt:
		return b.buildAnalyze(x)
	case *ast.BinlogStmt, *ast.FlushStmt, *ast.UseStmt,
		*ast.BeginStmt, *ast.CommitStmt, *ast.RollbackStmt, *ast.CreateUserStmt, *ast.SetPwdStmt,
		*ast.GrantStmt, *ast.DropUserStmt, *ast.AlterUserStmt, *ast.RevokeStmt, *ast.KillStmt, *ast.DropStatsStmt,
		*ast.GrantRoleStmt, *ast.RevokeRoleStmt, *ast.SetRoleStmt, *ast.SetDefaultRoleStmt:
		return b.buildSimple(node.(ast.StmtNode))
	case ast.DDLNode:
		return b.buildDDL(ctx, x)
	case *ast.CreateBindingStmt:
		return b.buildCreateBindPlan(x)
	case *ast.DropBindingStmt:
		return b.buildDropBindPlan(x)
	case *ast.ChangeStmt:
		return b.buildChange(x)
	case *ast.SplitRegionStmt:
		return b.buildSplitRegion(x)
	}
	return nil, ErrUnsupportedType.GenWithStack("Unsupported type %T", node)
}

func (b *PlanBuilder) buildChange(v *ast.ChangeStmt) (Plan, error) {
	exe := &Change{
		ChangeStmt: v,
	}
	return exe, nil
}

func (b *PlanBuilder) buildExecute(ctx context.Context, v *ast.ExecuteStmt) (Plan, error) {
	vars := make([]expression.Expression, 0, len(v.UsingVars))
	for _, expr := range v.UsingVars {
		newExpr, _, err := b.rewrite(ctx, expr, nil, nil, true)
		if err != nil {
			return nil, err
		}
		vars = append(vars, newExpr)
	}
	exe := &Execute{Name: v.Name, UsingVars: vars, ExecID: v.ExecID}
	if v.BinaryArgs != nil {
		exe.PrepareParams = v.BinaryArgs.([]types.Datum)
	}
	return exe, nil
}

func (b *PlanBuilder) buildDo(ctx context.Context, v *ast.DoStmt) (Plan, error) {
	var p LogicalPlan
	dual := LogicalTableDual{RowCount: 1}.Init(b.ctx, b.getSelectOffset())
	dual.SetSchema(expression.NewSchema())
	p = dual
<<<<<<< HEAD
	proj := LogicalProjection{Exprs: make([]expression.Expression, 0, len(v.Exprs))}.Init(b.ctx)
	proj.names = make([]*types.FieldName, len(v.Exprs))
=======
	proj := LogicalProjection{Exprs: make([]expression.Expression, 0, len(v.Exprs))}.Init(b.ctx, b.getSelectOffset())
>>>>>>> e2b1f7ef
	schema := expression.NewSchema(make([]*expression.Column, 0, len(v.Exprs))...)
	for _, astExpr := range v.Exprs {
		expr, np, err := b.rewrite(ctx, astExpr, p, nil, true)
		if err != nil {
			return nil, err
		}
		p = np
		proj.Exprs = append(proj.Exprs, expr)
		schema.Append(&expression.Column{
			UniqueID: b.ctx.GetSessionVars().AllocPlanColumnID(),
			RetType:  expr.GetType(),
		})
	}
	proj.SetChildren(p)
	proj.self = proj
	proj.SetSchema(schema)
	proj.CalculateNoDelay = true
	return proj, nil
}

func (b *PlanBuilder) buildSet(ctx context.Context, v *ast.SetStmt) (Plan, error) {
	p := &Set{}
	for _, vars := range v.Variables {
		if vars.IsGlobal {
			err := ErrSpecificAccessDenied.GenWithStackByArgs("SUPER")
			b.visitInfo = appendVisitInfo(b.visitInfo, mysql.SuperPriv, "", "", "", err)
		}
		assign := &expression.VarAssignment{
			Name:     vars.Name,
			IsGlobal: vars.IsGlobal,
			IsSystem: vars.IsSystem,
		}
		if _, ok := vars.Value.(*ast.DefaultExpr); !ok {
			if cn, ok2 := vars.Value.(*ast.ColumnNameExpr); ok2 && cn.Name.Table.L == "" {
				// Convert column name expression to string value expression.
				vars.Value = ast.NewValueExpr(cn.Name.Name.O)
			}
			mockTablePlan := LogicalTableDual{}.Init(b.ctx, b.getSelectOffset())
			var err error
			assign.Expr, _, err = b.rewrite(ctx, vars.Value, mockTablePlan, nil, true)
			if err != nil {
				return nil, err
			}
		} else {
			assign.IsDefault = true
		}
		if vars.ExtendValue != nil {
			assign.ExtendValue = &expression.Constant{
				Value:   vars.ExtendValue.(*driver.ValueExpr).Datum,
				RetType: &vars.ExtendValue.(*driver.ValueExpr).Type,
			}
		}
		p.VarAssigns = append(p.VarAssigns, assign)
	}
	return p, nil
}

func (b *PlanBuilder) buildDropBindPlan(v *ast.DropBindingStmt) (Plan, error) {
	p := &SQLBindPlan{
		SQLBindOp:    OpSQLBindDrop,
		NormdOrigSQL: parser.Normalize(v.OriginSel.Text()),
		IsGlobal:     v.GlobalScope,
	}
	b.visitInfo = appendVisitInfo(b.visitInfo, mysql.SuperPriv, "", "", "", nil)
	return p, nil
}

func (b *PlanBuilder) buildCreateBindPlan(v *ast.CreateBindingStmt) (Plan, error) {
	charSet, collation := b.ctx.GetSessionVars().GetCharsetInfo()
	p := &SQLBindPlan{
		SQLBindOp:    OpSQLBindCreate,
		NormdOrigSQL: parser.Normalize(v.OriginSel.Text()),
		BindSQL:      v.HintedSel.Text(),
		IsGlobal:     v.GlobalScope,
		BindStmt:     v.HintedSel,
		Charset:      charSet,
		Collation:    collation,
	}
	b.visitInfo = appendVisitInfo(b.visitInfo, mysql.SuperPriv, "", "", "", nil)
	return p, nil
}

// detectSelectAgg detects an aggregate function or GROUP BY clause.
func (b *PlanBuilder) detectSelectAgg(sel *ast.SelectStmt) bool {
	if sel.GroupBy != nil {
		return true
	}
	for _, f := range sel.Fields.Fields {
		if ast.HasAggFlag(f.Expr) {
			return true
		}
	}
	if sel.Having != nil {
		if ast.HasAggFlag(sel.Having.Expr) {
			return true
		}
	}
	if sel.OrderBy != nil {
		for _, item := range sel.OrderBy.Items {
			if ast.HasAggFlag(item.Expr) {
				return true
			}
		}
	}
	return false
}

func (b *PlanBuilder) detectSelectWindow(sel *ast.SelectStmt) bool {
	for _, f := range sel.Fields.Fields {
		if ast.HasWindowFlag(f.Expr) {
			return true
		}
	}
	if sel.OrderBy != nil {
		for _, item := range sel.OrderBy.Items {
			if ast.HasWindowFlag(item.Expr) {
				return true
			}
		}
	}
	return false
}

func getPathByIndexName(paths []*accessPath, idxName model.CIStr, tblInfo *model.TableInfo) *accessPath {
	var tablePath *accessPath
	for _, path := range paths {
		if path.isTablePath {
			tablePath = path
			continue
		}
		if path.index.Name.L == idxName.L {
			return path
		}
	}
	if isPrimaryIndex(idxName) && tblInfo.PKIsHandle {
		return tablePath
	}
	return nil
}

func isPrimaryIndex(indexName model.CIStr) bool {
	return indexName.L == "primary"
}

func (b *PlanBuilder) getPossibleAccessPaths(indexHints []*ast.IndexHint, tblInfo *model.TableInfo, tblName model.CIStr) ([]*accessPath, error) {
	publicPaths := make([]*accessPath, 0, len(tblInfo.Indices)+1)
	publicPaths = append(publicPaths, &accessPath{isTablePath: true})
	for _, index := range tblInfo.Indices {
		if index.State == model.StatePublic {
			publicPaths = append(publicPaths, &accessPath{index: index})
		}
	}

	hasScanHint, hasUseOrForce := false, false
	available := make([]*accessPath, 0, len(publicPaths))
	ignored := make([]*accessPath, 0, len(publicPaths))

	// Extract comment-style index hint like /*+ INDEX(t, idx1, idx2) */.
	indexHintsLen := len(indexHints)
	if hints := b.TableHints(); hints != nil {
		for _, hint := range hints.indexHintList {
			if hint.tblName == tblName {
				indexHints = append(indexHints, hint.indexHint)
			}
		}
	}

	for i, hint := range indexHints {
		if hint.HintScope != ast.HintForScan {
			continue
		}

		hasScanHint = true

		// It is syntactically valid to omit index_list for USE INDEX, which means “use no indexes”.
		// Omitting index_list for FORCE INDEX or IGNORE INDEX is a syntax error.
		// See https://dev.mysql.com/doc/refman/8.0/en/index-hints.html.
		if hint.IndexNames == nil && hint.HintType != ast.HintIgnore {
			if path := getTablePath(publicPaths); path != nil {
				hasUseOrForce = true
				path.forced = true
				available = append(available, path)
			}
		}
		for _, idxName := range hint.IndexNames {
			path := getPathByIndexName(publicPaths, idxName, tblInfo)
			if path == nil {
				err := ErrKeyDoesNotExist.GenWithStackByArgs(idxName, tblInfo.Name)
				// if hint is from comment-style sql hints, we should throw a warning instead of error.
				if i < indexHintsLen {
					return nil, err
				}
				b.ctx.GetSessionVars().StmtCtx.AppendWarning(err)
				continue
			}
			if hint.HintType == ast.HintIgnore {
				// Collect all the ignored index hints.
				ignored = append(ignored, path)
				continue
			}
			// Currently we don't distinguish between "FORCE" and "USE" because
			// our cost estimation is not reliable.
			hasUseOrForce = true
			path.forced = true
			available = append(available, path)
		}
	}

	if !hasScanHint || !hasUseOrForce {
		available = publicPaths
	}

	available = removeIgnoredPaths(available, ignored, tblInfo)

	// If we have got "FORCE" or "USE" index hint but got no available index,
	// we have to use table scan.
	if len(available) == 0 {
		available = append(available, &accessPath{isTablePath: true})
	}
	return available, nil
}

func removeIgnoredPaths(paths, ignoredPaths []*accessPath, tblInfo *model.TableInfo) []*accessPath {
	if len(ignoredPaths) == 0 {
		return paths
	}
	remainedPaths := make([]*accessPath, 0, len(paths))
	for _, path := range paths {
		if path.isTablePath || getPathByIndexName(ignoredPaths, path.index.Name, tblInfo) == nil {
			remainedPaths = append(remainedPaths, path)
		}
	}
	return remainedPaths
}

func (b *PlanBuilder) buildSelectLock(src LogicalPlan, lock ast.SelectLockType) *LogicalLock {
	selectLock := LogicalLock{
		Lock:         lock,
		tblID2Handle: b.handleHelper.tailMap(),
	}.Init(b.ctx)
	selectLock.SetChildren(src)
	return selectLock
}

func (b *PlanBuilder) buildPrepare(x *ast.PrepareStmt) Plan {
	p := &Prepare{
		Name: x.Name,
	}
	if x.SQLVar != nil {
		if v, ok := b.ctx.GetSessionVars().Users[x.SQLVar.Name]; ok {
			p.SQLText = v
		} else {
			p.SQLText = "NULL"
		}
	} else {
		p.SQLText = x.SQLText
	}
	return p
}

func (b *PlanBuilder) buildCheckIndex(ctx context.Context, dbName model.CIStr, as *ast.AdminStmt) (Plan, error) {
	tblName := as.Tables[0]
	tbl, err := b.is.TableByName(dbName, tblName.Name)
	if err != nil {
		return nil, err
	}
	tblInfo := tbl.Meta()

	// get index information
	var idx *model.IndexInfo
	for _, index := range tblInfo.Indices {
		if index.Name.L == strings.ToLower(as.Index) {
			idx = index
			break
		}
	}
	if idx == nil {
		return nil, errors.Errorf("index %s do not exist", as.Index)
	}
	if idx.State != model.StatePublic {
		return nil, errors.Errorf("index %s state %s isn't public", as.Index, idx.State)
	}

	return b.buildPhysicalIndexLookUpReader(ctx, dbName, tbl, idx, 1)
}

func (b *PlanBuilder) buildAdmin(ctx context.Context, as *ast.AdminStmt) (Plan, error) {
	var ret Plan
	var err error
	switch as.Tp {
	case ast.AdminCheckTable:
		ret, err = b.buildAdminCheckTable(ctx, as)
		if err != nil {
			return ret, err
		}
	case ast.AdminCheckIndex:
		dbName := as.Tables[0].Schema
		readerPlan, err := b.buildCheckIndex(ctx, dbName, as)
		if err != nil {
			return ret, err
		}

		ret = &CheckIndex{
			DBName:            dbName.L,
			IdxName:           as.Index,
			IndexLookUpReader: readerPlan.(*PhysicalIndexLookUpReader),
		}
	case ast.AdminRecoverIndex:
		p := &RecoverIndex{Table: as.Tables[0], IndexName: as.Index}
		p.setSchemaAndNames(buildRecoverIndexFields())
		ret = p
	case ast.AdminCleanupIndex:
		p := &CleanupIndex{Table: as.Tables[0], IndexName: as.Index}
		p.setSchemaAndNames(buildCleanupIndexFields())
		ret = p
	case ast.AdminChecksumTable:
		p := &ChecksumTable{Tables: as.Tables}
		p.setSchemaAndNames(buildChecksumTableSchema())
		ret = p
	case ast.AdminShowNextRowID:
		p := &ShowNextRowID{TableName: as.Tables[0]}
		p.setSchemaAndNames(buildShowNextRowID())
		ret = p
	case ast.AdminShowDDL:
		p := &ShowDDL{}
		p.setSchemaAndNames(buildShowDDLFields())
		ret = p
	case ast.AdminShowDDLJobs:
		p := &ShowDDLJobs{JobNumber: as.JobNumber}
		p.setSchemaAndNames(buildShowDDLJobsFields())
		ret = p
	case ast.AdminCancelDDLJobs:
		p := &CancelDDLJobs{JobIDs: as.JobIDs}
		p.setSchemaAndNames(buildCancelDDLJobsFields())
		ret = p
	case ast.AdminCheckIndexRange:
		schema, names, err := b.buildCheckIndexSchema(as.Tables[0], as.Index)
		if err != nil {
			return nil, err
		}

		p := &CheckIndexRange{Table: as.Tables[0], IndexName: as.Index, HandleRanges: as.HandleRanges}
		p.setSchemaAndNames(schema, names)
		ret = p
	case ast.AdminShowDDLJobQueries:
		p := &ShowDDLJobQueries{JobIDs: as.JobIDs}
		p.setSchemaAndNames(buildShowDDLJobQueriesFields())
		ret = p
	case ast.AdminShowSlow:
		p := &ShowSlow{ShowSlow: as.ShowSlow}
		p.setSchemaAndNames(buildShowSlowSchema())
		ret = p
	case ast.AdminReloadExprPushdownBlacklist:
		return &ReloadExprPushdownBlacklist{}, nil
	case ast.AdminReloadOptRuleBlacklist:
		return &ReloadOptRuleBlacklist{}, nil
	case ast.AdminPluginEnable:
		return &AdminPlugins{Action: Enable, Plugins: as.Plugins}, nil
	case ast.AdminPluginDisable:
		return &AdminPlugins{Action: Disable, Plugins: as.Plugins}, nil
	default:
		return nil, ErrUnsupportedType.GenWithStack("Unsupported ast.AdminStmt(%T) for buildAdmin", as)
	}

	// Admin command can only be executed by administrator.
	b.visitInfo = appendVisitInfo(b.visitInfo, mysql.SuperPriv, "", "", "", nil)
	return ret, nil
}

// getGenExprs gets generated expressions map.
<<<<<<< HEAD
func (b *PlanBuilder) getGenExprs(ctx context.Context, dbName model.CIStr, tbl table.Table, idx *model.IndexInfo, exprCols *expression.Schema, names types.NameSlice) (
=======
func (b *PlanBuilder) getGenExprs(ctx context.Context, dbName model.CIStr, tbl table.Table, idx *model.IndexInfo, exprCols *expression.Schema) (
>>>>>>> e2b1f7ef
	map[model.TableColumnID]expression.Expression, error) {
	tblInfo := tbl.Meta()
	genExprsMap := make(map[model.TableColumnID]expression.Expression)
	exprs := make([]expression.Expression, 0, len(tbl.Cols()))
	genExprIdxs := make([]model.TableColumnID, len(tbl.Cols()))
<<<<<<< HEAD
	mockTablePlan := LogicalTableDual{}.Init(b.ctx)
	mockTablePlan.SetSchema(exprCols)
	mockTablePlan.names = names
=======
	mockTablePlan := LogicalTableDual{}.Init(b.ctx, b.getSelectOffset())
	mockTablePlan.SetSchema(exprCols)
>>>>>>> e2b1f7ef
	for i, colExpr := range mockTablePlan.Schema().Columns {
		col := tbl.Cols()[i]
		var expr expression.Expression
		expr = colExpr
		if col.IsGenerated() && !col.GeneratedStored {
			var err error
			expr, _, err = b.rewrite(ctx, col.GeneratedExpr, mockTablePlan, nil, true)
			if err != nil {
				return nil, errors.Trace(err)
			}
			expr = expression.BuildCastFunction(b.ctx, expr, colExpr.GetType())
			found := false
			for _, column := range idx.Columns {
				if strings.EqualFold(col.Name.L, column.Name.L) {
					found = true
					break
				}
			}
			if found {
				genColumnID := model.TableColumnID{TableID: tblInfo.ID, ColumnID: col.ColumnInfo.ID}
				genExprsMap[genColumnID] = expr
				genExprIdxs[i] = genColumnID
			}
		}
		exprs = append(exprs, expr)
	}
	// Re-iterate expressions to handle those virtual generated columns that refers to the other generated columns.
	for i, expr := range exprs {
		exprs[i] = expression.ColumnSubstitute(expr, mockTablePlan.Schema(), exprs)
		if _, ok := genExprsMap[genExprIdxs[i]]; ok {
			genExprsMap[genExprIdxs[i]] = exprs[i]
		}
	}
	return genExprsMap, nil
}

<<<<<<< HEAD
=======
func findColumnInfoByID(colInfos []*model.ColumnInfo, id int64) *model.ColumnInfo {
	for _, info := range colInfos {
		if info.ID == id {
			return info
		}
	}
	return nil
}

>>>>>>> e2b1f7ef
func (b *PlanBuilder) buildPhysicalIndexLookUpReader(ctx context.Context, dbName model.CIStr, tbl table.Table, idx *model.IndexInfo, id int) (Plan, error) {
	// Get generated columns.
	var genCols []*expression.Column
	pkOffset := -1
	tblInfo := tbl.Meta()
	colsMap := set.NewInt64Set()
	schema := expression.NewSchema(make([]*expression.Column, 0, len(idx.Columns))...)
	idxReaderCols := make([]*model.ColumnInfo, 0, len(idx.Columns))
	tblReaderCols := make([]*model.ColumnInfo, 0, len(tbl.Cols()))
<<<<<<< HEAD
	fullExprCols, fullColNames := expression.TableInfo2SchemaAndNames(b.ctx, dbName, tblInfo)
	genExprsMap, err := b.getGenExprs(ctx, dbName, tbl, idx, fullExprCols, fullColNames)
	if err != nil {
		return nil, errors.Trace(err)
=======
	fullExprCols := expression.TableInfo2SchemaWithDBName(b.ctx, dbName, tblInfo)
	genExprsMap, err := b.getGenExprs(ctx, dbName, tbl, idx, fullExprCols)
	if err != nil {
		return nil, err
>>>>>>> e2b1f7ef
	}
	for _, idxCol := range idx.Columns {
		for i, col := range tblInfo.Columns {
			if idxCol.Name.L == col.Name.L {
				idxReaderCols = append(idxReaderCols, col)
				tblReaderCols = append(tblReaderCols, col)
				schema.Append(fullExprCols.Columns[i])
<<<<<<< HEAD
				colsMap[col.ID] = struct{}{}
=======
				colsMap.Insert(col.ID)
>>>>>>> e2b1f7ef
				if mysql.HasPriKeyFlag(col.Flag) {
					pkOffset = len(tblReaderCols) - 1
				}
				genColumnID := model.TableColumnID{TableID: tblInfo.ID, ColumnID: col.ID}
				if expr, ok := genExprsMap[genColumnID]; ok {
					cols := expression.ExtractColumns(expr)
					genCols = append(genCols, cols...)
				}
			}
		}
	}
	idxCols, idxColLens := expression.IndexInfo2PrefixCols(tblReaderCols, schema.Columns, idx)
	fullIdxCols, _ := expression.IndexInfo2Cols(tblReaderCols, schema.Columns, idx)
	// Add generated columns to tblSchema and tblReaderCols.
	tblSchema := schema.Clone()
	for _, col := range genCols {
<<<<<<< HEAD
		if _, ok := colsMap[col.ID]; !ok {
=======
		if !colsMap.Exist(col.ID) {
>>>>>>> e2b1f7ef
			info := findColumnInfoByID(tblInfo.Columns, col.ID)
			if info != nil {
				tblReaderCols = append(tblReaderCols, info)
				tblSchema.Append(col)
<<<<<<< HEAD
				colsMap[col.ID] = struct{}{}
=======
				colsMap.Insert(col.ID)
>>>>>>> e2b1f7ef
				if mysql.HasPriKeyFlag(col.RetType.Flag) {
					pkOffset = len(tblReaderCols) - 1
				}
			}
		}
	}
	for k, expr := range genExprsMap {
		genExprsMap[k], err = expr.ResolveIndices(tblSchema)
		if err != nil {
			return nil, err
		}
	}
	if !tbl.Meta().PKIsHandle || pkOffset == -1 {
		tblReaderCols = append(tblReaderCols, model.NewExtraHandleColInfo())
		handleCol := &expression.Column{
			RetType:  types.NewFieldType(mysql.TypeLonglong),
			UniqueID: b.ctx.GetSessionVars().AllocPlanColumnID(),
			ID:       model.ExtraHandleID,
		}
		tblSchema.Append(handleCol)
		pkOffset = len(tblReaderCols) - 1
	}

	idxCols, idxColLens := expression.IndexInfo2PrefixCols(schema.Columns, idx)
	fullIdxCols, _ := expression.IndexInfo2Cols(schema.Columns, idx)
	is := PhysicalIndexScan{
		Table:            tblInfo,
		TableAsName:      &tblInfo.Name,
		DBName:           dbName,
		Columns:          idxReaderCols,
		Index:            idx,
		IdxCols:          idxCols,
		IdxColLens:       idxColLens,
		dataSourceSchema: schema,
		Ranges:           ranger.FullRange(),
		GenExprs:         genExprsMap,
	}.Init(b.ctx, b.getSelectOffset())
	// There is no alternative plan choices, so just use pseudo stats to avoid panic.
	is.stats = &property.StatsInfo{HistColl: &(statistics.PseudoTable(tblInfo)).HistColl}
	// It's double read case.
	ts := PhysicalTableScan{Columns: tblReaderCols, Table: is.Table, TableAsName: &tblInfo.Name}.Init(b.ctx, b.getSelectOffset())
	ts.SetSchema(tblSchema)
	cop := &copTask{
		indexPlan:   is,
		tablePlan:   ts,
		tblColHists: is.stats.HistColl,
	}
	ts.HandleIdx = pkOffset
	is.initSchema(id, idx, fullIdxCols, true)
	rootT := finishCopTask(b.ctx, cop).(*rootTask)
	return rootT.p, nil
}

func (b *PlanBuilder) buildPhysicalIndexLookUpReaders(ctx context.Context, dbName model.CIStr, tbl table.Table) ([]Plan, []table.Index, error) {
	tblInfo := tbl.Meta()
	// get index information
	indices := make([]table.Index, 0, len(tblInfo.Indices))
	indexLookUpReaders := make([]Plan, 0, len(tblInfo.Indices))
	for i, idx := range tbl.Indices() {
		idxInfo := idx.Meta()
		if idxInfo.State != model.StatePublic {
			logutil.Logger(context.Background()).Info("build physical index lookup reader, the index isn't public",
				zap.String("index", idxInfo.Name.O), zap.Stringer("state", idxInfo.State), zap.String("table", tblInfo.Name.O))
			continue
		}
		indices = append(indices, idx)
		reader, err := b.buildPhysicalIndexLookUpReader(ctx, dbName, tbl, idxInfo, i)
		if err != nil {
			return nil, nil, err
		}
		indexLookUpReaders = append(indexLookUpReaders, reader)
	}
	if len(indexLookUpReaders) == 0 {
		return nil, nil, nil
	}
	return indexLookUpReaders, indices, nil
}

func (b *PlanBuilder) buildAdminCheckTable(ctx context.Context, as *ast.AdminStmt) (*CheckTable, error) {
	tbl := as.Tables[0]
	p := &CheckTable{
		DBName:  tbl.Schema.O,
		TblInfo: tbl.TableInfo,
	}

	tableInfo := as.Tables[0].TableInfo
	table, ok := b.is.TableByID(tableInfo.ID)
	if !ok {
		return nil, infoschema.ErrTableNotExists.GenWithStackByArgs(tbl.DBInfo.Name.O, tableInfo.Name.O)
	}

	readerPlans, indices, err := b.buildPhysicalIndexLookUpReaders(ctx, tbl.Schema, table)
	if err != nil {
		return nil, errors.Trace(err)
	}
	readers := make([]*PhysicalIndexLookUpReader, 0, len(readerPlans))
	for _, plan := range readerPlans {
		readers = append(readers, plan.(*PhysicalIndexLookUpReader))
	}
	p.Indices = indices
	p.IndexLookUpReaders = readers
	return p, nil
}

func (b *PlanBuilder) buildCheckIndexSchema(tn *ast.TableName, indexName string) (*expression.Schema, types.NameSlice, error) {
	schema := expression.NewSchema()
	var names types.NameSlice
	indexName = strings.ToLower(indexName)
	indicesInfo := tn.TableInfo.Indices
	cols := tn.TableInfo.Cols()
	for _, idxInfo := range indicesInfo {
		if idxInfo.Name.L != indexName {
			continue
		}
		for _, idxCol := range idxInfo.Columns {
			col := cols[idxCol.Offset]
			names = append(names, &types.FieldName{
				ColName: idxCol.Name,
				TblName: tn.Name,
				DBName:  tn.Schema,
			})
			schema.Append(&expression.Column{

				RetType:  &col.FieldType,
				UniqueID: b.ctx.GetSessionVars().AllocPlanColumnID(),
				ID:       col.ID})
		}
		names = append(names, &types.FieldName{
			ColName: model.NewCIStr("extra_handle"),
			TblName: tn.Name,
			DBName:  tn.Schema,
		})
		schema.Append(&expression.Column{

			RetType:  types.NewFieldType(mysql.TypeLonglong),
			UniqueID: b.ctx.GetSessionVars().AllocPlanColumnID(),
			ID:       -1,
		})
	}
	if schema.Len() == 0 {
		return nil, nil, errors.Errorf("index %s not found", indexName)
	}
	return schema, names, nil
}

// getColsInfo returns the info of index columns, normal columns and primary key.
func getColsInfo(tn *ast.TableName) (indicesInfo []*model.IndexInfo, colsInfo []*model.ColumnInfo, pkCol *model.ColumnInfo) {
	tbl := tn.TableInfo
	for _, col := range tbl.Columns {
		// The virtual column will not store any data in TiKV, so it should be ignored when collect statistics
		if col.IsGenerated() && !col.GeneratedStored {
			continue
		}
		if tbl.PKIsHandle && mysql.HasPriKeyFlag(col.Flag) {
			pkCol = col
		} else {
			colsInfo = append(colsInfo, col)
		}
	}
	for _, idx := range tn.TableInfo.Indices {
		if idx.State == model.StatePublic {
			indicesInfo = append(indicesInfo, idx)
		}
	}
	return
}

func getPhysicalIDsAndPartitionNames(tblInfo *model.TableInfo, partitionNames []model.CIStr) ([]int64, []string, error) {
	pi := tblInfo.GetPartitionInfo()
	if pi == nil {
		if len(partitionNames) != 0 {
			return nil, nil, errors.Trace(ddl.ErrPartitionMgmtOnNonpartitioned)
		}
		return []int64{tblInfo.ID}, []string{""}, nil
	}
	if len(partitionNames) == 0 {
		ids := make([]int64, 0, len(pi.Definitions))
		names := make([]string, 0, len(pi.Definitions))
		for _, def := range pi.Definitions {
			ids = append(ids, def.ID)
			names = append(names, def.Name.O)
		}
		return ids, names, nil
	}
	ids := make([]int64, 0, len(partitionNames))
	names := make([]string, 0, len(partitionNames))
	for _, name := range partitionNames {
		found := false
		for _, def := range pi.Definitions {
			if def.Name.L == name.L {
				found = true
				ids = append(ids, def.ID)
				names = append(names, def.Name.O)
				break
			}
		}
		if !found {
			return nil, nil, fmt.Errorf("can not found the specified partition name %s in the table definition", name.O)
		}
	}
	return ids, names, nil
}

func (b *PlanBuilder) buildAnalyzeTable(as *ast.AnalyzeTableStmt, opts map[ast.AnalyzeOptionType]uint64) (Plan, error) {
	p := &Analyze{Opts: opts}
	for _, tbl := range as.TableNames {
		if tbl.TableInfo.IsView() {
			return nil, errors.Errorf("analyze %s is not supported now.", tbl.Name.O)
		}
		idxInfo, colInfo, pkInfo := getColsInfo(tbl)
		physicalIDs, names, err := getPhysicalIDsAndPartitionNames(tbl.TableInfo, as.PartitionNames)
		if err != nil {
			return nil, err
		}
		for _, idx := range idxInfo {
			for i, id := range physicalIDs {
				info := analyzeInfo{DBName: tbl.Schema.O, TableName: tbl.Name.O, PartitionName: names[i], PhysicalTableID: id, Incremental: as.Incremental}
				p.IdxTasks = append(p.IdxTasks, AnalyzeIndexTask{
					IndexInfo:   idx,
					analyzeInfo: info,
					TblInfo:     tbl.TableInfo,
				})
			}
		}
		if len(colInfo) > 0 || pkInfo != nil {
			for i, id := range physicalIDs {
				info := analyzeInfo{DBName: tbl.Schema.O, TableName: tbl.Name.O, PartitionName: names[i], PhysicalTableID: id, Incremental: as.Incremental}
				p.ColTasks = append(p.ColTasks, AnalyzeColumnsTask{
					PKInfo:      pkInfo,
					ColsInfo:    colInfo,
					analyzeInfo: info,
					TblInfo:     tbl.TableInfo,
				})
			}
		}
	}
	return p, nil
}

func (b *PlanBuilder) buildAnalyzeIndex(as *ast.AnalyzeTableStmt, opts map[ast.AnalyzeOptionType]uint64) (Plan, error) {
	p := &Analyze{Opts: opts}
	tblInfo := as.TableNames[0].TableInfo
	physicalIDs, names, err := getPhysicalIDsAndPartitionNames(tblInfo, as.PartitionNames)
	if err != nil {
		return nil, err
	}
	for _, idxName := range as.IndexNames {
		if isPrimaryIndex(idxName) && tblInfo.PKIsHandle {
			pkCol := tblInfo.GetPkColInfo()
			for i, id := range physicalIDs {
				info := analyzeInfo{DBName: as.TableNames[0].Schema.O, TableName: as.TableNames[0].Name.O, PartitionName: names[i], PhysicalTableID: id, Incremental: as.Incremental}
				p.ColTasks = append(p.ColTasks, AnalyzeColumnsTask{PKInfo: pkCol, analyzeInfo: info})
			}
			continue
		}
		idx := tblInfo.FindIndexByName(idxName.L)
		if idx == nil || idx.State != model.StatePublic {
			return nil, ErrAnalyzeMissIndex.GenWithStackByArgs(idxName.O, tblInfo.Name.O)
		}
		for i, id := range physicalIDs {
			info := analyzeInfo{DBName: as.TableNames[0].Schema.O, TableName: as.TableNames[0].Name.O, PartitionName: names[i], PhysicalTableID: id, Incremental: as.Incremental}
			p.IdxTasks = append(p.IdxTasks, AnalyzeIndexTask{IndexInfo: idx, analyzeInfo: info, TblInfo: tblInfo})
		}
	}
	return p, nil
}

func (b *PlanBuilder) buildAnalyzeAllIndex(as *ast.AnalyzeTableStmt, opts map[ast.AnalyzeOptionType]uint64) (Plan, error) {
	p := &Analyze{Opts: opts}
	tblInfo := as.TableNames[0].TableInfo
	physicalIDs, names, err := getPhysicalIDsAndPartitionNames(tblInfo, as.PartitionNames)
	if err != nil {
		return nil, err
	}
	for _, idx := range tblInfo.Indices {
		if idx.State == model.StatePublic {
			for i, id := range physicalIDs {
				info := analyzeInfo{DBName: as.TableNames[0].Schema.O, TableName: as.TableNames[0].Name.O, PartitionName: names[i], PhysicalTableID: id, Incremental: as.Incremental}
				p.IdxTasks = append(p.IdxTasks, AnalyzeIndexTask{IndexInfo: idx, analyzeInfo: info, TblInfo: tblInfo})
			}
		}
	}
	if tblInfo.PKIsHandle {
		pkCol := tblInfo.GetPkColInfo()
		for i, id := range physicalIDs {
			info := analyzeInfo{DBName: as.TableNames[0].Schema.O, TableName: as.TableNames[0].Name.O, PartitionName: names[i], PhysicalTableID: id, Incremental: as.Incremental}
			p.ColTasks = append(p.ColTasks, AnalyzeColumnsTask{PKInfo: pkCol, analyzeInfo: info})
		}
	}
	return p, nil
}

var cmSketchSizeLimit = kv.TxnEntrySizeLimit / binary.MaxVarintLen32

var analyzeOptionLimit = map[ast.AnalyzeOptionType]uint64{
	ast.AnalyzeOptNumBuckets:    1024,
	ast.AnalyzeOptNumTopN:       1024,
	ast.AnalyzeOptCMSketchWidth: uint64(cmSketchSizeLimit),
	ast.AnalyzeOptCMSketchDepth: uint64(cmSketchSizeLimit),
	ast.AnalyzeOptNumSamples:    100000,
}

var analyzeOptionDefault = map[ast.AnalyzeOptionType]uint64{
	ast.AnalyzeOptNumBuckets:    256,
	ast.AnalyzeOptNumTopN:       20,
	ast.AnalyzeOptCMSketchWidth: 2048,
	ast.AnalyzeOptCMSketchDepth: 5,
	ast.AnalyzeOptNumSamples:    10000,
}

func handleAnalyzeOptions(opts []ast.AnalyzeOpt) (map[ast.AnalyzeOptionType]uint64, error) {
	optMap := make(map[ast.AnalyzeOptionType]uint64, len(analyzeOptionDefault))
	for key, val := range analyzeOptionDefault {
		optMap[key] = val
	}
	for _, opt := range opts {
		if opt.Type == ast.AnalyzeOptNumTopN {
			if opt.Value > analyzeOptionLimit[opt.Type] {
				return nil, errors.Errorf("value of analyze option %s should not larger than %d", ast.AnalyzeOptionString[opt.Type], analyzeOptionLimit[opt.Type])
			}
		} else {
			if opt.Value == 0 || opt.Value > analyzeOptionLimit[opt.Type] {
				return nil, errors.Errorf("value of analyze option %s should be positive and not larger than %d", ast.AnalyzeOptionString[opt.Type], analyzeOptionLimit[opt.Type])
			}
		}
		optMap[opt.Type] = opt.Value
	}
	if optMap[ast.AnalyzeOptCMSketchWidth]*optMap[ast.AnalyzeOptCMSketchDepth] > uint64(cmSketchSizeLimit) {
		return nil, errors.Errorf("cm sketch size(depth * width) should not larger than %d", cmSketchSizeLimit)
	}
	return optMap, nil
}

func (b *PlanBuilder) buildAnalyze(as *ast.AnalyzeTableStmt) (Plan, error) {
	// If enable fast analyze, the storage must be tikv.Storage.
	if _, isTikvStorage := b.ctx.GetStore().(tikv.Storage); !isTikvStorage && b.ctx.GetSessionVars().EnableFastAnalyze {
		return nil, errors.Errorf("Only support fast analyze in tikv storage.")
	}
	for _, tbl := range as.TableNames {
		user := b.ctx.GetSessionVars().User
		var insertErr, selectErr error
		if user != nil {
			insertErr = ErrTableaccessDenied.GenWithStackByArgs("INSERT", user.AuthUsername, user.AuthHostname, tbl.Name.O)
			selectErr = ErrTableaccessDenied.GenWithStackByArgs("SELECT", user.AuthUsername, user.AuthHostname, tbl.Name.O)
		}
		b.visitInfo = appendVisitInfo(b.visitInfo, mysql.InsertPriv, tbl.Schema.O, tbl.Name.O, "", insertErr)
		b.visitInfo = appendVisitInfo(b.visitInfo, mysql.SelectPriv, tbl.Schema.O, tbl.Name.O, "", selectErr)
	}
	opts, err := handleAnalyzeOptions(as.AnalyzeOpts)
	if err != nil {
		return nil, err
	}
	if as.IndexFlag {
		if len(as.IndexNames) == 0 {
			return b.buildAnalyzeAllIndex(as, opts)
		}
		return b.buildAnalyzeIndex(as, opts)
	}
	return b.buildAnalyzeTable(as, opts)
}

func buildShowNextRowID() (*expression.Schema, types.NameSlice) {
	schema := newColumnsWithNames(4)
	schema.Append(buildColumnWithName("", "DB_NAME", mysql.TypeVarchar, mysql.MaxDatabaseNameLength))
	schema.Append(buildColumnWithName("", "TABLE_NAME", mysql.TypeVarchar, mysql.MaxTableNameLength))
	schema.Append(buildColumnWithName("", "COLUMN_NAME", mysql.TypeVarchar, mysql.MaxColumnNameLength))
	schema.Append(buildColumnWithName("", "NEXT_GLOBAL_ROW_ID", mysql.TypeLonglong, 4))
	return schema.col2Schema(), schema.names
}

func buildShowDDLFields() (*expression.Schema, types.NameSlice) {
	schema := newColumnsWithNames(6)
	schema.Append(buildColumnWithName("", "SCHEMA_VER", mysql.TypeLonglong, 4))
	schema.Append(buildColumnWithName("", "OWNER_ID", mysql.TypeVarchar, 64))
	schema.Append(buildColumnWithName("", "OWNER_ADDRESS", mysql.TypeVarchar, 32))
	schema.Append(buildColumnWithName("", "RUNNING_JOBS", mysql.TypeVarchar, 256))
	schema.Append(buildColumnWithName("", "SELF_ID", mysql.TypeVarchar, 64))
	schema.Append(buildColumnWithName("", "QUERY", mysql.TypeVarchar, 256))

	return schema.col2Schema(), schema.names
}

func buildRecoverIndexFields() (*expression.Schema, types.NameSlice) {
	schema := newColumnsWithNames(2)
	schema.Append(buildColumnWithName("", "ADDED_COUNT", mysql.TypeLonglong, 4))
	schema.Append(buildColumnWithName("", "SCAN_COUNT", mysql.TypeLonglong, 4))
	return schema.col2Schema(), schema.names
}

func buildCleanupIndexFields() (*expression.Schema, types.NameSlice) {
	schema := newColumnsWithNames(1)
	schema.Append(buildColumnWithName("", "REMOVED_COUNT", mysql.TypeLonglong, 4))
	return schema.col2Schema(), schema.names
}

func buildShowDDLJobsFields() (*expression.Schema, types.NameSlice) {
	schema := newColumnsWithNames(11)
	schema.Append(buildColumnWithName("", "JOB_ID", mysql.TypeLonglong, 4))
	schema.Append(buildColumnWithName("", "DB_NAME", mysql.TypeVarchar, 64))
	schema.Append(buildColumnWithName("", "TABLE_NAME", mysql.TypeVarchar, 64))
	schema.Append(buildColumnWithName("", "JOB_TYPE", mysql.TypeVarchar, 64))
	schema.Append(buildColumnWithName("", "SCHEMA_STATE", mysql.TypeVarchar, 64))
	schema.Append(buildColumnWithName("", "SCHEMA_ID", mysql.TypeLonglong, 4))
	schema.Append(buildColumnWithName("", "TABLE_ID", mysql.TypeLonglong, 4))
	schema.Append(buildColumnWithName("", "ROW_COUNT", mysql.TypeLonglong, 4))
	schema.Append(buildColumnWithName("", "START_TIME", mysql.TypeVarchar, 64))
	schema.Append(buildColumnWithName("", "END_TIME", mysql.TypeVarchar, 64))
	schema.Append(buildColumnWithName("", "STATE", mysql.TypeVarchar, 64))
	return schema.col2Schema(), schema.names
}

<<<<<<< HEAD
func buildTableRegionsSchema() (*expression.Schema, types.NameSlice) {
	schema := newColumnsWithNames(10)
	schema.Append(buildColumnWithName("", "REGION_ID", mysql.TypeLonglong, 4))
	schema.Append(buildColumnWithName("", "START_KEY", mysql.TypeVarchar, 64))
	schema.Append(buildColumnWithName("", "END_Key", mysql.TypeVarchar, 64))
	schema.Append(buildColumnWithName("", "LEADER_ID", mysql.TypeLonglong, 4))
	schema.Append(buildColumnWithName("", "LEADER_STORE_ID", mysql.TypeLonglong, 4))
	schema.Append(buildColumnWithName("", "PEERS", mysql.TypeVarchar, 64))
	schema.Append(buildColumnWithName("", "SCATTERING", mysql.TypeTiny, 1))
	return schema.col2Schema(), schema.names
=======
func buildTableRegionsSchema() *expression.Schema {
	schema := expression.NewSchema(make([]*expression.Column, 0, 11)...)
	schema.Append(buildColumn("", "REGION_ID", mysql.TypeLonglong, 4))
	schema.Append(buildColumn("", "START_KEY", mysql.TypeVarchar, 64))
	schema.Append(buildColumn("", "END_KEY", mysql.TypeVarchar, 64))
	schema.Append(buildColumn("", "LEADER_ID", mysql.TypeLonglong, 4))
	schema.Append(buildColumn("", "LEADER_STORE_ID", mysql.TypeLonglong, 4))
	schema.Append(buildColumn("", "PEERS", mysql.TypeVarchar, 64))
	schema.Append(buildColumn("", "SCATTERING", mysql.TypeTiny, 1))
	schema.Append(buildColumn("", "WRITTEN_BYTES", mysql.TypeLonglong, 4))
	schema.Append(buildColumn("", "READ_BYTES", mysql.TypeLonglong, 4))
	schema.Append(buildColumn("", "APPROXIMATE_SIZE(MB)", mysql.TypeLonglong, 4))
	schema.Append(buildColumn("", "APPROXIMATE_KEYS", mysql.TypeLonglong, 4))
	return schema
>>>>>>> e2b1f7ef
}

func buildSplitRegionsSchema() (*expression.Schema, types.NameSlice) {
	schema := newColumnsWithNames(2)
	schema.Append(buildColumnWithName("", "TOTAL_SPLIT_REGION", mysql.TypeLonglong, 4))
	schema.Append(buildColumnWithName("", "SCATTER_FINISH_RATIO", mysql.TypeDouble, 8))
	return schema.col2Schema(), schema.names
}

func buildShowDDLJobQueriesFields() (*expression.Schema, types.NameSlice) {
	schema := newColumnsWithNames(1)
	schema.Append(buildColumnWithName("", "QUERY", mysql.TypeVarchar, 256))
	return schema.col2Schema(), schema.names
}

func buildShowSlowSchema() (*expression.Schema, types.NameSlice) {
	longlongSize, _ := mysql.GetDefaultFieldLengthAndDecimal(mysql.TypeLonglong)
	tinySize, _ := mysql.GetDefaultFieldLengthAndDecimal(mysql.TypeTiny)
	timestampSize, _ := mysql.GetDefaultFieldLengthAndDecimal(mysql.TypeTimestamp)
	durationSize, _ := mysql.GetDefaultFieldLengthAndDecimal(mysql.TypeDuration)

	schema := newColumnsWithNames(11)
	schema.Append(buildColumnWithName("", "SQL", mysql.TypeVarchar, 4096))
	schema.Append(buildColumnWithName("", "START", mysql.TypeTimestamp, timestampSize))
	schema.Append(buildColumnWithName("", "DURATION", mysql.TypeDuration, durationSize))
	schema.Append(buildColumnWithName("", "DETAILS", mysql.TypeVarchar, 256))
	schema.Append(buildColumnWithName("", "SUCC", mysql.TypeTiny, tinySize))
	schema.Append(buildColumnWithName("", "CONN_ID", mysql.TypeLonglong, longlongSize))
	schema.Append(buildColumnWithName("", "TRANSACTION_TS", mysql.TypeLonglong, longlongSize))
	schema.Append(buildColumnWithName("", "USER", mysql.TypeVarchar, 32))
	schema.Append(buildColumnWithName("", "DB", mysql.TypeVarchar, 64))
	schema.Append(buildColumnWithName("", "TABLE_IDS", mysql.TypeVarchar, 256))
	schema.Append(buildColumnWithName("", "INDEX_IDS", mysql.TypeVarchar, 256))
	schema.Append(buildColumnWithName("", "INTERNAL", mysql.TypeTiny, tinySize))
	schema.Append(buildColumnWithName("", "DIGEST", mysql.TypeVarchar, 64))
	return schema.col2Schema(), schema.names
}

func buildCancelDDLJobsFields() (*expression.Schema, types.NameSlice) {
	schema := newColumnsWithNames(2)
	schema.Append(buildColumnWithName("", "JOB_ID", mysql.TypeVarchar, 64))
	schema.Append(buildColumnWithName("", "RESULT", mysql.TypeVarchar, 128))

	return schema.col2Schema(), schema.names
}

func buildColumnWithName(tableName, name string, tp byte, size int) (*expression.Column, *types.FieldName) {
	cs, cl := types.DefaultCharsetForType(tp)
	flag := mysql.UnsignedFlag
	if tp == mysql.TypeVarchar || tp == mysql.TypeBlob {
		cs = charset.CharsetUTF8MB4
		cl = charset.CollationUTF8MB4
		flag = 0
	}

	fieldType := &types.FieldType{
		Charset: cs,
		Collate: cl,
		Tp:      tp,
		Flen:    size,
		Flag:    flag,
	}
	return &expression.Column{
		RetType: fieldType,
	}, &types.FieldName{DBName: model.NewCIStr(infoschema.Name), TblName: model.NewCIStr(tableName), ColName: model.NewCIStr(name)}
}

type columnsWithNames struct {
	cols  []*expression.Column
	names types.NameSlice
}

func newColumnsWithNames(cap int) *columnsWithNames {
	return &columnsWithNames{
		cols:  make([]*expression.Column, 0, 2),
		names: make(types.NameSlice, 0, 2),
	}
}

func (cwn *columnsWithNames) Append(col *expression.Column, name *types.FieldName) {
	cwn.cols = append(cwn.cols, col)
	cwn.names = append(cwn.names, name)
}

func (cwn *columnsWithNames) col2Schema() *expression.Schema {
	return expression.NewSchema(cwn.cols...)
}

// splitWhere split a where expression to a list of AND conditions.
func splitWhere(where ast.ExprNode) []ast.ExprNode {
	var conditions []ast.ExprNode
	switch x := where.(type) {
	case nil:
	case *ast.BinaryOperationExpr:
		if x.Op == opcode.LogicAnd {
			conditions = append(conditions, splitWhere(x.L)...)
			conditions = append(conditions, splitWhere(x.R)...)
		} else {
			conditions = append(conditions, x)
		}
	case *ast.ParenthesesExpr:
		conditions = append(conditions, splitWhere(x.Expr)...)
	default:
		conditions = append(conditions, where)
	}
	return conditions
}

func (b *PlanBuilder) buildShow(ctx context.Context, show *ast.ShowStmt) (Plan, error) {
	p := LogicalShow{
		baseShowContent: baseShowContent{
			Tp:          show.Tp,
			DBName:      show.DBName,
			Table:       show.Table,
			Column:      show.Column,
			IndexName:   show.IndexName,
			Flag:        show.Flag,
			Full:        show.Full,
			User:        show.User,
			Roles:       show.Roles,
			IfNotExists: show.IfNotExists,
			GlobalScope: show.GlobalScope,
		},
	}.Init(b.ctx)
	isView := false
	switch show.Tp {
	case ast.ShowTables, ast.ShowTableStatus:
		if p.DBName == "" {
			return nil, ErrNoDB
		}
	case ast.ShowCreateTable:
		user := b.ctx.GetSessionVars().User
		var err error
		if user != nil {
			err = ErrTableaccessDenied.GenWithStackByArgs("SHOW", user.AuthUsername, user.AuthHostname, show.Table.Name.L)
		}
		b.visitInfo = appendVisitInfo(b.visitInfo, mysql.AllPrivMask, show.Table.Schema.L, show.Table.Name.L, "", err)
		if table, err := b.is.TableByName(show.Table.Schema, show.Table.Name); err == nil {
			isView = table.Meta().IsView()
		}
	case ast.ShowCreateView:
		err := ErrSpecificAccessDenied.GenWithStackByArgs("SHOW VIEW")
		b.visitInfo = appendVisitInfo(b.visitInfo, mysql.ShowViewPriv, show.Table.Schema.L, show.Table.Name.L, "", err)
	}
	schema, names := buildShowSchema(show, isView)
	p.SetSchema(schema)
	p.names = names
	for _, col := range p.schema.Columns {
		col.UniqueID = b.ctx.GetSessionVars().AllocPlanColumnID()
	}
<<<<<<< HEAD
	mockTablePlan := LogicalTableDual{sourcePlan: p}.Init(b.ctx)
	mockTablePlan.SetSchema(p.schema)
	mockTablePlan.names = names
=======
>>>>>>> e2b1f7ef
	var err error
	var np LogicalPlan
	np = p
	if show.Pattern != nil {
		show.Pattern.Expr = &ast.ColumnNameExpr{
			Name: &ast.ColumnName{Name: p.OutputNames()[0].ColName},
		}
		np, err = b.buildSelection(ctx, np, show.Pattern, nil)
		if err != nil {
			return nil, err
		}
	}
	if show.Where != nil {
		np, err = b.buildSelection(ctx, np, show.Where, nil)
		if err != nil {
			return nil, err
		}
	}
	if np != p {
		b.optFlag |= flagEliminateProjection
		fieldsLen := len(p.schema.Columns)
		proj := LogicalProjection{Exprs: make([]expression.Expression, 0, fieldsLen)}.Init(b.ctx, 0)
		schema := expression.NewSchema(make([]*expression.Column, 0, fieldsLen)...)
<<<<<<< HEAD
		proj.names = mockTablePlan.names
		for _, col := range mockTablePlan.schema.Columns {
=======
		for _, col := range p.schema.Columns {
>>>>>>> e2b1f7ef
			proj.Exprs = append(proj.Exprs, col)
			newCol := col.Clone().(*expression.Column)
			newCol.UniqueID = b.ctx.GetSessionVars().AllocPlanColumnID()
			schema.Append(newCol)
		}
		proj.SetSchema(schema)
		proj.SetChildren(np)
		return proj, nil
	}
	return p, nil
}

func (b *PlanBuilder) buildSimple(node ast.StmtNode) (Plan, error) {
	p := &Simple{Statement: node}

	switch raw := node.(type) {
	case *ast.AlterUserStmt:
		err := ErrSpecificAccessDenied.GenWithStackByArgs("CREATE USER")
		b.visitInfo = appendVisitInfo(b.visitInfo, mysql.CreateUserPriv, "", "", "", err)
	case *ast.GrantStmt:
		b.visitInfo = collectVisitInfoFromGrantStmt(b.ctx, b.visitInfo, raw)
	case *ast.GrantRoleStmt:
		err := ErrSpecificAccessDenied.GenWithStackByArgs("GRANT ROLE")
		b.visitInfo = appendVisitInfo(b.visitInfo, mysql.GrantPriv, "", "", "", err)
	case *ast.RevokeStmt:
		b.visitInfo = appendVisitInfo(b.visitInfo, mysql.SuperPriv, "", "", "", nil)
	case *ast.RevokeRoleStmt:
		b.visitInfo = appendVisitInfo(b.visitInfo, mysql.SuperPriv, "", "", "", nil)
	case *ast.KillStmt:
		// If you have the SUPER privilege, you can kill all threads and statements.
		// Otherwise, you can kill only your own threads and statements.
		sm := b.ctx.GetSessionManager()
		if sm != nil {
			if pi, ok := sm.GetProcessInfo(raw.ConnectionID); ok {
				loginUser := b.ctx.GetSessionVars().User
				if pi.User != loginUser.Username {
					b.visitInfo = appendVisitInfo(b.visitInfo, mysql.SuperPriv, "", "", "", nil)
				}
			}
		}
	case *ast.UseStmt:
		if raw.DBName == "" {
			return nil, ErrNoDB
		}
	}
	return p, nil
}

func collectVisitInfoFromGrantStmt(sctx sessionctx.Context, vi []visitInfo, stmt *ast.GrantStmt) []visitInfo {
	// To use GRANT, you must have the GRANT OPTION privilege,
	// and you must have the privileges that you are granting.
	dbName := stmt.Level.DBName
	tableName := stmt.Level.TableName
	if dbName == "" {
		dbName = sctx.GetSessionVars().CurrentDB
	}
	vi = appendVisitInfo(vi, mysql.GrantPriv, dbName, tableName, "", nil)

	var allPrivs []mysql.PrivilegeType
	for _, item := range stmt.Privs {
		if item.Priv == mysql.AllPriv {
			switch stmt.Level.Level {
			case ast.GrantLevelGlobal:
				allPrivs = mysql.AllGlobalPrivs
			case ast.GrantLevelDB:
				allPrivs = mysql.AllDBPrivs
			case ast.GrantLevelTable:
				allPrivs = mysql.AllTablePrivs
			}
			break
		}
		vi = appendVisitInfo(vi, item.Priv, dbName, tableName, "", nil)
	}

	for _, priv := range allPrivs {
		vi = appendVisitInfo(vi, priv, dbName, tableName, "", nil)
	}

	return vi
}

func (b *PlanBuilder) getDefaultValue(col *table.Column) (*expression.Constant, error) {
	value, err := table.GetColDefaultValue(b.ctx, col.ToInfo())
	if err != nil {
		return nil, err
	}
	return &expression.Constant{Value: value, RetType: &col.FieldType}, nil
}

func (b *PlanBuilder) findDefaultValue(cols []*table.Column, name *ast.ColumnName) (*expression.Constant, error) {
	for _, col := range cols {
		if col.Name.L == name.Name.L {
			return b.getDefaultValue(col)
		}
	}
	return nil, ErrUnknownColumn.GenWithStackByArgs(name.Name.O, "field_list")
}

// resolveGeneratedColumns resolves generated columns with their generation
// expressions respectively. onDups indicates which columns are in on-duplicate list.
func (b *PlanBuilder) resolveGeneratedColumns(ctx context.Context, columns []*table.Column, onDups map[string]struct{}, mockPlan LogicalPlan) (igc InsertGeneratedColumns, err error) {
	for _, column := range columns {
		if !column.IsGenerated() {
			continue
		}
		columnName := &ast.ColumnName{Name: column.Name}
		columnName.SetText(column.Name.O)

		idx, err := expression.FindFieldName(mockPlan.OutputNames(), columnName)
		if err != nil {
			return igc, err
		}
		colExpr := mockPlan.Schema().Columns[idx]

		expr, _, err := b.rewrite(ctx, column.GeneratedExpr, mockPlan, nil, true)
		if err != nil {
			return igc, err
		}
		expr = expression.BuildCastFunction(b.ctx, expr, colExpr.GetType())

		igc.Columns = append(igc.Columns, columnName)
		igc.Exprs = append(igc.Exprs, expr)
		if onDups == nil {
			continue
		}
		for dep := range column.Dependences {
			if _, ok := onDups[dep]; ok {
				assign := &expression.Assignment{Col: colExpr, ColName: column.Name, Expr: expr}
				igc.OnDuplicates = append(igc.OnDuplicates, assign)
				break
			}
		}
	}
	return igc, nil
}

func (b *PlanBuilder) buildInsert(ctx context.Context, insert *ast.InsertStmt) (Plan, error) {
	ts, ok := insert.Table.TableRefs.Left.(*ast.TableSource)
	if !ok {
		return nil, infoschema.ErrTableNotExists.GenWithStackByArgs()
	}
	tn, ok := ts.Source.(*ast.TableName)
	if !ok {
		return nil, infoschema.ErrTableNotExists.GenWithStackByArgs()
	}
	tableInfo := tn.TableInfo
	if tableInfo.IsView() {
		err := errors.Errorf("insert into view %s is not supported now.", tableInfo.Name.O)
		if insert.IsReplace {
			err = errors.Errorf("replace into view %s is not supported now.", tableInfo.Name.O)
		}
		return nil, err
	}
	// Build Schema with DBName otherwise ColumnRef with DBName cannot match any Column in Schema.
	schema, names := expression.TableInfo2SchemaAndNames(b.ctx, tn.Schema, tableInfo)
	tableInPlan, ok := b.is.TableByID(tableInfo.ID)
	if !ok {
		return nil, errors.Errorf("Can't get table %s.", tableInfo.Name.O)
	}

	insertPlan := Insert{
		Table:         tableInPlan,
		Columns:       insert.Columns,
		tableSchema:   schema,
		tableColNames: names,
		IsReplace:     insert.IsReplace,
	}.Init(b.ctx)

	var authErr error
	if b.ctx.GetSessionVars().User != nil {
		authErr = ErrTableaccessDenied.GenWithStackByArgs("INSERT", b.ctx.GetSessionVars().User.Hostname,
			b.ctx.GetSessionVars().User.Username, tableInfo.Name.L)
	}

	b.visitInfo = appendVisitInfo(b.visitInfo, mysql.InsertPriv, tn.DBInfo.Name.L,
		tableInfo.Name.L, "", authErr)

	mockTablePlan := LogicalTableDual{}.Init(b.ctx, b.getSelectOffset())
	mockTablePlan.SetSchema(insertPlan.tableSchema)
	mockTablePlan.names = insertPlan.tableColNames

	checkRefColumn := func(n ast.Node) ast.Node {
		if insertPlan.NeedFillDefaultValue {
			return n
		}
		switch n.(type) {
		case *ast.ColumnName, *ast.ColumnNameExpr:
			insertPlan.NeedFillDefaultValue = true
		}
		return n
	}

	if len(insert.Setlist) > 0 {
		// Branch for `INSERT ... SET ...`.
		err := b.buildSetValuesOfInsert(ctx, insert, insertPlan, mockTablePlan, checkRefColumn)
		if err != nil {
			return nil, err
		}
	} else if len(insert.Lists) > 0 {
		// Branch for `INSERT ... VALUES ...`.
		err := b.buildValuesListOfInsert(ctx, insert, insertPlan, mockTablePlan, checkRefColumn)
		if err != nil {
			return nil, err
		}
	} else {
		// Branch for `INSERT ... SELECT ...`.
		err := b.buildSelectPlanOfInsert(ctx, insert, insertPlan)
		if err != nil {
			return nil, err
		}
	}

	mockTablePlan.SetSchema(insertPlan.Schema4OnDuplicate)
	mockTablePlan.names = insertPlan.names4OnDuplicate
	columnByName := make(map[string]*table.Column, len(insertPlan.Table.Cols()))
	for _, col := range insertPlan.Table.Cols() {
		columnByName[col.Name.L] = col
	}
	onDupColSet, dupCols, dupColNames, err := insertPlan.validateOnDup(insert.OnDuplicate, columnByName, tableInfo)
	if err != nil {
		return nil, err
	}
	for i, assign := range insert.OnDuplicate {
		// Construct the function which calculates the assign value of the column.
		expr, err1 := b.rewriteInsertOnDuplicateUpdate(ctx, assign.Expr, mockTablePlan, insertPlan)
		if err1 != nil {
			return nil, err1
		}

		insertPlan.OnDuplicate = append(insertPlan.OnDuplicate, &expression.Assignment{
			Col:     dupCols[i],
			ColName: dupColNames[i].ColName,
			Expr:    expr,
		})
	}

	// Calculate generated columns.
	mockTablePlan.schema = insertPlan.tableSchema
	mockTablePlan.names = insertPlan.tableColNames
	insertPlan.GenCols, err = b.resolveGeneratedColumns(ctx, insertPlan.Table.Cols(), onDupColSet, mockTablePlan)
	if err != nil {
		return nil, err
	}

	err = insertPlan.ResolveIndices()
	return insertPlan, err
}

func (p *Insert) validateOnDup(onDup []*ast.Assignment, colMap map[string]*table.Column, tblInfo *model.TableInfo) (map[string]struct{}, []*expression.Column, types.NameSlice, error) {
	onDupColSet := make(map[string]struct{}, len(onDup))
	dupCols := make([]*expression.Column, 0, len(onDup))
	dupColNames := make(types.NameSlice, 0, len(onDup))
	for _, assign := range onDup {
		// Check whether the column to be updated exists in the source table.
		idx, err := expression.FindFieldName(p.tableColNames, assign.Column)
		if err != nil {
			return nil, nil, nil, err
		} else if idx < 0 {
			return nil, nil, nil, ErrUnknownColumn.GenWithStackByArgs(assign.Column.OrigColName(), "field list")
		}

		// Check whether the column to be updated is the generated column.
		column := colMap[assign.Column.Name.L]
		if column.IsGenerated() {
			return nil, nil, nil, ErrBadGeneratedColumn.GenWithStackByArgs(assign.Column.Name.O, tblInfo.Name.O)
		}
		onDupColSet[column.Name.L] = struct{}{}
		dupCols = append(dupCols, p.tableSchema.Columns[idx])
		dupColNames = append(dupColNames, p.tableColNames[idx])
	}
	return onDupColSet, dupCols, dupColNames, nil
}

func (b *PlanBuilder) getAffectCols(insertStmt *ast.InsertStmt, insertPlan *Insert) (affectedValuesCols []*table.Column, err error) {
	if len(insertStmt.Columns) > 0 {
		// This branch is for the following scenarios:
		// 1. `INSERT INTO tbl_name (col_name [, col_name] ...) {VALUES | VALUE} (value_list) [, (value_list)] ...`,
		// 2. `INSERT INTO tbl_name (col_name [, col_name] ...) SELECT ...`.
		colName := make([]string, 0, len(insertStmt.Columns))
		for _, col := range insertStmt.Columns {
			colName = append(colName, col.Name.O)
		}
		affectedValuesCols, err = table.FindCols(insertPlan.Table.Cols(), colName, insertPlan.Table.Meta().PKIsHandle)
		if err != nil {
			return nil, err
		}

	} else if len(insertStmt.Setlist) == 0 {
		// This branch is for the following scenarios:
		// 1. `INSERT INTO tbl_name {VALUES | VALUE} (value_list) [, (value_list)] ...`,
		// 2. `INSERT INTO tbl_name SELECT ...`.
		affectedValuesCols = insertPlan.Table.Cols()
	}
	return affectedValuesCols, nil
}

func (b *PlanBuilder) buildSetValuesOfInsert(ctx context.Context, insert *ast.InsertStmt, insertPlan *Insert, mockTablePlan *LogicalTableDual, checkRefColumn func(n ast.Node) ast.Node) error {
	tableInfo := insertPlan.Table.Meta()
	colNames := make([]string, 0, len(insert.Setlist))
	exprCols := make([]*expression.Column, 0, len(insert.Setlist))
	for _, assign := range insert.Setlist {
		idx, err := expression.FindFieldName(insertPlan.tableColNames, assign.Column)
		if err != nil {
			return err
		}
		if idx < 0 {
			return errors.Errorf("Can't find column %s", assign.Column)
		}
		colNames = append(colNames, assign.Column.Name.L)
		exprCols = append(exprCols, insertPlan.tableSchema.Columns[idx])
	}

	// Check whether the column to be updated is the generated column.
	tCols, err := table.FindCols(insertPlan.Table.Cols(), colNames, tableInfo.PKIsHandle)
	if err != nil {
		return err
	}
	for _, tCol := range tCols {
		if tCol.IsGenerated() {
			return ErrBadGeneratedColumn.GenWithStackByArgs(tCol.Name.O, tableInfo.Name.O)
		}
	}

	insertPlan.AllAssignmentsAreConstant = true
	for i, assign := range insert.Setlist {
		expr, _, err := b.rewriteWithPreprocess(ctx, assign.Expr, mockTablePlan, nil, nil, true, checkRefColumn)
		if err != nil {
			return err
		}
		if insertPlan.AllAssignmentsAreConstant {
			_, isConstant := expr.(*expression.Constant)
			insertPlan.AllAssignmentsAreConstant = isConstant
		}

		insertPlan.SetList = append(insertPlan.SetList, &expression.Assignment{
			Col:     exprCols[i],
			ColName: model.NewCIStr(colNames[i]),
			Expr:    expr,
		})
	}
	insertPlan.Schema4OnDuplicate = insertPlan.tableSchema
	insertPlan.names4OnDuplicate = insertPlan.tableColNames
	return nil
}

func (b *PlanBuilder) buildValuesListOfInsert(ctx context.Context, insert *ast.InsertStmt, insertPlan *Insert, mockTablePlan *LogicalTableDual, checkRefColumn func(n ast.Node) ast.Node) error {
	affectedValuesCols, err := b.getAffectCols(insert, insertPlan)
	if err != nil {
		return err
	}

	// If value_list and col_list are empty and we have a generated column, we can still write data to this table.
	// For example, insert into t values(); can be executed successfully if t has a generated column.
	if len(insert.Columns) > 0 || len(insert.Lists[0]) > 0 {
		// If value_list or col_list is not empty, the length of value_list should be the same with that of col_list.
		if len(insert.Lists[0]) != len(affectedValuesCols) {
			return ErrWrongValueCountOnRow.GenWithStackByArgs(1)
		}
	}

	insertPlan.AllAssignmentsAreConstant = true
	totalTableCols := insertPlan.Table.Cols()
	for i, valuesItem := range insert.Lists {
		// The length of all the value_list should be the same.
		// "insert into t values (), ()" is valid.
		// "insert into t values (), (1)" is not valid.
		// "insert into t values (1), ()" is not valid.
		// "insert into t values (1,2), (1)" is not valid.
		if i > 0 && len(insert.Lists[i-1]) != len(insert.Lists[i]) {
			return ErrWrongValueCountOnRow.GenWithStackByArgs(i + 1)
		}
		exprList := make([]expression.Expression, 0, len(valuesItem))
		for j, valueItem := range valuesItem {
			var expr expression.Expression
			var err error
			var generatedColumnWithDefaultExpr bool
			col := affectedValuesCols[j]
			switch x := valueItem.(type) {
			case *ast.DefaultExpr:
				if col.IsGenerated() {
					if x.Name != nil {
						return ErrBadGeneratedColumn.GenWithStackByArgs(col.Name.O, insertPlan.Table.Meta().Name.O)
					}
					generatedColumnWithDefaultExpr = true
					break
				}
				if x.Name != nil {
					expr, err = b.findDefaultValue(totalTableCols, x.Name)
				} else {
					expr, err = b.getDefaultValue(affectedValuesCols[j])
				}
			case *driver.ValueExpr:
				expr = &expression.Constant{
					Value:   x.Datum,
					RetType: &x.Type,
				}
			default:
				expr, _, err = b.rewriteWithPreprocess(ctx, valueItem, mockTablePlan, nil, nil, true, checkRefColumn)
			}
			if err != nil {
				return err
			}
			if insertPlan.AllAssignmentsAreConstant {
				_, isConstant := expr.(*expression.Constant)
				insertPlan.AllAssignmentsAreConstant = isConstant
			}
			// insert value into a generated column is not allowed
			if col.IsGenerated() {
				// but there is only one exception:
				// it is allowed to insert the `default` value into a generated column
				if generatedColumnWithDefaultExpr {
					continue
				}
				return ErrBadGeneratedColumn.GenWithStackByArgs(col.Name.O, insertPlan.Table.Meta().Name.O)
			}
			exprList = append(exprList, expr)
		}
		insertPlan.Lists = append(insertPlan.Lists, exprList)
	}
	insertPlan.Schema4OnDuplicate = insertPlan.tableSchema
	insertPlan.names4OnDuplicate = insertPlan.tableColNames
	return nil
}

func (b *PlanBuilder) buildSelectPlanOfInsert(ctx context.Context, insert *ast.InsertStmt, insertPlan *Insert) error {
	affectedValuesCols, err := b.getAffectCols(insert, insertPlan)
	if err != nil {
		return err
	}
	selectPlan, err := b.Build(ctx, insert.Select)
	if err != nil {
		return err
	}

	// Check to guarantee that the length of the row returned by select is equal to that of affectedValuesCols.
	if selectPlan.Schema().Len() != len(affectedValuesCols) {
		return ErrWrongValueCountOnRow.GenWithStackByArgs(1)
	}

	// Check to guarantee that there's no generated column.
	// This check should be done after the above one to make its behavior compatible with MySQL.
	// For example, table t has two columns, namely a and b, and b is a generated column.
	// "insert into t (b) select * from t" will raise an error that the column count is not matched.
	// "insert into t select * from t" will raise an error that there's a generated column in the column list.
	// If we do this check before the above one, "insert into t (b) select * from t" will raise an error
	// that there's a generated column in the column list.
	for _, col := range affectedValuesCols {
		if col.IsGenerated() {
			return ErrBadGeneratedColumn.GenWithStackByArgs(col.Name.O, insertPlan.Table.Meta().Name.O)
		}
	}

	names := selectPlan.OutputNames()
	insertPlan.SelectPlan, err = DoOptimize(ctx, b.optFlag, selectPlan.(LogicalPlan))
	if err != nil {
		return err
	}

	// schema4NewRow is the schema for the newly created data record based on
	// the result of the select statement.
	schema4NewRow := expression.NewSchema(make([]*expression.Column, len(insertPlan.Table.Cols()))...)
	names4NewRow := make(types.NameSlice, len(insertPlan.Table.Cols()))
	// TODO: don't clone it.
	for i, selCol := range insertPlan.SelectPlan.Schema().Columns {
		ordinal := affectedValuesCols[i].Offset
		schema4NewRow.Columns[ordinal] = &expression.Column{}
		*schema4NewRow.Columns[ordinal] = *selCol

		schema4NewRow.Columns[ordinal].RetType = &types.FieldType{}
		*schema4NewRow.Columns[ordinal].RetType = affectedValuesCols[i].FieldType

		names4NewRow[ordinal] = names[i]
	}
	for i := range schema4NewRow.Columns {
		if schema4NewRow.Columns[i] == nil {
			schema4NewRow.Columns[i] = &expression.Column{UniqueID: insertPlan.ctx.GetSessionVars().AllocPlanColumnID()}
		}
	}
	insertPlan.Schema4OnDuplicate = expression.MergeSchema(insertPlan.tableSchema, schema4NewRow)
	insertPlan.names4OnDuplicate = append(insertPlan.tableColNames.Shallow(), names4NewRow...)
	return nil
}

func (b *PlanBuilder) buildLoadData(ctx context.Context, ld *ast.LoadDataStmt) (Plan, error) {
	p := &LoadData{
		IsLocal:     ld.IsLocal,
		OnDuplicate: ld.OnDuplicate,
		Path:        ld.Path,
		Table:       ld.Table,
		Columns:     ld.Columns,
		FieldsInfo:  ld.FieldsInfo,
		LinesInfo:   ld.LinesInfo,
		IgnoreLines: ld.IgnoreLines,
	}
	tableInfo := p.Table.TableInfo
	tableInPlan, ok := b.is.TableByID(tableInfo.ID)
	if !ok {
		db := b.ctx.GetSessionVars().CurrentDB
		return nil, infoschema.ErrTableNotExists.GenWithStackByArgs(db, tableInfo.Name.O)
	}
<<<<<<< HEAD
	schema, names := expression.TableInfo2SchemaAndNames(b.ctx, model.NewCIStr(""), tableInfo)
	mockTablePlan := LogicalTableDual{}.Init(b.ctx)
=======
	schema := expression.TableInfo2Schema(b.ctx, tableInfo)
	mockTablePlan := LogicalTableDual{}.Init(b.ctx, b.getSelectOffset())
>>>>>>> e2b1f7ef
	mockTablePlan.SetSchema(schema)
	mockTablePlan.names = names

	var err error
	p.GenCols, err = b.resolveGeneratedColumns(ctx, tableInPlan.Cols(), nil, mockTablePlan)
	if err != nil {
		return nil, err
	}
	return p, nil
}

func (b *PlanBuilder) buildLoadStats(ld *ast.LoadStatsStmt) Plan {
	p := &LoadStats{Path: ld.Path}
	return p
}

func (b *PlanBuilder) buildSplitRegion(node *ast.SplitRegionStmt) (Plan, error) {
	if len(node.IndexName.L) != 0 {
		return b.buildSplitIndexRegion(node)
	}
	return b.buildSplitTableRegion(node)
}

func (b *PlanBuilder) buildSplitIndexRegion(node *ast.SplitRegionStmt) (Plan, error) {
	tblInfo := node.Table.TableInfo
	indexInfo := tblInfo.FindIndexByName(node.IndexName.L)
	if indexInfo == nil {
		return nil, ErrKeyDoesNotExist.GenWithStackByArgs(node.IndexName, tblInfo.Name)
	}
<<<<<<< HEAD
	mockTablePlan := LogicalTableDual{}.Init(b.ctx)
	schema, names := expression.TableInfo2SchemaAndNames(b.ctx, node.Table.Schema, tblInfo)
=======
	mockTablePlan := LogicalTableDual{}.Init(b.ctx, b.getSelectOffset())
	schema := expression.TableInfo2SchemaWithDBName(b.ctx, node.Table.Schema, tblInfo)
>>>>>>> e2b1f7ef
	mockTablePlan.SetSchema(schema)
	mockTablePlan.names = names

	p := &SplitRegion{
		TableInfo: tblInfo,
		IndexInfo: indexInfo,
	}
	p.names = names
	p.setSchemaAndNames(buildSplitRegionsSchema())
	// Split index regions by user specified value lists.
	if len(node.SplitOpt.ValueLists) > 0 {
		indexValues := make([][]types.Datum, 0, len(node.SplitOpt.ValueLists))
		for i, valuesItem := range node.SplitOpt.ValueLists {
			if len(valuesItem) > len(indexInfo.Columns) {
				return nil, ErrWrongValueCountOnRow.GenWithStackByArgs(i + 1)
			}
			values, err := b.convertValue2ColumnType(valuesItem, mockTablePlan, indexInfo, tblInfo)
			if err != nil {
				return nil, err
			}
			indexValues = append(indexValues, values)
		}
		p.ValueLists = indexValues
		return p, nil
	}

	// Split index regions by lower, upper value.
	checkLowerUpperValue := func(valuesItem []ast.ExprNode, name string) ([]types.Datum, error) {
		if len(valuesItem) == 0 {
			return nil, errors.Errorf("Split index `%v` region %s value count should more than 0", indexInfo.Name, name)
		}
		if len(valuesItem) > len(indexInfo.Columns) {
			return nil, errors.Errorf("Split index `%v` region column count doesn't match value count at %v", indexInfo.Name, name)
		}
		return b.convertValue2ColumnType(valuesItem, mockTablePlan, indexInfo, tblInfo)
	}
	lowerValues, err := checkLowerUpperValue(node.SplitOpt.Lower, "lower")
	if err != nil {
		return nil, err
	}
	upperValues, err := checkLowerUpperValue(node.SplitOpt.Upper, "upper")
	if err != nil {
		return nil, err
	}
	p.Lower = lowerValues
	p.Upper = upperValues

	maxSplitRegionNum := int64(config.GetGlobalConfig().SplitRegionMaxNum)
	if node.SplitOpt.Num > maxSplitRegionNum {
		return nil, errors.Errorf("Split index region num exceeded the limit %v", maxSplitRegionNum)
	} else if node.SplitOpt.Num < 1 {
		return nil, errors.Errorf("Split index region num should more than 0")
	}
	p.Num = int(node.SplitOpt.Num)
	return p, nil
}

func (b *PlanBuilder) convertValue2ColumnType(valuesItem []ast.ExprNode, mockTablePlan LogicalPlan, indexInfo *model.IndexInfo, tblInfo *model.TableInfo) ([]types.Datum, error) {
	values := make([]types.Datum, 0, len(valuesItem))
	for j, valueItem := range valuesItem {
		colOffset := indexInfo.Columns[j].Offset
		value, err := b.convertValue(valueItem, mockTablePlan, tblInfo.Columns[colOffset])
		if err != nil {
			return nil, err
		}
		values = append(values, value)
	}
	return values, nil
}

func (b *PlanBuilder) convertValue(valueItem ast.ExprNode, mockTablePlan LogicalPlan, col *model.ColumnInfo) (d types.Datum, err error) {
	var expr expression.Expression
	switch x := valueItem.(type) {
	case *driver.ValueExpr:
		expr = &expression.Constant{
			Value:   x.Datum,
			RetType: &x.Type,
		}
	default:
		expr, _, err = b.rewrite(context.TODO(), valueItem, mockTablePlan, nil, true)
		if err != nil {
			return d, err
		}
	}
	constant, ok := expr.(*expression.Constant)
	if !ok {
		return d, errors.New("Expect constant values")
	}
	value, err := constant.Eval(chunk.Row{})
	if err != nil {
		return d, err
	}
	d, err = value.ConvertTo(b.ctx.GetSessionVars().StmtCtx, &col.FieldType)
	if err != nil {
		if !types.ErrTruncated.Equal(err) {
			return d, err
		}
		valStr, err1 := value.ToString()
		if err1 != nil {
			return d, err
		}
		return d, types.ErrTruncated.GenWithStack("Incorrect value: '%-.128s' for column '%.192s'", valStr, col.Name.O)
	}
	return d, nil
}

func (b *PlanBuilder) buildSplitTableRegion(node *ast.SplitRegionStmt) (Plan, error) {
	tblInfo := node.Table.TableInfo
	var pkCol *model.ColumnInfo
	if tblInfo.PKIsHandle {
		if col := tblInfo.GetPkColInfo(); col != nil {
			pkCol = col
		}
	}
	if pkCol == nil {
		pkCol = model.NewExtraHandleColInfo()
	}
<<<<<<< HEAD
	mockTablePlan := LogicalTableDual{}.Init(b.ctx)
	schema, names := expression.TableInfo2SchemaAndNames(b.ctx, node.Table.Schema, tblInfo)
=======
	mockTablePlan := LogicalTableDual{}.Init(b.ctx, b.getSelectOffset())
	schema := expression.TableInfo2SchemaWithDBName(b.ctx, node.Table.Schema, tblInfo)
>>>>>>> e2b1f7ef
	mockTablePlan.SetSchema(schema)
	mockTablePlan.names = names

	p := &SplitRegion{
		TableInfo: tblInfo,
	}
	p.setSchemaAndNames(buildSplitRegionsSchema())
	if len(node.SplitOpt.ValueLists) > 0 {
		values := make([][]types.Datum, 0, len(node.SplitOpt.ValueLists))
		for i, valuesItem := range node.SplitOpt.ValueLists {
			if len(valuesItem) > 1 {
				return nil, ErrWrongValueCountOnRow.GenWithStackByArgs(i + 1)
			}
			value, err := b.convertValue(valuesItem[0], mockTablePlan, pkCol)
			if err != nil {
				return nil, err
			}
			values = append(values, []types.Datum{value})
		}
		p.ValueLists = values
		return p, nil
	}

	checkLowerUpperValue := func(valuesItem []ast.ExprNode, name string) (types.Datum, error) {
		if len(valuesItem) != 1 {
			return types.Datum{}, errors.Errorf("Split table region %s value count should be 1", name)
		}
		return b.convertValue(valuesItem[0], mockTablePlan, pkCol)
	}
	lowerValues, err := checkLowerUpperValue(node.SplitOpt.Lower, "lower")
	if err != nil {
		return nil, err
	}
	upperValue, err := checkLowerUpperValue(node.SplitOpt.Upper, "upper")
	if err != nil {
		return nil, err
	}
	p.Lower = []types.Datum{lowerValues}
	p.Upper = []types.Datum{upperValue}

	maxSplitRegionNum := int64(config.GetGlobalConfig().SplitRegionMaxNum)
	if node.SplitOpt.Num > maxSplitRegionNum {
		return nil, errors.Errorf("Split table region num exceeded the limit %v", maxSplitRegionNum)
	} else if node.SplitOpt.Num < 1 {
		return nil, errors.Errorf("Split table region num should more than 0")
	}
	p.Num = int(node.SplitOpt.Num)
	return p, nil
}

func (b *PlanBuilder) buildDDL(ctx context.Context, node ast.DDLNode) (Plan, error) {
	var authErr error
	switch v := node.(type) {
	case *ast.AlterDatabaseStmt:
		if v.AlterDefaultDatabase {
			v.Name = b.ctx.GetSessionVars().CurrentDB
		}
		if v.Name == "" {
			return nil, ErrNoDB
		}
		if b.ctx.GetSessionVars().User != nil {
			authErr = ErrDBaccessDenied.GenWithStackByArgs("ALTER", b.ctx.GetSessionVars().User.Hostname,
				b.ctx.GetSessionVars().User.Username, v.Name)
		}
		b.visitInfo = appendVisitInfo(b.visitInfo, mysql.AlterPriv, v.Name, "", "", authErr)
	case *ast.AlterTableStmt:
		if b.ctx.GetSessionVars().User != nil {
			authErr = ErrTableaccessDenied.GenWithStackByArgs("ALTER", b.ctx.GetSessionVars().User.Hostname,
				b.ctx.GetSessionVars().User.Username, v.Table.Name.L)
		}
		b.visitInfo = appendVisitInfo(b.visitInfo, mysql.AlterPriv, v.Table.Schema.L,
			v.Table.Name.L, "", authErr)
		for _, spec := range v.Specs {
			if spec.Tp == ast.AlterTableRenameTable {
				if b.ctx.GetSessionVars().User != nil {
					authErr = ErrTableaccessDenied.GenWithStackByArgs("DROP", b.ctx.GetSessionVars().User.Hostname,
						b.ctx.GetSessionVars().User.Username, v.Table.Name.L)
				}
				b.visitInfo = appendVisitInfo(b.visitInfo, mysql.DropPriv, v.Table.Schema.L,
					v.Table.Name.L, "", authErr)

				if b.ctx.GetSessionVars().User != nil {
					authErr = ErrTableaccessDenied.GenWithStackByArgs("CREATE", b.ctx.GetSessionVars().User.Hostname,
						b.ctx.GetSessionVars().User.Username, spec.NewTable.Name.L)
				}
				b.visitInfo = appendVisitInfo(b.visitInfo, mysql.CreatePriv, spec.NewTable.Schema.L,
					spec.NewTable.Name.L, "", authErr)

				if b.ctx.GetSessionVars().User != nil {
					authErr = ErrTableaccessDenied.GenWithStackByArgs("INSERT", b.ctx.GetSessionVars().User.Hostname,
						b.ctx.GetSessionVars().User.Username, spec.NewTable.Name.L)
				}
				b.visitInfo = appendVisitInfo(b.visitInfo, mysql.InsertPriv, spec.NewTable.Schema.L,
					spec.NewTable.Name.L, "", authErr)
			} else if spec.Tp == ast.AlterTableDropPartition {
				if b.ctx.GetSessionVars().User != nil {
					authErr = ErrTableaccessDenied.GenWithStackByArgs("DROP", b.ctx.GetSessionVars().User.Hostname,
						b.ctx.GetSessionVars().User.Username, v.Table.Name.L)
				}
				b.visitInfo = appendVisitInfo(b.visitInfo, mysql.DropPriv, v.Table.Schema.L,
					v.Table.Name.L, "", authErr)
			}
		}
	case *ast.CreateDatabaseStmt:
		if b.ctx.GetSessionVars().User != nil {
			authErr = ErrDBaccessDenied.GenWithStackByArgs(b.ctx.GetSessionVars().User.Username,
				b.ctx.GetSessionVars().User.Hostname, v.Name)
		}
		b.visitInfo = appendVisitInfo(b.visitInfo, mysql.CreatePriv, v.Name,
			"", "", authErr)
	case *ast.CreateIndexStmt:
		if b.ctx.GetSessionVars().User != nil {
			authErr = ErrTableaccessDenied.GenWithStackByArgs("INDEX", b.ctx.GetSessionVars().User.Hostname,
				b.ctx.GetSessionVars().User.Username, v.Table.Name.L)
		}
		b.visitInfo = appendVisitInfo(b.visitInfo, mysql.IndexPriv, v.Table.Schema.L,
			v.Table.Name.L, "", authErr)
	case *ast.CreateTableStmt:
		if b.ctx.GetSessionVars().User != nil {
			authErr = ErrTableaccessDenied.GenWithStackByArgs("CREATE", b.ctx.GetSessionVars().User.Hostname,
				b.ctx.GetSessionVars().User.Username, v.Table.Name.L)
		}
		b.visitInfo = appendVisitInfo(b.visitInfo, mysql.CreatePriv, v.Table.Schema.L,
			v.Table.Name.L, "", authErr)
		if v.ReferTable != nil {
			if b.ctx.GetSessionVars().User != nil {
				authErr = ErrTableaccessDenied.GenWithStackByArgs("CREATE", b.ctx.GetSessionVars().User.Hostname,
					b.ctx.GetSessionVars().User.Username, v.ReferTable.Name.L)
			}
			b.visitInfo = appendVisitInfo(b.visitInfo, mysql.SelectPriv, v.ReferTable.Schema.L,
				v.ReferTable.Name.L, "", authErr)
		}
	case *ast.CreateViewStmt:
		plan, err := b.Build(ctx, v.Select)
		if err != nil {
			return nil, err
		}
		schema := plan.Schema()
		names := plan.OutputNames()
		if v.Cols != nil && len(v.Cols) != schema.Len() {
			return nil, ddl.ErrViewWrongList
		}
		v.SchemaCols = make([]model.CIStr, schema.Len())
		for i, name := range names {
			v.SchemaCols[i] = name.ColName
		}
		if _, ok := plan.(LogicalPlan); ok {
			if b.ctx.GetSessionVars().User != nil {
				authErr = ErrTableaccessDenied.GenWithStackByArgs("CREATE VIEW", b.ctx.GetSessionVars().User.Hostname,
					b.ctx.GetSessionVars().User.Username, v.ViewName.Name.L)
			}
			b.visitInfo = appendVisitInfo(b.visitInfo, mysql.CreateViewPriv, v.ViewName.Schema.L,
				v.ViewName.Name.L, "", authErr)
		}
		if v.Definer.CurrentUser && b.ctx.GetSessionVars().User != nil {
			v.Definer = b.ctx.GetSessionVars().User
		}
		if b.ctx.GetSessionVars().User != nil && v.Definer.String() != b.ctx.GetSessionVars().User.String() {
			err = ErrSpecificAccessDenied.GenWithStackByArgs("SUPER")
			b.visitInfo = appendVisitInfo(b.visitInfo, mysql.SuperPriv, "",
				"", "", err)
		}
	case *ast.DropDatabaseStmt:
		if b.ctx.GetSessionVars().User != nil {
			authErr = ErrDBaccessDenied.GenWithStackByArgs(b.ctx.GetSessionVars().User.Username,
				b.ctx.GetSessionVars().User.Hostname, v.Name)
		}
		b.visitInfo = appendVisitInfo(b.visitInfo, mysql.DropPriv, v.Name,
			"", "", authErr)
	case *ast.DropIndexStmt:
		if b.ctx.GetSessionVars().User != nil {
			authErr = ErrTableaccessDenied.GenWithStackByArgs("INDEx", b.ctx.GetSessionVars().User.Hostname,
				b.ctx.GetSessionVars().User.Username, v.Table.Name.L)
		}
		b.visitInfo = appendVisitInfo(b.visitInfo, mysql.IndexPriv, v.Table.Schema.L,
			v.Table.Name.L, "", authErr)
	case *ast.DropTableStmt:
		for _, tableVal := range v.Tables {
			if b.ctx.GetSessionVars().User != nil {
				authErr = ErrTableaccessDenied.GenWithStackByArgs("DROP", b.ctx.GetSessionVars().User.Hostname,
					b.ctx.GetSessionVars().User.Username, tableVal.Name.L)
			}
			b.visitInfo = appendVisitInfo(b.visitInfo, mysql.DropPriv, tableVal.Schema.L,
				tableVal.Name.L, "", authErr)
		}
	case *ast.TruncateTableStmt:
		if b.ctx.GetSessionVars().User != nil {
			authErr = ErrTableaccessDenied.GenWithStackByArgs("DROP", b.ctx.GetSessionVars().User.Hostname,
				b.ctx.GetSessionVars().User.Username, v.Table.Name.L)
		}
		b.visitInfo = appendVisitInfo(b.visitInfo, mysql.DropPriv, v.Table.Schema.L,
			v.Table.Name.L, "", authErr)
	case *ast.RenameTableStmt:
		if b.ctx.GetSessionVars().User != nil {
			authErr = ErrTableaccessDenied.GenWithStackByArgs("ALTER", b.ctx.GetSessionVars().User.Hostname,
				b.ctx.GetSessionVars().User.Username, v.OldTable.Name.L)
		}
		b.visitInfo = appendVisitInfo(b.visitInfo, mysql.AlterPriv, v.OldTable.Schema.L,
			v.OldTable.Name.L, "", authErr)

		if b.ctx.GetSessionVars().User != nil {
			authErr = ErrTableaccessDenied.GenWithStackByArgs("DROP", b.ctx.GetSessionVars().User.Hostname,
				b.ctx.GetSessionVars().User.Username, v.OldTable.Name.L)
		}
		b.visitInfo = appendVisitInfo(b.visitInfo, mysql.DropPriv, v.OldTable.Schema.L,
			v.OldTable.Name.L, "", authErr)

		if b.ctx.GetSessionVars().User != nil {
			authErr = ErrTableaccessDenied.GenWithStackByArgs("CREATE", b.ctx.GetSessionVars().User.Hostname,
				b.ctx.GetSessionVars().User.Username, v.NewTable.Name.L)
		}
		b.visitInfo = appendVisitInfo(b.visitInfo, mysql.CreatePriv, v.NewTable.Schema.L,
			v.NewTable.Name.L, "", authErr)

		if b.ctx.GetSessionVars().User != nil {
			authErr = ErrTableaccessDenied.GenWithStackByArgs("INSERT", b.ctx.GetSessionVars().User.Hostname,
				b.ctx.GetSessionVars().User.Username, v.NewTable.Name.L)
		}
		b.visitInfo = appendVisitInfo(b.visitInfo, mysql.InsertPriv, v.NewTable.Schema.L,
			v.NewTable.Name.L, "", authErr)
	case *ast.RecoverTableStmt:
		// Recover table command can only be executed by administrator.
		b.visitInfo = appendVisitInfo(b.visitInfo, mysql.SuperPriv, "", "", "", nil)
	case *ast.LockTablesStmt, *ast.UnlockTablesStmt:
		// TODO: add Lock Table privilege check.
	case *ast.CleanupTableLockStmt:
		// This command can only be executed by administrator.
		b.visitInfo = appendVisitInfo(b.visitInfo, mysql.SuperPriv, "", "", "", nil)
	}
	p := &DDL{Statement: node}
	return p, nil
}

const (
	// TraceFormatRow indicates row tracing format.
	TraceFormatRow = "row"
	// TraceFormatJSON indicates json tracing format.
	TraceFormatJSON = "json"
	// TraceFormatLog indicates log tracing format.
	TraceFormatLog = "log"
)

// buildTrace builds a trace plan. Inside this method, it first optimize the
// underlying query and then constructs a schema, which will be used to constructs
// rows result.
func (b *PlanBuilder) buildTrace(trace *ast.TraceStmt) (Plan, error) {
	p := &Trace{StmtNode: trace.Stmt, Format: trace.Format}
	switch trace.Format {
	case TraceFormatRow:
		schema := newColumnsWithNames(3)
		schema.Append(buildColumnWithName("", "operation", mysql.TypeString, mysql.MaxBlobWidth))
		schema.Append(buildColumnWithName("", "startTS", mysql.TypeString, mysql.MaxBlobWidth))
		schema.Append(buildColumnWithName("", "duration", mysql.TypeString, mysql.MaxBlobWidth))
		p.SetSchema(schema.col2Schema())
		p.names = schema.names
	case TraceFormatJSON:
		schema := newColumnsWithNames(1)
		schema.Append(buildColumnWithName("", "operation", mysql.TypeString, mysql.MaxBlobWidth))
		p.SetSchema(schema.col2Schema())
		p.names = schema.names
	case TraceFormatLog:
		schema := newColumnsWithNames(4)
		schema.Append(buildColumnWithName("", "time", mysql.TypeTimestamp, mysql.MaxBlobWidth))
		schema.Append(buildColumnWithName("", "event", mysql.TypeString, mysql.MaxBlobWidth))
		schema.Append(buildColumnWithName("", "tags", mysql.TypeString, mysql.MaxBlobWidth))
		schema.Append(buildColumnWithName("", "spanName", mysql.TypeString, mysql.MaxBlobWidth))
		p.SetSchema(schema.col2Schema())
		p.names = schema.names
	default:
		return nil, errors.New("trace format should be one of 'row', 'log' or 'json'")
	}
	return p, nil
}

func (b *PlanBuilder) buildExplainPlan(targetPlan Plan, format string, analyze bool, execStmt ast.StmtNode) (Plan, error) {
	pp, ok := targetPlan.(PhysicalPlan)
	if !ok {
		switch x := targetPlan.(type) {
		case *Delete:
			pp = x.SelectPlan
		case *Update:
			pp = x.SelectPlan
		case *Insert:
			if x.SelectPlan != nil {
				pp = x.SelectPlan
			}
		}
		if pp == nil {
			return nil, ErrUnsupportedType.GenWithStackByArgs(targetPlan)
		}
	}

	p := &Explain{StmtPlan: pp, Analyze: analyze, Format: format, ExecStmt: execStmt, ExecPlan: targetPlan}
	p.ctx = b.ctx
	err := p.prepareSchema()
	if err != nil {
		return nil, err
	}
	return p, nil
}

// buildExplainFor gets *last* (maybe running or finished) query plan from connection #connection id.
// See https://dev.mysql.com/doc/refman/8.0/en/explain-for-connection.html.
func (b *PlanBuilder) buildExplainFor(explainFor *ast.ExplainForStmt) (Plan, error) {
	processInfo, ok := b.ctx.GetSessionManager().GetProcessInfo(explainFor.ConnectionID)
	if !ok {
		return nil, ErrNoSuchThread.GenWithStackByArgs(explainFor.ConnectionID)
	}
	if b.ctx.GetSessionVars() != nil && b.ctx.GetSessionVars().User != nil {
		if b.ctx.GetSessionVars().User.Username != processInfo.User {
			err := ErrAccessDenied.GenWithStackByArgs(b.ctx.GetSessionVars().User.Username, b.ctx.GetSessionVars().User.Hostname)
			// Different from MySQL's behavior and document.
			b.visitInfo = appendVisitInfo(b.visitInfo, mysql.SuperPriv, "", "", "", err)
		}
	}

	targetPlan, ok := processInfo.Plan.(Plan)
	if !ok || targetPlan == nil {
		return &Explain{Format: explainFor.Format}, nil
	}

	return b.buildExplainPlan(targetPlan, explainFor.Format, false, nil)
}

func (b *PlanBuilder) buildExplain(ctx context.Context, explain *ast.ExplainStmt) (Plan, error) {
	if show, ok := explain.Stmt.(*ast.ShowStmt); ok {
		return b.buildShow(ctx, show)
	}
	targetPlan, _, err := OptimizeAstNode(ctx, b.ctx, explain.Stmt, b.is)
	if err != nil {
		return nil, err
	}

	return b.buildExplainPlan(targetPlan, explain.Format, explain.Analyze, explain.Stmt)
}

func buildShowProcedureSchema() (*expression.Schema, []*types.FieldName) {
	tblName := "ROUTINES"
	schema := newColumnsWithNames(11)
	schema.Append(buildColumnWithName(tblName, "Db", mysql.TypeVarchar, 128))
	schema.Append(buildColumnWithName(tblName, "Name", mysql.TypeVarchar, 128))
	schema.Append(buildColumnWithName(tblName, "Type", mysql.TypeVarchar, 128))
	schema.Append(buildColumnWithName(tblName, "Definer", mysql.TypeVarchar, 128))
	schema.Append(buildColumnWithName(tblName, "Modified", mysql.TypeDatetime, 19))
	schema.Append(buildColumnWithName(tblName, "Created", mysql.TypeDatetime, 19))
	schema.Append(buildColumnWithName(tblName, "Security_type", mysql.TypeVarchar, 128))
	schema.Append(buildColumnWithName(tblName, "Comment", mysql.TypeBlob, 196605))
	schema.Append(buildColumnWithName(tblName, "character_set_client", mysql.TypeVarchar, 32))
	schema.Append(buildColumnWithName(tblName, "collation_connection", mysql.TypeVarchar, 32))
	schema.Append(buildColumnWithName(tblName, "Database Collation", mysql.TypeVarchar, 32))
	return schema.col2Schema(), schema.names
}

func buildShowTriggerSchema() (*expression.Schema, []*types.FieldName) {
	tblName := "TRIGGERS"
	schema := newColumnsWithNames(11)
	schema.Append(buildColumnWithName(tblName, "Trigger", mysql.TypeVarchar, 128))
	schema.Append(buildColumnWithName(tblName, "Event", mysql.TypeVarchar, 128))
	schema.Append(buildColumnWithName(tblName, "Table", mysql.TypeVarchar, 128))
	schema.Append(buildColumnWithName(tblName, "Statement", mysql.TypeBlob, 196605))
	schema.Append(buildColumnWithName(tblName, "Timing", mysql.TypeVarchar, 128))
	schema.Append(buildColumnWithName(tblName, "Created", mysql.TypeDatetime, 19))
	schema.Append(buildColumnWithName(tblName, "sql_mode", mysql.TypeBlob, 8192))
	schema.Append(buildColumnWithName(tblName, "Definer", mysql.TypeVarchar, 128))
	schema.Append(buildColumnWithName(tblName, "character_set_client", mysql.TypeVarchar, 32))
	schema.Append(buildColumnWithName(tblName, "collation_connection", mysql.TypeVarchar, 32))
	schema.Append(buildColumnWithName(tblName, "Database Collation", mysql.TypeVarchar, 32))
	return schema.col2Schema(), schema.names
}

func buildShowEventsSchema() (*expression.Schema, []*types.FieldName) {
	tblName := "EVENTS"
	schema := newColumnsWithNames(15)
	schema.Append(buildColumnWithName(tblName, "Db", mysql.TypeVarchar, 128))
	schema.Append(buildColumnWithName(tblName, "Name", mysql.TypeVarchar, 128))
	schema.Append(buildColumnWithName(tblName, "Time zone", mysql.TypeVarchar, 32))
	schema.Append(buildColumnWithName(tblName, "Definer", mysql.TypeVarchar, 128))
	schema.Append(buildColumnWithName(tblName, "Type", mysql.TypeVarchar, 128))
	schema.Append(buildColumnWithName(tblName, "Execute At", mysql.TypeDatetime, 19))
	schema.Append(buildColumnWithName(tblName, "Interval Value", mysql.TypeVarchar, 128))
	schema.Append(buildColumnWithName(tblName, "Interval Field", mysql.TypeVarchar, 128))
	schema.Append(buildColumnWithName(tblName, "Starts", mysql.TypeDatetime, 19))
	schema.Append(buildColumnWithName(tblName, "Ends", mysql.TypeDatetime, 19))
	schema.Append(buildColumnWithName(tblName, "Status", mysql.TypeVarchar, 32))
	schema.Append(buildColumnWithName(tblName, "Originator", mysql.TypeInt24, 4))
	schema.Append(buildColumnWithName(tblName, "character_set_client", mysql.TypeVarchar, 32))
	schema.Append(buildColumnWithName(tblName, "collation_connection", mysql.TypeVarchar, 32))
	schema.Append(buildColumnWithName(tblName, "Database Collation", mysql.TypeVarchar, 32))
	return schema.col2Schema(), schema.names
}

func buildShowWarningsSchema() (*expression.Schema, types.NameSlice) {
	tblName := "WARNINGS"
	schema := newColumnsWithNames(3)
	schema.Append(buildColumnWithName(tblName, "Level", mysql.TypeVarchar, 64))
	schema.Append(buildColumnWithName(tblName, "Code", mysql.TypeLong, 19))
	schema.Append(buildColumnWithName(tblName, "Message", mysql.TypeVarchar, 64))
	return schema.col2Schema(), schema.names
}

// buildShowSchema builds column info for ShowStmt including column name and type.
func buildShowSchema(s *ast.ShowStmt, isView bool) (schema *expression.Schema, outputNames []*types.FieldName) {
	var names []string
	var ftypes []byte
	switch s.Tp {
	case ast.ShowProcedureStatus:
		return buildShowProcedureSchema()
	case ast.ShowTriggers:
		return buildShowTriggerSchema()
	case ast.ShowEvents:
		return buildShowEventsSchema()
	case ast.ShowWarnings, ast.ShowErrors:
		return buildShowWarningsSchema()
	case ast.ShowRegions:
		return buildTableRegionsSchema()
	case ast.ShowEngines:
		names = []string{"Engine", "Support", "Comment", "Transactions", "XA", "Savepoints"}
	case ast.ShowDatabases:
		names = []string{"Database"}
	case ast.ShowOpenTables:
		names = []string{"Database", "Table", "In_use", "Name_locked"}
		ftypes = []byte{mysql.TypeVarchar, mysql.TypeVarchar, mysql.TypeLong, mysql.TypeLong}
	case ast.ShowTables:
		names = []string{fmt.Sprintf("Tables_in_%s", s.DBName)}
		if s.Full {
			names = append(names, "Table_type")
		}
	case ast.ShowTableStatus:
		names = []string{"Name", "Engine", "Version", "Row_format", "Rows", "Avg_row_length",
			"Data_length", "Max_data_length", "Index_length", "Data_free", "Auto_increment",
			"Create_time", "Update_time", "Check_time", "Collation", "Checksum",
			"Create_options", "Comment"}
		ftypes = []byte{mysql.TypeVarchar, mysql.TypeVarchar, mysql.TypeLonglong, mysql.TypeVarchar, mysql.TypeLonglong, mysql.TypeLonglong,
			mysql.TypeLonglong, mysql.TypeLonglong, mysql.TypeLonglong, mysql.TypeLonglong, mysql.TypeLonglong,
			mysql.TypeDatetime, mysql.TypeDatetime, mysql.TypeDatetime, mysql.TypeVarchar, mysql.TypeVarchar,
			mysql.TypeVarchar, mysql.TypeVarchar}
	case ast.ShowColumns:
		names = table.ColDescFieldNames(s.Full)
	case ast.ShowCharset:
		names = []string{"Charset", "Description", "Default collation", "Maxlen"}
		ftypes = []byte{mysql.TypeVarchar, mysql.TypeVarchar, mysql.TypeVarchar, mysql.TypeLonglong}
	case ast.ShowVariables, ast.ShowStatus:
		names = []string{"Variable_name", "Value"}
	case ast.ShowCollation:
		names = []string{"Collation", "Charset", "Id", "Default", "Compiled", "Sortlen"}
		ftypes = []byte{mysql.TypeVarchar, mysql.TypeVarchar, mysql.TypeLonglong,
			mysql.TypeVarchar, mysql.TypeVarchar, mysql.TypeLonglong}
	case ast.ShowCreateTable:
		if !isView {
			names = []string{"Table", "Create Table"}
		} else {
			names = []string{"View", "Create View", "character_set_client", "collation_connection"}
		}
	case ast.ShowCreateUser:
		if s.User != nil {
			names = []string{fmt.Sprintf("CREATE USER for %s", s.User)}
		}
	case ast.ShowCreateView:
		names = []string{"View", "Create View", "character_set_client", "collation_connection"}
	case ast.ShowCreateDatabase:
		names = []string{"Database", "Create Database"}
	case ast.ShowDrainerStatus:
		names = []string{"NodeID", "Address", "State", "Max_Commit_Ts", "Update_Time"}
		ftypes = []byte{mysql.TypeVarchar, mysql.TypeVarchar, mysql.TypeVarchar, mysql.TypeLonglong, mysql.TypeVarchar}
	case ast.ShowGrants:
		if s.User != nil {
			names = []string{fmt.Sprintf("Grants for %s", s.User)}
		} else {
			// Don't know the name yet, so just say "user"
			names = []string{"Grants for User"}
		}
	case ast.ShowIndex:
		names = []string{"Table", "Non_unique", "Key_name", "Seq_in_index",
			"Column_name", "Collation", "Cardinality", "Sub_part", "Packed",
			"Null", "Index_type", "Comment", "Index_comment"}
		ftypes = []byte{mysql.TypeVarchar, mysql.TypeLonglong, mysql.TypeVarchar, mysql.TypeLonglong,
			mysql.TypeVarchar, mysql.TypeVarchar, mysql.TypeLonglong, mysql.TypeLonglong,
			mysql.TypeVarchar, mysql.TypeVarchar, mysql.TypeVarchar, mysql.TypeVarchar, mysql.TypeVarchar}
	case ast.ShowPlugins:
		names = []string{"Name", "Status", "Type", "Library", "License", "Version"}
		ftypes = []byte{
			mysql.TypeVarchar, mysql.TypeVarchar, mysql.TypeVarchar, mysql.TypeVarchar, mysql.TypeVarchar, mysql.TypeVarchar,
		}
	case ast.ShowProcessList:
		names = []string{"Id", "User", "Host", "db", "Command", "Time", "State", "Info"}
		ftypes = []byte{mysql.TypeLonglong, mysql.TypeVarchar, mysql.TypeVarchar,
			mysql.TypeVarchar, mysql.TypeVarchar, mysql.TypeLong, mysql.TypeVarchar, mysql.TypeString}
	case ast.ShowPumpStatus:
		names = []string{"NodeID", "Address", "State", "Max_Commit_Ts", "Update_Time"}
		ftypes = []byte{mysql.TypeVarchar, mysql.TypeVarchar, mysql.TypeVarchar, mysql.TypeLonglong, mysql.TypeVarchar}
	case ast.ShowStatsMeta:
		names = []string{"Db_name", "Table_name", "Partition_name", "Update_time", "Modify_count", "Row_count"}
		ftypes = []byte{mysql.TypeVarchar, mysql.TypeVarchar, mysql.TypeVarchar, mysql.TypeDatetime, mysql.TypeLonglong, mysql.TypeLonglong}
	case ast.ShowStatsHistograms:
		names = []string{"Db_name", "Table_name", "Partition_name", "Column_name", "Is_index", "Update_time", "Distinct_count", "Null_count", "Avg_col_size", "Correlation"}
		ftypes = []byte{mysql.TypeVarchar, mysql.TypeVarchar, mysql.TypeVarchar, mysql.TypeVarchar, mysql.TypeTiny, mysql.TypeDatetime,
			mysql.TypeLonglong, mysql.TypeLonglong, mysql.TypeDouble, mysql.TypeDouble}
	case ast.ShowStatsBuckets:
		names = []string{"Db_name", "Table_name", "Partition_name", "Column_name", "Is_index", "Bucket_id", "Count",
			"Repeats", "Lower_Bound", "Upper_Bound"}
		ftypes = []byte{mysql.TypeVarchar, mysql.TypeVarchar, mysql.TypeVarchar, mysql.TypeVarchar, mysql.TypeTiny, mysql.TypeLonglong,
			mysql.TypeLonglong, mysql.TypeLonglong, mysql.TypeVarchar, mysql.TypeVarchar}
	case ast.ShowStatsHealthy:
		names = []string{"Db_name", "Table_name", "Partition_name", "Healthy"}
		ftypes = []byte{mysql.TypeVarchar, mysql.TypeVarchar, mysql.TypeVarchar, mysql.TypeLonglong}
	case ast.ShowProfiles: // ShowProfiles is deprecated.
		names = []string{"Query_ID", "Duration", "Query"}
		ftypes = []byte{mysql.TypeLong, mysql.TypeDouble, mysql.TypeVarchar}
	case ast.ShowMasterStatus:
		names = []string{"File", "Position", "Binlog_Do_DB", "Binlog_Ignore_DB", "Executed_Gtid_Set"}
		ftypes = []byte{mysql.TypeVarchar, mysql.TypeLonglong, mysql.TypeVarchar, mysql.TypeVarchar, mysql.TypeVarchar}
	case ast.ShowPrivileges:
		names = []string{"Privilege", "Context", "Comment"}
		ftypes = []byte{mysql.TypeVarchar, mysql.TypeVarchar, mysql.TypeVarchar}
	case ast.ShowBindings:
		names = []string{"Original_sql", "Bind_sql", "Default_db", "Status", "Create_time", "Update_time", "Charset", "Collation"}
		ftypes = []byte{mysql.TypeVarchar, mysql.TypeVarchar, mysql.TypeVarchar, mysql.TypeVarchar, mysql.TypeDatetime, mysql.TypeDatetime, mysql.TypeVarchar, mysql.TypeVarchar}
	case ast.ShowAnalyzeStatus:
		names = []string{"Table_schema", "Table_name", "Partition_name", "Job_info", "Processed_rows", "Start_time", "State"}
		ftypes = []byte{mysql.TypeVarchar, mysql.TypeVarchar, mysql.TypeVarchar, mysql.TypeVarchar, mysql.TypeLonglong, mysql.TypeDatetime, mysql.TypeVarchar}
	}

	schema = expression.NewSchema(make([]*expression.Column, 0, len(names))...)
	outputNames = make([]*types.FieldName, 0, len(names))
	for i := range names {
		col := &expression.Column{}
		outputNames = append(outputNames, &types.FieldName{ColName: model.NewCIStr(names[i])})
		// User varchar as the default return column type.
		tp := mysql.TypeVarchar
		if len(ftypes) != 0 && ftypes[i] != mysql.TypeUnspecified {
			tp = ftypes[i]
		}
		fieldType := types.NewFieldType(tp)
		fieldType.Flen, fieldType.Decimal = mysql.GetDefaultFieldLengthAndDecimal(tp)
		fieldType.Charset, fieldType.Collate = types.DefaultCharsetForType(tp)
		col.RetType = fieldType
		schema.Append(col)
	}
	return
}

func buildChecksumTableSchema() (*expression.Schema, []*types.FieldName) {
	schema := newColumnsWithNames(5)
	schema.Append(buildColumnWithName("", "Db_name", mysql.TypeVarchar, 128))
	schema.Append(buildColumnWithName("", "Table_name", mysql.TypeVarchar, 128))
	schema.Append(buildColumnWithName("", "Checksum_crc64_xor", mysql.TypeLonglong, 22))
	schema.Append(buildColumnWithName("", "Total_kvs", mysql.TypeLonglong, 22))
	schema.Append(buildColumnWithName("", "Total_bytes", mysql.TypeLonglong, 22))
	return schema.col2Schema(), schema.names
}<|MERGE_RESOLUTION|>--- conflicted
+++ resolved
@@ -408,12 +408,8 @@
 	dual := LogicalTableDual{RowCount: 1}.Init(b.ctx, b.getSelectOffset())
 	dual.SetSchema(expression.NewSchema())
 	p = dual
-<<<<<<< HEAD
-	proj := LogicalProjection{Exprs: make([]expression.Expression, 0, len(v.Exprs))}.Init(b.ctx)
+	proj := LogicalProjection{Exprs: make([]expression.Expression, 0, len(v.Exprs))}.Init(b.ctx, b.getSelectOffset())
 	proj.names = make([]*types.FieldName, len(v.Exprs))
-=======
-	proj := LogicalProjection{Exprs: make([]expression.Expression, 0, len(v.Exprs))}.Init(b.ctx, b.getSelectOffset())
->>>>>>> e2b1f7ef
 	schema := expression.NewSchema(make([]*expression.Column, 0, len(v.Exprs))...)
 	for _, astExpr := range v.Exprs {
 		expr, np, err := b.rewrite(ctx, astExpr, p, nil, true)
@@ -784,24 +780,15 @@
 }
 
 // getGenExprs gets generated expressions map.
-<<<<<<< HEAD
 func (b *PlanBuilder) getGenExprs(ctx context.Context, dbName model.CIStr, tbl table.Table, idx *model.IndexInfo, exprCols *expression.Schema, names types.NameSlice) (
-=======
-func (b *PlanBuilder) getGenExprs(ctx context.Context, dbName model.CIStr, tbl table.Table, idx *model.IndexInfo, exprCols *expression.Schema) (
->>>>>>> e2b1f7ef
 	map[model.TableColumnID]expression.Expression, error) {
 	tblInfo := tbl.Meta()
 	genExprsMap := make(map[model.TableColumnID]expression.Expression)
 	exprs := make([]expression.Expression, 0, len(tbl.Cols()))
 	genExprIdxs := make([]model.TableColumnID, len(tbl.Cols()))
-<<<<<<< HEAD
-	mockTablePlan := LogicalTableDual{}.Init(b.ctx)
+	mockTablePlan := LogicalTableDual{}.Init(b.ctx, b.getSelectOffset())
 	mockTablePlan.SetSchema(exprCols)
 	mockTablePlan.names = names
-=======
-	mockTablePlan := LogicalTableDual{}.Init(b.ctx, b.getSelectOffset())
-	mockTablePlan.SetSchema(exprCols)
->>>>>>> e2b1f7ef
 	for i, colExpr := range mockTablePlan.Schema().Columns {
 		col := tbl.Cols()[i]
 		var expr expression.Expression
@@ -838,18 +825,6 @@
 	return genExprsMap, nil
 }
 
-<<<<<<< HEAD
-=======
-func findColumnInfoByID(colInfos []*model.ColumnInfo, id int64) *model.ColumnInfo {
-	for _, info := range colInfos {
-		if info.ID == id {
-			return info
-		}
-	}
-	return nil
-}
-
->>>>>>> e2b1f7ef
 func (b *PlanBuilder) buildPhysicalIndexLookUpReader(ctx context.Context, dbName model.CIStr, tbl table.Table, idx *model.IndexInfo, id int) (Plan, error) {
 	// Get generated columns.
 	var genCols []*expression.Column
@@ -859,17 +834,10 @@
 	schema := expression.NewSchema(make([]*expression.Column, 0, len(idx.Columns))...)
 	idxReaderCols := make([]*model.ColumnInfo, 0, len(idx.Columns))
 	tblReaderCols := make([]*model.ColumnInfo, 0, len(tbl.Cols()))
-<<<<<<< HEAD
 	fullExprCols, fullColNames := expression.TableInfo2SchemaAndNames(b.ctx, dbName, tblInfo)
 	genExprsMap, err := b.getGenExprs(ctx, dbName, tbl, idx, fullExprCols, fullColNames)
 	if err != nil {
-		return nil, errors.Trace(err)
-=======
-	fullExprCols := expression.TableInfo2SchemaWithDBName(b.ctx, dbName, tblInfo)
-	genExprsMap, err := b.getGenExprs(ctx, dbName, tbl, idx, fullExprCols)
-	if err != nil {
 		return nil, err
->>>>>>> e2b1f7ef
 	}
 	for _, idxCol := range idx.Columns {
 		for i, col := range tblInfo.Columns {
@@ -877,11 +845,7 @@
 				idxReaderCols = append(idxReaderCols, col)
 				tblReaderCols = append(tblReaderCols, col)
 				schema.Append(fullExprCols.Columns[i])
-<<<<<<< HEAD
-				colsMap[col.ID] = struct{}{}
-=======
 				colsMap.Insert(col.ID)
->>>>>>> e2b1f7ef
 				if mysql.HasPriKeyFlag(col.Flag) {
 					pkOffset = len(tblReaderCols) - 1
 				}
@@ -898,20 +862,12 @@
 	// Add generated columns to tblSchema and tblReaderCols.
 	tblSchema := schema.Clone()
 	for _, col := range genCols {
-<<<<<<< HEAD
-		if _, ok := colsMap[col.ID]; !ok {
-=======
 		if !colsMap.Exist(col.ID) {
->>>>>>> e2b1f7ef
 			info := findColumnInfoByID(tblInfo.Columns, col.ID)
 			if info != nil {
 				tblReaderCols = append(tblReaderCols, info)
 				tblSchema.Append(col)
-<<<<<<< HEAD
-				colsMap[col.ID] = struct{}{}
-=======
 				colsMap.Insert(col.ID)
->>>>>>> e2b1f7ef
 				if mysql.HasPriKeyFlag(col.RetType.Flag) {
 					pkOffset = len(tblReaderCols) - 1
 				}
@@ -935,8 +891,6 @@
 		pkOffset = len(tblReaderCols) - 1
 	}
 
-	idxCols, idxColLens := expression.IndexInfo2PrefixCols(schema.Columns, idx)
-	fullIdxCols, _ := expression.IndexInfo2Cols(schema.Columns, idx)
 	is := PhysicalIndexScan{
 		Table:            tblInfo,
 		TableAsName:      &tblInfo.Name,
@@ -1323,33 +1277,20 @@
 	return schema.col2Schema(), schema.names
 }
 
-<<<<<<< HEAD
 func buildTableRegionsSchema() (*expression.Schema, types.NameSlice) {
-	schema := newColumnsWithNames(10)
+	schema := newColumnsWithNames(11)
 	schema.Append(buildColumnWithName("", "REGION_ID", mysql.TypeLonglong, 4))
 	schema.Append(buildColumnWithName("", "START_KEY", mysql.TypeVarchar, 64))
-	schema.Append(buildColumnWithName("", "END_Key", mysql.TypeVarchar, 64))
+	schema.Append(buildColumnWithName("", "END_KEY", mysql.TypeVarchar, 64))
 	schema.Append(buildColumnWithName("", "LEADER_ID", mysql.TypeLonglong, 4))
 	schema.Append(buildColumnWithName("", "LEADER_STORE_ID", mysql.TypeLonglong, 4))
 	schema.Append(buildColumnWithName("", "PEERS", mysql.TypeVarchar, 64))
 	schema.Append(buildColumnWithName("", "SCATTERING", mysql.TypeTiny, 1))
+	schema.Append(buildColumnWithName("", "WRITTEN_BYTES", mysql.TypeLonglong, 4))
+	schema.Append(buildColumnWithName("", "READ_BYTES", mysql.TypeLonglong, 4))
+	schema.Append(buildColumnWithName("", "APPROXIMATE_SIZE(MB)", mysql.TypeLonglong, 4))
+	schema.Append(buildColumnWithName("", "APPROXIMATE_KEYS", mysql.TypeLonglong, 4))
 	return schema.col2Schema(), schema.names
-=======
-func buildTableRegionsSchema() *expression.Schema {
-	schema := expression.NewSchema(make([]*expression.Column, 0, 11)...)
-	schema.Append(buildColumn("", "REGION_ID", mysql.TypeLonglong, 4))
-	schema.Append(buildColumn("", "START_KEY", mysql.TypeVarchar, 64))
-	schema.Append(buildColumn("", "END_KEY", mysql.TypeVarchar, 64))
-	schema.Append(buildColumn("", "LEADER_ID", mysql.TypeLonglong, 4))
-	schema.Append(buildColumn("", "LEADER_STORE_ID", mysql.TypeLonglong, 4))
-	schema.Append(buildColumn("", "PEERS", mysql.TypeVarchar, 64))
-	schema.Append(buildColumn("", "SCATTERING", mysql.TypeTiny, 1))
-	schema.Append(buildColumn("", "WRITTEN_BYTES", mysql.TypeLonglong, 4))
-	schema.Append(buildColumn("", "READ_BYTES", mysql.TypeLonglong, 4))
-	schema.Append(buildColumn("", "APPROXIMATE_SIZE(MB)", mysql.TypeLonglong, 4))
-	schema.Append(buildColumn("", "APPROXIMATE_KEYS", mysql.TypeLonglong, 4))
-	return schema
->>>>>>> e2b1f7ef
 }
 
 func buildSplitRegionsSchema() (*expression.Schema, types.NameSlice) {
@@ -1500,12 +1441,6 @@
 	for _, col := range p.schema.Columns {
 		col.UniqueID = b.ctx.GetSessionVars().AllocPlanColumnID()
 	}
-<<<<<<< HEAD
-	mockTablePlan := LogicalTableDual{sourcePlan: p}.Init(b.ctx)
-	mockTablePlan.SetSchema(p.schema)
-	mockTablePlan.names = names
-=======
->>>>>>> e2b1f7ef
 	var err error
 	var np LogicalPlan
 	np = p
@@ -1529,12 +1464,7 @@
 		fieldsLen := len(p.schema.Columns)
 		proj := LogicalProjection{Exprs: make([]expression.Expression, 0, fieldsLen)}.Init(b.ctx, 0)
 		schema := expression.NewSchema(make([]*expression.Column, 0, fieldsLen)...)
-<<<<<<< HEAD
-		proj.names = mockTablePlan.names
-		for _, col := range mockTablePlan.schema.Columns {
-=======
 		for _, col := range p.schema.Columns {
->>>>>>> e2b1f7ef
 			proj.Exprs = append(proj.Exprs, col)
 			newCol := col.Clone().(*expression.Column)
 			newCol.UniqueID = b.ctx.GetSessionVars().AllocPlanColumnID()
@@ -1542,6 +1472,7 @@
 		}
 		proj.SetSchema(schema)
 		proj.SetChildren(np)
+		proj.SetOutputNames(np.OutputNames())
 		return proj, nil
 	}
 	return p, nil
@@ -2035,13 +1966,8 @@
 		db := b.ctx.GetSessionVars().CurrentDB
 		return nil, infoschema.ErrTableNotExists.GenWithStackByArgs(db, tableInfo.Name.O)
 	}
-<<<<<<< HEAD
 	schema, names := expression.TableInfo2SchemaAndNames(b.ctx, model.NewCIStr(""), tableInfo)
-	mockTablePlan := LogicalTableDual{}.Init(b.ctx)
-=======
-	schema := expression.TableInfo2Schema(b.ctx, tableInfo)
 	mockTablePlan := LogicalTableDual{}.Init(b.ctx, b.getSelectOffset())
->>>>>>> e2b1f7ef
 	mockTablePlan.SetSchema(schema)
 	mockTablePlan.names = names
 
@@ -2071,13 +1997,8 @@
 	if indexInfo == nil {
 		return nil, ErrKeyDoesNotExist.GenWithStackByArgs(node.IndexName, tblInfo.Name)
 	}
-<<<<<<< HEAD
-	mockTablePlan := LogicalTableDual{}.Init(b.ctx)
+	mockTablePlan := LogicalTableDual{}.Init(b.ctx, b.getSelectOffset())
 	schema, names := expression.TableInfo2SchemaAndNames(b.ctx, node.Table.Schema, tblInfo)
-=======
-	mockTablePlan := LogicalTableDual{}.Init(b.ctx, b.getSelectOffset())
-	schema := expression.TableInfo2SchemaWithDBName(b.ctx, node.Table.Schema, tblInfo)
->>>>>>> e2b1f7ef
 	mockTablePlan.SetSchema(schema)
 	mockTablePlan.names = names
 
@@ -2195,13 +2116,8 @@
 	if pkCol == nil {
 		pkCol = model.NewExtraHandleColInfo()
 	}
-<<<<<<< HEAD
-	mockTablePlan := LogicalTableDual{}.Init(b.ctx)
+	mockTablePlan := LogicalTableDual{}.Init(b.ctx, b.getSelectOffset())
 	schema, names := expression.TableInfo2SchemaAndNames(b.ctx, node.Table.Schema, tblInfo)
-=======
-	mockTablePlan := LogicalTableDual{}.Init(b.ctx, b.getSelectOffset())
-	schema := expression.TableInfo2SchemaWithDBName(b.ctx, node.Table.Schema, tblInfo)
->>>>>>> e2b1f7ef
 	mockTablePlan.SetSchema(schema)
 	mockTablePlan.names = names
 
