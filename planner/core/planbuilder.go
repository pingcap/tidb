--- conflicted
+++ resolved
@@ -4364,15 +4364,9 @@
 func (b *PlanBuilder) buildImportInto(ctx context.Context, ld *ast.ImportIntoStmt) (Plan, error) {
 	mockTablePlan := LogicalTableDual{}.Init(b.ctx, b.getSelectOffset())
 	var (
-<<<<<<< HEAD
-		err     error
-		options = make([]*LoadDataOpt, 0, len(ld.Options))
-=======
 		err              error
 		options          = make([]*LoadDataOpt, 0, len(ld.Options))
-		detached         = false
 		importFromServer bool
->>>>>>> be8d8650
 	)
 
 	importFromServer, err = storage.IsLocalPath(ld.Path)
