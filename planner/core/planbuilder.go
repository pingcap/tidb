--- conflicted
+++ resolved
@@ -1636,14 +1636,11 @@
 
 func (b *PlanBuilder) buildAnalyzeTable(as *ast.AnalyzeTableStmt, opts map[ast.AnalyzeOptionType]uint64, version int) (Plan, error) {
 	p := &Analyze{Opts: opts}
-<<<<<<< HEAD
-=======
 	pruneMode := variable.PartitionPruneMode(b.ctx.GetSessionVars().PartitionPruneMode.Load())
 	if len(as.PartitionNames) > 0 && pruneMode == variable.Dynamic {
 		logutil.BgLogger().Info("analyze partition didn't affect in dynamic-prune-mode", zap.String("partitions", as.PartitionNames[0].L))
 		return p, nil
 	}
->>>>>>> e1004a2c
 	for _, tbl := range as.TableNames {
 		if tbl.TableInfo.IsView() {
 			return nil, errors.Errorf("analyze view %s is not supported now.", tbl.Name.O)
@@ -1716,14 +1713,11 @@
 func (b *PlanBuilder) buildAnalyzeIndex(as *ast.AnalyzeTableStmt, opts map[ast.AnalyzeOptionType]uint64, version int) (Plan, error) {
 	p := &Analyze{Opts: opts}
 	tblInfo := as.TableNames[0].TableInfo
-<<<<<<< HEAD
-=======
 	pruneMode := variable.PartitionPruneMode(b.ctx.GetSessionVars().PartitionPruneMode.Load())
 	if len(as.PartitionNames) > 0 && pruneMode == variable.Dynamic {
 		logutil.BgLogger().Info("analyze partition didn't affect in dynamic-prune-mode", zap.String("table", tblInfo.Name.L), zap.String("partitions", as.PartitionNames[0].L))
 		return p, nil
 	}
->>>>>>> e1004a2c
 	physicalIDs, names, err := getPhysicalIDsAndPartitionNames(tblInfo, as.PartitionNames)
 	if err != nil {
 		return nil, err
