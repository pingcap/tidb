// Copyright 2015 PingCAP, Inc.
//
// Licensed under the Apache License, Version 2.0 (the "License");
// you may not use this file except in compliance with the License.
// You may obtain a copy of the License at
//
//     http://www.apache.org/licenses/LICENSE-2.0
//
// Unless required by applicable law or agreed to in writing, software
// distributed under the License is distributed on an "AS IS" BASIS,
// See the License for the specific language governing permissions and
// limitations under the License.

package core

import (
	"bytes"
	"context"
	"fmt"
	"strings"
	"time"

	"github.com/pingcap/errors"
	"github.com/pingcap/parser"
	"github.com/pingcap/parser/ast"
	"github.com/pingcap/parser/charset"
	"github.com/pingcap/parser/model"
	"github.com/pingcap/parser/mysql"
	"github.com/pingcap/parser/opcode"
	"github.com/pingcap/tidb/config"
	"github.com/pingcap/tidb/ddl"
	"github.com/pingcap/tidb/expression"
	"github.com/pingcap/tidb/infoschema"
	"github.com/pingcap/tidb/kv"
	"github.com/pingcap/tidb/planner/property"
	"github.com/pingcap/tidb/planner/util"
	"github.com/pingcap/tidb/sessionctx"
	"github.com/pingcap/tidb/sessionctx/stmtctx"
	"github.com/pingcap/tidb/sessionctx/variable"
	"github.com/pingcap/tidb/statistics"
	"github.com/pingcap/tidb/store/tikv"
	"github.com/pingcap/tidb/table"
	"github.com/pingcap/tidb/types"
	driver "github.com/pingcap/tidb/types/parser_driver"
	util2 "github.com/pingcap/tidb/util"
	"github.com/pingcap/tidb/util/chunk"
	"github.com/pingcap/tidb/util/execdetails"
	"github.com/pingcap/tidb/util/hint"
	"github.com/pingcap/tidb/util/logutil"
	utilparser "github.com/pingcap/tidb/util/parser"
	"github.com/pingcap/tidb/util/ranger"
	"github.com/pingcap/tidb/util/set"

	"github.com/cznic/mathutil"
	"github.com/pingcap/tidb/table/tables"
	"go.uber.org/zap"
)

type visitInfo struct {
	privilege     mysql.PrivilegeType
	db            string
	table         string
	column        string
	err           error
	alterWritable bool
}

type indexNestedLoopJoinTables struct {
	inljTables  []hintTableInfo
	inlhjTables []hintTableInfo
	inlmjTables []hintTableInfo
}

type tableHintInfo struct {
	indexNestedLoopJoinTables
	sortMergeJoinTables         []hintTableInfo
	broadcastJoinTables         []hintTableInfo
	broadcastJoinPreferredLocal []hintTableInfo
	hashJoinTables              []hintTableInfo
	indexHintList               []indexHintInfo
	tiflashTables               []hintTableInfo
	tikvTables                  []hintTableInfo
	aggHints                    aggHintInfo
	indexMergeHintList          []indexHintInfo
	timeRangeHint               ast.HintTimeRange
	limitHints                  limitHintInfo
}

type limitHintInfo struct {
	preferLimitToCop bool
}

type hintTableInfo struct {
	dbName       model.CIStr
	tblName      model.CIStr
	partitions   []model.CIStr
	selectOffset int
	matched      bool
}

type indexHintInfo struct {
	dbName     model.CIStr
	tblName    model.CIStr
	partitions []model.CIStr
	indexHint  *ast.IndexHint
	// Matched indicates whether this index hint
	// has been successfully applied to a DataSource.
	// If an indexHintInfo is not matched after building
	// a Select statement, we will generate a warning for it.
	matched bool
}

func (hint *indexHintInfo) hintTypeString() string {
	switch hint.indexHint.HintType {
	case ast.HintUse:
		return "use_index"
	case ast.HintIgnore:
		return "ignore_index"
	case ast.HintForce:
		return "force_index"
	}
	return ""
}

// indexString formats the indexHint as dbName.tableName[, indexNames].
func (hint *indexHintInfo) indexString() string {
	var indexListString string
	indexList := make([]string, len(hint.indexHint.IndexNames))
	for i := range hint.indexHint.IndexNames {
		indexList[i] = hint.indexHint.IndexNames[i].L
	}
	if len(indexList) > 0 {
		indexListString = fmt.Sprintf(", %s", strings.Join(indexList, ", "))
	}
	return fmt.Sprintf("%s.%s%s", hint.dbName, hint.tblName, indexListString)
}

type aggHintInfo struct {
	preferAggType  uint
	preferAggToCop bool
}

// QueryTimeRange represents a time range specified by TIME_RANGE hint
type QueryTimeRange struct {
	From time.Time
	To   time.Time
}

// Condition returns a WHERE clause base on it's value
func (tr *QueryTimeRange) Condition() string {
	return fmt.Sprintf("where time>='%s' and time<='%s'", tr.From.Format(MetricTableTimeFormat), tr.To.Format(MetricTableTimeFormat))
}

func tableNames2HintTableInfo(ctx sessionctx.Context, hintName string, hintTables []ast.HintTable, p *hint.BlockHintProcessor, nodeType hint.NodeType, currentOffset int) []hintTableInfo {
	if len(hintTables) == 0 {
		return nil
	}
	hintTableInfos := make([]hintTableInfo, 0, len(hintTables))
	defaultDBName := model.NewCIStr(ctx.GetSessionVars().CurrentDB)
	isInapplicable := false
	for _, hintTable := range hintTables {
		tableInfo := hintTableInfo{
			dbName:       hintTable.DBName,
			tblName:      hintTable.TableName,
			partitions:   hintTable.PartitionList,
			selectOffset: p.GetHintOffset(hintTable.QBName, nodeType, currentOffset),
		}
		if tableInfo.dbName.L == "" {
			tableInfo.dbName = defaultDBName
		}
		switch hintName {
		case TiDBMergeJoin, HintSMJ, TiDBIndexNestedLoopJoin, HintINLJ, HintINLHJ, HintINLMJ, TiDBHashJoin, HintHJ:
			if len(tableInfo.partitions) > 0 {
				isInapplicable = true
			}
		}
		hintTableInfos = append(hintTableInfos, tableInfo)
	}
	if isInapplicable {
		ctx.GetSessionVars().StmtCtx.AppendWarning(
			errors.New(fmt.Sprintf("Optimizer Hint %s is inapplicable on specified partitions",
				restore2JoinHint(hintName, hintTableInfos))))
		return nil
	}
	return hintTableInfos
}

// ifPreferAsLocalInBCJoin checks if there is a data source specified as local read by hint
func (info *tableHintInfo) ifPreferAsLocalInBCJoin(p LogicalPlan, blockOffset int) bool {
	alias := extractTableAlias(p, blockOffset)
	if alias != nil {
		tableNames := make([]*hintTableInfo, 1)
		tableNames[0] = alias
		return info.matchTableName(tableNames, info.broadcastJoinPreferredLocal)
	}
	for _, c := range p.Children() {
		if info.ifPreferAsLocalInBCJoin(c, blockOffset) {
			return true
		}
	}
	return false
}

func (info *tableHintInfo) ifPreferMergeJoin(tableNames ...*hintTableInfo) bool {
	return info.matchTableName(tableNames, info.sortMergeJoinTables)
}

func (info *tableHintInfo) ifPreferBroadcastJoin(tableNames ...*hintTableInfo) bool {
	return info.matchTableName(tableNames, info.broadcastJoinTables)
}

func (info *tableHintInfo) ifPreferHashJoin(tableNames ...*hintTableInfo) bool {
	return info.matchTableName(tableNames, info.hashJoinTables)
}

func (info *tableHintInfo) ifPreferINLJ(tableNames ...*hintTableInfo) bool {
	return info.matchTableName(tableNames, info.indexNestedLoopJoinTables.inljTables)
}

func (info *tableHintInfo) ifPreferINLHJ(tableNames ...*hintTableInfo) bool {
	return info.matchTableName(tableNames, info.indexNestedLoopJoinTables.inlhjTables)
}

func (info *tableHintInfo) ifPreferINLMJ(tableNames ...*hintTableInfo) bool {
	return info.matchTableName(tableNames, info.indexNestedLoopJoinTables.inlmjTables)
}

func (info *tableHintInfo) ifPreferTiFlash(tableName *hintTableInfo) *hintTableInfo {
	if tableName == nil {
		return nil
	}
	for i, tbl := range info.tiflashTables {
		if tableName.dbName.L == tbl.dbName.L && tableName.tblName.L == tbl.tblName.L && tbl.selectOffset == tableName.selectOffset {
			info.tiflashTables[i].matched = true
			return &tbl
		}
	}
	return nil
}

func (info *tableHintInfo) ifPreferTiKV(tableName *hintTableInfo) *hintTableInfo {
	if tableName == nil {
		return nil
	}
	for i, tbl := range info.tikvTables {
		if tableName.dbName.L == tbl.dbName.L && tableName.tblName.L == tbl.tblName.L && tbl.selectOffset == tableName.selectOffset {
			info.tikvTables[i].matched = true
			return &tbl
		}
	}
	return nil
}

// matchTableName checks whether the hint hit the need.
// Only need either side matches one on the list.
// Even though you can put 2 tables on the list,
// it doesn't mean optimizer will reorder to make them
// join directly.
// Which it joins on with depend on sequence of traverse
// and without reorder, user might adjust themselves.
// This is similar to MySQL hints.
func (info *tableHintInfo) matchTableName(tables []*hintTableInfo, hintTables []hintTableInfo) bool {
	hintMatched := false
	for _, table := range tables {
		for i, curEntry := range hintTables {
			if table == nil {
				continue
			}
			if curEntry.dbName.L == table.dbName.L && curEntry.tblName.L == table.tblName.L && table.selectOffset == curEntry.selectOffset {
				hintTables[i].matched = true
				hintMatched = true
				break
			}
		}
	}
	return hintMatched
}

func restore2TableHint(hintTables ...hintTableInfo) string {
	buffer := bytes.NewBufferString("")
	for i, table := range hintTables {
		buffer.WriteString(table.tblName.L)
		if len(table.partitions) > 0 {
			buffer.WriteString(" PARTITION(")
			for j, partition := range table.partitions {
				if j > 0 {
					buffer.WriteString(", ")
				}
				buffer.WriteString(partition.L)
			}
			buffer.WriteString(")")
		}
		if i < len(hintTables)-1 {
			buffer.WriteString(", ")
		}
	}
	return buffer.String()
}

func restore2JoinHint(hintType string, hintTables []hintTableInfo) string {
	buffer := bytes.NewBufferString("/*+ ")
	buffer.WriteString(strings.ToUpper(hintType))
	buffer.WriteString("(")
	buffer.WriteString(restore2TableHint(hintTables...))
	buffer.WriteString(") */")
	return buffer.String()
}

func restore2IndexHint(hintType string, hintIndex indexHintInfo) string {
	buffer := bytes.NewBufferString("/*+ ")
	buffer.WriteString(strings.ToUpper(hintType))
	buffer.WriteString("(")
	buffer.WriteString(restore2TableHint(hintTableInfo{
		dbName:     hintIndex.dbName,
		tblName:    hintIndex.tblName,
		partitions: hintIndex.partitions,
	}))
	if hintIndex.indexHint != nil && len(hintIndex.indexHint.IndexNames) > 0 {
		for i, indexName := range hintIndex.indexHint.IndexNames {
			if i > 0 {
				buffer.WriteString(",")
			}
			buffer.WriteString(" " + indexName.L)
		}
	}
	buffer.WriteString(") */")
	return buffer.String()
}

func restore2StorageHint(tiflashTables, tikvTables []hintTableInfo) string {
	buffer := bytes.NewBufferString("/*+ ")
	buffer.WriteString(strings.ToUpper(HintReadFromStorage))
	buffer.WriteString("(")
	if len(tiflashTables) > 0 {
		buffer.WriteString("tiflash[")
		buffer.WriteString(restore2TableHint(tiflashTables...))
		buffer.WriteString("]")
		if len(tikvTables) > 0 {
			buffer.WriteString(", ")
		}
	}
	if len(tikvTables) > 0 {
		buffer.WriteString("tikv[")
		buffer.WriteString(restore2TableHint(tikvTables...))
		buffer.WriteString("]")
	}
	buffer.WriteString(") */")
	return buffer.String()
}

func extractUnmatchedTables(hintTables []hintTableInfo) []string {
	var tableNames []string
	for _, table := range hintTables {
		if !table.matched {
			tableNames = append(tableNames, table.tblName.O)
		}
	}
	return tableNames
}

// clauseCode indicates in which clause the column is currently.
type clauseCode int

const (
	unknowClause clauseCode = iota
	fieldList
	havingClause
	onClause
	orderByClause
	whereClause
	groupByClause
	showStatement
	globalOrderByClause
	expressionClause
)

var clauseMsg = map[clauseCode]string{
	unknowClause:        "",
	fieldList:           "field list",
	havingClause:        "having clause",
	onClause:            "on clause",
	orderByClause:       "order clause",
	whereClause:         "where clause",
	groupByClause:       "group statement",
	showStatement:       "show statement",
	globalOrderByClause: "global ORDER clause",
	expressionClause:    "expression",
}

type capFlagType = uint64

const (
	_ capFlagType = iota
	// canExpandAST indicates whether the origin AST can be expanded during plan
	// building. ONLY used for `CreateViewStmt` now.
	canExpandAST
	// renameView indicates a view is being renamed, so we cannot use the origin
	// definition of that view.
	renameView
)

// PlanBuilder builds Plan from an ast.Node.
// It just builds the ast node straightforwardly.
type PlanBuilder struct {
	ctx          sessionctx.Context
	is           infoschema.InfoSchema
	outerSchemas []*expression.Schema
	outerNames   [][]*types.FieldName
	// colMapper stores the column that must be pre-resolved.
	colMapper map[*ast.ColumnNameExpr]int
	// visitInfo is used for privilege check.
	visitInfo     []visitInfo
	tableHintInfo []tableHintInfo
	// optFlag indicates the flags of the optimizer rules.
	optFlag uint64
	// capFlag indicates the capability flags.
	capFlag capFlagType

	curClause clauseCode

	// rewriterPool stores the expressionRewriter we have created to reuse it if it has been released.
	// rewriterCounter counts how many rewriter is being used.
	rewriterPool    []*expressionRewriter
	rewriterCounter int

	windowSpecs  map[string]*ast.WindowSpec
	inUpdateStmt bool
	inDeleteStmt bool
	// inStraightJoin represents whether the current "SELECT" statement has
	// "STRAIGHT_JOIN" option.
	inStraightJoin bool

	// handleHelper records the handle column position for tables. Delete/Update/SelectLock/UnionScan may need this information.
	// It collects the information by the following procedure:
	//   Since we build the plan tree from bottom to top, we maintain a stack to record the current handle information.
	//   If it's a dataSource/tableDual node, we create a new map.
	//   If it's a aggregation, we pop the map and push a nil map since no handle information left.
	//   If it's a union, we pop all children's and push a nil map.
	//   If it's a join, we pop its children's out then merge them and push the new map to stack.
	//   If we meet a subquery, it's clearly that it's a independent problem so we just pop one map out when we finish building the subquery.
	handleHelper *handleColHelper

	hintProcessor *hint.BlockHintProcessor
	// selectOffset is the offsets of current processing select stmts.
	selectOffset []int

	// SelectLock need this information to locate the lock on partitions.
	partitionedTable []table.PartitionedTable
	// buildingViewStack is used to check whether there is a recursive view.
	buildingViewStack set.StringSet
	// renamingViewName is the name of the view which is being renamed.
	renamingViewName string

	// evalDefaultExpr needs this information to find the corresponding column.
	// It stores the OutputNames before buildProjection.
	allNames [][]*types.FieldName

<<<<<<< HEAD
	// corAggMapper stores columns for correlated aggregates (parent aggregate inside sub-query).
	corAggMapper map[*ast.AggregateFuncExpr]*expression.CorrelatedColumn
=======
	// isSampling indicates whether the query is sampling.
	isSampling bool
>>>>>>> ba57d5c3
}

type handleColHelper struct {
	id2HandleMapStack []map[int64][]HandleCols
	stackTail         int
}

func (hch *handleColHelper) appendColToLastMap(tblID int64, handleCols HandleCols) {
	tailMap := hch.id2HandleMapStack[hch.stackTail-1]
	tailMap[tblID] = append(tailMap[tblID], handleCols)
}

func (hch *handleColHelper) popMap() map[int64][]HandleCols {
	ret := hch.id2HandleMapStack[hch.stackTail-1]
	hch.stackTail--
	hch.id2HandleMapStack = hch.id2HandleMapStack[:hch.stackTail]
	return ret
}

func (hch *handleColHelper) pushMap(m map[int64][]HandleCols) {
	hch.id2HandleMapStack = append(hch.id2HandleMapStack, m)
	hch.stackTail++
}

func (hch *handleColHelper) mergeAndPush(m1, m2 map[int64][]HandleCols) {
	newMap := make(map[int64][]HandleCols, mathutil.Max(len(m1), len(m2)))
	for k, v := range m1 {
		newMap[k] = make([]HandleCols, len(v))
		copy(newMap[k], v)
	}
	for k, v := range m2 {
		if _, ok := newMap[k]; ok {
			newMap[k] = append(newMap[k], v...)
		} else {
			newMap[k] = make([]HandleCols, len(v))
			copy(newMap[k], v)
		}
	}
	hch.pushMap(newMap)
}

func (hch *handleColHelper) tailMap() map[int64][]HandleCols {
	return hch.id2HandleMapStack[hch.stackTail-1]
}

// GetVisitInfo gets the visitInfo of the PlanBuilder.
func (b *PlanBuilder) GetVisitInfo() []visitInfo {
	return b.visitInfo
}

// GetDBTableInfo gets the accessed dbs and tables info.
func (b *PlanBuilder) GetDBTableInfo() []stmtctx.TableEntry {
	var tables []stmtctx.TableEntry
	existsFunc := func(tbls []stmtctx.TableEntry, tbl *stmtctx.TableEntry) bool {
		for _, t := range tbls {
			if t == *tbl {
				return true
			}
		}
		return false
	}
	for _, v := range b.visitInfo {
		tbl := &stmtctx.TableEntry{DB: v.db, Table: v.table}
		if !existsFunc(tables, tbl) {
			tables = append(tables, *tbl)
		}
	}
	return tables
}

// GetOptFlag gets the optFlag of the PlanBuilder.
func (b *PlanBuilder) GetOptFlag() uint64 {
	if b.isSampling {
		// Disable logical optimization to avoid the optimizer
		// push down/eliminate operands like Selection, Limit or Sort.
		return 0
	}
	return b.optFlag
}

func (b *PlanBuilder) getSelectOffset() int {
	if len(b.selectOffset) > 0 {
		return b.selectOffset[len(b.selectOffset)-1]
	}
	return -1
}

func (b *PlanBuilder) pushSelectOffset(offset int) {
	b.selectOffset = append(b.selectOffset, offset)
}

func (b *PlanBuilder) popSelectOffset() {
	b.selectOffset = b.selectOffset[:len(b.selectOffset)-1]
}

// NewPlanBuilder creates a new PlanBuilder. Return the original PlannerSelectBlockAsName as well, callers decide if
// PlannerSelectBlockAsName should be restored after using this builder.
func NewPlanBuilder(sctx sessionctx.Context, is infoschema.InfoSchema, processor *hint.BlockHintProcessor) (*PlanBuilder, []ast.HintTable) {
	savedBlockNames := sctx.GetSessionVars().PlannerSelectBlockAsName
	if processor == nil {
		sctx.GetSessionVars().PlannerSelectBlockAsName = nil
	} else {
		sctx.GetSessionVars().PlannerSelectBlockAsName = make([]ast.HintTable, processor.MaxSelectStmtOffset()+1)
	}
	return &PlanBuilder{
		ctx:           sctx,
		is:            is,
		colMapper:     make(map[*ast.ColumnNameExpr]int),
		handleHelper:  &handleColHelper{id2HandleMapStack: make([]map[int64][]HandleCols, 0)},
		hintProcessor: processor,
<<<<<<< HEAD
		corAggMapper:  make(map[*ast.AggregateFuncExpr]*expression.CorrelatedColumn),
	}
=======
	}, savedBlockNames
>>>>>>> ba57d5c3
}

// Build builds the ast node to a Plan.
func (b *PlanBuilder) Build(ctx context.Context, node ast.Node) (Plan, error) {
	b.optFlag |= flagPrunColumns
	switch x := node.(type) {
	case *ast.AdminStmt:
		return b.buildAdmin(ctx, x)
	case *ast.DeallocateStmt:
		return &Deallocate{Name: x.Name}, nil
	case *ast.DeleteStmt:
		return b.buildDelete(ctx, x)
	case *ast.ExecuteStmt:
		return b.buildExecute(ctx, x)
	case *ast.ExplainStmt:
		return b.buildExplain(ctx, x)
	case *ast.ExplainForStmt:
		return b.buildExplainFor(x)
	case *ast.TraceStmt:
		return b.buildTrace(x)
	case *ast.InsertStmt:
		return b.buildInsert(ctx, x)
	case *ast.LoadDataStmt:
		return b.buildLoadData(ctx, x)
	case *ast.LoadStatsStmt:
		return b.buildLoadStats(x), nil
	case *ast.IndexAdviseStmt:
		return b.buildIndexAdvise(x), nil
	case *ast.PrepareStmt:
		return b.buildPrepare(x), nil
	case *ast.SelectStmt:
		if x.SelectIntoOpt != nil {
			return b.buildSelectInto(ctx, x)
		}
		return b.buildSelect(ctx, x)
	case *ast.SetOprStmt:
		return b.buildSetOpr(ctx, x)
	case *ast.UpdateStmt:
		return b.buildUpdate(ctx, x)
	case *ast.ShowStmt:
		return b.buildShow(ctx, x)
	case *ast.DoStmt:
		return b.buildDo(ctx, x)
	case *ast.SetStmt:
		return b.buildSet(ctx, x)
	case *ast.SetConfigStmt:
		return b.buildSetConfig(ctx, x)
	case *ast.AnalyzeTableStmt:
		return b.buildAnalyze(x)
	case *ast.BinlogStmt, *ast.FlushStmt, *ast.UseStmt, *ast.BRIEStmt,
		*ast.BeginStmt, *ast.CommitStmt, *ast.RollbackStmt, *ast.CreateUserStmt, *ast.SetPwdStmt, *ast.AlterInstanceStmt,
		*ast.GrantStmt, *ast.DropUserStmt, *ast.AlterUserStmt, *ast.RevokeStmt, *ast.KillStmt, *ast.DropStatsStmt,
		*ast.GrantRoleStmt, *ast.RevokeRoleStmt, *ast.SetRoleStmt, *ast.SetDefaultRoleStmt, *ast.ShutdownStmt,
		*ast.CreateStatisticsStmt, *ast.DropStatisticsStmt:
		return b.buildSimple(node.(ast.StmtNode))
	case ast.DDLNode:
		return b.buildDDL(ctx, x)
	case *ast.CreateBindingStmt:
		return b.buildCreateBindPlan(x)
	case *ast.DropBindingStmt:
		return b.buildDropBindPlan(x)
	case *ast.ChangeStmt:
		return b.buildChange(x)
	case *ast.SplitRegionStmt:
		return b.buildSplitRegion(x)
	}
	return nil, ErrUnsupportedType.GenWithStack("Unsupported type %T", node)
}

func (b *PlanBuilder) buildSetConfig(ctx context.Context, v *ast.SetConfigStmt) (Plan, error) {
	privErr := ErrSpecificAccessDenied.GenWithStackByArgs("CONFIG")
	b.visitInfo = appendVisitInfo(b.visitInfo, mysql.ConfigPriv, "", "", "", privErr)
	mockTablePlan := LogicalTableDual{}.Init(b.ctx, b.getSelectOffset())
	expr, _, err := b.rewrite(ctx, v.Value, mockTablePlan, nil, true)
	return &SetConfig{Name: v.Name, Type: v.Type, Instance: v.Instance, Value: expr}, err
}

func (b *PlanBuilder) buildChange(v *ast.ChangeStmt) (Plan, error) {
	exe := &Change{
		ChangeStmt: v,
	}
	return exe, nil
}

func (b *PlanBuilder) buildExecute(ctx context.Context, v *ast.ExecuteStmt) (Plan, error) {
	vars := make([]expression.Expression, 0, len(v.UsingVars))
	for _, expr := range v.UsingVars {
		newExpr, _, err := b.rewrite(ctx, expr, nil, nil, true)
		if err != nil {
			return nil, err
		}
		vars = append(vars, newExpr)
	}
	exe := &Execute{Name: v.Name, UsingVars: vars, ExecID: v.ExecID}
	if v.BinaryArgs != nil {
		exe.PrepareParams = v.BinaryArgs.([]types.Datum)
	}
	return exe, nil
}

func (b *PlanBuilder) buildDo(ctx context.Context, v *ast.DoStmt) (Plan, error) {
	var p LogicalPlan
	dual := LogicalTableDual{RowCount: 1}.Init(b.ctx, b.getSelectOffset())
	dual.SetSchema(expression.NewSchema())
	p = dual
	proj := LogicalProjection{Exprs: make([]expression.Expression, 0, len(v.Exprs))}.Init(b.ctx, b.getSelectOffset())
	proj.names = make([]*types.FieldName, len(v.Exprs))
	schema := expression.NewSchema(make([]*expression.Column, 0, len(v.Exprs))...)
	for _, astExpr := range v.Exprs {
		expr, np, err := b.rewrite(ctx, astExpr, p, nil, true)
		if err != nil {
			return nil, err
		}
		p = np
		proj.Exprs = append(proj.Exprs, expr)
		schema.Append(&expression.Column{
			UniqueID: b.ctx.GetSessionVars().AllocPlanColumnID(),
			RetType:  expr.GetType(),
		})
	}
	proj.SetChildren(p)
	proj.self = proj
	proj.SetSchema(schema)
	proj.CalculateNoDelay = true
	return proj, nil
}

func (b *PlanBuilder) buildSet(ctx context.Context, v *ast.SetStmt) (Plan, error) {
	p := &Set{}
	for _, vars := range v.Variables {
		if vars.IsGlobal {
			err := ErrSpecificAccessDenied.GenWithStackByArgs("SUPER")
			b.visitInfo = appendVisitInfo(b.visitInfo, mysql.SuperPriv, "", "", "", err)
		}
		assign := &expression.VarAssignment{
			Name:     vars.Name,
			IsGlobal: vars.IsGlobal,
			IsSystem: vars.IsSystem,
		}
		if _, ok := vars.Value.(*ast.DefaultExpr); !ok {
			if cn, ok2 := vars.Value.(*ast.ColumnNameExpr); ok2 && cn.Name.Table.L == "" {
				// Convert column name expression to string value expression.
				char, col := b.ctx.GetSessionVars().GetCharsetInfo()
				vars.Value = ast.NewValueExpr(cn.Name.Name.O, char, col)
			}
			mockTablePlan := LogicalTableDual{}.Init(b.ctx, b.getSelectOffset())
			var err error
			assign.Expr, _, err = b.rewrite(ctx, vars.Value, mockTablePlan, nil, true)
			if err != nil {
				return nil, err
			}
		} else {
			assign.IsDefault = true
		}
		if vars.ExtendValue != nil {
			assign.ExtendValue = &expression.Constant{
				Value:   vars.ExtendValue.(*driver.ValueExpr).Datum,
				RetType: &vars.ExtendValue.(*driver.ValueExpr).Type,
			}
		}
		p.VarAssigns = append(p.VarAssigns, assign)
	}
	return p, nil
}

func (b *PlanBuilder) buildDropBindPlan(v *ast.DropBindingStmt) (Plan, error) {
	p := &SQLBindPlan{
		SQLBindOp:    OpSQLBindDrop,
		NormdOrigSQL: parser.Normalize(v.OriginNode.Text()),
		IsGlobal:     v.GlobalScope,
		Db:           utilparser.GetDefaultDB(v.OriginNode, b.ctx.GetSessionVars().CurrentDB),
	}
	if v.HintedNode != nil {
		p.BindSQL = v.HintedNode.Text()
	}
	b.visitInfo = appendVisitInfo(b.visitInfo, mysql.SuperPriv, "", "", "", nil)
	return p, nil
}

func (b *PlanBuilder) buildCreateBindPlan(v *ast.CreateBindingStmt) (Plan, error) {
	charSet, collation := b.ctx.GetSessionVars().GetCharsetInfo()
	p := &SQLBindPlan{
		SQLBindOp:    OpSQLBindCreate,
		NormdOrigSQL: parser.Normalize(v.OriginNode.Text()),
		BindSQL:      v.HintedNode.Text(),
		IsGlobal:     v.GlobalScope,
		BindStmt:     v.HintedNode,
		Db:           utilparser.GetDefaultDB(v.OriginNode, b.ctx.GetSessionVars().CurrentDB),
		Charset:      charSet,
		Collation:    collation,
	}
	b.visitInfo = appendVisitInfo(b.visitInfo, mysql.SuperPriv, "", "", "", nil)
	return p, nil
}

// detectSelectAgg detects an aggregate function or GROUP BY clause.
func (b *PlanBuilder) detectSelectAgg(sel *ast.SelectStmt) bool {
	if sel.GroupBy != nil {
		return true
	}
	for _, f := range sel.Fields.Fields {
		if ast.HasAggFlag(f.Expr) {
			return true
		}
	}
	if sel.Having != nil {
		if ast.HasAggFlag(sel.Having.Expr) {
			return true
		}
	}
	if sel.OrderBy != nil {
		for _, item := range sel.OrderBy.Items {
			if ast.HasAggFlag(item.Expr) {
				return true
			}
		}
	}
	return false
}

func (b *PlanBuilder) detectSelectWindow(sel *ast.SelectStmt) bool {
	for _, f := range sel.Fields.Fields {
		if ast.HasWindowFlag(f.Expr) {
			return true
		}
	}
	if sel.OrderBy != nil {
		for _, item := range sel.OrderBy.Items {
			if ast.HasWindowFlag(item.Expr) {
				return true
			}
		}
	}
	return false
}

func getPathByIndexName(paths []*util.AccessPath, idxName model.CIStr, tblInfo *model.TableInfo) *util.AccessPath {
	var tablePath *util.AccessPath
	for _, path := range paths {
		if path.IsTablePath() {
			tablePath = path
			continue
		}
		if path.Index.Name.L == idxName.L {
			return path
		}
	}
	if isPrimaryIndex(idxName) && (tblInfo.PKIsHandle || tblInfo.IsCommonHandle) {
		return tablePath
	}
	return nil
}

func isPrimaryIndex(indexName model.CIStr) bool {
	return indexName.L == "primary"
}

func genTiFlashPath(tblInfo *model.TableInfo, isGlobalRead bool) *util.AccessPath {
	tiFlashPath := &util.AccessPath{StoreType: kv.TiFlash, IsTiFlashGlobalRead: isGlobalRead}
	fillContentForTablePath(tiFlashPath, tblInfo)
	return tiFlashPath
}

func fillContentForTablePath(tablePath *util.AccessPath, tblInfo *model.TableInfo) {
	if tblInfo.IsCommonHandle {
		tablePath.IsCommonHandlePath = true
		for _, index := range tblInfo.Indices {
			if index.Primary {
				tablePath.Index = index
				break
			}
		}
	} else {
		tablePath.IsIntHandlePath = true
	}
}

func getPossibleAccessPaths(ctx sessionctx.Context, tableHints *tableHintInfo, indexHints []*ast.IndexHint, tbl table.Table, dbName, tblName model.CIStr) ([]*util.AccessPath, error) {
	tblInfo := tbl.Meta()
	publicPaths := make([]*util.AccessPath, 0, len(tblInfo.Indices)+2)
	tp := kv.TiKV
	if tbl.Type().IsClusterTable() {
		tp = kv.TiDB
	}
	tablePath := &util.AccessPath{StoreType: tp}
	fillContentForTablePath(tablePath, tblInfo)
	publicPaths = append(publicPaths, tablePath)
	if tblInfo.TiFlashReplica != nil && tblInfo.TiFlashReplica.Available {
		publicPaths = append(publicPaths, genTiFlashPath(tblInfo, false))
		publicPaths = append(publicPaths, genTiFlashPath(tblInfo, true))
	}
	optimizerUseInvisibleIndexes := ctx.GetSessionVars().OptimizerUseInvisibleIndexes
	for _, index := range tblInfo.Indices {
		if index.State == model.StatePublic {
			// Filter out invisible index, because they are not visible for optimizer
			if !optimizerUseInvisibleIndexes && index.Invisible {
				continue
			}
			if tblInfo.IsCommonHandle && index.Primary {
				continue
			}
			publicPaths = append(publicPaths, &util.AccessPath{Index: index})
		}
	}

	hasScanHint, hasUseOrForce := false, false
	available := make([]*util.AccessPath, 0, len(publicPaths))
	ignored := make([]*util.AccessPath, 0, len(publicPaths))

	// Extract comment-style index hint like /*+ INDEX(t, idx1, idx2) */.
	indexHintsLen := len(indexHints)
	if tableHints != nil {
		for i, hint := range tableHints.indexHintList {
			if hint.dbName.L == dbName.L && hint.tblName.L == tblName.L {
				indexHints = append(indexHints, hint.indexHint)
				tableHints.indexHintList[i].matched = true
			}
		}
	}

	_, isolationReadEnginesHasTiKV := ctx.GetSessionVars().GetIsolationReadEngines()[kv.TiKV]
	for i, hint := range indexHints {
		if hint.HintScope != ast.HintForScan {
			continue
		}

		hasScanHint = true

		if !isolationReadEnginesHasTiKV {
			if hint.IndexNames != nil {
				engineVals, _ := ctx.GetSessionVars().GetSystemVar(variable.TiDBIsolationReadEngines)
				err := errors.New(fmt.Sprintf("TiDB doesn't support index in the isolation read engines(value: '%v')", engineVals))
				if i < indexHintsLen {
					return nil, err
				}
				ctx.GetSessionVars().StmtCtx.AppendWarning(err)
			}
			continue
		}
		// It is syntactically valid to omit index_list for USE INDEX, which means “use no indexes”.
		// Omitting index_list for FORCE INDEX or IGNORE INDEX is a syntax error.
		// See https://dev.mysql.com/doc/refman/8.0/en/index-hints.html.
		if hint.IndexNames == nil && hint.HintType != ast.HintIgnore {
			if path := getTablePath(publicPaths); path != nil {
				hasUseOrForce = true
				path.Forced = true
				available = append(available, path)
			}
		}
		for _, idxName := range hint.IndexNames {
			path := getPathByIndexName(publicPaths, idxName, tblInfo)
			if path == nil {
				err := ErrKeyDoesNotExist.GenWithStackByArgs(idxName, tblInfo.Name)
				// if hint is from comment-style sql hints, we should throw a warning instead of error.
				if i < indexHintsLen {
					return nil, err
				}
				ctx.GetSessionVars().StmtCtx.AppendWarning(err)
				continue
			}
			if hint.HintType == ast.HintIgnore {
				// Collect all the ignored index hints.
				ignored = append(ignored, path)
				continue
			}
			// Currently we don't distinguish between "FORCE" and "USE" because
			// our cost estimation is not reliable.
			hasUseOrForce = true
			path.Forced = true
			available = append(available, path)
		}
	}

	if !hasScanHint || !hasUseOrForce {
		available = publicPaths
	}

	available = removeIgnoredPaths(available, ignored, tblInfo)

	// If we have got "FORCE" or "USE" index hint but got no available index,
	// we have to use table scan.
	if len(available) == 0 {
		available = append(available, tablePath)
	}
	return available, nil
}

func filterPathByIsolationRead(ctx sessionctx.Context, paths []*util.AccessPath, dbName model.CIStr) ([]*util.AccessPath, error) {
	// TODO: filter paths with isolation read locations.
	if dbName.L == mysql.SystemDB {
		return paths, nil
	}
	isolationReadEngines := ctx.GetSessionVars().GetIsolationReadEngines()
	availableEngine := map[kv.StoreType]struct{}{}
	var availableEngineStr string
	for i := len(paths) - 1; i >= 0; i-- {
		if _, ok := availableEngine[paths[i].StoreType]; !ok {
			availableEngine[paths[i].StoreType] = struct{}{}
			if availableEngineStr != "" {
				availableEngineStr += ", "
			}
			availableEngineStr += paths[i].StoreType.Name()
		}
		if _, ok := isolationReadEngines[paths[i].StoreType]; !ok && paths[i].StoreType != kv.TiDB {
			paths = append(paths[:i], paths[i+1:]...)
		}
	}
	var err error
	if len(paths) == 0 {
		engineVals, _ := ctx.GetSessionVars().GetSystemVar(variable.TiDBIsolationReadEngines)
		err = ErrInternal.GenWithStackByArgs(fmt.Sprintf("Can not find access path matching '%v'(value: '%v'). Available values are '%v'.",
			variable.TiDBIsolationReadEngines, engineVals, availableEngineStr))
	}
	return paths, err
}

func removeIgnoredPaths(paths, ignoredPaths []*util.AccessPath, tblInfo *model.TableInfo) []*util.AccessPath {
	if len(ignoredPaths) == 0 {
		return paths
	}
	remainedPaths := make([]*util.AccessPath, 0, len(paths))
	for _, path := range paths {
		if path.IsTablePath() || getPathByIndexName(ignoredPaths, path.Index.Name, tblInfo) == nil {
			remainedPaths = append(remainedPaths, path)
		}
	}
	return remainedPaths
}

func (b *PlanBuilder) buildSelectLock(src LogicalPlan, lock *ast.SelectLockInfo) *LogicalLock {
	selectLock := LogicalLock{
		Lock:             lock,
		tblID2Handle:     b.handleHelper.tailMap(),
		partitionedTable: b.partitionedTable,
	}.Init(b.ctx)
	selectLock.SetChildren(src)
	return selectLock
}

func (b *PlanBuilder) buildPrepare(x *ast.PrepareStmt) Plan {
	p := &Prepare{
		Name: x.Name,
	}
	if x.SQLVar != nil {
		if v, ok := b.ctx.GetSessionVars().Users[strings.ToLower(x.SQLVar.Name)]; ok {
			var err error
			p.SQLText, err = v.ToString()
			if err != nil {
				b.ctx.GetSessionVars().StmtCtx.AppendWarning(err)
				p.SQLText = "NULL"
			}
		} else {
			p.SQLText = "NULL"
		}
	} else {
		p.SQLText = x.SQLText
	}
	return p
}

func (b *PlanBuilder) buildAdmin(ctx context.Context, as *ast.AdminStmt) (Plan, error) {
	var ret Plan
	var err error
	switch as.Tp {
	case ast.AdminCheckTable, ast.AdminCheckIndex:
		ret, err = b.buildAdminCheckTable(ctx, as)
		if err != nil {
			return ret, err
		}
	case ast.AdminRecoverIndex:
		p := &RecoverIndex{Table: as.Tables[0], IndexName: as.Index}
		p.setSchemaAndNames(buildRecoverIndexFields())
		ret = p
	case ast.AdminCleanupIndex:
		p := &CleanupIndex{Table: as.Tables[0], IndexName: as.Index}
		p.setSchemaAndNames(buildCleanupIndexFields())
		ret = p
	case ast.AdminChecksumTable:
		p := &ChecksumTable{Tables: as.Tables}
		p.setSchemaAndNames(buildChecksumTableSchema())
		ret = p
	case ast.AdminShowNextRowID:
		p := &ShowNextRowID{TableName: as.Tables[0]}
		p.setSchemaAndNames(buildShowNextRowID())
		ret = p
	case ast.AdminShowDDL:
		p := &ShowDDL{}
		p.setSchemaAndNames(buildShowDDLFields())
		ret = p
	case ast.AdminShowDDLJobs:
		p := LogicalShowDDLJobs{JobNumber: as.JobNumber}.Init(b.ctx)
		p.setSchemaAndNames(buildShowDDLJobsFields())
		for _, col := range p.schema.Columns {
			col.UniqueID = b.ctx.GetSessionVars().AllocPlanColumnID()
		}
		ret = p
		if as.Where != nil {
			ret, err = b.buildSelection(ctx, p, as.Where, nil)
			if err != nil {
				return nil, err
			}
		}
	case ast.AdminCancelDDLJobs:
		p := &CancelDDLJobs{JobIDs: as.JobIDs}
		p.setSchemaAndNames(buildCancelDDLJobsFields())
		ret = p
	case ast.AdminCheckIndexRange:
		schema, names, err := b.buildCheckIndexSchema(as.Tables[0], as.Index)
		if err != nil {
			return nil, err
		}

		p := &CheckIndexRange{Table: as.Tables[0], IndexName: as.Index, HandleRanges: as.HandleRanges}
		p.setSchemaAndNames(schema, names)
		ret = p
	case ast.AdminShowDDLJobQueries:
		p := &ShowDDLJobQueries{JobIDs: as.JobIDs}
		p.setSchemaAndNames(buildShowDDLJobQueriesFields())
		ret = p
	case ast.AdminShowSlow:
		p := &ShowSlow{ShowSlow: as.ShowSlow}
		p.setSchemaAndNames(buildShowSlowSchema())
		ret = p
	case ast.AdminReloadExprPushdownBlacklist:
		return &ReloadExprPushdownBlacklist{}, nil
	case ast.AdminReloadOptRuleBlacklist:
		return &ReloadOptRuleBlacklist{}, nil
	case ast.AdminPluginEnable:
		return &AdminPlugins{Action: Enable, Plugins: as.Plugins}, nil
	case ast.AdminPluginDisable:
		return &AdminPlugins{Action: Disable, Plugins: as.Plugins}, nil
	case ast.AdminFlushBindings:
		return &SQLBindPlan{SQLBindOp: OpFlushBindings}, nil
	case ast.AdminCaptureBindings:
		return &SQLBindPlan{SQLBindOp: OpCaptureBindings}, nil
	case ast.AdminEvolveBindings:
		return &SQLBindPlan{SQLBindOp: OpEvolveBindings}, nil
	case ast.AdminReloadBindings:
		return &SQLBindPlan{SQLBindOp: OpReloadBindings}, nil
	case ast.AdminShowTelemetry:
		p := &AdminShowTelemetry{}
		p.setSchemaAndNames(buildShowTelemetrySchema())
		ret = p
	case ast.AdminResetTelemetryID:
		return &AdminResetTelemetryID{}, nil
	case ast.AdminReloadStatistics:
		return &Simple{Statement: as}, nil
	default:
		return nil, ErrUnsupportedType.GenWithStack("Unsupported ast.AdminStmt(%T) for buildAdmin", as)
	}

	// Admin command can only be executed by administrator.
	b.visitInfo = appendVisitInfo(b.visitInfo, mysql.SuperPriv, "", "", "", nil)
	return ret, nil
}

// getGenExprs gets generated expressions map.
func (b *PlanBuilder) getGenExprs(ctx context.Context, dbName model.CIStr, tbl table.Table, idx *model.IndexInfo, exprCols *expression.Schema, names types.NameSlice) (
	map[model.TableColumnID]expression.Expression, error) {
	tblInfo := tbl.Meta()
	genExprsMap := make(map[model.TableColumnID]expression.Expression)
	exprs := make([]expression.Expression, 0, len(tbl.Cols()))
	genExprIdxs := make([]model.TableColumnID, len(tbl.Cols()))
	mockTablePlan := LogicalTableDual{}.Init(b.ctx, b.getSelectOffset())
	mockTablePlan.SetSchema(exprCols)
	mockTablePlan.names = names
	for i, colExpr := range mockTablePlan.Schema().Columns {
		col := tbl.Cols()[i]
		var expr expression.Expression
		expr = colExpr
		if col.IsGenerated() && !col.GeneratedStored {
			var err error
			expr, _, err = b.rewrite(ctx, col.GeneratedExpr, mockTablePlan, nil, true)
			if err != nil {
				return nil, errors.Trace(err)
			}
			found := false
			for _, column := range idx.Columns {
				if strings.EqualFold(col.Name.L, column.Name.L) {
					found = true
					break
				}
			}
			if found {
				genColumnID := model.TableColumnID{TableID: tblInfo.ID, ColumnID: col.ColumnInfo.ID}
				genExprsMap[genColumnID] = expr
				genExprIdxs[i] = genColumnID
			}
		}
		exprs = append(exprs, expr)
	}
	// Re-iterate expressions to handle those virtual generated columns that refers to the other generated columns.
	for i, expr := range exprs {
		exprs[i] = expression.ColumnSubstitute(expr, mockTablePlan.Schema(), exprs)
		if _, ok := genExprsMap[genExprIdxs[i]]; ok {
			genExprsMap[genExprIdxs[i]] = exprs[i]
		}
	}
	return genExprsMap, nil
}

// FindColumnInfoByID finds ColumnInfo in cols by ID.
func FindColumnInfoByID(colInfos []*model.ColumnInfo, id int64) *model.ColumnInfo {
	for _, info := range colInfos {
		if info.ID == id {
			return info
		}
	}
	return nil
}

func (b *PlanBuilder) buildPhysicalIndexLookUpReader(ctx context.Context, dbName model.CIStr, tbl table.Table, idx *model.IndexInfo) (Plan, error) {
	tblInfo := tbl.Meta()
	physicalID, isPartition := getPhysicalID(tbl)
	fullExprCols, _, err := expression.TableInfo2SchemaAndNames(b.ctx, dbName, tblInfo)
	if err != nil {
		return nil, err
	}
	extraInfo, extraCol, hasExtraCol := tryGetPkExtraColumn(b.ctx.GetSessionVars(), tblInfo)
	pkHandleInfo, pkHandleCol, hasPkIsHandle := tryGetPkHandleCol(tblInfo, fullExprCols)
	commonInfos, commonCols, hasCommonCols := tryGetCommonHandleCols(tbl, fullExprCols)
	idxColInfos := getIndexColumnInfos(tblInfo, idx)
	idxColSchema := getIndexColsSchema(tblInfo, idx, fullExprCols)
	idxCols, idxColLens := expression.IndexInfo2PrefixCols(idxColInfos, idxColSchema.Columns, idx)

	is := PhysicalIndexScan{
		Table:            tblInfo,
		TableAsName:      &tblInfo.Name,
		DBName:           dbName,
		Columns:          idxColInfos,
		Index:            idx,
		IdxCols:          idxCols,
		IdxColLens:       idxColLens,
		dataSourceSchema: idxColSchema.Clone(),
		Ranges:           ranger.FullRange(),
		physicalTableID:  physicalID,
		isPartition:      isPartition,
	}.Init(b.ctx, b.getSelectOffset())
	// There is no alternative plan choices, so just use pseudo stats to avoid panic.
	is.stats = &property.StatsInfo{HistColl: &(statistics.PseudoTable(tblInfo)).HistColl}
	if hasCommonCols {
		for _, c := range commonInfos {
			is.Columns = append(is.Columns, c.ColumnInfo)
		}
	}
	is.initSchema(append(is.IdxCols, commonCols...), true)

	// It's double read case.
	ts := PhysicalTableScan{
		Columns:         idxColInfos,
		Table:           tblInfo,
		TableAsName:     &tblInfo.Name,
		physicalTableID: physicalID,
		isPartition:     isPartition,
	}.Init(b.ctx, b.getSelectOffset())
	ts.SetSchema(idxColSchema)
	ts.Columns = ExpandVirtualColumn(ts.Columns, ts.schema, ts.Table.Columns)
	switch {
	case hasExtraCol:
		ts.Columns = append(ts.Columns, extraInfo)
		ts.schema.Append(extraCol)
		ts.HandleIdx = []int{len(ts.Columns) - 1}
	case hasPkIsHandle:
		ts.Columns = append(ts.Columns, pkHandleInfo)
		ts.schema.Append(pkHandleCol)
		ts.HandleIdx = []int{len(ts.Columns) - 1}
	case hasCommonCols:
		ts.HandleIdx = make([]int, 0, len(commonCols))
		for pkOffset, cInfo := range commonInfos {
			found := false
			for i, c := range ts.Columns {
				if c.ID == cInfo.ID {
					found = true
					ts.HandleIdx = append(ts.HandleIdx, i)
					break
				}
			}
			if !found {
				ts.Columns = append(ts.Columns, cInfo.ColumnInfo)
				ts.schema.Append(commonCols[pkOffset])
				ts.HandleIdx = append(ts.HandleIdx, len(ts.Columns)-1)
			}

		}
	}

	cop := &copTask{
		indexPlan:        is,
		tablePlan:        ts,
		tblColHists:      is.stats.HistColl,
		extraHandleCol:   extraCol,
		commonHandleCols: commonCols,
	}
	rootT := finishCopTask(b.ctx, cop).(*rootTask)
	if err := rootT.p.ResolveIndices(); err != nil {
		return nil, err
	}
	return rootT.p, nil
}

func getIndexColumnInfos(tblInfo *model.TableInfo, idx *model.IndexInfo) []*model.ColumnInfo {
	ret := make([]*model.ColumnInfo, len(idx.Columns))
	for i, idxCol := range idx.Columns {
		ret[i] = tblInfo.Columns[idxCol.Offset]
	}
	return ret
}

func getIndexColsSchema(tblInfo *model.TableInfo, idx *model.IndexInfo, allColSchema *expression.Schema) *expression.Schema {
	schema := expression.NewSchema(make([]*expression.Column, 0, len(idx.Columns))...)
	for _, idxCol := range idx.Columns {
		for i, colInfo := range tblInfo.Columns {
			if colInfo.Name.L == idxCol.Name.L {
				schema.Append(allColSchema.Columns[i])
				break
			}
		}
	}
	return schema
}

func getPhysicalID(t table.Table) (physicalID int64, isPartition bool) {
	tblInfo := t.Meta()
	if tblInfo.GetPartitionInfo() != nil {
		pid := t.(table.PhysicalTable).GetPhysicalID()
		return pid, true
	}
	return tblInfo.ID, false
}

func tryGetPkExtraColumn(sv *variable.SessionVars, tblInfo *model.TableInfo) (*model.ColumnInfo, *expression.Column, bool) {
	if tblInfo.IsCommonHandle || tblInfo.PKIsHandle {
		return nil, nil, false
	}
	info := model.NewExtraHandleColInfo()
	expCol := &expression.Column{
		RetType:  types.NewFieldType(mysql.TypeLonglong),
		UniqueID: sv.AllocPlanColumnID(),
		ID:       model.ExtraHandleID,
	}
	return info, expCol, true
}

func tryGetCommonHandleCols(t table.Table, allColSchema *expression.Schema) ([]*table.Column, []*expression.Column, bool) {
	tblInfo := t.Meta()
	if !tblInfo.IsCommonHandle {
		return nil, nil, false
	}
	pk := tables.FindPrimaryIndex(tblInfo)
	commonHandleCols, _ := expression.IndexInfo2Cols(tblInfo.Columns, allColSchema.Columns, pk)
	commonHandelColInfos := tables.TryGetCommonPkColumns(t)
	return commonHandelColInfos, commonHandleCols, true
}

func tryGetPkHandleCol(tblInfo *model.TableInfo, allColSchema *expression.Schema) (*model.ColumnInfo, *expression.Column, bool) {
	if !tblInfo.PKIsHandle {
		return nil, nil, false
	}
	for i, c := range tblInfo.Columns {
		if mysql.HasPriKeyFlag(c.Flag) {
			return c, allColSchema.Columns[i], true
		}
	}
	return nil, nil, false
}

func (b *PlanBuilder) buildPhysicalIndexLookUpReaders(ctx context.Context, dbName model.CIStr, tbl table.Table, indices []table.Index) ([]Plan, []*model.IndexInfo, error) {
	tblInfo := tbl.Meta()
	// get index information
	indexInfos := make([]*model.IndexInfo, 0, len(tblInfo.Indices))
	indexLookUpReaders := make([]Plan, 0, len(tblInfo.Indices))
	for _, idx := range indices {
		idxInfo := idx.Meta()
		if idxInfo.State != model.StatePublic {
			logutil.Logger(context.Background()).Info("build physical index lookup reader, the index isn't public",
				zap.String("index", idxInfo.Name.O), zap.Stringer("state", idxInfo.State), zap.String("table", tblInfo.Name.O))
			continue
		}
		indexInfos = append(indexInfos, idxInfo)
		// For partition tables.
		if pi := tbl.Meta().GetPartitionInfo(); pi != nil {
			for _, def := range pi.Definitions {
				t := tbl.(table.PartitionedTable).GetPartition(def.ID)
				reader, err := b.buildPhysicalIndexLookUpReader(ctx, dbName, t, idxInfo)
				if err != nil {
					return nil, nil, err
				}
				indexLookUpReaders = append(indexLookUpReaders, reader)
			}
			continue
		}
		// For non-partition tables.
		reader, err := b.buildPhysicalIndexLookUpReader(ctx, dbName, tbl, idxInfo)
		if err != nil {
			return nil, nil, err
		}
		indexLookUpReaders = append(indexLookUpReaders, reader)
	}
	if len(indexLookUpReaders) == 0 {
		return nil, nil, nil
	}
	return indexLookUpReaders, indexInfos, nil
}

func (b *PlanBuilder) buildAdminCheckTable(ctx context.Context, as *ast.AdminStmt) (*CheckTable, error) {
	tblName := as.Tables[0]
	tableInfo := as.Tables[0].TableInfo
	tbl, ok := b.is.TableByID(tableInfo.ID)
	if !ok {
		return nil, infoschema.ErrTableNotExists.GenWithStackByArgs(tblName.DBInfo.Name.O, tableInfo.Name.O)
	}
	p := &CheckTable{
		DBName: tblName.Schema.O,
		Table:  tbl,
	}
	var readerPlans []Plan
	var indexInfos []*model.IndexInfo
	var err error
	if as.Tp == ast.AdminCheckIndex {
		// get index information
		var idx table.Index
		idxName := strings.ToLower(as.Index)
		for _, index := range tbl.Indices() {
			if index.Meta().Name.L == idxName {
				idx = index
				break
			}
		}
		if idx == nil {
			return nil, errors.Errorf("index %s do not exist", as.Index)
		}
		if idx.Meta().State != model.StatePublic {
			return nil, errors.Errorf("index %s state %s isn't public", as.Index, idx.Meta().State)
		}
		p.CheckIndex = true
		readerPlans, indexInfos, err = b.buildPhysicalIndexLookUpReaders(ctx, tblName.Schema, tbl, []table.Index{idx})
	} else {
		readerPlans, indexInfos, err = b.buildPhysicalIndexLookUpReaders(ctx, tblName.Schema, tbl, tbl.Indices())
	}
	if err != nil {
		return nil, errors.Trace(err)
	}
	readers := make([]*PhysicalIndexLookUpReader, 0, len(readerPlans))
	for _, plan := range readerPlans {
		readers = append(readers, plan.(*PhysicalIndexLookUpReader))
	}
	p.IndexInfos = indexInfos
	p.IndexLookUpReaders = readers
	return p, nil
}

func (b *PlanBuilder) buildCheckIndexSchema(tn *ast.TableName, indexName string) (*expression.Schema, types.NameSlice, error) {
	schema := expression.NewSchema()
	var names types.NameSlice
	indexName = strings.ToLower(indexName)
	indicesInfo := tn.TableInfo.Indices
	cols := tn.TableInfo.Cols()
	for _, idxInfo := range indicesInfo {
		if idxInfo.Name.L != indexName {
			continue
		}
		for _, idxCol := range idxInfo.Columns {
			col := cols[idxCol.Offset]
			names = append(names, &types.FieldName{
				ColName: idxCol.Name,
				TblName: tn.Name,
				DBName:  tn.Schema,
			})
			schema.Append(&expression.Column{
				RetType:  &col.FieldType,
				UniqueID: b.ctx.GetSessionVars().AllocPlanColumnID(),
				ID:       col.ID})
		}
		names = append(names, &types.FieldName{
			ColName: model.NewCIStr("extra_handle"),
			TblName: tn.Name,
			DBName:  tn.Schema,
		})
		schema.Append(&expression.Column{
			RetType:  types.NewFieldType(mysql.TypeLonglong),
			UniqueID: b.ctx.GetSessionVars().AllocPlanColumnID(),
			ID:       -1,
		})
	}
	if schema.Len() == 0 {
		return nil, nil, errors.Errorf("index %s not found", indexName)
	}
	return schema, names, nil
}

// getColsInfo returns the info of index columns, normal columns and primary key.
func getColsInfo(tn *ast.TableName) (indicesInfo []*model.IndexInfo, colsInfo []*model.ColumnInfo) {
	tbl := tn.TableInfo
	for _, col := range tbl.Columns {
		// The virtual column will not store any data in TiKV, so it should be ignored when collect statistics
		if col.IsGenerated() && !col.GeneratedStored {
			continue
		}
		if mysql.HasPriKeyFlag(col.Flag) && (tbl.PKIsHandle || tbl.IsCommonHandle) {
			continue
		}
		colsInfo = append(colsInfo, col)
	}
	for _, idx := range tn.TableInfo.Indices {
		if idx.State == model.StatePublic {
			indicesInfo = append(indicesInfo, idx)
		}
	}
	return
}

// BuildHandleColsForAnalyze is exported for test.
func BuildHandleColsForAnalyze(ctx sessionctx.Context, tblInfo *model.TableInfo) HandleCols {
	var handleCols HandleCols
	switch {
	case tblInfo.PKIsHandle:
		pkCol := tblInfo.GetPkColInfo()
		handleCols = &IntHandleCols{col: &expression.Column{
			ID:      pkCol.ID,
			RetType: &pkCol.FieldType,
			Index:   pkCol.Offset,
		}}
	case tblInfo.IsCommonHandle:
		pkIdx := tables.FindPrimaryIndex(tblInfo)
		pkColLen := len(pkIdx.Columns)
		columns := make([]*expression.Column, pkColLen)
		for i := 0; i < pkColLen; i++ {
			colInfo := tblInfo.Columns[pkIdx.Columns[i].Offset]
			columns[i] = &expression.Column{
				ID:      colInfo.ID,
				RetType: &colInfo.FieldType,
				Index:   colInfo.Offset,
			}
		}
		handleCols = &CommonHandleCols{
			tblInfo: tblInfo,
			idxInfo: pkIdx,
			columns: columns,
			sc:      ctx.GetSessionVars().StmtCtx,
		}
	}
	return handleCols
}

func getPhysicalIDsAndPartitionNames(tblInfo *model.TableInfo, partitionNames []model.CIStr) ([]int64, []string, error) {
	pi := tblInfo.GetPartitionInfo()
	if pi == nil {
		if len(partitionNames) != 0 {
			return nil, nil, errors.Trace(ddl.ErrPartitionMgmtOnNonpartitioned)
		}
		return []int64{tblInfo.ID}, []string{""}, nil
	}
	if len(partitionNames) == 0 {
		ids := make([]int64, 0, len(pi.Definitions))
		names := make([]string, 0, len(pi.Definitions))
		for _, def := range pi.Definitions {
			ids = append(ids, def.ID)
			names = append(names, def.Name.O)
		}
		return ids, names, nil
	}
	ids := make([]int64, 0, len(partitionNames))
	names := make([]string, 0, len(partitionNames))
	for _, name := range partitionNames {
		found := false
		for _, def := range pi.Definitions {
			if def.Name.L == name.L {
				found = true
				ids = append(ids, def.ID)
				names = append(names, def.Name.O)
				break
			}
		}
		if !found {
			return nil, nil, fmt.Errorf("can not found the specified partition name %s in the table definition", name.O)
		}
	}
	return ids, names, nil
}

func (b *PlanBuilder) buildAnalyzeTable(as *ast.AnalyzeTableStmt, opts map[ast.AnalyzeOptionType]uint64) (Plan, error) {
	p := &Analyze{Opts: opts}
	pruneMode := variable.PartitionPruneMode(b.ctx.GetSessionVars().PartitionPruneMode.Load())
	if len(as.PartitionNames) > 0 && pruneMode == variable.DynamicOnly {
		logutil.BgLogger().Info("analyze partition didn't affect in dynamic-prune-mode", zap.String("partitions", as.PartitionNames[0].L))
		return p, nil
	}
	for _, tbl := range as.TableNames {
		if tbl.TableInfo.IsView() {
			return nil, errors.Errorf("analyze view %s is not supported now.", tbl.Name.O)
		}
		if tbl.TableInfo.IsSequence() {
			return nil, errors.Errorf("analyze sequence %s is not supported now.", tbl.Name.O)
		}
		idxInfo, colInfo := getColsInfo(tbl)
		physicalIDs, names, err := getPhysicalIDsAndPartitionNames(tbl.TableInfo, as.PartitionNames)
		if err != nil {
			return nil, err
		}
		for _, idx := range idxInfo {
			if pruneMode == variable.StaticOnly || (pruneMode == variable.StaticButPrepareDynamic && !b.ctx.GetSessionVars().InRestrictedSQL) {
				// static mode or static-but-prepare-dynamic mode not belong auto analyze need analyze each partition
				// for static-but-prepare-dynamic mode with auto analyze, echo partition will be check before analyze partition.
				for i, id := range physicalIDs {
					info := analyzeInfo{DBName: tbl.Schema.O, TableName: tbl.Name.O, PartitionName: names[i], TableID: AnalyzeTableID{PersistID: id, CollectIDs: []int64{id}}, Incremental: as.Incremental}
					p.IdxTasks = append(p.IdxTasks, AnalyzeIndexTask{
						IndexInfo:   idx,
						analyzeInfo: info,
						TblInfo:     tbl.TableInfo,
					})
				}
			}
			if pruneMode == variable.DynamicOnly || pruneMode == variable.StaticButPrepareDynamic {
				info := analyzeInfo{DBName: tbl.Schema.O, TableName: tbl.Name.O, TableID: AnalyzeTableID{PersistID: tbl.TableInfo.ID, CollectIDs: physicalIDs}, Incremental: as.Incremental}
				p.IdxTasks = append(p.IdxTasks, AnalyzeIndexTask{
					IndexInfo:   idx,
					analyzeInfo: info,
					TblInfo:     tbl.TableInfo,
				})
			}
		}
		handleCols := BuildHandleColsForAnalyze(b.ctx, tbl.TableInfo)
		if len(colInfo) > 0 || handleCols != nil {
			if pruneMode == variable.StaticOnly || pruneMode == variable.StaticButPrepareDynamic {
				for i, id := range physicalIDs {
					info := analyzeInfo{DBName: tbl.Schema.O, TableName: tbl.Name.O, PartitionName: names[i], TableID: AnalyzeTableID{PersistID: id, CollectIDs: []int64{id}}, Incremental: as.Incremental}
					p.ColTasks = append(p.ColTasks, AnalyzeColumnsTask{
						HandleCols:  handleCols,
						ColsInfo:    colInfo,
						analyzeInfo: info,
						TblInfo:     tbl.TableInfo,
					})
				}
			}
			if pruneMode == variable.DynamicOnly || pruneMode == variable.StaticButPrepareDynamic {
				info := analyzeInfo{DBName: tbl.Schema.O, TableName: tbl.Name.O, TableID: AnalyzeTableID{PersistID: tbl.TableInfo.ID, CollectIDs: physicalIDs}, Incremental: as.Incremental}
				p.ColTasks = append(p.ColTasks, AnalyzeColumnsTask{
					HandleCols:  handleCols,
					ColsInfo:    colInfo,
					analyzeInfo: info,
					TblInfo:     tbl.TableInfo,
				})
			}
		}
	}
	return p, nil
}

func (b *PlanBuilder) buildAnalyzeIndex(as *ast.AnalyzeTableStmt, opts map[ast.AnalyzeOptionType]uint64) (Plan, error) {
	p := &Analyze{Opts: opts}
	tblInfo := as.TableNames[0].TableInfo
	pruneMode := variable.PartitionPruneMode(b.ctx.GetSessionVars().PartitionPruneMode.Load())
	if len(as.PartitionNames) > 0 && pruneMode == variable.DynamicOnly {
		logutil.BgLogger().Info("analyze partition didn't affect in dynamic-prune-mode", zap.String("table", tblInfo.Name.L), zap.String("partitions", as.PartitionNames[0].L))
		return p, nil
	}
	physicalIDs, names, err := getPhysicalIDsAndPartitionNames(tblInfo, as.PartitionNames)
	if err != nil {
		return nil, err
	}
	for _, idxName := range as.IndexNames {
		if isPrimaryIndex(idxName) {
			handleCols := BuildHandleColsForAnalyze(b.ctx, tblInfo)
			if handleCols != nil {
				if pruneMode == variable.StaticOnly || pruneMode == variable.StaticButPrepareDynamic {
					for i, id := range physicalIDs {
						info := analyzeInfo{DBName: as.TableNames[0].Schema.O, TableName: as.TableNames[0].Name.O, PartitionName: names[i], TableID: AnalyzeTableID{PersistID: id, CollectIDs: []int64{id}}, Incremental: as.Incremental}
						p.ColTasks = append(p.ColTasks, AnalyzeColumnsTask{HandleCols: handleCols, analyzeInfo: info, TblInfo: tblInfo})
					}
				}
				if pruneMode == variable.DynamicOnly || pruneMode == variable.StaticButPrepareDynamic {
					info := analyzeInfo{DBName: as.TableNames[0].Schema.O, TableName: as.TableNames[0].Name.O, TableID: AnalyzeTableID{PersistID: tblInfo.ID, CollectIDs: physicalIDs}, Incremental: as.Incremental}
					p.ColTasks = append(p.ColTasks, AnalyzeColumnsTask{HandleCols: handleCols, analyzeInfo: info, TblInfo: tblInfo})
				}
				continue
			}
		}
		idx := tblInfo.FindIndexByName(idxName.L)
		if idx == nil || idx.State != model.StatePublic {
			return nil, ErrAnalyzeMissIndex.GenWithStackByArgs(idxName.O, tblInfo.Name.O)
		}
		if pruneMode == variable.StaticOnly || pruneMode == variable.StaticButPrepareDynamic {
			for i, id := range physicalIDs {
				info := analyzeInfo{DBName: as.TableNames[0].Schema.O, TableName: as.TableNames[0].Name.O, PartitionName: names[i], TableID: AnalyzeTableID{PersistID: id, CollectIDs: []int64{id}}, Incremental: as.Incremental}
				p.IdxTasks = append(p.IdxTasks, AnalyzeIndexTask{IndexInfo: idx, analyzeInfo: info, TblInfo: tblInfo})
			}
		}
		if pruneMode == variable.DynamicOnly || pruneMode == variable.StaticButPrepareDynamic {
			info := analyzeInfo{DBName: as.TableNames[0].Schema.O, TableName: as.TableNames[0].Name.O, TableID: AnalyzeTableID{PersistID: tblInfo.ID, CollectIDs: physicalIDs}, Incremental: as.Incremental}
			p.IdxTasks = append(p.IdxTasks, AnalyzeIndexTask{IndexInfo: idx, analyzeInfo: info, TblInfo: tblInfo})
		}
	}
	return p, nil
}

func (b *PlanBuilder) buildAnalyzeAllIndex(as *ast.AnalyzeTableStmt, opts map[ast.AnalyzeOptionType]uint64) (Plan, error) {
	p := &Analyze{Opts: opts}
	tblInfo := as.TableNames[0].TableInfo
	pruneMode := variable.PartitionPruneMode(b.ctx.GetSessionVars().PartitionPruneMode.Load())
	if len(as.PartitionNames) > 0 && pruneMode == variable.DynamicOnly {
		logutil.BgLogger().Info("analyze partition didn't affect in dynamic-prune-mode", zap.String("table", tblInfo.Name.L), zap.String("partitions", as.PartitionNames[0].L))
		return p, nil
	}
	physicalIDs, names, err := getPhysicalIDsAndPartitionNames(tblInfo, as.PartitionNames)
	if err != nil {
		return nil, err
	}
	for _, idx := range tblInfo.Indices {
		if idx.State == model.StatePublic {
			if pruneMode == variable.StaticOnly || pruneMode == variable.StaticButPrepareDynamic {
				for i, id := range physicalIDs {
					info := analyzeInfo{DBName: as.TableNames[0].Schema.O, TableName: as.TableNames[0].Name.O, PartitionName: names[i], TableID: AnalyzeTableID{PersistID: id, CollectIDs: []int64{id}}, Incremental: as.Incremental}
					p.IdxTasks = append(p.IdxTasks, AnalyzeIndexTask{IndexInfo: idx, analyzeInfo: info, TblInfo: tblInfo})
				}
			}
			if pruneMode == variable.DynamicOnly || pruneMode == variable.StaticButPrepareDynamic {
				info := analyzeInfo{DBName: as.TableNames[0].Schema.O, TableName: as.TableNames[0].Name.O, TableID: AnalyzeTableID{PersistID: tblInfo.ID, CollectIDs: physicalIDs}, Incremental: as.Incremental}
				p.IdxTasks = append(p.IdxTasks, AnalyzeIndexTask{IndexInfo: idx, analyzeInfo: info, TblInfo: tblInfo})
			}
		}
	}
	handleCols := BuildHandleColsForAnalyze(b.ctx, tblInfo)
	if handleCols != nil {
		if pruneMode == variable.StaticOnly || pruneMode == variable.StaticButPrepareDynamic {
			for i, id := range physicalIDs {
				info := analyzeInfo{DBName: as.TableNames[0].Schema.O, TableName: as.TableNames[0].Name.O, PartitionName: names[i], TableID: AnalyzeTableID{PersistID: id, CollectIDs: []int64{id}}, Incremental: as.Incremental}
				p.ColTasks = append(p.ColTasks, AnalyzeColumnsTask{HandleCols: handleCols, analyzeInfo: info, TblInfo: tblInfo})
			}
		}
		if pruneMode == variable.DynamicOnly || pruneMode == variable.StaticButPrepareDynamic {
			info := analyzeInfo{DBName: as.TableNames[0].Schema.O, TableName: as.TableNames[0].Name.O, TableID: AnalyzeTableID{PersistID: tblInfo.ID, CollectIDs: physicalIDs}, Incremental: as.Incremental}
			p.ColTasks = append(p.ColTasks, AnalyzeColumnsTask{HandleCols: handleCols, analyzeInfo: info, TblInfo: tblInfo})
		}
	}
	return p, nil
}

func handleAnalyzeOptions(opts []ast.AnalyzeOpt) (map[ast.AnalyzeOptionType]uint64, error) {
	optMap := make(map[ast.AnalyzeOptionType]uint64, len(statistics.AnalyzeOptionDefault))
	for key, val := range statistics.AnalyzeOptionDefault {
		optMap[key] = val
	}
	for _, opt := range opts {
		if opt.Type == ast.AnalyzeOptNumTopN {
			if opt.Value > statistics.AnalyzeOptionLimit[opt.Type] {
				return nil, errors.Errorf("value of analyze option %s should not larger than %d", ast.AnalyzeOptionString[opt.Type], statistics.AnalyzeOptionLimit[opt.Type])
			}
		} else {
			if opt.Value == 0 || opt.Value > statistics.AnalyzeOptionLimit[opt.Type] {
				return nil, errors.Errorf("value of analyze option %s should be positive and not larger than %d", ast.AnalyzeOptionString[opt.Type], statistics.AnalyzeOptionLimit[opt.Type])
			}
		}
		optMap[opt.Type] = opt.Value
	}
	if optMap[ast.AnalyzeOptCMSketchWidth]*optMap[ast.AnalyzeOptCMSketchDepth] > statistics.CMSketchSizeLimit {
		return nil, errors.Errorf("cm sketch size(depth * width) should not larger than %d", statistics.CMSketchSizeLimit)
	}
	return optMap, nil
}

func (b *PlanBuilder) buildAnalyze(as *ast.AnalyzeTableStmt) (Plan, error) {
	// If enable fast analyze, the storage must be tikv.Storage.
	if _, isTikvStorage := b.ctx.GetStore().(tikv.Storage); !isTikvStorage && b.ctx.GetSessionVars().EnableFastAnalyze {
		return nil, errors.Errorf("Only support fast analyze in tikv storage.")
	}
	for _, tbl := range as.TableNames {
		user := b.ctx.GetSessionVars().User
		var insertErr, selectErr error
		if user != nil {
			insertErr = ErrTableaccessDenied.GenWithStackByArgs("INSERT", user.AuthUsername, user.AuthHostname, tbl.Name.O)
			selectErr = ErrTableaccessDenied.GenWithStackByArgs("SELECT", user.AuthUsername, user.AuthHostname, tbl.Name.O)
		}
		b.visitInfo = appendVisitInfo(b.visitInfo, mysql.InsertPriv, tbl.Schema.O, tbl.Name.O, "", insertErr)
		b.visitInfo = appendVisitInfo(b.visitInfo, mysql.SelectPriv, tbl.Schema.O, tbl.Name.O, "", selectErr)
	}
	opts, err := handleAnalyzeOptions(as.AnalyzeOpts)
	if err != nil {
		return nil, err
	}
	if as.IndexFlag {
		if len(as.IndexNames) == 0 {
			return b.buildAnalyzeAllIndex(as, opts)
		}
		return b.buildAnalyzeIndex(as, opts)
	}
	return b.buildAnalyzeTable(as, opts)
}

func buildShowNextRowID() (*expression.Schema, types.NameSlice) {
	schema := newColumnsWithNames(4)
	schema.Append(buildColumnWithName("", "DB_NAME", mysql.TypeVarchar, mysql.MaxDatabaseNameLength))
	schema.Append(buildColumnWithName("", "TABLE_NAME", mysql.TypeVarchar, mysql.MaxTableNameLength))
	schema.Append(buildColumnWithName("", "COLUMN_NAME", mysql.TypeVarchar, mysql.MaxColumnNameLength))
	schema.Append(buildColumnWithName("", "NEXT_GLOBAL_ROW_ID", mysql.TypeLonglong, 4))
	schema.Append(buildColumnWithName("", "ID_TYPE", mysql.TypeVarchar, 15))
	return schema.col2Schema(), schema.names
}

func buildShowDDLFields() (*expression.Schema, types.NameSlice) {
	schema := newColumnsWithNames(6)
	schema.Append(buildColumnWithName("", "SCHEMA_VER", mysql.TypeLonglong, 4))
	schema.Append(buildColumnWithName("", "OWNER_ID", mysql.TypeVarchar, 64))
	schema.Append(buildColumnWithName("", "OWNER_ADDRESS", mysql.TypeVarchar, 32))
	schema.Append(buildColumnWithName("", "RUNNING_JOBS", mysql.TypeVarchar, 256))
	schema.Append(buildColumnWithName("", "SELF_ID", mysql.TypeVarchar, 64))
	schema.Append(buildColumnWithName("", "QUERY", mysql.TypeVarchar, 256))

	return schema.col2Schema(), schema.names
}

func buildRecoverIndexFields() (*expression.Schema, types.NameSlice) {
	schema := newColumnsWithNames(2)
	schema.Append(buildColumnWithName("", "ADDED_COUNT", mysql.TypeLonglong, 4))
	schema.Append(buildColumnWithName("", "SCAN_COUNT", mysql.TypeLonglong, 4))
	return schema.col2Schema(), schema.names
}

func buildCleanupIndexFields() (*expression.Schema, types.NameSlice) {
	schema := newColumnsWithNames(1)
	schema.Append(buildColumnWithName("", "REMOVED_COUNT", mysql.TypeLonglong, 4))
	return schema.col2Schema(), schema.names
}

func buildShowDDLJobsFields() (*expression.Schema, types.NameSlice) {
	schema := newColumnsWithNames(11)
	schema.Append(buildColumnWithName("", "JOB_ID", mysql.TypeLonglong, 4))
	schema.Append(buildColumnWithName("", "DB_NAME", mysql.TypeVarchar, 64))
	schema.Append(buildColumnWithName("", "TABLE_NAME", mysql.TypeVarchar, 64))
	schema.Append(buildColumnWithName("", "JOB_TYPE", mysql.TypeVarchar, 64))
	schema.Append(buildColumnWithName("", "SCHEMA_STATE", mysql.TypeVarchar, 64))
	schema.Append(buildColumnWithName("", "SCHEMA_ID", mysql.TypeLonglong, 4))
	schema.Append(buildColumnWithName("", "TABLE_ID", mysql.TypeLonglong, 4))
	schema.Append(buildColumnWithName("", "ROW_COUNT", mysql.TypeLonglong, 4))
	schema.Append(buildColumnWithName("", "START_TIME", mysql.TypeDatetime, 19))
	schema.Append(buildColumnWithName("", "END_TIME", mysql.TypeDatetime, 19))
	schema.Append(buildColumnWithName("", "STATE", mysql.TypeVarchar, 64))
	return schema.col2Schema(), schema.names
}

func buildTableRegionsSchema() (*expression.Schema, types.NameSlice) {
	schema := newColumnsWithNames(11)
	schema.Append(buildColumnWithName("", "REGION_ID", mysql.TypeLonglong, 4))
	schema.Append(buildColumnWithName("", "START_KEY", mysql.TypeVarchar, 64))
	schema.Append(buildColumnWithName("", "END_KEY", mysql.TypeVarchar, 64))
	schema.Append(buildColumnWithName("", "LEADER_ID", mysql.TypeLonglong, 4))
	schema.Append(buildColumnWithName("", "LEADER_STORE_ID", mysql.TypeLonglong, 4))
	schema.Append(buildColumnWithName("", "PEERS", mysql.TypeVarchar, 64))
	schema.Append(buildColumnWithName("", "SCATTERING", mysql.TypeTiny, 1))
	schema.Append(buildColumnWithName("", "WRITTEN_BYTES", mysql.TypeLonglong, 4))
	schema.Append(buildColumnWithName("", "READ_BYTES", mysql.TypeLonglong, 4))
	schema.Append(buildColumnWithName("", "APPROXIMATE_SIZE(MB)", mysql.TypeLonglong, 4))
	schema.Append(buildColumnWithName("", "APPROXIMATE_KEYS", mysql.TypeLonglong, 4))
	return schema.col2Schema(), schema.names
}

func buildSplitRegionsSchema() (*expression.Schema, types.NameSlice) {
	schema := newColumnsWithNames(2)
	schema.Append(buildColumnWithName("", "TOTAL_SPLIT_REGION", mysql.TypeLonglong, 4))
	schema.Append(buildColumnWithName("", "SCATTER_FINISH_RATIO", mysql.TypeDouble, 8))
	return schema.col2Schema(), schema.names
}

func buildShowDDLJobQueriesFields() (*expression.Schema, types.NameSlice) {
	schema := newColumnsWithNames(1)
	schema.Append(buildColumnWithName("", "QUERY", mysql.TypeVarchar, 256))
	return schema.col2Schema(), schema.names
}

func buildShowSlowSchema() (*expression.Schema, types.NameSlice) {
	longlongSize, _ := mysql.GetDefaultFieldLengthAndDecimal(mysql.TypeLonglong)
	tinySize, _ := mysql.GetDefaultFieldLengthAndDecimal(mysql.TypeTiny)
	timestampSize, _ := mysql.GetDefaultFieldLengthAndDecimal(mysql.TypeTimestamp)
	durationSize, _ := mysql.GetDefaultFieldLengthAndDecimal(mysql.TypeDuration)

	schema := newColumnsWithNames(11)
	schema.Append(buildColumnWithName("", "SQL", mysql.TypeVarchar, 4096))
	schema.Append(buildColumnWithName("", "START", mysql.TypeTimestamp, timestampSize))
	schema.Append(buildColumnWithName("", "DURATION", mysql.TypeDuration, durationSize))
	schema.Append(buildColumnWithName("", "DETAILS", mysql.TypeVarchar, 256))
	schema.Append(buildColumnWithName("", "SUCC", mysql.TypeTiny, tinySize))
	schema.Append(buildColumnWithName("", "CONN_ID", mysql.TypeLonglong, longlongSize))
	schema.Append(buildColumnWithName("", "TRANSACTION_TS", mysql.TypeLonglong, longlongSize))
	schema.Append(buildColumnWithName("", "USER", mysql.TypeVarchar, 32))
	schema.Append(buildColumnWithName("", "DB", mysql.TypeVarchar, 64))
	schema.Append(buildColumnWithName("", "TABLE_IDS", mysql.TypeVarchar, 256))
	schema.Append(buildColumnWithName("", "INDEX_IDS", mysql.TypeVarchar, 256))
	schema.Append(buildColumnWithName("", "INTERNAL", mysql.TypeTiny, tinySize))
	schema.Append(buildColumnWithName("", "DIGEST", mysql.TypeVarchar, 64))
	return schema.col2Schema(), schema.names
}

func buildCancelDDLJobsFields() (*expression.Schema, types.NameSlice) {
	schema := newColumnsWithNames(2)
	schema.Append(buildColumnWithName("", "JOB_ID", mysql.TypeVarchar, 64))
	schema.Append(buildColumnWithName("", "RESULT", mysql.TypeVarchar, 128))

	return schema.col2Schema(), schema.names
}

func buildBRIESchema() (*expression.Schema, types.NameSlice) {
	longlongSize, _ := mysql.GetDefaultFieldLengthAndDecimal(mysql.TypeLonglong)
	datetimeSize, _ := mysql.GetDefaultFieldLengthAndDecimal(mysql.TypeDatetime)

	schema := newColumnsWithNames(5)
	schema.Append(buildColumnWithName("", "Destination", mysql.TypeVarchar, 255))
	schema.Append(buildColumnWithName("", "Size", mysql.TypeLonglong, longlongSize))
	schema.Append(buildColumnWithName("", "BackupTS", mysql.TypeLonglong, longlongSize))
	schema.Append(buildColumnWithName("", "Queue Time", mysql.TypeDatetime, datetimeSize))
	schema.Append(buildColumnWithName("", "Execution Time", mysql.TypeDatetime, datetimeSize))
	return schema.col2Schema(), schema.names
}

func buildShowTelemetrySchema() (*expression.Schema, types.NameSlice) {
	schema := newColumnsWithNames(1)
	schema.Append(buildColumnWithName("", "TRACKING_ID", mysql.TypeVarchar, 64))
	schema.Append(buildColumnWithName("", "LAST_STATUS", mysql.TypeString, mysql.MaxBlobWidth))
	schema.Append(buildColumnWithName("", "DATA_PREVIEW", mysql.TypeString, mysql.MaxBlobWidth))
	return schema.col2Schema(), schema.names
}

func buildColumnWithName(tableName, name string, tp byte, size int) (*expression.Column, *types.FieldName) {
	cs, cl := types.DefaultCharsetForType(tp)
	flag := mysql.UnsignedFlag
	if tp == mysql.TypeVarchar || tp == mysql.TypeBlob {
		cs = charset.CharsetUTF8MB4
		cl = charset.CollationUTF8MB4
		flag = 0
	}

	fieldType := &types.FieldType{
		Charset: cs,
		Collate: cl,
		Tp:      tp,
		Flen:    size,
		Flag:    flag,
	}
	return &expression.Column{
		RetType: fieldType,
	}, &types.FieldName{DBName: util2.InformationSchemaName, TblName: model.NewCIStr(tableName), ColName: model.NewCIStr(name)}
}

type columnsWithNames struct {
	cols  []*expression.Column
	names types.NameSlice
}

func newColumnsWithNames(cap int) *columnsWithNames {
	return &columnsWithNames{
		cols:  make([]*expression.Column, 0, 2),
		names: make(types.NameSlice, 0, 2),
	}
}

func (cwn *columnsWithNames) Append(col *expression.Column, name *types.FieldName) {
	cwn.cols = append(cwn.cols, col)
	cwn.names = append(cwn.names, name)
}

func (cwn *columnsWithNames) col2Schema() *expression.Schema {
	return expression.NewSchema(cwn.cols...)
}

// splitWhere split a where expression to a list of AND conditions.
func splitWhere(where ast.ExprNode) []ast.ExprNode {
	var conditions []ast.ExprNode
	switch x := where.(type) {
	case nil:
	case *ast.BinaryOperationExpr:
		if x.Op == opcode.LogicAnd {
			conditions = append(conditions, splitWhere(x.L)...)
			conditions = append(conditions, splitWhere(x.R)...)
		} else {
			conditions = append(conditions, x)
		}
	case *ast.ParenthesesExpr:
		conditions = append(conditions, splitWhere(x.Expr)...)
	default:
		conditions = append(conditions, where)
	}
	return conditions
}

func (b *PlanBuilder) buildShow(ctx context.Context, show *ast.ShowStmt) (Plan, error) {
	p := LogicalShow{
		ShowContents: ShowContents{
			Tp:          show.Tp,
			DBName:      show.DBName,
			Table:       show.Table,
			Column:      show.Column,
			IndexName:   show.IndexName,
			Flag:        show.Flag,
			User:        show.User,
			Roles:       show.Roles,
			Full:        show.Full,
			IfNotExists: show.IfNotExists,
			GlobalScope: show.GlobalScope,
			Extended:    show.Extended,
		},
	}.Init(b.ctx)
	isView := false
	isSequence := false
	switch show.Tp {
	case ast.ShowTables, ast.ShowTableStatus:
		if p.DBName == "" {
			return nil, ErrNoDB
		}
	case ast.ShowCreateTable, ast.ShowCreateSequence:
		user := b.ctx.GetSessionVars().User
		var err error
		if user != nil {
			err = ErrTableaccessDenied.GenWithStackByArgs("SHOW", user.AuthUsername, user.AuthHostname, show.Table.Name.L)
		}
		b.visitInfo = appendVisitInfo(b.visitInfo, mysql.AllPrivMask, show.Table.Schema.L, show.Table.Name.L, "", err)
		if table, err := b.is.TableByName(show.Table.Schema, show.Table.Name); err == nil {
			isView = table.Meta().IsView()
			isSequence = table.Meta().IsSequence()
		}
	case ast.ShowCreateView:
		err := ErrSpecificAccessDenied.GenWithStackByArgs("SHOW VIEW")
		b.visitInfo = appendVisitInfo(b.visitInfo, mysql.ShowViewPriv, show.Table.Schema.L, show.Table.Name.L, "", err)
	case ast.ShowBackups, ast.ShowRestores:
		err := ErrSpecificAccessDenied.GenWithStackByArgs("SUPER")
		b.visitInfo = appendVisitInfo(b.visitInfo, mysql.SuperPriv, "", "", "", err)
	case ast.ShowTableNextRowId:
		p := &ShowNextRowID{TableName: show.Table}
		p.setSchemaAndNames(buildShowNextRowID())
		b.visitInfo = appendVisitInfo(b.visitInfo, mysql.SelectPriv, show.Table.Schema.L, show.Table.Name.L, "", ErrPrivilegeCheckFail)
		return p, nil
	case ast.ShowStatsBuckets, ast.ShowStatsHistograms, ast.ShowStatsMeta, ast.ShowStatsHealthy, ast.ShowStatsTopN:
		user := b.ctx.GetSessionVars().User
		var err error
		if user != nil {
			err = ErrDBaccessDenied.GenWithStackByArgs(user.AuthUsername, user.AuthHostname, mysql.SystemDB)
		}
		b.visitInfo = appendVisitInfo(b.visitInfo, mysql.SelectPriv, mysql.SystemDB, "", "", err)
	}
	schema, names := buildShowSchema(show, isView, isSequence)
	p.SetSchema(schema)
	p.names = names
	for _, col := range p.schema.Columns {
		col.UniqueID = b.ctx.GetSessionVars().AllocPlanColumnID()
	}
	var err error
	var np LogicalPlan
	np = p
	if show.Pattern != nil {
		show.Pattern.Expr = &ast.ColumnNameExpr{
			Name: &ast.ColumnName{Name: p.OutputNames()[0].ColName},
		}
		np, err = b.buildSelection(ctx, np, show.Pattern, nil)
		if err != nil {
			return nil, err
		}
	}
	if show.Where != nil {
		np, err = b.buildSelection(ctx, np, show.Where, nil)
		if err != nil {
			return nil, err
		}
	}
	if np != p {
		b.optFlag |= flagEliminateProjection
		fieldsLen := len(p.schema.Columns)
		proj := LogicalProjection{Exprs: make([]expression.Expression, 0, fieldsLen)}.Init(b.ctx, 0)
		schema := expression.NewSchema(make([]*expression.Column, 0, fieldsLen)...)
		for _, col := range p.schema.Columns {
			proj.Exprs = append(proj.Exprs, col)
			newCol := col.Clone().(*expression.Column)
			newCol.UniqueID = b.ctx.GetSessionVars().AllocPlanColumnID()
			schema.Append(newCol)
		}
		proj.SetSchema(schema)
		proj.SetChildren(np)
		proj.SetOutputNames(np.OutputNames())
		np = proj
	}
	if show.Tp == ast.ShowVariables || show.Tp == ast.ShowStatus {
		b.curClause = orderByClause
		orderByCol := np.Schema().Columns[0].Clone().(*expression.Column)
		sort := LogicalSort{
			ByItems: []*util.ByItems{{Expr: orderByCol}},
		}.Init(b.ctx, b.getSelectOffset())
		sort.SetChildren(np)
		np = sort
	}
	return np, nil
}

func (b *PlanBuilder) buildSimple(node ast.StmtNode) (Plan, error) {
	p := &Simple{Statement: node}

	switch raw := node.(type) {
	case *ast.FlushStmt:
		err := ErrSpecificAccessDenied.GenWithStackByArgs("RELOAD")
		b.visitInfo = appendVisitInfo(b.visitInfo, mysql.ReloadPriv, "", "", "", err)
	case *ast.AlterInstanceStmt:
		err := ErrSpecificAccessDenied.GenWithStack("ALTER INSTANCE")
		b.visitInfo = appendVisitInfo(b.visitInfo, mysql.SuperPriv, "", "", "", err)
	case *ast.AlterUserStmt:
		err := ErrSpecificAccessDenied.GenWithStackByArgs("CREATE USER")
		b.visitInfo = appendVisitInfo(b.visitInfo, mysql.CreateUserPriv, "", "", "", err)
	case *ast.GrantStmt:
		if b.ctx.GetSessionVars().CurrentDB == "" && raw.Level.DBName == "" {
			if raw.Level.Level == ast.GrantLevelTable {
				return nil, ErrNoDB
			}
		}
		b.visitInfo = collectVisitInfoFromGrantStmt(b.ctx, b.visitInfo, raw)
	case *ast.BRIEStmt:
		p.setSchemaAndNames(buildBRIESchema())
		err := ErrSpecificAccessDenied.GenWithStackByArgs("SUPER")
		b.visitInfo = appendVisitInfo(b.visitInfo, mysql.SuperPriv, "", "", "", err)
	case *ast.GrantRoleStmt, *ast.RevokeRoleStmt:
		err := ErrSpecificAccessDenied.GenWithStackByArgs("SUPER")
		b.visitInfo = appendVisitInfo(b.visitInfo, mysql.SuperPriv, "", "", "", err)
	case *ast.RevokeStmt:
		b.visitInfo = collectVisitInfoFromRevokeStmt(b.ctx, b.visitInfo, raw)
	case *ast.KillStmt:
		// If you have the SUPER privilege, you can kill all threads and statements.
		// Otherwise, you can kill only your own threads and statements.
		sm := b.ctx.GetSessionManager()
		if sm != nil {
			if pi, ok := sm.GetProcessInfo(raw.ConnectionID); ok {
				loginUser := b.ctx.GetSessionVars().User
				if pi.User != loginUser.Username {
					b.visitInfo = appendVisitInfo(b.visitInfo, mysql.SuperPriv, "", "", "", nil)
				}
			}
		}
	case *ast.UseStmt:
		if raw.DBName == "" {
			return nil, ErrNoDB
		}
	case *ast.ShutdownStmt:
		b.visitInfo = appendVisitInfo(b.visitInfo, mysql.ShutdownPriv, "", "", "", nil)
	case *ast.CreateStatisticsStmt:
		var selectErr, insertErr error
		user := b.ctx.GetSessionVars().User
		if user != nil {
			selectErr = ErrTableaccessDenied.GenWithStackByArgs("CREATE STATISTICS", user.AuthUsername,
				user.AuthHostname, raw.Table.Name.L)
			insertErr = ErrTableaccessDenied.GenWithStackByArgs("CREATE STATISTICS", user.AuthUsername,
				user.AuthHostname, "stats_extended")
		}
		b.visitInfo = appendVisitInfo(b.visitInfo, mysql.SelectPriv, raw.Table.Schema.L,
			raw.Table.Name.L, "", selectErr)
		b.visitInfo = appendVisitInfo(b.visitInfo, mysql.InsertPriv, mysql.SystemDB,
			"stats_extended", "", insertErr)
	case *ast.DropStatisticsStmt:
		var err error
		user := b.ctx.GetSessionVars().User
		if user != nil {
			err = ErrTableaccessDenied.GenWithStackByArgs("DROP STATISTICS", user.AuthUsername,
				user.AuthHostname, "stats_extended")
		}
		b.visitInfo = appendVisitInfo(b.visitInfo, mysql.UpdatePriv, mysql.SystemDB,
			"stats_extended", "", err)
	}
	return p, nil
}

func collectVisitInfoFromRevokeStmt(sctx sessionctx.Context, vi []visitInfo, stmt *ast.RevokeStmt) []visitInfo {
	// To use REVOKE, you must have the GRANT OPTION privilege,
	// and you must have the privileges that you are granting.
	dbName := stmt.Level.DBName
	tableName := stmt.Level.TableName
	if dbName == "" {
		dbName = sctx.GetSessionVars().CurrentDB
	}
	vi = appendVisitInfo(vi, mysql.GrantPriv, dbName, tableName, "", nil)

	var allPrivs []mysql.PrivilegeType
	for _, item := range stmt.Privs {
		if item.Priv == mysql.AllPriv {
			switch stmt.Level.Level {
			case ast.GrantLevelGlobal:
				allPrivs = mysql.AllGlobalPrivs
			case ast.GrantLevelDB:
				allPrivs = mysql.AllDBPrivs
			case ast.GrantLevelTable:
				allPrivs = mysql.AllTablePrivs
			}
			break
		}
		vi = appendVisitInfo(vi, item.Priv, dbName, tableName, "", nil)
	}

	for _, priv := range allPrivs {
		vi = appendVisitInfo(vi, priv, dbName, tableName, "", nil)
	}

	return vi
}

func collectVisitInfoFromGrantStmt(sctx sessionctx.Context, vi []visitInfo, stmt *ast.GrantStmt) []visitInfo {
	// To use GRANT, you must have the GRANT OPTION privilege,
	// and you must have the privileges that you are granting.
	dbName := stmt.Level.DBName
	tableName := stmt.Level.TableName
	if dbName == "" {
		dbName = sctx.GetSessionVars().CurrentDB
	}
	vi = appendVisitInfo(vi, mysql.GrantPriv, dbName, tableName, "", nil)

	var allPrivs []mysql.PrivilegeType
	for _, item := range stmt.Privs {
		if item.Priv == mysql.AllPriv {
			switch stmt.Level.Level {
			case ast.GrantLevelGlobal:
				allPrivs = mysql.AllGlobalPrivs
			case ast.GrantLevelDB:
				allPrivs = mysql.AllDBPrivs
			case ast.GrantLevelTable:
				allPrivs = mysql.AllTablePrivs
			}
			break
		}
		vi = appendVisitInfo(vi, item.Priv, dbName, tableName, "", nil)
	}

	for _, priv := range allPrivs {
		vi = appendVisitInfo(vi, priv, dbName, tableName, "", nil)
	}

	return vi
}

func (b *PlanBuilder) getDefaultValue(col *table.Column) (*expression.Constant, error) {
	var (
		value types.Datum
		err   error
	)
	if col.DefaultIsExpr && col.DefaultExpr != nil {
		value, err = table.EvalColDefaultExpr(b.ctx, col.ToInfo(), col.DefaultExpr)
	} else {
		value, err = table.GetColDefaultValue(b.ctx, col.ToInfo())
	}
	if err != nil {
		return nil, err
	}
	return &expression.Constant{Value: value, RetType: &col.FieldType}, nil
}

func (b *PlanBuilder) findDefaultValue(cols []*table.Column, name *ast.ColumnName) (*expression.Constant, error) {
	for _, col := range cols {
		if col.Name.L == name.Name.L {
			return b.getDefaultValue(col)
		}
	}
	return nil, ErrUnknownColumn.GenWithStackByArgs(name.Name.O, "field_list")
}

// resolveGeneratedColumns resolves generated columns with their generation
// expressions respectively. onDups indicates which columns are in on-duplicate list.
func (b *PlanBuilder) resolveGeneratedColumns(ctx context.Context, columns []*table.Column, onDups map[string]struct{}, mockPlan LogicalPlan) (igc InsertGeneratedColumns, err error) {
	for _, column := range columns {
		if !column.IsGenerated() {
			continue
		}
		columnName := &ast.ColumnName{Name: column.Name}
		columnName.SetText(column.Name.O)

		idx, err := expression.FindFieldName(mockPlan.OutputNames(), columnName)
		if err != nil {
			return igc, err
		}
		colExpr := mockPlan.Schema().Columns[idx]

		expr, _, err := b.rewrite(ctx, column.GeneratedExpr, mockPlan, nil, true)
		if err != nil {
			return igc, err
		}

		igc.Columns = append(igc.Columns, columnName)
		igc.Exprs = append(igc.Exprs, expr)
		if onDups == nil {
			continue
		}
		for dep := range column.Dependences {
			if _, ok := onDups[dep]; ok {
				assign := &expression.Assignment{Col: colExpr, ColName: column.Name, Expr: expr}
				igc.OnDuplicates = append(igc.OnDuplicates, assign)
				break
			}
		}
	}
	return igc, nil
}

func (b *PlanBuilder) buildInsert(ctx context.Context, insert *ast.InsertStmt) (Plan, error) {
	ts, ok := insert.Table.TableRefs.Left.(*ast.TableSource)
	if !ok {
		return nil, infoschema.ErrTableNotExists.GenWithStackByArgs()
	}
	tn, ok := ts.Source.(*ast.TableName)
	if !ok {
		return nil, infoschema.ErrTableNotExists.GenWithStackByArgs()
	}
	tableInfo := tn.TableInfo
	if tableInfo.IsView() {
		err := errors.Errorf("insert into view %s is not supported now.", tableInfo.Name.O)
		if insert.IsReplace {
			err = errors.Errorf("replace into view %s is not supported now.", tableInfo.Name.O)
		}
		return nil, err
	}
	if tableInfo.IsSequence() {
		err := errors.Errorf("insert into sequence %s is not supported now.", tableInfo.Name.O)
		if insert.IsReplace {
			err = errors.Errorf("replace into sequence %s is not supported now.", tableInfo.Name.O)
		}
		return nil, err
	}
	// Build Schema with DBName otherwise ColumnRef with DBName cannot match any Column in Schema.
	schema, names, err := expression.TableInfo2SchemaAndNames(b.ctx, tn.Schema, tableInfo)
	if err != nil {
		return nil, err
	}
	tableInPlan, ok := b.is.TableByID(tableInfo.ID)
	if !ok {
		return nil, errors.Errorf("Can't get table %s.", tableInfo.Name.O)
	}

	insertPlan := Insert{
		Table:         tableInPlan,
		Columns:       insert.Columns,
		tableSchema:   schema,
		tableColNames: names,
		IsReplace:     insert.IsReplace,
	}.Init(b.ctx)

	if tableInfo.GetPartitionInfo() != nil && len(insert.PartitionNames) != 0 {
		givenPartitionSets := make(map[int64]struct{}, len(insert.PartitionNames))
		// check partition by name.
		for _, name := range insert.PartitionNames {
			id, err := tables.FindPartitionByName(tableInfo, name.L)
			if err != nil {
				return nil, err
			}
			givenPartitionSets[id] = struct{}{}
		}
		pt := tableInPlan.(table.PartitionedTable)
		insertPlan.Table = tables.NewPartitionTableithGivenSets(pt, givenPartitionSets)
	} else if len(insert.PartitionNames) != 0 {
		return nil, ErrPartitionClauseOnNonpartitioned
	}

	var authErr error
	if b.ctx.GetSessionVars().User != nil {
		authErr = ErrTableaccessDenied.GenWithStackByArgs("INSERT", b.ctx.GetSessionVars().User.AuthUsername,
			b.ctx.GetSessionVars().User.AuthHostname, tableInfo.Name.L)
	}

	b.visitInfo = appendVisitInfo(b.visitInfo, mysql.InsertPriv, tn.DBInfo.Name.L,
		tableInfo.Name.L, "", authErr)

	mockTablePlan := LogicalTableDual{}.Init(b.ctx, b.getSelectOffset())
	mockTablePlan.SetSchema(insertPlan.tableSchema)
	mockTablePlan.names = insertPlan.tableColNames

	checkRefColumn := func(n ast.Node) ast.Node {
		if insertPlan.NeedFillDefaultValue {
			return n
		}
		switch n.(type) {
		case *ast.ColumnName, *ast.ColumnNameExpr:
			insertPlan.NeedFillDefaultValue = true
		}
		return n
	}

	if len(insert.Setlist) > 0 {
		// Branch for `INSERT ... SET ...`.
		err := b.buildSetValuesOfInsert(ctx, insert, insertPlan, mockTablePlan, checkRefColumn)
		if err != nil {
			return nil, err
		}
	} else if len(insert.Lists) > 0 {
		// Branch for `INSERT ... VALUES ...`.
		err := b.buildValuesListOfInsert(ctx, insert, insertPlan, mockTablePlan, checkRefColumn)
		if err != nil {
			return nil, err
		}
	} else {
		// Branch for `INSERT ... SELECT ...`.
		err := b.buildSelectPlanOfInsert(ctx, insert, insertPlan)
		if err != nil {
			return nil, err
		}
	}

	mockTablePlan.SetSchema(insertPlan.Schema4OnDuplicate)
	mockTablePlan.names = insertPlan.names4OnDuplicate

	onDupColSet, err := insertPlan.resolveOnDuplicate(insert.OnDuplicate, tableInfo, func(node ast.ExprNode) (expression.Expression, error) {
		return b.rewriteInsertOnDuplicateUpdate(ctx, node, mockTablePlan, insertPlan)
	})
	if err != nil {
		return nil, err
	}

	// Calculate generated columns.
	mockTablePlan.schema = insertPlan.tableSchema
	mockTablePlan.names = insertPlan.tableColNames
	insertPlan.GenCols, err = b.resolveGeneratedColumns(ctx, insertPlan.Table.Cols(), onDupColSet, mockTablePlan)
	if err != nil {
		return nil, err
	}

	err = insertPlan.ResolveIndices()
	return insertPlan, err
}

func (p *Insert) resolveOnDuplicate(onDup []*ast.Assignment, tblInfo *model.TableInfo, yield func(ast.ExprNode) (expression.Expression, error)) (map[string]struct{}, error) {
	onDupColSet := make(map[string]struct{}, len(onDup))
	colMap := make(map[string]*table.Column, len(p.Table.Cols()))
	for _, col := range p.Table.Cols() {
		colMap[col.Name.L] = col
	}
	for _, assign := range onDup {
		// Check whether the column to be updated exists in the source table.
		idx, err := expression.FindFieldName(p.tableColNames, assign.Column)
		if err != nil {
			return nil, err
		} else if idx < 0 {
			return nil, ErrUnknownColumn.GenWithStackByArgs(assign.Column.OrigColName(), "field list")
		}

		column := colMap[assign.Column.Name.L]
		if column.Hidden {
			return nil, ErrUnknownColumn.GenWithStackByArgs(column.Name, clauseMsg[fieldList])
		}
		// Check whether the column to be updated is the generated column.
		defaultExpr := extractDefaultExpr(assign.Expr)
		if defaultExpr != nil {
			defaultExpr.Name = assign.Column
		}
		// Note: For INSERT, REPLACE, and UPDATE, if a generated column is inserted into, replaced, or updated explicitly, the only permitted value is DEFAULT.
		// see https://dev.mysql.com/doc/refman/8.0/en/create-table-generated-columns.html
		if column.IsGenerated() {
			if defaultExpr != nil {
				continue
			}
			return nil, ErrBadGeneratedColumn.GenWithStackByArgs(assign.Column.Name.O, tblInfo.Name.O)
		}

		onDupColSet[column.Name.L] = struct{}{}

		expr, err := yield(assign.Expr)
		if err != nil {
			return nil, err
		}

		p.OnDuplicate = append(p.OnDuplicate, &expression.Assignment{
			Col:     p.tableSchema.Columns[idx],
			ColName: p.tableColNames[idx].ColName,
			Expr:    expr,
		})
	}
	return onDupColSet, nil
}

func (b *PlanBuilder) getAffectCols(insertStmt *ast.InsertStmt, insertPlan *Insert) (affectedValuesCols []*table.Column, err error) {
	if len(insertStmt.Columns) > 0 {
		// This branch is for the following scenarios:
		// 1. `INSERT INTO tbl_name (col_name [, col_name] ...) {VALUES | VALUE} (value_list) [, (value_list)] ...`,
		// 2. `INSERT INTO tbl_name (col_name [, col_name] ...) SELECT ...`.
		colName := make([]string, 0, len(insertStmt.Columns))
		for _, col := range insertStmt.Columns {
			colName = append(colName, col.Name.O)
		}
		var missingColName string
		affectedValuesCols, missingColName = table.FindCols(insertPlan.Table.VisibleCols(), colName, insertPlan.Table.Meta().PKIsHandle)
		if missingColName != "" {
			return nil, ErrUnknownColumn.GenWithStackByArgs(missingColName, clauseMsg[fieldList])
		}
	} else if len(insertStmt.Setlist) == 0 {
		// This branch is for the following scenarios:
		// 1. `INSERT INTO tbl_name {VALUES | VALUE} (value_list) [, (value_list)] ...`,
		// 2. `INSERT INTO tbl_name SELECT ...`.
		affectedValuesCols = insertPlan.Table.VisibleCols()
	}
	return affectedValuesCols, nil
}

func (b *PlanBuilder) buildSetValuesOfInsert(ctx context.Context, insert *ast.InsertStmt, insertPlan *Insert, mockTablePlan *LogicalTableDual, checkRefColumn func(n ast.Node) ast.Node) error {
	tableInfo := insertPlan.Table.Meta()
	colNames := make([]string, 0, len(insert.Setlist))
	exprCols := make([]*expression.Column, 0, len(insert.Setlist))
	for _, assign := range insert.Setlist {
		idx, err := expression.FindFieldName(insertPlan.tableColNames, assign.Column)
		if err != nil {
			return err
		}
		if idx < 0 {
			return errors.Errorf("Can't find column %s", assign.Column)
		}
		colNames = append(colNames, assign.Column.Name.L)
		exprCols = append(exprCols, insertPlan.tableSchema.Columns[idx])
	}

	// Check whether the column to be updated is the generated column.
	tCols, missingColName := table.FindCols(insertPlan.Table.VisibleCols(), colNames, tableInfo.PKIsHandle)
	if missingColName != "" {
		return ErrUnknownColumn.GenWithStackByArgs(missingColName, clauseMsg[fieldList])
	}
	generatedColumns := make(map[string]struct{}, len(tCols))
	for _, tCol := range tCols {
		if tCol.IsGenerated() {
			generatedColumns[tCol.Name.L] = struct{}{}
		}
	}

	insertPlan.AllAssignmentsAreConstant = true
	for i, assign := range insert.Setlist {
		defaultExpr := extractDefaultExpr(assign.Expr)
		if defaultExpr != nil {
			defaultExpr.Name = assign.Column
		}
		// Note: For INSERT, REPLACE, and UPDATE, if a generated column is inserted into, replaced, or updated explicitly, the only permitted value is DEFAULT.
		// see https://dev.mysql.com/doc/refman/8.0/en/create-table-generated-columns.html
		if _, ok := generatedColumns[assign.Column.Name.L]; ok {
			if defaultExpr != nil {
				continue
			}
			return ErrBadGeneratedColumn.GenWithStackByArgs(assign.Column.Name.O, tableInfo.Name.O)
		}
		b.curClause = fieldList
		// subquery in insert values should not reference upper scope
		usingPlan := mockTablePlan
		if _, ok := assign.Expr.(*ast.SubqueryExpr); ok {
			usingPlan = LogicalTableDual{}.Init(b.ctx, b.getSelectOffset())
		}
		expr, _, err := b.rewriteWithPreprocess(ctx, assign.Expr, usingPlan, nil, nil, true, checkRefColumn)
		if err != nil {
			return err
		}
		if insertPlan.AllAssignmentsAreConstant {
			_, isConstant := expr.(*expression.Constant)
			insertPlan.AllAssignmentsAreConstant = isConstant
		}

		insertPlan.SetList = append(insertPlan.SetList, &expression.Assignment{
			Col:     exprCols[i],
			ColName: model.NewCIStr(colNames[i]),
			Expr:    expr,
		})
	}
	insertPlan.Schema4OnDuplicate = insertPlan.tableSchema
	insertPlan.names4OnDuplicate = insertPlan.tableColNames
	return nil
}

func (b *PlanBuilder) buildValuesListOfInsert(ctx context.Context, insert *ast.InsertStmt, insertPlan *Insert, mockTablePlan *LogicalTableDual, checkRefColumn func(n ast.Node) ast.Node) error {
	affectedValuesCols, err := b.getAffectCols(insert, insertPlan)
	if err != nil {
		return err
	}

	// If value_list and col_list are empty and we have a generated column, we can still write data to this table.
	// For example, insert into t values(); can be executed successfully if t has a generated column.
	if len(insert.Columns) > 0 || len(insert.Lists[0]) > 0 {
		// If value_list or col_list is not empty, the length of value_list should be the same with that of col_list.
		if len(insert.Lists[0]) != len(affectedValuesCols) {
			return ErrWrongValueCountOnRow.GenWithStackByArgs(1)
		}
	}

	insertPlan.AllAssignmentsAreConstant = true
	totalTableCols := insertPlan.Table.Cols()
	for i, valuesItem := range insert.Lists {
		// The length of all the value_list should be the same.
		// "insert into t values (), ()" is valid.
		// "insert into t values (), (1)" is not valid.
		// "insert into t values (1), ()" is not valid.
		// "insert into t values (1,2), (1)" is not valid.
		if i > 0 && len(insert.Lists[i-1]) != len(insert.Lists[i]) {
			return ErrWrongValueCountOnRow.GenWithStackByArgs(i + 1)
		}
		exprList := make([]expression.Expression, 0, len(valuesItem))
		for j, valueItem := range valuesItem {
			var expr expression.Expression
			var err error
			var generatedColumnWithDefaultExpr bool
			col := affectedValuesCols[j]
			switch x := valueItem.(type) {
			case *ast.DefaultExpr:
				if col.IsGenerated() {
					if x.Name != nil {
						return ErrBadGeneratedColumn.GenWithStackByArgs(col.Name.O, insertPlan.Table.Meta().Name.O)
					}
					generatedColumnWithDefaultExpr = true
					break
				}
				if x.Name != nil {
					expr, err = b.findDefaultValue(totalTableCols, x.Name)
				} else {
					expr, err = b.getDefaultValue(affectedValuesCols[j])
				}
			case *driver.ValueExpr:
				expr = &expression.Constant{
					Value:   x.Datum,
					RetType: &x.Type,
				}
			default:
				b.curClause = fieldList
				// subquery in insert values should not reference upper scope
				usingPlan := mockTablePlan
				if _, ok := valueItem.(*ast.SubqueryExpr); ok {
					usingPlan = LogicalTableDual{}.Init(b.ctx, b.getSelectOffset())
				}
				expr, _, err = b.rewriteWithPreprocess(ctx, valueItem, usingPlan, nil, nil, true, checkRefColumn)
			}
			if err != nil {
				return err
			}
			if insertPlan.AllAssignmentsAreConstant {
				_, isConstant := expr.(*expression.Constant)
				insertPlan.AllAssignmentsAreConstant = isConstant
			}
			// Note: For INSERT, REPLACE, and UPDATE, if a generated column is inserted into, replaced, or updated explicitly, the only permitted value is DEFAULT.
			// see https://dev.mysql.com/doc/refman/8.0/en/create-table-generated-columns.html
			if col.IsGenerated() {
				if generatedColumnWithDefaultExpr {
					continue
				}
				return ErrBadGeneratedColumn.GenWithStackByArgs(col.Name.O, insertPlan.Table.Meta().Name.O)
			}
			exprList = append(exprList, expr)
		}
		insertPlan.Lists = append(insertPlan.Lists, exprList)
	}
	insertPlan.Schema4OnDuplicate = insertPlan.tableSchema
	insertPlan.names4OnDuplicate = insertPlan.tableColNames
	return nil
}

func (b *PlanBuilder) buildSelectPlanOfInsert(ctx context.Context, insert *ast.InsertStmt, insertPlan *Insert) error {
	affectedValuesCols, err := b.getAffectCols(insert, insertPlan)
	if err != nil {
		return err
	}
	selectPlan, err := b.Build(ctx, insert.Select)
	if err != nil {
		return err
	}

	// Check to guarantee that the length of the row returned by select is equal to that of affectedValuesCols.
	if selectPlan.Schema().Len() != len(affectedValuesCols) {
		return ErrWrongValueCountOnRow.GenWithStackByArgs(1)
	}

	// Check to guarantee that there's no generated column.
	// This check should be done after the above one to make its behavior compatible with MySQL.
	// For example, table t has two columns, namely a and b, and b is a generated column.
	// "insert into t (b) select * from t" will raise an error that the column count is not matched.
	// "insert into t select * from t" will raise an error that there's a generated column in the column list.
	// If we do this check before the above one, "insert into t (b) select * from t" will raise an error
	// that there's a generated column in the column list.
	for _, col := range affectedValuesCols {
		if col.IsGenerated() {
			return ErrBadGeneratedColumn.GenWithStackByArgs(col.Name.O, insertPlan.Table.Meta().Name.O)
		}
	}

	names := selectPlan.OutputNames()
	insertPlan.SelectPlan, _, err = DoOptimize(ctx, b.ctx, b.optFlag, selectPlan.(LogicalPlan))
	if err != nil {
		return err
	}

	// schema4NewRow is the schema for the newly created data record based on
	// the result of the select statement.
	schema4NewRow := expression.NewSchema(make([]*expression.Column, len(insertPlan.Table.Cols()))...)
	names4NewRow := make(types.NameSlice, len(insertPlan.Table.Cols()))
	// TODO: don't clone it.
	for i, selCol := range insertPlan.SelectPlan.Schema().Columns {
		ordinal := affectedValuesCols[i].Offset
		schema4NewRow.Columns[ordinal] = &expression.Column{}
		*schema4NewRow.Columns[ordinal] = *selCol

		schema4NewRow.Columns[ordinal].RetType = &types.FieldType{}
		*schema4NewRow.Columns[ordinal].RetType = affectedValuesCols[i].FieldType

		names4NewRow[ordinal] = names[i]
	}
	for i := range schema4NewRow.Columns {
		if schema4NewRow.Columns[i] == nil {
			schema4NewRow.Columns[i] = &expression.Column{UniqueID: insertPlan.ctx.GetSessionVars().AllocPlanColumnID()}
			names4NewRow[i] = types.EmptyName
		}
	}
	insertPlan.Schema4OnDuplicate = expression.MergeSchema(insertPlan.tableSchema, schema4NewRow)
	insertPlan.names4OnDuplicate = append(insertPlan.tableColNames.Shallow(), names4NewRow...)
	return nil
}

func (b *PlanBuilder) buildLoadData(ctx context.Context, ld *ast.LoadDataStmt) (Plan, error) {
	p := LoadData{
		IsLocal:            ld.IsLocal,
		OnDuplicate:        ld.OnDuplicate,
		Path:               ld.Path,
		Table:              ld.Table,
		Columns:            ld.Columns,
		FieldsInfo:         ld.FieldsInfo,
		LinesInfo:          ld.LinesInfo,
		IgnoreLines:        ld.IgnoreLines,
		ColumnAssignments:  ld.ColumnAssignments,
		ColumnsAndUserVars: ld.ColumnsAndUserVars,
	}.Init(b.ctx)
	user := b.ctx.GetSessionVars().User
	var insertErr error
	if user != nil {
		insertErr = ErrTableaccessDenied.GenWithStackByArgs("INSERT", user.AuthUsername, user.AuthHostname, p.Table.Name.O)
	}
	b.visitInfo = appendVisitInfo(b.visitInfo, mysql.InsertPriv, p.Table.Schema.O, p.Table.Name.O, "", insertErr)
	tableInfo := p.Table.TableInfo
	tableInPlan, ok := b.is.TableByID(tableInfo.ID)
	if !ok {
		db := b.ctx.GetSessionVars().CurrentDB
		return nil, infoschema.ErrTableNotExists.GenWithStackByArgs(db, tableInfo.Name.O)
	}
	schema, names, err := expression.TableInfo2SchemaAndNames(b.ctx, model.NewCIStr(""), tableInfo)
	if err != nil {
		return nil, err
	}
	mockTablePlan := LogicalTableDual{}.Init(b.ctx, b.getSelectOffset())
	mockTablePlan.SetSchema(schema)
	mockTablePlan.names = names

	p.GenCols, err = b.resolveGeneratedColumns(ctx, tableInPlan.Cols(), nil, mockTablePlan)
	if err != nil {
		return nil, err
	}
	return p, nil
}

func (b *PlanBuilder) buildLoadStats(ld *ast.LoadStatsStmt) Plan {
	p := &LoadStats{Path: ld.Path}
	return p
}

func (b *PlanBuilder) buildIndexAdvise(node *ast.IndexAdviseStmt) Plan {
	p := &IndexAdvise{
		IsLocal:     node.IsLocal,
		Path:        node.Path,
		MaxMinutes:  node.MaxMinutes,
		MaxIndexNum: node.MaxIndexNum,
		LinesInfo:   node.LinesInfo,
	}
	return p
}

func (b *PlanBuilder) buildSplitRegion(node *ast.SplitRegionStmt) (Plan, error) {
	if node.SplitSyntaxOpt != nil && node.SplitSyntaxOpt.HasPartition && node.Table.TableInfo.Partition == nil {
		return nil, ErrPartitionClauseOnNonpartitioned
	}
	if len(node.IndexName.L) != 0 {
		return b.buildSplitIndexRegion(node)
	}
	return b.buildSplitTableRegion(node)
}

func (b *PlanBuilder) buildSplitIndexRegion(node *ast.SplitRegionStmt) (Plan, error) {
	tblInfo := node.Table.TableInfo
	indexInfo := tblInfo.FindIndexByName(node.IndexName.L)
	if indexInfo == nil {
		return nil, ErrKeyDoesNotExist.GenWithStackByArgs(node.IndexName, tblInfo.Name)
	}
	mockTablePlan := LogicalTableDual{}.Init(b.ctx, b.getSelectOffset())
	schema, names, err := expression.TableInfo2SchemaAndNames(b.ctx, node.Table.Schema, tblInfo)
	if err != nil {
		return nil, err
	}
	mockTablePlan.SetSchema(schema)
	mockTablePlan.names = names

	p := &SplitRegion{
		TableInfo:      tblInfo,
		PartitionNames: node.PartitionNames,
		IndexInfo:      indexInfo,
	}
	p.names = names
	p.setSchemaAndNames(buildSplitRegionsSchema())
	// Split index regions by user specified value lists.
	if len(node.SplitOpt.ValueLists) > 0 {
		indexValues := make([][]types.Datum, 0, len(node.SplitOpt.ValueLists))
		for i, valuesItem := range node.SplitOpt.ValueLists {
			if len(valuesItem) > len(indexInfo.Columns) {
				return nil, ErrWrongValueCountOnRow.GenWithStackByArgs(i + 1)
			}
			values, err := b.convertValue2ColumnType(valuesItem, mockTablePlan, indexInfo, tblInfo)
			if err != nil {
				return nil, err
			}
			indexValues = append(indexValues, values)
		}
		p.ValueLists = indexValues
		return p, nil
	}

	// Split index regions by lower, upper value.
	checkLowerUpperValue := func(valuesItem []ast.ExprNode, name string) ([]types.Datum, error) {
		if len(valuesItem) == 0 {
			return nil, errors.Errorf("Split index `%v` region %s value count should more than 0", indexInfo.Name, name)
		}
		if len(valuesItem) > len(indexInfo.Columns) {
			return nil, errors.Errorf("Split index `%v` region column count doesn't match value count at %v", indexInfo.Name, name)
		}
		return b.convertValue2ColumnType(valuesItem, mockTablePlan, indexInfo, tblInfo)
	}
	lowerValues, err := checkLowerUpperValue(node.SplitOpt.Lower, "lower")
	if err != nil {
		return nil, err
	}
	upperValues, err := checkLowerUpperValue(node.SplitOpt.Upper, "upper")
	if err != nil {
		return nil, err
	}
	p.Lower = lowerValues
	p.Upper = upperValues

	maxSplitRegionNum := int64(config.GetGlobalConfig().SplitRegionMaxNum)
	if node.SplitOpt.Num > maxSplitRegionNum {
		return nil, errors.Errorf("Split index region num exceeded the limit %v", maxSplitRegionNum)
	} else if node.SplitOpt.Num < 1 {
		return nil, errors.Errorf("Split index region num should more than 0")
	}
	p.Num = int(node.SplitOpt.Num)
	return p, nil
}

func (b *PlanBuilder) convertValue2ColumnType(valuesItem []ast.ExprNode, mockTablePlan LogicalPlan, indexInfo *model.IndexInfo, tblInfo *model.TableInfo) ([]types.Datum, error) {
	values := make([]types.Datum, 0, len(valuesItem))
	for j, valueItem := range valuesItem {
		colOffset := indexInfo.Columns[j].Offset
		value, err := b.convertValue(valueItem, mockTablePlan, tblInfo.Columns[colOffset])
		if err != nil {
			return nil, err
		}
		values = append(values, value)
	}
	return values, nil
}

func (b *PlanBuilder) convertValue(valueItem ast.ExprNode, mockTablePlan LogicalPlan, col *model.ColumnInfo) (d types.Datum, err error) {
	var expr expression.Expression
	switch x := valueItem.(type) {
	case *driver.ValueExpr:
		expr = &expression.Constant{
			Value:   x.Datum,
			RetType: &x.Type,
		}
	default:
		expr, _, err = b.rewrite(context.TODO(), valueItem, mockTablePlan, nil, true)
		if err != nil {
			return d, err
		}
	}
	constant, ok := expr.(*expression.Constant)
	if !ok {
		return d, errors.New("Expect constant values")
	}
	value, err := constant.Eval(chunk.Row{})
	if err != nil {
		return d, err
	}
	d, err = value.ConvertTo(b.ctx.GetSessionVars().StmtCtx, &col.FieldType)
	if err != nil {
		if !types.ErrTruncated.Equal(err) && !types.ErrTruncatedWrongVal.Equal(err) {
			return d, err
		}
		valStr, err1 := value.ToString()
		if err1 != nil {
			return d, err
		}
		return d, types.ErrTruncated.GenWithStack("Incorrect value: '%-.128s' for column '%.192s'", valStr, col.Name.O)
	}
	return d, nil
}

func (b *PlanBuilder) buildSplitTableRegion(node *ast.SplitRegionStmt) (Plan, error) {
	tblInfo := node.Table.TableInfo
	handleColInfos := buildHandleColumnInfos(tblInfo)
	mockTablePlan := LogicalTableDual{}.Init(b.ctx, b.getSelectOffset())
	schema, names, err := expression.TableInfo2SchemaAndNames(b.ctx, node.Table.Schema, tblInfo)
	if err != nil {
		return nil, err
	}
	mockTablePlan.SetSchema(schema)
	mockTablePlan.names = names

	p := &SplitRegion{
		TableInfo:      tblInfo,
		PartitionNames: node.PartitionNames,
	}
	p.setSchemaAndNames(buildSplitRegionsSchema())
	if len(node.SplitOpt.ValueLists) > 0 {
		values := make([][]types.Datum, 0, len(node.SplitOpt.ValueLists))
		for i, valuesItem := range node.SplitOpt.ValueLists {
			data, err := convertValueListToData(valuesItem, handleColInfos, i, b, mockTablePlan)
			if err != nil {
				return nil, err
			}
			values = append(values, data)
		}
		p.ValueLists = values
		return p, nil
	}

	p.Lower, err = convertValueListToData(node.SplitOpt.Lower, handleColInfos, lowerBound, b, mockTablePlan)
	if err != nil {
		return nil, err
	}
	p.Upper, err = convertValueListToData(node.SplitOpt.Upper, handleColInfos, upperBound, b, mockTablePlan)
	if err != nil {
		return nil, err
	}

	maxSplitRegionNum := int64(config.GetGlobalConfig().SplitRegionMaxNum)
	if node.SplitOpt.Num > maxSplitRegionNum {
		return nil, errors.Errorf("Split table region num exceeded the limit %v", maxSplitRegionNum)
	} else if node.SplitOpt.Num < 1 {
		return nil, errors.Errorf("Split table region num should more than 0")
	}
	p.Num = int(node.SplitOpt.Num)
	return p, nil
}

func buildHandleColumnInfos(tblInfo *model.TableInfo) []*model.ColumnInfo {
	switch {
	case tblInfo.PKIsHandle:
		if col := tblInfo.GetPkColInfo(); col != nil {
			return []*model.ColumnInfo{col}
		}
	case tblInfo.IsCommonHandle:
		pkIdx := tables.FindPrimaryIndex(tblInfo)
		pkCols := make([]*model.ColumnInfo, 0, len(pkIdx.Columns))
		cols := tblInfo.Columns
		for _, idxCol := range pkIdx.Columns {
			pkCols = append(pkCols, cols[idxCol.Offset])
		}
		return pkCols
	default:
		return []*model.ColumnInfo{model.NewExtraHandleColInfo()}
	}
	return nil
}

const (
	lowerBound int = -1
	upperBound int = -2
)

func convertValueListToData(valueList []ast.ExprNode, handleColInfos []*model.ColumnInfo, rowIdx int,
	b *PlanBuilder, mockTablePlan *LogicalTableDual) ([]types.Datum, error) {
	if len(valueList) != len(handleColInfos) {
		var err error
		switch rowIdx {
		case lowerBound:
			err = errors.Errorf("Split table region lower value count should be %d", len(handleColInfos))
		case upperBound:
			err = errors.Errorf("Split table region upper value count should be %d", len(handleColInfos))
		default:
			err = ErrWrongValueCountOnRow.GenWithStackByArgs(rowIdx)
		}
		return nil, err
	}
	data := make([]types.Datum, 0, len(handleColInfos))
	for i, v := range valueList {
		convertedDatum, err := b.convertValue(v, mockTablePlan, handleColInfos[i])
		if err != nil {
			return nil, err
		}
		data = append(data, convertedDatum)
	}
	return data, nil
}

func (b *PlanBuilder) buildDDL(ctx context.Context, node ast.DDLNode) (Plan, error) {
	var authErr error
	switch v := node.(type) {
	case *ast.AlterDatabaseStmt:
		if v.AlterDefaultDatabase {
			v.Name = b.ctx.GetSessionVars().CurrentDB
		}
		if v.Name == "" {
			return nil, ErrNoDB
		}
		if b.ctx.GetSessionVars().User != nil {
			authErr = ErrDBaccessDenied.GenWithStackByArgs("ALTER", b.ctx.GetSessionVars().User.AuthUsername,
				b.ctx.GetSessionVars().User.AuthHostname, v.Name)
		}
		b.visitInfo = appendVisitInfo(b.visitInfo, mysql.AlterPriv, v.Name, "", "", authErr)
	case *ast.AlterTableStmt:
		if b.ctx.GetSessionVars().User != nil {
			authErr = ErrTableaccessDenied.GenWithStackByArgs("ALTER", b.ctx.GetSessionVars().User.AuthUsername,
				b.ctx.GetSessionVars().User.AuthHostname, v.Table.Name.L)
		}
		b.visitInfo = appendVisitInfo(b.visitInfo, mysql.AlterPriv, v.Table.Schema.L,
			v.Table.Name.L, "", authErr)
		for _, spec := range v.Specs {
			if spec.Tp == ast.AlterTableRenameTable || spec.Tp == ast.AlterTableExchangePartition {
				if b.ctx.GetSessionVars().User != nil {
					authErr = ErrTableaccessDenied.GenWithStackByArgs("DROP", b.ctx.GetSessionVars().User.AuthUsername,
						b.ctx.GetSessionVars().User.AuthHostname, v.Table.Name.L)
				}
				b.visitInfo = appendVisitInfo(b.visitInfo, mysql.DropPriv, v.Table.Schema.L,
					v.Table.Name.L, "", authErr)

				if b.ctx.GetSessionVars().User != nil {
					authErr = ErrTableaccessDenied.GenWithStackByArgs("CREATE", b.ctx.GetSessionVars().User.AuthUsername,
						b.ctx.GetSessionVars().User.AuthHostname, spec.NewTable.Name.L)
				}
				b.visitInfo = appendVisitInfo(b.visitInfo, mysql.CreatePriv, spec.NewTable.Schema.L,
					spec.NewTable.Name.L, "", authErr)

				if b.ctx.GetSessionVars().User != nil {
					authErr = ErrTableaccessDenied.GenWithStackByArgs("INSERT", b.ctx.GetSessionVars().User.AuthUsername,
						b.ctx.GetSessionVars().User.AuthHostname, spec.NewTable.Name.L)
				}
				b.visitInfo = appendVisitInfo(b.visitInfo, mysql.InsertPriv, spec.NewTable.Schema.L,
					spec.NewTable.Name.L, "", authErr)
			} else if spec.Tp == ast.AlterTableDropPartition {
				if b.ctx.GetSessionVars().User != nil {
					authErr = ErrTableaccessDenied.GenWithStackByArgs("DROP", b.ctx.GetSessionVars().User.AuthUsername,
						b.ctx.GetSessionVars().User.AuthHostname, v.Table.Name.L)
				}
				b.visitInfo = appendVisitInfo(b.visitInfo, mysql.DropPriv, v.Table.Schema.L,
					v.Table.Name.L, "", authErr)
			} else if spec.Tp == ast.AlterTableWriteable {
				b.visitInfo[0].alterWritable = true
			}
		}
	case *ast.AlterSequenceStmt:
		if b.ctx.GetSessionVars().User != nil {
			authErr = ErrTableaccessDenied.GenWithStackByArgs("ALTER", b.ctx.GetSessionVars().User.AuthUsername,
				b.ctx.GetSessionVars().User.AuthHostname, v.Name.Name.L)
		}
		b.visitInfo = appendVisitInfo(b.visitInfo, mysql.AlterPriv, v.Name.Schema.L,
			v.Name.Name.L, "", authErr)
	case *ast.CreateDatabaseStmt:
		if b.ctx.GetSessionVars().User != nil {
			authErr = ErrDBaccessDenied.GenWithStackByArgs(b.ctx.GetSessionVars().User.AuthUsername,
				b.ctx.GetSessionVars().User.AuthHostname, v.Name)
		}
		b.visitInfo = appendVisitInfo(b.visitInfo, mysql.CreatePriv, v.Name,
			"", "", authErr)
	case *ast.CreateIndexStmt:
		if b.ctx.GetSessionVars().User != nil {
			authErr = ErrTableaccessDenied.GenWithStackByArgs("INDEX", b.ctx.GetSessionVars().User.AuthUsername,
				b.ctx.GetSessionVars().User.AuthHostname, v.Table.Name.L)
		}
		b.visitInfo = appendVisitInfo(b.visitInfo, mysql.IndexPriv, v.Table.Schema.L,
			v.Table.Name.L, "", authErr)
	case *ast.CreateTableStmt:
		if b.ctx.GetSessionVars().User != nil {
			authErr = ErrTableaccessDenied.GenWithStackByArgs("CREATE", b.ctx.GetSessionVars().User.AuthUsername,
				b.ctx.GetSessionVars().User.AuthHostname, v.Table.Name.L)
		}
		b.visitInfo = appendVisitInfo(b.visitInfo, mysql.CreatePriv, v.Table.Schema.L,
			v.Table.Name.L, "", authErr)
		if v.ReferTable != nil {
			if b.ctx.GetSessionVars().User != nil {
				authErr = ErrTableaccessDenied.GenWithStackByArgs("CREATE", b.ctx.GetSessionVars().User.AuthUsername,
					b.ctx.GetSessionVars().User.AuthHostname, v.ReferTable.Name.L)
			}
			b.visitInfo = appendVisitInfo(b.visitInfo, mysql.SelectPriv, v.ReferTable.Schema.L,
				v.ReferTable.Name.L, "", authErr)
		}
	case *ast.CreateViewStmt:
		b.capFlag |= canExpandAST | renameView
		b.renamingViewName = v.ViewName.Schema.L + "." + v.ViewName.Name.L
		defer func() {
			b.capFlag &= ^canExpandAST
			b.capFlag &= ^renameView
		}()
		plan, err := b.Build(ctx, v.Select)
		if err != nil {
			return nil, err
		}
		schema := plan.Schema()
		names := plan.OutputNames()
		if v.Cols == nil {
			adjustOverlongViewColname(plan.(LogicalPlan))
			v.Cols = make([]model.CIStr, len(schema.Columns))
			for i, name := range names {
				v.Cols[i] = name.ColName
			}
		}
		if len(v.Cols) != schema.Len() {
			return nil, ddl.ErrViewWrongList
		}
		if b.ctx.GetSessionVars().User != nil {
			authErr = ErrTableaccessDenied.GenWithStackByArgs("CREATE VIEW", b.ctx.GetSessionVars().User.AuthUsername,
				b.ctx.GetSessionVars().User.AuthHostname, v.ViewName.Name.L)
		}
		b.visitInfo = appendVisitInfo(b.visitInfo, mysql.CreateViewPriv, v.ViewName.Schema.L,
			v.ViewName.Name.L, "", authErr)
		if v.Definer.CurrentUser && b.ctx.GetSessionVars().User != nil {
			v.Definer = b.ctx.GetSessionVars().User
		}
		if b.ctx.GetSessionVars().User != nil && v.Definer.String() != b.ctx.GetSessionVars().User.String() {
			err = ErrSpecificAccessDenied.GenWithStackByArgs("SUPER")
			b.visitInfo = appendVisitInfo(b.visitInfo, mysql.SuperPriv, "",
				"", "", err)
		}
	case *ast.CreateSequenceStmt:
		if b.ctx.GetSessionVars().User != nil {
			authErr = ErrTableaccessDenied.GenWithStackByArgs("CREATE", b.ctx.GetSessionVars().User.AuthUsername,
				b.ctx.GetSessionVars().User.AuthHostname, v.Name.Name.L)
		}
		b.visitInfo = appendVisitInfo(b.visitInfo, mysql.CreatePriv, v.Name.Schema.L,
			v.Name.Name.L, "", authErr)
	case *ast.DropDatabaseStmt:
		if b.ctx.GetSessionVars().User != nil {
			authErr = ErrDBaccessDenied.GenWithStackByArgs(b.ctx.GetSessionVars().User.AuthUsername,
				b.ctx.GetSessionVars().User.AuthHostname, v.Name)
		}
		b.visitInfo = appendVisitInfo(b.visitInfo, mysql.DropPriv, v.Name,
			"", "", authErr)
	case *ast.DropIndexStmt:
		if b.ctx.GetSessionVars().User != nil {
			authErr = ErrTableaccessDenied.GenWithStackByArgs("INDEx", b.ctx.GetSessionVars().User.AuthUsername,
				b.ctx.GetSessionVars().User.AuthHostname, v.Table.Name.L)
		}
		b.visitInfo = appendVisitInfo(b.visitInfo, mysql.IndexPriv, v.Table.Schema.L,
			v.Table.Name.L, "", authErr)
	case *ast.DropTableStmt:
		for _, tableVal := range v.Tables {
			if b.ctx.GetSessionVars().User != nil {
				authErr = ErrTableaccessDenied.GenWithStackByArgs("DROP", b.ctx.GetSessionVars().User.AuthUsername,
					b.ctx.GetSessionVars().User.AuthHostname, tableVal.Name.L)
			}
			b.visitInfo = appendVisitInfo(b.visitInfo, mysql.DropPriv, tableVal.Schema.L,
				tableVal.Name.L, "", authErr)
		}
	case *ast.DropSequenceStmt:
		for _, sequence := range v.Sequences {
			if b.ctx.GetSessionVars().User != nil {
				authErr = ErrTableaccessDenied.GenWithStackByArgs("DROP", b.ctx.GetSessionVars().User.AuthUsername,
					b.ctx.GetSessionVars().User.AuthHostname, sequence.Name.L)
			}
			b.visitInfo = appendVisitInfo(b.visitInfo, mysql.DropPriv, sequence.Schema.L,
				sequence.Name.L, "", authErr)
		}
	case *ast.TruncateTableStmt:
		if b.ctx.GetSessionVars().User != nil {
			authErr = ErrTableaccessDenied.GenWithStackByArgs("DROP", b.ctx.GetSessionVars().User.AuthUsername,
				b.ctx.GetSessionVars().User.AuthHostname, v.Table.Name.L)
		}
		b.visitInfo = appendVisitInfo(b.visitInfo, mysql.DropPriv, v.Table.Schema.L,
			v.Table.Name.L, "", authErr)
	case *ast.RenameTableStmt:
		if b.ctx.GetSessionVars().User != nil {
			authErr = ErrTableaccessDenied.GenWithStackByArgs("ALTER", b.ctx.GetSessionVars().User.AuthUsername,
				b.ctx.GetSessionVars().User.AuthHostname, v.TableToTables[0].OldTable.Name.L)
		}
		b.visitInfo = appendVisitInfo(b.visitInfo, mysql.AlterPriv, v.TableToTables[0].OldTable.Schema.L,
			v.TableToTables[0].OldTable.Name.L, "", authErr)

		if b.ctx.GetSessionVars().User != nil {
			authErr = ErrTableaccessDenied.GenWithStackByArgs("DROP", b.ctx.GetSessionVars().User.AuthUsername,
				b.ctx.GetSessionVars().User.AuthHostname, v.TableToTables[0].OldTable.Name.L)
		}
		b.visitInfo = appendVisitInfo(b.visitInfo, mysql.DropPriv, v.TableToTables[0].OldTable.Schema.L,
			v.TableToTables[0].OldTable.Name.L, "", authErr)

		if b.ctx.GetSessionVars().User != nil {
			authErr = ErrTableaccessDenied.GenWithStackByArgs("CREATE", b.ctx.GetSessionVars().User.AuthUsername,
				b.ctx.GetSessionVars().User.AuthHostname, v.TableToTables[0].NewTable.Name.L)
		}
		b.visitInfo = appendVisitInfo(b.visitInfo, mysql.CreatePriv, v.TableToTables[0].NewTable.Schema.L,
			v.TableToTables[0].NewTable.Name.L, "", authErr)

		if b.ctx.GetSessionVars().User != nil {
			authErr = ErrTableaccessDenied.GenWithStackByArgs("INSERT", b.ctx.GetSessionVars().User.AuthUsername,
				b.ctx.GetSessionVars().User.AuthHostname, v.TableToTables[0].NewTable.Name.L)
		}
		b.visitInfo = appendVisitInfo(b.visitInfo, mysql.InsertPriv, v.TableToTables[0].NewTable.Schema.L,
			v.TableToTables[0].NewTable.Name.L, "", authErr)
	case *ast.RecoverTableStmt, *ast.FlashBackTableStmt:
		// Recover table command can only be executed by administrator.
		b.visitInfo = appendVisitInfo(b.visitInfo, mysql.SuperPriv, "", "", "", nil)
	case *ast.LockTablesStmt, *ast.UnlockTablesStmt:
		// TODO: add Lock Table privilege check.
	case *ast.CleanupTableLockStmt:
		// This command can only be executed by administrator.
		b.visitInfo = appendVisitInfo(b.visitInfo, mysql.SuperPriv, "", "", "", nil)
	case *ast.RepairTableStmt:
		// Repair table command can only be executed by administrator.
		b.visitInfo = appendVisitInfo(b.visitInfo, mysql.SuperPriv, "", "", "", nil)
	}
	p := &DDL{Statement: node}
	return p, nil
}

const (
	// TraceFormatRow indicates row tracing format.
	TraceFormatRow = "row"
	// TraceFormatJSON indicates json tracing format.
	TraceFormatJSON = "json"
	// TraceFormatLog indicates log tracing format.
	TraceFormatLog = "log"
)

// buildTrace builds a trace plan. Inside this method, it first optimize the
// underlying query and then constructs a schema, which will be used to constructs
// rows result.
func (b *PlanBuilder) buildTrace(trace *ast.TraceStmt) (Plan, error) {
	p := &Trace{StmtNode: trace.Stmt, Format: trace.Format}
	switch trace.Format {
	case TraceFormatRow:
		schema := newColumnsWithNames(3)
		schema.Append(buildColumnWithName("", "operation", mysql.TypeString, mysql.MaxBlobWidth))
		schema.Append(buildColumnWithName("", "startTS", mysql.TypeString, mysql.MaxBlobWidth))
		schema.Append(buildColumnWithName("", "duration", mysql.TypeString, mysql.MaxBlobWidth))
		p.SetSchema(schema.col2Schema())
		p.names = schema.names
	case TraceFormatJSON:
		schema := newColumnsWithNames(1)
		schema.Append(buildColumnWithName("", "operation", mysql.TypeString, mysql.MaxBlobWidth))
		p.SetSchema(schema.col2Schema())
		p.names = schema.names
	case TraceFormatLog:
		schema := newColumnsWithNames(4)
		schema.Append(buildColumnWithName("", "time", mysql.TypeTimestamp, mysql.MaxBlobWidth))
		schema.Append(buildColumnWithName("", "event", mysql.TypeString, mysql.MaxBlobWidth))
		schema.Append(buildColumnWithName("", "tags", mysql.TypeString, mysql.MaxBlobWidth))
		schema.Append(buildColumnWithName("", "spanName", mysql.TypeString, mysql.MaxBlobWidth))
		p.SetSchema(schema.col2Schema())
		p.names = schema.names
	default:
		return nil, errors.New("trace format should be one of 'row', 'log' or 'json'")
	}
	return p, nil
}

func (b *PlanBuilder) buildExplainPlan(targetPlan Plan, format string, explainRows [][]string, analyze bool, execStmt ast.StmtNode, runtimeStats *execdetails.RuntimeStatsColl) (Plan, error) {
	p := &Explain{
		TargetPlan:       targetPlan,
		Format:           format,
		Analyze:          analyze,
		ExecStmt:         execStmt,
		ExplainRows:      explainRows,
		RuntimeStatsColl: runtimeStats,
	}
	p.ctx = b.ctx
	return p, p.prepareSchema()
}

// buildExplainFor gets *last* (maybe running or finished) query plan from connection #connection id.
// See https://dev.mysql.com/doc/refman/8.0/en/explain-for-connection.html.
func (b *PlanBuilder) buildExplainFor(explainFor *ast.ExplainForStmt) (Plan, error) {
	processInfo, ok := b.ctx.GetSessionManager().GetProcessInfo(explainFor.ConnectionID)
	if !ok {
		return nil, ErrNoSuchThread.GenWithStackByArgs(explainFor.ConnectionID)
	}
	if b.ctx.GetSessionVars() != nil && b.ctx.GetSessionVars().User != nil {
		if b.ctx.GetSessionVars().User.Username != processInfo.User {
			err := ErrAccessDenied.GenWithStackByArgs(b.ctx.GetSessionVars().User.Username, b.ctx.GetSessionVars().User.Hostname)
			// Different from MySQL's behavior and document.
			b.visitInfo = appendVisitInfo(b.visitInfo, mysql.SuperPriv, "", "", "", err)
		}
	}

	targetPlan, ok := processInfo.Plan.(Plan)
	if !ok || targetPlan == nil {
		return &Explain{Format: explainFor.Format}, nil
	}
	var explainRows [][]string
	if explainFor.Format == ast.ExplainFormatROW {
		explainRows = processInfo.PlanExplainRows
	}
	return b.buildExplainPlan(targetPlan, explainFor.Format, explainRows, false, nil, processInfo.RuntimeStatsColl)
}

func (b *PlanBuilder) buildExplain(ctx context.Context, explain *ast.ExplainStmt) (Plan, error) {
	if show, ok := explain.Stmt.(*ast.ShowStmt); ok {
		return b.buildShow(ctx, show)
	}
	targetPlan, _, err := OptimizeAstNode(ctx, b.ctx, explain.Stmt, b.is)
	if err != nil {
		return nil, err
	}

	return b.buildExplainPlan(targetPlan, explain.Format, nil, explain.Analyze, explain.Stmt, nil)
}

func (b *PlanBuilder) buildSelectInto(ctx context.Context, sel *ast.SelectStmt) (Plan, error) {
	selectIntoInfo := sel.SelectIntoOpt
	sel.SelectIntoOpt = nil
	targetPlan, _, err := OptimizeAstNode(ctx, b.ctx, sel, b.is)
	if err != nil {
		return nil, err
	}
	b.visitInfo = appendVisitInfo(b.visitInfo, mysql.FilePriv, "", "", "", ErrSpecificAccessDenied.GenWithStackByArgs("FILE"))
	return &SelectInto{
		TargetPlan: targetPlan,
		IntoOpt:    selectIntoInfo,
	}, nil
}

func buildShowProcedureSchema() (*expression.Schema, []*types.FieldName) {
	tblName := "ROUTINES"
	schema := newColumnsWithNames(11)
	schema.Append(buildColumnWithName(tblName, "Db", mysql.TypeVarchar, 128))
	schema.Append(buildColumnWithName(tblName, "Name", mysql.TypeVarchar, 128))
	schema.Append(buildColumnWithName(tblName, "Type", mysql.TypeVarchar, 128))
	schema.Append(buildColumnWithName(tblName, "Definer", mysql.TypeVarchar, 128))
	schema.Append(buildColumnWithName(tblName, "Modified", mysql.TypeDatetime, 19))
	schema.Append(buildColumnWithName(tblName, "Created", mysql.TypeDatetime, 19))
	schema.Append(buildColumnWithName(tblName, "Security_type", mysql.TypeVarchar, 128))
	schema.Append(buildColumnWithName(tblName, "Comment", mysql.TypeBlob, 196605))
	schema.Append(buildColumnWithName(tblName, "character_set_client", mysql.TypeVarchar, 32))
	schema.Append(buildColumnWithName(tblName, "collation_connection", mysql.TypeVarchar, 32))
	schema.Append(buildColumnWithName(tblName, "Database Collation", mysql.TypeVarchar, 32))
	return schema.col2Schema(), schema.names
}

func buildShowTriggerSchema() (*expression.Schema, []*types.FieldName) {
	tblName := "TRIGGERS"
	schema := newColumnsWithNames(11)
	schema.Append(buildColumnWithName(tblName, "Trigger", mysql.TypeVarchar, 128))
	schema.Append(buildColumnWithName(tblName, "Event", mysql.TypeVarchar, 128))
	schema.Append(buildColumnWithName(tblName, "Table", mysql.TypeVarchar, 128))
	schema.Append(buildColumnWithName(tblName, "Statement", mysql.TypeBlob, 196605))
	schema.Append(buildColumnWithName(tblName, "Timing", mysql.TypeVarchar, 128))
	schema.Append(buildColumnWithName(tblName, "Created", mysql.TypeDatetime, 19))
	schema.Append(buildColumnWithName(tblName, "sql_mode", mysql.TypeBlob, 8192))
	schema.Append(buildColumnWithName(tblName, "Definer", mysql.TypeVarchar, 128))
	schema.Append(buildColumnWithName(tblName, "character_set_client", mysql.TypeVarchar, 32))
	schema.Append(buildColumnWithName(tblName, "collation_connection", mysql.TypeVarchar, 32))
	schema.Append(buildColumnWithName(tblName, "Database Collation", mysql.TypeVarchar, 32))
	return schema.col2Schema(), schema.names
}

func buildShowEventsSchema() (*expression.Schema, []*types.FieldName) {
	tblName := "EVENTS"
	schema := newColumnsWithNames(15)
	schema.Append(buildColumnWithName(tblName, "Db", mysql.TypeVarchar, 128))
	schema.Append(buildColumnWithName(tblName, "Name", mysql.TypeVarchar, 128))
	schema.Append(buildColumnWithName(tblName, "Time zone", mysql.TypeVarchar, 32))
	schema.Append(buildColumnWithName(tblName, "Definer", mysql.TypeVarchar, 128))
	schema.Append(buildColumnWithName(tblName, "Type", mysql.TypeVarchar, 128))
	schema.Append(buildColumnWithName(tblName, "Execute At", mysql.TypeDatetime, 19))
	schema.Append(buildColumnWithName(tblName, "Interval Value", mysql.TypeVarchar, 128))
	schema.Append(buildColumnWithName(tblName, "Interval Field", mysql.TypeVarchar, 128))
	schema.Append(buildColumnWithName(tblName, "Starts", mysql.TypeDatetime, 19))
	schema.Append(buildColumnWithName(tblName, "Ends", mysql.TypeDatetime, 19))
	schema.Append(buildColumnWithName(tblName, "Status", mysql.TypeVarchar, 32))
	schema.Append(buildColumnWithName(tblName, "Originator", mysql.TypeInt24, 4))
	schema.Append(buildColumnWithName(tblName, "character_set_client", mysql.TypeVarchar, 32))
	schema.Append(buildColumnWithName(tblName, "collation_connection", mysql.TypeVarchar, 32))
	schema.Append(buildColumnWithName(tblName, "Database Collation", mysql.TypeVarchar, 32))
	return schema.col2Schema(), schema.names
}

func buildShowWarningsSchema() (*expression.Schema, types.NameSlice) {
	tblName := "WARNINGS"
	schema := newColumnsWithNames(3)
	schema.Append(buildColumnWithName(tblName, "Level", mysql.TypeVarchar, 64))
	schema.Append(buildColumnWithName(tblName, "Code", mysql.TypeLong, 19))
	schema.Append(buildColumnWithName(tblName, "Message", mysql.TypeVarchar, 64))
	return schema.col2Schema(), schema.names
}

// buildShowSchema builds column info for ShowStmt including column name and type.
func buildShowSchema(s *ast.ShowStmt, isView bool, isSequence bool) (schema *expression.Schema, outputNames []*types.FieldName) {
	var names []string
	var ftypes []byte
	switch s.Tp {
	case ast.ShowProcedureStatus:
		return buildShowProcedureSchema()
	case ast.ShowTriggers:
		return buildShowTriggerSchema()
	case ast.ShowEvents:
		return buildShowEventsSchema()
	case ast.ShowWarnings, ast.ShowErrors:
		return buildShowWarningsSchema()
	case ast.ShowRegions:
		return buildTableRegionsSchema()
	case ast.ShowEngines:
		names = []string{"Engine", "Support", "Comment", "Transactions", "XA", "Savepoints"}
	case ast.ShowConfig:
		names = []string{"Type", "Instance", "Name", "Value"}
	case ast.ShowDatabases:
		names = []string{"Database"}
	case ast.ShowOpenTables:
		names = []string{"Database", "Table", "In_use", "Name_locked"}
		ftypes = []byte{mysql.TypeVarchar, mysql.TypeVarchar, mysql.TypeLong, mysql.TypeLong}
	case ast.ShowTables:
		names = []string{fmt.Sprintf("Tables_in_%s", s.DBName)}
		if s.Full {
			names = append(names, "Table_type")
		}
	case ast.ShowTableStatus:
		names = []string{"Name", "Engine", "Version", "Row_format", "Rows", "Avg_row_length",
			"Data_length", "Max_data_length", "Index_length", "Data_free", "Auto_increment",
			"Create_time", "Update_time", "Check_time", "Collation", "Checksum",
			"Create_options", "Comment"}
		ftypes = []byte{mysql.TypeVarchar, mysql.TypeVarchar, mysql.TypeLonglong, mysql.TypeVarchar, mysql.TypeLonglong, mysql.TypeLonglong,
			mysql.TypeLonglong, mysql.TypeLonglong, mysql.TypeLonglong, mysql.TypeLonglong, mysql.TypeLonglong,
			mysql.TypeDatetime, mysql.TypeDatetime, mysql.TypeDatetime, mysql.TypeVarchar, mysql.TypeVarchar,
			mysql.TypeVarchar, mysql.TypeVarchar}
	case ast.ShowColumns:
		names = table.ColDescFieldNames(s.Full)
	case ast.ShowCharset:
		names = []string{"Charset", "Description", "Default collation", "Maxlen"}
		ftypes = []byte{mysql.TypeVarchar, mysql.TypeVarchar, mysql.TypeVarchar, mysql.TypeLonglong}
	case ast.ShowVariables, ast.ShowStatus:
		names = []string{"Variable_name", "Value"}
	case ast.ShowCollation:
		names = []string{"Collation", "Charset", "Id", "Default", "Compiled", "Sortlen"}
		ftypes = []byte{mysql.TypeVarchar, mysql.TypeVarchar, mysql.TypeLonglong,
			mysql.TypeVarchar, mysql.TypeVarchar, mysql.TypeLonglong}
	case ast.ShowCreateTable, ast.ShowCreateSequence:
		if isSequence {
			names = []string{"Sequence", "Create Sequence"}
		} else if isView {
			names = []string{"View", "Create View", "character_set_client", "collation_connection"}
		} else {
			names = []string{"Table", "Create Table"}
		}
	case ast.ShowCreateUser:
		if s.User != nil {
			names = []string{fmt.Sprintf("CREATE USER for %s", s.User)}
		}
	case ast.ShowCreateView:
		names = []string{"View", "Create View", "character_set_client", "collation_connection"}
	case ast.ShowCreateDatabase:
		names = []string{"Database", "Create Database"}
	case ast.ShowDrainerStatus:
		names = []string{"NodeID", "Address", "State", "Max_Commit_Ts", "Update_Time"}
		ftypes = []byte{mysql.TypeVarchar, mysql.TypeVarchar, mysql.TypeVarchar, mysql.TypeLonglong, mysql.TypeVarchar}
	case ast.ShowGrants:
		if s.User != nil {
			names = []string{fmt.Sprintf("Grants for %s", s.User)}
		} else {
			// Don't know the name yet, so just say "user"
			names = []string{"Grants for User"}
		}
	case ast.ShowIndex:
		names = []string{"Table", "Non_unique", "Key_name", "Seq_in_index",
			"Column_name", "Collation", "Cardinality", "Sub_part", "Packed",
			"Null", "Index_type", "Comment", "Index_comment", "Visible", "Expression"}
		ftypes = []byte{mysql.TypeVarchar, mysql.TypeLonglong, mysql.TypeVarchar, mysql.TypeLonglong,
			mysql.TypeVarchar, mysql.TypeVarchar, mysql.TypeLonglong, mysql.TypeLonglong,
			mysql.TypeVarchar, mysql.TypeVarchar, mysql.TypeVarchar, mysql.TypeVarchar,
			mysql.TypeVarchar, mysql.TypeVarchar, mysql.TypeVarchar}
	case ast.ShowPlugins:
		names = []string{"Name", "Status", "Type", "Library", "License", "Version"}
		ftypes = []byte{
			mysql.TypeVarchar, mysql.TypeVarchar, mysql.TypeVarchar, mysql.TypeVarchar, mysql.TypeVarchar, mysql.TypeVarchar,
		}
	case ast.ShowProcessList:
		names = []string{"Id", "User", "Host", "db", "Command", "Time", "State", "Info"}
		ftypes = []byte{mysql.TypeLonglong, mysql.TypeVarchar, mysql.TypeVarchar,
			mysql.TypeVarchar, mysql.TypeVarchar, mysql.TypeLong, mysql.TypeVarchar, mysql.TypeString}
	case ast.ShowPumpStatus:
		names = []string{"NodeID", "Address", "State", "Max_Commit_Ts", "Update_Time"}
		ftypes = []byte{mysql.TypeVarchar, mysql.TypeVarchar, mysql.TypeVarchar, mysql.TypeLonglong, mysql.TypeVarchar}
	case ast.ShowStatsMeta:
		names = []string{"Db_name", "Table_name", "Partition_name", "Update_time", "Modify_count", "Row_count"}
		ftypes = []byte{mysql.TypeVarchar, mysql.TypeVarchar, mysql.TypeVarchar, mysql.TypeDatetime, mysql.TypeLonglong, mysql.TypeLonglong}
	case ast.ShowStatsHistograms:
		names = []string{"Db_name", "Table_name", "Partition_name", "Column_name", "Is_index", "Update_time", "Distinct_count", "Null_count", "Avg_col_size", "Correlation"}
		ftypes = []byte{mysql.TypeVarchar, mysql.TypeVarchar, mysql.TypeVarchar, mysql.TypeVarchar, mysql.TypeTiny, mysql.TypeDatetime,
			mysql.TypeLonglong, mysql.TypeLonglong, mysql.TypeDouble, mysql.TypeDouble}
	case ast.ShowStatsBuckets:
		names = []string{"Db_name", "Table_name", "Partition_name", "Column_name", "Is_index", "Bucket_id", "Count",
			"Repeats", "Lower_Bound", "Upper_Bound"}
		ftypes = []byte{mysql.TypeVarchar, mysql.TypeVarchar, mysql.TypeVarchar, mysql.TypeVarchar, mysql.TypeTiny, mysql.TypeLonglong,
			mysql.TypeLonglong, mysql.TypeLonglong, mysql.TypeVarchar, mysql.TypeVarchar}
	case ast.ShowStatsTopN:
		names = []string{"Db_name", "Table_name", "Partition_name", "Column_name", "Is_index", "Value", "Count"}
		ftypes = []byte{mysql.TypeVarchar, mysql.TypeVarchar, mysql.TypeVarchar, mysql.TypeVarchar, mysql.TypeTiny, mysql.TypeVarchar, mysql.TypeLonglong}
	case ast.ShowStatsHealthy:
		names = []string{"Db_name", "Table_name", "Partition_name", "Healthy"}
		ftypes = []byte{mysql.TypeVarchar, mysql.TypeVarchar, mysql.TypeVarchar, mysql.TypeLonglong}
	case ast.ShowProfiles: // ShowProfiles is deprecated.
		names = []string{"Query_ID", "Duration", "Query"}
		ftypes = []byte{mysql.TypeLong, mysql.TypeDouble, mysql.TypeVarchar}
	case ast.ShowMasterStatus:
		names = []string{"File", "Position", "Binlog_Do_DB", "Binlog_Ignore_DB", "Executed_Gtid_Set"}
		ftypes = []byte{mysql.TypeVarchar, mysql.TypeLonglong, mysql.TypeVarchar, mysql.TypeVarchar, mysql.TypeVarchar}
	case ast.ShowPrivileges:
		names = []string{"Privilege", "Context", "Comment"}
		ftypes = []byte{mysql.TypeVarchar, mysql.TypeVarchar, mysql.TypeVarchar}
	case ast.ShowBindings:
		names = []string{"Original_sql", "Bind_sql", "Default_db", "Status", "Create_time", "Update_time", "Charset", "Collation", "Source"}
		ftypes = []byte{mysql.TypeVarchar, mysql.TypeVarchar, mysql.TypeVarchar, mysql.TypeVarchar, mysql.TypeDatetime, mysql.TypeDatetime, mysql.TypeVarchar, mysql.TypeVarchar, mysql.TypeVarchar}
	case ast.ShowAnalyzeStatus:
		names = []string{"Table_schema", "Table_name", "Partition_name", "Job_info", "Processed_rows", "Start_time", "State"}
		ftypes = []byte{mysql.TypeVarchar, mysql.TypeVarchar, mysql.TypeVarchar, mysql.TypeVarchar, mysql.TypeLonglong, mysql.TypeDatetime, mysql.TypeVarchar}
	case ast.ShowBuiltins:
		names = []string{"Supported_builtin_functions"}
		ftypes = []byte{mysql.TypeVarchar}
	case ast.ShowBackups, ast.ShowRestores:
		names = []string{"Destination", "State", "Progress", "Queue_time", "Execution_time", "Finish_time", "Connection"}
		ftypes = []byte{mysql.TypeVarchar, mysql.TypeVarchar, mysql.TypeDouble, mysql.TypeDatetime, mysql.TypeDatetime, mysql.TypeDatetime, mysql.TypeLonglong}
	}

	schema = expression.NewSchema(make([]*expression.Column, 0, len(names))...)
	outputNames = make([]*types.FieldName, 0, len(names))
	for i := range names {
		col := &expression.Column{}
		outputNames = append(outputNames, &types.FieldName{ColName: model.NewCIStr(names[i])})
		// User varchar as the default return column type.
		tp := mysql.TypeVarchar
		if len(ftypes) != 0 && ftypes[i] != mysql.TypeUnspecified {
			tp = ftypes[i]
		}
		fieldType := types.NewFieldType(tp)
		fieldType.Flen, fieldType.Decimal = mysql.GetDefaultFieldLengthAndDecimal(tp)
		fieldType.Charset, fieldType.Collate = types.DefaultCharsetForType(tp)
		col.RetType = fieldType
		schema.Append(col)
	}
	return
}

func buildChecksumTableSchema() (*expression.Schema, []*types.FieldName) {
	schema := newColumnsWithNames(5)
	schema.Append(buildColumnWithName("", "Db_name", mysql.TypeVarchar, 128))
	schema.Append(buildColumnWithName("", "Table_name", mysql.TypeVarchar, 128))
	schema.Append(buildColumnWithName("", "Checksum_crc64_xor", mysql.TypeLonglong, 22))
	schema.Append(buildColumnWithName("", "Total_kvs", mysql.TypeLonglong, 22))
	schema.Append(buildColumnWithName("", "Total_bytes", mysql.TypeLonglong, 22))
	return schema.col2Schema(), schema.names
}

// adjustOverlongViewColname adjusts the overlong outputNames of a view to
// `new_exp_$off` where `$off` is the offset of the output column, $off starts from 1.
// There is still some MySQL compatible problems.
func adjustOverlongViewColname(plan LogicalPlan) {
	outputNames := plan.OutputNames()
	for i := range outputNames {
		if outputName := outputNames[i].ColName.L; len(outputName) > mysql.MaxColumnNameLength {
			outputNames[i].ColName = model.NewCIStr(fmt.Sprintf("name_exp_%d", i+1))
		}
	}
}<|MERGE_RESOLUTION|>--- conflicted
+++ resolved
@@ -455,13 +455,11 @@
 	// It stores the OutputNames before buildProjection.
 	allNames [][]*types.FieldName
 
-<<<<<<< HEAD
+	// isSampling indicates whether the query is sampling.
+	isSampling bool
+
 	// corAggMapper stores columns for correlated aggregates (parent aggregate inside sub-query).
 	corAggMapper map[*ast.AggregateFuncExpr]*expression.CorrelatedColumn
-=======
-	// isSampling indicates whether the query is sampling.
-	isSampling bool
->>>>>>> ba57d5c3
 }
 
 type handleColHelper struct {
@@ -572,12 +570,8 @@
 		colMapper:     make(map[*ast.ColumnNameExpr]int),
 		handleHelper:  &handleColHelper{id2HandleMapStack: make([]map[int64][]HandleCols, 0)},
 		hintProcessor: processor,
-<<<<<<< HEAD
 		corAggMapper:  make(map[*ast.AggregateFuncExpr]*expression.CorrelatedColumn),
-	}
-=======
 	}, savedBlockNames
->>>>>>> ba57d5c3
 }
 
 // Build builds the ast node to a Plan.
