// Copyright 2015 PingCAP, Inc.
//
// Licensed under the Apache License, Version 2.0 (the "License");
// you may not use this file except in compliance with the License.
// You may obtain a copy of the License at
//
//     http://www.apache.org/licenses/LICENSE-2.0
//
// Unless required by applicable law or agreed to in writing, software
// distributed under the License is distributed on an "AS IS" BASIS,
// See the License for the specific language governing permissions and
// limitations under the License.

package core

import (
	"fmt"
	"strings"

	"github.com/cznic/mathutil"
	"github.com/pingcap/errors"
	"github.com/pingcap/parser/ast"
	"github.com/pingcap/parser/charset"
	"github.com/pingcap/parser/model"
	"github.com/pingcap/parser/mysql"
	"github.com/pingcap/parser/opcode"
	"github.com/pingcap/tidb/ddl"
	"github.com/pingcap/tidb/expression"
	"github.com/pingcap/tidb/infoschema"
	"github.com/pingcap/tidb/planner/property"
	"github.com/pingcap/tidb/sessionctx"
	"github.com/pingcap/tidb/table"
	"github.com/pingcap/tidb/types"
	"github.com/pingcap/tidb/types/parser_driver"
	"github.com/pingcap/tidb/util/ranger"
	"github.com/pingcap/tidb/util/schemautil"
)

type visitInfo struct {
	privilege mysql.PrivilegeType
	db        string
	table     string
	column    string
	err       error
}

type tableHintInfo struct {
	indexNestedLoopJoinTables []model.CIStr
	sortMergeJoinTables       []model.CIStr
	hashJoinTables            []model.CIStr
}

func (info *tableHintInfo) ifPreferMergeJoin(tableNames ...*model.CIStr) bool {
	return info.matchTableName(tableNames, info.sortMergeJoinTables)
}

func (info *tableHintInfo) ifPreferHashJoin(tableNames ...*model.CIStr) bool {
	return info.matchTableName(tableNames, info.hashJoinTables)
}

func (info *tableHintInfo) ifPreferINLJ(tableNames ...*model.CIStr) bool {
	return info.matchTableName(tableNames, info.indexNestedLoopJoinTables)
}

// matchTableName checks whether the hint hit the need.
// Only need either side matches one on the list.
// Even though you can put 2 tables on the list,
// it doesn't mean optimizer will reorder to make them
// join directly.
// Which it joins on with depend on sequence of traverse
// and without reorder, user might adjust themselves.
// This is similar to MySQL hints.
func (info *tableHintInfo) matchTableName(tables []*model.CIStr, tablesInHints []model.CIStr) bool {
	for _, tableName := range tables {
		if tableName == nil {
			continue
		}
		for _, curEntry := range tablesInHints {
			if curEntry.L == tableName.L {
				return true
			}
		}
	}
	return false
}

// clauseCode indicates in which clause the column is currently.
type clauseCode int

const (
	unknowClause clauseCode = iota
	fieldList
	havingClause
	onClause
	orderByClause
	whereClause
	groupByClause
	showStatement
	globalOrderByClause
)

var clauseMsg = map[clauseCode]string{
	unknowClause:        "",
	fieldList:           "field list",
	havingClause:        "having clause",
	onClause:            "on clause",
	orderByClause:       "order clause",
	whereClause:         "where clause",
	groupByClause:       "group statement",
	showStatement:       "show statement",
	globalOrderByClause: "global ORDER clause",
}

// PlanBuilder builds Plan from an ast.Node.
// It just builds the ast node straightforwardly.
type PlanBuilder struct {
	ctx          sessionctx.Context
	is           infoschema.InfoSchema
	outerSchemas []*expression.Schema
	inUpdateStmt bool
	// colMapper stores the column that must be pre-resolved.
	colMapper map[*ast.ColumnNameExpr]int
<<<<<<< HEAD
	// visitInfo collects the visit information for privilege check.
=======
	// visitInfo is used for privilege check.
>>>>>>> fe01b167
	visitInfo     []visitInfo
	tableHintInfo []tableHintInfo
	optFlag       uint64

	curClause clauseCode

	// rewriterPool stores the expressionRewriter we have created to reuse it if it has been released.
	// rewriterCounter counts how many rewriter is being used.
	rewriterPool    []*expressionRewriter
	rewriterCounter int

	// inStraightJoin represents whether the current "SELECT" statement has
	// "STRAIGHT_JOIN" option.
	inStraightJoin bool
}

// GetVisitInfo gets the visitInfo of the PlanBuilder.
func (b *PlanBuilder) GetVisitInfo() []visitInfo {
	return b.visitInfo
}

// GetOptFlag gets the optFlag of the PlanBuilder.
func (b *PlanBuilder) GetOptFlag() uint64 {
	return b.optFlag
}

// NewPlanBuilder creates a new PlanBuilder.
func NewPlanBuilder(sctx sessionctx.Context, is infoschema.InfoSchema) *PlanBuilder {
	return &PlanBuilder{
		ctx:       sctx,
		is:        is,
		colMapper: make(map[*ast.ColumnNameExpr]int),
	}
}

// Build builds the ast node to a Plan.
func (b *PlanBuilder) Build(node ast.Node) (Plan, error) {
	b.optFlag = flagPrunColumns
	switch x := node.(type) {
	case *ast.AdminStmt:
		return b.buildAdmin(x)
	case *ast.DeallocateStmt:
		return &Deallocate{Name: x.Name}, nil
	case *ast.DeleteStmt:
		return b.buildDelete(x)
	case *ast.ExecuteStmt:
		return b.buildExecute(x)
	case *ast.ExplainStmt:
		return b.buildExplain(x)
	case *ast.TraceStmt:
		return b.buildTrace(x)
	case *ast.InsertStmt:
		return b.buildInsert(x)
	case *ast.LoadDataStmt:
		return b.buildLoadData(x)
	case *ast.LoadStatsStmt:
		return b.buildLoadStats(x), nil
	case *ast.PrepareStmt:
		return b.buildPrepare(x), nil
	case *ast.SelectStmt:
		return b.buildSelect(x)
	case *ast.UnionStmt:
		return b.buildUnion(x)
	case *ast.UpdateStmt:
		return b.buildUpdate(x)
	case *ast.ShowStmt:
		return b.buildShow(x)
	case *ast.DoStmt:
		return b.buildDo(x)
	case *ast.SetStmt:
		return b.buildSet(x)
	case *ast.AnalyzeTableStmt:
		return b.buildAnalyze(x)
	case *ast.BinlogStmt, *ast.FlushStmt, *ast.UseStmt,
		*ast.BeginStmt, *ast.CommitStmt, *ast.RollbackStmt, *ast.CreateUserStmt, *ast.SetPwdStmt,
		*ast.GrantStmt, *ast.DropUserStmt, *ast.AlterUserStmt, *ast.RevokeStmt, *ast.KillStmt, *ast.DropStatsStmt:
		return b.buildSimple(node.(ast.StmtNode)), nil
	case ast.DDLNode:
		return b.buildDDL(x)
	}
	return nil, ErrUnsupportedType.GenWithStack("Unsupported type %T", node)
}

func (b *PlanBuilder) buildExecute(v *ast.ExecuteStmt) (Plan, error) {
	vars := make([]expression.Expression, 0, len(v.UsingVars))
	for _, expr := range v.UsingVars {
		newExpr, _, err := b.rewrite(expr, nil, nil, true)
		if err != nil {
			return nil, errors.Trace(err)
		}
		vars = append(vars, newExpr)
	}
	exe := &Execute{Name: v.Name, UsingVars: vars, ExecID: v.ExecID}
	return exe, nil
}

func (b *PlanBuilder) buildDo(v *ast.DoStmt) (Plan, error) {
	var p LogicalPlan
	dual := LogicalTableDual{RowCount: 1}.Init(b.ctx)
	dual.SetSchema(expression.NewSchema())
	p = dual
	proj := LogicalProjection{Exprs: make([]expression.Expression, 0, len(v.Exprs))}.Init(b.ctx)
	schema := expression.NewSchema(make([]*expression.Column, 0, len(v.Exprs))...)
	for _, astExpr := range v.Exprs {
		expr, np, err := b.rewrite(astExpr, p, nil, true)
		if err != nil {
			return nil, errors.Trace(err)
		}
		p = np
		proj.Exprs = append(proj.Exprs, expr)
		schema.Append(&expression.Column{
			UniqueID: b.ctx.GetSessionVars().AllocPlanColumnID(),
			RetType:  expr.GetType(),
		})
	}
	proj.SetChildren(p)
	proj.self = proj
	proj.SetSchema(schema)
	proj.calculateNoDelay = true
	return proj, nil
}

func (b *PlanBuilder) buildSet(v *ast.SetStmt) (Plan, error) {
	p := &Set{}
	for _, vars := range v.Variables {
		assign := &expression.VarAssignment{
			Name:     vars.Name,
			IsGlobal: vars.IsGlobal,
			IsSystem: vars.IsSystem,
		}
		if _, ok := vars.Value.(*ast.DefaultExpr); !ok {
			if cn, ok2 := vars.Value.(*ast.ColumnNameExpr); ok2 && cn.Name.Table.L == "" {
				// Convert column name expression to string value expression.
				vars.Value = ast.NewValueExpr(cn.Name.Name.O)
			}
			mockTablePlan := LogicalTableDual{}.Init(b.ctx)
			var err error
			assign.Expr, _, err = b.rewrite(vars.Value, mockTablePlan, nil, true)
			if err != nil {
				return nil, errors.Trace(err)
			}
		} else {
			assign.IsDefault = true
		}
		if vars.ExtendValue != nil {
			assign.ExtendValue = &expression.Constant{
				Value:   vars.ExtendValue.(*driver.ValueExpr).Datum,
				RetType: &vars.ExtendValue.(*driver.ValueExpr).Type,
			}
		}
		p.VarAssigns = append(p.VarAssigns, assign)
	}
	return p, nil
}

<<<<<<< HEAD
// detectSelectAgg detects aggregate function or groupby clause.
=======
// detectSelectAgg detects an aggregate function or GROUP BY clause.
>>>>>>> fe01b167
func (b *PlanBuilder) detectSelectAgg(sel *ast.SelectStmt) bool {
	if sel.GroupBy != nil {
		return true
	}
	for _, f := range sel.Fields.Fields {
		if ast.HasAggFlag(f.Expr) {
			return true
		}
	}
	if sel.Having != nil {
		if ast.HasAggFlag(sel.Having.Expr) {
			return true
		}
	}
	if sel.OrderBy != nil {
		for _, item := range sel.OrderBy.Items {
			if ast.HasAggFlag(item.Expr) {
				return true
			}
		}
	}
	return false
}

func getPathByIndexName(paths []*accessPath, idxName model.CIStr, tblInfo *model.TableInfo) *accessPath {
	var tablePath *accessPath
	for _, path := range paths {
		if path.isTablePath {
			tablePath = path
			continue
		}
		if path.index.Name.L == idxName.L {
			return path
		}
	}
	if isPrimaryIndexHint(idxName) && tblInfo.PKIsHandle {
		return tablePath
	}
	return nil
}

func isPrimaryIndexHint(indexName model.CIStr) bool {
	return indexName.L == "primary"
}

func getPossibleAccessPaths(indexHints []*ast.IndexHint, tblInfo *model.TableInfo) ([]*accessPath, error) {
	publicPaths := make([]*accessPath, 0, len(tblInfo.Indices)+1)
	publicPaths = append(publicPaths, &accessPath{isTablePath: true})
	for _, index := range tblInfo.Indices {
		if index.State == model.StatePublic {
			publicPaths = append(publicPaths, &accessPath{index: index})
		}
	}

	hasScanHint, hasUseOrForce := false, false
	available := make([]*accessPath, 0, len(publicPaths))
	ignored := make([]*accessPath, 0, len(publicPaths))
	for _, hint := range indexHints {
		if hint.HintScope != ast.HintForScan {
			continue
		}

		hasScanHint = true
		for _, idxName := range hint.IndexNames {
			path := getPathByIndexName(publicPaths, idxName, tblInfo)
			if path == nil {
				return nil, ErrKeyDoesNotExist.GenWithStackByArgs(idxName, tblInfo.Name)
			}
			if hint.HintType == ast.HintIgnore {
				// Collect all the ignored index hints.
				ignored = append(ignored, path)
				continue
			}
			// Currently we don't distinguish between "FORCE" and "USE" because
			// our cost estimation is not reliable.
			hasUseOrForce = true
			path.forced = true
			available = append(available, path)
		}
	}

	if !hasScanHint || !hasUseOrForce {
		available = publicPaths
	}

	available = removeIgnoredPaths(available, ignored, tblInfo)

	// If we have got "FORCE" or "USE" index hint but got no available index,
	// we have to use table scan.
	if len(available) == 0 {
		available = append(available, &accessPath{isTablePath: true})
	}
	return available, nil
}

func removeIgnoredPaths(paths, ignoredPaths []*accessPath, tblInfo *model.TableInfo) []*accessPath {
	if len(ignoredPaths) == 0 {
		return paths
	}
	remainedPaths := make([]*accessPath, 0, len(paths))
	for _, path := range paths {
		if path.isTablePath || getPathByIndexName(ignoredPaths, path.index.Name, tblInfo) == nil {
			remainedPaths = append(remainedPaths, path)
		}
	}
	return remainedPaths
}

func (b *PlanBuilder) buildSelectLock(src LogicalPlan, lock ast.SelectLockType) *LogicalLock {
	selectLock := LogicalLock{Lock: lock}.Init(b.ctx)
	selectLock.SetChildren(src)
	return selectLock
}

func (b *PlanBuilder) buildPrepare(x *ast.PrepareStmt) Plan {
	p := &Prepare{
		Name: x.Name,
	}
	if x.SQLVar != nil {
		if v, ok := b.ctx.GetSessionVars().Users[x.SQLVar.Name]; ok {
			p.SQLText = v
		} else {
			p.SQLText = "NULL"
		}
	} else {
		p.SQLText = x.SQLText
	}
	return p
}

func (b *PlanBuilder) buildCheckIndex(dbName model.CIStr, as *ast.AdminStmt) (Plan, error) {
	tblName := as.Tables[0]
	tbl, err := b.is.TableByName(dbName, tblName.Name)
	if err != nil {
		return nil, errors.Trace(err)
	}
	tblInfo := tbl.Meta()

	// get index information
	var idx *model.IndexInfo
	for _, index := range tblInfo.Indices {
		if index.Name.L == strings.ToLower(as.Index) {
			idx = index
			break
		}
	}
	if idx == nil {
		return nil, errors.Errorf("index %s do not exist", as.Index)
	}
	if idx.State != model.StatePublic {
		return nil, errors.Errorf("index %s state %s isn't public", as.Index, idx.State)
	}

	id := 1
	columns := make([]*model.ColumnInfo, 0, len(idx.Columns))
	schema := expression.NewSchema(make([]*expression.Column, 0, len(idx.Columns))...)
	for _, idxCol := range idx.Columns {
		for _, col := range tblInfo.Columns {
			if idxCol.Name.L == col.Name.L {
				columns = append(columns, col)
				schema.Append(&expression.Column{
					ColName:  col.Name,
					UniqueID: b.ctx.GetSessionVars().AllocPlanColumnID(),
					RetType:  &col.FieldType,
				})
			}
		}
	}
	is := PhysicalIndexScan{
		Table:            tblInfo,
		TableAsName:      &tblName.Name,
		DBName:           dbName,
		Columns:          columns,
		Index:            idx,
		dataSourceSchema: schema,
		Ranges:           ranger.FullRange(),
		KeepOrder:        false,
	}.Init(b.ctx)
	is.stats = &property.StatsInfo{}
	cop := &copTask{indexPlan: is}
	// It's double read case.
	ts := PhysicalTableScan{Columns: columns, Table: is.Table}.Init(b.ctx)
	ts.SetSchema(is.dataSourceSchema)
	cop.tablePlan = ts
	is.initSchema(id, idx, true)
	t := finishCopTask(b.ctx, cop)

	rootT := t.(*rootTask)
	return rootT.p, nil
}

func (b *PlanBuilder) buildAdmin(as *ast.AdminStmt) (Plan, error) {
	var ret Plan
	var err error
	switch as.Tp {
	case ast.AdminCheckTable:
		ret, err = b.buildAdminCheckTable(as)
		if err != nil {
			return ret, errors.Trace(err)
		}
	case ast.AdminCheckIndex:
		dbName := as.Tables[0].Schema
		readerPlan, err := b.buildCheckIndex(dbName, as)
		if err != nil {
			return ret, errors.Trace(err)
		}

		ret = &CheckIndex{
			DBName:            dbName.L,
			IdxName:           as.Index,
			IndexLookUpReader: readerPlan.(*PhysicalIndexLookUpReader),
		}
	case ast.AdminRecoverIndex:
		p := &RecoverIndex{Table: as.Tables[0], IndexName: as.Index}
		p.SetSchema(buildRecoverIndexFields())
		ret = p
	case ast.AdminCleanupIndex:
		p := &CleanupIndex{Table: as.Tables[0], IndexName: as.Index}
		p.SetSchema(buildCleanupIndexFields())
		ret = p
	case ast.AdminChecksumTable:
		p := &ChecksumTable{Tables: as.Tables}
		p.SetSchema(buildChecksumTableSchema())
		ret = p
	case ast.AdminShowNextRowID:
		p := &ShowNextRowID{TableName: as.Tables[0]}
		p.SetSchema(buildShowNextRowID())
		ret = p
	case ast.AdminShowDDL:
		p := &ShowDDL{}
		p.SetSchema(buildShowDDLFields())
		ret = p
	case ast.AdminShowDDLJobs:
		p := &ShowDDLJobs{JobNumber: as.JobNumber}
		p.SetSchema(buildShowDDLJobsFields())
		ret = p
	case ast.AdminCancelDDLJobs:
		p := &CancelDDLJobs{JobIDs: as.JobIDs}
		p.SetSchema(buildCancelDDLJobsFields())
		ret = p
	case ast.AdminCheckIndexRange:
		schema, err := b.buildCheckIndexSchema(as.Tables[0], as.Index)
		if err != nil {
			return nil, errors.Trace(err)
		}

		p := &CheckIndexRange{Table: as.Tables[0], IndexName: as.Index, HandleRanges: as.HandleRanges}
		p.SetSchema(schema)
		ret = p
	case ast.AdminShowDDLJobQueries:
		p := &ShowDDLJobQueries{JobIDs: as.JobIDs}
		p.SetSchema(buildShowDDLJobQueriesFields())
		ret = p
	case ast.AdminShowSlow:
		p := &ShowSlow{ShowSlow: as.ShowSlow}
		p.SetSchema(buildShowSlowSchema())
		ret = p
	default:
		return nil, ErrUnsupportedType.GenWithStack("Unsupported ast.AdminStmt(%T) for buildAdmin", as)
	}

	// Admin command can only be executed by administrator.
	b.visitInfo = appendVisitInfo(b.visitInfo, mysql.SuperPriv, "", "", "", ErrPrivilegeCheckFail)
	return ret, nil
}

func (b *PlanBuilder) buildAdminCheckTable(as *ast.AdminStmt) (*CheckTable, error) {
	p := &CheckTable{Tables: as.Tables}
	p.GenExprs = make(map[model.TableColumnID]expression.Expression, len(p.Tables))

	mockTablePlan := LogicalTableDual{}.Init(b.ctx)
	for _, tbl := range p.Tables {
		tableInfo := tbl.TableInfo
		schema := expression.TableInfo2SchemaWithDBName(b.ctx, tbl.Schema, tableInfo)
		table, ok := b.is.TableByID(tableInfo.ID)
		if !ok {
			return nil, infoschema.ErrTableNotExists.GenWithStackByArgs(tbl.DBInfo.Name.O, tableInfo.Name.O)
		}

		mockTablePlan.SetSchema(schema)

		// Calculate generated columns.
		columns := table.Cols()
		for _, column := range columns {
			if !column.IsGenerated() {
				continue
			}
			columnName := &ast.ColumnName{Name: column.Name}
			columnName.SetText(column.Name.O)

			colExpr, _, err := mockTablePlan.findColumn(columnName)
			if err != nil {
				return nil, errors.Trace(err)
			}

			expr, _, err := b.rewrite(column.GeneratedExpr, mockTablePlan, nil, true)
			if err != nil {
				return nil, errors.Trace(err)
			}
			expr = expression.BuildCastFunction(b.ctx, expr, colExpr.GetType())
			p.GenExprs[model.TableColumnID{TableID: tableInfo.ID, ColumnID: column.ColumnInfo.ID}] = expr
		}
	}
	return p, nil
}

func (b *PlanBuilder) buildCheckIndexSchema(tn *ast.TableName, indexName string) (*expression.Schema, error) {
	schema := expression.NewSchema()
	indexName = strings.ToLower(indexName)
	indicesInfo := tn.TableInfo.Indices
	cols := tn.TableInfo.Cols()
	for _, idxInfo := range indicesInfo {
		if idxInfo.Name.L != indexName {
			continue
		}
		for _, idxCol := range idxInfo.Columns {
			col := cols[idxCol.Offset]
			schema.Append(&expression.Column{
				ColName:  idxCol.Name,
				TblName:  tn.Name,
				DBName:   tn.Schema,
				RetType:  &col.FieldType,
				UniqueID: b.ctx.GetSessionVars().AllocPlanColumnID(),
				ID:       col.ID})
		}
		schema.Append(&expression.Column{
			ColName:  model.NewCIStr("extra_handle"),
			TblName:  tn.Name,
			DBName:   tn.Schema,
			RetType:  types.NewFieldType(mysql.TypeLonglong),
			UniqueID: b.ctx.GetSessionVars().AllocPlanColumnID(),
			ID:       -1,
		})
	}
	if schema.Len() == 0 {
		return nil, errors.Errorf("index %s not found", indexName)
	}
	return schema, nil
}

// getColsInfo returns the info of index columns, normal columns and primary key.
func getColsInfo(tn *ast.TableName) (indicesInfo []*model.IndexInfo, colsInfo []*model.ColumnInfo, pkCol *model.ColumnInfo) {
	tbl := tn.TableInfo
	// idxNames contains all the normal columns that can be analyzed more effectively, because those columns occur as index
	// columns or primary key columns with integer type.
	var idxNames []string
	if tbl.PKIsHandle {
		for _, col := range tbl.Columns {
			if mysql.HasPriKeyFlag(col.Flag) {
				idxNames = append(idxNames, col.Name.L)
				pkCol = col
			}
		}
	}
	for _, idx := range tn.TableInfo.Indices {
		if idx.State == model.StatePublic {
			indicesInfo = append(indicesInfo, idx)
			if len(idx.Columns) == 1 {
				idxNames = append(idxNames, idx.Columns[0].Name.L)
			}
		}
	}
	for _, col := range tbl.Columns {
		isIndexCol := false
		for _, idx := range idxNames {
			if idx == col.Name.L {
				isIndexCol = true
				break
			}
		}
		if !isIndexCol {
			colsInfo = append(colsInfo, col)
		}
	}
	return
}

func getPhysicalIDs(tblInfo *model.TableInfo, partitionNames []model.CIStr) ([]int64, error) {
	pi := tblInfo.GetPartitionInfo()
	if pi == nil {
		if len(partitionNames) != 0 {
			return nil, errors.Trace(ddl.ErrPartitionMgmtOnNonpartitioned)
		}
		return []int64{tblInfo.ID}, nil
	}
	if len(partitionNames) == 0 {
		ids := make([]int64, 0, len(pi.Definitions))
		for _, def := range pi.Definitions {
			ids = append(ids, def.ID)
		}
		return ids, nil
	}
	ids := make([]int64, 0, len(partitionNames))
	for _, name := range partitionNames {
		found := false
		for _, def := range pi.Definitions {
			if def.Name.L == name.L {
				found = true
				ids = append(ids, def.ID)
				break
			}
		}
		if !found {
			return nil, fmt.Errorf("can not found the specified partition name %s in the table definition", name.O)
		}
	}
	return ids, nil
}

func (b *PlanBuilder) buildAnalyzeTable(as *ast.AnalyzeTableStmt) (Plan, error) {
	p := &Analyze{MaxNumBuckets: as.MaxNumBuckets}
	for _, tbl := range as.TableNames {
		idxInfo, colInfo, pkInfo := getColsInfo(tbl)
		physicalIDs, err := getPhysicalIDs(tbl.TableInfo, as.PartitionNames)
		if err != nil {
			return nil, err
		}
		for _, idx := range idxInfo {
			for _, id := range physicalIDs {
				p.IdxTasks = append(p.IdxTasks, AnalyzeIndexTask{PhysicalTableID: id, IndexInfo: idx})
			}
		}
		if len(colInfo) > 0 || pkInfo != nil {
			for _, id := range physicalIDs {
				p.ColTasks = append(p.ColTasks, AnalyzeColumnsTask{PhysicalTableID: id, PKInfo: pkInfo, ColsInfo: colInfo})
			}
		}
	}
	return p, nil
}

func (b *PlanBuilder) buildAnalyzeIndex(as *ast.AnalyzeTableStmt) (Plan, error) {
	p := &Analyze{MaxNumBuckets: as.MaxNumBuckets}
	tblInfo := as.TableNames[0].TableInfo
	physicalIDs, err := getPhysicalIDs(tblInfo, as.PartitionNames)
	if err != nil {
		return nil, err
	}
	for _, idxName := range as.IndexNames {
		idx := schemautil.FindIndexByName(idxName.L, tblInfo.Indices)
		if idx == nil || idx.State != model.StatePublic {
			return nil, ErrAnalyzeMissIndex.GenWithStackByArgs(idxName.O, tblInfo.Name.O)
		}
		for _, id := range physicalIDs {
			p.IdxTasks = append(p.IdxTasks, AnalyzeIndexTask{PhysicalTableID: id, IndexInfo: idx})
		}
	}
	return p, nil
}

func (b *PlanBuilder) buildAnalyzeAllIndex(as *ast.AnalyzeTableStmt) (Plan, error) {
	p := &Analyze{MaxNumBuckets: as.MaxNumBuckets}
	tblInfo := as.TableNames[0].TableInfo
	physicalIDs, err := getPhysicalIDs(tblInfo, as.PartitionNames)
	if err != nil {
		return nil, err
	}
	for _, idx := range tblInfo.Indices {
		if idx.State == model.StatePublic {
			for _, id := range physicalIDs {
				p.IdxTasks = append(p.IdxTasks, AnalyzeIndexTask{PhysicalTableID: id, IndexInfo: idx})
			}
		}
	}
	return p, nil
}

const (
	defaultMaxNumBuckets = 256
	numBucketsLimit      = 1024
)

func (b *PlanBuilder) buildAnalyze(as *ast.AnalyzeTableStmt) (Plan, error) {
	for _, tbl := range as.TableNames {
		b.visitInfo = appendVisitInfo(b.visitInfo, mysql.InsertPriv, tbl.Schema.O, tbl.Name.O, "")
		b.visitInfo = appendVisitInfo(b.visitInfo, mysql.SelectPriv, tbl.Schema.O, tbl.Name.O, "")
	}
	if as.MaxNumBuckets == 0 {
		as.MaxNumBuckets = defaultMaxNumBuckets
	} else {
		as.MaxNumBuckets = mathutil.MinUint64(as.MaxNumBuckets, numBucketsLimit)
	}
	if as.IndexFlag {
		if len(as.IndexNames) == 0 {
			return b.buildAnalyzeAllIndex(as)
		}
		return b.buildAnalyzeIndex(as)
	}
	return b.buildAnalyzeTable(as)
}

func buildShowNextRowID() *expression.Schema {
	schema := expression.NewSchema(make([]*expression.Column, 0, 4)...)
	schema.Append(buildColumn("", "DB_NAME", mysql.TypeVarchar, mysql.MaxDatabaseNameLength))
	schema.Append(buildColumn("", "TABLE_NAME", mysql.TypeVarchar, mysql.MaxTableNameLength))
	schema.Append(buildColumn("", "COLUMN_NAME", mysql.TypeVarchar, mysql.MaxColumnNameLength))
	schema.Append(buildColumn("", "NEXT_GLOBAL_ROW_ID", mysql.TypeLonglong, 4))
	return schema
}

func buildShowDDLFields() *expression.Schema {
	schema := expression.NewSchema(make([]*expression.Column, 0, 4)...)
	schema.Append(buildColumn("", "SCHEMA_VER", mysql.TypeLonglong, 4))
	schema.Append(buildColumn("", "OWNER", mysql.TypeVarchar, 64))
	schema.Append(buildColumn("", "RUNNING_JOBS", mysql.TypeVarchar, 256))
	schema.Append(buildColumn("", "SELF_ID", mysql.TypeVarchar, 64))

	return schema
}

func buildRecoverIndexFields() *expression.Schema {
	schema := expression.NewSchema(make([]*expression.Column, 0, 2)...)
	schema.Append(buildColumn("", "ADDED_COUNT", mysql.TypeLonglong, 4))
	schema.Append(buildColumn("", "SCAN_COUNT", mysql.TypeLonglong, 4))
	return schema
}

func buildCleanupIndexFields() *expression.Schema {
	schema := expression.NewSchema(make([]*expression.Column, 0, 1)...)
	schema.Append(buildColumn("", "REMOVED_COUNT", mysql.TypeLonglong, 4))
	return schema
}

func buildShowDDLJobsFields() *expression.Schema {
	schema := expression.NewSchema(make([]*expression.Column, 0, 10)...)
	schema.Append(buildColumn("", "JOB_ID", mysql.TypeLonglong, 4))
	schema.Append(buildColumn("", "DB_NAME", mysql.TypeVarchar, 64))
	schema.Append(buildColumn("", "TABLE_NAME", mysql.TypeVarchar, 64))
	schema.Append(buildColumn("", "JOB_TYPE", mysql.TypeVarchar, 64))
	schema.Append(buildColumn("", "SCHEMA_STATE", mysql.TypeVarchar, 64))
	schema.Append(buildColumn("", "SCHEMA_ID", mysql.TypeLonglong, 4))
	schema.Append(buildColumn("", "TABLE_ID", mysql.TypeLonglong, 4))
	schema.Append(buildColumn("", "ROW_COUNT", mysql.TypeLonglong, 4))
	schema.Append(buildColumn("", "START_TIME", mysql.TypeVarchar, 64))
	schema.Append(buildColumn("", "STATE", mysql.TypeVarchar, 64))
	return schema
}

func buildShowDDLJobQueriesFields() *expression.Schema {
	schema := expression.NewSchema(make([]*expression.Column, 0, 1)...)
	schema.Append(buildColumn("", "QUERY", mysql.TypeVarchar, 256))
	return schema
}

func buildShowSlowSchema() *expression.Schema {
	longlongSize, _ := mysql.GetDefaultFieldLengthAndDecimal(mysql.TypeLonglong)
	tinySize, _ := mysql.GetDefaultFieldLengthAndDecimal(mysql.TypeTiny)
	timestampSize, _ := mysql.GetDefaultFieldLengthAndDecimal(mysql.TypeTimestamp)
	durationSize, _ := mysql.GetDefaultFieldLengthAndDecimal(mysql.TypeDuration)

	schema := expression.NewSchema(make([]*expression.Column, 0, 11)...)
	schema.Append(buildColumn("", "SQL", mysql.TypeVarchar, 4096))
	schema.Append(buildColumn("", "START", mysql.TypeTimestamp, timestampSize))
	schema.Append(buildColumn("", "DURATION", mysql.TypeDuration, durationSize))
	schema.Append(buildColumn("", "DETAILS", mysql.TypeVarchar, 256))
	schema.Append(buildColumn("", "SUCC", mysql.TypeTiny, tinySize))
	schema.Append(buildColumn("", "CONN_ID", mysql.TypeLonglong, longlongSize))
	schema.Append(buildColumn("", "TRANSACTION_TS", mysql.TypeLonglong, longlongSize))
	schema.Append(buildColumn("", "USER", mysql.TypeVarchar, 32))
	schema.Append(buildColumn("", "DB", mysql.TypeVarchar, 64))
	schema.Append(buildColumn("", "TABLE_IDS", mysql.TypeVarchar, 256))
	schema.Append(buildColumn("", "INDEX_IDS", mysql.TypeVarchar, 256))
	schema.Append(buildColumn("", "INTERNAL", mysql.TypeTiny, tinySize))
	return schema
}

func buildCancelDDLJobsFields() *expression.Schema {
	schema := expression.NewSchema(make([]*expression.Column, 0, 2)...)
	schema.Append(buildColumn("", "JOB_ID", mysql.TypeVarchar, 64))
	schema.Append(buildColumn("", "RESULT", mysql.TypeVarchar, 128))

	return schema
}

func buildColumn(tableName, name string, tp byte, size int) *expression.Column {
	cs, cl := types.DefaultCharsetForType(tp)
	flag := mysql.UnsignedFlag
	if tp == mysql.TypeVarchar || tp == mysql.TypeBlob {
		cs = charset.CharsetUTF8MB4
		cl = charset.CollationUTF8MB4
		flag = 0
	}

	fieldType := &types.FieldType{
		Charset: cs,
		Collate: cl,
		Tp:      tp,
		Flen:    size,
		Flag:    flag,
	}
	return &expression.Column{
		ColName: model.NewCIStr(name),
		TblName: model.NewCIStr(tableName),
		DBName:  model.NewCIStr(infoschema.Name),
		RetType: fieldType,
	}
}

// splitWhere split a where expression to a list of AND conditions.
func splitWhere(where ast.ExprNode) []ast.ExprNode {
	var conditions []ast.ExprNode
	switch x := where.(type) {
	case nil:
	case *ast.BinaryOperationExpr:
		if x.Op == opcode.LogicAnd {
			conditions = append(conditions, splitWhere(x.L)...)
			conditions = append(conditions, splitWhere(x.R)...)
		} else {
			conditions = append(conditions, x)
		}
	case *ast.ParenthesesExpr:
		conditions = append(conditions, splitWhere(x.Expr)...)
	default:
		conditions = append(conditions, where)
	}
	return conditions
}

func (b *PlanBuilder) buildShow(show *ast.ShowStmt) (Plan, error) {
	p := Show{
		Tp:          show.Tp,
		DBName:      show.DBName,
		Table:       show.Table,
		Column:      show.Column,
		Flag:        show.Flag,
		Full:        show.Full,
		User:        show.User,
		GlobalScope: show.GlobalScope,
	}.Init(b.ctx)
	switch showTp := show.Tp; showTp {
	case ast.ShowProcedureStatus:
		p.SetSchema(buildShowProcedureSchema())
	case ast.ShowTriggers:
		p.SetSchema(buildShowTriggerSchema())
	case ast.ShowEvents:
		p.SetSchema(buildShowEventsSchema())
	case ast.ShowWarnings, ast.ShowErrors:
		p.SetSchema(buildShowWarningsSchema())
	default:
		switch showTp {
		case ast.ShowTables, ast.ShowTableStatus:
			if p.DBName == "" {
				return nil, ErrNoDB
			}
		case ast.ShowCreateTable:
			b.visitInfo = appendVisitInfo(b.visitInfo, mysql.AllPrivMask, show.Table.Schema.L, show.Table.Name.L, "", ErrPrivilegeCheckFail)
		}
		p.SetSchema(buildShowSchema(show))
	}
	for _, col := range p.schema.Columns {
		col.UniqueID = b.ctx.GetSessionVars().AllocPlanColumnID()
	}
	mockTablePlan := LogicalTableDual{}.Init(b.ctx)
	mockTablePlan.SetSchema(p.schema)
	if show.Pattern != nil {
		show.Pattern.Expr = &ast.ColumnNameExpr{
			Name: &ast.ColumnName{Name: p.Schema().Columns[0].ColName},
		}
		expr, _, err := b.rewrite(show.Pattern, mockTablePlan, nil, false)
		if err != nil {
			return nil, errors.Trace(err)
		}
		p.Conditions = append(p.Conditions, expr)
	}
	if show.Where != nil {
		conds := splitWhere(show.Where)
		for _, cond := range conds {
			expr, _, err := b.rewrite(cond, mockTablePlan, nil, false)
			if err != nil {
				return nil, errors.Trace(err)
			}
			p.Conditions = append(p.Conditions, expr)
		}
		p.ResolveIndices()
	}
	return p, nil
}

func (b *PlanBuilder) buildSimple(node ast.StmtNode) Plan {
	p := &Simple{Statement: node}

	switch raw := node.(type) {
	case *ast.CreateUserStmt, *ast.DropUserStmt, *ast.AlterUserStmt:
		b.visitInfo = appendVisitInfo(b.visitInfo, mysql.CreateUserPriv, "", "", "", ErrPrivilegeCheckFail)
	case *ast.GrantStmt:
		b.visitInfo = collectVisitInfoFromGrantStmt(b.visitInfo, raw)
	case *ast.RevokeStmt:
		b.visitInfo = appendVisitInfo(b.visitInfo, mysql.SuperPriv, "", "", "", ErrPrivilegeCheckFail)
	case *ast.KillStmt:
		// If you have the SUPER privilege, you can kill all threads and statements.
		// Otherwise, you can kill only your own threads and statements.
		sm := b.ctx.GetSessionManager()
		if sm != nil {
			processList := sm.ShowProcessList()
			if pi, ok := processList[raw.ConnectionID]; ok {
				loginUser := b.ctx.GetSessionVars().User
				if pi.User != loginUser.Username {
					b.visitInfo = appendVisitInfo(b.visitInfo, mysql.SuperPriv, "", "", "", ErrPrivilegeCheckFail)
				}
			}
		}
	}
	return p
}

func collectVisitInfoFromGrantStmt(vi []visitInfo, stmt *ast.GrantStmt) []visitInfo {
	// To use GRANT, you must have the GRANT OPTION privilege,
	// and you must have the privileges that you are granting.
	dbName := stmt.Level.DBName
	tableName := stmt.Level.TableName
	vi = appendVisitInfo(vi, mysql.GrantPriv, dbName, tableName, "", ErrPrivilegeCheckFail)

	var allPrivs []mysql.PrivilegeType
	for _, item := range stmt.Privs {
		if item.Priv == mysql.AllPriv {
			switch stmt.Level.Level {
			case ast.GrantLevelGlobal:
				allPrivs = mysql.AllGlobalPrivs
			case ast.GrantLevelDB:
				allPrivs = mysql.AllDBPrivs
			case ast.GrantLevelTable:
				allPrivs = mysql.AllTablePrivs
			}
			break
		}
		vi = appendVisitInfo(vi, item.Priv, dbName, tableName, "", ErrPrivilegeCheckFail)
	}

	for _, priv := range allPrivs {
		vi = appendVisitInfo(vi, priv, dbName, tableName, "", ErrPrivilegeCheckFail)
	}

	return vi
}

func (b *PlanBuilder) getDefaultValue(col *table.Column) (*expression.Constant, error) {
	value, err := table.GetColDefaultValue(b.ctx, col.ToInfo())
	if err != nil {
		return nil, errors.Trace(err)
	}
	return &expression.Constant{Value: value, RetType: &col.FieldType}, nil
}

func (b *PlanBuilder) findDefaultValue(cols []*table.Column, name *ast.ColumnName) (*expression.Constant, error) {
	for _, col := range cols {
		if col.Name.L == name.Name.L {
			return b.getDefaultValue(col)
		}
	}
	return nil, ErrUnknownColumn.GenWithStackByArgs(name.Name.O, "field_list")
}

// resolveGeneratedColumns resolves generated columns with their generation
// expressions respectively. onDups indicates which columns are in on-duplicate list.
func (b *PlanBuilder) resolveGeneratedColumns(columns []*table.Column, onDups map[string]struct{}, mockPlan LogicalPlan) (igc InsertGeneratedColumns, err error) {
	for _, column := range columns {
		if !column.IsGenerated() {
			continue
		}
		columnName := &ast.ColumnName{Name: column.Name}
		columnName.SetText(column.Name.O)

		colExpr, _, err := mockPlan.findColumn(columnName)
		if err != nil {
			return igc, errors.Trace(err)
		}

		expr, _, err := b.rewrite(column.GeneratedExpr, mockPlan, nil, true)
		if err != nil {
			return igc, errors.Trace(err)
		}
		expr = expression.BuildCastFunction(b.ctx, expr, colExpr.GetType())

		igc.Columns = append(igc.Columns, columnName)
		igc.Exprs = append(igc.Exprs, expr)
		if onDups == nil {
			continue
		}
		for dep := range column.Dependences {
			if _, ok := onDups[dep]; ok {
				assign := &expression.Assignment{Col: colExpr, Expr: expr}
				igc.OnDuplicates = append(igc.OnDuplicates, assign)
				break
			}
		}
	}
	return igc, nil
}

func (b *PlanBuilder) buildInsert(insert *ast.InsertStmt) (Plan, error) {
	ts, ok := insert.Table.TableRefs.Left.(*ast.TableSource)
	if !ok {
		return nil, infoschema.ErrTableNotExists.GenWithStackByArgs()
	}
	tn, ok := ts.Source.(*ast.TableName)
	if !ok {
		return nil, infoschema.ErrTableNotExists.GenWithStackByArgs()
	}
	tableInfo := tn.TableInfo
	// Build Schema with DBName otherwise ColumnRef with DBName cannot match any Column in Schema.
	schema := expression.TableInfo2SchemaWithDBName(b.ctx, tn.Schema, tableInfo)
	tableInPlan, ok := b.is.TableByID(tableInfo.ID)
	if !ok {
		return nil, errors.Errorf("Can't get table %s.", tableInfo.Name.O)
	}

	insertPlan := Insert{
		Table:       tableInPlan,
		Columns:     insert.Columns,
		tableSchema: schema,
		IsReplace:   insert.IsReplace,
	}.Init(b.ctx)

	b.visitInfo = append(b.visitInfo, visitInfo{
		privilege: mysql.InsertPriv,
		db:        tn.DBInfo.Name.L,
		table:     tableInfo.Name.L,
		err:       ErrPrivilegeCheckFail,
	})

	mockTablePlan := LogicalTableDual{}.Init(b.ctx)
	mockTablePlan.SetSchema(insertPlan.tableSchema)

	checkRefColumn := func(n ast.Node) ast.Node {
		if insertPlan.NeedFillDefaultValue {
			return n
		}
		switch n.(type) {
		case *ast.ColumnName, *ast.ColumnNameExpr:
			insertPlan.NeedFillDefaultValue = true
		}
		return n
	}

	if len(insert.Setlist) > 0 {
		// Branch for `INSERT ... SET ...`.
		err := b.buildSetValuesOfInsert(insert, insertPlan, mockTablePlan, checkRefColumn)
		if err != nil {
			return nil, errors.Trace(err)
		}
	} else if len(insert.Lists) > 0 {
		// Branch for `INSERT ... VALUES ...`.
		err := b.buildValuesListOfInsert(insert, insertPlan, mockTablePlan, checkRefColumn)
		if err != nil {
			return nil, errors.Trace(err)
		}
	} else {
		// Branch for `INSERT ... SELECT ...`.
		err := b.buildSelectPlanOfInsert(insert, insertPlan)
		if err != nil {
			return nil, errors.Trace(err)
		}
	}

	mockTablePlan.SetSchema(insertPlan.Schema4OnDuplicate)
	columnByName := make(map[string]*table.Column, len(insertPlan.Table.Cols()))
	for _, col := range insertPlan.Table.Cols() {
		columnByName[col.Name.L] = col
	}
	onDupColSet, dupCols, err := insertPlan.validateOnDup(insert.OnDuplicate, columnByName, tableInfo)
	if err != nil {
		return nil, errors.Trace(err)
	}
	for i, assign := range insert.OnDuplicate {
		// Construct the function which calculates the assign value of the column.
		expr, err1 := b.rewriteInsertOnDuplicateUpdate(assign.Expr, mockTablePlan, insertPlan)
		if err1 != nil {
			return nil, errors.Trace(err1)
		}

		insertPlan.OnDuplicate = append(insertPlan.OnDuplicate, &expression.Assignment{
			Col:  dupCols[i],
			Expr: expr,
		})
	}

	// Calculate generated columns.
	mockTablePlan.schema = insertPlan.tableSchema
	insertPlan.GenCols, err = b.resolveGeneratedColumns(insertPlan.Table.Cols(), onDupColSet, mockTablePlan)
	if err != nil {
		return nil, errors.Trace(err)
	}

	insertPlan.ResolveIndices()
	return insertPlan, nil
}

func (p *Insert) validateOnDup(onDup []*ast.Assignment, colMap map[string]*table.Column, tblInfo *model.TableInfo) (map[string]struct{}, []*expression.Column, error) {
	onDupColSet := make(map[string]struct{}, len(onDup))
	dupCols := make([]*expression.Column, 0, len(onDup))
	for _, assign := range onDup {
		// Check whether the column to be updated exists in the source table.
		col, err := p.tableSchema.FindColumn(assign.Column)
		if err != nil {
			return nil, nil, errors.Trace(err)
		} else if col == nil {
			return nil, nil, ErrUnknownColumn.GenWithStackByArgs(assign.Column.OrigColName(), "field list")
		}

		// Check whether the column to be updated is the generated column.
		column := colMap[assign.Column.Name.L]
		if column.IsGenerated() {
			return nil, nil, ErrBadGeneratedColumn.GenWithStackByArgs(assign.Column.Name.O, tblInfo.Name.O)
		}
		onDupColSet[column.Name.L] = struct{}{}
		dupCols = append(dupCols, col)
	}
	return onDupColSet, dupCols, nil
}

func (b *PlanBuilder) getAffectCols(insertStmt *ast.InsertStmt, insertPlan *Insert) (affectedValuesCols []*table.Column, err error) {
	if len(insertStmt.Columns) > 0 {
		// This branch is for the following scenarios:
		// 1. `INSERT INTO tbl_name (col_name [, col_name] ...) {VALUES | VALUE} (value_list) [, (value_list)] ...`,
		// 2. `INSERT INTO tbl_name (col_name [, col_name] ...) SELECT ...`.
		colName := make([]string, 0, len(insertStmt.Columns))
		for _, col := range insertStmt.Columns {
			colName = append(colName, col.Name.O)
		}
		affectedValuesCols, err = table.FindCols(insertPlan.Table.Cols(), colName, insertPlan.Table.Meta().PKIsHandle)
		if err != nil {
			return nil, errors.Trace(err)
		}

	} else if len(insertStmt.Setlist) == 0 {
		// This branch is for the following scenarios:
		// 1. `INSERT INTO tbl_name {VALUES | VALUE} (value_list) [, (value_list)] ...`,
		// 2. `INSERT INTO tbl_name SELECT ...`.
		affectedValuesCols = insertPlan.Table.Cols()
	}
	return affectedValuesCols, nil
}

func (b *PlanBuilder) buildSetValuesOfInsert(insert *ast.InsertStmt, insertPlan *Insert, mockTablePlan *LogicalTableDual, checkRefColumn func(n ast.Node) ast.Node) error {
	tableInfo := insertPlan.Table.Meta()
	colNames := make([]string, 0, len(insert.Setlist))
	exprCols := make([]*expression.Column, 0, len(insert.Setlist))
	for _, assign := range insert.Setlist {
		exprCol, err := insertPlan.tableSchema.FindColumn(assign.Column)
		if err != nil {
			return errors.Trace(err)
		}
		if exprCol == nil {
			return errors.Errorf("Can't find column %s", assign.Column)
		}
		colNames = append(colNames, assign.Column.Name.L)
		exprCols = append(exprCols, exprCol)
	}

	// Check whether the column to be updated is the generated column.
	tCols, err := table.FindCols(insertPlan.Table.Cols(), colNames, tableInfo.PKIsHandle)
	if err != nil {
		return errors.Trace(err)
	}
	for _, tCol := range tCols {
		if tCol.IsGenerated() {
			return ErrBadGeneratedColumn.GenWithStackByArgs(tCol.Name.O, tableInfo.Name.O)
		}
	}

	for i, assign := range insert.Setlist {
		expr, _, err := b.rewriteWithPreprocess(assign.Expr, mockTablePlan, nil, true, checkRefColumn)
		if err != nil {
			return errors.Trace(err)
		}
		insertPlan.SetList = append(insertPlan.SetList, &expression.Assignment{
			Col:  exprCols[i],
			Expr: expr,
		})
	}
	insertPlan.Schema4OnDuplicate = insertPlan.tableSchema
	return nil
}

func (b *PlanBuilder) buildValuesListOfInsert(insert *ast.InsertStmt, insertPlan *Insert, mockTablePlan *LogicalTableDual, checkRefColumn func(n ast.Node) ast.Node) error {
	affectedValuesCols, err := b.getAffectCols(insert, insertPlan)
	if err != nil {
		return errors.Trace(err)
	}

	// If value_list and col_list are empty and we have a generated column, we can still write data to this table.
	// For example, insert into t values(); can be executed successfully if t has a generated column.
	if len(insert.Columns) > 0 || len(insert.Lists[0]) > 0 {
		// If value_list or col_list is not empty, the length of value_list should be the same with that of col_list.
		if len(insert.Lists[0]) != len(affectedValuesCols) {
			return ErrWrongValueCountOnRow.GenWithStackByArgs(1)
		}
		// No generated column is allowed.
		for _, col := range affectedValuesCols {
			if col.IsGenerated() {
				return ErrBadGeneratedColumn.GenWithStackByArgs(col.Name.O, insertPlan.Table.Meta().Name.O)
			}
		}
	}

	totalTableCols := insertPlan.Table.Cols()
	for i, valuesItem := range insert.Lists {
		// The length of all the value_list should be the same.
		// "insert into t values (), ()" is valid.
		// "insert into t values (), (1)" is not valid.
		// "insert into t values (1), ()" is not valid.
		// "insert into t values (1,2), (1)" is not valid.
		if i > 0 && len(insert.Lists[i-1]) != len(insert.Lists[i]) {
			return ErrWrongValueCountOnRow.GenWithStackByArgs(i + 1)
		}
		exprList := make([]expression.Expression, 0, len(valuesItem))
		for j, valueItem := range valuesItem {
			var expr expression.Expression
			var err error
			switch x := valueItem.(type) {
			case *ast.DefaultExpr:
				if x.Name != nil {
					expr, err = b.findDefaultValue(totalTableCols, x.Name)
				} else {
					expr, err = b.getDefaultValue(affectedValuesCols[j])
				}
			case *driver.ValueExpr:
				expr = &expression.Constant{
					Value:   x.Datum,
					RetType: &x.Type,
				}
			default:
				expr, _, err = b.rewriteWithPreprocess(valueItem, mockTablePlan, nil, true, checkRefColumn)
			}
			if err != nil {
				return errors.Trace(err)
			}
			exprList = append(exprList, expr)
		}
		insertPlan.Lists = append(insertPlan.Lists, exprList)
	}
	insertPlan.Schema4OnDuplicate = insertPlan.tableSchema
	return nil
}

func (b *PlanBuilder) buildSelectPlanOfInsert(insert *ast.InsertStmt, insertPlan *Insert) error {
	affectedValuesCols, err := b.getAffectCols(insert, insertPlan)
	if err != nil {
		return errors.Trace(err)
	}
	selectPlan, err := b.Build(insert.Select)
	if err != nil {
		return errors.Trace(err)
	}

	// Check to guarantee that the length of the row returned by select is equal to that of affectedValuesCols.
	if selectPlan.Schema().Len() != len(affectedValuesCols) {
		return ErrWrongValueCountOnRow.GenWithStackByArgs(1)
	}

	// Check to guarantee that there's no generated column.
	// This check should be done after the above one to make its behavior compatible with MySQL.
	// For example, table t has two columns, namely a and b, and b is a generated column.
	// "insert into t (b) select * from t" will raise an error that the column count is not matched.
	// "insert into t select * from t" will raise an error that there's a generated column in the column list.
	// If we do this check before the above one, "insert into t (b) select * from t" will raise an error
	// that there's a generated column in the column list.
	for _, col := range affectedValuesCols {
		if col.IsGenerated() {
			return ErrBadGeneratedColumn.GenWithStackByArgs(col.Name.O, insertPlan.Table.Meta().Name.O)
		}
	}

	insertPlan.SelectPlan, err = DoOptimize(b.optFlag, selectPlan.(LogicalPlan))
	if err != nil {
		return errors.Trace(err)
	}

	// schema4NewRow is the schema for the newly created data record based on
	// the result of the select statement.
	schema4NewRow := expression.NewSchema(make([]*expression.Column, len(insertPlan.Table.Cols()))...)
	for i, selCol := range insertPlan.SelectPlan.Schema().Columns {
		ordinal := affectedValuesCols[i].Offset
		schema4NewRow.Columns[ordinal] = &expression.Column{}
		*schema4NewRow.Columns[ordinal] = *selCol

		schema4NewRow.Columns[ordinal].RetType = &types.FieldType{}
		*schema4NewRow.Columns[ordinal].RetType = affectedValuesCols[i].FieldType
	}
	for i := range schema4NewRow.Columns {
		if schema4NewRow.Columns[i] == nil {
			schema4NewRow.Columns[i] = &expression.Column{UniqueID: insertPlan.ctx.GetSessionVars().AllocPlanColumnID()}
		}
	}
	insertPlan.Schema4OnDuplicate = expression.MergeSchema(insertPlan.tableSchema, schema4NewRow)
	return nil
}

func (b *PlanBuilder) buildLoadData(ld *ast.LoadDataStmt) (Plan, error) {
	p := &LoadData{
		IsLocal:     ld.IsLocal,
		Path:        ld.Path,
		Table:       ld.Table,
		Columns:     ld.Columns,
		FieldsInfo:  ld.FieldsInfo,
		LinesInfo:   ld.LinesInfo,
		IgnoreLines: ld.IgnoreLines,
	}
	tableInfo := p.Table.TableInfo
	tableInPlan, ok := b.is.TableByID(tableInfo.ID)
	if !ok {
		db := b.ctx.GetSessionVars().CurrentDB
		return nil, infoschema.ErrTableNotExists.GenWithStackByArgs(db, tableInfo.Name.O)
	}
	schema := expression.TableInfo2Schema(b.ctx, tableInfo)
	mockTablePlan := LogicalTableDual{}.Init(b.ctx)
	mockTablePlan.SetSchema(schema)

	var err error
	p.GenCols, err = b.resolveGeneratedColumns(tableInPlan.Cols(), nil, mockTablePlan)
	if err != nil {
		return nil, errors.Trace(err)
	}
	return p, nil
}

func (b *PlanBuilder) buildLoadStats(ld *ast.LoadStatsStmt) Plan {
	p := &LoadStats{Path: ld.Path}
	return p
}

func (b *PlanBuilder) buildDDL(node ast.DDLNode) (Plan, error) {
	switch v := node.(type) {
	case *ast.AlterTableStmt:
		b.visitInfo = append(b.visitInfo, visitInfo{
			privilege: mysql.AlterPriv,
			db:        v.Table.Schema.L,
			table:     v.Table.Name.L,
			err:       ErrPrivilegeCheckFail,
		})
	case *ast.CreateDatabaseStmt:
		b.visitInfo = append(b.visitInfo, visitInfo{
			privilege: mysql.CreatePriv,
			db:        v.Name,
			err:       ErrPrivilegeCheckFail,
		})
	case *ast.CreateIndexStmt:
		b.visitInfo = append(b.visitInfo, visitInfo{
			privilege: mysql.IndexPriv,
			db:        v.Table.Schema.L,
			table:     v.Table.Name.L,
			err:       ErrPrivilegeCheckFail,
		})
	case *ast.CreateTableStmt:
		b.visitInfo = append(b.visitInfo, visitInfo{
			privilege: mysql.CreatePriv,
			db:        v.Table.Schema.L,
			table:     v.Table.Name.L,
			err:       ErrPrivilegeCheckFail,
		})
		if v.ReferTable != nil {
			b.visitInfo = append(b.visitInfo, visitInfo{
				privilege: mysql.SelectPriv,
				db:        v.ReferTable.Schema.L,
				table:     v.ReferTable.Name.L,
				err:       ErrPrivilegeCheckFail,
			})
		}
	case *ast.CreateViewStmt:
		plan, err := b.Build(v.Select)
		if err != nil {
			return nil, err
		}
		schema := plan.Schema()
		if v.Cols != nil && len(v.Cols) != schema.Len() {
			return nil, ddl.ErrViewWrongList
		}
		// we use fieldList to store schema.Columns temporary
		var fieldList = make([]*ast.SelectField, schema.Len())
		for i, col := range schema.Columns {
			fieldList[i] = &ast.SelectField{AsName: col.ColName}
		}
		v.Select.(*ast.SelectStmt).Fields.Fields = fieldList
		if _, ok := plan.(LogicalPlan); ok {
			b.visitInfo = append(b.visitInfo, visitInfo{
				// TODO: We should check CreateViewPriv instead of CreatePriv.
				// See https://dev.mysql.com/doc/refman/8.0/en/privileges-provided.html#priv_create-view.
				privilege: mysql.CreatePriv,
				db:        v.ViewName.Schema.L,
				table:     v.ViewName.Name.L,
				err:       ErrPrivilegeCheckFail,
			})
		}
	case *ast.DropDatabaseStmt:
		b.visitInfo = append(b.visitInfo, visitInfo{
			privilege: mysql.DropPriv,
			db:        v.Name,
			err:       ErrPrivilegeCheckFail,
		})
	case *ast.DropIndexStmt:
		b.visitInfo = append(b.visitInfo, visitInfo{
			privilege: mysql.IndexPriv,
			db:        v.Table.Schema.L,
			table:     v.Table.Name.L,
			err:       ErrPrivilegeCheckFail,
		})
	case *ast.DropTableStmt:
		for _, tableVal := range v.Tables {
			b.visitInfo = append(b.visitInfo, visitInfo{
				privilege: mysql.DropPriv,
				db:        tableVal.Schema.L,
				table:     tableVal.Name.L,
				err:       ErrPrivilegeCheckFail,
			})
		}
	case *ast.TruncateTableStmt:
		b.visitInfo = append(b.visitInfo, visitInfo{
			privilege: mysql.DeletePriv,
			db:        v.Table.Schema.L,
			table:     v.Table.Name.L,
			err:       ErrPrivilegeCheckFail,
		})
	case *ast.RenameTableStmt:
		b.visitInfo = append(b.visitInfo, visitInfo{
			privilege: mysql.AlterPriv,
			db:        v.OldTable.Schema.L,
			table:     v.OldTable.Name.L,
			err:       ErrPrivilegeCheckFail,
		})
		b.visitInfo = append(b.visitInfo, visitInfo{
			privilege: mysql.AlterPriv,
			db:        v.NewTable.Schema.L,
			table:     v.NewTable.Name.L,
			err:       ErrPrivilegeCheckFail,
		})
	}

	p := &DDL{Statement: node}
	return p, nil
}

// buildTrace builds a trace plan. Inside this method, it first optimize the
// underlying query and then constructs a schema, which will be used to constructs
// rows result.
func (b *PlanBuilder) buildTrace(trace *ast.TraceStmt) (Plan, error) {
	if _, ok := trace.Stmt.(*ast.SelectStmt); !ok && trace.Format == "row" {
		return nil, errors.New("trace only supports select query when format is row")
	}

	p := &Trace{StmtNode: trace.Stmt, Format: trace.Format}

	switch trace.Format {
	case "row":
		retFields := []string{"operation", "duration", "spanID"}
		schema := expression.NewSchema(make([]*expression.Column, 0, len(retFields))...)
		schema.Append(buildColumn("", "operation", mysql.TypeString, mysql.MaxBlobWidth))
		schema.Append(buildColumn("", "startTS", mysql.TypeString, mysql.MaxBlobWidth))
		schema.Append(buildColumn("", "duration", mysql.TypeString, mysql.MaxBlobWidth))
		p.SetSchema(schema)
	case "json":
		retFields := []string{"json"}
		schema := expression.NewSchema(make([]*expression.Column, 0, len(retFields))...)
		schema.Append(buildColumn("", "operation", mysql.TypeString, mysql.MaxBlobWidth))
		p.SetSchema(schema)
	default:
		return nil, errors.New("trace format should be one of 'row' or 'json'")
	}
	return p, nil
}

func (b *PlanBuilder) buildExplain(explain *ast.ExplainStmt) (Plan, error) {
	if show, ok := explain.Stmt.(*ast.ShowStmt); ok {
		return b.buildShow(show)
	}
	targetPlan, err := OptimizeAstNode(b.ctx, explain.Stmt, b.is)
	if err != nil {
		return nil, errors.Trace(err)
	}

	pp, ok := targetPlan.(PhysicalPlan)
	if !ok {
		switch x := targetPlan.(type) {
		case *Delete:
			pp = x.SelectPlan
		case *Update:
			pp = x.SelectPlan
		case *Insert:
			if x.SelectPlan != nil {
				pp = x.SelectPlan
			}
		}
		if pp == nil {
			return nil, ErrUnsupportedType.GenWithStackByArgs(targetPlan)
		}
	}
	p := &Explain{StmtPlan: pp, Analyze: explain.Analyze, Format: explain.Format, ExecStmt: explain.Stmt, ExecPlan: targetPlan}
	p.ctx = b.ctx
	err = p.prepareSchema()
	if err != nil {
		return nil, err
	}
	return p, nil
}

func buildShowProcedureSchema() *expression.Schema {
	tblName := "ROUTINES"
	schema := expression.NewSchema(make([]*expression.Column, 0, 11)...)
	schema.Append(buildColumn(tblName, "Db", mysql.TypeVarchar, 128))
	schema.Append(buildColumn(tblName, "Name", mysql.TypeVarchar, 128))
	schema.Append(buildColumn(tblName, "Type", mysql.TypeVarchar, 128))
	schema.Append(buildColumn(tblName, "Definer", mysql.TypeVarchar, 128))
	schema.Append(buildColumn(tblName, "Modified", mysql.TypeDatetime, 19))
	schema.Append(buildColumn(tblName, "Created", mysql.TypeDatetime, 19))
	schema.Append(buildColumn(tblName, "Security_type", mysql.TypeVarchar, 128))
	schema.Append(buildColumn(tblName, "Comment", mysql.TypeBlob, 196605))
	schema.Append(buildColumn(tblName, "character_set_client", mysql.TypeVarchar, 32))
	schema.Append(buildColumn(tblName, "collation_connection", mysql.TypeVarchar, 32))
	schema.Append(buildColumn(tblName, "Database Collation", mysql.TypeVarchar, 32))
	return schema
}

func buildShowTriggerSchema() *expression.Schema {
	tblName := "TRIGGERS"
	schema := expression.NewSchema(make([]*expression.Column, 0, 11)...)
	schema.Append(buildColumn(tblName, "Trigger", mysql.TypeVarchar, 128))
	schema.Append(buildColumn(tblName, "Event", mysql.TypeVarchar, 128))
	schema.Append(buildColumn(tblName, "Table", mysql.TypeVarchar, 128))
	schema.Append(buildColumn(tblName, "Statement", mysql.TypeBlob, 196605))
	schema.Append(buildColumn(tblName, "Timing", mysql.TypeVarchar, 128))
	schema.Append(buildColumn(tblName, "Created", mysql.TypeDatetime, 19))
	schema.Append(buildColumn(tblName, "sql_mode", mysql.TypeBlob, 8192))
	schema.Append(buildColumn(tblName, "Definer", mysql.TypeVarchar, 128))
	schema.Append(buildColumn(tblName, "character_set_client", mysql.TypeVarchar, 32))
	schema.Append(buildColumn(tblName, "collation_connection", mysql.TypeVarchar, 32))
	schema.Append(buildColumn(tblName, "Database Collation", mysql.TypeVarchar, 32))
	return schema
}

func buildShowEventsSchema() *expression.Schema {
	tblName := "EVENTS"
	schema := expression.NewSchema(make([]*expression.Column, 0, 15)...)
	schema.Append(buildColumn(tblName, "Db", mysql.TypeVarchar, 128))
	schema.Append(buildColumn(tblName, "Name", mysql.TypeVarchar, 128))
	schema.Append(buildColumn(tblName, "Time zone", mysql.TypeVarchar, 32))
	schema.Append(buildColumn(tblName, "Definer", mysql.TypeVarchar, 128))
	schema.Append(buildColumn(tblName, "Type", mysql.TypeVarchar, 128))
	schema.Append(buildColumn(tblName, "Execute At", mysql.TypeDatetime, 19))
	schema.Append(buildColumn(tblName, "Interval Value", mysql.TypeVarchar, 128))
	schema.Append(buildColumn(tblName, "Interval Field", mysql.TypeVarchar, 128))
	schema.Append(buildColumn(tblName, "Starts", mysql.TypeDatetime, 19))
	schema.Append(buildColumn(tblName, "Ends", mysql.TypeDatetime, 19))
	schema.Append(buildColumn(tblName, "Status", mysql.TypeVarchar, 32))
	schema.Append(buildColumn(tblName, "Originator", mysql.TypeInt24, 4))
	schema.Append(buildColumn(tblName, "character_set_client", mysql.TypeVarchar, 32))
	schema.Append(buildColumn(tblName, "collation_connection", mysql.TypeVarchar, 32))
	schema.Append(buildColumn(tblName, "Database Collation", mysql.TypeVarchar, 32))
	return schema
}

func buildShowWarningsSchema() *expression.Schema {
	tblName := "WARNINGS"
	schema := expression.NewSchema(make([]*expression.Column, 0, 3)...)
	schema.Append(buildColumn(tblName, "Level", mysql.TypeVarchar, 64))
	schema.Append(buildColumn(tblName, "Code", mysql.TypeLong, 19))
	schema.Append(buildColumn(tblName, "Message", mysql.TypeVarchar, 64))
	return schema
}

// buildShowSchema builds column info for ShowStmt including column name and type.
func buildShowSchema(s *ast.ShowStmt) (schema *expression.Schema) {
	var names []string
	var ftypes []byte
	switch s.Tp {
	case ast.ShowEngines:
		names = []string{"Engine", "Support", "Comment", "Transactions", "XA", "Savepoints"}
	case ast.ShowDatabases:
		names = []string{"Database"}
	case ast.ShowTables:
		names = []string{fmt.Sprintf("Tables_in_%s", s.DBName)}
		if s.Full {
			names = append(names, "Table_type")
		}
	case ast.ShowTableStatus:
		names = []string{"Name", "Engine", "Version", "Row_format", "Rows", "Avg_row_length",
			"Data_length", "Max_data_length", "Index_length", "Data_free", "Auto_increment",
			"Create_time", "Update_time", "Check_time", "Collation", "Checksum",
			"Create_options", "Comment"}
		ftypes = []byte{mysql.TypeVarchar, mysql.TypeVarchar, mysql.TypeLonglong, mysql.TypeVarchar, mysql.TypeLonglong, mysql.TypeLonglong,
			mysql.TypeLonglong, mysql.TypeLonglong, mysql.TypeLonglong, mysql.TypeLonglong, mysql.TypeLonglong,
			mysql.TypeDatetime, mysql.TypeDatetime, mysql.TypeDatetime, mysql.TypeVarchar, mysql.TypeVarchar,
			mysql.TypeVarchar, mysql.TypeVarchar}
	case ast.ShowColumns:
		names = table.ColDescFieldNames(s.Full)
	case ast.ShowWarnings, ast.ShowErrors:
		names = []string{"Level", "Code", "Message"}
		ftypes = []byte{mysql.TypeVarchar, mysql.TypeLong, mysql.TypeVarchar}
	case ast.ShowCharset:
		names = []string{"Charset", "Description", "Default collation", "Maxlen"}
		ftypes = []byte{mysql.TypeVarchar, mysql.TypeVarchar, mysql.TypeVarchar, mysql.TypeLonglong}
	case ast.ShowVariables, ast.ShowStatus:
		names = []string{"Variable_name", "Value"}
	case ast.ShowCollation:
		names = []string{"Collation", "Charset", "Id", "Default", "Compiled", "Sortlen"}
		ftypes = []byte{mysql.TypeVarchar, mysql.TypeVarchar, mysql.TypeLonglong,
			mysql.TypeVarchar, mysql.TypeVarchar, mysql.TypeLonglong}
	case ast.ShowCreateTable:
		names = []string{"Table", "Create Table"}
	case ast.ShowCreateDatabase:
		names = []string{"Database", "Create Database"}
	case ast.ShowGrants:
		if s.User != nil {
			names = []string{fmt.Sprintf("Grants for %s", s.User)}
		} else {
			// Don't know the name yet, so just say "user"
			names = []string{"Grants for User"}
		}
	case ast.ShowIndex:
		names = []string{"Table", "Non_unique", "Key_name", "Seq_in_index",
			"Column_name", "Collation", "Cardinality", "Sub_part", "Packed",
			"Null", "Index_type", "Comment", "Index_comment"}
		ftypes = []byte{mysql.TypeVarchar, mysql.TypeLonglong, mysql.TypeVarchar, mysql.TypeLonglong,
			mysql.TypeVarchar, mysql.TypeVarchar, mysql.TypeLonglong, mysql.TypeLonglong,
			mysql.TypeVarchar, mysql.TypeVarchar, mysql.TypeVarchar, mysql.TypeVarchar, mysql.TypeVarchar}
	case ast.ShowPlugins:
		names = []string{"Name", "Status", "Type", "Library", "License"}
		ftypes = []byte{
			mysql.TypeVarchar, mysql.TypeVarchar, mysql.TypeVarchar, mysql.TypeVarchar, mysql.TypeVarchar,
		}
	case ast.ShowProcessList:
		names = []string{"Id", "User", "Host", "db", "Command", "Time", "State", "Info"}
		ftypes = []byte{mysql.TypeLonglong, mysql.TypeVarchar, mysql.TypeVarchar,
			mysql.TypeVarchar, mysql.TypeVarchar, mysql.TypeLong, mysql.TypeVarchar, mysql.TypeString}
	case ast.ShowStatsMeta:
		names = []string{"Db_name", "Table_name", "Partition_name", "Update_time", "Modify_count", "Row_count"}
		ftypes = []byte{mysql.TypeVarchar, mysql.TypeVarchar, mysql.TypeVarchar, mysql.TypeDatetime, mysql.TypeLonglong, mysql.TypeLonglong}
	case ast.ShowStatsHistograms:
		names = []string{"Db_name", "Table_name", "Partition_name", "Column_name", "Is_index", "Update_time", "Distinct_count", "Null_count", "Avg_col_size"}
		ftypes = []byte{mysql.TypeVarchar, mysql.TypeVarchar, mysql.TypeVarchar, mysql.TypeVarchar, mysql.TypeTiny, mysql.TypeDatetime,
			mysql.TypeLonglong, mysql.TypeLonglong, mysql.TypeDouble}
	case ast.ShowStatsBuckets:
		names = []string{"Db_name", "Table_name", "Partition_name", "Column_name", "Is_index", "Bucket_id", "Count",
			"Repeats", "Lower_Bound", "Upper_Bound"}
		ftypes = []byte{mysql.TypeVarchar, mysql.TypeVarchar, mysql.TypeVarchar, mysql.TypeVarchar, mysql.TypeTiny, mysql.TypeLonglong,
			mysql.TypeLonglong, mysql.TypeLonglong, mysql.TypeVarchar, mysql.TypeVarchar}
	case ast.ShowStatsHealthy:
		names = []string{"Db_name", "Table_name", "Partition_name", "Healthy"}
		ftypes = []byte{mysql.TypeVarchar, mysql.TypeVarchar, mysql.TypeVarchar, mysql.TypeLonglong}
	case ast.ShowProfiles: // ShowProfiles is deprecated.
		names = []string{"Query_ID", "Duration", "Query"}
		ftypes = []byte{mysql.TypeLong, mysql.TypeDouble, mysql.TypeVarchar}
	case ast.ShowMasterStatus:
		names = []string{"File", "Position", "Binlog_Do_DB", "Binlog_Ignore_DB", "Executed_Gtid_Set"}
		ftypes = []byte{mysql.TypeVarchar, mysql.TypeLonglong, mysql.TypeVarchar, mysql.TypeVarchar, mysql.TypeVarchar}
	case ast.ShowPrivileges:
		names = []string{"Privilege", "Context", "Comment"}
		ftypes = []byte{mysql.TypeVarchar, mysql.TypeVarchar, mysql.TypeVarchar}
	}

	schema = expression.NewSchema(make([]*expression.Column, 0, len(names))...)
	for i := range names {
		col := &expression.Column{
			ColName: model.NewCIStr(names[i]),
		}
		// User varchar as the default return column type.
		tp := mysql.TypeVarchar
		if len(ftypes) != 0 && ftypes[i] != mysql.TypeUnspecified {
			tp = ftypes[i]
		}
		fieldType := types.NewFieldType(tp)
		fieldType.Flen, fieldType.Decimal = mysql.GetDefaultFieldLengthAndDecimal(tp)
		fieldType.Charset, fieldType.Collate = types.DefaultCharsetForType(tp)
		col.RetType = fieldType
		schema.Append(col)
	}
	return schema
}

func buildChecksumTableSchema() *expression.Schema {
	schema := expression.NewSchema(make([]*expression.Column, 0, 5)...)
	schema.Append(buildColumn("", "Db_name", mysql.TypeVarchar, 128))
	schema.Append(buildColumn("", "Table_name", mysql.TypeVarchar, 128))
	schema.Append(buildColumn("", "Checksum_crc64_xor", mysql.TypeLonglong, 22))
	schema.Append(buildColumn("", "Total_kvs", mysql.TypeLonglong, 22))
	schema.Append(buildColumn("", "Total_bytes", mysql.TypeLonglong, 22))
	return schema
}<|MERGE_RESOLUTION|>--- conflicted
+++ resolved
@@ -120,11 +120,7 @@
 	inUpdateStmt bool
 	// colMapper stores the column that must be pre-resolved.
 	colMapper map[*ast.ColumnNameExpr]int
-<<<<<<< HEAD
-	// visitInfo collects the visit information for privilege check.
-=======
 	// visitInfo is used for privilege check.
->>>>>>> fe01b167
 	visitInfo     []visitInfo
 	tableHintInfo []tableHintInfo
 	optFlag       uint64
@@ -280,11 +276,7 @@
 	return p, nil
 }
 
-<<<<<<< HEAD
-// detectSelectAgg detects aggregate function or groupby clause.
-=======
 // detectSelectAgg detects an aggregate function or GROUP BY clause.
->>>>>>> fe01b167
 func (b *PlanBuilder) detectSelectAgg(sel *ast.SelectStmt) bool {
 	if sel.GroupBy != nil {
 		return true
