// Copyright 2015 PingCAP, Inc.
//
// Licensed under the Apache License, Version 2.0 (the "License");
// you may not use this file except in compliance with the License.
// You may obtain a copy of the License at
//
//     http://www.apache.org/licenses/LICENSE-2.0
//
// Unless required by applicable law or agreed to in writing, software
// distributed under the License is distributed on an "AS IS" BASIS,
// See the License for the specific language governing permissions and
// limitations under the License.

package core

import (
	"bytes"
	"context"
	"encoding/binary"
	"fmt"
	"strings"
	"time"

	"github.com/pingcap/errors"
	"github.com/pingcap/parser"
	"github.com/pingcap/parser/ast"
	"github.com/pingcap/parser/charset"
	"github.com/pingcap/parser/model"
	"github.com/pingcap/parser/mysql"
	"github.com/pingcap/parser/opcode"
	"github.com/pingcap/tidb/config"
	"github.com/pingcap/tidb/ddl"
	"github.com/pingcap/tidb/expression"
	"github.com/pingcap/tidb/infoschema"
	"github.com/pingcap/tidb/kv"
	"github.com/pingcap/tidb/planner/property"
	"github.com/pingcap/tidb/planner/util"
	"github.com/pingcap/tidb/sessionctx"
	"github.com/pingcap/tidb/sessionctx/stmtctx"
	"github.com/pingcap/tidb/sessionctx/variable"
	"github.com/pingcap/tidb/statistics"
	"github.com/pingcap/tidb/store/tikv"
	"github.com/pingcap/tidb/table"
	"github.com/pingcap/tidb/types"
	driver "github.com/pingcap/tidb/types/parser_driver"
	util2 "github.com/pingcap/tidb/util"
	"github.com/pingcap/tidb/util/chunk"
	"github.com/pingcap/tidb/util/execdetails"
	"github.com/pingcap/tidb/util/hint"
	"github.com/pingcap/tidb/util/logutil"
	utilparser "github.com/pingcap/tidb/util/parser"
	"github.com/pingcap/tidb/util/ranger"
	"github.com/pingcap/tidb/util/set"

	"github.com/cznic/mathutil"
	"github.com/pingcap/tidb/table/tables"
	"go.uber.org/zap"
)

type visitInfo struct {
	privilege     mysql.PrivilegeType
	db            string
	table         string
	column        string
	err           error
	alterWritable bool
}

type indexNestedLoopJoinTables struct {
	inljTables  []hintTableInfo
	inlhjTables []hintTableInfo
	inlmjTables []hintTableInfo
}

type tableHintInfo struct {
	indexNestedLoopJoinTables
	sortMergeJoinTables         []hintTableInfo
	broadcastJoinTables         []hintTableInfo
	broadcastJoinPreferredLocal []hintTableInfo
	hashJoinTables              []hintTableInfo
	indexHintList               []indexHintInfo
	tiflashTables               []hintTableInfo
	tikvTables                  []hintTableInfo
	aggHints                    aggHintInfo
	indexMergeHintList          []indexHintInfo
	timeRangeHint               ast.HintTimeRange
	limitHints                  limitHintInfo
}

type limitHintInfo struct {
	preferLimitToCop bool
}

type hintTableInfo struct {
	dbName       model.CIStr
	tblName      model.CIStr
	partitions   []model.CIStr
	selectOffset int
	matched      bool
}

type indexHintInfo struct {
	dbName     model.CIStr
	tblName    model.CIStr
	partitions []model.CIStr
	indexHint  *ast.IndexHint
	// Matched indicates whether this index hint
	// has been successfully applied to a DataSource.
	// If an indexHintInfo is not matched after building
	// a Select statement, we will generate a warning for it.
	matched bool
}

func (hint *indexHintInfo) hintTypeString() string {
	switch hint.indexHint.HintType {
	case ast.HintUse:
		return "use_index"
	case ast.HintIgnore:
		return "ignore_index"
	case ast.HintForce:
		return "force_index"
	}
	return ""
}

// indexString formats the indexHint as dbName.tableName[, indexNames].
func (hint *indexHintInfo) indexString() string {
	var indexListString string
	indexList := make([]string, len(hint.indexHint.IndexNames))
	for i := range hint.indexHint.IndexNames {
		indexList[i] = hint.indexHint.IndexNames[i].L
	}
	if len(indexList) > 0 {
		indexListString = fmt.Sprintf(", %s", strings.Join(indexList, ", "))
	}
	return fmt.Sprintf("%s.%s%s", hint.dbName, hint.tblName, indexListString)
}

type aggHintInfo struct {
	preferAggType  uint
	preferAggToCop bool
}

// QueryTimeRange represents a time range specified by TIME_RANGE hint
type QueryTimeRange struct {
	From time.Time
	To   time.Time
}

// Condition returns a WHERE clause base on it's value
func (tr *QueryTimeRange) Condition() string {
	return fmt.Sprintf("where time>='%s' and time<='%s'", tr.From.Format(MetricTableTimeFormat), tr.To.Format(MetricTableTimeFormat))
}

func tableNames2HintTableInfo(ctx sessionctx.Context, hintName string, hintTables []ast.HintTable, p *hint.BlockHintProcessor, currentOffset int) []hintTableInfo {
	if len(hintTables) == 0 {
		return nil
	}
	hintTableInfos := make([]hintTableInfo, 0, len(hintTables))
	defaultDBName := model.NewCIStr(ctx.GetSessionVars().CurrentDB)
	isInapplicable := false
	for _, hintTable := range hintTables {
		tableInfo := hintTableInfo{
			dbName:       hintTable.DBName,
			tblName:      hintTable.TableName,
			partitions:   hintTable.PartitionList,
			selectOffset: p.GetHintOffset(hintTable.QBName, currentOffset),
		}
		if tableInfo.dbName.L == "" {
			tableInfo.dbName = defaultDBName
		}
		switch hintName {
		case TiDBMergeJoin, HintSMJ, TiDBIndexNestedLoopJoin, HintINLJ, HintINLHJ, HintINLMJ, TiDBHashJoin, HintHJ:
			if len(tableInfo.partitions) > 0 {
				isInapplicable = true
			}
		}
		hintTableInfos = append(hintTableInfos, tableInfo)
	}
	if isInapplicable {
		ctx.GetSessionVars().StmtCtx.AppendWarning(
			errors.New(fmt.Sprintf("Optimizer Hint %s is inapplicable on specified partitions",
				restore2JoinHint(hintName, hintTableInfos))))
		return nil
	}
	return hintTableInfos
}

// ifPreferAsLocalInBCJoin checks if there is a data source specified as local read by hint
func (info *tableHintInfo) ifPreferAsLocalInBCJoin(p LogicalPlan, blockOffset int) bool {
	alias := extractTableAlias(p, blockOffset)
	if alias != nil {
		tableNames := make([]*hintTableInfo, 1)
		tableNames[0] = alias
		return info.matchTableName(tableNames, info.broadcastJoinPreferredLocal)
	}
	for _, c := range p.Children() {
		if info.ifPreferAsLocalInBCJoin(c, blockOffset) {
			return true
		}
	}
	return false
}

func (info *tableHintInfo) ifPreferMergeJoin(tableNames ...*hintTableInfo) bool {
	return info.matchTableName(tableNames, info.sortMergeJoinTables)
}

func (info *tableHintInfo) ifPreferBroadcastJoin(tableNames ...*hintTableInfo) bool {
	return info.matchTableName(tableNames, info.broadcastJoinTables)
}

func (info *tableHintInfo) ifPreferHashJoin(tableNames ...*hintTableInfo) bool {
	return info.matchTableName(tableNames, info.hashJoinTables)
}

func (info *tableHintInfo) ifPreferINLJ(tableNames ...*hintTableInfo) bool {
	return info.matchTableName(tableNames, info.indexNestedLoopJoinTables.inljTables)
}

func (info *tableHintInfo) ifPreferINLHJ(tableNames ...*hintTableInfo) bool {
	return info.matchTableName(tableNames, info.indexNestedLoopJoinTables.inlhjTables)
}

func (info *tableHintInfo) ifPreferINLMJ(tableNames ...*hintTableInfo) bool {
	return info.matchTableName(tableNames, info.indexNestedLoopJoinTables.inlmjTables)
}

func (info *tableHintInfo) ifPreferTiFlash(tableName *hintTableInfo) *hintTableInfo {
	if tableName == nil {
		return nil
	}
	for i, tbl := range info.tiflashTables {
		if tableName.dbName.L == tbl.dbName.L && tableName.tblName.L == tbl.tblName.L && tbl.selectOffset == tableName.selectOffset {
			info.tiflashTables[i].matched = true
			return &tbl
		}
	}
	return nil
}

func (info *tableHintInfo) ifPreferTiKV(tableName *hintTableInfo) *hintTableInfo {
	if tableName == nil {
		return nil
	}
	for i, tbl := range info.tikvTables {
		if tableName.dbName.L == tbl.dbName.L && tableName.tblName.L == tbl.tblName.L && tbl.selectOffset == tableName.selectOffset {
			info.tikvTables[i].matched = true
			return &tbl
		}
	}
	return nil
}

// matchTableName checks whether the hint hit the need.
// Only need either side matches one on the list.
// Even though you can put 2 tables on the list,
// it doesn't mean optimizer will reorder to make them
// join directly.
// Which it joins on with depend on sequence of traverse
// and without reorder, user might adjust themselves.
// This is similar to MySQL hints.
func (info *tableHintInfo) matchTableName(tables []*hintTableInfo, hintTables []hintTableInfo) bool {
	hintMatched := false
	for _, table := range tables {
		for i, curEntry := range hintTables {
			if table == nil {
				continue
			}
			if curEntry.dbName.L == table.dbName.L && curEntry.tblName.L == table.tblName.L && table.selectOffset == curEntry.selectOffset {
				hintTables[i].matched = true
				hintMatched = true
				break
			}
		}
	}
	return hintMatched
}

func restore2TableHint(hintTables ...hintTableInfo) string {
	buffer := bytes.NewBufferString("")
	for i, table := range hintTables {
		buffer.WriteString(table.tblName.L)
		if len(table.partitions) > 0 {
			buffer.WriteString(" PARTITION(")
			for j, partition := range table.partitions {
				if j > 0 {
					buffer.WriteString(", ")
				}
				buffer.WriteString(partition.L)
			}
			buffer.WriteString(")")
		}
		if i < len(hintTables)-1 {
			buffer.WriteString(", ")
		}
	}
	return buffer.String()
}

func restore2JoinHint(hintType string, hintTables []hintTableInfo) string {
	buffer := bytes.NewBufferString("/*+ ")
	buffer.WriteString(strings.ToUpper(hintType))
	buffer.WriteString("(")
	buffer.WriteString(restore2TableHint(hintTables...))
	buffer.WriteString(") */")
	return buffer.String()
}

func restore2IndexHint(hintType string, hintIndex indexHintInfo) string {
	buffer := bytes.NewBufferString("/*+ ")
	buffer.WriteString(strings.ToUpper(hintType))
	buffer.WriteString("(")
	buffer.WriteString(restore2TableHint(hintTableInfo{
		dbName:     hintIndex.dbName,
		tblName:    hintIndex.tblName,
		partitions: hintIndex.partitions,
	}))
	if hintIndex.indexHint != nil && len(hintIndex.indexHint.IndexNames) > 0 {
		for i, indexName := range hintIndex.indexHint.IndexNames {
			if i > 0 {
				buffer.WriteString(",")
			}
			buffer.WriteString(" " + indexName.L)
		}
	}
	buffer.WriteString(") */")
	return buffer.String()
}

func restore2StorageHint(tiflashTables, tikvTables []hintTableInfo) string {
	buffer := bytes.NewBufferString("/*+ ")
	buffer.WriteString(strings.ToUpper(HintReadFromStorage))
	buffer.WriteString("(")
	if len(tiflashTables) > 0 {
		buffer.WriteString("tiflash[")
		buffer.WriteString(restore2TableHint(tiflashTables...))
		buffer.WriteString("]")
		if len(tikvTables) > 0 {
			buffer.WriteString(", ")
		}
	}
	if len(tikvTables) > 0 {
		buffer.WriteString("tikv[")
		buffer.WriteString(restore2TableHint(tikvTables...))
		buffer.WriteString("]")
	}
	buffer.WriteString(") */")
	return buffer.String()
}

func extractUnmatchedTables(hintTables []hintTableInfo) []string {
	var tableNames []string
	for _, table := range hintTables {
		if !table.matched {
			tableNames = append(tableNames, table.tblName.O)
		}
	}
	return tableNames
}

// clauseCode indicates in which clause the column is currently.
type clauseCode int

const (
	unknowClause clauseCode = iota
	fieldList
	havingClause
	onClause
	orderByClause
	whereClause
	groupByClause
	showStatement
	globalOrderByClause
	expressionClause
	windowOrderByClause
	partitionByClause
)

var clauseMsg = map[clauseCode]string{
	unknowClause:        "",
	fieldList:           "field list",
	havingClause:        "having clause",
	onClause:            "on clause",
	orderByClause:       "order clause",
	whereClause:         "where clause",
	groupByClause:       "group statement",
	showStatement:       "show statement",
	globalOrderByClause: "global ORDER clause",
	expressionClause:    "expression",
	windowOrderByClause: "window order by",
	partitionByClause:   "window partition by",
}

type capFlagType = uint64

const (
	_ capFlagType = iota
	// canExpandAST indicates whether the origin AST can be expanded during plan
	// building. ONLY used for `CreateViewStmt` now.
	canExpandAST
	// renameView indicates a view is being renamed, so we cannot use the origin
	// definition of that view.
	renameView
)

// PlanBuilder builds Plan from an ast.Node.
// It just builds the ast node straightforwardly.
type PlanBuilder struct {
	ctx          sessionctx.Context
	is           infoschema.InfoSchema
	outerSchemas []*expression.Schema
	outerNames   [][]*types.FieldName
	// colMapper stores the column that must be pre-resolved.
	colMapper map[*ast.ColumnNameExpr]int
	// visitInfo is used for privilege check.
	visitInfo     []visitInfo
	tableHintInfo []tableHintInfo
	// optFlag indicates the flags of the optimizer rules.
	optFlag uint64
	// capFlag indicates the capability flags.
	capFlag capFlagType

	curClause clauseCode

	// rewriterPool stores the expressionRewriter we have created to reuse it if it has been released.
	// rewriterCounter counts how many rewriter is being used.
	rewriterPool    []*expressionRewriter
	rewriterCounter int

	windowSpecs  map[string]*ast.WindowSpec
	inUpdateStmt bool
	inDeleteStmt bool
	// inStraightJoin represents whether the current "SELECT" statement has
	// "STRAIGHT_JOIN" option.
	inStraightJoin bool

	// handleHelper records the handle column position for tables. Delete/Update/SelectLock/UnionScan may need this information.
	// It collects the information by the following procedure:
	//   Since we build the plan tree from bottom to top, we maintain a stack to record the current handle information.
	//   If it's a dataSource/tableDual node, we create a new map.
	//   If it's a aggregation, we pop the map and push a nil map since no handle information left.
	//   If it's a union, we pop all children's and push a nil map.
	//   If it's a join, we pop its children's out then merge them and push the new map to stack.
	//   If we meet a subquery, it's clearly that it's a independent problem so we just pop one map out when we finish building the subquery.
	handleHelper *handleColHelper

	hintProcessor *hint.BlockHintProcessor
	// selectOffset is the offsets of current processing select stmts.
	selectOffset []int

	// SelectLock need this information to locate the lock on partitions.
	partitionedTable []table.PartitionedTable
	// buildingViewStack is used to check whether there is a recursive view.
	buildingViewStack set.StringSet
	// renamingViewName is the name of the view which is being renamed.
	renamingViewName string

	// evalDefaultExpr needs this information to find the corresponding column.
	// It stores the OutputNames before buildProjection.
	allNames [][]*types.FieldName

	// isSampling indicates whether the query is sampling.
	isSampling bool

	// correlatedAggMapper stores columns for correlated aggregates which should be evaluated in outer query.
	correlatedAggMapper map[*ast.AggregateFuncExpr]*expression.CorrelatedColumn

	// cache ResultSetNodes and HandleHelperMap to avoid rebuilding.
	cachedResultSetNodes  map[*ast.Join]LogicalPlan
	cachedHandleHelperMap map[*ast.Join]map[int64][]HandleCols
}

type handleColHelper struct {
	id2HandleMapStack []map[int64][]HandleCols
	stackTail         int
}

func (hch *handleColHelper) appendColToLastMap(tblID int64, handleCols HandleCols) {
	tailMap := hch.id2HandleMapStack[hch.stackTail-1]
	tailMap[tblID] = append(tailMap[tblID], handleCols)
}

func (hch *handleColHelper) popMap() map[int64][]HandleCols {
	ret := hch.id2HandleMapStack[hch.stackTail-1]
	hch.stackTail--
	hch.id2HandleMapStack = hch.id2HandleMapStack[:hch.stackTail]
	return ret
}

func (hch *handleColHelper) pushMap(m map[int64][]HandleCols) {
	hch.id2HandleMapStack = append(hch.id2HandleMapStack, m)
	hch.stackTail++
}

func (hch *handleColHelper) mergeAndPush(m1, m2 map[int64][]HandleCols) {
	newMap := make(map[int64][]HandleCols, mathutil.Max(len(m1), len(m2)))
	for k, v := range m1 {
		newMap[k] = make([]HandleCols, len(v))
		copy(newMap[k], v)
	}
	for k, v := range m2 {
		if _, ok := newMap[k]; ok {
			newMap[k] = append(newMap[k], v...)
		} else {
			newMap[k] = make([]HandleCols, len(v))
			copy(newMap[k], v)
		}
	}
	hch.pushMap(newMap)
}

func (hch *handleColHelper) tailMap() map[int64][]HandleCols {
	return hch.id2HandleMapStack[hch.stackTail-1]
}

// GetVisitInfo gets the visitInfo of the PlanBuilder.
func (b *PlanBuilder) GetVisitInfo() []visitInfo {
	return b.visitInfo
}

// GetDBTableInfo gets the accessed dbs and tables info.
func (b *PlanBuilder) GetDBTableInfo() []stmtctx.TableEntry {
	var tables []stmtctx.TableEntry
	existsFunc := func(tbls []stmtctx.TableEntry, tbl *stmtctx.TableEntry) bool {
		for _, t := range tbls {
			if t == *tbl {
				return true
			}
		}
		return false
	}
	for _, v := range b.visitInfo {
		tbl := &stmtctx.TableEntry{DB: v.db, Table: v.table}
		if !existsFunc(tables, tbl) {
			tables = append(tables, *tbl)
		}
	}
	return tables
}

// GetOptFlag gets the optFlag of the PlanBuilder.
func (b *PlanBuilder) GetOptFlag() uint64 {
	if b.isSampling {
		// Disable logical optimization to avoid the optimizer
		// push down/eliminate operands like Selection, Limit or Sort.
		return 0
	}
	return b.optFlag
}

func (b *PlanBuilder) getSelectOffset() int {
	if len(b.selectOffset) > 0 {
		return b.selectOffset[len(b.selectOffset)-1]
	}
	return -1
}

func (b *PlanBuilder) pushSelectOffset(offset int) {
	b.selectOffset = append(b.selectOffset, offset)
}

func (b *PlanBuilder) popSelectOffset() {
	b.selectOffset = b.selectOffset[:len(b.selectOffset)-1]
}

// NewPlanBuilder creates a new PlanBuilder. Return the original PlannerSelectBlockAsName as well, callers decide if
// PlannerSelectBlockAsName should be restored after using this builder.
func NewPlanBuilder(sctx sessionctx.Context, is infoschema.InfoSchema, processor *hint.BlockHintProcessor) (*PlanBuilder, []ast.HintTable) {
	savedBlockNames := sctx.GetSessionVars().PlannerSelectBlockAsName
	if processor == nil {
		sctx.GetSessionVars().PlannerSelectBlockAsName = nil
	} else {
		sctx.GetSessionVars().PlannerSelectBlockAsName = make([]ast.HintTable, processor.MaxSelectStmtOffset()+1)
	}
	return &PlanBuilder{
		ctx:                   sctx,
		is:                    is,
		colMapper:             make(map[*ast.ColumnNameExpr]int),
		handleHelper:          &handleColHelper{id2HandleMapStack: make([]map[int64][]HandleCols, 0)},
		hintProcessor:         processor,
		correlatedAggMapper:   make(map[*ast.AggregateFuncExpr]*expression.CorrelatedColumn),
		cachedResultSetNodes:  make(map[*ast.Join]LogicalPlan),
		cachedHandleHelperMap: make(map[*ast.Join]map[int64][]HandleCols),
	}, savedBlockNames
}

// Build builds the ast node to a Plan.
func (b *PlanBuilder) Build(ctx context.Context, node ast.Node) (Plan, error) {
	b.optFlag |= flagPrunColumns
	switch x := node.(type) {
	case *ast.AdminStmt:
		return b.buildAdmin(ctx, x)
	case *ast.DeallocateStmt:
		return &Deallocate{Name: x.Name}, nil
	case *ast.DeleteStmt:
		return b.buildDelete(ctx, x)
	case *ast.ExecuteStmt:
		return b.buildExecute(ctx, x)
	case *ast.ExplainStmt:
		return b.buildExplain(ctx, x)
	case *ast.ExplainForStmt:
		return b.buildExplainFor(x)
	case *ast.TraceStmt:
		return b.buildTrace(x)
	case *ast.InsertStmt:
		return b.buildInsert(ctx, x)
	case *ast.LoadDataStmt:
		return b.buildLoadData(ctx, x)
	case *ast.LoadStatsStmt:
		return b.buildLoadStats(x), nil
	case *ast.IndexAdviseStmt:
		return b.buildIndexAdvise(x), nil
	case *ast.PrepareStmt:
		return b.buildPrepare(x), nil
	case *ast.SelectStmt:
		if x.SelectIntoOpt != nil {
			return b.buildSelectInto(ctx, x)
		}
		return b.buildSelect(ctx, x)
	case *ast.SetOprStmt:
		return b.buildSetOpr(ctx, x)
	case *ast.UpdateStmt:
		return b.buildUpdate(ctx, x)
	case *ast.ShowStmt:
		return b.buildShow(ctx, x)
	case *ast.DoStmt:
		return b.buildDo(ctx, x)
	case *ast.SetStmt:
		return b.buildSet(ctx, x)
	case *ast.SetConfigStmt:
		return b.buildSetConfig(ctx, x)
	case *ast.AnalyzeTableStmt:
		return b.buildAnalyze(x)
	case *ast.BinlogStmt, *ast.FlushStmt, *ast.UseStmt, *ast.BRIEStmt,
		*ast.BeginStmt, *ast.CommitStmt, *ast.RollbackStmt, *ast.CreateUserStmt, *ast.SetPwdStmt, *ast.AlterInstanceStmt,
		*ast.GrantStmt, *ast.DropUserStmt, *ast.AlterUserStmt, *ast.RevokeStmt, *ast.KillStmt, *ast.DropStatsStmt,
		*ast.GrantRoleStmt, *ast.RevokeRoleStmt, *ast.SetRoleStmt, *ast.SetDefaultRoleStmt, *ast.ShutdownStmt,
		*ast.CreateStatisticsStmt, *ast.DropStatisticsStmt:
		return b.buildSimple(node.(ast.StmtNode))
	case ast.DDLNode:
		return b.buildDDL(ctx, x)
	case *ast.CreateBindingStmt:
		return b.buildCreateBindPlan(x)
	case *ast.DropBindingStmt:
		return b.buildDropBindPlan(x)
	case *ast.ChangeStmt:
		return b.buildChange(x)
	case *ast.SplitRegionStmt:
		return b.buildSplitRegion(x)
	}
	return nil, ErrUnsupportedType.GenWithStack("Unsupported type %T", node)
}

func (b *PlanBuilder) buildSetConfig(ctx context.Context, v *ast.SetConfigStmt) (Plan, error) {
	privErr := ErrSpecificAccessDenied.GenWithStackByArgs("CONFIG")
	b.visitInfo = appendVisitInfo(b.visitInfo, mysql.ConfigPriv, "", "", "", privErr)
	mockTablePlan := LogicalTableDual{}.Init(b.ctx, b.getSelectOffset())
	expr, _, err := b.rewrite(ctx, v.Value, mockTablePlan, nil, true)
	return &SetConfig{Name: v.Name, Type: v.Type, Instance: v.Instance, Value: expr}, err
}

func (b *PlanBuilder) buildChange(v *ast.ChangeStmt) (Plan, error) {
	exe := &Change{
		ChangeStmt: v,
	}
	return exe, nil
}

func (b *PlanBuilder) buildExecute(ctx context.Context, v *ast.ExecuteStmt) (Plan, error) {
	vars := make([]expression.Expression, 0, len(v.UsingVars))
	for _, expr := range v.UsingVars {
		newExpr, _, err := b.rewrite(ctx, expr, nil, nil, true)
		if err != nil {
			return nil, err
		}
		vars = append(vars, newExpr)
	}
	exe := &Execute{Name: v.Name, UsingVars: vars, ExecID: v.ExecID}
	if v.BinaryArgs != nil {
		exe.PrepareParams = v.BinaryArgs.([]types.Datum)
	}
	return exe, nil
}

func (b *PlanBuilder) buildDo(ctx context.Context, v *ast.DoStmt) (Plan, error) {
	var p LogicalPlan
	dual := LogicalTableDual{RowCount: 1}.Init(b.ctx, b.getSelectOffset())
	dual.SetSchema(expression.NewSchema())
	p = dual
	proj := LogicalProjection{Exprs: make([]expression.Expression, 0, len(v.Exprs))}.Init(b.ctx, b.getSelectOffset())
	proj.names = make([]*types.FieldName, len(v.Exprs))
	schema := expression.NewSchema(make([]*expression.Column, 0, len(v.Exprs))...)
	for _, astExpr := range v.Exprs {
		expr, np, err := b.rewrite(ctx, astExpr, p, nil, true)
		if err != nil {
			return nil, err
		}
		p = np
		proj.Exprs = append(proj.Exprs, expr)
		schema.Append(&expression.Column{
			UniqueID: b.ctx.GetSessionVars().AllocPlanColumnID(),
			RetType:  expr.GetType(),
		})
	}
	proj.SetChildren(p)
	proj.self = proj
	proj.SetSchema(schema)
	proj.CalculateNoDelay = true
	return proj, nil
}

func (b *PlanBuilder) buildSet(ctx context.Context, v *ast.SetStmt) (Plan, error) {
	p := &Set{}
	for _, vars := range v.Variables {
		if vars.IsGlobal {
			err := ErrSpecificAccessDenied.GenWithStackByArgs("SUPER")
			b.visitInfo = appendVisitInfo(b.visitInfo, mysql.SuperPriv, "", "", "", err)
		}
		assign := &expression.VarAssignment{
			Name:     vars.Name,
			IsGlobal: vars.IsGlobal,
			IsSystem: vars.IsSystem,
		}
		if _, ok := vars.Value.(*ast.DefaultExpr); !ok {
			if cn, ok2 := vars.Value.(*ast.ColumnNameExpr); ok2 && cn.Name.Table.L == "" {
				// Convert column name expression to string value expression.
				char, col := b.ctx.GetSessionVars().GetCharsetInfo()
				vars.Value = ast.NewValueExpr(cn.Name.Name.O, char, col)
			}
			mockTablePlan := LogicalTableDual{}.Init(b.ctx, b.getSelectOffset())
			var err error
			assign.Expr, _, err = b.rewrite(ctx, vars.Value, mockTablePlan, nil, true)
			if err != nil {
				return nil, err
			}
		} else {
			assign.IsDefault = true
		}
		if vars.ExtendValue != nil {
			assign.ExtendValue = &expression.Constant{
				Value:   vars.ExtendValue.(*driver.ValueExpr).Datum,
				RetType: &vars.ExtendValue.(*driver.ValueExpr).Type,
			}
		}
		p.VarAssigns = append(p.VarAssigns, assign)
	}
	return p, nil
}

func (b *PlanBuilder) buildDropBindPlan(v *ast.DropBindingStmt) (Plan, error) {
	p := &SQLBindPlan{
		SQLBindOp:    OpSQLBindDrop,
		NormdOrigSQL: parser.Normalize(v.OriginNode.Text()),
		IsGlobal:     v.GlobalScope,
		Db:           utilparser.GetDefaultDB(v.OriginNode, b.ctx.GetSessionVars().CurrentDB),
	}
	if v.HintedNode != nil {
		p.BindSQL = v.HintedNode.Text()
	}
	b.visitInfo = appendVisitInfo(b.visitInfo, mysql.SuperPriv, "", "", "", nil)
	return p, nil
}

func (b *PlanBuilder) buildCreateBindPlan(v *ast.CreateBindingStmt) (Plan, error) {
	charSet, collation := b.ctx.GetSessionVars().GetCharsetInfo()
	p := &SQLBindPlan{
		SQLBindOp:    OpSQLBindCreate,
		NormdOrigSQL: parser.Normalize(v.OriginNode.Text()),
		BindSQL:      v.HintedNode.Text(),
		IsGlobal:     v.GlobalScope,
		BindStmt:     v.HintedNode,
		Db:           utilparser.GetDefaultDB(v.OriginNode, b.ctx.GetSessionVars().CurrentDB),
		Charset:      charSet,
		Collation:    collation,
	}
	b.visitInfo = appendVisitInfo(b.visitInfo, mysql.SuperPriv, "", "", "", nil)
	return p, nil
}

// detectSelectAgg detects an aggregate function or GROUP BY clause.
func (b *PlanBuilder) detectSelectAgg(sel *ast.SelectStmt) bool {
	if sel.GroupBy != nil {
		return true
	}
	for _, f := range sel.Fields.Fields {
		if ast.HasAggFlag(f.Expr) {
			return true
		}
	}
	if sel.Having != nil {
		if ast.HasAggFlag(sel.Having.Expr) {
			return true
		}
	}
	if sel.OrderBy != nil {
		for _, item := range sel.OrderBy.Items {
			if ast.HasAggFlag(item.Expr) {
				return true
			}
		}
	}
	return false
}

func (b *PlanBuilder) detectSelectWindow(sel *ast.SelectStmt) bool {
	for _, f := range sel.Fields.Fields {
		if ast.HasWindowFlag(f.Expr) {
			return true
		}
	}
	if sel.OrderBy != nil {
		for _, item := range sel.OrderBy.Items {
			if ast.HasWindowFlag(item.Expr) {
				return true
			}
		}
	}
	return false
}

func getPathByIndexName(paths []*util.AccessPath, idxName model.CIStr, tblInfo *model.TableInfo) *util.AccessPath {
	var tablePath *util.AccessPath
	for _, path := range paths {
		if path.IsTablePath() {
			tablePath = path
			continue
		}
		if path.Index.Name.L == idxName.L {
			return path
		}
	}
	if isPrimaryIndex(idxName) && (tblInfo.PKIsHandle || tblInfo.IsCommonHandle) {
		return tablePath
	}
	return nil
}

func isPrimaryIndex(indexName model.CIStr) bool {
	return indexName.L == "primary"
}

func genTiFlashPath(tblInfo *model.TableInfo, isGlobalRead bool) *util.AccessPath {
	tiFlashPath := &util.AccessPath{StoreType: kv.TiFlash, IsTiFlashGlobalRead: isGlobalRead}
	fillContentForTablePath(tiFlashPath, tblInfo)
	return tiFlashPath
}

func fillContentForTablePath(tablePath *util.AccessPath, tblInfo *model.TableInfo) {
	if tblInfo.IsCommonHandle {
		tablePath.IsCommonHandlePath = true
		for _, index := range tblInfo.Indices {
			if index.Primary {
				tablePath.Index = index
				break
			}
		}
	} else {
		tablePath.IsIntHandlePath = true
	}
}

func getPossibleAccessPaths(ctx sessionctx.Context, tableHints *tableHintInfo, indexHints []*ast.IndexHint, tbl table.Table, dbName, tblName model.CIStr) ([]*util.AccessPath, error) {
	tblInfo := tbl.Meta()
	publicPaths := make([]*util.AccessPath, 0, len(tblInfo.Indices)+2)
	tp := kv.TiKV
	if tbl.Type().IsClusterTable() {
		tp = kv.TiDB
	}
	tablePath := &util.AccessPath{StoreType: tp}
	fillContentForTablePath(tablePath, tblInfo)
	publicPaths = append(publicPaths, tablePath)
	if tblInfo.TiFlashReplica != nil && tblInfo.TiFlashReplica.Available {
		publicPaths = append(publicPaths, genTiFlashPath(tblInfo, false))
		publicPaths = append(publicPaths, genTiFlashPath(tblInfo, true))
	}
	optimizerUseInvisibleIndexes := ctx.GetSessionVars().OptimizerUseInvisibleIndexes
	for _, index := range tblInfo.Indices {
		if index.State == model.StatePublic {
			// Filter out invisible index, because they are not visible for optimizer
			if !optimizerUseInvisibleIndexes && index.Invisible {
				continue
			}
			if tblInfo.IsCommonHandle && index.Primary {
				continue
			}
			publicPaths = append(publicPaths, &util.AccessPath{Index: index})
		}
	}

	hasScanHint, hasUseOrForce := false, false
	available := make([]*util.AccessPath, 0, len(publicPaths))
	ignored := make([]*util.AccessPath, 0, len(publicPaths))

	// Extract comment-style index hint like /*+ INDEX(t, idx1, idx2) */.
	indexHintsLen := len(indexHints)
	if tableHints != nil {
		for i, hint := range tableHints.indexHintList {
			if hint.dbName.L == dbName.L && hint.tblName.L == tblName.L {
				indexHints = append(indexHints, hint.indexHint)
				tableHints.indexHintList[i].matched = true
			}
		}
	}

	_, isolationReadEnginesHasTiKV := ctx.GetSessionVars().GetIsolationReadEngines()[kv.TiKV]
	for i, hint := range indexHints {
		if hint.HintScope != ast.HintForScan {
			continue
		}

		hasScanHint = true

		if !isolationReadEnginesHasTiKV {
			if hint.IndexNames != nil {
				engineVals, _ := ctx.GetSessionVars().GetSystemVar(variable.TiDBIsolationReadEngines)
				err := errors.New(fmt.Sprintf("TiDB doesn't support index in the isolation read engines(value: '%v')", engineVals))
				if i < indexHintsLen {
					return nil, err
				}
				ctx.GetSessionVars().StmtCtx.AppendWarning(err)
			}
			continue
		}
		// It is syntactically valid to omit index_list for USE INDEX, which means “use no indexes”.
		// Omitting index_list for FORCE INDEX or IGNORE INDEX is a syntax error.
		// See https://dev.mysql.com/doc/refman/8.0/en/index-hints.html.
		if hint.IndexNames == nil && hint.HintType != ast.HintIgnore {
			if path := getTablePath(publicPaths); path != nil {
				hasUseOrForce = true
				path.Forced = true
				available = append(available, path)
			}
		}
		for _, idxName := range hint.IndexNames {
			path := getPathByIndexName(publicPaths, idxName, tblInfo)
			if path == nil {
				err := ErrKeyDoesNotExist.GenWithStackByArgs(idxName, tblInfo.Name)
				// if hint is from comment-style sql hints, we should throw a warning instead of error.
				if i < indexHintsLen {
					return nil, err
				}
				ctx.GetSessionVars().StmtCtx.AppendWarning(err)
				continue
			}
			if hint.HintType == ast.HintIgnore {
				// Collect all the ignored index hints.
				ignored = append(ignored, path)
				continue
			}
			// Currently we don't distinguish between "FORCE" and "USE" because
			// our cost estimation is not reliable.
			hasUseOrForce = true
			path.Forced = true
			available = append(available, path)
		}
	}

	if !hasScanHint || !hasUseOrForce {
		available = publicPaths
	}

	available = removeIgnoredPaths(available, ignored, tblInfo)

	// If we have got "FORCE" or "USE" index hint but got no available index,
	// we have to use table scan.
	if len(available) == 0 {
		available = append(available, tablePath)
	}
	return available, nil
}

func filterPathByIsolationRead(ctx sessionctx.Context, paths []*util.AccessPath, dbName model.CIStr) ([]*util.AccessPath, error) {
	// TODO: filter paths with isolation read locations.
	if dbName.L == mysql.SystemDB {
		return paths, nil
	}
	isolationReadEngines := ctx.GetSessionVars().GetIsolationReadEngines()
	availableEngine := map[kv.StoreType]struct{}{}
	var availableEngineStr string
	for i := len(paths) - 1; i >= 0; i-- {
		if _, ok := availableEngine[paths[i].StoreType]; !ok {
			availableEngine[paths[i].StoreType] = struct{}{}
			if availableEngineStr != "" {
				availableEngineStr += ", "
			}
			availableEngineStr += paths[i].StoreType.Name()
		}
		if _, ok := isolationReadEngines[paths[i].StoreType]; !ok && paths[i].StoreType != kv.TiDB {
			paths = append(paths[:i], paths[i+1:]...)
		}
	}
	var err error
	if len(paths) == 0 {
		engineVals, _ := ctx.GetSessionVars().GetSystemVar(variable.TiDBIsolationReadEngines)
		err = ErrInternal.GenWithStackByArgs(fmt.Sprintf("Can not find access path matching '%v'(value: '%v'). Available values are '%v'.",
			variable.TiDBIsolationReadEngines, engineVals, availableEngineStr))
	}
	return paths, err
}

func removeIgnoredPaths(paths, ignoredPaths []*util.AccessPath, tblInfo *model.TableInfo) []*util.AccessPath {
	if len(ignoredPaths) == 0 {
		return paths
	}
	remainedPaths := make([]*util.AccessPath, 0, len(paths))
	for _, path := range paths {
		if path.IsTablePath() || getPathByIndexName(ignoredPaths, path.Index.Name, tblInfo) == nil {
			remainedPaths = append(remainedPaths, path)
		}
	}
	return remainedPaths
}

func (b *PlanBuilder) buildSelectLock(src LogicalPlan, lock *ast.SelectLockInfo) *LogicalLock {
	selectLock := LogicalLock{
		Lock:             lock,
		tblID2Handle:     b.handleHelper.tailMap(),
		partitionedTable: b.partitionedTable,
	}.Init(b.ctx)
	selectLock.SetChildren(src)
	return selectLock
}

func (b *PlanBuilder) buildPrepare(x *ast.PrepareStmt) Plan {
	p := &Prepare{
		Name: x.Name,
	}
	if x.SQLVar != nil {
		if v, ok := b.ctx.GetSessionVars().Users[strings.ToLower(x.SQLVar.Name)]; ok {
			var err error
			p.SQLText, err = v.ToString()
			if err != nil {
				b.ctx.GetSessionVars().StmtCtx.AppendWarning(err)
				p.SQLText = "NULL"
			}
		} else {
			p.SQLText = "NULL"
		}
	} else {
		p.SQLText = x.SQLText
	}
	return p
}

func (b *PlanBuilder) buildAdmin(ctx context.Context, as *ast.AdminStmt) (Plan, error) {
	var ret Plan
	var err error
	switch as.Tp {
	case ast.AdminCheckTable, ast.AdminCheckIndex:
		ret, err = b.buildAdminCheckTable(ctx, as)
		if err != nil {
			return ret, err
		}
	case ast.AdminRecoverIndex:
		p := &RecoverIndex{Table: as.Tables[0], IndexName: as.Index}
		p.setSchemaAndNames(buildRecoverIndexFields())
		ret = p
	case ast.AdminCleanupIndex:
		p := &CleanupIndex{Table: as.Tables[0], IndexName: as.Index}
		p.setSchemaAndNames(buildCleanupIndexFields())
		ret = p
	case ast.AdminChecksumTable:
		p := &ChecksumTable{Tables: as.Tables}
		p.setSchemaAndNames(buildChecksumTableSchema())
		ret = p
	case ast.AdminShowNextRowID:
		p := &ShowNextRowID{TableName: as.Tables[0]}
		p.setSchemaAndNames(buildShowNextRowID())
		ret = p
	case ast.AdminShowDDL:
		p := &ShowDDL{}
		p.setSchemaAndNames(buildShowDDLFields())
		ret = p
	case ast.AdminShowDDLJobs:
		p := LogicalShowDDLJobs{JobNumber: as.JobNumber}.Init(b.ctx)
		p.setSchemaAndNames(buildShowDDLJobsFields())
		for _, col := range p.schema.Columns {
			col.UniqueID = b.ctx.GetSessionVars().AllocPlanColumnID()
		}
		ret = p
		if as.Where != nil {
			ret, err = b.buildSelection(ctx, p, as.Where, nil)
			if err != nil {
				return nil, err
			}
		}
	case ast.AdminCancelDDLJobs:
		p := &CancelDDLJobs{JobIDs: as.JobIDs}
		p.setSchemaAndNames(buildCancelDDLJobsFields())
		ret = p
	case ast.AdminCheckIndexRange:
		schema, names, err := b.buildCheckIndexSchema(as.Tables[0], as.Index)
		if err != nil {
			return nil, err
		}

		p := &CheckIndexRange{Table: as.Tables[0], IndexName: as.Index, HandleRanges: as.HandleRanges}
		p.setSchemaAndNames(schema, names)
		ret = p
	case ast.AdminShowDDLJobQueries:
		p := &ShowDDLJobQueries{JobIDs: as.JobIDs}
		p.setSchemaAndNames(buildShowDDLJobQueriesFields())
		ret = p
	case ast.AdminShowSlow:
		p := &ShowSlow{ShowSlow: as.ShowSlow}
		p.setSchemaAndNames(buildShowSlowSchema())
		ret = p
	case ast.AdminReloadExprPushdownBlacklist:
		return &ReloadExprPushdownBlacklist{}, nil
	case ast.AdminReloadOptRuleBlacklist:
		return &ReloadOptRuleBlacklist{}, nil
	case ast.AdminPluginEnable:
		return &AdminPlugins{Action: Enable, Plugins: as.Plugins}, nil
	case ast.AdminPluginDisable:
		return &AdminPlugins{Action: Disable, Plugins: as.Plugins}, nil
	case ast.AdminFlushBindings:
		return &SQLBindPlan{SQLBindOp: OpFlushBindings}, nil
	case ast.AdminCaptureBindings:
		return &SQLBindPlan{SQLBindOp: OpCaptureBindings}, nil
	case ast.AdminEvolveBindings:
		return &SQLBindPlan{SQLBindOp: OpEvolveBindings}, nil
	case ast.AdminReloadBindings:
		return &SQLBindPlan{SQLBindOp: OpReloadBindings}, nil
	case ast.AdminShowTelemetry:
		p := &AdminShowTelemetry{}
		p.setSchemaAndNames(buildShowTelemetrySchema())
		ret = p
	case ast.AdminResetTelemetryID:
		return &AdminResetTelemetryID{}, nil
	case ast.AdminReloadStatistics:
		return &Simple{Statement: as}, nil
	default:
		return nil, ErrUnsupportedType.GenWithStack("Unsupported ast.AdminStmt(%T) for buildAdmin", as)
	}

	// Admin command can only be executed by administrator.
	b.visitInfo = appendVisitInfo(b.visitInfo, mysql.SuperPriv, "", "", "", nil)
	return ret, nil
}

// getGenExprs gets generated expressions map.
func (b *PlanBuilder) getGenExprs(ctx context.Context, dbName model.CIStr, tbl table.Table, idx *model.IndexInfo, exprCols *expression.Schema, names types.NameSlice) (
	map[model.TableColumnID]expression.Expression, error) {
	tblInfo := tbl.Meta()
	genExprsMap := make(map[model.TableColumnID]expression.Expression)
	exprs := make([]expression.Expression, 0, len(tbl.Cols()))
	genExprIdxs := make([]model.TableColumnID, len(tbl.Cols()))
	mockTablePlan := LogicalTableDual{}.Init(b.ctx, b.getSelectOffset())
	mockTablePlan.SetSchema(exprCols)
	mockTablePlan.names = names
	for i, colExpr := range mockTablePlan.Schema().Columns {
		col := tbl.Cols()[i]
		var expr expression.Expression
		expr = colExpr
		if col.IsGenerated() && !col.GeneratedStored {
			var err error
			expr, _, err = b.rewrite(ctx, col.GeneratedExpr, mockTablePlan, nil, true)
			if err != nil {
				return nil, errors.Trace(err)
			}
			found := false
			for _, column := range idx.Columns {
				if strings.EqualFold(col.Name.L, column.Name.L) {
					found = true
					break
				}
			}
			if found {
				genColumnID := model.TableColumnID{TableID: tblInfo.ID, ColumnID: col.ColumnInfo.ID}
				genExprsMap[genColumnID] = expr
				genExprIdxs[i] = genColumnID
			}
		}
		exprs = append(exprs, expr)
	}
	// Re-iterate expressions to handle those virtual generated columns that refers to the other generated columns.
	for i, expr := range exprs {
		exprs[i] = expression.ColumnSubstitute(expr, mockTablePlan.Schema(), exprs)
		if _, ok := genExprsMap[genExprIdxs[i]]; ok {
			genExprsMap[genExprIdxs[i]] = exprs[i]
		}
	}
	return genExprsMap, nil
}

// FindColumnInfoByID finds ColumnInfo in cols by ID.
func FindColumnInfoByID(colInfos []*model.ColumnInfo, id int64) *model.ColumnInfo {
	for _, info := range colInfos {
		if info.ID == id {
			return info
		}
	}
	return nil
}

func (b *PlanBuilder) buildPhysicalIndexLookUpReader(ctx context.Context, dbName model.CIStr, tbl table.Table, idx *model.IndexInfo) (Plan, error) {
	tblInfo := tbl.Meta()
	physicalID, isPartition := getPhysicalID(tbl)
	fullExprCols, _, err := expression.TableInfo2SchemaAndNames(b.ctx, dbName, tblInfo)
	if err != nil {
		return nil, err
	}
	extraInfo, extraCol, hasExtraCol := tryGetPkExtraColumn(b.ctx.GetSessionVars(), tblInfo)
	pkHandleInfo, pkHandleCol, hasPkIsHandle := tryGetPkHandleCol(tblInfo, fullExprCols)
	commonInfos, commonCols, hasCommonCols := tryGetCommonHandleCols(tbl, fullExprCols)
	idxColInfos := getIndexColumnInfos(tblInfo, idx)
	idxColSchema := getIndexColsSchema(tblInfo, idx, fullExprCols)
	idxCols, idxColLens := expression.IndexInfo2PrefixCols(idxColInfos, idxColSchema.Columns, idx)

	is := PhysicalIndexScan{
		Table:            tblInfo,
		TableAsName:      &tblInfo.Name,
		DBName:           dbName,
		Columns:          idxColInfos,
		Index:            idx,
		IdxCols:          idxCols,
		IdxColLens:       idxColLens,
		dataSourceSchema: idxColSchema.Clone(),
		Ranges:           ranger.FullRange(),
		physicalTableID:  physicalID,
		isPartition:      isPartition,
	}.Init(b.ctx, b.getSelectOffset())
	// There is no alternative plan choices, so just use pseudo stats to avoid panic.
	is.stats = &property.StatsInfo{HistColl: &(statistics.PseudoTable(tblInfo)).HistColl}
	if hasCommonCols {
		for _, c := range commonInfos {
			is.Columns = append(is.Columns, c.ColumnInfo)
		}
	}
	is.initSchema(append(is.IdxCols, commonCols...), true)

	// It's double read case.
	ts := PhysicalTableScan{
		Columns:         idxColInfos,
		Table:           tblInfo,
		TableAsName:     &tblInfo.Name,
		physicalTableID: physicalID,
		isPartition:     isPartition,
	}.Init(b.ctx, b.getSelectOffset())
	ts.SetSchema(idxColSchema)
	ts.Columns = ExpandVirtualColumn(ts.Columns, ts.schema, ts.Table.Columns)
	switch {
	case hasExtraCol:
		ts.Columns = append(ts.Columns, extraInfo)
		ts.schema.Append(extraCol)
		ts.HandleIdx = []int{len(ts.Columns) - 1}
	case hasPkIsHandle:
		ts.Columns = append(ts.Columns, pkHandleInfo)
		ts.schema.Append(pkHandleCol)
		ts.HandleIdx = []int{len(ts.Columns) - 1}
	case hasCommonCols:
		ts.HandleIdx = make([]int, 0, len(commonCols))
		for pkOffset, cInfo := range commonInfos {
			found := false
			for i, c := range ts.Columns {
				if c.ID == cInfo.ID {
					found = true
					ts.HandleIdx = append(ts.HandleIdx, i)
					break
				}
			}
			if !found {
				ts.Columns = append(ts.Columns, cInfo.ColumnInfo)
				ts.schema.Append(commonCols[pkOffset])
				ts.HandleIdx = append(ts.HandleIdx, len(ts.Columns)-1)
			}

		}
	}

	cop := &copTask{
		indexPlan:        is,
		tablePlan:        ts,
		tblColHists:      is.stats.HistColl,
		extraHandleCol:   extraCol,
		commonHandleCols: commonCols,
	}
	rootT := cop.convertToRootTask(b.ctx)
	if err := rootT.p.ResolveIndices(); err != nil {
		return nil, err
	}
	return rootT.p, nil
}

func getIndexColumnInfos(tblInfo *model.TableInfo, idx *model.IndexInfo) []*model.ColumnInfo {
	ret := make([]*model.ColumnInfo, len(idx.Columns))
	for i, idxCol := range idx.Columns {
		ret[i] = tblInfo.Columns[idxCol.Offset]
	}
	return ret
}

func getIndexColsSchema(tblInfo *model.TableInfo, idx *model.IndexInfo, allColSchema *expression.Schema) *expression.Schema {
	schema := expression.NewSchema(make([]*expression.Column, 0, len(idx.Columns))...)
	for _, idxCol := range idx.Columns {
		for i, colInfo := range tblInfo.Columns {
			if colInfo.Name.L == idxCol.Name.L {
				schema.Append(allColSchema.Columns[i])
				break
			}
		}
	}
	return schema
}

func getPhysicalID(t table.Table) (physicalID int64, isPartition bool) {
	tblInfo := t.Meta()
	if tblInfo.GetPartitionInfo() != nil {
		pid := t.(table.PhysicalTable).GetPhysicalID()
		return pid, true
	}
	return tblInfo.ID, false
}

func tryGetPkExtraColumn(sv *variable.SessionVars, tblInfo *model.TableInfo) (*model.ColumnInfo, *expression.Column, bool) {
	if tblInfo.IsCommonHandle || tblInfo.PKIsHandle {
		return nil, nil, false
	}
	info := model.NewExtraHandleColInfo()
	expCol := &expression.Column{
		RetType:  types.NewFieldType(mysql.TypeLonglong),
		UniqueID: sv.AllocPlanColumnID(),
		ID:       model.ExtraHandleID,
	}
	return info, expCol, true
}

func tryGetCommonHandleCols(t table.Table, allColSchema *expression.Schema) ([]*table.Column, []*expression.Column, bool) {
	tblInfo := t.Meta()
	if !tblInfo.IsCommonHandle {
		return nil, nil, false
	}
	pk := tables.FindPrimaryIndex(tblInfo)
	commonHandleCols, _ := expression.IndexInfo2Cols(tblInfo.Columns, allColSchema.Columns, pk)
	commonHandelColInfos := tables.TryGetCommonPkColumns(t)
	return commonHandelColInfos, commonHandleCols, true
}

func tryGetPkHandleCol(tblInfo *model.TableInfo, allColSchema *expression.Schema) (*model.ColumnInfo, *expression.Column, bool) {
	if !tblInfo.PKIsHandle {
		return nil, nil, false
	}
	for i, c := range tblInfo.Columns {
		if mysql.HasPriKeyFlag(c.Flag) {
			return c, allColSchema.Columns[i], true
		}
	}
	return nil, nil, false
}

func (b *PlanBuilder) buildPhysicalIndexLookUpReaders(ctx context.Context, dbName model.CIStr, tbl table.Table, indices []table.Index) ([]Plan, []*model.IndexInfo, error) {
	tblInfo := tbl.Meta()
	// get index information
	indexInfos := make([]*model.IndexInfo, 0, len(tblInfo.Indices))
	indexLookUpReaders := make([]Plan, 0, len(tblInfo.Indices))
	for _, idx := range indices {
		idxInfo := idx.Meta()
		if idxInfo.State != model.StatePublic {
			logutil.Logger(context.Background()).Info("build physical index lookup reader, the index isn't public",
				zap.String("index", idxInfo.Name.O), zap.Stringer("state", idxInfo.State), zap.String("table", tblInfo.Name.O))
			continue
		}
		indexInfos = append(indexInfos, idxInfo)
		// For partition tables.
		if pi := tbl.Meta().GetPartitionInfo(); pi != nil {
			for _, def := range pi.Definitions {
				t := tbl.(table.PartitionedTable).GetPartition(def.ID)
				reader, err := b.buildPhysicalIndexLookUpReader(ctx, dbName, t, idxInfo)
				if err != nil {
					return nil, nil, err
				}
				indexLookUpReaders = append(indexLookUpReaders, reader)
			}
			continue
		}
		// For non-partition tables.
		reader, err := b.buildPhysicalIndexLookUpReader(ctx, dbName, tbl, idxInfo)
		if err != nil {
			return nil, nil, err
		}
		indexLookUpReaders = append(indexLookUpReaders, reader)
	}
	if len(indexLookUpReaders) == 0 {
		return nil, nil, nil
	}
	return indexLookUpReaders, indexInfos, nil
}

func (b *PlanBuilder) buildAdminCheckTable(ctx context.Context, as *ast.AdminStmt) (*CheckTable, error) {
	tblName := as.Tables[0]
	tableInfo := as.Tables[0].TableInfo
	tbl, ok := b.is.TableByID(tableInfo.ID)
	if !ok {
		return nil, infoschema.ErrTableNotExists.GenWithStackByArgs(tblName.DBInfo.Name.O, tableInfo.Name.O)
	}
	p := &CheckTable{
		DBName: tblName.Schema.O,
		Table:  tbl,
	}
	var readerPlans []Plan
	var indexInfos []*model.IndexInfo
	var err error
	if as.Tp == ast.AdminCheckIndex {
		// get index information
		var idx table.Index
		idxName := strings.ToLower(as.Index)
		for _, index := range tbl.Indices() {
			if index.Meta().Name.L == idxName {
				idx = index
				break
			}
		}
		if idx == nil {
			return nil, errors.Errorf("index %s do not exist", as.Index)
		}
		if idx.Meta().State != model.StatePublic {
			return nil, errors.Errorf("index %s state %s isn't public", as.Index, idx.Meta().State)
		}
		p.CheckIndex = true
		readerPlans, indexInfos, err = b.buildPhysicalIndexLookUpReaders(ctx, tblName.Schema, tbl, []table.Index{idx})
	} else {
		readerPlans, indexInfos, err = b.buildPhysicalIndexLookUpReaders(ctx, tblName.Schema, tbl, tbl.Indices())
	}
	if err != nil {
		return nil, errors.Trace(err)
	}
	readers := make([]*PhysicalIndexLookUpReader, 0, len(readerPlans))
	for _, plan := range readerPlans {
		readers = append(readers, plan.(*PhysicalIndexLookUpReader))
	}
	p.IndexInfos = indexInfos
	p.IndexLookUpReaders = readers
	return p, nil
}

func (b *PlanBuilder) buildCheckIndexSchema(tn *ast.TableName, indexName string) (*expression.Schema, types.NameSlice, error) {
	schema := expression.NewSchema()
	var names types.NameSlice
	indexName = strings.ToLower(indexName)
	indicesInfo := tn.TableInfo.Indices
	cols := tn.TableInfo.Cols()
	for _, idxInfo := range indicesInfo {
		if idxInfo.Name.L != indexName {
			continue
		}
		for _, idxCol := range idxInfo.Columns {
			col := cols[idxCol.Offset]
			names = append(names, &types.FieldName{
				ColName: idxCol.Name,
				TblName: tn.Name,
				DBName:  tn.Schema,
			})
			schema.Append(&expression.Column{
				RetType:  &col.FieldType,
				UniqueID: b.ctx.GetSessionVars().AllocPlanColumnID(),
				ID:       col.ID})
		}
		names = append(names, &types.FieldName{
			ColName: model.NewCIStr("extra_handle"),
			TblName: tn.Name,
			DBName:  tn.Schema,
		})
		schema.Append(&expression.Column{
			RetType:  types.NewFieldType(mysql.TypeLonglong),
			UniqueID: b.ctx.GetSessionVars().AllocPlanColumnID(),
			ID:       -1,
		})
	}
	if schema.Len() == 0 {
		return nil, nil, errors.Errorf("index %s not found", indexName)
	}
	return schema, names, nil
}

// getColsInfo returns the info of index columns, normal columns and primary key.
func getColsInfo(tn *ast.TableName) (indicesInfo []*model.IndexInfo, colsInfo []*model.ColumnInfo) {
	tbl := tn.TableInfo
	for _, col := range tbl.Columns {
		// The virtual column will not store any data in TiKV, so it should be ignored when collect statistics
		if col.IsGenerated() && !col.GeneratedStored {
			continue
		}
		if mysql.HasPriKeyFlag(col.Flag) && (tbl.PKIsHandle || tbl.IsCommonHandle) {
			continue
		}
		colsInfo = append(colsInfo, col)
	}
	for _, idx := range tn.TableInfo.Indices {
		if idx.State == model.StatePublic {
			indicesInfo = append(indicesInfo, idx)
		}
	}
	return
}

// BuildHandleColsForAnalyze is exported for test.
func BuildHandleColsForAnalyze(ctx sessionctx.Context, tblInfo *model.TableInfo) HandleCols {
	var handleCols HandleCols
	switch {
	case tblInfo.PKIsHandle:
		pkCol := tblInfo.GetPkColInfo()
		handleCols = &IntHandleCols{col: &expression.Column{
			ID:      pkCol.ID,
			RetType: &pkCol.FieldType,
			Index:   pkCol.Offset,
		}}
	case tblInfo.IsCommonHandle:
		pkIdx := tables.FindPrimaryIndex(tblInfo)
		pkColLen := len(pkIdx.Columns)
		columns := make([]*expression.Column, pkColLen)
		for i := 0; i < pkColLen; i++ {
			colInfo := tblInfo.Columns[pkIdx.Columns[i].Offset]
			columns[i] = &expression.Column{
				ID:      colInfo.ID,
				RetType: &colInfo.FieldType,
				Index:   colInfo.Offset,
			}
		}
		handleCols = &CommonHandleCols{
			tblInfo: tblInfo,
			idxInfo: pkIdx,
			columns: columns,
			sc:      ctx.GetSessionVars().StmtCtx,
		}
	}
	return handleCols
}

func getPhysicalIDsAndPartitionNames(tblInfo *model.TableInfo, partitionNames []model.CIStr) ([]int64, []string, error) {
	pi := tblInfo.GetPartitionInfo()
	if pi == nil {
		if len(partitionNames) != 0 {
			return nil, nil, errors.Trace(ddl.ErrPartitionMgmtOnNonpartitioned)
		}
		return []int64{tblInfo.ID}, []string{""}, nil
	}
	if len(partitionNames) == 0 {
		ids := make([]int64, 0, len(pi.Definitions))
		names := make([]string, 0, len(pi.Definitions))
		for _, def := range pi.Definitions {
			ids = append(ids, def.ID)
			names = append(names, def.Name.O)
		}
		return ids, names, nil
	}
	ids := make([]int64, 0, len(partitionNames))
	names := make([]string, 0, len(partitionNames))
	for _, name := range partitionNames {
		found := false
		for _, def := range pi.Definitions {
			if def.Name.L == name.L {
				found = true
				ids = append(ids, def.ID)
				names = append(names, def.Name.O)
				break
			}
		}
		if !found {
			return nil, nil, fmt.Errorf("can not found the specified partition name %s in the table definition", name.O)
		}
	}
	return ids, names, nil
}

func (b *PlanBuilder) buildAnalyzeTable(as *ast.AnalyzeTableStmt, opts map[ast.AnalyzeOptionType]uint64) (Plan, error) {
	p := &Analyze{Opts: opts}
	pruneMode := variable.PartitionPruneMode(b.ctx.GetSessionVars().PartitionPruneMode.Load())
	if len(as.PartitionNames) > 0 && pruneMode == variable.DynamicOnly {
		logutil.BgLogger().Info("analyze partition didn't affect in dynamic-prune-mode", zap.String("partitions", as.PartitionNames[0].L))
		return p, nil
	}
	for _, tbl := range as.TableNames {
		if tbl.TableInfo.IsView() {
			return nil, errors.Errorf("analyze view %s is not supported now.", tbl.Name.O)
		}
		if tbl.TableInfo.IsSequence() {
			return nil, errors.Errorf("analyze sequence %s is not supported now.", tbl.Name.O)
		}
		idxInfo, colInfo := getColsInfo(tbl)
		physicalIDs, names, err := getPhysicalIDsAndPartitionNames(tbl.TableInfo, as.PartitionNames)
		if err != nil {
			return nil, err
		}
		for _, idx := range idxInfo {
			if pruneMode == variable.StaticOnly || (pruneMode == variable.StaticButPrepareDynamic && !b.ctx.GetSessionVars().InRestrictedSQL) {
				// static mode or static-but-prepare-dynamic mode not belong auto analyze need analyze each partition
				// for static-but-prepare-dynamic mode with auto analyze, echo partition will be check before analyze partition.
				for i, id := range physicalIDs {
					info := analyzeInfo{DBName: tbl.Schema.O, TableName: tbl.Name.O, PartitionName: names[i], TableID: AnalyzeTableID{PersistID: id, CollectIDs: []int64{id}}, Incremental: as.Incremental}
					p.IdxTasks = append(p.IdxTasks, AnalyzeIndexTask{
						IndexInfo:   idx,
						analyzeInfo: info,
						TblInfo:     tbl.TableInfo,
					})
				}
			}
			if pruneMode == variable.DynamicOnly || pruneMode == variable.StaticButPrepareDynamic {
				info := analyzeInfo{DBName: tbl.Schema.O, TableName: tbl.Name.O, TableID: AnalyzeTableID{PersistID: tbl.TableInfo.ID, CollectIDs: physicalIDs}, Incremental: as.Incremental}
				p.IdxTasks = append(p.IdxTasks, AnalyzeIndexTask{
					IndexInfo:   idx,
					analyzeInfo: info,
					TblInfo:     tbl.TableInfo,
				})
			}
		}
		handleCols := BuildHandleColsForAnalyze(b.ctx, tbl.TableInfo)
		if len(colInfo) > 0 || handleCols != nil {
			if pruneMode == variable.StaticOnly || pruneMode == variable.StaticButPrepareDynamic {
				for i, id := range physicalIDs {
					info := analyzeInfo{DBName: tbl.Schema.O, TableName: tbl.Name.O, PartitionName: names[i], TableID: AnalyzeTableID{PersistID: id, CollectIDs: []int64{id}}, Incremental: as.Incremental}
					p.ColTasks = append(p.ColTasks, AnalyzeColumnsTask{
						HandleCols:  handleCols,
						ColsInfo:    colInfo,
						analyzeInfo: info,
						TblInfo:     tbl.TableInfo,
					})
				}
			}
			if pruneMode == variable.DynamicOnly || pruneMode == variable.StaticButPrepareDynamic {
				info := analyzeInfo{DBName: tbl.Schema.O, TableName: tbl.Name.O, TableID: AnalyzeTableID{PersistID: tbl.TableInfo.ID, CollectIDs: physicalIDs}, Incremental: as.Incremental}
				p.ColTasks = append(p.ColTasks, AnalyzeColumnsTask{
					HandleCols:  handleCols,
					ColsInfo:    colInfo,
					analyzeInfo: info,
					TblInfo:     tbl.TableInfo,
				})
			}
		}
	}
	return p, nil
}

func (b *PlanBuilder) buildAnalyzeIndex(as *ast.AnalyzeTableStmt, opts map[ast.AnalyzeOptionType]uint64) (Plan, error) {
	p := &Analyze{Opts: opts}
	tblInfo := as.TableNames[0].TableInfo
	pruneMode := variable.PartitionPruneMode(b.ctx.GetSessionVars().PartitionPruneMode.Load())
	if len(as.PartitionNames) > 0 && pruneMode == variable.DynamicOnly {
		logutil.BgLogger().Info("analyze partition didn't affect in dynamic-prune-mode", zap.String("table", tblInfo.Name.L), zap.String("partitions", as.PartitionNames[0].L))
		return p, nil
	}
	physicalIDs, names, err := getPhysicalIDsAndPartitionNames(tblInfo, as.PartitionNames)
	if err != nil {
		return nil, err
	}
	for _, idxName := range as.IndexNames {
		if isPrimaryIndex(idxName) {
			handleCols := BuildHandleColsForAnalyze(b.ctx, tblInfo)
			if handleCols != nil {
				if pruneMode == variable.StaticOnly || pruneMode == variable.StaticButPrepareDynamic {
					for i, id := range physicalIDs {
						info := analyzeInfo{DBName: as.TableNames[0].Schema.O, TableName: as.TableNames[0].Name.O, PartitionName: names[i], TableID: AnalyzeTableID{PersistID: id, CollectIDs: []int64{id}}, Incremental: as.Incremental}
						p.ColTasks = append(p.ColTasks, AnalyzeColumnsTask{HandleCols: handleCols, analyzeInfo: info, TblInfo: tblInfo})
					}
				}
				if pruneMode == variable.DynamicOnly || pruneMode == variable.StaticButPrepareDynamic {
					info := analyzeInfo{DBName: as.TableNames[0].Schema.O, TableName: as.TableNames[0].Name.O, TableID: AnalyzeTableID{PersistID: tblInfo.ID, CollectIDs: physicalIDs}, Incremental: as.Incremental}
					p.ColTasks = append(p.ColTasks, AnalyzeColumnsTask{HandleCols: handleCols, analyzeInfo: info, TblInfo: tblInfo})
				}
				continue
			}
		}
		idx := tblInfo.FindIndexByName(idxName.L)
		if idx == nil || idx.State != model.StatePublic {
			return nil, ErrAnalyzeMissIndex.GenWithStackByArgs(idxName.O, tblInfo.Name.O)
		}
		if pruneMode == variable.StaticOnly || pruneMode == variable.StaticButPrepareDynamic {
			for i, id := range physicalIDs {
				info := analyzeInfo{DBName: as.TableNames[0].Schema.O, TableName: as.TableNames[0].Name.O, PartitionName: names[i], TableID: AnalyzeTableID{PersistID: id, CollectIDs: []int64{id}}, Incremental: as.Incremental}
				p.IdxTasks = append(p.IdxTasks, AnalyzeIndexTask{IndexInfo: idx, analyzeInfo: info, TblInfo: tblInfo})
			}
		}
		if pruneMode == variable.DynamicOnly || pruneMode == variable.StaticButPrepareDynamic {
			info := analyzeInfo{DBName: as.TableNames[0].Schema.O, TableName: as.TableNames[0].Name.O, TableID: AnalyzeTableID{PersistID: tblInfo.ID, CollectIDs: physicalIDs}, Incremental: as.Incremental}
			p.IdxTasks = append(p.IdxTasks, AnalyzeIndexTask{IndexInfo: idx, analyzeInfo: info, TblInfo: tblInfo})
		}
	}
	return p, nil
}

func (b *PlanBuilder) buildAnalyzeAllIndex(as *ast.AnalyzeTableStmt, opts map[ast.AnalyzeOptionType]uint64) (Plan, error) {
	p := &Analyze{Opts: opts}
	tblInfo := as.TableNames[0].TableInfo
	pruneMode := variable.PartitionPruneMode(b.ctx.GetSessionVars().PartitionPruneMode.Load())
	if len(as.PartitionNames) > 0 && pruneMode == variable.DynamicOnly {
		logutil.BgLogger().Info("analyze partition didn't affect in dynamic-prune-mode", zap.String("table", tblInfo.Name.L), zap.String("partitions", as.PartitionNames[0].L))
		return p, nil
	}
	physicalIDs, names, err := getPhysicalIDsAndPartitionNames(tblInfo, as.PartitionNames)
	if err != nil {
		return nil, err
	}
	for _, idx := range tblInfo.Indices {
		if idx.State == model.StatePublic {
			if pruneMode == variable.StaticOnly || pruneMode == variable.StaticButPrepareDynamic {
				for i, id := range physicalIDs {
					info := analyzeInfo{DBName: as.TableNames[0].Schema.O, TableName: as.TableNames[0].Name.O, PartitionName: names[i], TableID: AnalyzeTableID{PersistID: id, CollectIDs: []int64{id}}, Incremental: as.Incremental}
					p.IdxTasks = append(p.IdxTasks, AnalyzeIndexTask{IndexInfo: idx, analyzeInfo: info, TblInfo: tblInfo})
				}
			}
			if pruneMode == variable.DynamicOnly || pruneMode == variable.StaticButPrepareDynamic {
				info := analyzeInfo{DBName: as.TableNames[0].Schema.O, TableName: as.TableNames[0].Name.O, TableID: AnalyzeTableID{PersistID: tblInfo.ID, CollectIDs: physicalIDs}, Incremental: as.Incremental}
				p.IdxTasks = append(p.IdxTasks, AnalyzeIndexTask{IndexInfo: idx, analyzeInfo: info, TblInfo: tblInfo})
			}
		}
	}
	handleCols := BuildHandleColsForAnalyze(b.ctx, tblInfo)
	if handleCols != nil {
		if pruneMode == variable.StaticOnly || pruneMode == variable.StaticButPrepareDynamic {
			for i, id := range physicalIDs {
				info := analyzeInfo{DBName: as.TableNames[0].Schema.O, TableName: as.TableNames[0].Name.O, PartitionName: names[i], TableID: AnalyzeTableID{PersistID: id, CollectIDs: []int64{id}}, Incremental: as.Incremental}
				p.ColTasks = append(p.ColTasks, AnalyzeColumnsTask{HandleCols: handleCols, analyzeInfo: info, TblInfo: tblInfo})
			}
		}
		if pruneMode == variable.DynamicOnly || pruneMode == variable.StaticButPrepareDynamic {
			info := analyzeInfo{DBName: as.TableNames[0].Schema.O, TableName: as.TableNames[0].Name.O, TableID: AnalyzeTableID{PersistID: tblInfo.ID, CollectIDs: physicalIDs}, Incremental: as.Incremental}
			p.ColTasks = append(p.ColTasks, AnalyzeColumnsTask{HandleCols: handleCols, analyzeInfo: info, TblInfo: tblInfo})
		}
	}
	return p, nil
}

// CMSketchSizeLimit indicates the size limit of CMSketch.
var CMSketchSizeLimit = kv.TxnEntrySizeLimit / binary.MaxVarintLen32

var analyzeOptionLimit = map[ast.AnalyzeOptionType]uint64{
	ast.AnalyzeOptNumBuckets:    1024,
	ast.AnalyzeOptNumTopN:       1024,
	ast.AnalyzeOptCMSketchWidth: CMSketchSizeLimit,
	ast.AnalyzeOptCMSketchDepth: CMSketchSizeLimit,
	ast.AnalyzeOptNumSamples:    100000,
}

var analyzeOptionDefault = map[ast.AnalyzeOptionType]uint64{
	ast.AnalyzeOptNumBuckets:    256,
	ast.AnalyzeOptNumTopN:       20,
	ast.AnalyzeOptCMSketchWidth: 2048,
	ast.AnalyzeOptCMSketchDepth: 5,
	ast.AnalyzeOptNumSamples:    10000,
}

func handleAnalyzeOptions(opts []ast.AnalyzeOpt) (map[ast.AnalyzeOptionType]uint64, error) {
	optMap := make(map[ast.AnalyzeOptionType]uint64, len(analyzeOptionDefault))
	for key, val := range analyzeOptionDefault {
		optMap[key] = val
	}
	for _, opt := range opts {
		if opt.Type == ast.AnalyzeOptNumTopN {
			if opt.Value > analyzeOptionLimit[opt.Type] {
				return nil, errors.Errorf("value of analyze option %s should not larger than %d", ast.AnalyzeOptionString[opt.Type], analyzeOptionLimit[opt.Type])
			}
		} else {
			if opt.Value == 0 || opt.Value > analyzeOptionLimit[opt.Type] {
				return nil, errors.Errorf("value of analyze option %s should be positive and not larger than %d", ast.AnalyzeOptionString[opt.Type], analyzeOptionLimit[opt.Type])
			}
		}
		optMap[opt.Type] = opt.Value
	}
	if optMap[ast.AnalyzeOptCMSketchWidth]*optMap[ast.AnalyzeOptCMSketchDepth] > CMSketchSizeLimit {
		return nil, errors.Errorf("cm sketch size(depth * width) should not larger than %d", CMSketchSizeLimit)
	}
	return optMap, nil
}

func (b *PlanBuilder) buildAnalyze(as *ast.AnalyzeTableStmt) (Plan, error) {
	// If enable fast analyze, the storage must be tikv.Storage.
	if _, isTikvStorage := b.ctx.GetStore().(tikv.Storage); !isTikvStorage && b.ctx.GetSessionVars().EnableFastAnalyze {
		return nil, errors.Errorf("Only support fast analyze in tikv storage.")
	}
	for _, tbl := range as.TableNames {
		user := b.ctx.GetSessionVars().User
		var insertErr, selectErr error
		if user != nil {
			insertErr = ErrTableaccessDenied.GenWithStackByArgs("INSERT", user.AuthUsername, user.AuthHostname, tbl.Name.O)
			selectErr = ErrTableaccessDenied.GenWithStackByArgs("SELECT", user.AuthUsername, user.AuthHostname, tbl.Name.O)
		}
		b.visitInfo = appendVisitInfo(b.visitInfo, mysql.InsertPriv, tbl.Schema.O, tbl.Name.O, "", insertErr)
		b.visitInfo = appendVisitInfo(b.visitInfo, mysql.SelectPriv, tbl.Schema.O, tbl.Name.O, "", selectErr)
	}
	opts, err := handleAnalyzeOptions(as.AnalyzeOpts)
	if err != nil {
		return nil, err
	}
	if as.IndexFlag {
		if len(as.IndexNames) == 0 {
			return b.buildAnalyzeAllIndex(as, opts)
		}
		return b.buildAnalyzeIndex(as, opts)
	}
	return b.buildAnalyzeTable(as, opts)
}

func buildShowNextRowID() (*expression.Schema, types.NameSlice) {
	schema := newColumnsWithNames(4)
	schema.Append(buildColumnWithName("", "DB_NAME", mysql.TypeVarchar, mysql.MaxDatabaseNameLength))
	schema.Append(buildColumnWithName("", "TABLE_NAME", mysql.TypeVarchar, mysql.MaxTableNameLength))
	schema.Append(buildColumnWithName("", "COLUMN_NAME", mysql.TypeVarchar, mysql.MaxColumnNameLength))
	schema.Append(buildColumnWithName("", "NEXT_GLOBAL_ROW_ID", mysql.TypeLonglong, 4))
	schema.Append(buildColumnWithName("", "ID_TYPE", mysql.TypeVarchar, 15))
	return schema.col2Schema(), schema.names
}

func buildShowDDLFields() (*expression.Schema, types.NameSlice) {
	schema := newColumnsWithNames(6)
	schema.Append(buildColumnWithName("", "SCHEMA_VER", mysql.TypeLonglong, 4))
	schema.Append(buildColumnWithName("", "OWNER_ID", mysql.TypeVarchar, 64))
	schema.Append(buildColumnWithName("", "OWNER_ADDRESS", mysql.TypeVarchar, 32))
	schema.Append(buildColumnWithName("", "RUNNING_JOBS", mysql.TypeVarchar, 256))
	schema.Append(buildColumnWithName("", "SELF_ID", mysql.TypeVarchar, 64))
	schema.Append(buildColumnWithName("", "QUERY", mysql.TypeVarchar, 256))

	return schema.col2Schema(), schema.names
}

func buildRecoverIndexFields() (*expression.Schema, types.NameSlice) {
	schema := newColumnsWithNames(2)
	schema.Append(buildColumnWithName("", "ADDED_COUNT", mysql.TypeLonglong, 4))
	schema.Append(buildColumnWithName("", "SCAN_COUNT", mysql.TypeLonglong, 4))
	return schema.col2Schema(), schema.names
}

func buildCleanupIndexFields() (*expression.Schema, types.NameSlice) {
	schema := newColumnsWithNames(1)
	schema.Append(buildColumnWithName("", "REMOVED_COUNT", mysql.TypeLonglong, 4))
	return schema.col2Schema(), schema.names
}

func buildShowDDLJobsFields() (*expression.Schema, types.NameSlice) {
	schema := newColumnsWithNames(11)
	schema.Append(buildColumnWithName("", "JOB_ID", mysql.TypeLonglong, 4))
	schema.Append(buildColumnWithName("", "DB_NAME", mysql.TypeVarchar, 64))
	schema.Append(buildColumnWithName("", "TABLE_NAME", mysql.TypeVarchar, 64))
	schema.Append(buildColumnWithName("", "JOB_TYPE", mysql.TypeVarchar, 64))
	schema.Append(buildColumnWithName("", "SCHEMA_STATE", mysql.TypeVarchar, 64))
	schema.Append(buildColumnWithName("", "SCHEMA_ID", mysql.TypeLonglong, 4))
	schema.Append(buildColumnWithName("", "TABLE_ID", mysql.TypeLonglong, 4))
	schema.Append(buildColumnWithName("", "ROW_COUNT", mysql.TypeLonglong, 4))
	schema.Append(buildColumnWithName("", "START_TIME", mysql.TypeDatetime, 19))
	schema.Append(buildColumnWithName("", "END_TIME", mysql.TypeDatetime, 19))
	schema.Append(buildColumnWithName("", "STATE", mysql.TypeVarchar, 64))
	return schema.col2Schema(), schema.names
}

func buildTableRegionsSchema() (*expression.Schema, types.NameSlice) {
	schema := newColumnsWithNames(11)
	schema.Append(buildColumnWithName("", "REGION_ID", mysql.TypeLonglong, 4))
	schema.Append(buildColumnWithName("", "START_KEY", mysql.TypeVarchar, 64))
	schema.Append(buildColumnWithName("", "END_KEY", mysql.TypeVarchar, 64))
	schema.Append(buildColumnWithName("", "LEADER_ID", mysql.TypeLonglong, 4))
	schema.Append(buildColumnWithName("", "LEADER_STORE_ID", mysql.TypeLonglong, 4))
	schema.Append(buildColumnWithName("", "PEERS", mysql.TypeVarchar, 64))
	schema.Append(buildColumnWithName("", "SCATTERING", mysql.TypeTiny, 1))
	schema.Append(buildColumnWithName("", "WRITTEN_BYTES", mysql.TypeLonglong, 4))
	schema.Append(buildColumnWithName("", "READ_BYTES", mysql.TypeLonglong, 4))
	schema.Append(buildColumnWithName("", "APPROXIMATE_SIZE(MB)", mysql.TypeLonglong, 4))
	schema.Append(buildColumnWithName("", "APPROXIMATE_KEYS", mysql.TypeLonglong, 4))
	return schema.col2Schema(), schema.names
}

func buildSplitRegionsSchema() (*expression.Schema, types.NameSlice) {
	schema := newColumnsWithNames(2)
	schema.Append(buildColumnWithName("", "TOTAL_SPLIT_REGION", mysql.TypeLonglong, 4))
	schema.Append(buildColumnWithName("", "SCATTER_FINISH_RATIO", mysql.TypeDouble, 8))
	return schema.col2Schema(), schema.names
}

func buildShowDDLJobQueriesFields() (*expression.Schema, types.NameSlice) {
	schema := newColumnsWithNames(1)
	schema.Append(buildColumnWithName("", "QUERY", mysql.TypeVarchar, 256))
	return schema.col2Schema(), schema.names
}

func buildShowSlowSchema() (*expression.Schema, types.NameSlice) {
	longlongSize, _ := mysql.GetDefaultFieldLengthAndDecimal(mysql.TypeLonglong)
	tinySize, _ := mysql.GetDefaultFieldLengthAndDecimal(mysql.TypeTiny)
	timestampSize, _ := mysql.GetDefaultFieldLengthAndDecimal(mysql.TypeTimestamp)
	durationSize, _ := mysql.GetDefaultFieldLengthAndDecimal(mysql.TypeDuration)

	schema := newColumnsWithNames(11)
	schema.Append(buildColumnWithName("", "SQL", mysql.TypeVarchar, 4096))
	schema.Append(buildColumnWithName("", "START", mysql.TypeTimestamp, timestampSize))
	schema.Append(buildColumnWithName("", "DURATION", mysql.TypeDuration, durationSize))
	schema.Append(buildColumnWithName("", "DETAILS", mysql.TypeVarchar, 256))
	schema.Append(buildColumnWithName("", "SUCC", mysql.TypeTiny, tinySize))
	schema.Append(buildColumnWithName("", "CONN_ID", mysql.TypeLonglong, longlongSize))
	schema.Append(buildColumnWithName("", "TRANSACTION_TS", mysql.TypeLonglong, longlongSize))
	schema.Append(buildColumnWithName("", "USER", mysql.TypeVarchar, 32))
	schema.Append(buildColumnWithName("", "DB", mysql.TypeVarchar, 64))
	schema.Append(buildColumnWithName("", "TABLE_IDS", mysql.TypeVarchar, 256))
	schema.Append(buildColumnWithName("", "INDEX_IDS", mysql.TypeVarchar, 256))
	schema.Append(buildColumnWithName("", "INTERNAL", mysql.TypeTiny, tinySize))
	schema.Append(buildColumnWithName("", "DIGEST", mysql.TypeVarchar, 64))
	return schema.col2Schema(), schema.names
}

func buildCancelDDLJobsFields() (*expression.Schema, types.NameSlice) {
	schema := newColumnsWithNames(2)
	schema.Append(buildColumnWithName("", "JOB_ID", mysql.TypeVarchar, 64))
	schema.Append(buildColumnWithName("", "RESULT", mysql.TypeVarchar, 128))

	return schema.col2Schema(), schema.names
}

func buildBRIESchema() (*expression.Schema, types.NameSlice) {
	longlongSize, _ := mysql.GetDefaultFieldLengthAndDecimal(mysql.TypeLonglong)
	datetimeSize, _ := mysql.GetDefaultFieldLengthAndDecimal(mysql.TypeDatetime)

	schema := newColumnsWithNames(5)
	schema.Append(buildColumnWithName("", "Destination", mysql.TypeVarchar, 255))
	schema.Append(buildColumnWithName("", "Size", mysql.TypeLonglong, longlongSize))
	schema.Append(buildColumnWithName("", "BackupTS", mysql.TypeLonglong, longlongSize))
	schema.Append(buildColumnWithName("", "Queue Time", mysql.TypeDatetime, datetimeSize))
	schema.Append(buildColumnWithName("", "Execution Time", mysql.TypeDatetime, datetimeSize))
	return schema.col2Schema(), schema.names
}

func buildShowTelemetrySchema() (*expression.Schema, types.NameSlice) {
	schema := newColumnsWithNames(1)
	schema.Append(buildColumnWithName("", "TRACKING_ID", mysql.TypeVarchar, 64))
	schema.Append(buildColumnWithName("", "LAST_STATUS", mysql.TypeString, mysql.MaxBlobWidth))
	schema.Append(buildColumnWithName("", "DATA_PREVIEW", mysql.TypeString, mysql.MaxBlobWidth))
	return schema.col2Schema(), schema.names
}

func buildColumnWithName(tableName, name string, tp byte, size int) (*expression.Column, *types.FieldName) {
	cs, cl := types.DefaultCharsetForType(tp)
	flag := mysql.UnsignedFlag
	if tp == mysql.TypeVarchar || tp == mysql.TypeBlob {
		cs = charset.CharsetUTF8MB4
		cl = charset.CollationUTF8MB4
		flag = 0
	}

	fieldType := &types.FieldType{
		Charset: cs,
		Collate: cl,
		Tp:      tp,
		Flen:    size,
		Flag:    flag,
	}
	return &expression.Column{
		RetType: fieldType,
	}, &types.FieldName{DBName: util2.InformationSchemaName, TblName: model.NewCIStr(tableName), ColName: model.NewCIStr(name)}
}

type columnsWithNames struct {
	cols  []*expression.Column
	names types.NameSlice
}

func newColumnsWithNames(cap int) *columnsWithNames {
	return &columnsWithNames{
		cols:  make([]*expression.Column, 0, 2),
		names: make(types.NameSlice, 0, 2),
	}
}

func (cwn *columnsWithNames) Append(col *expression.Column, name *types.FieldName) {
	cwn.cols = append(cwn.cols, col)
	cwn.names = append(cwn.names, name)
}

func (cwn *columnsWithNames) col2Schema() *expression.Schema {
	return expression.NewSchema(cwn.cols...)
}

// splitWhere split a where expression to a list of AND conditions.
func splitWhere(where ast.ExprNode) []ast.ExprNode {
	var conditions []ast.ExprNode
	switch x := where.(type) {
	case nil:
	case *ast.BinaryOperationExpr:
		if x.Op == opcode.LogicAnd {
			conditions = append(conditions, splitWhere(x.L)...)
			conditions = append(conditions, splitWhere(x.R)...)
		} else {
			conditions = append(conditions, x)
		}
	case *ast.ParenthesesExpr:
		conditions = append(conditions, splitWhere(x.Expr)...)
	default:
		conditions = append(conditions, where)
	}
	return conditions
}

func (b *PlanBuilder) buildShow(ctx context.Context, show *ast.ShowStmt) (Plan, error) {
	p := LogicalShow{
		ShowContents: ShowContents{
			Tp:          show.Tp,
			DBName:      show.DBName,
			Table:       show.Table,
			Column:      show.Column,
			IndexName:   show.IndexName,
			Flag:        show.Flag,
			User:        show.User,
			Roles:       show.Roles,
			Full:        show.Full,
			IfNotExists: show.IfNotExists,
			GlobalScope: show.GlobalScope,
			Extended:    show.Extended,
		},
	}.Init(b.ctx)
	isView := false
	isSequence := false
	switch show.Tp {
	case ast.ShowTables, ast.ShowTableStatus:
		if p.DBName == "" {
			return nil, ErrNoDB
		}
	case ast.ShowCreateTable, ast.ShowCreateSequence:
		user := b.ctx.GetSessionVars().User
		var err error
		if user != nil {
			err = ErrTableaccessDenied.GenWithStackByArgs("SHOW", user.AuthUsername, user.AuthHostname, show.Table.Name.L)
		}
		b.visitInfo = appendVisitInfo(b.visitInfo, mysql.AllPrivMask, show.Table.Schema.L, show.Table.Name.L, "", err)
		if table, err := b.is.TableByName(show.Table.Schema, show.Table.Name); err == nil {
			isView = table.Meta().IsView()
			isSequence = table.Meta().IsSequence()
		}
	case ast.ShowCreateView:
		err := ErrSpecificAccessDenied.GenWithStackByArgs("SHOW VIEW")
		b.visitInfo = appendVisitInfo(b.visitInfo, mysql.ShowViewPriv, show.Table.Schema.L, show.Table.Name.L, "", err)
	case ast.ShowBackups, ast.ShowRestores:
		err := ErrSpecificAccessDenied.GenWithStackByArgs("SUPER")
		b.visitInfo = appendVisitInfo(b.visitInfo, mysql.SuperPriv, "", "", "", err)
	case ast.ShowTableNextRowId:
		p := &ShowNextRowID{TableName: show.Table}
		p.setSchemaAndNames(buildShowNextRowID())
		b.visitInfo = appendVisitInfo(b.visitInfo, mysql.SelectPriv, show.Table.Schema.L, show.Table.Name.L, "", ErrPrivilegeCheckFail)
		return p, nil
	case ast.ShowStatsBuckets, ast.ShowStatsHistograms, ast.ShowStatsMeta, ast.ShowStatsHealthy, ast.ShowStatsTopN:
		user := b.ctx.GetSessionVars().User
		var err error
		if user != nil {
			err = ErrDBaccessDenied.GenWithStackByArgs(user.AuthUsername, user.AuthHostname, mysql.SystemDB)
		}
		b.visitInfo = appendVisitInfo(b.visitInfo, mysql.SelectPriv, mysql.SystemDB, "", "", err)
	}
	schema, names := buildShowSchema(show, isView, isSequence)
	p.SetSchema(schema)
	p.names = names
	for _, col := range p.schema.Columns {
		col.UniqueID = b.ctx.GetSessionVars().AllocPlanColumnID()
	}
	var err error
	var np LogicalPlan
	np = p
	if show.Pattern != nil {
		show.Pattern.Expr = &ast.ColumnNameExpr{
			Name: &ast.ColumnName{Name: p.OutputNames()[0].ColName},
		}
		np, err = b.buildSelection(ctx, np, show.Pattern, nil)
		if err != nil {
			return nil, err
		}
	}
	if show.Where != nil {
		np, err = b.buildSelection(ctx, np, show.Where, nil)
		if err != nil {
			return nil, err
		}
	}
	if np != p {
		b.optFlag |= flagEliminateProjection
		fieldsLen := len(p.schema.Columns)
		proj := LogicalProjection{Exprs: make([]expression.Expression, 0, fieldsLen)}.Init(b.ctx, 0)
		schema := expression.NewSchema(make([]*expression.Column, 0, fieldsLen)...)
		for _, col := range p.schema.Columns {
			proj.Exprs = append(proj.Exprs, col)
			newCol := col.Clone().(*expression.Column)
			newCol.UniqueID = b.ctx.GetSessionVars().AllocPlanColumnID()
			schema.Append(newCol)
		}
		proj.SetSchema(schema)
		proj.SetChildren(np)
		proj.SetOutputNames(np.OutputNames())
		np = proj
	}
	if show.Tp == ast.ShowVariables || show.Tp == ast.ShowStatus {
		b.curClause = orderByClause
		orderByCol := np.Schema().Columns[0].Clone().(*expression.Column)
		sort := LogicalSort{
			ByItems: []*util.ByItems{{Expr: orderByCol}},
		}.Init(b.ctx, b.getSelectOffset())
		sort.SetChildren(np)
		np = sort
	}
	return np, nil
}

func (b *PlanBuilder) buildSimple(node ast.StmtNode) (Plan, error) {
	p := &Simple{Statement: node}

	switch raw := node.(type) {
	case *ast.FlushStmt:
		err := ErrSpecificAccessDenied.GenWithStackByArgs("RELOAD")
		b.visitInfo = appendVisitInfo(b.visitInfo, mysql.ReloadPriv, "", "", "", err)
	case *ast.AlterInstanceStmt:
		err := ErrSpecificAccessDenied.GenWithStack("ALTER INSTANCE")
		b.visitInfo = appendVisitInfo(b.visitInfo, mysql.SuperPriv, "", "", "", err)
	case *ast.AlterUserStmt:
		err := ErrSpecificAccessDenied.GenWithStackByArgs("CREATE USER")
		b.visitInfo = appendVisitInfo(b.visitInfo, mysql.CreateUserPriv, "", "", "", err)
	case *ast.GrantStmt:
		if b.ctx.GetSessionVars().CurrentDB == "" && raw.Level.DBName == "" {
			if raw.Level.Level == ast.GrantLevelTable {
				return nil, ErrNoDB
			}
		}
		b.visitInfo = collectVisitInfoFromGrantStmt(b.ctx, b.visitInfo, raw)
	case *ast.BRIEStmt:
		p.setSchemaAndNames(buildBRIESchema())
		err := ErrSpecificAccessDenied.GenWithStackByArgs("SUPER")
		b.visitInfo = appendVisitInfo(b.visitInfo, mysql.SuperPriv, "", "", "", err)
	case *ast.GrantRoleStmt, *ast.RevokeRoleStmt:
		err := ErrSpecificAccessDenied.GenWithStackByArgs("SUPER")
		b.visitInfo = appendVisitInfo(b.visitInfo, mysql.SuperPriv, "", "", "", err)
	case *ast.RevokeStmt:
		b.visitInfo = collectVisitInfoFromRevokeStmt(b.ctx, b.visitInfo, raw)
	case *ast.KillStmt:
		// If you have the SUPER privilege, you can kill all threads and statements.
		// Otherwise, you can kill only your own threads and statements.
		sm := b.ctx.GetSessionManager()
		if sm != nil {
			if pi, ok := sm.GetProcessInfo(raw.ConnectionID); ok {
				loginUser := b.ctx.GetSessionVars().User
				if pi.User != loginUser.Username {
					b.visitInfo = appendVisitInfo(b.visitInfo, mysql.SuperPriv, "", "", "", nil)
				}
			}
		}
	case *ast.UseStmt:
		if raw.DBName == "" {
			return nil, ErrNoDB
		}
	case *ast.ShutdownStmt:
		b.visitInfo = appendVisitInfo(b.visitInfo, mysql.ShutdownPriv, "", "", "", nil)
	case *ast.CreateStatisticsStmt:
		var selectErr, insertErr error
		user := b.ctx.GetSessionVars().User
		if user != nil {
			selectErr = ErrTableaccessDenied.GenWithStackByArgs("CREATE STATISTICS", user.AuthUsername,
				user.AuthHostname, raw.Table.Name.L)
			insertErr = ErrTableaccessDenied.GenWithStackByArgs("CREATE STATISTICS", user.AuthUsername,
				user.AuthHostname, "stats_extended")
		}
		b.visitInfo = appendVisitInfo(b.visitInfo, mysql.SelectPriv, raw.Table.Schema.L,
			raw.Table.Name.L, "", selectErr)
		b.visitInfo = appendVisitInfo(b.visitInfo, mysql.InsertPriv, mysql.SystemDB,
			"stats_extended", "", insertErr)
	case *ast.DropStatisticsStmt:
		var err error
		user := b.ctx.GetSessionVars().User
		if user != nil {
			err = ErrTableaccessDenied.GenWithStackByArgs("DROP STATISTICS", user.AuthUsername,
				user.AuthHostname, "stats_extended")
		}
		b.visitInfo = appendVisitInfo(b.visitInfo, mysql.UpdatePriv, mysql.SystemDB,
			"stats_extended", "", err)
	}
	return p, nil
}

func collectVisitInfoFromRevokeStmt(sctx sessionctx.Context, vi []visitInfo, stmt *ast.RevokeStmt) []visitInfo {
	// To use REVOKE, you must have the GRANT OPTION privilege,
	// and you must have the privileges that you are granting.
	dbName := stmt.Level.DBName
	tableName := stmt.Level.TableName
	if dbName == "" {
		dbName = sctx.GetSessionVars().CurrentDB
	}
	vi = appendVisitInfo(vi, mysql.GrantPriv, dbName, tableName, "", nil)

	var allPrivs []mysql.PrivilegeType
	for _, item := range stmt.Privs {
		if item.Priv == mysql.AllPriv {
			switch stmt.Level.Level {
			case ast.GrantLevelGlobal:
				allPrivs = mysql.AllGlobalPrivs
			case ast.GrantLevelDB:
				allPrivs = mysql.AllDBPrivs
			case ast.GrantLevelTable:
				allPrivs = mysql.AllTablePrivs
			}
			break
		}
		vi = appendVisitInfo(vi, item.Priv, dbName, tableName, "", nil)
	}

	for _, priv := range allPrivs {
		vi = appendVisitInfo(vi, priv, dbName, tableName, "", nil)
	}

	return vi
}

func collectVisitInfoFromGrantStmt(sctx sessionctx.Context, vi []visitInfo, stmt *ast.GrantStmt) []visitInfo {
	// To use GRANT, you must have the GRANT OPTION privilege,
	// and you must have the privileges that you are granting.
	dbName := stmt.Level.DBName
	tableName := stmt.Level.TableName
	if dbName == "" {
		dbName = sctx.GetSessionVars().CurrentDB
	}
	vi = appendVisitInfo(vi, mysql.GrantPriv, dbName, tableName, "", nil)

	var allPrivs []mysql.PrivilegeType
	for _, item := range stmt.Privs {
		if item.Priv == mysql.AllPriv {
			switch stmt.Level.Level {
			case ast.GrantLevelGlobal:
				allPrivs = mysql.AllGlobalPrivs
			case ast.GrantLevelDB:
				allPrivs = mysql.AllDBPrivs
			case ast.GrantLevelTable:
				allPrivs = mysql.AllTablePrivs
			}
			break
		}
		vi = appendVisitInfo(vi, item.Priv, dbName, tableName, "", nil)
	}

	for _, priv := range allPrivs {
		vi = appendVisitInfo(vi, priv, dbName, tableName, "", nil)
	}

	return vi
}

func (b *PlanBuilder) getDefaultValue(col *table.Column) (*expression.Constant, error) {
	var (
		value types.Datum
		err   error
	)
	if col.DefaultIsExpr && col.DefaultExpr != nil {
		value, err = table.EvalColDefaultExpr(b.ctx, col.ToInfo(), col.DefaultExpr)
	} else {
		value, err = table.GetColDefaultValue(b.ctx, col.ToInfo())
	}
	if err != nil {
		return nil, err
	}
	return &expression.Constant{Value: value, RetType: &col.FieldType}, nil
}

func (b *PlanBuilder) findDefaultValue(cols []*table.Column, name *ast.ColumnName) (*expression.Constant, error) {
	for _, col := range cols {
		if col.Name.L == name.Name.L {
			return b.getDefaultValue(col)
		}
	}
	return nil, ErrUnknownColumn.GenWithStackByArgs(name.Name.O, "field_list")
}

// resolveGeneratedColumns resolves generated columns with their generation
// expressions respectively. onDups indicates which columns are in on-duplicate list.
func (b *PlanBuilder) resolveGeneratedColumns(ctx context.Context, columns []*table.Column, onDups map[string]struct{}, mockPlan LogicalPlan) (igc InsertGeneratedColumns, err error) {
	for _, column := range columns {
		if !column.IsGenerated() {
			continue
		}
		columnName := &ast.ColumnName{Name: column.Name}
		columnName.SetText(column.Name.O)

		idx, err := expression.FindFieldName(mockPlan.OutputNames(), columnName)
		if err != nil {
			return igc, err
		}
		colExpr := mockPlan.Schema().Columns[idx]

		expr, _, err := b.rewrite(ctx, column.GeneratedExpr, mockPlan, nil, true)
		if err != nil {
			return igc, err
		}

		igc.Columns = append(igc.Columns, columnName)
		igc.Exprs = append(igc.Exprs, expr)
		if onDups == nil {
			continue
		}
		for dep := range column.Dependences {
			if _, ok := onDups[dep]; ok {
				assign := &expression.Assignment{Col: colExpr, ColName: column.Name, Expr: expr}
				igc.OnDuplicates = append(igc.OnDuplicates, assign)
				break
			}
		}
	}
	return igc, nil
}

func (b *PlanBuilder) buildInsert(ctx context.Context, insert *ast.InsertStmt) (Plan, error) {
	ts, ok := insert.Table.TableRefs.Left.(*ast.TableSource)
	if !ok {
		return nil, infoschema.ErrTableNotExists.GenWithStackByArgs()
	}
	tn, ok := ts.Source.(*ast.TableName)
	if !ok {
		return nil, infoschema.ErrTableNotExists.GenWithStackByArgs()
	}
	tableInfo := tn.TableInfo
	if tableInfo.IsView() {
		err := errors.Errorf("insert into view %s is not supported now.", tableInfo.Name.O)
		if insert.IsReplace {
			err = errors.Errorf("replace into view %s is not supported now.", tableInfo.Name.O)
		}
		return nil, err
	}
	if tableInfo.IsSequence() {
		err := errors.Errorf("insert into sequence %s is not supported now.", tableInfo.Name.O)
		if insert.IsReplace {
			err = errors.Errorf("replace into sequence %s is not supported now.", tableInfo.Name.O)
		}
		return nil, err
	}
	// Build Schema with DBName otherwise ColumnRef with DBName cannot match any Column in Schema.
	schema, names, err := expression.TableInfo2SchemaAndNames(b.ctx, tn.Schema, tableInfo)
	if err != nil {
		return nil, err
	}
	tableInPlan, ok := b.is.TableByID(tableInfo.ID)
	if !ok {
		return nil, errors.Errorf("Can't get table %s.", tableInfo.Name.O)
	}

	insertPlan := Insert{
		Table:         tableInPlan,
		Columns:       insert.Columns,
		tableSchema:   schema,
		tableColNames: names,
		IsReplace:     insert.IsReplace,
	}.Init(b.ctx)

	if tableInfo.GetPartitionInfo() != nil && len(insert.PartitionNames) != 0 {
		givenPartitionSets := make(map[int64]struct{}, len(insert.PartitionNames))
		// check partition by name.
		for _, name := range insert.PartitionNames {
			id, err := tables.FindPartitionByName(tableInfo, name.L)
			if err != nil {
				return nil, err
			}
			givenPartitionSets[id] = struct{}{}
		}
		pt := tableInPlan.(table.PartitionedTable)
		insertPlan.Table = tables.NewPartitionTableithGivenSets(pt, givenPartitionSets)
	} else if len(insert.PartitionNames) != 0 {
		return nil, ErrPartitionClauseOnNonpartitioned
	}

	var authErr error
	if b.ctx.GetSessionVars().User != nil {
		authErr = ErrTableaccessDenied.GenWithStackByArgs("INSERT", b.ctx.GetSessionVars().User.AuthUsername,
			b.ctx.GetSessionVars().User.AuthHostname, tableInfo.Name.L)
	}

	b.visitInfo = appendVisitInfo(b.visitInfo, mysql.InsertPriv, tn.DBInfo.Name.L,
		tableInfo.Name.L, "", authErr)

	mockTablePlan := LogicalTableDual{}.Init(b.ctx, b.getSelectOffset())
	mockTablePlan.SetSchema(insertPlan.tableSchema)
	mockTablePlan.names = insertPlan.tableColNames

	checkRefColumn := func(n ast.Node) ast.Node {
		if insertPlan.NeedFillDefaultValue {
			return n
		}
		switch n.(type) {
		case *ast.ColumnName, *ast.ColumnNameExpr:
			insertPlan.NeedFillDefaultValue = true
		}
		return n
	}

	if len(insert.Setlist) > 0 {
		// Branch for `INSERT ... SET ...`.
		err := b.buildSetValuesOfInsert(ctx, insert, insertPlan, mockTablePlan, checkRefColumn)
		if err != nil {
			return nil, err
		}
	} else if len(insert.Lists) > 0 {
		// Branch for `INSERT ... VALUES ...`.
		err := b.buildValuesListOfInsert(ctx, insert, insertPlan, mockTablePlan, checkRefColumn)
		if err != nil {
			return nil, err
		}
	} else {
		// Branch for `INSERT ... SELECT ...`.
		err := b.buildSelectPlanOfInsert(ctx, insert, insertPlan)
		if err != nil {
			return nil, err
		}
	}

	mockTablePlan.SetSchema(insertPlan.Schema4OnDuplicate)
	mockTablePlan.names = insertPlan.names4OnDuplicate

	onDupColSet, err := insertPlan.resolveOnDuplicate(insert.OnDuplicate, tableInfo, func(node ast.ExprNode) (expression.Expression, error) {
		return b.rewriteInsertOnDuplicateUpdate(ctx, node, mockTablePlan, insertPlan)
	})
	if err != nil {
		return nil, err
	}

	// Calculate generated columns.
	mockTablePlan.schema = insertPlan.tableSchema
	mockTablePlan.names = insertPlan.tableColNames
	insertPlan.GenCols, err = b.resolveGeneratedColumns(ctx, insertPlan.Table.Cols(), onDupColSet, mockTablePlan)
	if err != nil {
		return nil, err
	}

	err = insertPlan.ResolveIndices()
	return insertPlan, err
}

func (p *Insert) resolveOnDuplicate(onDup []*ast.Assignment, tblInfo *model.TableInfo, yield func(ast.ExprNode) (expression.Expression, error)) (map[string]struct{}, error) {
	onDupColSet := make(map[string]struct{}, len(onDup))
	colMap := make(map[string]*table.Column, len(p.Table.Cols()))
	for _, col := range p.Table.Cols() {
		colMap[col.Name.L] = col
	}
	for _, assign := range onDup {
		// Check whether the column to be updated exists in the source table.
		idx, err := expression.FindFieldName(p.tableColNames, assign.Column)
		if err != nil {
			return nil, err
		} else if idx < 0 {
			return nil, ErrUnknownColumn.GenWithStackByArgs(assign.Column.OrigColName(), "field list")
		}

		column := colMap[assign.Column.Name.L]
		if column.Hidden {
			return nil, ErrUnknownColumn.GenWithStackByArgs(column.Name, clauseMsg[fieldList])
		}
		// Check whether the column to be updated is the generated column.
		defaultExpr := extractDefaultExpr(assign.Expr)
		if defaultExpr != nil {
			defaultExpr.Name = assign.Column
		}
		// Note: For INSERT, REPLACE, and UPDATE, if a generated column is inserted into, replaced, or updated explicitly, the only permitted value is DEFAULT.
		// see https://dev.mysql.com/doc/refman/8.0/en/create-table-generated-columns.html
		if column.IsGenerated() {
			if defaultExpr != nil {
				continue
			}
			return nil, ErrBadGeneratedColumn.GenWithStackByArgs(assign.Column.Name.O, tblInfo.Name.O)
		}

		onDupColSet[column.Name.L] = struct{}{}

		expr, err := yield(assign.Expr)
		if err != nil {
			return nil, err
		}

		p.OnDuplicate = append(p.OnDuplicate, &expression.Assignment{
			Col:     p.tableSchema.Columns[idx],
			ColName: p.tableColNames[idx].ColName,
			Expr:    expr,
		})
	}
	return onDupColSet, nil
}

func (b *PlanBuilder) getAffectCols(insertStmt *ast.InsertStmt, insertPlan *Insert) (affectedValuesCols []*table.Column, err error) {
	if len(insertStmt.Columns) > 0 {
		// This branch is for the following scenarios:
		// 1. `INSERT INTO tbl_name (col_name [, col_name] ...) {VALUES | VALUE} (value_list) [, (value_list)] ...`,
		// 2. `INSERT INTO tbl_name (col_name [, col_name] ...) SELECT ...`.
		colName := make([]string, 0, len(insertStmt.Columns))
		for _, col := range insertStmt.Columns {
			colName = append(colName, col.Name.O)
		}
		var missingColName string
		affectedValuesCols, missingColName = table.FindCols(insertPlan.Table.VisibleCols(), colName, insertPlan.Table.Meta().PKIsHandle)
		if missingColName != "" {
			return nil, ErrUnknownColumn.GenWithStackByArgs(missingColName, clauseMsg[fieldList])
		}
	} else if len(insertStmt.Setlist) == 0 {
		// This branch is for the following scenarios:
		// 1. `INSERT INTO tbl_name {VALUES | VALUE} (value_list) [, (value_list)] ...`,
		// 2. `INSERT INTO tbl_name SELECT ...`.
		affectedValuesCols = insertPlan.Table.VisibleCols()
	}
	return affectedValuesCols, nil
}

func (b *PlanBuilder) buildSetValuesOfInsert(ctx context.Context, insert *ast.InsertStmt, insertPlan *Insert, mockTablePlan *LogicalTableDual, checkRefColumn func(n ast.Node) ast.Node) error {
	tableInfo := insertPlan.Table.Meta()
	colNames := make([]string, 0, len(insert.Setlist))
	exprCols := make([]*expression.Column, 0, len(insert.Setlist))
	for _, assign := range insert.Setlist {
		idx, err := expression.FindFieldName(insertPlan.tableColNames, assign.Column)
		if err != nil {
			return err
		}
		if idx < 0 {
			return errors.Errorf("Can't find column %s", assign.Column)
		}
		colNames = append(colNames, assign.Column.Name.L)
		exprCols = append(exprCols, insertPlan.tableSchema.Columns[idx])
	}

	// Check whether the column to be updated is the generated column.
	tCols, missingColName := table.FindCols(insertPlan.Table.VisibleCols(), colNames, tableInfo.PKIsHandle)
	if missingColName != "" {
		return ErrUnknownColumn.GenWithStackByArgs(missingColName, clauseMsg[fieldList])
	}
	generatedColumns := make(map[string]struct{}, len(tCols))
	for _, tCol := range tCols {
		if tCol.IsGenerated() {
			generatedColumns[tCol.Name.L] = struct{}{}
		}
	}

	insertPlan.AllAssignmentsAreConstant = true
	for i, assign := range insert.Setlist {
		defaultExpr := extractDefaultExpr(assign.Expr)
		if defaultExpr != nil {
			defaultExpr.Name = assign.Column
		}
		// Note: For INSERT, REPLACE, and UPDATE, if a generated column is inserted into, replaced, or updated explicitly, the only permitted value is DEFAULT.
		// see https://dev.mysql.com/doc/refman/8.0/en/create-table-generated-columns.html
		if _, ok := generatedColumns[assign.Column.Name.L]; ok {
			if defaultExpr != nil {
				continue
			}
			return ErrBadGeneratedColumn.GenWithStackByArgs(assign.Column.Name.O, tableInfo.Name.O)
		}
		b.curClause = fieldList
		// subquery in insert values should not reference upper scope
		usingPlan := mockTablePlan
		if _, ok := assign.Expr.(*ast.SubqueryExpr); ok {
			usingPlan = LogicalTableDual{}.Init(b.ctx, b.getSelectOffset())
		}
		expr, _, err := b.rewriteWithPreprocess(ctx, assign.Expr, usingPlan, nil, nil, true, checkRefColumn)
		if err != nil {
			return err
		}
		if insertPlan.AllAssignmentsAreConstant {
			_, isConstant := expr.(*expression.Constant)
			insertPlan.AllAssignmentsAreConstant = isConstant
		}

		insertPlan.SetList = append(insertPlan.SetList, &expression.Assignment{
			Col:     exprCols[i],
			ColName: model.NewCIStr(colNames[i]),
			Expr:    expr,
		})
	}
	insertPlan.Schema4OnDuplicate = insertPlan.tableSchema
	insertPlan.names4OnDuplicate = insertPlan.tableColNames
	return nil
}

func (b *PlanBuilder) buildValuesListOfInsert(ctx context.Context, insert *ast.InsertStmt, insertPlan *Insert, mockTablePlan *LogicalTableDual, checkRefColumn func(n ast.Node) ast.Node) error {
	affectedValuesCols, err := b.getAffectCols(insert, insertPlan)
	if err != nil {
		return err
	}

	// If value_list and col_list are empty and we have a generated column, we can still write data to this table.
	// For example, insert into t values(); can be executed successfully if t has a generated column.
	if len(insert.Columns) > 0 || len(insert.Lists[0]) > 0 {
		// If value_list or col_list is not empty, the length of value_list should be the same with that of col_list.
		if len(insert.Lists[0]) != len(affectedValuesCols) {
			return ErrWrongValueCountOnRow.GenWithStackByArgs(1)
		}
	}

	insertPlan.AllAssignmentsAreConstant = true
	totalTableCols := insertPlan.Table.Cols()
	for i, valuesItem := range insert.Lists {
		// The length of all the value_list should be the same.
		// "insert into t values (), ()" is valid.
		// "insert into t values (), (1)" is not valid.
		// "insert into t values (1), ()" is not valid.
		// "insert into t values (1,2), (1)" is not valid.
		if i > 0 && len(insert.Lists[i-1]) != len(insert.Lists[i]) {
			return ErrWrongValueCountOnRow.GenWithStackByArgs(i + 1)
		}
		exprList := make([]expression.Expression, 0, len(valuesItem))
		for j, valueItem := range valuesItem {
			var expr expression.Expression
			var err error
			var generatedColumnWithDefaultExpr bool
			col := affectedValuesCols[j]
			switch x := valueItem.(type) {
			case *ast.DefaultExpr:
				if col.IsGenerated() {
					if x.Name != nil {
						return ErrBadGeneratedColumn.GenWithStackByArgs(col.Name.O, insertPlan.Table.Meta().Name.O)
					}
					generatedColumnWithDefaultExpr = true
					break
				}
				if x.Name != nil {
					expr, err = b.findDefaultValue(totalTableCols, x.Name)
				} else {
					expr, err = b.getDefaultValue(affectedValuesCols[j])
				}
			case *driver.ValueExpr:
				expr = &expression.Constant{
					Value:   x.Datum,
					RetType: &x.Type,
				}
			default:
				b.curClause = fieldList
				// subquery in insert values should not reference upper scope
				usingPlan := mockTablePlan
				if _, ok := valueItem.(*ast.SubqueryExpr); ok {
					usingPlan = LogicalTableDual{}.Init(b.ctx, b.getSelectOffset())
				}
				expr, _, err = b.rewriteWithPreprocess(ctx, valueItem, usingPlan, nil, nil, true, checkRefColumn)
			}
			if err != nil {
				return err
			}
			if insertPlan.AllAssignmentsAreConstant {
				_, isConstant := expr.(*expression.Constant)
				insertPlan.AllAssignmentsAreConstant = isConstant
			}
			// Note: For INSERT, REPLACE, and UPDATE, if a generated column is inserted into, replaced, or updated explicitly, the only permitted value is DEFAULT.
			// see https://dev.mysql.com/doc/refman/8.0/en/create-table-generated-columns.html
			if col.IsGenerated() {
				if generatedColumnWithDefaultExpr {
					continue
				}
				return ErrBadGeneratedColumn.GenWithStackByArgs(col.Name.O, insertPlan.Table.Meta().Name.O)
			}
			exprList = append(exprList, expr)
		}
		insertPlan.Lists = append(insertPlan.Lists, exprList)
	}
	insertPlan.Schema4OnDuplicate = insertPlan.tableSchema
	insertPlan.names4OnDuplicate = insertPlan.tableColNames
	return nil
}

type colNameExtractor struct {
	colNameMap map[types.FieldName]*ast.ColumnNameExpr
}

func (c *colNameExtractor) Enter(node ast.Node) (ast.Node, bool) {
	if colName, ok := node.(*ast.ColumnNameExpr); ok {
		fieldName := types.FieldName{
			DBName:  colName.Name.Schema,
			TblName: colName.Name.Table,
			ColName: colName.Name.Name,
		}
		c.colNameMap[fieldName] = colName
		return node, true
	}
	return node, false
}

func (c *colNameExtractor) Leave(node ast.Node) (ast.Node, bool) {
	return node, true
}

func (b *PlanBuilder) buildSelectPlanOfInsert(ctx context.Context, insert *ast.InsertStmt, insertPlan *Insert) error {
	affectedValuesCols, err := b.getAffectCols(insert, insertPlan)
	if err != nil {
		return err
	}
	actualColLen := -1
<<<<<<< HEAD
	// For MYSQL, it accept the case that the columns in ON DUPLICATE UPDATE is not the project column of the SELECT CLAUSE
	// but just in the table occurs in the SELECT CLAUSE.
	//   e.g. insert into a select x from b ON DUPLICATE KEY UPDATE  a.x=b.y; the `y` is not one column of select' output,
	//        just one column the the table b holds. MySQL won't throw error and will execute this SQL successfully.
=======
	// For MYSQL, it handles the case that the columns in ON DUPLICATE UPDATE is not the project column of the SELECT clause
	// but just in the table occurs in the SELECT CLAUSE.
	//   e.g. insert into a select x from b ON DUPLICATE KEY UPDATE  a.x=b.y; the `y` is not a column of select's output.
	//        MySQL won't throw error and will execute this SQL successfully.
>>>>>>> eaf7e899
	// To make compatible with this strange feature, we add the variable `actualColLen` and the following IF branch.
	if len(insert.OnDuplicate) > 0 {
		if sel, ok := insert.Select.(*ast.SelectStmt); ok {
			hasWildCard := false
			for _, field := range sel.Fields.Fields {
				if field.WildCard != nil {
					hasWildCard = true
					break
				}
			}
			if !hasWildCard {
				colExtractor := &colNameExtractor{colNameMap: make(map[types.FieldName]*ast.ColumnNameExpr)}
				for _, assign := range insert.OnDuplicate {
					colExtractor.Enter(assign.Expr)
				}
				actualColLen = len(sel.Fields.Fields)
				for _, colName := range colExtractor.colNameMap {
					found := false
					for _, field := range sel.Fields.Fields {
						if colField, ok := field.Expr.(*ast.ColumnNameExpr); ok &&
							(colName.Name.Schema.L == "" || colField.Name.Schema.L == "" || colName.Name.Schema.L == colField.Name.Schema.L) &&
							(colName.Name.Table.L == "" || colField.Name.Table.L == "" || colName.Name.Table.L == colField.Name.Table.L) &&
							colName.Name.Name.L == colField.Name.Name.L {
							found = true
							break
						}
					}
					if found {
						continue
					}
					sel.Fields.Fields = append(sel.Fields.Fields, &ast.SelectField{Expr: colName, Offset: len(sel.Fields.Fields)})
				}
			}
		}
	}
	selectPlan, err := b.Build(ctx, insert.Select)
	if err != nil {
		return err
	}

	// Check to guarantee that the length of the row returned by select is equal to that of affectedValuesCols.
	if (actualColLen == -1 && selectPlan.Schema().Len() != len(affectedValuesCols)) || (actualColLen != -1 && actualColLen != len(affectedValuesCols)) {
		return ErrWrongValueCountOnRow.GenWithStackByArgs(1)
	}

	// Check to guarantee that there's no generated column.
	// This check should be done after the above one to make its behavior compatible with MySQL.
	// For example, table t has two columns, namely a and b, and b is a generated column.
	// "insert into t (b) select * from t" will raise an error that the column count is not matched.
	// "insert into t select * from t" will raise an error that there's a generated column in the column list.
	// If we do this check before the above one, "insert into t (b) select * from t" will raise an error
	// that there's a generated column in the column list.
	for _, col := range affectedValuesCols {
		if col.IsGenerated() {
			return ErrBadGeneratedColumn.GenWithStackByArgs(col.Name.O, insertPlan.Table.Meta().Name.O)
		}
	}

	names := selectPlan.OutputNames()
	insertPlan.SelectPlan, _, err = DoOptimize(ctx, b.ctx, b.optFlag, selectPlan.(LogicalPlan))
	if err != nil {
		return err
	}

	if actualColLen == -1 {
		actualColLen = selectPlan.Schema().Len()
	}
	insertPlan.OrigSelectOutputLen = actualColLen
	// schema4NewRow is the schema for the newly created data record based on
	// the result of the select statement.
	schema4NewRow := expression.NewSchema(make([]*expression.Column, len(insertPlan.Table.Cols()))...)
	names4NewRow := make(types.NameSlice, len(insertPlan.Table.Cols()))
	// TODO: don't clone it.
	for i := 0; i < actualColLen; i++ {
		selCol := insertPlan.SelectPlan.Schema().Columns[i]
		ordinal := affectedValuesCols[i].Offset
		schema4NewRow.Columns[ordinal] = &expression.Column{}
		*schema4NewRow.Columns[ordinal] = *selCol

		schema4NewRow.Columns[ordinal].RetType = &types.FieldType{}
		*schema4NewRow.Columns[ordinal].RetType = affectedValuesCols[i].FieldType

		names4NewRow[ordinal] = names[i]
	}
	for i := range schema4NewRow.Columns {
		if schema4NewRow.Columns[i] == nil {
			schema4NewRow.Columns[i] = &expression.Column{UniqueID: insertPlan.ctx.GetSessionVars().AllocPlanColumnID()}
			names4NewRow[i] = types.EmptyName
		}
	}
	insertPlan.Schema4OnDuplicate = expression.NewSchema(insertPlan.tableSchema.Columns...)
	insertPlan.Schema4OnDuplicate.Append(insertPlan.SelectPlan.Schema().Columns[actualColLen:]...)
	insertPlan.Schema4OnDuplicate.Append(schema4NewRow.Columns...)
	insertPlan.names4OnDuplicate = append(insertPlan.tableColNames.Shallow(), names[actualColLen:]...)
	insertPlan.names4OnDuplicate = append(insertPlan.names4OnDuplicate, names4NewRow...)
	return nil
}

func (b *PlanBuilder) buildLoadData(ctx context.Context, ld *ast.LoadDataStmt) (Plan, error) {
	p := LoadData{
		IsLocal:            ld.IsLocal,
		OnDuplicate:        ld.OnDuplicate,
		Path:               ld.Path,
		Table:              ld.Table,
		Columns:            ld.Columns,
		FieldsInfo:         ld.FieldsInfo,
		LinesInfo:          ld.LinesInfo,
		IgnoreLines:        ld.IgnoreLines,
		ColumnAssignments:  ld.ColumnAssignments,
		ColumnsAndUserVars: ld.ColumnsAndUserVars,
	}.Init(b.ctx)
	user := b.ctx.GetSessionVars().User
	var insertErr error
	if user != nil {
		insertErr = ErrTableaccessDenied.GenWithStackByArgs("INSERT", user.AuthUsername, user.AuthHostname, p.Table.Name.O)
	}
	b.visitInfo = appendVisitInfo(b.visitInfo, mysql.InsertPriv, p.Table.Schema.O, p.Table.Name.O, "", insertErr)
	tableInfo := p.Table.TableInfo
	tableInPlan, ok := b.is.TableByID(tableInfo.ID)
	if !ok {
		db := b.ctx.GetSessionVars().CurrentDB
		return nil, infoschema.ErrTableNotExists.GenWithStackByArgs(db, tableInfo.Name.O)
	}
	schema, names, err := expression.TableInfo2SchemaAndNames(b.ctx, model.NewCIStr(""), tableInfo)
	if err != nil {
		return nil, err
	}
	mockTablePlan := LogicalTableDual{}.Init(b.ctx, b.getSelectOffset())
	mockTablePlan.SetSchema(schema)
	mockTablePlan.names = names

	p.GenCols, err = b.resolveGeneratedColumns(ctx, tableInPlan.Cols(), nil, mockTablePlan)
	if err != nil {
		return nil, err
	}
	return p, nil
}

func (b *PlanBuilder) buildLoadStats(ld *ast.LoadStatsStmt) Plan {
	p := &LoadStats{Path: ld.Path}
	return p
}

func (b *PlanBuilder) buildIndexAdvise(node *ast.IndexAdviseStmt) Plan {
	p := &IndexAdvise{
		IsLocal:     node.IsLocal,
		Path:        node.Path,
		MaxMinutes:  node.MaxMinutes,
		MaxIndexNum: node.MaxIndexNum,
		LinesInfo:   node.LinesInfo,
	}
	return p
}

func (b *PlanBuilder) buildSplitRegion(node *ast.SplitRegionStmt) (Plan, error) {
	if node.SplitSyntaxOpt != nil && node.SplitSyntaxOpt.HasPartition && node.Table.TableInfo.Partition == nil {
		return nil, ErrPartitionClauseOnNonpartitioned
	}
	if len(node.IndexName.L) != 0 {
		return b.buildSplitIndexRegion(node)
	}
	return b.buildSplitTableRegion(node)
}

func (b *PlanBuilder) buildSplitIndexRegion(node *ast.SplitRegionStmt) (Plan, error) {
	tblInfo := node.Table.TableInfo
	indexInfo := tblInfo.FindIndexByName(node.IndexName.L)
	if indexInfo == nil {
		return nil, ErrKeyDoesNotExist.GenWithStackByArgs(node.IndexName, tblInfo.Name)
	}
	mockTablePlan := LogicalTableDual{}.Init(b.ctx, b.getSelectOffset())
	schema, names, err := expression.TableInfo2SchemaAndNames(b.ctx, node.Table.Schema, tblInfo)
	if err != nil {
		return nil, err
	}
	mockTablePlan.SetSchema(schema)
	mockTablePlan.names = names

	p := &SplitRegion{
		TableInfo:      tblInfo,
		PartitionNames: node.PartitionNames,
		IndexInfo:      indexInfo,
	}
	p.names = names
	p.setSchemaAndNames(buildSplitRegionsSchema())
	// Split index regions by user specified value lists.
	if len(node.SplitOpt.ValueLists) > 0 {
		indexValues := make([][]types.Datum, 0, len(node.SplitOpt.ValueLists))
		for i, valuesItem := range node.SplitOpt.ValueLists {
			if len(valuesItem) > len(indexInfo.Columns) {
				return nil, ErrWrongValueCountOnRow.GenWithStackByArgs(i + 1)
			}
			values, err := b.convertValue2ColumnType(valuesItem, mockTablePlan, indexInfo, tblInfo)
			if err != nil {
				return nil, err
			}
			indexValues = append(indexValues, values)
		}
		p.ValueLists = indexValues
		return p, nil
	}

	// Split index regions by lower, upper value.
	checkLowerUpperValue := func(valuesItem []ast.ExprNode, name string) ([]types.Datum, error) {
		if len(valuesItem) == 0 {
			return nil, errors.Errorf("Split index `%v` region %s value count should more than 0", indexInfo.Name, name)
		}
		if len(valuesItem) > len(indexInfo.Columns) {
			return nil, errors.Errorf("Split index `%v` region column count doesn't match value count at %v", indexInfo.Name, name)
		}
		return b.convertValue2ColumnType(valuesItem, mockTablePlan, indexInfo, tblInfo)
	}
	lowerValues, err := checkLowerUpperValue(node.SplitOpt.Lower, "lower")
	if err != nil {
		return nil, err
	}
	upperValues, err := checkLowerUpperValue(node.SplitOpt.Upper, "upper")
	if err != nil {
		return nil, err
	}
	p.Lower = lowerValues
	p.Upper = upperValues

	maxSplitRegionNum := int64(config.GetGlobalConfig().SplitRegionMaxNum)
	if node.SplitOpt.Num > maxSplitRegionNum {
		return nil, errors.Errorf("Split index region num exceeded the limit %v", maxSplitRegionNum)
	} else if node.SplitOpt.Num < 1 {
		return nil, errors.Errorf("Split index region num should more than 0")
	}
	p.Num = int(node.SplitOpt.Num)
	return p, nil
}

func (b *PlanBuilder) convertValue2ColumnType(valuesItem []ast.ExprNode, mockTablePlan LogicalPlan, indexInfo *model.IndexInfo, tblInfo *model.TableInfo) ([]types.Datum, error) {
	values := make([]types.Datum, 0, len(valuesItem))
	for j, valueItem := range valuesItem {
		colOffset := indexInfo.Columns[j].Offset
		value, err := b.convertValue(valueItem, mockTablePlan, tblInfo.Columns[colOffset])
		if err != nil {
			return nil, err
		}
		values = append(values, value)
	}
	return values, nil
}

func (b *PlanBuilder) convertValue(valueItem ast.ExprNode, mockTablePlan LogicalPlan, col *model.ColumnInfo) (d types.Datum, err error) {
	var expr expression.Expression
	switch x := valueItem.(type) {
	case *driver.ValueExpr:
		expr = &expression.Constant{
			Value:   x.Datum,
			RetType: &x.Type,
		}
	default:
		expr, _, err = b.rewrite(context.TODO(), valueItem, mockTablePlan, nil, true)
		if err != nil {
			return d, err
		}
	}
	constant, ok := expr.(*expression.Constant)
	if !ok {
		return d, errors.New("Expect constant values")
	}
	value, err := constant.Eval(chunk.Row{})
	if err != nil {
		return d, err
	}
	d, err = value.ConvertTo(b.ctx.GetSessionVars().StmtCtx, &col.FieldType)
	if err != nil {
		if !types.ErrTruncated.Equal(err) && !types.ErrTruncatedWrongVal.Equal(err) && !types.ErrBadNumber.Equal(err) {
			return d, err
		}
		valStr, err1 := value.ToString()
		if err1 != nil {
			return d, err
		}
		return d, types.ErrTruncated.GenWithStack("Incorrect value: '%-.128s' for column '%.192s'", valStr, col.Name.O)
	}
	return d, nil
}

func (b *PlanBuilder) buildSplitTableRegion(node *ast.SplitRegionStmt) (Plan, error) {
	tblInfo := node.Table.TableInfo
	handleColInfos := buildHandleColumnInfos(tblInfo)
	mockTablePlan := LogicalTableDual{}.Init(b.ctx, b.getSelectOffset())
	schema, names, err := expression.TableInfo2SchemaAndNames(b.ctx, node.Table.Schema, tblInfo)
	if err != nil {
		return nil, err
	}
	mockTablePlan.SetSchema(schema)
	mockTablePlan.names = names

	p := &SplitRegion{
		TableInfo:      tblInfo,
		PartitionNames: node.PartitionNames,
	}
	p.setSchemaAndNames(buildSplitRegionsSchema())
	if len(node.SplitOpt.ValueLists) > 0 {
		values := make([][]types.Datum, 0, len(node.SplitOpt.ValueLists))
		for i, valuesItem := range node.SplitOpt.ValueLists {
			data, err := convertValueListToData(valuesItem, handleColInfos, i, b, mockTablePlan)
			if err != nil {
				return nil, err
			}
			values = append(values, data)
		}
		p.ValueLists = values
		return p, nil
	}

	p.Lower, err = convertValueListToData(node.SplitOpt.Lower, handleColInfos, lowerBound, b, mockTablePlan)
	if err != nil {
		return nil, err
	}
	p.Upper, err = convertValueListToData(node.SplitOpt.Upper, handleColInfos, upperBound, b, mockTablePlan)
	if err != nil {
		return nil, err
	}

	maxSplitRegionNum := int64(config.GetGlobalConfig().SplitRegionMaxNum)
	if node.SplitOpt.Num > maxSplitRegionNum {
		return nil, errors.Errorf("Split table region num exceeded the limit %v", maxSplitRegionNum)
	} else if node.SplitOpt.Num < 1 {
		return nil, errors.Errorf("Split table region num should more than 0")
	}
	p.Num = int(node.SplitOpt.Num)
	return p, nil
}

func buildHandleColumnInfos(tblInfo *model.TableInfo) []*model.ColumnInfo {
	switch {
	case tblInfo.PKIsHandle:
		if col := tblInfo.GetPkColInfo(); col != nil {
			return []*model.ColumnInfo{col}
		}
	case tblInfo.IsCommonHandle:
		pkIdx := tables.FindPrimaryIndex(tblInfo)
		pkCols := make([]*model.ColumnInfo, 0, len(pkIdx.Columns))
		cols := tblInfo.Columns
		for _, idxCol := range pkIdx.Columns {
			pkCols = append(pkCols, cols[idxCol.Offset])
		}
		return pkCols
	default:
		return []*model.ColumnInfo{model.NewExtraHandleColInfo()}
	}
	return nil
}

const (
	lowerBound int = -1
	upperBound int = -2
)

func convertValueListToData(valueList []ast.ExprNode, handleColInfos []*model.ColumnInfo, rowIdx int,
	b *PlanBuilder, mockTablePlan *LogicalTableDual) ([]types.Datum, error) {
	if len(valueList) != len(handleColInfos) {
		var err error
		switch rowIdx {
		case lowerBound:
			err = errors.Errorf("Split table region lower value count should be %d", len(handleColInfos))
		case upperBound:
			err = errors.Errorf("Split table region upper value count should be %d", len(handleColInfos))
		default:
			err = ErrWrongValueCountOnRow.GenWithStackByArgs(rowIdx)
		}
		return nil, err
	}
	data := make([]types.Datum, 0, len(handleColInfos))
	for i, v := range valueList {
		convertedDatum, err := b.convertValue(v, mockTablePlan, handleColInfos[i])
		if err != nil {
			return nil, err
		}
		if convertedDatum.IsNull() {
			return nil, ErrBadNull.GenWithStackByArgs(handleColInfos[i].Name.O)
		}
		data = append(data, convertedDatum)
	}
	return data, nil
}

func (b *PlanBuilder) buildDDL(ctx context.Context, node ast.DDLNode) (Plan, error) {
	var authErr error
	switch v := node.(type) {
	case *ast.AlterDatabaseStmt:
		if v.AlterDefaultDatabase {
			v.Name = b.ctx.GetSessionVars().CurrentDB
		}
		if v.Name == "" {
			return nil, ErrNoDB
		}
		if b.ctx.GetSessionVars().User != nil {
			authErr = ErrDBaccessDenied.GenWithStackByArgs("ALTER", b.ctx.GetSessionVars().User.AuthUsername,
				b.ctx.GetSessionVars().User.AuthHostname, v.Name)
		}
		b.visitInfo = appendVisitInfo(b.visitInfo, mysql.AlterPriv, v.Name, "", "", authErr)
	case *ast.AlterTableStmt:
		if b.ctx.GetSessionVars().User != nil {
			authErr = ErrTableaccessDenied.GenWithStackByArgs("ALTER", b.ctx.GetSessionVars().User.AuthUsername,
				b.ctx.GetSessionVars().User.AuthHostname, v.Table.Name.L)
		}
		b.visitInfo = appendVisitInfo(b.visitInfo, mysql.AlterPriv, v.Table.Schema.L,
			v.Table.Name.L, "", authErr)
		for _, spec := range v.Specs {
			if spec.Tp == ast.AlterTableRenameTable || spec.Tp == ast.AlterTableExchangePartition {
				if b.ctx.GetSessionVars().User != nil {
					authErr = ErrTableaccessDenied.GenWithStackByArgs("DROP", b.ctx.GetSessionVars().User.AuthUsername,
						b.ctx.GetSessionVars().User.AuthHostname, v.Table.Name.L)
				}
				b.visitInfo = appendVisitInfo(b.visitInfo, mysql.DropPriv, v.Table.Schema.L,
					v.Table.Name.L, "", authErr)

				if b.ctx.GetSessionVars().User != nil {
					authErr = ErrTableaccessDenied.GenWithStackByArgs("CREATE", b.ctx.GetSessionVars().User.AuthUsername,
						b.ctx.GetSessionVars().User.AuthHostname, spec.NewTable.Name.L)
				}
				b.visitInfo = appendVisitInfo(b.visitInfo, mysql.CreatePriv, spec.NewTable.Schema.L,
					spec.NewTable.Name.L, "", authErr)

				if b.ctx.GetSessionVars().User != nil {
					authErr = ErrTableaccessDenied.GenWithStackByArgs("INSERT", b.ctx.GetSessionVars().User.AuthUsername,
						b.ctx.GetSessionVars().User.AuthHostname, spec.NewTable.Name.L)
				}
				b.visitInfo = appendVisitInfo(b.visitInfo, mysql.InsertPriv, spec.NewTable.Schema.L,
					spec.NewTable.Name.L, "", authErr)
			} else if spec.Tp == ast.AlterTableDropPartition {
				if b.ctx.GetSessionVars().User != nil {
					authErr = ErrTableaccessDenied.GenWithStackByArgs("DROP", b.ctx.GetSessionVars().User.AuthUsername,
						b.ctx.GetSessionVars().User.AuthHostname, v.Table.Name.L)
				}
				b.visitInfo = appendVisitInfo(b.visitInfo, mysql.DropPriv, v.Table.Schema.L,
					v.Table.Name.L, "", authErr)
			} else if spec.Tp == ast.AlterTableWriteable {
				b.visitInfo[0].alterWritable = true
			}
		}
	case *ast.AlterSequenceStmt:
		if b.ctx.GetSessionVars().User != nil {
			authErr = ErrTableaccessDenied.GenWithStackByArgs("ALTER", b.ctx.GetSessionVars().User.AuthUsername,
				b.ctx.GetSessionVars().User.AuthHostname, v.Name.Name.L)
		}
		b.visitInfo = appendVisitInfo(b.visitInfo, mysql.AlterPriv, v.Name.Schema.L,
			v.Name.Name.L, "", authErr)
	case *ast.CreateDatabaseStmt:
		if b.ctx.GetSessionVars().User != nil {
			authErr = ErrDBaccessDenied.GenWithStackByArgs(b.ctx.GetSessionVars().User.AuthUsername,
				b.ctx.GetSessionVars().User.AuthHostname, v.Name)
		}
		b.visitInfo = appendVisitInfo(b.visitInfo, mysql.CreatePriv, v.Name,
			"", "", authErr)
	case *ast.CreateIndexStmt:
		if b.ctx.GetSessionVars().User != nil {
			authErr = ErrTableaccessDenied.GenWithStackByArgs("INDEX", b.ctx.GetSessionVars().User.AuthUsername,
				b.ctx.GetSessionVars().User.AuthHostname, v.Table.Name.L)
		}
		b.visitInfo = appendVisitInfo(b.visitInfo, mysql.IndexPriv, v.Table.Schema.L,
			v.Table.Name.L, "", authErr)
	case *ast.CreateTableStmt:
		if b.ctx.GetSessionVars().User != nil {
			authErr = ErrTableaccessDenied.GenWithStackByArgs("CREATE", b.ctx.GetSessionVars().User.AuthUsername,
				b.ctx.GetSessionVars().User.AuthHostname, v.Table.Name.L)
		}
		b.visitInfo = appendVisitInfo(b.visitInfo, mysql.CreatePriv, v.Table.Schema.L,
			v.Table.Name.L, "", authErr)
		if v.ReferTable != nil {
			if b.ctx.GetSessionVars().User != nil {
				authErr = ErrTableaccessDenied.GenWithStackByArgs("CREATE", b.ctx.GetSessionVars().User.AuthUsername,
					b.ctx.GetSessionVars().User.AuthHostname, v.ReferTable.Name.L)
			}
			b.visitInfo = appendVisitInfo(b.visitInfo, mysql.SelectPriv, v.ReferTable.Schema.L,
				v.ReferTable.Name.L, "", authErr)
		}
	case *ast.CreateViewStmt:
		b.capFlag |= canExpandAST | renameView
		b.renamingViewName = v.ViewName.Schema.L + "." + v.ViewName.Name.L
		defer func() {
			b.capFlag &= ^canExpandAST
			b.capFlag &= ^renameView
		}()
		plan, err := b.Build(ctx, v.Select)
		if err != nil {
			return nil, err
		}
		schema := plan.Schema()
		names := plan.OutputNames()
		if v.Cols == nil {
			adjustOverlongViewColname(plan.(LogicalPlan))
			v.Cols = make([]model.CIStr, len(schema.Columns))
			for i, name := range names {
				v.Cols[i] = name.ColName
			}
		}
		if len(v.Cols) != schema.Len() {
			return nil, ddl.ErrViewWrongList
		}
		if b.ctx.GetSessionVars().User != nil {
			authErr = ErrTableaccessDenied.GenWithStackByArgs("CREATE VIEW", b.ctx.GetSessionVars().User.AuthUsername,
				b.ctx.GetSessionVars().User.AuthHostname, v.ViewName.Name.L)
		}
		b.visitInfo = appendVisitInfo(b.visitInfo, mysql.CreateViewPriv, v.ViewName.Schema.L,
			v.ViewName.Name.L, "", authErr)
		if v.Definer.CurrentUser && b.ctx.GetSessionVars().User != nil {
			v.Definer = b.ctx.GetSessionVars().User
		}
		if b.ctx.GetSessionVars().User != nil && v.Definer.String() != b.ctx.GetSessionVars().User.String() {
			err = ErrSpecificAccessDenied.GenWithStackByArgs("SUPER")
			b.visitInfo = appendVisitInfo(b.visitInfo, mysql.SuperPriv, "",
				"", "", err)
		}
	case *ast.CreateSequenceStmt:
		if b.ctx.GetSessionVars().User != nil {
			authErr = ErrTableaccessDenied.GenWithStackByArgs("CREATE", b.ctx.GetSessionVars().User.AuthUsername,
				b.ctx.GetSessionVars().User.AuthHostname, v.Name.Name.L)
		}
		b.visitInfo = appendVisitInfo(b.visitInfo, mysql.CreatePriv, v.Name.Schema.L,
			v.Name.Name.L, "", authErr)
	case *ast.DropDatabaseStmt:
		if b.ctx.GetSessionVars().User != nil {
			authErr = ErrDBaccessDenied.GenWithStackByArgs(b.ctx.GetSessionVars().User.AuthUsername,
				b.ctx.GetSessionVars().User.AuthHostname, v.Name)
		}
		b.visitInfo = appendVisitInfo(b.visitInfo, mysql.DropPriv, v.Name,
			"", "", authErr)
	case *ast.DropIndexStmt:
		if b.ctx.GetSessionVars().User != nil {
			authErr = ErrTableaccessDenied.GenWithStackByArgs("INDEx", b.ctx.GetSessionVars().User.AuthUsername,
				b.ctx.GetSessionVars().User.AuthHostname, v.Table.Name.L)
		}
		b.visitInfo = appendVisitInfo(b.visitInfo, mysql.IndexPriv, v.Table.Schema.L,
			v.Table.Name.L, "", authErr)
	case *ast.DropTableStmt:
		for _, tableVal := range v.Tables {
			if b.ctx.GetSessionVars().User != nil {
				authErr = ErrTableaccessDenied.GenWithStackByArgs("DROP", b.ctx.GetSessionVars().User.AuthUsername,
					b.ctx.GetSessionVars().User.AuthHostname, tableVal.Name.L)
			}
			b.visitInfo = appendVisitInfo(b.visitInfo, mysql.DropPriv, tableVal.Schema.L,
				tableVal.Name.L, "", authErr)
		}
	case *ast.DropSequenceStmt:
		for _, sequence := range v.Sequences {
			if b.ctx.GetSessionVars().User != nil {
				authErr = ErrTableaccessDenied.GenWithStackByArgs("DROP", b.ctx.GetSessionVars().User.AuthUsername,
					b.ctx.GetSessionVars().User.AuthHostname, sequence.Name.L)
			}
			b.visitInfo = appendVisitInfo(b.visitInfo, mysql.DropPriv, sequence.Schema.L,
				sequence.Name.L, "", authErr)
		}
	case *ast.TruncateTableStmt:
		if b.ctx.GetSessionVars().User != nil {
			authErr = ErrTableaccessDenied.GenWithStackByArgs("DROP", b.ctx.GetSessionVars().User.AuthUsername,
				b.ctx.GetSessionVars().User.AuthHostname, v.Table.Name.L)
		}
		b.visitInfo = appendVisitInfo(b.visitInfo, mysql.DropPriv, v.Table.Schema.L,
			v.Table.Name.L, "", authErr)
	case *ast.RenameTableStmt:
		if b.ctx.GetSessionVars().User != nil {
			authErr = ErrTableaccessDenied.GenWithStackByArgs("ALTER", b.ctx.GetSessionVars().User.AuthUsername,
				b.ctx.GetSessionVars().User.AuthHostname, v.TableToTables[0].OldTable.Name.L)
		}
		b.visitInfo = appendVisitInfo(b.visitInfo, mysql.AlterPriv, v.TableToTables[0].OldTable.Schema.L,
			v.TableToTables[0].OldTable.Name.L, "", authErr)

		if b.ctx.GetSessionVars().User != nil {
			authErr = ErrTableaccessDenied.GenWithStackByArgs("DROP", b.ctx.GetSessionVars().User.AuthUsername,
				b.ctx.GetSessionVars().User.AuthHostname, v.TableToTables[0].OldTable.Name.L)
		}
		b.visitInfo = appendVisitInfo(b.visitInfo, mysql.DropPriv, v.TableToTables[0].OldTable.Schema.L,
			v.TableToTables[0].OldTable.Name.L, "", authErr)

		if b.ctx.GetSessionVars().User != nil {
			authErr = ErrTableaccessDenied.GenWithStackByArgs("CREATE", b.ctx.GetSessionVars().User.AuthUsername,
				b.ctx.GetSessionVars().User.AuthHostname, v.TableToTables[0].NewTable.Name.L)
		}
		b.visitInfo = appendVisitInfo(b.visitInfo, mysql.CreatePriv, v.TableToTables[0].NewTable.Schema.L,
			v.TableToTables[0].NewTable.Name.L, "", authErr)

		if b.ctx.GetSessionVars().User != nil {
			authErr = ErrTableaccessDenied.GenWithStackByArgs("INSERT", b.ctx.GetSessionVars().User.AuthUsername,
				b.ctx.GetSessionVars().User.AuthHostname, v.TableToTables[0].NewTable.Name.L)
		}
		b.visitInfo = appendVisitInfo(b.visitInfo, mysql.InsertPriv, v.TableToTables[0].NewTable.Schema.L,
			v.TableToTables[0].NewTable.Name.L, "", authErr)
	case *ast.RecoverTableStmt, *ast.FlashBackTableStmt:
		// Recover table command can only be executed by administrator.
		b.visitInfo = appendVisitInfo(b.visitInfo, mysql.SuperPriv, "", "", "", nil)
	case *ast.LockTablesStmt, *ast.UnlockTablesStmt:
		// TODO: add Lock Table privilege check.
	case *ast.CleanupTableLockStmt:
		// This command can only be executed by administrator.
		b.visitInfo = appendVisitInfo(b.visitInfo, mysql.SuperPriv, "", "", "", nil)
	case *ast.RepairTableStmt:
		// Repair table command can only be executed by administrator.
		b.visitInfo = appendVisitInfo(b.visitInfo, mysql.SuperPriv, "", "", "", nil)
	}
	p := &DDL{Statement: node}
	return p, nil
}

const (
	// TraceFormatRow indicates row tracing format.
	TraceFormatRow = "row"
	// TraceFormatJSON indicates json tracing format.
	TraceFormatJSON = "json"
	// TraceFormatLog indicates log tracing format.
	TraceFormatLog = "log"
)

// buildTrace builds a trace plan. Inside this method, it first optimize the
// underlying query and then constructs a schema, which will be used to constructs
// rows result.
func (b *PlanBuilder) buildTrace(trace *ast.TraceStmt) (Plan, error) {
	p := &Trace{StmtNode: trace.Stmt, Format: trace.Format}
	switch trace.Format {
	case TraceFormatRow:
		schema := newColumnsWithNames(3)
		schema.Append(buildColumnWithName("", "operation", mysql.TypeString, mysql.MaxBlobWidth))
		schema.Append(buildColumnWithName("", "startTS", mysql.TypeString, mysql.MaxBlobWidth))
		schema.Append(buildColumnWithName("", "duration", mysql.TypeString, mysql.MaxBlobWidth))
		p.SetSchema(schema.col2Schema())
		p.names = schema.names
	case TraceFormatJSON:
		schema := newColumnsWithNames(1)
		schema.Append(buildColumnWithName("", "operation", mysql.TypeString, mysql.MaxBlobWidth))
		p.SetSchema(schema.col2Schema())
		p.names = schema.names
	case TraceFormatLog:
		schema := newColumnsWithNames(4)
		schema.Append(buildColumnWithName("", "time", mysql.TypeTimestamp, mysql.MaxBlobWidth))
		schema.Append(buildColumnWithName("", "event", mysql.TypeString, mysql.MaxBlobWidth))
		schema.Append(buildColumnWithName("", "tags", mysql.TypeString, mysql.MaxBlobWidth))
		schema.Append(buildColumnWithName("", "spanName", mysql.TypeString, mysql.MaxBlobWidth))
		p.SetSchema(schema.col2Schema())
		p.names = schema.names
	default:
		return nil, errors.New("trace format should be one of 'row', 'log' or 'json'")
	}
	return p, nil
}

func (b *PlanBuilder) buildExplainPlan(targetPlan Plan, format string, explainRows [][]string, analyze bool, execStmt ast.StmtNode, runtimeStats *execdetails.RuntimeStatsColl) (Plan, error) {
	p := &Explain{
		TargetPlan:       targetPlan,
		Format:           format,
		Analyze:          analyze,
		ExecStmt:         execStmt,
		ExplainRows:      explainRows,
		RuntimeStatsColl: runtimeStats,
	}
	p.ctx = b.ctx
	return p, p.prepareSchema()
}

// buildExplainFor gets *last* (maybe running or finished) query plan from connection #connection id.
// See https://dev.mysql.com/doc/refman/8.0/en/explain-for-connection.html.
func (b *PlanBuilder) buildExplainFor(explainFor *ast.ExplainForStmt) (Plan, error) {
	processInfo, ok := b.ctx.GetSessionManager().GetProcessInfo(explainFor.ConnectionID)
	if !ok {
		return nil, ErrNoSuchThread.GenWithStackByArgs(explainFor.ConnectionID)
	}
	if b.ctx.GetSessionVars() != nil && b.ctx.GetSessionVars().User != nil {
		if b.ctx.GetSessionVars().User.Username != processInfo.User {
			err := ErrAccessDenied.GenWithStackByArgs(b.ctx.GetSessionVars().User.Username, b.ctx.GetSessionVars().User.Hostname)
			// Different from MySQL's behavior and document.
			b.visitInfo = appendVisitInfo(b.visitInfo, mysql.SuperPriv, "", "", "", err)
		}
	}

	targetPlan, ok := processInfo.Plan.(Plan)
	if !ok || targetPlan == nil {
		return &Explain{Format: explainFor.Format}, nil
	}
	var explainRows [][]string
	if explainFor.Format == ast.ExplainFormatROW {
		explainRows = processInfo.PlanExplainRows
	}
	return b.buildExplainPlan(targetPlan, explainFor.Format, explainRows, false, nil, processInfo.RuntimeStatsColl)
}

func (b *PlanBuilder) buildExplain(ctx context.Context, explain *ast.ExplainStmt) (Plan, error) {
	if show, ok := explain.Stmt.(*ast.ShowStmt); ok {
		return b.buildShow(ctx, show)
	}
	targetPlan, _, err := OptimizeAstNode(ctx, b.ctx, explain.Stmt, b.is)
	if err != nil {
		return nil, err
	}

	return b.buildExplainPlan(targetPlan, explain.Format, nil, explain.Analyze, explain.Stmt, nil)
}

func (b *PlanBuilder) buildSelectInto(ctx context.Context, sel *ast.SelectStmt) (Plan, error) {
	selectIntoInfo := sel.SelectIntoOpt
	sel.SelectIntoOpt = nil
	targetPlan, _, err := OptimizeAstNode(ctx, b.ctx, sel, b.is)
	if err != nil {
		return nil, err
	}
	b.visitInfo = appendVisitInfo(b.visitInfo, mysql.FilePriv, "", "", "", ErrSpecificAccessDenied.GenWithStackByArgs("FILE"))
	return &SelectInto{
		TargetPlan: targetPlan,
		IntoOpt:    selectIntoInfo,
	}, nil
}

func buildShowProcedureSchema() (*expression.Schema, []*types.FieldName) {
	tblName := "ROUTINES"
	schema := newColumnsWithNames(11)
	schema.Append(buildColumnWithName(tblName, "Db", mysql.TypeVarchar, 128))
	schema.Append(buildColumnWithName(tblName, "Name", mysql.TypeVarchar, 128))
	schema.Append(buildColumnWithName(tblName, "Type", mysql.TypeVarchar, 128))
	schema.Append(buildColumnWithName(tblName, "Definer", mysql.TypeVarchar, 128))
	schema.Append(buildColumnWithName(tblName, "Modified", mysql.TypeDatetime, 19))
	schema.Append(buildColumnWithName(tblName, "Created", mysql.TypeDatetime, 19))
	schema.Append(buildColumnWithName(tblName, "Security_type", mysql.TypeVarchar, 128))
	schema.Append(buildColumnWithName(tblName, "Comment", mysql.TypeBlob, 196605))
	schema.Append(buildColumnWithName(tblName, "character_set_client", mysql.TypeVarchar, 32))
	schema.Append(buildColumnWithName(tblName, "collation_connection", mysql.TypeVarchar, 32))
	schema.Append(buildColumnWithName(tblName, "Database Collation", mysql.TypeVarchar, 32))
	return schema.col2Schema(), schema.names
}

func buildShowTriggerSchema() (*expression.Schema, []*types.FieldName) {
	tblName := "TRIGGERS"
	schema := newColumnsWithNames(11)
	schema.Append(buildColumnWithName(tblName, "Trigger", mysql.TypeVarchar, 128))
	schema.Append(buildColumnWithName(tblName, "Event", mysql.TypeVarchar, 128))
	schema.Append(buildColumnWithName(tblName, "Table", mysql.TypeVarchar, 128))
	schema.Append(buildColumnWithName(tblName, "Statement", mysql.TypeBlob, 196605))
	schema.Append(buildColumnWithName(tblName, "Timing", mysql.TypeVarchar, 128))
	schema.Append(buildColumnWithName(tblName, "Created", mysql.TypeDatetime, 19))
	schema.Append(buildColumnWithName(tblName, "sql_mode", mysql.TypeBlob, 8192))
	schema.Append(buildColumnWithName(tblName, "Definer", mysql.TypeVarchar, 128))
	schema.Append(buildColumnWithName(tblName, "character_set_client", mysql.TypeVarchar, 32))
	schema.Append(buildColumnWithName(tblName, "collation_connection", mysql.TypeVarchar, 32))
	schema.Append(buildColumnWithName(tblName, "Database Collation", mysql.TypeVarchar, 32))
	return schema.col2Schema(), schema.names
}

func buildShowEventsSchema() (*expression.Schema, []*types.FieldName) {
	tblName := "EVENTS"
	schema := newColumnsWithNames(15)
	schema.Append(buildColumnWithName(tblName, "Db", mysql.TypeVarchar, 128))
	schema.Append(buildColumnWithName(tblName, "Name", mysql.TypeVarchar, 128))
	schema.Append(buildColumnWithName(tblName, "Time zone", mysql.TypeVarchar, 32))
	schema.Append(buildColumnWithName(tblName, "Definer", mysql.TypeVarchar, 128))
	schema.Append(buildColumnWithName(tblName, "Type", mysql.TypeVarchar, 128))
	schema.Append(buildColumnWithName(tblName, "Execute At", mysql.TypeDatetime, 19))
	schema.Append(buildColumnWithName(tblName, "Interval Value", mysql.TypeVarchar, 128))
	schema.Append(buildColumnWithName(tblName, "Interval Field", mysql.TypeVarchar, 128))
	schema.Append(buildColumnWithName(tblName, "Starts", mysql.TypeDatetime, 19))
	schema.Append(buildColumnWithName(tblName, "Ends", mysql.TypeDatetime, 19))
	schema.Append(buildColumnWithName(tblName, "Status", mysql.TypeVarchar, 32))
	schema.Append(buildColumnWithName(tblName, "Originator", mysql.TypeInt24, 4))
	schema.Append(buildColumnWithName(tblName, "character_set_client", mysql.TypeVarchar, 32))
	schema.Append(buildColumnWithName(tblName, "collation_connection", mysql.TypeVarchar, 32))
	schema.Append(buildColumnWithName(tblName, "Database Collation", mysql.TypeVarchar, 32))
	return schema.col2Schema(), schema.names
}

func buildShowWarningsSchema() (*expression.Schema, types.NameSlice) {
	tblName := "WARNINGS"
	schema := newColumnsWithNames(3)
	schema.Append(buildColumnWithName(tblName, "Level", mysql.TypeVarchar, 64))
	schema.Append(buildColumnWithName(tblName, "Code", mysql.TypeLong, 19))
	schema.Append(buildColumnWithName(tblName, "Message", mysql.TypeVarchar, 64))
	return schema.col2Schema(), schema.names
}

// buildShowSchema builds column info for ShowStmt including column name and type.
func buildShowSchema(s *ast.ShowStmt, isView bool, isSequence bool) (schema *expression.Schema, outputNames []*types.FieldName) {
	var names []string
	var ftypes []byte
	switch s.Tp {
	case ast.ShowProcedureStatus:
		return buildShowProcedureSchema()
	case ast.ShowTriggers:
		return buildShowTriggerSchema()
	case ast.ShowEvents:
		return buildShowEventsSchema()
	case ast.ShowWarnings, ast.ShowErrors:
		return buildShowWarningsSchema()
	case ast.ShowRegions:
		return buildTableRegionsSchema()
	case ast.ShowEngines:
		names = []string{"Engine", "Support", "Comment", "Transactions", "XA", "Savepoints"}
	case ast.ShowConfig:
		names = []string{"Type", "Instance", "Name", "Value"}
	case ast.ShowDatabases:
		names = []string{"Database"}
	case ast.ShowOpenTables:
		names = []string{"Database", "Table", "In_use", "Name_locked"}
		ftypes = []byte{mysql.TypeVarchar, mysql.TypeVarchar, mysql.TypeLong, mysql.TypeLong}
	case ast.ShowTables:
		names = []string{fmt.Sprintf("Tables_in_%s", s.DBName)}
		if s.Full {
			names = append(names, "Table_type")
		}
	case ast.ShowTableStatus:
		names = []string{"Name", "Engine", "Version", "Row_format", "Rows", "Avg_row_length",
			"Data_length", "Max_data_length", "Index_length", "Data_free", "Auto_increment",
			"Create_time", "Update_time", "Check_time", "Collation", "Checksum",
			"Create_options", "Comment"}
		ftypes = []byte{mysql.TypeVarchar, mysql.TypeVarchar, mysql.TypeLonglong, mysql.TypeVarchar, mysql.TypeLonglong, mysql.TypeLonglong,
			mysql.TypeLonglong, mysql.TypeLonglong, mysql.TypeLonglong, mysql.TypeLonglong, mysql.TypeLonglong,
			mysql.TypeDatetime, mysql.TypeDatetime, mysql.TypeDatetime, mysql.TypeVarchar, mysql.TypeVarchar,
			mysql.TypeVarchar, mysql.TypeVarchar}
	case ast.ShowColumns:
		names = table.ColDescFieldNames(s.Full)
	case ast.ShowCharset:
		names = []string{"Charset", "Description", "Default collation", "Maxlen"}
		ftypes = []byte{mysql.TypeVarchar, mysql.TypeVarchar, mysql.TypeVarchar, mysql.TypeLonglong}
	case ast.ShowVariables, ast.ShowStatus:
		names = []string{"Variable_name", "Value"}
	case ast.ShowCollation:
		names = []string{"Collation", "Charset", "Id", "Default", "Compiled", "Sortlen"}
		ftypes = []byte{mysql.TypeVarchar, mysql.TypeVarchar, mysql.TypeLonglong,
			mysql.TypeVarchar, mysql.TypeVarchar, mysql.TypeLonglong}
	case ast.ShowCreateTable, ast.ShowCreateSequence:
		if isSequence {
			names = []string{"Sequence", "Create Sequence"}
		} else if isView {
			names = []string{"View", "Create View", "character_set_client", "collation_connection"}
		} else {
			names = []string{"Table", "Create Table"}
		}
	case ast.ShowCreateUser:
		if s.User != nil {
			names = []string{fmt.Sprintf("CREATE USER for %s", s.User)}
		}
	case ast.ShowCreateView:
		names = []string{"View", "Create View", "character_set_client", "collation_connection"}
	case ast.ShowCreateDatabase:
		names = []string{"Database", "Create Database"}
	case ast.ShowDrainerStatus:
		names = []string{"NodeID", "Address", "State", "Max_Commit_Ts", "Update_Time"}
		ftypes = []byte{mysql.TypeVarchar, mysql.TypeVarchar, mysql.TypeVarchar, mysql.TypeLonglong, mysql.TypeVarchar}
	case ast.ShowGrants:
		if s.User != nil {
			names = []string{fmt.Sprintf("Grants for %s", s.User)}
		} else {
			// Don't know the name yet, so just say "user"
			names = []string{"Grants for User"}
		}
	case ast.ShowIndex:
		names = []string{"Table", "Non_unique", "Key_name", "Seq_in_index",
			"Column_name", "Collation", "Cardinality", "Sub_part", "Packed",
			"Null", "Index_type", "Comment", "Index_comment", "Visible", "Expression"}
		ftypes = []byte{mysql.TypeVarchar, mysql.TypeLonglong, mysql.TypeVarchar, mysql.TypeLonglong,
			mysql.TypeVarchar, mysql.TypeVarchar, mysql.TypeLonglong, mysql.TypeLonglong,
			mysql.TypeVarchar, mysql.TypeVarchar, mysql.TypeVarchar, mysql.TypeVarchar,
			mysql.TypeVarchar, mysql.TypeVarchar, mysql.TypeVarchar}
	case ast.ShowPlugins:
		names = []string{"Name", "Status", "Type", "Library", "License", "Version"}
		ftypes = []byte{
			mysql.TypeVarchar, mysql.TypeVarchar, mysql.TypeVarchar, mysql.TypeVarchar, mysql.TypeVarchar, mysql.TypeVarchar,
		}
	case ast.ShowProcessList:
		names = []string{"Id", "User", "Host", "db", "Command", "Time", "State", "Info"}
		ftypes = []byte{mysql.TypeLonglong, mysql.TypeVarchar, mysql.TypeVarchar,
			mysql.TypeVarchar, mysql.TypeVarchar, mysql.TypeLong, mysql.TypeVarchar, mysql.TypeString}
	case ast.ShowPumpStatus:
		names = []string{"NodeID", "Address", "State", "Max_Commit_Ts", "Update_Time"}
		ftypes = []byte{mysql.TypeVarchar, mysql.TypeVarchar, mysql.TypeVarchar, mysql.TypeLonglong, mysql.TypeVarchar}
	case ast.ShowStatsMeta:
		names = []string{"Db_name", "Table_name", "Partition_name", "Update_time", "Modify_count", "Row_count"}
		ftypes = []byte{mysql.TypeVarchar, mysql.TypeVarchar, mysql.TypeVarchar, mysql.TypeDatetime, mysql.TypeLonglong, mysql.TypeLonglong}
	case ast.ShowStatsHistograms:
		names = []string{"Db_name", "Table_name", "Partition_name", "Column_name", "Is_index", "Update_time", "Distinct_count", "Null_count", "Avg_col_size", "Correlation"}
		ftypes = []byte{mysql.TypeVarchar, mysql.TypeVarchar, mysql.TypeVarchar, mysql.TypeVarchar, mysql.TypeTiny, mysql.TypeDatetime,
			mysql.TypeLonglong, mysql.TypeLonglong, mysql.TypeDouble, mysql.TypeDouble}
	case ast.ShowStatsBuckets:
		names = []string{"Db_name", "Table_name", "Partition_name", "Column_name", "Is_index", "Bucket_id", "Count",
			"Repeats", "Lower_Bound", "Upper_Bound"}
		ftypes = []byte{mysql.TypeVarchar, mysql.TypeVarchar, mysql.TypeVarchar, mysql.TypeVarchar, mysql.TypeTiny, mysql.TypeLonglong,
			mysql.TypeLonglong, mysql.TypeLonglong, mysql.TypeVarchar, mysql.TypeVarchar}
	case ast.ShowStatsTopN:
		names = []string{"Db_name", "Table_name", "Partition_name", "Column_name", "Is_index", "Value", "Count"}
		ftypes = []byte{mysql.TypeVarchar, mysql.TypeVarchar, mysql.TypeVarchar, mysql.TypeVarchar, mysql.TypeTiny, mysql.TypeVarchar, mysql.TypeLonglong}
	case ast.ShowStatsHealthy:
		names = []string{"Db_name", "Table_name", "Partition_name", "Healthy"}
		ftypes = []byte{mysql.TypeVarchar, mysql.TypeVarchar, mysql.TypeVarchar, mysql.TypeLonglong}
	case ast.ShowProfiles: // ShowProfiles is deprecated.
		names = []string{"Query_ID", "Duration", "Query"}
		ftypes = []byte{mysql.TypeLong, mysql.TypeDouble, mysql.TypeVarchar}
	case ast.ShowMasterStatus:
		names = []string{"File", "Position", "Binlog_Do_DB", "Binlog_Ignore_DB", "Executed_Gtid_Set"}
		ftypes = []byte{mysql.TypeVarchar, mysql.TypeLonglong, mysql.TypeVarchar, mysql.TypeVarchar, mysql.TypeVarchar}
	case ast.ShowPrivileges:
		names = []string{"Privilege", "Context", "Comment"}
		ftypes = []byte{mysql.TypeVarchar, mysql.TypeVarchar, mysql.TypeVarchar}
	case ast.ShowBindings:
		names = []string{"Original_sql", "Bind_sql", "Default_db", "Status", "Create_time", "Update_time", "Charset", "Collation", "Source"}
		ftypes = []byte{mysql.TypeVarchar, mysql.TypeVarchar, mysql.TypeVarchar, mysql.TypeVarchar, mysql.TypeDatetime, mysql.TypeDatetime, mysql.TypeVarchar, mysql.TypeVarchar, mysql.TypeVarchar}
	case ast.ShowAnalyzeStatus:
		names = []string{"Table_schema", "Table_name", "Partition_name", "Job_info", "Processed_rows", "Start_time", "State"}
		ftypes = []byte{mysql.TypeVarchar, mysql.TypeVarchar, mysql.TypeVarchar, mysql.TypeVarchar, mysql.TypeLonglong, mysql.TypeDatetime, mysql.TypeVarchar}
	case ast.ShowBuiltins:
		names = []string{"Supported_builtin_functions"}
		ftypes = []byte{mysql.TypeVarchar}
	case ast.ShowBackups, ast.ShowRestores:
		names = []string{"Destination", "State", "Progress", "Queue_time", "Execution_time", "Finish_time", "Connection"}
		ftypes = []byte{mysql.TypeVarchar, mysql.TypeVarchar, mysql.TypeDouble, mysql.TypeDatetime, mysql.TypeDatetime, mysql.TypeDatetime, mysql.TypeLonglong}
	}

	schema = expression.NewSchema(make([]*expression.Column, 0, len(names))...)
	outputNames = make([]*types.FieldName, 0, len(names))
	for i := range names {
		col := &expression.Column{}
		outputNames = append(outputNames, &types.FieldName{ColName: model.NewCIStr(names[i])})
		// User varchar as the default return column type.
		tp := mysql.TypeVarchar
		if len(ftypes) != 0 && ftypes[i] != mysql.TypeUnspecified {
			tp = ftypes[i]
		}
		fieldType := types.NewFieldType(tp)
		fieldType.Flen, fieldType.Decimal = mysql.GetDefaultFieldLengthAndDecimal(tp)
		fieldType.Charset, fieldType.Collate = types.DefaultCharsetForType(tp)
		col.RetType = fieldType
		schema.Append(col)
	}
	return
}

func buildChecksumTableSchema() (*expression.Schema, []*types.FieldName) {
	schema := newColumnsWithNames(5)
	schema.Append(buildColumnWithName("", "Db_name", mysql.TypeVarchar, 128))
	schema.Append(buildColumnWithName("", "Table_name", mysql.TypeVarchar, 128))
	schema.Append(buildColumnWithName("", "Checksum_crc64_xor", mysql.TypeLonglong, 22))
	schema.Append(buildColumnWithName("", "Total_kvs", mysql.TypeLonglong, 22))
	schema.Append(buildColumnWithName("", "Total_bytes", mysql.TypeLonglong, 22))
	return schema.col2Schema(), schema.names
}

// adjustOverlongViewColname adjusts the overlong outputNames of a view to
// `new_exp_$off` where `$off` is the offset of the output column, $off starts from 1.
// There is still some MySQL compatible problems.
func adjustOverlongViewColname(plan LogicalPlan) {
	outputNames := plan.OutputNames()
	for i := range outputNames {
		if outputName := outputNames[i].ColName.L; len(outputName) > mysql.MaxColumnNameLength {
			outputNames[i].ColName = model.NewCIStr(fmt.Sprintf("name_exp_%d", i+1))
		}
	}
}<|MERGE_RESOLUTION|>--- conflicted
+++ resolved
@@ -2666,17 +2666,10 @@
 		return err
 	}
 	actualColLen := -1
-<<<<<<< HEAD
-	// For MYSQL, it accept the case that the columns in ON DUPLICATE UPDATE is not the project column of the SELECT CLAUSE
-	// but just in the table occurs in the SELECT CLAUSE.
-	//   e.g. insert into a select x from b ON DUPLICATE KEY UPDATE  a.x=b.y; the `y` is not one column of select' output,
-	//        just one column the the table b holds. MySQL won't throw error and will execute this SQL successfully.
-=======
 	// For MYSQL, it handles the case that the columns in ON DUPLICATE UPDATE is not the project column of the SELECT clause
 	// but just in the table occurs in the SELECT CLAUSE.
 	//   e.g. insert into a select x from b ON DUPLICATE KEY UPDATE  a.x=b.y; the `y` is not a column of select's output.
 	//        MySQL won't throw error and will execute this SQL successfully.
->>>>>>> eaf7e899
 	// To make compatible with this strange feature, we add the variable `actualColLen` and the following IF branch.
 	if len(insert.OnDuplicate) > 0 {
 		if sel, ok := insert.Select.(*ast.SelectStmt); ok {
