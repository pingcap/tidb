--- conflicted
+++ resolved
@@ -97,11 +97,8 @@
 	indexMergeHintList  []indexHintInfo
 	timeRangeHint       ast.HintTimeRange
 	limitHints          limitHintInfo
-<<<<<<< HEAD
 	CTEHints            CTEHintInfo
-=======
 	leadingJoinOrder    []hintTableInfo
->>>>>>> ba3b2f41
 }
 
 type limitHintInfo struct {
