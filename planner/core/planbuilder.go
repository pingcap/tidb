// Copyright 2015 PingCAP, Inc.
//
// Licensed under the Apache License, Version 2.0 (the "License");
// you may not use this file except in compliance with the License.
// You may obtain a copy of the License at
//
//     http://www.apache.org/licenses/LICENSE-2.0
//
// Unless required by applicable law or agreed to in writing, software
// distributed under the License is distributed on an "AS IS" BASIS,
// See the License for the specific language governing permissions and
// limitations under the License.

package core

import (
	"bytes"
	"fmt"
	"strings"

	"github.com/cznic/mathutil"
	"github.com/pingcap/errors"
	"github.com/pingcap/parser"
	"github.com/pingcap/parser/ast"
	"github.com/pingcap/parser/charset"
	"github.com/pingcap/parser/model"
	"github.com/pingcap/parser/mysql"
	"github.com/pingcap/parser/opcode"
	"github.com/pingcap/tidb/ddl"
	"github.com/pingcap/tidb/expression"
	"github.com/pingcap/tidb/infoschema"
	"github.com/pingcap/tidb/planner/property"
	"github.com/pingcap/tidb/sessionctx"
	"github.com/pingcap/tidb/sessionctx/stmtctx"
	"github.com/pingcap/tidb/store/tikv"
	"github.com/pingcap/tidb/table"
	"github.com/pingcap/tidb/types"
	driver "github.com/pingcap/tidb/types/parser_driver"
	"github.com/pingcap/tidb/util/ranger"
)

type visitInfo struct {
	privilege mysql.PrivilegeType
	db        string
	table     string
	column    string
	err       error
}

type tableHintInfo struct {
	indexNestedLoopJoinTables []hintTableInfo
	sortMergeJoinTables       []hintTableInfo
	hashJoinTables            []hintTableInfo
}

type hintTableInfo struct {
	name    model.CIStr
	matched bool
}

func tableNames2HintTableInfo(tableNames []model.CIStr) []hintTableInfo {
	if len(tableNames) == 0 {
		return nil
	}
	hintTables := make([]hintTableInfo, 0, len(tableNames))
	for _, tableName := range tableNames {
		hintTables = append(hintTables, hintTableInfo{name: tableName})
	}
	return hintTables
}

func (info *tableHintInfo) ifPreferMergeJoin(tableNames ...*model.CIStr) bool {
	return info.matchTableName(tableNames, info.sortMergeJoinTables)
}

func (info *tableHintInfo) ifPreferHashJoin(tableNames ...*model.CIStr) bool {
	return info.matchTableName(tableNames, info.hashJoinTables)
}

func (info *tableHintInfo) ifPreferINLJ(tableNames ...*model.CIStr) bool {
	return info.matchTableName(tableNames, info.indexNestedLoopJoinTables)
}

// matchTableName checks whether the hint hit the need.
// Only need either side matches one on the list.
// Even though you can put 2 tables on the list,
// it doesn't mean optimizer will reorder to make them
// join directly.
// Which it joins on with depend on sequence of traverse
// and without reorder, user might adjust themselves.
// This is similar to MySQL hints.
func (info *tableHintInfo) matchTableName(tables []*model.CIStr, hintTables []hintTableInfo) bool {
	hintMatched := false
	for _, tableName := range tables {
		if tableName == nil {
			continue
		}
		for i, curEntry := range hintTables {
			if curEntry.name.L == tableName.L {
				hintTables[i].matched = true
				hintMatched = true
				break
			}
		}
	}
	return hintMatched
}

func restore2JoinHint(hintType string, hintTables []hintTableInfo) string {
	buffer := bytes.NewBufferString("/*+ ")
	buffer.WriteString(strings.ToUpper(hintType))
	buffer.WriteString("(")
	for i, table := range hintTables {
		buffer.WriteString(table.name.L)
		if i < len(hintTables)-1 {
			buffer.WriteString(", ")
		}
	}
	buffer.WriteString(") */")
	return buffer.String()
}

func extractUnmatchedTables(hintTables []hintTableInfo) []string {
	var tableNames []string
	for _, table := range hintTables {
		if !table.matched {
			tableNames = append(tableNames, table.name.O)
		}
	}
	return tableNames
}

// clauseCode indicates in which clause the column is currently.
type clauseCode int

const (
	unknowClause clauseCode = iota
	fieldList
	havingClause
	onClause
	orderByClause
	whereClause
	windowClause
	groupByClause
	showStatement
	globalOrderByClause
)

var clauseMsg = map[clauseCode]string{
	unknowClause:        "",
	fieldList:           "field list",
	havingClause:        "having clause",
	onClause:            "on clause",
	orderByClause:       "order clause",
	whereClause:         "where clause",
	groupByClause:       "group statement",
	showStatement:       "show statement",
	globalOrderByClause: "global ORDER clause",
	windowClause:        "field list", // For window functions that in field list.
}

// PlanBuilder builds Plan from an ast.Node.
// It just builds the ast node straightforwardly.
type PlanBuilder struct {
	ctx          sessionctx.Context
	is           infoschema.InfoSchema
	outerSchemas []*expression.Schema
	inUpdateStmt bool
	// colMapper stores the column that must be pre-resolved.
	colMapper map[*ast.ColumnNameExpr]int
	// visitInfo is used for privilege check.
	visitInfo     []visitInfo
	tableHintInfo []tableHintInfo
	optFlag       uint64

	curClause clauseCode

	// rewriterPool stores the expressionRewriter we have created to reuse it if it has been released.
	// rewriterCounter counts how many rewriter is being used.
	rewriterPool    []*expressionRewriter
	rewriterCounter int

	// inStraightJoin represents whether the current "SELECT" statement has
	// "STRAIGHT_JOIN" option.
	inStraightJoin bool

	windowSpecs map[string]ast.WindowSpec
}

// GetVisitInfo gets the visitInfo of the PlanBuilder.
func (b *PlanBuilder) GetVisitInfo() []visitInfo {
	return b.visitInfo
}

// GetDBTableInfo gets the accessed dbs and tables info.
func (b *PlanBuilder) GetDBTableInfo() []stmtctx.TableEntry {
	var tables []stmtctx.TableEntry
	existsFunc := func(tbls []stmtctx.TableEntry, tbl *stmtctx.TableEntry) bool {
		for _, t := range tbls {
			if t == *tbl {
				return true
			}
		}
		return false
	}
	for _, v := range b.visitInfo {
		tbl := &stmtctx.TableEntry{DB: v.db, Table: v.table}
		if !existsFunc(tables, tbl) {
			tables = append(tables, *tbl)
		}
	}
	return tables
}

// GetOptFlag gets the optFlag of the PlanBuilder.
func (b *PlanBuilder) GetOptFlag() uint64 {
	return b.optFlag
}

// NewPlanBuilder creates a new PlanBuilder.
func NewPlanBuilder(sctx sessionctx.Context, is infoschema.InfoSchema) *PlanBuilder {
	return &PlanBuilder{
		ctx:       sctx,
		is:        is,
		colMapper: make(map[*ast.ColumnNameExpr]int),
	}
}

// Build builds the ast node to a Plan.
func (b *PlanBuilder) Build(node ast.Node) (Plan, error) {
	b.optFlag = flagPrunColumns
	switch x := node.(type) {
	case *ast.AdminStmt:
		return b.buildAdmin(x)
	case *ast.DeallocateStmt:
		return &Deallocate{Name: x.Name}, nil
	case *ast.DeleteStmt:
		return b.buildDelete(x)
	case *ast.ExecuteStmt:
		return b.buildExecute(x)
	case *ast.ExplainStmt:
		return b.buildExplain(x)
	case *ast.ExplainForStmt:
		return b.buildExplainFor(x)
	case *ast.TraceStmt:
		return b.buildTrace(x)
	case *ast.InsertStmt:
		return b.buildInsert(x)
	case *ast.LoadDataStmt:
		return b.buildLoadData(x)
	case *ast.LoadStatsStmt:
		return b.buildLoadStats(x), nil
	case *ast.PrepareStmt:
		return b.buildPrepare(x), nil
	case *ast.SelectStmt:
		return b.buildSelect(x)
	case *ast.UnionStmt:
		return b.buildUnion(x)
	case *ast.UpdateStmt:
		return b.buildUpdate(x)
	case *ast.ShowStmt:
		return b.buildShow(x)
	case *ast.DoStmt:
		return b.buildDo(x)
	case *ast.SetStmt:
		return b.buildSet(x)
	case *ast.AnalyzeTableStmt:
		return b.buildAnalyze(x)
	case *ast.BinlogStmt, *ast.FlushStmt, *ast.UseStmt,
		*ast.BeginStmt, *ast.CommitStmt, *ast.RollbackStmt, *ast.CreateUserStmt, *ast.SetPwdStmt,
		*ast.GrantStmt, *ast.DropUserStmt, *ast.AlterUserStmt, *ast.RevokeStmt, *ast.KillStmt, *ast.DropStatsStmt,
		*ast.GrantRoleStmt, *ast.RevokeRoleStmt, *ast.SetRoleStmt, *ast.SetDefaultRoleStmt:
		return b.buildSimple(node.(ast.StmtNode))
	case ast.DDLNode:
		return b.buildDDL(x)
	case *ast.CreateBindingStmt:
		return b.buildCreateBindPlan(x)
	case *ast.DropBindingStmt:
		return b.buildDropBindPlan(x)
	case *ast.ChangeStmt:
		return b.buildChange(x)
	}
	return nil, ErrUnsupportedType.GenWithStack("Unsupported type %T", node)
}

func (b *PlanBuilder) buildChange(v *ast.ChangeStmt) (Plan, error) {
	exe := &Change{
		ChangeStmt: v,
	}
	return exe, nil
}

func (b *PlanBuilder) buildExecute(v *ast.ExecuteStmt) (Plan, error) {
	vars := make([]expression.Expression, 0, len(v.UsingVars))
	for _, expr := range v.UsingVars {
		newExpr, _, err := b.rewrite(expr, nil, nil, true)
		if err != nil {
			return nil, err
		}
		vars = append(vars, newExpr)
	}
	exe := &Execute{Name: v.Name, UsingVars: vars, ExecID: v.ExecID}
	return exe, nil
}

func (b *PlanBuilder) buildDo(v *ast.DoStmt) (Plan, error) {
	var p LogicalPlan
	dual := LogicalTableDual{RowCount: 1}.Init(b.ctx)
	dual.SetSchema(expression.NewSchema())
	p = dual
	proj := LogicalProjection{Exprs: make([]expression.Expression, 0, len(v.Exprs))}.Init(b.ctx)
	schema := expression.NewSchema(make([]*expression.Column, 0, len(v.Exprs))...)
	for _, astExpr := range v.Exprs {
		expr, np, err := b.rewrite(astExpr, p, nil, true)
		if err != nil {
			return nil, err
		}
		p = np
		proj.Exprs = append(proj.Exprs, expr)
		schema.Append(&expression.Column{
			UniqueID: b.ctx.GetSessionVars().AllocPlanColumnID(),
			RetType:  expr.GetType(),
		})
	}
	proj.SetChildren(p)
	proj.self = proj
	proj.SetSchema(schema)
	proj.calculateNoDelay = true
	return proj, nil
}

func (b *PlanBuilder) buildSet(v *ast.SetStmt) (Plan, error) {
	p := &Set{}
	for _, vars := range v.Variables {
		if vars.IsGlobal {
			err := ErrSpecificAccessDenied.GenWithStackByArgs("SUPER")
			b.visitInfo = appendVisitInfo(b.visitInfo, mysql.SuperPriv, "", "", "", err)
		}
		assign := &expression.VarAssignment{
			Name:     vars.Name,
			IsGlobal: vars.IsGlobal,
			IsSystem: vars.IsSystem,
		}
		if _, ok := vars.Value.(*ast.DefaultExpr); !ok {
			if cn, ok2 := vars.Value.(*ast.ColumnNameExpr); ok2 && cn.Name.Table.L == "" {
				// Convert column name expression to string value expression.
				vars.Value = ast.NewValueExpr(cn.Name.Name.O)
			}
			mockTablePlan := LogicalTableDual{}.Init(b.ctx)
			var err error
			assign.Expr, _, err = b.rewrite(vars.Value, mockTablePlan, nil, true)
			if err != nil {
				return nil, err
			}
		} else {
			assign.IsDefault = true
		}
		if vars.ExtendValue != nil {
			assign.ExtendValue = &expression.Constant{
				Value:   vars.ExtendValue.(*driver.ValueExpr).Datum,
				RetType: &vars.ExtendValue.(*driver.ValueExpr).Type,
			}
		}
		p.VarAssigns = append(p.VarAssigns, assign)
	}
	return p, nil
}

func (b *PlanBuilder) buildDropBindPlan(v *ast.DropBindingStmt) (Plan, error) {
	p := &SQLBindPlan{
		SQLBindOp:    OpSQLBindDrop,
		NormdOrigSQL: parser.Normalize(v.OriginSel.Text()),
		IsGlobal:     v.GlobalScope,
	}
	b.visitInfo = appendVisitInfo(b.visitInfo, mysql.SuperPriv, "", "", "", nil)
	return p, nil
}

func (b *PlanBuilder) buildCreateBindPlan(v *ast.CreateBindingStmt) (Plan, error) {
	charSet, collation := b.ctx.GetSessionVars().GetCharsetInfo()
	p := &SQLBindPlan{
		SQLBindOp:    OpSQLBindCreate,
		NormdOrigSQL: parser.Normalize(v.OriginSel.Text()),
		BindSQL:      v.HintedSel.Text(),
		IsGlobal:     v.GlobalScope,
		BindStmt:     v.HintedSel,
		Charset:      charSet,
		Collation:    collation,
	}
	b.visitInfo = appendVisitInfo(b.visitInfo, mysql.SuperPriv, "", "", "", nil)
	return p, nil
}

// detectSelectAgg detects an aggregate function or GROUP BY clause.
func (b *PlanBuilder) detectSelectAgg(sel *ast.SelectStmt) bool {
	if sel.GroupBy != nil {
		return true
	}
	for _, f := range sel.Fields.Fields {
		if ast.HasAggFlag(f.Expr) {
			return true
		}
	}
	if sel.Having != nil {
		if ast.HasAggFlag(sel.Having.Expr) {
			return true
		}
	}
	if sel.OrderBy != nil {
		for _, item := range sel.OrderBy.Items {
			if ast.HasAggFlag(item.Expr) {
				return true
			}
		}
	}
	return false
}

func (b *PlanBuilder) detectSelectWindow(sel *ast.SelectStmt) bool {
	for _, f := range sel.Fields.Fields {
		if ast.HasWindowFlag(f.Expr) {
			return true
		}
	}
	return false
}

func getPathByIndexName(paths []*accessPath, idxName model.CIStr, tblInfo *model.TableInfo) *accessPath {
	var tablePath *accessPath
	for _, path := range paths {
		if path.isTablePath {
			tablePath = path
			continue
		}
		if path.index.Name.L == idxName.L {
			return path
		}
	}
	if isPrimaryIndex(idxName) && tblInfo.PKIsHandle {
		return tablePath
	}
	return nil
}

func isPrimaryIndex(indexName model.CIStr) bool {
	return indexName.L == "primary"
}

func getPossibleAccessPaths(indexHints []*ast.IndexHint, tblInfo *model.TableInfo) ([]*accessPath, error) {
	publicPaths := make([]*accessPath, 0, len(tblInfo.Indices)+1)
	publicPaths = append(publicPaths, &accessPath{isTablePath: true})
	for _, index := range tblInfo.Indices {
		if index.State == model.StatePublic {
			publicPaths = append(publicPaths, &accessPath{index: index})
		}
	}

	hasScanHint, hasUseOrForce := false, false
	available := make([]*accessPath, 0, len(publicPaths))
	ignored := make([]*accessPath, 0, len(publicPaths))
	for _, hint := range indexHints {
		if hint.HintScope != ast.HintForScan {
			continue
		}

		hasScanHint = true
		for _, idxName := range hint.IndexNames {
			path := getPathByIndexName(publicPaths, idxName, tblInfo)
			if path == nil {
				return nil, ErrKeyDoesNotExist.GenWithStackByArgs(idxName, tblInfo.Name)
			}
			if hint.HintType == ast.HintIgnore {
				// Collect all the ignored index hints.
				ignored = append(ignored, path)
				continue
			}
			// Currently we don't distinguish between "FORCE" and "USE" because
			// our cost estimation is not reliable.
			hasUseOrForce = true
			path.forced = true
			available = append(available, path)
		}
	}

	if !hasScanHint || !hasUseOrForce {
		available = publicPaths
	}

	available = removeIgnoredPaths(available, ignored, tblInfo)

	// If we have got "FORCE" or "USE" index hint but got no available index,
	// we have to use table scan.
	if len(available) == 0 {
		available = append(available, &accessPath{isTablePath: true})
	}
	return available, nil
}

func removeIgnoredPaths(paths, ignoredPaths []*accessPath, tblInfo *model.TableInfo) []*accessPath {
	if len(ignoredPaths) == 0 {
		return paths
	}
	remainedPaths := make([]*accessPath, 0, len(paths))
	for _, path := range paths {
		if path.isTablePath || getPathByIndexName(ignoredPaths, path.index.Name, tblInfo) == nil {
			remainedPaths = append(remainedPaths, path)
		}
	}
	return remainedPaths
}

func (b *PlanBuilder) buildSelectLock(src LogicalPlan, lock ast.SelectLockType) *LogicalLock {
	selectLock := LogicalLock{Lock: lock}.Init(b.ctx)
	selectLock.SetChildren(src)
	return selectLock
}

func (b *PlanBuilder) buildPrepare(x *ast.PrepareStmt) Plan {
	p := &Prepare{
		Name: x.Name,
	}
	if x.SQLVar != nil {
		if v, ok := b.ctx.GetSessionVars().Users[x.SQLVar.Name]; ok {
			p.SQLText = v
		} else {
			p.SQLText = "NULL"
		}
	} else {
		p.SQLText = x.SQLText
	}
	return p
}

func (b *PlanBuilder) buildCheckIndex(dbName model.CIStr, as *ast.AdminStmt) (Plan, error) {
	tblName := as.Tables[0]
	tbl, err := b.is.TableByName(dbName, tblName.Name)
	if err != nil {
		return nil, err
	}
	tblInfo := tbl.Meta()

	// get index information
	var idx *model.IndexInfo
	for _, index := range tblInfo.Indices {
		if index.Name.L == strings.ToLower(as.Index) {
			idx = index
			break
		}
	}
	if idx == nil {
		return nil, errors.Errorf("index %s do not exist", as.Index)
	}
	if idx.State != model.StatePublic {
		return nil, errors.Errorf("index %s state %s isn't public", as.Index, idx.State)
	}

	id := 1
	columns := make([]*model.ColumnInfo, 0, len(idx.Columns))
	schema := expression.NewSchema(make([]*expression.Column, 0, len(idx.Columns))...)
	for _, idxCol := range idx.Columns {
		for _, col := range tblInfo.Columns {
			if idxCol.Name.L == col.Name.L {
				columns = append(columns, col)
				schema.Append(&expression.Column{
					ColName:  col.Name,
					UniqueID: b.ctx.GetSessionVars().AllocPlanColumnID(),
					RetType:  &col.FieldType,
				})
			}
		}
	}
	is := PhysicalIndexScan{
		Table:            tblInfo,
		TableAsName:      &tblName.Name,
		DBName:           dbName,
		Columns:          columns,
		Index:            idx,
		dataSourceSchema: schema,
		Ranges:           ranger.FullRange(),
		KeepOrder:        false,
	}.Init(b.ctx)
	is.stats = &property.StatsInfo{}
	cop := &copTask{indexPlan: is}
	// It's double read case.
	ts := PhysicalTableScan{Columns: columns, Table: is.Table}.Init(b.ctx)
	ts.SetSchema(is.dataSourceSchema)
	cop.tablePlan = ts
	is.initSchema(id, idx, true)
	t := finishCopTask(b.ctx, cop)

	rootT := t.(*rootTask)
	return rootT.p, nil
}

func (b *PlanBuilder) buildAdmin(as *ast.AdminStmt) (Plan, error) {
	var ret Plan
	var err error
	switch as.Tp {
	case ast.AdminCheckTable:
		ret, err = b.buildAdminCheckTable(as)
		if err != nil {
			return ret, err
		}
	case ast.AdminCheckIndex:
		dbName := as.Tables[0].Schema
		readerPlan, err := b.buildCheckIndex(dbName, as)
		if err != nil {
			return ret, err
		}

		ret = &CheckIndex{
			DBName:            dbName.L,
			IdxName:           as.Index,
			IndexLookUpReader: readerPlan.(*PhysicalIndexLookUpReader),
		}
	case ast.AdminRecoverIndex:
		p := &RecoverIndex{Table: as.Tables[0], IndexName: as.Index}
		p.SetSchema(buildRecoverIndexFields())
		ret = p
	case ast.AdminCleanupIndex:
		p := &CleanupIndex{Table: as.Tables[0], IndexName: as.Index}
		p.SetSchema(buildCleanupIndexFields())
		ret = p
	case ast.AdminChecksumTable:
		p := &ChecksumTable{Tables: as.Tables}
		p.SetSchema(buildChecksumTableSchema())
		ret = p
	case ast.AdminShowNextRowID:
		p := &ShowNextRowID{TableName: as.Tables[0]}
		p.SetSchema(buildShowNextRowID())
		ret = p
	case ast.AdminShowDDL:
		p := &ShowDDL{}
		p.SetSchema(buildShowDDLFields())
		ret = p
	case ast.AdminShowDDLJobs:
		p := &ShowDDLJobs{JobNumber: as.JobNumber}
		p.SetSchema(buildShowDDLJobsFields())
		ret = p
	case ast.AdminCancelDDLJobs:
		p := &CancelDDLJobs{JobIDs: as.JobIDs}
		p.SetSchema(buildCancelDDLJobsFields())
		ret = p
	case ast.AdminCheckIndexRange:
		schema, err := b.buildCheckIndexSchema(as.Tables[0], as.Index)
		if err != nil {
			return nil, err
		}

		p := &CheckIndexRange{Table: as.Tables[0], IndexName: as.Index, HandleRanges: as.HandleRanges}
		p.SetSchema(schema)
		ret = p
	case ast.AdminShowDDLJobQueries:
		p := &ShowDDLJobQueries{JobIDs: as.JobIDs}
		p.SetSchema(buildShowDDLJobQueriesFields())
		ret = p
	case ast.AdminShowSlow:
		p := &ShowSlow{ShowSlow: as.ShowSlow}
		p.SetSchema(buildShowSlowSchema())
		ret = p
	default:
		return nil, ErrUnsupportedType.GenWithStack("Unsupported ast.AdminStmt(%T) for buildAdmin", as)
	}

	// Admin command can only be executed by administrator.
	b.visitInfo = appendVisitInfo(b.visitInfo, mysql.SuperPriv, "", "", "", nil)
	return ret, nil
}

func (b *PlanBuilder) buildAdminCheckTable(as *ast.AdminStmt) (*CheckTable, error) {
	p := &CheckTable{Tables: as.Tables}
	p.GenExprs = make(map[model.TableColumnID]expression.Expression, len(p.Tables))

	mockTablePlan := LogicalTableDual{}.Init(b.ctx)
	for _, tbl := range p.Tables {
		tableInfo := tbl.TableInfo
		schema := expression.TableInfo2SchemaWithDBName(b.ctx, tbl.Schema, tableInfo)
		table, ok := b.is.TableByID(tableInfo.ID)
		if !ok {
			return nil, infoschema.ErrTableNotExists.GenWithStackByArgs(tbl.DBInfo.Name.O, tableInfo.Name.O)
		}

		mockTablePlan.SetSchema(schema)

		// Calculate generated columns.
		columns := table.Cols()
		for _, column := range columns {
			if !column.IsGenerated() {
				continue
			}
			columnName := &ast.ColumnName{Name: column.Name}
			columnName.SetText(column.Name.O)

			colExpr, _, err := mockTablePlan.findColumn(columnName)
			if err != nil {
				return nil, err
			}

			expr, _, err := b.rewrite(column.GeneratedExpr, mockTablePlan, nil, true)
			if err != nil {
				return nil, err
			}
			expr = expression.BuildCastFunction(b.ctx, expr, colExpr.GetType())
			p.GenExprs[model.TableColumnID{TableID: tableInfo.ID, ColumnID: column.ColumnInfo.ID}] = expr
		}
	}
	return p, nil
}

func (b *PlanBuilder) buildCheckIndexSchema(tn *ast.TableName, indexName string) (*expression.Schema, error) {
	schema := expression.NewSchema()
	indexName = strings.ToLower(indexName)
	indicesInfo := tn.TableInfo.Indices
	cols := tn.TableInfo.Cols()
	for _, idxInfo := range indicesInfo {
		if idxInfo.Name.L != indexName {
			continue
		}
		for _, idxCol := range idxInfo.Columns {
			col := cols[idxCol.Offset]
			schema.Append(&expression.Column{
				ColName:  idxCol.Name,
				TblName:  tn.Name,
				DBName:   tn.Schema,
				RetType:  &col.FieldType,
				UniqueID: b.ctx.GetSessionVars().AllocPlanColumnID(),
				ID:       col.ID})
		}
		schema.Append(&expression.Column{
			ColName:  model.NewCIStr("extra_handle"),
			TblName:  tn.Name,
			DBName:   tn.Schema,
			RetType:  types.NewFieldType(mysql.TypeLonglong),
			UniqueID: b.ctx.GetSessionVars().AllocPlanColumnID(),
			ID:       -1,
		})
	}
	if schema.Len() == 0 {
		return nil, errors.Errorf("index %s not found", indexName)
	}
	return schema, nil
}

// getColsInfo returns the info of index columns, normal columns and primary key.
func getColsInfo(tn *ast.TableName) (indicesInfo []*model.IndexInfo, colsInfo []*model.ColumnInfo, pkCol *model.ColumnInfo) {
	tbl := tn.TableInfo
	for _, col := range tbl.Columns {
		if tbl.PKIsHandle && mysql.HasPriKeyFlag(col.Flag) {
			pkCol = col
		} else {
			colsInfo = append(colsInfo, col)
		}
	}
	for _, idx := range tn.TableInfo.Indices {
		if idx.State == model.StatePublic {
			indicesInfo = append(indicesInfo, idx)
		}
	}
	return
}

func getPhysicalIDsAndPartitionNames(tblInfo *model.TableInfo, partitionNames []model.CIStr) ([]int64, []string, error) {
	pi := tblInfo.GetPartitionInfo()
	if pi == nil {
		if len(partitionNames) != 0 {
			return nil, nil, errors.Trace(ddl.ErrPartitionMgmtOnNonpartitioned)
		}
		return []int64{tblInfo.ID}, []string{""}, nil
	}
	if len(partitionNames) == 0 {
		ids := make([]int64, 0, len(pi.Definitions))
		names := make([]string, 0, len(pi.Definitions))
		for _, def := range pi.Definitions {
			ids = append(ids, def.ID)
			names = append(names, def.Name.O)
		}
		return ids, names, nil
	}
	ids := make([]int64, 0, len(partitionNames))
	names := make([]string, 0, len(partitionNames))
	for _, name := range partitionNames {
		found := false
		for _, def := range pi.Definitions {
			if def.Name.L == name.L {
				found = true
				ids = append(ids, def.ID)
				names = append(names, def.Name.O)
				break
			}
		}
		if !found {
			return nil, nil, fmt.Errorf("can not found the specified partition name %s in the table definition", name.O)
		}
	}
	return ids, names, nil
}

func (b *PlanBuilder) buildAnalyzeTable(as *ast.AnalyzeTableStmt) (Plan, error) {
	p := &Analyze{MaxNumBuckets: as.MaxNumBuckets}
	for _, tbl := range as.TableNames {
		if tbl.TableInfo.IsView() {
			return nil, errors.Errorf("analyze %s is not supported now.", tbl.Name.O)
		}
		idxInfo, colInfo, pkInfo := getColsInfo(tbl)
		physicalIDs, names, err := getPhysicalIDsAndPartitionNames(tbl.TableInfo, as.PartitionNames)
		if err != nil {
			return nil, err
		}
		for _, idx := range idxInfo {
			for i, id := range physicalIDs {
				info := analyzeInfo{DBName: tbl.Schema.O, TableName: tbl.Name.O, PartitionName: names[i], PhysicalTableID: id, Incremental: as.Incremental}
				p.IdxTasks = append(p.IdxTasks, AnalyzeIndexTask{
					IndexInfo:   idx,
					analyzeInfo: info,
					TblInfo:     tbl.TableInfo,
				})
			}
		}
		if len(colInfo) > 0 || pkInfo != nil {
			for i, id := range physicalIDs {
				info := analyzeInfo{DBName: tbl.Schema.O, TableName: tbl.Name.O, PartitionName: names[i], PhysicalTableID: id, Incremental: as.Incremental}
				p.ColTasks = append(p.ColTasks, AnalyzeColumnsTask{
					PKInfo:      pkInfo,
					ColsInfo:    colInfo,
					analyzeInfo: info,
					TblInfo:     tbl.TableInfo,
				})
			}
		}
	}
	return p, nil
}

func (b *PlanBuilder) buildAnalyzeIndex(as *ast.AnalyzeTableStmt) (Plan, error) {
	p := &Analyze{MaxNumBuckets: as.MaxNumBuckets}
	tblInfo := as.TableNames[0].TableInfo
	physicalIDs, names, err := getPhysicalIDsAndPartitionNames(tblInfo, as.PartitionNames)
	if err != nil {
		return nil, err
	}
	for _, idxName := range as.IndexNames {
		if isPrimaryIndex(idxName) && tblInfo.PKIsHandle {
			pkCol := tblInfo.GetPkColInfo()
			for i, id := range physicalIDs {
				info := analyzeInfo{DBName: as.TableNames[0].Schema.O, TableName: as.TableNames[0].Name.O, PartitionName: names[i], PhysicalTableID: id, Incremental: as.Incremental}
				p.ColTasks = append(p.ColTasks, AnalyzeColumnsTask{PKInfo: pkCol, analyzeInfo: info})
			}
			continue
		}
		idx := tblInfo.FindIndexByName(idxName.L)
		if idx == nil || idx.State != model.StatePublic {
			return nil, ErrAnalyzeMissIndex.GenWithStackByArgs(idxName.O, tblInfo.Name.O)
		}
		for i, id := range physicalIDs {
<<<<<<< HEAD
			info := analyzeInfo{DBName: as.TableNames[0].Schema.O, TableName: as.TableNames[0].Name.O, PartitionName: names[i], PhysicalTableID: id, Incremental: as.Incremental}
			p.IdxTasks = append(p.IdxTasks, AnalyzeIndexTask{IndexInfo: idx, analyzeInfo: info})
=======
			info := analyzeInfo{DBName: as.TableNames[0].Schema.O, TableName: as.TableNames[0].Name.O, PartitionName: names[i], PhysicalTableID: id}
			p.IdxTasks = append(p.IdxTasks, AnalyzeIndexTask{IndexInfo: idx, analyzeInfo: info, TblInfo: tblInfo})
>>>>>>> 5fa16a80
		}
	}
	return p, nil
}

func (b *PlanBuilder) buildAnalyzeAllIndex(as *ast.AnalyzeTableStmt) (Plan, error) {
	p := &Analyze{MaxNumBuckets: as.MaxNumBuckets}
	tblInfo := as.TableNames[0].TableInfo
	physicalIDs, names, err := getPhysicalIDsAndPartitionNames(tblInfo, as.PartitionNames)
	if err != nil {
		return nil, err
	}
	for _, idx := range tblInfo.Indices {
		if idx.State == model.StatePublic {
			for i, id := range physicalIDs {
<<<<<<< HEAD
				info := analyzeInfo{DBName: as.TableNames[0].Schema.O, TableName: as.TableNames[0].Name.O, PartitionName: names[i], PhysicalTableID: id, Incremental: as.Incremental}
				p.IdxTasks = append(p.IdxTasks, AnalyzeIndexTask{IndexInfo: idx, analyzeInfo: info})
=======
				info := analyzeInfo{DBName: as.TableNames[0].Schema.O, TableName: as.TableNames[0].Name.O, PartitionName: names[i], PhysicalTableID: id}
				p.IdxTasks = append(p.IdxTasks, AnalyzeIndexTask{IndexInfo: idx, analyzeInfo: info, TblInfo: tblInfo})
>>>>>>> 5fa16a80
			}
		}
	}
	if tblInfo.PKIsHandle {
		pkCol := tblInfo.GetPkColInfo()
		for i, id := range physicalIDs {
			info := analyzeInfo{DBName: as.TableNames[0].Schema.O, TableName: as.TableNames[0].Name.O, PartitionName: names[i], PhysicalTableID: id, Incremental: as.Incremental}
			p.ColTasks = append(p.ColTasks, AnalyzeColumnsTask{PKInfo: pkCol, analyzeInfo: info})
		}
	}
	return p, nil
}

const (
	defaultMaxNumBuckets = 256
	numBucketsLimit      = 1024
)

func (b *PlanBuilder) buildAnalyze(as *ast.AnalyzeTableStmt) (Plan, error) {
	// If enable fast analyze, the storage must be tikv.Storage.
	if _, isTikvStorage := b.ctx.GetStore().(tikv.Storage); !isTikvStorage && b.ctx.GetSessionVars().EnableFastAnalyze {
		return nil, errors.Errorf("Only support fast analyze in tikv storage.")
	}
	for _, tbl := range as.TableNames {
		user := b.ctx.GetSessionVars().User
		var insertErr, selectErr error
		if user != nil {
			insertErr = ErrTableaccessDenied.GenWithStackByArgs("INSERT", user.AuthUsername, user.AuthHostname, tbl.Name.O)
			selectErr = ErrTableaccessDenied.GenWithStackByArgs("SELECT", user.AuthUsername, user.AuthHostname, tbl.Name.O)
		}
		b.visitInfo = appendVisitInfo(b.visitInfo, mysql.InsertPriv, tbl.Schema.O, tbl.Name.O, "", insertErr)
		b.visitInfo = appendVisitInfo(b.visitInfo, mysql.SelectPriv, tbl.Schema.O, tbl.Name.O, "", selectErr)
	}
	if as.MaxNumBuckets == 0 {
		as.MaxNumBuckets = defaultMaxNumBuckets
	} else {
		as.MaxNumBuckets = mathutil.MinUint64(as.MaxNumBuckets, numBucketsLimit)
	}
	if as.IndexFlag {
		if len(as.IndexNames) == 0 {
			return b.buildAnalyzeAllIndex(as)
		}
		return b.buildAnalyzeIndex(as)
	}
	return b.buildAnalyzeTable(as)
}

func buildShowNextRowID() *expression.Schema {
	schema := expression.NewSchema(make([]*expression.Column, 0, 4)...)
	schema.Append(buildColumn("", "DB_NAME", mysql.TypeVarchar, mysql.MaxDatabaseNameLength))
	schema.Append(buildColumn("", "TABLE_NAME", mysql.TypeVarchar, mysql.MaxTableNameLength))
	schema.Append(buildColumn("", "COLUMN_NAME", mysql.TypeVarchar, mysql.MaxColumnNameLength))
	schema.Append(buildColumn("", "NEXT_GLOBAL_ROW_ID", mysql.TypeLonglong, 4))
	return schema
}

func buildShowDDLFields() *expression.Schema {
	schema := expression.NewSchema(make([]*expression.Column, 0, 4)...)
	schema.Append(buildColumn("", "SCHEMA_VER", mysql.TypeLonglong, 4))
	schema.Append(buildColumn("", "OWNER_ID", mysql.TypeVarchar, 64))
	schema.Append(buildColumn("", "OWNER_ADDRESS", mysql.TypeVarchar, 32))
	schema.Append(buildColumn("", "RUNNING_JOBS", mysql.TypeVarchar, 256))
	schema.Append(buildColumn("", "SELF_ID", mysql.TypeVarchar, 64))
	schema.Append(buildColumn("", "QUERY", mysql.TypeVarchar, 256))

	return schema
}

func buildRecoverIndexFields() *expression.Schema {
	schema := expression.NewSchema(make([]*expression.Column, 0, 2)...)
	schema.Append(buildColumn("", "ADDED_COUNT", mysql.TypeLonglong, 4))
	schema.Append(buildColumn("", "SCAN_COUNT", mysql.TypeLonglong, 4))
	return schema
}

func buildCleanupIndexFields() *expression.Schema {
	schema := expression.NewSchema(make([]*expression.Column, 0, 1)...)
	schema.Append(buildColumn("", "REMOVED_COUNT", mysql.TypeLonglong, 4))
	return schema
}

func buildShowDDLJobsFields() *expression.Schema {
	schema := expression.NewSchema(make([]*expression.Column, 0, 10)...)
	schema.Append(buildColumn("", "JOB_ID", mysql.TypeLonglong, 4))
	schema.Append(buildColumn("", "DB_NAME", mysql.TypeVarchar, 64))
	schema.Append(buildColumn("", "TABLE_NAME", mysql.TypeVarchar, 64))
	schema.Append(buildColumn("", "JOB_TYPE", mysql.TypeVarchar, 64))
	schema.Append(buildColumn("", "SCHEMA_STATE", mysql.TypeVarchar, 64))
	schema.Append(buildColumn("", "SCHEMA_ID", mysql.TypeLonglong, 4))
	schema.Append(buildColumn("", "TABLE_ID", mysql.TypeLonglong, 4))
	schema.Append(buildColumn("", "ROW_COUNT", mysql.TypeLonglong, 4))
	schema.Append(buildColumn("", "START_TIME", mysql.TypeVarchar, 64))
	schema.Append(buildColumn("", "STATE", mysql.TypeVarchar, 64))
	return schema
}

func buildShowDDLJobQueriesFields() *expression.Schema {
	schema := expression.NewSchema(make([]*expression.Column, 0, 1)...)
	schema.Append(buildColumn("", "QUERY", mysql.TypeVarchar, 256))
	return schema
}

func buildShowSlowSchema() *expression.Schema {
	longlongSize, _ := mysql.GetDefaultFieldLengthAndDecimal(mysql.TypeLonglong)
	tinySize, _ := mysql.GetDefaultFieldLengthAndDecimal(mysql.TypeTiny)
	timestampSize, _ := mysql.GetDefaultFieldLengthAndDecimal(mysql.TypeTimestamp)
	durationSize, _ := mysql.GetDefaultFieldLengthAndDecimal(mysql.TypeDuration)

	schema := expression.NewSchema(make([]*expression.Column, 0, 11)...)
	schema.Append(buildColumn("", "SQL", mysql.TypeVarchar, 4096))
	schema.Append(buildColumn("", "START", mysql.TypeTimestamp, timestampSize))
	schema.Append(buildColumn("", "DURATION", mysql.TypeDuration, durationSize))
	schema.Append(buildColumn("", "DETAILS", mysql.TypeVarchar, 256))
	schema.Append(buildColumn("", "SUCC", mysql.TypeTiny, tinySize))
	schema.Append(buildColumn("", "CONN_ID", mysql.TypeLonglong, longlongSize))
	schema.Append(buildColumn("", "TRANSACTION_TS", mysql.TypeLonglong, longlongSize))
	schema.Append(buildColumn("", "USER", mysql.TypeVarchar, 32))
	schema.Append(buildColumn("", "DB", mysql.TypeVarchar, 64))
	schema.Append(buildColumn("", "TABLE_IDS", mysql.TypeVarchar, 256))
	schema.Append(buildColumn("", "INDEX_IDS", mysql.TypeVarchar, 256))
	schema.Append(buildColumn("", "INTERNAL", mysql.TypeTiny, tinySize))
	schema.Append(buildColumn("", "DIGEST", mysql.TypeVarchar, 64))
	return schema
}

func buildCancelDDLJobsFields() *expression.Schema {
	schema := expression.NewSchema(make([]*expression.Column, 0, 2)...)
	schema.Append(buildColumn("", "JOB_ID", mysql.TypeVarchar, 64))
	schema.Append(buildColumn("", "RESULT", mysql.TypeVarchar, 128))

	return schema
}

func buildColumn(tableName, name string, tp byte, size int) *expression.Column {
	cs, cl := types.DefaultCharsetForType(tp)
	flag := mysql.UnsignedFlag
	if tp == mysql.TypeVarchar || tp == mysql.TypeBlob {
		cs = charset.CharsetUTF8MB4
		cl = charset.CollationUTF8MB4
		flag = 0
	}

	fieldType := &types.FieldType{
		Charset: cs,
		Collate: cl,
		Tp:      tp,
		Flen:    size,
		Flag:    flag,
	}
	return &expression.Column{
		ColName: model.NewCIStr(name),
		TblName: model.NewCIStr(tableName),
		DBName:  model.NewCIStr(infoschema.Name),
		RetType: fieldType,
	}
}

// splitWhere split a where expression to a list of AND conditions.
func splitWhere(where ast.ExprNode) []ast.ExprNode {
	var conditions []ast.ExprNode
	switch x := where.(type) {
	case nil:
	case *ast.BinaryOperationExpr:
		if x.Op == opcode.LogicAnd {
			conditions = append(conditions, splitWhere(x.L)...)
			conditions = append(conditions, splitWhere(x.R)...)
		} else {
			conditions = append(conditions, x)
		}
	case *ast.ParenthesesExpr:
		conditions = append(conditions, splitWhere(x.Expr)...)
	default:
		conditions = append(conditions, where)
	}
	return conditions
}

func (b *PlanBuilder) buildShow(show *ast.ShowStmt) (Plan, error) {
	p := Show{
		Tp:          show.Tp,
		DBName:      show.DBName,
		Table:       show.Table,
		Column:      show.Column,
		Flag:        show.Flag,
		Full:        show.Full,
		User:        show.User,
		Roles:       show.Roles,
		IfNotExists: show.IfNotExists,
		GlobalScope: show.GlobalScope,
	}.Init(b.ctx)
	switch showTp := show.Tp; showTp {
	case ast.ShowProcedureStatus:
		p.SetSchema(buildShowProcedureSchema())
	case ast.ShowTriggers:
		p.SetSchema(buildShowTriggerSchema())
	case ast.ShowEvents:
		p.SetSchema(buildShowEventsSchema())
	case ast.ShowWarnings, ast.ShowErrors:
		p.SetSchema(buildShowWarningsSchema())
	default:
		isView := false
		switch showTp {
		case ast.ShowTables, ast.ShowTableStatus:
			if p.DBName == "" {
				return nil, ErrNoDB
			}
		case ast.ShowCreateTable:
			user := b.ctx.GetSessionVars().User
			var err error
			if user != nil {
				err = ErrTableaccessDenied.GenWithStackByArgs("SHOW", user.AuthUsername, user.AuthHostname, show.Table.Name.L)
			}
			b.visitInfo = appendVisitInfo(b.visitInfo, mysql.AllPrivMask, show.Table.Schema.L, show.Table.Name.L, "", err)
			if table, err := b.is.TableByName(show.Table.Schema, show.Table.Name); err == nil {
				isView = table.Meta().IsView()
			}
		case ast.ShowCreateView:
			err := ErrSpecificAccessDenied.GenWithStackByArgs("SHOW VIEW")
			b.visitInfo = appendVisitInfo(b.visitInfo, mysql.ShowViewPriv, "", "", "", err)
		}
		p.SetSchema(buildShowSchema(show, isView))
	}
	for _, col := range p.schema.Columns {
		col.UniqueID = b.ctx.GetSessionVars().AllocPlanColumnID()
	}
	mockTablePlan := LogicalTableDual{}.Init(b.ctx)
	mockTablePlan.SetSchema(p.schema)
	if show.Pattern != nil {
		show.Pattern.Expr = &ast.ColumnNameExpr{
			Name: &ast.ColumnName{Name: p.Schema().Columns[0].ColName},
		}
		expr, _, err := b.rewrite(show.Pattern, mockTablePlan, nil, false)
		if err != nil {
			return nil, err
		}
		p.Conditions = append(p.Conditions, expr)
	}
	if show.Where != nil {
		conds := splitWhere(show.Where)
		for _, cond := range conds {
			expr, _, err := b.rewrite(cond, mockTablePlan, nil, false)
			if err != nil {
				return nil, err
			}
			p.Conditions = append(p.Conditions, expr)
		}
		err := p.ResolveIndices()
		if err != nil {
			return nil, err
		}
	}
	return p, nil
}

func (b *PlanBuilder) buildSimple(node ast.StmtNode) (Plan, error) {
	p := &Simple{Statement: node}

	switch raw := node.(type) {
	case *ast.CreateUserStmt:
		if raw.IsCreateRole {
			err := ErrSpecificAccessDenied.GenWithStackByArgs("CREATE ROLE")
			b.visitInfo = appendVisitInfo(b.visitInfo, mysql.CreateRolePriv, "", "", "", err)
		} else {
			err := ErrSpecificAccessDenied.GenWithStackByArgs("CREATE USER")
			b.visitInfo = appendVisitInfo(b.visitInfo, mysql.CreateUserPriv, "", "", "", err)
		}
	case *ast.DropUserStmt:
		if raw.IsDropRole {
			err := ErrSpecificAccessDenied.GenWithStackByArgs("DROP ROLE")
			b.visitInfo = appendVisitInfo(b.visitInfo, mysql.DropRolePriv, "", "", "", err)
		} else {
			err := ErrSpecificAccessDenied.GenWithStackByArgs("CREATE USER")
			b.visitInfo = appendVisitInfo(b.visitInfo, mysql.CreateUserPriv, "", "", "", err)
		}
	case *ast.AlterUserStmt, *ast.SetDefaultRoleStmt:
		err := ErrSpecificAccessDenied.GenWithStackByArgs("CREATE USER")
		b.visitInfo = appendVisitInfo(b.visitInfo, mysql.CreateUserPriv, "", "", "", err)
	case *ast.GrantStmt:
		b.visitInfo = collectVisitInfoFromGrantStmt(b.ctx, b.visitInfo, raw)
	case *ast.GrantRoleStmt:
		err := ErrSpecificAccessDenied.GenWithStackByArgs("GRANT ROLE")
		b.visitInfo = appendVisitInfo(b.visitInfo, mysql.GrantPriv, "", "", "", err)
	case *ast.RevokeStmt:
		b.visitInfo = appendVisitInfo(b.visitInfo, mysql.SuperPriv, "", "", "", nil)
	case *ast.RevokeRoleStmt:
		b.visitInfo = appendVisitInfo(b.visitInfo, mysql.SuperPriv, "", "", "", nil)
	case *ast.KillStmt:
		// If you have the SUPER privilege, you can kill all threads and statements.
		// Otherwise, you can kill only your own threads and statements.
		sm := b.ctx.GetSessionManager()
		if sm != nil {
			if pi, ok := sm.GetProcessInfo(raw.ConnectionID); ok {
				loginUser := b.ctx.GetSessionVars().User
				if pi.User != loginUser.Username {
					b.visitInfo = appendVisitInfo(b.visitInfo, mysql.SuperPriv, "", "", "", nil)
				}
			}
		}
	case *ast.UseStmt:
		if raw.DBName == "" {
			return nil, ErrNoDB
		}
	}
	return p, nil
}

func collectVisitInfoFromGrantStmt(sctx sessionctx.Context, vi []visitInfo, stmt *ast.GrantStmt) []visitInfo {
	// To use GRANT, you must have the GRANT OPTION privilege,
	// and you must have the privileges that you are granting.
	dbName := stmt.Level.DBName
	tableName := stmt.Level.TableName
	if dbName == "" {
		dbName = sctx.GetSessionVars().CurrentDB
	}
	vi = appendVisitInfo(vi, mysql.GrantPriv, dbName, tableName, "", nil)

	var allPrivs []mysql.PrivilegeType
	for _, item := range stmt.Privs {
		if item.Priv == mysql.AllPriv {
			switch stmt.Level.Level {
			case ast.GrantLevelGlobal:
				allPrivs = mysql.AllGlobalPrivs
			case ast.GrantLevelDB:
				allPrivs = mysql.AllDBPrivs
			case ast.GrantLevelTable:
				allPrivs = mysql.AllTablePrivs
			}
			break
		}
		vi = appendVisitInfo(vi, item.Priv, dbName, tableName, "", nil)
	}

	for _, priv := range allPrivs {
		vi = appendVisitInfo(vi, priv, dbName, tableName, "", nil)
	}

	return vi
}

func (b *PlanBuilder) getDefaultValue(col *table.Column) (*expression.Constant, error) {
	value, err := table.GetColDefaultValue(b.ctx, col.ToInfo())
	if err != nil {
		return nil, err
	}
	return &expression.Constant{Value: value, RetType: &col.FieldType}, nil
}

func (b *PlanBuilder) findDefaultValue(cols []*table.Column, name *ast.ColumnName) (*expression.Constant, error) {
	for _, col := range cols {
		if col.Name.L == name.Name.L {
			return b.getDefaultValue(col)
		}
	}
	return nil, ErrUnknownColumn.GenWithStackByArgs(name.Name.O, "field_list")
}

// resolveGeneratedColumns resolves generated columns with their generation
// expressions respectively. onDups indicates which columns are in on-duplicate list.
func (b *PlanBuilder) resolveGeneratedColumns(columns []*table.Column, onDups map[string]struct{}, mockPlan LogicalPlan) (igc InsertGeneratedColumns, err error) {
	for _, column := range columns {
		if !column.IsGenerated() {
			continue
		}
		columnName := &ast.ColumnName{Name: column.Name}
		columnName.SetText(column.Name.O)

		colExpr, _, err := mockPlan.findColumn(columnName)
		if err != nil {
			return igc, err
		}

		expr, _, err := b.rewrite(column.GeneratedExpr, mockPlan, nil, true)
		if err != nil {
			return igc, err
		}
		expr = expression.BuildCastFunction(b.ctx, expr, colExpr.GetType())

		igc.Columns = append(igc.Columns, columnName)
		igc.Exprs = append(igc.Exprs, expr)
		if onDups == nil {
			continue
		}
		for dep := range column.Dependences {
			if _, ok := onDups[dep]; ok {
				assign := &expression.Assignment{Col: colExpr, Expr: expr}
				igc.OnDuplicates = append(igc.OnDuplicates, assign)
				break
			}
		}
	}
	return igc, nil
}

func (b *PlanBuilder) buildInsert(insert *ast.InsertStmt) (Plan, error) {
	ts, ok := insert.Table.TableRefs.Left.(*ast.TableSource)
	if !ok {
		return nil, infoschema.ErrTableNotExists.GenWithStackByArgs()
	}
	tn, ok := ts.Source.(*ast.TableName)
	if !ok {
		return nil, infoschema.ErrTableNotExists.GenWithStackByArgs()
	}
	tableInfo := tn.TableInfo
	if tableInfo.IsView() {
		err := errors.Errorf("insert into view %s is not supported now.", tableInfo.Name.O)
		if insert.IsReplace {
			err = errors.Errorf("replace into view %s is not supported now.", tableInfo.Name.O)
		}
		return nil, err
	}
	// Build Schema with DBName otherwise ColumnRef with DBName cannot match any Column in Schema.
	schema := expression.TableInfo2SchemaWithDBName(b.ctx, tn.Schema, tableInfo)
	tableInPlan, ok := b.is.TableByID(tableInfo.ID)
	if !ok {
		return nil, errors.Errorf("Can't get table %s.", tableInfo.Name.O)
	}

	insertPlan := Insert{
		Table:       tableInPlan,
		Columns:     insert.Columns,
		tableSchema: schema,
		IsReplace:   insert.IsReplace,
	}.Init(b.ctx)

	var authErr error
	if b.ctx.GetSessionVars().User != nil {
		authErr = ErrTableaccessDenied.GenWithStackByArgs("INSERT", b.ctx.GetSessionVars().User.Hostname,
			b.ctx.GetSessionVars().User.Username, tableInfo.Name.L)
	}

	b.visitInfo = appendVisitInfo(b.visitInfo, mysql.InsertPriv, tn.DBInfo.Name.L,
		tableInfo.Name.L, "", authErr)

	mockTablePlan := LogicalTableDual{}.Init(b.ctx)
	mockTablePlan.SetSchema(insertPlan.tableSchema)

	checkRefColumn := func(n ast.Node) ast.Node {
		if insertPlan.NeedFillDefaultValue {
			return n
		}
		switch n.(type) {
		case *ast.ColumnName, *ast.ColumnNameExpr:
			insertPlan.NeedFillDefaultValue = true
		}
		return n
	}

	if len(insert.Setlist) > 0 {
		// Branch for `INSERT ... SET ...`.
		err := b.buildSetValuesOfInsert(insert, insertPlan, mockTablePlan, checkRefColumn)
		if err != nil {
			return nil, err
		}
	} else if len(insert.Lists) > 0 {
		// Branch for `INSERT ... VALUES ...`.
		err := b.buildValuesListOfInsert(insert, insertPlan, mockTablePlan, checkRefColumn)
		if err != nil {
			return nil, err
		}
	} else {
		// Branch for `INSERT ... SELECT ...`.
		err := b.buildSelectPlanOfInsert(insert, insertPlan)
		if err != nil {
			return nil, err
		}
	}

	mockTablePlan.SetSchema(insertPlan.Schema4OnDuplicate)
	columnByName := make(map[string]*table.Column, len(insertPlan.Table.Cols()))
	for _, col := range insertPlan.Table.Cols() {
		columnByName[col.Name.L] = col
	}
	onDupColSet, dupCols, err := insertPlan.validateOnDup(insert.OnDuplicate, columnByName, tableInfo)
	if err != nil {
		return nil, err
	}
	for i, assign := range insert.OnDuplicate {
		// Construct the function which calculates the assign value of the column.
		expr, err1 := b.rewriteInsertOnDuplicateUpdate(assign.Expr, mockTablePlan, insertPlan)
		if err1 != nil {
			return nil, err1
		}

		insertPlan.OnDuplicate = append(insertPlan.OnDuplicate, &expression.Assignment{
			Col:  dupCols[i],
			Expr: expr,
		})
	}

	// Calculate generated columns.
	mockTablePlan.schema = insertPlan.tableSchema
	insertPlan.GenCols, err = b.resolveGeneratedColumns(insertPlan.Table.Cols(), onDupColSet, mockTablePlan)
	if err != nil {
		return nil, err
	}

	err = insertPlan.ResolveIndices()
	return insertPlan, err
}

func (p *Insert) validateOnDup(onDup []*ast.Assignment, colMap map[string]*table.Column, tblInfo *model.TableInfo) (map[string]struct{}, []*expression.Column, error) {
	onDupColSet := make(map[string]struct{}, len(onDup))
	dupCols := make([]*expression.Column, 0, len(onDup))
	for _, assign := range onDup {
		// Check whether the column to be updated exists in the source table.
		col, err := p.tableSchema.FindColumn(assign.Column)
		if err != nil {
			return nil, nil, err
		} else if col == nil {
			return nil, nil, ErrUnknownColumn.GenWithStackByArgs(assign.Column.OrigColName(), "field list")
		}

		// Check whether the column to be updated is the generated column.
		column := colMap[assign.Column.Name.L]
		if column.IsGenerated() {
			return nil, nil, ErrBadGeneratedColumn.GenWithStackByArgs(assign.Column.Name.O, tblInfo.Name.O)
		}
		onDupColSet[column.Name.L] = struct{}{}
		dupCols = append(dupCols, col)
	}
	return onDupColSet, dupCols, nil
}

func (b *PlanBuilder) getAffectCols(insertStmt *ast.InsertStmt, insertPlan *Insert) (affectedValuesCols []*table.Column, err error) {
	if len(insertStmt.Columns) > 0 {
		// This branch is for the following scenarios:
		// 1. `INSERT INTO tbl_name (col_name [, col_name] ...) {VALUES | VALUE} (value_list) [, (value_list)] ...`,
		// 2. `INSERT INTO tbl_name (col_name [, col_name] ...) SELECT ...`.
		colName := make([]string, 0, len(insertStmt.Columns))
		for _, col := range insertStmt.Columns {
			colName = append(colName, col.Name.O)
		}
		affectedValuesCols, err = table.FindCols(insertPlan.Table.Cols(), colName, insertPlan.Table.Meta().PKIsHandle)
		if err != nil {
			return nil, err
		}

	} else if len(insertStmt.Setlist) == 0 {
		// This branch is for the following scenarios:
		// 1. `INSERT INTO tbl_name {VALUES | VALUE} (value_list) [, (value_list)] ...`,
		// 2. `INSERT INTO tbl_name SELECT ...`.
		affectedValuesCols = insertPlan.Table.Cols()
	}
	return affectedValuesCols, nil
}

func (b *PlanBuilder) buildSetValuesOfInsert(insert *ast.InsertStmt, insertPlan *Insert, mockTablePlan *LogicalTableDual, checkRefColumn func(n ast.Node) ast.Node) error {
	tableInfo := insertPlan.Table.Meta()
	colNames := make([]string, 0, len(insert.Setlist))
	exprCols := make([]*expression.Column, 0, len(insert.Setlist))
	for _, assign := range insert.Setlist {
		exprCol, err := insertPlan.tableSchema.FindColumn(assign.Column)
		if err != nil {
			return err
		}
		if exprCol == nil {
			return errors.Errorf("Can't find column %s", assign.Column)
		}
		colNames = append(colNames, assign.Column.Name.L)
		exprCols = append(exprCols, exprCol)
	}

	// Check whether the column to be updated is the generated column.
	tCols, err := table.FindCols(insertPlan.Table.Cols(), colNames, tableInfo.PKIsHandle)
	if err != nil {
		return err
	}
	for _, tCol := range tCols {
		if tCol.IsGenerated() {
			return ErrBadGeneratedColumn.GenWithStackByArgs(tCol.Name.O, tableInfo.Name.O)
		}
	}

	for i, assign := range insert.Setlist {
		expr, _, err := b.rewriteWithPreprocess(assign.Expr, mockTablePlan, nil, true, checkRefColumn)
		if err != nil {
			return err
		}
		insertPlan.SetList = append(insertPlan.SetList, &expression.Assignment{
			Col:  exprCols[i],
			Expr: expr,
		})
	}
	insertPlan.Schema4OnDuplicate = insertPlan.tableSchema
	return nil
}

func (b *PlanBuilder) buildValuesListOfInsert(insert *ast.InsertStmt, insertPlan *Insert, mockTablePlan *LogicalTableDual, checkRefColumn func(n ast.Node) ast.Node) error {
	affectedValuesCols, err := b.getAffectCols(insert, insertPlan)
	if err != nil {
		return err
	}

	// If value_list and col_list are empty and we have a generated column, we can still write data to this table.
	// For example, insert into t values(); can be executed successfully if t has a generated column.
	if len(insert.Columns) > 0 || len(insert.Lists[0]) > 0 {
		// If value_list or col_list is not empty, the length of value_list should be the same with that of col_list.
		if len(insert.Lists[0]) != len(affectedValuesCols) {
			return ErrWrongValueCountOnRow.GenWithStackByArgs(1)
		}
		// No generated column is allowed.
		for _, col := range affectedValuesCols {
			if col.IsGenerated() {
				return ErrBadGeneratedColumn.GenWithStackByArgs(col.Name.O, insertPlan.Table.Meta().Name.O)
			}
		}
	}

	totalTableCols := insertPlan.Table.Cols()
	for i, valuesItem := range insert.Lists {
		// The length of all the value_list should be the same.
		// "insert into t values (), ()" is valid.
		// "insert into t values (), (1)" is not valid.
		// "insert into t values (1), ()" is not valid.
		// "insert into t values (1,2), (1)" is not valid.
		if i > 0 && len(insert.Lists[i-1]) != len(insert.Lists[i]) {
			return ErrWrongValueCountOnRow.GenWithStackByArgs(i + 1)
		}
		exprList := make([]expression.Expression, 0, len(valuesItem))
		for j, valueItem := range valuesItem {
			var expr expression.Expression
			var err error
			switch x := valueItem.(type) {
			case *ast.DefaultExpr:
				if x.Name != nil {
					expr, err = b.findDefaultValue(totalTableCols, x.Name)
				} else {
					expr, err = b.getDefaultValue(affectedValuesCols[j])
				}
			case *driver.ValueExpr:
				expr = &expression.Constant{
					Value:   x.Datum,
					RetType: &x.Type,
				}
			default:
				expr, _, err = b.rewriteWithPreprocess(valueItem, mockTablePlan, nil, true, checkRefColumn)
			}
			if err != nil {
				return err
			}
			exprList = append(exprList, expr)
		}
		insertPlan.Lists = append(insertPlan.Lists, exprList)
	}
	insertPlan.Schema4OnDuplicate = insertPlan.tableSchema
	return nil
}

func (b *PlanBuilder) buildSelectPlanOfInsert(insert *ast.InsertStmt, insertPlan *Insert) error {
	affectedValuesCols, err := b.getAffectCols(insert, insertPlan)
	if err != nil {
		return err
	}
	selectPlan, err := b.Build(insert.Select)
	if err != nil {
		return err
	}

	// Check to guarantee that the length of the row returned by select is equal to that of affectedValuesCols.
	if selectPlan.Schema().Len() != len(affectedValuesCols) {
		return ErrWrongValueCountOnRow.GenWithStackByArgs(1)
	}

	// Check to guarantee that there's no generated column.
	// This check should be done after the above one to make its behavior compatible with MySQL.
	// For example, table t has two columns, namely a and b, and b is a generated column.
	// "insert into t (b) select * from t" will raise an error that the column count is not matched.
	// "insert into t select * from t" will raise an error that there's a generated column in the column list.
	// If we do this check before the above one, "insert into t (b) select * from t" will raise an error
	// that there's a generated column in the column list.
	for _, col := range affectedValuesCols {
		if col.IsGenerated() {
			return ErrBadGeneratedColumn.GenWithStackByArgs(col.Name.O, insertPlan.Table.Meta().Name.O)
		}
	}

	insertPlan.SelectPlan, err = DoOptimize(b.optFlag, selectPlan.(LogicalPlan))
	if err != nil {
		return err
	}

	// schema4NewRow is the schema for the newly created data record based on
	// the result of the select statement.
	schema4NewRow := expression.NewSchema(make([]*expression.Column, len(insertPlan.Table.Cols()))...)
	for i, selCol := range insertPlan.SelectPlan.Schema().Columns {
		ordinal := affectedValuesCols[i].Offset
		schema4NewRow.Columns[ordinal] = &expression.Column{}
		*schema4NewRow.Columns[ordinal] = *selCol

		schema4NewRow.Columns[ordinal].RetType = &types.FieldType{}
		*schema4NewRow.Columns[ordinal].RetType = affectedValuesCols[i].FieldType
	}
	for i := range schema4NewRow.Columns {
		if schema4NewRow.Columns[i] == nil {
			schema4NewRow.Columns[i] = &expression.Column{UniqueID: insertPlan.ctx.GetSessionVars().AllocPlanColumnID()}
		}
	}
	insertPlan.Schema4OnDuplicate = expression.MergeSchema(insertPlan.tableSchema, schema4NewRow)
	return nil
}

func (b *PlanBuilder) buildLoadData(ld *ast.LoadDataStmt) (Plan, error) {
	p := &LoadData{
		IsLocal:     ld.IsLocal,
		Path:        ld.Path,
		Table:       ld.Table,
		Columns:     ld.Columns,
		FieldsInfo:  ld.FieldsInfo,
		LinesInfo:   ld.LinesInfo,
		IgnoreLines: ld.IgnoreLines,
	}
	tableInfo := p.Table.TableInfo
	tableInPlan, ok := b.is.TableByID(tableInfo.ID)
	if !ok {
		db := b.ctx.GetSessionVars().CurrentDB
		return nil, infoschema.ErrTableNotExists.GenWithStackByArgs(db, tableInfo.Name.O)
	}
	schema := expression.TableInfo2Schema(b.ctx, tableInfo)
	mockTablePlan := LogicalTableDual{}.Init(b.ctx)
	mockTablePlan.SetSchema(schema)

	var err error
	p.GenCols, err = b.resolveGeneratedColumns(tableInPlan.Cols(), nil, mockTablePlan)
	if err != nil {
		return nil, err
	}
	return p, nil
}

func (b *PlanBuilder) buildLoadStats(ld *ast.LoadStatsStmt) Plan {
	p := &LoadStats{Path: ld.Path}
	return p
}

func (b *PlanBuilder) buildDDL(node ast.DDLNode) (Plan, error) {
	var authErr error
	switch v := node.(type) {
	case *ast.AlterTableStmt:
		if b.ctx.GetSessionVars().User != nil {
			authErr = ErrTableaccessDenied.GenWithStackByArgs("ALTER", b.ctx.GetSessionVars().User.Hostname,
				b.ctx.GetSessionVars().User.Username, v.Table.Name.L)
		}
		b.visitInfo = appendVisitInfo(b.visitInfo, mysql.AlterPriv, v.Table.Schema.L,
			v.Table.Name.L, "", authErr)
		for _, spec := range v.Specs {
			if spec.Tp == ast.AlterTableRenameTable {
				if b.ctx.GetSessionVars().User != nil {
					authErr = ErrTableaccessDenied.GenWithStackByArgs("DROP", b.ctx.GetSessionVars().User.Hostname,
						b.ctx.GetSessionVars().User.Username, v.Table.Name.L)
				}
				b.visitInfo = appendVisitInfo(b.visitInfo, mysql.DropPriv, v.Table.Schema.L,
					v.Table.Name.L, "", authErr)

				if b.ctx.GetSessionVars().User != nil {
					authErr = ErrTableaccessDenied.GenWithStackByArgs("CREATE", b.ctx.GetSessionVars().User.Hostname,
						b.ctx.GetSessionVars().User.Username, spec.NewTable.Name.L)
				}
				b.visitInfo = appendVisitInfo(b.visitInfo, mysql.CreatePriv, spec.NewTable.Schema.L,
					spec.NewTable.Name.L, "", authErr)

				if b.ctx.GetSessionVars().User != nil {
					authErr = ErrTableaccessDenied.GenWithStackByArgs("INSERT", b.ctx.GetSessionVars().User.Hostname,
						b.ctx.GetSessionVars().User.Username, spec.NewTable.Name.L)
				}
				b.visitInfo = appendVisitInfo(b.visitInfo, mysql.InsertPriv, spec.NewTable.Schema.L,
					spec.NewTable.Name.L, "", authErr)
			} else if spec.Tp == ast.AlterTableDropPartition {
				if b.ctx.GetSessionVars().User != nil {
					authErr = ErrTableaccessDenied.GenWithStackByArgs("DROP", b.ctx.GetSessionVars().User.Hostname,
						b.ctx.GetSessionVars().User.Username, v.Table.Name.L)
				}
				b.visitInfo = appendVisitInfo(b.visitInfo, mysql.DropPriv, v.Table.Schema.L,
					v.Table.Name.L, "", authErr)
			}
		}
	case *ast.CreateDatabaseStmt:
		if b.ctx.GetSessionVars().User != nil {
			authErr = ErrDBaccessDenied.GenWithStackByArgs(b.ctx.GetSessionVars().User.Username,
				b.ctx.GetSessionVars().User.Hostname, v.Name)
		}
		b.visitInfo = appendVisitInfo(b.visitInfo, mysql.CreatePriv, v.Name,
			"", "", authErr)
	case *ast.CreateIndexStmt:
		if b.ctx.GetSessionVars().User != nil {
			authErr = ErrTableaccessDenied.GenWithStackByArgs("INDEX", b.ctx.GetSessionVars().User.Hostname,
				b.ctx.GetSessionVars().User.Username, v.Table.Name.L)
		}
		b.visitInfo = appendVisitInfo(b.visitInfo, mysql.IndexPriv, v.Table.Schema.L,
			v.Table.Name.L, "", authErr)
	case *ast.CreateTableStmt:
		if b.ctx.GetSessionVars().User != nil {
			authErr = ErrTableaccessDenied.GenWithStackByArgs("CREATE", b.ctx.GetSessionVars().User.Hostname,
				b.ctx.GetSessionVars().User.Username, v.Table.Name.L)
		}
		b.visitInfo = appendVisitInfo(b.visitInfo, mysql.CreatePriv, v.Table.Schema.L,
			v.Table.Name.L, "", authErr)
		if v.ReferTable != nil {
			if b.ctx.GetSessionVars().User != nil {
				authErr = ErrTableaccessDenied.GenWithStackByArgs("CREATE", b.ctx.GetSessionVars().User.Hostname,
					b.ctx.GetSessionVars().User.Username, v.ReferTable.Name.L)
			}
			b.visitInfo = appendVisitInfo(b.visitInfo, mysql.SelectPriv, v.ReferTable.Schema.L,
				v.ReferTable.Name.L, "", authErr)
		}
	case *ast.CreateViewStmt:
		plan, err := b.Build(v.Select)
		if err != nil {
			return nil, err
		}
		schema := plan.Schema()
		if v.Cols != nil && len(v.Cols) != schema.Len() {
			return nil, ddl.ErrViewWrongList
		}
		// we use fieldList to store schema.Columns temporary
		var fieldList = make([]*ast.SelectField, schema.Len())
		for i, col := range schema.Columns {
			fieldList[i] = &ast.SelectField{AsName: col.ColName}
		}
		v.Select.(*ast.SelectStmt).Fields.Fields = fieldList
		if _, ok := plan.(LogicalPlan); ok {
			if b.ctx.GetSessionVars().User != nil {
				authErr = ErrTableaccessDenied.GenWithStackByArgs("CREATE VIEW", b.ctx.GetSessionVars().User.Hostname,
					b.ctx.GetSessionVars().User.Username, v.ViewName.Name.L)
			}
			b.visitInfo = appendVisitInfo(b.visitInfo, mysql.CreateViewPriv, v.ViewName.Schema.L,
				v.ViewName.Name.L, "", authErr)
		}
		if v.Definer.CurrentUser {
			v.Definer = b.ctx.GetSessionVars().User
		}
		if b.ctx.GetSessionVars().User != nil && v.Definer.String() != b.ctx.GetSessionVars().User.String() {
			err = ErrSpecificAccessDenied.GenWithStackByArgs("SUPER")
			b.visitInfo = appendVisitInfo(b.visitInfo, mysql.SuperPriv, "",
				"", "", err)
		}
	case *ast.DropDatabaseStmt:
		if b.ctx.GetSessionVars().User != nil {
			authErr = ErrDBaccessDenied.GenWithStackByArgs(b.ctx.GetSessionVars().User.Username,
				b.ctx.GetSessionVars().User.Hostname, v.Name)
		}
		b.visitInfo = appendVisitInfo(b.visitInfo, mysql.DropPriv, v.Name,
			"", "", authErr)
	case *ast.DropIndexStmt:
		if b.ctx.GetSessionVars().User != nil {
			authErr = ErrTableaccessDenied.GenWithStackByArgs("INDEx", b.ctx.GetSessionVars().User.Hostname,
				b.ctx.GetSessionVars().User.Username, v.Table.Name.L)
		}
		b.visitInfo = appendVisitInfo(b.visitInfo, mysql.IndexPriv, v.Table.Schema.L,
			v.Table.Name.L, "", authErr)
	case *ast.DropTableStmt:
		for _, tableVal := range v.Tables {
			if b.ctx.GetSessionVars().User != nil {
				authErr = ErrTableaccessDenied.GenWithStackByArgs("DROP", b.ctx.GetSessionVars().User.Hostname,
					b.ctx.GetSessionVars().User.Username, tableVal.Name.L)
			}
			b.visitInfo = appendVisitInfo(b.visitInfo, mysql.DropPriv, tableVal.Schema.L,
				tableVal.Name.L, "", authErr)
		}
	case *ast.TruncateTableStmt:
		if b.ctx.GetSessionVars().User != nil {
			authErr = ErrTableaccessDenied.GenWithStackByArgs("DROP", b.ctx.GetSessionVars().User.Hostname,
				b.ctx.GetSessionVars().User.Username, v.Table.Name.L)
		}
		b.visitInfo = appendVisitInfo(b.visitInfo, mysql.DropPriv, v.Table.Schema.L,
			v.Table.Name.L, "", authErr)
	case *ast.RenameTableStmt:
		if b.ctx.GetSessionVars().User != nil {
			authErr = ErrTableaccessDenied.GenWithStackByArgs("ALTER", b.ctx.GetSessionVars().User.Hostname,
				b.ctx.GetSessionVars().User.Username, v.OldTable.Name.L)
		}
		b.visitInfo = appendVisitInfo(b.visitInfo, mysql.AlterPriv, v.OldTable.Schema.L,
			v.OldTable.Name.L, "", authErr)

		if b.ctx.GetSessionVars().User != nil {
			authErr = ErrTableaccessDenied.GenWithStackByArgs("DROP", b.ctx.GetSessionVars().User.Hostname,
				b.ctx.GetSessionVars().User.Username, v.OldTable.Name.L)
		}
		b.visitInfo = appendVisitInfo(b.visitInfo, mysql.DropPriv, v.OldTable.Schema.L,
			v.OldTable.Name.L, "", authErr)

		if b.ctx.GetSessionVars().User != nil {
			authErr = ErrTableaccessDenied.GenWithStackByArgs("CREATE", b.ctx.GetSessionVars().User.Hostname,
				b.ctx.GetSessionVars().User.Username, v.NewTable.Name.L)
		}
		b.visitInfo = appendVisitInfo(b.visitInfo, mysql.CreatePriv, v.NewTable.Schema.L,
			v.NewTable.Name.L, "", authErr)

		if b.ctx.GetSessionVars().User != nil {
			authErr = ErrTableaccessDenied.GenWithStackByArgs("INSERT", b.ctx.GetSessionVars().User.Hostname,
				b.ctx.GetSessionVars().User.Username, v.NewTable.Name.L)
		}
		b.visitInfo = appendVisitInfo(b.visitInfo, mysql.InsertPriv, v.NewTable.Schema.L,
			v.NewTable.Name.L, "", authErr)
	case *ast.RecoverTableStmt:
		// Recover table command can only be executed by administrator.
		b.visitInfo = appendVisitInfo(b.visitInfo, mysql.SuperPriv, "", "", "", nil)
	}
	p := &DDL{Statement: node}
	return p, nil
}

// buildTrace builds a trace plan. Inside this method, it first optimize the
// underlying query and then constructs a schema, which will be used to constructs
// rows result.
func (b *PlanBuilder) buildTrace(trace *ast.TraceStmt) (Plan, error) {
	if _, ok := trace.Stmt.(*ast.SelectStmt); !ok && trace.Format == "row" {
		return nil, errors.New("trace only supports select query when format is row")
	}

	p := &Trace{StmtNode: trace.Stmt, Format: trace.Format}

	switch trace.Format {
	case "row":
		retFields := []string{"operation", "duration", "spanID"}
		schema := expression.NewSchema(make([]*expression.Column, 0, len(retFields))...)
		schema.Append(buildColumn("", "operation", mysql.TypeString, mysql.MaxBlobWidth))
		schema.Append(buildColumn("", "startTS", mysql.TypeString, mysql.MaxBlobWidth))
		schema.Append(buildColumn("", "duration", mysql.TypeString, mysql.MaxBlobWidth))
		p.SetSchema(schema)
	case "json":
		retFields := []string{"json"}
		schema := expression.NewSchema(make([]*expression.Column, 0, len(retFields))...)
		schema.Append(buildColumn("", "operation", mysql.TypeString, mysql.MaxBlobWidth))
		p.SetSchema(schema)
	default:
		return nil, errors.New("trace format should be one of 'row' or 'json'")
	}
	return p, nil
}

func (b *PlanBuilder) buildExplainPlan(targetPlan Plan, format string, analyze bool, execStmt ast.StmtNode) (Plan, error) {
	pp, ok := targetPlan.(PhysicalPlan)
	if !ok {
		switch x := targetPlan.(type) {
		case *Delete:
			pp = x.SelectPlan
		case *Update:
			pp = x.SelectPlan
		case *Insert:
			if x.SelectPlan != nil {
				pp = x.SelectPlan
			}
		}
		if pp == nil {
			return nil, ErrUnsupportedType.GenWithStackByArgs(targetPlan)
		}
	}

	p := &Explain{StmtPlan: pp, Analyze: analyze, Format: format, ExecStmt: execStmt, ExecPlan: targetPlan}
	p.ctx = b.ctx
	err := p.prepareSchema()
	if err != nil {
		return nil, err
	}
	return p, nil
}

// buildExplainFor gets *last* (maybe running or finished) query plan from connection #connection id.
// See https://dev.mysql.com/doc/refman/8.0/en/explain-for-connection.html.
func (b *PlanBuilder) buildExplainFor(explainFor *ast.ExplainForStmt) (Plan, error) {
	processInfo, ok := b.ctx.GetSessionManager().GetProcessInfo(explainFor.ConnectionID)
	if !ok {
		return nil, ErrNoSuchThread.GenWithStackByArgs(explainFor.ConnectionID)
	}
	if b.ctx.GetSessionVars() != nil && b.ctx.GetSessionVars().User != nil {
		if b.ctx.GetSessionVars().User.Username != processInfo.User {
			err := ErrAccessDenied.GenWithStackByArgs(b.ctx.GetSessionVars().User.Username, b.ctx.GetSessionVars().User.Hostname)
			// Different from MySQL's behavior and document.
			b.visitInfo = appendVisitInfo(b.visitInfo, mysql.SuperPriv, "", "", "", err)
		}
	}

	targetPlan, ok := processInfo.Plan.(Plan)
	if !ok || targetPlan == nil {
		return &Explain{Format: explainFor.Format}, nil
	}

	return b.buildExplainPlan(targetPlan, explainFor.Format, false, nil)
}

func (b *PlanBuilder) buildExplain(explain *ast.ExplainStmt) (Plan, error) {
	if show, ok := explain.Stmt.(*ast.ShowStmt); ok {
		return b.buildShow(show)
	}
	targetPlan, err := OptimizeAstNode(b.ctx, explain.Stmt, b.is)
	if err != nil {
		return nil, err
	}

	return b.buildExplainPlan(targetPlan, explain.Format, explain.Analyze, explain.Stmt)
}

func buildShowProcedureSchema() *expression.Schema {
	tblName := "ROUTINES"
	schema := expression.NewSchema(make([]*expression.Column, 0, 11)...)
	schema.Append(buildColumn(tblName, "Db", mysql.TypeVarchar, 128))
	schema.Append(buildColumn(tblName, "Name", mysql.TypeVarchar, 128))
	schema.Append(buildColumn(tblName, "Type", mysql.TypeVarchar, 128))
	schema.Append(buildColumn(tblName, "Definer", mysql.TypeVarchar, 128))
	schema.Append(buildColumn(tblName, "Modified", mysql.TypeDatetime, 19))
	schema.Append(buildColumn(tblName, "Created", mysql.TypeDatetime, 19))
	schema.Append(buildColumn(tblName, "Security_type", mysql.TypeVarchar, 128))
	schema.Append(buildColumn(tblName, "Comment", mysql.TypeBlob, 196605))
	schema.Append(buildColumn(tblName, "character_set_client", mysql.TypeVarchar, 32))
	schema.Append(buildColumn(tblName, "collation_connection", mysql.TypeVarchar, 32))
	schema.Append(buildColumn(tblName, "Database Collation", mysql.TypeVarchar, 32))
	return schema
}

func buildShowTriggerSchema() *expression.Schema {
	tblName := "TRIGGERS"
	schema := expression.NewSchema(make([]*expression.Column, 0, 11)...)
	schema.Append(buildColumn(tblName, "Trigger", mysql.TypeVarchar, 128))
	schema.Append(buildColumn(tblName, "Event", mysql.TypeVarchar, 128))
	schema.Append(buildColumn(tblName, "Table", mysql.TypeVarchar, 128))
	schema.Append(buildColumn(tblName, "Statement", mysql.TypeBlob, 196605))
	schema.Append(buildColumn(tblName, "Timing", mysql.TypeVarchar, 128))
	schema.Append(buildColumn(tblName, "Created", mysql.TypeDatetime, 19))
	schema.Append(buildColumn(tblName, "sql_mode", mysql.TypeBlob, 8192))
	schema.Append(buildColumn(tblName, "Definer", mysql.TypeVarchar, 128))
	schema.Append(buildColumn(tblName, "character_set_client", mysql.TypeVarchar, 32))
	schema.Append(buildColumn(tblName, "collation_connection", mysql.TypeVarchar, 32))
	schema.Append(buildColumn(tblName, "Database Collation", mysql.TypeVarchar, 32))
	return schema
}

func buildShowEventsSchema() *expression.Schema {
	tblName := "EVENTS"
	schema := expression.NewSchema(make([]*expression.Column, 0, 15)...)
	schema.Append(buildColumn(tblName, "Db", mysql.TypeVarchar, 128))
	schema.Append(buildColumn(tblName, "Name", mysql.TypeVarchar, 128))
	schema.Append(buildColumn(tblName, "Time zone", mysql.TypeVarchar, 32))
	schema.Append(buildColumn(tblName, "Definer", mysql.TypeVarchar, 128))
	schema.Append(buildColumn(tblName, "Type", mysql.TypeVarchar, 128))
	schema.Append(buildColumn(tblName, "Execute At", mysql.TypeDatetime, 19))
	schema.Append(buildColumn(tblName, "Interval Value", mysql.TypeVarchar, 128))
	schema.Append(buildColumn(tblName, "Interval Field", mysql.TypeVarchar, 128))
	schema.Append(buildColumn(tblName, "Starts", mysql.TypeDatetime, 19))
	schema.Append(buildColumn(tblName, "Ends", mysql.TypeDatetime, 19))
	schema.Append(buildColumn(tblName, "Status", mysql.TypeVarchar, 32))
	schema.Append(buildColumn(tblName, "Originator", mysql.TypeInt24, 4))
	schema.Append(buildColumn(tblName, "character_set_client", mysql.TypeVarchar, 32))
	schema.Append(buildColumn(tblName, "collation_connection", mysql.TypeVarchar, 32))
	schema.Append(buildColumn(tblName, "Database Collation", mysql.TypeVarchar, 32))
	return schema
}

func buildShowWarningsSchema() *expression.Schema {
	tblName := "WARNINGS"
	schema := expression.NewSchema(make([]*expression.Column, 0, 3)...)
	schema.Append(buildColumn(tblName, "Level", mysql.TypeVarchar, 64))
	schema.Append(buildColumn(tblName, "Code", mysql.TypeLong, 19))
	schema.Append(buildColumn(tblName, "Message", mysql.TypeVarchar, 64))
	return schema
}

// buildShowSchema builds column info for ShowStmt including column name and type.
func buildShowSchema(s *ast.ShowStmt, isView bool) (schema *expression.Schema) {
	var names []string
	var ftypes []byte
	switch s.Tp {
	case ast.ShowEngines:
		names = []string{"Engine", "Support", "Comment", "Transactions", "XA", "Savepoints"}
	case ast.ShowDatabases:
		names = []string{"Database"}
	case ast.ShowOpenTables:
		names = []string{"Database", "Table", "In_use", "Name_locked"}
		ftypes = []byte{mysql.TypeVarchar, mysql.TypeVarchar, mysql.TypeLong, mysql.TypeLong}
	case ast.ShowTables:
		names = []string{fmt.Sprintf("Tables_in_%s", s.DBName)}
		if s.Full {
			names = append(names, "Table_type")
		}
	case ast.ShowTableStatus:
		names = []string{"Name", "Engine", "Version", "Row_format", "Rows", "Avg_row_length",
			"Data_length", "Max_data_length", "Index_length", "Data_free", "Auto_increment",
			"Create_time", "Update_time", "Check_time", "Collation", "Checksum",
			"Create_options", "Comment"}
		ftypes = []byte{mysql.TypeVarchar, mysql.TypeVarchar, mysql.TypeLonglong, mysql.TypeVarchar, mysql.TypeLonglong, mysql.TypeLonglong,
			mysql.TypeLonglong, mysql.TypeLonglong, mysql.TypeLonglong, mysql.TypeLonglong, mysql.TypeLonglong,
			mysql.TypeDatetime, mysql.TypeDatetime, mysql.TypeDatetime, mysql.TypeVarchar, mysql.TypeVarchar,
			mysql.TypeVarchar, mysql.TypeVarchar}
	case ast.ShowColumns:
		names = table.ColDescFieldNames(s.Full)
	case ast.ShowWarnings, ast.ShowErrors:
		names = []string{"Level", "Code", "Message"}
		ftypes = []byte{mysql.TypeVarchar, mysql.TypeLong, mysql.TypeVarchar}
	case ast.ShowCharset:
		names = []string{"Charset", "Description", "Default collation", "Maxlen"}
		ftypes = []byte{mysql.TypeVarchar, mysql.TypeVarchar, mysql.TypeVarchar, mysql.TypeLonglong}
	case ast.ShowVariables, ast.ShowStatus:
		names = []string{"Variable_name", "Value"}
	case ast.ShowCollation:
		names = []string{"Collation", "Charset", "Id", "Default", "Compiled", "Sortlen"}
		ftypes = []byte{mysql.TypeVarchar, mysql.TypeVarchar, mysql.TypeLonglong,
			mysql.TypeVarchar, mysql.TypeVarchar, mysql.TypeLonglong}
	case ast.ShowCreateTable:
		if !isView {
			names = []string{"Table", "Create Table"}
		} else {
			names = []string{"View", "Create View", "character_set_client", "collation_connection"}
		}
	case ast.ShowCreateUser:
		if s.User != nil {
			names = []string{fmt.Sprintf("CREATE USER for %s", s.User)}
		}
	case ast.ShowCreateView:
		names = []string{"View", "Create View", "character_set_client", "collation_connection"}
	case ast.ShowCreateDatabase:
		names = []string{"Database", "Create Database"}
	case ast.ShowDrainerStatus:
		names = []string{"NodeID", "Address", "State", "Max_Commit_Ts", "Update_Time"}
		ftypes = []byte{mysql.TypeVarchar, mysql.TypeVarchar, mysql.TypeVarchar, mysql.TypeLonglong, mysql.TypeVarchar}
	case ast.ShowGrants:
		if s.User != nil {
			names = []string{fmt.Sprintf("Grants for %s", s.User)}
		} else {
			// Don't know the name yet, so just say "user"
			names = []string{"Grants for User"}
		}
	case ast.ShowIndex:
		names = []string{"Table", "Non_unique", "Key_name", "Seq_in_index",
			"Column_name", "Collation", "Cardinality", "Sub_part", "Packed",
			"Null", "Index_type", "Comment", "Index_comment"}
		ftypes = []byte{mysql.TypeVarchar, mysql.TypeLonglong, mysql.TypeVarchar, mysql.TypeLonglong,
			mysql.TypeVarchar, mysql.TypeVarchar, mysql.TypeLonglong, mysql.TypeLonglong,
			mysql.TypeVarchar, mysql.TypeVarchar, mysql.TypeVarchar, mysql.TypeVarchar, mysql.TypeVarchar}
	case ast.ShowPlugins:
		names = []string{"Name", "Status", "Type", "Library", "License", "Version"}
		ftypes = []byte{
			mysql.TypeVarchar, mysql.TypeVarchar, mysql.TypeVarchar, mysql.TypeVarchar, mysql.TypeVarchar, mysql.TypeVarchar,
		}
	case ast.ShowProcessList:
		names = []string{"Id", "User", "Host", "db", "Command", "Time", "State", "Info"}
		ftypes = []byte{mysql.TypeLonglong, mysql.TypeVarchar, mysql.TypeVarchar,
			mysql.TypeVarchar, mysql.TypeVarchar, mysql.TypeLong, mysql.TypeVarchar, mysql.TypeString}
	case ast.ShowPumpStatus:
		names = []string{"NodeID", "Address", "State", "Max_Commit_Ts", "Update_Time"}
		ftypes = []byte{mysql.TypeVarchar, mysql.TypeVarchar, mysql.TypeVarchar, mysql.TypeLonglong, mysql.TypeVarchar}
	case ast.ShowStatsMeta:
		names = []string{"Db_name", "Table_name", "Partition_name", "Update_time", "Modify_count", "Row_count"}
		ftypes = []byte{mysql.TypeVarchar, mysql.TypeVarchar, mysql.TypeVarchar, mysql.TypeDatetime, mysql.TypeLonglong, mysql.TypeLonglong}
	case ast.ShowStatsHistograms:
		names = []string{"Db_name", "Table_name", "Partition_name", "Column_name", "Is_index", "Update_time", "Distinct_count", "Null_count", "Avg_col_size", "Correlation"}
		ftypes = []byte{mysql.TypeVarchar, mysql.TypeVarchar, mysql.TypeVarchar, mysql.TypeVarchar, mysql.TypeTiny, mysql.TypeDatetime,
			mysql.TypeLonglong, mysql.TypeLonglong, mysql.TypeDouble, mysql.TypeDouble}
	case ast.ShowStatsBuckets:
		names = []string{"Db_name", "Table_name", "Partition_name", "Column_name", "Is_index", "Bucket_id", "Count",
			"Repeats", "Lower_Bound", "Upper_Bound"}
		ftypes = []byte{mysql.TypeVarchar, mysql.TypeVarchar, mysql.TypeVarchar, mysql.TypeVarchar, mysql.TypeTiny, mysql.TypeLonglong,
			mysql.TypeLonglong, mysql.TypeLonglong, mysql.TypeVarchar, mysql.TypeVarchar}
	case ast.ShowStatsHealthy:
		names = []string{"Db_name", "Table_name", "Partition_name", "Healthy"}
		ftypes = []byte{mysql.TypeVarchar, mysql.TypeVarchar, mysql.TypeVarchar, mysql.TypeLonglong}
	case ast.ShowProfiles: // ShowProfiles is deprecated.
		names = []string{"Query_ID", "Duration", "Query"}
		ftypes = []byte{mysql.TypeLong, mysql.TypeDouble, mysql.TypeVarchar}
	case ast.ShowMasterStatus:
		names = []string{"File", "Position", "Binlog_Do_DB", "Binlog_Ignore_DB", "Executed_Gtid_Set"}
		ftypes = []byte{mysql.TypeVarchar, mysql.TypeLonglong, mysql.TypeVarchar, mysql.TypeVarchar, mysql.TypeVarchar}
	case ast.ShowPrivileges:
		names = []string{"Privilege", "Context", "Comment"}
		ftypes = []byte{mysql.TypeVarchar, mysql.TypeVarchar, mysql.TypeVarchar}
	case ast.ShowBindings:
		names = []string{"Original_sql", "Bind_sql", "Default_db", "Status", "Create_time", "Update_time", "Charset", "Collation"}
		ftypes = []byte{mysql.TypeVarchar, mysql.TypeVarchar, mysql.TypeVarchar, mysql.TypeVarchar, mysql.TypeDatetime, mysql.TypeDatetime, mysql.TypeVarchar, mysql.TypeVarchar}
	case ast.ShowAnalyzeStatus:
		names = []string{"Table_schema", "Table_name", "Partition_name", "Job_info", "Processed_rows", "Start_time", "State"}
		ftypes = []byte{mysql.TypeVarchar, mysql.TypeVarchar, mysql.TypeVarchar, mysql.TypeVarchar, mysql.TypeLonglong, mysql.TypeDatetime, mysql.TypeVarchar}
	}

	schema = expression.NewSchema(make([]*expression.Column, 0, len(names))...)
	for i := range names {
		col := &expression.Column{
			ColName: model.NewCIStr(names[i]),
		}
		// User varchar as the default return column type.
		tp := mysql.TypeVarchar
		if len(ftypes) != 0 && ftypes[i] != mysql.TypeUnspecified {
			tp = ftypes[i]
		}
		fieldType := types.NewFieldType(tp)
		fieldType.Flen, fieldType.Decimal = mysql.GetDefaultFieldLengthAndDecimal(tp)
		fieldType.Charset, fieldType.Collate = types.DefaultCharsetForType(tp)
		col.RetType = fieldType
		schema.Append(col)
	}
	return schema
}

func buildChecksumTableSchema() *expression.Schema {
	schema := expression.NewSchema(make([]*expression.Column, 0, 5)...)
	schema.Append(buildColumn("", "Db_name", mysql.TypeVarchar, 128))
	schema.Append(buildColumn("", "Table_name", mysql.TypeVarchar, 128))
	schema.Append(buildColumn("", "Checksum_crc64_xor", mysql.TypeLonglong, 22))
	schema.Append(buildColumn("", "Total_kvs", mysql.TypeLonglong, 22))
	schema.Append(buildColumn("", "Total_bytes", mysql.TypeLonglong, 22))
	return schema
}<|MERGE_RESOLUTION|>--- conflicted
+++ resolved
@@ -852,13 +852,8 @@
 			return nil, ErrAnalyzeMissIndex.GenWithStackByArgs(idxName.O, tblInfo.Name.O)
 		}
 		for i, id := range physicalIDs {
-<<<<<<< HEAD
 			info := analyzeInfo{DBName: as.TableNames[0].Schema.O, TableName: as.TableNames[0].Name.O, PartitionName: names[i], PhysicalTableID: id, Incremental: as.Incremental}
-			p.IdxTasks = append(p.IdxTasks, AnalyzeIndexTask{IndexInfo: idx, analyzeInfo: info})
-=======
-			info := analyzeInfo{DBName: as.TableNames[0].Schema.O, TableName: as.TableNames[0].Name.O, PartitionName: names[i], PhysicalTableID: id}
 			p.IdxTasks = append(p.IdxTasks, AnalyzeIndexTask{IndexInfo: idx, analyzeInfo: info, TblInfo: tblInfo})
->>>>>>> 5fa16a80
 		}
 	}
 	return p, nil
@@ -874,13 +869,8 @@
 	for _, idx := range tblInfo.Indices {
 		if idx.State == model.StatePublic {
 			for i, id := range physicalIDs {
-<<<<<<< HEAD
 				info := analyzeInfo{DBName: as.TableNames[0].Schema.O, TableName: as.TableNames[0].Name.O, PartitionName: names[i], PhysicalTableID: id, Incremental: as.Incremental}
-				p.IdxTasks = append(p.IdxTasks, AnalyzeIndexTask{IndexInfo: idx, analyzeInfo: info})
-=======
-				info := analyzeInfo{DBName: as.TableNames[0].Schema.O, TableName: as.TableNames[0].Name.O, PartitionName: names[i], PhysicalTableID: id}
 				p.IdxTasks = append(p.IdxTasks, AnalyzeIndexTask{IndexInfo: idx, analyzeInfo: info, TblInfo: tblInfo})
->>>>>>> 5fa16a80
 			}
 		}
 	}
