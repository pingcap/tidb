// Copyright 2015 PingCAP, Inc.
//
// Licensed under the Apache License, Version 2.0 (the "License");
// you may not use this file except in compliance with the License.
// You may obtain a copy of the License at
//
//     http://www.apache.org/licenses/LICENSE-2.0
//
// Unless required by applicable law or agreed to in writing, software
// distributed under the License is distributed on an "AS IS" BASIS,
// See the License for the specific language governing permissions and
// limitations under the License.

package core

import (
	"bytes"
	"fmt"
	"strings"

	"github.com/cznic/mathutil"
	"github.com/pingcap/errors"
	"github.com/pingcap/parser"
	"github.com/pingcap/parser/ast"
	"github.com/pingcap/parser/charset"
	"github.com/pingcap/parser/model"
	"github.com/pingcap/parser/mysql"
	"github.com/pingcap/parser/opcode"
	"github.com/pingcap/tidb/ddl"
	"github.com/pingcap/tidb/expression"
	"github.com/pingcap/tidb/infoschema"
	"github.com/pingcap/tidb/planner/property"
	"github.com/pingcap/tidb/sessionctx"
	"github.com/pingcap/tidb/sessionctx/stmtctx"
	"github.com/pingcap/tidb/store/tikv"
	"github.com/pingcap/tidb/table"
	"github.com/pingcap/tidb/types"
	driver "github.com/pingcap/tidb/types/parser_driver"
	"github.com/pingcap/tidb/util/ranger"
)

type visitInfo struct {
	privilege mysql.PrivilegeType
	db        string
	table     string
	column    string
	err       error
}

type tableHintInfo struct {
	indexNestedLoopJoinTables []hintTableInfo
	sortMergeJoinTables       []hintTableInfo
	hashJoinTables            []hintTableInfo
}

type hintTableInfo struct {
	name    model.CIStr
	matched bool
}

func tableNames2HintTableInfo(tableNames []model.CIStr) []hintTableInfo {
	if len(tableNames) == 0 {
		return nil
	}
	hintTables := make([]hintTableInfo, 0, len(tableNames))
	for _, tableName := range tableNames {
		hintTables = append(hintTables, hintTableInfo{name: tableName})
	}
	return hintTables
}

func (info *tableHintInfo) ifPreferMergeJoin(tableNames ...*model.CIStr) bool {
	return info.matchTableName(tableNames, info.sortMergeJoinTables)
}

func (info *tableHintInfo) ifPreferHashJoin(tableNames ...*model.CIStr) bool {
	return info.matchTableName(tableNames, info.hashJoinTables)
}

func (info *tableHintInfo) ifPreferINLJ(tableNames ...*model.CIStr) bool {
	return info.matchTableName(tableNames, info.indexNestedLoopJoinTables)
}

// matchTableName checks whether the hint hit the need.
// Only need either side matches one on the list.
// Even though you can put 2 tables on the list,
// it doesn't mean optimizer will reorder to make them
// join directly.
// Which it joins on with depend on sequence of traverse
// and without reorder, user might adjust themselves.
// This is similar to MySQL hints.
func (info *tableHintInfo) matchTableName(tables []*model.CIStr, hintTables []hintTableInfo) bool {
	hintMatched := false
	for _, tableName := range tables {
		if tableName == nil {
			continue
		}
		for i, curEntry := range hintTables {
			if curEntry.name.L == tableName.L {
				hintTables[i].matched = true
				hintMatched = true
				break
			}
		}
	}
	return hintMatched
}

func restore2JoinHint(hintType string, hintTables []hintTableInfo) string {
	buffer := bytes.NewBufferString("/*+ ")
	buffer.WriteString(strings.ToUpper(hintType))
	buffer.WriteString("(")
	for i, table := range hintTables {
		buffer.WriteString(table.name.L)
		if i < len(hintTables)-1 {
			buffer.WriteString(", ")
		}
	}
	buffer.WriteString(") */")
	return buffer.String()
}

func extractUnmatchedTables(hintTables []hintTableInfo) []string {
	var tableNames []string
	for _, table := range hintTables {
		if !table.matched {
			tableNames = append(tableNames, table.name.O)
		}
	}
	return tableNames
}

// clauseCode indicates in which clause the column is currently.
type clauseCode int

const (
	unknowClause clauseCode = iota
	fieldList
	havingClause
	onClause
	orderByClause
	whereClause
	windowClause
	groupByClause
	showStatement
	globalOrderByClause
)

var clauseMsg = map[clauseCode]string{
	unknowClause:        "",
	fieldList:           "field list",
	havingClause:        "having clause",
	onClause:            "on clause",
	orderByClause:       "order clause",
	whereClause:         "where clause",
	groupByClause:       "group statement",
	showStatement:       "show statement",
	globalOrderByClause: "global ORDER clause",
	windowClause:        "field list", // For window functions that in field list.
}

// PlanBuilder builds Plan from an ast.Node.
// It just builds the ast node straightforwardly.
type PlanBuilder struct {
	ctx          sessionctx.Context
	is           infoschema.InfoSchema
	outerSchemas []*expression.Schema
	inUpdateStmt bool
	// colMapper stores the column that must be pre-resolved.
	colMapper map[*ast.ColumnNameExpr]int
	// visitInfo is used for privilege check.
	visitInfo     []visitInfo
	tableHintInfo []tableHintInfo
	optFlag       uint64

	curClause clauseCode

	// rewriterPool stores the expressionRewriter we have created to reuse it if it has been released.
	// rewriterCounter counts how many rewriter is being used.
	rewriterPool    []*expressionRewriter
	rewriterCounter int

	// inStraightJoin represents whether the current "SELECT" statement has
	// "STRAIGHT_JOIN" option.
	inStraightJoin bool

	windowSpecs map[string]ast.WindowSpec
}

// GetVisitInfo gets the visitInfo of the PlanBuilder.
func (b *PlanBuilder) GetVisitInfo() []visitInfo {
	return b.visitInfo
}

// GetDBTableInfo gets the accessed dbs and tables info.
func (b *PlanBuilder) GetDBTableInfo() []stmtctx.TableEntry {
	var tables []stmtctx.TableEntry
	existsFunc := func(tbls []stmtctx.TableEntry, tbl *stmtctx.TableEntry) bool {
		for _, t := range tbls {
			if t == *tbl {
				return true
			}
		}
		return false
	}
	for _, v := range b.visitInfo {
		tbl := &stmtctx.TableEntry{DB: v.db, Table: v.table}
		if !existsFunc(tables, tbl) {
			tables = append(tables, *tbl)
		}
	}
	return tables
}

// GetOptFlag gets the optFlag of the PlanBuilder.
func (b *PlanBuilder) GetOptFlag() uint64 {
	return b.optFlag
}

// NewPlanBuilder creates a new PlanBuilder.
func NewPlanBuilder(sctx sessionctx.Context, is infoschema.InfoSchema) *PlanBuilder {
	return &PlanBuilder{
		ctx:       sctx,
		is:        is,
		colMapper: make(map[*ast.ColumnNameExpr]int),
	}
}

// Build builds the ast node to a Plan.
func (b *PlanBuilder) Build(node ast.Node) (Plan, error) {
	b.optFlag = flagPrunColumns
	switch x := node.(type) {
	case *ast.AdminStmt:
		return b.buildAdmin(x)
	case *ast.DeallocateStmt:
		return &Deallocate{Name: x.Name}, nil
	case *ast.DeleteStmt:
		return b.buildDelete(x)
	case *ast.ExecuteStmt:
		return b.buildExecute(x)
	case *ast.ExplainStmt:
		return b.buildExplain(x)
	case *ast.ExplainForStmt:
		return b.buildExplainFor(x)
	case *ast.TraceStmt:
		return b.buildTrace(x)
	case *ast.InsertStmt:
		return b.buildInsert(x)
	case *ast.LoadDataStmt:
		return b.buildLoadData(x)
	case *ast.LoadStatsStmt:
		return b.buildLoadStats(x), nil
	case *ast.PrepareStmt:
		return b.buildPrepare(x), nil
	case *ast.SelectStmt:
		return b.buildSelect(x)
	case *ast.UnionStmt:
		return b.buildUnion(x)
	case *ast.UpdateStmt:
		return b.buildUpdate(x)
	case *ast.ShowStmt:
		return b.buildShow(x)
	case *ast.DoStmt:
		return b.buildDo(x)
	case *ast.SetStmt:
		return b.buildSet(x)
	case *ast.AnalyzeTableStmt:
		return b.buildAnalyze(x)
	case *ast.BinlogStmt, *ast.FlushStmt, *ast.UseStmt,
		*ast.BeginStmt, *ast.CommitStmt, *ast.RollbackStmt, *ast.CreateUserStmt, *ast.SetPwdStmt,
		*ast.GrantStmt, *ast.DropUserStmt, *ast.AlterUserStmt, *ast.RevokeStmt, *ast.KillStmt, *ast.DropStatsStmt,
		*ast.GrantRoleStmt, *ast.RevokeRoleStmt, *ast.SetRoleStmt, *ast.SetDefaultRoleStmt:
		return b.buildSimple(node.(ast.StmtNode))
	case ast.DDLNode:
		return b.buildDDL(x)
	case *ast.CreateBindingStmt:
		return b.buildCreateBindPlan(x)
	case *ast.DropBindingStmt:
		return b.buildDropBindPlan(x)
	case *ast.ChangeStmt:
		return b.buildChange(x)
	}
	return nil, ErrUnsupportedType.GenWithStack("Unsupported type %T", node)
}

func (b *PlanBuilder) buildChange(v *ast.ChangeStmt) (Plan, error) {
	exe := &Change{
		ChangeStmt: v,
	}
	return exe, nil
}

func (b *PlanBuilder) buildExecute(v *ast.ExecuteStmt) (Plan, error) {
	vars := make([]expression.Expression, 0, len(v.UsingVars))
	for _, expr := range v.UsingVars {
		newExpr, _, err := b.rewrite(expr, nil, nil, true)
		if err != nil {
			return nil, err
		}
		vars = append(vars, newExpr)
	}
	exe := &Execute{Name: v.Name, UsingVars: vars, ExecID: v.ExecID}
	return exe, nil
}

func (b *PlanBuilder) buildDo(v *ast.DoStmt) (Plan, error) {
	var p LogicalPlan
	dual := LogicalTableDual{RowCount: 1}.Init(b.ctx)
	dual.SetSchema(expression.NewSchema())
	p = dual
	proj := LogicalProjection{Exprs: make([]expression.Expression, 0, len(v.Exprs))}.Init(b.ctx)
	schema := expression.NewSchema(make([]*expression.Column, 0, len(v.Exprs))...)
	for _, astExpr := range v.Exprs {
		expr, np, err := b.rewrite(astExpr, p, nil, true)
		if err != nil {
			return nil, err
		}
		p = np
		proj.Exprs = append(proj.Exprs, expr)
		schema.Append(&expression.Column{
			UniqueID: b.ctx.GetSessionVars().AllocPlanColumnID(),
			RetType:  expr.GetType(),
		})
	}
	proj.SetChildren(p)
	proj.self = proj
	proj.SetSchema(schema)
	proj.calculateNoDelay = true
	return proj, nil
}

func (b *PlanBuilder) buildSet(v *ast.SetStmt) (Plan, error) {
	p := &Set{}
	for _, vars := range v.Variables {
		if vars.IsGlobal {
			err := ErrSpecificAccessDenied.GenWithStackByArgs("SUPER")
			b.visitInfo = appendVisitInfo(b.visitInfo, mysql.SuperPriv, "", "", "", err)
		}
		assign := &expression.VarAssignment{
			Name:     vars.Name,
			IsGlobal: vars.IsGlobal,
			IsSystem: vars.IsSystem,
		}
		if _, ok := vars.Value.(*ast.DefaultExpr); !ok {
			if cn, ok2 := vars.Value.(*ast.ColumnNameExpr); ok2 && cn.Name.Table.L == "" {
				// Convert column name expression to string value expression.
				vars.Value = ast.NewValueExpr(cn.Name.Name.O)
			}
			mockTablePlan := LogicalTableDual{}.Init(b.ctx)
			var err error
			assign.Expr, _, err = b.rewrite(vars.Value, mockTablePlan, nil, true)
			if err != nil {
				return nil, err
			}
		} else {
			assign.IsDefault = true
		}
		if vars.ExtendValue != nil {
			assign.ExtendValue = &expression.Constant{
				Value:   vars.ExtendValue.(*driver.ValueExpr).Datum,
				RetType: &vars.ExtendValue.(*driver.ValueExpr).Type,
			}
		}
		p.VarAssigns = append(p.VarAssigns, assign)
	}
	return p, nil
}

func (b *PlanBuilder) buildDropBindPlan(v *ast.DropBindingStmt) (Plan, error) {
	p := &SQLBindPlan{
		SQLBindOp:    OpSQLBindDrop,
		NormdOrigSQL: parser.Normalize(v.OriginSel.Text()),
		IsGlobal:     v.GlobalScope,
	}
	b.visitInfo = appendVisitInfo(b.visitInfo, mysql.SuperPriv, "", "", "", nil)
	return p, nil
}

func (b *PlanBuilder) buildCreateBindPlan(v *ast.CreateBindingStmt) (Plan, error) {
	charSet, collation := b.ctx.GetSessionVars().GetCharsetInfo()
	p := &SQLBindPlan{
		SQLBindOp:    OpSQLBindCreate,
		NormdOrigSQL: parser.Normalize(v.OriginSel.Text()),
		BindSQL:      v.HintedSel.Text(),
		IsGlobal:     v.GlobalScope,
		BindStmt:     v.HintedSel,
		Charset:      charSet,
		Collation:    collation,
	}
	b.visitInfo = appendVisitInfo(b.visitInfo, mysql.SuperPriv, "", "", "", nil)
	return p, nil
}

// detectSelectAgg detects an aggregate function or GROUP BY clause.
func (b *PlanBuilder) detectSelectAgg(sel *ast.SelectStmt) bool {
	if sel.GroupBy != nil {
		return true
	}
	for _, f := range sel.Fields.Fields {
		if ast.HasAggFlag(f.Expr) {
			return true
		}
	}
	if sel.Having != nil {
		if ast.HasAggFlag(sel.Having.Expr) {
			return true
		}
	}
	if sel.OrderBy != nil {
		for _, item := range sel.OrderBy.Items {
			if ast.HasAggFlag(item.Expr) {
				return true
			}
		}
	}
	return false
}

func (b *PlanBuilder) detectSelectWindow(sel *ast.SelectStmt) bool {
	for _, f := range sel.Fields.Fields {
		if ast.HasWindowFlag(f.Expr) {
			return true
		}
	}
	return false
}

func getPathByIndexName(paths []*accessPath, idxName model.CIStr, tblInfo *model.TableInfo) *accessPath {
	var tablePath *accessPath
	for _, path := range paths {
		if path.isTablePath {
			tablePath = path
			continue
		}
		if path.index.Name.L == idxName.L {
			return path
		}
	}
	if isPrimaryIndex(idxName) && tblInfo.PKIsHandle {
		return tablePath
	}
	return nil
}

func isPrimaryIndex(indexName model.CIStr) bool {
	return indexName.L == "primary"
}

func getPossibleAccessPaths(indexHints []*ast.IndexHint, tblInfo *model.TableInfo) ([]*accessPath, error) {
	publicPaths := make([]*accessPath, 0, len(tblInfo.Indices)+1)
	publicPaths = append(publicPaths, &accessPath{isTablePath: true})
	for _, index := range tblInfo.Indices {
		if index.State == model.StatePublic {
			publicPaths = append(publicPaths, &accessPath{index: index})
		}
	}

	hasScanHint, hasUseOrForce := false, false
	available := make([]*accessPath, 0, len(publicPaths))
	ignored := make([]*accessPath, 0, len(publicPaths))
	for _, hint := range indexHints {
		if hint.HintScope != ast.HintForScan {
			continue
		}

		hasScanHint = true
		for _, idxName := range hint.IndexNames {
			path := getPathByIndexName(publicPaths, idxName, tblInfo)
			if path == nil {
				return nil, ErrKeyDoesNotExist.GenWithStackByArgs(idxName, tblInfo.Name)
			}
			if hint.HintType == ast.HintIgnore {
				// Collect all the ignored index hints.
				ignored = append(ignored, path)
				continue
			}
			// Currently we don't distinguish between "FORCE" and "USE" because
			// our cost estimation is not reliable.
			hasUseOrForce = true
			path.forced = true
			available = append(available, path)
		}
	}

	if !hasScanHint || !hasUseOrForce {
		available = publicPaths
	}

	available = removeIgnoredPaths(available, ignored, tblInfo)

	// If we have got "FORCE" or "USE" index hint but got no available index,
	// we have to use table scan.
	if len(available) == 0 {
		available = append(available, &accessPath{isTablePath: true})
	}
	return available, nil
}

func removeIgnoredPaths(paths, ignoredPaths []*accessPath, tblInfo *model.TableInfo) []*accessPath {
	if len(ignoredPaths) == 0 {
		return paths
	}
	remainedPaths := make([]*accessPath, 0, len(paths))
	for _, path := range paths {
		if path.isTablePath || getPathByIndexName(ignoredPaths, path.index.Name, tblInfo) == nil {
			remainedPaths = append(remainedPaths, path)
		}
	}
	return remainedPaths
}

func (b *PlanBuilder) buildSelectLock(src LogicalPlan, lock ast.SelectLockType) *LogicalLock {
	selectLock := LogicalLock{Lock: lock}.Init(b.ctx)
	selectLock.SetChildren(src)
	return selectLock
}

func (b *PlanBuilder) buildPrepare(x *ast.PrepareStmt) Plan {
	p := &Prepare{
		Name: x.Name,
	}
	if x.SQLVar != nil {
		if v, ok := b.ctx.GetSessionVars().Users[x.SQLVar.Name]; ok {
			p.SQLText = v
		} else {
			p.SQLText = "NULL"
		}
	} else {
		p.SQLText = x.SQLText
	}
	return p
}

func (b *PlanBuilder) buildCheckIndex(dbName model.CIStr, as *ast.AdminStmt) (Plan, error) {
	tblName := as.Tables[0]
	tbl, err := b.is.TableByName(dbName, tblName.Name)
	if err != nil {
		return nil, err
	}
	tblInfo := tbl.Meta()

	// get index information
	var idx *model.IndexInfo
	for _, index := range tblInfo.Indices {
		if index.Name.L == strings.ToLower(as.Index) {
			idx = index
			break
		}
	}
	if idx == nil {
		return nil, errors.Errorf("index %s do not exist", as.Index)
	}
	if idx.State != model.StatePublic {
		return nil, errors.Errorf("index %s state %s isn't public", as.Index, idx.State)
	}

	id := 1
	columns := make([]*model.ColumnInfo, 0, len(idx.Columns))
	schema := expression.NewSchema(make([]*expression.Column, 0, len(idx.Columns))...)
	for _, idxCol := range idx.Columns {
		for _, col := range tblInfo.Columns {
			if idxCol.Name.L == col.Name.L {
				columns = append(columns, col)
				schema.Append(&expression.Column{
					ColName:  col.Name,
					UniqueID: b.ctx.GetSessionVars().AllocPlanColumnID(),
					RetType:  &col.FieldType,
				})
			}
		}
	}
	is := PhysicalIndexScan{
		Table:            tblInfo,
		TableAsName:      &tblName.Name,
		DBName:           dbName,
		Columns:          columns,
		Index:            idx,
		dataSourceSchema: schema,
		Ranges:           ranger.FullRange(),
		KeepOrder:        false,
	}.Init(b.ctx)
	is.stats = &property.StatsInfo{}
	cop := &copTask{indexPlan: is}
	// It's double read case.
	ts := PhysicalTableScan{Columns: columns, Table: is.Table}.Init(b.ctx)
	ts.SetSchema(is.dataSourceSchema)
	cop.tablePlan = ts
	is.initSchema(id, idx, true)
	t := finishCopTask(b.ctx, cop)

	rootT := t.(*rootTask)
	return rootT.p, nil
}

func (b *PlanBuilder) buildAdmin(as *ast.AdminStmt) (Plan, error) {
	var ret Plan
	var err error
	switch as.Tp {
	case ast.AdminCheckTable:
		ret, err = b.buildAdminCheckTable(as)
		if err != nil {
			return ret, err
		}
	case ast.AdminCheckIndex:
		dbName := as.Tables[0].Schema
		readerPlan, err := b.buildCheckIndex(dbName, as)
		if err != nil {
			return ret, err
		}

		ret = &CheckIndex{
			DBName:            dbName.L,
			IdxName:           as.Index,
			IndexLookUpReader: readerPlan.(*PhysicalIndexLookUpReader),
		}
	case ast.AdminRecoverIndex:
		p := &RecoverIndex{Table: as.Tables[0], IndexName: as.Index}
		p.SetSchema(buildRecoverIndexFields())
		ret = p
	case ast.AdminCleanupIndex:
		p := &CleanupIndex{Table: as.Tables[0], IndexName: as.Index}
		p.SetSchema(buildCleanupIndexFields())
		ret = p
	case ast.AdminChecksumTable:
		p := &ChecksumTable{Tables: as.Tables}
		p.SetSchema(buildChecksumTableSchema())
		ret = p
	case ast.AdminShowNextRowID:
		p := &ShowNextRowID{TableName: as.Tables[0]}
		p.SetSchema(buildShowNextRowID())
		ret = p
	case ast.AdminShowDDL:
		p := &ShowDDL{}
		p.SetSchema(buildShowDDLFields())
		ret = p
	case ast.AdminShowDDLJobs:
		p := &ShowDDLJobs{JobNumber: as.JobNumber}
		p.SetSchema(buildShowDDLJobsFields())
		ret = p
	case ast.AdminCancelDDLJobs:
		p := &CancelDDLJobs{JobIDs: as.JobIDs}
		p.SetSchema(buildCancelDDLJobsFields())
		ret = p
	case ast.AdminCheckIndexRange:
		schema, err := b.buildCheckIndexSchema(as.Tables[0], as.Index)
		if err != nil {
			return nil, err
		}

		p := &CheckIndexRange{Table: as.Tables[0], IndexName: as.Index, HandleRanges: as.HandleRanges}
		p.SetSchema(schema)
		ret = p
	case ast.AdminShowDDLJobQueries:
		p := &ShowDDLJobQueries{JobIDs: as.JobIDs}
		p.SetSchema(buildShowDDLJobQueriesFields())
		ret = p
	case ast.AdminShowSlow:
		p := &ShowSlow{ShowSlow: as.ShowSlow}
		p.SetSchema(buildShowSlowSchema())
		ret = p
	default:
		return nil, ErrUnsupportedType.GenWithStack("Unsupported ast.AdminStmt(%T) for buildAdmin", as)
	}

	// Admin command can only be executed by administrator.
	b.visitInfo = appendVisitInfo(b.visitInfo, mysql.SuperPriv, "", "", "", nil)
	return ret, nil
}

func (b *PlanBuilder) buildAdminCheckTable(as *ast.AdminStmt) (*CheckTable, error) {
	p := &CheckTable{Tables: as.Tables}
	p.GenExprs = make(map[model.TableColumnID]expression.Expression, len(p.Tables))

	mockTablePlan := LogicalTableDual{}.Init(b.ctx)
	for _, tbl := range p.Tables {
		tableInfo := tbl.TableInfo
		schema := expression.TableInfo2SchemaWithDBName(b.ctx, tbl.Schema, tableInfo)
		table, ok := b.is.TableByID(tableInfo.ID)
		if !ok {
			return nil, infoschema.ErrTableNotExists.GenWithStackByArgs(tbl.DBInfo.Name.O, tableInfo.Name.O)
		}

		mockTablePlan.SetSchema(schema)

		// Calculate generated columns.
		columns := table.Cols()
		for _, column := range columns {
			if !column.IsGenerated() {
				continue
			}
			columnName := &ast.ColumnName{Name: column.Name}
			columnName.SetText(column.Name.O)

			colExpr, _, err := mockTablePlan.findColumn(columnName)
			if err != nil {
				return nil, err
			}

			expr, _, err := b.rewrite(column.GeneratedExpr, mockTablePlan, nil, true)
			if err != nil {
				return nil, err
			}
			expr = expression.BuildCastFunction(b.ctx, expr, colExpr.GetType())
			p.GenExprs[model.TableColumnID{TableID: tableInfo.ID, ColumnID: column.ColumnInfo.ID}] = expr
		}
	}
	return p, nil
}

func (b *PlanBuilder) buildCheckIndexSchema(tn *ast.TableName, indexName string) (*expression.Schema, error) {
	schema := expression.NewSchema()
	indexName = strings.ToLower(indexName)
	indicesInfo := tn.TableInfo.Indices
	cols := tn.TableInfo.Cols()
	for _, idxInfo := range indicesInfo {
		if idxInfo.Name.L != indexName {
			continue
		}
		for _, idxCol := range idxInfo.Columns {
			col := cols[idxCol.Offset]
			schema.Append(&expression.Column{
				ColName:  idxCol.Name,
				TblName:  tn.Name,
				DBName:   tn.Schema,
				RetType:  &col.FieldType,
				UniqueID: b.ctx.GetSessionVars().AllocPlanColumnID(),
				ID:       col.ID})
		}
		schema.Append(&expression.Column{
			ColName:  model.NewCIStr("extra_handle"),
			TblName:  tn.Name,
			DBName:   tn.Schema,
			RetType:  types.NewFieldType(mysql.TypeLonglong),
			UniqueID: b.ctx.GetSessionVars().AllocPlanColumnID(),
			ID:       -1,
		})
	}
	if schema.Len() == 0 {
		return nil, errors.Errorf("index %s not found", indexName)
	}
	return schema, nil
}

// getColsInfo returns the info of index columns, normal columns and primary key.
func getColsInfo(tn *ast.TableName) (indicesInfo []*model.IndexInfo, colsInfo []*model.ColumnInfo, pkCol *model.ColumnInfo) {
	tbl := tn.TableInfo
	for _, col := range tbl.Columns {
		if tbl.PKIsHandle && mysql.HasPriKeyFlag(col.Flag) {
			pkCol = col
		} else {
			colsInfo = append(colsInfo, col)
		}
	}
	for _, idx := range tn.TableInfo.Indices {
		if idx.State == model.StatePublic {
			indicesInfo = append(indicesInfo, idx)
		}
	}
	return
}

func getPhysicalIDsAndPartitionNames(tblInfo *model.TableInfo, partitionNames []model.CIStr) ([]int64, []string, error) {
	pi := tblInfo.GetPartitionInfo()
	if pi == nil {
		if len(partitionNames) != 0 {
			return nil, nil, errors.Trace(ddl.ErrPartitionMgmtOnNonpartitioned)
		}
		return []int64{tblInfo.ID}, []string{""}, nil
	}
	if len(partitionNames) == 0 {
		ids := make([]int64, 0, len(pi.Definitions))
		names := make([]string, 0, len(pi.Definitions))
		for _, def := range pi.Definitions {
			ids = append(ids, def.ID)
			names = append(names, def.Name.O)
		}
		return ids, names, nil
	}
	ids := make([]int64, 0, len(partitionNames))
	names := make([]string, 0, len(partitionNames))
	for _, name := range partitionNames {
		found := false
		for _, def := range pi.Definitions {
			if def.Name.L == name.L {
				found = true
				ids = append(ids, def.ID)
				names = append(names, def.Name.O)
				break
			}
		}
		if !found {
			return nil, nil, fmt.Errorf("can not found the specified partition name %s in the table definition", name.O)
		}
	}
	return ids, names, nil
}

func (b *PlanBuilder) buildAnalyzeTable(as *ast.AnalyzeTableStmt) (Plan, error) {
	p := &Analyze{MaxNumBuckets: as.MaxNumBuckets}
	for _, tbl := range as.TableNames {
		if tbl.TableInfo.IsView() {
			return nil, errors.Errorf("analyze %s is not supported now.", tbl.Name.O)
		}
		idxInfo, colInfo, pkInfo := getColsInfo(tbl)
		physicalIDs, names, err := getPhysicalIDsAndPartitionNames(tbl.TableInfo, as.PartitionNames)
		if err != nil {
			return nil, err
		}
		table, ok := b.is.TableByID(tbl.TableInfo.ID)
		if !ok {
			return nil, infoschema.ErrTableNotExists.GenWithStackByArgs(tbl.DBInfo.Name.O, tbl.TableInfo.Name.O)
		}
		for _, idx := range idxInfo {
			for i, id := range physicalIDs {
				info := analyzeInfo{DBName: tbl.Schema.O, TableName: tbl.Name.O, PartitionName: names[i], PhysicalTableID: id, Table: table}
				p.IdxTasks = append(p.IdxTasks, AnalyzeIndexTask{
					IndexInfo:   idx,
					analyzeInfo: info,
				})
			}
		}
		if len(colInfo) > 0 || pkInfo != nil {
			for i, id := range physicalIDs {
				info := analyzeInfo{DBName: tbl.Schema.O, TableName: tbl.Name.O, PartitionName: names[i], PhysicalTableID: id, Table: table}
				p.ColTasks = append(p.ColTasks, AnalyzeColumnsTask{
					PKInfo:      pkInfo,
					ColsInfo:    colInfo,
					analyzeInfo: info,
				})
			}
		}
	}
	return p, nil
}

func (b *PlanBuilder) buildAnalyzeIndex(as *ast.AnalyzeTableStmt) (Plan, error) {
	p := &Analyze{MaxNumBuckets: as.MaxNumBuckets}
	tblInfo := as.TableNames[0].TableInfo
	physicalIDs, names, err := getPhysicalIDsAndPartitionNames(tblInfo, as.PartitionNames)
	if err != nil {
		return nil, err
	}
	for _, idxName := range as.IndexNames {
		if isPrimaryIndex(idxName) && tblInfo.PKIsHandle {
			pkCol := tblInfo.GetPkColInfo()
			for _, id := range physicalIDs {
				p.ColTasks = append(p.ColTasks, AnalyzeColumnsTask{PhysicalTableID: id, PKInfo: pkCol, Incremental: as.Incremental})
			}
			continue
		}
		idx := tblInfo.FindIndexByName(idxName.L)
		if idx == nil || idx.State != model.StatePublic {
			return nil, ErrAnalyzeMissIndex.GenWithStackByArgs(idxName.O, tblInfo.Name.O)
		}
<<<<<<< HEAD
		for _, id := range physicalIDs {
			p.IdxTasks = append(p.IdxTasks, AnalyzeIndexTask{PhysicalTableID: id, IndexInfo: idx, Incremental: as.Incremental})
=======
		for i, id := range physicalIDs {
			info := analyzeInfo{DBName: as.TableNames[0].Schema.O, TableName: as.TableNames[0].Name.O, PartitionName: names[i], PhysicalTableID: id}
			p.IdxTasks = append(p.IdxTasks, AnalyzeIndexTask{IndexInfo: idx, analyzeInfo: info})
>>>>>>> a28d8779
		}
	}
	return p, nil
}

func (b *PlanBuilder) buildAnalyzeAllIndex(as *ast.AnalyzeTableStmt) (Plan, error) {
	p := &Analyze{MaxNumBuckets: as.MaxNumBuckets}
	tblInfo := as.TableNames[0].TableInfo
	physicalIDs, names, err := getPhysicalIDsAndPartitionNames(tblInfo, as.PartitionNames)
	if err != nil {
		return nil, err
	}
	for _, idx := range tblInfo.Indices {
		if idx.State == model.StatePublic {
<<<<<<< HEAD
			for _, id := range physicalIDs {
				p.IdxTasks = append(p.IdxTasks, AnalyzeIndexTask{PhysicalTableID: id, IndexInfo: idx, Incremental: as.Incremental})
=======
			for i, id := range physicalIDs {
				info := analyzeInfo{DBName: as.TableNames[0].Schema.O, TableName: as.TableNames[0].Name.O, PartitionName: names[i], PhysicalTableID: id}
				p.IdxTasks = append(p.IdxTasks, AnalyzeIndexTask{IndexInfo: idx, analyzeInfo: info})
>>>>>>> a28d8779
			}
		}
	}
	if tblInfo.PKIsHandle {
		pkCol := tblInfo.GetPkColInfo()
		for _, id := range physicalIDs {
			p.ColTasks = append(p.ColTasks, AnalyzeColumnsTask{PhysicalTableID: id, PKInfo: pkCol, Incremental: as.Incremental})
		}
	}
	return p, nil
}

const (
	defaultMaxNumBuckets = 256
	numBucketsLimit      = 1024
)

func (b *PlanBuilder) buildAnalyze(as *ast.AnalyzeTableStmt) (Plan, error) {
	// If enable fast analyze, the storage must be tikv.Storage.
	if _, isTikvStorage := b.ctx.GetStore().(tikv.Storage); !isTikvStorage && b.ctx.GetSessionVars().EnableFastAnalyze {
		return nil, errors.Errorf("Only support fast analyze in tikv storage.")
	}
	for _, tbl := range as.TableNames {
		user := b.ctx.GetSessionVars().User
		var insertErr, selectErr error
		if user != nil {
			insertErr = ErrTableaccessDenied.GenWithStackByArgs("INSERT", user.AuthUsername, user.AuthHostname, tbl.Name.O)
			selectErr = ErrTableaccessDenied.GenWithStackByArgs("SELECT", user.AuthUsername, user.AuthHostname, tbl.Name.O)
		}
		b.visitInfo = appendVisitInfo(b.visitInfo, mysql.InsertPriv, tbl.Schema.O, tbl.Name.O, "", insertErr)
		b.visitInfo = appendVisitInfo(b.visitInfo, mysql.SelectPriv, tbl.Schema.O, tbl.Name.O, "", selectErr)
	}
	if as.MaxNumBuckets == 0 {
		as.MaxNumBuckets = defaultMaxNumBuckets
	} else {
		as.MaxNumBuckets = mathutil.MinUint64(as.MaxNumBuckets, numBucketsLimit)
	}
	if as.IndexFlag {
		if len(as.IndexNames) == 0 {
			return b.buildAnalyzeAllIndex(as)
		}
		return b.buildAnalyzeIndex(as)
	}
	return b.buildAnalyzeTable(as)
}

func buildShowNextRowID() *expression.Schema {
	schema := expression.NewSchema(make([]*expression.Column, 0, 4)...)
	schema.Append(buildColumn("", "DB_NAME", mysql.TypeVarchar, mysql.MaxDatabaseNameLength))
	schema.Append(buildColumn("", "TABLE_NAME", mysql.TypeVarchar, mysql.MaxTableNameLength))
	schema.Append(buildColumn("", "COLUMN_NAME", mysql.TypeVarchar, mysql.MaxColumnNameLength))
	schema.Append(buildColumn("", "NEXT_GLOBAL_ROW_ID", mysql.TypeLonglong, 4))
	return schema
}

func buildShowDDLFields() *expression.Schema {
	schema := expression.NewSchema(make([]*expression.Column, 0, 4)...)
	schema.Append(buildColumn("", "SCHEMA_VER", mysql.TypeLonglong, 4))
	schema.Append(buildColumn("", "OWNER_ID", mysql.TypeVarchar, 64))
	schema.Append(buildColumn("", "OWNER_ADDRESS", mysql.TypeVarchar, 32))
	schema.Append(buildColumn("", "RUNNING_JOBS", mysql.TypeVarchar, 256))
	schema.Append(buildColumn("", "SELF_ID", mysql.TypeVarchar, 64))
	schema.Append(buildColumn("", "QUERY", mysql.TypeVarchar, 256))

	return schema
}

func buildRecoverIndexFields() *expression.Schema {
	schema := expression.NewSchema(make([]*expression.Column, 0, 2)...)
	schema.Append(buildColumn("", "ADDED_COUNT", mysql.TypeLonglong, 4))
	schema.Append(buildColumn("", "SCAN_COUNT", mysql.TypeLonglong, 4))
	return schema
}

func buildCleanupIndexFields() *expression.Schema {
	schema := expression.NewSchema(make([]*expression.Column, 0, 1)...)
	schema.Append(buildColumn("", "REMOVED_COUNT", mysql.TypeLonglong, 4))
	return schema
}

func buildShowDDLJobsFields() *expression.Schema {
	schema := expression.NewSchema(make([]*expression.Column, 0, 10)...)
	schema.Append(buildColumn("", "JOB_ID", mysql.TypeLonglong, 4))
	schema.Append(buildColumn("", "DB_NAME", mysql.TypeVarchar, 64))
	schema.Append(buildColumn("", "TABLE_NAME", mysql.TypeVarchar, 64))
	schema.Append(buildColumn("", "JOB_TYPE", mysql.TypeVarchar, 64))
	schema.Append(buildColumn("", "SCHEMA_STATE", mysql.TypeVarchar, 64))
	schema.Append(buildColumn("", "SCHEMA_ID", mysql.TypeLonglong, 4))
	schema.Append(buildColumn("", "TABLE_ID", mysql.TypeLonglong, 4))
	schema.Append(buildColumn("", "ROW_COUNT", mysql.TypeLonglong, 4))
	schema.Append(buildColumn("", "START_TIME", mysql.TypeVarchar, 64))
	schema.Append(buildColumn("", "STATE", mysql.TypeVarchar, 64))
	return schema
}

func buildShowDDLJobQueriesFields() *expression.Schema {
	schema := expression.NewSchema(make([]*expression.Column, 0, 1)...)
	schema.Append(buildColumn("", "QUERY", mysql.TypeVarchar, 256))
	return schema
}

func buildShowSlowSchema() *expression.Schema {
	longlongSize, _ := mysql.GetDefaultFieldLengthAndDecimal(mysql.TypeLonglong)
	tinySize, _ := mysql.GetDefaultFieldLengthAndDecimal(mysql.TypeTiny)
	timestampSize, _ := mysql.GetDefaultFieldLengthAndDecimal(mysql.TypeTimestamp)
	durationSize, _ := mysql.GetDefaultFieldLengthAndDecimal(mysql.TypeDuration)

	schema := expression.NewSchema(make([]*expression.Column, 0, 11)...)
	schema.Append(buildColumn("", "SQL", mysql.TypeVarchar, 4096))
	schema.Append(buildColumn("", "START", mysql.TypeTimestamp, timestampSize))
	schema.Append(buildColumn("", "DURATION", mysql.TypeDuration, durationSize))
	schema.Append(buildColumn("", "DETAILS", mysql.TypeVarchar, 256))
	schema.Append(buildColumn("", "SUCC", mysql.TypeTiny, tinySize))
	schema.Append(buildColumn("", "CONN_ID", mysql.TypeLonglong, longlongSize))
	schema.Append(buildColumn("", "TRANSACTION_TS", mysql.TypeLonglong, longlongSize))
	schema.Append(buildColumn("", "USER", mysql.TypeVarchar, 32))
	schema.Append(buildColumn("", "DB", mysql.TypeVarchar, 64))
	schema.Append(buildColumn("", "TABLE_IDS", mysql.TypeVarchar, 256))
	schema.Append(buildColumn("", "INDEX_IDS", mysql.TypeVarchar, 256))
	schema.Append(buildColumn("", "INTERNAL", mysql.TypeTiny, tinySize))
	schema.Append(buildColumn("", "DIGEST", mysql.TypeVarchar, 64))
	return schema
}

func buildCancelDDLJobsFields() *expression.Schema {
	schema := expression.NewSchema(make([]*expression.Column, 0, 2)...)
	schema.Append(buildColumn("", "JOB_ID", mysql.TypeVarchar, 64))
	schema.Append(buildColumn("", "RESULT", mysql.TypeVarchar, 128))

	return schema
}

func buildColumn(tableName, name string, tp byte, size int) *expression.Column {
	cs, cl := types.DefaultCharsetForType(tp)
	flag := mysql.UnsignedFlag
	if tp == mysql.TypeVarchar || tp == mysql.TypeBlob {
		cs = charset.CharsetUTF8MB4
		cl = charset.CollationUTF8MB4
		flag = 0
	}

	fieldType := &types.FieldType{
		Charset: cs,
		Collate: cl,
		Tp:      tp,
		Flen:    size,
		Flag:    flag,
	}
	return &expression.Column{
		ColName: model.NewCIStr(name),
		TblName: model.NewCIStr(tableName),
		DBName:  model.NewCIStr(infoschema.Name),
		RetType: fieldType,
	}
}

// splitWhere split a where expression to a list of AND conditions.
func splitWhere(where ast.ExprNode) []ast.ExprNode {
	var conditions []ast.ExprNode
	switch x := where.(type) {
	case nil:
	case *ast.BinaryOperationExpr:
		if x.Op == opcode.LogicAnd {
			conditions = append(conditions, splitWhere(x.L)...)
			conditions = append(conditions, splitWhere(x.R)...)
		} else {
			conditions = append(conditions, x)
		}
	case *ast.ParenthesesExpr:
		conditions = append(conditions, splitWhere(x.Expr)...)
	default:
		conditions = append(conditions, where)
	}
	return conditions
}

func (b *PlanBuilder) buildShow(show *ast.ShowStmt) (Plan, error) {
	p := Show{
		Tp:          show.Tp,
		DBName:      show.DBName,
		Table:       show.Table,
		Column:      show.Column,
		Flag:        show.Flag,
		Full:        show.Full,
		User:        show.User,
		Roles:       show.Roles,
		IfNotExists: show.IfNotExists,
		GlobalScope: show.GlobalScope,
	}.Init(b.ctx)
	switch showTp := show.Tp; showTp {
	case ast.ShowProcedureStatus:
		p.SetSchema(buildShowProcedureSchema())
	case ast.ShowTriggers:
		p.SetSchema(buildShowTriggerSchema())
	case ast.ShowEvents:
		p.SetSchema(buildShowEventsSchema())
	case ast.ShowWarnings, ast.ShowErrors:
		p.SetSchema(buildShowWarningsSchema())
	default:
		isView := false
		switch showTp {
		case ast.ShowTables, ast.ShowTableStatus:
			if p.DBName == "" {
				return nil, ErrNoDB
			}
		case ast.ShowCreateTable:
			user := b.ctx.GetSessionVars().User
			var err error
			if user != nil {
				err = ErrTableaccessDenied.GenWithStackByArgs("SHOW", user.AuthUsername, user.AuthHostname, show.Table.Name.L)
			}
			b.visitInfo = appendVisitInfo(b.visitInfo, mysql.AllPrivMask, show.Table.Schema.L, show.Table.Name.L, "", err)
			if table, err := b.is.TableByName(show.Table.Schema, show.Table.Name); err == nil {
				isView = table.Meta().IsView()
			}
		case ast.ShowCreateView:
			err := ErrSpecificAccessDenied.GenWithStackByArgs("SHOW VIEW")
			b.visitInfo = appendVisitInfo(b.visitInfo, mysql.ShowViewPriv, "", "", "", err)
		}
		p.SetSchema(buildShowSchema(show, isView))
	}
	for _, col := range p.schema.Columns {
		col.UniqueID = b.ctx.GetSessionVars().AllocPlanColumnID()
	}
	mockTablePlan := LogicalTableDual{}.Init(b.ctx)
	mockTablePlan.SetSchema(p.schema)
	if show.Pattern != nil {
		show.Pattern.Expr = &ast.ColumnNameExpr{
			Name: &ast.ColumnName{Name: p.Schema().Columns[0].ColName},
		}
		expr, _, err := b.rewrite(show.Pattern, mockTablePlan, nil, false)
		if err != nil {
			return nil, err
		}
		p.Conditions = append(p.Conditions, expr)
	}
	if show.Where != nil {
		conds := splitWhere(show.Where)
		for _, cond := range conds {
			expr, _, err := b.rewrite(cond, mockTablePlan, nil, false)
			if err != nil {
				return nil, err
			}
			p.Conditions = append(p.Conditions, expr)
		}
		err := p.ResolveIndices()
		if err != nil {
			return nil, err
		}
	}
	return p, nil
}

func (b *PlanBuilder) buildSimple(node ast.StmtNode) (Plan, error) {
	p := &Simple{Statement: node}

	switch raw := node.(type) {
	case *ast.CreateUserStmt:
		if raw.IsCreateRole {
			err := ErrSpecificAccessDenied.GenWithStackByArgs("CREATE ROLE")
			b.visitInfo = appendVisitInfo(b.visitInfo, mysql.CreateRolePriv, "", "", "", err)
		} else {
			err := ErrSpecificAccessDenied.GenWithStackByArgs("CREATE USER")
			b.visitInfo = appendVisitInfo(b.visitInfo, mysql.CreateUserPriv, "", "", "", err)
		}
	case *ast.DropUserStmt:
		if raw.IsDropRole {
			err := ErrSpecificAccessDenied.GenWithStackByArgs("DROP ROLE")
			b.visitInfo = appendVisitInfo(b.visitInfo, mysql.DropRolePriv, "", "", "", err)
		} else {
			err := ErrSpecificAccessDenied.GenWithStackByArgs("CREATE USER")
			b.visitInfo = appendVisitInfo(b.visitInfo, mysql.CreateUserPriv, "", "", "", err)
		}
	case *ast.AlterUserStmt, *ast.SetDefaultRoleStmt:
		err := ErrSpecificAccessDenied.GenWithStackByArgs("CREATE USER")
		b.visitInfo = appendVisitInfo(b.visitInfo, mysql.CreateUserPriv, "", "", "", err)
	case *ast.GrantStmt:
		b.visitInfo = collectVisitInfoFromGrantStmt(b.ctx, b.visitInfo, raw)
	case *ast.GrantRoleStmt:
		err := ErrSpecificAccessDenied.GenWithStackByArgs("GRANT ROLE")
		b.visitInfo = appendVisitInfo(b.visitInfo, mysql.GrantPriv, "", "", "", err)
	case *ast.RevokeStmt:
		b.visitInfo = appendVisitInfo(b.visitInfo, mysql.SuperPriv, "", "", "", nil)
	case *ast.RevokeRoleStmt:
		b.visitInfo = appendVisitInfo(b.visitInfo, mysql.SuperPriv, "", "", "", nil)
	case *ast.KillStmt:
		// If you have the SUPER privilege, you can kill all threads and statements.
		// Otherwise, you can kill only your own threads and statements.
		sm := b.ctx.GetSessionManager()
		if sm != nil {
			if pi, ok := sm.GetProcessInfo(raw.ConnectionID); ok {
				loginUser := b.ctx.GetSessionVars().User
				if pi.User != loginUser.Username {
					b.visitInfo = appendVisitInfo(b.visitInfo, mysql.SuperPriv, "", "", "", nil)
				}
			}
		}
	case *ast.UseStmt:
		if raw.DBName == "" {
			return nil, ErrNoDB
		}
	}
	return p, nil
}

func collectVisitInfoFromGrantStmt(sctx sessionctx.Context, vi []visitInfo, stmt *ast.GrantStmt) []visitInfo {
	// To use GRANT, you must have the GRANT OPTION privilege,
	// and you must have the privileges that you are granting.
	dbName := stmt.Level.DBName
	tableName := stmt.Level.TableName
	if dbName == "" {
		dbName = sctx.GetSessionVars().CurrentDB
	}
	vi = appendVisitInfo(vi, mysql.GrantPriv, dbName, tableName, "", nil)

	var allPrivs []mysql.PrivilegeType
	for _, item := range stmt.Privs {
		if item.Priv == mysql.AllPriv {
			switch stmt.Level.Level {
			case ast.GrantLevelGlobal:
				allPrivs = mysql.AllGlobalPrivs
			case ast.GrantLevelDB:
				allPrivs = mysql.AllDBPrivs
			case ast.GrantLevelTable:
				allPrivs = mysql.AllTablePrivs
			}
			break
		}
		vi = appendVisitInfo(vi, item.Priv, dbName, tableName, "", nil)
	}

	for _, priv := range allPrivs {
		vi = appendVisitInfo(vi, priv, dbName, tableName, "", nil)
	}

	return vi
}

func (b *PlanBuilder) getDefaultValue(col *table.Column) (*expression.Constant, error) {
	value, err := table.GetColDefaultValue(b.ctx, col.ToInfo())
	if err != nil {
		return nil, err
	}
	return &expression.Constant{Value: value, RetType: &col.FieldType}, nil
}

func (b *PlanBuilder) findDefaultValue(cols []*table.Column, name *ast.ColumnName) (*expression.Constant, error) {
	for _, col := range cols {
		if col.Name.L == name.Name.L {
			return b.getDefaultValue(col)
		}
	}
	return nil, ErrUnknownColumn.GenWithStackByArgs(name.Name.O, "field_list")
}

// resolveGeneratedColumns resolves generated columns with their generation
// expressions respectively. onDups indicates which columns are in on-duplicate list.
func (b *PlanBuilder) resolveGeneratedColumns(columns []*table.Column, onDups map[string]struct{}, mockPlan LogicalPlan) (igc InsertGeneratedColumns, err error) {
	for _, column := range columns {
		if !column.IsGenerated() {
			continue
		}
		columnName := &ast.ColumnName{Name: column.Name}
		columnName.SetText(column.Name.O)

		colExpr, _, err := mockPlan.findColumn(columnName)
		if err != nil {
			return igc, err
		}

		expr, _, err := b.rewrite(column.GeneratedExpr, mockPlan, nil, true)
		if err != nil {
			return igc, err
		}
		expr = expression.BuildCastFunction(b.ctx, expr, colExpr.GetType())

		igc.Columns = append(igc.Columns, columnName)
		igc.Exprs = append(igc.Exprs, expr)
		if onDups == nil {
			continue
		}
		for dep := range column.Dependences {
			if _, ok := onDups[dep]; ok {
				assign := &expression.Assignment{Col: colExpr, Expr: expr}
				igc.OnDuplicates = append(igc.OnDuplicates, assign)
				break
			}
		}
	}
	return igc, nil
}

func (b *PlanBuilder) buildInsert(insert *ast.InsertStmt) (Plan, error) {
	ts, ok := insert.Table.TableRefs.Left.(*ast.TableSource)
	if !ok {
		return nil, infoschema.ErrTableNotExists.GenWithStackByArgs()
	}
	tn, ok := ts.Source.(*ast.TableName)
	if !ok {
		return nil, infoschema.ErrTableNotExists.GenWithStackByArgs()
	}
	tableInfo := tn.TableInfo
	if tableInfo.IsView() {
		err := errors.Errorf("insert into view %s is not supported now.", tableInfo.Name.O)
		if insert.IsReplace {
			err = errors.Errorf("replace into view %s is not supported now.", tableInfo.Name.O)
		}
		return nil, err
	}
	// Build Schema with DBName otherwise ColumnRef with DBName cannot match any Column in Schema.
	schema := expression.TableInfo2SchemaWithDBName(b.ctx, tn.Schema, tableInfo)
	tableInPlan, ok := b.is.TableByID(tableInfo.ID)
	if !ok {
		return nil, errors.Errorf("Can't get table %s.", tableInfo.Name.O)
	}

	insertPlan := Insert{
		Table:       tableInPlan,
		Columns:     insert.Columns,
		tableSchema: schema,
		IsReplace:   insert.IsReplace,
	}.Init(b.ctx)

	var authErr error
	if b.ctx.GetSessionVars().User != nil {
		authErr = ErrTableaccessDenied.GenWithStackByArgs("INSERT", b.ctx.GetSessionVars().User.Hostname,
			b.ctx.GetSessionVars().User.Username, tableInfo.Name.L)
	}

	b.visitInfo = appendVisitInfo(b.visitInfo, mysql.InsertPriv, tn.DBInfo.Name.L,
		tableInfo.Name.L, "", authErr)

	mockTablePlan := LogicalTableDual{}.Init(b.ctx)
	mockTablePlan.SetSchema(insertPlan.tableSchema)

	checkRefColumn := func(n ast.Node) ast.Node {
		if insertPlan.NeedFillDefaultValue {
			return n
		}
		switch n.(type) {
		case *ast.ColumnName, *ast.ColumnNameExpr:
			insertPlan.NeedFillDefaultValue = true
		}
		return n
	}

	if len(insert.Setlist) > 0 {
		// Branch for `INSERT ... SET ...`.
		err := b.buildSetValuesOfInsert(insert, insertPlan, mockTablePlan, checkRefColumn)
		if err != nil {
			return nil, err
		}
	} else if len(insert.Lists) > 0 {
		// Branch for `INSERT ... VALUES ...`.
		err := b.buildValuesListOfInsert(insert, insertPlan, mockTablePlan, checkRefColumn)
		if err != nil {
			return nil, err
		}
	} else {
		// Branch for `INSERT ... SELECT ...`.
		err := b.buildSelectPlanOfInsert(insert, insertPlan)
		if err != nil {
			return nil, err
		}
	}

	mockTablePlan.SetSchema(insertPlan.Schema4OnDuplicate)
	columnByName := make(map[string]*table.Column, len(insertPlan.Table.Cols()))
	for _, col := range insertPlan.Table.Cols() {
		columnByName[col.Name.L] = col
	}
	onDupColSet, dupCols, err := insertPlan.validateOnDup(insert.OnDuplicate, columnByName, tableInfo)
	if err != nil {
		return nil, err
	}
	for i, assign := range insert.OnDuplicate {
		// Construct the function which calculates the assign value of the column.
		expr, err1 := b.rewriteInsertOnDuplicateUpdate(assign.Expr, mockTablePlan, insertPlan)
		if err1 != nil {
			return nil, err1
		}

		insertPlan.OnDuplicate = append(insertPlan.OnDuplicate, &expression.Assignment{
			Col:  dupCols[i],
			Expr: expr,
		})
	}

	// Calculate generated columns.
	mockTablePlan.schema = insertPlan.tableSchema
	insertPlan.GenCols, err = b.resolveGeneratedColumns(insertPlan.Table.Cols(), onDupColSet, mockTablePlan)
	if err != nil {
		return nil, err
	}

	err = insertPlan.ResolveIndices()
	return insertPlan, err
}

func (p *Insert) validateOnDup(onDup []*ast.Assignment, colMap map[string]*table.Column, tblInfo *model.TableInfo) (map[string]struct{}, []*expression.Column, error) {
	onDupColSet := make(map[string]struct{}, len(onDup))
	dupCols := make([]*expression.Column, 0, len(onDup))
	for _, assign := range onDup {
		// Check whether the column to be updated exists in the source table.
		col, err := p.tableSchema.FindColumn(assign.Column)
		if err != nil {
			return nil, nil, err
		} else if col == nil {
			return nil, nil, ErrUnknownColumn.GenWithStackByArgs(assign.Column.OrigColName(), "field list")
		}

		// Check whether the column to be updated is the generated column.
		column := colMap[assign.Column.Name.L]
		if column.IsGenerated() {
			return nil, nil, ErrBadGeneratedColumn.GenWithStackByArgs(assign.Column.Name.O, tblInfo.Name.O)
		}
		onDupColSet[column.Name.L] = struct{}{}
		dupCols = append(dupCols, col)
	}
	return onDupColSet, dupCols, nil
}

func (b *PlanBuilder) getAffectCols(insertStmt *ast.InsertStmt, insertPlan *Insert) (affectedValuesCols []*table.Column, err error) {
	if len(insertStmt.Columns) > 0 {
		// This branch is for the following scenarios:
		// 1. `INSERT INTO tbl_name (col_name [, col_name] ...) {VALUES | VALUE} (value_list) [, (value_list)] ...`,
		// 2. `INSERT INTO tbl_name (col_name [, col_name] ...) SELECT ...`.
		colName := make([]string, 0, len(insertStmt.Columns))
		for _, col := range insertStmt.Columns {
			colName = append(colName, col.Name.O)
		}
		affectedValuesCols, err = table.FindCols(insertPlan.Table.Cols(), colName, insertPlan.Table.Meta().PKIsHandle)
		if err != nil {
			return nil, err
		}

	} else if len(insertStmt.Setlist) == 0 {
		// This branch is for the following scenarios:
		// 1. `INSERT INTO tbl_name {VALUES | VALUE} (value_list) [, (value_list)] ...`,
		// 2. `INSERT INTO tbl_name SELECT ...`.
		affectedValuesCols = insertPlan.Table.Cols()
	}
	return affectedValuesCols, nil
}

func (b *PlanBuilder) buildSetValuesOfInsert(insert *ast.InsertStmt, insertPlan *Insert, mockTablePlan *LogicalTableDual, checkRefColumn func(n ast.Node) ast.Node) error {
	tableInfo := insertPlan.Table.Meta()
	colNames := make([]string, 0, len(insert.Setlist))
	exprCols := make([]*expression.Column, 0, len(insert.Setlist))
	for _, assign := range insert.Setlist {
		exprCol, err := insertPlan.tableSchema.FindColumn(assign.Column)
		if err != nil {
			return err
		}
		if exprCol == nil {
			return errors.Errorf("Can't find column %s", assign.Column)
		}
		colNames = append(colNames, assign.Column.Name.L)
		exprCols = append(exprCols, exprCol)
	}

	// Check whether the column to be updated is the generated column.
	tCols, err := table.FindCols(insertPlan.Table.Cols(), colNames, tableInfo.PKIsHandle)
	if err != nil {
		return err
	}
	for _, tCol := range tCols {
		if tCol.IsGenerated() {
			return ErrBadGeneratedColumn.GenWithStackByArgs(tCol.Name.O, tableInfo.Name.O)
		}
	}

	for i, assign := range insert.Setlist {
		expr, _, err := b.rewriteWithPreprocess(assign.Expr, mockTablePlan, nil, true, checkRefColumn)
		if err != nil {
			return err
		}
		insertPlan.SetList = append(insertPlan.SetList, &expression.Assignment{
			Col:  exprCols[i],
			Expr: expr,
		})
	}
	insertPlan.Schema4OnDuplicate = insertPlan.tableSchema
	return nil
}

func (b *PlanBuilder) buildValuesListOfInsert(insert *ast.InsertStmt, insertPlan *Insert, mockTablePlan *LogicalTableDual, checkRefColumn func(n ast.Node) ast.Node) error {
	affectedValuesCols, err := b.getAffectCols(insert, insertPlan)
	if err != nil {
		return err
	}

	// If value_list and col_list are empty and we have a generated column, we can still write data to this table.
	// For example, insert into t values(); can be executed successfully if t has a generated column.
	if len(insert.Columns) > 0 || len(insert.Lists[0]) > 0 {
		// If value_list or col_list is not empty, the length of value_list should be the same with that of col_list.
		if len(insert.Lists[0]) != len(affectedValuesCols) {
			return ErrWrongValueCountOnRow.GenWithStackByArgs(1)
		}
		// No generated column is allowed.
		for _, col := range affectedValuesCols {
			if col.IsGenerated() {
				return ErrBadGeneratedColumn.GenWithStackByArgs(col.Name.O, insertPlan.Table.Meta().Name.O)
			}
		}
	}

	totalTableCols := insertPlan.Table.Cols()
	for i, valuesItem := range insert.Lists {
		// The length of all the value_list should be the same.
		// "insert into t values (), ()" is valid.
		// "insert into t values (), (1)" is not valid.
		// "insert into t values (1), ()" is not valid.
		// "insert into t values (1,2), (1)" is not valid.
		if i > 0 && len(insert.Lists[i-1]) != len(insert.Lists[i]) {
			return ErrWrongValueCountOnRow.GenWithStackByArgs(i + 1)
		}
		exprList := make([]expression.Expression, 0, len(valuesItem))
		for j, valueItem := range valuesItem {
			var expr expression.Expression
			var err error
			switch x := valueItem.(type) {
			case *ast.DefaultExpr:
				if x.Name != nil {
					expr, err = b.findDefaultValue(totalTableCols, x.Name)
				} else {
					expr, err = b.getDefaultValue(affectedValuesCols[j])
				}
			case *driver.ValueExpr:
				expr = &expression.Constant{
					Value:   x.Datum,
					RetType: &x.Type,
				}
			default:
				expr, _, err = b.rewriteWithPreprocess(valueItem, mockTablePlan, nil, true, checkRefColumn)
			}
			if err != nil {
				return err
			}
			exprList = append(exprList, expr)
		}
		insertPlan.Lists = append(insertPlan.Lists, exprList)
	}
	insertPlan.Schema4OnDuplicate = insertPlan.tableSchema
	return nil
}

func (b *PlanBuilder) buildSelectPlanOfInsert(insert *ast.InsertStmt, insertPlan *Insert) error {
	affectedValuesCols, err := b.getAffectCols(insert, insertPlan)
	if err != nil {
		return err
	}
	selectPlan, err := b.Build(insert.Select)
	if err != nil {
		return err
	}

	// Check to guarantee that the length of the row returned by select is equal to that of affectedValuesCols.
	if selectPlan.Schema().Len() != len(affectedValuesCols) {
		return ErrWrongValueCountOnRow.GenWithStackByArgs(1)
	}

	// Check to guarantee that there's no generated column.
	// This check should be done after the above one to make its behavior compatible with MySQL.
	// For example, table t has two columns, namely a and b, and b is a generated column.
	// "insert into t (b) select * from t" will raise an error that the column count is not matched.
	// "insert into t select * from t" will raise an error that there's a generated column in the column list.
	// If we do this check before the above one, "insert into t (b) select * from t" will raise an error
	// that there's a generated column in the column list.
	for _, col := range affectedValuesCols {
		if col.IsGenerated() {
			return ErrBadGeneratedColumn.GenWithStackByArgs(col.Name.O, insertPlan.Table.Meta().Name.O)
		}
	}

	insertPlan.SelectPlan, err = DoOptimize(b.optFlag, selectPlan.(LogicalPlan))
	if err != nil {
		return err
	}

	// schema4NewRow is the schema for the newly created data record based on
	// the result of the select statement.
	schema4NewRow := expression.NewSchema(make([]*expression.Column, len(insertPlan.Table.Cols()))...)
	for i, selCol := range insertPlan.SelectPlan.Schema().Columns {
		ordinal := affectedValuesCols[i].Offset
		schema4NewRow.Columns[ordinal] = &expression.Column{}
		*schema4NewRow.Columns[ordinal] = *selCol

		schema4NewRow.Columns[ordinal].RetType = &types.FieldType{}
		*schema4NewRow.Columns[ordinal].RetType = affectedValuesCols[i].FieldType
	}
	for i := range schema4NewRow.Columns {
		if schema4NewRow.Columns[i] == nil {
			schema4NewRow.Columns[i] = &expression.Column{UniqueID: insertPlan.ctx.GetSessionVars().AllocPlanColumnID()}
		}
	}
	insertPlan.Schema4OnDuplicate = expression.MergeSchema(insertPlan.tableSchema, schema4NewRow)
	return nil
}

func (b *PlanBuilder) buildLoadData(ld *ast.LoadDataStmt) (Plan, error) {
	p := &LoadData{
		IsLocal:     ld.IsLocal,
		Path:        ld.Path,
		Table:       ld.Table,
		Columns:     ld.Columns,
		FieldsInfo:  ld.FieldsInfo,
		LinesInfo:   ld.LinesInfo,
		IgnoreLines: ld.IgnoreLines,
	}
	tableInfo := p.Table.TableInfo
	tableInPlan, ok := b.is.TableByID(tableInfo.ID)
	if !ok {
		db := b.ctx.GetSessionVars().CurrentDB
		return nil, infoschema.ErrTableNotExists.GenWithStackByArgs(db, tableInfo.Name.O)
	}
	schema := expression.TableInfo2Schema(b.ctx, tableInfo)
	mockTablePlan := LogicalTableDual{}.Init(b.ctx)
	mockTablePlan.SetSchema(schema)

	var err error
	p.GenCols, err = b.resolveGeneratedColumns(tableInPlan.Cols(), nil, mockTablePlan)
	if err != nil {
		return nil, err
	}
	return p, nil
}

func (b *PlanBuilder) buildLoadStats(ld *ast.LoadStatsStmt) Plan {
	p := &LoadStats{Path: ld.Path}
	return p
}

func (b *PlanBuilder) buildDDL(node ast.DDLNode) (Plan, error) {
	var authErr error
	switch v := node.(type) {
	case *ast.AlterTableStmt:
		if b.ctx.GetSessionVars().User != nil {
			authErr = ErrTableaccessDenied.GenWithStackByArgs("ALTER", b.ctx.GetSessionVars().User.Hostname,
				b.ctx.GetSessionVars().User.Username, v.Table.Name.L)
		}
		b.visitInfo = appendVisitInfo(b.visitInfo, mysql.AlterPriv, v.Table.Schema.L,
			v.Table.Name.L, "", authErr)
		for _, spec := range v.Specs {
			if spec.Tp == ast.AlterTableRenameTable {
				if b.ctx.GetSessionVars().User != nil {
					authErr = ErrTableaccessDenied.GenWithStackByArgs("DROP", b.ctx.GetSessionVars().User.Hostname,
						b.ctx.GetSessionVars().User.Username, v.Table.Name.L)
				}
				b.visitInfo = appendVisitInfo(b.visitInfo, mysql.DropPriv, v.Table.Schema.L,
					v.Table.Name.L, "", authErr)

				if b.ctx.GetSessionVars().User != nil {
					authErr = ErrTableaccessDenied.GenWithStackByArgs("CREATE", b.ctx.GetSessionVars().User.Hostname,
						b.ctx.GetSessionVars().User.Username, spec.NewTable.Name.L)
				}
				b.visitInfo = appendVisitInfo(b.visitInfo, mysql.CreatePriv, spec.NewTable.Schema.L,
					spec.NewTable.Name.L, "", authErr)

				if b.ctx.GetSessionVars().User != nil {
					authErr = ErrTableaccessDenied.GenWithStackByArgs("INSERT", b.ctx.GetSessionVars().User.Hostname,
						b.ctx.GetSessionVars().User.Username, spec.NewTable.Name.L)
				}
				b.visitInfo = appendVisitInfo(b.visitInfo, mysql.InsertPriv, spec.NewTable.Schema.L,
					spec.NewTable.Name.L, "", authErr)
			} else if spec.Tp == ast.AlterTableDropPartition {
				if b.ctx.GetSessionVars().User != nil {
					authErr = ErrTableaccessDenied.GenWithStackByArgs("DROP", b.ctx.GetSessionVars().User.Hostname,
						b.ctx.GetSessionVars().User.Username, v.Table.Name.L)
				}
				b.visitInfo = appendVisitInfo(b.visitInfo, mysql.DropPriv, v.Table.Schema.L,
					v.Table.Name.L, "", authErr)
			}
		}
	case *ast.CreateDatabaseStmt:
		if b.ctx.GetSessionVars().User != nil {
			authErr = ErrDBaccessDenied.GenWithStackByArgs(b.ctx.GetSessionVars().User.Username,
				b.ctx.GetSessionVars().User.Hostname, v.Name)
		}
		b.visitInfo = appendVisitInfo(b.visitInfo, mysql.CreatePriv, v.Name,
			"", "", authErr)
	case *ast.CreateIndexStmt:
		if b.ctx.GetSessionVars().User != nil {
			authErr = ErrTableaccessDenied.GenWithStackByArgs("INDEX", b.ctx.GetSessionVars().User.Hostname,
				b.ctx.GetSessionVars().User.Username, v.Table.Name.L)
		}
		b.visitInfo = appendVisitInfo(b.visitInfo, mysql.IndexPriv, v.Table.Schema.L,
			v.Table.Name.L, "", authErr)
	case *ast.CreateTableStmt:
		if b.ctx.GetSessionVars().User != nil {
			authErr = ErrTableaccessDenied.GenWithStackByArgs("CREATE", b.ctx.GetSessionVars().User.Hostname,
				b.ctx.GetSessionVars().User.Username, v.Table.Name.L)
		}
		b.visitInfo = appendVisitInfo(b.visitInfo, mysql.CreatePriv, v.Table.Schema.L,
			v.Table.Name.L, "", authErr)
		if v.ReferTable != nil {
			if b.ctx.GetSessionVars().User != nil {
				authErr = ErrTableaccessDenied.GenWithStackByArgs("CREATE", b.ctx.GetSessionVars().User.Hostname,
					b.ctx.GetSessionVars().User.Username, v.ReferTable.Name.L)
			}
			b.visitInfo = appendVisitInfo(b.visitInfo, mysql.SelectPriv, v.ReferTable.Schema.L,
				v.ReferTable.Name.L, "", authErr)
		}
	case *ast.CreateViewStmt:
		plan, err := b.Build(v.Select)
		if err != nil {
			return nil, err
		}
		schema := plan.Schema()
		if v.Cols != nil && len(v.Cols) != schema.Len() {
			return nil, ddl.ErrViewWrongList
		}
		// we use fieldList to store schema.Columns temporary
		var fieldList = make([]*ast.SelectField, schema.Len())
		for i, col := range schema.Columns {
			fieldList[i] = &ast.SelectField{AsName: col.ColName}
		}
		v.Select.(*ast.SelectStmt).Fields.Fields = fieldList
		if _, ok := plan.(LogicalPlan); ok {
			if b.ctx.GetSessionVars().User != nil {
				authErr = ErrTableaccessDenied.GenWithStackByArgs("CREATE VIEW", b.ctx.GetSessionVars().User.Hostname,
					b.ctx.GetSessionVars().User.Username, v.ViewName.Name.L)
			}
			b.visitInfo = appendVisitInfo(b.visitInfo, mysql.CreateViewPriv, v.ViewName.Schema.L,
				v.ViewName.Name.L, "", authErr)
		}
		if v.Definer.CurrentUser {
			v.Definer = b.ctx.GetSessionVars().User
		}
		if b.ctx.GetSessionVars().User != nil && v.Definer.String() != b.ctx.GetSessionVars().User.String() {
			err = ErrSpecificAccessDenied.GenWithStackByArgs("SUPER")
			b.visitInfo = appendVisitInfo(b.visitInfo, mysql.SuperPriv, "",
				"", "", err)
		}
	case *ast.DropDatabaseStmt:
		if b.ctx.GetSessionVars().User != nil {
			authErr = ErrDBaccessDenied.GenWithStackByArgs(b.ctx.GetSessionVars().User.Username,
				b.ctx.GetSessionVars().User.Hostname, v.Name)
		}
		b.visitInfo = appendVisitInfo(b.visitInfo, mysql.DropPriv, v.Name,
			"", "", authErr)
	case *ast.DropIndexStmt:
		if b.ctx.GetSessionVars().User != nil {
			authErr = ErrTableaccessDenied.GenWithStackByArgs("INDEx", b.ctx.GetSessionVars().User.Hostname,
				b.ctx.GetSessionVars().User.Username, v.Table.Name.L)
		}
		b.visitInfo = appendVisitInfo(b.visitInfo, mysql.IndexPriv, v.Table.Schema.L,
			v.Table.Name.L, "", authErr)
	case *ast.DropTableStmt:
		for _, tableVal := range v.Tables {
			if b.ctx.GetSessionVars().User != nil {
				authErr = ErrTableaccessDenied.GenWithStackByArgs("DROP", b.ctx.GetSessionVars().User.Hostname,
					b.ctx.GetSessionVars().User.Username, tableVal.Name.L)
			}
			b.visitInfo = appendVisitInfo(b.visitInfo, mysql.DropPriv, tableVal.Schema.L,
				tableVal.Name.L, "", authErr)
		}
	case *ast.TruncateTableStmt:
		if b.ctx.GetSessionVars().User != nil {
			authErr = ErrTableaccessDenied.GenWithStackByArgs("DROP", b.ctx.GetSessionVars().User.Hostname,
				b.ctx.GetSessionVars().User.Username, v.Table.Name.L)
		}
		b.visitInfo = appendVisitInfo(b.visitInfo, mysql.DropPriv, v.Table.Schema.L,
			v.Table.Name.L, "", authErr)
	case *ast.RenameTableStmt:
		if b.ctx.GetSessionVars().User != nil {
			authErr = ErrTableaccessDenied.GenWithStackByArgs("ALTER", b.ctx.GetSessionVars().User.Hostname,
				b.ctx.GetSessionVars().User.Username, v.OldTable.Name.L)
		}
		b.visitInfo = appendVisitInfo(b.visitInfo, mysql.AlterPriv, v.OldTable.Schema.L,
			v.OldTable.Name.L, "", authErr)

		if b.ctx.GetSessionVars().User != nil {
			authErr = ErrTableaccessDenied.GenWithStackByArgs("DROP", b.ctx.GetSessionVars().User.Hostname,
				b.ctx.GetSessionVars().User.Username, v.OldTable.Name.L)
		}
		b.visitInfo = appendVisitInfo(b.visitInfo, mysql.DropPriv, v.OldTable.Schema.L,
			v.OldTable.Name.L, "", authErr)

		if b.ctx.GetSessionVars().User != nil {
			authErr = ErrTableaccessDenied.GenWithStackByArgs("CREATE", b.ctx.GetSessionVars().User.Hostname,
				b.ctx.GetSessionVars().User.Username, v.NewTable.Name.L)
		}
		b.visitInfo = appendVisitInfo(b.visitInfo, mysql.CreatePriv, v.NewTable.Schema.L,
			v.NewTable.Name.L, "", authErr)

		if b.ctx.GetSessionVars().User != nil {
			authErr = ErrTableaccessDenied.GenWithStackByArgs("INSERT", b.ctx.GetSessionVars().User.Hostname,
				b.ctx.GetSessionVars().User.Username, v.NewTable.Name.L)
		}
		b.visitInfo = appendVisitInfo(b.visitInfo, mysql.InsertPriv, v.NewTable.Schema.L,
			v.NewTable.Name.L, "", authErr)
	case *ast.RecoverTableStmt:
		// Recover table command can only be executed by administrator.
		b.visitInfo = appendVisitInfo(b.visitInfo, mysql.SuperPriv, "", "", "", nil)
	}
	p := &DDL{Statement: node}
	return p, nil
}

// buildTrace builds a trace plan. Inside this method, it first optimize the
// underlying query and then constructs a schema, which will be used to constructs
// rows result.
func (b *PlanBuilder) buildTrace(trace *ast.TraceStmt) (Plan, error) {
	if _, ok := trace.Stmt.(*ast.SelectStmt); !ok && trace.Format == "row" {
		return nil, errors.New("trace only supports select query when format is row")
	}

	p := &Trace{StmtNode: trace.Stmt, Format: trace.Format}

	switch trace.Format {
	case "row":
		retFields := []string{"operation", "duration", "spanID"}
		schema := expression.NewSchema(make([]*expression.Column, 0, len(retFields))...)
		schema.Append(buildColumn("", "operation", mysql.TypeString, mysql.MaxBlobWidth))
		schema.Append(buildColumn("", "startTS", mysql.TypeString, mysql.MaxBlobWidth))
		schema.Append(buildColumn("", "duration", mysql.TypeString, mysql.MaxBlobWidth))
		p.SetSchema(schema)
	case "json":
		retFields := []string{"json"}
		schema := expression.NewSchema(make([]*expression.Column, 0, len(retFields))...)
		schema.Append(buildColumn("", "operation", mysql.TypeString, mysql.MaxBlobWidth))
		p.SetSchema(schema)
	default:
		return nil, errors.New("trace format should be one of 'row' or 'json'")
	}
	return p, nil
}

func (b *PlanBuilder) buildExplainPlan(targetPlan Plan, format string, analyze bool, execStmt ast.StmtNode) (Plan, error) {
	pp, ok := targetPlan.(PhysicalPlan)
	if !ok {
		switch x := targetPlan.(type) {
		case *Delete:
			pp = x.SelectPlan
		case *Update:
			pp = x.SelectPlan
		case *Insert:
			if x.SelectPlan != nil {
				pp = x.SelectPlan
			}
		}
		if pp == nil {
			return nil, ErrUnsupportedType.GenWithStackByArgs(targetPlan)
		}
	}

	p := &Explain{StmtPlan: pp, Analyze: analyze, Format: format, ExecStmt: execStmt, ExecPlan: targetPlan}
	p.ctx = b.ctx
	err := p.prepareSchema()
	if err != nil {
		return nil, err
	}
	return p, nil
}

// buildExplainFor gets *last* (maybe running or finished) query plan from connection #connection id.
// See https://dev.mysql.com/doc/refman/8.0/en/explain-for-connection.html.
func (b *PlanBuilder) buildExplainFor(explainFor *ast.ExplainForStmt) (Plan, error) {
	processInfo, ok := b.ctx.GetSessionManager().GetProcessInfo(explainFor.ConnectionID)
	if !ok {
		return nil, ErrNoSuchThread.GenWithStackByArgs(explainFor.ConnectionID)
	}
	if b.ctx.GetSessionVars() != nil && b.ctx.GetSessionVars().User != nil {
		if b.ctx.GetSessionVars().User.Username != processInfo.User {
			err := ErrAccessDenied.GenWithStackByArgs(b.ctx.GetSessionVars().User.Username, b.ctx.GetSessionVars().User.Hostname)
			// Different from MySQL's behavior and document.
			b.visitInfo = appendVisitInfo(b.visitInfo, mysql.SuperPriv, "", "", "", err)
		}
	}

	targetPlan, ok := processInfo.Plan.(Plan)
	if !ok || targetPlan == nil {
		return &Explain{Format: explainFor.Format}, nil
	}

	return b.buildExplainPlan(targetPlan, explainFor.Format, false, nil)
}

func (b *PlanBuilder) buildExplain(explain *ast.ExplainStmt) (Plan, error) {
	if show, ok := explain.Stmt.(*ast.ShowStmt); ok {
		return b.buildShow(show)
	}
	targetPlan, err := OptimizeAstNode(b.ctx, explain.Stmt, b.is)
	if err != nil {
		return nil, err
	}

	return b.buildExplainPlan(targetPlan, explain.Format, explain.Analyze, explain.Stmt)
}

func buildShowProcedureSchema() *expression.Schema {
	tblName := "ROUTINES"
	schema := expression.NewSchema(make([]*expression.Column, 0, 11)...)
	schema.Append(buildColumn(tblName, "Db", mysql.TypeVarchar, 128))
	schema.Append(buildColumn(tblName, "Name", mysql.TypeVarchar, 128))
	schema.Append(buildColumn(tblName, "Type", mysql.TypeVarchar, 128))
	schema.Append(buildColumn(tblName, "Definer", mysql.TypeVarchar, 128))
	schema.Append(buildColumn(tblName, "Modified", mysql.TypeDatetime, 19))
	schema.Append(buildColumn(tblName, "Created", mysql.TypeDatetime, 19))
	schema.Append(buildColumn(tblName, "Security_type", mysql.TypeVarchar, 128))
	schema.Append(buildColumn(tblName, "Comment", mysql.TypeBlob, 196605))
	schema.Append(buildColumn(tblName, "character_set_client", mysql.TypeVarchar, 32))
	schema.Append(buildColumn(tblName, "collation_connection", mysql.TypeVarchar, 32))
	schema.Append(buildColumn(tblName, "Database Collation", mysql.TypeVarchar, 32))
	return schema
}

func buildShowTriggerSchema() *expression.Schema {
	tblName := "TRIGGERS"
	schema := expression.NewSchema(make([]*expression.Column, 0, 11)...)
	schema.Append(buildColumn(tblName, "Trigger", mysql.TypeVarchar, 128))
	schema.Append(buildColumn(tblName, "Event", mysql.TypeVarchar, 128))
	schema.Append(buildColumn(tblName, "Table", mysql.TypeVarchar, 128))
	schema.Append(buildColumn(tblName, "Statement", mysql.TypeBlob, 196605))
	schema.Append(buildColumn(tblName, "Timing", mysql.TypeVarchar, 128))
	schema.Append(buildColumn(tblName, "Created", mysql.TypeDatetime, 19))
	schema.Append(buildColumn(tblName, "sql_mode", mysql.TypeBlob, 8192))
	schema.Append(buildColumn(tblName, "Definer", mysql.TypeVarchar, 128))
	schema.Append(buildColumn(tblName, "character_set_client", mysql.TypeVarchar, 32))
	schema.Append(buildColumn(tblName, "collation_connection", mysql.TypeVarchar, 32))
	schema.Append(buildColumn(tblName, "Database Collation", mysql.TypeVarchar, 32))
	return schema
}

func buildShowEventsSchema() *expression.Schema {
	tblName := "EVENTS"
	schema := expression.NewSchema(make([]*expression.Column, 0, 15)...)
	schema.Append(buildColumn(tblName, "Db", mysql.TypeVarchar, 128))
	schema.Append(buildColumn(tblName, "Name", mysql.TypeVarchar, 128))
	schema.Append(buildColumn(tblName, "Time zone", mysql.TypeVarchar, 32))
	schema.Append(buildColumn(tblName, "Definer", mysql.TypeVarchar, 128))
	schema.Append(buildColumn(tblName, "Type", mysql.TypeVarchar, 128))
	schema.Append(buildColumn(tblName, "Execute At", mysql.TypeDatetime, 19))
	schema.Append(buildColumn(tblName, "Interval Value", mysql.TypeVarchar, 128))
	schema.Append(buildColumn(tblName, "Interval Field", mysql.TypeVarchar, 128))
	schema.Append(buildColumn(tblName, "Starts", mysql.TypeDatetime, 19))
	schema.Append(buildColumn(tblName, "Ends", mysql.TypeDatetime, 19))
	schema.Append(buildColumn(tblName, "Status", mysql.TypeVarchar, 32))
	schema.Append(buildColumn(tblName, "Originator", mysql.TypeInt24, 4))
	schema.Append(buildColumn(tblName, "character_set_client", mysql.TypeVarchar, 32))
	schema.Append(buildColumn(tblName, "collation_connection", mysql.TypeVarchar, 32))
	schema.Append(buildColumn(tblName, "Database Collation", mysql.TypeVarchar, 32))
	return schema
}

func buildShowWarningsSchema() *expression.Schema {
	tblName := "WARNINGS"
	schema := expression.NewSchema(make([]*expression.Column, 0, 3)...)
	schema.Append(buildColumn(tblName, "Level", mysql.TypeVarchar, 64))
	schema.Append(buildColumn(tblName, "Code", mysql.TypeLong, 19))
	schema.Append(buildColumn(tblName, "Message", mysql.TypeVarchar, 64))
	return schema
}

// buildShowSchema builds column info for ShowStmt including column name and type.
func buildShowSchema(s *ast.ShowStmt, isView bool) (schema *expression.Schema) {
	var names []string
	var ftypes []byte
	switch s.Tp {
	case ast.ShowEngines:
		names = []string{"Engine", "Support", "Comment", "Transactions", "XA", "Savepoints"}
	case ast.ShowDatabases:
		names = []string{"Database"}
	case ast.ShowOpenTables:
		names = []string{"Database", "Table", "In_use", "Name_locked"}
		ftypes = []byte{mysql.TypeVarchar, mysql.TypeVarchar, mysql.TypeLong, mysql.TypeLong}
	case ast.ShowTables:
		names = []string{fmt.Sprintf("Tables_in_%s", s.DBName)}
		if s.Full {
			names = append(names, "Table_type")
		}
	case ast.ShowTableStatus:
		names = []string{"Name", "Engine", "Version", "Row_format", "Rows", "Avg_row_length",
			"Data_length", "Max_data_length", "Index_length", "Data_free", "Auto_increment",
			"Create_time", "Update_time", "Check_time", "Collation", "Checksum",
			"Create_options", "Comment"}
		ftypes = []byte{mysql.TypeVarchar, mysql.TypeVarchar, mysql.TypeLonglong, mysql.TypeVarchar, mysql.TypeLonglong, mysql.TypeLonglong,
			mysql.TypeLonglong, mysql.TypeLonglong, mysql.TypeLonglong, mysql.TypeLonglong, mysql.TypeLonglong,
			mysql.TypeDatetime, mysql.TypeDatetime, mysql.TypeDatetime, mysql.TypeVarchar, mysql.TypeVarchar,
			mysql.TypeVarchar, mysql.TypeVarchar}
	case ast.ShowColumns:
		names = table.ColDescFieldNames(s.Full)
	case ast.ShowWarnings, ast.ShowErrors:
		names = []string{"Level", "Code", "Message"}
		ftypes = []byte{mysql.TypeVarchar, mysql.TypeLong, mysql.TypeVarchar}
	case ast.ShowCharset:
		names = []string{"Charset", "Description", "Default collation", "Maxlen"}
		ftypes = []byte{mysql.TypeVarchar, mysql.TypeVarchar, mysql.TypeVarchar, mysql.TypeLonglong}
	case ast.ShowVariables, ast.ShowStatus:
		names = []string{"Variable_name", "Value"}
	case ast.ShowCollation:
		names = []string{"Collation", "Charset", "Id", "Default", "Compiled", "Sortlen"}
		ftypes = []byte{mysql.TypeVarchar, mysql.TypeVarchar, mysql.TypeLonglong,
			mysql.TypeVarchar, mysql.TypeVarchar, mysql.TypeLonglong}
	case ast.ShowCreateTable:
		if !isView {
			names = []string{"Table", "Create Table"}
		} else {
			names = []string{"View", "Create View", "character_set_client", "collation_connection"}
		}
	case ast.ShowCreateUser:
		if s.User != nil {
			names = []string{fmt.Sprintf("CREATE USER for %s", s.User)}
		}
	case ast.ShowCreateView:
		names = []string{"View", "Create View", "character_set_client", "collation_connection"}
	case ast.ShowCreateDatabase:
		names = []string{"Database", "Create Database"}
	case ast.ShowDrainerStatus:
		names = []string{"NodeID", "Address", "State", "Max_Commit_Ts", "Update_Time"}
		ftypes = []byte{mysql.TypeVarchar, mysql.TypeVarchar, mysql.TypeVarchar, mysql.TypeLonglong, mysql.TypeVarchar}
	case ast.ShowGrants:
		if s.User != nil {
			names = []string{fmt.Sprintf("Grants for %s", s.User)}
		} else {
			// Don't know the name yet, so just say "user"
			names = []string{"Grants for User"}
		}
	case ast.ShowIndex:
		names = []string{"Table", "Non_unique", "Key_name", "Seq_in_index",
			"Column_name", "Collation", "Cardinality", "Sub_part", "Packed",
			"Null", "Index_type", "Comment", "Index_comment"}
		ftypes = []byte{mysql.TypeVarchar, mysql.TypeLonglong, mysql.TypeVarchar, mysql.TypeLonglong,
			mysql.TypeVarchar, mysql.TypeVarchar, mysql.TypeLonglong, mysql.TypeLonglong,
			mysql.TypeVarchar, mysql.TypeVarchar, mysql.TypeVarchar, mysql.TypeVarchar, mysql.TypeVarchar}
	case ast.ShowPlugins:
		names = []string{"Name", "Status", "Type", "Library", "License", "Version"}
		ftypes = []byte{
			mysql.TypeVarchar, mysql.TypeVarchar, mysql.TypeVarchar, mysql.TypeVarchar, mysql.TypeVarchar, mysql.TypeVarchar,
		}
	case ast.ShowProcessList:
		names = []string{"Id", "User", "Host", "db", "Command", "Time", "State", "Info"}
		ftypes = []byte{mysql.TypeLonglong, mysql.TypeVarchar, mysql.TypeVarchar,
			mysql.TypeVarchar, mysql.TypeVarchar, mysql.TypeLong, mysql.TypeVarchar, mysql.TypeString}
	case ast.ShowPumpStatus:
		names = []string{"NodeID", "Address", "State", "Max_Commit_Ts", "Update_Time"}
		ftypes = []byte{mysql.TypeVarchar, mysql.TypeVarchar, mysql.TypeVarchar, mysql.TypeLonglong, mysql.TypeVarchar}
	case ast.ShowStatsMeta:
		names = []string{"Db_name", "Table_name", "Partition_name", "Update_time", "Modify_count", "Row_count"}
		ftypes = []byte{mysql.TypeVarchar, mysql.TypeVarchar, mysql.TypeVarchar, mysql.TypeDatetime, mysql.TypeLonglong, mysql.TypeLonglong}
	case ast.ShowStatsHistograms:
		names = []string{"Db_name", "Table_name", "Partition_name", "Column_name", "Is_index", "Update_time", "Distinct_count", "Null_count", "Avg_col_size", "Correlation"}
		ftypes = []byte{mysql.TypeVarchar, mysql.TypeVarchar, mysql.TypeVarchar, mysql.TypeVarchar, mysql.TypeTiny, mysql.TypeDatetime,
			mysql.TypeLonglong, mysql.TypeLonglong, mysql.TypeDouble, mysql.TypeDouble}
	case ast.ShowStatsBuckets:
		names = []string{"Db_name", "Table_name", "Partition_name", "Column_name", "Is_index", "Bucket_id", "Count",
			"Repeats", "Lower_Bound", "Upper_Bound"}
		ftypes = []byte{mysql.TypeVarchar, mysql.TypeVarchar, mysql.TypeVarchar, mysql.TypeVarchar, mysql.TypeTiny, mysql.TypeLonglong,
			mysql.TypeLonglong, mysql.TypeLonglong, mysql.TypeVarchar, mysql.TypeVarchar}
	case ast.ShowStatsHealthy:
		names = []string{"Db_name", "Table_name", "Partition_name", "Healthy"}
		ftypes = []byte{mysql.TypeVarchar, mysql.TypeVarchar, mysql.TypeVarchar, mysql.TypeLonglong}
	case ast.ShowProfiles: // ShowProfiles is deprecated.
		names = []string{"Query_ID", "Duration", "Query"}
		ftypes = []byte{mysql.TypeLong, mysql.TypeDouble, mysql.TypeVarchar}
	case ast.ShowMasterStatus:
		names = []string{"File", "Position", "Binlog_Do_DB", "Binlog_Ignore_DB", "Executed_Gtid_Set"}
		ftypes = []byte{mysql.TypeVarchar, mysql.TypeLonglong, mysql.TypeVarchar, mysql.TypeVarchar, mysql.TypeVarchar}
	case ast.ShowPrivileges:
		names = []string{"Privilege", "Context", "Comment"}
		ftypes = []byte{mysql.TypeVarchar, mysql.TypeVarchar, mysql.TypeVarchar}
	case ast.ShowBindings:
		names = []string{"Original_sql", "Bind_sql", "Default_db", "Status", "Create_time", "Update_time", "Charset", "Collation"}
		ftypes = []byte{mysql.TypeVarchar, mysql.TypeVarchar, mysql.TypeVarchar, mysql.TypeVarchar, mysql.TypeDatetime, mysql.TypeDatetime, mysql.TypeVarchar, mysql.TypeVarchar}
	case ast.ShowAnalyzeStatus:
		names = []string{"Table_schema", "Table_name", "Partition_name", "Job_info", "Processed_rows", "Start_time", "State"}
		ftypes = []byte{mysql.TypeVarchar, mysql.TypeVarchar, mysql.TypeVarchar, mysql.TypeVarchar, mysql.TypeLonglong, mysql.TypeDatetime, mysql.TypeVarchar}
	}

	schema = expression.NewSchema(make([]*expression.Column, 0, len(names))...)
	for i := range names {
		col := &expression.Column{
			ColName: model.NewCIStr(names[i]),
		}
		// User varchar as the default return column type.
		tp := mysql.TypeVarchar
		if len(ftypes) != 0 && ftypes[i] != mysql.TypeUnspecified {
			tp = ftypes[i]
		}
		fieldType := types.NewFieldType(tp)
		fieldType.Flen, fieldType.Decimal = mysql.GetDefaultFieldLengthAndDecimal(tp)
		fieldType.Charset, fieldType.Collate = types.DefaultCharsetForType(tp)
		col.RetType = fieldType
		schema.Append(col)
	}
	return schema
}

func buildChecksumTableSchema() *expression.Schema {
	schema := expression.NewSchema(make([]*expression.Column, 0, 5)...)
	schema.Append(buildColumn("", "Db_name", mysql.TypeVarchar, 128))
	schema.Append(buildColumn("", "Table_name", mysql.TypeVarchar, 128))
	schema.Append(buildColumn("", "Checksum_crc64_xor", mysql.TypeLonglong, 22))
	schema.Append(buildColumn("", "Total_kvs", mysql.TypeLonglong, 22))
	schema.Append(buildColumn("", "Total_bytes", mysql.TypeLonglong, 22))
	return schema
}<|MERGE_RESOLUTION|>--- conflicted
+++ resolved
@@ -812,7 +812,7 @@
 		}
 		for _, idx := range idxInfo {
 			for i, id := range physicalIDs {
-				info := analyzeInfo{DBName: tbl.Schema.O, TableName: tbl.Name.O, PartitionName: names[i], PhysicalTableID: id, Table: table}
+				info := analyzeInfo{DBName: tbl.Schema.O, TableName: tbl.Name.O, PartitionName: names[i], PhysicalTableID: id, Table: table, Incremental: as.Incremental}
 				p.IdxTasks = append(p.IdxTasks, AnalyzeIndexTask{
 					IndexInfo:   idx,
 					analyzeInfo: info,
@@ -821,7 +821,7 @@
 		}
 		if len(colInfo) > 0 || pkInfo != nil {
 			for i, id := range physicalIDs {
-				info := analyzeInfo{DBName: tbl.Schema.O, TableName: tbl.Name.O, PartitionName: names[i], PhysicalTableID: id, Table: table}
+				info := analyzeInfo{DBName: tbl.Schema.O, TableName: tbl.Name.O, PartitionName: names[i], PhysicalTableID: id, Table: table, Incremental: as.Incremental}
 				p.ColTasks = append(p.ColTasks, AnalyzeColumnsTask{
 					PKInfo:      pkInfo,
 					ColsInfo:    colInfo,
@@ -843,8 +843,9 @@
 	for _, idxName := range as.IndexNames {
 		if isPrimaryIndex(idxName) && tblInfo.PKIsHandle {
 			pkCol := tblInfo.GetPkColInfo()
-			for _, id := range physicalIDs {
-				p.ColTasks = append(p.ColTasks, AnalyzeColumnsTask{PhysicalTableID: id, PKInfo: pkCol, Incremental: as.Incremental})
+			for i, id := range physicalIDs {
+				info := analyzeInfo{DBName: as.TableNames[0].Schema.O, TableName: as.TableNames[0].Name.O, PartitionName: names[i], PhysicalTableID: id, Incremental: as.Incremental}
+				p.ColTasks = append(p.ColTasks, AnalyzeColumnsTask{PKInfo: pkCol, analyzeInfo: info})
 			}
 			continue
 		}
@@ -852,14 +853,9 @@
 		if idx == nil || idx.State != model.StatePublic {
 			return nil, ErrAnalyzeMissIndex.GenWithStackByArgs(idxName.O, tblInfo.Name.O)
 		}
-<<<<<<< HEAD
-		for _, id := range physicalIDs {
-			p.IdxTasks = append(p.IdxTasks, AnalyzeIndexTask{PhysicalTableID: id, IndexInfo: idx, Incremental: as.Incremental})
-=======
 		for i, id := range physicalIDs {
-			info := analyzeInfo{DBName: as.TableNames[0].Schema.O, TableName: as.TableNames[0].Name.O, PartitionName: names[i], PhysicalTableID: id}
+			info := analyzeInfo{DBName: as.TableNames[0].Schema.O, TableName: as.TableNames[0].Name.O, PartitionName: names[i], PhysicalTableID: id, Incremental: as.Incremental}
 			p.IdxTasks = append(p.IdxTasks, AnalyzeIndexTask{IndexInfo: idx, analyzeInfo: info})
->>>>>>> a28d8779
 		}
 	}
 	return p, nil
@@ -874,21 +870,17 @@
 	}
 	for _, idx := range tblInfo.Indices {
 		if idx.State == model.StatePublic {
-<<<<<<< HEAD
-			for _, id := range physicalIDs {
-				p.IdxTasks = append(p.IdxTasks, AnalyzeIndexTask{PhysicalTableID: id, IndexInfo: idx, Incremental: as.Incremental})
-=======
 			for i, id := range physicalIDs {
-				info := analyzeInfo{DBName: as.TableNames[0].Schema.O, TableName: as.TableNames[0].Name.O, PartitionName: names[i], PhysicalTableID: id}
+				info := analyzeInfo{DBName: as.TableNames[0].Schema.O, TableName: as.TableNames[0].Name.O, PartitionName: names[i], PhysicalTableID: id, Incremental: as.Incremental}
 				p.IdxTasks = append(p.IdxTasks, AnalyzeIndexTask{IndexInfo: idx, analyzeInfo: info})
->>>>>>> a28d8779
 			}
 		}
 	}
 	if tblInfo.PKIsHandle {
 		pkCol := tblInfo.GetPkColInfo()
-		for _, id := range physicalIDs {
-			p.ColTasks = append(p.ColTasks, AnalyzeColumnsTask{PhysicalTableID: id, PKInfo: pkCol, Incremental: as.Incremental})
+		for i, id := range physicalIDs {
+			info := analyzeInfo{DBName: as.TableNames[0].Schema.O, TableName: as.TableNames[0].Name.O, PartitionName: names[i], PhysicalTableID: id, Incremental: as.Incremental}
+			p.ColTasks = append(p.ColTasks, AnalyzeColumnsTask{PKInfo: pkCol, analyzeInfo: info})
 		}
 	}
 	return p, nil
