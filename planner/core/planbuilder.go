// Copyright 2015 PingCAP, Inc.
//
// Licensed under the Apache License, Version 2.0 (the "License");
// you may not use this file except in compliance with the License.
// You may obtain a copy of the License at
//
//     http://www.apache.org/licenses/LICENSE-2.0
//
// Unless required by applicable law or agreed to in writing, software
// distributed under the License is distributed on an "AS IS" BASIS,
// WITHOUT WARRANTIES OR CONDITIONS OF ANY KIND, either express or implied.
// See the License for the specific language governing permissions and
// limitations under the License.

package core

import (
	"bytes"
	"context"
	"encoding/binary"
	"fmt"
	"math"
	"strconv"
	"strings"
	"time"
	"unsafe"

	"github.com/pingcap/errors"
	"github.com/pingcap/failpoint"
	"github.com/pingcap/tidb/bindinfo"
	"github.com/pingcap/tidb/config"
	"github.com/pingcap/tidb/domain"
	"github.com/pingcap/tidb/expression"
	"github.com/pingcap/tidb/infoschema"
	"github.com/pingcap/tidb/kv"
	"github.com/pingcap/tidb/parser"
	"github.com/pingcap/tidb/parser/ast"
	"github.com/pingcap/tidb/parser/auth"
	"github.com/pingcap/tidb/parser/charset"
	"github.com/pingcap/tidb/parser/model"
	"github.com/pingcap/tidb/parser/mysql"
	"github.com/pingcap/tidb/parser/opcode"
	"github.com/pingcap/tidb/parser/terror"
	"github.com/pingcap/tidb/planner/property"
	"github.com/pingcap/tidb/planner/util"
	"github.com/pingcap/tidb/privilege"
	"github.com/pingcap/tidb/sessionctx"
	"github.com/pingcap/tidb/sessionctx/stmtctx"
	"github.com/pingcap/tidb/sessionctx/variable"
	"github.com/pingcap/tidb/sessiontxn/staleread"
	"github.com/pingcap/tidb/statistics"
	"github.com/pingcap/tidb/table"
	"github.com/pingcap/tidb/table/tables"
	"github.com/pingcap/tidb/table/temptable"
	"github.com/pingcap/tidb/types"
	driver "github.com/pingcap/tidb/types/parser_driver"
	util2 "github.com/pingcap/tidb/util"
	"github.com/pingcap/tidb/util/chunk"
	"github.com/pingcap/tidb/util/dbterror"
	"github.com/pingcap/tidb/util/execdetails"
	"github.com/pingcap/tidb/util/hint"
	"github.com/pingcap/tidb/util/logutil"
	"github.com/pingcap/tidb/util/mathutil"
	utilparser "github.com/pingcap/tidb/util/parser"
	"github.com/pingcap/tidb/util/ranger"
	"github.com/pingcap/tidb/util/sem"
	"github.com/pingcap/tidb/util/set"
	"github.com/pingcap/tidb/util/sqlexec"
	"github.com/pingcap/tidb/util/stmtsummary"
	"github.com/tikv/client-go/v2/tikv"
	"go.uber.org/zap"
)

type visitInfo struct {
	privilege        mysql.PrivilegeType
	db               string
	table            string
	column           string
	err              error
	alterWritable    bool
	dynamicPriv      string
	dynamicWithGrant bool
}

type indexNestedLoopJoinTables struct {
	inljTables  []hintTableInfo
	inlhjTables []hintTableInfo
	inlmjTables []hintTableInfo
}

type tableHintInfo struct {
	indexNestedLoopJoinTables
	sortMergeJoinTables []hintTableInfo
	broadcastJoinTables []hintTableInfo
	shuffleJoinTables   []hintTableInfo
	hashJoinTables      []hintTableInfo
	indexHintList       []indexHintInfo
	tiflashTables       []hintTableInfo
	tikvTables          []hintTableInfo
	aggHints            aggHintInfo
	indexMergeHintList  []indexHintInfo
	timeRangeHint       ast.HintTimeRange
	limitHints          limitHintInfo
	MergeHints          MergeHintInfo
	leadingJoinOrder    []hintTableInfo
	hjBuildTables       []hintTableInfo
	hjProbeTables       []hintTableInfo
}

type limitHintInfo struct {
	preferLimitToCop bool
}

// MergeHintInfo ...one bool flag for cte
type MergeHintInfo struct {
	preferMerge bool
}

type hintTableInfo struct {
	dbName       model.CIStr
	tblName      model.CIStr
	partitions   []model.CIStr
	selectOffset int
	matched      bool
}

type indexHintInfo struct {
	dbName     model.CIStr
	tblName    model.CIStr
	partitions []model.CIStr
	indexHint  *ast.IndexHint
	// Matched indicates whether this index hint
	// has been successfully applied to a DataSource.
	// If an indexHintInfo is not matched after building
	// a Select statement, we will generate a warning for it.
	matched bool
}

func (hint *indexHintInfo) hintTypeString() string {
	switch hint.indexHint.HintType {
	case ast.HintUse:
		return "use_index"
	case ast.HintIgnore:
		return "ignore_index"
	case ast.HintForce:
		return "force_index"
	}
	return ""
}

// indexString formats the indexHint as dbName.tableName[, indexNames].
func (hint *indexHintInfo) indexString() string {
	var indexListString string
	indexList := make([]string, len(hint.indexHint.IndexNames))
	for i := range hint.indexHint.IndexNames {
		indexList[i] = hint.indexHint.IndexNames[i].L
	}
	if len(indexList) > 0 {
		indexListString = fmt.Sprintf(", %s", strings.Join(indexList, ", "))
	}
	return fmt.Sprintf("%s.%s%s", hint.dbName, hint.tblName, indexListString)
}

type aggHintInfo struct {
	preferAggType  uint
	preferAggToCop bool
}

// QueryTimeRange represents a time range specified by TIME_RANGE hint
type QueryTimeRange struct {
	From time.Time
	To   time.Time
}

// Condition returns a WHERE clause base on it's value
func (tr *QueryTimeRange) Condition() string {
	return fmt.Sprintf("where time>='%s' and time<='%s'", tr.From.Format(MetricTableTimeFormat), tr.To.Format(MetricTableTimeFormat))
}

const emptyQueryTimeRangeSize = int64(unsafe.Sizeof(QueryTimeRange{}))

// MemoryUsage return the memory usage of QueryTimeRange
func (tr *QueryTimeRange) MemoryUsage() (sum int64) {
	if tr == nil {
		return
	}

	return emptyQueryTimeRangeSize
}

func tableNames2HintTableInfo(ctx sessionctx.Context, hintName string, hintTables []ast.HintTable, p *hint.BlockHintProcessor, currentOffset int) []hintTableInfo {
	if len(hintTables) == 0 {
		return nil
	}
	hintTableInfos := make([]hintTableInfo, 0, len(hintTables))
	defaultDBName := model.NewCIStr(ctx.GetSessionVars().CurrentDB)
	isInapplicable := false
	for _, hintTable := range hintTables {
		tableInfo := hintTableInfo{
			dbName:       hintTable.DBName,
			tblName:      hintTable.TableName,
			partitions:   hintTable.PartitionList,
			selectOffset: p.GetHintOffset(hintTable.QBName, currentOffset),
		}
		if tableInfo.dbName.L == "" {
			tableInfo.dbName = defaultDBName
		}
		switch hintName {
		case TiDBMergeJoin, HintSMJ, TiDBIndexNestedLoopJoin, HintINLJ, HintINLHJ, HintINLMJ, TiDBHashJoin, HintHJ, HintLeading:
			if len(tableInfo.partitions) > 0 {
				isInapplicable = true
			}
		}
		hintTableInfos = append(hintTableInfos, tableInfo)
	}
	if isInapplicable {
		ctx.GetSessionVars().StmtCtx.AppendWarning(
			fmt.Errorf("Optimizer Hint %s is inapplicable on specified partitions",
				restore2JoinHint(hintName, hintTableInfos)))
		return nil
	}
	return hintTableInfos
}

func (info *tableHintInfo) ifPreferMergeJoin(tableNames ...*hintTableInfo) bool {
	return info.matchTableName(tableNames, info.sortMergeJoinTables)
}

func (info *tableHintInfo) ifPreferBroadcastJoin(tableNames ...*hintTableInfo) bool {
	return info.matchTableName(tableNames, info.broadcastJoinTables)
}

func (info *tableHintInfo) ifPreferShuffleJoin(tableNames ...*hintTableInfo) bool {
	return info.matchTableName(tableNames, info.shuffleJoinTables)
}

func (info *tableHintInfo) ifPreferHashJoin(tableNames ...*hintTableInfo) bool {
	return info.matchTableName(tableNames, info.hashJoinTables)
}

func (info *tableHintInfo) ifPreferHJBuild(tableNames ...*hintTableInfo) bool {
	return info.matchTableName(tableNames, info.hjBuildTables)
}

func (info *tableHintInfo) ifPreferHJProbe(tableNames ...*hintTableInfo) bool {
	return info.matchTableName(tableNames, info.hjProbeTables)
}

func (info *tableHintInfo) ifPreferINLJ(tableNames ...*hintTableInfo) bool {
	return info.matchTableName(tableNames, info.indexNestedLoopJoinTables.inljTables)
}

func (info *tableHintInfo) ifPreferINLHJ(tableNames ...*hintTableInfo) bool {
	return info.matchTableName(tableNames, info.indexNestedLoopJoinTables.inlhjTables)
}

func (info *tableHintInfo) ifPreferINLMJ(tableNames ...*hintTableInfo) bool {
	return info.matchTableName(tableNames, info.indexNestedLoopJoinTables.inlmjTables)
}

func (info *tableHintInfo) ifPreferTiFlash(tableName *hintTableInfo) *hintTableInfo {
	if tableName == nil {
		return nil
	}
	for i, tbl := range info.tiflashTables {
		if tableName.dbName.L == tbl.dbName.L && tableName.tblName.L == tbl.tblName.L && tbl.selectOffset == tableName.selectOffset {
			info.tiflashTables[i].matched = true
			return &tbl
		}
	}
	return nil
}

func (info *tableHintInfo) ifPreferTiKV(tableName *hintTableInfo) *hintTableInfo {
	if tableName == nil {
		return nil
	}
	for i, tbl := range info.tikvTables {
		if tableName.dbName.L == tbl.dbName.L && tableName.tblName.L == tbl.tblName.L && tbl.selectOffset == tableName.selectOffset {
			info.tikvTables[i].matched = true
			return &tbl
		}
	}
	return nil
}

// matchTableName checks whether the hint hit the need.
// Only need either side matches one on the list.
// Even though you can put 2 tables on the list,
// it doesn't mean optimizer will reorder to make them
// join directly.
// Which it joins on with depend on sequence of traverse
// and without reorder, user might adjust themselves.
// This is similar to MySQL hints.
func (info *tableHintInfo) matchTableName(tables []*hintTableInfo, hintTables []hintTableInfo) bool {
	hintMatched := false
	for _, table := range tables {
		for i, curEntry := range hintTables {
			if table == nil {
				continue
			}
			if curEntry.dbName.L == table.dbName.L && curEntry.tblName.L == table.tblName.L && table.selectOffset == curEntry.selectOffset {
				hintTables[i].matched = true
				hintMatched = true
				break
			}
		}
	}
	return hintMatched
}

func restore2TableHint(hintTables ...hintTableInfo) string {
	buffer := bytes.NewBufferString("")
	for i, table := range hintTables {
		buffer.WriteString(table.tblName.L)
		if len(table.partitions) > 0 {
			buffer.WriteString(" PARTITION(")
			for j, partition := range table.partitions {
				if j > 0 {
					buffer.WriteString(", ")
				}
				buffer.WriteString(partition.L)
			}
			buffer.WriteString(")")
		}
		if i < len(hintTables)-1 {
			buffer.WriteString(", ")
		}
	}
	return buffer.String()
}

func restore2JoinHint(hintType string, hintTables []hintTableInfo) string {
	buffer := bytes.NewBufferString("/*+ ")
	buffer.WriteString(strings.ToUpper(hintType))
	buffer.WriteString("(")
	buffer.WriteString(restore2TableHint(hintTables...))
	buffer.WriteString(") */")
	return buffer.String()
}

func restore2IndexHint(hintType string, hintIndex indexHintInfo) string {
	buffer := bytes.NewBufferString("/*+ ")
	buffer.WriteString(strings.ToUpper(hintType))
	buffer.WriteString("(")
	buffer.WriteString(restore2TableHint(hintTableInfo{
		dbName:     hintIndex.dbName,
		tblName:    hintIndex.tblName,
		partitions: hintIndex.partitions,
	}))
	if hintIndex.indexHint != nil && len(hintIndex.indexHint.IndexNames) > 0 {
		for i, indexName := range hintIndex.indexHint.IndexNames {
			if i > 0 {
				buffer.WriteString(",")
			}
			buffer.WriteString(" " + indexName.L)
		}
	}
	buffer.WriteString(") */")
	return buffer.String()
}

func restore2StorageHint(tiflashTables, tikvTables []hintTableInfo) string {
	buffer := bytes.NewBufferString("/*+ ")
	buffer.WriteString(strings.ToUpper(HintReadFromStorage))
	buffer.WriteString("(")
	if len(tiflashTables) > 0 {
		buffer.WriteString("tiflash[")
		buffer.WriteString(restore2TableHint(tiflashTables...))
		buffer.WriteString("]")
		if len(tikvTables) > 0 {
			buffer.WriteString(", ")
		}
	}
	if len(tikvTables) > 0 {
		buffer.WriteString("tikv[")
		buffer.WriteString(restore2TableHint(tikvTables...))
		buffer.WriteString("]")
	}
	buffer.WriteString(") */")
	return buffer.String()
}

func extractUnmatchedTables(hintTables []hintTableInfo) []string {
	var tableNames []string
	for _, table := range hintTables {
		if !table.matched {
			tableNames = append(tableNames, table.tblName.O)
		}
	}
	return tableNames
}

// clauseCode indicates in which clause the column is currently.
type clauseCode int

const (
	unknowClause clauseCode = iota
	fieldList
	havingClause
	onClause
	orderByClause
	whereClause
	groupByClause
	showStatement
	globalOrderByClause
	expressionClause
	windowOrderByClause
	partitionByClause
)

var clauseMsg = map[clauseCode]string{
	unknowClause:        "",
	fieldList:           "field list",
	havingClause:        "having clause",
	onClause:            "on clause",
	orderByClause:       "order clause",
	whereClause:         "where clause",
	groupByClause:       "group statement",
	showStatement:       "show statement",
	globalOrderByClause: "global ORDER clause",
	expressionClause:    "expression",
	windowOrderByClause: "window order by",
	partitionByClause:   "window partition by",
}

type capFlagType = uint64

const (
	_ capFlagType = iota
	// canExpandAST indicates whether the origin AST can be expanded during plan
	// building. ONLY used for `CreateViewStmt` now.
	canExpandAST
	// renameView indicates a view is being renamed, so we cannot use the origin
	// definition of that view.
	renameView
)

type cteInfo struct {
	def *ast.CommonTableExpression
	// nonRecursive is used to decide if a CTE is visible. If a CTE start with `WITH RECURSIVE`, then nonRecursive is false,
	// so it is visible in its definition.
	nonRecursive bool
	// useRecursive is used to record if a subSelect in CTE's definition refer to itself. This help us to identify the seed part and recursive part.
	useRecursive bool
	isBuilding   bool
	// isDistinct indicates if the union between seed part and recursive part is distinct or not.
	isDistinct bool
	// seedLP is the seed part's logical plan.
	seedLP LogicalPlan
	// recurLP is the recursive part's logical plan.
	recurLP LogicalPlan
	// storageID for this CTE.
	storageID int
	// optFlag is the optFlag for the whole CTE.
	optFlag uint64
	// enterSubquery and recursiveRef are used to check "recursive table must be referenced only once, and not in any subquery".
	enterSubquery bool
	recursiveRef  bool
	limitLP       LogicalPlan
	// seedStat is shared between logicalCTE and logicalCTETable.
	seedStat *property.StatsInfo
	// The LogicalCTEs that reference the same table should share the same CteClass.
	cteClass *CTEClass

	isInline bool
}

type subQueryCtx = uint64

const (
	notHandlingSubquery subQueryCtx = iota
	handlingExistsSubquery
	handlingCompareSubquery
	handlingInSubquery
	handlingScalarSubquery
)

// Hint flags listed here are used by PlanBuilder.subQueryHintFlags.
const (
	// HintFlagSemiJoinRewrite corresponds to HintSemiJoinRewrite.
	HintFlagSemiJoinRewrite uint64 = 1 << iota
	// HintFlagNoDecorrelate corresponds to HintNoDecorrelate.
	HintFlagNoDecorrelate
)

// PlanBuilder builds Plan from an ast.Node.
// It just builds the ast node straightforwardly.
type PlanBuilder struct {
	ctx          sessionctx.Context
	is           infoschema.InfoSchema
	outerSchemas []*expression.Schema
	outerNames   [][]*types.FieldName
	outerCTEs    []*cteInfo
	// colMapper stores the column that must be pre-resolved.
	colMapper map[*ast.ColumnNameExpr]int
	// visitInfo is used for privilege check.
	visitInfo     []visitInfo
	tableHintInfo []tableHintInfo
	// optFlag indicates the flags of the optimizer rules.
	optFlag uint64
	// capFlag indicates the capability flags.
	capFlag capFlagType

	curClause clauseCode

	// rewriterPool stores the expressionRewriter we have created to reuse it if it has been released.
	// rewriterCounter counts how many rewriter is being used.
	rewriterPool    []*expressionRewriter
	rewriterCounter int

	windowSpecs  map[string]*ast.WindowSpec
	inUpdateStmt bool
	inDeleteStmt bool
	// inStraightJoin represents whether the current "SELECT" statement has
	// "STRAIGHT_JOIN" option.
	inStraightJoin bool

	// handleHelper records the handle column position for tables. Delete/Update/SelectLock/UnionScan may need this information.
	// It collects the information by the following procedure:
	//   Since we build the plan tree from bottom to top, we maintain a stack to record the current handle information.
	//   If it's a dataSource/tableDual node, we create a new map.
	//   If it's a aggregation, we pop the map and push a nil map since no handle information left.
	//   If it's a union, we pop all children's and push a nil map.
	//   If it's a join, we pop its children's out then merge them and push the new map to stack.
	//   If we meet a subquery, it's clearly that it's a independent problem so we just pop one map out when we finish building the subquery.
	handleHelper *handleColHelper

	hintProcessor *hint.BlockHintProcessor
	// selectOffset is the offsets of current processing select stmts.
	selectOffset []int

	// SelectLock need this information to locate the lock on partitions.
	partitionedTable []table.PartitionedTable
	// buildingViewStack is used to check whether there is a recursive view.
	buildingViewStack set.StringSet
	// renamingViewName is the name of the view which is being renamed.
	renamingViewName string
	// isCreateView indicates whether the query is create view.
	isCreateView bool

	// evalDefaultExpr needs this information to find the corresponding column.
	// It stores the OutputNames before buildProjection.
	allNames [][]*types.FieldName

	// isSampling indicates whether the query is sampling.
	isSampling bool

	// correlatedAggMapper stores columns for correlated aggregates which should be evaluated in outer query.
	correlatedAggMapper map[*ast.AggregateFuncExpr]*expression.CorrelatedColumn

	// isForUpdateRead should be true in either of the following situations
	// 1. use `inside insert`, `update`, `delete` or `select for update` statement
	// 2. isolation level is RC
	isForUpdateRead             bool
	allocIDForCTEStorage        int
	buildingRecursivePartForCTE bool
	buildingCTE                 bool
	//Check whether the current building query is a CTE
	isCTE bool

	// subQueryCtx and subQueryHintFlags are for handling subquery related hints.
	// Note: "subquery" here only contains subqueries that are handled by the expression rewriter, i.e., [NOT] IN,
	// [NOT] EXISTS, compare + ANY/ALL and scalar subquery. Derived table doesn't belong to this.
	// We need these fields to passing information because:
	//   1. We know what kind of subquery is this only when we're in the outer query block.
	//   2. We know if there are such hints only when we're in the subquery block.
	//   3. These hints are only applicable when they are in a subquery block. And for some hints, they are only
	//     applicable for some kinds of subquery.
	//   4. If a hint is set and is applicable, the corresponding logic is handled in the outer query block.
	// Example SQL: select * from t where exists(select /*+ SEMI_JOIN_REWRITE() */ 1 from t1 where t.a=t1.a)

	// subQueryCtx indicates if we are handling a subquery, and what kind of subquery is it.
	subQueryCtx subQueryCtx
	// subQueryHintFlags stores subquery related hints that are set and applicable in the query block.
	// It's for returning information to buildSubquery().
	subQueryHintFlags uint64

	// disableSubQueryPreprocessing indicates whether to pre-process uncorrelated sub-queries in rewriting stage.
	disableSubQueryPreprocessing bool

	// allowBuildCastArray indicates whether allow cast(... as ... array).
	allowBuildCastArray bool
}

type handleColHelper struct {
	id2HandleMapStack []map[int64][]HandleCols
	stackTail         int
}

func (hch *handleColHelper) resetForReuse() {
	*hch = handleColHelper{
		id2HandleMapStack: hch.id2HandleMapStack[:0],
	}
}

func (hch *handleColHelper) popMap() map[int64][]HandleCols {
	ret := hch.id2HandleMapStack[hch.stackTail-1]
	hch.stackTail--
	hch.id2HandleMapStack = hch.id2HandleMapStack[:hch.stackTail]
	return ret
}

func (hch *handleColHelper) pushMap(m map[int64][]HandleCols) {
	hch.id2HandleMapStack = append(hch.id2HandleMapStack, m)
	hch.stackTail++
}

func (hch *handleColHelper) mergeAndPush(m1, m2 map[int64][]HandleCols) {
	newMap := make(map[int64][]HandleCols, mathutil.Max(len(m1), len(m2)))
	for k, v := range m1 {
		newMap[k] = make([]HandleCols, len(v))
		copy(newMap[k], v)
	}
	for k, v := range m2 {
		if _, ok := newMap[k]; ok {
			newMap[k] = append(newMap[k], v...)
		} else {
			newMap[k] = make([]HandleCols, len(v))
			copy(newMap[k], v)
		}
	}
	hch.pushMap(newMap)
}

func (hch *handleColHelper) tailMap() map[int64][]HandleCols {
	return hch.id2HandleMapStack[hch.stackTail-1]
}

// GetVisitInfo gets the visitInfo of the PlanBuilder.
func (b *PlanBuilder) GetVisitInfo() []visitInfo {
	return b.visitInfo
}

// GetIsForUpdateRead gets if the PlanBuilder use forUpdateRead
func (b *PlanBuilder) GetIsForUpdateRead() bool {
	return b.isForUpdateRead
}

// GetDBTableInfo gets the accessed dbs and tables info.
func GetDBTableInfo(visitInfo []visitInfo) []stmtctx.TableEntry {
	var tables []stmtctx.TableEntry
	existsFunc := func(tbls []stmtctx.TableEntry, tbl *stmtctx.TableEntry) bool {
		for _, t := range tbls {
			if t == *tbl {
				return true
			}
		}
		return false
	}
	for _, v := range visitInfo {
		if v.db == "" && v.table == "" {
			// when v.db == "" and v.table == "", it means this visitInfo is for dynamic privilege,
			// so it is not related to any database or table.
			continue
		}

		tbl := &stmtctx.TableEntry{DB: v.db, Table: v.table}
		if !existsFunc(tables, tbl) {
			tables = append(tables, *tbl)
		}
	}
	return tables
}

// GetOptFlag gets the optFlag of the PlanBuilder.
func (b *PlanBuilder) GetOptFlag() uint64 {
	if b.isSampling {
		// Disable logical optimization to avoid the optimizer
		// push down/eliminate operands like Selection, Limit or Sort.
		return 0
	}
	return b.optFlag
}

func (b *PlanBuilder) getSelectOffset() int {
	if len(b.selectOffset) > 0 {
		return b.selectOffset[len(b.selectOffset)-1]
	}
	return -1
}

func (b *PlanBuilder) pushSelectOffset(offset int) {
	b.selectOffset = append(b.selectOffset, offset)
}

func (b *PlanBuilder) popSelectOffset() {
	b.selectOffset = b.selectOffset[:len(b.selectOffset)-1]
}

// PlanBuilderOpt is used to adjust the plan builder.
type PlanBuilderOpt interface {
	Apply(builder *PlanBuilder)
}

// PlanBuilderOptNoExecution means the plan builder should not run any executor during Build().
type PlanBuilderOptNoExecution struct{}

// Apply implements the interface PlanBuilderOpt.
func (p PlanBuilderOptNoExecution) Apply(builder *PlanBuilder) {
	builder.disableSubQueryPreprocessing = true
}

// PlanBuilderOptAllowCastArray means the plan builder should allow build cast(... as ... array).
type PlanBuilderOptAllowCastArray struct{}

// Apply implements the interface PlanBuilderOpt.
func (p PlanBuilderOptAllowCastArray) Apply(builder *PlanBuilder) {
	builder.allowBuildCastArray = true
}

// NewPlanBuilder creates a new PlanBuilder.
func NewPlanBuilder(opts ...PlanBuilderOpt) *PlanBuilder {
	builder := &PlanBuilder{
		outerCTEs:           make([]*cteInfo, 0),
		colMapper:           make(map[*ast.ColumnNameExpr]int),
		handleHelper:        &handleColHelper{id2HandleMapStack: make([]map[int64][]HandleCols, 0)},
		correlatedAggMapper: make(map[*ast.AggregateFuncExpr]*expression.CorrelatedColumn),
	}
	for _, opt := range opts {
		opt.Apply(builder)
	}
	return builder
}

// Init initialize a PlanBuilder.
// Return the original PlannerSelectBlockAsName as well, callers decide if
// PlannerSelectBlockAsName should be restored after using this builder.
// This is The comman code pattern to use it:
// NewPlanBuilder().Init(sctx, is, processor)
func (b *PlanBuilder) Init(sctx sessionctx.Context, is infoschema.InfoSchema, processor *hint.BlockHintProcessor) (*PlanBuilder, []ast.HintTable) {
	savedBlockNames := sctx.GetSessionVars().PlannerSelectBlockAsName
	if processor == nil {
		sctx.GetSessionVars().PlannerSelectBlockAsName = nil
	} else {
		sctx.GetSessionVars().PlannerSelectBlockAsName = make([]ast.HintTable, processor.MaxSelectStmtOffset()+1)
	}

	b.ctx = sctx
	b.is = is
	b.hintProcessor = processor
	b.isForUpdateRead = sctx.GetSessionVars().IsPessimisticReadConsistency()
	return b, savedBlockNames
}

// ResetForReuse reset the plan builder, put it into pool for reuse.
// After reset for reuse, the object should be equal to a object returned by NewPlanBuilder().
func (b *PlanBuilder) ResetForReuse() *PlanBuilder {
	// Save some fields for reuse.
	saveOuterCTEs := b.outerCTEs[:0]
	saveColMapper := b.colMapper
	for k := range saveColMapper {
		delete(saveColMapper, k)
	}
	saveHandleHelper := b.handleHelper
	saveHandleHelper.resetForReuse()

	saveCorrelateAggMapper := b.correlatedAggMapper
	for k := range saveCorrelateAggMapper {
		delete(saveCorrelateAggMapper, k)
	}

	// Reset ALL the fields.
	*b = PlanBuilder{}

	// Reuse part of the fields.
	// It's a bit conservative but easier to get right.
	b.outerCTEs = saveOuterCTEs
	b.colMapper = saveColMapper
	b.handleHelper = saveHandleHelper
	b.correlatedAggMapper = saveCorrelateAggMapper

	// Add more fields if they are safe to be reused.

	return b
}

// Build builds the ast node to a Plan.
func (b *PlanBuilder) Build(ctx context.Context, node ast.Node) (Plan, error) {
	b.optFlag |= flagPrunColumns
	switch x := node.(type) {
	case *ast.AdminStmt:
		return b.buildAdmin(ctx, x)
	case *ast.DeallocateStmt:
		return &Deallocate{Name: x.Name}, nil
	case *ast.DeleteStmt:
		return b.buildDelete(ctx, x)
	case *ast.ExecuteStmt:
		return b.buildExecute(ctx, x)
	case *ast.ExplainStmt:
		return b.buildExplain(ctx, x)
	case *ast.ExplainForStmt:
		return b.buildExplainFor(x)
	case *ast.TraceStmt:
		return b.buildTrace(x)
	case *ast.InsertStmt:
		return b.buildInsert(ctx, x)
	case *ast.LoadDataStmt:
		return b.buildLoadData(ctx, x)
	case *ast.LoadStatsStmt:
		return b.buildLoadStats(x), nil
	case *ast.LockStatsStmt:
		return b.buildLockStats(x), nil
	case *ast.UnlockStatsStmt:
		return b.buildUnlockStats(x), nil
	case *ast.IndexAdviseStmt:
		return b.buildIndexAdvise(x), nil
	case *ast.PlanReplayerStmt:
		return b.buildPlanReplayer(x), nil
	case *ast.PrepareStmt:
		return b.buildPrepare(x), nil
	case *ast.SelectStmt:
		if x.SelectIntoOpt != nil {
			return b.buildSelectInto(ctx, x)
		}
		return b.buildSelect(ctx, x)
	case *ast.SetOprStmt:
		return b.buildSetOpr(ctx, x)
	case *ast.UpdateStmt:
		return b.buildUpdate(ctx, x)
	case *ast.ShowStmt:
		return b.buildShow(ctx, x)
	case *ast.DoStmt:
		return b.buildDo(ctx, x)
	case *ast.SetStmt:
		return b.buildSet(ctx, x)
	case *ast.SetConfigStmt:
		return b.buildSetConfig(ctx, x)
	case *ast.AnalyzeTableStmt:
		return b.buildAnalyze(x)
	case *ast.BinlogStmt, *ast.FlushStmt, *ast.UseStmt, *ast.BRIEStmt,
		*ast.BeginStmt, *ast.CommitStmt, *ast.SavepointStmt, *ast.ReleaseSavepointStmt, *ast.RollbackStmt, *ast.CreateUserStmt, *ast.SetPwdStmt, *ast.AlterInstanceStmt,
		*ast.GrantStmt, *ast.DropUserStmt, *ast.AlterUserStmt, *ast.RevokeStmt, *ast.KillStmt, *ast.DropStatsStmt,
		*ast.GrantRoleStmt, *ast.RevokeRoleStmt, *ast.SetRoleStmt, *ast.SetDefaultRoleStmt, *ast.ShutdownStmt,
		*ast.RenameUserStmt, *ast.NonTransactionalDMLStmt, *ast.SetSessionStatesStmt:
		return b.buildSimple(ctx, node.(ast.StmtNode))
	case ast.DDLNode:
		return b.buildDDL(ctx, x)
	case *ast.CreateBindingStmt:
		return b.buildCreateBindPlan(x)
	case *ast.DropBindingStmt:
		return b.buildDropBindPlan(x)
	case *ast.SetBindingStmt:
		return b.buildSetBindingStatusPlan(x)
	case *ast.ChangeStmt:
		return b.buildChange(x)
	case *ast.SplitRegionStmt:
		return b.buildSplitRegion(x)
	case *ast.CompactTableStmt:
		return b.buildCompactTable(x)
	}
	return nil, ErrUnsupportedType.GenWithStack("Unsupported type %T", node)
}

func (b *PlanBuilder) buildSetConfig(ctx context.Context, v *ast.SetConfigStmt) (Plan, error) {
	privErr := ErrSpecificAccessDenied.GenWithStackByArgs("CONFIG")
	b.visitInfo = appendVisitInfo(b.visitInfo, mysql.ConfigPriv, "", "", "", privErr)
	mockTablePlan := LogicalTableDual{}.Init(b.ctx, b.getSelectOffset())
	if _, ok := v.Value.(*ast.DefaultExpr); ok {
		return nil, errors.New("Unknown DEFAULT for SET CONFIG")
	}
	expr, _, err := b.rewrite(ctx, v.Value, mockTablePlan, nil, true)
	return &SetConfig{Name: v.Name, Type: v.Type, Instance: v.Instance, Value: expr}, err
}

func (b *PlanBuilder) buildChange(v *ast.ChangeStmt) (Plan, error) {
	exe := &Change{
		ChangeStmt: v,
	}
	return exe, nil
}

func (b *PlanBuilder) buildExecute(ctx context.Context, v *ast.ExecuteStmt) (Plan, error) {
	vars := make([]expression.Expression, 0, len(v.UsingVars))
	for _, expr := range v.UsingVars {
		newExpr, _, err := b.rewrite(ctx, expr, nil, nil, true)
		if err != nil {
			return nil, err
		}
		vars = append(vars, newExpr)
	}

	prepStmt, err := GetPreparedStmt(v, b.ctx.GetSessionVars())
	if err != nil {
		return nil, err
	}
	exe := &Execute{Name: v.Name, Params: vars, PrepStmt: prepStmt}
	if v.BinaryArgs != nil {
		exe.Params = v.BinaryArgs.([]expression.Expression)
	}
	return exe, nil
}

func (b *PlanBuilder) buildDo(ctx context.Context, v *ast.DoStmt) (Plan, error) {
	var p LogicalPlan
	dual := LogicalTableDual{RowCount: 1}.Init(b.ctx, b.getSelectOffset())
	dual.SetSchema(expression.NewSchema())
	p = dual
	proj := LogicalProjection{Exprs: make([]expression.Expression, 0, len(v.Exprs))}.Init(b.ctx, b.getSelectOffset())
	proj.names = make([]*types.FieldName, len(v.Exprs))
	schema := expression.NewSchema(make([]*expression.Column, 0, len(v.Exprs))...)

	// Since do statement only contain expression list, and it may contain aggFunc, detecting to build the aggMapper firstly.
	var (
		err      error
		aggFuncs []*ast.AggregateFuncExpr
		totalMap map[*ast.AggregateFuncExpr]int
	)
	hasAgg := b.detectAggInExprNode(v.Exprs)
	needBuildAgg := hasAgg
	if hasAgg {
		if b.buildingRecursivePartForCTE {
			return nil, ErrCTERecursiveForbidsAggregation.GenWithStackByArgs(b.genCTETableNameForError())
		}

		aggFuncs, totalMap = b.extractAggFuncsInExprs(v.Exprs)

		if len(aggFuncs) == 0 {
			needBuildAgg = false
		}
	}
	if needBuildAgg {
		var aggIndexMap map[int]int
		p, aggIndexMap, err = b.buildAggregation(ctx, p, aggFuncs, nil, nil)
		if err != nil {
			return nil, err
		}
		for agg, idx := range totalMap {
			totalMap[agg] = aggIndexMap[idx]
		}
	}

	for _, astExpr := range v.Exprs {
		expr, np, err := b.rewrite(ctx, astExpr, p, totalMap, true)
		if err != nil {
			return nil, err
		}
		p = np
		proj.Exprs = append(proj.Exprs, expr)
		schema.Append(&expression.Column{
			UniqueID: b.ctx.GetSessionVars().AllocPlanColumnID(),
			RetType:  expr.GetType(),
		})
	}
	proj.SetChildren(p)
	proj.self = proj
	proj.SetSchema(schema)
	proj.CalculateNoDelay = true
	return proj, nil
}

func (b *PlanBuilder) buildSet(ctx context.Context, v *ast.SetStmt) (Plan, error) {
	p := &Set{}
	for _, vars := range v.Variables {
		if vars.IsGlobal {
			err := ErrSpecificAccessDenied.GenWithStackByArgs("SUPER or SYSTEM_VARIABLES_ADMIN")
			b.visitInfo = appendDynamicVisitInfo(b.visitInfo, "SYSTEM_VARIABLES_ADMIN", false, err)
		}
		if sem.IsEnabled() && sem.IsInvisibleSysVar(strings.ToLower(vars.Name)) {
			err := ErrSpecificAccessDenied.GenWithStackByArgs("RESTRICTED_VARIABLES_ADMIN")
			b.visitInfo = appendDynamicVisitInfo(b.visitInfo, "RESTRICTED_VARIABLES_ADMIN", false, err)
		}
		assign := &expression.VarAssignment{
			Name:     vars.Name,
			IsGlobal: vars.IsGlobal,
			IsSystem: vars.IsSystem,
		}
		if _, ok := vars.Value.(*ast.DefaultExpr); !ok {
			if cn, ok2 := vars.Value.(*ast.ColumnNameExpr); ok2 && cn.Name.Table.L == "" {
				// Convert column name expression to string value expression.
				char, col := b.ctx.GetSessionVars().GetCharsetInfo()
				vars.Value = ast.NewValueExpr(cn.Name.Name.O, char, col)
			}
			mockTablePlan := LogicalTableDual{}.Init(b.ctx, b.getSelectOffset())
			var err error
			assign.Expr, _, err = b.rewrite(ctx, vars.Value, mockTablePlan, nil, true)
			if err != nil {
				return nil, err
			}
		} else {
			assign.IsDefault = true
		}
		if vars.ExtendValue != nil {
			assign.ExtendValue = &expression.Constant{
				Value:   vars.ExtendValue.(*driver.ValueExpr).Datum,
				RetType: &vars.ExtendValue.(*driver.ValueExpr).Type,
			}
		}
		p.VarAssigns = append(p.VarAssigns, assign)
	}
	return p, nil
}

func (b *PlanBuilder) buildDropBindPlan(v *ast.DropBindingStmt) (Plan, error) {
	var p *SQLBindPlan
	if v.OriginNode != nil {
		p = &SQLBindPlan{
			SQLBindOp:    OpSQLBindDrop,
			NormdOrigSQL: parser.Normalize(utilparser.RestoreWithDefaultDB(v.OriginNode, b.ctx.GetSessionVars().CurrentDB, v.OriginNode.Text())),
			IsGlobal:     v.GlobalScope,
			Db:           utilparser.GetDefaultDB(v.OriginNode, b.ctx.GetSessionVars().CurrentDB),
		}
		if v.HintedNode != nil {
			p.BindSQL = utilparser.RestoreWithDefaultDB(v.HintedNode, b.ctx.GetSessionVars().CurrentDB, v.HintedNode.Text())
		}
	} else {
		p = &SQLBindPlan{
			SQLBindOp: OpSQLBindDropByDigest,
			IsGlobal:  v.GlobalScope,
			SQLDigest: v.SQLDigest,
		}
	}
	b.visitInfo = appendVisitInfo(b.visitInfo, mysql.SuperPriv, "", "", "", nil)
	return p, nil
}

func (b *PlanBuilder) buildSetBindingStatusPlan(v *ast.SetBindingStmt) (Plan, error) {
	var p *SQLBindPlan
	if v.OriginNode != nil {
		p = &SQLBindPlan{
			SQLBindOp:    OpSetBindingStatus,
			NormdOrigSQL: parser.Normalize(utilparser.RestoreWithDefaultDB(v.OriginNode, b.ctx.GetSessionVars().CurrentDB, v.OriginNode.Text())),
			Db:           utilparser.GetDefaultDB(v.OriginNode, b.ctx.GetSessionVars().CurrentDB),
		}
	} else if v.SQLDigest != "" {
		p = &SQLBindPlan{
			SQLBindOp: OpSetBindingStatusByDigest,
			SQLDigest: v.SQLDigest,
		}
	} else {
		return nil, errors.New("sql digest is empty")
	}
	switch v.BindingStatusType {
	case ast.BindingStatusTypeEnabled:
		p.NewStatus = bindinfo.Enabled
	case ast.BindingStatusTypeDisabled:
		p.NewStatus = bindinfo.Disabled
	}
	if v.HintedNode != nil {
		p.BindSQL = utilparser.RestoreWithDefaultDB(v.HintedNode, b.ctx.GetSessionVars().CurrentDB, v.HintedNode.Text())
	}
	b.visitInfo = appendVisitInfo(b.visitInfo, mysql.SuperPriv, "", "", "", nil)
	return p, nil
}

func checkHintedSQL(sql, charset, collation, db string) error {
	p := parser.New()
	hintsSet, _, warns, err := hint.ParseHintsSet(p, sql, charset, collation, db)
	if err != nil {
		return err
	}
	hintsStr, err := hintsSet.Restore()
	if err != nil {
		return err
	}
	// For `create global binding for select * from t using select * from t`, we allow it though hintsStr is empty.
	// For `create global binding for select * from t using select /*+ non_exist_hint() */ * from t`,
	// the hint is totally invalid, we escalate warning to error.
	if hintsStr == "" && len(warns) > 0 {
		return warns[0]
	}
	return nil
}

func fetchRecordFromClusterStmtSummary(sctx sessionctx.Context, planDigest string) ([]chunk.Row, error) {
	ctx := kv.WithInternalSourceType(context.Background(), kv.InternalTxnBindInfo)
	exec, _ := sctx.(sqlexec.SQLExecutor)
	fields := "stmt_type, schema_name, digest_text, sample_user, prepared, query_sample_text, charset, collation, plan_hint, plan_digest"
	sql := fmt.Sprintf("select %s from information_schema.cluster_statements_summary where plan_digest = '%s' union distinct ", fields, planDigest) +
		fmt.Sprintf("select %s from information_schema.cluster_statements_summary_history where plan_digest = '%s' ", fields, planDigest) +
		"order by length(plan_digest) desc"
	rs, err := exec.ExecuteInternal(ctx, sql)
	if rs == nil {
		return nil, errors.New("can't find any records for '" + planDigest + "' in statement summary")
	}
	if err != nil {
		return nil, err
	}

	var rows []chunk.Row
	defer terror.Call(rs.Close)
	if rows, err = sqlexec.DrainRecordSet(ctx, rs, 8); err != nil {
		return nil, err
	}
	return rows, nil
}

func (b *PlanBuilder) buildCreateBindPlanFromPlanDigest(v *ast.CreateBindingStmt) (Plan, error) {
	if v.PlanDigest == "" {
		return nil, errors.New("plan digest is empty")
	}
	rows, err := fetchRecordFromClusterStmtSummary(b.ctx, v.PlanDigest)
	if err != nil {
		return nil, err
	}
	bindableStmt := stmtsummary.GetBindableStmtFromCluster(rows)
	if bindableStmt == nil {
		return nil, errors.New("can't find any plans for '" + v.PlanDigest + "'")
	}

	parser4binding := parser.New()
	originNode, err := parser4binding.ParseOneStmt(bindableStmt.Query, bindableStmt.Charset, bindableStmt.Collation)
	if err != nil {
		return nil, errors.Errorf("binding failed: %v", err)
	}
	if err = hint.CheckBindingFromHistoryBindable(originNode, bindableStmt.PlanHint); err != nil {
		return nil, err
	}
	bindSQL := bindinfo.GenerateBindSQL(context.TODO(), originNode, bindableStmt.PlanHint, true, bindableStmt.Schema)
	var hintNode ast.StmtNode
	hintNode, err = parser4binding.ParseOneStmt(bindSQL, bindableStmt.Charset, bindableStmt.Collation)
	if err != nil {
		return nil, errors.Errorf("binding failed: %v", err)
	}
	normdOrigSQL, sqlDigestWithDB := parser.NormalizeDigest(utilparser.RestoreWithDefaultDB(originNode, bindableStmt.Schema, bindableStmt.Query))
	p := &SQLBindPlan{
		SQLBindOp:    OpSQLBindCreate,
		NormdOrigSQL: normdOrigSQL,
		BindSQL:      utilparser.RestoreWithDefaultDB(hintNode, bindableStmt.Schema, hintNode.Text()),
		IsGlobal:     v.GlobalScope,
		BindStmt:     hintNode,
		Db:           utilparser.GetDefaultDB(originNode, bindableStmt.Schema),
		Charset:      bindableStmt.Charset,
		Collation:    bindableStmt.Collation,
		Source:       bindinfo.History,
		SQLDigest:    sqlDigestWithDB.String(),
		PlanDigest:   v.PlanDigest,
	}
	b.visitInfo = appendVisitInfo(b.visitInfo, mysql.SuperPriv, "", "", "", nil)
	return p, nil
}

func (b *PlanBuilder) buildCreateBindPlan(v *ast.CreateBindingStmt) (Plan, error) {
	if v.OriginNode == nil {
		return b.buildCreateBindPlanFromPlanDigest(v)
	}
	charSet, collation := b.ctx.GetSessionVars().GetCharsetInfo()

	// Because we use HintedNode.Restore instead of HintedNode.Text, so we need do some check here
	// For example, if HintedNode.Text is `select /*+ non_exist_hint() */ * from t` and the current DB is `test`,
	// the HintedNode.Restore will be `select * from test . t`.
	// In other words, illegal hints will be deleted during restore. We can't check hinted SQL after restore.
	// So we need check here.
	if err := checkHintedSQL(v.HintedNode.Text(), charSet, collation, b.ctx.GetSessionVars().CurrentDB); err != nil {
		return nil, err
	}

	normdOrigSQL, sqlDigestWithDB := parser.NormalizeDigest(utilparser.RestoreWithDefaultDB(v.OriginNode, b.ctx.GetSessionVars().CurrentDB, v.OriginNode.Text()))
	p := &SQLBindPlan{
		SQLBindOp:    OpSQLBindCreate,
		NormdOrigSQL: normdOrigSQL,
		BindSQL:      utilparser.RestoreWithDefaultDB(v.HintedNode, b.ctx.GetSessionVars().CurrentDB, v.HintedNode.Text()),
		IsGlobal:     v.GlobalScope,
		BindStmt:     v.HintedNode,
		Db:           utilparser.GetDefaultDB(v.OriginNode, b.ctx.GetSessionVars().CurrentDB),
		Charset:      charSet,
		Collation:    collation,
		Source:       bindinfo.Manual,
		SQLDigest:    sqlDigestWithDB.String(),
	}
	b.visitInfo = appendVisitInfo(b.visitInfo, mysql.SuperPriv, "", "", "", nil)
	return p, nil
}

// detectAggInExprNode detects an aggregate function in its exprs.
func (b *PlanBuilder) detectAggInExprNode(exprs []ast.ExprNode) bool {
	for _, expr := range exprs {
		if ast.HasAggFlag(expr) {
			return true
		}
	}
	return false
}

// detectSelectAgg detects an aggregate function or GROUP BY clause.
func (b *PlanBuilder) detectSelectAgg(sel *ast.SelectStmt) bool {
	if sel.GroupBy != nil {
		return true
	}
	for _, f := range sel.Fields.Fields {
		if f.WildCard != nil {
			continue
		}
		if ast.HasAggFlag(f.Expr) {
			return true
		}
	}
	if sel.Having != nil {
		if ast.HasAggFlag(sel.Having.Expr) {
			return true
		}
	}
	if sel.OrderBy != nil {
		for _, item := range sel.OrderBy.Items {
			if ast.HasAggFlag(item.Expr) {
				return true
			}
		}
	}
	return false
}

func (b *PlanBuilder) detectSelectWindow(sel *ast.SelectStmt) bool {
	for _, f := range sel.Fields.Fields {
		if ast.HasWindowFlag(f.Expr) {
			return true
		}
	}
	if sel.OrderBy != nil {
		for _, item := range sel.OrderBy.Items {
			if ast.HasWindowFlag(item.Expr) {
				return true
			}
		}
	}
	return false
}

func getPathByIndexName(paths []*util.AccessPath, idxName model.CIStr, tblInfo *model.TableInfo) *util.AccessPath {
	var primaryIdxPath, indexPrefixPath *util.AccessPath
	prefixMatches := 0
	for _, path := range paths {
		if path.StoreType == kv.TiFlash {
			continue
		}
		if path.IsTablePath() {
			primaryIdxPath = path
			continue
		}
		if path.Index.Name.L == idxName.L {
			return path
		}
		if strings.HasPrefix(path.Index.Name.L, idxName.L) {
			indexPrefixPath = path
			prefixMatches++
		}
	}
	if isPrimaryIndex(idxName) && tblInfo.HasClusteredIndex() {
		return primaryIdxPath
	}

	// Return only unique prefix matches
	if prefixMatches == 1 {
		return indexPrefixPath
	}
	return nil
}

func isPrimaryIndex(indexName model.CIStr) bool {
	return indexName.L == "primary"
}

func genTiFlashPath(tblInfo *model.TableInfo) *util.AccessPath {
	tiFlashPath := &util.AccessPath{StoreType: kv.TiFlash}
	fillContentForTablePath(tiFlashPath, tblInfo)
	return tiFlashPath
}

func fillContentForTablePath(tablePath *util.AccessPath, tblInfo *model.TableInfo) {
	if tblInfo.IsCommonHandle {
		tablePath.IsCommonHandlePath = true
		for _, index := range tblInfo.Indices {
			if index.Primary {
				tablePath.Index = index
				break
			}
		}
	} else {
		tablePath.IsIntHandlePath = true
	}
}

// isForUpdateReadSelectLock checks if the lock type need to use forUpdateRead
func isForUpdateReadSelectLock(lock *ast.SelectLockInfo) bool {
	if lock == nil {
		return false
	}
	return lock.LockType == ast.SelectLockForUpdate ||
		lock.LockType == ast.SelectLockForUpdateNoWait ||
		lock.LockType == ast.SelectLockForUpdateWaitN
}

// getLatestIndexInfo gets the index info of latest schema version from given table id,
// it returns nil if the schema version is not changed
func getLatestIndexInfo(ctx sessionctx.Context, id int64, startVer int64) (map[int64]*model.IndexInfo, bool, error) {
	dom := domain.GetDomain(ctx)
	if dom == nil {
		return nil, false, errors.New("domain not found for ctx")
	}
	is := temptable.AttachLocalTemporaryTableInfoSchema(ctx, dom.InfoSchema())
	if is.SchemaMetaVersion() == startVer {
		return nil, false, nil
	}
	latestIndexes := make(map[int64]*model.IndexInfo)

	latestTbl, latestTblExist := is.TableByID(id)
	if latestTblExist {
		latestTblInfo := latestTbl.Meta()
		for _, index := range latestTblInfo.Indices {
			latestIndexes[index.ID] = index
		}
	}
	return latestIndexes, true, nil
}

func getPossibleAccessPaths(ctx sessionctx.Context, tableHints *tableHintInfo, indexHints []*ast.IndexHint, tbl table.Table, dbName, tblName model.CIStr, check bool, _ int64) ([]*util.AccessPath, error) {
	tblInfo := tbl.Meta()
	publicPaths := make([]*util.AccessPath, 0, len(tblInfo.Indices)+2)
	tp := kv.TiKV
	if tbl.Type().IsClusterTable() {
		tp = kv.TiDB
	}
	tablePath := &util.AccessPath{StoreType: tp}
	fillContentForTablePath(tablePath, tblInfo)
	publicPaths = append(publicPaths, tablePath)

	if tblInfo.TiFlashReplica == nil {
		ctx.GetSessionVars().RaiseWarningWhenMPPEnforced("MPP mode may be blocked because there aren't tiflash replicas of table `" + tblInfo.Name.O + "`.")
	} else if !tblInfo.TiFlashReplica.Available {
		ctx.GetSessionVars().RaiseWarningWhenMPPEnforced("MPP mode may be blocked because tiflash replicas of table `" + tblInfo.Name.O + "` not ready.")
	} else {
		publicPaths = append(publicPaths, genTiFlashPath(tblInfo))
	}

	optimizerUseInvisibleIndexes := ctx.GetSessionVars().OptimizerUseInvisibleIndexes

	check = check || ctx.GetSessionVars().IsIsolation(ast.ReadCommitted)
	check = check && ctx.GetSessionVars().ConnectionID > 0
	var latestIndexes map[int64]*model.IndexInfo
	var err error

	for _, index := range tblInfo.Indices {
		if index.State == model.StatePublic {
			// Filter out invisible index, because they are not visible for optimizer
			if !optimizerUseInvisibleIndexes && index.Invisible {
				continue
			}
			if tblInfo.IsCommonHandle && index.Primary {
				continue
			}
			if check && latestIndexes == nil {
				latestIndexes, check, err = getLatestIndexInfo(ctx, tblInfo.ID, 0)
				if err != nil {
					return nil, err
				}
			}
			if check {
				if latestIndex, ok := latestIndexes[index.ID]; !ok || latestIndex.State != model.StatePublic {
					continue
				}
			}
			publicPaths = append(publicPaths, &util.AccessPath{Index: index})
		}
	}

	hasScanHint, hasUseOrForce := false, false
	available := make([]*util.AccessPath, 0, len(publicPaths))
	ignored := make([]*util.AccessPath, 0, len(publicPaths))

	// Extract comment-style index hint like /*+ INDEX(t, idx1, idx2) */.
	indexHintsLen := len(indexHints)
	if tableHints != nil {
		for i, hint := range tableHints.indexHintList {
			if hint.dbName.L == dbName.L && hint.tblName.L == tblName.L {
				indexHints = append(indexHints, hint.indexHint)
				tableHints.indexHintList[i].matched = true
			}
		}
	}

	_, isolationReadEnginesHasTiKV := ctx.GetSessionVars().GetIsolationReadEngines()[kv.TiKV]
	for i, hint := range indexHints {
		if hint.HintScope != ast.HintForScan {
			continue
		}

		hasScanHint = true

		if !isolationReadEnginesHasTiKV {
			if hint.IndexNames != nil {
				engineVals, _ := ctx.GetSessionVars().GetSystemVar(variable.TiDBIsolationReadEngines)
				err := fmt.Errorf("TiDB doesn't support index in the isolation read engines(value: '%v')", engineVals)
				if i < indexHintsLen {
					return nil, err
				}
				ctx.GetSessionVars().StmtCtx.AppendWarning(err)
			}
			continue
		}
		// It is syntactically valid to omit index_list for USE INDEX, which means “use no indexes”.
		// Omitting index_list for FORCE INDEX or IGNORE INDEX is a syntax error.
		// See https://dev.mysql.com/doc/refman/8.0/en/index-hints.html.
		if hint.IndexNames == nil && hint.HintType != ast.HintIgnore {
			if path := getTablePath(publicPaths); path != nil {
				hasUseOrForce = true
				path.Forced = true
				available = append(available, path)
			}
		}
		for _, idxName := range hint.IndexNames {
			path := getPathByIndexName(publicPaths, idxName, tblInfo)
			if path == nil {
				err := ErrKeyDoesNotExist.GenWithStackByArgs(idxName, tblInfo.Name)
				// if hint is from comment-style sql hints, we should throw a warning instead of error.
				if i < indexHintsLen {
					return nil, err
				}
				ctx.GetSessionVars().StmtCtx.AppendWarning(err)
				continue
			}
			if path.Index != nil && path.Index.Global {
				ignored = append(ignored, path)
				continue
			}
			if hint.HintType == ast.HintIgnore {
				// Collect all the ignored index hints.
				ignored = append(ignored, path)
				continue
			}
			// Currently we don't distinguish between "FORCE" and "USE" because
			// our cost estimation is not reliable.
			hasUseOrForce = true
			path.Forced = true
			available = append(available, path)
		}
	}

	if !hasScanHint || !hasUseOrForce {
		available = publicPaths
	}

	available = removeIgnoredPaths(available, ignored, tblInfo)

	// If we have got "FORCE" or "USE" index hint but got no available index,
	// we have to use table scan.
	if len(available) == 0 {
		available = append(available, tablePath)
	}
	return available, nil
}

func filterPathByIsolationRead(ctx sessionctx.Context, paths []*util.AccessPath, tblName model.CIStr, dbName model.CIStr) ([]*util.AccessPath, error) {
	// TODO: filter paths with isolation read locations.
	if dbName.L == mysql.SystemDB {
		return paths, nil
	}
	isolationReadEngines := ctx.GetSessionVars().GetIsolationReadEngines()
	availableEngine := map[kv.StoreType]struct{}{}
	var availableEngineStr string
	var outputComputeNodeErrMsg bool
	noTiFlashComputeNode := config.GetGlobalConfig().DisaggregatedTiFlash && !isTiFlashComputeNodeAvailable(ctx)
	for i := len(paths) - 1; i >= 0; i-- {
		// availableEngineStr is for warning message.
		if _, ok := availableEngine[paths[i].StoreType]; !ok {
			availableEngine[paths[i].StoreType] = struct{}{}
			if availableEngineStr != "" {
				availableEngineStr += ", "
			}
			availableEngineStr += paths[i].StoreType.Name()
		}
		_, exists := isolationReadEngines[paths[i].StoreType]
		// Prune this path if:
		// 1. path.StoreType doesn't exists in isolationReadEngines or
		// 2. TiFlash is disaggregated and the number of tiflash_compute node is zero.
		shouldPruneTiFlashCompute := noTiFlashComputeNode && exists && paths[i].StoreType == kv.TiFlash
<<<<<<< HEAD
=======
		failpoint.Inject("testDisaggregatedTiFlashQuery", func(val failpoint.Value) {
			// Ignore check if tiflash_compute node number.
			// After we support disaggregated tiflash in test framework, can delete this failpoint.
			shouldPruneTiFlashCompute = val.(bool)
		})
>>>>>>> f7de8bee
		if shouldPruneTiFlashCompute {
			outputComputeNodeErrMsg = true
		}
		if (!exists && paths[i].StoreType != kv.TiDB) || shouldPruneTiFlashCompute {
			paths = append(paths[:i], paths[i+1:]...)
		}
	}
	var err error
	engineVals, _ := ctx.GetSessionVars().GetSystemVar(variable.TiDBIsolationReadEngines)
	if len(paths) == 0 {
		helpMsg := ""
		if engineVals == "tiflash" {
			if outputComputeNodeErrMsg {
				helpMsg = ". Please check tiflash_compute node is available"
			} else {
				helpMsg = ". Please check tiflash replica or ensure the query is readonly"
			}
		}
		err = ErrInternal.GenWithStackByArgs(fmt.Sprintf("No access path for table '%s' is found with '%v' = '%v', valid values can be '%s'%s.", tblName.String(),
			variable.TiDBIsolationReadEngines, engineVals, availableEngineStr, helpMsg))
	}
	if _, ok := isolationReadEngines[kv.TiFlash]; !ok {
		ctx.GetSessionVars().RaiseWarningWhenMPPEnforced(
			fmt.Sprintf("MPP mode may be blocked because '%v'(value: '%v') not match, need 'tiflash'.", variable.TiDBIsolationReadEngines, engineVals))
	}
	return paths, err
}

func removeIgnoredPaths(paths, ignoredPaths []*util.AccessPath, tblInfo *model.TableInfo) []*util.AccessPath {
	if len(ignoredPaths) == 0 {
		return paths
	}
	remainedPaths := make([]*util.AccessPath, 0, len(paths))
	for _, path := range paths {
		if path.IsTablePath() || getPathByIndexName(ignoredPaths, path.Index.Name, tblInfo) == nil {
			remainedPaths = append(remainedPaths, path)
		}
	}
	return remainedPaths
}

func removeTiflashDuringStaleRead(paths []*util.AccessPath) []*util.AccessPath {
	n := 0
	for _, path := range paths {
		if path.StoreType != kv.TiFlash {
			paths[n] = path
			n++
		}
	}
	return paths[:n]
}

func (b *PlanBuilder) buildSelectLock(src LogicalPlan, lock *ast.SelectLockInfo) (*LogicalLock, error) {
	var tblID2PhysTblIDCol map[int64]*expression.Column
	if len(b.partitionedTable) > 0 {
		tblID2PhysTblIDCol = make(map[int64]*expression.Column)
		// If a chunk row is read from a partitioned table, which partition the row
		// comes from is unknown. With the existence of Join, the situation could be
		// even worse: SelectLock have to know the `pid` to construct the lock key.
		// To solve the problem, an extra `pid` column is added to the schema, and the
		// DataSource need to return the `pid` information in the chunk row.
		// For dynamic prune mode, it is filled in from the tableID in the key by storage.
		// For static prune mode it is also filled in from the tableID in the key by storage.
		// since it would otherwise be lost in the PartitionUnion executor.
		setExtraPhysTblIDColsOnDataSource(src, tblID2PhysTblIDCol)
	}
	selectLock := LogicalLock{
		Lock:               lock,
		tblID2Handle:       b.handleHelper.tailMap(),
		tblID2PhysTblIDCol: tblID2PhysTblIDCol,
	}.Init(b.ctx)
	selectLock.SetChildren(src)
	return selectLock, nil
}

func setExtraPhysTblIDColsOnDataSource(p LogicalPlan, tblID2PhysTblIDCol map[int64]*expression.Column) {
	switch ds := p.(type) {
	case *DataSource:
		if ds.tableInfo.GetPartitionInfo() == nil {
			return
		}
		tblID2PhysTblIDCol[ds.tableInfo.ID] = ds.AddExtraPhysTblIDColumn()
	default:
		for _, child := range p.Children() {
			setExtraPhysTblIDColsOnDataSource(child, tblID2PhysTblIDCol)
		}
	}
}

func (b *PlanBuilder) buildPrepare(x *ast.PrepareStmt) Plan {
	p := &Prepare{
		Name: x.Name,
	}
	if x.SQLVar != nil {
		if v, ok := b.ctx.GetSessionVars().GetUserVarVal(strings.ToLower(x.SQLVar.Name)); ok {
			var err error
			p.SQLText, err = v.ToString()
			if err != nil {
				b.ctx.GetSessionVars().StmtCtx.AppendWarning(err)
				p.SQLText = "NULL"
			}
		} else {
			p.SQLText = "NULL"
		}
	} else {
		p.SQLText = x.SQLText
	}
	return p
}

func (b *PlanBuilder) buildAdmin(ctx context.Context, as *ast.AdminStmt) (Plan, error) {
	var ret Plan
	var err error
	switch as.Tp {
	case ast.AdminCheckTable, ast.AdminCheckIndex:
		ret, err = b.buildAdminCheckTable(ctx, as)
		if err != nil {
			return ret, err
		}
	case ast.AdminRecoverIndex:
		p := &RecoverIndex{Table: as.Tables[0], IndexName: as.Index}
		p.setSchemaAndNames(buildRecoverIndexFields())
		ret = p
	case ast.AdminCleanupIndex:
		p := &CleanupIndex{Table: as.Tables[0], IndexName: as.Index}
		p.setSchemaAndNames(buildCleanupIndexFields())
		ret = p
	case ast.AdminChecksumTable:
		p := &ChecksumTable{Tables: as.Tables}
		p.setSchemaAndNames(buildChecksumTableSchema())
		ret = p
	case ast.AdminShowNextRowID:
		p := &ShowNextRowID{TableName: as.Tables[0]}
		p.setSchemaAndNames(buildShowNextRowID())
		ret = p
	case ast.AdminShowDDL:
		p := &ShowDDL{}
		p.setSchemaAndNames(buildShowDDLFields())
		ret = p
	case ast.AdminShowDDLJobs:
		p := LogicalShowDDLJobs{JobNumber: as.JobNumber}.Init(b.ctx)
		p.setSchemaAndNames(buildShowDDLJobsFields())
		for _, col := range p.schema.Columns {
			col.UniqueID = b.ctx.GetSessionVars().AllocPlanColumnID()
		}
		ret = p
		if as.Where != nil {
			ret, err = b.buildSelection(ctx, p, as.Where, nil)
			if err != nil {
				return nil, err
			}
		}
	case ast.AdminCancelDDLJobs:
		p := &CancelDDLJobs{JobIDs: as.JobIDs}
		p.setSchemaAndNames(buildCancelDDLJobsFields())
		ret = p
	case ast.AdminCheckIndexRange:
		schema, names, err := b.buildCheckIndexSchema(as.Tables[0], as.Index)
		if err != nil {
			return nil, err
		}

		p := &CheckIndexRange{Table: as.Tables[0], IndexName: as.Index, HandleRanges: as.HandleRanges}
		p.setSchemaAndNames(schema, names)
		ret = p
	case ast.AdminShowDDLJobQueries:
		p := &ShowDDLJobQueries{JobIDs: as.JobIDs}
		p.setSchemaAndNames(buildShowDDLJobQueriesFields())
		ret = p
	case ast.AdminShowDDLJobQueriesWithRange:
		p := &ShowDDLJobQueriesWithRange{Limit: as.LimitSimple.Count, Offset: as.LimitSimple.Offset}
		p.setSchemaAndNames(buildShowDDLJobQueriesWithRangeFields())
		ret = p
	case ast.AdminShowSlow:
		p := &ShowSlow{ShowSlow: as.ShowSlow}
		p.setSchemaAndNames(buildShowSlowSchema())
		ret = p
	case ast.AdminReloadExprPushdownBlacklist:
		return &ReloadExprPushdownBlacklist{}, nil
	case ast.AdminReloadOptRuleBlacklist:
		return &ReloadOptRuleBlacklist{}, nil
	case ast.AdminPluginEnable:
		return &AdminPlugins{Action: Enable, Plugins: as.Plugins}, nil
	case ast.AdminPluginDisable:
		return &AdminPlugins{Action: Disable, Plugins: as.Plugins}, nil
	case ast.AdminFlushBindings:
		return &SQLBindPlan{SQLBindOp: OpFlushBindings}, nil
	case ast.AdminCaptureBindings:
		return &SQLBindPlan{SQLBindOp: OpCaptureBindings}, nil
	case ast.AdminEvolveBindings:
		var err error
		// The 'baseline evolution' only work in the test environment before the feature is GA.
		if !config.CheckTableBeforeDrop {
			err = errors.Errorf("Cannot enable baseline evolution feature, it is not generally available now")
		}
		return &SQLBindPlan{SQLBindOp: OpEvolveBindings}, err
	case ast.AdminReloadBindings:
		return &SQLBindPlan{SQLBindOp: OpReloadBindings}, nil
	case ast.AdminShowTelemetry:
		p := &AdminShowTelemetry{}
		p.setSchemaAndNames(buildShowTelemetrySchema())
		ret = p
	case ast.AdminResetTelemetryID:
		return &AdminResetTelemetryID{}, nil
	case ast.AdminReloadStatistics:
		return &Simple{Statement: as}, nil
	case ast.AdminFlushPlanCache:
		return &Simple{Statement: as}, nil
	default:
		return nil, ErrUnsupportedType.GenWithStack("Unsupported ast.AdminStmt(%T) for buildAdmin", as)
	}

	// Admin command can only be executed by administrator.
	b.visitInfo = appendVisitInfo(b.visitInfo, mysql.SuperPriv, "", "", "", nil)
	return ret, nil
}

func (b *PlanBuilder) buildPhysicalIndexLookUpReader(_ context.Context, dbName model.CIStr, tbl table.Table, idx *model.IndexInfo) (Plan, error) {
	tblInfo := tbl.Meta()
	physicalID, isPartition := getPhysicalID(tbl)
	fullExprCols, _, err := expression.TableInfo2SchemaAndNames(b.ctx, dbName, tblInfo)
	if err != nil {
		return nil, err
	}
	extraInfo, extraCol, hasExtraCol := tryGetPkExtraColumn(b.ctx.GetSessionVars(), tblInfo)
	pkHandleInfo, pkHandleCol, hasPkIsHandle := tryGetPkHandleCol(tblInfo, fullExprCols)
	commonInfos, commonCols, hasCommonCols := tryGetCommonHandleCols(tbl, fullExprCols)
	idxColInfos := getIndexColumnInfos(tblInfo, idx)
	idxColSchema := getIndexColsSchema(tblInfo, idx, fullExprCols)
	idxCols, idxColLens := expression.IndexInfo2PrefixCols(idxColInfos, idxColSchema.Columns, idx)

	is := PhysicalIndexScan{
		Table:            tblInfo,
		TableAsName:      &tblInfo.Name,
		DBName:           dbName,
		Columns:          idxColInfos,
		Index:            idx,
		IdxCols:          idxCols,
		IdxColLens:       idxColLens,
		dataSourceSchema: idxColSchema.Clone(),
		Ranges:           ranger.FullRange(),
		physicalTableID:  physicalID,
		isPartition:      isPartition,
		tblColHists:      &(statistics.PseudoTable(tblInfo)).HistColl,
	}.Init(b.ctx, b.getSelectOffset())
	// There is no alternative plan choices, so just use pseudo stats to avoid panic.
	is.stats = &property.StatsInfo{HistColl: &(statistics.PseudoTable(tblInfo)).HistColl}
	if hasCommonCols {
		for _, c := range commonInfos {
			is.Columns = append(is.Columns, c.ColumnInfo)
		}
	}
	is.initSchema(append(is.IdxCols, commonCols...), true)

	// It's double read case.
	ts := PhysicalTableScan{
		Columns:         idxColInfos,
		Table:           tblInfo,
		TableAsName:     &tblInfo.Name,
		DBName:          dbName,
		physicalTableID: physicalID,
		isPartition:     isPartition,
		tblColHists:     &(statistics.PseudoTable(tblInfo)).HistColl,
	}.Init(b.ctx, b.getSelectOffset())
	ts.SetSchema(idxColSchema)
	ts.Columns = ExpandVirtualColumn(ts.Columns, ts.schema, ts.Table.Columns)
	switch {
	case hasExtraCol:
		ts.Columns = append(ts.Columns, extraInfo)
		ts.schema.Append(extraCol)
		ts.HandleIdx = []int{len(ts.Columns) - 1}
	case hasPkIsHandle:
		ts.Columns = append(ts.Columns, pkHandleInfo)
		ts.schema.Append(pkHandleCol)
		ts.HandleIdx = []int{len(ts.Columns) - 1}
	case hasCommonCols:
		ts.HandleIdx = make([]int, 0, len(commonCols))
		for pkOffset, cInfo := range commonInfos {
			found := false
			for i, c := range ts.Columns {
				if c.ID == cInfo.ID {
					found = true
					ts.HandleIdx = append(ts.HandleIdx, i)
					break
				}
			}
			if !found {
				ts.Columns = append(ts.Columns, cInfo.ColumnInfo)
				ts.schema.Append(commonCols[pkOffset])
				ts.HandleIdx = append(ts.HandleIdx, len(ts.Columns)-1)
			}
		}
	}

	cop := &copTask{
		indexPlan:        is,
		tablePlan:        ts,
		tblColHists:      is.stats.HistColl,
		extraHandleCol:   extraCol,
		commonHandleCols: commonCols,
	}
	rootT := cop.convertToRootTask(b.ctx)
	if err := rootT.p.ResolveIndices(); err != nil {
		return nil, err
	}
	return rootT.p, nil
}

func getIndexColumnInfos(tblInfo *model.TableInfo, idx *model.IndexInfo) []*model.ColumnInfo {
	ret := make([]*model.ColumnInfo, len(idx.Columns))
	for i, idxCol := range idx.Columns {
		ret[i] = tblInfo.Columns[idxCol.Offset]
	}
	return ret
}

func getIndexColsSchema(tblInfo *model.TableInfo, idx *model.IndexInfo, allColSchema *expression.Schema) *expression.Schema {
	schema := expression.NewSchema(make([]*expression.Column, 0, len(idx.Columns))...)
	for _, idxCol := range idx.Columns {
		for i, colInfo := range tblInfo.Columns {
			if colInfo.Name.L == idxCol.Name.L {
				schema.Append(allColSchema.Columns[i])
				break
			}
		}
	}
	return schema
}

func getPhysicalID(t table.Table) (physicalID int64, isPartition bool) {
	tblInfo := t.Meta()
	if tblInfo.GetPartitionInfo() != nil {
		pid := t.(table.PhysicalTable).GetPhysicalID()
		return pid, true
	}
	return tblInfo.ID, false
}

func tryGetPkExtraColumn(sv *variable.SessionVars, tblInfo *model.TableInfo) (*model.ColumnInfo, *expression.Column, bool) {
	if tblInfo.IsCommonHandle || tblInfo.PKIsHandle {
		return nil, nil, false
	}
	info := model.NewExtraHandleColInfo()
	expCol := &expression.Column{
		RetType:  types.NewFieldType(mysql.TypeLonglong),
		UniqueID: sv.AllocPlanColumnID(),
		ID:       model.ExtraHandleID,
	}
	return info, expCol, true
}

func tryGetCommonHandleCols(t table.Table, allColSchema *expression.Schema) ([]*table.Column, []*expression.Column, bool) {
	tblInfo := t.Meta()
	if !tblInfo.IsCommonHandle {
		return nil, nil, false
	}
	pk := tables.FindPrimaryIndex(tblInfo)
	commonHandleCols, _ := expression.IndexInfo2Cols(tblInfo.Columns, allColSchema.Columns, pk)
	commonHandelColInfos := tables.TryGetCommonPkColumns(t)
	return commonHandelColInfos, commonHandleCols, true
}

func tryGetPkHandleCol(tblInfo *model.TableInfo, allColSchema *expression.Schema) (*model.ColumnInfo, *expression.Column, bool) {
	if !tblInfo.PKIsHandle {
		return nil, nil, false
	}
	for i, c := range tblInfo.Columns {
		if mysql.HasPriKeyFlag(c.GetFlag()) {
			return c, allColSchema.Columns[i], true
		}
	}
	return nil, nil, false
}

func (b *PlanBuilder) buildPhysicalIndexLookUpReaders(ctx context.Context, dbName model.CIStr, tbl table.Table, indices []table.Index) ([]Plan, []*model.IndexInfo, error) {
	tblInfo := tbl.Meta()
	// get index information
	indexInfos := make([]*model.IndexInfo, 0, len(tblInfo.Indices))
	indexLookUpReaders := make([]Plan, 0, len(tblInfo.Indices))

	check := b.isForUpdateRead || b.ctx.GetSessionVars().IsIsolation(ast.ReadCommitted)
	check = check && b.ctx.GetSessionVars().ConnectionID > 0
	var latestIndexes map[int64]*model.IndexInfo
	var err error

	for _, idx := range indices {
		idxInfo := idx.Meta()
		if tblInfo.IsCommonHandle && idxInfo.Primary {
			// Skip checking clustered index.
			continue
		}
		if idxInfo.State != model.StatePublic {
			logutil.Logger(ctx).Info("build physical index lookup reader, the index isn't public",
				zap.String("index", idxInfo.Name.O),
				zap.Stringer("state", idxInfo.State),
				zap.String("table", tblInfo.Name.O))
			continue
		}
		if check && latestIndexes == nil {
			latestIndexes, check, err = getLatestIndexInfo(b.ctx, tblInfo.ID, b.is.SchemaMetaVersion())
			if err != nil {
				return nil, nil, err
			}
		}
		if check {
			if latestIndex, ok := latestIndexes[idxInfo.ID]; !ok || latestIndex.State != model.StatePublic {
				forUpdateState := model.StateNone
				if ok {
					forUpdateState = latestIndex.State
				}
				logutil.Logger(ctx).Info("build physical index lookup reader, the index isn't public in forUpdateRead",
					zap.String("index", idxInfo.Name.O),
					zap.Stringer("state", idxInfo.State),
					zap.Stringer("forUpdateRead state", forUpdateState),
					zap.String("table", tblInfo.Name.O))
				continue
			}
		}
		indexInfos = append(indexInfos, idxInfo)
		// For partition tables.
		if pi := tbl.Meta().GetPartitionInfo(); pi != nil {
			for _, def := range pi.Definitions {
				t := tbl.(table.PartitionedTable).GetPartition(def.ID)
				reader, err := b.buildPhysicalIndexLookUpReader(ctx, dbName, t, idxInfo)
				if err != nil {
					return nil, nil, err
				}
				indexLookUpReaders = append(indexLookUpReaders, reader)
			}
			continue
		}
		// For non-partition tables.
		reader, err := b.buildPhysicalIndexLookUpReader(ctx, dbName, tbl, idxInfo)
		if err != nil {
			return nil, nil, err
		}
		indexLookUpReaders = append(indexLookUpReaders, reader)
	}
	if len(indexLookUpReaders) == 0 {
		return nil, nil, nil
	}
	return indexLookUpReaders, indexInfos, nil
}

func (b *PlanBuilder) buildAdminCheckTable(ctx context.Context, as *ast.AdminStmt) (*CheckTable, error) {
	tblName := as.Tables[0]
	tableInfo := as.Tables[0].TableInfo
	tbl, ok := b.is.TableByID(tableInfo.ID)
	if !ok {
		return nil, infoschema.ErrTableNotExists.GenWithStackByArgs(tblName.DBInfo.Name.O, tableInfo.Name.O)
	}
	p := &CheckTable{
		DBName: tblName.Schema.O,
		Table:  tbl,
	}
	var readerPlans []Plan
	var indexInfos []*model.IndexInfo
	var err error
	if as.Tp == ast.AdminCheckIndex {
		// get index information
		var idx table.Index
		idxName := strings.ToLower(as.Index)
		for _, index := range tbl.Indices() {
			if index.Meta().Name.L == idxName {
				idx = index
				break
			}
		}
		if idx == nil {
			return nil, errors.Errorf("secondary index %s does not exist", as.Index)
		}
		if idx.Meta().State != model.StatePublic {
			return nil, errors.Errorf("index %s state %s isn't public", as.Index, idx.Meta().State)
		}
		p.CheckIndex = true
		readerPlans, indexInfos, err = b.buildPhysicalIndexLookUpReaders(ctx, tblName.Schema, tbl, []table.Index{idx})
	} else {
		readerPlans, indexInfos, err = b.buildPhysicalIndexLookUpReaders(ctx, tblName.Schema, tbl, tbl.Indices())
	}
	if err != nil {
		return nil, errors.Trace(err)
	}
	readers := make([]*PhysicalIndexLookUpReader, 0, len(readerPlans))
	for _, plan := range readerPlans {
		readers = append(readers, plan.(*PhysicalIndexLookUpReader))
	}
	p.IndexInfos = indexInfos
	p.IndexLookUpReaders = readers
	return p, nil
}

func (b *PlanBuilder) buildCheckIndexSchema(tn *ast.TableName, indexName string) (*expression.Schema, types.NameSlice, error) {
	schema := expression.NewSchema()
	var names types.NameSlice
	indexName = strings.ToLower(indexName)
	indicesInfo := tn.TableInfo.Indices
	cols := tn.TableInfo.Cols()
	for _, idxInfo := range indicesInfo {
		if idxInfo.Name.L != indexName {
			continue
		}
		for _, idxCol := range idxInfo.Columns {
			col := cols[idxCol.Offset]
			names = append(names, &types.FieldName{
				ColName: idxCol.Name,
				TblName: tn.Name,
				DBName:  tn.Schema,
			})
			schema.Append(&expression.Column{
				RetType:  &col.FieldType,
				UniqueID: b.ctx.GetSessionVars().AllocPlanColumnID(),
				ID:       col.ID})
		}
		names = append(names, &types.FieldName{
			ColName: model.NewCIStr("extra_handle"),
			TblName: tn.Name,
			DBName:  tn.Schema,
		})
		schema.Append(&expression.Column{
			RetType:  types.NewFieldType(mysql.TypeLonglong),
			UniqueID: b.ctx.GetSessionVars().AllocPlanColumnID(),
			ID:       -1,
		})
	}
	if schema.Len() == 0 {
		return nil, nil, errors.Errorf("index %s not found", indexName)
	}
	return schema, names, nil
}

// getColsInfo returns the info of index columns, normal columns and primary key.
func getColsInfo(tn *ast.TableName) (indicesInfo []*model.IndexInfo, colsInfo []*model.ColumnInfo) {
	tbl := tn.TableInfo
	for _, col := range tbl.Columns {
		// The virtual column will not store any data in TiKV, so it should be ignored when collect statistics
		if col.IsGenerated() && !col.GeneratedStored {
			continue
		}
		if mysql.HasPriKeyFlag(col.GetFlag()) && tbl.HasClusteredIndex() {
			continue
		}
		colsInfo = append(colsInfo, col)
	}
	for _, idx := range tn.TableInfo.Indices {
		if idx.State == model.StatePublic {
			indicesInfo = append(indicesInfo, idx)
		}
	}
	return
}

// BuildHandleColsForAnalyze returns HandleCols for ANALYZE.
func BuildHandleColsForAnalyze(ctx sessionctx.Context, tblInfo *model.TableInfo, allColumns bool, colsInfo []*model.ColumnInfo) HandleCols {
	var handleCols HandleCols
	switch {
	case tblInfo.PKIsHandle:
		pkCol := tblInfo.GetPkColInfo()
		var index int
		if allColumns {
			// If all the columns need to be analyzed, we just set index to pkCol.Offset.
			index = pkCol.Offset
		} else {
			// If only a part of the columns need to be analyzed, we need to set index according to colsInfo.
			index = getColOffsetForAnalyze(colsInfo, pkCol.ID)
		}
		handleCols = &IntHandleCols{col: &expression.Column{
			ID:      pkCol.ID,
			RetType: &pkCol.FieldType,
			Index:   index,
		}}
	case tblInfo.IsCommonHandle:
		pkIdx := tables.FindPrimaryIndex(tblInfo)
		pkColLen := len(pkIdx.Columns)
		columns := make([]*expression.Column, pkColLen)
		for i := 0; i < pkColLen; i++ {
			colInfo := tblInfo.Columns[pkIdx.Columns[i].Offset]
			var index int
			if allColumns {
				// If all the columns need to be analyzed, we just set index to colInfo.Offset.
				index = colInfo.Offset
			} else {
				// If only a part of the columns need to be analyzed, we need to set index according to colsInfo.
				index = getColOffsetForAnalyze(colsInfo, colInfo.ID)
			}
			columns[i] = &expression.Column{
				ID:      colInfo.ID,
				RetType: &colInfo.FieldType,
				Index:   index,
			}
		}
		// We don't modify IndexColumn.Offset for CommonHandleCols.idxInfo according to colsInfo. There are two reasons.
		// The first reason is that we use Column.Index of CommonHandleCols.columns, rather than IndexColumn.Offset, to get
		// column value from row samples when calling (*CommonHandleCols).BuildHandleByDatums in (*AnalyzeColumnsExec).buildSamplingStats.
		// The second reason is that in (cb *CommonHandleCols).BuildHandleByDatums, tablecodec.TruncateIndexValues(cb.tblInfo, cb.idxInfo, datumBuf)
		// is called, which asks that IndexColumn.Offset of cb.idxInfo must be according to cb,tblInfo.
		// TODO: find a better way to find handle columns in ANALYZE rather than use Column.Index
		handleCols = &CommonHandleCols{
			tblInfo: tblInfo,
			idxInfo: pkIdx,
			columns: columns,
			sc:      ctx.GetSessionVars().StmtCtx,
		}
	}
	return handleCols
}

// GetPhysicalIDsAndPartitionNames returns physical IDs and names of these partitions.
func GetPhysicalIDsAndPartitionNames(tblInfo *model.TableInfo, partitionNames []model.CIStr) ([]int64, []string, error) {
	pi := tblInfo.GetPartitionInfo()
	if pi == nil {
		if len(partitionNames) != 0 {
			return nil, nil, errors.Trace(dbterror.ErrPartitionMgmtOnNonpartitioned)
		}
		return []int64{tblInfo.ID}, []string{""}, nil
	}
	if len(partitionNames) == 0 {
		ids := make([]int64, 0, len(pi.Definitions))
		names := make([]string, 0, len(pi.Definitions))
		for _, def := range pi.Definitions {
			ids = append(ids, def.ID)
			names = append(names, def.Name.O)
		}
		return ids, names, nil
	}
	ids := make([]int64, 0, len(partitionNames))
	names := make([]string, 0, len(partitionNames))
	for _, name := range partitionNames {
		found := false
		for _, def := range pi.Definitions {
			if def.Name.L == name.L {
				found = true
				ids = append(ids, def.ID)
				names = append(names, def.Name.O)
				break
			}
		}
		if !found {
			return nil, nil, fmt.Errorf("can not found the specified partition name %s in the table definition", name.O)
		}
	}
	return ids, names, nil
}

type calcOnceMap struct {
	data       map[int64]struct{}
	calculated bool
}

// getMustAnalyzedColumns puts the columns whose statistics must be collected into `cols` if `cols` has not been calculated.
func (b *PlanBuilder) getMustAnalyzedColumns(tbl *ast.TableName, cols *calcOnceMap) (map[int64]struct{}, error) {
	if cols.calculated {
		return cols.data, nil
	}
	tblInfo := tbl.TableInfo
	cols.data = make(map[int64]struct{}, len(tblInfo.Columns))
	if len(tblInfo.Indices) > 0 {
		// Add indexed columns.
		// Some indexed columns are generated columns so we also need to add the columns that make up those generated columns.
		columns, _, err := expression.ColumnInfos2ColumnsAndNames(b.ctx, tbl.Schema, tbl.Name, tblInfo.Columns, tblInfo)
		if err != nil {
			return nil, err
		}
		virtualExprs := make([]expression.Expression, 0, len(tblInfo.Columns))
		for _, idx := range tblInfo.Indices {
			if idx.State != model.StatePublic {
				continue
			}
			for _, idxCol := range idx.Columns {
				colInfo := tblInfo.Columns[idxCol.Offset]
				cols.data[colInfo.ID] = struct{}{}
				if expr := columns[idxCol.Offset].VirtualExpr; expr != nil {
					virtualExprs = append(virtualExprs, expr)
				}
			}
		}
		relatedCols := make([]*expression.Column, 0, len(tblInfo.Columns))
		for len(virtualExprs) > 0 {
			relatedCols = expression.ExtractColumnsFromExpressions(relatedCols, virtualExprs, nil)
			virtualExprs = virtualExprs[:0]
			for _, col := range relatedCols {
				cols.data[col.ID] = struct{}{}
				if col.VirtualExpr != nil {
					virtualExprs = append(virtualExprs, col.VirtualExpr)
				}
			}
			relatedCols = relatedCols[:0]
		}
	}
	if tblInfo.PKIsHandle {
		pkCol := tblInfo.GetPkColInfo()
		cols.data[pkCol.ID] = struct{}{}
	}
	if b.ctx.GetSessionVars().EnableExtendedStats {
		// Add the columns related to extended stats.
		// TODO: column_ids read from mysql.stats_extended in optimization phase may be different from that in execution phase((*Handle).BuildExtendedStats)
		// if someone inserts data into mysql.stats_extended between the two time points, the new added extended stats may not be computed.
		statsHandle := domain.GetDomain(b.ctx).StatsHandle()
		extendedStatsColIDs, err := statsHandle.CollectColumnsInExtendedStats(tblInfo.ID)
		if err != nil {
			return nil, err
		}
		for _, colID := range extendedStatsColIDs {
			cols.data[colID] = struct{}{}
		}
	}
	cols.calculated = true
	return cols.data, nil
}

func (b *PlanBuilder) getPredicateColumns(tbl *ast.TableName, cols *calcOnceMap) (map[int64]struct{}, error) {
	if cols.calculated {
		return cols.data, nil
	}
	tblInfo := tbl.TableInfo
	cols.data = make(map[int64]struct{}, len(tblInfo.Columns))
	do := domain.GetDomain(b.ctx)
	h := do.StatsHandle()
	colList, err := h.GetPredicateColumns(tblInfo.ID)
	if err != nil {
		return nil, err
	}
	if len(colList) == 0 {
		b.ctx.GetSessionVars().StmtCtx.AppendWarning(errors.Errorf("No predicate column has been collected yet for table %s.%s so all columns are analyzed", tbl.Schema.L, tbl.Name.L))
		for _, colInfo := range tblInfo.Columns {
			cols.data[colInfo.ID] = struct{}{}
		}
	} else {
		for _, id := range colList {
			cols.data[id] = struct{}{}
		}
	}
	cols.calculated = true
	return cols.data, nil
}

func getAnalyzeColumnList(specifiedColumns []model.CIStr, tbl *ast.TableName) ([]*model.ColumnInfo, error) {
	colList := make([]*model.ColumnInfo, 0, len(specifiedColumns))
	for _, colName := range specifiedColumns {
		colInfo := model.FindColumnInfo(tbl.TableInfo.Columns, colName.L)
		if colInfo == nil {
			return nil, ErrAnalyzeMissColumn.GenWithStackByArgs(colName.O, tbl.TableInfo.Name.O)
		}
		colList = append(colList, colInfo)
	}
	return colList, nil
}

// getFullAnalyzeColumnsInfo decides which columns need to be analyzed.
// The first return value is the columns which need to be analyzed and the second return value is the columns which need to
// be record in mysql.analyze_options(only for the case of analyze table t columns c1, .., cn).
func (b *PlanBuilder) getFullAnalyzeColumnsInfo(
	tbl *ast.TableName,
	columnChoice model.ColumnChoice,
	specifiedCols []*model.ColumnInfo,
	predicateCols, mustAnalyzedCols *calcOnceMap,
	mustAllColumns bool,
	warning bool,
) ([]*model.ColumnInfo, []*model.ColumnInfo, error) {
	if mustAllColumns && warning && (columnChoice == model.PredicateColumns || columnChoice == model.ColumnList) {
		b.ctx.GetSessionVars().StmtCtx.AppendWarning(errors.Errorf("Table %s.%s has version 1 statistics so all the columns must be analyzed to overwrite the current statistics", tbl.Schema.L, tbl.Name.L))
	}
	colSet2colList := func(colSet map[int64]struct{}) []*model.ColumnInfo {
		colList := make([]*model.ColumnInfo, 0, len(colSet))
		for _, colInfo := range tbl.TableInfo.Columns {
			if _, ok := colSet[colInfo.ID]; ok {
				colList = append(colList, colInfo)
			}
		}
		return colList
	}
	switch columnChoice {
	case model.DefaultChoice, model.AllColumns:
		return tbl.TableInfo.Columns, nil, nil
	case model.PredicateColumns:
		if mustAllColumns {
			return tbl.TableInfo.Columns, nil, nil
		}
		predicate, err := b.getPredicateColumns(tbl, predicateCols)
		if err != nil {
			return nil, nil, err
		}
		mustAnalyzed, err := b.getMustAnalyzedColumns(tbl, mustAnalyzedCols)
		if err != nil {
			return nil, nil, err
		}
		colSet := make(map[int64]struct{}, len(predicate)+len(mustAnalyzed))
		for colID := range predicate {
			colSet[colID] = struct{}{}
		}
		for colID := range mustAnalyzed {
			colSet[colID] = struct{}{}
		}
		return colSet2colList(colSet), nil, nil
	case model.ColumnList:
		colSet := make(map[int64]struct{}, len(specifiedCols))
		for _, colInfo := range specifiedCols {
			colSet[colInfo.ID] = struct{}{}
		}
		mustAnalyzed, err := b.getMustAnalyzedColumns(tbl, mustAnalyzedCols)
		if err != nil {
			return nil, nil, err
		}
		if warning {
			missing := make(map[int64]struct{}, len(mustAnalyzed))
			for colID := range mustAnalyzed {
				if _, ok := colSet[colID]; !ok {
					missing[colID] = struct{}{}
				}
			}
			if len(missing) > 0 {
				missingNames := make([]string, 0, len(missing))
				for _, col := range tbl.TableInfo.Columns {
					if _, ok := missing[col.ID]; ok {
						missingNames = append(missingNames, col.Name.O)
					}
				}
				b.ctx.GetSessionVars().StmtCtx.AppendWarning(errors.Errorf("Columns %s are missing in ANALYZE but their stats are needed for calculating stats for indexes/primary key/extended stats", strings.Join(missingNames, ",")))
			}
		}
		for colID := range mustAnalyzed {
			colSet[colID] = struct{}{}
		}
		colList := colSet2colList(colSet)
		if mustAllColumns {
			return tbl.TableInfo.Columns, colList, nil
		}
		return colList, colList, nil
	}
	return nil, nil, nil
}

func getColOffsetForAnalyze(colsInfo []*model.ColumnInfo, colID int64) int {
	for i, col := range colsInfo {
		if colID == col.ID {
			return i
		}
	}
	return -1
}

// getModifiedIndexesInfoForAnalyze returns indexesInfo for ANALYZE.
// 1. If allColumns is true, we just return public indexes in tblInfo.Indices.
// 2. If allColumns is false, colsInfo indicate the columns whose stats need to be collected. colsInfo is a subset of tbl.Columns. For each public index
// in tblInfo.Indices, index.Columns[i].Offset is set according to tblInfo.Columns. Since we decode row samples according to colsInfo rather than tbl.Columns
// in the execution phase of ANALYZE, we need to modify index.Columns[i].Offset according to colInfos.
// TODO: find a better way to find indexed columns in ANALYZE rather than use IndexColumn.Offset
func getModifiedIndexesInfoForAnalyze(tblInfo *model.TableInfo, allColumns bool, colsInfo []*model.ColumnInfo) []*model.IndexInfo {
	idxsInfo := make([]*model.IndexInfo, 0, len(tblInfo.Indices))
	for _, originIdx := range tblInfo.Indices {
		if originIdx.State != model.StatePublic {
			continue
		}
		if allColumns {
			// If all the columns need to be analyzed, we don't need to modify IndexColumn.Offset.
			idxsInfo = append(idxsInfo, originIdx)
			continue
		}
		// If only a part of the columns need to be analyzed, we need to set IndexColumn.Offset according to colsInfo.
		idx := originIdx.Clone()
		for i, idxCol := range idx.Columns {
			colID := tblInfo.Columns[idxCol.Offset].ID
			idx.Columns[i].Offset = getColOffsetForAnalyze(colsInfo, colID)
		}
		idxsInfo = append(idxsInfo, idx)
	}
	return idxsInfo
}

func (b *PlanBuilder) buildAnalyzeFullSamplingTask(
	as *ast.AnalyzeTableStmt,
	taskSlice []AnalyzeColumnsTask,
	physicalIDs []int64,
	names []string,
	tbl *ast.TableName,
	version int,
	persistOpts bool,
	rsOptionsMap map[int64]V2AnalyzeOptions,
) ([]AnalyzeColumnsTask, error) {
	if as.Incremental {
		b.ctx.GetSessionVars().StmtCtx.AppendWarning(errors.Errorf("The version 2 stats would ignore the INCREMENTAL keyword and do full sampling"))
	}
	astOpts, err := parseAnalyzeOptionsV2(as.AnalyzeOpts)
	if err != nil {
		return nil, err
	}
	astColList, err := getAnalyzeColumnList(as.ColumnNames, tbl)
	if err != nil {
		return nil, err
	}
	var predicateCols, mustAnalyzedCols calcOnceMap
	ver := version
	statsHandle := domain.GetDomain(b.ctx).StatsHandle()
	// If the statistics of the table is version 1, we must analyze all columns to overwrites all of old statistics.
	mustAllColumns := !statsHandle.CheckAnalyzeVersion(tbl.TableInfo, physicalIDs, &ver)
	astColsInfo, _, err := b.getFullAnalyzeColumnsInfo(tbl, as.ColumnChoice, astColList, &predicateCols, &mustAnalyzedCols, mustAllColumns, true)
	if err != nil {
		return nil, err
	}
	isAnalyzeTable := len(as.PartitionNames) == 0
	optionsMap, colsInfoMap, err := b.genV2AnalyzeOptions(persistOpts, tbl, isAnalyzeTable, physicalIDs, astOpts, as.ColumnChoice, astColList, &predicateCols, &mustAnalyzedCols, mustAllColumns)
	if err != nil {
		return nil, err
	}
	for physicalID, opts := range optionsMap {
		rsOptionsMap[physicalID] = opts
	}
	for i, id := range physicalIDs {
		physicalID := id
		if id == tbl.TableInfo.ID {
			id = -1
		}
		info := AnalyzeInfo{
			DBName:        tbl.Schema.O,
			TableName:     tbl.Name.O,
			PartitionName: names[i],
			TableID:       statistics.AnalyzeTableID{TableID: tbl.TableInfo.ID, PartitionID: id},
			Incremental:   false,
			StatsVersion:  version,
		}
		if optsV2, ok := optionsMap[physicalID]; ok {
			info.V2Options = &optsV2
		}
		execColsInfo := astColsInfo
		if colsInfo, ok := colsInfoMap[physicalID]; ok {
			execColsInfo = colsInfo
		}
		allColumns := len(tbl.TableInfo.Columns) == len(execColsInfo)
		indexes := getModifiedIndexesInfoForAnalyze(tbl.TableInfo, allColumns, execColsInfo)
		handleCols := BuildHandleColsForAnalyze(b.ctx, tbl.TableInfo, allColumns, execColsInfo)
		newTask := AnalyzeColumnsTask{
			HandleCols:  handleCols,
			ColsInfo:    execColsInfo,
			AnalyzeInfo: info,
			TblInfo:     tbl.TableInfo,
			Indexes:     indexes,
		}
		if newTask.HandleCols == nil {
			extraCol := model.NewExtraHandleColInfo()
			// Always place _tidb_rowid at the end of colsInfo, this is corresponding to logics in `analyzeColumnsPushdown`.
			newTask.ColsInfo = append(newTask.ColsInfo, extraCol)
			newTask.HandleCols = &IntHandleCols{col: colInfoToColumn(extraCol, len(newTask.ColsInfo)-1)}
		}
		taskSlice = append(taskSlice, newTask)
	}
	return taskSlice, nil
}

func (b *PlanBuilder) genV2AnalyzeOptions(
	persist bool,
	tbl *ast.TableName,
	isAnalyzeTable bool,
	physicalIDs []int64,
	astOpts map[ast.AnalyzeOptionType]uint64,
	astColChoice model.ColumnChoice,
	astColList []*model.ColumnInfo,
	predicateCols, mustAnalyzedCols *calcOnceMap,
	mustAllColumns bool,
) (map[int64]V2AnalyzeOptions, map[int64][]*model.ColumnInfo, error) {
	optionsMap := make(map[int64]V2AnalyzeOptions, len(physicalIDs))
	colsInfoMap := make(map[int64][]*model.ColumnInfo, len(physicalIDs))
	if !persist {
		return optionsMap, colsInfoMap, nil
	}
	dynamicPrune := variable.PartitionPruneMode(b.ctx.GetSessionVars().PartitionPruneMode.Load()) == variable.Dynamic
	if !isAnalyzeTable && dynamicPrune && (len(astOpts) > 0 || astColChoice != model.DefaultChoice) {
		astOpts = make(map[ast.AnalyzeOptionType]uint64, 0)
		astColChoice = model.DefaultChoice
		astColList = make([]*model.ColumnInfo, 0)
		b.ctx.GetSessionVars().StmtCtx.AppendWarning(errors.New("Ignore columns and options when analyze partition in dynamic mode"))
	}
	tblSavedOpts, tblSavedColChoice, tblSavedColList, err := b.getSavedAnalyzeOpts(tbl.TableInfo.ID, tbl.TableInfo)
	if err != nil {
		return nil, nil, err
	}
	tblOpts := tblSavedOpts
	tblColChoice := tblSavedColChoice
	tblColList := tblSavedColList
	if isAnalyzeTable {
		tblOpts = mergeAnalyzeOptions(astOpts, tblSavedOpts)
		tblColChoice, tblColList = mergeColumnList(astColChoice, astColList, tblSavedColChoice, tblSavedColList)
	}
	tblFilledOpts := fillAnalyzeOptionsV2(tblOpts)
	tblColsInfo, tblColList, err := b.getFullAnalyzeColumnsInfo(tbl, tblColChoice, tblColList, predicateCols, mustAnalyzedCols, mustAllColumns, false)
	if err != nil {
		return nil, nil, err
	}
	tblAnalyzeOptions := V2AnalyzeOptions{
		PhyTableID:  tbl.TableInfo.ID,
		RawOpts:     tblOpts,
		FilledOpts:  tblFilledOpts,
		ColChoice:   tblColChoice,
		ColumnList:  tblColList,
		IsPartition: false,
	}
	optionsMap[tbl.TableInfo.ID] = tblAnalyzeOptions
	colsInfoMap[tbl.TableInfo.ID] = tblColsInfo
	for _, id := range physicalIDs {
		if id != tbl.TableInfo.ID {
			if dynamicPrune {
				parV2Options := V2AnalyzeOptions{
					PhyTableID:  id,
					RawOpts:     tblOpts,
					FilledOpts:  tblFilledOpts,
					ColChoice:   tblColChoice,
					ColumnList:  tblColList,
					IsPartition: true,
				}
				optionsMap[id] = parV2Options
				colsInfoMap[id] = tblColsInfo
				continue
			}
			parSavedOpts, parSavedColChoice, parSavedColList, err := b.getSavedAnalyzeOpts(id, tbl.TableInfo)
			if err != nil {
				return nil, nil, err
			}
			// merge partition level options with table level options firstly
			savedOpts := mergeAnalyzeOptions(parSavedOpts, tblSavedOpts)
			savedColChoice, savedColList := mergeColumnList(parSavedColChoice, parSavedColList, tblSavedColChoice, tblSavedColList)
			// then merge statement level options
			mergedOpts := mergeAnalyzeOptions(astOpts, savedOpts)
			filledMergedOpts := fillAnalyzeOptionsV2(mergedOpts)
			finalColChoice, mergedColList := mergeColumnList(astColChoice, astColList, savedColChoice, savedColList)
			finalColsInfo, finalColList, err := b.getFullAnalyzeColumnsInfo(tbl, finalColChoice, mergedColList, predicateCols, mustAnalyzedCols, mustAllColumns, false)
			if err != nil {
				return nil, nil, err
			}
			parV2Options := V2AnalyzeOptions{
				PhyTableID: id,
				RawOpts:    mergedOpts,
				FilledOpts: filledMergedOpts,
				ColChoice:  finalColChoice,
				ColumnList: finalColList,
			}
			optionsMap[id] = parV2Options
			colsInfoMap[id] = finalColsInfo
		}
	}
	return optionsMap, colsInfoMap, nil
}

func (b *PlanBuilder) getSavedAnalyzeOpts(physicalID int64, tblInfo *model.TableInfo) (map[ast.AnalyzeOptionType]uint64, model.ColumnChoice, []*model.ColumnInfo, error) {
	analyzeOptions := map[ast.AnalyzeOptionType]uint64{}
	exec := b.ctx.(sqlexec.RestrictedSQLExecutor)
	ctx := kv.WithInternalSourceType(context.Background(), kv.InternalTxnStats)
	rows, _, err := exec.ExecRestrictedSQL(ctx, nil, "select sample_num,sample_rate,buckets,topn,column_choice,column_ids from mysql.analyze_options where table_id = %?", physicalID)
	if err != nil {
		return nil, model.DefaultChoice, nil, err
	}
	if len(rows) <= 0 {
		return analyzeOptions, model.DefaultChoice, nil, nil
	}
	row := rows[0]
	sampleNum := row.GetInt64(0)
	if sampleNum > 0 {
		analyzeOptions[ast.AnalyzeOptNumSamples] = uint64(sampleNum)
	}
	sampleRate := row.GetFloat64(1)
	if sampleRate > 0 {
		analyzeOptions[ast.AnalyzeOptSampleRate] = math.Float64bits(sampleRate)
	}
	buckets := row.GetInt64(2)
	if buckets > 0 {
		analyzeOptions[ast.AnalyzeOptNumBuckets] = uint64(buckets)
	}
	topn := row.GetInt64(3)
	if topn >= 0 {
		analyzeOptions[ast.AnalyzeOptNumTopN] = uint64(topn)
	}
	colType := row.GetEnum(4)
	switch colType.Name {
	case "ALL":
		return analyzeOptions, model.AllColumns, tblInfo.Columns, nil
	case "LIST":
		colIDStrs := strings.Split(row.GetString(5), ",")
		colList := make([]*model.ColumnInfo, 0, len(colIDStrs))
		for _, colIDStr := range colIDStrs {
			colID, _ := strconv.ParseInt(colIDStr, 10, 64)
			colInfo := model.FindColumnInfoByID(tblInfo.Columns, colID)
			if colInfo != nil {
				colList = append(colList, colInfo)
			}
		}
		return analyzeOptions, model.ColumnList, colList, nil
	case "PREDICATE":
		return analyzeOptions, model.PredicateColumns, nil, nil
	default:
		return analyzeOptions, model.DefaultChoice, nil, nil
	}
}

func mergeAnalyzeOptions(stmtOpts map[ast.AnalyzeOptionType]uint64, savedOpts map[ast.AnalyzeOptionType]uint64) map[ast.AnalyzeOptionType]uint64 {
	merged := map[ast.AnalyzeOptionType]uint64{}
	for optType := range ast.AnalyzeOptionString {
		if stmtOpt, ok := stmtOpts[optType]; ok {
			merged[optType] = stmtOpt
		} else if savedOpt, ok := savedOpts[optType]; ok {
			merged[optType] = savedOpt
		}
	}
	return merged
}

func mergeColumnList(choice1 model.ColumnChoice, list1 []*model.ColumnInfo, choice2 model.ColumnChoice, list2 []*model.ColumnInfo) (model.ColumnChoice, []*model.ColumnInfo) {
	if choice1 != model.DefaultChoice {
		return choice1, list1
	}
	return choice2, list2
}

func (b *PlanBuilder) buildAnalyzeTable(as *ast.AnalyzeTableStmt, opts map[ast.AnalyzeOptionType]uint64, version int) (Plan, error) {
	p := &Analyze{Opts: opts}
	p.OptionsMap = make(map[int64]V2AnalyzeOptions)
	usePersistedOptions := variable.PersistAnalyzeOptions.Load()
	for _, tbl := range as.TableNames {
		if tbl.TableInfo.IsView() {
			return nil, errors.Errorf("analyze view %s is not supported now", tbl.Name.O)
		}
		if tbl.TableInfo.IsSequence() {
			return nil, errors.Errorf("analyze sequence %s is not supported now", tbl.Name.O)
		}
		idxInfo, colInfo := getColsInfo(tbl)
		physicalIDs, names, err := GetPhysicalIDsAndPartitionNames(tbl.TableInfo, as.PartitionNames)
		if err != nil {
			return nil, err
		}
		var commonHandleInfo *model.IndexInfo
		// If we want to analyze this table with analyze version 2 but the existing stats is version 1 and stats feedback is enabled,
		// we will switch back to analyze version 1.
		if statistics.FeedbackProbability.Load() > 0 && version == 2 {
			statsHandle := domain.GetDomain(b.ctx).StatsHandle()
			versionIsSame := statsHandle.CheckAnalyzeVersion(tbl.TableInfo, physicalIDs, &version)
			if !versionIsSame {
				b.ctx.GetSessionVars().StmtCtx.AppendWarning(fmt.Errorf("Use analyze version 1 on table `%s` "+
					"because this table already has version 1 statistics and query feedback is also enabled. "+
					"If you want to switch to version 2 statistics, please first disable query feedback by setting feedback-probability to 0.0 in the config file.", tbl.Name))
			}
		}
		if version == statistics.Version2 {
			p.ColTasks, err = b.buildAnalyzeFullSamplingTask(as, p.ColTasks, physicalIDs, names, tbl, version, usePersistedOptions, p.OptionsMap)
			if err != nil {
				return nil, err
			}
			continue
		}
		if as.ColumnChoice == model.PredicateColumns {
			return nil, errors.Errorf("Only the analyze version 2 supports analyzing predicate columns")
		}
		if as.ColumnChoice == model.ColumnList {
			return nil, errors.Errorf("Only the analyze version 2 supports analyzing the specified columns")
		}
		for _, idx := range idxInfo {
			// For prefix common handle. We don't use analyze mixed to handle it with columns. Because the full value
			// is read by coprocessor, the prefix index would get wrong stats in this case.
			if idx.Primary && tbl.TableInfo.IsCommonHandle && !idx.HasPrefixIndex() {
				commonHandleInfo = idx
				continue
			}
			for i, id := range physicalIDs {
				if id == tbl.TableInfo.ID {
					id = -1
				}
				info := AnalyzeInfo{
					DBName:        tbl.Schema.O,
					TableName:     tbl.Name.O,
					PartitionName: names[i],
					TableID:       statistics.AnalyzeTableID{TableID: tbl.TableInfo.ID, PartitionID: id},
					Incremental:   as.Incremental,
					StatsVersion:  version,
				}
				p.IdxTasks = append(p.IdxTasks, AnalyzeIndexTask{
					IndexInfo:   idx,
					AnalyzeInfo: info,
					TblInfo:     tbl.TableInfo,
				})
			}
		}
		handleCols := BuildHandleColsForAnalyze(b.ctx, tbl.TableInfo, true, nil)
		if len(colInfo) > 0 || handleCols != nil {
			for i, id := range physicalIDs {
				if id == tbl.TableInfo.ID {
					id = -1
				}
				info := AnalyzeInfo{
					DBName:        tbl.Schema.O,
					TableName:     tbl.Name.O,
					PartitionName: names[i],
					TableID:       statistics.AnalyzeTableID{TableID: tbl.TableInfo.ID, PartitionID: id},
					Incremental:   as.Incremental,
					StatsVersion:  version,
				}
				p.ColTasks = append(p.ColTasks, AnalyzeColumnsTask{
					HandleCols:       handleCols,
					CommonHandleInfo: commonHandleInfo,
					ColsInfo:         colInfo,
					AnalyzeInfo:      info,
					TblInfo:          tbl.TableInfo,
				})
			}
		}
	}
	return p, nil
}

func (b *PlanBuilder) buildAnalyzeIndex(as *ast.AnalyzeTableStmt, opts map[ast.AnalyzeOptionType]uint64, version int) (Plan, error) {
	p := &Analyze{Opts: opts}
	tblInfo := as.TableNames[0].TableInfo
	physicalIDs, names, err := GetPhysicalIDsAndPartitionNames(tblInfo, as.PartitionNames)
	if err != nil {
		return nil, err
	}
	statsHandle := domain.GetDomain(b.ctx).StatsHandle()
	if statsHandle == nil {
		return nil, errors.Errorf("statistics hasn't been initialized, please try again later")
	}
	versionIsSame := statsHandle.CheckAnalyzeVersion(tblInfo, physicalIDs, &version)
	if !versionIsSame {
		if b.ctx.GetSessionVars().EnableFastAnalyze {
			return nil, errors.Errorf("Fast analyze hasn't reached General Availability and only support analyze version 1 currently. But the existing statistics of the table is not version 1")
		}
		b.ctx.GetSessionVars().StmtCtx.AppendWarning(errors.Errorf("The analyze version from the session is not compatible with the existing statistics of the table. Use the existing version instead"))
	}
	if version == statistics.Version2 {
		b.ctx.GetSessionVars().StmtCtx.AppendWarning(errors.Errorf("The version 2 would collect all statistics not only the selected indexes"))
		return b.buildAnalyzeTable(as, opts, version)
	}
	for _, idxName := range as.IndexNames {
		if isPrimaryIndex(idxName) {
			handleCols := BuildHandleColsForAnalyze(b.ctx, tblInfo, true, nil)
			// Fast analyze use analyze column to solve int handle.
			if handleCols != nil && handleCols.IsInt() && b.ctx.GetSessionVars().EnableFastAnalyze {
				for i, id := range physicalIDs {
					if id == tblInfo.ID {
						id = -1
					}
					info := AnalyzeInfo{
						DBName:        as.TableNames[0].Schema.O,
						TableName:     as.TableNames[0].Name.O,
						PartitionName: names[i], TableID: statistics.AnalyzeTableID{TableID: tblInfo.ID, PartitionID: id},
						Incremental:  as.Incremental,
						StatsVersion: version,
					}
					p.ColTasks = append(p.ColTasks, AnalyzeColumnsTask{HandleCols: handleCols, AnalyzeInfo: info, TblInfo: tblInfo})
				}
				continue
			}
		}
		idx := tblInfo.FindIndexByName(idxName.L)
		if idx == nil || idx.State != model.StatePublic {
			return nil, ErrAnalyzeMissIndex.GenWithStackByArgs(idxName.O, tblInfo.Name.O)
		}
		for i, id := range physicalIDs {
			if id == tblInfo.ID {
				id = -1
			}
			info := AnalyzeInfo{
				DBName:        as.TableNames[0].Schema.O,
				TableName:     as.TableNames[0].Name.O,
				PartitionName: names[i],
				TableID:       statistics.AnalyzeTableID{TableID: tblInfo.ID, PartitionID: id},
				Incremental:   as.Incremental,
				StatsVersion:  version,
			}
			p.IdxTasks = append(p.IdxTasks, AnalyzeIndexTask{IndexInfo: idx, AnalyzeInfo: info, TblInfo: tblInfo})
		}
	}
	return p, nil
}

func (b *PlanBuilder) buildAnalyzeAllIndex(as *ast.AnalyzeTableStmt, opts map[ast.AnalyzeOptionType]uint64, version int) (Plan, error) {
	p := &Analyze{Opts: opts}
	tblInfo := as.TableNames[0].TableInfo
	physicalIDs, names, err := GetPhysicalIDsAndPartitionNames(tblInfo, as.PartitionNames)
	if err != nil {
		return nil, err
	}
	statsHandle := domain.GetDomain(b.ctx).StatsHandle()
	if statsHandle == nil {
		return nil, errors.Errorf("statistics hasn't been initialized, please try again later")
	}
	versionIsSame := statsHandle.CheckAnalyzeVersion(tblInfo, physicalIDs, &version)
	if !versionIsSame {
		if b.ctx.GetSessionVars().EnableFastAnalyze {
			return nil, errors.Errorf("Fast analyze hasn't reached General Availability and only support analyze version 1 currently. But the existing statistics of the table is not version 1")
		}
		b.ctx.GetSessionVars().StmtCtx.AppendWarning(errors.Errorf("The analyze version from the session is not compatible with the existing statistics of the table. Use the existing version instead"))
	}
	if version == statistics.Version2 {
		b.ctx.GetSessionVars().StmtCtx.AppendWarning(errors.Errorf("The version 2 would collect all statistics not only the selected indexes"))
		return b.buildAnalyzeTable(as, opts, version)
	}
	for _, idx := range tblInfo.Indices {
		if idx.State == model.StatePublic {
			for i, id := range physicalIDs {
				if id == tblInfo.ID {
					id = -1
				}
				info := AnalyzeInfo{
					DBName:        as.TableNames[0].Schema.O,
					TableName:     as.TableNames[0].Name.O,
					PartitionName: names[i],
					TableID:       statistics.AnalyzeTableID{TableID: tblInfo.ID, PartitionID: id},
					Incremental:   as.Incremental,
					StatsVersion:  version,
				}
				p.IdxTasks = append(p.IdxTasks, AnalyzeIndexTask{IndexInfo: idx, AnalyzeInfo: info, TblInfo: tblInfo})
			}
		}
	}
	handleCols := BuildHandleColsForAnalyze(b.ctx, tblInfo, true, nil)
	if handleCols != nil {
		for i, id := range physicalIDs {
			if id == tblInfo.ID {
				id = -1
			}
			info := AnalyzeInfo{
				DBName:        as.TableNames[0].Schema.O,
				TableName:     as.TableNames[0].Name.O,
				PartitionName: names[i],
				TableID:       statistics.AnalyzeTableID{TableID: tblInfo.ID, PartitionID: id},
				Incremental:   as.Incremental,
				StatsVersion:  version,
			}
			p.ColTasks = append(p.ColTasks, AnalyzeColumnsTask{HandleCols: handleCols, AnalyzeInfo: info, TblInfo: tblInfo})
		}
	}
	return p, nil
}

// CMSketchSizeLimit indicates the size limit of CMSketch.
var CMSketchSizeLimit = kv.TxnEntrySizeLimit / binary.MaxVarintLen32

var analyzeOptionLimit = map[ast.AnalyzeOptionType]uint64{
	ast.AnalyzeOptNumBuckets:    1024,
	ast.AnalyzeOptNumTopN:       1024,
	ast.AnalyzeOptCMSketchWidth: CMSketchSizeLimit,
	ast.AnalyzeOptCMSketchDepth: CMSketchSizeLimit,
	ast.AnalyzeOptNumSamples:    500000,
	ast.AnalyzeOptSampleRate:    math.Float64bits(1),
}

var analyzeOptionDefault = map[ast.AnalyzeOptionType]uint64{
	ast.AnalyzeOptNumBuckets:    256,
	ast.AnalyzeOptNumTopN:       20,
	ast.AnalyzeOptCMSketchWidth: 2048,
	ast.AnalyzeOptCMSketchDepth: 5,
	ast.AnalyzeOptNumSamples:    10000,
	ast.AnalyzeOptSampleRate:    math.Float64bits(0),
}

var analyzeOptionDefaultV2 = map[ast.AnalyzeOptionType]uint64{
	ast.AnalyzeOptNumBuckets:    256,
	ast.AnalyzeOptNumTopN:       500,
	ast.AnalyzeOptCMSketchWidth: 2048,
	ast.AnalyzeOptCMSketchDepth: 5,
	ast.AnalyzeOptNumSamples:    0,
	ast.AnalyzeOptSampleRate:    math.Float64bits(-1),
}

func parseAnalyzeOptionsV2(opts []ast.AnalyzeOpt) (map[ast.AnalyzeOptionType]uint64, error) {
	optMap := make(map[ast.AnalyzeOptionType]uint64, len(analyzeOptionDefault))
	sampleNum, sampleRate := uint64(0), 0.0
	for _, opt := range opts {
		datumValue := opt.Value.(*driver.ValueExpr).Datum
		switch opt.Type {
		case ast.AnalyzeOptNumTopN:
			v := datumValue.GetUint64()
			if v > analyzeOptionLimit[opt.Type] {
				return nil, errors.Errorf("Value of analyze option %s should not be larger than %d", ast.AnalyzeOptionString[opt.Type], analyzeOptionLimit[opt.Type])
			}
			optMap[opt.Type] = v
		case ast.AnalyzeOptSampleRate:
			// Only Int/Float/decimal is accepted, so pass nil here is safe.
			fVal, err := datumValue.ToFloat64(nil)
			if err != nil {
				return nil, err
			}
			limit := math.Float64frombits(analyzeOptionLimit[opt.Type])
			if fVal <= 0 || fVal > limit {
				return nil, errors.Errorf("Value of analyze option %s should not larger than %f, and should be greater than 0", ast.AnalyzeOptionString[opt.Type], limit)
			}
			sampleRate = fVal
			optMap[opt.Type] = math.Float64bits(fVal)
		default:
			v := datumValue.GetUint64()
			if opt.Type == ast.AnalyzeOptNumSamples {
				sampleNum = v
			}
			if v == 0 || v > analyzeOptionLimit[opt.Type] {
				return nil, errors.Errorf("Value of analyze option %s should be positive and not larger than %d", ast.AnalyzeOptionString[opt.Type], analyzeOptionLimit[opt.Type])
			}
			optMap[opt.Type] = v
		}
	}
	if sampleNum > 0 && sampleRate > 0 {
		return nil, errors.Errorf("You can only either set the value of the sample num or set the value of the sample rate. Don't set both of them")
	}
	return optMap, nil
}

func fillAnalyzeOptionsV2(optMap map[ast.AnalyzeOptionType]uint64) map[ast.AnalyzeOptionType]uint64 {
	filledMap := make(map[ast.AnalyzeOptionType]uint64, len(analyzeOptionDefault))
	for key, defaultVal := range analyzeOptionDefaultV2 {
		if val, ok := optMap[key]; ok {
			filledMap[key] = val
		} else {
			filledMap[key] = defaultVal
		}
	}
	return filledMap
}

func handleAnalyzeOptions(opts []ast.AnalyzeOpt, statsVer int) (map[ast.AnalyzeOptionType]uint64, error) {
	optMap := make(map[ast.AnalyzeOptionType]uint64, len(analyzeOptionDefault))
	if statsVer == statistics.Version1 {
		for key, val := range analyzeOptionDefault {
			optMap[key] = val
		}
	} else {
		for key, val := range analyzeOptionDefaultV2 {
			optMap[key] = val
		}
	}
	sampleNum, sampleRate := uint64(0), 0.0
	for _, opt := range opts {
		datumValue := opt.Value.(*driver.ValueExpr).Datum
		switch opt.Type {
		case ast.AnalyzeOptNumTopN:
			v := datumValue.GetUint64()
			if v > analyzeOptionLimit[opt.Type] {
				return nil, errors.Errorf("Value of analyze option %s should not be larger than %d", ast.AnalyzeOptionString[opt.Type], analyzeOptionLimit[opt.Type])
			}
			optMap[opt.Type] = v
		case ast.AnalyzeOptSampleRate:
			// Only Int/Float/decimal is accepted, so pass nil here is safe.
			fVal, err := datumValue.ToFloat64(nil)
			if err != nil {
				return nil, err
			}
			if fVal > 0 && statsVer == statistics.Version1 {
				return nil, errors.Errorf("Version 1's statistics doesn't support the SAMPLERATE option, please set tidb_analyze_version to 2")
			}
			limit := math.Float64frombits(analyzeOptionLimit[opt.Type])
			if fVal <= 0 || fVal > limit {
				return nil, errors.Errorf("Value of analyze option %s should not larger than %f, and should be greater than 0", ast.AnalyzeOptionString[opt.Type], limit)
			}
			sampleRate = fVal
			optMap[opt.Type] = math.Float64bits(fVal)
		default:
			v := datumValue.GetUint64()
			if opt.Type == ast.AnalyzeOptNumSamples {
				sampleNum = v
			}
			if v == 0 || v > analyzeOptionLimit[opt.Type] {
				return nil, errors.Errorf("Value of analyze option %s should be positive and not larger than %d", ast.AnalyzeOptionString[opt.Type], analyzeOptionLimit[opt.Type])
			}
			optMap[opt.Type] = v
		}
	}
	if sampleNum > 0 && sampleRate > 0 {
		return nil, errors.Errorf("You can only either set the value of the sample num or set the value of the sample rate. Don't set both of them")
	}
	if optMap[ast.AnalyzeOptCMSketchWidth]*optMap[ast.AnalyzeOptCMSketchDepth] > CMSketchSizeLimit {
		return nil, errors.Errorf("cm sketch size(depth * width) should not larger than %d", CMSketchSizeLimit)
	}
	return optMap, nil
}

func (b *PlanBuilder) buildAnalyze(as *ast.AnalyzeTableStmt) (Plan, error) {
	// If enable fast analyze, the storage must be tikv.Storage.
	if _, isTikvStorage := b.ctx.GetStore().(tikv.Storage); !isTikvStorage && b.ctx.GetSessionVars().EnableFastAnalyze {
		return nil, errors.Errorf("Only support fast analyze in tikv storage")
	}
	statsVersion := b.ctx.GetSessionVars().AnalyzeVersion
	if b.ctx.GetSessionVars().EnableFastAnalyze && statsVersion >= statistics.Version2 {
		return nil, errors.Errorf("Fast analyze hasn't reached General Availability and only support analyze version 1 currently")
	}
	for _, tbl := range as.TableNames {
		user := b.ctx.GetSessionVars().User
		var insertErr, selectErr error
		if user != nil {
			insertErr = ErrTableaccessDenied.GenWithStackByArgs("INSERT", user.AuthUsername, user.AuthHostname, tbl.Name.O)
			selectErr = ErrTableaccessDenied.GenWithStackByArgs("SELECT", user.AuthUsername, user.AuthHostname, tbl.Name.O)
		}
		b.visitInfo = appendVisitInfo(b.visitInfo, mysql.InsertPriv, tbl.Schema.O, tbl.Name.O, "", insertErr)
		b.visitInfo = appendVisitInfo(b.visitInfo, mysql.SelectPriv, tbl.Schema.O, tbl.Name.O, "", selectErr)
	}
	opts, err := handleAnalyzeOptions(as.AnalyzeOpts, statsVersion)
	if err != nil {
		return nil, err
	}
	if as.IndexFlag {
		if len(as.IndexNames) == 0 {
			return b.buildAnalyzeAllIndex(as, opts, statsVersion)
		}
		return b.buildAnalyzeIndex(as, opts, statsVersion)
	}
	return b.buildAnalyzeTable(as, opts, statsVersion)
}

func buildShowNextRowID() (*expression.Schema, types.NameSlice) {
	schema := newColumnsWithNames(4)
	schema.Append(buildColumnWithName("", "DB_NAME", mysql.TypeVarchar, mysql.MaxDatabaseNameLength))
	schema.Append(buildColumnWithName("", "TABLE_NAME", mysql.TypeVarchar, mysql.MaxTableNameLength))
	schema.Append(buildColumnWithName("", "COLUMN_NAME", mysql.TypeVarchar, mysql.MaxColumnNameLength))
	schema.Append(buildColumnWithName("", "NEXT_GLOBAL_ROW_ID", mysql.TypeLonglong, 4))
	schema.Append(buildColumnWithName("", "ID_TYPE", mysql.TypeVarchar, 15))
	return schema.col2Schema(), schema.names
}

func buildShowDDLFields() (*expression.Schema, types.NameSlice) {
	schema := newColumnsWithNames(6)
	schema.Append(buildColumnWithName("", "SCHEMA_VER", mysql.TypeLonglong, 4))
	schema.Append(buildColumnWithName("", "OWNER_ID", mysql.TypeVarchar, 64))
	schema.Append(buildColumnWithName("", "OWNER_ADDRESS", mysql.TypeVarchar, 32))
	schema.Append(buildColumnWithName("", "RUNNING_JOBS", mysql.TypeVarchar, 256))
	schema.Append(buildColumnWithName("", "SELF_ID", mysql.TypeVarchar, 64))
	schema.Append(buildColumnWithName("", "QUERY", mysql.TypeVarchar, 256))

	return schema.col2Schema(), schema.names
}

func buildRecoverIndexFields() (*expression.Schema, types.NameSlice) {
	schema := newColumnsWithNames(2)
	schema.Append(buildColumnWithName("", "ADDED_COUNT", mysql.TypeLonglong, 4))
	schema.Append(buildColumnWithName("", "SCAN_COUNT", mysql.TypeLonglong, 4))
	return schema.col2Schema(), schema.names
}

func buildCleanupIndexFields() (*expression.Schema, types.NameSlice) {
	schema := newColumnsWithNames(1)
	schema.Append(buildColumnWithName("", "REMOVED_COUNT", mysql.TypeLonglong, 4))
	return schema.col2Schema(), schema.names
}

func buildShowDDLJobsFields() (*expression.Schema, types.NameSlice) {
	schema := newColumnsWithNames(12)
	schema.Append(buildColumnWithName("", "JOB_ID", mysql.TypeLonglong, 4))
	schema.Append(buildColumnWithName("", "DB_NAME", mysql.TypeVarchar, 64))
	schema.Append(buildColumnWithName("", "TABLE_NAME", mysql.TypeVarchar, 64))
	schema.Append(buildColumnWithName("", "JOB_TYPE", mysql.TypeVarchar, 64))
	schema.Append(buildColumnWithName("", "SCHEMA_STATE", mysql.TypeVarchar, 64))
	schema.Append(buildColumnWithName("", "SCHEMA_ID", mysql.TypeLonglong, 4))
	schema.Append(buildColumnWithName("", "TABLE_ID", mysql.TypeLonglong, 4))
	schema.Append(buildColumnWithName("", "ROW_COUNT", mysql.TypeLonglong, 4))
	schema.Append(buildColumnWithName("", "CREATE_TIME", mysql.TypeDatetime, 19))
	schema.Append(buildColumnWithName("", "START_TIME", mysql.TypeDatetime, 19))
	schema.Append(buildColumnWithName("", "END_TIME", mysql.TypeDatetime, 19))
	schema.Append(buildColumnWithName("", "STATE", mysql.TypeVarchar, 64))
	return schema.col2Schema(), schema.names
}

func buildTableRegionsSchema() (*expression.Schema, types.NameSlice) {
	schema := newColumnsWithNames(13)
	schema.Append(buildColumnWithName("", "REGION_ID", mysql.TypeLonglong, 4))
	schema.Append(buildColumnWithName("", "START_KEY", mysql.TypeVarchar, 64))
	schema.Append(buildColumnWithName("", "END_KEY", mysql.TypeVarchar, 64))
	schema.Append(buildColumnWithName("", "LEADER_ID", mysql.TypeLonglong, 4))
	schema.Append(buildColumnWithName("", "LEADER_STORE_ID", mysql.TypeLonglong, 4))
	schema.Append(buildColumnWithName("", "PEERS", mysql.TypeVarchar, 64))
	schema.Append(buildColumnWithName("", "SCATTERING", mysql.TypeTiny, 1))
	schema.Append(buildColumnWithName("", "WRITTEN_BYTES", mysql.TypeLonglong, 4))
	schema.Append(buildColumnWithName("", "READ_BYTES", mysql.TypeLonglong, 4))
	schema.Append(buildColumnWithName("", "APPROXIMATE_SIZE(MB)", mysql.TypeLonglong, 4))
	schema.Append(buildColumnWithName("", "APPROXIMATE_KEYS", mysql.TypeLonglong, 4))
	schema.Append(buildColumnWithName("", "SCHEDULING_CONSTRAINTS", mysql.TypeVarchar, 256))
	schema.Append(buildColumnWithName("", "SCHEDULING_STATE", mysql.TypeVarchar, 16))
	return schema.col2Schema(), schema.names
}

func buildSplitRegionsSchema() (*expression.Schema, types.NameSlice) {
	schema := newColumnsWithNames(2)
	schema.Append(buildColumnWithName("", "TOTAL_SPLIT_REGION", mysql.TypeLonglong, 4))
	schema.Append(buildColumnWithName("", "SCATTER_FINISH_RATIO", mysql.TypeDouble, 8))
	return schema.col2Schema(), schema.names
}

func buildShowDDLJobQueriesFields() (*expression.Schema, types.NameSlice) {
	schema := newColumnsWithNames(1)
	schema.Append(buildColumnWithName("", "QUERY", mysql.TypeVarchar, 256))
	return schema.col2Schema(), schema.names
}

func buildShowDDLJobQueriesWithRangeFields() (*expression.Schema, types.NameSlice) {
	schema := newColumnsWithNames(2)
	schema.Append(buildColumnWithName("", "JOB_ID", mysql.TypeVarchar, 64))
	schema.Append(buildColumnWithName("", "QUERY", mysql.TypeVarchar, 256))
	return schema.col2Schema(), schema.names
}

func buildShowSlowSchema() (*expression.Schema, types.NameSlice) {
	longlongSize, _ := mysql.GetDefaultFieldLengthAndDecimal(mysql.TypeLonglong)
	tinySize, _ := mysql.GetDefaultFieldLengthAndDecimal(mysql.TypeTiny)
	timestampSize, _ := mysql.GetDefaultFieldLengthAndDecimal(mysql.TypeTimestamp)
	durationSize, _ := mysql.GetDefaultFieldLengthAndDecimal(mysql.TypeDuration)

	schema := newColumnsWithNames(11)
	schema.Append(buildColumnWithName("", "SQL", mysql.TypeVarchar, 4096))
	schema.Append(buildColumnWithName("", "START", mysql.TypeTimestamp, timestampSize))
	schema.Append(buildColumnWithName("", "DURATION", mysql.TypeDuration, durationSize))
	schema.Append(buildColumnWithName("", "DETAILS", mysql.TypeVarchar, 256))
	schema.Append(buildColumnWithName("", "SUCC", mysql.TypeTiny, tinySize))
	schema.Append(buildColumnWithName("", "CONN_ID", mysql.TypeLonglong, longlongSize))
	schema.Append(buildColumnWithName("", "TRANSACTION_TS", mysql.TypeLonglong, longlongSize))
	schema.Append(buildColumnWithName("", "USER", mysql.TypeVarchar, 32))
	schema.Append(buildColumnWithName("", "DB", mysql.TypeVarchar, 64))
	schema.Append(buildColumnWithName("", "TABLE_IDS", mysql.TypeVarchar, 256))
	schema.Append(buildColumnWithName("", "INDEX_IDS", mysql.TypeVarchar, 256))
	schema.Append(buildColumnWithName("", "INTERNAL", mysql.TypeTiny, tinySize))
	schema.Append(buildColumnWithName("", "DIGEST", mysql.TypeVarchar, 64))
	return schema.col2Schema(), schema.names
}

func buildCancelDDLJobsFields() (*expression.Schema, types.NameSlice) {
	schema := newColumnsWithNames(2)
	schema.Append(buildColumnWithName("", "JOB_ID", mysql.TypeVarchar, 64))
	schema.Append(buildColumnWithName("", "RESULT", mysql.TypeVarchar, 128))

	return schema.col2Schema(), schema.names
}

func buildBRIESchema(kind ast.BRIEKind) (*expression.Schema, types.NameSlice) {
	longlongSize, _ := mysql.GetDefaultFieldLengthAndDecimal(mysql.TypeLonglong)
	datetimeSize, _ := mysql.GetDefaultFieldLengthAndDecimal(mysql.TypeDatetime)

	schema := newColumnsWithNames(5)
	schema.Append(buildColumnWithName("", "Destination", mysql.TypeVarchar, 255))
	schema.Append(buildColumnWithName("", "Size", mysql.TypeLonglong, longlongSize))
	schema.Append(buildColumnWithName("", "BackupTS", mysql.TypeLonglong, longlongSize))
	if kind == ast.BRIEKindRestore {
		schema.Append(buildColumnWithName("", "Cluster TS", mysql.TypeLonglong, longlongSize))
	}
	schema.Append(buildColumnWithName("", "Queue Time", mysql.TypeDatetime, datetimeSize))
	schema.Append(buildColumnWithName("", "Execution Time", mysql.TypeDatetime, datetimeSize))
	return schema.col2Schema(), schema.names
}

func buildShowTelemetrySchema() (*expression.Schema, types.NameSlice) {
	schema := newColumnsWithNames(1)
	schema.Append(buildColumnWithName("", "TRACKING_ID", mysql.TypeVarchar, 64))
	schema.Append(buildColumnWithName("", "LAST_STATUS", mysql.TypeString, mysql.MaxBlobWidth))
	schema.Append(buildColumnWithName("", "DATA_PREVIEW", mysql.TypeString, mysql.MaxBlobWidth))
	return schema.col2Schema(), schema.names
}

func buildColumnWithName(tableName, name string, tp byte, size int) (*expression.Column, *types.FieldName) {
	cs, cl := types.DefaultCharsetForType(tp)
	flag := mysql.UnsignedFlag
	if tp == mysql.TypeVarchar || tp == mysql.TypeBlob {
		cs = charset.CharsetUTF8MB4
		cl = charset.CollationUTF8MB4
		flag = 0
	}

	fieldType := &types.FieldType{}
	fieldType.SetType(tp)
	fieldType.SetCharset(cs)
	fieldType.SetCollate(cl)
	fieldType.SetFlen(size)
	fieldType.SetFlag(flag)
	return &expression.Column{
		RetType: fieldType,
	}, &types.FieldName{DBName: util2.InformationSchemaName, TblName: model.NewCIStr(tableName), ColName: model.NewCIStr(name)}
}

type columnsWithNames struct {
	cols  []*expression.Column
	names types.NameSlice
}

func newColumnsWithNames(_ int) *columnsWithNames {
	return &columnsWithNames{
		cols:  make([]*expression.Column, 0, 2),
		names: make(types.NameSlice, 0, 2),
	}
}

func (cwn *columnsWithNames) Append(col *expression.Column, name *types.FieldName) {
	cwn.cols = append(cwn.cols, col)
	cwn.names = append(cwn.names, name)
}

func (cwn *columnsWithNames) col2Schema() *expression.Schema {
	return expression.NewSchema(cwn.cols...)
}

// splitWhere split a where expression to a list of AND conditions.
func splitWhere(where ast.ExprNode) []ast.ExprNode {
	var conditions []ast.ExprNode
	switch x := where.(type) {
	case nil:
	case *ast.BinaryOperationExpr:
		if x.Op == opcode.LogicAnd {
			conditions = append(conditions, splitWhere(x.L)...)
			conditions = append(conditions, splitWhere(x.R)...)
		} else {
			conditions = append(conditions, x)
		}
	case *ast.ParenthesesExpr:
		conditions = append(conditions, splitWhere(x.Expr)...)
	default:
		conditions = append(conditions, where)
	}
	return conditions
}

func (b *PlanBuilder) buildShow(ctx context.Context, show *ast.ShowStmt) (Plan, error) {
	p := LogicalShow{
		ShowContents: ShowContents{
			Tp:                    show.Tp,
			CountWarningsOrErrors: show.CountWarningsOrErrors,
			DBName:                show.DBName,
			Table:                 show.Table,
			Partition:             show.Partition,
			Column:                show.Column,
			IndexName:             show.IndexName,
			Flag:                  show.Flag,
			User:                  show.User,
			Roles:                 show.Roles,
			Full:                  show.Full,
			IfNotExists:           show.IfNotExists,
			GlobalScope:           show.GlobalScope,
			Extended:              show.Extended,
			Limit:                 show.Limit,
		},
	}.Init(b.ctx)
	isView := false
	isSequence := false
	// It depends on ShowPredicateExtractor now
	buildPattern := true

	switch show.Tp {
	case ast.ShowDatabases, ast.ShowVariables, ast.ShowTables, ast.ShowColumns, ast.ShowTableStatus, ast.ShowCollation:
		if (show.Tp == ast.ShowTables || show.Tp == ast.ShowTableStatus) && p.DBName == "" {
			return nil, ErrNoDB
		}
		if extractor := newShowBaseExtractor(*show); extractor.Extract() {
			p.Extractor = extractor
			buildPattern = false
		}
	case ast.ShowCreateTable, ast.ShowCreateSequence, ast.ShowPlacementForTable, ast.ShowPlacementForPartition:
		var err error
		if table, err := b.is.TableByName(show.Table.Schema, show.Table.Name); err == nil {
			isView = table.Meta().IsView()
			isSequence = table.Meta().IsSequence()
		}
		user := b.ctx.GetSessionVars().User
		if isView {
			if user != nil {
				err = ErrTableaccessDenied.GenWithStackByArgs("SHOW VIEW", user.AuthUsername, user.AuthHostname, show.Table.Name.L)
			}
			b.visitInfo = appendVisitInfo(b.visitInfo, mysql.ShowViewPriv, show.Table.Schema.L, show.Table.Name.L, "", err)
		} else {
			if user != nil {
				err = ErrTableaccessDenied.GenWithStackByArgs("SHOW", user.AuthUsername, user.AuthHostname, show.Table.Name.L)
			}
			b.visitInfo = appendVisitInfo(b.visitInfo, mysql.AllPrivMask, show.Table.Schema.L, show.Table.Name.L, "", err)
		}
	case ast.ShowConfig:
		privErr := ErrSpecificAccessDenied.GenWithStackByArgs("CONFIG")
		b.visitInfo = appendVisitInfo(b.visitInfo, mysql.ConfigPriv, "", "", "", privErr)
	case ast.ShowCreateView:
		var err error
		user := b.ctx.GetSessionVars().User
		if user != nil {
			err = ErrTableaccessDenied.GenWithStackByArgs("SELECT", user.AuthUsername, user.AuthHostname, show.Table.Name.L)
		}
		b.visitInfo = appendVisitInfo(b.visitInfo, mysql.SelectPriv, show.Table.Schema.L, show.Table.Name.L, "", err)
		if user != nil {
			err = ErrTableaccessDenied.GenWithStackByArgs("SHOW VIEW", user.AuthUsername, user.AuthHostname, show.Table.Name.L)
		}
		b.visitInfo = appendVisitInfo(b.visitInfo, mysql.ShowViewPriv, show.Table.Schema.L, show.Table.Name.L, "", err)
	case ast.ShowBackups:
		err := ErrSpecificAccessDenied.GenWithStackByArgs("SUPER or BACKUP_ADMIN")
		b.visitInfo = appendDynamicVisitInfo(b.visitInfo, "BACKUP_ADMIN", false, err)
	case ast.ShowRestores:
		err := ErrSpecificAccessDenied.GenWithStackByArgs("SUPER or RESTORE_ADMIN")
		b.visitInfo = appendDynamicVisitInfo(b.visitInfo, "RESTORE_ADMIN", false, err)
	case ast.ShowTableNextRowId:
		p := &ShowNextRowID{TableName: show.Table}
		p.setSchemaAndNames(buildShowNextRowID())
		b.visitInfo = appendVisitInfo(b.visitInfo, mysql.SelectPriv, show.Table.Schema.L, show.Table.Name.L, "", ErrPrivilegeCheckFail)
		return p, nil
	case ast.ShowStatsExtended, ast.ShowStatsHealthy, ast.ShowStatsTopN, ast.ShowHistogramsInFlight, ast.ShowColumnStatsUsage:
		var err error
		if user := b.ctx.GetSessionVars().User; user != nil {
			err = ErrDBaccessDenied.GenWithStackByArgs(user.AuthUsername, user.AuthHostname, mysql.SystemDB)
		}
		b.visitInfo = appendVisitInfo(b.visitInfo, mysql.SelectPriv, mysql.SystemDB, "", "", err)
	case ast.ShowStatsBuckets, ast.ShowStatsHistograms, ast.ShowStatsMeta, ast.ShowStatsLocked:
		var err error
		if user := b.ctx.GetSessionVars().User; user != nil {
			err = ErrTableaccessDenied.GenWithStackByArgs("SHOW", user.AuthUsername, user.AuthHostname, show.Table.Name.L)
		}
		b.visitInfo = appendVisitInfo(b.visitInfo, mysql.SelectPriv, show.Table.Schema.L, show.Table.Name.L, "", err)
	case ast.ShowRegions:
		tableInfo, err := b.is.TableByName(show.Table.Schema, show.Table.Name)
		if err != nil {
			return nil, err
		}
		if tableInfo.Meta().TempTableType != model.TempTableNone {
			return nil, ErrOptOnTemporaryTable.GenWithStackByArgs("show table regions")
		}
	}

	schema, names := buildShowSchema(show, isView, isSequence)
	p.SetSchema(schema)
	p.names = names
	for _, col := range p.schema.Columns {
		col.UniqueID = b.ctx.GetSessionVars().AllocPlanColumnID()
	}
	var err error
	var np LogicalPlan
	np = p
	// If we have ShowPredicateExtractor, we do not buildSelection with Pattern
	if show.Pattern != nil && buildPattern {
		show.Pattern.Expr = &ast.ColumnNameExpr{
			Name: &ast.ColumnName{Name: p.OutputNames()[0].ColName},
		}
		np, err = b.buildSelection(ctx, np, show.Pattern, nil)
		if err != nil {
			return nil, err
		}
	}
	if show.Where != nil {
		np, err = b.buildSelection(ctx, np, show.Where, nil)
		if err != nil {
			return nil, err
		}
	}
	if show.Limit != nil {
		np, err = b.buildLimit(np, show.Limit)
		if err != nil {
			return nil, err
		}
	}
	if np != p {
		b.optFlag |= flagEliminateProjection
		fieldsLen := len(p.schema.Columns)
		proj := LogicalProjection{Exprs: make([]expression.Expression, 0, fieldsLen)}.Init(b.ctx, 0)
		schema := expression.NewSchema(make([]*expression.Column, 0, fieldsLen)...)
		for _, col := range p.schema.Columns {
			proj.Exprs = append(proj.Exprs, col)
			newCol := col.Clone().(*expression.Column)
			newCol.UniqueID = b.ctx.GetSessionVars().AllocPlanColumnID()
			schema.Append(newCol)
		}
		proj.SetSchema(schema)
		proj.SetChildren(np)
		proj.SetOutputNames(np.OutputNames())
		np = proj
	}
	if show.Tp == ast.ShowVariables || show.Tp == ast.ShowStatus {
		b.curClause = orderByClause
		orderByCol := np.Schema().Columns[0].Clone().(*expression.Column)
		sort := LogicalSort{
			ByItems: []*util.ByItems{{Expr: orderByCol}},
		}.Init(b.ctx, b.getSelectOffset())
		sort.SetChildren(np)
		np = sort
	}
	return np, nil
}

func (b *PlanBuilder) buildSimple(ctx context.Context, node ast.StmtNode) (Plan, error) {
	p := &Simple{Statement: node}

	switch raw := node.(type) {
	case *ast.FlushStmt:
		err := ErrSpecificAccessDenied.GenWithStackByArgs("RELOAD")
		b.visitInfo = appendVisitInfo(b.visitInfo, mysql.ReloadPriv, "", "", "", err)
	case *ast.AlterInstanceStmt:
		err := ErrSpecificAccessDenied.GenWithStack("SUPER")
		b.visitInfo = appendVisitInfo(b.visitInfo, mysql.SuperPriv, "", "", "", err)
	case *ast.RenameUserStmt:
		err := ErrSpecificAccessDenied.GenWithStackByArgs("CREATE USER")
		b.visitInfo = appendVisitInfo(b.visitInfo, mysql.CreateUserPriv, "", "", "", err)
	case *ast.GrantStmt:
		var err error
		b.visitInfo, err = collectVisitInfoFromGrantStmt(b.ctx, b.visitInfo, raw)
		if err != nil {
			return nil, err
		}
	case *ast.BRIEStmt:
		p.setSchemaAndNames(buildBRIESchema(raw.Kind))
		if raw.Kind == ast.BRIEKindRestore {
			err := ErrSpecificAccessDenied.GenWithStackByArgs("SUPER or RESTORE_ADMIN")
			b.visitInfo = appendDynamicVisitInfo(b.visitInfo, "RESTORE_ADMIN", false, err)
		} else {
			err := ErrSpecificAccessDenied.GenWithStackByArgs("SUPER or BACKUP_ADMIN")
			b.visitInfo = appendDynamicVisitInfo(b.visitInfo, "BACKUP_ADMIN", false, err)
		}
	case *ast.GrantRoleStmt:
		err := ErrSpecificAccessDenied.GenWithStackByArgs("SUPER or ROLE_ADMIN")
		b.visitInfo = appendDynamicVisitInfo(b.visitInfo, "ROLE_ADMIN", false, err)
	case *ast.RevokeRoleStmt:
		err := ErrSpecificAccessDenied.GenWithStackByArgs("SUPER or ROLE_ADMIN")
		b.visitInfo = appendDynamicVisitInfo(b.visitInfo, "ROLE_ADMIN", false, err)
		// Check if any of the users are RESTRICTED
		for _, user := range raw.Users {
			b.visitInfo = appendVisitInfoIsRestrictedUser(b.visitInfo, b.ctx, user, "RESTRICTED_USER_ADMIN")
		}
	case *ast.RevokeStmt:
		var err error
		b.visitInfo, err = collectVisitInfoFromRevokeStmt(b.ctx, b.visitInfo, raw)
		if err != nil {
			return nil, err
		}
	case *ast.KillStmt:
		// All users can kill their own connections regardless.
		// If you have the SUPER privilege, you can kill all threads and statements unless SEM is enabled.
		// In which case you require RESTRICTED_CONNECTION_ADMIN to kill connections that belong to RESTRICTED_USER_ADMIN users.
		sm := b.ctx.GetSessionManager()
		if sm != nil {
			if pi, ok := sm.GetProcessInfo(raw.ConnectionID); ok {
				loginUser := b.ctx.GetSessionVars().User
				if pi.User != loginUser.Username {
					err := ErrSpecificAccessDenied.GenWithStackByArgs("SUPER or CONNECTION_ADMIN")
					b.visitInfo = appendDynamicVisitInfo(b.visitInfo, "CONNECTION_ADMIN", false, err)
					b.visitInfo = appendVisitInfoIsRestrictedUser(b.visitInfo, b.ctx, &auth.UserIdentity{Username: pi.User, Hostname: pi.Host}, "RESTRICTED_CONNECTION_ADMIN")
				}
			} else if raw.ConnectionID == util2.GetAutoAnalyzeProcID(domain.GetDomain(b.ctx).ServerID) {
				// Only the users with SUPER or CONNECTION_ADMIN privilege can kill auto analyze.
				err := ErrSpecificAccessDenied.GenWithStackByArgs("SUPER or CONNECTION_ADMIN")
				b.visitInfo = appendDynamicVisitInfo(b.visitInfo, "CONNECTION_ADMIN", false, err)
			}
		}
	case *ast.UseStmt:
		if raw.DBName == "" {
			return nil, ErrNoDB
		}
	case *ast.DropUserStmt:
		// The main privilege checks for DROP USER are currently performed in executor/simple.go
		// because they use complex OR conditions (not supported by visitInfo).
		for _, user := range raw.UserList {
			b.visitInfo = appendVisitInfoIsRestrictedUser(b.visitInfo, b.ctx, user, "RESTRICTED_USER_ADMIN")
		}
	case *ast.SetPwdStmt:
		if raw.User != nil {
			b.visitInfo = appendVisitInfoIsRestrictedUser(b.visitInfo, b.ctx, raw.User, "RESTRICTED_USER_ADMIN")
		}
	case *ast.ShutdownStmt:
		b.visitInfo = appendVisitInfo(b.visitInfo, mysql.ShutdownPriv, "", "", "", nil)
	case *ast.BeginStmt:
		readTS := b.ctx.GetSessionVars().TxnReadTS.PeakTxnReadTS()
		if raw.AsOf != nil {
			startTS, err := staleread.CalculateAsOfTsExpr(b.ctx, raw.AsOf.TsExpr)
			if err != nil {
				return nil, err
			}
			if err := sessionctx.ValidateStaleReadTS(ctx, b.ctx, startTS); err != nil {
				return nil, err
			}
			p.StaleTxnStartTS = startTS
		} else if readTS > 0 {
			p.StaleTxnStartTS = readTS
			// consume read ts here
			b.ctx.GetSessionVars().TxnReadTS.UseTxnReadTS()
		} else if b.ctx.GetSessionVars().EnableExternalTSRead && !b.ctx.GetSessionVars().InRestrictedSQL {
			// try to get the stale ts from external timestamp
			startTS, err := staleread.GetExternalTimestamp(ctx, b.ctx)
			if err != nil {
				return nil, err
			}
			if err := sessionctx.ValidateStaleReadTS(ctx, b.ctx, startTS); err != nil {
				return nil, err
			}
			p.StaleTxnStartTS = startTS
		}
	}
	return p, nil
}

func collectVisitInfoFromRevokeStmt(sctx sessionctx.Context, vi []visitInfo, stmt *ast.RevokeStmt) ([]visitInfo, error) {
	// To use REVOKE, you must have the GRANT OPTION privilege,
	// and you must have the privileges that you are granting.
	dbName := stmt.Level.DBName
	tableName := stmt.Level.TableName
	// This supports a local revoke SELECT on tablename, but does
	// not add dbName to the visitInfo of a *.* grant.
	if dbName == "" && stmt.Level.Level != ast.GrantLevelGlobal {
		if sctx.GetSessionVars().CurrentDB == "" {
			return nil, ErrNoDB
		}
		dbName = sctx.GetSessionVars().CurrentDB
	}
	var nonDynamicPrivilege bool
	var allPrivs []mysql.PrivilegeType
	for _, item := range stmt.Privs {
		if item.Priv == mysql.ExtendedPriv {
			vi = appendDynamicVisitInfo(vi, strings.ToUpper(item.Name), true, nil) // verified in MySQL: requires the dynamic grant option to revoke.
			continue
		}
		nonDynamicPrivilege = true
		if item.Priv == mysql.AllPriv {
			switch stmt.Level.Level {
			case ast.GrantLevelGlobal:
				allPrivs = mysql.AllGlobalPrivs
			case ast.GrantLevelDB:
				allPrivs = mysql.AllDBPrivs
			case ast.GrantLevelTable:
				allPrivs = mysql.AllTablePrivs
			}
			break
		}
		vi = appendVisitInfo(vi, item.Priv, dbName, tableName, "", nil)
	}

	for _, priv := range allPrivs {
		vi = appendVisitInfo(vi, priv, dbName, tableName, "", nil)
	}
	for _, u := range stmt.Users {
		// For SEM, make sure the users are not restricted
		vi = appendVisitInfoIsRestrictedUser(vi, sctx, u.User, "RESTRICTED_USER_ADMIN")
	}
	if nonDynamicPrivilege {
		// Dynamic privileges use their own GRANT OPTION. If there were any non-dynamic privilege requests,
		// we need to attach the "GLOBAL" version of the GRANT OPTION.
		vi = appendVisitInfo(vi, mysql.GrantPriv, dbName, tableName, "", nil)
	}
	return vi, nil
}

// appendVisitInfoIsRestrictedUser appends additional visitInfo if the user has a
// special privilege called "RESTRICTED_USER_ADMIN". It only applies when SEM is enabled.
func appendVisitInfoIsRestrictedUser(visitInfo []visitInfo, sctx sessionctx.Context, user *auth.UserIdentity, priv string) []visitInfo {
	if !sem.IsEnabled() {
		return visitInfo
	}
	checker := privilege.GetPrivilegeManager(sctx)
	if checker != nil && checker.RequestDynamicVerificationWithUser("RESTRICTED_USER_ADMIN", false, user) {
		err := ErrSpecificAccessDenied.GenWithStackByArgs(priv)
		visitInfo = appendDynamicVisitInfo(visitInfo, priv, false, err)
	}
	return visitInfo
}

func collectVisitInfoFromGrantStmt(sctx sessionctx.Context, vi []visitInfo, stmt *ast.GrantStmt) ([]visitInfo, error) {
	// To use GRANT, you must have the GRANT OPTION privilege,
	// and you must have the privileges that you are granting.
	dbName := stmt.Level.DBName
	tableName := stmt.Level.TableName
	// This supports a local revoke SELECT on tablename, but does
	// not add dbName to the visitInfo of a *.* grant.
	if dbName == "" && stmt.Level.Level != ast.GrantLevelGlobal {
		if sctx.GetSessionVars().CurrentDB == "" {
			return nil, ErrNoDB
		}
		dbName = sctx.GetSessionVars().CurrentDB
	}
	var nonDynamicPrivilege bool
	var allPrivs []mysql.PrivilegeType
	authErr := genAuthErrForGrantStmt(sctx, dbName)
	for _, item := range stmt.Privs {
		if item.Priv == mysql.ExtendedPriv {
			// The observed MySQL behavior is that the error is:
			// ERROR 1227 (42000): Access denied; you need (at least one of) the GRANT OPTION privilege(s) for this operation
			// This is ambiguous, because it doesn't say the GRANT OPTION for which dynamic privilege.

			// In privilege/privileges/cache.go:RequestDynamicVerification SUPER+Grant_Priv will also be accepted here by TiDB, but it is *not* by MySQL.
			// This extension is currently required because:
			// - The visitInfo system does not accept OR conditions. There are many scenarios where SUPER or a DYNAMIC privilege are supported,
			//   this is the one case where SUPER is not intended to be an alternative.
			// - The "ALL" privilege for TiDB does not include all dynamic privileges. This could be fixed by a bootstrap task to assign all SUPER users
			//   with dynamic privileges.

			err := ErrSpecificAccessDenied.GenWithStackByArgs("GRANT OPTION")
			vi = appendDynamicVisitInfo(vi, item.Name, true, err)
			continue
		}
		nonDynamicPrivilege = true
		if item.Priv == mysql.AllPriv {
			switch stmt.Level.Level {
			case ast.GrantLevelGlobal:
				allPrivs = mysql.AllGlobalPrivs
			case ast.GrantLevelDB:
				allPrivs = mysql.AllDBPrivs
			case ast.GrantLevelTable:
				allPrivs = mysql.AllTablePrivs
			}
			break
		}
		vi = appendVisitInfo(vi, item.Priv, dbName, tableName, "", authErr)
	}

	for _, priv := range allPrivs {
		vi = appendVisitInfo(vi, priv, dbName, tableName, "", authErr)
	}
	if nonDynamicPrivilege {
		// Dynamic privileges use their own GRANT OPTION. If there were any non-dynamic privilege requests,
		// we need to attach the "GLOBAL" version of the GRANT OPTION.
		vi = appendVisitInfo(vi, mysql.GrantPriv, dbName, tableName, "", authErr)
	}
	return vi, nil
}

func genAuthErrForGrantStmt(sctx sessionctx.Context, dbName string) error {
	if !strings.EqualFold(dbName, variable.PerformanceSchema) {
		return nil
	}
	user := sctx.GetSessionVars().User
	if user == nil {
		return nil
	}
	u := user.Username
	h := user.Hostname
	if len(user.AuthUsername) > 0 && len(user.AuthHostname) > 0 {
		u = user.AuthUsername
		h = user.AuthHostname
	}
	return ErrDBaccessDenied.FastGenByArgs(u, h, dbName)
}

func (b *PlanBuilder) getDefaultValue(col *table.Column) (*expression.Constant, error) {
	var (
		value types.Datum
		err   error
	)
	if col.DefaultIsExpr && col.DefaultExpr != nil {
		value, err = table.EvalColDefaultExpr(b.ctx, col.ToInfo(), col.DefaultExpr)
	} else {
		value, err = table.GetColDefaultValue(b.ctx, col.ToInfo())
	}
	if err != nil {
		return nil, err
	}
	return &expression.Constant{Value: value, RetType: col.FieldType.Clone()}, nil
}

// resolveGeneratedColumns resolves generated columns with their generation
// expressions respectively. onDups indicates which columns are in on-duplicate list.
func (b *PlanBuilder) resolveGeneratedColumns(ctx context.Context, columns []*table.Column, onDups map[string]struct{}, mockPlan LogicalPlan) (igc InsertGeneratedColumns, err error) {
	for _, column := range columns {
		if !column.IsGenerated() {
			continue
		}
		columnName := &ast.ColumnName{Name: column.Name}
		columnName.SetText(nil, column.Name.O)

		idx, err := expression.FindFieldName(mockPlan.OutputNames(), columnName)
		if err != nil {
			return igc, err
		}
		colExpr := mockPlan.Schema().Columns[idx]

		originalVal := b.allowBuildCastArray
		b.allowBuildCastArray = true
		expr, _, err := b.rewrite(ctx, column.GeneratedExpr, mockPlan, nil, true)
		b.allowBuildCastArray = originalVal
		if err != nil {
			return igc, err
		}

		igc.Columns = append(igc.Columns, columnName)
		igc.Exprs = append(igc.Exprs, expr)
		if onDups == nil {
			continue
		}
		for dep := range column.Dependences {
			if _, ok := onDups[dep]; ok {
				assign := &expression.Assignment{Col: colExpr, ColName: column.Name, Expr: expr}
				igc.OnDuplicates = append(igc.OnDuplicates, assign)
				break
			}
		}
	}
	return igc, nil
}

func (b *PlanBuilder) buildInsert(ctx context.Context, insert *ast.InsertStmt) (Plan, error) {
	ts, ok := insert.Table.TableRefs.Left.(*ast.TableSource)
	if !ok {
		return nil, infoschema.ErrTableNotExists.GenWithStackByArgs()
	}
	tn, ok := ts.Source.(*ast.TableName)
	if !ok {
		return nil, infoschema.ErrTableNotExists.GenWithStackByArgs()
	}
	tableInfo := tn.TableInfo
	if tableInfo.IsView() {
		err := errors.Errorf("insert into view %s is not supported now", tableInfo.Name.O)
		if insert.IsReplace {
			err = errors.Errorf("replace into view %s is not supported now", tableInfo.Name.O)
		}
		return nil, err
	}
	if tableInfo.IsSequence() {
		err := errors.Errorf("insert into sequence %s is not supported now", tableInfo.Name.O)
		if insert.IsReplace {
			err = errors.Errorf("replace into sequence %s is not supported now", tableInfo.Name.O)
		}
		return nil, err
	}
	// Build Schema with DBName otherwise ColumnRef with DBName cannot match any Column in Schema.
	schema, names, err := expression.TableInfo2SchemaAndNames(b.ctx, tn.Schema, tableInfo)
	if err != nil {
		return nil, err
	}
	tableInPlan, ok := b.is.TableByID(tableInfo.ID)
	if !ok {
		return nil, errors.Errorf("Can't get table %s", tableInfo.Name.O)
	}

	insertPlan := Insert{
		Table:         tableInPlan,
		Columns:       insert.Columns,
		tableSchema:   schema,
		tableColNames: names,
		IsReplace:     insert.IsReplace,
	}.Init(b.ctx)

	if tableInfo.GetPartitionInfo() != nil && len(insert.PartitionNames) != 0 {
		givenPartitionSets := make(map[int64]struct{}, len(insert.PartitionNames))
		// check partition by name.
		for _, name := range insert.PartitionNames {
			id, err := tables.FindPartitionByName(tableInfo, name.L)
			if err != nil {
				return nil, err
			}
			givenPartitionSets[id] = struct{}{}
		}
		pt := tableInPlan.(table.PartitionedTable)
		insertPlan.Table = tables.NewPartitionTableWithGivenSets(pt, givenPartitionSets)
	} else if len(insert.PartitionNames) != 0 {
		return nil, ErrPartitionClauseOnNonpartitioned
	}

	user := b.ctx.GetSessionVars().User
	var authErr error
	if user != nil {
		authErr = ErrTableaccessDenied.FastGenByArgs("INSERT", user.AuthUsername, user.AuthHostname, tableInfo.Name.L)
	}

	b.visitInfo = appendVisitInfo(b.visitInfo, mysql.InsertPriv, tn.DBInfo.Name.L,
		tableInfo.Name.L, "", authErr)

	// `REPLACE INTO` requires both INSERT + DELETE privilege
	// `ON DUPLICATE KEY UPDATE` requires both INSERT + UPDATE privilege
	var extraPriv mysql.PrivilegeType
	if insert.IsReplace {
		extraPriv = mysql.DeletePriv
	} else if insert.OnDuplicate != nil {
		extraPriv = mysql.UpdatePriv
	}
	if extraPriv != 0 {
		if user != nil {
			cmd := strings.ToUpper(mysql.Priv2Str[extraPriv])
			authErr = ErrTableaccessDenied.FastGenByArgs(cmd, user.AuthUsername, user.AuthHostname, tableInfo.Name.L)
		}
		b.visitInfo = appendVisitInfo(b.visitInfo, extraPriv, tn.DBInfo.Name.L, tableInfo.Name.L, "", authErr)
	}

	mockTablePlan := LogicalTableDual{}.Init(b.ctx, b.getSelectOffset())
	mockTablePlan.SetSchema(insertPlan.tableSchema)
	mockTablePlan.names = insertPlan.tableColNames

	checkRefColumn := func(n ast.Node) ast.Node {
		if insertPlan.NeedFillDefaultValue {
			return n
		}
		switch n.(type) {
		case *ast.ColumnName, *ast.ColumnNameExpr:
			insertPlan.NeedFillDefaultValue = true
		}
		return n
	}

	if len(insert.Setlist) > 0 {
		// Branch for `INSERT ... SET ...`.
		err := b.buildSetValuesOfInsert(ctx, insert, insertPlan, mockTablePlan, checkRefColumn)
		if err != nil {
			return nil, err
		}
	} else if len(insert.Lists) > 0 {
		// Branch for `INSERT ... VALUES ...`.
		err := b.buildValuesListOfInsert(ctx, insert, insertPlan, mockTablePlan, checkRefColumn)
		if err != nil {
			return nil, err
		}
	} else {
		// Branch for `INSERT ... SELECT ...`.
		err := b.buildSelectPlanOfInsert(ctx, insert, insertPlan)
		if err != nil {
			return nil, err
		}
	}

	mockTablePlan.SetSchema(insertPlan.Schema4OnDuplicate)
	mockTablePlan.names = insertPlan.names4OnDuplicate

	onDupColSet, err := insertPlan.resolveOnDuplicate(insert.OnDuplicate, tableInfo, func(node ast.ExprNode) (expression.Expression, error) {
		return b.rewriteInsertOnDuplicateUpdate(ctx, node, mockTablePlan, insertPlan)
	})
	if err != nil {
		return nil, err
	}

	// Calculate generated columns.
	mockTablePlan.schema = insertPlan.tableSchema
	mockTablePlan.names = insertPlan.tableColNames
	insertPlan.GenCols, err = b.resolveGeneratedColumns(ctx, insertPlan.Table.Cols(), onDupColSet, mockTablePlan)
	if err != nil {
		return nil, err
	}

	err = insertPlan.ResolveIndices()
	if err != nil {
		return nil, err
	}
	err = insertPlan.buildOnInsertFKTriggers(b.ctx, b.is, tn.DBInfo.Name.L)
	return insertPlan, err
}

func (p *Insert) resolveOnDuplicate(onDup []*ast.Assignment, tblInfo *model.TableInfo, yield func(ast.ExprNode) (expression.Expression, error)) (map[string]struct{}, error) {
	onDupColSet := make(map[string]struct{}, len(onDup))
	colMap := make(map[string]*table.Column, len(p.Table.Cols()))
	for _, col := range p.Table.Cols() {
		colMap[col.Name.L] = col
	}
	for _, assign := range onDup {
		// Check whether the column to be updated exists in the source table.
		idx, err := expression.FindFieldName(p.tableColNames, assign.Column)
		if err != nil {
			return nil, err
		} else if idx < 0 {
			return nil, ErrUnknownColumn.GenWithStackByArgs(assign.Column.OrigColName(), clauseMsg[fieldList])
		}

		column := colMap[assign.Column.Name.L]
		if column.Hidden {
			return nil, ErrUnknownColumn.GenWithStackByArgs(column.Name, clauseMsg[fieldList])
		}
		// Check whether the column to be updated is the generated column.
		// Note: For INSERT, REPLACE, and UPDATE, if a generated column is inserted into, replaced, or updated explicitly, the only permitted value is DEFAULT.
		// see https://dev.mysql.com/doc/refman/8.0/en/create-table-generated-columns.html
		if column.IsGenerated() {
			if IsDefaultExprSameColumn(p.tableColNames[idx:idx+1], assign.Expr) {
				continue
			}
			return nil, ErrBadGeneratedColumn.GenWithStackByArgs(assign.Column.Name.O, tblInfo.Name.O)
		}
		defaultExpr := extractDefaultExpr(assign.Expr)
		if defaultExpr != nil {
			defaultExpr.Name = assign.Column
		}

		onDupColSet[column.Name.L] = struct{}{}

		expr, err := yield(assign.Expr)
		if err != nil {
			// Throw other error as soon as possible except ErrSubqueryMoreThan1Row which need duplicate in insert in triggered.
			// Refer to https://github.com/pingcap/tidb/issues/29260 for more information.
			if terr, ok := errors.Cause(err).(*terror.Error); !(ok && ErrSubqueryMoreThan1Row.Code() == terr.Code()) {
				return nil, err
			}
		}

		p.OnDuplicate = append(p.OnDuplicate, &expression.Assignment{
			Col:     p.tableSchema.Columns[idx],
			ColName: p.tableColNames[idx].ColName,
			Expr:    expr,
			LazyErr: err,
		})
	}
	return onDupColSet, nil
}

func (b *PlanBuilder) getAffectCols(insertStmt *ast.InsertStmt, insertPlan *Insert) (affectedValuesCols []*table.Column, err error) {
	if len(insertStmt.Columns) > 0 {
		// This branch is for the following scenarios:
		// 1. `INSERT INTO tbl_name (col_name [, col_name] ...) {VALUES | VALUE} (value_list) [, (value_list)] ...`,
		// 2. `INSERT INTO tbl_name (col_name [, col_name] ...) SELECT ...`.
		colName := make([]string, 0, len(insertStmt.Columns))
		for _, col := range insertStmt.Columns {
			colName = append(colName, col.Name.L)
		}
		var missingColIdx int
		affectedValuesCols, missingColIdx = table.FindColumns(insertPlan.Table.VisibleCols(), colName, insertPlan.Table.Meta().PKIsHandle)
		if missingColIdx >= 0 {
			return nil, ErrUnknownColumn.GenWithStackByArgs(
				insertStmt.Columns[missingColIdx].Name.O, clauseMsg[fieldList])
		}
	} else if len(insertStmt.Setlist) == 0 {
		// This branch is for the following scenarios:
		// 1. `INSERT INTO tbl_name {VALUES | VALUE} (value_list) [, (value_list)] ...`,
		// 2. `INSERT INTO tbl_name SELECT ...`.
		affectedValuesCols = insertPlan.Table.VisibleCols()
	}
	return affectedValuesCols, nil
}

func (b PlanBuilder) getInsertColExpr(ctx context.Context, insertPlan *Insert, mockTablePlan *LogicalTableDual, col *table.Column, expr ast.ExprNode, checkRefColumn func(n ast.Node) ast.Node) (outExpr expression.Expression, err error) {
	if col.Hidden {
		return nil, ErrUnknownColumn.GenWithStackByArgs(col.Name, clauseMsg[fieldList])
	}
	switch x := expr.(type) {
	case *ast.DefaultExpr:
		refCol := col
		if x.Name != nil {
			refCol = table.FindColLowerCase(insertPlan.Table.Cols(), x.Name.Name.L)
			if refCol == nil {
				return nil, ErrUnknownColumn.GenWithStackByArgs(x.Name.OrigColName(), clauseMsg[fieldList])
			}
			// Cannot use DEFAULT(generated column) except for the same column
			if col != refCol && (col.IsGenerated() || refCol.IsGenerated()) {
				return nil, ErrBadGeneratedColumn.GenWithStackByArgs(col.Name.O, insertPlan.Table.Meta().Name.O)
			} else if col == refCol && col.IsGenerated() {
				return nil, nil
			}
		} else if col.IsGenerated() {
			// See note in the end of the function. Only default for generated columns are OK.
			return nil, nil
		}
		outExpr, err = b.getDefaultValue(refCol)
	case *driver.ValueExpr:
		outExpr = &expression.Constant{
			Value:   x.Datum,
			RetType: &x.Type,
		}
	case *driver.ParamMarkerExpr:
		outExpr, err = expression.ParamMarkerExpression(b.ctx, x, false)
	default:
		b.curClause = fieldList
		// subquery in insert values should not reference upper scope
		usingPlan := mockTablePlan
		if _, ok := expr.(*ast.SubqueryExpr); ok {
			usingPlan = LogicalTableDual{}.Init(b.ctx, b.getSelectOffset())
		}
		var np LogicalPlan
		outExpr, np, err = b.rewriteWithPreprocess(ctx, expr, usingPlan, nil, nil, true, checkRefColumn)
		if np != nil {
			if _, ok := np.(*LogicalTableDual); !ok {
				// See issue#30626 and the related tests in function TestInsertValuesWithSubQuery for more details.
				// This is a TODO and we will support it later.
				return nil, errors.New("Insert's SET operation or VALUES_LIST doesn't support complex subqueries now")
			}
		}
	}
	if err != nil {
		return nil, err
	}
	if insertPlan.AllAssignmentsAreConstant {
		_, isConstant := outExpr.(*expression.Constant)
		insertPlan.AllAssignmentsAreConstant = isConstant
	}
	// Note: For INSERT, REPLACE, and UPDATE, if a generated column is inserted into, replaced, or updated explicitly, the only permitted value is DEFAULT.
	// see https://dev.mysql.com/doc/refman/8.0/en/create-table-generated-columns.html
	if col.IsGenerated() {
		return nil, ErrBadGeneratedColumn.GenWithStackByArgs(col.Name.O, insertPlan.Table.Meta().Name.O)
	}
	return outExpr, nil
}

func (b *PlanBuilder) buildSetValuesOfInsert(ctx context.Context, insert *ast.InsertStmt, insertPlan *Insert, mockTablePlan *LogicalTableDual, checkRefColumn func(n ast.Node) ast.Node) error {
	tableInfo := insertPlan.Table.Meta()
	colNames := make([]string, 0, len(insert.Setlist))
	exprCols := make([]*expression.Column, 0, len(insert.Setlist))
	for _, assign := range insert.Setlist {
		idx, err := expression.FindFieldName(insertPlan.tableColNames, assign.Column)
		if err != nil {
			return err
		}
		if idx < 0 {
			return errors.Errorf("Can't find column %s", assign.Column)
		}
		colNames = append(colNames, assign.Column.Name.L)
		exprCols = append(exprCols, insertPlan.tableSchema.Columns[idx])
	}

	// Check whether the column to be updated is the generated column.
	tCols, missingColIdx := table.FindColumns(insertPlan.Table.VisibleCols(), colNames, tableInfo.PKIsHandle)
	if missingColIdx >= 0 {
		return ErrUnknownColumn.GenWithStackByArgs(insert.Setlist[missingColIdx].Column.Name.O, clauseMsg[fieldList])
	}

	insertPlan.AllAssignmentsAreConstant = true
	for i, assign := range insert.Setlist {
		expr, err := b.getInsertColExpr(ctx, insertPlan, mockTablePlan, tCols[i], assign.Expr, checkRefColumn)
		if err != nil {
			return err
		}
		if expr == nil {
			continue
		}

		insertPlan.SetList = append(insertPlan.SetList, &expression.Assignment{
			Col:     exprCols[i],
			ColName: model.NewCIStr(colNames[i]),
			Expr:    expr,
		})
	}
	insertPlan.Schema4OnDuplicate = insertPlan.tableSchema
	insertPlan.names4OnDuplicate = insertPlan.tableColNames
	return nil
}

func (b *PlanBuilder) buildValuesListOfInsert(ctx context.Context, insert *ast.InsertStmt, insertPlan *Insert, mockTablePlan *LogicalTableDual, checkRefColumn func(n ast.Node) ast.Node) error {
	affectedValuesCols, err := b.getAffectCols(insert, insertPlan)
	if err != nil {
		return err
	}

	// If value_list and col_list are empty and we have a generated column, we can still write data to this table.
	// For example, insert into t values(); can be executed successfully if t has a generated column.
	if len(insert.Columns) > 0 || len(insert.Lists[0]) > 0 {
		// If value_list or col_list is not empty, the length of value_list should be the same with that of col_list.
		if len(insert.Lists[0]) != len(affectedValuesCols) {
			return ErrWrongValueCountOnRow.GenWithStackByArgs(1)
		}
	}

	insertPlan.AllAssignmentsAreConstant = true
	for i, valuesItem := range insert.Lists {
		// The length of all the value_list should be the same.
		// "insert into t values (), ()" is valid.
		// "insert into t values (), (1)" is not valid.
		// "insert into t values (1), ()" is not valid.
		// "insert into t values (1,2), (1)" is not valid.
		if i > 0 && len(insert.Lists[i-1]) != len(insert.Lists[i]) {
			return ErrWrongValueCountOnRow.GenWithStackByArgs(i + 1)
		}
		exprList := make([]expression.Expression, 0, len(valuesItem))
		for j, valueItem := range valuesItem {
			expr, err := b.getInsertColExpr(ctx, insertPlan, mockTablePlan, affectedValuesCols[j], valueItem, checkRefColumn)
			if err != nil {
				return err
			}
			if expr == nil {
				continue
			}
			exprList = append(exprList, expr)
		}
		insertPlan.Lists = append(insertPlan.Lists, exprList)
	}
	insertPlan.Schema4OnDuplicate = insertPlan.tableSchema
	insertPlan.names4OnDuplicate = insertPlan.tableColNames
	return nil
}

type colNameInOnDupExtractor struct {
	colNameMap map[types.FieldName]*ast.ColumnNameExpr
}

func (c *colNameInOnDupExtractor) Enter(node ast.Node) (ast.Node, bool) {
	switch x := node.(type) {
	case *ast.ColumnNameExpr:
		fieldName := types.FieldName{
			DBName:  x.Name.Schema,
			TblName: x.Name.Table,
			ColName: x.Name.Name,
		}
		c.colNameMap[fieldName] = x
		return node, true
	// We don't extract the column names from the sub select.
	case *ast.SelectStmt, *ast.SetOprStmt:
		return node, true
	default:
		return node, false
	}
}

func (c *colNameInOnDupExtractor) Leave(node ast.Node) (ast.Node, bool) {
	return node, true
}

func (b *PlanBuilder) buildSelectPlanOfInsert(ctx context.Context, insert *ast.InsertStmt, insertPlan *Insert) error {
	b.isForUpdateRead = true
	affectedValuesCols, err := b.getAffectCols(insert, insertPlan)
	if err != nil {
		return err
	}
	actualColLen := -1
	// For MYSQL, it handles the case that the columns in ON DUPLICATE UPDATE is not the project column of the SELECT clause
	// but just in the table occurs in the SELECT CLAUSE.
	//   e.g. insert into a select x from b ON DUPLICATE KEY UPDATE  a.x=b.y; the `y` is not a column of select's output.
	//        MySQL won't throw error and will execute this SQL successfully.
	// To make compatible with this strange feature, we add the variable `actualColLen` and the following IF branch.
	if len(insert.OnDuplicate) > 0 {
		// If the select has aggregation, it cannot see the columns not in the select field.
		//   e.g. insert into a select x from b ON DUPLICATE KEY UPDATE  a.x=b.y; can be executed successfully.
		//        insert into a select x from b group by x ON DUPLICATE KEY UPDATE  a.x=b.y; will report b.y not found.
		if sel, ok := insert.Select.(*ast.SelectStmt); ok && !b.detectSelectAgg(sel) {
			hasWildCard := false
			for _, field := range sel.Fields.Fields {
				if field.WildCard != nil {
					hasWildCard = true
					break
				}
			}
			if !hasWildCard {
				colExtractor := &colNameInOnDupExtractor{colNameMap: make(map[types.FieldName]*ast.ColumnNameExpr)}
				for _, assign := range insert.OnDuplicate {
					assign.Expr.Accept(colExtractor)
				}
				actualColLen = len(sel.Fields.Fields)
				for _, colName := range colExtractor.colNameMap {
					// If we found the name from the INSERT's table columns, we don't try to find it in select field anymore.
					if insertPlan.tableColNames.FindAstColName(colName.Name) {
						continue
					}
					found := false
					for _, field := range sel.Fields.Fields {
						if colField, ok := field.Expr.(*ast.ColumnNameExpr); ok &&
							(colName.Name.Schema.L == "" || colField.Name.Schema.L == "" || colName.Name.Schema.L == colField.Name.Schema.L) &&
							(colName.Name.Table.L == "" || colField.Name.Table.L == "" || colName.Name.Table.L == colField.Name.Table.L) &&
							colName.Name.Name.L == colField.Name.Name.L {
							found = true
							break
						}
					}
					if found {
						continue
					}
					sel.Fields.Fields = append(sel.Fields.Fields, &ast.SelectField{Expr: colName, Offset: len(sel.Fields.Fields)})
				}
				defer func(originSelFieldLen int) {
					// Revert the change for ast. Because when we use the 'prepare' and 'execute' statement it will both build plan which will cause problem.
					// You can see the issue #37187 for more details.
					sel.Fields.Fields = sel.Fields.Fields[:originSelFieldLen]
				}(actualColLen)
			}
		}
	}
	selectPlan, err := b.Build(ctx, insert.Select)
	if err != nil {
		return err
	}

	// Check to guarantee that the length of the row returned by select is equal to that of affectedValuesCols.
	if (actualColLen == -1 && selectPlan.Schema().Len() != len(affectedValuesCols)) || (actualColLen != -1 && actualColLen != len(affectedValuesCols)) {
		return ErrWrongValueCountOnRow.GenWithStackByArgs(1)
	}

	// Check to guarantee that there's no generated column.
	// This check should be done after the above one to make its behavior compatible with MySQL.
	// For example, table t has two columns, namely a and b, and b is a generated column.
	// "insert into t (b) select * from t" will raise an error that the column count is not matched.
	// "insert into t select * from t" will raise an error that there's a generated column in the column list.
	// If we do this check before the above one, "insert into t (b) select * from t" will raise an error
	// that there's a generated column in the column list.
	for _, col := range affectedValuesCols {
		if col.IsGenerated() {
			return ErrBadGeneratedColumn.GenWithStackByArgs(col.Name.O, insertPlan.Table.Meta().Name.O)
		}
	}

	names := selectPlan.OutputNames()
	insertPlan.SelectPlan, _, err = DoOptimize(ctx, b.ctx, b.optFlag, selectPlan.(LogicalPlan))
	if err != nil {
		return err
	}

	if actualColLen == -1 {
		actualColLen = selectPlan.Schema().Len()
	}
	insertPlan.RowLen = actualColLen
	// schema4NewRow is the schema for the newly created data record based on
	// the result of the select statement.
	schema4NewRow := expression.NewSchema(make([]*expression.Column, len(insertPlan.Table.Cols()))...)
	names4NewRow := make(types.NameSlice, len(insertPlan.Table.Cols()))
	// TODO: don't clone it.
	for i := 0; i < actualColLen; i++ {
		selCol := insertPlan.SelectPlan.Schema().Columns[i]
		ordinal := affectedValuesCols[i].Offset
		schema4NewRow.Columns[ordinal] = &expression.Column{}
		*schema4NewRow.Columns[ordinal] = *selCol

		schema4NewRow.Columns[ordinal].RetType = &types.FieldType{}
		*schema4NewRow.Columns[ordinal].RetType = affectedValuesCols[i].FieldType

		names4NewRow[ordinal] = names[i]
	}
	for i := range schema4NewRow.Columns {
		if schema4NewRow.Columns[i] == nil {
			schema4NewRow.Columns[i] = &expression.Column{UniqueID: insertPlan.ctx.GetSessionVars().AllocPlanColumnID()}
			names4NewRow[i] = types.EmptyName
		}
	}
	insertPlan.Schema4OnDuplicate = expression.NewSchema(insertPlan.tableSchema.Columns...)
	insertPlan.Schema4OnDuplicate.Append(insertPlan.SelectPlan.Schema().Columns[actualColLen:]...)
	insertPlan.Schema4OnDuplicate.Append(schema4NewRow.Columns...)
	insertPlan.names4OnDuplicate = append(insertPlan.tableColNames.Shallow(), names[actualColLen:]...)
	insertPlan.names4OnDuplicate = append(insertPlan.names4OnDuplicate, names4NewRow...)
	return nil
}

func (b *PlanBuilder) buildLoadData(ctx context.Context, ld *ast.LoadDataStmt) (Plan, error) {
	// quick fix for https://github.com/pingcap/tidb/issues/33298
	if ld.FieldsInfo != nil && len(ld.FieldsInfo.Terminated) == 0 {
		return nil, ErrNotSupportedYet.GenWithStackByArgs("load data with empty field terminator")
	}
	p := LoadData{
		IsLocal:            ld.IsLocal,
		OnDuplicate:        ld.OnDuplicate,
		Path:               ld.Path,
		Table:              ld.Table,
		Columns:            ld.Columns,
		FieldsInfo:         ld.FieldsInfo,
		LinesInfo:          ld.LinesInfo,
		IgnoreLines:        ld.IgnoreLines,
		ColumnAssignments:  ld.ColumnAssignments,
		ColumnsAndUserVars: ld.ColumnsAndUserVars,
	}.Init(b.ctx)
	user := b.ctx.GetSessionVars().User
	var insertErr, deleteErr error
	if user != nil {
		insertErr = ErrTableaccessDenied.GenWithStackByArgs("INSERT", user.AuthUsername, user.AuthHostname, p.Table.Name.O)
		deleteErr = ErrTableaccessDenied.GenWithStackByArgs("DELETE", user.AuthUsername, user.AuthHostname, p.Table.Name.O)
	}
	b.visitInfo = appendVisitInfo(b.visitInfo, mysql.InsertPriv, p.Table.Schema.O, p.Table.Name.O, "", insertErr)
	if p.OnDuplicate == ast.OnDuplicateKeyHandlingReplace {
		b.visitInfo = appendVisitInfo(b.visitInfo, mysql.DeletePriv, p.Table.Schema.O, p.Table.Name.O, "", deleteErr)
	}
	tableInfo := p.Table.TableInfo
	tableInPlan, ok := b.is.TableByID(tableInfo.ID)
	if !ok {
		db := b.ctx.GetSessionVars().CurrentDB
		return nil, infoschema.ErrTableNotExists.GenWithStackByArgs(db, tableInfo.Name.O)
	}
	schema, names, err := expression.TableInfo2SchemaAndNames(b.ctx, model.NewCIStr(""), tableInfo)
	if err != nil {
		return nil, err
	}
	mockTablePlan := LogicalTableDual{}.Init(b.ctx, b.getSelectOffset())
	mockTablePlan.SetSchema(schema)
	mockTablePlan.names = names

	p.GenCols, err = b.resolveGeneratedColumns(ctx, tableInPlan.Cols(), nil, mockTablePlan)
	if err != nil {
		return nil, err
	}
	return p, nil
}

func (b *PlanBuilder) buildLoadStats(ld *ast.LoadStatsStmt) Plan {
	p := &LoadStats{Path: ld.Path}
	return p
}

func (b *PlanBuilder) buildLockStats(ld *ast.LockStatsStmt) Plan {
	p := &LockStats{Tables: ld.Tables}
	return p
}

func (b *PlanBuilder) buildUnlockStats(ld *ast.UnlockStatsStmt) Plan {
	p := &UnlockStats{Tables: ld.Tables}
	return p
}

func (b *PlanBuilder) buildIndexAdvise(node *ast.IndexAdviseStmt) Plan {
	p := &IndexAdvise{
		IsLocal:     node.IsLocal,
		Path:        node.Path,
		MaxMinutes:  node.MaxMinutes,
		MaxIndexNum: node.MaxIndexNum,
		LinesInfo:   node.LinesInfo,
	}
	return p
}

func (b *PlanBuilder) buildSplitRegion(node *ast.SplitRegionStmt) (Plan, error) {
	if node.Table.TableInfo.TempTableType != model.TempTableNone {
		return nil, ErrOptOnTemporaryTable.GenWithStackByArgs("split table")
	}
	if node.SplitSyntaxOpt != nil && node.SplitSyntaxOpt.HasPartition && node.Table.TableInfo.Partition == nil {
		return nil, ErrPartitionClauseOnNonpartitioned
	}
	if len(node.IndexName.L) != 0 {
		return b.buildSplitIndexRegion(node)
	}
	return b.buildSplitTableRegion(node)
}

func (b *PlanBuilder) buildSplitIndexRegion(node *ast.SplitRegionStmt) (Plan, error) {
	tblInfo := node.Table.TableInfo
	indexInfo := tblInfo.FindIndexByName(node.IndexName.L)
	if indexInfo == nil {
		return nil, ErrKeyDoesNotExist.GenWithStackByArgs(node.IndexName, tblInfo.Name)
	}
	mockTablePlan := LogicalTableDual{}.Init(b.ctx, b.getSelectOffset())
	schema, names, err := expression.TableInfo2SchemaAndNames(b.ctx, node.Table.Schema, tblInfo)
	if err != nil {
		return nil, err
	}
	mockTablePlan.SetSchema(schema)
	mockTablePlan.names = names

	p := &SplitRegion{
		TableInfo:      tblInfo,
		PartitionNames: node.PartitionNames,
		IndexInfo:      indexInfo,
	}
	p.names = names
	p.setSchemaAndNames(buildSplitRegionsSchema())
	// Split index regions by user specified value lists.
	if len(node.SplitOpt.ValueLists) > 0 {
		indexValues := make([][]types.Datum, 0, len(node.SplitOpt.ValueLists))
		for i, valuesItem := range node.SplitOpt.ValueLists {
			if len(valuesItem) > len(indexInfo.Columns) {
				return nil, ErrWrongValueCountOnRow.GenWithStackByArgs(i + 1)
			}
			values, err := b.convertValue2ColumnType(valuesItem, mockTablePlan, indexInfo, tblInfo)
			if err != nil {
				return nil, err
			}
			indexValues = append(indexValues, values)
		}
		p.ValueLists = indexValues
		return p, nil
	}

	// Split index regions by lower, upper value.
	checkLowerUpperValue := func(valuesItem []ast.ExprNode, name string) ([]types.Datum, error) {
		if len(valuesItem) == 0 {
			return nil, errors.Errorf("Split index `%v` region %s value count should more than 0", indexInfo.Name, name)
		}
		if len(valuesItem) > len(indexInfo.Columns) {
			return nil, errors.Errorf("Split index `%v` region column count doesn't match value count at %v", indexInfo.Name, name)
		}
		return b.convertValue2ColumnType(valuesItem, mockTablePlan, indexInfo, tblInfo)
	}
	lowerValues, err := checkLowerUpperValue(node.SplitOpt.Lower, "lower")
	if err != nil {
		return nil, err
	}
	upperValues, err := checkLowerUpperValue(node.SplitOpt.Upper, "upper")
	if err != nil {
		return nil, err
	}
	p.Lower = lowerValues
	p.Upper = upperValues

	maxSplitRegionNum := int64(config.GetGlobalConfig().SplitRegionMaxNum)
	if node.SplitOpt.Num > maxSplitRegionNum {
		return nil, errors.Errorf("Split index region num exceeded the limit %v", maxSplitRegionNum)
	} else if node.SplitOpt.Num < 1 {
		return nil, errors.Errorf("Split index region num should more than 0")
	}
	p.Num = int(node.SplitOpt.Num)
	return p, nil
}

func (b *PlanBuilder) convertValue2ColumnType(valuesItem []ast.ExprNode, mockTablePlan LogicalPlan, indexInfo *model.IndexInfo, tblInfo *model.TableInfo) ([]types.Datum, error) {
	values := make([]types.Datum, 0, len(valuesItem))
	for j, valueItem := range valuesItem {
		colOffset := indexInfo.Columns[j].Offset
		value, err := b.convertValue(valueItem, mockTablePlan, tblInfo.Columns[colOffset])
		if err != nil {
			return nil, err
		}
		values = append(values, value)
	}
	return values, nil
}

func (b *PlanBuilder) convertValue(valueItem ast.ExprNode, mockTablePlan LogicalPlan, col *model.ColumnInfo) (d types.Datum, err error) {
	var expr expression.Expression
	switch x := valueItem.(type) {
	case *driver.ValueExpr:
		expr = &expression.Constant{
			Value:   x.Datum,
			RetType: &x.Type,
		}
	default:
		expr, _, err = b.rewrite(context.TODO(), valueItem, mockTablePlan, nil, true)
		if err != nil {
			return d, err
		}
	}
	constant, ok := expr.(*expression.Constant)
	if !ok {
		return d, errors.New("Expect constant values")
	}
	value, err := constant.Eval(chunk.Row{})
	if err != nil {
		return d, err
	}
	d, err = value.ConvertTo(b.ctx.GetSessionVars().StmtCtx, &col.FieldType)
	if err != nil {
		if !types.ErrTruncated.Equal(err) && !types.ErrTruncatedWrongVal.Equal(err) && !types.ErrBadNumber.Equal(err) {
			return d, err
		}
		valStr, err1 := value.ToString()
		if err1 != nil {
			return d, err
		}
		return d, types.ErrTruncated.GenWithStack("Incorrect value: '%-.128s' for column '%.192s'", valStr, col.Name.O)
	}
	return d, nil
}

func (b *PlanBuilder) buildSplitTableRegion(node *ast.SplitRegionStmt) (Plan, error) {
	tblInfo := node.Table.TableInfo
	handleColInfos := buildHandleColumnInfos(tblInfo)
	mockTablePlan := LogicalTableDual{}.Init(b.ctx, b.getSelectOffset())
	schema, names, err := expression.TableInfo2SchemaAndNames(b.ctx, node.Table.Schema, tblInfo)
	if err != nil {
		return nil, err
	}
	mockTablePlan.SetSchema(schema)
	mockTablePlan.names = names

	p := &SplitRegion{
		TableInfo:      tblInfo,
		PartitionNames: node.PartitionNames,
	}
	p.setSchemaAndNames(buildSplitRegionsSchema())
	if len(node.SplitOpt.ValueLists) > 0 {
		values := make([][]types.Datum, 0, len(node.SplitOpt.ValueLists))
		for i, valuesItem := range node.SplitOpt.ValueLists {
			data, err := convertValueListToData(valuesItem, handleColInfos, i, b, mockTablePlan)
			if err != nil {
				return nil, err
			}
			values = append(values, data)
		}
		p.ValueLists = values
		return p, nil
	}

	p.Lower, err = convertValueListToData(node.SplitOpt.Lower, handleColInfos, lowerBound, b, mockTablePlan)
	if err != nil {
		return nil, err
	}
	p.Upper, err = convertValueListToData(node.SplitOpt.Upper, handleColInfos, upperBound, b, mockTablePlan)
	if err != nil {
		return nil, err
	}

	maxSplitRegionNum := int64(config.GetGlobalConfig().SplitRegionMaxNum)
	if node.SplitOpt.Num > maxSplitRegionNum {
		return nil, errors.Errorf("Split table region num exceeded the limit %v", maxSplitRegionNum)
	} else if node.SplitOpt.Num < 1 {
		return nil, errors.Errorf("Split table region num should more than 0")
	}
	p.Num = int(node.SplitOpt.Num)
	return p, nil
}

func buildHandleColumnInfos(tblInfo *model.TableInfo) []*model.ColumnInfo {
	switch {
	case tblInfo.PKIsHandle:
		if col := tblInfo.GetPkColInfo(); col != nil {
			return []*model.ColumnInfo{col}
		}
	case tblInfo.IsCommonHandle:
		pkIdx := tables.FindPrimaryIndex(tblInfo)
		pkCols := make([]*model.ColumnInfo, 0, len(pkIdx.Columns))
		cols := tblInfo.Columns
		for _, idxCol := range pkIdx.Columns {
			pkCols = append(pkCols, cols[idxCol.Offset])
		}
		return pkCols
	default:
		return []*model.ColumnInfo{model.NewExtraHandleColInfo()}
	}
	return nil
}

const (
	lowerBound int = -1
	upperBound int = -2
)

func convertValueListToData(valueList []ast.ExprNode, handleColInfos []*model.ColumnInfo, rowIdx int,
	b *PlanBuilder, mockTablePlan *LogicalTableDual) ([]types.Datum, error) {
	if len(valueList) != len(handleColInfos) {
		var err error
		switch rowIdx {
		case lowerBound:
			err = errors.Errorf("Split table region lower value count should be %d", len(handleColInfos))
		case upperBound:
			err = errors.Errorf("Split table region upper value count should be %d", len(handleColInfos))
		default:
			err = ErrWrongValueCountOnRow.GenWithStackByArgs(rowIdx)
		}
		return nil, err
	}
	data := make([]types.Datum, 0, len(handleColInfos))
	for i, v := range valueList {
		convertedDatum, err := b.convertValue(v, mockTablePlan, handleColInfos[i])
		if err != nil {
			return nil, err
		}
		if convertedDatum.IsNull() {
			return nil, ErrBadNull.GenWithStackByArgs(handleColInfos[i].Name.O)
		}
		data = append(data, convertedDatum)
	}
	return data, nil
}

func (b *PlanBuilder) buildDDL(ctx context.Context, node ast.DDLNode) (Plan, error) {
	var authErr error
	switch v := node.(type) {
	case *ast.AlterDatabaseStmt:
		if v.AlterDefaultDatabase {
			v.Name = model.NewCIStr(b.ctx.GetSessionVars().CurrentDB)
		}
		if v.Name.O == "" {
			return nil, ErrNoDB
		}
		if b.ctx.GetSessionVars().User != nil {
			authErr = ErrDBaccessDenied.GenWithStackByArgs(b.ctx.GetSessionVars().User.AuthUsername,
				b.ctx.GetSessionVars().User.AuthHostname, v.Name.O)
		}
		b.visitInfo = appendVisitInfo(b.visitInfo, mysql.AlterPriv, v.Name.L, "", "", authErr)
	case *ast.AlterTableStmt:
		if b.ctx.GetSessionVars().User != nil {
			authErr = ErrTableaccessDenied.GenWithStackByArgs("ALTER", b.ctx.GetSessionVars().User.AuthUsername,
				b.ctx.GetSessionVars().User.AuthHostname, v.Table.Name.L)
		}
		dbName := v.Table.Schema.L
		if dbName == "" {
			dbName = b.ctx.GetSessionVars().CurrentDB
		}
		b.visitInfo = appendVisitInfo(b.visitInfo, mysql.AlterPriv, dbName,
			v.Table.Name.L, "", authErr)
		for _, spec := range v.Specs {
			if spec.Tp == ast.AlterTableRenameTable || spec.Tp == ast.AlterTableExchangePartition {
				if b.ctx.GetSessionVars().User != nil {
					authErr = ErrTableaccessDenied.GenWithStackByArgs("DROP", b.ctx.GetSessionVars().User.AuthUsername,
						b.ctx.GetSessionVars().User.AuthHostname, v.Table.Name.L)
				}
				b.visitInfo = appendVisitInfo(b.visitInfo, mysql.DropPriv, dbName,
					v.Table.Name.L, "", authErr)

				if b.ctx.GetSessionVars().User != nil {
					authErr = ErrTableaccessDenied.GenWithStackByArgs("CREATE", b.ctx.GetSessionVars().User.AuthUsername,
						b.ctx.GetSessionVars().User.AuthHostname, spec.NewTable.Name.L)
				}
				b.visitInfo = appendVisitInfo(b.visitInfo, mysql.CreatePriv, dbName,
					spec.NewTable.Name.L, "", authErr)

				if b.ctx.GetSessionVars().User != nil {
					authErr = ErrTableaccessDenied.GenWithStackByArgs("INSERT", b.ctx.GetSessionVars().User.AuthUsername,
						b.ctx.GetSessionVars().User.AuthHostname, spec.NewTable.Name.L)
				}
				b.visitInfo = appendVisitInfo(b.visitInfo, mysql.InsertPriv, dbName,
					spec.NewTable.Name.L, "", authErr)
			} else if spec.Tp == ast.AlterTableDropPartition {
				if b.ctx.GetSessionVars().User != nil {
					authErr = ErrTableaccessDenied.GenWithStackByArgs("DROP", b.ctx.GetSessionVars().User.AuthUsername,
						b.ctx.GetSessionVars().User.AuthHostname, v.Table.Name.L)
				}
				b.visitInfo = appendVisitInfo(b.visitInfo, mysql.DropPriv, v.Table.Schema.L,
					v.Table.Name.L, "", authErr)
			} else if spec.Tp == ast.AlterTableWriteable {
				b.visitInfo[0].alterWritable = true
			} else if spec.Tp == ast.AlterTableAddStatistics {
				var selectErr, insertErr error
				user := b.ctx.GetSessionVars().User
				if user != nil {
					selectErr = ErrTableaccessDenied.GenWithStackByArgs("ADD STATS_EXTENDED", user.AuthUsername,
						user.AuthHostname, v.Table.Name.L)
					insertErr = ErrTableaccessDenied.GenWithStackByArgs("ADD STATS_EXTENDED", user.AuthUsername,
						user.AuthHostname, "stats_extended")
				}
				b.visitInfo = appendVisitInfo(b.visitInfo, mysql.SelectPriv, v.Table.Schema.L,
					v.Table.Name.L, "", selectErr)
				b.visitInfo = appendVisitInfo(b.visitInfo, mysql.InsertPriv, mysql.SystemDB,
					"stats_extended", "", insertErr)
			} else if spec.Tp == ast.AlterTableDropStatistics {
				user := b.ctx.GetSessionVars().User
				if user != nil {
					authErr = ErrTableaccessDenied.GenWithStackByArgs("DROP STATS_EXTENDED", user.AuthUsername,
						user.AuthHostname, "stats_extended")
				}
				b.visitInfo = appendVisitInfo(b.visitInfo, mysql.UpdatePriv, mysql.SystemDB,
					"stats_extended", "", authErr)
			} else if spec.Tp == ast.AlterTableAddConstraint {
				if b.ctx.GetSessionVars().User != nil && spec.Constraint != nil &&
					spec.Constraint.Tp == ast.ConstraintForeignKey && spec.Constraint.Refer != nil {
					authErr = ErrTableaccessDenied.GenWithStackByArgs("REFERENCES", b.ctx.GetSessionVars().User.AuthUsername,
						b.ctx.GetSessionVars().User.AuthHostname, spec.Constraint.Refer.Table.Name.L)
					b.visitInfo = appendVisitInfo(b.visitInfo, mysql.ReferencesPriv, spec.Constraint.Refer.Table.Schema.L,
						spec.Constraint.Refer.Table.Name.L, "", authErr)
				}
			}
		}
	case *ast.AlterSequenceStmt:
		if b.ctx.GetSessionVars().User != nil {
			authErr = ErrTableaccessDenied.GenWithStackByArgs("ALTER", b.ctx.GetSessionVars().User.AuthUsername,
				b.ctx.GetSessionVars().User.AuthHostname, v.Name.Name.L)
		}
		b.visitInfo = appendVisitInfo(b.visitInfo, mysql.AlterPriv, v.Name.Schema.L,
			v.Name.Name.L, "", authErr)
	case *ast.CreateDatabaseStmt:
		if b.ctx.GetSessionVars().User != nil {
			authErr = ErrDBaccessDenied.GenWithStackByArgs(b.ctx.GetSessionVars().User.AuthUsername,
				b.ctx.GetSessionVars().User.AuthHostname, v.Name)
		}
		b.visitInfo = appendVisitInfo(b.visitInfo, mysql.CreatePriv, v.Name.L,
			"", "", authErr)
	case *ast.CreateIndexStmt:
		if b.ctx.GetSessionVars().User != nil {
			authErr = ErrTableaccessDenied.GenWithStackByArgs("INDEX", b.ctx.GetSessionVars().User.AuthUsername,
				b.ctx.GetSessionVars().User.AuthHostname, v.Table.Name.L)
		}
		b.visitInfo = appendVisitInfo(b.visitInfo, mysql.IndexPriv, v.Table.Schema.L,
			v.Table.Name.L, "", authErr)
	case *ast.CreateTableStmt:
		if v.TemporaryKeyword != ast.TemporaryNone {
			for _, cons := range v.Constraints {
				if cons.Tp == ast.ConstraintForeignKey {
					return nil, infoschema.ErrCannotAddForeign
				}
			}
		}
		if b.ctx.GetSessionVars().User != nil {
			// This is tricky here: we always need the visitInfo because it's not only used in privilege checks, and we
			// must pass the table name. However, the privilege check is towards the database. We'll deal with it later.
			if v.TemporaryKeyword == ast.TemporaryLocal {
				authErr = ErrDBaccessDenied.GenWithStackByArgs(b.ctx.GetSessionVars().User.AuthUsername,
					b.ctx.GetSessionVars().User.AuthHostname, v.Table.Schema.L)
			} else {
				authErr = ErrTableaccessDenied.GenWithStackByArgs("CREATE", b.ctx.GetSessionVars().User.AuthUsername,
					b.ctx.GetSessionVars().User.AuthHostname, v.Table.Name.L)
			}
			for _, cons := range v.Constraints {
				if cons.Tp == ast.ConstraintForeignKey && cons.Refer != nil {
					authErr = ErrTableaccessDenied.GenWithStackByArgs("REFERENCES", b.ctx.GetSessionVars().User.AuthUsername,
						b.ctx.GetSessionVars().User.AuthHostname, cons.Refer.Table.Name.L)
					b.visitInfo = appendVisitInfo(b.visitInfo, mysql.ReferencesPriv, cons.Refer.Table.Schema.L,
						cons.Refer.Table.Name.L, "", authErr)
				}
			}
		}
		b.visitInfo = appendVisitInfo(b.visitInfo, mysql.CreatePriv, v.Table.Schema.L,
			v.Table.Name.L, "", authErr)
		if v.ReferTable != nil {
			if b.ctx.GetSessionVars().User != nil {
				authErr = ErrTableaccessDenied.GenWithStackByArgs("CREATE", b.ctx.GetSessionVars().User.AuthUsername,
					b.ctx.GetSessionVars().User.AuthHostname, v.ReferTable.Name.L)
			}
			b.visitInfo = appendVisitInfo(b.visitInfo, mysql.SelectPriv, v.ReferTable.Schema.L,
				v.ReferTable.Name.L, "", authErr)
		}
	case *ast.CreateViewStmt:
		b.isCreateView = true
		b.capFlag |= canExpandAST | renameView
		b.renamingViewName = v.ViewName.Schema.L + "." + v.ViewName.Name.L
		defer func() {
			b.capFlag &= ^canExpandAST
			b.capFlag &= ^renameView
			b.isCreateView = false
		}()

		if stmt := findStmtAsViewSchema(v); stmt != nil {
			stmt.AsViewSchema = true
		}

		plan, err := b.Build(ctx, v.Select)
		if err != nil {
			return nil, err
		}
		schema := plan.Schema()
		names := plan.OutputNames()
		if v.Cols == nil {
			adjustOverlongViewColname(plan.(LogicalPlan))
			v.Cols = make([]model.CIStr, len(schema.Columns))
			for i, name := range names {
				v.Cols[i] = name.ColName
			}
		}
		if len(v.Cols) != schema.Len() {
			return nil, dbterror.ErrViewWrongList
		}
		if user := b.ctx.GetSessionVars().User; user != nil {
			authErr = ErrTableaccessDenied.GenWithStackByArgs("CREATE VIEW", user.AuthUsername,
				user.AuthHostname, v.ViewName.Name.L)
		}
		b.visitInfo = appendVisitInfo(b.visitInfo, mysql.CreateViewPriv, v.ViewName.Schema.L,
			v.ViewName.Name.L, "", authErr)
		if v.Definer.CurrentUser && b.ctx.GetSessionVars().User != nil {
			v.Definer = b.ctx.GetSessionVars().User
		}
		if b.ctx.GetSessionVars().User != nil && v.Definer.String() != b.ctx.GetSessionVars().User.String() {
			err = ErrSpecificAccessDenied.GenWithStackByArgs("SUPER")
			b.visitInfo = appendVisitInfo(b.visitInfo, mysql.SuperPriv, "",
				"", "", err)
		}
	case *ast.CreateSequenceStmt:
		if b.ctx.GetSessionVars().User != nil {
			authErr = ErrTableaccessDenied.GenWithStackByArgs("CREATE", b.ctx.GetSessionVars().User.AuthUsername,
				b.ctx.GetSessionVars().User.AuthHostname, v.Name.Name.L)
		}
		b.visitInfo = appendVisitInfo(b.visitInfo, mysql.CreatePriv, v.Name.Schema.L,
			v.Name.Name.L, "", authErr)
	case *ast.DropDatabaseStmt:
		if b.ctx.GetSessionVars().User != nil {
			authErr = ErrDBaccessDenied.GenWithStackByArgs(b.ctx.GetSessionVars().User.AuthUsername,
				b.ctx.GetSessionVars().User.AuthHostname, v.Name)
		}
		b.visitInfo = appendVisitInfo(b.visitInfo, mysql.DropPriv, v.Name.L,
			"", "", authErr)
	case *ast.DropIndexStmt:
		if b.ctx.GetSessionVars().User != nil {
			authErr = ErrTableaccessDenied.GenWithStackByArgs("INDEX", b.ctx.GetSessionVars().User.AuthUsername,
				b.ctx.GetSessionVars().User.AuthHostname, v.Table.Name.L)
		}
		b.visitInfo = appendVisitInfo(b.visitInfo, mysql.IndexPriv, v.Table.Schema.L,
			v.Table.Name.L, "", authErr)
	case *ast.DropTableStmt:
		for _, tableVal := range v.Tables {
			if b.ctx.GetSessionVars().User != nil {
				authErr = ErrTableaccessDenied.GenWithStackByArgs("DROP", b.ctx.GetSessionVars().User.AuthUsername,
					b.ctx.GetSessionVars().User.AuthHostname, tableVal.Name.L)
			}
			b.visitInfo = appendVisitInfo(b.visitInfo, mysql.DropPriv, tableVal.Schema.L,
				tableVal.Name.L, "", authErr)
		}
	case *ast.DropSequenceStmt:
		for _, sequence := range v.Sequences {
			if b.ctx.GetSessionVars().User != nil {
				authErr = ErrTableaccessDenied.GenWithStackByArgs("DROP", b.ctx.GetSessionVars().User.AuthUsername,
					b.ctx.GetSessionVars().User.AuthHostname, sequence.Name.L)
			}
			b.visitInfo = appendVisitInfo(b.visitInfo, mysql.DropPriv, sequence.Schema.L,
				sequence.Name.L, "", authErr)
		}
	case *ast.TruncateTableStmt:
		if b.ctx.GetSessionVars().User != nil {
			authErr = ErrTableaccessDenied.GenWithStackByArgs("DROP", b.ctx.GetSessionVars().User.AuthUsername,
				b.ctx.GetSessionVars().User.AuthHostname, v.Table.Name.L)
		}
		b.visitInfo = appendVisitInfo(b.visitInfo, mysql.DropPriv, v.Table.Schema.L,
			v.Table.Name.L, "", authErr)
	case *ast.RenameTableStmt:
		if b.ctx.GetSessionVars().User != nil {
			authErr = ErrTableaccessDenied.GenWithStackByArgs("ALTER", b.ctx.GetSessionVars().User.AuthUsername,
				b.ctx.GetSessionVars().User.AuthHostname, v.TableToTables[0].OldTable.Name.L)
		}
		b.visitInfo = appendVisitInfo(b.visitInfo, mysql.AlterPriv, v.TableToTables[0].OldTable.Schema.L,
			v.TableToTables[0].OldTable.Name.L, "", authErr)

		if b.ctx.GetSessionVars().User != nil {
			authErr = ErrTableaccessDenied.GenWithStackByArgs("DROP", b.ctx.GetSessionVars().User.AuthUsername,
				b.ctx.GetSessionVars().User.AuthHostname, v.TableToTables[0].OldTable.Name.L)
		}
		b.visitInfo = appendVisitInfo(b.visitInfo, mysql.DropPriv, v.TableToTables[0].OldTable.Schema.L,
			v.TableToTables[0].OldTable.Name.L, "", authErr)

		if b.ctx.GetSessionVars().User != nil {
			authErr = ErrTableaccessDenied.GenWithStackByArgs("CREATE", b.ctx.GetSessionVars().User.AuthUsername,
				b.ctx.GetSessionVars().User.AuthHostname, v.TableToTables[0].NewTable.Name.L)
		}
		b.visitInfo = appendVisitInfo(b.visitInfo, mysql.CreatePriv, v.TableToTables[0].NewTable.Schema.L,
			v.TableToTables[0].NewTable.Name.L, "", authErr)

		if b.ctx.GetSessionVars().User != nil {
			authErr = ErrTableaccessDenied.GenWithStackByArgs("INSERT", b.ctx.GetSessionVars().User.AuthUsername,
				b.ctx.GetSessionVars().User.AuthHostname, v.TableToTables[0].NewTable.Name.L)
		}
		b.visitInfo = appendVisitInfo(b.visitInfo, mysql.InsertPriv, v.TableToTables[0].NewTable.Schema.L,
			v.TableToTables[0].NewTable.Name.L, "", authErr)
	case *ast.RecoverTableStmt, *ast.FlashBackTableStmt, *ast.FlashBackDatabaseStmt:
		// Recover table command can only be executed by administrator.
		b.visitInfo = appendVisitInfo(b.visitInfo, mysql.SuperPriv, "", "", "", nil)
	case *ast.FlashBackToTimestampStmt:
		// Flashback cluster can only be executed by user with `super` privilege.
		b.visitInfo = appendVisitInfo(b.visitInfo, mysql.SuperPriv, "", "", "", nil)
	case *ast.LockTablesStmt:
		user := b.ctx.GetSessionVars().User
		for _, lock := range v.TableLocks {
			var lockAuthErr, selectAuthErr error
			if user != nil {
				lockAuthErr = ErrDBaccessDenied.FastGenByArgs(user.AuthUsername, user.AuthHostname, lock.Table.Schema.L)
				selectAuthErr = ErrTableaccessDenied.FastGenByArgs("SELECT", user.AuthUsername, user.AuthHostname, lock.Table.Name.L)
			}
			b.visitInfo = appendVisitInfo(b.visitInfo, mysql.LockTablesPriv, lock.Table.Schema.L, lock.Table.Name.L, "", lockAuthErr)
			b.visitInfo = appendVisitInfo(b.visitInfo, mysql.SelectPriv, lock.Table.Schema.L, lock.Table.Name.L, "", selectAuthErr)
		}
	case *ast.CleanupTableLockStmt:
		// This command can only be executed by administrator.
		b.visitInfo = appendVisitInfo(b.visitInfo, mysql.SuperPriv, "", "", "", nil)
	case *ast.RepairTableStmt:
		// Repair table command can only be executed by administrator.
		b.visitInfo = appendVisitInfo(b.visitInfo, mysql.SuperPriv, "", "", "", nil)
	case *ast.DropPlacementPolicyStmt, *ast.CreatePlacementPolicyStmt, *ast.AlterPlacementPolicyStmt:
		err := ErrSpecificAccessDenied.GenWithStackByArgs("SUPER or PLACEMENT_ADMIN")
		b.visitInfo = appendDynamicVisitInfo(b.visitInfo, "PLACEMENT_ADMIN", false, err)
	}
	p := &DDL{Statement: node}
	return p, nil
}

const (
	// TraceFormatRow indicates row tracing format.
	TraceFormatRow = "row"
	// TraceFormatJSON indicates json tracing format.
	TraceFormatJSON = "json"
	// TraceFormatLog indicates log tracing format.
	TraceFormatLog = "log"

	// TracePlanTargetEstimation indicates CE trace target for optimizer trace.
	TracePlanTargetEstimation = "estimation"
)

// buildTrace builds a trace plan. Inside this method, it first optimize the
// underlying query and then constructs a schema, which will be used to constructs
// rows result.
func (b *PlanBuilder) buildTrace(trace *ast.TraceStmt) (Plan, error) {
	p := &Trace{
		StmtNode:             trace.Stmt,
		Format:               trace.Format,
		OptimizerTrace:       trace.TracePlan,
		OptimizerTraceTarget: trace.TracePlanTarget,
	}
	// TODO: forbid trace plan if the statement isn't select read-only statement
	if trace.TracePlan {
		if trace.TracePlanTarget != "" && trace.TracePlanTarget != TracePlanTargetEstimation {
			return nil, errors.New("trace plan target should only be 'estimation'")
		}
		if trace.TracePlanTarget == TracePlanTargetEstimation {
			schema := newColumnsWithNames(1)
			schema.Append(buildColumnWithName("", "CE_trace", mysql.TypeVarchar, mysql.MaxBlobWidth))
			p.SetSchema(schema.col2Schema())
			p.names = schema.names
		} else {
			schema := newColumnsWithNames(1)
			schema.Append(buildColumnWithName("", "Dump_link", mysql.TypeVarchar, 128))
			p.SetSchema(schema.col2Schema())
			p.names = schema.names
		}
		return p, nil
	}
	switch trace.Format {
	case TraceFormatRow:
		schema := newColumnsWithNames(3)
		schema.Append(buildColumnWithName("", "operation", mysql.TypeString, mysql.MaxBlobWidth))
		schema.Append(buildColumnWithName("", "startTS", mysql.TypeString, mysql.MaxBlobWidth))
		schema.Append(buildColumnWithName("", "duration", mysql.TypeString, mysql.MaxBlobWidth))
		p.SetSchema(schema.col2Schema())
		p.names = schema.names
	case TraceFormatJSON:
		schema := newColumnsWithNames(1)
		schema.Append(buildColumnWithName("", "operation", mysql.TypeString, mysql.MaxBlobWidth))
		p.SetSchema(schema.col2Schema())
		p.names = schema.names
	case TraceFormatLog:
		schema := newColumnsWithNames(4)
		schema.Append(buildColumnWithName("", "time", mysql.TypeTimestamp, mysql.MaxBlobWidth))
		schema.Append(buildColumnWithName("", "event", mysql.TypeString, mysql.MaxBlobWidth))
		schema.Append(buildColumnWithName("", "tags", mysql.TypeString, mysql.MaxBlobWidth))
		schema.Append(buildColumnWithName("", "spanName", mysql.TypeString, mysql.MaxBlobWidth))
		p.SetSchema(schema.col2Schema())
		p.names = schema.names
	default:
		return nil, errors.New("trace format should be one of 'row', 'log' or 'json'")
	}
	return p, nil
}

func (b *PlanBuilder) buildExplainPlan(targetPlan Plan, format string, explainRows [][]string, analyze bool, execStmt ast.StmtNode, runtimeStats *execdetails.RuntimeStatsColl) (Plan, error) {
	if strings.ToLower(format) == types.ExplainFormatTrueCardCost && !analyze {
		return nil, errors.Errorf("'explain format=%v' cannot work without 'analyze', please use 'explain analyze format=%v'", format, format)
	}

	p := &Explain{
		TargetPlan:       targetPlan,
		Format:           format,
		Analyze:          analyze,
		ExecStmt:         execStmt,
		ExplainRows:      explainRows,
		RuntimeStatsColl: runtimeStats,
	}
	p.ctx = b.ctx
	return p, p.prepareSchema()
}

// buildExplainFor gets *last* (maybe running or finished) query plan from connection #connection id.
// See https://dev.mysql.com/doc/refman/8.0/en/explain-for-connection.html.
func (b *PlanBuilder) buildExplainFor(explainFor *ast.ExplainForStmt) (Plan, error) {
	processInfo, ok := b.ctx.GetSessionManager().GetProcessInfo(explainFor.ConnectionID)
	if !ok {
		return nil, ErrNoSuchThread.GenWithStackByArgs(explainFor.ConnectionID)
	}
	if b.ctx.GetSessionVars() != nil && b.ctx.GetSessionVars().User != nil {
		if b.ctx.GetSessionVars().User.Username != processInfo.User {
			err := ErrAccessDenied.GenWithStackByArgs(b.ctx.GetSessionVars().User.Username, b.ctx.GetSessionVars().User.Hostname)
			// Different from MySQL's behavior and document.
			b.visitInfo = appendVisitInfo(b.visitInfo, mysql.SuperPriv, "", "", "", err)
		}
	}

	targetPlan, ok := processInfo.Plan.(Plan)
	if !ok || targetPlan == nil {
		return &Explain{Format: explainFor.Format}, nil
	}
	var explainRows [][]string
	if explainFor.Format == types.ExplainFormatROW {
		explainRows = processInfo.PlanExplainRows
	}
	return b.buildExplainPlan(targetPlan, explainFor.Format, explainRows, false, nil, processInfo.RuntimeStatsColl)
}

func (b *PlanBuilder) buildExplain(ctx context.Context, explain *ast.ExplainStmt) (Plan, error) {
	if show, ok := explain.Stmt.(*ast.ShowStmt); ok {
		return b.buildShow(ctx, show)
	}
	targetPlan, _, err := OptimizeAstNode(ctx, b.ctx, explain.Stmt, b.is)
	if err != nil {
		return nil, err
	}

	return b.buildExplainPlan(targetPlan, explain.Format, nil, explain.Analyze, explain.Stmt, nil)
}

func (b *PlanBuilder) buildSelectInto(ctx context.Context, sel *ast.SelectStmt) (Plan, error) {
	if sem.IsEnabled() {
		return nil, ErrNotSupportedWithSem.GenWithStackByArgs("SELECT INTO")
	}
	selectIntoInfo := sel.SelectIntoOpt
	sel.SelectIntoOpt = nil
	targetPlan, _, err := OptimizeAstNode(ctx, b.ctx, sel, b.is)
	if err != nil {
		return nil, err
	}
	b.visitInfo = appendVisitInfo(b.visitInfo, mysql.FilePriv, "", "", "", ErrSpecificAccessDenied.GenWithStackByArgs("FILE"))
	return &SelectInto{
		TargetPlan: targetPlan,
		IntoOpt:    selectIntoInfo,
	}, nil
}

func buildShowProcedureSchema() (*expression.Schema, []*types.FieldName) {
	tblName := "ROUTINES"
	schema := newColumnsWithNames(11)
	schema.Append(buildColumnWithName(tblName, "Db", mysql.TypeVarchar, 128))
	schema.Append(buildColumnWithName(tblName, "Name", mysql.TypeVarchar, 128))
	schema.Append(buildColumnWithName(tblName, "Type", mysql.TypeVarchar, 128))
	schema.Append(buildColumnWithName(tblName, "Definer", mysql.TypeVarchar, 128))
	schema.Append(buildColumnWithName(tblName, "Modified", mysql.TypeDatetime, 19))
	schema.Append(buildColumnWithName(tblName, "Created", mysql.TypeDatetime, 19))
	schema.Append(buildColumnWithName(tblName, "Security_type", mysql.TypeVarchar, 128))
	schema.Append(buildColumnWithName(tblName, "Comment", mysql.TypeBlob, 196605))
	schema.Append(buildColumnWithName(tblName, "character_set_client", mysql.TypeVarchar, 32))
	schema.Append(buildColumnWithName(tblName, "collation_connection", mysql.TypeVarchar, 32))
	schema.Append(buildColumnWithName(tblName, "Database Collation", mysql.TypeVarchar, 32))
	return schema.col2Schema(), schema.names
}

func buildShowTriggerSchema() (*expression.Schema, []*types.FieldName) {
	tblName := "TRIGGERS"
	schema := newColumnsWithNames(11)
	schema.Append(buildColumnWithName(tblName, "Trigger", mysql.TypeVarchar, 128))
	schema.Append(buildColumnWithName(tblName, "Event", mysql.TypeVarchar, 128))
	schema.Append(buildColumnWithName(tblName, "Table", mysql.TypeVarchar, 128))
	schema.Append(buildColumnWithName(tblName, "Statement", mysql.TypeBlob, 196605))
	schema.Append(buildColumnWithName(tblName, "Timing", mysql.TypeVarchar, 128))
	schema.Append(buildColumnWithName(tblName, "Created", mysql.TypeDatetime, 19))
	schema.Append(buildColumnWithName(tblName, "sql_mode", mysql.TypeBlob, 8192))
	schema.Append(buildColumnWithName(tblName, "Definer", mysql.TypeVarchar, 128))
	schema.Append(buildColumnWithName(tblName, "character_set_client", mysql.TypeVarchar, 32))
	schema.Append(buildColumnWithName(tblName, "collation_connection", mysql.TypeVarchar, 32))
	schema.Append(buildColumnWithName(tblName, "Database Collation", mysql.TypeVarchar, 32))
	return schema.col2Schema(), schema.names
}

func buildShowEventsSchema() (*expression.Schema, []*types.FieldName) {
	tblName := "EVENTS"
	schema := newColumnsWithNames(15)
	schema.Append(buildColumnWithName(tblName, "Db", mysql.TypeVarchar, 128))
	schema.Append(buildColumnWithName(tblName, "Name", mysql.TypeVarchar, 128))
	schema.Append(buildColumnWithName(tblName, "Time zone", mysql.TypeVarchar, 32))
	schema.Append(buildColumnWithName(tblName, "Definer", mysql.TypeVarchar, 128))
	schema.Append(buildColumnWithName(tblName, "Type", mysql.TypeVarchar, 128))
	schema.Append(buildColumnWithName(tblName, "Execute At", mysql.TypeDatetime, 19))
	schema.Append(buildColumnWithName(tblName, "Interval Value", mysql.TypeVarchar, 128))
	schema.Append(buildColumnWithName(tblName, "Interval Field", mysql.TypeVarchar, 128))
	schema.Append(buildColumnWithName(tblName, "Starts", mysql.TypeDatetime, 19))
	schema.Append(buildColumnWithName(tblName, "Ends", mysql.TypeDatetime, 19))
	schema.Append(buildColumnWithName(tblName, "Status", mysql.TypeVarchar, 32))
	schema.Append(buildColumnWithName(tblName, "Originator", mysql.TypeInt24, 4))
	schema.Append(buildColumnWithName(tblName, "character_set_client", mysql.TypeVarchar, 32))
	schema.Append(buildColumnWithName(tblName, "collation_connection", mysql.TypeVarchar, 32))
	schema.Append(buildColumnWithName(tblName, "Database Collation", mysql.TypeVarchar, 32))
	return schema.col2Schema(), schema.names
}

func buildShowWarningsSchema() (*expression.Schema, types.NameSlice) {
	tblName := "WARNINGS"
	schema := newColumnsWithNames(3)
	schema.Append(buildColumnWithName(tblName, "Level", mysql.TypeVarchar, 64))
	schema.Append(buildColumnWithName(tblName, "Code", mysql.TypeLong, 19))
	schema.Append(buildColumnWithName(tblName, "Message", mysql.TypeVarchar, 64))
	return schema.col2Schema(), schema.names
}

// buildShowSchema builds column info for ShowStmt including column name and type.
func buildShowSchema(s *ast.ShowStmt, isView bool, isSequence bool) (schema *expression.Schema, outputNames []*types.FieldName) {
	var names []string
	var ftypes []byte
	switch s.Tp {
	case ast.ShowProcedureStatus:
		return buildShowProcedureSchema()
	case ast.ShowTriggers:
		return buildShowTriggerSchema()
	case ast.ShowEvents:
		return buildShowEventsSchema()
	case ast.ShowWarnings, ast.ShowErrors:
		if s.CountWarningsOrErrors {
			names = []string{"Count"}
			ftypes = []byte{mysql.TypeLong}
			break
		}
		return buildShowWarningsSchema()
	case ast.ShowRegions:
		return buildTableRegionsSchema()
	case ast.ShowEngines:
		names = []string{"Engine", "Support", "Comment", "Transactions", "XA", "Savepoints"}
	case ast.ShowConfig:
		names = []string{"Type", "Instance", "Name", "Value"}
	case ast.ShowDatabases:
		fieldDB := "Database"
		if patternName := extractPatternLikeName(s.Pattern); patternName != "" {
			fieldDB = fmt.Sprintf("%s (%s)", fieldDB, patternName)
		}
		names = []string{fieldDB}
	case ast.ShowOpenTables:
		names = []string{"Database", "Table", "In_use", "Name_locked"}
		ftypes = []byte{mysql.TypeVarchar, mysql.TypeVarchar, mysql.TypeLong, mysql.TypeLong}
	case ast.ShowTables:
		fieldTable := fmt.Sprintf("Tables_in_%s", s.DBName)
		if patternName := extractPatternLikeName(s.Pattern); patternName != "" {
			fieldTable = fmt.Sprintf("%s (%s)", fieldTable, patternName)
		}
		names = []string{fieldTable}
		if s.Full {
			names = append(names, "Table_type")
		}
	case ast.ShowTableStatus:
		names = []string{"Name", "Engine", "Version", "Row_format", "Rows", "Avg_row_length",
			"Data_length", "Max_data_length", "Index_length", "Data_free", "Auto_increment",
			"Create_time", "Update_time", "Check_time", "Collation", "Checksum",
			"Create_options", "Comment"}
		ftypes = []byte{mysql.TypeVarchar, mysql.TypeVarchar, mysql.TypeLonglong, mysql.TypeVarchar, mysql.TypeLonglong, mysql.TypeLonglong,
			mysql.TypeLonglong, mysql.TypeLonglong, mysql.TypeLonglong, mysql.TypeLonglong, mysql.TypeLonglong,
			mysql.TypeDatetime, mysql.TypeDatetime, mysql.TypeDatetime, mysql.TypeVarchar, mysql.TypeVarchar,
			mysql.TypeVarchar, mysql.TypeVarchar}
	case ast.ShowColumns:
		names = table.ColDescFieldNames(s.Full)
	case ast.ShowCharset:
		names = []string{"Charset", "Description", "Default collation", "Maxlen"}
		ftypes = []byte{mysql.TypeVarchar, mysql.TypeVarchar, mysql.TypeVarchar, mysql.TypeLonglong}
	case ast.ShowVariables, ast.ShowStatus:
		names = []string{"Variable_name", "Value"}
	case ast.ShowCollation:
		names = []string{"Collation", "Charset", "Id", "Default", "Compiled", "Sortlen"}
		ftypes = []byte{mysql.TypeVarchar, mysql.TypeVarchar, mysql.TypeLonglong,
			mysql.TypeVarchar, mysql.TypeVarchar, mysql.TypeLonglong}
	case ast.ShowCreateTable, ast.ShowCreateSequence:
		if isSequence {
			names = []string{"Sequence", "Create Sequence"}
		} else if isView {
			names = []string{"View", "Create View", "character_set_client", "collation_connection"}
		} else {
			names = []string{"Table", "Create Table"}
		}
	case ast.ShowCreatePlacementPolicy:
		names = []string{"Policy", "Create Policy"}
	case ast.ShowCreateUser:
		if s.User != nil {
			names = []string{fmt.Sprintf("CREATE USER for %s", s.User)}
		}
	case ast.ShowCreateView:
		names = []string{"View", "Create View", "character_set_client", "collation_connection"}
	case ast.ShowCreateDatabase:
		names = []string{"Database", "Create Database"}
	case ast.ShowDrainerStatus:
		names = []string{"NodeID", "Address", "State", "Max_Commit_Ts", "Update_Time"}
		ftypes = []byte{mysql.TypeVarchar, mysql.TypeVarchar, mysql.TypeVarchar, mysql.TypeLonglong, mysql.TypeVarchar}
	case ast.ShowGrants:
		if s.User != nil {
			names = []string{fmt.Sprintf("Grants for %s", s.User)}
		} else {
			// Don't know the name yet, so just say "user"
			names = []string{"Grants for User"}
		}
	case ast.ShowIndex:
		names = []string{"Table", "Non_unique", "Key_name", "Seq_in_index",
			"Column_name", "Collation", "Cardinality", "Sub_part", "Packed",
			"Null", "Index_type", "Comment", "Index_comment", "Visible", "Expression", "Clustered"}
		ftypes = []byte{mysql.TypeVarchar, mysql.TypeLonglong, mysql.TypeVarchar, mysql.TypeLonglong,
			mysql.TypeVarchar, mysql.TypeVarchar, mysql.TypeLonglong, mysql.TypeLonglong,
			mysql.TypeVarchar, mysql.TypeVarchar, mysql.TypeVarchar, mysql.TypeVarchar,
			mysql.TypeVarchar, mysql.TypeVarchar, mysql.TypeVarchar, mysql.TypeVarchar}
	case ast.ShowPlugins:
		names = []string{"Name", "Status", "Type", "Library", "License", "Version"}
		ftypes = []byte{
			mysql.TypeVarchar, mysql.TypeVarchar, mysql.TypeVarchar, mysql.TypeVarchar, mysql.TypeVarchar, mysql.TypeVarchar,
		}
	case ast.ShowProcessList:
		names = []string{"Id", "User", "Host", "db", "Command", "Time", "State", "Info"}
		ftypes = []byte{mysql.TypeLonglong, mysql.TypeVarchar, mysql.TypeVarchar,
			mysql.TypeVarchar, mysql.TypeVarchar, mysql.TypeLong, mysql.TypeVarchar, mysql.TypeString}
	case ast.ShowPumpStatus:
		names = []string{"NodeID", "Address", "State", "Max_Commit_Ts", "Update_Time"}
		ftypes = []byte{mysql.TypeVarchar, mysql.TypeVarchar, mysql.TypeVarchar, mysql.TypeLonglong, mysql.TypeVarchar}
	case ast.ShowStatsMeta:
		names = []string{"Db_name", "Table_name", "Partition_name", "Update_time", "Modify_count", "Row_count"}
		ftypes = []byte{mysql.TypeVarchar, mysql.TypeVarchar, mysql.TypeVarchar, mysql.TypeDatetime, mysql.TypeLonglong, mysql.TypeLonglong}
	case ast.ShowStatsExtended:
		names = []string{"Db_name", "Table_name", "Stats_name", "Column_names", "Stats_type", "Stats_val", "Last_update_version"}
		ftypes = []byte{mysql.TypeVarchar, mysql.TypeVarchar, mysql.TypeVarchar, mysql.TypeVarchar, mysql.TypeVarchar, mysql.TypeVarchar, mysql.TypeLonglong}
	case ast.ShowStatsHistograms:
		names = []string{"Db_name", "Table_name", "Partition_name", "Column_name", "Is_index", "Update_time", "Distinct_count", "Null_count", "Avg_col_size", "Correlation",
			"Load_status", "Total_mem_usage", "Hist_mem_usage", "Topn_mem_usage", "Cms_mem_usage"}
		ftypes = []byte{mysql.TypeVarchar, mysql.TypeVarchar, mysql.TypeVarchar, mysql.TypeVarchar, mysql.TypeTiny, mysql.TypeDatetime,
			mysql.TypeLonglong, mysql.TypeLonglong, mysql.TypeDouble, mysql.TypeDouble,
			mysql.TypeVarchar, mysql.TypeLonglong, mysql.TypeLonglong, mysql.TypeLonglong, mysql.TypeLonglong}
	case ast.ShowStatsBuckets:
		names = []string{"Db_name", "Table_name", "Partition_name", "Column_name", "Is_index", "Bucket_id", "Count",
			"Repeats", "Lower_Bound", "Upper_Bound", "Ndv"}
		ftypes = []byte{mysql.TypeVarchar, mysql.TypeVarchar, mysql.TypeVarchar, mysql.TypeVarchar, mysql.TypeTiny, mysql.TypeLonglong,
			mysql.TypeLonglong, mysql.TypeLonglong, mysql.TypeVarchar, mysql.TypeVarchar, mysql.TypeLonglong}
	case ast.ShowStatsTopN:
		names = []string{"Db_name", "Table_name", "Partition_name", "Column_name", "Is_index", "Value", "Count"}
		ftypes = []byte{mysql.TypeVarchar, mysql.TypeVarchar, mysql.TypeVarchar, mysql.TypeVarchar, mysql.TypeTiny, mysql.TypeVarchar, mysql.TypeLonglong}
	case ast.ShowStatsHealthy:
		names = []string{"Db_name", "Table_name", "Partition_name", "Healthy"}
		ftypes = []byte{mysql.TypeVarchar, mysql.TypeVarchar, mysql.TypeVarchar, mysql.TypeLonglong}
	case ast.ShowHistogramsInFlight:
		names = []string{"HistogramsInFlight"}
		ftypes = []byte{mysql.TypeLonglong}
	case ast.ShowColumnStatsUsage:
		names = []string{"Db_name", "Table_name", "Partition_name", "Column_name", "Last_used_at", "Last_analyzed_at"}
		ftypes = []byte{mysql.TypeVarchar, mysql.TypeVarchar, mysql.TypeVarchar, mysql.TypeVarchar, mysql.TypeDatetime, mysql.TypeDatetime}
	case ast.ShowStatsLocked:
		names = []string{"Db_name", "Table_name", "Partition_name", "Status"}
		ftypes = []byte{mysql.TypeVarchar, mysql.TypeVarchar, mysql.TypeVarchar, mysql.TypeVarchar}
	case ast.ShowProfiles: // ShowProfiles is deprecated.
		names = []string{"Query_ID", "Duration", "Query"}
		ftypes = []byte{mysql.TypeLong, mysql.TypeDouble, mysql.TypeVarchar}
	case ast.ShowMasterStatus:
		names = []string{"File", "Position", "Binlog_Do_DB", "Binlog_Ignore_DB", "Executed_Gtid_Set"}
		ftypes = []byte{mysql.TypeVarchar, mysql.TypeLonglong, mysql.TypeVarchar, mysql.TypeVarchar, mysql.TypeVarchar}
	case ast.ShowPrivileges:
		names = []string{"Privilege", "Context", "Comment"}
		ftypes = []byte{mysql.TypeVarchar, mysql.TypeVarchar, mysql.TypeVarchar}
	case ast.ShowBindings:
		names = []string{"Original_sql", "Bind_sql", "Default_db", "Status", "Create_time", "Update_time", "Charset", "Collation", "Source", "Sql_digest", "Plan_digest"}
		ftypes = []byte{mysql.TypeVarchar, mysql.TypeVarchar, mysql.TypeVarchar, mysql.TypeVarchar, mysql.TypeDatetime, mysql.TypeDatetime, mysql.TypeVarchar, mysql.TypeVarchar, mysql.TypeVarchar, mysql.TypeVarchar, mysql.TypeVarchar}
	case ast.ShowBindingCacheStatus:
		names = []string{"bindings_in_cache", "bindings_in_table", "memory_usage", "memory_quota"}
		ftypes = []byte{mysql.TypeLonglong, mysql.TypeLonglong, mysql.TypeVarchar, mysql.TypeVarchar}
	case ast.ShowAnalyzeStatus:
		names = []string{"Table_schema", "Table_name", "Partition_name", "Job_info", "Processed_rows", "Start_time", "End_time", "State", "Fail_reason", "Instance", "Process_ID"}
		ftypes = []byte{mysql.TypeVarchar, mysql.TypeVarchar, mysql.TypeVarchar, mysql.TypeVarchar, mysql.TypeLonglong, mysql.TypeDatetime, mysql.TypeDatetime, mysql.TypeVarchar, mysql.TypeVarchar, mysql.TypeVarchar, mysql.TypeLonglong}
	case ast.ShowBuiltins:
		names = []string{"Supported_builtin_functions"}
		ftypes = []byte{mysql.TypeVarchar}
	case ast.ShowBackups, ast.ShowRestores:
		names = []string{"Destination", "State", "Progress", "Queue_time", "Execution_time", "Finish_time", "Connection", "Message"}
		ftypes = []byte{mysql.TypeVarchar, mysql.TypeVarchar, mysql.TypeDouble, mysql.TypeDatetime, mysql.TypeDatetime, mysql.TypeDatetime, mysql.TypeLonglong, mysql.TypeVarchar}
	case ast.ShowPlacementLabels:
		names = []string{"Key", "Values"}
		ftypes = []byte{mysql.TypeVarchar, mysql.TypeJSON}
	case ast.ShowPlacement, ast.ShowPlacementForDatabase, ast.ShowPlacementForTable, ast.ShowPlacementForPartition:
		names = []string{"Target", "Placement", "Scheduling_State"}
		ftypes = []byte{mysql.TypeVarchar, mysql.TypeVarchar, mysql.TypeVarchar}
	case ast.ShowSessionStates:
		names = []string{"Session_states", "Session_token"}
		ftypes = []byte{mysql.TypeJSON, mysql.TypeJSON}
	}

	schema = expression.NewSchema(make([]*expression.Column, 0, len(names))...)
	outputNames = make([]*types.FieldName, 0, len(names))
	for i := range names {
		col := &expression.Column{}
		outputNames = append(outputNames, &types.FieldName{ColName: model.NewCIStr(names[i])})
		// User varchar as the default return column type.
		tp := mysql.TypeVarchar
		if len(ftypes) != 0 && ftypes[i] != mysql.TypeUnspecified {
			tp = ftypes[i]
		}
		fieldType := types.NewFieldType(tp)
		flen, decimal := mysql.GetDefaultFieldLengthAndDecimal(tp)
		fieldType.SetFlen(flen)
		fieldType.SetDecimal(decimal)
		charset, collate := types.DefaultCharsetForType(tp)
		fieldType.SetCharset(charset)
		fieldType.SetCollate(collate)
		col.RetType = fieldType
		schema.Append(col)
	}
	return
}

func (b *PlanBuilder) buildPlanReplayer(pc *ast.PlanReplayerStmt) Plan {
	p := &PlanReplayer{ExecStmt: pc.Stmt, Analyze: pc.Analyze, Load: pc.Load, File: pc.File, Capture: pc.Capture, SQLDigest: pc.SQLDigest, PlanDigest: pc.PlanDigest}
	schema := newColumnsWithNames(1)
	schema.Append(buildColumnWithName("", "File_token", mysql.TypeVarchar, 128))
	p.SetSchema(schema.col2Schema())
	p.names = schema.names
	return p
}

func buildChecksumTableSchema() (*expression.Schema, []*types.FieldName) {
	schema := newColumnsWithNames(5)
	schema.Append(buildColumnWithName("", "Db_name", mysql.TypeVarchar, 128))
	schema.Append(buildColumnWithName("", "Table_name", mysql.TypeVarchar, 128))
	schema.Append(buildColumnWithName("", "Checksum_crc64_xor", mysql.TypeLonglong, 22))
	schema.Append(buildColumnWithName("", "Total_kvs", mysql.TypeLonglong, 22))
	schema.Append(buildColumnWithName("", "Total_bytes", mysql.TypeLonglong, 22))
	return schema.col2Schema(), schema.names
}

// adjustOverlongViewColname adjusts the overlong outputNames of a view to
// `new_exp_$off` where `$off` is the offset of the output column, $off starts from 1.
// There is still some MySQL compatible problems.
func adjustOverlongViewColname(plan LogicalPlan) {
	outputNames := plan.OutputNames()
	for i := range outputNames {
		if outputName := outputNames[i].ColName.L; len(outputName) > mysql.MaxColumnNameLength {
			outputNames[i].ColName = model.NewCIStr(fmt.Sprintf("name_exp_%d", i+1))
		}
	}
}

// findStmtAsViewSchema finds the first SelectStmt as the schema for the view
func findStmtAsViewSchema(stmt ast.Node) *ast.SelectStmt {
	switch x := stmt.(type) {
	case *ast.CreateViewStmt:
		return findStmtAsViewSchema(x.Select)
	case *ast.SetOprStmt:
		return findStmtAsViewSchema(x.SelectList)
	case *ast.SetOprSelectList:
		return findStmtAsViewSchema(x.Selects[0])
	case *ast.SelectStmt:
		return x
	}
	return nil
}

// buildCompactTable builds a plan for the "ALTER TABLE [NAME] COMPACT ..." statement.
func (b *PlanBuilder) buildCompactTable(node *ast.CompactTableStmt) (Plan, error) {
	var authErr error
	if b.ctx.GetSessionVars().User != nil {
		authErr = ErrTableaccessDenied.GenWithStackByArgs("ALTER", b.ctx.GetSessionVars().User.AuthUsername,
			b.ctx.GetSessionVars().User.AuthHostname, node.Table.Name.L)
	}
	b.visitInfo = appendVisitInfo(b.visitInfo, mysql.AlterPriv, node.Table.Schema.L,
		node.Table.Name.L, "", authErr)

	tblInfo := node.Table.TableInfo
	p := &CompactTable{
		ReplicaKind:    node.ReplicaKind,
		TableInfo:      tblInfo,
		PartitionNames: node.PartitionNames,
	}
	return p, nil
}

func extractPatternLikeName(patternLike *ast.PatternLikeExpr) string {
	if patternLike == nil {
		return ""
	}
	if v, ok := patternLike.Pattern.(*driver.ValueExpr); ok {
		return v.GetString()
	}
	return ""
}<|MERGE_RESOLUTION|>--- conflicted
+++ resolved
@@ -1463,14 +1463,11 @@
 		// 1. path.StoreType doesn't exists in isolationReadEngines or
 		// 2. TiFlash is disaggregated and the number of tiflash_compute node is zero.
 		shouldPruneTiFlashCompute := noTiFlashComputeNode && exists && paths[i].StoreType == kv.TiFlash
-<<<<<<< HEAD
-=======
 		failpoint.Inject("testDisaggregatedTiFlashQuery", func(val failpoint.Value) {
 			// Ignore check if tiflash_compute node number.
 			// After we support disaggregated tiflash in test framework, can delete this failpoint.
 			shouldPruneTiFlashCompute = val.(bool)
 		})
->>>>>>> f7de8bee
 		if shouldPruneTiFlashCompute {
 			outputComputeNodeErrMsg = true
 		}
