// Copyright 2015 PingCAP, Inc.
//
// Licensed under the Apache License, Version 2.0 (the "License");
// you may not use this file except in compliance with the License.
// You may obtain a copy of the License at
//
//     http://www.apache.org/licenses/LICENSE-2.0
//
// Unless required by applicable law or agreed to in writing, software
// distributed under the License is distributed on an "AS IS" BASIS,
// See the License for the specific language governing permissions and
// limitations under the License.

package core

import (
	"bytes"
	"context"
	"encoding/binary"
	"fmt"
	"strings"

	"github.com/pingcap/errors"
	"github.com/pingcap/parser"
	"github.com/pingcap/parser/ast"
	"github.com/pingcap/parser/charset"
	"github.com/pingcap/parser/model"
	"github.com/pingcap/parser/mysql"
	"github.com/pingcap/parser/opcode"
	"github.com/pingcap/tidb/config"
	"github.com/pingcap/tidb/ddl"
	"github.com/pingcap/tidb/expression"
	"github.com/pingcap/tidb/infoschema"
	"github.com/pingcap/tidb/kv"
	"github.com/pingcap/tidb/planner/property"
	"github.com/pingcap/tidb/planner/util"
	"github.com/pingcap/tidb/sessionctx"
	"github.com/pingcap/tidb/sessionctx/stmtctx"
	"github.com/pingcap/tidb/sessionctx/variable"
	"github.com/pingcap/tidb/statistics"
	"github.com/pingcap/tidb/store/tikv"
	"github.com/pingcap/tidb/table"
	"github.com/pingcap/tidb/types"
	driver "github.com/pingcap/tidb/types/parser_driver"
	"github.com/pingcap/tidb/util/chunk"
	"github.com/pingcap/tidb/util/logutil"
	"github.com/pingcap/tidb/util/ranger"
	"github.com/pingcap/tidb/util/set"
	"go.uber.org/zap"
)

type visitInfo struct {
	privilege mysql.PrivilegeType
	db        string
	table     string
	column    string
	err       error
}

type indexNestedLoopJoinTables struct {
	inljTables  []hintTableInfo
	inlhjTables []hintTableInfo
	inlmjTables []hintTableInfo
}

type tableHintInfo struct {
	indexNestedLoopJoinTables
	sortMergeJoinTables []hintTableInfo
	hashJoinTables      []hintTableInfo
	indexHintList       []indexHintInfo
	tiflashTables       []hintTableInfo
	tikvTables          []hintTableInfo
	aggHints            aggHintInfo
	indexMergeHintList  []indexHintInfo
}

type hintTableInfo struct {
	dbName       model.CIStr
	tblName      model.CIStr
	selectOffset int
	matched      bool
}

type indexHintInfo struct {
	dbName    model.CIStr
	tblName   model.CIStr
	indexHint *ast.IndexHint
}

type aggHintInfo struct {
	preferAggType  uint
	preferAggToCop bool
}

func tableNames2HintTableInfo(ctx sessionctx.Context, hintTables []ast.HintTable, p *BlockHintProcessor, nodeType nodeType, currentOffset int) []hintTableInfo {
	if len(hintTables) == 0 {
		return nil
	}
	hintTableInfos := make([]hintTableInfo, len(hintTables))
	defaultDBName := model.NewCIStr(ctx.GetSessionVars().CurrentDB)
	for i, hintTable := range hintTables {
		tableInfo := hintTableInfo{tblName: hintTable.TableName, selectOffset: p.getHintOffset(hintTable.QBName, nodeType, currentOffset)}
		if tableInfo.dbName.L == "" {
			tableInfo.dbName = defaultDBName
		}
		hintTableInfos[i] = tableInfo
	}
	return hintTableInfos
}

func (info *tableHintInfo) ifPreferMergeJoin(tableNames ...*hintTableInfo) bool {
	return info.matchTableName(tableNames, info.sortMergeJoinTables)
}

func (info *tableHintInfo) ifPreferHashJoin(tableNames ...*hintTableInfo) bool {
	return info.matchTableName(tableNames, info.hashJoinTables)
}

func (info *tableHintInfo) ifPreferINLJ(tableNames ...*hintTableInfo) bool {
	return info.matchTableName(tableNames, info.indexNestedLoopJoinTables.inljTables)
}

func (info *tableHintInfo) ifPreferINLHJ(tableNames ...*hintTableInfo) bool {
	return info.matchTableName(tableNames, info.indexNestedLoopJoinTables.inlhjTables)
}

func (info *tableHintInfo) ifPreferINLMJ(tableNames ...*hintTableInfo) bool {
	return info.matchTableName(tableNames, info.indexNestedLoopJoinTables.inlmjTables)
}

func (info *tableHintInfo) ifPreferTiFlash(tableNames ...*hintTableInfo) bool {
	return info.matchTableName(tableNames, info.tiflashTables)
}

func (info *tableHintInfo) ifPreferTiKV(tableNames ...*hintTableInfo) bool {
	return info.matchTableName(tableNames, info.tikvTables)
}

// matchTableName checks whether the hint hit the need.
// Only need either side matches one on the list.
// Even though you can put 2 tables on the list,
// it doesn't mean optimizer will reorder to make them
// join directly.
// Which it joins on with depend on sequence of traverse
// and without reorder, user might adjust themselves.
// This is similar to MySQL hints.
func (info *tableHintInfo) matchTableName(tables []*hintTableInfo, hintTables []hintTableInfo) bool {
	hintMatched := false
	for _, table := range tables {
		for i, curEntry := range hintTables {
			if table == nil {
				continue
			}
			if curEntry.dbName.L == table.dbName.L && curEntry.tblName.L == table.tblName.L && table.selectOffset == curEntry.selectOffset {
				hintTables[i].matched = true
				hintMatched = true
				break
			}
		}
	}
	return hintMatched
}

func restore2JoinHint(hintType string, hintTables []hintTableInfo) string {
	buffer := bytes.NewBufferString("/*+ ")
	buffer.WriteString(strings.ToUpper(hintType))
	buffer.WriteString("(")
	for i, table := range hintTables {
		buffer.WriteString(table.tblName.L)
		if i < len(hintTables)-1 {
			buffer.WriteString(", ")
		}
	}
	buffer.WriteString(") */")
	return buffer.String()
}

func extractUnmatchedTables(hintTables []hintTableInfo) []string {
	var tableNames []string
	for _, table := range hintTables {
		if !table.matched {
			tableNames = append(tableNames, table.tblName.O)
		}
	}
	return tableNames
}

// clauseCode indicates in which clause the column is currently.
type clauseCode int

const (
	unknowClause clauseCode = iota
	fieldList
	havingClause
	onClause
	orderByClause
	whereClause
	groupByClause
	showStatement
	globalOrderByClause
)

var clauseMsg = map[clauseCode]string{
	unknowClause:        "",
	fieldList:           "field list",
	havingClause:        "having clause",
	onClause:            "on clause",
	orderByClause:       "order clause",
	whereClause:         "where clause",
	groupByClause:       "group statement",
	showStatement:       "show statement",
	globalOrderByClause: "global ORDER clause",
}

type capFlagType = uint64

const (
	_ capFlagType = iota
	// canExpandAST indicates whether the origin AST can be expanded during plan
	// building. ONLY used for `CreateViewStmt` now.
	canExpandAST
)

// PlanBuilder builds Plan from an ast.Node.
// It just builds the ast node straightforwardly.
type PlanBuilder struct {
	ctx          sessionctx.Context
	is           infoschema.InfoSchema
	outerSchemas []*expression.Schema
	outerNames   [][]*types.FieldName
	// colMapper stores the column that must be pre-resolved.
	colMapper map[*ast.ColumnNameExpr]int
	// visitInfo is used for privilege check.
	visitInfo     []visitInfo
	tableHintInfo []tableHintInfo
	// optFlag indicates the flags of the optimizer rules.
	optFlag uint64
	// capFlag indicates the capability flags.
	capFlag capFlagType

	curClause clauseCode

	// rewriterPool stores the expressionRewriter we have created to reuse it if it has been released.
	// rewriterCounter counts how many rewriter is being used.
	rewriterPool    []*expressionRewriter
	rewriterCounter int

	windowSpecs  map[string]*ast.WindowSpec
	inUpdateStmt bool
	// inStraightJoin represents whether the current "SELECT" statement has
	// "STRAIGHT_JOIN" option.
	inStraightJoin bool

	// handleHelper records the handle column position for tables. Delete/Update/SelectLock/UnionScan may need this information.
	// It collects the information by the following procedure:
	//   Since we build the plan tree from bottom to top, we maintain a stack to record the current handle information.
	//   If it's a dataSource/tableDual node, we create a new map.
	//   If it's a aggregation, we pop the map and push a nil map since no handle information left.
	//   If it's a union, we pop all children's and push a nil map.
	//   If it's a join, we pop its children's out then merge them and push the new map to stack.
	//   If we meet a subquery, it's clearly that it's a independent problem so we just pop one map out when we finish building the subquery.
	handleHelper *handleColHelper

	hintProcessor *BlockHintProcessor
	// selectOffset is the offsets of current processing select stmts.
	selectOffset []int
}

type handleColHelper struct {
	id2HandleMapStack []map[int64][]*expression.Column
	stackTail         int
}

func (hch *handleColHelper) appendColToLastMap(tblID int64, col *expression.Column) {
	tailMap := hch.id2HandleMapStack[hch.stackTail-1]
	tailMap[tblID] = append(tailMap[tblID], col)
}

func (hch *handleColHelper) popMap() map[int64][]*expression.Column {
	ret := hch.id2HandleMapStack[hch.stackTail-1]
	hch.stackTail--
	hch.id2HandleMapStack = hch.id2HandleMapStack[:hch.stackTail]
	return ret
}

func (hch *handleColHelper) pushMap(m map[int64][]*expression.Column) {
	hch.id2HandleMapStack = append(hch.id2HandleMapStack, m)
	hch.stackTail++
}

func (hch *handleColHelper) mergeAndPush(m1, m2 map[int64][]*expression.Column) {
	newMap := make(map[int64][]*expression.Column)
	for k, v := range m1 {
		newMap[k] = make([]*expression.Column, len(v))
		copy(newMap[k], v)
	}
	for k, v := range m2 {
		if _, ok := newMap[k]; ok {
			newMap[k] = append(newMap[k], v...)
		} else {
			newMap[k] = make([]*expression.Column, len(v))
			copy(newMap[k], v)
		}
	}
	hch.pushMap(newMap)
}

func (hch *handleColHelper) tailMap() map[int64][]*expression.Column {
	return hch.id2HandleMapStack[hch.stackTail-1]
}

// GetVisitInfo gets the visitInfo of the PlanBuilder.
func (b *PlanBuilder) GetVisitInfo() []visitInfo {
	return b.visitInfo
}

// GetDBTableInfo gets the accessed dbs and tables info.
func (b *PlanBuilder) GetDBTableInfo() []stmtctx.TableEntry {
	var tables []stmtctx.TableEntry
	existsFunc := func(tbls []stmtctx.TableEntry, tbl *stmtctx.TableEntry) bool {
		for _, t := range tbls {
			if t == *tbl {
				return true
			}
		}
		return false
	}
	for _, v := range b.visitInfo {
		tbl := &stmtctx.TableEntry{DB: v.db, Table: v.table}
		if !existsFunc(tables, tbl) {
			tables = append(tables, *tbl)
		}
	}
	return tables
}

// GetOptFlag gets the optFlag of the PlanBuilder.
func (b *PlanBuilder) GetOptFlag() uint64 {
	return b.optFlag
}

func (b *PlanBuilder) getSelectOffset() int {
	if len(b.selectOffset) > 0 {
		return b.selectOffset[len(b.selectOffset)-1]
	}
	return -1
}

func (b *PlanBuilder) pushSelectOffset(offset int) {
	b.selectOffset = append(b.selectOffset, offset)
}

func (b *PlanBuilder) popSelectOffset() {
	b.selectOffset = b.selectOffset[:len(b.selectOffset)-1]
}

// NewPlanBuilder creates a new PlanBuilder.
func NewPlanBuilder(sctx sessionctx.Context, is infoschema.InfoSchema, processor *BlockHintProcessor) *PlanBuilder {
	if processor == nil {
		sctx.GetSessionVars().PlannerSelectBlockAsName = nil
	} else {
		sctx.GetSessionVars().PlannerSelectBlockAsName = make([]ast.HintTable, processor.MaxSelectStmtOffset()+1)
	}
	return &PlanBuilder{
		ctx:           sctx,
		is:            is,
		colMapper:     make(map[*ast.ColumnNameExpr]int),
		handleHelper:  &handleColHelper{id2HandleMapStack: make([]map[int64][]*expression.Column, 0)},
		hintProcessor: processor,
	}
}

// Build builds the ast node to a Plan.
func (b *PlanBuilder) Build(ctx context.Context, node ast.Node) (Plan, error) {
	b.optFlag = flagPrunColumns
	switch x := node.(type) {
	case *ast.AdminStmt:
		return b.buildAdmin(ctx, x)
	case *ast.DeallocateStmt:
		return &Deallocate{Name: x.Name}, nil
	case *ast.DeleteStmt:
		return b.buildDelete(ctx, x)
	case *ast.ExecuteStmt:
		return b.buildExecute(ctx, x)
	case *ast.ExplainStmt:
		return b.buildExplain(ctx, x)
	case *ast.ExplainForStmt:
		return b.buildExplainFor(x)
	case *ast.TraceStmt:
		return b.buildTrace(x)
	case *ast.InsertStmt:
		return b.buildInsert(ctx, x)
	case *ast.LoadDataStmt:
		return b.buildLoadData(ctx, x)
	case *ast.LoadStatsStmt:
		return b.buildLoadStats(x), nil
	case *ast.PrepareStmt:
		return b.buildPrepare(x), nil
	case *ast.SelectStmt:
		return b.buildSelect(ctx, x)
	case *ast.UnionStmt:
		return b.buildUnion(ctx, x)
	case *ast.UpdateStmt:
		return b.buildUpdate(ctx, x)
	case *ast.ShowStmt:
		return b.buildShow(ctx, x)
	case *ast.DoStmt:
		return b.buildDo(ctx, x)
	case *ast.SetStmt:
		return b.buildSet(ctx, x)
	case *ast.AnalyzeTableStmt:
		return b.buildAnalyze(x)
	case *ast.BinlogStmt, *ast.FlushStmt, *ast.UseStmt,
		*ast.BeginStmt, *ast.CommitStmt, *ast.RollbackStmt, *ast.CreateUserStmt, *ast.SetPwdStmt,
		*ast.GrantStmt, *ast.DropUserStmt, *ast.AlterUserStmt, *ast.RevokeStmt, *ast.KillStmt, *ast.DropStatsStmt,
		*ast.GrantRoleStmt, *ast.RevokeRoleStmt, *ast.SetRoleStmt, *ast.SetDefaultRoleStmt, *ast.ShutdownStmt:
		return b.buildSimple(node.(ast.StmtNode))
	case ast.DDLNode:
		return b.buildDDL(ctx, x)
	case *ast.CreateBindingStmt:
		return b.buildCreateBindPlan(x)
	case *ast.DropBindingStmt:
		return b.buildDropBindPlan(x)
	case *ast.ChangeStmt:
		return b.buildChange(x)
	case *ast.SplitRegionStmt:
		return b.buildSplitRegion(x)
	}
	return nil, ErrUnsupportedType.GenWithStack("Unsupported type %T", node)
}

func (b *PlanBuilder) buildChange(v *ast.ChangeStmt) (Plan, error) {
	exe := &Change{
		ChangeStmt: v,
	}
	return exe, nil
}

func (b *PlanBuilder) buildExecute(ctx context.Context, v *ast.ExecuteStmt) (Plan, error) {
	vars := make([]expression.Expression, 0, len(v.UsingVars))
	for _, expr := range v.UsingVars {
		newExpr, _, err := b.rewrite(ctx, expr, nil, nil, true)
		if err != nil {
			return nil, err
		}
		vars = append(vars, newExpr)
	}
	exe := &Execute{Name: v.Name, UsingVars: vars, ExecID: v.ExecID}
	if v.BinaryArgs != nil {
		exe.PrepareParams = v.BinaryArgs.([]types.Datum)
	}
	return exe, nil
}

func (b *PlanBuilder) buildDo(ctx context.Context, v *ast.DoStmt) (Plan, error) {
	var p LogicalPlan
	dual := LogicalTableDual{RowCount: 1}.Init(b.ctx, b.getSelectOffset())
	dual.SetSchema(expression.NewSchema())
	p = dual
	proj := LogicalProjection{Exprs: make([]expression.Expression, 0, len(v.Exprs))}.Init(b.ctx, b.getSelectOffset())
	proj.names = make([]*types.FieldName, len(v.Exprs))
	schema := expression.NewSchema(make([]*expression.Column, 0, len(v.Exprs))...)
	for _, astExpr := range v.Exprs {
		expr, np, err := b.rewrite(ctx, astExpr, p, nil, true)
		if err != nil {
			return nil, err
		}
		p = np
		proj.Exprs = append(proj.Exprs, expr)
		schema.Append(&expression.Column{
			UniqueID: b.ctx.GetSessionVars().AllocPlanColumnID(),
			RetType:  expr.GetType(),
		})
	}
	proj.SetChildren(p)
	proj.self = proj
	proj.SetSchema(schema)
	proj.CalculateNoDelay = true
	return proj, nil
}

func (b *PlanBuilder) buildSet(ctx context.Context, v *ast.SetStmt) (Plan, error) {
	p := &Set{}
	for _, vars := range v.Variables {
		if vars.IsGlobal {
			err := ErrSpecificAccessDenied.GenWithStackByArgs("SUPER")
			b.visitInfo = appendVisitInfo(b.visitInfo, mysql.SuperPriv, "", "", "", err)
		}
		assign := &expression.VarAssignment{
			Name:     vars.Name,
			IsGlobal: vars.IsGlobal,
			IsSystem: vars.IsSystem,
		}
		if _, ok := vars.Value.(*ast.DefaultExpr); !ok {
			if cn, ok2 := vars.Value.(*ast.ColumnNameExpr); ok2 && cn.Name.Table.L == "" {
				// Convert column name expression to string value expression.
				vars.Value = ast.NewValueExpr(cn.Name.Name.O)
			}
			mockTablePlan := LogicalTableDual{}.Init(b.ctx, b.getSelectOffset())
			var err error
			assign.Expr, _, err = b.rewrite(ctx, vars.Value, mockTablePlan, nil, true)
			if err != nil {
				return nil, err
			}
		} else {
			assign.IsDefault = true
		}
		if vars.ExtendValue != nil {
			assign.ExtendValue = &expression.Constant{
				Value:   vars.ExtendValue.(*driver.ValueExpr).Datum,
				RetType: &vars.ExtendValue.(*driver.ValueExpr).Type,
			}
		}
		p.VarAssigns = append(p.VarAssigns, assign)
	}
	return p, nil
}

func (b *PlanBuilder) buildDropBindPlan(v *ast.DropBindingStmt) (Plan, error) {
	p := &SQLBindPlan{
		SQLBindOp:    OpSQLBindDrop,
		NormdOrigSQL: parser.Normalize(v.OriginSel.Text()),
		IsGlobal:     v.GlobalScope,
	}
	if v.HintedSel != nil {
		p.BindSQL = v.HintedSel.Text()
	}
	b.visitInfo = appendVisitInfo(b.visitInfo, mysql.SuperPriv, "", "", "", nil)
	return p, nil
}

func (b *PlanBuilder) buildCreateBindPlan(v *ast.CreateBindingStmt) (Plan, error) {
	charSet, collation := b.ctx.GetSessionVars().GetCharsetInfo()
	p := &SQLBindPlan{
		SQLBindOp:    OpSQLBindCreate,
		NormdOrigSQL: parser.Normalize(v.OriginSel.Text()),
		BindSQL:      v.HintedSel.Text(),
		IsGlobal:     v.GlobalScope,
		BindStmt:     v.HintedSel,
		Charset:      charSet,
		Collation:    collation,
	}
	b.visitInfo = appendVisitInfo(b.visitInfo, mysql.SuperPriv, "", "", "", nil)
	return p, nil
}

// detectSelectAgg detects an aggregate function or GROUP BY clause.
func (b *PlanBuilder) detectSelectAgg(sel *ast.SelectStmt) bool {
	if sel.GroupBy != nil {
		return true
	}
	for _, f := range sel.Fields.Fields {
		if ast.HasAggFlag(f.Expr) {
			return true
		}
	}
	if sel.Having != nil {
		if ast.HasAggFlag(sel.Having.Expr) {
			return true
		}
	}
	if sel.OrderBy != nil {
		for _, item := range sel.OrderBy.Items {
			if ast.HasAggFlag(item.Expr) {
				return true
			}
		}
	}
	return false
}

func (b *PlanBuilder) detectSelectWindow(sel *ast.SelectStmt) bool {
	for _, f := range sel.Fields.Fields {
		if ast.HasWindowFlag(f.Expr) {
			return true
		}
	}
	if sel.OrderBy != nil {
		for _, item := range sel.OrderBy.Items {
			if ast.HasWindowFlag(item.Expr) {
				return true
			}
		}
	}
	return false
}

func getPathByIndexName(paths []*util.AccessPath, idxName model.CIStr, tblInfo *model.TableInfo) *util.AccessPath {
	var tablePath *util.AccessPath
	for _, path := range paths {
		if path.IsTablePath {
			tablePath = path
			continue
		}
		if path.Index.Name.L == idxName.L {
			return path
		}
	}
	if isPrimaryIndex(idxName) && tblInfo.PKIsHandle {
		return tablePath
	}
	return nil
}

func isPrimaryIndex(indexName model.CIStr) bool {
	return indexName.L == "primary"
}

<<<<<<< HEAD
func (b *PlanBuilder) getPossibleAccessPaths(indexHints []*ast.IndexHint, tblInfo *model.TableInfo, dbName, tblName model.CIStr) ([]*util.AccessPath, error) {
	publicPaths := make([]*util.AccessPath, 0, len(tblInfo.Indices)+2)
	publicPaths = append(publicPaths, &util.AccessPath{IsTablePath: true, StoreType: kv.TiKV})
=======
func (b *PlanBuilder) getPossibleAccessPaths(indexHints []*ast.IndexHint, tbl table.Table, dbName, tblName model.CIStr) ([]*accessPath, error) {
	tblInfo := tbl.Meta()
	publicPaths := make([]*accessPath, 0, len(tblInfo.Indices)+2)
	tp := kv.TiKV
	if tbl.Type().IsClusterTable() {
		tp = kv.TiDB
	}
	publicPaths = append(publicPaths, &accessPath{isTablePath: true, storeType: tp})
>>>>>>> 7ccbdc12
	if tblInfo.TiFlashReplica != nil && tblInfo.TiFlashReplica.Available {
		publicPaths = append(publicPaths, &util.AccessPath{IsTablePath: true, StoreType: kv.TiFlash})
	}
	for _, index := range tblInfo.Indices {
		if index.State == model.StatePublic {
			publicPaths = append(publicPaths, &util.AccessPath{Index: index})
		}
	}

	hasScanHint, hasUseOrForce := false, false
	available := make([]*util.AccessPath, 0, len(publicPaths))
	ignored := make([]*util.AccessPath, 0, len(publicPaths))

	// Extract comment-style index hint like /*+ INDEX(t, idx1, idx2) */.
	indexHintsLen := len(indexHints)
	if hints := b.TableHints(); hints != nil {
		for _, hint := range hints.indexHintList {
			if hint.dbName.L == dbName.L && hint.tblName.L == tblName.L {
				indexHints = append(indexHints, hint.indexHint)
			}
		}
	}

	for i, hint := range indexHints {
		if hint.HintScope != ast.HintForScan {
			continue
		}

		hasScanHint = true

		// It is syntactically valid to omit index_list for USE INDEX, which means “use no indexes”.
		// Omitting index_list for FORCE INDEX or IGNORE INDEX is a syntax error.
		// See https://dev.mysql.com/doc/refman/8.0/en/index-hints.html.
		if hint.IndexNames == nil && hint.HintType != ast.HintIgnore {
			if path := getTablePath(publicPaths); path != nil {
				hasUseOrForce = true
				path.Forced = true
				available = append(available, path)
			}
		}
		for _, idxName := range hint.IndexNames {
			path := getPathByIndexName(publicPaths, idxName, tblInfo)
			if path == nil {
				err := ErrKeyDoesNotExist.GenWithStackByArgs(idxName, tblInfo.Name)
				// if hint is from comment-style sql hints, we should throw a warning instead of error.
				if i < indexHintsLen {
					return nil, err
				}
				b.ctx.GetSessionVars().StmtCtx.AppendWarning(err)
				continue
			}
			if hint.HintType == ast.HintIgnore {
				// Collect all the ignored index hints.
				ignored = append(ignored, path)
				continue
			}
			// Currently we don't distinguish between "FORCE" and "USE" because
			// our cost estimation is not reliable.
			hasUseOrForce = true
			path.Forced = true
			available = append(available, path)
		}
	}

	if !hasScanHint || !hasUseOrForce {
		available = publicPaths
	}

	available = removeIgnoredPaths(available, ignored, tblInfo)

	// If we have got "FORCE" or "USE" index hint but got no available index,
	// we have to use table scan.
	if len(available) == 0 {
		available = append(available, &util.AccessPath{IsTablePath: true})
	}
	return available, nil
}

<<<<<<< HEAD
func removeIgnoredPaths(paths, ignoredPaths []*util.AccessPath, tblInfo *model.TableInfo) []*util.AccessPath {
=======
func (b *PlanBuilder) filterPathByIsolationRead(paths []*accessPath) ([]*accessPath, error) {
	// TODO: filter paths with isolation read locations.
	isolationReadEngines := b.ctx.GetSessionVars().GetIsolationReadEngines()
	availableEngine := map[kv.StoreType]struct{}{}
	var availableEngineStr string
	for i := len(paths) - 1; i >= 0; i-- {
		if _, ok := availableEngine[paths[i].storeType]; !ok {
			availableEngine[paths[i].storeType] = struct{}{}
			if availableEngineStr != "" {
				availableEngineStr += ", "
			}
			availableEngineStr += paths[i].storeType.Name()
		}
		if _, ok := isolationReadEngines[paths[i].storeType]; !ok {
			paths = append(paths[:i], paths[i+1:]...)
		}
	}
	var err error
	if len(paths) == 0 {
		engineVals, _ := b.ctx.GetSessionVars().GetSystemVar(variable.TiDBIsolationReadEngines)
		err = ErrInternal.GenWithStackByArgs(fmt.Sprintf("Can not find access path matching '%v'(value: '%v'). Available values are '%v'.",
			variable.TiDBIsolationReadEngines, engineVals, availableEngineStr))
	}
	return paths, err
}

func removeIgnoredPaths(paths, ignoredPaths []*accessPath, tblInfo *model.TableInfo) []*accessPath {
>>>>>>> 7ccbdc12
	if len(ignoredPaths) == 0 {
		return paths
	}
	remainedPaths := make([]*util.AccessPath, 0, len(paths))
	for _, path := range paths {
		if path.IsTablePath || getPathByIndexName(ignoredPaths, path.Index.Name, tblInfo) == nil {
			remainedPaths = append(remainedPaths, path)
		}
	}
	return remainedPaths
}

func (b *PlanBuilder) buildSelectLock(src LogicalPlan, lock ast.SelectLockType) *LogicalLock {
	selectLock := LogicalLock{
		Lock:         lock,
		tblID2Handle: b.handleHelper.tailMap(),
	}.Init(b.ctx)
	selectLock.SetChildren(src)
	return selectLock
}

func (b *PlanBuilder) buildPrepare(x *ast.PrepareStmt) Plan {
	p := &Prepare{
		Name: x.Name,
	}
	if x.SQLVar != nil {
		if v, ok := b.ctx.GetSessionVars().Users[x.SQLVar.Name]; ok {
			p.SQLText = v
		} else {
			p.SQLText = "NULL"
		}
	} else {
		p.SQLText = x.SQLText
	}
	return p
}

func (b *PlanBuilder) buildCheckIndex(ctx context.Context, dbName model.CIStr, as *ast.AdminStmt) (Plan, error) {
	tblName := as.Tables[0]
	tbl, err := b.is.TableByName(dbName, tblName.Name)
	if err != nil {
		return nil, err
	}
	tblInfo := tbl.Meta()

	// get index information
	var idx *model.IndexInfo
	for _, index := range tblInfo.Indices {
		if index.Name.L == strings.ToLower(as.Index) {
			idx = index
			break
		}
	}
	if idx == nil {
		return nil, errors.Errorf("index %s do not exist", as.Index)
	}
	if idx.State != model.StatePublic {
		return nil, errors.Errorf("index %s state %s isn't public", as.Index, idx.State)
	}

	return b.buildPhysicalIndexLookUpReader(ctx, dbName, tbl, idx)
}

func (b *PlanBuilder) buildAdmin(ctx context.Context, as *ast.AdminStmt) (Plan, error) {
	var ret Plan
	var err error
	switch as.Tp {
	case ast.AdminCheckTable:
		ret, err = b.buildAdminCheckTable(ctx, as)
		if err != nil {
			return ret, err
		}
	case ast.AdminCheckIndex:
		dbName := as.Tables[0].Schema
		readerPlan, err := b.buildCheckIndex(ctx, dbName, as)
		if err != nil {
			return ret, err
		}

		ret = &CheckIndex{
			DBName:            dbName.L,
			IdxName:           as.Index,
			IndexLookUpReader: readerPlan.(*PhysicalIndexLookUpReader),
		}
	case ast.AdminRecoverIndex:
		p := &RecoverIndex{Table: as.Tables[0], IndexName: as.Index}
		p.setSchemaAndNames(buildRecoverIndexFields())
		ret = p
	case ast.AdminCleanupIndex:
		p := &CleanupIndex{Table: as.Tables[0], IndexName: as.Index}
		p.setSchemaAndNames(buildCleanupIndexFields())
		ret = p
	case ast.AdminChecksumTable:
		p := &ChecksumTable{Tables: as.Tables}
		p.setSchemaAndNames(buildChecksumTableSchema())
		ret = p
	case ast.AdminShowNextRowID:
		p := &ShowNextRowID{TableName: as.Tables[0]}
		p.setSchemaAndNames(buildShowNextRowID())
		ret = p
	case ast.AdminShowDDL:
		p := &ShowDDL{}
		p.setSchemaAndNames(buildShowDDLFields())
		ret = p
	case ast.AdminShowDDLJobs:
		p := LogicalShowDDLJobs{JobNumber: as.JobNumber}.Init(b.ctx)
		p.setSchemaAndNames(buildShowDDLJobsFields())
		for _, col := range p.schema.Columns {
			col.UniqueID = b.ctx.GetSessionVars().AllocPlanColumnID()
		}
		ret = p
		if as.Where != nil {
			ret, err = b.buildSelection(ctx, p, as.Where, nil)
			if err != nil {
				return nil, err
			}
		}
	case ast.AdminCancelDDLJobs:
		p := &CancelDDLJobs{JobIDs: as.JobIDs}
		p.setSchemaAndNames(buildCancelDDLJobsFields())
		ret = p
	case ast.AdminCheckIndexRange:
		schema, names, err := b.buildCheckIndexSchema(as.Tables[0], as.Index)
		if err != nil {
			return nil, err
		}

		p := &CheckIndexRange{Table: as.Tables[0], IndexName: as.Index, HandleRanges: as.HandleRanges}
		p.setSchemaAndNames(schema, names)
		ret = p
	case ast.AdminShowDDLJobQueries:
		p := &ShowDDLJobQueries{JobIDs: as.JobIDs}
		p.setSchemaAndNames(buildShowDDLJobQueriesFields())
		ret = p
	case ast.AdminShowSlow:
		p := &ShowSlow{ShowSlow: as.ShowSlow}
		p.setSchemaAndNames(buildShowSlowSchema())
		ret = p
	case ast.AdminReloadExprPushdownBlacklist:
		return &ReloadExprPushdownBlacklist{}, nil
	case ast.AdminReloadOptRuleBlacklist:
		return &ReloadOptRuleBlacklist{}, nil
	case ast.AdminPluginEnable:
		return &AdminPlugins{Action: Enable, Plugins: as.Plugins}, nil
	case ast.AdminPluginDisable:
		return &AdminPlugins{Action: Disable, Plugins: as.Plugins}, nil
	case ast.AdminFlushBindings:
		return &SQLBindPlan{SQLBindOp: OpFlushBindings}, nil
	case ast.AdminCaptureBindings:
		return &SQLBindPlan{SQLBindOp: OpCaptureBindings}, nil
	case ast.AdminEvolveBindings:
		return &SQLBindPlan{SQLBindOp: OpEvolveBindings}, nil
	default:
		return nil, ErrUnsupportedType.GenWithStack("Unsupported ast.AdminStmt(%T) for buildAdmin", as)
	}

	// Admin command can only be executed by administrator.
	b.visitInfo = appendVisitInfo(b.visitInfo, mysql.SuperPriv, "", "", "", nil)
	return ret, nil
}

// getGenExprs gets generated expressions map.
func (b *PlanBuilder) getGenExprs(ctx context.Context, dbName model.CIStr, tbl table.Table, idx *model.IndexInfo, exprCols *expression.Schema, names types.NameSlice) (
	map[model.TableColumnID]expression.Expression, error) {
	tblInfo := tbl.Meta()
	genExprsMap := make(map[model.TableColumnID]expression.Expression)
	exprs := make([]expression.Expression, 0, len(tbl.Cols()))
	genExprIdxs := make([]model.TableColumnID, len(tbl.Cols()))
	mockTablePlan := LogicalTableDual{}.Init(b.ctx, b.getSelectOffset())
	mockTablePlan.SetSchema(exprCols)
	mockTablePlan.names = names
	for i, colExpr := range mockTablePlan.Schema().Columns {
		col := tbl.Cols()[i]
		var expr expression.Expression
		expr = colExpr
		if col.IsGenerated() && !col.GeneratedStored {
			var err error
			expr, _, err = b.rewrite(ctx, col.GeneratedExpr, mockTablePlan, nil, true)
			if err != nil {
				return nil, errors.Trace(err)
			}
			expr = expression.BuildCastFunction(b.ctx, expr, colExpr.GetType())
			found := false
			for _, column := range idx.Columns {
				if strings.EqualFold(col.Name.L, column.Name.L) {
					found = true
					break
				}
			}
			if found {
				genColumnID := model.TableColumnID{TableID: tblInfo.ID, ColumnID: col.ColumnInfo.ID}
				genExprsMap[genColumnID] = expr
				genExprIdxs[i] = genColumnID
			}
		}
		exprs = append(exprs, expr)
	}
	// Re-iterate expressions to handle those virtual generated columns that refers to the other generated columns.
	for i, expr := range exprs {
		exprs[i] = expression.ColumnSubstitute(expr, mockTablePlan.Schema(), exprs)
		if _, ok := genExprsMap[genExprIdxs[i]]; ok {
			genExprsMap[genExprIdxs[i]] = exprs[i]
		}
	}
	return genExprsMap, nil
}

// FindColumnInfoByID finds ColumnInfo in cols by ID.
func FindColumnInfoByID(colInfos []*model.ColumnInfo, id int64) *model.ColumnInfo {
	for _, info := range colInfos {
		if info.ID == id {
			return info
		}
	}
	return nil
}

func (b *PlanBuilder) buildPhysicalIndexLookUpReader(ctx context.Context, dbName model.CIStr, tbl table.Table, idx *model.IndexInfo) (Plan, error) {
	// Get generated columns.
	var genCols []*expression.Column
	pkOffset := -1
	tblInfo := tbl.Meta()
	colsMap := set.NewInt64Set()
	schema := expression.NewSchema(make([]*expression.Column, 0, len(idx.Columns))...)
	idxReaderCols := make([]*model.ColumnInfo, 0, len(idx.Columns))
	tblReaderCols := make([]*model.ColumnInfo, 0, len(tbl.Cols()))
	fullExprCols, fullColNames := expression.TableInfo2SchemaAndNames(b.ctx, dbName, tblInfo)
	genExprsMap, err := b.getGenExprs(ctx, dbName, tbl, idx, fullExprCols, fullColNames)
	if err != nil {
		return nil, err
	}
	for _, idxCol := range idx.Columns {
		for i, col := range tblInfo.Columns {
			if idxCol.Name.L == col.Name.L {
				idxReaderCols = append(idxReaderCols, col)
				tblReaderCols = append(tblReaderCols, col)
				schema.Append(fullExprCols.Columns[i])
				colsMap.Insert(col.ID)
				if mysql.HasPriKeyFlag(col.Flag) {
					pkOffset = len(tblReaderCols) - 1
				}
				genColumnID := model.TableColumnID{TableID: tblInfo.ID, ColumnID: col.ID}
				if expr, ok := genExprsMap[genColumnID]; ok {
					cols := expression.ExtractColumns(expr)
					genCols = append(genCols, cols...)
				}
			}
		}
	}
	idxCols, idxColLens := expression.IndexInfo2PrefixCols(tblReaderCols, schema.Columns, idx)
	fullIdxCols, _ := expression.IndexInfo2Cols(tblReaderCols, schema.Columns, idx)
	// Add generated columns to tblSchema and tblReaderCols.
	tblSchema := schema.Clone()
	for _, col := range genCols {
		if !colsMap.Exist(col.ID) {
			info := FindColumnInfoByID(tblInfo.Columns, col.ID)
			if info != nil {
				tblReaderCols = append(tblReaderCols, info)
				tblSchema.Append(col)
				colsMap.Insert(col.ID)
				if mysql.HasPriKeyFlag(col.RetType.Flag) {
					pkOffset = len(tblReaderCols) - 1
				}
			}
		}
	}
	for k, expr := range genExprsMap {
		genExprsMap[k], err = expr.ResolveIndices(tblSchema)
		if err != nil {
			return nil, err
		}
	}
	if !tbl.Meta().PKIsHandle || pkOffset == -1 {
		tblReaderCols = append(tblReaderCols, model.NewExtraHandleColInfo())
		handleCol := &expression.Column{
			RetType:  types.NewFieldType(mysql.TypeLonglong),
			UniqueID: b.ctx.GetSessionVars().AllocPlanColumnID(),
			ID:       model.ExtraHandleID,
		}
		tblSchema.Append(handleCol)
		pkOffset = len(tblReaderCols) - 1
	}

	is := PhysicalIndexScan{
		Table:            tblInfo,
		TableAsName:      &tblInfo.Name,
		DBName:           dbName,
		Columns:          idxReaderCols,
		Index:            idx,
		IdxCols:          idxCols,
		IdxColLens:       idxColLens,
		dataSourceSchema: schema,
		Ranges:           ranger.FullRange(),
		GenExprs:         genExprsMap,
	}.Init(b.ctx, b.getSelectOffset())
	// There is no alternative plan choices, so just use pseudo stats to avoid panic.
	is.stats = &property.StatsInfo{HistColl: &(statistics.PseudoTable(tblInfo)).HistColl}
	// It's double read case.
	ts := PhysicalTableScan{Columns: tblReaderCols, Table: is.Table, TableAsName: &tblInfo.Name}.Init(b.ctx, b.getSelectOffset())
	ts.SetSchema(tblSchema.Clone())
	if tbl.Meta().GetPartitionInfo() != nil {
		pid := tbl.(table.PhysicalTable).GetPhysicalID()
		is.physicalTableID = pid
		is.isPartition = true
		ts.physicalTableID = pid
		ts.isPartition = true
	}
	cop := &copTask{
		indexPlan:   is,
		tablePlan:   ts,
		tblColHists: is.stats.HistColl,
	}
	ts.HandleIdx = pkOffset
	is.initSchema(idx, fullIdxCols, true)
	rootT := finishCopTask(b.ctx, cop).(*rootTask)
	return rootT.p, nil
}

func (b *PlanBuilder) buildPhysicalIndexLookUpReaders(ctx context.Context, dbName model.CIStr, tbl table.Table) ([]Plan, []*model.IndexInfo, error) {
	tblInfo := tbl.Meta()
	// get index information
	indexInfos := make([]*model.IndexInfo, 0, len(tblInfo.Indices))
	indexLookUpReaders := make([]Plan, 0, len(tblInfo.Indices))
	for _, idx := range tbl.Indices() {
		idxInfo := idx.Meta()
		if idxInfo.State != model.StatePublic {
			logutil.Logger(context.Background()).Info("build physical index lookup reader, the index isn't public",
				zap.String("index", idxInfo.Name.O), zap.Stringer("state", idxInfo.State), zap.String("table", tblInfo.Name.O))
			continue
		}
		indexInfos = append(indexInfos, idxInfo)
		// For partition tables.
		if pi := tbl.Meta().GetPartitionInfo(); pi != nil {
			for _, def := range pi.Definitions {
				t := tbl.(table.PartitionedTable).GetPartition(def.ID)
				reader, err := b.buildPhysicalIndexLookUpReader(ctx, dbName, t, idxInfo)
				if err != nil {
					return nil, nil, err
				}
				indexLookUpReaders = append(indexLookUpReaders, reader)
			}
			continue
		}
		// For non-partition tables.
		reader, err := b.buildPhysicalIndexLookUpReader(ctx, dbName, tbl, idxInfo)
		if err != nil {
			return nil, nil, err
		}
		indexLookUpReaders = append(indexLookUpReaders, reader)
	}
	if len(indexLookUpReaders) == 0 {
		return nil, nil, nil
	}
	return indexLookUpReaders, indexInfos, nil
}

func (b *PlanBuilder) buildAdminCheckTable(ctx context.Context, as *ast.AdminStmt) (*CheckTable, error) {
	tbl := as.Tables[0]
	tableInfo := as.Tables[0].TableInfo
	table, ok := b.is.TableByID(tableInfo.ID)
	if !ok {
		return nil, infoschema.ErrTableNotExists.GenWithStackByArgs(tbl.DBInfo.Name.O, tableInfo.Name.O)
	}
	p := &CheckTable{
		DBName: tbl.Schema.O,
		Table:  table,
	}
	readerPlans, indexInfos, err := b.buildPhysicalIndexLookUpReaders(ctx, tbl.Schema, table)
	if err != nil {
		return nil, errors.Trace(err)
	}
	readers := make([]*PhysicalIndexLookUpReader, 0, len(readerPlans))
	for _, plan := range readerPlans {
		readers = append(readers, plan.(*PhysicalIndexLookUpReader))
	}
	p.IndexInfos = indexInfos
	p.IndexLookUpReaders = readers
	return p, nil
}

func (b *PlanBuilder) buildCheckIndexSchema(tn *ast.TableName, indexName string) (*expression.Schema, types.NameSlice, error) {
	schema := expression.NewSchema()
	var names types.NameSlice
	indexName = strings.ToLower(indexName)
	indicesInfo := tn.TableInfo.Indices
	cols := tn.TableInfo.Cols()
	for _, idxInfo := range indicesInfo {
		if idxInfo.Name.L != indexName {
			continue
		}
		for _, idxCol := range idxInfo.Columns {
			col := cols[idxCol.Offset]
			names = append(names, &types.FieldName{
				ColName: idxCol.Name,
				TblName: tn.Name,
				DBName:  tn.Schema,
			})
			schema.Append(&expression.Column{
				RetType:  &col.FieldType,
				UniqueID: b.ctx.GetSessionVars().AllocPlanColumnID(),
				ID:       col.ID})
		}
		names = append(names, &types.FieldName{
			ColName: model.NewCIStr("extra_handle"),
			TblName: tn.Name,
			DBName:  tn.Schema,
		})
		schema.Append(&expression.Column{
			RetType:  types.NewFieldType(mysql.TypeLonglong),
			UniqueID: b.ctx.GetSessionVars().AllocPlanColumnID(),
			ID:       -1,
		})
	}
	if schema.Len() == 0 {
		return nil, nil, errors.Errorf("index %s not found", indexName)
	}
	return schema, names, nil
}

// getColsInfo returns the info of index columns, normal columns and primary key.
func getColsInfo(tn *ast.TableName) (indicesInfo []*model.IndexInfo, colsInfo []*model.ColumnInfo, pkCol *model.ColumnInfo) {
	tbl := tn.TableInfo
	for _, col := range tbl.Columns {
		// The virtual column will not store any data in TiKV, so it should be ignored when collect statistics
		if col.IsGenerated() && !col.GeneratedStored {
			continue
		}
		if tbl.PKIsHandle && mysql.HasPriKeyFlag(col.Flag) {
			pkCol = col
		} else {
			colsInfo = append(colsInfo, col)
		}
	}
	for _, idx := range tn.TableInfo.Indices {
		if idx.State == model.StatePublic {
			indicesInfo = append(indicesInfo, idx)
		}
	}
	return
}

func getPhysicalIDsAndPartitionNames(tblInfo *model.TableInfo, partitionNames []model.CIStr) ([]int64, []string, error) {
	pi := tblInfo.GetPartitionInfo()
	if pi == nil {
		if len(partitionNames) != 0 {
			return nil, nil, errors.Trace(ddl.ErrPartitionMgmtOnNonpartitioned)
		}
		return []int64{tblInfo.ID}, []string{""}, nil
	}
	if len(partitionNames) == 0 {
		ids := make([]int64, 0, len(pi.Definitions))
		names := make([]string, 0, len(pi.Definitions))
		for _, def := range pi.Definitions {
			ids = append(ids, def.ID)
			names = append(names, def.Name.O)
		}
		return ids, names, nil
	}
	ids := make([]int64, 0, len(partitionNames))
	names := make([]string, 0, len(partitionNames))
	for _, name := range partitionNames {
		found := false
		for _, def := range pi.Definitions {
			if def.Name.L == name.L {
				found = true
				ids = append(ids, def.ID)
				names = append(names, def.Name.O)
				break
			}
		}
		if !found {
			return nil, nil, fmt.Errorf("can not found the specified partition name %s in the table definition", name.O)
		}
	}
	return ids, names, nil
}

func (b *PlanBuilder) buildAnalyzeTable(as *ast.AnalyzeTableStmt, opts map[ast.AnalyzeOptionType]uint64) (Plan, error) {
	p := &Analyze{Opts: opts}
	for _, tbl := range as.TableNames {
		if tbl.TableInfo.IsView() {
			return nil, errors.Errorf("analyze %s is not supported now.", tbl.Name.O)
		}
		idxInfo, colInfo, pkInfo := getColsInfo(tbl)
		physicalIDs, names, err := getPhysicalIDsAndPartitionNames(tbl.TableInfo, as.PartitionNames)
		if err != nil {
			return nil, err
		}
		for _, idx := range idxInfo {
			for i, id := range physicalIDs {
				info := analyzeInfo{DBName: tbl.Schema.O, TableName: tbl.Name.O, PartitionName: names[i], PhysicalTableID: id, Incremental: as.Incremental}
				p.IdxTasks = append(p.IdxTasks, AnalyzeIndexTask{
					IndexInfo:   idx,
					analyzeInfo: info,
					TblInfo:     tbl.TableInfo,
				})
			}
		}
		if len(colInfo) > 0 || pkInfo != nil {
			for i, id := range physicalIDs {
				info := analyzeInfo{DBName: tbl.Schema.O, TableName: tbl.Name.O, PartitionName: names[i], PhysicalTableID: id, Incremental: as.Incremental}
				p.ColTasks = append(p.ColTasks, AnalyzeColumnsTask{
					PKInfo:      pkInfo,
					ColsInfo:    colInfo,
					analyzeInfo: info,
					TblInfo:     tbl.TableInfo,
				})
			}
		}
	}
	return p, nil
}

func (b *PlanBuilder) buildAnalyzeIndex(as *ast.AnalyzeTableStmt, opts map[ast.AnalyzeOptionType]uint64) (Plan, error) {
	p := &Analyze{Opts: opts}
	tblInfo := as.TableNames[0].TableInfo
	physicalIDs, names, err := getPhysicalIDsAndPartitionNames(tblInfo, as.PartitionNames)
	if err != nil {
		return nil, err
	}
	for _, idxName := range as.IndexNames {
		if isPrimaryIndex(idxName) && tblInfo.PKIsHandle {
			pkCol := tblInfo.GetPkColInfo()
			for i, id := range physicalIDs {
				info := analyzeInfo{DBName: as.TableNames[0].Schema.O, TableName: as.TableNames[0].Name.O, PartitionName: names[i], PhysicalTableID: id, Incremental: as.Incremental}
				p.ColTasks = append(p.ColTasks, AnalyzeColumnsTask{PKInfo: pkCol, analyzeInfo: info})
			}
			continue
		}
		idx := tblInfo.FindIndexByName(idxName.L)
		if idx == nil || idx.State != model.StatePublic {
			return nil, ErrAnalyzeMissIndex.GenWithStackByArgs(idxName.O, tblInfo.Name.O)
		}
		for i, id := range physicalIDs {
			info := analyzeInfo{DBName: as.TableNames[0].Schema.O, TableName: as.TableNames[0].Name.O, PartitionName: names[i], PhysicalTableID: id, Incremental: as.Incremental}
			p.IdxTasks = append(p.IdxTasks, AnalyzeIndexTask{IndexInfo: idx, analyzeInfo: info, TblInfo: tblInfo})
		}
	}
	return p, nil
}

func (b *PlanBuilder) buildAnalyzeAllIndex(as *ast.AnalyzeTableStmt, opts map[ast.AnalyzeOptionType]uint64) (Plan, error) {
	p := &Analyze{Opts: opts}
	tblInfo := as.TableNames[0].TableInfo
	physicalIDs, names, err := getPhysicalIDsAndPartitionNames(tblInfo, as.PartitionNames)
	if err != nil {
		return nil, err
	}
	for _, idx := range tblInfo.Indices {
		if idx.State == model.StatePublic {
			for i, id := range physicalIDs {
				info := analyzeInfo{DBName: as.TableNames[0].Schema.O, TableName: as.TableNames[0].Name.O, PartitionName: names[i], PhysicalTableID: id, Incremental: as.Incremental}
				p.IdxTasks = append(p.IdxTasks, AnalyzeIndexTask{IndexInfo: idx, analyzeInfo: info, TblInfo: tblInfo})
			}
		}
	}
	if tblInfo.PKIsHandle {
		pkCol := tblInfo.GetPkColInfo()
		for i, id := range physicalIDs {
			info := analyzeInfo{DBName: as.TableNames[0].Schema.O, TableName: as.TableNames[0].Name.O, PartitionName: names[i], PhysicalTableID: id, Incremental: as.Incremental}
			p.ColTasks = append(p.ColTasks, AnalyzeColumnsTask{PKInfo: pkCol, analyzeInfo: info})
		}
	}
	return p, nil
}

var cmSketchSizeLimit = kv.TxnEntrySizeLimit / binary.MaxVarintLen32

var analyzeOptionLimit = map[ast.AnalyzeOptionType]uint64{
	ast.AnalyzeOptNumBuckets:    1024,
	ast.AnalyzeOptNumTopN:       1024,
	ast.AnalyzeOptCMSketchWidth: uint64(cmSketchSizeLimit),
	ast.AnalyzeOptCMSketchDepth: uint64(cmSketchSizeLimit),
	ast.AnalyzeOptNumSamples:    100000,
}

var analyzeOptionDefault = map[ast.AnalyzeOptionType]uint64{
	ast.AnalyzeOptNumBuckets:    256,
	ast.AnalyzeOptNumTopN:       20,
	ast.AnalyzeOptCMSketchWidth: 2048,
	ast.AnalyzeOptCMSketchDepth: 5,
	ast.AnalyzeOptNumSamples:    10000,
}

func handleAnalyzeOptions(opts []ast.AnalyzeOpt) (map[ast.AnalyzeOptionType]uint64, error) {
	optMap := make(map[ast.AnalyzeOptionType]uint64, len(analyzeOptionDefault))
	for key, val := range analyzeOptionDefault {
		optMap[key] = val
	}
	for _, opt := range opts {
		if opt.Type == ast.AnalyzeOptNumTopN {
			if opt.Value > analyzeOptionLimit[opt.Type] {
				return nil, errors.Errorf("value of analyze option %s should not larger than %d", ast.AnalyzeOptionString[opt.Type], analyzeOptionLimit[opt.Type])
			}
		} else {
			if opt.Value == 0 || opt.Value > analyzeOptionLimit[opt.Type] {
				return nil, errors.Errorf("value of analyze option %s should be positive and not larger than %d", ast.AnalyzeOptionString[opt.Type], analyzeOptionLimit[opt.Type])
			}
		}
		optMap[opt.Type] = opt.Value
	}
	if optMap[ast.AnalyzeOptCMSketchWidth]*optMap[ast.AnalyzeOptCMSketchDepth] > uint64(cmSketchSizeLimit) {
		return nil, errors.Errorf("cm sketch size(depth * width) should not larger than %d", cmSketchSizeLimit)
	}
	return optMap, nil
}

func (b *PlanBuilder) buildAnalyze(as *ast.AnalyzeTableStmt) (Plan, error) {
	// If enable fast analyze, the storage must be tikv.Storage.
	if _, isTikvStorage := b.ctx.GetStore().(tikv.Storage); !isTikvStorage && b.ctx.GetSessionVars().EnableFastAnalyze {
		return nil, errors.Errorf("Only support fast analyze in tikv storage.")
	}
	for _, tbl := range as.TableNames {
		user := b.ctx.GetSessionVars().User
		var insertErr, selectErr error
		if user != nil {
			insertErr = ErrTableaccessDenied.GenWithStackByArgs("INSERT", user.AuthUsername, user.AuthHostname, tbl.Name.O)
			selectErr = ErrTableaccessDenied.GenWithStackByArgs("SELECT", user.AuthUsername, user.AuthHostname, tbl.Name.O)
		}
		b.visitInfo = appendVisitInfo(b.visitInfo, mysql.InsertPriv, tbl.Schema.O, tbl.Name.O, "", insertErr)
		b.visitInfo = appendVisitInfo(b.visitInfo, mysql.SelectPriv, tbl.Schema.O, tbl.Name.O, "", selectErr)
	}
	opts, err := handleAnalyzeOptions(as.AnalyzeOpts)
	if err != nil {
		return nil, err
	}
	if as.IndexFlag {
		if len(as.IndexNames) == 0 {
			return b.buildAnalyzeAllIndex(as, opts)
		}
		return b.buildAnalyzeIndex(as, opts)
	}
	return b.buildAnalyzeTable(as, opts)
}

func buildShowNextRowID() (*expression.Schema, types.NameSlice) {
	schema := newColumnsWithNames(4)
	schema.Append(buildColumnWithName("", "DB_NAME", mysql.TypeVarchar, mysql.MaxDatabaseNameLength))
	schema.Append(buildColumnWithName("", "TABLE_NAME", mysql.TypeVarchar, mysql.MaxTableNameLength))
	schema.Append(buildColumnWithName("", "COLUMN_NAME", mysql.TypeVarchar, mysql.MaxColumnNameLength))
	schema.Append(buildColumnWithName("", "NEXT_GLOBAL_ROW_ID", mysql.TypeLonglong, 4))
	return schema.col2Schema(), schema.names
}

func buildShowDDLFields() (*expression.Schema, types.NameSlice) {
	schema := newColumnsWithNames(6)
	schema.Append(buildColumnWithName("", "SCHEMA_VER", mysql.TypeLonglong, 4))
	schema.Append(buildColumnWithName("", "OWNER_ID", mysql.TypeVarchar, 64))
	schema.Append(buildColumnWithName("", "OWNER_ADDRESS", mysql.TypeVarchar, 32))
	schema.Append(buildColumnWithName("", "RUNNING_JOBS", mysql.TypeVarchar, 256))
	schema.Append(buildColumnWithName("", "SELF_ID", mysql.TypeVarchar, 64))
	schema.Append(buildColumnWithName("", "QUERY", mysql.TypeVarchar, 256))

	return schema.col2Schema(), schema.names
}

func buildRecoverIndexFields() (*expression.Schema, types.NameSlice) {
	schema := newColumnsWithNames(2)
	schema.Append(buildColumnWithName("", "ADDED_COUNT", mysql.TypeLonglong, 4))
	schema.Append(buildColumnWithName("", "SCAN_COUNT", mysql.TypeLonglong, 4))
	return schema.col2Schema(), schema.names
}

func buildCleanupIndexFields() (*expression.Schema, types.NameSlice) {
	schema := newColumnsWithNames(1)
	schema.Append(buildColumnWithName("", "REMOVED_COUNT", mysql.TypeLonglong, 4))
	return schema.col2Schema(), schema.names
}

func buildShowDDLJobsFields() (*expression.Schema, types.NameSlice) {
	schema := newColumnsWithNames(11)
	schema.Append(buildColumnWithName("", "JOB_ID", mysql.TypeLonglong, 4))
	schema.Append(buildColumnWithName("", "DB_NAME", mysql.TypeVarchar, 64))
	schema.Append(buildColumnWithName("", "TABLE_NAME", mysql.TypeVarchar, 64))
	schema.Append(buildColumnWithName("", "JOB_TYPE", mysql.TypeVarchar, 64))
	schema.Append(buildColumnWithName("", "SCHEMA_STATE", mysql.TypeVarchar, 64))
	schema.Append(buildColumnWithName("", "SCHEMA_ID", mysql.TypeLonglong, 4))
	schema.Append(buildColumnWithName("", "TABLE_ID", mysql.TypeLonglong, 4))
	schema.Append(buildColumnWithName("", "ROW_COUNT", mysql.TypeLonglong, 4))
	schema.Append(buildColumnWithName("", "START_TIME", mysql.TypeVarchar, 64))
	schema.Append(buildColumnWithName("", "END_TIME", mysql.TypeVarchar, 64))
	schema.Append(buildColumnWithName("", "STATE", mysql.TypeVarchar, 64))
	return schema.col2Schema(), schema.names
}

func buildTableRegionsSchema() (*expression.Schema, types.NameSlice) {
	schema := newColumnsWithNames(11)
	schema.Append(buildColumnWithName("", "REGION_ID", mysql.TypeLonglong, 4))
	schema.Append(buildColumnWithName("", "START_KEY", mysql.TypeVarchar, 64))
	schema.Append(buildColumnWithName("", "END_KEY", mysql.TypeVarchar, 64))
	schema.Append(buildColumnWithName("", "LEADER_ID", mysql.TypeLonglong, 4))
	schema.Append(buildColumnWithName("", "LEADER_STORE_ID", mysql.TypeLonglong, 4))
	schema.Append(buildColumnWithName("", "PEERS", mysql.TypeVarchar, 64))
	schema.Append(buildColumnWithName("", "SCATTERING", mysql.TypeTiny, 1))
	schema.Append(buildColumnWithName("", "WRITTEN_BYTES", mysql.TypeLonglong, 4))
	schema.Append(buildColumnWithName("", "READ_BYTES", mysql.TypeLonglong, 4))
	schema.Append(buildColumnWithName("", "APPROXIMATE_SIZE(MB)", mysql.TypeLonglong, 4))
	schema.Append(buildColumnWithName("", "APPROXIMATE_KEYS", mysql.TypeLonglong, 4))
	return schema.col2Schema(), schema.names
}

func buildSplitRegionsSchema() (*expression.Schema, types.NameSlice) {
	schema := newColumnsWithNames(2)
	schema.Append(buildColumnWithName("", "TOTAL_SPLIT_REGION", mysql.TypeLonglong, 4))
	schema.Append(buildColumnWithName("", "SCATTER_FINISH_RATIO", mysql.TypeDouble, 8))
	return schema.col2Schema(), schema.names
}

func buildShowDDLJobQueriesFields() (*expression.Schema, types.NameSlice) {
	schema := newColumnsWithNames(1)
	schema.Append(buildColumnWithName("", "QUERY", mysql.TypeVarchar, 256))
	return schema.col2Schema(), schema.names
}

func buildShowSlowSchema() (*expression.Schema, types.NameSlice) {
	longlongSize, _ := mysql.GetDefaultFieldLengthAndDecimal(mysql.TypeLonglong)
	tinySize, _ := mysql.GetDefaultFieldLengthAndDecimal(mysql.TypeTiny)
	timestampSize, _ := mysql.GetDefaultFieldLengthAndDecimal(mysql.TypeTimestamp)
	durationSize, _ := mysql.GetDefaultFieldLengthAndDecimal(mysql.TypeDuration)

	schema := newColumnsWithNames(11)
	schema.Append(buildColumnWithName("", "SQL", mysql.TypeVarchar, 4096))
	schema.Append(buildColumnWithName("", "START", mysql.TypeTimestamp, timestampSize))
	schema.Append(buildColumnWithName("", "DURATION", mysql.TypeDuration, durationSize))
	schema.Append(buildColumnWithName("", "DETAILS", mysql.TypeVarchar, 256))
	schema.Append(buildColumnWithName("", "SUCC", mysql.TypeTiny, tinySize))
	schema.Append(buildColumnWithName("", "CONN_ID", mysql.TypeLonglong, longlongSize))
	schema.Append(buildColumnWithName("", "TRANSACTION_TS", mysql.TypeLonglong, longlongSize))
	schema.Append(buildColumnWithName("", "USER", mysql.TypeVarchar, 32))
	schema.Append(buildColumnWithName("", "DB", mysql.TypeVarchar, 64))
	schema.Append(buildColumnWithName("", "TABLE_IDS", mysql.TypeVarchar, 256))
	schema.Append(buildColumnWithName("", "INDEX_IDS", mysql.TypeVarchar, 256))
	schema.Append(buildColumnWithName("", "INTERNAL", mysql.TypeTiny, tinySize))
	schema.Append(buildColumnWithName("", "DIGEST", mysql.TypeVarchar, 64))
	return schema.col2Schema(), schema.names
}

func buildCancelDDLJobsFields() (*expression.Schema, types.NameSlice) {
	schema := newColumnsWithNames(2)
	schema.Append(buildColumnWithName("", "JOB_ID", mysql.TypeVarchar, 64))
	schema.Append(buildColumnWithName("", "RESULT", mysql.TypeVarchar, 128))

	return schema.col2Schema(), schema.names
}

func buildColumnWithName(tableName, name string, tp byte, size int) (*expression.Column, *types.FieldName) {
	cs, cl := types.DefaultCharsetForType(tp)
	flag := mysql.UnsignedFlag
	if tp == mysql.TypeVarchar || tp == mysql.TypeBlob {
		cs = charset.CharsetUTF8MB4
		cl = charset.CollationUTF8MB4
		flag = 0
	}

	fieldType := &types.FieldType{
		Charset: cs,
		Collate: cl,
		Tp:      tp,
		Flen:    size,
		Flag:    flag,
	}
	return &expression.Column{
		RetType: fieldType,
	}, &types.FieldName{DBName: model.NewCIStr(infoschema.Name), TblName: model.NewCIStr(tableName), ColName: model.NewCIStr(name)}
}

type columnsWithNames struct {
	cols  []*expression.Column
	names types.NameSlice
}

func newColumnsWithNames(cap int) *columnsWithNames {
	return &columnsWithNames{
		cols:  make([]*expression.Column, 0, 2),
		names: make(types.NameSlice, 0, 2),
	}
}

func (cwn *columnsWithNames) Append(col *expression.Column, name *types.FieldName) {
	cwn.cols = append(cwn.cols, col)
	cwn.names = append(cwn.names, name)
}

func (cwn *columnsWithNames) col2Schema() *expression.Schema {
	return expression.NewSchema(cwn.cols...)
}

// splitWhere split a where expression to a list of AND conditions.
func splitWhere(where ast.ExprNode) []ast.ExprNode {
	var conditions []ast.ExprNode
	switch x := where.(type) {
	case nil:
	case *ast.BinaryOperationExpr:
		if x.Op == opcode.LogicAnd {
			conditions = append(conditions, splitWhere(x.L)...)
			conditions = append(conditions, splitWhere(x.R)...)
		} else {
			conditions = append(conditions, x)
		}
	case *ast.ParenthesesExpr:
		conditions = append(conditions, splitWhere(x.Expr)...)
	default:
		conditions = append(conditions, where)
	}
	return conditions
}

func (b *PlanBuilder) buildShow(ctx context.Context, show *ast.ShowStmt) (Plan, error) {
	p := LogicalShow{
		ShowContents: ShowContents{
			Tp:          show.Tp,
			DBName:      show.DBName,
			Table:       show.Table,
			Column:      show.Column,
			IndexName:   show.IndexName,
			Flag:        show.Flag,
			Full:        show.Full,
			User:        show.User,
			Roles:       show.Roles,
			IfNotExists: show.IfNotExists,
			GlobalScope: show.GlobalScope,
		},
	}.Init(b.ctx)
	isView := false
	switch show.Tp {
	case ast.ShowTables, ast.ShowTableStatus:
		if p.DBName == "" {
			return nil, ErrNoDB
		}
	case ast.ShowCreateTable:
		user := b.ctx.GetSessionVars().User
		var err error
		if user != nil {
			err = ErrTableaccessDenied.GenWithStackByArgs("SHOW", user.AuthUsername, user.AuthHostname, show.Table.Name.L)
		}
		b.visitInfo = appendVisitInfo(b.visitInfo, mysql.AllPrivMask, show.Table.Schema.L, show.Table.Name.L, "", err)
		if table, err := b.is.TableByName(show.Table.Schema, show.Table.Name); err == nil {
			isView = table.Meta().IsView()
		}
	case ast.ShowCreateView:
		err := ErrSpecificAccessDenied.GenWithStackByArgs("SHOW VIEW")
		b.visitInfo = appendVisitInfo(b.visitInfo, mysql.ShowViewPriv, show.Table.Schema.L, show.Table.Name.L, "", err)
	}
	schema, names := buildShowSchema(show, isView)
	p.SetSchema(schema)
	p.names = names
	for _, col := range p.schema.Columns {
		col.UniqueID = b.ctx.GetSessionVars().AllocPlanColumnID()
	}
	var err error
	var np LogicalPlan
	np = p
	if show.Pattern != nil {
		show.Pattern.Expr = &ast.ColumnNameExpr{
			Name: &ast.ColumnName{Name: p.OutputNames()[0].ColName},
		}
		np, err = b.buildSelection(ctx, np, show.Pattern, nil)
		if err != nil {
			return nil, err
		}
	}
	if show.Where != nil {
		np, err = b.buildSelection(ctx, np, show.Where, nil)
		if err != nil {
			return nil, err
		}
	}
	if np != p {
		b.optFlag |= flagEliminateProjection
		fieldsLen := len(p.schema.Columns)
		proj := LogicalProjection{Exprs: make([]expression.Expression, 0, fieldsLen)}.Init(b.ctx, 0)
		schema := expression.NewSchema(make([]*expression.Column, 0, fieldsLen)...)
		for _, col := range p.schema.Columns {
			proj.Exprs = append(proj.Exprs, col)
			newCol := col.Clone().(*expression.Column)
			newCol.UniqueID = b.ctx.GetSessionVars().AllocPlanColumnID()
			schema.Append(newCol)
		}
		proj.SetSchema(schema)
		proj.SetChildren(np)
		proj.SetOutputNames(np.OutputNames())
		return proj, nil
	}
	return p, nil
}

func (b *PlanBuilder) buildSimple(node ast.StmtNode) (Plan, error) {
	p := &Simple{Statement: node}

	switch raw := node.(type) {
	case *ast.AlterUserStmt:
		err := ErrSpecificAccessDenied.GenWithStackByArgs("CREATE USER")
		b.visitInfo = appendVisitInfo(b.visitInfo, mysql.CreateUserPriv, "", "", "", err)
	case *ast.GrantStmt:
		if b.ctx.GetSessionVars().CurrentDB == "" && raw.Level.DBName == "" {
			if raw.Level.Level == ast.GrantLevelTable {
				return nil, ErrNoDB
			}
		}
		b.visitInfo = collectVisitInfoFromGrantStmt(b.ctx, b.visitInfo, raw)
	case *ast.GrantRoleStmt:
		err := ErrSpecificAccessDenied.GenWithStackByArgs("GRANT ROLE")
		b.visitInfo = appendVisitInfo(b.visitInfo, mysql.GrantPriv, "", "", "", err)
	case *ast.RevokeStmt:
		b.visitInfo = collectVisitInfoFromRevokeStmt(b.ctx, b.visitInfo, raw)
	case *ast.RevokeRoleStmt:
		b.visitInfo = appendVisitInfo(b.visitInfo, mysql.SuperPriv, "", "", "", nil)
	case *ast.KillStmt:
		// If you have the SUPER privilege, you can kill all threads and statements.
		// Otherwise, you can kill only your own threads and statements.
		sm := b.ctx.GetSessionManager()
		if sm != nil {
			if pi, ok := sm.GetProcessInfo(raw.ConnectionID); ok {
				loginUser := b.ctx.GetSessionVars().User
				if pi.User != loginUser.Username {
					b.visitInfo = appendVisitInfo(b.visitInfo, mysql.SuperPriv, "", "", "", nil)
				}
			}
		}
	case *ast.UseStmt:
		if raw.DBName == "" {
			return nil, ErrNoDB
		}
	case *ast.ShutdownStmt:
		b.visitInfo = appendVisitInfo(b.visitInfo, mysql.ShutdownPriv, "", "", "", nil)
	}
	return p, nil
}

func collectVisitInfoFromRevokeStmt(sctx sessionctx.Context, vi []visitInfo, stmt *ast.RevokeStmt) []visitInfo {
	// To use REVOKE, you must have the GRANT OPTION privilege,
	// and you must have the privileges that you are granting.
	dbName := stmt.Level.DBName
	tableName := stmt.Level.TableName
	if dbName == "" {
		dbName = sctx.GetSessionVars().CurrentDB
	}
	vi = appendVisitInfo(vi, mysql.GrantPriv, dbName, tableName, "", nil)

	var allPrivs []mysql.PrivilegeType
	for _, item := range stmt.Privs {
		if item.Priv == mysql.AllPriv {
			switch stmt.Level.Level {
			case ast.GrantLevelGlobal:
				allPrivs = mysql.AllGlobalPrivs
			case ast.GrantLevelDB:
				allPrivs = mysql.AllDBPrivs
			case ast.GrantLevelTable:
				allPrivs = mysql.AllTablePrivs
			}
			break
		}
		vi = appendVisitInfo(vi, item.Priv, dbName, tableName, "", nil)
	}

	for _, priv := range allPrivs {
		vi = appendVisitInfo(vi, priv, dbName, tableName, "", nil)
	}

	return vi
}

func collectVisitInfoFromGrantStmt(sctx sessionctx.Context, vi []visitInfo, stmt *ast.GrantStmt) []visitInfo {
	// To use GRANT, you must have the GRANT OPTION privilege,
	// and you must have the privileges that you are granting.
	dbName := stmt.Level.DBName
	tableName := stmt.Level.TableName
	if dbName == "" {
		dbName = sctx.GetSessionVars().CurrentDB
	}
	vi = appendVisitInfo(vi, mysql.GrantPriv, dbName, tableName, "", nil)

	var allPrivs []mysql.PrivilegeType
	for _, item := range stmt.Privs {
		if item.Priv == mysql.AllPriv {
			switch stmt.Level.Level {
			case ast.GrantLevelGlobal:
				allPrivs = mysql.AllGlobalPrivs
			case ast.GrantLevelDB:
				allPrivs = mysql.AllDBPrivs
			case ast.GrantLevelTable:
				allPrivs = mysql.AllTablePrivs
			}
			break
		}
		vi = appendVisitInfo(vi, item.Priv, dbName, tableName, "", nil)
	}

	for _, priv := range allPrivs {
		vi = appendVisitInfo(vi, priv, dbName, tableName, "", nil)
	}

	return vi
}

func (b *PlanBuilder) getDefaultValue(col *table.Column) (*expression.Constant, error) {
	value, err := table.GetColDefaultValue(b.ctx, col.ToInfo())
	if err != nil {
		return nil, err
	}
	return &expression.Constant{Value: value, RetType: &col.FieldType}, nil
}

func (b *PlanBuilder) findDefaultValue(cols []*table.Column, name *ast.ColumnName) (*expression.Constant, error) {
	for _, col := range cols {
		if col.Name.L == name.Name.L {
			return b.getDefaultValue(col)
		}
	}
	return nil, ErrUnknownColumn.GenWithStackByArgs(name.Name.O, "field_list")
}

// resolveGeneratedColumns resolves generated columns with their generation
// expressions respectively. onDups indicates which columns are in on-duplicate list.
func (b *PlanBuilder) resolveGeneratedColumns(ctx context.Context, columns []*table.Column, onDups map[string]struct{}, mockPlan LogicalPlan) (igc InsertGeneratedColumns, err error) {
	for _, column := range columns {
		if !column.IsGenerated() {
			continue
		}
		columnName := &ast.ColumnName{Name: column.Name}
		columnName.SetText(column.Name.O)

		idx, err := expression.FindFieldName(mockPlan.OutputNames(), columnName)
		if err != nil {
			return igc, err
		}
		colExpr := mockPlan.Schema().Columns[idx]

		expr, _, err := b.rewrite(ctx, column.GeneratedExpr, mockPlan, nil, true)
		if err != nil {
			return igc, err
		}
		expr = expression.BuildCastFunction(b.ctx, expr, colExpr.GetType())

		igc.Columns = append(igc.Columns, columnName)
		igc.Exprs = append(igc.Exprs, expr)
		if onDups == nil {
			continue
		}
		for dep := range column.Dependences {
			if _, ok := onDups[dep]; ok {
				assign := &expression.Assignment{Col: colExpr, ColName: column.Name, Expr: expr}
				igc.OnDuplicates = append(igc.OnDuplicates, assign)
				break
			}
		}
	}
	return igc, nil
}

func (b *PlanBuilder) buildInsert(ctx context.Context, insert *ast.InsertStmt) (Plan, error) {
	ts, ok := insert.Table.TableRefs.Left.(*ast.TableSource)
	if !ok {
		return nil, infoschema.ErrTableNotExists.GenWithStackByArgs()
	}
	tn, ok := ts.Source.(*ast.TableName)
	if !ok {
		return nil, infoschema.ErrTableNotExists.GenWithStackByArgs()
	}
	tableInfo := tn.TableInfo
	if tableInfo.IsView() {
		err := errors.Errorf("insert into view %s is not supported now.", tableInfo.Name.O)
		if insert.IsReplace {
			err = errors.Errorf("replace into view %s is not supported now.", tableInfo.Name.O)
		}
		return nil, err
	}
	// Build Schema with DBName otherwise ColumnRef with DBName cannot match any Column in Schema.
	schema, names := expression.TableInfo2SchemaAndNames(b.ctx, tn.Schema, tableInfo)
	tableInPlan, ok := b.is.TableByID(tableInfo.ID)
	if !ok {
		return nil, errors.Errorf("Can't get table %s.", tableInfo.Name.O)
	}

	insertPlan := Insert{
		Table:         tableInPlan,
		Columns:       insert.Columns,
		tableSchema:   schema,
		tableColNames: names,
		IsReplace:     insert.IsReplace,
	}.Init(b.ctx)

	var authErr error
	if b.ctx.GetSessionVars().User != nil {
		authErr = ErrTableaccessDenied.GenWithStackByArgs("INSERT", b.ctx.GetSessionVars().User.Hostname,
			b.ctx.GetSessionVars().User.Username, tableInfo.Name.L)
	}

	b.visitInfo = appendVisitInfo(b.visitInfo, mysql.InsertPriv, tn.DBInfo.Name.L,
		tableInfo.Name.L, "", authErr)

	mockTablePlan := LogicalTableDual{}.Init(b.ctx, b.getSelectOffset())
	mockTablePlan.SetSchema(insertPlan.tableSchema)
	mockTablePlan.names = insertPlan.tableColNames

	checkRefColumn := func(n ast.Node) ast.Node {
		if insertPlan.NeedFillDefaultValue {
			return n
		}
		switch n.(type) {
		case *ast.ColumnName, *ast.ColumnNameExpr:
			insertPlan.NeedFillDefaultValue = true
		}
		return n
	}

	if len(insert.Setlist) > 0 {
		// Branch for `INSERT ... SET ...`.
		err := b.buildSetValuesOfInsert(ctx, insert, insertPlan, mockTablePlan, checkRefColumn)
		if err != nil {
			return nil, err
		}
	} else if len(insert.Lists) > 0 {
		// Branch for `INSERT ... VALUES ...`.
		err := b.buildValuesListOfInsert(ctx, insert, insertPlan, mockTablePlan, checkRefColumn)
		if err != nil {
			return nil, err
		}
	} else {
		// Branch for `INSERT ... SELECT ...`.
		err := b.buildSelectPlanOfInsert(ctx, insert, insertPlan)
		if err != nil {
			return nil, err
		}
	}

	mockTablePlan.SetSchema(insertPlan.Schema4OnDuplicate)
	mockTablePlan.names = insertPlan.names4OnDuplicate

	onDupColSet, err := insertPlan.resolveOnDuplicate(insert.OnDuplicate, tableInfo, func(node ast.ExprNode) (expression.Expression, error) {
		return b.rewriteInsertOnDuplicateUpdate(ctx, node, mockTablePlan, insertPlan)
	})
	if err != nil {
		return nil, err
	}

	// Calculate generated columns.
	mockTablePlan.schema = insertPlan.tableSchema
	mockTablePlan.names = insertPlan.tableColNames
	insertPlan.GenCols, err = b.resolveGeneratedColumns(ctx, insertPlan.Table.Cols(), onDupColSet, mockTablePlan)
	if err != nil {
		return nil, err
	}

	err = insertPlan.ResolveIndices()
	return insertPlan, err
}

func (p *Insert) resolveOnDuplicate(onDup []*ast.Assignment, tblInfo *model.TableInfo, yield func(ast.ExprNode) (expression.Expression, error)) (map[string]struct{}, error) {
	onDupColSet := make(map[string]struct{}, len(onDup))
	colMap := make(map[string]*table.Column, len(p.Table.Cols()))
	for _, col := range p.Table.Cols() {
		colMap[col.Name.L] = col
	}
	for _, assign := range onDup {
		// Check whether the column to be updated exists in the source table.
		idx, err := expression.FindFieldName(p.tableColNames, assign.Column)
		if err != nil {
			return nil, err
		} else if idx < 0 {
			return nil, ErrUnknownColumn.GenWithStackByArgs(assign.Column.OrigColName(), "field list")
		}

		// Check whether the column to be updated is the generated column.
		column := colMap[assign.Column.Name.L]
		defaultExpr := extractDefaultExpr(assign.Expr)
		if defaultExpr != nil {
			defaultExpr.Name = assign.Column
		}
		// Note: For INSERT, REPLACE, and UPDATE, if a generated column is inserted into, replaced, or updated explicitly, the only permitted value is DEFAULT.
		// see https://dev.mysql.com/doc/refman/8.0/en/create-table-generated-columns.html
		if column.IsGenerated() {
			if defaultExpr != nil {
				continue
			}
			return nil, ErrBadGeneratedColumn.GenWithStackByArgs(assign.Column.Name.O, tblInfo.Name.O)
		}

		onDupColSet[column.Name.L] = struct{}{}

		expr, err := yield(assign.Expr)
		if err != nil {
			return nil, err
		}

		p.OnDuplicate = append(p.OnDuplicate, &expression.Assignment{
			Col:     p.tableSchema.Columns[idx],
			ColName: p.tableColNames[idx].ColName,
			Expr:    expr,
		})
	}
	return onDupColSet, nil
}

func (b *PlanBuilder) getAffectCols(insertStmt *ast.InsertStmt, insertPlan *Insert) (affectedValuesCols []*table.Column, err error) {
	if len(insertStmt.Columns) > 0 {
		// This branch is for the following scenarios:
		// 1. `INSERT INTO tbl_name (col_name [, col_name] ...) {VALUES | VALUE} (value_list) [, (value_list)] ...`,
		// 2. `INSERT INTO tbl_name (col_name [, col_name] ...) SELECT ...`.
		colName := make([]string, 0, len(insertStmt.Columns))
		for _, col := range insertStmt.Columns {
			colName = append(colName, col.Name.O)
		}
		affectedValuesCols, err = table.FindCols(insertPlan.Table.Cols(), colName, insertPlan.Table.Meta().PKIsHandle)
		if err != nil {
			return nil, err
		}

	} else if len(insertStmt.Setlist) == 0 {
		// This branch is for the following scenarios:
		// 1. `INSERT INTO tbl_name {VALUES | VALUE} (value_list) [, (value_list)] ...`,
		// 2. `INSERT INTO tbl_name SELECT ...`.
		affectedValuesCols = insertPlan.Table.Cols()
	}
	return affectedValuesCols, nil
}

func (b *PlanBuilder) buildSetValuesOfInsert(ctx context.Context, insert *ast.InsertStmt, insertPlan *Insert, mockTablePlan *LogicalTableDual, checkRefColumn func(n ast.Node) ast.Node) error {
	tableInfo := insertPlan.Table.Meta()
	colNames := make([]string, 0, len(insert.Setlist))
	exprCols := make([]*expression.Column, 0, len(insert.Setlist))
	for _, assign := range insert.Setlist {
		idx, err := expression.FindFieldName(insertPlan.tableColNames, assign.Column)
		if err != nil {
			return err
		}
		if idx < 0 {
			return errors.Errorf("Can't find column %s", assign.Column)
		}
		colNames = append(colNames, assign.Column.Name.L)
		exprCols = append(exprCols, insertPlan.tableSchema.Columns[idx])
	}

	// Check whether the column to be updated is the generated column.
	tCols, err := table.FindCols(insertPlan.Table.Cols(), colNames, tableInfo.PKIsHandle)
	if err != nil {
		return err
	}
	generatedColumns := make(map[string]struct{}, len(tCols))
	for _, tCol := range tCols {
		if tCol.IsGenerated() {
			generatedColumns[tCol.Name.L] = struct{}{}
		}
	}

	insertPlan.AllAssignmentsAreConstant = true
	for i, assign := range insert.Setlist {
		defaultExpr := extractDefaultExpr(assign.Expr)
		if defaultExpr != nil {
			defaultExpr.Name = assign.Column
		}
		// Note: For INSERT, REPLACE, and UPDATE, if a generated column is inserted into, replaced, or updated explicitly, the only permitted value is DEFAULT.
		// see https://dev.mysql.com/doc/refman/8.0/en/create-table-generated-columns.html
		if _, ok := generatedColumns[assign.Column.Name.L]; ok {
			if defaultExpr != nil {
				continue
			}
			return ErrBadGeneratedColumn.GenWithStackByArgs(assign.Column.Name.O, tableInfo.Name.O)
		}
		expr, _, err := b.rewriteWithPreprocess(ctx, assign.Expr, mockTablePlan, nil, nil, true, checkRefColumn)
		if err != nil {
			return err
		}
		if insertPlan.AllAssignmentsAreConstant {
			_, isConstant := expr.(*expression.Constant)
			insertPlan.AllAssignmentsAreConstant = isConstant
		}

		insertPlan.SetList = append(insertPlan.SetList, &expression.Assignment{
			Col:     exprCols[i],
			ColName: model.NewCIStr(colNames[i]),
			Expr:    expr,
		})
	}
	insertPlan.Schema4OnDuplicate = insertPlan.tableSchema
	insertPlan.names4OnDuplicate = insertPlan.tableColNames
	return nil
}

func (b *PlanBuilder) buildValuesListOfInsert(ctx context.Context, insert *ast.InsertStmt, insertPlan *Insert, mockTablePlan *LogicalTableDual, checkRefColumn func(n ast.Node) ast.Node) error {
	affectedValuesCols, err := b.getAffectCols(insert, insertPlan)
	if err != nil {
		return err
	}

	// If value_list and col_list are empty and we have a generated column, we can still write data to this table.
	// For example, insert into t values(); can be executed successfully if t has a generated column.
	if len(insert.Columns) > 0 || len(insert.Lists[0]) > 0 {
		// If value_list or col_list is not empty, the length of value_list should be the same with that of col_list.
		if len(insert.Lists[0]) != len(affectedValuesCols) {
			return ErrWrongValueCountOnRow.GenWithStackByArgs(1)
		}
	}

	insertPlan.AllAssignmentsAreConstant = true
	totalTableCols := insertPlan.Table.Cols()
	for i, valuesItem := range insert.Lists {
		// The length of all the value_list should be the same.
		// "insert into t values (), ()" is valid.
		// "insert into t values (), (1)" is not valid.
		// "insert into t values (1), ()" is not valid.
		// "insert into t values (1,2), (1)" is not valid.
		if i > 0 && len(insert.Lists[i-1]) != len(insert.Lists[i]) {
			return ErrWrongValueCountOnRow.GenWithStackByArgs(i + 1)
		}
		exprList := make([]expression.Expression, 0, len(valuesItem))
		for j, valueItem := range valuesItem {
			var expr expression.Expression
			var err error
			var generatedColumnWithDefaultExpr bool
			col := affectedValuesCols[j]
			switch x := valueItem.(type) {
			case *ast.DefaultExpr:
				if col.IsGenerated() {
					if x.Name != nil {
						return ErrBadGeneratedColumn.GenWithStackByArgs(col.Name.O, insertPlan.Table.Meta().Name.O)
					}
					generatedColumnWithDefaultExpr = true
					break
				}
				if x.Name != nil {
					expr, err = b.findDefaultValue(totalTableCols, x.Name)
				} else {
					expr, err = b.getDefaultValue(affectedValuesCols[j])
				}
			case *driver.ValueExpr:
				expr = &expression.Constant{
					Value:   x.Datum,
					RetType: &x.Type,
				}
			default:
				expr, _, err = b.rewriteWithPreprocess(ctx, valueItem, mockTablePlan, nil, nil, true, checkRefColumn)
			}
			if err != nil {
				return err
			}
			if insertPlan.AllAssignmentsAreConstant {
				_, isConstant := expr.(*expression.Constant)
				insertPlan.AllAssignmentsAreConstant = isConstant
			}
			// insert value into a generated column is not allowed
			if col.IsGenerated() {
				// but there is only one exception:
				// it is allowed to insert the `default` value into a generated column
				if generatedColumnWithDefaultExpr {
					continue
				}
				return ErrBadGeneratedColumn.GenWithStackByArgs(col.Name.O, insertPlan.Table.Meta().Name.O)
			}
			exprList = append(exprList, expr)
		}
		insertPlan.Lists = append(insertPlan.Lists, exprList)
	}
	insertPlan.Schema4OnDuplicate = insertPlan.tableSchema
	insertPlan.names4OnDuplicate = insertPlan.tableColNames
	return nil
}

func (b *PlanBuilder) buildSelectPlanOfInsert(ctx context.Context, insert *ast.InsertStmt, insertPlan *Insert) error {
	affectedValuesCols, err := b.getAffectCols(insert, insertPlan)
	if err != nil {
		return err
	}
	selectPlan, err := b.Build(ctx, insert.Select)
	if err != nil {
		return err
	}

	// Check to guarantee that the length of the row returned by select is equal to that of affectedValuesCols.
	if selectPlan.Schema().Len() != len(affectedValuesCols) {
		return ErrWrongValueCountOnRow.GenWithStackByArgs(1)
	}

	// Check to guarantee that there's no generated column.
	// This check should be done after the above one to make its behavior compatible with MySQL.
	// For example, table t has two columns, namely a and b, and b is a generated column.
	// "insert into t (b) select * from t" will raise an error that the column count is not matched.
	// "insert into t select * from t" will raise an error that there's a generated column in the column list.
	// If we do this check before the above one, "insert into t (b) select * from t" will raise an error
	// that there's a generated column in the column list.
	for _, col := range affectedValuesCols {
		if col.IsGenerated() {
			return ErrBadGeneratedColumn.GenWithStackByArgs(col.Name.O, insertPlan.Table.Meta().Name.O)
		}
	}

	names := selectPlan.OutputNames()
	insertPlan.SelectPlan, _, err = DoOptimize(ctx, b.optFlag, selectPlan.(LogicalPlan))
	if err != nil {
		return err
	}

	// schema4NewRow is the schema for the newly created data record based on
	// the result of the select statement.
	schema4NewRow := expression.NewSchema(make([]*expression.Column, len(insertPlan.Table.Cols()))...)
	names4NewRow := make(types.NameSlice, len(insertPlan.Table.Cols()))
	// TODO: don't clone it.
	for i, selCol := range insertPlan.SelectPlan.Schema().Columns {
		ordinal := affectedValuesCols[i].Offset
		schema4NewRow.Columns[ordinal] = &expression.Column{}
		*schema4NewRow.Columns[ordinal] = *selCol

		schema4NewRow.Columns[ordinal].RetType = &types.FieldType{}
		*schema4NewRow.Columns[ordinal].RetType = affectedValuesCols[i].FieldType

		names4NewRow[ordinal] = names[i]
	}
	for i := range schema4NewRow.Columns {
		if schema4NewRow.Columns[i] == nil {
			schema4NewRow.Columns[i] = &expression.Column{UniqueID: insertPlan.ctx.GetSessionVars().AllocPlanColumnID()}
			names4NewRow[i] = types.EmptyName
		}
	}
	insertPlan.Schema4OnDuplicate = expression.MergeSchema(insertPlan.tableSchema, schema4NewRow)
	insertPlan.names4OnDuplicate = append(insertPlan.tableColNames.Shallow(), names4NewRow...)
	return nil
}

func (b *PlanBuilder) buildLoadData(ctx context.Context, ld *ast.LoadDataStmt) (Plan, error) {
	p := &LoadData{
		IsLocal:     ld.IsLocal,
		OnDuplicate: ld.OnDuplicate,
		Path:        ld.Path,
		Table:       ld.Table,
		Columns:     ld.Columns,
		FieldsInfo:  ld.FieldsInfo,
		LinesInfo:   ld.LinesInfo,
		IgnoreLines: ld.IgnoreLines,
	}
	tableInfo := p.Table.TableInfo
	tableInPlan, ok := b.is.TableByID(tableInfo.ID)
	if !ok {
		db := b.ctx.GetSessionVars().CurrentDB
		return nil, infoschema.ErrTableNotExists.GenWithStackByArgs(db, tableInfo.Name.O)
	}
	schema, names := expression.TableInfo2SchemaAndNames(b.ctx, model.NewCIStr(""), tableInfo)
	mockTablePlan := LogicalTableDual{}.Init(b.ctx, b.getSelectOffset())
	mockTablePlan.SetSchema(schema)
	mockTablePlan.names = names

	var err error
	p.GenCols, err = b.resolveGeneratedColumns(ctx, tableInPlan.Cols(), nil, mockTablePlan)
	if err != nil {
		return nil, err
	}
	return p, nil
}

func (b *PlanBuilder) buildLoadStats(ld *ast.LoadStatsStmt) Plan {
	p := &LoadStats{Path: ld.Path}
	return p
}

func (b *PlanBuilder) buildSplitRegion(node *ast.SplitRegionStmt) (Plan, error) {
	if len(node.IndexName.L) != 0 {
		return b.buildSplitIndexRegion(node)
	}
	return b.buildSplitTableRegion(node)
}

func (b *PlanBuilder) buildSplitIndexRegion(node *ast.SplitRegionStmt) (Plan, error) {
	tblInfo := node.Table.TableInfo
	indexInfo := tblInfo.FindIndexByName(node.IndexName.L)
	if indexInfo == nil {
		return nil, ErrKeyDoesNotExist.GenWithStackByArgs(node.IndexName, tblInfo.Name)
	}
	mockTablePlan := LogicalTableDual{}.Init(b.ctx, b.getSelectOffset())
	schema, names := expression.TableInfo2SchemaAndNames(b.ctx, node.Table.Schema, tblInfo)
	mockTablePlan.SetSchema(schema)
	mockTablePlan.names = names

	p := &SplitRegion{
		TableInfo:      tblInfo,
		PartitionNames: node.PartitionNames,
		IndexInfo:      indexInfo,
	}
	p.names = names
	p.setSchemaAndNames(buildSplitRegionsSchema())
	// Split index regions by user specified value lists.
	if len(node.SplitOpt.ValueLists) > 0 {
		indexValues := make([][]types.Datum, 0, len(node.SplitOpt.ValueLists))
		for i, valuesItem := range node.SplitOpt.ValueLists {
			if len(valuesItem) > len(indexInfo.Columns) {
				return nil, ErrWrongValueCountOnRow.GenWithStackByArgs(i + 1)
			}
			values, err := b.convertValue2ColumnType(valuesItem, mockTablePlan, indexInfo, tblInfo)
			if err != nil {
				return nil, err
			}
			indexValues = append(indexValues, values)
		}
		p.ValueLists = indexValues
		return p, nil
	}

	// Split index regions by lower, upper value.
	checkLowerUpperValue := func(valuesItem []ast.ExprNode, name string) ([]types.Datum, error) {
		if len(valuesItem) == 0 {
			return nil, errors.Errorf("Split index `%v` region %s value count should more than 0", indexInfo.Name, name)
		}
		if len(valuesItem) > len(indexInfo.Columns) {
			return nil, errors.Errorf("Split index `%v` region column count doesn't match value count at %v", indexInfo.Name, name)
		}
		return b.convertValue2ColumnType(valuesItem, mockTablePlan, indexInfo, tblInfo)
	}
	lowerValues, err := checkLowerUpperValue(node.SplitOpt.Lower, "lower")
	if err != nil {
		return nil, err
	}
	upperValues, err := checkLowerUpperValue(node.SplitOpt.Upper, "upper")
	if err != nil {
		return nil, err
	}
	p.Lower = lowerValues
	p.Upper = upperValues

	maxSplitRegionNum := int64(config.GetGlobalConfig().SplitRegionMaxNum)
	if node.SplitOpt.Num > maxSplitRegionNum {
		return nil, errors.Errorf("Split index region num exceeded the limit %v", maxSplitRegionNum)
	} else if node.SplitOpt.Num < 1 {
		return nil, errors.Errorf("Split index region num should more than 0")
	}
	p.Num = int(node.SplitOpt.Num)
	return p, nil
}

func (b *PlanBuilder) convertValue2ColumnType(valuesItem []ast.ExprNode, mockTablePlan LogicalPlan, indexInfo *model.IndexInfo, tblInfo *model.TableInfo) ([]types.Datum, error) {
	values := make([]types.Datum, 0, len(valuesItem))
	for j, valueItem := range valuesItem {
		colOffset := indexInfo.Columns[j].Offset
		value, err := b.convertValue(valueItem, mockTablePlan, tblInfo.Columns[colOffset])
		if err != nil {
			return nil, err
		}
		values = append(values, value)
	}
	return values, nil
}

func (b *PlanBuilder) convertValue(valueItem ast.ExprNode, mockTablePlan LogicalPlan, col *model.ColumnInfo) (d types.Datum, err error) {
	var expr expression.Expression
	switch x := valueItem.(type) {
	case *driver.ValueExpr:
		expr = &expression.Constant{
			Value:   x.Datum,
			RetType: &x.Type,
		}
	default:
		expr, _, err = b.rewrite(context.TODO(), valueItem, mockTablePlan, nil, true)
		if err != nil {
			return d, err
		}
	}
	constant, ok := expr.(*expression.Constant)
	if !ok {
		return d, errors.New("Expect constant values")
	}
	value, err := constant.Eval(chunk.Row{})
	if err != nil {
		return d, err
	}
	d, err = value.ConvertTo(b.ctx.GetSessionVars().StmtCtx, &col.FieldType)
	if err != nil {
		if !types.ErrTruncated.Equal(err) && !types.ErrTruncatedWrongVal.Equal(err) {
			return d, err
		}
		valStr, err1 := value.ToString()
		if err1 != nil {
			return d, err
		}
		return d, types.ErrTruncated.GenWithStack("Incorrect value: '%-.128s' for column '%.192s'", valStr, col.Name.O)
	}
	return d, nil
}

func (b *PlanBuilder) buildSplitTableRegion(node *ast.SplitRegionStmt) (Plan, error) {
	tblInfo := node.Table.TableInfo
	var pkCol *model.ColumnInfo
	if tblInfo.PKIsHandle {
		if col := tblInfo.GetPkColInfo(); col != nil {
			pkCol = col
		}
	}
	if pkCol == nil {
		pkCol = model.NewExtraHandleColInfo()
	}
	mockTablePlan := LogicalTableDual{}.Init(b.ctx, b.getSelectOffset())
	schema, names := expression.TableInfo2SchemaAndNames(b.ctx, node.Table.Schema, tblInfo)
	mockTablePlan.SetSchema(schema)
	mockTablePlan.names = names

	p := &SplitRegion{
		TableInfo:      tblInfo,
		PartitionNames: node.PartitionNames,
	}
	p.setSchemaAndNames(buildSplitRegionsSchema())
	if len(node.SplitOpt.ValueLists) > 0 {
		values := make([][]types.Datum, 0, len(node.SplitOpt.ValueLists))
		for i, valuesItem := range node.SplitOpt.ValueLists {
			if len(valuesItem) > 1 {
				return nil, ErrWrongValueCountOnRow.GenWithStackByArgs(i + 1)
			}
			value, err := b.convertValue(valuesItem[0], mockTablePlan, pkCol)
			if err != nil {
				return nil, err
			}
			values = append(values, []types.Datum{value})
		}
		p.ValueLists = values
		return p, nil
	}

	checkLowerUpperValue := func(valuesItem []ast.ExprNode, name string) (types.Datum, error) {
		if len(valuesItem) != 1 {
			return types.Datum{}, errors.Errorf("Split table region %s value count should be 1", name)
		}
		return b.convertValue(valuesItem[0], mockTablePlan, pkCol)
	}
	lowerValues, err := checkLowerUpperValue(node.SplitOpt.Lower, "lower")
	if err != nil {
		return nil, err
	}
	upperValue, err := checkLowerUpperValue(node.SplitOpt.Upper, "upper")
	if err != nil {
		return nil, err
	}
	p.Lower = []types.Datum{lowerValues}
	p.Upper = []types.Datum{upperValue}

	maxSplitRegionNum := int64(config.GetGlobalConfig().SplitRegionMaxNum)
	if node.SplitOpt.Num > maxSplitRegionNum {
		return nil, errors.Errorf("Split table region num exceeded the limit %v", maxSplitRegionNum)
	} else if node.SplitOpt.Num < 1 {
		return nil, errors.Errorf("Split table region num should more than 0")
	}
	p.Num = int(node.SplitOpt.Num)
	return p, nil
}

func (b *PlanBuilder) buildDDL(ctx context.Context, node ast.DDLNode) (Plan, error) {
	var authErr error
	switch v := node.(type) {
	case *ast.AlterDatabaseStmt:
		if v.AlterDefaultDatabase {
			v.Name = b.ctx.GetSessionVars().CurrentDB
		}
		if v.Name == "" {
			return nil, ErrNoDB
		}
		if b.ctx.GetSessionVars().User != nil {
			authErr = ErrDBaccessDenied.GenWithStackByArgs("ALTER", b.ctx.GetSessionVars().User.Hostname,
				b.ctx.GetSessionVars().User.Username, v.Name)
		}
		b.visitInfo = appendVisitInfo(b.visitInfo, mysql.AlterPriv, v.Name, "", "", authErr)
	case *ast.AlterTableStmt:
		if b.ctx.GetSessionVars().User != nil {
			authErr = ErrTableaccessDenied.GenWithStackByArgs("ALTER", b.ctx.GetSessionVars().User.Hostname,
				b.ctx.GetSessionVars().User.Username, v.Table.Name.L)
		}
		b.visitInfo = appendVisitInfo(b.visitInfo, mysql.AlterPriv, v.Table.Schema.L,
			v.Table.Name.L, "", authErr)
		for _, spec := range v.Specs {
			if spec.Tp == ast.AlterTableRenameTable {
				if b.ctx.GetSessionVars().User != nil {
					authErr = ErrTableaccessDenied.GenWithStackByArgs("DROP", b.ctx.GetSessionVars().User.Hostname,
						b.ctx.GetSessionVars().User.Username, v.Table.Name.L)
				}
				b.visitInfo = appendVisitInfo(b.visitInfo, mysql.DropPriv, v.Table.Schema.L,
					v.Table.Name.L, "", authErr)

				if b.ctx.GetSessionVars().User != nil {
					authErr = ErrTableaccessDenied.GenWithStackByArgs("CREATE", b.ctx.GetSessionVars().User.Hostname,
						b.ctx.GetSessionVars().User.Username, spec.NewTable.Name.L)
				}
				b.visitInfo = appendVisitInfo(b.visitInfo, mysql.CreatePriv, spec.NewTable.Schema.L,
					spec.NewTable.Name.L, "", authErr)

				if b.ctx.GetSessionVars().User != nil {
					authErr = ErrTableaccessDenied.GenWithStackByArgs("INSERT", b.ctx.GetSessionVars().User.Hostname,
						b.ctx.GetSessionVars().User.Username, spec.NewTable.Name.L)
				}
				b.visitInfo = appendVisitInfo(b.visitInfo, mysql.InsertPriv, spec.NewTable.Schema.L,
					spec.NewTable.Name.L, "", authErr)
			} else if spec.Tp == ast.AlterTableDropPartition {
				if b.ctx.GetSessionVars().User != nil {
					authErr = ErrTableaccessDenied.GenWithStackByArgs("DROP", b.ctx.GetSessionVars().User.Hostname,
						b.ctx.GetSessionVars().User.Username, v.Table.Name.L)
				}
				b.visitInfo = appendVisitInfo(b.visitInfo, mysql.DropPriv, v.Table.Schema.L,
					v.Table.Name.L, "", authErr)
			}
		}
	case *ast.CreateDatabaseStmt:
		if b.ctx.GetSessionVars().User != nil {
			authErr = ErrDBaccessDenied.GenWithStackByArgs(b.ctx.GetSessionVars().User.Username,
				b.ctx.GetSessionVars().User.Hostname, v.Name)
		}
		b.visitInfo = appendVisitInfo(b.visitInfo, mysql.CreatePriv, v.Name,
			"", "", authErr)
	case *ast.CreateIndexStmt:
		if b.ctx.GetSessionVars().User != nil {
			authErr = ErrTableaccessDenied.GenWithStackByArgs("INDEX", b.ctx.GetSessionVars().User.Hostname,
				b.ctx.GetSessionVars().User.Username, v.Table.Name.L)
		}
		b.visitInfo = appendVisitInfo(b.visitInfo, mysql.IndexPriv, v.Table.Schema.L,
			v.Table.Name.L, "", authErr)
	case *ast.CreateTableStmt:
		if b.ctx.GetSessionVars().User != nil {
			authErr = ErrTableaccessDenied.GenWithStackByArgs("CREATE", b.ctx.GetSessionVars().User.Hostname,
				b.ctx.GetSessionVars().User.Username, v.Table.Name.L)
		}
		b.visitInfo = appendVisitInfo(b.visitInfo, mysql.CreatePriv, v.Table.Schema.L,
			v.Table.Name.L, "", authErr)
		if v.ReferTable != nil {
			if b.ctx.GetSessionVars().User != nil {
				authErr = ErrTableaccessDenied.GenWithStackByArgs("CREATE", b.ctx.GetSessionVars().User.Hostname,
					b.ctx.GetSessionVars().User.Username, v.ReferTable.Name.L)
			}
			b.visitInfo = appendVisitInfo(b.visitInfo, mysql.SelectPriv, v.ReferTable.Schema.L,
				v.ReferTable.Name.L, "", authErr)
		}
	case *ast.CreateViewStmt:
		b.capFlag |= canExpandAST
		defer func() {
			b.capFlag &= ^canExpandAST
		}()
		plan, err := b.Build(ctx, v.Select)
		if err != nil {
			return nil, err
		}
		schema := plan.Schema()
		names := plan.OutputNames()
		if v.Cols == nil {
			v.Cols = make([]model.CIStr, len(schema.Columns))
			for i, name := range names {
				v.Cols[i] = name.ColName
			}
		}
		if len(v.Cols) != schema.Len() {
			return nil, ddl.ErrViewWrongList
		}
		if _, ok := plan.(LogicalPlan); ok {
			if b.ctx.GetSessionVars().User != nil {
				authErr = ErrTableaccessDenied.GenWithStackByArgs("CREATE VIEW", b.ctx.GetSessionVars().User.Hostname,
					b.ctx.GetSessionVars().User.Username, v.ViewName.Name.L)
			}
			b.visitInfo = appendVisitInfo(b.visitInfo, mysql.CreateViewPriv, v.ViewName.Schema.L,
				v.ViewName.Name.L, "", authErr)
		}
		if v.Definer.CurrentUser && b.ctx.GetSessionVars().User != nil {
			v.Definer = b.ctx.GetSessionVars().User
		}
		if b.ctx.GetSessionVars().User != nil && v.Definer.String() != b.ctx.GetSessionVars().User.String() {
			err = ErrSpecificAccessDenied.GenWithStackByArgs("SUPER")
			b.visitInfo = appendVisitInfo(b.visitInfo, mysql.SuperPriv, "",
				"", "", err)
		}
	case *ast.DropDatabaseStmt:
		if b.ctx.GetSessionVars().User != nil {
			authErr = ErrDBaccessDenied.GenWithStackByArgs(b.ctx.GetSessionVars().User.Username,
				b.ctx.GetSessionVars().User.Hostname, v.Name)
		}
		b.visitInfo = appendVisitInfo(b.visitInfo, mysql.DropPriv, v.Name,
			"", "", authErr)
	case *ast.DropIndexStmt:
		if b.ctx.GetSessionVars().User != nil {
			authErr = ErrTableaccessDenied.GenWithStackByArgs("INDEx", b.ctx.GetSessionVars().User.Hostname,
				b.ctx.GetSessionVars().User.Username, v.Table.Name.L)
		}
		b.visitInfo = appendVisitInfo(b.visitInfo, mysql.IndexPriv, v.Table.Schema.L,
			v.Table.Name.L, "", authErr)
	case *ast.DropTableStmt:
		for _, tableVal := range v.Tables {
			if b.ctx.GetSessionVars().User != nil {
				authErr = ErrTableaccessDenied.GenWithStackByArgs("DROP", b.ctx.GetSessionVars().User.Hostname,
					b.ctx.GetSessionVars().User.Username, tableVal.Name.L)
			}
			b.visitInfo = appendVisitInfo(b.visitInfo, mysql.DropPriv, tableVal.Schema.L,
				tableVal.Name.L, "", authErr)
		}
	case *ast.TruncateTableStmt:
		if b.ctx.GetSessionVars().User != nil {
			authErr = ErrTableaccessDenied.GenWithStackByArgs("DROP", b.ctx.GetSessionVars().User.Hostname,
				b.ctx.GetSessionVars().User.Username, v.Table.Name.L)
		}
		b.visitInfo = appendVisitInfo(b.visitInfo, mysql.DropPriv, v.Table.Schema.L,
			v.Table.Name.L, "", authErr)
	case *ast.RenameTableStmt:
		if b.ctx.GetSessionVars().User != nil {
			authErr = ErrTableaccessDenied.GenWithStackByArgs("ALTER", b.ctx.GetSessionVars().User.Hostname,
				b.ctx.GetSessionVars().User.Username, v.OldTable.Name.L)
		}
		b.visitInfo = appendVisitInfo(b.visitInfo, mysql.AlterPriv, v.OldTable.Schema.L,
			v.OldTable.Name.L, "", authErr)

		if b.ctx.GetSessionVars().User != nil {
			authErr = ErrTableaccessDenied.GenWithStackByArgs("DROP", b.ctx.GetSessionVars().User.Hostname,
				b.ctx.GetSessionVars().User.Username, v.OldTable.Name.L)
		}
		b.visitInfo = appendVisitInfo(b.visitInfo, mysql.DropPriv, v.OldTable.Schema.L,
			v.OldTable.Name.L, "", authErr)

		if b.ctx.GetSessionVars().User != nil {
			authErr = ErrTableaccessDenied.GenWithStackByArgs("CREATE", b.ctx.GetSessionVars().User.Hostname,
				b.ctx.GetSessionVars().User.Username, v.NewTable.Name.L)
		}
		b.visitInfo = appendVisitInfo(b.visitInfo, mysql.CreatePriv, v.NewTable.Schema.L,
			v.NewTable.Name.L, "", authErr)

		if b.ctx.GetSessionVars().User != nil {
			authErr = ErrTableaccessDenied.GenWithStackByArgs("INSERT", b.ctx.GetSessionVars().User.Hostname,
				b.ctx.GetSessionVars().User.Username, v.NewTable.Name.L)
		}
		b.visitInfo = appendVisitInfo(b.visitInfo, mysql.InsertPriv, v.NewTable.Schema.L,
			v.NewTable.Name.L, "", authErr)
	case *ast.RecoverTableStmt, *ast.FlashBackTableStmt:
		// Recover table command can only be executed by administrator.
		b.visitInfo = appendVisitInfo(b.visitInfo, mysql.SuperPriv, "", "", "", nil)
	case *ast.LockTablesStmt, *ast.UnlockTablesStmt:
		// TODO: add Lock Table privilege check.
	case *ast.CleanupTableLockStmt:
		// This command can only be executed by administrator.
		b.visitInfo = appendVisitInfo(b.visitInfo, mysql.SuperPriv, "", "", "", nil)
	case *ast.RepairTableStmt:
		// Repair table command can only be executed by administrator.
		b.visitInfo = appendVisitInfo(b.visitInfo, mysql.SuperPriv, "", "", "", nil)
	}
	p := &DDL{Statement: node}
	return p, nil
}

const (
	// TraceFormatRow indicates row tracing format.
	TraceFormatRow = "row"
	// TraceFormatJSON indicates json tracing format.
	TraceFormatJSON = "json"
	// TraceFormatLog indicates log tracing format.
	TraceFormatLog = "log"
)

// buildTrace builds a trace plan. Inside this method, it first optimize the
// underlying query and then constructs a schema, which will be used to constructs
// rows result.
func (b *PlanBuilder) buildTrace(trace *ast.TraceStmt) (Plan, error) {
	p := &Trace{StmtNode: trace.Stmt, Format: trace.Format}
	switch trace.Format {
	case TraceFormatRow:
		schema := newColumnsWithNames(3)
		schema.Append(buildColumnWithName("", "operation", mysql.TypeString, mysql.MaxBlobWidth))
		schema.Append(buildColumnWithName("", "startTS", mysql.TypeString, mysql.MaxBlobWidth))
		schema.Append(buildColumnWithName("", "duration", mysql.TypeString, mysql.MaxBlobWidth))
		p.SetSchema(schema.col2Schema())
		p.names = schema.names
	case TraceFormatJSON:
		schema := newColumnsWithNames(1)
		schema.Append(buildColumnWithName("", "operation", mysql.TypeString, mysql.MaxBlobWidth))
		p.SetSchema(schema.col2Schema())
		p.names = schema.names
	case TraceFormatLog:
		schema := newColumnsWithNames(4)
		schema.Append(buildColumnWithName("", "time", mysql.TypeTimestamp, mysql.MaxBlobWidth))
		schema.Append(buildColumnWithName("", "event", mysql.TypeString, mysql.MaxBlobWidth))
		schema.Append(buildColumnWithName("", "tags", mysql.TypeString, mysql.MaxBlobWidth))
		schema.Append(buildColumnWithName("", "spanName", mysql.TypeString, mysql.MaxBlobWidth))
		p.SetSchema(schema.col2Schema())
		p.names = schema.names
	default:
		return nil, errors.New("trace format should be one of 'row', 'log' or 'json'")
	}
	return p, nil
}

func (b *PlanBuilder) buildExplainPlan(targetPlan Plan, format string, analyze bool, execStmt ast.StmtNode) (Plan, error) {
	p := &Explain{
		TargetPlan: targetPlan,
		Format:     format,
		Analyze:    analyze,
		ExecStmt:   execStmt,
	}
	p.ctx = b.ctx
	return p, p.prepareSchema()
}

// buildExplainFor gets *last* (maybe running or finished) query plan from connection #connection id.
// See https://dev.mysql.com/doc/refman/8.0/en/explain-for-connection.html.
func (b *PlanBuilder) buildExplainFor(explainFor *ast.ExplainForStmt) (Plan, error) {
	processInfo, ok := b.ctx.GetSessionManager().GetProcessInfo(explainFor.ConnectionID)
	if !ok {
		return nil, ErrNoSuchThread.GenWithStackByArgs(explainFor.ConnectionID)
	}
	if b.ctx.GetSessionVars() != nil && b.ctx.GetSessionVars().User != nil {
		if b.ctx.GetSessionVars().User.Username != processInfo.User {
			err := ErrAccessDenied.GenWithStackByArgs(b.ctx.GetSessionVars().User.Username, b.ctx.GetSessionVars().User.Hostname)
			// Different from MySQL's behavior and document.
			b.visitInfo = appendVisitInfo(b.visitInfo, mysql.SuperPriv, "", "", "", err)
		}
	}

	targetPlan, ok := processInfo.Plan.(Plan)
	if !ok || targetPlan == nil {
		return &Explain{Format: explainFor.Format}, nil
	}

	return b.buildExplainPlan(targetPlan, explainFor.Format, false, nil)
}

func (b *PlanBuilder) buildExplain(ctx context.Context, explain *ast.ExplainStmt) (Plan, error) {
	if show, ok := explain.Stmt.(*ast.ShowStmt); ok {
		return b.buildShow(ctx, show)
	}
	targetPlan, _, err := OptimizeAstNode(ctx, b.ctx, explain.Stmt, b.is)
	if err != nil {
		return nil, err
	}

	return b.buildExplainPlan(targetPlan, explain.Format, explain.Analyze, explain.Stmt)
}

func buildShowProcedureSchema() (*expression.Schema, []*types.FieldName) {
	tblName := "ROUTINES"
	schema := newColumnsWithNames(11)
	schema.Append(buildColumnWithName(tblName, "Db", mysql.TypeVarchar, 128))
	schema.Append(buildColumnWithName(tblName, "Name", mysql.TypeVarchar, 128))
	schema.Append(buildColumnWithName(tblName, "Type", mysql.TypeVarchar, 128))
	schema.Append(buildColumnWithName(tblName, "Definer", mysql.TypeVarchar, 128))
	schema.Append(buildColumnWithName(tblName, "Modified", mysql.TypeDatetime, 19))
	schema.Append(buildColumnWithName(tblName, "Created", mysql.TypeDatetime, 19))
	schema.Append(buildColumnWithName(tblName, "Security_type", mysql.TypeVarchar, 128))
	schema.Append(buildColumnWithName(tblName, "Comment", mysql.TypeBlob, 196605))
	schema.Append(buildColumnWithName(tblName, "character_set_client", mysql.TypeVarchar, 32))
	schema.Append(buildColumnWithName(tblName, "collation_connection", mysql.TypeVarchar, 32))
	schema.Append(buildColumnWithName(tblName, "Database Collation", mysql.TypeVarchar, 32))
	return schema.col2Schema(), schema.names
}

func buildShowTriggerSchema() (*expression.Schema, []*types.FieldName) {
	tblName := "TRIGGERS"
	schema := newColumnsWithNames(11)
	schema.Append(buildColumnWithName(tblName, "Trigger", mysql.TypeVarchar, 128))
	schema.Append(buildColumnWithName(tblName, "Event", mysql.TypeVarchar, 128))
	schema.Append(buildColumnWithName(tblName, "Table", mysql.TypeVarchar, 128))
	schema.Append(buildColumnWithName(tblName, "Statement", mysql.TypeBlob, 196605))
	schema.Append(buildColumnWithName(tblName, "Timing", mysql.TypeVarchar, 128))
	schema.Append(buildColumnWithName(tblName, "Created", mysql.TypeDatetime, 19))
	schema.Append(buildColumnWithName(tblName, "sql_mode", mysql.TypeBlob, 8192))
	schema.Append(buildColumnWithName(tblName, "Definer", mysql.TypeVarchar, 128))
	schema.Append(buildColumnWithName(tblName, "character_set_client", mysql.TypeVarchar, 32))
	schema.Append(buildColumnWithName(tblName, "collation_connection", mysql.TypeVarchar, 32))
	schema.Append(buildColumnWithName(tblName, "Database Collation", mysql.TypeVarchar, 32))
	return schema.col2Schema(), schema.names
}

func buildShowEventsSchema() (*expression.Schema, []*types.FieldName) {
	tblName := "EVENTS"
	schema := newColumnsWithNames(15)
	schema.Append(buildColumnWithName(tblName, "Db", mysql.TypeVarchar, 128))
	schema.Append(buildColumnWithName(tblName, "Name", mysql.TypeVarchar, 128))
	schema.Append(buildColumnWithName(tblName, "Time zone", mysql.TypeVarchar, 32))
	schema.Append(buildColumnWithName(tblName, "Definer", mysql.TypeVarchar, 128))
	schema.Append(buildColumnWithName(tblName, "Type", mysql.TypeVarchar, 128))
	schema.Append(buildColumnWithName(tblName, "Execute At", mysql.TypeDatetime, 19))
	schema.Append(buildColumnWithName(tblName, "Interval Value", mysql.TypeVarchar, 128))
	schema.Append(buildColumnWithName(tblName, "Interval Field", mysql.TypeVarchar, 128))
	schema.Append(buildColumnWithName(tblName, "Starts", mysql.TypeDatetime, 19))
	schema.Append(buildColumnWithName(tblName, "Ends", mysql.TypeDatetime, 19))
	schema.Append(buildColumnWithName(tblName, "Status", mysql.TypeVarchar, 32))
	schema.Append(buildColumnWithName(tblName, "Originator", mysql.TypeInt24, 4))
	schema.Append(buildColumnWithName(tblName, "character_set_client", mysql.TypeVarchar, 32))
	schema.Append(buildColumnWithName(tblName, "collation_connection", mysql.TypeVarchar, 32))
	schema.Append(buildColumnWithName(tblName, "Database Collation", mysql.TypeVarchar, 32))
	return schema.col2Schema(), schema.names
}

func buildShowWarningsSchema() (*expression.Schema, types.NameSlice) {
	tblName := "WARNINGS"
	schema := newColumnsWithNames(3)
	schema.Append(buildColumnWithName(tblName, "Level", mysql.TypeVarchar, 64))
	schema.Append(buildColumnWithName(tblName, "Code", mysql.TypeLong, 19))
	schema.Append(buildColumnWithName(tblName, "Message", mysql.TypeVarchar, 64))
	return schema.col2Schema(), schema.names
}

// buildShowSchema builds column info for ShowStmt including column name and type.
func buildShowSchema(s *ast.ShowStmt, isView bool) (schema *expression.Schema, outputNames []*types.FieldName) {
	var names []string
	var ftypes []byte
	switch s.Tp {
	case ast.ShowProcedureStatus:
		return buildShowProcedureSchema()
	case ast.ShowTriggers:
		return buildShowTriggerSchema()
	case ast.ShowEvents:
		return buildShowEventsSchema()
	case ast.ShowWarnings, ast.ShowErrors:
		return buildShowWarningsSchema()
	case ast.ShowRegions:
		return buildTableRegionsSchema()
	case ast.ShowEngines:
		names = []string{"Engine", "Support", "Comment", "Transactions", "XA", "Savepoints"}
	case ast.ShowDatabases:
		names = []string{"Database"}
	case ast.ShowOpenTables:
		names = []string{"Database", "Table", "In_use", "Name_locked"}
		ftypes = []byte{mysql.TypeVarchar, mysql.TypeVarchar, mysql.TypeLong, mysql.TypeLong}
	case ast.ShowTables:
		names = []string{fmt.Sprintf("Tables_in_%s", s.DBName)}
		if s.Full {
			names = append(names, "Table_type")
		}
	case ast.ShowTableStatus:
		names = []string{"Name", "Engine", "Version", "Row_format", "Rows", "Avg_row_length",
			"Data_length", "Max_data_length", "Index_length", "Data_free", "Auto_increment",
			"Create_time", "Update_time", "Check_time", "Collation", "Checksum",
			"Create_options", "Comment"}
		ftypes = []byte{mysql.TypeVarchar, mysql.TypeVarchar, mysql.TypeLonglong, mysql.TypeVarchar, mysql.TypeLonglong, mysql.TypeLonglong,
			mysql.TypeLonglong, mysql.TypeLonglong, mysql.TypeLonglong, mysql.TypeLonglong, mysql.TypeLonglong,
			mysql.TypeDatetime, mysql.TypeDatetime, mysql.TypeDatetime, mysql.TypeVarchar, mysql.TypeVarchar,
			mysql.TypeVarchar, mysql.TypeVarchar}
	case ast.ShowColumns:
		names = table.ColDescFieldNames(s.Full)
	case ast.ShowCharset:
		names = []string{"Charset", "Description", "Default collation", "Maxlen"}
		ftypes = []byte{mysql.TypeVarchar, mysql.TypeVarchar, mysql.TypeVarchar, mysql.TypeLonglong}
	case ast.ShowVariables, ast.ShowStatus:
		names = []string{"Variable_name", "Value"}
	case ast.ShowCollation:
		names = []string{"Collation", "Charset", "Id", "Default", "Compiled", "Sortlen"}
		ftypes = []byte{mysql.TypeVarchar, mysql.TypeVarchar, mysql.TypeLonglong,
			mysql.TypeVarchar, mysql.TypeVarchar, mysql.TypeLonglong}
	case ast.ShowCreateTable:
		if !isView {
			names = []string{"Table", "Create Table"}
		} else {
			names = []string{"View", "Create View", "character_set_client", "collation_connection"}
		}
	case ast.ShowCreateUser:
		if s.User != nil {
			names = []string{fmt.Sprintf("CREATE USER for %s", s.User)}
		}
	case ast.ShowCreateView:
		names = []string{"View", "Create View", "character_set_client", "collation_connection"}
	case ast.ShowCreateDatabase:
		names = []string{"Database", "Create Database"}
	case ast.ShowDrainerStatus:
		names = []string{"NodeID", "Address", "State", "Max_Commit_Ts", "Update_Time"}
		ftypes = []byte{mysql.TypeVarchar, mysql.TypeVarchar, mysql.TypeVarchar, mysql.TypeLonglong, mysql.TypeVarchar}
	case ast.ShowGrants:
		if s.User != nil {
			names = []string{fmt.Sprintf("Grants for %s", s.User)}
		} else {
			// Don't know the name yet, so just say "user"
			names = []string{"Grants for User"}
		}
	case ast.ShowIndex:
		names = []string{"Table", "Non_unique", "Key_name", "Seq_in_index",
			"Column_name", "Collation", "Cardinality", "Sub_part", "Packed",
			"Null", "Index_type", "Comment", "Index_comment"}
		ftypes = []byte{mysql.TypeVarchar, mysql.TypeLonglong, mysql.TypeVarchar, mysql.TypeLonglong,
			mysql.TypeVarchar, mysql.TypeVarchar, mysql.TypeLonglong, mysql.TypeLonglong,
			mysql.TypeVarchar, mysql.TypeVarchar, mysql.TypeVarchar, mysql.TypeVarchar, mysql.TypeVarchar}
	case ast.ShowPlugins:
		names = []string{"Name", "Status", "Type", "Library", "License", "Version"}
		ftypes = []byte{
			mysql.TypeVarchar, mysql.TypeVarchar, mysql.TypeVarchar, mysql.TypeVarchar, mysql.TypeVarchar, mysql.TypeVarchar,
		}
	case ast.ShowProcessList:
		names = []string{"Id", "User", "Host", "db", "Command", "Time", "State", "Info"}
		ftypes = []byte{mysql.TypeLonglong, mysql.TypeVarchar, mysql.TypeVarchar,
			mysql.TypeVarchar, mysql.TypeVarchar, mysql.TypeLong, mysql.TypeVarchar, mysql.TypeString}
	case ast.ShowPumpStatus:
		names = []string{"NodeID", "Address", "State", "Max_Commit_Ts", "Update_Time"}
		ftypes = []byte{mysql.TypeVarchar, mysql.TypeVarchar, mysql.TypeVarchar, mysql.TypeLonglong, mysql.TypeVarchar}
	case ast.ShowStatsMeta:
		names = []string{"Db_name", "Table_name", "Partition_name", "Update_time", "Modify_count", "Row_count"}
		ftypes = []byte{mysql.TypeVarchar, mysql.TypeVarchar, mysql.TypeVarchar, mysql.TypeDatetime, mysql.TypeLonglong, mysql.TypeLonglong}
	case ast.ShowStatsHistograms:
		names = []string{"Db_name", "Table_name", "Partition_name", "Column_name", "Is_index", "Update_time", "Distinct_count", "Null_count", "Avg_col_size", "Correlation"}
		ftypes = []byte{mysql.TypeVarchar, mysql.TypeVarchar, mysql.TypeVarchar, mysql.TypeVarchar, mysql.TypeTiny, mysql.TypeDatetime,
			mysql.TypeLonglong, mysql.TypeLonglong, mysql.TypeDouble, mysql.TypeDouble}
	case ast.ShowStatsBuckets:
		names = []string{"Db_name", "Table_name", "Partition_name", "Column_name", "Is_index", "Bucket_id", "Count",
			"Repeats", "Lower_Bound", "Upper_Bound"}
		ftypes = []byte{mysql.TypeVarchar, mysql.TypeVarchar, mysql.TypeVarchar, mysql.TypeVarchar, mysql.TypeTiny, mysql.TypeLonglong,
			mysql.TypeLonglong, mysql.TypeLonglong, mysql.TypeVarchar, mysql.TypeVarchar}
	case ast.ShowStatsHealthy:
		names = []string{"Db_name", "Table_name", "Partition_name", "Healthy"}
		ftypes = []byte{mysql.TypeVarchar, mysql.TypeVarchar, mysql.TypeVarchar, mysql.TypeLonglong}
	case ast.ShowProfiles: // ShowProfiles is deprecated.
		names = []string{"Query_ID", "Duration", "Query"}
		ftypes = []byte{mysql.TypeLong, mysql.TypeDouble, mysql.TypeVarchar}
	case ast.ShowMasterStatus:
		names = []string{"File", "Position", "Binlog_Do_DB", "Binlog_Ignore_DB", "Executed_Gtid_Set"}
		ftypes = []byte{mysql.TypeVarchar, mysql.TypeLonglong, mysql.TypeVarchar, mysql.TypeVarchar, mysql.TypeVarchar}
	case ast.ShowPrivileges:
		names = []string{"Privilege", "Context", "Comment"}
		ftypes = []byte{mysql.TypeVarchar, mysql.TypeVarchar, mysql.TypeVarchar}
	case ast.ShowBindings:
		names = []string{"Original_sql", "Bind_sql", "Default_db", "Status", "Create_time", "Update_time", "Charset", "Collation"}
		ftypes = []byte{mysql.TypeVarchar, mysql.TypeVarchar, mysql.TypeVarchar, mysql.TypeVarchar, mysql.TypeDatetime, mysql.TypeDatetime, mysql.TypeVarchar, mysql.TypeVarchar}
	case ast.ShowAnalyzeStatus:
		names = []string{"Table_schema", "Table_name", "Partition_name", "Job_info", "Processed_rows", "Start_time", "State"}
		ftypes = []byte{mysql.TypeVarchar, mysql.TypeVarchar, mysql.TypeVarchar, mysql.TypeVarchar, mysql.TypeLonglong, mysql.TypeDatetime, mysql.TypeVarchar}
	}

	schema = expression.NewSchema(make([]*expression.Column, 0, len(names))...)
	outputNames = make([]*types.FieldName, 0, len(names))
	for i := range names {
		col := &expression.Column{}
		outputNames = append(outputNames, &types.FieldName{ColName: model.NewCIStr(names[i])})
		// User varchar as the default return column type.
		tp := mysql.TypeVarchar
		if len(ftypes) != 0 && ftypes[i] != mysql.TypeUnspecified {
			tp = ftypes[i]
		}
		fieldType := types.NewFieldType(tp)
		fieldType.Flen, fieldType.Decimal = mysql.GetDefaultFieldLengthAndDecimal(tp)
		fieldType.Charset, fieldType.Collate = types.DefaultCharsetForType(tp)
		col.RetType = fieldType
		schema.Append(col)
	}
	return
}

func buildChecksumTableSchema() (*expression.Schema, []*types.FieldName) {
	schema := newColumnsWithNames(5)
	schema.Append(buildColumnWithName("", "Db_name", mysql.TypeVarchar, 128))
	schema.Append(buildColumnWithName("", "Table_name", mysql.TypeVarchar, 128))
	schema.Append(buildColumnWithName("", "Checksum_crc64_xor", mysql.TypeLonglong, 22))
	schema.Append(buildColumnWithName("", "Total_kvs", mysql.TypeLonglong, 22))
	schema.Append(buildColumnWithName("", "Total_bytes", mysql.TypeLonglong, 22))
	return schema.col2Schema(), schema.names
}<|MERGE_RESOLUTION|>--- conflicted
+++ resolved
@@ -606,20 +606,14 @@
 	return indexName.L == "primary"
 }
 
-<<<<<<< HEAD
-func (b *PlanBuilder) getPossibleAccessPaths(indexHints []*ast.IndexHint, tblInfo *model.TableInfo, dbName, tblName model.CIStr) ([]*util.AccessPath, error) {
+func (b *PlanBuilder) getPossibleAccessPaths(indexHints []*ast.IndexHint, tbl table.Table, dbName, tblName model.CIStr) ([]*util.AccessPath, error) {
+	tblInfo := tbl.Meta()
 	publicPaths := make([]*util.AccessPath, 0, len(tblInfo.Indices)+2)
-	publicPaths = append(publicPaths, &util.AccessPath{IsTablePath: true, StoreType: kv.TiKV})
-=======
-func (b *PlanBuilder) getPossibleAccessPaths(indexHints []*ast.IndexHint, tbl table.Table, dbName, tblName model.CIStr) ([]*accessPath, error) {
-	tblInfo := tbl.Meta()
-	publicPaths := make([]*accessPath, 0, len(tblInfo.Indices)+2)
 	tp := kv.TiKV
 	if tbl.Type().IsClusterTable() {
 		tp = kv.TiDB
 	}
-	publicPaths = append(publicPaths, &accessPath{isTablePath: true, storeType: tp})
->>>>>>> 7ccbdc12
+	publicPaths = append(publicPaths, &util.AccessPath{IsTablePath: true, StoreType: tp})
 	if tblInfo.TiFlashReplica != nil && tblInfo.TiFlashReplica.Available {
 		publicPaths = append(publicPaths, &util.AccessPath{IsTablePath: true, StoreType: kv.TiFlash})
 	}
@@ -698,23 +692,20 @@
 	return available, nil
 }
 
-<<<<<<< HEAD
-func removeIgnoredPaths(paths, ignoredPaths []*util.AccessPath, tblInfo *model.TableInfo) []*util.AccessPath {
-=======
-func (b *PlanBuilder) filterPathByIsolationRead(paths []*accessPath) ([]*accessPath, error) {
+func (b *PlanBuilder) filterPathByIsolationRead(paths []*util.AccessPath) ([]*util.AccessPath, error) {
 	// TODO: filter paths with isolation read locations.
 	isolationReadEngines := b.ctx.GetSessionVars().GetIsolationReadEngines()
 	availableEngine := map[kv.StoreType]struct{}{}
 	var availableEngineStr string
 	for i := len(paths) - 1; i >= 0; i-- {
-		if _, ok := availableEngine[paths[i].storeType]; !ok {
-			availableEngine[paths[i].storeType] = struct{}{}
+		if _, ok := availableEngine[paths[i].StoreType]; !ok {
+			availableEngine[paths[i].StoreType] = struct{}{}
 			if availableEngineStr != "" {
 				availableEngineStr += ", "
 			}
-			availableEngineStr += paths[i].storeType.Name()
-		}
-		if _, ok := isolationReadEngines[paths[i].storeType]; !ok {
+			availableEngineStr += paths[i].StoreType.Name()
+		}
+		if _, ok := isolationReadEngines[paths[i].StoreType]; !ok {
 			paths = append(paths[:i], paths[i+1:]...)
 		}
 	}
@@ -727,8 +718,7 @@
 	return paths, err
 }
 
-func removeIgnoredPaths(paths, ignoredPaths []*accessPath, tblInfo *model.TableInfo) []*accessPath {
->>>>>>> 7ccbdc12
+func removeIgnoredPaths(paths, ignoredPaths []*util.AccessPath, tblInfo *model.TableInfo) []*util.AccessPath {
 	if len(ignoredPaths) == 0 {
 		return paths
 	}
