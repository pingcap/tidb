// Copyright 2015 PingCAP, Inc.
//
// Licensed under the Apache License, Version 2.0 (the "License");
// you may not use this file except in compliance with the License.
// You may obtain a copy of the License at
//
//     http://www.apache.org/licenses/LICENSE-2.0
//
// Unless required by applicable law or agreed to in writing, software
// distributed under the License is distributed on an "AS IS" BASIS,
// See the License for the specific language governing permissions and
// limitations under the License.

package core

import (
	"bytes"
	"context"
	"encoding/binary"
	"fmt"
	"strings"
	"time"

	"github.com/pingcap/errors"
	"github.com/pingcap/parser"
	"github.com/pingcap/parser/ast"
	"github.com/pingcap/parser/charset"
	"github.com/pingcap/parser/model"
	"github.com/pingcap/parser/mysql"
	"github.com/pingcap/parser/opcode"
	"github.com/pingcap/tidb/config"
	"github.com/pingcap/tidb/ddl"
	"github.com/pingcap/tidb/domain"
	"github.com/pingcap/tidb/expression"
	"github.com/pingcap/tidb/infoschema"
	"github.com/pingcap/tidb/kv"
	"github.com/pingcap/tidb/planner/property"
	"github.com/pingcap/tidb/planner/util"
	"github.com/pingcap/tidb/sessionctx"
	"github.com/pingcap/tidb/sessionctx/stmtctx"
	"github.com/pingcap/tidb/sessionctx/variable"
	"github.com/pingcap/tidb/statistics"
	"github.com/pingcap/tidb/store/tikv"
	"github.com/pingcap/tidb/table"
	"github.com/pingcap/tidb/types"
	driver "github.com/pingcap/tidb/types/parser_driver"
	util2 "github.com/pingcap/tidb/util"
	"github.com/pingcap/tidb/util/chunk"
	"github.com/pingcap/tidb/util/execdetails"
	"github.com/pingcap/tidb/util/hint"
	"github.com/pingcap/tidb/util/logutil"
	utilparser "github.com/pingcap/tidb/util/parser"
	"github.com/pingcap/tidb/util/ranger"
	"github.com/pingcap/tidb/util/set"

	"github.com/cznic/mathutil"
	"github.com/pingcap/tidb/table/tables"
	"go.uber.org/zap"
)

type visitInfo struct {
	privilege     mysql.PrivilegeType
	db            string
	table         string
	column        string
	err           error
	alterWritable bool
}

type indexNestedLoopJoinTables struct {
	inljTables  []hintTableInfo
	inlhjTables []hintTableInfo
	inlmjTables []hintTableInfo
}

type tableHintInfo struct {
	indexNestedLoopJoinTables
	sortMergeJoinTables         []hintTableInfo
	broadcastJoinTables         []hintTableInfo
	broadcastJoinPreferredLocal []hintTableInfo
	hashJoinTables              []hintTableInfo
	indexHintList               []indexHintInfo
	tiflashTables               []hintTableInfo
	tikvTables                  []hintTableInfo
	aggHints                    aggHintInfo
	indexMergeHintList          []indexHintInfo
	timeRangeHint               ast.HintTimeRange
	limitHints                  limitHintInfo
}

type limitHintInfo struct {
	preferLimitToCop bool
}

type hintTableInfo struct {
	dbName       model.CIStr
	tblName      model.CIStr
	partitions   []model.CIStr
	selectOffset int
	matched      bool
}

type indexHintInfo struct {
	dbName     model.CIStr
	tblName    model.CIStr
	partitions []model.CIStr
	indexHint  *ast.IndexHint
	// Matched indicates whether this index hint
	// has been successfully applied to a DataSource.
	// If an indexHintInfo is not matched after building
	// a Select statement, we will generate a warning for it.
	matched bool
}

func (hint *indexHintInfo) hintTypeString() string {
	switch hint.indexHint.HintType {
	case ast.HintUse:
		return "use_index"
	case ast.HintIgnore:
		return "ignore_index"
	case ast.HintForce:
		return "force_index"
	}
	return ""
}

// indexString formats the indexHint as dbName.tableName[, indexNames].
func (hint *indexHintInfo) indexString() string {
	var indexListString string
	indexList := make([]string, len(hint.indexHint.IndexNames))
	for i := range hint.indexHint.IndexNames {
		indexList[i] = hint.indexHint.IndexNames[i].L
	}
	if len(indexList) > 0 {
		indexListString = fmt.Sprintf(", %s", strings.Join(indexList, ", "))
	}
	return fmt.Sprintf("%s.%s%s", hint.dbName, hint.tblName, indexListString)
}

type aggHintInfo struct {
	preferAggType  uint
	preferAggToCop bool
}

// QueryTimeRange represents a time range specified by TIME_RANGE hint
type QueryTimeRange struct {
	From time.Time
	To   time.Time
}

// Condition returns a WHERE clause base on it's value
func (tr *QueryTimeRange) Condition() string {
	return fmt.Sprintf("where time>='%s' and time<='%s'", tr.From.Format(MetricTableTimeFormat), tr.To.Format(MetricTableTimeFormat))
}

func tableNames2HintTableInfo(ctx sessionctx.Context, hintName string, hintTables []ast.HintTable, p *hint.BlockHintProcessor, currentOffset int) []hintTableInfo {
	if len(hintTables) == 0 {
		return nil
	}
	hintTableInfos := make([]hintTableInfo, 0, len(hintTables))
	defaultDBName := model.NewCIStr(ctx.GetSessionVars().CurrentDB)
	isInapplicable := false
	for _, hintTable := range hintTables {
		tableInfo := hintTableInfo{
			dbName:       hintTable.DBName,
			tblName:      hintTable.TableName,
			partitions:   hintTable.PartitionList,
			selectOffset: p.GetHintOffset(hintTable.QBName, currentOffset),
		}
		if tableInfo.dbName.L == "" {
			tableInfo.dbName = defaultDBName
		}
		switch hintName {
		case TiDBMergeJoin, HintSMJ, TiDBIndexNestedLoopJoin, HintINLJ, HintINLHJ, HintINLMJ, TiDBHashJoin, HintHJ:
			if len(tableInfo.partitions) > 0 {
				isInapplicable = true
			}
		}
		hintTableInfos = append(hintTableInfos, tableInfo)
	}
	if isInapplicable {
		ctx.GetSessionVars().StmtCtx.AppendWarning(
			errors.New(fmt.Sprintf("Optimizer Hint %s is inapplicable on specified partitions",
				restore2JoinHint(hintName, hintTableInfos))))
		return nil
	}
	return hintTableInfos
}

// ifPreferAsLocalInBCJoin checks if there is a data source specified as local read by hint
func (info *tableHintInfo) ifPreferAsLocalInBCJoin(p LogicalPlan, blockOffset int) bool {
	alias := extractTableAlias(p, blockOffset)
	if alias != nil {
		tableNames := make([]*hintTableInfo, 1)
		tableNames[0] = alias
		return info.matchTableName(tableNames, info.broadcastJoinPreferredLocal)
	}
	for _, c := range p.Children() {
		if info.ifPreferAsLocalInBCJoin(c, blockOffset) {
			return true
		}
	}
	return false
}

func (info *tableHintInfo) ifPreferMergeJoin(tableNames ...*hintTableInfo) bool {
	return info.matchTableName(tableNames, info.sortMergeJoinTables)
}

func (info *tableHintInfo) ifPreferBroadcastJoin(tableNames ...*hintTableInfo) bool {
	return info.matchTableName(tableNames, info.broadcastJoinTables)
}

func (info *tableHintInfo) ifPreferHashJoin(tableNames ...*hintTableInfo) bool {
	return info.matchTableName(tableNames, info.hashJoinTables)
}

func (info *tableHintInfo) ifPreferINLJ(tableNames ...*hintTableInfo) bool {
	return info.matchTableName(tableNames, info.indexNestedLoopJoinTables.inljTables)
}

func (info *tableHintInfo) ifPreferINLHJ(tableNames ...*hintTableInfo) bool {
	return info.matchTableName(tableNames, info.indexNestedLoopJoinTables.inlhjTables)
}

func (info *tableHintInfo) ifPreferINLMJ(tableNames ...*hintTableInfo) bool {
	return info.matchTableName(tableNames, info.indexNestedLoopJoinTables.inlmjTables)
}

func (info *tableHintInfo) ifPreferTiFlash(tableName *hintTableInfo) *hintTableInfo {
	if tableName == nil {
		return nil
	}
	for i, tbl := range info.tiflashTables {
		if tableName.dbName.L == tbl.dbName.L && tableName.tblName.L == tbl.tblName.L && tbl.selectOffset == tableName.selectOffset {
			info.tiflashTables[i].matched = true
			return &tbl
		}
	}
	return nil
}

func (info *tableHintInfo) ifPreferTiKV(tableName *hintTableInfo) *hintTableInfo {
	if tableName == nil {
		return nil
	}
	for i, tbl := range info.tikvTables {
		if tableName.dbName.L == tbl.dbName.L && tableName.tblName.L == tbl.tblName.L && tbl.selectOffset == tableName.selectOffset {
			info.tikvTables[i].matched = true
			return &tbl
		}
	}
	return nil
}

// matchTableName checks whether the hint hit the need.
// Only need either side matches one on the list.
// Even though you can put 2 tables on the list,
// it doesn't mean optimizer will reorder to make them
// join directly.
// Which it joins on with depend on sequence of traverse
// and without reorder, user might adjust themselves.
// This is similar to MySQL hints.
func (info *tableHintInfo) matchTableName(tables []*hintTableInfo, hintTables []hintTableInfo) bool {
	hintMatched := false
	for _, table := range tables {
		for i, curEntry := range hintTables {
			if table == nil {
				continue
			}
			if curEntry.dbName.L == table.dbName.L && curEntry.tblName.L == table.tblName.L && table.selectOffset == curEntry.selectOffset {
				hintTables[i].matched = true
				hintMatched = true
				break
			}
		}
	}
	return hintMatched
}

func restore2TableHint(hintTables ...hintTableInfo) string {
	buffer := bytes.NewBufferString("")
	for i, table := range hintTables {
		buffer.WriteString(table.tblName.L)
		if len(table.partitions) > 0 {
			buffer.WriteString(" PARTITION(")
			for j, partition := range table.partitions {
				if j > 0 {
					buffer.WriteString(", ")
				}
				buffer.WriteString(partition.L)
			}
			buffer.WriteString(")")
		}
		if i < len(hintTables)-1 {
			buffer.WriteString(", ")
		}
	}
	return buffer.String()
}

func restore2JoinHint(hintType string, hintTables []hintTableInfo) string {
	buffer := bytes.NewBufferString("/*+ ")
	buffer.WriteString(strings.ToUpper(hintType))
	buffer.WriteString("(")
	buffer.WriteString(restore2TableHint(hintTables...))
	buffer.WriteString(") */")
	return buffer.String()
}

func restore2IndexHint(hintType string, hintIndex indexHintInfo) string {
	buffer := bytes.NewBufferString("/*+ ")
	buffer.WriteString(strings.ToUpper(hintType))
	buffer.WriteString("(")
	buffer.WriteString(restore2TableHint(hintTableInfo{
		dbName:     hintIndex.dbName,
		tblName:    hintIndex.tblName,
		partitions: hintIndex.partitions,
	}))
	if hintIndex.indexHint != nil && len(hintIndex.indexHint.IndexNames) > 0 {
		for i, indexName := range hintIndex.indexHint.IndexNames {
			if i > 0 {
				buffer.WriteString(",")
			}
			buffer.WriteString(" " + indexName.L)
		}
	}
	buffer.WriteString(") */")
	return buffer.String()
}

func restore2StorageHint(tiflashTables, tikvTables []hintTableInfo) string {
	buffer := bytes.NewBufferString("/*+ ")
	buffer.WriteString(strings.ToUpper(HintReadFromStorage))
	buffer.WriteString("(")
	if len(tiflashTables) > 0 {
		buffer.WriteString("tiflash[")
		buffer.WriteString(restore2TableHint(tiflashTables...))
		buffer.WriteString("]")
		if len(tikvTables) > 0 {
			buffer.WriteString(", ")
		}
	}
	if len(tikvTables) > 0 {
		buffer.WriteString("tikv[")
		buffer.WriteString(restore2TableHint(tikvTables...))
		buffer.WriteString("]")
	}
	buffer.WriteString(") */")
	return buffer.String()
}

func extractUnmatchedTables(hintTables []hintTableInfo) []string {
	var tableNames []string
	for _, table := range hintTables {
		if !table.matched {
			tableNames = append(tableNames, table.tblName.O)
		}
	}
	return tableNames
}

// clauseCode indicates in which clause the column is currently.
type clauseCode int

const (
	unknowClause clauseCode = iota
	fieldList
	havingClause
	onClause
	orderByClause
	whereClause
	groupByClause
	showStatement
	globalOrderByClause
	expressionClause
	windowOrderByClause
	partitionByClause
)

var clauseMsg = map[clauseCode]string{
	unknowClause:        "",
	fieldList:           "field list",
	havingClause:        "having clause",
	onClause:            "on clause",
	orderByClause:       "order clause",
	whereClause:         "where clause",
	groupByClause:       "group statement",
	showStatement:       "show statement",
	globalOrderByClause: "global ORDER clause",
	expressionClause:    "expression",
	windowOrderByClause: "window order by",
	partitionByClause:   "window partition by",
}

type capFlagType = uint64

const (
	_ capFlagType = iota
	// canExpandAST indicates whether the origin AST can be expanded during plan
	// building. ONLY used for `CreateViewStmt` now.
	canExpandAST
	// renameView indicates a view is being renamed, so we cannot use the origin
	// definition of that view.
	renameView
)

// PlanBuilder builds Plan from an ast.Node.
// It just builds the ast node straightforwardly.
type PlanBuilder struct {
	ctx          sessionctx.Context
	is           infoschema.InfoSchema
	outerSchemas []*expression.Schema
	outerNames   [][]*types.FieldName
	// colMapper stores the column that must be pre-resolved.
	colMapper map[*ast.ColumnNameExpr]int
	// visitInfo is used for privilege check.
	visitInfo     []visitInfo
	tableHintInfo []tableHintInfo
	// optFlag indicates the flags of the optimizer rules.
	optFlag uint64
	// capFlag indicates the capability flags.
	capFlag capFlagType

	curClause clauseCode

	// rewriterPool stores the expressionRewriter we have created to reuse it if it has been released.
	// rewriterCounter counts how many rewriter is being used.
	rewriterPool    []*expressionRewriter
	rewriterCounter int

	windowSpecs  map[string]*ast.WindowSpec
	inUpdateStmt bool
	inDeleteStmt bool
	// inStraightJoin represents whether the current "SELECT" statement has
	// "STRAIGHT_JOIN" option.
	inStraightJoin bool

	// handleHelper records the handle column position for tables. Delete/Update/SelectLock/UnionScan may need this information.
	// It collects the information by the following procedure:
	//   Since we build the plan tree from bottom to top, we maintain a stack to record the current handle information.
	//   If it's a dataSource/tableDual node, we create a new map.
	//   If it's a aggregation, we pop the map and push a nil map since no handle information left.
	//   If it's a union, we pop all children's and push a nil map.
	//   If it's a join, we pop its children's out then merge them and push the new map to stack.
	//   If we meet a subquery, it's clearly that it's a independent problem so we just pop one map out when we finish building the subquery.
	handleHelper *handleColHelper

	hintProcessor *hint.BlockHintProcessor
	// selectOffset is the offsets of current processing select stmts.
	selectOffset []int

	// SelectLock need this information to locate the lock on partitions.
	partitionedTable []table.PartitionedTable
	// buildingViewStack is used to check whether there is a recursive view.
	buildingViewStack set.StringSet
	// renamingViewName is the name of the view which is being renamed.
	renamingViewName string

	// evalDefaultExpr needs this information to find the corresponding column.
	// It stores the OutputNames before buildProjection.
	allNames [][]*types.FieldName

	// isSampling indicates whether the query is sampling.
	isSampling bool

	// correlatedAggMapper stores columns for correlated aggregates which should be evaluated in outer query.
	correlatedAggMapper map[*ast.AggregateFuncExpr]*expression.CorrelatedColumn

	// cache ResultSetNodes and HandleHelperMap to avoid rebuilding.
	cachedResultSetNodes  map[*ast.Join]LogicalPlan
	cachedHandleHelperMap map[*ast.Join]map[int64][]HandleCols
	// isForUpdateRead should be true in either of the following situations
	// 1. use `inside insert`, `update`, `delete` or `select for update` statement
	// 2. isolation level is RC
	isForUpdateRead bool
}

type handleColHelper struct {
	id2HandleMapStack []map[int64][]HandleCols
	stackTail         int
}

func (hch *handleColHelper) appendColToLastMap(tblID int64, handleCols HandleCols) {
	tailMap := hch.id2HandleMapStack[hch.stackTail-1]
	tailMap[tblID] = append(tailMap[tblID], handleCols)
}

func (hch *handleColHelper) popMap() map[int64][]HandleCols {
	ret := hch.id2HandleMapStack[hch.stackTail-1]
	hch.stackTail--
	hch.id2HandleMapStack = hch.id2HandleMapStack[:hch.stackTail]
	return ret
}

func (hch *handleColHelper) pushMap(m map[int64][]HandleCols) {
	hch.id2HandleMapStack = append(hch.id2HandleMapStack, m)
	hch.stackTail++
}

func (hch *handleColHelper) mergeAndPush(m1, m2 map[int64][]HandleCols) {
	newMap := make(map[int64][]HandleCols, mathutil.Max(len(m1), len(m2)))
	for k, v := range m1 {
		newMap[k] = make([]HandleCols, len(v))
		copy(newMap[k], v)
	}
	for k, v := range m2 {
		if _, ok := newMap[k]; ok {
			newMap[k] = append(newMap[k], v...)
		} else {
			newMap[k] = make([]HandleCols, len(v))
			copy(newMap[k], v)
		}
	}
	hch.pushMap(newMap)
}

func (hch *handleColHelper) tailMap() map[int64][]HandleCols {
	return hch.id2HandleMapStack[hch.stackTail-1]
}

// GetVisitInfo gets the visitInfo of the PlanBuilder.
func (b *PlanBuilder) GetVisitInfo() []visitInfo {
	return b.visitInfo
}

// GetDBTableInfo gets the accessed dbs and tables info.
func (b *PlanBuilder) GetDBTableInfo() []stmtctx.TableEntry {
	var tables []stmtctx.TableEntry
	existsFunc := func(tbls []stmtctx.TableEntry, tbl *stmtctx.TableEntry) bool {
		for _, t := range tbls {
			if t == *tbl {
				return true
			}
		}
		return false
	}
	for _, v := range b.visitInfo {
		tbl := &stmtctx.TableEntry{DB: v.db, Table: v.table}
		if !existsFunc(tables, tbl) {
			tables = append(tables, *tbl)
		}
	}
	return tables
}

// GetOptFlag gets the optFlag of the PlanBuilder.
func (b *PlanBuilder) GetOptFlag() uint64 {
	if b.isSampling {
		// Disable logical optimization to avoid the optimizer
		// push down/eliminate operands like Selection, Limit or Sort.
		return 0
	}
	return b.optFlag
}

func (b *PlanBuilder) getSelectOffset() int {
	if len(b.selectOffset) > 0 {
		return b.selectOffset[len(b.selectOffset)-1]
	}
	return -1
}

func (b *PlanBuilder) pushSelectOffset(offset int) {
	b.selectOffset = append(b.selectOffset, offset)
}

func (b *PlanBuilder) popSelectOffset() {
	b.selectOffset = b.selectOffset[:len(b.selectOffset)-1]
}

// NewPlanBuilder creates a new PlanBuilder. Return the original PlannerSelectBlockAsName as well, callers decide if
// PlannerSelectBlockAsName should be restored after using this builder.
func NewPlanBuilder(sctx sessionctx.Context, is infoschema.InfoSchema, processor *hint.BlockHintProcessor) (*PlanBuilder, []ast.HintTable) {
	savedBlockNames := sctx.GetSessionVars().PlannerSelectBlockAsName
	if processor == nil {
		sctx.GetSessionVars().PlannerSelectBlockAsName = nil
	} else {
		sctx.GetSessionVars().PlannerSelectBlockAsName = make([]ast.HintTable, processor.MaxSelectStmtOffset()+1)
	}
	return &PlanBuilder{
		ctx:                   sctx,
		is:                    is,
		colMapper:             make(map[*ast.ColumnNameExpr]int),
		handleHelper:          &handleColHelper{id2HandleMapStack: make([]map[int64][]HandleCols, 0)},
		hintProcessor:         processor,
		correlatedAggMapper:   make(map[*ast.AggregateFuncExpr]*expression.CorrelatedColumn),
		cachedResultSetNodes:  make(map[*ast.Join]LogicalPlan),
		cachedHandleHelperMap: make(map[*ast.Join]map[int64][]HandleCols),
		isForUpdateRead:       sctx.GetSessionVars().IsPessimisticReadConsistency(),
	}, savedBlockNames
}

// Build builds the ast node to a Plan.
func (b *PlanBuilder) Build(ctx context.Context, node ast.Node) (Plan, error) {
	b.optFlag |= flagPrunColumns
	switch x := node.(type) {
	case *ast.AdminStmt:
		return b.buildAdmin(ctx, x)
	case *ast.DeallocateStmt:
		return &Deallocate{Name: x.Name}, nil
	case *ast.DeleteStmt:
		return b.buildDelete(ctx, x)
	case *ast.ExecuteStmt:
		return b.buildExecute(ctx, x)
	case *ast.ExplainStmt:
		return b.buildExplain(ctx, x)
	case *ast.ExplainForStmt:
		return b.buildExplainFor(x)
	case *ast.TraceStmt:
		return b.buildTrace(x)
	case *ast.InsertStmt:
		return b.buildInsert(ctx, x)
	case *ast.LoadDataStmt:
		return b.buildLoadData(ctx, x)
	case *ast.LoadStatsStmt:
		return b.buildLoadStats(x), nil
	case *ast.IndexAdviseStmt:
		return b.buildIndexAdvise(x), nil
	case *ast.PrepareStmt:
		return b.buildPrepare(x), nil
	case *ast.SelectStmt:
		if x.SelectIntoOpt != nil {
			return b.buildSelectInto(ctx, x)
		}
		return b.buildSelect(ctx, x)
	case *ast.SetOprStmt:
		return b.buildSetOpr(ctx, x)
	case *ast.UpdateStmt:
		return b.buildUpdate(ctx, x)
	case *ast.ShowStmt:
		return b.buildShow(ctx, x)
	case *ast.DoStmt:
		return b.buildDo(ctx, x)
	case *ast.SetStmt:
		return b.buildSet(ctx, x)
	case *ast.SetConfigStmt:
		return b.buildSetConfig(ctx, x)
	case *ast.AnalyzeTableStmt:
		return b.buildAnalyze(x)
	case *ast.BinlogStmt, *ast.FlushStmt, *ast.UseStmt, *ast.BRIEStmt,
		*ast.BeginStmt, *ast.CommitStmt, *ast.RollbackStmt, *ast.CreateUserStmt, *ast.SetPwdStmt, *ast.AlterInstanceStmt,
		*ast.GrantStmt, *ast.DropUserStmt, *ast.AlterUserStmt, *ast.RevokeStmt, *ast.KillStmt, *ast.DropStatsStmt,
		*ast.GrantRoleStmt, *ast.RevokeRoleStmt, *ast.SetRoleStmt, *ast.SetDefaultRoleStmt, *ast.ShutdownStmt:
		return b.buildSimple(node.(ast.StmtNode))
	case ast.DDLNode:
		return b.buildDDL(ctx, x)
	case *ast.CreateBindingStmt:
		return b.buildCreateBindPlan(x)
	case *ast.DropBindingStmt:
		return b.buildDropBindPlan(x)
	case *ast.ChangeStmt:
		return b.buildChange(x)
	case *ast.SplitRegionStmt:
		return b.buildSplitRegion(x)
	}
	return nil, ErrUnsupportedType.GenWithStack("Unsupported type %T", node)
}

func (b *PlanBuilder) buildSetConfig(ctx context.Context, v *ast.SetConfigStmt) (Plan, error) {
	privErr := ErrSpecificAccessDenied.GenWithStackByArgs("CONFIG")
	b.visitInfo = appendVisitInfo(b.visitInfo, mysql.ConfigPriv, "", "", "", privErr)
	mockTablePlan := LogicalTableDual{}.Init(b.ctx, b.getSelectOffset())
	expr, _, err := b.rewrite(ctx, v.Value, mockTablePlan, nil, true)
	return &SetConfig{Name: v.Name, Type: v.Type, Instance: v.Instance, Value: expr}, err
}

func (b *PlanBuilder) buildChange(v *ast.ChangeStmt) (Plan, error) {
	exe := &Change{
		ChangeStmt: v,
	}
	return exe, nil
}

func (b *PlanBuilder) buildExecute(ctx context.Context, v *ast.ExecuteStmt) (Plan, error) {
	vars := make([]expression.Expression, 0, len(v.UsingVars))
	for _, expr := range v.UsingVars {
		newExpr, _, err := b.rewrite(ctx, expr, nil, nil, true)
		if err != nil {
			return nil, err
		}
		vars = append(vars, newExpr)
	}
	exe := &Execute{Name: v.Name, UsingVars: vars, ExecID: v.ExecID}
	if v.BinaryArgs != nil {
		exe.PrepareParams = v.BinaryArgs.([]types.Datum)
	}
	return exe, nil
}

func (b *PlanBuilder) buildDo(ctx context.Context, v *ast.DoStmt) (Plan, error) {
	var p LogicalPlan
	dual := LogicalTableDual{RowCount: 1}.Init(b.ctx, b.getSelectOffset())
	dual.SetSchema(expression.NewSchema())
	p = dual
	proj := LogicalProjection{Exprs: make([]expression.Expression, 0, len(v.Exprs))}.Init(b.ctx, b.getSelectOffset())
	proj.names = make([]*types.FieldName, len(v.Exprs))
	schema := expression.NewSchema(make([]*expression.Column, 0, len(v.Exprs))...)
	for _, astExpr := range v.Exprs {
		expr, np, err := b.rewrite(ctx, astExpr, p, nil, true)
		if err != nil {
			return nil, err
		}
		p = np
		proj.Exprs = append(proj.Exprs, expr)
		schema.Append(&expression.Column{
			UniqueID: b.ctx.GetSessionVars().AllocPlanColumnID(),
			RetType:  expr.GetType(),
		})
	}
	proj.SetChildren(p)
	proj.self = proj
	proj.SetSchema(schema)
	proj.CalculateNoDelay = true
	return proj, nil
}

func (b *PlanBuilder) buildSet(ctx context.Context, v *ast.SetStmt) (Plan, error) {
	p := &Set{}
	for _, vars := range v.Variables {
		if vars.IsGlobal {
			err := ErrSpecificAccessDenied.GenWithStackByArgs("SUPER")
			b.visitInfo = appendVisitInfo(b.visitInfo, mysql.SuperPriv, "", "", "", err)
		}
		assign := &expression.VarAssignment{
			Name:     vars.Name,
			IsGlobal: vars.IsGlobal,
			IsSystem: vars.IsSystem,
		}
		if _, ok := vars.Value.(*ast.DefaultExpr); !ok {
			if cn, ok2 := vars.Value.(*ast.ColumnNameExpr); ok2 && cn.Name.Table.L == "" {
				// Convert column name expression to string value expression.
				char, col := b.ctx.GetSessionVars().GetCharsetInfo()
				vars.Value = ast.NewValueExpr(cn.Name.Name.O, char, col)
			}
			mockTablePlan := LogicalTableDual{}.Init(b.ctx, b.getSelectOffset())
			var err error
			assign.Expr, _, err = b.rewrite(ctx, vars.Value, mockTablePlan, nil, true)
			if err != nil {
				return nil, err
			}
		} else {
			assign.IsDefault = true
		}
		if vars.ExtendValue != nil {
			assign.ExtendValue = &expression.Constant{
				Value:   vars.ExtendValue.(*driver.ValueExpr).Datum,
				RetType: &vars.ExtendValue.(*driver.ValueExpr).Type,
			}
		}
		p.VarAssigns = append(p.VarAssigns, assign)
	}
	return p, nil
}

func (b *PlanBuilder) buildDropBindPlan(v *ast.DropBindingStmt) (Plan, error) {
	p := &SQLBindPlan{
		SQLBindOp:    OpSQLBindDrop,
		NormdOrigSQL: parser.Normalize(utilparser.RestoreWithDefaultDB(v.OriginNode, b.ctx.GetSessionVars().CurrentDB)),
		IsGlobal:     v.GlobalScope,
		Db:           utilparser.GetDefaultDB(v.OriginNode, b.ctx.GetSessionVars().CurrentDB),
	}
	if v.HintedNode != nil {
		p.BindSQL = utilparser.RestoreWithDefaultDB(v.HintedNode, b.ctx.GetSessionVars().CurrentDB)
	}
	b.visitInfo = appendVisitInfo(b.visitInfo, mysql.SuperPriv, "", "", "", nil)
	return p, nil
}

func checkHintedSQL(sql, charset, collation, db string) error {
	p := parser.New()
	hintsSet, _, warns, err := hint.ParseHintsSet(p, sql, charset, collation, db)
	if err != nil {
		return err
	}
	hintsStr, err := hintsSet.Restore()
	if err != nil {
		return err
	}
	// For `create global binding for select * from t using select * from t`, we allow it though hintsStr is empty.
	// For `create global binding for select * from t using select /*+ non_exist_hint() */ * from t`,
	// the hint is totally invalid, we escalate warning to error.
	if hintsStr == "" && len(warns) > 0 {
		return warns[0]
	}
	return nil
}

func (b *PlanBuilder) buildCreateBindPlan(v *ast.CreateBindingStmt) (Plan, error) {
	charSet, collation := b.ctx.GetSessionVars().GetCharsetInfo()

	// Because we use HintedNode.Restore instead of HintedNode.Text, so we need do some check here
	// For example, if HintedNode.Text is `select /*+ non_exist_hint() */ * from t` and the current DB is `test`,
	// the HintedNode.Restore will be `select * from test . t`.
	// In other words, illegal hints will be deleted during restore. We can't check hinted SQL after restore.
	// So we need check here.
	if err := checkHintedSQL(v.HintedNode.Text(), charSet, collation, b.ctx.GetSessionVars().CurrentDB); err != nil {
		return nil, err
	}

	p := &SQLBindPlan{
		SQLBindOp:    OpSQLBindCreate,
		NormdOrigSQL: parser.Normalize(utilparser.RestoreWithDefaultDB(v.OriginNode, b.ctx.GetSessionVars().CurrentDB)),
		BindSQL:      utilparser.RestoreWithDefaultDB(v.HintedNode, b.ctx.GetSessionVars().CurrentDB),
		IsGlobal:     v.GlobalScope,
		BindStmt:     v.HintedNode,
		Db:           utilparser.GetDefaultDB(v.OriginNode, b.ctx.GetSessionVars().CurrentDB),
		Charset:      charSet,
		Collation:    collation,
	}
	b.visitInfo = appendVisitInfo(b.visitInfo, mysql.SuperPriv, "", "", "", nil)
	return p, nil
}

// detectSelectAgg detects an aggregate function or GROUP BY clause.
func (b *PlanBuilder) detectSelectAgg(sel *ast.SelectStmt) bool {
	if sel.GroupBy != nil {
		return true
	}
	for _, f := range sel.Fields.Fields {
		if f.WildCard != nil {
			continue
		}
		if ast.HasAggFlag(f.Expr) {
			return true
		}
	}
	if sel.Having != nil {
		if ast.HasAggFlag(sel.Having.Expr) {
			return true
		}
	}
	if sel.OrderBy != nil {
		for _, item := range sel.OrderBy.Items {
			if ast.HasAggFlag(item.Expr) {
				return true
			}
		}
	}
	return false
}

func (b *PlanBuilder) detectSelectWindow(sel *ast.SelectStmt) bool {
	for _, f := range sel.Fields.Fields {
		if ast.HasWindowFlag(f.Expr) {
			return true
		}
	}
	if sel.OrderBy != nil {
		for _, item := range sel.OrderBy.Items {
			if ast.HasWindowFlag(item.Expr) {
				return true
			}
		}
	}
	return false
}

func getPathByIndexName(paths []*util.AccessPath, idxName model.CIStr, tblInfo *model.TableInfo) *util.AccessPath {
	var tablePath *util.AccessPath
	for _, path := range paths {
		if path.IsTablePath() {
			tablePath = path
			continue
		}
		if path.Index.Name.L == idxName.L {
			return path
		}
	}
	if isPrimaryIndex(idxName) && (tblInfo.PKIsHandle || tblInfo.IsCommonHandle) {
		return tablePath
	}
	return nil
}

func isPrimaryIndex(indexName model.CIStr) bool {
	return indexName.L == "primary"
}

func genTiFlashPath(tblInfo *model.TableInfo, isGlobalRead bool) *util.AccessPath {
	tiFlashPath := &util.AccessPath{StoreType: kv.TiFlash, IsTiFlashGlobalRead: isGlobalRead}
	fillContentForTablePath(tiFlashPath, tblInfo)
	return tiFlashPath
}

func fillContentForTablePath(tablePath *util.AccessPath, tblInfo *model.TableInfo) {
	if tblInfo.IsCommonHandle {
		tablePath.IsCommonHandlePath = true
		for _, index := range tblInfo.Indices {
			if index.Primary {
				tablePath.Index = index
				break
			}
		}
	} else {
		tablePath.IsIntHandlePath = true
	}
}

// isForUpdateReadSelectLock checks if the lock type need to use forUpdateRead
func isForUpdateReadSelectLock(lock *ast.SelectLockInfo) bool {
	if lock == nil {
		return false
	}
	return lock.LockType == ast.SelectLockForUpdate ||
		lock.LockType == ast.SelectLockForUpdateNoWait ||
		lock.LockType == ast.SelectLockForUpdateWaitN
}

// getLatestIndexInfo gets the index info of latest schema version from given table id,
// it returns nil if the schema version is not changed
func getLatestIndexInfo(ctx sessionctx.Context, id int64, startVer int64) (map[int64]*model.IndexInfo, bool, error) {
	dom := domain.GetDomain(ctx)
	if dom == nil {
		return nil, false, errors.New("domain not found for ctx")
	}
	is := dom.InfoSchema()
	if is.SchemaMetaVersion() == startVer {
		return nil, false, nil
	}
	latestIndexes := make(map[int64]*model.IndexInfo)
	latestTbl, exist := is.TableByID(id)
	if exist {
		latestTblInfo := latestTbl.Meta()
		for _, index := range latestTblInfo.Indices {
			latestIndexes[index.ID] = index
		}
	}
	return latestIndexes, true, nil
}

func getPossibleAccessPaths(ctx sessionctx.Context, tableHints *tableHintInfo, indexHints []*ast.IndexHint, tbl table.Table, dbName, tblName model.CIStr, check bool, startVer int64) ([]*util.AccessPath, error) {
	tblInfo := tbl.Meta()
	publicPaths := make([]*util.AccessPath, 0, len(tblInfo.Indices)+2)
	tp := kv.TiKV
	if tbl.Type().IsClusterTable() {
		tp = kv.TiDB
	}
	tablePath := &util.AccessPath{StoreType: tp}
	fillContentForTablePath(tablePath, tblInfo)
	publicPaths = append(publicPaths, tablePath)
	if tblInfo.TiFlashReplica != nil && tblInfo.TiFlashReplica.Available {
		publicPaths = append(publicPaths, genTiFlashPath(tblInfo, false))
		publicPaths = append(publicPaths, genTiFlashPath(tblInfo, true))
	}
	optimizerUseInvisibleIndexes := ctx.GetSessionVars().OptimizerUseInvisibleIndexes

	check = check && ctx.GetSessionVars().ConnectionID > 0
	var latestIndexes map[int64]*model.IndexInfo
	var err error

	for _, index := range tblInfo.Indices {
		if index.State == model.StatePublic {
			// Filter out invisible index, because they are not visible for optimizer
			if !optimizerUseInvisibleIndexes && index.Invisible {
				continue
			}
			if tblInfo.IsCommonHandle && index.Primary {
				continue
			}
			if check && latestIndexes == nil {
				latestIndexes, check, err = getLatestIndexInfo(ctx, tblInfo.ID, 0)
				if err != nil {
					return nil, err
				}
			}
			if check {
				if latestIndex, ok := latestIndexes[index.ID]; !ok || latestIndex.State != model.StatePublic {
					continue
				}
			}
			publicPaths = append(publicPaths, &util.AccessPath{Index: index})
		}
	}

	hasScanHint, hasUseOrForce := false, false
	available := make([]*util.AccessPath, 0, len(publicPaths))
	ignored := make([]*util.AccessPath, 0, len(publicPaths))

	// Extract comment-style index hint like /*+ INDEX(t, idx1, idx2) */.
	indexHintsLen := len(indexHints)
	if tableHints != nil {
		for i, hint := range tableHints.indexHintList {
			if hint.dbName.L == dbName.L && hint.tblName.L == tblName.L {
				indexHints = append(indexHints, hint.indexHint)
				tableHints.indexHintList[i].matched = true
			}
		}
	}

	_, isolationReadEnginesHasTiKV := ctx.GetSessionVars().GetIsolationReadEngines()[kv.TiKV]
	for i, hint := range indexHints {
		if hint.HintScope != ast.HintForScan {
			continue
		}

		hasScanHint = true

		if !isolationReadEnginesHasTiKV {
			if hint.IndexNames != nil {
				engineVals, _ := ctx.GetSessionVars().GetSystemVar(variable.TiDBIsolationReadEngines)
				err := errors.New(fmt.Sprintf("TiDB doesn't support index in the isolation read engines(value: '%v')", engineVals))
				if i < indexHintsLen {
					return nil, err
				}
				ctx.GetSessionVars().StmtCtx.AppendWarning(err)
			}
			continue
		}
		// It is syntactically valid to omit index_list for USE INDEX, which means “use no indexes”.
		// Omitting index_list for FORCE INDEX or IGNORE INDEX is a syntax error.
		// See https://dev.mysql.com/doc/refman/8.0/en/index-hints.html.
		if hint.IndexNames == nil && hint.HintType != ast.HintIgnore {
			if path := getTablePath(publicPaths); path != nil {
				hasUseOrForce = true
				path.Forced = true
				available = append(available, path)
			}
		}
		for _, idxName := range hint.IndexNames {
			path := getPathByIndexName(publicPaths, idxName, tblInfo)
			if path == nil {
				err := ErrKeyDoesNotExist.GenWithStackByArgs(idxName, tblInfo.Name)
				// if hint is from comment-style sql hints, we should throw a warning instead of error.
				if i < indexHintsLen {
					return nil, err
				}
				ctx.GetSessionVars().StmtCtx.AppendWarning(err)
				continue
			}
			if hint.HintType == ast.HintIgnore {
				// Collect all the ignored index hints.
				ignored = append(ignored, path)
				continue
			}
			// Currently we don't distinguish between "FORCE" and "USE" because
			// our cost estimation is not reliable.
			hasUseOrForce = true
			path.Forced = true
			available = append(available, path)
		}
	}

	if !hasScanHint || !hasUseOrForce {
		available = publicPaths
	}

	available = removeIgnoredPaths(available, ignored, tblInfo)

	// If we have got "FORCE" or "USE" index hint but got no available index,
	// we have to use table scan.
	if len(available) == 0 {
		available = append(available, tablePath)
	}
	return available, nil
}

func filterPathByIsolationRead(ctx sessionctx.Context, paths []*util.AccessPath, dbName model.CIStr) ([]*util.AccessPath, error) {
	// TODO: filter paths with isolation read locations.
	if dbName.L == mysql.SystemDB {
		return paths, nil
	}
	isolationReadEngines := ctx.GetSessionVars().GetIsolationReadEngines()
	availableEngine := map[kv.StoreType]struct{}{}
	var availableEngineStr string
	for i := len(paths) - 1; i >= 0; i-- {
		if _, ok := availableEngine[paths[i].StoreType]; !ok {
			availableEngine[paths[i].StoreType] = struct{}{}
			if availableEngineStr != "" {
				availableEngineStr += ", "
			}
			availableEngineStr += paths[i].StoreType.Name()
		}
		if _, ok := isolationReadEngines[paths[i].StoreType]; !ok && paths[i].StoreType != kv.TiDB {
			paths = append(paths[:i], paths[i+1:]...)
		}
	}
	var err error
	if len(paths) == 0 {
		engineVals, _ := ctx.GetSessionVars().GetSystemVar(variable.TiDBIsolationReadEngines)
		err = ErrInternal.GenWithStackByArgs(fmt.Sprintf("Can not find access path matching '%v'(value: '%v'). Available values are '%v'.",
			variable.TiDBIsolationReadEngines, engineVals, availableEngineStr))
	}
	return paths, err
}

func removeIgnoredPaths(paths, ignoredPaths []*util.AccessPath, tblInfo *model.TableInfo) []*util.AccessPath {
	if len(ignoredPaths) == 0 {
		return paths
	}
	remainedPaths := make([]*util.AccessPath, 0, len(paths))
	for _, path := range paths {
		if path.IsTablePath() || getPathByIndexName(ignoredPaths, path.Index.Name, tblInfo) == nil {
			remainedPaths = append(remainedPaths, path)
		}
	}
	return remainedPaths
}

func (b *PlanBuilder) buildSelectLock(src LogicalPlan, lock *ast.SelectLockInfo) *LogicalLock {
	selectLock := LogicalLock{
		Lock:             lock,
		tblID2Handle:     b.handleHelper.tailMap(),
		partitionedTable: b.partitionedTable,
	}.Init(b.ctx)
	selectLock.SetChildren(src)
	return selectLock
}

func (b *PlanBuilder) buildPrepare(x *ast.PrepareStmt) Plan {
	p := &Prepare{
		Name: x.Name,
	}
	if x.SQLVar != nil {
		if v, ok := b.ctx.GetSessionVars().Users[strings.ToLower(x.SQLVar.Name)]; ok {
			var err error
			p.SQLText, err = v.ToString()
			if err != nil {
				b.ctx.GetSessionVars().StmtCtx.AppendWarning(err)
				p.SQLText = "NULL"
			}
		} else {
			p.SQLText = "NULL"
		}
	} else {
		p.SQLText = x.SQLText
	}
	return p
}

func (b *PlanBuilder) buildAdmin(ctx context.Context, as *ast.AdminStmt) (Plan, error) {
	var ret Plan
	var err error
	switch as.Tp {
	case ast.AdminCheckTable, ast.AdminCheckIndex:
		ret, err = b.buildAdminCheckTable(ctx, as)
		if err != nil {
			return ret, err
		}
	case ast.AdminRecoverIndex:
		p := &RecoverIndex{Table: as.Tables[0], IndexName: as.Index}
		p.setSchemaAndNames(buildRecoverIndexFields())
		ret = p
	case ast.AdminCleanupIndex:
		p := &CleanupIndex{Table: as.Tables[0], IndexName: as.Index}
		p.setSchemaAndNames(buildCleanupIndexFields())
		ret = p
	case ast.AdminChecksumTable:
		p := &ChecksumTable{Tables: as.Tables}
		p.setSchemaAndNames(buildChecksumTableSchema())
		ret = p
	case ast.AdminShowNextRowID:
		p := &ShowNextRowID{TableName: as.Tables[0]}
		p.setSchemaAndNames(buildShowNextRowID())
		ret = p
	case ast.AdminShowDDL:
		p := &ShowDDL{}
		p.setSchemaAndNames(buildShowDDLFields())
		ret = p
	case ast.AdminShowDDLJobs:
		p := LogicalShowDDLJobs{JobNumber: as.JobNumber}.Init(b.ctx)
		p.setSchemaAndNames(buildShowDDLJobsFields())
		for _, col := range p.schema.Columns {
			col.UniqueID = b.ctx.GetSessionVars().AllocPlanColumnID()
		}
		ret = p
		if as.Where != nil {
			ret, err = b.buildSelection(ctx, p, as.Where, nil)
			if err != nil {
				return nil, err
			}
		}
	case ast.AdminCancelDDLJobs:
		p := &CancelDDLJobs{JobIDs: as.JobIDs}
		p.setSchemaAndNames(buildCancelDDLJobsFields())
		ret = p
	case ast.AdminCheckIndexRange:
		schema, names, err := b.buildCheckIndexSchema(as.Tables[0], as.Index)
		if err != nil {
			return nil, err
		}

		p := &CheckIndexRange{Table: as.Tables[0], IndexName: as.Index, HandleRanges: as.HandleRanges}
		p.setSchemaAndNames(schema, names)
		ret = p
	case ast.AdminShowDDLJobQueries:
		p := &ShowDDLJobQueries{JobIDs: as.JobIDs}
		p.setSchemaAndNames(buildShowDDLJobQueriesFields())
		ret = p
	case ast.AdminShowSlow:
		p := &ShowSlow{ShowSlow: as.ShowSlow}
		p.setSchemaAndNames(buildShowSlowSchema())
		ret = p
	case ast.AdminReloadExprPushdownBlacklist:
		return &ReloadExprPushdownBlacklist{}, nil
	case ast.AdminReloadOptRuleBlacklist:
		return &ReloadOptRuleBlacklist{}, nil
	case ast.AdminPluginEnable:
		return &AdminPlugins{Action: Enable, Plugins: as.Plugins}, nil
	case ast.AdminPluginDisable:
		return &AdminPlugins{Action: Disable, Plugins: as.Plugins}, nil
	case ast.AdminFlushBindings:
		return &SQLBindPlan{SQLBindOp: OpFlushBindings}, nil
	case ast.AdminCaptureBindings:
		return &SQLBindPlan{SQLBindOp: OpCaptureBindings}, nil
	case ast.AdminEvolveBindings:
		return &SQLBindPlan{SQLBindOp: OpEvolveBindings}, nil
	case ast.AdminReloadBindings:
		return &SQLBindPlan{SQLBindOp: OpReloadBindings}, nil
	case ast.AdminShowTelemetry:
		p := &AdminShowTelemetry{}
		p.setSchemaAndNames(buildShowTelemetrySchema())
		ret = p
	case ast.AdminResetTelemetryID:
		return &AdminResetTelemetryID{}, nil
	case ast.AdminReloadStatistics:
		return &Simple{Statement: as}, nil
	default:
		return nil, ErrUnsupportedType.GenWithStack("Unsupported ast.AdminStmt(%T) for buildAdmin", as)
	}

	// Admin command can only be executed by administrator.
	b.visitInfo = appendVisitInfo(b.visitInfo, mysql.SuperPriv, "", "", "", nil)
	return ret, nil
}

// getGenExprs gets generated expressions map.
func (b *PlanBuilder) getGenExprs(ctx context.Context, dbName model.CIStr, tbl table.Table, idx *model.IndexInfo, exprCols *expression.Schema, names types.NameSlice) (
	map[model.TableColumnID]expression.Expression, error) {
	tblInfo := tbl.Meta()
	genExprsMap := make(map[model.TableColumnID]expression.Expression)
	exprs := make([]expression.Expression, 0, len(tbl.Cols()))
	genExprIdxs := make([]model.TableColumnID, len(tbl.Cols()))
	mockTablePlan := LogicalTableDual{}.Init(b.ctx, b.getSelectOffset())
	mockTablePlan.SetSchema(exprCols)
	mockTablePlan.names = names
	for i, colExpr := range mockTablePlan.Schema().Columns {
		col := tbl.Cols()[i]
		var expr expression.Expression
		expr = colExpr
		if col.IsGenerated() && !col.GeneratedStored {
			var err error
			expr, _, err = b.rewrite(ctx, col.GeneratedExpr, mockTablePlan, nil, true)
			if err != nil {
				return nil, errors.Trace(err)
			}
			found := false
			for _, column := range idx.Columns {
				if strings.EqualFold(col.Name.L, column.Name.L) {
					found = true
					break
				}
			}
			if found {
				genColumnID := model.TableColumnID{TableID: tblInfo.ID, ColumnID: col.ColumnInfo.ID}
				genExprsMap[genColumnID] = expr
				genExprIdxs[i] = genColumnID
			}
		}
		exprs = append(exprs, expr)
	}
	// Re-iterate expressions to handle those virtual generated columns that refers to the other generated columns.
	for i, expr := range exprs {
		exprs[i] = expression.ColumnSubstitute(expr, mockTablePlan.Schema(), exprs)
		if _, ok := genExprsMap[genExprIdxs[i]]; ok {
			genExprsMap[genExprIdxs[i]] = exprs[i]
		}
	}
	return genExprsMap, nil
}

// FindColumnInfoByID finds ColumnInfo in cols by ID.
func FindColumnInfoByID(colInfos []*model.ColumnInfo, id int64) *model.ColumnInfo {
	for _, info := range colInfos {
		if info.ID == id {
			return info
		}
	}
	return nil
}

func (b *PlanBuilder) buildPhysicalIndexLookUpReader(ctx context.Context, dbName model.CIStr, tbl table.Table, idx *model.IndexInfo) (Plan, error) {
	tblInfo := tbl.Meta()
	physicalID, isPartition := getPhysicalID(tbl)
	fullExprCols, _, err := expression.TableInfo2SchemaAndNames(b.ctx, dbName, tblInfo)
	if err != nil {
		return nil, err
	}
	extraInfo, extraCol, hasExtraCol := tryGetPkExtraColumn(b.ctx.GetSessionVars(), tblInfo)
	pkHandleInfo, pkHandleCol, hasPkIsHandle := tryGetPkHandleCol(tblInfo, fullExprCols)
	commonInfos, commonCols, hasCommonCols := tryGetCommonHandleCols(tbl, fullExprCols)
	idxColInfos := getIndexColumnInfos(tblInfo, idx)
	idxColSchema := getIndexColsSchema(tblInfo, idx, fullExprCols)
	idxCols, idxColLens := expression.IndexInfo2PrefixCols(idxColInfos, idxColSchema.Columns, idx)

	is := PhysicalIndexScan{
		Table:            tblInfo,
		TableAsName:      &tblInfo.Name,
		DBName:           dbName,
		Columns:          idxColInfos,
		Index:            idx,
		IdxCols:          idxCols,
		IdxColLens:       idxColLens,
		dataSourceSchema: idxColSchema.Clone(),
		Ranges:           ranger.FullRange(),
		physicalTableID:  physicalID,
		isPartition:      isPartition,
	}.Init(b.ctx, b.getSelectOffset())
	// There is no alternative plan choices, so just use pseudo stats to avoid panic.
	is.stats = &property.StatsInfo{HistColl: &(statistics.PseudoTable(tblInfo)).HistColl}
	if hasCommonCols {
		for _, c := range commonInfos {
			is.Columns = append(is.Columns, c.ColumnInfo)
		}
	}
	is.initSchema(append(is.IdxCols, commonCols...), true)

	// It's double read case.
	ts := PhysicalTableScan{
		Columns:         idxColInfos,
		Table:           tblInfo,
		TableAsName:     &tblInfo.Name,
		physicalTableID: physicalID,
		isPartition:     isPartition,
	}.Init(b.ctx, b.getSelectOffset())
	ts.SetSchema(idxColSchema)
	ts.Columns = ExpandVirtualColumn(ts.Columns, ts.schema, ts.Table.Columns)
	switch {
	case hasExtraCol:
		ts.Columns = append(ts.Columns, extraInfo)
		ts.schema.Append(extraCol)
		ts.HandleIdx = []int{len(ts.Columns) - 1}
	case hasPkIsHandle:
		ts.Columns = append(ts.Columns, pkHandleInfo)
		ts.schema.Append(pkHandleCol)
		ts.HandleIdx = []int{len(ts.Columns) - 1}
	case hasCommonCols:
		ts.HandleIdx = make([]int, 0, len(commonCols))
		for pkOffset, cInfo := range commonInfos {
			found := false
			for i, c := range ts.Columns {
				if c.ID == cInfo.ID {
					found = true
					ts.HandleIdx = append(ts.HandleIdx, i)
					break
				}
			}
			if !found {
				ts.Columns = append(ts.Columns, cInfo.ColumnInfo)
				ts.schema.Append(commonCols[pkOffset])
				ts.HandleIdx = append(ts.HandleIdx, len(ts.Columns)-1)
			}

		}
	}

	cop := &copTask{
		indexPlan:        is,
		tablePlan:        ts,
		tblColHists:      is.stats.HistColl,
		extraHandleCol:   extraCol,
		commonHandleCols: commonCols,
	}
	rootT := cop.convertToRootTask(b.ctx)
	if err := rootT.p.ResolveIndices(); err != nil {
		return nil, err
	}
	return rootT.p, nil
}

func getIndexColumnInfos(tblInfo *model.TableInfo, idx *model.IndexInfo) []*model.ColumnInfo {
	ret := make([]*model.ColumnInfo, len(idx.Columns))
	for i, idxCol := range idx.Columns {
		ret[i] = tblInfo.Columns[idxCol.Offset]
	}
	return ret
}

func getIndexColsSchema(tblInfo *model.TableInfo, idx *model.IndexInfo, allColSchema *expression.Schema) *expression.Schema {
	schema := expression.NewSchema(make([]*expression.Column, 0, len(idx.Columns))...)
	for _, idxCol := range idx.Columns {
		for i, colInfo := range tblInfo.Columns {
			if colInfo.Name.L == idxCol.Name.L {
				schema.Append(allColSchema.Columns[i])
				break
			}
		}
	}
	return schema
}

func getPhysicalID(t table.Table) (physicalID int64, isPartition bool) {
	tblInfo := t.Meta()
	if tblInfo.GetPartitionInfo() != nil {
		pid := t.(table.PhysicalTable).GetPhysicalID()
		return pid, true
	}
	return tblInfo.ID, false
}

func tryGetPkExtraColumn(sv *variable.SessionVars, tblInfo *model.TableInfo) (*model.ColumnInfo, *expression.Column, bool) {
	if tblInfo.IsCommonHandle || tblInfo.PKIsHandle {
		return nil, nil, false
	}
	info := model.NewExtraHandleColInfo()
	expCol := &expression.Column{
		RetType:  types.NewFieldType(mysql.TypeLonglong),
		UniqueID: sv.AllocPlanColumnID(),
		ID:       model.ExtraHandleID,
	}
	return info, expCol, true
}

func tryGetCommonHandleCols(t table.Table, allColSchema *expression.Schema) ([]*table.Column, []*expression.Column, bool) {
	tblInfo := t.Meta()
	if !tblInfo.IsCommonHandle {
		return nil, nil, false
	}
	pk := tables.FindPrimaryIndex(tblInfo)
	commonHandleCols, _ := expression.IndexInfo2Cols(tblInfo.Columns, allColSchema.Columns, pk)
	commonHandelColInfos := tables.TryGetCommonPkColumns(t)
	return commonHandelColInfos, commonHandleCols, true
}

func tryGetPkHandleCol(tblInfo *model.TableInfo, allColSchema *expression.Schema) (*model.ColumnInfo, *expression.Column, bool) {
	if !tblInfo.PKIsHandle {
		return nil, nil, false
	}
	for i, c := range tblInfo.Columns {
		if mysql.HasPriKeyFlag(c.Flag) {
			return c, allColSchema.Columns[i], true
		}
	}
	return nil, nil, false
}

func (b *PlanBuilder) buildPhysicalIndexLookUpReaders(ctx context.Context, dbName model.CIStr, tbl table.Table, indices []table.Index) ([]Plan, []*model.IndexInfo, error) {
	tblInfo := tbl.Meta()
	// get index information
	indexInfos := make([]*model.IndexInfo, 0, len(tblInfo.Indices))
	indexLookUpReaders := make([]Plan, 0, len(tblInfo.Indices))

	check := b.isForUpdateRead && b.ctx.GetSessionVars().ConnectionID > 0
	var latestIndexes map[int64]*model.IndexInfo
	var err error

	for _, idx := range indices {
		idxInfo := idx.Meta()
		if idxInfo.State != model.StatePublic {
			logutil.Logger(ctx).Info("build physical index lookup reader, the index isn't public",
				zap.String("index", idxInfo.Name.O),
				zap.Stringer("state", idxInfo.State),
				zap.String("table", tblInfo.Name.O))
			continue
		}
		if check && latestIndexes == nil {
			latestIndexes, check, err = getLatestIndexInfo(b.ctx, tblInfo.ID, b.is.SchemaMetaVersion())
			if err != nil {
				return nil, nil, err
			}
		}
		if check {
			if latestIndex, ok := latestIndexes[idxInfo.ID]; !ok || latestIndex.State != model.StatePublic {
				forUpdateState := model.StateNone
				if ok {
					forUpdateState = latestIndex.State
				}
				logutil.Logger(ctx).Info("build physical index lookup reader, the index isn't public in forUpdateRead",
					zap.String("index", idxInfo.Name.O),
					zap.Stringer("state", idxInfo.State),
					zap.Stringer("forUpdateRead state", forUpdateState),
					zap.String("table", tblInfo.Name.O))
				continue
			}
		}
		indexInfos = append(indexInfos, idxInfo)
		// For partition tables.
		if pi := tbl.Meta().GetPartitionInfo(); pi != nil {
			for _, def := range pi.Definitions {
				t := tbl.(table.PartitionedTable).GetPartition(def.ID)
				reader, err := b.buildPhysicalIndexLookUpReader(ctx, dbName, t, idxInfo)
				if err != nil {
					return nil, nil, err
				}
				indexLookUpReaders = append(indexLookUpReaders, reader)
			}
			continue
		}
		// For non-partition tables.
		reader, err := b.buildPhysicalIndexLookUpReader(ctx, dbName, tbl, idxInfo)
		if err != nil {
			return nil, nil, err
		}
		indexLookUpReaders = append(indexLookUpReaders, reader)
	}
	if len(indexLookUpReaders) == 0 {
		return nil, nil, nil
	}
	return indexLookUpReaders, indexInfos, nil
}

func (b *PlanBuilder) buildAdminCheckTable(ctx context.Context, as *ast.AdminStmt) (*CheckTable, error) {
	tblName := as.Tables[0]
	tableInfo := as.Tables[0].TableInfo
	tbl, ok := b.is.TableByID(tableInfo.ID)
	if !ok {
		return nil, infoschema.ErrTableNotExists.GenWithStackByArgs(tblName.DBInfo.Name.O, tableInfo.Name.O)
	}
	p := &CheckTable{
		DBName: tblName.Schema.O,
		Table:  tbl,
	}
	var readerPlans []Plan
	var indexInfos []*model.IndexInfo
	var err error
	if as.Tp == ast.AdminCheckIndex {
		// get index information
		var idx table.Index
		idxName := strings.ToLower(as.Index)
		for _, index := range tbl.Indices() {
			if index.Meta().Name.L == idxName {
				idx = index
				break
			}
		}
		if idx == nil {
			return nil, errors.Errorf("index %s do not exist", as.Index)
		}
		if idx.Meta().State != model.StatePublic {
			return nil, errors.Errorf("index %s state %s isn't public", as.Index, idx.Meta().State)
		}
		p.CheckIndex = true
		readerPlans, indexInfos, err = b.buildPhysicalIndexLookUpReaders(ctx, tblName.Schema, tbl, []table.Index{idx})
	} else {
		readerPlans, indexInfos, err = b.buildPhysicalIndexLookUpReaders(ctx, tblName.Schema, tbl, tbl.Indices())
	}
	if err != nil {
		return nil, errors.Trace(err)
	}
	readers := make([]*PhysicalIndexLookUpReader, 0, len(readerPlans))
	for _, plan := range readerPlans {
		readers = append(readers, plan.(*PhysicalIndexLookUpReader))
	}
	p.IndexInfos = indexInfos
	p.IndexLookUpReaders = readers
	return p, nil
}

func (b *PlanBuilder) buildCheckIndexSchema(tn *ast.TableName, indexName string) (*expression.Schema, types.NameSlice, error) {
	schema := expression.NewSchema()
	var names types.NameSlice
	indexName = strings.ToLower(indexName)
	indicesInfo := tn.TableInfo.Indices
	cols := tn.TableInfo.Cols()
	for _, idxInfo := range indicesInfo {
		if idxInfo.Name.L != indexName {
			continue
		}
		for _, idxCol := range idxInfo.Columns {
			col := cols[idxCol.Offset]
			names = append(names, &types.FieldName{
				ColName: idxCol.Name,
				TblName: tn.Name,
				DBName:  tn.Schema,
			})
			schema.Append(&expression.Column{
				RetType:  &col.FieldType,
				UniqueID: b.ctx.GetSessionVars().AllocPlanColumnID(),
				ID:       col.ID})
		}
		names = append(names, &types.FieldName{
			ColName: model.NewCIStr("extra_handle"),
			TblName: tn.Name,
			DBName:  tn.Schema,
		})
		schema.Append(&expression.Column{
			RetType:  types.NewFieldType(mysql.TypeLonglong),
			UniqueID: b.ctx.GetSessionVars().AllocPlanColumnID(),
			ID:       -1,
		})
	}
	if schema.Len() == 0 {
		return nil, nil, errors.Errorf("index %s not found", indexName)
	}
	return schema, names, nil
}

// getColsInfo returns the info of index columns, normal columns and primary key.
func getColsInfo(tn *ast.TableName) (indicesInfo []*model.IndexInfo, colsInfo []*model.ColumnInfo) {
	tbl := tn.TableInfo
	for _, col := range tbl.Columns {
		// The virtual column will not store any data in TiKV, so it should be ignored when collect statistics
		if col.IsGenerated() && !col.GeneratedStored {
			continue
		}
		if mysql.HasPriKeyFlag(col.Flag) && (tbl.PKIsHandle || tbl.IsCommonHandle) {
			continue
		}
		colsInfo = append(colsInfo, col)
	}
	for _, idx := range tn.TableInfo.Indices {
		if idx.State == model.StatePublic {
			indicesInfo = append(indicesInfo, idx)
		}
	}
	return
}

// BuildHandleColsForAnalyze is exported for test.
func BuildHandleColsForAnalyze(ctx sessionctx.Context, tblInfo *model.TableInfo) HandleCols {
	var handleCols HandleCols
	switch {
	case tblInfo.PKIsHandle:
		pkCol := tblInfo.GetPkColInfo()
		handleCols = &IntHandleCols{col: &expression.Column{
			ID:      pkCol.ID,
			RetType: &pkCol.FieldType,
			Index:   pkCol.Offset,
		}}
	case tblInfo.IsCommonHandle:
		pkIdx := tables.FindPrimaryIndex(tblInfo)
		pkColLen := len(pkIdx.Columns)
		columns := make([]*expression.Column, pkColLen)
		for i := 0; i < pkColLen; i++ {
			colInfo := tblInfo.Columns[pkIdx.Columns[i].Offset]
			columns[i] = &expression.Column{
				ID:      colInfo.ID,
				RetType: &colInfo.FieldType,
				Index:   colInfo.Offset,
			}
		}
		handleCols = &CommonHandleCols{
			tblInfo: tblInfo,
			idxInfo: pkIdx,
			columns: columns,
			sc:      ctx.GetSessionVars().StmtCtx,
		}
	}
	return handleCols
}

func getPhysicalIDsAndPartitionNames(tblInfo *model.TableInfo, partitionNames []model.CIStr) ([]int64, []string, error) {
	pi := tblInfo.GetPartitionInfo()
	if pi == nil {
		if len(partitionNames) != 0 {
			return nil, nil, errors.Trace(ddl.ErrPartitionMgmtOnNonpartitioned)
		}
		return []int64{tblInfo.ID}, []string{""}, nil
	}
	if len(partitionNames) == 0 {
		ids := make([]int64, 0, len(pi.Definitions))
		names := make([]string, 0, len(pi.Definitions))
		for _, def := range pi.Definitions {
			ids = append(ids, def.ID)
			names = append(names, def.Name.O)
		}
		return ids, names, nil
	}
	ids := make([]int64, 0, len(partitionNames))
	names := make([]string, 0, len(partitionNames))
	for _, name := range partitionNames {
		found := false
		for _, def := range pi.Definitions {
			if def.Name.L == name.L {
				found = true
				ids = append(ids, def.ID)
				names = append(names, def.Name.O)
				break
			}
		}
		if !found {
			return nil, nil, fmt.Errorf("can not found the specified partition name %s in the table definition", name.O)
		}
	}
	return ids, names, nil
}

func (b *PlanBuilder) buildAnalyzeTable(as *ast.AnalyzeTableStmt, opts map[ast.AnalyzeOptionType]uint64, version int) (Plan, error) {
	p := &Analyze{Opts: opts}
	pruneMode := variable.PartitionPruneMode(b.ctx.GetSessionVars().PartitionPruneMode.Load())
	if len(as.PartitionNames) > 0 && pruneMode == variable.DynamicOnly {
		logutil.BgLogger().Info("analyze partition didn't affect in dynamic-prune-mode", zap.String("partitions", as.PartitionNames[0].L))
		return p, nil
	}
	for _, tbl := range as.TableNames {
		if tbl.TableInfo.IsView() {
			return nil, errors.Errorf("analyze view %s is not supported now.", tbl.Name.O)
		}
		if tbl.TableInfo.IsSequence() {
			return nil, errors.Errorf("analyze sequence %s is not supported now.", tbl.Name.O)
		}
		idxInfo, colInfo := getColsInfo(tbl)
		physicalIDs, names, err := getPhysicalIDsAndPartitionNames(tbl.TableInfo, as.PartitionNames)
		if err != nil {
			return nil, err
		}
		for _, idx := range idxInfo {
<<<<<<< HEAD
			if pruneMode == variable.StaticOnly || (pruneMode == variable.StaticButPrepareDynamic && !b.ctx.GetSessionVars().InRestrictedSQL) {
				// static mode or static-but-prepare-dynamic mode not belong auto analyze need analyze each partition
				// for static-but-prepare-dynamic mode with auto analyze, echo partition will be check before analyze partition.
				for i, id := range physicalIDs {
					info := analyzeInfo{
						DBName:        tbl.Schema.O,
						TableName:     tbl.Name.O,
						PartitionName: names[i],
						TableID:       AnalyzeTableID{PersistID: id, CollectIDs: []int64{id}},
						Incremental:   as.Incremental,
						StatsVersion:  version,
					}
					p.IdxTasks = append(p.IdxTasks, AnalyzeIndexTask{
						IndexInfo:   idx,
						analyzeInfo: info,
						TblInfo:     tbl.TableInfo,
					})
				}
			}
			if pruneMode == variable.DynamicOnly || pruneMode == variable.StaticButPrepareDynamic {
				info := analyzeInfo{
					DBName:       tbl.Schema.O,
					TableName:    tbl.Name.O,
					TableID:      AnalyzeTableID{PersistID: tbl.TableInfo.ID, CollectIDs: physicalIDs},
					Incremental:  as.Incremental,
					StatsVersion: version,
				}
=======
			for i, id := range physicalIDs {
				if id == tbl.TableInfo.ID {
					id = -1
				}
				info := analyzeInfo{DBName: tbl.Schema.O, TableName: tbl.Name.O, PartitionName: names[i], TableID: AnalyzeTableID{TableID: tbl.TableInfo.ID, PartitionID: id}, Incremental: as.Incremental}
>>>>>>> f8b0d8f7
				p.IdxTasks = append(p.IdxTasks, AnalyzeIndexTask{
					IndexInfo:   idx,
					analyzeInfo: info,
					TblInfo:     tbl.TableInfo,
				})
			}
		}
		handleCols := BuildHandleColsForAnalyze(b.ctx, tbl.TableInfo)
		if len(colInfo) > 0 || handleCols != nil {
<<<<<<< HEAD
			if pruneMode == variable.StaticOnly || pruneMode == variable.StaticButPrepareDynamic {
				for i, id := range physicalIDs {
					info := analyzeInfo{
						DBName:        tbl.Schema.O,
						TableName:     tbl.Name.O,
						PartitionName: names[i],
						TableID:       AnalyzeTableID{PersistID: id, CollectIDs: []int64{id}},
						Incremental:   as.Incremental,
						StatsVersion:  version,
					}
					p.ColTasks = append(p.ColTasks, AnalyzeColumnsTask{
						HandleCols:  handleCols,
						ColsInfo:    colInfo,
						analyzeInfo: info,
						TblInfo:     tbl.TableInfo,
					})
				}
			}
			if pruneMode == variable.DynamicOnly || pruneMode == variable.StaticButPrepareDynamic {
				info := analyzeInfo{
					DBName:       tbl.Schema.O,
					TableName:    tbl.Name.O,
					TableID:      AnalyzeTableID{PersistID: tbl.TableInfo.ID, CollectIDs: physicalIDs},
					Incremental:  as.Incremental,
					StatsVersion: version,
				}
=======
			for i, id := range physicalIDs {
				if id == tbl.TableInfo.ID {
					id = -1
				}
				info := analyzeInfo{DBName: tbl.Schema.O, TableName: tbl.Name.O, PartitionName: names[i], TableID: AnalyzeTableID{TableID: tbl.TableInfo.ID, PartitionID: id}, Incremental: as.Incremental}
>>>>>>> f8b0d8f7
				p.ColTasks = append(p.ColTasks, AnalyzeColumnsTask{
					HandleCols:  handleCols,
					ColsInfo:    colInfo,
					analyzeInfo: info,
					TblInfo:     tbl.TableInfo,
				})
			}
		}
	}
	return p, nil
}

func (b *PlanBuilder) buildAnalyzeIndex(as *ast.AnalyzeTableStmt, opts map[ast.AnalyzeOptionType]uint64, version int) (Plan, error) {
	p := &Analyze{Opts: opts}
	tblInfo := as.TableNames[0].TableInfo
	pruneMode := variable.PartitionPruneMode(b.ctx.GetSessionVars().PartitionPruneMode.Load())
	if len(as.PartitionNames) > 0 && pruneMode == variable.DynamicOnly {
		logutil.BgLogger().Info("analyze partition didn't affect in dynamic-prune-mode", zap.String("table", tblInfo.Name.L), zap.String("partitions", as.PartitionNames[0].L))
		return p, nil
	}
	physicalIDs, names, err := getPhysicalIDsAndPartitionNames(tblInfo, as.PartitionNames)
	if err != nil {
		return nil, err
	}
	statsHandle := domain.GetDomain(b.ctx).StatsHandle()
	if statsHandle == nil {
		return nil, errors.Errorf("statistics hasn't been initialized, please try again later")
	}
	versionIsSame, err := statsHandle.CheckAnalyzeVersion(tblInfo, physicalIDs, &version)
	if err != nil {
		return nil, err
	}
	if !versionIsSame {
		if b.ctx.GetSessionVars().EnableFastAnalyze {
			return nil, errors.Errorf("Fast analyze hasn't reached General Availability and only support analyze version 1 currently. But the existing statistics of the table is not version 1.")
		}
		b.ctx.GetSessionVars().StmtCtx.AppendWarning(errors.Errorf("The analyze version from the session is not compatible with the existing statistics of the table. Use the existing version instead"))
	}
	for _, idxName := range as.IndexNames {
		if isPrimaryIndex(idxName) {
			handleCols := BuildHandleColsForAnalyze(b.ctx, tblInfo)
			if handleCols != nil {
<<<<<<< HEAD
				if pruneMode == variable.StaticOnly || pruneMode == variable.StaticButPrepareDynamic {
					for i, id := range physicalIDs {
						info := analyzeInfo{
							DBName:        as.TableNames[0].Schema.O,
							TableName:     as.TableNames[0].Name.O,
							PartitionName: names[i],
							TableID:       AnalyzeTableID{PersistID: id, CollectIDs: []int64{id}},
							Incremental:   as.Incremental,
							StatsVersion:  version,
						}
						p.ColTasks = append(p.ColTasks, AnalyzeColumnsTask{HandleCols: handleCols, analyzeInfo: info, TblInfo: tblInfo})
					}
				}
				if pruneMode == variable.DynamicOnly || pruneMode == variable.StaticButPrepareDynamic {
					info := analyzeInfo{
						DBName:       as.TableNames[0].Schema.O,
						TableName:    as.TableNames[0].Name.O,
						TableID:      AnalyzeTableID{PersistID: tblInfo.ID, CollectIDs: physicalIDs},
						Incremental:  as.Incremental,
						StatsVersion: version,
					}
=======
				for i, id := range physicalIDs {
					if id == tblInfo.ID {
						id = -1
					}
					info := analyzeInfo{DBName: as.TableNames[0].Schema.O, TableName: as.TableNames[0].Name.O, PartitionName: names[i], TableID: AnalyzeTableID{TableID: tblInfo.ID, PartitionID: id}, Incremental: as.Incremental}
>>>>>>> f8b0d8f7
					p.ColTasks = append(p.ColTasks, AnalyzeColumnsTask{HandleCols: handleCols, analyzeInfo: info, TblInfo: tblInfo})
				}
				continue
			}
		}
		idx := tblInfo.FindIndexByName(idxName.L)
		if idx == nil || idx.State != model.StatePublic {
			return nil, ErrAnalyzeMissIndex.GenWithStackByArgs(idxName.O, tblInfo.Name.O)
		}
<<<<<<< HEAD
		if pruneMode == variable.StaticOnly || pruneMode == variable.StaticButPrepareDynamic {
			for i, id := range physicalIDs {
				info := analyzeInfo{
					DBName:        as.TableNames[0].Schema.O,
					TableName:     as.TableNames[0].Name.O,
					PartitionName: names[i],
					TableID:       AnalyzeTableID{PersistID: id, CollectIDs: []int64{id}},
					Incremental:   as.Incremental,
					StatsVersion:  version,
				}
				p.IdxTasks = append(p.IdxTasks, AnalyzeIndexTask{IndexInfo: idx, analyzeInfo: info, TblInfo: tblInfo})
			}
		}
		if pruneMode == variable.DynamicOnly || pruneMode == variable.StaticButPrepareDynamic {
			info := analyzeInfo{
				DBName:       as.TableNames[0].Schema.O,
				TableName:    as.TableNames[0].Name.O,
				TableID:      AnalyzeTableID{PersistID: tblInfo.ID, CollectIDs: physicalIDs},
				Incremental:  as.Incremental,
				StatsVersion: version,
			}
=======
		for i, id := range physicalIDs {
			if id == tblInfo.ID {
				id = -1
			}
			info := analyzeInfo{DBName: as.TableNames[0].Schema.O, TableName: as.TableNames[0].Name.O, PartitionName: names[i], TableID: AnalyzeTableID{TableID: tblInfo.ID, PartitionID: id}, Incremental: as.Incremental}
>>>>>>> f8b0d8f7
			p.IdxTasks = append(p.IdxTasks, AnalyzeIndexTask{IndexInfo: idx, analyzeInfo: info, TblInfo: tblInfo})
		}
	}
	return p, nil
}

func (b *PlanBuilder) buildAnalyzeAllIndex(as *ast.AnalyzeTableStmt, opts map[ast.AnalyzeOptionType]uint64, version int) (Plan, error) {
	p := &Analyze{Opts: opts}
	tblInfo := as.TableNames[0].TableInfo
	pruneMode := variable.PartitionPruneMode(b.ctx.GetSessionVars().PartitionPruneMode.Load())
	if len(as.PartitionNames) > 0 && pruneMode == variable.DynamicOnly {
		logutil.BgLogger().Info("analyze partition didn't affect in dynamic-prune-mode", zap.String("table", tblInfo.Name.L), zap.String("partitions", as.PartitionNames[0].L))
		return p, nil
	}
	physicalIDs, names, err := getPhysicalIDsAndPartitionNames(tblInfo, as.PartitionNames)
	if err != nil {
		return nil, err
	}
	statsHandle := domain.GetDomain(b.ctx).StatsHandle()
	if statsHandle == nil {
		return nil, errors.Errorf("statistics hasn't been initialized, please try again later")
	}
	versionIsSame, err := statsHandle.CheckAnalyzeVersion(tblInfo, physicalIDs, &version)
	if err != nil {
		return nil, err
	}
	if !versionIsSame {
		if b.ctx.GetSessionVars().EnableFastAnalyze {
			return nil, errors.Errorf("Fast analyze hasn't reached General Availability and only support analyze version 1 currently. But the existing statistics of the table is not version 1.")
		}
		b.ctx.GetSessionVars().StmtCtx.AppendWarning(errors.Errorf("The analyze version from the session is not compatible with the existing statistics of the table. Use the existing version instead"))
	}
	for _, idx := range tblInfo.Indices {
		if idx.State == model.StatePublic {
<<<<<<< HEAD
			if pruneMode == variable.StaticOnly || pruneMode == variable.StaticButPrepareDynamic {
				for i, id := range physicalIDs {
					info := analyzeInfo{
						DBName:        as.TableNames[0].Schema.O,
						TableName:     as.TableNames[0].Name.O,
						PartitionName: names[i],
						TableID:       AnalyzeTableID{PersistID: id, CollectIDs: []int64{id}},
						Incremental:   as.Incremental,
						StatsVersion:  version,
					}
					p.IdxTasks = append(p.IdxTasks, AnalyzeIndexTask{IndexInfo: idx, analyzeInfo: info, TblInfo: tblInfo})
				}
			}
			if pruneMode == variable.DynamicOnly || pruneMode == variable.StaticButPrepareDynamic {
				info := analyzeInfo{
					DBName:       as.TableNames[0].Schema.O,
					TableName:    as.TableNames[0].Name.O,
					TableID:      AnalyzeTableID{PersistID: tblInfo.ID, CollectIDs: physicalIDs},
					Incremental:  as.Incremental,
					StatsVersion: version,
				}
=======
			for i, id := range physicalIDs {
				if id == tblInfo.ID {
					id = -1
				}
				info := analyzeInfo{DBName: as.TableNames[0].Schema.O, TableName: as.TableNames[0].Name.O, PartitionName: names[i], TableID: AnalyzeTableID{TableID: tblInfo.ID, PartitionID: id}, Incremental: as.Incremental}
>>>>>>> f8b0d8f7
				p.IdxTasks = append(p.IdxTasks, AnalyzeIndexTask{IndexInfo: idx, analyzeInfo: info, TblInfo: tblInfo})
			}
		}
	}
	handleCols := BuildHandleColsForAnalyze(b.ctx, tblInfo)
	if handleCols != nil {
<<<<<<< HEAD
		if pruneMode == variable.StaticOnly || pruneMode == variable.StaticButPrepareDynamic {
			for i, id := range physicalIDs {
				info := analyzeInfo{
					DBName:        as.TableNames[0].Schema.O,
					TableName:     as.TableNames[0].Name.O,
					PartitionName: names[i], TableID: AnalyzeTableID{PersistID: id, CollectIDs: []int64{id}},
					Incremental:  as.Incremental,
					StatsVersion: version,
				}
				p.ColTasks = append(p.ColTasks, AnalyzeColumnsTask{HandleCols: handleCols, analyzeInfo: info, TblInfo: tblInfo})
			}
		}
		if pruneMode == variable.DynamicOnly || pruneMode == variable.StaticButPrepareDynamic {
			info := analyzeInfo{
				DBName:       as.TableNames[0].Schema.O,
				TableName:    as.TableNames[0].Name.O,
				TableID:      AnalyzeTableID{PersistID: tblInfo.ID, CollectIDs: physicalIDs},
				Incremental:  as.Incremental,
				StatsVersion: version,
			}
=======
		for i, id := range physicalIDs {
			if id == tblInfo.ID {
				id = -1
			}
			info := analyzeInfo{DBName: as.TableNames[0].Schema.O, TableName: as.TableNames[0].Name.O, PartitionName: names[i], TableID: AnalyzeTableID{TableID: tblInfo.ID, PartitionID: id}, Incremental: as.Incremental}
>>>>>>> f8b0d8f7
			p.ColTasks = append(p.ColTasks, AnalyzeColumnsTask{HandleCols: handleCols, analyzeInfo: info, TblInfo: tblInfo})
		}
	}
	return p, nil
}

// CMSketchSizeLimit indicates the size limit of CMSketch.
var CMSketchSizeLimit = kv.TxnEntrySizeLimit / binary.MaxVarintLen32

var analyzeOptionLimit = map[ast.AnalyzeOptionType]uint64{
	ast.AnalyzeOptNumBuckets:    1024,
	ast.AnalyzeOptNumTopN:       1024,
	ast.AnalyzeOptCMSketchWidth: CMSketchSizeLimit,
	ast.AnalyzeOptCMSketchDepth: CMSketchSizeLimit,
	ast.AnalyzeOptNumSamples:    100000,
}

var analyzeOptionDefault = map[ast.AnalyzeOptionType]uint64{
	ast.AnalyzeOptNumBuckets:    256,
	ast.AnalyzeOptNumTopN:       20,
	ast.AnalyzeOptCMSketchWidth: 2048,
	ast.AnalyzeOptCMSketchDepth: 5,
	ast.AnalyzeOptNumSamples:    10000,
}

func handleAnalyzeOptions(opts []ast.AnalyzeOpt) (map[ast.AnalyzeOptionType]uint64, error) {
	optMap := make(map[ast.AnalyzeOptionType]uint64, len(analyzeOptionDefault))
	for key, val := range analyzeOptionDefault {
		optMap[key] = val
	}
	for _, opt := range opts {
		if opt.Type == ast.AnalyzeOptNumTopN {
			if opt.Value > analyzeOptionLimit[opt.Type] {
				return nil, errors.Errorf("value of analyze option %s should not larger than %d", ast.AnalyzeOptionString[opt.Type], analyzeOptionLimit[opt.Type])
			}
		} else {
			if opt.Value == 0 || opt.Value > analyzeOptionLimit[opt.Type] {
				return nil, errors.Errorf("value of analyze option %s should be positive and not larger than %d", ast.AnalyzeOptionString[opt.Type], analyzeOptionLimit[opt.Type])
			}
		}
		optMap[opt.Type] = opt.Value
	}
	if optMap[ast.AnalyzeOptCMSketchWidth]*optMap[ast.AnalyzeOptCMSketchDepth] > CMSketchSizeLimit {
		return nil, errors.Errorf("cm sketch size(depth * width) should not larger than %d", CMSketchSizeLimit)
	}
	return optMap, nil
}

func (b *PlanBuilder) buildAnalyze(as *ast.AnalyzeTableStmt) (Plan, error) {
	// If enable fast analyze, the storage must be tikv.Storage.
	if _, isTikvStorage := b.ctx.GetStore().(tikv.Storage); !isTikvStorage && b.ctx.GetSessionVars().EnableFastAnalyze {
		return nil, errors.Errorf("Only support fast analyze in tikv storage.")
	}
	statsVersion := b.ctx.GetSessionVars().AnalyzeVersion
	if b.ctx.GetSessionVars().EnableFastAnalyze && statsVersion == statistics.Version2 {
		return nil, errors.Errorf("Fast analyze hasn't reached General Availability and only support analyze version 1 currently.")
	}
	for _, tbl := range as.TableNames {
		user := b.ctx.GetSessionVars().User
		var insertErr, selectErr error
		if user != nil {
			insertErr = ErrTableaccessDenied.GenWithStackByArgs("INSERT", user.AuthUsername, user.AuthHostname, tbl.Name.O)
			selectErr = ErrTableaccessDenied.GenWithStackByArgs("SELECT", user.AuthUsername, user.AuthHostname, tbl.Name.O)
		}
		b.visitInfo = appendVisitInfo(b.visitInfo, mysql.InsertPriv, tbl.Schema.O, tbl.Name.O, "", insertErr)
		b.visitInfo = appendVisitInfo(b.visitInfo, mysql.SelectPriv, tbl.Schema.O, tbl.Name.O, "", selectErr)
	}
	opts, err := handleAnalyzeOptions(as.AnalyzeOpts)
	if err != nil {
		return nil, err
	}
	if as.IndexFlag {
		if len(as.IndexNames) == 0 {
			return b.buildAnalyzeAllIndex(as, opts, statsVersion)
		}
		return b.buildAnalyzeIndex(as, opts, statsVersion)
	}
	return b.buildAnalyzeTable(as, opts, statsVersion)
}

func buildShowNextRowID() (*expression.Schema, types.NameSlice) {
	schema := newColumnsWithNames(4)
	schema.Append(buildColumnWithName("", "DB_NAME", mysql.TypeVarchar, mysql.MaxDatabaseNameLength))
	schema.Append(buildColumnWithName("", "TABLE_NAME", mysql.TypeVarchar, mysql.MaxTableNameLength))
	schema.Append(buildColumnWithName("", "COLUMN_NAME", mysql.TypeVarchar, mysql.MaxColumnNameLength))
	schema.Append(buildColumnWithName("", "NEXT_GLOBAL_ROW_ID", mysql.TypeLonglong, 4))
	schema.Append(buildColumnWithName("", "ID_TYPE", mysql.TypeVarchar, 15))
	return schema.col2Schema(), schema.names
}

func buildShowDDLFields() (*expression.Schema, types.NameSlice) {
	schema := newColumnsWithNames(6)
	schema.Append(buildColumnWithName("", "SCHEMA_VER", mysql.TypeLonglong, 4))
	schema.Append(buildColumnWithName("", "OWNER_ID", mysql.TypeVarchar, 64))
	schema.Append(buildColumnWithName("", "OWNER_ADDRESS", mysql.TypeVarchar, 32))
	schema.Append(buildColumnWithName("", "RUNNING_JOBS", mysql.TypeVarchar, 256))
	schema.Append(buildColumnWithName("", "SELF_ID", mysql.TypeVarchar, 64))
	schema.Append(buildColumnWithName("", "QUERY", mysql.TypeVarchar, 256))

	return schema.col2Schema(), schema.names
}

func buildRecoverIndexFields() (*expression.Schema, types.NameSlice) {
	schema := newColumnsWithNames(2)
	schema.Append(buildColumnWithName("", "ADDED_COUNT", mysql.TypeLonglong, 4))
	schema.Append(buildColumnWithName("", "SCAN_COUNT", mysql.TypeLonglong, 4))
	return schema.col2Schema(), schema.names
}

func buildCleanupIndexFields() (*expression.Schema, types.NameSlice) {
	schema := newColumnsWithNames(1)
	schema.Append(buildColumnWithName("", "REMOVED_COUNT", mysql.TypeLonglong, 4))
	return schema.col2Schema(), schema.names
}

func buildShowDDLJobsFields() (*expression.Schema, types.NameSlice) {
	schema := newColumnsWithNames(11)
	schema.Append(buildColumnWithName("", "JOB_ID", mysql.TypeLonglong, 4))
	schema.Append(buildColumnWithName("", "DB_NAME", mysql.TypeVarchar, 64))
	schema.Append(buildColumnWithName("", "TABLE_NAME", mysql.TypeVarchar, 64))
	schema.Append(buildColumnWithName("", "JOB_TYPE", mysql.TypeVarchar, 64))
	schema.Append(buildColumnWithName("", "SCHEMA_STATE", mysql.TypeVarchar, 64))
	schema.Append(buildColumnWithName("", "SCHEMA_ID", mysql.TypeLonglong, 4))
	schema.Append(buildColumnWithName("", "TABLE_ID", mysql.TypeLonglong, 4))
	schema.Append(buildColumnWithName("", "ROW_COUNT", mysql.TypeLonglong, 4))
	schema.Append(buildColumnWithName("", "START_TIME", mysql.TypeDatetime, 19))
	schema.Append(buildColumnWithName("", "END_TIME", mysql.TypeDatetime, 19))
	schema.Append(buildColumnWithName("", "STATE", mysql.TypeVarchar, 64))
	return schema.col2Schema(), schema.names
}

func buildTableRegionsSchema() (*expression.Schema, types.NameSlice) {
	schema := newColumnsWithNames(11)
	schema.Append(buildColumnWithName("", "REGION_ID", mysql.TypeLonglong, 4))
	schema.Append(buildColumnWithName("", "START_KEY", mysql.TypeVarchar, 64))
	schema.Append(buildColumnWithName("", "END_KEY", mysql.TypeVarchar, 64))
	schema.Append(buildColumnWithName("", "LEADER_ID", mysql.TypeLonglong, 4))
	schema.Append(buildColumnWithName("", "LEADER_STORE_ID", mysql.TypeLonglong, 4))
	schema.Append(buildColumnWithName("", "PEERS", mysql.TypeVarchar, 64))
	schema.Append(buildColumnWithName("", "SCATTERING", mysql.TypeTiny, 1))
	schema.Append(buildColumnWithName("", "WRITTEN_BYTES", mysql.TypeLonglong, 4))
	schema.Append(buildColumnWithName("", "READ_BYTES", mysql.TypeLonglong, 4))
	schema.Append(buildColumnWithName("", "APPROXIMATE_SIZE(MB)", mysql.TypeLonglong, 4))
	schema.Append(buildColumnWithName("", "APPROXIMATE_KEYS", mysql.TypeLonglong, 4))
	return schema.col2Schema(), schema.names
}

func buildSplitRegionsSchema() (*expression.Schema, types.NameSlice) {
	schema := newColumnsWithNames(2)
	schema.Append(buildColumnWithName("", "TOTAL_SPLIT_REGION", mysql.TypeLonglong, 4))
	schema.Append(buildColumnWithName("", "SCATTER_FINISH_RATIO", mysql.TypeDouble, 8))
	return schema.col2Schema(), schema.names
}

func buildShowDDLJobQueriesFields() (*expression.Schema, types.NameSlice) {
	schema := newColumnsWithNames(1)
	schema.Append(buildColumnWithName("", "QUERY", mysql.TypeVarchar, 256))
	return schema.col2Schema(), schema.names
}

func buildShowSlowSchema() (*expression.Schema, types.NameSlice) {
	longlongSize, _ := mysql.GetDefaultFieldLengthAndDecimal(mysql.TypeLonglong)
	tinySize, _ := mysql.GetDefaultFieldLengthAndDecimal(mysql.TypeTiny)
	timestampSize, _ := mysql.GetDefaultFieldLengthAndDecimal(mysql.TypeTimestamp)
	durationSize, _ := mysql.GetDefaultFieldLengthAndDecimal(mysql.TypeDuration)

	schema := newColumnsWithNames(11)
	schema.Append(buildColumnWithName("", "SQL", mysql.TypeVarchar, 4096))
	schema.Append(buildColumnWithName("", "START", mysql.TypeTimestamp, timestampSize))
	schema.Append(buildColumnWithName("", "DURATION", mysql.TypeDuration, durationSize))
	schema.Append(buildColumnWithName("", "DETAILS", mysql.TypeVarchar, 256))
	schema.Append(buildColumnWithName("", "SUCC", mysql.TypeTiny, tinySize))
	schema.Append(buildColumnWithName("", "CONN_ID", mysql.TypeLonglong, longlongSize))
	schema.Append(buildColumnWithName("", "TRANSACTION_TS", mysql.TypeLonglong, longlongSize))
	schema.Append(buildColumnWithName("", "USER", mysql.TypeVarchar, 32))
	schema.Append(buildColumnWithName("", "DB", mysql.TypeVarchar, 64))
	schema.Append(buildColumnWithName("", "TABLE_IDS", mysql.TypeVarchar, 256))
	schema.Append(buildColumnWithName("", "INDEX_IDS", mysql.TypeVarchar, 256))
	schema.Append(buildColumnWithName("", "INTERNAL", mysql.TypeTiny, tinySize))
	schema.Append(buildColumnWithName("", "DIGEST", mysql.TypeVarchar, 64))
	return schema.col2Schema(), schema.names
}

func buildCancelDDLJobsFields() (*expression.Schema, types.NameSlice) {
	schema := newColumnsWithNames(2)
	schema.Append(buildColumnWithName("", "JOB_ID", mysql.TypeVarchar, 64))
	schema.Append(buildColumnWithName("", "RESULT", mysql.TypeVarchar, 128))

	return schema.col2Schema(), schema.names
}

func buildBRIESchema() (*expression.Schema, types.NameSlice) {
	longlongSize, _ := mysql.GetDefaultFieldLengthAndDecimal(mysql.TypeLonglong)
	datetimeSize, _ := mysql.GetDefaultFieldLengthAndDecimal(mysql.TypeDatetime)

	schema := newColumnsWithNames(5)
	schema.Append(buildColumnWithName("", "Destination", mysql.TypeVarchar, 255))
	schema.Append(buildColumnWithName("", "Size", mysql.TypeLonglong, longlongSize))
	schema.Append(buildColumnWithName("", "BackupTS", mysql.TypeLonglong, longlongSize))
	schema.Append(buildColumnWithName("", "Queue Time", mysql.TypeDatetime, datetimeSize))
	schema.Append(buildColumnWithName("", "Execution Time", mysql.TypeDatetime, datetimeSize))
	return schema.col2Schema(), schema.names
}

func buildShowTelemetrySchema() (*expression.Schema, types.NameSlice) {
	schema := newColumnsWithNames(1)
	schema.Append(buildColumnWithName("", "TRACKING_ID", mysql.TypeVarchar, 64))
	schema.Append(buildColumnWithName("", "LAST_STATUS", mysql.TypeString, mysql.MaxBlobWidth))
	schema.Append(buildColumnWithName("", "DATA_PREVIEW", mysql.TypeString, mysql.MaxBlobWidth))
	return schema.col2Schema(), schema.names
}

func buildColumnWithName(tableName, name string, tp byte, size int) (*expression.Column, *types.FieldName) {
	cs, cl := types.DefaultCharsetForType(tp)
	flag := mysql.UnsignedFlag
	if tp == mysql.TypeVarchar || tp == mysql.TypeBlob {
		cs = charset.CharsetUTF8MB4
		cl = charset.CollationUTF8MB4
		flag = 0
	}

	fieldType := &types.FieldType{
		Charset: cs,
		Collate: cl,
		Tp:      tp,
		Flen:    size,
		Flag:    flag,
	}
	return &expression.Column{
		RetType: fieldType,
	}, &types.FieldName{DBName: util2.InformationSchemaName, TblName: model.NewCIStr(tableName), ColName: model.NewCIStr(name)}
}

type columnsWithNames struct {
	cols  []*expression.Column
	names types.NameSlice
}

func newColumnsWithNames(cap int) *columnsWithNames {
	return &columnsWithNames{
		cols:  make([]*expression.Column, 0, 2),
		names: make(types.NameSlice, 0, 2),
	}
}

func (cwn *columnsWithNames) Append(col *expression.Column, name *types.FieldName) {
	cwn.cols = append(cwn.cols, col)
	cwn.names = append(cwn.names, name)
}

func (cwn *columnsWithNames) col2Schema() *expression.Schema {
	return expression.NewSchema(cwn.cols...)
}

// splitWhere split a where expression to a list of AND conditions.
func splitWhere(where ast.ExprNode) []ast.ExprNode {
	var conditions []ast.ExprNode
	switch x := where.(type) {
	case nil:
	case *ast.BinaryOperationExpr:
		if x.Op == opcode.LogicAnd {
			conditions = append(conditions, splitWhere(x.L)...)
			conditions = append(conditions, splitWhere(x.R)...)
		} else {
			conditions = append(conditions, x)
		}
	case *ast.ParenthesesExpr:
		conditions = append(conditions, splitWhere(x.Expr)...)
	default:
		conditions = append(conditions, where)
	}
	return conditions
}

func (b *PlanBuilder) buildShow(ctx context.Context, show *ast.ShowStmt) (Plan, error) {
	p := LogicalShow{
		ShowContents: ShowContents{
			Tp:          show.Tp,
			DBName:      show.DBName,
			Table:       show.Table,
			Column:      show.Column,
			IndexName:   show.IndexName,
			Flag:        show.Flag,
			User:        show.User,
			Roles:       show.Roles,
			Full:        show.Full,
			IfNotExists: show.IfNotExists,
			GlobalScope: show.GlobalScope,
			Extended:    show.Extended,
		},
	}.Init(b.ctx)
	isView := false
	isSequence := false
	switch show.Tp {
	case ast.ShowTables, ast.ShowTableStatus:
		if p.DBName == "" {
			return nil, ErrNoDB
		}
	case ast.ShowCreateTable, ast.ShowCreateSequence:
		user := b.ctx.GetSessionVars().User
		var err error
		if user != nil {
			err = ErrTableaccessDenied.GenWithStackByArgs("SHOW", user.AuthUsername, user.AuthHostname, show.Table.Name.L)
		}
		b.visitInfo = appendVisitInfo(b.visitInfo, mysql.AllPrivMask, show.Table.Schema.L, show.Table.Name.L, "", err)
		if table, err := b.is.TableByName(show.Table.Schema, show.Table.Name); err == nil {
			isView = table.Meta().IsView()
			isSequence = table.Meta().IsSequence()
		}
	case ast.ShowCreateView:
		err := ErrSpecificAccessDenied.GenWithStackByArgs("SHOW VIEW")
		b.visitInfo = appendVisitInfo(b.visitInfo, mysql.ShowViewPriv, show.Table.Schema.L, show.Table.Name.L, "", err)
	case ast.ShowBackups, ast.ShowRestores:
		err := ErrSpecificAccessDenied.GenWithStackByArgs("SUPER")
		b.visitInfo = appendVisitInfo(b.visitInfo, mysql.SuperPriv, "", "", "", err)
	case ast.ShowTableNextRowId:
		p := &ShowNextRowID{TableName: show.Table}
		p.setSchemaAndNames(buildShowNextRowID())
		b.visitInfo = appendVisitInfo(b.visitInfo, mysql.SelectPriv, show.Table.Schema.L, show.Table.Name.L, "", ErrPrivilegeCheckFail)
		return p, nil
	case ast.ShowStatsBuckets, ast.ShowStatsHistograms, ast.ShowStatsMeta, ast.ShowStatsHealthy, ast.ShowStatsTopN:
		user := b.ctx.GetSessionVars().User
		var err error
		if user != nil {
			err = ErrDBaccessDenied.GenWithStackByArgs(user.AuthUsername, user.AuthHostname, mysql.SystemDB)
		}
		b.visitInfo = appendVisitInfo(b.visitInfo, mysql.SelectPriv, mysql.SystemDB, "", "", err)
	}
	schema, names := buildShowSchema(show, isView, isSequence)
	p.SetSchema(schema)
	p.names = names
	for _, col := range p.schema.Columns {
		col.UniqueID = b.ctx.GetSessionVars().AllocPlanColumnID()
	}
	var err error
	var np LogicalPlan
	np = p
	if show.Pattern != nil {
		show.Pattern.Expr = &ast.ColumnNameExpr{
			Name: &ast.ColumnName{Name: p.OutputNames()[0].ColName},
		}
		np, err = b.buildSelection(ctx, np, show.Pattern, nil)
		if err != nil {
			return nil, err
		}
	}
	if show.Where != nil {
		np, err = b.buildSelection(ctx, np, show.Where, nil)
		if err != nil {
			return nil, err
		}
	}
	if np != p {
		b.optFlag |= flagEliminateProjection
		fieldsLen := len(p.schema.Columns)
		proj := LogicalProjection{Exprs: make([]expression.Expression, 0, fieldsLen)}.Init(b.ctx, 0)
		schema := expression.NewSchema(make([]*expression.Column, 0, fieldsLen)...)
		for _, col := range p.schema.Columns {
			proj.Exprs = append(proj.Exprs, col)
			newCol := col.Clone().(*expression.Column)
			newCol.UniqueID = b.ctx.GetSessionVars().AllocPlanColumnID()
			schema.Append(newCol)
		}
		proj.SetSchema(schema)
		proj.SetChildren(np)
		proj.SetOutputNames(np.OutputNames())
		np = proj
	}
	if show.Tp == ast.ShowVariables || show.Tp == ast.ShowStatus {
		b.curClause = orderByClause
		orderByCol := np.Schema().Columns[0].Clone().(*expression.Column)
		sort := LogicalSort{
			ByItems: []*util.ByItems{{Expr: orderByCol}},
		}.Init(b.ctx, b.getSelectOffset())
		sort.SetChildren(np)
		np = sort
	}
	return np, nil
}

func (b *PlanBuilder) buildSimple(node ast.StmtNode) (Plan, error) {
	p := &Simple{Statement: node}

	switch raw := node.(type) {
	case *ast.FlushStmt:
		err := ErrSpecificAccessDenied.GenWithStackByArgs("RELOAD")
		b.visitInfo = appendVisitInfo(b.visitInfo, mysql.ReloadPriv, "", "", "", err)
	case *ast.AlterInstanceStmt:
		err := ErrSpecificAccessDenied.GenWithStack("ALTER INSTANCE")
		b.visitInfo = appendVisitInfo(b.visitInfo, mysql.SuperPriv, "", "", "", err)
	case *ast.AlterUserStmt:
		err := ErrSpecificAccessDenied.GenWithStackByArgs("CREATE USER")
		b.visitInfo = appendVisitInfo(b.visitInfo, mysql.CreateUserPriv, "", "", "", err)
	case *ast.GrantStmt:
		if b.ctx.GetSessionVars().CurrentDB == "" && raw.Level.DBName == "" {
			if raw.Level.Level == ast.GrantLevelTable {
				return nil, ErrNoDB
			}
		}
		b.visitInfo = collectVisitInfoFromGrantStmt(b.ctx, b.visitInfo, raw)
	case *ast.BRIEStmt:
		p.setSchemaAndNames(buildBRIESchema())
		err := ErrSpecificAccessDenied.GenWithStackByArgs("SUPER")
		b.visitInfo = appendVisitInfo(b.visitInfo, mysql.SuperPriv, "", "", "", err)
	case *ast.GrantRoleStmt, *ast.RevokeRoleStmt:
		err := ErrSpecificAccessDenied.GenWithStackByArgs("SUPER")
		b.visitInfo = appendVisitInfo(b.visitInfo, mysql.SuperPriv, "", "", "", err)
	case *ast.RevokeStmt:
		b.visitInfo = collectVisitInfoFromRevokeStmt(b.ctx, b.visitInfo, raw)
	case *ast.KillStmt:
		// If you have the SUPER privilege, you can kill all threads and statements.
		// Otherwise, you can kill only your own threads and statements.
		sm := b.ctx.GetSessionManager()
		if sm != nil {
			if pi, ok := sm.GetProcessInfo(raw.ConnectionID); ok {
				loginUser := b.ctx.GetSessionVars().User
				if pi.User != loginUser.Username {
					b.visitInfo = appendVisitInfo(b.visitInfo, mysql.SuperPriv, "", "", "", nil)
				}
			}
		}
	case *ast.UseStmt:
		if raw.DBName == "" {
			return nil, ErrNoDB
		}
	case *ast.ShutdownStmt:
		b.visitInfo = appendVisitInfo(b.visitInfo, mysql.ShutdownPriv, "", "", "", nil)
	}
	return p, nil
}

func collectVisitInfoFromRevokeStmt(sctx sessionctx.Context, vi []visitInfo, stmt *ast.RevokeStmt) []visitInfo {
	// To use REVOKE, you must have the GRANT OPTION privilege,
	// and you must have the privileges that you are granting.
	dbName := stmt.Level.DBName
	tableName := stmt.Level.TableName
	if dbName == "" {
		dbName = sctx.GetSessionVars().CurrentDB
	}
	vi = appendVisitInfo(vi, mysql.GrantPriv, dbName, tableName, "", nil)

	var allPrivs []mysql.PrivilegeType
	for _, item := range stmt.Privs {
		if item.Priv == mysql.AllPriv {
			switch stmt.Level.Level {
			case ast.GrantLevelGlobal:
				allPrivs = mysql.AllGlobalPrivs
			case ast.GrantLevelDB:
				allPrivs = mysql.AllDBPrivs
			case ast.GrantLevelTable:
				allPrivs = mysql.AllTablePrivs
			}
			break
		}
		vi = appendVisitInfo(vi, item.Priv, dbName, tableName, "", nil)
	}

	for _, priv := range allPrivs {
		vi = appendVisitInfo(vi, priv, dbName, tableName, "", nil)
	}

	return vi
}

func collectVisitInfoFromGrantStmt(sctx sessionctx.Context, vi []visitInfo, stmt *ast.GrantStmt) []visitInfo {
	// To use GRANT, you must have the GRANT OPTION privilege,
	// and you must have the privileges that you are granting.
	dbName := stmt.Level.DBName
	tableName := stmt.Level.TableName
	if dbName == "" {
		dbName = sctx.GetSessionVars().CurrentDB
	}
	vi = appendVisitInfo(vi, mysql.GrantPriv, dbName, tableName, "", nil)

	var allPrivs []mysql.PrivilegeType
	for _, item := range stmt.Privs {
		if item.Priv == mysql.AllPriv {
			switch stmt.Level.Level {
			case ast.GrantLevelGlobal:
				allPrivs = mysql.AllGlobalPrivs
			case ast.GrantLevelDB:
				allPrivs = mysql.AllDBPrivs
			case ast.GrantLevelTable:
				allPrivs = mysql.AllTablePrivs
			}
			break
		}
		vi = appendVisitInfo(vi, item.Priv, dbName, tableName, "", nil)
	}

	for _, priv := range allPrivs {
		vi = appendVisitInfo(vi, priv, dbName, tableName, "", nil)
	}

	return vi
}

func (b *PlanBuilder) getDefaultValue(col *table.Column) (*expression.Constant, error) {
	var (
		value types.Datum
		err   error
	)
	if col.DefaultIsExpr && col.DefaultExpr != nil {
		value, err = table.EvalColDefaultExpr(b.ctx, col.ToInfo(), col.DefaultExpr)
	} else {
		value, err = table.GetColDefaultValue(b.ctx, col.ToInfo())
	}
	if err != nil {
		return nil, err
	}
	return &expression.Constant{Value: value, RetType: &col.FieldType}, nil
}

func (b *PlanBuilder) findDefaultValue(cols []*table.Column, name *ast.ColumnName) (*expression.Constant, error) {
	for _, col := range cols {
		if col.Name.L == name.Name.L {
			return b.getDefaultValue(col)
		}
	}
	return nil, ErrUnknownColumn.GenWithStackByArgs(name.Name.O, "field_list")
}

// resolveGeneratedColumns resolves generated columns with their generation
// expressions respectively. onDups indicates which columns are in on-duplicate list.
func (b *PlanBuilder) resolveGeneratedColumns(ctx context.Context, columns []*table.Column, onDups map[string]struct{}, mockPlan LogicalPlan) (igc InsertGeneratedColumns, err error) {
	for _, column := range columns {
		if !column.IsGenerated() {
			continue
		}
		columnName := &ast.ColumnName{Name: column.Name}
		columnName.SetText(column.Name.O)

		idx, err := expression.FindFieldName(mockPlan.OutputNames(), columnName)
		if err != nil {
			return igc, err
		}
		colExpr := mockPlan.Schema().Columns[idx]

		expr, _, err := b.rewrite(ctx, column.GeneratedExpr, mockPlan, nil, true)
		if err != nil {
			return igc, err
		}

		igc.Columns = append(igc.Columns, columnName)
		igc.Exprs = append(igc.Exprs, expr)
		if onDups == nil {
			continue
		}
		for dep := range column.Dependences {
			if _, ok := onDups[dep]; ok {
				assign := &expression.Assignment{Col: colExpr, ColName: column.Name, Expr: expr}
				igc.OnDuplicates = append(igc.OnDuplicates, assign)
				break
			}
		}
	}
	return igc, nil
}

func (b *PlanBuilder) buildInsert(ctx context.Context, insert *ast.InsertStmt) (Plan, error) {
	ts, ok := insert.Table.TableRefs.Left.(*ast.TableSource)
	if !ok {
		return nil, infoschema.ErrTableNotExists.GenWithStackByArgs()
	}
	tn, ok := ts.Source.(*ast.TableName)
	if !ok {
		return nil, infoschema.ErrTableNotExists.GenWithStackByArgs()
	}
	tableInfo := tn.TableInfo
	if tableInfo.IsView() {
		err := errors.Errorf("insert into view %s is not supported now.", tableInfo.Name.O)
		if insert.IsReplace {
			err = errors.Errorf("replace into view %s is not supported now.", tableInfo.Name.O)
		}
		return nil, err
	}
	if tableInfo.IsSequence() {
		err := errors.Errorf("insert into sequence %s is not supported now.", tableInfo.Name.O)
		if insert.IsReplace {
			err = errors.Errorf("replace into sequence %s is not supported now.", tableInfo.Name.O)
		}
		return nil, err
	}
	// Build Schema with DBName otherwise ColumnRef with DBName cannot match any Column in Schema.
	schema, names, err := expression.TableInfo2SchemaAndNames(b.ctx, tn.Schema, tableInfo)
	if err != nil {
		return nil, err
	}
	tableInPlan, ok := b.is.TableByID(tableInfo.ID)
	if !ok {
		return nil, errors.Errorf("Can't get table %s.", tableInfo.Name.O)
	}

	insertPlan := Insert{
		Table:         tableInPlan,
		Columns:       insert.Columns,
		tableSchema:   schema,
		tableColNames: names,
		IsReplace:     insert.IsReplace,
	}.Init(b.ctx)

	if tableInfo.GetPartitionInfo() != nil && len(insert.PartitionNames) != 0 {
		givenPartitionSets := make(map[int64]struct{}, len(insert.PartitionNames))
		// check partition by name.
		for _, name := range insert.PartitionNames {
			id, err := tables.FindPartitionByName(tableInfo, name.L)
			if err != nil {
				return nil, err
			}
			givenPartitionSets[id] = struct{}{}
		}
		pt := tableInPlan.(table.PartitionedTable)
		insertPlan.Table = tables.NewPartitionTableithGivenSets(pt, givenPartitionSets)
	} else if len(insert.PartitionNames) != 0 {
		return nil, ErrPartitionClauseOnNonpartitioned
	}

	var authErr error
	if b.ctx.GetSessionVars().User != nil {
		authErr = ErrTableaccessDenied.GenWithStackByArgs("INSERT", b.ctx.GetSessionVars().User.AuthUsername,
			b.ctx.GetSessionVars().User.AuthHostname, tableInfo.Name.L)
	}

	b.visitInfo = appendVisitInfo(b.visitInfo, mysql.InsertPriv, tn.DBInfo.Name.L,
		tableInfo.Name.L, "", authErr)

	mockTablePlan := LogicalTableDual{}.Init(b.ctx, b.getSelectOffset())
	mockTablePlan.SetSchema(insertPlan.tableSchema)
	mockTablePlan.names = insertPlan.tableColNames

	checkRefColumn := func(n ast.Node) ast.Node {
		if insertPlan.NeedFillDefaultValue {
			return n
		}
		switch n.(type) {
		case *ast.ColumnName, *ast.ColumnNameExpr:
			insertPlan.NeedFillDefaultValue = true
		}
		return n
	}

	if len(insert.Setlist) > 0 {
		// Branch for `INSERT ... SET ...`.
		err := b.buildSetValuesOfInsert(ctx, insert, insertPlan, mockTablePlan, checkRefColumn)
		if err != nil {
			return nil, err
		}
	} else if len(insert.Lists) > 0 {
		// Branch for `INSERT ... VALUES ...`.
		err := b.buildValuesListOfInsert(ctx, insert, insertPlan, mockTablePlan, checkRefColumn)
		if err != nil {
			return nil, err
		}
	} else {
		// Branch for `INSERT ... SELECT ...`.
		err := b.buildSelectPlanOfInsert(ctx, insert, insertPlan)
		if err != nil {
			return nil, err
		}
	}

	mockTablePlan.SetSchema(insertPlan.Schema4OnDuplicate)
	mockTablePlan.names = insertPlan.names4OnDuplicate

	onDupColSet, err := insertPlan.resolveOnDuplicate(insert.OnDuplicate, tableInfo, func(node ast.ExprNode) (expression.Expression, error) {
		return b.rewriteInsertOnDuplicateUpdate(ctx, node, mockTablePlan, insertPlan)
	})
	if err != nil {
		return nil, err
	}

	// Calculate generated columns.
	mockTablePlan.schema = insertPlan.tableSchema
	mockTablePlan.names = insertPlan.tableColNames
	insertPlan.GenCols, err = b.resolveGeneratedColumns(ctx, insertPlan.Table.Cols(), onDupColSet, mockTablePlan)
	if err != nil {
		return nil, err
	}

	err = insertPlan.ResolveIndices()
	return insertPlan, err
}

func (p *Insert) resolveOnDuplicate(onDup []*ast.Assignment, tblInfo *model.TableInfo, yield func(ast.ExprNode) (expression.Expression, error)) (map[string]struct{}, error) {
	onDupColSet := make(map[string]struct{}, len(onDup))
	colMap := make(map[string]*table.Column, len(p.Table.Cols()))
	for _, col := range p.Table.Cols() {
		colMap[col.Name.L] = col
	}
	for _, assign := range onDup {
		// Check whether the column to be updated exists in the source table.
		idx, err := expression.FindFieldName(p.tableColNames, assign.Column)
		if err != nil {
			return nil, err
		} else if idx < 0 {
			return nil, ErrUnknownColumn.GenWithStackByArgs(assign.Column.OrigColName(), "field list")
		}

		column := colMap[assign.Column.Name.L]
		if column.Hidden {
			return nil, ErrUnknownColumn.GenWithStackByArgs(column.Name, clauseMsg[fieldList])
		}
		// Check whether the column to be updated is the generated column.
		defaultExpr := extractDefaultExpr(assign.Expr)
		if defaultExpr != nil {
			defaultExpr.Name = assign.Column
		}
		// Note: For INSERT, REPLACE, and UPDATE, if a generated column is inserted into, replaced, or updated explicitly, the only permitted value is DEFAULT.
		// see https://dev.mysql.com/doc/refman/8.0/en/create-table-generated-columns.html
		if column.IsGenerated() {
			if defaultExpr != nil {
				continue
			}
			return nil, ErrBadGeneratedColumn.GenWithStackByArgs(assign.Column.Name.O, tblInfo.Name.O)
		}

		onDupColSet[column.Name.L] = struct{}{}

		expr, err := yield(assign.Expr)
		if err != nil {
			return nil, err
		}

		p.OnDuplicate = append(p.OnDuplicate, &expression.Assignment{
			Col:     p.tableSchema.Columns[idx],
			ColName: p.tableColNames[idx].ColName,
			Expr:    expr,
		})
	}
	return onDupColSet, nil
}

func (b *PlanBuilder) getAffectCols(insertStmt *ast.InsertStmt, insertPlan *Insert) (affectedValuesCols []*table.Column, err error) {
	if len(insertStmt.Columns) > 0 {
		// This branch is for the following scenarios:
		// 1. `INSERT INTO tbl_name (col_name [, col_name] ...) {VALUES | VALUE} (value_list) [, (value_list)] ...`,
		// 2. `INSERT INTO tbl_name (col_name [, col_name] ...) SELECT ...`.
		colName := make([]string, 0, len(insertStmt.Columns))
		for _, col := range insertStmt.Columns {
			colName = append(colName, col.Name.O)
		}
		var missingColName string
		affectedValuesCols, missingColName = table.FindCols(insertPlan.Table.VisibleCols(), colName, insertPlan.Table.Meta().PKIsHandle)
		if missingColName != "" {
			return nil, ErrUnknownColumn.GenWithStackByArgs(missingColName, clauseMsg[fieldList])
		}
	} else if len(insertStmt.Setlist) == 0 {
		// This branch is for the following scenarios:
		// 1. `INSERT INTO tbl_name {VALUES | VALUE} (value_list) [, (value_list)] ...`,
		// 2. `INSERT INTO tbl_name SELECT ...`.
		affectedValuesCols = insertPlan.Table.VisibleCols()
	}
	return affectedValuesCols, nil
}

func (b *PlanBuilder) buildSetValuesOfInsert(ctx context.Context, insert *ast.InsertStmt, insertPlan *Insert, mockTablePlan *LogicalTableDual, checkRefColumn func(n ast.Node) ast.Node) error {
	tableInfo := insertPlan.Table.Meta()
	colNames := make([]string, 0, len(insert.Setlist))
	exprCols := make([]*expression.Column, 0, len(insert.Setlist))
	for _, assign := range insert.Setlist {
		idx, err := expression.FindFieldName(insertPlan.tableColNames, assign.Column)
		if err != nil {
			return err
		}
		if idx < 0 {
			return errors.Errorf("Can't find column %s", assign.Column)
		}
		colNames = append(colNames, assign.Column.Name.L)
		exprCols = append(exprCols, insertPlan.tableSchema.Columns[idx])
	}

	// Check whether the column to be updated is the generated column.
	tCols, missingColName := table.FindCols(insertPlan.Table.VisibleCols(), colNames, tableInfo.PKIsHandle)
	if missingColName != "" {
		return ErrUnknownColumn.GenWithStackByArgs(missingColName, clauseMsg[fieldList])
	}
	generatedColumns := make(map[string]struct{}, len(tCols))
	for _, tCol := range tCols {
		if tCol.IsGenerated() {
			generatedColumns[tCol.Name.L] = struct{}{}
		}
	}

	insertPlan.AllAssignmentsAreConstant = true
	for i, assign := range insert.Setlist {
		defaultExpr := extractDefaultExpr(assign.Expr)
		if defaultExpr != nil {
			defaultExpr.Name = assign.Column
		}
		// Note: For INSERT, REPLACE, and UPDATE, if a generated column is inserted into, replaced, or updated explicitly, the only permitted value is DEFAULT.
		// see https://dev.mysql.com/doc/refman/8.0/en/create-table-generated-columns.html
		if _, ok := generatedColumns[assign.Column.Name.L]; ok {
			if defaultExpr != nil {
				continue
			}
			return ErrBadGeneratedColumn.GenWithStackByArgs(assign.Column.Name.O, tableInfo.Name.O)
		}
		b.curClause = fieldList
		// subquery in insert values should not reference upper scope
		usingPlan := mockTablePlan
		if _, ok := assign.Expr.(*ast.SubqueryExpr); ok {
			usingPlan = LogicalTableDual{}.Init(b.ctx, b.getSelectOffset())
		}
		expr, _, err := b.rewriteWithPreprocess(ctx, assign.Expr, usingPlan, nil, nil, true, checkRefColumn)
		if err != nil {
			return err
		}
		if insertPlan.AllAssignmentsAreConstant {
			_, isConstant := expr.(*expression.Constant)
			insertPlan.AllAssignmentsAreConstant = isConstant
		}

		insertPlan.SetList = append(insertPlan.SetList, &expression.Assignment{
			Col:     exprCols[i],
			ColName: model.NewCIStr(colNames[i]),
			Expr:    expr,
		})
	}
	insertPlan.Schema4OnDuplicate = insertPlan.tableSchema
	insertPlan.names4OnDuplicate = insertPlan.tableColNames
	return nil
}

func (b *PlanBuilder) buildValuesListOfInsert(ctx context.Context, insert *ast.InsertStmt, insertPlan *Insert, mockTablePlan *LogicalTableDual, checkRefColumn func(n ast.Node) ast.Node) error {
	affectedValuesCols, err := b.getAffectCols(insert, insertPlan)
	if err != nil {
		return err
	}

	// If value_list and col_list are empty and we have a generated column, we can still write data to this table.
	// For example, insert into t values(); can be executed successfully if t has a generated column.
	if len(insert.Columns) > 0 || len(insert.Lists[0]) > 0 {
		// If value_list or col_list is not empty, the length of value_list should be the same with that of col_list.
		if len(insert.Lists[0]) != len(affectedValuesCols) {
			return ErrWrongValueCountOnRow.GenWithStackByArgs(1)
		}
	}

	insertPlan.AllAssignmentsAreConstant = true
	totalTableCols := insertPlan.Table.Cols()
	for i, valuesItem := range insert.Lists {
		// The length of all the value_list should be the same.
		// "insert into t values (), ()" is valid.
		// "insert into t values (), (1)" is not valid.
		// "insert into t values (1), ()" is not valid.
		// "insert into t values (1,2), (1)" is not valid.
		if i > 0 && len(insert.Lists[i-1]) != len(insert.Lists[i]) {
			return ErrWrongValueCountOnRow.GenWithStackByArgs(i + 1)
		}
		exprList := make([]expression.Expression, 0, len(valuesItem))
		for j, valueItem := range valuesItem {
			var expr expression.Expression
			var err error
			var generatedColumnWithDefaultExpr bool
			col := affectedValuesCols[j]
			switch x := valueItem.(type) {
			case *ast.DefaultExpr:
				if col.IsGenerated() {
					if x.Name != nil {
						return ErrBadGeneratedColumn.GenWithStackByArgs(col.Name.O, insertPlan.Table.Meta().Name.O)
					}
					generatedColumnWithDefaultExpr = true
					break
				}
				if x.Name != nil {
					expr, err = b.findDefaultValue(totalTableCols, x.Name)
				} else {
					expr, err = b.getDefaultValue(affectedValuesCols[j])
				}
			case *driver.ValueExpr:
				expr = &expression.Constant{
					Value:   x.Datum,
					RetType: &x.Type,
				}
			default:
				b.curClause = fieldList
				// subquery in insert values should not reference upper scope
				usingPlan := mockTablePlan
				if _, ok := valueItem.(*ast.SubqueryExpr); ok {
					usingPlan = LogicalTableDual{}.Init(b.ctx, b.getSelectOffset())
				}
				expr, _, err = b.rewriteWithPreprocess(ctx, valueItem, usingPlan, nil, nil, true, checkRefColumn)
			}
			if err != nil {
				return err
			}
			if insertPlan.AllAssignmentsAreConstant {
				_, isConstant := expr.(*expression.Constant)
				insertPlan.AllAssignmentsAreConstant = isConstant
			}
			// Note: For INSERT, REPLACE, and UPDATE, if a generated column is inserted into, replaced, or updated explicitly, the only permitted value is DEFAULT.
			// see https://dev.mysql.com/doc/refman/8.0/en/create-table-generated-columns.html
			if col.IsGenerated() {
				if generatedColumnWithDefaultExpr {
					continue
				}
				return ErrBadGeneratedColumn.GenWithStackByArgs(col.Name.O, insertPlan.Table.Meta().Name.O)
			}
			exprList = append(exprList, expr)
		}
		insertPlan.Lists = append(insertPlan.Lists, exprList)
	}
	insertPlan.Schema4OnDuplicate = insertPlan.tableSchema
	insertPlan.names4OnDuplicate = insertPlan.tableColNames
	return nil
}

type colNameInOnDupExtractor struct {
	colNameMap map[types.FieldName]*ast.ColumnNameExpr
}

func (c *colNameInOnDupExtractor) Enter(node ast.Node) (ast.Node, bool) {
	switch x := node.(type) {
	case *ast.ColumnNameExpr:
		fieldName := types.FieldName{
			DBName:  x.Name.Schema,
			TblName: x.Name.Table,
			ColName: x.Name.Name,
		}
		c.colNameMap[fieldName] = x
		return node, true
	// We don't extract the column names from the sub select.
	case *ast.SelectStmt, *ast.SetOprStmt:
		return node, true
	default:
		return node, false
	}
}

func (c *colNameInOnDupExtractor) Leave(node ast.Node) (ast.Node, bool) {
	return node, true
}

func (b *PlanBuilder) buildSelectPlanOfInsert(ctx context.Context, insert *ast.InsertStmt, insertPlan *Insert) error {
	b.isForUpdateRead = true
	affectedValuesCols, err := b.getAffectCols(insert, insertPlan)
	if err != nil {
		return err
	}
	actualColLen := -1
	// For MYSQL, it handles the case that the columns in ON DUPLICATE UPDATE is not the project column of the SELECT clause
	// but just in the table occurs in the SELECT CLAUSE.
	//   e.g. insert into a select x from b ON DUPLICATE KEY UPDATE  a.x=b.y; the `y` is not a column of select's output.
	//        MySQL won't throw error and will execute this SQL successfully.
	// To make compatible with this strange feature, we add the variable `actualColLen` and the following IF branch.
	if len(insert.OnDuplicate) > 0 {
		// If the select has aggregation, it cannot see the columns not in the select field.
		//   e.g. insert into a select x from b ON DUPLICATE KEY UPDATE  a.x=b.y; can be executed successfully.
		//        insert into a select x from b group by x ON DUPLICATE KEY UPDATE  a.x=b.y; will report b.y not found.
		if sel, ok := insert.Select.(*ast.SelectStmt); ok && !b.detectSelectAgg(sel) {
			hasWildCard := false
			for _, field := range sel.Fields.Fields {
				if field.WildCard != nil {
					hasWildCard = true
					break
				}
			}
			if !hasWildCard {
				colExtractor := &colNameInOnDupExtractor{colNameMap: make(map[types.FieldName]*ast.ColumnNameExpr)}
				for _, assign := range insert.OnDuplicate {
					assign.Expr.Accept(colExtractor)
				}
				actualColLen = len(sel.Fields.Fields)
				for _, colName := range colExtractor.colNameMap {
					// If we found the name from the INSERT's table columns, we don't try to find it in select field anymore.
					if insertPlan.tableColNames.FindAstColName(colName.Name) {
						continue
					}
					found := false
					for _, field := range sel.Fields.Fields {
						if colField, ok := field.Expr.(*ast.ColumnNameExpr); ok &&
							(colName.Name.Schema.L == "" || colField.Name.Schema.L == "" || colName.Name.Schema.L == colField.Name.Schema.L) &&
							(colName.Name.Table.L == "" || colField.Name.Table.L == "" || colName.Name.Table.L == colField.Name.Table.L) &&
							colName.Name.Name.L == colField.Name.Name.L {
							found = true
							break
						}
					}
					if found {
						continue
					}
					sel.Fields.Fields = append(sel.Fields.Fields, &ast.SelectField{Expr: colName, Offset: len(sel.Fields.Fields)})
				}
			}
		}
	}
	selectPlan, err := b.Build(ctx, insert.Select)
	if err != nil {
		return err
	}

	// Check to guarantee that the length of the row returned by select is equal to that of affectedValuesCols.
	if (actualColLen == -1 && selectPlan.Schema().Len() != len(affectedValuesCols)) || (actualColLen != -1 && actualColLen != len(affectedValuesCols)) {
		return ErrWrongValueCountOnRow.GenWithStackByArgs(1)
	}

	// Check to guarantee that there's no generated column.
	// This check should be done after the above one to make its behavior compatible with MySQL.
	// For example, table t has two columns, namely a and b, and b is a generated column.
	// "insert into t (b) select * from t" will raise an error that the column count is not matched.
	// "insert into t select * from t" will raise an error that there's a generated column in the column list.
	// If we do this check before the above one, "insert into t (b) select * from t" will raise an error
	// that there's a generated column in the column list.
	for _, col := range affectedValuesCols {
		if col.IsGenerated() {
			return ErrBadGeneratedColumn.GenWithStackByArgs(col.Name.O, insertPlan.Table.Meta().Name.O)
		}
	}

	names := selectPlan.OutputNames()
	insertPlan.SelectPlan, _, err = DoOptimize(ctx, b.ctx, b.optFlag, selectPlan.(LogicalPlan))
	if err != nil {
		return err
	}

	if actualColLen == -1 {
		actualColLen = selectPlan.Schema().Len()
	}
	insertPlan.RowLen = actualColLen
	// schema4NewRow is the schema for the newly created data record based on
	// the result of the select statement.
	schema4NewRow := expression.NewSchema(make([]*expression.Column, len(insertPlan.Table.Cols()))...)
	names4NewRow := make(types.NameSlice, len(insertPlan.Table.Cols()))
	// TODO: don't clone it.
	for i := 0; i < actualColLen; i++ {
		selCol := insertPlan.SelectPlan.Schema().Columns[i]
		ordinal := affectedValuesCols[i].Offset
		schema4NewRow.Columns[ordinal] = &expression.Column{}
		*schema4NewRow.Columns[ordinal] = *selCol

		schema4NewRow.Columns[ordinal].RetType = &types.FieldType{}
		*schema4NewRow.Columns[ordinal].RetType = affectedValuesCols[i].FieldType

		names4NewRow[ordinal] = names[i]
	}
	for i := range schema4NewRow.Columns {
		if schema4NewRow.Columns[i] == nil {
			schema4NewRow.Columns[i] = &expression.Column{UniqueID: insertPlan.ctx.GetSessionVars().AllocPlanColumnID()}
			names4NewRow[i] = types.EmptyName
		}
	}
	insertPlan.Schema4OnDuplicate = expression.NewSchema(insertPlan.tableSchema.Columns...)
	insertPlan.Schema4OnDuplicate.Append(insertPlan.SelectPlan.Schema().Columns[actualColLen:]...)
	insertPlan.Schema4OnDuplicate.Append(schema4NewRow.Columns...)
	insertPlan.names4OnDuplicate = append(insertPlan.tableColNames.Shallow(), names[actualColLen:]...)
	insertPlan.names4OnDuplicate = append(insertPlan.names4OnDuplicate, names4NewRow...)
	return nil
}

func (b *PlanBuilder) buildLoadData(ctx context.Context, ld *ast.LoadDataStmt) (Plan, error) {
	p := LoadData{
		IsLocal:            ld.IsLocal,
		OnDuplicate:        ld.OnDuplicate,
		Path:               ld.Path,
		Table:              ld.Table,
		Columns:            ld.Columns,
		FieldsInfo:         ld.FieldsInfo,
		LinesInfo:          ld.LinesInfo,
		IgnoreLines:        ld.IgnoreLines,
		ColumnAssignments:  ld.ColumnAssignments,
		ColumnsAndUserVars: ld.ColumnsAndUserVars,
	}.Init(b.ctx)
	user := b.ctx.GetSessionVars().User
	var insertErr error
	if user != nil {
		insertErr = ErrTableaccessDenied.GenWithStackByArgs("INSERT", user.AuthUsername, user.AuthHostname, p.Table.Name.O)
	}
	b.visitInfo = appendVisitInfo(b.visitInfo, mysql.InsertPriv, p.Table.Schema.O, p.Table.Name.O, "", insertErr)
	tableInfo := p.Table.TableInfo
	tableInPlan, ok := b.is.TableByID(tableInfo.ID)
	if !ok {
		db := b.ctx.GetSessionVars().CurrentDB
		return nil, infoschema.ErrTableNotExists.GenWithStackByArgs(db, tableInfo.Name.O)
	}
	schema, names, err := expression.TableInfo2SchemaAndNames(b.ctx, model.NewCIStr(""), tableInfo)
	if err != nil {
		return nil, err
	}
	mockTablePlan := LogicalTableDual{}.Init(b.ctx, b.getSelectOffset())
	mockTablePlan.SetSchema(schema)
	mockTablePlan.names = names

	p.GenCols, err = b.resolveGeneratedColumns(ctx, tableInPlan.Cols(), nil, mockTablePlan)
	if err != nil {
		return nil, err
	}
	return p, nil
}

func (b *PlanBuilder) buildLoadStats(ld *ast.LoadStatsStmt) Plan {
	p := &LoadStats{Path: ld.Path}
	return p
}

func (b *PlanBuilder) buildIndexAdvise(node *ast.IndexAdviseStmt) Plan {
	p := &IndexAdvise{
		IsLocal:     node.IsLocal,
		Path:        node.Path,
		MaxMinutes:  node.MaxMinutes,
		MaxIndexNum: node.MaxIndexNum,
		LinesInfo:   node.LinesInfo,
	}
	return p
}

func (b *PlanBuilder) buildSplitRegion(node *ast.SplitRegionStmt) (Plan, error) {
	if node.SplitSyntaxOpt != nil && node.SplitSyntaxOpt.HasPartition && node.Table.TableInfo.Partition == nil {
		return nil, ErrPartitionClauseOnNonpartitioned
	}
	if len(node.IndexName.L) != 0 {
		return b.buildSplitIndexRegion(node)
	}
	return b.buildSplitTableRegion(node)
}

func (b *PlanBuilder) buildSplitIndexRegion(node *ast.SplitRegionStmt) (Plan, error) {
	tblInfo := node.Table.TableInfo
	indexInfo := tblInfo.FindIndexByName(node.IndexName.L)
	if indexInfo == nil {
		return nil, ErrKeyDoesNotExist.GenWithStackByArgs(node.IndexName, tblInfo.Name)
	}
	mockTablePlan := LogicalTableDual{}.Init(b.ctx, b.getSelectOffset())
	schema, names, err := expression.TableInfo2SchemaAndNames(b.ctx, node.Table.Schema, tblInfo)
	if err != nil {
		return nil, err
	}
	mockTablePlan.SetSchema(schema)
	mockTablePlan.names = names

	p := &SplitRegion{
		TableInfo:      tblInfo,
		PartitionNames: node.PartitionNames,
		IndexInfo:      indexInfo,
	}
	p.names = names
	p.setSchemaAndNames(buildSplitRegionsSchema())
	// Split index regions by user specified value lists.
	if len(node.SplitOpt.ValueLists) > 0 {
		indexValues := make([][]types.Datum, 0, len(node.SplitOpt.ValueLists))
		for i, valuesItem := range node.SplitOpt.ValueLists {
			if len(valuesItem) > len(indexInfo.Columns) {
				return nil, ErrWrongValueCountOnRow.GenWithStackByArgs(i + 1)
			}
			values, err := b.convertValue2ColumnType(valuesItem, mockTablePlan, indexInfo, tblInfo)
			if err != nil {
				return nil, err
			}
			indexValues = append(indexValues, values)
		}
		p.ValueLists = indexValues
		return p, nil
	}

	// Split index regions by lower, upper value.
	checkLowerUpperValue := func(valuesItem []ast.ExprNode, name string) ([]types.Datum, error) {
		if len(valuesItem) == 0 {
			return nil, errors.Errorf("Split index `%v` region %s value count should more than 0", indexInfo.Name, name)
		}
		if len(valuesItem) > len(indexInfo.Columns) {
			return nil, errors.Errorf("Split index `%v` region column count doesn't match value count at %v", indexInfo.Name, name)
		}
		return b.convertValue2ColumnType(valuesItem, mockTablePlan, indexInfo, tblInfo)
	}
	lowerValues, err := checkLowerUpperValue(node.SplitOpt.Lower, "lower")
	if err != nil {
		return nil, err
	}
	upperValues, err := checkLowerUpperValue(node.SplitOpt.Upper, "upper")
	if err != nil {
		return nil, err
	}
	p.Lower = lowerValues
	p.Upper = upperValues

	maxSplitRegionNum := int64(config.GetGlobalConfig().SplitRegionMaxNum)
	if node.SplitOpt.Num > maxSplitRegionNum {
		return nil, errors.Errorf("Split index region num exceeded the limit %v", maxSplitRegionNum)
	} else if node.SplitOpt.Num < 1 {
		return nil, errors.Errorf("Split index region num should more than 0")
	}
	p.Num = int(node.SplitOpt.Num)
	return p, nil
}

func (b *PlanBuilder) convertValue2ColumnType(valuesItem []ast.ExprNode, mockTablePlan LogicalPlan, indexInfo *model.IndexInfo, tblInfo *model.TableInfo) ([]types.Datum, error) {
	values := make([]types.Datum, 0, len(valuesItem))
	for j, valueItem := range valuesItem {
		colOffset := indexInfo.Columns[j].Offset
		value, err := b.convertValue(valueItem, mockTablePlan, tblInfo.Columns[colOffset])
		if err != nil {
			return nil, err
		}
		values = append(values, value)
	}
	return values, nil
}

func (b *PlanBuilder) convertValue(valueItem ast.ExprNode, mockTablePlan LogicalPlan, col *model.ColumnInfo) (d types.Datum, err error) {
	var expr expression.Expression
	switch x := valueItem.(type) {
	case *driver.ValueExpr:
		expr = &expression.Constant{
			Value:   x.Datum,
			RetType: &x.Type,
		}
	default:
		expr, _, err = b.rewrite(context.TODO(), valueItem, mockTablePlan, nil, true)
		if err != nil {
			return d, err
		}
	}
	constant, ok := expr.(*expression.Constant)
	if !ok {
		return d, errors.New("Expect constant values")
	}
	value, err := constant.Eval(chunk.Row{})
	if err != nil {
		return d, err
	}
	d, err = value.ConvertTo(b.ctx.GetSessionVars().StmtCtx, &col.FieldType)
	if err != nil {
		if !types.ErrTruncated.Equal(err) && !types.ErrTruncatedWrongVal.Equal(err) && !types.ErrBadNumber.Equal(err) {
			return d, err
		}
		valStr, err1 := value.ToString()
		if err1 != nil {
			return d, err
		}
		return d, types.ErrTruncated.GenWithStack("Incorrect value: '%-.128s' for column '%.192s'", valStr, col.Name.O)
	}
	return d, nil
}

func (b *PlanBuilder) buildSplitTableRegion(node *ast.SplitRegionStmt) (Plan, error) {
	tblInfo := node.Table.TableInfo
	handleColInfos := buildHandleColumnInfos(tblInfo)
	mockTablePlan := LogicalTableDual{}.Init(b.ctx, b.getSelectOffset())
	schema, names, err := expression.TableInfo2SchemaAndNames(b.ctx, node.Table.Schema, tblInfo)
	if err != nil {
		return nil, err
	}
	mockTablePlan.SetSchema(schema)
	mockTablePlan.names = names

	p := &SplitRegion{
		TableInfo:      tblInfo,
		PartitionNames: node.PartitionNames,
	}
	p.setSchemaAndNames(buildSplitRegionsSchema())
	if len(node.SplitOpt.ValueLists) > 0 {
		values := make([][]types.Datum, 0, len(node.SplitOpt.ValueLists))
		for i, valuesItem := range node.SplitOpt.ValueLists {
			data, err := convertValueListToData(valuesItem, handleColInfos, i, b, mockTablePlan)
			if err != nil {
				return nil, err
			}
			values = append(values, data)
		}
		p.ValueLists = values
		return p, nil
	}

	p.Lower, err = convertValueListToData(node.SplitOpt.Lower, handleColInfos, lowerBound, b, mockTablePlan)
	if err != nil {
		return nil, err
	}
	p.Upper, err = convertValueListToData(node.SplitOpt.Upper, handleColInfos, upperBound, b, mockTablePlan)
	if err != nil {
		return nil, err
	}

	maxSplitRegionNum := int64(config.GetGlobalConfig().SplitRegionMaxNum)
	if node.SplitOpt.Num > maxSplitRegionNum {
		return nil, errors.Errorf("Split table region num exceeded the limit %v", maxSplitRegionNum)
	} else if node.SplitOpt.Num < 1 {
		return nil, errors.Errorf("Split table region num should more than 0")
	}
	p.Num = int(node.SplitOpt.Num)
	return p, nil
}

func buildHandleColumnInfos(tblInfo *model.TableInfo) []*model.ColumnInfo {
	switch {
	case tblInfo.PKIsHandle:
		if col := tblInfo.GetPkColInfo(); col != nil {
			return []*model.ColumnInfo{col}
		}
	case tblInfo.IsCommonHandle:
		pkIdx := tables.FindPrimaryIndex(tblInfo)
		pkCols := make([]*model.ColumnInfo, 0, len(pkIdx.Columns))
		cols := tblInfo.Columns
		for _, idxCol := range pkIdx.Columns {
			pkCols = append(pkCols, cols[idxCol.Offset])
		}
		return pkCols
	default:
		return []*model.ColumnInfo{model.NewExtraHandleColInfo()}
	}
	return nil
}

const (
	lowerBound int = -1
	upperBound int = -2
)

func convertValueListToData(valueList []ast.ExprNode, handleColInfos []*model.ColumnInfo, rowIdx int,
	b *PlanBuilder, mockTablePlan *LogicalTableDual) ([]types.Datum, error) {
	if len(valueList) != len(handleColInfos) {
		var err error
		switch rowIdx {
		case lowerBound:
			err = errors.Errorf("Split table region lower value count should be %d", len(handleColInfos))
		case upperBound:
			err = errors.Errorf("Split table region upper value count should be %d", len(handleColInfos))
		default:
			err = ErrWrongValueCountOnRow.GenWithStackByArgs(rowIdx)
		}
		return nil, err
	}
	data := make([]types.Datum, 0, len(handleColInfos))
	for i, v := range valueList {
		convertedDatum, err := b.convertValue(v, mockTablePlan, handleColInfos[i])
		if err != nil {
			return nil, err
		}
		if convertedDatum.IsNull() {
			return nil, ErrBadNull.GenWithStackByArgs(handleColInfos[i].Name.O)
		}
		data = append(data, convertedDatum)
	}
	return data, nil
}

func (b *PlanBuilder) buildDDL(ctx context.Context, node ast.DDLNode) (Plan, error) {
	var authErr error
	switch v := node.(type) {
	case *ast.AlterDatabaseStmt:
		if v.AlterDefaultDatabase {
			v.Name = b.ctx.GetSessionVars().CurrentDB
		}
		if v.Name == "" {
			return nil, ErrNoDB
		}
		if b.ctx.GetSessionVars().User != nil {
			authErr = ErrDBaccessDenied.GenWithStackByArgs("ALTER", b.ctx.GetSessionVars().User.AuthUsername,
				b.ctx.GetSessionVars().User.AuthHostname, v.Name)
		}
		b.visitInfo = appendVisitInfo(b.visitInfo, mysql.AlterPriv, v.Name, "", "", authErr)
	case *ast.AlterTableStmt:
		if b.ctx.GetSessionVars().User != nil {
			authErr = ErrTableaccessDenied.GenWithStackByArgs("ALTER", b.ctx.GetSessionVars().User.AuthUsername,
				b.ctx.GetSessionVars().User.AuthHostname, v.Table.Name.L)
		}
		b.visitInfo = appendVisitInfo(b.visitInfo, mysql.AlterPriv, v.Table.Schema.L,
			v.Table.Name.L, "", authErr)
		for _, spec := range v.Specs {
			if spec.Tp == ast.AlterTableRenameTable || spec.Tp == ast.AlterTableExchangePartition {
				if b.ctx.GetSessionVars().User != nil {
					authErr = ErrTableaccessDenied.GenWithStackByArgs("DROP", b.ctx.GetSessionVars().User.AuthUsername,
						b.ctx.GetSessionVars().User.AuthHostname, v.Table.Name.L)
				}
				b.visitInfo = appendVisitInfo(b.visitInfo, mysql.DropPriv, v.Table.Schema.L,
					v.Table.Name.L, "", authErr)

				if b.ctx.GetSessionVars().User != nil {
					authErr = ErrTableaccessDenied.GenWithStackByArgs("CREATE", b.ctx.GetSessionVars().User.AuthUsername,
						b.ctx.GetSessionVars().User.AuthHostname, spec.NewTable.Name.L)
				}
				b.visitInfo = appendVisitInfo(b.visitInfo, mysql.CreatePriv, spec.NewTable.Schema.L,
					spec.NewTable.Name.L, "", authErr)

				if b.ctx.GetSessionVars().User != nil {
					authErr = ErrTableaccessDenied.GenWithStackByArgs("INSERT", b.ctx.GetSessionVars().User.AuthUsername,
						b.ctx.GetSessionVars().User.AuthHostname, spec.NewTable.Name.L)
				}
				b.visitInfo = appendVisitInfo(b.visitInfo, mysql.InsertPriv, spec.NewTable.Schema.L,
					spec.NewTable.Name.L, "", authErr)
			} else if spec.Tp == ast.AlterTableDropPartition {
				if b.ctx.GetSessionVars().User != nil {
					authErr = ErrTableaccessDenied.GenWithStackByArgs("DROP", b.ctx.GetSessionVars().User.AuthUsername,
						b.ctx.GetSessionVars().User.AuthHostname, v.Table.Name.L)
				}
				b.visitInfo = appendVisitInfo(b.visitInfo, mysql.DropPriv, v.Table.Schema.L,
					v.Table.Name.L, "", authErr)
			} else if spec.Tp == ast.AlterTableWriteable {
				b.visitInfo[0].alterWritable = true
			} else if spec.Tp == ast.AlterTableAddStatistics {
				var selectErr, insertErr error
				user := b.ctx.GetSessionVars().User
				if user != nil {
					selectErr = ErrTableaccessDenied.GenWithStackByArgs("ADD STATS_EXTENDED", user.AuthUsername,
						user.AuthHostname, v.Table.Name.L)
					insertErr = ErrTableaccessDenied.GenWithStackByArgs("ADD STATS_EXTENDED", user.AuthUsername,
						user.AuthHostname, "stats_extended")
				}
				b.visitInfo = appendVisitInfo(b.visitInfo, mysql.SelectPriv, v.Table.Schema.L,
					v.Table.Name.L, "", selectErr)
				b.visitInfo = appendVisitInfo(b.visitInfo, mysql.InsertPriv, mysql.SystemDB,
					"stats_extended", "", insertErr)
			} else if spec.Tp == ast.AlterTableDropStatistics {
				user := b.ctx.GetSessionVars().User
				if user != nil {
					authErr = ErrTableaccessDenied.GenWithStackByArgs("DROP STATS_EXTENDED", user.AuthUsername,
						user.AuthHostname, "stats_extended")
				}
				b.visitInfo = appendVisitInfo(b.visitInfo, mysql.UpdatePriv, mysql.SystemDB,
					"stats_extended", "", authErr)
			}
		}
	case *ast.AlterSequenceStmt:
		if b.ctx.GetSessionVars().User != nil {
			authErr = ErrTableaccessDenied.GenWithStackByArgs("ALTER", b.ctx.GetSessionVars().User.AuthUsername,
				b.ctx.GetSessionVars().User.AuthHostname, v.Name.Name.L)
		}
		b.visitInfo = appendVisitInfo(b.visitInfo, mysql.AlterPriv, v.Name.Schema.L,
			v.Name.Name.L, "", authErr)
	case *ast.CreateDatabaseStmt:
		if b.ctx.GetSessionVars().User != nil {
			authErr = ErrDBaccessDenied.GenWithStackByArgs(b.ctx.GetSessionVars().User.AuthUsername,
				b.ctx.GetSessionVars().User.AuthHostname, v.Name)
		}
		b.visitInfo = appendVisitInfo(b.visitInfo, mysql.CreatePriv, v.Name,
			"", "", authErr)
	case *ast.CreateIndexStmt:
		if b.ctx.GetSessionVars().User != nil {
			authErr = ErrTableaccessDenied.GenWithStackByArgs("INDEX", b.ctx.GetSessionVars().User.AuthUsername,
				b.ctx.GetSessionVars().User.AuthHostname, v.Table.Name.L)
		}
		b.visitInfo = appendVisitInfo(b.visitInfo, mysql.IndexPriv, v.Table.Schema.L,
			v.Table.Name.L, "", authErr)
	case *ast.CreateTableStmt:
		if b.ctx.GetSessionVars().User != nil {
			authErr = ErrTableaccessDenied.GenWithStackByArgs("CREATE", b.ctx.GetSessionVars().User.AuthUsername,
				b.ctx.GetSessionVars().User.AuthHostname, v.Table.Name.L)
		}
		b.visitInfo = appendVisitInfo(b.visitInfo, mysql.CreatePriv, v.Table.Schema.L,
			v.Table.Name.L, "", authErr)
		if v.ReferTable != nil {
			if b.ctx.GetSessionVars().User != nil {
				authErr = ErrTableaccessDenied.GenWithStackByArgs("CREATE", b.ctx.GetSessionVars().User.AuthUsername,
					b.ctx.GetSessionVars().User.AuthHostname, v.ReferTable.Name.L)
			}
			b.visitInfo = appendVisitInfo(b.visitInfo, mysql.SelectPriv, v.ReferTable.Schema.L,
				v.ReferTable.Name.L, "", authErr)
		}
	case *ast.CreateViewStmt:
		b.capFlag |= canExpandAST | renameView
		b.renamingViewName = v.ViewName.Schema.L + "." + v.ViewName.Name.L
		defer func() {
			b.capFlag &= ^canExpandAST
			b.capFlag &= ^renameView
		}()
		plan, err := b.Build(ctx, v.Select)
		if err != nil {
			return nil, err
		}
		schema := plan.Schema()
		names := plan.OutputNames()
		if v.Cols == nil {
			adjustOverlongViewColname(plan.(LogicalPlan))
			v.Cols = make([]model.CIStr, len(schema.Columns))
			for i, name := range names {
				v.Cols[i] = name.ColName
			}
		}
		if len(v.Cols) != schema.Len() {
			return nil, ddl.ErrViewWrongList
		}
		if b.ctx.GetSessionVars().User != nil {
			authErr = ErrTableaccessDenied.GenWithStackByArgs("CREATE VIEW", b.ctx.GetSessionVars().User.AuthUsername,
				b.ctx.GetSessionVars().User.AuthHostname, v.ViewName.Name.L)
		}
		b.visitInfo = appendVisitInfo(b.visitInfo, mysql.CreateViewPriv, v.ViewName.Schema.L,
			v.ViewName.Name.L, "", authErr)
		if v.Definer.CurrentUser && b.ctx.GetSessionVars().User != nil {
			v.Definer = b.ctx.GetSessionVars().User
		}
		if b.ctx.GetSessionVars().User != nil && v.Definer.String() != b.ctx.GetSessionVars().User.String() {
			err = ErrSpecificAccessDenied.GenWithStackByArgs("SUPER")
			b.visitInfo = appendVisitInfo(b.visitInfo, mysql.SuperPriv, "",
				"", "", err)
		}
	case *ast.CreateSequenceStmt:
		if b.ctx.GetSessionVars().User != nil {
			authErr = ErrTableaccessDenied.GenWithStackByArgs("CREATE", b.ctx.GetSessionVars().User.AuthUsername,
				b.ctx.GetSessionVars().User.AuthHostname, v.Name.Name.L)
		}
		b.visitInfo = appendVisitInfo(b.visitInfo, mysql.CreatePriv, v.Name.Schema.L,
			v.Name.Name.L, "", authErr)
	case *ast.DropDatabaseStmt:
		if b.ctx.GetSessionVars().User != nil {
			authErr = ErrDBaccessDenied.GenWithStackByArgs(b.ctx.GetSessionVars().User.AuthUsername,
				b.ctx.GetSessionVars().User.AuthHostname, v.Name)
		}
		b.visitInfo = appendVisitInfo(b.visitInfo, mysql.DropPriv, v.Name,
			"", "", authErr)
	case *ast.DropIndexStmt:
		if b.ctx.GetSessionVars().User != nil {
			authErr = ErrTableaccessDenied.GenWithStackByArgs("INDEx", b.ctx.GetSessionVars().User.AuthUsername,
				b.ctx.GetSessionVars().User.AuthHostname, v.Table.Name.L)
		}
		b.visitInfo = appendVisitInfo(b.visitInfo, mysql.IndexPriv, v.Table.Schema.L,
			v.Table.Name.L, "", authErr)
	case *ast.DropTableStmt:
		for _, tableVal := range v.Tables {
			if b.ctx.GetSessionVars().User != nil {
				authErr = ErrTableaccessDenied.GenWithStackByArgs("DROP", b.ctx.GetSessionVars().User.AuthUsername,
					b.ctx.GetSessionVars().User.AuthHostname, tableVal.Name.L)
			}
			b.visitInfo = appendVisitInfo(b.visitInfo, mysql.DropPriv, tableVal.Schema.L,
				tableVal.Name.L, "", authErr)
		}
	case *ast.DropSequenceStmt:
		for _, sequence := range v.Sequences {
			if b.ctx.GetSessionVars().User != nil {
				authErr = ErrTableaccessDenied.GenWithStackByArgs("DROP", b.ctx.GetSessionVars().User.AuthUsername,
					b.ctx.GetSessionVars().User.AuthHostname, sequence.Name.L)
			}
			b.visitInfo = appendVisitInfo(b.visitInfo, mysql.DropPriv, sequence.Schema.L,
				sequence.Name.L, "", authErr)
		}
	case *ast.TruncateTableStmt:
		if b.ctx.GetSessionVars().User != nil {
			authErr = ErrTableaccessDenied.GenWithStackByArgs("DROP", b.ctx.GetSessionVars().User.AuthUsername,
				b.ctx.GetSessionVars().User.AuthHostname, v.Table.Name.L)
		}
		b.visitInfo = appendVisitInfo(b.visitInfo, mysql.DropPriv, v.Table.Schema.L,
			v.Table.Name.L, "", authErr)
	case *ast.RenameTableStmt:
		if b.ctx.GetSessionVars().User != nil {
			authErr = ErrTableaccessDenied.GenWithStackByArgs("ALTER", b.ctx.GetSessionVars().User.AuthUsername,
				b.ctx.GetSessionVars().User.AuthHostname, v.TableToTables[0].OldTable.Name.L)
		}
		b.visitInfo = appendVisitInfo(b.visitInfo, mysql.AlterPriv, v.TableToTables[0].OldTable.Schema.L,
			v.TableToTables[0].OldTable.Name.L, "", authErr)

		if b.ctx.GetSessionVars().User != nil {
			authErr = ErrTableaccessDenied.GenWithStackByArgs("DROP", b.ctx.GetSessionVars().User.AuthUsername,
				b.ctx.GetSessionVars().User.AuthHostname, v.TableToTables[0].OldTable.Name.L)
		}
		b.visitInfo = appendVisitInfo(b.visitInfo, mysql.DropPriv, v.TableToTables[0].OldTable.Schema.L,
			v.TableToTables[0].OldTable.Name.L, "", authErr)

		if b.ctx.GetSessionVars().User != nil {
			authErr = ErrTableaccessDenied.GenWithStackByArgs("CREATE", b.ctx.GetSessionVars().User.AuthUsername,
				b.ctx.GetSessionVars().User.AuthHostname, v.TableToTables[0].NewTable.Name.L)
		}
		b.visitInfo = appendVisitInfo(b.visitInfo, mysql.CreatePriv, v.TableToTables[0].NewTable.Schema.L,
			v.TableToTables[0].NewTable.Name.L, "", authErr)

		if b.ctx.GetSessionVars().User != nil {
			authErr = ErrTableaccessDenied.GenWithStackByArgs("INSERT", b.ctx.GetSessionVars().User.AuthUsername,
				b.ctx.GetSessionVars().User.AuthHostname, v.TableToTables[0].NewTable.Name.L)
		}
		b.visitInfo = appendVisitInfo(b.visitInfo, mysql.InsertPriv, v.TableToTables[0].NewTable.Schema.L,
			v.TableToTables[0].NewTable.Name.L, "", authErr)
	case *ast.RecoverTableStmt, *ast.FlashBackTableStmt:
		// Recover table command can only be executed by administrator.
		b.visitInfo = appendVisitInfo(b.visitInfo, mysql.SuperPriv, "", "", "", nil)
	case *ast.LockTablesStmt, *ast.UnlockTablesStmt:
		// TODO: add Lock Table privilege check.
	case *ast.CleanupTableLockStmt:
		// This command can only be executed by administrator.
		b.visitInfo = appendVisitInfo(b.visitInfo, mysql.SuperPriv, "", "", "", nil)
	case *ast.RepairTableStmt:
		// Repair table command can only be executed by administrator.
		b.visitInfo = appendVisitInfo(b.visitInfo, mysql.SuperPriv, "", "", "", nil)
	}
	p := &DDL{Statement: node}
	return p, nil
}

const (
	// TraceFormatRow indicates row tracing format.
	TraceFormatRow = "row"
	// TraceFormatJSON indicates json tracing format.
	TraceFormatJSON = "json"
	// TraceFormatLog indicates log tracing format.
	TraceFormatLog = "log"
)

// buildTrace builds a trace plan. Inside this method, it first optimize the
// underlying query and then constructs a schema, which will be used to constructs
// rows result.
func (b *PlanBuilder) buildTrace(trace *ast.TraceStmt) (Plan, error) {
	p := &Trace{StmtNode: trace.Stmt, Format: trace.Format}
	switch trace.Format {
	case TraceFormatRow:
		schema := newColumnsWithNames(3)
		schema.Append(buildColumnWithName("", "operation", mysql.TypeString, mysql.MaxBlobWidth))
		schema.Append(buildColumnWithName("", "startTS", mysql.TypeString, mysql.MaxBlobWidth))
		schema.Append(buildColumnWithName("", "duration", mysql.TypeString, mysql.MaxBlobWidth))
		p.SetSchema(schema.col2Schema())
		p.names = schema.names
	case TraceFormatJSON:
		schema := newColumnsWithNames(1)
		schema.Append(buildColumnWithName("", "operation", mysql.TypeString, mysql.MaxBlobWidth))
		p.SetSchema(schema.col2Schema())
		p.names = schema.names
	case TraceFormatLog:
		schema := newColumnsWithNames(4)
		schema.Append(buildColumnWithName("", "time", mysql.TypeTimestamp, mysql.MaxBlobWidth))
		schema.Append(buildColumnWithName("", "event", mysql.TypeString, mysql.MaxBlobWidth))
		schema.Append(buildColumnWithName("", "tags", mysql.TypeString, mysql.MaxBlobWidth))
		schema.Append(buildColumnWithName("", "spanName", mysql.TypeString, mysql.MaxBlobWidth))
		p.SetSchema(schema.col2Schema())
		p.names = schema.names
	default:
		return nil, errors.New("trace format should be one of 'row', 'log' or 'json'")
	}
	return p, nil
}

func (b *PlanBuilder) buildExplainPlan(targetPlan Plan, format string, explainRows [][]string, analyze bool, execStmt ast.StmtNode, runtimeStats *execdetails.RuntimeStatsColl) (Plan, error) {
	p := &Explain{
		TargetPlan:       targetPlan,
		Format:           format,
		Analyze:          analyze,
		ExecStmt:         execStmt,
		ExplainRows:      explainRows,
		RuntimeStatsColl: runtimeStats,
	}
	p.ctx = b.ctx
	return p, p.prepareSchema()
}

// buildExplainFor gets *last* (maybe running or finished) query plan from connection #connection id.
// See https://dev.mysql.com/doc/refman/8.0/en/explain-for-connection.html.
func (b *PlanBuilder) buildExplainFor(explainFor *ast.ExplainForStmt) (Plan, error) {
	processInfo, ok := b.ctx.GetSessionManager().GetProcessInfo(explainFor.ConnectionID)
	if !ok {
		return nil, ErrNoSuchThread.GenWithStackByArgs(explainFor.ConnectionID)
	}
	if b.ctx.GetSessionVars() != nil && b.ctx.GetSessionVars().User != nil {
		if b.ctx.GetSessionVars().User.Username != processInfo.User {
			err := ErrAccessDenied.GenWithStackByArgs(b.ctx.GetSessionVars().User.Username, b.ctx.GetSessionVars().User.Hostname)
			// Different from MySQL's behavior and document.
			b.visitInfo = appendVisitInfo(b.visitInfo, mysql.SuperPriv, "", "", "", err)
		}
	}

	targetPlan, ok := processInfo.Plan.(Plan)
	if !ok || targetPlan == nil {
		return &Explain{Format: explainFor.Format}, nil
	}
	var explainRows [][]string
	if explainFor.Format == ast.ExplainFormatROW {
		explainRows = processInfo.PlanExplainRows
	}
	return b.buildExplainPlan(targetPlan, explainFor.Format, explainRows, false, nil, processInfo.RuntimeStatsColl)
}

func (b *PlanBuilder) buildExplain(ctx context.Context, explain *ast.ExplainStmt) (Plan, error) {
	if show, ok := explain.Stmt.(*ast.ShowStmt); ok {
		return b.buildShow(ctx, show)
	}
	targetPlan, _, err := OptimizeAstNode(ctx, b.ctx, explain.Stmt, b.is)
	if err != nil {
		return nil, err
	}

	return b.buildExplainPlan(targetPlan, explain.Format, nil, explain.Analyze, explain.Stmt, nil)
}

func (b *PlanBuilder) buildSelectInto(ctx context.Context, sel *ast.SelectStmt) (Plan, error) {
	selectIntoInfo := sel.SelectIntoOpt
	sel.SelectIntoOpt = nil
	targetPlan, _, err := OptimizeAstNode(ctx, b.ctx, sel, b.is)
	if err != nil {
		return nil, err
	}
	b.visitInfo = appendVisitInfo(b.visitInfo, mysql.FilePriv, "", "", "", ErrSpecificAccessDenied.GenWithStackByArgs("FILE"))
	return &SelectInto{
		TargetPlan: targetPlan,
		IntoOpt:    selectIntoInfo,
	}, nil
}

func buildShowProcedureSchema() (*expression.Schema, []*types.FieldName) {
	tblName := "ROUTINES"
	schema := newColumnsWithNames(11)
	schema.Append(buildColumnWithName(tblName, "Db", mysql.TypeVarchar, 128))
	schema.Append(buildColumnWithName(tblName, "Name", mysql.TypeVarchar, 128))
	schema.Append(buildColumnWithName(tblName, "Type", mysql.TypeVarchar, 128))
	schema.Append(buildColumnWithName(tblName, "Definer", mysql.TypeVarchar, 128))
	schema.Append(buildColumnWithName(tblName, "Modified", mysql.TypeDatetime, 19))
	schema.Append(buildColumnWithName(tblName, "Created", mysql.TypeDatetime, 19))
	schema.Append(buildColumnWithName(tblName, "Security_type", mysql.TypeVarchar, 128))
	schema.Append(buildColumnWithName(tblName, "Comment", mysql.TypeBlob, 196605))
	schema.Append(buildColumnWithName(tblName, "character_set_client", mysql.TypeVarchar, 32))
	schema.Append(buildColumnWithName(tblName, "collation_connection", mysql.TypeVarchar, 32))
	schema.Append(buildColumnWithName(tblName, "Database Collation", mysql.TypeVarchar, 32))
	return schema.col2Schema(), schema.names
}

func buildShowTriggerSchema() (*expression.Schema, []*types.FieldName) {
	tblName := "TRIGGERS"
	schema := newColumnsWithNames(11)
	schema.Append(buildColumnWithName(tblName, "Trigger", mysql.TypeVarchar, 128))
	schema.Append(buildColumnWithName(tblName, "Event", mysql.TypeVarchar, 128))
	schema.Append(buildColumnWithName(tblName, "Table", mysql.TypeVarchar, 128))
	schema.Append(buildColumnWithName(tblName, "Statement", mysql.TypeBlob, 196605))
	schema.Append(buildColumnWithName(tblName, "Timing", mysql.TypeVarchar, 128))
	schema.Append(buildColumnWithName(tblName, "Created", mysql.TypeDatetime, 19))
	schema.Append(buildColumnWithName(tblName, "sql_mode", mysql.TypeBlob, 8192))
	schema.Append(buildColumnWithName(tblName, "Definer", mysql.TypeVarchar, 128))
	schema.Append(buildColumnWithName(tblName, "character_set_client", mysql.TypeVarchar, 32))
	schema.Append(buildColumnWithName(tblName, "collation_connection", mysql.TypeVarchar, 32))
	schema.Append(buildColumnWithName(tblName, "Database Collation", mysql.TypeVarchar, 32))
	return schema.col2Schema(), schema.names
}

func buildShowEventsSchema() (*expression.Schema, []*types.FieldName) {
	tblName := "EVENTS"
	schema := newColumnsWithNames(15)
	schema.Append(buildColumnWithName(tblName, "Db", mysql.TypeVarchar, 128))
	schema.Append(buildColumnWithName(tblName, "Name", mysql.TypeVarchar, 128))
	schema.Append(buildColumnWithName(tblName, "Time zone", mysql.TypeVarchar, 32))
	schema.Append(buildColumnWithName(tblName, "Definer", mysql.TypeVarchar, 128))
	schema.Append(buildColumnWithName(tblName, "Type", mysql.TypeVarchar, 128))
	schema.Append(buildColumnWithName(tblName, "Execute At", mysql.TypeDatetime, 19))
	schema.Append(buildColumnWithName(tblName, "Interval Value", mysql.TypeVarchar, 128))
	schema.Append(buildColumnWithName(tblName, "Interval Field", mysql.TypeVarchar, 128))
	schema.Append(buildColumnWithName(tblName, "Starts", mysql.TypeDatetime, 19))
	schema.Append(buildColumnWithName(tblName, "Ends", mysql.TypeDatetime, 19))
	schema.Append(buildColumnWithName(tblName, "Status", mysql.TypeVarchar, 32))
	schema.Append(buildColumnWithName(tblName, "Originator", mysql.TypeInt24, 4))
	schema.Append(buildColumnWithName(tblName, "character_set_client", mysql.TypeVarchar, 32))
	schema.Append(buildColumnWithName(tblName, "collation_connection", mysql.TypeVarchar, 32))
	schema.Append(buildColumnWithName(tblName, "Database Collation", mysql.TypeVarchar, 32))
	return schema.col2Schema(), schema.names
}

func buildShowWarningsSchema() (*expression.Schema, types.NameSlice) {
	tblName := "WARNINGS"
	schema := newColumnsWithNames(3)
	schema.Append(buildColumnWithName(tblName, "Level", mysql.TypeVarchar, 64))
	schema.Append(buildColumnWithName(tblName, "Code", mysql.TypeLong, 19))
	schema.Append(buildColumnWithName(tblName, "Message", mysql.TypeVarchar, 64))
	return schema.col2Schema(), schema.names
}

// buildShowSchema builds column info for ShowStmt including column name and type.
func buildShowSchema(s *ast.ShowStmt, isView bool, isSequence bool) (schema *expression.Schema, outputNames []*types.FieldName) {
	var names []string
	var ftypes []byte
	switch s.Tp {
	case ast.ShowProcedureStatus:
		return buildShowProcedureSchema()
	case ast.ShowTriggers:
		return buildShowTriggerSchema()
	case ast.ShowEvents:
		return buildShowEventsSchema()
	case ast.ShowWarnings, ast.ShowErrors:
		return buildShowWarningsSchema()
	case ast.ShowRegions:
		return buildTableRegionsSchema()
	case ast.ShowEngines:
		names = []string{"Engine", "Support", "Comment", "Transactions", "XA", "Savepoints"}
	case ast.ShowConfig:
		names = []string{"Type", "Instance", "Name", "Value"}
	case ast.ShowDatabases:
		names = []string{"Database"}
	case ast.ShowOpenTables:
		names = []string{"Database", "Table", "In_use", "Name_locked"}
		ftypes = []byte{mysql.TypeVarchar, mysql.TypeVarchar, mysql.TypeLong, mysql.TypeLong}
	case ast.ShowTables:
		names = []string{fmt.Sprintf("Tables_in_%s", s.DBName)}
		if s.Full {
			names = append(names, "Table_type")
		}
	case ast.ShowTableStatus:
		names = []string{"Name", "Engine", "Version", "Row_format", "Rows", "Avg_row_length",
			"Data_length", "Max_data_length", "Index_length", "Data_free", "Auto_increment",
			"Create_time", "Update_time", "Check_time", "Collation", "Checksum",
			"Create_options", "Comment"}
		ftypes = []byte{mysql.TypeVarchar, mysql.TypeVarchar, mysql.TypeLonglong, mysql.TypeVarchar, mysql.TypeLonglong, mysql.TypeLonglong,
			mysql.TypeLonglong, mysql.TypeLonglong, mysql.TypeLonglong, mysql.TypeLonglong, mysql.TypeLonglong,
			mysql.TypeDatetime, mysql.TypeDatetime, mysql.TypeDatetime, mysql.TypeVarchar, mysql.TypeVarchar,
			mysql.TypeVarchar, mysql.TypeVarchar}
	case ast.ShowColumns:
		names = table.ColDescFieldNames(s.Full)
	case ast.ShowCharset:
		names = []string{"Charset", "Description", "Default collation", "Maxlen"}
		ftypes = []byte{mysql.TypeVarchar, mysql.TypeVarchar, mysql.TypeVarchar, mysql.TypeLonglong}
	case ast.ShowVariables, ast.ShowStatus:
		names = []string{"Variable_name", "Value"}
	case ast.ShowCollation:
		names = []string{"Collation", "Charset", "Id", "Default", "Compiled", "Sortlen"}
		ftypes = []byte{mysql.TypeVarchar, mysql.TypeVarchar, mysql.TypeLonglong,
			mysql.TypeVarchar, mysql.TypeVarchar, mysql.TypeLonglong}
	case ast.ShowCreateTable, ast.ShowCreateSequence:
		if isSequence {
			names = []string{"Sequence", "Create Sequence"}
		} else if isView {
			names = []string{"View", "Create View", "character_set_client", "collation_connection"}
		} else {
			names = []string{"Table", "Create Table"}
		}
	case ast.ShowCreateUser:
		if s.User != nil {
			names = []string{fmt.Sprintf("CREATE USER for %s", s.User)}
		}
	case ast.ShowCreateView:
		names = []string{"View", "Create View", "character_set_client", "collation_connection"}
	case ast.ShowCreateDatabase:
		names = []string{"Database", "Create Database"}
	case ast.ShowDrainerStatus:
		names = []string{"NodeID", "Address", "State", "Max_Commit_Ts", "Update_Time"}
		ftypes = []byte{mysql.TypeVarchar, mysql.TypeVarchar, mysql.TypeVarchar, mysql.TypeLonglong, mysql.TypeVarchar}
	case ast.ShowGrants:
		if s.User != nil {
			names = []string{fmt.Sprintf("Grants for %s", s.User)}
		} else {
			// Don't know the name yet, so just say "user"
			names = []string{"Grants for User"}
		}
	case ast.ShowIndex:
		names = []string{"Table", "Non_unique", "Key_name", "Seq_in_index",
			"Column_name", "Collation", "Cardinality", "Sub_part", "Packed",
			"Null", "Index_type", "Comment", "Index_comment", "Visible", "Expression"}
		ftypes = []byte{mysql.TypeVarchar, mysql.TypeLonglong, mysql.TypeVarchar, mysql.TypeLonglong,
			mysql.TypeVarchar, mysql.TypeVarchar, mysql.TypeLonglong, mysql.TypeLonglong,
			mysql.TypeVarchar, mysql.TypeVarchar, mysql.TypeVarchar, mysql.TypeVarchar,
			mysql.TypeVarchar, mysql.TypeVarchar, mysql.TypeVarchar}
	case ast.ShowPlugins:
		names = []string{"Name", "Status", "Type", "Library", "License", "Version"}
		ftypes = []byte{
			mysql.TypeVarchar, mysql.TypeVarchar, mysql.TypeVarchar, mysql.TypeVarchar, mysql.TypeVarchar, mysql.TypeVarchar,
		}
	case ast.ShowProcessList:
		names = []string{"Id", "User", "Host", "db", "Command", "Time", "State", "Info"}
		ftypes = []byte{mysql.TypeLonglong, mysql.TypeVarchar, mysql.TypeVarchar,
			mysql.TypeVarchar, mysql.TypeVarchar, mysql.TypeLong, mysql.TypeVarchar, mysql.TypeString}
	case ast.ShowPumpStatus:
		names = []string{"NodeID", "Address", "State", "Max_Commit_Ts", "Update_Time"}
		ftypes = []byte{mysql.TypeVarchar, mysql.TypeVarchar, mysql.TypeVarchar, mysql.TypeLonglong, mysql.TypeVarchar}
	case ast.ShowStatsMeta:
		names = []string{"Db_name", "Table_name", "Partition_name", "Update_time", "Modify_count", "Row_count"}
		ftypes = []byte{mysql.TypeVarchar, mysql.TypeVarchar, mysql.TypeVarchar, mysql.TypeDatetime, mysql.TypeLonglong, mysql.TypeLonglong}
	case ast.ShowStatsHistograms:
		names = []string{"Db_name", "Table_name", "Partition_name", "Column_name", "Is_index", "Update_time", "Distinct_count", "Null_count", "Avg_col_size", "Correlation"}
		ftypes = []byte{mysql.TypeVarchar, mysql.TypeVarchar, mysql.TypeVarchar, mysql.TypeVarchar, mysql.TypeTiny, mysql.TypeDatetime,
			mysql.TypeLonglong, mysql.TypeLonglong, mysql.TypeDouble, mysql.TypeDouble}
	case ast.ShowStatsBuckets:
		names = []string{"Db_name", "Table_name", "Partition_name", "Column_name", "Is_index", "Bucket_id", "Count",
			"Repeats", "Lower_Bound", "Upper_Bound", "Ndv"}
		ftypes = []byte{mysql.TypeVarchar, mysql.TypeVarchar, mysql.TypeVarchar, mysql.TypeVarchar, mysql.TypeTiny, mysql.TypeLonglong,
			mysql.TypeLonglong, mysql.TypeLonglong, mysql.TypeVarchar, mysql.TypeVarchar, mysql.TypeLonglong}
	case ast.ShowStatsTopN:
		names = []string{"Db_name", "Table_name", "Partition_name", "Column_name", "Is_index", "Value", "Count"}
		ftypes = []byte{mysql.TypeVarchar, mysql.TypeVarchar, mysql.TypeVarchar, mysql.TypeVarchar, mysql.TypeTiny, mysql.TypeVarchar, mysql.TypeLonglong}
	case ast.ShowStatsHealthy:
		names = []string{"Db_name", "Table_name", "Partition_name", "Healthy"}
		ftypes = []byte{mysql.TypeVarchar, mysql.TypeVarchar, mysql.TypeVarchar, mysql.TypeLonglong}
	case ast.ShowProfiles: // ShowProfiles is deprecated.
		names = []string{"Query_ID", "Duration", "Query"}
		ftypes = []byte{mysql.TypeLong, mysql.TypeDouble, mysql.TypeVarchar}
	case ast.ShowMasterStatus:
		names = []string{"File", "Position", "Binlog_Do_DB", "Binlog_Ignore_DB", "Executed_Gtid_Set"}
		ftypes = []byte{mysql.TypeVarchar, mysql.TypeLonglong, mysql.TypeVarchar, mysql.TypeVarchar, mysql.TypeVarchar}
	case ast.ShowPrivileges:
		names = []string{"Privilege", "Context", "Comment"}
		ftypes = []byte{mysql.TypeVarchar, mysql.TypeVarchar, mysql.TypeVarchar}
	case ast.ShowBindings:
		names = []string{"Original_sql", "Bind_sql", "Default_db", "Status", "Create_time", "Update_time", "Charset", "Collation", "Source"}
		ftypes = []byte{mysql.TypeVarchar, mysql.TypeVarchar, mysql.TypeVarchar, mysql.TypeVarchar, mysql.TypeDatetime, mysql.TypeDatetime, mysql.TypeVarchar, mysql.TypeVarchar, mysql.TypeVarchar}
	case ast.ShowAnalyzeStatus:
		names = []string{"Table_schema", "Table_name", "Partition_name", "Job_info", "Processed_rows", "Start_time", "State"}
		ftypes = []byte{mysql.TypeVarchar, mysql.TypeVarchar, mysql.TypeVarchar, mysql.TypeVarchar, mysql.TypeLonglong, mysql.TypeDatetime, mysql.TypeVarchar}
	case ast.ShowBuiltins:
		names = []string{"Supported_builtin_functions"}
		ftypes = []byte{mysql.TypeVarchar}
	case ast.ShowBackups, ast.ShowRestores:
		names = []string{"Destination", "State", "Progress", "Queue_time", "Execution_time", "Finish_time", "Connection"}
		ftypes = []byte{mysql.TypeVarchar, mysql.TypeVarchar, mysql.TypeDouble, mysql.TypeDatetime, mysql.TypeDatetime, mysql.TypeDatetime, mysql.TypeLonglong}
	}

	schema = expression.NewSchema(make([]*expression.Column, 0, len(names))...)
	outputNames = make([]*types.FieldName, 0, len(names))
	for i := range names {
		col := &expression.Column{}
		outputNames = append(outputNames, &types.FieldName{ColName: model.NewCIStr(names[i])})
		// User varchar as the default return column type.
		tp := mysql.TypeVarchar
		if len(ftypes) != 0 && ftypes[i] != mysql.TypeUnspecified {
			tp = ftypes[i]
		}
		fieldType := types.NewFieldType(tp)
		fieldType.Flen, fieldType.Decimal = mysql.GetDefaultFieldLengthAndDecimal(tp)
		fieldType.Charset, fieldType.Collate = types.DefaultCharsetForType(tp)
		col.RetType = fieldType
		schema.Append(col)
	}
	return
}

func buildChecksumTableSchema() (*expression.Schema, []*types.FieldName) {
	schema := newColumnsWithNames(5)
	schema.Append(buildColumnWithName("", "Db_name", mysql.TypeVarchar, 128))
	schema.Append(buildColumnWithName("", "Table_name", mysql.TypeVarchar, 128))
	schema.Append(buildColumnWithName("", "Checksum_crc64_xor", mysql.TypeLonglong, 22))
	schema.Append(buildColumnWithName("", "Total_kvs", mysql.TypeLonglong, 22))
	schema.Append(buildColumnWithName("", "Total_bytes", mysql.TypeLonglong, 22))
	return schema.col2Schema(), schema.names
}

// adjustOverlongViewColname adjusts the overlong outputNames of a view to
// `new_exp_$off` where `$off` is the offset of the output column, $off starts from 1.
// There is still some MySQL compatible problems.
func adjustOverlongViewColname(plan LogicalPlan) {
	outputNames := plan.OutputNames()
	for i := range outputNames {
		if outputName := outputNames[i].ColName.L; len(outputName) > mysql.MaxColumnNameLength {
			outputNames[i].ColName = model.NewCIStr(fmt.Sprintf("name_exp_%d", i+1))
		}
	}
}<|MERGE_RESOLUTION|>--- conflicted
+++ resolved
@@ -1695,41 +1695,18 @@
 			return nil, err
 		}
 		for _, idx := range idxInfo {
-<<<<<<< HEAD
-			if pruneMode == variable.StaticOnly || (pruneMode == variable.StaticButPrepareDynamic && !b.ctx.GetSessionVars().InRestrictedSQL) {
-				// static mode or static-but-prepare-dynamic mode not belong auto analyze need analyze each partition
-				// for static-but-prepare-dynamic mode with auto analyze, echo partition will be check before analyze partition.
-				for i, id := range physicalIDs {
-					info := analyzeInfo{
-						DBName:        tbl.Schema.O,
-						TableName:     tbl.Name.O,
-						PartitionName: names[i],
-						TableID:       AnalyzeTableID{PersistID: id, CollectIDs: []int64{id}},
-						Incremental:   as.Incremental,
-						StatsVersion:  version,
-					}
-					p.IdxTasks = append(p.IdxTasks, AnalyzeIndexTask{
-						IndexInfo:   idx,
-						analyzeInfo: info,
-						TblInfo:     tbl.TableInfo,
-					})
-				}
-			}
-			if pruneMode == variable.DynamicOnly || pruneMode == variable.StaticButPrepareDynamic {
-				info := analyzeInfo{
-					DBName:       tbl.Schema.O,
-					TableName:    tbl.Name.O,
-					TableID:      AnalyzeTableID{PersistID: tbl.TableInfo.ID, CollectIDs: physicalIDs},
-					Incremental:  as.Incremental,
-					StatsVersion: version,
-				}
-=======
 			for i, id := range physicalIDs {
 				if id == tbl.TableInfo.ID {
 					id = -1
 				}
-				info := analyzeInfo{DBName: tbl.Schema.O, TableName: tbl.Name.O, PartitionName: names[i], TableID: AnalyzeTableID{TableID: tbl.TableInfo.ID, PartitionID: id}, Incremental: as.Incremental}
->>>>>>> f8b0d8f7
+				info := analyzeInfo{
+					DBName:        tbl.Schema.O,
+					TableName:     tbl.Name.O,
+					PartitionName: names[i],
+					TableID:       AnalyzeTableID{TableID: tbl.TableInfo.ID, PartitionID: id},
+					Incremental:   as.Incremental,
+					StatsVersion:  version,
+				}
 				p.IdxTasks = append(p.IdxTasks, AnalyzeIndexTask{
 					IndexInfo:   idx,
 					analyzeInfo: info,
@@ -1739,40 +1716,18 @@
 		}
 		handleCols := BuildHandleColsForAnalyze(b.ctx, tbl.TableInfo)
 		if len(colInfo) > 0 || handleCols != nil {
-<<<<<<< HEAD
-			if pruneMode == variable.StaticOnly || pruneMode == variable.StaticButPrepareDynamic {
-				for i, id := range physicalIDs {
-					info := analyzeInfo{
-						DBName:        tbl.Schema.O,
-						TableName:     tbl.Name.O,
-						PartitionName: names[i],
-						TableID:       AnalyzeTableID{PersistID: id, CollectIDs: []int64{id}},
-						Incremental:   as.Incremental,
-						StatsVersion:  version,
-					}
-					p.ColTasks = append(p.ColTasks, AnalyzeColumnsTask{
-						HandleCols:  handleCols,
-						ColsInfo:    colInfo,
-						analyzeInfo: info,
-						TblInfo:     tbl.TableInfo,
-					})
-				}
-			}
-			if pruneMode == variable.DynamicOnly || pruneMode == variable.StaticButPrepareDynamic {
-				info := analyzeInfo{
-					DBName:       tbl.Schema.O,
-					TableName:    tbl.Name.O,
-					TableID:      AnalyzeTableID{PersistID: tbl.TableInfo.ID, CollectIDs: physicalIDs},
-					Incremental:  as.Incremental,
-					StatsVersion: version,
-				}
-=======
 			for i, id := range physicalIDs {
 				if id == tbl.TableInfo.ID {
 					id = -1
 				}
-				info := analyzeInfo{DBName: tbl.Schema.O, TableName: tbl.Name.O, PartitionName: names[i], TableID: AnalyzeTableID{TableID: tbl.TableInfo.ID, PartitionID: id}, Incremental: as.Incremental}
->>>>>>> f8b0d8f7
+				info := analyzeInfo{
+					DBName:        tbl.Schema.O,
+					TableName:     tbl.Name.O,
+					PartitionName: names[i],
+					TableID:       AnalyzeTableID{TableID: tbl.TableInfo.ID, PartitionID: id},
+					Incremental:   as.Incremental,
+					StatsVersion:  version,
+				}
 				p.ColTasks = append(p.ColTasks, AnalyzeColumnsTask{
 					HandleCols:  handleCols,
 					ColsInfo:    colInfo,
@@ -1815,35 +1770,17 @@
 		if isPrimaryIndex(idxName) {
 			handleCols := BuildHandleColsForAnalyze(b.ctx, tblInfo)
 			if handleCols != nil {
-<<<<<<< HEAD
-				if pruneMode == variable.StaticOnly || pruneMode == variable.StaticButPrepareDynamic {
-					for i, id := range physicalIDs {
-						info := analyzeInfo{
-							DBName:        as.TableNames[0].Schema.O,
-							TableName:     as.TableNames[0].Name.O,
-							PartitionName: names[i],
-							TableID:       AnalyzeTableID{PersistID: id, CollectIDs: []int64{id}},
-							Incremental:   as.Incremental,
-							StatsVersion:  version,
-						}
-						p.ColTasks = append(p.ColTasks, AnalyzeColumnsTask{HandleCols: handleCols, analyzeInfo: info, TblInfo: tblInfo})
-					}
-				}
-				if pruneMode == variable.DynamicOnly || pruneMode == variable.StaticButPrepareDynamic {
-					info := analyzeInfo{
-						DBName:       as.TableNames[0].Schema.O,
-						TableName:    as.TableNames[0].Name.O,
-						TableID:      AnalyzeTableID{PersistID: tblInfo.ID, CollectIDs: physicalIDs},
-						Incremental:  as.Incremental,
-						StatsVersion: version,
-					}
-=======
 				for i, id := range physicalIDs {
 					if id == tblInfo.ID {
 						id = -1
 					}
-					info := analyzeInfo{DBName: as.TableNames[0].Schema.O, TableName: as.TableNames[0].Name.O, PartitionName: names[i], TableID: AnalyzeTableID{TableID: tblInfo.ID, PartitionID: id}, Incremental: as.Incremental}
->>>>>>> f8b0d8f7
+					info := analyzeInfo{
+						DBName:        as.TableNames[0].Schema.O,
+						TableName:     as.TableNames[0].Name.O,
+						PartitionName: names[i], TableID: AnalyzeTableID{TableID: tblInfo.ID, PartitionID: id},
+						Incremental:  as.Incremental,
+						StatsVersion: version,
+					}
 					p.ColTasks = append(p.ColTasks, AnalyzeColumnsTask{HandleCols: handleCols, analyzeInfo: info, TblInfo: tblInfo})
 				}
 				continue
@@ -1853,35 +1790,18 @@
 		if idx == nil || idx.State != model.StatePublic {
 			return nil, ErrAnalyzeMissIndex.GenWithStackByArgs(idxName.O, tblInfo.Name.O)
 		}
-<<<<<<< HEAD
-		if pruneMode == variable.StaticOnly || pruneMode == variable.StaticButPrepareDynamic {
-			for i, id := range physicalIDs {
-				info := analyzeInfo{
-					DBName:        as.TableNames[0].Schema.O,
-					TableName:     as.TableNames[0].Name.O,
-					PartitionName: names[i],
-					TableID:       AnalyzeTableID{PersistID: id, CollectIDs: []int64{id}},
-					Incremental:   as.Incremental,
-					StatsVersion:  version,
-				}
-				p.IdxTasks = append(p.IdxTasks, AnalyzeIndexTask{IndexInfo: idx, analyzeInfo: info, TblInfo: tblInfo})
-			}
-		}
-		if pruneMode == variable.DynamicOnly || pruneMode == variable.StaticButPrepareDynamic {
-			info := analyzeInfo{
-				DBName:       as.TableNames[0].Schema.O,
-				TableName:    as.TableNames[0].Name.O,
-				TableID:      AnalyzeTableID{PersistID: tblInfo.ID, CollectIDs: physicalIDs},
-				Incremental:  as.Incremental,
-				StatsVersion: version,
-			}
-=======
 		for i, id := range physicalIDs {
 			if id == tblInfo.ID {
 				id = -1
 			}
-			info := analyzeInfo{DBName: as.TableNames[0].Schema.O, TableName: as.TableNames[0].Name.O, PartitionName: names[i], TableID: AnalyzeTableID{TableID: tblInfo.ID, PartitionID: id}, Incremental: as.Incremental}
->>>>>>> f8b0d8f7
+			info := analyzeInfo{
+				DBName:        as.TableNames[0].Schema.O,
+				TableName:     as.TableNames[0].Name.O,
+				PartitionName: names[i],
+				TableID:       AnalyzeTableID{TableID: tblInfo.ID, PartitionID: id},
+				Incremental:   as.Incremental,
+				StatsVersion:  version,
+			}
 			p.IdxTasks = append(p.IdxTasks, AnalyzeIndexTask{IndexInfo: idx, analyzeInfo: info, TblInfo: tblInfo})
 		}
 	}
@@ -1916,69 +1836,36 @@
 	}
 	for _, idx := range tblInfo.Indices {
 		if idx.State == model.StatePublic {
-<<<<<<< HEAD
-			if pruneMode == variable.StaticOnly || pruneMode == variable.StaticButPrepareDynamic {
-				for i, id := range physicalIDs {
-					info := analyzeInfo{
-						DBName:        as.TableNames[0].Schema.O,
-						TableName:     as.TableNames[0].Name.O,
-						PartitionName: names[i],
-						TableID:       AnalyzeTableID{PersistID: id, CollectIDs: []int64{id}},
-						Incremental:   as.Incremental,
-						StatsVersion:  version,
-					}
-					p.IdxTasks = append(p.IdxTasks, AnalyzeIndexTask{IndexInfo: idx, analyzeInfo: info, TblInfo: tblInfo})
-				}
-			}
-			if pruneMode == variable.DynamicOnly || pruneMode == variable.StaticButPrepareDynamic {
-				info := analyzeInfo{
-					DBName:       as.TableNames[0].Schema.O,
-					TableName:    as.TableNames[0].Name.O,
-					TableID:      AnalyzeTableID{PersistID: tblInfo.ID, CollectIDs: physicalIDs},
-					Incremental:  as.Incremental,
-					StatsVersion: version,
-				}
-=======
 			for i, id := range physicalIDs {
 				if id == tblInfo.ID {
 					id = -1
 				}
-				info := analyzeInfo{DBName: as.TableNames[0].Schema.O, TableName: as.TableNames[0].Name.O, PartitionName: names[i], TableID: AnalyzeTableID{TableID: tblInfo.ID, PartitionID: id}, Incremental: as.Incremental}
->>>>>>> f8b0d8f7
-				p.IdxTasks = append(p.IdxTasks, AnalyzeIndexTask{IndexInfo: idx, analyzeInfo: info, TblInfo: tblInfo})
-			}
-		}
-	}
-	handleCols := BuildHandleColsForAnalyze(b.ctx, tblInfo)
-	if handleCols != nil {
-<<<<<<< HEAD
-		if pruneMode == variable.StaticOnly || pruneMode == variable.StaticButPrepareDynamic {
-			for i, id := range physicalIDs {
 				info := analyzeInfo{
 					DBName:        as.TableNames[0].Schema.O,
 					TableName:     as.TableNames[0].Name.O,
-					PartitionName: names[i], TableID: AnalyzeTableID{PersistID: id, CollectIDs: []int64{id}},
-					Incremental:  as.Incremental,
-					StatsVersion: version,
+					PartitionName: names[i],
+					TableID:       AnalyzeTableID{TableID: tblInfo.ID, PartitionID: id},
+					Incremental:   as.Incremental,
+					StatsVersion:  version,
 				}
-				p.ColTasks = append(p.ColTasks, AnalyzeColumnsTask{HandleCols: handleCols, analyzeInfo: info, TblInfo: tblInfo})
-			}
-		}
-		if pruneMode == variable.DynamicOnly || pruneMode == variable.StaticButPrepareDynamic {
-			info := analyzeInfo{
-				DBName:       as.TableNames[0].Schema.O,
-				TableName:    as.TableNames[0].Name.O,
-				TableID:      AnalyzeTableID{PersistID: tblInfo.ID, CollectIDs: physicalIDs},
-				Incremental:  as.Incremental,
-				StatsVersion: version,
-			}
-=======
+				p.IdxTasks = append(p.IdxTasks, AnalyzeIndexTask{IndexInfo: idx, analyzeInfo: info, TblInfo: tblInfo})
+			}
+		}
+	}
+	handleCols := BuildHandleColsForAnalyze(b.ctx, tblInfo)
+	if handleCols != nil {
 		for i, id := range physicalIDs {
 			if id == tblInfo.ID {
 				id = -1
 			}
-			info := analyzeInfo{DBName: as.TableNames[0].Schema.O, TableName: as.TableNames[0].Name.O, PartitionName: names[i], TableID: AnalyzeTableID{TableID: tblInfo.ID, PartitionID: id}, Incremental: as.Incremental}
->>>>>>> f8b0d8f7
+			info := analyzeInfo{
+				DBName:        as.TableNames[0].Schema.O,
+				TableName:     as.TableNames[0].Name.O,
+				PartitionName: names[i],
+				TableID:       AnalyzeTableID{TableID: tblInfo.ID, PartitionID: id},
+				Incremental:   as.Incremental,
+				StatsVersion:  version,
+			}
 			p.ColTasks = append(p.ColTasks, AnalyzeColumnsTask{HandleCols: handleCols, analyzeInfo: info, TblInfo: tblInfo})
 		}
 	}
