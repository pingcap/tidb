--- conflicted
+++ resolved
@@ -1734,17 +1734,14 @@
 		ftypes = []byte{mysql.TypeVarchar, mysql.TypeVarchar, mysql.TypeLonglong,
 			mysql.TypeVarchar, mysql.TypeVarchar, mysql.TypeLonglong}
 	case ast.ShowCreateTable:
-<<<<<<< HEAD
-		names = []string{"Table", "Create Table"}
-	case ast.ShowCreateUser:
-		if s.User != nil {
-			names = []string{fmt.Sprintf("CREATE USER for %s", s.User)}
-=======
 		if !isView {
 			names = []string{"Table", "Create Table"}
 		} else {
 			names = []string{"View", "Create View", "character_set_client", "collation_connection"}
->>>>>>> 6398788f
+		}
+	case ast.ShowCreateUser:
+		if s.User != nil {
+			names = []string{fmt.Sprintf("CREATE USER for %s", s.User)}
 		}
 	case ast.ShowCreateDatabase:
 		names = []string{"Database", "Create Database"}
