// Copyright 2015 PingCAP, Inc.
//
// Licensed under the Apache License, Version 2.0 (the "License");
// you may not use this file except in compliance with the License.
// You may obtain a copy of the License at
//
//     http://www.apache.org/licenses/LICENSE-2.0
//
// Unless required by applicable law or agreed to in writing, software
// distributed under the License is distributed on an "AS IS" BASIS,
// WITHOUT WARRANTIES OR CONDITIONS OF ANY KIND, either express or implied.
// See the License for the specific language governing permissions and
// limitations under the License.

package core

import (
	"bytes"
	"context"
	"encoding/binary"
	"fmt"
	"strings"
	"time"

	"github.com/pingcap/errors"
	"github.com/pingcap/tidb/config"
	"github.com/pingcap/tidb/ddl"
	"github.com/pingcap/tidb/domain"
	"github.com/pingcap/tidb/expression"
	"github.com/pingcap/tidb/infoschema"
	"github.com/pingcap/tidb/kv"
	"github.com/pingcap/tidb/parser"
	"github.com/pingcap/tidb/parser/ast"
	"github.com/pingcap/tidb/parser/auth"
	"github.com/pingcap/tidb/parser/charset"
	"github.com/pingcap/tidb/parser/model"
	"github.com/pingcap/tidb/parser/mysql"
	"github.com/pingcap/tidb/parser/opcode"
	"github.com/pingcap/tidb/planner/property"
	"github.com/pingcap/tidb/planner/util"
	"github.com/pingcap/tidb/privilege"
	"github.com/pingcap/tidb/sessionctx"
	"github.com/pingcap/tidb/sessionctx/stmtctx"
	"github.com/pingcap/tidb/sessionctx/variable"
	"github.com/pingcap/tidb/statistics"
	"github.com/pingcap/tidb/table"
	"github.com/pingcap/tidb/table/temptable"
	"github.com/pingcap/tidb/types"
	driver "github.com/pingcap/tidb/types/parser_driver"
	util2 "github.com/pingcap/tidb/util"
	"github.com/pingcap/tidb/util/chunk"
	"github.com/pingcap/tidb/util/execdetails"
	"github.com/pingcap/tidb/util/hint"
	"github.com/pingcap/tidb/util/logutil"
	utilparser "github.com/pingcap/tidb/util/parser"
	"github.com/pingcap/tidb/util/ranger"
	"github.com/pingcap/tidb/util/sem"
	"github.com/pingcap/tidb/util/set"
	"github.com/tikv/client-go/v2/oracle"
	"github.com/tikv/client-go/v2/tikv"

	"github.com/cznic/mathutil"
	"github.com/pingcap/tidb/table/tables"
	"go.uber.org/zap"
)

type visitInfo struct {
	privilege        mysql.PrivilegeType
	db               string
	table            string
	column           string
	err              error
	alterWritable    bool
	dynamicPriv      string
	dynamicWithGrant bool
}

type indexNestedLoopJoinTables struct {
	inljTables  []hintTableInfo
	inlhjTables []hintTableInfo
	inlmjTables []hintTableInfo
}

type tableHintInfo struct {
	indexNestedLoopJoinTables
	sortMergeJoinTables         []hintTableInfo
	broadcastJoinTables         []hintTableInfo
	broadcastJoinPreferredLocal []hintTableInfo
	hashJoinTables              []hintTableInfo
	indexHintList               []indexHintInfo
	tiflashTables               []hintTableInfo
	tikvTables                  []hintTableInfo
	aggHints                    aggHintInfo
	indexMergeHintList          []indexHintInfo
	timeRangeHint               ast.HintTimeRange
	limitHints                  limitHintInfo
}

type limitHintInfo struct {
	preferLimitToCop bool
}

type hintTableInfo struct {
	dbName       model.CIStr
	tblName      model.CIStr
	partitions   []model.CIStr
	selectOffset int
	matched      bool
}

type indexHintInfo struct {
	dbName     model.CIStr
	tblName    model.CIStr
	partitions []model.CIStr
	indexHint  *ast.IndexHint
	// Matched indicates whether this index hint
	// has been successfully applied to a DataSource.
	// If an indexHintInfo is not matched after building
	// a Select statement, we will generate a warning for it.
	matched bool
}

func (hint *indexHintInfo) hintTypeString() string {
	switch hint.indexHint.HintType {
	case ast.HintUse:
		return "use_index"
	case ast.HintIgnore:
		return "ignore_index"
	case ast.HintForce:
		return "force_index"
	}
	return ""
}

// indexString formats the indexHint as dbName.tableName[, indexNames].
func (hint *indexHintInfo) indexString() string {
	var indexListString string
	indexList := make([]string, len(hint.indexHint.IndexNames))
	for i := range hint.indexHint.IndexNames {
		indexList[i] = hint.indexHint.IndexNames[i].L
	}
	if len(indexList) > 0 {
		indexListString = fmt.Sprintf(", %s", strings.Join(indexList, ", "))
	}
	return fmt.Sprintf("%s.%s%s", hint.dbName, hint.tblName, indexListString)
}

type aggHintInfo struct {
	preferAggType  uint
	preferAggToCop bool
}

// QueryTimeRange represents a time range specified by TIME_RANGE hint
type QueryTimeRange struct {
	From time.Time
	To   time.Time
}

// Condition returns a WHERE clause base on it's value
func (tr *QueryTimeRange) Condition() string {
	return fmt.Sprintf("where time>='%s' and time<='%s'", tr.From.Format(MetricTableTimeFormat), tr.To.Format(MetricTableTimeFormat))
}

func tableNames2HintTableInfo(ctx sessionctx.Context, hintName string, hintTables []ast.HintTable, p *hint.BlockHintProcessor, currentOffset int) []hintTableInfo {
	if len(hintTables) == 0 {
		return nil
	}
	hintTableInfos := make([]hintTableInfo, 0, len(hintTables))
	defaultDBName := model.NewCIStr(ctx.GetSessionVars().CurrentDB)
	isInapplicable := false
	for _, hintTable := range hintTables {
		tableInfo := hintTableInfo{
			dbName:       hintTable.DBName,
			tblName:      hintTable.TableName,
			partitions:   hintTable.PartitionList,
			selectOffset: p.GetHintOffset(hintTable.QBName, currentOffset),
		}
		if tableInfo.dbName.L == "" {
			tableInfo.dbName = defaultDBName
		}
		switch hintName {
		case TiDBMergeJoin, HintSMJ, TiDBIndexNestedLoopJoin, HintINLJ, HintINLHJ, HintINLMJ, TiDBHashJoin, HintHJ:
			if len(tableInfo.partitions) > 0 {
				isInapplicable = true
			}
		}
		hintTableInfos = append(hintTableInfos, tableInfo)
	}
	if isInapplicable {
		ctx.GetSessionVars().StmtCtx.AppendWarning(
			errors.New(fmt.Sprintf("Optimizer Hint %s is inapplicable on specified partitions",
				restore2JoinHint(hintName, hintTableInfos))))
		return nil
	}
	return hintTableInfos
}

// ifPreferAsLocalInBCJoin checks if there is a data source specified as local read by hint
func (info *tableHintInfo) ifPreferAsLocalInBCJoin(p LogicalPlan, blockOffset int) bool {
	alias := extractTableAlias(p, blockOffset)
	if alias != nil {
		tableNames := make([]*hintTableInfo, 1)
		tableNames[0] = alias
		return info.matchTableName(tableNames, info.broadcastJoinPreferredLocal)
	}
	for _, c := range p.Children() {
		if info.ifPreferAsLocalInBCJoin(c, blockOffset) {
			return true
		}
	}
	return false
}

func (info *tableHintInfo) ifPreferMergeJoin(tableNames ...*hintTableInfo) bool {
	return info.matchTableName(tableNames, info.sortMergeJoinTables)
}

func (info *tableHintInfo) ifPreferBroadcastJoin(tableNames ...*hintTableInfo) bool {
	return info.matchTableName(tableNames, info.broadcastJoinTables)
}

func (info *tableHintInfo) ifPreferHashJoin(tableNames ...*hintTableInfo) bool {
	return info.matchTableName(tableNames, info.hashJoinTables)
}

func (info *tableHintInfo) ifPreferINLJ(tableNames ...*hintTableInfo) bool {
	return info.matchTableName(tableNames, info.indexNestedLoopJoinTables.inljTables)
}

func (info *tableHintInfo) ifPreferINLHJ(tableNames ...*hintTableInfo) bool {
	return info.matchTableName(tableNames, info.indexNestedLoopJoinTables.inlhjTables)
}

func (info *tableHintInfo) ifPreferINLMJ(tableNames ...*hintTableInfo) bool {
	return info.matchTableName(tableNames, info.indexNestedLoopJoinTables.inlmjTables)
}

func (info *tableHintInfo) ifPreferTiFlash(tableName *hintTableInfo) *hintTableInfo {
	if tableName == nil {
		return nil
	}
	for i, tbl := range info.tiflashTables {
		if tableName.dbName.L == tbl.dbName.L && tableName.tblName.L == tbl.tblName.L && tbl.selectOffset == tableName.selectOffset {
			info.tiflashTables[i].matched = true
			return &tbl
		}
	}
	return nil
}

func (info *tableHintInfo) ifPreferTiKV(tableName *hintTableInfo) *hintTableInfo {
	if tableName == nil {
		return nil
	}
	for i, tbl := range info.tikvTables {
		if tableName.dbName.L == tbl.dbName.L && tableName.tblName.L == tbl.tblName.L && tbl.selectOffset == tableName.selectOffset {
			info.tikvTables[i].matched = true
			return &tbl
		}
	}
	return nil
}

// matchTableName checks whether the hint hit the need.
// Only need either side matches one on the list.
// Even though you can put 2 tables on the list,
// it doesn't mean optimizer will reorder to make them
// join directly.
// Which it joins on with depend on sequence of traverse
// and without reorder, user might adjust themselves.
// This is similar to MySQL hints.
func (info *tableHintInfo) matchTableName(tables []*hintTableInfo, hintTables []hintTableInfo) bool {
	hintMatched := false
	for _, table := range tables {
		for i, curEntry := range hintTables {
			if table == nil {
				continue
			}
			if curEntry.dbName.L == table.dbName.L && curEntry.tblName.L == table.tblName.L && table.selectOffset == curEntry.selectOffset {
				hintTables[i].matched = true
				hintMatched = true
				break
			}
		}
	}
	return hintMatched
}

func restore2TableHint(hintTables ...hintTableInfo) string {
	buffer := bytes.NewBufferString("")
	for i, table := range hintTables {
		buffer.WriteString(table.tblName.L)
		if len(table.partitions) > 0 {
			buffer.WriteString(" PARTITION(")
			for j, partition := range table.partitions {
				if j > 0 {
					buffer.WriteString(", ")
				}
				buffer.WriteString(partition.L)
			}
			buffer.WriteString(")")
		}
		if i < len(hintTables)-1 {
			buffer.WriteString(", ")
		}
	}
	return buffer.String()
}

func restore2JoinHint(hintType string, hintTables []hintTableInfo) string {
	buffer := bytes.NewBufferString("/*+ ")
	buffer.WriteString(strings.ToUpper(hintType))
	buffer.WriteString("(")
	buffer.WriteString(restore2TableHint(hintTables...))
	buffer.WriteString(") */")
	return buffer.String()
}

func restore2IndexHint(hintType string, hintIndex indexHintInfo) string {
	buffer := bytes.NewBufferString("/*+ ")
	buffer.WriteString(strings.ToUpper(hintType))
	buffer.WriteString("(")
	buffer.WriteString(restore2TableHint(hintTableInfo{
		dbName:     hintIndex.dbName,
		tblName:    hintIndex.tblName,
		partitions: hintIndex.partitions,
	}))
	if hintIndex.indexHint != nil && len(hintIndex.indexHint.IndexNames) > 0 {
		for i, indexName := range hintIndex.indexHint.IndexNames {
			if i > 0 {
				buffer.WriteString(",")
			}
			buffer.WriteString(" " + indexName.L)
		}
	}
	buffer.WriteString(") */")
	return buffer.String()
}

func restore2StorageHint(tiflashTables, tikvTables []hintTableInfo) string {
	buffer := bytes.NewBufferString("/*+ ")
	buffer.WriteString(strings.ToUpper(HintReadFromStorage))
	buffer.WriteString("(")
	if len(tiflashTables) > 0 {
		buffer.WriteString("tiflash[")
		buffer.WriteString(restore2TableHint(tiflashTables...))
		buffer.WriteString("]")
		if len(tikvTables) > 0 {
			buffer.WriteString(", ")
		}
	}
	if len(tikvTables) > 0 {
		buffer.WriteString("tikv[")
		buffer.WriteString(restore2TableHint(tikvTables...))
		buffer.WriteString("]")
	}
	buffer.WriteString(") */")
	return buffer.String()
}

func extractUnmatchedTables(hintTables []hintTableInfo) []string {
	var tableNames []string
	for _, table := range hintTables {
		if !table.matched {
			tableNames = append(tableNames, table.tblName.O)
		}
	}
	return tableNames
}

// clauseCode indicates in which clause the column is currently.
type clauseCode int

const (
	unknowClause clauseCode = iota
	fieldList
	havingClause
	onClause
	orderByClause
	whereClause
	groupByClause
	showStatement
	globalOrderByClause
	expressionClause
	windowOrderByClause
	partitionByClause
)

var clauseMsg = map[clauseCode]string{
	unknowClause:        "",
	fieldList:           "field list",
	havingClause:        "having clause",
	onClause:            "on clause",
	orderByClause:       "order clause",
	whereClause:         "where clause",
	groupByClause:       "group statement",
	showStatement:       "show statement",
	globalOrderByClause: "global ORDER clause",
	expressionClause:    "expression",
	windowOrderByClause: "window order by",
	partitionByClause:   "window partition by",
}

type capFlagType = uint64

const (
	_ capFlagType = iota
	// canExpandAST indicates whether the origin AST can be expanded during plan
	// building. ONLY used for `CreateViewStmt` now.
	canExpandAST
	// renameView indicates a view is being renamed, so we cannot use the origin
	// definition of that view.
	renameView
)

type cteInfo struct {
	def *ast.CommonTableExpression
	// nonRecursive is used to decide if a CTE is visible. If a CTE start with `WITH RECURSIVE`, then nonRecursive is false,
	// so it is visible in its definition.
	nonRecursive bool
	// useRecursive is used to record if a subSelect in CTE's definition refer to itself. This help us to identify the seed part and recursive part.
	useRecursive bool
	isBuilding   bool
	// isDistinct indicates if the union between seed part and recursive part is distinct or not.
	isDistinct bool
	// seedLP is the seed part's logical plan.
	seedLP LogicalPlan
	// recurLP is the recursive part's logical plan.
	recurLP LogicalPlan
	// storageID for this CTE.
	storageID int
	// optFlag is the optFlag for the whole CTE.
	optFlag uint64
	// enterSubquery and recursiveRef are used to check "recursive table must be referenced only once, and not in any subquery".
	enterSubquery bool
	recursiveRef  bool
	limitLP       LogicalPlan
	// seedStat is shared between logicalCTE and logicalCTETable.
	seedStat *property.StatsInfo
	// The LogicalCTEs that reference the same table should share the same CteClass.
	cteClass *CTEClass
}

// PlanBuilder builds Plan from an ast.Node.
// It just builds the ast node straightforwardly.
type PlanBuilder struct {
	ctx          sessionctx.Context
	is           infoschema.InfoSchema
	outerSchemas []*expression.Schema
	outerNames   [][]*types.FieldName
	outerCTEs    []*cteInfo
	// colMapper stores the column that must be pre-resolved.
	colMapper map[*ast.ColumnNameExpr]int
	// visitInfo is used for privilege check.
	visitInfo     []visitInfo
	tableHintInfo []tableHintInfo
	// optFlag indicates the flags of the optimizer rules.
	optFlag uint64
	// capFlag indicates the capability flags.
	capFlag capFlagType

	curClause clauseCode

	// rewriterPool stores the expressionRewriter we have created to reuse it if it has been released.
	// rewriterCounter counts how many rewriter is being used.
	rewriterPool    []*expressionRewriter
	rewriterCounter int

	windowSpecs  map[string]*ast.WindowSpec
	inUpdateStmt bool
	inDeleteStmt bool
	// inStraightJoin represents whether the current "SELECT" statement has
	// "STRAIGHT_JOIN" option.
	inStraightJoin bool

	// handleHelper records the handle column position for tables. Delete/Update/SelectLock/UnionScan may need this information.
	// It collects the information by the following procedure:
	//   Since we build the plan tree from bottom to top, we maintain a stack to record the current handle information.
	//   If it's a dataSource/tableDual node, we create a new map.
	//   If it's a aggregation, we pop the map and push a nil map since no handle information left.
	//   If it's a union, we pop all children's and push a nil map.
	//   If it's a join, we pop its children's out then merge them and push the new map to stack.
	//   If we meet a subquery, it's clearly that it's a independent problem so we just pop one map out when we finish building the subquery.
	handleHelper *handleColHelper

	hintProcessor *hint.BlockHintProcessor
	// selectOffset is the offsets of current processing select stmts.
	selectOffset []int

	// SelectLock need this information to locate the lock on partitions.
	partitionedTable []table.PartitionedTable
	// buildingViewStack is used to check whether there is a recursive view.
	buildingViewStack set.StringSet
	// renamingViewName is the name of the view which is being renamed.
	renamingViewName string
	// isCreateView indicates whether the query is create view.
	isCreateView bool

	// evalDefaultExpr needs this information to find the corresponding column.
	// It stores the OutputNames before buildProjection.
	allNames [][]*types.FieldName

	// isSampling indicates whether the query is sampling.
	isSampling bool

	// correlatedAggMapper stores columns for correlated aggregates which should be evaluated in outer query.
	correlatedAggMapper map[*ast.AggregateFuncExpr]*expression.CorrelatedColumn

	// isForUpdateRead should be true in either of the following situations
	// 1. use `inside insert`, `update`, `delete` or `select for update` statement
	// 2. isolation level is RC
	isForUpdateRead             bool
	allocIDForCTEStorage        int
	buildingRecursivePartForCTE bool
}

type handleColHelper struct {
	id2HandleMapStack []map[int64][]HandleCols
	stackTail         int
}

func (hch *handleColHelper) resetForReuse() {
	*hch = handleColHelper{
		id2HandleMapStack: hch.id2HandleMapStack[:0],
	}
}

func (hch *handleColHelper) popMap() map[int64][]HandleCols {
	ret := hch.id2HandleMapStack[hch.stackTail-1]
	hch.stackTail--
	hch.id2HandleMapStack = hch.id2HandleMapStack[:hch.stackTail]
	return ret
}

func (hch *handleColHelper) pushMap(m map[int64][]HandleCols) {
	hch.id2HandleMapStack = append(hch.id2HandleMapStack, m)
	hch.stackTail++
}

func (hch *handleColHelper) mergeAndPush(m1, m2 map[int64][]HandleCols) {
	newMap := make(map[int64][]HandleCols, mathutil.Max(len(m1), len(m2)))
	for k, v := range m1 {
		newMap[k] = make([]HandleCols, len(v))
		copy(newMap[k], v)
	}
	for k, v := range m2 {
		if _, ok := newMap[k]; ok {
			newMap[k] = append(newMap[k], v...)
		} else {
			newMap[k] = make([]HandleCols, len(v))
			copy(newMap[k], v)
		}
	}
	hch.pushMap(newMap)
}

func (hch *handleColHelper) tailMap() map[int64][]HandleCols {
	return hch.id2HandleMapStack[hch.stackTail-1]
}

// GetVisitInfo gets the visitInfo of the PlanBuilder.
func (b *PlanBuilder) GetVisitInfo() []visitInfo {
	return b.visitInfo
}

// GetIsForUpdateRead gets if the PlanBuilder use forUpdateRead
func (b *PlanBuilder) GetIsForUpdateRead() bool {
	return b.isForUpdateRead
}

// GetDBTableInfo gets the accessed dbs and tables info.
func (b *PlanBuilder) GetDBTableInfo() []stmtctx.TableEntry {
	var tables []stmtctx.TableEntry
	existsFunc := func(tbls []stmtctx.TableEntry, tbl *stmtctx.TableEntry) bool {
		for _, t := range tbls {
			if t == *tbl {
				return true
			}
		}
		return false
	}
	for _, v := range b.visitInfo {
		tbl := &stmtctx.TableEntry{DB: v.db, Table: v.table}
		if !existsFunc(tables, tbl) {
			tables = append(tables, *tbl)
		}
	}
	return tables
}

// GetOptFlag gets the optFlag of the PlanBuilder.
func (b *PlanBuilder) GetOptFlag() uint64 {
	if b.isSampling {
		// Disable logical optimization to avoid the optimizer
		// push down/eliminate operands like Selection, Limit or Sort.
		return 0
	}
	return b.optFlag
}

func (b *PlanBuilder) getSelectOffset() int {
	if len(b.selectOffset) > 0 {
		return b.selectOffset[len(b.selectOffset)-1]
	}
	return -1
}

func (b *PlanBuilder) pushSelectOffset(offset int) {
	b.selectOffset = append(b.selectOffset, offset)
}

func (b *PlanBuilder) popSelectOffset() {
	b.selectOffset = b.selectOffset[:len(b.selectOffset)-1]
}

// NewPlanBuilder creates a new PlanBuilder.
func NewPlanBuilder() *PlanBuilder {
	return &PlanBuilder{
		outerCTEs:           make([]*cteInfo, 0),
		colMapper:           make(map[*ast.ColumnNameExpr]int),
		handleHelper:        &handleColHelper{id2HandleMapStack: make([]map[int64][]HandleCols, 0)},
		correlatedAggMapper: make(map[*ast.AggregateFuncExpr]*expression.CorrelatedColumn),
	}
}

// Init initialize a PlanBuilder.
// Return the original PlannerSelectBlockAsName as well, callers decide if
// PlannerSelectBlockAsName should be restored after using this builder.
// This is The comman code pattern to use it:
// NewPlanBuilder().Init(sctx, is, processor)
func (b *PlanBuilder) Init(sctx sessionctx.Context, is infoschema.InfoSchema, processor *hint.BlockHintProcessor) (*PlanBuilder, []ast.HintTable) {
	savedBlockNames := sctx.GetSessionVars().PlannerSelectBlockAsName
	if processor == nil {
		sctx.GetSessionVars().PlannerSelectBlockAsName = nil
	} else {
		sctx.GetSessionVars().PlannerSelectBlockAsName = make([]ast.HintTable, processor.MaxSelectStmtOffset()+1)
	}

	b.ctx = sctx
	b.is = is
	b.hintProcessor = processor
	b.isForUpdateRead = sctx.GetSessionVars().IsPessimisticReadConsistency()
	return b, savedBlockNames
}

// ResetForReuse reset the plan builder, put it into pool for reuse.
// After reset for reuse, the object should be equal to a object returned by NewPlanBuilder().
func (b *PlanBuilder) ResetForReuse() *PlanBuilder {
	// Save some fields for reuse.
	saveOuterCTEs := b.outerCTEs[:0]
	saveColMapper := b.colMapper
	for k := range saveColMapper {
		delete(saveColMapper, k)
	}
	saveHandleHelper := b.handleHelper
	saveHandleHelper.resetForReuse()

	saveCorrelateAggMapper := b.correlatedAggMapper
	for k := range saveCorrelateAggMapper {
		delete(saveCorrelateAggMapper, k)
	}

	// Reset ALL the fields.
	*b = PlanBuilder{}

	// Reuse part of the fields.
	// It's a bit conservative but easier to get right.
	b.outerCTEs = saveOuterCTEs
	b.colMapper = saveColMapper
	b.handleHelper = saveHandleHelper
	b.correlatedAggMapper = saveCorrelateAggMapper

	// Add more fields if they are safe to be reused.

	return b
}

// Build builds the ast node to a Plan.
func (b *PlanBuilder) Build(ctx context.Context, node ast.Node) (Plan, error) {
	b.optFlag |= flagPrunColumns
	switch x := node.(type) {
	case *ast.AdminStmt:
		return b.buildAdmin(ctx, x)
	case *ast.DeallocateStmt:
		return &Deallocate{Name: x.Name}, nil
	case *ast.DeleteStmt:
		return b.buildDelete(ctx, x)
	case *ast.ExecuteStmt:
		return b.buildExecute(ctx, x)
	case *ast.ExplainStmt:
		return b.buildExplain(ctx, x)
	case *ast.ExplainForStmt:
		return b.buildExplainFor(x)
	case *ast.TraceStmt:
		return b.buildTrace(x)
	case *ast.InsertStmt:
		return b.buildInsert(ctx, x)
	case *ast.LoadDataStmt:
		return b.buildLoadData(ctx, x)
	case *ast.LoadStatsStmt:
		return b.buildLoadStats(x), nil
	case *ast.IndexAdviseStmt:
		return b.buildIndexAdvise(x), nil
	case *ast.PlanRecreatorStmt:
		return b.buildPlanRecreator(x), nil
	case *ast.PrepareStmt:
		return b.buildPrepare(x), nil
	case *ast.SelectStmt:
		if x.SelectIntoOpt != nil {
			return b.buildSelectInto(ctx, x)
		}
		return b.buildSelect(ctx, x)
	case *ast.SetOprStmt:
		return b.buildSetOpr(ctx, x)
	case *ast.UpdateStmt:
		return b.buildUpdate(ctx, x)
	case *ast.ShowStmt:
		return b.buildShow(ctx, x)
	case *ast.DoStmt:
		return b.buildDo(ctx, x)
	case *ast.SetStmt:
		return b.buildSet(ctx, x)
	case *ast.SetConfigStmt:
		return b.buildSetConfig(ctx, x)
	case *ast.AnalyzeTableStmt:
		return b.buildAnalyze(x)
	case *ast.BinlogStmt, *ast.FlushStmt, *ast.UseStmt, *ast.BRIEStmt,
		*ast.BeginStmt, *ast.CommitStmt, *ast.RollbackStmt, *ast.CreateUserStmt, *ast.SetPwdStmt, *ast.AlterInstanceStmt,
		*ast.GrantStmt, *ast.DropUserStmt, *ast.AlterUserStmt, *ast.RevokeStmt, *ast.KillStmt, *ast.DropStatsStmt,
		*ast.GrantRoleStmt, *ast.RevokeRoleStmt, *ast.SetRoleStmt, *ast.SetDefaultRoleStmt, *ast.ShutdownStmt,
		*ast.RenameUserStmt:
		return b.buildSimple(ctx, node.(ast.StmtNode))
	case ast.DDLNode:
		return b.buildDDL(ctx, x)
	case *ast.CreateBindingStmt:
		return b.buildCreateBindPlan(x)
	case *ast.DropBindingStmt:
		return b.buildDropBindPlan(x)
	case *ast.ChangeStmt:
		return b.buildChange(x)
	case *ast.SplitRegionStmt:
		return b.buildSplitRegion(x)
	}
	return nil, ErrUnsupportedType.GenWithStack("Unsupported type %T", node)
}

func (b *PlanBuilder) buildSetConfig(ctx context.Context, v *ast.SetConfigStmt) (Plan, error) {
	privErr := ErrSpecificAccessDenied.GenWithStackByArgs("CONFIG")
	b.visitInfo = appendVisitInfo(b.visitInfo, mysql.ConfigPriv, "", "", "", privErr)
	mockTablePlan := LogicalTableDual{}.Init(b.ctx, b.getSelectOffset())
	expr, _, err := b.rewrite(ctx, v.Value, mockTablePlan, nil, true)
	return &SetConfig{Name: v.Name, Type: v.Type, Instance: v.Instance, Value: expr}, err
}

func (b *PlanBuilder) buildChange(v *ast.ChangeStmt) (Plan, error) {
	exe := &Change{
		ChangeStmt: v,
	}
	return exe, nil
}

func (b *PlanBuilder) buildExecute(ctx context.Context, v *ast.ExecuteStmt) (Plan, error) {
	vars := make([]expression.Expression, 0, len(v.UsingVars))
	for _, expr := range v.UsingVars {
		newExpr, _, err := b.rewrite(ctx, expr, nil, nil, true)
		if err != nil {
			return nil, err
		}
		vars = append(vars, newExpr)
	}
	exe := &Execute{Name: v.Name, UsingVars: vars, ExecID: v.ExecID}
	if v.BinaryArgs != nil {
		exe.PrepareParams = v.BinaryArgs.([]types.Datum)
	}
	return exe, nil
}

func (b *PlanBuilder) buildDo(ctx context.Context, v *ast.DoStmt) (Plan, error) {
	var p LogicalPlan
	dual := LogicalTableDual{RowCount: 1}.Init(b.ctx, b.getSelectOffset())
	dual.SetSchema(expression.NewSchema())
	p = dual
	proj := LogicalProjection{Exprs: make([]expression.Expression, 0, len(v.Exprs))}.Init(b.ctx, b.getSelectOffset())
	proj.names = make([]*types.FieldName, len(v.Exprs))
	schema := expression.NewSchema(make([]*expression.Column, 0, len(v.Exprs))...)
	for _, astExpr := range v.Exprs {
		expr, np, err := b.rewrite(ctx, astExpr, p, nil, true)
		if err != nil {
			return nil, err
		}
		p = np
		proj.Exprs = append(proj.Exprs, expr)
		schema.Append(&expression.Column{
			UniqueID: b.ctx.GetSessionVars().AllocPlanColumnID(),
			RetType:  expr.GetType(),
		})
	}
	proj.SetChildren(p)
	proj.self = proj
	proj.SetSchema(schema)
	proj.CalculateNoDelay = true
	return proj, nil
}

func (b *PlanBuilder) buildSet(ctx context.Context, v *ast.SetStmt) (Plan, error) {
	p := &Set{}
	for _, vars := range v.Variables {
		if vars.IsGlobal {
			err := ErrSpecificAccessDenied.GenWithStackByArgs("SUPER or SYSTEM_VARIABLES_ADMIN")
			b.visitInfo = appendDynamicVisitInfo(b.visitInfo, "SYSTEM_VARIABLES_ADMIN", false, err)
		}
		if sem.IsEnabled() && sem.IsInvisibleSysVar(strings.ToLower(vars.Name)) {
			err := ErrSpecificAccessDenied.GenWithStackByArgs("RESTRICTED_VARIABLES_ADMIN")
			b.visitInfo = appendDynamicVisitInfo(b.visitInfo, "RESTRICTED_VARIABLES_ADMIN", false, err)
		}
		assign := &expression.VarAssignment{
			Name:     vars.Name,
			IsGlobal: vars.IsGlobal,
			IsSystem: vars.IsSystem,
		}
		if _, ok := vars.Value.(*ast.DefaultExpr); !ok {
			if cn, ok2 := vars.Value.(*ast.ColumnNameExpr); ok2 && cn.Name.Table.L == "" {
				// Convert column name expression to string value expression.
				char, col := b.ctx.GetSessionVars().GetCharsetInfo()
				vars.Value = ast.NewValueExpr(cn.Name.Name.O, char, col)
			}
			mockTablePlan := LogicalTableDual{}.Init(b.ctx, b.getSelectOffset())
			var err error
			assign.Expr, _, err = b.rewrite(ctx, vars.Value, mockTablePlan, nil, true)
			if err != nil {
				return nil, err
			}
		} else {
			assign.IsDefault = true
		}
		if vars.ExtendValue != nil {
			assign.ExtendValue = &expression.Constant{
				Value:   vars.ExtendValue.(*driver.ValueExpr).Datum,
				RetType: &vars.ExtendValue.(*driver.ValueExpr).Type,
			}
		}
		p.VarAssigns = append(p.VarAssigns, assign)
	}
	return p, nil
}

func (b *PlanBuilder) buildDropBindPlan(v *ast.DropBindingStmt) (Plan, error) {
	p := &SQLBindPlan{
		SQLBindOp:    OpSQLBindDrop,
		NormdOrigSQL: parser.Normalize(utilparser.RestoreWithDefaultDB(v.OriginNode, b.ctx.GetSessionVars().CurrentDB, v.OriginNode.Text())),
		IsGlobal:     v.GlobalScope,
		Db:           utilparser.GetDefaultDB(v.OriginNode, b.ctx.GetSessionVars().CurrentDB),
	}
	if v.HintedNode != nil {
		p.BindSQL = utilparser.RestoreWithDefaultDB(v.HintedNode, b.ctx.GetSessionVars().CurrentDB, v.HintedNode.Text())
	}
	b.visitInfo = appendVisitInfo(b.visitInfo, mysql.SuperPriv, "", "", "", nil)
	return p, nil
}

func checkHintedSQL(sql, charset, collation, db string) error {
	p := parser.New()
	hintsSet, _, warns, err := hint.ParseHintsSet(p, sql, charset, collation, db)
	if err != nil {
		return err
	}
	hintsStr, err := hintsSet.Restore()
	if err != nil {
		return err
	}
	// For `create global binding for select * from t using select * from t`, we allow it though hintsStr is empty.
	// For `create global binding for select * from t using select /*+ non_exist_hint() */ * from t`,
	// the hint is totally invalid, we escalate warning to error.
	if hintsStr == "" && len(warns) > 0 {
		return warns[0]
	}
	return nil
}

func (b *PlanBuilder) buildCreateBindPlan(v *ast.CreateBindingStmt) (Plan, error) {
	charSet, collation := b.ctx.GetSessionVars().GetCharsetInfo()

	// Because we use HintedNode.Restore instead of HintedNode.Text, so we need do some check here
	// For example, if HintedNode.Text is `select /*+ non_exist_hint() */ * from t` and the current DB is `test`,
	// the HintedNode.Restore will be `select * from test . t`.
	// In other words, illegal hints will be deleted during restore. We can't check hinted SQL after restore.
	// So we need check here.
	if err := checkHintedSQL(v.HintedNode.Text(), charSet, collation, b.ctx.GetSessionVars().CurrentDB); err != nil {
		return nil, err
	}

	p := &SQLBindPlan{
		SQLBindOp:    OpSQLBindCreate,
		NormdOrigSQL: parser.Normalize(utilparser.RestoreWithDefaultDB(v.OriginNode, b.ctx.GetSessionVars().CurrentDB, v.OriginNode.Text())),
		BindSQL:      utilparser.RestoreWithDefaultDB(v.HintedNode, b.ctx.GetSessionVars().CurrentDB, v.HintedNode.Text()),
		IsGlobal:     v.GlobalScope,
		BindStmt:     v.HintedNode,
		Db:           utilparser.GetDefaultDB(v.OriginNode, b.ctx.GetSessionVars().CurrentDB),
		Charset:      charSet,
		Collation:    collation,
	}
	b.visitInfo = appendVisitInfo(b.visitInfo, mysql.SuperPriv, "", "", "", nil)
	return p, nil
}

// detectSelectAgg detects an aggregate function or GROUP BY clause.
func (b *PlanBuilder) detectSelectAgg(sel *ast.SelectStmt) bool {
	if sel.GroupBy != nil {
		return true
	}
	for _, f := range sel.Fields.Fields {
		if f.WildCard != nil {
			continue
		}
		if ast.HasAggFlag(f.Expr) {
			return true
		}
	}
	if sel.Having != nil {
		if ast.HasAggFlag(sel.Having.Expr) {
			return true
		}
	}
	if sel.OrderBy != nil {
		for _, item := range sel.OrderBy.Items {
			if ast.HasAggFlag(item.Expr) {
				return true
			}
		}
	}
	return false
}

func (b *PlanBuilder) detectSelectWindow(sel *ast.SelectStmt) bool {
	for _, f := range sel.Fields.Fields {
		if ast.HasWindowFlag(f.Expr) {
			return true
		}
	}
	if sel.OrderBy != nil {
		for _, item := range sel.OrderBy.Items {
			if ast.HasWindowFlag(item.Expr) {
				return true
			}
		}
	}
	return false
}

func getPathByIndexName(paths []*util.AccessPath, idxName model.CIStr, tblInfo *model.TableInfo) *util.AccessPath {
	var tablePath *util.AccessPath
	for _, path := range paths {
		if path.IsTablePath() {
			tablePath = path
			continue
		}
		if path.Index.Name.L == idxName.L {
			return path
		}
	}
	if isPrimaryIndex(idxName) && (tblInfo.PKIsHandle || tblInfo.IsCommonHandle) {
		return tablePath
	}
	return nil
}

func isPrimaryIndex(indexName model.CIStr) bool {
	return indexName.L == "primary"
}

func genTiFlashPath(tblInfo *model.TableInfo, isGlobalRead bool) *util.AccessPath {
	tiFlashPath := &util.AccessPath{StoreType: kv.TiFlash, IsTiFlashGlobalRead: isGlobalRead}
	fillContentForTablePath(tiFlashPath, tblInfo)
	return tiFlashPath
}

func fillContentForTablePath(tablePath *util.AccessPath, tblInfo *model.TableInfo) {
	if tblInfo.IsCommonHandle {
		tablePath.IsCommonHandlePath = true
		for _, index := range tblInfo.Indices {
			if index.Primary {
				tablePath.Index = index
				break
			}
		}
	} else {
		tablePath.IsIntHandlePath = true
	}
}

// isForUpdateReadSelectLock checks if the lock type need to use forUpdateRead
func isForUpdateReadSelectLock(lock *ast.SelectLockInfo) bool {
	if lock == nil {
		return false
	}
	return lock.LockType == ast.SelectLockForUpdate ||
		lock.LockType == ast.SelectLockForUpdateNoWait ||
		lock.LockType == ast.SelectLockForUpdateWaitN
}

// getLatestIndexInfo gets the index info of latest schema version from given table id,
// it returns nil if the schema version is not changed
func getLatestIndexInfo(ctx sessionctx.Context, id int64, startVer int64) (map[int64]*model.IndexInfo, bool, error) {
	dom := domain.GetDomain(ctx)
	if dom == nil {
		return nil, false, errors.New("domain not found for ctx")
	}
	is := temptable.AttachLocalTemporaryTableInfoSchema(ctx, dom.InfoSchema())
	if is.SchemaMetaVersion() == startVer {
		return nil, false, nil
	}
	latestIndexes := make(map[int64]*model.IndexInfo)

	latestTbl, latestTblExist := is.TableByID(id)
	if latestTblExist {
		latestTblInfo := latestTbl.Meta()
		for _, index := range latestTblInfo.Indices {
			latestIndexes[index.ID] = index
		}
	}
	return latestIndexes, true, nil
}

func getPossibleAccessPaths(ctx sessionctx.Context, tableHints *tableHintInfo, indexHints []*ast.IndexHint, tbl table.Table, dbName, tblName model.CIStr, check bool, startVer int64) ([]*util.AccessPath, error) {
	tblInfo := tbl.Meta()
	publicPaths := make([]*util.AccessPath, 0, len(tblInfo.Indices)+2)
	tp := kv.TiKV
	if tbl.Type().IsClusterTable() {
		tp = kv.TiDB
	}
	tablePath := &util.AccessPath{StoreType: tp}
	fillContentForTablePath(tablePath, tblInfo)
	publicPaths = append(publicPaths, tablePath)

	if tblInfo.TiFlashReplica == nil {
		ctx.GetSessionVars().RaiseWarningWhenMPPEnforced("MPP mode may be blocked because there aren't tiflash replicas of table `" + tblInfo.Name.O + "`.")
	} else if !tblInfo.TiFlashReplica.Available {
		ctx.GetSessionVars().RaiseWarningWhenMPPEnforced("MPP mode may be blocked because tiflash replicas of table `" + tblInfo.Name.O + "` not ready.")
	} else {
		publicPaths = append(publicPaths, genTiFlashPath(tblInfo, false))
		publicPaths = append(publicPaths, genTiFlashPath(tblInfo, true))
	}

	optimizerUseInvisibleIndexes := ctx.GetSessionVars().OptimizerUseInvisibleIndexes

	check = check && ctx.GetSessionVars().ConnectionID > 0
	var latestIndexes map[int64]*model.IndexInfo
	var err error

	for _, index := range tblInfo.Indices {
		if index.State == model.StatePublic {
			// Filter out invisible index, because they are not visible for optimizer
			if !optimizerUseInvisibleIndexes && index.Invisible {
				continue
			}
			if tblInfo.IsCommonHandle && index.Primary {
				continue
			}
			if check && latestIndexes == nil {
				latestIndexes, check, err = getLatestIndexInfo(ctx, tblInfo.ID, 0)
				if err != nil {
					return nil, err
				}
			}
			if check {
				if latestIndex, ok := latestIndexes[index.ID]; !ok || latestIndex.State != model.StatePublic {
					continue
				}
			}
			publicPaths = append(publicPaths, &util.AccessPath{Index: index})
		}
	}

	hasScanHint, hasUseOrForce := false, false
	available := make([]*util.AccessPath, 0, len(publicPaths))
	ignored := make([]*util.AccessPath, 0, len(publicPaths))

	// Extract comment-style index hint like /*+ INDEX(t, idx1, idx2) */.
	indexHintsLen := len(indexHints)
	if tableHints != nil {
		for i, hint := range tableHints.indexHintList {
			if hint.dbName.L == dbName.L && hint.tblName.L == tblName.L {
				indexHints = append(indexHints, hint.indexHint)
				tableHints.indexHintList[i].matched = true
			}
		}
	}

	_, isolationReadEnginesHasTiKV := ctx.GetSessionVars().GetIsolationReadEngines()[kv.TiKV]
	for i, hint := range indexHints {
		if hint.HintScope != ast.HintForScan {
			continue
		}

		hasScanHint = true

		if !isolationReadEnginesHasTiKV {
			if hint.IndexNames != nil {
				engineVals, _ := ctx.GetSessionVars().GetSystemVar(variable.TiDBIsolationReadEngines)
				err := errors.New(fmt.Sprintf("TiDB doesn't support index in the isolation read engines(value: '%v')", engineVals))
				if i < indexHintsLen {
					return nil, err
				}
				ctx.GetSessionVars().StmtCtx.AppendWarning(err)
			}
			continue
		}
		// It is syntactically valid to omit index_list for USE INDEX, which means “use no indexes”.
		// Omitting index_list for FORCE INDEX or IGNORE INDEX is a syntax error.
		// See https://dev.mysql.com/doc/refman/8.0/en/index-hints.html.
		if hint.IndexNames == nil && hint.HintType != ast.HintIgnore {
			if path := getTablePath(publicPaths); path != nil {
				hasUseOrForce = true
				path.Forced = true
				available = append(available, path)
			}
		}
		for _, idxName := range hint.IndexNames {
			path := getPathByIndexName(publicPaths, idxName, tblInfo)
			if path == nil {
				err := ErrKeyDoesNotExist.GenWithStackByArgs(idxName, tblInfo.Name)
				// if hint is from comment-style sql hints, we should throw a warning instead of error.
				if i < indexHintsLen {
					return nil, err
				}
				ctx.GetSessionVars().StmtCtx.AppendWarning(err)
				continue
			}
			if hint.HintType == ast.HintIgnore {
				// Collect all the ignored index hints.
				ignored = append(ignored, path)
				continue
			}
			// Currently we don't distinguish between "FORCE" and "USE" because
			// our cost estimation is not reliable.
			hasUseOrForce = true
			path.Forced = true
			available = append(available, path)
		}
	}

	if !hasScanHint || !hasUseOrForce {
		available = publicPaths
	}

	available = removeIgnoredPaths(available, ignored, tblInfo)
	if ctx.GetSessionVars().StmtCtx.IsStaleness {
		// skip tiflash if the statement is for stale read until tiflash support stale read
		available = removeTiflashDuringStaleRead(available)
	}

	// If we have got "FORCE" or "USE" index hint but got no available index,
	// we have to use table scan.
	if len(available) == 0 {
		available = append(available, tablePath)
	}
	return available, nil
}

func filterPathByIsolationRead(ctx sessionctx.Context, paths []*util.AccessPath, dbName model.CIStr) ([]*util.AccessPath, error) {
	// TODO: filter paths with isolation read locations.
	if dbName.L == mysql.SystemDB {
		return paths, nil
	}
	isolationReadEngines := ctx.GetSessionVars().GetIsolationReadEngines()
	availableEngine := map[kv.StoreType]struct{}{}
	var availableEngineStr string
	for i := len(paths) - 1; i >= 0; i-- {
		if _, ok := availableEngine[paths[i].StoreType]; !ok {
			availableEngine[paths[i].StoreType] = struct{}{}
			if availableEngineStr != "" {
				availableEngineStr += ", "
			}
			availableEngineStr += paths[i].StoreType.Name()
		}
		if _, ok := isolationReadEngines[paths[i].StoreType]; !ok && paths[i].StoreType != kv.TiDB {
			paths = append(paths[:i], paths[i+1:]...)
		}
	}
	var err error
	engineVals, _ := ctx.GetSessionVars().GetSystemVar(variable.TiDBIsolationReadEngines)
	if len(paths) == 0 {
		err = ErrInternal.GenWithStackByArgs(fmt.Sprintf("Can not find access path matching '%v'(value: '%v'). Available values are '%v'.",
			variable.TiDBIsolationReadEngines, engineVals, availableEngineStr))
	}
	if _, ok := isolationReadEngines[kv.TiFlash]; !ok {
		ctx.GetSessionVars().RaiseWarningWhenMPPEnforced(
			fmt.Sprintf("MPP mode may be blocked because '%v'(value: '%v') not match, need 'tiflash'.", variable.TiDBIsolationReadEngines, engineVals))
	}
	return paths, err
}

func removeIgnoredPaths(paths, ignoredPaths []*util.AccessPath, tblInfo *model.TableInfo) []*util.AccessPath {
	if len(ignoredPaths) == 0 {
		return paths
	}
	remainedPaths := make([]*util.AccessPath, 0, len(paths))
	for _, path := range paths {
		if path.IsTablePath() || getPathByIndexName(ignoredPaths, path.Index.Name, tblInfo) == nil {
			remainedPaths = append(remainedPaths, path)
		}
	}
	return remainedPaths
}

func removeTiflashDuringStaleRead(paths []*util.AccessPath) []*util.AccessPath {
	n := 0
	for _, path := range paths {
		if path.StoreType != kv.TiFlash {
			paths[n] = path
			n++
		}
	}
	return paths[:n]
}

func (b *PlanBuilder) buildSelectLock(src LogicalPlan, lock *ast.SelectLockInfo) (*LogicalLock, error) {
	selectLock := LogicalLock{
		Lock:             lock,
		tblID2Handle:     b.handleHelper.tailMap(),
		partitionedTable: b.partitionedTable,
	}.Init(b.ctx)
	selectLock.SetChildren(src)

	if len(b.partitionedTable) > 0 {
		// If a chunk row is read from a partitioned table, which partition the row
		// comes from is unknown. With the existence of Join, the situation could be
		// even worse: SelectLock have to know the `pid` to construct the lock key.
		// To solve the problem, an extra `pid` column is add to the schema, and the
		// DataSource need to return the `pid` information in the chunk row.
		err := addExtraPIDColumnToDataSource(src, &selectLock.extraPIDInfo)
		if err != nil {
			return nil, err
		}
		// TODO: Dynamic partition mode does not support adding extra pid column to the data source.
		// (Because one table reader can read from multiple partitions, which partition a chunk row comes from is unknown)
		// So we have to use the old "rewrite to union" way here, set `flagPartitionProcessor` flag for that.
		b.optFlag = b.optFlag | flagPartitionProcessor
	}
	return selectLock, nil
}

func addExtraPIDColumnToDataSource(p LogicalPlan, info *extraPIDInfo) error {
	switch raw := p.(type) {
	case *DataSource:
		// Fix issue 26250, do not add extra pid column to normal table.
		if raw.tableInfo.GetPartitionInfo() == nil {
			return nil
		}
		raw.addExtraPIDColumn(info)
		return nil
	default:
		var err error
		for _, child := range p.Children() {
			err = addExtraPIDColumnToDataSource(child, info)
			if err != nil {
				return err
			}
		}
	}
	return nil
}

func (b *PlanBuilder) buildPrepare(x *ast.PrepareStmt) Plan {
	p := &Prepare{
		Name: x.Name,
	}
	if x.SQLVar != nil {
		if v, ok := b.ctx.GetSessionVars().Users[strings.ToLower(x.SQLVar.Name)]; ok {
			var err error
			p.SQLText, err = v.ToString()
			if err != nil {
				b.ctx.GetSessionVars().StmtCtx.AppendWarning(err)
				p.SQLText = "NULL"
			}
		} else {
			p.SQLText = "NULL"
		}
	} else {
		p.SQLText = x.SQLText
	}
	return p
}

func (b *PlanBuilder) buildAdmin(ctx context.Context, as *ast.AdminStmt) (Plan, error) {
	var ret Plan
	var err error
	switch as.Tp {
	case ast.AdminCheckTable, ast.AdminCheckIndex:
		ret, err = b.buildAdminCheckTable(ctx, as)
		if err != nil {
			return ret, err
		}
	case ast.AdminRecoverIndex:
		p := &RecoverIndex{Table: as.Tables[0], IndexName: as.Index}
		p.setSchemaAndNames(buildRecoverIndexFields())
		ret = p
	case ast.AdminCleanupIndex:
		p := &CleanupIndex{Table: as.Tables[0], IndexName: as.Index}
		p.setSchemaAndNames(buildCleanupIndexFields())
		ret = p
	case ast.AdminChecksumTable:
		p := &ChecksumTable{Tables: as.Tables}
		p.setSchemaAndNames(buildChecksumTableSchema())
		ret = p
	case ast.AdminShowNextRowID:
		p := &ShowNextRowID{TableName: as.Tables[0]}
		p.setSchemaAndNames(buildShowNextRowID())
		ret = p
	case ast.AdminShowDDL:
		p := &ShowDDL{}
		p.setSchemaAndNames(buildShowDDLFields())
		ret = p
	case ast.AdminShowDDLJobs:
		p := LogicalShowDDLJobs{JobNumber: as.JobNumber}.Init(b.ctx)
		p.setSchemaAndNames(buildShowDDLJobsFields())
		for _, col := range p.schema.Columns {
			col.UniqueID = b.ctx.GetSessionVars().AllocPlanColumnID()
		}
		ret = p
		if as.Where != nil {
			ret, err = b.buildSelection(ctx, p, as.Where, nil)
			if err != nil {
				return nil, err
			}
		}
	case ast.AdminCancelDDLJobs:
		p := &CancelDDLJobs{JobIDs: as.JobIDs}
		p.setSchemaAndNames(buildCancelDDLJobsFields())
		ret = p
	case ast.AdminCheckIndexRange:
		schema, names, err := b.buildCheckIndexSchema(as.Tables[0], as.Index)
		if err != nil {
			return nil, err
		}

		p := &CheckIndexRange{Table: as.Tables[0], IndexName: as.Index, HandleRanges: as.HandleRanges}
		p.setSchemaAndNames(schema, names)
		ret = p
	case ast.AdminShowDDLJobQueries:
		p := &ShowDDLJobQueries{JobIDs: as.JobIDs}
		p.setSchemaAndNames(buildShowDDLJobQueriesFields())
		ret = p
	case ast.AdminShowSlow:
		p := &ShowSlow{ShowSlow: as.ShowSlow}
		p.setSchemaAndNames(buildShowSlowSchema())
		ret = p
	case ast.AdminReloadExprPushdownBlacklist:
		return &ReloadExprPushdownBlacklist{}, nil
	case ast.AdminReloadOptRuleBlacklist:
		return &ReloadOptRuleBlacklist{}, nil
	case ast.AdminPluginEnable:
		return &AdminPlugins{Action: Enable, Plugins: as.Plugins}, nil
	case ast.AdminPluginDisable:
		return &AdminPlugins{Action: Disable, Plugins: as.Plugins}, nil
	case ast.AdminFlushBindings:
		return &SQLBindPlan{SQLBindOp: OpFlushBindings}, nil
	case ast.AdminCaptureBindings:
		return &SQLBindPlan{SQLBindOp: OpCaptureBindings}, nil
	case ast.AdminEvolveBindings:
		var err error
		// The 'baseline evolution' only work in the test environment before the feature is GA.
		if !config.CheckTableBeforeDrop {
			err = errors.Errorf("Cannot enable baseline evolution feature, it is not generally available now")
		}
		return &SQLBindPlan{SQLBindOp: OpEvolveBindings}, err
	case ast.AdminReloadBindings:
		return &SQLBindPlan{SQLBindOp: OpReloadBindings}, nil
	case ast.AdminShowTelemetry:
		p := &AdminShowTelemetry{}
		p.setSchemaAndNames(buildShowTelemetrySchema())
		ret = p
	case ast.AdminResetTelemetryID:
		return &AdminResetTelemetryID{}, nil
	case ast.AdminReloadStatistics:
		return &Simple{Statement: as}, nil
	default:
		return nil, ErrUnsupportedType.GenWithStack("Unsupported ast.AdminStmt(%T) for buildAdmin", as)
	}

	// Admin command can only be executed by administrator.
	b.visitInfo = appendVisitInfo(b.visitInfo, mysql.SuperPriv, "", "", "", nil)
	return ret, nil
}

// FindColumnInfoByID finds ColumnInfo in cols by ID.
func FindColumnInfoByID(colInfos []*model.ColumnInfo, id int64) *model.ColumnInfo {
	for _, info := range colInfos {
		if info.ID == id {
			return info
		}
	}
	return nil
}

func (b *PlanBuilder) buildPhysicalIndexLookUpReader(ctx context.Context, dbName model.CIStr, tbl table.Table, idx *model.IndexInfo) (Plan, error) {
	tblInfo := tbl.Meta()
	physicalID, isPartition := getPhysicalID(tbl)
	fullExprCols, _, err := expression.TableInfo2SchemaAndNames(b.ctx, dbName, tblInfo)
	if err != nil {
		return nil, err
	}
	extraInfo, extraCol, hasExtraCol := tryGetPkExtraColumn(b.ctx.GetSessionVars(), tblInfo)
	pkHandleInfo, pkHandleCol, hasPkIsHandle := tryGetPkHandleCol(tblInfo, fullExprCols)
	commonInfos, commonCols, hasCommonCols := tryGetCommonHandleCols(tbl, fullExprCols)
	idxColInfos := getIndexColumnInfos(tblInfo, idx)
	idxColSchema := getIndexColsSchema(tblInfo, idx, fullExprCols)
	idxCols, idxColLens := expression.IndexInfo2PrefixCols(idxColInfos, idxColSchema.Columns, idx)

	is := PhysicalIndexScan{
		Table:            tblInfo,
		TableAsName:      &tblInfo.Name,
		DBName:           dbName,
		Columns:          idxColInfos,
		Index:            idx,
		IdxCols:          idxCols,
		IdxColLens:       idxColLens,
		dataSourceSchema: idxColSchema.Clone(),
		Ranges:           ranger.FullRange(),
		physicalTableID:  physicalID,
		isPartition:      isPartition,
	}.Init(b.ctx, b.getSelectOffset())
	// There is no alternative plan choices, so just use pseudo stats to avoid panic.
	is.stats = &property.StatsInfo{HistColl: &(statistics.PseudoTable(tblInfo)).HistColl}
	if hasCommonCols {
		for _, c := range commonInfos {
			is.Columns = append(is.Columns, c.ColumnInfo)
		}
	}
	is.initSchema(append(is.IdxCols, commonCols...), true)

	// It's double read case.
	ts := PhysicalTableScan{
		Columns:         idxColInfos,
		Table:           tblInfo,
		TableAsName:     &tblInfo.Name,
		physicalTableID: physicalID,
		isPartition:     isPartition,
	}.Init(b.ctx, b.getSelectOffset())
	ts.SetSchema(idxColSchema)
	ts.Columns = ExpandVirtualColumn(ts.Columns, ts.schema, ts.Table.Columns)
	switch {
	case hasExtraCol:
		ts.Columns = append(ts.Columns, extraInfo)
		ts.schema.Append(extraCol)
		ts.HandleIdx = []int{len(ts.Columns) - 1}
	case hasPkIsHandle:
		ts.Columns = append(ts.Columns, pkHandleInfo)
		ts.schema.Append(pkHandleCol)
		ts.HandleIdx = []int{len(ts.Columns) - 1}
	case hasCommonCols:
		ts.HandleIdx = make([]int, 0, len(commonCols))
		for pkOffset, cInfo := range commonInfos {
			found := false
			for i, c := range ts.Columns {
				if c.ID == cInfo.ID {
					found = true
					ts.HandleIdx = append(ts.HandleIdx, i)
					break
				}
			}
			if !found {
				ts.Columns = append(ts.Columns, cInfo.ColumnInfo)
				ts.schema.Append(commonCols[pkOffset])
				ts.HandleIdx = append(ts.HandleIdx, len(ts.Columns)-1)
			}

		}
	}

	cop := &copTask{
		indexPlan:        is,
		tablePlan:        ts,
		tblColHists:      is.stats.HistColl,
		extraHandleCol:   extraCol,
		commonHandleCols: commonCols,
	}
	rootT := cop.convertToRootTask(b.ctx)
	if err := rootT.p.ResolveIndices(); err != nil {
		return nil, err
	}
	return rootT.p, nil
}

func getIndexColumnInfos(tblInfo *model.TableInfo, idx *model.IndexInfo) []*model.ColumnInfo {
	ret := make([]*model.ColumnInfo, len(idx.Columns))
	for i, idxCol := range idx.Columns {
		ret[i] = tblInfo.Columns[idxCol.Offset]
	}
	return ret
}

func getIndexColsSchema(tblInfo *model.TableInfo, idx *model.IndexInfo, allColSchema *expression.Schema) *expression.Schema {
	schema := expression.NewSchema(make([]*expression.Column, 0, len(idx.Columns))...)
	for _, idxCol := range idx.Columns {
		for i, colInfo := range tblInfo.Columns {
			if colInfo.Name.L == idxCol.Name.L {
				schema.Append(allColSchema.Columns[i])
				break
			}
		}
	}
	return schema
}

func getPhysicalID(t table.Table) (physicalID int64, isPartition bool) {
	tblInfo := t.Meta()
	if tblInfo.GetPartitionInfo() != nil {
		pid := t.(table.PhysicalTable).GetPhysicalID()
		return pid, true
	}
	return tblInfo.ID, false
}

func tryGetPkExtraColumn(sv *variable.SessionVars, tblInfo *model.TableInfo) (*model.ColumnInfo, *expression.Column, bool) {
	if tblInfo.IsCommonHandle || tblInfo.PKIsHandle {
		return nil, nil, false
	}
	info := model.NewExtraHandleColInfo()
	expCol := &expression.Column{
		RetType:  types.NewFieldType(mysql.TypeLonglong),
		UniqueID: sv.AllocPlanColumnID(),
		ID:       model.ExtraHandleID,
	}
	return info, expCol, true
}

func tryGetCommonHandleCols(t table.Table, allColSchema *expression.Schema) ([]*table.Column, []*expression.Column, bool) {
	tblInfo := t.Meta()
	if !tblInfo.IsCommonHandle {
		return nil, nil, false
	}
	pk := tables.FindPrimaryIndex(tblInfo)
	commonHandleCols, _ := expression.IndexInfo2Cols(tblInfo.Columns, allColSchema.Columns, pk)
	commonHandelColInfos := tables.TryGetCommonPkColumns(t)
	return commonHandelColInfos, commonHandleCols, true
}

func tryGetPkHandleCol(tblInfo *model.TableInfo, allColSchema *expression.Schema) (*model.ColumnInfo, *expression.Column, bool) {
	if !tblInfo.PKIsHandle {
		return nil, nil, false
	}
	for i, c := range tblInfo.Columns {
		if mysql.HasPriKeyFlag(c.Flag) {
			return c, allColSchema.Columns[i], true
		}
	}
	return nil, nil, false
}

func (b *PlanBuilder) buildPhysicalIndexLookUpReaders(ctx context.Context, dbName model.CIStr, tbl table.Table, indices []table.Index) ([]Plan, []*model.IndexInfo, error) {
	tblInfo := tbl.Meta()
	// get index information
	indexInfos := make([]*model.IndexInfo, 0, len(tblInfo.Indices))
	indexLookUpReaders := make([]Plan, 0, len(tblInfo.Indices))

	check := b.isForUpdateRead && b.ctx.GetSessionVars().ConnectionID > 0
	var latestIndexes map[int64]*model.IndexInfo
	var err error

	for _, idx := range indices {
		idxInfo := idx.Meta()
		if tblInfo.IsCommonHandle && idxInfo.Primary {
			// Skip checking clustered index.
			continue
		}
		if idxInfo.State != model.StatePublic {
			logutil.Logger(ctx).Info("build physical index lookup reader, the index isn't public",
				zap.String("index", idxInfo.Name.O),
				zap.Stringer("state", idxInfo.State),
				zap.String("table", tblInfo.Name.O))
			continue
		}
		if check && latestIndexes == nil {
			latestIndexes, check, err = getLatestIndexInfo(b.ctx, tblInfo.ID, b.is.SchemaMetaVersion())
			if err != nil {
				return nil, nil, err
			}
		}
		if check {
			if latestIndex, ok := latestIndexes[idxInfo.ID]; !ok || latestIndex.State != model.StatePublic {
				forUpdateState := model.StateNone
				if ok {
					forUpdateState = latestIndex.State
				}
				logutil.Logger(ctx).Info("build physical index lookup reader, the index isn't public in forUpdateRead",
					zap.String("index", idxInfo.Name.O),
					zap.Stringer("state", idxInfo.State),
					zap.Stringer("forUpdateRead state", forUpdateState),
					zap.String("table", tblInfo.Name.O))
				continue
			}
		}
		indexInfos = append(indexInfos, idxInfo)
		// For partition tables.
		if pi := tbl.Meta().GetPartitionInfo(); pi != nil {
			for _, def := range pi.Definitions {
				t := tbl.(table.PartitionedTable).GetPartition(def.ID)
				reader, err := b.buildPhysicalIndexLookUpReader(ctx, dbName, t, idxInfo)
				if err != nil {
					return nil, nil, err
				}
				indexLookUpReaders = append(indexLookUpReaders, reader)
			}
			continue
		}
		// For non-partition tables.
		reader, err := b.buildPhysicalIndexLookUpReader(ctx, dbName, tbl, idxInfo)
		if err != nil {
			return nil, nil, err
		}
		indexLookUpReaders = append(indexLookUpReaders, reader)
	}
	if len(indexLookUpReaders) == 0 {
		return nil, nil, nil
	}
	return indexLookUpReaders, indexInfos, nil
}

func (b *PlanBuilder) buildAdminCheckTable(ctx context.Context, as *ast.AdminStmt) (*CheckTable, error) {
	tblName := as.Tables[0]
	tableInfo := as.Tables[0].TableInfo
	tbl, ok := b.is.TableByID(tableInfo.ID)
	if !ok {
		return nil, infoschema.ErrTableNotExists.GenWithStackByArgs(tblName.DBInfo.Name.O, tableInfo.Name.O)
	}
	p := &CheckTable{
		DBName: tblName.Schema.O,
		Table:  tbl,
	}
	var readerPlans []Plan
	var indexInfos []*model.IndexInfo
	var err error
	if as.Tp == ast.AdminCheckIndex {
		// get index information
		var idx table.Index
		idxName := strings.ToLower(as.Index)
		for _, index := range tbl.Indices() {
			if index.Meta().Name.L == idxName {
				idx = index
				break
			}
		}
		if idx == nil {
			return nil, errors.Errorf("index %s do not exist", as.Index)
		}
		if idx.Meta().State != model.StatePublic {
			return nil, errors.Errorf("index %s state %s isn't public", as.Index, idx.Meta().State)
		}
		p.CheckIndex = true
		readerPlans, indexInfos, err = b.buildPhysicalIndexLookUpReaders(ctx, tblName.Schema, tbl, []table.Index{idx})
	} else {
		readerPlans, indexInfos, err = b.buildPhysicalIndexLookUpReaders(ctx, tblName.Schema, tbl, tbl.Indices())
	}
	if err != nil {
		return nil, errors.Trace(err)
	}
	readers := make([]*PhysicalIndexLookUpReader, 0, len(readerPlans))
	for _, plan := range readerPlans {
		readers = append(readers, plan.(*PhysicalIndexLookUpReader))
	}
	p.IndexInfos = indexInfos
	p.IndexLookUpReaders = readers
	return p, nil
}

func (b *PlanBuilder) buildCheckIndexSchema(tn *ast.TableName, indexName string) (*expression.Schema, types.NameSlice, error) {
	schema := expression.NewSchema()
	var names types.NameSlice
	indexName = strings.ToLower(indexName)
	indicesInfo := tn.TableInfo.Indices
	cols := tn.TableInfo.Cols()
	for _, idxInfo := range indicesInfo {
		if idxInfo.Name.L != indexName {
			continue
		}
		for _, idxCol := range idxInfo.Columns {
			col := cols[idxCol.Offset]
			names = append(names, &types.FieldName{
				ColName: idxCol.Name,
				TblName: tn.Name,
				DBName:  tn.Schema,
			})
			schema.Append(&expression.Column{
				RetType:  &col.FieldType,
				UniqueID: b.ctx.GetSessionVars().AllocPlanColumnID(),
				ID:       col.ID})
		}
		names = append(names, &types.FieldName{
			ColName: model.NewCIStr("extra_handle"),
			TblName: tn.Name,
			DBName:  tn.Schema,
		})
		schema.Append(&expression.Column{
			RetType:  types.NewFieldType(mysql.TypeLonglong),
			UniqueID: b.ctx.GetSessionVars().AllocPlanColumnID(),
			ID:       -1,
		})
	}
	if schema.Len() == 0 {
		return nil, nil, errors.Errorf("index %s not found", indexName)
	}
	return schema, names, nil
}

// getColsInfo returns the info of index columns, normal columns and primary key.
func getColsInfo(tn *ast.TableName) (indicesInfo []*model.IndexInfo, colsInfo []*model.ColumnInfo) {
	tbl := tn.TableInfo
	for _, col := range tbl.Columns {
		// The virtual column will not store any data in TiKV, so it should be ignored when collect statistics
		if col.IsGenerated() && !col.GeneratedStored {
			continue
		}
		if mysql.HasPriKeyFlag(col.Flag) && (tbl.PKIsHandle || tbl.IsCommonHandle) {
			continue
		}
		colsInfo = append(colsInfo, col)
	}
	for _, idx := range tn.TableInfo.Indices {
		if idx.State == model.StatePublic {
			indicesInfo = append(indicesInfo, idx)
		}
	}
	return
}

// BuildHandleColsForAnalyze is exported for test.
func BuildHandleColsForAnalyze(ctx sessionctx.Context, tblInfo *model.TableInfo) HandleCols {
	var handleCols HandleCols
	switch {
	case tblInfo.PKIsHandle:
		pkCol := tblInfo.GetPkColInfo()
		handleCols = &IntHandleCols{col: &expression.Column{
			ID:      pkCol.ID,
			RetType: &pkCol.FieldType,
			Index:   pkCol.Offset,
		}}
	case tblInfo.IsCommonHandle:
		pkIdx := tables.FindPrimaryIndex(tblInfo)
		pkColLen := len(pkIdx.Columns)
		columns := make([]*expression.Column, pkColLen)
		for i := 0; i < pkColLen; i++ {
			colInfo := tblInfo.Columns[pkIdx.Columns[i].Offset]
			columns[i] = &expression.Column{
				ID:      colInfo.ID,
				RetType: &colInfo.FieldType,
				Index:   colInfo.Offset,
			}
		}
		handleCols = &CommonHandleCols{
			tblInfo: tblInfo,
			idxInfo: pkIdx,
			columns: columns,
			sc:      ctx.GetSessionVars().StmtCtx,
		}
	}
	return handleCols
}

// GetPhysicalIDsAndPartitionNames returns physical IDs and names of these partitions.
func GetPhysicalIDsAndPartitionNames(tblInfo *model.TableInfo, partitionNames []model.CIStr) ([]int64, []string, error) {
	pi := tblInfo.GetPartitionInfo()
	if pi == nil {
		if len(partitionNames) != 0 {
			return nil, nil, errors.Trace(ddl.ErrPartitionMgmtOnNonpartitioned)
		}
		return []int64{tblInfo.ID}, []string{""}, nil
	}
	if len(partitionNames) == 0 {
		ids := make([]int64, 0, len(pi.Definitions))
		names := make([]string, 0, len(pi.Definitions))
		for _, def := range pi.Definitions {
			ids = append(ids, def.ID)
			names = append(names, def.Name.O)
		}
		return ids, names, nil
	}
	ids := make([]int64, 0, len(partitionNames))
	names := make([]string, 0, len(partitionNames))
	for _, name := range partitionNames {
		found := false
		for _, def := range pi.Definitions {
			if def.Name.L == name.L {
				found = true
				ids = append(ids, def.ID)
				names = append(names, def.Name.O)
				break
			}
		}
		if !found {
			return nil, nil, fmt.Errorf("can not found the specified partition name %s in the table definition", name.O)
		}
	}
	return ids, names, nil
}

func (b *PlanBuilder) buildAnalyzeFullSamplingTask(
	as *ast.AnalyzeTableStmt,
	taskSlice []AnalyzeColumnsTask,
	physicalIDs []int64,
	names []string,
	tbl *ast.TableName,
	version int,
) []AnalyzeColumnsTask {
	idxInfos := make([]*model.IndexInfo, 0, len(tbl.TableInfo.Indices))
	for _, idx := range tbl.TableInfo.Indices {
		if idx.State != model.StatePublic {
			continue
		}
		idxInfos = append(idxInfos, idx)
	}
	if as.Incremental {
		b.ctx.GetSessionVars().StmtCtx.AppendWarning(errors.Errorf("The version 2 stats would ignore the INCREMENTAL keyword and do full sampling"))
	}
	for i, id := range physicalIDs {
		if id == tbl.TableInfo.ID {
			id = -1
		}
		info := AnalyzeInfo{
			DBName:        tbl.Schema.O,
			TableName:     tbl.Name.O,
			PartitionName: names[i],
			TableID:       statistics.AnalyzeTableID{TableID: tbl.TableInfo.ID, PartitionID: id},
			Incremental:   false,
			StatsVersion:  version,
		}
		newTask := AnalyzeColumnsTask{
			HandleCols:  BuildHandleColsForAnalyze(b.ctx, tbl.TableInfo),
			ColsInfo:    tbl.TableInfo.Columns,
			AnalyzeInfo: info,
			TblInfo:     tbl.TableInfo,
			Indexes:     idxInfos,
		}
		if newTask.HandleCols == nil {
			extraCol := model.NewExtraHandleColInfo()
			// Always place _tidb_rowid at the end of colsInfo, this is corresponding to logics in `analyzeColumnsPushdown`.
			newTask.ColsInfo = append(newTask.ColsInfo, extraCol)
			newTask.HandleCols = &IntHandleCols{col: colInfoToColumn(extraCol, len(newTask.ColsInfo)-1)}
		}
		taskSlice = append(taskSlice, newTask)
	}
	return taskSlice
}

func (b *PlanBuilder) buildAnalyzeTable(as *ast.AnalyzeTableStmt, opts map[ast.AnalyzeOptionType]uint64, version int) (Plan, error) {
	p := &Analyze{Opts: opts}
	for _, tbl := range as.TableNames {
		if tbl.TableInfo.IsView() {
			return nil, errors.Errorf("analyze view %s is not supported now.", tbl.Name.O)
		}
		if tbl.TableInfo.IsSequence() {
			return nil, errors.Errorf("analyze sequence %s is not supported now.", tbl.Name.O)
		}
		idxInfo, colInfo := getColsInfo(tbl)
		physicalIDs, names, err := GetPhysicalIDsAndPartitionNames(tbl.TableInfo, as.PartitionNames)
		if err != nil {
			return nil, err
		}
		var commonHandleInfo *model.IndexInfo
		// If we want to analyze this table with analyze version 2 but the existing stats is version 1 and stats feedback is enabled,
		// we will switch back to analyze version 1.
		if statistics.FeedbackProbability.Load() > 0 && version == 2 {
			statsHandle := domain.GetDomain(b.ctx).StatsHandle()
			versionIsSame := statsHandle.CheckAnalyzeVersion(tbl.TableInfo, physicalIDs, &version)
			if !versionIsSame {
				b.ctx.GetSessionVars().StmtCtx.AppendWarning(errors.New(fmt.Sprintf("Use analyze version 1 on table `%s` ", tbl.Name) +
					"because this table already has version 1 statistics and query feedback is also enabled. " +
					"If you want to switch to version 2 statistics, please first disable query feedback by setting feedback-probability to 0.0 in the config file."))
			}
		}
		if version == statistics.Version2 {
			p.ColTasks = b.buildAnalyzeFullSamplingTask(as, p.ColTasks, physicalIDs, names, tbl, version)
			continue
		}
		for _, idx := range idxInfo {
			// For prefix common handle. We don't use analyze mixed to handle it with columns. Because the full value
			// is read by coprocessor, the prefix index would get wrong stats in this case.
			if idx.Primary && tbl.TableInfo.IsCommonHandle && !idx.HasPrefixIndex() {
				commonHandleInfo = idx
				continue
			}
			for i, id := range physicalIDs {
				if id == tbl.TableInfo.ID {
					id = -1
				}
				info := AnalyzeInfo{
					DBName:        tbl.Schema.O,
					TableName:     tbl.Name.O,
					PartitionName: names[i],
					TableID:       statistics.AnalyzeTableID{TableID: tbl.TableInfo.ID, PartitionID: id},
					Incremental:   as.Incremental,
					StatsVersion:  version,
				}
				p.IdxTasks = append(p.IdxTasks, AnalyzeIndexTask{
					IndexInfo:   idx,
					AnalyzeInfo: info,
					TblInfo:     tbl.TableInfo,
				})
			}
		}
		handleCols := BuildHandleColsForAnalyze(b.ctx, tbl.TableInfo)
		if len(colInfo) > 0 || handleCols != nil {
			for i, id := range physicalIDs {
				if id == tbl.TableInfo.ID {
					id = -1
				}
				info := AnalyzeInfo{
					DBName:        tbl.Schema.O,
					TableName:     tbl.Name.O,
					PartitionName: names[i],
					TableID:       statistics.AnalyzeTableID{TableID: tbl.TableInfo.ID, PartitionID: id},
					Incremental:   as.Incremental,
					StatsVersion:  version,
				}
				p.ColTasks = append(p.ColTasks, AnalyzeColumnsTask{
					HandleCols:       handleCols,
					CommonHandleInfo: commonHandleInfo,
					ColsInfo:         colInfo,
					AnalyzeInfo:      info,
					TblInfo:          tbl.TableInfo,
				})
			}
		}
	}
	return p, nil
}

func (b *PlanBuilder) buildAnalyzeIndex(as *ast.AnalyzeTableStmt, opts map[ast.AnalyzeOptionType]uint64, version int) (Plan, error) {
	p := &Analyze{Opts: opts}
	tblInfo := as.TableNames[0].TableInfo
	physicalIDs, names, err := GetPhysicalIDsAndPartitionNames(tblInfo, as.PartitionNames)
	if err != nil {
		return nil, err
	}
	statsHandle := domain.GetDomain(b.ctx).StatsHandle()
	if statsHandle == nil {
		return nil, errors.Errorf("statistics hasn't been initialized, please try again later")
	}
	versionIsSame := statsHandle.CheckAnalyzeVersion(tblInfo, physicalIDs, &version)
	if !versionIsSame {
		if b.ctx.GetSessionVars().EnableFastAnalyze {
			return nil, errors.Errorf("Fast analyze hasn't reached General Availability and only support analyze version 1 currently. But the existing statistics of the table is not version 1.")
		}
		b.ctx.GetSessionVars().StmtCtx.AppendWarning(errors.Errorf("The analyze version from the session is not compatible with the existing statistics of the table. Use the existing version instead"))
	}
	if version == statistics.Version2 {
		b.ctx.GetSessionVars().StmtCtx.AppendWarning(errors.Errorf("The version 2 would collect all statistics not only the selected indexes"))
		return b.buildAnalyzeTable(as, opts, version)
	}
	for _, idxName := range as.IndexNames {
		if isPrimaryIndex(idxName) {
			handleCols := BuildHandleColsForAnalyze(b.ctx, tblInfo)
			// Fast analyze use analyze column to solve int handle.
			if handleCols != nil && handleCols.IsInt() && b.ctx.GetSessionVars().EnableFastAnalyze {
				for i, id := range physicalIDs {
					if id == tblInfo.ID {
						id = -1
					}
					info := AnalyzeInfo{
						DBName:        as.TableNames[0].Schema.O,
						TableName:     as.TableNames[0].Name.O,
						PartitionName: names[i], TableID: statistics.AnalyzeTableID{TableID: tblInfo.ID, PartitionID: id},
						Incremental:  as.Incremental,
						StatsVersion: version,
					}
					p.ColTasks = append(p.ColTasks, AnalyzeColumnsTask{HandleCols: handleCols, AnalyzeInfo: info, TblInfo: tblInfo})
				}
				continue
			}
		}
		idx := tblInfo.FindIndexByName(idxName.L)
		if idx == nil || idx.State != model.StatePublic {
			return nil, ErrAnalyzeMissIndex.GenWithStackByArgs(idxName.O, tblInfo.Name.O)
		}
		for i, id := range physicalIDs {
			if id == tblInfo.ID {
				id = -1
			}
			info := AnalyzeInfo{
				DBName:        as.TableNames[0].Schema.O,
				TableName:     as.TableNames[0].Name.O,
				PartitionName: names[i],
				TableID:       statistics.AnalyzeTableID{TableID: tblInfo.ID, PartitionID: id},
				Incremental:   as.Incremental,
				StatsVersion:  version,
			}
			p.IdxTasks = append(p.IdxTasks, AnalyzeIndexTask{IndexInfo: idx, AnalyzeInfo: info, TblInfo: tblInfo})
		}
	}
	return p, nil
}

func (b *PlanBuilder) buildAnalyzeAllIndex(as *ast.AnalyzeTableStmt, opts map[ast.AnalyzeOptionType]uint64, version int) (Plan, error) {
	p := &Analyze{Opts: opts}
	tblInfo := as.TableNames[0].TableInfo
	physicalIDs, names, err := GetPhysicalIDsAndPartitionNames(tblInfo, as.PartitionNames)
	if err != nil {
		return nil, err
	}
	statsHandle := domain.GetDomain(b.ctx).StatsHandle()
	if statsHandle == nil {
		return nil, errors.Errorf("statistics hasn't been initialized, please try again later")
	}
	versionIsSame := statsHandle.CheckAnalyzeVersion(tblInfo, physicalIDs, &version)
	if !versionIsSame {
		if b.ctx.GetSessionVars().EnableFastAnalyze {
			return nil, errors.Errorf("Fast analyze hasn't reached General Availability and only support analyze version 1 currently. But the existing statistics of the table is not version 1.")
		}
		b.ctx.GetSessionVars().StmtCtx.AppendWarning(errors.Errorf("The analyze version from the session is not compatible with the existing statistics of the table. Use the existing version instead"))
	}
	if version == statistics.Version2 {
		b.ctx.GetSessionVars().StmtCtx.AppendWarning(errors.Errorf("The version 2 would collect all statistics not only the selected indexes"))
		return b.buildAnalyzeTable(as, opts, version)
	}
	for _, idx := range tblInfo.Indices {
		if idx.State == model.StatePublic {
			for i, id := range physicalIDs {
				if id == tblInfo.ID {
					id = -1
				}
				info := AnalyzeInfo{
					DBName:        as.TableNames[0].Schema.O,
					TableName:     as.TableNames[0].Name.O,
					PartitionName: names[i],
					TableID:       statistics.AnalyzeTableID{TableID: tblInfo.ID, PartitionID: id},
					Incremental:   as.Incremental,
					StatsVersion:  version,
				}
				p.IdxTasks = append(p.IdxTasks, AnalyzeIndexTask{IndexInfo: idx, AnalyzeInfo: info, TblInfo: tblInfo})
			}
		}
	}
	handleCols := BuildHandleColsForAnalyze(b.ctx, tblInfo)
	if handleCols != nil {
		for i, id := range physicalIDs {
			if id == tblInfo.ID {
				id = -1
			}
			info := AnalyzeInfo{
				DBName:        as.TableNames[0].Schema.O,
				TableName:     as.TableNames[0].Name.O,
				PartitionName: names[i],
				TableID:       statistics.AnalyzeTableID{TableID: tblInfo.ID, PartitionID: id},
				Incremental:   as.Incremental,
				StatsVersion:  version,
			}
			p.ColTasks = append(p.ColTasks, AnalyzeColumnsTask{HandleCols: handleCols, AnalyzeInfo: info, TblInfo: tblInfo})
		}
	}
	return p, nil
}

// CMSketchSizeLimit indicates the size limit of CMSketch.
var CMSketchSizeLimit = kv.TxnEntrySizeLimit / binary.MaxVarintLen32

var analyzeOptionLimit = map[ast.AnalyzeOptionType]uint64{
	ast.AnalyzeOptNumBuckets:    1024,
	ast.AnalyzeOptNumTopN:       1024,
	ast.AnalyzeOptCMSketchWidth: CMSketchSizeLimit,
	ast.AnalyzeOptCMSketchDepth: CMSketchSizeLimit,
	ast.AnalyzeOptNumSamples:    500000,
}

var analyzeOptionDefault = map[ast.AnalyzeOptionType]uint64{
	ast.AnalyzeOptNumBuckets:    256,
	ast.AnalyzeOptNumTopN:       20,
	ast.AnalyzeOptCMSketchWidth: 2048,
	ast.AnalyzeOptCMSketchDepth: 5,
	ast.AnalyzeOptNumSamples:    10000,
}

var analyzeOptionDefaultV2 = map[ast.AnalyzeOptionType]uint64{
	ast.AnalyzeOptNumBuckets:    256,
	ast.AnalyzeOptNumTopN:       500,
	ast.AnalyzeOptCMSketchWidth: 2048,
	ast.AnalyzeOptCMSketchDepth: 5,
	ast.AnalyzeOptNumSamples:    100000,
}

func handleAnalyzeOptions(opts []ast.AnalyzeOpt, statsVer int) (map[ast.AnalyzeOptionType]uint64, error) {
	optMap := make(map[ast.AnalyzeOptionType]uint64, len(analyzeOptionDefault))
	if statsVer == statistics.Version1 {
		for key, val := range analyzeOptionDefault {
			optMap[key] = val
		}
	} else {
		for key, val := range analyzeOptionDefaultV2 {
			optMap[key] = val
		}
	}
	for _, opt := range opts {
		if opt.Type == ast.AnalyzeOptNumTopN {
			if opt.Value > analyzeOptionLimit[opt.Type] {
				return nil, errors.Errorf("value of analyze option %s should not larger than %d", ast.AnalyzeOptionString[opt.Type], analyzeOptionLimit[opt.Type])
			}
		} else {
			if opt.Value == 0 || opt.Value > analyzeOptionLimit[opt.Type] {
				return nil, errors.Errorf("value of analyze option %s should be positive and not larger than %d", ast.AnalyzeOptionString[opt.Type], analyzeOptionLimit[opt.Type])
			}
		}
		optMap[opt.Type] = opt.Value
	}
	if optMap[ast.AnalyzeOptCMSketchWidth]*optMap[ast.AnalyzeOptCMSketchDepth] > CMSketchSizeLimit {
		return nil, errors.Errorf("cm sketch size(depth * width) should not larger than %d", CMSketchSizeLimit)
	}
	return optMap, nil
}

func (b *PlanBuilder) buildAnalyze(as *ast.AnalyzeTableStmt) (Plan, error) {
	// If enable fast analyze, the storage must be tikv.Storage.
	if _, isTikvStorage := b.ctx.GetStore().(tikv.Storage); !isTikvStorage && b.ctx.GetSessionVars().EnableFastAnalyze {
		return nil, errors.Errorf("Only support fast analyze in tikv storage.")
	}
	statsVersion := b.ctx.GetSessionVars().AnalyzeVersion
	if b.ctx.GetSessionVars().EnableFastAnalyze && statsVersion >= statistics.Version2 {
		return nil, errors.Errorf("Fast analyze hasn't reached General Availability and only support analyze version 1 currently.")
	}
	for _, tbl := range as.TableNames {
		user := b.ctx.GetSessionVars().User
		var insertErr, selectErr error
		if user != nil {
			insertErr = ErrTableaccessDenied.GenWithStackByArgs("INSERT", user.AuthUsername, user.AuthHostname, tbl.Name.O)
			selectErr = ErrTableaccessDenied.GenWithStackByArgs("SELECT", user.AuthUsername, user.AuthHostname, tbl.Name.O)
		}
		b.visitInfo = appendVisitInfo(b.visitInfo, mysql.InsertPriv, tbl.Schema.O, tbl.Name.O, "", insertErr)
		b.visitInfo = appendVisitInfo(b.visitInfo, mysql.SelectPriv, tbl.Schema.O, tbl.Name.O, "", selectErr)
	}
	opts, err := handleAnalyzeOptions(as.AnalyzeOpts, statsVersion)
	if err != nil {
		return nil, err
	}
	if as.IndexFlag {
		if len(as.IndexNames) == 0 {
			return b.buildAnalyzeAllIndex(as, opts, statsVersion)
		}
		return b.buildAnalyzeIndex(as, opts, statsVersion)
	}
	return b.buildAnalyzeTable(as, opts, statsVersion)
}

func buildShowNextRowID() (*expression.Schema, types.NameSlice) {
	schema := newColumnsWithNames(4)
	schema.Append(buildColumnWithName("", "DB_NAME", mysql.TypeVarchar, mysql.MaxDatabaseNameLength))
	schema.Append(buildColumnWithName("", "TABLE_NAME", mysql.TypeVarchar, mysql.MaxTableNameLength))
	schema.Append(buildColumnWithName("", "COLUMN_NAME", mysql.TypeVarchar, mysql.MaxColumnNameLength))
	schema.Append(buildColumnWithName("", "NEXT_GLOBAL_ROW_ID", mysql.TypeLonglong, 4))
	schema.Append(buildColumnWithName("", "ID_TYPE", mysql.TypeVarchar, 15))
	return schema.col2Schema(), schema.names
}

func buildShowDDLFields() (*expression.Schema, types.NameSlice) {
	schema := newColumnsWithNames(6)
	schema.Append(buildColumnWithName("", "SCHEMA_VER", mysql.TypeLonglong, 4))
	schema.Append(buildColumnWithName("", "OWNER_ID", mysql.TypeVarchar, 64))
	schema.Append(buildColumnWithName("", "OWNER_ADDRESS", mysql.TypeVarchar, 32))
	schema.Append(buildColumnWithName("", "RUNNING_JOBS", mysql.TypeVarchar, 256))
	schema.Append(buildColumnWithName("", "SELF_ID", mysql.TypeVarchar, 64))
	schema.Append(buildColumnWithName("", "QUERY", mysql.TypeVarchar, 256))

	return schema.col2Schema(), schema.names
}

func buildRecoverIndexFields() (*expression.Schema, types.NameSlice) {
	schema := newColumnsWithNames(2)
	schema.Append(buildColumnWithName("", "ADDED_COUNT", mysql.TypeLonglong, 4))
	schema.Append(buildColumnWithName("", "SCAN_COUNT", mysql.TypeLonglong, 4))
	return schema.col2Schema(), schema.names
}

func buildCleanupIndexFields() (*expression.Schema, types.NameSlice) {
	schema := newColumnsWithNames(1)
	schema.Append(buildColumnWithName("", "REMOVED_COUNT", mysql.TypeLonglong, 4))
	return schema.col2Schema(), schema.names
}

func buildShowDDLJobsFields() (*expression.Schema, types.NameSlice) {
	schema := newColumnsWithNames(11)
	schema.Append(buildColumnWithName("", "JOB_ID", mysql.TypeLonglong, 4))
	schema.Append(buildColumnWithName("", "DB_NAME", mysql.TypeVarchar, 64))
	schema.Append(buildColumnWithName("", "TABLE_NAME", mysql.TypeVarchar, 64))
	schema.Append(buildColumnWithName("", "JOB_TYPE", mysql.TypeVarchar, 64))
	schema.Append(buildColumnWithName("", "SCHEMA_STATE", mysql.TypeVarchar, 64))
	schema.Append(buildColumnWithName("", "SCHEMA_ID", mysql.TypeLonglong, 4))
	schema.Append(buildColumnWithName("", "TABLE_ID", mysql.TypeLonglong, 4))
	schema.Append(buildColumnWithName("", "ROW_COUNT", mysql.TypeLonglong, 4))
	schema.Append(buildColumnWithName("", "START_TIME", mysql.TypeDatetime, 19))
	schema.Append(buildColumnWithName("", "END_TIME", mysql.TypeDatetime, 19))
	schema.Append(buildColumnWithName("", "STATE", mysql.TypeVarchar, 64))
	return schema.col2Schema(), schema.names
}

func buildTableRegionsSchema() (*expression.Schema, types.NameSlice) {
	schema := newColumnsWithNames(11)
	schema.Append(buildColumnWithName("", "REGION_ID", mysql.TypeLonglong, 4))
	schema.Append(buildColumnWithName("", "START_KEY", mysql.TypeVarchar, 64))
	schema.Append(buildColumnWithName("", "END_KEY", mysql.TypeVarchar, 64))
	schema.Append(buildColumnWithName("", "LEADER_ID", mysql.TypeLonglong, 4))
	schema.Append(buildColumnWithName("", "LEADER_STORE_ID", mysql.TypeLonglong, 4))
	schema.Append(buildColumnWithName("", "PEERS", mysql.TypeVarchar, 64))
	schema.Append(buildColumnWithName("", "SCATTERING", mysql.TypeTiny, 1))
	schema.Append(buildColumnWithName("", "WRITTEN_BYTES", mysql.TypeLonglong, 4))
	schema.Append(buildColumnWithName("", "READ_BYTES", mysql.TypeLonglong, 4))
	schema.Append(buildColumnWithName("", "APPROXIMATE_SIZE(MB)", mysql.TypeLonglong, 4))
	schema.Append(buildColumnWithName("", "APPROXIMATE_KEYS", mysql.TypeLonglong, 4))
	return schema.col2Schema(), schema.names
}

func buildSplitRegionsSchema() (*expression.Schema, types.NameSlice) {
	schema := newColumnsWithNames(2)
	schema.Append(buildColumnWithName("", "TOTAL_SPLIT_REGION", mysql.TypeLonglong, 4))
	schema.Append(buildColumnWithName("", "SCATTER_FINISH_RATIO", mysql.TypeDouble, 8))
	return schema.col2Schema(), schema.names
}

func buildShowDDLJobQueriesFields() (*expression.Schema, types.NameSlice) {
	schema := newColumnsWithNames(1)
	schema.Append(buildColumnWithName("", "QUERY", mysql.TypeVarchar, 256))
	return schema.col2Schema(), schema.names
}

func buildShowSlowSchema() (*expression.Schema, types.NameSlice) {
	longlongSize, _ := mysql.GetDefaultFieldLengthAndDecimal(mysql.TypeLonglong)
	tinySize, _ := mysql.GetDefaultFieldLengthAndDecimal(mysql.TypeTiny)
	timestampSize, _ := mysql.GetDefaultFieldLengthAndDecimal(mysql.TypeTimestamp)
	durationSize, _ := mysql.GetDefaultFieldLengthAndDecimal(mysql.TypeDuration)

	schema := newColumnsWithNames(11)
	schema.Append(buildColumnWithName("", "SQL", mysql.TypeVarchar, 4096))
	schema.Append(buildColumnWithName("", "START", mysql.TypeTimestamp, timestampSize))
	schema.Append(buildColumnWithName("", "DURATION", mysql.TypeDuration, durationSize))
	schema.Append(buildColumnWithName("", "DETAILS", mysql.TypeVarchar, 256))
	schema.Append(buildColumnWithName("", "SUCC", mysql.TypeTiny, tinySize))
	schema.Append(buildColumnWithName("", "CONN_ID", mysql.TypeLonglong, longlongSize))
	schema.Append(buildColumnWithName("", "TRANSACTION_TS", mysql.TypeLonglong, longlongSize))
	schema.Append(buildColumnWithName("", "USER", mysql.TypeVarchar, 32))
	schema.Append(buildColumnWithName("", "DB", mysql.TypeVarchar, 64))
	schema.Append(buildColumnWithName("", "TABLE_IDS", mysql.TypeVarchar, 256))
	schema.Append(buildColumnWithName("", "INDEX_IDS", mysql.TypeVarchar, 256))
	schema.Append(buildColumnWithName("", "INTERNAL", mysql.TypeTiny, tinySize))
	schema.Append(buildColumnWithName("", "DIGEST", mysql.TypeVarchar, 64))
	return schema.col2Schema(), schema.names
}

func buildCancelDDLJobsFields() (*expression.Schema, types.NameSlice) {
	schema := newColumnsWithNames(2)
	schema.Append(buildColumnWithName("", "JOB_ID", mysql.TypeVarchar, 64))
	schema.Append(buildColumnWithName("", "RESULT", mysql.TypeVarchar, 128))

	return schema.col2Schema(), schema.names
}

func buildBRIESchema() (*expression.Schema, types.NameSlice) {
	longlongSize, _ := mysql.GetDefaultFieldLengthAndDecimal(mysql.TypeLonglong)
	datetimeSize, _ := mysql.GetDefaultFieldLengthAndDecimal(mysql.TypeDatetime)

	schema := newColumnsWithNames(5)
	schema.Append(buildColumnWithName("", "Destination", mysql.TypeVarchar, 255))
	schema.Append(buildColumnWithName("", "Size", mysql.TypeLonglong, longlongSize))
	schema.Append(buildColumnWithName("", "BackupTS", mysql.TypeLonglong, longlongSize))
	schema.Append(buildColumnWithName("", "Queue Time", mysql.TypeDatetime, datetimeSize))
	schema.Append(buildColumnWithName("", "Execution Time", mysql.TypeDatetime, datetimeSize))
	return schema.col2Schema(), schema.names
}

func buildShowTelemetrySchema() (*expression.Schema, types.NameSlice) {
	schema := newColumnsWithNames(1)
	schema.Append(buildColumnWithName("", "TRACKING_ID", mysql.TypeVarchar, 64))
	schema.Append(buildColumnWithName("", "LAST_STATUS", mysql.TypeString, mysql.MaxBlobWidth))
	schema.Append(buildColumnWithName("", "DATA_PREVIEW", mysql.TypeString, mysql.MaxBlobWidth))
	return schema.col2Schema(), schema.names
}

func buildColumnWithName(tableName, name string, tp byte, size int) (*expression.Column, *types.FieldName) {
	cs, cl := types.DefaultCharsetForType(tp)
	flag := mysql.UnsignedFlag
	if tp == mysql.TypeVarchar || tp == mysql.TypeBlob {
		cs = charset.CharsetUTF8MB4
		cl = charset.CollationUTF8MB4
		flag = 0
	}

	fieldType := &types.FieldType{
		Charset: cs,
		Collate: cl,
		Tp:      tp,
		Flen:    size,
		Flag:    flag,
	}
	return &expression.Column{
		RetType: fieldType,
	}, &types.FieldName{DBName: util2.InformationSchemaName, TblName: model.NewCIStr(tableName), ColName: model.NewCIStr(name)}
}

type columnsWithNames struct {
	cols  []*expression.Column
	names types.NameSlice
}

func newColumnsWithNames(cap int) *columnsWithNames {
	return &columnsWithNames{
		cols:  make([]*expression.Column, 0, 2),
		names: make(types.NameSlice, 0, 2),
	}
}

func (cwn *columnsWithNames) Append(col *expression.Column, name *types.FieldName) {
	cwn.cols = append(cwn.cols, col)
	cwn.names = append(cwn.names, name)
}

func (cwn *columnsWithNames) col2Schema() *expression.Schema {
	return expression.NewSchema(cwn.cols...)
}

// splitWhere split a where expression to a list of AND conditions.
func splitWhere(where ast.ExprNode) []ast.ExprNode {
	var conditions []ast.ExprNode
	switch x := where.(type) {
	case nil:
	case *ast.BinaryOperationExpr:
		if x.Op == opcode.LogicAnd {
			conditions = append(conditions, splitWhere(x.L)...)
			conditions = append(conditions, splitWhere(x.R)...)
		} else {
			conditions = append(conditions, x)
		}
	case *ast.ParenthesesExpr:
		conditions = append(conditions, splitWhere(x.Expr)...)
	default:
		conditions = append(conditions, where)
	}
	return conditions
}

func (b *PlanBuilder) buildShow(ctx context.Context, show *ast.ShowStmt) (Plan, error) {
	p := LogicalShow{
		ShowContents: ShowContents{
			Tp:          show.Tp,
			DBName:      show.DBName,
			Table:       show.Table,
			Partition:   show.Partition,
			Column:      show.Column,
			IndexName:   show.IndexName,
			Flag:        show.Flag,
			User:        show.User,
			Roles:       show.Roles,
			Full:        show.Full,
			IfNotExists: show.IfNotExists,
			GlobalScope: show.GlobalScope,
			Extended:    show.Extended,
		},
	}.Init(b.ctx)
	isView := false
	isSequence := false
	switch show.Tp {
	case ast.ShowTables, ast.ShowTableStatus:
		if p.DBName == "" {
			return nil, ErrNoDB
		}
<<<<<<< HEAD
	case ast.ShowCreateTable, ast.ShowCreateSequence, ast.ShowPlacementForTable, ast.ShowPlacementForPartition:
		user := b.ctx.GetSessionVars().User
=======
	case ast.ShowCreateTable, ast.ShowCreateSequence, ast.ShowPlacementForTable:
>>>>>>> fa82cd47
		var err error
		if table, err := b.is.TableByName(show.Table.Schema, show.Table.Name); err == nil {
			isView = table.Meta().IsView()
			isSequence = table.Meta().IsSequence()
		}
		user := b.ctx.GetSessionVars().User
		if isView {
			if user != nil {
				err = ErrTableaccessDenied.GenWithStackByArgs("SHOW VIEW", user.AuthUsername, user.AuthHostname, show.Table.Name.L)
			}
			b.visitInfo = appendVisitInfo(b.visitInfo, mysql.ShowViewPriv, show.Table.Schema.L, show.Table.Name.L, "", err)
		} else {
			if user != nil {
				err = ErrTableaccessDenied.GenWithStackByArgs("SHOW", user.AuthUsername, user.AuthHostname, show.Table.Name.L)
			}
			b.visitInfo = appendVisitInfo(b.visitInfo, mysql.AllPrivMask, show.Table.Schema.L, show.Table.Name.L, "", err)
		}
	case ast.ShowConfig:
		privErr := ErrSpecificAccessDenied.GenWithStackByArgs("CONFIG")
		b.visitInfo = appendVisitInfo(b.visitInfo, mysql.ConfigPriv, "", "", "", privErr)
	case ast.ShowCreateView:
		var err error
		user := b.ctx.GetSessionVars().User
		if user != nil {
			err = ErrTableaccessDenied.GenWithStackByArgs("SELECT", user.AuthUsername, user.AuthHostname, show.Table.Name.L)
		}
		b.visitInfo = appendVisitInfo(b.visitInfo, mysql.SelectPriv, show.Table.Schema.L, show.Table.Name.L, "", err)
		if user != nil {
			err = ErrTableaccessDenied.GenWithStackByArgs("SHOW VIEW", user.AuthUsername, user.AuthHostname, show.Table.Name.L)
		}
		b.visitInfo = appendVisitInfo(b.visitInfo, mysql.ShowViewPriv, show.Table.Schema.L, show.Table.Name.L, "", err)
	case ast.ShowBackups:
		err := ErrSpecificAccessDenied.GenWithStackByArgs("SUPER or BACKUP_ADMIN")
		b.visitInfo = appendDynamicVisitInfo(b.visitInfo, "BACKUP_ADMIN", false, err)
	case ast.ShowRestores:
		err := ErrSpecificAccessDenied.GenWithStackByArgs("SUPER or RESTORE_ADMIN")
		b.visitInfo = appendDynamicVisitInfo(b.visitInfo, "RESTORE_ADMIN", false, err)
	case ast.ShowTableNextRowId:
		p := &ShowNextRowID{TableName: show.Table}
		p.setSchemaAndNames(buildShowNextRowID())
		b.visitInfo = appendVisitInfo(b.visitInfo, mysql.SelectPriv, show.Table.Schema.L, show.Table.Name.L, "", ErrPrivilegeCheckFail)
		return p, nil
	case ast.ShowStatsBuckets, ast.ShowStatsHistograms, ast.ShowStatsMeta, ast.ShowStatsExtended, ast.ShowStatsHealthy, ast.ShowStatsTopN:
		user := b.ctx.GetSessionVars().User
		var err error
		if user != nil {
			err = ErrDBaccessDenied.GenWithStackByArgs(user.AuthUsername, user.AuthHostname, mysql.SystemDB)
		}
		b.visitInfo = appendVisitInfo(b.visitInfo, mysql.SelectPriv, mysql.SystemDB, "", "", err)
	case ast.ShowRegions:
		tableInfo, err := b.is.TableByName(show.Table.Schema, show.Table.Name)
		if err != nil {
			return nil, err
		}
		if tableInfo.Meta().TempTableType != model.TempTableNone {
			return nil, ErrOptOnTemporaryTable.GenWithStackByArgs("show table regions")
		}
	}
	schema, names := buildShowSchema(show, isView, isSequence)
	p.SetSchema(schema)
	p.names = names
	for _, col := range p.schema.Columns {
		col.UniqueID = b.ctx.GetSessionVars().AllocPlanColumnID()
	}
	var err error
	var np LogicalPlan
	np = p
	if show.Pattern != nil {
		show.Pattern.Expr = &ast.ColumnNameExpr{
			Name: &ast.ColumnName{Name: p.OutputNames()[0].ColName},
		}
		np, err = b.buildSelection(ctx, np, show.Pattern, nil)
		if err != nil {
			return nil, err
		}
	}
	if show.Where != nil {
		np, err = b.buildSelection(ctx, np, show.Where, nil)
		if err != nil {
			return nil, err
		}
	}
	if np != p {
		b.optFlag |= flagEliminateProjection
		fieldsLen := len(p.schema.Columns)
		proj := LogicalProjection{Exprs: make([]expression.Expression, 0, fieldsLen)}.Init(b.ctx, 0)
		schema := expression.NewSchema(make([]*expression.Column, 0, fieldsLen)...)
		for _, col := range p.schema.Columns {
			proj.Exprs = append(proj.Exprs, col)
			newCol := col.Clone().(*expression.Column)
			newCol.UniqueID = b.ctx.GetSessionVars().AllocPlanColumnID()
			schema.Append(newCol)
		}
		proj.SetSchema(schema)
		proj.SetChildren(np)
		proj.SetOutputNames(np.OutputNames())
		np = proj
	}
	if show.Tp == ast.ShowVariables || show.Tp == ast.ShowStatus {
		b.curClause = orderByClause
		orderByCol := np.Schema().Columns[0].Clone().(*expression.Column)
		sort := LogicalSort{
			ByItems: []*util.ByItems{{Expr: orderByCol}},
		}.Init(b.ctx, b.getSelectOffset())
		sort.SetChildren(np)
		np = sort
	}
	return np, nil
}

func (b *PlanBuilder) buildSimple(ctx context.Context, node ast.StmtNode) (Plan, error) {
	p := &Simple{Statement: node}

	switch raw := node.(type) {
	case *ast.FlushStmt:
		err := ErrSpecificAccessDenied.GenWithStackByArgs("RELOAD")
		b.visitInfo = appendVisitInfo(b.visitInfo, mysql.ReloadPriv, "", "", "", err)
	case *ast.AlterInstanceStmt:
		err := ErrSpecificAccessDenied.GenWithStack("SUPER")
		b.visitInfo = appendVisitInfo(b.visitInfo, mysql.SuperPriv, "", "", "", err)
	case *ast.RenameUserStmt:
		err := ErrSpecificAccessDenied.GenWithStackByArgs("CREATE USER")
		b.visitInfo = appendVisitInfo(b.visitInfo, mysql.CreateUserPriv, "", "", "", err)
	case *ast.GrantStmt:
		var err error
		b.visitInfo, err = collectVisitInfoFromGrantStmt(b.ctx, b.visitInfo, raw)
		if err != nil {
			return nil, err
		}
	case *ast.BRIEStmt:
		p.setSchemaAndNames(buildBRIESchema())
		if sem.IsEnabled() && strings.EqualFold(raw.Storage[:8], "local://") {
			// Local storage is not permitted to be local when SEM is enabled.
			return nil, ErrNotSupportedWithSem.GenWithStackByArgs("local://")
		}
		if raw.Kind == ast.BRIEKindRestore {
			err := ErrSpecificAccessDenied.GenWithStackByArgs("SUPER or RESTORE_ADMIN")
			b.visitInfo = appendDynamicVisitInfo(b.visitInfo, "RESTORE_ADMIN", false, err)
		} else {
			err := ErrSpecificAccessDenied.GenWithStackByArgs("SUPER or BACKUP_ADMIN")
			b.visitInfo = appendDynamicVisitInfo(b.visitInfo, "BACKUP_ADMIN", false, err)
		}
	case *ast.GrantRoleStmt:
		err := ErrSpecificAccessDenied.GenWithStackByArgs("SUPER or ROLE_ADMIN")
		b.visitInfo = appendDynamicVisitInfo(b.visitInfo, "ROLE_ADMIN", false, err)
	case *ast.RevokeRoleStmt:
		err := ErrSpecificAccessDenied.GenWithStackByArgs("SUPER or ROLE_ADMIN")
		b.visitInfo = appendDynamicVisitInfo(b.visitInfo, "ROLE_ADMIN", false, err)
		// Check if any of the users are RESTRICTED
		for _, user := range raw.Users {
			b.visitInfo = appendVisitInfoIsRestrictedUser(b.visitInfo, b.ctx, user, "RESTRICTED_USER_ADMIN")
		}
	case *ast.RevokeStmt:
		var err error
		b.visitInfo, err = collectVisitInfoFromRevokeStmt(b.ctx, b.visitInfo, raw)
		if err != nil {
			return nil, err
		}
	case *ast.KillStmt:
		// All users can kill their own connections regardless.
		// If you have the SUPER privilege, you can kill all threads and statements unless SEM is enabled.
		// In which case you require RESTRICTED_CONNECTION_ADMIN to kill connections that belong to RESTRICTED_USER_ADMIN users.
		sm := b.ctx.GetSessionManager()
		if sm != nil {
			if pi, ok := sm.GetProcessInfo(raw.ConnectionID); ok {
				loginUser := b.ctx.GetSessionVars().User
				if pi.User != loginUser.Username {
					err := ErrSpecificAccessDenied.GenWithStackByArgs("SUPER or CONNECTION_ADMIN")
					b.visitInfo = appendDynamicVisitInfo(b.visitInfo, "CONNECTION_ADMIN", false, err)
					b.visitInfo = appendVisitInfoIsRestrictedUser(b.visitInfo, b.ctx, &auth.UserIdentity{Username: pi.User, Hostname: pi.Host}, "RESTRICTED_CONNECTION_ADMIN")
				}
			}
		}
	case *ast.UseStmt:
		if raw.DBName == "" {
			return nil, ErrNoDB
		}
	case *ast.DropUserStmt:
		// The main privilege checks for DROP USER are currently performed in executor/simple.go
		// because they use complex OR conditions (not supported by visitInfo).
		for _, user := range raw.UserList {
			b.visitInfo = appendVisitInfoIsRestrictedUser(b.visitInfo, b.ctx, user, "RESTRICTED_USER_ADMIN")
		}
	case *ast.SetPwdStmt:
		if raw.User != nil {
			b.visitInfo = appendVisitInfoIsRestrictedUser(b.visitInfo, b.ctx, raw.User, "RESTRICTED_USER_ADMIN")
		}
	case *ast.ShutdownStmt:
		b.visitInfo = appendVisitInfo(b.visitInfo, mysql.ShutdownPriv, "", "", "", nil)
	case *ast.BeginStmt:
		readTS := b.ctx.GetSessionVars().TxnReadTS.PeakTxnReadTS()
		if raw.AsOf != nil {
			startTS, err := calculateTsExpr(b.ctx, raw.AsOf)
			if err != nil {
				return nil, err
			}
			if err := sessionctx.ValidateStaleReadTS(ctx, b.ctx, startTS); err != nil {
				return nil, err
			}
			p.StaleTxnStartTS = startTS
		} else if readTS > 0 {
			p.StaleTxnStartTS = readTS
			// consume read ts here
			b.ctx.GetSessionVars().TxnReadTS.UseTxnReadTS()
		}
	}
	return p, nil
}

// calculateTsExpr calculates the TsExpr of AsOfClause to get a StartTS.
func calculateTsExpr(sctx sessionctx.Context, asOfClause *ast.AsOfClause) (uint64, error) {
	tsVal, err := evalAstExpr(sctx, asOfClause.TsExpr)
	if err != nil {
		return 0, err
	}
	toTypeTimestamp := types.NewFieldType(mysql.TypeTimestamp)
	// We need at least the millionsecond here, so set fsp to 3.
	toTypeTimestamp.Decimal = 3
	tsTimestamp, err := tsVal.ConvertTo(sctx.GetSessionVars().StmtCtx, toTypeTimestamp)
	if err != nil {
		return 0, err
	}
	tsTime, err := tsTimestamp.GetMysqlTime().GoTime(sctx.GetSessionVars().Location())
	if err != nil {
		return 0, err
	}
	return oracle.GoTimeToTS(tsTime), nil
}

func calculateTsWithReadStaleness(sctx sessionctx.Context, readStaleness time.Duration) (uint64, error) {
	nowVal, err := expression.GetStmtTimestamp(sctx)
	if err != nil {
		return 0, err
	}
	tsVal := nowVal.Add(readStaleness)
	minTsVal := expression.GetMinSafeTime(sctx)
	return oracle.GoTimeToTS(expression.CalAppropriateTime(tsVal, nowVal, minTsVal)), nil
}

func collectVisitInfoFromRevokeStmt(sctx sessionctx.Context, vi []visitInfo, stmt *ast.RevokeStmt) ([]visitInfo, error) {
	// To use REVOKE, you must have the GRANT OPTION privilege,
	// and you must have the privileges that you are granting.
	dbName := stmt.Level.DBName
	tableName := stmt.Level.TableName
	// This supports a local revoke SELECT on tablename, but does
	// not add dbName to the visitInfo of a *.* grant.
	if dbName == "" && stmt.Level.Level != ast.GrantLevelGlobal {
		if sctx.GetSessionVars().CurrentDB == "" {
			return nil, ErrNoDB
		}
		dbName = sctx.GetSessionVars().CurrentDB
	}
	var nonDynamicPrivilege bool
	var allPrivs []mysql.PrivilegeType
	for _, item := range stmt.Privs {
		if item.Priv == mysql.ExtendedPriv {
			vi = appendDynamicVisitInfo(vi, strings.ToUpper(item.Name), true, nil) // verified in MySQL: requires the dynamic grant option to revoke.
			continue
		}
		nonDynamicPrivilege = true
		if item.Priv == mysql.AllPriv {
			switch stmt.Level.Level {
			case ast.GrantLevelGlobal:
				allPrivs = mysql.AllGlobalPrivs
			case ast.GrantLevelDB:
				allPrivs = mysql.AllDBPrivs
			case ast.GrantLevelTable:
				allPrivs = mysql.AllTablePrivs
			}
			break
		}
		vi = appendVisitInfo(vi, item.Priv, dbName, tableName, "", nil)
	}

	for _, priv := range allPrivs {
		vi = appendVisitInfo(vi, priv, dbName, tableName, "", nil)
	}
	for _, u := range stmt.Users {
		// For SEM, make sure the users are not restricted
		vi = appendVisitInfoIsRestrictedUser(vi, sctx, u.User, "RESTRICTED_USER_ADMIN")
	}
	if nonDynamicPrivilege {
		// Dynamic privileges use their own GRANT OPTION. If there were any non-dynamic privilege requests,
		// we need to attach the "GLOBAL" version of the GRANT OPTION.
		vi = appendVisitInfo(vi, mysql.GrantPriv, dbName, tableName, "", nil)
	}
	return vi, nil
}

// appendVisitInfoIsRestrictedUser appends additional visitInfo if the user has a
// special privilege called "RESTRICTED_USER_ADMIN". It only applies when SEM is enabled.
func appendVisitInfoIsRestrictedUser(visitInfo []visitInfo, sctx sessionctx.Context, user *auth.UserIdentity, priv string) []visitInfo {
	if !sem.IsEnabled() {
		return visitInfo
	}
	checker := privilege.GetPrivilegeManager(sctx)
	if checker != nil && checker.RequestDynamicVerificationWithUser("RESTRICTED_USER_ADMIN", false, user) {
		err := ErrSpecificAccessDenied.GenWithStackByArgs(priv)
		visitInfo = appendDynamicVisitInfo(visitInfo, priv, false, err)
	}
	return visitInfo
}

func collectVisitInfoFromGrantStmt(sctx sessionctx.Context, vi []visitInfo, stmt *ast.GrantStmt) ([]visitInfo, error) {
	// To use GRANT, you must have the GRANT OPTION privilege,
	// and you must have the privileges that you are granting.
	dbName := stmt.Level.DBName
	tableName := stmt.Level.TableName
	// This supports a local revoke SELECT on tablename, but does
	// not add dbName to the visitInfo of a *.* grant.
	if dbName == "" && stmt.Level.Level != ast.GrantLevelGlobal {
		if sctx.GetSessionVars().CurrentDB == "" {
			return nil, ErrNoDB
		}
		dbName = sctx.GetSessionVars().CurrentDB
	}
	var nonDynamicPrivilege bool
	var allPrivs []mysql.PrivilegeType
	for _, item := range stmt.Privs {
		if item.Priv == mysql.ExtendedPriv {
			// The observed MySQL behavior is that the error is:
			// ERROR 1227 (42000): Access denied; you need (at least one of) the GRANT OPTION privilege(s) for this operation
			// This is ambiguous, because it doesn't say the GRANT OPTION for which dynamic privilege.

			// In privilege/privileges/cache.go:RequestDynamicVerification SUPER+Grant_Priv will also be accepted here by TiDB, but it is *not* by MySQL.
			// This extension is currently required because:
			// - The visitInfo system does not accept OR conditions. There are many scenarios where SUPER or a DYNAMIC privilege are supported,
			//   this is the one case where SUPER is not intended to be an alternative.
			// - The "ALL" privilege for TiDB does not include all dynamic privileges. This could be fixed by a bootstrap task to assign all SUPER users
			//   with dynamic privileges.

			err := ErrSpecificAccessDenied.GenWithStackByArgs("GRANT OPTION")
			vi = appendDynamicVisitInfo(vi, item.Name, true, err)
			continue
		}
		nonDynamicPrivilege = true
		if item.Priv == mysql.AllPriv {
			switch stmt.Level.Level {
			case ast.GrantLevelGlobal:
				allPrivs = mysql.AllGlobalPrivs
			case ast.GrantLevelDB:
				allPrivs = mysql.AllDBPrivs
			case ast.GrantLevelTable:
				allPrivs = mysql.AllTablePrivs
			}
			break
		}
		vi = appendVisitInfo(vi, item.Priv, dbName, tableName, "", nil)
	}

	for _, priv := range allPrivs {
		vi = appendVisitInfo(vi, priv, dbName, tableName, "", nil)
	}
	if nonDynamicPrivilege {
		// Dynamic privileges use their own GRANT OPTION. If there were any non-dynamic privilege requests,
		// we need to attach the "GLOBAL" version of the GRANT OPTION.
		vi = appendVisitInfo(vi, mysql.GrantPriv, dbName, tableName, "", nil)
	}
	return vi, nil
}

func (b *PlanBuilder) getDefaultValue(col *table.Column) (*expression.Constant, error) {
	var (
		value types.Datum
		err   error
	)
	if col.DefaultIsExpr && col.DefaultExpr != nil {
		value, err = table.EvalColDefaultExpr(b.ctx, col.ToInfo(), col.DefaultExpr)
	} else {
		value, err = table.GetColDefaultValue(b.ctx, col.ToInfo())
	}
	if err != nil {
		return nil, err
	}
	return &expression.Constant{Value: value, RetType: &col.FieldType}, nil
}

func (b *PlanBuilder) findDefaultValue(cols []*table.Column, name *ast.ColumnName) (*expression.Constant, error) {
	for _, col := range cols {
		if col.Name.L == name.Name.L {
			return b.getDefaultValue(col)
		}
	}
	return nil, ErrUnknownColumn.GenWithStackByArgs(name.Name.O, "field_list")
}

// resolveGeneratedColumns resolves generated columns with their generation
// expressions respectively. onDups indicates which columns are in on-duplicate list.
func (b *PlanBuilder) resolveGeneratedColumns(ctx context.Context, columns []*table.Column, onDups map[string]struct{}, mockPlan LogicalPlan) (igc InsertGeneratedColumns, err error) {
	for _, column := range columns {
		if !column.IsGenerated() {
			continue
		}
		columnName := &ast.ColumnName{Name: column.Name}
		columnName.SetText(column.Name.O)

		idx, err := expression.FindFieldName(mockPlan.OutputNames(), columnName)
		if err != nil {
			return igc, err
		}
		colExpr := mockPlan.Schema().Columns[idx]

		expr, _, err := b.rewrite(ctx, column.GeneratedExpr, mockPlan, nil, true)
		if err != nil {
			return igc, err
		}

		igc.Columns = append(igc.Columns, columnName)
		igc.Exprs = append(igc.Exprs, expr)
		if onDups == nil {
			continue
		}
		for dep := range column.Dependences {
			if _, ok := onDups[dep]; ok {
				assign := &expression.Assignment{Col: colExpr, ColName: column.Name, Expr: expr}
				igc.OnDuplicates = append(igc.OnDuplicates, assign)
				break
			}
		}
	}
	return igc, nil
}

func (b *PlanBuilder) buildInsert(ctx context.Context, insert *ast.InsertStmt) (Plan, error) {
	ts, ok := insert.Table.TableRefs.Left.(*ast.TableSource)
	if !ok {
		return nil, infoschema.ErrTableNotExists.GenWithStackByArgs()
	}
	tn, ok := ts.Source.(*ast.TableName)
	if !ok {
		return nil, infoschema.ErrTableNotExists.GenWithStackByArgs()
	}
	tableInfo := tn.TableInfo
	if tableInfo.IsView() {
		err := errors.Errorf("insert into view %s is not supported now.", tableInfo.Name.O)
		if insert.IsReplace {
			err = errors.Errorf("replace into view %s is not supported now.", tableInfo.Name.O)
		}
		return nil, err
	}
	if tableInfo.IsSequence() {
		err := errors.Errorf("insert into sequence %s is not supported now.", tableInfo.Name.O)
		if insert.IsReplace {
			err = errors.Errorf("replace into sequence %s is not supported now.", tableInfo.Name.O)
		}
		return nil, err
	}
	// Build Schema with DBName otherwise ColumnRef with DBName cannot match any Column in Schema.
	schema, names, err := expression.TableInfo2SchemaAndNames(b.ctx, tn.Schema, tableInfo)
	if err != nil {
		return nil, err
	}
	tableInPlan, ok := b.is.TableByID(tableInfo.ID)
	if !ok {
		return nil, errors.Errorf("Can't get table %s.", tableInfo.Name.O)
	}

	insertPlan := Insert{
		Table:         tableInPlan,
		Columns:       insert.Columns,
		tableSchema:   schema,
		tableColNames: names,
		IsReplace:     insert.IsReplace,
	}.Init(b.ctx)

	if tableInfo.GetPartitionInfo() != nil && len(insert.PartitionNames) != 0 {
		givenPartitionSets := make(map[int64]struct{}, len(insert.PartitionNames))
		// check partition by name.
		for _, name := range insert.PartitionNames {
			id, err := tables.FindPartitionByName(tableInfo, name.L)
			if err != nil {
				return nil, err
			}
			givenPartitionSets[id] = struct{}{}
		}
		pt := tableInPlan.(table.PartitionedTable)
		insertPlan.Table = tables.NewPartitionTableWithGivenSets(pt, givenPartitionSets)
	} else if len(insert.PartitionNames) != 0 {
		return nil, ErrPartitionClauseOnNonpartitioned
	}

	user := b.ctx.GetSessionVars().User
	var authErr error
	if user != nil {
		authErr = ErrTableaccessDenied.GenWithStackByArgs("INSERT", user.AuthUsername, user.AuthHostname, tableInfo.Name.L)
	}

	b.visitInfo = appendVisitInfo(b.visitInfo, mysql.InsertPriv, tn.DBInfo.Name.L,
		tableInfo.Name.L, "", authErr)

	// `REPLACE INTO` requires both INSERT + DELETE privilege
	// `ON DUPLICATE KEY UPDATE` requires both INSERT + UPDATE privilege
	var extraPriv mysql.PrivilegeType
	if insert.IsReplace {
		extraPriv = mysql.DeletePriv
	} else if insert.OnDuplicate != nil {
		extraPriv = mysql.UpdatePriv
	}
	if extraPriv != 0 {
		if user != nil {
			cmd := strings.ToUpper(mysql.Priv2Str[extraPriv])
			authErr = ErrTableaccessDenied.GenWithStackByArgs(cmd, user.AuthUsername, user.AuthHostname, tableInfo.Name.L)
		}
		b.visitInfo = appendVisitInfo(b.visitInfo, extraPriv, tn.DBInfo.Name.L, tableInfo.Name.L, "", authErr)
	}

	mockTablePlan := LogicalTableDual{}.Init(b.ctx, b.getSelectOffset())
	mockTablePlan.SetSchema(insertPlan.tableSchema)
	mockTablePlan.names = insertPlan.tableColNames

	checkRefColumn := func(n ast.Node) ast.Node {
		if insertPlan.NeedFillDefaultValue {
			return n
		}
		switch n.(type) {
		case *ast.ColumnName, *ast.ColumnNameExpr:
			insertPlan.NeedFillDefaultValue = true
		}
		return n
	}

	if len(insert.Setlist) > 0 {
		// Branch for `INSERT ... SET ...`.
		err := b.buildSetValuesOfInsert(ctx, insert, insertPlan, mockTablePlan, checkRefColumn)
		if err != nil {
			return nil, err
		}
	} else if len(insert.Lists) > 0 {
		// Branch for `INSERT ... VALUES ...`.
		err := b.buildValuesListOfInsert(ctx, insert, insertPlan, mockTablePlan, checkRefColumn)
		if err != nil {
			return nil, err
		}
	} else {
		// Branch for `INSERT ... SELECT ...`.
		err := b.buildSelectPlanOfInsert(ctx, insert, insertPlan)
		if err != nil {
			return nil, err
		}
	}

	mockTablePlan.SetSchema(insertPlan.Schema4OnDuplicate)
	mockTablePlan.names = insertPlan.names4OnDuplicate

	onDupColSet, err := insertPlan.resolveOnDuplicate(insert.OnDuplicate, tableInfo, func(node ast.ExprNode) (expression.Expression, error) {
		return b.rewriteInsertOnDuplicateUpdate(ctx, node, mockTablePlan, insertPlan)
	})
	if err != nil {
		return nil, err
	}

	// Calculate generated columns.
	mockTablePlan.schema = insertPlan.tableSchema
	mockTablePlan.names = insertPlan.tableColNames
	insertPlan.GenCols, err = b.resolveGeneratedColumns(ctx, insertPlan.Table.Cols(), onDupColSet, mockTablePlan)
	if err != nil {
		return nil, err
	}

	err = insertPlan.ResolveIndices()
	return insertPlan, err
}

func (p *Insert) resolveOnDuplicate(onDup []*ast.Assignment, tblInfo *model.TableInfo, yield func(ast.ExprNode) (expression.Expression, error)) (map[string]struct{}, error) {
	onDupColSet := make(map[string]struct{}, len(onDup))
	colMap := make(map[string]*table.Column, len(p.Table.Cols()))
	for _, col := range p.Table.Cols() {
		colMap[col.Name.L] = col
	}
	for _, assign := range onDup {
		// Check whether the column to be updated exists in the source table.
		idx, err := expression.FindFieldName(p.tableColNames, assign.Column)
		if err != nil {
			return nil, err
		} else if idx < 0 {
			return nil, ErrUnknownColumn.GenWithStackByArgs(assign.Column.OrigColName(), "field list")
		}

		column := colMap[assign.Column.Name.L]
		if column.Hidden {
			return nil, ErrUnknownColumn.GenWithStackByArgs(column.Name, clauseMsg[fieldList])
		}
		// Check whether the column to be updated is the generated column.
		defaultExpr := extractDefaultExpr(assign.Expr)
		if defaultExpr != nil {
			defaultExpr.Name = assign.Column
		}
		// Note: For INSERT, REPLACE, and UPDATE, if a generated column is inserted into, replaced, or updated explicitly, the only permitted value is DEFAULT.
		// see https://dev.mysql.com/doc/refman/8.0/en/create-table-generated-columns.html
		if column.IsGenerated() {
			if defaultExpr != nil {
				continue
			}
			return nil, ErrBadGeneratedColumn.GenWithStackByArgs(assign.Column.Name.O, tblInfo.Name.O)
		}

		onDupColSet[column.Name.L] = struct{}{}

		expr, err := yield(assign.Expr)
		if err != nil {
			return nil, err
		}

		p.OnDuplicate = append(p.OnDuplicate, &expression.Assignment{
			Col:     p.tableSchema.Columns[idx],
			ColName: p.tableColNames[idx].ColName,
			Expr:    expr,
		})
	}
	return onDupColSet, nil
}

func (b *PlanBuilder) getAffectCols(insertStmt *ast.InsertStmt, insertPlan *Insert) (affectedValuesCols []*table.Column, err error) {
	if len(insertStmt.Columns) > 0 {
		// This branch is for the following scenarios:
		// 1. `INSERT INTO tbl_name (col_name [, col_name] ...) {VALUES | VALUE} (value_list) [, (value_list)] ...`,
		// 2. `INSERT INTO tbl_name (col_name [, col_name] ...) SELECT ...`.
		colName := make([]string, 0, len(insertStmt.Columns))
		for _, col := range insertStmt.Columns {
			colName = append(colName, col.Name.L)
		}
		var missingColIdx int
		affectedValuesCols, missingColIdx = table.FindColumns(insertPlan.Table.VisibleCols(), colName, insertPlan.Table.Meta().PKIsHandle)
		if missingColIdx >= 0 {
			return nil, ErrUnknownColumn.GenWithStackByArgs(
				insertStmt.Columns[missingColIdx].Name.O, clauseMsg[fieldList])
		}
	} else if len(insertStmt.Setlist) == 0 {
		// This branch is for the following scenarios:
		// 1. `INSERT INTO tbl_name {VALUES | VALUE} (value_list) [, (value_list)] ...`,
		// 2. `INSERT INTO tbl_name SELECT ...`.
		affectedValuesCols = insertPlan.Table.VisibleCols()
	}
	return affectedValuesCols, nil
}

func (b *PlanBuilder) buildSetValuesOfInsert(ctx context.Context, insert *ast.InsertStmt, insertPlan *Insert, mockTablePlan *LogicalTableDual, checkRefColumn func(n ast.Node) ast.Node) error {
	tableInfo := insertPlan.Table.Meta()
	colNames := make([]string, 0, len(insert.Setlist))
	exprCols := make([]*expression.Column, 0, len(insert.Setlist))
	for _, assign := range insert.Setlist {
		idx, err := expression.FindFieldName(insertPlan.tableColNames, assign.Column)
		if err != nil {
			return err
		}
		if idx < 0 {
			return errors.Errorf("Can't find column %s", assign.Column)
		}
		colNames = append(colNames, assign.Column.Name.L)
		exprCols = append(exprCols, insertPlan.tableSchema.Columns[idx])
	}

	// Check whether the column to be updated is the generated column.
	tCols, missingColIdx := table.FindColumns(insertPlan.Table.VisibleCols(), colNames, tableInfo.PKIsHandle)
	if missingColIdx >= 0 {
		return ErrUnknownColumn.GenWithStackByArgs(insert.Setlist[missingColIdx].Column.Name.O, clauseMsg[fieldList])
	}
	generatedColumns := make(map[string]struct{}, len(tCols))
	for _, tCol := range tCols {
		if tCol.IsGenerated() {
			generatedColumns[tCol.Name.L] = struct{}{}
		}
	}

	insertPlan.AllAssignmentsAreConstant = true
	for i, assign := range insert.Setlist {
		defaultExpr := extractDefaultExpr(assign.Expr)
		if defaultExpr != nil {
			defaultExpr.Name = assign.Column
		}
		// Note: For INSERT, REPLACE, and UPDATE, if a generated column is inserted into, replaced, or updated explicitly, the only permitted value is DEFAULT.
		// see https://dev.mysql.com/doc/refman/8.0/en/create-table-generated-columns.html
		if _, ok := generatedColumns[assign.Column.Name.L]; ok {
			if defaultExpr != nil {
				continue
			}
			return ErrBadGeneratedColumn.GenWithStackByArgs(assign.Column.Name.O, tableInfo.Name.O)
		}
		b.curClause = fieldList
		// subquery in insert values should not reference upper scope
		usingPlan := mockTablePlan
		if _, ok := assign.Expr.(*ast.SubqueryExpr); ok {
			usingPlan = LogicalTableDual{}.Init(b.ctx, b.getSelectOffset())
		}
		expr, _, err := b.rewriteWithPreprocess(ctx, assign.Expr, usingPlan, nil, nil, true, checkRefColumn)
		if err != nil {
			return err
		}
		if insertPlan.AllAssignmentsAreConstant {
			_, isConstant := expr.(*expression.Constant)
			insertPlan.AllAssignmentsAreConstant = isConstant
		}

		insertPlan.SetList = append(insertPlan.SetList, &expression.Assignment{
			Col:     exprCols[i],
			ColName: model.NewCIStr(colNames[i]),
			Expr:    expr,
		})
	}
	insertPlan.Schema4OnDuplicate = insertPlan.tableSchema
	insertPlan.names4OnDuplicate = insertPlan.tableColNames
	return nil
}

func (b *PlanBuilder) buildValuesListOfInsert(ctx context.Context, insert *ast.InsertStmt, insertPlan *Insert, mockTablePlan *LogicalTableDual, checkRefColumn func(n ast.Node) ast.Node) error {
	affectedValuesCols, err := b.getAffectCols(insert, insertPlan)
	if err != nil {
		return err
	}

	// If value_list and col_list are empty and we have a generated column, we can still write data to this table.
	// For example, insert into t values(); can be executed successfully if t has a generated column.
	if len(insert.Columns) > 0 || len(insert.Lists[0]) > 0 {
		// If value_list or col_list is not empty, the length of value_list should be the same with that of col_list.
		if len(insert.Lists[0]) != len(affectedValuesCols) {
			return ErrWrongValueCountOnRow.GenWithStackByArgs(1)
		}
	}

	insertPlan.AllAssignmentsAreConstant = true
	totalTableCols := insertPlan.Table.Cols()
	for i, valuesItem := range insert.Lists {
		// The length of all the value_list should be the same.
		// "insert into t values (), ()" is valid.
		// "insert into t values (), (1)" is not valid.
		// "insert into t values (1), ()" is not valid.
		// "insert into t values (1,2), (1)" is not valid.
		if i > 0 && len(insert.Lists[i-1]) != len(insert.Lists[i]) {
			return ErrWrongValueCountOnRow.GenWithStackByArgs(i + 1)
		}
		exprList := make([]expression.Expression, 0, len(valuesItem))
		for j, valueItem := range valuesItem {
			var expr expression.Expression
			var err error
			var generatedColumnWithDefaultExpr bool
			col := affectedValuesCols[j]
			switch x := valueItem.(type) {
			case *ast.DefaultExpr:
				if col.IsGenerated() {
					if x.Name != nil {
						return ErrBadGeneratedColumn.GenWithStackByArgs(col.Name.O, insertPlan.Table.Meta().Name.O)
					}
					generatedColumnWithDefaultExpr = true
					break
				}
				if x.Name != nil {
					expr, err = b.findDefaultValue(totalTableCols, x.Name)
				} else {
					expr, err = b.getDefaultValue(affectedValuesCols[j])
				}
			case *driver.ValueExpr:
				expr = &expression.Constant{
					Value:   x.Datum,
					RetType: &x.Type,
				}
			case *driver.ParamMarkerExpr:
				expr, err = expression.ParamMarkerExpression(b.ctx, x)
			default:
				b.curClause = fieldList
				// subquery in insert values should not reference upper scope
				usingPlan := mockTablePlan
				if _, ok := valueItem.(*ast.SubqueryExpr); ok {
					usingPlan = LogicalTableDual{}.Init(b.ctx, b.getSelectOffset())
				}
				expr, _, err = b.rewriteWithPreprocess(ctx, valueItem, usingPlan, nil, nil, true, checkRefColumn)
			}
			if err != nil {
				return err
			}
			if insertPlan.AllAssignmentsAreConstant {
				_, isConstant := expr.(*expression.Constant)
				insertPlan.AllAssignmentsAreConstant = isConstant
			}
			// Note: For INSERT, REPLACE, and UPDATE, if a generated column is inserted into, replaced, or updated explicitly, the only permitted value is DEFAULT.
			// see https://dev.mysql.com/doc/refman/8.0/en/create-table-generated-columns.html
			if col.IsGenerated() {
				if generatedColumnWithDefaultExpr {
					continue
				}
				return ErrBadGeneratedColumn.GenWithStackByArgs(col.Name.O, insertPlan.Table.Meta().Name.O)
			}
			exprList = append(exprList, expr)
		}
		insertPlan.Lists = append(insertPlan.Lists, exprList)
	}
	insertPlan.Schema4OnDuplicate = insertPlan.tableSchema
	insertPlan.names4OnDuplicate = insertPlan.tableColNames
	return nil
}

type colNameInOnDupExtractor struct {
	colNameMap map[types.FieldName]*ast.ColumnNameExpr
}

func (c *colNameInOnDupExtractor) Enter(node ast.Node) (ast.Node, bool) {
	switch x := node.(type) {
	case *ast.ColumnNameExpr:
		fieldName := types.FieldName{
			DBName:  x.Name.Schema,
			TblName: x.Name.Table,
			ColName: x.Name.Name,
		}
		c.colNameMap[fieldName] = x
		return node, true
	// We don't extract the column names from the sub select.
	case *ast.SelectStmt, *ast.SetOprStmt:
		return node, true
	default:
		return node, false
	}
}

func (c *colNameInOnDupExtractor) Leave(node ast.Node) (ast.Node, bool) {
	return node, true
}

func (b *PlanBuilder) buildSelectPlanOfInsert(ctx context.Context, insert *ast.InsertStmt, insertPlan *Insert) error {
	b.isForUpdateRead = true
	affectedValuesCols, err := b.getAffectCols(insert, insertPlan)
	if err != nil {
		return err
	}
	actualColLen := -1
	// For MYSQL, it handles the case that the columns in ON DUPLICATE UPDATE is not the project column of the SELECT clause
	// but just in the table occurs in the SELECT CLAUSE.
	//   e.g. insert into a select x from b ON DUPLICATE KEY UPDATE  a.x=b.y; the `y` is not a column of select's output.
	//        MySQL won't throw error and will execute this SQL successfully.
	// To make compatible with this strange feature, we add the variable `actualColLen` and the following IF branch.
	if len(insert.OnDuplicate) > 0 {
		// If the select has aggregation, it cannot see the columns not in the select field.
		//   e.g. insert into a select x from b ON DUPLICATE KEY UPDATE  a.x=b.y; can be executed successfully.
		//        insert into a select x from b group by x ON DUPLICATE KEY UPDATE  a.x=b.y; will report b.y not found.
		if sel, ok := insert.Select.(*ast.SelectStmt); ok && !b.detectSelectAgg(sel) {
			hasWildCard := false
			for _, field := range sel.Fields.Fields {
				if field.WildCard != nil {
					hasWildCard = true
					break
				}
			}
			if !hasWildCard {
				colExtractor := &colNameInOnDupExtractor{colNameMap: make(map[types.FieldName]*ast.ColumnNameExpr)}
				for _, assign := range insert.OnDuplicate {
					assign.Expr.Accept(colExtractor)
				}
				actualColLen = len(sel.Fields.Fields)
				for _, colName := range colExtractor.colNameMap {
					// If we found the name from the INSERT's table columns, we don't try to find it in select field anymore.
					if insertPlan.tableColNames.FindAstColName(colName.Name) {
						continue
					}
					found := false
					for _, field := range sel.Fields.Fields {
						if colField, ok := field.Expr.(*ast.ColumnNameExpr); ok &&
							(colName.Name.Schema.L == "" || colField.Name.Schema.L == "" || colName.Name.Schema.L == colField.Name.Schema.L) &&
							(colName.Name.Table.L == "" || colField.Name.Table.L == "" || colName.Name.Table.L == colField.Name.Table.L) &&
							colName.Name.Name.L == colField.Name.Name.L {
							found = true
							break
						}
					}
					if found {
						continue
					}
					sel.Fields.Fields = append(sel.Fields.Fields, &ast.SelectField{Expr: colName, Offset: len(sel.Fields.Fields)})
				}
			}
		}
	}
	selectPlan, err := b.Build(ctx, insert.Select)
	if err != nil {
		return err
	}

	// Check to guarantee that the length of the row returned by select is equal to that of affectedValuesCols.
	if (actualColLen == -1 && selectPlan.Schema().Len() != len(affectedValuesCols)) || (actualColLen != -1 && actualColLen != len(affectedValuesCols)) {
		return ErrWrongValueCountOnRow.GenWithStackByArgs(1)
	}

	// Check to guarantee that there's no generated column.
	// This check should be done after the above one to make its behavior compatible with MySQL.
	// For example, table t has two columns, namely a and b, and b is a generated column.
	// "insert into t (b) select * from t" will raise an error that the column count is not matched.
	// "insert into t select * from t" will raise an error that there's a generated column in the column list.
	// If we do this check before the above one, "insert into t (b) select * from t" will raise an error
	// that there's a generated column in the column list.
	for _, col := range affectedValuesCols {
		if col.IsGenerated() {
			return ErrBadGeneratedColumn.GenWithStackByArgs(col.Name.O, insertPlan.Table.Meta().Name.O)
		}
	}

	names := selectPlan.OutputNames()
	insertPlan.SelectPlan, _, err = DoOptimize(ctx, b.ctx, b.optFlag, selectPlan.(LogicalPlan))
	if err != nil {
		return err
	}

	if actualColLen == -1 {
		actualColLen = selectPlan.Schema().Len()
	}
	insertPlan.RowLen = actualColLen
	// schema4NewRow is the schema for the newly created data record based on
	// the result of the select statement.
	schema4NewRow := expression.NewSchema(make([]*expression.Column, len(insertPlan.Table.Cols()))...)
	names4NewRow := make(types.NameSlice, len(insertPlan.Table.Cols()))
	// TODO: don't clone it.
	for i := 0; i < actualColLen; i++ {
		selCol := insertPlan.SelectPlan.Schema().Columns[i]
		ordinal := affectedValuesCols[i].Offset
		schema4NewRow.Columns[ordinal] = &expression.Column{}
		*schema4NewRow.Columns[ordinal] = *selCol

		schema4NewRow.Columns[ordinal].RetType = &types.FieldType{}
		*schema4NewRow.Columns[ordinal].RetType = affectedValuesCols[i].FieldType

		names4NewRow[ordinal] = names[i]
	}
	for i := range schema4NewRow.Columns {
		if schema4NewRow.Columns[i] == nil {
			schema4NewRow.Columns[i] = &expression.Column{UniqueID: insertPlan.ctx.GetSessionVars().AllocPlanColumnID()}
			names4NewRow[i] = types.EmptyName
		}
	}
	insertPlan.Schema4OnDuplicate = expression.NewSchema(insertPlan.tableSchema.Columns...)
	insertPlan.Schema4OnDuplicate.Append(insertPlan.SelectPlan.Schema().Columns[actualColLen:]...)
	insertPlan.Schema4OnDuplicate.Append(schema4NewRow.Columns...)
	insertPlan.names4OnDuplicate = append(insertPlan.tableColNames.Shallow(), names[actualColLen:]...)
	insertPlan.names4OnDuplicate = append(insertPlan.names4OnDuplicate, names4NewRow...)
	return nil
}

func (b *PlanBuilder) buildLoadData(ctx context.Context, ld *ast.LoadDataStmt) (Plan, error) {
	p := LoadData{
		IsLocal:            ld.IsLocal,
		OnDuplicate:        ld.OnDuplicate,
		Path:               ld.Path,
		Table:              ld.Table,
		Columns:            ld.Columns,
		FieldsInfo:         ld.FieldsInfo,
		LinesInfo:          ld.LinesInfo,
		IgnoreLines:        ld.IgnoreLines,
		ColumnAssignments:  ld.ColumnAssignments,
		ColumnsAndUserVars: ld.ColumnsAndUserVars,
	}.Init(b.ctx)
	user := b.ctx.GetSessionVars().User
	var insertErr error
	if user != nil {
		insertErr = ErrTableaccessDenied.GenWithStackByArgs("INSERT", user.AuthUsername, user.AuthHostname, p.Table.Name.O)
	}
	b.visitInfo = appendVisitInfo(b.visitInfo, mysql.InsertPriv, p.Table.Schema.O, p.Table.Name.O, "", insertErr)
	tableInfo := p.Table.TableInfo
	tableInPlan, ok := b.is.TableByID(tableInfo.ID)
	if !ok {
		db := b.ctx.GetSessionVars().CurrentDB
		return nil, infoschema.ErrTableNotExists.GenWithStackByArgs(db, tableInfo.Name.O)
	}
	schema, names, err := expression.TableInfo2SchemaAndNames(b.ctx, model.NewCIStr(""), tableInfo)
	if err != nil {
		return nil, err
	}
	mockTablePlan := LogicalTableDual{}.Init(b.ctx, b.getSelectOffset())
	mockTablePlan.SetSchema(schema)
	mockTablePlan.names = names

	p.GenCols, err = b.resolveGeneratedColumns(ctx, tableInPlan.Cols(), nil, mockTablePlan)
	if err != nil {
		return nil, err
	}
	return p, nil
}

func (b *PlanBuilder) buildLoadStats(ld *ast.LoadStatsStmt) Plan {
	p := &LoadStats{Path: ld.Path}
	return p
}

func (b *PlanBuilder) buildIndexAdvise(node *ast.IndexAdviseStmt) Plan {
	p := &IndexAdvise{
		IsLocal:     node.IsLocal,
		Path:        node.Path,
		MaxMinutes:  node.MaxMinutes,
		MaxIndexNum: node.MaxIndexNum,
		LinesInfo:   node.LinesInfo,
	}
	return p
}

func (b *PlanBuilder) buildSplitRegion(node *ast.SplitRegionStmt) (Plan, error) {
	if node.Table.TableInfo.TempTableType != model.TempTableNone {
		return nil, ErrOptOnTemporaryTable.GenWithStackByArgs("split table")
	}
	if node.SplitSyntaxOpt != nil && node.SplitSyntaxOpt.HasPartition && node.Table.TableInfo.Partition == nil {
		return nil, ErrPartitionClauseOnNonpartitioned
	}
	if len(node.IndexName.L) != 0 {
		return b.buildSplitIndexRegion(node)
	}
	return b.buildSplitTableRegion(node)
}

func (b *PlanBuilder) buildSplitIndexRegion(node *ast.SplitRegionStmt) (Plan, error) {
	tblInfo := node.Table.TableInfo
	indexInfo := tblInfo.FindIndexByName(node.IndexName.L)
	if indexInfo == nil {
		return nil, ErrKeyDoesNotExist.GenWithStackByArgs(node.IndexName, tblInfo.Name)
	}
	mockTablePlan := LogicalTableDual{}.Init(b.ctx, b.getSelectOffset())
	schema, names, err := expression.TableInfo2SchemaAndNames(b.ctx, node.Table.Schema, tblInfo)
	if err != nil {
		return nil, err
	}
	mockTablePlan.SetSchema(schema)
	mockTablePlan.names = names

	p := &SplitRegion{
		TableInfo:      tblInfo,
		PartitionNames: node.PartitionNames,
		IndexInfo:      indexInfo,
	}
	p.names = names
	p.setSchemaAndNames(buildSplitRegionsSchema())
	// Split index regions by user specified value lists.
	if len(node.SplitOpt.ValueLists) > 0 {
		indexValues := make([][]types.Datum, 0, len(node.SplitOpt.ValueLists))
		for i, valuesItem := range node.SplitOpt.ValueLists {
			if len(valuesItem) > len(indexInfo.Columns) {
				return nil, ErrWrongValueCountOnRow.GenWithStackByArgs(i + 1)
			}
			values, err := b.convertValue2ColumnType(valuesItem, mockTablePlan, indexInfo, tblInfo)
			if err != nil {
				return nil, err
			}
			indexValues = append(indexValues, values)
		}
		p.ValueLists = indexValues
		return p, nil
	}

	// Split index regions by lower, upper value.
	checkLowerUpperValue := func(valuesItem []ast.ExprNode, name string) ([]types.Datum, error) {
		if len(valuesItem) == 0 {
			return nil, errors.Errorf("Split index `%v` region %s value count should more than 0", indexInfo.Name, name)
		}
		if len(valuesItem) > len(indexInfo.Columns) {
			return nil, errors.Errorf("Split index `%v` region column count doesn't match value count at %v", indexInfo.Name, name)
		}
		return b.convertValue2ColumnType(valuesItem, mockTablePlan, indexInfo, tblInfo)
	}
	lowerValues, err := checkLowerUpperValue(node.SplitOpt.Lower, "lower")
	if err != nil {
		return nil, err
	}
	upperValues, err := checkLowerUpperValue(node.SplitOpt.Upper, "upper")
	if err != nil {
		return nil, err
	}
	p.Lower = lowerValues
	p.Upper = upperValues

	maxSplitRegionNum := int64(config.GetGlobalConfig().SplitRegionMaxNum)
	if node.SplitOpt.Num > maxSplitRegionNum {
		return nil, errors.Errorf("Split index region num exceeded the limit %v", maxSplitRegionNum)
	} else if node.SplitOpt.Num < 1 {
		return nil, errors.Errorf("Split index region num should more than 0")
	}
	p.Num = int(node.SplitOpt.Num)
	return p, nil
}

func (b *PlanBuilder) convertValue2ColumnType(valuesItem []ast.ExprNode, mockTablePlan LogicalPlan, indexInfo *model.IndexInfo, tblInfo *model.TableInfo) ([]types.Datum, error) {
	values := make([]types.Datum, 0, len(valuesItem))
	for j, valueItem := range valuesItem {
		colOffset := indexInfo.Columns[j].Offset
		value, err := b.convertValue(valueItem, mockTablePlan, tblInfo.Columns[colOffset])
		if err != nil {
			return nil, err
		}
		values = append(values, value)
	}
	return values, nil
}

func (b *PlanBuilder) convertValue(valueItem ast.ExprNode, mockTablePlan LogicalPlan, col *model.ColumnInfo) (d types.Datum, err error) {
	var expr expression.Expression
	switch x := valueItem.(type) {
	case *driver.ValueExpr:
		expr = &expression.Constant{
			Value:   x.Datum,
			RetType: &x.Type,
		}
	default:
		expr, _, err = b.rewrite(context.TODO(), valueItem, mockTablePlan, nil, true)
		if err != nil {
			return d, err
		}
	}
	constant, ok := expr.(*expression.Constant)
	if !ok {
		return d, errors.New("Expect constant values")
	}
	value, err := constant.Eval(chunk.Row{})
	if err != nil {
		return d, err
	}
	d, err = value.ConvertTo(b.ctx.GetSessionVars().StmtCtx, &col.FieldType)
	if err != nil {
		if !types.ErrTruncated.Equal(err) && !types.ErrTruncatedWrongVal.Equal(err) && !types.ErrBadNumber.Equal(err) {
			return d, err
		}
		valStr, err1 := value.ToString()
		if err1 != nil {
			return d, err
		}
		return d, types.ErrTruncated.GenWithStack("Incorrect value: '%-.128s' for column '%.192s'", valStr, col.Name.O)
	}
	return d, nil
}

func (b *PlanBuilder) buildSplitTableRegion(node *ast.SplitRegionStmt) (Plan, error) {
	tblInfo := node.Table.TableInfo
	handleColInfos := buildHandleColumnInfos(tblInfo)
	mockTablePlan := LogicalTableDual{}.Init(b.ctx, b.getSelectOffset())
	schema, names, err := expression.TableInfo2SchemaAndNames(b.ctx, node.Table.Schema, tblInfo)
	if err != nil {
		return nil, err
	}
	mockTablePlan.SetSchema(schema)
	mockTablePlan.names = names

	p := &SplitRegion{
		TableInfo:      tblInfo,
		PartitionNames: node.PartitionNames,
	}
	p.setSchemaAndNames(buildSplitRegionsSchema())
	if len(node.SplitOpt.ValueLists) > 0 {
		values := make([][]types.Datum, 0, len(node.SplitOpt.ValueLists))
		for i, valuesItem := range node.SplitOpt.ValueLists {
			data, err := convertValueListToData(valuesItem, handleColInfos, i, b, mockTablePlan)
			if err != nil {
				return nil, err
			}
			values = append(values, data)
		}
		p.ValueLists = values
		return p, nil
	}

	p.Lower, err = convertValueListToData(node.SplitOpt.Lower, handleColInfos, lowerBound, b, mockTablePlan)
	if err != nil {
		return nil, err
	}
	p.Upper, err = convertValueListToData(node.SplitOpt.Upper, handleColInfos, upperBound, b, mockTablePlan)
	if err != nil {
		return nil, err
	}

	maxSplitRegionNum := int64(config.GetGlobalConfig().SplitRegionMaxNum)
	if node.SplitOpt.Num > maxSplitRegionNum {
		return nil, errors.Errorf("Split table region num exceeded the limit %v", maxSplitRegionNum)
	} else if node.SplitOpt.Num < 1 {
		return nil, errors.Errorf("Split table region num should more than 0")
	}
	p.Num = int(node.SplitOpt.Num)
	return p, nil
}

func buildHandleColumnInfos(tblInfo *model.TableInfo) []*model.ColumnInfo {
	switch {
	case tblInfo.PKIsHandle:
		if col := tblInfo.GetPkColInfo(); col != nil {
			return []*model.ColumnInfo{col}
		}
	case tblInfo.IsCommonHandle:
		pkIdx := tables.FindPrimaryIndex(tblInfo)
		pkCols := make([]*model.ColumnInfo, 0, len(pkIdx.Columns))
		cols := tblInfo.Columns
		for _, idxCol := range pkIdx.Columns {
			pkCols = append(pkCols, cols[idxCol.Offset])
		}
		return pkCols
	default:
		return []*model.ColumnInfo{model.NewExtraHandleColInfo()}
	}
	return nil
}

const (
	lowerBound int = -1
	upperBound int = -2
)

func convertValueListToData(valueList []ast.ExprNode, handleColInfos []*model.ColumnInfo, rowIdx int,
	b *PlanBuilder, mockTablePlan *LogicalTableDual) ([]types.Datum, error) {
	if len(valueList) != len(handleColInfos) {
		var err error
		switch rowIdx {
		case lowerBound:
			err = errors.Errorf("Split table region lower value count should be %d", len(handleColInfos))
		case upperBound:
			err = errors.Errorf("Split table region upper value count should be %d", len(handleColInfos))
		default:
			err = ErrWrongValueCountOnRow.GenWithStackByArgs(rowIdx)
		}
		return nil, err
	}
	data := make([]types.Datum, 0, len(handleColInfos))
	for i, v := range valueList {
		convertedDatum, err := b.convertValue(v, mockTablePlan, handleColInfos[i])
		if err != nil {
			return nil, err
		}
		if convertedDatum.IsNull() {
			return nil, ErrBadNull.GenWithStackByArgs(handleColInfos[i].Name.O)
		}
		data = append(data, convertedDatum)
	}
	return data, nil
}

func (b *PlanBuilder) buildDDL(ctx context.Context, node ast.DDLNode) (Plan, error) {
	var authErr error
	switch v := node.(type) {
	case *ast.AlterDatabaseStmt:
		if v.AlterDefaultDatabase {
			v.Name = b.ctx.GetSessionVars().CurrentDB
		}
		if v.Name == "" {
			return nil, ErrNoDB
		}
		if b.ctx.GetSessionVars().User != nil {
			authErr = ErrDBaccessDenied.GenWithStackByArgs("ALTER", b.ctx.GetSessionVars().User.AuthUsername,
				b.ctx.GetSessionVars().User.AuthHostname, v.Name)
		}
		b.visitInfo = appendVisitInfo(b.visitInfo, mysql.AlterPriv, v.Name, "", "", authErr)
	case *ast.AlterTableStmt:
		if b.ctx.GetSessionVars().User != nil {
			authErr = ErrTableaccessDenied.GenWithStackByArgs("ALTER", b.ctx.GetSessionVars().User.AuthUsername,
				b.ctx.GetSessionVars().User.AuthHostname, v.Table.Name.L)
		}
		dbName := v.Table.Schema.L
		if dbName == "" {
			dbName = b.ctx.GetSessionVars().CurrentDB
		}
		b.visitInfo = appendVisitInfo(b.visitInfo, mysql.AlterPriv, dbName,
			v.Table.Name.L, "", authErr)
		for _, spec := range v.Specs {
			if spec.Tp == ast.AlterTableRenameTable || spec.Tp == ast.AlterTableExchangePartition {
				if b.ctx.GetSessionVars().User != nil {
					authErr = ErrTableaccessDenied.GenWithStackByArgs("DROP", b.ctx.GetSessionVars().User.AuthUsername,
						b.ctx.GetSessionVars().User.AuthHostname, v.Table.Name.L)
				}
				b.visitInfo = appendVisitInfo(b.visitInfo, mysql.DropPriv, dbName,
					v.Table.Name.L, "", authErr)

				if b.ctx.GetSessionVars().User != nil {
					authErr = ErrTableaccessDenied.GenWithStackByArgs("CREATE", b.ctx.GetSessionVars().User.AuthUsername,
						b.ctx.GetSessionVars().User.AuthHostname, spec.NewTable.Name.L)
				}
				b.visitInfo = appendVisitInfo(b.visitInfo, mysql.CreatePriv, dbName,
					spec.NewTable.Name.L, "", authErr)

				if b.ctx.GetSessionVars().User != nil {
					authErr = ErrTableaccessDenied.GenWithStackByArgs("INSERT", b.ctx.GetSessionVars().User.AuthUsername,
						b.ctx.GetSessionVars().User.AuthHostname, spec.NewTable.Name.L)
				}
				b.visitInfo = appendVisitInfo(b.visitInfo, mysql.InsertPriv, dbName,
					spec.NewTable.Name.L, "", authErr)
			} else if spec.Tp == ast.AlterTableDropPartition {
				if b.ctx.GetSessionVars().User != nil {
					authErr = ErrTableaccessDenied.GenWithStackByArgs("DROP", b.ctx.GetSessionVars().User.AuthUsername,
						b.ctx.GetSessionVars().User.AuthHostname, v.Table.Name.L)
				}
				b.visitInfo = appendVisitInfo(b.visitInfo, mysql.DropPriv, v.Table.Schema.L,
					v.Table.Name.L, "", authErr)
			} else if spec.Tp == ast.AlterTableWriteable {
				b.visitInfo[0].alterWritable = true
			} else if spec.Tp == ast.AlterTableAddStatistics {
				var selectErr, insertErr error
				user := b.ctx.GetSessionVars().User
				if user != nil {
					selectErr = ErrTableaccessDenied.GenWithStackByArgs("ADD STATS_EXTENDED", user.AuthUsername,
						user.AuthHostname, v.Table.Name.L)
					insertErr = ErrTableaccessDenied.GenWithStackByArgs("ADD STATS_EXTENDED", user.AuthUsername,
						user.AuthHostname, "stats_extended")
				}
				b.visitInfo = appendVisitInfo(b.visitInfo, mysql.SelectPriv, v.Table.Schema.L,
					v.Table.Name.L, "", selectErr)
				b.visitInfo = appendVisitInfo(b.visitInfo, mysql.InsertPriv, mysql.SystemDB,
					"stats_extended", "", insertErr)
			} else if spec.Tp == ast.AlterTableDropStatistics {
				user := b.ctx.GetSessionVars().User
				if user != nil {
					authErr = ErrTableaccessDenied.GenWithStackByArgs("DROP STATS_EXTENDED", user.AuthUsername,
						user.AuthHostname, "stats_extended")
				}
				b.visitInfo = appendVisitInfo(b.visitInfo, mysql.UpdatePriv, mysql.SystemDB,
					"stats_extended", "", authErr)
			}
		}
	case *ast.AlterSequenceStmt:
		if b.ctx.GetSessionVars().User != nil {
			authErr = ErrTableaccessDenied.GenWithStackByArgs("ALTER", b.ctx.GetSessionVars().User.AuthUsername,
				b.ctx.GetSessionVars().User.AuthHostname, v.Name.Name.L)
		}
		b.visitInfo = appendVisitInfo(b.visitInfo, mysql.AlterPriv, v.Name.Schema.L,
			v.Name.Name.L, "", authErr)
	case *ast.CreateDatabaseStmt:
		if b.ctx.GetSessionVars().User != nil {
			authErr = ErrDBaccessDenied.GenWithStackByArgs(b.ctx.GetSessionVars().User.AuthUsername,
				b.ctx.GetSessionVars().User.AuthHostname, v.Name)
		}
		b.visitInfo = appendVisitInfo(b.visitInfo, mysql.CreatePriv, v.Name,
			"", "", authErr)
	case *ast.CreateIndexStmt:
		if b.ctx.GetSessionVars().User != nil {
			authErr = ErrTableaccessDenied.GenWithStackByArgs("INDEX", b.ctx.GetSessionVars().User.AuthUsername,
				b.ctx.GetSessionVars().User.AuthHostname, v.Table.Name.L)
		}
		b.visitInfo = appendVisitInfo(b.visitInfo, mysql.IndexPriv, v.Table.Schema.L,
			v.Table.Name.L, "", authErr)
	case *ast.CreateTableStmt:
		if v.TemporaryKeyword != ast.TemporaryNone {
			for _, cons := range v.Constraints {
				if cons.Tp == ast.ConstraintForeignKey {
					return nil, infoschema.ErrCannotAddForeign
				}
			}
		}
		if b.ctx.GetSessionVars().User != nil {
			authErr = ErrTableaccessDenied.GenWithStackByArgs("CREATE", b.ctx.GetSessionVars().User.AuthUsername,
				b.ctx.GetSessionVars().User.AuthHostname, v.Table.Name.L)
		}
		b.visitInfo = appendVisitInfo(b.visitInfo, mysql.CreatePriv, v.Table.Schema.L,
			v.Table.Name.L, "", authErr)
		if v.ReferTable != nil {
			if b.ctx.GetSessionVars().User != nil {
				authErr = ErrTableaccessDenied.GenWithStackByArgs("CREATE", b.ctx.GetSessionVars().User.AuthUsername,
					b.ctx.GetSessionVars().User.AuthHostname, v.ReferTable.Name.L)
			}
			b.visitInfo = appendVisitInfo(b.visitInfo, mysql.SelectPriv, v.ReferTable.Schema.L,
				v.ReferTable.Name.L, "", authErr)
		}
	case *ast.CreateViewStmt:
		b.isCreateView = true
		b.capFlag |= canExpandAST | renameView
		b.renamingViewName = v.ViewName.Schema.L + "." + v.ViewName.Name.L
		defer func() {
			b.capFlag &= ^canExpandAST
			b.capFlag &= ^renameView
			b.isCreateView = false
		}()
		plan, err := b.Build(ctx, v.Select)
		if err != nil {
			return nil, err
		}
		schema := plan.Schema()
		names := plan.OutputNames()
		if v.Cols == nil {
			adjustOverlongViewColname(plan.(LogicalPlan))
			v.Cols = make([]model.CIStr, len(schema.Columns))
			for i, name := range names {
				v.Cols[i] = name.ColName
			}
		}
		if len(v.Cols) != schema.Len() {
			return nil, ddl.ErrViewWrongList
		}
		if b.ctx.GetSessionVars().User != nil {
			authErr = ErrTableaccessDenied.GenWithStackByArgs("CREATE VIEW", b.ctx.GetSessionVars().User.AuthUsername,
				b.ctx.GetSessionVars().User.AuthHostname, v.ViewName.Name.L)
		}
		b.visitInfo = appendVisitInfo(b.visitInfo, mysql.CreateViewPriv, v.ViewName.Schema.L,
			v.ViewName.Name.L, "", authErr)
		if v.Definer.CurrentUser && b.ctx.GetSessionVars().User != nil {
			v.Definer = b.ctx.GetSessionVars().User
		}
		if b.ctx.GetSessionVars().User != nil && v.Definer.String() != b.ctx.GetSessionVars().User.String() {
			err = ErrSpecificAccessDenied.GenWithStackByArgs("SUPER")
			b.visitInfo = appendVisitInfo(b.visitInfo, mysql.SuperPriv, "",
				"", "", err)
		}
	case *ast.CreateSequenceStmt:
		if b.ctx.GetSessionVars().User != nil {
			authErr = ErrTableaccessDenied.GenWithStackByArgs("CREATE", b.ctx.GetSessionVars().User.AuthUsername,
				b.ctx.GetSessionVars().User.AuthHostname, v.Name.Name.L)
		}
		b.visitInfo = appendVisitInfo(b.visitInfo, mysql.CreatePriv, v.Name.Schema.L,
			v.Name.Name.L, "", authErr)
	case *ast.DropDatabaseStmt:
		if b.ctx.GetSessionVars().User != nil {
			authErr = ErrDBaccessDenied.GenWithStackByArgs(b.ctx.GetSessionVars().User.AuthUsername,
				b.ctx.GetSessionVars().User.AuthHostname, v.Name)
		}
		b.visitInfo = appendVisitInfo(b.visitInfo, mysql.DropPriv, v.Name,
			"", "", authErr)
	case *ast.DropIndexStmt:
		if b.ctx.GetSessionVars().User != nil {
			authErr = ErrTableaccessDenied.GenWithStackByArgs("INDEx", b.ctx.GetSessionVars().User.AuthUsername,
				b.ctx.GetSessionVars().User.AuthHostname, v.Table.Name.L)
		}
		b.visitInfo = appendVisitInfo(b.visitInfo, mysql.IndexPriv, v.Table.Schema.L,
			v.Table.Name.L, "", authErr)
	case *ast.DropTableStmt:
		for _, tableVal := range v.Tables {
			if b.ctx.GetSessionVars().User != nil {
				authErr = ErrTableaccessDenied.GenWithStackByArgs("DROP", b.ctx.GetSessionVars().User.AuthUsername,
					b.ctx.GetSessionVars().User.AuthHostname, tableVal.Name.L)
			}
			b.visitInfo = appendVisitInfo(b.visitInfo, mysql.DropPriv, tableVal.Schema.L,
				tableVal.Name.L, "", authErr)
		}
	case *ast.DropSequenceStmt:
		for _, sequence := range v.Sequences {
			if b.ctx.GetSessionVars().User != nil {
				authErr = ErrTableaccessDenied.GenWithStackByArgs("DROP", b.ctx.GetSessionVars().User.AuthUsername,
					b.ctx.GetSessionVars().User.AuthHostname, sequence.Name.L)
			}
			b.visitInfo = appendVisitInfo(b.visitInfo, mysql.DropPriv, sequence.Schema.L,
				sequence.Name.L, "", authErr)
		}
	case *ast.TruncateTableStmt:
		if b.ctx.GetSessionVars().User != nil {
			authErr = ErrTableaccessDenied.GenWithStackByArgs("DROP", b.ctx.GetSessionVars().User.AuthUsername,
				b.ctx.GetSessionVars().User.AuthHostname, v.Table.Name.L)
		}
		b.visitInfo = appendVisitInfo(b.visitInfo, mysql.DropPriv, v.Table.Schema.L,
			v.Table.Name.L, "", authErr)
	case *ast.RenameTableStmt:
		if b.ctx.GetSessionVars().User != nil {
			authErr = ErrTableaccessDenied.GenWithStackByArgs("ALTER", b.ctx.GetSessionVars().User.AuthUsername,
				b.ctx.GetSessionVars().User.AuthHostname, v.TableToTables[0].OldTable.Name.L)
		}
		b.visitInfo = appendVisitInfo(b.visitInfo, mysql.AlterPriv, v.TableToTables[0].OldTable.Schema.L,
			v.TableToTables[0].OldTable.Name.L, "", authErr)

		if b.ctx.GetSessionVars().User != nil {
			authErr = ErrTableaccessDenied.GenWithStackByArgs("DROP", b.ctx.GetSessionVars().User.AuthUsername,
				b.ctx.GetSessionVars().User.AuthHostname, v.TableToTables[0].OldTable.Name.L)
		}
		b.visitInfo = appendVisitInfo(b.visitInfo, mysql.DropPriv, v.TableToTables[0].OldTable.Schema.L,
			v.TableToTables[0].OldTable.Name.L, "", authErr)

		if b.ctx.GetSessionVars().User != nil {
			authErr = ErrTableaccessDenied.GenWithStackByArgs("CREATE", b.ctx.GetSessionVars().User.AuthUsername,
				b.ctx.GetSessionVars().User.AuthHostname, v.TableToTables[0].NewTable.Name.L)
		}
		b.visitInfo = appendVisitInfo(b.visitInfo, mysql.CreatePriv, v.TableToTables[0].NewTable.Schema.L,
			v.TableToTables[0].NewTable.Name.L, "", authErr)

		if b.ctx.GetSessionVars().User != nil {
			authErr = ErrTableaccessDenied.GenWithStackByArgs("INSERT", b.ctx.GetSessionVars().User.AuthUsername,
				b.ctx.GetSessionVars().User.AuthHostname, v.TableToTables[0].NewTable.Name.L)
		}
		b.visitInfo = appendVisitInfo(b.visitInfo, mysql.InsertPriv, v.TableToTables[0].NewTable.Schema.L,
			v.TableToTables[0].NewTable.Name.L, "", authErr)
	case *ast.RecoverTableStmt, *ast.FlashBackTableStmt:
		// Recover table command can only be executed by administrator.
		b.visitInfo = appendVisitInfo(b.visitInfo, mysql.SuperPriv, "", "", "", nil)
	case *ast.LockTablesStmt, *ast.UnlockTablesStmt:
		// TODO: add Lock Table privilege check.
	case *ast.CleanupTableLockStmt:
		// This command can only be executed by administrator.
		b.visitInfo = appendVisitInfo(b.visitInfo, mysql.SuperPriv, "", "", "", nil)
	case *ast.RepairTableStmt:
		// Repair table command can only be executed by administrator.
		b.visitInfo = appendVisitInfo(b.visitInfo, mysql.SuperPriv, "", "", "", nil)
	case *ast.DropPlacementPolicyStmt, *ast.CreatePlacementPolicyStmt, *ast.AlterPlacementPolicyStmt:
		err := ErrSpecificAccessDenied.GenWithStackByArgs("SUPER or PLACEMENT_ADMIN")
		b.visitInfo = appendDynamicVisitInfo(b.visitInfo, "PLACEMENT_ADMIN", false, err)
	}
	p := &DDL{Statement: node}
	return p, nil
}

const (
	// TraceFormatRow indicates row tracing format.
	TraceFormatRow = "row"
	// TraceFormatJSON indicates json tracing format.
	TraceFormatJSON = "json"
	// TraceFormatLog indicates log tracing format.
	TraceFormatLog = "log"
)

// buildTrace builds a trace plan. Inside this method, it first optimize the
// underlying query and then constructs a schema, which will be used to constructs
// rows result.
func (b *PlanBuilder) buildTrace(trace *ast.TraceStmt) (Plan, error) {
	p := &Trace{StmtNode: trace.Stmt, Format: trace.Format}
	switch trace.Format {
	case TraceFormatRow:
		schema := newColumnsWithNames(3)
		schema.Append(buildColumnWithName("", "operation", mysql.TypeString, mysql.MaxBlobWidth))
		schema.Append(buildColumnWithName("", "startTS", mysql.TypeString, mysql.MaxBlobWidth))
		schema.Append(buildColumnWithName("", "duration", mysql.TypeString, mysql.MaxBlobWidth))
		p.SetSchema(schema.col2Schema())
		p.names = schema.names
	case TraceFormatJSON:
		schema := newColumnsWithNames(1)
		schema.Append(buildColumnWithName("", "operation", mysql.TypeString, mysql.MaxBlobWidth))
		p.SetSchema(schema.col2Schema())
		p.names = schema.names
	case TraceFormatLog:
		schema := newColumnsWithNames(4)
		schema.Append(buildColumnWithName("", "time", mysql.TypeTimestamp, mysql.MaxBlobWidth))
		schema.Append(buildColumnWithName("", "event", mysql.TypeString, mysql.MaxBlobWidth))
		schema.Append(buildColumnWithName("", "tags", mysql.TypeString, mysql.MaxBlobWidth))
		schema.Append(buildColumnWithName("", "spanName", mysql.TypeString, mysql.MaxBlobWidth))
		p.SetSchema(schema.col2Schema())
		p.names = schema.names
	default:
		return nil, errors.New("trace format should be one of 'row', 'log' or 'json'")
	}
	return p, nil
}

func (b *PlanBuilder) buildExplainPlan(targetPlan Plan, format string, explainRows [][]string, analyze bool, execStmt ast.StmtNode, runtimeStats *execdetails.RuntimeStatsColl) (Plan, error) {
	p := &Explain{
		TargetPlan:       targetPlan,
		Format:           format,
		Analyze:          analyze,
		ExecStmt:         execStmt,
		ExplainRows:      explainRows,
		RuntimeStatsColl: runtimeStats,
	}
	p.ctx = b.ctx
	return p, p.prepareSchema()
}

// buildExplainFor gets *last* (maybe running or finished) query plan from connection #connection id.
// See https://dev.mysql.com/doc/refman/8.0/en/explain-for-connection.html.
func (b *PlanBuilder) buildExplainFor(explainFor *ast.ExplainForStmt) (Plan, error) {
	processInfo, ok := b.ctx.GetSessionManager().GetProcessInfo(explainFor.ConnectionID)
	if !ok {
		return nil, ErrNoSuchThread.GenWithStackByArgs(explainFor.ConnectionID)
	}
	if b.ctx.GetSessionVars() != nil && b.ctx.GetSessionVars().User != nil {
		if b.ctx.GetSessionVars().User.Username != processInfo.User {
			err := ErrAccessDenied.GenWithStackByArgs(b.ctx.GetSessionVars().User.Username, b.ctx.GetSessionVars().User.Hostname)
			// Different from MySQL's behavior and document.
			b.visitInfo = appendVisitInfo(b.visitInfo, mysql.SuperPriv, "", "", "", err)
		}
	}

	targetPlan, ok := processInfo.Plan.(Plan)
	if !ok || targetPlan == nil {
		return &Explain{Format: explainFor.Format}, nil
	}
	var explainRows [][]string
	if explainFor.Format == types.ExplainFormatROW {
		explainRows = processInfo.PlanExplainRows
	}
	return b.buildExplainPlan(targetPlan, explainFor.Format, explainRows, false, nil, processInfo.RuntimeStatsColl)
}

func (b *PlanBuilder) buildExplain(ctx context.Context, explain *ast.ExplainStmt) (Plan, error) {
	if show, ok := explain.Stmt.(*ast.ShowStmt); ok {
		return b.buildShow(ctx, show)
	}
	targetPlan, _, err := OptimizeAstNode(ctx, b.ctx, explain.Stmt, b.is)
	if err != nil {
		return nil, err
	}

	return b.buildExplainPlan(targetPlan, explain.Format, nil, explain.Analyze, explain.Stmt, nil)
}

func (b *PlanBuilder) buildSelectInto(ctx context.Context, sel *ast.SelectStmt) (Plan, error) {
	if sem.IsEnabled() {
		return nil, ErrNotSupportedWithSem.GenWithStackByArgs("SELECT INTO")
	}
	selectIntoInfo := sel.SelectIntoOpt
	sel.SelectIntoOpt = nil
	targetPlan, _, err := OptimizeAstNode(ctx, b.ctx, sel, b.is)
	if err != nil {
		return nil, err
	}
	b.visitInfo = appendVisitInfo(b.visitInfo, mysql.FilePriv, "", "", "", ErrSpecificAccessDenied.GenWithStackByArgs("FILE"))
	return &SelectInto{
		TargetPlan: targetPlan,
		IntoOpt:    selectIntoInfo,
	}, nil
}

func buildShowProcedureSchema() (*expression.Schema, []*types.FieldName) {
	tblName := "ROUTINES"
	schema := newColumnsWithNames(11)
	schema.Append(buildColumnWithName(tblName, "Db", mysql.TypeVarchar, 128))
	schema.Append(buildColumnWithName(tblName, "Name", mysql.TypeVarchar, 128))
	schema.Append(buildColumnWithName(tblName, "Type", mysql.TypeVarchar, 128))
	schema.Append(buildColumnWithName(tblName, "Definer", mysql.TypeVarchar, 128))
	schema.Append(buildColumnWithName(tblName, "Modified", mysql.TypeDatetime, 19))
	schema.Append(buildColumnWithName(tblName, "Created", mysql.TypeDatetime, 19))
	schema.Append(buildColumnWithName(tblName, "Security_type", mysql.TypeVarchar, 128))
	schema.Append(buildColumnWithName(tblName, "Comment", mysql.TypeBlob, 196605))
	schema.Append(buildColumnWithName(tblName, "character_set_client", mysql.TypeVarchar, 32))
	schema.Append(buildColumnWithName(tblName, "collation_connection", mysql.TypeVarchar, 32))
	schema.Append(buildColumnWithName(tblName, "Database Collation", mysql.TypeVarchar, 32))
	return schema.col2Schema(), schema.names
}

func buildShowTriggerSchema() (*expression.Schema, []*types.FieldName) {
	tblName := "TRIGGERS"
	schema := newColumnsWithNames(11)
	schema.Append(buildColumnWithName(tblName, "Trigger", mysql.TypeVarchar, 128))
	schema.Append(buildColumnWithName(tblName, "Event", mysql.TypeVarchar, 128))
	schema.Append(buildColumnWithName(tblName, "Table", mysql.TypeVarchar, 128))
	schema.Append(buildColumnWithName(tblName, "Statement", mysql.TypeBlob, 196605))
	schema.Append(buildColumnWithName(tblName, "Timing", mysql.TypeVarchar, 128))
	schema.Append(buildColumnWithName(tblName, "Created", mysql.TypeDatetime, 19))
	schema.Append(buildColumnWithName(tblName, "sql_mode", mysql.TypeBlob, 8192))
	schema.Append(buildColumnWithName(tblName, "Definer", mysql.TypeVarchar, 128))
	schema.Append(buildColumnWithName(tblName, "character_set_client", mysql.TypeVarchar, 32))
	schema.Append(buildColumnWithName(tblName, "collation_connection", mysql.TypeVarchar, 32))
	schema.Append(buildColumnWithName(tblName, "Database Collation", mysql.TypeVarchar, 32))
	return schema.col2Schema(), schema.names
}

func buildShowEventsSchema() (*expression.Schema, []*types.FieldName) {
	tblName := "EVENTS"
	schema := newColumnsWithNames(15)
	schema.Append(buildColumnWithName(tblName, "Db", mysql.TypeVarchar, 128))
	schema.Append(buildColumnWithName(tblName, "Name", mysql.TypeVarchar, 128))
	schema.Append(buildColumnWithName(tblName, "Time zone", mysql.TypeVarchar, 32))
	schema.Append(buildColumnWithName(tblName, "Definer", mysql.TypeVarchar, 128))
	schema.Append(buildColumnWithName(tblName, "Type", mysql.TypeVarchar, 128))
	schema.Append(buildColumnWithName(tblName, "Execute At", mysql.TypeDatetime, 19))
	schema.Append(buildColumnWithName(tblName, "Interval Value", mysql.TypeVarchar, 128))
	schema.Append(buildColumnWithName(tblName, "Interval Field", mysql.TypeVarchar, 128))
	schema.Append(buildColumnWithName(tblName, "Starts", mysql.TypeDatetime, 19))
	schema.Append(buildColumnWithName(tblName, "Ends", mysql.TypeDatetime, 19))
	schema.Append(buildColumnWithName(tblName, "Status", mysql.TypeVarchar, 32))
	schema.Append(buildColumnWithName(tblName, "Originator", mysql.TypeInt24, 4))
	schema.Append(buildColumnWithName(tblName, "character_set_client", mysql.TypeVarchar, 32))
	schema.Append(buildColumnWithName(tblName, "collation_connection", mysql.TypeVarchar, 32))
	schema.Append(buildColumnWithName(tblName, "Database Collation", mysql.TypeVarchar, 32))
	return schema.col2Schema(), schema.names
}

func buildShowWarningsSchema() (*expression.Schema, types.NameSlice) {
	tblName := "WARNINGS"
	schema := newColumnsWithNames(3)
	schema.Append(buildColumnWithName(tblName, "Level", mysql.TypeVarchar, 64))
	schema.Append(buildColumnWithName(tblName, "Code", mysql.TypeLong, 19))
	schema.Append(buildColumnWithName(tblName, "Message", mysql.TypeVarchar, 64))
	return schema.col2Schema(), schema.names
}

// buildShowSchema builds column info for ShowStmt including column name and type.
func buildShowSchema(s *ast.ShowStmt, isView bool, isSequence bool) (schema *expression.Schema, outputNames []*types.FieldName) {
	var names []string
	var ftypes []byte
	switch s.Tp {
	case ast.ShowProcedureStatus:
		return buildShowProcedureSchema()
	case ast.ShowTriggers:
		return buildShowTriggerSchema()
	case ast.ShowEvents:
		return buildShowEventsSchema()
	case ast.ShowWarnings, ast.ShowErrors:
		return buildShowWarningsSchema()
	case ast.ShowRegions:
		return buildTableRegionsSchema()
	case ast.ShowEngines:
		names = []string{"Engine", "Support", "Comment", "Transactions", "XA", "Savepoints"}
	case ast.ShowConfig:
		names = []string{"Type", "Instance", "Name", "Value"}
	case ast.ShowDatabases:
		names = []string{"Database"}
	case ast.ShowOpenTables:
		names = []string{"Database", "Table", "In_use", "Name_locked"}
		ftypes = []byte{mysql.TypeVarchar, mysql.TypeVarchar, mysql.TypeLong, mysql.TypeLong}
	case ast.ShowTables:
		names = []string{fmt.Sprintf("Tables_in_%s", s.DBName)}
		if s.Full {
			names = append(names, "Table_type")
		}
	case ast.ShowTableStatus:
		names = []string{"Name", "Engine", "Version", "Row_format", "Rows", "Avg_row_length",
			"Data_length", "Max_data_length", "Index_length", "Data_free", "Auto_increment",
			"Create_time", "Update_time", "Check_time", "Collation", "Checksum",
			"Create_options", "Comment"}
		ftypes = []byte{mysql.TypeVarchar, mysql.TypeVarchar, mysql.TypeLonglong, mysql.TypeVarchar, mysql.TypeLonglong, mysql.TypeLonglong,
			mysql.TypeLonglong, mysql.TypeLonglong, mysql.TypeLonglong, mysql.TypeLonglong, mysql.TypeLonglong,
			mysql.TypeDatetime, mysql.TypeDatetime, mysql.TypeDatetime, mysql.TypeVarchar, mysql.TypeVarchar,
			mysql.TypeVarchar, mysql.TypeVarchar}
	case ast.ShowColumns:
		names = table.ColDescFieldNames(s.Full)
	case ast.ShowCharset:
		names = []string{"Charset", "Description", "Default collation", "Maxlen"}
		ftypes = []byte{mysql.TypeVarchar, mysql.TypeVarchar, mysql.TypeVarchar, mysql.TypeLonglong}
	case ast.ShowVariables, ast.ShowStatus:
		names = []string{"Variable_name", "Value"}
	case ast.ShowCollation:
		names = []string{"Collation", "Charset", "Id", "Default", "Compiled", "Sortlen"}
		ftypes = []byte{mysql.TypeVarchar, mysql.TypeVarchar, mysql.TypeLonglong,
			mysql.TypeVarchar, mysql.TypeVarchar, mysql.TypeLonglong}
	case ast.ShowCreateTable, ast.ShowCreateSequence:
		if isSequence {
			names = []string{"Sequence", "Create Sequence"}
		} else if isView {
			names = []string{"View", "Create View", "character_set_client", "collation_connection"}
		} else {
			names = []string{"Table", "Create Table"}
		}
	case ast.ShowCreatePlacementPolicy:
		names = []string{"Policy", "Create Policy"}
	case ast.ShowCreateUser:
		if s.User != nil {
			names = []string{fmt.Sprintf("CREATE USER for %s", s.User)}
		}
	case ast.ShowCreateView:
		names = []string{"View", "Create View", "character_set_client", "collation_connection"}
	case ast.ShowCreateDatabase:
		names = []string{"Database", "Create Database"}
	case ast.ShowDrainerStatus:
		names = []string{"NodeID", "Address", "State", "Max_Commit_Ts", "Update_Time"}
		ftypes = []byte{mysql.TypeVarchar, mysql.TypeVarchar, mysql.TypeVarchar, mysql.TypeLonglong, mysql.TypeVarchar}
	case ast.ShowGrants:
		if s.User != nil {
			names = []string{fmt.Sprintf("Grants for %s", s.User)}
		} else {
			// Don't know the name yet, so just say "user"
			names = []string{"Grants for User"}
		}
	case ast.ShowIndex:
		names = []string{"Table", "Non_unique", "Key_name", "Seq_in_index",
			"Column_name", "Collation", "Cardinality", "Sub_part", "Packed",
			"Null", "Index_type", "Comment", "Index_comment", "Visible", "Expression", "Clustered"}
		ftypes = []byte{mysql.TypeVarchar, mysql.TypeLonglong, mysql.TypeVarchar, mysql.TypeLonglong,
			mysql.TypeVarchar, mysql.TypeVarchar, mysql.TypeLonglong, mysql.TypeLonglong,
			mysql.TypeVarchar, mysql.TypeVarchar, mysql.TypeVarchar, mysql.TypeVarchar,
			mysql.TypeVarchar, mysql.TypeVarchar, mysql.TypeVarchar, mysql.TypeVarchar}
	case ast.ShowPlugins:
		names = []string{"Name", "Status", "Type", "Library", "License", "Version"}
		ftypes = []byte{
			mysql.TypeVarchar, mysql.TypeVarchar, mysql.TypeVarchar, mysql.TypeVarchar, mysql.TypeVarchar, mysql.TypeVarchar,
		}
	case ast.ShowProcessList:
		names = []string{"Id", "User", "Host", "db", "Command", "Time", "State", "Info"}
		ftypes = []byte{mysql.TypeLonglong, mysql.TypeVarchar, mysql.TypeVarchar,
			mysql.TypeVarchar, mysql.TypeVarchar, mysql.TypeLong, mysql.TypeVarchar, mysql.TypeString}
	case ast.ShowPumpStatus:
		names = []string{"NodeID", "Address", "State", "Max_Commit_Ts", "Update_Time"}
		ftypes = []byte{mysql.TypeVarchar, mysql.TypeVarchar, mysql.TypeVarchar, mysql.TypeLonglong, mysql.TypeVarchar}
	case ast.ShowStatsMeta:
		names = []string{"Db_name", "Table_name", "Partition_name", "Update_time", "Modify_count", "Row_count"}
		ftypes = []byte{mysql.TypeVarchar, mysql.TypeVarchar, mysql.TypeVarchar, mysql.TypeDatetime, mysql.TypeLonglong, mysql.TypeLonglong}
	case ast.ShowStatsExtended:
		names = []string{"Db_name", "Table_name", "Stats_name", "Column_names", "Stats_type", "Stats_val", "Last_update_version"}
		ftypes = []byte{mysql.TypeVarchar, mysql.TypeVarchar, mysql.TypeVarchar, mysql.TypeVarchar, mysql.TypeVarchar, mysql.TypeVarchar, mysql.TypeLonglong}
	case ast.ShowStatsHistograms:
		names = []string{"Db_name", "Table_name", "Partition_name", "Column_name", "Is_index", "Update_time", "Distinct_count", "Null_count", "Avg_col_size", "Correlation"}
		ftypes = []byte{mysql.TypeVarchar, mysql.TypeVarchar, mysql.TypeVarchar, mysql.TypeVarchar, mysql.TypeTiny, mysql.TypeDatetime,
			mysql.TypeLonglong, mysql.TypeLonglong, mysql.TypeDouble, mysql.TypeDouble}
	case ast.ShowStatsBuckets:
		names = []string{"Db_name", "Table_name", "Partition_name", "Column_name", "Is_index", "Bucket_id", "Count",
			"Repeats", "Lower_Bound", "Upper_Bound", "Ndv"}
		ftypes = []byte{mysql.TypeVarchar, mysql.TypeVarchar, mysql.TypeVarchar, mysql.TypeVarchar, mysql.TypeTiny, mysql.TypeLonglong,
			mysql.TypeLonglong, mysql.TypeLonglong, mysql.TypeVarchar, mysql.TypeVarchar, mysql.TypeLonglong}
	case ast.ShowStatsTopN:
		names = []string{"Db_name", "Table_name", "Partition_name", "Column_name", "Is_index", "Value", "Count"}
		ftypes = []byte{mysql.TypeVarchar, mysql.TypeVarchar, mysql.TypeVarchar, mysql.TypeVarchar, mysql.TypeTiny, mysql.TypeVarchar, mysql.TypeLonglong}
	case ast.ShowStatsHealthy:
		names = []string{"Db_name", "Table_name", "Partition_name", "Healthy"}
		ftypes = []byte{mysql.TypeVarchar, mysql.TypeVarchar, mysql.TypeVarchar, mysql.TypeLonglong}
	case ast.ShowProfiles: // ShowProfiles is deprecated.
		names = []string{"Query_ID", "Duration", "Query"}
		ftypes = []byte{mysql.TypeLong, mysql.TypeDouble, mysql.TypeVarchar}
	case ast.ShowMasterStatus:
		names = []string{"File", "Position", "Binlog_Do_DB", "Binlog_Ignore_DB", "Executed_Gtid_Set"}
		ftypes = []byte{mysql.TypeVarchar, mysql.TypeLonglong, mysql.TypeVarchar, mysql.TypeVarchar, mysql.TypeVarchar}
	case ast.ShowPrivileges:
		names = []string{"Privilege", "Context", "Comment"}
		ftypes = []byte{mysql.TypeVarchar, mysql.TypeVarchar, mysql.TypeVarchar}
	case ast.ShowBindings:
		names = []string{"Original_sql", "Bind_sql", "Default_db", "Status", "Create_time", "Update_time", "Charset", "Collation", "Source"}
		ftypes = []byte{mysql.TypeVarchar, mysql.TypeVarchar, mysql.TypeVarchar, mysql.TypeVarchar, mysql.TypeDatetime, mysql.TypeDatetime, mysql.TypeVarchar, mysql.TypeVarchar, mysql.TypeVarchar}
	case ast.ShowAnalyzeStatus:
		names = []string{"Table_schema", "Table_name", "Partition_name", "Job_info", "Processed_rows", "Start_time", "End_time", "State"}
		ftypes = []byte{mysql.TypeVarchar, mysql.TypeVarchar, mysql.TypeVarchar, mysql.TypeVarchar, mysql.TypeLonglong, mysql.TypeDatetime, mysql.TypeDatetime, mysql.TypeVarchar}
	case ast.ShowBuiltins:
		names = []string{"Supported_builtin_functions"}
		ftypes = []byte{mysql.TypeVarchar}
	case ast.ShowBackups, ast.ShowRestores:
		names = []string{"Destination", "State", "Progress", "Queue_time", "Execution_time", "Finish_time", "Connection", "Message"}
		ftypes = []byte{mysql.TypeVarchar, mysql.TypeVarchar, mysql.TypeDouble, mysql.TypeDatetime, mysql.TypeDatetime, mysql.TypeDatetime, mysql.TypeLonglong, mysql.TypeVarchar}
	case ast.ShowPlacementLabels:
		names = []string{"Key", "Values"}
		ftypes = []byte{mysql.TypeVarchar, mysql.TypeJSON}
	case ast.ShowPlacement, ast.ShowPlacementForDatabase, ast.ShowPlacementForTable, ast.ShowPlacementForPartition:
		names = []string{"Target", "Placement"}
		ftypes = []byte{mysql.TypeVarchar, mysql.TypeVarchar}
	}

	schema = expression.NewSchema(make([]*expression.Column, 0, len(names))...)
	outputNames = make([]*types.FieldName, 0, len(names))
	for i := range names {
		col := &expression.Column{}
		outputNames = append(outputNames, &types.FieldName{ColName: model.NewCIStr(names[i])})
		// User varchar as the default return column type.
		tp := mysql.TypeVarchar
		if len(ftypes) != 0 && ftypes[i] != mysql.TypeUnspecified {
			tp = ftypes[i]
		}
		fieldType := types.NewFieldType(tp)
		fieldType.Flen, fieldType.Decimal = mysql.GetDefaultFieldLengthAndDecimal(tp)
		fieldType.Charset, fieldType.Collate = types.DefaultCharsetForType(tp)
		col.RetType = fieldType
		schema.Append(col)
	}
	return
}

func (b *PlanBuilder) buildPlanRecreator(pc *ast.PlanRecreatorStmt) Plan {
	p := &PlanRecreatorSingle{ExecStmt: pc.Stmt, Analyze: pc.Analyze, Load: pc.Load, File: pc.File}
	return p
}

func buildChecksumTableSchema() (*expression.Schema, []*types.FieldName) {
	schema := newColumnsWithNames(5)
	schema.Append(buildColumnWithName("", "Db_name", mysql.TypeVarchar, 128))
	schema.Append(buildColumnWithName("", "Table_name", mysql.TypeVarchar, 128))
	schema.Append(buildColumnWithName("", "Checksum_crc64_xor", mysql.TypeLonglong, 22))
	schema.Append(buildColumnWithName("", "Total_kvs", mysql.TypeLonglong, 22))
	schema.Append(buildColumnWithName("", "Total_bytes", mysql.TypeLonglong, 22))
	return schema.col2Schema(), schema.names
}

// adjustOverlongViewColname adjusts the overlong outputNames of a view to
// `new_exp_$off` where `$off` is the offset of the output column, $off starts from 1.
// There is still some MySQL compatible problems.
func adjustOverlongViewColname(plan LogicalPlan) {
	outputNames := plan.OutputNames()
	for i := range outputNames {
		if outputName := outputNames[i].ColName.L; len(outputName) > mysql.MaxColumnNameLength {
			outputNames[i].ColName = model.NewCIStr(fmt.Sprintf("name_exp_%d", i+1))
		}
	}
}<|MERGE_RESOLUTION|>--- conflicted
+++ resolved
@@ -2357,12 +2357,7 @@
 		if p.DBName == "" {
 			return nil, ErrNoDB
 		}
-<<<<<<< HEAD
 	case ast.ShowCreateTable, ast.ShowCreateSequence, ast.ShowPlacementForTable, ast.ShowPlacementForPartition:
-		user := b.ctx.GetSessionVars().User
-=======
-	case ast.ShowCreateTable, ast.ShowCreateSequence, ast.ShowPlacementForTable:
->>>>>>> fa82cd47
 		var err error
 		if table, err := b.is.TableByName(show.Table.Schema, show.Table.Name); err == nil {
 			isView = table.Meta().IsView()
