// Copyright 2015 PingCAP, Inc.
//
// Licensed under the Apache License, Version 2.0 (the "License");
// you may not use this file except in compliance with the License.
// You may obtain a copy of the License at
//
//     http://www.apache.org/licenses/LICENSE-2.0
//
// Unless required by applicable law or agreed to in writing, software
// distributed under the License is distributed on an "AS IS" BASIS,
// See the License for the specific language governing permissions and
// limitations under the License.

package core

import (
	"bytes"
	"context"
	"encoding/binary"
	"fmt"
	"strings"

	"github.com/pingcap/errors"
	"github.com/pingcap/parser"
	"github.com/pingcap/parser/ast"
	"github.com/pingcap/parser/charset"
	"github.com/pingcap/parser/model"
	"github.com/pingcap/parser/mysql"
	"github.com/pingcap/parser/opcode"
	"github.com/pingcap/tidb/config"
	"github.com/pingcap/tidb/ddl"
	"github.com/pingcap/tidb/expression"
	"github.com/pingcap/tidb/infoschema"
	"github.com/pingcap/tidb/kv"
	"github.com/pingcap/tidb/planner/property"
	"github.com/pingcap/tidb/sessionctx"
	"github.com/pingcap/tidb/sessionctx/stmtctx"
	"github.com/pingcap/tidb/statistics"
	"github.com/pingcap/tidb/store/tikv"
	"github.com/pingcap/tidb/table"
	"github.com/pingcap/tidb/types"
	driver "github.com/pingcap/tidb/types/parser_driver"
	"github.com/pingcap/tidb/util/chunk"
	"github.com/pingcap/tidb/util/logutil"
	"github.com/pingcap/tidb/util/ranger"
	"github.com/pingcap/tidb/util/set"
	"go.uber.org/zap"
)

type visitInfo struct {
	privilege mysql.PrivilegeType
	db        string
	table     string
	column    string
	err       error
}

type tableHintInfo struct {
	indexNestedLoopJoinTables []hintTableInfo
	sortMergeJoinTables       []hintTableInfo
	hashJoinTables            []hintTableInfo
	indexHintList             []indexHintInfo
	aggHints                  aggHintInfo
}

type hintTableInfo struct {
	name         model.CIStr
	selectOffset int
	matched      bool
}

type indexHintInfo struct {
	tblName   model.CIStr
	indexHint *ast.IndexHint
}

<<<<<<< HEAD
type aggHintInfo struct {
	preferAggType  uint
	preferAggToCop bool
}

func tableNames2HintTableInfo(hintTables []ast.HintTable) []hintTableInfo {
=======
func tableNames2HintTableInfo(hintTables []ast.HintTable, p *BlockHintProcessor, nodeType nodeType, currentOffset int) []hintTableInfo {
>>>>>>> c2901fea
	if len(hintTables) == 0 {
		return nil
	}
	hintTableInfos := make([]hintTableInfo, len(hintTables))
	for i, hintTable := range hintTables {
		hintTableInfos[i] = hintTableInfo{name: hintTable.TableName, selectOffset: p.getHintOffset(hintTable.QBName, nodeType, currentOffset)}
	}
	return hintTableInfos
}

func (info *tableHintInfo) ifPreferMergeJoin(tableNames ...*hintTableInfo) bool {
	return info.matchTableName(tableNames, info.sortMergeJoinTables)
}

func (info *tableHintInfo) ifPreferHashJoin(tableNames ...*hintTableInfo) bool {
	return info.matchTableName(tableNames, info.hashJoinTables)
}

func (info *tableHintInfo) ifPreferINLJ(tableNames ...*hintTableInfo) bool {
	return info.matchTableName(tableNames, info.indexNestedLoopJoinTables)
}

// matchTableName checks whether the hint hit the need.
// Only need either side matches one on the list.
// Even though you can put 2 tables on the list,
// it doesn't mean optimizer will reorder to make them
// join directly.
// Which it joins on with depend on sequence of traverse
// and without reorder, user might adjust themselves.
// This is similar to MySQL hints.
func (info *tableHintInfo) matchTableName(tables []*hintTableInfo, hintTables []hintTableInfo) bool {
	hintMatched := false
	for _, table := range tables {
		for i, curEntry := range hintTables {
			if table == nil {
				continue
			}
			if curEntry.name.L == table.name.L && table.selectOffset == curEntry.selectOffset {
				hintTables[i].matched = true
				hintMatched = true
				break
			}
		}
	}
	return hintMatched
}

func restore2JoinHint(hintType string, hintTables []hintTableInfo) string {
	buffer := bytes.NewBufferString("/*+ ")
	buffer.WriteString(strings.ToUpper(hintType))
	buffer.WriteString("(")
	for i, table := range hintTables {
		buffer.WriteString(table.name.L)
		if i < len(hintTables)-1 {
			buffer.WriteString(", ")
		}
	}
	buffer.WriteString(") */")
	return buffer.String()
}

func extractUnmatchedTables(hintTables []hintTableInfo) []string {
	var tableNames []string
	for _, table := range hintTables {
		if !table.matched {
			tableNames = append(tableNames, table.name.O)
		}
	}
	return tableNames
}

// clauseCode indicates in which clause the column is currently.
type clauseCode int

const (
	unknowClause clauseCode = iota
	fieldList
	havingClause
	onClause
	orderByClause
	whereClause
	windowClause
	groupByClause
	showStatement
	globalOrderByClause
)

var clauseMsg = map[clauseCode]string{
	unknowClause:        "",
	fieldList:           "field list",
	havingClause:        "having clause",
	onClause:            "on clause",
	orderByClause:       "order clause",
	whereClause:         "where clause",
	groupByClause:       "group statement",
	showStatement:       "show statement",
	globalOrderByClause: "global ORDER clause",
	windowClause:        "field list", // For window functions that in field list.
}

// PlanBuilder builds Plan from an ast.Node.
// It just builds the ast node straightforwardly.
type PlanBuilder struct {
	ctx          sessionctx.Context
	is           infoschema.InfoSchema
	outerSchemas []*expression.Schema
	// colMapper stores the column that must be pre-resolved.
	colMapper map[*ast.ColumnNameExpr]int
	// visitInfo is used for privilege check.
	visitInfo     []visitInfo
	tableHintInfo []tableHintInfo
	optFlag       uint64

	curClause clauseCode

	// rewriterPool stores the expressionRewriter we have created to reuse it if it has been released.
	// rewriterCounter counts how many rewriter is being used.
	rewriterPool    []*expressionRewriter
	rewriterCounter int

	windowSpecs  map[string]*ast.WindowSpec
	inUpdateStmt bool
	// inStraightJoin represents whether the current "SELECT" statement has
	// "STRAIGHT_JOIN" option.
	inStraightJoin bool

	// handleHelper records the handle column position for tables. Delete/Update/SelectLock/UnionScan may need this information.
	// It collects the information by the following procedure:
	//   Since we build the plan tree from bottom to top, we maintain a stack to record the current handle information.
	//   If it's a dataSource/tableDual node, we create a new map.
	//   If it's a aggregation, we pop the map and push a nil map since no handle information left.
	//   If it's a union, we pop all children's and push a nil map.
	//   If it's a join, we pop its children's out then merge them and push the new map to stack.
	//   If we meet a subquery, it's clearly that it's a independent problem so we just pop one map out when we finish building the subquery.
	handleHelper *handleColHelper

	hintProcessor *BlockHintProcessor
	// selectOffset is the offsets of current processing select stmts.
	selectOffset []int
}

type handleColHelper struct {
	id2HandleMapStack []map[int64][]*expression.Column
	stackTail         int
}

func (hch *handleColHelper) appendColToLastMap(tblID int64, col *expression.Column) {
	tailMap := hch.id2HandleMapStack[hch.stackTail-1]
	tailMap[tblID] = append(tailMap[tblID], col)
}

func (hch *handleColHelper) popMap() map[int64][]*expression.Column {
	ret := hch.id2HandleMapStack[hch.stackTail-1]
	hch.stackTail--
	hch.id2HandleMapStack = hch.id2HandleMapStack[:hch.stackTail]
	return ret
}

func (hch *handleColHelper) pushMap(m map[int64][]*expression.Column) {
	hch.id2HandleMapStack = append(hch.id2HandleMapStack, m)
	hch.stackTail++
}

func (hch *handleColHelper) mergeAndPush(m1, m2 map[int64][]*expression.Column) {
	newMap := make(map[int64][]*expression.Column)
	for k, v := range m1 {
		newMap[k] = make([]*expression.Column, len(v))
		copy(newMap[k], v)
	}
	for k, v := range m2 {
		if _, ok := newMap[k]; ok {
			newMap[k] = append(newMap[k], v...)
		} else {
			newMap[k] = make([]*expression.Column, len(v))
			copy(newMap[k], v)
		}
	}
	hch.pushMap(newMap)
}

func (hch *handleColHelper) tailMap() map[int64][]*expression.Column {
	return hch.id2HandleMapStack[hch.stackTail-1]
}

// GetVisitInfo gets the visitInfo of the PlanBuilder.
func (b *PlanBuilder) GetVisitInfo() []visitInfo {
	return b.visitInfo
}

// GetDBTableInfo gets the accessed dbs and tables info.
func (b *PlanBuilder) GetDBTableInfo() []stmtctx.TableEntry {
	var tables []stmtctx.TableEntry
	existsFunc := func(tbls []stmtctx.TableEntry, tbl *stmtctx.TableEntry) bool {
		for _, t := range tbls {
			if t == *tbl {
				return true
			}
		}
		return false
	}
	for _, v := range b.visitInfo {
		tbl := &stmtctx.TableEntry{DB: v.db, Table: v.table}
		if !existsFunc(tables, tbl) {
			tables = append(tables, *tbl)
		}
	}
	return tables
}

// GetOptFlag gets the optFlag of the PlanBuilder.
func (b *PlanBuilder) GetOptFlag() uint64 {
	return b.optFlag
}

func (b *PlanBuilder) getSelectOffset() int {
	if len(b.selectOffset) > 0 {
		return b.selectOffset[len(b.selectOffset)-1]
	}
	return -1
}

func (b *PlanBuilder) pushSelectOffset(offset int) {
	b.selectOffset = append(b.selectOffset, offset)
}

func (b *PlanBuilder) popSelectOffset() {
	b.selectOffset = b.selectOffset[:len(b.selectOffset)-1]
}

// NewPlanBuilder creates a new PlanBuilder.
func NewPlanBuilder(sctx sessionctx.Context, is infoschema.InfoSchema, processor *BlockHintProcessor) *PlanBuilder {
	return &PlanBuilder{
		ctx:           sctx,
		is:            is,
		colMapper:     make(map[*ast.ColumnNameExpr]int),
		handleHelper:  &handleColHelper{id2HandleMapStack: make([]map[int64][]*expression.Column, 0)},
		hintProcessor: processor,
	}
}

// Build builds the ast node to a Plan.
func (b *PlanBuilder) Build(ctx context.Context, node ast.Node) (Plan, error) {
	b.optFlag = flagPrunColumns
	switch x := node.(type) {
	case *ast.AdminStmt:
		return b.buildAdmin(ctx, x)
	case *ast.DeallocateStmt:
		return &Deallocate{Name: x.Name}, nil
	case *ast.DeleteStmt:
		return b.buildDelete(ctx, x)
	case *ast.ExecuteStmt:
		return b.buildExecute(ctx, x)
	case *ast.ExplainStmt:
		return b.buildExplain(ctx, x)
	case *ast.ExplainForStmt:
		return b.buildExplainFor(x)
	case *ast.TraceStmt:
		return b.buildTrace(x)
	case *ast.InsertStmt:
		return b.buildInsert(ctx, x)
	case *ast.LoadDataStmt:
		return b.buildLoadData(ctx, x)
	case *ast.LoadStatsStmt:
		return b.buildLoadStats(x), nil
	case *ast.PrepareStmt:
		return b.buildPrepare(x), nil
	case *ast.SelectStmt:
		return b.buildSelect(ctx, x)
	case *ast.UnionStmt:
		return b.buildUnion(ctx, x)
	case *ast.UpdateStmt:
		return b.buildUpdate(ctx, x)
	case *ast.ShowStmt:
		return b.buildShow(ctx, x)
	case *ast.DoStmt:
		return b.buildDo(ctx, x)
	case *ast.SetStmt:
		return b.buildSet(ctx, x)
	case *ast.AnalyzeTableStmt:
		return b.buildAnalyze(x)
	case *ast.BinlogStmt, *ast.FlushStmt, *ast.UseStmt,
		*ast.BeginStmt, *ast.CommitStmt, *ast.RollbackStmt, *ast.CreateUserStmt, *ast.SetPwdStmt,
		*ast.GrantStmt, *ast.DropUserStmt, *ast.AlterUserStmt, *ast.RevokeStmt, *ast.KillStmt, *ast.DropStatsStmt,
		*ast.GrantRoleStmt, *ast.RevokeRoleStmt, *ast.SetRoleStmt, *ast.SetDefaultRoleStmt:
		return b.buildSimple(node.(ast.StmtNode))
	case ast.DDLNode:
		return b.buildDDL(ctx, x)
	case *ast.CreateBindingStmt:
		return b.buildCreateBindPlan(x)
	case *ast.DropBindingStmt:
		return b.buildDropBindPlan(x)
	case *ast.ChangeStmt:
		return b.buildChange(x)
	case *ast.SplitRegionStmt:
		return b.buildSplitRegion(x)
	}
	return nil, ErrUnsupportedType.GenWithStack("Unsupported type %T", node)
}

func (b *PlanBuilder) buildChange(v *ast.ChangeStmt) (Plan, error) {
	exe := &Change{
		ChangeStmt: v,
	}
	return exe, nil
}

func (b *PlanBuilder) buildExecute(ctx context.Context, v *ast.ExecuteStmt) (Plan, error) {
	vars := make([]expression.Expression, 0, len(v.UsingVars))
	for _, expr := range v.UsingVars {
		newExpr, _, err := b.rewrite(ctx, expr, nil, nil, true)
		if err != nil {
			return nil, err
		}
		vars = append(vars, newExpr)
	}
	exe := &Execute{Name: v.Name, UsingVars: vars, ExecID: v.ExecID}
	if v.BinaryArgs != nil {
		exe.PrepareParams = v.BinaryArgs.([]types.Datum)
	}
	return exe, nil
}

func (b *PlanBuilder) buildDo(ctx context.Context, v *ast.DoStmt) (Plan, error) {
	var p LogicalPlan
	dual := LogicalTableDual{RowCount: 1}.Init(b.ctx, b.getSelectOffset())
	dual.SetSchema(expression.NewSchema())
	p = dual
	proj := LogicalProjection{Exprs: make([]expression.Expression, 0, len(v.Exprs))}.Init(b.ctx, b.getSelectOffset())
	schema := expression.NewSchema(make([]*expression.Column, 0, len(v.Exprs))...)
	for _, astExpr := range v.Exprs {
		expr, np, err := b.rewrite(ctx, astExpr, p, nil, true)
		if err != nil {
			return nil, err
		}
		p = np
		proj.Exprs = append(proj.Exprs, expr)
		schema.Append(&expression.Column{
			UniqueID: b.ctx.GetSessionVars().AllocPlanColumnID(),
			RetType:  expr.GetType(),
		})
	}
	proj.SetChildren(p)
	proj.self = proj
	proj.SetSchema(schema)
	proj.CalculateNoDelay = true
	return proj, nil
}

func (b *PlanBuilder) buildSet(ctx context.Context, v *ast.SetStmt) (Plan, error) {
	p := &Set{}
	for _, vars := range v.Variables {
		if vars.IsGlobal {
			err := ErrSpecificAccessDenied.GenWithStackByArgs("SUPER")
			b.visitInfo = appendVisitInfo(b.visitInfo, mysql.SuperPriv, "", "", "", err)
		}
		assign := &expression.VarAssignment{
			Name:     vars.Name,
			IsGlobal: vars.IsGlobal,
			IsSystem: vars.IsSystem,
		}
		if _, ok := vars.Value.(*ast.DefaultExpr); !ok {
			if cn, ok2 := vars.Value.(*ast.ColumnNameExpr); ok2 && cn.Name.Table.L == "" {
				// Convert column name expression to string value expression.
				vars.Value = ast.NewValueExpr(cn.Name.Name.O)
			}
			mockTablePlan := LogicalTableDual{}.Init(b.ctx, b.getSelectOffset())
			var err error
			assign.Expr, _, err = b.rewrite(ctx, vars.Value, mockTablePlan, nil, true)
			if err != nil {
				return nil, err
			}
		} else {
			assign.IsDefault = true
		}
		if vars.ExtendValue != nil {
			assign.ExtendValue = &expression.Constant{
				Value:   vars.ExtendValue.(*driver.ValueExpr).Datum,
				RetType: &vars.ExtendValue.(*driver.ValueExpr).Type,
			}
		}
		p.VarAssigns = append(p.VarAssigns, assign)
	}
	return p, nil
}

func (b *PlanBuilder) buildDropBindPlan(v *ast.DropBindingStmt) (Plan, error) {
	p := &SQLBindPlan{
		SQLBindOp:    OpSQLBindDrop,
		NormdOrigSQL: parser.Normalize(v.OriginSel.Text()),
		IsGlobal:     v.GlobalScope,
	}
	b.visitInfo = appendVisitInfo(b.visitInfo, mysql.SuperPriv, "", "", "", nil)
	return p, nil
}

func (b *PlanBuilder) buildCreateBindPlan(v *ast.CreateBindingStmt) (Plan, error) {
	charSet, collation := b.ctx.GetSessionVars().GetCharsetInfo()
	p := &SQLBindPlan{
		SQLBindOp:    OpSQLBindCreate,
		NormdOrigSQL: parser.Normalize(v.OriginSel.Text()),
		BindSQL:      v.HintedSel.Text(),
		IsGlobal:     v.GlobalScope,
		BindStmt:     v.HintedSel,
		Charset:      charSet,
		Collation:    collation,
	}
	b.visitInfo = appendVisitInfo(b.visitInfo, mysql.SuperPriv, "", "", "", nil)
	return p, nil
}

// detectSelectAgg detects an aggregate function or GROUP BY clause.
func (b *PlanBuilder) detectSelectAgg(sel *ast.SelectStmt) bool {
	if sel.GroupBy != nil {
		return true
	}
	for _, f := range sel.Fields.Fields {
		if ast.HasAggFlag(f.Expr) {
			return true
		}
	}
	if sel.Having != nil {
		if ast.HasAggFlag(sel.Having.Expr) {
			return true
		}
	}
	if sel.OrderBy != nil {
		for _, item := range sel.OrderBy.Items {
			if ast.HasAggFlag(item.Expr) {
				return true
			}
		}
	}
	return false
}

func (b *PlanBuilder) detectSelectWindow(sel *ast.SelectStmt) bool {
	for _, f := range sel.Fields.Fields {
		if ast.HasWindowFlag(f.Expr) {
			return true
		}
	}
	if sel.OrderBy != nil {
		for _, item := range sel.OrderBy.Items {
			if ast.HasWindowFlag(item.Expr) {
				return true
			}
		}
	}
	return false
}

func getPathByIndexName(paths []*accessPath, idxName model.CIStr, tblInfo *model.TableInfo) *accessPath {
	var tablePath *accessPath
	for _, path := range paths {
		if path.isTablePath {
			tablePath = path
			continue
		}
		if path.index.Name.L == idxName.L {
			return path
		}
	}
	if isPrimaryIndex(idxName) && tblInfo.PKIsHandle {
		return tablePath
	}
	return nil
}

func isPrimaryIndex(indexName model.CIStr) bool {
	return indexName.L == "primary"
}

func (b *PlanBuilder) getPossibleAccessPaths(indexHints []*ast.IndexHint, tblInfo *model.TableInfo, tblName model.CIStr) ([]*accessPath, error) {
	publicPaths := make([]*accessPath, 0, len(tblInfo.Indices)+1)
	publicPaths = append(publicPaths, &accessPath{isTablePath: true})
	for _, index := range tblInfo.Indices {
		if index.State == model.StatePublic {
			publicPaths = append(publicPaths, &accessPath{index: index})
		}
	}

	hasScanHint, hasUseOrForce := false, false
	available := make([]*accessPath, 0, len(publicPaths))
	ignored := make([]*accessPath, 0, len(publicPaths))

	// Extract comment-style index hint like /*+ INDEX(t, idx1, idx2) */.
	indexHintsLen := len(indexHints)
	if hints := b.TableHints(); hints != nil {
		for _, hint := range hints.indexHintList {
			if hint.tblName == tblName {
				indexHints = append(indexHints, hint.indexHint)
			}
		}
	}

	for i, hint := range indexHints {
		if hint.HintScope != ast.HintForScan {
			continue
		}

		hasScanHint = true

		// It is syntactically valid to omit index_list for USE INDEX, which means “use no indexes”.
		// Omitting index_list for FORCE INDEX or IGNORE INDEX is a syntax error.
		// See https://dev.mysql.com/doc/refman/8.0/en/index-hints.html.
		if hint.IndexNames == nil && hint.HintType != ast.HintIgnore {
			if path := getTablePath(publicPaths); path != nil {
				hasUseOrForce = true
				path.forced = true
				available = append(available, path)
			}
		}
		for _, idxName := range hint.IndexNames {
			path := getPathByIndexName(publicPaths, idxName, tblInfo)
			if path == nil {
				err := ErrKeyDoesNotExist.GenWithStackByArgs(idxName, tblInfo.Name)
				// if hint is from comment-style sql hints, we should throw a warning instead of error.
				if i < indexHintsLen {
					return nil, err
				}
				b.ctx.GetSessionVars().StmtCtx.AppendWarning(err)
				continue
			}
			if hint.HintType == ast.HintIgnore {
				// Collect all the ignored index hints.
				ignored = append(ignored, path)
				continue
			}
			// Currently we don't distinguish between "FORCE" and "USE" because
			// our cost estimation is not reliable.
			hasUseOrForce = true
			path.forced = true
			available = append(available, path)
		}
	}

	if !hasScanHint || !hasUseOrForce {
		available = publicPaths
	}

	available = removeIgnoredPaths(available, ignored, tblInfo)

	// If we have got "FORCE" or "USE" index hint but got no available index,
	// we have to use table scan.
	if len(available) == 0 {
		available = append(available, &accessPath{isTablePath: true})
	}
	return available, nil
}

func removeIgnoredPaths(paths, ignoredPaths []*accessPath, tblInfo *model.TableInfo) []*accessPath {
	if len(ignoredPaths) == 0 {
		return paths
	}
	remainedPaths := make([]*accessPath, 0, len(paths))
	for _, path := range paths {
		if path.isTablePath || getPathByIndexName(ignoredPaths, path.index.Name, tblInfo) == nil {
			remainedPaths = append(remainedPaths, path)
		}
	}
	return remainedPaths
}

func (b *PlanBuilder) buildSelectLock(src LogicalPlan, lock ast.SelectLockType) *LogicalLock {
	selectLock := LogicalLock{
		Lock:         lock,
		tblID2Handle: b.handleHelper.tailMap(),
	}.Init(b.ctx)
	selectLock.SetChildren(src)
	return selectLock
}

func (b *PlanBuilder) buildPrepare(x *ast.PrepareStmt) Plan {
	p := &Prepare{
		Name: x.Name,
	}
	if x.SQLVar != nil {
		if v, ok := b.ctx.GetSessionVars().Users[x.SQLVar.Name]; ok {
			p.SQLText = v
		} else {
			p.SQLText = "NULL"
		}
	} else {
		p.SQLText = x.SQLText
	}
	return p
}

func (b *PlanBuilder) buildCheckIndex(ctx context.Context, dbName model.CIStr, as *ast.AdminStmt) (Plan, error) {
	tblName := as.Tables[0]
	tbl, err := b.is.TableByName(dbName, tblName.Name)
	if err != nil {
		return nil, err
	}
	tblInfo := tbl.Meta()

	// get index information
	var idx *model.IndexInfo
	for _, index := range tblInfo.Indices {
		if index.Name.L == strings.ToLower(as.Index) {
			idx = index
			break
		}
	}
	if idx == nil {
		return nil, errors.Errorf("index %s do not exist", as.Index)
	}
	if idx.State != model.StatePublic {
		return nil, errors.Errorf("index %s state %s isn't public", as.Index, idx.State)
	}

	return b.buildPhysicalIndexLookUpReader(ctx, dbName, tbl, idx, 1)
}

func (b *PlanBuilder) buildAdmin(ctx context.Context, as *ast.AdminStmt) (Plan, error) {
	var ret Plan
	var err error
	switch as.Tp {
	case ast.AdminCheckTable:
		ret, err = b.buildAdminCheckTable(ctx, as)
		if err != nil {
			return ret, err
		}
	case ast.AdminCheckIndex:
		dbName := as.Tables[0].Schema
		readerPlan, err := b.buildCheckIndex(ctx, dbName, as)
		if err != nil {
			return ret, err
		}

		ret = &CheckIndex{
			DBName:            dbName.L,
			IdxName:           as.Index,
			IndexLookUpReader: readerPlan.(*PhysicalIndexLookUpReader),
		}
	case ast.AdminRecoverIndex:
		p := &RecoverIndex{Table: as.Tables[0], IndexName: as.Index}
		p.SetSchema(buildRecoverIndexFields())
		ret = p
	case ast.AdminCleanupIndex:
		p := &CleanupIndex{Table: as.Tables[0], IndexName: as.Index}
		p.SetSchema(buildCleanupIndexFields())
		ret = p
	case ast.AdminChecksumTable:
		p := &ChecksumTable{Tables: as.Tables}
		p.SetSchema(buildChecksumTableSchema())
		ret = p
	case ast.AdminShowNextRowID:
		p := &ShowNextRowID{TableName: as.Tables[0]}
		p.SetSchema(buildShowNextRowID())
		ret = p
	case ast.AdminShowDDL:
		p := &ShowDDL{}
		p.SetSchema(buildShowDDLFields())
		ret = p
	case ast.AdminShowDDLJobs:
		p := &ShowDDLJobs{JobNumber: as.JobNumber}
		p.SetSchema(buildShowDDLJobsFields())
		ret = p
	case ast.AdminCancelDDLJobs:
		p := &CancelDDLJobs{JobIDs: as.JobIDs}
		p.SetSchema(buildCancelDDLJobsFields())
		ret = p
	case ast.AdminCheckIndexRange:
		schema, err := b.buildCheckIndexSchema(as.Tables[0], as.Index)
		if err != nil {
			return nil, err
		}

		p := &CheckIndexRange{Table: as.Tables[0], IndexName: as.Index, HandleRanges: as.HandleRanges}
		p.SetSchema(schema)
		ret = p
	case ast.AdminShowDDLJobQueries:
		p := &ShowDDLJobQueries{JobIDs: as.JobIDs}
		p.SetSchema(buildShowDDLJobQueriesFields())
		ret = p
	case ast.AdminShowSlow:
		p := &ShowSlow{ShowSlow: as.ShowSlow}
		p.SetSchema(buildShowSlowSchema())
		ret = p
	case ast.AdminReloadExprPushdownBlacklist:
		return &ReloadExprPushdownBlacklist{}, nil
	case ast.AdminReloadOptRuleBlacklist:
		return &ReloadOptRuleBlacklist{}, nil
	case ast.AdminPluginEnable:
		return &AdminPlugins{Action: Enable, Plugins: as.Plugins}, nil
	case ast.AdminPluginDisable:
		return &AdminPlugins{Action: Disable, Plugins: as.Plugins}, nil
	default:
		return nil, ErrUnsupportedType.GenWithStack("Unsupported ast.AdminStmt(%T) for buildAdmin", as)
	}

	// Admin command can only be executed by administrator.
	b.visitInfo = appendVisitInfo(b.visitInfo, mysql.SuperPriv, "", "", "", nil)
	return ret, nil
}

// getGenExprs gets generated expressions map.
func (b *PlanBuilder) getGenExprs(ctx context.Context, dbName model.CIStr, tbl table.Table, idx *model.IndexInfo, exprCols *expression.Schema) (
	map[model.TableColumnID]expression.Expression, error) {
	tblInfo := tbl.Meta()
	genExprsMap := make(map[model.TableColumnID]expression.Expression)
	exprs := make([]expression.Expression, 0, len(tbl.Cols()))
	genExprIdxs := make([]model.TableColumnID, len(tbl.Cols()))
	mockTablePlan := LogicalTableDual{}.Init(b.ctx, b.getSelectOffset())
	mockTablePlan.SetSchema(exprCols)
	for i, colExpr := range mockTablePlan.Schema().Columns {
		col := tbl.Cols()[i]
		var expr expression.Expression
		expr = colExpr
		if col.IsGenerated() && !col.GeneratedStored {
			var err error
			expr, _, err = b.rewrite(ctx, col.GeneratedExpr, mockTablePlan, nil, true)
			if err != nil {
				return nil, errors.Trace(err)
			}
			expr = expression.BuildCastFunction(b.ctx, expr, colExpr.GetType())
			found := false
			for _, column := range idx.Columns {
				if strings.EqualFold(col.Name.L, column.Name.L) {
					found = true
					break
				}
			}
			if found {
				genColumnID := model.TableColumnID{TableID: tblInfo.ID, ColumnID: col.ColumnInfo.ID}
				genExprsMap[genColumnID] = expr
				genExprIdxs[i] = genColumnID
			}
		}
		exprs = append(exprs, expr)
	}
	// Re-iterate expressions to handle those virtual generated columns that refers to the other generated columns.
	for i, expr := range exprs {
		exprs[i] = expression.ColumnSubstitute(expr, mockTablePlan.Schema(), exprs)
		if _, ok := genExprsMap[genExprIdxs[i]]; ok {
			genExprsMap[genExprIdxs[i]] = exprs[i]
		}
	}
	return genExprsMap, nil
}

func findColumnInfoByID(colInfos []*model.ColumnInfo, id int64) *model.ColumnInfo {
	for _, info := range colInfos {
		if info.ID == id {
			return info
		}
	}
	return nil
}

func (b *PlanBuilder) buildPhysicalIndexLookUpReader(ctx context.Context, dbName model.CIStr, tbl table.Table, idx *model.IndexInfo, id int) (Plan, error) {
	// Get generated columns.
	var genCols []*expression.Column
	pkOffset := -1
	tblInfo := tbl.Meta()
	colsMap := set.NewInt64Set()
	schema := expression.NewSchema(make([]*expression.Column, 0, len(idx.Columns))...)
	idxReaderCols := make([]*model.ColumnInfo, 0, len(idx.Columns))
	tblReaderCols := make([]*model.ColumnInfo, 0, len(tbl.Cols()))
	fullExprCols := expression.TableInfo2SchemaWithDBName(b.ctx, dbName, tblInfo)
	genExprsMap, err := b.getGenExprs(ctx, dbName, tbl, idx, fullExprCols)
	if err != nil {
		return nil, err
	}
	for _, idxCol := range idx.Columns {
		for i, col := range tblInfo.Columns {
			if idxCol.Name.L == col.Name.L {
				idxReaderCols = append(idxReaderCols, col)
				tblReaderCols = append(tblReaderCols, col)
				schema.Append(fullExprCols.Columns[i])
				colsMap.Insert(col.ID)
				if mysql.HasPriKeyFlag(col.Flag) {
					pkOffset = len(tblReaderCols) - 1
				}
				genColumnID := model.TableColumnID{TableID: tblInfo.ID, ColumnID: col.ID}
				if expr, ok := genExprsMap[genColumnID]; ok {
					cols := expression.ExtractColumns(expr)
					genCols = append(genCols, cols...)
				}
			}
		}
	}
	// Add generated columns to tblSchema and tblReaderCols.
	tblSchema := schema.Clone()
	for _, col := range genCols {
		if !colsMap.Exist(col.ID) {
			info := findColumnInfoByID(tblInfo.Columns, col.ID)
			if info != nil {
				tblReaderCols = append(tblReaderCols, info)
				tblSchema.Append(col)
				colsMap.Insert(col.ID)
				if mysql.HasPriKeyFlag(col.RetType.Flag) {
					pkOffset = len(tblReaderCols) - 1
				}
			}
		}
	}
	for k, expr := range genExprsMap {
		genExprsMap[k], err = expr.ResolveIndices(tblSchema)
		if err != nil {
			return nil, err
		}
	}
	if !tbl.Meta().PKIsHandle || pkOffset == -1 {
		tblReaderCols = append(tblReaderCols, model.NewExtraHandleColInfo())
		handleCol := &expression.Column{
			DBName:   dbName,
			TblName:  tblInfo.Name,
			ColName:  model.ExtraHandleName,
			RetType:  types.NewFieldType(mysql.TypeLonglong),
			UniqueID: b.ctx.GetSessionVars().AllocPlanColumnID(),
			ID:       model.ExtraHandleID,
		}
		tblSchema.Append(handleCol)
		pkOffset = len(tblReaderCols) - 1
	}

	idxCols, idxColLens := expression.IndexInfo2PrefixCols(schema.Columns, idx)
	fullIdxCols, _ := expression.IndexInfo2Cols(schema.Columns, idx)
	is := PhysicalIndexScan{
		Table:            tblInfo,
		TableAsName:      &tblInfo.Name,
		DBName:           dbName,
		Columns:          idxReaderCols,
		Index:            idx,
		IdxCols:          idxCols,
		IdxColLens:       idxColLens,
		dataSourceSchema: schema,
		Ranges:           ranger.FullRange(),
		GenExprs:         genExprsMap,
	}.Init(b.ctx, b.getSelectOffset())
	// There is no alternative plan choices, so just use pseudo stats to avoid panic.
	is.stats = &property.StatsInfo{HistColl: &(statistics.PseudoTable(tblInfo)).HistColl}
	// It's double read case.
	ts := PhysicalTableScan{Columns: tblReaderCols, Table: is.Table, TableAsName: &tblInfo.Name}.Init(b.ctx, b.getSelectOffset())
	ts.SetSchema(tblSchema)
	cop := &copTask{
		indexPlan:   is,
		tablePlan:   ts,
		tblColHists: is.stats.HistColl,
	}
	ts.HandleIdx = pkOffset
	is.initSchema(id, idx, fullIdxCols, true)
	rootT := finishCopTask(b.ctx, cop).(*rootTask)
	return rootT.p, nil
}

func (b *PlanBuilder) buildPhysicalIndexLookUpReaders(ctx context.Context, dbName model.CIStr, tbl table.Table) ([]Plan, []table.Index, error) {
	tblInfo := tbl.Meta()
	// get index information
	indices := make([]table.Index, 0, len(tblInfo.Indices))
	indexLookUpReaders := make([]Plan, 0, len(tblInfo.Indices))
	for i, idx := range tbl.Indices() {
		idxInfo := idx.Meta()
		if idxInfo.State != model.StatePublic {
			logutil.Logger(context.Background()).Info("build physical index lookup reader, the index isn't public",
				zap.String("index", idxInfo.Name.O), zap.Stringer("state", idxInfo.State), zap.String("table", tblInfo.Name.O))
			continue
		}
		indices = append(indices, idx)
		reader, err := b.buildPhysicalIndexLookUpReader(ctx, dbName, tbl, idxInfo, i)
		if err != nil {
			return nil, nil, err
		}
		indexLookUpReaders = append(indexLookUpReaders, reader)
	}
	if len(indexLookUpReaders) == 0 {
		return nil, nil, nil
	}
	return indexLookUpReaders, indices, nil
}

func (b *PlanBuilder) buildAdminCheckTable(ctx context.Context, as *ast.AdminStmt) (*CheckTable, error) {
	tbl := as.Tables[0]
	p := &CheckTable{
		DBName:  tbl.Schema.O,
		TblInfo: tbl.TableInfo,
	}

	tableInfo := as.Tables[0].TableInfo
	table, ok := b.is.TableByID(tableInfo.ID)
	if !ok {
		return nil, infoschema.ErrTableNotExists.GenWithStackByArgs(tbl.DBInfo.Name.O, tableInfo.Name.O)
	}

	readerPlans, indices, err := b.buildPhysicalIndexLookUpReaders(ctx, tbl.Schema, table)
	if err != nil {
		return nil, errors.Trace(err)
	}
	readers := make([]*PhysicalIndexLookUpReader, 0, len(readerPlans))
	for _, plan := range readerPlans {
		readers = append(readers, plan.(*PhysicalIndexLookUpReader))
	}
	p.Indices = indices
	p.IndexLookUpReaders = readers
	return p, nil
}

func (b *PlanBuilder) buildCheckIndexSchema(tn *ast.TableName, indexName string) (*expression.Schema, error) {
	schema := expression.NewSchema()
	indexName = strings.ToLower(indexName)
	indicesInfo := tn.TableInfo.Indices
	cols := tn.TableInfo.Cols()
	for _, idxInfo := range indicesInfo {
		if idxInfo.Name.L != indexName {
			continue
		}
		for _, idxCol := range idxInfo.Columns {
			col := cols[idxCol.Offset]
			schema.Append(&expression.Column{
				ColName:  idxCol.Name,
				TblName:  tn.Name,
				DBName:   tn.Schema,
				RetType:  &col.FieldType,
				UniqueID: b.ctx.GetSessionVars().AllocPlanColumnID(),
				ID:       col.ID})
		}
		schema.Append(&expression.Column{
			ColName:  model.NewCIStr("extra_handle"),
			TblName:  tn.Name,
			DBName:   tn.Schema,
			RetType:  types.NewFieldType(mysql.TypeLonglong),
			UniqueID: b.ctx.GetSessionVars().AllocPlanColumnID(),
			ID:       -1,
		})
	}
	if schema.Len() == 0 {
		return nil, errors.Errorf("index %s not found", indexName)
	}
	return schema, nil
}

// getColsInfo returns the info of index columns, normal columns and primary key.
func getColsInfo(tn *ast.TableName) (indicesInfo []*model.IndexInfo, colsInfo []*model.ColumnInfo, pkCol *model.ColumnInfo) {
	tbl := tn.TableInfo
	for _, col := range tbl.Columns {
		// The virtual column will not store any data in TiKV, so it should be ignored when collect statistics
		if col.IsGenerated() && !col.GeneratedStored {
			continue
		}
		if tbl.PKIsHandle && mysql.HasPriKeyFlag(col.Flag) {
			pkCol = col
		} else {
			colsInfo = append(colsInfo, col)
		}
	}
	for _, idx := range tn.TableInfo.Indices {
		if idx.State == model.StatePublic {
			indicesInfo = append(indicesInfo, idx)
		}
	}
	return
}

func getPhysicalIDsAndPartitionNames(tblInfo *model.TableInfo, partitionNames []model.CIStr) ([]int64, []string, error) {
	pi := tblInfo.GetPartitionInfo()
	if pi == nil {
		if len(partitionNames) != 0 {
			return nil, nil, errors.Trace(ddl.ErrPartitionMgmtOnNonpartitioned)
		}
		return []int64{tblInfo.ID}, []string{""}, nil
	}
	if len(partitionNames) == 0 {
		ids := make([]int64, 0, len(pi.Definitions))
		names := make([]string, 0, len(pi.Definitions))
		for _, def := range pi.Definitions {
			ids = append(ids, def.ID)
			names = append(names, def.Name.O)
		}
		return ids, names, nil
	}
	ids := make([]int64, 0, len(partitionNames))
	names := make([]string, 0, len(partitionNames))
	for _, name := range partitionNames {
		found := false
		for _, def := range pi.Definitions {
			if def.Name.L == name.L {
				found = true
				ids = append(ids, def.ID)
				names = append(names, def.Name.O)
				break
			}
		}
		if !found {
			return nil, nil, fmt.Errorf("can not found the specified partition name %s in the table definition", name.O)
		}
	}
	return ids, names, nil
}

func (b *PlanBuilder) buildAnalyzeTable(as *ast.AnalyzeTableStmt, opts map[ast.AnalyzeOptionType]uint64) (Plan, error) {
	p := &Analyze{Opts: opts}
	for _, tbl := range as.TableNames {
		if tbl.TableInfo.IsView() {
			return nil, errors.Errorf("analyze %s is not supported now.", tbl.Name.O)
		}
		idxInfo, colInfo, pkInfo := getColsInfo(tbl)
		physicalIDs, names, err := getPhysicalIDsAndPartitionNames(tbl.TableInfo, as.PartitionNames)
		if err != nil {
			return nil, err
		}
		for _, idx := range idxInfo {
			for i, id := range physicalIDs {
				info := analyzeInfo{DBName: tbl.Schema.O, TableName: tbl.Name.O, PartitionName: names[i], PhysicalTableID: id, Incremental: as.Incremental}
				p.IdxTasks = append(p.IdxTasks, AnalyzeIndexTask{
					IndexInfo:   idx,
					analyzeInfo: info,
					TblInfo:     tbl.TableInfo,
				})
			}
		}
		if len(colInfo) > 0 || pkInfo != nil {
			for i, id := range physicalIDs {
				info := analyzeInfo{DBName: tbl.Schema.O, TableName: tbl.Name.O, PartitionName: names[i], PhysicalTableID: id, Incremental: as.Incremental}
				p.ColTasks = append(p.ColTasks, AnalyzeColumnsTask{
					PKInfo:      pkInfo,
					ColsInfo:    colInfo,
					analyzeInfo: info,
					TblInfo:     tbl.TableInfo,
				})
			}
		}
	}
	return p, nil
}

func (b *PlanBuilder) buildAnalyzeIndex(as *ast.AnalyzeTableStmt, opts map[ast.AnalyzeOptionType]uint64) (Plan, error) {
	p := &Analyze{Opts: opts}
	tblInfo := as.TableNames[0].TableInfo
	physicalIDs, names, err := getPhysicalIDsAndPartitionNames(tblInfo, as.PartitionNames)
	if err != nil {
		return nil, err
	}
	for _, idxName := range as.IndexNames {
		if isPrimaryIndex(idxName) && tblInfo.PKIsHandle {
			pkCol := tblInfo.GetPkColInfo()
			for i, id := range physicalIDs {
				info := analyzeInfo{DBName: as.TableNames[0].Schema.O, TableName: as.TableNames[0].Name.O, PartitionName: names[i], PhysicalTableID: id, Incremental: as.Incremental}
				p.ColTasks = append(p.ColTasks, AnalyzeColumnsTask{PKInfo: pkCol, analyzeInfo: info})
			}
			continue
		}
		idx := tblInfo.FindIndexByName(idxName.L)
		if idx == nil || idx.State != model.StatePublic {
			return nil, ErrAnalyzeMissIndex.GenWithStackByArgs(idxName.O, tblInfo.Name.O)
		}
		for i, id := range physicalIDs {
			info := analyzeInfo{DBName: as.TableNames[0].Schema.O, TableName: as.TableNames[0].Name.O, PartitionName: names[i], PhysicalTableID: id, Incremental: as.Incremental}
			p.IdxTasks = append(p.IdxTasks, AnalyzeIndexTask{IndexInfo: idx, analyzeInfo: info, TblInfo: tblInfo})
		}
	}
	return p, nil
}

func (b *PlanBuilder) buildAnalyzeAllIndex(as *ast.AnalyzeTableStmt, opts map[ast.AnalyzeOptionType]uint64) (Plan, error) {
	p := &Analyze{Opts: opts}
	tblInfo := as.TableNames[0].TableInfo
	physicalIDs, names, err := getPhysicalIDsAndPartitionNames(tblInfo, as.PartitionNames)
	if err != nil {
		return nil, err
	}
	for _, idx := range tblInfo.Indices {
		if idx.State == model.StatePublic {
			for i, id := range physicalIDs {
				info := analyzeInfo{DBName: as.TableNames[0].Schema.O, TableName: as.TableNames[0].Name.O, PartitionName: names[i], PhysicalTableID: id, Incremental: as.Incremental}
				p.IdxTasks = append(p.IdxTasks, AnalyzeIndexTask{IndexInfo: idx, analyzeInfo: info, TblInfo: tblInfo})
			}
		}
	}
	if tblInfo.PKIsHandle {
		pkCol := tblInfo.GetPkColInfo()
		for i, id := range physicalIDs {
			info := analyzeInfo{DBName: as.TableNames[0].Schema.O, TableName: as.TableNames[0].Name.O, PartitionName: names[i], PhysicalTableID: id, Incremental: as.Incremental}
			p.ColTasks = append(p.ColTasks, AnalyzeColumnsTask{PKInfo: pkCol, analyzeInfo: info})
		}
	}
	return p, nil
}

var cmSketchSizeLimit = kv.TxnEntrySizeLimit / binary.MaxVarintLen32

var analyzeOptionLimit = map[ast.AnalyzeOptionType]uint64{
	ast.AnalyzeOptNumBuckets:    1024,
	ast.AnalyzeOptNumTopN:       1024,
	ast.AnalyzeOptCMSketchWidth: uint64(cmSketchSizeLimit),
	ast.AnalyzeOptCMSketchDepth: uint64(cmSketchSizeLimit),
	ast.AnalyzeOptNumSamples:    100000,
}

var analyzeOptionDefault = map[ast.AnalyzeOptionType]uint64{
	ast.AnalyzeOptNumBuckets:    256,
	ast.AnalyzeOptNumTopN:       20,
	ast.AnalyzeOptCMSketchWidth: 2048,
	ast.AnalyzeOptCMSketchDepth: 5,
	ast.AnalyzeOptNumSamples:    10000,
}

func handleAnalyzeOptions(opts []ast.AnalyzeOpt) (map[ast.AnalyzeOptionType]uint64, error) {
	optMap := make(map[ast.AnalyzeOptionType]uint64, len(analyzeOptionDefault))
	for key, val := range analyzeOptionDefault {
		optMap[key] = val
	}
	for _, opt := range opts {
		if opt.Type == ast.AnalyzeOptNumTopN {
			if opt.Value > analyzeOptionLimit[opt.Type] {
				return nil, errors.Errorf("value of analyze option %s should not larger than %d", ast.AnalyzeOptionString[opt.Type], analyzeOptionLimit[opt.Type])
			}
		} else {
			if opt.Value == 0 || opt.Value > analyzeOptionLimit[opt.Type] {
				return nil, errors.Errorf("value of analyze option %s should be positive and not larger than %d", ast.AnalyzeOptionString[opt.Type], analyzeOptionLimit[opt.Type])
			}
		}
		optMap[opt.Type] = opt.Value
	}
	if optMap[ast.AnalyzeOptCMSketchWidth]*optMap[ast.AnalyzeOptCMSketchDepth] > uint64(cmSketchSizeLimit) {
		return nil, errors.Errorf("cm sketch size(depth * width) should not larger than %d", cmSketchSizeLimit)
	}
	return optMap, nil
}

func (b *PlanBuilder) buildAnalyze(as *ast.AnalyzeTableStmt) (Plan, error) {
	// If enable fast analyze, the storage must be tikv.Storage.
	if _, isTikvStorage := b.ctx.GetStore().(tikv.Storage); !isTikvStorage && b.ctx.GetSessionVars().EnableFastAnalyze {
		return nil, errors.Errorf("Only support fast analyze in tikv storage.")
	}
	for _, tbl := range as.TableNames {
		user := b.ctx.GetSessionVars().User
		var insertErr, selectErr error
		if user != nil {
			insertErr = ErrTableaccessDenied.GenWithStackByArgs("INSERT", user.AuthUsername, user.AuthHostname, tbl.Name.O)
			selectErr = ErrTableaccessDenied.GenWithStackByArgs("SELECT", user.AuthUsername, user.AuthHostname, tbl.Name.O)
		}
		b.visitInfo = appendVisitInfo(b.visitInfo, mysql.InsertPriv, tbl.Schema.O, tbl.Name.O, "", insertErr)
		b.visitInfo = appendVisitInfo(b.visitInfo, mysql.SelectPriv, tbl.Schema.O, tbl.Name.O, "", selectErr)
	}
	opts, err := handleAnalyzeOptions(as.AnalyzeOpts)
	if err != nil {
		return nil, err
	}
	if as.IndexFlag {
		if len(as.IndexNames) == 0 {
			return b.buildAnalyzeAllIndex(as, opts)
		}
		return b.buildAnalyzeIndex(as, opts)
	}
	return b.buildAnalyzeTable(as, opts)
}

func buildShowNextRowID() *expression.Schema {
	schema := expression.NewSchema(make([]*expression.Column, 0, 4)...)
	schema.Append(buildColumn("", "DB_NAME", mysql.TypeVarchar, mysql.MaxDatabaseNameLength))
	schema.Append(buildColumn("", "TABLE_NAME", mysql.TypeVarchar, mysql.MaxTableNameLength))
	schema.Append(buildColumn("", "COLUMN_NAME", mysql.TypeVarchar, mysql.MaxColumnNameLength))
	schema.Append(buildColumn("", "NEXT_GLOBAL_ROW_ID", mysql.TypeLonglong, 4))
	return schema
}

func buildShowDDLFields() *expression.Schema {
	schema := expression.NewSchema(make([]*expression.Column, 0, 4)...)
	schema.Append(buildColumn("", "SCHEMA_VER", mysql.TypeLonglong, 4))
	schema.Append(buildColumn("", "OWNER_ID", mysql.TypeVarchar, 64))
	schema.Append(buildColumn("", "OWNER_ADDRESS", mysql.TypeVarchar, 32))
	schema.Append(buildColumn("", "RUNNING_JOBS", mysql.TypeVarchar, 256))
	schema.Append(buildColumn("", "SELF_ID", mysql.TypeVarchar, 64))
	schema.Append(buildColumn("", "QUERY", mysql.TypeVarchar, 256))

	return schema
}

func buildRecoverIndexFields() *expression.Schema {
	schema := expression.NewSchema(make([]*expression.Column, 0, 2)...)
	schema.Append(buildColumn("", "ADDED_COUNT", mysql.TypeLonglong, 4))
	schema.Append(buildColumn("", "SCAN_COUNT", mysql.TypeLonglong, 4))
	return schema
}

func buildCleanupIndexFields() *expression.Schema {
	schema := expression.NewSchema(make([]*expression.Column, 0, 1)...)
	schema.Append(buildColumn("", "REMOVED_COUNT", mysql.TypeLonglong, 4))
	return schema
}

func buildShowDDLJobsFields() *expression.Schema {
	schema := expression.NewSchema(make([]*expression.Column, 0, 11)...)
	schema.Append(buildColumn("", "JOB_ID", mysql.TypeLonglong, 4))
	schema.Append(buildColumn("", "DB_NAME", mysql.TypeVarchar, 64))
	schema.Append(buildColumn("", "TABLE_NAME", mysql.TypeVarchar, 64))
	schema.Append(buildColumn("", "JOB_TYPE", mysql.TypeVarchar, 64))
	schema.Append(buildColumn("", "SCHEMA_STATE", mysql.TypeVarchar, 64))
	schema.Append(buildColumn("", "SCHEMA_ID", mysql.TypeLonglong, 4))
	schema.Append(buildColumn("", "TABLE_ID", mysql.TypeLonglong, 4))
	schema.Append(buildColumn("", "ROW_COUNT", mysql.TypeLonglong, 4))
	schema.Append(buildColumn("", "START_TIME", mysql.TypeVarchar, 64))
	schema.Append(buildColumn("", "END_TIME", mysql.TypeVarchar, 64))
	schema.Append(buildColumn("", "STATE", mysql.TypeVarchar, 64))
	return schema
}

func buildTableRegionsSchema() *expression.Schema {
	schema := expression.NewSchema(make([]*expression.Column, 0, 11)...)
	schema.Append(buildColumn("", "REGION_ID", mysql.TypeLonglong, 4))
	schema.Append(buildColumn("", "START_KEY", mysql.TypeVarchar, 64))
	schema.Append(buildColumn("", "END_KEY", mysql.TypeVarchar, 64))
	schema.Append(buildColumn("", "LEADER_ID", mysql.TypeLonglong, 4))
	schema.Append(buildColumn("", "LEADER_STORE_ID", mysql.TypeLonglong, 4))
	schema.Append(buildColumn("", "PEERS", mysql.TypeVarchar, 64))
	schema.Append(buildColumn("", "SCATTERING", mysql.TypeTiny, 1))
	schema.Append(buildColumn("", "WRITTEN_BYTES", mysql.TypeLonglong, 4))
	schema.Append(buildColumn("", "READ_BYTES", mysql.TypeLonglong, 4))
	schema.Append(buildColumn("", "APPROXIMATE_SIZE(MB)", mysql.TypeLonglong, 4))
	schema.Append(buildColumn("", "APPROXIMATE_KEYS", mysql.TypeLonglong, 4))
	return schema
}

func buildSplitRegionsSchema() *expression.Schema {
	schema := expression.NewSchema(make([]*expression.Column, 0, 2)...)
	schema.Append(buildColumn("", "TOTAL_SPLIT_REGION", mysql.TypeLonglong, 4))
	schema.Append(buildColumn("", "SCATTER_FINISH_RATIO", mysql.TypeDouble, 8))
	return schema
}

func buildShowDDLJobQueriesFields() *expression.Schema {
	schema := expression.NewSchema(make([]*expression.Column, 0, 1)...)
	schema.Append(buildColumn("", "QUERY", mysql.TypeVarchar, 256))
	return schema
}

func buildShowSlowSchema() *expression.Schema {
	longlongSize, _ := mysql.GetDefaultFieldLengthAndDecimal(mysql.TypeLonglong)
	tinySize, _ := mysql.GetDefaultFieldLengthAndDecimal(mysql.TypeTiny)
	timestampSize, _ := mysql.GetDefaultFieldLengthAndDecimal(mysql.TypeTimestamp)
	durationSize, _ := mysql.GetDefaultFieldLengthAndDecimal(mysql.TypeDuration)

	schema := expression.NewSchema(make([]*expression.Column, 0, 11)...)
	schema.Append(buildColumn("", "SQL", mysql.TypeVarchar, 4096))
	schema.Append(buildColumn("", "START", mysql.TypeTimestamp, timestampSize))
	schema.Append(buildColumn("", "DURATION", mysql.TypeDuration, durationSize))
	schema.Append(buildColumn("", "DETAILS", mysql.TypeVarchar, 256))
	schema.Append(buildColumn("", "SUCC", mysql.TypeTiny, tinySize))
	schema.Append(buildColumn("", "CONN_ID", mysql.TypeLonglong, longlongSize))
	schema.Append(buildColumn("", "TRANSACTION_TS", mysql.TypeLonglong, longlongSize))
	schema.Append(buildColumn("", "USER", mysql.TypeVarchar, 32))
	schema.Append(buildColumn("", "DB", mysql.TypeVarchar, 64))
	schema.Append(buildColumn("", "TABLE_IDS", mysql.TypeVarchar, 256))
	schema.Append(buildColumn("", "INDEX_IDS", mysql.TypeVarchar, 256))
	schema.Append(buildColumn("", "INTERNAL", mysql.TypeTiny, tinySize))
	schema.Append(buildColumn("", "DIGEST", mysql.TypeVarchar, 64))
	return schema
}

func buildCancelDDLJobsFields() *expression.Schema {
	schema := expression.NewSchema(make([]*expression.Column, 0, 2)...)
	schema.Append(buildColumn("", "JOB_ID", mysql.TypeVarchar, 64))
	schema.Append(buildColumn("", "RESULT", mysql.TypeVarchar, 128))

	return schema
}

func buildColumn(tableName, name string, tp byte, size int) *expression.Column {
	cs, cl := types.DefaultCharsetForType(tp)
	flag := mysql.UnsignedFlag
	if tp == mysql.TypeVarchar || tp == mysql.TypeBlob {
		cs = charset.CharsetUTF8MB4
		cl = charset.CollationUTF8MB4
		flag = 0
	}

	fieldType := &types.FieldType{
		Charset: cs,
		Collate: cl,
		Tp:      tp,
		Flen:    size,
		Flag:    flag,
	}
	return &expression.Column{
		ColName: model.NewCIStr(name),
		TblName: model.NewCIStr(tableName),
		DBName:  model.NewCIStr(infoschema.Name),
		RetType: fieldType,
	}
}

// splitWhere split a where expression to a list of AND conditions.
func splitWhere(where ast.ExprNode) []ast.ExprNode {
	var conditions []ast.ExprNode
	switch x := where.(type) {
	case nil:
	case *ast.BinaryOperationExpr:
		if x.Op == opcode.LogicAnd {
			conditions = append(conditions, splitWhere(x.L)...)
			conditions = append(conditions, splitWhere(x.R)...)
		} else {
			conditions = append(conditions, x)
		}
	case *ast.ParenthesesExpr:
		conditions = append(conditions, splitWhere(x.Expr)...)
	default:
		conditions = append(conditions, where)
	}
	return conditions
}

func (b *PlanBuilder) buildShow(ctx context.Context, show *ast.ShowStmt) (Plan, error) {
	p := LogicalShow{
		baseShowContent: baseShowContent{
			Tp:          show.Tp,
			DBName:      show.DBName,
			Table:       show.Table,
			Column:      show.Column,
			IndexName:   show.IndexName,
			Flag:        show.Flag,
			Full:        show.Full,
			User:        show.User,
			Roles:       show.Roles,
			IfNotExists: show.IfNotExists,
			GlobalScope: show.GlobalScope,
		},
	}.Init(b.ctx)
	isView := false
	switch show.Tp {
	case ast.ShowTables, ast.ShowTableStatus:
		if p.DBName == "" {
			return nil, ErrNoDB
		}
	case ast.ShowCreateTable:
		user := b.ctx.GetSessionVars().User
		var err error
		if user != nil {
			err = ErrTableaccessDenied.GenWithStackByArgs("SHOW", user.AuthUsername, user.AuthHostname, show.Table.Name.L)
		}
		b.visitInfo = appendVisitInfo(b.visitInfo, mysql.AllPrivMask, show.Table.Schema.L, show.Table.Name.L, "", err)
		if table, err := b.is.TableByName(show.Table.Schema, show.Table.Name); err == nil {
			isView = table.Meta().IsView()
		}
	case ast.ShowCreateView:
		err := ErrSpecificAccessDenied.GenWithStackByArgs("SHOW VIEW")
		b.visitInfo = appendVisitInfo(b.visitInfo, mysql.ShowViewPriv, show.Table.Schema.L, show.Table.Name.L, "", err)
	}
	p.SetSchema(buildShowSchema(show, isView))
	for _, col := range p.schema.Columns {
		col.UniqueID = b.ctx.GetSessionVars().AllocPlanColumnID()
	}
	var err error
	var np LogicalPlan
	np = p
	if show.Pattern != nil {
		show.Pattern.Expr = &ast.ColumnNameExpr{
			Name: &ast.ColumnName{Name: p.Schema().Columns[0].ColName},
		}
		np, err = b.buildSelection(ctx, np, show.Pattern, nil)
		if err != nil {
			return nil, err
		}
	}
	if show.Where != nil {
		np, err = b.buildSelection(ctx, np, show.Where, nil)
		if err != nil {
			return nil, err
		}
	}
	if np != p {
		b.optFlag |= flagEliminateProjection
		fieldsLen := len(p.schema.Columns)
		proj := LogicalProjection{Exprs: make([]expression.Expression, 0, fieldsLen)}.Init(b.ctx, 0)
		schema := expression.NewSchema(make([]*expression.Column, 0, fieldsLen)...)
		for _, col := range p.schema.Columns {
			proj.Exprs = append(proj.Exprs, col)
			newCol := col.Clone().(*expression.Column)
			newCol.UniqueID = b.ctx.GetSessionVars().AllocPlanColumnID()
			schema.Append(newCol)
		}
		proj.SetSchema(schema)
		proj.SetChildren(np)
		return proj, nil
	}
	return p, nil
}

func (b *PlanBuilder) buildSimple(node ast.StmtNode) (Plan, error) {
	p := &Simple{Statement: node}

	switch raw := node.(type) {
	case *ast.AlterUserStmt:
		err := ErrSpecificAccessDenied.GenWithStackByArgs("CREATE USER")
		b.visitInfo = appendVisitInfo(b.visitInfo, mysql.CreateUserPriv, "", "", "", err)
	case *ast.GrantStmt:
		b.visitInfo = collectVisitInfoFromGrantStmt(b.ctx, b.visitInfo, raw)
	case *ast.GrantRoleStmt:
		err := ErrSpecificAccessDenied.GenWithStackByArgs("GRANT ROLE")
		b.visitInfo = appendVisitInfo(b.visitInfo, mysql.GrantPriv, "", "", "", err)
	case *ast.RevokeStmt:
		b.visitInfo = appendVisitInfo(b.visitInfo, mysql.SuperPriv, "", "", "", nil)
	case *ast.RevokeRoleStmt:
		b.visitInfo = appendVisitInfo(b.visitInfo, mysql.SuperPriv, "", "", "", nil)
	case *ast.KillStmt:
		// If you have the SUPER privilege, you can kill all threads and statements.
		// Otherwise, you can kill only your own threads and statements.
		sm := b.ctx.GetSessionManager()
		if sm != nil {
			if pi, ok := sm.GetProcessInfo(raw.ConnectionID); ok {
				loginUser := b.ctx.GetSessionVars().User
				if pi.User != loginUser.Username {
					b.visitInfo = appendVisitInfo(b.visitInfo, mysql.SuperPriv, "", "", "", nil)
				}
			}
		}
	case *ast.UseStmt:
		if raw.DBName == "" {
			return nil, ErrNoDB
		}
	}
	return p, nil
}

func collectVisitInfoFromGrantStmt(sctx sessionctx.Context, vi []visitInfo, stmt *ast.GrantStmt) []visitInfo {
	// To use GRANT, you must have the GRANT OPTION privilege,
	// and you must have the privileges that you are granting.
	dbName := stmt.Level.DBName
	tableName := stmt.Level.TableName
	if dbName == "" {
		dbName = sctx.GetSessionVars().CurrentDB
	}
	vi = appendVisitInfo(vi, mysql.GrantPriv, dbName, tableName, "", nil)

	var allPrivs []mysql.PrivilegeType
	for _, item := range stmt.Privs {
		if item.Priv == mysql.AllPriv {
			switch stmt.Level.Level {
			case ast.GrantLevelGlobal:
				allPrivs = mysql.AllGlobalPrivs
			case ast.GrantLevelDB:
				allPrivs = mysql.AllDBPrivs
			case ast.GrantLevelTable:
				allPrivs = mysql.AllTablePrivs
			}
			break
		}
		vi = appendVisitInfo(vi, item.Priv, dbName, tableName, "", nil)
	}

	for _, priv := range allPrivs {
		vi = appendVisitInfo(vi, priv, dbName, tableName, "", nil)
	}

	return vi
}

func (b *PlanBuilder) getDefaultValue(col *table.Column) (*expression.Constant, error) {
	value, err := table.GetColDefaultValue(b.ctx, col.ToInfo())
	if err != nil {
		return nil, err
	}
	return &expression.Constant{Value: value, RetType: &col.FieldType}, nil
}

func (b *PlanBuilder) findDefaultValue(cols []*table.Column, name *ast.ColumnName) (*expression.Constant, error) {
	for _, col := range cols {
		if col.Name.L == name.Name.L {
			return b.getDefaultValue(col)
		}
	}
	return nil, ErrUnknownColumn.GenWithStackByArgs(name.Name.O, "field_list")
}

// resolveGeneratedColumns resolves generated columns with their generation
// expressions respectively. onDups indicates which columns are in on-duplicate list.
func (b *PlanBuilder) resolveGeneratedColumns(ctx context.Context, columns []*table.Column, onDups map[string]struct{}, mockPlan LogicalPlan) (igc InsertGeneratedColumns, err error) {
	for _, column := range columns {
		if !column.IsGenerated() {
			continue
		}
		columnName := &ast.ColumnName{Name: column.Name}
		columnName.SetText(column.Name.O)

		colExpr, _, err := mockPlan.findColumn(columnName)
		if err != nil {
			return igc, err
		}

		expr, _, err := b.rewrite(ctx, column.GeneratedExpr, mockPlan, nil, true)
		if err != nil {
			return igc, err
		}
		expr = expression.BuildCastFunction(b.ctx, expr, colExpr.GetType())

		igc.Columns = append(igc.Columns, columnName)
		igc.Exprs = append(igc.Exprs, expr)
		if onDups == nil {
			continue
		}
		for dep := range column.Dependences {
			if _, ok := onDups[dep]; ok {
				assign := &expression.Assignment{Col: colExpr, Expr: expr}
				igc.OnDuplicates = append(igc.OnDuplicates, assign)
				break
			}
		}
	}
	return igc, nil
}

func (b *PlanBuilder) buildInsert(ctx context.Context, insert *ast.InsertStmt) (Plan, error) {
	ts, ok := insert.Table.TableRefs.Left.(*ast.TableSource)
	if !ok {
		return nil, infoschema.ErrTableNotExists.GenWithStackByArgs()
	}
	tn, ok := ts.Source.(*ast.TableName)
	if !ok {
		return nil, infoschema.ErrTableNotExists.GenWithStackByArgs()
	}
	tableInfo := tn.TableInfo
	if tableInfo.IsView() {
		err := errors.Errorf("insert into view %s is not supported now.", tableInfo.Name.O)
		if insert.IsReplace {
			err = errors.Errorf("replace into view %s is not supported now.", tableInfo.Name.O)
		}
		return nil, err
	}
	// Build Schema with DBName otherwise ColumnRef with DBName cannot match any Column in Schema.
	schema := expression.TableInfo2SchemaWithDBName(b.ctx, tn.Schema, tableInfo)
	tableInPlan, ok := b.is.TableByID(tableInfo.ID)
	if !ok {
		return nil, errors.Errorf("Can't get table %s.", tableInfo.Name.O)
	}

	insertPlan := Insert{
		Table:       tableInPlan,
		Columns:     insert.Columns,
		tableSchema: schema,
		IsReplace:   insert.IsReplace,
	}.Init(b.ctx)

	var authErr error
	if b.ctx.GetSessionVars().User != nil {
		authErr = ErrTableaccessDenied.GenWithStackByArgs("INSERT", b.ctx.GetSessionVars().User.Hostname,
			b.ctx.GetSessionVars().User.Username, tableInfo.Name.L)
	}

	b.visitInfo = appendVisitInfo(b.visitInfo, mysql.InsertPriv, tn.DBInfo.Name.L,
		tableInfo.Name.L, "", authErr)

	mockTablePlan := LogicalTableDual{}.Init(b.ctx, b.getSelectOffset())
	mockTablePlan.SetSchema(insertPlan.tableSchema)

	checkRefColumn := func(n ast.Node) ast.Node {
		if insertPlan.NeedFillDefaultValue {
			return n
		}
		switch n.(type) {
		case *ast.ColumnName, *ast.ColumnNameExpr:
			insertPlan.NeedFillDefaultValue = true
		}
		return n
	}

	if len(insert.Setlist) > 0 {
		// Branch for `INSERT ... SET ...`.
		err := b.buildSetValuesOfInsert(ctx, insert, insertPlan, mockTablePlan, checkRefColumn)
		if err != nil {
			return nil, err
		}
	} else if len(insert.Lists) > 0 {
		// Branch for `INSERT ... VALUES ...`.
		err := b.buildValuesListOfInsert(ctx, insert, insertPlan, mockTablePlan, checkRefColumn)
		if err != nil {
			return nil, err
		}
	} else {
		// Branch for `INSERT ... SELECT ...`.
		err := b.buildSelectPlanOfInsert(ctx, insert, insertPlan)
		if err != nil {
			return nil, err
		}
	}

	mockTablePlan.SetSchema(insertPlan.Schema4OnDuplicate)
	columnByName := make(map[string]*table.Column, len(insertPlan.Table.Cols()))
	for _, col := range insertPlan.Table.Cols() {
		columnByName[col.Name.L] = col
	}
	onDupColSet, dupCols, err := insertPlan.validateOnDup(insert.OnDuplicate, columnByName, tableInfo)
	if err != nil {
		return nil, err
	}
	for i, assign := range insert.OnDuplicate {
		// Construct the function which calculates the assign value of the column.
		expr, err1 := b.rewriteInsertOnDuplicateUpdate(ctx, assign.Expr, mockTablePlan, insertPlan)
		if err1 != nil {
			return nil, err1
		}

		insertPlan.OnDuplicate = append(insertPlan.OnDuplicate, &expression.Assignment{
			Col:  dupCols[i],
			Expr: expr,
		})
	}

	// Calculate generated columns.
	mockTablePlan.schema = insertPlan.tableSchema
	insertPlan.GenCols, err = b.resolveGeneratedColumns(ctx, insertPlan.Table.Cols(), onDupColSet, mockTablePlan)
	if err != nil {
		return nil, err
	}

	err = insertPlan.ResolveIndices()
	return insertPlan, err
}

func (p *Insert) validateOnDup(onDup []*ast.Assignment, colMap map[string]*table.Column, tblInfo *model.TableInfo) (map[string]struct{}, []*expression.Column, error) {
	onDupColSet := make(map[string]struct{}, len(onDup))
	dupCols := make([]*expression.Column, 0, len(onDup))
	for _, assign := range onDup {
		// Check whether the column to be updated exists in the source table.
		col, err := p.tableSchema.FindColumn(assign.Column)
		if err != nil {
			return nil, nil, err
		} else if col == nil {
			return nil, nil, ErrUnknownColumn.GenWithStackByArgs(assign.Column.OrigColName(), "field list")
		}

		// Check whether the column to be updated is the generated column.
		column := colMap[assign.Column.Name.L]
		if column.IsGenerated() {
			return nil, nil, ErrBadGeneratedColumn.GenWithStackByArgs(assign.Column.Name.O, tblInfo.Name.O)
		}
		onDupColSet[column.Name.L] = struct{}{}
		dupCols = append(dupCols, col)
	}
	return onDupColSet, dupCols, nil
}

func (b *PlanBuilder) getAffectCols(insertStmt *ast.InsertStmt, insertPlan *Insert) (affectedValuesCols []*table.Column, err error) {
	if len(insertStmt.Columns) > 0 {
		// This branch is for the following scenarios:
		// 1. `INSERT INTO tbl_name (col_name [, col_name] ...) {VALUES | VALUE} (value_list) [, (value_list)] ...`,
		// 2. `INSERT INTO tbl_name (col_name [, col_name] ...) SELECT ...`.
		colName := make([]string, 0, len(insertStmt.Columns))
		for _, col := range insertStmt.Columns {
			colName = append(colName, col.Name.O)
		}
		affectedValuesCols, err = table.FindCols(insertPlan.Table.Cols(), colName, insertPlan.Table.Meta().PKIsHandle)
		if err != nil {
			return nil, err
		}

	} else if len(insertStmt.Setlist) == 0 {
		// This branch is for the following scenarios:
		// 1. `INSERT INTO tbl_name {VALUES | VALUE} (value_list) [, (value_list)] ...`,
		// 2. `INSERT INTO tbl_name SELECT ...`.
		affectedValuesCols = insertPlan.Table.Cols()
	}
	return affectedValuesCols, nil
}

func (b *PlanBuilder) buildSetValuesOfInsert(ctx context.Context, insert *ast.InsertStmt, insertPlan *Insert, mockTablePlan *LogicalTableDual, checkRefColumn func(n ast.Node) ast.Node) error {
	tableInfo := insertPlan.Table.Meta()
	colNames := make([]string, 0, len(insert.Setlist))
	exprCols := make([]*expression.Column, 0, len(insert.Setlist))
	for _, assign := range insert.Setlist {
		exprCol, err := insertPlan.tableSchema.FindColumn(assign.Column)
		if err != nil {
			return err
		}
		if exprCol == nil {
			return errors.Errorf("Can't find column %s", assign.Column)
		}
		colNames = append(colNames, assign.Column.Name.L)
		exprCols = append(exprCols, exprCol)
	}

	// Check whether the column to be updated is the generated column.
	tCols, err := table.FindCols(insertPlan.Table.Cols(), colNames, tableInfo.PKIsHandle)
	if err != nil {
		return err
	}
	for _, tCol := range tCols {
		if tCol.IsGenerated() {
			return ErrBadGeneratedColumn.GenWithStackByArgs(tCol.Name.O, tableInfo.Name.O)
		}
	}

	insertPlan.AllAssignmentsAreConstant = true
	for i, assign := range insert.Setlist {
		expr, _, err := b.rewriteWithPreprocess(ctx, assign.Expr, mockTablePlan, nil, nil, true, checkRefColumn)
		if err != nil {
			return err
		}
		if insertPlan.AllAssignmentsAreConstant {
			_, isConstant := expr.(*expression.Constant)
			insertPlan.AllAssignmentsAreConstant = isConstant
		}

		insertPlan.SetList = append(insertPlan.SetList, &expression.Assignment{
			Col:  exprCols[i],
			Expr: expr,
		})
	}
	insertPlan.Schema4OnDuplicate = insertPlan.tableSchema
	return nil
}

func (b *PlanBuilder) buildValuesListOfInsert(ctx context.Context, insert *ast.InsertStmt, insertPlan *Insert, mockTablePlan *LogicalTableDual, checkRefColumn func(n ast.Node) ast.Node) error {
	affectedValuesCols, err := b.getAffectCols(insert, insertPlan)
	if err != nil {
		return err
	}

	// If value_list and col_list are empty and we have a generated column, we can still write data to this table.
	// For example, insert into t values(); can be executed successfully if t has a generated column.
	if len(insert.Columns) > 0 || len(insert.Lists[0]) > 0 {
		// If value_list or col_list is not empty, the length of value_list should be the same with that of col_list.
		if len(insert.Lists[0]) != len(affectedValuesCols) {
			return ErrWrongValueCountOnRow.GenWithStackByArgs(1)
		}
	}

	insertPlan.AllAssignmentsAreConstant = true
	totalTableCols := insertPlan.Table.Cols()
	for i, valuesItem := range insert.Lists {
		// The length of all the value_list should be the same.
		// "insert into t values (), ()" is valid.
		// "insert into t values (), (1)" is not valid.
		// "insert into t values (1), ()" is not valid.
		// "insert into t values (1,2), (1)" is not valid.
		if i > 0 && len(insert.Lists[i-1]) != len(insert.Lists[i]) {
			return ErrWrongValueCountOnRow.GenWithStackByArgs(i + 1)
		}
		exprList := make([]expression.Expression, 0, len(valuesItem))
		for j, valueItem := range valuesItem {
			var expr expression.Expression
			var err error
			var generatedColumnWithDefaultExpr bool
			col := affectedValuesCols[j]
			switch x := valueItem.(type) {
			case *ast.DefaultExpr:
				if col.IsGenerated() {
					if x.Name != nil {
						return ErrBadGeneratedColumn.GenWithStackByArgs(col.Name.O, insertPlan.Table.Meta().Name.O)
					}
					generatedColumnWithDefaultExpr = true
					break
				}
				if x.Name != nil {
					expr, err = b.findDefaultValue(totalTableCols, x.Name)
				} else {
					expr, err = b.getDefaultValue(affectedValuesCols[j])
				}
			case *driver.ValueExpr:
				expr = &expression.Constant{
					Value:   x.Datum,
					RetType: &x.Type,
				}
			default:
				expr, _, err = b.rewriteWithPreprocess(ctx, valueItem, mockTablePlan, nil, nil, true, checkRefColumn)
			}
			if err != nil {
				return err
			}
			if insertPlan.AllAssignmentsAreConstant {
				_, isConstant := expr.(*expression.Constant)
				insertPlan.AllAssignmentsAreConstant = isConstant
			}
			// insert value into a generated column is not allowed
			if col.IsGenerated() {
				// but there is only one exception:
				// it is allowed to insert the `default` value into a generated column
				if generatedColumnWithDefaultExpr {
					continue
				}
				return ErrBadGeneratedColumn.GenWithStackByArgs(col.Name.O, insertPlan.Table.Meta().Name.O)
			}
			exprList = append(exprList, expr)
		}
		insertPlan.Lists = append(insertPlan.Lists, exprList)
	}
	insertPlan.Schema4OnDuplicate = insertPlan.tableSchema
	return nil
}

func (b *PlanBuilder) buildSelectPlanOfInsert(ctx context.Context, insert *ast.InsertStmt, insertPlan *Insert) error {
	affectedValuesCols, err := b.getAffectCols(insert, insertPlan)
	if err != nil {
		return err
	}
	selectPlan, err := b.Build(ctx, insert.Select)
	if err != nil {
		return err
	}

	// Check to guarantee that the length of the row returned by select is equal to that of affectedValuesCols.
	if selectPlan.Schema().Len() != len(affectedValuesCols) {
		return ErrWrongValueCountOnRow.GenWithStackByArgs(1)
	}

	// Check to guarantee that there's no generated column.
	// This check should be done after the above one to make its behavior compatible with MySQL.
	// For example, table t has two columns, namely a and b, and b is a generated column.
	// "insert into t (b) select * from t" will raise an error that the column count is not matched.
	// "insert into t select * from t" will raise an error that there's a generated column in the column list.
	// If we do this check before the above one, "insert into t (b) select * from t" will raise an error
	// that there's a generated column in the column list.
	for _, col := range affectedValuesCols {
		if col.IsGenerated() {
			return ErrBadGeneratedColumn.GenWithStackByArgs(col.Name.O, insertPlan.Table.Meta().Name.O)
		}
	}

	insertPlan.SelectPlan, err = DoOptimize(ctx, b.optFlag, selectPlan.(LogicalPlan))
	if err != nil {
		return err
	}

	// schema4NewRow is the schema for the newly created data record based on
	// the result of the select statement.
	schema4NewRow := expression.NewSchema(make([]*expression.Column, len(insertPlan.Table.Cols()))...)
	for i, selCol := range insertPlan.SelectPlan.Schema().Columns {
		ordinal := affectedValuesCols[i].Offset
		schema4NewRow.Columns[ordinal] = &expression.Column{}
		*schema4NewRow.Columns[ordinal] = *selCol

		schema4NewRow.Columns[ordinal].RetType = &types.FieldType{}
		*schema4NewRow.Columns[ordinal].RetType = affectedValuesCols[i].FieldType
	}
	for i := range schema4NewRow.Columns {
		if schema4NewRow.Columns[i] == nil {
			schema4NewRow.Columns[i] = &expression.Column{UniqueID: insertPlan.ctx.GetSessionVars().AllocPlanColumnID()}
		}
	}
	insertPlan.Schema4OnDuplicate = expression.MergeSchema(insertPlan.tableSchema, schema4NewRow)
	return nil
}

func (b *PlanBuilder) buildLoadData(ctx context.Context, ld *ast.LoadDataStmt) (Plan, error) {
	p := &LoadData{
		IsLocal:     ld.IsLocal,
		OnDuplicate: ld.OnDuplicate,
		Path:        ld.Path,
		Table:       ld.Table,
		Columns:     ld.Columns,
		FieldsInfo:  ld.FieldsInfo,
		LinesInfo:   ld.LinesInfo,
		IgnoreLines: ld.IgnoreLines,
	}
	tableInfo := p.Table.TableInfo
	tableInPlan, ok := b.is.TableByID(tableInfo.ID)
	if !ok {
		db := b.ctx.GetSessionVars().CurrentDB
		return nil, infoschema.ErrTableNotExists.GenWithStackByArgs(db, tableInfo.Name.O)
	}
	schema := expression.TableInfo2Schema(b.ctx, tableInfo)
	mockTablePlan := LogicalTableDual{}.Init(b.ctx, b.getSelectOffset())
	mockTablePlan.SetSchema(schema)

	var err error
	p.GenCols, err = b.resolveGeneratedColumns(ctx, tableInPlan.Cols(), nil, mockTablePlan)
	if err != nil {
		return nil, err
	}
	return p, nil
}

func (b *PlanBuilder) buildLoadStats(ld *ast.LoadStatsStmt) Plan {
	p := &LoadStats{Path: ld.Path}
	return p
}

func (b *PlanBuilder) buildSplitRegion(node *ast.SplitRegionStmt) (Plan, error) {
	if len(node.IndexName.L) != 0 {
		return b.buildSplitIndexRegion(node)
	}
	return b.buildSplitTableRegion(node)
}

func (b *PlanBuilder) buildSplitIndexRegion(node *ast.SplitRegionStmt) (Plan, error) {
	tblInfo := node.Table.TableInfo
	indexInfo := tblInfo.FindIndexByName(node.IndexName.L)
	if indexInfo == nil {
		return nil, ErrKeyDoesNotExist.GenWithStackByArgs(node.IndexName, tblInfo.Name)
	}
	mockTablePlan := LogicalTableDual{}.Init(b.ctx, b.getSelectOffset())
	schema := expression.TableInfo2SchemaWithDBName(b.ctx, node.Table.Schema, tblInfo)
	mockTablePlan.SetSchema(schema)

	p := &SplitRegion{
		TableInfo: tblInfo,
		IndexInfo: indexInfo,
	}
	p.SetSchema(buildSplitRegionsSchema())
	// Split index regions by user specified value lists.
	if len(node.SplitOpt.ValueLists) > 0 {
		indexValues := make([][]types.Datum, 0, len(node.SplitOpt.ValueLists))
		for i, valuesItem := range node.SplitOpt.ValueLists {
			if len(valuesItem) > len(indexInfo.Columns) {
				return nil, ErrWrongValueCountOnRow.GenWithStackByArgs(i + 1)
			}
			values, err := b.convertValue2ColumnType(valuesItem, mockTablePlan, indexInfo, tblInfo)
			if err != nil {
				return nil, err
			}
			indexValues = append(indexValues, values)
		}
		p.ValueLists = indexValues
		return p, nil
	}

	// Split index regions by lower, upper value.
	checkLowerUpperValue := func(valuesItem []ast.ExprNode, name string) ([]types.Datum, error) {
		if len(valuesItem) == 0 {
			return nil, errors.Errorf("Split index `%v` region %s value count should more than 0", indexInfo.Name, name)
		}
		if len(valuesItem) > len(indexInfo.Columns) {
			return nil, errors.Errorf("Split index `%v` region column count doesn't match value count at %v", indexInfo.Name, name)
		}
		return b.convertValue2ColumnType(valuesItem, mockTablePlan, indexInfo, tblInfo)
	}
	lowerValues, err := checkLowerUpperValue(node.SplitOpt.Lower, "lower")
	if err != nil {
		return nil, err
	}
	upperValues, err := checkLowerUpperValue(node.SplitOpt.Upper, "upper")
	if err != nil {
		return nil, err
	}
	p.Lower = lowerValues
	p.Upper = upperValues

	maxSplitRegionNum := int64(config.GetGlobalConfig().SplitRegionMaxNum)
	if node.SplitOpt.Num > maxSplitRegionNum {
		return nil, errors.Errorf("Split index region num exceeded the limit %v", maxSplitRegionNum)
	} else if node.SplitOpt.Num < 1 {
		return nil, errors.Errorf("Split index region num should more than 0")
	}
	p.Num = int(node.SplitOpt.Num)
	return p, nil
}

func (b *PlanBuilder) convertValue2ColumnType(valuesItem []ast.ExprNode, mockTablePlan LogicalPlan, indexInfo *model.IndexInfo, tblInfo *model.TableInfo) ([]types.Datum, error) {
	values := make([]types.Datum, 0, len(valuesItem))
	for j, valueItem := range valuesItem {
		colOffset := indexInfo.Columns[j].Offset
		value, err := b.convertValue(valueItem, mockTablePlan, tblInfo.Columns[colOffset])
		if err != nil {
			return nil, err
		}
		values = append(values, value)
	}
	return values, nil
}

func (b *PlanBuilder) convertValue(valueItem ast.ExprNode, mockTablePlan LogicalPlan, col *model.ColumnInfo) (d types.Datum, err error) {
	var expr expression.Expression
	switch x := valueItem.(type) {
	case *driver.ValueExpr:
		expr = &expression.Constant{
			Value:   x.Datum,
			RetType: &x.Type,
		}
	default:
		expr, _, err = b.rewrite(context.TODO(), valueItem, mockTablePlan, nil, true)
		if err != nil {
			return d, err
		}
	}
	constant, ok := expr.(*expression.Constant)
	if !ok {
		return d, errors.New("Expect constant values")
	}
	value, err := constant.Eval(chunk.Row{})
	if err != nil {
		return d, err
	}
	d, err = value.ConvertTo(b.ctx.GetSessionVars().StmtCtx, &col.FieldType)
	if err != nil {
		if !types.ErrTruncated.Equal(err) {
			return d, err
		}
		valStr, err1 := value.ToString()
		if err1 != nil {
			return d, err
		}
		return d, types.ErrTruncated.GenWithStack("Incorrect value: '%-.128s' for column '%.192s'", valStr, col.Name.O)
	}
	return d, nil
}

func (b *PlanBuilder) buildSplitTableRegion(node *ast.SplitRegionStmt) (Plan, error) {
	tblInfo := node.Table.TableInfo
	var pkCol *model.ColumnInfo
	if tblInfo.PKIsHandle {
		if col := tblInfo.GetPkColInfo(); col != nil {
			pkCol = col
		}
	}
	if pkCol == nil {
		pkCol = model.NewExtraHandleColInfo()
	}
	mockTablePlan := LogicalTableDual{}.Init(b.ctx, b.getSelectOffset())
	schema := expression.TableInfo2SchemaWithDBName(b.ctx, node.Table.Schema, tblInfo)
	mockTablePlan.SetSchema(schema)

	p := &SplitRegion{
		TableInfo: tblInfo,
	}
	p.SetSchema(buildSplitRegionsSchema())
	if len(node.SplitOpt.ValueLists) > 0 {
		values := make([][]types.Datum, 0, len(node.SplitOpt.ValueLists))
		for i, valuesItem := range node.SplitOpt.ValueLists {
			if len(valuesItem) > 1 {
				return nil, ErrWrongValueCountOnRow.GenWithStackByArgs(i + 1)
			}
			value, err := b.convertValue(valuesItem[0], mockTablePlan, pkCol)
			if err != nil {
				return nil, err
			}
			values = append(values, []types.Datum{value})
		}
		p.ValueLists = values
		return p, nil
	}

	checkLowerUpperValue := func(valuesItem []ast.ExprNode, name string) (types.Datum, error) {
		if len(valuesItem) != 1 {
			return types.Datum{}, errors.Errorf("Split table region %s value count should be 1", name)
		}
		return b.convertValue(valuesItem[0], mockTablePlan, pkCol)
	}
	lowerValues, err := checkLowerUpperValue(node.SplitOpt.Lower, "lower")
	if err != nil {
		return nil, err
	}
	upperValue, err := checkLowerUpperValue(node.SplitOpt.Upper, "upper")
	if err != nil {
		return nil, err
	}
	p.Lower = []types.Datum{lowerValues}
	p.Upper = []types.Datum{upperValue}

	maxSplitRegionNum := int64(config.GetGlobalConfig().SplitRegionMaxNum)
	if node.SplitOpt.Num > maxSplitRegionNum {
		return nil, errors.Errorf("Split table region num exceeded the limit %v", maxSplitRegionNum)
	} else if node.SplitOpt.Num < 1 {
		return nil, errors.Errorf("Split table region num should more than 0")
	}
	p.Num = int(node.SplitOpt.Num)
	return p, nil
}

func (b *PlanBuilder) buildDDL(ctx context.Context, node ast.DDLNode) (Plan, error) {
	var authErr error
	switch v := node.(type) {
	case *ast.AlterDatabaseStmt:
		if v.AlterDefaultDatabase {
			v.Name = b.ctx.GetSessionVars().CurrentDB
		}
		if v.Name == "" {
			return nil, ErrNoDB
		}
		if b.ctx.GetSessionVars().User != nil {
			authErr = ErrDBaccessDenied.GenWithStackByArgs("ALTER", b.ctx.GetSessionVars().User.Hostname,
				b.ctx.GetSessionVars().User.Username, v.Name)
		}
		b.visitInfo = appendVisitInfo(b.visitInfo, mysql.AlterPriv, v.Name, "", "", authErr)
	case *ast.AlterTableStmt:
		if b.ctx.GetSessionVars().User != nil {
			authErr = ErrTableaccessDenied.GenWithStackByArgs("ALTER", b.ctx.GetSessionVars().User.Hostname,
				b.ctx.GetSessionVars().User.Username, v.Table.Name.L)
		}
		b.visitInfo = appendVisitInfo(b.visitInfo, mysql.AlterPriv, v.Table.Schema.L,
			v.Table.Name.L, "", authErr)
		for _, spec := range v.Specs {
			if spec.Tp == ast.AlterTableRenameTable {
				if b.ctx.GetSessionVars().User != nil {
					authErr = ErrTableaccessDenied.GenWithStackByArgs("DROP", b.ctx.GetSessionVars().User.Hostname,
						b.ctx.GetSessionVars().User.Username, v.Table.Name.L)
				}
				b.visitInfo = appendVisitInfo(b.visitInfo, mysql.DropPriv, v.Table.Schema.L,
					v.Table.Name.L, "", authErr)

				if b.ctx.GetSessionVars().User != nil {
					authErr = ErrTableaccessDenied.GenWithStackByArgs("CREATE", b.ctx.GetSessionVars().User.Hostname,
						b.ctx.GetSessionVars().User.Username, spec.NewTable.Name.L)
				}
				b.visitInfo = appendVisitInfo(b.visitInfo, mysql.CreatePriv, spec.NewTable.Schema.L,
					spec.NewTable.Name.L, "", authErr)

				if b.ctx.GetSessionVars().User != nil {
					authErr = ErrTableaccessDenied.GenWithStackByArgs("INSERT", b.ctx.GetSessionVars().User.Hostname,
						b.ctx.GetSessionVars().User.Username, spec.NewTable.Name.L)
				}
				b.visitInfo = appendVisitInfo(b.visitInfo, mysql.InsertPriv, spec.NewTable.Schema.L,
					spec.NewTable.Name.L, "", authErr)
			} else if spec.Tp == ast.AlterTableDropPartition {
				if b.ctx.GetSessionVars().User != nil {
					authErr = ErrTableaccessDenied.GenWithStackByArgs("DROP", b.ctx.GetSessionVars().User.Hostname,
						b.ctx.GetSessionVars().User.Username, v.Table.Name.L)
				}
				b.visitInfo = appendVisitInfo(b.visitInfo, mysql.DropPriv, v.Table.Schema.L,
					v.Table.Name.L, "", authErr)
			}
		}
	case *ast.CreateDatabaseStmt:
		if b.ctx.GetSessionVars().User != nil {
			authErr = ErrDBaccessDenied.GenWithStackByArgs(b.ctx.GetSessionVars().User.Username,
				b.ctx.GetSessionVars().User.Hostname, v.Name)
		}
		b.visitInfo = appendVisitInfo(b.visitInfo, mysql.CreatePriv, v.Name,
			"", "", authErr)
	case *ast.CreateIndexStmt:
		if b.ctx.GetSessionVars().User != nil {
			authErr = ErrTableaccessDenied.GenWithStackByArgs("INDEX", b.ctx.GetSessionVars().User.Hostname,
				b.ctx.GetSessionVars().User.Username, v.Table.Name.L)
		}
		b.visitInfo = appendVisitInfo(b.visitInfo, mysql.IndexPriv, v.Table.Schema.L,
			v.Table.Name.L, "", authErr)
	case *ast.CreateTableStmt:
		if b.ctx.GetSessionVars().User != nil {
			authErr = ErrTableaccessDenied.GenWithStackByArgs("CREATE", b.ctx.GetSessionVars().User.Hostname,
				b.ctx.GetSessionVars().User.Username, v.Table.Name.L)
		}
		b.visitInfo = appendVisitInfo(b.visitInfo, mysql.CreatePriv, v.Table.Schema.L,
			v.Table.Name.L, "", authErr)
		if v.ReferTable != nil {
			if b.ctx.GetSessionVars().User != nil {
				authErr = ErrTableaccessDenied.GenWithStackByArgs("CREATE", b.ctx.GetSessionVars().User.Hostname,
					b.ctx.GetSessionVars().User.Username, v.ReferTable.Name.L)
			}
			b.visitInfo = appendVisitInfo(b.visitInfo, mysql.SelectPriv, v.ReferTable.Schema.L,
				v.ReferTable.Name.L, "", authErr)
		}
	case *ast.CreateViewStmt:
		plan, err := b.Build(ctx, v.Select)
		if err != nil {
			return nil, err
		}
		schema := plan.Schema()
		if v.Cols != nil && len(v.Cols) != schema.Len() {
			return nil, ddl.ErrViewWrongList
		}
		v.SchemaCols = make([]model.CIStr, schema.Len())
		for i, col := range schema.Columns {
			v.SchemaCols[i] = col.ColName
		}
		if _, ok := plan.(LogicalPlan); ok {
			if b.ctx.GetSessionVars().User != nil {
				authErr = ErrTableaccessDenied.GenWithStackByArgs("CREATE VIEW", b.ctx.GetSessionVars().User.Hostname,
					b.ctx.GetSessionVars().User.Username, v.ViewName.Name.L)
			}
			b.visitInfo = appendVisitInfo(b.visitInfo, mysql.CreateViewPriv, v.ViewName.Schema.L,
				v.ViewName.Name.L, "", authErr)
		}
		if v.Definer.CurrentUser && b.ctx.GetSessionVars().User != nil {
			v.Definer = b.ctx.GetSessionVars().User
		}
		if b.ctx.GetSessionVars().User != nil && v.Definer.String() != b.ctx.GetSessionVars().User.String() {
			err = ErrSpecificAccessDenied.GenWithStackByArgs("SUPER")
			b.visitInfo = appendVisitInfo(b.visitInfo, mysql.SuperPriv, "",
				"", "", err)
		}
	case *ast.DropDatabaseStmt:
		if b.ctx.GetSessionVars().User != nil {
			authErr = ErrDBaccessDenied.GenWithStackByArgs(b.ctx.GetSessionVars().User.Username,
				b.ctx.GetSessionVars().User.Hostname, v.Name)
		}
		b.visitInfo = appendVisitInfo(b.visitInfo, mysql.DropPriv, v.Name,
			"", "", authErr)
	case *ast.DropIndexStmt:
		if b.ctx.GetSessionVars().User != nil {
			authErr = ErrTableaccessDenied.GenWithStackByArgs("INDEx", b.ctx.GetSessionVars().User.Hostname,
				b.ctx.GetSessionVars().User.Username, v.Table.Name.L)
		}
		b.visitInfo = appendVisitInfo(b.visitInfo, mysql.IndexPriv, v.Table.Schema.L,
			v.Table.Name.L, "", authErr)
	case *ast.DropTableStmt:
		for _, tableVal := range v.Tables {
			if b.ctx.GetSessionVars().User != nil {
				authErr = ErrTableaccessDenied.GenWithStackByArgs("DROP", b.ctx.GetSessionVars().User.Hostname,
					b.ctx.GetSessionVars().User.Username, tableVal.Name.L)
			}
			b.visitInfo = appendVisitInfo(b.visitInfo, mysql.DropPriv, tableVal.Schema.L,
				tableVal.Name.L, "", authErr)
		}
	case *ast.TruncateTableStmt:
		if b.ctx.GetSessionVars().User != nil {
			authErr = ErrTableaccessDenied.GenWithStackByArgs("DROP", b.ctx.GetSessionVars().User.Hostname,
				b.ctx.GetSessionVars().User.Username, v.Table.Name.L)
		}
		b.visitInfo = appendVisitInfo(b.visitInfo, mysql.DropPriv, v.Table.Schema.L,
			v.Table.Name.L, "", authErr)
	case *ast.RenameTableStmt:
		if b.ctx.GetSessionVars().User != nil {
			authErr = ErrTableaccessDenied.GenWithStackByArgs("ALTER", b.ctx.GetSessionVars().User.Hostname,
				b.ctx.GetSessionVars().User.Username, v.OldTable.Name.L)
		}
		b.visitInfo = appendVisitInfo(b.visitInfo, mysql.AlterPriv, v.OldTable.Schema.L,
			v.OldTable.Name.L, "", authErr)

		if b.ctx.GetSessionVars().User != nil {
			authErr = ErrTableaccessDenied.GenWithStackByArgs("DROP", b.ctx.GetSessionVars().User.Hostname,
				b.ctx.GetSessionVars().User.Username, v.OldTable.Name.L)
		}
		b.visitInfo = appendVisitInfo(b.visitInfo, mysql.DropPriv, v.OldTable.Schema.L,
			v.OldTable.Name.L, "", authErr)

		if b.ctx.GetSessionVars().User != nil {
			authErr = ErrTableaccessDenied.GenWithStackByArgs("CREATE", b.ctx.GetSessionVars().User.Hostname,
				b.ctx.GetSessionVars().User.Username, v.NewTable.Name.L)
		}
		b.visitInfo = appendVisitInfo(b.visitInfo, mysql.CreatePriv, v.NewTable.Schema.L,
			v.NewTable.Name.L, "", authErr)

		if b.ctx.GetSessionVars().User != nil {
			authErr = ErrTableaccessDenied.GenWithStackByArgs("INSERT", b.ctx.GetSessionVars().User.Hostname,
				b.ctx.GetSessionVars().User.Username, v.NewTable.Name.L)
		}
		b.visitInfo = appendVisitInfo(b.visitInfo, mysql.InsertPriv, v.NewTable.Schema.L,
			v.NewTable.Name.L, "", authErr)
	case *ast.RecoverTableStmt:
		// Recover table command can only be executed by administrator.
		b.visitInfo = appendVisitInfo(b.visitInfo, mysql.SuperPriv, "", "", "", nil)
	case *ast.LockTablesStmt, *ast.UnlockTablesStmt:
		// TODO: add Lock Table privilege check.
	case *ast.CleanupTableLockStmt:
		// This command can only be executed by administrator.
		b.visitInfo = appendVisitInfo(b.visitInfo, mysql.SuperPriv, "", "", "", nil)
	}
	p := &DDL{Statement: node}
	return p, nil
}

const (
	// TraceFormatRow indicates row tracing format.
	TraceFormatRow = "row"
	// TraceFormatJSON indicates json tracing format.
	TraceFormatJSON = "json"
	// TraceFormatLog indicates log tracing format.
	TraceFormatLog = "log"
)

// buildTrace builds a trace plan. Inside this method, it first optimize the
// underlying query and then constructs a schema, which will be used to constructs
// rows result.
func (b *PlanBuilder) buildTrace(trace *ast.TraceStmt) (Plan, error) {
	p := &Trace{StmtNode: trace.Stmt, Format: trace.Format}
	switch trace.Format {
	case TraceFormatRow:
		retFields := []string{"operation", "duration", "spanID"}
		schema := expression.NewSchema(make([]*expression.Column, 0, len(retFields))...)
		schema.Append(buildColumn("", "operation", mysql.TypeString, mysql.MaxBlobWidth))
		schema.Append(buildColumn("", "startTS", mysql.TypeString, mysql.MaxBlobWidth))
		schema.Append(buildColumn("", "duration", mysql.TypeString, mysql.MaxBlobWidth))
		p.SetSchema(schema)
	case TraceFormatJSON:
		retFields := []string{"json"}
		schema := expression.NewSchema(make([]*expression.Column, 0, len(retFields))...)
		schema.Append(buildColumn("", "operation", mysql.TypeString, mysql.MaxBlobWidth))
		p.SetSchema(schema)
	case TraceFormatLog:
		retFields := []string{"time", "event", "tags", "spanName", "spanID"}
		schema := expression.NewSchema(make([]*expression.Column, 0, len(retFields))...)
		schema.Append(buildColumn("", "time", mysql.TypeTimestamp, mysql.MaxBlobWidth))
		schema.Append(buildColumn("", "event", mysql.TypeString, mysql.MaxBlobWidth))
		schema.Append(buildColumn("", "tags", mysql.TypeString, mysql.MaxBlobWidth))
		schema.Append(buildColumn("", "spanName", mysql.TypeString, mysql.MaxBlobWidth))
		p.SetSchema(schema)
	default:
		return nil, errors.New("trace format should be one of 'row', 'log' or 'json'")
	}
	return p, nil
}

func (b *PlanBuilder) buildExplainPlan(targetPlan Plan, format string, analyze bool, execStmt ast.StmtNode) (Plan, error) {
	pp, ok := targetPlan.(PhysicalPlan)
	if !ok {
		switch x := targetPlan.(type) {
		case *Delete:
			pp = x.SelectPlan
		case *Update:
			pp = x.SelectPlan
		case *Insert:
			if x.SelectPlan != nil {
				pp = x.SelectPlan
			}
		}
		if pp == nil {
			return nil, ErrUnsupportedType.GenWithStackByArgs(targetPlan)
		}
	}

	p := &Explain{StmtPlan: pp, Analyze: analyze, Format: format, ExecStmt: execStmt, ExecPlan: targetPlan}
	p.ctx = b.ctx
	err := p.prepareSchema()
	if err != nil {
		return nil, err
	}
	return p, nil
}

// buildExplainFor gets *last* (maybe running or finished) query plan from connection #connection id.
// See https://dev.mysql.com/doc/refman/8.0/en/explain-for-connection.html.
func (b *PlanBuilder) buildExplainFor(explainFor *ast.ExplainForStmt) (Plan, error) {
	processInfo, ok := b.ctx.GetSessionManager().GetProcessInfo(explainFor.ConnectionID)
	if !ok {
		return nil, ErrNoSuchThread.GenWithStackByArgs(explainFor.ConnectionID)
	}
	if b.ctx.GetSessionVars() != nil && b.ctx.GetSessionVars().User != nil {
		if b.ctx.GetSessionVars().User.Username != processInfo.User {
			err := ErrAccessDenied.GenWithStackByArgs(b.ctx.GetSessionVars().User.Username, b.ctx.GetSessionVars().User.Hostname)
			// Different from MySQL's behavior and document.
			b.visitInfo = appendVisitInfo(b.visitInfo, mysql.SuperPriv, "", "", "", err)
		}
	}

	targetPlan, ok := processInfo.Plan.(Plan)
	if !ok || targetPlan == nil {
		return &Explain{Format: explainFor.Format}, nil
	}

	return b.buildExplainPlan(targetPlan, explainFor.Format, false, nil)
}

func (b *PlanBuilder) buildExplain(ctx context.Context, explain *ast.ExplainStmt) (Plan, error) {
	if show, ok := explain.Stmt.(*ast.ShowStmt); ok {
		return b.buildShow(ctx, show)
	}
	targetPlan, err := OptimizeAstNode(ctx, b.ctx, explain.Stmt, b.is)
	if err != nil {
		return nil, err
	}

	return b.buildExplainPlan(targetPlan, explain.Format, explain.Analyze, explain.Stmt)
}

func buildShowProcedureSchema() *expression.Schema {
	tblName := "ROUTINES"
	schema := expression.NewSchema(make([]*expression.Column, 0, 11)...)
	schema.Append(buildColumn(tblName, "Db", mysql.TypeVarchar, 128))
	schema.Append(buildColumn(tblName, "Name", mysql.TypeVarchar, 128))
	schema.Append(buildColumn(tblName, "Type", mysql.TypeVarchar, 128))
	schema.Append(buildColumn(tblName, "Definer", mysql.TypeVarchar, 128))
	schema.Append(buildColumn(tblName, "Modified", mysql.TypeDatetime, 19))
	schema.Append(buildColumn(tblName, "Created", mysql.TypeDatetime, 19))
	schema.Append(buildColumn(tblName, "Security_type", mysql.TypeVarchar, 128))
	schema.Append(buildColumn(tblName, "Comment", mysql.TypeBlob, 196605))
	schema.Append(buildColumn(tblName, "character_set_client", mysql.TypeVarchar, 32))
	schema.Append(buildColumn(tblName, "collation_connection", mysql.TypeVarchar, 32))
	schema.Append(buildColumn(tblName, "Database Collation", mysql.TypeVarchar, 32))
	return schema
}

func buildShowTriggerSchema() *expression.Schema {
	tblName := "TRIGGERS"
	schema := expression.NewSchema(make([]*expression.Column, 0, 11)...)
	schema.Append(buildColumn(tblName, "Trigger", mysql.TypeVarchar, 128))
	schema.Append(buildColumn(tblName, "Event", mysql.TypeVarchar, 128))
	schema.Append(buildColumn(tblName, "Table", mysql.TypeVarchar, 128))
	schema.Append(buildColumn(tblName, "Statement", mysql.TypeBlob, 196605))
	schema.Append(buildColumn(tblName, "Timing", mysql.TypeVarchar, 128))
	schema.Append(buildColumn(tblName, "Created", mysql.TypeDatetime, 19))
	schema.Append(buildColumn(tblName, "sql_mode", mysql.TypeBlob, 8192))
	schema.Append(buildColumn(tblName, "Definer", mysql.TypeVarchar, 128))
	schema.Append(buildColumn(tblName, "character_set_client", mysql.TypeVarchar, 32))
	schema.Append(buildColumn(tblName, "collation_connection", mysql.TypeVarchar, 32))
	schema.Append(buildColumn(tblName, "Database Collation", mysql.TypeVarchar, 32))
	return schema
}

func buildShowEventsSchema() *expression.Schema {
	tblName := "EVENTS"
	schema := expression.NewSchema(make([]*expression.Column, 0, 15)...)
	schema.Append(buildColumn(tblName, "Db", mysql.TypeVarchar, 128))
	schema.Append(buildColumn(tblName, "Name", mysql.TypeVarchar, 128))
	schema.Append(buildColumn(tblName, "Time zone", mysql.TypeVarchar, 32))
	schema.Append(buildColumn(tblName, "Definer", mysql.TypeVarchar, 128))
	schema.Append(buildColumn(tblName, "Type", mysql.TypeVarchar, 128))
	schema.Append(buildColumn(tblName, "Execute At", mysql.TypeDatetime, 19))
	schema.Append(buildColumn(tblName, "Interval Value", mysql.TypeVarchar, 128))
	schema.Append(buildColumn(tblName, "Interval Field", mysql.TypeVarchar, 128))
	schema.Append(buildColumn(tblName, "Starts", mysql.TypeDatetime, 19))
	schema.Append(buildColumn(tblName, "Ends", mysql.TypeDatetime, 19))
	schema.Append(buildColumn(tblName, "Status", mysql.TypeVarchar, 32))
	schema.Append(buildColumn(tblName, "Originator", mysql.TypeInt24, 4))
	schema.Append(buildColumn(tblName, "character_set_client", mysql.TypeVarchar, 32))
	schema.Append(buildColumn(tblName, "collation_connection", mysql.TypeVarchar, 32))
	schema.Append(buildColumn(tblName, "Database Collation", mysql.TypeVarchar, 32))
	return schema
}

func buildShowWarningsSchema() *expression.Schema {
	tblName := "WARNINGS"
	schema := expression.NewSchema(make([]*expression.Column, 0, 3)...)
	schema.Append(buildColumn(tblName, "Level", mysql.TypeVarchar, 64))
	schema.Append(buildColumn(tblName, "Code", mysql.TypeLong, 19))
	schema.Append(buildColumn(tblName, "Message", mysql.TypeVarchar, 64))
	return schema
}

// buildShowSchema builds column info for ShowStmt including column name and type.
func buildShowSchema(s *ast.ShowStmt, isView bool) (schema *expression.Schema) {
	var names []string
	var ftypes []byte
	switch s.Tp {
	case ast.ShowProcedureStatus:
		return buildShowProcedureSchema()
	case ast.ShowTriggers:
		return buildShowTriggerSchema()
	case ast.ShowEvents:
		return buildShowEventsSchema()
	case ast.ShowWarnings, ast.ShowErrors:
		return buildShowWarningsSchema()
	case ast.ShowRegions:
		return buildTableRegionsSchema()
	case ast.ShowEngines:
		names = []string{"Engine", "Support", "Comment", "Transactions", "XA", "Savepoints"}
	case ast.ShowDatabases:
		names = []string{"Database"}
	case ast.ShowOpenTables:
		names = []string{"Database", "Table", "In_use", "Name_locked"}
		ftypes = []byte{mysql.TypeVarchar, mysql.TypeVarchar, mysql.TypeLong, mysql.TypeLong}
	case ast.ShowTables:
		names = []string{fmt.Sprintf("Tables_in_%s", s.DBName)}
		if s.Full {
			names = append(names, "Table_type")
		}
	case ast.ShowTableStatus:
		names = []string{"Name", "Engine", "Version", "Row_format", "Rows", "Avg_row_length",
			"Data_length", "Max_data_length", "Index_length", "Data_free", "Auto_increment",
			"Create_time", "Update_time", "Check_time", "Collation", "Checksum",
			"Create_options", "Comment"}
		ftypes = []byte{mysql.TypeVarchar, mysql.TypeVarchar, mysql.TypeLonglong, mysql.TypeVarchar, mysql.TypeLonglong, mysql.TypeLonglong,
			mysql.TypeLonglong, mysql.TypeLonglong, mysql.TypeLonglong, mysql.TypeLonglong, mysql.TypeLonglong,
			mysql.TypeDatetime, mysql.TypeDatetime, mysql.TypeDatetime, mysql.TypeVarchar, mysql.TypeVarchar,
			mysql.TypeVarchar, mysql.TypeVarchar}
	case ast.ShowColumns:
		names = table.ColDescFieldNames(s.Full)
	case ast.ShowCharset:
		names = []string{"Charset", "Description", "Default collation", "Maxlen"}
		ftypes = []byte{mysql.TypeVarchar, mysql.TypeVarchar, mysql.TypeVarchar, mysql.TypeLonglong}
	case ast.ShowVariables, ast.ShowStatus:
		names = []string{"Variable_name", "Value"}
	case ast.ShowCollation:
		names = []string{"Collation", "Charset", "Id", "Default", "Compiled", "Sortlen"}
		ftypes = []byte{mysql.TypeVarchar, mysql.TypeVarchar, mysql.TypeLonglong,
			mysql.TypeVarchar, mysql.TypeVarchar, mysql.TypeLonglong}
	case ast.ShowCreateTable:
		if !isView {
			names = []string{"Table", "Create Table"}
		} else {
			names = []string{"View", "Create View", "character_set_client", "collation_connection"}
		}
	case ast.ShowCreateUser:
		if s.User != nil {
			names = []string{fmt.Sprintf("CREATE USER for %s", s.User)}
		}
	case ast.ShowCreateView:
		names = []string{"View", "Create View", "character_set_client", "collation_connection"}
	case ast.ShowCreateDatabase:
		names = []string{"Database", "Create Database"}
	case ast.ShowDrainerStatus:
		names = []string{"NodeID", "Address", "State", "Max_Commit_Ts", "Update_Time"}
		ftypes = []byte{mysql.TypeVarchar, mysql.TypeVarchar, mysql.TypeVarchar, mysql.TypeLonglong, mysql.TypeVarchar}
	case ast.ShowGrants:
		if s.User != nil {
			names = []string{fmt.Sprintf("Grants for %s", s.User)}
		} else {
			// Don't know the name yet, so just say "user"
			names = []string{"Grants for User"}
		}
	case ast.ShowIndex:
		names = []string{"Table", "Non_unique", "Key_name", "Seq_in_index",
			"Column_name", "Collation", "Cardinality", "Sub_part", "Packed",
			"Null", "Index_type", "Comment", "Index_comment"}
		ftypes = []byte{mysql.TypeVarchar, mysql.TypeLonglong, mysql.TypeVarchar, mysql.TypeLonglong,
			mysql.TypeVarchar, mysql.TypeVarchar, mysql.TypeLonglong, mysql.TypeLonglong,
			mysql.TypeVarchar, mysql.TypeVarchar, mysql.TypeVarchar, mysql.TypeVarchar, mysql.TypeVarchar}
	case ast.ShowPlugins:
		names = []string{"Name", "Status", "Type", "Library", "License", "Version"}
		ftypes = []byte{
			mysql.TypeVarchar, mysql.TypeVarchar, mysql.TypeVarchar, mysql.TypeVarchar, mysql.TypeVarchar, mysql.TypeVarchar,
		}
	case ast.ShowProcessList:
		names = []string{"Id", "User", "Host", "db", "Command", "Time", "State", "Info"}
		ftypes = []byte{mysql.TypeLonglong, mysql.TypeVarchar, mysql.TypeVarchar,
			mysql.TypeVarchar, mysql.TypeVarchar, mysql.TypeLong, mysql.TypeVarchar, mysql.TypeString}
	case ast.ShowPumpStatus:
		names = []string{"NodeID", "Address", "State", "Max_Commit_Ts", "Update_Time"}
		ftypes = []byte{mysql.TypeVarchar, mysql.TypeVarchar, mysql.TypeVarchar, mysql.TypeLonglong, mysql.TypeVarchar}
	case ast.ShowStatsMeta:
		names = []string{"Db_name", "Table_name", "Partition_name", "Update_time", "Modify_count", "Row_count"}
		ftypes = []byte{mysql.TypeVarchar, mysql.TypeVarchar, mysql.TypeVarchar, mysql.TypeDatetime, mysql.TypeLonglong, mysql.TypeLonglong}
	case ast.ShowStatsHistograms:
		names = []string{"Db_name", "Table_name", "Partition_name", "Column_name", "Is_index", "Update_time", "Distinct_count", "Null_count", "Avg_col_size", "Correlation"}
		ftypes = []byte{mysql.TypeVarchar, mysql.TypeVarchar, mysql.TypeVarchar, mysql.TypeVarchar, mysql.TypeTiny, mysql.TypeDatetime,
			mysql.TypeLonglong, mysql.TypeLonglong, mysql.TypeDouble, mysql.TypeDouble}
	case ast.ShowStatsBuckets:
		names = []string{"Db_name", "Table_name", "Partition_name", "Column_name", "Is_index", "Bucket_id", "Count",
			"Repeats", "Lower_Bound", "Upper_Bound"}
		ftypes = []byte{mysql.TypeVarchar, mysql.TypeVarchar, mysql.TypeVarchar, mysql.TypeVarchar, mysql.TypeTiny, mysql.TypeLonglong,
			mysql.TypeLonglong, mysql.TypeLonglong, mysql.TypeVarchar, mysql.TypeVarchar}
	case ast.ShowStatsHealthy:
		names = []string{"Db_name", "Table_name", "Partition_name", "Healthy"}
		ftypes = []byte{mysql.TypeVarchar, mysql.TypeVarchar, mysql.TypeVarchar, mysql.TypeLonglong}
	case ast.ShowProfiles: // ShowProfiles is deprecated.
		names = []string{"Query_ID", "Duration", "Query"}
		ftypes = []byte{mysql.TypeLong, mysql.TypeDouble, mysql.TypeVarchar}
	case ast.ShowMasterStatus:
		names = []string{"File", "Position", "Binlog_Do_DB", "Binlog_Ignore_DB", "Executed_Gtid_Set"}
		ftypes = []byte{mysql.TypeVarchar, mysql.TypeLonglong, mysql.TypeVarchar, mysql.TypeVarchar, mysql.TypeVarchar}
	case ast.ShowPrivileges:
		names = []string{"Privilege", "Context", "Comment"}
		ftypes = []byte{mysql.TypeVarchar, mysql.TypeVarchar, mysql.TypeVarchar}
	case ast.ShowBindings:
		names = []string{"Original_sql", "Bind_sql", "Default_db", "Status", "Create_time", "Update_time", "Charset", "Collation"}
		ftypes = []byte{mysql.TypeVarchar, mysql.TypeVarchar, mysql.TypeVarchar, mysql.TypeVarchar, mysql.TypeDatetime, mysql.TypeDatetime, mysql.TypeVarchar, mysql.TypeVarchar}
	case ast.ShowAnalyzeStatus:
		names = []string{"Table_schema", "Table_name", "Partition_name", "Job_info", "Processed_rows", "Start_time", "State"}
		ftypes = []byte{mysql.TypeVarchar, mysql.TypeVarchar, mysql.TypeVarchar, mysql.TypeVarchar, mysql.TypeLonglong, mysql.TypeDatetime, mysql.TypeVarchar}
	}

	schema = expression.NewSchema(make([]*expression.Column, 0, len(names))...)
	for i := range names {
		col := &expression.Column{
			ColName: model.NewCIStr(names[i]),
		}
		// User varchar as the default return column type.
		tp := mysql.TypeVarchar
		if len(ftypes) != 0 && ftypes[i] != mysql.TypeUnspecified {
			tp = ftypes[i]
		}
		fieldType := types.NewFieldType(tp)
		fieldType.Flen, fieldType.Decimal = mysql.GetDefaultFieldLengthAndDecimal(tp)
		fieldType.Charset, fieldType.Collate = types.DefaultCharsetForType(tp)
		col.RetType = fieldType
		schema.Append(col)
	}
	return schema
}

func buildChecksumTableSchema() *expression.Schema {
	schema := expression.NewSchema(make([]*expression.Column, 0, 5)...)
	schema.Append(buildColumn("", "Db_name", mysql.TypeVarchar, 128))
	schema.Append(buildColumn("", "Table_name", mysql.TypeVarchar, 128))
	schema.Append(buildColumn("", "Checksum_crc64_xor", mysql.TypeLonglong, 22))
	schema.Append(buildColumn("", "Total_kvs", mysql.TypeLonglong, 22))
	schema.Append(buildColumn("", "Total_bytes", mysql.TypeLonglong, 22))
	return schema
}<|MERGE_RESOLUTION|>--- conflicted
+++ resolved
@@ -74,16 +74,12 @@
 	indexHint *ast.IndexHint
 }
 
-<<<<<<< HEAD
 type aggHintInfo struct {
 	preferAggType  uint
 	preferAggToCop bool
 }
 
-func tableNames2HintTableInfo(hintTables []ast.HintTable) []hintTableInfo {
-=======
 func tableNames2HintTableInfo(hintTables []ast.HintTable, p *BlockHintProcessor, nodeType nodeType, currentOffset int) []hintTableInfo {
->>>>>>> c2901fea
 	if len(hintTables) == 0 {
 		return nil
 	}
