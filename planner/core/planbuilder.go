--- conflicted
+++ resolved
@@ -741,16 +741,11 @@
 		p.setSchemaAndNames(buildShowDDLFields())
 		ret = p
 	case ast.AdminShowDDLJobs:
-<<<<<<< HEAD
-		p := &ShowDDLJobs{JobNumber: as.JobNumber}
+		p := LogicalShowDDLJobs{JobNumber: as.JobNumber}.Init(b.ctx)
 		p.setSchemaAndNames(buildShowDDLJobsFields())
-=======
-		p := LogicalShowDDLJobs{JobNumber: as.JobNumber}.Init(b.ctx)
-		p.SetSchema(buildShowDDLJobsFields())
 		for _, col := range p.schema.Columns {
 			col.UniqueID = b.ctx.GetSessionVars().AllocPlanColumnID()
 		}
->>>>>>> 394505b5
 		ret = p
 		if as.Where != nil {
 			ret, err = b.buildSelection(ctx, p, as.Where, nil)
