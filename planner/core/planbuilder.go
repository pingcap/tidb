--- conflicted
+++ resolved
@@ -808,31 +808,20 @@
 		}
 		for _, idx := range idxInfo {
 			for i, id := range physicalIDs {
-				info := analyzeInfo{DBName: tbl.Schema.O, TableName: tbl.Name.O, PartitionName: names[i], PhysicalTableID: id, Table: table}
+				info := analyzeInfo{DBName: tbl.Schema.O, TableName: tbl.Name.O, PartitionName: names[i], PhysicalTableID: id}
 				p.IdxTasks = append(p.IdxTasks, AnalyzeIndexTask{
-<<<<<<< HEAD
-					PhysicalTableID: id,
-					IndexInfo:       idx,
-=======
 					IndexInfo:   idx,
 					analyzeInfo: info,
->>>>>>> a28d8779
 				})
 			}
 		}
 		if len(colInfo) > 0 || pkInfo != nil {
 			for i, id := range physicalIDs {
-				info := analyzeInfo{DBName: tbl.Schema.O, TableName: tbl.Name.O, PartitionName: names[i], PhysicalTableID: id, Table: table}
+				info := analyzeInfo{DBName: tbl.Schema.O, TableName: tbl.Name.O, PartitionName: names[i], PhysicalTableID: id}
 				p.ColTasks = append(p.ColTasks, AnalyzeColumnsTask{
-<<<<<<< HEAD
-					PhysicalTableID: id,
-					PKInfo:          pkInfo,
-					ColsInfo:        colInfo,
-=======
 					PKInfo:      pkInfo,
 					ColsInfo:    colInfo,
 					analyzeInfo: info,
->>>>>>> a28d8779
 				})
 			}
 		}
