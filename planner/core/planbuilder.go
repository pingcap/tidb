// Copyright 2015 PingCAP, Inc.
//
// Licensed under the Apache License, Version 2.0 (the "License");
// you may not use this file except in compliance with the License.
// You may obtain a copy of the License at
//
//     http://www.apache.org/licenses/LICENSE-2.0
//
// Unless required by applicable law or agreed to in writing, software
// distributed under the License is distributed on an "AS IS" BASIS,
// WITHOUT WARRANTIES OR CONDITIONS OF ANY KIND, either express or implied.
// See the License for the specific language governing permissions and
// limitations under the License.

package core

import (
	"bytes"
	"context"
	"encoding/binary"
	"fmt"
	"math"
	"strconv"
	"strings"
	"time"

	"github.com/pingcap/errors"
	"github.com/pingcap/tidb/config"
	"github.com/pingcap/tidb/ddl"
	"github.com/pingcap/tidb/domain"
	"github.com/pingcap/tidb/expression"
	"github.com/pingcap/tidb/infoschema"
	"github.com/pingcap/tidb/kv"
	"github.com/pingcap/tidb/parser"
	"github.com/pingcap/tidb/parser/ast"
	"github.com/pingcap/tidb/parser/auth"
	"github.com/pingcap/tidb/parser/charset"
	"github.com/pingcap/tidb/parser/model"
	"github.com/pingcap/tidb/parser/mysql"
	"github.com/pingcap/tidb/parser/opcode"
	"github.com/pingcap/tidb/parser/terror"
	"github.com/pingcap/tidb/planner/property"
	"github.com/pingcap/tidb/planner/util"
	"github.com/pingcap/tidb/privilege"
	"github.com/pingcap/tidb/sessionctx"
	"github.com/pingcap/tidb/sessionctx/stmtctx"
	"github.com/pingcap/tidb/sessionctx/variable"
	"github.com/pingcap/tidb/statistics"
	"github.com/pingcap/tidb/table"
	"github.com/pingcap/tidb/table/temptable"
	"github.com/pingcap/tidb/types"
	driver "github.com/pingcap/tidb/types/parser_driver"
	util2 "github.com/pingcap/tidb/util"
	"github.com/pingcap/tidb/util/chunk"
	"github.com/pingcap/tidb/util/execdetails"
	"github.com/pingcap/tidb/util/hint"
	"github.com/pingcap/tidb/util/logutil"
	utilparser "github.com/pingcap/tidb/util/parser"
	"github.com/pingcap/tidb/util/ranger"
	"github.com/pingcap/tidb/util/sem"
	"github.com/pingcap/tidb/util/set"
	"github.com/pingcap/tidb/util/sqlexec"
	"github.com/tikv/client-go/v2/oracle"
	"github.com/tikv/client-go/v2/tikv"

	"github.com/cznic/mathutil"
	"github.com/pingcap/tidb/table/tables"
	"go.uber.org/zap"
)

type visitInfo struct {
	privilege        mysql.PrivilegeType
	db               string
	table            string
	column           string
	err              error
	alterWritable    bool
	dynamicPriv      string
	dynamicWithGrant bool
}

type indexNestedLoopJoinTables struct {
	inljTables  []hintTableInfo
	inlhjTables []hintTableInfo
	inlmjTables []hintTableInfo
}

type tableHintInfo struct {
	indexNestedLoopJoinTables
	sortMergeJoinTables         []hintTableInfo
	broadcastJoinTables         []hintTableInfo
	broadcastJoinPreferredLocal []hintTableInfo
	hashJoinTables              []hintTableInfo
	indexHintList               []indexHintInfo
	tiflashTables               []hintTableInfo
	tikvTables                  []hintTableInfo
	aggHints                    aggHintInfo
	indexMergeHintList          []indexHintInfo
	timeRangeHint               ast.HintTimeRange
	limitHints                  limitHintInfo
}

type limitHintInfo struct {
	preferLimitToCop bool
}

type hintTableInfo struct {
	dbName       model.CIStr
	tblName      model.CIStr
	partitions   []model.CIStr
	selectOffset int
	matched      bool
}

type indexHintInfo struct {
	dbName     model.CIStr
	tblName    model.CIStr
	partitions []model.CIStr
	indexHint  *ast.IndexHint
	// Matched indicates whether this index hint
	// has been successfully applied to a DataSource.
	// If an indexHintInfo is not matched after building
	// a Select statement, we will generate a warning for it.
	matched bool
}

func (hint *indexHintInfo) hintTypeString() string {
	switch hint.indexHint.HintType {
	case ast.HintUse:
		return "use_index"
	case ast.HintIgnore:
		return "ignore_index"
	case ast.HintForce:
		return "force_index"
	}
	return ""
}

// indexString formats the indexHint as dbName.tableName[, indexNames].
func (hint *indexHintInfo) indexString() string {
	var indexListString string
	indexList := make([]string, len(hint.indexHint.IndexNames))
	for i := range hint.indexHint.IndexNames {
		indexList[i] = hint.indexHint.IndexNames[i].L
	}
	if len(indexList) > 0 {
		indexListString = fmt.Sprintf(", %s", strings.Join(indexList, ", "))
	}
	return fmt.Sprintf("%s.%s%s", hint.dbName, hint.tblName, indexListString)
}

type aggHintInfo struct {
	preferAggType  uint
	preferAggToCop bool
}

// QueryTimeRange represents a time range specified by TIME_RANGE hint
type QueryTimeRange struct {
	From time.Time
	To   time.Time
}

// Condition returns a WHERE clause base on it's value
func (tr *QueryTimeRange) Condition() string {
	return fmt.Sprintf("where time>='%s' and time<='%s'", tr.From.Format(MetricTableTimeFormat), tr.To.Format(MetricTableTimeFormat))
}

func tableNames2HintTableInfo(ctx sessionctx.Context, hintName string, hintTables []ast.HintTable, p *hint.BlockHintProcessor, currentOffset int) []hintTableInfo {
	if len(hintTables) == 0 {
		return nil
	}
	hintTableInfos := make([]hintTableInfo, 0, len(hintTables))
	defaultDBName := model.NewCIStr(ctx.GetSessionVars().CurrentDB)
	isInapplicable := false
	for _, hintTable := range hintTables {
		tableInfo := hintTableInfo{
			dbName:       hintTable.DBName,
			tblName:      hintTable.TableName,
			partitions:   hintTable.PartitionList,
			selectOffset: p.GetHintOffset(hintTable.QBName, currentOffset),
		}
		if tableInfo.dbName.L == "" {
			tableInfo.dbName = defaultDBName
		}
		switch hintName {
		case TiDBMergeJoin, HintSMJ, TiDBIndexNestedLoopJoin, HintINLJ, HintINLHJ, HintINLMJ, TiDBHashJoin, HintHJ:
			if len(tableInfo.partitions) > 0 {
				isInapplicable = true
			}
		}
		hintTableInfos = append(hintTableInfos, tableInfo)
	}
	if isInapplicable {
		ctx.GetSessionVars().StmtCtx.AppendWarning(
			errors.New(fmt.Sprintf("Optimizer Hint %s is inapplicable on specified partitions",
				restore2JoinHint(hintName, hintTableInfos))))
		return nil
	}
	return hintTableInfos
}

// ifPreferAsLocalInBCJoin checks if there is a data source specified as local read by hint
func (info *tableHintInfo) ifPreferAsLocalInBCJoin(p LogicalPlan, blockOffset int) bool {
	alias := extractTableAlias(p, blockOffset)
	if alias != nil {
		tableNames := make([]*hintTableInfo, 1)
		tableNames[0] = alias
		return info.matchTableName(tableNames, info.broadcastJoinPreferredLocal)
	}
	for _, c := range p.Children() {
		if info.ifPreferAsLocalInBCJoin(c, blockOffset) {
			return true
		}
	}
	return false
}

func (info *tableHintInfo) ifPreferMergeJoin(tableNames ...*hintTableInfo) bool {
	return info.matchTableName(tableNames, info.sortMergeJoinTables)
}

func (info *tableHintInfo) ifPreferBroadcastJoin(tableNames ...*hintTableInfo) bool {
	return info.matchTableName(tableNames, info.broadcastJoinTables)
}

func (info *tableHintInfo) ifPreferHashJoin(tableNames ...*hintTableInfo) bool {
	return info.matchTableName(tableNames, info.hashJoinTables)
}

func (info *tableHintInfo) ifPreferINLJ(tableNames ...*hintTableInfo) bool {
	return info.matchTableName(tableNames, info.indexNestedLoopJoinTables.inljTables)
}

func (info *tableHintInfo) ifPreferINLHJ(tableNames ...*hintTableInfo) bool {
	return info.matchTableName(tableNames, info.indexNestedLoopJoinTables.inlhjTables)
}

func (info *tableHintInfo) ifPreferINLMJ(tableNames ...*hintTableInfo) bool {
	return info.matchTableName(tableNames, info.indexNestedLoopJoinTables.inlmjTables)
}

func (info *tableHintInfo) ifPreferTiFlash(tableName *hintTableInfo) *hintTableInfo {
	if tableName == nil {
		return nil
	}
	for i, tbl := range info.tiflashTables {
		if tableName.dbName.L == tbl.dbName.L && tableName.tblName.L == tbl.tblName.L && tbl.selectOffset == tableName.selectOffset {
			info.tiflashTables[i].matched = true
			return &tbl
		}
	}
	return nil
}

func (info *tableHintInfo) ifPreferTiKV(tableName *hintTableInfo) *hintTableInfo {
	if tableName == nil {
		return nil
	}
	for i, tbl := range info.tikvTables {
		if tableName.dbName.L == tbl.dbName.L && tableName.tblName.L == tbl.tblName.L && tbl.selectOffset == tableName.selectOffset {
			info.tikvTables[i].matched = true
			return &tbl
		}
	}
	return nil
}

// matchTableName checks whether the hint hit the need.
// Only need either side matches one on the list.
// Even though you can put 2 tables on the list,
// it doesn't mean optimizer will reorder to make them
// join directly.
// Which it joins on with depend on sequence of traverse
// and without reorder, user might adjust themselves.
// This is similar to MySQL hints.
func (info *tableHintInfo) matchTableName(tables []*hintTableInfo, hintTables []hintTableInfo) bool {
	hintMatched := false
	for _, table := range tables {
		for i, curEntry := range hintTables {
			if table == nil {
				continue
			}
			if curEntry.dbName.L == table.dbName.L && curEntry.tblName.L == table.tblName.L && table.selectOffset == curEntry.selectOffset {
				hintTables[i].matched = true
				hintMatched = true
				break
			}
		}
	}
	return hintMatched
}

func restore2TableHint(hintTables ...hintTableInfo) string {
	buffer := bytes.NewBufferString("")
	for i, table := range hintTables {
		buffer.WriteString(table.tblName.L)
		if len(table.partitions) > 0 {
			buffer.WriteString(" PARTITION(")
			for j, partition := range table.partitions {
				if j > 0 {
					buffer.WriteString(", ")
				}
				buffer.WriteString(partition.L)
			}
			buffer.WriteString(")")
		}
		if i < len(hintTables)-1 {
			buffer.WriteString(", ")
		}
	}
	return buffer.String()
}

func restore2JoinHint(hintType string, hintTables []hintTableInfo) string {
	buffer := bytes.NewBufferString("/*+ ")
	buffer.WriteString(strings.ToUpper(hintType))
	buffer.WriteString("(")
	buffer.WriteString(restore2TableHint(hintTables...))
	buffer.WriteString(") */")
	return buffer.String()
}

func restore2IndexHint(hintType string, hintIndex indexHintInfo) string {
	buffer := bytes.NewBufferString("/*+ ")
	buffer.WriteString(strings.ToUpper(hintType))
	buffer.WriteString("(")
	buffer.WriteString(restore2TableHint(hintTableInfo{
		dbName:     hintIndex.dbName,
		tblName:    hintIndex.tblName,
		partitions: hintIndex.partitions,
	}))
	if hintIndex.indexHint != nil && len(hintIndex.indexHint.IndexNames) > 0 {
		for i, indexName := range hintIndex.indexHint.IndexNames {
			if i > 0 {
				buffer.WriteString(",")
			}
			buffer.WriteString(" " + indexName.L)
		}
	}
	buffer.WriteString(") */")
	return buffer.String()
}

func restore2StorageHint(tiflashTables, tikvTables []hintTableInfo) string {
	buffer := bytes.NewBufferString("/*+ ")
	buffer.WriteString(strings.ToUpper(HintReadFromStorage))
	buffer.WriteString("(")
	if len(tiflashTables) > 0 {
		buffer.WriteString("tiflash[")
		buffer.WriteString(restore2TableHint(tiflashTables...))
		buffer.WriteString("]")
		if len(tikvTables) > 0 {
			buffer.WriteString(", ")
		}
	}
	if len(tikvTables) > 0 {
		buffer.WriteString("tikv[")
		buffer.WriteString(restore2TableHint(tikvTables...))
		buffer.WriteString("]")
	}
	buffer.WriteString(") */")
	return buffer.String()
}

func extractUnmatchedTables(hintTables []hintTableInfo) []string {
	var tableNames []string
	for _, table := range hintTables {
		if !table.matched {
			tableNames = append(tableNames, table.tblName.O)
		}
	}
	return tableNames
}

// clauseCode indicates in which clause the column is currently.
type clauseCode int

const (
	unknowClause clauseCode = iota
	fieldList
	havingClause
	onClause
	orderByClause
	whereClause
	groupByClause
	showStatement
	globalOrderByClause
	expressionClause
	windowOrderByClause
	partitionByClause
)

var clauseMsg = map[clauseCode]string{
	unknowClause:        "",
	fieldList:           "field list",
	havingClause:        "having clause",
	onClause:            "on clause",
	orderByClause:       "order clause",
	whereClause:         "where clause",
	groupByClause:       "group statement",
	showStatement:       "show statement",
	globalOrderByClause: "global ORDER clause",
	expressionClause:    "expression",
	windowOrderByClause: "window order by",
	partitionByClause:   "window partition by",
}

type capFlagType = uint64

const (
	_ capFlagType = iota
	// canExpandAST indicates whether the origin AST can be expanded during plan
	// building. ONLY used for `CreateViewStmt` now.
	canExpandAST
	// renameView indicates a view is being renamed, so we cannot use the origin
	// definition of that view.
	renameView
)

type cteInfo struct {
	def *ast.CommonTableExpression
	// nonRecursive is used to decide if a CTE is visible. If a CTE start with `WITH RECURSIVE`, then nonRecursive is false,
	// so it is visible in its definition.
	nonRecursive bool
	// useRecursive is used to record if a subSelect in CTE's definition refer to itself. This help us to identify the seed part and recursive part.
	useRecursive bool
	isBuilding   bool
	// isDistinct indicates if the union between seed part and recursive part is distinct or not.
	isDistinct bool
	// seedLP is the seed part's logical plan.
	seedLP LogicalPlan
	// recurLP is the recursive part's logical plan.
	recurLP LogicalPlan
	// storageID for this CTE.
	storageID int
	// optFlag is the optFlag for the whole CTE.
	optFlag uint64
	// enterSubquery and recursiveRef are used to check "recursive table must be referenced only once, and not in any subquery".
	enterSubquery bool
	recursiveRef  bool
	limitLP       LogicalPlan
	// seedStat is shared between logicalCTE and logicalCTETable.
	seedStat *property.StatsInfo
	// The LogicalCTEs that reference the same table should share the same CteClass.
	cteClass *CTEClass
}

// PlanBuilder builds Plan from an ast.Node.
// It just builds the ast node straightforwardly.
type PlanBuilder struct {
	ctx          sessionctx.Context
	is           infoschema.InfoSchema
	outerSchemas []*expression.Schema
	outerNames   [][]*types.FieldName
	outerCTEs    []*cteInfo
	// colMapper stores the column that must be pre-resolved.
	colMapper map[*ast.ColumnNameExpr]int
	// visitInfo is used for privilege check.
	visitInfo     []visitInfo
	tableHintInfo []tableHintInfo
	// optFlag indicates the flags of the optimizer rules.
	optFlag uint64
	// capFlag indicates the capability flags.
	capFlag capFlagType

	curClause clauseCode

	// rewriterPool stores the expressionRewriter we have created to reuse it if it has been released.
	// rewriterCounter counts how many rewriter is being used.
	rewriterPool    []*expressionRewriter
	rewriterCounter int

	windowSpecs  map[string]*ast.WindowSpec
	inUpdateStmt bool
	inDeleteStmt bool
	// inStraightJoin represents whether the current "SELECT" statement has
	// "STRAIGHT_JOIN" option.
	inStraightJoin bool

	// handleHelper records the handle column position for tables. Delete/Update/SelectLock/UnionScan may need this information.
	// It collects the information by the following procedure:
	//   Since we build the plan tree from bottom to top, we maintain a stack to record the current handle information.
	//   If it's a dataSource/tableDual node, we create a new map.
	//   If it's a aggregation, we pop the map and push a nil map since no handle information left.
	//   If it's a union, we pop all children's and push a nil map.
	//   If it's a join, we pop its children's out then merge them and push the new map to stack.
	//   If we meet a subquery, it's clearly that it's a independent problem so we just pop one map out when we finish building the subquery.
	handleHelper *handleColHelper

	hintProcessor *hint.BlockHintProcessor
	// selectOffset is the offsets of current processing select stmts.
	selectOffset []int

	// SelectLock need this information to locate the lock on partitions.
	partitionedTable []table.PartitionedTable
	// buildingViewStack is used to check whether there is a recursive view.
	buildingViewStack set.StringSet
	// renamingViewName is the name of the view which is being renamed.
	renamingViewName string
	// isCreateView indicates whether the query is create view.
	isCreateView bool

	// evalDefaultExpr needs this information to find the corresponding column.
	// It stores the OutputNames before buildProjection.
	allNames [][]*types.FieldName

	// isSampling indicates whether the query is sampling.
	isSampling bool

	// correlatedAggMapper stores columns for correlated aggregates which should be evaluated in outer query.
	correlatedAggMapper map[*ast.AggregateFuncExpr]*expression.CorrelatedColumn

	// isForUpdateRead should be true in either of the following situations
	// 1. use `inside insert`, `update`, `delete` or `select for update` statement
	// 2. isolation level is RC
	isForUpdateRead             bool
	allocIDForCTEStorage        int
	buildingRecursivePartForCTE bool
}

type handleColHelper struct {
	id2HandleMapStack []map[int64][]HandleCols
	stackTail         int
}

func (hch *handleColHelper) resetForReuse() {
	*hch = handleColHelper{
		id2HandleMapStack: hch.id2HandleMapStack[:0],
	}
}

func (hch *handleColHelper) popMap() map[int64][]HandleCols {
	ret := hch.id2HandleMapStack[hch.stackTail-1]
	hch.stackTail--
	hch.id2HandleMapStack = hch.id2HandleMapStack[:hch.stackTail]
	return ret
}

func (hch *handleColHelper) pushMap(m map[int64][]HandleCols) {
	hch.id2HandleMapStack = append(hch.id2HandleMapStack, m)
	hch.stackTail++
}

func (hch *handleColHelper) mergeAndPush(m1, m2 map[int64][]HandleCols) {
	newMap := make(map[int64][]HandleCols, mathutil.Max(len(m1), len(m2)))
	for k, v := range m1 {
		newMap[k] = make([]HandleCols, len(v))
		copy(newMap[k], v)
	}
	for k, v := range m2 {
		if _, ok := newMap[k]; ok {
			newMap[k] = append(newMap[k], v...)
		} else {
			newMap[k] = make([]HandleCols, len(v))
			copy(newMap[k], v)
		}
	}
	hch.pushMap(newMap)
}

func (hch *handleColHelper) tailMap() map[int64][]HandleCols {
	return hch.id2HandleMapStack[hch.stackTail-1]
}

// GetVisitInfo gets the visitInfo of the PlanBuilder.
func (b *PlanBuilder) GetVisitInfo() []visitInfo {
	return b.visitInfo
}

// GetIsForUpdateRead gets if the PlanBuilder use forUpdateRead
func (b *PlanBuilder) GetIsForUpdateRead() bool {
	return b.isForUpdateRead
}

// GetDBTableInfo gets the accessed dbs and tables info.
func (b *PlanBuilder) GetDBTableInfo() []stmtctx.TableEntry {
	var tables []stmtctx.TableEntry
	existsFunc := func(tbls []stmtctx.TableEntry, tbl *stmtctx.TableEntry) bool {
		for _, t := range tbls {
			if t == *tbl {
				return true
			}
		}
		return false
	}
	for _, v := range b.visitInfo {
		tbl := &stmtctx.TableEntry{DB: v.db, Table: v.table}
		if !existsFunc(tables, tbl) {
			tables = append(tables, *tbl)
		}
	}
	return tables
}

// GetOptFlag gets the optFlag of the PlanBuilder.
func (b *PlanBuilder) GetOptFlag() uint64 {
	if b.isSampling {
		// Disable logical optimization to avoid the optimizer
		// push down/eliminate operands like Selection, Limit or Sort.
		return 0
	}
	return b.optFlag
}

func (b *PlanBuilder) getSelectOffset() int {
	if len(b.selectOffset) > 0 {
		return b.selectOffset[len(b.selectOffset)-1]
	}
	return -1
}

func (b *PlanBuilder) pushSelectOffset(offset int) {
	b.selectOffset = append(b.selectOffset, offset)
}

func (b *PlanBuilder) popSelectOffset() {
	b.selectOffset = b.selectOffset[:len(b.selectOffset)-1]
}

// NewPlanBuilder creates a new PlanBuilder.
func NewPlanBuilder() *PlanBuilder {
	return &PlanBuilder{
		outerCTEs:           make([]*cteInfo, 0),
		colMapper:           make(map[*ast.ColumnNameExpr]int),
		handleHelper:        &handleColHelper{id2HandleMapStack: make([]map[int64][]HandleCols, 0)},
		correlatedAggMapper: make(map[*ast.AggregateFuncExpr]*expression.CorrelatedColumn),
	}
}

// Init initialize a PlanBuilder.
// Return the original PlannerSelectBlockAsName as well, callers decide if
// PlannerSelectBlockAsName should be restored after using this builder.
// This is The comman code pattern to use it:
// NewPlanBuilder().Init(sctx, is, processor)
func (b *PlanBuilder) Init(sctx sessionctx.Context, is infoschema.InfoSchema, processor *hint.BlockHintProcessor) (*PlanBuilder, []ast.HintTable) {
	savedBlockNames := sctx.GetSessionVars().PlannerSelectBlockAsName
	if processor == nil {
		sctx.GetSessionVars().PlannerSelectBlockAsName = nil
	} else {
		sctx.GetSessionVars().PlannerSelectBlockAsName = make([]ast.HintTable, processor.MaxSelectStmtOffset()+1)
	}

	b.ctx = sctx
	b.is = is
	b.hintProcessor = processor
	b.isForUpdateRead = sctx.GetSessionVars().IsPessimisticReadConsistency()
	return b, savedBlockNames
}

// ResetForReuse reset the plan builder, put it into pool for reuse.
// After reset for reuse, the object should be equal to a object returned by NewPlanBuilder().
func (b *PlanBuilder) ResetForReuse() *PlanBuilder {
	// Save some fields for reuse.
	saveOuterCTEs := b.outerCTEs[:0]
	saveColMapper := b.colMapper
	for k := range saveColMapper {
		delete(saveColMapper, k)
	}
	saveHandleHelper := b.handleHelper
	saveHandleHelper.resetForReuse()

	saveCorrelateAggMapper := b.correlatedAggMapper
	for k := range saveCorrelateAggMapper {
		delete(saveCorrelateAggMapper, k)
	}

	// Reset ALL the fields.
	*b = PlanBuilder{}

	// Reuse part of the fields.
	// It's a bit conservative but easier to get right.
	b.outerCTEs = saveOuterCTEs
	b.colMapper = saveColMapper
	b.handleHelper = saveHandleHelper
	b.correlatedAggMapper = saveCorrelateAggMapper

	// Add more fields if they are safe to be reused.

	return b
}

// Build builds the ast node to a Plan.
func (b *PlanBuilder) Build(ctx context.Context, node ast.Node) (Plan, error) {
	b.optFlag |= flagPrunColumns
	switch x := node.(type) {
	case *ast.AdminStmt:
		return b.buildAdmin(ctx, x)
	case *ast.DeallocateStmt:
		return &Deallocate{Name: x.Name}, nil
	case *ast.DeleteStmt:
		return b.buildDelete(ctx, x)
	case *ast.ExecuteStmt:
		return b.buildExecute(ctx, x)
	case *ast.ExplainStmt:
		return b.buildExplain(ctx, x)
	case *ast.ExplainForStmt:
		return b.buildExplainFor(x)
	case *ast.TraceStmt:
		return b.buildTrace(x)
	case *ast.InsertStmt:
		return b.buildInsert(ctx, x)
	case *ast.LoadDataStmt:
		return b.buildLoadData(ctx, x)
	case *ast.LoadStatsStmt:
		return b.buildLoadStats(x), nil
	case *ast.IndexAdviseStmt:
		return b.buildIndexAdvise(x), nil
	case *ast.PlanReplayerStmt:
		return b.buildPlanReplayer(x), nil
	case *ast.PrepareStmt:
		return b.buildPrepare(x), nil
	case *ast.SelectStmt:
		if x.SelectIntoOpt != nil {
			return b.buildSelectInto(ctx, x)
		}
		return b.buildSelect(ctx, x)
	case *ast.SetOprStmt:
		return b.buildSetOpr(ctx, x)
	case *ast.UpdateStmt:
		return b.buildUpdate(ctx, x)
	case *ast.ShowStmt:
		return b.buildShow(ctx, x)
	case *ast.DoStmt:
		return b.buildDo(ctx, x)
	case *ast.SetStmt:
		return b.buildSet(ctx, x)
	case *ast.SetConfigStmt:
		return b.buildSetConfig(ctx, x)
	case *ast.AnalyzeTableStmt:
		return b.buildAnalyze(x)
	case *ast.BinlogStmt, *ast.FlushStmt, *ast.UseStmt, *ast.BRIEStmt,
		*ast.BeginStmt, *ast.CommitStmt, *ast.RollbackStmt, *ast.CreateUserStmt, *ast.SetPwdStmt, *ast.AlterInstanceStmt,
		*ast.GrantStmt, *ast.DropUserStmt, *ast.AlterUserStmt, *ast.RevokeStmt, *ast.KillStmt, *ast.DropStatsStmt,
		*ast.GrantRoleStmt, *ast.RevokeRoleStmt, *ast.SetRoleStmt, *ast.SetDefaultRoleStmt, *ast.ShutdownStmt,
		*ast.RenameUserStmt:
		return b.buildSimple(ctx, node.(ast.StmtNode))
	case ast.DDLNode:
		return b.buildDDL(ctx, x)
	case *ast.CreateBindingStmt:
		return b.buildCreateBindPlan(x)
	case *ast.DropBindingStmt:
		return b.buildDropBindPlan(x)
	case *ast.ChangeStmt:
		return b.buildChange(x)
	case *ast.SplitRegionStmt:
		return b.buildSplitRegion(x)
	}
	return nil, ErrUnsupportedType.GenWithStack("Unsupported type %T", node)
}

func (b *PlanBuilder) buildSetConfig(ctx context.Context, v *ast.SetConfigStmt) (Plan, error) {
	privErr := ErrSpecificAccessDenied.GenWithStackByArgs("CONFIG")
	b.visitInfo = appendVisitInfo(b.visitInfo, mysql.ConfigPriv, "", "", "", privErr)
	mockTablePlan := LogicalTableDual{}.Init(b.ctx, b.getSelectOffset())
	expr, _, err := b.rewrite(ctx, v.Value, mockTablePlan, nil, true)
	return &SetConfig{Name: v.Name, Type: v.Type, Instance: v.Instance, Value: expr}, err
}

func (b *PlanBuilder) buildChange(v *ast.ChangeStmt) (Plan, error) {
	exe := &Change{
		ChangeStmt: v,
	}
	return exe, nil
}

func (b *PlanBuilder) buildExecute(ctx context.Context, v *ast.ExecuteStmt) (Plan, error) {
	vars := make([]expression.Expression, 0, len(v.UsingVars))
	for _, expr := range v.UsingVars {
		newExpr, _, err := b.rewrite(ctx, expr, nil, nil, true)
		if err != nil {
			return nil, err
		}
		vars = append(vars, newExpr)
	}
	exe := &Execute{Name: v.Name, UsingVars: vars, ExecID: v.ExecID}
	if v.BinaryArgs != nil {
		exe.PrepareParams = v.BinaryArgs.([]types.Datum)
	}
	return exe, nil
}

func (b *PlanBuilder) buildDo(ctx context.Context, v *ast.DoStmt) (Plan, error) {
	var p LogicalPlan
	dual := LogicalTableDual{RowCount: 1}.Init(b.ctx, b.getSelectOffset())
	dual.SetSchema(expression.NewSchema())
	p = dual
	proj := LogicalProjection{Exprs: make([]expression.Expression, 0, len(v.Exprs))}.Init(b.ctx, b.getSelectOffset())
	proj.names = make([]*types.FieldName, len(v.Exprs))
	schema := expression.NewSchema(make([]*expression.Column, 0, len(v.Exprs))...)
	for _, astExpr := range v.Exprs {
		expr, np, err := b.rewrite(ctx, astExpr, p, nil, true)
		if err != nil {
			return nil, err
		}
		p = np
		proj.Exprs = append(proj.Exprs, expr)
		schema.Append(&expression.Column{
			UniqueID: b.ctx.GetSessionVars().AllocPlanColumnID(),
			RetType:  expr.GetType(),
		})
	}
	proj.SetChildren(p)
	proj.self = proj
	proj.SetSchema(schema)
	proj.CalculateNoDelay = true
	return proj, nil
}

func (b *PlanBuilder) buildSet(ctx context.Context, v *ast.SetStmt) (Plan, error) {
	p := &Set{}
	for _, vars := range v.Variables {
		if vars.IsGlobal {
			err := ErrSpecificAccessDenied.GenWithStackByArgs("SUPER or SYSTEM_VARIABLES_ADMIN")
			b.visitInfo = appendDynamicVisitInfo(b.visitInfo, "SYSTEM_VARIABLES_ADMIN", false, err)
		}
		if sem.IsEnabled() && sem.IsInvisibleSysVar(strings.ToLower(vars.Name)) {
			err := ErrSpecificAccessDenied.GenWithStackByArgs("RESTRICTED_VARIABLES_ADMIN")
			b.visitInfo = appendDynamicVisitInfo(b.visitInfo, "RESTRICTED_VARIABLES_ADMIN", false, err)
		}
		assign := &expression.VarAssignment{
			Name:     vars.Name,
			IsGlobal: vars.IsGlobal,
			IsSystem: vars.IsSystem,
		}
		if _, ok := vars.Value.(*ast.DefaultExpr); !ok {
			if cn, ok2 := vars.Value.(*ast.ColumnNameExpr); ok2 && cn.Name.Table.L == "" {
				// Convert column name expression to string value expression.
				char, col := b.ctx.GetSessionVars().GetCharsetInfo()
				vars.Value = ast.NewValueExpr(cn.Name.Name.O, char, col)
			}
			mockTablePlan := LogicalTableDual{}.Init(b.ctx, b.getSelectOffset())
			var err error
			assign.Expr, _, err = b.rewrite(ctx, vars.Value, mockTablePlan, nil, true)
			if err != nil {
				return nil, err
			}
		} else {
			assign.IsDefault = true
		}
		if vars.ExtendValue != nil {
			assign.ExtendValue = &expression.Constant{
				Value:   vars.ExtendValue.(*driver.ValueExpr).Datum,
				RetType: &vars.ExtendValue.(*driver.ValueExpr).Type,
			}
		}
		p.VarAssigns = append(p.VarAssigns, assign)
	}
	return p, nil
}

func (b *PlanBuilder) buildDropBindPlan(v *ast.DropBindingStmt) (Plan, error) {
	p := &SQLBindPlan{
		SQLBindOp:    OpSQLBindDrop,
		NormdOrigSQL: parser.Normalize(utilparser.RestoreWithDefaultDB(v.OriginNode, b.ctx.GetSessionVars().CurrentDB, v.OriginNode.Text())),
		IsGlobal:     v.GlobalScope,
		Db:           utilparser.GetDefaultDB(v.OriginNode, b.ctx.GetSessionVars().CurrentDB),
	}
	if v.HintedNode != nil {
		p.BindSQL = utilparser.RestoreWithDefaultDB(v.HintedNode, b.ctx.GetSessionVars().CurrentDB, v.HintedNode.Text())
	}
	b.visitInfo = appendVisitInfo(b.visitInfo, mysql.SuperPriv, "", "", "", nil)
	return p, nil
}

func checkHintedSQL(sql, charset, collation, db string) error {
	p := parser.New()
	hintsSet, _, warns, err := hint.ParseHintsSet(p, sql, charset, collation, db)
	if err != nil {
		return err
	}
	hintsStr, err := hintsSet.Restore()
	if err != nil {
		return err
	}
	// For `create global binding for select * from t using select * from t`, we allow it though hintsStr is empty.
	// For `create global binding for select * from t using select /*+ non_exist_hint() */ * from t`,
	// the hint is totally invalid, we escalate warning to error.
	if hintsStr == "" && len(warns) > 0 {
		return warns[0]
	}
	return nil
}

func (b *PlanBuilder) buildCreateBindPlan(v *ast.CreateBindingStmt) (Plan, error) {
	charSet, collation := b.ctx.GetSessionVars().GetCharsetInfo()

	// Because we use HintedNode.Restore instead of HintedNode.Text, so we need do some check here
	// For example, if HintedNode.Text is `select /*+ non_exist_hint() */ * from t` and the current DB is `test`,
	// the HintedNode.Restore will be `select * from test . t`.
	// In other words, illegal hints will be deleted during restore. We can't check hinted SQL after restore.
	// So we need check here.
	if err := checkHintedSQL(v.HintedNode.Text(), charSet, collation, b.ctx.GetSessionVars().CurrentDB); err != nil {
		return nil, err
	}

	p := &SQLBindPlan{
		SQLBindOp:    OpSQLBindCreate,
		NormdOrigSQL: parser.Normalize(utilparser.RestoreWithDefaultDB(v.OriginNode, b.ctx.GetSessionVars().CurrentDB, v.OriginNode.Text())),
		BindSQL:      utilparser.RestoreWithDefaultDB(v.HintedNode, b.ctx.GetSessionVars().CurrentDB, v.HintedNode.Text()),
		IsGlobal:     v.GlobalScope,
		BindStmt:     v.HintedNode,
		Db:           utilparser.GetDefaultDB(v.OriginNode, b.ctx.GetSessionVars().CurrentDB),
		Charset:      charSet,
		Collation:    collation,
	}
	b.visitInfo = appendVisitInfo(b.visitInfo, mysql.SuperPriv, "", "", "", nil)
	return p, nil
}

// detectSelectAgg detects an aggregate function or GROUP BY clause.
func (b *PlanBuilder) detectSelectAgg(sel *ast.SelectStmt) bool {
	if sel.GroupBy != nil {
		return true
	}
	for _, f := range sel.Fields.Fields {
		if f.WildCard != nil {
			continue
		}
		if ast.HasAggFlag(f.Expr) {
			return true
		}
	}
	if sel.Having != nil {
		if ast.HasAggFlag(sel.Having.Expr) {
			return true
		}
	}
	if sel.OrderBy != nil {
		for _, item := range sel.OrderBy.Items {
			if ast.HasAggFlag(item.Expr) {
				return true
			}
		}
	}
	return false
}

func (b *PlanBuilder) detectSelectWindow(sel *ast.SelectStmt) bool {
	for _, f := range sel.Fields.Fields {
		if ast.HasWindowFlag(f.Expr) {
			return true
		}
	}
	if sel.OrderBy != nil {
		for _, item := range sel.OrderBy.Items {
			if ast.HasWindowFlag(item.Expr) {
				return true
			}
		}
	}
	return false
}

func getPathByIndexName(paths []*util.AccessPath, idxName model.CIStr, tblInfo *model.TableInfo) *util.AccessPath {
	var tablePath *util.AccessPath
	for _, path := range paths {
		if path.IsTablePath() {
			tablePath = path
			continue
		}
		if path.Index.Name.L == idxName.L {
			return path
		}
	}
	if isPrimaryIndex(idxName) && tblInfo.HasClusteredIndex() {
		return tablePath
	}
	return nil
}

func isPrimaryIndex(indexName model.CIStr) bool {
	return indexName.L == "primary"
}

func genTiFlashPath(tblInfo *model.TableInfo, isGlobalRead bool) *util.AccessPath {
	tiFlashPath := &util.AccessPath{StoreType: kv.TiFlash, IsTiFlashGlobalRead: isGlobalRead}
	fillContentForTablePath(tiFlashPath, tblInfo)
	return tiFlashPath
}

func fillContentForTablePath(tablePath *util.AccessPath, tblInfo *model.TableInfo) {
	if tblInfo.IsCommonHandle {
		tablePath.IsCommonHandlePath = true
		for _, index := range tblInfo.Indices {
			if index.Primary {
				tablePath.Index = index
				break
			}
		}
	} else {
		tablePath.IsIntHandlePath = true
	}
}

// isForUpdateReadSelectLock checks if the lock type need to use forUpdateRead
func isForUpdateReadSelectLock(lock *ast.SelectLockInfo) bool {
	if lock == nil {
		return false
	}
	return lock.LockType == ast.SelectLockForUpdate ||
		lock.LockType == ast.SelectLockForUpdateNoWait ||
		lock.LockType == ast.SelectLockForUpdateWaitN
}

// getLatestIndexInfo gets the index info of latest schema version from given table id,
// it returns nil if the schema version is not changed
func getLatestIndexInfo(ctx sessionctx.Context, id int64, startVer int64) (map[int64]*model.IndexInfo, bool, error) {
	dom := domain.GetDomain(ctx)
	if dom == nil {
		return nil, false, errors.New("domain not found for ctx")
	}
	is := temptable.AttachLocalTemporaryTableInfoSchema(ctx, dom.InfoSchema())
	if is.SchemaMetaVersion() == startVer {
		return nil, false, nil
	}
	latestIndexes := make(map[int64]*model.IndexInfo)

	latestTbl, latestTblExist := is.TableByID(id)
	if latestTblExist {
		latestTblInfo := latestTbl.Meta()
		for _, index := range latestTblInfo.Indices {
			latestIndexes[index.ID] = index
		}
	}
	return latestIndexes, true, nil
}

func getPossibleAccessPaths(ctx sessionctx.Context, tableHints *tableHintInfo, indexHints []*ast.IndexHint, tbl table.Table, dbName, tblName model.CIStr, check bool, startVer int64) ([]*util.AccessPath, error) {
	tblInfo := tbl.Meta()
	publicPaths := make([]*util.AccessPath, 0, len(tblInfo.Indices)+2)
	tp := kv.TiKV
	if tbl.Type().IsClusterTable() {
		tp = kv.TiDB
	}
	tablePath := &util.AccessPath{StoreType: tp}
	fillContentForTablePath(tablePath, tblInfo)
	publicPaths = append(publicPaths, tablePath)

	if tblInfo.TiFlashReplica == nil {
		ctx.GetSessionVars().RaiseWarningWhenMPPEnforced("MPP mode may be blocked because there aren't tiflash replicas of table `" + tblInfo.Name.O + "`.")
	} else if !tblInfo.TiFlashReplica.Available {
		ctx.GetSessionVars().RaiseWarningWhenMPPEnforced("MPP mode may be blocked because tiflash replicas of table `" + tblInfo.Name.O + "` not ready.")
	} else {
		publicPaths = append(publicPaths, genTiFlashPath(tblInfo, false))
		publicPaths = append(publicPaths, genTiFlashPath(tblInfo, true))
	}

	optimizerUseInvisibleIndexes := ctx.GetSessionVars().OptimizerUseInvisibleIndexes

	check = check && ctx.GetSessionVars().ConnectionID > 0
	var latestIndexes map[int64]*model.IndexInfo
	var err error

	for _, index := range tblInfo.Indices {
		if index.State == model.StatePublic {
			// Filter out invisible index, because they are not visible for optimizer
			if !optimizerUseInvisibleIndexes && index.Invisible {
				continue
			}
			if tblInfo.IsCommonHandle && index.Primary {
				continue
			}
			if check && latestIndexes == nil {
				latestIndexes, check, err = getLatestIndexInfo(ctx, tblInfo.ID, 0)
				if err != nil {
					return nil, err
				}
			}
			if check {
				if latestIndex, ok := latestIndexes[index.ID]; !ok || latestIndex.State != model.StatePublic {
					continue
				}
			}
			publicPaths = append(publicPaths, &util.AccessPath{Index: index})
		}
	}

	hasScanHint, hasUseOrForce := false, false
	available := make([]*util.AccessPath, 0, len(publicPaths))
	ignored := make([]*util.AccessPath, 0, len(publicPaths))

	// Extract comment-style index hint like /*+ INDEX(t, idx1, idx2) */.
	indexHintsLen := len(indexHints)
	if tableHints != nil {
		for i, hint := range tableHints.indexHintList {
			if hint.dbName.L == dbName.L && hint.tblName.L == tblName.L {
				indexHints = append(indexHints, hint.indexHint)
				tableHints.indexHintList[i].matched = true
			}
		}
	}

	_, isolationReadEnginesHasTiKV := ctx.GetSessionVars().GetIsolationReadEngines()[kv.TiKV]
	for i, hint := range indexHints {
		if hint.HintScope != ast.HintForScan {
			continue
		}

		hasScanHint = true

		if !isolationReadEnginesHasTiKV {
			if hint.IndexNames != nil {
				engineVals, _ := ctx.GetSessionVars().GetSystemVar(variable.TiDBIsolationReadEngines)
				err := errors.New(fmt.Sprintf("TiDB doesn't support index in the isolation read engines(value: '%v')", engineVals))
				if i < indexHintsLen {
					return nil, err
				}
				ctx.GetSessionVars().StmtCtx.AppendWarning(err)
			}
			continue
		}
		// It is syntactically valid to omit index_list for USE INDEX, which means “use no indexes”.
		// Omitting index_list for FORCE INDEX or IGNORE INDEX is a syntax error.
		// See https://dev.mysql.com/doc/refman/8.0/en/index-hints.html.
		if hint.IndexNames == nil && hint.HintType != ast.HintIgnore {
			if path := getTablePath(publicPaths); path != nil {
				hasUseOrForce = true
				path.Forced = true
				available = append(available, path)
			}
		}
		for _, idxName := range hint.IndexNames {
			path := getPathByIndexName(publicPaths, idxName, tblInfo)
			if path == nil {
				err := ErrKeyDoesNotExist.GenWithStackByArgs(idxName, tblInfo.Name)
				// if hint is from comment-style sql hints, we should throw a warning instead of error.
				if i < indexHintsLen {
					return nil, err
				}
				ctx.GetSessionVars().StmtCtx.AppendWarning(err)
				continue
			}
			if hint.HintType == ast.HintIgnore {
				// Collect all the ignored index hints.
				ignored = append(ignored, path)
				continue
			}
			// Currently we don't distinguish between "FORCE" and "USE" because
			// our cost estimation is not reliable.
			hasUseOrForce = true
			path.Forced = true
			available = append(available, path)
		}
	}

	if !hasScanHint || !hasUseOrForce {
		available = publicPaths
	}

	available = removeIgnoredPaths(available, ignored, tblInfo)
	if ctx.GetSessionVars().StmtCtx.IsStaleness {
		// skip tiflash if the statement is for stale read until tiflash support stale read
		available = removeTiflashDuringStaleRead(available)
	}

	// If we have got "FORCE" or "USE" index hint but got no available index,
	// we have to use table scan.
	if len(available) == 0 {
		available = append(available, tablePath)
	}
	return available, nil
}

func filterPathByIsolationRead(ctx sessionctx.Context, paths []*util.AccessPath, tblName model.CIStr, dbName model.CIStr) ([]*util.AccessPath, error) {
	// TODO: filter paths with isolation read locations.
	if dbName.L == mysql.SystemDB {
		return paths, nil
	}
	isolationReadEngines := ctx.GetSessionVars().GetIsolationReadEngines()
	availableEngine := map[kv.StoreType]struct{}{}
	var availableEngineStr string
	for i := len(paths) - 1; i >= 0; i-- {
		if _, ok := availableEngine[paths[i].StoreType]; !ok {
			availableEngine[paths[i].StoreType] = struct{}{}
			if availableEngineStr != "" {
				availableEngineStr += ", "
			}
			availableEngineStr += paths[i].StoreType.Name()
		}
		if _, ok := isolationReadEngines[paths[i].StoreType]; !ok && paths[i].StoreType != kv.TiDB {
			paths = append(paths[:i], paths[i+1:]...)
		}
	}
	var err error
	engineVals, _ := ctx.GetSessionVars().GetSystemVar(variable.TiDBIsolationReadEngines)
	if len(paths) == 0 {
		helpMsg := ""
		if engineVals == "tiflash" {
			helpMsg = ". Please check tiflash replica or ensure the query is readonly"
		}
		err = ErrInternal.GenWithStackByArgs(fmt.Sprintf("No access path for table '%s' is found with '%v' = '%v', valid values can be '%s'%s.", tblName.String(),
			variable.TiDBIsolationReadEngines, engineVals, availableEngineStr, helpMsg))
	}
	if _, ok := isolationReadEngines[kv.TiFlash]; !ok {
		ctx.GetSessionVars().RaiseWarningWhenMPPEnforced(
			fmt.Sprintf("MPP mode may be blocked because '%v'(value: '%v') not match, need 'tiflash'.", variable.TiDBIsolationReadEngines, engineVals))
	}
	return paths, err
}

func removeIgnoredPaths(paths, ignoredPaths []*util.AccessPath, tblInfo *model.TableInfo) []*util.AccessPath {
	if len(ignoredPaths) == 0 {
		return paths
	}
	remainedPaths := make([]*util.AccessPath, 0, len(paths))
	for _, path := range paths {
		if path.IsTablePath() || getPathByIndexName(ignoredPaths, path.Index.Name, tblInfo) == nil {
			remainedPaths = append(remainedPaths, path)
		}
	}
	return remainedPaths
}

func removeTiflashDuringStaleRead(paths []*util.AccessPath) []*util.AccessPath {
	n := 0
	for _, path := range paths {
		if path.StoreType != kv.TiFlash {
			paths[n] = path
			n++
		}
	}
	return paths[:n]
}

func (b *PlanBuilder) buildSelectLock(src LogicalPlan, lock *ast.SelectLockInfo) (*LogicalLock, error) {
	selectLock := LogicalLock{
		Lock:             lock,
		tblID2Handle:     b.handleHelper.tailMap(),
		partitionedTable: b.partitionedTable,
	}.Init(b.ctx)
	selectLock.SetChildren(src)

	if len(b.partitionedTable) > 0 {
		// If a chunk row is read from a partitioned table, which partition the row
		// comes from is unknown. With the existence of Join, the situation could be
		// even worse: SelectLock have to know the `pid` to construct the lock key.
		// To solve the problem, an extra `pid` column is add to the schema, and the
		// DataSource need to return the `pid` information in the chunk row.
		err := addExtraPIDColumnToDataSource(src, &selectLock.extraPIDInfo)
		if err != nil {
			return nil, err
		}
		// TODO: Dynamic partition mode does not support adding extra pid column to the data source.
		// (Because one table reader can read from multiple partitions, which partition a chunk row comes from is unknown)
		// So we have to use the old "rewrite to union" way here, set `flagPartitionProcessor` flag for that.
		b.optFlag = b.optFlag | flagPartitionProcessor
	}
	return selectLock, nil
}

func addExtraPIDColumnToDataSource(p LogicalPlan, info *extraPIDInfo) error {
	switch raw := p.(type) {
	case *DataSource:
		// Fix issue 26250, do not add extra pid column to normal table.
		if raw.tableInfo.GetPartitionInfo() == nil {
			return nil
		}
		raw.addExtraPIDColumn(info)
		return nil
	default:
		var err error
		for _, child := range p.Children() {
			err = addExtraPIDColumnToDataSource(child, info)
			if err != nil {
				return err
			}
		}
	}
	return nil
}

func (b *PlanBuilder) buildPrepare(x *ast.PrepareStmt) Plan {
	p := &Prepare{
		Name: x.Name,
	}
	if x.SQLVar != nil {
		if v, ok := b.ctx.GetSessionVars().Users[strings.ToLower(x.SQLVar.Name)]; ok {
			var err error
			p.SQLText, err = v.ToString()
			if err != nil {
				b.ctx.GetSessionVars().StmtCtx.AppendWarning(err)
				p.SQLText = "NULL"
			}
		} else {
			p.SQLText = "NULL"
		}
	} else {
		p.SQLText = x.SQLText
	}
	return p
}

func (b *PlanBuilder) buildAdmin(ctx context.Context, as *ast.AdminStmt) (Plan, error) {
	var ret Plan
	var err error
	switch as.Tp {
	case ast.AdminCheckTable, ast.AdminCheckIndex:
		ret, err = b.buildAdminCheckTable(ctx, as)
		if err != nil {
			return ret, err
		}
	case ast.AdminRecoverIndex:
		p := &RecoverIndex{Table: as.Tables[0], IndexName: as.Index}
		p.setSchemaAndNames(buildRecoverIndexFields())
		ret = p
	case ast.AdminCleanupIndex:
		p := &CleanupIndex{Table: as.Tables[0], IndexName: as.Index}
		p.setSchemaAndNames(buildCleanupIndexFields())
		ret = p
	case ast.AdminChecksumTable:
		p := &ChecksumTable{Tables: as.Tables}
		p.setSchemaAndNames(buildChecksumTableSchema())
		ret = p
	case ast.AdminShowNextRowID:
		p := &ShowNextRowID{TableName: as.Tables[0]}
		p.setSchemaAndNames(buildShowNextRowID())
		ret = p
	case ast.AdminShowDDL:
		p := &ShowDDL{}
		p.setSchemaAndNames(buildShowDDLFields())
		ret = p
	case ast.AdminShowDDLJobs:
		p := LogicalShowDDLJobs{JobNumber: as.JobNumber}.Init(b.ctx)
		p.setSchemaAndNames(buildShowDDLJobsFields())
		for _, col := range p.schema.Columns {
			col.UniqueID = b.ctx.GetSessionVars().AllocPlanColumnID()
		}
		ret = p
		if as.Where != nil {
			ret, err = b.buildSelection(ctx, p, as.Where, nil)
			if err != nil {
				return nil, err
			}
		}
	case ast.AdminCancelDDLJobs:
		p := &CancelDDLJobs{JobIDs: as.JobIDs}
		p.setSchemaAndNames(buildCancelDDLJobsFields())
		ret = p
	case ast.AdminCheckIndexRange:
		schema, names, err := b.buildCheckIndexSchema(as.Tables[0], as.Index)
		if err != nil {
			return nil, err
		}

		p := &CheckIndexRange{Table: as.Tables[0], IndexName: as.Index, HandleRanges: as.HandleRanges}
		p.setSchemaAndNames(schema, names)
		ret = p
	case ast.AdminShowDDLJobQueries:
		p := &ShowDDLJobQueries{JobIDs: as.JobIDs}
		p.setSchemaAndNames(buildShowDDLJobQueriesFields())
		ret = p
	case ast.AdminShowSlow:
		p := &ShowSlow{ShowSlow: as.ShowSlow}
		p.setSchemaAndNames(buildShowSlowSchema())
		ret = p
	case ast.AdminReloadExprPushdownBlacklist:
		return &ReloadExprPushdownBlacklist{}, nil
	case ast.AdminReloadOptRuleBlacklist:
		return &ReloadOptRuleBlacklist{}, nil
	case ast.AdminPluginEnable:
		return &AdminPlugins{Action: Enable, Plugins: as.Plugins}, nil
	case ast.AdminPluginDisable:
		return &AdminPlugins{Action: Disable, Plugins: as.Plugins}, nil
	case ast.AdminFlushBindings:
		return &SQLBindPlan{SQLBindOp: OpFlushBindings}, nil
	case ast.AdminCaptureBindings:
		return &SQLBindPlan{SQLBindOp: OpCaptureBindings}, nil
	case ast.AdminEvolveBindings:
		var err error
		// The 'baseline evolution' only work in the test environment before the feature is GA.
		if !config.CheckTableBeforeDrop {
			err = errors.Errorf("Cannot enable baseline evolution feature, it is not generally available now")
		}
		return &SQLBindPlan{SQLBindOp: OpEvolveBindings}, err
	case ast.AdminReloadBindings:
		return &SQLBindPlan{SQLBindOp: OpReloadBindings}, nil
	case ast.AdminShowTelemetry:
		p := &AdminShowTelemetry{}
		p.setSchemaAndNames(buildShowTelemetrySchema())
		ret = p
	case ast.AdminResetTelemetryID:
		return &AdminResetTelemetryID{}, nil
	case ast.AdminReloadStatistics:
		return &Simple{Statement: as}, nil
	case ast.AdminFlushPlanCache:
		return &Simple{Statement: as}, nil
	default:
		return nil, ErrUnsupportedType.GenWithStack("Unsupported ast.AdminStmt(%T) for buildAdmin", as)
	}

	// Admin command can only be executed by administrator.
	b.visitInfo = appendVisitInfo(b.visitInfo, mysql.SuperPriv, "", "", "", nil)
	return ret, nil
}

func (b *PlanBuilder) buildPhysicalIndexLookUpReader(ctx context.Context, dbName model.CIStr, tbl table.Table, idx *model.IndexInfo) (Plan, error) {
	tblInfo := tbl.Meta()
	physicalID, isPartition := getPhysicalID(tbl)
	fullExprCols, _, err := expression.TableInfo2SchemaAndNames(b.ctx, dbName, tblInfo)
	if err != nil {
		return nil, err
	}
	extraInfo, extraCol, hasExtraCol := tryGetPkExtraColumn(b.ctx.GetSessionVars(), tblInfo)
	pkHandleInfo, pkHandleCol, hasPkIsHandle := tryGetPkHandleCol(tblInfo, fullExprCols)
	commonInfos, commonCols, hasCommonCols := tryGetCommonHandleCols(tbl, fullExprCols)
	idxColInfos := getIndexColumnInfos(tblInfo, idx)
	idxColSchema := getIndexColsSchema(tblInfo, idx, fullExprCols)
	idxCols, idxColLens := expression.IndexInfo2PrefixCols(idxColInfos, idxColSchema.Columns, idx)

	is := PhysicalIndexScan{
		Table:            tblInfo,
		TableAsName:      &tblInfo.Name,
		DBName:           dbName,
		Columns:          idxColInfos,
		Index:            idx,
		IdxCols:          idxCols,
		IdxColLens:       idxColLens,
		dataSourceSchema: idxColSchema.Clone(),
		Ranges:           ranger.FullRange(),
		physicalTableID:  physicalID,
		isPartition:      isPartition,
	}.Init(b.ctx, b.getSelectOffset())
	// There is no alternative plan choices, so just use pseudo stats to avoid panic.
	is.stats = &property.StatsInfo{HistColl: &(statistics.PseudoTable(tblInfo)).HistColl}
	if hasCommonCols {
		for _, c := range commonInfos {
			is.Columns = append(is.Columns, c.ColumnInfo)
		}
	}
	is.initSchema(append(is.IdxCols, commonCols...), true)

	// It's double read case.
	ts := PhysicalTableScan{
		Columns:         idxColInfos,
		Table:           tblInfo,
		TableAsName:     &tblInfo.Name,
		physicalTableID: physicalID,
		isPartition:     isPartition,
	}.Init(b.ctx, b.getSelectOffset())
	ts.SetSchema(idxColSchema)
	ts.Columns = ExpandVirtualColumn(ts.Columns, ts.schema, ts.Table.Columns)
	switch {
	case hasExtraCol:
		ts.Columns = append(ts.Columns, extraInfo)
		ts.schema.Append(extraCol)
		ts.HandleIdx = []int{len(ts.Columns) - 1}
	case hasPkIsHandle:
		ts.Columns = append(ts.Columns, pkHandleInfo)
		ts.schema.Append(pkHandleCol)
		ts.HandleIdx = []int{len(ts.Columns) - 1}
	case hasCommonCols:
		ts.HandleIdx = make([]int, 0, len(commonCols))
		for pkOffset, cInfo := range commonInfos {
			found := false
			for i, c := range ts.Columns {
				if c.ID == cInfo.ID {
					found = true
					ts.HandleIdx = append(ts.HandleIdx, i)
					break
				}
			}
			if !found {
				ts.Columns = append(ts.Columns, cInfo.ColumnInfo)
				ts.schema.Append(commonCols[pkOffset])
				ts.HandleIdx = append(ts.HandleIdx, len(ts.Columns)-1)
			}

		}
	}

	cop := &copTask{
		indexPlan:        is,
		tablePlan:        ts,
		tblColHists:      is.stats.HistColl,
		extraHandleCol:   extraCol,
		commonHandleCols: commonCols,
	}
	rootT := cop.convertToRootTask(b.ctx)
	if err := rootT.p.ResolveIndices(); err != nil {
		return nil, err
	}
	return rootT.p, nil
}

func getIndexColumnInfos(tblInfo *model.TableInfo, idx *model.IndexInfo) []*model.ColumnInfo {
	ret := make([]*model.ColumnInfo, len(idx.Columns))
	for i, idxCol := range idx.Columns {
		ret[i] = tblInfo.Columns[idxCol.Offset]
	}
	return ret
}

func getIndexColsSchema(tblInfo *model.TableInfo, idx *model.IndexInfo, allColSchema *expression.Schema) *expression.Schema {
	schema := expression.NewSchema(make([]*expression.Column, 0, len(idx.Columns))...)
	for _, idxCol := range idx.Columns {
		for i, colInfo := range tblInfo.Columns {
			if colInfo.Name.L == idxCol.Name.L {
				schema.Append(allColSchema.Columns[i])
				break
			}
		}
	}
	return schema
}

func getPhysicalID(t table.Table) (physicalID int64, isPartition bool) {
	tblInfo := t.Meta()
	if tblInfo.GetPartitionInfo() != nil {
		pid := t.(table.PhysicalTable).GetPhysicalID()
		return pid, true
	}
	return tblInfo.ID, false
}

func tryGetPkExtraColumn(sv *variable.SessionVars, tblInfo *model.TableInfo) (*model.ColumnInfo, *expression.Column, bool) {
	if tblInfo.IsCommonHandle || tblInfo.PKIsHandle {
		return nil, nil, false
	}
	info := model.NewExtraHandleColInfo()
	expCol := &expression.Column{
		RetType:  types.NewFieldType(mysql.TypeLonglong),
		UniqueID: sv.AllocPlanColumnID(),
		ID:       model.ExtraHandleID,
	}
	return info, expCol, true
}

func tryGetCommonHandleCols(t table.Table, allColSchema *expression.Schema) ([]*table.Column, []*expression.Column, bool) {
	tblInfo := t.Meta()
	if !tblInfo.IsCommonHandle {
		return nil, nil, false
	}
	pk := tables.FindPrimaryIndex(tblInfo)
	commonHandleCols, _ := expression.IndexInfo2Cols(tblInfo.Columns, allColSchema.Columns, pk)
	commonHandelColInfos := tables.TryGetCommonPkColumns(t)
	return commonHandelColInfos, commonHandleCols, true
}

func tryGetPkHandleCol(tblInfo *model.TableInfo, allColSchema *expression.Schema) (*model.ColumnInfo, *expression.Column, bool) {
	if !tblInfo.PKIsHandle {
		return nil, nil, false
	}
	for i, c := range tblInfo.Columns {
		if mysql.HasPriKeyFlag(c.Flag) {
			return c, allColSchema.Columns[i], true
		}
	}
	return nil, nil, false
}

func (b *PlanBuilder) buildPhysicalIndexLookUpReaders(ctx context.Context, dbName model.CIStr, tbl table.Table, indices []table.Index) ([]Plan, []*model.IndexInfo, error) {
	tblInfo := tbl.Meta()
	// get index information
	indexInfos := make([]*model.IndexInfo, 0, len(tblInfo.Indices))
	indexLookUpReaders := make([]Plan, 0, len(tblInfo.Indices))

	check := b.isForUpdateRead && b.ctx.GetSessionVars().ConnectionID > 0
	var latestIndexes map[int64]*model.IndexInfo
	var err error

	for _, idx := range indices {
		idxInfo := idx.Meta()
		if tblInfo.IsCommonHandle && idxInfo.Primary {
			// Skip checking clustered index.
			continue
		}
		if idxInfo.State != model.StatePublic {
			logutil.Logger(ctx).Info("build physical index lookup reader, the index isn't public",
				zap.String("index", idxInfo.Name.O),
				zap.Stringer("state", idxInfo.State),
				zap.String("table", tblInfo.Name.O))
			continue
		}
		if check && latestIndexes == nil {
			latestIndexes, check, err = getLatestIndexInfo(b.ctx, tblInfo.ID, b.is.SchemaMetaVersion())
			if err != nil {
				return nil, nil, err
			}
		}
		if check {
			if latestIndex, ok := latestIndexes[idxInfo.ID]; !ok || latestIndex.State != model.StatePublic {
				forUpdateState := model.StateNone
				if ok {
					forUpdateState = latestIndex.State
				}
				logutil.Logger(ctx).Info("build physical index lookup reader, the index isn't public in forUpdateRead",
					zap.String("index", idxInfo.Name.O),
					zap.Stringer("state", idxInfo.State),
					zap.Stringer("forUpdateRead state", forUpdateState),
					zap.String("table", tblInfo.Name.O))
				continue
			}
		}
		indexInfos = append(indexInfos, idxInfo)
		// For partition tables.
		if pi := tbl.Meta().GetPartitionInfo(); pi != nil {
			for _, def := range pi.Definitions {
				t := tbl.(table.PartitionedTable).GetPartition(def.ID)
				reader, err := b.buildPhysicalIndexLookUpReader(ctx, dbName, t, idxInfo)
				if err != nil {
					return nil, nil, err
				}
				indexLookUpReaders = append(indexLookUpReaders, reader)
			}
			continue
		}
		// For non-partition tables.
		reader, err := b.buildPhysicalIndexLookUpReader(ctx, dbName, tbl, idxInfo)
		if err != nil {
			return nil, nil, err
		}
		indexLookUpReaders = append(indexLookUpReaders, reader)
	}
	if len(indexLookUpReaders) == 0 {
		return nil, nil, nil
	}
	return indexLookUpReaders, indexInfos, nil
}

func (b *PlanBuilder) buildAdminCheckTable(ctx context.Context, as *ast.AdminStmt) (*CheckTable, error) {
	tblName := as.Tables[0]
	tableInfo := as.Tables[0].TableInfo
	tbl, ok := b.is.TableByID(tableInfo.ID)
	if !ok {
		return nil, infoschema.ErrTableNotExists.GenWithStackByArgs(tblName.DBInfo.Name.O, tableInfo.Name.O)
	}
	p := &CheckTable{
		DBName: tblName.Schema.O,
		Table:  tbl,
	}
	var readerPlans []Plan
	var indexInfos []*model.IndexInfo
	var err error
	if as.Tp == ast.AdminCheckIndex {
		// get index information
		var idx table.Index
		idxName := strings.ToLower(as.Index)
		for _, index := range tbl.Indices() {
			if index.Meta().Name.L == idxName {
				idx = index
				break
			}
		}
		if idx == nil {
			return nil, errors.Errorf("index %s do not exist", as.Index)
		}
		if idx.Meta().State != model.StatePublic {
			return nil, errors.Errorf("index %s state %s isn't public", as.Index, idx.Meta().State)
		}
		p.CheckIndex = true
		readerPlans, indexInfos, err = b.buildPhysicalIndexLookUpReaders(ctx, tblName.Schema, tbl, []table.Index{idx})
	} else {
		readerPlans, indexInfos, err = b.buildPhysicalIndexLookUpReaders(ctx, tblName.Schema, tbl, tbl.Indices())
	}
	if err != nil {
		return nil, errors.Trace(err)
	}
	readers := make([]*PhysicalIndexLookUpReader, 0, len(readerPlans))
	for _, plan := range readerPlans {
		readers = append(readers, plan.(*PhysicalIndexLookUpReader))
	}
	p.IndexInfos = indexInfos
	p.IndexLookUpReaders = readers
	return p, nil
}

func (b *PlanBuilder) buildCheckIndexSchema(tn *ast.TableName, indexName string) (*expression.Schema, types.NameSlice, error) {
	schema := expression.NewSchema()
	var names types.NameSlice
	indexName = strings.ToLower(indexName)
	indicesInfo := tn.TableInfo.Indices
	cols := tn.TableInfo.Cols()
	for _, idxInfo := range indicesInfo {
		if idxInfo.Name.L != indexName {
			continue
		}
		for _, idxCol := range idxInfo.Columns {
			col := cols[idxCol.Offset]
			names = append(names, &types.FieldName{
				ColName: idxCol.Name,
				TblName: tn.Name,
				DBName:  tn.Schema,
			})
			schema.Append(&expression.Column{
				RetType:  &col.FieldType,
				UniqueID: b.ctx.GetSessionVars().AllocPlanColumnID(),
				ID:       col.ID})
		}
		names = append(names, &types.FieldName{
			ColName: model.NewCIStr("extra_handle"),
			TblName: tn.Name,
			DBName:  tn.Schema,
		})
		schema.Append(&expression.Column{
			RetType:  types.NewFieldType(mysql.TypeLonglong),
			UniqueID: b.ctx.GetSessionVars().AllocPlanColumnID(),
			ID:       -1,
		})
	}
	if schema.Len() == 0 {
		return nil, nil, errors.Errorf("index %s not found", indexName)
	}
	return schema, names, nil
}

// getColsInfo returns the info of index columns, normal columns and primary key.
func getColsInfo(tn *ast.TableName) (indicesInfo []*model.IndexInfo, colsInfo []*model.ColumnInfo) {
	tbl := tn.TableInfo
	for _, col := range tbl.Columns {
		// The virtual column will not store any data in TiKV, so it should be ignored when collect statistics
		if col.IsGenerated() && !col.GeneratedStored {
			continue
		}
		if mysql.HasPriKeyFlag(col.Flag) && tbl.HasClusteredIndex() {
			continue
		}
		colsInfo = append(colsInfo, col)
	}
	for _, idx := range tn.TableInfo.Indices {
		if idx.State == model.StatePublic {
			indicesInfo = append(indicesInfo, idx)
		}
	}
	return
}

// BuildHandleColsForAnalyze returns HandleCols for ANALYZE.
func BuildHandleColsForAnalyze(ctx sessionctx.Context, tblInfo *model.TableInfo, allColumns bool, colsInfo []*model.ColumnInfo) HandleCols {
	var handleCols HandleCols
	switch {
	case tblInfo.PKIsHandle:
		pkCol := tblInfo.GetPkColInfo()
		var index int
		if allColumns {
			// If all the columns need to be analyzed, we just set index to pkCol.Offset.
			index = pkCol.Offset
		} else {
			// If only a part of the columns need to be analyzed, we need to set index according to colsInfo.
			index = getColOffsetForAnalyze(colsInfo, pkCol.ID)
		}
		handleCols = &IntHandleCols{col: &expression.Column{
			ID:      pkCol.ID,
			RetType: &pkCol.FieldType,
			Index:   index,
		}}
	case tblInfo.IsCommonHandle:
		pkIdx := tables.FindPrimaryIndex(tblInfo)
		pkColLen := len(pkIdx.Columns)
		columns := make([]*expression.Column, pkColLen)
		for i := 0; i < pkColLen; i++ {
			colInfo := tblInfo.Columns[pkIdx.Columns[i].Offset]
			var index int
			if allColumns {
				// If all the columns need to be analyzed, we just set index to colInfo.Offset.
				index = colInfo.Offset
			} else {
				// If only a part of the columns need to be analyzed, we need to set index according to colsInfo.
				index = getColOffsetForAnalyze(colsInfo, colInfo.ID)
			}
			columns[i] = &expression.Column{
				ID:      colInfo.ID,
				RetType: &colInfo.FieldType,
				Index:   index,
			}
		}
		// We don't modify IndexColumn.Offset for CommonHandleCols.idxInfo according to colsInfo. There are two reasons.
		// The first reason is that we use Column.Index of CommonHandleCols.columns, rather than IndexColumn.Offset, to get
		// column value from row samples when calling (*CommonHandleCols).BuildHandleByDatums in (*AnalyzeColumnsExec).buildSamplingStats.
		// The second reason is that in (cb *CommonHandleCols).BuildHandleByDatums, tablecodec.TruncateIndexValues(cb.tblInfo, cb.idxInfo, datumBuf)
		// is called, which asks that IndexColumn.Offset of cb.idxInfo must be according to cb,tblInfo.
		// TODO: find a better way to find handle columns in ANALYZE rather than use Column.Index
		handleCols = &CommonHandleCols{
			tblInfo: tblInfo,
			idxInfo: pkIdx,
			columns: columns,
			sc:      ctx.GetSessionVars().StmtCtx,
		}
	}
	return handleCols
}

// GetPhysicalIDsAndPartitionNames returns physical IDs and names of these partitions.
func GetPhysicalIDsAndPartitionNames(tblInfo *model.TableInfo, partitionNames []model.CIStr) ([]int64, []string, error) {
	pi := tblInfo.GetPartitionInfo()
	if pi == nil {
		if len(partitionNames) != 0 {
			return nil, nil, errors.Trace(ddl.ErrPartitionMgmtOnNonpartitioned)
		}
		return []int64{tblInfo.ID}, []string{""}, nil
	}
	if len(partitionNames) == 0 {
		ids := make([]int64, 0, len(pi.Definitions))
		names := make([]string, 0, len(pi.Definitions))
		for _, def := range pi.Definitions {
			ids = append(ids, def.ID)
			names = append(names, def.Name.O)
		}
		return ids, names, nil
	}
	ids := make([]int64, 0, len(partitionNames))
	names := make([]string, 0, len(partitionNames))
	for _, name := range partitionNames {
		found := false
		for _, def := range pi.Definitions {
			if def.Name.L == name.L {
				found = true
				ids = append(ids, def.ID)
				names = append(names, def.Name.O)
				break
			}
		}
		if !found {
			return nil, nil, fmt.Errorf("can not found the specified partition name %s in the table definition", name.O)
		}
	}
	return ids, names, nil
}

type calcOnceMap struct {
	data       map[int64]struct{}
	calculated bool
}

// getMustAnalyzedColumns puts the columns whose statistics must be collected into `cols` if `cols` has not been calculated.
func (b *PlanBuilder) getMustAnalyzedColumns(tbl *ast.TableName, cols *calcOnceMap) (map[int64]struct{}, error) {
	if cols.calculated {
		return cols.data, nil
	}
	tblInfo := tbl.TableInfo
	cols.data = make(map[int64]struct{}, len(tblInfo.Columns))
	if len(tblInfo.Indices) > 0 {
		// Add indexed columns.
		// Some indexed columns are generated columns so we also need to add the columns that make up those generated columns.
		columns, _, err := expression.ColumnInfos2ColumnsAndNames(b.ctx, tbl.Schema, tbl.Name, tblInfo.Columns, tblInfo)
		if err != nil {
			return nil, err
		}
		virtualExprs := make([]expression.Expression, 0, len(tblInfo.Columns))
		for _, idx := range tblInfo.Indices {
			if idx.State != model.StatePublic {
				continue
			}
			for _, idxCol := range idx.Columns {
				colInfo := tblInfo.Columns[idxCol.Offset]
				cols.data[colInfo.ID] = struct{}{}
				if expr := columns[idxCol.Offset].VirtualExpr; expr != nil {
					virtualExprs = append(virtualExprs, expr)
				}
			}
		}
		relatedCols := make([]*expression.Column, 0, len(tblInfo.Columns))
		for len(virtualExprs) > 0 {
			relatedCols = expression.ExtractColumnsFromExpressions(relatedCols, virtualExprs, nil)
			virtualExprs = virtualExprs[:0]
			for _, col := range relatedCols {
				cols.data[col.ID] = struct{}{}
				if col.VirtualExpr != nil {
					virtualExprs = append(virtualExprs, col.VirtualExpr)
				}
			}
			relatedCols = relatedCols[:0]
		}
	}
	if tblInfo.PKIsHandle {
		pkCol := tblInfo.GetPkColInfo()
		cols.data[pkCol.ID] = struct{}{}
	}
	if b.ctx.GetSessionVars().EnableExtendedStats {
		// Add the columns related to extended stats.
		// TODO: column_ids read from mysql.stats_extended in optimization phase may be different from that in execution phase((*Handle).BuildExtendedStats)
		// if someone inserts data into mysql.stats_extended between the two time points, the new added extended stats may not be computed.
		statsHandle := domain.GetDomain(b.ctx).StatsHandle()
		extendedStatsColIDs, err := statsHandle.CollectColumnsInExtendedStats(tblInfo.ID)
		if err != nil {
			return nil, err
		}
		for _, colID := range extendedStatsColIDs {
			cols.data[colID] = struct{}{}
		}
	}
	cols.calculated = true
	return cols.data, nil
}

func (b *PlanBuilder) getPredicateColumns(tbl *ast.TableName, cols *calcOnceMap) (map[int64]struct{}, error) {
	if cols.calculated {
		return cols.data, nil
	}
	tblInfo := tbl.TableInfo
	cols.data = make(map[int64]struct{}, len(tblInfo.Columns))
	do := domain.GetDomain(b.ctx)
	h := do.StatsHandle()
	colList, err := h.GetPredicateColumns(tblInfo.ID)
	if err != nil {
		return nil, err
	}
	if len(colList) == 0 {
		b.ctx.GetSessionVars().StmtCtx.AppendWarning(errors.Errorf("No predicate column has been collected yet for table %s.%s so all columns are analyzed.", tbl.Schema.L, tbl.Name.L))
		for _, colInfo := range tblInfo.Columns {
			cols.data[colInfo.ID] = struct{}{}
		}
	} else {
		for _, id := range colList {
			cols.data[id] = struct{}{}
		}
	}
	cols.calculated = true
	return cols.data, nil
}

func getAnalyzeColumnList(specifiedColumns []model.CIStr, tbl *ast.TableName) ([]*model.ColumnInfo, error) {
	colList := make([]*model.ColumnInfo, 0, len(specifiedColumns))
	for _, colName := range specifiedColumns {
		colInfo := model.FindColumnInfo(tbl.TableInfo.Columns, colName.L)
		if colInfo == nil {
			return nil, ErrAnalyzeMissColumn.GenWithStackByArgs(colName.O, tbl.TableInfo.Name.O)
		}
		colList = append(colList, colInfo)
	}
	return colList, nil
}

// getFullAnalyzeColumnsInfo decides which columns need to be analyzed.
// The first return value is the columns which need to be analyzed and the second return value is the columns which need to
// be record in mysql.analyze_options(only for the case of analyze table t columns c1, .., cn).
func (b *PlanBuilder) getFullAnalyzeColumnsInfo(
	tbl *ast.TableName,
	columnChoice model.ColumnChoice,
	specifiedCols []*model.ColumnInfo,
	predicateCols, mustAnalyzedCols *calcOnceMap,
	mustAllColumns bool,
	warning bool,
) ([]*model.ColumnInfo, []*model.ColumnInfo, error) {
	if mustAllColumns && warning && (columnChoice == model.PredicateColumns || columnChoice == model.ColumnList) {
		b.ctx.GetSessionVars().StmtCtx.AppendWarning(errors.Errorf("Table %s.%s has version 1 statistics so all the columns must be analyzed to overwrite the current statistics.", tbl.Schema.L, tbl.Name.L))
	}
	colSet2colList := func(colSet map[int64]struct{}) []*model.ColumnInfo {
		colList := make([]*model.ColumnInfo, 0, len(colSet))
		for _, colInfo := range tbl.TableInfo.Columns {
			if _, ok := colSet[colInfo.ID]; ok {
				colList = append(colList, colInfo)
			}
		}
		return colList
	}
	switch columnChoice {
	case model.DefaultChoice, model.AllColumns:
		return tbl.TableInfo.Columns, nil, nil
	case model.PredicateColumns:
		if mustAllColumns {
			return tbl.TableInfo.Columns, nil, nil
		}
		predicate, err := b.getPredicateColumns(tbl, predicateCols)
		if err != nil {
			return nil, nil, err
		}
		mustAnalyzed, err := b.getMustAnalyzedColumns(tbl, mustAnalyzedCols)
		if err != nil {
			return nil, nil, err
		}
		colSet := make(map[int64]struct{}, len(predicate)+len(mustAnalyzed))
		for colID := range predicate {
			colSet[colID] = struct{}{}
		}
		for colID := range mustAnalyzed {
			colSet[colID] = struct{}{}
		}
		return colSet2colList(colSet), nil, nil
	case model.ColumnList:
		colSet := make(map[int64]struct{}, len(specifiedCols))
		for _, colInfo := range specifiedCols {
			colSet[colInfo.ID] = struct{}{}
		}
		mustAnalyzed, err := b.getMustAnalyzedColumns(tbl, mustAnalyzedCols)
		if err != nil {
			return nil, nil, err
		}
		if warning {
			missing := make(map[int64]struct{}, len(mustAnalyzed))
			for colID := range mustAnalyzed {
				if _, ok := colSet[colID]; !ok {
					missing[colID] = struct{}{}
				}
			}
			if len(missing) > 0 {
				missingNames := make([]string, 0, len(missing))
				for _, col := range tbl.TableInfo.Columns {
					if _, ok := missing[col.ID]; ok {
						missingNames = append(missingNames, col.Name.O)
					}
				}
				b.ctx.GetSessionVars().StmtCtx.AppendWarning(errors.Errorf("Columns %s are missing in ANALYZE but their stats are needed for calculating stats for indexes/primary key/extended stats.", strings.Join(missingNames, ",")))
			}
		}
		for colID := range mustAnalyzed {
			colSet[colID] = struct{}{}
		}
		colList := colSet2colList(colSet)
		if mustAllColumns {
			return tbl.TableInfo.Columns, colList, nil
		}
		return colList, colList, nil
	}
	return nil, nil, nil
}

func getColOffsetForAnalyze(colsInfo []*model.ColumnInfo, colID int64) int {
	for i, col := range colsInfo {
		if colID == col.ID {
			return i
		}
	}
	return -1
}

// getModifiedIndexesInfoForAnalyze returns indexesInfo for ANALYZE.
// 1. If allColumns is true, we just return public indexes in tblInfo.Indices.
// 2. If allColumns is false, colsInfo indicate the columns whose stats need to be collected. colsInfo is a subset of tbl.Columns. For each public index
// in tblInfo.Indices, index.Columns[i].Offset is set according to tblInfo.Columns. Since we decode row samples according to colsInfo rather than tbl.Columns
// in the execution phase of ANALYZE, we need to modify index.Columns[i].Offset according to colInfos.
// TODO: find a better way to find indexed columns in ANALYZE rather than use IndexColumn.Offset
func getModifiedIndexesInfoForAnalyze(tblInfo *model.TableInfo, allColumns bool, colsInfo []*model.ColumnInfo) []*model.IndexInfo {
	idxsInfo := make([]*model.IndexInfo, 0, len(tblInfo.Indices))
	for _, originIdx := range tblInfo.Indices {
		if originIdx.State != model.StatePublic {
			continue
		}
		if allColumns {
			// If all the columns need to be analyzed, we don't need to modify IndexColumn.Offset.
			idxsInfo = append(idxsInfo, originIdx)
			continue
		}
		// If only a part of the columns need to be analyzed, we need to set IndexColumn.Offset according to colsInfo.
		idx := originIdx.Clone()
		for i, idxCol := range idx.Columns {
			colID := tblInfo.Columns[idxCol.Offset].ID
			idx.Columns[i].Offset = getColOffsetForAnalyze(colsInfo, colID)
		}
		idxsInfo = append(idxsInfo, idx)
	}
	return idxsInfo
}

func (b *PlanBuilder) buildAnalyzeFullSamplingTask(
	as *ast.AnalyzeTableStmt,
	taskSlice []AnalyzeColumnsTask,
	physicalIDs []int64,
	names []string,
	tbl *ast.TableName,
	version int,
	persistOpts bool,
	rsOptionsMap map[int64]V2AnalyzeOptions,
) ([]AnalyzeColumnsTask, error) {
	if as.Incremental {
		b.ctx.GetSessionVars().StmtCtx.AppendWarning(errors.Errorf("The version 2 stats would ignore the INCREMENTAL keyword and do full sampling"))
	}
	astOpts, err := parseAnalyzeOptionsV2(as.AnalyzeOpts)
	if err != nil {
		return nil, err
	}
	astColList, err := getAnalyzeColumnList(as.ColumnNames, tbl)
	if err != nil {
		return nil, err
	}
	var predicateCols, mustAnalyzedCols calcOnceMap
	ver := version
	statsHandle := domain.GetDomain(b.ctx).StatsHandle()
	// If the statistics of the table is version 1, we must analyze all columns to overwrites all of old statistics.
	mustAllColumns := !statsHandle.CheckAnalyzeVersion(tbl.TableInfo, physicalIDs, &ver)
	astColsInfo, _, err := b.getFullAnalyzeColumnsInfo(tbl, as.ColumnChoice, astColList, &predicateCols, &mustAnalyzedCols, mustAllColumns, true)
	if err != nil {
		return nil, err
	}
	isAnalyzeTable := len(as.PartitionNames) == 0
	optionsMap, colsInfoMap, err := b.genV2AnalyzeOptions(persistOpts, tbl, isAnalyzeTable, physicalIDs, astOpts, as.ColumnChoice, astColList, &predicateCols, &mustAnalyzedCols, mustAllColumns)
	if err != nil {
		return nil, err
	}
	for physicalID, opts := range optionsMap {
		rsOptionsMap[physicalID] = opts
	}
	for i, id := range physicalIDs {
		physicalID := id
		if id == tbl.TableInfo.ID {
			id = -1
		}
		info := AnalyzeInfo{
			DBName:        tbl.Schema.O,
			TableName:     tbl.Name.O,
			PartitionName: names[i],
			TableID:       statistics.AnalyzeTableID{TableID: tbl.TableInfo.ID, PartitionID: id},
			Incremental:   false,
			StatsVersion:  version,
		}
		if optsV2, ok := optionsMap[physicalID]; ok {
			info.V2Options = &optsV2
		}
		execColsInfo := astColsInfo
		if colsInfo, ok := colsInfoMap[physicalID]; ok {
			execColsInfo = colsInfo
		}
		allColumns := len(tbl.TableInfo.Columns) == len(execColsInfo)
		indexes := getModifiedIndexesInfoForAnalyze(tbl.TableInfo, allColumns, execColsInfo)
		handleCols := BuildHandleColsForAnalyze(b.ctx, tbl.TableInfo, allColumns, execColsInfo)
		newTask := AnalyzeColumnsTask{
			HandleCols:  handleCols,
			ColsInfo:    execColsInfo,
			AnalyzeInfo: info,
			TblInfo:     tbl.TableInfo,
			Indexes:     indexes,
		}
		if newTask.HandleCols == nil {
			extraCol := model.NewExtraHandleColInfo()
			// Always place _tidb_rowid at the end of colsInfo, this is corresponding to logics in `analyzeColumnsPushdown`.
			newTask.ColsInfo = append(newTask.ColsInfo, extraCol)
			newTask.HandleCols = &IntHandleCols{col: colInfoToColumn(extraCol, len(newTask.ColsInfo)-1)}
		}
		taskSlice = append(taskSlice, newTask)
	}
	return taskSlice, nil
}

func (b *PlanBuilder) genV2AnalyzeOptions(
	persist bool,
	tbl *ast.TableName,
	isAnalyzeTable bool,
	physicalIDs []int64,
	astOpts map[ast.AnalyzeOptionType]uint64,
	astColChoice model.ColumnChoice,
	astColList []*model.ColumnInfo,
	predicateCols, mustAnalyzedCols *calcOnceMap,
	mustAllColumns bool,
) (map[int64]V2AnalyzeOptions, map[int64][]*model.ColumnInfo, error) {
	optionsMap := make(map[int64]V2AnalyzeOptions, len(physicalIDs))
	colsInfoMap := make(map[int64][]*model.ColumnInfo, len(physicalIDs))
	if !persist {
		return optionsMap, colsInfoMap, nil
	}
	tblSavedOpts, tblSavedColChoice, tblSavedColList, err := b.getSavedAnalyzeOpts(tbl.TableInfo.ID, tbl.TableInfo)
	if err != nil {
		return nil, nil, err
	}
	tblOpts := tblSavedOpts
	tblColChoice := tblSavedColChoice
	tblColList := tblSavedColList
	if isAnalyzeTable {
		tblOpts = mergeAnalyzeOptions(astOpts, tblSavedOpts)
		tblColChoice, tblColList = mergeColumnList(astColChoice, astColList, tblSavedColChoice, tblSavedColList)
	}
	tblFilledOpts := fillAnalyzeOptionsV2(tblOpts)
	tblColsInfo, tblColList, err := b.getFullAnalyzeColumnsInfo(tbl, tblColChoice, tblColList, predicateCols, mustAnalyzedCols, mustAllColumns, false)
	if err != nil {
		return nil, nil, err
	}
	tblAnalyzeOptions := V2AnalyzeOptions{
		PhyTableID: tbl.TableInfo.ID,
		RawOpts:    tblOpts,
		FilledOpts: tblFilledOpts,
		ColChoice:  tblColChoice,
		ColumnList: tblColList,
	}
	optionsMap[tbl.TableInfo.ID] = tblAnalyzeOptions
	colsInfoMap[tbl.TableInfo.ID] = tblColsInfo
	for _, id := range physicalIDs {
		if id != tbl.TableInfo.ID {
			parSavedOpts, parSavedColChoice, parSavedColList, err := b.getSavedAnalyzeOpts(id, tbl.TableInfo)
			if err != nil {
				return nil, nil, err
			}
			// merge partition level options with table level options firstly
			savedOpts := mergeAnalyzeOptions(parSavedOpts, tblSavedOpts)
			savedColChoice, savedColList := mergeColumnList(parSavedColChoice, parSavedColList, tblSavedColChoice, tblSavedColList)
			// then merge statement level options
			mergedOpts := mergeAnalyzeOptions(astOpts, savedOpts)
			filledMergedOpts := fillAnalyzeOptionsV2(mergedOpts)
			finalColChoice, mergedColList := mergeColumnList(astColChoice, astColList, savedColChoice, savedColList)
			finalColsInfo, finalColList, err := b.getFullAnalyzeColumnsInfo(tbl, finalColChoice, mergedColList, predicateCols, mustAnalyzedCols, mustAllColumns, false)
			if err != nil {
				return nil, nil, err
			}
			parV2Options := V2AnalyzeOptions{
				PhyTableID: id,
				RawOpts:    mergedOpts,
				FilledOpts: filledMergedOpts,
				ColChoice:  finalColChoice,
				ColumnList: finalColList,
			}
			optionsMap[id] = parV2Options
			colsInfoMap[id] = finalColsInfo
		}
	}
	return optionsMap, colsInfoMap, nil
}

func (b *PlanBuilder) getSavedAnalyzeOpts(physicalID int64, tblInfo *model.TableInfo) (map[ast.AnalyzeOptionType]uint64, model.ColumnChoice, []*model.ColumnInfo, error) {
	analyzeOptions := map[ast.AnalyzeOptionType]uint64{}
	exec := b.ctx.(sqlexec.RestrictedSQLExecutor)
	stmt, err := exec.ParseWithParams(context.TODO(), "select sample_num,sample_rate,buckets,topn,column_choice,column_ids from mysql.analyze_options where table_id = %?", physicalID)
	if err != nil {
		return nil, model.DefaultChoice, nil, err
	}
	rows, _, err := exec.ExecRestrictedStmt(context.TODO(), stmt)
	if err != nil {
		return nil, model.DefaultChoice, nil, err
	}
	if len(rows) <= 0 {
		return analyzeOptions, model.DefaultChoice, nil, nil
	}
	row := rows[0]
	sampleNum := row.GetInt64(0)
	if sampleNum > 0 {
		analyzeOptions[ast.AnalyzeOptNumSamples] = uint64(sampleNum)
	}
	sampleRate := row.GetFloat64(1)
	if sampleRate > 0 {
		analyzeOptions[ast.AnalyzeOptSampleRate] = math.Float64bits(sampleRate)
	}
	buckets := row.GetInt64(2)
	if buckets > 0 {
		analyzeOptions[ast.AnalyzeOptNumBuckets] = uint64(buckets)
	}
	topn := row.GetInt64(3)
	if topn >= 0 {
		analyzeOptions[ast.AnalyzeOptNumTopN] = uint64(topn)
	}
	colType := row.GetEnum(4)
	switch colType.Name {
	case "ALL":
		return analyzeOptions, model.AllColumns, tblInfo.Columns, nil
	case "LIST":
		colIDStrs := strings.Split(row.GetString(5), ",")
		colList := make([]*model.ColumnInfo, 0, len(colIDStrs))
		for _, colIDStr := range colIDStrs {
			colID, _ := strconv.ParseInt(colIDStr, 10, 64)
			colInfo := model.FindColumnInfoByID(tblInfo.Columns, colID)
			if colInfo != nil {
				colList = append(colList, colInfo)
			}
		}
		return analyzeOptions, model.ColumnList, colList, nil
	case "PREDICATE":
		return analyzeOptions, model.PredicateColumns, nil, nil
	default:
		return analyzeOptions, model.DefaultChoice, nil, nil
	}
}

func mergeAnalyzeOptions(stmtOpts map[ast.AnalyzeOptionType]uint64, savedOpts map[ast.AnalyzeOptionType]uint64) map[ast.AnalyzeOptionType]uint64 {
	merged := map[ast.AnalyzeOptionType]uint64{}
	for optType := range ast.AnalyzeOptionString {
		if stmtOpt, ok := stmtOpts[optType]; ok {
			merged[optType] = stmtOpt
		} else if savedOpt, ok := savedOpts[optType]; ok {
			merged[optType] = savedOpt
		}
	}
	return merged
}

func mergeColumnList(choice1 model.ColumnChoice, list1 []*model.ColumnInfo, choice2 model.ColumnChoice, list2 []*model.ColumnInfo) (model.ColumnChoice, []*model.ColumnInfo) {
	if choice1 != model.DefaultChoice {
		return choice1, list1
	}
	return choice2, list2
}

func (b *PlanBuilder) buildAnalyzeTable(as *ast.AnalyzeTableStmt, opts map[ast.AnalyzeOptionType]uint64, version int) (Plan, error) {
	p := &Analyze{Opts: opts}
	p.OptionsMap = make(map[int64]V2AnalyzeOptions)
	usePersistedOptions := variable.PersistAnalyzeOptions.Load()
	for _, tbl := range as.TableNames {
		if tbl.TableInfo.IsView() {
			return nil, errors.Errorf("analyze view %s is not supported now.", tbl.Name.O)
		}
		if tbl.TableInfo.IsSequence() {
			return nil, errors.Errorf("analyze sequence %s is not supported now.", tbl.Name.O)
		}
		idxInfo, colInfo := getColsInfo(tbl)
		physicalIDs, names, err := GetPhysicalIDsAndPartitionNames(tbl.TableInfo, as.PartitionNames)
		if err != nil {
			return nil, err
		}
		var commonHandleInfo *model.IndexInfo
		// If we want to analyze this table with analyze version 2 but the existing stats is version 1 and stats feedback is enabled,
		// we will switch back to analyze version 1.
		if statistics.FeedbackProbability.Load() > 0 && version == 2 {
			statsHandle := domain.GetDomain(b.ctx).StatsHandle()
			versionIsSame := statsHandle.CheckAnalyzeVersion(tbl.TableInfo, physicalIDs, &version)
			if !versionIsSame {
				b.ctx.GetSessionVars().StmtCtx.AppendWarning(errors.New(fmt.Sprintf("Use analyze version 1 on table `%s` ", tbl.Name) +
					"because this table already has version 1 statistics and query feedback is also enabled. " +
					"If you want to switch to version 2 statistics, please first disable query feedback by setting feedback-probability to 0.0 in the config file."))
			}
		}
		if version == statistics.Version2 {
			p.ColTasks, err = b.buildAnalyzeFullSamplingTask(as, p.ColTasks, physicalIDs, names, tbl, version, usePersistedOptions, p.OptionsMap)
			if err != nil {
				return nil, err
			}
			continue
		}
		if as.ColumnChoice == model.PredicateColumns {
			return nil, errors.Errorf("Only the analyze version 2 supports analyzing predicate columns")
		}
		if as.ColumnChoice == model.ColumnList {
			return nil, errors.Errorf("Only the analyze version 2 supports analyzing the specified columns")
		}
		for _, idx := range idxInfo {
			// For prefix common handle. We don't use analyze mixed to handle it with columns. Because the full value
			// is read by coprocessor, the prefix index would get wrong stats in this case.
			if idx.Primary && tbl.TableInfo.IsCommonHandle && !idx.HasPrefixIndex() {
				commonHandleInfo = idx
				continue
			}
			for i, id := range physicalIDs {
				if id == tbl.TableInfo.ID {
					id = -1
				}
				info := AnalyzeInfo{
					DBName:        tbl.Schema.O,
					TableName:     tbl.Name.O,
					PartitionName: names[i],
					TableID:       statistics.AnalyzeTableID{TableID: tbl.TableInfo.ID, PartitionID: id},
					Incremental:   as.Incremental,
					StatsVersion:  version,
				}
				p.IdxTasks = append(p.IdxTasks, AnalyzeIndexTask{
					IndexInfo:   idx,
					AnalyzeInfo: info,
					TblInfo:     tbl.TableInfo,
				})
			}
		}
		handleCols := BuildHandleColsForAnalyze(b.ctx, tbl.TableInfo, true, nil)
		if len(colInfo) > 0 || handleCols != nil {
			for i, id := range physicalIDs {
				if id == tbl.TableInfo.ID {
					id = -1
				}
				info := AnalyzeInfo{
					DBName:        tbl.Schema.O,
					TableName:     tbl.Name.O,
					PartitionName: names[i],
					TableID:       statistics.AnalyzeTableID{TableID: tbl.TableInfo.ID, PartitionID: id},
					Incremental:   as.Incremental,
					StatsVersion:  version,
				}
				p.ColTasks = append(p.ColTasks, AnalyzeColumnsTask{
					HandleCols:       handleCols,
					CommonHandleInfo: commonHandleInfo,
					ColsInfo:         colInfo,
					AnalyzeInfo:      info,
					TblInfo:          tbl.TableInfo,
				})
			}
		}
	}
	return p, nil
}

func (b *PlanBuilder) buildAnalyzeIndex(as *ast.AnalyzeTableStmt, opts map[ast.AnalyzeOptionType]uint64, version int) (Plan, error) {
	p := &Analyze{Opts: opts}
	tblInfo := as.TableNames[0].TableInfo
	physicalIDs, names, err := GetPhysicalIDsAndPartitionNames(tblInfo, as.PartitionNames)
	if err != nil {
		return nil, err
	}
	statsHandle := domain.GetDomain(b.ctx).StatsHandle()
	if statsHandle == nil {
		return nil, errors.Errorf("statistics hasn't been initialized, please try again later")
	}
	versionIsSame := statsHandle.CheckAnalyzeVersion(tblInfo, physicalIDs, &version)
	if !versionIsSame {
		if b.ctx.GetSessionVars().EnableFastAnalyze {
			return nil, errors.Errorf("Fast analyze hasn't reached General Availability and only support analyze version 1 currently. But the existing statistics of the table is not version 1.")
		}
		b.ctx.GetSessionVars().StmtCtx.AppendWarning(errors.Errorf("The analyze version from the session is not compatible with the existing statistics of the table. Use the existing version instead"))
	}
	if version == statistics.Version2 {
		b.ctx.GetSessionVars().StmtCtx.AppendWarning(errors.Errorf("The version 2 would collect all statistics not only the selected indexes"))
		return b.buildAnalyzeTable(as, opts, version)
	}
	for _, idxName := range as.IndexNames {
		if isPrimaryIndex(idxName) {
			handleCols := BuildHandleColsForAnalyze(b.ctx, tblInfo, true, nil)
			// Fast analyze use analyze column to solve int handle.
			if handleCols != nil && handleCols.IsInt() && b.ctx.GetSessionVars().EnableFastAnalyze {
				for i, id := range physicalIDs {
					if id == tblInfo.ID {
						id = -1
					}
					info := AnalyzeInfo{
						DBName:        as.TableNames[0].Schema.O,
						TableName:     as.TableNames[0].Name.O,
						PartitionName: names[i], TableID: statistics.AnalyzeTableID{TableID: tblInfo.ID, PartitionID: id},
						Incremental:  as.Incremental,
						StatsVersion: version,
					}
					p.ColTasks = append(p.ColTasks, AnalyzeColumnsTask{HandleCols: handleCols, AnalyzeInfo: info, TblInfo: tblInfo})
				}
				continue
			}
		}
		idx := tblInfo.FindIndexByName(idxName.L)
		if idx == nil || idx.State != model.StatePublic {
			return nil, ErrAnalyzeMissIndex.GenWithStackByArgs(idxName.O, tblInfo.Name.O)
		}
		for i, id := range physicalIDs {
			if id == tblInfo.ID {
				id = -1
			}
			info := AnalyzeInfo{
				DBName:        as.TableNames[0].Schema.O,
				TableName:     as.TableNames[0].Name.O,
				PartitionName: names[i],
				TableID:       statistics.AnalyzeTableID{TableID: tblInfo.ID, PartitionID: id},
				Incremental:   as.Incremental,
				StatsVersion:  version,
			}
			p.IdxTasks = append(p.IdxTasks, AnalyzeIndexTask{IndexInfo: idx, AnalyzeInfo: info, TblInfo: tblInfo})
		}
	}
	return p, nil
}

func (b *PlanBuilder) buildAnalyzeAllIndex(as *ast.AnalyzeTableStmt, opts map[ast.AnalyzeOptionType]uint64, version int) (Plan, error) {
	p := &Analyze{Opts: opts}
	tblInfo := as.TableNames[0].TableInfo
	physicalIDs, names, err := GetPhysicalIDsAndPartitionNames(tblInfo, as.PartitionNames)
	if err != nil {
		return nil, err
	}
	statsHandle := domain.GetDomain(b.ctx).StatsHandle()
	if statsHandle == nil {
		return nil, errors.Errorf("statistics hasn't been initialized, please try again later")
	}
	versionIsSame := statsHandle.CheckAnalyzeVersion(tblInfo, physicalIDs, &version)
	if !versionIsSame {
		if b.ctx.GetSessionVars().EnableFastAnalyze {
			return nil, errors.Errorf("Fast analyze hasn't reached General Availability and only support analyze version 1 currently. But the existing statistics of the table is not version 1.")
		}
		b.ctx.GetSessionVars().StmtCtx.AppendWarning(errors.Errorf("The analyze version from the session is not compatible with the existing statistics of the table. Use the existing version instead"))
	}
	if version == statistics.Version2 {
		b.ctx.GetSessionVars().StmtCtx.AppendWarning(errors.Errorf("The version 2 would collect all statistics not only the selected indexes"))
		return b.buildAnalyzeTable(as, opts, version)
	}
	for _, idx := range tblInfo.Indices {
		if idx.State == model.StatePublic {
			for i, id := range physicalIDs {
				if id == tblInfo.ID {
					id = -1
				}
				info := AnalyzeInfo{
					DBName:        as.TableNames[0].Schema.O,
					TableName:     as.TableNames[0].Name.O,
					PartitionName: names[i],
					TableID:       statistics.AnalyzeTableID{TableID: tblInfo.ID, PartitionID: id},
					Incremental:   as.Incremental,
					StatsVersion:  version,
				}
				p.IdxTasks = append(p.IdxTasks, AnalyzeIndexTask{IndexInfo: idx, AnalyzeInfo: info, TblInfo: tblInfo})
			}
		}
	}
	handleCols := BuildHandleColsForAnalyze(b.ctx, tblInfo, true, nil)
	if handleCols != nil {
		for i, id := range physicalIDs {
			if id == tblInfo.ID {
				id = -1
			}
			info := AnalyzeInfo{
				DBName:        as.TableNames[0].Schema.O,
				TableName:     as.TableNames[0].Name.O,
				PartitionName: names[i],
				TableID:       statistics.AnalyzeTableID{TableID: tblInfo.ID, PartitionID: id},
				Incremental:   as.Incremental,
				StatsVersion:  version,
			}
			p.ColTasks = append(p.ColTasks, AnalyzeColumnsTask{HandleCols: handleCols, AnalyzeInfo: info, TblInfo: tblInfo})
		}
	}
	return p, nil
}

// CMSketchSizeLimit indicates the size limit of CMSketch.
var CMSketchSizeLimit = kv.TxnEntrySizeLimit / binary.MaxVarintLen32

var analyzeOptionLimit = map[ast.AnalyzeOptionType]uint64{
	ast.AnalyzeOptNumBuckets:    1024,
	ast.AnalyzeOptNumTopN:       1024,
	ast.AnalyzeOptCMSketchWidth: CMSketchSizeLimit,
	ast.AnalyzeOptCMSketchDepth: CMSketchSizeLimit,
	ast.AnalyzeOptNumSamples:    500000,
	ast.AnalyzeOptSampleRate:    math.Float64bits(1),
}

var analyzeOptionDefault = map[ast.AnalyzeOptionType]uint64{
	ast.AnalyzeOptNumBuckets:    256,
	ast.AnalyzeOptNumTopN:       20,
	ast.AnalyzeOptCMSketchWidth: 2048,
	ast.AnalyzeOptCMSketchDepth: 5,
	ast.AnalyzeOptNumSamples:    10000,
	ast.AnalyzeOptSampleRate:    math.Float64bits(0),
}

var analyzeOptionDefaultV2 = map[ast.AnalyzeOptionType]uint64{
	ast.AnalyzeOptNumBuckets:    256,
	ast.AnalyzeOptNumTopN:       500,
	ast.AnalyzeOptCMSketchWidth: 2048,
	ast.AnalyzeOptCMSketchDepth: 5,
	ast.AnalyzeOptNumSamples:    0,
	ast.AnalyzeOptSampleRate:    math.Float64bits(-1),
}

func parseAnalyzeOptionsV2(opts []ast.AnalyzeOpt) (map[ast.AnalyzeOptionType]uint64, error) {
	optMap := make(map[ast.AnalyzeOptionType]uint64, len(analyzeOptionDefault))
	sampleNum, sampleRate := uint64(0), 0.0
	for _, opt := range opts {
		datumValue := opt.Value.(*driver.ValueExpr).Datum
		switch opt.Type {
		case ast.AnalyzeOptNumTopN:
			v := datumValue.GetUint64()
			if v > analyzeOptionLimit[opt.Type] {
				return nil, errors.Errorf("Value of analyze option %s should not be larger than %d", ast.AnalyzeOptionString[opt.Type], analyzeOptionLimit[opt.Type])
			}
			optMap[opt.Type] = v
		case ast.AnalyzeOptSampleRate:
			// Only Int/Float/Decimal is accepted, so pass nil here is safe.
			fVal, err := datumValue.ToFloat64(nil)
			if err != nil {
				return nil, err
			}
			limit := math.Float64frombits(analyzeOptionLimit[opt.Type])
			if fVal <= 0 || fVal > limit {
				return nil, errors.Errorf("Value of analyze option %s should not larger than %f, and should be greater than 0", ast.AnalyzeOptionString[opt.Type], limit)
			}
			sampleRate = fVal
			optMap[opt.Type] = math.Float64bits(fVal)
		default:
			v := datumValue.GetUint64()
			if opt.Type == ast.AnalyzeOptNumSamples {
				sampleNum = v
			}
			if v == 0 || v > analyzeOptionLimit[opt.Type] {
				return nil, errors.Errorf("Value of analyze option %s should be positive and not larger than %d", ast.AnalyzeOptionString[opt.Type], analyzeOptionLimit[opt.Type])
			}
			optMap[opt.Type] = v
		}
	}
	if sampleNum > 0 && sampleRate > 0 {
		return nil, errors.Errorf("You can only either set the value of the sample num or set the value of the sample rate. Don't set both of them.")
	}
	return optMap, nil
}

func fillAnalyzeOptionsV2(optMap map[ast.AnalyzeOptionType]uint64) map[ast.AnalyzeOptionType]uint64 {
	filledMap := make(map[ast.AnalyzeOptionType]uint64, len(analyzeOptionDefault))
	for key, defaultVal := range analyzeOptionDefaultV2 {
		if val, ok := optMap[key]; ok {
			filledMap[key] = val
		} else {
			filledMap[key] = defaultVal
		}
	}
	return filledMap
}

func handleAnalyzeOptions(opts []ast.AnalyzeOpt, statsVer int) (map[ast.AnalyzeOptionType]uint64, error) {
	optMap := make(map[ast.AnalyzeOptionType]uint64, len(analyzeOptionDefault))
	if statsVer == statistics.Version1 {
		for key, val := range analyzeOptionDefault {
			optMap[key] = val
		}
	} else {
		for key, val := range analyzeOptionDefaultV2 {
			optMap[key] = val
		}
	}
	sampleNum, sampleRate := uint64(0), 0.0
	for _, opt := range opts {
		datumValue := opt.Value.(*driver.ValueExpr).Datum
		switch opt.Type {
		case ast.AnalyzeOptNumTopN:
			v := datumValue.GetUint64()
			if v > analyzeOptionLimit[opt.Type] {
				return nil, errors.Errorf("Value of analyze option %s should not be larger than %d", ast.AnalyzeOptionString[opt.Type], analyzeOptionLimit[opt.Type])
			}
			optMap[opt.Type] = v
		case ast.AnalyzeOptSampleRate:
			// Only Int/Float/Decimal is accepted, so pass nil here is safe.
			fVal, err := datumValue.ToFloat64(nil)
			if err != nil {
				return nil, err
			}
			if fVal > 0 && statsVer == statistics.Version1 {
				return nil, errors.Errorf("Version 1's statistics doesn't support the SAMPLERATE option, please set tidb_analyze_version to 2")
			}
			limit := math.Float64frombits(analyzeOptionLimit[opt.Type])
			if fVal <= 0 || fVal > limit {
				return nil, errors.Errorf("Value of analyze option %s should not larger than %f, and should be greater than 0", ast.AnalyzeOptionString[opt.Type], limit)
			}
			sampleRate = fVal
			optMap[opt.Type] = math.Float64bits(fVal)
		default:
			v := datumValue.GetUint64()
			if opt.Type == ast.AnalyzeOptNumSamples {
				sampleNum = v
			}
			if v == 0 || v > analyzeOptionLimit[opt.Type] {
				return nil, errors.Errorf("Value of analyze option %s should be positive and not larger than %d", ast.AnalyzeOptionString[opt.Type], analyzeOptionLimit[opt.Type])
			}
			optMap[opt.Type] = v
		}
	}
	if sampleNum > 0 && sampleRate > 0 {
		return nil, errors.Errorf("You can only either set the value of the sample num or set the value of the sample rate. Don't set both of them.")
	}
	if optMap[ast.AnalyzeOptCMSketchWidth]*optMap[ast.AnalyzeOptCMSketchDepth] > CMSketchSizeLimit {
		return nil, errors.Errorf("cm sketch size(depth * width) should not larger than %d", CMSketchSizeLimit)
	}
	return optMap, nil
}

func (b *PlanBuilder) buildAnalyze(as *ast.AnalyzeTableStmt) (Plan, error) {
	// If enable fast analyze, the storage must be tikv.Storage.
	if _, isTikvStorage := b.ctx.GetStore().(tikv.Storage); !isTikvStorage && b.ctx.GetSessionVars().EnableFastAnalyze {
		return nil, errors.Errorf("Only support fast analyze in tikv storage.")
	}
	statsVersion := b.ctx.GetSessionVars().AnalyzeVersion
	if b.ctx.GetSessionVars().EnableFastAnalyze && statsVersion >= statistics.Version2 {
		return nil, errors.Errorf("Fast analyze hasn't reached General Availability and only support analyze version 1 currently.")
	}
	for _, tbl := range as.TableNames {
		user := b.ctx.GetSessionVars().User
		var insertErr, selectErr error
		if user != nil {
			insertErr = ErrTableaccessDenied.GenWithStackByArgs("INSERT", user.AuthUsername, user.AuthHostname, tbl.Name.O)
			selectErr = ErrTableaccessDenied.GenWithStackByArgs("SELECT", user.AuthUsername, user.AuthHostname, tbl.Name.O)
		}
		b.visitInfo = appendVisitInfo(b.visitInfo, mysql.InsertPriv, tbl.Schema.O, tbl.Name.O, "", insertErr)
		b.visitInfo = appendVisitInfo(b.visitInfo, mysql.SelectPriv, tbl.Schema.O, tbl.Name.O, "", selectErr)
	}
	opts, err := handleAnalyzeOptions(as.AnalyzeOpts, statsVersion)
	if err != nil {
		return nil, err
	}
	if as.IndexFlag {
		if len(as.IndexNames) == 0 {
			return b.buildAnalyzeAllIndex(as, opts, statsVersion)
		}
		return b.buildAnalyzeIndex(as, opts, statsVersion)
	}
	return b.buildAnalyzeTable(as, opts, statsVersion)
}

func buildShowNextRowID() (*expression.Schema, types.NameSlice) {
	schema := newColumnsWithNames(4)
	schema.Append(buildColumnWithName("", "DB_NAME", mysql.TypeVarchar, mysql.MaxDatabaseNameLength))
	schema.Append(buildColumnWithName("", "TABLE_NAME", mysql.TypeVarchar, mysql.MaxTableNameLength))
	schema.Append(buildColumnWithName("", "COLUMN_NAME", mysql.TypeVarchar, mysql.MaxColumnNameLength))
	schema.Append(buildColumnWithName("", "NEXT_GLOBAL_ROW_ID", mysql.TypeLonglong, 4))
	schema.Append(buildColumnWithName("", "ID_TYPE", mysql.TypeVarchar, 15))
	return schema.col2Schema(), schema.names
}

func buildShowDDLFields() (*expression.Schema, types.NameSlice) {
	schema := newColumnsWithNames(6)
	schema.Append(buildColumnWithName("", "SCHEMA_VER", mysql.TypeLonglong, 4))
	schema.Append(buildColumnWithName("", "OWNER_ID", mysql.TypeVarchar, 64))
	schema.Append(buildColumnWithName("", "OWNER_ADDRESS", mysql.TypeVarchar, 32))
	schema.Append(buildColumnWithName("", "RUNNING_JOBS", mysql.TypeVarchar, 256))
	schema.Append(buildColumnWithName("", "SELF_ID", mysql.TypeVarchar, 64))
	schema.Append(buildColumnWithName("", "QUERY", mysql.TypeVarchar, 256))

	return schema.col2Schema(), schema.names
}

func buildRecoverIndexFields() (*expression.Schema, types.NameSlice) {
	schema := newColumnsWithNames(2)
	schema.Append(buildColumnWithName("", "ADDED_COUNT", mysql.TypeLonglong, 4))
	schema.Append(buildColumnWithName("", "SCAN_COUNT", mysql.TypeLonglong, 4))
	return schema.col2Schema(), schema.names
}

func buildCleanupIndexFields() (*expression.Schema, types.NameSlice) {
	schema := newColumnsWithNames(1)
	schema.Append(buildColumnWithName("", "REMOVED_COUNT", mysql.TypeLonglong, 4))
	return schema.col2Schema(), schema.names
}

func buildShowDDLJobsFields() (*expression.Schema, types.NameSlice) {
	schema := newColumnsWithNames(11)
	schema.Append(buildColumnWithName("", "JOB_ID", mysql.TypeLonglong, 4))
	schema.Append(buildColumnWithName("", "DB_NAME", mysql.TypeVarchar, 64))
	schema.Append(buildColumnWithName("", "TABLE_NAME", mysql.TypeVarchar, 64))
	schema.Append(buildColumnWithName("", "JOB_TYPE", mysql.TypeVarchar, 64))
	schema.Append(buildColumnWithName("", "SCHEMA_STATE", mysql.TypeVarchar, 64))
	schema.Append(buildColumnWithName("", "SCHEMA_ID", mysql.TypeLonglong, 4))
	schema.Append(buildColumnWithName("", "TABLE_ID", mysql.TypeLonglong, 4))
	schema.Append(buildColumnWithName("", "ROW_COUNT", mysql.TypeLonglong, 4))
	schema.Append(buildColumnWithName("", "START_TIME", mysql.TypeDatetime, 19))
	schema.Append(buildColumnWithName("", "END_TIME", mysql.TypeDatetime, 19))
	schema.Append(buildColumnWithName("", "STATE", mysql.TypeVarchar, 64))
	return schema.col2Schema(), schema.names
}

func buildTableRegionsSchema() (*expression.Schema, types.NameSlice) {
	schema := newColumnsWithNames(11)
	schema.Append(buildColumnWithName("", "REGION_ID", mysql.TypeLonglong, 4))
	schema.Append(buildColumnWithName("", "START_KEY", mysql.TypeVarchar, 64))
	schema.Append(buildColumnWithName("", "END_KEY", mysql.TypeVarchar, 64))
	schema.Append(buildColumnWithName("", "LEADER_ID", mysql.TypeLonglong, 4))
	schema.Append(buildColumnWithName("", "LEADER_STORE_ID", mysql.TypeLonglong, 4))
	schema.Append(buildColumnWithName("", "PEERS", mysql.TypeVarchar, 64))
	schema.Append(buildColumnWithName("", "SCATTERING", mysql.TypeTiny, 1))
	schema.Append(buildColumnWithName("", "WRITTEN_BYTES", mysql.TypeLonglong, 4))
	schema.Append(buildColumnWithName("", "READ_BYTES", mysql.TypeLonglong, 4))
	schema.Append(buildColumnWithName("", "APPROXIMATE_SIZE(MB)", mysql.TypeLonglong, 4))
	schema.Append(buildColumnWithName("", "APPROXIMATE_KEYS", mysql.TypeLonglong, 4))
	return schema.col2Schema(), schema.names
}

func buildSplitRegionsSchema() (*expression.Schema, types.NameSlice) {
	schema := newColumnsWithNames(2)
	schema.Append(buildColumnWithName("", "TOTAL_SPLIT_REGION", mysql.TypeLonglong, 4))
	schema.Append(buildColumnWithName("", "SCATTER_FINISH_RATIO", mysql.TypeDouble, 8))
	return schema.col2Schema(), schema.names
}

func buildShowDDLJobQueriesFields() (*expression.Schema, types.NameSlice) {
	schema := newColumnsWithNames(1)
	schema.Append(buildColumnWithName("", "QUERY", mysql.TypeVarchar, 256))
	return schema.col2Schema(), schema.names
}

func buildShowSlowSchema() (*expression.Schema, types.NameSlice) {
	longlongSize, _ := mysql.GetDefaultFieldLengthAndDecimal(mysql.TypeLonglong)
	tinySize, _ := mysql.GetDefaultFieldLengthAndDecimal(mysql.TypeTiny)
	timestampSize, _ := mysql.GetDefaultFieldLengthAndDecimal(mysql.TypeTimestamp)
	durationSize, _ := mysql.GetDefaultFieldLengthAndDecimal(mysql.TypeDuration)

	schema := newColumnsWithNames(11)
	schema.Append(buildColumnWithName("", "SQL", mysql.TypeVarchar, 4096))
	schema.Append(buildColumnWithName("", "START", mysql.TypeTimestamp, timestampSize))
	schema.Append(buildColumnWithName("", "DURATION", mysql.TypeDuration, durationSize))
	schema.Append(buildColumnWithName("", "DETAILS", mysql.TypeVarchar, 256))
	schema.Append(buildColumnWithName("", "SUCC", mysql.TypeTiny, tinySize))
	schema.Append(buildColumnWithName("", "CONN_ID", mysql.TypeLonglong, longlongSize))
	schema.Append(buildColumnWithName("", "TRANSACTION_TS", mysql.TypeLonglong, longlongSize))
	schema.Append(buildColumnWithName("", "USER", mysql.TypeVarchar, 32))
	schema.Append(buildColumnWithName("", "DB", mysql.TypeVarchar, 64))
	schema.Append(buildColumnWithName("", "TABLE_IDS", mysql.TypeVarchar, 256))
	schema.Append(buildColumnWithName("", "INDEX_IDS", mysql.TypeVarchar, 256))
	schema.Append(buildColumnWithName("", "INTERNAL", mysql.TypeTiny, tinySize))
	schema.Append(buildColumnWithName("", "DIGEST", mysql.TypeVarchar, 64))
	return schema.col2Schema(), schema.names
}

func buildCancelDDLJobsFields() (*expression.Schema, types.NameSlice) {
	schema := newColumnsWithNames(2)
	schema.Append(buildColumnWithName("", "JOB_ID", mysql.TypeVarchar, 64))
	schema.Append(buildColumnWithName("", "RESULT", mysql.TypeVarchar, 128))

	return schema.col2Schema(), schema.names
}

func buildBRIESchema() (*expression.Schema, types.NameSlice) {
	longlongSize, _ := mysql.GetDefaultFieldLengthAndDecimal(mysql.TypeLonglong)
	datetimeSize, _ := mysql.GetDefaultFieldLengthAndDecimal(mysql.TypeDatetime)

	schema := newColumnsWithNames(5)
	schema.Append(buildColumnWithName("", "Destination", mysql.TypeVarchar, 255))
	schema.Append(buildColumnWithName("", "Size", mysql.TypeLonglong, longlongSize))
	schema.Append(buildColumnWithName("", "BackupTS", mysql.TypeLonglong, longlongSize))
	schema.Append(buildColumnWithName("", "Queue Time", mysql.TypeDatetime, datetimeSize))
	schema.Append(buildColumnWithName("", "Execution Time", mysql.TypeDatetime, datetimeSize))
	return schema.col2Schema(), schema.names
}

func buildShowTelemetrySchema() (*expression.Schema, types.NameSlice) {
	schema := newColumnsWithNames(1)
	schema.Append(buildColumnWithName("", "TRACKING_ID", mysql.TypeVarchar, 64))
	schema.Append(buildColumnWithName("", "LAST_STATUS", mysql.TypeString, mysql.MaxBlobWidth))
	schema.Append(buildColumnWithName("", "DATA_PREVIEW", mysql.TypeString, mysql.MaxBlobWidth))
	return schema.col2Schema(), schema.names
}

func buildColumnWithName(tableName, name string, tp byte, size int) (*expression.Column, *types.FieldName) {
	cs, cl := types.DefaultCharsetForType(tp)
	flag := mysql.UnsignedFlag
	if tp == mysql.TypeVarchar || tp == mysql.TypeBlob {
		cs = charset.CharsetUTF8MB4
		cl = charset.CollationUTF8MB4
		flag = 0
	}

	fieldType := &types.FieldType{
		Charset: cs,
		Collate: cl,
		Tp:      tp,
		Flen:    size,
		Flag:    flag,
	}
	return &expression.Column{
		RetType: fieldType,
	}, &types.FieldName{DBName: util2.InformationSchemaName, TblName: model.NewCIStr(tableName), ColName: model.NewCIStr(name)}
}

type columnsWithNames struct {
	cols  []*expression.Column
	names types.NameSlice
}

func newColumnsWithNames(cap int) *columnsWithNames {
	return &columnsWithNames{
		cols:  make([]*expression.Column, 0, 2),
		names: make(types.NameSlice, 0, 2),
	}
}

func (cwn *columnsWithNames) Append(col *expression.Column, name *types.FieldName) {
	cwn.cols = append(cwn.cols, col)
	cwn.names = append(cwn.names, name)
}

func (cwn *columnsWithNames) col2Schema() *expression.Schema {
	return expression.NewSchema(cwn.cols...)
}

// splitWhere split a where expression to a list of AND conditions.
func splitWhere(where ast.ExprNode) []ast.ExprNode {
	var conditions []ast.ExprNode
	switch x := where.(type) {
	case nil:
	case *ast.BinaryOperationExpr:
		if x.Op == opcode.LogicAnd {
			conditions = append(conditions, splitWhere(x.L)...)
			conditions = append(conditions, splitWhere(x.R)...)
		} else {
			conditions = append(conditions, x)
		}
	case *ast.ParenthesesExpr:
		conditions = append(conditions, splitWhere(x.Expr)...)
	default:
		conditions = append(conditions, where)
	}
	return conditions
}

func (b *PlanBuilder) buildShow(ctx context.Context, show *ast.ShowStmt) (Plan, error) {
	p := LogicalShow{
		ShowContents: ShowContents{
			Tp:          show.Tp,
			DBName:      show.DBName,
			Table:       show.Table,
			Partition:   show.Partition,
			Column:      show.Column,
			IndexName:   show.IndexName,
			Flag:        show.Flag,
			User:        show.User,
			Roles:       show.Roles,
			Full:        show.Full,
			IfNotExists: show.IfNotExists,
			GlobalScope: show.GlobalScope,
			Extended:    show.Extended,
		},
	}.Init(b.ctx)
	isView := false
	isSequence := false
	switch show.Tp {
	case ast.ShowTables, ast.ShowTableStatus:
		if p.DBName == "" {
			return nil, ErrNoDB
		}
	case ast.ShowCreateTable, ast.ShowCreateSequence, ast.ShowPlacementForTable, ast.ShowPlacementForPartition:
		var err error
		if table, err := b.is.TableByName(show.Table.Schema, show.Table.Name); err == nil {
			isView = table.Meta().IsView()
			isSequence = table.Meta().IsSequence()
		}
		user := b.ctx.GetSessionVars().User
		if isView {
			if user != nil {
				err = ErrTableaccessDenied.GenWithStackByArgs("SHOW VIEW", user.AuthUsername, user.AuthHostname, show.Table.Name.L)
			}
			b.visitInfo = appendVisitInfo(b.visitInfo, mysql.ShowViewPriv, show.Table.Schema.L, show.Table.Name.L, "", err)
		} else {
			if user != nil {
				err = ErrTableaccessDenied.GenWithStackByArgs("SHOW", user.AuthUsername, user.AuthHostname, show.Table.Name.L)
			}
			b.visitInfo = appendVisitInfo(b.visitInfo, mysql.AllPrivMask, show.Table.Schema.L, show.Table.Name.L, "", err)
		}
	case ast.ShowConfig:
		privErr := ErrSpecificAccessDenied.GenWithStackByArgs("CONFIG")
		b.visitInfo = appendVisitInfo(b.visitInfo, mysql.ConfigPriv, "", "", "", privErr)
	case ast.ShowCreateView:
		var err error
		user := b.ctx.GetSessionVars().User
		if user != nil {
			err = ErrTableaccessDenied.GenWithStackByArgs("SELECT", user.AuthUsername, user.AuthHostname, show.Table.Name.L)
		}
		b.visitInfo = appendVisitInfo(b.visitInfo, mysql.SelectPriv, show.Table.Schema.L, show.Table.Name.L, "", err)
		if user != nil {
			err = ErrTableaccessDenied.GenWithStackByArgs("SHOW VIEW", user.AuthUsername, user.AuthHostname, show.Table.Name.L)
		}
		b.visitInfo = appendVisitInfo(b.visitInfo, mysql.ShowViewPriv, show.Table.Schema.L, show.Table.Name.L, "", err)
	case ast.ShowBackups:
		err := ErrSpecificAccessDenied.GenWithStackByArgs("SUPER or BACKUP_ADMIN")
		b.visitInfo = appendDynamicVisitInfo(b.visitInfo, "BACKUP_ADMIN", false, err)
	case ast.ShowRestores:
		err := ErrSpecificAccessDenied.GenWithStackByArgs("SUPER or RESTORE_ADMIN")
		b.visitInfo = appendDynamicVisitInfo(b.visitInfo, "RESTORE_ADMIN", false, err)
	case ast.ShowTableNextRowId:
		p := &ShowNextRowID{TableName: show.Table}
		p.setSchemaAndNames(buildShowNextRowID())
		b.visitInfo = appendVisitInfo(b.visitInfo, mysql.SelectPriv, show.Table.Schema.L, show.Table.Name.L, "", ErrPrivilegeCheckFail)
		return p, nil
	case ast.ShowStatsBuckets, ast.ShowStatsHistograms, ast.ShowStatsMeta, ast.ShowStatsExtended, ast.ShowStatsHealthy, ast.ShowStatsTopN, ast.ShowHistogramsInFlight, ast.ShowColumnStatsUsage:
		user := b.ctx.GetSessionVars().User
		var err error
		if user != nil {
			err = ErrDBaccessDenied.GenWithStackByArgs(user.AuthUsername, user.AuthHostname, mysql.SystemDB)
		}
		b.visitInfo = appendVisitInfo(b.visitInfo, mysql.SelectPriv, mysql.SystemDB, "", "", err)
	case ast.ShowRegions:
		tableInfo, err := b.is.TableByName(show.Table.Schema, show.Table.Name)
		if err != nil {
			return nil, err
		}
		if tableInfo.Meta().TempTableType != model.TempTableNone {
			return nil, ErrOptOnTemporaryTable.GenWithStackByArgs("show table regions")
		}
	}
	schema, names := buildShowSchema(show, isView, isSequence)
	p.SetSchema(schema)
	p.names = names
	for _, col := range p.schema.Columns {
		col.UniqueID = b.ctx.GetSessionVars().AllocPlanColumnID()
	}
	var err error
	var np LogicalPlan
	np = p
	if show.Pattern != nil {
		show.Pattern.Expr = &ast.ColumnNameExpr{
			Name: &ast.ColumnName{Name: p.OutputNames()[0].ColName},
		}
		np, err = b.buildSelection(ctx, np, show.Pattern, nil)
		if err != nil {
			return nil, err
		}
	}
	if show.Where != nil {
		np, err = b.buildSelection(ctx, np, show.Where, nil)
		if err != nil {
			return nil, err
		}
	}
	if np != p {
		b.optFlag |= flagEliminateProjection
		fieldsLen := len(p.schema.Columns)
		proj := LogicalProjection{Exprs: make([]expression.Expression, 0, fieldsLen)}.Init(b.ctx, 0)
		schema := expression.NewSchema(make([]*expression.Column, 0, fieldsLen)...)
		for _, col := range p.schema.Columns {
			proj.Exprs = append(proj.Exprs, col)
			newCol := col.Clone().(*expression.Column)
			newCol.UniqueID = b.ctx.GetSessionVars().AllocPlanColumnID()
			schema.Append(newCol)
		}
		proj.SetSchema(schema)
		proj.SetChildren(np)
		proj.SetOutputNames(np.OutputNames())
		np = proj
	}
	if show.Tp == ast.ShowVariables || show.Tp == ast.ShowStatus {
		b.curClause = orderByClause
		orderByCol := np.Schema().Columns[0].Clone().(*expression.Column)
		sort := LogicalSort{
			ByItems: []*util.ByItems{{Expr: orderByCol}},
		}.Init(b.ctx, b.getSelectOffset())
		sort.SetChildren(np)
		np = sort
	}
	return np, nil
}

func (b *PlanBuilder) buildSimple(ctx context.Context, node ast.StmtNode) (Plan, error) {
	p := &Simple{Statement: node}

	switch raw := node.(type) {
	case *ast.FlushStmt:
		err := ErrSpecificAccessDenied.GenWithStackByArgs("RELOAD")
		b.visitInfo = appendVisitInfo(b.visitInfo, mysql.ReloadPriv, "", "", "", err)
	case *ast.AlterInstanceStmt:
		err := ErrSpecificAccessDenied.GenWithStack("SUPER")
		b.visitInfo = appendVisitInfo(b.visitInfo, mysql.SuperPriv, "", "", "", err)
	case *ast.RenameUserStmt:
		err := ErrSpecificAccessDenied.GenWithStackByArgs("CREATE USER")
		b.visitInfo = appendVisitInfo(b.visitInfo, mysql.CreateUserPriv, "", "", "", err)
	case *ast.GrantStmt:
		var err error
		b.visitInfo, err = collectVisitInfoFromGrantStmt(b.ctx, b.visitInfo, raw)
		if err != nil {
			return nil, err
		}
	case *ast.BRIEStmt:
		p.setSchemaAndNames(buildBRIESchema())
		if raw.Kind == ast.BRIEKindRestore {
			err := ErrSpecificAccessDenied.GenWithStackByArgs("SUPER or RESTORE_ADMIN")
			b.visitInfo = appendDynamicVisitInfo(b.visitInfo, "RESTORE_ADMIN", false, err)
		} else {
			err := ErrSpecificAccessDenied.GenWithStackByArgs("SUPER or BACKUP_ADMIN")
			b.visitInfo = appendDynamicVisitInfo(b.visitInfo, "BACKUP_ADMIN", false, err)
		}
	case *ast.GrantRoleStmt:
		err := ErrSpecificAccessDenied.GenWithStackByArgs("SUPER or ROLE_ADMIN")
		b.visitInfo = appendDynamicVisitInfo(b.visitInfo, "ROLE_ADMIN", false, err)
	case *ast.RevokeRoleStmt:
		err := ErrSpecificAccessDenied.GenWithStackByArgs("SUPER or ROLE_ADMIN")
		b.visitInfo = appendDynamicVisitInfo(b.visitInfo, "ROLE_ADMIN", false, err)
		// Check if any of the users are RESTRICTED
		for _, user := range raw.Users {
			b.visitInfo = appendVisitInfoIsRestrictedUser(b.visitInfo, b.ctx, user, "RESTRICTED_USER_ADMIN")
		}
	case *ast.RevokeStmt:
		var err error
		b.visitInfo, err = collectVisitInfoFromRevokeStmt(b.ctx, b.visitInfo, raw)
		if err != nil {
			return nil, err
		}
	case *ast.KillStmt:
		// All users can kill their own connections regardless.
		// If you have the SUPER privilege, you can kill all threads and statements unless SEM is enabled.
		// In which case you require RESTRICTED_CONNECTION_ADMIN to kill connections that belong to RESTRICTED_USER_ADMIN users.
		sm := b.ctx.GetSessionManager()
		if sm != nil {
			if pi, ok := sm.GetProcessInfo(raw.ConnectionID); ok {
				loginUser := b.ctx.GetSessionVars().User
				if pi.User != loginUser.Username {
					err := ErrSpecificAccessDenied.GenWithStackByArgs("SUPER or CONNECTION_ADMIN")
					b.visitInfo = appendDynamicVisitInfo(b.visitInfo, "CONNECTION_ADMIN", false, err)
					b.visitInfo = appendVisitInfoIsRestrictedUser(b.visitInfo, b.ctx, &auth.UserIdentity{Username: pi.User, Hostname: pi.Host}, "RESTRICTED_CONNECTION_ADMIN")
				}
			}
		}
	case *ast.UseStmt:
		if raw.DBName == "" {
			return nil, ErrNoDB
		}
	case *ast.DropUserStmt:
		// The main privilege checks for DROP USER are currently performed in executor/simple.go
		// because they use complex OR conditions (not supported by visitInfo).
		for _, user := range raw.UserList {
			b.visitInfo = appendVisitInfoIsRestrictedUser(b.visitInfo, b.ctx, user, "RESTRICTED_USER_ADMIN")
		}
	case *ast.SetPwdStmt:
		if raw.User != nil {
			b.visitInfo = appendVisitInfoIsRestrictedUser(b.visitInfo, b.ctx, raw.User, "RESTRICTED_USER_ADMIN")
		}
	case *ast.ShutdownStmt:
		b.visitInfo = appendVisitInfo(b.visitInfo, mysql.ShutdownPriv, "", "", "", nil)
	case *ast.BeginStmt:
		readTS := b.ctx.GetSessionVars().TxnReadTS.PeakTxnReadTS()
		if raw.AsOf != nil {
			startTS, err := calculateTsExpr(b.ctx, raw.AsOf)
			if err != nil {
				return nil, err
			}
			if err := sessionctx.ValidateStaleReadTS(ctx, b.ctx, startTS); err != nil {
				return nil, err
			}
			p.StaleTxnStartTS = startTS
		} else if readTS > 0 {
			p.StaleTxnStartTS = readTS
			// consume read ts here
			b.ctx.GetSessionVars().TxnReadTS.UseTxnReadTS()
		}
	}
	return p, nil
}

// calculateTsExpr calculates the TsExpr of AsOfClause to get a StartTS.
func calculateTsExpr(sctx sessionctx.Context, asOfClause *ast.AsOfClause) (uint64, error) {
	tsVal, err := evalAstExpr(sctx, asOfClause.TsExpr)
	if err != nil {
		return 0, err
	}
	toTypeTimestamp := types.NewFieldType(mysql.TypeTimestamp)
	// We need at least the millionsecond here, so set fsp to 3.
	toTypeTimestamp.Decimal = 3
	tsTimestamp, err := tsVal.ConvertTo(sctx.GetSessionVars().StmtCtx, toTypeTimestamp)
	if err != nil {
		return 0, err
	}
	tsTime, err := tsTimestamp.GetMysqlTime().GoTime(sctx.GetSessionVars().Location())
	if err != nil {
		return 0, err
	}
	return oracle.GoTimeToTS(tsTime), nil
}

func calculateTsWithReadStaleness(sctx sessionctx.Context, readStaleness time.Duration) (uint64, error) {
	nowVal, err := expression.GetStmtTimestamp(sctx)
	if err != nil {
		return 0, err
	}
	tsVal := nowVal.Add(readStaleness)
	minTsVal := expression.GetMinSafeTime(sctx)
	return oracle.GoTimeToTS(expression.CalAppropriateTime(tsVal, nowVal, minTsVal)), nil
}

func collectVisitInfoFromRevokeStmt(sctx sessionctx.Context, vi []visitInfo, stmt *ast.RevokeStmt) ([]visitInfo, error) {
	// To use REVOKE, you must have the GRANT OPTION privilege,
	// and you must have the privileges that you are granting.
	dbName := stmt.Level.DBName
	tableName := stmt.Level.TableName
	// This supports a local revoke SELECT on tablename, but does
	// not add dbName to the visitInfo of a *.* grant.
	if dbName == "" && stmt.Level.Level != ast.GrantLevelGlobal {
		if sctx.GetSessionVars().CurrentDB == "" {
			return nil, ErrNoDB
		}
		dbName = sctx.GetSessionVars().CurrentDB
	}
	var nonDynamicPrivilege bool
	var allPrivs []mysql.PrivilegeType
	for _, item := range stmt.Privs {
		if item.Priv == mysql.ExtendedPriv {
			vi = appendDynamicVisitInfo(vi, strings.ToUpper(item.Name), true, nil) // verified in MySQL: requires the dynamic grant option to revoke.
			continue
		}
		nonDynamicPrivilege = true
		if item.Priv == mysql.AllPriv {
			switch stmt.Level.Level {
			case ast.GrantLevelGlobal:
				allPrivs = mysql.AllGlobalPrivs
			case ast.GrantLevelDB:
				allPrivs = mysql.AllDBPrivs
			case ast.GrantLevelTable:
				allPrivs = mysql.AllTablePrivs
			}
			break
		}
		vi = appendVisitInfo(vi, item.Priv, dbName, tableName, "", nil)
	}

	for _, priv := range allPrivs {
		vi = appendVisitInfo(vi, priv, dbName, tableName, "", nil)
	}
	for _, u := range stmt.Users {
		// For SEM, make sure the users are not restricted
		vi = appendVisitInfoIsRestrictedUser(vi, sctx, u.User, "RESTRICTED_USER_ADMIN")
	}
	if nonDynamicPrivilege {
		// Dynamic privileges use their own GRANT OPTION. If there were any non-dynamic privilege requests,
		// we need to attach the "GLOBAL" version of the GRANT OPTION.
		vi = appendVisitInfo(vi, mysql.GrantPriv, dbName, tableName, "", nil)
	}
	return vi, nil
}

// appendVisitInfoIsRestrictedUser appends additional visitInfo if the user has a
// special privilege called "RESTRICTED_USER_ADMIN". It only applies when SEM is enabled.
func appendVisitInfoIsRestrictedUser(visitInfo []visitInfo, sctx sessionctx.Context, user *auth.UserIdentity, priv string) []visitInfo {
	if !sem.IsEnabled() {
		return visitInfo
	}
	checker := privilege.GetPrivilegeManager(sctx)
	if checker != nil && checker.RequestDynamicVerificationWithUser("RESTRICTED_USER_ADMIN", false, user) {
		err := ErrSpecificAccessDenied.GenWithStackByArgs(priv)
		visitInfo = appendDynamicVisitInfo(visitInfo, priv, false, err)
	}
	return visitInfo
}

func collectVisitInfoFromGrantStmt(sctx sessionctx.Context, vi []visitInfo, stmt *ast.GrantStmt) ([]visitInfo, error) {
	// To use GRANT, you must have the GRANT OPTION privilege,
	// and you must have the privileges that you are granting.
	dbName := stmt.Level.DBName
	tableName := stmt.Level.TableName
	// This supports a local revoke SELECT on tablename, but does
	// not add dbName to the visitInfo of a *.* grant.
	if dbName == "" && stmt.Level.Level != ast.GrantLevelGlobal {
		if sctx.GetSessionVars().CurrentDB == "" {
			return nil, ErrNoDB
		}
		dbName = sctx.GetSessionVars().CurrentDB
	}
	var nonDynamicPrivilege bool
	var allPrivs []mysql.PrivilegeType
	for _, item := range stmt.Privs {
		if item.Priv == mysql.ExtendedPriv {
			// The observed MySQL behavior is that the error is:
			// ERROR 1227 (42000): Access denied; you need (at least one of) the GRANT OPTION privilege(s) for this operation
			// This is ambiguous, because it doesn't say the GRANT OPTION for which dynamic privilege.

			// In privilege/privileges/cache.go:RequestDynamicVerification SUPER+Grant_Priv will also be accepted here by TiDB, but it is *not* by MySQL.
			// This extension is currently required because:
			// - The visitInfo system does not accept OR conditions. There are many scenarios where SUPER or a DYNAMIC privilege are supported,
			//   this is the one case where SUPER is not intended to be an alternative.
			// - The "ALL" privilege for TiDB does not include all dynamic privileges. This could be fixed by a bootstrap task to assign all SUPER users
			//   with dynamic privileges.

			err := ErrSpecificAccessDenied.GenWithStackByArgs("GRANT OPTION")
			vi = appendDynamicVisitInfo(vi, item.Name, true, err)
			continue
		}
		nonDynamicPrivilege = true
		if item.Priv == mysql.AllPriv {
			switch stmt.Level.Level {
			case ast.GrantLevelGlobal:
				allPrivs = mysql.AllGlobalPrivs
			case ast.GrantLevelDB:
				allPrivs = mysql.AllDBPrivs
			case ast.GrantLevelTable:
				allPrivs = mysql.AllTablePrivs
			}
			break
		}
		vi = appendVisitInfo(vi, item.Priv, dbName, tableName, "", nil)
	}

	for _, priv := range allPrivs {
		vi = appendVisitInfo(vi, priv, dbName, tableName, "", nil)
	}
	if nonDynamicPrivilege {
		// Dynamic privileges use their own GRANT OPTION. If there were any non-dynamic privilege requests,
		// we need to attach the "GLOBAL" version of the GRANT OPTION.
		vi = appendVisitInfo(vi, mysql.GrantPriv, dbName, tableName, "", nil)
	}
	return vi, nil
}

func (b *PlanBuilder) getDefaultValue(col *table.Column) (*expression.Constant, error) {
	var (
		value types.Datum
		err   error
	)
	if col.DefaultIsExpr && col.DefaultExpr != nil {
		value, err = table.EvalColDefaultExpr(b.ctx, col.ToInfo(), col.DefaultExpr)
	} else {
		value, err = table.GetColDefaultValue(b.ctx, col.ToInfo())
	}
	if err != nil {
		return nil, err
	}
	return &expression.Constant{Value: value, RetType: &col.FieldType}, nil
}

// resolveGeneratedColumns resolves generated columns with their generation
// expressions respectively. onDups indicates which columns are in on-duplicate list.
func (b *PlanBuilder) resolveGeneratedColumns(ctx context.Context, columns []*table.Column, onDups map[string]struct{}, mockPlan LogicalPlan) (igc InsertGeneratedColumns, err error) {
	for _, column := range columns {
		if !column.IsGenerated() {
			continue
		}
		columnName := &ast.ColumnName{Name: column.Name}
		columnName.SetText(column.Name.O)

		idx, err := expression.FindFieldName(mockPlan.OutputNames(), columnName)
		if err != nil {
			return igc, err
		}
		colExpr := mockPlan.Schema().Columns[idx]

		expr, _, err := b.rewrite(ctx, column.GeneratedExpr, mockPlan, nil, true)
		if err != nil {
			return igc, err
		}

		igc.Columns = append(igc.Columns, columnName)
		igc.Exprs = append(igc.Exprs, expr)
		if onDups == nil {
			continue
		}
		for dep := range column.Dependences {
			if _, ok := onDups[dep]; ok {
				assign := &expression.Assignment{Col: colExpr, ColName: column.Name, Expr: expr}
				igc.OnDuplicates = append(igc.OnDuplicates, assign)
				break
			}
		}
	}
	return igc, nil
}

func (b *PlanBuilder) buildInsert(ctx context.Context, insert *ast.InsertStmt) (Plan, error) {
	ts, ok := insert.Table.TableRefs.Left.(*ast.TableSource)
	if !ok {
		return nil, infoschema.ErrTableNotExists.GenWithStackByArgs()
	}
	tn, ok := ts.Source.(*ast.TableName)
	if !ok {
		return nil, infoschema.ErrTableNotExists.GenWithStackByArgs()
	}
	tableInfo := tn.TableInfo
	if tableInfo.IsView() {
		err := errors.Errorf("insert into view %s is not supported now.", tableInfo.Name.O)
		if insert.IsReplace {
			err = errors.Errorf("replace into view %s is not supported now.", tableInfo.Name.O)
		}
		return nil, err
	}
	if tableInfo.IsSequence() {
		err := errors.Errorf("insert into sequence %s is not supported now.", tableInfo.Name.O)
		if insert.IsReplace {
			err = errors.Errorf("replace into sequence %s is not supported now.", tableInfo.Name.O)
		}
		return nil, err
	}
	// Build Schema with DBName otherwise ColumnRef with DBName cannot match any Column in Schema.
	schema, names, err := expression.TableInfo2SchemaAndNames(b.ctx, tn.Schema, tableInfo)
	if err != nil {
		return nil, err
	}
	tableInPlan, ok := b.is.TableByID(tableInfo.ID)
	if !ok {
		return nil, errors.Errorf("Can't get table %s.", tableInfo.Name.O)
	}

	insertPlan := Insert{
		Table:         tableInPlan,
		Columns:       insert.Columns,
		tableSchema:   schema,
		tableColNames: names,
		IsReplace:     insert.IsReplace,
	}.Init(b.ctx)

	if tableInfo.GetPartitionInfo() != nil && len(insert.PartitionNames) != 0 {
		givenPartitionSets := make(map[int64]struct{}, len(insert.PartitionNames))
		// check partition by name.
		for _, name := range insert.PartitionNames {
			id, err := tables.FindPartitionByName(tableInfo, name.L)
			if err != nil {
				return nil, err
			}
			givenPartitionSets[id] = struct{}{}
		}
		pt := tableInPlan.(table.PartitionedTable)
		insertPlan.Table = tables.NewPartitionTableWithGivenSets(pt, givenPartitionSets)
	} else if len(insert.PartitionNames) != 0 {
		return nil, ErrPartitionClauseOnNonpartitioned
	}

	user := b.ctx.GetSessionVars().User
	var authErr error
	if user != nil {
		authErr = ErrTableaccessDenied.GenWithStackByArgs("INSERT", user.AuthUsername, user.AuthHostname, tableInfo.Name.L)
	}

	b.visitInfo = appendVisitInfo(b.visitInfo, mysql.InsertPriv, tn.DBInfo.Name.L,
		tableInfo.Name.L, "", authErr)

	// `REPLACE INTO` requires both INSERT + DELETE privilege
	// `ON DUPLICATE KEY UPDATE` requires both INSERT + UPDATE privilege
	var extraPriv mysql.PrivilegeType
	if insert.IsReplace {
		extraPriv = mysql.DeletePriv
	} else if insert.OnDuplicate != nil {
		extraPriv = mysql.UpdatePriv
	}
	if extraPriv != 0 {
		if user != nil {
			cmd := strings.ToUpper(mysql.Priv2Str[extraPriv])
			authErr = ErrTableaccessDenied.GenWithStackByArgs(cmd, user.AuthUsername, user.AuthHostname, tableInfo.Name.L)
		}
		b.visitInfo = appendVisitInfo(b.visitInfo, extraPriv, tn.DBInfo.Name.L, tableInfo.Name.L, "", authErr)
	}

	mockTablePlan := LogicalTableDual{}.Init(b.ctx, b.getSelectOffset())
	mockTablePlan.SetSchema(insertPlan.tableSchema)
	mockTablePlan.names = insertPlan.tableColNames

	checkRefColumn := func(n ast.Node) ast.Node {
		if insertPlan.NeedFillDefaultValue {
			return n
		}
		switch n.(type) {
		case *ast.ColumnName, *ast.ColumnNameExpr:
			insertPlan.NeedFillDefaultValue = true
		}
		return n
	}

	if len(insert.Setlist) > 0 {
		// Branch for `INSERT ... SET ...`.
		err := b.buildSetValuesOfInsert(ctx, insert, insertPlan, mockTablePlan, checkRefColumn)
		if err != nil {
			return nil, err
		}
	} else if len(insert.Lists) > 0 {
		// Branch for `INSERT ... VALUES ...`.
		err := b.buildValuesListOfInsert(ctx, insert, insertPlan, mockTablePlan, checkRefColumn)
		if err != nil {
			return nil, err
		}
	} else {
		// Branch for `INSERT ... SELECT ...`.
		err := b.buildSelectPlanOfInsert(ctx, insert, insertPlan)
		if err != nil {
			return nil, err
		}
	}

	mockTablePlan.SetSchema(insertPlan.Schema4OnDuplicate)
	mockTablePlan.names = insertPlan.names4OnDuplicate

	onDupColSet, err := insertPlan.resolveOnDuplicate(insert.OnDuplicate, tableInfo, func(node ast.ExprNode) (expression.Expression, error) {
		return b.rewriteInsertOnDuplicateUpdate(ctx, node, mockTablePlan, insertPlan)
	})
	if err != nil {
		return nil, err
	}

	// Calculate generated columns.
	mockTablePlan.schema = insertPlan.tableSchema
	mockTablePlan.names = insertPlan.tableColNames
	insertPlan.GenCols, err = b.resolveGeneratedColumns(ctx, insertPlan.Table.Cols(), onDupColSet, mockTablePlan)
	if err != nil {
		return nil, err
	}

	err = insertPlan.ResolveIndices()
	return insertPlan, err
}

func (p *Insert) resolveOnDuplicate(onDup []*ast.Assignment, tblInfo *model.TableInfo, yield func(ast.ExprNode) (expression.Expression, error)) (map[string]struct{}, error) {
	onDupColSet := make(map[string]struct{}, len(onDup))
	colMap := make(map[string]*table.Column, len(p.Table.Cols()))
	for _, col := range p.Table.Cols() {
		colMap[col.Name.L] = col
	}
	for _, assign := range onDup {
		// Check whether the column to be updated exists in the source table.
		idx, err := expression.FindFieldName(p.tableColNames, assign.Column)
		if err != nil {
			return nil, err
		} else if idx < 0 {
			return nil, ErrUnknownColumn.GenWithStackByArgs(assign.Column.OrigColName(), clauseMsg[fieldList])
		}

		column := colMap[assign.Column.Name.L]
		if column.Hidden {
			return nil, ErrUnknownColumn.GenWithStackByArgs(column.Name, clauseMsg[fieldList])
		}
		// Check whether the column to be updated is the generated column.
		// Note: For INSERT, REPLACE, and UPDATE, if a generated column is inserted into, replaced, or updated explicitly, the only permitted value is DEFAULT.
		// see https://dev.mysql.com/doc/refman/8.0/en/create-table-generated-columns.html
		if column.IsGenerated() {
			if IsDefaultExprSameColumn(p.tableColNames[idx:idx+1], assign.Expr) {
				continue
			}
			return nil, ErrBadGeneratedColumn.GenWithStackByArgs(assign.Column.Name.O, tblInfo.Name.O)
		}
		defaultExpr := extractDefaultExpr(assign.Expr)
		if defaultExpr != nil {
			defaultExpr.Name = assign.Column
		}

		onDupColSet[column.Name.L] = struct{}{}

		expr, err := yield(assign.Expr)
		if err != nil {
			// Throw other error as soon as possible except ErrSubqueryMoreThan1Row which need duplicate in insert in triggered.
			// Refer to https://github.com/pingcap/tidb/issues/29260 for more information.
			if terr, ok := errors.Cause(err).(*terror.Error); !(ok && ErrSubqueryMoreThan1Row.Code() == terr.Code()) {
				return nil, err
			}
		}

		p.OnDuplicate = append(p.OnDuplicate, &expression.Assignment{
			Col:     p.tableSchema.Columns[idx],
			ColName: p.tableColNames[idx].ColName,
			Expr:    expr,
			LazyErr: err,
		})
	}
	return onDupColSet, nil
}

func (b *PlanBuilder) getAffectCols(insertStmt *ast.InsertStmt, insertPlan *Insert) (affectedValuesCols []*table.Column, err error) {
	if len(insertStmt.Columns) > 0 {
		// This branch is for the following scenarios:
		// 1. `INSERT INTO tbl_name (col_name [, col_name] ...) {VALUES | VALUE} (value_list) [, (value_list)] ...`,
		// 2. `INSERT INTO tbl_name (col_name [, col_name] ...) SELECT ...`.
		colName := make([]string, 0, len(insertStmt.Columns))
		for _, col := range insertStmt.Columns {
			colName = append(colName, col.Name.L)
		}
		var missingColIdx int
		affectedValuesCols, missingColIdx = table.FindColumns(insertPlan.Table.VisibleCols(), colName, insertPlan.Table.Meta().PKIsHandle)
		if missingColIdx >= 0 {
			return nil, ErrUnknownColumn.GenWithStackByArgs(
				insertStmt.Columns[missingColIdx].Name.O, clauseMsg[fieldList])
		}
	} else if len(insertStmt.Setlist) == 0 {
		// This branch is for the following scenarios:
		// 1. `INSERT INTO tbl_name {VALUES | VALUE} (value_list) [, (value_list)] ...`,
		// 2. `INSERT INTO tbl_name SELECT ...`.
		affectedValuesCols = insertPlan.Table.VisibleCols()
	}
	return affectedValuesCols, nil
}

func (b PlanBuilder) getInsertColExpr(ctx context.Context, insertPlan *Insert, mockTablePlan *LogicalTableDual, col *table.Column, expr ast.ExprNode, checkRefColumn func(n ast.Node) ast.Node) (outExpr expression.Expression, err error) {
	if col.Hidden {
		return nil, ErrUnknownColumn.GenWithStackByArgs(col.Name, clauseMsg[fieldList])
	}
	switch x := expr.(type) {
	case *ast.DefaultExpr:
		refCol := col
		if x.Name != nil {
			refCol = table.FindColLowerCase(insertPlan.Table.Cols(), x.Name.Name.L)
			if refCol == nil {
				return nil, ErrUnknownColumn.GenWithStackByArgs(x.Name.OrigColName(), clauseMsg[fieldList])
			}
			// Cannot use DEFAULT(generated column) except for the same column
			if col != refCol && (col.IsGenerated() || refCol.IsGenerated()) {
				return nil, ErrBadGeneratedColumn.GenWithStackByArgs(col.Name.O, insertPlan.Table.Meta().Name.O)
			} else if col == refCol && col.IsGenerated() {
				return nil, nil
			}
		} else if col.IsGenerated() {
			// See note in the end of the function. Only default for generated columns are OK.
			return nil, nil
		}
		outExpr, err = b.getDefaultValue(refCol)
	case *driver.ValueExpr:
		outExpr = &expression.Constant{
			Value:   x.Datum,
			RetType: &x.Type,
		}
	case *driver.ParamMarkerExpr:
		outExpr, err = expression.ParamMarkerExpression(b.ctx, x)
	default:
		b.curClause = fieldList
		// subquery in insert values should not reference upper scope
		usingPlan := mockTablePlan
		if _, ok := expr.(*ast.SubqueryExpr); ok {
			usingPlan = LogicalTableDual{}.Init(b.ctx, b.getSelectOffset())
		}
		outExpr, _, err = b.rewriteWithPreprocess(ctx, expr, usingPlan, nil, nil, true, checkRefColumn)
	}
	if err != nil {
		return nil, err
	}
	if insertPlan.AllAssignmentsAreConstant {
		_, isConstant := outExpr.(*expression.Constant)
		insertPlan.AllAssignmentsAreConstant = isConstant
	}
	// Note: For INSERT, REPLACE, and UPDATE, if a generated column is inserted into, replaced, or updated explicitly, the only permitted value is DEFAULT.
	// see https://dev.mysql.com/doc/refman/8.0/en/create-table-generated-columns.html
	if col.IsGenerated() {
		return nil, ErrBadGeneratedColumn.GenWithStackByArgs(col.Name.O, insertPlan.Table.Meta().Name.O)
	}
	return outExpr, nil
}

func (b *PlanBuilder) buildSetValuesOfInsert(ctx context.Context, insert *ast.InsertStmt, insertPlan *Insert, mockTablePlan *LogicalTableDual, checkRefColumn func(n ast.Node) ast.Node) error {
	tableInfo := insertPlan.Table.Meta()
	colNames := make([]string, 0, len(insert.Setlist))
	exprCols := make([]*expression.Column, 0, len(insert.Setlist))
	for _, assign := range insert.Setlist {
		idx, err := expression.FindFieldName(insertPlan.tableColNames, assign.Column)
		if err != nil {
			return err
		}
		if idx < 0 {
			return errors.Errorf("Can't find column %s", assign.Column)
		}
		colNames = append(colNames, assign.Column.Name.L)
		exprCols = append(exprCols, insertPlan.tableSchema.Columns[idx])
	}

	// Check whether the column to be updated is the generated column.
	tCols, missingColIdx := table.FindColumns(insertPlan.Table.VisibleCols(), colNames, tableInfo.PKIsHandle)
	if missingColIdx >= 0 {
		return ErrUnknownColumn.GenWithStackByArgs(insert.Setlist[missingColIdx].Column.Name.O, clauseMsg[fieldList])
	}

	insertPlan.AllAssignmentsAreConstant = true
	for i, assign := range insert.Setlist {
<<<<<<< HEAD
		expr, err := b.getInsertColExpr(ctx, insertPlan, mockTablePlan, tCols[i], assign.Expr, checkRefColumn)
		if err != nil {
			return err
		}
		if expr == nil {
			continue
=======
		defaultExpr := extractDefaultExpr(assign.Expr)
		if defaultExpr != nil {
			defaultExpr.Name = assign.Column
		}
		// Note: For INSERT, REPLACE, and UPDATE, if a generated column is inserted into, replaced, or updated explicitly, the only permitted value is DEFAULT.
		// see https://dev.mysql.com/doc/refman/8.0/en/create-table-generated-columns.html
		if _, ok := generatedColumns[assign.Column.Name.L]; ok {
			if defaultExpr != nil {
				continue
			}
			return ErrBadGeneratedColumn.GenWithStackByArgs(assign.Column.Name.O, tableInfo.Name.O)
		}
		b.curClause = fieldList
		// subquery in insert values should not reference upper scope
		usingPlan := mockTablePlan
		if _, ok := assign.Expr.(*ast.SubqueryExpr); ok {
			usingPlan = LogicalTableDual{}.Init(b.ctx, b.getSelectOffset())
		}
		expr, np, err := b.rewriteWithPreprocess(ctx, assign.Expr, usingPlan, nil, nil, true, checkRefColumn)
		if err != nil {
			return err
		}
		if np != nil {
			if _, ok := np.(*LogicalTableDual); !ok {
				// See issue#30626 and the related tests in function TestInsertValuesWithSubQuery for more details.
				// This is a TODO and we will support it later.
				return errors.New("Insert's SET operation or VALUES_LIST doesn't support complex subqueries now")
			}
		}
		if insertPlan.AllAssignmentsAreConstant {
			_, isConstant := expr.(*expression.Constant)
			insertPlan.AllAssignmentsAreConstant = isConstant
>>>>>>> 722303bc
		}

		insertPlan.SetList = append(insertPlan.SetList, &expression.Assignment{
			Col:     exprCols[i],
			ColName: model.NewCIStr(colNames[i]),
			Expr:    expr,
		})
	}
	insertPlan.Schema4OnDuplicate = insertPlan.tableSchema
	insertPlan.names4OnDuplicate = insertPlan.tableColNames
	return nil
}

func (b *PlanBuilder) buildValuesListOfInsert(ctx context.Context, insert *ast.InsertStmt, insertPlan *Insert, mockTablePlan *LogicalTableDual, checkRefColumn func(n ast.Node) ast.Node) error {
	affectedValuesCols, err := b.getAffectCols(insert, insertPlan)
	if err != nil {
		return err
	}

	// If value_list and col_list are empty and we have a generated column, we can still write data to this table.
	// For example, insert into t values(); can be executed successfully if t has a generated column.
	if len(insert.Columns) > 0 || len(insert.Lists[0]) > 0 {
		// If value_list or col_list is not empty, the length of value_list should be the same with that of col_list.
		if len(insert.Lists[0]) != len(affectedValuesCols) {
			return ErrWrongValueCountOnRow.GenWithStackByArgs(1)
		}
	}

	insertPlan.AllAssignmentsAreConstant = true
	for i, valuesItem := range insert.Lists {
		// The length of all the value_list should be the same.
		// "insert into t values (), ()" is valid.
		// "insert into t values (), (1)" is not valid.
		// "insert into t values (1), ()" is not valid.
		// "insert into t values (1,2), (1)" is not valid.
		if i > 0 && len(insert.Lists[i-1]) != len(insert.Lists[i]) {
			return ErrWrongValueCountOnRow.GenWithStackByArgs(i + 1)
		}
		exprList := make([]expression.Expression, 0, len(valuesItem))
		for j, valueItem := range valuesItem {
<<<<<<< HEAD
			expr, err := b.getInsertColExpr(ctx, insertPlan, mockTablePlan, affectedValuesCols[j], valueItem, checkRefColumn)
=======
			var expr expression.Expression
			var err error
			var generatedColumnWithDefaultExpr bool
			col := affectedValuesCols[j]
			switch x := valueItem.(type) {
			case *ast.DefaultExpr:
				if col.IsGenerated() {
					if x.Name != nil {
						return ErrBadGeneratedColumn.GenWithStackByArgs(col.Name.O, insertPlan.Table.Meta().Name.O)
					}
					generatedColumnWithDefaultExpr = true
					break
				}
				if x.Name != nil {
					expr, err = b.findDefaultValue(totalTableCols, x.Name)
				} else {
					expr, err = b.getDefaultValue(affectedValuesCols[j])
				}
			case *driver.ValueExpr:
				expr = &expression.Constant{
					Value:   x.Datum,
					RetType: &x.Type,
				}
			case *driver.ParamMarkerExpr:
				expr, err = expression.ParamMarkerExpression(b.ctx, x)
			default:
				b.curClause = fieldList
				// subquery in insert values should not reference upper scope
				usingPlan := mockTablePlan
				if _, ok := valueItem.(*ast.SubqueryExpr); ok {
					usingPlan = LogicalTableDual{}.Init(b.ctx, b.getSelectOffset())
				}
				var np LogicalPlan
				expr, np, err = b.rewriteWithPreprocess(ctx, valueItem, usingPlan, nil, nil, true, checkRefColumn)
				if np != nil {
					if _, ok := np.(*LogicalTableDual); !ok {
						// See issue#30626 and the related tests in function TestInsertValuesWithSubQuery for more details.
						// This is a TODO and we will support it later.
						return errors.New("Insert's SET operation or VALUES_LIST doesn't support complex subqueries now")
					}
				}
			}
>>>>>>> 722303bc
			if err != nil {
				return err
			}
			if expr == nil {
				continue
			}
			exprList = append(exprList, expr)
		}
		insertPlan.Lists = append(insertPlan.Lists, exprList)
	}
	insertPlan.Schema4OnDuplicate = insertPlan.tableSchema
	insertPlan.names4OnDuplicate = insertPlan.tableColNames
	return nil
}

type colNameInOnDupExtractor struct {
	colNameMap map[types.FieldName]*ast.ColumnNameExpr
}

func (c *colNameInOnDupExtractor) Enter(node ast.Node) (ast.Node, bool) {
	switch x := node.(type) {
	case *ast.ColumnNameExpr:
		fieldName := types.FieldName{
			DBName:  x.Name.Schema,
			TblName: x.Name.Table,
			ColName: x.Name.Name,
		}
		c.colNameMap[fieldName] = x
		return node, true
	// We don't extract the column names from the sub select.
	case *ast.SelectStmt, *ast.SetOprStmt:
		return node, true
	default:
		return node, false
	}
}

func (c *colNameInOnDupExtractor) Leave(node ast.Node) (ast.Node, bool) {
	return node, true
}

func (b *PlanBuilder) buildSelectPlanOfInsert(ctx context.Context, insert *ast.InsertStmt, insertPlan *Insert) error {
	b.isForUpdateRead = true
	affectedValuesCols, err := b.getAffectCols(insert, insertPlan)
	if err != nil {
		return err
	}
	actualColLen := -1
	// For MYSQL, it handles the case that the columns in ON DUPLICATE UPDATE is not the project column of the SELECT clause
	// but just in the table occurs in the SELECT CLAUSE.
	//   e.g. insert into a select x from b ON DUPLICATE KEY UPDATE  a.x=b.y; the `y` is not a column of select's output.
	//        MySQL won't throw error and will execute this SQL successfully.
	// To make compatible with this strange feature, we add the variable `actualColLen` and the following IF branch.
	if len(insert.OnDuplicate) > 0 {
		// If the select has aggregation, it cannot see the columns not in the select field.
		//   e.g. insert into a select x from b ON DUPLICATE KEY UPDATE  a.x=b.y; can be executed successfully.
		//        insert into a select x from b group by x ON DUPLICATE KEY UPDATE  a.x=b.y; will report b.y not found.
		if sel, ok := insert.Select.(*ast.SelectStmt); ok && !b.detectSelectAgg(sel) {
			hasWildCard := false
			for _, field := range sel.Fields.Fields {
				if field.WildCard != nil {
					hasWildCard = true
					break
				}
			}
			if !hasWildCard {
				colExtractor := &colNameInOnDupExtractor{colNameMap: make(map[types.FieldName]*ast.ColumnNameExpr)}
				for _, assign := range insert.OnDuplicate {
					assign.Expr.Accept(colExtractor)
				}
				actualColLen = len(sel.Fields.Fields)
				for _, colName := range colExtractor.colNameMap {
					// If we found the name from the INSERT's table columns, we don't try to find it in select field anymore.
					if insertPlan.tableColNames.FindAstColName(colName.Name) {
						continue
					}
					found := false
					for _, field := range sel.Fields.Fields {
						if colField, ok := field.Expr.(*ast.ColumnNameExpr); ok &&
							(colName.Name.Schema.L == "" || colField.Name.Schema.L == "" || colName.Name.Schema.L == colField.Name.Schema.L) &&
							(colName.Name.Table.L == "" || colField.Name.Table.L == "" || colName.Name.Table.L == colField.Name.Table.L) &&
							colName.Name.Name.L == colField.Name.Name.L {
							found = true
							break
						}
					}
					if found {
						continue
					}
					sel.Fields.Fields = append(sel.Fields.Fields, &ast.SelectField{Expr: colName, Offset: len(sel.Fields.Fields)})
				}
			}
		}
	}
	selectPlan, err := b.Build(ctx, insert.Select)
	if err != nil {
		return err
	}

	// Check to guarantee that the length of the row returned by select is equal to that of affectedValuesCols.
	if (actualColLen == -1 && selectPlan.Schema().Len() != len(affectedValuesCols)) || (actualColLen != -1 && actualColLen != len(affectedValuesCols)) {
		return ErrWrongValueCountOnRow.GenWithStackByArgs(1)
	}

	// Check to guarantee that there's no generated column.
	// This check should be done after the above one to make its behavior compatible with MySQL.
	// For example, table t has two columns, namely a and b, and b is a generated column.
	// "insert into t (b) select * from t" will raise an error that the column count is not matched.
	// "insert into t select * from t" will raise an error that there's a generated column in the column list.
	// If we do this check before the above one, "insert into t (b) select * from t" will raise an error
	// that there's a generated column in the column list.
	for _, col := range affectedValuesCols {
		if col.IsGenerated() {
			return ErrBadGeneratedColumn.GenWithStackByArgs(col.Name.O, insertPlan.Table.Meta().Name.O)
		}
	}

	names := selectPlan.OutputNames()
	insertPlan.SelectPlan, _, err = DoOptimize(ctx, b.ctx, b.optFlag, selectPlan.(LogicalPlan))
	if err != nil {
		return err
	}

	if actualColLen == -1 {
		actualColLen = selectPlan.Schema().Len()
	}
	insertPlan.RowLen = actualColLen
	// schema4NewRow is the schema for the newly created data record based on
	// the result of the select statement.
	schema4NewRow := expression.NewSchema(make([]*expression.Column, len(insertPlan.Table.Cols()))...)
	names4NewRow := make(types.NameSlice, len(insertPlan.Table.Cols()))
	// TODO: don't clone it.
	for i := 0; i < actualColLen; i++ {
		selCol := insertPlan.SelectPlan.Schema().Columns[i]
		ordinal := affectedValuesCols[i].Offset
		schema4NewRow.Columns[ordinal] = &expression.Column{}
		*schema4NewRow.Columns[ordinal] = *selCol

		schema4NewRow.Columns[ordinal].RetType = &types.FieldType{}
		*schema4NewRow.Columns[ordinal].RetType = affectedValuesCols[i].FieldType

		names4NewRow[ordinal] = names[i]
	}
	for i := range schema4NewRow.Columns {
		if schema4NewRow.Columns[i] == nil {
			schema4NewRow.Columns[i] = &expression.Column{UniqueID: insertPlan.ctx.GetSessionVars().AllocPlanColumnID()}
			names4NewRow[i] = types.EmptyName
		}
	}
	insertPlan.Schema4OnDuplicate = expression.NewSchema(insertPlan.tableSchema.Columns...)
	insertPlan.Schema4OnDuplicate.Append(insertPlan.SelectPlan.Schema().Columns[actualColLen:]...)
	insertPlan.Schema4OnDuplicate.Append(schema4NewRow.Columns...)
	insertPlan.names4OnDuplicate = append(insertPlan.tableColNames.Shallow(), names[actualColLen:]...)
	insertPlan.names4OnDuplicate = append(insertPlan.names4OnDuplicate, names4NewRow...)
	return nil
}

func (b *PlanBuilder) buildLoadData(ctx context.Context, ld *ast.LoadDataStmt) (Plan, error) {
	p := LoadData{
		IsLocal:            ld.IsLocal,
		OnDuplicate:        ld.OnDuplicate,
		Path:               ld.Path,
		Table:              ld.Table,
		Columns:            ld.Columns,
		FieldsInfo:         ld.FieldsInfo,
		LinesInfo:          ld.LinesInfo,
		IgnoreLines:        ld.IgnoreLines,
		ColumnAssignments:  ld.ColumnAssignments,
		ColumnsAndUserVars: ld.ColumnsAndUserVars,
	}.Init(b.ctx)
	user := b.ctx.GetSessionVars().User
	var insertErr error
	if user != nil {
		insertErr = ErrTableaccessDenied.GenWithStackByArgs("INSERT", user.AuthUsername, user.AuthHostname, p.Table.Name.O)
	}
	b.visitInfo = appendVisitInfo(b.visitInfo, mysql.InsertPriv, p.Table.Schema.O, p.Table.Name.O, "", insertErr)
	tableInfo := p.Table.TableInfo
	tableInPlan, ok := b.is.TableByID(tableInfo.ID)
	if !ok {
		db := b.ctx.GetSessionVars().CurrentDB
		return nil, infoschema.ErrTableNotExists.GenWithStackByArgs(db, tableInfo.Name.O)
	}
	schema, names, err := expression.TableInfo2SchemaAndNames(b.ctx, model.NewCIStr(""), tableInfo)
	if err != nil {
		return nil, err
	}
	mockTablePlan := LogicalTableDual{}.Init(b.ctx, b.getSelectOffset())
	mockTablePlan.SetSchema(schema)
	mockTablePlan.names = names

	p.GenCols, err = b.resolveGeneratedColumns(ctx, tableInPlan.Cols(), nil, mockTablePlan)
	if err != nil {
		return nil, err
	}
	return p, nil
}

func (b *PlanBuilder) buildLoadStats(ld *ast.LoadStatsStmt) Plan {
	p := &LoadStats{Path: ld.Path}
	return p
}

func (b *PlanBuilder) buildIndexAdvise(node *ast.IndexAdviseStmt) Plan {
	p := &IndexAdvise{
		IsLocal:     node.IsLocal,
		Path:        node.Path,
		MaxMinutes:  node.MaxMinutes,
		MaxIndexNum: node.MaxIndexNum,
		LinesInfo:   node.LinesInfo,
	}
	return p
}

func (b *PlanBuilder) buildSplitRegion(node *ast.SplitRegionStmt) (Plan, error) {
	if node.Table.TableInfo.TempTableType != model.TempTableNone {
		return nil, ErrOptOnTemporaryTable.GenWithStackByArgs("split table")
	}
	if node.SplitSyntaxOpt != nil && node.SplitSyntaxOpt.HasPartition && node.Table.TableInfo.Partition == nil {
		return nil, ErrPartitionClauseOnNonpartitioned
	}
	if len(node.IndexName.L) != 0 {
		return b.buildSplitIndexRegion(node)
	}
	return b.buildSplitTableRegion(node)
}

func (b *PlanBuilder) buildSplitIndexRegion(node *ast.SplitRegionStmt) (Plan, error) {
	tblInfo := node.Table.TableInfo
	indexInfo := tblInfo.FindIndexByName(node.IndexName.L)
	if indexInfo == nil {
		return nil, ErrKeyDoesNotExist.GenWithStackByArgs(node.IndexName, tblInfo.Name)
	}
	mockTablePlan := LogicalTableDual{}.Init(b.ctx, b.getSelectOffset())
	schema, names, err := expression.TableInfo2SchemaAndNames(b.ctx, node.Table.Schema, tblInfo)
	if err != nil {
		return nil, err
	}
	mockTablePlan.SetSchema(schema)
	mockTablePlan.names = names

	p := &SplitRegion{
		TableInfo:      tblInfo,
		PartitionNames: node.PartitionNames,
		IndexInfo:      indexInfo,
	}
	p.names = names
	p.setSchemaAndNames(buildSplitRegionsSchema())
	// Split index regions by user specified value lists.
	if len(node.SplitOpt.ValueLists) > 0 {
		indexValues := make([][]types.Datum, 0, len(node.SplitOpt.ValueLists))
		for i, valuesItem := range node.SplitOpt.ValueLists {
			if len(valuesItem) > len(indexInfo.Columns) {
				return nil, ErrWrongValueCountOnRow.GenWithStackByArgs(i + 1)
			}
			values, err := b.convertValue2ColumnType(valuesItem, mockTablePlan, indexInfo, tblInfo)
			if err != nil {
				return nil, err
			}
			indexValues = append(indexValues, values)
		}
		p.ValueLists = indexValues
		return p, nil
	}

	// Split index regions by lower, upper value.
	checkLowerUpperValue := func(valuesItem []ast.ExprNode, name string) ([]types.Datum, error) {
		if len(valuesItem) == 0 {
			return nil, errors.Errorf("Split index `%v` region %s value count should more than 0", indexInfo.Name, name)
		}
		if len(valuesItem) > len(indexInfo.Columns) {
			return nil, errors.Errorf("Split index `%v` region column count doesn't match value count at %v", indexInfo.Name, name)
		}
		return b.convertValue2ColumnType(valuesItem, mockTablePlan, indexInfo, tblInfo)
	}
	lowerValues, err := checkLowerUpperValue(node.SplitOpt.Lower, "lower")
	if err != nil {
		return nil, err
	}
	upperValues, err := checkLowerUpperValue(node.SplitOpt.Upper, "upper")
	if err != nil {
		return nil, err
	}
	p.Lower = lowerValues
	p.Upper = upperValues

	maxSplitRegionNum := int64(config.GetGlobalConfig().SplitRegionMaxNum)
	if node.SplitOpt.Num > maxSplitRegionNum {
		return nil, errors.Errorf("Split index region num exceeded the limit %v", maxSplitRegionNum)
	} else if node.SplitOpt.Num < 1 {
		return nil, errors.Errorf("Split index region num should more than 0")
	}
	p.Num = int(node.SplitOpt.Num)
	return p, nil
}

func (b *PlanBuilder) convertValue2ColumnType(valuesItem []ast.ExprNode, mockTablePlan LogicalPlan, indexInfo *model.IndexInfo, tblInfo *model.TableInfo) ([]types.Datum, error) {
	values := make([]types.Datum, 0, len(valuesItem))
	for j, valueItem := range valuesItem {
		colOffset := indexInfo.Columns[j].Offset
		value, err := b.convertValue(valueItem, mockTablePlan, tblInfo.Columns[colOffset])
		if err != nil {
			return nil, err
		}
		values = append(values, value)
	}
	return values, nil
}

func (b *PlanBuilder) convertValue(valueItem ast.ExprNode, mockTablePlan LogicalPlan, col *model.ColumnInfo) (d types.Datum, err error) {
	var expr expression.Expression
	switch x := valueItem.(type) {
	case *driver.ValueExpr:
		expr = &expression.Constant{
			Value:   x.Datum,
			RetType: &x.Type,
		}
	default:
		expr, _, err = b.rewrite(context.TODO(), valueItem, mockTablePlan, nil, true)
		if err != nil {
			return d, err
		}
	}
	constant, ok := expr.(*expression.Constant)
	if !ok {
		return d, errors.New("Expect constant values")
	}
	value, err := constant.Eval(chunk.Row{})
	if err != nil {
		return d, err
	}
	d, err = value.ConvertTo(b.ctx.GetSessionVars().StmtCtx, &col.FieldType)
	if err != nil {
		if !types.ErrTruncated.Equal(err) && !types.ErrTruncatedWrongVal.Equal(err) && !types.ErrBadNumber.Equal(err) {
			return d, err
		}
		valStr, err1 := value.ToString()
		if err1 != nil {
			return d, err
		}
		return d, types.ErrTruncated.GenWithStack("Incorrect value: '%-.128s' for column '%.192s'", valStr, col.Name.O)
	}
	return d, nil
}

func (b *PlanBuilder) buildSplitTableRegion(node *ast.SplitRegionStmt) (Plan, error) {
	tblInfo := node.Table.TableInfo
	handleColInfos := buildHandleColumnInfos(tblInfo)
	mockTablePlan := LogicalTableDual{}.Init(b.ctx, b.getSelectOffset())
	schema, names, err := expression.TableInfo2SchemaAndNames(b.ctx, node.Table.Schema, tblInfo)
	if err != nil {
		return nil, err
	}
	mockTablePlan.SetSchema(schema)
	mockTablePlan.names = names

	p := &SplitRegion{
		TableInfo:      tblInfo,
		PartitionNames: node.PartitionNames,
	}
	p.setSchemaAndNames(buildSplitRegionsSchema())
	if len(node.SplitOpt.ValueLists) > 0 {
		values := make([][]types.Datum, 0, len(node.SplitOpt.ValueLists))
		for i, valuesItem := range node.SplitOpt.ValueLists {
			data, err := convertValueListToData(valuesItem, handleColInfos, i, b, mockTablePlan)
			if err != nil {
				return nil, err
			}
			values = append(values, data)
		}
		p.ValueLists = values
		return p, nil
	}

	p.Lower, err = convertValueListToData(node.SplitOpt.Lower, handleColInfos, lowerBound, b, mockTablePlan)
	if err != nil {
		return nil, err
	}
	p.Upper, err = convertValueListToData(node.SplitOpt.Upper, handleColInfos, upperBound, b, mockTablePlan)
	if err != nil {
		return nil, err
	}

	maxSplitRegionNum := int64(config.GetGlobalConfig().SplitRegionMaxNum)
	if node.SplitOpt.Num > maxSplitRegionNum {
		return nil, errors.Errorf("Split table region num exceeded the limit %v", maxSplitRegionNum)
	} else if node.SplitOpt.Num < 1 {
		return nil, errors.Errorf("Split table region num should more than 0")
	}
	p.Num = int(node.SplitOpt.Num)
	return p, nil
}

func buildHandleColumnInfos(tblInfo *model.TableInfo) []*model.ColumnInfo {
	switch {
	case tblInfo.PKIsHandle:
		if col := tblInfo.GetPkColInfo(); col != nil {
			return []*model.ColumnInfo{col}
		}
	case tblInfo.IsCommonHandle:
		pkIdx := tables.FindPrimaryIndex(tblInfo)
		pkCols := make([]*model.ColumnInfo, 0, len(pkIdx.Columns))
		cols := tblInfo.Columns
		for _, idxCol := range pkIdx.Columns {
			pkCols = append(pkCols, cols[idxCol.Offset])
		}
		return pkCols
	default:
		return []*model.ColumnInfo{model.NewExtraHandleColInfo()}
	}
	return nil
}

const (
	lowerBound int = -1
	upperBound int = -2
)

func convertValueListToData(valueList []ast.ExprNode, handleColInfos []*model.ColumnInfo, rowIdx int,
	b *PlanBuilder, mockTablePlan *LogicalTableDual) ([]types.Datum, error) {
	if len(valueList) != len(handleColInfos) {
		var err error
		switch rowIdx {
		case lowerBound:
			err = errors.Errorf("Split table region lower value count should be %d", len(handleColInfos))
		case upperBound:
			err = errors.Errorf("Split table region upper value count should be %d", len(handleColInfos))
		default:
			err = ErrWrongValueCountOnRow.GenWithStackByArgs(rowIdx)
		}
		return nil, err
	}
	data := make([]types.Datum, 0, len(handleColInfos))
	for i, v := range valueList {
		convertedDatum, err := b.convertValue(v, mockTablePlan, handleColInfos[i])
		if err != nil {
			return nil, err
		}
		if convertedDatum.IsNull() {
			return nil, ErrBadNull.GenWithStackByArgs(handleColInfos[i].Name.O)
		}
		data = append(data, convertedDatum)
	}
	return data, nil
}

func (b *PlanBuilder) buildDDL(ctx context.Context, node ast.DDLNode) (Plan, error) {
	var authErr error
	switch v := node.(type) {
	case *ast.AlterDatabaseStmt:
		if v.AlterDefaultDatabase {
			v.Name = b.ctx.GetSessionVars().CurrentDB
		}
		if v.Name == "" {
			return nil, ErrNoDB
		}
		if b.ctx.GetSessionVars().User != nil {
			authErr = ErrDBaccessDenied.GenWithStackByArgs("ALTER", b.ctx.GetSessionVars().User.AuthUsername,
				b.ctx.GetSessionVars().User.AuthHostname, v.Name)
		}
		b.visitInfo = appendVisitInfo(b.visitInfo, mysql.AlterPriv, v.Name, "", "", authErr)
	case *ast.AlterTableStmt:
		if b.ctx.GetSessionVars().User != nil {
			authErr = ErrTableaccessDenied.GenWithStackByArgs("ALTER", b.ctx.GetSessionVars().User.AuthUsername,
				b.ctx.GetSessionVars().User.AuthHostname, v.Table.Name.L)
		}
		dbName := v.Table.Schema.L
		if dbName == "" {
			dbName = b.ctx.GetSessionVars().CurrentDB
		}
		b.visitInfo = appendVisitInfo(b.visitInfo, mysql.AlterPriv, dbName,
			v.Table.Name.L, "", authErr)
		for _, spec := range v.Specs {
			if spec.Tp == ast.AlterTableRenameTable || spec.Tp == ast.AlterTableExchangePartition {
				if b.ctx.GetSessionVars().User != nil {
					authErr = ErrTableaccessDenied.GenWithStackByArgs("DROP", b.ctx.GetSessionVars().User.AuthUsername,
						b.ctx.GetSessionVars().User.AuthHostname, v.Table.Name.L)
				}
				b.visitInfo = appendVisitInfo(b.visitInfo, mysql.DropPriv, dbName,
					v.Table.Name.L, "", authErr)

				if b.ctx.GetSessionVars().User != nil {
					authErr = ErrTableaccessDenied.GenWithStackByArgs("CREATE", b.ctx.GetSessionVars().User.AuthUsername,
						b.ctx.GetSessionVars().User.AuthHostname, spec.NewTable.Name.L)
				}
				b.visitInfo = appendVisitInfo(b.visitInfo, mysql.CreatePriv, dbName,
					spec.NewTable.Name.L, "", authErr)

				if b.ctx.GetSessionVars().User != nil {
					authErr = ErrTableaccessDenied.GenWithStackByArgs("INSERT", b.ctx.GetSessionVars().User.AuthUsername,
						b.ctx.GetSessionVars().User.AuthHostname, spec.NewTable.Name.L)
				}
				b.visitInfo = appendVisitInfo(b.visitInfo, mysql.InsertPriv, dbName,
					spec.NewTable.Name.L, "", authErr)
			} else if spec.Tp == ast.AlterTableDropPartition {
				if b.ctx.GetSessionVars().User != nil {
					authErr = ErrTableaccessDenied.GenWithStackByArgs("DROP", b.ctx.GetSessionVars().User.AuthUsername,
						b.ctx.GetSessionVars().User.AuthHostname, v.Table.Name.L)
				}
				b.visitInfo = appendVisitInfo(b.visitInfo, mysql.DropPriv, v.Table.Schema.L,
					v.Table.Name.L, "", authErr)
			} else if spec.Tp == ast.AlterTableWriteable {
				b.visitInfo[0].alterWritable = true
			} else if spec.Tp == ast.AlterTableAddStatistics {
				var selectErr, insertErr error
				user := b.ctx.GetSessionVars().User
				if user != nil {
					selectErr = ErrTableaccessDenied.GenWithStackByArgs("ADD STATS_EXTENDED", user.AuthUsername,
						user.AuthHostname, v.Table.Name.L)
					insertErr = ErrTableaccessDenied.GenWithStackByArgs("ADD STATS_EXTENDED", user.AuthUsername,
						user.AuthHostname, "stats_extended")
				}
				b.visitInfo = appendVisitInfo(b.visitInfo, mysql.SelectPriv, v.Table.Schema.L,
					v.Table.Name.L, "", selectErr)
				b.visitInfo = appendVisitInfo(b.visitInfo, mysql.InsertPriv, mysql.SystemDB,
					"stats_extended", "", insertErr)
			} else if spec.Tp == ast.AlterTableDropStatistics {
				user := b.ctx.GetSessionVars().User
				if user != nil {
					authErr = ErrTableaccessDenied.GenWithStackByArgs("DROP STATS_EXTENDED", user.AuthUsername,
						user.AuthHostname, "stats_extended")
				}
				b.visitInfo = appendVisitInfo(b.visitInfo, mysql.UpdatePriv, mysql.SystemDB,
					"stats_extended", "", authErr)
			}
		}
	case *ast.AlterSequenceStmt:
		if b.ctx.GetSessionVars().User != nil {
			authErr = ErrTableaccessDenied.GenWithStackByArgs("ALTER", b.ctx.GetSessionVars().User.AuthUsername,
				b.ctx.GetSessionVars().User.AuthHostname, v.Name.Name.L)
		}
		b.visitInfo = appendVisitInfo(b.visitInfo, mysql.AlterPriv, v.Name.Schema.L,
			v.Name.Name.L, "", authErr)
	case *ast.CreateDatabaseStmt:
		if b.ctx.GetSessionVars().User != nil {
			authErr = ErrDBaccessDenied.GenWithStackByArgs(b.ctx.GetSessionVars().User.AuthUsername,
				b.ctx.GetSessionVars().User.AuthHostname, v.Name)
		}
		b.visitInfo = appendVisitInfo(b.visitInfo, mysql.CreatePriv, v.Name,
			"", "", authErr)
	case *ast.CreateIndexStmt:
		if b.ctx.GetSessionVars().User != nil {
			authErr = ErrTableaccessDenied.GenWithStackByArgs("INDEX", b.ctx.GetSessionVars().User.AuthUsername,
				b.ctx.GetSessionVars().User.AuthHostname, v.Table.Name.L)
		}
		b.visitInfo = appendVisitInfo(b.visitInfo, mysql.IndexPriv, v.Table.Schema.L,
			v.Table.Name.L, "", authErr)
	case *ast.CreateTableStmt:
		if v.TemporaryKeyword != ast.TemporaryNone {
			for _, cons := range v.Constraints {
				if cons.Tp == ast.ConstraintForeignKey {
					return nil, infoschema.ErrCannotAddForeign
				}
			}
		}
		if b.ctx.GetSessionVars().User != nil {
			// This is tricky here: we always need the visitInfo because it's not only used in privilege checks, and we
			// must pass the table name. However, the privilege check is towards the database. We'll deal with it later.
			if v.TemporaryKeyword == ast.TemporaryLocal {
				authErr = ErrDBaccessDenied.GenWithStackByArgs(b.ctx.GetSessionVars().User.AuthUsername,
					b.ctx.GetSessionVars().User.AuthHostname, v.Table.Schema.L)
			} else {
				authErr = ErrTableaccessDenied.GenWithStackByArgs("CREATE", b.ctx.GetSessionVars().User.AuthUsername,
					b.ctx.GetSessionVars().User.AuthHostname, v.Table.Name.L)
			}
		}
		b.visitInfo = appendVisitInfo(b.visitInfo, mysql.CreatePriv, v.Table.Schema.L,
			v.Table.Name.L, "", authErr)
		if v.ReferTable != nil {
			if b.ctx.GetSessionVars().User != nil {
				authErr = ErrTableaccessDenied.GenWithStackByArgs("CREATE", b.ctx.GetSessionVars().User.AuthUsername,
					b.ctx.GetSessionVars().User.AuthHostname, v.ReferTable.Name.L)
			}
			b.visitInfo = appendVisitInfo(b.visitInfo, mysql.SelectPriv, v.ReferTable.Schema.L,
				v.ReferTable.Name.L, "", authErr)
		}
	case *ast.CreateViewStmt:
		b.isCreateView = true
		b.capFlag |= canExpandAST | renameView
		b.renamingViewName = v.ViewName.Schema.L + "." + v.ViewName.Name.L
		defer func() {
			b.capFlag &= ^canExpandAST
			b.capFlag &= ^renameView
			b.isCreateView = false
		}()

		if stmt := findStmtAsViewSchema(v); stmt != nil {
			stmt.AsViewSchema = true
		}

		plan, err := b.Build(ctx, v.Select)
		if err != nil {
			return nil, err
		}
		schema := plan.Schema()
		names := plan.OutputNames()
		if v.Cols == nil {
			adjustOverlongViewColname(plan.(LogicalPlan))
			v.Cols = make([]model.CIStr, len(schema.Columns))
			for i, name := range names {
				v.Cols[i] = name.ColName
			}
		}
		if len(v.Cols) != schema.Len() {
			return nil, ddl.ErrViewWrongList
		}
		if b.ctx.GetSessionVars().User != nil {
			authErr = ErrTableaccessDenied.GenWithStackByArgs("CREATE VIEW", b.ctx.GetSessionVars().User.AuthUsername,
				b.ctx.GetSessionVars().User.AuthHostname, v.ViewName.Name.L)
		}
		b.visitInfo = appendVisitInfo(b.visitInfo, mysql.CreateViewPriv, v.ViewName.Schema.L,
			v.ViewName.Name.L, "", authErr)
		if v.Definer.CurrentUser && b.ctx.GetSessionVars().User != nil {
			v.Definer = b.ctx.GetSessionVars().User
		}
		if b.ctx.GetSessionVars().User != nil && v.Definer.String() != b.ctx.GetSessionVars().User.String() {
			err = ErrSpecificAccessDenied.GenWithStackByArgs("SUPER")
			b.visitInfo = appendVisitInfo(b.visitInfo, mysql.SuperPriv, "",
				"", "", err)
		}
	case *ast.CreateSequenceStmt:
		if b.ctx.GetSessionVars().User != nil {
			authErr = ErrTableaccessDenied.GenWithStackByArgs("CREATE", b.ctx.GetSessionVars().User.AuthUsername,
				b.ctx.GetSessionVars().User.AuthHostname, v.Name.Name.L)
		}
		b.visitInfo = appendVisitInfo(b.visitInfo, mysql.CreatePriv, v.Name.Schema.L,
			v.Name.Name.L, "", authErr)
	case *ast.DropDatabaseStmt:
		if b.ctx.GetSessionVars().User != nil {
			authErr = ErrDBaccessDenied.GenWithStackByArgs(b.ctx.GetSessionVars().User.AuthUsername,
				b.ctx.GetSessionVars().User.AuthHostname, v.Name)
		}
		b.visitInfo = appendVisitInfo(b.visitInfo, mysql.DropPriv, v.Name,
			"", "", authErr)
	case *ast.DropIndexStmt:
		if b.ctx.GetSessionVars().User != nil {
			authErr = ErrTableaccessDenied.GenWithStackByArgs("INDEX", b.ctx.GetSessionVars().User.AuthUsername,
				b.ctx.GetSessionVars().User.AuthHostname, v.Table.Name.L)
		}
		b.visitInfo = appendVisitInfo(b.visitInfo, mysql.IndexPriv, v.Table.Schema.L,
			v.Table.Name.L, "", authErr)
	case *ast.DropTableStmt:
		for _, tableVal := range v.Tables {
			if b.ctx.GetSessionVars().User != nil {
				authErr = ErrTableaccessDenied.GenWithStackByArgs("DROP", b.ctx.GetSessionVars().User.AuthUsername,
					b.ctx.GetSessionVars().User.AuthHostname, tableVal.Name.L)
			}
			b.visitInfo = appendVisitInfo(b.visitInfo, mysql.DropPriv, tableVal.Schema.L,
				tableVal.Name.L, "", authErr)
		}
	case *ast.DropSequenceStmt:
		for _, sequence := range v.Sequences {
			if b.ctx.GetSessionVars().User != nil {
				authErr = ErrTableaccessDenied.GenWithStackByArgs("DROP", b.ctx.GetSessionVars().User.AuthUsername,
					b.ctx.GetSessionVars().User.AuthHostname, sequence.Name.L)
			}
			b.visitInfo = appendVisitInfo(b.visitInfo, mysql.DropPriv, sequence.Schema.L,
				sequence.Name.L, "", authErr)
		}
	case *ast.TruncateTableStmt:
		if b.ctx.GetSessionVars().User != nil {
			authErr = ErrTableaccessDenied.GenWithStackByArgs("DROP", b.ctx.GetSessionVars().User.AuthUsername,
				b.ctx.GetSessionVars().User.AuthHostname, v.Table.Name.L)
		}
		b.visitInfo = appendVisitInfo(b.visitInfo, mysql.DropPriv, v.Table.Schema.L,
			v.Table.Name.L, "", authErr)
	case *ast.RenameTableStmt:
		if b.ctx.GetSessionVars().User != nil {
			authErr = ErrTableaccessDenied.GenWithStackByArgs("ALTER", b.ctx.GetSessionVars().User.AuthUsername,
				b.ctx.GetSessionVars().User.AuthHostname, v.TableToTables[0].OldTable.Name.L)
		}
		b.visitInfo = appendVisitInfo(b.visitInfo, mysql.AlterPriv, v.TableToTables[0].OldTable.Schema.L,
			v.TableToTables[0].OldTable.Name.L, "", authErr)

		if b.ctx.GetSessionVars().User != nil {
			authErr = ErrTableaccessDenied.GenWithStackByArgs("DROP", b.ctx.GetSessionVars().User.AuthUsername,
				b.ctx.GetSessionVars().User.AuthHostname, v.TableToTables[0].OldTable.Name.L)
		}
		b.visitInfo = appendVisitInfo(b.visitInfo, mysql.DropPriv, v.TableToTables[0].OldTable.Schema.L,
			v.TableToTables[0].OldTable.Name.L, "", authErr)

		if b.ctx.GetSessionVars().User != nil {
			authErr = ErrTableaccessDenied.GenWithStackByArgs("CREATE", b.ctx.GetSessionVars().User.AuthUsername,
				b.ctx.GetSessionVars().User.AuthHostname, v.TableToTables[0].NewTable.Name.L)
		}
		b.visitInfo = appendVisitInfo(b.visitInfo, mysql.CreatePriv, v.TableToTables[0].NewTable.Schema.L,
			v.TableToTables[0].NewTable.Name.L, "", authErr)

		if b.ctx.GetSessionVars().User != nil {
			authErr = ErrTableaccessDenied.GenWithStackByArgs("INSERT", b.ctx.GetSessionVars().User.AuthUsername,
				b.ctx.GetSessionVars().User.AuthHostname, v.TableToTables[0].NewTable.Name.L)
		}
		b.visitInfo = appendVisitInfo(b.visitInfo, mysql.InsertPriv, v.TableToTables[0].NewTable.Schema.L,
			v.TableToTables[0].NewTable.Name.L, "", authErr)
	case *ast.RecoverTableStmt, *ast.FlashBackTableStmt:
		// Recover table command can only be executed by administrator.
		b.visitInfo = appendVisitInfo(b.visitInfo, mysql.SuperPriv, "", "", "", nil)
	case *ast.LockTablesStmt, *ast.UnlockTablesStmt:
		// TODO: add Lock Table privilege check.
	case *ast.CleanupTableLockStmt:
		// This command can only be executed by administrator.
		b.visitInfo = appendVisitInfo(b.visitInfo, mysql.SuperPriv, "", "", "", nil)
	case *ast.RepairTableStmt:
		// Repair table command can only be executed by administrator.
		b.visitInfo = appendVisitInfo(b.visitInfo, mysql.SuperPriv, "", "", "", nil)
	case *ast.DropPlacementPolicyStmt, *ast.CreatePlacementPolicyStmt, *ast.AlterPlacementPolicyStmt:
		err := ErrSpecificAccessDenied.GenWithStackByArgs("SUPER or PLACEMENT_ADMIN")
		b.visitInfo = appendDynamicVisitInfo(b.visitInfo, "PLACEMENT_ADMIN", false, err)
	}
	p := &DDL{Statement: node}
	return p, nil
}

const (
	// TraceFormatRow indicates row tracing format.
	TraceFormatRow = "row"
	// TraceFormatJSON indicates json tracing format.
	TraceFormatJSON = "json"
	// TraceFormatLog indicates log tracing format.
	TraceFormatLog = "log"

	// TracePlanTargetEstimation indicates CE trace target for optimizer trace.
	TracePlanTargetEstimation = "estimation"
)

// buildTrace builds a trace plan. Inside this method, it first optimize the
// underlying query and then constructs a schema, which will be used to constructs
// rows result.
func (b *PlanBuilder) buildTrace(trace *ast.TraceStmt) (Plan, error) {
	p := &Trace{
		StmtNode:             trace.Stmt,
		Format:               trace.Format,
		OptimizerTrace:       trace.TracePlan,
		OptimizerTraceTarget: trace.TracePlanTarget,
	}
	// TODO: forbid trace plan if the statement isn't select read-only statement
	if trace.TracePlan {
		if trace.TracePlanTarget != "" && trace.TracePlanTarget != TracePlanTargetEstimation {
			return nil, errors.New("trace plan target should only be 'estimation'")
		}
		if trace.TracePlanTarget == TracePlanTargetEstimation {
			schema := newColumnsWithNames(1)
			schema.Append(buildColumnWithName("", "CE_trace", mysql.TypeVarchar, mysql.MaxBlobWidth))
			p.SetSchema(schema.col2Schema())
			p.names = schema.names
		} else {
			schema := newColumnsWithNames(1)
			schema.Append(buildColumnWithName("", "Dump_link", mysql.TypeVarchar, 128))
			p.SetSchema(schema.col2Schema())
			p.names = schema.names
		}
		return p, nil
	}
	switch trace.Format {
	case TraceFormatRow:
		schema := newColumnsWithNames(3)
		schema.Append(buildColumnWithName("", "operation", mysql.TypeString, mysql.MaxBlobWidth))
		schema.Append(buildColumnWithName("", "startTS", mysql.TypeString, mysql.MaxBlobWidth))
		schema.Append(buildColumnWithName("", "duration", mysql.TypeString, mysql.MaxBlobWidth))
		p.SetSchema(schema.col2Schema())
		p.names = schema.names
	case TraceFormatJSON:
		schema := newColumnsWithNames(1)
		schema.Append(buildColumnWithName("", "operation", mysql.TypeString, mysql.MaxBlobWidth))
		p.SetSchema(schema.col2Schema())
		p.names = schema.names
	case TraceFormatLog:
		schema := newColumnsWithNames(4)
		schema.Append(buildColumnWithName("", "time", mysql.TypeTimestamp, mysql.MaxBlobWidth))
		schema.Append(buildColumnWithName("", "event", mysql.TypeString, mysql.MaxBlobWidth))
		schema.Append(buildColumnWithName("", "tags", mysql.TypeString, mysql.MaxBlobWidth))
		schema.Append(buildColumnWithName("", "spanName", mysql.TypeString, mysql.MaxBlobWidth))
		p.SetSchema(schema.col2Schema())
		p.names = schema.names
	default:
		return nil, errors.New("trace format should be one of 'row', 'log' or 'json'")
	}
	return p, nil
}

func (b *PlanBuilder) buildExplainPlan(targetPlan Plan, format string, explainRows [][]string, analyze bool, execStmt ast.StmtNode, runtimeStats *execdetails.RuntimeStatsColl) (Plan, error) {
	p := &Explain{
		TargetPlan:       targetPlan,
		Format:           format,
		Analyze:          analyze,
		ExecStmt:         execStmt,
		ExplainRows:      explainRows,
		RuntimeStatsColl: runtimeStats,
	}
	p.ctx = b.ctx
	return p, p.prepareSchema()
}

// buildExplainFor gets *last* (maybe running or finished) query plan from connection #connection id.
// See https://dev.mysql.com/doc/refman/8.0/en/explain-for-connection.html.
func (b *PlanBuilder) buildExplainFor(explainFor *ast.ExplainForStmt) (Plan, error) {
	processInfo, ok := b.ctx.GetSessionManager().GetProcessInfo(explainFor.ConnectionID)
	if !ok {
		return nil, ErrNoSuchThread.GenWithStackByArgs(explainFor.ConnectionID)
	}
	if b.ctx.GetSessionVars() != nil && b.ctx.GetSessionVars().User != nil {
		if b.ctx.GetSessionVars().User.Username != processInfo.User {
			err := ErrAccessDenied.GenWithStackByArgs(b.ctx.GetSessionVars().User.Username, b.ctx.GetSessionVars().User.Hostname)
			// Different from MySQL's behavior and document.
			b.visitInfo = appendVisitInfo(b.visitInfo, mysql.SuperPriv, "", "", "", err)
		}
	}

	targetPlan, ok := processInfo.Plan.(Plan)
	if !ok || targetPlan == nil {
		return &Explain{Format: explainFor.Format}, nil
	}
	var explainRows [][]string
	if explainFor.Format == types.ExplainFormatROW {
		explainRows = processInfo.PlanExplainRows
	}
	return b.buildExplainPlan(targetPlan, explainFor.Format, explainRows, false, nil, processInfo.RuntimeStatsColl)
}

func (b *PlanBuilder) buildExplain(ctx context.Context, explain *ast.ExplainStmt) (Plan, error) {
	if show, ok := explain.Stmt.(*ast.ShowStmt); ok {
		return b.buildShow(ctx, show)
	}
	targetPlan, _, err := OptimizeAstNode(ctx, b.ctx, explain.Stmt, b.is)
	if err != nil {
		return nil, err
	}

	return b.buildExplainPlan(targetPlan, explain.Format, nil, explain.Analyze, explain.Stmt, nil)
}

func (b *PlanBuilder) buildSelectInto(ctx context.Context, sel *ast.SelectStmt) (Plan, error) {
	if sem.IsEnabled() {
		return nil, ErrNotSupportedWithSem.GenWithStackByArgs("SELECT INTO")
	}
	selectIntoInfo := sel.SelectIntoOpt
	sel.SelectIntoOpt = nil
	targetPlan, _, err := OptimizeAstNode(ctx, b.ctx, sel, b.is)
	if err != nil {
		return nil, err
	}
	b.visitInfo = appendVisitInfo(b.visitInfo, mysql.FilePriv, "", "", "", ErrSpecificAccessDenied.GenWithStackByArgs("FILE"))
	return &SelectInto{
		TargetPlan: targetPlan,
		IntoOpt:    selectIntoInfo,
	}, nil
}

func buildShowProcedureSchema() (*expression.Schema, []*types.FieldName) {
	tblName := "ROUTINES"
	schema := newColumnsWithNames(11)
	schema.Append(buildColumnWithName(tblName, "Db", mysql.TypeVarchar, 128))
	schema.Append(buildColumnWithName(tblName, "Name", mysql.TypeVarchar, 128))
	schema.Append(buildColumnWithName(tblName, "Type", mysql.TypeVarchar, 128))
	schema.Append(buildColumnWithName(tblName, "Definer", mysql.TypeVarchar, 128))
	schema.Append(buildColumnWithName(tblName, "Modified", mysql.TypeDatetime, 19))
	schema.Append(buildColumnWithName(tblName, "Created", mysql.TypeDatetime, 19))
	schema.Append(buildColumnWithName(tblName, "Security_type", mysql.TypeVarchar, 128))
	schema.Append(buildColumnWithName(tblName, "Comment", mysql.TypeBlob, 196605))
	schema.Append(buildColumnWithName(tblName, "character_set_client", mysql.TypeVarchar, 32))
	schema.Append(buildColumnWithName(tblName, "collation_connection", mysql.TypeVarchar, 32))
	schema.Append(buildColumnWithName(tblName, "Database Collation", mysql.TypeVarchar, 32))
	return schema.col2Schema(), schema.names
}

func buildShowTriggerSchema() (*expression.Schema, []*types.FieldName) {
	tblName := "TRIGGERS"
	schema := newColumnsWithNames(11)
	schema.Append(buildColumnWithName(tblName, "Trigger", mysql.TypeVarchar, 128))
	schema.Append(buildColumnWithName(tblName, "Event", mysql.TypeVarchar, 128))
	schema.Append(buildColumnWithName(tblName, "Table", mysql.TypeVarchar, 128))
	schema.Append(buildColumnWithName(tblName, "Statement", mysql.TypeBlob, 196605))
	schema.Append(buildColumnWithName(tblName, "Timing", mysql.TypeVarchar, 128))
	schema.Append(buildColumnWithName(tblName, "Created", mysql.TypeDatetime, 19))
	schema.Append(buildColumnWithName(tblName, "sql_mode", mysql.TypeBlob, 8192))
	schema.Append(buildColumnWithName(tblName, "Definer", mysql.TypeVarchar, 128))
	schema.Append(buildColumnWithName(tblName, "character_set_client", mysql.TypeVarchar, 32))
	schema.Append(buildColumnWithName(tblName, "collation_connection", mysql.TypeVarchar, 32))
	schema.Append(buildColumnWithName(tblName, "Database Collation", mysql.TypeVarchar, 32))
	return schema.col2Schema(), schema.names
}

func buildShowEventsSchema() (*expression.Schema, []*types.FieldName) {
	tblName := "EVENTS"
	schema := newColumnsWithNames(15)
	schema.Append(buildColumnWithName(tblName, "Db", mysql.TypeVarchar, 128))
	schema.Append(buildColumnWithName(tblName, "Name", mysql.TypeVarchar, 128))
	schema.Append(buildColumnWithName(tblName, "Time zone", mysql.TypeVarchar, 32))
	schema.Append(buildColumnWithName(tblName, "Definer", mysql.TypeVarchar, 128))
	schema.Append(buildColumnWithName(tblName, "Type", mysql.TypeVarchar, 128))
	schema.Append(buildColumnWithName(tblName, "Execute At", mysql.TypeDatetime, 19))
	schema.Append(buildColumnWithName(tblName, "Interval Value", mysql.TypeVarchar, 128))
	schema.Append(buildColumnWithName(tblName, "Interval Field", mysql.TypeVarchar, 128))
	schema.Append(buildColumnWithName(tblName, "Starts", mysql.TypeDatetime, 19))
	schema.Append(buildColumnWithName(tblName, "Ends", mysql.TypeDatetime, 19))
	schema.Append(buildColumnWithName(tblName, "Status", mysql.TypeVarchar, 32))
	schema.Append(buildColumnWithName(tblName, "Originator", mysql.TypeInt24, 4))
	schema.Append(buildColumnWithName(tblName, "character_set_client", mysql.TypeVarchar, 32))
	schema.Append(buildColumnWithName(tblName, "collation_connection", mysql.TypeVarchar, 32))
	schema.Append(buildColumnWithName(tblName, "Database Collation", mysql.TypeVarchar, 32))
	return schema.col2Schema(), schema.names
}

func buildShowWarningsSchema() (*expression.Schema, types.NameSlice) {
	tblName := "WARNINGS"
	schema := newColumnsWithNames(3)
	schema.Append(buildColumnWithName(tblName, "Level", mysql.TypeVarchar, 64))
	schema.Append(buildColumnWithName(tblName, "Code", mysql.TypeLong, 19))
	schema.Append(buildColumnWithName(tblName, "Message", mysql.TypeVarchar, 64))
	return schema.col2Schema(), schema.names
}

// buildShowSchema builds column info for ShowStmt including column name and type.
func buildShowSchema(s *ast.ShowStmt, isView bool, isSequence bool) (schema *expression.Schema, outputNames []*types.FieldName) {
	var names []string
	var ftypes []byte
	switch s.Tp {
	case ast.ShowProcedureStatus:
		return buildShowProcedureSchema()
	case ast.ShowTriggers:
		return buildShowTriggerSchema()
	case ast.ShowEvents:
		return buildShowEventsSchema()
	case ast.ShowWarnings, ast.ShowErrors:
		return buildShowWarningsSchema()
	case ast.ShowRegions:
		return buildTableRegionsSchema()
	case ast.ShowEngines:
		names = []string{"Engine", "Support", "Comment", "Transactions", "XA", "Savepoints"}
	case ast.ShowConfig:
		names = []string{"Type", "Instance", "Name", "Value"}
	case ast.ShowDatabases:
		names = []string{"Database"}
	case ast.ShowOpenTables:
		names = []string{"Database", "Table", "In_use", "Name_locked"}
		ftypes = []byte{mysql.TypeVarchar, mysql.TypeVarchar, mysql.TypeLong, mysql.TypeLong}
	case ast.ShowTables:
		names = []string{fmt.Sprintf("Tables_in_%s", s.DBName)}
		if s.Full {
			names = append(names, "Table_type")
		}
	case ast.ShowTableStatus:
		names = []string{"Name", "Engine", "Version", "Row_format", "Rows", "Avg_row_length",
			"Data_length", "Max_data_length", "Index_length", "Data_free", "Auto_increment",
			"Create_time", "Update_time", "Check_time", "Collation", "Checksum",
			"Create_options", "Comment"}
		ftypes = []byte{mysql.TypeVarchar, mysql.TypeVarchar, mysql.TypeLonglong, mysql.TypeVarchar, mysql.TypeLonglong, mysql.TypeLonglong,
			mysql.TypeLonglong, mysql.TypeLonglong, mysql.TypeLonglong, mysql.TypeLonglong, mysql.TypeLonglong,
			mysql.TypeDatetime, mysql.TypeDatetime, mysql.TypeDatetime, mysql.TypeVarchar, mysql.TypeVarchar,
			mysql.TypeVarchar, mysql.TypeVarchar}
	case ast.ShowColumns:
		names = table.ColDescFieldNames(s.Full)
	case ast.ShowCharset:
		names = []string{"Charset", "Description", "Default collation", "Maxlen"}
		ftypes = []byte{mysql.TypeVarchar, mysql.TypeVarchar, mysql.TypeVarchar, mysql.TypeLonglong}
	case ast.ShowVariables, ast.ShowStatus:
		names = []string{"Variable_name", "Value"}
	case ast.ShowCollation:
		names = []string{"Collation", "Charset", "Id", "Default", "Compiled", "Sortlen"}
		ftypes = []byte{mysql.TypeVarchar, mysql.TypeVarchar, mysql.TypeLonglong,
			mysql.TypeVarchar, mysql.TypeVarchar, mysql.TypeLonglong}
	case ast.ShowCreateTable, ast.ShowCreateSequence:
		if isSequence {
			names = []string{"Sequence", "Create Sequence"}
		} else if isView {
			names = []string{"View", "Create View", "character_set_client", "collation_connection"}
		} else {
			names = []string{"Table", "Create Table"}
		}
	case ast.ShowCreatePlacementPolicy:
		names = []string{"Policy", "Create Policy"}
	case ast.ShowCreateUser:
		if s.User != nil {
			names = []string{fmt.Sprintf("CREATE USER for %s", s.User)}
		}
	case ast.ShowCreateView:
		names = []string{"View", "Create View", "character_set_client", "collation_connection"}
	case ast.ShowCreateDatabase:
		names = []string{"Database", "Create Database"}
	case ast.ShowDrainerStatus:
		names = []string{"NodeID", "Address", "State", "Max_Commit_Ts", "Update_Time"}
		ftypes = []byte{mysql.TypeVarchar, mysql.TypeVarchar, mysql.TypeVarchar, mysql.TypeLonglong, mysql.TypeVarchar}
	case ast.ShowGrants:
		if s.User != nil {
			names = []string{fmt.Sprintf("Grants for %s", s.User)}
		} else {
			// Don't know the name yet, so just say "user"
			names = []string{"Grants for User"}
		}
	case ast.ShowIndex:
		names = []string{"Table", "Non_unique", "Key_name", "Seq_in_index",
			"Column_name", "Collation", "Cardinality", "Sub_part", "Packed",
			"Null", "Index_type", "Comment", "Index_comment", "Visible", "Expression", "Clustered"}
		ftypes = []byte{mysql.TypeVarchar, mysql.TypeLonglong, mysql.TypeVarchar, mysql.TypeLonglong,
			mysql.TypeVarchar, mysql.TypeVarchar, mysql.TypeLonglong, mysql.TypeLonglong,
			mysql.TypeVarchar, mysql.TypeVarchar, mysql.TypeVarchar, mysql.TypeVarchar,
			mysql.TypeVarchar, mysql.TypeVarchar, mysql.TypeVarchar, mysql.TypeVarchar}
	case ast.ShowPlugins:
		names = []string{"Name", "Status", "Type", "Library", "License", "Version"}
		ftypes = []byte{
			mysql.TypeVarchar, mysql.TypeVarchar, mysql.TypeVarchar, mysql.TypeVarchar, mysql.TypeVarchar, mysql.TypeVarchar,
		}
	case ast.ShowProcessList:
		names = []string{"Id", "User", "Host", "db", "Command", "Time", "State", "Info"}
		ftypes = []byte{mysql.TypeLonglong, mysql.TypeVarchar, mysql.TypeVarchar,
			mysql.TypeVarchar, mysql.TypeVarchar, mysql.TypeLong, mysql.TypeVarchar, mysql.TypeString}
	case ast.ShowPumpStatus:
		names = []string{"NodeID", "Address", "State", "Max_Commit_Ts", "Update_Time"}
		ftypes = []byte{mysql.TypeVarchar, mysql.TypeVarchar, mysql.TypeVarchar, mysql.TypeLonglong, mysql.TypeVarchar}
	case ast.ShowStatsMeta:
		names = []string{"Db_name", "Table_name", "Partition_name", "Update_time", "Modify_count", "Row_count"}
		ftypes = []byte{mysql.TypeVarchar, mysql.TypeVarchar, mysql.TypeVarchar, mysql.TypeDatetime, mysql.TypeLonglong, mysql.TypeLonglong}
	case ast.ShowStatsExtended:
		names = []string{"Db_name", "Table_name", "Stats_name", "Column_names", "Stats_type", "Stats_val", "Last_update_version"}
		ftypes = []byte{mysql.TypeVarchar, mysql.TypeVarchar, mysql.TypeVarchar, mysql.TypeVarchar, mysql.TypeVarchar, mysql.TypeVarchar, mysql.TypeLonglong}
	case ast.ShowStatsHistograms:
		names = []string{"Db_name", "Table_name", "Partition_name", "Column_name", "Is_index", "Update_time", "Distinct_count", "Null_count", "Avg_col_size", "Correlation"}
		ftypes = []byte{mysql.TypeVarchar, mysql.TypeVarchar, mysql.TypeVarchar, mysql.TypeVarchar, mysql.TypeTiny, mysql.TypeDatetime,
			mysql.TypeLonglong, mysql.TypeLonglong, mysql.TypeDouble, mysql.TypeDouble}
	case ast.ShowStatsBuckets:
		names = []string{"Db_name", "Table_name", "Partition_name", "Column_name", "Is_index", "Bucket_id", "Count",
			"Repeats", "Lower_Bound", "Upper_Bound", "Ndv"}
		ftypes = []byte{mysql.TypeVarchar, mysql.TypeVarchar, mysql.TypeVarchar, mysql.TypeVarchar, mysql.TypeTiny, mysql.TypeLonglong,
			mysql.TypeLonglong, mysql.TypeLonglong, mysql.TypeVarchar, mysql.TypeVarchar, mysql.TypeLonglong}
	case ast.ShowStatsTopN:
		names = []string{"Db_name", "Table_name", "Partition_name", "Column_name", "Is_index", "Value", "Count"}
		ftypes = []byte{mysql.TypeVarchar, mysql.TypeVarchar, mysql.TypeVarchar, mysql.TypeVarchar, mysql.TypeTiny, mysql.TypeVarchar, mysql.TypeLonglong}
	case ast.ShowStatsHealthy:
		names = []string{"Db_name", "Table_name", "Partition_name", "Healthy"}
		ftypes = []byte{mysql.TypeVarchar, mysql.TypeVarchar, mysql.TypeVarchar, mysql.TypeLonglong}
	case ast.ShowHistogramsInFlight:
		names = []string{"HistogramsInFlight"}
		ftypes = []byte{mysql.TypeLonglong}
	case ast.ShowColumnStatsUsage:
		names = []string{"Db_name", "Table_name", "Partition_name", "Column_name", "Last_used_at", "Last_analyzed_at"}
		ftypes = []byte{mysql.TypeVarchar, mysql.TypeVarchar, mysql.TypeVarchar, mysql.TypeVarchar, mysql.TypeDatetime, mysql.TypeDatetime}
	case ast.ShowProfiles: // ShowProfiles is deprecated.
		names = []string{"Query_ID", "Duration", "Query"}
		ftypes = []byte{mysql.TypeLong, mysql.TypeDouble, mysql.TypeVarchar}
	case ast.ShowMasterStatus:
		names = []string{"File", "Position", "Binlog_Do_DB", "Binlog_Ignore_DB", "Executed_Gtid_Set"}
		ftypes = []byte{mysql.TypeVarchar, mysql.TypeLonglong, mysql.TypeVarchar, mysql.TypeVarchar, mysql.TypeVarchar}
	case ast.ShowPrivileges:
		names = []string{"Privilege", "Context", "Comment"}
		ftypes = []byte{mysql.TypeVarchar, mysql.TypeVarchar, mysql.TypeVarchar}
	case ast.ShowBindings:
		names = []string{"Original_sql", "Bind_sql", "Default_db", "Status", "Create_time", "Update_time", "Charset", "Collation", "Source"}
		ftypes = []byte{mysql.TypeVarchar, mysql.TypeVarchar, mysql.TypeVarchar, mysql.TypeVarchar, mysql.TypeDatetime, mysql.TypeDatetime, mysql.TypeVarchar, mysql.TypeVarchar, mysql.TypeVarchar}
	case ast.ShowAnalyzeStatus:
		names = []string{"Table_schema", "Table_name", "Partition_name", "Job_info", "Processed_rows", "Start_time", "End_time", "State"}
		ftypes = []byte{mysql.TypeVarchar, mysql.TypeVarchar, mysql.TypeVarchar, mysql.TypeVarchar, mysql.TypeLonglong, mysql.TypeDatetime, mysql.TypeDatetime, mysql.TypeVarchar}
	case ast.ShowBuiltins:
		names = []string{"Supported_builtin_functions"}
		ftypes = []byte{mysql.TypeVarchar}
	case ast.ShowBackups, ast.ShowRestores:
		names = []string{"Destination", "State", "Progress", "Queue_time", "Execution_time", "Finish_time", "Connection", "Message"}
		ftypes = []byte{mysql.TypeVarchar, mysql.TypeVarchar, mysql.TypeDouble, mysql.TypeDatetime, mysql.TypeDatetime, mysql.TypeDatetime, mysql.TypeLonglong, mysql.TypeVarchar}
	case ast.ShowPlacementLabels:
		names = []string{"Key", "Values"}
		ftypes = []byte{mysql.TypeVarchar, mysql.TypeJSON}
	case ast.ShowPlacement, ast.ShowPlacementForDatabase, ast.ShowPlacementForTable, ast.ShowPlacementForPartition:
		names = []string{"Target", "Placement", "Scheduling_State"}
		ftypes = []byte{mysql.TypeVarchar, mysql.TypeVarchar, mysql.TypeVarchar}
	}

	schema = expression.NewSchema(make([]*expression.Column, 0, len(names))...)
	outputNames = make([]*types.FieldName, 0, len(names))
	for i := range names {
		col := &expression.Column{}
		outputNames = append(outputNames, &types.FieldName{ColName: model.NewCIStr(names[i])})
		// User varchar as the default return column type.
		tp := mysql.TypeVarchar
		if len(ftypes) != 0 && ftypes[i] != mysql.TypeUnspecified {
			tp = ftypes[i]
		}
		fieldType := types.NewFieldType(tp)
		fieldType.Flen, fieldType.Decimal = mysql.GetDefaultFieldLengthAndDecimal(tp)
		fieldType.Charset, fieldType.Collate = types.DefaultCharsetForType(tp)
		col.RetType = fieldType
		schema.Append(col)
	}
	return
}

func (b *PlanBuilder) buildPlanReplayer(pc *ast.PlanReplayerStmt) Plan {
	p := &PlanReplayer{ExecStmt: pc.Stmt, Analyze: pc.Analyze, Load: pc.Load, File: pc.File}
	schema := newColumnsWithNames(1)
	schema.Append(buildColumnWithName("", "File_token", mysql.TypeVarchar, 128))
	p.SetSchema(schema.col2Schema())
	p.names = schema.names
	return p
}

func buildChecksumTableSchema() (*expression.Schema, []*types.FieldName) {
	schema := newColumnsWithNames(5)
	schema.Append(buildColumnWithName("", "Db_name", mysql.TypeVarchar, 128))
	schema.Append(buildColumnWithName("", "Table_name", mysql.TypeVarchar, 128))
	schema.Append(buildColumnWithName("", "Checksum_crc64_xor", mysql.TypeLonglong, 22))
	schema.Append(buildColumnWithName("", "Total_kvs", mysql.TypeLonglong, 22))
	schema.Append(buildColumnWithName("", "Total_bytes", mysql.TypeLonglong, 22))
	return schema.col2Schema(), schema.names
}

// adjustOverlongViewColname adjusts the overlong outputNames of a view to
// `new_exp_$off` where `$off` is the offset of the output column, $off starts from 1.
// There is still some MySQL compatible problems.
func adjustOverlongViewColname(plan LogicalPlan) {
	outputNames := plan.OutputNames()
	for i := range outputNames {
		if outputName := outputNames[i].ColName.L; len(outputName) > mysql.MaxColumnNameLength {
			outputNames[i].ColName = model.NewCIStr(fmt.Sprintf("name_exp_%d", i+1))
		}
	}
}

// findStmtAsViewSchema finds the first SelectStmt as the schema for the view
func findStmtAsViewSchema(stmt ast.Node) *ast.SelectStmt {
	switch x := stmt.(type) {
	case *ast.CreateViewStmt:
		return findStmtAsViewSchema(x.Select)
	case *ast.SetOprStmt:
		return findStmtAsViewSchema(x.SelectList)
	case *ast.SetOprSelectList:
		return findStmtAsViewSchema(x.Selects[0])
	case *ast.SelectStmt:
		return x
	}
	return nil
}<|MERGE_RESOLUTION|>--- conflicted
+++ resolved
@@ -3539,7 +3539,15 @@
 		if _, ok := expr.(*ast.SubqueryExpr); ok {
 			usingPlan = LogicalTableDual{}.Init(b.ctx, b.getSelectOffset())
 		}
-		outExpr, _, err = b.rewriteWithPreprocess(ctx, expr, usingPlan, nil, nil, true, checkRefColumn)
+		var np LogicalPlan
+		outExpr, np, err = b.rewriteWithPreprocess(ctx, expr, usingPlan, nil, nil, true, checkRefColumn)
+		if np != nil {
+			if _, ok := np.(*LogicalTableDual); !ok {
+				// See issue#30626 and the related tests in function TestInsertValuesWithSubQuery for more details.
+				// This is a TODO and we will support it later.
+				return nil, errors.New("Insert's SET operation or VALUES_LIST doesn't support complex subqueries now")
+			}
+		}
 	}
 	if err != nil {
 		return nil, err
@@ -3580,47 +3588,12 @@
 
 	insertPlan.AllAssignmentsAreConstant = true
 	for i, assign := range insert.Setlist {
-<<<<<<< HEAD
 		expr, err := b.getInsertColExpr(ctx, insertPlan, mockTablePlan, tCols[i], assign.Expr, checkRefColumn)
 		if err != nil {
 			return err
 		}
 		if expr == nil {
 			continue
-=======
-		defaultExpr := extractDefaultExpr(assign.Expr)
-		if defaultExpr != nil {
-			defaultExpr.Name = assign.Column
-		}
-		// Note: For INSERT, REPLACE, and UPDATE, if a generated column is inserted into, replaced, or updated explicitly, the only permitted value is DEFAULT.
-		// see https://dev.mysql.com/doc/refman/8.0/en/create-table-generated-columns.html
-		if _, ok := generatedColumns[assign.Column.Name.L]; ok {
-			if defaultExpr != nil {
-				continue
-			}
-			return ErrBadGeneratedColumn.GenWithStackByArgs(assign.Column.Name.O, tableInfo.Name.O)
-		}
-		b.curClause = fieldList
-		// subquery in insert values should not reference upper scope
-		usingPlan := mockTablePlan
-		if _, ok := assign.Expr.(*ast.SubqueryExpr); ok {
-			usingPlan = LogicalTableDual{}.Init(b.ctx, b.getSelectOffset())
-		}
-		expr, np, err := b.rewriteWithPreprocess(ctx, assign.Expr, usingPlan, nil, nil, true, checkRefColumn)
-		if err != nil {
-			return err
-		}
-		if np != nil {
-			if _, ok := np.(*LogicalTableDual); !ok {
-				// See issue#30626 and the related tests in function TestInsertValuesWithSubQuery for more details.
-				// This is a TODO and we will support it later.
-				return errors.New("Insert's SET operation or VALUES_LIST doesn't support complex subqueries now")
-			}
-		}
-		if insertPlan.AllAssignmentsAreConstant {
-			_, isConstant := expr.(*expression.Constant)
-			insertPlan.AllAssignmentsAreConstant = isConstant
->>>>>>> 722303bc
 		}
 
 		insertPlan.SetList = append(insertPlan.SetList, &expression.Assignment{
@@ -3661,52 +3634,7 @@
 		}
 		exprList := make([]expression.Expression, 0, len(valuesItem))
 		for j, valueItem := range valuesItem {
-<<<<<<< HEAD
 			expr, err := b.getInsertColExpr(ctx, insertPlan, mockTablePlan, affectedValuesCols[j], valueItem, checkRefColumn)
-=======
-			var expr expression.Expression
-			var err error
-			var generatedColumnWithDefaultExpr bool
-			col := affectedValuesCols[j]
-			switch x := valueItem.(type) {
-			case *ast.DefaultExpr:
-				if col.IsGenerated() {
-					if x.Name != nil {
-						return ErrBadGeneratedColumn.GenWithStackByArgs(col.Name.O, insertPlan.Table.Meta().Name.O)
-					}
-					generatedColumnWithDefaultExpr = true
-					break
-				}
-				if x.Name != nil {
-					expr, err = b.findDefaultValue(totalTableCols, x.Name)
-				} else {
-					expr, err = b.getDefaultValue(affectedValuesCols[j])
-				}
-			case *driver.ValueExpr:
-				expr = &expression.Constant{
-					Value:   x.Datum,
-					RetType: &x.Type,
-				}
-			case *driver.ParamMarkerExpr:
-				expr, err = expression.ParamMarkerExpression(b.ctx, x)
-			default:
-				b.curClause = fieldList
-				// subquery in insert values should not reference upper scope
-				usingPlan := mockTablePlan
-				if _, ok := valueItem.(*ast.SubqueryExpr); ok {
-					usingPlan = LogicalTableDual{}.Init(b.ctx, b.getSelectOffset())
-				}
-				var np LogicalPlan
-				expr, np, err = b.rewriteWithPreprocess(ctx, valueItem, usingPlan, nil, nil, true, checkRefColumn)
-				if np != nil {
-					if _, ok := np.(*LogicalTableDual); !ok {
-						// See issue#30626 and the related tests in function TestInsertValuesWithSubQuery for more details.
-						// This is a TODO and we will support it later.
-						return errors.New("Insert's SET operation or VALUES_LIST doesn't support complex subqueries now")
-					}
-				}
-			}
->>>>>>> 722303bc
 			if err != nil {
 				return err
 			}
