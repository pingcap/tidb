// Copyright 2015 PingCAP, Inc.
//
// Licensed under the Apache License, Version 2.0 (the "License");
// you may not use this file except in compliance with the License.
// You may obtain a copy of the License at
//
//     http://www.apache.org/licenses/LICENSE-2.0
//
// Unless required by applicable law or agreed to in writing, software
// distributed under the License is distributed on an "AS IS" BASIS,
// See the License for the specific language governing permissions and
// limitations under the License.

package core

import (
	"bytes"
	"context"
	"encoding/binary"
	"fmt"
	"strings"

	"github.com/pingcap/errors"
	"github.com/pingcap/parser"
	"github.com/pingcap/parser/ast"
	"github.com/pingcap/parser/charset"
	"github.com/pingcap/parser/model"
	"github.com/pingcap/parser/mysql"
	"github.com/pingcap/parser/opcode"
	"github.com/pingcap/tidb/config"
	"github.com/pingcap/tidb/ddl"
	"github.com/pingcap/tidb/expression"
	"github.com/pingcap/tidb/infoschema"
	"github.com/pingcap/tidb/kv"
	"github.com/pingcap/tidb/planner/property"
	"github.com/pingcap/tidb/sessionctx"
	"github.com/pingcap/tidb/sessionctx/stmtctx"
	"github.com/pingcap/tidb/statistics"
	"github.com/pingcap/tidb/store/tikv"
	"github.com/pingcap/tidb/table"
	"github.com/pingcap/tidb/types"
	driver "github.com/pingcap/tidb/types/parser_driver"
	"github.com/pingcap/tidb/util/chunk"
	"github.com/pingcap/tidb/util/logutil"
	"github.com/pingcap/tidb/util/ranger"
	"go.uber.org/zap"
)

type visitInfo struct {
	privilege mysql.PrivilegeType
	db        string
	table     string
	column    string
	err       error
}

type tableHintInfo struct {
	indexNestedLoopJoinTables []hintTableInfo
	sortMergeJoinTables       []hintTableInfo
	hashJoinTables            []hintTableInfo
	preferAggType             uint
}

type hintTableInfo struct {
	name    model.CIStr
	matched bool
}

func tableNames2HintTableInfo(tableNames []model.CIStr) []hintTableInfo {
	if len(tableNames) == 0 {
		return nil
	}
	hintTables := make([]hintTableInfo, 0, len(tableNames))
	for _, tableName := range tableNames {
		hintTables = append(hintTables, hintTableInfo{name: tableName})
	}
	return hintTables
}

func (info *tableHintInfo) ifPreferMergeJoin(tableNames ...*model.CIStr) bool {
	return info.matchTableName(tableNames, info.sortMergeJoinTables)
}

func (info *tableHintInfo) ifPreferHashJoin(tableNames ...*model.CIStr) bool {
	return info.matchTableName(tableNames, info.hashJoinTables)
}

func (info *tableHintInfo) ifPreferINLJ(tableNames ...*model.CIStr) bool {
	return info.matchTableName(tableNames, info.indexNestedLoopJoinTables)
}

// matchTableName checks whether the hint hit the need.
// Only need either side matches one on the list.
// Even though you can put 2 tables on the list,
// it doesn't mean optimizer will reorder to make them
// join directly.
// Which it joins on with depend on sequence of traverse
// and without reorder, user might adjust themselves.
// This is similar to MySQL hints.
func (info *tableHintInfo) matchTableName(tables []*model.CIStr, hintTables []hintTableInfo) bool {
	hintMatched := false
	for _, tableName := range tables {
		if tableName == nil {
			continue
		}
		for i, curEntry := range hintTables {
			if curEntry.name.L == tableName.L {
				hintTables[i].matched = true
				hintMatched = true
				break
			}
		}
	}
	return hintMatched
}

func restore2JoinHint(hintType string, hintTables []hintTableInfo) string {
	buffer := bytes.NewBufferString("/*+ ")
	buffer.WriteString(strings.ToUpper(hintType))
	buffer.WriteString("(")
	for i, table := range hintTables {
		buffer.WriteString(table.name.L)
		if i < len(hintTables)-1 {
			buffer.WriteString(", ")
		}
	}
	buffer.WriteString(") */")
	return buffer.String()
}

func extractUnmatchedTables(hintTables []hintTableInfo) []string {
	var tableNames []string
	for _, table := range hintTables {
		if !table.matched {
			tableNames = append(tableNames, table.name.O)
		}
	}
	return tableNames
}

// clauseCode indicates in which clause the column is currently.
type clauseCode int

const (
	unknowClause clauseCode = iota
	fieldList
	havingClause
	onClause
	orderByClause
	whereClause
	windowClause
	groupByClause
	showStatement
	globalOrderByClause
)

var clauseMsg = map[clauseCode]string{
	unknowClause:        "",
	fieldList:           "field list",
	havingClause:        "having clause",
	onClause:            "on clause",
	orderByClause:       "order clause",
	whereClause:         "where clause",
	groupByClause:       "group statement",
	showStatement:       "show statement",
	globalOrderByClause: "global ORDER clause",
	windowClause:        "field list", // For window functions that in field list.
}

// PlanBuilder builds Plan from an ast.Node.
// It just builds the ast node straightforwardly.
type PlanBuilder struct {
	ctx          sessionctx.Context
	is           infoschema.InfoSchema
	outerSchemas []*expression.Schema
	// colMapper stores the column that must be pre-resolved.
	colMapper map[*ast.ColumnNameExpr]int
	// visitInfo is used for privilege check.
	visitInfo     []visitInfo
	tableHintInfo []tableHintInfo
	optFlag       uint64

	curClause clauseCode

	// rewriterPool stores the expressionRewriter we have created to reuse it if it has been released.
	// rewriterCounter counts how many rewriter is being used.
	rewriterPool    []*expressionRewriter
	rewriterCounter int

	windowSpecs  map[string]*ast.WindowSpec
	inUpdateStmt bool
	// inStraightJoin represents whether the current "SELECT" statement has
	// "STRAIGHT_JOIN" option.
	inStraightJoin bool
<<<<<<< HEAD

	windowSpecs map[string]*ast.WindowSpec

	// handleHelper records the handle column position for tables. Delete/Update/SelectLock/UnionScan may need this information.
	// It collects the information by the following procedure:
	//   Since we build the plan tree from bottom to top, we maintain a stack to record the current handle information.
	//   If it's a dataSource/tableDual node, we create a new map.
	//   If it's a aggregation, we pop the map and push a nil map since no handle information left.
	//   If it's a union, we pop all children's and push a nil map.
	//   If it's a join, we pop its children's out then merge them and push the new map to stack.
	//   If we meet a subquery, it's clearly that it's a independent problem so we just pop one map out when we finish building the subquery.
	handleHelper *handleColHelper
}

type handleColHelper struct {
	id2HandleMapStack []map[int64][]*expression.Column
	stackTail         int
}

func (hch *handleColHelper) appendColToLastMap(tblID int64, col *expression.Column) {
	tailMap := hch.id2HandleMapStack[hch.stackTail-1]
	tailMap[tblID] = append(tailMap[tblID], col)
}

func (hch *handleColHelper) popMap() map[int64][]*expression.Column {
	ret := hch.id2HandleMapStack[hch.stackTail-1]
	hch.stackTail--
	hch.id2HandleMapStack = hch.id2HandleMapStack[:hch.stackTail]
	return ret
}

func (hch *handleColHelper) pushMap(m map[int64][]*expression.Column) {
	hch.id2HandleMapStack = append(hch.id2HandleMapStack, m)
	hch.stackTail++
}

func (hch *handleColHelper) mergeAndPush(m1, m2 map[int64][]*expression.Column) {
	newMap := make(map[int64][]*expression.Column)
	for k, v := range m1 {
		newMap[k] = make([]*expression.Column, len(v))
		copy(newMap[k], v)
	}
	for k, v := range m2 {
		if _, ok := newMap[k]; ok {
			newMap[k] = append(newMap[k], v...)
		} else {
			newMap[k] = make([]*expression.Column, len(v))
			copy(newMap[k], v)
		}
	}
	hch.pushMap(newMap)
}

func (hch *handleColHelper) tailMap() map[int64][]*expression.Column {
	return hch.id2HandleMapStack[hch.stackTail-1]
=======
>>>>>>> adb3071c
}

// GetVisitInfo gets the visitInfo of the PlanBuilder.
func (b *PlanBuilder) GetVisitInfo() []visitInfo {
	return b.visitInfo
}

// GetDBTableInfo gets the accessed dbs and tables info.
func (b *PlanBuilder) GetDBTableInfo() []stmtctx.TableEntry {
	var tables []stmtctx.TableEntry
	existsFunc := func(tbls []stmtctx.TableEntry, tbl *stmtctx.TableEntry) bool {
		for _, t := range tbls {
			if t == *tbl {
				return true
			}
		}
		return false
	}
	for _, v := range b.visitInfo {
		tbl := &stmtctx.TableEntry{DB: v.db, Table: v.table}
		if !existsFunc(tables, tbl) {
			tables = append(tables, *tbl)
		}
	}
	return tables
}

// GetOptFlag gets the optFlag of the PlanBuilder.
func (b *PlanBuilder) GetOptFlag() uint64 {
	return b.optFlag
}

// NewPlanBuilder creates a new PlanBuilder.
func NewPlanBuilder(sctx sessionctx.Context, is infoschema.InfoSchema) *PlanBuilder {
	return &PlanBuilder{
		ctx:          sctx,
		is:           is,
		colMapper:    make(map[*ast.ColumnNameExpr]int),
		handleHelper: &handleColHelper{id2HandleMapStack: make([]map[int64][]*expression.Column, 0)},
	}
}

// Build builds the ast node to a Plan.
func (b *PlanBuilder) Build(ctx context.Context, node ast.Node) (Plan, error) {
	b.optFlag = flagPrunColumns
	switch x := node.(type) {
	case *ast.AdminStmt:
		return b.buildAdmin(ctx, x)
	case *ast.DeallocateStmt:
		return &Deallocate{Name: x.Name}, nil
	case *ast.DeleteStmt:
		return b.buildDelete(ctx, x)
	case *ast.ExecuteStmt:
		return b.buildExecute(ctx, x)
	case *ast.ExplainStmt:
		return b.buildExplain(ctx, x)
	case *ast.ExplainForStmt:
		return b.buildExplainFor(x)
	case *ast.TraceStmt:
		return b.buildTrace(x)
	case *ast.InsertStmt:
		return b.buildInsert(ctx, x)
	case *ast.LoadDataStmt:
		return b.buildLoadData(ctx, x)
	case *ast.LoadStatsStmt:
		return b.buildLoadStats(x), nil
	case *ast.PrepareStmt:
		return b.buildPrepare(x), nil
	case *ast.SelectStmt:
		return b.buildSelect(ctx, x)
	case *ast.UnionStmt:
		return b.buildUnion(ctx, x)
	case *ast.UpdateStmt:
		return b.buildUpdate(ctx, x)
	case *ast.ShowStmt:
		return b.buildShow(ctx, x)
	case *ast.DoStmt:
		return b.buildDo(ctx, x)
	case *ast.SetStmt:
		return b.buildSet(ctx, x)
	case *ast.AnalyzeTableStmt:
		return b.buildAnalyze(x)
	case *ast.BinlogStmt, *ast.FlushStmt, *ast.UseStmt,
		*ast.BeginStmt, *ast.CommitStmt, *ast.RollbackStmt, *ast.CreateUserStmt, *ast.SetPwdStmt,
		*ast.GrantStmt, *ast.DropUserStmt, *ast.AlterUserStmt, *ast.RevokeStmt, *ast.KillStmt, *ast.DropStatsStmt,
		*ast.GrantRoleStmt, *ast.RevokeRoleStmt, *ast.SetRoleStmt, *ast.SetDefaultRoleStmt:
		return b.buildSimple(node.(ast.StmtNode))
	case ast.DDLNode:
		return b.buildDDL(ctx, x)
	case *ast.CreateBindingStmt:
		return b.buildCreateBindPlan(x)
	case *ast.DropBindingStmt:
		return b.buildDropBindPlan(x)
	case *ast.ChangeStmt:
		return b.buildChange(x)
	case *ast.SplitRegionStmt:
		return b.buildSplitRegion(x)
	}
	return nil, ErrUnsupportedType.GenWithStack("Unsupported type %T", node)
}

func (b *PlanBuilder) buildChange(v *ast.ChangeStmt) (Plan, error) {
	exe := &Change{
		ChangeStmt: v,
	}
	return exe, nil
}

func (b *PlanBuilder) buildExecute(ctx context.Context, v *ast.ExecuteStmt) (Plan, error) {
	vars := make([]expression.Expression, 0, len(v.UsingVars))
	for _, expr := range v.UsingVars {
		newExpr, _, err := b.rewrite(ctx, expr, nil, nil, true)
		if err != nil {
			return nil, err
		}
		vars = append(vars, newExpr)
	}
	exe := &Execute{Name: v.Name, UsingVars: vars, ExecID: v.ExecID}
	if v.BinaryArgs != nil {
		exe.PrepareParams = v.BinaryArgs.([]types.Datum)
	}
	return exe, nil
}

func (b *PlanBuilder) buildDo(ctx context.Context, v *ast.DoStmt) (Plan, error) {
	var p LogicalPlan
	dual := LogicalTableDual{RowCount: 1}.Init(b.ctx)
	dual.SetSchema(expression.NewSchema())
	p = dual
	proj := LogicalProjection{Exprs: make([]expression.Expression, 0, len(v.Exprs))}.Init(b.ctx)
	schema := expression.NewSchema(make([]*expression.Column, 0, len(v.Exprs))...)
	for _, astExpr := range v.Exprs {
		expr, np, err := b.rewrite(ctx, astExpr, p, nil, true)
		if err != nil {
			return nil, err
		}
		p = np
		proj.Exprs = append(proj.Exprs, expr)
		schema.Append(&expression.Column{
			UniqueID: b.ctx.GetSessionVars().AllocPlanColumnID(),
			RetType:  expr.GetType(),
		})
	}
	proj.SetChildren(p)
	proj.self = proj
	proj.SetSchema(schema)
	proj.CalculateNoDelay = true
	return proj, nil
}

func (b *PlanBuilder) buildSet(ctx context.Context, v *ast.SetStmt) (Plan, error) {
	p := &Set{}
	for _, vars := range v.Variables {
		if vars.IsGlobal {
			err := ErrSpecificAccessDenied.GenWithStackByArgs("SUPER")
			b.visitInfo = appendVisitInfo(b.visitInfo, mysql.SuperPriv, "", "", "", err)
		}
		assign := &expression.VarAssignment{
			Name:     vars.Name,
			IsGlobal: vars.IsGlobal,
			IsSystem: vars.IsSystem,
		}
		if _, ok := vars.Value.(*ast.DefaultExpr); !ok {
			if cn, ok2 := vars.Value.(*ast.ColumnNameExpr); ok2 && cn.Name.Table.L == "" {
				// Convert column name expression to string value expression.
				vars.Value = ast.NewValueExpr(cn.Name.Name.O)
			}
			mockTablePlan := LogicalTableDual{}.Init(b.ctx)
			var err error
			assign.Expr, _, err = b.rewrite(ctx, vars.Value, mockTablePlan, nil, true)
			if err != nil {
				return nil, err
			}
		} else {
			assign.IsDefault = true
		}
		if vars.ExtendValue != nil {
			assign.ExtendValue = &expression.Constant{
				Value:   vars.ExtendValue.(*driver.ValueExpr).Datum,
				RetType: &vars.ExtendValue.(*driver.ValueExpr).Type,
			}
		}
		p.VarAssigns = append(p.VarAssigns, assign)
	}
	return p, nil
}

func (b *PlanBuilder) buildDropBindPlan(v *ast.DropBindingStmt) (Plan, error) {
	p := &SQLBindPlan{
		SQLBindOp:    OpSQLBindDrop,
		NormdOrigSQL: parser.Normalize(v.OriginSel.Text()),
		IsGlobal:     v.GlobalScope,
	}
	b.visitInfo = appendVisitInfo(b.visitInfo, mysql.SuperPriv, "", "", "", nil)
	return p, nil
}

func (b *PlanBuilder) buildCreateBindPlan(v *ast.CreateBindingStmt) (Plan, error) {
	charSet, collation := b.ctx.GetSessionVars().GetCharsetInfo()
	p := &SQLBindPlan{
		SQLBindOp:    OpSQLBindCreate,
		NormdOrigSQL: parser.Normalize(v.OriginSel.Text()),
		BindSQL:      v.HintedSel.Text(),
		IsGlobal:     v.GlobalScope,
		BindStmt:     v.HintedSel,
		Charset:      charSet,
		Collation:    collation,
	}
	b.visitInfo = appendVisitInfo(b.visitInfo, mysql.SuperPriv, "", "", "", nil)
	return p, nil
}

// detectSelectAgg detects an aggregate function or GROUP BY clause.
func (b *PlanBuilder) detectSelectAgg(sel *ast.SelectStmt) bool {
	if sel.GroupBy != nil {
		return true
	}
	for _, f := range sel.Fields.Fields {
		if ast.HasAggFlag(f.Expr) {
			return true
		}
	}
	if sel.Having != nil {
		if ast.HasAggFlag(sel.Having.Expr) {
			return true
		}
	}
	if sel.OrderBy != nil {
		for _, item := range sel.OrderBy.Items {
			if ast.HasAggFlag(item.Expr) {
				return true
			}
		}
	}
	return false
}

func (b *PlanBuilder) detectSelectWindow(sel *ast.SelectStmt) bool {
	for _, f := range sel.Fields.Fields {
		if ast.HasWindowFlag(f.Expr) {
			return true
		}
	}
	if sel.OrderBy != nil {
		for _, item := range sel.OrderBy.Items {
			if ast.HasWindowFlag(item.Expr) {
				return true
			}
		}
	}
	return false
}

func getPathByIndexName(paths []*accessPath, idxName model.CIStr, tblInfo *model.TableInfo) *accessPath {
	var tablePath *accessPath
	for _, path := range paths {
		if path.isTablePath {
			tablePath = path
			continue
		}
		if path.index.Name.L == idxName.L {
			return path
		}
	}
	if isPrimaryIndex(idxName) && tblInfo.PKIsHandle {
		return tablePath
	}
	return nil
}

func isPrimaryIndex(indexName model.CIStr) bool {
	return indexName.L == "primary"
}

func getPossibleAccessPaths(indexHints []*ast.IndexHint, tblInfo *model.TableInfo) ([]*accessPath, error) {
	publicPaths := make([]*accessPath, 0, len(tblInfo.Indices)+1)
	publicPaths = append(publicPaths, &accessPath{isTablePath: true})
	for _, index := range tblInfo.Indices {
		if index.State == model.StatePublic {
			publicPaths = append(publicPaths, &accessPath{index: index})
		}
	}

	hasScanHint, hasUseOrForce := false, false
	available := make([]*accessPath, 0, len(publicPaths))
	ignored := make([]*accessPath, 0, len(publicPaths))
	for _, hint := range indexHints {
		if hint.HintScope != ast.HintForScan {
			continue
		}

		hasScanHint = true
		for _, idxName := range hint.IndexNames {
			path := getPathByIndexName(publicPaths, idxName, tblInfo)
			if path == nil {
				return nil, ErrKeyDoesNotExist.GenWithStackByArgs(idxName, tblInfo.Name)
			}
			if hint.HintType == ast.HintIgnore {
				// Collect all the ignored index hints.
				ignored = append(ignored, path)
				continue
			}
			// Currently we don't distinguish between "FORCE" and "USE" because
			// our cost estimation is not reliable.
			hasUseOrForce = true
			path.forced = true
			available = append(available, path)
		}
	}

	if !hasScanHint || !hasUseOrForce {
		available = publicPaths
	}

	available = removeIgnoredPaths(available, ignored, tblInfo)

	// If we have got "FORCE" or "USE" index hint but got no available index,
	// we have to use table scan.
	if len(available) == 0 {
		available = append(available, &accessPath{isTablePath: true})
	}
	return available, nil
}

func removeIgnoredPaths(paths, ignoredPaths []*accessPath, tblInfo *model.TableInfo) []*accessPath {
	if len(ignoredPaths) == 0 {
		return paths
	}
	remainedPaths := make([]*accessPath, 0, len(paths))
	for _, path := range paths {
		if path.isTablePath || getPathByIndexName(ignoredPaths, path.index.Name, tblInfo) == nil {
			remainedPaths = append(remainedPaths, path)
		}
	}
	return remainedPaths
}

func (b *PlanBuilder) buildSelectLock(src LogicalPlan, lock ast.SelectLockType) *LogicalLock {
	selectLock := LogicalLock{
		Lock:         lock,
		tblID2Handle: b.handleHelper.tailMap(),
	}.Init(b.ctx)
	selectLock.SetChildren(src)
	return selectLock
}

func (b *PlanBuilder) buildPrepare(x *ast.PrepareStmt) Plan {
	p := &Prepare{
		Name: x.Name,
	}
	if x.SQLVar != nil {
		if v, ok := b.ctx.GetSessionVars().Users[x.SQLVar.Name]; ok {
			p.SQLText = v
		} else {
			p.SQLText = "NULL"
		}
	} else {
		p.SQLText = x.SQLText
	}
	return p
}

func (b *PlanBuilder) buildCheckIndex(ctx context.Context, dbName model.CIStr, as *ast.AdminStmt) (Plan, error) {
	tblName := as.Tables[0]
	tbl, err := b.is.TableByName(dbName, tblName.Name)
	if err != nil {
		return nil, err
	}
	tblInfo := tbl.Meta()

	// get index information
	var idx *model.IndexInfo
	for _, index := range tblInfo.Indices {
		if index.Name.L == strings.ToLower(as.Index) {
			idx = index
			break
		}
	}
	if idx == nil {
		return nil, errors.Errorf("index %s do not exist", as.Index)
	}
	if idx.State != model.StatePublic {
		return nil, errors.Errorf("index %s state %s isn't public", as.Index, idx.State)
	}

	return b.buildPhysicalIndexLookUpReader(ctx, dbName, tbl, idx, 1)
}

func (b *PlanBuilder) buildAdmin(ctx context.Context, as *ast.AdminStmt) (Plan, error) {
	var ret Plan
	var err error
	switch as.Tp {
	case ast.AdminCheckTable:
		ret, err = b.buildAdminCheckTable(ctx, as)
		if err != nil {
			return ret, err
		}
	case ast.AdminCheckIndex:
		dbName := as.Tables[0].Schema
		readerPlan, err := b.buildCheckIndex(ctx, dbName, as)
		if err != nil {
			return ret, err
		}

		ret = &CheckIndex{
			DBName:            dbName.L,
			IdxName:           as.Index,
			IndexLookUpReader: readerPlan.(*PhysicalIndexLookUpReader),
		}
	case ast.AdminRecoverIndex:
		p := &RecoverIndex{Table: as.Tables[0], IndexName: as.Index}
		p.SetSchema(buildRecoverIndexFields())
		ret = p
	case ast.AdminCleanupIndex:
		p := &CleanupIndex{Table: as.Tables[0], IndexName: as.Index}
		p.SetSchema(buildCleanupIndexFields())
		ret = p
	case ast.AdminChecksumTable:
		p := &ChecksumTable{Tables: as.Tables}
		p.SetSchema(buildChecksumTableSchema())
		ret = p
	case ast.AdminShowNextRowID:
		p := &ShowNextRowID{TableName: as.Tables[0]}
		p.SetSchema(buildShowNextRowID())
		ret = p
	case ast.AdminShowDDL:
		p := &ShowDDL{}
		p.SetSchema(buildShowDDLFields())
		ret = p
	case ast.AdminShowDDLJobs:
		p := &ShowDDLJobs{JobNumber: as.JobNumber}
		p.SetSchema(buildShowDDLJobsFields())
		ret = p
	case ast.AdminCancelDDLJobs:
		p := &CancelDDLJobs{JobIDs: as.JobIDs}
		p.SetSchema(buildCancelDDLJobsFields())
		ret = p
	case ast.AdminCheckIndexRange:
		schema, err := b.buildCheckIndexSchema(as.Tables[0], as.Index)
		if err != nil {
			return nil, err
		}

		p := &CheckIndexRange{Table: as.Tables[0], IndexName: as.Index, HandleRanges: as.HandleRanges}
		p.SetSchema(schema)
		ret = p
	case ast.AdminShowDDLJobQueries:
		p := &ShowDDLJobQueries{JobIDs: as.JobIDs}
		p.SetSchema(buildShowDDLJobQueriesFields())
		ret = p
	case ast.AdminShowSlow:
		p := &ShowSlow{ShowSlow: as.ShowSlow}
		p.SetSchema(buildShowSlowSchema())
		ret = p
	case ast.AdminReloadExprPushdownBlacklist:
		return &ReloadExprPushdownBlacklist{}, nil
	case ast.AdminReloadOptRuleBlacklist:
		return &ReloadOptRuleBlacklist{}, nil
	case ast.AdminPluginEnable:
		return &AdminPlugins{Action: Enable, Plugins: as.Plugins}, nil
	case ast.AdminPluginDisable:
		return &AdminPlugins{Action: Disable, Plugins: as.Plugins}, nil
	default:
		return nil, ErrUnsupportedType.GenWithStack("Unsupported ast.AdminStmt(%T) for buildAdmin", as)
	}

	// Admin command can only be executed by administrator.
	b.visitInfo = appendVisitInfo(b.visitInfo, mysql.SuperPriv, "", "", "", nil)
	return ret, nil
}

// getGenExprs gets generated expressions map.
func (b *PlanBuilder) getGenExprs(ctx context.Context, dbName model.CIStr, tbl table.Table, idx *model.IndexInfo) (
	map[model.TableColumnID]expression.Expression, error) {
	tblInfo := tbl.Meta()
	genExprsMap := make(map[model.TableColumnID]expression.Expression)
	exprs := make([]expression.Expression, 0, len(tbl.Cols()))
	genExprIdxs := make([]model.TableColumnID, len(tbl.Cols()))
	mockTablePlan := LogicalTableDual{}.Init(b.ctx)
	mockTablePlan.SetSchema(expression.TableInfo2SchemaWithDBName(b.ctx, dbName, tblInfo))
	for i, colExpr := range mockTablePlan.Schema().Columns {
		col := tbl.Cols()[i]
		var expr expression.Expression
		expr = colExpr
		if col.IsGenerated() && !col.GeneratedStored {
			var err error
			expr, _, err = b.rewrite(ctx, col.GeneratedExpr, mockTablePlan, nil, true)
			if err != nil {
				return nil, errors.Trace(err)
			}
			expr = expression.BuildCastFunction(b.ctx, expr, colExpr.GetType())
			found := false
			for _, column := range idx.Columns {
				if strings.EqualFold(col.Name.L, column.Name.L) {
					found = true
					break
				}
			}
			if found {
				genColumnID := model.TableColumnID{TableID: tblInfo.ID, ColumnID: col.ColumnInfo.ID}
				genExprsMap[genColumnID] = expr
				genExprIdxs[i] = genColumnID
			}
		}
		exprs = append(exprs, expr)
	}
	// Re-iterate expressions to handle those virtual generated columns that refers to the other generated columns.
	for i, expr := range exprs {
		exprs[i] = expression.ColumnSubstitute(expr, mockTablePlan.Schema(), exprs)
		if _, ok := genExprsMap[genExprIdxs[i]]; ok {
			genExprsMap[genExprIdxs[i]] = exprs[i]
		}
	}
	return genExprsMap, nil
}

func (b *PlanBuilder) buildPhysicalIndexLookUpReader(ctx context.Context, dbName model.CIStr, tbl table.Table, idx *model.IndexInfo, id int) (Plan, error) {
	genExprsMap, err := b.getGenExprs(ctx, dbName, tbl, idx)
	if err != nil {
		return nil, errors.Trace(err)
	}

	// Get generated columns.
	var genCols []*expression.Column
	pkOffset := -1
	tblInfo := tbl.Meta()
	colsMap := make(map[int64]struct{})
	schema := expression.NewSchema(make([]*expression.Column, 0, len(idx.Columns))...)
	idxReaderCols := make([]*model.ColumnInfo, 0, len(idx.Columns))
	tblReaderCols := make([]*model.ColumnInfo, 0, len(tbl.Cols()))
	for _, idxCol := range idx.Columns {
		for _, col := range tblInfo.Columns {
			if idxCol.Name.L == col.Name.L {
				idxReaderCols = append(idxReaderCols, col)
				tblReaderCols = append(tblReaderCols, col)
				schema.Append(&expression.Column{
					ColName:  col.Name,
					UniqueID: b.ctx.GetSessionVars().AllocPlanColumnID(),
					RetType:  &col.FieldType})
				colsMap[col.ID] = struct{}{}
				if mysql.HasPriKeyFlag(col.Flag) {
					pkOffset = len(tblReaderCols) - 1
				}
			}
			genColumnID := model.TableColumnID{TableID: tblInfo.ID, ColumnID: col.ID}
			if expr, ok := genExprsMap[genColumnID]; ok {
				cols := expression.ExtractColumns(expr)
				genCols = append(genCols, cols...)
			}
		}
	}
	// Add generated columns to tblSchema and tblReaderCols.
	tblSchema := schema.Clone()
	for _, col := range genCols {
		if _, ok := colsMap[col.ID]; !ok {
			c := table.FindCol(tbl.Cols(), col.ColName.O)
			if c != nil {
				col.Index = len(tblReaderCols)
				tblReaderCols = append(tblReaderCols, c.ColumnInfo)
				tblSchema.Append(&expression.Column{
					ColName:  c.Name,
					UniqueID: b.ctx.GetSessionVars().AllocPlanColumnID(),
					RetType:  &c.FieldType})
				colsMap[c.ID] = struct{}{}
				if mysql.HasPriKeyFlag(c.Flag) {
					pkOffset = len(tblReaderCols) - 1
				}
			}
		}
	}
	if !tbl.Meta().PKIsHandle || pkOffset == -1 {
		tblReaderCols = append(tblReaderCols, model.NewExtraHandleColInfo())
		handleCol := &expression.Column{
			DBName:   dbName,
			TblName:  tblInfo.Name,
			ColName:  model.ExtraHandleName,
			RetType:  types.NewFieldType(mysql.TypeLonglong),
			UniqueID: b.ctx.GetSessionVars().AllocPlanColumnID(),
			ID:       model.ExtraHandleID,
		}
		tblSchema.Append(handleCol)
		pkOffset = len(tblReaderCols) - 1
	}

	is := PhysicalIndexScan{
		Table:            tblInfo,
		TableAsName:      &tblInfo.Name,
		DBName:           dbName,
		Columns:          idxReaderCols,
		Index:            idx,
		dataSourceSchema: schema,
		Ranges:           ranger.FullRange(),
		GenExprs:         genExprsMap,
	}.Init(b.ctx)
	// There is no alternative plan choices, so just use pseudo stats to avoid panic.
	is.stats = &property.StatsInfo{HistColl: &(statistics.PseudoTable(tblInfo)).HistColl}
	// It's double read case.
	ts := PhysicalTableScan{Columns: tblReaderCols, Table: is.Table}.Init(b.ctx)
	ts.SetSchema(tblSchema)
	cop := &copTask{
		indexPlan:   is,
		tablePlan:   ts,
		tblColHists: is.stats.HistColl,
	}
	ts.HandleIdx = pkOffset
	is.initSchema(id, idx, true)
	rootT := finishCopTask(b.ctx, cop).(*rootTask)
	return rootT.p, nil
}

func (b *PlanBuilder) buildPhysicalIndexLookUpReaders(ctx context.Context, dbName model.CIStr, tbl table.Table) ([]Plan, []table.Index, error) {
	tblInfo := tbl.Meta()
	// get index information
	indices := make([]table.Index, 0, len(tblInfo.Indices))
	indexLookUpReaders := make([]Plan, 0, len(tblInfo.Indices))
	for i, idx := range tbl.Indices() {
		idxInfo := idx.Meta()
		if idxInfo.State != model.StatePublic {
			logutil.Logger(context.Background()).Info("build physical index lookup reader, the index isn't public",
				zap.String("index", idxInfo.Name.O), zap.Stringer("state", idxInfo.State), zap.String("table", tblInfo.Name.O))
			continue
		}
		indices = append(indices, idx)
		reader, err := b.buildPhysicalIndexLookUpReader(ctx, dbName, tbl, idxInfo, i)
		if err != nil {
			return nil, nil, err
		}
		indexLookUpReaders = append(indexLookUpReaders, reader)
	}
	if len(indexLookUpReaders) == 0 {
		return nil, nil, nil
	}
	return indexLookUpReaders, indices, nil
}

func (b *PlanBuilder) buildAdminCheckTable(ctx context.Context, as *ast.AdminStmt) (*CheckTable, error) {
	tbl := as.Tables[0]
	p := &CheckTable{
		DBName:  tbl.Schema.O,
		TblInfo: tbl.TableInfo,
	}

	tableInfo := as.Tables[0].TableInfo
	table, ok := b.is.TableByID(tableInfo.ID)
	if !ok {
		return nil, infoschema.ErrTableNotExists.GenWithStackByArgs(tbl.DBInfo.Name.O, tableInfo.Name.O)
	}

	readerPlans, indices, err := b.buildPhysicalIndexLookUpReaders(ctx, tbl.Schema, table)
	if err != nil {
		return nil, errors.Trace(err)
	}
	readers := make([]*PhysicalIndexLookUpReader, 0, len(readerPlans))
	for _, plan := range readerPlans {
		readers = append(readers, plan.(*PhysicalIndexLookUpReader))
	}
	p.Indices = indices
	p.IndexLookUpReaders = readers
	return p, nil
}

func (b *PlanBuilder) buildCheckIndexSchema(tn *ast.TableName, indexName string) (*expression.Schema, error) {
	schema := expression.NewSchema()
	indexName = strings.ToLower(indexName)
	indicesInfo := tn.TableInfo.Indices
	cols := tn.TableInfo.Cols()
	for _, idxInfo := range indicesInfo {
		if idxInfo.Name.L != indexName {
			continue
		}
		for _, idxCol := range idxInfo.Columns {
			col := cols[idxCol.Offset]
			schema.Append(&expression.Column{
				ColName:  idxCol.Name,
				TblName:  tn.Name,
				DBName:   tn.Schema,
				RetType:  &col.FieldType,
				UniqueID: b.ctx.GetSessionVars().AllocPlanColumnID(),
				ID:       col.ID})
		}
		schema.Append(&expression.Column{
			ColName:  model.NewCIStr("extra_handle"),
			TblName:  tn.Name,
			DBName:   tn.Schema,
			RetType:  types.NewFieldType(mysql.TypeLonglong),
			UniqueID: b.ctx.GetSessionVars().AllocPlanColumnID(),
			ID:       -1,
		})
	}
	if schema.Len() == 0 {
		return nil, errors.Errorf("index %s not found", indexName)
	}
	return schema, nil
}

// getColsInfo returns the info of index columns, normal columns and primary key.
func getColsInfo(tn *ast.TableName) (indicesInfo []*model.IndexInfo, colsInfo []*model.ColumnInfo, pkCol *model.ColumnInfo) {
	tbl := tn.TableInfo
	for _, col := range tbl.Columns {
		// The virtual column will not store any data in TiKV, so it should be ignored when collect statistics
		if col.IsGenerated() && !col.GeneratedStored {
			continue
		}
		if tbl.PKIsHandle && mysql.HasPriKeyFlag(col.Flag) {
			pkCol = col
		} else {
			colsInfo = append(colsInfo, col)
		}
	}
	for _, idx := range tn.TableInfo.Indices {
		if idx.State == model.StatePublic {
			indicesInfo = append(indicesInfo, idx)
		}
	}
	return
}

func getPhysicalIDsAndPartitionNames(tblInfo *model.TableInfo, partitionNames []model.CIStr) ([]int64, []string, error) {
	pi := tblInfo.GetPartitionInfo()
	if pi == nil {
		if len(partitionNames) != 0 {
			return nil, nil, errors.Trace(ddl.ErrPartitionMgmtOnNonpartitioned)
		}
		return []int64{tblInfo.ID}, []string{""}, nil
	}
	if len(partitionNames) == 0 {
		ids := make([]int64, 0, len(pi.Definitions))
		names := make([]string, 0, len(pi.Definitions))
		for _, def := range pi.Definitions {
			ids = append(ids, def.ID)
			names = append(names, def.Name.O)
		}
		return ids, names, nil
	}
	ids := make([]int64, 0, len(partitionNames))
	names := make([]string, 0, len(partitionNames))
	for _, name := range partitionNames {
		found := false
		for _, def := range pi.Definitions {
			if def.Name.L == name.L {
				found = true
				ids = append(ids, def.ID)
				names = append(names, def.Name.O)
				break
			}
		}
		if !found {
			return nil, nil, fmt.Errorf("can not found the specified partition name %s in the table definition", name.O)
		}
	}
	return ids, names, nil
}

func (b *PlanBuilder) buildAnalyzeTable(as *ast.AnalyzeTableStmt, opts map[ast.AnalyzeOptionType]uint64) (Plan, error) {
	p := &Analyze{Opts: opts}
	for _, tbl := range as.TableNames {
		if tbl.TableInfo.IsView() {
			return nil, errors.Errorf("analyze %s is not supported now.", tbl.Name.O)
		}
		idxInfo, colInfo, pkInfo := getColsInfo(tbl)
		physicalIDs, names, err := getPhysicalIDsAndPartitionNames(tbl.TableInfo, as.PartitionNames)
		if err != nil {
			return nil, err
		}
		for _, idx := range idxInfo {
			for i, id := range physicalIDs {
				info := analyzeInfo{DBName: tbl.Schema.O, TableName: tbl.Name.O, PartitionName: names[i], PhysicalTableID: id, Incremental: as.Incremental}
				p.IdxTasks = append(p.IdxTasks, AnalyzeIndexTask{
					IndexInfo:   idx,
					analyzeInfo: info,
					TblInfo:     tbl.TableInfo,
				})
			}
		}
		if len(colInfo) > 0 || pkInfo != nil {
			for i, id := range physicalIDs {
				info := analyzeInfo{DBName: tbl.Schema.O, TableName: tbl.Name.O, PartitionName: names[i], PhysicalTableID: id, Incremental: as.Incremental}
				p.ColTasks = append(p.ColTasks, AnalyzeColumnsTask{
					PKInfo:      pkInfo,
					ColsInfo:    colInfo,
					analyzeInfo: info,
					TblInfo:     tbl.TableInfo,
				})
			}
		}
	}
	return p, nil
}

func (b *PlanBuilder) buildAnalyzeIndex(as *ast.AnalyzeTableStmt, opts map[ast.AnalyzeOptionType]uint64) (Plan, error) {
	p := &Analyze{Opts: opts}
	tblInfo := as.TableNames[0].TableInfo
	physicalIDs, names, err := getPhysicalIDsAndPartitionNames(tblInfo, as.PartitionNames)
	if err != nil {
		return nil, err
	}
	for _, idxName := range as.IndexNames {
		if isPrimaryIndex(idxName) && tblInfo.PKIsHandle {
			pkCol := tblInfo.GetPkColInfo()
			for i, id := range physicalIDs {
				info := analyzeInfo{DBName: as.TableNames[0].Schema.O, TableName: as.TableNames[0].Name.O, PartitionName: names[i], PhysicalTableID: id, Incremental: as.Incremental}
				p.ColTasks = append(p.ColTasks, AnalyzeColumnsTask{PKInfo: pkCol, analyzeInfo: info})
			}
			continue
		}
		idx := tblInfo.FindIndexByName(idxName.L)
		if idx == nil || idx.State != model.StatePublic {
			return nil, ErrAnalyzeMissIndex.GenWithStackByArgs(idxName.O, tblInfo.Name.O)
		}
		for i, id := range physicalIDs {
			info := analyzeInfo{DBName: as.TableNames[0].Schema.O, TableName: as.TableNames[0].Name.O, PartitionName: names[i], PhysicalTableID: id, Incremental: as.Incremental}
			p.IdxTasks = append(p.IdxTasks, AnalyzeIndexTask{IndexInfo: idx, analyzeInfo: info, TblInfo: tblInfo})
		}
	}
	return p, nil
}

func (b *PlanBuilder) buildAnalyzeAllIndex(as *ast.AnalyzeTableStmt, opts map[ast.AnalyzeOptionType]uint64) (Plan, error) {
	p := &Analyze{Opts: opts}
	tblInfo := as.TableNames[0].TableInfo
	physicalIDs, names, err := getPhysicalIDsAndPartitionNames(tblInfo, as.PartitionNames)
	if err != nil {
		return nil, err
	}
	for _, idx := range tblInfo.Indices {
		if idx.State == model.StatePublic {
			for i, id := range physicalIDs {
				info := analyzeInfo{DBName: as.TableNames[0].Schema.O, TableName: as.TableNames[0].Name.O, PartitionName: names[i], PhysicalTableID: id, Incremental: as.Incremental}
				p.IdxTasks = append(p.IdxTasks, AnalyzeIndexTask{IndexInfo: idx, analyzeInfo: info, TblInfo: tblInfo})
			}
		}
	}
	if tblInfo.PKIsHandle {
		pkCol := tblInfo.GetPkColInfo()
		for i, id := range physicalIDs {
			info := analyzeInfo{DBName: as.TableNames[0].Schema.O, TableName: as.TableNames[0].Name.O, PartitionName: names[i], PhysicalTableID: id, Incremental: as.Incremental}
			p.ColTasks = append(p.ColTasks, AnalyzeColumnsTask{PKInfo: pkCol, analyzeInfo: info})
		}
	}
	return p, nil
}

var cmSketchSizeLimit = kv.TxnEntrySizeLimit / binary.MaxVarintLen32

var analyzeOptionLimit = map[ast.AnalyzeOptionType]uint64{
	ast.AnalyzeOptNumBuckets:    1024,
	ast.AnalyzeOptNumTopN:       1024,
	ast.AnalyzeOptCMSketchWidth: uint64(cmSketchSizeLimit),
	ast.AnalyzeOptCMSketchDepth: uint64(cmSketchSizeLimit),
	ast.AnalyzeOptNumSamples:    100000,
}

var analyzeOptionDefault = map[ast.AnalyzeOptionType]uint64{
	ast.AnalyzeOptNumBuckets:    256,
	ast.AnalyzeOptNumTopN:       20,
	ast.AnalyzeOptCMSketchWidth: 2048,
	ast.AnalyzeOptCMSketchDepth: 5,
	ast.AnalyzeOptNumSamples:    10000,
}

func handleAnalyzeOptions(opts []ast.AnalyzeOpt) (map[ast.AnalyzeOptionType]uint64, error) {
	optMap := make(map[ast.AnalyzeOptionType]uint64, len(analyzeOptionDefault))
	for key, val := range analyzeOptionDefault {
		optMap[key] = val
	}
	for _, opt := range opts {
		if opt.Type == ast.AnalyzeOptNumTopN {
			if opt.Value > analyzeOptionLimit[opt.Type] {
				return nil, errors.Errorf("value of analyze option %s should not larger than %d", ast.AnalyzeOptionString[opt.Type], analyzeOptionLimit[opt.Type])
			}
		} else {
			if opt.Value == 0 || opt.Value > analyzeOptionLimit[opt.Type] {
				return nil, errors.Errorf("value of analyze option %s should be positive and not larger than %d", ast.AnalyzeOptionString[opt.Type], analyzeOptionLimit[opt.Type])
			}
		}
		optMap[opt.Type] = opt.Value
	}
	if optMap[ast.AnalyzeOptCMSketchWidth]*optMap[ast.AnalyzeOptCMSketchDepth] > uint64(cmSketchSizeLimit) {
		return nil, errors.Errorf("cm sketch size(depth * width) should not larger than %d", cmSketchSizeLimit)
	}
	return optMap, nil
}

func (b *PlanBuilder) buildAnalyze(as *ast.AnalyzeTableStmt) (Plan, error) {
	// If enable fast analyze, the storage must be tikv.Storage.
	if _, isTikvStorage := b.ctx.GetStore().(tikv.Storage); !isTikvStorage && b.ctx.GetSessionVars().EnableFastAnalyze {
		return nil, errors.Errorf("Only support fast analyze in tikv storage.")
	}
	for _, tbl := range as.TableNames {
		user := b.ctx.GetSessionVars().User
		var insertErr, selectErr error
		if user != nil {
			insertErr = ErrTableaccessDenied.GenWithStackByArgs("INSERT", user.AuthUsername, user.AuthHostname, tbl.Name.O)
			selectErr = ErrTableaccessDenied.GenWithStackByArgs("SELECT", user.AuthUsername, user.AuthHostname, tbl.Name.O)
		}
		b.visitInfo = appendVisitInfo(b.visitInfo, mysql.InsertPriv, tbl.Schema.O, tbl.Name.O, "", insertErr)
		b.visitInfo = appendVisitInfo(b.visitInfo, mysql.SelectPriv, tbl.Schema.O, tbl.Name.O, "", selectErr)
	}
	opts, err := handleAnalyzeOptions(as.AnalyzeOpts)
	if err != nil {
		return nil, err
	}
	if as.IndexFlag {
		if len(as.IndexNames) == 0 {
			return b.buildAnalyzeAllIndex(as, opts)
		}
		return b.buildAnalyzeIndex(as, opts)
	}
	return b.buildAnalyzeTable(as, opts)
}

func buildShowNextRowID() *expression.Schema {
	schema := expression.NewSchema(make([]*expression.Column, 0, 4)...)
	schema.Append(buildColumn("", "DB_NAME", mysql.TypeVarchar, mysql.MaxDatabaseNameLength))
	schema.Append(buildColumn("", "TABLE_NAME", mysql.TypeVarchar, mysql.MaxTableNameLength))
	schema.Append(buildColumn("", "COLUMN_NAME", mysql.TypeVarchar, mysql.MaxColumnNameLength))
	schema.Append(buildColumn("", "NEXT_GLOBAL_ROW_ID", mysql.TypeLonglong, 4))
	return schema
}

func buildShowDDLFields() *expression.Schema {
	schema := expression.NewSchema(make([]*expression.Column, 0, 4)...)
	schema.Append(buildColumn("", "SCHEMA_VER", mysql.TypeLonglong, 4))
	schema.Append(buildColumn("", "OWNER_ID", mysql.TypeVarchar, 64))
	schema.Append(buildColumn("", "OWNER_ADDRESS", mysql.TypeVarchar, 32))
	schema.Append(buildColumn("", "RUNNING_JOBS", mysql.TypeVarchar, 256))
	schema.Append(buildColumn("", "SELF_ID", mysql.TypeVarchar, 64))
	schema.Append(buildColumn("", "QUERY", mysql.TypeVarchar, 256))

	return schema
}

func buildRecoverIndexFields() *expression.Schema {
	schema := expression.NewSchema(make([]*expression.Column, 0, 2)...)
	schema.Append(buildColumn("", "ADDED_COUNT", mysql.TypeLonglong, 4))
	schema.Append(buildColumn("", "SCAN_COUNT", mysql.TypeLonglong, 4))
	return schema
}

func buildCleanupIndexFields() *expression.Schema {
	schema := expression.NewSchema(make([]*expression.Column, 0, 1)...)
	schema.Append(buildColumn("", "REMOVED_COUNT", mysql.TypeLonglong, 4))
	return schema
}

func buildShowDDLJobsFields() *expression.Schema {
	schema := expression.NewSchema(make([]*expression.Column, 0, 11)...)
	schema.Append(buildColumn("", "JOB_ID", mysql.TypeLonglong, 4))
	schema.Append(buildColumn("", "DB_NAME", mysql.TypeVarchar, 64))
	schema.Append(buildColumn("", "TABLE_NAME", mysql.TypeVarchar, 64))
	schema.Append(buildColumn("", "JOB_TYPE", mysql.TypeVarchar, 64))
	schema.Append(buildColumn("", "SCHEMA_STATE", mysql.TypeVarchar, 64))
	schema.Append(buildColumn("", "SCHEMA_ID", mysql.TypeLonglong, 4))
	schema.Append(buildColumn("", "TABLE_ID", mysql.TypeLonglong, 4))
	schema.Append(buildColumn("", "ROW_COUNT", mysql.TypeLonglong, 4))
	schema.Append(buildColumn("", "START_TIME", mysql.TypeVarchar, 64))
	schema.Append(buildColumn("", "END_TIME", mysql.TypeVarchar, 64))
	schema.Append(buildColumn("", "STATE", mysql.TypeVarchar, 64))
	return schema
}

func buildTableRegionsSchema() *expression.Schema {
	schema := expression.NewSchema(make([]*expression.Column, 0, 10)...)
	schema.Append(buildColumn("", "REGION_ID", mysql.TypeLonglong, 4))
	schema.Append(buildColumn("", "START_KEY", mysql.TypeVarchar, 64))
	schema.Append(buildColumn("", "END_Key", mysql.TypeVarchar, 64))
	schema.Append(buildColumn("", "LEADER_ID", mysql.TypeLonglong, 4))
	schema.Append(buildColumn("", "LEADER_STORE_ID", mysql.TypeLonglong, 4))
	schema.Append(buildColumn("", "PEERS", mysql.TypeVarchar, 64))
	schema.Append(buildColumn("", "SCATTERING", mysql.TypeTiny, 1))
	return schema
}

func buildSplitRegionsSchema() *expression.Schema {
	schema := expression.NewSchema(make([]*expression.Column, 0, 2)...)
	schema.Append(buildColumn("", "TOTAL_SPLIT_REGION", mysql.TypeLonglong, 4))
	schema.Append(buildColumn("", "SCATTER_FINISH_RATIO", mysql.TypeDouble, 8))
	return schema
}

func buildShowDDLJobQueriesFields() *expression.Schema {
	schema := expression.NewSchema(make([]*expression.Column, 0, 1)...)
	schema.Append(buildColumn("", "QUERY", mysql.TypeVarchar, 256))
	return schema
}

func buildShowSlowSchema() *expression.Schema {
	longlongSize, _ := mysql.GetDefaultFieldLengthAndDecimal(mysql.TypeLonglong)
	tinySize, _ := mysql.GetDefaultFieldLengthAndDecimal(mysql.TypeTiny)
	timestampSize, _ := mysql.GetDefaultFieldLengthAndDecimal(mysql.TypeTimestamp)
	durationSize, _ := mysql.GetDefaultFieldLengthAndDecimal(mysql.TypeDuration)

	schema := expression.NewSchema(make([]*expression.Column, 0, 11)...)
	schema.Append(buildColumn("", "SQL", mysql.TypeVarchar, 4096))
	schema.Append(buildColumn("", "START", mysql.TypeTimestamp, timestampSize))
	schema.Append(buildColumn("", "DURATION", mysql.TypeDuration, durationSize))
	schema.Append(buildColumn("", "DETAILS", mysql.TypeVarchar, 256))
	schema.Append(buildColumn("", "SUCC", mysql.TypeTiny, tinySize))
	schema.Append(buildColumn("", "CONN_ID", mysql.TypeLonglong, longlongSize))
	schema.Append(buildColumn("", "TRANSACTION_TS", mysql.TypeLonglong, longlongSize))
	schema.Append(buildColumn("", "USER", mysql.TypeVarchar, 32))
	schema.Append(buildColumn("", "DB", mysql.TypeVarchar, 64))
	schema.Append(buildColumn("", "TABLE_IDS", mysql.TypeVarchar, 256))
	schema.Append(buildColumn("", "INDEX_IDS", mysql.TypeVarchar, 256))
	schema.Append(buildColumn("", "INTERNAL", mysql.TypeTiny, tinySize))
	schema.Append(buildColumn("", "DIGEST", mysql.TypeVarchar, 64))
	return schema
}

func buildCancelDDLJobsFields() *expression.Schema {
	schema := expression.NewSchema(make([]*expression.Column, 0, 2)...)
	schema.Append(buildColumn("", "JOB_ID", mysql.TypeVarchar, 64))
	schema.Append(buildColumn("", "RESULT", mysql.TypeVarchar, 128))

	return schema
}

func buildColumn(tableName, name string, tp byte, size int) *expression.Column {
	cs, cl := types.DefaultCharsetForType(tp)
	flag := mysql.UnsignedFlag
	if tp == mysql.TypeVarchar || tp == mysql.TypeBlob {
		cs = charset.CharsetUTF8MB4
		cl = charset.CollationUTF8MB4
		flag = 0
	}

	fieldType := &types.FieldType{
		Charset: cs,
		Collate: cl,
		Tp:      tp,
		Flen:    size,
		Flag:    flag,
	}
	return &expression.Column{
		ColName: model.NewCIStr(name),
		TblName: model.NewCIStr(tableName),
		DBName:  model.NewCIStr(infoschema.Name),
		RetType: fieldType,
	}
}

// splitWhere split a where expression to a list of AND conditions.
func splitWhere(where ast.ExprNode) []ast.ExprNode {
	var conditions []ast.ExprNode
	switch x := where.(type) {
	case nil:
	case *ast.BinaryOperationExpr:
		if x.Op == opcode.LogicAnd {
			conditions = append(conditions, splitWhere(x.L)...)
			conditions = append(conditions, splitWhere(x.R)...)
		} else {
			conditions = append(conditions, x)
		}
	case *ast.ParenthesesExpr:
		conditions = append(conditions, splitWhere(x.Expr)...)
	default:
		conditions = append(conditions, where)
	}
	return conditions
}

func (b *PlanBuilder) buildShow(ctx context.Context, show *ast.ShowStmt) (Plan, error) {
	p := Show{
		Tp:          show.Tp,
		DBName:      show.DBName,
		Table:       show.Table,
		Column:      show.Column,
		IndexName:   show.IndexName,
		Flag:        show.Flag,
		Full:        show.Full,
		User:        show.User,
		Roles:       show.Roles,
		IfNotExists: show.IfNotExists,
		GlobalScope: show.GlobalScope,
	}.Init(b.ctx)
	isView := false
	switch show.Tp {
	case ast.ShowTables, ast.ShowTableStatus:
		if p.DBName == "" {
			return nil, ErrNoDB
		}
	case ast.ShowCreateTable:
		user := b.ctx.GetSessionVars().User
		var err error
		if user != nil {
			err = ErrTableaccessDenied.GenWithStackByArgs("SHOW", user.AuthUsername, user.AuthHostname, show.Table.Name.L)
		}
		b.visitInfo = appendVisitInfo(b.visitInfo, mysql.AllPrivMask, show.Table.Schema.L, show.Table.Name.L, "", err)
		if table, err := b.is.TableByName(show.Table.Schema, show.Table.Name); err == nil {
			isView = table.Meta().IsView()
		}
	case ast.ShowCreateView:
		err := ErrSpecificAccessDenied.GenWithStackByArgs("SHOW VIEW")
		b.visitInfo = appendVisitInfo(b.visitInfo, mysql.ShowViewPriv, show.Table.Schema.L, show.Table.Name.L, "", err)
	}
	p.SetSchema(buildShowSchema(show, isView))
	for _, col := range p.schema.Columns {
		col.UniqueID = b.ctx.GetSessionVars().AllocPlanColumnID()
	}
	mockTablePlan := LogicalTableDual{placeHolder: true}.Init(b.ctx)
	mockTablePlan.SetSchema(p.schema)
	var err error
	var np LogicalPlan
	np = mockTablePlan
	if show.Pattern != nil {
		show.Pattern.Expr = &ast.ColumnNameExpr{
			Name: &ast.ColumnName{Name: p.Schema().Columns[0].ColName},
		}
		np, err = b.buildSelection(ctx, np, show.Pattern, nil)
		if err != nil {
			return nil, err
		}
	}
	if show.Where != nil {
		np, err = b.buildSelection(ctx, np, show.Where, nil)
		if err != nil {
			return nil, err
		}
	}
	if np != mockTablePlan {
		fieldsLen := len(mockTablePlan.schema.Columns)
		proj := LogicalProjection{Exprs: make([]expression.Expression, 0, fieldsLen)}.Init(b.ctx)
		schema := expression.NewSchema(make([]*expression.Column, 0, fieldsLen)...)
		for _, col := range mockTablePlan.schema.Columns {
			proj.Exprs = append(proj.Exprs, col)
			newCol := col.Clone().(*expression.Column)
			newCol.UniqueID = b.ctx.GetSessionVars().AllocPlanColumnID()
			schema.Append(newCol)
		}
		proj.SetSchema(schema)
		proj.SetChildren(np)
		physical, err := DoOptimize(ctx, b.optFlag|flagEliminateProjection, proj)
		if err != nil {
			return nil, err
		}
		return substitutePlaceHolderDual(physical, p), nil
	}
	return p, nil
}

func substitutePlaceHolderDual(src PhysicalPlan, dst PhysicalPlan) PhysicalPlan {
	if dual, ok := src.(*PhysicalTableDual); ok && dual.placeHolder {
		return dst
	}
	for i, child := range src.Children() {
		newChild := substitutePlaceHolderDual(child, dst)
		src.SetChild(i, newChild)
	}
	return src
}

func (b *PlanBuilder) buildSimple(node ast.StmtNode) (Plan, error) {
	p := &Simple{Statement: node}

	switch raw := node.(type) {
	case *ast.CreateUserStmt:
		if raw.IsCreateRole {
			err := ErrSpecificAccessDenied.GenWithStackByArgs("CREATE ROLE")
			b.visitInfo = appendVisitInfo(b.visitInfo, mysql.CreateRolePriv, "", "", "", err)
		} else {
			err := ErrSpecificAccessDenied.GenWithStackByArgs("CREATE USER")
			b.visitInfo = appendVisitInfo(b.visitInfo, mysql.CreateUserPriv, "", "", "", err)
		}
	case *ast.DropUserStmt:
		if raw.IsDropRole {
			err := ErrSpecificAccessDenied.GenWithStackByArgs("DROP ROLE")
			b.visitInfo = appendVisitInfo(b.visitInfo, mysql.DropRolePriv, "", "", "", err)
		} else {
			err := ErrSpecificAccessDenied.GenWithStackByArgs("CREATE USER")
			b.visitInfo = appendVisitInfo(b.visitInfo, mysql.CreateUserPriv, "", "", "", err)
		}
	case *ast.AlterUserStmt, *ast.SetDefaultRoleStmt:
		err := ErrSpecificAccessDenied.GenWithStackByArgs("CREATE USER")
		b.visitInfo = appendVisitInfo(b.visitInfo, mysql.CreateUserPriv, "", "", "", err)
	case *ast.GrantStmt:
		b.visitInfo = collectVisitInfoFromGrantStmt(b.ctx, b.visitInfo, raw)
	case *ast.GrantRoleStmt:
		err := ErrSpecificAccessDenied.GenWithStackByArgs("GRANT ROLE")
		b.visitInfo = appendVisitInfo(b.visitInfo, mysql.GrantPriv, "", "", "", err)
	case *ast.RevokeStmt:
		b.visitInfo = appendVisitInfo(b.visitInfo, mysql.SuperPriv, "", "", "", nil)
	case *ast.RevokeRoleStmt:
		b.visitInfo = appendVisitInfo(b.visitInfo, mysql.SuperPriv, "", "", "", nil)
	case *ast.KillStmt:
		// If you have the SUPER privilege, you can kill all threads and statements.
		// Otherwise, you can kill only your own threads and statements.
		sm := b.ctx.GetSessionManager()
		if sm != nil {
			if pi, ok := sm.GetProcessInfo(raw.ConnectionID); ok {
				loginUser := b.ctx.GetSessionVars().User
				if pi.User != loginUser.Username {
					b.visitInfo = appendVisitInfo(b.visitInfo, mysql.SuperPriv, "", "", "", nil)
				}
			}
		}
	case *ast.UseStmt:
		if raw.DBName == "" {
			return nil, ErrNoDB
		}
	}
	return p, nil
}

func collectVisitInfoFromGrantStmt(sctx sessionctx.Context, vi []visitInfo, stmt *ast.GrantStmt) []visitInfo {
	// To use GRANT, you must have the GRANT OPTION privilege,
	// and you must have the privileges that you are granting.
	dbName := stmt.Level.DBName
	tableName := stmt.Level.TableName
	if dbName == "" {
		dbName = sctx.GetSessionVars().CurrentDB
	}
	vi = appendVisitInfo(vi, mysql.GrantPriv, dbName, tableName, "", nil)

	var allPrivs []mysql.PrivilegeType
	for _, item := range stmt.Privs {
		if item.Priv == mysql.AllPriv {
			switch stmt.Level.Level {
			case ast.GrantLevelGlobal:
				allPrivs = mysql.AllGlobalPrivs
			case ast.GrantLevelDB:
				allPrivs = mysql.AllDBPrivs
			case ast.GrantLevelTable:
				allPrivs = mysql.AllTablePrivs
			}
			break
		}
		vi = appendVisitInfo(vi, item.Priv, dbName, tableName, "", nil)
	}

	for _, priv := range allPrivs {
		vi = appendVisitInfo(vi, priv, dbName, tableName, "", nil)
	}

	return vi
}

func (b *PlanBuilder) getDefaultValue(col *table.Column) (*expression.Constant, error) {
	value, err := table.GetColDefaultValue(b.ctx, col.ToInfo())
	if err != nil {
		return nil, err
	}
	return &expression.Constant{Value: value, RetType: &col.FieldType}, nil
}

func (b *PlanBuilder) findDefaultValue(cols []*table.Column, name *ast.ColumnName) (*expression.Constant, error) {
	for _, col := range cols {
		if col.Name.L == name.Name.L {
			return b.getDefaultValue(col)
		}
	}
	return nil, ErrUnknownColumn.GenWithStackByArgs(name.Name.O, "field_list")
}

// resolveGeneratedColumns resolves generated columns with their generation
// expressions respectively. onDups indicates which columns are in on-duplicate list.
func (b *PlanBuilder) resolveGeneratedColumns(ctx context.Context, columns []*table.Column, onDups map[string]struct{}, mockPlan LogicalPlan) (igc InsertGeneratedColumns, err error) {
	for _, column := range columns {
		if !column.IsGenerated() {
			continue
		}
		columnName := &ast.ColumnName{Name: column.Name}
		columnName.SetText(column.Name.O)

		colExpr, _, err := mockPlan.findColumn(columnName)
		if err != nil {
			return igc, err
		}

		expr, _, err := b.rewrite(ctx, column.GeneratedExpr, mockPlan, nil, true)
		if err != nil {
			return igc, err
		}
		expr = expression.BuildCastFunction(b.ctx, expr, colExpr.GetType())

		igc.Columns = append(igc.Columns, columnName)
		igc.Exprs = append(igc.Exprs, expr)
		if onDups == nil {
			continue
		}
		for dep := range column.Dependences {
			if _, ok := onDups[dep]; ok {
				assign := &expression.Assignment{Col: colExpr, Expr: expr}
				igc.OnDuplicates = append(igc.OnDuplicates, assign)
				break
			}
		}
	}
	return igc, nil
}

func (b *PlanBuilder) buildInsert(ctx context.Context, insert *ast.InsertStmt) (Plan, error) {
	ts, ok := insert.Table.TableRefs.Left.(*ast.TableSource)
	if !ok {
		return nil, infoschema.ErrTableNotExists.GenWithStackByArgs()
	}
	tn, ok := ts.Source.(*ast.TableName)
	if !ok {
		return nil, infoschema.ErrTableNotExists.GenWithStackByArgs()
	}
	tableInfo := tn.TableInfo
	if tableInfo.IsView() {
		err := errors.Errorf("insert into view %s is not supported now.", tableInfo.Name.O)
		if insert.IsReplace {
			err = errors.Errorf("replace into view %s is not supported now.", tableInfo.Name.O)
		}
		return nil, err
	}
	// Build Schema with DBName otherwise ColumnRef with DBName cannot match any Column in Schema.
	schema := expression.TableInfo2SchemaWithDBName(b.ctx, tn.Schema, tableInfo)
	tableInPlan, ok := b.is.TableByID(tableInfo.ID)
	if !ok {
		return nil, errors.Errorf("Can't get table %s.", tableInfo.Name.O)
	}

	insertPlan := Insert{
		Table:       tableInPlan,
		Columns:     insert.Columns,
		tableSchema: schema,
		IsReplace:   insert.IsReplace,
	}.Init(b.ctx)

	var authErr error
	if b.ctx.GetSessionVars().User != nil {
		authErr = ErrTableaccessDenied.GenWithStackByArgs("INSERT", b.ctx.GetSessionVars().User.Hostname,
			b.ctx.GetSessionVars().User.Username, tableInfo.Name.L)
	}

	b.visitInfo = appendVisitInfo(b.visitInfo, mysql.InsertPriv, tn.DBInfo.Name.L,
		tableInfo.Name.L, "", authErr)

	mockTablePlan := LogicalTableDual{}.Init(b.ctx)
	mockTablePlan.SetSchema(insertPlan.tableSchema)

	checkRefColumn := func(n ast.Node) ast.Node {
		if insertPlan.NeedFillDefaultValue {
			return n
		}
		switch n.(type) {
		case *ast.ColumnName, *ast.ColumnNameExpr:
			insertPlan.NeedFillDefaultValue = true
		}
		return n
	}

	if len(insert.Setlist) > 0 {
		// Branch for `INSERT ... SET ...`.
		err := b.buildSetValuesOfInsert(ctx, insert, insertPlan, mockTablePlan, checkRefColumn)
		if err != nil {
			return nil, err
		}
	} else if len(insert.Lists) > 0 {
		// Branch for `INSERT ... VALUES ...`.
		err := b.buildValuesListOfInsert(ctx, insert, insertPlan, mockTablePlan, checkRefColumn)
		if err != nil {
			return nil, err
		}
	} else {
		// Branch for `INSERT ... SELECT ...`.
		err := b.buildSelectPlanOfInsert(ctx, insert, insertPlan)
		if err != nil {
			return nil, err
		}
	}

	mockTablePlan.SetSchema(insertPlan.Schema4OnDuplicate)
	columnByName := make(map[string]*table.Column, len(insertPlan.Table.Cols()))
	for _, col := range insertPlan.Table.Cols() {
		columnByName[col.Name.L] = col
	}
	onDupColSet, dupCols, err := insertPlan.validateOnDup(insert.OnDuplicate, columnByName, tableInfo)
	if err != nil {
		return nil, err
	}
	for i, assign := range insert.OnDuplicate {
		// Construct the function which calculates the assign value of the column.
		expr, err1 := b.rewriteInsertOnDuplicateUpdate(ctx, assign.Expr, mockTablePlan, insertPlan)
		if err1 != nil {
			return nil, err1
		}

		insertPlan.OnDuplicate = append(insertPlan.OnDuplicate, &expression.Assignment{
			Col:  dupCols[i],
			Expr: expr,
		})
	}

	// Calculate generated columns.
	mockTablePlan.schema = insertPlan.tableSchema
	insertPlan.GenCols, err = b.resolveGeneratedColumns(ctx, insertPlan.Table.Cols(), onDupColSet, mockTablePlan)
	if err != nil {
		return nil, err
	}

	err = insertPlan.ResolveIndices()
	return insertPlan, err
}

func (p *Insert) validateOnDup(onDup []*ast.Assignment, colMap map[string]*table.Column, tblInfo *model.TableInfo) (map[string]struct{}, []*expression.Column, error) {
	onDupColSet := make(map[string]struct{}, len(onDup))
	dupCols := make([]*expression.Column, 0, len(onDup))
	for _, assign := range onDup {
		// Check whether the column to be updated exists in the source table.
		col, err := p.tableSchema.FindColumn(assign.Column)
		if err != nil {
			return nil, nil, err
		} else if col == nil {
			return nil, nil, ErrUnknownColumn.GenWithStackByArgs(assign.Column.OrigColName(), "field list")
		}

		// Check whether the column to be updated is the generated column.
		column := colMap[assign.Column.Name.L]
		if column.IsGenerated() {
			return nil, nil, ErrBadGeneratedColumn.GenWithStackByArgs(assign.Column.Name.O, tblInfo.Name.O)
		}
		onDupColSet[column.Name.L] = struct{}{}
		dupCols = append(dupCols, col)
	}
	return onDupColSet, dupCols, nil
}

func (b *PlanBuilder) getAffectCols(insertStmt *ast.InsertStmt, insertPlan *Insert) (affectedValuesCols []*table.Column, err error) {
	if len(insertStmt.Columns) > 0 {
		// This branch is for the following scenarios:
		// 1. `INSERT INTO tbl_name (col_name [, col_name] ...) {VALUES | VALUE} (value_list) [, (value_list)] ...`,
		// 2. `INSERT INTO tbl_name (col_name [, col_name] ...) SELECT ...`.
		colName := make([]string, 0, len(insertStmt.Columns))
		for _, col := range insertStmt.Columns {
			colName = append(colName, col.Name.O)
		}
		affectedValuesCols, err = table.FindCols(insertPlan.Table.Cols(), colName, insertPlan.Table.Meta().PKIsHandle)
		if err != nil {
			return nil, err
		}

	} else if len(insertStmt.Setlist) == 0 {
		// This branch is for the following scenarios:
		// 1. `INSERT INTO tbl_name {VALUES | VALUE} (value_list) [, (value_list)] ...`,
		// 2. `INSERT INTO tbl_name SELECT ...`.
		affectedValuesCols = insertPlan.Table.Cols()
	}
	return affectedValuesCols, nil
}

func (b *PlanBuilder) buildSetValuesOfInsert(ctx context.Context, insert *ast.InsertStmt, insertPlan *Insert, mockTablePlan *LogicalTableDual, checkRefColumn func(n ast.Node) ast.Node) error {
	tableInfo := insertPlan.Table.Meta()
	colNames := make([]string, 0, len(insert.Setlist))
	exprCols := make([]*expression.Column, 0, len(insert.Setlist))
	for _, assign := range insert.Setlist {
		exprCol, err := insertPlan.tableSchema.FindColumn(assign.Column)
		if err != nil {
			return err
		}
		if exprCol == nil {
			return errors.Errorf("Can't find column %s", assign.Column)
		}
		colNames = append(colNames, assign.Column.Name.L)
		exprCols = append(exprCols, exprCol)
	}

	// Check whether the column to be updated is the generated column.
	tCols, err := table.FindCols(insertPlan.Table.Cols(), colNames, tableInfo.PKIsHandle)
	if err != nil {
		return err
	}
	for _, tCol := range tCols {
		if tCol.IsGenerated() {
			return ErrBadGeneratedColumn.GenWithStackByArgs(tCol.Name.O, tableInfo.Name.O)
		}
	}

	for i, assign := range insert.Setlist {
		expr, _, err := b.rewriteWithPreprocess(ctx, assign.Expr, mockTablePlan, nil, nil, true, checkRefColumn)
		if err != nil {
			return err
		}
		insertPlan.SetList = append(insertPlan.SetList, &expression.Assignment{
			Col:  exprCols[i],
			Expr: expr,
		})
	}
	insertPlan.Schema4OnDuplicate = insertPlan.tableSchema
	return nil
}

func (b *PlanBuilder) buildValuesListOfInsert(ctx context.Context, insert *ast.InsertStmt, insertPlan *Insert, mockTablePlan *LogicalTableDual, checkRefColumn func(n ast.Node) ast.Node) error {
	affectedValuesCols, err := b.getAffectCols(insert, insertPlan)
	if err != nil {
		return err
	}

	// If value_list and col_list are empty and we have a generated column, we can still write data to this table.
	// For example, insert into t values(); can be executed successfully if t has a generated column.
	if len(insert.Columns) > 0 || len(insert.Lists[0]) > 0 {
		// If value_list or col_list is not empty, the length of value_list should be the same with that of col_list.
		if len(insert.Lists[0]) != len(affectedValuesCols) {
			return ErrWrongValueCountOnRow.GenWithStackByArgs(1)
		}
		// No generated column is allowed.
		for _, col := range affectedValuesCols {
			if col.IsGenerated() {
				return ErrBadGeneratedColumn.GenWithStackByArgs(col.Name.O, insertPlan.Table.Meta().Name.O)
			}
		}
	}

	totalTableCols := insertPlan.Table.Cols()
	for i, valuesItem := range insert.Lists {
		// The length of all the value_list should be the same.
		// "insert into t values (), ()" is valid.
		// "insert into t values (), (1)" is not valid.
		// "insert into t values (1), ()" is not valid.
		// "insert into t values (1,2), (1)" is not valid.
		if i > 0 && len(insert.Lists[i-1]) != len(insert.Lists[i]) {
			return ErrWrongValueCountOnRow.GenWithStackByArgs(i + 1)
		}
		exprList := make([]expression.Expression, 0, len(valuesItem))
		for j, valueItem := range valuesItem {
			var expr expression.Expression
			var err error
			switch x := valueItem.(type) {
			case *ast.DefaultExpr:
				if x.Name != nil {
					expr, err = b.findDefaultValue(totalTableCols, x.Name)
				} else {
					expr, err = b.getDefaultValue(affectedValuesCols[j])
				}
			case *driver.ValueExpr:
				expr = &expression.Constant{
					Value:   x.Datum,
					RetType: &x.Type,
				}
			default:
				expr, _, err = b.rewriteWithPreprocess(ctx, valueItem, mockTablePlan, nil, nil, true, checkRefColumn)
			}
			if err != nil {
				return err
			}
			exprList = append(exprList, expr)
		}
		insertPlan.Lists = append(insertPlan.Lists, exprList)
	}
	insertPlan.Schema4OnDuplicate = insertPlan.tableSchema
	return nil
}

func (b *PlanBuilder) buildSelectPlanOfInsert(ctx context.Context, insert *ast.InsertStmt, insertPlan *Insert) error {
	affectedValuesCols, err := b.getAffectCols(insert, insertPlan)
	if err != nil {
		return err
	}
	selectPlan, err := b.Build(ctx, insert.Select)
	if err != nil {
		return err
	}

	// Check to guarantee that the length of the row returned by select is equal to that of affectedValuesCols.
	if selectPlan.Schema().Len() != len(affectedValuesCols) {
		return ErrWrongValueCountOnRow.GenWithStackByArgs(1)
	}

	// Check to guarantee that there's no generated column.
	// This check should be done after the above one to make its behavior compatible with MySQL.
	// For example, table t has two columns, namely a and b, and b is a generated column.
	// "insert into t (b) select * from t" will raise an error that the column count is not matched.
	// "insert into t select * from t" will raise an error that there's a generated column in the column list.
	// If we do this check before the above one, "insert into t (b) select * from t" will raise an error
	// that there's a generated column in the column list.
	for _, col := range affectedValuesCols {
		if col.IsGenerated() {
			return ErrBadGeneratedColumn.GenWithStackByArgs(col.Name.O, insertPlan.Table.Meta().Name.O)
		}
	}

	insertPlan.SelectPlan, err = DoOptimize(ctx, b.optFlag, selectPlan.(LogicalPlan))
	if err != nil {
		return err
	}

	// schema4NewRow is the schema for the newly created data record based on
	// the result of the select statement.
	schema4NewRow := expression.NewSchema(make([]*expression.Column, len(insertPlan.Table.Cols()))...)
	for i, selCol := range insertPlan.SelectPlan.Schema().Columns {
		ordinal := affectedValuesCols[i].Offset
		schema4NewRow.Columns[ordinal] = &expression.Column{}
		*schema4NewRow.Columns[ordinal] = *selCol

		schema4NewRow.Columns[ordinal].RetType = &types.FieldType{}
		*schema4NewRow.Columns[ordinal].RetType = affectedValuesCols[i].FieldType
	}
	for i := range schema4NewRow.Columns {
		if schema4NewRow.Columns[i] == nil {
			schema4NewRow.Columns[i] = &expression.Column{UniqueID: insertPlan.ctx.GetSessionVars().AllocPlanColumnID()}
		}
	}
	insertPlan.Schema4OnDuplicate = expression.MergeSchema(insertPlan.tableSchema, schema4NewRow)
	return nil
}

func (b *PlanBuilder) buildLoadData(ctx context.Context, ld *ast.LoadDataStmt) (Plan, error) {
	p := &LoadData{
		IsLocal:     ld.IsLocal,
		OnDuplicate: ld.OnDuplicate,
		Path:        ld.Path,
		Table:       ld.Table,
		Columns:     ld.Columns,
		FieldsInfo:  ld.FieldsInfo,
		LinesInfo:   ld.LinesInfo,
		IgnoreLines: ld.IgnoreLines,
	}
	tableInfo := p.Table.TableInfo
	tableInPlan, ok := b.is.TableByID(tableInfo.ID)
	if !ok {
		db := b.ctx.GetSessionVars().CurrentDB
		return nil, infoschema.ErrTableNotExists.GenWithStackByArgs(db, tableInfo.Name.O)
	}
	schema := expression.TableInfo2Schema(b.ctx, tableInfo)
	mockTablePlan := LogicalTableDual{}.Init(b.ctx)
	mockTablePlan.SetSchema(schema)

	var err error
	p.GenCols, err = b.resolveGeneratedColumns(ctx, tableInPlan.Cols(), nil, mockTablePlan)
	if err != nil {
		return nil, err
	}
	return p, nil
}

func (b *PlanBuilder) buildLoadStats(ld *ast.LoadStatsStmt) Plan {
	p := &LoadStats{Path: ld.Path}
	return p
}

func (b *PlanBuilder) buildSplitRegion(node *ast.SplitRegionStmt) (Plan, error) {
	if len(node.IndexName.L) != 0 {
		return b.buildSplitIndexRegion(node)
	}
	return b.buildSplitTableRegion(node)
}

func (b *PlanBuilder) buildSplitIndexRegion(node *ast.SplitRegionStmt) (Plan, error) {
	tblInfo := node.Table.TableInfo
	indexInfo := tblInfo.FindIndexByName(node.IndexName.L)
	if indexInfo == nil {
		return nil, ErrKeyDoesNotExist.GenWithStackByArgs(node.IndexName, tblInfo.Name)
	}
	mockTablePlan := LogicalTableDual{}.Init(b.ctx)
	schema := expression.TableInfo2SchemaWithDBName(b.ctx, node.Table.Schema, tblInfo)
	mockTablePlan.SetSchema(schema)

	p := &SplitRegion{
		TableInfo: tblInfo,
		IndexInfo: indexInfo,
	}
	p.SetSchema(buildSplitRegionsSchema())
	// Split index regions by user specified value lists.
	if len(node.SplitOpt.ValueLists) > 0 {
		indexValues := make([][]types.Datum, 0, len(node.SplitOpt.ValueLists))
		for i, valuesItem := range node.SplitOpt.ValueLists {
			if len(valuesItem) > len(indexInfo.Columns) {
				return nil, ErrWrongValueCountOnRow.GenWithStackByArgs(i + 1)
			}
			values, err := b.convertValue2ColumnType(valuesItem, mockTablePlan, indexInfo, tblInfo)
			if err != nil {
				return nil, err
			}
			indexValues = append(indexValues, values)
		}
		p.ValueLists = indexValues
		return p, nil
	}

	// Split index regions by lower, upper value.
	checkLowerUpperValue := func(valuesItem []ast.ExprNode, name string) ([]types.Datum, error) {
		if len(valuesItem) == 0 {
			return nil, errors.Errorf("Split index `%v` region %s value count should more than 0", indexInfo.Name, name)
		}
		if len(valuesItem) > len(indexInfo.Columns) {
			return nil, errors.Errorf("Split index `%v` region column count doesn't match value count at %v", indexInfo.Name, name)
		}
		return b.convertValue2ColumnType(valuesItem, mockTablePlan, indexInfo, tblInfo)
	}
	lowerValues, err := checkLowerUpperValue(node.SplitOpt.Lower, "lower")
	if err != nil {
		return nil, err
	}
	upperValues, err := checkLowerUpperValue(node.SplitOpt.Upper, "upper")
	if err != nil {
		return nil, err
	}
	p.Lower = lowerValues
	p.Upper = upperValues

	maxSplitRegionNum := int64(config.GetGlobalConfig().SplitRegionMaxNum)
	if node.SplitOpt.Num > maxSplitRegionNum {
		return nil, errors.Errorf("Split index region num exceeded the limit %v", maxSplitRegionNum)
	} else if node.SplitOpt.Num < 1 {
		return nil, errors.Errorf("Split index region num should more than 0")
	}
	p.Num = int(node.SplitOpt.Num)
	return p, nil
}

func (b *PlanBuilder) convertValue2ColumnType(valuesItem []ast.ExprNode, mockTablePlan LogicalPlan, indexInfo *model.IndexInfo, tblInfo *model.TableInfo) ([]types.Datum, error) {
	values := make([]types.Datum, 0, len(valuesItem))
	for j, valueItem := range valuesItem {
		colOffset := indexInfo.Columns[j].Offset
		value, err := b.convertValue(valueItem, mockTablePlan, tblInfo.Columns[colOffset])
		if err != nil {
			return nil, err
		}
		values = append(values, value)
	}
	return values, nil
}

func (b *PlanBuilder) convertValue(valueItem ast.ExprNode, mockTablePlan LogicalPlan, col *model.ColumnInfo) (d types.Datum, err error) {
	var expr expression.Expression
	switch x := valueItem.(type) {
	case *driver.ValueExpr:
		expr = &expression.Constant{
			Value:   x.Datum,
			RetType: &x.Type,
		}
	default:
		expr, _, err = b.rewrite(context.TODO(), valueItem, mockTablePlan, nil, true)
		if err != nil {
			return d, err
		}
	}
	constant, ok := expr.(*expression.Constant)
	if !ok {
		return d, errors.New("Expect constant values")
	}
	value, err := constant.Eval(chunk.Row{})
	if err != nil {
		return d, err
	}
	d, err = value.ConvertTo(b.ctx.GetSessionVars().StmtCtx, &col.FieldType)
	if err != nil {
		if !types.ErrTruncated.Equal(err) {
			return d, err
		}
		valStr, err1 := value.ToString()
		if err1 != nil {
			return d, err
		}
		return d, types.ErrTruncated.GenWithStack("Incorrect value: '%-.128s' for column '%.192s'", valStr, col.Name.O)
	}
	return d, nil
}

func (b *PlanBuilder) buildSplitTableRegion(node *ast.SplitRegionStmt) (Plan, error) {
	tblInfo := node.Table.TableInfo
	var pkCol *model.ColumnInfo
	if tblInfo.PKIsHandle {
		if col := tblInfo.GetPkColInfo(); col != nil {
			pkCol = col
		}
	}
	if pkCol == nil {
		pkCol = model.NewExtraHandleColInfo()
	}
	mockTablePlan := LogicalTableDual{}.Init(b.ctx)
	schema := expression.TableInfo2SchemaWithDBName(b.ctx, node.Table.Schema, tblInfo)
	mockTablePlan.SetSchema(schema)

	p := &SplitRegion{
		TableInfo: tblInfo,
	}
	p.SetSchema(buildSplitRegionsSchema())
	if len(node.SplitOpt.ValueLists) > 0 {
		values := make([][]types.Datum, 0, len(node.SplitOpt.ValueLists))
		for i, valuesItem := range node.SplitOpt.ValueLists {
			if len(valuesItem) > 1 {
				return nil, ErrWrongValueCountOnRow.GenWithStackByArgs(i + 1)
			}
			value, err := b.convertValue(valuesItem[0], mockTablePlan, pkCol)
			if err != nil {
				return nil, err
			}
			values = append(values, []types.Datum{value})
		}
		p.ValueLists = values
		return p, nil
	}

	checkLowerUpperValue := func(valuesItem []ast.ExprNode, name string) (types.Datum, error) {
		if len(valuesItem) != 1 {
			return types.Datum{}, errors.Errorf("Split table region %s value count should be 1", name)
		}
		return b.convertValue(valuesItem[0], mockTablePlan, pkCol)
	}
	lowerValues, err := checkLowerUpperValue(node.SplitOpt.Lower, "lower")
	if err != nil {
		return nil, err
	}
	upperValue, err := checkLowerUpperValue(node.SplitOpt.Upper, "upper")
	if err != nil {
		return nil, err
	}
	p.Lower = []types.Datum{lowerValues}
	p.Upper = []types.Datum{upperValue}

	maxSplitRegionNum := int64(config.GetGlobalConfig().SplitRegionMaxNum)
	if node.SplitOpt.Num > maxSplitRegionNum {
		return nil, errors.Errorf("Split table region num exceeded the limit %v", maxSplitRegionNum)
	} else if node.SplitOpt.Num < 1 {
		return nil, errors.Errorf("Split table region num should more than 0")
	}
	p.Num = int(node.SplitOpt.Num)
	return p, nil
}

func (b *PlanBuilder) buildDDL(ctx context.Context, node ast.DDLNode) (Plan, error) {
	var authErr error
	switch v := node.(type) {
	case *ast.AlterDatabaseStmt:
		if v.AlterDefaultDatabase {
			v.Name = b.ctx.GetSessionVars().CurrentDB
		}
		if v.Name == "" {
			return nil, ErrNoDB
		}
		if b.ctx.GetSessionVars().User != nil {
			authErr = ErrDBaccessDenied.GenWithStackByArgs("ALTER", b.ctx.GetSessionVars().User.Hostname,
				b.ctx.GetSessionVars().User.Username, v.Name)
		}
		b.visitInfo = appendVisitInfo(b.visitInfo, mysql.AlterPriv, v.Name, "", "", authErr)
	case *ast.AlterTableStmt:
		if b.ctx.GetSessionVars().User != nil {
			authErr = ErrTableaccessDenied.GenWithStackByArgs("ALTER", b.ctx.GetSessionVars().User.Hostname,
				b.ctx.GetSessionVars().User.Username, v.Table.Name.L)
		}
		b.visitInfo = appendVisitInfo(b.visitInfo, mysql.AlterPriv, v.Table.Schema.L,
			v.Table.Name.L, "", authErr)
		for _, spec := range v.Specs {
			if spec.Tp == ast.AlterTableRenameTable {
				if b.ctx.GetSessionVars().User != nil {
					authErr = ErrTableaccessDenied.GenWithStackByArgs("DROP", b.ctx.GetSessionVars().User.Hostname,
						b.ctx.GetSessionVars().User.Username, v.Table.Name.L)
				}
				b.visitInfo = appendVisitInfo(b.visitInfo, mysql.DropPriv, v.Table.Schema.L,
					v.Table.Name.L, "", authErr)

				if b.ctx.GetSessionVars().User != nil {
					authErr = ErrTableaccessDenied.GenWithStackByArgs("CREATE", b.ctx.GetSessionVars().User.Hostname,
						b.ctx.GetSessionVars().User.Username, spec.NewTable.Name.L)
				}
				b.visitInfo = appendVisitInfo(b.visitInfo, mysql.CreatePriv, spec.NewTable.Schema.L,
					spec.NewTable.Name.L, "", authErr)

				if b.ctx.GetSessionVars().User != nil {
					authErr = ErrTableaccessDenied.GenWithStackByArgs("INSERT", b.ctx.GetSessionVars().User.Hostname,
						b.ctx.GetSessionVars().User.Username, spec.NewTable.Name.L)
				}
				b.visitInfo = appendVisitInfo(b.visitInfo, mysql.InsertPriv, spec.NewTable.Schema.L,
					spec.NewTable.Name.L, "", authErr)
			} else if spec.Tp == ast.AlterTableDropPartition {
				if b.ctx.GetSessionVars().User != nil {
					authErr = ErrTableaccessDenied.GenWithStackByArgs("DROP", b.ctx.GetSessionVars().User.Hostname,
						b.ctx.GetSessionVars().User.Username, v.Table.Name.L)
				}
				b.visitInfo = appendVisitInfo(b.visitInfo, mysql.DropPriv, v.Table.Schema.L,
					v.Table.Name.L, "", authErr)
			}
		}
	case *ast.CreateDatabaseStmt:
		if b.ctx.GetSessionVars().User != nil {
			authErr = ErrDBaccessDenied.GenWithStackByArgs(b.ctx.GetSessionVars().User.Username,
				b.ctx.GetSessionVars().User.Hostname, v.Name)
		}
		b.visitInfo = appendVisitInfo(b.visitInfo, mysql.CreatePriv, v.Name,
			"", "", authErr)
	case *ast.CreateIndexStmt:
		if b.ctx.GetSessionVars().User != nil {
			authErr = ErrTableaccessDenied.GenWithStackByArgs("INDEX", b.ctx.GetSessionVars().User.Hostname,
				b.ctx.GetSessionVars().User.Username, v.Table.Name.L)
		}
		b.visitInfo = appendVisitInfo(b.visitInfo, mysql.IndexPriv, v.Table.Schema.L,
			v.Table.Name.L, "", authErr)
	case *ast.CreateTableStmt:
		if b.ctx.GetSessionVars().User != nil {
			authErr = ErrTableaccessDenied.GenWithStackByArgs("CREATE", b.ctx.GetSessionVars().User.Hostname,
				b.ctx.GetSessionVars().User.Username, v.Table.Name.L)
		}
		b.visitInfo = appendVisitInfo(b.visitInfo, mysql.CreatePriv, v.Table.Schema.L,
			v.Table.Name.L, "", authErr)
		if v.ReferTable != nil {
			if b.ctx.GetSessionVars().User != nil {
				authErr = ErrTableaccessDenied.GenWithStackByArgs("CREATE", b.ctx.GetSessionVars().User.Hostname,
					b.ctx.GetSessionVars().User.Username, v.ReferTable.Name.L)
			}
			b.visitInfo = appendVisitInfo(b.visitInfo, mysql.SelectPriv, v.ReferTable.Schema.L,
				v.ReferTable.Name.L, "", authErr)
		}
	case *ast.CreateViewStmt:
		plan, err := b.Build(ctx, v.Select)
		if err != nil {
			return nil, err
		}
		schema := plan.Schema()
		if v.Cols != nil && len(v.Cols) != schema.Len() {
			return nil, ddl.ErrViewWrongList
		}
		v.SchemaCols = make([]model.CIStr, schema.Len())
		for i, col := range schema.Columns {
			v.SchemaCols[i] = col.ColName
		}
		if _, ok := plan.(LogicalPlan); ok {
			if b.ctx.GetSessionVars().User != nil {
				authErr = ErrTableaccessDenied.GenWithStackByArgs("CREATE VIEW", b.ctx.GetSessionVars().User.Hostname,
					b.ctx.GetSessionVars().User.Username, v.ViewName.Name.L)
			}
			b.visitInfo = appendVisitInfo(b.visitInfo, mysql.CreateViewPriv, v.ViewName.Schema.L,
				v.ViewName.Name.L, "", authErr)
		}
		if v.Definer.CurrentUser && b.ctx.GetSessionVars().User != nil {
			v.Definer = b.ctx.GetSessionVars().User
		}
		if b.ctx.GetSessionVars().User != nil && v.Definer.String() != b.ctx.GetSessionVars().User.String() {
			err = ErrSpecificAccessDenied.GenWithStackByArgs("SUPER")
			b.visitInfo = appendVisitInfo(b.visitInfo, mysql.SuperPriv, "",
				"", "", err)
		}
	case *ast.DropDatabaseStmt:
		if b.ctx.GetSessionVars().User != nil {
			authErr = ErrDBaccessDenied.GenWithStackByArgs(b.ctx.GetSessionVars().User.Username,
				b.ctx.GetSessionVars().User.Hostname, v.Name)
		}
		b.visitInfo = appendVisitInfo(b.visitInfo, mysql.DropPriv, v.Name,
			"", "", authErr)
	case *ast.DropIndexStmt:
		if b.ctx.GetSessionVars().User != nil {
			authErr = ErrTableaccessDenied.GenWithStackByArgs("INDEx", b.ctx.GetSessionVars().User.Hostname,
				b.ctx.GetSessionVars().User.Username, v.Table.Name.L)
		}
		b.visitInfo = appendVisitInfo(b.visitInfo, mysql.IndexPriv, v.Table.Schema.L,
			v.Table.Name.L, "", authErr)
	case *ast.DropTableStmt:
		for _, tableVal := range v.Tables {
			if b.ctx.GetSessionVars().User != nil {
				authErr = ErrTableaccessDenied.GenWithStackByArgs("DROP", b.ctx.GetSessionVars().User.Hostname,
					b.ctx.GetSessionVars().User.Username, tableVal.Name.L)
			}
			b.visitInfo = appendVisitInfo(b.visitInfo, mysql.DropPriv, tableVal.Schema.L,
				tableVal.Name.L, "", authErr)
		}
	case *ast.TruncateTableStmt:
		if b.ctx.GetSessionVars().User != nil {
			authErr = ErrTableaccessDenied.GenWithStackByArgs("DROP", b.ctx.GetSessionVars().User.Hostname,
				b.ctx.GetSessionVars().User.Username, v.Table.Name.L)
		}
		b.visitInfo = appendVisitInfo(b.visitInfo, mysql.DropPriv, v.Table.Schema.L,
			v.Table.Name.L, "", authErr)
	case *ast.RenameTableStmt:
		if b.ctx.GetSessionVars().User != nil {
			authErr = ErrTableaccessDenied.GenWithStackByArgs("ALTER", b.ctx.GetSessionVars().User.Hostname,
				b.ctx.GetSessionVars().User.Username, v.OldTable.Name.L)
		}
		b.visitInfo = appendVisitInfo(b.visitInfo, mysql.AlterPriv, v.OldTable.Schema.L,
			v.OldTable.Name.L, "", authErr)

		if b.ctx.GetSessionVars().User != nil {
			authErr = ErrTableaccessDenied.GenWithStackByArgs("DROP", b.ctx.GetSessionVars().User.Hostname,
				b.ctx.GetSessionVars().User.Username, v.OldTable.Name.L)
		}
		b.visitInfo = appendVisitInfo(b.visitInfo, mysql.DropPriv, v.OldTable.Schema.L,
			v.OldTable.Name.L, "", authErr)

		if b.ctx.GetSessionVars().User != nil {
			authErr = ErrTableaccessDenied.GenWithStackByArgs("CREATE", b.ctx.GetSessionVars().User.Hostname,
				b.ctx.GetSessionVars().User.Username, v.NewTable.Name.L)
		}
		b.visitInfo = appendVisitInfo(b.visitInfo, mysql.CreatePriv, v.NewTable.Schema.L,
			v.NewTable.Name.L, "", authErr)

		if b.ctx.GetSessionVars().User != nil {
			authErr = ErrTableaccessDenied.GenWithStackByArgs("INSERT", b.ctx.GetSessionVars().User.Hostname,
				b.ctx.GetSessionVars().User.Username, v.NewTable.Name.L)
		}
		b.visitInfo = appendVisitInfo(b.visitInfo, mysql.InsertPriv, v.NewTable.Schema.L,
			v.NewTable.Name.L, "", authErr)
	case *ast.RecoverTableStmt:
		// Recover table command can only be executed by administrator.
		b.visitInfo = appendVisitInfo(b.visitInfo, mysql.SuperPriv, "", "", "", nil)
	case *ast.LockTablesStmt, *ast.UnlockTablesStmt:
		// TODO: add Lock Table privilege check.
	case *ast.CleanupTableLockStmt:
		// This command can only be executed by administrator.
		b.visitInfo = appendVisitInfo(b.visitInfo, mysql.SuperPriv, "", "", "", nil)
	}
	p := &DDL{Statement: node}
	return p, nil
}

const (
	// TraceFormatRow indicates row tracing format.
	TraceFormatRow = "row"
	// TraceFormatJSON indicates json tracing format.
	TraceFormatJSON = "json"
	// TraceFormatLog indicates log tracing format.
	TraceFormatLog = "log"
)

// buildTrace builds a trace plan. Inside this method, it first optimize the
// underlying query and then constructs a schema, which will be used to constructs
// rows result.
func (b *PlanBuilder) buildTrace(trace *ast.TraceStmt) (Plan, error) {
	p := &Trace{StmtNode: trace.Stmt, Format: trace.Format}
	switch trace.Format {
	case TraceFormatRow:
		retFields := []string{"operation", "duration", "spanID"}
		schema := expression.NewSchema(make([]*expression.Column, 0, len(retFields))...)
		schema.Append(buildColumn("", "operation", mysql.TypeString, mysql.MaxBlobWidth))
		schema.Append(buildColumn("", "startTS", mysql.TypeString, mysql.MaxBlobWidth))
		schema.Append(buildColumn("", "duration", mysql.TypeString, mysql.MaxBlobWidth))
		p.SetSchema(schema)
	case TraceFormatJSON:
		retFields := []string{"json"}
		schema := expression.NewSchema(make([]*expression.Column, 0, len(retFields))...)
		schema.Append(buildColumn("", "operation", mysql.TypeString, mysql.MaxBlobWidth))
		p.SetSchema(schema)
	case TraceFormatLog:
		retFields := []string{"time", "event", "tags", "spanName", "spanID"}
		schema := expression.NewSchema(make([]*expression.Column, 0, len(retFields))...)
		schema.Append(buildColumn("", "time", mysql.TypeTimestamp, mysql.MaxBlobWidth))
		schema.Append(buildColumn("", "event", mysql.TypeString, mysql.MaxBlobWidth))
		schema.Append(buildColumn("", "tags", mysql.TypeString, mysql.MaxBlobWidth))
		schema.Append(buildColumn("", "spanName", mysql.TypeString, mysql.MaxBlobWidth))
		p.SetSchema(schema)
	default:
		return nil, errors.New("trace format should be one of 'row', 'log' or 'json'")
	}
	return p, nil
}

func (b *PlanBuilder) buildExplainPlan(targetPlan Plan, format string, analyze bool, execStmt ast.StmtNode) (Plan, error) {
	pp, ok := targetPlan.(PhysicalPlan)
	if !ok {
		switch x := targetPlan.(type) {
		case *Delete:
			pp = x.SelectPlan
		case *Update:
			pp = x.SelectPlan
		case *Insert:
			if x.SelectPlan != nil {
				pp = x.SelectPlan
			}
		}
		if pp == nil {
			return nil, ErrUnsupportedType.GenWithStackByArgs(targetPlan)
		}
	}

	p := &Explain{StmtPlan: pp, Analyze: analyze, Format: format, ExecStmt: execStmt, ExecPlan: targetPlan}
	p.ctx = b.ctx
	err := p.prepareSchema()
	if err != nil {
		return nil, err
	}
	return p, nil
}

// buildExplainFor gets *last* (maybe running or finished) query plan from connection #connection id.
// See https://dev.mysql.com/doc/refman/8.0/en/explain-for-connection.html.
func (b *PlanBuilder) buildExplainFor(explainFor *ast.ExplainForStmt) (Plan, error) {
	processInfo, ok := b.ctx.GetSessionManager().GetProcessInfo(explainFor.ConnectionID)
	if !ok {
		return nil, ErrNoSuchThread.GenWithStackByArgs(explainFor.ConnectionID)
	}
	if b.ctx.GetSessionVars() != nil && b.ctx.GetSessionVars().User != nil {
		if b.ctx.GetSessionVars().User.Username != processInfo.User {
			err := ErrAccessDenied.GenWithStackByArgs(b.ctx.GetSessionVars().User.Username, b.ctx.GetSessionVars().User.Hostname)
			// Different from MySQL's behavior and document.
			b.visitInfo = appendVisitInfo(b.visitInfo, mysql.SuperPriv, "", "", "", err)
		}
	}

	targetPlan, ok := processInfo.Plan.(Plan)
	if !ok || targetPlan == nil {
		return &Explain{Format: explainFor.Format}, nil
	}

	return b.buildExplainPlan(targetPlan, explainFor.Format, false, nil)
}

func (b *PlanBuilder) buildExplain(ctx context.Context, explain *ast.ExplainStmt) (Plan, error) {
	if show, ok := explain.Stmt.(*ast.ShowStmt); ok {
		return b.buildShow(ctx, show)
	}
	targetPlan, err := OptimizeAstNode(ctx, b.ctx, explain.Stmt, b.is)
	if err != nil {
		return nil, err
	}

	return b.buildExplainPlan(targetPlan, explain.Format, explain.Analyze, explain.Stmt)
}

func buildShowProcedureSchema() *expression.Schema {
	tblName := "ROUTINES"
	schema := expression.NewSchema(make([]*expression.Column, 0, 11)...)
	schema.Append(buildColumn(tblName, "Db", mysql.TypeVarchar, 128))
	schema.Append(buildColumn(tblName, "Name", mysql.TypeVarchar, 128))
	schema.Append(buildColumn(tblName, "Type", mysql.TypeVarchar, 128))
	schema.Append(buildColumn(tblName, "Definer", mysql.TypeVarchar, 128))
	schema.Append(buildColumn(tblName, "Modified", mysql.TypeDatetime, 19))
	schema.Append(buildColumn(tblName, "Created", mysql.TypeDatetime, 19))
	schema.Append(buildColumn(tblName, "Security_type", mysql.TypeVarchar, 128))
	schema.Append(buildColumn(tblName, "Comment", mysql.TypeBlob, 196605))
	schema.Append(buildColumn(tblName, "character_set_client", mysql.TypeVarchar, 32))
	schema.Append(buildColumn(tblName, "collation_connection", mysql.TypeVarchar, 32))
	schema.Append(buildColumn(tblName, "Database Collation", mysql.TypeVarchar, 32))
	return schema
}

func buildShowTriggerSchema() *expression.Schema {
	tblName := "TRIGGERS"
	schema := expression.NewSchema(make([]*expression.Column, 0, 11)...)
	schema.Append(buildColumn(tblName, "Trigger", mysql.TypeVarchar, 128))
	schema.Append(buildColumn(tblName, "Event", mysql.TypeVarchar, 128))
	schema.Append(buildColumn(tblName, "Table", mysql.TypeVarchar, 128))
	schema.Append(buildColumn(tblName, "Statement", mysql.TypeBlob, 196605))
	schema.Append(buildColumn(tblName, "Timing", mysql.TypeVarchar, 128))
	schema.Append(buildColumn(tblName, "Created", mysql.TypeDatetime, 19))
	schema.Append(buildColumn(tblName, "sql_mode", mysql.TypeBlob, 8192))
	schema.Append(buildColumn(tblName, "Definer", mysql.TypeVarchar, 128))
	schema.Append(buildColumn(tblName, "character_set_client", mysql.TypeVarchar, 32))
	schema.Append(buildColumn(tblName, "collation_connection", mysql.TypeVarchar, 32))
	schema.Append(buildColumn(tblName, "Database Collation", mysql.TypeVarchar, 32))
	return schema
}

func buildShowEventsSchema() *expression.Schema {
	tblName := "EVENTS"
	schema := expression.NewSchema(make([]*expression.Column, 0, 15)...)
	schema.Append(buildColumn(tblName, "Db", mysql.TypeVarchar, 128))
	schema.Append(buildColumn(tblName, "Name", mysql.TypeVarchar, 128))
	schema.Append(buildColumn(tblName, "Time zone", mysql.TypeVarchar, 32))
	schema.Append(buildColumn(tblName, "Definer", mysql.TypeVarchar, 128))
	schema.Append(buildColumn(tblName, "Type", mysql.TypeVarchar, 128))
	schema.Append(buildColumn(tblName, "Execute At", mysql.TypeDatetime, 19))
	schema.Append(buildColumn(tblName, "Interval Value", mysql.TypeVarchar, 128))
	schema.Append(buildColumn(tblName, "Interval Field", mysql.TypeVarchar, 128))
	schema.Append(buildColumn(tblName, "Starts", mysql.TypeDatetime, 19))
	schema.Append(buildColumn(tblName, "Ends", mysql.TypeDatetime, 19))
	schema.Append(buildColumn(tblName, "Status", mysql.TypeVarchar, 32))
	schema.Append(buildColumn(tblName, "Originator", mysql.TypeInt24, 4))
	schema.Append(buildColumn(tblName, "character_set_client", mysql.TypeVarchar, 32))
	schema.Append(buildColumn(tblName, "collation_connection", mysql.TypeVarchar, 32))
	schema.Append(buildColumn(tblName, "Database Collation", mysql.TypeVarchar, 32))
	return schema
}

func buildShowWarningsSchema() *expression.Schema {
	tblName := "WARNINGS"
	schema := expression.NewSchema(make([]*expression.Column, 0, 3)...)
	schema.Append(buildColumn(tblName, "Level", mysql.TypeVarchar, 64))
	schema.Append(buildColumn(tblName, "Code", mysql.TypeLong, 19))
	schema.Append(buildColumn(tblName, "Message", mysql.TypeVarchar, 64))
	return schema
}

// buildShowSchema builds column info for ShowStmt including column name and type.
func buildShowSchema(s *ast.ShowStmt, isView bool) (schema *expression.Schema) {
	var names []string
	var ftypes []byte
	switch s.Tp {
	case ast.ShowProcedureStatus:
		return buildShowProcedureSchema()
	case ast.ShowTriggers:
		return buildShowTriggerSchema()
	case ast.ShowEvents:
		return buildShowEventsSchema()
	case ast.ShowWarnings, ast.ShowErrors:
		return buildShowWarningsSchema()
	case ast.ShowRegions:
		return buildTableRegionsSchema()
	case ast.ShowEngines:
		names = []string{"Engine", "Support", "Comment", "Transactions", "XA", "Savepoints"}
	case ast.ShowDatabases:
		names = []string{"Database"}
	case ast.ShowOpenTables:
		names = []string{"Database", "Table", "In_use", "Name_locked"}
		ftypes = []byte{mysql.TypeVarchar, mysql.TypeVarchar, mysql.TypeLong, mysql.TypeLong}
	case ast.ShowTables:
		names = []string{fmt.Sprintf("Tables_in_%s", s.DBName)}
		if s.Full {
			names = append(names, "Table_type")
		}
	case ast.ShowTableStatus:
		names = []string{"Name", "Engine", "Version", "Row_format", "Rows", "Avg_row_length",
			"Data_length", "Max_data_length", "Index_length", "Data_free", "Auto_increment",
			"Create_time", "Update_time", "Check_time", "Collation", "Checksum",
			"Create_options", "Comment"}
		ftypes = []byte{mysql.TypeVarchar, mysql.TypeVarchar, mysql.TypeLonglong, mysql.TypeVarchar, mysql.TypeLonglong, mysql.TypeLonglong,
			mysql.TypeLonglong, mysql.TypeLonglong, mysql.TypeLonglong, mysql.TypeLonglong, mysql.TypeLonglong,
			mysql.TypeDatetime, mysql.TypeDatetime, mysql.TypeDatetime, mysql.TypeVarchar, mysql.TypeVarchar,
			mysql.TypeVarchar, mysql.TypeVarchar}
	case ast.ShowColumns:
		names = table.ColDescFieldNames(s.Full)
	case ast.ShowCharset:
		names = []string{"Charset", "Description", "Default collation", "Maxlen"}
		ftypes = []byte{mysql.TypeVarchar, mysql.TypeVarchar, mysql.TypeVarchar, mysql.TypeLonglong}
	case ast.ShowVariables, ast.ShowStatus:
		names = []string{"Variable_name", "Value"}
	case ast.ShowCollation:
		names = []string{"Collation", "Charset", "Id", "Default", "Compiled", "Sortlen"}
		ftypes = []byte{mysql.TypeVarchar, mysql.TypeVarchar, mysql.TypeLonglong,
			mysql.TypeVarchar, mysql.TypeVarchar, mysql.TypeLonglong}
	case ast.ShowCreateTable:
		if !isView {
			names = []string{"Table", "Create Table"}
		} else {
			names = []string{"View", "Create View", "character_set_client", "collation_connection"}
		}
	case ast.ShowCreateUser:
		if s.User != nil {
			names = []string{fmt.Sprintf("CREATE USER for %s", s.User)}
		}
	case ast.ShowCreateView:
		names = []string{"View", "Create View", "character_set_client", "collation_connection"}
	case ast.ShowCreateDatabase:
		names = []string{"Database", "Create Database"}
	case ast.ShowDrainerStatus:
		names = []string{"NodeID", "Address", "State", "Max_Commit_Ts", "Update_Time"}
		ftypes = []byte{mysql.TypeVarchar, mysql.TypeVarchar, mysql.TypeVarchar, mysql.TypeLonglong, mysql.TypeVarchar}
	case ast.ShowGrants:
		if s.User != nil {
			names = []string{fmt.Sprintf("Grants for %s", s.User)}
		} else {
			// Don't know the name yet, so just say "user"
			names = []string{"Grants for User"}
		}
	case ast.ShowIndex:
		names = []string{"Table", "Non_unique", "Key_name", "Seq_in_index",
			"Column_name", "Collation", "Cardinality", "Sub_part", "Packed",
			"Null", "Index_type", "Comment", "Index_comment"}
		ftypes = []byte{mysql.TypeVarchar, mysql.TypeLonglong, mysql.TypeVarchar, mysql.TypeLonglong,
			mysql.TypeVarchar, mysql.TypeVarchar, mysql.TypeLonglong, mysql.TypeLonglong,
			mysql.TypeVarchar, mysql.TypeVarchar, mysql.TypeVarchar, mysql.TypeVarchar, mysql.TypeVarchar}
	case ast.ShowPlugins:
		names = []string{"Name", "Status", "Type", "Library", "License", "Version"}
		ftypes = []byte{
			mysql.TypeVarchar, mysql.TypeVarchar, mysql.TypeVarchar, mysql.TypeVarchar, mysql.TypeVarchar, mysql.TypeVarchar,
		}
	case ast.ShowProcessList:
		names = []string{"Id", "User", "Host", "db", "Command", "Time", "State", "Info"}
		ftypes = []byte{mysql.TypeLonglong, mysql.TypeVarchar, mysql.TypeVarchar,
			mysql.TypeVarchar, mysql.TypeVarchar, mysql.TypeLong, mysql.TypeVarchar, mysql.TypeString}
	case ast.ShowPumpStatus:
		names = []string{"NodeID", "Address", "State", "Max_Commit_Ts", "Update_Time"}
		ftypes = []byte{mysql.TypeVarchar, mysql.TypeVarchar, mysql.TypeVarchar, mysql.TypeLonglong, mysql.TypeVarchar}
	case ast.ShowStatsMeta:
		names = []string{"Db_name", "Table_name", "Partition_name", "Update_time", "Modify_count", "Row_count"}
		ftypes = []byte{mysql.TypeVarchar, mysql.TypeVarchar, mysql.TypeVarchar, mysql.TypeDatetime, mysql.TypeLonglong, mysql.TypeLonglong}
	case ast.ShowStatsHistograms:
		names = []string{"Db_name", "Table_name", "Partition_name", "Column_name", "Is_index", "Update_time", "Distinct_count", "Null_count", "Avg_col_size", "Correlation"}
		ftypes = []byte{mysql.TypeVarchar, mysql.TypeVarchar, mysql.TypeVarchar, mysql.TypeVarchar, mysql.TypeTiny, mysql.TypeDatetime,
			mysql.TypeLonglong, mysql.TypeLonglong, mysql.TypeDouble, mysql.TypeDouble}
	case ast.ShowStatsBuckets:
		names = []string{"Db_name", "Table_name", "Partition_name", "Column_name", "Is_index", "Bucket_id", "Count",
			"Repeats", "Lower_Bound", "Upper_Bound"}
		ftypes = []byte{mysql.TypeVarchar, mysql.TypeVarchar, mysql.TypeVarchar, mysql.TypeVarchar, mysql.TypeTiny, mysql.TypeLonglong,
			mysql.TypeLonglong, mysql.TypeLonglong, mysql.TypeVarchar, mysql.TypeVarchar}
	case ast.ShowStatsHealthy:
		names = []string{"Db_name", "Table_name", "Partition_name", "Healthy"}
		ftypes = []byte{mysql.TypeVarchar, mysql.TypeVarchar, mysql.TypeVarchar, mysql.TypeLonglong}
	case ast.ShowProfiles: // ShowProfiles is deprecated.
		names = []string{"Query_ID", "Duration", "Query"}
		ftypes = []byte{mysql.TypeLong, mysql.TypeDouble, mysql.TypeVarchar}
	case ast.ShowMasterStatus:
		names = []string{"File", "Position", "Binlog_Do_DB", "Binlog_Ignore_DB", "Executed_Gtid_Set"}
		ftypes = []byte{mysql.TypeVarchar, mysql.TypeLonglong, mysql.TypeVarchar, mysql.TypeVarchar, mysql.TypeVarchar}
	case ast.ShowPrivileges:
		names = []string{"Privilege", "Context", "Comment"}
		ftypes = []byte{mysql.TypeVarchar, mysql.TypeVarchar, mysql.TypeVarchar}
	case ast.ShowBindings:
		names = []string{"Original_sql", "Bind_sql", "Default_db", "Status", "Create_time", "Update_time", "Charset", "Collation"}
		ftypes = []byte{mysql.TypeVarchar, mysql.TypeVarchar, mysql.TypeVarchar, mysql.TypeVarchar, mysql.TypeDatetime, mysql.TypeDatetime, mysql.TypeVarchar, mysql.TypeVarchar}
	case ast.ShowAnalyzeStatus:
		names = []string{"Table_schema", "Table_name", "Partition_name", "Job_info", "Processed_rows", "Start_time", "State"}
		ftypes = []byte{mysql.TypeVarchar, mysql.TypeVarchar, mysql.TypeVarchar, mysql.TypeVarchar, mysql.TypeLonglong, mysql.TypeDatetime, mysql.TypeVarchar}
	}

	schema = expression.NewSchema(make([]*expression.Column, 0, len(names))...)
	for i := range names {
		col := &expression.Column{
			ColName: model.NewCIStr(names[i]),
		}
		// User varchar as the default return column type.
		tp := mysql.TypeVarchar
		if len(ftypes) != 0 && ftypes[i] != mysql.TypeUnspecified {
			tp = ftypes[i]
		}
		fieldType := types.NewFieldType(tp)
		fieldType.Flen, fieldType.Decimal = mysql.GetDefaultFieldLengthAndDecimal(tp)
		fieldType.Charset, fieldType.Collate = types.DefaultCharsetForType(tp)
		col.RetType = fieldType
		schema.Append(col)
	}
	return schema
}

func buildChecksumTableSchema() *expression.Schema {
	schema := expression.NewSchema(make([]*expression.Column, 0, 5)...)
	schema.Append(buildColumn("", "Db_name", mysql.TypeVarchar, 128))
	schema.Append(buildColumn("", "Table_name", mysql.TypeVarchar, 128))
	schema.Append(buildColumn("", "Checksum_crc64_xor", mysql.TypeLonglong, 22))
	schema.Append(buildColumn("", "Total_kvs", mysql.TypeLonglong, 22))
	schema.Append(buildColumn("", "Total_bytes", mysql.TypeLonglong, 22))
	return schema
}<|MERGE_RESOLUTION|>--- conflicted
+++ resolved
@@ -192,9 +192,6 @@
 	// inStraightJoin represents whether the current "SELECT" statement has
 	// "STRAIGHT_JOIN" option.
 	inStraightJoin bool
-<<<<<<< HEAD
-
-	windowSpecs map[string]*ast.WindowSpec
 
 	// handleHelper records the handle column position for tables. Delete/Update/SelectLock/UnionScan may need this information.
 	// It collects the information by the following procedure:
@@ -248,8 +245,6 @@
 
 func (hch *handleColHelper) tailMap() map[int64][]*expression.Column {
 	return hch.id2HandleMapStack[hch.stackTail-1]
-=======
->>>>>>> adb3071c
 }
 
 // GetVisitInfo gets the visitInfo of the PlanBuilder.
