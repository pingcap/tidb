--- conflicted
+++ resolved
@@ -16,10 +16,7 @@
 import (
 	"bytes"
 	"context"
-<<<<<<< HEAD
-=======
 	"encoding/binary"
->>>>>>> 1e1cc1f3
 	"fmt"
 	"strings"
 
@@ -551,7 +548,7 @@
 	return p
 }
 
-func (b *PlanBuilder) buildCheckIndex(dbName model.CIStr, as *ast.AdminStmt) (Plan, error) {
+func (b *PlanBuilder) buildCheckIndex(ctx context.Context, dbName model.CIStr, as *ast.AdminStmt) (Plan, error) {
 	tblName := as.Tables[0]
 	tbl, err := b.is.TableByName(dbName, tblName.Name)
 	if err != nil {
@@ -574,7 +571,7 @@
 		return nil, errors.Errorf("index %s state %s isn't public", as.Index, idx.State)
 	}
 
-	return b.buildPhysicalIndexLookUpReader(dbName, tbl, idx, 1)
+	return b.buildPhysicalIndexLookUpReader(ctx, dbName, tbl, idx, 1)
 }
 
 func (b *PlanBuilder) buildAdmin(ctx context.Context, as *ast.AdminStmt) (Plan, error) {
@@ -588,7 +585,7 @@
 		}
 	case ast.AdminCheckIndex:
 		dbName := as.Tables[0].Schema
-		readerPlan, err := b.buildCheckIndex(dbName, as)
+		readerPlan, err := b.buildCheckIndex(ctx, dbName, as)
 		if err != nil {
 			return ret, err
 		}
@@ -660,16 +657,10 @@
 	return ret, nil
 }
 
-<<<<<<< HEAD
-func (b *PlanBuilder) buildPhysicalIndexLookUpReader(dbName model.CIStr, tbl table.Table, idx *model.IndexInfo, id int) (Plan, error) {
+func (b *PlanBuilder) buildPhysicalIndexLookUpReader(ctx context.Context, dbName model.CIStr, tbl table.Table, idx *model.IndexInfo, id int) (Plan, error) {
 	tblInfo := tbl.Meta()
 	columns := make([]*model.ColumnInfo, 0, len(idx.Columns))
 	tblColumns := make([]*model.ColumnInfo, 0, len(tbl.Cols()))
-=======
-func (b *PlanBuilder) buildAdminCheckTable(ctx context.Context, as *ast.AdminStmt) (*CheckTable, error) {
-	p := &CheckTable{Tables: as.Tables}
-	p.GenExprs = make(map[model.TableColumnID]expression.Expression, len(p.Tables))
->>>>>>> 1e1cc1f3
 
 	// Get generated expressions.
 	genExprs := make(map[model.TableColumnID]expression.Expression)
@@ -688,7 +679,7 @@
 			return nil, errors.Trace(err)
 		}
 
-		expr, _, err := b.rewrite(col.GeneratedExpr, mockTablePlan, nil, true)
+		expr, _, err := b.rewrite(ctx, col.GeneratedExpr, mockTablePlan, nil, true)
 		if err != nil {
 			return nil, errors.Trace(err)
 		}
@@ -755,7 +746,6 @@
 		pkOffset = len(tblColumns) - 1
 	}
 
-<<<<<<< HEAD
 	is := PhysicalIndexScan{
 		Table:            tblInfo,
 		TableAsName:      &tblInfo.Name,
@@ -780,7 +770,7 @@
 	return rootT.p, nil
 }
 
-func (b *PlanBuilder) buildPhysicalIndexLookUpReaders(dbName model.CIStr, tbl table.Table) ([]Plan, []table.Index, error) {
+func (b *PlanBuilder) buildPhysicalIndexLookUpReaders(ctx context.Context, dbName model.CIStr, tbl table.Table) ([]Plan, []table.Index, error) {
 	tblInfo := tbl.Meta()
 	// get index information
 	indices := make([]table.Index, 0, len(tblInfo.Indices))
@@ -792,10 +782,7 @@
 				zap.String("index", idxInfo.Name.O), zap.Stringer("state", idxInfo.State), zap.String("table", tblInfo.Name.O))
 		} else {
 			indices = append(indices, idx)
-			reader, err := b.buildPhysicalIndexLookUpReader(dbName, tbl, idxInfo, i)
-=======
-			expr, _, err := b.rewrite(ctx, column.GeneratedExpr, mockTablePlan, nil, true)
->>>>>>> 1e1cc1f3
+			reader, err := b.buildPhysicalIndexLookUpReader(ctx, dbName, tbl, idxInfo, i)
 			if err != nil {
 				return nil, nil, err
 			}
@@ -808,7 +795,7 @@
 	return indexLookUpReaders, indices, nil
 }
 
-func (b *PlanBuilder) buildAdminCheckTable(as *ast.AdminStmt) (*CheckTable, error) {
+func (b *PlanBuilder) buildAdminCheckTable(ctx context.Context, as *ast.AdminStmt) (*CheckTable, error) {
 	tbl := as.Tables[0]
 	p := &CheckTable{
 		DBName:  tbl.Schema.O,
@@ -824,7 +811,7 @@
 		return nil, infoschema.ErrTableNotExists.GenWithStackByArgs(tbl.DBInfo.Name.O, tableInfo.Name.O)
 	}
 
-	readerPlans, indices, err := b.buildPhysicalIndexLookUpReaders(tbl.Schema, table)
+	readerPlans, indices, err := b.buildPhysicalIndexLookUpReaders(ctx, tbl.Schema, table)
 	if err != nil {
 		return nil, errors.Trace(err)
 	}
