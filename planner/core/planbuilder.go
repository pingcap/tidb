--- conflicted
+++ resolved
@@ -3474,17 +3474,15 @@
 		b.visitInfo = appendVisitInfo(b.visitInfo, mysql.IndexPriv, v.Table.Schema.L,
 			v.Table.Name.L, "", authErr)
 	case *ast.CreateTableStmt:
-<<<<<<< HEAD
 		if v.TemporaryKeyword != ast.TemporaryNone {
 			for _, cons := range v.Constraints {
 				if cons.Tp == ast.ConstraintForeignKey {
 					return nil, infoschema.ErrCannotAddForeign
 				}
 			}
-=======
-		if v.TemporaryKeyword != ast.TemporaryNone && v.ReferTable != nil {
-			return nil, ErrOptOnTemporaryTable.GenWithStackByArgs("create table like")
->>>>>>> 6c44ec29
+			if v.ReferTable != nil {
+				return nil, ErrOptOnTemporaryTable.GenWithStackByArgs("create table like")
+			}
 		}
 		if b.ctx.GetSessionVars().User != nil {
 			authErr = ErrTableaccessDenied.GenWithStackByArgs("CREATE", b.ctx.GetSessionVars().User.AuthUsername,
