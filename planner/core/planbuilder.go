// Copyright 2015 PingCAP, Inc.
//
// Licensed under the Apache License, Version 2.0 (the "License");
// you may not use this file except in compliance with the License.
// You may obtain a copy of the License at
//
//     http://www.apache.org/licenses/LICENSE-2.0
//
// Unless required by applicable law or agreed to in writing, software
// distributed under the License is distributed on an "AS IS" BASIS,
// See the License for the specific language governing permissions and
// limitations under the License.

package core

import (
	"bytes"
	"fmt"
	"strings"

	"github.com/cznic/mathutil"
	"github.com/pingcap/errors"
	"github.com/pingcap/parser"
	"github.com/pingcap/parser/ast"
	"github.com/pingcap/parser/charset"
	"github.com/pingcap/parser/model"
	"github.com/pingcap/parser/mysql"
	"github.com/pingcap/parser/opcode"
	"github.com/pingcap/tidb/ddl"
	"github.com/pingcap/tidb/expression"
	"github.com/pingcap/tidb/infoschema"
	"github.com/pingcap/tidb/planner/property"
	"github.com/pingcap/tidb/sessionctx"
	"github.com/pingcap/tidb/sessionctx/stmtctx"
	"github.com/pingcap/tidb/store/tikv"
	"github.com/pingcap/tidb/table"
	"github.com/pingcap/tidb/types"
	driver "github.com/pingcap/tidb/types/parser_driver"
	"github.com/pingcap/tidb/util/chunk"
	"github.com/pingcap/tidb/util/ranger"
<<<<<<< HEAD
	"github.com/pingcap/tidb/util/schemautil"
	log "github.com/sirupsen/logrus"
=======
>>>>>>> 4fd815b4
)

type visitInfo struct {
	privilege mysql.PrivilegeType
	db        string
	table     string
	column    string
	err       error
}

type tableHintInfo struct {
	indexNestedLoopJoinTables []hintTableInfo
	sortMergeJoinTables       []hintTableInfo
	hashJoinTables            []hintTableInfo
}

type hintTableInfo struct {
	name    model.CIStr
	matched bool
}

func tableNames2HintTableInfo(tableNames []model.CIStr) []hintTableInfo {
	if len(tableNames) == 0 {
		return nil
	}
	hintTables := make([]hintTableInfo, 0, len(tableNames))
	for _, tableName := range tableNames {
		hintTables = append(hintTables, hintTableInfo{name: tableName})
	}
	return hintTables
}

func (info *tableHintInfo) ifPreferMergeJoin(tableNames ...*model.CIStr) bool {
	return info.matchTableName(tableNames, info.sortMergeJoinTables)
}

func (info *tableHintInfo) ifPreferHashJoin(tableNames ...*model.CIStr) bool {
	return info.matchTableName(tableNames, info.hashJoinTables)
}

func (info *tableHintInfo) ifPreferINLJ(tableNames ...*model.CIStr) bool {
	return info.matchTableName(tableNames, info.indexNestedLoopJoinTables)
}

// matchTableName checks whether the hint hit the need.
// Only need either side matches one on the list.
// Even though you can put 2 tables on the list,
// it doesn't mean optimizer will reorder to make them
// join directly.
// Which it joins on with depend on sequence of traverse
// and without reorder, user might adjust themselves.
// This is similar to MySQL hints.
func (info *tableHintInfo) matchTableName(tables []*model.CIStr, hintTables []hintTableInfo) bool {
	hintMatched := false
	for _, tableName := range tables {
		if tableName == nil {
			continue
		}
		for i, curEntry := range hintTables {
			if curEntry.name.L == tableName.L {
				hintTables[i].matched = true
				hintMatched = true
				break
			}
		}
	}
	return hintMatched
}

func restore2JoinHint(hintType string, hintTables []hintTableInfo) string {
	buffer := bytes.NewBufferString("/*+ ")
	buffer.WriteString(strings.ToUpper(hintType))
	buffer.WriteString("(")
	for i, table := range hintTables {
		buffer.WriteString(table.name.L)
		if i < len(hintTables)-1 {
			buffer.WriteString(", ")
		}
	}
	buffer.WriteString(") */")
	return buffer.String()
}

func extractUnmatchedTables(hintTables []hintTableInfo) []string {
	var tableNames []string
	for _, table := range hintTables {
		if !table.matched {
			tableNames = append(tableNames, table.name.O)
		}
	}
	return tableNames
}

// clauseCode indicates in which clause the column is currently.
type clauseCode int

const (
	unknowClause clauseCode = iota
	fieldList
	havingClause
	onClause
	orderByClause
	whereClause
	windowClause
	groupByClause
	showStatement
	globalOrderByClause
)

var clauseMsg = map[clauseCode]string{
	unknowClause:        "",
	fieldList:           "field list",
	havingClause:        "having clause",
	onClause:            "on clause",
	orderByClause:       "order clause",
	whereClause:         "where clause",
	groupByClause:       "group statement",
	showStatement:       "show statement",
	globalOrderByClause: "global ORDER clause",
	windowClause:        "field list", // For window functions that in field list.
}

// PlanBuilder builds Plan from an ast.Node.
// It just builds the ast node straightforwardly.
type PlanBuilder struct {
	ctx          sessionctx.Context
	is           infoschema.InfoSchema
	outerSchemas []*expression.Schema
	inUpdateStmt bool
	// colMapper stores the column that must be pre-resolved.
	colMapper map[*ast.ColumnNameExpr]int
	// visitInfo is used for privilege check.
	visitInfo     []visitInfo
	tableHintInfo []tableHintInfo
	optFlag       uint64

	curClause clauseCode

	// rewriterPool stores the expressionRewriter we have created to reuse it if it has been released.
	// rewriterCounter counts how many rewriter is being used.
	rewriterPool    []*expressionRewriter
	rewriterCounter int

	// inStraightJoin represents whether the current "SELECT" statement has
	// "STRAIGHT_JOIN" option.
	inStraightJoin bool

	windowSpecs map[string]*ast.WindowSpec
}

// GetVisitInfo gets the visitInfo of the PlanBuilder.
func (b *PlanBuilder) GetVisitInfo() []visitInfo {
	return b.visitInfo
}

// GetDBTableInfo gets the accessed dbs and tables info.
func (b *PlanBuilder) GetDBTableInfo() []stmtctx.TableEntry {
	var tables []stmtctx.TableEntry
	existsFunc := func(tbls []stmtctx.TableEntry, tbl *stmtctx.TableEntry) bool {
		for _, t := range tbls {
			if t == *tbl {
				return true
			}
		}
		return false
	}
	for _, v := range b.visitInfo {
		tbl := &stmtctx.TableEntry{DB: v.db, Table: v.table}
		if !existsFunc(tables, tbl) {
			tables = append(tables, *tbl)
		}
	}
	return tables
}

// GetOptFlag gets the optFlag of the PlanBuilder.
func (b *PlanBuilder) GetOptFlag() uint64 {
	return b.optFlag
}

// NewPlanBuilder creates a new PlanBuilder.
func NewPlanBuilder(sctx sessionctx.Context, is infoschema.InfoSchema) *PlanBuilder {
	return &PlanBuilder{
		ctx:       sctx,
		is:        is,
		colMapper: make(map[*ast.ColumnNameExpr]int),
	}
}

// Build builds the ast node to a Plan.
func (b *PlanBuilder) Build(node ast.Node) (Plan, error) {
	b.optFlag = flagPrunColumns
	switch x := node.(type) {
	case *ast.AdminStmt:
		return b.buildAdmin(x)
	case *ast.DeallocateStmt:
		return &Deallocate{Name: x.Name}, nil
	case *ast.DeleteStmt:
		return b.buildDelete(x)
	case *ast.ExecuteStmt:
		return b.buildExecute(x)
	case *ast.ExplainStmt:
		return b.buildExplain(x)
	case *ast.ExplainForStmt:
		return b.buildExplainFor(x)
	case *ast.TraceStmt:
		return b.buildTrace(x)
	case *ast.InsertStmt:
		return b.buildInsert(x)
	case *ast.LoadDataStmt:
		return b.buildLoadData(x)
	case *ast.LoadStatsStmt:
		return b.buildLoadStats(x), nil
	case *ast.PrepareStmt:
		return b.buildPrepare(x), nil
	case *ast.SelectStmt:
		return b.buildSelect(x)
	case *ast.UnionStmt:
		return b.buildUnion(x)
	case *ast.UpdateStmt:
		return b.buildUpdate(x)
	case *ast.ShowStmt:
		return b.buildShow(x)
	case *ast.DoStmt:
		return b.buildDo(x)
	case *ast.SetStmt:
		return b.buildSet(x)
	case *ast.AnalyzeTableStmt:
		return b.buildAnalyze(x)
	case *ast.BinlogStmt, *ast.FlushStmt, *ast.UseStmt,
		*ast.BeginStmt, *ast.CommitStmt, *ast.RollbackStmt, *ast.CreateUserStmt, *ast.SetPwdStmt,
		*ast.GrantStmt, *ast.DropUserStmt, *ast.AlterUserStmt, *ast.RevokeStmt, *ast.KillStmt, *ast.DropStatsStmt,
		*ast.GrantRoleStmt, *ast.RevokeRoleStmt, *ast.SetRoleStmt, *ast.SetDefaultRoleStmt:
		return b.buildSimple(node.(ast.StmtNode))
	case ast.DDLNode:
		return b.buildDDL(x)
	case *ast.CreateBindingStmt:
		return b.buildCreateBindPlan(x)
	case *ast.DropBindingStmt:
		return b.buildDropBindPlan(x)
	case *ast.ChangeStmt:
		return b.buildChange(x)
	case *ast.SplitRegionStmt:
		return b.buildSplitRegion(x)
	}
	return nil, ErrUnsupportedType.GenWithStack("Unsupported type %T", node)
}

func (b *PlanBuilder) buildChange(v *ast.ChangeStmt) (Plan, error) {
	exe := &Change{
		ChangeStmt: v,
	}
	return exe, nil
}

func (b *PlanBuilder) buildExecute(v *ast.ExecuteStmt) (Plan, error) {
	vars := make([]expression.Expression, 0, len(v.UsingVars))
	for _, expr := range v.UsingVars {
		newExpr, _, err := b.rewrite(expr, nil, nil, true)
		if err != nil {
			return nil, err
		}
		vars = append(vars, newExpr)
	}
	exe := &Execute{Name: v.Name, UsingVars: vars, ExecID: v.ExecID}
	if v.BinaryArgs != nil {
		exe.PrepareParams = v.BinaryArgs.([]types.Datum)
	}
	return exe, nil
}

func (b *PlanBuilder) buildDo(v *ast.DoStmt) (Plan, error) {
	var p LogicalPlan
	dual := LogicalTableDual{RowCount: 1}.Init(b.ctx)
	dual.SetSchema(expression.NewSchema())
	p = dual
	proj := LogicalProjection{Exprs: make([]expression.Expression, 0, len(v.Exprs))}.Init(b.ctx)
	schema := expression.NewSchema(make([]*expression.Column, 0, len(v.Exprs))...)
	for _, astExpr := range v.Exprs {
		expr, np, err := b.rewrite(astExpr, p, nil, true)
		if err != nil {
			return nil, err
		}
		p = np
		proj.Exprs = append(proj.Exprs, expr)
		schema.Append(&expression.Column{
			UniqueID: b.ctx.GetSessionVars().AllocPlanColumnID(),
			RetType:  expr.GetType(),
		})
	}
	proj.SetChildren(p)
	proj.self = proj
	proj.SetSchema(schema)
	proj.calculateNoDelay = true
	return proj, nil
}

func (b *PlanBuilder) buildSet(v *ast.SetStmt) (Plan, error) {
	p := &Set{}
	for _, vars := range v.Variables {
		if vars.IsGlobal {
			err := ErrSpecificAccessDenied.GenWithStackByArgs("SUPER")
			b.visitInfo = appendVisitInfo(b.visitInfo, mysql.SuperPriv, "", "", "", err)
		}
		assign := &expression.VarAssignment{
			Name:     vars.Name,
			IsGlobal: vars.IsGlobal,
			IsSystem: vars.IsSystem,
		}
		if _, ok := vars.Value.(*ast.DefaultExpr); !ok {
			if cn, ok2 := vars.Value.(*ast.ColumnNameExpr); ok2 && cn.Name.Table.L == "" {
				// Convert column name expression to string value expression.
				vars.Value = ast.NewValueExpr(cn.Name.Name.O)
			}
			mockTablePlan := LogicalTableDual{}.Init(b.ctx)
			var err error
			assign.Expr, _, err = b.rewrite(vars.Value, mockTablePlan, nil, true)
			if err != nil {
				return nil, err
			}
		} else {
			assign.IsDefault = true
		}
		if vars.ExtendValue != nil {
			assign.ExtendValue = &expression.Constant{
				Value:   vars.ExtendValue.(*driver.ValueExpr).Datum,
				RetType: &vars.ExtendValue.(*driver.ValueExpr).Type,
			}
		}
		p.VarAssigns = append(p.VarAssigns, assign)
	}
	return p, nil
}

func (b *PlanBuilder) buildDropBindPlan(v *ast.DropBindingStmt) (Plan, error) {
	p := &SQLBindPlan{
		SQLBindOp:    OpSQLBindDrop,
		NormdOrigSQL: parser.Normalize(v.OriginSel.Text()),
		IsGlobal:     v.GlobalScope,
	}
	b.visitInfo = appendVisitInfo(b.visitInfo, mysql.SuperPriv, "", "", "", nil)
	return p, nil
}

func (b *PlanBuilder) buildCreateBindPlan(v *ast.CreateBindingStmt) (Plan, error) {
	charSet, collation := b.ctx.GetSessionVars().GetCharsetInfo()
	p := &SQLBindPlan{
		SQLBindOp:    OpSQLBindCreate,
		NormdOrigSQL: parser.Normalize(v.OriginSel.Text()),
		BindSQL:      v.HintedSel.Text(),
		IsGlobal:     v.GlobalScope,
		BindStmt:     v.HintedSel,
		Charset:      charSet,
		Collation:    collation,
	}
	b.visitInfo = appendVisitInfo(b.visitInfo, mysql.SuperPriv, "", "", "", nil)
	return p, nil
}

// detectSelectAgg detects an aggregate function or GROUP BY clause.
func (b *PlanBuilder) detectSelectAgg(sel *ast.SelectStmt) bool {
	if sel.GroupBy != nil {
		return true
	}
	for _, f := range sel.Fields.Fields {
		if ast.HasAggFlag(f.Expr) {
			return true
		}
	}
	if sel.Having != nil {
		if ast.HasAggFlag(sel.Having.Expr) {
			return true
		}
	}
	if sel.OrderBy != nil {
		for _, item := range sel.OrderBy.Items {
			if ast.HasAggFlag(item.Expr) {
				return true
			}
		}
	}
	return false
}

func (b *PlanBuilder) detectSelectWindow(sel *ast.SelectStmt) bool {
	for _, f := range sel.Fields.Fields {
		if ast.HasWindowFlag(f.Expr) {
			return true
		}
	}
	if sel.OrderBy != nil {
		for _, item := range sel.OrderBy.Items {
			if ast.HasWindowFlag(item.Expr) {
				return true
			}
		}
	}
	return false
}

func getPathByIndexName(paths []*accessPath, idxName model.CIStr, tblInfo *model.TableInfo) *accessPath {
	var tablePath *accessPath
	for _, path := range paths {
		if path.isTablePath {
			tablePath = path
			continue
		}
		if path.index.Name.L == idxName.L {
			return path
		}
	}
	if isPrimaryIndex(idxName) && tblInfo.PKIsHandle {
		return tablePath
	}
	return nil
}

func isPrimaryIndex(indexName model.CIStr) bool {
	return indexName.L == "primary"
}

func getPossibleAccessPaths(indexHints []*ast.IndexHint, tblInfo *model.TableInfo) ([]*accessPath, error) {
	publicPaths := make([]*accessPath, 0, len(tblInfo.Indices)+1)
	publicPaths = append(publicPaths, &accessPath{isTablePath: true})
	for _, index := range tblInfo.Indices {
		if index.State == model.StatePublic {
			publicPaths = append(publicPaths, &accessPath{index: index})
		}
	}

	hasScanHint, hasUseOrForce := false, false
	available := make([]*accessPath, 0, len(publicPaths))
	ignored := make([]*accessPath, 0, len(publicPaths))
	for _, hint := range indexHints {
		if hint.HintScope != ast.HintForScan {
			continue
		}

		hasScanHint = true
		for _, idxName := range hint.IndexNames {
			path := getPathByIndexName(publicPaths, idxName, tblInfo)
			if path == nil {
				return nil, ErrKeyDoesNotExist.GenWithStackByArgs(idxName, tblInfo.Name)
			}
			if hint.HintType == ast.HintIgnore {
				// Collect all the ignored index hints.
				ignored = append(ignored, path)
				continue
			}
			// Currently we don't distinguish between "FORCE" and "USE" because
			// our cost estimation is not reliable.
			hasUseOrForce = true
			path.forced = true
			available = append(available, path)
		}
	}

	if !hasScanHint || !hasUseOrForce {
		available = publicPaths
	}

	available = removeIgnoredPaths(available, ignored, tblInfo)

	// If we have got "FORCE" or "USE" index hint but got no available index,
	// we have to use table scan.
	if len(available) == 0 {
		available = append(available, &accessPath{isTablePath: true})
	}
	return available, nil
}

func removeIgnoredPaths(paths, ignoredPaths []*accessPath, tblInfo *model.TableInfo) []*accessPath {
	if len(ignoredPaths) == 0 {
		return paths
	}
	remainedPaths := make([]*accessPath, 0, len(paths))
	for _, path := range paths {
		if path.isTablePath || getPathByIndexName(ignoredPaths, path.index.Name, tblInfo) == nil {
			remainedPaths = append(remainedPaths, path)
		}
	}
	return remainedPaths
}

func (b *PlanBuilder) buildSelectLock(src LogicalPlan, lock ast.SelectLockType) *LogicalLock {
	selectLock := LogicalLock{Lock: lock}.Init(b.ctx)
	selectLock.SetChildren(src)
	return selectLock
}

func (b *PlanBuilder) buildPrepare(x *ast.PrepareStmt) Plan {
	p := &Prepare{
		Name: x.Name,
	}
	if x.SQLVar != nil {
		if v, ok := b.ctx.GetSessionVars().Users[x.SQLVar.Name]; ok {
			p.SQLText = v
		} else {
			p.SQLText = "NULL"
		}
	} else {
		p.SQLText = x.SQLText
	}
	return p
}

func (b *PlanBuilder) buildCheckIndex(dbName model.CIStr, as *ast.AdminStmt) (Plan, error) {
	tblName := as.Tables[0]
	tbl, err := b.is.TableByName(dbName, tblName.Name)
	if err != nil {
		return nil, err
	}
	tblInfo := tbl.Meta()

	// get index information
	var idx *model.IndexInfo
	for _, index := range tblInfo.Indices {
		if index.Name.L == strings.ToLower(as.Index) {
			idx = index
			break
		}
	}
	if idx == nil {
		return nil, errors.Errorf("index %s do not exist", as.Index)
	}
	if idx.State != model.StatePublic {
		return nil, errors.Errorf("index %s state %s isn't public", as.Index, idx.State)
	}

	// TODO: Handle generated column.
	genExprs := make(map[model.TableColumnID]expression.Expression)
	reader := b.buildPhysicalIndexLookUpReader(dbName, tbl, idx, 1, genExprs)
	return reader, nil
	//	id := 1
	//	columns := make([]*model.ColumnInfo, 0, len(idx.Columns))
	//	schema := expression.NewSchema(make([]*expression.Column, 0, len(idx.Columns))...)
	//	for _, idxCol := range idx.Columns {
	//		for _, col := range tblInfo.Columns {
	//			if idxCol.Name.L == col.Name.L {
	//				columns = append(columns, col)
	//				schema.Append(&expression.Column{
	//					ColName:  col.Name,
	//					UniqueID: b.ctx.GetSessionVars().AllocPlanColumnID(),
	//					RetType:  &col.FieldType,
	//				})
	//			}
	//		}
	//	}
	//	is := PhysicalIndexScan{
	//		Table:            tblInfo,
	//		TableAsName:      &tblName.Name,
	//		DBName:           dbName,
	//		Columns:          columns,
	//		Index:            idx,
	//		dataSourceSchema: schema,
	//		Ranges:           ranger.FullRange(),
	//		KeepOrder:        false,
	//	}.Init(b.ctx)
	//	is.stats = property.NewSimpleStats(0)
	//	cop := &copTask{indexPlan: is}
	//	// It's double read case.
	//	ts := PhysicalTableScan{Columns: columns, Table: is.Table}.Init(b.ctx)
	//	ts.SetSchema(is.dataSourceSchema)
	//	cop.tablePlan = ts
	//	is.initSchema(id, idx, true)
	//	t := finishCopTask(b.ctx, cop)
	//
	//	rootT := t.(*rootTask)
	//	return rootT.p, nil
}

func (b *PlanBuilder) buildAdmin(as *ast.AdminStmt) (Plan, error) {
	var ret Plan
	var err error
	switch as.Tp {
	case ast.AdminCheckTable:
		ret, err = b.buildAdminCheckTable(as)
		if err != nil {
			return ret, err
		}
	case ast.AdminCheckIndex:
		dbName := as.Tables[0].Schema
		readerPlan, err := b.buildCheckIndex(dbName, as)
		if err != nil {
			return ret, err
		}

		ret = &CheckIndex{
			DBName:            dbName.L,
			IdxName:           as.Index,
			IndexLookUpReader: readerPlan.(*PhysicalIndexLookUpReader),
		}
	case ast.AdminRecoverIndex:
		p := &RecoverIndex{Table: as.Tables[0], IndexName: as.Index}
		p.SetSchema(buildRecoverIndexFields())
		ret = p
	case ast.AdminCleanupIndex:
		p := &CleanupIndex{Table: as.Tables[0], IndexName: as.Index}
		p.SetSchema(buildCleanupIndexFields())
		ret = p
	case ast.AdminChecksumTable:
		p := &ChecksumTable{Tables: as.Tables}
		p.SetSchema(buildChecksumTableSchema())
		ret = p
	case ast.AdminShowNextRowID:
		p := &ShowNextRowID{TableName: as.Tables[0]}
		p.SetSchema(buildShowNextRowID())
		ret = p
	case ast.AdminShowDDL:
		p := &ShowDDL{}
		p.SetSchema(buildShowDDLFields())
		ret = p
	case ast.AdminShowDDLJobs:
		p := &ShowDDLJobs{JobNumber: as.JobNumber}
		p.SetSchema(buildShowDDLJobsFields())
		ret = p
	case ast.AdminCancelDDLJobs:
		p := &CancelDDLJobs{JobIDs: as.JobIDs}
		p.SetSchema(buildCancelDDLJobsFields())
		ret = p
	case ast.AdminCheckIndexRange:
		schema, err := b.buildCheckIndexSchema(as.Tables[0], as.Index)
		if err != nil {
			return nil, err
		}

		p := &CheckIndexRange{Table: as.Tables[0], IndexName: as.Index, HandleRanges: as.HandleRanges}
		p.SetSchema(schema)
		ret = p
	case ast.AdminShowDDLJobQueries:
		p := &ShowDDLJobQueries{JobIDs: as.JobIDs}
		p.SetSchema(buildShowDDLJobQueriesFields())
		ret = p
	case ast.AdminShowSlow:
		p := &ShowSlow{ShowSlow: as.ShowSlow}
		p.SetSchema(buildShowSlowSchema())
		ret = p
	case ast.AdminReloadExprPushdownBlacklist:
		return &ReloadExprPushdownBlacklist{}, nil
	default:
		return nil, ErrUnsupportedType.GenWithStack("Unsupported ast.AdminStmt(%T) for buildAdmin", as)
	}

	// Admin command can only be executed by administrator.
	b.visitInfo = appendVisitInfo(b.visitInfo, mysql.SuperPriv, "", "", "", nil)
	return ret, nil
}

func getGenColumns(expr expression.Expression) []*expression.Column {
	col, ok := expr.(*expression.Column)
	if ok {
		return []*expression.Column{col}
	}

	scalaFunc, isScalaFunc := expr.(*expression.ScalarFunction)
	if !isScalaFunc {
		return nil
	}
	cols := make([]*expression.Column, 0, len(scalaFunc.GetArgs()))
	for _, arg := range scalaFunc.GetArgs() {
		retCols := getGenColumns(arg)
		if retCols != nil {
			log.Infof("get gen col %#v", col)
			cols = append(cols, retCols...)
		}
	}
	return cols
}

func (b *PlanBuilder) buildPhysicalIndexLookUpReader(dbName model.CIStr, tbl table.Table, idx *model.IndexInfo, id int,
	genExprs map[model.TableColumnID]expression.Expression) Plan {
	tblInfo := tbl.Meta()
	columns := make([]*model.ColumnInfo, 0, len(idx.Columns))
	tblColumns := make([]*model.ColumnInfo, 0, len(tbl.Cols()))
	schema := expression.NewSchema(make([]*expression.Column, 0, len(idx.Columns))...)
	str := ""
	str2 := ""
	var genCols []*expression.Column
	colsMap := make(map[int64]struct{})
	for _, idxCol := range idx.Columns {
		for _, col := range tblInfo.Columns {
			if idxCol.Name.L == col.Name.L {
				columns = append(columns, col)
				tblColumns = append(tblColumns, col)
				schema.Append(&expression.Column{
					ColName:  col.Name,
					UniqueID: b.ctx.GetSessionVars().AllocPlanColumnID(),
					RetType:  &col.FieldType,
				})
				colsMap[col.ID] = struct{}{}
				str += fmt.Sprintf("col %v, field tp %v ", col.Name, col.FieldType)
				str2 += fmt.Sprintf("col %v, field tp %v ", col.Name, col.FieldType)
			}
<<<<<<< HEAD
			genColumnID := model.TableColumnID{TableID: tblInfo.ID, ColumnID: col.ID}
			if expr, ok := genExprs[genColumnID]; ok {
				cols := getGenColumns(expr)
				if cols != nil {
					genCols = append(genCols, cols...)
				}
=======
			columnName := &ast.ColumnName{Name: column.Name}
			columnName.SetText(column.Name.O)

			colExpr, _, err := mockTablePlan.findColumn(columnName)
			if err != nil {
				return nil, err
>>>>>>> 4fd815b4
			}
		}
	}

<<<<<<< HEAD
	tblSchema := schema.Clone()
	for _, col := range genCols {
		if _, ok := colsMap[col.ID]; !ok {
			c := table.FindCol(tbl.Cols(), col.ColName.O)
			if c != nil {
				log.Infof("222 gen col %v, field tp %v; ", col.ColName, col.RetType)
				col.Index = len(tblColumns)
				tblColumns = append(tblColumns, c.ColumnInfo)
				tblSchema.Append(&expression.Column{
					ColName:  c.Name,
					UniqueID: b.ctx.GetSessionVars().AllocPlanColumnID(),
					RetType:  &c.FieldType,
				})
				str2 += fmt.Sprintf("col %v, field tp %v; ", c.Name, c.FieldType)
				colsMap[c.ID] = struct{}{}
=======
			expr, _, err := b.rewrite(column.GeneratedExpr, mockTablePlan, nil, true)
			if err != nil {
				return nil, err
>>>>>>> 4fd815b4
			}
		}
	}
	tblColumns = append(tblColumns, model.NewExtraHandleColInfo())
	handleCol := &expression.Column{
		DBName:   dbName,
		TblName:  tblInfo.Name,
		ColName:  model.ExtraHandleName,
		RetType:  types.NewFieldType(mysql.TypeLonglong),
		UniqueID: b.ctx.GetSessionVars().AllocPlanColumnID(),
		ID:       model.ExtraHandleID,
	}
	str2 += fmt.Sprintf("col %v", tblColumns[len(tblColumns)-1].Name)
	tblSchema.Append(handleCol)
	log.Warnf("table %v, idx:%v, columns %#v, tbl columns %#v, len %v", tblInfo.Name, idx.Name, str, str2, len(tblColumns))
	is := PhysicalIndexScan{
		Table:            tblInfo,
		TableAsName:      &tblInfo.Name,
		DBName:           dbName,
		Columns:          columns,
		Index:            idx,
		dataSourceSchema: schema,
		Ranges:           ranger.FullRange(),
		KeepOrder:        false,
	}.Init(b.ctx)
	is.stats = property.NewSimpleStats(0)
	cop := &copTask{indexPlan: is}
	// It's double read case.
	// ts := PhysicalTableScan{Columns: columns, Table: is.Table}.Init(b.ctx)
	// ts.SetSchema(is.dataSourceSchema)
	ts := PhysicalTableScan{Columns: tblColumns, Table: is.Table}.Init(b.ctx)
	ts.SetSchema(tblSchema)
	cop.tablePlan = ts
	is.initSchema(id, idx, true)
	t := finishCopTask(b.ctx, cop)
	rootT := t.(*rootTask)
	return rootT.p
}

func (b *PlanBuilder) buildPhysicalIndexLookUpReaders(dbName model.CIStr, tbl table.Table,
	genExprs map[model.TableColumnID]expression.Expression) ([]Plan, []table.Index, error) {
	tblInfo := tbl.Meta()
	// get index information
	indices := make([]table.Index, 0, len(tblInfo.Indices))
	indexLookUpReaders := make([]Plan, 0, len(tblInfo.Indices))
	for i, idx := range tbl.Indices() {
		idxInfo := idx.Meta()
		if idxInfo.State != model.StatePublic {
			log.Warnf("index %s state %s isn't public in table %s", idxInfo.Name, idxInfo.State, tblInfo.Name)
		} else {
			indices = append(indices, idx)
			reader := b.buildPhysicalIndexLookUpReader(dbName, tbl, idxInfo, i, genExprs)
			indexLookUpReaders = append(indexLookUpReaders, reader)
		}
	}
	if len(indexLookUpReaders) == 0 {
		return nil, nil, nil
	}
	return indexLookUpReaders, indices, nil
}

func (b *PlanBuilder) buildAdminCheckTable(as *ast.AdminStmt) (*CheckTable, error) {
	tbl := as.Tables[0]
	p := &CheckTable{
		DBName:   tbl.Schema.O,
		TblInfo:  tbl.TableInfo,
		GenExprs: make(map[model.TableColumnID]expression.Expression),
	}

	mockTablePlan := LogicalTableDual{}.Init(b.ctx)
	tableInfo := as.Tables[0].TableInfo
	schema := expression.TableInfo2SchemaWithDBName(b.ctx, tbl.Schema, tableInfo)
	table, ok := b.is.TableByID(tableInfo.ID)
	if !ok {
		return nil, infoschema.ErrTableNotExists.GenWithStackByArgs(tbl.DBInfo.Name.O, tableInfo.Name.O)
	}

	mockTablePlan.SetSchema(schema)

	// Calculate generated columns.
	columns := table.Cols()
	for _, column := range columns {
		if !column.IsGenerated() {
			continue
		}
		columnName := &ast.ColumnName{Name: column.Name}
		columnName.SetText(column.Name.O)

		colExpr, _, err := mockTablePlan.findColumn(columnName)
		if err != nil {
			return nil, errors.Trace(err)
		}

		expr, _, err := b.rewrite(column.GeneratedExpr, mockTablePlan, nil, true)
		if err != nil {
			return nil, errors.Trace(err)
		}
		expr = expression.BuildCastFunction(b.ctx, expr, colExpr.GetType())
		genColumnID := model.TableColumnID{TableID: tableInfo.ID, ColumnID: column.ColumnInfo.ID}
		p.GenExprs[genColumnID] = expr
	}

	readerPlans, indices, err := b.buildPhysicalIndexLookUpReaders(tbl.Schema, table, p.GenExprs)
	if err != nil {
		return nil, errors.Trace(err)
	}
	readers := make([]*PhysicalIndexLookUpReader, 0, len(readerPlans))
	for _, plan := range readerPlans {
		readers = append(readers, plan.(*PhysicalIndexLookUpReader))
	}
	p.Indices = indices
	p.IndexLookUpReaders = readers
	return p, nil
}

func (b *PlanBuilder) buildCheckIndexSchema(tn *ast.TableName, indexName string) (*expression.Schema, error) {
	schema := expression.NewSchema()
	indexName = strings.ToLower(indexName)
	indicesInfo := tn.TableInfo.Indices
	cols := tn.TableInfo.Cols()
	for _, idxInfo := range indicesInfo {
		if idxInfo.Name.L != indexName {
			continue
		}
		for _, idxCol := range idxInfo.Columns {
			col := cols[idxCol.Offset]
			schema.Append(&expression.Column{
				ColName:  idxCol.Name,
				TblName:  tn.Name,
				DBName:   tn.Schema,
				RetType:  &col.FieldType,
				UniqueID: b.ctx.GetSessionVars().AllocPlanColumnID(),
				ID:       col.ID})
		}
		schema.Append(&expression.Column{
			ColName:  model.NewCIStr("extra_handle"),
			TblName:  tn.Name,
			DBName:   tn.Schema,
			RetType:  types.NewFieldType(mysql.TypeLonglong),
			UniqueID: b.ctx.GetSessionVars().AllocPlanColumnID(),
			ID:       -1,
		})
	}
	if schema.Len() == 0 {
		return nil, errors.Errorf("index %s not found", indexName)
	}
	return schema, nil
}

// getColsInfo returns the info of index columns, normal columns and primary key.
func getColsInfo(tn *ast.TableName) (indicesInfo []*model.IndexInfo, colsInfo []*model.ColumnInfo, pkCol *model.ColumnInfo) {
	tbl := tn.TableInfo
	for _, col := range tbl.Columns {
		// The virtual column will not store any data in TiKV, so it should be ignored when collect statistics
		if col.IsGenerated() && !col.GeneratedStored {
			continue
		}
		if tbl.PKIsHandle && mysql.HasPriKeyFlag(col.Flag) {
			pkCol = col
		} else {
			colsInfo = append(colsInfo, col)
		}
	}
	for _, idx := range tn.TableInfo.Indices {
		if idx.State == model.StatePublic {
			indicesInfo = append(indicesInfo, idx)
		}
	}
	return
}

func getPhysicalIDsAndPartitionNames(tblInfo *model.TableInfo, partitionNames []model.CIStr) ([]int64, []string, error) {
	pi := tblInfo.GetPartitionInfo()
	if pi == nil {
		if len(partitionNames) != 0 {
			return nil, nil, errors.Trace(ddl.ErrPartitionMgmtOnNonpartitioned)
		}
		return []int64{tblInfo.ID}, []string{""}, nil
	}
	if len(partitionNames) == 0 {
		ids := make([]int64, 0, len(pi.Definitions))
		names := make([]string, 0, len(pi.Definitions))
		for _, def := range pi.Definitions {
			ids = append(ids, def.ID)
			names = append(names, def.Name.O)
		}
		return ids, names, nil
	}
	ids := make([]int64, 0, len(partitionNames))
	names := make([]string, 0, len(partitionNames))
	for _, name := range partitionNames {
		found := false
		for _, def := range pi.Definitions {
			if def.Name.L == name.L {
				found = true
				ids = append(ids, def.ID)
				names = append(names, def.Name.O)
				break
			}
		}
		if !found {
			return nil, nil, fmt.Errorf("can not found the specified partition name %s in the table definition", name.O)
		}
	}
	return ids, names, nil
}

func (b *PlanBuilder) buildAnalyzeTable(as *ast.AnalyzeTableStmt) (Plan, error) {
	p := &Analyze{MaxNumBuckets: as.MaxNumBuckets}
	for _, tbl := range as.TableNames {
		if tbl.TableInfo.IsView() {
			return nil, errors.Errorf("analyze %s is not supported now.", tbl.Name.O)
		}
		idxInfo, colInfo, pkInfo := getColsInfo(tbl)
		physicalIDs, names, err := getPhysicalIDsAndPartitionNames(tbl.TableInfo, as.PartitionNames)
		if err != nil {
			return nil, err
		}
		for _, idx := range idxInfo {
			for i, id := range physicalIDs {
				info := analyzeInfo{DBName: tbl.Schema.O, TableName: tbl.Name.O, PartitionName: names[i], PhysicalTableID: id, Incremental: as.Incremental}
				p.IdxTasks = append(p.IdxTasks, AnalyzeIndexTask{
					IndexInfo:   idx,
					analyzeInfo: info,
					TblInfo:     tbl.TableInfo,
				})
			}
		}
		if len(colInfo) > 0 || pkInfo != nil {
			for i, id := range physicalIDs {
				info := analyzeInfo{DBName: tbl.Schema.O, TableName: tbl.Name.O, PartitionName: names[i], PhysicalTableID: id, Incremental: as.Incremental}
				p.ColTasks = append(p.ColTasks, AnalyzeColumnsTask{
					PKInfo:      pkInfo,
					ColsInfo:    colInfo,
					analyzeInfo: info,
					TblInfo:     tbl.TableInfo,
				})
			}
		}
	}
	return p, nil
}

func (b *PlanBuilder) buildAnalyzeIndex(as *ast.AnalyzeTableStmt) (Plan, error) {
	p := &Analyze{MaxNumBuckets: as.MaxNumBuckets}
	tblInfo := as.TableNames[0].TableInfo
	physicalIDs, names, err := getPhysicalIDsAndPartitionNames(tblInfo, as.PartitionNames)
	if err != nil {
		return nil, err
	}
	for _, idxName := range as.IndexNames {
		if isPrimaryIndex(idxName) && tblInfo.PKIsHandle {
			pkCol := tblInfo.GetPkColInfo()
			for i, id := range physicalIDs {
				info := analyzeInfo{DBName: as.TableNames[0].Schema.O, TableName: as.TableNames[0].Name.O, PartitionName: names[i], PhysicalTableID: id, Incremental: as.Incremental}
				p.ColTasks = append(p.ColTasks, AnalyzeColumnsTask{PKInfo: pkCol, analyzeInfo: info})
			}
			continue
		}
		idx := tblInfo.FindIndexByName(idxName.L)
		if idx == nil || idx.State != model.StatePublic {
			return nil, ErrAnalyzeMissIndex.GenWithStackByArgs(idxName.O, tblInfo.Name.O)
		}
		for i, id := range physicalIDs {
			info := analyzeInfo{DBName: as.TableNames[0].Schema.O, TableName: as.TableNames[0].Name.O, PartitionName: names[i], PhysicalTableID: id, Incremental: as.Incremental}
			p.IdxTasks = append(p.IdxTasks, AnalyzeIndexTask{IndexInfo: idx, analyzeInfo: info, TblInfo: tblInfo})
		}
	}
	return p, nil
}

func (b *PlanBuilder) buildAnalyzeAllIndex(as *ast.AnalyzeTableStmt) (Plan, error) {
	p := &Analyze{MaxNumBuckets: as.MaxNumBuckets}
	tblInfo := as.TableNames[0].TableInfo
	physicalIDs, names, err := getPhysicalIDsAndPartitionNames(tblInfo, as.PartitionNames)
	if err != nil {
		return nil, err
	}
	for _, idx := range tblInfo.Indices {
		if idx.State == model.StatePublic {
			for i, id := range physicalIDs {
				info := analyzeInfo{DBName: as.TableNames[0].Schema.O, TableName: as.TableNames[0].Name.O, PartitionName: names[i], PhysicalTableID: id, Incremental: as.Incremental}
				p.IdxTasks = append(p.IdxTasks, AnalyzeIndexTask{IndexInfo: idx, analyzeInfo: info, TblInfo: tblInfo})
			}
		}
	}
	if tblInfo.PKIsHandle {
		pkCol := tblInfo.GetPkColInfo()
		for i, id := range physicalIDs {
			info := analyzeInfo{DBName: as.TableNames[0].Schema.O, TableName: as.TableNames[0].Name.O, PartitionName: names[i], PhysicalTableID: id, Incremental: as.Incremental}
			p.ColTasks = append(p.ColTasks, AnalyzeColumnsTask{PKInfo: pkCol, analyzeInfo: info})
		}
	}
	return p, nil
}

const (
	defaultMaxNumBuckets = 256
	numBucketsLimit      = 1024
)

func (b *PlanBuilder) buildAnalyze(as *ast.AnalyzeTableStmt) (Plan, error) {
	// If enable fast analyze, the storage must be tikv.Storage.
	if _, isTikvStorage := b.ctx.GetStore().(tikv.Storage); !isTikvStorage && b.ctx.GetSessionVars().EnableFastAnalyze {
		return nil, errors.Errorf("Only support fast analyze in tikv storage.")
	}
	for _, tbl := range as.TableNames {
		user := b.ctx.GetSessionVars().User
		var insertErr, selectErr error
		if user != nil {
			insertErr = ErrTableaccessDenied.GenWithStackByArgs("INSERT", user.AuthUsername, user.AuthHostname, tbl.Name.O)
			selectErr = ErrTableaccessDenied.GenWithStackByArgs("SELECT", user.AuthUsername, user.AuthHostname, tbl.Name.O)
		}
		b.visitInfo = appendVisitInfo(b.visitInfo, mysql.InsertPriv, tbl.Schema.O, tbl.Name.O, "", insertErr)
		b.visitInfo = appendVisitInfo(b.visitInfo, mysql.SelectPriv, tbl.Schema.O, tbl.Name.O, "", selectErr)
	}
	if as.MaxNumBuckets == 0 {
		as.MaxNumBuckets = defaultMaxNumBuckets
	} else {
		as.MaxNumBuckets = mathutil.MinUint64(as.MaxNumBuckets, numBucketsLimit)
	}
	if as.IndexFlag {
		if len(as.IndexNames) == 0 {
			return b.buildAnalyzeAllIndex(as)
		}
		return b.buildAnalyzeIndex(as)
	}
	return b.buildAnalyzeTable(as)
}

func buildShowNextRowID() *expression.Schema {
	schema := expression.NewSchema(make([]*expression.Column, 0, 4)...)
	schema.Append(buildColumn("", "DB_NAME", mysql.TypeVarchar, mysql.MaxDatabaseNameLength))
	schema.Append(buildColumn("", "TABLE_NAME", mysql.TypeVarchar, mysql.MaxTableNameLength))
	schema.Append(buildColumn("", "COLUMN_NAME", mysql.TypeVarchar, mysql.MaxColumnNameLength))
	schema.Append(buildColumn("", "NEXT_GLOBAL_ROW_ID", mysql.TypeLonglong, 4))
	return schema
}

func buildShowDDLFields() *expression.Schema {
	schema := expression.NewSchema(make([]*expression.Column, 0, 4)...)
	schema.Append(buildColumn("", "SCHEMA_VER", mysql.TypeLonglong, 4))
	schema.Append(buildColumn("", "OWNER_ID", mysql.TypeVarchar, 64))
	schema.Append(buildColumn("", "OWNER_ADDRESS", mysql.TypeVarchar, 32))
	schema.Append(buildColumn("", "RUNNING_JOBS", mysql.TypeVarchar, 256))
	schema.Append(buildColumn("", "SELF_ID", mysql.TypeVarchar, 64))
	schema.Append(buildColumn("", "QUERY", mysql.TypeVarchar, 256))

	return schema
}

func buildRecoverIndexFields() *expression.Schema {
	schema := expression.NewSchema(make([]*expression.Column, 0, 2)...)
	schema.Append(buildColumn("", "ADDED_COUNT", mysql.TypeLonglong, 4))
	schema.Append(buildColumn("", "SCAN_COUNT", mysql.TypeLonglong, 4))
	return schema
}

func buildCleanupIndexFields() *expression.Schema {
	schema := expression.NewSchema(make([]*expression.Column, 0, 1)...)
	schema.Append(buildColumn("", "REMOVED_COUNT", mysql.TypeLonglong, 4))
	return schema
}

func buildShowDDLJobsFields() *expression.Schema {
	schema := expression.NewSchema(make([]*expression.Column, 0, 10)...)
	schema.Append(buildColumn("", "JOB_ID", mysql.TypeLonglong, 4))
	schema.Append(buildColumn("", "DB_NAME", mysql.TypeVarchar, 64))
	schema.Append(buildColumn("", "TABLE_NAME", mysql.TypeVarchar, 64))
	schema.Append(buildColumn("", "JOB_TYPE", mysql.TypeVarchar, 64))
	schema.Append(buildColumn("", "SCHEMA_STATE", mysql.TypeVarchar, 64))
	schema.Append(buildColumn("", "SCHEMA_ID", mysql.TypeLonglong, 4))
	schema.Append(buildColumn("", "TABLE_ID", mysql.TypeLonglong, 4))
	schema.Append(buildColumn("", "ROW_COUNT", mysql.TypeLonglong, 4))
	schema.Append(buildColumn("", "START_TIME", mysql.TypeVarchar, 64))
	schema.Append(buildColumn("", "STATE", mysql.TypeVarchar, 64))
	return schema
}

func buildShowDDLJobQueriesFields() *expression.Schema {
	schema := expression.NewSchema(make([]*expression.Column, 0, 1)...)
	schema.Append(buildColumn("", "QUERY", mysql.TypeVarchar, 256))
	return schema
}

func buildShowSlowSchema() *expression.Schema {
	longlongSize, _ := mysql.GetDefaultFieldLengthAndDecimal(mysql.TypeLonglong)
	tinySize, _ := mysql.GetDefaultFieldLengthAndDecimal(mysql.TypeTiny)
	timestampSize, _ := mysql.GetDefaultFieldLengthAndDecimal(mysql.TypeTimestamp)
	durationSize, _ := mysql.GetDefaultFieldLengthAndDecimal(mysql.TypeDuration)

	schema := expression.NewSchema(make([]*expression.Column, 0, 11)...)
	schema.Append(buildColumn("", "SQL", mysql.TypeVarchar, 4096))
	schema.Append(buildColumn("", "START", mysql.TypeTimestamp, timestampSize))
	schema.Append(buildColumn("", "DURATION", mysql.TypeDuration, durationSize))
	schema.Append(buildColumn("", "DETAILS", mysql.TypeVarchar, 256))
	schema.Append(buildColumn("", "SUCC", mysql.TypeTiny, tinySize))
	schema.Append(buildColumn("", "CONN_ID", mysql.TypeLonglong, longlongSize))
	schema.Append(buildColumn("", "TRANSACTION_TS", mysql.TypeLonglong, longlongSize))
	schema.Append(buildColumn("", "USER", mysql.TypeVarchar, 32))
	schema.Append(buildColumn("", "DB", mysql.TypeVarchar, 64))
	schema.Append(buildColumn("", "TABLE_IDS", mysql.TypeVarchar, 256))
	schema.Append(buildColumn("", "INDEX_IDS", mysql.TypeVarchar, 256))
	schema.Append(buildColumn("", "INTERNAL", mysql.TypeTiny, tinySize))
	schema.Append(buildColumn("", "DIGEST", mysql.TypeVarchar, 64))
	return schema
}

func buildCancelDDLJobsFields() *expression.Schema {
	schema := expression.NewSchema(make([]*expression.Column, 0, 2)...)
	schema.Append(buildColumn("", "JOB_ID", mysql.TypeVarchar, 64))
	schema.Append(buildColumn("", "RESULT", mysql.TypeVarchar, 128))

	return schema
}

func buildColumn(tableName, name string, tp byte, size int) *expression.Column {
	cs, cl := types.DefaultCharsetForType(tp)
	flag := mysql.UnsignedFlag
	if tp == mysql.TypeVarchar || tp == mysql.TypeBlob {
		cs = charset.CharsetUTF8MB4
		cl = charset.CollationUTF8MB4
		flag = 0
	}

	fieldType := &types.FieldType{
		Charset: cs,
		Collate: cl,
		Tp:      tp,
		Flen:    size,
		Flag:    flag,
	}
	return &expression.Column{
		ColName: model.NewCIStr(name),
		TblName: model.NewCIStr(tableName),
		DBName:  model.NewCIStr(infoschema.Name),
		RetType: fieldType,
	}
}

// splitWhere split a where expression to a list of AND conditions.
func splitWhere(where ast.ExprNode) []ast.ExprNode {
	var conditions []ast.ExprNode
	switch x := where.(type) {
	case nil:
	case *ast.BinaryOperationExpr:
		if x.Op == opcode.LogicAnd {
			conditions = append(conditions, splitWhere(x.L)...)
			conditions = append(conditions, splitWhere(x.R)...)
		} else {
			conditions = append(conditions, x)
		}
	case *ast.ParenthesesExpr:
		conditions = append(conditions, splitWhere(x.Expr)...)
	default:
		conditions = append(conditions, where)
	}
	return conditions
}

func (b *PlanBuilder) buildShow(show *ast.ShowStmt) (Plan, error) {
	p := Show{
		Tp:          show.Tp,
		DBName:      show.DBName,
		Table:       show.Table,
		Column:      show.Column,
		Flag:        show.Flag,
		Full:        show.Full,
		User:        show.User,
		Roles:       show.Roles,
		IfNotExists: show.IfNotExists,
		GlobalScope: show.GlobalScope,
	}.Init(b.ctx)
	switch showTp := show.Tp; showTp {
	case ast.ShowProcedureStatus:
		p.SetSchema(buildShowProcedureSchema())
	case ast.ShowTriggers:
		p.SetSchema(buildShowTriggerSchema())
	case ast.ShowEvents:
		p.SetSchema(buildShowEventsSchema())
	case ast.ShowWarnings, ast.ShowErrors:
		p.SetSchema(buildShowWarningsSchema())
	default:
		isView := false
		switch showTp {
		case ast.ShowTables, ast.ShowTableStatus:
			if p.DBName == "" {
				return nil, ErrNoDB
			}
		case ast.ShowCreateTable:
			user := b.ctx.GetSessionVars().User
			var err error
			if user != nil {
				err = ErrTableaccessDenied.GenWithStackByArgs("SHOW", user.AuthUsername, user.AuthHostname, show.Table.Name.L)
			}
			b.visitInfo = appendVisitInfo(b.visitInfo, mysql.AllPrivMask, show.Table.Schema.L, show.Table.Name.L, "", err)
			if table, err := b.is.TableByName(show.Table.Schema, show.Table.Name); err == nil {
				isView = table.Meta().IsView()
			}
		case ast.ShowCreateView:
			err := ErrSpecificAccessDenied.GenWithStackByArgs("SHOW VIEW")
			b.visitInfo = appendVisitInfo(b.visitInfo, mysql.ShowViewPriv, show.Table.Schema.L, show.Table.Name.L, "", err)
		}
		p.SetSchema(buildShowSchema(show, isView))
	}
	for _, col := range p.schema.Columns {
		col.UniqueID = b.ctx.GetSessionVars().AllocPlanColumnID()
	}
	mockTablePlan := LogicalTableDual{}.Init(b.ctx)
	mockTablePlan.SetSchema(p.schema)
	if show.Pattern != nil {
		show.Pattern.Expr = &ast.ColumnNameExpr{
			Name: &ast.ColumnName{Name: p.Schema().Columns[0].ColName},
		}
		expr, _, err := b.rewrite(show.Pattern, mockTablePlan, nil, false)
		if err != nil {
			return nil, err
		}
		p.Conditions = append(p.Conditions, expr)
	}
	if show.Where != nil {
		conds := splitWhere(show.Where)
		for _, cond := range conds {
			expr, _, err := b.rewrite(cond, mockTablePlan, nil, false)
			if err != nil {
				return nil, err
			}
			p.Conditions = append(p.Conditions, expr)
		}
		err := p.ResolveIndices()
		if err != nil {
			return nil, err
		}
	}
	return p, nil
}

func (b *PlanBuilder) buildSimple(node ast.StmtNode) (Plan, error) {
	p := &Simple{Statement: node}

	switch raw := node.(type) {
	case *ast.CreateUserStmt:
		if raw.IsCreateRole {
			err := ErrSpecificAccessDenied.GenWithStackByArgs("CREATE ROLE")
			b.visitInfo = appendVisitInfo(b.visitInfo, mysql.CreateRolePriv, "", "", "", err)
		} else {
			err := ErrSpecificAccessDenied.GenWithStackByArgs("CREATE USER")
			b.visitInfo = appendVisitInfo(b.visitInfo, mysql.CreateUserPriv, "", "", "", err)
		}
	case *ast.DropUserStmt:
		if raw.IsDropRole {
			err := ErrSpecificAccessDenied.GenWithStackByArgs("DROP ROLE")
			b.visitInfo = appendVisitInfo(b.visitInfo, mysql.DropRolePriv, "", "", "", err)
		} else {
			err := ErrSpecificAccessDenied.GenWithStackByArgs("CREATE USER")
			b.visitInfo = appendVisitInfo(b.visitInfo, mysql.CreateUserPriv, "", "", "", err)
		}
	case *ast.AlterUserStmt, *ast.SetDefaultRoleStmt:
		err := ErrSpecificAccessDenied.GenWithStackByArgs("CREATE USER")
		b.visitInfo = appendVisitInfo(b.visitInfo, mysql.CreateUserPriv, "", "", "", err)
	case *ast.GrantStmt:
		b.visitInfo = collectVisitInfoFromGrantStmt(b.ctx, b.visitInfo, raw)
	case *ast.GrantRoleStmt:
		err := ErrSpecificAccessDenied.GenWithStackByArgs("GRANT ROLE")
		b.visitInfo = appendVisitInfo(b.visitInfo, mysql.GrantPriv, "", "", "", err)
	case *ast.RevokeStmt:
		b.visitInfo = appendVisitInfo(b.visitInfo, mysql.SuperPriv, "", "", "", nil)
	case *ast.RevokeRoleStmt:
		b.visitInfo = appendVisitInfo(b.visitInfo, mysql.SuperPriv, "", "", "", nil)
	case *ast.KillStmt:
		// If you have the SUPER privilege, you can kill all threads and statements.
		// Otherwise, you can kill only your own threads and statements.
		sm := b.ctx.GetSessionManager()
		if sm != nil {
			if pi, ok := sm.GetProcessInfo(raw.ConnectionID); ok {
				loginUser := b.ctx.GetSessionVars().User
				if pi.User != loginUser.Username {
					b.visitInfo = appendVisitInfo(b.visitInfo, mysql.SuperPriv, "", "", "", nil)
				}
			}
		}
	case *ast.UseStmt:
		if raw.DBName == "" {
			return nil, ErrNoDB
		}
	}
	return p, nil
}

func collectVisitInfoFromGrantStmt(sctx sessionctx.Context, vi []visitInfo, stmt *ast.GrantStmt) []visitInfo {
	// To use GRANT, you must have the GRANT OPTION privilege,
	// and you must have the privileges that you are granting.
	dbName := stmt.Level.DBName
	tableName := stmt.Level.TableName
	if dbName == "" {
		dbName = sctx.GetSessionVars().CurrentDB
	}
	vi = appendVisitInfo(vi, mysql.GrantPriv, dbName, tableName, "", nil)

	var allPrivs []mysql.PrivilegeType
	for _, item := range stmt.Privs {
		if item.Priv == mysql.AllPriv {
			switch stmt.Level.Level {
			case ast.GrantLevelGlobal:
				allPrivs = mysql.AllGlobalPrivs
			case ast.GrantLevelDB:
				allPrivs = mysql.AllDBPrivs
			case ast.GrantLevelTable:
				allPrivs = mysql.AllTablePrivs
			}
			break
		}
		vi = appendVisitInfo(vi, item.Priv, dbName, tableName, "", nil)
	}

	for _, priv := range allPrivs {
		vi = appendVisitInfo(vi, priv, dbName, tableName, "", nil)
	}

	return vi
}

func (b *PlanBuilder) getDefaultValue(col *table.Column) (*expression.Constant, error) {
	value, err := table.GetColDefaultValue(b.ctx, col.ToInfo())
	if err != nil {
		return nil, err
	}
	return &expression.Constant{Value: value, RetType: &col.FieldType}, nil
}

func (b *PlanBuilder) findDefaultValue(cols []*table.Column, name *ast.ColumnName) (*expression.Constant, error) {
	for _, col := range cols {
		if col.Name.L == name.Name.L {
			return b.getDefaultValue(col)
		}
	}
	return nil, ErrUnknownColumn.GenWithStackByArgs(name.Name.O, "field_list")
}

// resolveGeneratedColumns resolves generated columns with their generation
// expressions respectively. onDups indicates which columns are in on-duplicate list.
func (b *PlanBuilder) resolveGeneratedColumns(columns []*table.Column, onDups map[string]struct{}, mockPlan LogicalPlan) (igc InsertGeneratedColumns, err error) {
	for _, column := range columns {
		if !column.IsGenerated() {
			continue
		}
		columnName := &ast.ColumnName{Name: column.Name}
		columnName.SetText(column.Name.O)

		colExpr, _, err := mockPlan.findColumn(columnName)
		if err != nil {
			return igc, err
		}

		expr, _, err := b.rewrite(column.GeneratedExpr, mockPlan, nil, true)
		if err != nil {
			return igc, err
		}
		expr = expression.BuildCastFunction(b.ctx, expr, colExpr.GetType())

		igc.Columns = append(igc.Columns, columnName)
		igc.Exprs = append(igc.Exprs, expr)
		if onDups == nil {
			continue
		}
		for dep := range column.Dependences {
			if _, ok := onDups[dep]; ok {
				assign := &expression.Assignment{Col: colExpr, Expr: expr}
				igc.OnDuplicates = append(igc.OnDuplicates, assign)
				break
			}
		}
	}
	return igc, nil
}

func (b *PlanBuilder) buildInsert(insert *ast.InsertStmt) (Plan, error) {
	ts, ok := insert.Table.TableRefs.Left.(*ast.TableSource)
	if !ok {
		return nil, infoschema.ErrTableNotExists.GenWithStackByArgs()
	}
	tn, ok := ts.Source.(*ast.TableName)
	if !ok {
		return nil, infoschema.ErrTableNotExists.GenWithStackByArgs()
	}
	tableInfo := tn.TableInfo
	if tableInfo.IsView() {
		err := errors.Errorf("insert into view %s is not supported now.", tableInfo.Name.O)
		if insert.IsReplace {
			err = errors.Errorf("replace into view %s is not supported now.", tableInfo.Name.O)
		}
		return nil, err
	}
	// Build Schema with DBName otherwise ColumnRef with DBName cannot match any Column in Schema.
	schema := expression.TableInfo2SchemaWithDBName(b.ctx, tn.Schema, tableInfo)
	tableInPlan, ok := b.is.TableByID(tableInfo.ID)
	if !ok {
		return nil, errors.Errorf("Can't get table %s.", tableInfo.Name.O)
	}

	insertPlan := Insert{
		Table:       tableInPlan,
		Columns:     insert.Columns,
		tableSchema: schema,
		IsReplace:   insert.IsReplace,
	}.Init(b.ctx)

	var authErr error
	if b.ctx.GetSessionVars().User != nil {
		authErr = ErrTableaccessDenied.GenWithStackByArgs("INSERT", b.ctx.GetSessionVars().User.Hostname,
			b.ctx.GetSessionVars().User.Username, tableInfo.Name.L)
	}

	b.visitInfo = appendVisitInfo(b.visitInfo, mysql.InsertPriv, tn.DBInfo.Name.L,
		tableInfo.Name.L, "", authErr)

	mockTablePlan := LogicalTableDual{}.Init(b.ctx)
	mockTablePlan.SetSchema(insertPlan.tableSchema)

	checkRefColumn := func(n ast.Node) ast.Node {
		if insertPlan.NeedFillDefaultValue {
			return n
		}
		switch n.(type) {
		case *ast.ColumnName, *ast.ColumnNameExpr:
			insertPlan.NeedFillDefaultValue = true
		}
		return n
	}

	if len(insert.Setlist) > 0 {
		// Branch for `INSERT ... SET ...`.
		err := b.buildSetValuesOfInsert(insert, insertPlan, mockTablePlan, checkRefColumn)
		if err != nil {
			return nil, err
		}
	} else if len(insert.Lists) > 0 {
		// Branch for `INSERT ... VALUES ...`.
		err := b.buildValuesListOfInsert(insert, insertPlan, mockTablePlan, checkRefColumn)
		if err != nil {
			return nil, err
		}
	} else {
		// Branch for `INSERT ... SELECT ...`.
		err := b.buildSelectPlanOfInsert(insert, insertPlan)
		if err != nil {
			return nil, err
		}
	}

	mockTablePlan.SetSchema(insertPlan.Schema4OnDuplicate)
	columnByName := make(map[string]*table.Column, len(insertPlan.Table.Cols()))
	for _, col := range insertPlan.Table.Cols() {
		columnByName[col.Name.L] = col
	}
	onDupColSet, dupCols, err := insertPlan.validateOnDup(insert.OnDuplicate, columnByName, tableInfo)
	if err != nil {
		return nil, err
	}
	for i, assign := range insert.OnDuplicate {
		// Construct the function which calculates the assign value of the column.
		expr, err1 := b.rewriteInsertOnDuplicateUpdate(assign.Expr, mockTablePlan, insertPlan)
		if err1 != nil {
			return nil, err1
		}

		insertPlan.OnDuplicate = append(insertPlan.OnDuplicate, &expression.Assignment{
			Col:  dupCols[i],
			Expr: expr,
		})
	}

	// Calculate generated columns.
	mockTablePlan.schema = insertPlan.tableSchema
	insertPlan.GenCols, err = b.resolveGeneratedColumns(insertPlan.Table.Cols(), onDupColSet, mockTablePlan)
	if err != nil {
		return nil, err
	}

	err = insertPlan.ResolveIndices()
	return insertPlan, err
}

func (p *Insert) validateOnDup(onDup []*ast.Assignment, colMap map[string]*table.Column, tblInfo *model.TableInfo) (map[string]struct{}, []*expression.Column, error) {
	onDupColSet := make(map[string]struct{}, len(onDup))
	dupCols := make([]*expression.Column, 0, len(onDup))
	for _, assign := range onDup {
		// Check whether the column to be updated exists in the source table.
		col, err := p.tableSchema.FindColumn(assign.Column)
		if err != nil {
			return nil, nil, err
		} else if col == nil {
			return nil, nil, ErrUnknownColumn.GenWithStackByArgs(assign.Column.OrigColName(), "field list")
		}

		// Check whether the column to be updated is the generated column.
		column := colMap[assign.Column.Name.L]
		if column.IsGenerated() {
			return nil, nil, ErrBadGeneratedColumn.GenWithStackByArgs(assign.Column.Name.O, tblInfo.Name.O)
		}
		onDupColSet[column.Name.L] = struct{}{}
		dupCols = append(dupCols, col)
	}
	return onDupColSet, dupCols, nil
}

func (b *PlanBuilder) getAffectCols(insertStmt *ast.InsertStmt, insertPlan *Insert) (affectedValuesCols []*table.Column, err error) {
	if len(insertStmt.Columns) > 0 {
		// This branch is for the following scenarios:
		// 1. `INSERT INTO tbl_name (col_name [, col_name] ...) {VALUES | VALUE} (value_list) [, (value_list)] ...`,
		// 2. `INSERT INTO tbl_name (col_name [, col_name] ...) SELECT ...`.
		colName := make([]string, 0, len(insertStmt.Columns))
		for _, col := range insertStmt.Columns {
			colName = append(colName, col.Name.O)
		}
		affectedValuesCols, err = table.FindCols(insertPlan.Table.Cols(), colName, insertPlan.Table.Meta().PKIsHandle)
		if err != nil {
			return nil, err
		}

	} else if len(insertStmt.Setlist) == 0 {
		// This branch is for the following scenarios:
		// 1. `INSERT INTO tbl_name {VALUES | VALUE} (value_list) [, (value_list)] ...`,
		// 2. `INSERT INTO tbl_name SELECT ...`.
		affectedValuesCols = insertPlan.Table.Cols()
	}
	return affectedValuesCols, nil
}

func (b *PlanBuilder) buildSetValuesOfInsert(insert *ast.InsertStmt, insertPlan *Insert, mockTablePlan *LogicalTableDual, checkRefColumn func(n ast.Node) ast.Node) error {
	tableInfo := insertPlan.Table.Meta()
	colNames := make([]string, 0, len(insert.Setlist))
	exprCols := make([]*expression.Column, 0, len(insert.Setlist))
	for _, assign := range insert.Setlist {
		exprCol, err := insertPlan.tableSchema.FindColumn(assign.Column)
		if err != nil {
			return err
		}
		if exprCol == nil {
			return errors.Errorf("Can't find column %s", assign.Column)
		}
		colNames = append(colNames, assign.Column.Name.L)
		exprCols = append(exprCols, exprCol)
	}

	// Check whether the column to be updated is the generated column.
	tCols, err := table.FindCols(insertPlan.Table.Cols(), colNames, tableInfo.PKIsHandle)
	if err != nil {
		return err
	}
	for _, tCol := range tCols {
		if tCol.IsGenerated() {
			return ErrBadGeneratedColumn.GenWithStackByArgs(tCol.Name.O, tableInfo.Name.O)
		}
	}

	for i, assign := range insert.Setlist {
		expr, _, err := b.rewriteWithPreprocess(assign.Expr, mockTablePlan, nil, nil, true, checkRefColumn)
		if err != nil {
			return err
		}
		insertPlan.SetList = append(insertPlan.SetList, &expression.Assignment{
			Col:  exprCols[i],
			Expr: expr,
		})
	}
	insertPlan.Schema4OnDuplicate = insertPlan.tableSchema
	return nil
}

func (b *PlanBuilder) buildValuesListOfInsert(insert *ast.InsertStmt, insertPlan *Insert, mockTablePlan *LogicalTableDual, checkRefColumn func(n ast.Node) ast.Node) error {
	affectedValuesCols, err := b.getAffectCols(insert, insertPlan)
	if err != nil {
		return err
	}

	// If value_list and col_list are empty and we have a generated column, we can still write data to this table.
	// For example, insert into t values(); can be executed successfully if t has a generated column.
	if len(insert.Columns) > 0 || len(insert.Lists[0]) > 0 {
		// If value_list or col_list is not empty, the length of value_list should be the same with that of col_list.
		if len(insert.Lists[0]) != len(affectedValuesCols) {
			return ErrWrongValueCountOnRow.GenWithStackByArgs(1)
		}
		// No generated column is allowed.
		for _, col := range affectedValuesCols {
			if col.IsGenerated() {
				return ErrBadGeneratedColumn.GenWithStackByArgs(col.Name.O, insertPlan.Table.Meta().Name.O)
			}
		}
	}

	totalTableCols := insertPlan.Table.Cols()
	for i, valuesItem := range insert.Lists {
		// The length of all the value_list should be the same.
		// "insert into t values (), ()" is valid.
		// "insert into t values (), (1)" is not valid.
		// "insert into t values (1), ()" is not valid.
		// "insert into t values (1,2), (1)" is not valid.
		if i > 0 && len(insert.Lists[i-1]) != len(insert.Lists[i]) {
			return ErrWrongValueCountOnRow.GenWithStackByArgs(i + 1)
		}
		exprList := make([]expression.Expression, 0, len(valuesItem))
		for j, valueItem := range valuesItem {
			var expr expression.Expression
			var err error
			switch x := valueItem.(type) {
			case *ast.DefaultExpr:
				if x.Name != nil {
					expr, err = b.findDefaultValue(totalTableCols, x.Name)
				} else {
					expr, err = b.getDefaultValue(affectedValuesCols[j])
				}
			case *driver.ValueExpr:
				expr = &expression.Constant{
					Value:   x.Datum,
					RetType: &x.Type,
				}
			default:
				expr, _, err = b.rewriteWithPreprocess(valueItem, mockTablePlan, nil, nil, true, checkRefColumn)
			}
			if err != nil {
				return err
			}
			exprList = append(exprList, expr)
		}
		insertPlan.Lists = append(insertPlan.Lists, exprList)
	}
	insertPlan.Schema4OnDuplicate = insertPlan.tableSchema
	return nil
}

func (b *PlanBuilder) buildSelectPlanOfInsert(insert *ast.InsertStmt, insertPlan *Insert) error {
	affectedValuesCols, err := b.getAffectCols(insert, insertPlan)
	if err != nil {
		return err
	}
	selectPlan, err := b.Build(insert.Select)
	if err != nil {
		return err
	}

	// Check to guarantee that the length of the row returned by select is equal to that of affectedValuesCols.
	if selectPlan.Schema().Len() != len(affectedValuesCols) {
		return ErrWrongValueCountOnRow.GenWithStackByArgs(1)
	}

	// Check to guarantee that there's no generated column.
	// This check should be done after the above one to make its behavior compatible with MySQL.
	// For example, table t has two columns, namely a and b, and b is a generated column.
	// "insert into t (b) select * from t" will raise an error that the column count is not matched.
	// "insert into t select * from t" will raise an error that there's a generated column in the column list.
	// If we do this check before the above one, "insert into t (b) select * from t" will raise an error
	// that there's a generated column in the column list.
	for _, col := range affectedValuesCols {
		if col.IsGenerated() {
			return ErrBadGeneratedColumn.GenWithStackByArgs(col.Name.O, insertPlan.Table.Meta().Name.O)
		}
	}

	insertPlan.SelectPlan, err = DoOptimize(b.optFlag, selectPlan.(LogicalPlan))
	if err != nil {
		return err
	}

	// schema4NewRow is the schema for the newly created data record based on
	// the result of the select statement.
	schema4NewRow := expression.NewSchema(make([]*expression.Column, len(insertPlan.Table.Cols()))...)
	for i, selCol := range insertPlan.SelectPlan.Schema().Columns {
		ordinal := affectedValuesCols[i].Offset
		schema4NewRow.Columns[ordinal] = &expression.Column{}
		*schema4NewRow.Columns[ordinal] = *selCol

		schema4NewRow.Columns[ordinal].RetType = &types.FieldType{}
		*schema4NewRow.Columns[ordinal].RetType = affectedValuesCols[i].FieldType
	}
	for i := range schema4NewRow.Columns {
		if schema4NewRow.Columns[i] == nil {
			schema4NewRow.Columns[i] = &expression.Column{UniqueID: insertPlan.ctx.GetSessionVars().AllocPlanColumnID()}
		}
	}
	insertPlan.Schema4OnDuplicate = expression.MergeSchema(insertPlan.tableSchema, schema4NewRow)
	return nil
}

func (b *PlanBuilder) buildLoadData(ld *ast.LoadDataStmt) (Plan, error) {
	p := &LoadData{
		IsLocal:     ld.IsLocal,
		OnDuplicate: ld.OnDuplicate,
		Path:        ld.Path,
		Table:       ld.Table,
		Columns:     ld.Columns,
		FieldsInfo:  ld.FieldsInfo,
		LinesInfo:   ld.LinesInfo,
		IgnoreLines: ld.IgnoreLines,
	}
	tableInfo := p.Table.TableInfo
	tableInPlan, ok := b.is.TableByID(tableInfo.ID)
	if !ok {
		db := b.ctx.GetSessionVars().CurrentDB
		return nil, infoschema.ErrTableNotExists.GenWithStackByArgs(db, tableInfo.Name.O)
	}
	schema := expression.TableInfo2Schema(b.ctx, tableInfo)
	mockTablePlan := LogicalTableDual{}.Init(b.ctx)
	mockTablePlan.SetSchema(schema)

	var err error
	p.GenCols, err = b.resolveGeneratedColumns(tableInPlan.Cols(), nil, mockTablePlan)
	if err != nil {
		return nil, err
	}
	return p, nil
}

func (b *PlanBuilder) buildLoadStats(ld *ast.LoadStatsStmt) Plan {
	p := &LoadStats{Path: ld.Path}
	return p
}

const maxSplitRegionNum = 1000

func (b *PlanBuilder) buildSplitRegion(node *ast.SplitRegionStmt) (Plan, error) {
	if len(node.IndexName.L) != 0 {
		return b.buildSplitIndexRegion(node)
	}
	return b.buildSplitTableRegion(node)
}

func (b *PlanBuilder) buildSplitIndexRegion(node *ast.SplitRegionStmt) (Plan, error) {
	tblInfo := node.Table.TableInfo
	indexInfo := tblInfo.FindIndexByName(node.IndexName.L)
	if indexInfo == nil {
		return nil, ErrKeyDoesNotExist.GenWithStackByArgs(node.IndexName, tblInfo.Name)
	}
	mockTablePlan := LogicalTableDual{}.Init(b.ctx)
	schema := expression.TableInfo2SchemaWithDBName(b.ctx, node.Table.Schema, tblInfo)
	mockTablePlan.SetSchema(schema)

	p := &SplitRegion{
		TableInfo: tblInfo,
		IndexInfo: indexInfo,
	}
	// Split index regions by user specified value lists.
	if len(node.SplitOpt.ValueLists) > 0 {
		indexValues := make([][]types.Datum, 0, len(node.SplitOpt.ValueLists))
		for i, valuesItem := range node.SplitOpt.ValueLists {
			if len(valuesItem) > len(indexInfo.Columns) {
				return nil, ErrWrongValueCountOnRow.GenWithStackByArgs(i + 1)
			}
			values, err := b.convertValue2ColumnType(valuesItem, mockTablePlan, indexInfo, tblInfo)
			if err != nil {
				return nil, err
			}
			indexValues = append(indexValues, values)
		}
		p.ValueLists = indexValues
		return p, nil
	}

	// Split index regions by lower, upper value.
	checkLowerUpperValue := func(valuesItem []ast.ExprNode, name string) ([]types.Datum, error) {
		if len(valuesItem) == 0 {
			return nil, errors.Errorf("Split index `%v` region %s value count should more than 0", indexInfo.Name, name)
		}
		if len(valuesItem) > len(indexInfo.Columns) {
			return nil, errors.Errorf("Split index `%v` region column count doesn't match value count at %v", indexInfo.Name, name)
		}
		return b.convertValue2ColumnType(valuesItem, mockTablePlan, indexInfo, tblInfo)
	}
	lowerValues, err := checkLowerUpperValue(node.SplitOpt.Lower, "lower")
	if err != nil {
		return nil, err
	}
	upperValues, err := checkLowerUpperValue(node.SplitOpt.Upper, "upper")
	if err != nil {
		return nil, err
	}
	p.Lower = lowerValues
	p.Upper = upperValues

	if node.SplitOpt.Num > maxSplitRegionNum {
		return nil, errors.Errorf("Split index region num exceeded the limit %v", maxSplitRegionNum)
	} else if node.SplitOpt.Num < 1 {
		return nil, errors.Errorf("Split index region num should more than 0")
	}
	p.Num = int(node.SplitOpt.Num)
	return p, nil
}

func (b *PlanBuilder) convertValue2ColumnType(valuesItem []ast.ExprNode, mockTablePlan LogicalPlan, indexInfo *model.IndexInfo, tblInfo *model.TableInfo) ([]types.Datum, error) {
	values := make([]types.Datum, 0, len(valuesItem))
	for j, valueItem := range valuesItem {
		colOffset := indexInfo.Columns[j].Offset
		value, err := b.convertValue(valueItem, mockTablePlan, tblInfo.Columns[colOffset])
		if err != nil {
			return nil, err
		}
		values = append(values, value)
	}
	return values, nil
}

func (b *PlanBuilder) convertValue(valueItem ast.ExprNode, mockTablePlan LogicalPlan, col *model.ColumnInfo) (d types.Datum, err error) {
	var expr expression.Expression
	switch x := valueItem.(type) {
	case *driver.ValueExpr:
		expr = &expression.Constant{
			Value:   x.Datum,
			RetType: &x.Type,
		}
	default:
		expr, _, err = b.rewrite(valueItem, mockTablePlan, nil, true)
		if err != nil {
			return d, err
		}
	}
	constant, ok := expr.(*expression.Constant)
	if !ok {
		return d, errors.New("Expect constant values")
	}
	value, err := constant.Eval(chunk.Row{})
	if err != nil {
		return d, err
	}
	d, err = value.ConvertTo(b.ctx.GetSessionVars().StmtCtx, &col.FieldType)
	if err != nil {
		if !types.ErrTruncated.Equal(err) {
			return d, err
		}
		valStr, err1 := value.ToString()
		if err1 != nil {
			return d, err
		}
		return d, types.ErrTruncated.GenWithStack("Incorrect value: '%-.128s' for column '%.192s'", valStr, col.Name.O)
	}
	return d, nil
}

func (b *PlanBuilder) buildSplitTableRegion(node *ast.SplitRegionStmt) (Plan, error) {
	tblInfo := node.Table.TableInfo
	var pkCol *model.ColumnInfo
	if tblInfo.PKIsHandle {
		if col := tblInfo.GetPkColInfo(); col != nil {
			pkCol = col
		}
	}
	if pkCol == nil {
		pkCol = model.NewExtraHandleColInfo()
	}
	mockTablePlan := LogicalTableDual{}.Init(b.ctx)
	schema := expression.TableInfo2SchemaWithDBName(b.ctx, node.Table.Schema, tblInfo)
	mockTablePlan.SetSchema(schema)

	p := &SplitRegion{
		TableInfo: tblInfo,
	}
	if len(node.SplitOpt.ValueLists) > 0 {
		values := make([][]types.Datum, 0, len(node.SplitOpt.ValueLists))
		for i, valuesItem := range node.SplitOpt.ValueLists {
			if len(valuesItem) > 1 {
				return nil, ErrWrongValueCountOnRow.GenWithStackByArgs(i + 1)
			}
			value, err := b.convertValue(valuesItem[0], mockTablePlan, pkCol)
			if err != nil {
				return nil, err
			}
			values = append(values, []types.Datum{value})
		}
		p.ValueLists = values
		return p, nil
	}

	checkLowerUpperValue := func(valuesItem []ast.ExprNode, name string) (types.Datum, error) {
		if len(valuesItem) != 1 {
			return types.Datum{}, errors.Errorf("Split table region %s value count should be 1", name)
		}
		return b.convertValue(valuesItem[0], mockTablePlan, pkCol)
	}
	lowerValues, err := checkLowerUpperValue(node.SplitOpt.Lower, "lower")
	if err != nil {
		return nil, err
	}
	upperValue, err := checkLowerUpperValue(node.SplitOpt.Upper, "upper")
	if err != nil {
		return nil, err
	}
	p.Lower = []types.Datum{lowerValues}
	p.Upper = []types.Datum{upperValue}

	if node.SplitOpt.Num > maxSplitRegionNum {
		return nil, errors.Errorf("Split table region num exceeded the limit %v", maxSplitRegionNum)
	} else if node.SplitOpt.Num < 1 {
		return nil, errors.Errorf("Split table region num should more than 0")
	}
	p.Num = int(node.SplitOpt.Num)
	return p, nil
}

func (b *PlanBuilder) buildDDL(node ast.DDLNode) (Plan, error) {
	var authErr error
	switch v := node.(type) {
	case *ast.AlterDatabaseStmt:
		if v.AlterDefaultDatabase {
			v.Name = b.ctx.GetSessionVars().CurrentDB
		}
		if v.Name == "" {
			return nil, ErrNoDB
		}
		if b.ctx.GetSessionVars().User != nil {
			authErr = ErrDBaccessDenied.GenWithStackByArgs("ALTER", b.ctx.GetSessionVars().User.Hostname,
				b.ctx.GetSessionVars().User.Username, v.Name)
		}
		b.visitInfo = appendVisitInfo(b.visitInfo, mysql.AlterPriv, v.Name, "", "", authErr)
	case *ast.AlterTableStmt:
		if b.ctx.GetSessionVars().User != nil {
			authErr = ErrTableaccessDenied.GenWithStackByArgs("ALTER", b.ctx.GetSessionVars().User.Hostname,
				b.ctx.GetSessionVars().User.Username, v.Table.Name.L)
		}
		b.visitInfo = appendVisitInfo(b.visitInfo, mysql.AlterPriv, v.Table.Schema.L,
			v.Table.Name.L, "", authErr)
		for _, spec := range v.Specs {
			if spec.Tp == ast.AlterTableRenameTable {
				if b.ctx.GetSessionVars().User != nil {
					authErr = ErrTableaccessDenied.GenWithStackByArgs("DROP", b.ctx.GetSessionVars().User.Hostname,
						b.ctx.GetSessionVars().User.Username, v.Table.Name.L)
				}
				b.visitInfo = appendVisitInfo(b.visitInfo, mysql.DropPriv, v.Table.Schema.L,
					v.Table.Name.L, "", authErr)

				if b.ctx.GetSessionVars().User != nil {
					authErr = ErrTableaccessDenied.GenWithStackByArgs("CREATE", b.ctx.GetSessionVars().User.Hostname,
						b.ctx.GetSessionVars().User.Username, spec.NewTable.Name.L)
				}
				b.visitInfo = appendVisitInfo(b.visitInfo, mysql.CreatePriv, spec.NewTable.Schema.L,
					spec.NewTable.Name.L, "", authErr)

				if b.ctx.GetSessionVars().User != nil {
					authErr = ErrTableaccessDenied.GenWithStackByArgs("INSERT", b.ctx.GetSessionVars().User.Hostname,
						b.ctx.GetSessionVars().User.Username, spec.NewTable.Name.L)
				}
				b.visitInfo = appendVisitInfo(b.visitInfo, mysql.InsertPriv, spec.NewTable.Schema.L,
					spec.NewTable.Name.L, "", authErr)
			} else if spec.Tp == ast.AlterTableDropPartition {
				if b.ctx.GetSessionVars().User != nil {
					authErr = ErrTableaccessDenied.GenWithStackByArgs("DROP", b.ctx.GetSessionVars().User.Hostname,
						b.ctx.GetSessionVars().User.Username, v.Table.Name.L)
				}
				b.visitInfo = appendVisitInfo(b.visitInfo, mysql.DropPriv, v.Table.Schema.L,
					v.Table.Name.L, "", authErr)
			}
		}
	case *ast.CreateDatabaseStmt:
		if b.ctx.GetSessionVars().User != nil {
			authErr = ErrDBaccessDenied.GenWithStackByArgs(b.ctx.GetSessionVars().User.Username,
				b.ctx.GetSessionVars().User.Hostname, v.Name)
		}
		b.visitInfo = appendVisitInfo(b.visitInfo, mysql.CreatePriv, v.Name,
			"", "", authErr)
	case *ast.CreateIndexStmt:
		if b.ctx.GetSessionVars().User != nil {
			authErr = ErrTableaccessDenied.GenWithStackByArgs("INDEX", b.ctx.GetSessionVars().User.Hostname,
				b.ctx.GetSessionVars().User.Username, v.Table.Name.L)
		}
		b.visitInfo = appendVisitInfo(b.visitInfo, mysql.IndexPriv, v.Table.Schema.L,
			v.Table.Name.L, "", authErr)
	case *ast.CreateTableStmt:
		if b.ctx.GetSessionVars().User != nil {
			authErr = ErrTableaccessDenied.GenWithStackByArgs("CREATE", b.ctx.GetSessionVars().User.Hostname,
				b.ctx.GetSessionVars().User.Username, v.Table.Name.L)
		}
		b.visitInfo = appendVisitInfo(b.visitInfo, mysql.CreatePriv, v.Table.Schema.L,
			v.Table.Name.L, "", authErr)
		if v.ReferTable != nil {
			if b.ctx.GetSessionVars().User != nil {
				authErr = ErrTableaccessDenied.GenWithStackByArgs("CREATE", b.ctx.GetSessionVars().User.Hostname,
					b.ctx.GetSessionVars().User.Username, v.ReferTable.Name.L)
			}
			b.visitInfo = appendVisitInfo(b.visitInfo, mysql.SelectPriv, v.ReferTable.Schema.L,
				v.ReferTable.Name.L, "", authErr)
		}
	case *ast.CreateViewStmt:
		plan, err := b.Build(v.Select)
		if err != nil {
			return nil, err
		}
		schema := plan.Schema()
		if v.Cols != nil && len(v.Cols) != schema.Len() {
			return nil, ddl.ErrViewWrongList
		}
		v.SchemaCols = make([]model.CIStr, schema.Len())
		for i, col := range schema.Columns {
			v.SchemaCols[i] = col.ColName
		}
		if _, ok := plan.(LogicalPlan); ok {
			if b.ctx.GetSessionVars().User != nil {
				authErr = ErrTableaccessDenied.GenWithStackByArgs("CREATE VIEW", b.ctx.GetSessionVars().User.Hostname,
					b.ctx.GetSessionVars().User.Username, v.ViewName.Name.L)
			}
			b.visitInfo = appendVisitInfo(b.visitInfo, mysql.CreateViewPriv, v.ViewName.Schema.L,
				v.ViewName.Name.L, "", authErr)
		}
		if v.Definer.CurrentUser && b.ctx.GetSessionVars().User != nil {
			v.Definer = b.ctx.GetSessionVars().User
		}
		if b.ctx.GetSessionVars().User != nil && v.Definer.String() != b.ctx.GetSessionVars().User.String() {
			err = ErrSpecificAccessDenied.GenWithStackByArgs("SUPER")
			b.visitInfo = appendVisitInfo(b.visitInfo, mysql.SuperPriv, "",
				"", "", err)
		}
	case *ast.DropDatabaseStmt:
		if b.ctx.GetSessionVars().User != nil {
			authErr = ErrDBaccessDenied.GenWithStackByArgs(b.ctx.GetSessionVars().User.Username,
				b.ctx.GetSessionVars().User.Hostname, v.Name)
		}
		b.visitInfo = appendVisitInfo(b.visitInfo, mysql.DropPriv, v.Name,
			"", "", authErr)
	case *ast.DropIndexStmt:
		if b.ctx.GetSessionVars().User != nil {
			authErr = ErrTableaccessDenied.GenWithStackByArgs("INDEx", b.ctx.GetSessionVars().User.Hostname,
				b.ctx.GetSessionVars().User.Username, v.Table.Name.L)
		}
		b.visitInfo = appendVisitInfo(b.visitInfo, mysql.IndexPriv, v.Table.Schema.L,
			v.Table.Name.L, "", authErr)
	case *ast.DropTableStmt:
		for _, tableVal := range v.Tables {
			if b.ctx.GetSessionVars().User != nil {
				authErr = ErrTableaccessDenied.GenWithStackByArgs("DROP", b.ctx.GetSessionVars().User.Hostname,
					b.ctx.GetSessionVars().User.Username, tableVal.Name.L)
			}
			b.visitInfo = appendVisitInfo(b.visitInfo, mysql.DropPriv, tableVal.Schema.L,
				tableVal.Name.L, "", authErr)
		}
	case *ast.TruncateTableStmt:
		if b.ctx.GetSessionVars().User != nil {
			authErr = ErrTableaccessDenied.GenWithStackByArgs("DROP", b.ctx.GetSessionVars().User.Hostname,
				b.ctx.GetSessionVars().User.Username, v.Table.Name.L)
		}
		b.visitInfo = appendVisitInfo(b.visitInfo, mysql.DropPriv, v.Table.Schema.L,
			v.Table.Name.L, "", authErr)
	case *ast.RenameTableStmt:
		if b.ctx.GetSessionVars().User != nil {
			authErr = ErrTableaccessDenied.GenWithStackByArgs("ALTER", b.ctx.GetSessionVars().User.Hostname,
				b.ctx.GetSessionVars().User.Username, v.OldTable.Name.L)
		}
		b.visitInfo = appendVisitInfo(b.visitInfo, mysql.AlterPriv, v.OldTable.Schema.L,
			v.OldTable.Name.L, "", authErr)

		if b.ctx.GetSessionVars().User != nil {
			authErr = ErrTableaccessDenied.GenWithStackByArgs("DROP", b.ctx.GetSessionVars().User.Hostname,
				b.ctx.GetSessionVars().User.Username, v.OldTable.Name.L)
		}
		b.visitInfo = appendVisitInfo(b.visitInfo, mysql.DropPriv, v.OldTable.Schema.L,
			v.OldTable.Name.L, "", authErr)

		if b.ctx.GetSessionVars().User != nil {
			authErr = ErrTableaccessDenied.GenWithStackByArgs("CREATE", b.ctx.GetSessionVars().User.Hostname,
				b.ctx.GetSessionVars().User.Username, v.NewTable.Name.L)
		}
		b.visitInfo = appendVisitInfo(b.visitInfo, mysql.CreatePriv, v.NewTable.Schema.L,
			v.NewTable.Name.L, "", authErr)

		if b.ctx.GetSessionVars().User != nil {
			authErr = ErrTableaccessDenied.GenWithStackByArgs("INSERT", b.ctx.GetSessionVars().User.Hostname,
				b.ctx.GetSessionVars().User.Username, v.NewTable.Name.L)
		}
		b.visitInfo = appendVisitInfo(b.visitInfo, mysql.InsertPriv, v.NewTable.Schema.L,
			v.NewTable.Name.L, "", authErr)
	case *ast.RecoverTableStmt:
		// Recover table command can only be executed by administrator.
		b.visitInfo = appendVisitInfo(b.visitInfo, mysql.SuperPriv, "", "", "", nil)
	case *ast.LockTablesStmt, *ast.UnlockTablesStmt:
		// TODO: add Lock Table privilege check.
	}
	p := &DDL{Statement: node}
	return p, nil
}

// buildTrace builds a trace plan. Inside this method, it first optimize the
// underlying query and then constructs a schema, which will be used to constructs
// rows result.
func (b *PlanBuilder) buildTrace(trace *ast.TraceStmt) (Plan, error) {
	p := &Trace{StmtNode: trace.Stmt, Format: trace.Format}
	switch trace.Format {
	case "row":
		retFields := []string{"operation", "duration", "spanID"}
		schema := expression.NewSchema(make([]*expression.Column, 0, len(retFields))...)
		schema.Append(buildColumn("", "operation", mysql.TypeString, mysql.MaxBlobWidth))
		schema.Append(buildColumn("", "startTS", mysql.TypeString, mysql.MaxBlobWidth))
		schema.Append(buildColumn("", "duration", mysql.TypeString, mysql.MaxBlobWidth))
		p.SetSchema(schema)
	case "json":
		retFields := []string{"json"}
		schema := expression.NewSchema(make([]*expression.Column, 0, len(retFields))...)
		schema.Append(buildColumn("", "operation", mysql.TypeString, mysql.MaxBlobWidth))
		p.SetSchema(schema)
	default:
		return nil, errors.New("trace format should be one of 'row' or 'json'")
	}
	return p, nil
}

func (b *PlanBuilder) buildExplainPlan(targetPlan Plan, format string, analyze bool, execStmt ast.StmtNode) (Plan, error) {
	pp, ok := targetPlan.(PhysicalPlan)
	if !ok {
		switch x := targetPlan.(type) {
		case *Delete:
			pp = x.SelectPlan
		case *Update:
			pp = x.SelectPlan
		case *Insert:
			if x.SelectPlan != nil {
				pp = x.SelectPlan
			}
		}
		if pp == nil {
			return nil, ErrUnsupportedType.GenWithStackByArgs(targetPlan)
		}
	}

	p := &Explain{StmtPlan: pp, Analyze: analyze, Format: format, ExecStmt: execStmt, ExecPlan: targetPlan}
	p.ctx = b.ctx
	err := p.prepareSchema()
	if err != nil {
		return nil, err
	}
	return p, nil
}

// buildExplainFor gets *last* (maybe running or finished) query plan from connection #connection id.
// See https://dev.mysql.com/doc/refman/8.0/en/explain-for-connection.html.
func (b *PlanBuilder) buildExplainFor(explainFor *ast.ExplainForStmt) (Plan, error) {
	processInfo, ok := b.ctx.GetSessionManager().GetProcessInfo(explainFor.ConnectionID)
	if !ok {
		return nil, ErrNoSuchThread.GenWithStackByArgs(explainFor.ConnectionID)
	}
	if b.ctx.GetSessionVars() != nil && b.ctx.GetSessionVars().User != nil {
		if b.ctx.GetSessionVars().User.Username != processInfo.User {
			err := ErrAccessDenied.GenWithStackByArgs(b.ctx.GetSessionVars().User.Username, b.ctx.GetSessionVars().User.Hostname)
			// Different from MySQL's behavior and document.
			b.visitInfo = appendVisitInfo(b.visitInfo, mysql.SuperPriv, "", "", "", err)
		}
	}

	targetPlan, ok := processInfo.Plan.(Plan)
	if !ok || targetPlan == nil {
		return &Explain{Format: explainFor.Format}, nil
	}

	return b.buildExplainPlan(targetPlan, explainFor.Format, false, nil)
}

func (b *PlanBuilder) buildExplain(explain *ast.ExplainStmt) (Plan, error) {
	if show, ok := explain.Stmt.(*ast.ShowStmt); ok {
		return b.buildShow(show)
	}
	targetPlan, err := OptimizeAstNode(b.ctx, explain.Stmt, b.is)
	if err != nil {
		return nil, err
	}

	return b.buildExplainPlan(targetPlan, explain.Format, explain.Analyze, explain.Stmt)
}

func buildShowProcedureSchema() *expression.Schema {
	tblName := "ROUTINES"
	schema := expression.NewSchema(make([]*expression.Column, 0, 11)...)
	schema.Append(buildColumn(tblName, "Db", mysql.TypeVarchar, 128))
	schema.Append(buildColumn(tblName, "Name", mysql.TypeVarchar, 128))
	schema.Append(buildColumn(tblName, "Type", mysql.TypeVarchar, 128))
	schema.Append(buildColumn(tblName, "Definer", mysql.TypeVarchar, 128))
	schema.Append(buildColumn(tblName, "Modified", mysql.TypeDatetime, 19))
	schema.Append(buildColumn(tblName, "Created", mysql.TypeDatetime, 19))
	schema.Append(buildColumn(tblName, "Security_type", mysql.TypeVarchar, 128))
	schema.Append(buildColumn(tblName, "Comment", mysql.TypeBlob, 196605))
	schema.Append(buildColumn(tblName, "character_set_client", mysql.TypeVarchar, 32))
	schema.Append(buildColumn(tblName, "collation_connection", mysql.TypeVarchar, 32))
	schema.Append(buildColumn(tblName, "Database Collation", mysql.TypeVarchar, 32))
	return schema
}

func buildShowTriggerSchema() *expression.Schema {
	tblName := "TRIGGERS"
	schema := expression.NewSchema(make([]*expression.Column, 0, 11)...)
	schema.Append(buildColumn(tblName, "Trigger", mysql.TypeVarchar, 128))
	schema.Append(buildColumn(tblName, "Event", mysql.TypeVarchar, 128))
	schema.Append(buildColumn(tblName, "Table", mysql.TypeVarchar, 128))
	schema.Append(buildColumn(tblName, "Statement", mysql.TypeBlob, 196605))
	schema.Append(buildColumn(tblName, "Timing", mysql.TypeVarchar, 128))
	schema.Append(buildColumn(tblName, "Created", mysql.TypeDatetime, 19))
	schema.Append(buildColumn(tblName, "sql_mode", mysql.TypeBlob, 8192))
	schema.Append(buildColumn(tblName, "Definer", mysql.TypeVarchar, 128))
	schema.Append(buildColumn(tblName, "character_set_client", mysql.TypeVarchar, 32))
	schema.Append(buildColumn(tblName, "collation_connection", mysql.TypeVarchar, 32))
	schema.Append(buildColumn(tblName, "Database Collation", mysql.TypeVarchar, 32))
	return schema
}

func buildShowEventsSchema() *expression.Schema {
	tblName := "EVENTS"
	schema := expression.NewSchema(make([]*expression.Column, 0, 15)...)
	schema.Append(buildColumn(tblName, "Db", mysql.TypeVarchar, 128))
	schema.Append(buildColumn(tblName, "Name", mysql.TypeVarchar, 128))
	schema.Append(buildColumn(tblName, "Time zone", mysql.TypeVarchar, 32))
	schema.Append(buildColumn(tblName, "Definer", mysql.TypeVarchar, 128))
	schema.Append(buildColumn(tblName, "Type", mysql.TypeVarchar, 128))
	schema.Append(buildColumn(tblName, "Execute At", mysql.TypeDatetime, 19))
	schema.Append(buildColumn(tblName, "Interval Value", mysql.TypeVarchar, 128))
	schema.Append(buildColumn(tblName, "Interval Field", mysql.TypeVarchar, 128))
	schema.Append(buildColumn(tblName, "Starts", mysql.TypeDatetime, 19))
	schema.Append(buildColumn(tblName, "Ends", mysql.TypeDatetime, 19))
	schema.Append(buildColumn(tblName, "Status", mysql.TypeVarchar, 32))
	schema.Append(buildColumn(tblName, "Originator", mysql.TypeInt24, 4))
	schema.Append(buildColumn(tblName, "character_set_client", mysql.TypeVarchar, 32))
	schema.Append(buildColumn(tblName, "collation_connection", mysql.TypeVarchar, 32))
	schema.Append(buildColumn(tblName, "Database Collation", mysql.TypeVarchar, 32))
	return schema
}

func buildShowWarningsSchema() *expression.Schema {
	tblName := "WARNINGS"
	schema := expression.NewSchema(make([]*expression.Column, 0, 3)...)
	schema.Append(buildColumn(tblName, "Level", mysql.TypeVarchar, 64))
	schema.Append(buildColumn(tblName, "Code", mysql.TypeLong, 19))
	schema.Append(buildColumn(tblName, "Message", mysql.TypeVarchar, 64))
	return schema
}

// buildShowSchema builds column info for ShowStmt including column name and type.
func buildShowSchema(s *ast.ShowStmt, isView bool) (schema *expression.Schema) {
	var names []string
	var ftypes []byte
	switch s.Tp {
	case ast.ShowEngines:
		names = []string{"Engine", "Support", "Comment", "Transactions", "XA", "Savepoints"}
	case ast.ShowDatabases:
		names = []string{"Database"}
	case ast.ShowOpenTables:
		names = []string{"Database", "Table", "In_use", "Name_locked"}
		ftypes = []byte{mysql.TypeVarchar, mysql.TypeVarchar, mysql.TypeLong, mysql.TypeLong}
	case ast.ShowTables:
		names = []string{fmt.Sprintf("Tables_in_%s", s.DBName)}
		if s.Full {
			names = append(names, "Table_type")
		}
	case ast.ShowTableStatus:
		names = []string{"Name", "Engine", "Version", "Row_format", "Rows", "Avg_row_length",
			"Data_length", "Max_data_length", "Index_length", "Data_free", "Auto_increment",
			"Create_time", "Update_time", "Check_time", "Collation", "Checksum",
			"Create_options", "Comment"}
		ftypes = []byte{mysql.TypeVarchar, mysql.TypeVarchar, mysql.TypeLonglong, mysql.TypeVarchar, mysql.TypeLonglong, mysql.TypeLonglong,
			mysql.TypeLonglong, mysql.TypeLonglong, mysql.TypeLonglong, mysql.TypeLonglong, mysql.TypeLonglong,
			mysql.TypeDatetime, mysql.TypeDatetime, mysql.TypeDatetime, mysql.TypeVarchar, mysql.TypeVarchar,
			mysql.TypeVarchar, mysql.TypeVarchar}
	case ast.ShowColumns:
		names = table.ColDescFieldNames(s.Full)
	case ast.ShowWarnings, ast.ShowErrors:
		names = []string{"Level", "Code", "Message"}
		ftypes = []byte{mysql.TypeVarchar, mysql.TypeLong, mysql.TypeVarchar}
	case ast.ShowCharset:
		names = []string{"Charset", "Description", "Default collation", "Maxlen"}
		ftypes = []byte{mysql.TypeVarchar, mysql.TypeVarchar, mysql.TypeVarchar, mysql.TypeLonglong}
	case ast.ShowVariables, ast.ShowStatus:
		names = []string{"Variable_name", "Value"}
	case ast.ShowCollation:
		names = []string{"Collation", "Charset", "Id", "Default", "Compiled", "Sortlen"}
		ftypes = []byte{mysql.TypeVarchar, mysql.TypeVarchar, mysql.TypeLonglong,
			mysql.TypeVarchar, mysql.TypeVarchar, mysql.TypeLonglong}
	case ast.ShowCreateTable:
		if !isView {
			names = []string{"Table", "Create Table"}
		} else {
			names = []string{"View", "Create View", "character_set_client", "collation_connection"}
		}
	case ast.ShowCreateUser:
		if s.User != nil {
			names = []string{fmt.Sprintf("CREATE USER for %s", s.User)}
		}
	case ast.ShowCreateView:
		names = []string{"View", "Create View", "character_set_client", "collation_connection"}
	case ast.ShowCreateDatabase:
		names = []string{"Database", "Create Database"}
	case ast.ShowDrainerStatus:
		names = []string{"NodeID", "Address", "State", "Max_Commit_Ts", "Update_Time"}
		ftypes = []byte{mysql.TypeVarchar, mysql.TypeVarchar, mysql.TypeVarchar, mysql.TypeLonglong, mysql.TypeVarchar}
	case ast.ShowGrants:
		if s.User != nil {
			names = []string{fmt.Sprintf("Grants for %s", s.User)}
		} else {
			// Don't know the name yet, so just say "user"
			names = []string{"Grants for User"}
		}
	case ast.ShowIndex:
		names = []string{"Table", "Non_unique", "Key_name", "Seq_in_index",
			"Column_name", "Collation", "Cardinality", "Sub_part", "Packed",
			"Null", "Index_type", "Comment", "Index_comment"}
		ftypes = []byte{mysql.TypeVarchar, mysql.TypeLonglong, mysql.TypeVarchar, mysql.TypeLonglong,
			mysql.TypeVarchar, mysql.TypeVarchar, mysql.TypeLonglong, mysql.TypeLonglong,
			mysql.TypeVarchar, mysql.TypeVarchar, mysql.TypeVarchar, mysql.TypeVarchar, mysql.TypeVarchar}
	case ast.ShowPlugins:
		names = []string{"Name", "Status", "Type", "Library", "License", "Version"}
		ftypes = []byte{
			mysql.TypeVarchar, mysql.TypeVarchar, mysql.TypeVarchar, mysql.TypeVarchar, mysql.TypeVarchar, mysql.TypeVarchar,
		}
	case ast.ShowProcessList:
		names = []string{"Id", "User", "Host", "db", "Command", "Time", "State", "Info"}
		ftypes = []byte{mysql.TypeLonglong, mysql.TypeVarchar, mysql.TypeVarchar,
			mysql.TypeVarchar, mysql.TypeVarchar, mysql.TypeLong, mysql.TypeVarchar, mysql.TypeString}
	case ast.ShowPumpStatus:
		names = []string{"NodeID", "Address", "State", "Max_Commit_Ts", "Update_Time"}
		ftypes = []byte{mysql.TypeVarchar, mysql.TypeVarchar, mysql.TypeVarchar, mysql.TypeLonglong, mysql.TypeVarchar}
	case ast.ShowStatsMeta:
		names = []string{"Db_name", "Table_name", "Partition_name", "Update_time", "Modify_count", "Row_count"}
		ftypes = []byte{mysql.TypeVarchar, mysql.TypeVarchar, mysql.TypeVarchar, mysql.TypeDatetime, mysql.TypeLonglong, mysql.TypeLonglong}
	case ast.ShowStatsHistograms:
		names = []string{"Db_name", "Table_name", "Partition_name", "Column_name", "Is_index", "Update_time", "Distinct_count", "Null_count", "Avg_col_size", "Correlation"}
		ftypes = []byte{mysql.TypeVarchar, mysql.TypeVarchar, mysql.TypeVarchar, mysql.TypeVarchar, mysql.TypeTiny, mysql.TypeDatetime,
			mysql.TypeLonglong, mysql.TypeLonglong, mysql.TypeDouble, mysql.TypeDouble}
	case ast.ShowStatsBuckets:
		names = []string{"Db_name", "Table_name", "Partition_name", "Column_name", "Is_index", "Bucket_id", "Count",
			"Repeats", "Lower_Bound", "Upper_Bound"}
		ftypes = []byte{mysql.TypeVarchar, mysql.TypeVarchar, mysql.TypeVarchar, mysql.TypeVarchar, mysql.TypeTiny, mysql.TypeLonglong,
			mysql.TypeLonglong, mysql.TypeLonglong, mysql.TypeVarchar, mysql.TypeVarchar}
	case ast.ShowStatsHealthy:
		names = []string{"Db_name", "Table_name", "Partition_name", "Healthy"}
		ftypes = []byte{mysql.TypeVarchar, mysql.TypeVarchar, mysql.TypeVarchar, mysql.TypeLonglong}
	case ast.ShowProfiles: // ShowProfiles is deprecated.
		names = []string{"Query_ID", "Duration", "Query"}
		ftypes = []byte{mysql.TypeLong, mysql.TypeDouble, mysql.TypeVarchar}
	case ast.ShowMasterStatus:
		names = []string{"File", "Position", "Binlog_Do_DB", "Binlog_Ignore_DB", "Executed_Gtid_Set"}
		ftypes = []byte{mysql.TypeVarchar, mysql.TypeLonglong, mysql.TypeVarchar, mysql.TypeVarchar, mysql.TypeVarchar}
	case ast.ShowPrivileges:
		names = []string{"Privilege", "Context", "Comment"}
		ftypes = []byte{mysql.TypeVarchar, mysql.TypeVarchar, mysql.TypeVarchar}
	case ast.ShowBindings:
		names = []string{"Original_sql", "Bind_sql", "Default_db", "Status", "Create_time", "Update_time", "Charset", "Collation"}
		ftypes = []byte{mysql.TypeVarchar, mysql.TypeVarchar, mysql.TypeVarchar, mysql.TypeVarchar, mysql.TypeDatetime, mysql.TypeDatetime, mysql.TypeVarchar, mysql.TypeVarchar}
	case ast.ShowAnalyzeStatus:
		names = []string{"Table_schema", "Table_name", "Partition_name", "Job_info", "Processed_rows", "Start_time", "State"}
		ftypes = []byte{mysql.TypeVarchar, mysql.TypeVarchar, mysql.TypeVarchar, mysql.TypeVarchar, mysql.TypeLonglong, mysql.TypeDatetime, mysql.TypeVarchar}
	}

	schema = expression.NewSchema(make([]*expression.Column, 0, len(names))...)
	for i := range names {
		col := &expression.Column{
			ColName: model.NewCIStr(names[i]),
		}
		// User varchar as the default return column type.
		tp := mysql.TypeVarchar
		if len(ftypes) != 0 && ftypes[i] != mysql.TypeUnspecified {
			tp = ftypes[i]
		}
		fieldType := types.NewFieldType(tp)
		fieldType.Flen, fieldType.Decimal = mysql.GetDefaultFieldLengthAndDecimal(tp)
		fieldType.Charset, fieldType.Collate = types.DefaultCharsetForType(tp)
		col.RetType = fieldType
		schema.Append(col)
	}
	return schema
}

func buildChecksumTableSchema() *expression.Schema {
	schema := expression.NewSchema(make([]*expression.Column, 0, 5)...)
	schema.Append(buildColumn("", "Db_name", mysql.TypeVarchar, 128))
	schema.Append(buildColumn("", "Table_name", mysql.TypeVarchar, 128))
	schema.Append(buildColumn("", "Checksum_crc64_xor", mysql.TypeLonglong, 22))
	schema.Append(buildColumn("", "Total_kvs", mysql.TypeLonglong, 22))
	schema.Append(buildColumn("", "Total_bytes", mysql.TypeLonglong, 22))
	return schema
}<|MERGE_RESOLUTION|>--- conflicted
+++ resolved
@@ -19,6 +19,7 @@
 	"strings"
 
 	"github.com/cznic/mathutil"
+	"github.com/ngaut/log"
 	"github.com/pingcap/errors"
 	"github.com/pingcap/parser"
 	"github.com/pingcap/parser/ast"
@@ -38,11 +39,6 @@
 	driver "github.com/pingcap/tidb/types/parser_driver"
 	"github.com/pingcap/tidb/util/chunk"
 	"github.com/pingcap/tidb/util/ranger"
-<<<<<<< HEAD
-	"github.com/pingcap/tidb/util/schemautil"
-	log "github.com/sirupsen/logrus"
-=======
->>>>>>> 4fd815b4
 )
 
 type visitInfo struct {
@@ -736,26 +732,16 @@
 				str += fmt.Sprintf("col %v, field tp %v ", col.Name, col.FieldType)
 				str2 += fmt.Sprintf("col %v, field tp %v ", col.Name, col.FieldType)
 			}
-<<<<<<< HEAD
 			genColumnID := model.TableColumnID{TableID: tblInfo.ID, ColumnID: col.ID}
 			if expr, ok := genExprs[genColumnID]; ok {
 				cols := getGenColumns(expr)
 				if cols != nil {
 					genCols = append(genCols, cols...)
 				}
-=======
-			columnName := &ast.ColumnName{Name: column.Name}
-			columnName.SetText(column.Name.O)
-
-			colExpr, _, err := mockTablePlan.findColumn(columnName)
-			if err != nil {
-				return nil, err
->>>>>>> 4fd815b4
-			}
-		}
-	}
-
-<<<<<<< HEAD
+			}
+		}
+	}
+
 	tblSchema := schema.Clone()
 	for _, col := range genCols {
 		if _, ok := colsMap[col.ID]; !ok {
@@ -771,11 +757,6 @@
 				})
 				str2 += fmt.Sprintf("col %v, field tp %v; ", c.Name, c.FieldType)
 				colsMap[c.ID] = struct{}{}
-=======
-			expr, _, err := b.rewrite(column.GeneratedExpr, mockTablePlan, nil, true)
-			if err != nil {
-				return nil, err
->>>>>>> 4fd815b4
 			}
 		}
 	}
