// Copyright 2015 PingCAP, Inc.
//
// Licensed under the Apache License, Version 2.0 (the "License");
// you may not use this file except in compliance with the License.
// You may obtain a copy of the License at
//
//     http://www.apache.org/licenses/LICENSE-2.0
//
// Unless required by applicable law or agreed to in writing, software
// distributed under the License is distributed on an "AS IS" BASIS,
// See the License for the specific language governing permissions and
// limitations under the License.

package core

import (
	"bytes"
	"context"
	"encoding/binary"
	"fmt"
	"strings"

	"github.com/pingcap/errors"
	"github.com/pingcap/parser"
	"github.com/pingcap/parser/ast"
	"github.com/pingcap/parser/charset"
	"github.com/pingcap/parser/model"
	"github.com/pingcap/parser/mysql"
	"github.com/pingcap/parser/opcode"
	"github.com/pingcap/tidb/config"
	"github.com/pingcap/tidb/ddl"
	"github.com/pingcap/tidb/expression"
	"github.com/pingcap/tidb/infoschema"
	"github.com/pingcap/tidb/kv"
	"github.com/pingcap/tidb/planner/property"
	"github.com/pingcap/tidb/sessionctx"
	"github.com/pingcap/tidb/sessionctx/stmtctx"
	"github.com/pingcap/tidb/statistics"
	"github.com/pingcap/tidb/store/tikv"
	"github.com/pingcap/tidb/table"
	"github.com/pingcap/tidb/types"
	driver "github.com/pingcap/tidb/types/parser_driver"
	"github.com/pingcap/tidb/util/chunk"
	"github.com/pingcap/tidb/util/logutil"
	"github.com/pingcap/tidb/util/ranger"
	"github.com/pingcap/tidb/util/set"
	"go.uber.org/zap"
)

type visitInfo struct {
	privilege mysql.PrivilegeType
	db        string
	table     string
	column    string
	err       error
}

type tableHintInfo struct {
	indexNestedLoopJoinTables []hintTableInfo
	sortMergeJoinTables       []hintTableInfo
	hashJoinTables            []hintTableInfo
	indexHintList             []indexHintInfo
	flashTables               []hintTableInfo
	aggHints                  aggHintInfo
}

type hintTableInfo struct {
	name         model.CIStr
	selectOffset int
	matched      bool
}

type indexHintInfo struct {
	tblName   model.CIStr
	indexHint *ast.IndexHint
}

type aggHintInfo struct {
	preferAggType  uint
	preferAggToCop bool
}

func tableNames2HintTableInfo(hintTables []ast.HintTable, p *BlockHintProcessor, nodeType nodeType, currentOffset int) []hintTableInfo {
	if len(hintTables) == 0 {
		return nil
	}
	hintTableInfos := make([]hintTableInfo, len(hintTables))
	for i, hintTable := range hintTables {
		hintTableInfos[i] = hintTableInfo{name: hintTable.TableName, selectOffset: p.getHintOffset(hintTable.QBName, nodeType, currentOffset)}
	}
	return hintTableInfos
}

func (info *tableHintInfo) ifPreferMergeJoin(tableNames ...*hintTableInfo) bool {
	return info.matchTableName(tableNames, info.sortMergeJoinTables)
}

func (info *tableHintInfo) ifPreferHashJoin(tableNames ...*hintTableInfo) bool {
	return info.matchTableName(tableNames, info.hashJoinTables)
}

func (info *tableHintInfo) ifPreferINLJ(tableNames ...*hintTableInfo) bool {
	return info.matchTableName(tableNames, info.indexNestedLoopJoinTables)
}

func (info *tableHintInfo) ifPreferTiFlash(tableNames ...*hintTableInfo) bool {
	return info.matchTableName(tableNames, info.flashTables)
}

// matchTableName checks whether the hint hit the need.
// Only need either side matches one on the list.
// Even though you can put 2 tables on the list,
// it doesn't mean optimizer will reorder to make them
// join directly.
// Which it joins on with depend on sequence of traverse
// and without reorder, user might adjust themselves.
// This is similar to MySQL hints.
func (info *tableHintInfo) matchTableName(tables []*hintTableInfo, hintTables []hintTableInfo) bool {
	hintMatched := false
	for _, table := range tables {
		for i, curEntry := range hintTables {
			if table == nil {
				continue
			}
			if curEntry.name.L == table.name.L && table.selectOffset == curEntry.selectOffset {
				hintTables[i].matched = true
				hintMatched = true
				break
			}
		}
	}
	return hintMatched
}

func restore2JoinHint(hintType string, hintTables []hintTableInfo) string {
	buffer := bytes.NewBufferString("/*+ ")
	buffer.WriteString(strings.ToUpper(hintType))
	buffer.WriteString("(")
	for i, table := range hintTables {
		buffer.WriteString(table.name.L)
		if i < len(hintTables)-1 {
			buffer.WriteString(", ")
		}
	}
	buffer.WriteString(") */")
	return buffer.String()
}

func extractUnmatchedTables(hintTables []hintTableInfo) []string {
	var tableNames []string
	for _, table := range hintTables {
		if !table.matched {
			tableNames = append(tableNames, table.name.O)
		}
	}
	return tableNames
}

// clauseCode indicates in which clause the column is currently.
type clauseCode int

const (
	unknowClause clauseCode = iota
	fieldList
	havingClause
	onClause
	orderByClause
	whereClause
	groupByClause
	showStatement
	globalOrderByClause
)

var clauseMsg = map[clauseCode]string{
	unknowClause:        "",
	fieldList:           "field list",
	havingClause:        "having clause",
	onClause:            "on clause",
	orderByClause:       "order clause",
	whereClause:         "where clause",
	groupByClause:       "group statement",
	showStatement:       "show statement",
	globalOrderByClause: "global ORDER clause",
}

type capFlagType = uint64

const (
	_ capFlagType = iota
	// canExpandAST indicates whether the origin AST can be expanded during plan
	// building. ONLY used for `CreateViewStmt` now.
	canExpandAST
)

// PlanBuilder builds Plan from an ast.Node.
// It just builds the ast node straightforwardly.
type PlanBuilder struct {
	ctx          sessionctx.Context
	is           infoschema.InfoSchema
	outerSchemas []*expression.Schema
	outerNames   [][]*types.FieldName
	// colMapper stores the column that must be pre-resolved.
	colMapper map[*ast.ColumnNameExpr]int
	// visitInfo is used for privilege check.
	visitInfo     []visitInfo
	tableHintInfo []tableHintInfo
	// optFlag indicates the flags of the optimizer rules.
	optFlag uint64
	// capFlag indicates the capability flags.
	capFlag capFlagType

	curClause clauseCode

	// rewriterPool stores the expressionRewriter we have created to reuse it if it has been released.
	// rewriterCounter counts how many rewriter is being used.
	rewriterPool    []*expressionRewriter
	rewriterCounter int

	windowSpecs  map[string]*ast.WindowSpec
	inUpdateStmt bool
	// inStraightJoin represents whether the current "SELECT" statement has
	// "STRAIGHT_JOIN" option.
	inStraightJoin bool

	// handleHelper records the handle column position for tables. Delete/Update/SelectLock/UnionScan may need this information.
	// It collects the information by the following procedure:
	//   Since we build the plan tree from bottom to top, we maintain a stack to record the current handle information.
	//   If it's a dataSource/tableDual node, we create a new map.
	//   If it's a aggregation, we pop the map and push a nil map since no handle information left.
	//   If it's a union, we pop all children's and push a nil map.
	//   If it's a join, we pop its children's out then merge them and push the new map to stack.
	//   If we meet a subquery, it's clearly that it's a independent problem so we just pop one map out when we finish building the subquery.
	handleHelper *handleColHelper

	hintProcessor *BlockHintProcessor
	// selectOffset is the offsets of current processing select stmts.
	selectOffset []int
}

type handleColHelper struct {
	id2HandleMapStack []map[int64][]*expression.Column
	stackTail         int
}

func (hch *handleColHelper) appendColToLastMap(tblID int64, col *expression.Column) {
	tailMap := hch.id2HandleMapStack[hch.stackTail-1]
	tailMap[tblID] = append(tailMap[tblID], col)
}

func (hch *handleColHelper) popMap() map[int64][]*expression.Column {
	ret := hch.id2HandleMapStack[hch.stackTail-1]
	hch.stackTail--
	hch.id2HandleMapStack = hch.id2HandleMapStack[:hch.stackTail]
	return ret
}

func (hch *handleColHelper) pushMap(m map[int64][]*expression.Column) {
	hch.id2HandleMapStack = append(hch.id2HandleMapStack, m)
	hch.stackTail++
}

func (hch *handleColHelper) mergeAndPush(m1, m2 map[int64][]*expression.Column) {
	newMap := make(map[int64][]*expression.Column)
	for k, v := range m1 {
		newMap[k] = make([]*expression.Column, len(v))
		copy(newMap[k], v)
	}
	for k, v := range m2 {
		if _, ok := newMap[k]; ok {
			newMap[k] = append(newMap[k], v...)
		} else {
			newMap[k] = make([]*expression.Column, len(v))
			copy(newMap[k], v)
		}
	}
	hch.pushMap(newMap)
}

func (hch *handleColHelper) tailMap() map[int64][]*expression.Column {
	return hch.id2HandleMapStack[hch.stackTail-1]
}

// GetVisitInfo gets the visitInfo of the PlanBuilder.
func (b *PlanBuilder) GetVisitInfo() []visitInfo {
	return b.visitInfo
}

// GetDBTableInfo gets the accessed dbs and tables info.
func (b *PlanBuilder) GetDBTableInfo() []stmtctx.TableEntry {
	var tables []stmtctx.TableEntry
	existsFunc := func(tbls []stmtctx.TableEntry, tbl *stmtctx.TableEntry) bool {
		for _, t := range tbls {
			if t == *tbl {
				return true
			}
		}
		return false
	}
	for _, v := range b.visitInfo {
		tbl := &stmtctx.TableEntry{DB: v.db, Table: v.table}
		if !existsFunc(tables, tbl) {
			tables = append(tables, *tbl)
		}
	}
	return tables
}

// GetOptFlag gets the optFlag of the PlanBuilder.
func (b *PlanBuilder) GetOptFlag() uint64 {
	return b.optFlag
}

func (b *PlanBuilder) getSelectOffset() int {
	if len(b.selectOffset) > 0 {
		return b.selectOffset[len(b.selectOffset)-1]
	}
	return -1
}

func (b *PlanBuilder) pushSelectOffset(offset int) {
	b.selectOffset = append(b.selectOffset, offset)
}

func (b *PlanBuilder) popSelectOffset() {
	b.selectOffset = b.selectOffset[:len(b.selectOffset)-1]
}

// NewPlanBuilder creates a new PlanBuilder.
func NewPlanBuilder(sctx sessionctx.Context, is infoschema.InfoSchema, processor *BlockHintProcessor) *PlanBuilder {
	if processor == nil {
		sctx.GetSessionVars().PlannerSelectBlockAsName = nil
	} else {
		sctx.GetSessionVars().PlannerSelectBlockAsName = make([]model.CIStr, processor.MaxSelectStmtOffset()+1)
	}
	return &PlanBuilder{
		ctx:           sctx,
		is:            is,
		colMapper:     make(map[*ast.ColumnNameExpr]int),
		handleHelper:  &handleColHelper{id2HandleMapStack: make([]map[int64][]*expression.Column, 0)},
		hintProcessor: processor,
	}
}

// Build builds the ast node to a Plan.
func (b *PlanBuilder) Build(ctx context.Context, node ast.Node) (Plan, error) {
	b.optFlag = flagPrunColumns
	switch x := node.(type) {
	case *ast.AdminStmt:
		return b.buildAdmin(ctx, x)
	case *ast.DeallocateStmt:
		return &Deallocate{Name: x.Name}, nil
	case *ast.DeleteStmt:
		return b.buildDelete(ctx, x)
	case *ast.ExecuteStmt:
		return b.buildExecute(ctx, x)
	case *ast.ExplainStmt:
		return b.buildExplain(ctx, x)
	case *ast.ExplainForStmt:
		return b.buildExplainFor(x)
	case *ast.TraceStmt:
		return b.buildTrace(x)
	case *ast.InsertStmt:
		return b.buildInsert(ctx, x)
	case *ast.LoadDataStmt:
		return b.buildLoadData(ctx, x)
	case *ast.LoadStatsStmt:
		return b.buildLoadStats(x), nil
	case *ast.PrepareStmt:
		return b.buildPrepare(x), nil
	case *ast.SelectStmt:
		return b.buildSelect(ctx, x)
	case *ast.UnionStmt:
		return b.buildUnion(ctx, x)
	case *ast.UpdateStmt:
		return b.buildUpdate(ctx, x)
	case *ast.ShowStmt:
		return b.buildShow(ctx, x)
	case *ast.DoStmt:
		return b.buildDo(ctx, x)
	case *ast.SetStmt:
		return b.buildSet(ctx, x)
	case *ast.AnalyzeTableStmt:
		return b.buildAnalyze(x)
	case *ast.BinlogStmt, *ast.FlushStmt, *ast.UseStmt,
		*ast.BeginStmt, *ast.CommitStmt, *ast.RollbackStmt, *ast.CreateUserStmt, *ast.SetPwdStmt,
		*ast.GrantStmt, *ast.DropUserStmt, *ast.AlterUserStmt, *ast.RevokeStmt, *ast.KillStmt, *ast.DropStatsStmt,
		*ast.GrantRoleStmt, *ast.RevokeRoleStmt, *ast.SetRoleStmt, *ast.SetDefaultRoleStmt, *ast.ShutdownStmt:
		return b.buildSimple(node.(ast.StmtNode))
	case ast.DDLNode:
		return b.buildDDL(ctx, x)
	case *ast.CreateBindingStmt:
		return b.buildCreateBindPlan(x)
	case *ast.DropBindingStmt:
		return b.buildDropBindPlan(x)
	case *ast.ChangeStmt:
		return b.buildChange(x)
	case *ast.SplitRegionStmt:
		return b.buildSplitRegion(x)
	}
	return nil, ErrUnsupportedType.GenWithStack("Unsupported type %T", node)
}

func (b *PlanBuilder) buildChange(v *ast.ChangeStmt) (Plan, error) {
	exe := &Change{
		ChangeStmt: v,
	}
	return exe, nil
}

func (b *PlanBuilder) buildExecute(ctx context.Context, v *ast.ExecuteStmt) (Plan, error) {
	vars := make([]expression.Expression, 0, len(v.UsingVars))
	for _, expr := range v.UsingVars {
		newExpr, _, err := b.rewrite(ctx, expr, nil, nil, true)
		if err != nil {
			return nil, err
		}
		vars = append(vars, newExpr)
	}
	exe := &Execute{Name: v.Name, UsingVars: vars, ExecID: v.ExecID}
	if v.BinaryArgs != nil {
		exe.PrepareParams = v.BinaryArgs.([]types.Datum)
	}
	return exe, nil
}

func (b *PlanBuilder) buildDo(ctx context.Context, v *ast.DoStmt) (Plan, error) {
	var p LogicalPlan
	dual := LogicalTableDual{RowCount: 1}.Init(b.ctx, b.getSelectOffset())
	dual.SetSchema(expression.NewSchema())
	p = dual
	proj := LogicalProjection{Exprs: make([]expression.Expression, 0, len(v.Exprs))}.Init(b.ctx, b.getSelectOffset())
	proj.names = make([]*types.FieldName, len(v.Exprs))
	schema := expression.NewSchema(make([]*expression.Column, 0, len(v.Exprs))...)
	for _, astExpr := range v.Exprs {
		expr, np, err := b.rewrite(ctx, astExpr, p, nil, true)
		if err != nil {
			return nil, err
		}
		p = np
		proj.Exprs = append(proj.Exprs, expr)
		schema.Append(&expression.Column{
			UniqueID: b.ctx.GetSessionVars().AllocPlanColumnID(),
			RetType:  expr.GetType(),
		})
	}
	proj.SetChildren(p)
	proj.self = proj
	proj.SetSchema(schema)
	proj.CalculateNoDelay = true
	return proj, nil
}

func (b *PlanBuilder) buildSet(ctx context.Context, v *ast.SetStmt) (Plan, error) {
	p := &Set{}
	for _, vars := range v.Variables {
		if vars.IsGlobal {
			err := ErrSpecificAccessDenied.GenWithStackByArgs("SUPER")
			b.visitInfo = appendVisitInfo(b.visitInfo, mysql.SuperPriv, "", "", "", err)
		}
		assign := &expression.VarAssignment{
			Name:     vars.Name,
			IsGlobal: vars.IsGlobal,
			IsSystem: vars.IsSystem,
		}
		if _, ok := vars.Value.(*ast.DefaultExpr); !ok {
			if cn, ok2 := vars.Value.(*ast.ColumnNameExpr); ok2 && cn.Name.Table.L == "" {
				// Convert column name expression to string value expression.
				vars.Value = ast.NewValueExpr(cn.Name.Name.O)
			}
			mockTablePlan := LogicalTableDual{}.Init(b.ctx, b.getSelectOffset())
			var err error
			assign.Expr, _, err = b.rewrite(ctx, vars.Value, mockTablePlan, nil, true)
			if err != nil {
				return nil, err
			}
		} else {
			assign.IsDefault = true
		}
		if vars.ExtendValue != nil {
			assign.ExtendValue = &expression.Constant{
				Value:   vars.ExtendValue.(*driver.ValueExpr).Datum,
				RetType: &vars.ExtendValue.(*driver.ValueExpr).Type,
			}
		}
		p.VarAssigns = append(p.VarAssigns, assign)
	}
	return p, nil
}

func (b *PlanBuilder) buildDropBindPlan(v *ast.DropBindingStmt) (Plan, error) {
	p := &SQLBindPlan{
		SQLBindOp:    OpSQLBindDrop,
		NormdOrigSQL: parser.Normalize(v.OriginSel.Text()),
		IsGlobal:     v.GlobalScope,
	}
	b.visitInfo = appendVisitInfo(b.visitInfo, mysql.SuperPriv, "", "", "", nil)
	return p, nil
}

func (b *PlanBuilder) buildCreateBindPlan(v *ast.CreateBindingStmt) (Plan, error) {
	charSet, collation := b.ctx.GetSessionVars().GetCharsetInfo()
	p := &SQLBindPlan{
		SQLBindOp:    OpSQLBindCreate,
		NormdOrigSQL: parser.Normalize(v.OriginSel.Text()),
		BindSQL:      v.HintedSel.Text(),
		IsGlobal:     v.GlobalScope,
		BindStmt:     v.HintedSel,
		Charset:      charSet,
		Collation:    collation,
	}
	b.visitInfo = appendVisitInfo(b.visitInfo, mysql.SuperPriv, "", "", "", nil)
	return p, nil
}

// detectSelectAgg detects an aggregate function or GROUP BY clause.
func (b *PlanBuilder) detectSelectAgg(sel *ast.SelectStmt) bool {
	if sel.GroupBy != nil {
		return true
	}
	for _, f := range sel.Fields.Fields {
		if ast.HasAggFlag(f.Expr) {
			return true
		}
	}
	if sel.Having != nil {
		if ast.HasAggFlag(sel.Having.Expr) {
			return true
		}
	}
	if sel.OrderBy != nil {
		for _, item := range sel.OrderBy.Items {
			if ast.HasAggFlag(item.Expr) {
				return true
			}
		}
	}
	return false
}

func (b *PlanBuilder) detectSelectWindow(sel *ast.SelectStmt) bool {
	for _, f := range sel.Fields.Fields {
		if ast.HasWindowFlag(f.Expr) {
			return true
		}
	}
	if sel.OrderBy != nil {
		for _, item := range sel.OrderBy.Items {
			if ast.HasWindowFlag(item.Expr) {
				return true
			}
		}
	}
	return false
}

func getPathByIndexName(paths []*accessPath, idxName model.CIStr, tblInfo *model.TableInfo) *accessPath {
	var tablePath *accessPath
	for _, path := range paths {
		if path.isTablePath {
			tablePath = path
			continue
		}
		if path.index.Name.L == idxName.L {
			return path
		}
	}
	if isPrimaryIndex(idxName) && tblInfo.PKIsHandle {
		return tablePath
	}
	return nil
}

func isPrimaryIndex(indexName model.CIStr) bool {
	return indexName.L == "primary"
}

func (b *PlanBuilder) getPossibleAccessPaths(indexHints []*ast.IndexHint, tblInfo *model.TableInfo, tblName model.CIStr) ([]*accessPath, error) {
	publicPaths := make([]*accessPath, 0, len(tblInfo.Indices)+1)
	publicPaths = append(publicPaths, &accessPath{isTablePath: true})
	for _, index := range tblInfo.Indices {
		if index.State == model.StatePublic {
			publicPaths = append(publicPaths, &accessPath{index: index})
		}
	}

	hasScanHint, hasUseOrForce := false, false
	available := make([]*accessPath, 0, len(publicPaths))
	ignored := make([]*accessPath, 0, len(publicPaths))

	// Extract comment-style index hint like /*+ INDEX(t, idx1, idx2) */.
	indexHintsLen := len(indexHints)
	if hints := b.TableHints(); hints != nil {
		for _, hint := range hints.indexHintList {
			if hint.tblName == tblName {
				indexHints = append(indexHints, hint.indexHint)
			}
		}
	}

	for i, hint := range indexHints {
		if hint.HintScope != ast.HintForScan {
			continue
		}

		hasScanHint = true

		// It is syntactically valid to omit index_list for USE INDEX, which means “use no indexes”.
		// Omitting index_list for FORCE INDEX or IGNORE INDEX is a syntax error.
		// See https://dev.mysql.com/doc/refman/8.0/en/index-hints.html.
		if hint.IndexNames == nil && hint.HintType != ast.HintIgnore {
			if path := getTablePath(publicPaths); path != nil {
				hasUseOrForce = true
				path.forced = true
				available = append(available, path)
			}
		}
		for _, idxName := range hint.IndexNames {
			path := getPathByIndexName(publicPaths, idxName, tblInfo)
			if path == nil {
				err := ErrKeyDoesNotExist.GenWithStackByArgs(idxName, tblInfo.Name)
				// if hint is from comment-style sql hints, we should throw a warning instead of error.
				if i < indexHintsLen {
					return nil, err
				}
				b.ctx.GetSessionVars().StmtCtx.AppendWarning(err)
				continue
			}
			if hint.HintType == ast.HintIgnore {
				// Collect all the ignored index hints.
				ignored = append(ignored, path)
				continue
			}
			// Currently we don't distinguish between "FORCE" and "USE" because
			// our cost estimation is not reliable.
			hasUseOrForce = true
			path.forced = true
			available = append(available, path)
		}
	}

	if !hasScanHint || !hasUseOrForce {
		available = publicPaths
	}

	available = removeIgnoredPaths(available, ignored, tblInfo)

	// If we have got "FORCE" or "USE" index hint but got no available index,
	// we have to use table scan.
	if len(available) == 0 {
		available = append(available, &accessPath{isTablePath: true})
	}
	return available, nil
}

func removeIgnoredPaths(paths, ignoredPaths []*accessPath, tblInfo *model.TableInfo) []*accessPath {
	if len(ignoredPaths) == 0 {
		return paths
	}
	remainedPaths := make([]*accessPath, 0, len(paths))
	for _, path := range paths {
		if path.isTablePath || getPathByIndexName(ignoredPaths, path.index.Name, tblInfo) == nil {
			remainedPaths = append(remainedPaths, path)
		}
	}
	return remainedPaths
}

func (b *PlanBuilder) buildSelectLock(src LogicalPlan, lock ast.SelectLockType) *LogicalLock {
	selectLock := LogicalLock{
		Lock:         lock,
		tblID2Handle: b.handleHelper.tailMap(),
	}.Init(b.ctx)
	selectLock.SetChildren(src)
	return selectLock
}

func (b *PlanBuilder) buildPrepare(x *ast.PrepareStmt) Plan {
	p := &Prepare{
		Name: x.Name,
	}
	if x.SQLVar != nil {
		if v, ok := b.ctx.GetSessionVars().Users[x.SQLVar.Name]; ok {
			p.SQLText = v
		} else {
			p.SQLText = "NULL"
		}
	} else {
		p.SQLText = x.SQLText
	}
	return p
}

func (b *PlanBuilder) buildCheckIndex(ctx context.Context, dbName model.CIStr, as *ast.AdminStmt) (Plan, error) {
	tblName := as.Tables[0]
	tbl, err := b.is.TableByName(dbName, tblName.Name)
	if err != nil {
		return nil, err
	}
	tblInfo := tbl.Meta()

	// get index information
	var idx *model.IndexInfo
	for _, index := range tblInfo.Indices {
		if index.Name.L == strings.ToLower(as.Index) {
			idx = index
			break
		}
	}
	if idx == nil {
		return nil, errors.Errorf("index %s do not exist", as.Index)
	}
	if idx.State != model.StatePublic {
		return nil, errors.Errorf("index %s state %s isn't public", as.Index, idx.State)
	}

	return b.buildPhysicalIndexLookUpReader(ctx, dbName, tbl, idx, 1)
}

func (b *PlanBuilder) buildAdmin(ctx context.Context, as *ast.AdminStmt) (Plan, error) {
	var ret Plan
	var err error
	switch as.Tp {
	case ast.AdminCheckTable:
		ret, err = b.buildAdminCheckTable(ctx, as)
		if err != nil {
			return ret, err
		}
	case ast.AdminCheckIndex:
		dbName := as.Tables[0].Schema
		readerPlan, err := b.buildCheckIndex(ctx, dbName, as)
		if err != nil {
			return ret, err
		}

		ret = &CheckIndex{
			DBName:            dbName.L,
			IdxName:           as.Index,
			IndexLookUpReader: readerPlan.(*PhysicalIndexLookUpReader),
		}
	case ast.AdminRecoverIndex:
		p := &RecoverIndex{Table: as.Tables[0], IndexName: as.Index}
		p.setSchemaAndNames(buildRecoverIndexFields())
		ret = p
	case ast.AdminCleanupIndex:
		p := &CleanupIndex{Table: as.Tables[0], IndexName: as.Index}
		p.setSchemaAndNames(buildCleanupIndexFields())
		ret = p
	case ast.AdminChecksumTable:
		p := &ChecksumTable{Tables: as.Tables}
		p.setSchemaAndNames(buildChecksumTableSchema())
		ret = p
	case ast.AdminShowNextRowID:
		p := &ShowNextRowID{TableName: as.Tables[0]}
		p.setSchemaAndNames(buildShowNextRowID())
		ret = p
	case ast.AdminShowDDL:
		p := &ShowDDL{}
		p.setSchemaAndNames(buildShowDDLFields())
		ret = p
	case ast.AdminShowDDLJobs:
		p := LogicalShowDDLJobs{JobNumber: as.JobNumber}.Init(b.ctx)
		p.setSchemaAndNames(buildShowDDLJobsFields())
		for _, col := range p.schema.Columns {
			col.UniqueID = b.ctx.GetSessionVars().AllocPlanColumnID()
		}
		ret = p
		if as.Where != nil {
			ret, err = b.buildSelection(ctx, p, as.Where, nil)
			if err != nil {
				return nil, err
			}
		}
	case ast.AdminCancelDDLJobs:
		p := &CancelDDLJobs{JobIDs: as.JobIDs}
		p.setSchemaAndNames(buildCancelDDLJobsFields())
		ret = p
	case ast.AdminCheckIndexRange:
		schema, names, err := b.buildCheckIndexSchema(as.Tables[0], as.Index)
		if err != nil {
			return nil, err
		}

		p := &CheckIndexRange{Table: as.Tables[0], IndexName: as.Index, HandleRanges: as.HandleRanges}
		p.setSchemaAndNames(schema, names)
		ret = p
	case ast.AdminShowDDLJobQueries:
		p := &ShowDDLJobQueries{JobIDs: as.JobIDs}
		p.setSchemaAndNames(buildShowDDLJobQueriesFields())
		ret = p
	case ast.AdminShowSlow:
		p := &ShowSlow{ShowSlow: as.ShowSlow}
		p.setSchemaAndNames(buildShowSlowSchema())
		ret = p
	case ast.AdminReloadExprPushdownBlacklist:
		return &ReloadExprPushdownBlacklist{}, nil
	case ast.AdminReloadOptRuleBlacklist:
		return &ReloadOptRuleBlacklist{}, nil
	case ast.AdminPluginEnable:
		return &AdminPlugins{Action: Enable, Plugins: as.Plugins}, nil
	case ast.AdminPluginDisable:
		return &AdminPlugins{Action: Disable, Plugins: as.Plugins}, nil
	default:
		return nil, ErrUnsupportedType.GenWithStack("Unsupported ast.AdminStmt(%T) for buildAdmin", as)
	}

	// Admin command can only be executed by administrator.
	b.visitInfo = appendVisitInfo(b.visitInfo, mysql.SuperPriv, "", "", "", nil)
	return ret, nil
}

// getGenExprs gets generated expressions map.
func (b *PlanBuilder) getGenExprs(ctx context.Context, dbName model.CIStr, tbl table.Table, idx *model.IndexInfo, exprCols *expression.Schema, names types.NameSlice) (
	map[model.TableColumnID]expression.Expression, error) {
	tblInfo := tbl.Meta()
	genExprsMap := make(map[model.TableColumnID]expression.Expression)
	exprs := make([]expression.Expression, 0, len(tbl.Cols()))
	genExprIdxs := make([]model.TableColumnID, len(tbl.Cols()))
	mockTablePlan := LogicalTableDual{}.Init(b.ctx, b.getSelectOffset())
	mockTablePlan.SetSchema(exprCols)
	mockTablePlan.names = names
	for i, colExpr := range mockTablePlan.Schema().Columns {
		col := tbl.Cols()[i]
		var expr expression.Expression
		expr = colExpr
		if col.IsGenerated() && !col.GeneratedStored {
			var err error
			expr, _, err = b.rewrite(ctx, col.GeneratedExpr, mockTablePlan, nil, true)
			if err != nil {
				return nil, errors.Trace(err)
			}
			expr = expression.BuildCastFunction(b.ctx, expr, colExpr.GetType())
			found := false
			for _, column := range idx.Columns {
				if strings.EqualFold(col.Name.L, column.Name.L) {
					found = true
					break
				}
			}
			if found {
				genColumnID := model.TableColumnID{TableID: tblInfo.ID, ColumnID: col.ColumnInfo.ID}
				genExprsMap[genColumnID] = expr
				genExprIdxs[i] = genColumnID
			}
		}
		exprs = append(exprs, expr)
	}
	// Re-iterate expressions to handle those virtual generated columns that refers to the other generated columns.
	for i, expr := range exprs {
		exprs[i] = expression.ColumnSubstitute(expr, mockTablePlan.Schema(), exprs)
		if _, ok := genExprsMap[genExprIdxs[i]]; ok {
			genExprsMap[genExprIdxs[i]] = exprs[i]
		}
	}
	return genExprsMap, nil
}

func (b *PlanBuilder) buildPhysicalIndexLookUpReader(ctx context.Context, dbName model.CIStr, tbl table.Table, idx *model.IndexInfo, id int) (Plan, error) {
	// Get generated columns.
	var genCols []*expression.Column
	pkOffset := -1
	tblInfo := tbl.Meta()
	colsMap := set.NewInt64Set()
	schema := expression.NewSchema(make([]*expression.Column, 0, len(idx.Columns))...)
	idxReaderCols := make([]*model.ColumnInfo, 0, len(idx.Columns))
	tblReaderCols := make([]*model.ColumnInfo, 0, len(tbl.Cols()))
	fullExprCols, fullColNames := expression.TableInfo2SchemaAndNames(b.ctx, dbName, tblInfo)
	genExprsMap, err := b.getGenExprs(ctx, dbName, tbl, idx, fullExprCols, fullColNames)
	if err != nil {
		return nil, err
	}
	for _, idxCol := range idx.Columns {
		for i, col := range tblInfo.Columns {
			if idxCol.Name.L == col.Name.L {
				idxReaderCols = append(idxReaderCols, col)
				tblReaderCols = append(tblReaderCols, col)
				schema.Append(fullExprCols.Columns[i])
				colsMap.Insert(col.ID)
				if mysql.HasPriKeyFlag(col.Flag) {
					pkOffset = len(tblReaderCols) - 1
				}
				genColumnID := model.TableColumnID{TableID: tblInfo.ID, ColumnID: col.ID}
				if expr, ok := genExprsMap[genColumnID]; ok {
					cols := expression.ExtractColumns(expr)
					genCols = append(genCols, cols...)
				}
			}
		}
	}
	idxCols, idxColLens := expression.IndexInfo2PrefixCols(tblReaderCols, schema.Columns, idx)
	fullIdxCols, _ := expression.IndexInfo2Cols(tblReaderCols, schema.Columns, idx)
	// Add generated columns to tblSchema and tblReaderCols.
	tblSchema := schema.Clone()
	for _, col := range genCols {
		if !colsMap.Exist(col.ID) {
			info := findColumnInfoByID(tblInfo.Columns, col.ID)
			if info != nil {
				tblReaderCols = append(tblReaderCols, info)
				tblSchema.Append(col)
				colsMap.Insert(col.ID)
				if mysql.HasPriKeyFlag(col.RetType.Flag) {
					pkOffset = len(tblReaderCols) - 1
				}
			}
		}
	}
	for k, expr := range genExprsMap {
		genExprsMap[k], err = expr.ResolveIndices(tblSchema)
		if err != nil {
			return nil, err
		}
	}
	if !tbl.Meta().PKIsHandle || pkOffset == -1 {
		tblReaderCols = append(tblReaderCols, model.NewExtraHandleColInfo())
		handleCol := &expression.Column{
			RetType:  types.NewFieldType(mysql.TypeLonglong),
			UniqueID: b.ctx.GetSessionVars().AllocPlanColumnID(),
			ID:       model.ExtraHandleID,
		}
		tblSchema.Append(handleCol)
		pkOffset = len(tblReaderCols) - 1
	}

	is := PhysicalIndexScan{
		Table:            tblInfo,
		TableAsName:      &tblInfo.Name,
		DBName:           dbName,
		Columns:          idxReaderCols,
		Index:            idx,
		IdxCols:          idxCols,
		IdxColLens:       idxColLens,
		dataSourceSchema: schema,
		Ranges:           ranger.FullRange(),
		GenExprs:         genExprsMap,
	}.Init(b.ctx, b.getSelectOffset())
	// There is no alternative plan choices, so just use pseudo stats to avoid panic.
	is.stats = &property.StatsInfo{HistColl: &(statistics.PseudoTable(tblInfo)).HistColl}
	// It's double read case.
	ts := PhysicalTableScan{Columns: tblReaderCols, Table: is.Table, TableAsName: &tblInfo.Name}.Init(b.ctx, b.getSelectOffset())
	ts.SetSchema(tblSchema)
	cop := &copTask{
		indexPlan:   is,
		tablePlan:   ts,
		tblColHists: is.stats.HistColl,
	}
	ts.HandleIdx = pkOffset
	is.initSchema(id, idx, fullIdxCols, true)
	rootT := finishCopTask(b.ctx, cop).(*rootTask)
	return rootT.p, nil
}

func (b *PlanBuilder) buildPhysicalIndexLookUpReaders(ctx context.Context, dbName model.CIStr, tbl table.Table) ([]Plan, []table.Index, error) {
	tblInfo := tbl.Meta()
	// get index information
	indices := make([]table.Index, 0, len(tblInfo.Indices))
	indexLookUpReaders := make([]Plan, 0, len(tblInfo.Indices))
	for i, idx := range tbl.Indices() {
		idxInfo := idx.Meta()
		if idxInfo.State != model.StatePublic {
			logutil.Logger(context.Background()).Info("build physical index lookup reader, the index isn't public",
				zap.String("index", idxInfo.Name.O), zap.Stringer("state", idxInfo.State), zap.String("table", tblInfo.Name.O))
			continue
		}
		indices = append(indices, idx)
		reader, err := b.buildPhysicalIndexLookUpReader(ctx, dbName, tbl, idxInfo, i)
		if err != nil {
			return nil, nil, err
		}
		indexLookUpReaders = append(indexLookUpReaders, reader)
	}
	if len(indexLookUpReaders) == 0 {
		return nil, nil, nil
	}
	return indexLookUpReaders, indices, nil
}

func (b *PlanBuilder) buildAdminCheckTable(ctx context.Context, as *ast.AdminStmt) (*CheckTable, error) {
	tbl := as.Tables[0]
	p := &CheckTable{
		DBName:  tbl.Schema.O,
		TblInfo: tbl.TableInfo,
	}

	tableInfo := as.Tables[0].TableInfo
	table, ok := b.is.TableByID(tableInfo.ID)
	if !ok {
		return nil, infoschema.ErrTableNotExists.GenWithStackByArgs(tbl.DBInfo.Name.O, tableInfo.Name.O)
	}

	readerPlans, indices, err := b.buildPhysicalIndexLookUpReaders(ctx, tbl.Schema, table)
	if err != nil {
		return nil, errors.Trace(err)
	}
	readers := make([]*PhysicalIndexLookUpReader, 0, len(readerPlans))
	for _, plan := range readerPlans {
		readers = append(readers, plan.(*PhysicalIndexLookUpReader))
	}
	p.Indices = indices
	p.IndexLookUpReaders = readers
	return p, nil
}

func (b *PlanBuilder) buildCheckIndexSchema(tn *ast.TableName, indexName string) (*expression.Schema, types.NameSlice, error) {
	schema := expression.NewSchema()
	var names types.NameSlice
	indexName = strings.ToLower(indexName)
	indicesInfo := tn.TableInfo.Indices
	cols := tn.TableInfo.Cols()
	for _, idxInfo := range indicesInfo {
		if idxInfo.Name.L != indexName {
			continue
		}
		for _, idxCol := range idxInfo.Columns {
			col := cols[idxCol.Offset]
			names = append(names, &types.FieldName{
				ColName: idxCol.Name,
				TblName: tn.Name,
				DBName:  tn.Schema,
			})
			schema.Append(&expression.Column{

				RetType:  &col.FieldType,
				UniqueID: b.ctx.GetSessionVars().AllocPlanColumnID(),
				ID:       col.ID})
		}
		names = append(names, &types.FieldName{
			ColName: model.NewCIStr("extra_handle"),
			TblName: tn.Name,
			DBName:  tn.Schema,
		})
		schema.Append(&expression.Column{

			RetType:  types.NewFieldType(mysql.TypeLonglong),
			UniqueID: b.ctx.GetSessionVars().AllocPlanColumnID(),
			ID:       -1,
		})
	}
	if schema.Len() == 0 {
		return nil, nil, errors.Errorf("index %s not found", indexName)
	}
	return schema, names, nil
}

// getColsInfo returns the info of index columns, normal columns and primary key.
func getColsInfo(tn *ast.TableName) (indicesInfo []*model.IndexInfo, colsInfo []*model.ColumnInfo, pkCol *model.ColumnInfo) {
	tbl := tn.TableInfo
	for _, col := range tbl.Columns {
		// The virtual column will not store any data in TiKV, so it should be ignored when collect statistics
		if col.IsGenerated() && !col.GeneratedStored {
			continue
		}
		if tbl.PKIsHandle && mysql.HasPriKeyFlag(col.Flag) {
			pkCol = col
		} else {
			colsInfo = append(colsInfo, col)
		}
	}
	for _, idx := range tn.TableInfo.Indices {
		if idx.State == model.StatePublic {
			indicesInfo = append(indicesInfo, idx)
		}
	}
	return
}

func getPhysicalIDsAndPartitionNames(tblInfo *model.TableInfo, partitionNames []model.CIStr) ([]int64, []string, error) {
	pi := tblInfo.GetPartitionInfo()
	if pi == nil {
		if len(partitionNames) != 0 {
			return nil, nil, errors.Trace(ddl.ErrPartitionMgmtOnNonpartitioned)
		}
		return []int64{tblInfo.ID}, []string{""}, nil
	}
	if len(partitionNames) == 0 {
		ids := make([]int64, 0, len(pi.Definitions))
		names := make([]string, 0, len(pi.Definitions))
		for _, def := range pi.Definitions {
			ids = append(ids, def.ID)
			names = append(names, def.Name.O)
		}
		return ids, names, nil
	}
	ids := make([]int64, 0, len(partitionNames))
	names := make([]string, 0, len(partitionNames))
	for _, name := range partitionNames {
		found := false
		for _, def := range pi.Definitions {
			if def.Name.L == name.L {
				found = true
				ids = append(ids, def.ID)
				names = append(names, def.Name.O)
				break
			}
		}
		if !found {
			return nil, nil, fmt.Errorf("can not found the specified partition name %s in the table definition", name.O)
		}
	}
	return ids, names, nil
}

func (b *PlanBuilder) buildAnalyzeTable(as *ast.AnalyzeTableStmt, opts map[ast.AnalyzeOptionType]uint64) (Plan, error) {
	p := &Analyze{Opts: opts}
	for _, tbl := range as.TableNames {
		if tbl.TableInfo.IsView() {
			return nil, errors.Errorf("analyze %s is not supported now.", tbl.Name.O)
		}
		idxInfo, colInfo, pkInfo := getColsInfo(tbl)
		physicalIDs, names, err := getPhysicalIDsAndPartitionNames(tbl.TableInfo, as.PartitionNames)
		if err != nil {
			return nil, err
		}
		for _, idx := range idxInfo {
			for i, id := range physicalIDs {
				info := analyzeInfo{DBName: tbl.Schema.O, TableName: tbl.Name.O, PartitionName: names[i], PhysicalTableID: id, Incremental: as.Incremental}
				p.IdxTasks = append(p.IdxTasks, AnalyzeIndexTask{
					IndexInfo:   idx,
					analyzeInfo: info,
					TblInfo:     tbl.TableInfo,
				})
			}
		}
		if len(colInfo) > 0 || pkInfo != nil {
			for i, id := range physicalIDs {
				info := analyzeInfo{DBName: tbl.Schema.O, TableName: tbl.Name.O, PartitionName: names[i], PhysicalTableID: id, Incremental: as.Incremental}
				p.ColTasks = append(p.ColTasks, AnalyzeColumnsTask{
					PKInfo:      pkInfo,
					ColsInfo:    colInfo,
					analyzeInfo: info,
					TblInfo:     tbl.TableInfo,
				})
			}
		}
	}
	return p, nil
}

func (b *PlanBuilder) buildAnalyzeIndex(as *ast.AnalyzeTableStmt, opts map[ast.AnalyzeOptionType]uint64) (Plan, error) {
	p := &Analyze{Opts: opts}
	tblInfo := as.TableNames[0].TableInfo
	physicalIDs, names, err := getPhysicalIDsAndPartitionNames(tblInfo, as.PartitionNames)
	if err != nil {
		return nil, err
	}
	for _, idxName := range as.IndexNames {
		if isPrimaryIndex(idxName) && tblInfo.PKIsHandle {
			pkCol := tblInfo.GetPkColInfo()
			for i, id := range physicalIDs {
				info := analyzeInfo{DBName: as.TableNames[0].Schema.O, TableName: as.TableNames[0].Name.O, PartitionName: names[i], PhysicalTableID: id, Incremental: as.Incremental}
				p.ColTasks = append(p.ColTasks, AnalyzeColumnsTask{PKInfo: pkCol, analyzeInfo: info})
			}
			continue
		}
		idx := tblInfo.FindIndexByName(idxName.L)
		if idx == nil || idx.State != model.StatePublic {
			return nil, ErrAnalyzeMissIndex.GenWithStackByArgs(idxName.O, tblInfo.Name.O)
		}
		for i, id := range physicalIDs {
			info := analyzeInfo{DBName: as.TableNames[0].Schema.O, TableName: as.TableNames[0].Name.O, PartitionName: names[i], PhysicalTableID: id, Incremental: as.Incremental}
			p.IdxTasks = append(p.IdxTasks, AnalyzeIndexTask{IndexInfo: idx, analyzeInfo: info, TblInfo: tblInfo})
		}
	}
	return p, nil
}

func (b *PlanBuilder) buildAnalyzeAllIndex(as *ast.AnalyzeTableStmt, opts map[ast.AnalyzeOptionType]uint64) (Plan, error) {
	p := &Analyze{Opts: opts}
	tblInfo := as.TableNames[0].TableInfo
	physicalIDs, names, err := getPhysicalIDsAndPartitionNames(tblInfo, as.PartitionNames)
	if err != nil {
		return nil, err
	}
	for _, idx := range tblInfo.Indices {
		if idx.State == model.StatePublic {
			for i, id := range physicalIDs {
				info := analyzeInfo{DBName: as.TableNames[0].Schema.O, TableName: as.TableNames[0].Name.O, PartitionName: names[i], PhysicalTableID: id, Incremental: as.Incremental}
				p.IdxTasks = append(p.IdxTasks, AnalyzeIndexTask{IndexInfo: idx, analyzeInfo: info, TblInfo: tblInfo})
			}
		}
	}
	if tblInfo.PKIsHandle {
		pkCol := tblInfo.GetPkColInfo()
		for i, id := range physicalIDs {
			info := analyzeInfo{DBName: as.TableNames[0].Schema.O, TableName: as.TableNames[0].Name.O, PartitionName: names[i], PhysicalTableID: id, Incremental: as.Incremental}
			p.ColTasks = append(p.ColTasks, AnalyzeColumnsTask{PKInfo: pkCol, analyzeInfo: info})
		}
	}
	return p, nil
}

var cmSketchSizeLimit = kv.TxnEntrySizeLimit / binary.MaxVarintLen32

var analyzeOptionLimit = map[ast.AnalyzeOptionType]uint64{
	ast.AnalyzeOptNumBuckets:    1024,
	ast.AnalyzeOptNumTopN:       1024,
	ast.AnalyzeOptCMSketchWidth: uint64(cmSketchSizeLimit),
	ast.AnalyzeOptCMSketchDepth: uint64(cmSketchSizeLimit),
	ast.AnalyzeOptNumSamples:    100000,
}

var analyzeOptionDefault = map[ast.AnalyzeOptionType]uint64{
	ast.AnalyzeOptNumBuckets:    256,
	ast.AnalyzeOptNumTopN:       20,
	ast.AnalyzeOptCMSketchWidth: 2048,
	ast.AnalyzeOptCMSketchDepth: 5,
	ast.AnalyzeOptNumSamples:    10000,
}

func handleAnalyzeOptions(opts []ast.AnalyzeOpt) (map[ast.AnalyzeOptionType]uint64, error) {
	optMap := make(map[ast.AnalyzeOptionType]uint64, len(analyzeOptionDefault))
	for key, val := range analyzeOptionDefault {
		optMap[key] = val
	}
	for _, opt := range opts {
		if opt.Type == ast.AnalyzeOptNumTopN {
			if opt.Value > analyzeOptionLimit[opt.Type] {
				return nil, errors.Errorf("value of analyze option %s should not larger than %d", ast.AnalyzeOptionString[opt.Type], analyzeOptionLimit[opt.Type])
			}
		} else {
			if opt.Value == 0 || opt.Value > analyzeOptionLimit[opt.Type] {
				return nil, errors.Errorf("value of analyze option %s should be positive and not larger than %d", ast.AnalyzeOptionString[opt.Type], analyzeOptionLimit[opt.Type])
			}
		}
		optMap[opt.Type] = opt.Value
	}
	if optMap[ast.AnalyzeOptCMSketchWidth]*optMap[ast.AnalyzeOptCMSketchDepth] > uint64(cmSketchSizeLimit) {
		return nil, errors.Errorf("cm sketch size(depth * width) should not larger than %d", cmSketchSizeLimit)
	}
	return optMap, nil
}

func (b *PlanBuilder) buildAnalyze(as *ast.AnalyzeTableStmt) (Plan, error) {
	// If enable fast analyze, the storage must be tikv.Storage.
	if _, isTikvStorage := b.ctx.GetStore().(tikv.Storage); !isTikvStorage && b.ctx.GetSessionVars().EnableFastAnalyze {
		return nil, errors.Errorf("Only support fast analyze in tikv storage.")
	}
	for _, tbl := range as.TableNames {
		user := b.ctx.GetSessionVars().User
		var insertErr, selectErr error
		if user != nil {
			insertErr = ErrTableaccessDenied.GenWithStackByArgs("INSERT", user.AuthUsername, user.AuthHostname, tbl.Name.O)
			selectErr = ErrTableaccessDenied.GenWithStackByArgs("SELECT", user.AuthUsername, user.AuthHostname, tbl.Name.O)
		}
		b.visitInfo = appendVisitInfo(b.visitInfo, mysql.InsertPriv, tbl.Schema.O, tbl.Name.O, "", insertErr)
		b.visitInfo = appendVisitInfo(b.visitInfo, mysql.SelectPriv, tbl.Schema.O, tbl.Name.O, "", selectErr)
	}
	opts, err := handleAnalyzeOptions(as.AnalyzeOpts)
	if err != nil {
		return nil, err
	}
	if as.IndexFlag {
		if len(as.IndexNames) == 0 {
			return b.buildAnalyzeAllIndex(as, opts)
		}
		return b.buildAnalyzeIndex(as, opts)
	}
	return b.buildAnalyzeTable(as, opts)
}

func buildShowNextRowID() (*expression.Schema, types.NameSlice) {
	schema := newColumnsWithNames(4)
	schema.Append(buildColumnWithName("", "DB_NAME", mysql.TypeVarchar, mysql.MaxDatabaseNameLength))
	schema.Append(buildColumnWithName("", "TABLE_NAME", mysql.TypeVarchar, mysql.MaxTableNameLength))
	schema.Append(buildColumnWithName("", "COLUMN_NAME", mysql.TypeVarchar, mysql.MaxColumnNameLength))
	schema.Append(buildColumnWithName("", "NEXT_GLOBAL_ROW_ID", mysql.TypeLonglong, 4))
	return schema.col2Schema(), schema.names
}

func buildShowDDLFields() (*expression.Schema, types.NameSlice) {
	schema := newColumnsWithNames(6)
	schema.Append(buildColumnWithName("", "SCHEMA_VER", mysql.TypeLonglong, 4))
	schema.Append(buildColumnWithName("", "OWNER_ID", mysql.TypeVarchar, 64))
	schema.Append(buildColumnWithName("", "OWNER_ADDRESS", mysql.TypeVarchar, 32))
	schema.Append(buildColumnWithName("", "RUNNING_JOBS", mysql.TypeVarchar, 256))
	schema.Append(buildColumnWithName("", "SELF_ID", mysql.TypeVarchar, 64))
	schema.Append(buildColumnWithName("", "QUERY", mysql.TypeVarchar, 256))

	return schema.col2Schema(), schema.names
}

func buildRecoverIndexFields() (*expression.Schema, types.NameSlice) {
	schema := newColumnsWithNames(2)
	schema.Append(buildColumnWithName("", "ADDED_COUNT", mysql.TypeLonglong, 4))
	schema.Append(buildColumnWithName("", "SCAN_COUNT", mysql.TypeLonglong, 4))
	return schema.col2Schema(), schema.names
}

func buildCleanupIndexFields() (*expression.Schema, types.NameSlice) {
	schema := newColumnsWithNames(1)
	schema.Append(buildColumnWithName("", "REMOVED_COUNT", mysql.TypeLonglong, 4))
	return schema.col2Schema(), schema.names
}

func buildShowDDLJobsFields() (*expression.Schema, types.NameSlice) {
	schema := newColumnsWithNames(11)
	schema.Append(buildColumnWithName("", "JOB_ID", mysql.TypeLonglong, 4))
	schema.Append(buildColumnWithName("", "DB_NAME", mysql.TypeVarchar, 64))
	schema.Append(buildColumnWithName("", "TABLE_NAME", mysql.TypeVarchar, 64))
	schema.Append(buildColumnWithName("", "JOB_TYPE", mysql.TypeVarchar, 64))
	schema.Append(buildColumnWithName("", "SCHEMA_STATE", mysql.TypeVarchar, 64))
	schema.Append(buildColumnWithName("", "SCHEMA_ID", mysql.TypeLonglong, 4))
	schema.Append(buildColumnWithName("", "TABLE_ID", mysql.TypeLonglong, 4))
	schema.Append(buildColumnWithName("", "ROW_COUNT", mysql.TypeLonglong, 4))
	schema.Append(buildColumnWithName("", "START_TIME", mysql.TypeVarchar, 64))
	schema.Append(buildColumnWithName("", "END_TIME", mysql.TypeVarchar, 64))
	schema.Append(buildColumnWithName("", "STATE", mysql.TypeVarchar, 64))
	return schema.col2Schema(), schema.names
}

func buildTableRegionsSchema() (*expression.Schema, types.NameSlice) {
	schema := newColumnsWithNames(11)
	schema.Append(buildColumnWithName("", "REGION_ID", mysql.TypeLonglong, 4))
	schema.Append(buildColumnWithName("", "START_KEY", mysql.TypeVarchar, 64))
	schema.Append(buildColumnWithName("", "END_KEY", mysql.TypeVarchar, 64))
	schema.Append(buildColumnWithName("", "LEADER_ID", mysql.TypeLonglong, 4))
	schema.Append(buildColumnWithName("", "LEADER_STORE_ID", mysql.TypeLonglong, 4))
	schema.Append(buildColumnWithName("", "PEERS", mysql.TypeVarchar, 64))
	schema.Append(buildColumnWithName("", "SCATTERING", mysql.TypeTiny, 1))
	schema.Append(buildColumnWithName("", "WRITTEN_BYTES", mysql.TypeLonglong, 4))
	schema.Append(buildColumnWithName("", "READ_BYTES", mysql.TypeLonglong, 4))
	schema.Append(buildColumnWithName("", "APPROXIMATE_SIZE(MB)", mysql.TypeLonglong, 4))
	schema.Append(buildColumnWithName("", "APPROXIMATE_KEYS", mysql.TypeLonglong, 4))
	return schema.col2Schema(), schema.names
}

func buildSplitRegionsSchema() (*expression.Schema, types.NameSlice) {
	schema := newColumnsWithNames(2)
	schema.Append(buildColumnWithName("", "TOTAL_SPLIT_REGION", mysql.TypeLonglong, 4))
	schema.Append(buildColumnWithName("", "SCATTER_FINISH_RATIO", mysql.TypeDouble, 8))
	return schema.col2Schema(), schema.names
}

func buildShowDDLJobQueriesFields() (*expression.Schema, types.NameSlice) {
	schema := newColumnsWithNames(1)
	schema.Append(buildColumnWithName("", "QUERY", mysql.TypeVarchar, 256))
	return schema.col2Schema(), schema.names
}

func buildShowSlowSchema() (*expression.Schema, types.NameSlice) {
	longlongSize, _ := mysql.GetDefaultFieldLengthAndDecimal(mysql.TypeLonglong)
	tinySize, _ := mysql.GetDefaultFieldLengthAndDecimal(mysql.TypeTiny)
	timestampSize, _ := mysql.GetDefaultFieldLengthAndDecimal(mysql.TypeTimestamp)
	durationSize, _ := mysql.GetDefaultFieldLengthAndDecimal(mysql.TypeDuration)

	schema := newColumnsWithNames(11)
	schema.Append(buildColumnWithName("", "SQL", mysql.TypeVarchar, 4096))
	schema.Append(buildColumnWithName("", "START", mysql.TypeTimestamp, timestampSize))
	schema.Append(buildColumnWithName("", "DURATION", mysql.TypeDuration, durationSize))
	schema.Append(buildColumnWithName("", "DETAILS", mysql.TypeVarchar, 256))
	schema.Append(buildColumnWithName("", "SUCC", mysql.TypeTiny, tinySize))
	schema.Append(buildColumnWithName("", "CONN_ID", mysql.TypeLonglong, longlongSize))
	schema.Append(buildColumnWithName("", "TRANSACTION_TS", mysql.TypeLonglong, longlongSize))
	schema.Append(buildColumnWithName("", "USER", mysql.TypeVarchar, 32))
	schema.Append(buildColumnWithName("", "DB", mysql.TypeVarchar, 64))
	schema.Append(buildColumnWithName("", "TABLE_IDS", mysql.TypeVarchar, 256))
	schema.Append(buildColumnWithName("", "INDEX_IDS", mysql.TypeVarchar, 256))
	schema.Append(buildColumnWithName("", "INTERNAL", mysql.TypeTiny, tinySize))
	schema.Append(buildColumnWithName("", "DIGEST", mysql.TypeVarchar, 64))
	return schema.col2Schema(), schema.names
}

func buildCancelDDLJobsFields() (*expression.Schema, types.NameSlice) {
	schema := newColumnsWithNames(2)
	schema.Append(buildColumnWithName("", "JOB_ID", mysql.TypeVarchar, 64))
	schema.Append(buildColumnWithName("", "RESULT", mysql.TypeVarchar, 128))

	return schema.col2Schema(), schema.names
}

func buildColumnWithName(tableName, name string, tp byte, size int) (*expression.Column, *types.FieldName) {
	cs, cl := types.DefaultCharsetForType(tp)
	flag := mysql.UnsignedFlag
	if tp == mysql.TypeVarchar || tp == mysql.TypeBlob {
		cs = charset.CharsetUTF8MB4
		cl = charset.CollationUTF8MB4
		flag = 0
	}

	fieldType := &types.FieldType{
		Charset: cs,
		Collate: cl,
		Tp:      tp,
		Flen:    size,
		Flag:    flag,
	}
	return &expression.Column{
		RetType: fieldType,
	}, &types.FieldName{DBName: model.NewCIStr(infoschema.Name), TblName: model.NewCIStr(tableName), ColName: model.NewCIStr(name)}
}

type columnsWithNames struct {
	cols  []*expression.Column
	names types.NameSlice
}

func newColumnsWithNames(cap int) *columnsWithNames {
	return &columnsWithNames{
		cols:  make([]*expression.Column, 0, 2),
		names: make(types.NameSlice, 0, 2),
	}
}

func (cwn *columnsWithNames) Append(col *expression.Column, name *types.FieldName) {
	cwn.cols = append(cwn.cols, col)
	cwn.names = append(cwn.names, name)
}

func (cwn *columnsWithNames) col2Schema() *expression.Schema {
	return expression.NewSchema(cwn.cols...)
}

// splitWhere split a where expression to a list of AND conditions.
func splitWhere(where ast.ExprNode) []ast.ExprNode {
	var conditions []ast.ExprNode
	switch x := where.(type) {
	case nil:
	case *ast.BinaryOperationExpr:
		if x.Op == opcode.LogicAnd {
			conditions = append(conditions, splitWhere(x.L)...)
			conditions = append(conditions, splitWhere(x.R)...)
		} else {
			conditions = append(conditions, x)
		}
	case *ast.ParenthesesExpr:
		conditions = append(conditions, splitWhere(x.Expr)...)
	default:
		conditions = append(conditions, where)
	}
	return conditions
}

func (b *PlanBuilder) buildShow(ctx context.Context, show *ast.ShowStmt) (Plan, error) {
	p := LogicalShow{
		ShowContents: ShowContents{
			Tp:          show.Tp,
			DBName:      show.DBName,
			Table:       show.Table,
			Column:      show.Column,
			IndexName:   show.IndexName,
			Flag:        show.Flag,
			Full:        show.Full,
			User:        show.User,
			Roles:       show.Roles,
			IfNotExists: show.IfNotExists,
			GlobalScope: show.GlobalScope,
		},
	}.Init(b.ctx)
	isView := false
	switch show.Tp {
	case ast.ShowTables, ast.ShowTableStatus:
		if p.DBName == "" {
			return nil, ErrNoDB
		}
	case ast.ShowCreateTable:
		user := b.ctx.GetSessionVars().User
		var err error
		if user != nil {
			err = ErrTableaccessDenied.GenWithStackByArgs("SHOW", user.AuthUsername, user.AuthHostname, show.Table.Name.L)
		}
		b.visitInfo = appendVisitInfo(b.visitInfo, mysql.AllPrivMask, show.Table.Schema.L, show.Table.Name.L, "", err)
		if table, err := b.is.TableByName(show.Table.Schema, show.Table.Name); err == nil {
			isView = table.Meta().IsView()
		}
	case ast.ShowCreateView:
		err := ErrSpecificAccessDenied.GenWithStackByArgs("SHOW VIEW")
		b.visitInfo = appendVisitInfo(b.visitInfo, mysql.ShowViewPriv, show.Table.Schema.L, show.Table.Name.L, "", err)
	}
	schema, names := buildShowSchema(show, isView)
	p.SetSchema(schema)
	p.names = names
	for _, col := range p.schema.Columns {
		col.UniqueID = b.ctx.GetSessionVars().AllocPlanColumnID()
	}
	var err error
	var np LogicalPlan
	np = p
	if show.Pattern != nil {
		show.Pattern.Expr = &ast.ColumnNameExpr{
			Name: &ast.ColumnName{Name: p.OutputNames()[0].ColName},
		}
		np, err = b.buildSelection(ctx, np, show.Pattern, nil)
		if err != nil {
			return nil, err
		}
	}
	if show.Where != nil {
		np, err = b.buildSelection(ctx, np, show.Where, nil)
		if err != nil {
			return nil, err
		}
	}
	if np != p {
		b.optFlag |= flagEliminateProjection
		fieldsLen := len(p.schema.Columns)
		proj := LogicalProjection{Exprs: make([]expression.Expression, 0, fieldsLen)}.Init(b.ctx, 0)
		schema := expression.NewSchema(make([]*expression.Column, 0, fieldsLen)...)
		for _, col := range p.schema.Columns {
			proj.Exprs = append(proj.Exprs, col)
			newCol := col.Clone().(*expression.Column)
			newCol.UniqueID = b.ctx.GetSessionVars().AllocPlanColumnID()
			schema.Append(newCol)
		}
		proj.SetSchema(schema)
		proj.SetChildren(np)
		proj.SetOutputNames(np.OutputNames())
		return proj, nil
	}
	return p, nil
}

func (b *PlanBuilder) buildSimple(node ast.StmtNode) (Plan, error) {
	p := &Simple{Statement: node}

	switch raw := node.(type) {
	case *ast.AlterUserStmt:
		err := ErrSpecificAccessDenied.GenWithStackByArgs("CREATE USER")
		b.visitInfo = appendVisitInfo(b.visitInfo, mysql.CreateUserPriv, "", "", "", err)
	case *ast.GrantStmt:
		b.visitInfo = collectVisitInfoFromGrantStmt(b.ctx, b.visitInfo, raw)
	case *ast.GrantRoleStmt:
		err := ErrSpecificAccessDenied.GenWithStackByArgs("GRANT ROLE")
		b.visitInfo = appendVisitInfo(b.visitInfo, mysql.GrantPriv, "", "", "", err)
	case *ast.RevokeStmt:
		b.visitInfo = appendVisitInfo(b.visitInfo, mysql.SuperPriv, "", "", "", nil)
	case *ast.RevokeRoleStmt:
		b.visitInfo = appendVisitInfo(b.visitInfo, mysql.SuperPriv, "", "", "", nil)
	case *ast.KillStmt:
		// If you have the SUPER privilege, you can kill all threads and statements.
		// Otherwise, you can kill only your own threads and statements.
		sm := b.ctx.GetSessionManager()
		if sm != nil {
			if pi, ok := sm.GetProcessInfo(raw.ConnectionID); ok {
				loginUser := b.ctx.GetSessionVars().User
				if pi.User != loginUser.Username {
					b.visitInfo = appendVisitInfo(b.visitInfo, mysql.SuperPriv, "", "", "", nil)
				}
			}
		}
	case *ast.UseStmt:
		if raw.DBName == "" {
			return nil, ErrNoDB
		}
	case *ast.ShutdownStmt:
		b.visitInfo = appendVisitInfo(b.visitInfo, mysql.ShutdownPriv, "", "", "", nil)
	}
	return p, nil
}

func collectVisitInfoFromGrantStmt(sctx sessionctx.Context, vi []visitInfo, stmt *ast.GrantStmt) []visitInfo {
	// To use GRANT, you must have the GRANT OPTION privilege,
	// and you must have the privileges that you are granting.
	dbName := stmt.Level.DBName
	tableName := stmt.Level.TableName
	if dbName == "" {
		dbName = sctx.GetSessionVars().CurrentDB
	}
	vi = appendVisitInfo(vi, mysql.GrantPriv, dbName, tableName, "", nil)

	var allPrivs []mysql.PrivilegeType
	for _, item := range stmt.Privs {
		if item.Priv == mysql.AllPriv {
			switch stmt.Level.Level {
			case ast.GrantLevelGlobal:
				allPrivs = mysql.AllGlobalPrivs
			case ast.GrantLevelDB:
				allPrivs = mysql.AllDBPrivs
			case ast.GrantLevelTable:
				allPrivs = mysql.AllTablePrivs
			}
			break
		}
		vi = appendVisitInfo(vi, item.Priv, dbName, tableName, "", nil)
	}

	for _, priv := range allPrivs {
		vi = appendVisitInfo(vi, priv, dbName, tableName, "", nil)
	}

	return vi
}

func (b *PlanBuilder) getDefaultValue(col *table.Column) (*expression.Constant, error) {
	value, err := table.GetColDefaultValue(b.ctx, col.ToInfo())
	if err != nil {
		return nil, err
	}
	return &expression.Constant{Value: value, RetType: &col.FieldType}, nil
}

func (b *PlanBuilder) findDefaultValue(cols []*table.Column, name *ast.ColumnName) (*expression.Constant, error) {
	for _, col := range cols {
		if col.Name.L == name.Name.L {
			return b.getDefaultValue(col)
		}
	}
	return nil, ErrUnknownColumn.GenWithStackByArgs(name.Name.O, "field_list")
}

// resolveGeneratedColumns resolves generated columns with their generation
// expressions respectively. onDups indicates which columns are in on-duplicate list.
func (b *PlanBuilder) resolveGeneratedColumns(ctx context.Context, columns []*table.Column, onDups map[string]struct{}, mockPlan LogicalPlan) (igc InsertGeneratedColumns, err error) {
	for _, column := range columns {
		if !column.IsGenerated() {
			continue
		}
		columnName := &ast.ColumnName{Name: column.Name}
		columnName.SetText(column.Name.O)

		idx, err := expression.FindFieldName(mockPlan.OutputNames(), columnName)
		if err != nil {
			return igc, err
		}
		colExpr := mockPlan.Schema().Columns[idx]

		expr, _, err := b.rewrite(ctx, column.GeneratedExpr, mockPlan, nil, true)
		if err != nil {
			return igc, err
		}
		expr = expression.BuildCastFunction(b.ctx, expr, colExpr.GetType())

		igc.Columns = append(igc.Columns, columnName)
		igc.Exprs = append(igc.Exprs, expr)
		if onDups == nil {
			continue
		}
		for dep := range column.Dependences {
			if _, ok := onDups[dep]; ok {
				assign := &expression.Assignment{Col: colExpr, ColName: column.Name, Expr: expr}
				igc.OnDuplicates = append(igc.OnDuplicates, assign)
				break
			}
		}
	}
	return igc, nil
}

func (b *PlanBuilder) buildInsert(ctx context.Context, insert *ast.InsertStmt) (Plan, error) {
	ts, ok := insert.Table.TableRefs.Left.(*ast.TableSource)
	if !ok {
		return nil, infoschema.ErrTableNotExists.GenWithStackByArgs()
	}
	tn, ok := ts.Source.(*ast.TableName)
	if !ok {
		return nil, infoschema.ErrTableNotExists.GenWithStackByArgs()
	}
	tableInfo := tn.TableInfo
	if tableInfo.IsView() {
		err := errors.Errorf("insert into view %s is not supported now.", tableInfo.Name.O)
		if insert.IsReplace {
			err = errors.Errorf("replace into view %s is not supported now.", tableInfo.Name.O)
		}
		return nil, err
	}
	// Build Schema with DBName otherwise ColumnRef with DBName cannot match any Column in Schema.
	schema, names := expression.TableInfo2SchemaAndNames(b.ctx, tn.Schema, tableInfo)
	tableInPlan, ok := b.is.TableByID(tableInfo.ID)
	if !ok {
		return nil, errors.Errorf("Can't get table %s.", tableInfo.Name.O)
	}

	insertPlan := Insert{
		Table:         tableInPlan,
		Columns:       insert.Columns,
		tableSchema:   schema,
		tableColNames: names,
		IsReplace:     insert.IsReplace,
	}.Init(b.ctx)

	var authErr error
	if b.ctx.GetSessionVars().User != nil {
		authErr = ErrTableaccessDenied.GenWithStackByArgs("INSERT", b.ctx.GetSessionVars().User.Hostname,
			b.ctx.GetSessionVars().User.Username, tableInfo.Name.L)
	}

	b.visitInfo = appendVisitInfo(b.visitInfo, mysql.InsertPriv, tn.DBInfo.Name.L,
		tableInfo.Name.L, "", authErr)

	mockTablePlan := LogicalTableDual{}.Init(b.ctx, b.getSelectOffset())
	mockTablePlan.SetSchema(insertPlan.tableSchema)
	mockTablePlan.names = insertPlan.tableColNames

	checkRefColumn := func(n ast.Node) ast.Node {
		if insertPlan.NeedFillDefaultValue {
			return n
		}
		switch n.(type) {
		case *ast.ColumnName, *ast.ColumnNameExpr:
			insertPlan.NeedFillDefaultValue = true
		}
		return n
	}

	if len(insert.Setlist) > 0 {
		// Branch for `INSERT ... SET ...`.
		err := b.buildSetValuesOfInsert(ctx, insert, insertPlan, mockTablePlan, checkRefColumn)
		if err != nil {
			return nil, err
		}
	} else if len(insert.Lists) > 0 {
		// Branch for `INSERT ... VALUES ...`.
		err := b.buildValuesListOfInsert(ctx, insert, insertPlan, mockTablePlan, checkRefColumn)
		if err != nil {
			return nil, err
		}
	} else {
		// Branch for `INSERT ... SELECT ...`.
		err := b.buildSelectPlanOfInsert(ctx, insert, insertPlan)
		if err != nil {
			return nil, err
		}
	}

	mockTablePlan.SetSchema(insertPlan.Schema4OnDuplicate)
	mockTablePlan.names = insertPlan.names4OnDuplicate
	columnByName := make(map[string]*table.Column, len(insertPlan.Table.Cols()))
	for _, col := range insertPlan.Table.Cols() {
		columnByName[col.Name.L] = col
	}
	onDupColSet, dupCols, dupColNames, err := insertPlan.validateOnDup(insert.OnDuplicate, columnByName, tableInfo)
	if err != nil {
		return nil, err
	}
	for i, assign := range insert.OnDuplicate {
		// Construct the function which calculates the assign value of the column.
		expr, err1 := b.rewriteInsertOnDuplicateUpdate(ctx, assign.Expr, mockTablePlan, insertPlan)
		if err1 != nil {
			return nil, err1
		}

		insertPlan.OnDuplicate = append(insertPlan.OnDuplicate, &expression.Assignment{
			Col:     dupCols[i],
			ColName: dupColNames[i].ColName,
			Expr:    expr,
		})
	}

	// Calculate generated columns.
	mockTablePlan.schema = insertPlan.tableSchema
	mockTablePlan.names = insertPlan.tableColNames
	insertPlan.GenCols, err = b.resolveGeneratedColumns(ctx, insertPlan.Table.Cols(), onDupColSet, mockTablePlan)
	if err != nil {
		return nil, err
	}

	err = insertPlan.ResolveIndices()
	return insertPlan, err
}

func (p *Insert) validateOnDup(onDup []*ast.Assignment, colMap map[string]*table.Column, tblInfo *model.TableInfo) (map[string]struct{}, []*expression.Column, types.NameSlice, error) {
	onDupColSet := make(map[string]struct{}, len(onDup))
	dupCols := make([]*expression.Column, 0, len(onDup))
	dupColNames := make(types.NameSlice, 0, len(onDup))
	for _, assign := range onDup {
		// Check whether the column to be updated exists in the source table.
		idx, err := expression.FindFieldName(p.tableColNames, assign.Column)
		if err != nil {
			return nil, nil, nil, err
		} else if idx < 0 {
			return nil, nil, nil, ErrUnknownColumn.GenWithStackByArgs(assign.Column.OrigColName(), "field list")
		}

		// Check whether the column to be updated is the generated column.
		column := colMap[assign.Column.Name.L]
		if column.IsGenerated() {
			return nil, nil, nil, ErrBadGeneratedColumn.GenWithStackByArgs(assign.Column.Name.O, tblInfo.Name.O)
		}
		onDupColSet[column.Name.L] = struct{}{}
		dupCols = append(dupCols, p.tableSchema.Columns[idx])
		dupColNames = append(dupColNames, p.tableColNames[idx])
	}
	return onDupColSet, dupCols, dupColNames, nil
}

func (b *PlanBuilder) getAffectCols(insertStmt *ast.InsertStmt, insertPlan *Insert) (affectedValuesCols []*table.Column, err error) {
	if len(insertStmt.Columns) > 0 {
		// This branch is for the following scenarios:
		// 1. `INSERT INTO tbl_name (col_name [, col_name] ...) {VALUES | VALUE} (value_list) [, (value_list)] ...`,
		// 2. `INSERT INTO tbl_name (col_name [, col_name] ...) SELECT ...`.
		colName := make([]string, 0, len(insertStmt.Columns))
		for _, col := range insertStmt.Columns {
			colName = append(colName, col.Name.O)
		}
		affectedValuesCols, err = table.FindCols(insertPlan.Table.Cols(), colName, insertPlan.Table.Meta().PKIsHandle)
		if err != nil {
			return nil, err
		}

	} else if len(insertStmt.Setlist) == 0 {
		// This branch is for the following scenarios:
		// 1. `INSERT INTO tbl_name {VALUES | VALUE} (value_list) [, (value_list)] ...`,
		// 2. `INSERT INTO tbl_name SELECT ...`.
		affectedValuesCols = insertPlan.Table.Cols()
	}
	return affectedValuesCols, nil
}

func (b *PlanBuilder) buildSetValuesOfInsert(ctx context.Context, insert *ast.InsertStmt, insertPlan *Insert, mockTablePlan *LogicalTableDual, checkRefColumn func(n ast.Node) ast.Node) error {
	tableInfo := insertPlan.Table.Meta()
	colNames := make([]string, 0, len(insert.Setlist))
	exprCols := make([]*expression.Column, 0, len(insert.Setlist))
	for _, assign := range insert.Setlist {
		idx, err := expression.FindFieldName(insertPlan.tableColNames, assign.Column)
		if err != nil {
			return err
		}
		if idx < 0 {
			return errors.Errorf("Can't find column %s", assign.Column)
		}
		colNames = append(colNames, assign.Column.Name.L)
		exprCols = append(exprCols, insertPlan.tableSchema.Columns[idx])
	}

	// Check whether the column to be updated is the generated column.
	tCols, err := table.FindCols(insertPlan.Table.Cols(), colNames, tableInfo.PKIsHandle)
	if err != nil {
		return err
	}
	for _, tCol := range tCols {
		if tCol.IsGenerated() {
			return ErrBadGeneratedColumn.GenWithStackByArgs(tCol.Name.O, tableInfo.Name.O)
		}
	}

	insertPlan.AllAssignmentsAreConstant = true
	for i, assign := range insert.Setlist {
		expr, _, err := b.rewriteWithPreprocess(ctx, assign.Expr, mockTablePlan, nil, nil, true, checkRefColumn)
		if err != nil {
			return err
		}
		if insertPlan.AllAssignmentsAreConstant {
			_, isConstant := expr.(*expression.Constant)
			insertPlan.AllAssignmentsAreConstant = isConstant
		}

		insertPlan.SetList = append(insertPlan.SetList, &expression.Assignment{
			Col:     exprCols[i],
			ColName: model.NewCIStr(colNames[i]),
			Expr:    expr,
		})
	}
	insertPlan.Schema4OnDuplicate = insertPlan.tableSchema
	insertPlan.names4OnDuplicate = insertPlan.tableColNames
	return nil
}

func (b *PlanBuilder) buildValuesListOfInsert(ctx context.Context, insert *ast.InsertStmt, insertPlan *Insert, mockTablePlan *LogicalTableDual, checkRefColumn func(n ast.Node) ast.Node) error {
	affectedValuesCols, err := b.getAffectCols(insert, insertPlan)
	if err != nil {
		return err
	}

	// If value_list and col_list are empty and we have a generated column, we can still write data to this table.
	// For example, insert into t values(); can be executed successfully if t has a generated column.
	if len(insert.Columns) > 0 || len(insert.Lists[0]) > 0 {
		// If value_list or col_list is not empty, the length of value_list should be the same with that of col_list.
		if len(insert.Lists[0]) != len(affectedValuesCols) {
			return ErrWrongValueCountOnRow.GenWithStackByArgs(1)
		}
	}

	insertPlan.AllAssignmentsAreConstant = true
	totalTableCols := insertPlan.Table.Cols()
	for i, valuesItem := range insert.Lists {
		// The length of all the value_list should be the same.
		// "insert into t values (), ()" is valid.
		// "insert into t values (), (1)" is not valid.
		// "insert into t values (1), ()" is not valid.
		// "insert into t values (1,2), (1)" is not valid.
		if i > 0 && len(insert.Lists[i-1]) != len(insert.Lists[i]) {
			return ErrWrongValueCountOnRow.GenWithStackByArgs(i + 1)
		}
		exprList := make([]expression.Expression, 0, len(valuesItem))
		for j, valueItem := range valuesItem {
			var expr expression.Expression
			var err error
			var generatedColumnWithDefaultExpr bool
			col := affectedValuesCols[j]
			switch x := valueItem.(type) {
			case *ast.DefaultExpr:
				if col.IsGenerated() {
					if x.Name != nil {
						return ErrBadGeneratedColumn.GenWithStackByArgs(col.Name.O, insertPlan.Table.Meta().Name.O)
					}
					generatedColumnWithDefaultExpr = true
					break
				}
				if x.Name != nil {
					expr, err = b.findDefaultValue(totalTableCols, x.Name)
				} else {
					expr, err = b.getDefaultValue(affectedValuesCols[j])
				}
			case *driver.ValueExpr:
				expr = &expression.Constant{
					Value:   x.Datum,
					RetType: &x.Type,
				}
			default:
				expr, _, err = b.rewriteWithPreprocess(ctx, valueItem, mockTablePlan, nil, nil, true, checkRefColumn)
			}
			if err != nil {
				return err
			}
			if insertPlan.AllAssignmentsAreConstant {
				_, isConstant := expr.(*expression.Constant)
				insertPlan.AllAssignmentsAreConstant = isConstant
			}
			// insert value into a generated column is not allowed
			if col.IsGenerated() {
				// but there is only one exception:
				// it is allowed to insert the `default` value into a generated column
				if generatedColumnWithDefaultExpr {
					continue
				}
				return ErrBadGeneratedColumn.GenWithStackByArgs(col.Name.O, insertPlan.Table.Meta().Name.O)
			}
			exprList = append(exprList, expr)
		}
		insertPlan.Lists = append(insertPlan.Lists, exprList)
	}
	insertPlan.Schema4OnDuplicate = insertPlan.tableSchema
	insertPlan.names4OnDuplicate = insertPlan.tableColNames
	return nil
}

func (b *PlanBuilder) buildSelectPlanOfInsert(ctx context.Context, insert *ast.InsertStmt, insertPlan *Insert) error {
	affectedValuesCols, err := b.getAffectCols(insert, insertPlan)
	if err != nil {
		return err
	}
	selectPlan, err := b.Build(ctx, insert.Select)
	if err != nil {
		return err
	}

	// Check to guarantee that the length of the row returned by select is equal to that of affectedValuesCols.
	if selectPlan.Schema().Len() != len(affectedValuesCols) {
		return ErrWrongValueCountOnRow.GenWithStackByArgs(1)
	}

	// Check to guarantee that there's no generated column.
	// This check should be done after the above one to make its behavior compatible with MySQL.
	// For example, table t has two columns, namely a and b, and b is a generated column.
	// "insert into t (b) select * from t" will raise an error that the column count is not matched.
	// "insert into t select * from t" will raise an error that there's a generated column in the column list.
	// If we do this check before the above one, "insert into t (b) select * from t" will raise an error
	// that there's a generated column in the column list.
	for _, col := range affectedValuesCols {
		if col.IsGenerated() {
			return ErrBadGeneratedColumn.GenWithStackByArgs(col.Name.O, insertPlan.Table.Meta().Name.O)
		}
	}

	names := selectPlan.OutputNames()
	insertPlan.SelectPlan, err = DoOptimize(ctx, b.optFlag, selectPlan.(LogicalPlan))
	if err != nil {
		return err
	}

	// schema4NewRow is the schema for the newly created data record based on
	// the result of the select statement.
	schema4NewRow := expression.NewSchema(make([]*expression.Column, len(insertPlan.Table.Cols()))...)
	names4NewRow := make(types.NameSlice, len(insertPlan.Table.Cols()))
	// TODO: don't clone it.
	for i, selCol := range insertPlan.SelectPlan.Schema().Columns {
		ordinal := affectedValuesCols[i].Offset
		schema4NewRow.Columns[ordinal] = &expression.Column{}
		*schema4NewRow.Columns[ordinal] = *selCol

		schema4NewRow.Columns[ordinal].RetType = &types.FieldType{}
		*schema4NewRow.Columns[ordinal].RetType = affectedValuesCols[i].FieldType

		names4NewRow[ordinal] = names[i]
	}
	for i := range schema4NewRow.Columns {
		if schema4NewRow.Columns[i] == nil {
			schema4NewRow.Columns[i] = &expression.Column{UniqueID: insertPlan.ctx.GetSessionVars().AllocPlanColumnID()}
			names4NewRow[i] = types.EmptyName
		}
	}
	insertPlan.Schema4OnDuplicate = expression.MergeSchema(insertPlan.tableSchema, schema4NewRow)
	insertPlan.names4OnDuplicate = append(insertPlan.tableColNames.Shallow(), names4NewRow...)
	return nil
}

func (b *PlanBuilder) buildLoadData(ctx context.Context, ld *ast.LoadDataStmt) (Plan, error) {
	p := &LoadData{
		IsLocal:     ld.IsLocal,
		OnDuplicate: ld.OnDuplicate,
		Path:        ld.Path,
		Table:       ld.Table,
		Columns:     ld.Columns,
		FieldsInfo:  ld.FieldsInfo,
		LinesInfo:   ld.LinesInfo,
		IgnoreLines: ld.IgnoreLines,
	}
	tableInfo := p.Table.TableInfo
	tableInPlan, ok := b.is.TableByID(tableInfo.ID)
	if !ok {
		db := b.ctx.GetSessionVars().CurrentDB
		return nil, infoschema.ErrTableNotExists.GenWithStackByArgs(db, tableInfo.Name.O)
	}
	schema, names := expression.TableInfo2SchemaAndNames(b.ctx, model.NewCIStr(""), tableInfo)
	mockTablePlan := LogicalTableDual{}.Init(b.ctx, b.getSelectOffset())
	mockTablePlan.SetSchema(schema)
	mockTablePlan.names = names

	var err error
	p.GenCols, err = b.resolveGeneratedColumns(ctx, tableInPlan.Cols(), nil, mockTablePlan)
	if err != nil {
		return nil, err
	}
	return p, nil
}

func (b *PlanBuilder) buildLoadStats(ld *ast.LoadStatsStmt) Plan {
	p := &LoadStats{Path: ld.Path}
	return p
}

func (b *PlanBuilder) buildSplitRegion(node *ast.SplitRegionStmt) (Plan, error) {
	if len(node.IndexName.L) != 0 {
		return b.buildSplitIndexRegion(node)
	}
	return b.buildSplitTableRegion(node)
}

func (b *PlanBuilder) buildSplitIndexRegion(node *ast.SplitRegionStmt) (Plan, error) {
	tblInfo := node.Table.TableInfo
	indexInfo := tblInfo.FindIndexByName(node.IndexName.L)
	if indexInfo == nil {
		return nil, ErrKeyDoesNotExist.GenWithStackByArgs(node.IndexName, tblInfo.Name)
	}
	mockTablePlan := LogicalTableDual{}.Init(b.ctx, b.getSelectOffset())
	schema, names := expression.TableInfo2SchemaAndNames(b.ctx, node.Table.Schema, tblInfo)
	mockTablePlan.SetSchema(schema)
	mockTablePlan.names = names

	p := &SplitRegion{
		TableInfo:      tblInfo,
		PartitionNames: node.PartitionNames,
		IndexInfo:      indexInfo,
	}
	p.names = names
	p.setSchemaAndNames(buildSplitRegionsSchema())
	// Split index regions by user specified value lists.
	if len(node.SplitOpt.ValueLists) > 0 {
		indexValues := make([][]types.Datum, 0, len(node.SplitOpt.ValueLists))
		for i, valuesItem := range node.SplitOpt.ValueLists {
			if len(valuesItem) > len(indexInfo.Columns) {
				return nil, ErrWrongValueCountOnRow.GenWithStackByArgs(i + 1)
			}
			values, err := b.convertValue2ColumnType(valuesItem, mockTablePlan, indexInfo, tblInfo)
			if err != nil {
				return nil, err
			}
			indexValues = append(indexValues, values)
		}
		p.ValueLists = indexValues
		return p, nil
	}

	// Split index regions by lower, upper value.
	checkLowerUpperValue := func(valuesItem []ast.ExprNode, name string) ([]types.Datum, error) {
		if len(valuesItem) == 0 {
			return nil, errors.Errorf("Split index `%v` region %s value count should more than 0", indexInfo.Name, name)
		}
		if len(valuesItem) > len(indexInfo.Columns) {
			return nil, errors.Errorf("Split index `%v` region column count doesn't match value count at %v", indexInfo.Name, name)
		}
		return b.convertValue2ColumnType(valuesItem, mockTablePlan, indexInfo, tblInfo)
	}
	lowerValues, err := checkLowerUpperValue(node.SplitOpt.Lower, "lower")
	if err != nil {
		return nil, err
	}
	upperValues, err := checkLowerUpperValue(node.SplitOpt.Upper, "upper")
	if err != nil {
		return nil, err
	}
	p.Lower = lowerValues
	p.Upper = upperValues

	maxSplitRegionNum := int64(config.GetGlobalConfig().SplitRegionMaxNum)
	if node.SplitOpt.Num > maxSplitRegionNum {
		return nil, errors.Errorf("Split index region num exceeded the limit %v", maxSplitRegionNum)
	} else if node.SplitOpt.Num < 1 {
		return nil, errors.Errorf("Split index region num should more than 0")
	}
	p.Num = int(node.SplitOpt.Num)
	return p, nil
}

func (b *PlanBuilder) convertValue2ColumnType(valuesItem []ast.ExprNode, mockTablePlan LogicalPlan, indexInfo *model.IndexInfo, tblInfo *model.TableInfo) ([]types.Datum, error) {
	values := make([]types.Datum, 0, len(valuesItem))
	for j, valueItem := range valuesItem {
		colOffset := indexInfo.Columns[j].Offset
		value, err := b.convertValue(valueItem, mockTablePlan, tblInfo.Columns[colOffset])
		if err != nil {
			return nil, err
		}
		values = append(values, value)
	}
	return values, nil
}

func (b *PlanBuilder) convertValue(valueItem ast.ExprNode, mockTablePlan LogicalPlan, col *model.ColumnInfo) (d types.Datum, err error) {
	var expr expression.Expression
	switch x := valueItem.(type) {
	case *driver.ValueExpr:
		expr = &expression.Constant{
			Value:   x.Datum,
			RetType: &x.Type,
		}
	default:
		expr, _, err = b.rewrite(context.TODO(), valueItem, mockTablePlan, nil, true)
		if err != nil {
			return d, err
		}
	}
	constant, ok := expr.(*expression.Constant)
	if !ok {
		return d, errors.New("Expect constant values")
	}
	value, err := constant.Eval(chunk.Row{})
	if err != nil {
		return d, err
	}
	d, err = value.ConvertTo(b.ctx.GetSessionVars().StmtCtx, &col.FieldType)
	if err != nil {
		if !types.ErrTruncated.Equal(err) {
			return d, err
		}
		valStr, err1 := value.ToString()
		if err1 != nil {
			return d, err
		}
		return d, types.ErrTruncated.GenWithStack("Incorrect value: '%-.128s' for column '%.192s'", valStr, col.Name.O)
	}
	return d, nil
}

func (b *PlanBuilder) buildSplitTableRegion(node *ast.SplitRegionStmt) (Plan, error) {
	tblInfo := node.Table.TableInfo
	var pkCol *model.ColumnInfo
	if tblInfo.PKIsHandle {
		if col := tblInfo.GetPkColInfo(); col != nil {
			pkCol = col
		}
	}
	if pkCol == nil {
		pkCol = model.NewExtraHandleColInfo()
	}
	mockTablePlan := LogicalTableDual{}.Init(b.ctx, b.getSelectOffset())
	schema, names := expression.TableInfo2SchemaAndNames(b.ctx, node.Table.Schema, tblInfo)
	mockTablePlan.SetSchema(schema)
	mockTablePlan.names = names

	p := &SplitRegion{
		TableInfo:      tblInfo,
		PartitionNames: node.PartitionNames,
	}
	p.setSchemaAndNames(buildSplitRegionsSchema())
	if len(node.SplitOpt.ValueLists) > 0 {
		values := make([][]types.Datum, 0, len(node.SplitOpt.ValueLists))
		for i, valuesItem := range node.SplitOpt.ValueLists {
			if len(valuesItem) > 1 {
				return nil, ErrWrongValueCountOnRow.GenWithStackByArgs(i + 1)
			}
			value, err := b.convertValue(valuesItem[0], mockTablePlan, pkCol)
			if err != nil {
				return nil, err
			}
			values = append(values, []types.Datum{value})
		}
		p.ValueLists = values
		return p, nil
	}

	checkLowerUpperValue := func(valuesItem []ast.ExprNode, name string) (types.Datum, error) {
		if len(valuesItem) != 1 {
			return types.Datum{}, errors.Errorf("Split table region %s value count should be 1", name)
		}
		return b.convertValue(valuesItem[0], mockTablePlan, pkCol)
	}
	lowerValues, err := checkLowerUpperValue(node.SplitOpt.Lower, "lower")
	if err != nil {
		return nil, err
	}
	upperValue, err := checkLowerUpperValue(node.SplitOpt.Upper, "upper")
	if err != nil {
		return nil, err
	}
	p.Lower = []types.Datum{lowerValues}
	p.Upper = []types.Datum{upperValue}

	maxSplitRegionNum := int64(config.GetGlobalConfig().SplitRegionMaxNum)
	if node.SplitOpt.Num > maxSplitRegionNum {
		return nil, errors.Errorf("Split table region num exceeded the limit %v", maxSplitRegionNum)
	} else if node.SplitOpt.Num < 1 {
		return nil, errors.Errorf("Split table region num should more than 0")
	}
	p.Num = int(node.SplitOpt.Num)
	return p, nil
}

func (b *PlanBuilder) buildDDL(ctx context.Context, node ast.DDLNode) (Plan, error) {
	var authErr error
	switch v := node.(type) {
	case *ast.AlterDatabaseStmt:
		if v.AlterDefaultDatabase {
			v.Name = b.ctx.GetSessionVars().CurrentDB
		}
		if v.Name == "" {
			return nil, ErrNoDB
		}
		if b.ctx.GetSessionVars().User != nil {
			authErr = ErrDBaccessDenied.GenWithStackByArgs("ALTER", b.ctx.GetSessionVars().User.Hostname,
				b.ctx.GetSessionVars().User.Username, v.Name)
		}
		b.visitInfo = appendVisitInfo(b.visitInfo, mysql.AlterPriv, v.Name, "", "", authErr)
	case *ast.AlterTableStmt:
		if b.ctx.GetSessionVars().User != nil {
			authErr = ErrTableaccessDenied.GenWithStackByArgs("ALTER", b.ctx.GetSessionVars().User.Hostname,
				b.ctx.GetSessionVars().User.Username, v.Table.Name.L)
		}
		b.visitInfo = appendVisitInfo(b.visitInfo, mysql.AlterPriv, v.Table.Schema.L,
			v.Table.Name.L, "", authErr)
		for _, spec := range v.Specs {
			if spec.Tp == ast.AlterTableRenameTable {
				if b.ctx.GetSessionVars().User != nil {
					authErr = ErrTableaccessDenied.GenWithStackByArgs("DROP", b.ctx.GetSessionVars().User.Hostname,
						b.ctx.GetSessionVars().User.Username, v.Table.Name.L)
				}
				b.visitInfo = appendVisitInfo(b.visitInfo, mysql.DropPriv, v.Table.Schema.L,
					v.Table.Name.L, "", authErr)

				if b.ctx.GetSessionVars().User != nil {
					authErr = ErrTableaccessDenied.GenWithStackByArgs("CREATE", b.ctx.GetSessionVars().User.Hostname,
						b.ctx.GetSessionVars().User.Username, spec.NewTable.Name.L)
				}
				b.visitInfo = appendVisitInfo(b.visitInfo, mysql.CreatePriv, spec.NewTable.Schema.L,
					spec.NewTable.Name.L, "", authErr)

				if b.ctx.GetSessionVars().User != nil {
					authErr = ErrTableaccessDenied.GenWithStackByArgs("INSERT", b.ctx.GetSessionVars().User.Hostname,
						b.ctx.GetSessionVars().User.Username, spec.NewTable.Name.L)
				}
				b.visitInfo = appendVisitInfo(b.visitInfo, mysql.InsertPriv, spec.NewTable.Schema.L,
					spec.NewTable.Name.L, "", authErr)
			} else if spec.Tp == ast.AlterTableDropPartition {
				if b.ctx.GetSessionVars().User != nil {
					authErr = ErrTableaccessDenied.GenWithStackByArgs("DROP", b.ctx.GetSessionVars().User.Hostname,
						b.ctx.GetSessionVars().User.Username, v.Table.Name.L)
				}
				b.visitInfo = appendVisitInfo(b.visitInfo, mysql.DropPriv, v.Table.Schema.L,
					v.Table.Name.L, "", authErr)
			}
		}
	case *ast.CreateDatabaseStmt:
		if b.ctx.GetSessionVars().User != nil {
			authErr = ErrDBaccessDenied.GenWithStackByArgs(b.ctx.GetSessionVars().User.Username,
				b.ctx.GetSessionVars().User.Hostname, v.Name)
		}
		b.visitInfo = appendVisitInfo(b.visitInfo, mysql.CreatePriv, v.Name,
			"", "", authErr)
	case *ast.CreateIndexStmt:
		if b.ctx.GetSessionVars().User != nil {
			authErr = ErrTableaccessDenied.GenWithStackByArgs("INDEX", b.ctx.GetSessionVars().User.Hostname,
				b.ctx.GetSessionVars().User.Username, v.Table.Name.L)
		}
		b.visitInfo = appendVisitInfo(b.visitInfo, mysql.IndexPriv, v.Table.Schema.L,
			v.Table.Name.L, "", authErr)
	case *ast.CreateTableStmt:
		if b.ctx.GetSessionVars().User != nil {
			authErr = ErrTableaccessDenied.GenWithStackByArgs("CREATE", b.ctx.GetSessionVars().User.Hostname,
				b.ctx.GetSessionVars().User.Username, v.Table.Name.L)
		}
		b.visitInfo = appendVisitInfo(b.visitInfo, mysql.CreatePriv, v.Table.Schema.L,
			v.Table.Name.L, "", authErr)
		if v.ReferTable != nil {
			if b.ctx.GetSessionVars().User != nil {
				authErr = ErrTableaccessDenied.GenWithStackByArgs("CREATE", b.ctx.GetSessionVars().User.Hostname,
					b.ctx.GetSessionVars().User.Username, v.ReferTable.Name.L)
			}
			b.visitInfo = appendVisitInfo(b.visitInfo, mysql.SelectPriv, v.ReferTable.Schema.L,
				v.ReferTable.Name.L, "", authErr)
		}
	case *ast.CreateViewStmt:
		b.capFlag |= canExpandAST
		defer func() {
			b.capFlag &= ^canExpandAST
		}()
		plan, err := b.Build(ctx, v.Select)
		if err != nil {
			return nil, err
		}
		schema := plan.Schema()
<<<<<<< HEAD
		names := plan.OutputNames()
		if v.Cols != nil && len(v.Cols) != schema.Len() {
			return nil, ddl.ErrViewWrongList
		}
		v.SchemaCols = make([]model.CIStr, schema.Len())
		for i, name := range names {
			v.SchemaCols[i] = name.ColName
=======
		if v.Cols == nil {
			v.Cols = make([]model.CIStr, len(schema.Columns))
			for i, col := range schema.Columns {
				v.Cols[i] = col.ColName
			}
		}
		if len(v.Cols) != schema.Len() {
			return nil, ddl.ErrViewWrongList
>>>>>>> 58fc7d44
		}
		if _, ok := plan.(LogicalPlan); ok {
			if b.ctx.GetSessionVars().User != nil {
				authErr = ErrTableaccessDenied.GenWithStackByArgs("CREATE VIEW", b.ctx.GetSessionVars().User.Hostname,
					b.ctx.GetSessionVars().User.Username, v.ViewName.Name.L)
			}
			b.visitInfo = appendVisitInfo(b.visitInfo, mysql.CreateViewPriv, v.ViewName.Schema.L,
				v.ViewName.Name.L, "", authErr)
		}
		if v.Definer.CurrentUser && b.ctx.GetSessionVars().User != nil {
			v.Definer = b.ctx.GetSessionVars().User
		}
		if b.ctx.GetSessionVars().User != nil && v.Definer.String() != b.ctx.GetSessionVars().User.String() {
			err = ErrSpecificAccessDenied.GenWithStackByArgs("SUPER")
			b.visitInfo = appendVisitInfo(b.visitInfo, mysql.SuperPriv, "",
				"", "", err)
		}
	case *ast.DropDatabaseStmt:
		if b.ctx.GetSessionVars().User != nil {
			authErr = ErrDBaccessDenied.GenWithStackByArgs(b.ctx.GetSessionVars().User.Username,
				b.ctx.GetSessionVars().User.Hostname, v.Name)
		}
		b.visitInfo = appendVisitInfo(b.visitInfo, mysql.DropPriv, v.Name,
			"", "", authErr)
	case *ast.DropIndexStmt:
		if b.ctx.GetSessionVars().User != nil {
			authErr = ErrTableaccessDenied.GenWithStackByArgs("INDEx", b.ctx.GetSessionVars().User.Hostname,
				b.ctx.GetSessionVars().User.Username, v.Table.Name.L)
		}
		b.visitInfo = appendVisitInfo(b.visitInfo, mysql.IndexPriv, v.Table.Schema.L,
			v.Table.Name.L, "", authErr)
	case *ast.DropTableStmt:
		for _, tableVal := range v.Tables {
			if b.ctx.GetSessionVars().User != nil {
				authErr = ErrTableaccessDenied.GenWithStackByArgs("DROP", b.ctx.GetSessionVars().User.Hostname,
					b.ctx.GetSessionVars().User.Username, tableVal.Name.L)
			}
			b.visitInfo = appendVisitInfo(b.visitInfo, mysql.DropPriv, tableVal.Schema.L,
				tableVal.Name.L, "", authErr)
		}
	case *ast.TruncateTableStmt:
		if b.ctx.GetSessionVars().User != nil {
			authErr = ErrTableaccessDenied.GenWithStackByArgs("DROP", b.ctx.GetSessionVars().User.Hostname,
				b.ctx.GetSessionVars().User.Username, v.Table.Name.L)
		}
		b.visitInfo = appendVisitInfo(b.visitInfo, mysql.DropPriv, v.Table.Schema.L,
			v.Table.Name.L, "", authErr)
	case *ast.RenameTableStmt:
		if b.ctx.GetSessionVars().User != nil {
			authErr = ErrTableaccessDenied.GenWithStackByArgs("ALTER", b.ctx.GetSessionVars().User.Hostname,
				b.ctx.GetSessionVars().User.Username, v.OldTable.Name.L)
		}
		b.visitInfo = appendVisitInfo(b.visitInfo, mysql.AlterPriv, v.OldTable.Schema.L,
			v.OldTable.Name.L, "", authErr)

		if b.ctx.GetSessionVars().User != nil {
			authErr = ErrTableaccessDenied.GenWithStackByArgs("DROP", b.ctx.GetSessionVars().User.Hostname,
				b.ctx.GetSessionVars().User.Username, v.OldTable.Name.L)
		}
		b.visitInfo = appendVisitInfo(b.visitInfo, mysql.DropPriv, v.OldTable.Schema.L,
			v.OldTable.Name.L, "", authErr)

		if b.ctx.GetSessionVars().User != nil {
			authErr = ErrTableaccessDenied.GenWithStackByArgs("CREATE", b.ctx.GetSessionVars().User.Hostname,
				b.ctx.GetSessionVars().User.Username, v.NewTable.Name.L)
		}
		b.visitInfo = appendVisitInfo(b.visitInfo, mysql.CreatePriv, v.NewTable.Schema.L,
			v.NewTable.Name.L, "", authErr)

		if b.ctx.GetSessionVars().User != nil {
			authErr = ErrTableaccessDenied.GenWithStackByArgs("INSERT", b.ctx.GetSessionVars().User.Hostname,
				b.ctx.GetSessionVars().User.Username, v.NewTable.Name.L)
		}
		b.visitInfo = appendVisitInfo(b.visitInfo, mysql.InsertPriv, v.NewTable.Schema.L,
			v.NewTable.Name.L, "", authErr)
	case *ast.RecoverTableStmt:
		// Recover table command can only be executed by administrator.
		b.visitInfo = appendVisitInfo(b.visitInfo, mysql.SuperPriv, "", "", "", nil)
	case *ast.LockTablesStmt, *ast.UnlockTablesStmt:
		// TODO: add Lock Table privilege check.
	case *ast.CleanupTableLockStmt:
		// This command can only be executed by administrator.
		b.visitInfo = appendVisitInfo(b.visitInfo, mysql.SuperPriv, "", "", "", nil)
	}
	p := &DDL{Statement: node}
	return p, nil
}

const (
	// TraceFormatRow indicates row tracing format.
	TraceFormatRow = "row"
	// TraceFormatJSON indicates json tracing format.
	TraceFormatJSON = "json"
	// TraceFormatLog indicates log tracing format.
	TraceFormatLog = "log"
)

// buildTrace builds a trace plan. Inside this method, it first optimize the
// underlying query and then constructs a schema, which will be used to constructs
// rows result.
func (b *PlanBuilder) buildTrace(trace *ast.TraceStmt) (Plan, error) {
	p := &Trace{StmtNode: trace.Stmt, Format: trace.Format}
	switch trace.Format {
	case TraceFormatRow:
		schema := newColumnsWithNames(3)
		schema.Append(buildColumnWithName("", "operation", mysql.TypeString, mysql.MaxBlobWidth))
		schema.Append(buildColumnWithName("", "startTS", mysql.TypeString, mysql.MaxBlobWidth))
		schema.Append(buildColumnWithName("", "duration", mysql.TypeString, mysql.MaxBlobWidth))
		p.SetSchema(schema.col2Schema())
		p.names = schema.names
	case TraceFormatJSON:
		schema := newColumnsWithNames(1)
		schema.Append(buildColumnWithName("", "operation", mysql.TypeString, mysql.MaxBlobWidth))
		p.SetSchema(schema.col2Schema())
		p.names = schema.names
	case TraceFormatLog:
		schema := newColumnsWithNames(4)
		schema.Append(buildColumnWithName("", "time", mysql.TypeTimestamp, mysql.MaxBlobWidth))
		schema.Append(buildColumnWithName("", "event", mysql.TypeString, mysql.MaxBlobWidth))
		schema.Append(buildColumnWithName("", "tags", mysql.TypeString, mysql.MaxBlobWidth))
		schema.Append(buildColumnWithName("", "spanName", mysql.TypeString, mysql.MaxBlobWidth))
		p.SetSchema(schema.col2Schema())
		p.names = schema.names
	default:
		return nil, errors.New("trace format should be one of 'row', 'log' or 'json'")
	}
	return p, nil
}

func (b *PlanBuilder) buildExplainPlan(targetPlan Plan, format string, analyze bool, execStmt ast.StmtNode) (Plan, error) {
	p := &Explain{
		TargetPlan: targetPlan,
		Format:     format,
		Analyze:    analyze,
		ExecStmt:   execStmt,
	}
	p.ctx = b.ctx
	return p, p.prepareSchema()
}

// buildExplainFor gets *last* (maybe running or finished) query plan from connection #connection id.
// See https://dev.mysql.com/doc/refman/8.0/en/explain-for-connection.html.
func (b *PlanBuilder) buildExplainFor(explainFor *ast.ExplainForStmt) (Plan, error) {
	processInfo, ok := b.ctx.GetSessionManager().GetProcessInfo(explainFor.ConnectionID)
	if !ok {
		return nil, ErrNoSuchThread.GenWithStackByArgs(explainFor.ConnectionID)
	}
	if b.ctx.GetSessionVars() != nil && b.ctx.GetSessionVars().User != nil {
		if b.ctx.GetSessionVars().User.Username != processInfo.User {
			err := ErrAccessDenied.GenWithStackByArgs(b.ctx.GetSessionVars().User.Username, b.ctx.GetSessionVars().User.Hostname)
			// Different from MySQL's behavior and document.
			b.visitInfo = appendVisitInfo(b.visitInfo, mysql.SuperPriv, "", "", "", err)
		}
	}

	targetPlan, ok := processInfo.Plan.(Plan)
	if !ok || targetPlan == nil {
		return &Explain{Format: explainFor.Format}, nil
	}

	return b.buildExplainPlan(targetPlan, explainFor.Format, false, nil)
}

func (b *PlanBuilder) buildExplain(ctx context.Context, explain *ast.ExplainStmt) (Plan, error) {
	if show, ok := explain.Stmt.(*ast.ShowStmt); ok {
		return b.buildShow(ctx, show)
	}
	targetPlan, _, err := OptimizeAstNode(ctx, b.ctx, explain.Stmt, b.is)
	if err != nil {
		return nil, err
	}

	return b.buildExplainPlan(targetPlan, explain.Format, explain.Analyze, explain.Stmt)
}

func buildShowProcedureSchema() (*expression.Schema, []*types.FieldName) {
	tblName := "ROUTINES"
	schema := newColumnsWithNames(11)
	schema.Append(buildColumnWithName(tblName, "Db", mysql.TypeVarchar, 128))
	schema.Append(buildColumnWithName(tblName, "Name", mysql.TypeVarchar, 128))
	schema.Append(buildColumnWithName(tblName, "Type", mysql.TypeVarchar, 128))
	schema.Append(buildColumnWithName(tblName, "Definer", mysql.TypeVarchar, 128))
	schema.Append(buildColumnWithName(tblName, "Modified", mysql.TypeDatetime, 19))
	schema.Append(buildColumnWithName(tblName, "Created", mysql.TypeDatetime, 19))
	schema.Append(buildColumnWithName(tblName, "Security_type", mysql.TypeVarchar, 128))
	schema.Append(buildColumnWithName(tblName, "Comment", mysql.TypeBlob, 196605))
	schema.Append(buildColumnWithName(tblName, "character_set_client", mysql.TypeVarchar, 32))
	schema.Append(buildColumnWithName(tblName, "collation_connection", mysql.TypeVarchar, 32))
	schema.Append(buildColumnWithName(tblName, "Database Collation", mysql.TypeVarchar, 32))
	return schema.col2Schema(), schema.names
}

func buildShowTriggerSchema() (*expression.Schema, []*types.FieldName) {
	tblName := "TRIGGERS"
	schema := newColumnsWithNames(11)
	schema.Append(buildColumnWithName(tblName, "Trigger", mysql.TypeVarchar, 128))
	schema.Append(buildColumnWithName(tblName, "Event", mysql.TypeVarchar, 128))
	schema.Append(buildColumnWithName(tblName, "Table", mysql.TypeVarchar, 128))
	schema.Append(buildColumnWithName(tblName, "Statement", mysql.TypeBlob, 196605))
	schema.Append(buildColumnWithName(tblName, "Timing", mysql.TypeVarchar, 128))
	schema.Append(buildColumnWithName(tblName, "Created", mysql.TypeDatetime, 19))
	schema.Append(buildColumnWithName(tblName, "sql_mode", mysql.TypeBlob, 8192))
	schema.Append(buildColumnWithName(tblName, "Definer", mysql.TypeVarchar, 128))
	schema.Append(buildColumnWithName(tblName, "character_set_client", mysql.TypeVarchar, 32))
	schema.Append(buildColumnWithName(tblName, "collation_connection", mysql.TypeVarchar, 32))
	schema.Append(buildColumnWithName(tblName, "Database Collation", mysql.TypeVarchar, 32))
	return schema.col2Schema(), schema.names
}

func buildShowEventsSchema() (*expression.Schema, []*types.FieldName) {
	tblName := "EVENTS"
	schema := newColumnsWithNames(15)
	schema.Append(buildColumnWithName(tblName, "Db", mysql.TypeVarchar, 128))
	schema.Append(buildColumnWithName(tblName, "Name", mysql.TypeVarchar, 128))
	schema.Append(buildColumnWithName(tblName, "Time zone", mysql.TypeVarchar, 32))
	schema.Append(buildColumnWithName(tblName, "Definer", mysql.TypeVarchar, 128))
	schema.Append(buildColumnWithName(tblName, "Type", mysql.TypeVarchar, 128))
	schema.Append(buildColumnWithName(tblName, "Execute At", mysql.TypeDatetime, 19))
	schema.Append(buildColumnWithName(tblName, "Interval Value", mysql.TypeVarchar, 128))
	schema.Append(buildColumnWithName(tblName, "Interval Field", mysql.TypeVarchar, 128))
	schema.Append(buildColumnWithName(tblName, "Starts", mysql.TypeDatetime, 19))
	schema.Append(buildColumnWithName(tblName, "Ends", mysql.TypeDatetime, 19))
	schema.Append(buildColumnWithName(tblName, "Status", mysql.TypeVarchar, 32))
	schema.Append(buildColumnWithName(tblName, "Originator", mysql.TypeInt24, 4))
	schema.Append(buildColumnWithName(tblName, "character_set_client", mysql.TypeVarchar, 32))
	schema.Append(buildColumnWithName(tblName, "collation_connection", mysql.TypeVarchar, 32))
	schema.Append(buildColumnWithName(tblName, "Database Collation", mysql.TypeVarchar, 32))
	return schema.col2Schema(), schema.names
}

func buildShowWarningsSchema() (*expression.Schema, types.NameSlice) {
	tblName := "WARNINGS"
	schema := newColumnsWithNames(3)
	schema.Append(buildColumnWithName(tblName, "Level", mysql.TypeVarchar, 64))
	schema.Append(buildColumnWithName(tblName, "Code", mysql.TypeLong, 19))
	schema.Append(buildColumnWithName(tblName, "Message", mysql.TypeVarchar, 64))
	return schema.col2Schema(), schema.names
}

// buildShowSchema builds column info for ShowStmt including column name and type.
func buildShowSchema(s *ast.ShowStmt, isView bool) (schema *expression.Schema, outputNames []*types.FieldName) {
	var names []string
	var ftypes []byte
	switch s.Tp {
	case ast.ShowProcedureStatus:
		return buildShowProcedureSchema()
	case ast.ShowTriggers:
		return buildShowTriggerSchema()
	case ast.ShowEvents:
		return buildShowEventsSchema()
	case ast.ShowWarnings, ast.ShowErrors:
		return buildShowWarningsSchema()
	case ast.ShowRegions:
		return buildTableRegionsSchema()
	case ast.ShowEngines:
		names = []string{"Engine", "Support", "Comment", "Transactions", "XA", "Savepoints"}
	case ast.ShowDatabases:
		names = []string{"Database"}
	case ast.ShowOpenTables:
		names = []string{"Database", "Table", "In_use", "Name_locked"}
		ftypes = []byte{mysql.TypeVarchar, mysql.TypeVarchar, mysql.TypeLong, mysql.TypeLong}
	case ast.ShowTables:
		names = []string{fmt.Sprintf("Tables_in_%s", s.DBName)}
		if s.Full {
			names = append(names, "Table_type")
		}
	case ast.ShowTableStatus:
		names = []string{"Name", "Engine", "Version", "Row_format", "Rows", "Avg_row_length",
			"Data_length", "Max_data_length", "Index_length", "Data_free", "Auto_increment",
			"Create_time", "Update_time", "Check_time", "Collation", "Checksum",
			"Create_options", "Comment"}
		ftypes = []byte{mysql.TypeVarchar, mysql.TypeVarchar, mysql.TypeLonglong, mysql.TypeVarchar, mysql.TypeLonglong, mysql.TypeLonglong,
			mysql.TypeLonglong, mysql.TypeLonglong, mysql.TypeLonglong, mysql.TypeLonglong, mysql.TypeLonglong,
			mysql.TypeDatetime, mysql.TypeDatetime, mysql.TypeDatetime, mysql.TypeVarchar, mysql.TypeVarchar,
			mysql.TypeVarchar, mysql.TypeVarchar}
	case ast.ShowColumns:
		names = table.ColDescFieldNames(s.Full)
	case ast.ShowCharset:
		names = []string{"Charset", "Description", "Default collation", "Maxlen"}
		ftypes = []byte{mysql.TypeVarchar, mysql.TypeVarchar, mysql.TypeVarchar, mysql.TypeLonglong}
	case ast.ShowVariables, ast.ShowStatus:
		names = []string{"Variable_name", "Value"}
	case ast.ShowCollation:
		names = []string{"Collation", "Charset", "Id", "Default", "Compiled", "Sortlen"}
		ftypes = []byte{mysql.TypeVarchar, mysql.TypeVarchar, mysql.TypeLonglong,
			mysql.TypeVarchar, mysql.TypeVarchar, mysql.TypeLonglong}
	case ast.ShowCreateTable:
		if !isView {
			names = []string{"Table", "Create Table"}
		} else {
			names = []string{"View", "Create View", "character_set_client", "collation_connection"}
		}
	case ast.ShowCreateUser:
		if s.User != nil {
			names = []string{fmt.Sprintf("CREATE USER for %s", s.User)}
		}
	case ast.ShowCreateView:
		names = []string{"View", "Create View", "character_set_client", "collation_connection"}
	case ast.ShowCreateDatabase:
		names = []string{"Database", "Create Database"}
	case ast.ShowDrainerStatus:
		names = []string{"NodeID", "Address", "State", "Max_Commit_Ts", "Update_Time"}
		ftypes = []byte{mysql.TypeVarchar, mysql.TypeVarchar, mysql.TypeVarchar, mysql.TypeLonglong, mysql.TypeVarchar}
	case ast.ShowGrants:
		if s.User != nil {
			names = []string{fmt.Sprintf("Grants for %s", s.User)}
		} else {
			// Don't know the name yet, so just say "user"
			names = []string{"Grants for User"}
		}
	case ast.ShowIndex:
		names = []string{"Table", "Non_unique", "Key_name", "Seq_in_index",
			"Column_name", "Collation", "Cardinality", "Sub_part", "Packed",
			"Null", "Index_type", "Comment", "Index_comment"}
		ftypes = []byte{mysql.TypeVarchar, mysql.TypeLonglong, mysql.TypeVarchar, mysql.TypeLonglong,
			mysql.TypeVarchar, mysql.TypeVarchar, mysql.TypeLonglong, mysql.TypeLonglong,
			mysql.TypeVarchar, mysql.TypeVarchar, mysql.TypeVarchar, mysql.TypeVarchar, mysql.TypeVarchar}
	case ast.ShowPlugins:
		names = []string{"Name", "Status", "Type", "Library", "License", "Version"}
		ftypes = []byte{
			mysql.TypeVarchar, mysql.TypeVarchar, mysql.TypeVarchar, mysql.TypeVarchar, mysql.TypeVarchar, mysql.TypeVarchar,
		}
	case ast.ShowProcessList:
		names = []string{"Id", "User", "Host", "db", "Command", "Time", "State", "Info"}
		ftypes = []byte{mysql.TypeLonglong, mysql.TypeVarchar, mysql.TypeVarchar,
			mysql.TypeVarchar, mysql.TypeVarchar, mysql.TypeLong, mysql.TypeVarchar, mysql.TypeString}
	case ast.ShowPumpStatus:
		names = []string{"NodeID", "Address", "State", "Max_Commit_Ts", "Update_Time"}
		ftypes = []byte{mysql.TypeVarchar, mysql.TypeVarchar, mysql.TypeVarchar, mysql.TypeLonglong, mysql.TypeVarchar}
	case ast.ShowStatsMeta:
		names = []string{"Db_name", "Table_name", "Partition_name", "Update_time", "Modify_count", "Row_count"}
		ftypes = []byte{mysql.TypeVarchar, mysql.TypeVarchar, mysql.TypeVarchar, mysql.TypeDatetime, mysql.TypeLonglong, mysql.TypeLonglong}
	case ast.ShowStatsHistograms:
		names = []string{"Db_name", "Table_name", "Partition_name", "Column_name", "Is_index", "Update_time", "Distinct_count", "Null_count", "Avg_col_size", "Correlation"}
		ftypes = []byte{mysql.TypeVarchar, mysql.TypeVarchar, mysql.TypeVarchar, mysql.TypeVarchar, mysql.TypeTiny, mysql.TypeDatetime,
			mysql.TypeLonglong, mysql.TypeLonglong, mysql.TypeDouble, mysql.TypeDouble}
	case ast.ShowStatsBuckets:
		names = []string{"Db_name", "Table_name", "Partition_name", "Column_name", "Is_index", "Bucket_id", "Count",
			"Repeats", "Lower_Bound", "Upper_Bound"}
		ftypes = []byte{mysql.TypeVarchar, mysql.TypeVarchar, mysql.TypeVarchar, mysql.TypeVarchar, mysql.TypeTiny, mysql.TypeLonglong,
			mysql.TypeLonglong, mysql.TypeLonglong, mysql.TypeVarchar, mysql.TypeVarchar}
	case ast.ShowStatsHealthy:
		names = []string{"Db_name", "Table_name", "Partition_name", "Healthy"}
		ftypes = []byte{mysql.TypeVarchar, mysql.TypeVarchar, mysql.TypeVarchar, mysql.TypeLonglong}
	case ast.ShowProfiles: // ShowProfiles is deprecated.
		names = []string{"Query_ID", "Duration", "Query"}
		ftypes = []byte{mysql.TypeLong, mysql.TypeDouble, mysql.TypeVarchar}
	case ast.ShowMasterStatus:
		names = []string{"File", "Position", "Binlog_Do_DB", "Binlog_Ignore_DB", "Executed_Gtid_Set"}
		ftypes = []byte{mysql.TypeVarchar, mysql.TypeLonglong, mysql.TypeVarchar, mysql.TypeVarchar, mysql.TypeVarchar}
	case ast.ShowPrivileges:
		names = []string{"Privilege", "Context", "Comment"}
		ftypes = []byte{mysql.TypeVarchar, mysql.TypeVarchar, mysql.TypeVarchar}
	case ast.ShowBindings:
		names = []string{"Original_sql", "Bind_sql", "Default_db", "Status", "Create_time", "Update_time", "Charset", "Collation"}
		ftypes = []byte{mysql.TypeVarchar, mysql.TypeVarchar, mysql.TypeVarchar, mysql.TypeVarchar, mysql.TypeDatetime, mysql.TypeDatetime, mysql.TypeVarchar, mysql.TypeVarchar}
	case ast.ShowAnalyzeStatus:
		names = []string{"Table_schema", "Table_name", "Partition_name", "Job_info", "Processed_rows", "Start_time", "State"}
		ftypes = []byte{mysql.TypeVarchar, mysql.TypeVarchar, mysql.TypeVarchar, mysql.TypeVarchar, mysql.TypeLonglong, mysql.TypeDatetime, mysql.TypeVarchar}
	}

	schema = expression.NewSchema(make([]*expression.Column, 0, len(names))...)
	outputNames = make([]*types.FieldName, 0, len(names))
	for i := range names {
		col := &expression.Column{}
		outputNames = append(outputNames, &types.FieldName{ColName: model.NewCIStr(names[i])})
		// User varchar as the default return column type.
		tp := mysql.TypeVarchar
		if len(ftypes) != 0 && ftypes[i] != mysql.TypeUnspecified {
			tp = ftypes[i]
		}
		fieldType := types.NewFieldType(tp)
		fieldType.Flen, fieldType.Decimal = mysql.GetDefaultFieldLengthAndDecimal(tp)
		fieldType.Charset, fieldType.Collate = types.DefaultCharsetForType(tp)
		col.RetType = fieldType
		schema.Append(col)
	}
	return
}

func buildChecksumTableSchema() (*expression.Schema, []*types.FieldName) {
	schema := newColumnsWithNames(5)
	schema.Append(buildColumnWithName("", "Db_name", mysql.TypeVarchar, 128))
	schema.Append(buildColumnWithName("", "Table_name", mysql.TypeVarchar, 128))
	schema.Append(buildColumnWithName("", "Checksum_crc64_xor", mysql.TypeLonglong, 22))
	schema.Append(buildColumnWithName("", "Total_kvs", mysql.TypeLonglong, 22))
	schema.Append(buildColumnWithName("", "Total_bytes", mysql.TypeLonglong, 22))
	return schema.col2Schema(), schema.names
}<|MERGE_RESOLUTION|>--- conflicted
+++ resolved
@@ -2294,24 +2294,15 @@
 			return nil, err
 		}
 		schema := plan.Schema()
-<<<<<<< HEAD
 		names := plan.OutputNames()
-		if v.Cols != nil && len(v.Cols) != schema.Len() {
-			return nil, ddl.ErrViewWrongList
-		}
-		v.SchemaCols = make([]model.CIStr, schema.Len())
-		for i, name := range names {
-			v.SchemaCols[i] = name.ColName
-=======
 		if v.Cols == nil {
 			v.Cols = make([]model.CIStr, len(schema.Columns))
-			for i, col := range schema.Columns {
-				v.Cols[i] = col.ColName
+			for i, name := range names {
+				v.Cols[i] = name.ColName
 			}
 		}
 		if len(v.Cols) != schema.Len() {
 			return nil, ddl.ErrViewWrongList
->>>>>>> 58fc7d44
 		}
 		if _, ok := plan.(LogicalPlan); ok {
 			if b.ctx.GetSessionVars().User != nil {
