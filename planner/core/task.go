// Copyright 2017 PingCAP, Inc.
//
// Licensed under the Apache License, Version 2.0 (the "License");
// you may not use this file except in compliance with the License.
// You may obtain a copy of the License at
//
//     http://www.apache.org/licenses/LICENSE-2.0
//
// Unless required by applicable law or agreed to in writing, software
// distributed under the License is distributed on an "AS IS" BASIS,
// See the License for the specific language governing permissions and
// limitations under the License.

package core

import (
	"fmt"
	"math"

	"github.com/pingcap/parser/ast"
	"github.com/pingcap/parser/charset"
	"github.com/pingcap/parser/model"
	"github.com/pingcap/parser/mysql"
	"github.com/pingcap/tidb/expression"
	"github.com/pingcap/tidb/expression/aggregation"
	"github.com/pingcap/tidb/kv"
	"github.com/pingcap/tidb/sessionctx"
	"github.com/pingcap/tidb/statistics"
	"github.com/pingcap/tidb/types"
)

// task is a new version of `PhysicalPlanInfo`. It stores cost information for a task.
// A task may be CopTask, RootTask, MPPTask or a ParallelTask.
type task interface {
	count() float64
	addCost(cost float64)
	cost() float64
	copy() task
	plan() PhysicalPlan
	invalid() bool
}

// copTask is a task that runs in a distributed kv store.
// TODO: In future, we should split copTask to indexTask and tableTask.
type copTask struct {
	indexPlan PhysicalPlan
	tablePlan PhysicalPlan
	cst       float64
	// indexPlanFinished means we have finished index plan.
	indexPlanFinished bool
	// keepOrder indicates if the plan scans data by order.
	keepOrder bool
	// In double read case, it may output one more column for handle(row id).
	// We need to prune it, so we add a project do this.
	doubleReadNeedProj bool

	extraHandleCol *expression.Column
	// tblColHists stores the original stats of DataSource, it is used to get
	// average row width when computing network cost.
	tblColHists *statistics.HistColl
	// tblCols stores the original columns of DataSource before being pruned, it
	// is used to compute average row width when computing scan cost.
	tblCols           []*expression.Column
	idxMergePartPlans []PhysicalPlan
	// rootTaskCons stores select conditions containing virtual columns.
	// These conditions can't push to TiKV, so we have to add a selection for rootTask
	rootTaskConds []expression.Expression
}

func (t *copTask) invalid() bool {
	return t.tablePlan == nil && t.indexPlan == nil
}

func (t *rootTask) invalid() bool {
	return t.p == nil
}

func (t *copTask) count() float64 {
	if t.indexPlanFinished {
		return t.tablePlan.statsInfo().RowCount
	}
	return t.indexPlan.statsInfo().RowCount
}

func (t *copTask) addCost(cst float64) {
	t.cst += cst
}

func (t *copTask) cost() float64 {
	return t.cst
}

func (t *copTask) copy() task {
	nt := *t
	return &nt
}

func (t *copTask) plan() PhysicalPlan {
	if t.indexPlanFinished {
		return t.tablePlan
	}
	return t.indexPlan
}

func attachPlan2Task(p PhysicalPlan, t task) task {
	switch v := t.(type) {
	case *copTask:
		if v.indexPlanFinished {
			p.SetChildren(v.tablePlan)
			v.tablePlan = p
		} else {
			p.SetChildren(v.indexPlan)
			v.indexPlan = p
		}
	case *rootTask:
		p.SetChildren(v.p)
		v.p = p
	}
	return t
}

// finishIndexPlan means we no longer add plan to index plan, and compute the network cost for it.
func (t *copTask) finishIndexPlan() {
	if t.indexPlanFinished {
		return
	}
	cnt := t.count()
	t.indexPlanFinished = true
	sessVars := t.indexPlan.SCtx().GetSessionVars()
	// Network cost of transferring rows of index scan to TiDB.
	t.cst += cnt * sessVars.NetworkFactor * t.tblColHists.GetAvgRowSize(t.indexPlan.Schema().Columns, true)
	if t.tablePlan == nil {
		return
	}
	// Calculate the IO cost of table scan here because we cannot know its stats until we finish index plan.
	t.tablePlan.(*PhysicalTableScan).stats = t.indexPlan.statsInfo()
	rowSize := t.tblColHists.GetAvgRowSize(t.tblCols, false)
	t.cst += cnt * rowSize * sessVars.ScanFactor
}

func (p *basePhysicalPlan) attach2Task(tasks ...task) task {
	t := finishCopTask(p.ctx, tasks[0].copy())
	return attachPlan2Task(p.self, t)
}

func (p *PhysicalApply) attach2Task(tasks ...task) task {
	lTask := finishCopTask(p.ctx, tasks[0].copy())
	rTask := finishCopTask(p.ctx, tasks[1].copy())
	p.SetChildren(lTask.plan(), rTask.plan())
	p.schema = buildPhysicalJoinSchema(p.JoinType, p)
	var cpuCost float64
	lCount := lTask.count()
	sessVars := p.ctx.GetSessionVars()
	if len(p.LeftConditions) > 0 {
		cpuCost += lCount * sessVars.CPUFactor
		lCount *= selectionFactor
	}
	rCount := rTask.count()
	if len(p.RightConditions) > 0 {
		cpuCost += lCount * rCount * sessVars.CPUFactor
		rCount *= selectionFactor
	}
	if len(p.EqualConditions)+len(p.OtherConditions) > 0 {
		cpuCost += lCount * rCount * sessVars.CPUFactor
	}
	return &rootTask{
		p:   p,
		cst: cpuCost + lTask.cost(),
	}
}

func (p *PhysicalIndexMergeJoin) attach2Task(tasks ...task) task {
	innerTask := p.innerTask
	outerTask := finishCopTask(p.ctx, tasks[1-p.InnerChildIdx].copy())
	if p.InnerChildIdx == 1 {
		p.SetChildren(outerTask.plan(), innerTask.plan())
	} else {
		p.SetChildren(innerTask.plan(), outerTask.plan())
	}
	p.schema = buildPhysicalJoinSchema(p.JoinType, p)
	return &rootTask{
		p:   p,
		cst: p.GetCost(outerTask, innerTask),
	}
}

// GetCost computes the cost of index merge join operator and its children.
func (p *PhysicalIndexMergeJoin) GetCost(outerTask, innerTask task) float64 {
	var cpuCost float64
	outerCnt, innerCnt := outerTask.count(), innerTask.count()
	sessVars := p.ctx.GetSessionVars()
	// Add the cost of evaluating outer filter, since inner filter of index join
	// is always empty, we can simply tell whether outer filter is empty using the
	// summed length of left/right conditions.
	if len(p.LeftConditions)+len(p.RightConditions) > 0 {
		cpuCost += sessVars.CPUFactor * outerCnt
		outerCnt *= selectionFactor
	}
	// Cost of extracting lookup keys.
	innerCPUCost := sessVars.CPUFactor * outerCnt
	// Cost of sorting and removing duplicate lookup keys:
	// (outerCnt / batchSize) * (sortFactor + 1.0) * batchSize * cpuFactor
	// If `p.NeedOuterSort` is true, the sortFactor is batchSize * Log2(batchSize).
	// Otherwise, it's 0.
	batchSize := math.Min(float64(p.ctx.GetSessionVars().IndexJoinBatchSize), outerCnt)
	sortFactor := 0.0
	if p.NeedOuterSort {
		sortFactor = math.Log2(float64(batchSize))
	}
	if batchSize > 2 {
		innerCPUCost += outerCnt * (sortFactor + 1.0) * sessVars.CPUFactor
	}
	// Add cost of building inner executors. CPU cost of building copTasks:
	// (outerCnt / batchSize) * (batchSize * distinctFactor) * cpuFactor
	// Since we don't know the number of copTasks built, ignore these network cost now.
	innerCPUCost += outerCnt * distinctFactor * sessVars.CPUFactor
	innerConcurrency := float64(p.ctx.GetSessionVars().IndexLookupJoinConcurrency)
	cpuCost += innerCPUCost / innerConcurrency
	// Cost of merge join in inner worker.
	numPairs := outerCnt * innerCnt
	if p.JoinType == SemiJoin || p.JoinType == AntiSemiJoin ||
		p.JoinType == LeftOuterSemiJoin || p.JoinType == AntiLeftOuterSemiJoin {
		if len(p.OtherConditions) > 0 {
			numPairs *= 0.5
		} else {
			numPairs = 0
		}
	}
	avgProbeCnt := numPairs / outerCnt
	var probeCost float64
	// Inner workers do merge join in parallel, but they can only save ONE outer batch
	// results. So as the number of outer batch exceeds inner concurrency, it would fall back to
	// linear execution. In a word, the merge join only run in parallel for the first
	// `innerConcurrency` number of inner tasks.
	if outerCnt/batchSize >= innerConcurrency {
		probeCost = (numPairs - batchSize*avgProbeCnt*(innerConcurrency-1)) * sessVars.CPUFactor
	} else {
		probeCost = batchSize * avgProbeCnt * sessVars.CPUFactor
	}
	cpuCost += probeCost + (innerConcurrency+1.0)*sessVars.ConcurrencyFactor

	// Index merge join save the join results in inner worker.
	// So the memory cost consider the results size for each batch.
	memoryCost := innerConcurrency * (batchSize * avgProbeCnt) * sessVars.MemoryFactor

	innerPlanCost := outerCnt * innerTask.cost()
	return outerTask.cost() + innerPlanCost + cpuCost + memoryCost
}

func (p *PhysicalIndexHashJoin) attach2Task(tasks ...task) task {
	innerTask := p.innerTask
	outerTask := finishCopTask(p.ctx, tasks[1-p.InnerChildIdx].copy())
	if p.InnerChildIdx == 1 {
		p.SetChildren(outerTask.plan(), innerTask.plan())
	} else {
		p.SetChildren(innerTask.plan(), outerTask.plan())
	}
	p.schema = buildPhysicalJoinSchema(p.JoinType, p)
	return &rootTask{
		p:   p,
		cst: p.GetCost(outerTask, innerTask),
	}
}

// GetCost computes the cost of index merge join operator and its children.
func (p *PhysicalIndexHashJoin) GetCost(outerTask, innerTask task) float64 {
	var cpuCost float64
	outerCnt, innerCnt := outerTask.count(), innerTask.count()
	sessVars := p.ctx.GetSessionVars()
	// Add the cost of evaluating outer filter, since inner filter of index join
	// is always empty, we can simply tell whether outer filter is empty using the
	// summed length of left/right conditions.
	if len(p.LeftConditions)+len(p.RightConditions) > 0 {
		cpuCost += sessVars.CPUFactor * outerCnt
		outerCnt *= selectionFactor
	}
	// Cost of extracting lookup keys.
	innerCPUCost := sessVars.CPUFactor * outerCnt
	// Cost of sorting and removing duplicate lookup keys:
	// (outerCnt / batchSize) * (batchSize * Log2(batchSize) + batchSize) * CPUFactor
	batchSize := math.Min(float64(sessVars.IndexJoinBatchSize), outerCnt)
	if batchSize > 2 {
		innerCPUCost += outerCnt * (math.Log2(batchSize) + 1) * sessVars.CPUFactor
	}
	// Add cost of building inner executors. CPU cost of building copTasks:
	// (outerCnt / batchSize) * (batchSize * distinctFactor) * CPUFactor
	// Since we don't know the number of copTasks built, ignore these network cost now.
	innerCPUCost += outerCnt * distinctFactor * sessVars.CPUFactor
	concurrency := float64(sessVars.IndexLookupJoinConcurrency)
	cpuCost += innerCPUCost / concurrency
	// CPU cost of building hash table for outer results concurrently.
	// (outerCnt / batchSize) * (batchSize * CPUFactor)
	outerCPUCost := outerCnt * sessVars.CPUFactor
	cpuCost += outerCPUCost / concurrency
	// Cost of probing hash table concurrently.
	numPairs := outerCnt * innerCnt
	if p.JoinType == SemiJoin || p.JoinType == AntiSemiJoin ||
		p.JoinType == LeftOuterSemiJoin || p.JoinType == AntiLeftOuterSemiJoin {
		if len(p.OtherConditions) > 0 {
			numPairs *= 0.5
		} else {
			numPairs = 0
		}
	}
	// Inner workers do hash join in parallel, but they can only save ONE outer
	// batch results. So as the number of outer batch exceeds inner concurrency,
	// it would fall back to linear execution. In a word, the hash join only runs
	// in parallel for the first `innerConcurrency` number of inner tasks.
	var probeCost float64
	if outerCnt/batchSize >= concurrency {
		probeCost = (numPairs - batchSize*innerCnt*(concurrency-1)) * sessVars.CPUFactor
	} else {
		probeCost = batchSize * innerCnt * sessVars.CPUFactor
	}
	cpuCost += probeCost
	// Cost of additional concurrent goroutines.
	cpuCost += (concurrency + 1.0) * sessVars.ConcurrencyFactor
	// Memory cost of hash tables for outer rows. The computed result is the upper bound,
	// since the executor is pipelined and not all workers are always in full load.
	memoryCost := concurrency * (batchSize * distinctFactor) * innerCnt * sessVars.MemoryFactor
	// Cost of inner child plan, i.e, mainly I/O and network cost.
	innerPlanCost := outerCnt * innerTask.cost()
	return outerTask.cost() + innerPlanCost + cpuCost + memoryCost
}

func (p *PhysicalIndexJoin) attach2Task(tasks ...task) task {
	innerTask := p.innerTask
	outerTask := finishCopTask(p.ctx, tasks[1-p.InnerChildIdx].copy())
	if p.InnerChildIdx == 1 {
		p.SetChildren(outerTask.plan(), innerTask.plan())
	} else {
		p.SetChildren(innerTask.plan(), outerTask.plan())
	}
	p.schema = buildPhysicalJoinSchema(p.JoinType, p)
	return &rootTask{
		p:   p,
		cst: p.GetCost(outerTask, innerTask),
	}
}

// GetCost computes the cost of index join operator and its children.
func (p *PhysicalIndexJoin) GetCost(outerTask, innerTask task) float64 {
	var cpuCost float64
	outerCnt, innerCnt := outerTask.count(), innerTask.count()
	sessVars := p.ctx.GetSessionVars()
	// Add the cost of evaluating outer filter, since inner filter of index join
	// is always empty, we can simply tell whether outer filter is empty using the
	// summed length of left/right conditions.
	if len(p.LeftConditions)+len(p.RightConditions) > 0 {
		cpuCost += sessVars.CPUFactor * outerCnt
		outerCnt *= selectionFactor
	}
	// Cost of extracting lookup keys.
	innerCPUCost := sessVars.CPUFactor * outerCnt
	// Cost of sorting and removing duplicate lookup keys:
	// (outerCnt / batchSize) * (batchSize * Log2(batchSize) + batchSize) * CPUFactor
	batchSize := math.Min(float64(p.ctx.GetSessionVars().IndexJoinBatchSize), outerCnt)
	if batchSize > 2 {
		innerCPUCost += outerCnt * (math.Log2(batchSize) + 1) * sessVars.CPUFactor
	}
	// Add cost of building inner executors. CPU cost of building copTasks:
	// (outerCnt / batchSize) * (batchSize * distinctFactor) * CPUFactor
	// Since we don't know the number of copTasks built, ignore these network cost now.
	innerCPUCost += outerCnt * distinctFactor * sessVars.CPUFactor
	// CPU cost of building hash table for inner results:
	// (outerCnt / batchSize) * (batchSize * distinctFactor) * innerCnt * CPUFactor
	innerCPUCost += outerCnt * distinctFactor * innerCnt * sessVars.CPUFactor
	innerConcurrency := float64(p.ctx.GetSessionVars().IndexLookupJoinConcurrency)
	cpuCost += innerCPUCost / innerConcurrency
	// Cost of probing hash table in main thread.
	numPairs := outerCnt * innerCnt
	if p.JoinType == SemiJoin || p.JoinType == AntiSemiJoin ||
		p.JoinType == LeftOuterSemiJoin || p.JoinType == AntiLeftOuterSemiJoin {
		if len(p.OtherConditions) > 0 {
			numPairs *= 0.5
		} else {
			numPairs = 0
		}
	}
	probeCost := numPairs * sessVars.CPUFactor
	// Cost of additional concurrent goroutines.
	cpuCost += probeCost + (innerConcurrency+1.0)*sessVars.ConcurrencyFactor
	// Memory cost of hash tables for inner rows. The computed result is the upper bound,
	// since the executor is pipelined and not all workers are always in full load.
	memoryCost := innerConcurrency * (batchSize * distinctFactor) * innerCnt * sessVars.MemoryFactor
	// Cost of inner child plan, i.e, mainly I/O and network cost.
	innerPlanCost := outerCnt * innerTask.cost()
	return outerTask.cost() + innerPlanCost + cpuCost + memoryCost
}

// GetCost computes cost of hash join operator itself.
func (p *PhysicalHashJoin) GetCost(lCnt, rCnt float64) float64 {
	innerCnt, outerCnt := lCnt, rCnt
	if p.InnerChildIdx == 1 {
		innerCnt, outerCnt = rCnt, lCnt
	}
	sessVars := p.ctx.GetSessionVars()
	// Cost of building hash table.
	cpuCost := innerCnt * sessVars.CPUFactor
	memoryCost := innerCnt * sessVars.MemoryFactor
	// Number of matched row pairs regarding the equal join conditions.
	helper := &fullJoinRowCountHelper{
		cartesian:     false,
		leftProfile:   p.children[0].statsInfo(),
		rightProfile:  p.children[1].statsInfo(),
		leftJoinKeys:  p.LeftJoinKeys,
		rightJoinKeys: p.RightJoinKeys,
		leftSchema:    p.children[0].Schema(),
		rightSchema:   p.children[1].Schema(),
	}
	numPairs := helper.estimate()
	// For semi-join class, if `OtherConditions` is empty, we already know
	// the join results after querying hash table, otherwise, we have to
	// evaluate those resulted row pairs after querying hash table; if we
	// find one pair satisfying the `OtherConditions`, we then know the
	// join result for this given outer row, otherwise we have to iterate
	// to the end of those pairs; since we have no idea about when we can
	// terminate the iteration, we assume that we need to iterate half of
	// those pairs in average.
	if p.JoinType == SemiJoin || p.JoinType == AntiSemiJoin ||
		p.JoinType == LeftOuterSemiJoin || p.JoinType == AntiLeftOuterSemiJoin {
		if len(p.OtherConditions) > 0 {
			numPairs *= 0.5
		} else {
			numPairs = 0
		}
	}
	// Cost of quering hash table is cheap actually, so we just compute the cost of
	// evaluating `OtherConditions` and joining row pairs.
	probeCost := numPairs * sessVars.CPUFactor
	// Cost of evaluating outer filter.
	if len(p.LeftConditions)+len(p.RightConditions) > 0 {
		// Input outer count for the above compution should be adjusted by selectionFactor.
		probeCost *= selectionFactor
		probeCost += outerCnt * sessVars.CPUFactor
	}
	probeCost /= float64(p.Concurrency)
	// Cost of additional concurrent goroutines.
	cpuCost += probeCost + float64(p.Concurrency+1)*sessVars.ConcurrencyFactor
	return cpuCost + memoryCost
}

func (p *PhysicalHashJoin) attach2Task(tasks ...task) task {
	lTask := finishCopTask(p.ctx, tasks[0].copy())
	rTask := finishCopTask(p.ctx, tasks[1].copy())
	p.SetChildren(lTask.plan(), rTask.plan())
	p.schema = buildPhysicalJoinSchema(p.JoinType, p)
	return &rootTask{
		p:   p,
		cst: lTask.cost() + rTask.cost() + p.GetCost(lTask.count(), rTask.count()),
	}
}

// GetCost computes cost of merge join operator itself.
func (p *PhysicalMergeJoin) GetCost(lCnt, rCnt float64) float64 {
	outerCnt := lCnt
	innerKeys := p.RightJoinKeys
	innerSchema := p.children[1].Schema()
	innerStats := p.children[1].statsInfo()
	if p.JoinType == RightOuterJoin {
		outerCnt = rCnt
		innerKeys = p.LeftJoinKeys
		innerSchema = p.children[0].Schema()
		innerStats = p.children[0].statsInfo()
	}
	helper := &fullJoinRowCountHelper{
		cartesian:     false,
		leftProfile:   p.children[0].statsInfo(),
		rightProfile:  p.children[1].statsInfo(),
		leftJoinKeys:  p.LeftJoinKeys,
		rightJoinKeys: p.RightJoinKeys,
		leftSchema:    p.children[0].Schema(),
		rightSchema:   p.children[1].Schema(),
	}
	numPairs := helper.estimate()
	if p.JoinType == SemiJoin || p.JoinType == AntiSemiJoin ||
		p.JoinType == LeftOuterSemiJoin || p.JoinType == AntiLeftOuterSemiJoin {
		if len(p.OtherConditions) > 0 {
			numPairs *= 0.5
		} else {
			numPairs = 0
		}
	}
	sessVars := p.ctx.GetSessionVars()
	probeCost := numPairs * sessVars.CPUFactor
	// Cost of evaluating outer filters.
	var cpuCost float64
	if len(p.LeftConditions)+len(p.RightConditions) > 0 {
		probeCost *= selectionFactor
		cpuCost += outerCnt * sessVars.CPUFactor
	}
	cpuCost += probeCost
	// For merge join, only one group of rows with same join key(not null) are cached,
	// we compute averge memory cost using estimated group size.
	NDV := getCardinality(innerKeys, innerSchema, innerStats)
	memoryCost := (innerStats.RowCount / NDV) * sessVars.MemoryFactor
	return cpuCost + memoryCost
}

func (p *PhysicalMergeJoin) attach2Task(tasks ...task) task {
	lTask := finishCopTask(p.ctx, tasks[0].copy())
	rTask := finishCopTask(p.ctx, tasks[1].copy())
	p.SetChildren(lTask.plan(), rTask.plan())
	p.schema = buildPhysicalJoinSchema(p.JoinType, p)
	return &rootTask{
		p:   p,
		cst: lTask.cost() + rTask.cost() + p.GetCost(lTask.count(), rTask.count()),
	}
}

// splitCopAvg2CountAndSum splits the cop avg function to count and sum.
// Now it's only used for TableReader.
func splitCopAvg2CountAndSum(p PhysicalPlan) {
	var baseAgg *basePhysicalAgg
	if agg, ok := p.(*PhysicalStreamAgg); ok {
		baseAgg = &agg.basePhysicalAgg
	}
	if agg, ok := p.(*PhysicalHashAgg); ok {
		baseAgg = &agg.basePhysicalAgg
	}
	if baseAgg == nil {
		return
	}

	schemaCursor := len(baseAgg.Schema().Columns) - len(baseAgg.GroupByItems)
	for i := len(baseAgg.AggFuncs) - 1; i >= 0; i-- {
		f := baseAgg.AggFuncs[i]
		schemaCursor--
		if f.Name == ast.AggFuncAvg {
			schemaCursor--
			sumAgg := *f
			sumAgg.Name = ast.AggFuncSum
			sumAgg.RetTp = baseAgg.Schema().Columns[schemaCursor+1].RetType
			cntAgg := *f
			cntAgg.Name = ast.AggFuncCount
			cntAgg.RetTp = baseAgg.Schema().Columns[schemaCursor].RetType
			cntAgg.RetTp.Flag = f.RetTp.Flag
			baseAgg.AggFuncs = append(baseAgg.AggFuncs[:i], append([]*aggregation.AggFuncDesc{&cntAgg, &sumAgg}, baseAgg.AggFuncs[i+1:]...)...)
		}
	}
}

// finishCopTask means we close the coprocessor task and create a root task.
func finishCopTask(ctx sessionctx.Context, task task) task {
	t, ok := task.(*copTask)
	if !ok {
		return task
	}
	sessVars := ctx.GetSessionVars()
	// copTasks are run in parallel, to make the estimated cost closer to execution time, we amortize
	// the cost to cop iterator workers. According to `CopClient::Send`, the concurrency
	// is Min(DistSQLScanConcurrency, numRegionsInvolvedInScan), since we cannot infer
	// the number of regions involved, we simply use DistSQLScanConcurrency.
	copIterWorkers := float64(t.plan().SCtx().GetSessionVars().DistSQLScanConcurrency)
	t.finishIndexPlan()
	// Network cost of transferring rows of table scan to TiDB.
	if t.tablePlan != nil {
		t.cst += t.count() * sessVars.NetworkFactor * t.tblColHists.GetAvgRowSize(t.tablePlan.Schema().Columns, false)
	}
	t.cst /= copIterWorkers
	newTask := &rootTask{
		cst: t.cst,
	}
	if t.idxMergePartPlans != nil {
		p := PhysicalIndexMergeReader{partialPlans: t.idxMergePartPlans, tablePlan: t.tablePlan}.Init(ctx, t.idxMergePartPlans[0].SelectBlockOffset())
		newTask.p = p
		return newTask
	}
	if t.indexPlan != nil && t.tablePlan != nil {
		p := PhysicalIndexLookUpReader{
			tablePlan:      t.tablePlan,
			indexPlan:      t.indexPlan,
			ExtraHandleCol: t.extraHandleCol,
		}.Init(ctx, t.tablePlan.SelectBlockOffset())
		p.stats = t.tablePlan.statsInfo()
		// Add cost of building table reader executors. Handles are extracted in batch style,
		// each handle is a range, the CPU cost of building copTasks should be:
		// (indexRows / batchSize) * batchSize * CPUFactor
		// Since we don't know the number of copTasks built, ignore these network cost now.
		indexRows := t.indexPlan.statsInfo().RowCount
		newTask.cst += indexRows * sessVars.CPUFactor
		// Add cost of worker goroutines in index lookup.
		numTblWorkers := float64(sessVars.IndexLookupConcurrency)
		newTask.cst += (numTblWorkers + 1) * sessVars.ConcurrencyFactor
		// When building table reader executor for each batch, we would sort the handles. CPU
		// cost of sort is:
		// CPUFactor * batchSize * Log2(batchSize) * (indexRows / batchSize)
		indexLookupSize := float64(sessVars.IndexLookupSize)
		batchSize := math.Min(indexLookupSize, indexRows)
		if batchSize > 2 {
			sortCPUCost := (indexRows * math.Log2(batchSize) * sessVars.CPUFactor) / numTblWorkers
			newTask.cst += sortCPUCost
		}
		// Also, we need to sort the retrieved rows if index lookup reader is expected to return
		// ordered results. Note that row count of these two sorts can be different, if there are
		// operators above table scan.
		tableRows := t.tablePlan.statsInfo().RowCount
		selectivity := tableRows / indexRows
		batchSize = math.Min(indexLookupSize*selectivity, tableRows)
		if t.keepOrder && batchSize > 2 {
			sortCPUCost := (tableRows * math.Log2(batchSize) * sessVars.CPUFactor) / numTblWorkers
			newTask.cst += sortCPUCost
		}
		if t.doubleReadNeedProj {
			schema := p.IndexPlans[0].(*PhysicalIndexScan).dataSourceSchema
			proj := PhysicalProjection{Exprs: expression.Column2Exprs(schema.Columns)}.Init(ctx, p.stats, t.tablePlan.SelectBlockOffset(), nil)
			proj.SetSchema(schema)
			proj.SetChildren(p)
			newTask.p = proj
		} else {
			newTask.p = p
		}
	} else if t.indexPlan != nil {
		p := PhysicalIndexReader{indexPlan: t.indexPlan}.Init(ctx, t.indexPlan.SelectBlockOffset())
		p.stats = t.indexPlan.statsInfo()
		newTask.p = p
	} else {
		tp := t.tablePlan
		splitCopAvg2CountAndSum(tp)
		for len(tp.Children()) > 0 {
			tp = tp.Children()[0]
		}
		ts := tp.(*PhysicalTableScan)
		p := PhysicalTableReader{
			tablePlan: t.tablePlan,
			StoreType: ts.StoreType,
		}.Init(ctx, t.tablePlan.SelectBlockOffset())
		p.stats = t.tablePlan.statsInfo()
		ts := p.TablePlans[0].(*PhysicalTableScan)
		ts.ExpandVirtualColumn()
		newTask.p = p
	}

	if len(t.rootTaskConds) > 0 {
		sel := PhysicalSelection{Conditions: t.rootTaskConds}.Init(ctx, newTask.p.statsInfo(), newTask.p.SelectBlockOffset())
		sel.SetChildren(newTask.p)
		newTask.p = sel
	}

	return newTask
}

// rootTask is the final sink node of a plan graph. It should be a single goroutine on tidb.
type rootTask struct {
	p   PhysicalPlan
	cst float64
}

func (t *rootTask) copy() task {
	return &rootTask{
		p:   t.p,
		cst: t.cst,
	}
}

func (t *rootTask) count() float64 {
	return t.p.statsInfo().RowCount
}

func (t *rootTask) addCost(cst float64) {
	t.cst += cst
}

func (t *rootTask) cost() float64 {
	return t.cst
}

func (t *rootTask) plan() PhysicalPlan {
	return t.p
}

func (p *PhysicalLimit) attach2Task(tasks ...task) task {
	t := tasks[0].copy()
	sunk := false
	if cop, ok := t.(*copTask); ok {
		// For double read which requires order being kept, the limit cannot be pushed down to the table side,
		// because handles would be reordered before being sent to table scan.
		if !cop.keepOrder || !cop.indexPlanFinished || cop.indexPlan == nil {
			// When limit is pushed down, we should remove its offset.
			newCount := p.Offset + p.Count
			childProfile := cop.plan().statsInfo()
			// Strictly speaking, for the row count of stats, we should multiply newCount with "regionNum",
			// but "regionNum" is unknown since the copTask can be a double read, so we ignore it now.
			stats := deriveLimitStats(childProfile, float64(newCount))
			pushedDownLimit := PhysicalLimit{Count: newCount}.Init(p.ctx, stats, p.blockOffset)
			cop = attachPlan2Task(pushedDownLimit, cop).(*copTask)
		}
		t = finishCopTask(p.ctx, cop)
		sunk = p.sinkIntoIndexLookUp(t)
	}
	if sunk {
		return t
	}
	return attachPlan2Task(p, t)
}

func (p *PhysicalLimit) sinkIntoIndexLookUp(t task) bool {
	root := t.(*rootTask)
	reader, isDoubleRead := root.p.(*PhysicalIndexLookUpReader)
	proj, isProj := root.p.(*PhysicalProjection)
	if !isDoubleRead && !isProj {
		return false
	}
	if isProj {
		reader, isDoubleRead = proj.Children()[0].(*PhysicalIndexLookUpReader)
		if !isDoubleRead {
			return false
		}
	}
	// We can sink Limit into IndexLookUpReader only if tablePlan contains no Selection.
	ts, isTableScan := reader.tablePlan.(*PhysicalTableScan)
	if !isTableScan {
		return false
	}
	reader.PushedLimit = &PushedDownLimit{
		Offset: p.Offset,
		Count:  p.Count,
	}
	ts.stats = p.stats
	reader.stats = p.stats
	if isProj {
		proj.stats = p.stats
	}
	return true
}

// GetCost computes cost of TopN operator itself.
func (p *PhysicalTopN) GetCost(count float64, isRoot bool) float64 {
	heapSize := float64(p.Offset + p.Count)
	if heapSize < 2.0 {
		heapSize = 2.0
	}
	sessVars := p.ctx.GetSessionVars()
	// Ignore the cost of `doCompaction` in current implementation of `TopNExec`, since it is the
	// special side-effect of our Chunk format in TiDB layer, which may not exist in coprocessor's
	// implementation, or may be removed in the future if we change data format.
	// Note that we are using worst complexity to compute CPU cost, because it is simpler compared with
	// considering probabilities of average complexity, i.e, we may not need adjust heap for each input
	// row.
	var cpuCost float64
	if isRoot {
		cpuCost = count * math.Log2(heapSize) * sessVars.CPUFactor
	} else {
		cpuCost = count * math.Log2(heapSize) * sessVars.CopCPUFactor
	}
	memoryCost := heapSize * sessVars.MemoryFactor
	return cpuCost + memoryCost
}

// canPushDown checks if this topN can be pushed down. If each of the expression can be converted to pb, it can be pushed.
func (p *PhysicalTopN) canPushDown() bool {
	exprs := make([]expression.Expression, 0, len(p.ByItems))
	for _, item := range p.ByItems {
		exprs = append(exprs, item.Expr)
	}
	_, _, remained := expression.ExpressionsToPB(p.ctx.GetSessionVars().StmtCtx, exprs, p.ctx.GetClient())
	return len(remained) == 0
}

func (p *PhysicalTopN) allColsFromSchema(schema *expression.Schema) bool {
	cols := make([]*expression.Column, 0, len(p.ByItems))
	for _, item := range p.ByItems {
		cols = append(cols, expression.ExtractColumns(item.Expr)...)
	}
	return len(schema.ColumnsIndices(cols)) > 0
}

// GetCost computes the cost of in memory sort.
func (p *PhysicalSort) GetCost(count float64) float64 {
	if count < 2.0 {
		count = 2.0
	}
	sessVars := p.ctx.GetSessionVars()
	return count*math.Log2(count)*sessVars.CPUFactor + count*sessVars.MemoryFactor
}

func (p *PhysicalSort) attach2Task(tasks ...task) task {
	t := tasks[0].copy()
	t = attachPlan2Task(p, t)
	t.addCost(p.GetCost(t.count()))
	return t
}

func (p *NominalSort) attach2Task(tasks ...task) task {
	return tasks[0]
}

func (p *PhysicalTopN) getPushedDownTopN(childPlan PhysicalPlan) *PhysicalTopN {
	newByItems := make([]*ByItems, 0, len(p.ByItems))
	for _, expr := range p.ByItems {
		newByItems = append(newByItems, expr.Clone())
	}
	newCount := p.Offset + p.Count
	childProfile := childPlan.statsInfo()
	// Strictly speaking, for the row count of pushed down TopN, we should multiply newCount with "regionNum",
	// but "regionNum" is unknown since the copTask can be a double read, so we ignore it now.
	stats := deriveLimitStats(childProfile, float64(newCount))
	topN := PhysicalTopN{
		ByItems: newByItems,
		Count:   newCount,
	}.Init(p.ctx, stats, p.blockOffset)
	topN.SetChildren(childPlan)
	return topN
}

func (p *PhysicalTopN) attach2Task(tasks ...task) task {
	t := tasks[0].copy()
	inputCount := t.count()
	if copTask, ok := t.(*copTask); ok && p.canPushDown() {
		// If all columns in topN are from index plan, we push it to index plan, otherwise we finish the index plan and
		// push it to table plan.
		var pushedDownTopN *PhysicalTopN
		if !copTask.indexPlanFinished && p.allColsFromSchema(copTask.indexPlan.Schema()) {
			pushedDownTopN = p.getPushedDownTopN(copTask.indexPlan)
			copTask.indexPlan = pushedDownTopN
		} else {
			copTask.finishIndexPlan()
			pushedDownTopN = p.getPushedDownTopN(copTask.tablePlan)
			copTask.tablePlan = pushedDownTopN
		}
		copTask.addCost(pushedDownTopN.GetCost(inputCount, false))
	}
	rootTask := finishCopTask(p.ctx, t)
	rootTask.addCost(p.GetCost(rootTask.count(), true))
	rootTask = attachPlan2Task(p, rootTask)
	return rootTask
}

// GetCost computes the cost of projection operator itself.
func (p *PhysicalProjection) GetCost(count float64) float64 {
	sessVars := p.ctx.GetSessionVars()
	cpuCost := count * sessVars.CPUFactor
	concurrency := float64(sessVars.ProjectionConcurrency)
	if concurrency <= 0 {
		return cpuCost
	}
	cpuCost /= concurrency
	concurrencyCost := (1 + concurrency) * sessVars.ConcurrencyFactor
	return cpuCost + concurrencyCost
}

func (p *PhysicalProjection) attach2Task(tasks ...task) task {
	t := tasks[0].copy()
	if copTask, ok := t.(*copTask); ok {
		// TODO: support projection push down.
		t = finishCopTask(p.ctx, copTask)
	}
	t = attachPlan2Task(p, t)
	t.addCost(p.GetCost(t.count()))
	return t
}

func (p *PhysicalUnionAll) attach2Task(tasks ...task) task {
	t := &rootTask{p: p}
	childPlans := make([]PhysicalPlan, 0, len(tasks))
	var childMaxCost float64
	for _, task := range tasks {
		task = finishCopTask(p.ctx, task)
		childCost := task.cost()
		if childCost > childMaxCost {
			childMaxCost = childCost
		}
		childPlans = append(childPlans, task.plan())
	}
	p.SetChildren(childPlans...)
	sessVars := p.ctx.GetSessionVars()
	// Children of UnionExec are executed in parallel.
	t.cst = childMaxCost + float64(1+len(tasks))*sessVars.ConcurrencyFactor
	return t
}

func (sel *PhysicalSelection) attach2Task(tasks ...task) task {
	sessVars := sel.ctx.GetSessionVars()
	t := finishCopTask(sel.ctx, tasks[0].copy())
	t.addCost(t.count() * sessVars.CPUFactor)
	t = attachPlan2Task(sel, t)
	return t
}

func (p *basePhysicalAgg) newPartialAggregate(copToFlash bool) (partial, final PhysicalPlan) {
	// Check if this aggregation can push down.
	sc := p.ctx.GetSessionVars().StmtCtx
	client := p.ctx.GetClient()
	for _, aggFunc := range p.AggFuncs {
<<<<<<< HEAD
		// Pre-allocate a slice to reduce allocation, 8 doesn't have special meaning.
		result := make([]*expression.Column, 0, 8)
		cols := expression.ExtractColumnsFromExpressions(result, aggFunc.Args, nil)
		for _, col := range cols {
			if col.VirtualExpr != nil {
=======
		if copToFlash {
			if !aggregation.CheckAggPushFlash(aggFunc) {
				return nil, p.self
			}
			if _, remain := expression.CheckExprPushFlash(append(aggFunc.Args, p.GroupByItems...)); len(remain) > 0 {
>>>>>>> 7ffa4500
				return nil, p.self
			}
		}
		pb := aggregation.AggFuncToPBExpr(sc, client, aggFunc)
		if pb == nil {
			return nil, p.self
		}
	}
	_, _, remained := expression.ExpressionsToPB(sc, p.GroupByItems, client)
	if len(remained) > 0 {
		return nil, p.self
	}

	finalSchema := p.schema
	partialSchema := expression.NewSchema()
	p.schema = partialSchema
	partialAgg := p.self

	// TODO: Refactor the way of constructing aggregation functions.
	partialCursor := 0
	finalAggFuncs := make([]*aggregation.AggFuncDesc, len(p.AggFuncs))
	for i, aggFunc := range p.AggFuncs {
		finalAggFunc := &aggregation.AggFuncDesc{HasDistinct: false}
		finalAggFunc.Name = aggFunc.Name
		args := make([]expression.Expression, 0, len(aggFunc.Args))
		if aggregation.NeedCount(finalAggFunc.Name) {
			ft := types.NewFieldType(mysql.TypeLonglong)
			ft.Flen, ft.Charset, ft.Collate = 21, charset.CharsetBin, charset.CollationBin
			partialSchema.Append(&expression.Column{
				UniqueID: p.ctx.GetSessionVars().AllocPlanColumnID(),
				ColName:  model.NewCIStr(fmt.Sprintf("col_%d", partialCursor)),
				RetType:  ft,
			})
			args = append(args, partialSchema.Columns[partialCursor])
			partialCursor++
		}
		if aggregation.NeedValue(finalAggFunc.Name) {
			partialSchema.Append(&expression.Column{
				UniqueID: p.ctx.GetSessionVars().AllocPlanColumnID(),
				ColName:  model.NewCIStr(fmt.Sprintf("col_%d", partialCursor)),
				RetType:  finalSchema.Columns[i].GetType(),
			})
			args = append(args, partialSchema.Columns[partialCursor])
			partialCursor++
		}
		finalAggFunc.Args = args
		finalAggFunc.Mode = aggregation.FinalMode
		finalAggFunc.RetTp = aggFunc.RetTp
		finalAggFuncs[i] = finalAggFunc
	}

	// add group by columns
	groupByItems := make([]expression.Expression, 0, len(p.GroupByItems))
	for i, gbyExpr := range p.GroupByItems {
		gbyCol := &expression.Column{
			UniqueID: p.ctx.GetSessionVars().AllocPlanColumnID(),
			ColName:  model.NewCIStr(fmt.Sprintf("col_%d", partialCursor+i)),
			RetType:  gbyExpr.GetType(),
		}
		partialSchema.Append(gbyCol)
		groupByItems = append(groupByItems, gbyCol)
	}

	// Remove unnecessary FirstRow.
	p.removeUnnecessaryFirstRow(finalAggFuncs, groupByItems)

	// Create physical "final" aggregation.
	if p.tp == TypeStreamAgg {
		finalAgg := basePhysicalAgg{
			AggFuncs:     finalAggFuncs,
			GroupByItems: groupByItems,
		}.initForStream(p.ctx, p.stats, p.blockOffset)
		finalAgg.schema = finalSchema
		return partialAgg, finalAgg
	}

	finalAgg := basePhysicalAgg{
		AggFuncs:     finalAggFuncs,
		GroupByItems: groupByItems,
	}.initForHash(p.ctx, p.stats, p.blockOffset)
	finalAgg.schema = finalSchema
	return partialAgg, finalAgg
}

// Remove unnecessary FirstRow.
// When the select column is same with the group by key, the column can be removed and gets value from the group by key.
// e.g
// select a, count(b) from t group by a;
// The schema is [firstrow(a), count(b), a]. The column firstrow(a) is unnecessary.
// Can optimize the schema to [count(b), a] , and change the index to get value.
func (p *basePhysicalAgg) removeUnnecessaryFirstRow(finalAggFuncs []*aggregation.AggFuncDesc, groupByItems []expression.Expression) {
	partialCursor := 0
	partialAggFuncs := make([]*aggregation.AggFuncDesc, 0, len(p.AggFuncs))
	for i, aggFunc := range p.AggFuncs {
		if aggFunc.Name == ast.AggFuncFirstRow {
			canOptimize := false
			for j, gbyExpr := range p.GroupByItems {
				if gbyExpr.Equal(p.ctx, aggFunc.Args[0]) {
					canOptimize = true
					finalAggFuncs[i].Args[0] = groupByItems[j]
					break
				}
			}
			if canOptimize {
				p.schema.Columns = append(p.schema.Columns[:partialCursor], p.schema.Columns[partialCursor+1:]...)
				continue
			}
		}
		if aggregation.NeedCount(aggFunc.Name) {
			partialCursor++
		}
		if aggregation.NeedValue(aggFunc.Name) {
			partialCursor++
		}
		partialAggFuncs = append(partialAggFuncs, aggFunc)
	}
	p.AggFuncs = partialAggFuncs
}

func (p *PhysicalStreamAgg) attach2Task(tasks ...task) task {
	t := tasks[0].copy()
	inputRows := t.count()
	if cop, ok := t.(*copTask); ok {
		// copToFlash means whether the cop task is run on flash storage
		copToFlash := isFlashCopTask(cop)
		partialAgg, finalAgg := p.newPartialAggregate(copToFlash)
		if partialAgg != nil {
			if cop.tablePlan != nil {
				cop.finishIndexPlan()
				partialAgg.SetChildren(cop.tablePlan)
				cop.tablePlan = partialAgg
			} else {
				partialAgg.SetChildren(cop.indexPlan)
				cop.indexPlan = partialAgg
			}
			cop.addCost(p.GetCost(inputRows, false))
		}
		t = finishCopTask(p.ctx, cop)
		inputRows = t.count()
		attachPlan2Task(finalAgg, t)
	} else {
		attachPlan2Task(p, t)
	}
	t.addCost(p.GetCost(inputRows, true))
	return t
}

// GetCost computes cost of stream aggregation considering CPU/memory.
func (p *PhysicalStreamAgg) GetCost(inputRows float64, isRoot bool) float64 {
	aggFuncFactor := p.getAggFuncCostFactor()
	var cpuCost float64
	sessVars := p.ctx.GetSessionVars()
	if isRoot {
		cpuCost = inputRows * sessVars.CPUFactor * aggFuncFactor
	} else {
		cpuCost = inputRows * sessVars.CopCPUFactor * aggFuncFactor
	}
	rowsPerGroup := inputRows / p.statsInfo().RowCount
	memoryCost := rowsPerGroup * distinctFactor * sessVars.MemoryFactor * float64(p.numDistinctFunc())
	return cpuCost + memoryCost
}

// cpuCostDivisor computes the concurrency to which we would amortize CPU cost
// for hash aggregation.
func (p *PhysicalHashAgg) cpuCostDivisor(hasDistinct bool) (float64, float64) {
	if hasDistinct {
		return 0, 0
	}
	sessionVars := p.ctx.GetSessionVars()
	finalCon, partialCon := sessionVars.HashAggFinalConcurrency, sessionVars.HashAggPartialConcurrency
	// According to `ValidateSetSystemVar`, `finalCon` and `partialCon` cannot be less than or equal to 0.
	if finalCon == 1 && partialCon == 1 {
		return 0, 0
	}
	// It is tricky to decide which concurrency we should use to amortize CPU cost. Since cost of hash
	// aggregation is tend to be under-estimated as explained in `attach2Task`, we choose the smaller
	// concurrecy to make some compensation.
	return math.Min(float64(finalCon), float64(partialCon)), float64(finalCon + partialCon)
}

func isFlashCopTask(cop *copTask) bool {
	if cop.tablePlan == nil {
		return false
	}
	tp := cop.tablePlan
	for len(tp.Children()) > 0 {
		tp = tp.Children()[0]
	}
	if ts, ok := tp.(*PhysicalTableScan); ok {
		return ts.StoreType == kv.TiFlash
	}
	return false
}

func (p *PhysicalHashAgg) attach2Task(tasks ...task) task {
	t := tasks[0].copy()
	inputRows := t.count()
	if cop, ok := t.(*copTask); ok {
		// copToFlash means whether the cop task is running on flash storage
		copToFlash := isFlashCopTask(cop)
		partialAgg, finalAgg := p.newPartialAggregate(copToFlash)
		if partialAgg != nil {
			if cop.tablePlan != nil {
				cop.finishIndexPlan()
				partialAgg.SetChildren(cop.tablePlan)
				cop.tablePlan = partialAgg
			} else {
				partialAgg.SetChildren(cop.indexPlan)
				cop.indexPlan = partialAgg
			}
			cop.addCost(p.GetCost(inputRows, false))
		}
		// In `newPartialAggregate`, we are using stats of final aggregation as stats
		// of `partialAgg`, so the network cost of transferring result rows of `partialAgg`
		// to TiDB is normally under-estimated for hash aggregation, since the group-by
		// column may be independent of the column used for region distribution, so a closer
		// estimation of network cost for hash aggregation may multiply the number of
		// regions involved in the `partialAgg`, which is unknown however.
		t = finishCopTask(p.ctx, cop)
		inputRows = t.count()
		attachPlan2Task(finalAgg, t)
	} else {
		attachPlan2Task(p, t)
	}
	// We may have 3-phase hash aggregation actually, strictly speaking, we'd better
	// calculate cost of each phase and sum the results up, but in fact we don't have
	// region level table stats, and the concurrency of the `partialAgg`,
	// i.e, max(number_of_regions, DistSQLScanConcurrency) is unknown either, so it is hard
	// to compute costs separately. We ignore region level parallelism for both hash
	// aggregation and stream aggregation when calculating cost, though this would lead to inaccuracy,
	// hopefully this inaccuracy would be imposed on both aggregation implementations,
	// so they are still comparable horizontally.
	// Also, we use the stats of `partialAgg` as the input of cost computing for TiDB layer
	// hash aggregation, it would cause under-estimation as the reason mentioned in comment above.
	// To make it simple, we also treat 2-phase parallel hash aggregation in TiDB layer as
	// 1-phase when computing cost.
	t.addCost(p.GetCost(inputRows, true))
	return t
}

// GetCost computes the cost of hash aggregation considering CPU/memory.
func (p *PhysicalHashAgg) GetCost(inputRows float64, isRoot bool) float64 {
	cardinality := p.statsInfo().RowCount
	numDistinctFunc := p.numDistinctFunc()
	aggFuncFactor := p.getAggFuncCostFactor()
	var cpuCost float64
	sessVars := p.ctx.GetSessionVars()
	if isRoot {
		cpuCost = inputRows * sessVars.CPUFactor * aggFuncFactor
		divisor, con := p.cpuCostDivisor(numDistinctFunc > 0)
		if divisor > 0 {
			cpuCost /= divisor
			// Cost of additional goroutines.
			cpuCost += (con + 1) * sessVars.ConcurrencyFactor
		}
	} else {
		cpuCost = inputRows * sessVars.CopCPUFactor * aggFuncFactor
	}
	memoryCost := cardinality * sessVars.MemoryFactor * float64(len(p.AggFuncs))
	// When aggregation has distinct flag, we would allocate a map for each group to
	// check duplication.
	memoryCost += inputRows * distinctFactor * sessVars.MemoryFactor * float64(numDistinctFunc)
	return cpuCost + memoryCost
}<|MERGE_RESOLUTION|>--- conflicted
+++ resolved
@@ -882,19 +882,19 @@
 	sc := p.ctx.GetSessionVars().StmtCtx
 	client := p.ctx.GetClient()
 	for _, aggFunc := range p.AggFuncs {
-<<<<<<< HEAD
 		// Pre-allocate a slice to reduce allocation, 8 doesn't have special meaning.
 		result := make([]*expression.Column, 0, 8)
 		cols := expression.ExtractColumnsFromExpressions(result, aggFunc.Args, nil)
 		for _, col := range cols {
 			if col.VirtualExpr != nil {
-=======
+        				return nil, p.self
+      }
+    }
 		if copToFlash {
 			if !aggregation.CheckAggPushFlash(aggFunc) {
 				return nil, p.self
 			}
 			if _, remain := expression.CheckExprPushFlash(append(aggFunc.Args, p.GroupByItems...)); len(remain) > 0 {
->>>>>>> 7ffa4500
 				return nil, p.self
 			}
 		}
