// Copyright 2017 PingCAP, Inc.
//
// Licensed under the Apache License, Version 2.0 (the "License");
// you may not use this file except in compliance with the License.
// You may obtain a copy of the License at
//
//     http://www.apache.org/licenses/LICENSE-2.0
//
// Unless required by applicable law or agreed to in writing, software
// distributed under the License is distributed on an "AS IS" BASIS,
// WITHOUT WARRANTIES OR CONDITIONS OF ANY KIND, either express or implied.
// See the License for the specific language governing permissions and
// limitations under the License.

package core

import (
	"math"

	"github.com/pingcap/errors"
	"github.com/pingcap/failpoint"
	"github.com/pingcap/tidb/expression"
	"github.com/pingcap/tidb/expression/aggregation"
	"github.com/pingcap/tidb/kv"
	"github.com/pingcap/tidb/parser/ast"
	"github.com/pingcap/tidb/parser/charset"
	"github.com/pingcap/tidb/parser/mysql"
	"github.com/pingcap/tidb/planner/core/internal/base"
	"github.com/pingcap/tidb/planner/property"
	"github.com/pingcap/tidb/planner/util"
	"github.com/pingcap/tidb/sessionctx"
	"github.com/pingcap/tidb/statistics"
	"github.com/pingcap/tidb/types"
	"github.com/pingcap/tidb/util/chunk"
	"github.com/pingcap/tidb/util/collate"
	"github.com/pingcap/tidb/util/logutil"
	"github.com/pingcap/tidb/util/mathutil"
	"github.com/pingcap/tidb/util/paging"
	"github.com/pingcap/tidb/util/plancodec"
	"github.com/pingcap/tidb/util/size"
	"github.com/pingcap/tipb/go-tipb"
	"go.uber.org/zap"
)

var (
	_ task = &copTask{}
	_ task = &rootTask{}
	_ task = &mppTask{}
)

// task is a new version of `PhysicalPlanInfo`. It stores cost information for a task.
// A task may be CopTask, RootTask, MPPTaskMeta or a ParallelTask.
type task interface {
	count() float64
	copy() task
	plan() PhysicalPlan
	invalid() bool
	convertToRootTask(ctx sessionctx.Context) *rootTask
	MemoryUsage() int64
}

// copTask is a task that runs in a distributed kv store.
// TODO: In future, we should split copTask to indexTask and tableTask.
type copTask struct {
	indexPlan PhysicalPlan
	tablePlan PhysicalPlan
	// indexPlanFinished means we have finished index plan.
	indexPlanFinished bool
	// keepOrder indicates if the plan scans data by order.
	keepOrder bool
	// needExtraProj means an extra prune is needed because
	// in double read / index merge cases, they may output one more column for handle(row id).
	needExtraProj bool
	// originSchema is the target schema to be projected to when needExtraProj is true.
	originSchema *expression.Schema

	extraHandleCol   *expression.Column
	commonHandleCols []*expression.Column
	// tblColHists stores the original stats of DataSource, it is used to get
	// average row width when computing network cost.
	tblColHists *statistics.HistColl
	// tblCols stores the original columns of DataSource before being pruned, it
	// is used to compute average row width when computing scan cost.
	tblCols []*expression.Column

	idxMergePartPlans      []PhysicalPlan
	idxMergeIsIntersection bool
	idxMergeAccessMVIndex  bool

	// rootTaskConds stores select conditions containing virtual columns.
	// These conditions can't push to TiKV, so we have to add a selection for rootTask
	rootTaskConds []expression.Expression

	// For table partition.
	partitionInfo PartitionInfo

	// expectCnt is the expected row count of upper task, 0 for unlimited.
	// It's used for deciding whether using paging distsql.
	expectCnt uint64
}

func (t *copTask) invalid() bool {
	return t.tablePlan == nil && t.indexPlan == nil
}

func (t *rootTask) invalid() bool {
	return t.p == nil
}

func (t *copTask) count() float64 {
	if t.indexPlanFinished {
		return t.tablePlan.StatsInfo().RowCount
	}
	return t.indexPlan.StatsInfo().RowCount
}

func (t *copTask) copy() task {
	nt := *t
	return &nt
}

func (t *copTask) plan() PhysicalPlan {
	if t.indexPlanFinished {
		return t.tablePlan
	}
	return t.indexPlan
}

func attachPlan2Task(p PhysicalPlan, t task) task {
	switch v := t.(type) {
	case *copTask:
		if v.indexPlanFinished {
			p.SetChildren(v.tablePlan)
			v.tablePlan = p
		} else {
			p.SetChildren(v.indexPlan)
			v.indexPlan = p
		}
	case *rootTask:
		p.SetChildren(v.p)
		v.p = p
	case *mppTask:
		p.SetChildren(v.p)
		v.p = p
	}
	return t
}

// finishIndexPlan means we no longer add plan to index plan, and compute the network cost for it.
func (t *copTask) finishIndexPlan() {
	if t.indexPlanFinished {
		return
	}
	t.indexPlanFinished = true
	// index merge case is specially handled for now.
	// We need a elegant way to solve the stats of index merge in this case.
	if t.tablePlan != nil && t.indexPlan != nil {
		ts := t.tablePlan.(*PhysicalTableScan)
		originStats := ts.StatsInfo()
		ts.SetStats(t.indexPlan.StatsInfo())
		if originStats != nil {
			// keep the original stats version
			ts.StatsInfo().StatsVersion = originStats.StatsVersion
		}
	}
}

func (t *copTask) getStoreType() kv.StoreType {
	if t.tablePlan == nil {
		return kv.TiKV
	}
	tp := t.tablePlan
	for len(tp.Children()) > 0 {
		if len(tp.Children()) > 1 {
			return kv.TiFlash
		}
		tp = tp.Children()[0]
	}
	if ts, ok := tp.(*PhysicalTableScan); ok {
		return ts.StoreType
	}
	return kv.TiKV
}

// MemoryUsage return the memory usage of copTask
func (t *copTask) MemoryUsage() (sum int64) {
	if t == nil {
		return
	}

	sum = size.SizeOfInterface*(2+int64(cap(t.idxMergePartPlans)+cap(t.rootTaskConds))) + size.SizeOfBool*3 + size.SizeOfUint64 +
		size.SizeOfPointer*(3+int64(cap(t.commonHandleCols)+cap(t.tblCols))) + size.SizeOfSlice*4 + t.partitionInfo.MemoryUsage()
	if t.indexPlan != nil {
		sum += t.indexPlan.MemoryUsage()
	}
	if t.tablePlan != nil {
		sum += t.tablePlan.MemoryUsage()
	}
	if t.originSchema != nil {
		sum += t.originSchema.MemoryUsage()
	}
	if t.extraHandleCol != nil {
		sum += t.extraHandleCol.MemoryUsage()
	}

	for _, col := range t.commonHandleCols {
		sum += col.MemoryUsage()
	}
	for _, col := range t.tblCols {
		sum += col.MemoryUsage()
	}
	for _, p := range t.idxMergePartPlans {
		sum += p.MemoryUsage()
	}
	for _, expr := range t.rootTaskConds {
		sum += expr.MemoryUsage()
	}
	return
}

func (p *basePhysicalPlan) attach2Task(tasks ...task) task {
	t := tasks[0].convertToRootTask(p.SCtx())
	return attachPlan2Task(p.self, t)
}

func (p *PhysicalUnionScan) attach2Task(tasks ...task) task {
	// We need to pull the projection under unionScan upon unionScan.
	// Since the projection only prunes columns, it's ok the put it upon unionScan.
	if sel, ok := tasks[0].plan().(*PhysicalSelection); ok {
		if pj, ok := sel.children[0].(*PhysicalProjection); ok {
			// Convert unionScan->selection->projection to projection->unionScan->selection.
			sel.SetChildren(pj.children...)
			p.SetChildren(sel)
			p.SetStats(tasks[0].plan().StatsInfo())
			rt, _ := tasks[0].(*rootTask)
			rt.p = p
			pj.SetChildren(p)
			return pj.attach2Task(tasks...)
		}
	}
	if pj, ok := tasks[0].plan().(*PhysicalProjection); ok {
		// Convert unionScan->projection to projection->unionScan, because unionScan can't handle projection as its children.
		p.SetChildren(pj.children...)
		p.SetStats(tasks[0].plan().StatsInfo())
		rt, _ := tasks[0].(*rootTask)
		rt.p = pj.children[0]
		pj.SetChildren(p)
		return pj.attach2Task(p.basePhysicalPlan.attach2Task(tasks...))
	}
	p.SetStats(tasks[0].plan().StatsInfo())
	return p.basePhysicalPlan.attach2Task(tasks...)
}

func (p *PhysicalApply) attach2Task(tasks ...task) task {
	lTask := tasks[0].convertToRootTask(p.SCtx())
	rTask := tasks[1].convertToRootTask(p.SCtx())
	p.SetChildren(lTask.plan(), rTask.plan())
	p.schema = BuildPhysicalJoinSchema(p.JoinType, p)
	t := &rootTask{
		p: p,
	}
	return t
}

func (p *PhysicalIndexMergeJoin) attach2Task(tasks ...task) task {
	innerTask := p.innerTask
	outerTask := tasks[1-p.InnerChildIdx].convertToRootTask(p.SCtx())
	if p.InnerChildIdx == 1 {
		p.SetChildren(outerTask.plan(), innerTask.plan())
	} else {
		p.SetChildren(innerTask.plan(), outerTask.plan())
	}
	t := &rootTask{
		p: p,
	}
	return t
}

func (p *PhysicalIndexHashJoin) attach2Task(tasks ...task) task {
	innerTask := p.innerTask
	outerTask := tasks[1-p.InnerChildIdx].convertToRootTask(p.SCtx())
	if p.InnerChildIdx == 1 {
		p.SetChildren(outerTask.plan(), innerTask.plan())
	} else {
		p.SetChildren(innerTask.plan(), outerTask.plan())
	}
	t := &rootTask{
		p: p,
	}
	return t
}

func (p *PhysicalIndexJoin) attach2Task(tasks ...task) task {
	innerTask := p.innerTask
	outerTask := tasks[1-p.InnerChildIdx].convertToRootTask(p.SCtx())
	if p.InnerChildIdx == 1 {
		p.SetChildren(outerTask.plan(), innerTask.plan())
	} else {
		p.SetChildren(innerTask.plan(), outerTask.plan())
	}
	t := &rootTask{
		p: p,
	}
	return t
}

func getAvgRowSize(stats *property.StatsInfo, cols []*expression.Column) (size float64) {
	if stats.HistColl != nil {
		size = stats.HistColl.GetAvgRowSizeListInDisk(cols)
	} else {
		// Estimate using just the type info.
		for _, col := range cols {
			size += float64(chunk.EstimateTypeWidth(col.GetType()))
		}
	}
	return
}

func (p *PhysicalHashJoin) attach2Task(tasks ...task) task {
	if p.storeTp == kv.TiFlash {
		return p.attach2TaskForTiFlash(tasks...)
	}
	lTask := tasks[0].convertToRootTask(p.SCtx())
	rTask := tasks[1].convertToRootTask(p.SCtx())
	p.SetChildren(lTask.plan(), rTask.plan())
	task := &rootTask{
		p: p,
	}
	return task
}

// TiDB only require that the types fall into the same catalog but TiFlash require the type to be exactly the same, so
// need to check if the conversion is a must
func needConvert(tp *types.FieldType, rtp *types.FieldType) bool {
	// all the string type are mapped to the same type in TiFlash, so
	// do not need convert for string types
	if types.IsString(tp.GetType()) && types.IsString(rtp.GetType()) {
		return false
	}
	if tp.GetType() != rtp.GetType() {
		return true
	}
	if tp.GetType() != mysql.TypeNewDecimal {
		return false
	}
	if tp.GetDecimal() != rtp.GetDecimal() {
		return true
	}
	// for decimal type, TiFlash have 4 different impl based on the required precision
	if tp.GetFlen() >= 0 && tp.GetFlen() <= 9 && rtp.GetFlen() >= 0 && rtp.GetFlen() <= 9 {
		return false
	}
	if tp.GetFlen() > 9 && tp.GetFlen() <= 18 && rtp.GetFlen() > 9 && rtp.GetFlen() <= 18 {
		return false
	}
	if tp.GetFlen() > 18 && tp.GetFlen() <= 38 && rtp.GetFlen() > 18 && rtp.GetFlen() <= 38 {
		return false
	}
	if tp.GetFlen() > 38 && tp.GetFlen() <= 65 && rtp.GetFlen() > 38 && rtp.GetFlen() <= 65 {
		return false
	}
	return true
}

func negotiateCommonType(lType, rType *types.FieldType) (*types.FieldType, bool, bool) {
	commonType := types.AggFieldType([]*types.FieldType{lType, rType})
	if commonType.GetType() == mysql.TypeNewDecimal {
		lExtend := 0
		rExtend := 0
		cDec := rType.GetDecimal()
		if lType.GetDecimal() < rType.GetDecimal() {
			lExtend = rType.GetDecimal() - lType.GetDecimal()
		} else if lType.GetDecimal() > rType.GetDecimal() {
			rExtend = lType.GetDecimal() - rType.GetDecimal()
			cDec = lType.GetDecimal()
		}
		lLen, rLen := lType.GetFlen()+lExtend, rType.GetFlen()+rExtend
		cLen := mathutil.Max(lLen, rLen)
		commonType.SetDecimalUnderLimit(cDec)
		commonType.SetFlenUnderLimit(cLen)
	} else if needConvert(lType, commonType) || needConvert(rType, commonType) {
		if mysql.IsIntegerType(commonType.GetType()) {
			// If the target type is int, both TiFlash and Mysql only support cast to Int64
			// so we need to promote the type to Int64
			commonType.SetType(mysql.TypeLonglong)
			commonType.SetFlen(mysql.MaxIntWidth)
		}
	}
	return commonType, needConvert(lType, commonType), needConvert(rType, commonType)
}

func getProj(ctx sessionctx.Context, p PhysicalPlan) *PhysicalProjection {
	proj := PhysicalProjection{
		Exprs: make([]expression.Expression, 0, len(p.Schema().Columns)),
	}.Init(ctx, p.StatsInfo(), p.SelectBlockOffset())
	for _, col := range p.Schema().Columns {
		proj.Exprs = append(proj.Exprs, col)
	}
	proj.SetSchema(p.Schema().Clone())
	proj.SetChildren(p)
	return proj
}

func appendExpr(p *PhysicalProjection, expr expression.Expression) *expression.Column {
	p.Exprs = append(p.Exprs, expr)

	col := &expression.Column{
		UniqueID: p.SCtx().GetSessionVars().AllocPlanColumnID(),
		RetType:  expr.GetType(),
	}
	col.SetCoercibility(expr.Coercibility())
	p.schema.Append(col)
	return col
}

// TiFlash join require that partition key has exactly the same type, while TiDB only guarantee the partition key is the same catalog,
// so if the partition key type is not exactly the same, we need add a projection below the join or exchanger if exists.
func (p *PhysicalHashJoin) convertPartitionKeysIfNeed(lTask, rTask *mppTask) (*mppTask, *mppTask) {
	lp := lTask.p
	if _, ok := lp.(*PhysicalExchangeReceiver); ok {
		lp = lp.Children()[0].Children()[0]
	}
	rp := rTask.p
	if _, ok := rp.(*PhysicalExchangeReceiver); ok {
		rp = rp.Children()[0].Children()[0]
	}
	// to mark if any partition key needs to convert
	lMask := make([]bool, len(lTask.hashCols))
	rMask := make([]bool, len(rTask.hashCols))
	cTypes := make([]*types.FieldType, len(lTask.hashCols))
	lChanged := false
	rChanged := false
	for i := range lTask.hashCols {
		lKey := lTask.hashCols[i]
		rKey := rTask.hashCols[i]
		cType, lConvert, rConvert := negotiateCommonType(lKey.Col.RetType, rKey.Col.RetType)
		if lConvert {
			lMask[i] = true
			cTypes[i] = cType
			lChanged = true
		}
		if rConvert {
			rMask[i] = true
			cTypes[i] = cType
			rChanged = true
		}
	}
	if !lChanged && !rChanged {
		return lTask, rTask
	}
	var lProj, rProj *PhysicalProjection
	if lChanged {
		lProj = getProj(p.SCtx(), lp)
		lp = lProj
	}
	if rChanged {
		rProj = getProj(p.SCtx(), rp)
		rp = rProj
	}

	lPartKeys := make([]*property.MPPPartitionColumn, 0, len(rTask.hashCols))
	rPartKeys := make([]*property.MPPPartitionColumn, 0, len(lTask.hashCols))
	for i := range lTask.hashCols {
		lKey := lTask.hashCols[i]
		rKey := rTask.hashCols[i]
		if lMask[i] {
			cType := cTypes[i].Clone()
			cType.SetFlag(lKey.Col.RetType.GetFlag())
			lCast := expression.BuildCastFunction(p.SCtx(), lKey.Col, cType)
			lKey = &property.MPPPartitionColumn{Col: appendExpr(lProj, lCast), CollateID: lKey.CollateID}
		}
		if rMask[i] {
			cType := cTypes[i].Clone()
			cType.SetFlag(rKey.Col.RetType.GetFlag())
			rCast := expression.BuildCastFunction(p.SCtx(), rKey.Col, cType)
			rKey = &property.MPPPartitionColumn{Col: appendExpr(rProj, rCast), CollateID: rKey.CollateID}
		}
		lPartKeys = append(lPartKeys, lKey)
		rPartKeys = append(rPartKeys, rKey)
	}
	// if left or right child changes, we need to add enforcer.
	if lChanged {
		nlTask := lTask.copy().(*mppTask)
		nlTask.p = lProj
		nlTask = nlTask.enforceExchanger(&property.PhysicalProperty{
			TaskTp:           property.MppTaskType,
			MPPPartitionTp:   property.HashType,
			MPPPartitionCols: lPartKeys,
		})
		lTask = nlTask
	}
	if rChanged {
		nrTask := rTask.copy().(*mppTask)
		nrTask.p = rProj
		nrTask = nrTask.enforceExchanger(&property.PhysicalProperty{
			TaskTp:           property.MppTaskType,
			MPPPartitionTp:   property.HashType,
			MPPPartitionCols: rPartKeys,
		})
		rTask = nrTask
	}
	return lTask, rTask
}

func (p *PhysicalHashJoin) attach2TaskForMpp(tasks ...task) task {
	lTask, lok := tasks[0].(*mppTask)
	rTask, rok := tasks[1].(*mppTask)
	if !lok || !rok {
		return invalidTask
	}
	if p.mppShuffleJoin {
		// protection check is case of some bugs
		if len(lTask.hashCols) != len(rTask.hashCols) || len(lTask.hashCols) == 0 {
			return invalidTask
		}
		lTask, rTask = p.convertPartitionKeysIfNeed(lTask, rTask)
	}
	p.SetChildren(lTask.plan(), rTask.plan())
	p.schema = BuildPhysicalJoinSchema(p.JoinType, p)

	// outer task is the task that will pass its MPPPartitionType to the join result
	// for broadcast inner join, it should be the non-broadcast side, since broadcast side is always the build side, so
	// just use the probe side is ok.
	// for hash inner join, both side is ok, by default, we use the probe side
	// for outer join, it should always be the outer side of the join
	// for semi join, it should be the left side(the same as left out join)
	outerTaskIndex := 1 - p.InnerChildIdx
	if p.JoinType != InnerJoin {
		if p.JoinType == RightOuterJoin {
			outerTaskIndex = 1
		} else {
			outerTaskIndex = 0
		}
	}
	// can not use the task from tasks because it maybe updated.
	outerTask := lTask
	if outerTaskIndex == 1 {
		outerTask = rTask
	}
	task := &mppTask{
		p:        p,
		partTp:   outerTask.partTp,
		hashCols: outerTask.hashCols,
	}
	return task
}

func (p *PhysicalHashJoin) attach2TaskForTiFlash(tasks ...task) task {
	lTask, lok := tasks[0].(*copTask)
	rTask, rok := tasks[1].(*copTask)
	if !lok || !rok {
		return p.attach2TaskForMpp(tasks...)
	}
	p.SetChildren(lTask.plan(), rTask.plan())
	p.schema = BuildPhysicalJoinSchema(p.JoinType, p)
	if !lTask.indexPlanFinished {
		lTask.finishIndexPlan()
	}
	if !rTask.indexPlanFinished {
		rTask.finishIndexPlan()
	}

	task := &copTask{
		tblColHists:       rTask.tblColHists,
		indexPlanFinished: true,
		tablePlan:         p,
	}
	return task
}

func (p *PhysicalMergeJoin) attach2Task(tasks ...task) task {
	lTask := tasks[0].convertToRootTask(p.SCtx())
	rTask := tasks[1].convertToRootTask(p.SCtx())
	p.SetChildren(lTask.plan(), rTask.plan())
	t := &rootTask{
		p: p,
	}
	return t
}

func buildIndexLookUpTask(ctx sessionctx.Context, t *copTask) *rootTask {
	newTask := &rootTask{}
	p := PhysicalIndexLookUpReader{
		tablePlan:        t.tablePlan,
		indexPlan:        t.indexPlan,
		ExtraHandleCol:   t.extraHandleCol,
		CommonHandleCols: t.commonHandleCols,
		expectedCnt:      t.expectCnt,
		keepOrder:        t.keepOrder,
	}.Init(ctx, t.tablePlan.SelectBlockOffset())
	p.PartitionInfo = t.partitionInfo
	setTableScanToTableRowIDScan(p.tablePlan)
	p.SetStats(t.tablePlan.StatsInfo())
	// Do not inject the extra Projection even if t.needExtraProj is set, or the schema between the phase-1 agg and
	// the final agg would be broken. Please reference comments for the similar logic in
	// (*copTask).convertToRootTaskImpl() for the PhysicalTableReader case.
	// We need to refactor these logics.
	aggPushedDown := false
	switch p.tablePlan.(type) {
	case *PhysicalHashAgg, *PhysicalStreamAgg:
		aggPushedDown = true
	}

	if t.needExtraProj && !aggPushedDown {
		schema := t.originSchema
		proj := PhysicalProjection{Exprs: expression.Column2Exprs(schema.Columns)}.Init(ctx, p.StatsInfo(), t.tablePlan.SelectBlockOffset(), nil)
		proj.SetSchema(schema)
		proj.SetChildren(p)
		newTask.p = proj
	} else {
		newTask.p = p
	}
	return newTask
}

func extractRows(p PhysicalPlan) float64 {
	f := float64(0)
	for _, c := range p.Children() {
		if len(c.Children()) != 0 {
			f += extractRows(c)
		} else {
			f += c.StatsInfo().RowCount
		}
	}
	return f
}

// calcPagingCost calculates the cost for paging processing which may increase the seekCnt and reduce scanned rows.
func calcPagingCost(ctx sessionctx.Context, indexPlan PhysicalPlan, expectCnt uint64) float64 {
	sessVars := ctx.GetSessionVars()
	indexRows := indexPlan.StatsCount()
	sourceRows := extractRows(indexPlan)
	// with paging, the scanned rows is always less than or equal to source rows.
	if uint64(sourceRows) < expectCnt {
		expectCnt = uint64(sourceRows)
	}
	seekCnt := paging.CalculateSeekCnt(expectCnt)
	indexSelectivity := float64(1)
	if sourceRows > indexRows {
		indexSelectivity = indexRows / sourceRows
	}
	pagingCst := seekCnt*sessVars.GetSeekFactor(nil) + float64(expectCnt)*sessVars.GetCPUFactor()
	pagingCst *= indexSelectivity

	// we want the diff between idxCst and pagingCst here,
	// however, the idxCst does not contain seekFactor, so a seekFactor needs to be removed
	return math.Max(pagingCst-sessVars.GetSeekFactor(nil), 0)
}

func (t *rootTask) convertToRootTask(_ sessionctx.Context) *rootTask {
	return t.copy().(*rootTask)
}

func (t *copTask) convertToRootTask(ctx sessionctx.Context) *rootTask {
	// copy one to avoid changing itself.
	return t.copy().(*copTask).convertToRootTaskImpl(ctx)
}

func (t *copTask) convertToRootTaskImpl(ctx sessionctx.Context) *rootTask {
	// copTasks are run in parallel, to make the estimated cost closer to execution time, we amortize
	// the cost to cop iterator workers. According to `CopClient::Send`, the concurrency
	// is Min(DistSQLScanConcurrency, numRegionsInvolvedInScan), since we cannot infer
	// the number of regions involved, we simply use DistSQLScanConcurrency.
	t.finishIndexPlan()
	// Network cost of transferring rows of table scan to TiDB.
	if t.tablePlan != nil {
		tp := t.tablePlan
		for len(tp.Children()) > 0 {
			if len(tp.Children()) == 1 {
				tp = tp.Children()[0]
			} else {
				join := tp.(*PhysicalHashJoin)
				tp = join.children[1-join.InnerChildIdx]
			}
		}
		ts := tp.(*PhysicalTableScan)
		prevColumnLen := len(ts.Columns)
		prevSchema := ts.schema.Clone()
		ts.Columns = ExpandVirtualColumn(ts.Columns, ts.schema, ts.Table.Columns)
		if !t.needExtraProj && len(ts.Columns) > prevColumnLen {
			// Add an projection to make sure not to output extract columns.
			t.needExtraProj = true
			t.originSchema = prevSchema
		}
	}
	newTask := &rootTask{}
	if t.idxMergePartPlans != nil {
		p := PhysicalIndexMergeReader{
			partialPlans:       t.idxMergePartPlans,
			tablePlan:          t.tablePlan,
			IsIntersectionType: t.idxMergeIsIntersection,
			AccessMVIndex:      t.idxMergeAccessMVIndex,
			KeepOrder:          t.keepOrder,
		}.Init(ctx, t.idxMergePartPlans[0].SelectBlockOffset())
		p.PartitionInfo = t.partitionInfo
		setTableScanToTableRowIDScan(p.tablePlan)
		newTask.p = p
		t.handleRootTaskConds(ctx, newTask)
		if t.needExtraProj {
			schema := t.originSchema
			proj := PhysicalProjection{Exprs: expression.Column2Exprs(schema.Columns)}.Init(ctx, p.StatsInfo(), t.idxMergePartPlans[0].SelectBlockOffset(), nil)
			proj.SetSchema(schema)
			proj.SetChildren(p)
			newTask.p = proj
		}
		return newTask
	}
	if t.indexPlan != nil && t.tablePlan != nil {
		newTask = buildIndexLookUpTask(ctx, t)
	} else if t.indexPlan != nil {
		p := PhysicalIndexReader{indexPlan: t.indexPlan}.Init(ctx, t.indexPlan.SelectBlockOffset())
		p.PartitionInfo = t.partitionInfo
		p.SetStats(t.indexPlan.StatsInfo())
		newTask.p = p
	} else {
		tp := t.tablePlan
		for len(tp.Children()) > 0 {
			if len(tp.Children()) == 1 {
				tp = tp.Children()[0]
			} else {
				join := tp.(*PhysicalHashJoin)
				tp = join.children[1-join.InnerChildIdx]
			}
		}
		ts := tp.(*PhysicalTableScan)
		p := PhysicalTableReader{
			tablePlan:      t.tablePlan,
			StoreType:      ts.StoreType,
			IsCommonHandle: ts.Table.IsCommonHandle,
		}.Init(ctx, t.tablePlan.SelectBlockOffset())
		p.PartitionInfo = t.partitionInfo
		p.SetStats(t.tablePlan.StatsInfo())

		// If agg was pushed down in attach2Task(), the partial agg was placed on the top of tablePlan, the final agg was
		// placed above the PhysicalTableReader, and the schema should have been set correctly for them, the schema of
		// partial agg contains the columns needed by the final agg.
		// If we add the projection here, the projection will be between the final agg and the partial agg, then the
		// schema will be broken, the final agg will fail to find needed columns in ResolveIndices().
		// Besides, the agg would only be pushed down if it doesn't contain virtual columns, so virtual column should not be affected.
		aggPushedDown := false
		switch p.tablePlan.(type) {
		case *PhysicalHashAgg, *PhysicalStreamAgg:
			aggPushedDown = true
		}

		if t.needExtraProj && !aggPushedDown {
			proj := PhysicalProjection{Exprs: expression.Column2Exprs(t.originSchema.Columns)}.Init(ts.SCtx(), ts.StatsInfo(), ts.SelectBlockOffset(), nil)
			proj.SetSchema(t.originSchema)
			proj.SetChildren(p)
			newTask.p = proj
		} else {
			newTask.p = p
		}
	}

	t.handleRootTaskConds(ctx, newTask)
	return newTask
}

func (t *copTask) handleRootTaskConds(ctx sessionctx.Context, newTask *rootTask) {
	if len(t.rootTaskConds) > 0 {
		selectivity, _, err := t.tblColHists.Selectivity(ctx, t.rootTaskConds, nil)
		if err != nil {
			logutil.BgLogger().Debug("calculate selectivity failed, use selection factor", zap.Error(err))
			selectivity = SelectionFactor
		}
		sel := PhysicalSelection{Conditions: t.rootTaskConds}.Init(ctx, newTask.p.StatsInfo().Scale(selectivity), newTask.p.SelectBlockOffset())
		sel.fromDataSource = true
		sel.SetChildren(newTask.p)
		newTask.p = sel
	}
}

// setTableScanToTableRowIDScan is to update the isChildOfIndexLookUp attribute of PhysicalTableScan child
func setTableScanToTableRowIDScan(p PhysicalPlan) {
	if ts, ok := p.(*PhysicalTableScan); ok {
		ts.SetIsChildOfIndexLookUp(true)
	} else {
		for _, child := range p.Children() {
			setTableScanToTableRowIDScan(child)
		}
	}
}

// rootTask is the final sink node of a plan graph. It should be a single goroutine on tidb.
type rootTask struct {
	p       PhysicalPlan
	isEmpty bool // isEmpty indicates if this task contains a dual table and returns empty data.
	// TODO: The flag 'isEmpty' is only checked by Projection and UnionAll. We should support more cases in the future.
}

func (t *rootTask) copy() task {
	return &rootTask{
		p: t.p,
	}
}

func (t *rootTask) count() float64 {
	return t.p.StatsInfo().RowCount
}

func (t *rootTask) plan() PhysicalPlan {
	return t.p
}

// MemoryUsage return the memory usage of rootTask
func (t *rootTask) MemoryUsage() (sum int64) {
	if t == nil {
		return
	}

	sum = size.SizeOfInterface + size.SizeOfBool
	if t.p != nil {
		sum += t.p.MemoryUsage()
	}
	return sum
}

func (p *PhysicalLimit) attach2Task(tasks ...task) task {
	t := tasks[0].copy()
	newPartitionBy := make([]property.SortItem, 0, len(p.GetPartitionBy()))
	for _, expr := range p.GetPartitionBy() {
		newPartitionBy = append(newPartitionBy, expr.Clone())
	}

	sunk := false
	if cop, ok := t.(*copTask); ok {
		if len(cop.idxMergePartPlans) == 0 {
			// For double read which requires order being kept, the limit cannot be pushed down to the table side,
			// because handles would be reordered before being sent to table scan.
			if (!cop.keepOrder || !cop.indexPlanFinished || cop.indexPlan == nil) && len(cop.rootTaskConds) == 0 {
				// When limit is pushed down, we should remove its offset.
				newCount := p.Offset + p.Count
				childProfile := cop.plan().StatsInfo()
				// Strictly speaking, for the row count of stats, we should multiply newCount with "regionNum",
				// but "regionNum" is unknown since the copTask can be a double read, so we ignore it now.
				stats := deriveLimitStats(childProfile, float64(newCount))
				pushedDownLimit := PhysicalLimit{PartitionBy: newPartitionBy, Count: newCount}.Init(p.SCtx(), stats, p.SelectBlockOffset())
				cop = attachPlan2Task(pushedDownLimit, cop).(*copTask)
				// Don't use clone() so that Limit and its children share the same schema. Otherwise the virtual generated column may not be resolved right.
				pushedDownLimit.SetSchema(pushedDownLimit.children[0].Schema())
			}
			t = cop.convertToRootTask(p.SCtx())
			sunk = p.sinkIntoIndexLookUp(t)
		} else if !cop.idxMergeIsIntersection {
			// We only support push part of the order prop down to index merge case.
			if !cop.indexPlanFinished && len(cop.rootTaskConds) == 0 {
				newCount := p.Offset + p.Count
				limitChildren := make([]PhysicalPlan, 0, len(cop.idxMergePartPlans))
				for _, partialScan := range cop.idxMergePartPlans {
					childProfile := partialScan.StatsInfo()
					stats := deriveLimitStats(childProfile, float64(newCount))
					pushedDownLimit := PhysicalLimit{PartitionBy: newPartitionBy, Count: newCount}.Init(p.SCtx(), stats, p.SelectBlockOffset())
					pushedDownLimit.SetChildren(partialScan)
					pushedDownLimit.SetSchema(pushedDownLimit.children[0].Schema())
					limitChildren = append(limitChildren, pushedDownLimit)
				}
				cop.idxMergePartPlans = limitChildren
			}
<<<<<<< HEAD
			t = cop.convertToRootTask(p.ctx)
			sunk = p.sinkIntoIndexMerge(t)
=======
			t = cop.convertToRootTask(p.SCtx())
>>>>>>> b74c572f
		} else {
			// Whatever the remained case is, we directly convert to it to root task.
			t = cop.convertToRootTask(p.SCtx())
		}
	} else if mpp, ok := t.(*mppTask); ok {
		newCount := p.Offset + p.Count
		childProfile := mpp.plan().StatsInfo()
		stats := deriveLimitStats(childProfile, float64(newCount))
		pushedDownLimit := PhysicalLimit{Count: newCount, PartitionBy: newPartitionBy}.Init(p.SCtx(), stats, p.SelectBlockOffset())
		mpp = attachPlan2Task(pushedDownLimit, mpp).(*mppTask)
		pushedDownLimit.SetSchema(pushedDownLimit.children[0].Schema())
		t = mpp.convertToRootTask(p.SCtx())
	}
	if sunk {
		return t
	}
	// Skip limit with partition on the root. This is a derived topN and window function
	// will take care of the filter.
	if len(p.GetPartitionBy()) > 0 {
		return t
	}
	return attachPlan2Task(p, t)
}

func (p *PhysicalLimit) sinkIntoIndexLookUp(t task) bool {
	root := t.(*rootTask)
	reader, isDoubleRead := root.p.(*PhysicalIndexLookUpReader)
	proj, isProj := root.p.(*PhysicalProjection)
	if !isDoubleRead && !isProj {
		return false
	}
	if isProj {
		reader, isDoubleRead = proj.Children()[0].(*PhysicalIndexLookUpReader)
		if !isDoubleRead {
			return false
		}
	}

	// We can sink Limit into IndexLookUpReader only if tablePlan contains no Selection.
	ts, isTableScan := reader.tablePlan.(*PhysicalTableScan)
	if !isTableScan {
		return false
	}

	// If this happens, some Projection Operator must be inlined into this Limit. (issues/14428)
	// For example, if the original plan is `IndexLookUp(col1, col2) -> Limit(col1, col2) -> Project(col1)`,
	//  then after inlining the Project, it will be `IndexLookUp(col1, col2) -> Limit(col1)` here.
	// If the Limit is sunk into the IndexLookUp, the IndexLookUp's schema needs to be updated as well,
	// So we add an extra projection to solve the problem.
	if p.Schema().Len() != reader.Schema().Len() {
		extraProj := PhysicalProjection{
			Exprs: expression.Column2Exprs(p.schema.Columns),
		}.Init(p.SCtx(), p.StatsInfo(), p.SelectBlockOffset(), nil)
		extraProj.SetSchema(p.schema)
		// If the root.p is already a Projection. We left the optimization for the later Projection Elimination.
		extraProj.SetChildren(root.p)
		root.p = extraProj
	}

	reader.PushedLimit = &PushedDownLimit{
		Offset: p.Offset,
		Count:  p.Count,
	}
	originStats := ts.StatsInfo()
	ts.SetStats(p.StatsInfo())
	if originStats != nil {
		// keep the original stats version
		ts.StatsInfo().StatsVersion = originStats.StatsVersion
	}
	reader.SetStats(p.StatsInfo())
	if isProj {
		proj.SetStats(p.StatsInfo())
	}
	return true
}

func (p *PhysicalLimit) sinkIntoIndexMerge(t task) bool {
	root := t.(*rootTask)
	imReader, isIm := root.p.(*PhysicalIndexMergeReader)
	proj, isProj := root.p.(*PhysicalProjection)
	if !isIm && !isProj {
		return false
	}
	if isProj {
		imReader, isIm = proj.Children()[0].(*PhysicalIndexMergeReader)
		if !isIm {
			return false
		}
	}
	ts, ok := imReader.tablePlan.(*PhysicalTableScan)
	if !ok {
		return false
	}
	imReader.PushedLimit = &PushedDownLimit{
		Count:  p.Count,
		Offset: p.Offset,
	}
	originStats := ts.stats
	ts.stats = p.stats
	if originStats != nil {
		// keep the original stats version
		ts.stats.StatsVersion = originStats.StatsVersion
	}
	needProj := p.schema.Len() != root.p.Schema().Len()
	if !needProj {
		for i := 0; i < p.schema.Len(); i++ {
			if !p.schema.Columns[i].Equal(nil, root.p.Schema().Columns[i]) {
				needProj = true
				break
			}
		}
	}
	if needProj {
		extraProj := PhysicalProjection{
			Exprs: expression.Column2Exprs(p.schema.Columns),
		}.Init(p.SCtx(), p.statsInfo(), p.blockOffset, nil)
		extraProj.SetSchema(p.schema)
		// If the root.p is already a Projection. We left the optimization for the later Projection Elimination.
		extraProj.SetChildren(root.p)
		root.p = extraProj
	}
	return true
}

func (p *PhysicalSort) attach2Task(tasks ...task) task {
	t := tasks[0].copy()
	t = attachPlan2Task(p, t)
	return t
}

func (p *NominalSort) attach2Task(tasks ...task) task {
	if p.OnlyColumn {
		return tasks[0]
	}
	t := tasks[0].copy()
	t = attachPlan2Task(p, t)
	return t
}

func (p *PhysicalTopN) getPushedDownTopN(childPlan PhysicalPlan) *PhysicalTopN {
	newByItems := make([]*util.ByItems, 0, len(p.ByItems))
	for _, expr := range p.ByItems {
		newByItems = append(newByItems, expr.Clone())
	}
	newPartitionBy := make([]property.SortItem, 0, len(p.GetPartitionBy()))
	for _, expr := range p.GetPartitionBy() {
		newPartitionBy = append(newPartitionBy, expr.Clone())
	}
	newCount := p.Offset + p.Count
	childProfile := childPlan.StatsInfo()
	// Strictly speaking, for the row count of pushed down TopN, we should multiply newCount with "regionNum",
	// but "regionNum" is unknown since the copTask can be a double read, so we ignore it now.
	stats := deriveLimitStats(childProfile, float64(newCount))
	topN := PhysicalTopN{
		ByItems:     newByItems,
		PartitionBy: newPartitionBy,
		Count:       newCount,
	}.Init(p.SCtx(), stats, p.SelectBlockOffset(), p.GetChildReqProps(0))
	topN.SetChildren(childPlan)
	return topN
}

// canPushToIndexPlan checks if this TopN can be pushed to the index side of copTask.
// It can be pushed to the index side when all columns used by ByItems are available from the index side and
//
//	there's no prefix index column.
func (*PhysicalTopN) canPushToIndexPlan(indexPlan PhysicalPlan, byItemCols []*expression.Column) bool {
	// If we call canPushToIndexPlan and there's no index plan, we should go into the index merge case.
	// Index merge case is specially handled for now. So we directly return false here.
	// So we directly return false.
	if indexPlan == nil {
		return false
	}
	schema := indexPlan.Schema()
	for _, col := range byItemCols {
		pos := schema.ColumnIndex(col)
		if pos == -1 {
			return false
		}
		if schema.Columns[pos].IsPrefix {
			return false
		}
	}
	return true
}

// canExpressionConvertedToPB checks whether each of the the expression in TopN can be converted to pb.
func (p *PhysicalTopN) canExpressionConvertedToPB(storeTp kv.StoreType) bool {
	exprs := make([]expression.Expression, 0, len(p.ByItems))
	for _, item := range p.ByItems {
		exprs = append(exprs, item.Expr)
	}
	return expression.CanExprsPushDown(p.SCtx().GetSessionVars().StmtCtx, exprs, p.SCtx().GetClient(), storeTp)
}

// containVirtualColumn checks whether TopN.ByItems contains virtual generated columns.
func (p *PhysicalTopN) containVirtualColumn(tCols []*expression.Column) bool {
	for _, by := range p.ByItems {
		cols := expression.ExtractColumns(by.Expr)
		for _, col := range cols {
			for _, tCol := range tCols {
				// A column with ID > 0 indicates that the column can be resolved by data source.
				if tCol.ID > 0 && tCol.ID == col.ID && tCol.VirtualExpr != nil {
					return true
				}
			}
		}
	}
	return false
}

// canPushDownToTiKV checks whether this topN can be pushed down to TiKV.
func (p *PhysicalTopN) canPushDownToTiKV(copTask *copTask) bool {
	if !p.canExpressionConvertedToPB(kv.TiKV) {
		return false
	}
	if len(copTask.rootTaskConds) != 0 {
		return false
	}
	if !copTask.indexPlanFinished && len(copTask.idxMergePartPlans) > 0 {
		for _, partialPlan := range copTask.idxMergePartPlans {
			if p.containVirtualColumn(partialPlan.Schema().Columns) {
				return false
			}
		}
	} else if p.containVirtualColumn(copTask.plan().Schema().Columns) {
		return false
	}
	return true
}

// canPushDownToTiFlash checks whether this topN can be pushed down to TiFlash.
func (p *PhysicalTopN) canPushDownToTiFlash(mppTask *mppTask) bool {
	if !p.canExpressionConvertedToPB(kv.TiFlash) {
		return false
	}
	if p.containVirtualColumn(mppTask.plan().Schema().Columns) {
		return false
	}
	return true
}

func (p *PhysicalTopN) attach2Task(tasks ...task) task {
	t := tasks[0].copy()
	cols := make([]*expression.Column, 0, len(p.ByItems))
	for _, item := range p.ByItems {
		cols = append(cols, expression.ExtractColumns(item.Expr)...)
	}
	needPushDown := len(cols) > 0
	if copTask, ok := t.(*copTask); ok && needPushDown && p.canPushDownToTiKV(copTask) && len(copTask.rootTaskConds) == 0 {
		// If all columns in topN are from index plan, we push it to index plan, otherwise we finish the index plan and
		// push it to table plan.
		var pushedDownTopN *PhysicalTopN
		if !copTask.indexPlanFinished && p.canPushToIndexPlan(copTask.indexPlan, cols) {
			pushedDownTopN = p.getPushedDownTopN(copTask.indexPlan)
			copTask.indexPlan = pushedDownTopN
		} else {
			// It works for both normal index scan and index merge scan.
			copTask.finishIndexPlan()
			pushedDownTopN = p.getPushedDownTopN(copTask.tablePlan)
			copTask.tablePlan = pushedDownTopN
		}
	} else if mppTask, ok := t.(*mppTask); ok && needPushDown && p.canPushDownToTiFlash(mppTask) {
		pushedDownTopN := p.getPushedDownTopN(mppTask.p)
		mppTask.p = pushedDownTopN
	}
	rootTask := t.convertToRootTask(p.SCtx())
	// Skip TopN with partition on the root. This is a derived topN and window function
	// will take care of the filter.
	if len(p.GetPartitionBy()) > 0 {
		return t
	}
	return attachPlan2Task(p, rootTask)
}

<<<<<<< HEAD
=======
// pushPartialTopNDownToCop is a temp solution for index merge. It actually does the same thing as DataSource's isMatchProp.
// We need to support a more enhanced read strategy in the execution phase. So that we can achieve Limit(TiDB)->Reader(TiDB)->Limit(TiKV/TiFlash)->Scan(TiKV/TiFlash).
// Before that is done, we use this logic to provide a way to keep the order property when reading from TiKV, so that we can use the orderliness of index to speed up the query.
// Here we can change the execution plan to TopN(TiDB)->Reader(TiDB)->Limit(TiKV)->Scan(TiKV).(TiFlash is not supported).
func (p *PhysicalTopN) pushPartialTopNDownToCop(copTsk *copTask) (task, bool) {
	if copTsk.getStoreType() != kv.TiKV {
		return nil, false
	}
	copTsk = copTsk.copy().(*copTask)
	if len(copTsk.rootTaskConds) > 0 {
		return nil, false
	}
	colsProp, ok := GetPropByOrderByItems(p.ByItems)
	if !ok {
		return nil, false
	}
	allSameOrder, isDesc := colsProp.AllSameOrder()
	if !allSameOrder {
		return nil, false
	}
	if len(copTsk.idxMergePartPlans) > 0 && copTsk.idxMergeIsIntersection {
		return nil, false
	}
	// This func only consider index merge.
	if len(copTsk.idxMergePartPlans) == 0 {
		return nil, false
	}
	var (
		selSelectivityOnPartialScan []float64

		partialScans      []PhysicalPlan
		clonedPartialPlan []PhysicalPlan
	)
	if len(copTsk.idxMergePartPlans) > 0 {
		// calculate selectivities for each partial plan in advance and clone partial plans since we may modify their stats later.
		partialScans = make([]PhysicalPlan, 0, len(copTsk.idxMergePartPlans))
		selSelectivityOnPartialScan = make([]float64, len(copTsk.idxMergePartPlans))
		for i, scan := range copTsk.idxMergePartPlans {
			selSelectivityOnPartialScan[i] = 1
			clonedScan, err := scan.Clone()
			if err != nil {
				return nil, false
			}
			clonedPartialPlan = append(clonedPartialPlan, clonedScan)
			finalScan := clonedScan
			var partialSel *PhysicalSelection
			for len(finalScan.Children()) > 0 {
				partialSel, _ = finalScan.(*PhysicalSelection)
				finalScan = finalScan.Children()[0]
			}
			if partialSel != nil && finalScan.StatsInfo().RowCount > 0 {
				selSelectivityOnPartialScan[i] = partialSel.StatsInfo().RowCount / finalScan.StatsInfo().RowCount
			}
			if plan, ok := finalScan.(*PhysicalTableScan); ok {
				plan.ByItems = p.ByItems
				if plan.Table.GetPartitionInfo() != nil && p.SCtx().GetSessionVars().StmtCtx.UseDynamicPartitionPrune() {
					plan.Columns, plan.schema, _ = AddExtraPhysTblIDColumn(plan.SCtx(), plan.Columns, plan.Schema())
				}
			}
			if plan, ok := finalScan.(*PhysicalIndexScan); ok {
				plan.ByItems = p.ByItems
				if plan.Table.GetPartitionInfo() != nil && p.SCtx().GetSessionVars().StmtCtx.UseDynamicPartitionPrune() && !plan.Index.Global {
					plan.Columns, plan.schema, _ = AddExtraPhysTblIDColumn(plan.SCtx(), plan.Columns, plan.Schema())
				}
			}
			partialScans = append(partialScans, finalScan)
		}
	}

	if copTsk.indexPlanFinished {
		return nil, false
	}
	// If indexPlan side isn't finished, there's no selection on the table side.
	if len(copTsk.idxMergePartPlans) > 0 {
		// Deal with index merge case.
		propMatched := p.checkSubScans(colsProp, isDesc, partialScans...)
		if !propMatched {
			// If there's one used index cannot match the prop.
			return nil, false
		}
		newCopSubPlans := p.addPartialLimitForSubScans(clonedPartialPlan, partialScans, selSelectivityOnPartialScan)
		copTsk.idxMergePartPlans = newCopSubPlans
		cloned, err := copTsk.tablePlan.Clone()
		if err != nil {
			return nil, false
		}
		clonedTblScan := cloned.(*PhysicalTableScan)
		clonedTblScan.StatsInfo().ScaleByExpectCnt(float64(p.Count+p.Offset) * float64(len(copTsk.idxMergePartPlans)))
		tblInfo := clonedTblScan.Table
		if tblInfo.PKIsHandle {
			pk := tblInfo.GetPkColInfo()
			pkCol := expression.ColInfo2Col(clonedTblScan.tblCols, pk)
			if !clonedTblScan.Schema().Contains(pkCol) {
				clonedTblScan.Schema().Append(pkCol)
				clonedTblScan.Columns = append(clonedTblScan.Columns, pk)
				copTsk.needExtraProj = true
			}
		} else if tblInfo.IsCommonHandle {
			idxInfo := tblInfo.GetPrimaryKey()
			for _, idxCol := range idxInfo.Columns {
				c := clonedTblScan.tblCols[idxCol.Offset]
				if !clonedTblScan.Schema().Contains(c) {
					clonedTblScan.Schema().Append(c)
					clonedTblScan.Columns = append(clonedTblScan.Columns, c.ToInfo())
					copTsk.needExtraProj = true
				}
			}
		} else {
			if !clonedTblScan.Schema().Contains(clonedTblScan.HandleCols.GetCol(0)) {
				clonedTblScan.Schema().Append(clonedTblScan.HandleCols.GetCol(0))
				clonedTblScan.Columns = append(clonedTblScan.Columns, model.NewExtraHandleColInfo())
				copTsk.needExtraProj = true
			}
		}
		// global index for tableScan with keepOrder also need PhysicalTblID
		if clonedTblScan.Table.GetPartitionInfo() != nil && p.SCtx().GetSessionVars().StmtCtx.UseDynamicPartitionPrune() {
			var succ bool
			clonedTblScan.Columns, clonedTblScan.schema, succ = AddExtraPhysTblIDColumn(clonedTblScan.SCtx(), clonedTblScan.Columns, clonedTblScan.Schema())
			copTsk.needExtraProj = copTsk.needExtraProj || succ
		}
		clonedTblScan.HandleCols, err = clonedTblScan.HandleCols.ResolveIndices(clonedTblScan.Schema())
		if err != nil {
			return nil, false
		}
		if copTsk.needExtraProj {
			copTsk.originSchema = copTsk.tablePlan.Schema()
		}
		copTsk.tablePlan = clonedTblScan
		copTsk.indexPlanFinished = true
		rootTask := copTsk.convertToRootTask(p.SCtx())
		indexMerge, ok := rootTask.p.(*PhysicalIndexMergeReader)
		if !ok {
			// needExtraProj == true
			indexMerge, ok = rootTask.p.Children()[0].(*PhysicalIndexMergeReader)
			if !ok {
				return nil, false
			}
		}
		indexMerge.PushedLimit = &PushedDownLimit{
			Offset: p.Offset,
			Count:  p.Count,
		}
		indexMerge.ByItems = p.ByItems
		indexMerge.KeepOrder = true
		return rootTask, true
	}

	rootTask := copTsk.convertToRootTask(p.SCtx())
	return attachPlan2Task(p, rootTask), true
}

// checkOrderPropForSubIndexScan checks whether these index columns can meet the specified order property.
func (p *PhysicalTopN) checkOrderPropForSubIndexScan(idxCols []*expression.Column, idxColLens []int, constColsByCond []bool, colsProp *property.PhysicalProperty) bool {
	// If the number of the by-items is bigger than the index columns. We cannot push down since it must not keep order.
	if len(idxCols) < len(colsProp.SortItems) {
		return false
	}
	idxPos := 0
	for _, byItem := range colsProp.SortItems {
		found := false
		for ; idxPos < len(idxCols); idxPos++ {
			if idxColLens[idxPos] == types.UnspecifiedLength && idxCols[idxPos].Equal(p.SCtx(), byItem.Col) {
				found = true
				idxPos++
				break
			}
			if idxPos >= len(constColsByCond) || !constColsByCond[idxPos] {
				found = false
				break
			}
		}
		if !found {
			return false
		}
	}
	return true
}

// checkSubScans checks whether all these Scans can meet the specified order property.
func (p *PhysicalTopN) checkSubScans(colsProp *property.PhysicalProperty, isDesc bool, scans ...PhysicalPlan) bool {
	for _, scan := range scans {
		switch x := scan.(type) {
		case *PhysicalIndexScan:
			propMatched := p.checkOrderPropForSubIndexScan(x.IdxCols, x.IdxColLens, x.constColsByCond, colsProp)
			if !propMatched {
				return false
			}
			x.KeepOrder = true
			x.Desc = isDesc
		case *PhysicalTableScan:
			if x.HandleCols == nil {
				return false
			}

			if x.HandleCols.IsInt() {
				pk := x.HandleCols.GetCol(0)
				if len(colsProp.SortItems) != 1 || !colsProp.SortItems[0].Col.Equal(p.SCtx(), pk) {
					return false
				}
			} else {
				idxCols, idxColLens := expression.IndexInfo2PrefixCols(x.Columns, x.Schema().Columns, tables.FindPrimaryIndex(x.Table))
				matched := p.checkOrderPropForSubIndexScan(idxCols, idxColLens, x.constColsByCond, colsProp)
				if !matched {
					return false
				}
			}
			x.KeepOrder = true
			x.Desc = isDesc
		default:
			return false
		}
	}
	// Return true when all sub index plan matched.
	return true
}

func (p *PhysicalTopN) addPartialLimitForSubScans(copSubPlans []PhysicalPlan, finalPartialScans []PhysicalPlan, selSelectivities []float64) []PhysicalPlan {
	limitAddedPlan := make([]PhysicalPlan, 0, len(copSubPlans))
	for i, copSubPlan := range copSubPlans {
		childProfile := copSubPlan.StatsInfo()
		newCount := p.Offset + p.Count
		stats := deriveLimitStats(childProfile, float64(newCount))
		pushedLimit := PhysicalLimit{
			Count: newCount,
		}.Init(p.SCtx(), stats, p.SelectBlockOffset())
		pushedLimit.SetSchema(copSubPlan.Schema())
		pushedLimit.SetChildren(copSubPlan)
		// A similar but simplified logic compared the ExpectedCnt handling logic in getOriginalPhysicalIndexScan.
		child := pushedLimit.Children()[0]
		// The row count of the direct child of Limit should be adjusted to be no larger than the Limit.Count.
		child.SetStats(child.StatsInfo().ScaleByExpectCnt(float64(newCount)))
		// The Limit->Selection->IndexScan case:
		// adjust the row count of IndexScan according to the selectivity of the Selection.
		if selSelectivities[i] > 0 && selSelectivities[i] < 1 {
			scaledRowCount := child.StatsInfo().RowCount / selSelectivities[i]
			finalPartialScans[i].SetStats(finalPartialScans[i].StatsInfo().ScaleByExpectCnt(scaledRowCount))
		}
		limitAddedPlan = append(limitAddedPlan, pushedLimit)
	}
	return limitAddedPlan
}

>>>>>>> b74c572f
func (p *PhysicalExpand) attach2Task(tasks ...task) task {
	t := tasks[0].copy()
	// current expand can only be run in MPP TiFlash mode.
	if mpp, ok := t.(*mppTask); ok {
		p.SetChildren(mpp.p)
		mpp.p = p
		return mpp
	}
	return invalidTask
}

func (p *PhysicalProjection) attach2Task(tasks ...task) task {
	t := tasks[0].copy()
	if cop, ok := t.(*copTask); ok {
		if (len(cop.rootTaskConds) == 0 && len(cop.idxMergePartPlans) == 0) && expression.CanExprsPushDown(p.SCtx().GetSessionVars().StmtCtx, p.Exprs, p.SCtx().GetClient(), cop.getStoreType()) {
			copTask := attachPlan2Task(p, cop)
			return copTask
		}
	} else if mpp, ok := t.(*mppTask); ok {
		if expression.CanExprsPushDown(p.SCtx().GetSessionVars().StmtCtx, p.Exprs, p.SCtx().GetClient(), kv.TiFlash) {
			p.SetChildren(mpp.p)
			mpp.p = p
			return mpp
		}
	}
	t = t.convertToRootTask(p.SCtx())
	t = attachPlan2Task(p, t)
	if root, ok := tasks[0].(*rootTask); ok && root.isEmpty {
		t.(*rootTask).isEmpty = true
	}
	return t
}

func (p *PhysicalUnionAll) attach2MppTasks(tasks ...task) task {
	t := &mppTask{p: p}
	childPlans := make([]PhysicalPlan, 0, len(tasks))
	for _, tk := range tasks {
		if mpp, ok := tk.(*mppTask); ok && !tk.invalid() {
			childPlans = append(childPlans, mpp.plan())
		} else if root, ok := tk.(*rootTask); ok && root.isEmpty {
			continue
		} else {
			return invalidTask
		}
	}
	if len(childPlans) == 0 {
		return invalidTask
	}
	p.SetChildren(childPlans...)
	return t
}

func (p *PhysicalUnionAll) attach2Task(tasks ...task) task {
	for _, t := range tasks {
		if _, ok := t.(*mppTask); ok {
			if p.TP() == plancodec.TypePartitionUnion {
				// In attach2MppTasks(), will attach PhysicalUnion to mppTask directly.
				// But PartitionUnion cannot pushdown to tiflash, so here disable PartitionUnion pushdown to tiflash explicitly.
				// For now, return invalidTask immediately, we can refine this by letting childTask of PartitionUnion convert to rootTask.
				return invalidTask
			}
			return p.attach2MppTasks(tasks...)
		}
	}
	t := &rootTask{p: p}
	childPlans := make([]PhysicalPlan, 0, len(tasks))
	for _, task := range tasks {
		task = task.convertToRootTask(p.SCtx())
		childPlans = append(childPlans, task.plan())
	}
	p.SetChildren(childPlans...)
	return t
}

func (sel *PhysicalSelection) attach2Task(tasks ...task) task {
	if mppTask, _ := tasks[0].(*mppTask); mppTask != nil { // always push to mpp task.
		sc := sel.SCtx().GetSessionVars().StmtCtx
		if expression.CanExprsPushDown(sc, sel.Conditions, sel.SCtx().GetClient(), kv.TiFlash) {
			return attachPlan2Task(sel, mppTask.copy())
		}
	}
	t := tasks[0].convertToRootTask(sel.SCtx())
	return attachPlan2Task(sel, t)
}

// CheckAggCanPushCop checks whether the aggFuncs and groupByItems can
// be pushed down to coprocessor.
func CheckAggCanPushCop(sctx sessionctx.Context, aggFuncs []*aggregation.AggFuncDesc, groupByItems []expression.Expression, storeType kv.StoreType) bool {
	sc := sctx.GetSessionVars().StmtCtx
	client := sctx.GetClient()
	ret := true
	reason := ""
	for _, aggFunc := range aggFuncs {
		// if the aggFunc contain VirtualColumn or CorrelatedColumn, it can not be pushed down.
		if expression.ContainVirtualColumn(aggFunc.Args) || expression.ContainCorrelatedColumn(aggFunc.Args) {
			reason = "expressions of AggFunc `" + aggFunc.Name + "` contain virtual column or correlated column, which is not supported now"
			ret = false
			break
		}
		if !aggregation.CheckAggPushDown(aggFunc, storeType) {
			reason = "AggFunc `" + aggFunc.Name + "` is not supported now"
			ret = false
			break
		}
		if !expression.CanExprsPushDownWithExtraInfo(sc, aggFunc.Args, client, storeType, aggFunc.Name == ast.AggFuncSum) {
			reason = "arguments of AggFunc `" + aggFunc.Name + "` contains unsupported exprs"
			ret = false
			break
		}
		orderBySize := len(aggFunc.OrderByItems)
		if orderBySize > 0 {
			exprs := make([]expression.Expression, 0, orderBySize)
			for _, item := range aggFunc.OrderByItems {
				exprs = append(exprs, item.Expr)
			}
			if !expression.CanExprsPushDownWithExtraInfo(sc, exprs, client, storeType, false) {
				reason = "arguments of AggFunc `" + aggFunc.Name + "` contains unsupported exprs in order-by clause"
				ret = false
				break
			}
		}
		pb, _ := aggregation.AggFuncToPBExpr(sctx, client, aggFunc, storeType)
		if pb == nil {
			reason = "AggFunc `" + aggFunc.Name + "` can not be converted to pb expr"
			ret = false
			break
		}
	}
	if ret && expression.ContainVirtualColumn(groupByItems) {
		reason = "groupByItems contain virtual columns, which is not supported now"
		ret = false
	}
	if ret && !expression.CanExprsPushDown(sc, groupByItems, client, storeType) {
		reason = "groupByItems contain unsupported exprs"
		ret = false
	}

	if !ret {
		storageName := storeType.Name()
		if storeType == kv.UnSpecified {
			storageName = "storage layer"
		}
		warnErr := errors.New("Aggregation can not be pushed to " + storageName + " because " + reason)
		if sc.InExplainStmt {
			sc.AppendWarning(warnErr)
		} else {
			sc.AppendExtraWarning(warnErr)
		}
	}
	return ret
}

// AggInfo stores the information of an Aggregation.
type AggInfo struct {
	AggFuncs     []*aggregation.AggFuncDesc
	GroupByItems []expression.Expression
	Schema       *expression.Schema
}

// BuildFinalModeAggregation splits either LogicalAggregation or PhysicalAggregation to finalAgg and partial1Agg,
// returns the information of partial and final agg.
// partialIsCop means whether partial agg is a cop task. When partialIsCop is false,
// we do not set the AggMode for partialAgg cause it may be split further when
// building the aggregate executor(e.g. buildHashAgg will split the AggDesc further for parallel executing).
// firstRowFuncMap is a map between partial first_row to final first_row, will be used in RemoveUnnecessaryFirstRow
func BuildFinalModeAggregation(
	sctx sessionctx.Context, original *AggInfo, partialIsCop bool, isMPPTask bool) (partial, final *AggInfo, firstRowFuncMap map[*aggregation.AggFuncDesc]*aggregation.AggFuncDesc) {
	firstRowFuncMap = make(map[*aggregation.AggFuncDesc]*aggregation.AggFuncDesc, len(original.AggFuncs))
	partial = &AggInfo{
		AggFuncs:     make([]*aggregation.AggFuncDesc, 0, len(original.AggFuncs)),
		GroupByItems: original.GroupByItems,
		Schema:       expression.NewSchema(),
	}
	partialCursor := 0
	final = &AggInfo{
		AggFuncs:     make([]*aggregation.AggFuncDesc, len(original.AggFuncs)),
		GroupByItems: make([]expression.Expression, 0, len(original.GroupByItems)),
		Schema:       original.Schema,
	}

	partialGbySchema := expression.NewSchema()
	// add group by columns
	for _, gbyExpr := range partial.GroupByItems {
		var gbyCol *expression.Column
		if col, ok := gbyExpr.(*expression.Column); ok {
			gbyCol = col
		} else {
			gbyCol = &expression.Column{
				UniqueID: sctx.GetSessionVars().AllocPlanColumnID(),
				RetType:  gbyExpr.GetType(),
			}
		}
		partialGbySchema.Append(gbyCol)
		final.GroupByItems = append(final.GroupByItems, gbyCol)
	}

	// TODO: Refactor the way of constructing aggregation functions.
	// This for loop is ugly, but I do not find a proper way to reconstruct
	// it right away.

	// group_concat is special when pushing down, it cannot take the two phase execution if no distinct but with orderBy, and other cases are also different:
	// for example: group_concat([distinct] expr0, expr1[, order by expr2] separator ‘,’)
	// no distinct, no orderBy: can two phase
	// 		[final agg] group_concat(col#1,’,’)
	// 		[part  agg] group_concat(expr0, expr1,’,’) -> col#1
	// no distinct,  orderBy: only one phase
	// distinct, no orderBy: can two phase
	// 		[final agg] group_concat(distinct col#0, col#1,’,’)
	// 		[part  agg] group by expr0 ->col#0, expr1 -> col#1
	// distinct,  orderBy: can two phase
	// 		[final agg] group_concat(distinct col#0, col#1, order by col#2,’,’)
	// 		[part  agg] group by expr0 ->col#0, expr1 -> col#1; agg function: firstrow(expr2)-> col#2

	for i, aggFunc := range original.AggFuncs {
		finalAggFunc := &aggregation.AggFuncDesc{HasDistinct: false}
		finalAggFunc.Name = aggFunc.Name
		finalAggFunc.OrderByItems = aggFunc.OrderByItems
		args := make([]expression.Expression, 0, len(aggFunc.Args))
		if aggFunc.HasDistinct {
			/*
				eg: SELECT COUNT(DISTINCT a), SUM(b) FROM t GROUP BY c

				change from
					[root] group by: c, funcs:count(distinct a), funcs:sum(b)
				to
					[root] group by: c, funcs:count(distinct a), funcs:sum(b)
						[cop]: group by: c, a
			*/
			// onlyAddFirstRow means if the distinctArg does not occur in group by items,
			// it should be replaced with a firstrow() agg function, needed for the order by items of group_concat()
			getDistinctExpr := func(distinctArg expression.Expression, onlyAddFirstRow bool) (ret expression.Expression) {
				// 1. add all args to partial.GroupByItems
				foundInGroupBy := false
				for j, gbyExpr := range partial.GroupByItems {
					if gbyExpr.Equal(sctx, distinctArg) && gbyExpr.GetType().Equal(distinctArg.GetType()) {
						// if the two expressions exactly the same in terms of data types and collation, then can avoid it.
						foundInGroupBy = true
						ret = partialGbySchema.Columns[j]
						break
					}
				}
				if !foundInGroupBy {
					var gbyCol *expression.Column
					if col, ok := distinctArg.(*expression.Column); ok {
						gbyCol = col
					} else {
						gbyCol = &expression.Column{
							UniqueID: sctx.GetSessionVars().AllocPlanColumnID(),
							RetType:  distinctArg.GetType(),
						}
					}
					// 2. add group by items if needed
					if !onlyAddFirstRow {
						partial.GroupByItems = append(partial.GroupByItems, distinctArg)
						partialGbySchema.Append(gbyCol)
						ret = gbyCol
					}
					// 3. add firstrow() if needed
					if !partialIsCop || onlyAddFirstRow {
						// if partial is a cop task, firstrow function is redundant since group by items are outputted
						// by group by schema, and final functions use group by schema as their arguments.
						// if partial agg is not cop, we must append firstrow function & schema, to output the group by
						// items.
						// maybe we can unify them sometime.
						// only add firstrow for order by items of group_concat()
						firstRow, err := aggregation.NewAggFuncDesc(sctx, ast.AggFuncFirstRow, []expression.Expression{distinctArg}, false)
						if err != nil {
							panic("NewAggFuncDesc FirstRow meets error: " + err.Error())
						}
						partial.AggFuncs = append(partial.AggFuncs, firstRow)
						newCol, _ := gbyCol.Clone().(*expression.Column)
						newCol.RetType = firstRow.RetTp
						partial.Schema.Append(newCol)
						if onlyAddFirstRow {
							ret = newCol
						}
						partialCursor++
					}
				}
				return ret
			}

			for j, distinctArg := range aggFunc.Args {
				// the last arg of ast.AggFuncGroupConcat is the separator, so just put it into the final agg
				if aggFunc.Name == ast.AggFuncGroupConcat && j+1 == len(aggFunc.Args) {
					args = append(args, distinctArg)
					continue
				}
				args = append(args, getDistinctExpr(distinctArg, false))
			}

			byItems := make([]*util.ByItems, 0, len(aggFunc.OrderByItems))
			for _, byItem := range aggFunc.OrderByItems {
				byItems = append(byItems, &util.ByItems{Expr: getDistinctExpr(byItem.Expr, true), Desc: byItem.Desc})
			}

			if aggFunc.HasDistinct && isMPPTask && aggFunc.GroupingID > 0 {
				// keep the groupingID as it was, otherwise the new split final aggregate's ganna lost its groupingID info.
				finalAggFunc.GroupingID = aggFunc.GroupingID
			}

			finalAggFunc.OrderByItems = byItems
			finalAggFunc.HasDistinct = aggFunc.HasDistinct
			// In logical optimize phase, the Agg->PartitionUnion->TableReader may become
			// Agg1->PartitionUnion->Agg2->TableReader, and the Agg2 is a partial aggregation.
			// So in the push down here, we need to add a new if-condition check:
			// If the original agg mode is partial already, the finalAggFunc's mode become Partial2.
			if aggFunc.Mode == aggregation.CompleteMode {
				finalAggFunc.Mode = aggregation.CompleteMode
			} else if aggFunc.Mode == aggregation.Partial1Mode || aggFunc.Mode == aggregation.Partial2Mode {
				finalAggFunc.Mode = aggregation.Partial2Mode
			}
		} else {
			if aggFunc.Name == ast.AggFuncGroupConcat && len(aggFunc.OrderByItems) > 0 {
				// group_concat can only run in one phase if it has order by items but without distinct property
				partial = nil
				final = original
				return
			}
			if aggregation.NeedCount(finalAggFunc.Name) {
				// only Avg and Count need count
				if isMPPTask && finalAggFunc.Name == ast.AggFuncCount {
					// For MPP Task, the final count() is changed to sum().
					// Note: MPP mode does not run avg() directly, instead, avg() -> sum()/(case when count() = 0 then 1 else count() end),
					// so we do not process it here.
					finalAggFunc.Name = ast.AggFuncSum
				} else {
					// avg branch
					ft := types.NewFieldType(mysql.TypeLonglong)
					ft.SetFlen(21)
					ft.SetCharset(charset.CharsetBin)
					ft.SetCollate(charset.CollationBin)
					partial.Schema.Append(&expression.Column{
						UniqueID: sctx.GetSessionVars().AllocPlanColumnID(),
						RetType:  ft,
					})
					args = append(args, partial.Schema.Columns[partialCursor])
					partialCursor++
				}
			}
			if finalAggFunc.Name == ast.AggFuncApproxCountDistinct {
				ft := types.NewFieldType(mysql.TypeString)
				ft.SetCharset(charset.CharsetBin)
				ft.SetCollate(charset.CollationBin)
				ft.AddFlag(mysql.NotNullFlag)
				partial.Schema.Append(&expression.Column{
					UniqueID: sctx.GetSessionVars().AllocPlanColumnID(),
					RetType:  ft,
				})
				args = append(args, partial.Schema.Columns[partialCursor])
				partialCursor++
			}
			if aggregation.NeedValue(finalAggFunc.Name) {
				partial.Schema.Append(&expression.Column{
					UniqueID: sctx.GetSessionVars().AllocPlanColumnID(),
					RetType:  original.Schema.Columns[i].GetType(),
				})
				args = append(args, partial.Schema.Columns[partialCursor])
				partialCursor++
			}
			if aggFunc.Name == ast.AggFuncAvg {
				cntAgg := aggFunc.Clone()
				cntAgg.Name = ast.AggFuncCount
				err := cntAgg.TypeInfer(sctx)
				if err != nil { // must not happen
					partial = nil
					final = original
					return
				}
				partial.Schema.Columns[partialCursor-2].RetType = cntAgg.RetTp
				// we must call deep clone in this case, to avoid sharing the arguments.
				sumAgg := aggFunc.Clone()
				sumAgg.Name = ast.AggFuncSum
				sumAgg.TypeInfer4AvgSum(sumAgg.RetTp)
				partial.Schema.Columns[partialCursor-1].RetType = sumAgg.RetTp
				partial.AggFuncs = append(partial.AggFuncs, cntAgg, sumAgg)
			} else if aggFunc.Name == ast.AggFuncApproxCountDistinct || aggFunc.Name == ast.AggFuncGroupConcat {
				newAggFunc := aggFunc.Clone()
				newAggFunc.Name = aggFunc.Name
				newAggFunc.RetTp = partial.Schema.Columns[partialCursor-1].GetType()
				partial.AggFuncs = append(partial.AggFuncs, newAggFunc)
				if aggFunc.Name == ast.AggFuncGroupConcat {
					// append the last separator arg
					args = append(args, aggFunc.Args[len(aggFunc.Args)-1])
				}
			} else {
				// other agg desc just split into two parts
				partialFuncDesc := aggFunc.Clone()
				partial.AggFuncs = append(partial.AggFuncs, partialFuncDesc)
				if aggFunc.Name == ast.AggFuncFirstRow {
					firstRowFuncMap[partialFuncDesc] = finalAggFunc
				}
			}

			// In logical optimize phase, the Agg->PartitionUnion->TableReader may become
			// Agg1->PartitionUnion->Agg2->TableReader, and the Agg2 is a partial aggregation.
			// So in the push down here, we need to add a new if-condition check:
			// If the original agg mode is partial already, the finalAggFunc's mode become Partial2.
			if aggFunc.Mode == aggregation.CompleteMode {
				finalAggFunc.Mode = aggregation.FinalMode
			} else if aggFunc.Mode == aggregation.Partial1Mode || aggFunc.Mode == aggregation.Partial2Mode {
				finalAggFunc.Mode = aggregation.Partial2Mode
			}
		}

		finalAggFunc.Args = args
		finalAggFunc.RetTp = aggFunc.RetTp
		final.AggFuncs[i] = finalAggFunc
	}
	partial.Schema.Append(partialGbySchema.Columns...)
	if partialIsCop {
		for _, f := range partial.AggFuncs {
			f.Mode = aggregation.Partial1Mode
		}
	}
	return
}

// convertAvgForMPP converts avg(arg) to sum(arg)/(case when count(arg)=0 then 1 else count(arg) end), in detail:
// 1.rewrite avg() in the final aggregation to count() and sum(), and reconstruct its schema.
// 2.replace avg() with sum(arg)/(case when count(arg)=0 then 1 else count(arg) end) and reuse the original schema of the final aggregation.
// If there is no avg, nothing is changed and return nil.
func (p *basePhysicalAgg) convertAvgForMPP() *PhysicalProjection {
	newSchema := expression.NewSchema()
	newSchema.Keys = p.schema.Keys
	newSchema.UniqueKeys = p.schema.UniqueKeys
	newAggFuncs := make([]*aggregation.AggFuncDesc, 0, 2*len(p.AggFuncs))
	exprs := make([]expression.Expression, 0, 2*len(p.schema.Columns))
	// add agg functions schema
	for i, aggFunc := range p.AggFuncs {
		if aggFunc.Name == ast.AggFuncAvg {
			// inset a count(column)
			avgCount := aggFunc.Clone()
			avgCount.Name = ast.AggFuncCount
			err := avgCount.TypeInfer(p.SCtx())
			if err != nil { // must not happen
				return nil
			}
			newAggFuncs = append(newAggFuncs, avgCount)
			avgCountCol := &expression.Column{
				UniqueID: p.SCtx().GetSessionVars().AllocPlanColumnID(),
				RetType:  avgCount.RetTp,
			}
			newSchema.Append(avgCountCol)
			// insert a sum(column)
			avgSum := aggFunc.Clone()
			avgSum.Name = ast.AggFuncSum
			avgSum.TypeInfer4AvgSum(avgSum.RetTp)
			newAggFuncs = append(newAggFuncs, avgSum)
			avgSumCol := &expression.Column{
				UniqueID: p.schema.Columns[i].UniqueID,
				RetType:  avgSum.RetTp,
			}
			newSchema.Append(avgSumCol)
			// avgSumCol/(case when avgCountCol=0 then 1 else avgCountCol end)
			eq := expression.NewFunctionInternal(p.SCtx(), ast.EQ, types.NewFieldType(mysql.TypeTiny), avgCountCol, expression.NewZero())
			caseWhen := expression.NewFunctionInternal(p.SCtx(), ast.Case, avgCountCol.RetType, eq, expression.NewOne(), avgCountCol)
			divide := expression.NewFunctionInternal(p.SCtx(), ast.Div, avgSumCol.RetType, avgSumCol, caseWhen)
			divide.(*expression.ScalarFunction).RetType = p.schema.Columns[i].RetType
			exprs = append(exprs, divide)
		} else {
			// other non-avg agg use the old schema as it did.
			newAggFuncs = append(newAggFuncs, aggFunc)
			newSchema.Append(p.schema.Columns[i])
			exprs = append(exprs, p.schema.Columns[i])
		}
	}
	// no avgs
	// for final agg, always add project due to in-compatibility between TiDB and TiFlash
	if len(p.schema.Columns) == len(newSchema.Columns) && !p.IsFinalAgg() {
		return nil
	}
	// add remaining columns to exprs
	for i := len(p.AggFuncs); i < len(p.schema.Columns); i++ {
		exprs = append(exprs, p.schema.Columns[i])
	}
	proj := PhysicalProjection{
		Exprs:                exprs,
		CalculateNoDelay:     false,
		AvoidColumnEvaluator: false,
	}.Init(p.SCtx(), p.StatsInfo(), p.SelectBlockOffset(), p.GetChildReqProps(0).CloneEssentialFields())
	proj.SetSchema(p.schema)

	p.AggFuncs = newAggFuncs
	p.schema = newSchema

	return proj
}

func (p *basePhysicalAgg) newPartialAggregate(copTaskType kv.StoreType, isMPPTask bool) (partial, final PhysicalPlan) {
	// Check if this aggregation can push down.
	if !CheckAggCanPushCop(p.SCtx(), p.AggFuncs, p.GroupByItems, copTaskType) {
		return nil, p.self
	}
	partialPref, finalPref, firstRowFuncMap := BuildFinalModeAggregation(p.SCtx(), &AggInfo{
		AggFuncs:     p.AggFuncs,
		GroupByItems: p.GroupByItems,
		Schema:       p.Schema().Clone(),
	}, true, isMPPTask)
	if partialPref == nil {
		return nil, p.self
	}
	if p.TP() == plancodec.TypeStreamAgg && len(partialPref.GroupByItems) != len(finalPref.GroupByItems) {
		return nil, p.self
	}
	// Remove unnecessary FirstRow.
	partialPref.AggFuncs = RemoveUnnecessaryFirstRow(p.SCtx(),
		finalPref.GroupByItems, partialPref.AggFuncs, partialPref.GroupByItems, partialPref.Schema, firstRowFuncMap)
	if copTaskType == kv.TiDB {
		// For partial agg of TiDB cop task, since TiDB coprocessor reuse the TiDB executor,
		// and TiDB aggregation executor won't output the group by value,
		// so we need add `firstrow` aggregation function to output the group by value.
		aggFuncs, err := genFirstRowAggForGroupBy(p.SCtx(), partialPref.GroupByItems)
		if err != nil {
			return nil, p.self
		}
		partialPref.AggFuncs = append(partialPref.AggFuncs, aggFuncs...)
	}
	p.AggFuncs = partialPref.AggFuncs
	p.GroupByItems = partialPref.GroupByItems
	p.schema = partialPref.Schema
	partialAgg := p.self
	// Create physical "final" aggregation.
	prop := &property.PhysicalProperty{ExpectedCnt: math.MaxFloat64}
	if p.TP() == plancodec.TypeStreamAgg {
		finalAgg := basePhysicalAgg{
			AggFuncs:     finalPref.AggFuncs,
			GroupByItems: finalPref.GroupByItems,
			MppRunMode:   p.MppRunMode,
		}.initForStream(p.SCtx(), p.StatsInfo(), p.SelectBlockOffset(), prop)
		finalAgg.schema = finalPref.Schema
		return partialAgg, finalAgg
	}

	finalAgg := basePhysicalAgg{
		AggFuncs:     finalPref.AggFuncs,
		GroupByItems: finalPref.GroupByItems,
		MppRunMode:   p.MppRunMode,
	}.initForHash(p.SCtx(), p.StatsInfo(), p.SelectBlockOffset(), prop)
	finalAgg.schema = finalPref.Schema
	// partialAgg and finalAgg use the same ref of stats
	return partialAgg, finalAgg
}

func (p *basePhysicalAgg) scale3StageForDistinctAgg() (bool, expression.GroupingSets) {
	if p.canUse3Stage4SingleDistinctAgg() {
		return true, nil
	}
	return p.canUse3Stage4MultiDistinctAgg()
}

// canUse3Stage4MultiDistinctAgg returns true if this agg can use 3 stage for multi distinct aggregation
func (p *basePhysicalAgg) canUse3Stage4MultiDistinctAgg() (can bool, gss expression.GroupingSets) {
	if !p.SCtx().GetSessionVars().Enable3StageDistinctAgg || !p.SCtx().GetSessionVars().Enable3StageMultiDistinctAgg || len(p.GroupByItems) > 0 {
		return false, nil
	}
	defer func() {
		// some clean work.
		if !can {
			for _, fun := range p.AggFuncs {
				fun.GroupingID = 0
			}
		}
	}()
	// groupingSets is alias of []GroupingSet, the below equal to = make([]GroupingSet, 0, 2)
	groupingSets := make(expression.GroupingSets, 0, 2)
	for _, fun := range p.AggFuncs {
		if fun.HasDistinct {
			if fun.Name != ast.AggFuncCount {
				// now only for multi count(distinct x)
				return false, nil
			}
			for _, arg := range fun.Args {
				// bail out when args are not simple column, see GitHub issue #35417
				if _, ok := arg.(*expression.Column); !ok {
					return false, nil
				}
			}
			// here it's a valid count distinct agg with normal column args, collecting its distinct expr.
			groupingSets = append(groupingSets, expression.GroupingSet{fun.Args})
			// groupingID now is the offset of target grouping in GroupingSets.
			// todo: it may be changed after grouping set merge in the future.
			fun.GroupingID = len(groupingSets)
		} else if len(fun.Args) > 1 {
			return false, nil
		}
		// banned group_concat(x order by y)
		if len(fun.OrderByItems) > 0 || fun.Mode != aggregation.CompleteMode {
			return false, nil
		}
	}
	compressed := groupingSets.Merge()
	if len(compressed) != len(groupingSets) {
		p.SCtx().GetSessionVars().StmtCtx.AppendWarning(errors.Errorf("Some grouping sets should be merged"))
		// todo arenatlx: some grouping set should be merged which is not supported by now temporarily.
		return false, nil
	}
	if groupingSets.NeedCloneColumn() {
		// todo: column clone haven't implemented.
		return false, nil
	}
	if len(groupingSets) > 1 {
		// fill the grouping ID for normal agg.
		for _, fun := range p.AggFuncs {
			if fun.GroupingID == 0 {
				// the grouping ID hasn't set. find the targeting grouping set.
				groupingSetOffset := groupingSets.TargetOne(fun.Args)
				if groupingSetOffset == -1 {
					// todo: if we couldn't find a existed current valid group layout, we need to copy the column out from being filled with null value.
					p.SCtx().GetSessionVars().StmtCtx.AppendWarning(errors.Errorf("couldn't find a proper group set for normal agg"))
					return false, nil
				}
				// starting with 1
				fun.GroupingID = groupingSetOffset + 1
			}
		}
		return true, groupingSets
	}
	return false, nil
}

// canUse3Stage4SingleDistinctAgg returns true if this agg can use 3 stage for distinct aggregation
func (p *basePhysicalAgg) canUse3Stage4SingleDistinctAgg() bool {
	num := 0
	if !p.SCtx().GetSessionVars().Enable3StageDistinctAgg || len(p.GroupByItems) > 0 {
		return false
	}
	for _, fun := range p.AggFuncs {
		if fun.HasDistinct {
			num++
			if num > 1 || fun.Name != ast.AggFuncCount {
				return false
			}
			for _, arg := range fun.Args {
				// bail out when args are not simple column, see GitHub issue #35417
				if _, ok := arg.(*expression.Column); !ok {
					return false
				}
			}
		} else if len(fun.Args) > 1 {
			return false
		}

		if len(fun.OrderByItems) > 0 || fun.Mode != aggregation.CompleteMode {
			return false
		}
	}
	return num == 1
}

func genFirstRowAggForGroupBy(ctx sessionctx.Context, groupByItems []expression.Expression) ([]*aggregation.AggFuncDesc, error) {
	aggFuncs := make([]*aggregation.AggFuncDesc, 0, len(groupByItems))
	for _, groupBy := range groupByItems {
		agg, err := aggregation.NewAggFuncDesc(ctx, ast.AggFuncFirstRow, []expression.Expression{groupBy}, false)
		if err != nil {
			return nil, err
		}
		aggFuncs = append(aggFuncs, agg)
	}
	return aggFuncs, nil
}

// RemoveUnnecessaryFirstRow removes unnecessary FirstRow of the aggregation. This function can be
// used for both LogicalAggregation and PhysicalAggregation.
// When the select column is same with the group by key, the column can be removed and gets value from the group by key.
// e.g
// select a, count(b) from t group by a;
// The schema is [firstrow(a), count(b), a]. The column firstrow(a) is unnecessary.
// Can optimize the schema to [count(b), a] , and change the index to get value.
func RemoveUnnecessaryFirstRow(
	sctx sessionctx.Context,
	finalGbyItems []expression.Expression,
	partialAggFuncs []*aggregation.AggFuncDesc,
	partialGbyItems []expression.Expression,
	partialSchema *expression.Schema,
	firstRowFuncMap map[*aggregation.AggFuncDesc]*aggregation.AggFuncDesc) []*aggregation.AggFuncDesc {
	partialCursor := 0
	newAggFuncs := make([]*aggregation.AggFuncDesc, 0, len(partialAggFuncs))
	for _, aggFunc := range partialAggFuncs {
		if aggFunc.Name == ast.AggFuncFirstRow {
			canOptimize := false
			for j, gbyExpr := range partialGbyItems {
				if j >= len(finalGbyItems) {
					// after distinct push, len(partialGbyItems) may larger than len(finalGbyItems)
					// for example,
					// select /*+ HASH_AGG() */ a, count(distinct a) from t;
					// will generate to,
					//   HashAgg root  funcs:count(distinct a), funcs:firstrow(a)"
					//     HashAgg cop  group by:a, funcs:firstrow(a)->Column#6"
					// the firstrow in root task can not be removed.
					break
				}
				if gbyExpr.Equal(sctx, aggFunc.Args[0]) {
					canOptimize = true
					firstRowFuncMap[aggFunc].Args[0] = finalGbyItems[j]
					break
				}
			}
			if canOptimize {
				partialSchema.Columns = append(partialSchema.Columns[:partialCursor], partialSchema.Columns[partialCursor+1:]...)
				continue
			}
		}
		partialCursor += computePartialCursorOffset(aggFunc.Name)
		newAggFuncs = append(newAggFuncs, aggFunc)
	}
	return newAggFuncs
}

func computePartialCursorOffset(name string) int {
	offset := 0
	if aggregation.NeedCount(name) {
		offset++
	}
	if aggregation.NeedValue(name) {
		offset++
	}
	if name == ast.AggFuncApproxCountDistinct {
		offset++
	}
	return offset
}

func (p *PhysicalStreamAgg) attach2Task(tasks ...task) task {
	t := tasks[0].copy()
	if cop, ok := t.(*copTask); ok {
		// We should not push agg down across
		//  1. double read, since the data of second read is ordered by handle instead of index. The `extraHandleCol` is added
		//     if the double read needs to keep order. So we just use it to decided
		//     whether the following plan is double read with order reserved.
		//  2. the case that there's filters should be calculated on TiDB side.
		//  3. the case of index merge
		if (cop.indexPlan != nil && cop.tablePlan != nil && cop.keepOrder) || len(cop.rootTaskConds) > 0 || len(cop.idxMergePartPlans) > 0 {
			t = cop.convertToRootTask(p.SCtx())
			attachPlan2Task(p, t)
		} else {
			storeType := cop.getStoreType()
			// TiFlash doesn't support Stream Aggregation
			if storeType == kv.TiFlash && len(p.GroupByItems) > 0 {
				return invalidTask
			}
			partialAgg, finalAgg := p.newPartialAggregate(storeType, false)
			if partialAgg != nil {
				if cop.tablePlan != nil {
					cop.finishIndexPlan()
					partialAgg.SetChildren(cop.tablePlan)
					cop.tablePlan = partialAgg
					// If needExtraProj is true, a projection will be created above the PhysicalIndexLookUpReader to make sure
					// the schema is the same as the original DataSource schema.
					// However, we pushed down the agg here, the partial agg was placed on the top of tablePlan, and the final
					// agg will be placed above the PhysicalIndexLookUpReader, and the schema will be set correctly for them.
					// If we add the projection again, the projection will be between the PhysicalIndexLookUpReader and
					// the partial agg, and the schema will be broken.
					cop.needExtraProj = false
				} else {
					partialAgg.SetChildren(cop.indexPlan)
					cop.indexPlan = partialAgg
				}
			}
			t = cop.convertToRootTask(p.SCtx())
			attachPlan2Task(finalAgg, t)
		}
	} else if mpp, ok := t.(*mppTask); ok {
		t = mpp.convertToRootTask(p.SCtx())
		attachPlan2Task(p, t)
	} else {
		attachPlan2Task(p, t)
	}
	return t
}

// cpuCostDivisor computes the concurrency to which we would amortize CPU cost
// for hash aggregation.
func (p *PhysicalHashAgg) cpuCostDivisor(hasDistinct bool) (divisor, con float64) {
	if hasDistinct {
		return 0, 0
	}
	sessionVars := p.SCtx().GetSessionVars()
	finalCon, partialCon := sessionVars.HashAggFinalConcurrency(), sessionVars.HashAggPartialConcurrency()
	// According to `ValidateSetSystemVar`, `finalCon` and `partialCon` cannot be less than or equal to 0.
	if finalCon == 1 && partialCon == 1 {
		return 0, 0
	}
	// It is tricky to decide which concurrency we should use to amortize CPU cost. Since cost of hash
	// aggregation is tend to be under-estimated as explained in `attach2Task`, we choose the smaller
	// concurrecy to make some compensation.
	return math.Min(float64(finalCon), float64(partialCon)), float64(finalCon + partialCon)
}

func (p *PhysicalHashAgg) attach2TaskForMpp1Phase(mpp *mppTask) task {
	// 1-phase agg: when the partition columns can be satisfied, where the plan does not need to enforce Exchange
	// only push down the original agg
	proj := p.convertAvgForMPP()
	attachPlan2Task(p.self, mpp)
	if proj != nil {
		attachPlan2Task(proj, mpp)
	}
	return mpp
}

// scaleStats4GroupingSets scale the derived stats because the lower source has been expanded.
//
//	 parent OP   <- logicalAgg   <- children OP    (derived stats)
//	                    ｜
//	                    v
//	parent OP   <-  physicalAgg  <- children OP    (stats  used)
//	                    |
//	         +----------+----------+----------+
//	       Final       Mid     Partial    Expand
//
// physical agg stats is reasonable from the whole, because expand operator is designed to facilitate
// the Mid and Partial Agg, which means when leaving the Final, its output rowcount could be exactly
// the same as what it derived(estimated) before entering physical optimization phase.
//
// From the cost model correctness, for these inserted sub-agg and even expand operator, we should
// recompute the stats for them particularly.
//
// for example: grouping sets {<a>},{<b>}, group by items {a,b,c,groupingID}
// after expand:
//
//	 a,   b,   c,  groupingID
//	...  null  c    1   ---+
//	...  null  c    1      +------- replica group 1
//	...  null  c    1   ---+
//	null  ...  c    2   ---+
//	null  ...  c    2      +------- replica group 2
//	null  ...  c    2   ---+
//
// since null value is seen the same when grouping data (groupingID in one replica is always the same):
//   - so the num of group in replica 1 is equal to NDV(a,c)
//   - so the num of group in replica 2 is equal to NDV(b,c)
//
// in a summary, the total num of group of all replica is equal to = Σ:NDV(each-grouping-set-cols, normal-group-cols)
func (p *PhysicalHashAgg) scaleStats4GroupingSets(groupingSets expression.GroupingSets, groupingIDCol *expression.Column,
	childSchema *expression.Schema, childStats *property.StatsInfo) {
	idSets := groupingSets.AllSetsColIDs()
	normalGbyCols := make([]*expression.Column, 0, len(p.GroupByItems))
	for _, gbyExpr := range p.GroupByItems {
		cols := expression.ExtractColumns(gbyExpr)
		for _, col := range cols {
			if !idSets.Has(int(col.UniqueID)) && col.UniqueID != groupingIDCol.UniqueID {
				normalGbyCols = append(normalGbyCols, col)
			}
		}
	}
	sumNDV := float64(0)
	for _, groupingSet := range groupingSets {
		// for every grouping set, pick its cols out, and combine with normal group cols to get the ndv.
		groupingSetCols := groupingSet.ExtractCols()
		groupingSetCols = append(groupingSetCols, normalGbyCols...)
		ndv, _ := getColsNDVWithMatchedLen(groupingSetCols, childSchema, childStats)
		sumNDV += ndv
	}
	// After group operator, all same rows are grouped into one row, that means all
	// change the sub-agg's stats
	if p.StatsInfo() != nil {
		// equivalence to a new cloned one. (cause finalAgg and partialAgg may share a same copy of stats)
		cpStats := p.StatsInfo().Scale(1)
		cpStats.RowCount = sumNDV
		// We cannot estimate the ColNDVs for every output, so we use a conservative strategy.
		for k := range cpStats.ColNDVs {
			cpStats.ColNDVs[k] = sumNDV
		}
		// for old groupNDV, if it's containing one more grouping set cols, just plus the NDV where the col is excluded.
		// for example: old grouping NDV(b,c), where b is in grouping sets {<a>},{<b>}. so when countering the new NDV:
		// cases:
		// new grouping NDV(b,c) := old NDV(b,c) + NDV(null, c) = old NDV(b,c) + DNV(c).
		// new grouping NDV(a,b,c) := old NDV(a,b,c) + NDV(null,b,c) + NDV(a,null,c) = old NDV(a,b,c) + NDV(b,c) + NDV(a,c)
		allGroupingSetsIDs := groupingSets.AllSetsColIDs()
		for _, oneGNDV := range cpStats.GroupNDVs {
			newGNDV := oneGNDV.NDV
			intersectionIDs := make([]int64, 0, len(oneGNDV.Cols))
			for i, id := range oneGNDV.Cols {
				if allGroupingSetsIDs.Has(int(id)) {
					// when meet an id in grouping sets, skip it (cause its null) and append the rest ids to count the incrementNDV.
					beforeLen := len(intersectionIDs)
					intersectionIDs = append(intersectionIDs, oneGNDV.Cols[i:]...)
					incrementNDV, _ := getColsDNVWithMatchedLenFromUniqueIDs(intersectionIDs, childSchema, childStats)
					newGNDV += incrementNDV
					// restore the before intersectionIDs slice.
					intersectionIDs = intersectionIDs[:beforeLen]
				}
				// insert ids one by one.
				intersectionIDs = append(intersectionIDs, id)
			}
			oneGNDV.NDV = newGNDV
		}
		p.SetStats(cpStats)
	}
}

// adjust3StagePhaseAgg generate 3 stage aggregation for single/multi count distinct if applicable.
//
//	select count(distinct a), count(b) from foo
//
// will generate plan:
//
//	HashAgg sum(#1), sum(#2)                              -> final agg
//	 +- Exchange Passthrough
//	     +- HashAgg count(distinct a) #1, sum(#3) #2      -> middle agg
//	         +- Exchange HashPartition by a
//	             +- HashAgg count(b) #3, group by a       -> partial agg
//	                 +- TableScan foo
//
//	select count(distinct a), count(distinct b), count(c) from foo
//
// will generate plan:
//
//	HashAgg sum(#1), sum(#2), sum(#3)                                           -> final agg
//	 +- Exchange Passthrough
//	     +- HashAgg count(distinct a) #1, count(distinct b) #2, sum(#4) #3      -> middle agg
//	         +- Exchange HashPartition by a,b,groupingID
//	             +- HashAgg count(c) #4, group by a,b,groupingID                -> partial agg
//	                 +- Expand {<a>}, {<b>}                                     -> expand
//	                     +- TableScan foo
func (p *PhysicalHashAgg) adjust3StagePhaseAgg(partialAgg, finalAgg PhysicalPlan, canUse3StageAgg bool,
	groupingSets expression.GroupingSets, mpp *mppTask) (final, mid, part, proj4Part PhysicalPlan, _ error) {
	if !(partialAgg != nil && canUse3StageAgg) {
		// quick path: return the original finalAgg and partiAgg.
		return finalAgg, nil, partialAgg, nil, nil
	}
	if len(groupingSets) == 0 {
		// single distinct agg mode.
		clonedAgg, err := finalAgg.Clone()
		if err != nil {
			return nil, nil, nil, nil, err
		}

		// step1: adjust middle agg.
		middleHashAgg := clonedAgg.(*PhysicalHashAgg)
		distinctPos := 0
		middleSchema := expression.NewSchema()
		schemaMap := make(map[int64]*expression.Column, len(middleHashAgg.AggFuncs))
		for i, fun := range middleHashAgg.AggFuncs {
			col := &expression.Column{
				UniqueID: p.SCtx().GetSessionVars().AllocPlanColumnID(),
				RetType:  fun.RetTp,
			}
			if fun.HasDistinct {
				distinctPos = i
				fun.Mode = aggregation.Partial1Mode
			} else {
				fun.Mode = aggregation.Partial2Mode
				originalCol := fun.Args[0].(*expression.Column)
				// mapping the current partial output column with the agg origin arg column. (final agg arg should use this one)
				schemaMap[originalCol.UniqueID] = col
			}
			middleSchema.Append(col)
		}
		middleHashAgg.schema = middleSchema

		// step2: adjust final agg.
		finalHashAgg := finalAgg.(*PhysicalHashAgg)
		finalAggDescs := make([]*aggregation.AggFuncDesc, 0, len(finalHashAgg.AggFuncs))
		for i, fun := range finalHashAgg.AggFuncs {
			newArgs := make([]expression.Expression, 0, 1)
			if distinctPos == i {
				// change count(distinct) to sum()
				fun.Name = ast.AggFuncSum
				fun.HasDistinct = false
				newArgs = append(newArgs, middleSchema.Columns[i])
			} else {
				for _, arg := range fun.Args {
					newCol, err := arg.RemapColumn(schemaMap)
					if err != nil {
						return nil, nil, nil, nil, err
					}
					newArgs = append(newArgs, newCol)
				}
			}
			fun.Mode = aggregation.FinalMode
			fun.Args = newArgs
			finalAggDescs = append(finalAggDescs, fun)
		}
		finalHashAgg.AggFuncs = finalAggDescs
		// partialAgg is im-mutated from args.
		return finalHashAgg, middleHashAgg, partialAgg, nil, nil
	}
	// multi distinct agg mode, having grouping sets.
	// set the default expression to constant 1 for the convenience to choose default group set data.
	var groupingIDCol expression.Expression
	// enforce Expand operator above the children.
	// physical plan is enumerated without children from itself, use mpp subtree instead p.children.
	// scale(len(groupingSets)) will change the NDV, while Expand doesn't change the NDV and groupNDV.
	stats := mpp.p.StatsInfo().Scale(float64(1))
	stats.RowCount = stats.RowCount * float64(len(groupingSets))
	physicalExpand := PhysicalExpand{
		GroupingSets: groupingSets,
	}.Init(p.SCtx(), stats, mpp.p.SelectBlockOffset())
	// generate a new column as groupingID to identify which this row is targeting for.
	tp := types.NewFieldType(mysql.TypeLonglong)
	tp.SetFlag(mysql.UnsignedFlag | mysql.NotNullFlag)
	groupingIDCol = &expression.Column{
		UniqueID: p.SCtx().GetSessionVars().AllocPlanColumnID(),
		RetType:  tp,
	}
	// append the physical expand op with groupingID column.
	physicalExpand.SetSchema(mpp.p.Schema().Clone())
	physicalExpand.schema.Append(groupingIDCol.(*expression.Column))
	physicalExpand.GroupingIDCol = groupingIDCol.(*expression.Column)
	// attach PhysicalExpand to mpp
	attachPlan2Task(physicalExpand, mpp)

	// having group sets
	clonedAgg, err := finalAgg.Clone()
	if err != nil {
		return nil, nil, nil, nil, err
	}
	cloneHashAgg := clonedAgg.(*PhysicalHashAgg)
	// Clone(), it will share same base-plan elements from the finalAgg, including id,tp,stats. Make a new one here.
	cloneHashAgg.Plan = base.NewBasePlan(cloneHashAgg.SCtx(), cloneHashAgg.TP(), cloneHashAgg.SelectBlockOffset())
	cloneHashAgg.SetStats(finalAgg.StatsInfo()) // reuse the final agg stats here.

	// step1: adjust partial agg, for normal agg here, adjust it to target for specified group data.
	// Since we may substitute the first arg of normal agg with case-when expression here, append a
	// customized proj here rather than depending on postOptimize to insert a blunt one for us.
	//
	// proj4Partial output all the base col from lower op + caseWhen proj cols.
	proj4Partial := new(PhysicalProjection).Init(p.SCtx(), mpp.p.StatsInfo(), mpp.p.SelectBlockOffset())
	for _, col := range mpp.p.Schema().Columns {
		proj4Partial.Exprs = append(proj4Partial.Exprs, col)
	}
	proj4Partial.SetSchema(mpp.p.Schema().Clone())

	partialHashAgg := partialAgg.(*PhysicalHashAgg)
	partialHashAgg.GroupByItems = append(partialHashAgg.GroupByItems, groupingIDCol)
	partialHashAgg.schema.Append(groupingIDCol.(*expression.Column))
	// it will create a new stats for partial agg.
	partialHashAgg.scaleStats4GroupingSets(groupingSets, groupingIDCol.(*expression.Column), proj4Partial.Schema(), proj4Partial.StatsInfo())
	for _, fun := range partialHashAgg.AggFuncs {
		if !fun.HasDistinct {
			// for normal agg phase1, we should also modify them to target for specified group data.
			// Expr = (case when groupingID = targeted_groupingID then arg else null end)
			eqExpr := expression.NewFunctionInternal(p.SCtx(), ast.EQ, types.NewFieldType(mysql.TypeTiny), groupingIDCol, expression.NewUInt64Const(fun.GroupingID))
			caseWhen := expression.NewFunctionInternal(p.SCtx(), ast.Case, fun.Args[0].GetType(), eqExpr, fun.Args[0], expression.NewNull())
			caseWhenProjCol := &expression.Column{
				UniqueID: p.SCtx().GetSessionVars().AllocPlanColumnID(),
				RetType:  fun.Args[0].GetType(),
			}
			proj4Partial.Exprs = append(proj4Partial.Exprs, caseWhen)
			proj4Partial.Schema().Append(caseWhenProjCol)
			fun.Args[0] = caseWhenProjCol
		}
	}

	// step2: adjust middle agg
	// middleHashAgg shared the same stats with the final agg does.
	middleHashAgg := cloneHashAgg
	middleSchema := expression.NewSchema()
	schemaMap := make(map[int64]*expression.Column, len(middleHashAgg.AggFuncs))
	for _, fun := range middleHashAgg.AggFuncs {
		col := &expression.Column{
			UniqueID: p.SCtx().GetSessionVars().AllocPlanColumnID(),
			RetType:  fun.RetTp,
		}
		if fun.HasDistinct {
			// let count distinct agg aggregate on whole-scope data rather using case-when expr to target on specified group. (agg null strict attribute)
			fun.Mode = aggregation.Partial1Mode
		} else {
			fun.Mode = aggregation.Partial2Mode
			originalCol := fun.Args[0].(*expression.Column)
			// record the origin column unique id down before change it to be case when expr.
			// mapping the current partial output column with the agg origin arg column. (final agg arg should use this one)
			schemaMap[originalCol.UniqueID] = col
		}
		middleSchema.Append(col)
	}
	middleHashAgg.schema = middleSchema

	// step3: adjust final agg
	finalHashAgg := finalAgg.(*PhysicalHashAgg)
	finalAggDescs := make([]*aggregation.AggFuncDesc, 0, len(finalHashAgg.AggFuncs))
	for i, fun := range finalHashAgg.AggFuncs {
		newArgs := make([]expression.Expression, 0, 1)
		if fun.HasDistinct {
			// change count(distinct) agg to sum()
			fun.Name = ast.AggFuncSum
			fun.HasDistinct = false
			// count(distinct a,b) -> become a single partial result col.
			newArgs = append(newArgs, middleSchema.Columns[i])
		} else {
			// remap final normal agg args to be output schema of middle normal agg.
			for _, arg := range fun.Args {
				newCol, err := arg.RemapColumn(schemaMap)
				if err != nil {
					return nil, nil, nil, nil, err
				}
				newArgs = append(newArgs, newCol)
			}
		}
		fun.Mode = aggregation.FinalMode
		fun.Args = newArgs
		fun.GroupingID = 0
		finalAggDescs = append(finalAggDescs, fun)
	}
	finalHashAgg.AggFuncs = finalAggDescs
	return finalHashAgg, middleHashAgg, partialHashAgg, proj4Partial, nil
}

func (p *PhysicalHashAgg) attach2TaskForMpp(tasks ...task) task {
	t := tasks[0].copy()
	mpp, ok := t.(*mppTask)
	if !ok {
		return invalidTask
	}
	switch p.MppRunMode {
	case Mpp1Phase:
		// 1-phase agg: when the partition columns can be satisfied, where the plan does not need to enforce Exchange
		// only push down the original agg
		proj := p.convertAvgForMPP()
		attachPlan2Task(p, mpp)
		if proj != nil {
			attachPlan2Task(proj, mpp)
		}
		return mpp
	case Mpp2Phase:
		// TODO: when partition property is matched by sub-plan, we actually needn't do extra an exchange and final agg.
		proj := p.convertAvgForMPP()
		partialAgg, finalAgg := p.newPartialAggregate(kv.TiFlash, true)
		if partialAgg == nil {
			return invalidTask
		}
		attachPlan2Task(partialAgg, mpp)
		partitionCols := p.MppPartitionCols
		if len(partitionCols) == 0 {
			items := finalAgg.(*PhysicalHashAgg).GroupByItems
			partitionCols = make([]*property.MPPPartitionColumn, 0, len(items))
			for _, expr := range items {
				col, ok := expr.(*expression.Column)
				if !ok {
					return invalidTask
				}
				partitionCols = append(partitionCols, &property.MPPPartitionColumn{
					Col:       col,
					CollateID: property.GetCollateIDByNameForPartition(col.GetType().GetCollate()),
				})
			}
		}
		prop := &property.PhysicalProperty{TaskTp: property.MppTaskType, ExpectedCnt: math.MaxFloat64, MPPPartitionTp: property.HashType, MPPPartitionCols: partitionCols}
		newMpp := mpp.enforceExchangerImpl(prop)
		if newMpp.invalid() {
			return newMpp
		}
		attachPlan2Task(finalAgg, newMpp)
		// TODO: how to set 2-phase cost?
		if proj != nil {
			attachPlan2Task(proj, newMpp)
		}
		return newMpp
	case MppTiDB:
		partialAgg, finalAgg := p.newPartialAggregate(kv.TiFlash, false)
		if partialAgg != nil {
			attachPlan2Task(partialAgg, mpp)
		}
		t = mpp.convertToRootTask(p.SCtx())
		attachPlan2Task(finalAgg, t)
		return t
	case MppScalar:
		prop := &property.PhysicalProperty{TaskTp: property.MppTaskType, ExpectedCnt: math.MaxFloat64, MPPPartitionTp: property.SinglePartitionType}
		if !mpp.needEnforceExchanger(prop) {
			// On the one hand: when the low layer already satisfied the single partition layout, just do the all agg computation in the single node.
			return p.attach2TaskForMpp1Phase(mpp)
		}
		// On the other hand: try to split the mppScalar agg into multi phases agg **down** to multi nodes since data already distributed across nodes.
		// we have to check it before the content of p has been modified
		canUse3StageAgg, groupingSets := p.scale3StageForDistinctAgg()
		proj := p.convertAvgForMPP()
		partialAgg, finalAgg := p.newPartialAggregate(kv.TiFlash, true)
		if finalAgg == nil {
			return invalidTask
		}

		final, middle, partial, proj4Partial, err := p.adjust3StagePhaseAgg(partialAgg, finalAgg, canUse3StageAgg, groupingSets, mpp)
		if err != nil {
			return invalidTask
		}

		// partial agg proj would be null if one scalar agg cannot run in two-phase mode
		if proj4Partial != nil {
			attachPlan2Task(proj4Partial, mpp)
		}

		// partial agg would be null if one scalar agg cannot run in two-phase mode
		if partial != nil {
			attachPlan2Task(partial, mpp)
		}

		if middle != nil && canUse3StageAgg {
			items := partial.(*PhysicalHashAgg).GroupByItems
			partitionCols := make([]*property.MPPPartitionColumn, 0, len(items))
			for _, expr := range items {
				col, ok := expr.(*expression.Column)
				if !ok {
					continue
				}
				partitionCols = append(partitionCols, &property.MPPPartitionColumn{
					Col:       col,
					CollateID: property.GetCollateIDByNameForPartition(col.GetType().GetCollate()),
				})
			}

			exProp := &property.PhysicalProperty{TaskTp: property.MppTaskType, ExpectedCnt: math.MaxFloat64, MPPPartitionTp: property.HashType, MPPPartitionCols: partitionCols}
			newMpp := mpp.enforceExchanger(exProp)
			attachPlan2Task(middle, newMpp)
			mpp = newMpp
		}

		// prop here still be the first generated single-partition requirement.
		newMpp := mpp.enforceExchanger(prop)
		attachPlan2Task(final, newMpp)
		if proj == nil {
			proj = PhysicalProjection{
				Exprs: make([]expression.Expression, 0, len(p.Schema().Columns)),
			}.Init(p.SCtx(), p.StatsInfo(), p.SelectBlockOffset())
			for _, col := range p.Schema().Columns {
				proj.Exprs = append(proj.Exprs, col)
			}
			proj.SetSchema(p.schema)
		}
		attachPlan2Task(proj, newMpp)
		return newMpp
	default:
		return invalidTask
	}
}

func (p *PhysicalHashAgg) attach2Task(tasks ...task) task {
	t := tasks[0].copy()
	final := p
	if cop, ok := t.(*copTask); ok {
		if len(cop.rootTaskConds) == 0 && len(cop.idxMergePartPlans) == 0 {
			copTaskType := cop.getStoreType()
			partialAgg, finalAgg := p.newPartialAggregate(copTaskType, false)
			if finalAgg != nil {
				final = finalAgg.(*PhysicalHashAgg)
			}
			if partialAgg != nil {
				if cop.tablePlan != nil {
					cop.finishIndexPlan()
					partialAgg.SetChildren(cop.tablePlan)
					cop.tablePlan = partialAgg
					// If needExtraProj is true, a projection will be created above the PhysicalIndexLookUpReader to make sure
					// the schema is the same as the original DataSource schema.
					// However, we pushed down the agg here, the partial agg was placed on the top of tablePlan, and the final
					// agg will be placed above the PhysicalIndexLookUpReader, and the schema will be set correctly for them.
					// If we add the projection again, the projection will be between the PhysicalIndexLookUpReader and
					// the partial agg, and the schema will be broken.
					cop.needExtraProj = false
				} else {
					partialAgg.SetChildren(cop.indexPlan)
					cop.indexPlan = partialAgg
				}
			}
			// In `newPartialAggregate`, we are using stats of final aggregation as stats
			// of `partialAgg`, so the network cost of transferring result rows of `partialAgg`
			// to TiDB is normally under-estimated for hash aggregation, since the group-by
			// column may be independent of the column used for region distribution, so a closer
			// estimation of network cost for hash aggregation may multiply the number of
			// regions involved in the `partialAgg`, which is unknown however.
			t = cop.convertToRootTask(p.SCtx())
			attachPlan2Task(finalAgg, t)
		} else {
			t = cop.convertToRootTask(p.SCtx())
			attachPlan2Task(p, t)
		}
	} else if _, ok := t.(*mppTask); ok {
		return final.attach2TaskForMpp(tasks...)
	} else {
		attachPlan2Task(p, t)
	}
	return t
}

func (p *PhysicalWindow) attach2TaskForMPP(mpp *mppTask) task {
	// FIXME: currently, tiflash's join has different schema with TiDB,
	// so we have to rebuild the schema of join and operators which may inherit schema from join.
	// for window, we take the sub-plan's schema, and the schema generated by windowDescs.
	columns := p.Schema().Clone().Columns[len(p.Schema().Columns)-len(p.WindowFuncDescs):]
	p.schema = expression.MergeSchema(mpp.plan().Schema(), expression.NewSchema(columns...))

	failpoint.Inject("CheckMPPWindowSchemaLength", func() {
		if len(p.Schema().Columns) != len(mpp.plan().Schema().Columns)+len(p.WindowFuncDescs) {
			panic("mpp physical window has incorrect schema length")
		}
	})

	return attachPlan2Task(p, mpp)
}

func (p *PhysicalWindow) attach2Task(tasks ...task) task {
	if mpp, ok := tasks[0].copy().(*mppTask); ok && p.storeTp == kv.TiFlash {
		return p.attach2TaskForMPP(mpp)
	}
	t := tasks[0].convertToRootTask(p.SCtx())
	return attachPlan2Task(p.self, t)
}

func (p *PhysicalCTEStorage) attach2Task(tasks ...task) task {
	t := tasks[0].copy()
	if mpp, ok := t.(*mppTask); ok {
		p.SetChildren(t.plan())
		return &mppTask{
			p:           p,
			partTp:      mpp.partTp,
			hashCols:    mpp.hashCols,
			tblColHists: mpp.tblColHists,
		}
	}
	t.convertToRootTask(p.SCtx())
	p.SetChildren(t.plan())
	return &rootTask{
		p: p,
	}
}

func (p *PhysicalSequence) attach2Task(tasks ...task) task {
	for _, t := range tasks {
		_, isMpp := t.(*mppTask)
		if !isMpp {
			return tasks[len(tasks)-1]
		}
	}

	lastTask := tasks[len(tasks)-1].(*mppTask)

	children := make([]PhysicalPlan, 0, len(tasks))
	for _, t := range tasks {
		children = append(children, t.plan())
	}

	p.SetChildren(children...)

	mppTask := &mppTask{
		p:           p,
		partTp:      lastTask.partTp,
		hashCols:    lastTask.hashCols,
		tblColHists: lastTask.tblColHists,
	}
	return mppTask
}

// mppTask can not :
// 1. keep order
// 2. support double read
// 3. consider virtual columns.
// 4. TODO: partition prune after close
type mppTask struct {
	p PhysicalPlan

	partTp   property.MPPPartitionType
	hashCols []*property.MPPPartitionColumn

	// rootTaskConds record filters of TableScan that cannot be pushed down to TiFlash.

	// For logical plan like: HashAgg -> Selection -> TableScan, if filters in Selection cannot be pushed to TiFlash.
	// Planner will generate physical plan like: PhysicalHashAgg -> PhysicalSelection -> TableReader -> PhysicalTableScan(cop tiflash)
	// Because planner will make mppTask invalid directly then use copTask directly.

	// But in DisaggregatedTiFlash mode, cop and batchCop protocol is disabled, so we have to consider this situation for mppTask.
	// When generating PhysicalTableScan, if prop.TaskTp is RootTaskType, mppTask will be converted to rootTask,
	// and filters in rootTaskConds will be added in a Selection which will be executed in TiDB.
	// So physical plan be like: PhysicalHashAgg -> PhysicalSelection -> TableReader -> ExchangeSender -> PhysicalTableScan(mpp tiflash)
	rootTaskConds []expression.Expression
	tblColHists   *statistics.HistColl
}

func (t *mppTask) count() float64 {
	return t.p.StatsInfo().RowCount
}

func (t *mppTask) copy() task {
	nt := *t
	return &nt
}

func (t *mppTask) plan() PhysicalPlan {
	return t.p
}

func (t *mppTask) invalid() bool {
	return t.p == nil
}

func (t *mppTask) convertToRootTask(ctx sessionctx.Context) *rootTask {
	return t.copy().(*mppTask).convertToRootTaskImpl(ctx)
}

// MemoryUsage return the memory usage of mppTask
func (t *mppTask) MemoryUsage() (sum int64) {
	if t == nil {
		return
	}

	sum = size.SizeOfInterface + size.SizeOfInt + size.SizeOfSlice + int64(cap(t.hashCols))*size.SizeOfPointer
	if t.p != nil {
		sum += t.p.MemoryUsage()
	}
	return
}

func collectPartitionInfosFromMPPPlan(p *PhysicalTableReader, mppPlan PhysicalPlan) {
	switch x := mppPlan.(type) {
	case *PhysicalTableScan:
		p.PartitionInfos = append(p.PartitionInfos, tableScanAndPartitionInfo{x, x.PartitionInfo})
	default:
		for _, ch := range mppPlan.Children() {
			collectPartitionInfosFromMPPPlan(p, ch)
		}
	}
}

func collectRowSizeFromMPPPlan(mppPlan PhysicalPlan) (rowSize float64) {
	if mppPlan != nil && mppPlan.StatsInfo() != nil && mppPlan.StatsInfo().HistColl != nil {
		return mppPlan.StatsInfo().HistColl.GetAvgRowSize(mppPlan.SCtx(), mppPlan.Schema().Columns, false, false)
	}
	return 1 // use 1 as lower-bound for safety
}

func accumulateNetSeekCost4MPP(p PhysicalPlan) (cost float64) {
	if ts, ok := p.(*PhysicalTableScan); ok {
		return float64(len(ts.Ranges)) * float64(len(ts.Columns)) * ts.SCtx().GetSessionVars().GetSeekFactor(ts.Table)
	}
	for _, c := range p.Children() {
		cost += accumulateNetSeekCost4MPP(c)
	}
	return
}

func tryExpandVirtualColumn(p PhysicalPlan) {
	if ts, ok := p.(*PhysicalTableScan); ok {
		ts.Columns = ExpandVirtualColumn(ts.Columns, ts.schema, ts.Table.Columns)
		return
	}
	for _, child := range p.Children() {
		tryExpandVirtualColumn(child)
	}
}

func (t *mppTask) convertToRootTaskImpl(ctx sessionctx.Context) *rootTask {
	// In disaggregated-tiflash mode, need to consider generated column.
	tryExpandVirtualColumn(t.p)
	sender := PhysicalExchangeSender{
		ExchangeType: tipb.ExchangeType_PassThrough,
	}.Init(ctx, t.p.StatsInfo())
	sender.SetChildren(t.p)

	p := PhysicalTableReader{
		tablePlan: sender,
		StoreType: kv.TiFlash,
	}.Init(ctx, t.p.SelectBlockOffset())
	p.SetStats(t.p.StatsInfo())
	collectPartitionInfosFromMPPPlan(p, t.p)
	rt := &rootTask{
		p: p,
	}

	if len(t.rootTaskConds) > 0 {
		// Some Filter cannot be pushed down to TiFlash, need to add Selection in rootTask,
		// so this Selection will be executed in TiDB.
		_, isTableScan := t.p.(*PhysicalTableScan)
		_, isSelection := t.p.(*PhysicalSelection)
		if isSelection {
			_, isTableScan = t.p.Children()[0].(*PhysicalTableScan)
		}
		if !isTableScan {
			// Need to make sure oriTaskPlan is TableScan, because rootTaskConds is part of TableScan.FilterCondition.
			// It's only for TableScan. This is ensured by converting mppTask to rootTask just after TableScan is built,
			// so no other operators are added into this mppTask.
			logutil.BgLogger().Error("expect Selection or TableScan for mppTask.p", zap.String("mppTask.p", t.p.TP()))
			return invalidTask
		}
		selectivity, _, err := t.tblColHists.Selectivity(ctx, t.rootTaskConds, nil)
		if err != nil {
			logutil.BgLogger().Debug("calculate selectivity failed, use selection factor", zap.Error(err))
			selectivity = SelectionFactor
		}
		sel := PhysicalSelection{Conditions: t.rootTaskConds}.Init(ctx, rt.p.StatsInfo().Scale(selectivity), rt.p.SelectBlockOffset())
		sel.fromDataSource = true
		sel.SetChildren(rt.p)
		rt.p = sel
	}
	return rt
}

func (t *mppTask) needEnforceExchanger(prop *property.PhysicalProperty) bool {
	switch prop.MPPPartitionTp {
	case property.AnyType:
		return false
	case property.BroadcastType:
		return true
	case property.SinglePartitionType:
		return t.partTp != property.SinglePartitionType
	default:
		if t.partTp != property.HashType {
			return true
		}
		// TODO: consider equalivant class
		// TODO: `prop.IsSubsetOf` is enough, instead of equal.
		// for example, if already partitioned by hash(B,C), then same (A,B,C) must distribute on a same node.
		if len(prop.MPPPartitionCols) != len(t.hashCols) {
			return true
		}
		for i, col := range prop.MPPPartitionCols {
			if !col.Equal(t.hashCols[i]) {
				return true
			}
		}
		return false
	}
}

func (t *mppTask) enforceExchanger(prop *property.PhysicalProperty) *mppTask {
	if !t.needEnforceExchanger(prop) {
		return t
	}
	return t.copy().(*mppTask).enforceExchangerImpl(prop)
}

func (t *mppTask) enforceExchangerImpl(prop *property.PhysicalProperty) *mppTask {
	if collate.NewCollationEnabled() && !t.p.SCtx().GetSessionVars().HashExchangeWithNewCollation && prop.MPPPartitionTp == property.HashType {
		for _, col := range prop.MPPPartitionCols {
			if types.IsString(col.Col.RetType.GetType()) {
				t.p.SCtx().GetSessionVars().RaiseWarningWhenMPPEnforced("MPP mode may be blocked because when `new_collation_enabled` is true, HashJoin or HashAgg with string key is not supported now.")
				return &mppTask{}
			}
		}
	}
	ctx := t.p.SCtx()
	sender := PhysicalExchangeSender{
		ExchangeType: prop.MPPPartitionTp.ToExchangeType(),
		HashCols:     prop.MPPPartitionCols,
	}.Init(ctx, t.p.StatsInfo())

	if ctx.GetSessionVars().ChooseMppVersion() >= kv.MppVersionV1 {
		sender.CompressionMode = ctx.GetSessionVars().ChooseMppExchangeCompressionMode()
	}

	sender.SetChildren(t.p)
	receiver := PhysicalExchangeReceiver{}.Init(ctx, t.p.StatsInfo())
	receiver.SetChildren(sender)
	return &mppTask{
		p:        receiver,
		partTp:   prop.MPPPartitionTp,
		hashCols: prop.MPPPartitionCols,
	}
}<|MERGE_RESOLUTION|>--- conflicted
+++ resolved
@@ -857,12 +857,8 @@
 				}
 				cop.idxMergePartPlans = limitChildren
 			}
-<<<<<<< HEAD
-			t = cop.convertToRootTask(p.ctx)
+			t = cop.convertToRootTask(p.SCtx())
 			sunk = p.sinkIntoIndexMerge(t)
-=======
-			t = cop.convertToRootTask(p.SCtx())
->>>>>>> b74c572f
 		} else {
 			// Whatever the remained case is, we directly convert to it to root task.
 			t = cop.convertToRootTask(p.SCtx())
@@ -960,11 +956,11 @@
 		Count:  p.Count,
 		Offset: p.Offset,
 	}
-	originStats := ts.stats
-	ts.stats = p.stats
+	originStats := ts.StatsInfo()
+	ts.SetStats(p.StatsInfo())
 	if originStats != nil {
 		// keep the original stats version
-		ts.stats.StatsVersion = originStats.StatsVersion
+		ts.StatsInfo().StatsVersion = originStats.StatsVersion
 	}
 	needProj := p.schema.Len() != root.p.Schema().Len()
 	if !needProj {
@@ -978,7 +974,7 @@
 	if needProj {
 		extraProj := PhysicalProjection{
 			Exprs: expression.Column2Exprs(p.schema.Columns),
-		}.Init(p.SCtx(), p.statsInfo(), p.blockOffset, nil)
+		}.Init(p.SCtx(), p.StatsInfo(), p.SelectBlockOffset(), nil)
 		extraProj.SetSchema(p.schema)
 		// If the root.p is already a Projection. We left the optimization for the later Projection Elimination.
 		extraProj.SetChildren(root.p)
@@ -1138,251 +1134,6 @@
 	return attachPlan2Task(p, rootTask)
 }
 
-<<<<<<< HEAD
-=======
-// pushPartialTopNDownToCop is a temp solution for index merge. It actually does the same thing as DataSource's isMatchProp.
-// We need to support a more enhanced read strategy in the execution phase. So that we can achieve Limit(TiDB)->Reader(TiDB)->Limit(TiKV/TiFlash)->Scan(TiKV/TiFlash).
-// Before that is done, we use this logic to provide a way to keep the order property when reading from TiKV, so that we can use the orderliness of index to speed up the query.
-// Here we can change the execution plan to TopN(TiDB)->Reader(TiDB)->Limit(TiKV)->Scan(TiKV).(TiFlash is not supported).
-func (p *PhysicalTopN) pushPartialTopNDownToCop(copTsk *copTask) (task, bool) {
-	if copTsk.getStoreType() != kv.TiKV {
-		return nil, false
-	}
-	copTsk = copTsk.copy().(*copTask)
-	if len(copTsk.rootTaskConds) > 0 {
-		return nil, false
-	}
-	colsProp, ok := GetPropByOrderByItems(p.ByItems)
-	if !ok {
-		return nil, false
-	}
-	allSameOrder, isDesc := colsProp.AllSameOrder()
-	if !allSameOrder {
-		return nil, false
-	}
-	if len(copTsk.idxMergePartPlans) > 0 && copTsk.idxMergeIsIntersection {
-		return nil, false
-	}
-	// This func only consider index merge.
-	if len(copTsk.idxMergePartPlans) == 0 {
-		return nil, false
-	}
-	var (
-		selSelectivityOnPartialScan []float64
-
-		partialScans      []PhysicalPlan
-		clonedPartialPlan []PhysicalPlan
-	)
-	if len(copTsk.idxMergePartPlans) > 0 {
-		// calculate selectivities for each partial plan in advance and clone partial plans since we may modify their stats later.
-		partialScans = make([]PhysicalPlan, 0, len(copTsk.idxMergePartPlans))
-		selSelectivityOnPartialScan = make([]float64, len(copTsk.idxMergePartPlans))
-		for i, scan := range copTsk.idxMergePartPlans {
-			selSelectivityOnPartialScan[i] = 1
-			clonedScan, err := scan.Clone()
-			if err != nil {
-				return nil, false
-			}
-			clonedPartialPlan = append(clonedPartialPlan, clonedScan)
-			finalScan := clonedScan
-			var partialSel *PhysicalSelection
-			for len(finalScan.Children()) > 0 {
-				partialSel, _ = finalScan.(*PhysicalSelection)
-				finalScan = finalScan.Children()[0]
-			}
-			if partialSel != nil && finalScan.StatsInfo().RowCount > 0 {
-				selSelectivityOnPartialScan[i] = partialSel.StatsInfo().RowCount / finalScan.StatsInfo().RowCount
-			}
-			if plan, ok := finalScan.(*PhysicalTableScan); ok {
-				plan.ByItems = p.ByItems
-				if plan.Table.GetPartitionInfo() != nil && p.SCtx().GetSessionVars().StmtCtx.UseDynamicPartitionPrune() {
-					plan.Columns, plan.schema, _ = AddExtraPhysTblIDColumn(plan.SCtx(), plan.Columns, plan.Schema())
-				}
-			}
-			if plan, ok := finalScan.(*PhysicalIndexScan); ok {
-				plan.ByItems = p.ByItems
-				if plan.Table.GetPartitionInfo() != nil && p.SCtx().GetSessionVars().StmtCtx.UseDynamicPartitionPrune() && !plan.Index.Global {
-					plan.Columns, plan.schema, _ = AddExtraPhysTblIDColumn(plan.SCtx(), plan.Columns, plan.Schema())
-				}
-			}
-			partialScans = append(partialScans, finalScan)
-		}
-	}
-
-	if copTsk.indexPlanFinished {
-		return nil, false
-	}
-	// If indexPlan side isn't finished, there's no selection on the table side.
-	if len(copTsk.idxMergePartPlans) > 0 {
-		// Deal with index merge case.
-		propMatched := p.checkSubScans(colsProp, isDesc, partialScans...)
-		if !propMatched {
-			// If there's one used index cannot match the prop.
-			return nil, false
-		}
-		newCopSubPlans := p.addPartialLimitForSubScans(clonedPartialPlan, partialScans, selSelectivityOnPartialScan)
-		copTsk.idxMergePartPlans = newCopSubPlans
-		cloned, err := copTsk.tablePlan.Clone()
-		if err != nil {
-			return nil, false
-		}
-		clonedTblScan := cloned.(*PhysicalTableScan)
-		clonedTblScan.StatsInfo().ScaleByExpectCnt(float64(p.Count+p.Offset) * float64(len(copTsk.idxMergePartPlans)))
-		tblInfo := clonedTblScan.Table
-		if tblInfo.PKIsHandle {
-			pk := tblInfo.GetPkColInfo()
-			pkCol := expression.ColInfo2Col(clonedTblScan.tblCols, pk)
-			if !clonedTblScan.Schema().Contains(pkCol) {
-				clonedTblScan.Schema().Append(pkCol)
-				clonedTblScan.Columns = append(clonedTblScan.Columns, pk)
-				copTsk.needExtraProj = true
-			}
-		} else if tblInfo.IsCommonHandle {
-			idxInfo := tblInfo.GetPrimaryKey()
-			for _, idxCol := range idxInfo.Columns {
-				c := clonedTblScan.tblCols[idxCol.Offset]
-				if !clonedTblScan.Schema().Contains(c) {
-					clonedTblScan.Schema().Append(c)
-					clonedTblScan.Columns = append(clonedTblScan.Columns, c.ToInfo())
-					copTsk.needExtraProj = true
-				}
-			}
-		} else {
-			if !clonedTblScan.Schema().Contains(clonedTblScan.HandleCols.GetCol(0)) {
-				clonedTblScan.Schema().Append(clonedTblScan.HandleCols.GetCol(0))
-				clonedTblScan.Columns = append(clonedTblScan.Columns, model.NewExtraHandleColInfo())
-				copTsk.needExtraProj = true
-			}
-		}
-		// global index for tableScan with keepOrder also need PhysicalTblID
-		if clonedTblScan.Table.GetPartitionInfo() != nil && p.SCtx().GetSessionVars().StmtCtx.UseDynamicPartitionPrune() {
-			var succ bool
-			clonedTblScan.Columns, clonedTblScan.schema, succ = AddExtraPhysTblIDColumn(clonedTblScan.SCtx(), clonedTblScan.Columns, clonedTblScan.Schema())
-			copTsk.needExtraProj = copTsk.needExtraProj || succ
-		}
-		clonedTblScan.HandleCols, err = clonedTblScan.HandleCols.ResolveIndices(clonedTblScan.Schema())
-		if err != nil {
-			return nil, false
-		}
-		if copTsk.needExtraProj {
-			copTsk.originSchema = copTsk.tablePlan.Schema()
-		}
-		copTsk.tablePlan = clonedTblScan
-		copTsk.indexPlanFinished = true
-		rootTask := copTsk.convertToRootTask(p.SCtx())
-		indexMerge, ok := rootTask.p.(*PhysicalIndexMergeReader)
-		if !ok {
-			// needExtraProj == true
-			indexMerge, ok = rootTask.p.Children()[0].(*PhysicalIndexMergeReader)
-			if !ok {
-				return nil, false
-			}
-		}
-		indexMerge.PushedLimit = &PushedDownLimit{
-			Offset: p.Offset,
-			Count:  p.Count,
-		}
-		indexMerge.ByItems = p.ByItems
-		indexMerge.KeepOrder = true
-		return rootTask, true
-	}
-
-	rootTask := copTsk.convertToRootTask(p.SCtx())
-	return attachPlan2Task(p, rootTask), true
-}
-
-// checkOrderPropForSubIndexScan checks whether these index columns can meet the specified order property.
-func (p *PhysicalTopN) checkOrderPropForSubIndexScan(idxCols []*expression.Column, idxColLens []int, constColsByCond []bool, colsProp *property.PhysicalProperty) bool {
-	// If the number of the by-items is bigger than the index columns. We cannot push down since it must not keep order.
-	if len(idxCols) < len(colsProp.SortItems) {
-		return false
-	}
-	idxPos := 0
-	for _, byItem := range colsProp.SortItems {
-		found := false
-		for ; idxPos < len(idxCols); idxPos++ {
-			if idxColLens[idxPos] == types.UnspecifiedLength && idxCols[idxPos].Equal(p.SCtx(), byItem.Col) {
-				found = true
-				idxPos++
-				break
-			}
-			if idxPos >= len(constColsByCond) || !constColsByCond[idxPos] {
-				found = false
-				break
-			}
-		}
-		if !found {
-			return false
-		}
-	}
-	return true
-}
-
-// checkSubScans checks whether all these Scans can meet the specified order property.
-func (p *PhysicalTopN) checkSubScans(colsProp *property.PhysicalProperty, isDesc bool, scans ...PhysicalPlan) bool {
-	for _, scan := range scans {
-		switch x := scan.(type) {
-		case *PhysicalIndexScan:
-			propMatched := p.checkOrderPropForSubIndexScan(x.IdxCols, x.IdxColLens, x.constColsByCond, colsProp)
-			if !propMatched {
-				return false
-			}
-			x.KeepOrder = true
-			x.Desc = isDesc
-		case *PhysicalTableScan:
-			if x.HandleCols == nil {
-				return false
-			}
-
-			if x.HandleCols.IsInt() {
-				pk := x.HandleCols.GetCol(0)
-				if len(colsProp.SortItems) != 1 || !colsProp.SortItems[0].Col.Equal(p.SCtx(), pk) {
-					return false
-				}
-			} else {
-				idxCols, idxColLens := expression.IndexInfo2PrefixCols(x.Columns, x.Schema().Columns, tables.FindPrimaryIndex(x.Table))
-				matched := p.checkOrderPropForSubIndexScan(idxCols, idxColLens, x.constColsByCond, colsProp)
-				if !matched {
-					return false
-				}
-			}
-			x.KeepOrder = true
-			x.Desc = isDesc
-		default:
-			return false
-		}
-	}
-	// Return true when all sub index plan matched.
-	return true
-}
-
-func (p *PhysicalTopN) addPartialLimitForSubScans(copSubPlans []PhysicalPlan, finalPartialScans []PhysicalPlan, selSelectivities []float64) []PhysicalPlan {
-	limitAddedPlan := make([]PhysicalPlan, 0, len(copSubPlans))
-	for i, copSubPlan := range copSubPlans {
-		childProfile := copSubPlan.StatsInfo()
-		newCount := p.Offset + p.Count
-		stats := deriveLimitStats(childProfile, float64(newCount))
-		pushedLimit := PhysicalLimit{
-			Count: newCount,
-		}.Init(p.SCtx(), stats, p.SelectBlockOffset())
-		pushedLimit.SetSchema(copSubPlan.Schema())
-		pushedLimit.SetChildren(copSubPlan)
-		// A similar but simplified logic compared the ExpectedCnt handling logic in getOriginalPhysicalIndexScan.
-		child := pushedLimit.Children()[0]
-		// The row count of the direct child of Limit should be adjusted to be no larger than the Limit.Count.
-		child.SetStats(child.StatsInfo().ScaleByExpectCnt(float64(newCount)))
-		// The Limit->Selection->IndexScan case:
-		// adjust the row count of IndexScan according to the selectivity of the Selection.
-		if selSelectivities[i] > 0 && selSelectivities[i] < 1 {
-			scaledRowCount := child.StatsInfo().RowCount / selSelectivities[i]
-			finalPartialScans[i].SetStats(finalPartialScans[i].StatsInfo().ScaleByExpectCnt(scaledRowCount))
-		}
-		limitAddedPlan = append(limitAddedPlan, pushedLimit)
-	}
-	return limitAddedPlan
-}
-
->>>>>>> b74c572f
 func (p *PhysicalExpand) attach2Task(tasks ...task) task {
 	t := tasks[0].copy()
 	// current expand can only be run in MPP TiFlash mode.
