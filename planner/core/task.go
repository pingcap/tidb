--- conflicted
+++ resolved
@@ -826,21 +826,6 @@
 
 	sunk := false
 	if cop, ok := t.(*copTask); ok {
-<<<<<<< HEAD
-		// For double read which requires order being kept, the limit cannot be pushed down to the table side,
-		// because handles would be reordered before being sent to table scan.
-		if (!cop.keepOrder || !cop.indexPlanFinished || cop.indexPlan == nil) && len(cop.rootTaskConds) == 0 {
-			// When limit is pushed down, we should remove its offset.
-			newCount := p.Offset + p.Count
-			childProfile := cop.plan().statsInfo()
-			// Strictly speaking, for the row count of stats, we should multiply newCount with "regionNum",
-			// but "regionNum" is unknown since the copTask can be a double read, so we ignore it now.
-			stats := deriveLimitStats(childProfile, float64(newCount))
-			pushedDownLimit := PhysicalLimit{Count: newCount, PartitionBy: newPartitionBy}.Init(p.ctx, stats, p.blockOffset)
-			cop = attachPlan2Task(pushedDownLimit, cop).(*copTask)
-			// Don't use clone() so that Limit and its children share the same schema. Otherwise the virtual generated column may not be resolved right.
-			pushedDownLimit.SetSchema(pushedDownLimit.children[0].Schema())
-=======
 		if len(cop.idxMergePartPlans) == 0 {
 			// For double read which requires order being kept, the limit cannot be pushed down to the table side,
 			// because handles would be reordered before being sent to table scan.
@@ -877,7 +862,6 @@
 		} else {
 			// Whatever the remained case is, we directly convert to it to root task.
 			t = cop.convertToRootTask(p.ctx)
->>>>>>> 60dda697
 		}
 	} else if mpp, ok := t.(*mppTask); ok {
 		newCount := p.Offset + p.Count
@@ -1204,33 +1188,6 @@
 	}
 	if !copTsk.indexPlanFinished {
 		// If indexPlan side isn't finished, there's no selection on the table side.
-<<<<<<< HEAD
-
-		propMatched := checkIndexMatchProp(idxScan.IdxCols, idxScan.IdxColLens, idxScan.constColsByCond, colsProp)
-		if !propMatched {
-			return nil, false
-		}
-		idxScan.Desc = isDesc
-		childProfile := copTsk.plan().statsInfo()
-		newCount := p.Offset + p.Count
-		stats := deriveLimitStats(childProfile, float64(newCount))
-		pushedLimit := PhysicalLimit{
-			Count:       newCount,
-			PartitionBy: newPartitionBy,
-		}.Init(p.SCtx(), stats, p.SelectBlockOffset())
-		pushedLimit.SetSchema(copTsk.indexPlan.Schema())
-		copTsk = attachPlan2Task(pushedLimit, copTsk).(*copTask)
-
-		// A similar but simplified logic compared the ExpectedCnt handling logic in getOriginalPhysicalIndexScan.
-		child := pushedLimit.Children()[0]
-		// The row count of the direct child of Limit should be adjusted to be no larger than the Limit.Count.
-		child.SetStats(child.statsInfo().ScaleByExpectCnt(float64(newCount)))
-		// The Limit->Selection->IndexScan case:
-		// adjust the row count of IndexScan according to the selectivity of the Selection.
-		if selSelectivity > 0 && selSelectivity < 1 {
-			scaledRowCount := child.Stats().RowCount / selSelectivity
-			idxScan.SetStats(idxScan.Stats().ScaleByExpectCnt(scaledRowCount))
-=======
 		if len(copTsk.idxMergePartPlans) > 0 {
 			// Deal with index merge case.
 			propMatched := p.checkSubScans(colsProp, isDesc, partialScans...)
@@ -1273,7 +1230,6 @@
 				scaledRowCount := child.Stats().RowCount / selSelectivity
 				idxScan.SetStats(idxScan.Stats().ScaleByExpectCnt(scaledRowCount))
 			}
->>>>>>> 60dda697
 		}
 	} else if copTsk.indexPlan == nil {
 		if tblScan.HandleCols == nil {
