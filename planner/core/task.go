--- conflicted
+++ resolved
@@ -434,15 +434,11 @@
 	}
 	probeCost /= float64(p.Concurrency)
 	// Cost of additional concurrent goroutines.
-<<<<<<< HEAD
-	cpuCost += probeCost + float64(p.Concurrency+1)*concurrencyFactor
+	cpuCost += probeCost + float64(p.Concurrency+1)*sessVars.ConcurrencyFactor
 	// Cost of traveling the hash table when building the hash table from the outer table
 	if p.OuterHashJoin {
-		cpuCost += innerCnt * CPUFactor / float64(p.Concurrency)
-	}
-=======
-	cpuCost += probeCost + float64(p.Concurrency+1)*sessVars.ConcurrencyFactor
->>>>>>> 05d0ad0b
+		cpuCost += innerCnt * sessVars.CPUFactor / float64(p.Concurrency)
+	}
 	return cpuCost + memoryCost
 }
 
