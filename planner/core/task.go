--- conflicted
+++ resolved
@@ -998,12 +998,12 @@
 	t := tasks[0].copy()
 	inputRows := t.count()
 	if cop, ok := t.(*copTask); ok {
-<<<<<<< HEAD
 		// We should not push agg down across double read, since the data of second read is ordered by handle instead of index.
 		// The `extraHandleCol` is added if the double needs to keep order. So we just use it to decided
 		// whether the following plan is double read with order reserved.
 		if cop.extraHandleCol == nil {
-			partialAgg, finalAgg := p.newPartialAggregate()
+			copToFlash := isFlashCopTask(cop)
+			partialAgg, finalAgg := p.newPartialAggregate(copToFlash)
 			if partialAgg != nil {
 				if cop.tablePlan != nil {
 					cop.finishIndexPlan()
@@ -1014,19 +1014,6 @@
 					cop.indexPlan = partialAgg
 				}
 				cop.addCost(p.GetCost(inputRows, false))
-=======
-		// copToFlash means whether the cop task is run on flash storage
-		copToFlash := isFlashCopTask(cop)
-		partialAgg, finalAgg := p.newPartialAggregate(copToFlash)
-		if partialAgg != nil {
-			if cop.tablePlan != nil {
-				cop.finishIndexPlan()
-				partialAgg.SetChildren(cop.tablePlan)
-				cop.tablePlan = partialAgg
-			} else {
-				partialAgg.SetChildren(cop.indexPlan)
-				cop.indexPlan = partialAgg
->>>>>>> 1f3af1e4
 			}
 			t = finishCopTask(p.ctx, cop)
 			inputRows = t.count()
