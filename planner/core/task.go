// Copyright 2017 PingCAP, Inc.
//
// Licensed under the Apache License, Version 2.0 (the "License");
// you may not use this file except in compliance with the License.
// You may obtain a copy of the License at
//
//     http://www.apache.org/licenses/LICENSE-2.0
//
// Unless required by applicable law or agreed to in writing, software
// distributed under the License is distributed on an "AS IS" BASIS,
// See the License for the specific language governing permissions and
// limitations under the License.

package core

import (
	"math"

	"github.com/pingcap/parser/ast"
	"github.com/pingcap/parser/charset"
	"github.com/pingcap/parser/model"
	"github.com/pingcap/parser/mysql"
	"github.com/pingcap/tidb/config"
	"github.com/pingcap/tidb/expression"
	"github.com/pingcap/tidb/expression/aggregation"
	"github.com/pingcap/tidb/kv"
	"github.com/pingcap/tidb/planner/property"
	"github.com/pingcap/tidb/planner/util"
	"github.com/pingcap/tidb/sessionctx"
	"github.com/pingcap/tidb/statistics"
	"github.com/pingcap/tidb/types"
	"github.com/pingcap/tidb/util/chunk"
	"github.com/pingcap/tidb/util/plancodec"
)

// task is a new version of `PhysicalPlanInfo`. It stores cost information for a task.
// A task may be CopTask, RootTask, MPPTask or a ParallelTask.
type task interface {
	count() float64
	addCost(cost float64)
	cost() float64
	copy() task
	plan() PhysicalPlan
	invalid() bool
}

// copTask is a task that runs in a distributed kv store.
// TODO: In future, we should split copTask to indexTask and tableTask.
type copTask struct {
	indexPlan PhysicalPlan
	tablePlan PhysicalPlan
	cst       float64
	// indexPlanFinished means we have finished index plan.
	indexPlanFinished bool
	// keepOrder indicates if the plan scans data by order.
	keepOrder bool
	// doubleReadNeedProj means an extra prune is needed because
	// in double read case, it may output one more column for handle(row id).
	doubleReadNeedProj bool

	extraHandleCol   *expression.Column
	commonHandleCols []*expression.Column
	// tblColHists stores the original stats of DataSource, it is used to get
	// average row width when computing network cost.
	tblColHists *statistics.HistColl
	// tblCols stores the original columns of DataSource before being pruned, it
	// is used to compute average row width when computing scan cost.
	tblCols           []*expression.Column
	idxMergePartPlans []PhysicalPlan
	// rootTaskConds stores select conditions containing virtual columns.
	// These conditions can't push to TiKV, so we have to add a selection for rootTask
	rootTaskConds []expression.Expression
<<<<<<< HEAD
	// For table partition.
	pruningConds []expression.Expression
=======

	// For table partition.
	partitionTable struct {
		pruningConds   []expression.Expression
		partitionNames []model.CIStr
	}
>>>>>>> 5dd7cd85
}

func (t *copTask) invalid() bool {
	return t.tablePlan == nil && t.indexPlan == nil
}

func (t *rootTask) invalid() bool {
	return t.p == nil
}

func (t *copTask) count() float64 {
	if t.indexPlanFinished {
		return t.tablePlan.statsInfo().RowCount
	}
	return t.indexPlan.statsInfo().RowCount
}

func (t *copTask) addCost(cst float64) {
	t.cst += cst
}

func (t *copTask) cost() float64 {
	return t.cst
}

func (t *copTask) copy() task {
	nt := *t
	return &nt
}

func (t *copTask) plan() PhysicalPlan {
	if t.indexPlanFinished {
		return t.tablePlan
	}
	return t.indexPlan
}

func attachPlan2Task(p PhysicalPlan, t task) task {
	switch v := t.(type) {
	case *copTask:
		if v.indexPlanFinished {
			p.SetChildren(v.tablePlan)
			v.tablePlan = p
		} else {
			p.SetChildren(v.indexPlan)
			v.indexPlan = p
		}
	case *rootTask:
		p.SetChildren(v.p)
		v.p = p
	}
	return t
}

// finishIndexPlan means we no longer add plan to index plan, and compute the network cost for it.
func (t *copTask) finishIndexPlan() {
	if t.indexPlanFinished {
		return
	}
	cnt := t.count()
	t.indexPlanFinished = true
	sessVars := t.indexPlan.SCtx().GetSessionVars()
	// Network cost of transferring rows of index scan to TiDB.
	t.cst += cnt * sessVars.NetworkFactor * t.tblColHists.GetAvgRowSize(t.indexPlan.SCtx(), t.indexPlan.Schema().Columns, true, false)

	if t.tablePlan == nil {
		return
	}
	// Calculate the IO cost of table scan here because we cannot know its stats until we finish index plan.
	t.tablePlan.(*PhysicalTableScan).stats = t.indexPlan.statsInfo()
	var p PhysicalPlan
	for p = t.indexPlan; len(p.Children()) > 0; p = p.Children()[0] {
	}
	rowSize := t.tblColHists.GetIndexAvgRowSize(t.indexPlan.SCtx(), t.tblCols, p.(*PhysicalIndexScan).Index.Unique)
	t.cst += cnt * rowSize * sessVars.ScanFactor
}

func (t *copTask) getStoreType() kv.StoreType {
	if t.tablePlan == nil {
		return kv.TiKV
	}
	tp := t.tablePlan
	for len(tp.Children()) > 0 {
		if len(tp.Children()) > 1 {
			return kv.TiFlash
		}
		tp = tp.Children()[0]
	}
	if ts, ok := tp.(*PhysicalTableScan); ok {
		return ts.StoreType
	}
	return kv.TiKV
}

func (p *basePhysicalPlan) attach2Task(tasks ...task) task {
	t := finishCopTask(p.ctx, tasks[0].copy())
	return attachPlan2Task(p.self, t)
}

func (p *PhysicalUnionScan) attach2Task(tasks ...task) task {
	p.stats = tasks[0].plan().statsInfo()
	return p.basePhysicalPlan.attach2Task(tasks...)
}

func (p *PhysicalApply) attach2Task(tasks ...task) task {
	lTask := finishCopTask(p.ctx, tasks[0].copy())
	rTask := finishCopTask(p.ctx, tasks[1].copy())
	p.SetChildren(lTask.plan(), rTask.plan())
	p.schema = BuildPhysicalJoinSchema(p.JoinType, p)
	return &rootTask{
		p:   p,
		cst: p.GetCost(lTask.count(), rTask.count(), lTask.cost(), rTask.cost()),
	}
}

// GetCost computes the cost of apply operator.
func (p *PhysicalApply) GetCost(lCount, rCount, lCost, rCost float64) float64 {
	var cpuCost float64
	sessVars := p.ctx.GetSessionVars()
	if len(p.LeftConditions) > 0 {
		cpuCost += lCount * sessVars.CPUFactor
		lCount *= SelectionFactor
	}
	if len(p.RightConditions) > 0 {
		cpuCost += lCount * rCount * sessVars.CPUFactor
		rCount *= SelectionFactor
	}
	if len(p.EqualConditions)+len(p.OtherConditions) > 0 {
		if p.JoinType == SemiJoin || p.JoinType == AntiSemiJoin ||
			p.JoinType == LeftOuterSemiJoin || p.JoinType == AntiLeftOuterSemiJoin {
			cpuCost += lCount * rCount * sessVars.CPUFactor * 0.5
		} else {
			cpuCost += lCount * rCount * sessVars.CPUFactor
		}
	}
	// Apply uses a NestedLoop method for execution.
	// For every row from the left(outer) side, it executes
	// the whole right(inner) plan tree. So the cost of apply
	// should be : apply cost + left cost + left count * right cost
	return cpuCost + lCost + lCount*rCost
}

func (p *PhysicalIndexMergeJoin) attach2Task(tasks ...task) task {
	innerTask := p.innerTask
	outerTask := finishCopTask(p.ctx, tasks[1-p.InnerChildIdx].copy())
	if p.InnerChildIdx == 1 {
		p.SetChildren(outerTask.plan(), innerTask.plan())
	} else {
		p.SetChildren(innerTask.plan(), outerTask.plan())
	}
	return &rootTask{
		p:   p,
		cst: p.GetCost(outerTask, innerTask),
	}
}

// GetCost computes the cost of index merge join operator and its children.
func (p *PhysicalIndexMergeJoin) GetCost(outerTask, innerTask task) float64 {
	var cpuCost float64
	outerCnt, innerCnt := outerTask.count(), innerTask.count()
	sessVars := p.ctx.GetSessionVars()
	// Add the cost of evaluating outer filter, since inner filter of index join
	// is always empty, we can simply tell whether outer filter is empty using the
	// summed length of left/right conditions.
	if len(p.LeftConditions)+len(p.RightConditions) > 0 {
		cpuCost += sessVars.CPUFactor * outerCnt
		outerCnt *= SelectionFactor
	}
	// Cost of extracting lookup keys.
	innerCPUCost := sessVars.CPUFactor * outerCnt
	// Cost of sorting and removing duplicate lookup keys:
	// (outerCnt / batchSize) * (sortFactor + 1.0) * batchSize * cpuFactor
	// If `p.NeedOuterSort` is true, the sortFactor is batchSize * Log2(batchSize).
	// Otherwise, it's 0.
	batchSize := math.Min(float64(p.ctx.GetSessionVars().IndexJoinBatchSize), outerCnt)
	sortFactor := 0.0
	if p.NeedOuterSort {
		sortFactor = math.Log2(float64(batchSize))
	}
	if batchSize > 2 {
		innerCPUCost += outerCnt * (sortFactor + 1.0) * sessVars.CPUFactor
	}
	// Add cost of building inner executors. CPU cost of building copTasks:
	// (outerCnt / batchSize) * (batchSize * distinctFactor) * cpuFactor
	// Since we don't know the number of copTasks built, ignore these network cost now.
	innerCPUCost += outerCnt * distinctFactor * sessVars.CPUFactor
	innerConcurrency := float64(p.ctx.GetSessionVars().IndexLookupJoinConcurrency())
	cpuCost += innerCPUCost / innerConcurrency
	// Cost of merge join in inner worker.
	numPairs := outerCnt * innerCnt
	if p.JoinType == SemiJoin || p.JoinType == AntiSemiJoin ||
		p.JoinType == LeftOuterSemiJoin || p.JoinType == AntiLeftOuterSemiJoin {
		if len(p.OtherConditions) > 0 {
			numPairs *= 0.5
		} else {
			numPairs = 0
		}
	}
	avgProbeCnt := numPairs / outerCnt
	var probeCost float64
	// Inner workers do merge join in parallel, but they can only save ONE outer batch
	// results. So as the number of outer batch exceeds inner concurrency, it would fall back to
	// linear execution. In a word, the merge join only run in parallel for the first
	// `innerConcurrency` number of inner tasks.
	if outerCnt/batchSize >= innerConcurrency {
		probeCost = (numPairs - batchSize*avgProbeCnt*(innerConcurrency-1)) * sessVars.CPUFactor
	} else {
		probeCost = batchSize * avgProbeCnt * sessVars.CPUFactor
	}
	cpuCost += probeCost + (innerConcurrency+1.0)*sessVars.ConcurrencyFactor

	// Index merge join save the join results in inner worker.
	// So the memory cost consider the results size for each batch.
	memoryCost := innerConcurrency * (batchSize * avgProbeCnt) * sessVars.MemoryFactor

	innerPlanCost := outerCnt * innerTask.cost()
	return outerTask.cost() + innerPlanCost + cpuCost + memoryCost
}

func (p *PhysicalIndexHashJoin) attach2Task(tasks ...task) task {
	innerTask := p.innerTask
	outerTask := finishCopTask(p.ctx, tasks[1-p.InnerChildIdx].copy())
	if p.InnerChildIdx == 1 {
		p.SetChildren(outerTask.plan(), innerTask.plan())
	} else {
		p.SetChildren(innerTask.plan(), outerTask.plan())
	}
	return &rootTask{
		p:   p,
		cst: p.GetCost(outerTask, innerTask),
	}
}

// GetCost computes the cost of index merge join operator and its children.
func (p *PhysicalIndexHashJoin) GetCost(outerTask, innerTask task) float64 {
	var cpuCost float64
	outerCnt, innerCnt := outerTask.count(), innerTask.count()
	sessVars := p.ctx.GetSessionVars()
	// Add the cost of evaluating outer filter, since inner filter of index join
	// is always empty, we can simply tell whether outer filter is empty using the
	// summed length of left/right conditions.
	if len(p.LeftConditions)+len(p.RightConditions) > 0 {
		cpuCost += sessVars.CPUFactor * outerCnt
		outerCnt *= SelectionFactor
	}
	// Cost of extracting lookup keys.
	innerCPUCost := sessVars.CPUFactor * outerCnt
	// Cost of sorting and removing duplicate lookup keys:
	// (outerCnt / batchSize) * (batchSize * Log2(batchSize) + batchSize) * CPUFactor
	batchSize := math.Min(float64(sessVars.IndexJoinBatchSize), outerCnt)
	if batchSize > 2 {
		innerCPUCost += outerCnt * (math.Log2(batchSize) + 1) * sessVars.CPUFactor
	}
	// Add cost of building inner executors. CPU cost of building copTasks:
	// (outerCnt / batchSize) * (batchSize * distinctFactor) * CPUFactor
	// Since we don't know the number of copTasks built, ignore these network cost now.
	innerCPUCost += outerCnt * distinctFactor * sessVars.CPUFactor
	concurrency := float64(sessVars.IndexLookupJoinConcurrency())
	cpuCost += innerCPUCost / concurrency
	// CPU cost of building hash table for outer results concurrently.
	// (outerCnt / batchSize) * (batchSize * CPUFactor)
	outerCPUCost := outerCnt * sessVars.CPUFactor
	cpuCost += outerCPUCost / concurrency
	// Cost of probing hash table concurrently.
	numPairs := outerCnt * innerCnt
	if p.JoinType == SemiJoin || p.JoinType == AntiSemiJoin ||
		p.JoinType == LeftOuterSemiJoin || p.JoinType == AntiLeftOuterSemiJoin {
		if len(p.OtherConditions) > 0 {
			numPairs *= 0.5
		} else {
			numPairs = 0
		}
	}
	// Inner workers do hash join in parallel, but they can only save ONE outer
	// batch results. So as the number of outer batch exceeds inner concurrency,
	// it would fall back to linear execution. In a word, the hash join only runs
	// in parallel for the first `innerConcurrency` number of inner tasks.
	var probeCost float64
	if outerCnt/batchSize >= concurrency {
		probeCost = (numPairs - batchSize*innerCnt*(concurrency-1)) * sessVars.CPUFactor
	} else {
		probeCost = batchSize * innerCnt * sessVars.CPUFactor
	}
	cpuCost += probeCost
	// Cost of additional concurrent goroutines.
	cpuCost += (concurrency + 1.0) * sessVars.ConcurrencyFactor
	// Memory cost of hash tables for outer rows. The computed result is the upper bound,
	// since the executor is pipelined and not all workers are always in full load.
	memoryCost := concurrency * (batchSize * distinctFactor) * innerCnt * sessVars.MemoryFactor
	// Cost of inner child plan, i.e, mainly I/O and network cost.
	innerPlanCost := outerCnt * innerTask.cost()
	return outerTask.cost() + innerPlanCost + cpuCost + memoryCost
}

func (p *PhysicalIndexJoin) attach2Task(tasks ...task) task {
	innerTask := p.innerTask
	outerTask := finishCopTask(p.ctx, tasks[1-p.InnerChildIdx].copy())
	if p.InnerChildIdx == 1 {
		p.SetChildren(outerTask.plan(), innerTask.plan())
	} else {
		p.SetChildren(innerTask.plan(), outerTask.plan())
	}
	return &rootTask{
		p:   p,
		cst: p.GetCost(outerTask, innerTask),
	}
}

// GetCost computes the cost of index join operator and its children.
func (p *PhysicalIndexJoin) GetCost(outerTask, innerTask task) float64 {
	var cpuCost float64
	outerCnt, innerCnt := outerTask.count(), innerTask.count()
	sessVars := p.ctx.GetSessionVars()
	// Add the cost of evaluating outer filter, since inner filter of index join
	// is always empty, we can simply tell whether outer filter is empty using the
	// summed length of left/right conditions.
	if len(p.LeftConditions)+len(p.RightConditions) > 0 {
		cpuCost += sessVars.CPUFactor * outerCnt
		outerCnt *= SelectionFactor
	}
	// Cost of extracting lookup keys.
	innerCPUCost := sessVars.CPUFactor * outerCnt
	// Cost of sorting and removing duplicate lookup keys:
	// (outerCnt / batchSize) * (batchSize * Log2(batchSize) + batchSize) * CPUFactor
	batchSize := math.Min(float64(p.ctx.GetSessionVars().IndexJoinBatchSize), outerCnt)
	if batchSize > 2 {
		innerCPUCost += outerCnt * (math.Log2(batchSize) + 1) * sessVars.CPUFactor
	}
	// Add cost of building inner executors. CPU cost of building copTasks:
	// (outerCnt / batchSize) * (batchSize * distinctFactor) * CPUFactor
	// Since we don't know the number of copTasks built, ignore these network cost now.
	innerCPUCost += outerCnt * distinctFactor * sessVars.CPUFactor
	// CPU cost of building hash table for inner results:
	// (outerCnt / batchSize) * (batchSize * distinctFactor) * innerCnt * CPUFactor
	innerCPUCost += outerCnt * distinctFactor * innerCnt * sessVars.CPUFactor
	innerConcurrency := float64(p.ctx.GetSessionVars().IndexLookupJoinConcurrency())
	cpuCost += innerCPUCost / innerConcurrency
	// Cost of probing hash table in main thread.
	numPairs := outerCnt * innerCnt
	if p.JoinType == SemiJoin || p.JoinType == AntiSemiJoin ||
		p.JoinType == LeftOuterSemiJoin || p.JoinType == AntiLeftOuterSemiJoin {
		if len(p.OtherConditions) > 0 {
			numPairs *= 0.5
		} else {
			numPairs = 0
		}
	}
	probeCost := numPairs * sessVars.CPUFactor
	// Cost of additional concurrent goroutines.
	cpuCost += probeCost + (innerConcurrency+1.0)*sessVars.ConcurrencyFactor
	// Memory cost of hash tables for inner rows. The computed result is the upper bound,
	// since the executor is pipelined and not all workers are always in full load.
	memoryCost := innerConcurrency * (batchSize * distinctFactor) * innerCnt * sessVars.MemoryFactor
	// Cost of inner child plan, i.e, mainly I/O and network cost.
	innerPlanCost := outerCnt * innerTask.cost()
	return outerTask.cost() + innerPlanCost + cpuCost + memoryCost
}

func getAvgRowSize(stats *property.StatsInfo, schema *expression.Schema) (size float64) {
	if stats.HistColl != nil {
		size = stats.HistColl.GetAvgRowSizeListInDisk(schema.Columns)
	} else {
		// Estimate using just the type info.
		cols := schema.Columns
		for _, col := range cols {
			size += float64(chunk.EstimateTypeWidth(col.GetType()))
		}
	}
	return
}

// GetCost computes cost of hash join operator itself.
func (p *PhysicalHashJoin) GetCost(lCnt, rCnt float64) float64 {
	buildCnt, probeCnt := lCnt, rCnt
	build := p.children[0]
	// Taking the right as the inner for right join or using the outer to build a hash table.
	if (p.InnerChildIdx == 1 && !p.UseOuterToBuild) || (p.InnerChildIdx == 0 && p.UseOuterToBuild) {
		buildCnt, probeCnt = rCnt, lCnt
		build = p.children[1]
	}
	sessVars := p.ctx.GetSessionVars()
	oomUseTmpStorage := config.GetGlobalConfig().OOMUseTmpStorage
	memQuota := sessVars.StmtCtx.MemTracker.GetBytesLimit() // sessVars.MemQuotaQuery && hint
	rowSize := getAvgRowSize(build.statsInfo(), build.Schema())
	spill := oomUseTmpStorage && memQuota > 0 && rowSize*buildCnt > float64(memQuota)
	// Cost of building hash table.
	cpuCost := buildCnt * sessVars.CPUFactor
	memoryCost := buildCnt * sessVars.MemoryFactor
	diskCost := buildCnt * sessVars.DiskFactor * rowSize
	// Number of matched row pairs regarding the equal join conditions.
	helper := &fullJoinRowCountHelper{
		cartesian:     false,
		leftProfile:   p.children[0].statsInfo(),
		rightProfile:  p.children[1].statsInfo(),
		leftJoinKeys:  p.LeftJoinKeys,
		rightJoinKeys: p.RightJoinKeys,
		leftSchema:    p.children[0].Schema(),
		rightSchema:   p.children[1].Schema(),
	}
	numPairs := helper.estimate()
	// For semi-join class, if `OtherConditions` is empty, we already know
	// the join results after querying hash table, otherwise, we have to
	// evaluate those resulted row pairs after querying hash table; if we
	// find one pair satisfying the `OtherConditions`, we then know the
	// join result for this given outer row, otherwise we have to iterate
	// to the end of those pairs; since we have no idea about when we can
	// terminate the iteration, we assume that we need to iterate half of
	// those pairs in average.
	if p.JoinType == SemiJoin || p.JoinType == AntiSemiJoin ||
		p.JoinType == LeftOuterSemiJoin || p.JoinType == AntiLeftOuterSemiJoin {
		if len(p.OtherConditions) > 0 {
			numPairs *= 0.5
		} else {
			numPairs = 0
		}
	}
	// Cost of querying hash table is cheap actually, so we just compute the cost of
	// evaluating `OtherConditions` and joining row pairs.
	probeCost := numPairs * sessVars.CPUFactor
	probeDiskCost := numPairs * sessVars.DiskFactor * rowSize
	// Cost of evaluating outer filter.
	if len(p.LeftConditions)+len(p.RightConditions) > 0 {
		// Input outer count for the above compution should be adjusted by SelectionFactor.
		probeCost *= SelectionFactor
		probeDiskCost *= SelectionFactor
		probeCost += probeCnt * sessVars.CPUFactor
	}
	diskCost += probeDiskCost
	probeCost /= float64(p.Concurrency)
	// Cost of additional concurrent goroutines.
	cpuCost += probeCost + float64(p.Concurrency+1)*sessVars.ConcurrencyFactor
	// Cost of traveling the hash table to resolve missing matched cases when building the hash table from the outer table
	if p.UseOuterToBuild {
		if spill {
			// It runs in sequence when build data is on disk. See handleUnmatchedRowsFromHashTableInDisk
			cpuCost += buildCnt * sessVars.CPUFactor
		} else {
			cpuCost += buildCnt * sessVars.CPUFactor / float64(p.Concurrency)
		}
		diskCost += buildCnt * sessVars.DiskFactor * rowSize
	}

	if spill {
		memoryCost *= float64(memQuota) / (rowSize * buildCnt)
	} else {
		diskCost = 0
	}
	return cpuCost + memoryCost + diskCost
}

func (p *PhysicalHashJoin) attach2Task(tasks ...task) task {
	lTask := finishCopTask(p.ctx, tasks[0].copy())
	rTask := finishCopTask(p.ctx, tasks[1].copy())
	p.SetChildren(lTask.plan(), rTask.plan())
	task := &rootTask{
		p:   p,
		cst: lTask.cost() + rTask.cost() + p.GetCost(lTask.count(), rTask.count()),
	}
	return task
}

// GetCost computes cost of broadcast join operator itself.
func (p *PhysicalBroadCastJoin) GetCost(lCnt, rCnt float64) float64 {
	buildCnt := lCnt
	if p.InnerChildIdx == 1 {
		buildCnt = rCnt
	}
	sessVars := p.ctx.GetSessionVars()
	// Cost of building hash table.
	cpuCost := buildCnt * sessVars.CopCPUFactor
	memoryCost := buildCnt * sessVars.MemoryFactor
	// Number of matched row pairs regarding the equal join conditions.
	helper := &fullJoinRowCountHelper{
		cartesian:     false,
		leftProfile:   p.children[0].statsInfo(),
		rightProfile:  p.children[1].statsInfo(),
		leftJoinKeys:  p.LeftJoinKeys,
		rightJoinKeys: p.RightJoinKeys,
		leftSchema:    p.children[0].Schema(),
		rightSchema:   p.children[1].Schema(),
	}
	numPairs := helper.estimate()
	probeCost := numPairs * sessVars.CopCPUFactor
	// should divided by the concurrency in tiflash, which should be the number of core in tiflash nodes.
	probeCost /= float64(sessVars.CopTiFlashConcurrencyFactor)
	cpuCost += probeCost

	// todo since TiFlash join is significant faster than TiDB join, maybe
	//  need to add a variable like 'tiflash_accelerate_factor', and divide
	//  the final cost by that factor
	return cpuCost + memoryCost
}

func (p *PhysicalBroadCastJoin) attach2Task(tasks ...task) task {
	lTask, lok := tasks[0].(*copTask)
	rTask, rok := tasks[1].(*copTask)
	if !lok || !rok || (lTask.getStoreType() != kv.TiFlash && rTask.getStoreType() != kv.TiFlash) {
		return invalidTask
	}
	p.SetChildren(lTask.plan(), rTask.plan())
	p.schema = BuildPhysicalJoinSchema(p.JoinType, p)
	if !lTask.indexPlanFinished {
		lTask.finishIndexPlan()
	}
	if !rTask.indexPlanFinished {
		rTask.finishIndexPlan()
	}

	lCost := lTask.cost()
	rCost := rTask.cost()

	task := &copTask{
		tblColHists:       rTask.tblColHists,
		indexPlanFinished: true,
		tablePlan:         p,
		cst:               lCost + rCost + p.GetCost(lTask.count(), rTask.count()),
	}
	return task
}

// GetCost computes cost of merge join operator itself.
func (p *PhysicalMergeJoin) GetCost(lCnt, rCnt float64) float64 {
	outerCnt := lCnt
	innerKeys := p.RightJoinKeys
	innerSchema := p.children[1].Schema()
	innerStats := p.children[1].statsInfo()
	if p.JoinType == RightOuterJoin {
		outerCnt = rCnt
		innerKeys = p.LeftJoinKeys
		innerSchema = p.children[0].Schema()
		innerStats = p.children[0].statsInfo()
	}
	helper := &fullJoinRowCountHelper{
		cartesian:     false,
		leftProfile:   p.children[0].statsInfo(),
		rightProfile:  p.children[1].statsInfo(),
		leftJoinKeys:  p.LeftJoinKeys,
		rightJoinKeys: p.RightJoinKeys,
		leftSchema:    p.children[0].Schema(),
		rightSchema:   p.children[1].Schema(),
	}
	numPairs := helper.estimate()
	if p.JoinType == SemiJoin || p.JoinType == AntiSemiJoin ||
		p.JoinType == LeftOuterSemiJoin || p.JoinType == AntiLeftOuterSemiJoin {
		if len(p.OtherConditions) > 0 {
			numPairs *= 0.5
		} else {
			numPairs = 0
		}
	}
	sessVars := p.ctx.GetSessionVars()
	probeCost := numPairs * sessVars.CPUFactor
	// Cost of evaluating outer filters.
	var cpuCost float64
	if len(p.LeftConditions)+len(p.RightConditions) > 0 {
		probeCost *= SelectionFactor
		cpuCost += outerCnt * sessVars.CPUFactor
	}
	cpuCost += probeCost
	// For merge join, only one group of rows with same join key(not null) are cached,
	// we compute average memory cost using estimated group size.
	NDV := getCardinality(innerKeys, innerSchema, innerStats)
	memoryCost := (innerStats.RowCount / NDV) * sessVars.MemoryFactor
	return cpuCost + memoryCost
}

func (p *PhysicalMergeJoin) attach2Task(tasks ...task) task {
	lTask := finishCopTask(p.ctx, tasks[0].copy())
	rTask := finishCopTask(p.ctx, tasks[1].copy())
	p.SetChildren(lTask.plan(), rTask.plan())
	return &rootTask{
		p:   p,
		cst: lTask.cost() + rTask.cost() + p.GetCost(lTask.count(), rTask.count()),
	}
}

func buildIndexLookUpTask(ctx sessionctx.Context, t *copTask) *rootTask {
	newTask := &rootTask{cst: t.cst}
	sessVars := ctx.GetSessionVars()
	p := PhysicalIndexLookUpReader{
		tablePlan:        t.tablePlan,
		indexPlan:        t.indexPlan,
		ExtraHandleCol:   t.extraHandleCol,
		CommonHandleCols: t.commonHandleCols,
		PruningConds:     t.pruningConds,
	}.Init(ctx, t.tablePlan.SelectBlockOffset())
	p.PartitionTable.PruningConds = t.partitionTable.pruningConds
	p.PartitionTable.PartitionNames = t.partitionTable.partitionNames
	setTableScanToTableRowIDScan(p.tablePlan)
	p.stats = t.tablePlan.statsInfo()
	// Add cost of building table reader executors. Handles are extracted in batch style,
	// each handle is a range, the CPU cost of building copTasks should be:
	// (indexRows / batchSize) * batchSize * CPUFactor
	// Since we don't know the number of copTasks built, ignore these network cost now.
	indexRows := t.indexPlan.statsInfo().RowCount
	newTask.cst += indexRows * sessVars.CPUFactor
	// Add cost of worker goroutines in index lookup.
	numTblWorkers := float64(sessVars.IndexLookupConcurrency())
	newTask.cst += (numTblWorkers + 1) * sessVars.ConcurrencyFactor
	// When building table reader executor for each batch, we would sort the handles. CPU
	// cost of sort is:
	// CPUFactor * batchSize * Log2(batchSize) * (indexRows / batchSize)
	indexLookupSize := float64(sessVars.IndexLookupSize)
	batchSize := math.Min(indexLookupSize, indexRows)
	if batchSize > 2 {
		sortCPUCost := (indexRows * math.Log2(batchSize) * sessVars.CPUFactor) / numTblWorkers
		newTask.cst += sortCPUCost
	}
	// Also, we need to sort the retrieved rows if index lookup reader is expected to return
	// ordered results. Note that row count of these two sorts can be different, if there are
	// operators above table scan.
	tableRows := t.tablePlan.statsInfo().RowCount
	selectivity := tableRows / indexRows
	batchSize = math.Min(indexLookupSize*selectivity, tableRows)
	if t.keepOrder && batchSize > 2 {
		sortCPUCost := (tableRows * math.Log2(batchSize) * sessVars.CPUFactor) / numTblWorkers
		newTask.cst += sortCPUCost
	}
	if t.doubleReadNeedProj {
		schema := p.IndexPlans[0].(*PhysicalIndexScan).dataSourceSchema
		proj := PhysicalProjection{Exprs: expression.Column2Exprs(schema.Columns)}.Init(ctx, p.stats, t.tablePlan.SelectBlockOffset(), nil)
		proj.SetSchema(schema)
		proj.SetChildren(p)
		newTask.p = proj
	} else {
		newTask.p = p
	}
	return newTask
}

// finishCopTask means we close the coprocessor task and create a root task.
func finishCopTask(ctx sessionctx.Context, task task) task {
	t, ok := task.(*copTask)
	if !ok {
		return task
	}
	sessVars := ctx.GetSessionVars()
	// copTasks are run in parallel, to make the estimated cost closer to execution time, we amortize
	// the cost to cop iterator workers. According to `CopClient::Send`, the concurrency
	// is Min(DistSQLScanConcurrency, numRegionsInvolvedInScan), since we cannot infer
	// the number of regions involved, we simply use DistSQLScanConcurrency.
	copIterWorkers := float64(t.plan().SCtx().GetSessionVars().DistSQLScanConcurrency())
	t.finishIndexPlan()
	// Network cost of transferring rows of table scan to TiDB.
	if t.tablePlan != nil {
		t.cst += t.count() * sessVars.NetworkFactor * t.tblColHists.GetAvgRowSize(ctx, t.tablePlan.Schema().Columns, false, false)
	}
	t.cst /= copIterWorkers
	newTask := &rootTask{
		cst: t.cst,
	}
	if t.idxMergePartPlans != nil {
		p := PhysicalIndexMergeReader{partialPlans: t.idxMergePartPlans, tablePlan: t.tablePlan}.Init(ctx, t.idxMergePartPlans[0].SelectBlockOffset())
		setTableScanToTableRowIDScan(p.tablePlan)
		newTask.p = p
		return newTask
	}
	if t.indexPlan != nil && t.tablePlan != nil {
		newTask = buildIndexLookUpTask(ctx, t)
	} else if t.indexPlan != nil {
<<<<<<< HEAD
		p := PhysicalIndexReader{indexPlan: t.indexPlan, PruningConds: t.pruningConds}.Init(ctx, t.indexPlan.SelectBlockOffset())
=======
		p := PhysicalIndexReader{indexPlan: t.indexPlan}.Init(ctx, t.indexPlan.SelectBlockOffset())
		p.PartitionTable.PruningConds = t.partitionTable.pruningConds
		p.PartitionTable.PartitionNames = t.partitionTable.partitionNames
>>>>>>> 5dd7cd85
		p.stats = t.indexPlan.statsInfo()
		newTask.p = p
	} else {
		tp := t.tablePlan
		for len(tp.Children()) > 0 {
			if len(tp.Children()) == 1 {
				tp = tp.Children()[0]
			} else {
				join := tp.(*PhysicalBroadCastJoin)
				tp = join.children[1-join.InnerChildIdx]
			}
		}
		ts := tp.(*PhysicalTableScan)
		p := PhysicalTableReader{
			tablePlan:      t.tablePlan,
			StoreType:      ts.StoreType,
			IsCommonHandle: ts.Table.IsCommonHandle,
			PruningConds:   t.pruningConds,
		}.Init(ctx, t.tablePlan.SelectBlockOffset())
		p.PartitionTable.PruningConds = t.partitionTable.pruningConds
		p.PartitionTable.PartitionNames = t.partitionTable.partitionNames
		p.stats = t.tablePlan.statsInfo()
		ts.Columns = ExpandVirtualColumn(ts.Columns, ts.schema, ts.Table.Columns)
		newTask.p = p
	}

	if len(t.rootTaskConds) > 0 {
		sel := PhysicalSelection{Conditions: t.rootTaskConds}.Init(ctx, newTask.p.statsInfo(), newTask.p.SelectBlockOffset())
		sel.SetChildren(newTask.p)
		newTask.p = sel
	}

	return newTask
}

// setTableScanToTableRowIDScan is to update the isChildOfIndexLookUp attribute of PhysicalTableScan child
func setTableScanToTableRowIDScan(p PhysicalPlan) {
	if ts, ok := p.(*PhysicalTableScan); ok {
		ts.SetIsChildOfIndexLookUp(true)
	} else {
		for _, child := range p.Children() {
			setTableScanToTableRowIDScan(child)
		}
	}
}

// rootTask is the final sink node of a plan graph. It should be a single goroutine on tidb.
type rootTask struct {
	p   PhysicalPlan
	cst float64
}

func (t *rootTask) copy() task {
	return &rootTask{
		p:   t.p,
		cst: t.cst,
	}
}

func (t *rootTask) count() float64 {
	return t.p.statsInfo().RowCount
}

func (t *rootTask) addCost(cst float64) {
	t.cst += cst
}

func (t *rootTask) cost() float64 {
	return t.cst
}

func (t *rootTask) plan() PhysicalPlan {
	return t.p
}

func (p *PhysicalLimit) attach2Task(tasks ...task) task {
	t := tasks[0].copy()
	sunk := false
	if cop, ok := t.(*copTask); ok {
		// For double read which requires order being kept, the limit cannot be pushed down to the table side,
		// because handles would be reordered before being sent to table scan.
		if (!cop.keepOrder || !cop.indexPlanFinished || cop.indexPlan == nil) && len(cop.rootTaskConds) == 0 {
			// When limit is pushed down, we should remove its offset.
			newCount := p.Offset + p.Count
			childProfile := cop.plan().statsInfo()
			// Strictly speaking, for the row count of stats, we should multiply newCount with "regionNum",
			// but "regionNum" is unknown since the copTask can be a double read, so we ignore it now.
			stats := deriveLimitStats(childProfile, float64(newCount))
			pushedDownLimit := PhysicalLimit{Count: newCount}.Init(p.ctx, stats, p.blockOffset)
			cop = attachPlan2Task(pushedDownLimit, cop).(*copTask)
		}
		t = finishCopTask(p.ctx, cop)
		sunk = p.sinkIntoIndexLookUp(t)
	}
	if sunk {
		return t
	}
	return attachPlan2Task(p, t)
}

func (p *PhysicalLimit) sinkIntoIndexLookUp(t task) bool {
	root := t.(*rootTask)
	reader, isDoubleRead := root.p.(*PhysicalIndexLookUpReader)
	proj, isProj := root.p.(*PhysicalProjection)
	if !isDoubleRead && !isProj {
		return false
	}
	if isProj {
		reader, isDoubleRead = proj.Children()[0].(*PhysicalIndexLookUpReader)
		if !isDoubleRead {
			return false
		}
	}
	// We can sink Limit into IndexLookUpReader only if tablePlan contains no Selection.
	ts, isTableScan := reader.tablePlan.(*PhysicalTableScan)
	if !isTableScan {
		return false
	}
	reader.PushedLimit = &PushedDownLimit{
		Offset: p.Offset,
		Count:  p.Count,
	}
	ts.stats = p.stats
	reader.stats = p.stats
	if isProj {
		proj.stats = p.stats
	}
	return true
}

// GetCost computes cost of TopN operator itself.
func (p *PhysicalTopN) GetCost(count float64, isRoot bool) float64 {
	heapSize := float64(p.Offset + p.Count)
	if heapSize < 2.0 {
		heapSize = 2.0
	}
	sessVars := p.ctx.GetSessionVars()
	// Ignore the cost of `doCompaction` in current implementation of `TopNExec`, since it is the
	// special side-effect of our Chunk format in TiDB layer, which may not exist in coprocessor's
	// implementation, or may be removed in the future if we change data format.
	// Note that we are using worst complexity to compute CPU cost, because it is simpler compared with
	// considering probabilities of average complexity, i.e, we may not need adjust heap for each input
	// row.
	var cpuCost float64
	if isRoot {
		cpuCost = count * math.Log2(heapSize) * sessVars.CPUFactor
	} else {
		cpuCost = count * math.Log2(heapSize) * sessVars.CopCPUFactor
	}
	memoryCost := heapSize * sessVars.MemoryFactor
	return cpuCost + memoryCost
}

// canPushDown checks if this topN can be pushed down. If each of the expression can be converted to pb, it can be pushed.
func (p *PhysicalTopN) canPushDown(cop *copTask) bool {
	exprs := make([]expression.Expression, 0, len(p.ByItems))
	for _, item := range p.ByItems {
		exprs = append(exprs, item.Expr)
	}
	storeType := kv.TiKV
	if tableScan, ok := cop.tablePlan.(*PhysicalTableScan); ok {
		storeType = tableScan.StoreType
	}
	return expression.CanExprsPushDown(p.ctx.GetSessionVars().StmtCtx, exprs, p.ctx.GetClient(), storeType)
}

func (p *PhysicalTopN) allColsFromSchema(schema *expression.Schema) bool {
	cols := make([]*expression.Column, 0, len(p.ByItems))
	for _, item := range p.ByItems {
		cols = append(cols, expression.ExtractColumns(item.Expr)...)
	}
	return len(schema.ColumnsIndices(cols)) > 0
}

// GetCost computes the cost of in memory sort.
func (p *PhysicalSort) GetCost(count float64, schema *expression.Schema) float64 {
	if count < 2.0 {
		count = 2.0
	}
	sessVars := p.ctx.GetSessionVars()
	cpuCost := count * math.Log2(count) * sessVars.CPUFactor
	memoryCost := count * sessVars.MemoryFactor

	oomUseTmpStorage := config.GetGlobalConfig().OOMUseTmpStorage
	memQuota := sessVars.StmtCtx.MemTracker.GetBytesLimit() // sessVars.MemQuotaQuery && hint
	rowSize := getAvgRowSize(p.statsInfo(), schema)
	spill := oomUseTmpStorage && memQuota > 0 && rowSize*count > float64(memQuota)
	diskCost := count * sessVars.DiskFactor * rowSize
	if !spill {
		diskCost = 0
	} else {
		memoryCost *= float64(memQuota) / (rowSize * count)
	}
	return cpuCost + memoryCost + diskCost
}

func (p *PhysicalSort) attach2Task(tasks ...task) task {
	t := tasks[0].copy()
	t = attachPlan2Task(p, t)
	t.addCost(p.GetCost(t.count(), p.Schema()))
	return t
}

func (p *NominalSort) attach2Task(tasks ...task) task {
	if p.OnlyColumn {
		return tasks[0]
	}
	t := tasks[0].copy()
	t = attachPlan2Task(p, t)
	return t
}

func (p *PhysicalTopN) getPushedDownTopN(childPlan PhysicalPlan) *PhysicalTopN {
	newByItems := make([]*util.ByItems, 0, len(p.ByItems))
	for _, expr := range p.ByItems {
		newByItems = append(newByItems, expr.Clone())
	}
	newCount := p.Offset + p.Count
	childProfile := childPlan.statsInfo()
	// Strictly speaking, for the row count of pushed down TopN, we should multiply newCount with "regionNum",
	// but "regionNum" is unknown since the copTask can be a double read, so we ignore it now.
	stats := deriveLimitStats(childProfile, float64(newCount))
	topN := PhysicalTopN{
		ByItems: newByItems,
		Count:   newCount,
	}.Init(p.ctx, stats, p.blockOffset)
	topN.SetChildren(childPlan)
	return topN
}

func (p *PhysicalTopN) attach2Task(tasks ...task) task {
	t := tasks[0].copy()
	inputCount := t.count()
	if copTask, ok := t.(*copTask); ok && p.canPushDown(copTask) && len(copTask.rootTaskConds) == 0 {
		// If all columns in topN are from index plan, we push it to index plan, otherwise we finish the index plan and
		// push it to table plan.
		var pushedDownTopN *PhysicalTopN
		if !copTask.indexPlanFinished && p.allColsFromSchema(copTask.indexPlan.Schema()) {
			pushedDownTopN = p.getPushedDownTopN(copTask.indexPlan)
			copTask.indexPlan = pushedDownTopN
		} else {
			copTask.finishIndexPlan()
			pushedDownTopN = p.getPushedDownTopN(copTask.tablePlan)
			copTask.tablePlan = pushedDownTopN
		}
		copTask.addCost(pushedDownTopN.GetCost(inputCount, false))
	}
	rootTask := finishCopTask(p.ctx, t)
	rootTask.addCost(p.GetCost(rootTask.count(), true))
	rootTask = attachPlan2Task(p, rootTask)
	return rootTask
}

// GetCost computes the cost of projection operator itself.
func (p *PhysicalProjection) GetCost(count float64) float64 {
	sessVars := p.ctx.GetSessionVars()
	cpuCost := count * sessVars.CPUFactor
	concurrency := float64(sessVars.ProjectionConcurrency())
	if concurrency <= 0 {
		return cpuCost
	}
	cpuCost /= concurrency
	concurrencyCost := (1 + concurrency) * sessVars.ConcurrencyFactor
	return cpuCost + concurrencyCost
}

func (p *PhysicalProjection) attach2Task(tasks ...task) task {
	t := tasks[0].copy()
	if copTask, ok := t.(*copTask); ok {
		// TODO: support projection push down.
		t = finishCopTask(p.ctx, copTask)
	}
	t = attachPlan2Task(p, t)
	t.addCost(p.GetCost(t.count()))
	return t
}

func (p *PhysicalUnionAll) attach2Task(tasks ...task) task {
	t := &rootTask{p: p}
	childPlans := make([]PhysicalPlan, 0, len(tasks))
	var childMaxCost float64
	for _, task := range tasks {
		task = finishCopTask(p.ctx, task)
		childCost := task.cost()
		if childCost > childMaxCost {
			childMaxCost = childCost
		}
		childPlans = append(childPlans, task.plan())
	}
	p.SetChildren(childPlans...)
	sessVars := p.ctx.GetSessionVars()
	// Children of UnionExec are executed in parallel.
	t.cst = childMaxCost + float64(1+len(tasks))*sessVars.ConcurrencyFactor
	return t
}

func (sel *PhysicalSelection) attach2Task(tasks ...task) task {
	sessVars := sel.ctx.GetSessionVars()
	t := finishCopTask(sel.ctx, tasks[0].copy())
	t.addCost(t.count() * sessVars.CPUFactor)
	t = attachPlan2Task(sel, t)
	return t
}

// CheckAggCanPushCop checks whether the aggFuncs and groupByItems can
// be pushed down to coprocessor.
func CheckAggCanPushCop(sctx sessionctx.Context, aggFuncs []*aggregation.AggFuncDesc, groupByItems []expression.Expression, storeType kv.StoreType) bool {
	sc := sctx.GetSessionVars().StmtCtx
	client := sctx.GetClient()
	for _, aggFunc := range aggFuncs {
		if expression.ContainVirtualColumn(aggFunc.Args) {
			return false
		}
		pb := aggregation.AggFuncToPBExpr(sc, client, aggFunc)
		if pb == nil {
			return false
		}
		if !aggregation.CheckAggPushDown(aggFunc, storeType) {
			return false
		}
		if !expression.CanExprsPushDown(sc, aggFunc.Args, client, storeType) {
			return false
		}
	}
	if expression.ContainVirtualColumn(groupByItems) {
		return false
	}
	return expression.CanExprsPushDown(sc, groupByItems, client, storeType)
}

// AggInfo stores the information of an Aggregation.
type AggInfo struct {
	AggFuncs     []*aggregation.AggFuncDesc
	GroupByItems []expression.Expression
	Schema       *expression.Schema
}

// BuildFinalModeAggregation splits either LogicalAggregation or PhysicalAggregation to finalAgg and partial1Agg,
// returns the information of partial and final agg.
// partialIsCop means whether partial agg is a cop task.
func BuildFinalModeAggregation(
	sctx sessionctx.Context, original *AggInfo, partialIsCop bool) (partial, final *AggInfo, funcMap map[*aggregation.AggFuncDesc]*aggregation.AggFuncDesc) {

	funcMap = make(map[*aggregation.AggFuncDesc]*aggregation.AggFuncDesc, len(original.AggFuncs))
	partial = &AggInfo{
		AggFuncs:     make([]*aggregation.AggFuncDesc, 0, len(original.AggFuncs)),
		GroupByItems: original.GroupByItems,
		Schema:       expression.NewSchema(),
	}
	partialCursor := 0
	final = &AggInfo{
		AggFuncs:     make([]*aggregation.AggFuncDesc, len(original.AggFuncs)),
		GroupByItems: make([]expression.Expression, 0, len(original.GroupByItems)),
		Schema:       original.Schema,
	}

	partialGbySchema := expression.NewSchema()
	// add group by columns
	for _, gbyExpr := range partial.GroupByItems {
		var gbyCol *expression.Column
		if col, ok := gbyExpr.(*expression.Column); ok {
			gbyCol = col
		} else {
			gbyCol = &expression.Column{
				UniqueID: sctx.GetSessionVars().AllocPlanColumnID(),
				RetType:  gbyExpr.GetType(),
			}
		}
		partialGbySchema.Append(gbyCol)
		final.GroupByItems = append(final.GroupByItems, gbyCol)
	}

	// TODO: Refactor the way of constructing aggregation functions.
	// This fop loop is ugly, but I do not find a proper way to reconstruct
	// it right away.
	for i, aggFunc := range original.AggFuncs {
		finalAggFunc := &aggregation.AggFuncDesc{HasDistinct: false}
		finalAggFunc.Name = aggFunc.Name
		args := make([]expression.Expression, 0, len(aggFunc.Args))
		if aggFunc.HasDistinct {
			/*
				eg: SELECT COUNT(DISTINCT a), SUM(b) FROM t GROUP BY c

				change from
					[root] group by: c, funcs:count(distinct a), funcs:sum(b)
				to
					[root] group by: c, funcs:count(distinct a), funcs:sum(b)
						[cop]: group by: c, a
			*/
			for _, distinctArg := range aggFunc.Args {
				// 1. add all args to partial.GroupByItems
				foundInGroupBy := false
				for j, gbyExpr := range partial.GroupByItems {
					if gbyExpr.Equal(sctx, distinctArg) {
						foundInGroupBy = true
						args = append(args, partialGbySchema.Columns[j])
						break
					}
				}
				if !foundInGroupBy {
					partial.GroupByItems = append(partial.GroupByItems, distinctArg)
					var gbyCol *expression.Column
					if col, ok := distinctArg.(*expression.Column); ok {
						gbyCol = col
					} else {
						gbyCol = &expression.Column{
							UniqueID: sctx.GetSessionVars().AllocPlanColumnID(),
							RetType:  distinctArg.GetType(),
						}
					}
					partialGbySchema.Append(gbyCol)
					if !partialIsCop {
						// if partial is a cop task, firstrow function is redundant since group by items are outputted
						// by group by schema, and final functions use group by schema as their arguments.
						// if partial agg is not cop, we must append firstrow function & schema, to output the group by
						// items.
						// maybe we can unify them sometime.
						firstRow, err := aggregation.NewAggFuncDesc(sctx, ast.AggFuncFirstRow, []expression.Expression{gbyCol}, false)
						if err != nil {
							panic("NewAggFuncDesc FirstRow meets error: " + err.Error())
						}
						partial.AggFuncs = append(partial.AggFuncs, firstRow)
						newCol, _ := gbyCol.Clone().(*expression.Column)
						newCol.RetType = firstRow.RetTp
						partial.Schema.Append(newCol)
						partialCursor++
					}
					args = append(args, gbyCol)
				}
			}

			finalAggFunc.HasDistinct = true
			finalAggFunc.Mode = aggregation.CompleteMode
		} else {
			if aggregation.NeedCount(finalAggFunc.Name) {
				ft := types.NewFieldType(mysql.TypeLonglong)
				ft.Flen, ft.Charset, ft.Collate = 21, charset.CharsetBin, charset.CollationBin
				partial.Schema.Append(&expression.Column{
					UniqueID: sctx.GetSessionVars().AllocPlanColumnID(),
					RetType:  ft,
				})
				args = append(args, partial.Schema.Columns[partialCursor])
				partialCursor++
			}
			if finalAggFunc.Name == ast.AggFuncApproxCountDistinct {
				ft := types.NewFieldType(mysql.TypeString)
				ft.Charset, ft.Collate = charset.CharsetBin, charset.CollationBin
				ft.Flag |= mysql.NotNullFlag
				partial.Schema.Append(&expression.Column{
					UniqueID: sctx.GetSessionVars().AllocPlanColumnID(),
					RetType:  ft,
				})
				args = append(args, partial.Schema.Columns[partialCursor])
				partialCursor++
			}
			if aggregation.NeedValue(finalAggFunc.Name) {
				partial.Schema.Append(&expression.Column{
					UniqueID: sctx.GetSessionVars().AllocPlanColumnID(),
					RetType:  original.Schema.Columns[i].GetType(),
				})
				args = append(args, partial.Schema.Columns[partialCursor])
				partialCursor++
			}
			if aggFunc.Name == ast.AggFuncAvg {
				cntAgg := *aggFunc
				cntAgg.Name = ast.AggFuncCount
				cntAgg.RetTp = partial.Schema.Columns[partialCursor-2].GetType()
				cntAgg.RetTp.Flag = aggFunc.RetTp.Flag
				sumAgg := *aggFunc
				sumAgg.Name = ast.AggFuncSum
				sumAgg.RetTp = partial.Schema.Columns[partialCursor-1].GetType()
				partial.AggFuncs = append(partial.AggFuncs, &cntAgg, &sumAgg)
			} else if aggFunc.Name == ast.AggFuncApproxCountDistinct {
				approxCountDistinctAgg := *aggFunc
				approxCountDistinctAgg.Name = ast.AggFuncApproxCountDistinct
				approxCountDistinctAgg.RetTp = partial.Schema.Columns[partialCursor-1].GetType()
				partial.AggFuncs = append(partial.AggFuncs, &approxCountDistinctAgg)
			} else {
				partial.AggFuncs = append(partial.AggFuncs, aggFunc)
			}

			finalAggFunc.Mode = aggregation.FinalMode
			funcMap[aggFunc] = finalAggFunc
		}

		finalAggFunc.Args = args
		finalAggFunc.RetTp = aggFunc.RetTp
		final.AggFuncs[i] = finalAggFunc
	}
	partial.Schema.Append(partialGbySchema.Columns...)
	return
}

func (p *basePhysicalAgg) newPartialAggregate(copTaskType kv.StoreType) (partial, final PhysicalPlan) {
	// Check if this aggregation can push down.
	if !CheckAggCanPushCop(p.ctx, p.AggFuncs, p.GroupByItems, copTaskType) {
		return nil, p.self
	}
	partialPref, finalPref, funcMap := BuildFinalModeAggregation(p.ctx, &AggInfo{
		AggFuncs:     p.AggFuncs,
		GroupByItems: p.GroupByItems,
		Schema:       p.Schema().Clone(),
	}, true)
	if p.tp == plancodec.TypeStreamAgg && len(partialPref.GroupByItems) != len(finalPref.GroupByItems) {
		return nil, p.self
	}
	// Remove unnecessary FirstRow.
	partialPref.AggFuncs = RemoveUnnecessaryFirstRow(p.ctx,
		finalPref.AggFuncs, finalPref.GroupByItems,
		partialPref.AggFuncs, partialPref.GroupByItems, partialPref.Schema, funcMap)
	if copTaskType == kv.TiDB {
		// For partial agg of TiDB cop task, since TiDB coprocessor reuse the TiDB executor,
		// and TiDB aggregation executor won't output the group by value,
		// so we need add `firstrow` aggregation function to output the group by value.
		aggFuncs, err := genFirstRowAggForGroupBy(p.ctx, partialPref.GroupByItems)
		if err != nil {
			return nil, p.self
		}
		partialPref.AggFuncs = append(partialPref.AggFuncs, aggFuncs...)
	}
	p.AggFuncs = partialPref.AggFuncs
	p.GroupByItems = partialPref.GroupByItems
	p.schema = partialPref.Schema
	partialAgg := p.self
	// Create physical "final" aggregation.
	prop := &property.PhysicalProperty{ExpectedCnt: math.MaxFloat64}
	if p.tp == plancodec.TypeStreamAgg {
		finalAgg := basePhysicalAgg{
			AggFuncs:     finalPref.AggFuncs,
			GroupByItems: finalPref.GroupByItems,
		}.initForStream(p.ctx, p.stats, p.blockOffset, prop)
		finalAgg.schema = finalPref.Schema
		return partialAgg, finalAgg
	}

	finalAgg := basePhysicalAgg{
		AggFuncs:     finalPref.AggFuncs,
		GroupByItems: finalPref.GroupByItems,
	}.initForHash(p.ctx, p.stats, p.blockOffset, prop)
	finalAgg.schema = finalPref.Schema
	return partialAgg, finalAgg
}

func genFirstRowAggForGroupBy(ctx sessionctx.Context, groupByItems []expression.Expression) ([]*aggregation.AggFuncDesc, error) {
	aggFuncs := make([]*aggregation.AggFuncDesc, 0, len(groupByItems))
	for _, groupBy := range groupByItems {
		agg, err := aggregation.NewAggFuncDesc(ctx, ast.AggFuncFirstRow, []expression.Expression{groupBy}, false)
		if err != nil {
			return nil, err
		}
		aggFuncs = append(aggFuncs, agg)
	}
	return aggFuncs, nil
}

// RemoveUnnecessaryFirstRow removes unnecessary FirstRow of the aggregation. This function can be
// used for both LogicalAggregation and PhysicalAggregation.
// When the select column is same with the group by key, the column can be removed and gets value from the group by key.
// e.g
// select a, count(b) from t group by a;
// The schema is [firstrow(a), count(b), a]. The column firstrow(a) is unnecessary.
// Can optimize the schema to [count(b), a] , and change the index to get value.
func RemoveUnnecessaryFirstRow(
	sctx sessionctx.Context,
	finalAggFuncs []*aggregation.AggFuncDesc,
	finalGbyItems []expression.Expression,
	partialAggFuncs []*aggregation.AggFuncDesc,
	partialGbyItems []expression.Expression,
	partialSchema *expression.Schema,
	funcMap map[*aggregation.AggFuncDesc]*aggregation.AggFuncDesc) []*aggregation.AggFuncDesc {

	partialCursor := 0
	newAggFuncs := make([]*aggregation.AggFuncDesc, 0, len(partialAggFuncs))
	for _, aggFunc := range partialAggFuncs {
		if aggFunc.Name == ast.AggFuncFirstRow {
			canOptimize := false
			for j, gbyExpr := range partialGbyItems {
				if j >= len(finalGbyItems) {
					// after distinct push, len(partialGbyItems) may larger than len(finalGbyItems)
					// for example,
					// select /*+ HASH_AGG() */ a, count(distinct a) from t;
					// will generate to,
					//   HashAgg root  funcs:count(distinct a), funcs:firstrow(a)"
					//     HashAgg cop  group by:a, funcs:firstrow(a)->Column#6"
					// the firstrow in root task can not be removed.
					break
				}
				if gbyExpr.Equal(sctx, aggFunc.Args[0]) {
					canOptimize = true
					funcMap[aggFunc].Args[0] = finalGbyItems[j]
					break
				}
			}
			if canOptimize {
				partialSchema.Columns = append(partialSchema.Columns[:partialCursor], partialSchema.Columns[partialCursor+1:]...)
				continue
			}
		}
		partialCursor += computePartialCursorOffset(aggFunc.Name)
		newAggFuncs = append(newAggFuncs, aggFunc)
	}
	return newAggFuncs
}

func computePartialCursorOffset(name string) int {
	offset := 0
	if aggregation.NeedCount(name) {
		offset++
	}
	if aggregation.NeedValue(name) {
		offset++
	}
	if name == ast.AggFuncApproxCountDistinct {
		offset++
	}
	return offset
}

func (p *PhysicalStreamAgg) attach2Task(tasks ...task) task {
	t := tasks[0].copy()
	inputRows := t.count()
	if cop, ok := t.(*copTask); ok {
		// We should not push agg down across double read, since the data of second read is ordered by handle instead of index.
		// The `extraHandleCol` is added if the double read needs to keep order. So we just use it to decided
		// whether the following plan is double read with order reserved.
		if cop.extraHandleCol != nil || len(cop.rootTaskConds) > 0 {
			t = finishCopTask(p.ctx, cop)
			inputRows = t.count()
			attachPlan2Task(p, t)
		} else {
			copTaskType := cop.getStoreType()
			partialAgg, finalAgg := p.newPartialAggregate(copTaskType)
			if partialAgg != nil {
				if cop.tablePlan != nil {
					cop.finishIndexPlan()
					partialAgg.SetChildren(cop.tablePlan)
					cop.tablePlan = partialAgg
				} else {
					partialAgg.SetChildren(cop.indexPlan)
					cop.indexPlan = partialAgg
				}
				cop.addCost(p.GetCost(inputRows, false))
			}
			t = finishCopTask(p.ctx, cop)
			inputRows = t.count()
			attachPlan2Task(finalAgg, t)
		}
	} else {
		attachPlan2Task(p, t)
	}
	t.addCost(p.GetCost(inputRows, true))
	return t
}

// GetCost computes cost of stream aggregation considering CPU/memory.
func (p *PhysicalStreamAgg) GetCost(inputRows float64, isRoot bool) float64 {
	aggFuncFactor := p.getAggFuncCostFactor()
	var cpuCost float64
	sessVars := p.ctx.GetSessionVars()
	if isRoot {
		cpuCost = inputRows * sessVars.CPUFactor * aggFuncFactor
	} else {
		cpuCost = inputRows * sessVars.CopCPUFactor * aggFuncFactor
	}
	rowsPerGroup := inputRows / p.statsInfo().RowCount
	memoryCost := rowsPerGroup * distinctFactor * sessVars.MemoryFactor * float64(p.numDistinctFunc())
	return cpuCost + memoryCost
}

// cpuCostDivisor computes the concurrency to which we would amortize CPU cost
// for hash aggregation.
func (p *PhysicalHashAgg) cpuCostDivisor(hasDistinct bool) (float64, float64) {
	if hasDistinct {
		return 0, 0
	}
	sessionVars := p.ctx.GetSessionVars()
	finalCon, partialCon := sessionVars.HashAggFinalConcurrency(), sessionVars.HashAggPartialConcurrency()
	// According to `ValidateSetSystemVar`, `finalCon` and `partialCon` cannot be less than or equal to 0.
	if finalCon == 1 && partialCon == 1 {
		return 0, 0
	}
	// It is tricky to decide which concurrency we should use to amortize CPU cost. Since cost of hash
	// aggregation is tend to be under-estimated as explained in `attach2Task`, we choose the smaller
	// concurrecy to make some compensation.
	return math.Min(float64(finalCon), float64(partialCon)), float64(finalCon + partialCon)
}

func (p *PhysicalHashAgg) attach2Task(tasks ...task) task {
	t := tasks[0].copy()
	inputRows := t.count()
	if cop, ok := t.(*copTask); ok {
		if len(cop.rootTaskConds) == 0 {
			copTaskType := cop.getStoreType()
			partialAgg, finalAgg := p.newPartialAggregate(copTaskType)
			if partialAgg != nil {
				if cop.tablePlan != nil {
					cop.finishIndexPlan()
					partialAgg.SetChildren(cop.tablePlan)
					cop.tablePlan = partialAgg
				} else {
					partialAgg.SetChildren(cop.indexPlan)
					cop.indexPlan = partialAgg
				}
				cop.addCost(p.GetCost(inputRows, false))
			}
			// In `newPartialAggregate`, we are using stats of final aggregation as stats
			// of `partialAgg`, so the network cost of transferring result rows of `partialAgg`
			// to TiDB is normally under-estimated for hash aggregation, since the group-by
			// column may be independent of the column used for region distribution, so a closer
			// estimation of network cost for hash aggregation may multiply the number of
			// regions involved in the `partialAgg`, which is unknown however.
			t = finishCopTask(p.ctx, cop)
			inputRows = t.count()
			attachPlan2Task(finalAgg, t)
		} else {
			t = finishCopTask(p.ctx, cop)
			inputRows = t.count()
			attachPlan2Task(p, t)
		}
	} else {
		attachPlan2Task(p, t)
	}
	// We may have 3-phase hash aggregation actually, strictly speaking, we'd better
	// calculate cost of each phase and sum the results up, but in fact we don't have
	// region level table stats, and the concurrency of the `partialAgg`,
	// i.e, max(number_of_regions, DistSQLScanConcurrency) is unknown either, so it is hard
	// to compute costs separately. We ignore region level parallelism for both hash
	// aggregation and stream aggregation when calculating cost, though this would lead to inaccuracy,
	// hopefully this inaccuracy would be imposed on both aggregation implementations,
	// so they are still comparable horizontally.
	// Also, we use the stats of `partialAgg` as the input of cost computing for TiDB layer
	// hash aggregation, it would cause under-estimation as the reason mentioned in comment above.
	// To make it simple, we also treat 2-phase parallel hash aggregation in TiDB layer as
	// 1-phase when computing cost.
	t.addCost(p.GetCost(inputRows, true))
	return t
}

// GetCost computes the cost of hash aggregation considering CPU/memory.
func (p *PhysicalHashAgg) GetCost(inputRows float64, isRoot bool) float64 {
	cardinality := p.statsInfo().RowCount
	numDistinctFunc := p.numDistinctFunc()
	aggFuncFactor := p.getAggFuncCostFactor()
	var cpuCost float64
	sessVars := p.ctx.GetSessionVars()
	if isRoot {
		cpuCost = inputRows * sessVars.CPUFactor * aggFuncFactor
		divisor, con := p.cpuCostDivisor(numDistinctFunc > 0)
		if divisor > 0 {
			cpuCost /= divisor
			// Cost of additional goroutines.
			cpuCost += (con + 1) * sessVars.ConcurrencyFactor
		}
	} else {
		cpuCost = inputRows * sessVars.CopCPUFactor * aggFuncFactor
	}
	memoryCost := cardinality * sessVars.MemoryFactor * float64(len(p.AggFuncs))
	// When aggregation has distinct flag, we would allocate a map for each group to
	// check duplication.
	memoryCost += inputRows * distinctFactor * sessVars.MemoryFactor * float64(numDistinctFunc)
	return cpuCost + memoryCost
}<|MERGE_RESOLUTION|>--- conflicted
+++ resolved
@@ -70,17 +70,12 @@
 	// rootTaskConds stores select conditions containing virtual columns.
 	// These conditions can't push to TiKV, so we have to add a selection for rootTask
 	rootTaskConds []expression.Expression
-<<<<<<< HEAD
-	// For table partition.
-	pruningConds []expression.Expression
-=======
 
 	// For table partition.
 	partitionTable struct {
 		pruningConds   []expression.Expression
 		partitionNames []model.CIStr
 	}
->>>>>>> 5dd7cd85
 }
 
 func (t *copTask) invalid() bool {
@@ -665,7 +660,6 @@
 		indexPlan:        t.indexPlan,
 		ExtraHandleCol:   t.extraHandleCol,
 		CommonHandleCols: t.commonHandleCols,
-		PruningConds:     t.pruningConds,
 	}.Init(ctx, t.tablePlan.SelectBlockOffset())
 	p.PartitionTable.PruningConds = t.partitionTable.pruningConds
 	p.PartitionTable.PartitionNames = t.partitionTable.partitionNames
@@ -741,13 +735,9 @@
 	if t.indexPlan != nil && t.tablePlan != nil {
 		newTask = buildIndexLookUpTask(ctx, t)
 	} else if t.indexPlan != nil {
-<<<<<<< HEAD
-		p := PhysicalIndexReader{indexPlan: t.indexPlan, PruningConds: t.pruningConds}.Init(ctx, t.indexPlan.SelectBlockOffset())
-=======
 		p := PhysicalIndexReader{indexPlan: t.indexPlan}.Init(ctx, t.indexPlan.SelectBlockOffset())
 		p.PartitionTable.PruningConds = t.partitionTable.pruningConds
 		p.PartitionTable.PartitionNames = t.partitionTable.partitionNames
->>>>>>> 5dd7cd85
 		p.stats = t.indexPlan.statsInfo()
 		newTask.p = p
 	} else {
@@ -765,7 +755,6 @@
 			tablePlan:      t.tablePlan,
 			StoreType:      ts.StoreType,
 			IsCommonHandle: ts.Table.IsCommonHandle,
-			PruningConds:   t.pruningConds,
 		}.Init(ctx, t.tablePlan.SelectBlockOffset())
 		p.PartitionTable.PruningConds = t.partitionTable.pruningConds
 		p.PartitionTable.PartitionNames = t.partitionTable.partitionNames
