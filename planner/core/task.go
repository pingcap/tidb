// Copyright 2017 PingCAP, Inc.
//
// Licensed under the Apache License, Version 2.0 (the "License");
// you may not use this file except in compliance with the License.
// You may obtain a copy of the License at
//
//     http://www.apache.org/licenses/LICENSE-2.0
//
// Unless required by applicable law or agreed to in writing, software
// distributed under the License is distributed on an "AS IS" BASIS,
// See the License for the specific language governing permissions and
// limitations under the License.

package core

import (
	"math"

	"github.com/cznic/mathutil"
	"github.com/pingcap/errors"
	"github.com/pingcap/parser/ast"
	"github.com/pingcap/parser/charset"
	"github.com/pingcap/parser/mysql"
	"github.com/pingcap/tidb/config"
	"github.com/pingcap/tidb/expression"
	"github.com/pingcap/tidb/expression/aggregation"
	"github.com/pingcap/tidb/kv"
	"github.com/pingcap/tidb/planner/property"
	"github.com/pingcap/tidb/planner/util"
	"github.com/pingcap/tidb/sessionctx"
	"github.com/pingcap/tidb/statistics"
	"github.com/pingcap/tidb/types"
	"github.com/pingcap/tidb/util/chunk"
	"github.com/pingcap/tidb/util/collate"
	"github.com/pingcap/tidb/util/plancodec"
	"github.com/pingcap/tipb/go-tipb"
)

var (
	_ task = &copTask{}
	_ task = &rootTask{}
	_ task = &mppTask{}
)

// task is a new version of `PhysicalPlanInfo`. It stores cost information for a task.
// A task may be CopTask, RootTask, MPPTaskMeta or a ParallelTask.
type task interface {
	count() float64
	addCost(cost float64)
	cost() float64
	copy() task
	plan() PhysicalPlan
	invalid() bool
	convertToRootTask(ctx sessionctx.Context) *rootTask
}

// copTask is a task that runs in a distributed kv store.
// TODO: In future, we should split copTask to indexTask and tableTask.
type copTask struct {
	indexPlan PhysicalPlan
	tablePlan PhysicalPlan
	cst       float64
	// indexPlanFinished means we have finished index plan.
	indexPlanFinished bool
	// keepOrder indicates if the plan scans data by order.
	keepOrder bool
	// needExtraProj means an extra prune is needed because
	// in double read / index merge cases, they may output one more column for handle(row id).
	needExtraProj bool
	// originSchema is the target schema to be projected to when needExtraProj is true.
	originSchema *expression.Schema

	extraHandleCol   *expression.Column
	commonHandleCols []*expression.Column
	// tblColHists stores the original stats of DataSource, it is used to get
	// average row width when computing network cost.
	tblColHists *statistics.HistColl
	// tblCols stores the original columns of DataSource before being pruned, it
	// is used to compute average row width when computing scan cost.
	tblCols           []*expression.Column
	idxMergePartPlans []PhysicalPlan
	// rootTaskConds stores select conditions containing virtual columns.
	// These conditions can't push to TiKV, so we have to add a selection for rootTask
	rootTaskConds []expression.Expression

	// For table partition.
	partitionInfo PartitionInfo
}

func (t *copTask) invalid() bool {
	return t.tablePlan == nil && t.indexPlan == nil
}

func (t *rootTask) invalid() bool {
	return t.p == nil
}

func (t *copTask) count() float64 {
	if t.indexPlanFinished {
		return t.tablePlan.statsInfo().RowCount
	}
	return t.indexPlan.statsInfo().RowCount
}

func (t *copTask) addCost(cst float64) {
	t.cst += cst
}

func (t *copTask) cost() float64 {
	return t.cst
}

func (t *copTask) copy() task {
	nt := *t
	return &nt
}

func (t *copTask) plan() PhysicalPlan {
	if t.indexPlanFinished {
		return t.tablePlan
	}
	return t.indexPlan
}

func attachPlan2Task(p PhysicalPlan, t task) task {
	switch v := t.(type) {
	case *copTask:
		if v.indexPlanFinished {
			p.SetChildren(v.tablePlan)
			v.tablePlan = p
		} else {
			p.SetChildren(v.indexPlan)
			v.indexPlan = p
		}
	case *rootTask:
		p.SetChildren(v.p)
		v.p = p
	case *mppTask:
		p.SetChildren(v.p)
		v.p = p
	}
	return t
}

// finishIndexPlan means we no longer add plan to index plan, and compute the network cost for it.
func (t *copTask) finishIndexPlan() {
	if t.indexPlanFinished {
		return
	}
	cnt := t.count()
	t.indexPlanFinished = true
	sessVars := t.indexPlan.SCtx().GetSessionVars()
	// Network cost of transferring rows of index scan to TiDB.
	t.cst += cnt * sessVars.NetworkFactor * t.tblColHists.GetAvgRowSize(t.indexPlan.SCtx(), t.indexPlan.Schema().Columns, true, false)

	if t.tablePlan == nil {
		return
	}
	// Calculate the IO cost of table scan here because we cannot know its stats until we finish index plan.
	t.tablePlan.(*PhysicalTableScan).stats = t.indexPlan.statsInfo()
	var p PhysicalPlan
	for p = t.indexPlan; len(p.Children()) > 0; p = p.Children()[0] {
	}
	rowSize := t.tblColHists.GetIndexAvgRowSize(t.indexPlan.SCtx(), t.tblCols, p.(*PhysicalIndexScan).Index.Unique)
	t.cst += cnt * rowSize * sessVars.ScanFactor
}

func (t *copTask) getStoreType() kv.StoreType {
	if t.tablePlan == nil {
		return kv.TiKV
	}
	tp := t.tablePlan
	for len(tp.Children()) > 0 {
		if len(tp.Children()) > 1 {
			return kv.TiFlash
		}
		tp = tp.Children()[0]
	}
	if ts, ok := tp.(*PhysicalTableScan); ok {
		return ts.StoreType
	}
	return kv.TiKV
}

func (p *basePhysicalPlan) attach2Task(tasks ...task) task {
	t := tasks[0].convertToRootTask(p.ctx)
	p.cost = t.cost()
	return attachPlan2Task(p.self, t)
}

func (p *PhysicalUnionScan) attach2Task(tasks ...task) task {
	p.cost = tasks[0].cost()
	if pj, ok := tasks[0].plan().(*PhysicalProjection); ok {
		// Convert unionScan->projection to projection->unionScan, because unionScan can't handle projection as its children.
		p.SetChildren(pj.children...)
		p.stats = tasks[0].plan().statsInfo()
		rt, _ := tasks[0].(*rootTask)
		rt.p = pj.children[0]
		pj.SetChildren(p)
		return pj.attach2Task(p.basePhysicalPlan.attach2Task(tasks...))
	}
	p.stats = tasks[0].plan().statsInfo()
	return p.basePhysicalPlan.attach2Task(tasks...)
}

func (p *PhysicalApply) attach2Task(tasks ...task) task {
	lTask := tasks[0].convertToRootTask(p.ctx)
	rTask := tasks[1].convertToRootTask(p.ctx)
	p.SetChildren(lTask.plan(), rTask.plan())
	p.schema = BuildPhysicalJoinSchema(p.JoinType, p)
	t := &rootTask{
		p:   p,
		cst: p.GetCost(lTask.count(), rTask.count(), lTask.cost(), rTask.cost()),
	}
	p.cost = t.cost()
	return t
}

// GetCost computes the cost of apply operator.
func (p *PhysicalApply) GetCost(lCount, rCount, lCost, rCost float64) float64 {
	var cpuCost float64
	sessVars := p.ctx.GetSessionVars()
	if len(p.LeftConditions) > 0 {
		cpuCost += lCount * sessVars.CPUFactor
		lCount *= SelectionFactor
	}
	if len(p.RightConditions) > 0 {
		cpuCost += lCount * rCount * sessVars.CPUFactor
		rCount *= SelectionFactor
	}
	if len(p.EqualConditions)+len(p.OtherConditions) > 0 {
		if p.JoinType == SemiJoin || p.JoinType == AntiSemiJoin ||
			p.JoinType == LeftOuterSemiJoin || p.JoinType == AntiLeftOuterSemiJoin {
			cpuCost += lCount * rCount * sessVars.CPUFactor * 0.5
		} else {
			cpuCost += lCount * rCount * sessVars.CPUFactor
		}
	}
	// Apply uses a NestedLoop method for execution.
	// For every row from the left(outer) side, it executes
	// the whole right(inner) plan tree. So the cost of apply
	// should be : apply cost + left cost + left count * right cost
	return cpuCost + lCost + lCount*rCost
}

func (p *PhysicalIndexMergeJoin) attach2Task(tasks ...task) task {
	innerTask := p.innerTask
	outerTask := tasks[1-p.InnerChildIdx].convertToRootTask(p.ctx)
	if p.InnerChildIdx == 1 {
		p.SetChildren(outerTask.plan(), innerTask.plan())
	} else {
		p.SetChildren(innerTask.plan(), outerTask.plan())
	}
	t := &rootTask{
		p:   p,
		cst: p.GetCost(outerTask, innerTask),
	}
	p.cost = t.cost()
	return t
}

// GetCost computes the cost of index merge join operator and its children.
func (p *PhysicalIndexMergeJoin) GetCost(outerTask, innerTask task) float64 {
	var cpuCost float64
	outerCnt, innerCnt := outerTask.count(), innerTask.count()
	sessVars := p.ctx.GetSessionVars()
	// Add the cost of evaluating outer filter, since inner filter of index join
	// is always empty, we can simply tell whether outer filter is empty using the
	// summed length of left/right conditions.
	if len(p.LeftConditions)+len(p.RightConditions) > 0 {
		cpuCost += sessVars.CPUFactor * outerCnt
		outerCnt *= SelectionFactor
	}
	// Cost of extracting lookup keys.
	innerCPUCost := sessVars.CPUFactor * outerCnt
	// Cost of sorting and removing duplicate lookup keys:
	// (outerCnt / batchSize) * (sortFactor + 1.0) * batchSize * cpuFactor
	// If `p.NeedOuterSort` is true, the sortFactor is batchSize * Log2(batchSize).
	// Otherwise, it's 0.
	batchSize := math.Min(float64(p.ctx.GetSessionVars().IndexJoinBatchSize), outerCnt)
	sortFactor := 0.0
	if p.NeedOuterSort {
		sortFactor = math.Log2(float64(batchSize))
	}
	if batchSize > 2 {
		innerCPUCost += outerCnt * (sortFactor + 1.0) * sessVars.CPUFactor
	}
	// Add cost of building inner executors. CPU cost of building copTasks:
	// (outerCnt / batchSize) * (batchSize * distinctFactor) * cpuFactor
	// Since we don't know the number of copTasks built, ignore these network cost now.
	innerCPUCost += outerCnt * distinctFactor * sessVars.CPUFactor
	innerConcurrency := float64(p.ctx.GetSessionVars().IndexLookupJoinConcurrency())
	cpuCost += innerCPUCost / innerConcurrency
	// Cost of merge join in inner worker.
	numPairs := outerCnt * innerCnt
	if p.JoinType == SemiJoin || p.JoinType == AntiSemiJoin ||
		p.JoinType == LeftOuterSemiJoin || p.JoinType == AntiLeftOuterSemiJoin {
		if len(p.OtherConditions) > 0 {
			numPairs *= 0.5
		} else {
			numPairs = 0
		}
	}
	avgProbeCnt := numPairs / outerCnt
	var probeCost float64
	// Inner workers do merge join in parallel, but they can only save ONE outer batch
	// results. So as the number of outer batch exceeds inner concurrency, it would fall back to
	// linear execution. In a word, the merge join only run in parallel for the first
	// `innerConcurrency` number of inner tasks.
	if outerCnt/batchSize >= innerConcurrency {
		probeCost = (numPairs - batchSize*avgProbeCnt*(innerConcurrency-1)) * sessVars.CPUFactor
	} else {
		probeCost = batchSize * avgProbeCnt * sessVars.CPUFactor
	}
	cpuCost += probeCost + (innerConcurrency+1.0)*sessVars.ConcurrencyFactor

	// Index merge join save the join results in inner worker.
	// So the memory cost consider the results size for each batch.
	memoryCost := innerConcurrency * (batchSize * avgProbeCnt) * sessVars.MemoryFactor

	innerPlanCost := outerCnt * innerTask.cost()
	return outerTask.cost() + innerPlanCost + cpuCost + memoryCost
}

func (p *PhysicalIndexHashJoin) attach2Task(tasks ...task) task {
	innerTask := p.innerTask
	outerTask := tasks[1-p.InnerChildIdx].convertToRootTask(p.ctx)
	if p.InnerChildIdx == 1 {
		p.SetChildren(outerTask.plan(), innerTask.plan())
	} else {
		p.SetChildren(innerTask.plan(), outerTask.plan())
	}
	t := &rootTask{
		p:   p,
		cst: p.GetCost(outerTask, innerTask),
	}
	p.cost = t.cost()
	return t
}

// GetCost computes the cost of index merge join operator and its children.
func (p *PhysicalIndexHashJoin) GetCost(outerTask, innerTask task) float64 {
	var cpuCost float64
	outerCnt, innerCnt := outerTask.count(), innerTask.count()
	sessVars := p.ctx.GetSessionVars()
	// Add the cost of evaluating outer filter, since inner filter of index join
	// is always empty, we can simply tell whether outer filter is empty using the
	// summed length of left/right conditions.
	if len(p.LeftConditions)+len(p.RightConditions) > 0 {
		cpuCost += sessVars.CPUFactor * outerCnt
		outerCnt *= SelectionFactor
	}
	// Cost of extracting lookup keys.
	innerCPUCost := sessVars.CPUFactor * outerCnt
	// Cost of sorting and removing duplicate lookup keys:
	// (outerCnt / batchSize) * (batchSize * Log2(batchSize) + batchSize) * CPUFactor
	batchSize := math.Min(float64(sessVars.IndexJoinBatchSize), outerCnt)
	if batchSize > 2 {
		innerCPUCost += outerCnt * (math.Log2(batchSize) + 1) * sessVars.CPUFactor
	}
	// Add cost of building inner executors. CPU cost of building copTasks:
	// (outerCnt / batchSize) * (batchSize * distinctFactor) * CPUFactor
	// Since we don't know the number of copTasks built, ignore these network cost now.
	innerCPUCost += outerCnt * distinctFactor * sessVars.CPUFactor
	concurrency := float64(sessVars.IndexLookupJoinConcurrency())
	cpuCost += innerCPUCost / concurrency
	// CPU cost of building hash table for outer results concurrently.
	// (outerCnt / batchSize) * (batchSize * CPUFactor)
	outerCPUCost := outerCnt * sessVars.CPUFactor
	cpuCost += outerCPUCost / concurrency
	// Cost of probing hash table concurrently.
	numPairs := outerCnt * innerCnt
	if p.JoinType == SemiJoin || p.JoinType == AntiSemiJoin ||
		p.JoinType == LeftOuterSemiJoin || p.JoinType == AntiLeftOuterSemiJoin {
		if len(p.OtherConditions) > 0 {
			numPairs *= 0.5
		} else {
			numPairs = 0
		}
	}
	// Inner workers do hash join in parallel, but they can only save ONE outer
	// batch results. So as the number of outer batch exceeds inner concurrency,
	// it would fall back to linear execution. In a word, the hash join only runs
	// in parallel for the first `innerConcurrency` number of inner tasks.
	var probeCost float64
	if outerCnt/batchSize >= concurrency {
		probeCost = (numPairs - batchSize*innerCnt*(concurrency-1)) * sessVars.CPUFactor
	} else {
		probeCost = batchSize * innerCnt * sessVars.CPUFactor
	}
	cpuCost += probeCost
	// Cost of additional concurrent goroutines.
	cpuCost += (concurrency + 1.0) * sessVars.ConcurrencyFactor
	// Memory cost of hash tables for outer rows. The computed result is the upper bound,
	// since the executor is pipelined and not all workers are always in full load.
	memoryCost := concurrency * (batchSize * distinctFactor) * innerCnt * sessVars.MemoryFactor
	// Cost of inner child plan, i.e, mainly I/O and network cost.
	innerPlanCost := outerCnt * innerTask.cost()
	return outerTask.cost() + innerPlanCost + cpuCost + memoryCost
}

func (p *PhysicalIndexJoin) attach2Task(tasks ...task) task {
	innerTask := p.innerTask
	outerTask := tasks[1-p.InnerChildIdx].convertToRootTask(p.ctx)
	if p.InnerChildIdx == 1 {
		p.SetChildren(outerTask.plan(), innerTask.plan())
	} else {
		p.SetChildren(innerTask.plan(), outerTask.plan())
	}
	t := &rootTask{
		p:   p,
		cst: p.GetCost(outerTask, innerTask),
	}
	p.cost = t.cost()
	return t
}

// GetCost computes the cost of index join operator and its children.
func (p *PhysicalIndexJoin) GetCost(outerTask, innerTask task) float64 {
	var cpuCost float64
	outerCnt, innerCnt := outerTask.count(), innerTask.count()
	sessVars := p.ctx.GetSessionVars()
	// Add the cost of evaluating outer filter, since inner filter of index join
	// is always empty, we can simply tell whether outer filter is empty using the
	// summed length of left/right conditions.
	if len(p.LeftConditions)+len(p.RightConditions) > 0 {
		cpuCost += sessVars.CPUFactor * outerCnt
		outerCnt *= SelectionFactor
	}
	// Cost of extracting lookup keys.
	innerCPUCost := sessVars.CPUFactor * outerCnt
	// Cost of sorting and removing duplicate lookup keys:
	// (outerCnt / batchSize) * (batchSize * Log2(batchSize) + batchSize) * CPUFactor
	batchSize := math.Min(float64(p.ctx.GetSessionVars().IndexJoinBatchSize), outerCnt)
	if batchSize > 2 {
		innerCPUCost += outerCnt * (math.Log2(batchSize) + 1) * sessVars.CPUFactor
	}
	// Add cost of building inner executors. CPU cost of building copTasks:
	// (outerCnt / batchSize) * (batchSize * distinctFactor) * CPUFactor
	// Since we don't know the number of copTasks built, ignore these network cost now.
	innerCPUCost += outerCnt * distinctFactor * sessVars.CPUFactor
	// CPU cost of building hash table for inner results:
	// (outerCnt / batchSize) * (batchSize * distinctFactor) * innerCnt * CPUFactor
	innerCPUCost += outerCnt * distinctFactor * innerCnt * sessVars.CPUFactor
	innerConcurrency := float64(p.ctx.GetSessionVars().IndexLookupJoinConcurrency())
	cpuCost += innerCPUCost / innerConcurrency
	// Cost of probing hash table in main thread.
	numPairs := outerCnt * innerCnt
	if p.JoinType == SemiJoin || p.JoinType == AntiSemiJoin ||
		p.JoinType == LeftOuterSemiJoin || p.JoinType == AntiLeftOuterSemiJoin {
		if len(p.OtherConditions) > 0 {
			numPairs *= 0.5
		} else {
			numPairs = 0
		}
	}
	probeCost := numPairs * sessVars.CPUFactor
	// Cost of additional concurrent goroutines.
	cpuCost += probeCost + (innerConcurrency+1.0)*sessVars.ConcurrencyFactor
	// Memory cost of hash tables for inner rows. The computed result is the upper bound,
	// since the executor is pipelined and not all workers are always in full load.
	memoryCost := innerConcurrency * (batchSize * distinctFactor) * innerCnt * sessVars.MemoryFactor
	// Cost of inner child plan, i.e, mainly I/O and network cost.
	innerPlanCost := outerCnt * innerTask.cost()
	return outerTask.cost() + innerPlanCost + cpuCost + memoryCost
}

func getAvgRowSize(stats *property.StatsInfo, schema *expression.Schema) (size float64) {
	if stats.HistColl != nil {
		size = stats.HistColl.GetAvgRowSizeListInDisk(schema.Columns)
	} else {
		// Estimate using just the type info.
		cols := schema.Columns
		for _, col := range cols {
			size += float64(chunk.EstimateTypeWidth(col.GetType()))
		}
	}
	return
}

// GetCost computes cost of hash join operator itself.
func (p *PhysicalHashJoin) GetCost(lCnt, rCnt float64) float64 {
	buildCnt, probeCnt := lCnt, rCnt
	build := p.children[0]
	// Taking the right as the inner for right join or using the outer to build a hash table.
	if (p.InnerChildIdx == 1 && !p.UseOuterToBuild) || (p.InnerChildIdx == 0 && p.UseOuterToBuild) {
		buildCnt, probeCnt = rCnt, lCnt
		build = p.children[1]
	}
	sessVars := p.ctx.GetSessionVars()
	oomUseTmpStorage := config.GetGlobalConfig().OOMUseTmpStorage
	memQuota := sessVars.StmtCtx.MemTracker.GetBytesLimit() // sessVars.MemQuotaQuery && hint
	rowSize := getAvgRowSize(build.statsInfo(), build.Schema())
	spill := oomUseTmpStorage && memQuota > 0 && rowSize*buildCnt > float64(memQuota) && p.storeTp != kv.TiFlash
	// Cost of building hash table.
	cpuCost := buildCnt * sessVars.CPUFactor
	memoryCost := buildCnt * sessVars.MemoryFactor
	diskCost := buildCnt * sessVars.DiskFactor * rowSize
	// Number of matched row pairs regarding the equal join conditions.
	helper := &fullJoinRowCountHelper{
		cartesian:     false,
		leftProfile:   p.children[0].statsInfo(),
		rightProfile:  p.children[1].statsInfo(),
		leftJoinKeys:  p.LeftJoinKeys,
		rightJoinKeys: p.RightJoinKeys,
		leftSchema:    p.children[0].Schema(),
		rightSchema:   p.children[1].Schema(),
	}
	numPairs := helper.estimate()
	// For semi-join class, if `OtherConditions` is empty, we already know
	// the join results after querying hash table, otherwise, we have to
	// evaluate those resulted row pairs after querying hash table; if we
	// find one pair satisfying the `OtherConditions`, we then know the
	// join result for this given outer row, otherwise we have to iterate
	// to the end of those pairs; since we have no idea about when we can
	// terminate the iteration, we assume that we need to iterate half of
	// those pairs in average.
	if p.JoinType == SemiJoin || p.JoinType == AntiSemiJoin ||
		p.JoinType == LeftOuterSemiJoin || p.JoinType == AntiLeftOuterSemiJoin {
		if len(p.OtherConditions) > 0 {
			numPairs *= 0.5
		} else {
			numPairs = 0
		}
	}
	// Cost of querying hash table is cheap actually, so we just compute the cost of
	// evaluating `OtherConditions` and joining row pairs.
	probeCost := numPairs * sessVars.CPUFactor
	probeDiskCost := numPairs * sessVars.DiskFactor * rowSize
	// Cost of evaluating outer filter.
	if len(p.LeftConditions)+len(p.RightConditions) > 0 {
		// Input outer count for the above compution should be adjusted by SelectionFactor.
		probeCost *= SelectionFactor
		probeDiskCost *= SelectionFactor
		probeCost += probeCnt * sessVars.CPUFactor
	}
	diskCost += probeDiskCost
	probeCost /= float64(p.Concurrency)
	// Cost of additional concurrent goroutines.
	cpuCost += probeCost + float64(p.Concurrency+1)*sessVars.ConcurrencyFactor
	// Cost of traveling the hash table to resolve missing matched cases when building the hash table from the outer table
	if p.UseOuterToBuild {
		if spill {
			// It runs in sequence when build data is on disk. See handleUnmatchedRowsFromHashTableInDisk
			cpuCost += buildCnt * sessVars.CPUFactor
		} else {
			cpuCost += buildCnt * sessVars.CPUFactor / float64(p.Concurrency)
		}
		diskCost += buildCnt * sessVars.DiskFactor * rowSize
	}

	if spill {
		memoryCost *= float64(memQuota) / (rowSize * buildCnt)
	} else {
		diskCost = 0
	}
	return cpuCost + memoryCost + diskCost
}

func (p *PhysicalHashJoin) attach2Task(tasks ...task) task {
	if p.storeTp == kv.TiFlash {
		return p.attach2TaskForTiFlash(tasks...)
	}
	lTask := tasks[0].convertToRootTask(p.ctx)
	rTask := tasks[1].convertToRootTask(p.ctx)
	p.SetChildren(lTask.plan(), rTask.plan())
	task := &rootTask{
		p:   p,
		cst: lTask.cost() + rTask.cost() + p.GetCost(lTask.count(), rTask.count()),
	}
	p.cost = task.cost()
	return task
}

// TiDB only require that the types fall into the same catalog but TiFlash require the type to be exactly the same, so
// need to check if the conversion is a must
func needConvert(tp *types.FieldType, rtp *types.FieldType) bool {
	if tp.Tp != rtp.Tp {
		return true
	}
	if tp.Tp != mysql.TypeNewDecimal {
		return false
	}
	if tp.Decimal != rtp.Decimal {
		return true
	}
	// for Decimal type, TiFlash have 4 different impl based on the required precision
	if tp.Flen >= 0 && tp.Flen <= 9 && rtp.Flen >= 0 && rtp.Flen <= 9 {
		return false
	}
	if tp.Flen > 9 && tp.Flen <= 18 && rtp.Flen > 9 && rtp.Flen <= 18 {
		return false
	}
	if tp.Flen > 18 && tp.Flen <= 38 && rtp.Flen > 18 && rtp.Flen <= 38 {
		return false
	}
	if tp.Flen > 38 && tp.Flen <= 65 && rtp.Flen > 38 && rtp.Flen <= 65 {
		return false
	}
	return true
}

func negotiateCommonType(lType, rType *types.FieldType) (*types.FieldType, bool, bool) {
	commonType := types.AggFieldType([]*types.FieldType{lType, rType})
	if commonType.Tp == mysql.TypeNewDecimal {
		lExtend := 0
		rExtend := 0
		cDec := rType.Decimal
		if lType.Decimal < rType.Decimal {
			lExtend = rType.Decimal - lType.Decimal
		} else if lType.Decimal > rType.Decimal {
			rExtend = lType.Decimal - rType.Decimal
			cDec = lType.Decimal
		}
		lLen, rLen := lType.Flen+lExtend, rType.Flen+rExtend
		cLen := mathutil.Max(lLen, rLen)
		cLen = mathutil.Min(65, cLen)
		commonType.Decimal = cDec
		commonType.Flen = cLen
	} else if needConvert(lType, commonType) || needConvert(rType, commonType) {
		if mysql.IsIntegerType(commonType.Tp) {
			// If the target type is int, both TiFlash and Mysql only support cast to Int64
			// so we need to promote the type to Int64
			commonType.Tp = mysql.TypeLonglong
			commonType.Flen = mysql.MaxIntWidth
		}
	}
	return commonType, needConvert(lType, commonType), needConvert(rType, commonType)
}

func getProj(ctx sessionctx.Context, p PhysicalPlan) *PhysicalProjection {
	proj := PhysicalProjection{
		Exprs: make([]expression.Expression, 0, len(p.Schema().Columns)),
	}.Init(ctx, p.statsInfo(), p.SelectBlockOffset())
	for _, col := range p.Schema().Columns {
		proj.Exprs = append(proj.Exprs, col)
	}
	proj.SetSchema(p.Schema().Clone())
	proj.SetChildren(p)
	return proj
}

func appendExpr(p *PhysicalProjection, expr expression.Expression) *expression.Column {
	p.Exprs = append(p.Exprs, expr)

	col := &expression.Column{
		UniqueID: p.ctx.GetSessionVars().AllocPlanColumnID(),
		RetType:  expr.GetType(),
	}
	col.SetCoercibility(expr.Coercibility())
	p.schema.Append(col)
	return col
}

// TiFlash join require that partition key has exactly the same type, while TiDB only guarantee the partition key is the same catalog,
// so if the partition key type is not exactly the same, we need add a projection below the join or exchanger if exists.
func (p *PhysicalHashJoin) convertPartitionKeysIfNeed(lTask, rTask *mppTask) (*mppTask, *mppTask) {
	lp := lTask.p
	if _, ok := lp.(*PhysicalExchangeReceiver); ok {
		lp = lp.Children()[0].Children()[0]
	}
	rp := rTask.p
	if _, ok := rp.(*PhysicalExchangeReceiver); ok {
		rp = rp.Children()[0].Children()[0]
	}
	// to mark if any partition key needs to convert
	lMask := make([]bool, len(lTask.hashCols))
	rMask := make([]bool, len(rTask.hashCols))
	cTypes := make([]*types.FieldType, len(lTask.hashCols))
	lChanged := false
	rChanged := false
	for i := range lTask.hashCols {
		lKey := lTask.hashCols[i]
		rKey := rTask.hashCols[i]
		cType, lConvert, rConvert := negotiateCommonType(lKey.RetType, rKey.RetType)
		if lConvert {
			lMask[i] = true
			cTypes[i] = cType
			lChanged = true
		}
		if rConvert {
			rMask[i] = true
			cTypes[i] = cType
			rChanged = true
		}
	}
	if !lChanged && !rChanged {
		return lTask, rTask
	}
	var lProj, rProj *PhysicalProjection
	if lChanged {
		lProj = getProj(p.ctx, lp)
		lp = lProj
	}
	if rChanged {
		rProj = getProj(p.ctx, rp)
		rp = rProj
	}

	lPartKeys := make([]*expression.Column, 0, len(rTask.hashCols))
	rPartKeys := make([]*expression.Column, 0, len(lTask.hashCols))
	for i := range lTask.hashCols {
		lKey := lTask.hashCols[i]
		rKey := rTask.hashCols[i]
		if lMask[i] {
			cType := cTypes[i].Clone()
			cType.Flag = lKey.RetType.Flag
			lCast := expression.BuildCastFunction(p.ctx, lKey, cType)
			lKey = appendExpr(lProj, lCast)
		}
		if rMask[i] {
			cType := cTypes[i].Clone()
			cType.Flag = rKey.RetType.Flag
			rCast := expression.BuildCastFunction(p.ctx, rKey, cType)
			rKey = appendExpr(rProj, rCast)
		}
		lPartKeys = append(lPartKeys, lKey)
		rPartKeys = append(rPartKeys, rKey)
	}
	// if left or right child changes, we need to add enforcer.
	if lChanged {
		nlTask := lTask.copy().(*mppTask)
		nlTask.p = lProj
		nlTask = nlTask.enforceExchangerImpl(&property.PhysicalProperty{
			TaskTp:           property.MppTaskType,
			MPPPartitionTp:   property.HashType,
			MPPPartitionCols: lPartKeys,
		})
		nlTask.cst = lTask.cst
		lProj.cost = nlTask.cst
		lTask = nlTask
	}
	if rChanged {
		nrTask := rTask.copy().(*mppTask)
		nrTask.p = rProj
		nrTask = nrTask.enforceExchangerImpl(&property.PhysicalProperty{
			TaskTp:           property.MppTaskType,
			MPPPartitionTp:   property.HashType,
			MPPPartitionCols: rPartKeys,
		})
		nrTask.cst = rTask.cst
		rProj.cost = nrTask.cst
		rTask = nrTask
	}
	return lTask, rTask
}

func (p *PhysicalHashJoin) attach2TaskForMpp(tasks ...task) task {
	lTask, lok := tasks[0].(*mppTask)
	rTask, rok := tasks[1].(*mppTask)
	if !lok || !rok {
		return invalidTask
	}
	if p.mppShuffleJoin {
		// protection check is case of some bugs
		if len(lTask.hashCols) != len(rTask.hashCols) || len(lTask.hashCols) == 0 {
			return invalidTask
		}
		lTask, rTask = p.convertPartitionKeysIfNeed(lTask, rTask)
	}
	p.SetChildren(lTask.plan(), rTask.plan())
	p.schema = BuildPhysicalJoinSchema(p.JoinType, p)
	lCost := lTask.cost()
	rCost := rTask.cost()

	outerTask := tasks[1-p.InnerChildIdx].(*mppTask)
	task := &mppTask{
		cst:      lCost + rCost + p.GetCost(lTask.count(), rTask.count()),
		p:        p,
		partTp:   outerTask.partTp,
		hashCols: outerTask.hashCols,
	}
	p.cost = task.cst
	return task
}

func (p *PhysicalHashJoin) attach2TaskForTiFlash(tasks ...task) task {
	lTask, lok := tasks[0].(*copTask)
	rTask, rok := tasks[1].(*copTask)
	if !lok || !rok {
		return p.attach2TaskForMpp(tasks...)
	}
	p.SetChildren(lTask.plan(), rTask.plan())
	p.schema = BuildPhysicalJoinSchema(p.JoinType, p)
	if !lTask.indexPlanFinished {
		lTask.finishIndexPlan()
	}
	if !rTask.indexPlanFinished {
		rTask.finishIndexPlan()
	}

	lCost := lTask.cost()
	rCost := rTask.cost()

	task := &copTask{
		tblColHists:       rTask.tblColHists,
		indexPlanFinished: true,
		tablePlan:         p,
		cst:               lCost + rCost + p.GetCost(lTask.count(), rTask.count()),
	}
	p.cost = task.cst
	return task
}

// GetCost computes cost of merge join operator itself.
func (p *PhysicalMergeJoin) GetCost(lCnt, rCnt float64) float64 {
	outerCnt := lCnt
	innerKeys := p.RightJoinKeys
	innerSchema := p.children[1].Schema()
	innerStats := p.children[1].statsInfo()
	if p.JoinType == RightOuterJoin {
		outerCnt = rCnt
		innerKeys = p.LeftJoinKeys
		innerSchema = p.children[0].Schema()
		innerStats = p.children[0].statsInfo()
	}
	helper := &fullJoinRowCountHelper{
		cartesian:     false,
		leftProfile:   p.children[0].statsInfo(),
		rightProfile:  p.children[1].statsInfo(),
		leftJoinKeys:  p.LeftJoinKeys,
		rightJoinKeys: p.RightJoinKeys,
		leftSchema:    p.children[0].Schema(),
		rightSchema:   p.children[1].Schema(),
	}
	numPairs := helper.estimate()
	if p.JoinType == SemiJoin || p.JoinType == AntiSemiJoin ||
		p.JoinType == LeftOuterSemiJoin || p.JoinType == AntiLeftOuterSemiJoin {
		if len(p.OtherConditions) > 0 {
			numPairs *= 0.5
		} else {
			numPairs = 0
		}
	}
	sessVars := p.ctx.GetSessionVars()
	probeCost := numPairs * sessVars.CPUFactor
	// Cost of evaluating outer filters.
	var cpuCost float64
	if len(p.LeftConditions)+len(p.RightConditions) > 0 {
		probeCost *= SelectionFactor
		cpuCost += outerCnt * sessVars.CPUFactor
	}
	cpuCost += probeCost
	// For merge join, only one group of rows with same join key(not null) are cached,
	// we compute average memory cost using estimated group size.
	NDV := getCardinality(innerKeys, innerSchema, innerStats)
	memoryCost := (innerStats.RowCount / NDV) * sessVars.MemoryFactor
	return cpuCost + memoryCost
}

func (p *PhysicalMergeJoin) attach2Task(tasks ...task) task {
	lTask := tasks[0].convertToRootTask(p.ctx)
	rTask := tasks[1].convertToRootTask(p.ctx)
	p.SetChildren(lTask.plan(), rTask.plan())
	t := &rootTask{
		p:   p,
		cst: lTask.cost() + rTask.cost() + p.GetCost(lTask.count(), rTask.count()),
	}
	p.cost = t.cost()
	return t
}

func buildIndexLookUpTask(ctx sessionctx.Context, t *copTask) *rootTask {
	newTask := &rootTask{cst: t.cst}
	sessVars := ctx.GetSessionVars()
	p := PhysicalIndexLookUpReader{
		tablePlan:        t.tablePlan,
		indexPlan:        t.indexPlan,
		ExtraHandleCol:   t.extraHandleCol,
		CommonHandleCols: t.commonHandleCols,
	}.Init(ctx, t.tablePlan.SelectBlockOffset())
	p.PartitionInfo = t.partitionInfo
	setTableScanToTableRowIDScan(p.tablePlan)
	p.stats = t.tablePlan.statsInfo()
	// Add cost of building table reader executors. Handles are extracted in batch style,
	// each handle is a range, the CPU cost of building copTasks should be:
	// (indexRows / batchSize) * batchSize * CPUFactor
	// Since we don't know the number of copTasks built, ignore these network cost now.
	indexRows := t.indexPlan.statsInfo().RowCount
	newTask.cst += indexRows * sessVars.CPUFactor
	// Add cost of worker goroutines in index lookup.
	numTblWorkers := float64(sessVars.IndexLookupConcurrency())
	newTask.cst += (numTblWorkers + 1) * sessVars.ConcurrencyFactor
	// When building table reader executor for each batch, we would sort the handles. CPU
	// cost of sort is:
	// CPUFactor * batchSize * Log2(batchSize) * (indexRows / batchSize)
	indexLookupSize := float64(sessVars.IndexLookupSize)
	batchSize := math.Min(indexLookupSize, indexRows)
	if batchSize > 2 {
		sortCPUCost := (indexRows * math.Log2(batchSize) * sessVars.CPUFactor) / numTblWorkers
		newTask.cst += sortCPUCost
	}
	// Also, we need to sort the retrieved rows if index lookup reader is expected to return
	// ordered results. Note that row count of these two sorts can be different, if there are
	// operators above table scan.
	tableRows := t.tablePlan.statsInfo().RowCount
	selectivity := tableRows / indexRows
	batchSize = math.Min(indexLookupSize*selectivity, tableRows)
	if t.keepOrder && batchSize > 2 {
		sortCPUCost := (tableRows * math.Log2(batchSize) * sessVars.CPUFactor) / numTblWorkers
		newTask.cst += sortCPUCost
	}
	p.cost = newTask.cst
	if t.needExtraProj {
		schema := t.originSchema
		proj := PhysicalProjection{Exprs: expression.Column2Exprs(schema.Columns)}.Init(ctx, p.stats, t.tablePlan.SelectBlockOffset(), nil)
		proj.SetSchema(schema)
		proj.SetChildren(p)
		proj.cost = newTask.cst
		newTask.p = proj
	} else {
		newTask.p = p
	}
	return newTask
}

func (t *rootTask) convertToRootTask(_ sessionctx.Context) *rootTask {
	return t.copy().(*rootTask)
}

func (t *copTask) convertToRootTask(ctx sessionctx.Context) *rootTask {
	// copy one to avoid changing itself.
	return t.copy().(*copTask).convertToRootTaskImpl(ctx)
}

func (t *copTask) convertToRootTaskImpl(ctx sessionctx.Context) *rootTask {
	sessVars := ctx.GetSessionVars()
	// copTasks are run in parallel, to make the estimated cost closer to execution time, we amortize
	// the cost to cop iterator workers. According to `CopClient::Send`, the concurrency
	// is Min(DistSQLScanConcurrency, numRegionsInvolvedInScan), since we cannot infer
	// the number of regions involved, we simply use DistSQLScanConcurrency.
	copIterWorkers := float64(t.plan().SCtx().GetSessionVars().DistSQLScanConcurrency())
	t.finishIndexPlan()
	needExtraProj := false
	var prevSchema *expression.Schema
	// Network cost of transferring rows of table scan to TiDB.
	if t.tablePlan != nil {
		t.cst += t.count() * sessVars.NetworkFactor * t.tblColHists.GetAvgRowSize(ctx, t.tablePlan.Schema().Columns, false, false)

		tp := t.tablePlan
		for len(tp.Children()) > 0 {
			if len(tp.Children()) == 1 {
				tp = tp.Children()[0]
			} else {
				join := tp.(*PhysicalHashJoin)
				tp = join.children[1-join.InnerChildIdx]
			}
		}
		ts := tp.(*PhysicalTableScan)
		prevColumnLen := len(ts.Columns)
		prevSchema = ts.schema.Clone()
		ts.Columns = ExpandVirtualColumn(ts.Columns, ts.schema, ts.Table.Columns)
		if len(ts.Columns) > prevColumnLen {
			// Add an projection to make sure not to output extract columns.
			needExtraProj = true
		}
	}
	t.cst /= copIterWorkers
	newTask := &rootTask{
		cst: t.cst,
	}
	if t.idxMergePartPlans != nil {
		p := PhysicalIndexMergeReader{
			partialPlans: t.idxMergePartPlans,
			tablePlan:    t.tablePlan,
		}.Init(ctx, t.idxMergePartPlans[0].SelectBlockOffset())
		p.PartitionInfo = t.partitionInfo
		setTableScanToTableRowIDScan(p.tablePlan)
		newTask.p = p
		p.cost = newTask.cost()
		if t.needExtraProj {
			schema := t.originSchema
			proj := PhysicalProjection{Exprs: expression.Column2Exprs(schema.Columns)}.Init(ctx, p.stats, t.idxMergePartPlans[0].SelectBlockOffset(), nil)
			proj.SetSchema(schema)
			proj.SetChildren(p)
			proj.SetCost(newTask.cost())
			newTask.p = proj
		}
		return newTask
	}
	if t.indexPlan != nil && t.tablePlan != nil {
		newTask = buildIndexLookUpTask(ctx, t)
	} else if t.indexPlan != nil {
		p := PhysicalIndexReader{indexPlan: t.indexPlan}.Init(ctx, t.indexPlan.SelectBlockOffset())
		p.PartitionInfo = t.partitionInfo
		p.stats = t.indexPlan.statsInfo()
		p.cost = newTask.cost()
		newTask.p = p
	} else {
		tp := t.tablePlan
		for len(tp.Children()) > 0 {
			if len(tp.Children()) == 1 {
				tp = tp.Children()[0]
			} else {
				join := tp.(*PhysicalHashJoin)
				tp = join.children[1-join.InnerChildIdx]
			}
		}
		ts := tp.(*PhysicalTableScan)
		p := PhysicalTableReader{
			tablePlan:      t.tablePlan,
			StoreType:      ts.StoreType,
			IsCommonHandle: ts.Table.IsCommonHandle,
		}.Init(ctx, t.tablePlan.SelectBlockOffset())
		p.PartitionInfo = t.partitionInfo
		p.stats = t.tablePlan.statsInfo()
		p.cost = t.cost()

		// If agg was pushed down in attach2Task(), the partial agg was placed on the top of tablePlan, the final agg was
		// placed above the PhysicalTableReader, and the schema should have been set correctly for them, the schema of
		// partial agg contains the columns needed by the final agg.
		// If we add the projection here, the projection will be between the final agg and the partial agg, then the
		// schema will be broken, the final agg will fail to find needed columns in ResolveIndices().
		// Besides, the agg would only be pushed down if it doesn't contain virtual columns, so virtual column should not be affected.
		aggPushedDown := false
		switch p.tablePlan.(type) {
		case *PhysicalHashAgg, *PhysicalStreamAgg:
			aggPushedDown = true
		}

		if needExtraProj && !aggPushedDown {
			proj := PhysicalProjection{Exprs: expression.Column2Exprs(prevSchema.Columns)}.Init(ts.ctx, ts.stats, ts.SelectBlockOffset(), nil)
			proj.SetSchema(prevSchema)
			proj.SetChildren(p)
			proj.cost = t.cost()
			newTask.p = proj
		} else {
			newTask.p = p
		}
	}

	if len(t.rootTaskConds) > 0 {
		sel := PhysicalSelection{Conditions: t.rootTaskConds}.Init(ctx, newTask.p.statsInfo(), newTask.p.SelectBlockOffset())
		sel.SetChildren(newTask.p)
		newTask.p = sel
		sel.cost = newTask.cost()
	}

	return newTask
}

// setTableScanToTableRowIDScan is to update the isChildOfIndexLookUp attribute of PhysicalTableScan child
func setTableScanToTableRowIDScan(p PhysicalPlan) {
	if ts, ok := p.(*PhysicalTableScan); ok {
		ts.SetIsChildOfIndexLookUp(true)
	} else {
		for _, child := range p.Children() {
			setTableScanToTableRowIDScan(child)
		}
	}
}

// rootTask is the final sink node of a plan graph. It should be a single goroutine on tidb.
type rootTask struct {
	p       PhysicalPlan
	cst     float64
	isEmpty bool // isEmpty indicates if this task contains a dual table and returns empty data.
	// TODO: The flag 'isEmpty' is only checked by Projection and UnionAll. We should support more cases in the future.
}

func (t *rootTask) copy() task {
	return &rootTask{
		p:   t.p,
		cst: t.cst,
	}
}

func (t *rootTask) count() float64 {
	return t.p.statsInfo().RowCount
}

func (t *rootTask) addCost(cst float64) {
	t.cst += cst
}

func (t *rootTask) cost() float64 {
	return t.cst
}

func (t *rootTask) plan() PhysicalPlan {
	return t.p
}

func (p *PhysicalLimit) attach2Task(tasks ...task) task {
	t := tasks[0].copy()
	sunk := false
	if cop, ok := t.(*copTask); ok {
		// For double read which requires order being kept, the limit cannot be pushed down to the table side,
		// because handles would be reordered before being sent to table scan.
		if (!cop.keepOrder || !cop.indexPlanFinished || cop.indexPlan == nil) && len(cop.rootTaskConds) == 0 {
			// When limit is pushed down, we should remove its offset.
			newCount := p.Offset + p.Count
			childProfile := cop.plan().statsInfo()
			// Strictly speaking, for the row count of stats, we should multiply newCount with "regionNum",
			// but "regionNum" is unknown since the copTask can be a double read, so we ignore it now.
			stats := deriveLimitStats(childProfile, float64(newCount))
			pushedDownLimit := PhysicalLimit{Count: newCount}.Init(p.ctx, stats, p.blockOffset)
			cop = attachPlan2Task(pushedDownLimit, cop).(*copTask)
			// Don't use clone() so that Limit and its children share the same schema. Otherwise the virtual generated column may not be resolved right.
			pushedDownLimit.SetSchema(pushedDownLimit.children[0].Schema())
			pushedDownLimit.cost = cop.cost()
		}
		t = cop.convertToRootTask(p.ctx)
		sunk = p.sinkIntoIndexLookUp(t)
	} else if mpp, ok := t.(*mppTask); ok {
		newCount := p.Offset + p.Count
		childProfile := mpp.plan().statsInfo()
		stats := deriveLimitStats(childProfile, float64(newCount))
		pushedDownLimit := PhysicalLimit{Count: newCount}.Init(p.ctx, stats, p.blockOffset)
		mpp = attachPlan2Task(pushedDownLimit, mpp).(*mppTask)
		pushedDownLimit.SetSchema(pushedDownLimit.children[0].Schema())
		t = mpp.convertToRootTask(p.ctx)
	}
	p.cost = t.cost()
	if sunk {
		return t
	}
	return attachPlan2Task(p, t)
}

func (p *PhysicalLimit) sinkIntoIndexLookUp(t task) bool {
	root := t.(*rootTask)
	reader, isDoubleRead := root.p.(*PhysicalIndexLookUpReader)
	proj, isProj := root.p.(*PhysicalProjection)
	if !isDoubleRead && !isProj {
		return false
	}
	if isProj {
		reader, isDoubleRead = proj.Children()[0].(*PhysicalIndexLookUpReader)
		if !isDoubleRead {
			return false
		}
	}

	// If this happens, some Projection Operator must be inlined into this Limit. (issues/14428)
	// For example, if the original plan is `IndexLookUp(col1, col2) -> Limit(col1, col2) -> Project(col1)`,
	//  then after inlining the Project, it will be `IndexLookUp(col1, col2) -> Limit(col1)` here.
	// If the Limit is sunk into the IndexLookUp, the IndexLookUp's schema needs to be updated as well,
	//  but updating it here is not safe, so do not sink Limit into this IndexLookUp in this case now.
	if p.Schema().Len() != reader.Schema().Len() {
		return false
	}

	// We can sink Limit into IndexLookUpReader only if tablePlan contains no Selection.
	ts, isTableScan := reader.tablePlan.(*PhysicalTableScan)
	if !isTableScan {
		return false
	}
	reader.PushedLimit = &PushedDownLimit{
		Offset: p.Offset,
		Count:  p.Count,
	}
	ts.stats = p.stats
	reader.stats = p.stats
	if isProj {
		proj.stats = p.stats
	}
	return true
}

// GetCost computes cost of TopN operator itself.
func (p *PhysicalTopN) GetCost(count float64, isRoot bool) float64 {
	heapSize := float64(p.Offset + p.Count)
	if heapSize < 2.0 {
		heapSize = 2.0
	}
	sessVars := p.ctx.GetSessionVars()
	// Ignore the cost of `doCompaction` in current implementation of `TopNExec`, since it is the
	// special side-effect of our Chunk format in TiDB layer, which may not exist in coprocessor's
	// implementation, or may be removed in the future if we change data format.
	// Note that we are using worst complexity to compute CPU cost, because it is simpler compared with
	// considering probabilities of average complexity, i.e, we may not need adjust heap for each input
	// row.
	var cpuCost float64
	if isRoot {
		cpuCost = count * math.Log2(heapSize) * sessVars.CPUFactor
	} else {
		cpuCost = count * math.Log2(heapSize) * sessVars.CopCPUFactor
	}
	memoryCost := heapSize * sessVars.MemoryFactor
	return cpuCost + memoryCost
}

// canPushDown checks if this topN can be pushed down. If each of the expression can be converted to pb, it can be pushed.
func (p *PhysicalTopN) canPushDown(storeTp kv.StoreType) bool {
	exprs := make([]expression.Expression, 0, len(p.ByItems))
	for _, item := range p.ByItems {
		exprs = append(exprs, item.Expr)
	}
	return expression.CanExprsPushDown(p.ctx.GetSessionVars().StmtCtx, exprs, p.ctx.GetClient(), storeTp)
}

func (p *PhysicalTopN) allColsFromSchema(schema *expression.Schema) bool {
	cols := make([]*expression.Column, 0, len(p.ByItems))
	for _, item := range p.ByItems {
		cols = append(cols, expression.ExtractColumns(item.Expr)...)
	}
	return len(schema.ColumnsIndices(cols)) > 0
}

// GetCost computes the cost of in memory sort.
func (p *PhysicalSort) GetCost(count float64, schema *expression.Schema) float64 {
	if count < 2.0 {
		count = 2.0
	}
	sessVars := p.ctx.GetSessionVars()
	cpuCost := count * math.Log2(count) * sessVars.CPUFactor
	memoryCost := count * sessVars.MemoryFactor

	oomUseTmpStorage := config.GetGlobalConfig().OOMUseTmpStorage
	memQuota := sessVars.StmtCtx.MemTracker.GetBytesLimit() // sessVars.MemQuotaQuery && hint
	rowSize := getAvgRowSize(p.statsInfo(), schema)
	spill := oomUseTmpStorage && memQuota > 0 && rowSize*count > float64(memQuota)
	diskCost := count * sessVars.DiskFactor * rowSize
	if !spill {
		diskCost = 0
	} else {
		memoryCost *= float64(memQuota) / (rowSize * count)
	}
	return cpuCost + memoryCost + diskCost
}

func (p *PhysicalSort) attach2Task(tasks ...task) task {
	t := tasks[0].copy()
	t = attachPlan2Task(p, t)
	t.addCost(p.GetCost(t.count(), p.Schema()))
	p.cost = t.cost()
	return t
}

func (p *NominalSort) attach2Task(tasks ...task) task {
	if p.OnlyColumn {
		return tasks[0]
	}
	t := tasks[0].copy()
	t = attachPlan2Task(p, t)
	return t
}

func (p *PhysicalTopN) getPushedDownTopN(childPlan PhysicalPlan) *PhysicalTopN {
	newByItems := make([]*util.ByItems, 0, len(p.ByItems))
	for _, expr := range p.ByItems {
		newByItems = append(newByItems, expr.Clone())
	}
	newCount := p.Offset + p.Count
	childProfile := childPlan.statsInfo()
	// Strictly speaking, for the row count of pushed down TopN, we should multiply newCount with "regionNum",
	// but "regionNum" is unknown since the copTask can be a double read, so we ignore it now.
	stats := deriveLimitStats(childProfile, float64(newCount))
	topN := PhysicalTopN{
		ByItems: newByItems,
		Count:   newCount,
	}.Init(p.ctx, stats, p.blockOffset, p.GetChildReqProps(0))
	topN.SetChildren(childPlan)
	return topN
}

func (p *PhysicalTopN) attach2Task(tasks ...task) task {
	t := tasks[0].copy()
	inputCount := t.count()
	if copTask, ok := t.(*copTask); ok && p.canPushDown(copTask.getStoreType()) && len(copTask.rootTaskConds) == 0 {
		// If all columns in topN are from index plan, we push it to index plan, otherwise we finish the index plan and
		// push it to table plan.
		var pushedDownTopN *PhysicalTopN
		if !copTask.indexPlanFinished && p.allColsFromSchema(copTask.indexPlan.Schema()) {
			pushedDownTopN = p.getPushedDownTopN(copTask.indexPlan)
			copTask.indexPlan = pushedDownTopN
		} else {
			copTask.finishIndexPlan()
			pushedDownTopN = p.getPushedDownTopN(copTask.tablePlan)
			copTask.tablePlan = pushedDownTopN
		}
		copTask.addCost(pushedDownTopN.GetCost(inputCount, false))
	} else if mppTask, ok := t.(*mppTask); ok && p.canPushDown(kv.TiFlash) {
		pushedDownTopN := p.getPushedDownTopN(mppTask.p)
		mppTask.p = pushedDownTopN
	}
	rootTask := t.convertToRootTask(p.ctx)
	rootTask.addCost(p.GetCost(rootTask.count(), true))
	p.cost = rootTask.cost()
	return attachPlan2Task(p, rootTask)
}

// GetCost computes the cost of projection operator itself.
func (p *PhysicalProjection) GetCost(count float64) float64 {
	sessVars := p.ctx.GetSessionVars()
	cpuCost := count * sessVars.CPUFactor
	concurrency := float64(sessVars.ProjectionConcurrency())
	if concurrency <= 0 {
		return cpuCost
	}
	cpuCost /= concurrency
	concurrencyCost := (1 + concurrency) * sessVars.ConcurrencyFactor
	return cpuCost + concurrencyCost
}

func (p *PhysicalProjection) attach2Task(tasks ...task) task {
	t := tasks[0].copy()
	if cop, ok := t.(*copTask); ok {
		if len(cop.rootTaskConds) == 0 && cop.getStoreType() == kv.TiFlash && expression.CanExprsPushDown(p.ctx.GetSessionVars().StmtCtx, p.Exprs, p.ctx.GetClient(), cop.getStoreType()) {
			copTask := attachPlan2Task(p, cop)
			copTask.addCost(p.GetCost(t.count()))
			p.cost = copTask.cost()
			return copTask
		}
	} else if mpp, ok := t.(*mppTask); ok {
		if expression.CanExprsPushDown(p.ctx.GetSessionVars().StmtCtx, p.Exprs, p.ctx.GetClient(), kv.TiFlash) {
			p.SetChildren(mpp.p)
			mpp.p = p
			mpp.addCost(p.GetCost(t.count()))
			p.cost = mpp.cost()
			return mpp
		}
	}
	// TODO: support projection push down for TiKV.
	t = t.convertToRootTask(p.ctx)
	t = attachPlan2Task(p, t)
	t.addCost(p.GetCost(t.count()))
	if root, ok := tasks[0].(*rootTask); ok && root.isEmpty {
		t.(*rootTask).isEmpty = true
	}
	return t
}

func (p *PhysicalUnionAll) attach2Task(tasks ...task) task {
	for _, t := range tasks {
		if _, ok := t.(*mppTask); ok {
			return p.attach2MppTasks(tasks...)
		}
	}
	t := &rootTask{p: p}
	childPlans := make([]PhysicalPlan, 0, len(tasks))
	var childMaxCost float64
	for _, task := range tasks {
		task = task.convertToRootTask(p.ctx)
		childCost := task.cost()
		if childCost > childMaxCost {
			childMaxCost = childCost
		}
		childPlans = append(childPlans, task.plan())
	}
	p.SetChildren(childPlans...)
	sessVars := p.ctx.GetSessionVars()
	// Children of UnionExec are executed in parallel.
	t.cst = childMaxCost + float64(1+len(tasks))*sessVars.ConcurrencyFactor
	p.cost = t.cost()
	return t
}

func (sel *PhysicalSelection) attach2Task(tasks ...task) task {
	sessVars := sel.ctx.GetSessionVars()
	if mppTask, _ := tasks[0].(*mppTask); mppTask != nil { // always push to mpp task.
		sc := sel.ctx.GetSessionVars().StmtCtx
		if expression.CanExprsPushDown(sc, sel.Conditions, sel.ctx.GetClient(), kv.TiFlash) {
			sel.cost = mppTask.cost()
			return attachPlan2Task(sel, mppTask.copy())
		}
	}
	t := tasks[0].convertToRootTask(sel.ctx)
	t.addCost(t.count() * sessVars.CPUFactor)
	sel.cost = t.cost()
	return attachPlan2Task(sel, t)
}

// CheckAggCanPushCop checks whether the aggFuncs and groupByItems can
// be pushed down to coprocessor.
func CheckAggCanPushCop(sctx sessionctx.Context, aggFuncs []*aggregation.AggFuncDesc, groupByItems []expression.Expression, storeType kv.StoreType) bool {
	sc := sctx.GetSessionVars().StmtCtx
	client := sctx.GetClient()
	ret := true
	reason := ""
	for _, aggFunc := range aggFuncs {
		// if the aggFunc contain VirtualColumn or CorrelatedColumn, it can not be pushed down.
		if expression.ContainVirtualColumn(aggFunc.Args) || expression.ContainCorrelatedColumn(aggFunc.Args) {
			reason = "expressions of AggFunc `" + aggFunc.Name + "` contain virtual column or correlated column, which is not supported now"
			ret = false
			break
		}
		if !aggregation.CheckAggPushDown(aggFunc, storeType) {
			reason = "AggFunc `" + aggFunc.Name + "` is not supported now"
			ret = false
			break
		}
		if !expression.CanExprsPushDown(sc, aggFunc.Args, client, storeType) {
			reason = "arguments of AggFunc `" + aggFunc.Name + "` contains unsupported exprs"
			ret = false
			break
		}
		pb := aggregation.AggFuncToPBExpr(sc, client, aggFunc)
		if pb == nil {
			reason = "AggFunc `" + aggFunc.Name + "` can not be converted to pb expr"
			ret = false
			break
		}
	}
	if ret && expression.ContainVirtualColumn(groupByItems) {
		reason = "groupByItems contain virtual columns, which is not supported now"
		ret = false
<<<<<<< HEAD
	}
	if ret && !expression.CanExprsPushDown(sc, groupByItems, client, storeType) {
		reason = "groupByItems contain unsupported exprs"
		ret = false
	}

	if !ret && sc.InExplainStmt {
		sctx.GetSessionVars().RaiseWarningWhenMPPEnforced("MPP mode may be blocked because " + reason)
=======
	}
	if ret && !expression.CanExprsPushDown(sc, groupByItems, client, storeType) {
		reason = "groupByItems contain unsupported exprs"
		ret = false
	}

	if !ret && sc.InExplainStmt {
>>>>>>> 01922598
		storageName := storeType.Name()
		if storeType == kv.UnSpecified {
			storageName = "storage layer"
		}
		sc.AppendWarning(errors.New("Aggregation can not be pushed to " + storageName + " because " + reason))
	}
	return ret
}

// AggInfo stores the information of an Aggregation.
type AggInfo struct {
	AggFuncs     []*aggregation.AggFuncDesc
	GroupByItems []expression.Expression
	Schema       *expression.Schema
}

// BuildFinalModeAggregation splits either LogicalAggregation or PhysicalAggregation to finalAgg and partial1Agg,
// returns the information of partial and final agg.
// partialIsCop means whether partial agg is a cop task.
func BuildFinalModeAggregation(
	sctx sessionctx.Context, original *AggInfo, partialIsCop bool, isMPPTask bool) (partial, final *AggInfo, funcMap map[*aggregation.AggFuncDesc]*aggregation.AggFuncDesc) {

	funcMap = make(map[*aggregation.AggFuncDesc]*aggregation.AggFuncDesc, len(original.AggFuncs))
	partial = &AggInfo{
		AggFuncs:     make([]*aggregation.AggFuncDesc, 0, len(original.AggFuncs)),
		GroupByItems: original.GroupByItems,
		Schema:       expression.NewSchema(),
	}
	partialCursor := 0
	final = &AggInfo{
		AggFuncs:     make([]*aggregation.AggFuncDesc, len(original.AggFuncs)),
		GroupByItems: make([]expression.Expression, 0, len(original.GroupByItems)),
		Schema:       original.Schema,
	}

	partialGbySchema := expression.NewSchema()
	// add group by columns
	for _, gbyExpr := range partial.GroupByItems {
		var gbyCol *expression.Column
		if col, ok := gbyExpr.(*expression.Column); ok {
			gbyCol = col
		} else {
			gbyCol = &expression.Column{
				UniqueID: sctx.GetSessionVars().AllocPlanColumnID(),
				RetType:  gbyExpr.GetType(),
			}
		}
		partialGbySchema.Append(gbyCol)
		final.GroupByItems = append(final.GroupByItems, gbyCol)
	}

	// TODO: Refactor the way of constructing aggregation functions.
	// This fop loop is ugly, but I do not find a proper way to reconstruct
	// it right away.
	for i, aggFunc := range original.AggFuncs {
		finalAggFunc := &aggregation.AggFuncDesc{HasDistinct: false}
		finalAggFunc.Name = aggFunc.Name
		args := make([]expression.Expression, 0, len(aggFunc.Args))
		if aggFunc.HasDistinct {
			/*
				eg: SELECT COUNT(DISTINCT a), SUM(b) FROM t GROUP BY c

				change from
					[root] group by: c, funcs:count(distinct a), funcs:sum(b)
				to
					[root] group by: c, funcs:count(distinct a), funcs:sum(b)
						[cop]: group by: c, a
			*/
			for _, distinctArg := range aggFunc.Args {
				// 1. add all args to partial.GroupByItems
				foundInGroupBy := false
				for j, gbyExpr := range partial.GroupByItems {
					if gbyExpr.Equal(sctx, distinctArg) {
						foundInGroupBy = true
						args = append(args, partialGbySchema.Columns[j])
						break
					}
				}
				if !foundInGroupBy {
					partial.GroupByItems = append(partial.GroupByItems, distinctArg)
					var gbyCol *expression.Column
					if col, ok := distinctArg.(*expression.Column); ok {
						gbyCol = col
					} else {
						gbyCol = &expression.Column{
							UniqueID: sctx.GetSessionVars().AllocPlanColumnID(),
							RetType:  distinctArg.GetType(),
						}
					}
					partialGbySchema.Append(gbyCol)
					if !partialIsCop {
						// if partial is a cop task, firstrow function is redundant since group by items are outputted
						// by group by schema, and final functions use group by schema as their arguments.
						// if partial agg is not cop, we must append firstrow function & schema, to output the group by
						// items.
						// maybe we can unify them sometime.
						firstRow, err := aggregation.NewAggFuncDesc(sctx, ast.AggFuncFirstRow, []expression.Expression{distinctArg}, false)
						if err != nil {
							panic("NewAggFuncDesc FirstRow meets error: " + err.Error())
						}
						partial.AggFuncs = append(partial.AggFuncs, firstRow)
						newCol, _ := gbyCol.Clone().(*expression.Column)
						newCol.RetType = firstRow.RetTp
						partial.Schema.Append(newCol)
						partialCursor++
					}
					args = append(args, gbyCol)
				}
			}

			finalAggFunc.HasDistinct = true
			finalAggFunc.Mode = aggregation.CompleteMode
		} else {
			if aggregation.NeedCount(finalAggFunc.Name) {
				if isMPPTask && finalAggFunc.Name == ast.AggFuncCount {
					// For MPP Task, the final count() is changed to sum().
					// Note: MPP mode does not run avg() directly, instead, avg() -> sum()/(case when count() = 0 then 1 else count() end),
					// so we do not process it here.
					finalAggFunc.Name = ast.AggFuncSum
				} else {
					ft := types.NewFieldType(mysql.TypeLonglong)
					ft.Flen, ft.Charset, ft.Collate = 21, charset.CharsetBin, charset.CollationBin
					partial.Schema.Append(&expression.Column{
						UniqueID: sctx.GetSessionVars().AllocPlanColumnID(),
						RetType:  ft,
					})
					args = append(args, partial.Schema.Columns[partialCursor])
					partialCursor++
				}
			}
			if finalAggFunc.Name == ast.AggFuncApproxCountDistinct {
				ft := types.NewFieldType(mysql.TypeString)
				ft.Charset, ft.Collate = charset.CharsetBin, charset.CollationBin
				ft.Flag |= mysql.NotNullFlag
				partial.Schema.Append(&expression.Column{
					UniqueID: sctx.GetSessionVars().AllocPlanColumnID(),
					RetType:  ft,
				})
				args = append(args, partial.Schema.Columns[partialCursor])
				partialCursor++
			}
			if aggregation.NeedValue(finalAggFunc.Name) {
				partial.Schema.Append(&expression.Column{
					UniqueID: sctx.GetSessionVars().AllocPlanColumnID(),
					RetType:  original.Schema.Columns[i].GetType(),
				})
				args = append(args, partial.Schema.Columns[partialCursor])
				partialCursor++
			}
			if aggFunc.Name == ast.AggFuncAvg {
				cntAgg := aggFunc.Clone()
				cntAgg.Name = ast.AggFuncCount
				cntAgg.RetTp = partial.Schema.Columns[partialCursor-2].GetType()
				cntAgg.RetTp.Flag = aggFunc.RetTp.Flag
				// we must call deep clone in this case, to avoid sharing the arguments.
				sumAgg := aggFunc.Clone()
				sumAgg.Name = ast.AggFuncSum
				sumAgg.RetTp = partial.Schema.Columns[partialCursor-1].GetType()
				partial.AggFuncs = append(partial.AggFuncs, cntAgg, sumAgg)
			} else if aggFunc.Name == ast.AggFuncApproxCountDistinct {
				approxCountDistinctAgg := *aggFunc
				approxCountDistinctAgg.Name = ast.AggFuncApproxCountDistinct
				approxCountDistinctAgg.RetTp = partial.Schema.Columns[partialCursor-1].GetType()
				partial.AggFuncs = append(partial.AggFuncs, &approxCountDistinctAgg)
			} else {
				partial.AggFuncs = append(partial.AggFuncs, aggFunc)
			}

			finalAggFunc.Mode = aggregation.FinalMode
			funcMap[aggFunc] = finalAggFunc
		}

		finalAggFunc.Args = args
		finalAggFunc.RetTp = aggFunc.RetTp
		final.AggFuncs[i] = finalAggFunc
	}
	partial.Schema.Append(partialGbySchema.Columns...)
	return
}

// convertAvgForMPP converts avg(arg) to sum(arg)/(case when count(arg)=0 then 1 else count(arg) end), in detail:
// 1.rewrite avg() in the final aggregation to count() and sum(), and reconstruct its schema.
// 2.replace avg() with sum(arg)/(case when count(arg)=0 then 1 else count(arg) end) and reuse the original schema of the final aggregation.
// If there is no avg, nothing is changed and return nil.
func (p *basePhysicalAgg) convertAvgForMPP() *PhysicalProjection {
	newSchema := expression.NewSchema()
	newSchema.Keys = p.schema.Keys
	newSchema.UniqueKeys = p.schema.UniqueKeys
	newAggFuncs := make([]*aggregation.AggFuncDesc, 0, 2*len(p.AggFuncs))
	ft := types.NewFieldType(mysql.TypeLonglong)
	ft.Flen, ft.Decimal, ft.Charset, ft.Collate = 20, 0, charset.CharsetBin, charset.CollationBin
	exprs := make([]expression.Expression, 0, 2*len(p.schema.Columns))
	// add agg functions schema
	for i, aggFunc := range p.AggFuncs {
		if aggFunc.Name == ast.AggFuncAvg {
			// inset a count(column)
			avgCount := aggFunc.Clone()
			avgCount.Name = ast.AggFuncCount
			newAggFuncs = append(newAggFuncs, avgCount)
			avgCount.RetTp = ft
			avgCountCol := &expression.Column{
				UniqueID: p.SCtx().GetSessionVars().AllocPlanColumnID(),
				RetType:  ft,
			}
			newSchema.Append(avgCountCol)
			// insert a sum(column)
			avgSum := aggFunc.Clone()
			avgSum.Name = ast.AggFuncSum
			newAggFuncs = append(newAggFuncs, avgSum)
			newSchema.Append(p.schema.Columns[i])
			avgSumCol := p.schema.Columns[i]
			// avgSumCol/(case when avgCountCol=0 then 1 else avgCountCol end)
			eq := expression.NewFunctionInternal(p.ctx, ast.EQ, types.NewFieldType(mysql.TypeTiny), avgCountCol, expression.NewZero())
			caseWhen := expression.NewFunctionInternal(p.ctx, ast.Case, avgCountCol.RetType, eq, expression.NewOne(), avgCountCol)
			divide := expression.NewFunctionInternal(p.ctx, ast.Div, avgSumCol.RetType, avgSumCol, caseWhen)
			divide.(*expression.ScalarFunction).RetType = avgSumCol.RetType
			exprs = append(exprs, divide)
		} else {
			newAggFuncs = append(newAggFuncs, aggFunc)
			newSchema.Append(p.schema.Columns[i])
			exprs = append(exprs, p.schema.Columns[i])
		}
	}
	// no avgs
	// for final agg, always add project due to in-compatibility between TiDB and TiFlash
	if len(p.schema.Columns) == len(newSchema.Columns) && !p.isFinalAgg() {
		return nil
	}
	// add remaining columns to exprs
	for i := len(p.AggFuncs); i < len(p.schema.Columns); i++ {
		exprs = append(exprs, p.schema.Columns[i])
	}
	proj := PhysicalProjection{
		Exprs:                exprs,
		CalculateNoDelay:     false,
		AvoidColumnEvaluator: false,
	}.Init(p.SCtx(), p.stats, p.SelectBlockOffset(), p.GetChildReqProps(0).CloneEssentialFields())
	proj.SetSchema(p.schema)

	p.AggFuncs = newAggFuncs
	p.schema = newSchema

	return proj
}

func (p *basePhysicalAgg) newPartialAggregate(copTaskType kv.StoreType, isMPPTask bool) (partial, final PhysicalPlan) {
	// Check if this aggregation can push down.
	if !CheckAggCanPushCop(p.ctx, p.AggFuncs, p.GroupByItems, copTaskType) {
		return nil, p.self
	}
	partialPref, finalPref, funcMap := BuildFinalModeAggregation(p.ctx, &AggInfo{
		AggFuncs:     p.AggFuncs,
		GroupByItems: p.GroupByItems,
		Schema:       p.Schema().Clone(),
	}, true, isMPPTask)
	if p.tp == plancodec.TypeStreamAgg && len(partialPref.GroupByItems) != len(finalPref.GroupByItems) {
		return nil, p.self
	}
	// Remove unnecessary FirstRow.
	partialPref.AggFuncs = RemoveUnnecessaryFirstRow(p.ctx,
		finalPref.AggFuncs, finalPref.GroupByItems,
		partialPref.AggFuncs, partialPref.GroupByItems, partialPref.Schema, funcMap)
	if copTaskType == kv.TiDB {
		// For partial agg of TiDB cop task, since TiDB coprocessor reuse the TiDB executor,
		// and TiDB aggregation executor won't output the group by value,
		// so we need add `firstrow` aggregation function to output the group by value.
		aggFuncs, err := genFirstRowAggForGroupBy(p.ctx, partialPref.GroupByItems)
		if err != nil {
			return nil, p.self
		}
		partialPref.AggFuncs = append(partialPref.AggFuncs, aggFuncs...)
	}
	p.AggFuncs = partialPref.AggFuncs
	p.GroupByItems = partialPref.GroupByItems
	p.schema = partialPref.Schema
	partialAgg := p.self
	// Create physical "final" aggregation.
	prop := &property.PhysicalProperty{ExpectedCnt: math.MaxFloat64}
	if p.tp == plancodec.TypeStreamAgg {
		finalAgg := basePhysicalAgg{
			AggFuncs:     finalPref.AggFuncs,
			GroupByItems: finalPref.GroupByItems,
			MppRunMode:   p.MppRunMode,
		}.initForStream(p.ctx, p.stats, p.blockOffset, prop)
		finalAgg.schema = finalPref.Schema
		return partialAgg, finalAgg
	}

	finalAgg := basePhysicalAgg{
		AggFuncs:     finalPref.AggFuncs,
		GroupByItems: finalPref.GroupByItems,
		MppRunMode:   p.MppRunMode,
	}.initForHash(p.ctx, p.stats, p.blockOffset, prop)
	finalAgg.schema = finalPref.Schema
	return partialAgg, finalAgg
}

func genFirstRowAggForGroupBy(ctx sessionctx.Context, groupByItems []expression.Expression) ([]*aggregation.AggFuncDesc, error) {
	aggFuncs := make([]*aggregation.AggFuncDesc, 0, len(groupByItems))
	for _, groupBy := range groupByItems {
		agg, err := aggregation.NewAggFuncDesc(ctx, ast.AggFuncFirstRow, []expression.Expression{groupBy}, false)
		if err != nil {
			return nil, err
		}
		aggFuncs = append(aggFuncs, agg)
	}
	return aggFuncs, nil
}

// RemoveUnnecessaryFirstRow removes unnecessary FirstRow of the aggregation. This function can be
// used for both LogicalAggregation and PhysicalAggregation.
// When the select column is same with the group by key, the column can be removed and gets value from the group by key.
// e.g
// select a, count(b) from t group by a;
// The schema is [firstrow(a), count(b), a]. The column firstrow(a) is unnecessary.
// Can optimize the schema to [count(b), a] , and change the index to get value.
func RemoveUnnecessaryFirstRow(
	sctx sessionctx.Context,
	finalAggFuncs []*aggregation.AggFuncDesc,
	finalGbyItems []expression.Expression,
	partialAggFuncs []*aggregation.AggFuncDesc,
	partialGbyItems []expression.Expression,
	partialSchema *expression.Schema,
	funcMap map[*aggregation.AggFuncDesc]*aggregation.AggFuncDesc) []*aggregation.AggFuncDesc {

	partialCursor := 0
	newAggFuncs := make([]*aggregation.AggFuncDesc, 0, len(partialAggFuncs))
	for _, aggFunc := range partialAggFuncs {
		if aggFunc.Name == ast.AggFuncFirstRow {
			canOptimize := false
			for j, gbyExpr := range partialGbyItems {
				if j >= len(finalGbyItems) {
					// after distinct push, len(partialGbyItems) may larger than len(finalGbyItems)
					// for example,
					// select /*+ HASH_AGG() */ a, count(distinct a) from t;
					// will generate to,
					//   HashAgg root  funcs:count(distinct a), funcs:firstrow(a)"
					//     HashAgg cop  group by:a, funcs:firstrow(a)->Column#6"
					// the firstrow in root task can not be removed.
					break
				}
				if gbyExpr.Equal(sctx, aggFunc.Args[0]) {
					canOptimize = true
					funcMap[aggFunc].Args[0] = finalGbyItems[j]
					break
				}
			}
			if canOptimize {
				partialSchema.Columns = append(partialSchema.Columns[:partialCursor], partialSchema.Columns[partialCursor+1:]...)
				continue
			}
		}
		partialCursor += computePartialCursorOffset(aggFunc.Name)
		newAggFuncs = append(newAggFuncs, aggFunc)
	}
	return newAggFuncs
}

func computePartialCursorOffset(name string) int {
	offset := 0
	if aggregation.NeedCount(name) {
		offset++
	}
	if aggregation.NeedValue(name) {
		offset++
	}
	if name == ast.AggFuncApproxCountDistinct {
		offset++
	}
	return offset
}

func (p *PhysicalStreamAgg) attach2Task(tasks ...task) task {
	t := tasks[0].copy()
	inputRows := t.count()
	if cop, ok := t.(*copTask); ok {
		// We should not push agg down across double read, since the data of second read is ordered by handle instead of index.
		// The `extraHandleCol` is added if the double read needs to keep order. So we just use it to decided
		// whether the following plan is double read with order reserved.
		if cop.extraHandleCol != nil || len(cop.rootTaskConds) > 0 {
			t = cop.convertToRootTask(p.ctx)
			inputRows = t.count()
			attachPlan2Task(p, t)
		} else {
			copTaskType := cop.getStoreType()
			partialAgg, finalAgg := p.newPartialAggregate(copTaskType, false)
			if partialAgg != nil {
				if cop.tablePlan != nil {
					cop.finishIndexPlan()
					partialAgg.SetChildren(cop.tablePlan)
					cop.tablePlan = partialAgg
					// If needExtraProj is true, a projection will be created above the PhysicalIndexLookUpReader to make sure
					// the schema is the same as the original DataSource schema.
					// However, we pushed down the agg here, the partial agg was placed on the top of tablePlan, and the final
					// agg will be placed above the PhysicalIndexLookUpReader, and the schema will be set correctly for them.
					// If we add the projection again, the projection will be between the PhysicalIndexLookUpReader and
					// the partial agg, and the schema will be broken.
					cop.needExtraProj = false
				} else {
					partialAgg.SetChildren(cop.indexPlan)
					cop.indexPlan = partialAgg
				}
				cop.addCost(p.GetCost(inputRows, false))
				partialAgg.SetCost(cop.cost())
			}
			t = cop.convertToRootTask(p.ctx)
			inputRows = t.count()
			attachPlan2Task(finalAgg, t)
			finalAgg.SetCost(cop.cost())
		}
	} else {
		attachPlan2Task(p, t)
	}
	t.addCost(p.GetCost(inputRows, true))
	p.SetCost(t.cost())
	return t
}

// GetCost computes cost of stream aggregation considering CPU/memory.
func (p *PhysicalStreamAgg) GetCost(inputRows float64, isRoot bool) float64 {
	aggFuncFactor := p.getAggFuncCostFactor(false)
	var cpuCost float64
	sessVars := p.ctx.GetSessionVars()
	if isRoot {
		cpuCost = inputRows * sessVars.CPUFactor * aggFuncFactor
	} else {
		cpuCost = inputRows * sessVars.CopCPUFactor * aggFuncFactor
	}
	rowsPerGroup := inputRows / p.statsInfo().RowCount
	memoryCost := rowsPerGroup * distinctFactor * sessVars.MemoryFactor * float64(p.numDistinctFunc())
	return cpuCost + memoryCost
}

// cpuCostDivisor computes the concurrency to which we would amortize CPU cost
// for hash aggregation.
func (p *PhysicalHashAgg) cpuCostDivisor(hasDistinct bool) (float64, float64) {
	if hasDistinct {
		return 0, 0
	}
	sessionVars := p.ctx.GetSessionVars()
	finalCon, partialCon := sessionVars.HashAggFinalConcurrency(), sessionVars.HashAggPartialConcurrency()
	// According to `ValidateSetSystemVar`, `finalCon` and `partialCon` cannot be less than or equal to 0.
	if finalCon == 1 && partialCon == 1 {
		return 0, 0
	}
	// It is tricky to decide which concurrency we should use to amortize CPU cost. Since cost of hash
	// aggregation is tend to be under-estimated as explained in `attach2Task`, we choose the smaller
	// concurrecy to make some compensation.
	return math.Min(float64(finalCon), float64(partialCon)), float64(finalCon + partialCon)
}

func (p *PhysicalHashAgg) attach2TaskForMpp(tasks ...task) task {
	t := tasks[0].copy()
	mpp, ok := t.(*mppTask)
	if !ok {
		return invalidTask
	}
	inputRows := mpp.count()
	switch p.MppRunMode {
	case Mpp1Phase:
		// 1-phase agg: when the partition columns can be satisfied, where the plan does not need to enforce Exchange
		// only push down the original agg
		proj := p.convertAvgForMPP()
		attachPlan2Task(p.self, mpp)
		if proj != nil {
			attachPlan2Task(proj, mpp)
		}
		mpp.addCost(p.GetCost(inputRows, false))
		p.cost = mpp.cost()
		return mpp
	case Mpp2Phase:
		proj := p.convertAvgForMPP()
		partialAgg, finalAgg := p.newPartialAggregate(kv.TiFlash, true)
		if partialAgg == nil {
			return invalidTask
		}
		attachPlan2Task(partialAgg, mpp)
		partitionCols := p.MppPartitionCols
		if len(partitionCols) == 0 {
			items := finalAgg.(*PhysicalHashAgg).GroupByItems
			partitionCols = make([]*expression.Column, 0, len(items))
			for _, expr := range items {
				col, ok := expr.(*expression.Column)
				if !ok {
					return invalidTask
				}
				partitionCols = append(partitionCols, col)
			}
		}
		partialAgg.SetCost(mpp.cost())
		prop := &property.PhysicalProperty{TaskTp: property.MppTaskType, ExpectedCnt: math.MaxFloat64, MPPPartitionTp: property.HashType, MPPPartitionCols: partitionCols}
		newMpp := mpp.enforceExchangerImpl(prop)
		if newMpp.invalid() {
			return newMpp
		}
		attachPlan2Task(finalAgg, newMpp)
		if proj != nil {
			attachPlan2Task(proj, newMpp)
		}
		// TODO: how to set 2-phase cost?
		newMpp.addCost(p.GetCost(inputRows, false))
		finalAgg.SetCost(mpp.cost())
		if proj != nil {
			proj.SetCost(mpp.cost())
		}
		return newMpp
	case MppTiDB:
		partialAgg, finalAgg := p.newPartialAggregate(kv.TiFlash, false)
		if partialAgg != nil {
			attachPlan2Task(partialAgg, mpp)
		}
		mpp.addCost(p.GetCost(inputRows, false))
		if partialAgg != nil {
			partialAgg.SetCost(mpp.cost())
		}
		t = mpp.convertToRootTask(p.ctx)
		inputRows = t.count()
		attachPlan2Task(finalAgg, t)
		t.addCost(p.GetCost(inputRows, true))
		finalAgg.SetCost(t.cost())
		return t
	case MppScalar:
		proj := p.convertAvgForMPP()
		partialAgg, finalAgg := p.newPartialAggregate(kv.TiFlash, true)
		if partialAgg == nil || finalAgg == nil {
			return invalidTask
		}
		attachPlan2Task(partialAgg, mpp)
		prop := &property.PhysicalProperty{TaskTp: property.MppTaskType, ExpectedCnt: math.MaxFloat64, PartitionTp: property.AnyType}
		newMpp := mpp.enforceExchangerImpl(prop)
		attachPlan2Task(finalAgg, newMpp)
		if proj == nil {
			proj = PhysicalProjection{
				Exprs: make([]expression.Expression, 0, len(p.Schema().Columns)),
			}.Init(p.ctx, p.statsInfo(), p.SelectBlockOffset())
			for _, col := range p.Schema().Columns {
				proj.Exprs = append(proj.Exprs, col)
			}
			proj.SetSchema(p.schema)
		}
		attachPlan2Task(proj, newMpp)
		newMpp.addCost(p.GetCost(inputRows, false, true))
		return newMpp
	default:
		return invalidTask
	}
}

func (p *PhysicalHashAgg) attach2Task(tasks ...task) task {
	t := tasks[0].copy()
	inputRows := t.count()
	if cop, ok := t.(*copTask); ok {
		if len(cop.rootTaskConds) == 0 {
			copTaskType := cop.getStoreType()
			partialAgg, finalAgg := p.newPartialAggregate(copTaskType, false)
			if partialAgg != nil {
				if cop.tablePlan != nil {
					cop.finishIndexPlan()
					partialAgg.SetChildren(cop.tablePlan)
					cop.tablePlan = partialAgg
					// If needExtraProj is true, a projection will be created above the PhysicalIndexLookUpReader to make sure
					// the schema is the same as the original DataSource schema.
					// However, we pushed down the agg here, the partial agg was placed on the top of tablePlan, and the final
					// agg will be placed above the PhysicalIndexLookUpReader, and the schema will be set correctly for them.
					// If we add the projection again, the projection will be between the PhysicalIndexLookUpReader and
					// the partial agg, and the schema will be broken.
					cop.needExtraProj = false
				} else {
					partialAgg.SetChildren(cop.indexPlan)
					cop.indexPlan = partialAgg
				}
				cop.addCost(p.GetCost(inputRows, false, false))
			}
			// In `newPartialAggregate`, we are using stats of final aggregation as stats
			// of `partialAgg`, so the network cost of transferring result rows of `partialAgg`
			// to TiDB is normally under-estimated for hash aggregation, since the group-by
			// column may be independent of the column used for region distribution, so a closer
			// estimation of network cost for hash aggregation may multiply the number of
			// regions involved in the `partialAgg`, which is unknown however.
			t = cop.convertToRootTask(p.ctx)
			inputRows = t.count()
			attachPlan2Task(finalAgg, t)
		} else {
			t = cop.convertToRootTask(p.ctx)
			inputRows = t.count()
			attachPlan2Task(p, t)
		}
	} else if _, ok := t.(*mppTask); ok {
		return p.attach2TaskForMpp(tasks...)
	} else {
		attachPlan2Task(p, t)
	}
	// We may have 3-phase hash aggregation actually, strictly speaking, we'd better
	// calculate cost of each phase and sum the results up, but in fact we don't have
	// region level table stats, and the concurrency of the `partialAgg`,
	// i.e, max(number_of_regions, DistSQLScanConcurrency) is unknown either, so it is hard
	// to compute costs separately. We ignore region level parallelism for both hash
	// aggregation and stream aggregation when calculating cost, though this would lead to inaccuracy,
	// hopefully this inaccuracy would be imposed on both aggregation implementations,
	// so they are still comparable horizontally.
	// Also, we use the stats of `partialAgg` as the input of cost computing for TiDB layer
	// hash aggregation, it would cause under-estimation as the reason mentioned in comment above.
	// To make it simple, we also treat 2-phase parallel hash aggregation in TiDB layer as
	// 1-phase when computing cost.
	t.addCost(p.GetCost(inputRows, true))
	p.cost = t.cost()
	return t
}

// GetCost computes the cost of hash aggregation considering CPU/memory.
func (p *PhysicalHashAgg) GetCost(inputRows float64, isRoot bool, isMPP bool) float64 {
	cardinality := p.statsInfo().RowCount
	numDistinctFunc := p.numDistinctFunc()
	aggFuncFactor := p.getAggFuncCostFactor(isMPP)
	var cpuCost float64
	sessVars := p.ctx.GetSessionVars()
	if isRoot {
		cpuCost = inputRows * sessVars.CPUFactor * aggFuncFactor
		divisor, con := p.cpuCostDivisor(numDistinctFunc > 0)
		if divisor > 0 {
			cpuCost /= divisor
			// Cost of additional goroutines.
			cpuCost += (con + 1) * sessVars.ConcurrencyFactor
		}
	} else {
		cpuCost = inputRows * sessVars.CopCPUFactor * aggFuncFactor
	}
	memoryCost := cardinality * sessVars.MemoryFactor * float64(len(p.AggFuncs))
	// When aggregation has distinct flag, we would allocate a map for each group to
	// check duplication.
	memoryCost += inputRows * distinctFactor * sessVars.MemoryFactor * float64(numDistinctFunc)
	return cpuCost + memoryCost
}

// mppTask can not :
// 1. keep order
// 2. support double read
// 3. consider virtual columns.
// 4. TODO: partition prune after close
type mppTask struct {
	p   PhysicalPlan
	cst float64

	partTp   property.MPPPartitionType
	hashCols []*expression.Column
}

func (t *mppTask) count() float64 {
	return t.p.statsInfo().RowCount
}

func (t *mppTask) addCost(cst float64) {
	t.cst += cst
}

func (t *mppTask) cost() float64 {
	return t.cst
}

func (t *mppTask) copy() task {
	nt := *t
	return &nt
}

func (t *mppTask) plan() PhysicalPlan {
	return t.p
}

func (t *mppTask) invalid() bool {
	return t.p == nil
}

func (t *mppTask) convertToRootTask(ctx sessionctx.Context) *rootTask {
	return t.copy().(*mppTask).convertToRootTaskImpl(ctx)
}

func (t *mppTask) convertToRootTaskImpl(ctx sessionctx.Context) *rootTask {
	sender := PhysicalExchangeSender{
		ExchangeType: tipb.ExchangeType_PassThrough,
	}.Init(ctx, t.p.statsInfo())
	sender.SetChildren(t.p)
	sender.cost = t.cost()

	p := PhysicalTableReader{
		tablePlan: sender,
		StoreType: kv.TiFlash,
	}.Init(ctx, t.p.SelectBlockOffset())
	p.stats = t.p.statsInfo()

	p.cost = t.cst / p.ctx.GetSessionVars().CopTiFlashConcurrencyFactor
	if p.ctx.GetSessionVars().IsMPPEnforced() {
		p.cost = cst / 1000000000
	}
	rt := &rootTask{
		p:   p,
		cst: p.cost,
	}
	return rt
}

func (t *mppTask) needEnforce(prop *property.PhysicalProperty) bool {
	switch prop.MPPPartitionTp {
	case property.AnyType:
		return false
	case property.BroadcastType:
		return true
	default:
		if t.partTp != property.HashType {
			return true
		}
		// TODO: consider equalivant class
		if len(prop.MPPPartitionCols) != len(t.hashCols) {
			return true
		}
		for i, col := range prop.MPPPartitionCols {
			if !col.Equal(nil, t.hashCols[i]) {
				return true
			}
		}
		return false
	}
}

func (t *mppTask) enforceExchanger(prop *property.PhysicalProperty) *mppTask {
	if len(prop.SortItems) != 0 {
		t.p.SCtx().GetSessionVars().RaiseWarningWhenMPPEnforced("MPP mode may be blocked because operator `Sort` is not supported now.")
		return &mppTask{}
	}
	if !t.needEnforce(prop) {
		return t
	}
	return t.copy().(*mppTask).enforceExchangerImpl(prop)
}

func (t *mppTask) enforceExchangerImpl(prop *property.PhysicalProperty) *mppTask {
	if collate.NewCollationEnabled() && prop.MPPPartitionTp == property.HashType {
		for _, col := range prop.MPPPartitionCols {
			if types.IsString(col.RetType.Tp) {
				t.p.SCtx().GetSessionVars().RaiseWarningWhenMPPEnforced("MPP mode may be blocked because when `new_collation_enabled` is true, HashJoin or HashAgg with string key is not supported now.")
				return &mppTask{cst: math.MaxFloat64}
			}
		}
	}
	ctx := t.p.SCtx()
	sender := PhysicalExchangeSender{
		ExchangeType: tipb.ExchangeType(prop.MPPPartitionTp),
		HashCols:     prop.MPPPartitionCols,
	}.Init(ctx, t.p.statsInfo())
	sender.SetChildren(t.p)
	receiver := PhysicalExchangeReceiver{}.Init(ctx, t.p.statsInfo())
	receiver.SetChildren(sender)
	cst := t.cst + t.count()*ctx.GetSessionVars().NetworkFactor
	sender.cost = cst
	receiver.cost = cst
	return &mppTask{
		p:        receiver,
		cst:      cst,
		partTp:   prop.MPPPartitionTp,
		hashCols: prop.MPPPartitionCols,
	}
}<|MERGE_RESOLUTION|>--- conflicted
+++ resolved
@@ -1396,7 +1396,6 @@
 	if ret && expression.ContainVirtualColumn(groupByItems) {
 		reason = "groupByItems contain virtual columns, which is not supported now"
 		ret = false
-<<<<<<< HEAD
 	}
 	if ret && !expression.CanExprsPushDown(sc, groupByItems, client, storeType) {
 		reason = "groupByItems contain unsupported exprs"
@@ -1405,15 +1404,6 @@
 
 	if !ret && sc.InExplainStmt {
 		sctx.GetSessionVars().RaiseWarningWhenMPPEnforced("MPP mode may be blocked because " + reason)
-=======
-	}
-	if ret && !expression.CanExprsPushDown(sc, groupByItems, client, storeType) {
-		reason = "groupByItems contain unsupported exprs"
-		ret = false
-	}
-
-	if !ret && sc.InExplainStmt {
->>>>>>> 01922598
 		storageName := storeType.Name()
 		if storeType == kv.UnSpecified {
 			storageName = "storage layer"
