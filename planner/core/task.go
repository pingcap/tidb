--- conflicted
+++ resolved
@@ -1975,12 +1975,7 @@
 	if p.ctx.GetSessionVars().IsMPPEnforced() {
 		cst /= 1000000000
 	}
-<<<<<<< HEAD
-	p.SetCost(cst)
-
-=======
 	p.cost = cst
->>>>>>> cf5ad495
 	rt := &rootTask{
 		p:   p,
 		cst: cst,
