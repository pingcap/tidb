// Copyright 2017 PingCAP, Inc.
//
// Licensed under the Apache License, Version 2.0 (the "License");
// you may not use this file except in compliance with the License.
// You may obtain a copy of the License at
//
//     http://www.apache.org/licenses/LICENSE-2.0
//
// Unless required by applicable law or agreed to in writing, software
// distributed under the License is distributed on an "AS IS" BASIS,
// WITHOUT WARRANTIES OR CONDITIONS OF ANY KIND, either express or implied.
// See the License for the specific language governing permissions and
// limitations under the License.

package core

import (
	"math"

	"github.com/cznic/mathutil"
	"github.com/pingcap/errors"
	"github.com/pingcap/tidb/config"
	"github.com/pingcap/tidb/expression"
	"github.com/pingcap/tidb/expression/aggregation"
	"github.com/pingcap/tidb/kv"
	"github.com/pingcap/tidb/parser/ast"
	"github.com/pingcap/tidb/parser/charset"
	"github.com/pingcap/tidb/parser/model"
	"github.com/pingcap/tidb/parser/mysql"
	"github.com/pingcap/tidb/planner/property"
	"github.com/pingcap/tidb/planner/util"
	"github.com/pingcap/tidb/sessionctx"
	"github.com/pingcap/tidb/statistics"
	"github.com/pingcap/tidb/types"
	"github.com/pingcap/tidb/util/chunk"
	"github.com/pingcap/tidb/util/collate"
	"github.com/pingcap/tidb/util/logutil"
	"github.com/pingcap/tidb/util/paging"
	"github.com/pingcap/tidb/util/plancodec"
	"github.com/pingcap/tipb/go-tipb"
	"go.uber.org/zap"
)

var (
	_ task = &copTask{}
	_ task = &rootTask{}
	_ task = &mppTask{}
)

// task is a new version of `PhysicalPlanInfo`. It stores cost information for a task.
// A task may be CopTask, RootTask, MPPTaskMeta or a ParallelTask.
type task interface {
	count() float64
	addCost(cost float64)
	cost() float64
	copy() task
	plan() PhysicalPlan
	invalid() bool
	convertToRootTask(ctx sessionctx.Context) *rootTask
}

// copTask is a task that runs in a distributed kv store.
// TODO: In future, we should split copTask to indexTask and tableTask.
type copTask struct {
	indexPlan PhysicalPlan
	tablePlan PhysicalPlan
	cst       float64
	// indexPlanFinished means we have finished index plan.
	indexPlanFinished bool
	// keepOrder indicates if the plan scans data by order.
	keepOrder bool
	// needExtraProj means an extra prune is needed because
	// in double read / index merge cases, they may output one more column for handle(row id).
	needExtraProj bool
	// originSchema is the target schema to be projected to when needExtraProj is true.
	originSchema *expression.Schema

	extraHandleCol   *expression.Column
	commonHandleCols []*expression.Column
	// tblColHists stores the original stats of DataSource, it is used to get
	// average row width when computing network cost.
	tblColHists *statistics.HistColl
	// tblCols stores the original columns of DataSource before being pruned, it
	// is used to compute average row width when computing scan cost.
	tblCols           []*expression.Column
	idxMergePartPlans []PhysicalPlan
	// rootTaskConds stores select conditions containing virtual columns.
	// These conditions can't push to TiKV, so we have to add a selection for rootTask
	rootTaskConds []expression.Expression

	// For table partition.
	partitionInfo PartitionInfo

	// expectCnt is the expected row count of upper task, 0 for unlimited.
	// It's used for deciding whether using paging distsql.
	expectCnt uint64
}

func (t *copTask) invalid() bool {
	return t.tablePlan == nil && t.indexPlan == nil
}

func (t *rootTask) invalid() bool {
	return t.p == nil
}

func (t *copTask) count() float64 {
	if t.indexPlanFinished {
		return t.tablePlan.statsInfo().RowCount
	}
	return t.indexPlan.statsInfo().RowCount
}

func (t *copTask) addCost(cst float64) {
	t.cst += cst
}

func (t *copTask) cost() float64 {
	return t.cst
}

func (t *copTask) copy() task {
	nt := *t
	return &nt
}

func (t *copTask) plan() PhysicalPlan {
	if t.indexPlanFinished {
		return t.tablePlan
	}
	return t.indexPlan
}

func attachPlan2Task(p PhysicalPlan, t task) task {
	switch v := t.(type) {
	case *copTask:
		if v.indexPlanFinished {
			p.SetChildren(v.tablePlan)
			v.tablePlan = p
		} else {
			p.SetChildren(v.indexPlan)
			v.indexPlan = p
		}
	case *rootTask:
		p.SetChildren(v.p)
		v.p = p
	case *mppTask:
		p.SetChildren(v.p)
		v.p = p
	}
	return t
}

// finishIndexPlan means we no longer add plan to index plan, and compute the network cost for it.
func (t *copTask) finishIndexPlan() {
	if t.indexPlanFinished {
		return
	}
	cnt := t.count()
	t.indexPlanFinished = true
	sessVars := t.indexPlan.SCtx().GetSessionVars()
	var tableInfo *model.TableInfo
	if t.tablePlan != nil {
		ts := t.tablePlan.(*PhysicalTableScan)
		originStats := ts.stats
		ts.stats = t.indexPlan.statsInfo()
		if originStats != nil {
			// keep the original stats version
			ts.stats.StatsVersion = originStats.StatsVersion
		}
		tableInfo = ts.Table
	}
	// Network cost of transferring rows of index scan to TiDB.
	t.cst += cnt * sessVars.GetNetworkFactor(tableInfo) * t.tblColHists.GetAvgRowSize(t.indexPlan.SCtx(), t.indexPlan.Schema().Columns, true, false)
	if t.tablePlan == nil {
		return
	}

	// Calculate the IO cost of table scan here because we cannot know its stats until we finish index plan.
	var p, tblScan PhysicalPlan
	for p = t.indexPlan; len(p.Children()) > 0; p = p.Children()[0] {
	}
	for tblScan = t.tablePlan; len(tblScan.Children()) > 0; tblScan = tblScan.Children()[0] {
	}
	rowSize := t.tblColHists.GetIndexAvgRowSize(t.indexPlan.SCtx(), t.tblCols, p.(*PhysicalIndexScan).Index.Unique)
	tblScan.(*PhysicalTableScan).rowWidth = rowSize
	t.cst += cnt * rowSize * sessVars.GetScanFactor(tableInfo)
}

func (t *copTask) getStoreType() kv.StoreType {
	if t.tablePlan == nil {
		return kv.TiKV
	}
	tp := t.tablePlan
	for len(tp.Children()) > 0 {
		if len(tp.Children()) > 1 {
			return kv.TiFlash
		}
		tp = tp.Children()[0]
	}
	if ts, ok := tp.(*PhysicalTableScan); ok {
		return ts.StoreType
	}
	return kv.TiKV
}

func (p *basePhysicalPlan) attach2Task(tasks ...task) task {
	t := tasks[0].convertToRootTask(p.ctx)
	p.cost = t.cost()
	return attachPlan2Task(p.self, t)
}

func (p *PhysicalUnionScan) attach2Task(tasks ...task) task {
	p.cost = tasks[0].cost()
	// We need to pull the projection under unionScan upon unionScan.
	// Since the projection only prunes columns, it's ok the put it upon unionScan.
	if sel, ok := tasks[0].plan().(*PhysicalSelection); ok {
		if pj, ok := sel.children[0].(*PhysicalProjection); ok {
			// Convert unionScan->selection->projection to projection->unionScan->selection.
			sel.SetChildren(pj.children...)
			p.SetChildren(sel)
			p.stats = tasks[0].plan().statsInfo()
			rt, _ := tasks[0].(*rootTask)
			rt.p = p
			pj.SetChildren(p)
			return pj.attach2Task(tasks...)
		}
	}
	if pj, ok := tasks[0].plan().(*PhysicalProjection); ok {
		// Convert unionScan->projection to projection->unionScan, because unionScan can't handle projection as its children.
		p.SetChildren(pj.children...)
		p.stats = tasks[0].plan().statsInfo()
		rt, _ := tasks[0].(*rootTask)
		rt.p = pj.children[0]
		pj.SetChildren(p)
		return pj.attach2Task(p.basePhysicalPlan.attach2Task(tasks...))
	}
	p.stats = tasks[0].plan().statsInfo()
	return p.basePhysicalPlan.attach2Task(tasks...)
}

func (p *PhysicalApply) attach2Task(tasks ...task) task {
	lTask := tasks[0].convertToRootTask(p.ctx)
	rTask := tasks[1].convertToRootTask(p.ctx)
	p.SetChildren(lTask.plan(), rTask.plan())
	p.schema = BuildPhysicalJoinSchema(p.JoinType, p)
	t := &rootTask{
		p:   p,
		cst: p.GetCost(lTask.count(), rTask.count(), lTask.cost(), rTask.cost()),
	}
	p.cost = t.cost()
	return t
}

// GetCost computes the cost of apply operator.
// TODO: move this method to plan_cost.go
func (p *PhysicalApply) GetCost(lCount, rCount, lCost, rCost float64) float64 {
	var cpuCost float64
	sessVars := p.ctx.GetSessionVars()
	if len(p.LeftConditions) > 0 {
		cpuCost += lCount * sessVars.CPUFactor
		lCount *= SelectionFactor
	}
	if len(p.RightConditions) > 0 {
		cpuCost += lCount * rCount * sessVars.CPUFactor
		rCount *= SelectionFactor
	}
	if len(p.EqualConditions)+len(p.OtherConditions) > 0 {
		if p.JoinType == SemiJoin || p.JoinType == AntiSemiJoin ||
			p.JoinType == LeftOuterSemiJoin || p.JoinType == AntiLeftOuterSemiJoin {
			cpuCost += lCount * rCount * sessVars.CPUFactor * 0.5
		} else {
			cpuCost += lCount * rCount * sessVars.CPUFactor
		}
	}
	// Apply uses a NestedLoop method for execution.
	// For every row from the left(outer) side, it executes
	// the whole right(inner) plan tree. So the cost of apply
	// should be : apply cost + left cost + left count * right cost
	return cpuCost + lCost + lCount*rCost
}

func (p *PhysicalIndexMergeJoin) attach2Task(tasks ...task) task {
	innerTask := p.innerTask
	outerTask := tasks[1-p.InnerChildIdx].convertToRootTask(p.ctx)
	if p.InnerChildIdx == 1 {
		p.SetChildren(outerTask.plan(), innerTask.plan())
	} else {
		p.SetChildren(innerTask.plan(), outerTask.plan())
	}
	t := &rootTask{
		p:   p,
		cst: p.GetCost(outerTask, innerTask),
	}
	p.cost = t.cost()
	return t
}

// GetCost computes the cost of index merge join operator and its children.
// TODO: move this method to plan_cost.go
func (p *PhysicalIndexMergeJoin) GetCost(outerTask, innerTask task) float64 {
	var cpuCost float64
	outerCnt, innerCnt := outerTask.count(), innerTask.count()
	sessVars := p.ctx.GetSessionVars()
	// Add the cost of evaluating outer filter, since inner filter of index join
	// is always empty, we can simply tell whether outer filter is empty using the
	// summed length of left/right conditions.
	if len(p.LeftConditions)+len(p.RightConditions) > 0 {
		cpuCost += sessVars.CPUFactor * outerCnt
		outerCnt *= SelectionFactor
	}
	// Cost of extracting lookup keys.
	innerCPUCost := sessVars.CPUFactor * outerCnt
	// Cost of sorting and removing duplicate lookup keys:
	// (outerCnt / batchSize) * (sortFactor + 1.0) * batchSize * cpuFactor
	// If `p.NeedOuterSort` is true, the sortFactor is batchSize * Log2(batchSize).
	// Otherwise, it's 0.
	batchSize := math.Min(float64(p.ctx.GetSessionVars().IndexJoinBatchSize), outerCnt)
	sortFactor := 0.0
	if p.NeedOuterSort {
		sortFactor = math.Log2(batchSize)
	}
	if batchSize > 2 {
		innerCPUCost += outerCnt * (sortFactor + 1.0) * sessVars.CPUFactor
	}
	// Add cost of building inner executors. CPU cost of building copTasks:
	// (outerCnt / batchSize) * (batchSize * distinctFactor) * cpuFactor
	// Since we don't know the number of copTasks built, ignore these network cost now.
	innerCPUCost += outerCnt * distinctFactor * sessVars.CPUFactor
	innerConcurrency := float64(p.ctx.GetSessionVars().IndexLookupJoinConcurrency())
	cpuCost += innerCPUCost / innerConcurrency
	// Cost of merge join in inner worker.
	numPairs := outerCnt * innerCnt
	if p.JoinType == SemiJoin || p.JoinType == AntiSemiJoin ||
		p.JoinType == LeftOuterSemiJoin || p.JoinType == AntiLeftOuterSemiJoin {
		if len(p.OtherConditions) > 0 {
			numPairs *= 0.5
		} else {
			numPairs = 0
		}
	}
	avgProbeCnt := numPairs / outerCnt
	var probeCost float64
	// Inner workers do merge join in parallel, but they can only save ONE outer batch
	// results. So as the number of outer batch exceeds inner concurrency, it would fall back to
	// linear execution. In a word, the merge join only run in parallel for the first
	// `innerConcurrency` number of inner tasks.
	if outerCnt/batchSize >= innerConcurrency {
		probeCost = (numPairs - batchSize*avgProbeCnt*(innerConcurrency-1)) * sessVars.CPUFactor
	} else {
		probeCost = batchSize * avgProbeCnt * sessVars.CPUFactor
	}
	cpuCost += probeCost + (innerConcurrency+1.0)*sessVars.ConcurrencyFactor

	// Index merge join save the join results in inner worker.
	// So the memory cost consider the results size for each batch.
	memoryCost := innerConcurrency * (batchSize * avgProbeCnt) * sessVars.MemoryFactor

	innerPlanCost := outerCnt * innerTask.cost()
	return outerTask.cost() + innerPlanCost + cpuCost + memoryCost
}

func (p *PhysicalIndexHashJoin) attach2Task(tasks ...task) task {
	innerTask := p.innerTask
	outerTask := tasks[1-p.InnerChildIdx].convertToRootTask(p.ctx)
	if p.InnerChildIdx == 1 {
		p.SetChildren(outerTask.plan(), innerTask.plan())
	} else {
		p.SetChildren(innerTask.plan(), outerTask.plan())
	}
	t := &rootTask{
		p:   p,
		cst: p.GetCost(outerTask, innerTask),
	}
	p.cost = t.cost()
	return t
}

// GetCost computes the cost of index merge join operator and its children.
// TODO: move this method to plan_cost.go
func (p *PhysicalIndexHashJoin) GetCost(outerTask, innerTask task) float64 {
	var cpuCost float64
	outerCnt, innerCnt := outerTask.count(), innerTask.count()
	sessVars := p.ctx.GetSessionVars()
	// Add the cost of evaluating outer filter, since inner filter of index join
	// is always empty, we can simply tell whether outer filter is empty using the
	// summed length of left/right conditions.
	if len(p.LeftConditions)+len(p.RightConditions) > 0 {
		cpuCost += sessVars.CPUFactor * outerCnt
		outerCnt *= SelectionFactor
	}
	// Cost of extracting lookup keys.
	innerCPUCost := sessVars.CPUFactor * outerCnt
	// Cost of sorting and removing duplicate lookup keys:
	// (outerCnt / batchSize) * (batchSize * Log2(batchSize) + batchSize) * CPUFactor
	batchSize := math.Min(float64(sessVars.IndexJoinBatchSize), outerCnt)
	if batchSize > 2 {
		innerCPUCost += outerCnt * (math.Log2(batchSize) + 1) * sessVars.CPUFactor
	}
	// Add cost of building inner executors. CPU cost of building copTasks:
	// (outerCnt / batchSize) * (batchSize * distinctFactor) * CPUFactor
	// Since we don't know the number of copTasks built, ignore these network cost now.
	innerCPUCost += outerCnt * distinctFactor * sessVars.CPUFactor
	concurrency := float64(sessVars.IndexLookupJoinConcurrency())
	cpuCost += innerCPUCost / concurrency
	// CPU cost of building hash table for outer results concurrently.
	// (outerCnt / batchSize) * (batchSize * CPUFactor)
	outerCPUCost := outerCnt * sessVars.CPUFactor
	cpuCost += outerCPUCost / concurrency
	// Cost of probing hash table concurrently.
	numPairs := outerCnt * innerCnt
	if p.JoinType == SemiJoin || p.JoinType == AntiSemiJoin ||
		p.JoinType == LeftOuterSemiJoin || p.JoinType == AntiLeftOuterSemiJoin {
		if len(p.OtherConditions) > 0 {
			numPairs *= 0.5
		} else {
			numPairs = 0
		}
	}
	// Inner workers do hash join in parallel, but they can only save ONE outer
	// batch results. So as the number of outer batch exceeds inner concurrency,
	// it would fall back to linear execution. In a word, the hash join only runs
	// in parallel for the first `innerConcurrency` number of inner tasks.
	var probeCost float64
	if outerCnt/batchSize >= concurrency {
		probeCost = (numPairs - batchSize*innerCnt*(concurrency-1)) * sessVars.CPUFactor
	} else {
		probeCost = batchSize * innerCnt * sessVars.CPUFactor
	}
	cpuCost += probeCost
	// Cost of additional concurrent goroutines.
	cpuCost += (concurrency + 1.0) * sessVars.ConcurrencyFactor
	// Memory cost of hash tables for outer rows. The computed result is the upper bound,
	// since the executor is pipelined and not all workers are always in full load.
	memoryCost := concurrency * (batchSize * distinctFactor) * innerCnt * sessVars.MemoryFactor
	// Cost of inner child plan, i.e, mainly I/O and network cost.
	innerPlanCost := outerCnt * innerTask.cost()
	return outerTask.cost() + innerPlanCost + cpuCost + memoryCost
}

func (p *PhysicalIndexJoin) attach2Task(tasks ...task) task {
	innerTask := p.innerTask
	outerTask := tasks[1-p.InnerChildIdx].convertToRootTask(p.ctx)
	if p.InnerChildIdx == 1 {
		p.SetChildren(outerTask.plan(), innerTask.plan())
	} else {
		p.SetChildren(innerTask.plan(), outerTask.plan())
	}
	t := &rootTask{
		p:   p,
		cst: p.GetCost(outerTask.count(), innerTask.count(), outerTask.cost(), innerTask.cost()),
	}
	p.cost = t.cost()
	return t
}

// GetCost computes the cost of index join operator and its children.
<<<<<<< HEAD
// TODO: move this method to plan_cost.go
=======
>>>>>>> bd8c7101
func (p *PhysicalIndexJoin) GetCost(outerCnt, innerCnt float64, outerCost, innerCost float64) float64 {
	var cpuCost float64
	sessVars := p.ctx.GetSessionVars()
	// Add the cost of evaluating outer filter, since inner filter of index join
	// is always empty, we can simply tell whether outer filter is empty using the
	// summed length of left/right conditions.
	if len(p.LeftConditions)+len(p.RightConditions) > 0 {
		cpuCost += sessVars.CPUFactor * outerCnt
		outerCnt *= SelectionFactor
	}
	// Cost of extracting lookup keys.
	innerCPUCost := sessVars.CPUFactor * outerCnt
	// Cost of sorting and removing duplicate lookup keys:
	// (outerCnt / batchSize) * (batchSize * Log2(batchSize) + batchSize) * CPUFactor
	batchSize := math.Min(float64(p.ctx.GetSessionVars().IndexJoinBatchSize), outerCnt)
	if batchSize > 2 {
		innerCPUCost += outerCnt * (math.Log2(batchSize) + 1) * sessVars.CPUFactor
	}
	// Add cost of building inner executors. CPU cost of building copTasks:
	// (outerCnt / batchSize) * (batchSize * distinctFactor) * CPUFactor
	// Since we don't know the number of copTasks built, ignore these network cost now.
	innerCPUCost += outerCnt * distinctFactor * sessVars.CPUFactor
	// CPU cost of building hash table for inner results:
	// (outerCnt / batchSize) * (batchSize * distinctFactor) * innerCnt * CPUFactor
	innerCPUCost += outerCnt * distinctFactor * innerCnt * sessVars.CPUFactor
	innerConcurrency := float64(p.ctx.GetSessionVars().IndexLookupJoinConcurrency())
	cpuCost += innerCPUCost / innerConcurrency
	// Cost of probing hash table in main thread.
	numPairs := outerCnt * innerCnt
	if p.JoinType == SemiJoin || p.JoinType == AntiSemiJoin ||
		p.JoinType == LeftOuterSemiJoin || p.JoinType == AntiLeftOuterSemiJoin {
		if len(p.OtherConditions) > 0 {
			numPairs *= 0.5
		} else {
			numPairs = 0
		}
	}
	probeCost := numPairs * sessVars.CPUFactor
	// Cost of additional concurrent goroutines.
	cpuCost += probeCost + (innerConcurrency+1.0)*sessVars.ConcurrencyFactor
	// Memory cost of hash tables for inner rows. The computed result is the upper bound,
	// since the executor is pipelined and not all workers are always in full load.
	memoryCost := innerConcurrency * (batchSize * distinctFactor) * innerCnt * sessVars.MemoryFactor
	// Cost of inner child plan, i.e, mainly I/O and network cost.
	innerPlanCost := outerCnt * innerCost
	return outerCost + innerPlanCost + cpuCost + memoryCost
}

func getAvgRowSize(stats *property.StatsInfo, schema *expression.Schema) (size float64) {
	if stats.HistColl != nil {
		size = stats.HistColl.GetAvgRowSizeListInDisk(schema.Columns)
	} else {
		// Estimate using just the type info.
		cols := schema.Columns
		for _, col := range cols {
			size += float64(chunk.EstimateTypeWidth(col.GetType()))
		}
	}
	return
}

// GetCost computes cost of hash join operator itself.
// TODO: move this method to plan_cost.go
func (p *PhysicalHashJoin) GetCost(lCnt, rCnt float64) float64 {
	buildCnt, probeCnt := lCnt, rCnt
	build := p.children[0]
	// Taking the right as the inner for right join or using the outer to build a hash table.
	if (p.InnerChildIdx == 1 && !p.UseOuterToBuild) || (p.InnerChildIdx == 0 && p.UseOuterToBuild) {
		buildCnt, probeCnt = rCnt, lCnt
		build = p.children[1]
	}
	sessVars := p.ctx.GetSessionVars()
	oomUseTmpStorage := config.GetGlobalConfig().OOMUseTmpStorage
	memQuota := sessVars.StmtCtx.MemTracker.GetBytesLimit() // sessVars.MemQuotaQuery && hint
	rowSize := getAvgRowSize(build.statsInfo(), build.Schema())
	spill := oomUseTmpStorage && memQuota > 0 && rowSize*buildCnt > float64(memQuota) && p.storeTp != kv.TiFlash
	// Cost of building hash table.
	cpuCost := buildCnt * sessVars.CPUFactor
	memoryCost := buildCnt * sessVars.MemoryFactor
	diskCost := buildCnt * sessVars.DiskFactor * rowSize
	// Number of matched row pairs regarding the equal join conditions.
	helper := &fullJoinRowCountHelper{
		cartesian:     false,
		leftProfile:   p.children[0].statsInfo(),
		rightProfile:  p.children[1].statsInfo(),
		leftJoinKeys:  p.LeftJoinKeys,
		rightJoinKeys: p.RightJoinKeys,
		leftSchema:    p.children[0].Schema(),
		rightSchema:   p.children[1].Schema(),
	}
	numPairs := helper.estimate()
	// For semi-join class, if `OtherConditions` is empty, we already know
	// the join results after querying hash table, otherwise, we have to
	// evaluate those resulted row pairs after querying hash table; if we
	// find one pair satisfying the `OtherConditions`, we then know the
	// join result for this given outer row, otherwise we have to iterate
	// to the end of those pairs; since we have no idea about when we can
	// terminate the iteration, we assume that we need to iterate half of
	// those pairs in average.
	if p.JoinType == SemiJoin || p.JoinType == AntiSemiJoin ||
		p.JoinType == LeftOuterSemiJoin || p.JoinType == AntiLeftOuterSemiJoin {
		if len(p.OtherConditions) > 0 {
			numPairs *= 0.5
		} else {
			numPairs = 0
		}
	}
	// Cost of querying hash table is cheap actually, so we just compute the cost of
	// evaluating `OtherConditions` and joining row pairs.
	probeCost := numPairs * sessVars.CPUFactor
	probeDiskCost := numPairs * sessVars.DiskFactor * rowSize
	// Cost of evaluating outer filter.
	if len(p.LeftConditions)+len(p.RightConditions) > 0 {
		// Input outer count for the above compution should be adjusted by SelectionFactor.
		probeCost *= SelectionFactor
		probeDiskCost *= SelectionFactor
		probeCost += probeCnt * sessVars.CPUFactor
	}
	diskCost += probeDiskCost
	probeCost /= float64(p.Concurrency)
	// Cost of additional concurrent goroutines.
	cpuCost += probeCost + float64(p.Concurrency+1)*sessVars.ConcurrencyFactor
	// Cost of traveling the hash table to resolve missing matched cases when building the hash table from the outer table
	if p.UseOuterToBuild {
		if spill {
			// It runs in sequence when build data is on disk. See handleUnmatchedRowsFromHashTableInDisk
			cpuCost += buildCnt * sessVars.CPUFactor
		} else {
			cpuCost += buildCnt * sessVars.CPUFactor / float64(p.Concurrency)
		}
		diskCost += buildCnt * sessVars.DiskFactor * rowSize
	}

	if spill {
		memoryCost *= float64(memQuota) / (rowSize * buildCnt)
	} else {
		diskCost = 0
	}
	return cpuCost + memoryCost + diskCost
}

func (p *PhysicalHashJoin) attach2Task(tasks ...task) task {
	if p.storeTp == kv.TiFlash {
		return p.attach2TaskForTiFlash(tasks...)
	}
	lTask := tasks[0].convertToRootTask(p.ctx)
	rTask := tasks[1].convertToRootTask(p.ctx)
	p.SetChildren(lTask.plan(), rTask.plan())
	task := &rootTask{
		p:   p,
		cst: lTask.cost() + rTask.cost() + p.GetCost(lTask.count(), rTask.count()),
	}
	p.cost = task.cost()
	return task
}

// TiDB only require that the types fall into the same catalog but TiFlash require the type to be exactly the same, so
// need to check if the conversion is a must
func needConvert(tp *types.FieldType, rtp *types.FieldType) bool {
	// all the string type are mapped to the same type in TiFlash, so
	// do not need convert for string types
	if types.IsString(tp.Tp) && types.IsString(rtp.Tp) {
		return false
	}
	if tp.Tp != rtp.Tp {
		return true
	}
	if tp.Tp != mysql.TypeNewDecimal {
		return false
	}
	if tp.Decimal != rtp.Decimal {
		return true
	}
	// for Decimal type, TiFlash have 4 different impl based on the required precision
	if tp.Flen >= 0 && tp.Flen <= 9 && rtp.Flen >= 0 && rtp.Flen <= 9 {
		return false
	}
	if tp.Flen > 9 && tp.Flen <= 18 && rtp.Flen > 9 && rtp.Flen <= 18 {
		return false
	}
	if tp.Flen > 18 && tp.Flen <= 38 && rtp.Flen > 18 && rtp.Flen <= 38 {
		return false
	}
	if tp.Flen > 38 && tp.Flen <= 65 && rtp.Flen > 38 && rtp.Flen <= 65 {
		return false
	}
	return true
}

func negotiateCommonType(lType, rType *types.FieldType) (*types.FieldType, bool, bool) {
	commonType := types.AggFieldType([]*types.FieldType{lType, rType})
	if commonType.Tp == mysql.TypeNewDecimal {
		lExtend := 0
		rExtend := 0
		cDec := rType.Decimal
		if lType.Decimal < rType.Decimal {
			lExtend = rType.Decimal - lType.Decimal
		} else if lType.Decimal > rType.Decimal {
			rExtend = lType.Decimal - rType.Decimal
			cDec = lType.Decimal
		}
		lLen, rLen := lType.Flen+lExtend, rType.Flen+rExtend
		cLen := mathutil.Max(lLen, rLen)
		cLen = mathutil.Min(65, cLen)
		commonType.Decimal = cDec
		commonType.Flen = cLen
	} else if needConvert(lType, commonType) || needConvert(rType, commonType) {
		if mysql.IsIntegerType(commonType.Tp) {
			// If the target type is int, both TiFlash and Mysql only support cast to Int64
			// so we need to promote the type to Int64
			commonType.Tp = mysql.TypeLonglong
			commonType.Flen = mysql.MaxIntWidth
		}
	}
	return commonType, needConvert(lType, commonType), needConvert(rType, commonType)
}

func getProj(ctx sessionctx.Context, p PhysicalPlan) *PhysicalProjection {
	proj := PhysicalProjection{
		Exprs: make([]expression.Expression, 0, len(p.Schema().Columns)),
	}.Init(ctx, p.statsInfo(), p.SelectBlockOffset())
	for _, col := range p.Schema().Columns {
		proj.Exprs = append(proj.Exprs, col)
	}
	proj.SetSchema(p.Schema().Clone())
	proj.SetChildren(p)
	return proj
}

func appendExpr(p *PhysicalProjection, expr expression.Expression) *expression.Column {
	p.Exprs = append(p.Exprs, expr)

	col := &expression.Column{
		UniqueID: p.ctx.GetSessionVars().AllocPlanColumnID(),
		RetType:  expr.GetType(),
	}
	col.SetCoercibility(expr.Coercibility())
	p.schema.Append(col)
	return col
}

// TiFlash join require that partition key has exactly the same type, while TiDB only guarantee the partition key is the same catalog,
// so if the partition key type is not exactly the same, we need add a projection below the join or exchanger if exists.
func (p *PhysicalHashJoin) convertPartitionKeysIfNeed(lTask, rTask *mppTask) (*mppTask, *mppTask) {
	lp := lTask.p
	if _, ok := lp.(*PhysicalExchangeReceiver); ok {
		lp = lp.Children()[0].Children()[0]
	}
	rp := rTask.p
	if _, ok := rp.(*PhysicalExchangeReceiver); ok {
		rp = rp.Children()[0].Children()[0]
	}
	// to mark if any partition key needs to convert
	lMask := make([]bool, len(lTask.hashCols))
	rMask := make([]bool, len(rTask.hashCols))
	cTypes := make([]*types.FieldType, len(lTask.hashCols))
	lChanged := false
	rChanged := false
	for i := range lTask.hashCols {
		lKey := lTask.hashCols[i]
		rKey := rTask.hashCols[i]
		cType, lConvert, rConvert := negotiateCommonType(lKey.Col.RetType, rKey.Col.RetType)
		if lConvert {
			lMask[i] = true
			cTypes[i] = cType
			lChanged = true
		}
		if rConvert {
			rMask[i] = true
			cTypes[i] = cType
			rChanged = true
		}
	}
	if !lChanged && !rChanged {
		return lTask, rTask
	}
	var lProj, rProj *PhysicalProjection
	if lChanged {
		lProj = getProj(p.ctx, lp)
		lp = lProj
	}
	if rChanged {
		rProj = getProj(p.ctx, rp)
		rp = rProj
	}

	lPartKeys := make([]*property.MPPPartitionColumn, 0, len(rTask.hashCols))
	rPartKeys := make([]*property.MPPPartitionColumn, 0, len(lTask.hashCols))
	for i := range lTask.hashCols {
		lKey := lTask.hashCols[i]
		rKey := rTask.hashCols[i]
		if lMask[i] {
			cType := cTypes[i].Clone()
			cType.Flag = lKey.Col.RetType.Flag
			lCast := expression.BuildCastFunction(p.ctx, lKey.Col, cType)
			lKey = &property.MPPPartitionColumn{Col: appendExpr(lProj, lCast), CollateID: lKey.CollateID}
		}
		if rMask[i] {
			cType := cTypes[i].Clone()
			cType.Flag = rKey.Col.RetType.Flag
			rCast := expression.BuildCastFunction(p.ctx, rKey.Col, cType)
			rKey = &property.MPPPartitionColumn{Col: appendExpr(rProj, rCast), CollateID: rKey.CollateID}
		}
		lPartKeys = append(lPartKeys, lKey)
		rPartKeys = append(rPartKeys, rKey)
	}
	// if left or right child changes, we need to add enforcer.
	if lChanged {
		nlTask := lTask.copy().(*mppTask)
		nlTask.p = lProj
		nlTask = nlTask.enforceExchanger(&property.PhysicalProperty{
			TaskTp:           property.MppTaskType,
			MPPPartitionTp:   property.HashType,
			MPPPartitionCols: lPartKeys,
		})
		nlTask.cst = lTask.cst
		lProj.cost = nlTask.cst
		lTask = nlTask
	}
	if rChanged {
		nrTask := rTask.copy().(*mppTask)
		nrTask.p = rProj
		nrTask = nrTask.enforceExchanger(&property.PhysicalProperty{
			TaskTp:           property.MppTaskType,
			MPPPartitionTp:   property.HashType,
			MPPPartitionCols: rPartKeys,
		})
		nrTask.cst = rTask.cst
		rProj.cost = nrTask.cst
		rTask = nrTask
	}
	return lTask, rTask
}

func (p *PhysicalHashJoin) attach2TaskForMpp(tasks ...task) task {
	lTask, lok := tasks[0].(*mppTask)
	rTask, rok := tasks[1].(*mppTask)
	if !lok || !rok {
		return invalidTask
	}
	if p.mppShuffleJoin {
		// protection check is case of some bugs
		if len(lTask.hashCols) != len(rTask.hashCols) || len(lTask.hashCols) == 0 {
			return invalidTask
		}
		lTask, rTask = p.convertPartitionKeysIfNeed(lTask, rTask)
	}
	p.SetChildren(lTask.plan(), rTask.plan())
	p.schema = BuildPhysicalJoinSchema(p.JoinType, p)
	lCost := lTask.cost()
	rCost := rTask.cost()

	// outer task is the task that will pass its MPPPartitionType to the join result
	// for broadcast inner join, it should be the non-broadcast side, since broadcast side is always the build side, so
	// just use the probe side is ok.
	// for hash inner join, both side is ok, by default, we use the probe side
	// for outer join, it should always be the outer side of the join
	// for semi join, it should be the left side(the same as left out join)
	outerTaskIndex := 1 - p.InnerChildIdx
	if p.JoinType != InnerJoin {
		if p.JoinType == RightOuterJoin {
			outerTaskIndex = 1
		} else {
			outerTaskIndex = 0
		}
	}
	// can not use the task from tasks because it maybe updated.
	outerTask := lTask
	if outerTaskIndex == 1 {
		outerTask = rTask
	}
	task := &mppTask{
		cst:      lCost + rCost + p.GetCost(lTask.count(), rTask.count()),
		p:        p,
		partTp:   outerTask.partTp,
		hashCols: outerTask.hashCols,
	}
	p.cost = task.cst
	return task
}

func (p *PhysicalHashJoin) attach2TaskForTiFlash(tasks ...task) task {
	lTask, lok := tasks[0].(*copTask)
	rTask, rok := tasks[1].(*copTask)
	if !lok || !rok {
		return p.attach2TaskForMpp(tasks...)
	}
	p.SetChildren(lTask.plan(), rTask.plan())
	p.schema = BuildPhysicalJoinSchema(p.JoinType, p)
	if !lTask.indexPlanFinished {
		lTask.finishIndexPlan()
	}
	if !rTask.indexPlanFinished {
		rTask.finishIndexPlan()
	}

	lCost := lTask.cost()
	rCost := rTask.cost()

	task := &copTask{
		tblColHists:       rTask.tblColHists,
		indexPlanFinished: true,
		tablePlan:         p,
		cst:               lCost + rCost + p.GetCost(lTask.count(), rTask.count()),
	}
	p.cost = task.cst
	return task
}

// GetCost computes cost of merge join operator itself.
// TODO: move this method to plan_cost.go
func (p *PhysicalMergeJoin) GetCost(lCnt, rCnt float64) float64 {
	outerCnt := lCnt
	innerKeys := p.RightJoinKeys
	innerSchema := p.children[1].Schema()
	innerStats := p.children[1].statsInfo()
	if p.JoinType == RightOuterJoin {
		outerCnt = rCnt
		innerKeys = p.LeftJoinKeys
		innerSchema = p.children[0].Schema()
		innerStats = p.children[0].statsInfo()
	}
	helper := &fullJoinRowCountHelper{
		cartesian:     false,
		leftProfile:   p.children[0].statsInfo(),
		rightProfile:  p.children[1].statsInfo(),
		leftJoinKeys:  p.LeftJoinKeys,
		rightJoinKeys: p.RightJoinKeys,
		leftSchema:    p.children[0].Schema(),
		rightSchema:   p.children[1].Schema(),
	}
	numPairs := helper.estimate()
	if p.JoinType == SemiJoin || p.JoinType == AntiSemiJoin ||
		p.JoinType == LeftOuterSemiJoin || p.JoinType == AntiLeftOuterSemiJoin {
		if len(p.OtherConditions) > 0 {
			numPairs *= 0.5
		} else {
			numPairs = 0
		}
	}
	sessVars := p.ctx.GetSessionVars()
	probeCost := numPairs * sessVars.CPUFactor
	// Cost of evaluating outer filters.
	var cpuCost float64
	if len(p.LeftConditions)+len(p.RightConditions) > 0 {
		probeCost *= SelectionFactor
		cpuCost += outerCnt * sessVars.CPUFactor
	}
	cpuCost += probeCost
	// For merge join, only one group of rows with same join key(not null) are cached,
	// we compute average memory cost using estimated group size.
	NDV := getColsNDV(innerKeys, innerSchema, innerStats)
	memoryCost := (innerStats.RowCount / NDV) * sessVars.MemoryFactor
	return cpuCost + memoryCost
}

func (p *PhysicalMergeJoin) attach2Task(tasks ...task) task {
	lTask := tasks[0].convertToRootTask(p.ctx)
	rTask := tasks[1].convertToRootTask(p.ctx)
	p.SetChildren(lTask.plan(), rTask.plan())
	t := &rootTask{
		p:   p,
		cst: lTask.cost() + rTask.cost() + p.GetCost(lTask.count(), rTask.count()),
	}
	p.cost = t.cost()
	return t
}

<<<<<<< HEAD
=======
// GetCost computes cost of index lookup operator itself.
>>>>>>> bd8c7101
func (p *PhysicalIndexLookUpReader) GetCost() (cost float64) {
	indexPlan, tablePlan := p.indexPlan, p.tablePlan
	ctx := p.ctx
	sessVars := ctx.GetSessionVars()
	// Add cost of building table reader executors. Handles are extracted in batch style,
	// each handle is a range, the CPU cost of building copTasks should be:
	// (indexRows / batchSize) * batchSize * CPUFactor
	// Since we don't know the number of copTasks built, ignore these network cost now.
	indexRows := indexPlan.statsInfo().RowCount
	idxCst := indexRows * sessVars.CPUFactor
	// if the expectCnt is below the paging threshold, using paging API, recalculate idxCst.
	// paging API reduces the count of index and table rows, however introduces more seek cost.
	if ctx.GetSessionVars().EnablePaging && p.expectedCnt > 0 && p.expectedCnt <= paging.Threshold {
		p.Paging = true
		pagingCst := calcPagingCost(ctx, p.indexPlan, p.expectedCnt)
		// prevent enlarging the cost because we take paging as a better plan,
		// if the cost is enlarged, it'll be easier to go another plan.
		idxCst = math.Min(idxCst, pagingCst)
	}
	cost += idxCst
	// Add cost of worker goroutines in index lookup.
	numTblWorkers := float64(sessVars.IndexLookupConcurrency())
	cost += (numTblWorkers + 1) * sessVars.ConcurrencyFactor
	// When building table reader executor for each batch, we would sort the handles. CPU
	// cost of sort is:
	// CPUFactor * batchSize * Log2(batchSize) * (indexRows / batchSize)
	indexLookupSize := float64(sessVars.IndexLookupSize)
	batchSize := math.Min(indexLookupSize, indexRows)
	if batchSize > 2 {
		sortCPUCost := (indexRows * math.Log2(batchSize) * sessVars.CPUFactor) / numTblWorkers
		cost += sortCPUCost
	}
	// Also, we need to sort the retrieved rows if index lookup reader is expected to return
	// ordered results. Note that row count of these two sorts can be different, if there are
	// operators above table scan.
	tableRows := tablePlan.statsInfo().RowCount
	selectivity := tableRows / indexRows
	batchSize = math.Min(indexLookupSize*selectivity, tableRows)
	if p.keepOrder && batchSize > 2 {
		sortCPUCost := (tableRows * math.Log2(batchSize) * sessVars.CPUFactor) / numTblWorkers
		cost += sortCPUCost
	}
	return
}

func buildIndexLookUpTask(ctx sessionctx.Context, t *copTask) *rootTask {
	newTask := &rootTask{cst: t.cst}
	p := PhysicalIndexLookUpReader{
		tablePlan:        t.tablePlan,
		indexPlan:        t.indexPlan,
		ExtraHandleCol:   t.extraHandleCol,
		CommonHandleCols: t.commonHandleCols,
		expectedCnt:      t.expectCnt,
		keepOrder:        t.keepOrder,
	}.Init(ctx, t.tablePlan.SelectBlockOffset())
	p.PartitionInfo = t.partitionInfo
	setTableScanToTableRowIDScan(p.tablePlan)
	p.stats = t.tablePlan.statsInfo()
	newTask.cst += p.GetCost()
	p.cost = newTask.cst

	// Do not inject the extra Projection even if t.needExtraProj is set, or the schema between the phase-1 agg and
	// the final agg would be broken. Please reference comments for the similar logic in
	// (*copTask).convertToRootTaskImpl() for the PhysicalTableReader case.
	// We need to refactor these logics.
	aggPushedDown := false
	switch p.tablePlan.(type) {
	case *PhysicalHashAgg, *PhysicalStreamAgg:
		aggPushedDown = true
	}

	if t.needExtraProj && !aggPushedDown {
		schema := t.originSchema
		proj := PhysicalProjection{Exprs: expression.Column2Exprs(schema.Columns)}.Init(ctx, p.stats, t.tablePlan.SelectBlockOffset(), nil)
		proj.SetSchema(schema)
		proj.SetChildren(p)
		proj.cost = newTask.cst
		newTask.p = proj
	} else {
		newTask.p = p
	}
	return newTask
}

func extractRows(p PhysicalPlan) float64 {
	f := float64(0)
	for _, c := range p.Children() {
		if len(c.Children()) != 0 {
			f += extractRows(c)
		} else {
			f += c.statsInfo().RowCount
		}
	}
	return f
}

// calcPagingCost calculates the cost for paging processing which may increase the seekCnt and reduce scanned rows.
func calcPagingCost(ctx sessionctx.Context, indexPlan PhysicalPlan, expectCnt uint64) float64 {
	sessVars := ctx.GetSessionVars()
<<<<<<< HEAD
	indexRows := indexPlan.statsInfo().RowCount
=======
	indexRows := indexPlan.StatsCount()
>>>>>>> bd8c7101
	sourceRows := extractRows(indexPlan)
	// with paging, the scanned rows is always less than or equal to source rows.
	if uint64(sourceRows) < expectCnt {
		expectCnt = uint64(sourceRows)
	}
	seekCnt := paging.CalculateSeekCnt(expectCnt)
	indexSelectivity := float64(1)
	if sourceRows > indexRows {
		indexSelectivity = indexRows / sourceRows
	}
	pagingCst := seekCnt*sessVars.GetSeekFactor(nil) + float64(expectCnt)*sessVars.CPUFactor
	pagingCst *= indexSelectivity

	// we want the diff between idxCst and pagingCst here,
	// however, the idxCst does not contain seekFactor, so a seekFactor needs to be removed
	return pagingCst - sessVars.GetSeekFactor(nil)
}

func (t *rootTask) convertToRootTask(_ sessionctx.Context) *rootTask {
	return t.copy().(*rootTask)
}

func (t *copTask) convertToRootTask(ctx sessionctx.Context) *rootTask {
	// copy one to avoid changing itself.
	return t.copy().(*copTask).convertToRootTaskImpl(ctx)
}

func (t *copTask) convertToRootTaskImpl(ctx sessionctx.Context) *rootTask {
	sessVars := ctx.GetSessionVars()
	// copTasks are run in parallel, to make the estimated cost closer to execution time, we amortize
	// the cost to cop iterator workers. According to `CopClient::Send`, the concurrency
	// is Min(DistSQLScanConcurrency, numRegionsInvolvedInScan), since we cannot infer
	// the number of regions involved, we simply use DistSQLScanConcurrency.
	copIterWorkers := float64(t.plan().SCtx().GetSessionVars().DistSQLScanConcurrency())
	t.finishIndexPlan()
	// Network cost of transferring rows of table scan to TiDB.
	if t.tablePlan != nil {
		t.cst += t.count() * sessVars.GetNetworkFactor(nil) * t.tblColHists.GetAvgRowSize(ctx, t.tablePlan.Schema().Columns, false, false)

		tp := t.tablePlan
		for len(tp.Children()) > 0 {
			if len(tp.Children()) == 1 {
				tp = tp.Children()[0]
			} else {
				join := tp.(*PhysicalHashJoin)
				tp = join.children[1-join.InnerChildIdx]
			}
		}
		ts := tp.(*PhysicalTableScan)
		prevColumnLen := len(ts.Columns)
		prevSchema := ts.schema.Clone()
		ts.Columns = ExpandVirtualColumn(ts.Columns, ts.schema, ts.Table.Columns)
		if !t.needExtraProj && len(ts.Columns) > prevColumnLen {
			// Add an projection to make sure not to output extract columns.
			t.needExtraProj = true
			t.originSchema = prevSchema
		}
	}
	t.cst /= copIterWorkers
	newTask := &rootTask{
		cst: t.cst,
	}
	if t.idxMergePartPlans != nil {
		p := PhysicalIndexMergeReader{
			partialPlans: t.idxMergePartPlans,
			tablePlan:    t.tablePlan,
		}.Init(ctx, t.idxMergePartPlans[0].SelectBlockOffset())
		p.PartitionInfo = t.partitionInfo
		setTableScanToTableRowIDScan(p.tablePlan)
		newTask.p = p
		p.cost = newTask.cost()
		t.handleRootTaskConds(ctx, newTask)
		if t.needExtraProj {
			schema := t.originSchema
			proj := PhysicalProjection{Exprs: expression.Column2Exprs(schema.Columns)}.Init(ctx, p.stats, t.idxMergePartPlans[0].SelectBlockOffset(), nil)
			proj.SetSchema(schema)
			proj.SetChildren(p)
			proj.SetCost(newTask.cost())
			newTask.p = proj
		}
		return newTask
	}
	if t.indexPlan != nil && t.tablePlan != nil {
		newTask = buildIndexLookUpTask(ctx, t)
	} else if t.indexPlan != nil {
		p := PhysicalIndexReader{indexPlan: t.indexPlan}.Init(ctx, t.indexPlan.SelectBlockOffset())
		p.PartitionInfo = t.partitionInfo
		p.stats = t.indexPlan.statsInfo()
		p.cost = newTask.cost()
		newTask.p = p
	} else {
		tp := t.tablePlan
		for len(tp.Children()) > 0 {
			if len(tp.Children()) == 1 {
				tp = tp.Children()[0]
			} else {
				join := tp.(*PhysicalHashJoin)
				tp = join.children[1-join.InnerChildIdx]
			}
		}
		ts := tp.(*PhysicalTableScan)
		p := PhysicalTableReader{
			tablePlan:      t.tablePlan,
			StoreType:      ts.StoreType,
			IsCommonHandle: ts.Table.IsCommonHandle,
		}.Init(ctx, t.tablePlan.SelectBlockOffset())
		p.PartitionInfo = t.partitionInfo
		p.stats = t.tablePlan.statsInfo()
		p.cost = t.cost()

		// If agg was pushed down in attach2Task(), the partial agg was placed on the top of tablePlan, the final agg was
		// placed above the PhysicalTableReader, and the schema should have been set correctly for them, the schema of
		// partial agg contains the columns needed by the final agg.
		// If we add the projection here, the projection will be between the final agg and the partial agg, then the
		// schema will be broken, the final agg will fail to find needed columns in ResolveIndices().
		// Besides, the agg would only be pushed down if it doesn't contain virtual columns, so virtual column should not be affected.
		aggPushedDown := false
		switch p.tablePlan.(type) {
		case *PhysicalHashAgg, *PhysicalStreamAgg:
			aggPushedDown = true
		}

		if t.needExtraProj && !aggPushedDown {
			proj := PhysicalProjection{Exprs: expression.Column2Exprs(t.originSchema.Columns)}.Init(ts.ctx, ts.stats, ts.SelectBlockOffset(), nil)
			proj.SetSchema(t.originSchema)
			proj.SetChildren(p)
			proj.cost = t.cost()
			newTask.p = proj
		} else {
			newTask.p = p
		}
	}

	t.handleRootTaskConds(ctx, newTask)
	return newTask
}

func (t *copTask) handleRootTaskConds(ctx sessionctx.Context, newTask *rootTask) {
	if len(t.rootTaskConds) > 0 {
		selectivity, _, err := t.tblColHists.Selectivity(ctx, t.rootTaskConds, nil)
		if err != nil {
			logutil.BgLogger().Debug("calculate selectivity failed, use selection factor", zap.Error(err))
			selectivity = SelectionFactor
		}
		sel := PhysicalSelection{Conditions: t.rootTaskConds}.Init(ctx, newTask.p.statsInfo().Scale(selectivity), newTask.p.SelectBlockOffset())
		sel.SetChildren(newTask.p)
		newTask.p = sel
		sel.cost = newTask.cost()
	}
}

// setTableScanToTableRowIDScan is to update the isChildOfIndexLookUp attribute of PhysicalTableScan child
func setTableScanToTableRowIDScan(p PhysicalPlan) {
	if ts, ok := p.(*PhysicalTableScan); ok {
		ts.SetIsChildOfIndexLookUp(true)
	} else {
		for _, child := range p.Children() {
			setTableScanToTableRowIDScan(child)
		}
	}
}

// rootTask is the final sink node of a plan graph. It should be a single goroutine on tidb.
type rootTask struct {
	p       PhysicalPlan
	cst     float64
	isEmpty bool // isEmpty indicates if this task contains a dual table and returns empty data.
	// TODO: The flag 'isEmpty' is only checked by Projection and UnionAll. We should support more cases in the future.
}

func (t *rootTask) copy() task {
	return &rootTask{
		p:   t.p,
		cst: t.cst,
	}
}

func (t *rootTask) count() float64 {
	return t.p.statsInfo().RowCount
}

func (t *rootTask) addCost(cst float64) {
	t.cst += cst
}

func (t *rootTask) cost() float64 {
	return t.cst
}

func (t *rootTask) plan() PhysicalPlan {
	return t.p
}

func (p *PhysicalLimit) attach2Task(tasks ...task) task {
	t := tasks[0].copy()
	sunk := false
	if cop, ok := t.(*copTask); ok {
		// For double read which requires order being kept, the limit cannot be pushed down to the table side,
		// because handles would be reordered before being sent to table scan.
		if (!cop.keepOrder || !cop.indexPlanFinished || cop.indexPlan == nil) && len(cop.rootTaskConds) == 0 {
			// When limit is pushed down, we should remove its offset.
			newCount := p.Offset + p.Count
			childProfile := cop.plan().statsInfo()
			// Strictly speaking, for the row count of stats, we should multiply newCount with "regionNum",
			// but "regionNum" is unknown since the copTask can be a double read, so we ignore it now.
			stats := deriveLimitStats(childProfile, float64(newCount))
			pushedDownLimit := PhysicalLimit{Count: newCount}.Init(p.ctx, stats, p.blockOffset)
			cop = attachPlan2Task(pushedDownLimit, cop).(*copTask)
			// Don't use clone() so that Limit and its children share the same schema. Otherwise the virtual generated column may not be resolved right.
			pushedDownLimit.SetSchema(pushedDownLimit.children[0].Schema())
			pushedDownLimit.cost = cop.cost()
		}
		t = cop.convertToRootTask(p.ctx)
		sunk = p.sinkIntoIndexLookUp(t)
	} else if mpp, ok := t.(*mppTask); ok {
		newCount := p.Offset + p.Count
		childProfile := mpp.plan().statsInfo()
		stats := deriveLimitStats(childProfile, float64(newCount))
		pushedDownLimit := PhysicalLimit{Count: newCount}.Init(p.ctx, stats, p.blockOffset)
		mpp = attachPlan2Task(pushedDownLimit, mpp).(*mppTask)
		pushedDownLimit.SetSchema(pushedDownLimit.children[0].Schema())
		pushedDownLimit.cost = mpp.cost()
		t = mpp.convertToRootTask(p.ctx)
	}
	p.cost = t.cost()
	if sunk {
		return t
	}
	return attachPlan2Task(p, t)
}

func (p *PhysicalLimit) sinkIntoIndexLookUp(t task) bool {
	root := t.(*rootTask)
	reader, isDoubleRead := root.p.(*PhysicalIndexLookUpReader)
	proj, isProj := root.p.(*PhysicalProjection)
	if !isDoubleRead && !isProj {
		return false
	}
	if isProj {
		reader, isDoubleRead = proj.Children()[0].(*PhysicalIndexLookUpReader)
		if !isDoubleRead {
			return false
		}
	}

	// If this happens, some Projection Operator must be inlined into this Limit. (issues/14428)
	// For example, if the original plan is `IndexLookUp(col1, col2) -> Limit(col1, col2) -> Project(col1)`,
	//  then after inlining the Project, it will be `IndexLookUp(col1, col2) -> Limit(col1)` here.
	// If the Limit is sunk into the IndexLookUp, the IndexLookUp's schema needs to be updated as well,
	//  but updating it here is not safe, so do not sink Limit into this IndexLookUp in this case now.
	if p.Schema().Len() != reader.Schema().Len() {
		return false
	}

	// We can sink Limit into IndexLookUpReader only if tablePlan contains no Selection.
	ts, isTableScan := reader.tablePlan.(*PhysicalTableScan)
	if !isTableScan {
		return false
	}
	reader.PushedLimit = &PushedDownLimit{
		Offset: p.Offset,
		Count:  p.Count,
	}
	originStats := ts.stats
	ts.stats = p.stats
	if originStats != nil {
		// keep the original stats version
		ts.stats.StatsVersion = originStats.StatsVersion
	}
	reader.stats = p.stats
	if isProj {
		proj.stats = p.stats
	}
	return true
}

// GetCost computes cost of TopN operator itself.
// TODO: move this method to plan_cost.go
func (p *PhysicalTopN) GetCost(count float64, isRoot bool) float64 {
	heapSize := float64(p.Offset + p.Count)
	if heapSize < 2.0 {
		heapSize = 2.0
	}
	sessVars := p.ctx.GetSessionVars()
	// Ignore the cost of `doCompaction` in current implementation of `TopNExec`, since it is the
	// special side-effect of our Chunk format in TiDB layer, which may not exist in coprocessor's
	// implementation, or may be removed in the future if we change data format.
	// Note that we are using worst complexity to compute CPU cost, because it is simpler compared with
	// considering probabilities of average complexity, i.e, we may not need adjust heap for each input
	// row.
	var cpuCost float64
	if isRoot {
		cpuCost = count * math.Log2(heapSize) * sessVars.CPUFactor
	} else {
		cpuCost = count * math.Log2(heapSize) * sessVars.CopCPUFactor
	}
	memoryCost := heapSize * sessVars.MemoryFactor
	return cpuCost + memoryCost
}

// canPushDown checks if this topN can be pushed down. If each of the expression can be converted to pb, it can be pushed.
func (p *PhysicalTopN) canPushDown(storeTp kv.StoreType) bool {
	exprs := make([]expression.Expression, 0, len(p.ByItems))
	for _, item := range p.ByItems {
		exprs = append(exprs, item.Expr)
	}
	return expression.CanExprsPushDown(p.ctx.GetSessionVars().StmtCtx, exprs, p.ctx.GetClient(), storeTp)
}

// GetCost computes the cost of in memory sort.
// TODO: move this method to plan_cost.go
func (p *PhysicalSort) GetCost(count float64, schema *expression.Schema) float64 {
	if count < 2.0 {
		count = 2.0
	}
	sessVars := p.ctx.GetSessionVars()
	cpuCost := count * math.Log2(count) * sessVars.CPUFactor
	memoryCost := count * sessVars.MemoryFactor

	oomUseTmpStorage := config.GetGlobalConfig().OOMUseTmpStorage
	memQuota := sessVars.StmtCtx.MemTracker.GetBytesLimit() // sessVars.MemQuotaQuery && hint
	rowSize := getAvgRowSize(p.statsInfo(), schema)
	spill := oomUseTmpStorage && memQuota > 0 && rowSize*count > float64(memQuota)
	diskCost := count * sessVars.DiskFactor * rowSize
	if !spill {
		diskCost = 0
	} else {
		memoryCost *= float64(memQuota) / (rowSize * count)
	}
	return cpuCost + memoryCost + diskCost
}

func (p *PhysicalSort) attach2Task(tasks ...task) task {
	t := tasks[0].copy()
	t = attachPlan2Task(p, t)
	t.addCost(p.GetCost(t.count(), p.Schema()))
	p.cost = t.cost()
	return t
}

func (p *NominalSort) attach2Task(tasks ...task) task {
	if p.OnlyColumn {
		return tasks[0]
	}
	t := tasks[0].copy()
	t = attachPlan2Task(p, t)
	return t
}

func (p *PhysicalTopN) getPushedDownTopN(childPlan PhysicalPlan) *PhysicalTopN {
	newByItems := make([]*util.ByItems, 0, len(p.ByItems))
	for _, expr := range p.ByItems {
		newByItems = append(newByItems, expr.Clone())
	}
	newCount := p.Offset + p.Count
	childProfile := childPlan.statsInfo()
	// Strictly speaking, for the row count of pushed down TopN, we should multiply newCount with "regionNum",
	// but "regionNum" is unknown since the copTask can be a double read, so we ignore it now.
	stats := deriveLimitStats(childProfile, float64(newCount))
	topN := PhysicalTopN{
		ByItems: newByItems,
		Count:   newCount,
	}.Init(p.ctx, stats, p.blockOffset, p.GetChildReqProps(0))
	topN.SetChildren(childPlan)
	return topN
}

// canPushToIndexPlan checks if this TopN can be pushed to the index side of copTask.
// It can be pushed to the index side when all columns used by ByItems are available from the index side and
//   there's no prefix index column.
func (p *PhysicalTopN) canPushToIndexPlan(indexPlan PhysicalPlan, byItemCols []*expression.Column) bool {
	schema := indexPlan.Schema()
	for _, col := range byItemCols {
		pos := schema.ColumnIndex(col)
		if pos == -1 {
			return false
		}
		if schema.Columns[pos].IsPrefix {
			return false
		}
	}
	return true
}

func (p *PhysicalTopN) attach2Task(tasks ...task) task {
	t := tasks[0].copy()
	inputCount := t.count()
	cols := make([]*expression.Column, 0, len(p.ByItems))
	for _, item := range p.ByItems {
		cols = append(cols, expression.ExtractColumns(item.Expr)...)
	}
	needPushDown := len(cols) > 0
	if copTask, ok := t.(*copTask); ok && needPushDown && p.canPushDown(copTask.getStoreType()) && len(copTask.rootTaskConds) == 0 {
		// If all columns in topN are from index plan, we push it to index plan, otherwise we finish the index plan and
		// push it to table plan.
		var pushedDownTopN *PhysicalTopN
		if !copTask.indexPlanFinished && p.canPushToIndexPlan(copTask.indexPlan, cols) {
			pushedDownTopN = p.getPushedDownTopN(copTask.indexPlan)
			copTask.indexPlan = pushedDownTopN
		} else {
			copTask.finishIndexPlan()
			pushedDownTopN = p.getPushedDownTopN(copTask.tablePlan)
			copTask.tablePlan = pushedDownTopN
		}
		copTask.addCost(pushedDownTopN.GetCost(inputCount, false))
	} else if mppTask, ok := t.(*mppTask); ok && needPushDown && p.canPushDown(kv.TiFlash) {
		pushedDownTopN := p.getPushedDownTopN(mppTask.p)
		mppTask.p = pushedDownTopN
	}
	rootTask := t.convertToRootTask(p.ctx)
	rootTask.addCost(p.GetCost(rootTask.count(), true))
	p.cost = rootTask.cost()
	return attachPlan2Task(p, rootTask)
}

// GetCost computes the cost of projection operator itself.
// TODO: move this method to plan_cost.go
func (p *PhysicalProjection) GetCost(count float64) float64 {
	sessVars := p.ctx.GetSessionVars()
	cpuCost := count * sessVars.CPUFactor
	concurrency := float64(sessVars.ProjectionConcurrency())
	if concurrency <= 0 {
		return cpuCost
	}
	cpuCost /= concurrency
	concurrencyCost := (1 + concurrency) * sessVars.ConcurrencyFactor
	return cpuCost + concurrencyCost
}

func (p *PhysicalProjection) attach2Task(tasks ...task) task {
	t := tasks[0].copy()
	if cop, ok := t.(*copTask); ok {
		if len(cop.rootTaskConds) == 0 && cop.getStoreType() == kv.TiFlash && expression.CanExprsPushDown(p.ctx.GetSessionVars().StmtCtx, p.Exprs, p.ctx.GetClient(), cop.getStoreType()) {
			copTask := attachPlan2Task(p, cop)
			copTask.addCost(p.GetCost(t.count()))
			p.cost = copTask.cost()
			return copTask
		}
	} else if mpp, ok := t.(*mppTask); ok {
		if expression.CanExprsPushDown(p.ctx.GetSessionVars().StmtCtx, p.Exprs, p.ctx.GetClient(), kv.TiFlash) {
			p.SetChildren(mpp.p)
			mpp.p = p
			mpp.addCost(p.GetCost(t.count()))
			p.cost = mpp.cost()
			return mpp
		}
	}
	// TODO: support projection push down for TiKV.
	t = t.convertToRootTask(p.ctx)
	t = attachPlan2Task(p, t)
	t.addCost(p.GetCost(t.count()))
	p.cost = t.cost()
	if root, ok := tasks[0].(*rootTask); ok && root.isEmpty {
		t.(*rootTask).isEmpty = true
	}
	return t
}

func (p *PhysicalUnionAll) attach2MppTasks(tasks ...task) task {
	t := &mppTask{p: p}
	childPlans := make([]PhysicalPlan, 0, len(tasks))
	var childMaxCost float64
	for _, tk := range tasks {
		if mpp, ok := tk.(*mppTask); ok && !tk.invalid() {
			childCost := mpp.cost()
			if childCost > childMaxCost {
				childMaxCost = childCost
			}
			childPlans = append(childPlans, mpp.plan())
		} else if root, ok := tk.(*rootTask); ok && root.isEmpty {
			continue
		} else {
			return invalidTask
		}
	}
	if len(childPlans) == 0 {
		return invalidTask
	}
	p.SetChildren(childPlans...)
	t.cst = childMaxCost
	p.cost = t.cost()
	return t
}

func (p *PhysicalUnionAll) attach2Task(tasks ...task) task {
	for _, t := range tasks {
		if _, ok := t.(*mppTask); ok {
			return p.attach2MppTasks(tasks...)
		}
	}
	t := &rootTask{p: p}
	childPlans := make([]PhysicalPlan, 0, len(tasks))
	var childMaxCost float64
	for _, task := range tasks {
		task = task.convertToRootTask(p.ctx)
		childCost := task.cost()
		if childCost > childMaxCost {
			childMaxCost = childCost
		}
		childPlans = append(childPlans, task.plan())
	}
	p.SetChildren(childPlans...)
	sessVars := p.ctx.GetSessionVars()
	// Children of UnionExec are executed in parallel.
	t.cst = childMaxCost + float64(1+len(tasks))*sessVars.ConcurrencyFactor
	p.cost = t.cost()
	return t
}

func (sel *PhysicalSelection) attach2Task(tasks ...task) task {
	sessVars := sel.ctx.GetSessionVars()
	if mppTask, _ := tasks[0].(*mppTask); mppTask != nil { // always push to mpp task.
		sc := sel.ctx.GetSessionVars().StmtCtx
		if expression.CanExprsPushDown(sc, sel.Conditions, sel.ctx.GetClient(), kv.TiFlash) {
			sel.cost = mppTask.cost()
			return attachPlan2Task(sel, mppTask.copy())
		}
	}
	t := tasks[0].convertToRootTask(sel.ctx)
	t.addCost(t.count() * sessVars.CPUFactor)
	sel.cost = t.cost()
	return attachPlan2Task(sel, t)
}

// CheckAggCanPushCop checks whether the aggFuncs and groupByItems can
// be pushed down to coprocessor.
func CheckAggCanPushCop(sctx sessionctx.Context, aggFuncs []*aggregation.AggFuncDesc, groupByItems []expression.Expression, storeType kv.StoreType) bool {
	sc := sctx.GetSessionVars().StmtCtx
	client := sctx.GetClient()
	ret := true
	reason := ""
	for _, aggFunc := range aggFuncs {
		// if the aggFunc contain VirtualColumn or CorrelatedColumn, it can not be pushed down.
		if expression.ContainVirtualColumn(aggFunc.Args) || expression.ContainCorrelatedColumn(aggFunc.Args) {
			reason = "expressions of AggFunc `" + aggFunc.Name + "` contain virtual column or correlated column, which is not supported now"
			ret = false
			break
		}
		if !aggregation.CheckAggPushDown(aggFunc, storeType) {
			reason = "AggFunc `" + aggFunc.Name + "` is not supported now"
			ret = false
			break
		}
		if !expression.CanExprsPushDownWithExtraInfo(sc, aggFunc.Args, client, storeType, aggFunc.Name == ast.AggFuncSum) {
			reason = "arguments of AggFunc `" + aggFunc.Name + "` contains unsupported exprs"
			ret = false
			break
		}
		orderBySize := len(aggFunc.OrderByItems)
		if orderBySize > 0 {
			exprs := make([]expression.Expression, 0, orderBySize)
			for _, item := range aggFunc.OrderByItems {
				exprs = append(exprs, item.Expr)
			}
			if !expression.CanExprsPushDownWithExtraInfo(sc, exprs, client, storeType, false) {
				reason = "arguments of AggFunc `" + aggFunc.Name + "` contains unsupported exprs in order-by clause"
				ret = false
				break
			}
		}
		pb := aggregation.AggFuncToPBExpr(sctx, client, aggFunc)
		if pb == nil {
			reason = "AggFunc `" + aggFunc.Name + "` can not be converted to pb expr"
			ret = false
			break
		}
	}
	if ret && expression.ContainVirtualColumn(groupByItems) {
		reason = "groupByItems contain virtual columns, which is not supported now"
		ret = false
	}
	if ret && !expression.CanExprsPushDown(sc, groupByItems, client, storeType) {
		reason = "groupByItems contain unsupported exprs"
		ret = false
	}

	if !ret && sc.InExplainStmt {
		storageName := storeType.Name()
		if storeType == kv.UnSpecified {
			storageName = "storage layer"
		}
		sc.AppendWarning(errors.New("Aggregation can not be pushed to " + storageName + " because " + reason))
	}
	return ret
}

// AggInfo stores the information of an Aggregation.
type AggInfo struct {
	AggFuncs     []*aggregation.AggFuncDesc
	GroupByItems []expression.Expression
	Schema       *expression.Schema
}

// BuildFinalModeAggregation splits either LogicalAggregation or PhysicalAggregation to finalAgg and partial1Agg,
// returns the information of partial and final agg.
// partialIsCop means whether partial agg is a cop task. When partialIsCop is false,
// we do not set the AggMode for partialAgg cause it may be split further when
// building the aggregate executor(e.g. buildHashAgg will split the AggDesc further for parallel executing).
// firstRowFuncMap is a map between partial first_row to final first_row, will be used in RemoveUnnecessaryFirstRow
func BuildFinalModeAggregation(
	sctx sessionctx.Context, original *AggInfo, partialIsCop bool, isMPPTask bool) (partial, final *AggInfo, firstRowFuncMap map[*aggregation.AggFuncDesc]*aggregation.AggFuncDesc) {
	firstRowFuncMap = make(map[*aggregation.AggFuncDesc]*aggregation.AggFuncDesc, len(original.AggFuncs))
	partial = &AggInfo{
		AggFuncs:     make([]*aggregation.AggFuncDesc, 0, len(original.AggFuncs)),
		GroupByItems: original.GroupByItems,
		Schema:       expression.NewSchema(),
	}
	partialCursor := 0
	final = &AggInfo{
		AggFuncs:     make([]*aggregation.AggFuncDesc, len(original.AggFuncs)),
		GroupByItems: make([]expression.Expression, 0, len(original.GroupByItems)),
		Schema:       original.Schema,
	}

	partialGbySchema := expression.NewSchema()
	// add group by columns
	for _, gbyExpr := range partial.GroupByItems {
		var gbyCol *expression.Column
		if col, ok := gbyExpr.(*expression.Column); ok {
			gbyCol = col
		} else {
			gbyCol = &expression.Column{
				UniqueID: sctx.GetSessionVars().AllocPlanColumnID(),
				RetType:  gbyExpr.GetType(),
			}
		}
		partialGbySchema.Append(gbyCol)
		final.GroupByItems = append(final.GroupByItems, gbyCol)
	}

	// TODO: Refactor the way of constructing aggregation functions.
	// This for loop is ugly, but I do not find a proper way to reconstruct
	// it right away.

	// group_concat is special when pushing down, it cannot take the two phase execution if no distinct but with orderBy, and other cases are also different:
	// for example: group_concat([distinct] expr0, expr1[, order by expr2] separator ‘,’)
	// no distinct, no orderBy: can two phase
	// 		[final agg] group_concat(col#1,’,’)
	// 		[part  agg] group_concat(expr0, expr1,’,’) -> col#1
	// no distinct,  orderBy: only one phase
	// distinct, no orderBy: can two phase
	// 		[final agg] group_concat(distinct col#0, col#1,’,’)
	// 		[part  agg] group by expr0 ->col#0, expr1 -> col#1
	// distinct,  orderBy: can two phase
	// 		[final agg] group_concat(distinct col#0, col#1, order by col#2,’,’)
	// 		[part  agg] group by expr0 ->col#0, expr1 -> col#1; agg function: firstrow(expr2)-> col#2

	for i, aggFunc := range original.AggFuncs {
		finalAggFunc := &aggregation.AggFuncDesc{HasDistinct: false}
		finalAggFunc.Name = aggFunc.Name
		finalAggFunc.OrderByItems = aggFunc.OrderByItems
		args := make([]expression.Expression, 0, len(aggFunc.Args))
		if aggFunc.HasDistinct {
			/*
				eg: SELECT COUNT(DISTINCT a), SUM(b) FROM t GROUP BY c

				change from
					[root] group by: c, funcs:count(distinct a), funcs:sum(b)
				to
					[root] group by: c, funcs:count(distinct a), funcs:sum(b)
						[cop]: group by: c, a
			*/
			// onlyAddFirstRow means if the distinctArg does not occur in group by items,
			// it should be replaced with a firstrow() agg function, needed for the order by items of group_concat()
			getDistinctExpr := func(distinctArg expression.Expression, onlyAddFirstRow bool) (ret expression.Expression) {
				// 1. add all args to partial.GroupByItems
				foundInGroupBy := false
				for j, gbyExpr := range partial.GroupByItems {
					if gbyExpr.Equal(sctx, distinctArg) && gbyExpr.GetType().Equal(distinctArg.GetType()) {
						// if the two expressions exactly the same in terms of data types and collation, then can avoid it.
						foundInGroupBy = true
						ret = partialGbySchema.Columns[j]
						break
					}
				}
				if !foundInGroupBy {
					var gbyCol *expression.Column
					if col, ok := distinctArg.(*expression.Column); ok {
						gbyCol = col
					} else {
						gbyCol = &expression.Column{
							UniqueID: sctx.GetSessionVars().AllocPlanColumnID(),
							RetType:  distinctArg.GetType(),
						}
					}
					// 2. add group by items if needed
					if !onlyAddFirstRow {
						partial.GroupByItems = append(partial.GroupByItems, distinctArg)
						partialGbySchema.Append(gbyCol)
						ret = gbyCol
					}
					// 3. add firstrow() if needed
					if !partialIsCop || onlyAddFirstRow {
						// if partial is a cop task, firstrow function is redundant since group by items are outputted
						// by group by schema, and final functions use group by schema as their arguments.
						// if partial agg is not cop, we must append firstrow function & schema, to output the group by
						// items.
						// maybe we can unify them sometime.
						// only add firstrow for order by items of group_concat()
						firstRow, err := aggregation.NewAggFuncDesc(sctx, ast.AggFuncFirstRow, []expression.Expression{distinctArg}, false)
						if err != nil {
							panic("NewAggFuncDesc FirstRow meets error: " + err.Error())
						}
						partial.AggFuncs = append(partial.AggFuncs, firstRow)
						newCol, _ := gbyCol.Clone().(*expression.Column)
						newCol.RetType = firstRow.RetTp
						partial.Schema.Append(newCol)
						if onlyAddFirstRow {
							ret = newCol
						}
						partialCursor++
					}
				}
				return ret
			}

			for j, distinctArg := range aggFunc.Args {
				// the last arg of ast.AggFuncGroupConcat is the separator, so just put it into the final agg
				if aggFunc.Name == ast.AggFuncGroupConcat && j+1 == len(aggFunc.Args) {
					args = append(args, distinctArg)
					continue
				}
				args = append(args, getDistinctExpr(distinctArg, false))
			}

			byItems := make([]*util.ByItems, 0, len(aggFunc.OrderByItems))
			for _, byItem := range aggFunc.OrderByItems {
				byItems = append(byItems, &util.ByItems{Expr: getDistinctExpr(byItem.Expr, true), Desc: byItem.Desc})
			}

			finalAggFunc.OrderByItems = byItems
			finalAggFunc.HasDistinct = aggFunc.HasDistinct
			finalAggFunc.Mode = aggregation.CompleteMode
		} else {
			if aggFunc.Name == ast.AggFuncGroupConcat && len(aggFunc.OrderByItems) > 0 {
				// group_concat can only run in one phase if it has order by items but without distinct property
				partial = nil
				final = original
				return
			}
			if aggregation.NeedCount(finalAggFunc.Name) {
				if isMPPTask && finalAggFunc.Name == ast.AggFuncCount {
					// For MPP Task, the final count() is changed to sum().
					// Note: MPP mode does not run avg() directly, instead, avg() -> sum()/(case when count() = 0 then 1 else count() end),
					// so we do not process it here.
					finalAggFunc.Name = ast.AggFuncSum
				} else {
					ft := types.NewFieldType(mysql.TypeLonglong)
					ft.Flen, ft.Charset, ft.Collate = 21, charset.CharsetBin, charset.CollationBin
					partial.Schema.Append(&expression.Column{
						UniqueID: sctx.GetSessionVars().AllocPlanColumnID(),
						RetType:  ft,
					})
					args = append(args, partial.Schema.Columns[partialCursor])
					partialCursor++
				}
			}
			if finalAggFunc.Name == ast.AggFuncApproxCountDistinct {
				ft := types.NewFieldType(mysql.TypeString)
				ft.Charset, ft.Collate = charset.CharsetBin, charset.CollationBin
				ft.Flag |= mysql.NotNullFlag
				partial.Schema.Append(&expression.Column{
					UniqueID: sctx.GetSessionVars().AllocPlanColumnID(),
					RetType:  ft,
				})
				args = append(args, partial.Schema.Columns[partialCursor])
				partialCursor++
			}
			if aggregation.NeedValue(finalAggFunc.Name) {
				partial.Schema.Append(&expression.Column{
					UniqueID: sctx.GetSessionVars().AllocPlanColumnID(),
					RetType:  original.Schema.Columns[i].GetType(),
				})
				args = append(args, partial.Schema.Columns[partialCursor])
				partialCursor++
			}
			if aggFunc.Name == ast.AggFuncAvg {
				cntAgg := aggFunc.Clone()
				cntAgg.Name = ast.AggFuncCount
				err := cntAgg.TypeInfer(sctx)
				if err != nil { // must not happen
					partial = nil
					final = original
					return
				}
				partial.Schema.Columns[partialCursor-2].RetType = cntAgg.RetTp
				// we must call deep clone in this case, to avoid sharing the arguments.
				sumAgg := aggFunc.Clone()
				sumAgg.Name = ast.AggFuncSum
				sumAgg.TypeInfer4AvgSum(sumAgg.RetTp)
				partial.Schema.Columns[partialCursor-1].RetType = sumAgg.RetTp
				partial.AggFuncs = append(partial.AggFuncs, cntAgg, sumAgg)
			} else if aggFunc.Name == ast.AggFuncApproxCountDistinct || aggFunc.Name == ast.AggFuncGroupConcat {
				newAggFunc := aggFunc.Clone()
				newAggFunc.Name = aggFunc.Name
				newAggFunc.RetTp = partial.Schema.Columns[partialCursor-1].GetType()
				partial.AggFuncs = append(partial.AggFuncs, newAggFunc)
				if aggFunc.Name == ast.AggFuncGroupConcat {
					// append the last separator arg
					args = append(args, aggFunc.Args[len(aggFunc.Args)-1])
				}
			} else {
				partialFuncDesc := aggFunc.Clone()
				partial.AggFuncs = append(partial.AggFuncs, partialFuncDesc)
				if aggFunc.Name == ast.AggFuncFirstRow {
					firstRowFuncMap[partialFuncDesc] = finalAggFunc
				}
			}

			finalAggFunc.Mode = aggregation.FinalMode
		}

		finalAggFunc.Args = args
		finalAggFunc.RetTp = aggFunc.RetTp
		final.AggFuncs[i] = finalAggFunc
	}
	partial.Schema.Append(partialGbySchema.Columns...)
	if partialIsCop {
		for _, f := range partial.AggFuncs {
			f.Mode = aggregation.Partial1Mode
		}
	}
	return
}

// convertAvgForMPP converts avg(arg) to sum(arg)/(case when count(arg)=0 then 1 else count(arg) end), in detail:
// 1.rewrite avg() in the final aggregation to count() and sum(), and reconstruct its schema.
// 2.replace avg() with sum(arg)/(case when count(arg)=0 then 1 else count(arg) end) and reuse the original schema of the final aggregation.
// If there is no avg, nothing is changed and return nil.
func (p *basePhysicalAgg) convertAvgForMPP() *PhysicalProjection {
	newSchema := expression.NewSchema()
	newSchema.Keys = p.schema.Keys
	newSchema.UniqueKeys = p.schema.UniqueKeys
	newAggFuncs := make([]*aggregation.AggFuncDesc, 0, 2*len(p.AggFuncs))
	exprs := make([]expression.Expression, 0, 2*len(p.schema.Columns))
	// add agg functions schema
	for i, aggFunc := range p.AggFuncs {
		if aggFunc.Name == ast.AggFuncAvg {
			// inset a count(column)
			avgCount := aggFunc.Clone()
			avgCount.Name = ast.AggFuncCount
			err := avgCount.TypeInfer(p.ctx)
			if err != nil { // must not happen
				return nil
			}
			newAggFuncs = append(newAggFuncs, avgCount)
			avgCountCol := &expression.Column{
				UniqueID: p.SCtx().GetSessionVars().AllocPlanColumnID(),
				RetType:  avgCount.RetTp,
			}
			newSchema.Append(avgCountCol)
			// insert a sum(column)
			avgSum := aggFunc.Clone()
			avgSum.Name = ast.AggFuncSum
			avgSum.TypeInfer4AvgSum(avgSum.RetTp)
			newAggFuncs = append(newAggFuncs, avgSum)
			avgSumCol := &expression.Column{
				UniqueID: p.schema.Columns[i].UniqueID,
				RetType:  avgSum.RetTp,
			}
			newSchema.Append(avgSumCol)
			// avgSumCol/(case when avgCountCol=0 then 1 else avgCountCol end)
			eq := expression.NewFunctionInternal(p.ctx, ast.EQ, types.NewFieldType(mysql.TypeTiny), avgCountCol, expression.NewZero())
			caseWhen := expression.NewFunctionInternal(p.ctx, ast.Case, avgCountCol.RetType, eq, expression.NewOne(), avgCountCol)
			divide := expression.NewFunctionInternal(p.ctx, ast.Div, avgSumCol.RetType, avgSumCol, caseWhen)
			divide.(*expression.ScalarFunction).RetType = p.schema.Columns[i].RetType
			exprs = append(exprs, divide)
		} else {
			newAggFuncs = append(newAggFuncs, aggFunc)
			newSchema.Append(p.schema.Columns[i])
			exprs = append(exprs, p.schema.Columns[i])
		}
	}
	// no avgs
	// for final agg, always add project due to in-compatibility between TiDB and TiFlash
	if len(p.schema.Columns) == len(newSchema.Columns) && !p.isFinalAgg() {
		return nil
	}
	// add remaining columns to exprs
	for i := len(p.AggFuncs); i < len(p.schema.Columns); i++ {
		exprs = append(exprs, p.schema.Columns[i])
	}
	proj := PhysicalProjection{
		Exprs:                exprs,
		CalculateNoDelay:     false,
		AvoidColumnEvaluator: false,
	}.Init(p.SCtx(), p.stats, p.SelectBlockOffset(), p.GetChildReqProps(0).CloneEssentialFields())
	proj.SetSchema(p.schema)

	p.AggFuncs = newAggFuncs
	p.schema = newSchema

	return proj
}

func (p *basePhysicalAgg) newPartialAggregate(copTaskType kv.StoreType, isMPPTask bool) (partial, final PhysicalPlan) {
	// Check if this aggregation can push down.
	if !CheckAggCanPushCop(p.ctx, p.AggFuncs, p.GroupByItems, copTaskType) {
		return nil, p.self
	}
	partialPref, finalPref, firstRowFuncMap := BuildFinalModeAggregation(p.ctx, &AggInfo{
		AggFuncs:     p.AggFuncs,
		GroupByItems: p.GroupByItems,
		Schema:       p.Schema().Clone(),
	}, true, isMPPTask)
	if partialPref == nil {
		return nil, p.self
	}
	if p.tp == plancodec.TypeStreamAgg && len(partialPref.GroupByItems) != len(finalPref.GroupByItems) {
		return nil, p.self
	}
	// Remove unnecessary FirstRow.
	partialPref.AggFuncs = RemoveUnnecessaryFirstRow(p.ctx,
		finalPref.GroupByItems, partialPref.AggFuncs, partialPref.GroupByItems, partialPref.Schema, firstRowFuncMap)
	if copTaskType == kv.TiDB {
		// For partial agg of TiDB cop task, since TiDB coprocessor reuse the TiDB executor,
		// and TiDB aggregation executor won't output the group by value,
		// so we need add `firstrow` aggregation function to output the group by value.
		aggFuncs, err := genFirstRowAggForGroupBy(p.ctx, partialPref.GroupByItems)
		if err != nil {
			return nil, p.self
		}
		partialPref.AggFuncs = append(partialPref.AggFuncs, aggFuncs...)
	}
	p.AggFuncs = partialPref.AggFuncs
	p.GroupByItems = partialPref.GroupByItems
	p.schema = partialPref.Schema
	partialAgg := p.self
	// Create physical "final" aggregation.
	prop := &property.PhysicalProperty{ExpectedCnt: math.MaxFloat64}
	if p.tp == plancodec.TypeStreamAgg {
		finalAgg := basePhysicalAgg{
			AggFuncs:     finalPref.AggFuncs,
			GroupByItems: finalPref.GroupByItems,
			MppRunMode:   p.MppRunMode,
		}.initForStream(p.ctx, p.stats, p.blockOffset, prop)
		finalAgg.schema = finalPref.Schema
		return partialAgg, finalAgg
	}

	finalAgg := basePhysicalAgg{
		AggFuncs:     finalPref.AggFuncs,
		GroupByItems: finalPref.GroupByItems,
		MppRunMode:   p.MppRunMode,
	}.initForHash(p.ctx, p.stats, p.blockOffset, prop)
	finalAgg.schema = finalPref.Schema
	return partialAgg, finalAgg
}

func genFirstRowAggForGroupBy(ctx sessionctx.Context, groupByItems []expression.Expression) ([]*aggregation.AggFuncDesc, error) {
	aggFuncs := make([]*aggregation.AggFuncDesc, 0, len(groupByItems))
	for _, groupBy := range groupByItems {
		agg, err := aggregation.NewAggFuncDesc(ctx, ast.AggFuncFirstRow, []expression.Expression{groupBy}, false)
		if err != nil {
			return nil, err
		}
		aggFuncs = append(aggFuncs, agg)
	}
	return aggFuncs, nil
}

// RemoveUnnecessaryFirstRow removes unnecessary FirstRow of the aggregation. This function can be
// used for both LogicalAggregation and PhysicalAggregation.
// When the select column is same with the group by key, the column can be removed and gets value from the group by key.
// e.g
// select a, count(b) from t group by a;
// The schema is [firstrow(a), count(b), a]. The column firstrow(a) is unnecessary.
// Can optimize the schema to [count(b), a] , and change the index to get value.
func RemoveUnnecessaryFirstRow(
	sctx sessionctx.Context,
	finalGbyItems []expression.Expression,
	partialAggFuncs []*aggregation.AggFuncDesc,
	partialGbyItems []expression.Expression,
	partialSchema *expression.Schema,
	firstRowFuncMap map[*aggregation.AggFuncDesc]*aggregation.AggFuncDesc) []*aggregation.AggFuncDesc {

	partialCursor := 0
	newAggFuncs := make([]*aggregation.AggFuncDesc, 0, len(partialAggFuncs))
	for _, aggFunc := range partialAggFuncs {
		if aggFunc.Name == ast.AggFuncFirstRow {
			canOptimize := false
			for j, gbyExpr := range partialGbyItems {
				if j >= len(finalGbyItems) {
					// after distinct push, len(partialGbyItems) may larger than len(finalGbyItems)
					// for example,
					// select /*+ HASH_AGG() */ a, count(distinct a) from t;
					// will generate to,
					//   HashAgg root  funcs:count(distinct a), funcs:firstrow(a)"
					//     HashAgg cop  group by:a, funcs:firstrow(a)->Column#6"
					// the firstrow in root task can not be removed.
					break
				}
				if gbyExpr.Equal(sctx, aggFunc.Args[0]) {
					canOptimize = true
					firstRowFuncMap[aggFunc].Args[0] = finalGbyItems[j]
					break
				}
			}
			if canOptimize {
				partialSchema.Columns = append(partialSchema.Columns[:partialCursor], partialSchema.Columns[partialCursor+1:]...)
				continue
			}
		}
		partialCursor += computePartialCursorOffset(aggFunc.Name)
		newAggFuncs = append(newAggFuncs, aggFunc)
	}
	return newAggFuncs
}

func computePartialCursorOffset(name string) int {
	offset := 0
	if aggregation.NeedCount(name) {
		offset++
	}
	if aggregation.NeedValue(name) {
		offset++
	}
	if name == ast.AggFuncApproxCountDistinct {
		offset++
	}
	return offset
}

func (p *PhysicalStreamAgg) attach2Task(tasks ...task) task {
	t := tasks[0].copy()
	inputRows := t.count()
	if cop, ok := t.(*copTask); ok {
		// We should not push agg down across double read, since the data of second read is ordered by handle instead of index.
		// The `extraHandleCol` is added if the double read needs to keep order. So we just use it to decided
		// whether the following plan is double read with order reserved.
		if cop.extraHandleCol != nil || len(cop.rootTaskConds) > 0 {
			t = cop.convertToRootTask(p.ctx)
			inputRows = t.count()
			attachPlan2Task(p, t)
		} else {
			copTaskType := cop.getStoreType()
			partialAgg, finalAgg := p.newPartialAggregate(copTaskType, false)
			if partialAgg != nil {
				if cop.tablePlan != nil {
					cop.finishIndexPlan()
					partialAgg.SetChildren(cop.tablePlan)
					cop.tablePlan = partialAgg
					// If needExtraProj is true, a projection will be created above the PhysicalIndexLookUpReader to make sure
					// the schema is the same as the original DataSource schema.
					// However, we pushed down the agg here, the partial agg was placed on the top of tablePlan, and the final
					// agg will be placed above the PhysicalIndexLookUpReader, and the schema will be set correctly for them.
					// If we add the projection again, the projection will be between the PhysicalIndexLookUpReader and
					// the partial agg, and the schema will be broken.
					cop.needExtraProj = false
				} else {
					partialAgg.SetChildren(cop.indexPlan)
					cop.indexPlan = partialAgg
				}
				cop.addCost(p.GetCost(inputRows, false))
				partialAgg.SetCost(cop.cost())
			}
			t = cop.convertToRootTask(p.ctx)
			inputRows = t.count()
			attachPlan2Task(finalAgg, t)
		}
	} else if mpp, ok := t.(*mppTask); ok {
		t = mpp.convertToRootTask(p.ctx)
		attachPlan2Task(p, t)
	} else {
		attachPlan2Task(p, t)
	}
	t.addCost(p.GetCost(inputRows, true))
	t.plan().SetCost(t.cost())
	return t
}

// GetCost computes cost of stream aggregation considering CPU/memory.
// TODO: move this method to plan_cost.go
func (p *PhysicalStreamAgg) GetCost(inputRows float64, isRoot bool) float64 {
	aggFuncFactor := p.getAggFuncCostFactor(false)
	var cpuCost float64
	sessVars := p.ctx.GetSessionVars()
	if isRoot {
		cpuCost = inputRows * sessVars.CPUFactor * aggFuncFactor
	} else {
		cpuCost = inputRows * sessVars.CopCPUFactor * aggFuncFactor
	}
	rowsPerGroup := inputRows / p.statsInfo().RowCount
	memoryCost := rowsPerGroup * distinctFactor * sessVars.MemoryFactor * float64(p.numDistinctFunc())
	return cpuCost + memoryCost
}

// cpuCostDivisor computes the concurrency to which we would amortize CPU cost
// for hash aggregation.
func (p *PhysicalHashAgg) cpuCostDivisor(hasDistinct bool) (float64, float64) {
	if hasDistinct {
		return 0, 0
	}
	sessionVars := p.ctx.GetSessionVars()
	finalCon, partialCon := sessionVars.HashAggFinalConcurrency(), sessionVars.HashAggPartialConcurrency()
	// According to `ValidateSetSystemVar`, `finalCon` and `partialCon` cannot be less than or equal to 0.
	if finalCon == 1 && partialCon == 1 {
		return 0, 0
	}
	// It is tricky to decide which concurrency we should use to amortize CPU cost. Since cost of hash
	// aggregation is tend to be under-estimated as explained in `attach2Task`, we choose the smaller
	// concurrecy to make some compensation.
	return math.Min(float64(finalCon), float64(partialCon)), float64(finalCon + partialCon)
}

func (p *PhysicalHashAgg) attach2TaskForMpp1Phase(mpp *mppTask) task {
	inputRows := mpp.count()
	// 1-phase agg: when the partition columns can be satisfied, where the plan does not need to enforce Exchange
	// only push down the original agg
	proj := p.convertAvgForMPP()
	attachPlan2Task(p.self, mpp)
	if proj != nil {
		attachPlan2Task(proj, mpp)
	}
	mpp.addCost(p.GetCost(inputRows, false, true))
	p.cost = mpp.cost()
	return mpp
}

func (p *PhysicalHashAgg) attach2TaskForMpp(tasks ...task) task {
	t := tasks[0].copy()
	mpp, ok := t.(*mppTask)
	if !ok {
		return invalidTask
	}
	inputRows := mpp.count()
	switch p.MppRunMode {
	case Mpp1Phase:
		// 1-phase agg: when the partition columns can be satisfied, where the plan does not need to enforce Exchange
		// only push down the original agg
		proj := p.convertAvgForMPP()
		attachPlan2Task(p.self, mpp)
		if proj != nil {
			attachPlan2Task(proj, mpp)
		}
		mpp.addCost(p.GetCost(inputRows, false, true))
		p.cost = mpp.cost()
		return mpp
	case Mpp2Phase:
		// TODO: when partition property is matched by sub-plan, we actually needn't do extra an exchange and final agg.
		proj := p.convertAvgForMPP()
		partialAgg, finalAgg := p.newPartialAggregate(kv.TiFlash, true)
		if partialAgg == nil {
			return invalidTask
		}
		attachPlan2Task(partialAgg, mpp)
		partitionCols := p.MppPartitionCols
		if len(partitionCols) == 0 {
			items := finalAgg.(*PhysicalHashAgg).GroupByItems
			partitionCols = make([]*property.MPPPartitionColumn, 0, len(items))
			for _, expr := range items {
				col, ok := expr.(*expression.Column)
				if !ok {
					return invalidTask
				}
				partitionCols = append(partitionCols, &property.MPPPartitionColumn{
					Col:       col,
					CollateID: property.GetCollateIDByNameForPartition(col.GetType().Collate),
				})
			}
		}
		partialAgg.SetCost(mpp.cost())
		prop := &property.PhysicalProperty{TaskTp: property.MppTaskType, ExpectedCnt: math.MaxFloat64, MPPPartitionTp: property.HashType, MPPPartitionCols: partitionCols}
		newMpp := mpp.enforceExchangerImpl(prop)
		if newMpp.invalid() {
			return newMpp
		}
		attachPlan2Task(finalAgg, newMpp)
		if proj != nil {
			attachPlan2Task(proj, newMpp)
		}
		// TODO: how to set 2-phase cost?
		newMpp.addCost(p.GetCost(inputRows, false, true))
		finalAgg.SetCost(newMpp.cost())
		if proj != nil {
			proj.SetCost(newMpp.cost())
		}
		return newMpp
	case MppTiDB:
		partialAgg, finalAgg := p.newPartialAggregate(kv.TiFlash, false)
		if partialAgg != nil {
			attachPlan2Task(partialAgg, mpp)
		}
		mpp.addCost(p.GetCost(inputRows, false, true))
		if partialAgg != nil {
			partialAgg.SetCost(mpp.cost())
		}
		t = mpp.convertToRootTask(p.ctx)
		inputRows = t.count()
		attachPlan2Task(finalAgg, t)
		t.addCost(p.GetCost(inputRows, true, false))
		finalAgg.SetCost(t.cost())
		return t
	case MppScalar:
		prop := &property.PhysicalProperty{TaskTp: property.MppTaskType, ExpectedCnt: math.MaxFloat64, MPPPartitionTp: property.SinglePartitionType}
		if !mpp.needEnforceExchanger(prop) {
			return p.attach2TaskForMpp1Phase(mpp)
		}
		proj := p.convertAvgForMPP()
		partialAgg, finalAgg := p.newPartialAggregate(kv.TiFlash, true)
		if finalAgg == nil {
			return invalidTask
		}
		// partial agg would be null if one scalar agg cannot run in two-phase mode
		if partialAgg != nil {
			attachPlan2Task(partialAgg, mpp)
		}
		newMpp := mpp.enforceExchanger(prop)
		attachPlan2Task(finalAgg, newMpp)
		if proj == nil {
			proj = PhysicalProjection{
				Exprs: make([]expression.Expression, 0, len(p.Schema().Columns)),
			}.Init(p.ctx, p.statsInfo(), p.SelectBlockOffset())
			for _, col := range p.Schema().Columns {
				proj.Exprs = append(proj.Exprs, col)
			}
			proj.SetSchema(p.schema)
		}
		attachPlan2Task(proj, newMpp)
		newMpp.addCost(p.GetCost(inputRows, false, true))
		finalAgg.SetCost(newMpp.cost())
		proj.SetCost(newMpp.cost())
		return newMpp
	default:
		return invalidTask
	}
}

func (p *PhysicalHashAgg) attach2Task(tasks ...task) task {
	t := tasks[0].copy()
	inputRows := t.count()
	if cop, ok := t.(*copTask); ok {
		if len(cop.rootTaskConds) == 0 {
			copTaskType := cop.getStoreType()
			partialAgg, finalAgg := p.newPartialAggregate(copTaskType, false)
			if partialAgg != nil {
				if cop.tablePlan != nil {
					cop.finishIndexPlan()
					partialAgg.SetChildren(cop.tablePlan)
					cop.tablePlan = partialAgg
					// If needExtraProj is true, a projection will be created above the PhysicalIndexLookUpReader to make sure
					// the schema is the same as the original DataSource schema.
					// However, we pushed down the agg here, the partial agg was placed on the top of tablePlan, and the final
					// agg will be placed above the PhysicalIndexLookUpReader, and the schema will be set correctly for them.
					// If we add the projection again, the projection will be between the PhysicalIndexLookUpReader and
					// the partial agg, and the schema will be broken.
					cop.needExtraProj = false
				} else {
					partialAgg.SetChildren(cop.indexPlan)
					cop.indexPlan = partialAgg
				}
				cop.addCost(p.GetCost(inputRows, false, false))
			}
			// In `newPartialAggregate`, we are using stats of final aggregation as stats
			// of `partialAgg`, so the network cost of transferring result rows of `partialAgg`
			// to TiDB is normally under-estimated for hash aggregation, since the group-by
			// column may be independent of the column used for region distribution, so a closer
			// estimation of network cost for hash aggregation may multiply the number of
			// regions involved in the `partialAgg`, which is unknown however.
			t = cop.convertToRootTask(p.ctx)
			inputRows = t.count()
			attachPlan2Task(finalAgg, t)
		} else {
			t = cop.convertToRootTask(p.ctx)
			inputRows = t.count()
			attachPlan2Task(p, t)
		}
	} else if _, ok := t.(*mppTask); ok {
		return p.attach2TaskForMpp(tasks...)
	} else {
		attachPlan2Task(p, t)
	}
	// We may have 3-phase hash aggregation actually, strictly speaking, we'd better
	// calculate cost of each phase and sum the results up, but in fact we don't have
	// region level table stats, and the concurrency of the `partialAgg`,
	// i.e, max(number_of_regions, DistSQLScanConcurrency) is unknown either, so it is hard
	// to compute costs separately. We ignore region level parallelism for both hash
	// aggregation and stream aggregation when calculating cost, though this would lead to inaccuracy,
	// hopefully this inaccuracy would be imposed on both aggregation implementations,
	// so they are still comparable horizontally.
	// Also, we use the stats of `partialAgg` as the input of cost computing for TiDB layer
	// hash aggregation, it would cause under-estimation as the reason mentioned in comment above.
	// To make it simple, we also treat 2-phase parallel hash aggregation in TiDB layer as
	// 1-phase when computing cost.
	t.addCost(p.GetCost(inputRows, true, false))
	t.plan().SetCost(t.cost())
	return t
}

// GetCost computes the cost of hash aggregation considering CPU/memory.
// TODO: move this method to plan_cost.go
func (p *PhysicalHashAgg) GetCost(inputRows float64, isRoot bool, isMPP bool) float64 {
	cardinality := p.statsInfo().RowCount
	numDistinctFunc := p.numDistinctFunc()
	aggFuncFactor := p.getAggFuncCostFactor(isMPP)
	var cpuCost float64
	sessVars := p.ctx.GetSessionVars()
	if isRoot {
		cpuCost = inputRows * sessVars.CPUFactor * aggFuncFactor
		divisor, con := p.cpuCostDivisor(numDistinctFunc > 0)
		if divisor > 0 {
			cpuCost /= divisor
			// Cost of additional goroutines.
			cpuCost += (con + 1) * sessVars.ConcurrencyFactor
		}
	} else {
		cpuCost = inputRows * sessVars.CopCPUFactor * aggFuncFactor
	}
	memoryCost := cardinality * sessVars.MemoryFactor * float64(len(p.AggFuncs))
	// When aggregation has distinct flag, we would allocate a map for each group to
	// check duplication.
	memoryCost += inputRows * distinctFactor * sessVars.MemoryFactor * float64(numDistinctFunc)
	return cpuCost + memoryCost
}

// mppTask can not :
// 1. keep order
// 2. support double read
// 3. consider virtual columns.
// 4. TODO: partition prune after close
type mppTask struct {
	p   PhysicalPlan
	cst float64

	partTp   property.MPPPartitionType
	hashCols []*property.MPPPartitionColumn
}

func (t *mppTask) count() float64 {
	return t.p.statsInfo().RowCount
}

func (t *mppTask) addCost(cst float64) {
	t.cst += cst
}

func (t *mppTask) cost() float64 {
	return t.cst
}

func (t *mppTask) copy() task {
	nt := *t
	return &nt
}

func (t *mppTask) plan() PhysicalPlan {
	return t.p
}

func (t *mppTask) invalid() bool {
	return t.p == nil
}

func (t *mppTask) convertToRootTask(ctx sessionctx.Context) *rootTask {
	return t.copy().(*mppTask).convertToRootTaskImpl(ctx)
}

func collectPartitionInfosFromMPPPlan(p *PhysicalTableReader, mppPlan PhysicalPlan) {
	switch x := mppPlan.(type) {
	case *PhysicalTableScan:
		p.PartitionInfos = append(p.PartitionInfos, tableScanAndPartitionInfo{x, x.PartitionInfo})
	default:
		for _, ch := range mppPlan.Children() {
			collectPartitionInfosFromMPPPlan(p, ch)
		}
	}
}

func collectRowSizeFromMPPPlan(mppPlan PhysicalPlan) (rowSize float64) {
	if mppPlan != nil && mppPlan.Stats() != nil && mppPlan.Stats().HistColl != nil {
		return mppPlan.Stats().HistColl.GetAvgRowSize(mppPlan.SCtx(), mppPlan.Schema().Columns, false, false)
	}
	return 1 // use 1 as lower-bound for safety
}

func (t *mppTask) convertToRootTaskImpl(ctx sessionctx.Context) *rootTask {
	sender := PhysicalExchangeSender{
		ExchangeType: tipb.ExchangeType_PassThrough,
	}.Init(ctx, t.p.statsInfo())
	sender.SetChildren(t.p)
	sender.cost = t.cost()

	p := PhysicalTableReader{
		tablePlan: sender,
		StoreType: kv.TiFlash,
	}.Init(ctx, t.p.SelectBlockOffset())
	p.stats = t.p.statsInfo()
	collectPartitionInfosFromMPPPlan(p, t.p)
	rowSize := collectRowSizeFromMPPPlan(sender)

	cst := t.cst + t.count()*rowSize*ctx.GetSessionVars().GetNetworkFactor(nil)
	cst /= p.ctx.GetSessionVars().CopTiFlashConcurrencyFactor
	p.cost = cst
	if p.ctx.GetSessionVars().IsMPPEnforced() {
		cst /= 1000000000
	}
	rt := &rootTask{
		p:   p,
		cst: cst,
	}
	return rt
}

func (t *mppTask) needEnforceExchanger(prop *property.PhysicalProperty) bool {
	switch prop.MPPPartitionTp {
	case property.AnyType:
		return false
	case property.BroadcastType:
		return true
	case property.SinglePartitionType:
		return t.partTp != property.SinglePartitionType
	default:
		if t.partTp != property.HashType {
			return true
		}
		// TODO: consider equalivant class
		// TODO: `prop.IsSubsetOf` is enough, instead of equal.
		// for example, if already partitioned by hash(B,C), then same (A,B,C) must distribute on a same node.
		if len(prop.MPPPartitionCols) != len(t.hashCols) {
			return true
		}
		for i, col := range prop.MPPPartitionCols {
			if !col.Equal(t.hashCols[i]) {
				return true
			}
		}
		return false
	}
}

func (t *mppTask) enforceExchanger(prop *property.PhysicalProperty) *mppTask {
	if len(prop.SortItems) != 0 {
		t.p.SCtx().GetSessionVars().RaiseWarningWhenMPPEnforced("MPP mode may be blocked because operator `Sort` is not supported now.")
		return &mppTask{}
	}
	if !t.needEnforceExchanger(prop) {
		return t
	}
	return t.copy().(*mppTask).enforceExchangerImpl(prop)
}

func (t *mppTask) enforceExchangerImpl(prop *property.PhysicalProperty) *mppTask {
	if collate.NewCollationEnabled() && !t.p.SCtx().GetSessionVars().HashExchangeWithNewCollation && prop.MPPPartitionTp == property.HashType {
		for _, col := range prop.MPPPartitionCols {
			if types.IsString(col.Col.RetType.Tp) {
				t.p.SCtx().GetSessionVars().RaiseWarningWhenMPPEnforced("MPP mode may be blocked because when `new_collation_enabled` is true, HashJoin or HashAgg with string key is not supported now.")
				return &mppTask{cst: math.MaxFloat64}
			}
		}
	}
	ctx := t.p.SCtx()
	sender := PhysicalExchangeSender{
		ExchangeType: prop.MPPPartitionTp.ToExchangeType(),
		HashCols:     prop.MPPPartitionCols,
	}.Init(ctx, t.p.statsInfo())
	sender.SetChildren(t.p)
	receiver := PhysicalExchangeReceiver{}.Init(ctx, t.p.statsInfo())
	receiver.SetChildren(sender)
	cst := t.cst + t.count()*ctx.GetSessionVars().GetNetworkFactor(nil)
	sender.cost = cst
	receiver.cost = cst
	return &mppTask{
		p:        receiver,
		cst:      cst,
		partTp:   prop.MPPPartitionTp,
		hashCols: prop.MPPPartitionCols,
	}
}<|MERGE_RESOLUTION|>--- conflicted
+++ resolved
@@ -455,10 +455,7 @@
 }
 
 // GetCost computes the cost of index join operator and its children.
-<<<<<<< HEAD
 // TODO: move this method to plan_cost.go
-=======
->>>>>>> bd8c7101
 func (p *PhysicalIndexJoin) GetCost(outerCnt, innerCnt float64, outerCost, innerCost float64) float64 {
 	var cpuCost float64
 	sessVars := p.ctx.GetSessionVars()
@@ -927,10 +924,7 @@
 	return t
 }
 
-<<<<<<< HEAD
-=======
 // GetCost computes cost of index lookup operator itself.
->>>>>>> bd8c7101
 func (p *PhysicalIndexLookUpReader) GetCost() (cost float64) {
 	indexPlan, tablePlan := p.indexPlan, p.tablePlan
 	ctx := p.ctx
@@ -1030,11 +1024,7 @@
 // calcPagingCost calculates the cost for paging processing which may increase the seekCnt and reduce scanned rows.
 func calcPagingCost(ctx sessionctx.Context, indexPlan PhysicalPlan, expectCnt uint64) float64 {
 	sessVars := ctx.GetSessionVars()
-<<<<<<< HEAD
-	indexRows := indexPlan.statsInfo().RowCount
-=======
 	indexRows := indexPlan.StatsCount()
->>>>>>> bd8c7101
 	sourceRows := extractRows(indexPlan)
 	// with paging, the scanned rows is always less than or equal to source rows.
 	if uint64(sourceRows) < expectCnt {
