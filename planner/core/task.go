--- conflicted
+++ resolved
@@ -654,11 +654,7 @@
 func (p *PhysicalTopN) attach2Task(tasks ...task) task {
 	t := tasks[0].copy()
 	inputCount := t.count()
-<<<<<<< HEAD
-	if copTask, ok := t.(*copTask); ok && p.canPushDown(copTask) {
-=======
-	if copTask, ok := t.(*copTask); ok && p.canPushDown() && len(copTask.rootTaskConds) == 0 {
->>>>>>> c00c4d98
+	if copTask, ok := t.(*copTask); ok && p.canPushDown(copTask) && len(copTask.rootTaskConds) == 0 {
 		// If all columns in topN are from index plan, we push it to index plan, otherwise we finish the index plan and
 		// push it to table plan.
 		var pushedDownTopN *PhysicalTopN
@@ -825,15 +821,9 @@
 		// We should not push agg down across double read, since the data of second read is ordered by handle instead of index.
 		// The `doubleReadNeedProj` is always set if the double read needs to keep order. So we just use it to decided
 		// whether the following plan is double read with order reserved.
-<<<<<<< HEAD
 		storeType := getStoreTypeFromCopTask(cop)
-		if !cop.doubleReadNeedProj {
+		if !cop.doubleReadNeedProj && len(cop.rootTaskConds) == 0 {
 			partialAgg, finalAgg := p.newPartialAggregate(storeType)
-=======
-		copToFlash := isFlashCopTask(cop)
-		if !cop.doubleReadNeedProj && len(cop.rootTaskConds) == 0 {
-			partialAgg, finalAgg := p.newPartialAggregate(copToFlash)
->>>>>>> c00c4d98
 			if partialAgg != nil {
 				if cop.tablePlan != nil {
 					cop.finishIndexPlan()
@@ -917,22 +907,9 @@
 	t := tasks[0].copy()
 	inputRows := t.count()
 	if cop, ok := t.(*copTask); ok {
-<<<<<<< HEAD
-		storeType := getStoreTypeFromCopTask(cop)
-		partialAgg, finalAgg := p.newPartialAggregate(storeType)
-		if partialAgg != nil {
-			if cop.tablePlan != nil {
-				cop.finishIndexPlan()
-				partialAgg.SetChildren(cop.tablePlan)
-				cop.tablePlan = partialAgg
-			} else {
-				partialAgg.SetChildren(cop.indexPlan)
-				cop.indexPlan = partialAgg
-=======
 		if len(cop.rootTaskConds) == 0 {
-			// copToFlash means whether the cop task is running on flash storage
-			copToFlash := isFlashCopTask(cop)
-			partialAgg, finalAgg := p.newPartialAggregate(copToFlash)
+			storeType := getStoreTypeFromCopTask(cop)
+			partialAgg, finalAgg := p.newPartialAggregate(storeType)
 			if partialAgg != nil {
 				if cop.tablePlan != nil {
 					cop.finishIndexPlan()
@@ -943,7 +920,6 @@
 					cop.indexPlan = partialAgg
 				}
 				cop.addCost(p.GetCost(inputRows, false))
->>>>>>> c00c4d98
 			}
 			// In `newPartialAggregate`, we are using stats of final aggregation as stats
 			// of `partialAgg`, so the network cost of transferring result rows of `partialAgg`
