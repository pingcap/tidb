// Copyright 2017 PingCAP, Inc.
//
// Licensed under the Apache License, Version 2.0 (the "License");
// you may not use this file except in compliance with the License.
// You may obtain a copy of the License at
//
//     http://www.apache.org/licenses/LICENSE-2.0
//
// Unless required by applicable law or agreed to in writing, software
// distributed under the License is distributed on an "AS IS" BASIS,
// See the License for the specific language governing permissions and
// limitations under the License.

package core

import (
	"math"

	"github.com/pingcap/parser/ast"
	"github.com/pingcap/parser/charset"
	"github.com/pingcap/parser/mysql"
	"github.com/pingcap/tidb/config"
	"github.com/pingcap/tidb/expression"
	"github.com/pingcap/tidb/expression/aggregation"
	"github.com/pingcap/tidb/kv"
	"github.com/pingcap/tidb/planner/property"
	"github.com/pingcap/tidb/planner/util"
	"github.com/pingcap/tidb/sessionctx"
	"github.com/pingcap/tidb/statistics"
	"github.com/pingcap/tidb/types"
	"github.com/pingcap/tidb/util/chunk"
	"github.com/pingcap/tidb/util/plancodec"
	"github.com/pingcap/tipb/go-tipb"
)

var (
	_ task = &copTask{}
	_ task = &rootTask{}
	_ task = &mppTask{}
)

// task is a new version of `PhysicalPlanInfo`. It stores cost information for a task.
// A task may be CopTask, RootTask, MPPTaskMeta or a ParallelTask.
type task interface {
	count() float64
	addCost(cost float64)
	cost() float64
	copy() task
	plan() PhysicalPlan
	invalid() bool
	convertToRootTask(ctx sessionctx.Context) *rootTask
}

// copTask is a task that runs in a distributed kv store.
// TODO: In future, we should split copTask to indexTask and tableTask.
type copTask struct {
	indexPlan PhysicalPlan
	tablePlan PhysicalPlan
	cst       float64
	// indexPlanFinished means we have finished index plan.
	indexPlanFinished bool
	// keepOrder indicates if the plan scans data by order.
	keepOrder bool
	// doubleReadNeedProj means an extra prune is needed because
	// in double read case, it may output one more column for handle(row id).
	doubleReadNeedProj bool

	extraHandleCol   *expression.Column
	commonHandleCols []*expression.Column
	// tblColHists stores the original stats of DataSource, it is used to get
	// average row width when computing network cost.
	tblColHists *statistics.HistColl
	// tblCols stores the original columns of DataSource before being pruned, it
	// is used to compute average row width when computing scan cost.
	tblCols           []*expression.Column
	idxMergePartPlans []PhysicalPlan
	// rootTaskConds stores select conditions containing virtual columns.
	// These conditions can't push to TiKV, so we have to add a selection for rootTask
	rootTaskConds []expression.Expression

	// For table partition.
	partitionInfo PartitionInfo
}

func (t *copTask) invalid() bool {
	return t.tablePlan == nil && t.indexPlan == nil
}

func (t *rootTask) invalid() bool {
	return t.p == nil
}

func (t *copTask) count() float64 {
	if t.indexPlanFinished {
		return t.tablePlan.statsInfo().RowCount
	}
	return t.indexPlan.statsInfo().RowCount
}

func (t *copTask) addCost(cst float64) {
	t.cst += cst
}

func (t *copTask) cost() float64 {
	return t.cst
}

func (t *copTask) copy() task {
	nt := *t
	return &nt
}

func (t *copTask) plan() PhysicalPlan {
	if t.indexPlanFinished {
		return t.tablePlan
	}
	return t.indexPlan
}

func attachPlan2Task(p PhysicalPlan, t task) task {
	switch v := t.(type) {
	case *copTask:
		if v.indexPlanFinished {
			p.SetChildren(v.tablePlan)
			v.tablePlan = p
		} else {
			p.SetChildren(v.indexPlan)
			v.indexPlan = p
		}
	case *rootTask:
		p.SetChildren(v.p)
		v.p = p
	}
	return t
}

// finishIndexPlan means we no longer add plan to index plan, and compute the network cost for it.
func (t *copTask) finishIndexPlan() {
	if t.indexPlanFinished {
		return
	}
	cnt := t.count()
	t.indexPlanFinished = true
	sessVars := t.indexPlan.SCtx().GetSessionVars()
	// Network cost of transferring rows of index scan to TiDB.
	t.cst += cnt * sessVars.NetworkFactor * t.tblColHists.GetAvgRowSize(t.indexPlan.SCtx(), t.indexPlan.Schema().Columns, true, false)

	if t.tablePlan == nil {
		return
	}
	// Calculate the IO cost of table scan here because we cannot know its stats until we finish index plan.
	t.tablePlan.(*PhysicalTableScan).stats = t.indexPlan.statsInfo()
	var p PhysicalPlan
	for p = t.indexPlan; len(p.Children()) > 0; p = p.Children()[0] {
	}
	rowSize := t.tblColHists.GetIndexAvgRowSize(t.indexPlan.SCtx(), t.tblCols, p.(*PhysicalIndexScan).Index.Unique)
	t.cst += cnt * rowSize * sessVars.ScanFactor
}

func (t *copTask) getStoreType() kv.StoreType {
	if t.tablePlan == nil {
		return kv.TiKV
	}
	tp := t.tablePlan
	for len(tp.Children()) > 0 {
		if len(tp.Children()) > 1 {
			return kv.TiFlash
		}
		tp = tp.Children()[0]
	}
	if ts, ok := tp.(*PhysicalTableScan); ok {
		return ts.StoreType
	}
	return kv.TiKV
}

func (p *basePhysicalPlan) attach2Task(tasks ...task) task {
	t := tasks[0].convertToRootTask(p.ctx)
	return attachPlan2Task(p.self, t)
}

func (p *PhysicalUnionScan) attach2Task(tasks ...task) task {
	if pj, ok := tasks[0].plan().(*PhysicalProjection); ok {
		// Convert unionScan->projection to projection->unionScan, because unionScan can't handle projection as its children.
		p.SetChildren(pj.children...)
		p.stats = tasks[0].plan().statsInfo()
		rt, _ := tasks[0].(*rootTask)
		rt.p = pj.children[0]
		pj.SetChildren(p)
		return pj.attach2Task(p.basePhysicalPlan.attach2Task(tasks...))
	}
	p.stats = tasks[0].plan().statsInfo()
	return p.basePhysicalPlan.attach2Task(tasks...)
}

func (p *PhysicalApply) attach2Task(tasks ...task) task {
	lTask := tasks[0].convertToRootTask(p.ctx)
	rTask := tasks[1].convertToRootTask(p.ctx)
	p.SetChildren(lTask.plan(), rTask.plan())
	p.schema = BuildPhysicalJoinSchema(p.JoinType, p)
	return &rootTask{
		p:   p,
		cst: p.GetCost(lTask.count(), rTask.count(), lTask.cost(), rTask.cost()),
	}
}

// GetCost computes the cost of apply operator.
func (p *PhysicalApply) GetCost(lCount, rCount, lCost, rCost float64) float64 {
	var cpuCost float64
	sessVars := p.ctx.GetSessionVars()
	if len(p.LeftConditions) > 0 {
		cpuCost += lCount * sessVars.CPUFactor
		lCount *= SelectionFactor
	}
	if len(p.RightConditions) > 0 {
		cpuCost += lCount * rCount * sessVars.CPUFactor
		rCount *= SelectionFactor
	}
	if len(p.EqualConditions)+len(p.OtherConditions) > 0 {
		if p.JoinType == SemiJoin || p.JoinType == AntiSemiJoin ||
			p.JoinType == LeftOuterSemiJoin || p.JoinType == AntiLeftOuterSemiJoin {
			cpuCost += lCount * rCount * sessVars.CPUFactor * 0.5
		} else {
			cpuCost += lCount * rCount * sessVars.CPUFactor
		}
	}
	// Apply uses a NestedLoop method for execution.
	// For every row from the left(outer) side, it executes
	// the whole right(inner) plan tree. So the cost of apply
	// should be : apply cost + left cost + left count * right cost
	return cpuCost + lCost + lCount*rCost
}

func (p *PhysicalIndexMergeJoin) attach2Task(tasks ...task) task {
	innerTask := p.innerTask
	outerTask := tasks[1-p.InnerChildIdx].convertToRootTask(p.ctx)
	if p.InnerChildIdx == 1 {
		p.SetChildren(outerTask.plan(), innerTask.plan())
	} else {
		p.SetChildren(innerTask.plan(), outerTask.plan())
	}
	return &rootTask{
		p:   p,
		cst: p.GetCost(outerTask, innerTask),
	}
}

// GetCost computes the cost of index merge join operator and its children.
func (p *PhysicalIndexMergeJoin) GetCost(outerTask, innerTask task) float64 {
	var cpuCost float64
	outerCnt, innerCnt := outerTask.count(), innerTask.count()
	sessVars := p.ctx.GetSessionVars()
	// Add the cost of evaluating outer filter, since inner filter of index join
	// is always empty, we can simply tell whether outer filter is empty using the
	// summed length of left/right conditions.
	if len(p.LeftConditions)+len(p.RightConditions) > 0 {
		cpuCost += sessVars.CPUFactor * outerCnt
		outerCnt *= SelectionFactor
	}
	// Cost of extracting lookup keys.
	innerCPUCost := sessVars.CPUFactor * outerCnt
	// Cost of sorting and removing duplicate lookup keys:
	// (outerCnt / batchSize) * (sortFactor + 1.0) * batchSize * cpuFactor
	// If `p.NeedOuterSort` is true, the sortFactor is batchSize * Log2(batchSize).
	// Otherwise, it's 0.
	batchSize := math.Min(float64(p.ctx.GetSessionVars().IndexJoinBatchSize), outerCnt)
	sortFactor := 0.0
	if p.NeedOuterSort {
		sortFactor = math.Log2(float64(batchSize))
	}
	if batchSize > 2 {
		innerCPUCost += outerCnt * (sortFactor + 1.0) * sessVars.CPUFactor
	}
	// Add cost of building inner executors. CPU cost of building copTasks:
	// (outerCnt / batchSize) * (batchSize * distinctFactor) * cpuFactor
	// Since we don't know the number of copTasks built, ignore these network cost now.
	innerCPUCost += outerCnt * distinctFactor * sessVars.CPUFactor
	innerConcurrency := float64(p.ctx.GetSessionVars().IndexLookupJoinConcurrency())
	cpuCost += innerCPUCost / innerConcurrency
	// Cost of merge join in inner worker.
	numPairs := outerCnt * innerCnt
	if p.JoinType == SemiJoin || p.JoinType == AntiSemiJoin ||
		p.JoinType == LeftOuterSemiJoin || p.JoinType == AntiLeftOuterSemiJoin {
		if len(p.OtherConditions) > 0 {
			numPairs *= 0.5
		} else {
			numPairs = 0
		}
	}
	avgProbeCnt := numPairs / outerCnt
	var probeCost float64
	// Inner workers do merge join in parallel, but they can only save ONE outer batch
	// results. So as the number of outer batch exceeds inner concurrency, it would fall back to
	// linear execution. In a word, the merge join only run in parallel for the first
	// `innerConcurrency` number of inner tasks.
	if outerCnt/batchSize >= innerConcurrency {
		probeCost = (numPairs - batchSize*avgProbeCnt*(innerConcurrency-1)) * sessVars.CPUFactor
	} else {
		probeCost = batchSize * avgProbeCnt * sessVars.CPUFactor
	}
	cpuCost += probeCost + (innerConcurrency+1.0)*sessVars.ConcurrencyFactor

	// Index merge join save the join results in inner worker.
	// So the memory cost consider the results size for each batch.
	memoryCost := innerConcurrency * (batchSize * avgProbeCnt) * sessVars.MemoryFactor

	innerPlanCost := outerCnt * innerTask.cost()
	return outerTask.cost() + innerPlanCost + cpuCost + memoryCost
}

func (p *PhysicalIndexHashJoin) attach2Task(tasks ...task) task {
	innerTask := p.innerTask
	outerTask := tasks[1-p.InnerChildIdx].convertToRootTask(p.ctx)
	if p.InnerChildIdx == 1 {
		p.SetChildren(outerTask.plan(), innerTask.plan())
	} else {
		p.SetChildren(innerTask.plan(), outerTask.plan())
	}
	return &rootTask{
		p:   p,
		cst: p.GetCost(outerTask, innerTask),
	}
}

// GetCost computes the cost of index merge join operator and its children.
func (p *PhysicalIndexHashJoin) GetCost(outerTask, innerTask task) float64 {
	var cpuCost float64
	outerCnt, innerCnt := outerTask.count(), innerTask.count()
	sessVars := p.ctx.GetSessionVars()
	// Add the cost of evaluating outer filter, since inner filter of index join
	// is always empty, we can simply tell whether outer filter is empty using the
	// summed length of left/right conditions.
	if len(p.LeftConditions)+len(p.RightConditions) > 0 {
		cpuCost += sessVars.CPUFactor * outerCnt
		outerCnt *= SelectionFactor
	}
	// Cost of extracting lookup keys.
	innerCPUCost := sessVars.CPUFactor * outerCnt
	// Cost of sorting and removing duplicate lookup keys:
	// (outerCnt / batchSize) * (batchSize * Log2(batchSize) + batchSize) * CPUFactor
	batchSize := math.Min(float64(sessVars.IndexJoinBatchSize), outerCnt)
	if batchSize > 2 {
		innerCPUCost += outerCnt * (math.Log2(batchSize) + 1) * sessVars.CPUFactor
	}
	// Add cost of building inner executors. CPU cost of building copTasks:
	// (outerCnt / batchSize) * (batchSize * distinctFactor) * CPUFactor
	// Since we don't know the number of copTasks built, ignore these network cost now.
	innerCPUCost += outerCnt * distinctFactor * sessVars.CPUFactor
	concurrency := float64(sessVars.IndexLookupJoinConcurrency())
	cpuCost += innerCPUCost / concurrency
	// CPU cost of building hash table for outer results concurrently.
	// (outerCnt / batchSize) * (batchSize * CPUFactor)
	outerCPUCost := outerCnt * sessVars.CPUFactor
	cpuCost += outerCPUCost / concurrency
	// Cost of probing hash table concurrently.
	numPairs := outerCnt * innerCnt
	if p.JoinType == SemiJoin || p.JoinType == AntiSemiJoin ||
		p.JoinType == LeftOuterSemiJoin || p.JoinType == AntiLeftOuterSemiJoin {
		if len(p.OtherConditions) > 0 {
			numPairs *= 0.5
		} else {
			numPairs = 0
		}
	}
	// Inner workers do hash join in parallel, but they can only save ONE outer
	// batch results. So as the number of outer batch exceeds inner concurrency,
	// it would fall back to linear execution. In a word, the hash join only runs
	// in parallel for the first `innerConcurrency` number of inner tasks.
	var probeCost float64
	if outerCnt/batchSize >= concurrency {
		probeCost = (numPairs - batchSize*innerCnt*(concurrency-1)) * sessVars.CPUFactor
	} else {
		probeCost = batchSize * innerCnt * sessVars.CPUFactor
	}
	cpuCost += probeCost
	// Cost of additional concurrent goroutines.
	cpuCost += (concurrency + 1.0) * sessVars.ConcurrencyFactor
	// Memory cost of hash tables for outer rows. The computed result is the upper bound,
	// since the executor is pipelined and not all workers are always in full load.
	memoryCost := concurrency * (batchSize * distinctFactor) * innerCnt * sessVars.MemoryFactor
	// Cost of inner child plan, i.e, mainly I/O and network cost.
	innerPlanCost := outerCnt * innerTask.cost()
	return outerTask.cost() + innerPlanCost + cpuCost + memoryCost
}

func (p *PhysicalIndexJoin) attach2Task(tasks ...task) task {
	innerTask := p.innerTask
	outerTask := tasks[1-p.InnerChildIdx].convertToRootTask(p.ctx)
	if p.InnerChildIdx == 1 {
		p.SetChildren(outerTask.plan(), innerTask.plan())
	} else {
		p.SetChildren(innerTask.plan(), outerTask.plan())
	}
	return &rootTask{
		p:   p,
		cst: p.GetCost(outerTask, innerTask),
	}
}

// GetCost computes the cost of index join operator and its children.
func (p *PhysicalIndexJoin) GetCost(outerTask, innerTask task) float64 {
	var cpuCost float64
	outerCnt, innerCnt := outerTask.count(), innerTask.count()
	sessVars := p.ctx.GetSessionVars()
	// Add the cost of evaluating outer filter, since inner filter of index join
	// is always empty, we can simply tell whether outer filter is empty using the
	// summed length of left/right conditions.
	if len(p.LeftConditions)+len(p.RightConditions) > 0 {
		cpuCost += sessVars.CPUFactor * outerCnt
		outerCnt *= SelectionFactor
	}
	// Cost of extracting lookup keys.
	innerCPUCost := sessVars.CPUFactor * outerCnt
	// Cost of sorting and removing duplicate lookup keys:
	// (outerCnt / batchSize) * (batchSize * Log2(batchSize) + batchSize) * CPUFactor
	batchSize := math.Min(float64(p.ctx.GetSessionVars().IndexJoinBatchSize), outerCnt)
	if batchSize > 2 {
		innerCPUCost += outerCnt * (math.Log2(batchSize) + 1) * sessVars.CPUFactor
	}
	// Add cost of building inner executors. CPU cost of building copTasks:
	// (outerCnt / batchSize) * (batchSize * distinctFactor) * CPUFactor
	// Since we don't know the number of copTasks built, ignore these network cost now.
	innerCPUCost += outerCnt * distinctFactor * sessVars.CPUFactor
	// CPU cost of building hash table for inner results:
	// (outerCnt / batchSize) * (batchSize * distinctFactor) * innerCnt * CPUFactor
	innerCPUCost += outerCnt * distinctFactor * innerCnt * sessVars.CPUFactor
	innerConcurrency := float64(p.ctx.GetSessionVars().IndexLookupJoinConcurrency())
	cpuCost += innerCPUCost / innerConcurrency
	// Cost of probing hash table in main thread.
	numPairs := outerCnt * innerCnt
	if p.JoinType == SemiJoin || p.JoinType == AntiSemiJoin ||
		p.JoinType == LeftOuterSemiJoin || p.JoinType == AntiLeftOuterSemiJoin {
		if len(p.OtherConditions) > 0 {
			numPairs *= 0.5
		} else {
			numPairs = 0
		}
	}
	probeCost := numPairs * sessVars.CPUFactor
	// Cost of additional concurrent goroutines.
	cpuCost += probeCost + (innerConcurrency+1.0)*sessVars.ConcurrencyFactor
	// Memory cost of hash tables for inner rows. The computed result is the upper bound,
	// since the executor is pipelined and not all workers are always in full load.
	memoryCost := innerConcurrency * (batchSize * distinctFactor) * innerCnt * sessVars.MemoryFactor
	// Cost of inner child plan, i.e, mainly I/O and network cost.
	innerPlanCost := outerCnt * innerTask.cost()
	return outerTask.cost() + innerPlanCost + cpuCost + memoryCost
}

func getAvgRowSize(stats *property.StatsInfo, schema *expression.Schema) (size float64) {
	if stats.HistColl != nil {
		size = stats.HistColl.GetAvgRowSizeListInDisk(schema.Columns)
	} else {
		// Estimate using just the type info.
		cols := schema.Columns
		for _, col := range cols {
			size += float64(chunk.EstimateTypeWidth(col.GetType()))
		}
	}
	return
}

// GetCost computes cost of hash join operator itself.
func (p *PhysicalHashJoin) GetCost(lCnt, rCnt float64) float64 {
	buildCnt, probeCnt := lCnt, rCnt
	build := p.children[0]
	// Taking the right as the inner for right join or using the outer to build a hash table.
	if (p.InnerChildIdx == 1 && !p.UseOuterToBuild) || (p.InnerChildIdx == 0 && p.UseOuterToBuild) {
		buildCnt, probeCnt = rCnt, lCnt
		build = p.children[1]
	}
	sessVars := p.ctx.GetSessionVars()
	oomUseTmpStorage := config.GetGlobalConfig().OOMUseTmpStorage
	memQuota := sessVars.StmtCtx.MemTracker.GetBytesLimit() // sessVars.MemQuotaQuery && hint
	rowSize := getAvgRowSize(build.statsInfo(), build.Schema())
	spill := oomUseTmpStorage && memQuota > 0 && rowSize*buildCnt > float64(memQuota) && p.storeTp != kv.TiFlash
	// Cost of building hash table.
	cpuCost := buildCnt * sessVars.CPUFactor
	memoryCost := buildCnt * sessVars.MemoryFactor
	diskCost := buildCnt * sessVars.DiskFactor * rowSize
	// Number of matched row pairs regarding the equal join conditions.
	helper := &fullJoinRowCountHelper{
		cartesian:     false,
		leftProfile:   p.children[0].statsInfo(),
		rightProfile:  p.children[1].statsInfo(),
		leftJoinKeys:  p.LeftJoinKeys,
		rightJoinKeys: p.RightJoinKeys,
		leftSchema:    p.children[0].Schema(),
		rightSchema:   p.children[1].Schema(),
	}
	numPairs := helper.estimate()
	// For semi-join class, if `OtherConditions` is empty, we already know
	// the join results after querying hash table, otherwise, we have to
	// evaluate those resulted row pairs after querying hash table; if we
	// find one pair satisfying the `OtherConditions`, we then know the
	// join result for this given outer row, otherwise we have to iterate
	// to the end of those pairs; since we have no idea about when we can
	// terminate the iteration, we assume that we need to iterate half of
	// those pairs in average.
	if p.JoinType == SemiJoin || p.JoinType == AntiSemiJoin ||
		p.JoinType == LeftOuterSemiJoin || p.JoinType == AntiLeftOuterSemiJoin {
		if len(p.OtherConditions) > 0 {
			numPairs *= 0.5
		} else {
			numPairs = 0
		}
	}
	// Cost of querying hash table is cheap actually, so we just compute the cost of
	// evaluating `OtherConditions` and joining row pairs.
	probeCost := numPairs * sessVars.CPUFactor
	probeDiskCost := numPairs * sessVars.DiskFactor * rowSize
	// Cost of evaluating outer filter.
	if len(p.LeftConditions)+len(p.RightConditions) > 0 {
		// Input outer count for the above compution should be adjusted by SelectionFactor.
		probeCost *= SelectionFactor
		probeDiskCost *= SelectionFactor
		probeCost += probeCnt * sessVars.CPUFactor
	}
	diskCost += probeDiskCost
	probeCost /= float64(p.Concurrency)
	// Cost of additional concurrent goroutines.
	cpuCost += probeCost + float64(p.Concurrency+1)*sessVars.ConcurrencyFactor
	// Cost of traveling the hash table to resolve missing matched cases when building the hash table from the outer table
	if p.UseOuterToBuild {
		if spill {
			// It runs in sequence when build data is on disk. See handleUnmatchedRowsFromHashTableInDisk
			cpuCost += buildCnt * sessVars.CPUFactor
		} else {
			cpuCost += buildCnt * sessVars.CPUFactor / float64(p.Concurrency)
		}
		diskCost += buildCnt * sessVars.DiskFactor * rowSize
	}

	if spill {
		memoryCost *= float64(memQuota) / (rowSize * buildCnt)
	} else {
		diskCost = 0
	}
	return cpuCost + memoryCost + diskCost
}

func (p *PhysicalHashJoin) attach2Task(tasks ...task) task {
	if p.storeTp == kv.TiFlash {
		return p.attach2TaskForTiFlash(tasks...)
	}
	lTask := tasks[0].convertToRootTask(p.ctx)
	rTask := tasks[1].convertToRootTask(p.ctx)
	p.SetChildren(lTask.plan(), rTask.plan())
	task := &rootTask{
		p:   p,
		cst: lTask.cost() + rTask.cost() + p.GetCost(lTask.count(), rTask.count()),
	}
	return task
}

func (p *PhysicalHashJoin) attach2TaskForMpp(tasks ...task) task {
	lTask, lok := tasks[0].(*mppTask)
	rTask, rok := tasks[1].(*mppTask)
	if !lok || !rok {
		return invalidTask
	}
	p.SetChildren(lTask.plan(), rTask.plan())
	p.schema = BuildPhysicalJoinSchema(p.JoinType, p)
	lCost := lTask.cost()
	rCost := rTask.cost()

	outerTask := tasks[1-p.InnerChildIdx].(*mppTask)
	receivers := make([]*PhysicalExchangeReceiver, 0)
	receivers = append(receivers, lTask.receivers...)
	receivers = append(receivers, rTask.receivers...)
	task := &mppTask{
		cst:       lCost + rCost + p.GetCost(lTask.count(), rTask.count()),
		p:         p,
		partTp:    outerTask.partTp,
		hashCols:  outerTask.hashCols,
		ts:        outerTask.ts,
		receivers: receivers,
	}
	return task
}

func (p *PhysicalHashJoin) attach2TaskForTiFlash(tasks ...task) task {
	lTask, lok := tasks[0].(*copTask)
	rTask, rok := tasks[1].(*copTask)
	if !lok || !rok {
		return p.attach2TaskForMpp(tasks...)
	}
	p.SetChildren(lTask.plan(), rTask.plan())
	p.schema = BuildPhysicalJoinSchema(p.JoinType, p)
	if !lTask.indexPlanFinished {
		lTask.finishIndexPlan()
	}
	if !rTask.indexPlanFinished {
		rTask.finishIndexPlan()
	}

	lCost := lTask.cost()
	rCost := rTask.cost()

	task := &copTask{
		tblColHists:       rTask.tblColHists,
		indexPlanFinished: true,
		tablePlan:         p,
		cst:               lCost + rCost + p.GetCost(lTask.count(), rTask.count()),
	}
	return task
}

// GetCost computes cost of merge join operator itself.
func (p *PhysicalMergeJoin) GetCost(lCnt, rCnt float64) float64 {
	outerCnt := lCnt
	innerKeys := p.RightJoinKeys
	innerSchema := p.children[1].Schema()
	innerStats := p.children[1].statsInfo()
	if p.JoinType == RightOuterJoin {
		outerCnt = rCnt
		innerKeys = p.LeftJoinKeys
		innerSchema = p.children[0].Schema()
		innerStats = p.children[0].statsInfo()
	}
	helper := &fullJoinRowCountHelper{
		cartesian:     false,
		leftProfile:   p.children[0].statsInfo(),
		rightProfile:  p.children[1].statsInfo(),
		leftJoinKeys:  p.LeftJoinKeys,
		rightJoinKeys: p.RightJoinKeys,
		leftSchema:    p.children[0].Schema(),
		rightSchema:   p.children[1].Schema(),
	}
	numPairs := helper.estimate()
	if p.JoinType == SemiJoin || p.JoinType == AntiSemiJoin ||
		p.JoinType == LeftOuterSemiJoin || p.JoinType == AntiLeftOuterSemiJoin {
		if len(p.OtherConditions) > 0 {
			numPairs *= 0.5
		} else {
			numPairs = 0
		}
	}
	sessVars := p.ctx.GetSessionVars()
	probeCost := numPairs * sessVars.CPUFactor
	// Cost of evaluating outer filters.
	var cpuCost float64
	if len(p.LeftConditions)+len(p.RightConditions) > 0 {
		probeCost *= SelectionFactor
		cpuCost += outerCnt * sessVars.CPUFactor
	}
	cpuCost += probeCost
	// For merge join, only one group of rows with same join key(not null) are cached,
	// we compute average memory cost using estimated group size.
	NDV := getCardinality(innerKeys, innerSchema, innerStats)
	memoryCost := (innerStats.RowCount / NDV) * sessVars.MemoryFactor
	return cpuCost + memoryCost
}

func (p *PhysicalMergeJoin) attach2Task(tasks ...task) task {
	lTask := tasks[0].convertToRootTask(p.ctx)
	rTask := tasks[1].convertToRootTask(p.ctx)
	p.SetChildren(lTask.plan(), rTask.plan())
	return &rootTask{
		p:   p,
		cst: lTask.cost() + rTask.cost() + p.GetCost(lTask.count(), rTask.count()),
	}
}

func buildIndexLookUpTask(ctx sessionctx.Context, t *copTask) *rootTask {
	newTask := &rootTask{cst: t.cst}
	sessVars := ctx.GetSessionVars()
	p := PhysicalIndexLookUpReader{
		tablePlan:        t.tablePlan,
		indexPlan:        t.indexPlan,
		ExtraHandleCol:   t.extraHandleCol,
		CommonHandleCols: t.commonHandleCols,
	}.Init(ctx, t.tablePlan.SelectBlockOffset())
	p.PartitionInfo = t.partitionInfo
	setTableScanToTableRowIDScan(p.tablePlan)
	p.stats = t.tablePlan.statsInfo()
	// Add cost of building table reader executors. Handles are extracted in batch style,
	// each handle is a range, the CPU cost of building copTasks should be:
	// (indexRows / batchSize) * batchSize * CPUFactor
	// Since we don't know the number of copTasks built, ignore these network cost now.
	indexRows := t.indexPlan.statsInfo().RowCount
	newTask.cst += indexRows * sessVars.CPUFactor
	// Add cost of worker goroutines in index lookup.
	numTblWorkers := float64(sessVars.IndexLookupConcurrency())
	newTask.cst += (numTblWorkers + 1) * sessVars.ConcurrencyFactor
	// When building table reader executor for each batch, we would sort the handles. CPU
	// cost of sort is:
	// CPUFactor * batchSize * Log2(batchSize) * (indexRows / batchSize)
	indexLookupSize := float64(sessVars.IndexLookupSize)
	batchSize := math.Min(indexLookupSize, indexRows)
	if batchSize > 2 {
		sortCPUCost := (indexRows * math.Log2(batchSize) * sessVars.CPUFactor) / numTblWorkers
		newTask.cst += sortCPUCost
	}
	// Also, we need to sort the retrieved rows if index lookup reader is expected to return
	// ordered results. Note that row count of these two sorts can be different, if there are
	// operators above table scan.
	tableRows := t.tablePlan.statsInfo().RowCount
	selectivity := tableRows / indexRows
	batchSize = math.Min(indexLookupSize*selectivity, tableRows)
	if t.keepOrder && batchSize > 2 {
		sortCPUCost := (tableRows * math.Log2(batchSize) * sessVars.CPUFactor) / numTblWorkers
		newTask.cst += sortCPUCost
	}
	if t.doubleReadNeedProj {
		schema := p.IndexPlans[0].(*PhysicalIndexScan).dataSourceSchema
		proj := PhysicalProjection{Exprs: expression.Column2Exprs(schema.Columns)}.Init(ctx, p.stats, t.tablePlan.SelectBlockOffset(), nil)
		proj.SetSchema(schema)
		proj.SetChildren(p)
		newTask.p = proj
	} else {
		newTask.p = p
	}
	return newTask
}

func (t *rootTask) convertToRootTask(_ sessionctx.Context) *rootTask {
	return t.copy().(*rootTask)
}

func (t *copTask) convertToRootTask(ctx sessionctx.Context) *rootTask {
	// copy one to avoid changing itself.
	return t.copy().(*copTask).convertToRootTaskImpl(ctx)
}

func (t *copTask) convertToRootTaskImpl(ctx sessionctx.Context) *rootTask {
	sessVars := ctx.GetSessionVars()
	// copTasks are run in parallel, to make the estimated cost closer to execution time, we amortize
	// the cost to cop iterator workers. According to `CopClient::Send`, the concurrency
	// is Min(DistSQLScanConcurrency, numRegionsInvolvedInScan), since we cannot infer
	// the number of regions involved, we simply use DistSQLScanConcurrency.
	copIterWorkers := float64(t.plan().SCtx().GetSessionVars().DistSQLScanConcurrency())
	t.finishIndexPlan()
	needExtraProj := false
	var prevSchema *expression.Schema
	// Network cost of transferring rows of table scan to TiDB.
	if t.tablePlan != nil {
		t.cst += t.count() * sessVars.NetworkFactor * t.tblColHists.GetAvgRowSize(ctx, t.tablePlan.Schema().Columns, false, false)

		tp := t.tablePlan
		for len(tp.Children()) > 0 {
			if len(tp.Children()) == 1 {
				tp = tp.Children()[0]
			} else {
				join := tp.(*PhysicalHashJoin)
				tp = join.children[1-join.InnerChildIdx]
			}
		}
		ts := tp.(*PhysicalTableScan)
		prevColumnLen := len(ts.Columns)
		prevSchema = ts.schema.Clone()
		ts.Columns = ExpandVirtualColumn(ts.Columns, ts.schema, ts.Table.Columns)
		if len(ts.Columns) > prevColumnLen {
			// Add an projection to make sure not to output extract columns.
			needExtraProj = true
		}
	}
	t.cst /= copIterWorkers
	newTask := &rootTask{
		cst: t.cst,
	}
	if t.idxMergePartPlans != nil {
		p := PhysicalIndexMergeReader{
			partialPlans: t.idxMergePartPlans,
			tablePlan:    t.tablePlan,
		}.Init(ctx, t.idxMergePartPlans[0].SelectBlockOffset())
		p.PartitionInfo = t.partitionInfo
		setTableScanToTableRowIDScan(p.tablePlan)
		newTask.p = p
		return newTask
	}
	if t.indexPlan != nil && t.tablePlan != nil {
		newTask = buildIndexLookUpTask(ctx, t)
	} else if t.indexPlan != nil {
		p := PhysicalIndexReader{indexPlan: t.indexPlan}.Init(ctx, t.indexPlan.SelectBlockOffset())
		p.PartitionInfo = t.partitionInfo
		p.stats = t.indexPlan.statsInfo()
		newTask.p = p
	} else {
		tp := t.tablePlan
		for len(tp.Children()) > 0 {
			if len(tp.Children()) == 1 {
				tp = tp.Children()[0]
			} else {
				join := tp.(*PhysicalHashJoin)
				tp = join.children[1-join.InnerChildIdx]
			}
		}
		ts := tp.(*PhysicalTableScan)
		p := PhysicalTableReader{
			tablePlan:      t.tablePlan,
			StoreType:      ts.StoreType,
			IsCommonHandle: ts.Table.IsCommonHandle,
		}.Init(ctx, t.tablePlan.SelectBlockOffset())
		p.PartitionInfo = t.partitionInfo
		p.stats = t.tablePlan.statsInfo()
		if needExtraProj {
			proj := PhysicalProjection{Exprs: expression.Column2Exprs(prevSchema.Columns)}.Init(ts.ctx, ts.stats, ts.SelectBlockOffset(), nil)
			proj.SetSchema(prevSchema)
			proj.SetChildren(p)
			newTask.p = proj
		} else {
			newTask.p = p
		}
	}

	if len(t.rootTaskConds) > 0 {
		sel := PhysicalSelection{Conditions: t.rootTaskConds}.Init(ctx, newTask.p.statsInfo(), newTask.p.SelectBlockOffset())
		sel.SetChildren(newTask.p)
		newTask.p = sel
	}

	return newTask
}

// setTableScanToTableRowIDScan is to update the isChildOfIndexLookUp attribute of PhysicalTableScan child
func setTableScanToTableRowIDScan(p PhysicalPlan) {
	if ts, ok := p.(*PhysicalTableScan); ok {
		ts.SetIsChildOfIndexLookUp(true)
	} else {
		for _, child := range p.Children() {
			setTableScanToTableRowIDScan(child)
		}
	}
}

// rootTask is the final sink node of a plan graph. It should be a single goroutine on tidb.
type rootTask struct {
	p   PhysicalPlan
	cst float64
}

func (t *rootTask) copy() task {
	return &rootTask{
		p:   t.p,
		cst: t.cst,
	}
}

func (t *rootTask) count() float64 {
	return t.p.statsInfo().RowCount
}

func (t *rootTask) addCost(cst float64) {
	t.cst += cst
}

func (t *rootTask) cost() float64 {
	return t.cst
}

func (t *rootTask) plan() PhysicalPlan {
	return t.p
}

func (p *PhysicalLimit) attach2Task(tasks ...task) task {
	t := tasks[0].copy()
	sunk := false
	if cop, ok := t.(*copTask); ok {
		// For double read which requires order being kept, the limit cannot be pushed down to the table side,
		// because handles would be reordered before being sent to table scan.
		if (!cop.keepOrder || !cop.indexPlanFinished || cop.indexPlan == nil) && len(cop.rootTaskConds) == 0 {
			// When limit is pushed down, we should remove its offset.
			newCount := p.Offset + p.Count
			childProfile := cop.plan().statsInfo()
			// Strictly speaking, for the row count of stats, we should multiply newCount with "regionNum",
			// but "regionNum" is unknown since the copTask can be a double read, so we ignore it now.
			stats := deriveLimitStats(childProfile, float64(newCount))
			pushedDownLimit := PhysicalLimit{Count: newCount}.Init(p.ctx, stats, p.blockOffset)
			cop = attachPlan2Task(pushedDownLimit, cop).(*copTask)
			// Don't use clone() so that Limit and its children share the same schema. Otherwise the virtual generated column may not be resolved right.
			pushedDownLimit.SetSchema(pushedDownLimit.children[0].Schema())
		}
		t = cop.convertToRootTask(p.ctx)
		sunk = p.sinkIntoIndexLookUp(t)
	}
	if sunk {
		return t
	}
	return attachPlan2Task(p, t)
}

func (p *PhysicalLimit) sinkIntoIndexLookUp(t task) bool {
	root := t.(*rootTask)
	reader, isDoubleRead := root.p.(*PhysicalIndexLookUpReader)
	proj, isProj := root.p.(*PhysicalProjection)
	if !isDoubleRead && !isProj {
		return false
	}
	if isProj {
		reader, isDoubleRead = proj.Children()[0].(*PhysicalIndexLookUpReader)
		if !isDoubleRead {
			return false
		}
	}
	// We can sink Limit into IndexLookUpReader only if tablePlan contains no Selection.
	ts, isTableScan := reader.tablePlan.(*PhysicalTableScan)
	if !isTableScan {
		return false
	}
	reader.PushedLimit = &PushedDownLimit{
		Offset: p.Offset,
		Count:  p.Count,
	}
	ts.stats = p.stats
	reader.stats = p.stats
	if isProj {
		proj.stats = p.stats
	}
	return true
}

// GetCost computes cost of TopN operator itself.
func (p *PhysicalTopN) GetCost(count float64, isRoot bool) float64 {
	heapSize := float64(p.Offset + p.Count)
	if heapSize < 2.0 {
		heapSize = 2.0
	}
	sessVars := p.ctx.GetSessionVars()
	// Ignore the cost of `doCompaction` in current implementation of `TopNExec`, since it is the
	// special side-effect of our Chunk format in TiDB layer, which may not exist in coprocessor's
	// implementation, or may be removed in the future if we change data format.
	// Note that we are using worst complexity to compute CPU cost, because it is simpler compared with
	// considering probabilities of average complexity, i.e, we may not need adjust heap for each input
	// row.
	var cpuCost float64
	if isRoot {
		cpuCost = count * math.Log2(heapSize) * sessVars.CPUFactor
	} else {
		cpuCost = count * math.Log2(heapSize) * sessVars.CopCPUFactor
	}
	memoryCost := heapSize * sessVars.MemoryFactor
	return cpuCost + memoryCost
}

// canPushDown checks if this topN can be pushed down. If each of the expression can be converted to pb, it can be pushed.
func (p *PhysicalTopN) canPushDown(cop *copTask) bool {
	exprs := make([]expression.Expression, 0, len(p.ByItems))
	for _, item := range p.ByItems {
		exprs = append(exprs, item.Expr)
	}
	return expression.CanExprsPushDown(p.ctx.GetSessionVars().StmtCtx, exprs, p.ctx.GetClient(), cop.getStoreType())
}

func (p *PhysicalTopN) allColsFromSchema(schema *expression.Schema) bool {
	cols := make([]*expression.Column, 0, len(p.ByItems))
	for _, item := range p.ByItems {
		cols = append(cols, expression.ExtractColumns(item.Expr)...)
	}
	return len(schema.ColumnsIndices(cols)) > 0
}

// GetCost computes the cost of in memory sort.
func (p *PhysicalSort) GetCost(count float64, schema *expression.Schema) float64 {
	if count < 2.0 {
		count = 2.0
	}
	sessVars := p.ctx.GetSessionVars()
	cpuCost := count * math.Log2(count) * sessVars.CPUFactor
	memoryCost := count * sessVars.MemoryFactor

	oomUseTmpStorage := config.GetGlobalConfig().OOMUseTmpStorage
	memQuota := sessVars.StmtCtx.MemTracker.GetBytesLimit() // sessVars.MemQuotaQuery && hint
	rowSize := getAvgRowSize(p.statsInfo(), schema)
	spill := oomUseTmpStorage && memQuota > 0 && rowSize*count > float64(memQuota)
	diskCost := count * sessVars.DiskFactor * rowSize
	if !spill {
		diskCost = 0
	} else {
		memoryCost *= float64(memQuota) / (rowSize * count)
	}
	return cpuCost + memoryCost + diskCost
}

func (p *PhysicalSort) attach2Task(tasks ...task) task {
	t := tasks[0].copy()
	t = attachPlan2Task(p, t)
	t.addCost(p.GetCost(t.count(), p.Schema()))
	return t
}

func (p *NominalSort) attach2Task(tasks ...task) task {
	if p.OnlyColumn {
		return tasks[0]
	}
	t := tasks[0].copy()
	t = attachPlan2Task(p, t)
	return t
}

func (p *PhysicalTopN) getPushedDownTopN(childPlan PhysicalPlan) *PhysicalTopN {
	newByItems := make([]*util.ByItems, 0, len(p.ByItems))
	for _, expr := range p.ByItems {
		newByItems = append(newByItems, expr.Clone())
	}
	newCount := p.Offset + p.Count
	childProfile := childPlan.statsInfo()
	// Strictly speaking, for the row count of pushed down TopN, we should multiply newCount with "regionNum",
	// but "regionNum" is unknown since the copTask can be a double read, so we ignore it now.
	stats := deriveLimitStats(childProfile, float64(newCount))
	topN := PhysicalTopN{
		ByItems: newByItems,
		Count:   newCount,
	}.Init(p.ctx, stats, p.blockOffset)
	topN.SetChildren(childPlan)
	return topN
}

func (p *PhysicalTopN) attach2Task(tasks ...task) task {
	t := tasks[0].copy()
	inputCount := t.count()
	if copTask, ok := t.(*copTask); ok && p.canPushDown(copTask) && len(copTask.rootTaskConds) == 0 {
		// If all columns in topN are from index plan, we push it to index plan, otherwise we finish the index plan and
		// push it to table plan.
		var pushedDownTopN *PhysicalTopN
		if !copTask.indexPlanFinished && p.allColsFromSchema(copTask.indexPlan.Schema()) {
			pushedDownTopN = p.getPushedDownTopN(copTask.indexPlan)
			copTask.indexPlan = pushedDownTopN
		} else {
			copTask.finishIndexPlan()
			pushedDownTopN = p.getPushedDownTopN(copTask.tablePlan)
			copTask.tablePlan = pushedDownTopN
		}
		copTask.addCost(pushedDownTopN.GetCost(inputCount, false))
	}
	rootTask := t.convertToRootTask(p.ctx)
	rootTask.addCost(p.GetCost(rootTask.count(), true))
	return attachPlan2Task(p, rootTask)
}

// GetCost computes the cost of projection operator itself.
func (p *PhysicalProjection) GetCost(count float64) float64 {
	sessVars := p.ctx.GetSessionVars()
	cpuCost := count * sessVars.CPUFactor
	concurrency := float64(sessVars.ProjectionConcurrency())
	if concurrency <= 0 {
		return cpuCost
	}
	cpuCost /= concurrency
	concurrencyCost := (1 + concurrency) * sessVars.ConcurrencyFactor
	return cpuCost + concurrencyCost
}

func (p *PhysicalProjection) attach2Task(tasks ...task) task {
	t := tasks[0].copy()
	if cop, ok := t.(*copTask); ok {
		if len(cop.rootTaskConds) == 0 && cop.getStoreType() == kv.TiFlash && expression.CanExprsPushDown(p.ctx.GetSessionVars().StmtCtx, p.Exprs, p.ctx.GetClient(), cop.getStoreType()) {
			copTask := attachPlan2Task(p, cop)
			copTask.addCost(p.GetCost(t.count()))
			return copTask
		}
	} else if mpp, ok := t.(*mppTask); ok {
		if expression.CanExprsPushDown(p.ctx.GetSessionVars().StmtCtx, p.Exprs, p.ctx.GetClient(), kv.TiFlash) {
			p.SetChildren(mpp.p)
			mpp.p = p
			mpp.addCost(p.GetCost(t.count()))
			return mpp
		}
	}
	// TODO: support projection push down for TiKV.
	t = t.convertToRootTask(p.ctx)
	t = attachPlan2Task(p, t)
	t.addCost(p.GetCost(t.count()))
	return t
}

func (p *PhysicalUnionAll) attach2Task(tasks ...task) task {
	t := &rootTask{p: p}
	childPlans := make([]PhysicalPlan, 0, len(tasks))
	var childMaxCost float64
	for _, task := range tasks {
		task = task.convertToRootTask(p.ctx)
		childCost := task.cost()
		if childCost > childMaxCost {
			childMaxCost = childCost
		}
		childPlans = append(childPlans, task.plan())
	}
	p.SetChildren(childPlans...)
	sessVars := p.ctx.GetSessionVars()
	// Children of UnionExec are executed in parallel.
	t.cst = childMaxCost + float64(1+len(tasks))*sessVars.ConcurrencyFactor
	return t
}

func (sel *PhysicalSelection) attach2Task(tasks ...task) task {
	sessVars := sel.ctx.GetSessionVars()
	t := tasks[0].convertToRootTask(sel.ctx)
	t.addCost(t.count() * sessVars.CPUFactor)
	return attachPlan2Task(sel, t)
}

// CheckAggCanPushCop checks whether the aggFuncs and groupByItems can
// be pushed down to coprocessor.
func CheckAggCanPushCop(sctx sessionctx.Context, aggFuncs []*aggregation.AggFuncDesc, groupByItems []expression.Expression, storeType kv.StoreType) bool {
	sc := sctx.GetSessionVars().StmtCtx
	client := sctx.GetClient()
	for _, aggFunc := range aggFuncs {
		// if the aggFunc contain VirtualColumn or CorrelatedColumn, it can not be pushed down.
		if expression.ContainVirtualColumn(aggFunc.Args) || expression.ContainCorrelatedColumn(aggFunc.Args) {
			return false
		}
		pb := aggregation.AggFuncToPBExpr(sc, client, aggFunc)
		if pb == nil {
			return false
		}
		if !aggregation.CheckAggPushDown(aggFunc, storeType) {
			return false
		}
		if !expression.CanExprsPushDown(sc, aggFunc.Args, client, storeType) {
			return false
		}
	}
	if expression.ContainVirtualColumn(groupByItems) {
		return false
	}
	return expression.CanExprsPushDown(sc, groupByItems, client, storeType)
}

// AggInfo stores the information of an Aggregation.
type AggInfo struct {
	AggFuncs     []*aggregation.AggFuncDesc
	GroupByItems []expression.Expression
	Schema       *expression.Schema
}

// BuildFinalModeAggregation splits either LogicalAggregation or PhysicalAggregation to finalAgg and partial1Agg,
// returns the information of partial and final agg.
// partialIsCop means whether partial agg is a cop task.
func BuildFinalModeAggregation(
	sctx sessionctx.Context, original *AggInfo, partialIsCop bool) (partial, final *AggInfo, funcMap map[*aggregation.AggFuncDesc]*aggregation.AggFuncDesc) {

	funcMap = make(map[*aggregation.AggFuncDesc]*aggregation.AggFuncDesc, len(original.AggFuncs))
	partial = &AggInfo{
		AggFuncs:     make([]*aggregation.AggFuncDesc, 0, len(original.AggFuncs)),
		GroupByItems: original.GroupByItems,
		Schema:       expression.NewSchema(),
	}
	partialCursor := 0
	final = &AggInfo{
		AggFuncs:     make([]*aggregation.AggFuncDesc, len(original.AggFuncs)),
		GroupByItems: make([]expression.Expression, 0, len(original.GroupByItems)),
		Schema:       original.Schema,
	}

	partialGbySchema := expression.NewSchema()
	// add group by columns
	for _, gbyExpr := range partial.GroupByItems {
		var gbyCol *expression.Column
		if col, ok := gbyExpr.(*expression.Column); ok {
			gbyCol = col
		} else {
			gbyCol = &expression.Column{
				UniqueID: sctx.GetSessionVars().AllocPlanColumnID(),
				RetType:  gbyExpr.GetType(),
			}
		}
		partialGbySchema.Append(gbyCol)
		final.GroupByItems = append(final.GroupByItems, gbyCol)
	}

	// TODO: Refactor the way of constructing aggregation functions.
	// This fop loop is ugly, but I do not find a proper way to reconstruct
	// it right away.
	for i, aggFunc := range original.AggFuncs {
		finalAggFunc := &aggregation.AggFuncDesc{HasDistinct: false}
		finalAggFunc.Name = aggFunc.Name
		args := make([]expression.Expression, 0, len(aggFunc.Args))
		if aggFunc.HasDistinct {
			/*
				eg: SELECT COUNT(DISTINCT a), SUM(b) FROM t GROUP BY c

				change from
					[root] group by: c, funcs:count(distinct a), funcs:sum(b)
				to
					[root] group by: c, funcs:count(distinct a), funcs:sum(b)
						[cop]: group by: c, a
			*/
			for _, distinctArg := range aggFunc.Args {
				// 1. add all args to partial.GroupByItems
				foundInGroupBy := false
				for j, gbyExpr := range partial.GroupByItems {
					if gbyExpr.Equal(sctx, distinctArg) {
						foundInGroupBy = true
						args = append(args, partialGbySchema.Columns[j])
						break
					}
				}
				if !foundInGroupBy {
					partial.GroupByItems = append(partial.GroupByItems, distinctArg)
					var gbyCol *expression.Column
					if col, ok := distinctArg.(*expression.Column); ok {
						gbyCol = col
					} else {
						gbyCol = &expression.Column{
							UniqueID: sctx.GetSessionVars().AllocPlanColumnID(),
							RetType:  distinctArg.GetType(),
						}
					}
					partialGbySchema.Append(gbyCol)
					if !partialIsCop {
						// if partial is a cop task, firstrow function is redundant since group by items are outputted
						// by group by schema, and final functions use group by schema as their arguments.
						// if partial agg is not cop, we must append firstrow function & schema, to output the group by
						// items.
						// maybe we can unify them sometime.
						firstRow, err := aggregation.NewAggFuncDesc(sctx, ast.AggFuncFirstRow, []expression.Expression{distinctArg}, false)
						if err != nil {
							panic("NewAggFuncDesc FirstRow meets error: " + err.Error())
						}
						partial.AggFuncs = append(partial.AggFuncs, firstRow)
						newCol, _ := gbyCol.Clone().(*expression.Column)
						newCol.RetType = firstRow.RetTp
						partial.Schema.Append(newCol)
						partialCursor++
					}
					args = append(args, gbyCol)
				}
			}

			finalAggFunc.HasDistinct = true
			finalAggFunc.Mode = aggregation.CompleteMode
		} else {
			if sctx.GetSessionVars().AllowMPPExecution && finalAggFunc.Name == ast.AggFuncCount {
				// TODO: only work when the count() can be pushed down.
				finalAggFunc.Name = ast.AggFuncSum
			}
			if aggregation.NeedCount(finalAggFunc.Name) {
				ft := types.NewFieldType(mysql.TypeLonglong)
				ft.Flen, ft.Charset, ft.Collate = 21, charset.CharsetBin, charset.CollationBin
				partial.Schema.Append(&expression.Column{
					UniqueID: sctx.GetSessionVars().AllocPlanColumnID(),
					RetType:  ft,
				})
				args = append(args, partial.Schema.Columns[partialCursor])
				partialCursor++
			}
			if finalAggFunc.Name == ast.AggFuncApproxCountDistinct {
				ft := types.NewFieldType(mysql.TypeString)
				ft.Charset, ft.Collate = charset.CharsetBin, charset.CollationBin
				ft.Flag |= mysql.NotNullFlag
				partial.Schema.Append(&expression.Column{
					UniqueID: sctx.GetSessionVars().AllocPlanColumnID(),
					RetType:  ft,
				})
				args = append(args, partial.Schema.Columns[partialCursor])
				partialCursor++
			}
			if aggregation.NeedValue(finalAggFunc.Name) {
				partial.Schema.Append(&expression.Column{
					UniqueID: sctx.GetSessionVars().AllocPlanColumnID(),
					RetType:  original.Schema.Columns[i].GetType(),
				})
				args = append(args, partial.Schema.Columns[partialCursor])
				partialCursor++
			}
			if aggFunc.Name == ast.AggFuncAvg {
				cntAgg := *aggFunc
				cntAgg.Name = ast.AggFuncCount
				cntAgg.RetTp = partial.Schema.Columns[partialCursor-2].GetType()
				cntAgg.RetTp.Flag = aggFunc.RetTp.Flag
				sumAgg := *aggFunc
				sumAgg.Name = ast.AggFuncSum
				sumAgg.RetTp = partial.Schema.Columns[partialCursor-1].GetType()
				partial.AggFuncs = append(partial.AggFuncs, &cntAgg, &sumAgg)
				if sctx.GetSessionVars().AllowMPPExecution {
					finalAvgCount := cntAgg.Clone()
					finalAvgCount.Name = ast.AggFuncSum
					finalAvgCount.Mode = aggregation.FinalMode
				}

			} else if aggFunc.Name == ast.AggFuncApproxCountDistinct {
				approxCountDistinctAgg := *aggFunc
				approxCountDistinctAgg.Name = ast.AggFuncApproxCountDistinct

				approxCountDistinctAgg.RetTp = partial.Schema.Columns[partialCursor-1].GetType()
				partial.AggFuncs = append(partial.AggFuncs, &approxCountDistinctAgg)
			} else {
				partial.AggFuncs = append(partial.AggFuncs, aggFunc)
			}

			finalAggFunc.Mode = aggregation.FinalMode
			funcMap[aggFunc] = finalAggFunc
		}

		finalAggFunc.Args = args
		finalAggFunc.RetTp = aggFunc.RetTp
		final.AggFuncs[i] = finalAggFunc
	}
	partial.Schema.Append(partialGbySchema.Columns...)
	return
}
func (p *basePhysicalAgg) convertAvgForMPP(prop *property.PhysicalProperty) *PhysicalProjection {
	newSchema := expression.NewSchema()
	newSchema.Keys = p.schema.Keys
	newSchema.UniqueKeys = p.schema.UniqueKeys
	newAggFuncs := make([]*aggregation.AggFuncDesc, 0, 2*len(p.AggFuncs))
	ft := types.NewFieldType(mysql.TypeLonglong)
	ft.Flen, ft.Charset, ft.Collate = 21, charset.CharsetBin, charset.CollationBin
	nullTp := types.NewFieldType(mysql.TypeNull)
	nullTp.Flen, nullTp.Decimal = mysql.GetDefaultFieldLengthAndDecimal(mysql.TypeNull)
	paramNull := &expression.Constant{
		Value:   types.NewDatum(nil),
		RetType: nullTp,
	}
	paramZero := &expression.Constant{
		Value:   types.NewDatum(0),
		RetType: ft,
	}
	exprs := make([]expression.Expression, 0, 2*len(p.schema.Columns))
	// add agg functions schema
	for i, aggFunc := range p.AggFuncs {
		if aggFunc.Name == ast.AggFuncAvg {
			// inset a count(column)
			avgCount := *aggFunc
			avgCount.Name = ast.AggFuncCount
			newAggFuncs = append(newAggFuncs, &avgCount)
			avgCount.RetTp = ft
			avgCountCol := &expression.Column{
				UniqueID: p.SCtx().GetSessionVars().AllocPlanColumnID(),
				RetType:  ft,
			}
			newSchema.Append(avgCountCol)
			// insert a sum(column)
			avgSum := *aggFunc
			avgSum.Name = ast.AggFuncSum
			newAggFuncs = append(newAggFuncs, &avgSum)
			newSchema.Append(p.schema.Columns[i])
			avgSumCol := p.schema.Columns[i]
			// if(avgCountCol = 0, NULL, avgSumCol/avgCountCol)
			eq := expression.NewFunctionInternal(p.ctx, ast.EQ, types.NewFieldType(mysql.TypeTiny), avgCountCol, paramZero)
			divide := expression.NewFunctionInternal(p.ctx, ast.Div, avgSumCol.RetType, avgSumCol, avgCountCol)
			funcIf := expression.NewFunctionInternal(p.ctx, ast.If, avgSumCol.RetType, eq, paramNull, divide)
			exprs = append(exprs, funcIf)
		} else {
			newAggFuncs = append(newAggFuncs, aggFunc)
			newSchema.Append(p.schema.Columns[i])
			exprs = append(exprs, p.schema.Columns[i])
		}
	}
	// no avgs
	if len(p.schema.Columns) == len(newSchema.Columns) {
		return nil
	}
	// todo: surely?
	for i := len(exprs); i < len(p.schema.Columns); i++ {
		exprs = append(exprs, p.schema.Columns[i])
	}
	proj := PhysicalProjection{
		Exprs:                exprs,
		CalculateNoDelay:     false,
		AvoidColumnEvaluator: false,
	}.Init(p.SCtx(), p.stats, p.SelectBlockOffset(), prop)
	proj.SetSchema(p.schema)

	p.AggFuncs = newAggFuncs
	p.schema = newSchema

	return proj
}

func (p *basePhysicalAgg) newPartialAggregate(copTaskType kv.StoreType) (partial, final PhysicalPlan) {
	// Check if this aggregation can push down.
	if !CheckAggCanPushCop(p.ctx, p.AggFuncs, p.GroupByItems, copTaskType) {
		return nil, p.self
	}
	partialPref, finalPref, funcMap := BuildFinalModeAggregation(p.ctx, &AggInfo{
		AggFuncs:     p.AggFuncs,
		GroupByItems: p.GroupByItems,
		Schema:       p.Schema().Clone(),
	}, true)
	if p.tp == plancodec.TypeStreamAgg && len(partialPref.GroupByItems) != len(finalPref.GroupByItems) {
		return nil, p.self
	}
	// Remove unnecessary FirstRow.
	partialPref.AggFuncs = RemoveUnnecessaryFirstRow(p.ctx,
		finalPref.AggFuncs, finalPref.GroupByItems,
		partialPref.AggFuncs, partialPref.GroupByItems, partialPref.Schema, funcMap)
	if copTaskType == kv.TiDB {
		// For partial agg of TiDB cop task, since TiDB coprocessor reuse the TiDB executor,
		// and TiDB aggregation executor won't output the group by value,
		// so we need add `firstrow` aggregation function to output the group by value.
		aggFuncs, err := genFirstRowAggForGroupBy(p.ctx, partialPref.GroupByItems)
		if err != nil {
			return nil, p.self
		}
		partialPref.AggFuncs = append(partialPref.AggFuncs, aggFuncs...)
	}
	p.AggFuncs = partialPref.AggFuncs
	p.GroupByItems = partialPref.GroupByItems
	p.schema = partialPref.Schema
	partialAgg := p.self
	// Create physical "final" aggregation.
	prop := &property.PhysicalProperty{ExpectedCnt: math.MaxFloat64}
	if p.tp == plancodec.TypeStreamAgg {
		finalAgg := basePhysicalAgg{
			AggFuncs:     finalPref.AggFuncs,
			GroupByItems: finalPref.GroupByItems,
		}.initForStream(p.ctx, p.stats, p.blockOffset, prop)
		finalAgg.schema = finalPref.Schema
		return partialAgg, finalAgg
	}

	finalAgg := basePhysicalAgg{
		AggFuncs:     finalPref.AggFuncs,
		GroupByItems: finalPref.GroupByItems,
	}.initForHash(p.ctx, p.stats, p.blockOffset, prop)
	finalAgg.schema = finalPref.Schema
	return partialAgg, finalAgg
}

func genFirstRowAggForGroupBy(ctx sessionctx.Context, groupByItems []expression.Expression) ([]*aggregation.AggFuncDesc, error) {
	aggFuncs := make([]*aggregation.AggFuncDesc, 0, len(groupByItems))
	for _, groupBy := range groupByItems {
		agg, err := aggregation.NewAggFuncDesc(ctx, ast.AggFuncFirstRow, []expression.Expression{groupBy}, false)
		if err != nil {
			return nil, err
		}
		aggFuncs = append(aggFuncs, agg)
	}
	return aggFuncs, nil
}

// RemoveUnnecessaryFirstRow removes unnecessary FirstRow of the aggregation. This function can be
// used for both LogicalAggregation and PhysicalAggregation.
// When the select column is same with the group by key, the column can be removed and gets value from the group by key.
// e.g
// select a, count(b) from t group by a;
// The schema is [firstrow(a), count(b), a]. The column firstrow(a) is unnecessary.
// Can optimize the schema to [count(b), a] , and change the index to get value.
func RemoveUnnecessaryFirstRow(
	sctx sessionctx.Context,
	finalAggFuncs []*aggregation.AggFuncDesc,
	finalGbyItems []expression.Expression,
	partialAggFuncs []*aggregation.AggFuncDesc,
	partialGbyItems []expression.Expression,
	partialSchema *expression.Schema,
	funcMap map[*aggregation.AggFuncDesc]*aggregation.AggFuncDesc) []*aggregation.AggFuncDesc {

	partialCursor := 0
	newAggFuncs := make([]*aggregation.AggFuncDesc, 0, len(partialAggFuncs))
	for _, aggFunc := range partialAggFuncs {
		if aggFunc.Name == ast.AggFuncFirstRow {
			canOptimize := false
			for j, gbyExpr := range partialGbyItems {
				if j >= len(finalGbyItems) {
					// after distinct push, len(partialGbyItems) may larger than len(finalGbyItems)
					// for example,
					// select /*+ HASH_AGG() */ a, count(distinct a) from t;
					// will generate to,
					//   HashAgg root  funcs:count(distinct a), funcs:firstrow(a)"
					//     HashAgg cop  group by:a, funcs:firstrow(a)->Column#6"
					// the firstrow in root task can not be removed.
					break
				}
				if gbyExpr.Equal(sctx, aggFunc.Args[0]) {
					canOptimize = true
					funcMap[aggFunc].Args[0] = finalGbyItems[j]
					break
				}
			}
			if canOptimize {
				partialSchema.Columns = append(partialSchema.Columns[:partialCursor], partialSchema.Columns[partialCursor+1:]...)
				continue
			}
		}
		partialCursor += computePartialCursorOffset(aggFunc.Name)
		newAggFuncs = append(newAggFuncs, aggFunc)
	}
	return newAggFuncs
}

func computePartialCursorOffset(name string) int {
	offset := 0
	if aggregation.NeedCount(name) {
		offset++
	}
	if aggregation.NeedValue(name) {
		offset++
	}
	if name == ast.AggFuncApproxCountDistinct {
		offset++
	}
	return offset
}

func (p *PhysicalStreamAgg) attach2Task(tasks ...task) task {
	t := tasks[0].copy()
	inputRows := t.count()
	if cop, ok := t.(*copTask); ok {
		// We should not push agg down across double read, since the data of second read is ordered by handle instead of index.
		// The `extraHandleCol` is added if the double read needs to keep order. So we just use it to decided
		// whether the following plan is double read with order reserved.
		if cop.extraHandleCol != nil || len(cop.rootTaskConds) > 0 {
			t = cop.convertToRootTask(p.ctx)
			inputRows = t.count()
			attachPlan2Task(p, t)
		} else {
			copTaskType := cop.getStoreType()
			partialAgg, finalAgg := p.newPartialAggregate(copTaskType)
			if partialAgg != nil {
				if cop.tablePlan != nil {
					cop.finishIndexPlan()
					partialAgg.SetChildren(cop.tablePlan)
					cop.tablePlan = partialAgg
				} else {
					partialAgg.SetChildren(cop.indexPlan)
					cop.indexPlan = partialAgg
				}
				cop.addCost(p.GetCost(inputRows, false))
			}
			t = cop.convertToRootTask(p.ctx)
			inputRows = t.count()
			attachPlan2Task(finalAgg, t)
		}
	} else {
		attachPlan2Task(p, t)
	}
	t.addCost(p.GetCost(inputRows, true))
	return t
}

// GetCost computes cost of stream aggregation considering CPU/memory.
func (p *PhysicalStreamAgg) GetCost(inputRows float64, isRoot bool) float64 {
	aggFuncFactor := p.getAggFuncCostFactor()
	var cpuCost float64
	sessVars := p.ctx.GetSessionVars()
	if isRoot {
		cpuCost = inputRows * sessVars.CPUFactor * aggFuncFactor
	} else {
		cpuCost = inputRows * sessVars.CopCPUFactor * aggFuncFactor
	}
	rowsPerGroup := inputRows / p.statsInfo().RowCount
	memoryCost := rowsPerGroup * distinctFactor * sessVars.MemoryFactor * float64(p.numDistinctFunc())
	return cpuCost + memoryCost
}

// cpuCostDivisor computes the concurrency to which we would amortize CPU cost
// for hash aggregation.
func (p *PhysicalHashAgg) cpuCostDivisor(hasDistinct bool) (float64, float64) {
	if hasDistinct {
		return 0, 0
	}
	sessionVars := p.ctx.GetSessionVars()
	finalCon, partialCon := sessionVars.HashAggFinalConcurrency(), sessionVars.HashAggPartialConcurrency()
	// According to `ValidateSetSystemVar`, `finalCon` and `partialCon` cannot be less than or equal to 0.
	if finalCon == 1 && partialCon == 1 {
		return 0, 0
	}
	// It is tricky to decide which concurrency we should use to amortize CPU cost. Since cost of hash
	// aggregation is tend to be under-estimated as explained in `attach2Task`, we choose the smaller
	// concurrecy to make some compensation.
	return math.Min(float64(finalCon), float64(partialCon)), float64(finalCon + partialCon)
}

func (p *PhysicalHashAgg) attach2TaskForMpp(tasks ...task) task {
	t := tasks[0].copy()
	mpp, ok := t.(*mppTask)
	if !ok {
		return invalidTask
	}
	inputRows := mpp.count()
	switch p.MppRunMode {
	case Mpp1Phase:
		/// 1-phase agg: when the partition columns can be satisfied, where the plan does not need to enforce Exchange
		/// only push down the original agg
		p.self.SetChildren(mpp.p)
		mpp.p = p.self
		mpp.addCost(p.GetCost(inputRows, false))
		return mpp
	case Mpp2Phase:
		/// 2-phase agg: partial + final agg for hash partition
		if len(p.PartitionCols) == 0 {
			return invalidTask
		}
		partialAgg, finalAgg := p.newPartialAggregate(kv.TiFlash)
		if partialAgg == nil {
			return invalidTask
		}
		partialAgg.SetChildren(mpp.p)
		mpp.p = partialAgg
		prop := &property.PhysicalProperty{TaskTp: property.MppTaskType, ExpectedCnt: math.MaxFloat64, PartitionTp: property.HashType, PartitionCols: p.PartitionCols}
		newMpp := mpp.enforceExchangerImpl(prop)
		finalAgg.SetChildren(newMpp.p)
		newMpp.p = finalAgg
		// TODO: how to set 2-phase cost?
		newMpp.addCost(p.GetCost(inputRows/2, false))
		return newMpp
	case MppTiDB:
		partialAgg, finalAgg := p.newPartialAggregate(kv.TiFlash)
		if partialAgg != nil {
			partialAgg.SetChildren(mpp.p)
			mpp.p = partialAgg
		}
		t = mpp.convertToRootTask(p.ctx)
		inputRows = t.count()
		attachPlan2Task(finalAgg, t)
		t.addCost(p.GetCost(inputRows, true))
		return t
	default:
		return invalidTask
	}
}

func (p *PhysicalHashAgg) attach2Task(tasks ...task) task {
	t := tasks[0].copy()
	inputRows := t.count()
	if cop, ok := t.(*copTask); ok {
		if len(cop.rootTaskConds) == 0 {
			copTaskType := cop.getStoreType()
			partialAgg, finalAgg := p.newPartialAggregate(copTaskType)
			if partialAgg != nil {
				if cop.tablePlan != nil {
					cop.finishIndexPlan()
					partialAgg.SetChildren(cop.tablePlan)
					cop.tablePlan = partialAgg
				} else {
					partialAgg.SetChildren(cop.indexPlan)
					cop.indexPlan = partialAgg
				}
				cop.addCost(p.GetCost(inputRows, false))
			}
			// In `newPartialAggregate`, we are using stats of final aggregation as stats
			// of `partialAgg`, so the network cost of transferring result rows of `partialAgg`
			// to TiDB is normally under-estimated for hash aggregation, since the group-by
			// column may be independent of the column used for region distribution, so a closer
			// estimation of network cost for hash aggregation may multiply the number of
			// regions involved in the `partialAgg`, which is unknown however.
			t = cop.convertToRootTask(p.ctx)
			inputRows = t.count()
			attachPlan2Task(finalAgg, t)
		} else {
			t = cop.convertToRootTask(p.ctx)
			inputRows = t.count()
			attachPlan2Task(p, t)
		}
<<<<<<< HEAD
	} else if mpp, ok := t.(*mppTask); ok {
		if len(p.GroupByItems) != 0 && mpp.partTp == property.HashType {
			/// 1-phase agg: when the partition columns can be satisfied, where the plan does not need to enforce Exchange
			/// only push down the original agg
			p.self.SetChildren(mpp.p)
			mpp.p = p.self
			mpp.addCost(p.GetCost(inputRows, false))
			return mpp
		} else if len(p.GroupByItems) != 0 && mpp.partTp == property.AnyType {
			/// 2-phase agg: partial + final agg with two types partitions: hash partition or merged partition
			partitionCols := p.GetChildReqProps(0).PartitionCols
			if len(partitionCols) == 0 {
				return invalidTask
			}
			prop := &property.PhysicalProperty{TaskTp: property.MppTaskType, ExpectedCnt: math.MaxFloat64, PartitionTp: property.HashType, PartitionCols: partitionCols}
			proj := p.convertAvgForMPP(prop)

			partialAgg, finalAgg := p.newPartialAggregate(kv.TiFlash)
			if partialAgg == nil {
				return invalidTask
			}
			partialAgg.SetChildren(mpp.p)
			mpp.p = partialAgg

			newMpp := mpp.enforceExchangerImpl(prop)
			finalAgg.SetChildren(newMpp.p)
			newMpp.p = finalAgg
			if proj != nil {
				if p.SCtx().GetSessionVars().AllowBCJ {
					t = newMpp.convertToRootTask(p.ctx)
					attachPlan2Task(proj, t)
					t.addCost(p.GetCost(t.count(), true))
					return t
				} else {
					proj.SetChildren(newMpp.p)
					newMpp.p = proj
				}
			}
			// TODO: how to set 2-phase cost?
			newMpp.addCost(p.GetCost(inputRows/2, false))
			return newMpp
		} else {
			// scalar agg
			partialAgg, finalAgg := p.newPartialAggregate(kv.TiFlash)
			if partialAgg != nil {
				partialAgg.SetChildren(mpp.p)
				mpp.p = partialAgg
			}
			t = mpp.convertToRootTask(p.ctx)
			inputRows = t.count()
			attachPlan2Task(finalAgg, t)
		}
=======
	} else if _, ok := t.(*mppTask); ok {
		return p.attach2TaskForMpp(tasks...)
>>>>>>> 9fb3b472
	} else {
		attachPlan2Task(p, t)
	}
	// We may have 3-phase hash aggregation actually, strictly speaking, we'd better
	// calculate cost of each phase and sum the results up, but in fact we don't have
	// region level table stats, and the concurrency of the `partialAgg`,
	// i.e, max(number_of_regions, DistSQLScanConcurrency) is unknown either, so it is hard
	// to compute costs separately. We ignore region level parallelism for both hash
	// aggregation and stream aggregation when calculating cost, though this would lead to inaccuracy,
	// hopefully this inaccuracy would be imposed on both aggregation implementations,
	// so they are still comparable horizontally.
	// Also, we use the stats of `partialAgg` as the input of cost computing for TiDB layer
	// hash aggregation, it would cause under-estimation as the reason mentioned in comment above.
	// To make it simple, we also treat 2-phase parallel hash aggregation in TiDB layer as
	// 1-phase when computing cost.
	t.addCost(p.GetCost(inputRows, true))
	return t
}

// GetCost computes the cost of hash aggregation considering CPU/memory.
func (p *PhysicalHashAgg) GetCost(inputRows float64, isRoot bool) float64 {
	cardinality := p.statsInfo().RowCount
	numDistinctFunc := p.numDistinctFunc()
	aggFuncFactor := p.getAggFuncCostFactor()
	var cpuCost float64
	sessVars := p.ctx.GetSessionVars()
	if isRoot {
		cpuCost = inputRows * sessVars.CPUFactor * aggFuncFactor
		divisor, con := p.cpuCostDivisor(numDistinctFunc > 0)
		if divisor > 0 {
			cpuCost /= divisor
			// Cost of additional goroutines.
			cpuCost += (con + 1) * sessVars.ConcurrencyFactor
		}
	} else {
		cpuCost = inputRows * sessVars.CopCPUFactor * aggFuncFactor
	}
	memoryCost := cardinality * sessVars.MemoryFactor * float64(len(p.AggFuncs))
	// When aggregation has distinct flag, we would allocate a map for each group to
	// check duplication.
	memoryCost += inputRows * distinctFactor * sessVars.MemoryFactor * float64(numDistinctFunc)
	return cpuCost + memoryCost
}

// mppTask can not :
// 1. keep order
// 2. support double read
// 3. consider virtual columns.
// 4. TODO: partition prune after close
type mppTask struct {
	p   PhysicalPlan
	cst float64

	partTp   property.PartitionType
	hashCols []*expression.Column

	ts        *PhysicalTableScan
	receivers []*PhysicalExchangeReceiver
}

func (t *mppTask) count() float64 {
	return t.p.statsInfo().RowCount
}

func (t *mppTask) addCost(cst float64) {
	t.cst += cst
}

func (t *mppTask) cost() float64 {
	return t.cst
}

func (t *mppTask) copy() task {
	nt := *t
	return &nt
}

func (t *mppTask) plan() PhysicalPlan {
	return t.p
}

func (t *mppTask) invalid() bool {
	return t.p == nil
}

func (t *mppTask) convertToRootTask(ctx sessionctx.Context) *rootTask {
	return t.copy().(*mppTask).convertToRootTaskImpl(ctx)
}

func (t *mppTask) convertToRootTaskImpl(ctx sessionctx.Context) *rootTask {
	sender := PhysicalExchangeSender{
		ExchangeType: tipb.ExchangeType_PassThrough,
	}.Init(ctx, t.p.statsInfo())
	sender.SetChildren(t.p)
	sender.Fragment = &Fragment{ExchangeReceivers: t.receivers, ExchangeSender: sender, TableScan: t.ts}

	p := PhysicalTableReader{
		tablePlan: sender,
		StoreType: kv.TiFlash,
	}.Init(ctx, t.p.SelectBlockOffset())
	p.stats = t.p.statsInfo()
	return &rootTask{
		p:   p,
		cst: t.cst / 20, // TODO: This is tricky because mpp doesn't run in a coprocessor way.
	}
}

func (t *mppTask) needEnforce(prop *property.PhysicalProperty) bool {
	switch prop.PartitionTp {
	case property.AnyType:
		return false
	case property.BroadcastType:
		return true
	default:
		if t.partTp != property.HashType {
			return true
		}
		// TODO: consider equalivant class
		if len(prop.PartitionCols) != len(t.hashCols) {
			return true
		}
		for i, col := range prop.PartitionCols {
			if !col.Equal(nil, t.hashCols[i]) {
				return true
			}
		}
		return false
	}
}

func (t *mppTask) enforceExchanger(prop *property.PhysicalProperty) *mppTask {
	if len(prop.SortItems) != 0 {
		return &mppTask{}
	}
	if !t.needEnforce(prop) {
		return t
	}
	return t.copy().(*mppTask).enforceExchangerImpl(prop)
}

func (t *mppTask) enforceExchangerImpl(prop *property.PhysicalProperty) *mppTask {
	ctx := t.p.SCtx()
	sender := PhysicalExchangeSender{
		ExchangeType: tipb.ExchangeType(prop.PartitionTp),
		HashCols:     prop.PartitionCols,
	}.Init(ctx, t.p.statsInfo())
	sender.SetChildren(t.p)
	f := &Fragment{ExchangeSender: sender, TableScan: t.ts, ExchangeReceivers: t.receivers}
	sender.Fragment = f
	receiver := PhysicalExchangeReceiver{
		ChildPf: f,
	}.Init(ctx, t.p.statsInfo())
	receiver.SetChildren(sender)
	return &mppTask{
		p:         receiver,
		cst:       t.cst,
		partTp:    prop.PartitionTp,
		hashCols:  prop.PartitionCols,
		receivers: []*PhysicalExchangeReceiver{receiver},
	}
}<|MERGE_RESOLUTION|>--- conflicted
+++ resolved
@@ -1573,16 +1573,28 @@
 		if len(p.PartitionCols) == 0 {
 			return invalidTask
 		}
+		prop := &property.PhysicalProperty{TaskTp: property.MppTaskType, ExpectedCnt: math.MaxFloat64, PartitionTp: property.HashType, PartitionCols: p.PartitionCols}
+		proj := p.convertAvgForMPP(prop)
 		partialAgg, finalAgg := p.newPartialAggregate(kv.TiFlash)
 		if partialAgg == nil {
 			return invalidTask
 		}
 		partialAgg.SetChildren(mpp.p)
 		mpp.p = partialAgg
-		prop := &property.PhysicalProperty{TaskTp: property.MppTaskType, ExpectedCnt: math.MaxFloat64, PartitionTp: property.HashType, PartitionCols: p.PartitionCols}
 		newMpp := mpp.enforceExchangerImpl(prop)
 		finalAgg.SetChildren(newMpp.p)
 		newMpp.p = finalAgg
+		if proj != nil {
+			if expression.CanExprsPushDown(p.ctx.GetSessionVars().StmtCtx, proj.Exprs, p.ctx.GetClient(), kv.TiFlash) {
+				proj.SetChildren(newMpp.p)
+				newMpp.p = proj
+			} else {
+				t = newMpp.convertToRootTask(p.ctx)
+				attachPlan2Task(proj, t)
+				t.addCost(p.GetCost(t.count(), true))
+				return t
+			}
+		}
 		// TODO: how to set 2-phase cost?
 		newMpp.addCost(p.GetCost(inputRows/2, false))
 		return newMpp
@@ -1634,63 +1646,8 @@
 			inputRows = t.count()
 			attachPlan2Task(p, t)
 		}
-<<<<<<< HEAD
-	} else if mpp, ok := t.(*mppTask); ok {
-		if len(p.GroupByItems) != 0 && mpp.partTp == property.HashType {
-			/// 1-phase agg: when the partition columns can be satisfied, where the plan does not need to enforce Exchange
-			/// only push down the original agg
-			p.self.SetChildren(mpp.p)
-			mpp.p = p.self
-			mpp.addCost(p.GetCost(inputRows, false))
-			return mpp
-		} else if len(p.GroupByItems) != 0 && mpp.partTp == property.AnyType {
-			/// 2-phase agg: partial + final agg with two types partitions: hash partition or merged partition
-			partitionCols := p.GetChildReqProps(0).PartitionCols
-			if len(partitionCols) == 0 {
-				return invalidTask
-			}
-			prop := &property.PhysicalProperty{TaskTp: property.MppTaskType, ExpectedCnt: math.MaxFloat64, PartitionTp: property.HashType, PartitionCols: partitionCols}
-			proj := p.convertAvgForMPP(prop)
-
-			partialAgg, finalAgg := p.newPartialAggregate(kv.TiFlash)
-			if partialAgg == nil {
-				return invalidTask
-			}
-			partialAgg.SetChildren(mpp.p)
-			mpp.p = partialAgg
-
-			newMpp := mpp.enforceExchangerImpl(prop)
-			finalAgg.SetChildren(newMpp.p)
-			newMpp.p = finalAgg
-			if proj != nil {
-				if p.SCtx().GetSessionVars().AllowBCJ {
-					t = newMpp.convertToRootTask(p.ctx)
-					attachPlan2Task(proj, t)
-					t.addCost(p.GetCost(t.count(), true))
-					return t
-				} else {
-					proj.SetChildren(newMpp.p)
-					newMpp.p = proj
-				}
-			}
-			// TODO: how to set 2-phase cost?
-			newMpp.addCost(p.GetCost(inputRows/2, false))
-			return newMpp
-		} else {
-			// scalar agg
-			partialAgg, finalAgg := p.newPartialAggregate(kv.TiFlash)
-			if partialAgg != nil {
-				partialAgg.SetChildren(mpp.p)
-				mpp.p = partialAgg
-			}
-			t = mpp.convertToRootTask(p.ctx)
-			inputRows = t.count()
-			attachPlan2Task(finalAgg, t)
-		}
-=======
 	} else if _, ok := t.(*mppTask); ok {
 		return p.attach2TaskForMpp(tasks...)
->>>>>>> 9fb3b472
 	} else {
 		attachPlan2Task(p, t)
 	}
