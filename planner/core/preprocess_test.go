// Copyright 2015 PingCAP, Inc.
//
// Licensed under the Apache License, Version 2.0 (the "License");
// you may not use this file except in compliance with the License.
// You may obtain a copy of the License at
//
//     http://www.apache.org/licenses/LICENSE-2.0
//
// Unless required by applicable law or agreed to in writing, software
// distributed under the License is distributed on an "AS IS" BASIS,
// See the License for the specific language governing permissions and
// limitations under the License.

package core_test

import (
	"context"

	. "github.com/pingcap/check"
	"github.com/pingcap/errors"
	"github.com/pingcap/parser"
	"github.com/pingcap/parser/model"
	"github.com/pingcap/parser/mysql"
	"github.com/pingcap/parser/terror"
	"github.com/pingcap/tidb/ddl"
	"github.com/pingcap/tidb/domain"
	"github.com/pingcap/tidb/expression"
	"github.com/pingcap/tidb/infoschema"
	"github.com/pingcap/tidb/kv"
	"github.com/pingcap/tidb/meta/autoid"
	"github.com/pingcap/tidb/planner/core"
	"github.com/pingcap/tidb/session"
	"github.com/pingcap/tidb/sessionctx"
	"github.com/pingcap/tidb/types"
	"github.com/pingcap/tidb/util/testleak"
)

var _ = Suite(&testValidatorSuite{})

type testValidatorSuite struct {
	store kv.Storage
	dom   *domain.Domain
	se    session.Session
	ctx   sessionctx.Context
	is    infoschema.InfoSchema
}

func (s *testValidatorSuite) SetUpTest(c *C) {
	var err error
	s.store, s.dom, err = newStoreWithBootstrap()
	c.Assert(err, IsNil)

	s.se, err = session.CreateSession4Test(s.store)
	c.Assert(err, IsNil)

	s.ctx = s.se.(sessionctx.Context)

	s.is = infoschema.MockInfoSchema([]*model.TableInfo{core.MockSignedTable()})
}

func (s *testValidatorSuite) runSQL(c *C, sql string, inPrepare bool, terr error) {
	stmts, err1 := session.Parse(s.ctx, sql)
	c.Assert(err1, IsNil, Commentf("sql: %s", sql))
	c.Assert(stmts, HasLen, 1)
	stmt := stmts[0]
	var opts []core.PreprocessOpt
	if inPrepare {
		opts = append(opts, core.InPrepare)
	}
	err := core.Preprocess(s.ctx, stmt, s.is, opts...)
	c.Assert(terror.ErrorEqual(err, terr), IsTrue, Commentf("sql: %s, err:%v", sql, err))
}

func (s *testValidatorSuite) TestValidator(c *C) {
	defer testleak.AfterTest(c)()
	defer func() {
		s.dom.Close()
		s.store.Close()
	}()
	tests := []struct {
		sql       string
		inPrepare bool
		err       error
	}{
		{"select ?", false, parser.ErrSyntax},
		{"select ?", true, nil},
		{"create table t(id int not null auto_increment default 2, key (id))", true,
			errors.New("Invalid default value for 'id'")},
		{"create table t(id int not null default 2 auto_increment, key (id))", true,
			errors.New("Invalid default value for 'id'")},
		// Default value can be null when the column is primary key in MySQL 5.6.
		// But it can't be null in MySQL 5.7.
		{"create table t(id int auto_increment default null, primary key (id))", true, nil},
		{"create table t(id int default null auto_increment, primary key (id))", true, nil},
		{"create table t(id int not null auto_increment)", true,
			errors.New("[autoid:1075]Incorrect table definition; there can be only one auto column and it must be defined as a key")},
		{"create table t(id int not null auto_increment, c int auto_increment, key (id, c))", true,
			errors.New("[autoid:1075]Incorrect table definition; there can be only one auto column and it must be defined as a key")},
		{"create table t(id int not null auto_increment, c int, key (c, id))", true,
			errors.New("[autoid:1075]Incorrect table definition; there can be only one auto column and it must be defined as a key")},
		{"create table t(id decimal auto_increment, key (id))", true,
			errors.New("Incorrect column specifier for column 'id'")},
		{"create table t(id float auto_increment, key (id))", true, nil},
		{"create table t(id int auto_increment) ENGINE=MYISAM", true, nil},
		{"create table t(a int primary key, b int, c varchar(10), d char(256));", true,
			errors.New("[types:1074]Column length too big for column 'd' (max = 255); use BLOB or TEXT instead")},
		{"create index ib on t(b,a,b);", true, errors.New("[schema:1060]Duplicate column name 'b'")},
		{"alter table t add index idx(a, b, A)", true, errors.New("[schema:1060]Duplicate column name 'A'")},
		{"create table t (a int, b int, index(a, b, A))", true, errors.New("[schema:1060]Duplicate column name 'A'")},
		{"create table t (a int, b int, key(a, b, A))", true, errors.New("[schema:1060]Duplicate column name 'A'")},
		{"create table t (a int, b int, unique(a, b, A))", true, errors.New("[schema:1060]Duplicate column name 'A'")},
		{"create table t (a int, b int, unique key(a, b, A))", true, errors.New("[schema:1060]Duplicate column name 'A'")},
		{"create table t (a int, b int, unique index(a, b, A))", true, errors.New("[schema:1060]Duplicate column name 'A'")},
		{"create table t(c1 int not null primary key, c2 int not null primary key)", true,
			errors.New("[schema:1068]Multiple primary key defined")},
		{"create table t(c1 int not null primary key, c2 int not null, primary key(c1))", true,
			errors.New("[schema:1068]Multiple primary key defined")},
		{"create table t(c1 int not null, c2 int not null, primary key(c1), primary key(c2))", true,
			errors.New("[schema:1068]Multiple primary key defined")},
		{"alter table t auto_increment=1", true, nil},
		{"alter table t add column c int auto_increment key, auto_increment=10", true, nil},
		{"alter table t add column c int auto_increment key", true, nil},
		{"alter table t add column char4294967295 char(255)", true, nil},
		{"create table t (c float(53))", true, nil},
		{"alter table t add column c float(53)", true, nil},
		{"create table t (c set ('1','2','3','4','5','6','7','8','9','10','11','12','13','14','15','16','17','18','19','20','21','22','23','24','25','26','27','28','29','30','31','32','33','34','35','36','37','38','39','40','41','42','43','44','45','46','47','48','49','50','51','52','53','54','55','56','57','58','59','60','61','62','63','64'))", true, nil},
		{"alter table t add column c set ('1','2','3','4','5','6','7','8','9','10','11','12','13','14','15','16','17','18','19','20','21','22','23','24','25','26','27','28','29','30','31','32','33','34','35','36','37','38','39','40','41','42','43','44','45','46','47','48','49','50','51','52','53','54','55','56','57','58','59','60','61','62','63','64')", true, nil},
		{"create table t (c varchar(21845) CHARACTER SET utf8)", true, nil},
		{"create table t (c varchar(16383) CHARACTER SET utf8mb4)", true, nil},
		{"create table t (c varchar(65535) CHARACTER SET ascii)", true, nil},
		{"alter table t add column c varchar(21845) CHARACTER SET utf8", true, nil},
		{"alter table t add column c varchar(16383) CHARACTER SET utf8mb4", true, nil},
		{"alter table t add column c varchar(65535) CHARACTER SET ascii", true, nil},
		{"alter table t add column char4294967295 char(4294967295)", true,
			errors.New("[types:1074]Column length too big for column 'char4294967295' (max = 255); use BLOB or TEXT instead")},
		{"alter table t add column char4294967296 char(4294967296)", true,
			errors.New("[types:1439]Display width out of range for column 'char4294967296' (max = 4294967295)")},
		{"create table t (c float(4294967296))", true,
			errors.New("[types:1439]Display width out of range for column 'c' (max = 4294967295)")},
		{"alter table t add column c float(4294967296)", true,
			errors.New("[types:1439]Display width out of range for column 'c' (max = 4294967295)")},
		{"create table t (set65 set ('1','2','3','4','5','6','7','8','9','10','11','12','13','14','15','16','17','18','19','20','21','22','23','24','25','26','27','28','29','30','31','32','33','34','35','36','37','38','39','40','41','42','43','44','45','46','47','48','49','50','51','52','53','54','55','56','57','58','59','60','61','62','63','64','65'))", true,
			errors.New("[types:1097]Too many strings for column set65 and SET")},
		{"alter table t add column set65 set ('1','2','3','4','5','6','7','8','9','10','11','12','13','14','15','16','17','18','19','20','21','22','23','24','25','26','27','28','29','30','31','32','33','34','35','36','37','38','39','40','41','42','43','44','45','46','47','48','49','50','51','52','53','54','55','56','57','58','59','60','61','62','63','64','65')", true,
			errors.New("[types:1097]Too many strings for column set65 and SET")},
		{"create table t (c varchar(4294967295) CHARACTER SET utf8)", true,
			errors.New("[types:1074]Column length too big for column 'c' (max = 21845); use BLOB or TEXT instead")},
		{"create table t (c varchar(4294967295) CHARACTER SET utf8mb4)", true,
			errors.New("[types:1074]Column length too big for column 'c' (max = 16383); use BLOB or TEXT instead")},
		{"create table t (c varchar(4294967295) CHARACTER SET ascii)", true,
			errors.New("[types:1074]Column length too big for column 'c' (max = 65535); use BLOB or TEXT instead")},
		{"alter table t add column c varchar(4294967295) CHARACTER SET utf8", true,
			errors.New("[types:1074]Column length too big for column 'c' (max = 21845); use BLOB or TEXT instead")},
		{"alter table t add column c varchar(4294967295) CHARACTER SET utf8mb4;", true,
			errors.New("[types:1074]Column length too big for column 'c' (max = 16383); use BLOB or TEXT instead")},
		{"alter table t add column c varchar(4294967295) CHARACTER SET ascii", true,
			errors.New("[types:1074]Column length too big for column 'c' (max = 65535); use BLOB or TEXT instead")},
		{"create table t", false, ddl.ErrTableMustHaveColumns},
		{"create table t (unique(c))", false, ddl.ErrTableMustHaveColumns},

		{"create table `t ` (a int)", true, errors.New("[ddl:1103]Incorrect table name 't '")},
		{"create table `` (a int)", true, errors.New("[ddl:1103]Incorrect table name ''")},
		{"create table t (`` int)", true, errors.New("[ddl:1166]Incorrect column name ''")},
		{"create table t (`a ` int)", true, errors.New("[ddl:1166]Incorrect column name 'a '")},
		{"drop table if exists ``", true, errors.New("[ddl:1103]Incorrect table name ''")},
		{"drop table `t `", true, errors.New("[ddl:1103]Incorrect table name 't '")},
		{"create database ``", true, errors.New("[ddl:1102]Incorrect database name ''")},
		{"create database `test `", true, errors.New("[ddl:1102]Incorrect database name 'test '")},
		{"alter database collate = 'utf8mb4_bin'", true, nil},
		{"alter database `` collate = 'utf8mb4_bin'", true, errors.New("[ddl:1102]Incorrect database name ''")},
		{"alter database `test ` collate = 'utf8mb4_bin'", true, errors.New("[ddl:1102]Incorrect database name 'test '")},
		{"drop database ``", true, errors.New("[ddl:1102]Incorrect database name ''")},
		{"drop database `test `", true, errors.New("[ddl:1102]Incorrect database name 'test '")},
		{"alter table `t ` add column c int", true, errors.New("[ddl:1103]Incorrect table name 't '")},
		{"alter table `` add column c int", true, errors.New("[ddl:1103]Incorrect table name ''")},
		{"alter table t rename `t ` ", true, errors.New("[ddl:1103]Incorrect table name 't '")},
		{"alter table t rename `` ", true, errors.New("[ddl:1103]Incorrect table name ''")},
		{"alter table t add column `c ` int", true, errors.New("[ddl:1166]Incorrect column name 'c '")},
		{"alter table t add column `` int", true, errors.New("[ddl:1166]Incorrect column name ''")},
		{"alter table t change column a `` int", true, errors.New("[ddl:1166]Incorrect column name ''")},
		{"alter table t change column a `a ` int", true, errors.New("[ddl:1166]Incorrect column name 'a '")},
		{"create index idx on `t ` (a)", true, errors.New("[ddl:1103]Incorrect table name 't '")},
		{"create index idx on  `` (a)", true, errors.New("[ddl:1103]Incorrect table name ''")},
		{"rename table t to ``", false, errors.New("[ddl:1103]Incorrect table name ''")},
		{"rename table `` to t", false, errors.New("[ddl:1103]Incorrect table name ''")},

		// issue 3844
		{`create table t (a set("a, b", "c, d"))`, true, errors.New("[types:1367]Illegal set 'a, b' value found during parsing")},
		{`alter table t add column a set("a, b", "c, d")`, true, errors.New("[types:1367]Illegal set 'a, b' value found during parsing")},
		// issue 3843
		{"create index `primary` on t (i)", true, errors.New("[ddl:1280]Incorrect index name 'primary'")},
		{"alter table t add index `primary` (i)", true, errors.New("[ddl:1280]Incorrect index name 'primary'")},

		// issue 2273
		{"create table t(a char, b char, c char, d char, e char, f char, g char, h char ,i char, j char, k int, l char ,m char , n char, o char , p char, q char, index(a,b,c,d,e,f,g,h,i,j,k,l,m,n,o,p,q))", true, errors.New("[schema:1070]Too many key parts specified; max 16 parts allowed")},

		// issue #4429
		{"CREATE TABLE `t` (`a` date DEFAULT now());", false, types.ErrInvalidDefault},
		{"CREATE TABLE `t` (`a` timestamp DEFAULT now());", false, nil},
		{"CREATE TABLE `t` (`a` datetime DEFAULT now());", false, nil},
		{"CREATE TABLE `t` (`a` int DEFAULT now());", false, types.ErrInvalidDefault},
		{"CREATE TABLE `t` (`a` float DEFAULT now());", false, types.ErrInvalidDefault},
		{"CREATE TABLE `t` (`a` varchar(10) DEFAULT now());", false, types.ErrInvalidDefault},
		{"CREATE TABLE `t` (`a` double DEFAULT 1.0 DEFAULT now() DEFAULT 2.0 );", false, nil},

		{`explain format = "xx" select 100;`, false, core.ErrUnknownExplainFormat.GenWithStackByArgs("xx")},

		// issue 4472
		{`select sum(distinct(if('a', (select adddate(elt(999, count(*)), interval 1 day)), .1))) as foo;`, true, nil},
		{`select sum(1 in (select count(1)))`, true, nil},

		// issue 5529
		{"CREATE TABLE `t` (`id` int(11) NOT NULL AUTO_INCREMENT, `a` decimal(100,4) DEFAULT NULL, PRIMARY KEY (`id`)) ENGINE=InnoDB DEFAULT CHARSET=utf8 COLLATE=utf8_bin", false, types.ErrTooBigPrecision},
		{"CREATE TABLE `t` (`id` int(11) NOT NULL AUTO_INCREMENT, `a` decimal(65,4) DEFAULT NULL, PRIMARY KEY (`id`)) ENGINE=InnoDB DEFAULT CHARSET=utf8 COLLATE=utf8_bin", true, nil},
		{"CREATE TABLE `t` (`id` int(11) NOT NULL AUTO_INCREMENT, `a` decimal(65,31) DEFAULT NULL, PRIMARY KEY (`id`)) ENGINE=InnoDB DEFAULT CHARSET=utf8 COLLATE=utf8_bin", false, types.ErrTooBigScale},
		{"CREATE TABLE `t` (`id` int(11) NOT NULL AUTO_INCREMENT, `a` decimal(66,31) DEFAULT NULL, PRIMARY KEY (`id`)) ENGINE=InnoDB DEFAULT CHARSET=utf8 COLLATE=utf8_bin", false, types.ErrTooBigScale},
		{"alter table t modify column a DECIMAL(66,30);", false, types.ErrTooBigPrecision},
		{"alter table t modify column a DECIMAL(65,31);", false, types.ErrTooBigScale},
		{"alter table t modify column a DECIMAL(65,30);", true, nil},

		{"CREATE TABLE t (a float(255, 30))", true, nil},
		{"CREATE TABLE t (a double(255, 30))", true, nil},
		{"CREATE TABLE t (a float(256, 30))", false, types.ErrTooBigDisplayWidth},
		{"CREATE TABLE t (a float(255, 31))", false, types.ErrTooBigScale},
		{"CREATE TABLE t (a double(256, 30))", false, types.ErrTooBigDisplayWidth},
		{"CREATE TABLE t (a double(255, 31))", false, types.ErrTooBigScale},

		// issue 20447
		{"CREATE TABLE t (a float(53))", true, nil},
		{"CREATE TABLE t (a float(54))", false, types.ErrWrongFieldSpec},
		{"CREATE TABLE t (a double)", true, nil},

		// FIXME: temporary 'not implemented yet' test for 'CREATE TABLE ... SELECT' (issue 4754)
		{"CREATE TABLE t SELECT * FROM u", false, errors.New("'CREATE TABLE ... SELECT' is not implemented yet")},
		{"CREATE TABLE t (m int) SELECT * FROM u", false, errors.New("'CREATE TABLE ... SELECT' is not implemented yet")},
		{"CREATE TABLE t IGNORE SELECT * FROM u UNION SELECT * from v", false, errors.New("'CREATE TABLE ... SELECT' is not implemented yet")},
		{"CREATE TABLE t (m int) REPLACE AS (SELECT * FROM u) UNION (SELECT * FROM v)", false, errors.New("'CREATE TABLE ... SELECT' is not implemented yet")},

		{"select * from ( select 1 ) a, (select 2) a;", false, core.ErrNonUniqTable},
		{"select * from ( select 1 ) a, (select 2) b, (select 3) a;", false, core.ErrNonUniqTable},
		{"select * from ( select 1 ) a, (select 2) b, (select 3) A;", false, core.ErrNonUniqTable},
		{"select * from ( select 1 ) a join (select 2) b join (select 3) a;", false, core.ErrNonUniqTable},
		{"select person.id from person inner join person on person.id = person.id;", false, core.ErrNonUniqTable},
		{"select * from ( select 1 ) a, (select 2) b;", true, nil},
		{"select * from (select * from ( select 1 ) a join (select 2) b) b join (select 3) a;", false, nil},
		{"select * from (select 1 ) a , (select 2) b, (select * from (select 3) a join (select 4) b) c;", false, nil},

		{"CREATE VIEW V (a,b,c) AS SELECT 1,1,3;", false, nil},
		{"CREATE VIEW V AS SELECT 5 INTO OUTFILE 'ttt'", true, ddl.ErrViewSelectClause.GenWithStackByArgs("INFO")},
		{"CREATE VIEW V AS SELECT 5 FOR UPDATE", false, nil},
		{"CREATE VIEW V AS SELECT 5 LOCK IN SHARE MODE", false, nil},

		// issue 9464
		{"CREATE TABLE t1 (id INT NOT NULL, c1 VARCHAR(20) AS ('foo') VIRTUAL KEY NULL, PRIMARY KEY (id));", false, core.ErrUnsupportedOnGeneratedColumn},
		{"CREATE TABLE t1 (id INT NOT NULL, c1 VARCHAR(20) AS ('foo') VIRTUAL KEY NOT NULL, PRIMARY KEY (id));", false, core.ErrUnsupportedOnGeneratedColumn},
		{"create table t (a DOUBLE NULL, b_sto DOUBLE GENERATED ALWAYS AS (a + 2) STORED UNIQUE KEY NOT NULL PRIMARY KEY);", false, nil},

		// issue 13032
		{"CREATE TABLE origin (a int primary key, b varchar(10), c int auto_increment);", false, autoid.ErrWrongAutoKey},
		{"CREATE TABLE origin (a int auto_increment, b int key);", false, autoid.ErrWrongAutoKey},
		{"CREATE TABLE origin (a int auto_increment, b int unique);", false, autoid.ErrWrongAutoKey},
		{"CREATE TABLE origin (a int primary key auto_increment, b int);", false, nil},
		{"CREATE TABLE origin (a int unique auto_increment, b int);", false, nil},
		{"CREATE TABLE origin (a int key auto_increment, b int);", false, nil},

		// issue 18149
		{"CREATE TABLE t (a int, index ``(a));", true, errors.New("[ddl:1280]Incorrect index name ''")},
		{"CREATE TABLE t (a int, b int, index ``((a+1), (b+1)));", true, errors.New("[ddl:1280]Incorrect index name ''")},
		{"CREATE TABLE t (a int, key ``(a));", true, errors.New("[ddl:1280]Incorrect index name ''")},
		{"CREATE TABLE t (a int, b int, key ``((a+1), (b+1)));", true, errors.New("[ddl:1280]Incorrect index name ''")},
		{"CREATE TABLE t (a int, index(a));", false, nil},
		{"CREATE INDEX `` on t (a);", true, errors.New("[ddl:1280]Incorrect index name ''")},
		{"CREATE INDEX `` on t ((lower(a)));", true, errors.New("[ddl:1280]Incorrect index name ''")},

<<<<<<< HEAD
		// issue 21082
		{"CREATE TABLE t (a int) ENGINE=Unknown;", false, ddl.ErrUnknownEngine},
		{"CREATE TABLE t (a int) ENGINE=InnoDB;", false, nil},
		{"CREATE TABLE t (a int);", false, nil},
		{"ALTER TABLE t ENGINE=InnoDB;", false, nil},
		{"ALTER TABLE t ENGINE=Unknown;", false, ddl.ErrUnknownEngine},
=======
		// issue 20295
		// issue 11193
		{"select cast(1.23 as decimal(65,65))", true, types.ErrTooBigScale.GenWithStackByArgs(65, "1.23", mysql.MaxDecimalScale)},
		{"select CONVERT( 2, DECIMAL(62,60) )", true, types.ErrTooBigScale.GenWithStackByArgs(60, "2", mysql.MaxDecimalScale)},
		{"select CONVERT( 2, DECIMAL(66,29) )", true, types.ErrTooBigPrecision.GenWithStackByArgs(66, "2", mysql.MaxDecimalWidth)},
		{"select CONVERT( 2, DECIMAL(28,29) )", true, types.ErrMBiggerThanD.GenWithStackByArgs("2")},
		{"select CONVERT( 2, DECIMAL(30,65) )", true, types.ErrMBiggerThanD.GenWithStackByArgs("2")},
		{"select CONVERT( 2, DECIMAL(66,99) )", true, types.ErrMBiggerThanD.GenWithStackByArgs("2")},

		// TABLESAMPLE
		{"select * from t tablesample bernoulli();", false, expression.ErrInvalidTableSample},
		{"select * from t tablesample bernoulli(10 rows);", false, expression.ErrInvalidTableSample},
		{"select * from t tablesample bernoulli(23 percent) repeatable (23);", false, expression.ErrInvalidTableSample},
		{"select * from t tablesample system() repeatable (10);", false, expression.ErrInvalidTableSample},
>>>>>>> 3a32bd2d
	}

	_, err := s.se.Execute(context.Background(), "use test")
	c.Assert(err, IsNil)

	for _, tt := range tests {
		s.runSQL(c, tt.sql, tt.inPrepare, tt.err)
	}
}

func (s *testValidatorSuite) TestForeignKey(c *C) {
	defer testleak.AfterTest(c)()
	defer func() {
		s.dom.Close()
		s.store.Close()
	}()

	_, err := s.se.Execute(context.Background(), "create table test.t1(a int, b int, c int)")
	c.Assert(err, IsNil)

	_, err = s.se.Execute(context.Background(), "create table test.t2(d int)")
	c.Assert(err, IsNil)

	_, err = s.se.Execute(context.Background(), "create database test2")
	c.Assert(err, IsNil)

	_, err = s.se.Execute(context.Background(), "create table test2.t(e int)")
	c.Assert(err, IsNil)

	s.is = s.dom.InfoSchema()

	s.runSQL(c, "ALTER TABLE test.t1 ADD CONSTRAINT fk FOREIGN KEY (a) REFERENCES t2 (d)", false, nil)

	_, err = s.se.Execute(context.Background(), "use test")
	c.Assert(err, IsNil)

	s.runSQL(c, "ALTER TABLE test.t1 ADD CONSTRAINT fk FOREIGN KEY (b) REFERENCES t2 (d)", false, nil)

	s.runSQL(c, "ALTER TABLE test.t1 ADD CONSTRAINT fk FOREIGN KEY (c) REFERENCES test2.t (e)", false, nil)
}<|MERGE_RESOLUTION|>--- conflicted
+++ resolved
@@ -272,14 +272,13 @@
 		{"CREATE INDEX `` on t (a);", true, errors.New("[ddl:1280]Incorrect index name ''")},
 		{"CREATE INDEX `` on t ((lower(a)));", true, errors.New("[ddl:1280]Incorrect index name ''")},
 
-<<<<<<< HEAD
 		// issue 21082
 		{"CREATE TABLE t (a int) ENGINE=Unknown;", false, ddl.ErrUnknownEngine},
 		{"CREATE TABLE t (a int) ENGINE=InnoDB;", false, nil},
 		{"CREATE TABLE t (a int);", false, nil},
 		{"ALTER TABLE t ENGINE=InnoDB;", false, nil},
 		{"ALTER TABLE t ENGINE=Unknown;", false, ddl.ErrUnknownEngine},
-=======
+
 		// issue 20295
 		// issue 11193
 		{"select cast(1.23 as decimal(65,65))", true, types.ErrTooBigScale.GenWithStackByArgs(65, "1.23", mysql.MaxDecimalScale)},
@@ -294,7 +293,6 @@
 		{"select * from t tablesample bernoulli(10 rows);", false, expression.ErrInvalidTableSample},
 		{"select * from t tablesample bernoulli(23 percent) repeatable (23);", false, expression.ErrInvalidTableSample},
 		{"select * from t tablesample system() repeatable (10);", false, expression.ErrInvalidTableSample},
->>>>>>> 3a32bd2d
 	}
 
 	_, err := s.se.Execute(context.Background(), "use test")
