--- conflicted
+++ resolved
@@ -642,14 +642,9 @@
 	logicalSchemaProducer
 
 	WindowFuncDesc *aggregation.WindowFuncDesc
-<<<<<<< HEAD
-	ByItems        []property.Item // ByItems is composed of `PARTITION BY` and `ORDER BY` items.
-	Frame          *WindowFrame
-=======
 	PartitionBy    []property.Item
 	OrderBy        []property.Item
-	// TODO: add frame clause
->>>>>>> c2d349cc
+	Frame          *WindowFrame
 }
 
 // GetWindowResultColumn returns the column storing the result of the window function.
