// Copyright 2016 PingCAP, Inc.
//
// Licensed under the Apache License, Version 2.0 (the "License");
// you may not use this file except in compliance with the License.
// You may obtain a copy of the License at
//
//     http://www.apache.org/licenses/LICENSE-2.0
//
// Unless required by applicable law or agreed to in writing, software
// distributed under the License is distributed on an "AS IS" BASIS,
// See the License for the specific language governing permissions and
// limitations under the License.

package core

import (
	"math"

	"github.com/pingcap/parser/ast"
	"github.com/pingcap/parser/auth"
	"github.com/pingcap/parser/model"
	"github.com/pingcap/parser/mysql"
	"github.com/pingcap/tidb/expression"
	"github.com/pingcap/tidb/expression/aggregation"
	"github.com/pingcap/tidb/planner/property"
	"github.com/pingcap/tidb/planner/util"
	"github.com/pingcap/tidb/statistics"
	"github.com/pingcap/tidb/table"
	"github.com/pingcap/tidb/types"
	"github.com/pingcap/tidb/util/logutil"
	"github.com/pingcap/tidb/util/ranger"
	"go.uber.org/zap"
)

var (
	_ LogicalPlan = &LogicalJoin{}
	_ LogicalPlan = &LogicalAggregation{}
	_ LogicalPlan = &LogicalProjection{}
	_ LogicalPlan = &LogicalSelection{}
	_ LogicalPlan = &LogicalApply{}
	_ LogicalPlan = &LogicalMaxOneRow{}
	_ LogicalPlan = &LogicalTableDual{}
	_ LogicalPlan = &DataSource{}
	_ LogicalPlan = &TiKVSingleGather{}
	_ LogicalPlan = &LogicalTableScan{}
	_ LogicalPlan = &LogicalIndexScan{}
	_ LogicalPlan = &LogicalUnionAll{}
	_ LogicalPlan = &LogicalSort{}
	_ LogicalPlan = &LogicalLock{}
	_ LogicalPlan = &LogicalLimit{}
	_ LogicalPlan = &LogicalWindow{}
)

// JoinType contains CrossJoin, InnerJoin, LeftOuterJoin, RightOuterJoin, FullOuterJoin, SemiJoin.
type JoinType int

const (
	// InnerJoin means inner join.
	InnerJoin JoinType = iota
	// LeftOuterJoin means left join.
	LeftOuterJoin
	// RightOuterJoin means right join.
	RightOuterJoin
	// SemiJoin means if row a in table A matches some rows in B, just output a.
	SemiJoin
	// AntiSemiJoin means if row a in table A does not match any row in B, then output a.
	AntiSemiJoin
	// LeftOuterSemiJoin means if row a in table A matches some rows in B, output (a, true), otherwise, output (a, false).
	LeftOuterSemiJoin
	// AntiLeftOuterSemiJoin means if row a in table A matches some rows in B, output (a, false), otherwise, output (a, true).
	AntiLeftOuterSemiJoin
)

// IsOuterJoin returns if this joiner is a outer joiner
func (tp JoinType) IsOuterJoin() bool {
	return tp == LeftOuterJoin || tp == RightOuterJoin ||
		tp == LeftOuterSemiJoin || tp == AntiLeftOuterSemiJoin
}

func (tp JoinType) String() string {
	switch tp {
	case InnerJoin:
		return "inner join"
	case LeftOuterJoin:
		return "left outer join"
	case RightOuterJoin:
		return "right outer join"
	case SemiJoin:
		return "semi join"
	case AntiSemiJoin:
		return "anti semi join"
	case LeftOuterSemiJoin:
		return "left outer semi join"
	case AntiLeftOuterSemiJoin:
		return "anti left outer semi join"
	}
	return "unsupported join type"
}

const (
	preferLeftAsINLJInner uint = 1 << iota
	preferRightAsINLJInner
	preferLeftAsINLHJInner
	preferRightAsINLHJInner
	preferLeftAsINLMJInner
	preferRightAsINLMJInner
	preferHashJoin
	preferMergeJoin
	preferHashAgg
	preferStreamAgg
)

const (
	preferTiKV = 1 << iota
	preferTiFlash
)

// LogicalJoin is the logical join plan.
type LogicalJoin struct {
	logicalSchemaProducer

	JoinType      JoinType
	reordered     bool
	cartesianJoin bool
	StraightJoin  bool

	// hintInfo stores the join algorithm hint information specified by client.
	hintInfo       *tableHintInfo
	preferJoinType uint

	EqualConditions []*expression.ScalarFunction
	LeftConditions  expression.CNFExprs
	RightConditions expression.CNFExprs
	OtherConditions expression.CNFExprs

	leftProperties  [][]*expression.Column
	rightProperties [][]*expression.Column

	// DefaultValues is only used for left/right outer join, which is values the inner row's should be when the outer table
	// doesn't match any inner table's row.
	// That it's nil just means the default values is a slice of NULL.
	// Currently, only `aggregation push down` phase will set this.
	DefaultValues []types.Datum

	// redundantSchema contains columns which are eliminated in join.
	// For select * from a join b using (c); a.c will in output schema, and b.c will in redundantSchema.
	redundantSchema *expression.Schema
	redundantNames  types.NameSlice

	// EqualCondOutCnt indicates the estimated count of joined rows after evaluating `EqualConditions`.
	EqualCondOutCnt float64
}

// Shallow shallow copies a LogicalJoin struct.
func (p *LogicalJoin) Shallow() *LogicalJoin {
	join := *p
	return join.Init(p.ctx, p.blockOffset)
}

// GetJoinKeys extracts join keys(columns) from EqualConditions.
func (p *LogicalJoin) GetJoinKeys() (leftKeys, rightKeys []*expression.Column) {
	for _, expr := range p.EqualConditions {
		leftKeys = append(leftKeys, expr.GetArgs()[0].(*expression.Column))
		rightKeys = append(rightKeys, expr.GetArgs()[1].(*expression.Column))
	}
	return
}

func (p *LogicalJoin) columnSubstitute(schema *expression.Schema, exprs []expression.Expression) {
	for i, cond := range p.LeftConditions {
		p.LeftConditions[i] = expression.ColumnSubstitute(cond, schema, exprs)
	}

	for i, cond := range p.RightConditions {
		p.RightConditions[i] = expression.ColumnSubstitute(cond, schema, exprs)
	}

	for i, cond := range p.OtherConditions {
		p.OtherConditions[i] = expression.ColumnSubstitute(cond, schema, exprs)
	}

	for i := len(p.EqualConditions) - 1; i >= 0; i-- {
		newCond := expression.ColumnSubstitute(p.EqualConditions[i], schema, exprs).(*expression.ScalarFunction)

		// If the columns used in the new filter all come from the left child,
		// we can push this filter to it.
		if expression.ExprFromSchema(newCond, p.children[0].Schema()) {
			p.LeftConditions = append(p.LeftConditions, newCond)
			p.EqualConditions = append(p.EqualConditions[:i], p.EqualConditions[i+1:]...)
			continue
		}

		// If the columns used in the new filter all come from the right
		// child, we can push this filter to it.
		if expression.ExprFromSchema(newCond, p.children[1].Schema()) {
			p.RightConditions = append(p.RightConditions, newCond)
			p.EqualConditions = append(p.EqualConditions[:i], p.EqualConditions[i+1:]...)
			continue
		}

		_, lhsIsCol := newCond.GetArgs()[0].(*expression.Column)
		_, rhsIsCol := newCond.GetArgs()[1].(*expression.Column)

		// If the columns used in the new filter are not all expression.Column,
		// we can not use it as join's equal condition.
		if !(lhsIsCol && rhsIsCol) {
			p.OtherConditions = append(p.OtherConditions, newCond)
			p.EqualConditions = append(p.EqualConditions[:i], p.EqualConditions[i+1:]...)
			continue
		}

		p.EqualConditions[i] = newCond
	}
}

// AttachOnConds extracts on conditions for join and set the `EqualConditions`, `LeftConditions`, `RightConditions` and
// `OtherConditions` by the result of extract.
func (p *LogicalJoin) AttachOnConds(onConds []expression.Expression) {
	eq, left, right, other := p.extractOnCondition(onConds, false, false)
	p.AppendJoinConds(eq, left, right, other)
}

// AppendJoinConds appends new join conditions.
func (p *LogicalJoin) AppendJoinConds(eq []*expression.ScalarFunction, left, right, other []expression.Expression) {
	p.EqualConditions = append(eq, p.EqualConditions...)
	p.LeftConditions = append(left, p.LeftConditions...)
	p.RightConditions = append(right, p.RightConditions...)
	p.OtherConditions = append(other, p.OtherConditions...)
}

// ExtractCorrelatedCols implements LogicalPlan interface.
func (p *LogicalJoin) ExtractCorrelatedCols() []*expression.CorrelatedColumn {
	corCols := make([]*expression.CorrelatedColumn, 0, len(p.EqualConditions)+len(p.LeftConditions)+len(p.RightConditions)+len(p.OtherConditions))
	for _, fun := range p.EqualConditions {
		corCols = append(corCols, expression.ExtractCorColumns(fun)...)
	}
	for _, fun := range p.LeftConditions {
		corCols = append(corCols, expression.ExtractCorColumns(fun)...)
	}
	for _, fun := range p.RightConditions {
		corCols = append(corCols, expression.ExtractCorColumns(fun)...)
	}
	for _, fun := range p.OtherConditions {
		corCols = append(corCols, expression.ExtractCorColumns(fun)...)
	}
	return corCols
}

// ExtractJoinKeys extract join keys as a schema for child with childIdx.
func (p *LogicalJoin) ExtractJoinKeys(childIdx int) *expression.Schema {
	joinKeys := make([]*expression.Column, 0, len(p.EqualConditions))
	for _, eqCond := range p.EqualConditions {
		joinKeys = append(joinKeys, eqCond.GetArgs()[childIdx].(*expression.Column))
	}
	return expression.NewSchema(joinKeys...)
}

// LogicalProjection represents a select fields plan.
type LogicalProjection struct {
	logicalSchemaProducer

	Exprs []expression.Expression

	// calculateGenCols indicates the projection is for calculating generated columns.
	// In *UPDATE*, we should know this to tell different projections.
	calculateGenCols bool

	// CalculateNoDelay indicates this Projection is the root Plan and should be
	// calculated without delay and will not return any result to client.
	// Currently it is "true" only when the current sql query is a "DO" statement.
	// See "https://dev.mysql.com/doc/refman/5.7/en/do.html" for more detail.
	CalculateNoDelay bool

	// AvoidColumnEvaluator is a temporary variable which is ONLY used to avoid
	// building columnEvaluator for the expressions of Projection which is
	// built by buildProjection4Union.
	// This can be removed after column pool being supported.
	// Related issue: TiDB#8141(https://github.com/pingcap/tidb/issues/8141)
	AvoidColumnEvaluator bool
}

// ExtractCorrelatedCols implements LogicalPlan interface.
func (p *LogicalProjection) ExtractCorrelatedCols() []*expression.CorrelatedColumn {
	corCols := make([]*expression.CorrelatedColumn, 0, len(p.Exprs))
	for _, expr := range p.Exprs {
		corCols = append(corCols, expression.ExtractCorColumns(expr)...)
	}
	return corCols
}

// GetUsedCols extracts all of the Columns used by proj.
func (p *LogicalProjection) GetUsedCols() (usedCols []*expression.Column) {
	for _, expr := range p.Exprs {
		usedCols = append(usedCols, expression.ExtractColumns(expr)...)
	}
	return usedCols
}

// LogicalAggregation represents an aggregate plan.
type LogicalAggregation struct {
	logicalSchemaProducer

	AggFuncs     []*aggregation.AggFuncDesc
	GroupByItems []expression.Expression
	// groupByCols stores the columns that are group-by items.
	groupByCols []*expression.Column

	// aggHints stores aggregation hint information.
	aggHints aggHintInfo

	possibleProperties [][]*expression.Column
	inputCount         float64 // inputCount is the input count of this plan.
}

// HasDistinct shows whether LogicalAggregation has functions with distinct.
func (la *LogicalAggregation) HasDistinct() bool {
	for _, aggFunc := range la.AggFuncs {
		if aggFunc.HasDistinct {
			return true
		}
	}
	return false
}

// CopyAggHints copies the aggHints from another LogicalAggregation.
func (la *LogicalAggregation) CopyAggHints(agg *LogicalAggregation) {
	// TODO: Copy the hint may make the un-applicable hint throw the
	// same warning message more than once. We'd better add a flag for
	// `HaveThrownWarningMessage` to avoid this. Besides, finalAgg and
	// partialAgg (in cascades planner) should share the same hint, instead
	// of a copy.
	la.aggHints = agg.aggHints
}

// IsPartialModeAgg returns if all of the AggFuncs are partialMode.
func (la *LogicalAggregation) IsPartialModeAgg() bool {
	// Since all of the AggFunc share the same AggMode, we only need to check the first one.
	return la.AggFuncs[0].Mode == aggregation.Partial1Mode
}

// IsCompleteModeAgg returns if all of the AggFuncs are CompleteMode.
func (la *LogicalAggregation) IsCompleteModeAgg() bool {
	// Since all of the AggFunc share the same AggMode, we only need to check the first one.
	return la.AggFuncs[0].Mode == aggregation.CompleteMode
}

// GetGroupByCols returns the groupByCols. If the groupByCols haven't be collected,
// this method would collect them at first. If the GroupByItems have been changed,
// we should explicitly collect GroupByColumns before this method.
func (la *LogicalAggregation) GetGroupByCols() []*expression.Column {
	if la.groupByCols == nil {
		la.collectGroupByColumns()
	}
	return la.groupByCols
}

// ExtractCorrelatedCols implements LogicalPlan interface.
func (la *LogicalAggregation) ExtractCorrelatedCols() []*expression.CorrelatedColumn {
	corCols := make([]*expression.CorrelatedColumn, 0, len(la.GroupByItems)+len(la.AggFuncs))
	for _, expr := range la.GroupByItems {
		corCols = append(corCols, expression.ExtractCorColumns(expr)...)
	}
	for _, fun := range la.AggFuncs {
		for _, arg := range fun.Args {
			corCols = append(corCols, expression.ExtractCorColumns(arg)...)
		}
	}
	return corCols
}

// GetUsedCols extracts all of the Columns used by agg including GroupByItems and AggFuncs.
func (la *LogicalAggregation) GetUsedCols() (usedCols []*expression.Column) {
	for _, groupByItem := range la.GroupByItems {
		usedCols = append(usedCols, expression.ExtractColumns(groupByItem)...)
	}
	for _, aggDesc := range la.AggFuncs {
		for _, expr := range aggDesc.Args {
			usedCols = append(usedCols, expression.ExtractColumns(expr)...)
		}
	}
	return usedCols
}

// LogicalSelection represents a where or having predicate.
type LogicalSelection struct {
	baseLogicalPlan

	// Originally the WHERE or ON condition is parsed into a single expression,
	// but after we converted to CNF(Conjunctive normal form), it can be
	// split into a list of AND conditions.
	Conditions []expression.Expression
}

// ExtractCorrelatedCols implements LogicalPlan interface.
func (p *LogicalSelection) ExtractCorrelatedCols() []*expression.CorrelatedColumn {
	corCols := make([]*expression.CorrelatedColumn, 0, len(p.Conditions))
	for _, cond := range p.Conditions {
		corCols = append(corCols, expression.ExtractCorColumns(cond)...)
	}
	return corCols
}

// LogicalApply gets one row from outer executor and gets one row from inner executor according to outer row.
type LogicalApply struct {
	LogicalJoin

	CorCols []*expression.CorrelatedColumn
}

// ExtractCorrelatedCols implements LogicalPlan interface.
func (la *LogicalApply) ExtractCorrelatedCols() []*expression.CorrelatedColumn {
	corCols := la.LogicalJoin.ExtractCorrelatedCols()
	for i := len(corCols) - 1; i >= 0; i-- {
		if la.children[0].Schema().Contains(&corCols[i].Column) {
			corCols = append(corCols[:i], corCols[i+1:]...)
		}
	}
	return corCols
}

// LogicalMaxOneRow checks if a query returns no more than one row.
type LogicalMaxOneRow struct {
	baseLogicalPlan
}

// LogicalTableDual represents a dual table plan.
type LogicalTableDual struct {
	logicalSchemaProducer

	RowCount int
}

// LogicalMemTable represents a memory table or virtual table
// Some memory tables wants to take the ownership of some predications
// e.g
// SELECT * FROM cluster_log WHERE type='tikv' AND address='192.16.5.32'
// Assume that the table `cluster_log` is a memory table, which is used
// to retrieve logs from remote components. In the above situation we should
// send log search request to the target TiKV (192.16.5.32) directly instead of
// requesting all cluster components log search gRPC interface to retrieve
// log message and filtering them in TiDB node.
type LogicalMemTable struct {
	logicalSchemaProducer

	Extractor MemTablePredicateExtractor
	DBName    model.CIStr
	TableInfo *model.TableInfo
	// QueryTimeRange is used to specify the time range for metrics summary tables and inspection tables
	// e.g: select /*+ time_range('2020-02-02 12:10:00', '2020-02-02 13:00:00') */ from metrics_summary;
	//      select /*+ time_range('2020-02-02 12:10:00', '2020-02-02 13:00:00') */ from metrics_summary_by_label;
	//      select /*+ time_range('2020-02-02 12:10:00', '2020-02-02 13:00:00') */ from inspection_summary;
	//      select /*+ time_range('2020-02-02 12:10:00', '2020-02-02 13:00:00') */ from inspection_result;
	QueryTimeRange QueryTimeRange
}

// LogicalUnionScan is only used in non read-only txn.
type LogicalUnionScan struct {
	baseLogicalPlan

	conditions []expression.Expression

	handleCol *expression.Column
}

// DataSource represents a tableScan without condition push down.
type DataSource struct {
	logicalSchemaProducer

	indexHints []*ast.IndexHint
	table      table.Table
	tableInfo  *model.TableInfo
	Columns    []*model.ColumnInfo
	DBName     model.CIStr

	TableAsName *model.CIStr
	// indexMergeHints are the hint for indexmerge.
	indexMergeHints []*ast.IndexHint
	// pushedDownConds are the conditions that will be pushed down to coprocessor.
	pushedDownConds []expression.Expression
	// allConds contains all the filters on this table. For now it's maintained
	// in predicate push down and used only in partition pruning.
	allConds []expression.Expression

	statisticTable *statistics.Table
	TableStats     *property.StatsInfo

	// possibleAccessPaths stores all the possible access path for physical plan, including table scan.
	possibleAccessPaths []*util.AccessPath

	// The data source may be a partition, rather than a real table.
	isPartition     bool
	physicalTableID int64
	partitionNames  []model.CIStr

	// handleCol represents the handle column for the datasource, either the
	// int primary key column or extra handle column.
	handleCol *expression.Column
	// TblCols contains the original columns of table before being pruned, and it
	// is used for estimating table scan cost.
	TblCols []*expression.Column
	// TblColHists contains the Histogram of all original table columns,
	// it is converted from statisticTable, and used for IO/network cost estimating.
	TblColHists *statistics.HistColl
	//preferStoreType means the DataSource is enforced to which storage.
	preferStoreType int
}

<<<<<<< HEAD
// GetAccessPaths returns all of the possibleAccessPaths.
func (ds *DataSource) GetAccessPaths() []*util.AccessPath {
	return ds.possibleAccessPaths
=======
// ExtractCorrelatedCols implements LogicalPlan interface.
func (ds *DataSource) ExtractCorrelatedCols() []*expression.CorrelatedColumn {
	corCols := make([]*expression.CorrelatedColumn, 0, len(ds.pushedDownConds))
	for _, expr := range ds.pushedDownConds {
		corCols = append(corCols, expression.ExtractCorColumns(expr)...)
	}
	return corCols
>>>>>>> 57db6cec
}

// TiKVSingleGather is a leaf logical operator of TiDB layer to gather
// tuples from TiKV regions.
type TiKVSingleGather struct {
	logicalSchemaProducer
	Source *DataSource
	// IsIndexGather marks if this TiKVSingleGather gathers tuples from an IndexScan.
	// in implementation phase, we need this flag to determine whether to generate
	// PhysicalTableReader or PhysicalIndexReader.
	IsIndexGather bool
	Index         *model.IndexInfo
}

// LogicalTableScan is the logical table scan operator for TiKV.
type LogicalTableScan struct {
	logicalSchemaProducer
	Source      *DataSource
	Handle      *expression.Column
	AccessConds expression.CNFExprs
	Ranges      []*ranger.Range
}

// LogicalIndexScan is the logical index scan operator for TiKV.
type LogicalIndexScan struct {
	logicalSchemaProducer
	// DataSource should be read-only here.
	Source       *DataSource
	IsDoubleRead bool

	EqCondCount int
	AccessConds expression.CNFExprs
	Ranges      []*ranger.Range

	Index          *model.IndexInfo
	Columns        []*model.ColumnInfo
	FullIdxCols    []*expression.Column
	FullIdxColLens []int
	IdxCols        []*expression.Column
	IdxColLens     []int
}

// MatchIndexProp checks if the indexScan can match the required property.
func (p *LogicalIndexScan) MatchIndexProp(prop *property.PhysicalProperty) (match bool) {
	if prop.IsEmpty() {
		return true
	}
	if all, _ := prop.AllSameOrder(); !all {
		return false
	}
	for i, col := range p.IdxCols {
		if col.Equal(nil, prop.Items[0].Col) {
			return matchIndicesProp(p.IdxCols[i:], p.IdxColLens[i:], prop.Items)
		} else if i >= p.EqCondCount {
			break
		}
	}
	return false
}

// getTablePath finds the TablePath from a group of accessPaths.
func getTablePath(paths []*util.AccessPath) *util.AccessPath {
	for _, path := range paths {
		if path.IsTablePath {
			return path
		}
	}
	return nil
}

func (ds *DataSource) buildTableGather() LogicalPlan {
	ts := LogicalTableScan{Source: ds, Handle: ds.getHandleCol()}.Init(ds.ctx, ds.blockOffset)
	ts.SetSchema(ds.Schema())
	sg := TiKVSingleGather{Source: ds, IsIndexGather: false}.Init(ds.ctx, ds.blockOffset)
	sg.SetSchema(ds.Schema())
	sg.SetChildren(ts)
	return sg
}

func (ds *DataSource) buildIndexGather(path *util.AccessPath) LogicalPlan {
	is := LogicalIndexScan{
		Source:         ds,
		IsDoubleRead:   false,
		Index:          path.Index,
		FullIdxCols:    path.FullIdxCols,
		FullIdxColLens: path.FullIdxColLens,
		IdxCols:        path.IdxCols,
		IdxColLens:     path.IdxColLens,
	}.Init(ds.ctx, ds.blockOffset)

	is.Columns = make([]*model.ColumnInfo, len(ds.Columns))
	copy(is.Columns, ds.Columns)
	is.SetSchema(ds.Schema())
	is.IdxCols, is.IdxColLens = expression.IndexInfo2PrefixCols(is.Columns, is.schema.Columns, is.Index)

	sg := TiKVSingleGather{
		Source:        ds,
		IsIndexGather: true,
		Index:         path.Index,
	}.Init(ds.ctx, ds.blockOffset)
	sg.SetSchema(ds.Schema())
	sg.SetChildren(is)
	return sg
}

// Convert2Gathers builds logical TiKVSingleGathers from DataSource.
func (ds *DataSource) Convert2Gathers() (gathers []LogicalPlan) {
	tg := ds.buildTableGather()
	gathers = append(gathers, tg)
	for _, path := range ds.possibleAccessPaths {
		if !path.IsTablePath {
			path.FullIdxCols, path.FullIdxColLens = expression.IndexInfo2Cols(ds.Columns, ds.schema.Columns, path.Index)
			path.IdxCols, path.IdxColLens = expression.IndexInfo2PrefixCols(ds.Columns, ds.schema.Columns, path.Index)
			// If index columns can cover all of the needed columns, we can use a IndexGather + IndexScan.
			if isCoveringIndex(ds.schema.Columns, path.FullIdxCols, path.FullIdxColLens, ds.tableInfo.PKIsHandle) {
				gathers = append(gathers, ds.buildIndexGather(path))
			}
			// TODO: If index columns can not cover the schema, use IndexLookUpGather.
		}
	}
	return gathers
}

// deriveTablePathStats will fulfill the information that the AccessPath need.
// And it will check whether the primary key is covered only by point query.
// isIm indicates whether this function is called to generate the partial path for IndexMerge.
func (ds *DataSource) deriveTablePathStats(path *util.AccessPath, conds []expression.Expression, isIm bool) (bool, error) {
	var err error
	sc := ds.ctx.GetSessionVars().StmtCtx
	path.CountAfterAccess = float64(ds.statisticTable.Count)
	path.TableFilters = conds
	var pkCol *expression.Column
	columnLen := len(ds.schema.Columns)
	isUnsigned := false
	if ds.tableInfo.PKIsHandle {
		if pkColInfo := ds.tableInfo.GetPkColInfo(); pkColInfo != nil {
			isUnsigned = mysql.HasUnsignedFlag(pkColInfo.Flag)
			pkCol = expression.ColInfo2Col(ds.schema.Columns, pkColInfo)
		}
	} else if columnLen > 0 && ds.schema.Columns[columnLen-1].ID == model.ExtraHandleID {
		pkCol = ds.schema.Columns[columnLen-1]
	}
	if pkCol == nil {
		path.Ranges = ranger.FullIntRange(isUnsigned)
		return false, nil
	}

	path.Ranges = ranger.FullIntRange(isUnsigned)
	if len(conds) == 0 {
		return false, nil
	}
	path.AccessConds, path.TableFilters = ranger.DetachCondsForColumn(ds.ctx, conds, pkCol)
	// If there's no access cond, we try to find that whether there's expression containing correlated column that
	// can be used to access data.
	corColInAccessConds := false
	if len(path.AccessConds) == 0 {
		for i, filter := range path.TableFilters {
			eqFunc, ok := filter.(*expression.ScalarFunction)
			if !ok || eqFunc.FuncName.L != ast.EQ {
				continue
			}
			lCol, lOk := eqFunc.GetArgs()[0].(*expression.Column)
			if lOk && lCol.Equal(ds.ctx, pkCol) {
				_, rOk := eqFunc.GetArgs()[1].(*expression.CorrelatedColumn)
				if rOk {
					path.AccessConds = append(path.AccessConds, filter)
					path.TableFilters = append(path.TableFilters[:i], path.TableFilters[i+1:]...)
					corColInAccessConds = true
					break
				}
			}
			rCol, rOk := eqFunc.GetArgs()[1].(*expression.Column)
			if rOk && rCol.Equal(ds.ctx, pkCol) {
				_, lOk := eqFunc.GetArgs()[0].(*expression.CorrelatedColumn)
				if lOk {
					path.AccessConds = append(path.AccessConds, filter)
					path.TableFilters = append(path.TableFilters[:i], path.TableFilters[i+1:]...)
					corColInAccessConds = true
					break
				}
			}
		}
	}
	if corColInAccessConds {
		path.CountAfterAccess = 1
		return true, nil
	}
	path.Ranges, err = ranger.BuildTableRange(path.AccessConds, sc, pkCol.RetType)
	if err != nil {
		return false, err
	}
	path.CountAfterAccess, err = ds.statisticTable.GetRowCountByIntColumnRanges(sc, pkCol.ID, path.Ranges)
	// If the `CountAfterAccess` is less than `stats.RowCount`, there must be some inconsistent stats info.
	// We prefer the `stats.RowCount` because it could use more stats info to calculate the selectivity.
	if path.CountAfterAccess < ds.stats.RowCount && !isIm {
		path.CountAfterAccess = math.Min(ds.stats.RowCount/SelectionFactor, float64(ds.statisticTable.Count))
	}
	// Check whether the primary key is covered by point query.
	noIntervalRange := true
	for _, ran := range path.Ranges {
		if !ran.IsPoint(sc) {
			noIntervalRange = false
			break
		}
	}
	return noIntervalRange, err
}

func (ds *DataSource) fillIndexPath(path *util.AccessPath, conds []expression.Expression) error {
	sc := ds.ctx.GetSessionVars().StmtCtx
	path.Ranges = ranger.FullRange()
	path.CountAfterAccess = float64(ds.statisticTable.Count)
	path.IdxCols, path.IdxColLens = expression.IndexInfo2PrefixCols(ds.Columns, ds.schema.Columns, path.Index)
	path.FullIdxCols, path.FullIdxColLens = expression.IndexInfo2Cols(ds.Columns, ds.schema.Columns, path.Index)
	if !path.Index.Unique && !path.Index.Primary && len(path.Index.Columns) == len(path.IdxCols) {
		handleCol := ds.getPKIsHandleCol()
		if handleCol != nil && !mysql.HasUnsignedFlag(handleCol.RetType.Flag) {
			path.IdxCols = append(path.IdxCols, handleCol)
			path.IdxColLens = append(path.IdxColLens, types.UnspecifiedLength)
		}
	}
	if len(path.IdxCols) != 0 {
		res, err := ranger.DetachCondAndBuildRangeForIndex(ds.ctx, conds, path.IdxCols, path.IdxColLens)
		if err != nil {
			return err
		}
		path.Ranges = res.Ranges
		path.AccessConds = res.AccessConds
		path.TableFilters = res.RemainedConds
		path.EqCondCount = res.EqCondCount
		path.EqOrInCondCount = res.EqOrInCount
		path.IsDNFCond = res.IsDNFCond
		path.CountAfterAccess, err = ds.TableStats.HistColl.GetRowCountByIndexRanges(sc, path.Index.ID, path.Ranges)
		if err != nil {
			return err
		}
	} else {
		path.TableFilters = conds
	}
	return nil
}

// deriveIndexPathStats will fulfill the information that the AccessPath need.
// And it will check whether this index is full matched by point query. We will use this check to
// determine whether we remove other paths or not.
// conds is the conditions used to generate the DetachRangeResult for path.
// isIm indicates whether this function is called to generate the partial path for IndexMerge.
func (ds *DataSource) deriveIndexPathStats(path *util.AccessPath, conds []expression.Expression, isIm bool) bool {
	sc := ds.ctx.GetSessionVars().StmtCtx
	if path.EqOrInCondCount == len(path.AccessConds) {
		accesses, remained := path.SplitCorColAccessCondFromFilters(ds.ctx, path.EqOrInCondCount)
		path.AccessConds = append(path.AccessConds, accesses...)
		path.TableFilters = remained
		if len(accesses) > 0 && ds.statisticTable.Pseudo {
			path.CountAfterAccess = ds.statisticTable.PseudoAvgCountPerValue()
		} else {
			selectivity := path.CountAfterAccess / float64(ds.statisticTable.Count)
			for i := range accesses {
				col := path.IdxCols[path.EqOrInCondCount+i]
				ndv := ds.getColumnNDV(col.ID)
				ndv *= selectivity
				if ndv < 1 {
					ndv = 1.0
				}
				path.CountAfterAccess = path.CountAfterAccess / ndv
			}
		}
	}
	path.IndexFilters, path.TableFilters = splitIndexFilterConditions(path.TableFilters, path.FullIdxCols, path.FullIdxColLens, ds.tableInfo)
	// If the `CountAfterAccess` is less than `stats.RowCount`, there must be some inconsistent stats info.
	// We prefer the `stats.RowCount` because it could use more stats info to calculate the selectivity.
	if path.CountAfterAccess < ds.stats.RowCount && !isIm {
		path.CountAfterAccess = math.Min(ds.stats.RowCount/SelectionFactor, float64(ds.statisticTable.Count))
	}
	if path.IndexFilters != nil {
		selectivity, _, err := ds.TableStats.HistColl.Selectivity(ds.ctx, path.IndexFilters, nil)
		if err != nil {
			logutil.BgLogger().Debug("calculate selectivity failed, use selection factor", zap.Error(err))
			selectivity = SelectionFactor
		}
		if isIm {
			path.CountAfterIndex = path.CountAfterAccess * selectivity
		} else {
			path.CountAfterIndex = math.Max(path.CountAfterAccess*selectivity, ds.stats.RowCount)
		}
	}
	// Check whether there's only point query.
	noIntervalRanges := true
	haveNullVal := false
	for _, ran := range path.Ranges {
		// Not point or the not full matched.
		if !ran.IsPoint(sc) || len(ran.HighVal) != len(path.Index.Columns) {
			noIntervalRanges = false
			break
		}
		// Check whether there's null value.
		for i := 0; i < len(path.Index.Columns); i++ {
			if ran.HighVal[i].IsNull() {
				haveNullVal = true
				break
			}
		}
		if haveNullVal {
			break
		}
	}
	return noIntervalRanges && !haveNullVal
}

func getPKIsHandleColFromSchema(cols []*model.ColumnInfo, schema *expression.Schema, pkIsHandle bool) *expression.Column {
	if !pkIsHandle {
		// If the PKIsHandle is false, return the ExtraHandleColumn.
		for i, col := range cols {
			if col.ID == model.ExtraHandleID {
				return schema.Columns[i]
			}
		}
		return nil
	}
	for i, col := range cols {
		if mysql.HasPriKeyFlag(col.Flag) {
			return schema.Columns[i]
		}
	}
	return nil
}

func (ds *DataSource) getPKIsHandleCol() *expression.Column {
	return getPKIsHandleColFromSchema(ds.Columns, ds.schema, ds.tableInfo.PKIsHandle)
}

func (p *LogicalIndexScan) getPKIsHandleCol(schema *expression.Schema) *expression.Column {
	// We cannot use p.Source.getPKIsHandleCol() here,
	// Because we may re-prune p.Columns and p.schema during the transformation.
	// That will make p.Columns different from p.Source.Columns.
	return getPKIsHandleColFromSchema(p.Columns, schema, p.Source.tableInfo.PKIsHandle)
}

func (ds *DataSource) getHandleCol() *expression.Column {
	if ds.handleCol != nil {
		return ds.handleCol
	}

	if !ds.tableInfo.PKIsHandle {
		ds.handleCol = ds.newExtraHandleSchemaCol()
		return ds.handleCol
	}

	for i, col := range ds.Columns {
		if mysql.HasPriKeyFlag(col.Flag) {
			ds.handleCol = ds.schema.Columns[i]
			break
		}
	}

	return ds.handleCol
}

// TableInfo returns the *TableInfo of data source.
func (ds *DataSource) TableInfo() *model.TableInfo {
	return ds.tableInfo
}

// LogicalUnionAll represents LogicalUnionAll plan.
type LogicalUnionAll struct {
	logicalSchemaProducer
}

// LogicalSort stands for the order by plan.
type LogicalSort struct {
	baseLogicalPlan

	ByItems []*ByItems
}

// ExtractCorrelatedCols implements LogicalPlan interface.
func (ls *LogicalSort) ExtractCorrelatedCols() []*expression.CorrelatedColumn {
	corCols := make([]*expression.CorrelatedColumn, 0, len(ls.ByItems))
	for _, item := range ls.ByItems {
		corCols = append(corCols, expression.ExtractCorColumns(item.Expr)...)
	}
	return corCols
}

// LogicalTopN represents a top-n plan.
type LogicalTopN struct {
	baseLogicalPlan

	ByItems []*ByItems
	Offset  uint64
	Count   uint64
}

// ExtractCorrelatedCols implements LogicalPlan interface.
func (lt *LogicalTopN) ExtractCorrelatedCols() []*expression.CorrelatedColumn {
	corCols := make([]*expression.CorrelatedColumn, 0, len(lt.ByItems))
	for _, item := range lt.ByItems {
		corCols = append(corCols, expression.ExtractCorColumns(item.Expr)...)
	}
	return corCols
}

// isLimit checks if TopN is a limit plan.
func (lt *LogicalTopN) isLimit() bool {
	return len(lt.ByItems) == 0
}

// LogicalLimit represents offset and limit plan.
type LogicalLimit struct {
	baseLogicalPlan

	Offset uint64
	Count  uint64
}

// LogicalLock represents a select lock plan.
type LogicalLock struct {
	baseLogicalPlan

	Lock             ast.SelectLockType
	tblID2Handle     map[int64][]*expression.Column
	partitionedTable []table.PartitionedTable
}

// WindowFrame represents a window function frame.
type WindowFrame struct {
	Type  ast.FrameType
	Start *FrameBound
	End   *FrameBound
}

// FrameBound is the boundary of a frame.
type FrameBound struct {
	Type      ast.BoundType
	UnBounded bool
	Num       uint64
	// CalcFuncs is used for range framed windows.
	// We will build the date_add or date_sub functions for frames like `INTERVAL '2:30' MINUTE_SECOND FOLLOWING`,
	// and plus or minus for frames like `1 preceding`.
	CalcFuncs []expression.Expression
	// CmpFuncs is used to decide whether one row is included in the current frame.
	CmpFuncs []expression.CompareFunc
}

// LogicalWindow represents a logical window function plan.
type LogicalWindow struct {
	logicalSchemaProducer

	WindowFuncDescs []*aggregation.WindowFuncDesc
	PartitionBy     []property.Item
	OrderBy         []property.Item
	Frame           *WindowFrame
}

// ExtractCorrelatedCols implements LogicalPlan interface.
func (p *LogicalWindow) ExtractCorrelatedCols() []*expression.CorrelatedColumn {
	corCols := make([]*expression.CorrelatedColumn, 0, len(p.WindowFuncDescs))
	for _, windowFunc := range p.WindowFuncDescs {
		for _, arg := range windowFunc.Args {
			corCols = append(corCols, expression.ExtractCorColumns(arg)...)
		}
	}
	if p.Frame != nil {
		if p.Frame.Start != nil {
			for _, expr := range p.Frame.Start.CalcFuncs {
				corCols = append(corCols, expression.ExtractCorColumns(expr)...)
			}
		}
		if p.Frame.End != nil {
			for _, expr := range p.Frame.End.CalcFuncs {
				corCols = append(corCols, expression.ExtractCorColumns(expr)...)
			}
		}
	}
	return corCols
}

// GetWindowResultColumns returns the columns storing the result of the window function.
func (p *LogicalWindow) GetWindowResultColumns() []*expression.Column {
	return p.schema.Columns[p.schema.Len()-len(p.WindowFuncDescs):]
}

// ExtractCorColumnsBySchema only extracts the correlated columns that match the specified schema.
// e.g. If the correlated columns from plan are [t1.a, t2.a, t3.a] and specified schema is [t2.a, t2.b, t2.c],
// only [t2.a] is returned.
func ExtractCorColumnsBySchema(corCols []*expression.CorrelatedColumn, schema *expression.Schema) []*expression.CorrelatedColumn {
	resultCorCols := make([]*expression.CorrelatedColumn, schema.Len())
	for _, corCol := range corCols {
		idx := schema.ColumnIndex(&corCol.Column)
		if idx != -1 {
			if resultCorCols[idx] == nil {
				resultCorCols[idx] = &expression.CorrelatedColumn{
					Column: *schema.Columns[idx],
					Data:   new(types.Datum),
				}
			}
			corCol.Data = resultCorCols[idx].Data
		}
	}
	// Shrink slice. e.g. [col1, nil, col2, nil] will be changed to [col1, col2].
	length := 0
	for _, col := range resultCorCols {
		if col != nil {
			resultCorCols[length] = col
			length++
		}
	}
	return resultCorCols[:length]
}

// extractCorColumnsBySchema only extracts the correlated columns that match the specified schema.
// e.g. If the correlated columns from plan are [t1.a, t2.a, t3.a] and specified schema is [t2.a, t2.b, t2.c],
// only [t2.a] is returned.
func extractCorColumnsBySchema(p LogicalPlan, schema *expression.Schema) []*expression.CorrelatedColumn {
	corCols := ExtractCorrelatedCols(p)
	return ExtractCorColumnsBySchema(corCols, schema)
}

// ShowContents stores the contents for the `SHOW` statement.
type ShowContents struct {
	Tp        ast.ShowStmtType // Databases/Tables/Columns/....
	DBName    string
	Table     *ast.TableName  // Used for showing columns.
	Column    *ast.ColumnName // Used for `desc table column`.
	IndexName model.CIStr
	Flag      int                  // Some flag parsed from sql, such as FULL.
	User      *auth.UserIdentity   // Used for show grants.
	Roles     []*auth.RoleIdentity // Used for show grants.

	Full        bool
	IfNotExists bool // Used for `show create database if not exists`.
	GlobalScope bool // Used by show variables.
	Extended    bool // Used for `show extended columns from ...`
}

// LogicalShow represents a show plan.
type LogicalShow struct {
	logicalSchemaProducer
	ShowContents
}

// LogicalShowDDLJobs is for showing DDL job list.
type LogicalShowDDLJobs struct {
	logicalSchemaProducer

	JobNumber int64
}<|MERGE_RESOLUTION|>--- conflicted
+++ resolved
@@ -505,11 +505,11 @@
 	preferStoreType int
 }
 
-<<<<<<< HEAD
 // GetAccessPaths returns all of the possibleAccessPaths.
 func (ds *DataSource) GetAccessPaths() []*util.AccessPath {
 	return ds.possibleAccessPaths
-=======
+}
+
 // ExtractCorrelatedCols implements LogicalPlan interface.
 func (ds *DataSource) ExtractCorrelatedCols() []*expression.CorrelatedColumn {
 	corCols := make([]*expression.CorrelatedColumn, 0, len(ds.pushedDownConds))
@@ -517,7 +517,6 @@
 		corCols = append(corCols, expression.ExtractCorColumns(expr)...)
 	}
 	return corCols
->>>>>>> 57db6cec
 }
 
 // TiKVSingleGather is a leaf logical operator of TiDB layer to gather
