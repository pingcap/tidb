// Copyright 2016 PingCAP, Inc.
//
// Licensed under the Apache License, Version 2.0 (the "License");
// you may not use this file except in compliance with the License.
// You may obtain a copy of the License at
//
//     http://www.apache.org/licenses/LICENSE-2.0
//
// Unless required by applicable law or agreed to in writing, software
// distributed under the License is distributed on an "AS IS" BASIS,
// WITHOUT WARRANTIES OR CONDITIONS OF ANY KIND, either express or implied.
// See the License for the specific language governing permissions and
// limitations under the License.

package core

import (
	"math"

	"github.com/pingcap/tidb/expression"
	"github.com/pingcap/tidb/expression/aggregation"
	"github.com/pingcap/tidb/infoschema"
	"github.com/pingcap/tidb/parser/ast"
	"github.com/pingcap/tidb/parser/auth"
	"github.com/pingcap/tidb/parser/model"
	"github.com/pingcap/tidb/parser/mysql"
	fd "github.com/pingcap/tidb/planner/funcdep"
	"github.com/pingcap/tidb/planner/property"
	"github.com/pingcap/tidb/planner/util"
	"github.com/pingcap/tidb/sessionctx"
	"github.com/pingcap/tidb/statistics"
	"github.com/pingcap/tidb/table"
	"github.com/pingcap/tidb/types"
	"github.com/pingcap/tidb/util/hack"
	"github.com/pingcap/tidb/util/logutil"
	"github.com/pingcap/tidb/util/ranger"
	"go.uber.org/zap"
)

var (
	_ LogicalPlan = &LogicalJoin{}
	_ LogicalPlan = &LogicalAggregation{}
	_ LogicalPlan = &LogicalProjection{}
	_ LogicalPlan = &LogicalSelection{}
	_ LogicalPlan = &LogicalApply{}
	_ LogicalPlan = &LogicalMaxOneRow{}
	_ LogicalPlan = &LogicalTableDual{}
	_ LogicalPlan = &DataSource{}
	_ LogicalPlan = &TiKVSingleGather{}
	_ LogicalPlan = &LogicalTableScan{}
	_ LogicalPlan = &LogicalIndexScan{}
	_ LogicalPlan = &LogicalUnionAll{}
	_ LogicalPlan = &LogicalSort{}
	_ LogicalPlan = &LogicalLock{}
	_ LogicalPlan = &LogicalLimit{}
	_ LogicalPlan = &LogicalWindow{}
)

// JoinType contains CrossJoin, InnerJoin, LeftOuterJoin, RightOuterJoin, FullOuterJoin, SemiJoin.
type JoinType int

const (
	// InnerJoin means inner join.
	InnerJoin JoinType = iota
	// LeftOuterJoin means left join.
	LeftOuterJoin
	// RightOuterJoin means right join.
	RightOuterJoin
	// SemiJoin means if row a in table A matches some rows in B, just output a.
	SemiJoin
	// AntiSemiJoin means if row a in table A does not match any row in B, then output a.
	AntiSemiJoin
	// LeftOuterSemiJoin means if row a in table A matches some rows in B, output (a, true), otherwise, output (a, false).
	LeftOuterSemiJoin
	// AntiLeftOuterSemiJoin means if row a in table A matches some rows in B, output (a, false), otherwise, output (a, true).
	AntiLeftOuterSemiJoin
)

// IsOuterJoin returns if this joiner is an outer joiner
func (tp JoinType) IsOuterJoin() bool {
	return tp == LeftOuterJoin || tp == RightOuterJoin ||
		tp == LeftOuterSemiJoin || tp == AntiLeftOuterSemiJoin
}

// IsSemiJoin returns if this joiner is a semi/anti-semi joiner
func (tp JoinType) IsSemiJoin() bool {
	return tp == SemiJoin || tp == AntiSemiJoin ||
		tp == LeftOuterSemiJoin || tp == AntiLeftOuterSemiJoin
}

func (tp JoinType) String() string {
	switch tp {
	case InnerJoin:
		return "inner join"
	case LeftOuterJoin:
		return "left outer join"
	case RightOuterJoin:
		return "right outer join"
	case SemiJoin:
		return "semi join"
	case AntiSemiJoin:
		return "anti semi join"
	case LeftOuterSemiJoin:
		return "left outer semi join"
	case AntiLeftOuterSemiJoin:
		return "anti left outer semi join"
	}
	return "unsupported join type"
}

const (
	preferLeftAsINLJInner uint = 1 << iota
	preferRightAsINLJInner
	preferLeftAsINLHJInner
	preferRightAsINLHJInner
	preferLeftAsINLMJInner
	preferRightAsINLMJInner
	preferHashJoin
	preferMergeJoin
	preferBCJoin
	preferHashAgg
	preferStreamAgg
)

const (
	preferTiKV = 1 << iota
	preferTiFlash
)

// LogicalJoin is the logical join plan.
type LogicalJoin struct {
	logicalSchemaProducer

	JoinType      JoinType
	reordered     bool
	cartesianJoin bool
	StraightJoin  bool

	// hintInfo stores the join algorithm hint information specified by client.
	hintInfo       *tableHintInfo
	preferJoinType uint

	EqualConditions []*expression.ScalarFunction
	LeftConditions  expression.CNFExprs
	RightConditions expression.CNFExprs
	OtherConditions expression.CNFExprs

	leftProperties  [][]*expression.Column
	rightProperties [][]*expression.Column

	// DefaultValues is only used for left/right outer join, which is values the inner row's should be when the outer table
	// doesn't match any inner table's row.
	// That it's nil just means the default values is a slice of NULL.
	// Currently, only `aggregation push down` phase will set this.
	DefaultValues []types.Datum

	// fullSchema contains all the columns that the Join can output. It's ordered as [outer schema..., inner schema...].
	// This is useful for natural joins and "using" joins. In these cases, the join key columns from the
	// inner side (or the right side when it's an inner join) will not be in the schema of Join.
	// But upper operators should be able to find those "redundant" columns, and the user also can specifically select
	// those columns, so we put the "redundant" columns here to make them be able to be found.
	//
	// For example:
	// create table t1(a int, b int); create table t2(a int, b int);
	// select * from t1 join t2 using (b);
	// schema of the Join will be [t1.b, t1.a, t2.a]; fullSchema will be [t1.a, t1.b, t2.a, t2.b].
	//
	// We record all columns and keep them ordered is for correctly handling SQLs like
	// select t1.*, t2.* from t1 join t2 using (b);
	// (*PlanBuilder).unfoldWildStar() handles the schema for such case.
	fullSchema *expression.Schema
	fullNames  types.NameSlice

	// equalCondOutCnt indicates the estimated count of joined rows after evaluating `EqualConditions`.
	equalCondOutCnt float64
}

// Shallow shallow copies a LogicalJoin struct.
func (p *LogicalJoin) Shallow() *LogicalJoin {
	join := *p
	return join.Init(p.ctx, p.blockOffset)
}

// ExtractFD implements the interface LogicalPlan.
func (p *LogicalJoin) ExtractFD() *fd.FDSet {
	switch p.JoinType {
	case InnerJoin:
<<<<<<< HEAD
		return p.extractFDForInnerJoin()
	case LeftOuterJoin, RightOuterJoin:
		return p.extractFDForOuterJoin()
	case SemiJoin:
		return p.extractFDForSemiJoin()
=======
		return p.extractFDForInnerJoin(nil)
	case SemiJoin:
		return p.extractFDForSemiJoin(nil)
>>>>>>> d63eac9b
	default:
		return &fd.FDSet{HashCodeToUniqueID: make(map[string]int)}
	}
}

<<<<<<< HEAD
func (p *LogicalJoin) extractFDForSemiJoin() *fd.FDSet {
=======
func (p *LogicalJoin) extractFDForSemiJoin(filtersFromApply []expression.Expression) *fd.FDSet {
>>>>>>> d63eac9b
	// 1: since semi join will keep the part or all rows of the outer table, it's outer FD can be saved.
	// 2: the un-projected column will be left for the upper layer projection or already be pruned from bottom up.
	outerFD, _ := p.children[0].ExtractFD(), p.children[1].ExtractFD()
	fds := outerFD

	eqCondSlice := expression.ScalarFuncs2Exprs(p.EqualConditions)
	allConds := append(eqCondSlice, p.OtherConditions...)
<<<<<<< HEAD
=======
	allConds = append(allConds, filtersFromApply...)
>>>>>>> d63eac9b
	notNullColsFromFilters := extractNotNullFromConds(allConds, p)

	constUniqueIDs := extractConstantCols(p.LeftConditions, p.SCtx(), fds)

	fds.MakeNotNull(notNullColsFromFilters)
	fds.AddConstants(constUniqueIDs)
	p.fdSet = fds
	return fds
}

<<<<<<< HEAD
func (p *LogicalJoin) extractFDForInnerJoin() *fd.FDSet {
=======
func (p *LogicalJoin) extractFDForInnerJoin(filtersFromApply []expression.Expression) *fd.FDSet {
>>>>>>> d63eac9b
	leftFD, rightFD := p.children[0].ExtractFD(), p.children[1].ExtractFD()
	fds := leftFD
	fds.MakeCartesianProduct(rightFD)

	eqCondSlice := expression.ScalarFuncs2Exprs(p.EqualConditions)
	// some join eq conditions are stored in the OtherConditions.
	allConds := append(eqCondSlice, p.OtherConditions...)
<<<<<<< HEAD
=======
	allConds = append(allConds, filtersFromApply...)
>>>>>>> d63eac9b
	notNullColsFromFilters := extractNotNullFromConds(allConds, p)

	constUniqueIDs := extractConstantCols(allConds, p.SCtx(), fds)

	equivUniqueIDs := extractEquivalenceCols(allConds, p.SCtx(), fds)

	fds.MakeNotNull(notNullColsFromFilters)
	fds.AddConstants(constUniqueIDs)
	for _, equiv := range equivUniqueIDs {
		fds.AddEquivalence(equiv[0], equiv[1])
	}
	// merge the not-null-cols/registered-map from both side together.
	fds.NotNullCols.UnionWith(rightFD.NotNullCols)
	if fds.HashCodeToUniqueID == nil {
		fds.HashCodeToUniqueID = rightFD.HashCodeToUniqueID
	} else {
		for k, v := range rightFD.HashCodeToUniqueID {
			if _, ok := fds.HashCodeToUniqueID[k]; ok {
<<<<<<< HEAD
				panic("shouldn't be here, children has same expr while registered not only once")
=======
				logutil.BgLogger().Warn("Error occurred while maintaining functional dependency")
				continue
>>>>>>> d63eac9b
			}
			fds.HashCodeToUniqueID[k] = v
		}
	}
	for i, ok := rightFD.GroupByCols.Next(0); ok; i, ok = rightFD.GroupByCols.Next(i + 1) {
		fds.GroupByCols.Insert(i)
	}
	fds.HasAggBuilt = fds.HasAggBuilt || rightFD.HasAggBuilt
	p.fdSet = fds
	return fds
}

<<<<<<< HEAD
func (p *LogicalJoin) extractFDForOuterJoin() *fd.FDSet {
	outerFD, innerFD := p.children[0].ExtractFD(), p.children[1].ExtractFD()
	innerCondition := p.RightConditions
	outerCondition := p.LeftConditions
	outerCols, innerCols := fd.NewFastIntSet(), fd.NewFastIntSet()
	for _, col := range p.children[0].Schema().Columns {
		outerCols.Insert(int(col.UniqueID))
	}
	for _, col := range p.children[1].Schema().Columns {
		innerCols.Insert(int(col.UniqueID))
	}
	if p.JoinType == RightOuterJoin {
		innerFD, outerFD = outerFD, innerFD
		innerCondition = p.LeftConditions
		outerCondition = p.RightConditions
		innerCols, outerCols = outerCols, innerCols
	}

	eqCondSlice := expression.ScalarFuncs2Exprs(p.EqualConditions)
	allConds := append(eqCondSlice, p.OtherConditions...)
	allConds = append(allConds, innerCondition...)
	allConds = append(allConds, outerCondition...)
	notNullColsFromFilters := extractNotNullFromConds(allConds, p)

	filterFD := &fd.FDSet{HashCodeToUniqueID: make(map[string]int)}

	constUniqueIDs := extractConstantCols(allConds, p.SCtx(), filterFD)

	equivUniqueIDs := extractEquivalenceCols(allConds, p.SCtx(), filterFD)

	filterFD.AddConstants(constUniqueIDs)
	equivOuterUniqueIDs := fd.NewFastIntSet()
	equivAcrossNum := 0
	for _, equiv := range equivUniqueIDs {
		filterFD.AddEquivalence(equiv[0], equiv[1])
		if equiv[0].SubsetOf(outerCols) && equiv[1].SubsetOf(innerCols) {
			equivOuterUniqueIDs.UnionWith(equiv[0])
			equivAcrossNum++
			continue
		}
		if equiv[0].SubsetOf(innerCols) && equiv[1].SubsetOf(outerCols) {
			equivOuterUniqueIDs.UnionWith(equiv[1])
			equivAcrossNum++
		}
	}
	filterFD.MakeNotNull(notNullColsFromFilters)

	// pre-perceive the filters for the convenience judgement of 3.3.1.
	var opt fd.ArgOpts
	if equivAcrossNum > 0 {
		// find the equivalence FD across left and right cols.
		var outConditionCols []*expression.Column
		if len(outerCondition) != 0 {
			outConditionCols = append(outConditionCols, expression.ExtractColumnsFromExpressions(nil, outerCondition, nil)...)
		}
		if len(p.OtherConditions) != 0 {
			// other condition may contain right side cols, it doesn't affect the judgement of intersection of non-left-equiv cols.
			outConditionCols = append(outConditionCols, expression.ExtractColumnsFromExpressions(nil, p.OtherConditions, nil)...)
		}
		outerConditionUniqueIDs := fd.NewFastIntSet()
		for _, col := range outConditionCols {
			outerConditionUniqueIDs.Insert(int(col.UniqueID))
		}
		// judge whether left filters is on non-left-equiv cols.
		if outerConditionUniqueIDs.Intersects(outerCols.Difference(equivOuterUniqueIDs)) {
			opt.SkipFDRule331 = true
		} else {
			if equivAcrossNum > 1 {
				opt.TypeFDRule331 = fd.CombinedFD
			} else {
				opt.TypeFDRule331 = fd.SingleFD
			}
		}
	} else {
		// if there is none across equivalence condition, skip rule 3.3.1.
		opt.SkipFDRule331 = true
	}

	opt.OnlyInnerFilter = len(eqCondSlice) == 0 && len(outerCondition) == 0
	if opt.OnlyInnerFilter {
		// if one of the inner condition is constant false, the inner side are all null, left make constant all of that.
		for _, one := range innerCondition {
			if c, ok := one.(*expression.Constant); ok {
				if isTrue, err := c.Value.ToBool(p.ctx.GetSessionVars().StmtCtx); err == nil {
					if isTrue == 0 {
						// c is false
						opt.InnerIsFalse = true
					}
				}
			}
		}
	}

	fds := outerFD
	fds.MakeOuterJoin(innerFD, filterFD, outerCols, innerCols, &opt)
	p.fdSet = fds
	return fds
}

=======
>>>>>>> d63eac9b
// GetJoinKeys extracts join keys(columns) from EqualConditions. It returns left join keys, right
// join keys and an `isNullEQ` array which means the `joinKey[i]` is a `NullEQ` function. The `hasNullEQ`
// means whether there is a `NullEQ` of a join key.
func (p *LogicalJoin) GetJoinKeys() (leftKeys, rightKeys []*expression.Column, isNullEQ []bool, hasNullEQ bool) {
	for _, expr := range p.EqualConditions {
		leftKeys = append(leftKeys, expr.GetArgs()[0].(*expression.Column))
		rightKeys = append(rightKeys, expr.GetArgs()[1].(*expression.Column))
		isNullEQ = append(isNullEQ, expr.FuncName.L == ast.NullEQ)
		hasNullEQ = hasNullEQ || expr.FuncName.L == ast.NullEQ
	}
	return
}

// GetPotentialPartitionKeys return potential partition keys for join, the potential partition keys are
// the join keys of EqualConditions
func (p *LogicalJoin) GetPotentialPartitionKeys() (leftKeys, rightKeys []*property.MPPPartitionColumn) {
	for _, expr := range p.EqualConditions {
		_, coll := expr.CharsetAndCollation()
		collateID := property.GetCollateIDByNameForPartition(coll)
		leftKeys = append(leftKeys, &property.MPPPartitionColumn{Col: expr.GetArgs()[0].(*expression.Column), CollateID: collateID})
		rightKeys = append(rightKeys, &property.MPPPartitionColumn{Col: expr.GetArgs()[1].(*expression.Column), CollateID: collateID})
	}
	return
}

func (p *LogicalJoin) columnSubstitute(schema *expression.Schema, exprs []expression.Expression) {
	for i, cond := range p.LeftConditions {
		p.LeftConditions[i] = expression.ColumnSubstitute(cond, schema, exprs)
	}

	for i, cond := range p.RightConditions {
		p.RightConditions[i] = expression.ColumnSubstitute(cond, schema, exprs)
	}

	for i, cond := range p.OtherConditions {
		p.OtherConditions[i] = expression.ColumnSubstitute(cond, schema, exprs)
	}

	for i := len(p.EqualConditions) - 1; i >= 0; i-- {
		newCond := expression.ColumnSubstitute(p.EqualConditions[i], schema, exprs).(*expression.ScalarFunction)

		// If the columns used in the new filter all come from the left child,
		// we can push this filter to it.
		if expression.ExprFromSchema(newCond, p.children[0].Schema()) {
			p.LeftConditions = append(p.LeftConditions, newCond)
			p.EqualConditions = append(p.EqualConditions[:i], p.EqualConditions[i+1:]...)
			continue
		}

		// If the columns used in the new filter all come from the right
		// child, we can push this filter to it.
		if expression.ExprFromSchema(newCond, p.children[1].Schema()) {
			p.RightConditions = append(p.RightConditions, newCond)
			p.EqualConditions = append(p.EqualConditions[:i], p.EqualConditions[i+1:]...)
			continue
		}

		_, lhsIsCol := newCond.GetArgs()[0].(*expression.Column)
		_, rhsIsCol := newCond.GetArgs()[1].(*expression.Column)

		// If the columns used in the new filter are not all expression.Column,
		// we can not use it as join's equal condition.
		if !(lhsIsCol && rhsIsCol) {
			p.OtherConditions = append(p.OtherConditions, newCond)
			p.EqualConditions = append(p.EqualConditions[:i], p.EqualConditions[i+1:]...)
			continue
		}

		p.EqualConditions[i] = newCond
	}
}

// AttachOnConds extracts on conditions for join and set the `EqualConditions`, `LeftConditions`, `RightConditions` and
// `OtherConditions` by the result of extract.
func (p *LogicalJoin) AttachOnConds(onConds []expression.Expression) {
	eq, left, right, other := p.extractOnCondition(onConds, false, false)
	p.AppendJoinConds(eq, left, right, other)
}

// AppendJoinConds appends new join conditions.
func (p *LogicalJoin) AppendJoinConds(eq []*expression.ScalarFunction, left, right, other []expression.Expression) {
	p.EqualConditions = append(eq, p.EqualConditions...)
	p.LeftConditions = append(left, p.LeftConditions...)
	p.RightConditions = append(right, p.RightConditions...)
	p.OtherConditions = append(other, p.OtherConditions...)
}

// ExtractCorrelatedCols implements LogicalPlan interface.
func (p *LogicalJoin) ExtractCorrelatedCols() []*expression.CorrelatedColumn {
	corCols := make([]*expression.CorrelatedColumn, 0, len(p.EqualConditions)+len(p.LeftConditions)+len(p.RightConditions)+len(p.OtherConditions))
	for _, fun := range p.EqualConditions {
		corCols = append(corCols, expression.ExtractCorColumns(fun)...)
	}
	for _, fun := range p.LeftConditions {
		corCols = append(corCols, expression.ExtractCorColumns(fun)...)
	}
	for _, fun := range p.RightConditions {
		corCols = append(corCols, expression.ExtractCorColumns(fun)...)
	}
	for _, fun := range p.OtherConditions {
		corCols = append(corCols, expression.ExtractCorColumns(fun)...)
	}
	return corCols
}

// ExtractJoinKeys extract join keys as a schema for child with childIdx.
func (p *LogicalJoin) ExtractJoinKeys(childIdx int) *expression.Schema {
	joinKeys := make([]*expression.Column, 0, len(p.EqualConditions))
	for _, eqCond := range p.EqualConditions {
		joinKeys = append(joinKeys, eqCond.GetArgs()[childIdx].(*expression.Column))
	}
	return expression.NewSchema(joinKeys...)
}

// LogicalProjection represents a select fields plan.
type LogicalProjection struct {
	logicalSchemaProducer

	Exprs []expression.Expression

	// CalculateNoDelay indicates this Projection is the root Plan and should be
	// calculated without delay and will not return any result to client.
	// Currently it is "true" only when the current sql query is a "DO" statement.
	// See "https://dev.mysql.com/doc/refman/5.7/en/do.html" for more detail.
	CalculateNoDelay bool

	// AvoidColumnEvaluator is a temporary variable which is ONLY used to avoid
	// building columnEvaluator for the expressions of Projection which is
	// built by buildProjection4Union.
	// This can be removed after column pool being supported.
	// Related issue: TiDB#8141(https://github.com/pingcap/tidb/issues/8141)
	AvoidColumnEvaluator bool
}

// ExtractFD implements the logical plan interface, extracting the FD from bottom up.
func (p *LogicalProjection) ExtractFD() *fd.FDSet {
	// basically extract the children's fdSet.
	fds := p.logicalSchemaProducer.ExtractFD()
	// collect the output columns' unique ID.
	outputColsUniqueIDs := fd.NewFastIntSet()
	notnullColsUniqueIDs := fd.NewFastIntSet()
	outputColsUniqueIDsArray := make([]int, 0, len(p.Schema().Columns))
	// here schema extended columns may contain expr, const and column allocated with uniqueID.
	for _, one := range p.Schema().Columns {
		outputColsUniqueIDs.Insert(int(one.UniqueID))
		outputColsUniqueIDsArray = append(outputColsUniqueIDsArray, int(one.UniqueID))
	}
	// map the expr hashCode with its unique ID.
	for idx, expr := range p.Exprs {
		switch x := expr.(type) {
		case *expression.Column:
			continue
		case *expression.CorrelatedColumn:
			// t1(a,b,c), t2(m,n)
			// select a, (select c from t2 where m=b) from t1;
			// take c as constant column here.
			continue
		case *expression.Constant:
			hashCode := string(x.HashCode(p.ctx.GetSessionVars().StmtCtx))
			var (
				ok               bool
				constantUniqueID int
			)
			if constantUniqueID, ok = fds.IsHashCodeRegistered(hashCode); !ok {
				constantUniqueID = outputColsUniqueIDsArray[idx]
				fds.RegisterUniqueID(string(x.HashCode(p.ctx.GetSessionVars().StmtCtx)), constantUniqueID)
			}
			fds.AddConstants(fd.NewFastIntSet(constantUniqueID))
		case *expression.ScalarFunction:
			// t1(a,b,c), t2(m,n)
			// select a, (select c+n from t2 where m=b) from t1;
			// expr(c+n) contains correlated column , but we can treat it as constant here.
			hashCode := string(x.HashCode(p.ctx.GetSessionVars().StmtCtx))
			var (
				ok             bool
				scalarUniqueID int
			)
			// If this function is not deterministic, we skip it since it not a stable value.
			if expression.CheckNonDeterministic(x) {
				if scalarUniqueID, ok = fds.IsHashCodeRegistered(hashCode); !ok {
					fds.RegisterUniqueID(hashCode, scalarUniqueID)
				}
				continue
			}
			if scalarUniqueID, ok = fds.IsHashCodeRegistered(hashCode); !ok {
				scalarUniqueID = outputColsUniqueIDsArray[idx]
				fds.RegisterUniqueID(hashCode, scalarUniqueID)
			} else {
				// since the scalar's hash code has been registered before, the equivalence exists between the unique ID
				// allocated by phase of building-projection-for-scalar and that of previous registered unique ID.
				fds.AddEquivalence(fd.NewFastIntSet(scalarUniqueID), fd.NewFastIntSet(outputColsUniqueIDsArray[idx]))
			}
			determinants := fd.NewFastIntSet()
			extractedColumns := expression.ExtractColumns(x)
			extractedCorColumns := expression.ExtractCorColumns(x)
			for _, one := range extractedColumns {
				determinants.Insert(int(one.UniqueID))
				// the dependent columns in scalar function should be also considered as output columns as well.
				outputColsUniqueIDs.Insert(int(one.UniqueID))
			}
			for _, one := range extractedCorColumns {
				determinants.Insert(int(one.UniqueID))
				// the dependent columns in scalar function should be also considered as output columns as well.
				outputColsUniqueIDs.Insert(int(one.UniqueID))
			}
<<<<<<< HEAD
			nullable := false
			result := expression.EvaluateExprWithNull(p.ctx, p.schema, x)
			con, ok := result.(*expression.Constant)
			if !ok || con.Value.IsNull() {
				// if x can be nullable when referred columns are null, the extended column can be nullable.
				nullable = true
			}
			if !nullable || determinants.SubsetOf(fds.NotNullCols) {
=======
			notnull := isNullRejected(p.ctx, p.schema, x)
			if notnull || determinants.SubsetOf(fds.NotNullCols) {
>>>>>>> d63eac9b
				notnullColsUniqueIDs.Insert(scalarUniqueID)
			}
			fds.AddStrictFunctionalDependency(determinants, fd.NewFastIntSet(scalarUniqueID))
		}
	}

	// apply operator's characteristic's FD setting.
	// since the distinct attribute is built as firstRow agg func, we don't need to think about it here.
	// let the fds itself to trace the not null, because after the outer join, some not null column can be nullable.
	fds.MakeNotNull(notnullColsUniqueIDs)
	// select max(a) from t group by b, we should project both `a` & `b` to maintain the FD down here, even if select-fields only contain `a`.
	fds.ProjectCols(outputColsUniqueIDs.Union(fds.GroupByCols))
<<<<<<< HEAD
=======

	if fds.GroupByCols.Only1Zero() {
		// maxOneRow is delayed from agg's ExtractFD logic since some details listed in it.
		projectionUniqueIDs := fd.NewFastIntSet()
		for _, expr := range p.Exprs {
			switch x := expr.(type) {
			case *expression.Column:
				projectionUniqueIDs.Insert(int(x.UniqueID))
			case *expression.ScalarFunction:
				scalarUniqueID, ok := fds.IsHashCodeRegistered(string(hack.String(x.HashCode(p.SCtx().GetSessionVars().StmtCtx))))
				if !ok {
					logutil.BgLogger().Warn("Error occurred while maintaining the functional dependency")
					continue
				}
				projectionUniqueIDs.Insert(scalarUniqueID)
			}
		}
		fds.MaxOneRow(projectionUniqueIDs)
	}
	// for select * from view (include agg), outer projection don't have to check select list with the inner group-by flag.
	fds.HasAggBuilt = false

>>>>>>> d63eac9b
	// just trace it down in every operator for test checking.
	p.fdSet = fds
	return fds
}

// ExtractCorrelatedCols implements LogicalPlan interface.
func (p *LogicalProjection) ExtractCorrelatedCols() []*expression.CorrelatedColumn {
	corCols := make([]*expression.CorrelatedColumn, 0, len(p.Exprs))
	for _, expr := range p.Exprs {
		corCols = append(corCols, expression.ExtractCorColumns(expr)...)
	}
	return corCols
}

// GetUsedCols extracts all of the Columns used by proj.
func (p *LogicalProjection) GetUsedCols() (usedCols []*expression.Column) {
	for _, expr := range p.Exprs {
		usedCols = append(usedCols, expression.ExtractColumns(expr)...)
	}
	return usedCols
}

// LogicalAggregation represents an aggregate plan.
type LogicalAggregation struct {
	logicalSchemaProducer

	AggFuncs     []*aggregation.AggFuncDesc
	GroupByItems []expression.Expression

	// aggHints stores aggregation hint information.
	aggHints aggHintInfo

	possibleProperties [][]*expression.Column
	inputCount         float64 // inputCount is the input count of this plan.

	// noCopPushDown indicates if planner must not push this agg down to coprocessor.
	// It is true when the agg is in the outer child tree of apply.
	noCopPushDown bool
}

// HasDistinct shows whether LogicalAggregation has functions with distinct.
func (la *LogicalAggregation) HasDistinct() bool {
	for _, aggFunc := range la.AggFuncs {
		if aggFunc.HasDistinct {
			return true
		}
	}
	return false
}

// HasOrderBy shows whether LogicalAggregation has functions with order-by items.
func (la *LogicalAggregation) HasOrderBy() bool {
	for _, aggFunc := range la.AggFuncs {
		if len(aggFunc.OrderByItems) > 0 {
			return true
		}
	}
	return false
}

// ExtractFD implements the logical plan interface, extracting the FD from bottom up.
// 1:
// In most of the cases, using FDs to check the only_full_group_by problem should be done in the buildAggregation phase
// by extracting the bottom-up FDs graph from the `p` --- the sub plan tree that has already been built.
//
// 2:
// and this requires that some conditions push-down into the `p` like selection should be done before building aggregation,
// otherwise, 'a=1 and a can occur in the select lists of a group by' will be miss-checked because it doesn't be implied in the known FDs graph.
//
// 3:
// when a logical agg is built, it's schema columns indicates what the permitted-non-agg columns is. Therefore, we shouldn't
// depend on logicalAgg.ExtractFD() to finish the only_full_group_by checking problem rather than by 1 & 2.
func (la *LogicalAggregation) ExtractFD() *fd.FDSet {
	// basically extract the children's fdSet.
	fds := la.logicalSchemaProducer.ExtractFD()
	// collect the output columns' unique ID.
	outputColsUniqueIDs := fd.NewFastIntSet()
	notnullColsUniqueIDs := fd.NewFastIntSet()
	groupByColsUniqueIDs := fd.NewFastIntSet()
	groupByColsOutputCols := fd.NewFastIntSet()
	// Since the aggregation is build ahead of projection, the latter one will reuse the column with UniqueID allocated in aggregation
	// via aggMapper, so we don't need unnecessarily maintain the <aggDes, UniqueID> mapping in the FDSet like expr did, just treating
	// it as normal column.
	for _, one := range la.Schema().Columns {
		outputColsUniqueIDs.Insert(int(one.UniqueID))
	}
	// For one like sum(a), we don't need to build functional dependency from a --> sum(a), cause it's only determined by the
	// group-by-item (group-by-item --> sum(a)).
	for _, expr := range la.GroupByItems {
		switch x := expr.(type) {
		case *expression.Column:
			groupByColsUniqueIDs.Insert(int(x.UniqueID))
		case *expression.CorrelatedColumn:
			// shouldn't be here, intercepted by plan builder as unknown column.
			continue
		case *expression.Constant:
			// shouldn't be here, interpreted as pos param by plan builder.
			continue
		case *expression.ScalarFunction:
			hashCode := string(x.HashCode(la.ctx.GetSessionVars().StmtCtx))
			var (
				ok             bool
				scalarUniqueID int
			)
			if scalarUniqueID, ok = fds.IsHashCodeRegistered(hashCode); ok {
				groupByColsUniqueIDs.Insert(scalarUniqueID)
			} else {
				// retrieve unique plan column id.  1: completely new one, allocating new unique id. 2: registered by projection earlier, using it.
				if scalarUniqueID, ok = la.ctx.GetSessionVars().MapHashCode2UniqueID4ExtendedCol[hashCode]; !ok {
					scalarUniqueID = int(la.ctx.GetSessionVars().AllocPlanColumnID())
				}
				fds.RegisterUniqueID(hashCode, scalarUniqueID)
				groupByColsUniqueIDs.Insert(scalarUniqueID)
			}
			determinants := fd.NewFastIntSet()
			extractedColumns := expression.ExtractColumns(x)
			extractedCorColumns := expression.ExtractCorColumns(x)
			for _, one := range extractedColumns {
				determinants.Insert(int(one.UniqueID))
				groupByColsOutputCols.Insert(int(one.UniqueID))
			}
			for _, one := range extractedCorColumns {
				determinants.Insert(int(one.UniqueID))
				groupByColsOutputCols.Insert(int(one.UniqueID))
			}
<<<<<<< HEAD
			nullable := false
			result := expression.EvaluateExprWithNull(la.ctx, la.schema, x)
			con, ok := result.(*expression.Constant)
			if !ok || con.Value.IsNull() {
				// if x can be nullable when referred columns are null, the extended column can be nullable.
				nullable = true
			}
			if !nullable || determinants.SubsetOf(fds.NotNullCols) {
=======
			notnull := isNullRejected(la.ctx, la.schema, x)
			if notnull || determinants.SubsetOf(fds.NotNullCols) {
>>>>>>> d63eac9b
				notnullColsUniqueIDs.Insert(scalarUniqueID)
			}
			fds.AddStrictFunctionalDependency(determinants, fd.NewFastIntSet(scalarUniqueID))
		}
	}

	// Some details:
	// For now, select max(a) from t group by c, tidb will see `max(a)` as Max aggDes and `a,b,c` as firstRow aggDes,
	// and keep them all in the schema columns before projection does the pruning. If we build the fake FD eg: {c} ~~> {b}
	// here since we have seen b as firstRow aggDes, for the upper layer projection of `select max(a), b from t group by c`,
	// it will take b as valid projection field of group by statement since it has existed in the FD with {c} ~~> {b}.
	//
	// and since any_value will NOT be pushed down to agg schema, which means every firstRow aggDes in the agg logical operator
	// is meaningless to build the FD with. Let's only store the non-firstRow FD down: {group by items} ~~> {real aggDes}
	realAggFuncUniqueID := fd.NewFastIntSet()
	for i, aggDes := range la.AggFuncs {
		if aggDes.Name != "firstrow" {
			realAggFuncUniqueID.Insert(int(la.schema.Columns[i].UniqueID))
		}
	}

	// apply operator's characteristic's FD setting.
	if len(la.GroupByItems) == 0 {
		// 1: as the details shown above, output cols (normal column seen as firstrow) of group by are not validated.
		// we couldn't merge them as constant FD with origin constant FD together before projection done.
		// fds.MaxOneRow(outputColsUniqueIDs.Union(groupByColsOutputCols))
		//
		// 2: for the convenience of later judgement, when there is no group by items, we will store a FD: {0} -> {real aggDes}
		// 0 unique id is only used for here.
		groupByColsUniqueIDs.Insert(0)
		for i, ok := realAggFuncUniqueID.Next(0); ok; i, ok = realAggFuncUniqueID.Next(i + 1) {
			fds.AddStrictFunctionalDependency(groupByColsUniqueIDs, fd.NewFastIntSet(i))
		}
	} else {
		// eliminating input columns that are un-projected.
		fds.ProjectCols(outputColsUniqueIDs.Union(groupByColsOutputCols).Union(groupByColsUniqueIDs))

		// note: {a} --> {b,c} is not same with {a} --> {b} and {a} --> {c}
		for i, ok := realAggFuncUniqueID.Next(0); ok; i, ok = realAggFuncUniqueID.Next(i + 1) {
			// group by phrase always produce strict FD.
			// 1: it can always distinguish and group the all-null/part-null group column rows.
			// 2: the rows with all/part null group column are unique row after group operation.
			// 3: there won't be two same group key with different agg values, so strict FD secured.
			fds.AddStrictFunctionalDependency(groupByColsUniqueIDs, fd.NewFastIntSet(i))
		}

		// agg funcDes has been tag not null flag when building aggregation.
		fds.MakeNotNull(notnullColsUniqueIDs)
	}
	fds.GroupByCols = groupByColsUniqueIDs
	fds.HasAggBuilt = true
	// just trace it down in every operator for test checking.
	la.fdSet = fds
	return fds
}

// CopyAggHints copies the aggHints from another LogicalAggregation.
func (la *LogicalAggregation) CopyAggHints(agg *LogicalAggregation) {
	// TODO: Copy the hint may make the un-applicable hint throw the
	// same warning message more than once. We'd better add a flag for
	// `HaveThrownWarningMessage` to avoid this. Besides, finalAgg and
	// partialAgg (in cascades planner) should share the same hint, instead
	// of a copy.
	la.aggHints = agg.aggHints
}

// IsPartialModeAgg returns if all of the AggFuncs are partialMode.
func (la *LogicalAggregation) IsPartialModeAgg() bool {
	// Since all of the AggFunc share the same AggMode, we only need to check the first one.
	return la.AggFuncs[0].Mode == aggregation.Partial1Mode
}

// IsCompleteModeAgg returns if all of the AggFuncs are CompleteMode.
func (la *LogicalAggregation) IsCompleteModeAgg() bool {
	// Since all of the AggFunc share the same AggMode, we only need to check the first one.
	return la.AggFuncs[0].Mode == aggregation.CompleteMode
}

// GetGroupByCols returns the columns that are group-by items.
// For example, `group by a, b, c+d` will return [a, b].
func (la *LogicalAggregation) GetGroupByCols() []*expression.Column {
	groupByCols := make([]*expression.Column, 0, len(la.GroupByItems))
	for _, item := range la.GroupByItems {
		if col, ok := item.(*expression.Column); ok {
			groupByCols = append(groupByCols, col)
		}
	}
	return groupByCols
}

// GetPotentialPartitionKeys return potential partition keys for aggregation, the potential partition keys are the group by keys
func (la *LogicalAggregation) GetPotentialPartitionKeys() []*property.MPPPartitionColumn {
	groupByCols := make([]*property.MPPPartitionColumn, 0, len(la.GroupByItems))
	for _, item := range la.GroupByItems {
		if col, ok := item.(*expression.Column); ok {
			groupByCols = append(groupByCols, &property.MPPPartitionColumn{
				Col:       col,
				CollateID: property.GetCollateIDByNameForPartition(col.GetType().Collate),
			})
		}
	}
	return groupByCols
}

// ExtractCorrelatedCols implements LogicalPlan interface.
func (la *LogicalAggregation) ExtractCorrelatedCols() []*expression.CorrelatedColumn {
	corCols := make([]*expression.CorrelatedColumn, 0, len(la.GroupByItems)+len(la.AggFuncs))
	for _, expr := range la.GroupByItems {
		corCols = append(corCols, expression.ExtractCorColumns(expr)...)
	}
	for _, fun := range la.AggFuncs {
		for _, arg := range fun.Args {
			corCols = append(corCols, expression.ExtractCorColumns(arg)...)
		}
		for _, arg := range fun.OrderByItems {
			corCols = append(corCols, expression.ExtractCorColumns(arg.Expr)...)
		}
	}
	return corCols
}

// GetUsedCols extracts all of the Columns used by agg including GroupByItems and AggFuncs.
func (la *LogicalAggregation) GetUsedCols() (usedCols []*expression.Column) {
	for _, groupByItem := range la.GroupByItems {
		usedCols = append(usedCols, expression.ExtractColumns(groupByItem)...)
	}
	for _, aggDesc := range la.AggFuncs {
		for _, expr := range aggDesc.Args {
			usedCols = append(usedCols, expression.ExtractColumns(expr)...)
		}
		for _, expr := range aggDesc.OrderByItems {
			usedCols = append(usedCols, expression.ExtractColumns(expr.Expr)...)
		}
	}
	return usedCols
}

// LogicalSelection represents a where or having predicate.
type LogicalSelection struct {
	baseLogicalPlan

	// Originally the WHERE or ON condition is parsed into a single expression,
	// but after we converted to CNF(Conjunctive normal form), it can be
	// split into a list of AND conditions.
	Conditions []expression.Expression

	// having selection can't be pushed down, because it must above the aggregation.
	buildByHaving bool
}

func extractNotNullFromConds(Conditions []expression.Expression, p LogicalPlan) fd.FastIntSet {
	// extract the column NOT NULL rejection characteristic from selection condition.
	// CNF considered only, DNF doesn't have its meanings (cause that condition's eval may don't take effect)
	//
	// Take this case: select * from t where (a = 1) and (b is null):
	//
	// If we wanna where phrase eval to true, two pre-condition: {a=1} and {b is null} both need to be true.
	// Hence, we assert that:
	//
	// 1: `a` must not be null since `NULL = 1` is evaluated as NULL.
	// 2: `b` must be null since only `NULL is NULL` is evaluated as true.
	//
	// As a result,	`a` will be extracted as not-null column to abound the FDSet.
	notnullColsUniqueIDs := fd.NewFastIntSet()
	for _, condition := range Conditions {
		var cols []*expression.Column
		cols = expression.ExtractColumnsFromExpressions(cols, []expression.Expression{condition}, nil)
		if isNullRejected(p.SCtx(), p.Schema(), condition) {
			for _, col := range cols {
				notnullColsUniqueIDs.Insert(int(col.UniqueID))
			}
		}
	}
	return notnullColsUniqueIDs
}

func extractConstantCols(Conditions []expression.Expression, sctx sessionctx.Context, fds *fd.FDSet) fd.FastIntSet {
	// extract constant cols
	// eg: where a=1 and b is null and (1+c)=5.
	// TODO: Some columns can only be determined to be constant from multiple constraints (e.g. x <= 1 AND x >= 1)
	var (
		constObjs      []expression.Expression
		constUniqueIDs = fd.NewFastIntSet()
	)
	constObjs = expression.ExtractConstantEqColumnsOrScalar(sctx, constObjs, Conditions)
	for _, constObj := range constObjs {
		switch x := constObj.(type) {
		case *expression.Column:
			constUniqueIDs.Insert(int(x.UniqueID))
		case *expression.ScalarFunction:
			hashCode := string(x.HashCode(sctx.GetSessionVars().StmtCtx))
			if uniqueID, ok := fds.IsHashCodeRegistered(hashCode); ok {
				constUniqueIDs.Insert(uniqueID)
			} else {
				scalarUniqueID := int(sctx.GetSessionVars().AllocPlanColumnID())
				fds.RegisterUniqueID(string(x.HashCode(sctx.GetSessionVars().StmtCtx)), scalarUniqueID)
				constUniqueIDs.Insert(scalarUniqueID)
			}
		}
	}
	return constUniqueIDs
}

func extractEquivalenceCols(Conditions []expression.Expression, sctx sessionctx.Context, fds *fd.FDSet) [][]fd.FastIntSet {
	var equivObjsPair [][]expression.Expression
	equivObjsPair = expression.ExtractEquivalenceColumns(equivObjsPair, Conditions)
	equivUniqueIDs := make([][]fd.FastIntSet, 0, len(equivObjsPair))
	for _, equivObjPair := range equivObjsPair {
		// lhs of equivalence.
		var (
			lhsUniqueID int
			rhsUniqueID int
		)
		switch x := equivObjPair[0].(type) {
		case *expression.Column:
			lhsUniqueID = int(x.UniqueID)
		case *expression.ScalarFunction:
			hashCode := string(x.HashCode(sctx.GetSessionVars().StmtCtx))
			if uniqueID, ok := fds.IsHashCodeRegistered(hashCode); ok {
				lhsUniqueID = uniqueID
			} else {
				scalarUniqueID := int(sctx.GetSessionVars().AllocPlanColumnID())
				fds.RegisterUniqueID(string(x.HashCode(sctx.GetSessionVars().StmtCtx)), scalarUniqueID)
				lhsUniqueID = scalarUniqueID
			}
		}
		// rhs of equivalence.
		switch x := equivObjPair[1].(type) {
		case *expression.Column:
			rhsUniqueID = int(x.UniqueID)
		case *expression.ScalarFunction:
			hashCode := string(x.HashCode(sctx.GetSessionVars().StmtCtx))
			if uniqueID, ok := fds.IsHashCodeRegistered(hashCode); ok {
				rhsUniqueID = uniqueID
			} else {
				scalarUniqueID := int(sctx.GetSessionVars().AllocPlanColumnID())
				fds.RegisterUniqueID(string(x.HashCode(sctx.GetSessionVars().StmtCtx)), scalarUniqueID)
				rhsUniqueID = scalarUniqueID
			}
		}
		equivUniqueIDs = append(equivUniqueIDs, []fd.FastIntSet{fd.NewFastIntSet(lhsUniqueID), fd.NewFastIntSet(rhsUniqueID)})
	}
	return equivUniqueIDs
}

<<<<<<< HEAD
=======
// ExtractFD implements the LogicalPlan interface.
>>>>>>> d63eac9b
func (p *LogicalSelection) ExtractFD() *fd.FDSet {
	// basically extract the children's fdSet.
	fds := p.baseLogicalPlan.ExtractFD()
	// collect the output columns' unique ID.
	outputColsUniqueIDs := fd.NewFastIntSet()
	notnullColsUniqueIDs := fd.NewFastIntSet()
	// eg: select t2.a, count(t2.b) from t1 join t2 using (a) where t1.a = 1
	// join's schema will miss t2.a while join.full schema has. since selection
	// itself doesn't contain schema, extracting schema should tell them apart.
	var columns []*expression.Column
	if join, ok := p.children[0].(*LogicalJoin); ok {
		columns = join.fullSchema.Columns
	} else {
		columns = p.Schema().Columns
	}
	for _, one := range columns {
		outputColsUniqueIDs.Insert(int(one.UniqueID))
	}

	// extract the not null attributes from selection conditions.
	notnullColsUniqueIDs.UnionWith(extractNotNullFromConds(p.Conditions, p))

	// extract the constant cols from selection conditions.
	constUniqueIDs := extractConstantCols(p.Conditions, p.SCtx(), fds)

	// extract equivalence cols.
	equivUniqueIDs := extractEquivalenceCols(p.Conditions, p.SCtx(), fds)

	// after left join, according to rule 3.3.3, it may create a lax FD from inner equivalence
	// cols pointing to outer equivalence cols.  eg: t left join t1 on t.a = t1.b, leading a
	// lax FD from t1.b ~> t.a, this lax attribute is coming from supplied null value to all
	// left rows, once there is a null-refusing predicate on the inner side on upper layer, this
	// can be equivalence again. (the outer rows left are all coming from equal matching)
	//
	// why not just makeNotNull of them, because even a non-equiv-related inner col can also
	// refuse supplied null values.
	if fds.Rule333Equiv.InnerCols.Len() != 0 && notnullColsUniqueIDs.Intersects(fds.Rule333Equiv.InnerCols) {
		// restore/re-strength FDs from rule 333
		fds.MakeRestoreRule333()
	}

	// apply operator's characteristic's FD setting.
	fds.MakeNotNull(notnullColsUniqueIDs)
	fds.AddConstants(constUniqueIDs)
	for _, equiv := range equivUniqueIDs {
		fds.AddEquivalence(equiv[0], equiv[1])
	}
	fds.ProjectCols(outputColsUniqueIDs)
	// just trace it down in every operator for test checking.
	p.fdSet = fds
	return fds
}

// ExtractCorrelatedCols implements LogicalPlan interface.
func (p *LogicalSelection) ExtractCorrelatedCols() []*expression.CorrelatedColumn {
	corCols := make([]*expression.CorrelatedColumn, 0, len(p.Conditions))
	for _, cond := range p.Conditions {
		corCols = append(corCols, expression.ExtractCorColumns(cond)...)
	}
	return corCols
}

// LogicalApply gets one row from outer executor and gets one row from inner executor according to outer row.
type LogicalApply struct {
	LogicalJoin

	CorCols []*expression.CorrelatedColumn
}

// ExtractCorrelatedCols implements LogicalPlan interface.
func (la *LogicalApply) ExtractCorrelatedCols() []*expression.CorrelatedColumn {
	corCols := la.LogicalJoin.ExtractCorrelatedCols()
	for i := len(corCols) - 1; i >= 0; i-- {
		if la.children[0].Schema().Contains(&corCols[i].Column) {
			corCols = append(corCols[:i], corCols[i+1:]...)
		}
	}
	return corCols
}

// ExtractFD implements the LogicalPlan interface.
func (la *LogicalApply) ExtractFD() *fd.FDSet {
	innerPlan := la.children[1]
	// build the join correlated equal condition for apply join, this equal condition is used for deriving the transitive FD between outer and inner side.
	correlatedCols := ExtractCorrelatedCols4LogicalPlan(innerPlan)
	deduplicateCorrelatedCols := make(map[int64]*expression.CorrelatedColumn)
	for _, cc := range correlatedCols {
		if _, ok := deduplicateCorrelatedCols[cc.UniqueID]; !ok {
			deduplicateCorrelatedCols[cc.UniqueID] = cc
		}
	}
	eqCond := make([]expression.Expression, 0, 4)
	// for case like select (select t1.a from t2) from t1. <t1.a> will be assigned with new UniqueID after sub query projection is built.
	// we should distinguish them out, building the equivalence relationship from inner <t1.a> == outer <t1.a> in the apply-join for FD derivation.
	for _, cc := range deduplicateCorrelatedCols {
		// for every correlated column, find the connection with the inner newly built column.
		for _, col := range innerPlan.Schema().Columns {
			if cc.UniqueID == col.CorrelatedColUniqueID {
				ccc := &cc.Column
				cond := expression.NewFunctionInternal(la.ctx, ast.EQ, types.NewFieldType(mysql.TypeTiny), ccc, col)
				eqCond = append(eqCond, cond.(*expression.ScalarFunction))
			}
		}
	}
	switch la.JoinType {
	case InnerJoin:
		return la.extractFDForInnerJoin(eqCond)
	case SemiJoin:
		return la.extractFDForSemiJoin(eqCond)
	default:
		return &fd.FDSet{HashCodeToUniqueID: make(map[string]int)}
	}
}

// LogicalMaxOneRow checks if a query returns no more than one row.
type LogicalMaxOneRow struct {
	baseLogicalPlan
}

// LogicalTableDual represents a dual table plan.
type LogicalTableDual struct {
	logicalSchemaProducer

	RowCount int
}

// LogicalMemTable represents a memory table or virtual table
// Some memory tables wants to take the ownership of some predications
// e.g
// SELECT * FROM cluster_log WHERE type='tikv' AND address='192.16.5.32'
// Assume that the table `cluster_log` is a memory table, which is used
// to retrieve logs from remote components. In the above situation we should
// send log search request to the target TiKV (192.16.5.32) directly instead of
// requesting all cluster components log search gRPC interface to retrieve
// log message and filtering them in TiDB node.
type LogicalMemTable struct {
	logicalSchemaProducer

	Extractor MemTablePredicateExtractor
	DBName    model.CIStr
	TableInfo *model.TableInfo
	Columns   []*model.ColumnInfo
	// QueryTimeRange is used to specify the time range for metrics summary tables and inspection tables
	// e.g: select /*+ time_range('2020-02-02 12:10:00', '2020-02-02 13:00:00') */ from metrics_summary;
	//      select /*+ time_range('2020-02-02 12:10:00', '2020-02-02 13:00:00') */ from metrics_summary_by_label;
	//      select /*+ time_range('2020-02-02 12:10:00', '2020-02-02 13:00:00') */ from inspection_summary;
	//      select /*+ time_range('2020-02-02 12:10:00', '2020-02-02 13:00:00') */ from inspection_result;
	QueryTimeRange QueryTimeRange
}

// LogicalUnionScan is used in non read-only txn or for scanning a local temporary table whose snapshot data is located in memory.
type LogicalUnionScan struct {
	baseLogicalPlan

	conditions []expression.Expression

	handleCols HandleCols
}

// DataSource represents a tableScan without condition push down.
type DataSource struct {
	logicalSchemaProducer

	astIndexHints []*ast.IndexHint
	IndexHints    []indexHintInfo
	table         table.Table
	tableInfo     *model.TableInfo
	Columns       []*model.ColumnInfo
	DBName        model.CIStr

	TableAsName *model.CIStr
	// indexMergeHints are the hint for indexmerge.
	indexMergeHints []indexHintInfo
	// pushedDownConds are the conditions that will be pushed down to coprocessor.
	pushedDownConds []expression.Expression
	// allConds contains all the filters on this table. For now it's maintained
	// in predicate push down and used in partition pruning/index merge.
	allConds []expression.Expression

	statisticTable *statistics.Table
	tableStats     *property.StatsInfo

	// possibleAccessPaths stores all the possible access path for physical plan, including table scan.
	possibleAccessPaths []*util.AccessPath

	// The data source may be a partition, rather than a real table.
	isPartition     bool
	physicalTableID int64
	partitionNames  []model.CIStr

	// handleCol represents the handle column for the datasource, either the
	// int primary key column or extra handle column.
	// handleCol *expression.Column
	handleCols HandleCols
	// TblCols contains the original columns of table before being pruned, and it
	// is used for estimating table scan cost.
	TblCols []*expression.Column
	// commonHandleCols and commonHandleLens save the info of primary key which is the clustered index.
	commonHandleCols []*expression.Column
	commonHandleLens []int
	// TblColHists contains the Histogram of all original table columns,
	// it is converted from statisticTable, and used for IO/network cost estimating.
	TblColHists *statistics.HistColl
	// preferStoreType means the DataSource is enforced to which storage.
	preferStoreType int
	// preferPartitions store the map, the key represents store type, the value represents the partition name list.
	preferPartitions map[int][]model.CIStr
	SampleInfo       *TableSampleInfo
	is               infoschema.InfoSchema
	// isForUpdateRead should be true in either of the following situations
	// 1. use `inside insert`, `update`, `delete` or `select for update` statement
	// 2. isolation level is RC
	isForUpdateRead bool

	// contain unique index and the first field is tidb_shard(),
	// such as (tidb_shard(a), a ...), the fields are more than 2
	containExprPrefixUk bool
}

// ExtractCorrelatedCols implements LogicalPlan interface.
func (ds *DataSource) ExtractCorrelatedCols() []*expression.CorrelatedColumn {
	corCols := make([]*expression.CorrelatedColumn, 0, len(ds.pushedDownConds))
	for _, expr := range ds.pushedDownConds {
		corCols = append(corCols, expression.ExtractCorColumns(expr)...)
	}
	return corCols
}

// TiKVSingleGather is a leaf logical operator of TiDB layer to gather
// tuples from TiKV regions.
type TiKVSingleGather struct {
	logicalSchemaProducer
	Source *DataSource
	// IsIndexGather marks if this TiKVSingleGather gathers tuples from an IndexScan.
	// in implementation phase, we need this flag to determine whether to generate
	// PhysicalTableReader or PhysicalIndexReader.
	IsIndexGather bool
	Index         *model.IndexInfo
}

// LogicalTableScan is the logical table scan operator for TiKV.
type LogicalTableScan struct {
	logicalSchemaProducer
	Source      *DataSource
	HandleCols  HandleCols
	AccessConds expression.CNFExprs
	Ranges      []*ranger.Range
}

// LogicalIndexScan is the logical index scan operator for TiKV.
type LogicalIndexScan struct {
	logicalSchemaProducer
	// DataSource should be read-only here.
	Source       *DataSource
	IsDoubleRead bool

	EqCondCount int
	AccessConds expression.CNFExprs
	Ranges      []*ranger.Range

	Index          *model.IndexInfo
	Columns        []*model.ColumnInfo
	FullIdxCols    []*expression.Column
	FullIdxColLens []int
	IdxCols        []*expression.Column
	IdxColLens     []int
}

// MatchIndexProp checks if the indexScan can match the required property.
func (p *LogicalIndexScan) MatchIndexProp(prop *property.PhysicalProperty) (match bool) {
	if prop.IsEmpty() {
		return true
	}
	if all, _ := prop.AllSameOrder(); !all {
		return false
	}
	for i, col := range p.IdxCols {
		if col.Equal(nil, prop.SortItems[0].Col) {
			return matchIndicesProp(p.IdxCols[i:], p.IdxColLens[i:], prop.SortItems)
		} else if i >= p.EqCondCount {
			break
		}
	}
	return false
}

// getTablePath finds the TablePath from a group of accessPaths.
func getTablePath(paths []*util.AccessPath) *util.AccessPath {
	for _, path := range paths {
		if path.IsTablePath() {
			return path
		}
	}
	return nil
}

func (ds *DataSource) buildTableGather() LogicalPlan {
	ts := LogicalTableScan{Source: ds, HandleCols: ds.handleCols}.Init(ds.ctx, ds.blockOffset)
	ts.SetSchema(ds.Schema())
	sg := TiKVSingleGather{Source: ds, IsIndexGather: false}.Init(ds.ctx, ds.blockOffset)
	sg.SetSchema(ds.Schema())
	sg.SetChildren(ts)
	return sg
}

func (ds *DataSource) buildIndexGather(path *util.AccessPath) LogicalPlan {
	is := LogicalIndexScan{
		Source:         ds,
		IsDoubleRead:   false,
		Index:          path.Index,
		FullIdxCols:    path.FullIdxCols,
		FullIdxColLens: path.FullIdxColLens,
		IdxCols:        path.IdxCols,
		IdxColLens:     path.IdxColLens,
	}.Init(ds.ctx, ds.blockOffset)

	is.Columns = make([]*model.ColumnInfo, len(ds.Columns))
	copy(is.Columns, ds.Columns)
	is.SetSchema(ds.Schema())
	is.IdxCols, is.IdxColLens = expression.IndexInfo2PrefixCols(is.Columns, is.schema.Columns, is.Index)

	sg := TiKVSingleGather{
		Source:        ds,
		IsIndexGather: true,
		Index:         path.Index,
	}.Init(ds.ctx, ds.blockOffset)
	sg.SetSchema(ds.Schema())
	sg.SetChildren(is)
	return sg
}

// Convert2Gathers builds logical TiKVSingleGathers from DataSource.
func (ds *DataSource) Convert2Gathers() (gathers []LogicalPlan) {
	tg := ds.buildTableGather()
	gathers = append(gathers, tg)
	for _, path := range ds.possibleAccessPaths {
		if !path.IsIntHandlePath {
			path.FullIdxCols, path.FullIdxColLens = expression.IndexInfo2Cols(ds.Columns, ds.schema.Columns, path.Index)
			path.IdxCols, path.IdxColLens = expression.IndexInfo2PrefixCols(ds.Columns, ds.schema.Columns, path.Index)
			// If index columns can cover all of the needed columns, we can use a IndexGather + IndexScan.
			if ds.isCoveringIndex(ds.schema.Columns, path.FullIdxCols, path.FullIdxColLens, ds.tableInfo) {
				gathers = append(gathers, ds.buildIndexGather(path))
			}
			// TODO: If index columns can not cover the schema, use IndexLookUpGather.
		}
	}
	return gathers
}

func (ds *DataSource) deriveCommonHandleTablePathStats(path *util.AccessPath, conds []expression.Expression, isIm bool) error {
	path.CountAfterAccess = float64(ds.statisticTable.Count)
	path.Ranges = ranger.FullNotNullRange()
	path.IdxCols, path.IdxColLens = expression.IndexInfo2PrefixCols(ds.Columns, ds.schema.Columns, path.Index)
	path.FullIdxCols, path.FullIdxColLens = expression.IndexInfo2Cols(ds.Columns, ds.schema.Columns, path.Index)
	if len(conds) == 0 {
		return nil
	}
	if len(path.IdxCols) != 0 {
		res, err := ranger.DetachCondAndBuildRangeForIndex(ds.ctx, conds, path.IdxCols, path.IdxColLens)
		if err != nil {
			return err
		}
		path.Ranges = res.Ranges
		path.AccessConds = res.AccessConds
		path.TableFilters = res.RemainedConds
		path.EqCondCount = res.EqCondCount
		path.EqOrInCondCount = res.EqOrInCount
		path.IsDNFCond = res.IsDNFCond
		path.ConstCols = make([]bool, len(path.IdxCols))
		if res.ColumnValues != nil {
			for i := range path.ConstCols {
				path.ConstCols[i] = res.ColumnValues[i] != nil
			}
		}
		path.CountAfterAccess, err = ds.tableStats.HistColl.GetRowCountByIndexRanges(ds.ctx, path.Index.ID, path.Ranges)
		if err != nil {
			return err
		}
	} else {
		path.TableFilters = conds
	}
	if path.EqOrInCondCount == len(path.AccessConds) {
		accesses, remained := path.SplitCorColAccessCondFromFilters(ds.ctx, path.EqOrInCondCount)
		path.AccessConds = append(path.AccessConds, accesses...)
		path.TableFilters = remained
		if len(accesses) > 0 && ds.statisticTable.Pseudo {
			path.CountAfterAccess = ds.statisticTable.PseudoAvgCountPerValue()
		} else {
			selectivity := path.CountAfterAccess / float64(ds.statisticTable.Count)
			for i := range accesses {
				col := path.IdxCols[path.EqOrInCondCount+i]
				ndv := ds.getColumnNDV(col.ID)
				ndv *= selectivity
				if ndv < 1 {
					ndv = 1.0
				}
				path.CountAfterAccess = path.CountAfterAccess / ndv
			}
		}
	}
	// If the `CountAfterAccess` is less than `stats.RowCount`, there must be some inconsistent stats info.
	// We prefer the `stats.RowCount` because it could use more stats info to calculate the selectivity.
	if path.CountAfterAccess < ds.stats.RowCount && !isIm {
		path.CountAfterAccess = math.Min(ds.stats.RowCount/SelectionFactor, float64(ds.statisticTable.Count))
	}
	return nil
}

// deriveTablePathStats will fulfill the information that the AccessPath need.
// isIm indicates whether this function is called to generate the partial path for IndexMerge.
func (ds *DataSource) deriveTablePathStats(path *util.AccessPath, conds []expression.Expression, isIm bool) error {
	if path.IsCommonHandlePath {
		return ds.deriveCommonHandleTablePathStats(path, conds, isIm)
	}
	var err error
	path.CountAfterAccess = float64(ds.statisticTable.Count)
	path.TableFilters = conds
	var pkCol *expression.Column
	columnLen := len(ds.schema.Columns)
	isUnsigned := false
	if ds.tableInfo.PKIsHandle {
		if pkColInfo := ds.tableInfo.GetPkColInfo(); pkColInfo != nil {
			isUnsigned = mysql.HasUnsignedFlag(pkColInfo.Flag)
			pkCol = expression.ColInfo2Col(ds.schema.Columns, pkColInfo)
		}
	} else if columnLen > 0 && ds.schema.Columns[columnLen-1].ID == model.ExtraHandleID {
		pkCol = ds.schema.Columns[columnLen-1]
	}
	if pkCol == nil {
		path.Ranges = ranger.FullIntRange(isUnsigned)
		return nil
	}

	path.Ranges = ranger.FullIntRange(isUnsigned)
	if len(conds) == 0 {
		return nil
	}
	path.AccessConds, path.TableFilters = ranger.DetachCondsForColumn(ds.ctx, conds, pkCol)
	// If there's no access cond, we try to find that whether there's expression containing correlated column that
	// can be used to access data.
	corColInAccessConds := false
	if len(path.AccessConds) == 0 {
		for i, filter := range path.TableFilters {
			eqFunc, ok := filter.(*expression.ScalarFunction)
			if !ok || eqFunc.FuncName.L != ast.EQ {
				continue
			}
			lCol, lOk := eqFunc.GetArgs()[0].(*expression.Column)
			if lOk && lCol.Equal(ds.ctx, pkCol) {
				_, rOk := eqFunc.GetArgs()[1].(*expression.CorrelatedColumn)
				if rOk {
					path.AccessConds = append(path.AccessConds, filter)
					path.TableFilters = append(path.TableFilters[:i], path.TableFilters[i+1:]...)
					corColInAccessConds = true
					break
				}
			}
			rCol, rOk := eqFunc.GetArgs()[1].(*expression.Column)
			if rOk && rCol.Equal(ds.ctx, pkCol) {
				_, lOk := eqFunc.GetArgs()[0].(*expression.CorrelatedColumn)
				if lOk {
					path.AccessConds = append(path.AccessConds, filter)
					path.TableFilters = append(path.TableFilters[:i], path.TableFilters[i+1:]...)
					corColInAccessConds = true
					break
				}
			}
		}
	}
	if corColInAccessConds {
		path.CountAfterAccess = 1
		return nil
	}
	path.Ranges, err = ranger.BuildTableRange(path.AccessConds, ds.ctx, pkCol.RetType)
	if err != nil {
		return err
	}
	path.CountAfterAccess, err = ds.statisticTable.GetRowCountByIntColumnRanges(ds.ctx, pkCol.ID, path.Ranges)
	// If the `CountAfterAccess` is less than `stats.RowCount`, there must be some inconsistent stats info.
	// We prefer the `stats.RowCount` because it could use more stats info to calculate the selectivity.
	if path.CountAfterAccess < ds.stats.RowCount && !isIm {
		path.CountAfterAccess = math.Min(ds.stats.RowCount/SelectionFactor, float64(ds.statisticTable.Count))
	}
	return err
}

func (ds *DataSource) fillIndexPath(path *util.AccessPath, conds []expression.Expression) error {
	path.Ranges = ranger.FullRange()
	path.CountAfterAccess = float64(ds.statisticTable.Count)
	path.IdxCols, path.IdxColLens = expression.IndexInfo2PrefixCols(ds.Columns, ds.schema.Columns, path.Index)
	path.FullIdxCols, path.FullIdxColLens = expression.IndexInfo2Cols(ds.Columns, ds.schema.Columns, path.Index)
	if !path.Index.Unique && !path.Index.Primary && len(path.Index.Columns) == len(path.IdxCols) {
		handleCol := ds.getPKIsHandleCol()
		if handleCol != nil && !mysql.HasUnsignedFlag(handleCol.RetType.Flag) {
			alreadyHandle := false
			for _, col := range path.IdxCols {
				if col.ID == model.ExtraHandleID || col.Equal(nil, handleCol) {
					alreadyHandle = true
				}
			}
			// Don't add one column twice to the index. May cause unexpected errors.
			if !alreadyHandle {
				path.IdxCols = append(path.IdxCols, handleCol)
				path.IdxColLens = append(path.IdxColLens, types.UnspecifiedLength)
				// Also updates the map that maps the index id to its prefix column ids.
				if len(ds.tableStats.HistColl.Idx2ColumnIDs[path.Index.ID]) == len(path.Index.Columns) {
					ds.tableStats.HistColl.Idx2ColumnIDs[path.Index.ID] = append(ds.tableStats.HistColl.Idx2ColumnIDs[path.Index.ID], handleCol.UniqueID)
				}
			}
		}
	}
	if len(path.IdxCols) != 0 {
		res, err := ranger.DetachCondAndBuildRangeForIndex(ds.ctx, conds, path.IdxCols, path.IdxColLens)
		if err != nil {
			return err
		}
		path.Ranges = res.Ranges
		path.AccessConds = res.AccessConds
		path.TableFilters = res.RemainedConds
		path.EqCondCount = res.EqCondCount
		path.EqOrInCondCount = res.EqOrInCount
		path.IsDNFCond = res.IsDNFCond
		path.ConstCols = make([]bool, len(path.IdxCols))
		if res.ColumnValues != nil {
			for i := range path.ConstCols {
				path.ConstCols[i] = res.ColumnValues[i] != nil
			}
		}
		path.CountAfterAccess, err = ds.tableStats.HistColl.GetRowCountByIndexRanges(ds.ctx, path.Index.ID, path.Ranges)
		if err != nil {
			return err
		}
	} else {
		path.TableFilters = conds
	}
	return nil
}

// deriveIndexPathStats will fulfill the information that the AccessPath need.
// conds is the conditions used to generate the DetachRangeResult for path.
// isIm indicates whether this function is called to generate the partial path for IndexMerge.
func (ds *DataSource) deriveIndexPathStats(path *util.AccessPath, conds []expression.Expression, isIm bool) {
	if path.EqOrInCondCount == len(path.AccessConds) {
		accesses, remained := path.SplitCorColAccessCondFromFilters(ds.ctx, path.EqOrInCondCount)
		path.AccessConds = append(path.AccessConds, accesses...)
		path.TableFilters = remained
		if len(accesses) > 0 && ds.statisticTable.Pseudo {
			path.CountAfterAccess = ds.statisticTable.PseudoAvgCountPerValue()
		} else {
			selectivity := path.CountAfterAccess / float64(ds.statisticTable.Count)
			for i := range accesses {
				col := path.IdxCols[path.EqOrInCondCount+i]
				ndv := ds.getColumnNDV(col.ID)
				ndv *= selectivity
				if ndv < 1 {
					ndv = 1.0
				}
				path.CountAfterAccess = path.CountAfterAccess / ndv
			}
		}
	}
	var indexFilters []expression.Expression
	indexFilters, path.TableFilters = ds.splitIndexFilterConditions(path.TableFilters, path.FullIdxCols, path.FullIdxColLens, ds.tableInfo)
	path.IndexFilters = append(path.IndexFilters, indexFilters...)
	// If the `CountAfterAccess` is less than `stats.RowCount`, there must be some inconsistent stats info.
	// We prefer the `stats.RowCount` because it could use more stats info to calculate the selectivity.
	if path.CountAfterAccess < ds.stats.RowCount && !isIm {
		path.CountAfterAccess = math.Min(ds.stats.RowCount/SelectionFactor, float64(ds.statisticTable.Count))
	}
	if path.IndexFilters != nil {
		selectivity, _, err := ds.tableStats.HistColl.Selectivity(ds.ctx, path.IndexFilters, nil)
		if err != nil {
			logutil.BgLogger().Debug("calculate selectivity failed, use selection factor", zap.Error(err))
			selectivity = SelectionFactor
		}
		if isIm {
			path.CountAfterIndex = path.CountAfterAccess * selectivity
		} else {
			path.CountAfterIndex = math.Max(path.CountAfterAccess*selectivity, ds.stats.RowCount)
		}
	}
}

func getPKIsHandleColFromSchema(cols []*model.ColumnInfo, schema *expression.Schema, pkIsHandle bool) *expression.Column {
	if !pkIsHandle {
		// If the PKIsHandle is false, return the ExtraHandleColumn.
		for i, col := range cols {
			if col.ID == model.ExtraHandleID {
				return schema.Columns[i]
			}
		}
		return nil
	}
	for i, col := range cols {
		if mysql.HasPriKeyFlag(col.Flag) {
			return schema.Columns[i]
		}
	}
	return nil
}

func (ds *DataSource) getPKIsHandleCol() *expression.Column {
	return getPKIsHandleColFromSchema(ds.Columns, ds.schema, ds.tableInfo.PKIsHandle)
}

func (p *LogicalIndexScan) getPKIsHandleCol(schema *expression.Schema) *expression.Column {
	// We cannot use p.Source.getPKIsHandleCol() here,
	// Because we may re-prune p.Columns and p.schema during the transformation.
	// That will make p.Columns different from p.Source.Columns.
	return getPKIsHandleColFromSchema(p.Columns, schema, p.Source.tableInfo.PKIsHandle)
}

// TableInfo returns the *TableInfo of data source.
func (ds *DataSource) TableInfo() *model.TableInfo {
	return ds.tableInfo
}

// LogicalUnionAll represents LogicalUnionAll plan.
type LogicalUnionAll struct {
	logicalSchemaProducer
}

// LogicalPartitionUnionAll represents the LogicalUnionAll plan is for partition table.
type LogicalPartitionUnionAll struct {
	LogicalUnionAll
}

// LogicalSort stands for the order by plan.
type LogicalSort struct {
	baseLogicalPlan

	ByItems []*util.ByItems
}

// ExtractCorrelatedCols implements LogicalPlan interface.
func (ls *LogicalSort) ExtractCorrelatedCols() []*expression.CorrelatedColumn {
	corCols := make([]*expression.CorrelatedColumn, 0, len(ls.ByItems))
	for _, item := range ls.ByItems {
		corCols = append(corCols, expression.ExtractCorColumns(item.Expr)...)
	}
	return corCols
}

// LogicalTopN represents a top-n plan.
type LogicalTopN struct {
	baseLogicalPlan

	ByItems    []*util.ByItems
	Offset     uint64
	Count      uint64
	limitHints limitHintInfo
}

// ExtractCorrelatedCols implements LogicalPlan interface.
func (lt *LogicalTopN) ExtractCorrelatedCols() []*expression.CorrelatedColumn {
	corCols := make([]*expression.CorrelatedColumn, 0, len(lt.ByItems))
	for _, item := range lt.ByItems {
		corCols = append(corCols, expression.ExtractCorColumns(item.Expr)...)
	}
	return corCols
}

// isLimit checks if TopN is a limit plan.
func (lt *LogicalTopN) isLimit() bool {
	return len(lt.ByItems) == 0
}

// LogicalLimit represents offset and limit plan.
type LogicalLimit struct {
	logicalSchemaProducer

	Offset     uint64
	Count      uint64
	limitHints limitHintInfo
}

// LogicalLock represents a select lock plan.
type LogicalLock struct {
	baseLogicalPlan

	Lock         *ast.SelectLockInfo
	tblID2Handle map[int64][]HandleCols

	// tblID2phyTblIDCol is used for partitioned tables,
	// the child executor need to return an extra column containing
	// the Physical Table ID (i.e. from which partition the row came from)
	tblID2PhysTblIDCol map[int64]*expression.Column
}

// WindowFrame represents a window function frame.
type WindowFrame struct {
	Type  ast.FrameType
	Start *FrameBound
	End   *FrameBound
}

// FrameBound is the boundary of a frame.
type FrameBound struct {
	Type      ast.BoundType
	UnBounded bool
	Num       uint64
	// CalcFuncs is used for range framed windows.
	// We will build the date_add or date_sub functions for frames like `INTERVAL '2:30' MINUTE_SECOND FOLLOWING`,
	// and plus or minus for frames like `1 preceding`.
	CalcFuncs []expression.Expression
	// CmpFuncs is used to decide whether one row is included in the current frame.
	CmpFuncs []expression.CompareFunc
}

// LogicalWindow represents a logical window function plan.
type LogicalWindow struct {
	logicalSchemaProducer

	WindowFuncDescs []*aggregation.WindowFuncDesc
	PartitionBy     []property.SortItem
	OrderBy         []property.SortItem
	Frame           *WindowFrame
}

// EqualPartitionBy checks whether two LogicalWindow.Partitions are equal.
func (p *LogicalWindow) EqualPartitionBy(ctx sessionctx.Context, newWindow *LogicalWindow) bool {
	if len(p.PartitionBy) != len(newWindow.PartitionBy) {
		return false
	}
	partitionByColsMap := make(map[int64]struct{})
	for _, item := range p.PartitionBy {
		partitionByColsMap[item.Col.UniqueID] = struct{}{}
	}
	for _, item := range newWindow.PartitionBy {
		if _, ok := partitionByColsMap[item.Col.UniqueID]; !ok {
			return false
		}
	}
	return true
}

// EqualOrderBy checks whether two LogicalWindow.OrderBys are equal.
func (p *LogicalWindow) EqualOrderBy(ctx sessionctx.Context, newWindow *LogicalWindow) bool {
	if len(p.OrderBy) != len(newWindow.OrderBy) {
		return false
	}
	for i, item := range p.OrderBy {
		if !item.Col.Equal(ctx, newWindow.OrderBy[i].Col) ||
			item.Desc != newWindow.OrderBy[i].Desc {
			return false
		}
	}
	return true
}

// EqualFrame checks whether two LogicalWindow.Frames are equal.
func (p *LogicalWindow) EqualFrame(ctx sessionctx.Context, newWindow *LogicalWindow) bool {
	if (p.Frame == nil && newWindow.Frame != nil) ||
		(p.Frame != nil && newWindow.Frame == nil) {
		return false
	}
	if p.Frame == nil && newWindow.Frame == nil {
		return true
	}
	if p.Frame.Type != newWindow.Frame.Type ||
		p.Frame.Start.Type != newWindow.Frame.Start.Type ||
		p.Frame.Start.UnBounded != newWindow.Frame.Start.UnBounded ||
		p.Frame.Start.Num != newWindow.Frame.Start.Num ||
		p.Frame.End.Type != newWindow.Frame.End.Type ||
		p.Frame.End.UnBounded != newWindow.Frame.End.UnBounded ||
		p.Frame.End.Num != newWindow.Frame.End.Num {
		return false
	}
	for i, expr := range p.Frame.Start.CalcFuncs {
		if !expr.Equal(ctx, newWindow.Frame.Start.CalcFuncs[i]) {
			return false
		}
	}
	for i, expr := range p.Frame.End.CalcFuncs {
		if !expr.Equal(ctx, newWindow.Frame.End.CalcFuncs[i]) {
			return false
		}
	}
	return true
}

// ExtractCorrelatedCols implements LogicalPlan interface.
func (p *LogicalWindow) ExtractCorrelatedCols() []*expression.CorrelatedColumn {
	corCols := make([]*expression.CorrelatedColumn, 0, len(p.WindowFuncDescs))
	for _, windowFunc := range p.WindowFuncDescs {
		for _, arg := range windowFunc.Args {
			corCols = append(corCols, expression.ExtractCorColumns(arg)...)
		}
	}
	if p.Frame != nil {
		if p.Frame.Start != nil {
			for _, expr := range p.Frame.Start.CalcFuncs {
				corCols = append(corCols, expression.ExtractCorColumns(expr)...)
			}
		}
		if p.Frame.End != nil {
			for _, expr := range p.Frame.End.CalcFuncs {
				corCols = append(corCols, expression.ExtractCorColumns(expr)...)
			}
		}
	}
	return corCols
}

// GetWindowResultColumns returns the columns storing the result of the window function.
func (p *LogicalWindow) GetWindowResultColumns() []*expression.Column {
	return p.schema.Columns[p.schema.Len()-len(p.WindowFuncDescs):]
}

// ExtractCorColumnsBySchema only extracts the correlated columns that match the specified schema.
// e.g. If the correlated columns from plan are [t1.a, t2.a, t3.a] and specified schema is [t2.a, t2.b, t2.c],
// only [t2.a] is returned.
func ExtractCorColumnsBySchema(corCols []*expression.CorrelatedColumn, schema *expression.Schema, resolveIndex bool) []*expression.CorrelatedColumn {
	resultCorCols := make([]*expression.CorrelatedColumn, schema.Len())
	for _, corCol := range corCols {
		idx := schema.ColumnIndex(&corCol.Column)
		if idx != -1 {
			if resultCorCols[idx] == nil {
				resultCorCols[idx] = &expression.CorrelatedColumn{
					Column: *schema.Columns[idx],
					Data:   new(types.Datum),
				}
			}
			corCol.Data = resultCorCols[idx].Data
		}
	}
	// Shrink slice. e.g. [col1, nil, col2, nil] will be changed to [col1, col2].
	length := 0
	for _, col := range resultCorCols {
		if col != nil {
			resultCorCols[length] = col
			length++
		}
	}
	resultCorCols = resultCorCols[:length]

	if resolveIndex {
		for _, corCol := range resultCorCols {
			corCol.Index = schema.ColumnIndex(&corCol.Column)
		}
	}

	return resultCorCols
}

// extractCorColumnsBySchema4LogicalPlan only extracts the correlated columns that match the specified schema.
// e.g. If the correlated columns from plan are [t1.a, t2.a, t3.a] and specified schema is [t2.a, t2.b, t2.c],
// only [t2.a] is returned.
func extractCorColumnsBySchema4LogicalPlan(p LogicalPlan, schema *expression.Schema) []*expression.CorrelatedColumn {
	corCols := ExtractCorrelatedCols4LogicalPlan(p)
	return ExtractCorColumnsBySchema(corCols, schema, false)
}

// ExtractCorColumnsBySchema4PhysicalPlan only extracts the correlated columns that match the specified schema.
// e.g. If the correlated columns from plan are [t1.a, t2.a, t3.a] and specified schema is [t2.a, t2.b, t2.c],
// only [t2.a] is returned.
func ExtractCorColumnsBySchema4PhysicalPlan(p PhysicalPlan, schema *expression.Schema) []*expression.CorrelatedColumn {
	corCols := ExtractCorrelatedCols4PhysicalPlan(p)
	return ExtractCorColumnsBySchema(corCols, schema, true)
}

// ShowContents stores the contents for the `SHOW` statement.
type ShowContents struct {
	Tp        ast.ShowStmtType // Databases/Tables/Columns/....
	DBName    string
	Table     *ast.TableName  // Used for showing columns.
	Partition model.CIStr     // Use for showing partition
	Column    *ast.ColumnName // Used for `desc table column`.
	IndexName model.CIStr
	Flag      int                  // Some flag parsed from sql, such as FULL.
	User      *auth.UserIdentity   // Used for show grants.
	Roles     []*auth.RoleIdentity // Used for show grants.

	Full        bool
	IfNotExists bool // Used for `show create database if not exists`.
	GlobalScope bool // Used by show variables.
	Extended    bool // Used for `show extended columns from ...`
}

// LogicalShow represents a show plan.
type LogicalShow struct {
	logicalSchemaProducer
	ShowContents

	Extractor ShowPredicateExtractor
}

// LogicalShowDDLJobs is for showing DDL job list.
type LogicalShowDDLJobs struct {
	logicalSchemaProducer

	JobNumber int64
}

// CTEClass holds the information and plan for a CTE. Most of the fields in this struct are the same as cteInfo.
// But the cteInfo is used when building the plan, and CTEClass is used also for building the executor.
type CTEClass struct {
	// The union between seed part and recursive part is DISTINCT or DISTINCT ALL.
	IsDistinct bool
	// seedPartLogicalPlan and recursivePartLogicalPlan are the logical plans for the seed part and recursive part of this CTE.
	seedPartLogicalPlan      LogicalPlan
	recursivePartLogicalPlan LogicalPlan
	// seedPartPhysicalPlan and recursivePartPhysicalPlan are the physical plans for the seed part and recursive part of this CTE.
	seedPartPhysicalPlan      PhysicalPlan
	recursivePartPhysicalPlan PhysicalPlan
	// storageID for this CTE.
	IDForStorage int
	// optFlag is the optFlag for the whole CTE.
	optFlag   uint64
	HasLimit  bool
	LimitBeg  uint64
	LimitEnd  uint64
	IsInApply bool
}

// LogicalCTE is for CTE.
type LogicalCTE struct {
	logicalSchemaProducer

	cte       *CTEClass
	cteAsName model.CIStr
	seedStat  *property.StatsInfo
}

// LogicalCTETable is for CTE table
type LogicalCTETable struct {
	logicalSchemaProducer

	seedStat     *property.StatsInfo
	name         string
	idForStorage int

	// seedSchema is only used in columnStatsUsageCollector to get column mapping
	seedSchema *expression.Schema
}

// ExtractCorrelatedCols implements LogicalPlan interface.
func (p *LogicalCTE) ExtractCorrelatedCols() []*expression.CorrelatedColumn {
	corCols := ExtractCorrelatedCols4LogicalPlan(p.cte.seedPartLogicalPlan)
	if p.cte.recursivePartLogicalPlan != nil {
		corCols = append(corCols, ExtractCorrelatedCols4LogicalPlan(p.cte.recursivePartLogicalPlan)...)
	}
	return corCols
}<|MERGE_RESOLUTION|>--- conflicted
+++ resolved
@@ -31,7 +31,6 @@
 	"github.com/pingcap/tidb/statistics"
 	"github.com/pingcap/tidb/table"
 	"github.com/pingcap/tidb/types"
-	"github.com/pingcap/tidb/util/hack"
 	"github.com/pingcap/tidb/util/logutil"
 	"github.com/pingcap/tidb/util/ranger"
 	"go.uber.org/zap"
@@ -185,27 +184,17 @@
 func (p *LogicalJoin) ExtractFD() *fd.FDSet {
 	switch p.JoinType {
 	case InnerJoin:
-<<<<<<< HEAD
-		return p.extractFDForInnerJoin()
+		return p.extractFDForInnerJoin(nil)
 	case LeftOuterJoin, RightOuterJoin:
-		return p.extractFDForOuterJoin()
-	case SemiJoin:
-		return p.extractFDForSemiJoin()
-=======
-		return p.extractFDForInnerJoin(nil)
+		return p.extractFDForOuterJoin(nil)
 	case SemiJoin:
 		return p.extractFDForSemiJoin(nil)
->>>>>>> d63eac9b
 	default:
 		return &fd.FDSet{HashCodeToUniqueID: make(map[string]int)}
 	}
 }
 
-<<<<<<< HEAD
-func (p *LogicalJoin) extractFDForSemiJoin() *fd.FDSet {
-=======
 func (p *LogicalJoin) extractFDForSemiJoin(filtersFromApply []expression.Expression) *fd.FDSet {
->>>>>>> d63eac9b
 	// 1: since semi join will keep the part or all rows of the outer table, it's outer FD can be saved.
 	// 2: the un-projected column will be left for the upper layer projection or already be pruned from bottom up.
 	outerFD, _ := p.children[0].ExtractFD(), p.children[1].ExtractFD()
@@ -213,10 +202,7 @@
 
 	eqCondSlice := expression.ScalarFuncs2Exprs(p.EqualConditions)
 	allConds := append(eqCondSlice, p.OtherConditions...)
-<<<<<<< HEAD
-=======
 	allConds = append(allConds, filtersFromApply...)
->>>>>>> d63eac9b
 	notNullColsFromFilters := extractNotNullFromConds(allConds, p)
 
 	constUniqueIDs := extractConstantCols(p.LeftConditions, p.SCtx(), fds)
@@ -227,11 +213,7 @@
 	return fds
 }
 
-<<<<<<< HEAD
-func (p *LogicalJoin) extractFDForInnerJoin() *fd.FDSet {
-=======
 func (p *LogicalJoin) extractFDForInnerJoin(filtersFromApply []expression.Expression) *fd.FDSet {
->>>>>>> d63eac9b
 	leftFD, rightFD := p.children[0].ExtractFD(), p.children[1].ExtractFD()
 	fds := leftFD
 	fds.MakeCartesianProduct(rightFD)
@@ -239,10 +221,7 @@
 	eqCondSlice := expression.ScalarFuncs2Exprs(p.EqualConditions)
 	// some join eq conditions are stored in the OtherConditions.
 	allConds := append(eqCondSlice, p.OtherConditions...)
-<<<<<<< HEAD
-=======
 	allConds = append(allConds, filtersFromApply...)
->>>>>>> d63eac9b
 	notNullColsFromFilters := extractNotNullFromConds(allConds, p)
 
 	constUniqueIDs := extractConstantCols(allConds, p.SCtx(), fds)
@@ -261,12 +240,8 @@
 	} else {
 		for k, v := range rightFD.HashCodeToUniqueID {
 			if _, ok := fds.HashCodeToUniqueID[k]; ok {
-<<<<<<< HEAD
-				panic("shouldn't be here, children has same expr while registered not only once")
-=======
 				logutil.BgLogger().Warn("Error occurred while maintaining functional dependency")
 				continue
->>>>>>> d63eac9b
 			}
 			fds.HashCodeToUniqueID[k] = v
 		}
@@ -279,8 +254,7 @@
 	return fds
 }
 
-<<<<<<< HEAD
-func (p *LogicalJoin) extractFDForOuterJoin() *fd.FDSet {
+func (p *LogicalJoin) extractFDForOuterJoin(filtersFromApply []expression.Expression) *fd.FDSet {
 	outerFD, innerFD := p.children[0].ExtractFD(), p.children[1].ExtractFD()
 	innerCondition := p.RightConditions
 	outerCondition := p.LeftConditions
@@ -302,6 +276,7 @@
 	allConds := append(eqCondSlice, p.OtherConditions...)
 	allConds = append(allConds, innerCondition...)
 	allConds = append(allConds, outerCondition...)
+	allConds = append(allConds, filtersFromApply...)
 	notNullColsFromFilters := extractNotNullFromConds(allConds, p)
 
 	filterFD := &fd.FDSet{HashCodeToUniqueID: make(map[string]int)}
@@ -379,8 +354,6 @@
 	return fds
 }
 
-=======
->>>>>>> d63eac9b
 // GetJoinKeys extracts join keys(columns) from EqualConditions. It returns left join keys, right
 // join keys and an `isNullEQ` array which means the `joinKey[i]` is a `NullEQ` function. The `hasNullEQ`
 // means whether there is a `NullEQ` of a join key.
@@ -586,19 +559,8 @@
 				// the dependent columns in scalar function should be also considered as output columns as well.
 				outputColsUniqueIDs.Insert(int(one.UniqueID))
 			}
-<<<<<<< HEAD
-			nullable := false
-			result := expression.EvaluateExprWithNull(p.ctx, p.schema, x)
-			con, ok := result.(*expression.Constant)
-			if !ok || con.Value.IsNull() {
-				// if x can be nullable when referred columns are null, the extended column can be nullable.
-				nullable = true
-			}
-			if !nullable || determinants.SubsetOf(fds.NotNullCols) {
-=======
 			notnull := isNullRejected(p.ctx, p.schema, x)
 			if notnull || determinants.SubsetOf(fds.NotNullCols) {
->>>>>>> d63eac9b
 				notnullColsUniqueIDs.Insert(scalarUniqueID)
 			}
 			fds.AddStrictFunctionalDependency(determinants, fd.NewFastIntSet(scalarUniqueID))
@@ -611,31 +573,6 @@
 	fds.MakeNotNull(notnullColsUniqueIDs)
 	// select max(a) from t group by b, we should project both `a` & `b` to maintain the FD down here, even if select-fields only contain `a`.
 	fds.ProjectCols(outputColsUniqueIDs.Union(fds.GroupByCols))
-<<<<<<< HEAD
-=======
-
-	if fds.GroupByCols.Only1Zero() {
-		// maxOneRow is delayed from agg's ExtractFD logic since some details listed in it.
-		projectionUniqueIDs := fd.NewFastIntSet()
-		for _, expr := range p.Exprs {
-			switch x := expr.(type) {
-			case *expression.Column:
-				projectionUniqueIDs.Insert(int(x.UniqueID))
-			case *expression.ScalarFunction:
-				scalarUniqueID, ok := fds.IsHashCodeRegistered(string(hack.String(x.HashCode(p.SCtx().GetSessionVars().StmtCtx))))
-				if !ok {
-					logutil.BgLogger().Warn("Error occurred while maintaining the functional dependency")
-					continue
-				}
-				projectionUniqueIDs.Insert(scalarUniqueID)
-			}
-		}
-		fds.MaxOneRow(projectionUniqueIDs)
-	}
-	// for select * from view (include agg), outer projection don't have to check select list with the inner group-by flag.
-	fds.HasAggBuilt = false
-
->>>>>>> d63eac9b
 	// just trace it down in every operator for test checking.
 	p.fdSet = fds
 	return fds
@@ -761,19 +698,8 @@
 				determinants.Insert(int(one.UniqueID))
 				groupByColsOutputCols.Insert(int(one.UniqueID))
 			}
-<<<<<<< HEAD
-			nullable := false
-			result := expression.EvaluateExprWithNull(la.ctx, la.schema, x)
-			con, ok := result.(*expression.Constant)
-			if !ok || con.Value.IsNull() {
-				// if x can be nullable when referred columns are null, the extended column can be nullable.
-				nullable = true
-			}
-			if !nullable || determinants.SubsetOf(fds.NotNullCols) {
-=======
 			notnull := isNullRejected(la.ctx, la.schema, x)
 			if notnull || determinants.SubsetOf(fds.NotNullCols) {
->>>>>>> d63eac9b
 				notnullColsUniqueIDs.Insert(scalarUniqueID)
 			}
 			fds.AddStrictFunctionalDependency(determinants, fd.NewFastIntSet(scalarUniqueID))
@@ -1019,10 +945,7 @@
 	return equivUniqueIDs
 }
 
-<<<<<<< HEAD
-=======
 // ExtractFD implements the LogicalPlan interface.
->>>>>>> d63eac9b
 func (p *LogicalSelection) ExtractFD() *fd.FDSet {
 	// basically extract the children's fdSet.
 	fds := p.baseLogicalPlan.ExtractFD()
@@ -1033,7 +956,7 @@
 	// join's schema will miss t2.a while join.full schema has. since selection
 	// itself doesn't contain schema, extracting schema should tell them apart.
 	var columns []*expression.Column
-	if join, ok := p.children[0].(*LogicalJoin); ok {
+	if join, ok := p.children[0].(*LogicalJoin); ok && join.fullSchema != nil {
 		columns = join.fullSchema.Columns
 	} else {
 		columns = p.Schema().Columns
@@ -1130,6 +1053,8 @@
 	switch la.JoinType {
 	case InnerJoin:
 		return la.extractFDForInnerJoin(eqCond)
+	case LeftOuterJoin, RightOuterJoin:
+		return la.extractFDForOuterJoin(eqCond)
 	case SemiJoin:
 		return la.extractFDForSemiJoin(eqCond)
 	default:
