// Copyright 2016 PingCAP, Inc.
//
// Licensed under the Apache License, Version 2.0 (the "License");
// you may not use this file except in compliance with the License.
// You may obtain a copy of the License at
//
//     http://www.apache.org/licenses/LICENSE-2.0
//
// Unless required by applicable law or agreed to in writing, software
// distributed under the License is distributed on an "AS IS" BASIS,
// WITHOUT WARRANTIES OR CONDITIONS OF ANY KIND, either express or implied.
// See the License for the specific language governing permissions and
// limitations under the License.

package core

import (
	"math"

	"github.com/pingcap/tidb/expression"
	"github.com/pingcap/tidb/expression/aggregation"
	"github.com/pingcap/tidb/infoschema"
	"github.com/pingcap/tidb/parser/ast"
	"github.com/pingcap/tidb/parser/auth"
	"github.com/pingcap/tidb/parser/model"
	"github.com/pingcap/tidb/parser/mysql"
	fd "github.com/pingcap/tidb/planner/funcdep"
	"github.com/pingcap/tidb/planner/property"
	"github.com/pingcap/tidb/planner/util"
	"github.com/pingcap/tidb/sessionctx"
	"github.com/pingcap/tidb/statistics"
	"github.com/pingcap/tidb/table"
	"github.com/pingcap/tidb/types"
	"github.com/pingcap/tidb/util/logutil"
	"github.com/pingcap/tidb/util/ranger"
	"go.uber.org/zap"
)

var (
	_ LogicalPlan = &LogicalJoin{}
	_ LogicalPlan = &LogicalAggregation{}
	_ LogicalPlan = &LogicalProjection{}
	_ LogicalPlan = &LogicalSelection{}
	_ LogicalPlan = &LogicalApply{}
	_ LogicalPlan = &LogicalMaxOneRow{}
	_ LogicalPlan = &LogicalTableDual{}
	_ LogicalPlan = &DataSource{}
	_ LogicalPlan = &TiKVSingleGather{}
	_ LogicalPlan = &LogicalTableScan{}
	_ LogicalPlan = &LogicalIndexScan{}
	_ LogicalPlan = &LogicalUnionAll{}
	_ LogicalPlan = &LogicalSort{}
	_ LogicalPlan = &LogicalLock{}
	_ LogicalPlan = &LogicalLimit{}
	_ LogicalPlan = &LogicalWindow{}
)

// JoinType contains CrossJoin, InnerJoin, LeftOuterJoin, RightOuterJoin, FullOuterJoin, SemiJoin.
type JoinType int

const (
	// InnerJoin means inner join.
	InnerJoin JoinType = iota
	// LeftOuterJoin means left join.
	LeftOuterJoin
	// RightOuterJoin means right join.
	RightOuterJoin
	// SemiJoin means if row a in table A matches some rows in B, just output a.
	SemiJoin
	// AntiSemiJoin means if row a in table A does not match any row in B, then output a.
	AntiSemiJoin
	// LeftOuterSemiJoin means if row a in table A matches some rows in B, output (a, true), otherwise, output (a, false).
	LeftOuterSemiJoin
	// AntiLeftOuterSemiJoin means if row a in table A matches some rows in B, output (a, false), otherwise, output (a, true).
	AntiLeftOuterSemiJoin
)

// IsOuterJoin returns if this joiner is an outer joiner
func (tp JoinType) IsOuterJoin() bool {
	return tp == LeftOuterJoin || tp == RightOuterJoin ||
		tp == LeftOuterSemiJoin || tp == AntiLeftOuterSemiJoin
}

// IsSemiJoin returns if this joiner is a semi/anti-semi joiner
func (tp JoinType) IsSemiJoin() bool {
	return tp == SemiJoin || tp == AntiSemiJoin ||
		tp == LeftOuterSemiJoin || tp == AntiLeftOuterSemiJoin
}

func (tp JoinType) String() string {
	switch tp {
	case InnerJoin:
		return "inner join"
	case LeftOuterJoin:
		return "left outer join"
	case RightOuterJoin:
		return "right outer join"
	case SemiJoin:
		return "semi join"
	case AntiSemiJoin:
		return "anti semi join"
	case LeftOuterSemiJoin:
		return "left outer semi join"
	case AntiLeftOuterSemiJoin:
		return "anti left outer semi join"
	}
	return "unsupported join type"
}

const (
	preferLeftAsINLJInner uint = 1 << iota
	preferRightAsINLJInner
	preferLeftAsINLHJInner
	preferRightAsINLHJInner
	preferLeftAsINLMJInner
	preferRightAsINLMJInner
	preferHashJoin
	preferMergeJoin
	preferBCJoin
	preferRewriteSemiJoin
	preferHashAgg
	preferStreamAgg
)

const (
	preferTiKV = 1 << iota
	preferTiFlash
)

// LogicalJoin is the logical join plan.
type LogicalJoin struct {
	logicalSchemaProducer

	JoinType      JoinType
	reordered     bool
	cartesianJoin bool
	StraightJoin  bool

	// hintInfo stores the join algorithm hint information specified by client.
	hintInfo        *tableHintInfo
	preferJoinType  uint
	preferJoinOrder bool

	EqualConditions []*expression.ScalarFunction
	LeftConditions  expression.CNFExprs
	RightConditions expression.CNFExprs
	OtherConditions expression.CNFExprs

	leftProperties  [][]*expression.Column
	rightProperties [][]*expression.Column

	// DefaultValues is only used for left/right outer join, which is values the inner row's should be when the outer table
	// doesn't match any inner table's row.
	// That it's nil just means the default values is a slice of NULL.
	// Currently, only `aggregation push down` phase will set this.
	DefaultValues []types.Datum

	// fullSchema contains all the columns that the Join can output. It's ordered as [outer schema..., inner schema...].
	// This is useful for natural joins and "using" joins. In these cases, the join key columns from the
	// inner side (or the right side when it's an inner join) will not be in the schema of Join.
	// But upper operators should be able to find those "redundant" columns, and the user also can specifically select
	// those columns, so we put the "redundant" columns here to make them be able to be found.
	//
	// For example:
	// create table t1(a int, b int); create table t2(a int, b int);
	// select * from t1 join t2 using (b);
	// schema of the Join will be [t1.b, t1.a, t2.a]; fullSchema will be [t1.a, t1.b, t2.a, t2.b].
	//
	// We record all columns and keep them ordered is for correctly handling SQLs like
	// select t1.*, t2.* from t1 join t2 using (b);
	// (*PlanBuilder).unfoldWildStar() handles the schema for such case.
	fullSchema *expression.Schema
	fullNames  types.NameSlice

	// equalCondOutCnt indicates the estimated count of joined rows after evaluating `EqualConditions`.
	equalCondOutCnt float64
}

// Shallow shallow copies a LogicalJoin struct.
func (p *LogicalJoin) Shallow() *LogicalJoin {
	join := *p
	return join.Init(p.ctx, p.blockOffset)
}

// ExtractFD implements the interface LogicalPlan.
func (p *LogicalJoin) ExtractFD() *fd.FDSet {
	switch p.JoinType {
	case InnerJoin:
		return p.extractFDForInnerJoin(nil)
	case LeftOuterJoin, RightOuterJoin:
		return p.extractFDForOuterJoin(nil)
	case SemiJoin:
		return p.extractFDForSemiJoin(nil)
	default:
		return &fd.FDSet{HashCodeToUniqueID: make(map[string]int)}
	}
}

func (p *LogicalJoin) extractFDForSemiJoin(filtersFromApply []expression.Expression) *fd.FDSet {
	// 1: since semi join will keep the part or all rows of the outer table, it's outer FD can be saved.
	// 2: the un-projected column will be left for the upper layer projection or already be pruned from bottom up.
	outerFD, _ := p.children[0].ExtractFD(), p.children[1].ExtractFD()
	fds := outerFD

	eqCondSlice := expression.ScalarFuncs2Exprs(p.EqualConditions)
	allConds := append(eqCondSlice, p.OtherConditions...)
	allConds = append(allConds, filtersFromApply...)
	notNullColsFromFilters := extractNotNullFromConds(allConds, p)

	constUniqueIDs := extractConstantCols(p.LeftConditions, p.SCtx(), fds)

	fds.MakeNotNull(notNullColsFromFilters)
	fds.AddConstants(constUniqueIDs)
	p.fdSet = fds
	return fds
}

func (p *LogicalJoin) extractFDForInnerJoin(filtersFromApply []expression.Expression) *fd.FDSet {
	leftFD, rightFD := p.children[0].ExtractFD(), p.children[1].ExtractFD()
	fds := leftFD
	fds.MakeCartesianProduct(rightFD)

	eqCondSlice := expression.ScalarFuncs2Exprs(p.EqualConditions)
	// some join eq conditions are stored in the OtherConditions.
	allConds := append(eqCondSlice, p.OtherConditions...)
	allConds = append(allConds, filtersFromApply...)
	notNullColsFromFilters := extractNotNullFromConds(allConds, p)

	constUniqueIDs := extractConstantCols(allConds, p.SCtx(), fds)

	equivUniqueIDs := extractEquivalenceCols(allConds, p.SCtx(), fds)

	fds.MakeNotNull(notNullColsFromFilters)
	fds.AddConstants(constUniqueIDs)
	for _, equiv := range equivUniqueIDs {
		fds.AddEquivalence(equiv[0], equiv[1])
	}
	// merge the not-null-cols/registered-map from both side together.
	fds.NotNullCols.UnionWith(rightFD.NotNullCols)
	if fds.HashCodeToUniqueID == nil {
		fds.HashCodeToUniqueID = rightFD.HashCodeToUniqueID
	} else {
		for k, v := range rightFD.HashCodeToUniqueID {
			// If there's same constant in the different subquery, we might go into this IF branch.
			if _, ok := fds.HashCodeToUniqueID[k]; ok {
				continue
			}
			fds.HashCodeToUniqueID[k] = v
		}
	}
	for i, ok := rightFD.GroupByCols.Next(0); ok; i, ok = rightFD.GroupByCols.Next(i + 1) {
		fds.GroupByCols.Insert(i)
	}
	fds.HasAggBuilt = fds.HasAggBuilt || rightFD.HasAggBuilt
	p.fdSet = fds
	return fds
}

func (p *LogicalJoin) extractFDForOuterJoin(filtersFromApply []expression.Expression) *fd.FDSet {
	outerFD, innerFD := p.children[0].ExtractFD(), p.children[1].ExtractFD()
	innerCondition := p.RightConditions
	outerCondition := p.LeftConditions
	outerCols, innerCols := fd.NewFastIntSet(), fd.NewFastIntSet()
	for _, col := range p.children[0].Schema().Columns {
		outerCols.Insert(int(col.UniqueID))
	}
	for _, col := range p.children[1].Schema().Columns {
		innerCols.Insert(int(col.UniqueID))
	}
	if p.JoinType == RightOuterJoin {
		innerFD, outerFD = outerFD, innerFD
		innerCondition = p.LeftConditions
		outerCondition = p.RightConditions
		innerCols, outerCols = outerCols, innerCols
	}

	eqCondSlice := expression.ScalarFuncs2Exprs(p.EqualConditions)
	allConds := append(eqCondSlice, p.OtherConditions...)
	allConds = append(allConds, innerCondition...)
	allConds = append(allConds, outerCondition...)
	allConds = append(allConds, filtersFromApply...)
	notNullColsFromFilters := extractNotNullFromConds(allConds, p)

	filterFD := &fd.FDSet{HashCodeToUniqueID: make(map[string]int)}

	constUniqueIDs := extractConstantCols(allConds, p.SCtx(), filterFD)

	equivUniqueIDs := extractEquivalenceCols(allConds, p.SCtx(), filterFD)

	filterFD.AddConstants(constUniqueIDs)
	equivOuterUniqueIDs := fd.NewFastIntSet()
	equivAcrossNum := 0
	for _, equiv := range equivUniqueIDs {
		filterFD.AddEquivalence(equiv[0], equiv[1])
		if equiv[0].SubsetOf(outerCols) && equiv[1].SubsetOf(innerCols) {
			equivOuterUniqueIDs.UnionWith(equiv[0])
			equivAcrossNum++
			continue
		}
		if equiv[0].SubsetOf(innerCols) && equiv[1].SubsetOf(outerCols) {
			equivOuterUniqueIDs.UnionWith(equiv[1])
			equivAcrossNum++
		}
	}
	filterFD.MakeNotNull(notNullColsFromFilters)

	// pre-perceive the filters for the convenience judgement of 3.3.1.
	var opt fd.ArgOpts
	if equivAcrossNum > 0 {
		// find the equivalence FD across left and right cols.
		var outConditionCols []*expression.Column
		if len(outerCondition) != 0 {
			outConditionCols = append(outConditionCols, expression.ExtractColumnsFromExpressions(nil, outerCondition, nil)...)
		}
		if len(p.OtherConditions) != 0 {
			// other condition may contain right side cols, it doesn't affect the judgement of intersection of non-left-equiv cols.
			outConditionCols = append(outConditionCols, expression.ExtractColumnsFromExpressions(nil, p.OtherConditions, nil)...)
		}
		outerConditionUniqueIDs := fd.NewFastIntSet()
		for _, col := range outConditionCols {
			outerConditionUniqueIDs.Insert(int(col.UniqueID))
		}
		// judge whether left filters is on non-left-equiv cols.
		if outerConditionUniqueIDs.Intersects(outerCols.Difference(equivOuterUniqueIDs)) {
			opt.SkipFDRule331 = true
		}
	} else {
		// if there is none across equivalence condition, skip rule 3.3.1.
		opt.SkipFDRule331 = true
	}

	opt.OnlyInnerFilter = len(eqCondSlice) == 0 && len(outerCondition) == 0 && len(p.OtherConditions) == 0
	if opt.OnlyInnerFilter {
		// if one of the inner condition is constant false, the inner side are all null, left make constant all of that.
		for _, one := range innerCondition {
			if c, ok := one.(*expression.Constant); ok && c.DeferredExpr == nil && c.ParamMarker == nil {
				if isTrue, err := c.Value.ToBool(p.ctx.GetSessionVars().StmtCtx); err == nil {
					if isTrue == 0 {
						// c is false
						opt.InnerIsFalse = true
					}
				}
			}
		}
	}

	fds := outerFD
	fds.MakeOuterJoin(innerFD, filterFD, outerCols, innerCols, &opt)
	p.fdSet = fds
	return fds
}

// GetJoinKeys extracts join keys(columns) from EqualConditions. It returns left join keys, right
// join keys and an `isNullEQ` array which means the `joinKey[i]` is a `NullEQ` function. The `hasNullEQ`
// means whether there is a `NullEQ` of a join key.
func (p *LogicalJoin) GetJoinKeys() (leftKeys, rightKeys []*expression.Column, isNullEQ []bool, hasNullEQ bool) {
	for _, expr := range p.EqualConditions {
		leftKeys = append(leftKeys, expr.GetArgs()[0].(*expression.Column))
		rightKeys = append(rightKeys, expr.GetArgs()[1].(*expression.Column))
		isNullEQ = append(isNullEQ, expr.FuncName.L == ast.NullEQ)
		hasNullEQ = hasNullEQ || expr.FuncName.L == ast.NullEQ
	}
	return
}

// GetPotentialPartitionKeys return potential partition keys for join, the potential partition keys are
// the join keys of EqualConditions
func (p *LogicalJoin) GetPotentialPartitionKeys() (leftKeys, rightKeys []*property.MPPPartitionColumn) {
	for _, expr := range p.EqualConditions {
		_, coll := expr.CharsetAndCollation()
		collateID := property.GetCollateIDByNameForPartition(coll)
		leftKeys = append(leftKeys, &property.MPPPartitionColumn{Col: expr.GetArgs()[0].(*expression.Column), CollateID: collateID})
		rightKeys = append(rightKeys, &property.MPPPartitionColumn{Col: expr.GetArgs()[1].(*expression.Column), CollateID: collateID})
	}
	return
}

// decorrelate eliminate the correlated column with if the col is in schema.
func (p *LogicalJoin) decorrelate(schema *expression.Schema) {
	for i, cond := range p.LeftConditions {
		p.LeftConditions[i] = cond.Decorrelate(schema)
	}
	for i, cond := range p.RightConditions {
		p.RightConditions[i] = cond.Decorrelate(schema)
	}
	for i, cond := range p.OtherConditions {
		p.OtherConditions[i] = cond.Decorrelate(schema)
	}
	for i, cond := range p.EqualConditions {
		p.EqualConditions[i] = cond.Decorrelate(schema).(*expression.ScalarFunction)
	}
}

// columnSubstituteAll is used in projection elimination in apply de-correlation.
// Substitutions for all conditions should be successful, otherwise, we should keep all conditions unchanged.
func (p *LogicalJoin) columnSubstituteAll(schema *expression.Schema, exprs []expression.Expression) (hasFail bool) {
	// make a copy of exprs for convenience of substitution (may change/partially change the expr tree)
	cpLeftConditions := make(expression.CNFExprs, len(p.LeftConditions))
	cpRightConditions := make(expression.CNFExprs, len(p.RightConditions))
	cpOtherConditions := make(expression.CNFExprs, len(p.OtherConditions))
	cpEqualConditions := make([]*expression.ScalarFunction, len(p.EqualConditions))
	copy(cpLeftConditions, p.LeftConditions)
	copy(cpRightConditions, p.RightConditions)
	copy(cpOtherConditions, p.OtherConditions)
	copy(cpEqualConditions, p.EqualConditions)

	// try to substitute columns in these condition.
	for i, cond := range cpLeftConditions {
		if hasFail, cpLeftConditions[i] = expression.ColumnSubstituteAll(cond, schema, exprs); hasFail {
			return
		}
	}

	for i, cond := range cpRightConditions {
		if hasFail, cpRightConditions[i] = expression.ColumnSubstituteAll(cond, schema, exprs); hasFail {
			return
		}
	}

	for i, cond := range cpOtherConditions {
		if hasFail, cpOtherConditions[i] = expression.ColumnSubstituteAll(cond, schema, exprs); hasFail {
			return
		}
	}

	for i, cond := range cpEqualConditions {
		var tmp expression.Expression
		if hasFail, tmp = expression.ColumnSubstituteAll(cond, schema, exprs); hasFail {
			return
		}
		cpEqualConditions[i] = tmp.(*expression.ScalarFunction)
	}

	// if all substituted, change them atomically here.
	p.LeftConditions = cpLeftConditions
	p.RightConditions = cpRightConditions
	p.OtherConditions = cpOtherConditions
	p.EqualConditions = cpEqualConditions

	for i := len(p.EqualConditions) - 1; i >= 0; i-- {
		newCond := p.EqualConditions[i]

		// If the columns used in the new filter all come from the left child,
		// we can push this filter to it.
		if expression.ExprFromSchema(newCond, p.children[0].Schema()) {
			p.LeftConditions = append(p.LeftConditions, newCond)
			p.EqualConditions = append(p.EqualConditions[:i], p.EqualConditions[i+1:]...)
			continue
		}

		// If the columns used in the new filter all come from the right
		// child, we can push this filter to it.
		if expression.ExprFromSchema(newCond, p.children[1].Schema()) {
			p.RightConditions = append(p.RightConditions, newCond)
			p.EqualConditions = append(p.EqualConditions[:i], p.EqualConditions[i+1:]...)
			continue
		}

		_, lhsIsCol := newCond.GetArgs()[0].(*expression.Column)
		_, rhsIsCol := newCond.GetArgs()[1].(*expression.Column)

		// If the columns used in the new filter are not all expression.Column,
		// we can not use it as join's equal condition.
		if !(lhsIsCol && rhsIsCol) {
			p.OtherConditions = append(p.OtherConditions, newCond)
			p.EqualConditions = append(p.EqualConditions[:i], p.EqualConditions[i+1:]...)
			continue
		}

		p.EqualConditions[i] = newCond
	}
	return false
}

// AttachOnConds extracts on conditions for join and set the `EqualConditions`, `LeftConditions`, `RightConditions` and
// `OtherConditions` by the result of extract.
func (p *LogicalJoin) AttachOnConds(onConds []expression.Expression) {
	eq, left, right, other := p.extractOnCondition(onConds, false, false)
	p.AppendJoinConds(eq, left, right, other)
}

// AppendJoinConds appends new join conditions.
func (p *LogicalJoin) AppendJoinConds(eq []*expression.ScalarFunction, left, right, other []expression.Expression) {
	p.EqualConditions = append(eq, p.EqualConditions...)
	p.LeftConditions = append(left, p.LeftConditions...)
	p.RightConditions = append(right, p.RightConditions...)
	p.OtherConditions = append(other, p.OtherConditions...)
}

// ExtractCorrelatedCols implements LogicalPlan interface.
func (p *LogicalJoin) ExtractCorrelatedCols() []*expression.CorrelatedColumn {
	corCols := make([]*expression.CorrelatedColumn, 0, len(p.EqualConditions)+len(p.LeftConditions)+len(p.RightConditions)+len(p.OtherConditions))
	for _, fun := range p.EqualConditions {
		corCols = append(corCols, expression.ExtractCorColumns(fun)...)
	}
	for _, fun := range p.LeftConditions {
		corCols = append(corCols, expression.ExtractCorColumns(fun)...)
	}
	for _, fun := range p.RightConditions {
		corCols = append(corCols, expression.ExtractCorColumns(fun)...)
	}
	for _, fun := range p.OtherConditions {
		corCols = append(corCols, expression.ExtractCorColumns(fun)...)
	}
	return corCols
}

// ExtractJoinKeys extract join keys as a schema for child with childIdx.
func (p *LogicalJoin) ExtractJoinKeys(childIdx int) *expression.Schema {
	joinKeys := make([]*expression.Column, 0, len(p.EqualConditions))
	for _, eqCond := range p.EqualConditions {
		joinKeys = append(joinKeys, eqCond.GetArgs()[childIdx].(*expression.Column))
	}
	return expression.NewSchema(joinKeys...)
}

// LogicalProjection represents a select fields plan.
type LogicalProjection struct {
	logicalSchemaProducer

	Exprs []expression.Expression

	// CalculateNoDelay indicates this Projection is the root Plan and should be
	// calculated without delay and will not return any result to client.
	// Currently it is "true" only when the current sql query is a "DO" statement.
	// See "https://dev.mysql.com/doc/refman/5.7/en/do.html" for more detail.
	CalculateNoDelay bool

	// AvoidColumnEvaluator is a temporary variable which is ONLY used to avoid
	// building columnEvaluator for the expressions of Projection which is
	// built by buildProjection4Union.
	// This can be removed after column pool being supported.
	// Related issue: TiDB#8141(https://github.com/pingcap/tidb/issues/8141)
	AvoidColumnEvaluator bool
}

// ExtractFD implements the logical plan interface, extracting the FD from bottom up.
func (p *LogicalProjection) ExtractFD() *fd.FDSet {
	// basically extract the children's fdSet.
	fds := p.logicalSchemaProducer.ExtractFD()
	// collect the output columns' unique ID.
	outputColsUniqueIDs := fd.NewFastIntSet()
	notnullColsUniqueIDs := fd.NewFastIntSet()
	outputColsUniqueIDsArray := make([]int, 0, len(p.Schema().Columns))
	// here schema extended columns may contain expr, const and column allocated with uniqueID.
	for _, one := range p.Schema().Columns {
		outputColsUniqueIDs.Insert(int(one.UniqueID))
		outputColsUniqueIDsArray = append(outputColsUniqueIDsArray, int(one.UniqueID))
	}
	// map the expr hashCode with its unique ID.
	for idx, expr := range p.Exprs {
		switch x := expr.(type) {
		case *expression.Column:
			continue
		case *expression.CorrelatedColumn:
			// t1(a,b,c), t2(m,n)
			// select a, (select c from t2 where m=b) from t1;
			// take c as constant column here.
			continue
		case *expression.Constant:
			hashCode := string(x.HashCode(p.ctx.GetSessionVars().StmtCtx))
			var (
				ok               bool
				constantUniqueID int
			)
			if constantUniqueID, ok = fds.IsHashCodeRegistered(hashCode); !ok {
				constantUniqueID = outputColsUniqueIDsArray[idx]
				fds.RegisterUniqueID(string(x.HashCode(p.ctx.GetSessionVars().StmtCtx)), constantUniqueID)
			}
			fds.AddConstants(fd.NewFastIntSet(constantUniqueID))
		case *expression.ScalarFunction:
			// t1(a,b,c), t2(m,n)
			// select a, (select c+n from t2 where m=b) from t1;
			// expr(c+n) contains correlated column , but we can treat it as constant here.
			hashCode := string(x.HashCode(p.ctx.GetSessionVars().StmtCtx))
			var (
				ok             bool
				scalarUniqueID int
			)
			// If this function is not deterministic, we skip it since it not a stable value.
			if expression.CheckNonDeterministic(x) {
				if scalarUniqueID, ok = fds.IsHashCodeRegistered(hashCode); !ok {
					fds.RegisterUniqueID(hashCode, scalarUniqueID)
				}
				continue
			}
			if scalarUniqueID, ok = fds.IsHashCodeRegistered(hashCode); !ok {
				scalarUniqueID = outputColsUniqueIDsArray[idx]
				fds.RegisterUniqueID(hashCode, scalarUniqueID)
			} else {
				// since the scalar's hash code has been registered before, the equivalence exists between the unique ID
				// allocated by phase of building-projection-for-scalar and that of previous registered unique ID.
				fds.AddEquivalence(fd.NewFastIntSet(scalarUniqueID), fd.NewFastIntSet(outputColsUniqueIDsArray[idx]))
			}
			determinants := fd.NewFastIntSet()
			extractedColumns := expression.ExtractColumns(x)
			extractedCorColumns := expression.ExtractCorColumns(x)
			for _, one := range extractedColumns {
				determinants.Insert(int(one.UniqueID))
				// the dependent columns in scalar function should be also considered as output columns as well.
				outputColsUniqueIDs.Insert(int(one.UniqueID))
			}
			for _, one := range extractedCorColumns {
				determinants.Insert(int(one.UniqueID))
				// the dependent columns in scalar function should be also considered as output columns as well.
				outputColsUniqueIDs.Insert(int(one.UniqueID))
			}
			notnull := isNullRejected(p.ctx, p.schema, x)
			if notnull || determinants.SubsetOf(fds.NotNullCols) {
				notnullColsUniqueIDs.Insert(scalarUniqueID)
			}
			fds.AddStrictFunctionalDependency(determinants, fd.NewFastIntSet(scalarUniqueID))
		}
	}

	// apply operator's characteristic's FD setting.
	// since the distinct attribute is built as firstRow agg func, we don't need to think about it here.
	// let the fds itself to trace the not null, because after the outer join, some not null column can be nullable.
	fds.MakeNotNull(notnullColsUniqueIDs)
	// select max(a) from t group by b, we should project both `a` & `b` to maintain the FD down here, even if select-fields only contain `a`.
	fds.ProjectCols(outputColsUniqueIDs.Union(fds.GroupByCols))
	// just trace it down in every operator for test checking.
	p.fdSet = fds
	return fds
}

// ExtractCorrelatedCols implements LogicalPlan interface.
func (p *LogicalProjection) ExtractCorrelatedCols() []*expression.CorrelatedColumn {
	corCols := make([]*expression.CorrelatedColumn, 0, len(p.Exprs))
	for _, expr := range p.Exprs {
		corCols = append(corCols, expression.ExtractCorColumns(expr)...)
	}
	return corCols
}

// GetUsedCols extracts all of the Columns used by proj.
func (p *LogicalProjection) GetUsedCols() (usedCols []*expression.Column) {
	for _, expr := range p.Exprs {
		usedCols = append(usedCols, expression.ExtractColumns(expr)...)
	}
	return usedCols
}

// LogicalAggregation represents an aggregate plan.
type LogicalAggregation struct {
	logicalSchemaProducer

	AggFuncs     []*aggregation.AggFuncDesc
	GroupByItems []expression.Expression

	// aggHints stores aggregation hint information.
	aggHints aggHintInfo

	possibleProperties [][]*expression.Column
	inputCount         float64 // inputCount is the input count of this plan.

	// noCopPushDown indicates if planner must not push this agg down to coprocessor.
	// It is true when the agg is in the outer child tree of apply.
	noCopPushDown bool
}

// HasDistinct shows whether LogicalAggregation has functions with distinct.
func (la *LogicalAggregation) HasDistinct() bool {
	for _, aggFunc := range la.AggFuncs {
		if aggFunc.HasDistinct {
			return true
		}
	}
	return false
}

// HasOrderBy shows whether LogicalAggregation has functions with order-by items.
func (la *LogicalAggregation) HasOrderBy() bool {
	for _, aggFunc := range la.AggFuncs {
		if len(aggFunc.OrderByItems) > 0 {
			return true
		}
	}
	return false
}

// ExtractFD implements the logical plan interface, extracting the FD from bottom up.
// 1:
// In most of the cases, using FDs to check the only_full_group_by problem should be done in the buildAggregation phase
// by extracting the bottom-up FDs graph from the `p` --- the sub plan tree that has already been built.
//
// 2:
// and this requires that some conditions push-down into the `p` like selection should be done before building aggregation,
// otherwise, 'a=1 and a can occur in the select lists of a group by' will be miss-checked because it doesn't be implied in the known FDs graph.
//
// 3:
// when a logical agg is built, it's schema columns indicates what the permitted-non-agg columns is. Therefore, we shouldn't
// depend on logicalAgg.ExtractFD() to finish the only_full_group_by checking problem rather than by 1 & 2.
func (la *LogicalAggregation) ExtractFD() *fd.FDSet {
	// basically extract the children's fdSet.
	fds := la.logicalSchemaProducer.ExtractFD()
	// collect the output columns' unique ID.
	outputColsUniqueIDs := fd.NewFastIntSet()
	notnullColsUniqueIDs := fd.NewFastIntSet()
	groupByColsUniqueIDs := fd.NewFastIntSet()
	groupByColsOutputCols := fd.NewFastIntSet()
	// Since the aggregation is build ahead of projection, the latter one will reuse the column with UniqueID allocated in aggregation
	// via aggMapper, so we don't need unnecessarily maintain the <aggDes, UniqueID> mapping in the FDSet like expr did, just treating
	// it as normal column.
	for _, one := range la.Schema().Columns {
		outputColsUniqueIDs.Insert(int(one.UniqueID))
	}
	// For one like sum(a), we don't need to build functional dependency from a --> sum(a), cause it's only determined by the
	// group-by-item (group-by-item --> sum(a)).
	for _, expr := range la.GroupByItems {
		switch x := expr.(type) {
		case *expression.Column:
			groupByColsUniqueIDs.Insert(int(x.UniqueID))
		case *expression.CorrelatedColumn:
			// shouldn't be here, intercepted by plan builder as unknown column.
			continue
		case *expression.Constant:
			// shouldn't be here, interpreted as pos param by plan builder.
			continue
		case *expression.ScalarFunction:
			hashCode := string(x.HashCode(la.ctx.GetSessionVars().StmtCtx))
			var (
				ok             bool
				scalarUniqueID int
			)
			if scalarUniqueID, ok = fds.IsHashCodeRegistered(hashCode); ok {
				groupByColsUniqueIDs.Insert(scalarUniqueID)
			} else {
				// retrieve unique plan column id.  1: completely new one, allocating new unique id. 2: registered by projection earlier, using it.
				if scalarUniqueID, ok = la.ctx.GetSessionVars().MapHashCode2UniqueID4ExtendedCol[hashCode]; !ok {
					scalarUniqueID = int(la.ctx.GetSessionVars().AllocPlanColumnID())
				}
				fds.RegisterUniqueID(hashCode, scalarUniqueID)
				groupByColsUniqueIDs.Insert(scalarUniqueID)
			}
			determinants := fd.NewFastIntSet()
			extractedColumns := expression.ExtractColumns(x)
			extractedCorColumns := expression.ExtractCorColumns(x)
			for _, one := range extractedColumns {
				determinants.Insert(int(one.UniqueID))
				groupByColsOutputCols.Insert(int(one.UniqueID))
			}
			for _, one := range extractedCorColumns {
				determinants.Insert(int(one.UniqueID))
				groupByColsOutputCols.Insert(int(one.UniqueID))
			}
			notnull := isNullRejected(la.ctx, la.schema, x)
			if notnull || determinants.SubsetOf(fds.NotNullCols) {
				notnullColsUniqueIDs.Insert(scalarUniqueID)
			}
			fds.AddStrictFunctionalDependency(determinants, fd.NewFastIntSet(scalarUniqueID))
		}
	}

	// Some details:
	// For now, select max(a) from t group by c, tidb will see `max(a)` as Max aggDes and `a,b,c` as firstRow aggDes,
	// and keep them all in the schema columns before projection does the pruning. If we build the fake FD eg: {c} ~~> {b}
	// here since we have seen b as firstRow aggDes, for the upper layer projection of `select max(a), b from t group by c`,
	// it will take b as valid projection field of group by statement since it has existed in the FD with {c} ~~> {b}.
	//
	// and since any_value will NOT be pushed down to agg schema, which means every firstRow aggDes in the agg logical operator
	// is meaningless to build the FD with. Let's only store the non-firstRow FD down: {group by items} ~~> {real aggDes}
	realAggFuncUniqueID := fd.NewFastIntSet()
	for i, aggDes := range la.AggFuncs {
		if aggDes.Name != "firstrow" {
			realAggFuncUniqueID.Insert(int(la.schema.Columns[i].UniqueID))
		}
	}

	// apply operator's characteristic's FD setting.
	if len(la.GroupByItems) == 0 {
		// 1: as the details shown above, output cols (normal column seen as firstrow) of group by are not validated.
		// we couldn't merge them as constant FD with origin constant FD together before projection done.
		// fds.MaxOneRow(outputColsUniqueIDs.Union(groupByColsOutputCols))
		//
		// 2: for the convenience of later judgement, when there is no group by items, we will store a FD: {0} -> {real aggDes}
		// 0 unique id is only used for here.
		groupByColsUniqueIDs.Insert(0)
		for i, ok := realAggFuncUniqueID.Next(0); ok; i, ok = realAggFuncUniqueID.Next(i + 1) {
			fds.AddStrictFunctionalDependency(groupByColsUniqueIDs, fd.NewFastIntSet(i))
		}
	} else {
		// eliminating input columns that are un-projected.
		fds.ProjectCols(outputColsUniqueIDs.Union(groupByColsOutputCols).Union(groupByColsUniqueIDs))

		// note: {a} --> {b,c} is not same with {a} --> {b} and {a} --> {c}
		for i, ok := realAggFuncUniqueID.Next(0); ok; i, ok = realAggFuncUniqueID.Next(i + 1) {
			// group by phrase always produce strict FD.
			// 1: it can always distinguish and group the all-null/part-null group column rows.
			// 2: the rows with all/part null group column are unique row after group operation.
			// 3: there won't be two same group key with different agg values, so strict FD secured.
			fds.AddStrictFunctionalDependency(groupByColsUniqueIDs, fd.NewFastIntSet(i))
		}

		// agg funcDes has been tag not null flag when building aggregation.
		fds.MakeNotNull(notnullColsUniqueIDs)
	}
	fds.GroupByCols = groupByColsUniqueIDs
	fds.HasAggBuilt = true
	// just trace it down in every operator for test checking.
	la.fdSet = fds
	return fds
}

// CopyAggHints copies the aggHints from another LogicalAggregation.
func (la *LogicalAggregation) CopyAggHints(agg *LogicalAggregation) {
	// TODO: Copy the hint may make the un-applicable hint throw the
	// same warning message more than once. We'd better add a flag for
	// `HaveThrownWarningMessage` to avoid this. Besides, finalAgg and
	// partialAgg (in cascades planner) should share the same hint, instead
	// of a copy.
	la.aggHints = agg.aggHints
}

// IsPartialModeAgg returns if all of the AggFuncs are partialMode.
func (la *LogicalAggregation) IsPartialModeAgg() bool {
	// Since all of the AggFunc share the same AggMode, we only need to check the first one.
	return la.AggFuncs[0].Mode == aggregation.Partial1Mode
}

// IsCompleteModeAgg returns if all of the AggFuncs are CompleteMode.
func (la *LogicalAggregation) IsCompleteModeAgg() bool {
	// Since all of the AggFunc share the same AggMode, we only need to check the first one.
	return la.AggFuncs[0].Mode == aggregation.CompleteMode
}

// GetGroupByCols returns the columns that are group-by items.
// For example, `group by a, b, c+d` will return [a, b].
func (la *LogicalAggregation) GetGroupByCols() []*expression.Column {
	groupByCols := make([]*expression.Column, 0, len(la.GroupByItems))
	for _, item := range la.GroupByItems {
		if col, ok := item.(*expression.Column); ok {
			groupByCols = append(groupByCols, col)
		}
	}
	return groupByCols
}

// GetPotentialPartitionKeys return potential partition keys for aggregation, the potential partition keys are the group by keys
func (la *LogicalAggregation) GetPotentialPartitionKeys() []*property.MPPPartitionColumn {
	groupByCols := make([]*property.MPPPartitionColumn, 0, len(la.GroupByItems))
	for _, item := range la.GroupByItems {
		if col, ok := item.(*expression.Column); ok {
			groupByCols = append(groupByCols, &property.MPPPartitionColumn{
				Col:       col,
				CollateID: property.GetCollateIDByNameForPartition(col.GetType().GetCollate()),
			})
		}
	}
	return groupByCols
}

// ExtractCorrelatedCols implements LogicalPlan interface.
func (la *LogicalAggregation) ExtractCorrelatedCols() []*expression.CorrelatedColumn {
	corCols := make([]*expression.CorrelatedColumn, 0, len(la.GroupByItems)+len(la.AggFuncs))
	for _, expr := range la.GroupByItems {
		corCols = append(corCols, expression.ExtractCorColumns(expr)...)
	}
	for _, fun := range la.AggFuncs {
		for _, arg := range fun.Args {
			corCols = append(corCols, expression.ExtractCorColumns(arg)...)
		}
		for _, arg := range fun.OrderByItems {
			corCols = append(corCols, expression.ExtractCorColumns(arg.Expr)...)
		}
	}
	return corCols
}

// GetUsedCols extracts all of the Columns used by agg including GroupByItems and AggFuncs.
func (la *LogicalAggregation) GetUsedCols() (usedCols []*expression.Column) {
	for _, groupByItem := range la.GroupByItems {
		usedCols = append(usedCols, expression.ExtractColumns(groupByItem)...)
	}
	for _, aggDesc := range la.AggFuncs {
		for _, expr := range aggDesc.Args {
			usedCols = append(usedCols, expression.ExtractColumns(expr)...)
		}
		for _, expr := range aggDesc.OrderByItems {
			usedCols = append(usedCols, expression.ExtractColumns(expr.Expr)...)
		}
	}
	return usedCols
}

// LogicalSelection represents a where or having predicate.
type LogicalSelection struct {
	baseLogicalPlan

	// Originally the WHERE or ON condition is parsed into a single expression,
	// but after we converted to CNF(Conjunctive normal form), it can be
	// split into a list of AND conditions.
	Conditions []expression.Expression
}

func extractNotNullFromConds(Conditions []expression.Expression, p LogicalPlan) fd.FastIntSet {
	// extract the column NOT NULL rejection characteristic from selection condition.
	// CNF considered only, DNF doesn't have its meanings (cause that condition's eval may don't take effect)
	//
	// Take this case: select * from t where (a = 1) and (b is null):
	//
	// If we wanna where phrase eval to true, two pre-condition: {a=1} and {b is null} both need to be true.
	// Hence, we assert that:
	//
	// 1: `a` must not be null since `NULL = 1` is evaluated as NULL.
	// 2: `b` must be null since only `NULL is NULL` is evaluated as true.
	//
	// As a result,	`a` will be extracted as not-null column to abound the FDSet.
	notnullColsUniqueIDs := fd.NewFastIntSet()
	for _, condition := range Conditions {
		var cols []*expression.Column
		cols = expression.ExtractColumnsFromExpressions(cols, []expression.Expression{condition}, nil)
		if isNullRejected(p.SCtx(), p.Schema(), condition) {
			for _, col := range cols {
				notnullColsUniqueIDs.Insert(int(col.UniqueID))
			}
		}
	}
	return notnullColsUniqueIDs
}

func extractConstantCols(Conditions []expression.Expression, sctx sessionctx.Context, fds *fd.FDSet) fd.FastIntSet {
	// extract constant cols
	// eg: where a=1 and b is null and (1+c)=5.
	// TODO: Some columns can only be determined to be constant from multiple constraints (e.g. x <= 1 AND x >= 1)
	var (
		constObjs      []expression.Expression
		constUniqueIDs = fd.NewFastIntSet()
	)
	constObjs = expression.ExtractConstantEqColumnsOrScalar(sctx, constObjs, Conditions)
	for _, constObj := range constObjs {
		switch x := constObj.(type) {
		case *expression.Column:
			constUniqueIDs.Insert(int(x.UniqueID))
		case *expression.ScalarFunction:
			hashCode := string(x.HashCode(sctx.GetSessionVars().StmtCtx))
			if uniqueID, ok := fds.IsHashCodeRegistered(hashCode); ok {
				constUniqueIDs.Insert(uniqueID)
			} else {
				scalarUniqueID := int(sctx.GetSessionVars().AllocPlanColumnID())
				fds.RegisterUniqueID(string(x.HashCode(sctx.GetSessionVars().StmtCtx)), scalarUniqueID)
				constUniqueIDs.Insert(scalarUniqueID)
			}
		}
	}
	return constUniqueIDs
}

func extractEquivalenceCols(Conditions []expression.Expression, sctx sessionctx.Context, fds *fd.FDSet) [][]fd.FastIntSet {
	var equivObjsPair [][]expression.Expression
	equivObjsPair = expression.ExtractEquivalenceColumns(equivObjsPair, Conditions)
	equivUniqueIDs := make([][]fd.FastIntSet, 0, len(equivObjsPair))
	for _, equivObjPair := range equivObjsPair {
		// lhs of equivalence.
		var (
			lhsUniqueID int
			rhsUniqueID int
		)
		switch x := equivObjPair[0].(type) {
		case *expression.Column:
			lhsUniqueID = int(x.UniqueID)
		case *expression.ScalarFunction:
			hashCode := string(x.HashCode(sctx.GetSessionVars().StmtCtx))
			if uniqueID, ok := fds.IsHashCodeRegistered(hashCode); ok {
				lhsUniqueID = uniqueID
			} else {
				scalarUniqueID := int(sctx.GetSessionVars().AllocPlanColumnID())
				fds.RegisterUniqueID(string(x.HashCode(sctx.GetSessionVars().StmtCtx)), scalarUniqueID)
				lhsUniqueID = scalarUniqueID
			}
		}
		// rhs of equivalence.
		switch x := equivObjPair[1].(type) {
		case *expression.Column:
			rhsUniqueID = int(x.UniqueID)
		case *expression.ScalarFunction:
			hashCode := string(x.HashCode(sctx.GetSessionVars().StmtCtx))
			if uniqueID, ok := fds.IsHashCodeRegistered(hashCode); ok {
				rhsUniqueID = uniqueID
			} else {
				scalarUniqueID := int(sctx.GetSessionVars().AllocPlanColumnID())
				fds.RegisterUniqueID(string(x.HashCode(sctx.GetSessionVars().StmtCtx)), scalarUniqueID)
				rhsUniqueID = scalarUniqueID
			}
		}
		equivUniqueIDs = append(equivUniqueIDs, []fd.FastIntSet{fd.NewFastIntSet(lhsUniqueID), fd.NewFastIntSet(rhsUniqueID)})
	}
	return equivUniqueIDs
}

// ExtractFD implements the LogicalPlan interface.
func (p *LogicalSelection) ExtractFD() *fd.FDSet {
	// basically extract the children's fdSet.
	fds := p.baseLogicalPlan.ExtractFD()
	// collect the output columns' unique ID.
	outputColsUniqueIDs := fd.NewFastIntSet()
	notnullColsUniqueIDs := fd.NewFastIntSet()
	// eg: select t2.a, count(t2.b) from t1 join t2 using (a) where t1.a = 1
	// join's schema will miss t2.a while join.full schema has. since selection
	// itself doesn't contain schema, extracting schema should tell them apart.
	var columns []*expression.Column
	if join, ok := p.children[0].(*LogicalJoin); ok && join.fullSchema != nil {
		columns = join.fullSchema.Columns
	} else {
		columns = p.Schema().Columns
	}
	for _, one := range columns {
		outputColsUniqueIDs.Insert(int(one.UniqueID))
	}

	// extract the not null attributes from selection conditions.
	notnullColsUniqueIDs.UnionWith(extractNotNullFromConds(p.Conditions, p))

	// extract the constant cols from selection conditions.
	constUniqueIDs := extractConstantCols(p.Conditions, p.SCtx(), fds)

	// extract equivalence cols.
	equivUniqueIDs := extractEquivalenceCols(p.Conditions, p.SCtx(), fds)

	// apply operator's characteristic's FD setting.
	fds.MakeNotNull(notnullColsUniqueIDs)
	fds.AddConstants(constUniqueIDs)
	for _, equiv := range equivUniqueIDs {
		fds.AddEquivalence(equiv[0], equiv[1])
	}
	fds.ProjectCols(outputColsUniqueIDs)
	// just trace it down in every operator for test checking.
	p.fdSet = fds
	return fds
}

// ExtractCorrelatedCols implements LogicalPlan interface.
func (p *LogicalSelection) ExtractCorrelatedCols() []*expression.CorrelatedColumn {
	corCols := make([]*expression.CorrelatedColumn, 0, len(p.Conditions))
	for _, cond := range p.Conditions {
		corCols = append(corCols, expression.ExtractCorColumns(cond)...)
	}
	return corCols
}

// LogicalApply gets one row from outer executor and gets one row from inner executor according to outer row.
type LogicalApply struct {
	LogicalJoin

	CorCols []*expression.CorrelatedColumn
}

// ExtractCorrelatedCols implements LogicalPlan interface.
func (la *LogicalApply) ExtractCorrelatedCols() []*expression.CorrelatedColumn {
	corCols := la.LogicalJoin.ExtractCorrelatedCols()
	for i := len(corCols) - 1; i >= 0; i-- {
		if la.children[0].Schema().Contains(&corCols[i].Column) {
			corCols = append(corCols[:i], corCols[i+1:]...)
		}
	}
	return corCols
}

// ExtractFD implements the LogicalPlan interface.
func (la *LogicalApply) ExtractFD() *fd.FDSet {
	innerPlan := la.children[1]
	// build the join correlated equal condition for apply join, this equal condition is used for deriving the transitive FD between outer and inner side.
	correlatedCols := ExtractCorrelatedCols4LogicalPlan(innerPlan)
	deduplicateCorrelatedCols := make(map[int64]*expression.CorrelatedColumn)
	for _, cc := range correlatedCols {
		if _, ok := deduplicateCorrelatedCols[cc.UniqueID]; !ok {
			deduplicateCorrelatedCols[cc.UniqueID] = cc
		}
	}
	eqCond := make([]expression.Expression, 0, 4)
	// for case like select (select t1.a from t2) from t1. <t1.a> will be assigned with new UniqueID after sub query projection is built.
	// we should distinguish them out, building the equivalence relationship from inner <t1.a> == outer <t1.a> in the apply-join for FD derivation.
	for _, cc := range deduplicateCorrelatedCols {
		// for every correlated column, find the connection with the inner newly built column.
		for _, col := range innerPlan.Schema().Columns {
			if cc.UniqueID == col.CorrelatedColUniqueID {
				ccc := &cc.Column
				cond := expression.NewFunctionInternal(la.ctx, ast.EQ, types.NewFieldType(mysql.TypeTiny), ccc, col)
				eqCond = append(eqCond, cond.(*expression.ScalarFunction))
			}
		}
	}
	switch la.JoinType {
	case InnerJoin:
		return la.extractFDForInnerJoin(eqCond)
	case LeftOuterJoin, RightOuterJoin:
		return la.extractFDForOuterJoin(eqCond)
	case SemiJoin:
		return la.extractFDForSemiJoin(eqCond)
	default:
		return &fd.FDSet{HashCodeToUniqueID: make(map[string]int)}
	}
}

// LogicalMaxOneRow checks if a query returns no more than one row.
type LogicalMaxOneRow struct {
	baseLogicalPlan
}

// LogicalTableDual represents a dual table plan.
type LogicalTableDual struct {
	logicalSchemaProducer

	RowCount int
}

// LogicalMemTable represents a memory table or virtual table
// Some memory tables wants to take the ownership of some predications
// e.g
// SELECT * FROM cluster_log WHERE type='tikv' AND address='192.16.5.32'
// Assume that the table `cluster_log` is a memory table, which is used
// to retrieve logs from remote components. In the above situation we should
// send log search request to the target TiKV (192.16.5.32) directly instead of
// requesting all cluster components log search gRPC interface to retrieve
// log message and filtering them in TiDB node.
type LogicalMemTable struct {
	logicalSchemaProducer

	Extractor MemTablePredicateExtractor
	DBName    model.CIStr
	TableInfo *model.TableInfo
	Columns   []*model.ColumnInfo
	// QueryTimeRange is used to specify the time range for metrics summary tables and inspection tables
	// e.g: select /*+ time_range('2020-02-02 12:10:00', '2020-02-02 13:00:00') */ from metrics_summary;
	//      select /*+ time_range('2020-02-02 12:10:00', '2020-02-02 13:00:00') */ from metrics_summary_by_label;
	//      select /*+ time_range('2020-02-02 12:10:00', '2020-02-02 13:00:00') */ from inspection_summary;
	//      select /*+ time_range('2020-02-02 12:10:00', '2020-02-02 13:00:00') */ from inspection_result;
	QueryTimeRange QueryTimeRange
}

// LogicalUnionScan is used in non read-only txn or for scanning a local temporary table whose snapshot data is located in memory.
type LogicalUnionScan struct {
	baseLogicalPlan

	conditions []expression.Expression

	handleCols HandleCols
}

// DataSource represents a tableScan without condition push down.
type DataSource struct {
	logicalSchemaProducer

	astIndexHints []*ast.IndexHint
	IndexHints    []indexHintInfo
	table         table.Table
	tableInfo     *model.TableInfo
	Columns       []*model.ColumnInfo
	DBName        model.CIStr

	TableAsName *model.CIStr
	// indexMergeHints are the hint for indexmerge.
	indexMergeHints []indexHintInfo
	// pushedDownConds are the conditions that will be pushed down to coprocessor.
	pushedDownConds []expression.Expression
	// allConds contains all the filters on this table. For now it's maintained
	// in predicate push down and used in partition pruning/index merge.
	allConds []expression.Expression

	statisticTable *statistics.Table
	tableStats     *property.StatsInfo

	// possibleAccessPaths stores all the possible access path for physical plan, including table scan.
	possibleAccessPaths []*util.AccessPath

	// The data source may be a partition, rather than a real table.
	isPartition     bool
	physicalTableID int64
	partitionNames  []model.CIStr

	// handleCol represents the handle column for the datasource, either the
	// int primary key column or extra handle column.
	// handleCol *expression.Column
	handleCols HandleCols
	// TblCols contains the original columns of table before being pruned, and it
	// is used for estimating table scan cost.
	TblCols []*expression.Column
	// commonHandleCols and commonHandleLens save the info of primary key which is the clustered index.
	commonHandleCols []*expression.Column
	commonHandleLens []int
	// TblColHists contains the Histogram of all original table columns,
	// it is converted from statisticTable, and used for IO/network cost estimating.
	TblColHists *statistics.HistColl
	// preferStoreType means the DataSource is enforced to which storage.
	preferStoreType int
	// preferPartitions store the map, the key represents store type, the value represents the partition name list.
	preferPartitions map[int][]model.CIStr
	SampleInfo       *TableSampleInfo
	is               infoschema.InfoSchema
	// isForUpdateRead should be true in either of the following situations
	// 1. use `inside insert`, `update`, `delete` or `select for update` statement
	// 2. isolation level is RC
	isForUpdateRead bool

	// contain unique index and the first field is tidb_shard(),
	// such as (tidb_shard(a), a ...), the fields are more than 2
	containExprPrefixUk bool
}

// ExtractCorrelatedCols implements LogicalPlan interface.
func (ds *DataSource) ExtractCorrelatedCols() []*expression.CorrelatedColumn {
	corCols := make([]*expression.CorrelatedColumn, 0, len(ds.pushedDownConds))
	for _, expr := range ds.pushedDownConds {
		corCols = append(corCols, expression.ExtractCorColumns(expr)...)
	}
	return corCols
}

// TiKVSingleGather is a leaf logical operator of TiDB layer to gather
// tuples from TiKV regions.
type TiKVSingleGather struct {
	logicalSchemaProducer
	Source *DataSource
	// IsIndexGather marks if this TiKVSingleGather gathers tuples from an IndexScan.
	// in implementation phase, we need this flag to determine whether to generate
	// PhysicalTableReader or PhysicalIndexReader.
	IsIndexGather bool
	Index         *model.IndexInfo
}

// LogicalTableScan is the logical table scan operator for TiKV.
type LogicalTableScan struct {
	logicalSchemaProducer
	Source      *DataSource
	HandleCols  HandleCols
	AccessConds expression.CNFExprs
	Ranges      []*ranger.Range
}

// LogicalIndexScan is the logical index scan operator for TiKV.
type LogicalIndexScan struct {
	logicalSchemaProducer
	// DataSource should be read-only here.
	Source       *DataSource
	IsDoubleRead bool

	EqCondCount int
	AccessConds expression.CNFExprs
	Ranges      []*ranger.Range

	Index          *model.IndexInfo
	Columns        []*model.ColumnInfo
	FullIdxCols    []*expression.Column
	FullIdxColLens []int
	IdxCols        []*expression.Column
	IdxColLens     []int
}

// MatchIndexProp checks if the indexScan can match the required property.
func (p *LogicalIndexScan) MatchIndexProp(prop *property.PhysicalProperty) (match bool) {
	if prop.IsSortItemEmpty() {
		return true
	}
	if all, _ := prop.AllSameOrder(); !all {
		return false
	}
	for i, col := range p.IdxCols {
		if col.Equal(nil, prop.SortItems[0].Col) {
			return matchIndicesProp(p.IdxCols[i:], p.IdxColLens[i:], prop.SortItems)
		} else if i >= p.EqCondCount {
			break
		}
	}
	return false
}

// getTablePath finds the TablePath from a group of accessPaths.
func getTablePath(paths []*util.AccessPath) *util.AccessPath {
	for _, path := range paths {
		if path.IsTablePath() {
			return path
		}
	}
	return nil
}

func (ds *DataSource) buildTableGather() LogicalPlan {
	ts := LogicalTableScan{Source: ds, HandleCols: ds.handleCols}.Init(ds.ctx, ds.blockOffset)
	ts.SetSchema(ds.Schema())
	sg := TiKVSingleGather{Source: ds, IsIndexGather: false}.Init(ds.ctx, ds.blockOffset)
	sg.SetSchema(ds.Schema())
	sg.SetChildren(ts)
	return sg
}

func (ds *DataSource) buildIndexGather(path *util.AccessPath) LogicalPlan {
	is := LogicalIndexScan{
		Source:         ds,
		IsDoubleRead:   false,
		Index:          path.Index,
		FullIdxCols:    path.FullIdxCols,
		FullIdxColLens: path.FullIdxColLens,
		IdxCols:        path.IdxCols,
		IdxColLens:     path.IdxColLens,
	}.Init(ds.ctx, ds.blockOffset)

	is.Columns = make([]*model.ColumnInfo, len(ds.Columns))
	copy(is.Columns, ds.Columns)
	is.SetSchema(ds.Schema())
	is.IdxCols, is.IdxColLens = expression.IndexInfo2PrefixCols(is.Columns, is.schema.Columns, is.Index)

	sg := TiKVSingleGather{
		Source:        ds,
		IsIndexGather: true,
		Index:         path.Index,
	}.Init(ds.ctx, ds.blockOffset)
	sg.SetSchema(ds.Schema())
	sg.SetChildren(is)
	return sg
}

// Convert2Gathers builds logical TiKVSingleGathers from DataSource.
func (ds *DataSource) Convert2Gathers() (gathers []LogicalPlan) {
	tg := ds.buildTableGather()
	gathers = append(gathers, tg)
	for _, path := range ds.possibleAccessPaths {
		if !path.IsIntHandlePath {
			path.FullIdxCols, path.FullIdxColLens = expression.IndexInfo2Cols(ds.Columns, ds.schema.Columns, path.Index)
			path.IdxCols, path.IdxColLens = expression.IndexInfo2PrefixCols(ds.Columns, ds.schema.Columns, path.Index)
			// If index columns can cover all of the needed columns, we can use a IndexGather + IndexScan.
			if ds.isCoveringIndex(ds.schema.Columns, path.FullIdxCols, path.FullIdxColLens, ds.tableInfo) {
				gathers = append(gathers, ds.buildIndexGather(path))
			}
			// TODO: If index columns can not cover the schema, use IndexLookUpGather.
		}
	}
	return gathers
}

func (ds *DataSource) detachCondAndBuildRangeForPath(path *util.AccessPath, conds []expression.Expression) error {
	if len(path.IdxCols) == 0 {
		path.TableFilters = conds
		return nil
	}
	res, err := ranger.DetachCondAndBuildRangeForIndex(ds.ctx, conds, path.IdxCols, path.IdxColLens)
	if err != nil {
		return err
	}
	path.Ranges = res.Ranges
	path.AccessConds = res.AccessConds
	path.TableFilters = res.RemainedConds
	path.EqCondCount = res.EqCondCount
	path.EqOrInCondCount = res.EqOrInCount
	path.IsDNFCond = res.IsDNFCond
	path.ConstCols = make([]bool, len(path.IdxCols))
	if res.ColumnValues != nil {
		for i := range path.ConstCols {
			path.ConstCols[i] = res.ColumnValues[i] != nil
		}
	}
	path.CountAfterAccess, err = ds.tableStats.HistColl.GetRowCountByIndexRanges(ds.ctx, path.Index.ID, path.Ranges)
	return err
}

func (ds *DataSource) deriveCommonHandleTablePathStats(path *util.AccessPath, conds []expression.Expression, isIm bool) error {
	path.CountAfterAccess = float64(ds.statisticTable.Count)
	path.Ranges = ranger.FullNotNullRange()
	path.IdxCols, path.IdxColLens = expression.IndexInfo2PrefixCols(ds.Columns, ds.schema.Columns, path.Index)
	path.FullIdxCols, path.FullIdxColLens = expression.IndexInfo2Cols(ds.Columns, ds.schema.Columns, path.Index)
	if len(conds) == 0 {
		return nil
	}
<<<<<<< HEAD
	if len(path.IdxCols) != 0 {
		res, err := ranger.DetachCondAndBuildRangeForIndex(ds.ctx, conds, path.IdxCols, path.IdxColLens, ds.ctx.GetSessionVars().OptimizerMemQuota)
		if err != nil {
			return err
		}
		path.Ranges = res.Ranges
		path.AccessConds = res.AccessConds
		path.TableFilters = res.RemainedConds
		path.EqCondCount = res.EqCondCount
		path.EqOrInCondCount = res.EqOrInCount
		path.IsDNFCond = res.IsDNFCond
		path.ConstCols = make([]bool, len(path.IdxCols))
		if res.ColumnValues != nil {
			for i := range path.ConstCols {
				path.ConstCols[i] = res.ColumnValues[i] != nil
			}
		}
		path.CountAfterAccess, err = ds.tableStats.HistColl.GetRowCountByIndexRanges(ds.ctx, path.Index.ID, path.Ranges)
		if err != nil {
			return err
		}
	} else {
		path.TableFilters = conds
=======
	if err := ds.detachCondAndBuildRangeForPath(path, conds); err != nil {
		return err
>>>>>>> 7425d2f3
	}
	if path.EqOrInCondCount == len(path.AccessConds) {
		accesses, remained := path.SplitCorColAccessCondFromFilters(ds.ctx, path.EqOrInCondCount)
		path.AccessConds = append(path.AccessConds, accesses...)
		path.TableFilters = remained
		if len(accesses) > 0 && ds.statisticTable.Pseudo {
			path.CountAfterAccess = ds.statisticTable.PseudoAvgCountPerValue()
		} else {
			selectivity := path.CountAfterAccess / float64(ds.statisticTable.Count)
			for i := range accesses {
				col := path.IdxCols[path.EqOrInCondCount+i]
				ndv := ds.getColumnNDV(col.ID)
				ndv *= selectivity
				if ndv < 1 {
					ndv = 1.0
				}
				path.CountAfterAccess = path.CountAfterAccess / ndv
			}
		}
	}
	// If the `CountAfterAccess` is less than `stats.RowCount`, there must be some inconsistent stats info.
	// We prefer the `stats.RowCount` because it could use more stats info to calculate the selectivity.
	if path.CountAfterAccess < ds.stats.RowCount && !isIm {
		path.CountAfterAccess = math.Min(ds.stats.RowCount/SelectionFactor, float64(ds.statisticTable.Count))
	}
	return nil
}

// deriveTablePathStats will fulfill the information that the AccessPath need.
// isIm indicates whether this function is called to generate the partial path for IndexMerge.
func (ds *DataSource) deriveTablePathStats(path *util.AccessPath, conds []expression.Expression, isIm bool) error {
	if path.IsCommonHandlePath {
		return ds.deriveCommonHandleTablePathStats(path, conds, isIm)
	}
	var err error
	path.CountAfterAccess = float64(ds.statisticTable.Count)
	path.TableFilters = conds
	var pkCol *expression.Column
	columnLen := len(ds.schema.Columns)
	isUnsigned := false
	if ds.tableInfo.PKIsHandle {
		if pkColInfo := ds.tableInfo.GetPkColInfo(); pkColInfo != nil {
			isUnsigned = mysql.HasUnsignedFlag(pkColInfo.GetFlag())
			pkCol = expression.ColInfo2Col(ds.schema.Columns, pkColInfo)
		}
	} else if columnLen > 0 && ds.schema.Columns[columnLen-1].ID == model.ExtraHandleID {
		pkCol = ds.schema.Columns[columnLen-1]
	}
	if pkCol == nil {
		path.Ranges = ranger.FullIntRange(isUnsigned)
		return nil
	}

	path.Ranges = ranger.FullIntRange(isUnsigned)
	if len(conds) == 0 {
		return nil
	}
	path.AccessConds, path.TableFilters = ranger.DetachCondsForColumn(ds.ctx, conds, pkCol)
	// If there's no access cond, we try to find that whether there's expression containing correlated column that
	// can be used to access data.
	corColInAccessConds := false
	if len(path.AccessConds) == 0 {
		for i, filter := range path.TableFilters {
			eqFunc, ok := filter.(*expression.ScalarFunction)
			if !ok || eqFunc.FuncName.L != ast.EQ {
				continue
			}
			lCol, lOk := eqFunc.GetArgs()[0].(*expression.Column)
			if lOk && lCol.Equal(ds.ctx, pkCol) {
				_, rOk := eqFunc.GetArgs()[1].(*expression.CorrelatedColumn)
				if rOk {
					path.AccessConds = append(path.AccessConds, filter)
					path.TableFilters = append(path.TableFilters[:i], path.TableFilters[i+1:]...)
					corColInAccessConds = true
					break
				}
			}
			rCol, rOk := eqFunc.GetArgs()[1].(*expression.Column)
			if rOk && rCol.Equal(ds.ctx, pkCol) {
				_, lOk := eqFunc.GetArgs()[0].(*expression.CorrelatedColumn)
				if lOk {
					path.AccessConds = append(path.AccessConds, filter)
					path.TableFilters = append(path.TableFilters[:i], path.TableFilters[i+1:]...)
					corColInAccessConds = true
					break
				}
			}
		}
	}
	if corColInAccessConds {
		path.CountAfterAccess = 1
		return nil
	}
	path.Ranges, err = ranger.BuildTableRange(path.AccessConds, ds.ctx, pkCol.RetType)
	if err != nil {
		return err
	}
	path.CountAfterAccess, err = ds.statisticTable.GetRowCountByIntColumnRanges(ds.ctx, pkCol.ID, path.Ranges)
	// If the `CountAfterAccess` is less than `stats.RowCount`, there must be some inconsistent stats info.
	// We prefer the `stats.RowCount` because it could use more stats info to calculate the selectivity.
	if path.CountAfterAccess < ds.stats.RowCount && !isIm {
		path.CountAfterAccess = math.Min(ds.stats.RowCount/SelectionFactor, float64(ds.statisticTable.Count))
	}
	return err
}

func (ds *DataSource) fillIndexPath(path *util.AccessPath, conds []expression.Expression) error {
	path.Ranges = ranger.FullRange()
	path.CountAfterAccess = float64(ds.statisticTable.Count)
	path.IdxCols, path.IdxColLens = expression.IndexInfo2PrefixCols(ds.Columns, ds.schema.Columns, path.Index)
	path.FullIdxCols, path.FullIdxColLens = expression.IndexInfo2Cols(ds.Columns, ds.schema.Columns, path.Index)
	if !path.Index.Unique && !path.Index.Primary && len(path.Index.Columns) == len(path.IdxCols) {
		handleCol := ds.getPKIsHandleCol()
		if handleCol != nil && !mysql.HasUnsignedFlag(handleCol.RetType.GetFlag()) {
			alreadyHandle := false
			for _, col := range path.IdxCols {
				if col.ID == model.ExtraHandleID || col.Equal(nil, handleCol) {
					alreadyHandle = true
				}
			}
			// Don't add one column twice to the index. May cause unexpected errors.
			if !alreadyHandle {
				path.IdxCols = append(path.IdxCols, handleCol)
				path.IdxColLens = append(path.IdxColLens, types.UnspecifiedLength)
				// Also updates the map that maps the index id to its prefix column ids.
				if len(ds.tableStats.HistColl.Idx2ColumnIDs[path.Index.ID]) == len(path.Index.Columns) {
					ds.tableStats.HistColl.Idx2ColumnIDs[path.Index.ID] = append(ds.tableStats.HistColl.Idx2ColumnIDs[path.Index.ID], handleCol.UniqueID)
				}
			}
		}
	}
<<<<<<< HEAD
	if len(path.IdxCols) != 0 {
		res, err := ranger.DetachCondAndBuildRangeForIndex(ds.ctx, conds, path.IdxCols, path.IdxColLens, ds.ctx.GetSessionVars().OptimizerMemQuota)
		if err != nil {
			return err
		}
		path.Ranges = res.Ranges
		path.AccessConds = res.AccessConds
		path.TableFilters = res.RemainedConds
		path.EqCondCount = res.EqCondCount
		path.EqOrInCondCount = res.EqOrInCount
		path.IsDNFCond = res.IsDNFCond
		path.ConstCols = make([]bool, len(path.IdxCols))
		if res.ColumnValues != nil {
			for i := range path.ConstCols {
				path.ConstCols[i] = res.ColumnValues[i] != nil
			}
		}
		path.CountAfterAccess, err = ds.tableStats.HistColl.GetRowCountByIndexRanges(ds.ctx, path.Index.ID, path.Ranges)
		if err != nil {
			return err
		}
	} else {
		path.TableFilters = conds
	}
	return nil
=======
	err := ds.detachCondAndBuildRangeForPath(path, conds)
	return err
>>>>>>> 7425d2f3
}

// deriveIndexPathStats will fulfill the information that the AccessPath need.
// conds is the conditions used to generate the DetachRangeResult for path.
// isIm indicates whether this function is called to generate the partial path for IndexMerge.
func (ds *DataSource) deriveIndexPathStats(path *util.AccessPath, _ []expression.Expression, isIm bool) {
	if path.EqOrInCondCount == len(path.AccessConds) {
		accesses, remained := path.SplitCorColAccessCondFromFilters(ds.ctx, path.EqOrInCondCount)
		path.AccessConds = append(path.AccessConds, accesses...)
		path.TableFilters = remained
		if len(accesses) > 0 && ds.statisticTable.Pseudo {
			path.CountAfterAccess = ds.statisticTable.PseudoAvgCountPerValue()
		} else {
			selectivity := path.CountAfterAccess / float64(ds.statisticTable.Count)
			for i := range accesses {
				col := path.IdxCols[path.EqOrInCondCount+i]
				ndv := ds.getColumnNDV(col.ID)
				ndv *= selectivity
				if ndv < 1 {
					ndv = 1.0
				}
				path.CountAfterAccess = path.CountAfterAccess / ndv
			}
		}
	}
	var indexFilters []expression.Expression
	indexFilters, path.TableFilters = ds.splitIndexFilterConditions(path.TableFilters, path.FullIdxCols, path.FullIdxColLens, ds.tableInfo)
	path.IndexFilters = append(path.IndexFilters, indexFilters...)
	// If the `CountAfterAccess` is less than `stats.RowCount`, there must be some inconsistent stats info.
	// We prefer the `stats.RowCount` because it could use more stats info to calculate the selectivity.
	if path.CountAfterAccess < ds.stats.RowCount && !isIm {
		path.CountAfterAccess = math.Min(ds.stats.RowCount/SelectionFactor, float64(ds.statisticTable.Count))
	}
	if path.IndexFilters != nil {
		selectivity, _, err := ds.tableStats.HistColl.Selectivity(ds.ctx, path.IndexFilters, nil)
		if err != nil {
			logutil.BgLogger().Debug("calculate selectivity failed, use selection factor", zap.Error(err))
			selectivity = SelectionFactor
		}
		if isIm {
			path.CountAfterIndex = path.CountAfterAccess * selectivity
		} else {
			path.CountAfterIndex = math.Max(path.CountAfterAccess*selectivity, ds.stats.RowCount)
		}
	}
}

func getPKIsHandleColFromSchema(cols []*model.ColumnInfo, schema *expression.Schema, pkIsHandle bool) *expression.Column {
	if !pkIsHandle {
		// If the PKIsHandle is false, return the ExtraHandleColumn.
		for i, col := range cols {
			if col.ID == model.ExtraHandleID {
				return schema.Columns[i]
			}
		}
		return nil
	}
	for i, col := range cols {
		if mysql.HasPriKeyFlag(col.GetFlag()) {
			return schema.Columns[i]
		}
	}
	return nil
}

func (ds *DataSource) getPKIsHandleCol() *expression.Column {
	return getPKIsHandleColFromSchema(ds.Columns, ds.schema, ds.tableInfo.PKIsHandle)
}

func (p *LogicalIndexScan) getPKIsHandleCol(schema *expression.Schema) *expression.Column {
	// We cannot use p.Source.getPKIsHandleCol() here,
	// Because we may re-prune p.Columns and p.schema during the transformation.
	// That will make p.Columns different from p.Source.Columns.
	return getPKIsHandleColFromSchema(p.Columns, schema, p.Source.tableInfo.PKIsHandle)
}

// TableInfo returns the *TableInfo of data source.
func (ds *DataSource) TableInfo() *model.TableInfo {
	return ds.tableInfo
}

// LogicalUnionAll represents LogicalUnionAll plan.
type LogicalUnionAll struct {
	logicalSchemaProducer
}

// LogicalPartitionUnionAll represents the LogicalUnionAll plan is for partition table.
type LogicalPartitionUnionAll struct {
	LogicalUnionAll
}

// LogicalSort stands for the order by plan.
type LogicalSort struct {
	baseLogicalPlan

	ByItems []*util.ByItems
}

// ExtractCorrelatedCols implements LogicalPlan interface.
func (ls *LogicalSort) ExtractCorrelatedCols() []*expression.CorrelatedColumn {
	corCols := make([]*expression.CorrelatedColumn, 0, len(ls.ByItems))
	for _, item := range ls.ByItems {
		corCols = append(corCols, expression.ExtractCorColumns(item.Expr)...)
	}
	return corCols
}

// LogicalTopN represents a top-n plan.
type LogicalTopN struct {
	baseLogicalPlan

	ByItems    []*util.ByItems
	Offset     uint64
	Count      uint64
	limitHints limitHintInfo
}

// ExtractCorrelatedCols implements LogicalPlan interface.
func (lt *LogicalTopN) ExtractCorrelatedCols() []*expression.CorrelatedColumn {
	corCols := make([]*expression.CorrelatedColumn, 0, len(lt.ByItems))
	for _, item := range lt.ByItems {
		corCols = append(corCols, expression.ExtractCorColumns(item.Expr)...)
	}
	return corCols
}

// isLimit checks if TopN is a limit plan.
func (lt *LogicalTopN) isLimit() bool {
	return len(lt.ByItems) == 0
}

// LogicalLimit represents offset and limit plan.
type LogicalLimit struct {
	logicalSchemaProducer

	Offset     uint64
	Count      uint64
	limitHints limitHintInfo
}

// LogicalLock represents a select lock plan.
type LogicalLock struct {
	baseLogicalPlan

	Lock         *ast.SelectLockInfo
	tblID2Handle map[int64][]HandleCols

	// tblID2phyTblIDCol is used for partitioned tables,
	// the child executor need to return an extra column containing
	// the Physical Table ID (i.e. from which partition the row came from)
	tblID2PhysTblIDCol map[int64]*expression.Column
}

// WindowFrame represents a window function frame.
type WindowFrame struct {
	Type  ast.FrameType
	Start *FrameBound
	End   *FrameBound
}

// Clone copies a window frame totally.
func (wf *WindowFrame) Clone() *WindowFrame {
	cloned := new(WindowFrame)
	*cloned = *wf

	cloned.Start = wf.Start.Clone()
	cloned.End = wf.End.Clone()

	return cloned
}

// FrameBound is the boundary of a frame.
type FrameBound struct {
	Type      ast.BoundType
	UnBounded bool
	Num       uint64
	// CalcFuncs is used for range framed windows.
	// We will build the date_add or date_sub functions for frames like `INTERVAL '2:30' MINUTE_SECOND FOLLOWING`,
	// and plus or minus for frames like `1 preceding`.
	CalcFuncs []expression.Expression
	// CmpFuncs is used to decide whether one row is included in the current frame.
	CmpFuncs []expression.CompareFunc
}

// Clone copies a frame bound totally.
func (fb *FrameBound) Clone() *FrameBound {
	cloned := new(FrameBound)
	*cloned = *fb

	cloned.CalcFuncs = make([]expression.Expression, 0, len(fb.CalcFuncs))
	for _, it := range fb.CalcFuncs {
		cloned.CalcFuncs = append(cloned.CalcFuncs, it.Clone())
	}
	cloned.CmpFuncs = fb.CmpFuncs

	return cloned
}

// LogicalWindow represents a logical window function plan.
type LogicalWindow struct {
	logicalSchemaProducer

	WindowFuncDescs []*aggregation.WindowFuncDesc
	PartitionBy     []property.SortItem
	OrderBy         []property.SortItem
	Frame           *WindowFrame
}

// EqualPartitionBy checks whether two LogicalWindow.Partitions are equal.
func (p *LogicalWindow) EqualPartitionBy(_ sessionctx.Context, newWindow *LogicalWindow) bool {
	if len(p.PartitionBy) != len(newWindow.PartitionBy) {
		return false
	}
	partitionByColsMap := make(map[int64]struct{})
	for _, item := range p.PartitionBy {
		partitionByColsMap[item.Col.UniqueID] = struct{}{}
	}
	for _, item := range newWindow.PartitionBy {
		if _, ok := partitionByColsMap[item.Col.UniqueID]; !ok {
			return false
		}
	}
	return true
}

// EqualOrderBy checks whether two LogicalWindow.OrderBys are equal.
func (p *LogicalWindow) EqualOrderBy(ctx sessionctx.Context, newWindow *LogicalWindow) bool {
	if len(p.OrderBy) != len(newWindow.OrderBy) {
		return false
	}
	for i, item := range p.OrderBy {
		if !item.Col.Equal(ctx, newWindow.OrderBy[i].Col) ||
			item.Desc != newWindow.OrderBy[i].Desc {
			return false
		}
	}
	return true
}

// EqualFrame checks whether two LogicalWindow.Frames are equal.
func (p *LogicalWindow) EqualFrame(ctx sessionctx.Context, newWindow *LogicalWindow) bool {
	if (p.Frame == nil && newWindow.Frame != nil) ||
		(p.Frame != nil && newWindow.Frame == nil) {
		return false
	}
	if p.Frame == nil && newWindow.Frame == nil {
		return true
	}
	if p.Frame.Type != newWindow.Frame.Type ||
		p.Frame.Start.Type != newWindow.Frame.Start.Type ||
		p.Frame.Start.UnBounded != newWindow.Frame.Start.UnBounded ||
		p.Frame.Start.Num != newWindow.Frame.Start.Num ||
		p.Frame.End.Type != newWindow.Frame.End.Type ||
		p.Frame.End.UnBounded != newWindow.Frame.End.UnBounded ||
		p.Frame.End.Num != newWindow.Frame.End.Num {
		return false
	}
	for i, expr := range p.Frame.Start.CalcFuncs {
		if !expr.Equal(ctx, newWindow.Frame.Start.CalcFuncs[i]) {
			return false
		}
	}
	for i, expr := range p.Frame.End.CalcFuncs {
		if !expr.Equal(ctx, newWindow.Frame.End.CalcFuncs[i]) {
			return false
		}
	}
	return true
}

// ExtractCorrelatedCols implements LogicalPlan interface.
func (p *LogicalWindow) ExtractCorrelatedCols() []*expression.CorrelatedColumn {
	corCols := make([]*expression.CorrelatedColumn, 0, len(p.WindowFuncDescs))
	for _, windowFunc := range p.WindowFuncDescs {
		for _, arg := range windowFunc.Args {
			corCols = append(corCols, expression.ExtractCorColumns(arg)...)
		}
	}
	if p.Frame != nil {
		if p.Frame.Start != nil {
			for _, expr := range p.Frame.Start.CalcFuncs {
				corCols = append(corCols, expression.ExtractCorColumns(expr)...)
			}
		}
		if p.Frame.End != nil {
			for _, expr := range p.Frame.End.CalcFuncs {
				corCols = append(corCols, expression.ExtractCorColumns(expr)...)
			}
		}
	}
	return corCols
}

// GetWindowResultColumns returns the columns storing the result of the window function.
func (p *LogicalWindow) GetWindowResultColumns() []*expression.Column {
	return p.schema.Columns[p.schema.Len()-len(p.WindowFuncDescs):]
}

// ExtractCorColumnsBySchema only extracts the correlated columns that match the specified schema.
// e.g. If the correlated columns from plan are [t1.a, t2.a, t3.a] and specified schema is [t2.a, t2.b, t2.c],
// only [t2.a] is returned.
func ExtractCorColumnsBySchema(corCols []*expression.CorrelatedColumn, schema *expression.Schema, resolveIndex bool) []*expression.CorrelatedColumn {
	resultCorCols := make([]*expression.CorrelatedColumn, schema.Len())
	for _, corCol := range corCols {
		idx := schema.ColumnIndex(&corCol.Column)
		if idx != -1 {
			if resultCorCols[idx] == nil {
				resultCorCols[idx] = &expression.CorrelatedColumn{
					Column: *schema.Columns[idx],
					Data:   new(types.Datum),
				}
			}
			corCol.Data = resultCorCols[idx].Data
		}
	}
	// Shrink slice. e.g. [col1, nil, col2, nil] will be changed to [col1, col2].
	length := 0
	for _, col := range resultCorCols {
		if col != nil {
			resultCorCols[length] = col
			length++
		}
	}
	resultCorCols = resultCorCols[:length]

	if resolveIndex {
		for _, corCol := range resultCorCols {
			corCol.Index = schema.ColumnIndex(&corCol.Column)
		}
	}

	return resultCorCols
}

// extractCorColumnsBySchema4LogicalPlan only extracts the correlated columns that match the specified schema.
// e.g. If the correlated columns from plan are [t1.a, t2.a, t3.a] and specified schema is [t2.a, t2.b, t2.c],
// only [t2.a] is returned.
func extractCorColumnsBySchema4LogicalPlan(p LogicalPlan, schema *expression.Schema) []*expression.CorrelatedColumn {
	corCols := ExtractCorrelatedCols4LogicalPlan(p)
	return ExtractCorColumnsBySchema(corCols, schema, false)
}

// ExtractCorColumnsBySchema4PhysicalPlan only extracts the correlated columns that match the specified schema.
// e.g. If the correlated columns from plan are [t1.a, t2.a, t3.a] and specified schema is [t2.a, t2.b, t2.c],
// only [t2.a] is returned.
func ExtractCorColumnsBySchema4PhysicalPlan(p PhysicalPlan, schema *expression.Schema) []*expression.CorrelatedColumn {
	corCols := ExtractCorrelatedCols4PhysicalPlan(p)
	return ExtractCorColumnsBySchema(corCols, schema, true)
}

// ShowContents stores the contents for the `SHOW` statement.
type ShowContents struct {
	Tp        ast.ShowStmtType // Databases/Tables/Columns/....
	DBName    string
	Table     *ast.TableName  // Used for showing columns.
	Partition model.CIStr     // Use for showing partition
	Column    *ast.ColumnName // Used for `desc table column`.
	IndexName model.CIStr
	Flag      int                  // Some flag parsed from sql, such as FULL.
	User      *auth.UserIdentity   // Used for show grants.
	Roles     []*auth.RoleIdentity // Used for show grants.

	CountWarningsOrErrors bool // Used for showing count(*) warnings | errors

	Full        bool
	IfNotExists bool // Used for `show create database if not exists`.
	GlobalScope bool // Used by show variables.
	Extended    bool // Used for `show extended columns from ...`
}

// LogicalShow represents a show plan.
type LogicalShow struct {
	logicalSchemaProducer
	ShowContents

	Extractor ShowPredicateExtractor
}

// LogicalShowDDLJobs is for showing DDL job list.
type LogicalShowDDLJobs struct {
	logicalSchemaProducer

	JobNumber int64
}

// CTEClass holds the information and plan for a CTE. Most of the fields in this struct are the same as cteInfo.
// But the cteInfo is used when building the plan, and CTEClass is used also for building the executor.
type CTEClass struct {
	// The union between seed part and recursive part is DISTINCT or DISTINCT ALL.
	IsDistinct bool
	// seedPartLogicalPlan and recursivePartLogicalPlan are the logical plans for the seed part and recursive part of this CTE.
	seedPartLogicalPlan      LogicalPlan
	recursivePartLogicalPlan LogicalPlan
	// seedPartPhysicalPlan and recursivePartPhysicalPlan are the physical plans for the seed part and recursive part of this CTE.
	seedPartPhysicalPlan      PhysicalPlan
	recursivePartPhysicalPlan PhysicalPlan
	// storageID for this CTE.
	IDForStorage int
	// optFlag is the optFlag for the whole CTE.
	optFlag   uint64
	HasLimit  bool
	LimitBeg  uint64
	LimitEnd  uint64
	IsInApply bool
	// pushDownPredicates may be push-downed by different references.
	pushDownPredicates []expression.Expression
	ColumnMap          map[string]*expression.Column
}

// LogicalCTE is for CTE.
type LogicalCTE struct {
	logicalSchemaProducer

	cte            *CTEClass
	cteAsName      model.CIStr
	seedStat       *property.StatsInfo
	isOuterMostCTE bool
	MergeHints     MergeHintInfo
}

// LogicalCTETable is for CTE table
type LogicalCTETable struct {
	logicalSchemaProducer

	seedStat     *property.StatsInfo
	name         string
	idForStorage int

	// seedSchema is only used in columnStatsUsageCollector to get column mapping
	seedSchema *expression.Schema
}

// ExtractCorrelatedCols implements LogicalPlan interface.
func (p *LogicalCTE) ExtractCorrelatedCols() []*expression.CorrelatedColumn {
	corCols := ExtractCorrelatedCols4LogicalPlan(p.cte.seedPartLogicalPlan)
	if p.cte.recursivePartLogicalPlan != nil {
		corCols = append(corCols, ExtractCorrelatedCols4LogicalPlan(p.cte.recursivePartLogicalPlan)...)
	}
	return corCols
}<|MERGE_RESOLUTION|>--- conflicted
+++ resolved
@@ -1332,7 +1332,7 @@
 		path.TableFilters = conds
 		return nil
 	}
-	res, err := ranger.DetachCondAndBuildRangeForIndex(ds.ctx, conds, path.IdxCols, path.IdxColLens)
+	res, err := ranger.DetachCondAndBuildRangeForIndex(ds.ctx, conds, path.IdxCols, path.IdxColLens, ds.ctx.GetSessionVars().OptimizerMemQuota)
 	if err != nil {
 		return err
 	}
@@ -1360,34 +1360,8 @@
 	if len(conds) == 0 {
 		return nil
 	}
-<<<<<<< HEAD
-	if len(path.IdxCols) != 0 {
-		res, err := ranger.DetachCondAndBuildRangeForIndex(ds.ctx, conds, path.IdxCols, path.IdxColLens, ds.ctx.GetSessionVars().OptimizerMemQuota)
-		if err != nil {
-			return err
-		}
-		path.Ranges = res.Ranges
-		path.AccessConds = res.AccessConds
-		path.TableFilters = res.RemainedConds
-		path.EqCondCount = res.EqCondCount
-		path.EqOrInCondCount = res.EqOrInCount
-		path.IsDNFCond = res.IsDNFCond
-		path.ConstCols = make([]bool, len(path.IdxCols))
-		if res.ColumnValues != nil {
-			for i := range path.ConstCols {
-				path.ConstCols[i] = res.ColumnValues[i] != nil
-			}
-		}
-		path.CountAfterAccess, err = ds.tableStats.HistColl.GetRowCountByIndexRanges(ds.ctx, path.Index.ID, path.Ranges)
-		if err != nil {
-			return err
-		}
-	} else {
-		path.TableFilters = conds
-=======
 	if err := ds.detachCondAndBuildRangeForPath(path, conds); err != nil {
 		return err
->>>>>>> 7425d2f3
 	}
 	if path.EqOrInCondCount == len(path.AccessConds) {
 		accesses, remained := path.SplitCorColAccessCondFromFilters(ds.ctx, path.EqOrInCondCount)
@@ -1519,36 +1493,8 @@
 			}
 		}
 	}
-<<<<<<< HEAD
-	if len(path.IdxCols) != 0 {
-		res, err := ranger.DetachCondAndBuildRangeForIndex(ds.ctx, conds, path.IdxCols, path.IdxColLens, ds.ctx.GetSessionVars().OptimizerMemQuota)
-		if err != nil {
-			return err
-		}
-		path.Ranges = res.Ranges
-		path.AccessConds = res.AccessConds
-		path.TableFilters = res.RemainedConds
-		path.EqCondCount = res.EqCondCount
-		path.EqOrInCondCount = res.EqOrInCount
-		path.IsDNFCond = res.IsDNFCond
-		path.ConstCols = make([]bool, len(path.IdxCols))
-		if res.ColumnValues != nil {
-			for i := range path.ConstCols {
-				path.ConstCols[i] = res.ColumnValues[i] != nil
-			}
-		}
-		path.CountAfterAccess, err = ds.tableStats.HistColl.GetRowCountByIndexRanges(ds.ctx, path.Index.ID, path.Ranges)
-		if err != nil {
-			return err
-		}
-	} else {
-		path.TableFilters = conds
-	}
-	return nil
-=======
 	err := ds.detachCondAndBuildRangeForPath(path, conds)
 	return err
->>>>>>> 7425d2f3
 }
 
 // deriveIndexPathStats will fulfill the information that the AccessPath need.
