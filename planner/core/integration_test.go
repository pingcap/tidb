// Copyright 2019 PingCAP, Inc.
//
// Licensed under the Apache License, Version 2.0 (the "License");
// you may not use this file except in compliance with the License.
// You may obtain a copy of the License at
//
//     http://www.apache.org/licenses/LICENSE-2.0
//
// Unless required by applicable law or agreed to in writing, software
// distributed under the License is distributed on an "AS IS" BASIS,
// See the License for the specific language governing permissions and
// limitations under the License.

package core_test

import (
	"bytes"
	"fmt"
	"strings"

	. "github.com/pingcap/check"
	"github.com/pingcap/errors"
	"github.com/pingcap/parser/auth"
	"github.com/pingcap/parser/model"
	"github.com/pingcap/parser/mysql"
	"github.com/pingcap/parser/terror"
	"github.com/pingcap/tidb/config"
	"github.com/pingcap/tidb/domain"
	"github.com/pingcap/tidb/expression"
	"github.com/pingcap/tidb/infoschema"
	"github.com/pingcap/tidb/kv"
	"github.com/pingcap/tidb/planner/core"
	"github.com/pingcap/tidb/session"
	"github.com/pingcap/tidb/sessionctx/stmtctx"
	"github.com/pingcap/tidb/sessionctx/variable"
	"github.com/pingcap/tidb/table"
	"github.com/pingcap/tidb/util/collate"
	"github.com/pingcap/tidb/util/testkit"
	"github.com/pingcap/tidb/util/testutil"
)

var _ = Suite(&testIntegrationSuite{})
var _ = SerialSuites(&testIntegrationSerialSuite{})

type testIntegrationSuite struct {
	testData testutil.TestData
	store    kv.Storage
	dom      *domain.Domain
}

func (s *testIntegrationSuite) SetUpSuite(c *C) {
	var err error
	s.testData, err = testutil.LoadTestSuiteData("testdata", "integration_suite")
	c.Assert(err, IsNil)
}

func (s *testIntegrationSuite) TearDownSuite(c *C) {
	c.Assert(s.testData.GenerateOutputIfNeeded(), IsNil)
}

func (s *testIntegrationSuite) SetUpTest(c *C) {
	var err error
	s.store, s.dom, err = newStoreWithBootstrap()
	c.Assert(err, IsNil)
}

func (s *testIntegrationSuite) TearDownTest(c *C) {
	s.dom.Close()
	err := s.store.Close()
	c.Assert(err, IsNil)
}

type testIntegrationSerialSuite struct {
	testData testutil.TestData
	store    kv.Storage
	dom      *domain.Domain
}

func (s *testIntegrationSerialSuite) SetUpSuite(c *C) {
	var err error
	s.testData, err = testutil.LoadTestSuiteData("testdata", "integration_serial_suite")
	c.Assert(err, IsNil)
}

func (s *testIntegrationSerialSuite) TearDownSuite(c *C) {
	c.Assert(s.testData.GenerateOutputIfNeeded(), IsNil)
}

func (s *testIntegrationSerialSuite) SetUpTest(c *C) {
	var err error
	s.store, s.dom, err = newStoreWithBootstrap()
	c.Assert(err, IsNil)
}

func (s *testIntegrationSerialSuite) TearDownTest(c *C) {
	s.dom.Close()
	err := s.store.Close()
	c.Assert(err, IsNil)
}

func (s *testIntegrationSuite) TestShowSubquery(c *C) {
	tk := testkit.NewTestKit(c, s.store)
	tk.MustExec("use test")
	tk.MustExec("drop table if exists t")
	tk.MustExec("create table t(a varchar(10), b int, c int)")
	tk.MustQuery("show columns from t where true").Check(testkit.Rows(
		"a varchar(10) YES  <nil> ",
		"b int(11) YES  <nil> ",
		"c int(11) YES  <nil> ",
	))
	tk.MustQuery("show columns from t where field = 'b'").Check(testkit.Rows(
		"b int(11) YES  <nil> ",
	))
	tk.MustQuery("show columns from t where field in (select 'b')").Check(testkit.Rows(
		"b int(11) YES  <nil> ",
	))
	tk.MustQuery("show columns from t where field in (select 'b') and true").Check(testkit.Rows(
		"b int(11) YES  <nil> ",
	))
	tk.MustQuery("show columns from t where field in (select 'b') and false").Check(testkit.Rows())
	tk.MustExec("insert into t values('c', 0, 0)")
	tk.MustQuery("show columns from t where field < all (select a from t)").Check(testkit.Rows(
		"a varchar(10) YES  <nil> ",
		"b int(11) YES  <nil> ",
	))
	tk.MustExec("insert into t values('b', 0, 0)")
	tk.MustQuery("show columns from t where field < all (select a from t)").Check(testkit.Rows(
		"a varchar(10) YES  <nil> ",
	))
}

func (s *testIntegrationSuite) TestPpdWithSetVar(c *C) {
	tk := testkit.NewTestKit(c, s.store)
	tk.MustExec("use test")
	tk.MustExec("drop table if exists t")
	tk.MustExec("create table t(c1 int, c2 varchar(255))")
	tk.MustExec("insert into t values(1,'a'),(2,'d'),(3,'c')")

	tk.MustQuery("select t01.c1,t01.c2,t01.c3 from (select t1.*,@c3:=@c3+1 as c3 from (select t.*,@c3:=0 from t order by t.c1)t1)t01 where t01.c3=1 and t01.c2='d'").Check(testkit.Rows())
	tk.MustQuery("select t01.c1,t01.c2,t01.c3 from (select t1.*,@c3:=@c3+1 as c3 from (select t.*,@c3:=0 from t order by t.c1)t1)t01 where t01.c3=2 and t01.c2='d'").Check(testkit.Rows("2 d 2"))
}

func (s *testIntegrationSuite) TestBitColErrorMessage(c *C) {
	tk := testkit.NewTestKit(c, s.store)

	tk.MustExec("use test")
	tk.MustExec("drop table if exists bit_col_t")
	tk.MustExec("create table bit_col_t (a bit(64))")
	tk.MustExec("drop table bit_col_t")
	tk.MustExec("create table bit_col_t (a bit(1))")
	tk.MustExec("drop table bit_col_t")
	tk.MustGetErrCode("create table bit_col_t (a bit(0))", mysql.ErrInvalidFieldSize)
	tk.MustGetErrCode("create table bit_col_t (a bit(65))", mysql.ErrTooBigDisplaywidth)
}

func (s *testIntegrationSuite) TestPushLimitDownIndexLookUpReader(c *C) {
	tk := testkit.NewTestKit(c, s.store)

	tk.MustExec("set @@session.tidb_executor_concurrency = 4;")
	tk.MustExec("set @@session.tidb_hash_join_concurrency = 5;")
	tk.MustExec("set @@session.tidb_distsql_scan_concurrency = 15;")
	tk.MustExec("use test")
	tk.MustExec("drop table if exists tbl")
	tk.MustExec("create table tbl(a int, b int, c int, key idx_b_c(b,c))")
	tk.MustExec("insert into tbl values(1,1,1),(2,2,2),(3,3,3),(4,4,4),(5,5,5)")
	tk.MustExec("analyze table tbl")

	var input []string
	var output []struct {
		SQL  string
		Plan []string
	}
	s.testData.GetTestCases(c, &input, &output)
	for i, tt := range input {
		s.testData.OnRecord(func() {
			output[i].SQL = tt
			output[i].Plan = s.testData.ConvertRowsToStrings(tk.MustQuery(tt).Rows())
		})
		tk.MustQuery(tt).Check(testkit.Rows(output[i].Plan...))
	}
}

func (s *testIntegrationSuite) TestAggColumnPrune(c *C) {
	tk := testkit.NewTestKit(c, s.store)

	tk.MustExec("use test")
	tk.MustExec("drop table if exists t")
	tk.MustExec("create table t(a int)")
	tk.MustExec("insert into t values(1),(2)")

	var input []string
	var output []struct {
		SQL string
		Res []string
	}
	s.testData.GetTestCases(c, &input, &output)
	for i, tt := range input {
		s.testData.OnRecord(func() {
			output[i].SQL = tt
			output[i].Res = s.testData.ConvertRowsToStrings(tk.MustQuery(tt).Rows())
		})
		tk.MustQuery(tt).Check(testkit.Rows(output[i].Res...))
	}
}

func (s *testIntegrationSuite) TestIsFromUnixtimeNullRejective(c *C) {
	tk := testkit.NewTestKit(c, s.store)
	tk.MustExec("use test")
	tk.MustExec(`drop table if exists t;`)
	tk.MustExec(`create table t(a bigint, b bigint);`)
	s.runTestsWithTestData("TestIsFromUnixtimeNullRejective", tk, c)
}

func (s *testIntegrationSuite) TestIssue22298(c *C) {
	tk := testkit.NewTestKit(c, s.store)
	tk.MustExec("use test")
	tk.MustExec(`drop table if exists t;`)
	tk.MustExec(`create table t(a int, b int);`)
	tk.MustGetErrMsg(`select * from t where 0 and c = 10;`, "[planner:1054]Unknown column 'c' in 'where clause'")
}

func (s *testIntegrationSuite) TestIssue24571(c *C) {
	tk := testkit.NewTestKit(c, s.store)
	tk.MustExec("use test")
	tk.MustExec(`create view v as select 1 as b;`)
	tk.MustExec(`create table t (a int);`)
	tk.MustExec(`update v, t set a=2;`)
	tk.MustGetErrCode(`update v, t set b=2;`, mysql.ErrNonUpdatableTable)
	tk.MustExec("create database db1")
	tk.MustExec("use db1")
	tk.MustExec("update test.t, (select 1 as a) as t set test.t.a=1;")
	// bug in MySQL: ERROR 1288 (HY000): The target table t of the UPDATE is not updatable
	tk.MustExec("update (select 1 as a) as t, test.t set test.t.a=1;")
}

func (s *testIntegrationSuite) TestIssue22828(c *C) {
	tk := testkit.NewTestKit(c, s.store)
	tk.MustExec("use test")
	tk.MustExec(`drop table if exists t1;`)
	tk.MustExec(`create table t (c int);`)
	tk.MustGetErrMsg(`select group_concat((select concat(c,group_concat(c)) FROM t where xxx=xxx)) FROM t;`, "[planner:1054]Unknown column 'xxx' in 'where clause'")
}

func (s *testIntegrationSuite) runTestsWithTestData(caseName string, tk *testkit.TestKit, c *C) {
	var input []string
	var output []struct {
		SQL  string
		Plan []string
	}
	s.testData.GetTestCasesByName(caseName, c, &input, &output)
	for i, tt := range input {
		s.testData.OnRecord(func() {
			output[i].SQL = tt
			output[i].Plan = s.testData.ConvertRowsToStrings(tk.MustQuery(tt).Rows())
		})
		tk.MustQuery(tt).Check(testkit.Rows(output[i].Plan...))
	}
}

func (s *testIntegrationSuite) TestJoinNotNullFlag(c *C) {
	store, dom, err := newStoreWithBootstrap()
	c.Assert(err, IsNil)
	tk := testkit.NewTestKit(c, store)
	defer func() {
		dom.Close()
		store.Close()
	}()
	tk.MustExec("use test")
	tk.MustExec("drop table if exists t1, t2")
	tk.MustExec("create table t1(x int not null)")
	tk.MustExec("create table t2(x int)")
	tk.MustExec("insert into t2 values (1)")

	tk.MustQuery("select IFNULL((select t1.x from t1 where t1.x = t2.x), 'xxx') as col1 from t2").Check(testkit.Rows("xxx"))
	tk.MustQuery("select ifnull(t1.x, 'xxx') from t2 left join t1 using(x)").Check(testkit.Rows("xxx"))
	tk.MustQuery("select ifnull(t1.x, 'xxx') from t2 natural left join t1").Check(testkit.Rows("xxx"))
}

func (s *testIntegrationSuite) TestAntiJoinConstProp(c *C) {
	store, dom, err := newStoreWithBootstrap()
	c.Assert(err, IsNil)
	tk := testkit.NewTestKit(c, store)
	defer func() {
		dom.Close()
		store.Close()
	}()
	tk.MustExec("use test")
	tk.MustExec("drop table if exists t1, t2")
	tk.MustExec("create table t1(a int not null, b int not null)")
	tk.MustExec("insert into t1 values (1,1)")
	tk.MustExec("create table t2(a int not null, b int not null)")
	tk.MustExec("insert into t2 values (2,2)")

	tk.MustQuery("select * from t1 where t1.a not in (select a from t2 where t2.a = t1.a and t2.a > 1)").Check(testkit.Rows(
		"1 1",
	))
	tk.MustQuery("select * from t1 where t1.a not in (select a from t2 where t2.b = t1.b and t2.a > 1)").Check(testkit.Rows(
		"1 1",
	))
	tk.MustQuery("select * from t1 where t1.a not in (select a from t2 where t2.b = t1.b and t2.b > 1)").Check(testkit.Rows(
		"1 1",
	))
	tk.MustQuery("select q.a in (select count(*) from t1 s where not exists (select 1 from t1 p where q.a > 1 and p.a = s.a)) from t1 q").Check(testkit.Rows(
		"1",
	))
	tk.MustQuery("select q.a in (select not exists (select 1 from t1 p where q.a > 1 and p.a = s.a) from t1 s) from t1 q").Check(testkit.Rows(
		"1",
	))

	tk.MustExec("drop table t1, t2")
	tk.MustExec("create table t1(a int not null, b int)")
	tk.MustExec("insert into t1 values (1,null)")
	tk.MustExec("create table t2(a int not null, b int)")
	tk.MustExec("insert into t2 values (2,2)")

	tk.MustQuery("select * from t1 where t1.a not in (select a from t2 where t2.b > t1.b)").Check(testkit.Rows(
		"1 <nil>",
	))
	tk.MustQuery("select * from t1 where t1.a not in (select a from t2 where t1.a = 2)").Check(testkit.Rows(
		"1 <nil>",
	))
}

func (s *testIntegrationSuite) TestSimplifyOuterJoinWithCast(c *C) {
	tk := testkit.NewTestKit(c, s.store)

	tk.MustExec("use test")
	tk.MustExec("drop table if exists t")
	tk.MustExec("create table t(a int not null, b datetime default null)")

	var input []string
	var output []struct {
		SQL  string
		Plan []string
	}
	s.testData.GetTestCases(c, &input, &output)
	for i, tt := range input {
		s.testData.OnRecord(func() {
			output[i].SQL = tt
			output[i].Plan = s.testData.ConvertRowsToStrings(tk.MustQuery(tt).Rows())
		})
		tk.MustQuery(tt).Check(testkit.Rows(output[i].Plan...))
	}
}

func (s *testIntegrationSerialSuite) TestNoneAccessPathsFoundByIsolationRead(c *C) {
	tk := testkit.NewTestKit(c, s.store)

	tk.MustExec("use test")
	tk.MustExec("drop table if exists t")
	tk.MustExec("create table t(a int primary key)")

	tk.MustExec("select * from t")

	tk.MustExec("set @@session.tidb_isolation_read_engines = 'tiflash'")

	// Don't filter mysql.SystemDB by isolation read.
	tk.MustQuery("explain format = 'brief' select * from mysql.stats_meta").Check(testkit.Rows(
		"TableReader 10000.00 root  data:TableFullScan",
		"└─TableFullScan 10000.00 cop[tikv] table:stats_meta keep order:false, stats:pseudo"))

	_, err := tk.Exec("select * from t")
	c.Assert(err, NotNil)
	c.Assert(err.Error(), Equals, "[planner:1815]Internal : Can not find access path matching 'tidb_isolation_read_engines'(value: 'tiflash'). Available values are 'tikv'.")

	tk.MustExec("set @@session.tidb_isolation_read_engines = 'tiflash, tikv'")
	tk.MustExec("select * from t")
	defer config.RestoreFunc()()
	config.UpdateGlobal(func(conf *config.Config) {
		conf.IsolationRead.Engines = []string{"tiflash"}
	})
	// Change instance config doesn't affect isolation read.
	tk.MustExec("select * from t")
}

func (s *testIntegrationSerialSuite) TestSelPushDownTiFlash(c *C) {
	tk := testkit.NewTestKit(c, s.store)
	tk.MustExec("use test")
	tk.MustExec("drop table if exists t")
	tk.MustExec("create table t(a int primary key, b varchar(20))")

	// Create virtual tiflash replica info.
	dom := domain.GetDomain(tk.Se)
	is := dom.InfoSchema()
	db, exists := is.SchemaByName(model.NewCIStr("test"))
	c.Assert(exists, IsTrue)
	for _, tblInfo := range db.Tables {
		if tblInfo.Name.L == "t" {
			tblInfo.TiFlashReplica = &model.TiFlashReplicaInfo{
				Count:     1,
				Available: true,
			}
		}
	}

	tk.MustExec("set @@session.tidb_isolation_read_engines = 'tiflash'")
	tk.MustExec("set @@session.tidb_allow_mpp = 0")

	var input []string
	var output []struct {
		SQL  string
		Plan []string
	}
	s.testData.GetTestCases(c, &input, &output)
	for i, tt := range input {
		s.testData.OnRecord(func() {
			output[i].SQL = tt
			output[i].Plan = s.testData.ConvertRowsToStrings(tk.MustQuery(tt).Rows())
		})
		res := tk.MustQuery(tt)
		res.Check(testkit.Rows(output[i].Plan...))
	}
}

func (s *testIntegrationSerialSuite) TestVerboseExplain(c *C) {
	tk := testkit.NewTestKit(c, s.store)
	tk.MustExec("use test")
	tk.MustExec(`set tidb_opt_limit_push_down_threshold=0`)
	tk.MustExec("drop table if exists t1, t2, t3")
	tk.MustExec("create table t1(a int, b int)")
	tk.MustExec("create table t2(a int, b int)")
	tk.MustExec("create table t3(a int, b int, index c(b))")
	tk.MustExec("insert into t1 values(1,2)")
	tk.MustExec("insert into t1 values(3,4)")
	tk.MustExec("insert into t1 values(5,6)")
	tk.MustExec("insert into t2 values(1,2)")
	tk.MustExec("insert into t2 values(3,4)")
	tk.MustExec("insert into t2 values(5,6)")
	tk.MustExec("insert into t3 values(1,2)")
	tk.MustExec("insert into t3 values(3,4)")
	tk.MustExec("insert into t3 values(5,6)")
	tk.MustExec("analyze table t1")
	tk.MustExec("analyze table t2")
	tk.MustExec("analyze table t3")

	// Create virtual tiflash replica info.
	dom := domain.GetDomain(tk.Se)
	is := dom.InfoSchema()
	db, exists := is.SchemaByName(model.NewCIStr("test"))
	c.Assert(exists, IsTrue)
	for _, tblInfo := range db.Tables {
		if tblInfo.Name.L == "t1" || tblInfo.Name.L == "t2" {
			tblInfo.TiFlashReplica = &model.TiFlashReplicaInfo{
				Count:     1,
				Available: true,
			}
		}
	}

	var input []string
	var output []struct {
		SQL  string
		Plan []string
	}
	s.testData.GetTestCases(c, &input, &output)
	for i, tt := range input {
		s.testData.OnRecord(func() {
			output[i].SQL = tt
			output[i].Plan = s.testData.ConvertRowsToStrings(tk.MustQuery(tt).Rows())
		})
		res := tk.MustQuery(tt)
		res.Check(testkit.Rows(output[i].Plan...))
	}
}

func (s *testIntegrationSerialSuite) TestPushDownToTiFlashWithKeepOrder(c *C) {
	tk := testkit.NewTestKit(c, s.store)
	tk.MustExec("use test")
	tk.MustExec("drop table if exists t")
	tk.MustExec("create table t(a int primary key, b varchar(20))")

	// Create virtual tiflash replica info.
	dom := domain.GetDomain(tk.Se)
	is := dom.InfoSchema()
	db, exists := is.SchemaByName(model.NewCIStr("test"))
	c.Assert(exists, IsTrue)
	for _, tblInfo := range db.Tables {
		if tblInfo.Name.L == "t" {
			tblInfo.TiFlashReplica = &model.TiFlashReplicaInfo{
				Count:     1,
				Available: true,
			}
		}
	}

	tk.MustExec("set @@session.tidb_isolation_read_engines = 'tiflash'")
	tk.MustExec("set @@session.tidb_allow_mpp = 0")
	var input []string
	var output []struct {
		SQL  string
		Plan []string
	}
	s.testData.GetTestCases(c, &input, &output)
	for i, tt := range input {
		s.testData.OnRecord(func() {
			output[i].SQL = tt
			output[i].Plan = s.testData.ConvertRowsToStrings(tk.MustQuery(tt).Rows())
		})
		res := tk.MustQuery(tt)
		res.Check(testkit.Rows(output[i].Plan...))
	}
}

func (s *testIntegrationSerialSuite) TestMPPJoin(c *C) {
	tk := testkit.NewTestKit(c, s.store)
	tk.MustExec("use test")
	tk.MustExec("drop table if exists d1_t")
	tk.MustExec("create table d1_t(d1_k int, value int)")
	tk.MustExec("insert into d1_t values(1,2),(2,3)")
	tk.MustExec("analyze table d1_t")
	tk.MustExec("drop table if exists d2_t")
	tk.MustExec("create table d2_t(d2_k decimal(10,2), value int)")
	tk.MustExec("insert into d2_t values(10.11,2),(10.12,3)")
	tk.MustExec("analyze table d2_t")
	tk.MustExec("drop table if exists d3_t")
	tk.MustExec("create table d3_t(d3_k date, value int)")
	tk.MustExec("insert into d3_t values(date'2010-01-01',2),(date'2010-01-02',3)")
	tk.MustExec("analyze table d3_t")
	tk.MustExec("drop table if exists fact_t")
	tk.MustExec("create table fact_t(d1_k int, d2_k decimal(10,2), d3_k date, col1 int, col2 int, col3 int)")
	tk.MustExec("insert into fact_t values(1,10.11,date'2010-01-01',1,2,3),(1,10.11,date'2010-01-02',1,2,3),(1,10.12,date'2010-01-01',1,2,3),(1,10.12,date'2010-01-02',1,2,3)")
	tk.MustExec("insert into fact_t values(2,10.11,date'2010-01-01',1,2,3),(2,10.11,date'2010-01-02',1,2,3),(2,10.12,date'2010-01-01',1,2,3),(2,10.12,date'2010-01-02',1,2,3)")
	tk.MustExec("analyze table fact_t")

	// Create virtual tiflash replica info.
	dom := domain.GetDomain(tk.Se)
	is := dom.InfoSchema()
	db, exists := is.SchemaByName(model.NewCIStr("test"))
	c.Assert(exists, IsTrue)
	for _, tblInfo := range db.Tables {
		if tblInfo.Name.L == "fact_t" || tblInfo.Name.L == "d1_t" || tblInfo.Name.L == "d2_t" || tblInfo.Name.L == "d3_t" {
			tblInfo.TiFlashReplica = &model.TiFlashReplicaInfo{
				Count:     1,
				Available: true,
			}
		}
	}

	tk.MustExec("set @@session.tidb_isolation_read_engines = 'tiflash'")
	tk.MustExec("set @@session.tidb_allow_mpp = 1")
	var input []string
	var output []struct {
		SQL  string
		Plan []string
	}
	s.testData.GetTestCases(c, &input, &output)
	for i, tt := range input {
		s.testData.OnRecord(func() {
			output[i].SQL = tt
			output[i].Plan = s.testData.ConvertRowsToStrings(tk.MustQuery(tt).Rows())
		})
		res := tk.MustQuery(tt)
		res.Check(testkit.Rows(output[i].Plan...))
	}
}

func (s *testIntegrationSerialSuite) TestMPPOuterJoinBuildSideForBroadcastJoin(c *C) {
	tk := testkit.NewTestKit(c, s.store)
	tk.MustExec("use test")
	tk.MustExec("drop table if exists a")
	tk.MustExec("create table a(id int, value int)")
	tk.MustExec("insert into a values(1,2),(2,3)")
	tk.MustExec("analyze table a")
	tk.MustExec("drop table if exists b")
	tk.MustExec("create table b(id int, value int)")
	tk.MustExec("insert into b values(1,2),(2,3),(3,4)")
	tk.MustExec("analyze table b")
	// Create virtual tiflash replica info.
	dom := domain.GetDomain(tk.Se)
	is := dom.InfoSchema()
	db, exists := is.SchemaByName(model.NewCIStr("test"))
	c.Assert(exists, IsTrue)
	for _, tblInfo := range db.Tables {
		if tblInfo.Name.L == "a" || tblInfo.Name.L == "b" {
			tblInfo.TiFlashReplica = &model.TiFlashReplicaInfo{
				Count:     1,
				Available: true,
			}
		}
	}
	tk.MustExec("set @@session.tidb_isolation_read_engines = 'tiflash'")
	tk.MustExec("set @@session.tidb_opt_mpp_outer_join_fixed_build_side = 0")
	tk.MustExec("set @@session.tidb_broadcast_join_threshold_size = 10000")
	tk.MustExec("set @@session.tidb_broadcast_join_threshold_count = 10000")
	var input []string
	var output []struct {
		SQL  string
		Plan []string
	}
	s.testData.GetTestCases(c, &input, &output)
	for i, tt := range input {
		s.testData.OnRecord(func() {
			output[i].SQL = tt
			output[i].Plan = s.testData.ConvertRowsToStrings(tk.MustQuery(tt).Rows())
		})
		res := tk.MustQuery(tt)
		res.Check(testkit.Rows(output[i].Plan...))
	}
}

func (s *testIntegrationSerialSuite) TestMPPOuterJoinBuildSideForShuffleJoinWithFixedBuildSide(c *C) {
	tk := testkit.NewTestKit(c, s.store)
	tk.MustExec("use test")
	tk.MustExec("drop table if exists a")
	tk.MustExec("create table a(id int, value int)")
	tk.MustExec("insert into a values(1,2),(2,3)")
	tk.MustExec("analyze table a")
	tk.MustExec("drop table if exists b")
	tk.MustExec("create table b(id int, value int)")
	tk.MustExec("insert into b values(1,2),(2,3),(3,4)")
	tk.MustExec("analyze table b")
	// Create virtual tiflash replica info.
	dom := domain.GetDomain(tk.Se)
	is := dom.InfoSchema()
	db, exists := is.SchemaByName(model.NewCIStr("test"))
	c.Assert(exists, IsTrue)
	for _, tblInfo := range db.Tables {
		if tblInfo.Name.L == "a" || tblInfo.Name.L == "b" {
			tblInfo.TiFlashReplica = &model.TiFlashReplicaInfo{
				Count:     1,
				Available: true,
			}
		}
	}
	tk.MustExec("set @@session.tidb_isolation_read_engines = 'tiflash'")
	tk.MustExec("set @@session.tidb_opt_mpp_outer_join_fixed_build_side = 1")
	tk.MustExec("set @@session.tidb_broadcast_join_threshold_size = 0")
	tk.MustExec("set @@session.tidb_broadcast_join_threshold_count = 0")
	var input []string
	var output []struct {
		SQL  string
		Plan []string
	}
	s.testData.GetTestCases(c, &input, &output)
	for i, tt := range input {
		s.testData.OnRecord(func() {
			output[i].SQL = tt
			output[i].Plan = s.testData.ConvertRowsToStrings(tk.MustQuery(tt).Rows())
		})
		res := tk.MustQuery(tt)
		res.Check(testkit.Rows(output[i].Plan...))
	}
}

func (s *testIntegrationSerialSuite) TestMPPOuterJoinBuildSideForShuffleJoin(c *C) {
	tk := testkit.NewTestKit(c, s.store)
	tk.MustExec("use test")
	tk.MustExec("drop table if exists a")
	tk.MustExec("create table a(id int, value int)")
	tk.MustExec("insert into a values(1,2),(2,3)")
	tk.MustExec("analyze table a")
	tk.MustExec("drop table if exists b")
	tk.MustExec("create table b(id int, value int)")
	tk.MustExec("insert into b values(1,2),(2,3),(3,4)")
	tk.MustExec("analyze table b")
	// Create virtual tiflash replica info.
	dom := domain.GetDomain(tk.Se)
	is := dom.InfoSchema()
	db, exists := is.SchemaByName(model.NewCIStr("test"))
	c.Assert(exists, IsTrue)
	for _, tblInfo := range db.Tables {
		if tblInfo.Name.L == "a" || tblInfo.Name.L == "b" {
			tblInfo.TiFlashReplica = &model.TiFlashReplicaInfo{
				Count:     1,
				Available: true,
			}
		}
	}
	tk.MustExec("set @@session.tidb_isolation_read_engines = 'tiflash'")
	tk.MustExec("set @@session.tidb_opt_mpp_outer_join_fixed_build_side = 0")
	tk.MustExec("set @@session.tidb_broadcast_join_threshold_size = 0")
	tk.MustExec("set @@session.tidb_broadcast_join_threshold_count = 0")
	var input []string
	var output []struct {
		SQL  string
		Plan []string
	}
	s.testData.GetTestCases(c, &input, &output)
	for i, tt := range input {
		s.testData.OnRecord(func() {
			output[i].SQL = tt
			output[i].Plan = s.testData.ConvertRowsToStrings(tk.MustQuery(tt).Rows())
		})
		res := tk.MustQuery(tt)
		res.Check(testkit.Rows(output[i].Plan...))
	}
}

func (s *testIntegrationSerialSuite) TestMPPShuffledJoin(c *C) {
	tk := testkit.NewTestKit(c, s.store)
	tk.MustExec("use test")
	tk.MustExec("drop table if exists d1_t")
	tk.MustExec("create table d1_t(d1_k int, value int)")
	tk.MustExec("insert into d1_t values(1,2),(2,3)")
	tk.MustExec("insert into d1_t values(1,2),(2,3)")
	tk.MustExec("analyze table d1_t")
	tk.MustExec("drop table if exists d2_t")
	tk.MustExec("create table d2_t(d2_k decimal(10,2), value int)")
	tk.MustExec("insert into d2_t values(10.11,2),(10.12,3)")
	tk.MustExec("insert into d2_t values(10.11,2),(10.12,3)")
	tk.MustExec("analyze table d2_t")
	tk.MustExec("drop table if exists d3_t")
	tk.MustExec("create table d3_t(d3_k date, value int)")
	tk.MustExec("insert into d3_t values(date'2010-01-01',2),(date'2010-01-02',3)")
	tk.MustExec("insert into d3_t values(date'2010-01-01',2),(date'2010-01-02',3)")
	tk.MustExec("analyze table d3_t")
	tk.MustExec("drop table if exists fact_t")
	tk.MustExec("create table fact_t(d1_k int, d2_k decimal(10,2), d3_k date, col1 int, col2 int, col3 int)")
	tk.MustExec("insert into fact_t values(1,10.11,date'2010-01-01',1,2,3),(1,10.11,date'2010-01-02',1,2,3),(1,10.12,date'2010-01-01',1,2,3),(1,10.12,date'2010-01-02',1,2,3)")
	tk.MustExec("insert into fact_t values(2,10.11,date'2010-01-01',1,2,3),(2,10.11,date'2010-01-02',1,2,3),(2,10.12,date'2010-01-01',1,2,3),(2,10.12,date'2010-01-02',1,2,3)")
	tk.MustExec("insert into fact_t values(2,10.11,date'2010-01-01',1,2,3),(2,10.11,date'2010-01-02',1,2,3),(2,10.12,date'2010-01-01',1,2,3),(2,10.12,date'2010-01-02',1,2,3)")
	tk.MustExec("insert into fact_t values(2,10.11,date'2010-01-01',1,2,3),(2,10.11,date'2010-01-02',1,2,3),(2,10.12,date'2010-01-01',1,2,3),(2,10.12,date'2010-01-02',1,2,3)")
	tk.MustExec("analyze table fact_t")

	// Create virtual tiflash replica info.
	dom := domain.GetDomain(tk.Se)
	is := dom.InfoSchema()
	db, exists := is.SchemaByName(model.NewCIStr("test"))
	c.Assert(exists, IsTrue)
	for _, tblInfo := range db.Tables {
		if tblInfo.Name.L == "fact_t" || tblInfo.Name.L == "d1_t" || tblInfo.Name.L == "d2_t" || tblInfo.Name.L == "d3_t" {
			tblInfo.TiFlashReplica = &model.TiFlashReplicaInfo{
				Count:     1,
				Available: true,
			}
		}
	}

	tk.MustExec("set @@session.tidb_isolation_read_engines = 'tiflash'")
	tk.MustExec("set @@session.tidb_allow_mpp = 1")
	tk.MustExec("set @@session.tidb_broadcast_join_threshold_size = 1")
	tk.MustExec("set @@session.tidb_broadcast_join_threshold_count = 1")
	var input []string
	var output []struct {
		SQL  string
		Plan []string
	}
	s.testData.GetTestCases(c, &input, &output)
	for i, tt := range input {
		s.testData.OnRecord(func() {
			output[i].SQL = tt
			output[i].Plan = s.testData.ConvertRowsToStrings(tk.MustQuery(tt).Rows())
		})
		res := tk.MustQuery(tt)
		res.Check(testkit.Rows(output[i].Plan...))
	}
}

func (s *testIntegrationSerialSuite) TestJoinNotSupportedByTiFlash(c *C) {
	tk := testkit.NewTestKit(c, s.store)
	tk.MustExec("use test")
	tk.MustExec("drop table if exists table_1")
	tk.MustExec("create table table_1(id int not null, bit_col bit(2) not null, datetime_col datetime not null)")
	tk.MustExec("insert into table_1 values(1,b'1','2020-01-01 00:00:00'),(2,b'0','2020-01-01 00:00:00')")
	tk.MustExec("analyze table table_1")

	// Create virtual tiflash replica info.
	dom := domain.GetDomain(tk.Se)
	is := dom.InfoSchema()
	db, exists := is.SchemaByName(model.NewCIStr("test"))
	c.Assert(exists, IsTrue)
	for _, tblInfo := range db.Tables {
		if tblInfo.Name.L == "table_1" {
			tblInfo.TiFlashReplica = &model.TiFlashReplicaInfo{
				Count:     1,
				Available: true,
			}
		}
	}

	tk.MustExec("set @@session.tidb_isolation_read_engines = 'tiflash'")
	tk.MustExec("set @@session.tidb_allow_mpp = 1")
	var input []string
	var output []struct {
		SQL  string
		Plan []string
	}
	s.testData.GetTestCases(c, &input, &output)
	for i, tt := range input {
		s.testData.OnRecord(func() {
			output[i].SQL = tt
			output[i].Plan = s.testData.ConvertRowsToStrings(tk.MustQuery(tt).Rows())
		})
		res := tk.MustQuery(tt)
		res.Check(testkit.Rows(output[i].Plan...))
	}

	tk.MustExec("set @@session.tidb_broadcast_join_threshold_size = 1")
	tk.MustExec("set @@session.tidb_broadcast_join_threshold_count = 1")
	s.testData.GetTestCases(c, &input, &output)
	for i, tt := range input {
		s.testData.OnRecord(func() {
			output[i].SQL = tt
			output[i].Plan = s.testData.ConvertRowsToStrings(tk.MustQuery(tt).Rows())
		})
		res := tk.MustQuery(tt)
		res.Check(testkit.Rows(output[i].Plan...))
	}

	tk.MustExec("set @@session.tidb_allow_mpp = 0")
	tk.MustExec("set @@session.tidb_isolation_read_engines = 'tiflash'")
	tk.MustExec("set @@session.tidb_allow_batch_cop = 1")
	tk.MustExec("set @@session.tidb_opt_broadcast_join = 1")
	// make cbo force choose broadcast join since sql hint does not work for semi/anti-semi join
	tk.MustExec("set @@session.tidb_opt_cpu_factor=10000000;")
	s.testData.GetTestCases(c, &input, &output)
	for i, tt := range input {
		s.testData.OnRecord(func() {
			output[i].SQL = tt
			output[i].Plan = s.testData.ConvertRowsToStrings(tk.MustQuery(tt).Rows())
		})
		res := tk.MustQuery(tt)
		res.Check(testkit.Rows(output[i].Plan...))
	}
}

func (s *testIntegrationSerialSuite) TestMPPWithHashExchangeUnderNewCollation(c *C) {
	defer collate.SetNewCollationEnabledForTest(false)
	collate.SetNewCollationEnabledForTest(true)
	tk := testkit.NewTestKit(c, s.store)
	tk.MustExec("use test")
	tk.MustExec("drop table if exists table_1")
	tk.MustExec("create table table_1(id int not null, value char(10)) CHARACTER SET utf8mb4 COLLATE utf8mb4_general_ci;")
	tk.MustExec("insert into table_1 values(1,'1'),(2,'2')")
	tk.MustExec("drop table if exists table_2")
	tk.MustExec("create table table_2(id int not null, value char(10)) CHARACTER SET utf8mb4 COLLATE utf8mb4_bin;")
	tk.MustExec("insert into table_2 values(1,'1'),(2,'2')")
	tk.MustExec("analyze table table_1")
	tk.MustExec("analyze table table_2")

	// Create virtual tiflash replica info.
	dom := domain.GetDomain(tk.Se)
	is := dom.InfoSchema()
	db, exists := is.SchemaByName(model.NewCIStr("test"))
	c.Assert(exists, IsTrue)
	for _, tblInfo := range db.Tables {
		if tblInfo.Name.L == "table_1" || tblInfo.Name.L == "table_2" {
			tblInfo.TiFlashReplica = &model.TiFlashReplicaInfo{
				Count:     1,
				Available: true,
			}
		}
	}

	tk.MustExec("set @@session.tidb_isolation_read_engines = 'tiflash'")
	tk.MustExec("set @@session.tidb_allow_mpp = 1")
	tk.MustExec("set @@session.tidb_opt_broadcast_join = 0")
	tk.MustExec("set @@session.tidb_broadcast_join_threshold_count = 0")
	tk.MustExec("set @@session.tidb_broadcast_join_threshold_size = 0")
	tk.MustExec("set @@session.tidb_hash_exchange_with_new_collation = 1")
	var input []string
	var output []struct {
		SQL  string
		Plan []string
	}
	s.testData.GetTestCases(c, &input, &output)
	for i, tt := range input {
		s.testData.OnRecord(func() {
			output[i].SQL = tt
			output[i].Plan = s.testData.ConvertRowsToStrings(tk.MustQuery(tt).Rows())
		})
		res := tk.MustQuery(tt)
		res.Check(testkit.Rows(output[i].Plan...))
	}
}

func (s *testIntegrationSerialSuite) TestMPPWithBroadcastExchangeUnderNewCollation(c *C) {
	defer collate.SetNewCollationEnabledForTest(false)
	tk := testkit.NewTestKit(c, s.store)
	tk.MustExec("use test")
	tk.MustExec("drop table if exists table_1")
	tk.MustExec("create table table_1(id int not null, value char(10))")
	tk.MustExec("insert into table_1 values(1,'1'),(2,'2')")
	tk.MustExec("analyze table table_1")

	// Create virtual tiflash replica info.
	dom := domain.GetDomain(tk.Se)
	is := dom.InfoSchema()
	db, exists := is.SchemaByName(model.NewCIStr("test"))
	c.Assert(exists, IsTrue)
	for _, tblInfo := range db.Tables {
		if tblInfo.Name.L == "table_1" {
			tblInfo.TiFlashReplica = &model.TiFlashReplicaInfo{
				Count:     1,
				Available: true,
			}
		}
	}

	collate.SetNewCollationEnabledForTest(true)
	tk.MustExec("set @@session.tidb_isolation_read_engines = 'tiflash'")
	tk.MustExec("set @@session.tidb_allow_mpp = 1")
	var input []string
	var output []struct {
		SQL  string
		Plan []string
	}
	s.testData.GetTestCases(c, &input, &output)
	for i, tt := range input {
		s.testData.OnRecord(func() {
			output[i].SQL = tt
			output[i].Plan = s.testData.ConvertRowsToStrings(tk.MustQuery(tt).Rows())
		})
		res := tk.MustQuery(tt)
		res.Check(testkit.Rows(output[i].Plan...))
	}
}

func (s *testIntegrationSerialSuite) TestPartitionTableDynamicModeUnderNewCollation(c *C) {
	collate.SetNewCollationEnabledForTest(true)
	defer collate.SetNewCollationEnabledForTest(false)
	tk := testkit.NewTestKitWithInit(c, s.store)
	tk.MustExec("create database test_new_collation")
	tk.MustExec("use test_new_collation")
	tk.MustExec("set @@tidb_partition_prune_mode = 'dynamic'")

	// hash + range partition
	tk.MustExec(`CREATE TABLE thash (a int, c varchar(20) charset utf8mb4 collate utf8mb4_general_ci, key(a)) partition by hash(a) partitions 4`)
	tk.MustExec(`CREATE TABLE trange (a int, c varchar(20) charset utf8mb4 collate utf8mb4_general_ci, key(a)) partition by range(a) (
						partition p0 values less than (10),
						partition p1 values less than (20),
						partition p2 values less than (30),
						partition p3 values less than (40))`)
	tk.MustExec(`insert into thash values (1, 'a'), (1, 'A'), (11, 'a'), (11, 'A'), (21, 'a'), (21, 'A'), (31, 'a'), (31, 'A')`)
	tk.MustExec(`insert into trange values (1, 'a'), (1, 'A'), (11, 'a'), (11, 'A'), (21, 'a'), (21, 'A'), (31, 'a'), (31, 'A')`)
	tk.MustQuery(`select * from thash use index(a) where a in (1, 11, 31) and c='a'`).Sort().Check(testkit.Rows("1 A", "1 a", "11 A", "11 a", "31 A", "31 a"))
	tk.MustQuery(`select * from thash ignore index(a) where a in (1, 11, 31) and c='a'`).Sort().Check(testkit.Rows("1 A", "1 a", "11 A", "11 a", "31 A", "31 a"))
	tk.MustQuery(`select * from trange use index(a) where a in (1, 11, 31) and c='a'`).Sort().Check(testkit.Rows("1 A", "1 a", "11 A", "11 a", "31 A", "31 a"))
	tk.MustQuery(`select * from trange ignore index(a) where a in (1, 11, 31) and c='a'`).Sort().Check(testkit.Rows("1 A", "1 a", "11 A", "11 a", "31 A", "31 a"))

	// range partition and partitioned by utf8mb4_general_ci
	tk.MustExec(`create table strrange(a varchar(10) charset utf8mb4 collate utf8mb4_general_ci, b int) partition by range columns(a) (
						partition p0 values less than ('a'),
						partition p1 values less than ('k'),
						partition p2 values less than ('z'))`)
	tk.MustExec("insert into strrange values ('a', 1), ('A', 1), ('y', 1), ('Y', 1), ('q', 1)")
	tk.MustQuery("select * from strrange where a in ('a', 'y')").Sort().Check(testkit.Rows("A 1", "Y 1", "a 1", "y 1"))

	// list partition and partitioned by utf8mb4_general_ci
	tk.MustExec(`create table strlist(a varchar(10) charset utf8mb4 collate utf8mb4_general_ci, b int) partition by list(a) (
						partition p0 values in ('a', 'b'),
						partition p1 values in ('c', 'd'),
						partition p2 values in ('e', 'f'))`)
	tk.MustExec("insert into strlist values ('a', 1), ('A', 1), ('d', 1), ('D', 1), ('e', 1)")
	tk.MustQuery(`select * from strlist where a='a'`).Sort().Check(testkit.Rows("A 1", "a 1"))
	tk.MustQuery(`select * from strlist where a in ('D', 'e')`).Sort().Check(testkit.Rows("D 1", "d 1", "e 1"))
}

func (s *testIntegrationSerialSuite) TestMPPAvgRewrite(c *C) {
	defer collate.SetNewCollationEnabledForTest(false)
	tk := testkit.NewTestKit(c, s.store)
	tk.MustExec("use test")
	tk.MustExec("drop table if exists table_1")
	tk.MustExec("create table table_1(id int not null, value decimal(10,2))")
	tk.MustExec("insert into table_1 values(1,1),(2,2)")
	tk.MustExec("analyze table table_1")

	// Create virtual tiflash replica info.
	dom := domain.GetDomain(tk.Se)
	is := dom.InfoSchema()
	db, exists := is.SchemaByName(model.NewCIStr("test"))
	c.Assert(exists, IsTrue)
	for _, tblInfo := range db.Tables {
		if tblInfo.Name.L == "table_1" {
			tblInfo.TiFlashReplica = &model.TiFlashReplicaInfo{
				Count:     1,
				Available: true,
			}
		}
	}

	collate.SetNewCollationEnabledForTest(true)
	tk.MustExec("set @@session.tidb_isolation_read_engines = 'tiflash'")
	tk.MustExec("set @@session.tidb_allow_mpp = 1")
	var input []string
	var output []struct {
		SQL  string
		Plan []string
	}
	s.testData.GetTestCases(c, &input, &output)
	for i, tt := range input {
		s.testData.OnRecord(func() {
			output[i].SQL = tt
			output[i].Plan = s.testData.ConvertRowsToStrings(tk.MustQuery(tt).Rows())
		})
		res := tk.MustQuery(tt)
		res.Check(testkit.Rows(output[i].Plan...))
	}
}

func (s *testIntegrationSerialSuite) TestAggPushDownEngine(c *C) {
	tk := testkit.NewTestKit(c, s.store)
	tk.MustExec("use test")
	tk.MustExec("drop table if exists t")
	tk.MustExec("create table t(a int primary key, b varchar(20))")

	// Create virtual tiflash replica info.
	dom := domain.GetDomain(tk.Se)
	is := dom.InfoSchema()
	db, exists := is.SchemaByName(model.NewCIStr("test"))
	c.Assert(exists, IsTrue)
	for _, tblInfo := range db.Tables {
		if tblInfo.Name.L == "t" {
			tblInfo.TiFlashReplica = &model.TiFlashReplicaInfo{
				Count:     1,
				Available: true,
			}
		}
	}

	tk.MustExec("set @@session.tidb_isolation_read_engines = 'tiflash'")

	tk.MustQuery("desc select approx_count_distinct(a) from t").Check(testkit.Rows(
		"HashAgg_11 1.00 root  funcs:approx_count_distinct(Column#4)->Column#3",
		"└─TableReader_12 1.00 root  data:HashAgg_6",
		"  └─HashAgg_6 1.00 batchCop[tiflash]  funcs:approx_count_distinct(test.t.a)->Column#4",
		"    └─TableFullScan_10 10000.00 batchCop[tiflash] table:t keep order:false, stats:pseudo"))

	tk.MustExec("set @@session.tidb_isolation_read_engines = 'tikv'")

	tk.MustQuery("desc select approx_count_distinct(a) from t").Check(testkit.Rows(
		"HashAgg_5 1.00 root  funcs:approx_count_distinct(test.t.a)->Column#3",
		"└─TableReader_11 10000.00 root  data:TableFullScan_10",
		"  └─TableFullScan_10 10000.00 cop[tikv] table:t keep order:false, stats:pseudo"))
}

func (s *testIntegrationSerialSuite) TestIssue15110(c *C) {
	tk := testkit.NewTestKit(c, s.store)
	tk.MustExec("use test")
	tk.MustExec("drop table if exists crm_rd_150m")
	tk.MustExec(`CREATE TABLE crm_rd_150m (
	product varchar(256) DEFAULT NULL,
		uks varchar(16) DEFAULT NULL,
		brand varchar(256) DEFAULT NULL,
		cin varchar(16) DEFAULT NULL,
		created_date timestamp NULL DEFAULT NULL,
		quantity int(11) DEFAULT NULL,
		amount decimal(11,0) DEFAULT NULL,
		pl_date timestamp NULL DEFAULT NULL,
		customer_first_date timestamp NULL DEFAULT NULL,
		recent_date timestamp NULL DEFAULT NULL
	) ENGINE=InnoDB DEFAULT CHARSET=utf8 COLLATE=utf8_bin;`)

	// Create virtual tiflash replica info.
	dom := domain.GetDomain(tk.Se)
	is := dom.InfoSchema()
	db, exists := is.SchemaByName(model.NewCIStr("test"))
	c.Assert(exists, IsTrue)
	for _, tblInfo := range db.Tables {
		if tblInfo.Name.L == "crm_rd_150m" {
			tblInfo.TiFlashReplica = &model.TiFlashReplicaInfo{
				Count:     1,
				Available: true,
			}
		}
	}

	tk.MustExec("set @@session.tidb_isolation_read_engines = 'tiflash'")
	tk.MustExec("explain format = 'brief' SELECT count(*) FROM crm_rd_150m dataset_48 WHERE (CASE WHEN (month(dataset_48.customer_first_date)) <= 30 THEN '新客' ELSE NULL END) IS NOT NULL;")
}

func (s *testIntegrationSerialSuite) TestReadFromStorageHint(c *C) {
	tk := testkit.NewTestKit(c, s.store)

	tk.MustExec("use test")
	tk.MustExec("drop table if exists t, tt, ttt")
	tk.MustExec("set session tidb_allow_mpp=OFF")
	tk.MustExec("create table t(a int, b int, index ia(a))")
	tk.MustExec("create table tt(a int, b int, primary key(a))")
	tk.MustExec("create table ttt(a int, primary key (a desc))")

	// Create virtual tiflash replica info.
	dom := domain.GetDomain(tk.Se)
	is := dom.InfoSchema()
	db, exists := is.SchemaByName(model.NewCIStr("test"))
	c.Assert(exists, IsTrue)
	for _, tblInfo := range db.Tables {
		tblInfo.TiFlashReplica = &model.TiFlashReplicaInfo{
			Count:     1,
			Available: true,
		}
	}

	var input []string
	var output []struct {
		SQL  string
		Plan []string
		Warn []string
	}
	s.testData.GetTestCases(c, &input, &output)
	for i, tt := range input {
		s.testData.OnRecord(func() {
			output[i].SQL = tt
			output[i].Plan = s.testData.ConvertRowsToStrings(tk.MustQuery(tt).Rows())
			output[i].Warn = s.testData.ConvertSQLWarnToStrings(tk.Se.GetSessionVars().StmtCtx.GetWarnings())
		})
		res := tk.MustQuery(tt)
		res.Check(testkit.Rows(output[i].Plan...))
		c.Assert(s.testData.ConvertSQLWarnToStrings(tk.Se.GetSessionVars().StmtCtx.GetWarnings()), DeepEquals, output[i].Warn)
	}
}

func (s *testIntegrationSerialSuite) TestReadFromStorageHintAndIsolationRead(c *C) {
	tk := testkit.NewTestKit(c, s.store)

	tk.MustExec("use test")
	tk.MustExec("drop table if exists t, tt, ttt")
	tk.MustExec("create table t(a int, b int, index ia(a))")
	tk.MustExec("set @@session.tidb_isolation_read_engines=\"tikv\"")

	// Create virtual tiflash replica info.
	dom := domain.GetDomain(tk.Se)
	is := dom.InfoSchema()
	db, exists := is.SchemaByName(model.NewCIStr("test"))
	c.Assert(exists, IsTrue)
	for _, tblInfo := range db.Tables {
		tblInfo.TiFlashReplica = &model.TiFlashReplicaInfo{
			Count:     1,
			Available: true,
		}
	}

	var input []string
	var output []struct {
		SQL  string
		Plan []string
		Warn []string
	}
	s.testData.GetTestCases(c, &input, &output)
	for i, tt := range input {
		tk.Se.GetSessionVars().StmtCtx.SetWarnings(nil)
		s.testData.OnRecord(func() {
			output[i].SQL = tt
			output[i].Plan = s.testData.ConvertRowsToStrings(tk.MustQuery(tt).Rows())
			output[i].Warn = s.testData.ConvertSQLWarnToStrings(tk.Se.GetSessionVars().StmtCtx.GetWarnings())
		})
		res := tk.MustQuery(tt)
		res.Check(testkit.Rows(output[i].Plan...))
		c.Assert(s.testData.ConvertSQLWarnToStrings(tk.Se.GetSessionVars().StmtCtx.GetWarnings()), DeepEquals, output[i].Warn)
	}
}

func (s *testIntegrationSerialSuite) TestIsolationReadTiFlashNotChoosePointGet(c *C) {
	tk := testkit.NewTestKit(c, s.store)

	tk.MustExec("use test")
	tk.MustExec("drop table if exists t")
	tk.MustExec("create table t(a int, b int, primary key (a))")

	// Create virtual tiflash replica info.
	dom := domain.GetDomain(tk.Se)
	is := dom.InfoSchema()
	db, exists := is.SchemaByName(model.NewCIStr("test"))
	c.Assert(exists, IsTrue)
	for _, tblInfo := range db.Tables {
		tblInfo.TiFlashReplica = &model.TiFlashReplicaInfo{
			Count:     1,
			Available: true,
		}
	}

	tk.MustExec("set @@session.tidb_isolation_read_engines=\"tiflash\"")
	var input []string
	var output []struct {
		SQL    string
		Result []string
	}
	s.testData.GetTestCases(c, &input, &output)
	for i, tt := range input {
		s.testData.OnRecord(func() {
			output[i].SQL = tt
			output[i].Result = s.testData.ConvertRowsToStrings(tk.MustQuery(tt).Rows())
		})
		tk.MustQuery(tt).Check(testkit.Rows(output[i].Result...))
	}
}

func (s *testIntegrationSerialSuite) TestIsolationReadTiFlashUseIndexHint(c *C) {
	tk := testkit.NewTestKit(c, s.store)

	tk.MustExec("use test")
	tk.MustExec("drop table if exists t")
	tk.MustExec("create table t(a int, index idx(a));")

	// Create virtual tiflash replica info.
	dom := domain.GetDomain(tk.Se)
	is := dom.InfoSchema()
	db, exists := is.SchemaByName(model.NewCIStr("test"))
	c.Assert(exists, IsTrue)
	for _, tblInfo := range db.Tables {
		tblInfo.TiFlashReplica = &model.TiFlashReplicaInfo{
			Count:     1,
			Available: true,
		}
	}

	tk.MustExec("set @@session.tidb_isolation_read_engines=\"tiflash\"")
	var input []string
	var output []struct {
		SQL  string
		Plan []string
		Warn []string
	}
	s.testData.GetTestCases(c, &input, &output)
	for i, tt := range input {
		s.testData.OnRecord(func() {
			output[i].SQL = tt
			output[i].Plan = s.testData.ConvertRowsToStrings(tk.MustQuery(tt).Rows())
			output[i].Warn = s.testData.ConvertSQLWarnToStrings(tk.Se.GetSessionVars().StmtCtx.GetWarnings())
		})
		res := tk.MustQuery(tt)
		res.Check(testkit.Rows(output[i].Plan...))
		c.Assert(s.testData.ConvertSQLWarnToStrings(tk.Se.GetSessionVars().StmtCtx.GetWarnings()), DeepEquals, output[i].Warn)
	}
}

func (s *testIntegrationSerialSuite) TestIsolationReadDoNotFilterSystemDB(c *C) {
	tk := testkit.NewTestKit(c, s.store)

	tk.MustExec("use test")
	tk.MustExec("set @@tidb_isolation_read_engines = \"tiflash\"")
	var input []string
	var output []struct {
		SQL  string
		Plan []string
	}
	s.testData.GetTestCases(c, &input, &output)
	for i, tt := range input {
		s.testData.OnRecord(func() {
			output[i].SQL = tt
			output[i].Plan = s.testData.ConvertRowsToStrings(tk.MustQuery(tt).Rows())
		})
		res := tk.MustQuery(tt)
		res.Check(testkit.Rows(output[i].Plan...))
	}
}

func (s *testIntegrationSuite) TestPartitionTableStats(c *C) {
	tk := testkit.NewTestKit(c, s.store)
	{
		tk.MustExec(`set @@tidb_partition_prune_mode='` + string(variable.Static) + `'`)
		tk.MustExec("use test")
		tk.MustExec(`set tidb_opt_limit_push_down_threshold=0`)
		tk.MustExec("drop table if exists t")
		tk.MustExec("create table t(a int, b int)partition by range columns(a)(partition p0 values less than (10), partition p1 values less than(20), partition p2 values less than(30));")
		tk.MustExec("insert into t values(21, 1), (22, 2), (23, 3), (24, 4), (15, 5)")
		tk.MustExec("analyze table t")

		var input []string
		var output []struct {
			SQL    string
			Result []string
		}
		s.testData.GetTestCases(c, &input, &output)
		for i, tt := range input {
			s.testData.OnRecord(func() {
				output[i].SQL = tt
				output[i].Result = s.testData.ConvertRowsToStrings(tk.MustQuery(tt).Rows())
			})
			tk.MustQuery(tt).Check(testkit.Rows(output[i].Result...))
		}
	}
}

func (s *testIntegrationSuite) TestPartitionPruningForInExpr(c *C) {
	tk := testkit.NewTestKit(c, s.store)

	tk.MustExec("use test")
	tk.MustExec("drop table if exists t")
	tk.MustExec("create table t(a int(11) not null, b int) partition by range (a) (partition p0 values less than (4), partition p1 values less than(10), partition p2 values less than maxvalue);")
	tk.MustExec("insert into t values (1, 1),(10, 10),(11, 11)")

	var input []string
	var output []struct {
		SQL  string
		Plan []string
	}
	s.testData.GetTestCases(c, &input, &output)
	for i, tt := range input {
		s.testData.OnRecord(func() {
			output[i].SQL = tt
			output[i].Plan = s.testData.ConvertRowsToStrings(tk.MustQuery(tt).Rows())
		})
		tk.MustQuery(tt).Check(testkit.Rows(output[i].Plan...))
	}
}

func (s *testIntegrationSerialSuite) TestPartitionPruningWithDateType(c *C) {
	tk := testkit.NewTestKit(c, s.store)

	tk.MustExec("use test")
	tk.MustExec("drop table if exists t")
	tk.MustExec("create table t(a datetime) partition by range columns (a) (partition p1 values less than ('20000101'), partition p2 values less than ('2000-10-01'));")
	tk.MustExec("insert into t values ('20000201'), ('19000101');")

	// cannot get the statistical information immediately
	// tk.MustQuery(`SELECT PARTITION_NAME,TABLE_ROWS FROM INFORMATION_SCHEMA.PARTITIONS WHERE TABLE_NAME = 't';`).Check(testkit.Rows("p1 1", "p2 1"))
	str := tk.MustQuery(`desc select * from t where a < '2000-01-01';`).Rows()[0][3].(string)
	c.Assert(strings.Contains(str, "partition:p1"), IsTrue)
}

func (s *testIntegrationSuite) TestPartitionPruningForEQ(c *C) {
	tk := testkit.NewTestKit(c, s.store)
	tk.MustExec("use test")

	tk.MustExec("drop table if exists t")
	tk.MustExec("create table t(a datetime, b int) partition by range(weekday(a)) (partition p0 values less than(10), partition p1 values less than (100))")

	is := tk.Se.GetInfoSchema().(infoschema.InfoSchema)
	tbl, err := is.TableByName(model.NewCIStr("test"), model.NewCIStr("t"))
	c.Assert(err, IsNil)
	pt := tbl.(table.PartitionedTable)
	query, err := expression.ParseSimpleExprWithTableInfo(tk.Se, "a = '2020-01-01 00:00:00'", tbl.Meta())
	c.Assert(err, IsNil)
	dbName := model.NewCIStr(tk.Se.GetSessionVars().CurrentDB)
	columns, names, err := expression.ColumnInfos2ColumnsAndNames(tk.Se, dbName, tbl.Meta().Name, tbl.Meta().Cols(), tbl.Meta())
	c.Assert(err, IsNil)
	// Even the partition is not monotonous, EQ condition should be prune!
	// select * from t where a = '2020-01-01 00:00:00'
	res, err := core.PartitionPruning(tk.Se, pt, []expression.Expression{query}, nil, columns, names)
	c.Assert(err, IsNil)
	c.Assert(res, HasLen, 1)
	c.Assert(res[0], Equals, 0)
}

func (s *testIntegrationSuite) TestErrNoDB(c *C) {
	tk := testkit.NewTestKit(c, s.store)
	tk.MustExec("create user test")
	_, err := tk.Exec("grant select on test1111 to test@'%'")
	c.Assert(errors.Cause(err), Equals, core.ErrNoDB)
	_, err = tk.Exec("grant select on * to test@'%'")
	c.Assert(errors.Cause(err), Equals, core.ErrNoDB)
	_, err = tk.Exec("revoke select on * from test@'%'")
	c.Assert(errors.Cause(err), Equals, core.ErrNoDB)
	tk.MustExec("use test")
	tk.MustExec("create table test1111 (id int)")
	tk.MustExec("grant select on test1111 to test@'%'")
}

func (s *testIntegrationSuite) TestMaxMinEliminate(c *C) {
	tk := testkit.NewTestKit(c, s.store)

	tk.MustExec("use test")
	tk.MustExec("drop table if exists t")
	tk.MustExec("create table t(a int primary key)")
	tk.Se.GetSessionVars().EnableClusteredIndex = variable.ClusteredIndexDefModeOn
	tk.MustExec("create table cluster_index_t(a int, b int, c int, primary key (a, b));")

	var input []string
	var output []struct {
		SQL  string
		Plan []string
	}
	s.testData.GetTestCases(c, &input, &output)
	for i, tt := range input {
		s.testData.OnRecord(func() {
			output[i].SQL = tt
			output[i].Plan = s.testData.ConvertRowsToStrings(tk.MustQuery(tt).Rows())
		})
		tk.MustQuery(tt).Check(testkit.Rows(output[i].Plan...))
	}
}

func (s *testIntegrationSuite) TestINLJHintSmallTable(c *C) {
	tk := testkit.NewTestKit(c, s.store)
	tk.MustExec("use test")
	tk.MustExec("drop table if exists t1, t2")
	tk.MustExec("create table t1(a int not null, b int, key(a))")
	tk.MustExec("insert into t1 values(1,1),(2,2)")
	tk.MustExec("create table t2(a int not null, b int, key(a))")
	tk.MustExec("insert into t2 values(1,1),(2,2),(3,3),(4,4),(5,5)")
	tk.MustExec("analyze table t1, t2")
	tk.MustExec("explain format = 'brief' select /*+ TIDB_INLJ(t1) */ * from t1 join t2 on t1.a = t2.a")
}

func (s *testIntegrationSuite) TestIndexJoinUniqueCompositeIndex(c *C) {
	tk := testkit.NewTestKit(c, s.store)

	tk.MustExec("use test")
	tk.MustExec("drop table if exists t1, t2")
	tk.Se.GetSessionVars().EnableClusteredIndex = variable.ClusteredIndexDefModeIntOnly
	tk.MustExec("create table t1(a int not null, c int not null)")
	tk.MustExec("create table t2(a int not null, b int not null, c int not null, primary key(a,b))")
	tk.MustExec("insert into t1 values(1,1)")
	tk.MustExec("insert into t2 values(1,1,1),(1,2,1)")
	tk.MustExec("analyze table t1,t2")

	var input []string
	var output []struct {
		SQL  string
		Plan []string
	}
	s.testData.GetTestCases(c, &input, &output)
	for i, tt := range input {
		s.testData.OnRecord(func() {
			output[i].SQL = tt
			output[i].Plan = s.testData.ConvertRowsToStrings(tk.MustQuery(tt).Rows())
		})
		tk.MustQuery(tt).Check(testkit.Rows(output[i].Plan...))
	}
}

func (s *testIntegrationSuite) TestIndexMerge(c *C) {
	tk := testkit.NewTestKit(c, s.store)

	tk.MustExec("use test")
	tk.MustExec("drop table if exists t")
	tk.MustExec("create table t(a int, b int, c int, unique index(a), unique index(b), primary key(c))")

	var input []string
	var output []struct {
		SQL  string
		Plan []string
	}
	s.testData.GetTestCases(c, &input, &output)
	for i, tt := range input {
		s.testData.OnRecord(func() {
			output[i].SQL = tt
			output[i].Plan = s.testData.ConvertRowsToStrings(tk.MustQuery(tt).Rows())
		})
		tk.MustQuery(tt).Check(testkit.Rows(output[i].Plan...))
	}
}

func (s *testIntegrationSuite) TestIndexMergeHint4CNF(c *C) {
	tk := testkit.NewTestKit(c, s.store)

	tk.MustExec("use test")
	tk.MustExec("drop table if exists t")
	tk.MustExec("create table t(id int primary key, a int, b int, c int, key(a), key(b), key(c))")

	var input []string
	var output []struct {
		SQL  string
		Plan []string
	}
	s.testData.GetTestCases(c, &input, &output)
	for i, tt := range input {
		s.testData.OnRecord(func() {
			output[i].SQL = tt
			output[i].Plan = s.testData.ConvertRowsToStrings(tk.MustQuery(tt).Rows())
		})
		tk.MustQuery(tt).Check(testkit.Rows(output[i].Plan...))
	}
}

func (s *testIntegrationSuite) TestInvisibleIndex(c *C) {
	tk := testkit.NewTestKit(c, s.store)

	tk.MustExec("use test")
	tk.MustExec("drop table if exists t")

	// Optimizer cannot see invisible indexes.
	tk.MustExec("create table t(a int, b int, unique index i_a (a) invisible, unique index i_b(b))")
	tk.MustExec("insert into t values (1,2)")

	// For issue 26217, can't use invisible index after admin check table.
	tk.MustExec("admin check table t")

	// Optimizer cannot use invisible indexes.
	tk.MustQuery("select a from t order by a").Check(testkit.Rows("1"))
	c.Check(tk.MustUseIndex("select a from t order by a", "i_a"), IsFalse)
	tk.MustQuery("select a from t where a > 0").Check(testkit.Rows("1"))
	c.Check(tk.MustUseIndex("select a from t where a > 1", "i_a"), IsFalse)

	// If use invisible indexes in index hint and sql hint, throw an error.
	errStr := "[planner:1176]Key 'i_a' doesn't exist in table 't'"
	tk.MustGetErrMsg("select * from t use index(i_a)", errStr)
	tk.MustGetErrMsg("select * from t force index(i_a)", errStr)
	tk.MustGetErrMsg("select * from t ignore index(i_a)", errStr)
	tk.MustQuery("select /*+ USE_INDEX(t, i_a) */ * from t")
	c.Assert(tk.Se.GetSessionVars().StmtCtx.GetWarnings(), HasLen, 1)
	c.Assert(tk.Se.GetSessionVars().StmtCtx.GetWarnings()[0].Err.Error(), Equals, errStr)
	tk.MustQuery("select /*+ IGNORE_INDEX(t, i_a), USE_INDEX(t, i_b) */ a from t order by a")
	c.Assert(tk.Se.GetSessionVars().StmtCtx.GetWarnings(), HasLen, 1)
	c.Assert(tk.Se.GetSessionVars().StmtCtx.GetWarnings()[0].Err.Error(), Equals, errStr)
	tk.MustQuery("select /*+ FORCE_INDEX(t, i_a), USE_INDEX(t, i_b) */ a from t order by a")
	c.Assert(tk.Se.GetSessionVars().StmtCtx.GetWarnings(), HasLen, 1)
	c.Assert(tk.Se.GetSessionVars().StmtCtx.GetWarnings()[0].Err.Error(), Equals, errStr)
	// For issue 15519
	inapplicableErrStr := "[planner:1815]force_index(test.aaa) is inapplicable, check whether the table(test.aaa) exists"
	tk.MustQuery("select /*+ FORCE_INDEX(aaa) */ * from t")
	c.Assert(tk.Se.GetSessionVars().StmtCtx.GetWarnings(), HasLen, 1)
	c.Assert(tk.Se.GetSessionVars().StmtCtx.GetWarnings()[0].Err.Error(), Equals, inapplicableErrStr)

	tk.MustExec("admin check table t")
	tk.MustExec("admin check index t i_a")
}

// for issue #14822
func (s *testIntegrationSuite) TestIndexJoinTableRange(c *C) {
	tk := testkit.NewTestKit(c, s.store)

	tk.MustExec("use test")
	tk.MustExec("drop table if exists t1, t2")
	tk.MustExec("create table t1(a int, b int, primary key (a), key idx_t1_b (b))")
	tk.MustExec("create table t2(a int, b int, primary key (a), key idx_t1_b (b))")

	var input []string
	var output []struct {
		SQL  string
		Plan []string
	}
	s.testData.GetTestCases(c, &input, &output)
	for i, tt := range input {
		s.testData.OnRecord(func() {
			output[i].SQL = tt
			output[i].Plan = s.testData.ConvertRowsToStrings(tk.MustQuery(tt).Rows())
		})
		tk.MustQuery(tt).Check(testkit.Rows(output[i].Plan...))
	}
}

func (s *testIntegrationSuite) TestTopNByConstFunc(c *C) {
	tk := testkit.NewTestKit(c, s.store)
	tk.MustExec("use test")
	tk.MustQuery("select max(t.col) from (select 'a' as col union all select '' as col) as t").Check(testkit.Rows(
		"a",
	))
}

func (s *testIntegrationSuite) TestSubqueryWithTopN(c *C) {
	tk := testkit.NewTestKit(c, s.store)

	tk.MustExec("use test")
	tk.MustExec("drop table if exists t")
	tk.MustExec("create table t(a int, b int)")

	var input []string
	var output []struct {
		SQL  string
		Plan []string
	}
	s.testData.GetTestCases(c, &input, &output)
	for i, tt := range input {
		s.testData.OnRecord(func() {
			output[i].SQL = tt
			output[i].Plan = s.testData.ConvertRowsToStrings(tk.MustQuery(tt).Rows())
		})
		tk.MustQuery(tt).Check(testkit.Rows(output[i].Plan...))
	}
}

func (s *testIntegrationSuite) TestIndexHintWarning(c *C) {
	tk := testkit.NewTestKit(c, s.store)
	tk.MustExec("use test")
	tk.MustExec("drop table if exists t1, t2")
	tk.MustExec("create table t1(a int, b int, c int, key a(a), key b(b))")
	tk.MustExec("create table t2(a int, b int, c int, key a(a), key b(b))")
	var input []string
	var output []struct {
		SQL      string
		Warnings []string
	}
	s.testData.GetTestCases(c, &input, &output)
	for i, tt := range input {
		s.testData.OnRecord(func() {
			output[i].SQL = tt
			tk.MustQuery(tt)
			warns := tk.Se.GetSessionVars().StmtCtx.GetWarnings()
			output[i].Warnings = make([]string, len(warns))
			for j := range warns {
				output[i].Warnings[j] = warns[j].Err.Error()
			}
		})
		tk.MustQuery(tt)
		warns := tk.Se.GetSessionVars().StmtCtx.GetWarnings()
		c.Assert(len(warns), Equals, len(output[i].Warnings))
		for j := range warns {
			c.Assert(warns[j].Level, Equals, stmtctx.WarnLevelWarning)
			c.Assert(warns[j].Err.Error(), Equals, output[i].Warnings[j])
		}
	}
}

func (s *testIntegrationSuite) TestIssue15546(c *C) {
	tk := testkit.NewTestKit(c, s.store)

	tk.MustExec("use test")
	tk.MustExec("drop table if exists t, pt, vt")
	tk.MustExec("create table t(a int, b int)")
	tk.MustExec("insert into t values(1, 1)")
	tk.MustExec("create table pt(a int primary key, b int) partition by range(a) (" +
		"PARTITION `p0` VALUES LESS THAN (10), PARTITION `p1` VALUES LESS THAN (20), PARTITION `p2` VALUES LESS THAN (30))")
	tk.MustExec("insert into pt values(1, 1), (11, 11), (21, 21)")
	tk.MustExec("create definer='root'@'localhost' view vt(a, b) as select a, b from t")
	tk.MustQuery("select * from pt, vt where pt.a = vt.a").Check(testkit.Rows("1 1 1 1"))
}

func (s *testIntegrationSuite) TestApproxCountDistinctInPartitionTable(c *C) {
	tk := testkit.NewTestKit(c, s.store)

	tk.MustExec("use test")
	tk.MustExec("drop table if exists t")
	tk.MustExec("create table t(a int(11), b int) partition by range (a) (partition p0 values less than (3), partition p1 values less than maxvalue);")
	tk.MustExec("insert into t values(1, 1), (2, 1), (3, 1), (4, 2), (4, 2)")
	tk.MustExec("set session tidb_opt_agg_push_down=1")
	tk.MustExec(`set @@tidb_partition_prune_mode='` + string(variable.Static) + `'`)
	tk.MustQuery("explain format = 'brief' select approx_count_distinct(a), b from t group by b order by b desc").Check(testkit.Rows("Sort 16000.00 root  test.t.b:desc",
		"└─HashAgg 16000.00 root  group by:test.t.b, funcs:approx_count_distinct(Column#5)->Column#4, funcs:firstrow(Column#6)->test.t.b",
		"  └─PartitionUnion 16000.00 root  ",
		"    ├─HashAgg 8000.00 root  group by:test.t.b, funcs:approx_count_distinct(test.t.a)->Column#5, funcs:firstrow(test.t.b)->Column#6, funcs:firstrow(test.t.b)->test.t.b",
		"    │ └─TableReader 10000.00 root  data:TableFullScan",
		"    │   └─TableFullScan 10000.00 cop[tikv] table:t, partition:p0 keep order:false, stats:pseudo",
		"    └─HashAgg 8000.00 root  group by:test.t.b, funcs:approx_count_distinct(test.t.a)->Column#5, funcs:firstrow(test.t.b)->Column#6, funcs:firstrow(test.t.b)->test.t.b",
		"      └─TableReader 10000.00 root  data:TableFullScan",
		"        └─TableFullScan 10000.00 cop[tikv] table:t, partition:p1 keep order:false, stats:pseudo"))
	tk.MustQuery("select approx_count_distinct(a), b from t group by b order by b desc").Check(testkit.Rows("1 2", "3 1"))
}

func (s *testIntegrationSuite) TestApproxPercentile(c *C) {
	tk := testkit.NewTestKit(c, s.store)

	tk.MustExec("use test")
	tk.MustExec("drop table if exists t")
	tk.MustExec("create table t(a int, b int)")
	tk.MustExec("insert into t values(1, 1), (2, 1), (3, 2), (4, 2), (5, 2)")

	var input []string
	var output []struct {
		SQL  string
		Plan []string
		Res  []string
	}
	s.testData.GetTestCases(c, &input, &output)
	for i, tt := range input {
		s.testData.OnRecord(func() {
			output[i].SQL = tt
			output[i].Plan = s.testData.ConvertRowsToStrings(tk.MustQuery("explain " + tt).Rows())
			output[i].Res = s.testData.ConvertRowsToStrings(tk.MustQuery(tt).Rows())
		})
		tk.MustQuery("explain " + tt).Check(testkit.Rows(output[i].Plan...))
		tk.MustQuery(tt).Check(testkit.Rows(output[i].Res...))
	}
}

func (s *testIntegrationSuite) TestIssue17813(c *C) {
	tk := testkit.NewTestKit(c, s.store)

	tk.MustExec("use test")
	tk.MustExec("drop table if exists hash_partition_overflow")
	tk.MustExec("create table hash_partition_overflow (c0 bigint unsigned) partition by hash(c0) partitions 3")
	tk.MustExec("insert into hash_partition_overflow values (9223372036854775808)")
	tk.MustQuery("select * from hash_partition_overflow where c0 = 9223372036854775808").Check(testkit.Rows("9223372036854775808"))
	tk.MustQuery("select * from hash_partition_overflow where c0 in (1, 9223372036854775808)").Check(testkit.Rows("9223372036854775808"))
}

func (s *testIntegrationSuite) TestHintWithRequiredProperty(c *C) {
	tk := testkit.NewTestKit(c, s.store)
	tk.MustExec("set @@session.tidb_executor_concurrency = 4;")
	tk.MustExec("set @@session.tidb_hash_join_concurrency = 5;")
	tk.MustExec("set @@session.tidb_distsql_scan_concurrency = 15;")
	tk.MustExec("use test")
	tk.MustExec("drop table if exists t")
	tk.MustExec("create table t(a int primary key, b int, c int, key b(b))")
	var input []string
	var output []struct {
		SQL      string
		Plan     []string
		Warnings []string
	}
	s.testData.GetTestCases(c, &input, &output)
	for i, tt := range input {
		s.testData.OnRecord(func() {
			output[i].SQL = tt
			output[i].Plan = s.testData.ConvertRowsToStrings(tk.MustQuery(tt).Rows())
			warnings := tk.Se.GetSessionVars().StmtCtx.GetWarnings()
			output[i].Warnings = make([]string, len(warnings))
			for j, warning := range warnings {
				output[i].Warnings[j] = warning.Err.Error()
			}
		})
		tk.MustQuery(tt).Check(testkit.Rows(output[i].Plan...))
		warnings := tk.Se.GetSessionVars().StmtCtx.GetWarnings()
		c.Assert(len(warnings), Equals, len(output[i].Warnings))
		for j, warning := range warnings {
			c.Assert(output[i].Warnings[j], Equals, warning.Err.Error())
		}
	}
}

func (s *testIntegrationSuite) TestIssue15813(c *C) {
	tk := testkit.NewTestKit(c, s.store)

	tk.MustExec("use test")
	tk.MustExec("drop table if exists t0, t1")
	tk.MustExec("create table t0(c0 int primary key)")
	tk.MustExec("create table t1(c0 int primary key)")
	tk.MustExec("CREATE INDEX i0 ON t0(c0)")
	tk.MustExec("CREATE INDEX i0 ON t1(c0)")
	tk.MustQuery("select /*+ MERGE_JOIN(t0, t1) */ * from t0, t1 where t0.c0 = t1.c0").Check(testkit.Rows())
}

func (s *testIntegrationSuite) TestFullGroupByOrderBy(c *C) {
	tk := testkit.NewTestKit(c, s.store)

	tk.MustExec("use test")
	tk.MustExec("drop table if exists t")
	tk.MustExec("create table t(a int, b int)")
	tk.MustQuery("select count(a) as b from t group by a order by b").Check(testkit.Rows())
	err := tk.ExecToErr("select count(a) as cnt from t group by a order by b")
	c.Assert(terror.ErrorEqual(err, core.ErrFieldNotInGroupBy), IsTrue)
}

func (s *testIntegrationSuite) TestHintWithoutTableWarning(c *C) {
	tk := testkit.NewTestKit(c, s.store)
	tk.MustExec("use test")
	tk.MustExec("drop table if exists t1, t2")
	tk.MustExec("create table t1(a int, b int, c int, key a(a))")
	tk.MustExec("create table t2(a int, b int, c int, key a(a))")
	var input []string
	var output []struct {
		SQL      string
		Warnings []string
	}
	s.testData.GetTestCases(c, &input, &output)
	for i, tt := range input {
		s.testData.OnRecord(func() {
			output[i].SQL = tt
			tk.MustQuery(tt)
			warns := tk.Se.GetSessionVars().StmtCtx.GetWarnings()
			output[i].Warnings = make([]string, len(warns))
			for j := range warns {
				output[i].Warnings[j] = warns[j].Err.Error()
			}
		})
		tk.MustQuery(tt)
		warns := tk.Se.GetSessionVars().StmtCtx.GetWarnings()
		c.Assert(len(warns), Equals, len(output[i].Warnings))
		for j := range warns {
			c.Assert(warns[j].Level, Equals, stmtctx.WarnLevelWarning)
			c.Assert(warns[j].Err.Error(), Equals, output[i].Warnings[j])
		}
	}
}

func (s *testIntegrationSuite) TestIssue15858(c *C) {
	tk := testkit.NewTestKit(c, s.store)
	tk.MustExec("use test")
	tk.MustExec("drop table if exists t")
	tk.MustExec("create table t(a int primary key)")
	tk.MustExec("select * from t t1, (select a from t order by a+1) t2 where t1.a = t2.a")
}

func (s *testIntegrationSuite) TestIssue15846(c *C) {
	tk := testkit.NewTestKit(c, s.store)
	tk.MustExec("use test")
	tk.MustExec("drop table if exists t0, t1")
	tk.MustExec("CREATE TABLE t0(t0 INT UNIQUE);")
	tk.MustExec("CREATE TABLE t1(c0 FLOAT);")
	tk.MustExec("INSERT INTO t1(c0) VALUES (0);")
	tk.MustExec("INSERT INTO t0(t0) VALUES (NULL), (NULL);")
	tk.MustQuery("SELECT t1.c0 FROM t1 LEFT JOIN t0 ON 1;").Check(testkit.Rows("0", "0"))

	tk.MustExec("drop table if exists t0, t1")
	tk.MustExec("CREATE TABLE t0(t0 INT);")
	tk.MustExec("CREATE TABLE t1(c0 FLOAT);")
	tk.MustExec("INSERT INTO t1(c0) VALUES (0);")
	tk.MustExec("INSERT INTO t0(t0) VALUES (NULL), (NULL);")
	tk.MustQuery("SELECT t1.c0 FROM t1 LEFT JOIN t0 ON 1;").Check(testkit.Rows("0", "0"))

	tk.MustExec("drop table if exists t0, t1")
	tk.MustExec("CREATE TABLE t0(t0 INT);")
	tk.MustExec("CREATE TABLE t1(c0 FLOAT);")
	tk.MustExec("create unique index idx on t0(t0);")
	tk.MustExec("INSERT INTO t1(c0) VALUES (0);")
	tk.MustExec("INSERT INTO t0(t0) VALUES (NULL), (NULL);")
	tk.MustQuery("SELECT t1.c0 FROM t1 LEFT JOIN t0 ON 1;").Check(testkit.Rows("0", "0"))
}

func (s *testIntegrationSuite) TestFloorUnixTimestampPruning(c *C) {
	tk := testkit.NewTestKit(c, s.store)
	tk.MustExec("use test")
	tk.MustExec("drop table if exists floor_unix_timestamp")
	tk.MustExec(`create table floor_unix_timestamp (ts timestamp(3))
partition by range (floor(unix_timestamp(ts))) (
partition p0 values less than (unix_timestamp('2020-04-05 00:00:00')),
partition p1 values less than (unix_timestamp('2020-04-12 00:00:00')),
partition p2 values less than (unix_timestamp('2020-04-15 00:00:00')))`)
	tk.MustExec("insert into floor_unix_timestamp values ('2020-04-04 00:00:00')")
	tk.MustExec("insert into floor_unix_timestamp values ('2020-04-04 23:59:59.999')")
	tk.MustExec("insert into floor_unix_timestamp values ('2020-04-05 00:00:00')")
	tk.MustExec("insert into floor_unix_timestamp values ('2020-04-05 00:00:00.001')")
	tk.MustExec("insert into floor_unix_timestamp values ('2020-04-12 01:02:03.456')")
	tk.MustExec("insert into floor_unix_timestamp values ('2020-04-14 00:00:42')")
	tk.MustQuery("select count(*) from floor_unix_timestamp where '2020-04-05 00:00:00.001' = ts").Check(testkit.Rows("1"))
	tk.MustQuery("select * from floor_unix_timestamp where ts > '2020-04-05 00:00:00' order by ts").Check(testkit.Rows("2020-04-05 00:00:00.001", "2020-04-12 01:02:03.456", "2020-04-14 00:00:42.000"))
	tk.MustQuery("select count(*) from floor_unix_timestamp where ts <= '2020-04-05 23:00:00'").Check(testkit.Rows("4"))
	tk.MustQuery("select * from floor_unix_timestamp partition(p1, p2) where ts > '2020-04-14 00:00:00'").Check(testkit.Rows("2020-04-14 00:00:42.000"))
}

func (s *testIntegrationSuite) TestIssue16290And16292(c *C) {
	tk := testkit.NewTestKit(c, s.store)
	tk.MustExec("use test")
	tk.MustExec("drop table if exists t;")
	tk.MustExec("create table t(a int, b int, primary key(a));")
	tk.MustExec("insert into t values(1, 1);")

	for i := 0; i <= 1; i++ {
		tk.MustExec(fmt.Sprintf("set session tidb_opt_agg_push_down = %v", i))

		tk.MustQuery("select avg(a) from (select * from t ta union all select * from t tb) t;").Check(testkit.Rows("1.0000"))
		tk.MustQuery("select avg(b) from (select * from t ta union all select * from t tb) t;").Check(testkit.Rows("1.0000"))
		tk.MustQuery("select count(distinct a) from (select * from t ta union all select * from t tb) t;").Check(testkit.Rows("1"))
		tk.MustQuery("select count(distinct b) from (select * from t ta union all select * from t tb) t;").Check(testkit.Rows("1"))
	}
}

func (s *testIntegrationSuite) TestTableDualWithRequiredProperty(c *C) {
	tk := testkit.NewTestKit(c, s.store)
	tk.MustExec("use test")
	tk.MustExec("drop table if exists t1, t2;")
	tk.MustExec("create table t1 (a int, b int) partition by range(a) " +
		"(partition p0 values less than(10), partition p1 values less than MAXVALUE)")
	tk.MustExec("create table t2 (a int, b int)")
	tk.MustExec("select /*+ MERGE_JOIN(t1, t2) */ * from t1 partition (p0), t2  where t1.a > 100 and t1.a = t2.a")
}

func (s *testIntegrationSuite) TestIndexJoinInnerIndexNDV(c *C) {
	tk := testkit.NewTestKit(c, s.store)
	tk.MustExec("use test")
	tk.MustExec("drop table if exists t1, t2")
	tk.MustExec("create table t1(a int not null, b int not null, c int not null)")
	tk.MustExec("create table t2(a int not null, b int not null, c int not null, index idx1(a,b), index idx2(c))")
	tk.MustExec("insert into t1 values(1,1,1),(1,1,1),(1,1,1)")
	tk.MustExec("insert into t2 values(1,1,1),(1,1,2),(1,1,3)")
	tk.MustExec("analyze table t1, t2")

	var input []string
	var output []struct {
		SQL  string
		Plan []string
	}
	s.testData.GetTestCases(c, &input, &output)
	for i, tt := range input {
		s.testData.OnRecord(func() {
			output[i].SQL = tt
			output[i].Plan = s.testData.ConvertRowsToStrings(tk.MustQuery(tt).Rows())
		})
		tk.MustQuery(tt).Check(testkit.Rows(output[i].Plan...))
	}
}

func (s *testIntegrationSerialSuite) TestIssue16837(c *C) {
	tk := testkit.NewTestKit(c, s.store)
	tk.MustExec("use test")
	tk.MustExec("drop table if exists t")
	tk.MustExec("create table t(a int,b int,c int,d int,e int,unique key idx_ab(a,b),unique key(c),unique key(d))")
	tk.MustQuery("explain format = 'brief' select /*+ use_index_merge(t,c,idx_ab) */ * from t where a = 1 or (e = 1 and c = 1)").Check(testkit.Rows(
		"IndexMerge 0.01 root  ",
		"├─IndexRangeScan(Build) 10.00 cop[tikv] table:t, index:idx_ab(a, b) range:[1,1], keep order:false, stats:pseudo",
		"├─IndexRangeScan(Build) 1.00 cop[tikv] table:t, index:c(c) range:[1,1], keep order:false, stats:pseudo",
		"└─Selection(Probe) 0.01 cop[tikv]  or(eq(test.t.a, 1), and(eq(test.t.e, 1), eq(test.t.c, 1)))",
		"  └─TableRowIDScan 11.00 cop[tikv] table:t keep order:false, stats:pseudo"))
	tk.MustQuery("show warnings").Check(testkit.Rows())
	tk.MustExec("insert into t values (2, 1, 1, 1, 2)")
	tk.MustQuery("select /*+ use_index_merge(t,c,idx_ab) */ * from t where a = 1 or (e = 1 and c = 1)").Check(testkit.Rows())
}

func (s *testIntegrationSerialSuite) TestIndexMerge(c *C) {
	tk := testkit.NewTestKit(c, s.store)
	tk.MustExec("use test")
	tk.MustExec("drop table if exists t")
	tk.MustExec("create table t (a int, b int, unique key(a), unique key(b))")
	tk.MustExec("insert into t value (1, 5), (2, 4), (3, 3), (4, 2), (5, 1)")
	tk.MustExec("insert into t value (6, 0), (7, -1), (8, -2), (9, -3), (10, -4)")
	tk.MustExec("analyze table t")

	var input []string
	var output []struct {
		SQL      string
		Plan     []string
		Warnings []string
	}
	s.testData.GetTestCases(c, &input, &output)
	for i, tt := range input {
		s.testData.OnRecord(func() {
			output[i].SQL = tt
			output[i].Plan = s.testData.ConvertRowsToStrings(tk.MustQuery(tt).Rows())
			output[i].Warnings = s.testData.ConvertRowsToStrings(tk.MustQuery("show warnings").Rows())
		})
		tk.MustQuery(tt).Check(testkit.Rows(output[i].Plan...))
		tk.MustQuery("show warnings").Check(testkit.Rows(output[i].Warnings...))
	}
}

func (s *testIntegrationSerialSuite) TestIndexMergePartialScansClusteredIndex(c *C) {
	tk := testkit.NewTestKit(c, s.store)
	tk.MustExec("use test;")

	tk.MustExec("drop table if exists t;")
	tk.MustExec("create table t (a int, b int, c int, primary key (a, b) clustered, key idx_c(c));")
	tk.MustExec("insert into t values (1, 1, 1), (10, 10, 10), (100, 100, 100);")
	const queryTemplate = "select /*+ use_index_merge(t) */ %s from t where %s order by a, b;"
	projections := [][]string{{"a"}, {"b"}, {"c"}, {"a", "b"}, {"b", "c"}, {"c", "a"}, {"b", "a", "c"}}
	cases := []struct {
		condition string
		expected  []string
	}{
		{
			// 3 table scans
			"a < 2 or a < 10 or a > 11", []string{"1", "100"},
		},
		{
			// 3 index scans
			"c < 10 or c < 11 or c > 50", []string{"1", "10", "100"},
		},
		{
			// 1 table scan + 1 index scan
			"a < 2 or c > 10000", []string{"1"},
		},
		{
			// 2 table scans + 1 index scan
			"a < 2 or a > 88 or c > 10000", []string{"1", "100"},
		},
		{
			// 2 table scans + 2 index scans
			"a < 2 or (a >= 10 and b >= 10) or c > 100 or c < 1", []string{"1", "10", "100"},
		},
		{
			// 3 table scans + 2 index scans
			"a < 2 or (a >= 10 and b >= 10) or (a >= 20 and b < 10) or c > 100 or c < 1", []string{"1", "10", "100"},
		},
	}
	for _, p := range projections {
		for _, ca := range cases {
			query := fmt.Sprintf(queryTemplate, strings.Join(p, ","), ca.condition)
			tk.HasPlan(query, "IndexMerge")
			expected := make([]string, 0, len(ca.expected))
			for _, datum := range ca.expected {
				row := strings.Repeat(datum+" ", len(p))
				expected = append(expected, row[:len(row)-1])
			}
			tk.MustQuery(query).Check(testkit.Rows(expected...))
		}
	}
}

func (s *testIntegrationSerialSuite) TestIndexMergePartialScansTiDBRowID(c *C) {
	tk := testkit.NewTestKit(c, s.store)
	tk.MustExec("use test;")

	tk.MustExec("drop table if exists t;")
	tk.MustExec("create table t (a int, b int, c int, unique key (a, b), key idx_c(c));")
	tk.MustExec("insert into t values (1, 1, 1), (10, 10, 10), (100, 100, 100);")
	const queryTemplate = "select /*+ use_index_merge(t) */ %s from t where %s order by a;"
	projections := [][]string{{"a"}, {"b"}, {"c"}, {"a", "b"}, {"b", "c"}, {"c", "a"}, {"b", "a", "c"}}
	cases := []struct {
		condition string
		expected  []string
	}{
		{
			// 3 index scans
			"c < 10 or c < 11 or c > 50", []string{"1", "10", "100"},
		},
		{
			// 2 index scans
			"c < 10 or a < 2", []string{"1"},
		},
		{
			// 1 table scan + 1 index scan
			"_tidb_rowid < 2 or c > 10000", []string{"1"},
		},
		{
			// 2 table scans + 1 index scan
			"_tidb_rowid < 2 or _tidb_rowid < 10 or c > 11", []string{"1", "10", "100"},
		},
		{
			// 1 table scans + 3 index scans
			"_tidb_rowid < 2 or (a >= 10 and b >= 10) or c > 100 or c < 1", []string{"1", "10", "100"},
		},
		{
			// 1 table scans + 4 index scans
			"_tidb_rowid < 2 or (a >= 10 and b >= 10) or (a >= 20 and b < 10) or c > 100 or c < 1", []string{"1", "10", "100"},
		},
	}
	for _, p := range projections {
		for _, ca := range cases {
			query := fmt.Sprintf(queryTemplate, strings.Join(p, ","), ca.condition)
			tk.HasPlan(query, "IndexMerge")
			expected := make([]string, 0, len(ca.expected))
			for _, datum := range ca.expected {
				row := strings.Repeat(datum+" ", len(p))
				expected = append(expected, row[:len(row)-1])
			}
			tk.MustQuery(query).Check(testkit.Rows(expected...))
		}
	}
}

func (s *testIntegrationSerialSuite) TestIndexMergePartialScansPKIsHandle(c *C) {
	tk := testkit.NewTestKit(c, s.store)
	tk.MustExec("use test;")

	tk.MustExec("drop table if exists t;")
	tk.MustExec("create table t (a int, b int, c int, primary key (a), unique key (b), key idx_c(c));")
	tk.MustExec("insert into t values (1, 1, 1), (10, 10, 10), (100, 100, 100);")
	const queryTemplate = "select /*+ use_index_merge(t) */ %s from t where %s order by b;"
	projections := [][]string{{"a"}, {"b"}, {"c"}, {"a", "b"}, {"b", "c"}, {"c", "a"}, {"b", "a", "c"}}
	cases := []struct {
		condition string
		expected  []string
	}{
		{
			// 3 index scans
			"b < 10 or c < 11 or c > 50", []string{"1", "10", "100"},
		},
		{
			// 1 table scan + 1 index scan
			"a < 2 or c > 10000", []string{"1"},
		},
		{
			// 2 table scans + 1 index scan
			"a < 2 or a < 10 or b > 11", []string{"1", "100"},
		},
		{
			// 1 table scans + 3 index scans
			"a < 2 or b >= 10 or c > 100 or c < 1", []string{"1", "10", "100"},
		},
		{
			// 3 table scans + 2 index scans
			"a < 2 or a >= 10 or a >= 20 or c > 100 or b < 1", []string{"1", "10", "100"},
		},
	}
	for _, p := range projections {
		for _, ca := range cases {
			query := fmt.Sprintf(queryTemplate, strings.Join(p, ","), ca.condition)
			tk.HasPlan(query, "IndexMerge")
			expected := make([]string, 0, len(ca.expected))
			for _, datum := range ca.expected {
				row := strings.Repeat(datum+" ", len(p))
				expected = append(expected, row[:len(row)-1])
			}
			tk.MustQuery(query).Check(testkit.Rows(expected...))
		}
	}
}

func (s *testIntegrationSerialSuite) TestIssue23919(c *C) {
	tk := testkit.NewTestKit(c, s.store)
	tk.MustExec("use test;")

	// Test for the minimal reproducible case.
	tk.MustExec("drop table if exists t;")
	tk.MustExec("create table t (a int, b int, index(a), index(b)) partition by hash (a) partitions 2;")
	tk.MustExec("insert into t values (1, 5);")
	tk.MustQuery("select /*+ use_index_merge( t ) */ * from t where a in (3) or b in (5) order by a;").
		Check(testkit.Rows("1 5"))

	// Test for the original case.
	tk.MustExec("drop table if exists t;")
	tk.MustExec(`CREATE TABLE t (
  col_5 text NOT NULL,
  col_6 tinyint(3) unsigned DEFAULT NULL,
  col_7 float DEFAULT '4779.165058537128',
  col_8 smallint(6) NOT NULL DEFAULT '-24790',
  col_9 date DEFAULT '2031-01-15',
  col_37 int(11) DEFAULT '1350204687',
  PRIMARY KEY (col_5(6),col_8) /*T![clustered_index] NONCLUSTERED */,
  UNIQUE KEY idx_6 (col_9,col_7,col_8),
  KEY idx_8 (col_8,col_6,col_5(6),col_9,col_7),
  KEY idx_9 (col_9,col_7,col_8)
) ENGINE=InnoDB DEFAULT CHARSET=utf8mb4 COLLATE=utf8mb4_bin
PARTITION BY RANGE ( col_8 ) (
  PARTITION p0 VALUES LESS THAN (-17650),
  PARTITION p1 VALUES LESS THAN (-13033),
  PARTITION p2 VALUES LESS THAN (2521),
  PARTITION p3 VALUES LESS THAN (7510)
);`)
	tk.MustExec("insert into t values ('', NULL, 6304.0146, -24790, '2031-01-15', 1350204687);")
	tk.MustQuery("select  var_samp(col_7) aggCol from (select  /*+ use_index_merge( t ) */ * from t where " +
		"t.col_9 in ( '2002-06-22' ) or t.col_5 in ( 'PkfzI'  ) or t.col_8 in ( -24874 ) and t.col_6 > null and " +
		"t.col_5 > 'r' and t.col_9 in ( '1979-09-04' ) and t.col_7 < 8143.667552769195 or " +
		"t.col_5 in ( 'iZhfEjRWci' , 'T' , ''  ) or t.col_9 <> '1976-09-11' and t.col_7 = 8796.436181615773 and " +
		"t.col_8 = 7372 order by col_5,col_8  ) ordered_tbl group by col_6;").Check(testkit.Rows("<nil>"))
}

func (s *testIntegrationSerialSuite) TestIssue16407(c *C) {
	tk := testkit.NewTestKit(c, s.store)
	tk.MustExec("use test")
	tk.MustExec("drop table if exists t")
	tk.MustExec("create table t(a int,b char(100),key(a),key(b(10)))")
	tk.MustQuery("explain format = 'brief' select /*+ use_index_merge(t) */ * from t where a=10 or b='x'").Check(testkit.Rows(
		"IndexMerge 0.04 root  ",
		"├─IndexRangeScan(Build) 10.00 cop[tikv] table:t, index:a(a) range:[10,10], keep order:false, stats:pseudo",
		"├─IndexRangeScan(Build) 10.00 cop[tikv] table:t, index:b(b) range:[\"x\",\"x\"], keep order:false, stats:pseudo",
		"└─Selection(Probe) 0.04 cop[tikv]  or(eq(test.t.a, 10), eq(test.t.b, \"x\"))",
		"  └─TableRowIDScan 19.99 cop[tikv] table:t keep order:false, stats:pseudo"))
	tk.MustQuery("show warnings").Check(testkit.Rows())
	tk.MustExec("insert into t values (1, 'xx')")
	tk.MustQuery("select /*+ use_index_merge(t) */ * from t where a=10 or b='x'").Check(testkit.Rows())
}

func (s *testIntegrationSuite) TestStreamAggProp(c *C) {
	tk := testkit.NewTestKit(c, s.store)

	tk.MustExec("use test")
	tk.MustExec("drop table if exists t")
	tk.MustExec("create table t(a int)")
	tk.MustExec("insert into t values(1),(1),(2)")

	var input []string
	var output []struct {
		SQL  string
		Plan []string
		Res  []string
	}
	s.testData.GetTestCases(c, &input, &output)
	for i, tt := range input {
		s.testData.OnRecord(func() {
			output[i].SQL = tt
			output[i].Plan = s.testData.ConvertRowsToStrings(tk.MustQuery("explain format = 'brief' " + tt).Rows())
			output[i].Res = s.testData.ConvertRowsToStrings(tk.MustQuery(tt).Rows())
		})
		tk.MustQuery("explain format = 'brief' " + tt).Check(testkit.Rows(output[i].Plan...))
		tk.MustQuery(tt).Check(testkit.Rows(output[i].Res...))
	}
}

func (s *testIntegrationSuite) TestOptimizeHintOnPartitionTable(c *C) {
	tk := testkit.NewTestKit(c, s.store)

	tk.MustExec("use test")
	tk.MustExec("drop table if exists t")
	tk.MustExec(`create table t (
					a int, b int, c varchar(20),
					primary key(a), key(b), key(c)
				) partition by range columns(a) (
					partition p0 values less than(6),
					partition p1 values less than(11),
					partition p2 values less than(16));`)
	tk.MustExec(`insert into t values (1,1,"1"), (2,2,"2"), (8,8,"8"), (11,11,"11"), (15,15,"15")`)

	// Create virtual tiflash replica info.
	dom := domain.GetDomain(tk.Se)
	is := dom.InfoSchema()
	db, exists := is.SchemaByName(model.NewCIStr("test"))
	c.Assert(exists, IsTrue)
	for _, tblInfo := range db.Tables {
		if tblInfo.Name.L == "t" {
			tblInfo.TiFlashReplica = &model.TiFlashReplicaInfo{
				Count:     1,
				Available: true,
			}
		}
	}

	tk.MustExec(`set @@tidb_partition_prune_mode='` + string(variable.Static) + `'`)

	var input []string
	var output []struct {
		SQL  string
		Plan []string
		Warn []string
	}
	s.testData.GetTestCases(c, &input, &output)
	for i, tt := range input {
		s.testData.OnRecord(func() {
			output[i].SQL = tt
			output[i].Plan = s.testData.ConvertRowsToStrings(tk.MustQuery("explain format = 'brief' " + tt).Rows())
			output[i].Warn = s.testData.ConvertRowsToStrings(tk.MustQuery("show warnings").Rows())
		})
		tk.MustQuery("explain format = 'brief' " + tt).Check(testkit.Rows(output[i].Plan...))
		tk.MustQuery("show warnings").Check(testkit.Rows(output[i].Warn...))
	}
}

func (s *testIntegrationSerialSuite) TestNotReadOnlySQLOnTiFlash(c *C) {
	tk := testkit.NewTestKit(c, s.store)

	tk.MustExec("use test")
	tk.MustExec("drop table if exists t")
	tk.MustExec("create table t (a int, b varchar(20))")
	tk.MustExec(`set @@tidb_isolation_read_engines = "tiflash"`)
	// Create virtual tiflash replica info.
	dom := domain.GetDomain(tk.Se)
	is := dom.InfoSchema()
	db, exists := is.SchemaByName(model.NewCIStr("test"))
	c.Assert(exists, IsTrue)
	for _, tblInfo := range db.Tables {
		if tblInfo.Name.L == "t" {
			tblInfo.TiFlashReplica = &model.TiFlashReplicaInfo{
				Count:     1,
				Available: true,
			}
		}
	}
	err := tk.ExecToErr("select * from t for update")
	c.Assert(err, NotNil)
	c.Assert(err.Error(), Equals, `[planner:1815]Internal : Can not find access path matching 'tidb_isolation_read_engines'(value: 'tiflash'). Available values are 'tiflash, tikv'.`)

	err = tk.ExecToErr("insert into t select * from t")
	c.Assert(err, NotNil)
	c.Assert(err.Error(), Equals, `[planner:1815]Internal : Can not find access path matching 'tidb_isolation_read_engines'(value: 'tiflash'). Available values are 'tiflash, tikv'.`)

	tk.MustExec("prepare stmt_insert from 'insert into t select * from t where t.a = ?'")
	tk.MustExec("set @a=1")
	err = tk.ExecToErr("execute stmt_insert using @a")
	c.Assert(err, NotNil)
	c.Assert(err.Error(), Equals, `[planner:1815]Internal : Can not find access path matching 'tidb_isolation_read_engines'(value: 'tiflash'). Available values are 'tiflash, tikv'.`)
}

func (s *testIntegrationSuite) TestSelectLimit(c *C) {
	tk := testkit.NewTestKit(c, s.store)

	tk.MustExec("use test")
	tk.MustExec("drop table if exists t")
	tk.MustExec("create table t(a int)")
	tk.MustExec("insert into t values(1),(1),(2)")

	// normal test
	tk.MustExec("set @@session.sql_select_limit=1")
	result := tk.MustQuery("select * from t order by a")
	c.Assert(tk.Se.GetSessionVars().StmtCtx.GetWarnings(), HasLen, 0)
	result.Check(testkit.Rows("1"))
	result = tk.MustQuery("select * from t order by a limit 2")
	result.Check(testkit.Rows("1", "1"))
	tk.MustExec("set @@session.sql_select_limit=default")
	result = tk.MustQuery("select * from t order by a")
	result.Check(testkit.Rows("1", "1", "2"))

	// test for subquery
	tk.MustExec("set @@session.sql_select_limit=1")
	result = tk.MustQuery("select * from (select * from t) s order by a")
	result.Check(testkit.Rows("1"))
	result = tk.MustQuery("select * from (select * from t limit 2) s order by a") // limit write in subquery, has no effect.
	result.Check(testkit.Rows("1"))
	result = tk.MustQuery("select (select * from t limit 1) s") // limit write in subquery, has no effect.
	result.Check(testkit.Rows("1"))
	result = tk.MustQuery("select * from t where t.a in (select * from t) limit 3") // select_limit will not effect subquery
	result.Check(testkit.Rows("1", "1", "2"))
	result = tk.MustQuery("select * from (select * from t) s limit 3") // select_limit will not effect subquery
	result.Check(testkit.Rows("1", "1", "2"))

	// test for union
	result = tk.MustQuery("select * from t union all select * from t limit 2") // limit outside subquery
	result.Check(testkit.Rows("1", "1"))
	result = tk.MustQuery("select * from t union all (select * from t limit 2)") // limit inside subquery
	result.Check(testkit.Rows("1"))

	// test for prepare & execute
	tk.MustExec("prepare s1 from 'select * from t where a = ?'")
	tk.MustExec("set @a = 1")
	result = tk.MustQuery("execute s1 using @a")
	result.Check(testkit.Rows("1"))
	tk.MustExec("set @@session.sql_select_limit=default")
	result = tk.MustQuery("execute s1 using @a")
	result.Check(testkit.Rows("1", "1"))
	tk.MustExec("set @@session.sql_select_limit=1")
	tk.MustExec("prepare s2 from 'select * from t where a = ? limit 3'")
	result = tk.MustQuery("execute s2 using @a") // if prepare stmt has limit, select_limit takes no effect.
	result.Check(testkit.Rows("1", "1"))

	// test for create view
	tk.MustExec("set @@session.sql_select_limit=1")
	tk.MustExec("create definer='root'@'localhost' view s as select * from t") // select limit should not effect create view
	result = tk.MustQuery("select * from s")
	result.Check(testkit.Rows("1"))
	tk.MustExec("set @@session.sql_select_limit=default")
	result = tk.MustQuery("select * from s")
	result.Check(testkit.Rows("1", "1", "2"))

	// test for DML
	tk.MustExec("set @@session.sql_select_limit=1")
	tk.MustExec("create table b (a int)")
	tk.MustExec("insert into b select * from t") // all values are inserted
	result = tk.MustQuery("select * from b limit 3")
	result.Check(testkit.Rows("1", "1", "2"))
	tk.MustExec("update b set a = 2 where a = 1") // all values are updated
	result = tk.MustQuery("select * from b limit 3")
	result.Check(testkit.Rows("2", "2", "2"))
	result = tk.MustQuery("select * from b")
	result.Check(testkit.Rows("2"))
	tk.MustExec("delete from b where a = 2") // all values are deleted
	result = tk.MustQuery("select * from b")
	result.Check(testkit.Rows())
}

func (s *testIntegrationSuite) TestHintParserWarnings(c *C) {
	tk := testkit.NewTestKit(c, s.store)
	tk.MustExec("use test")
	tk.MustExec("drop table if exists t;")
	tk.MustExec("create table t(a int, b int, key(a), key(b));")
	tk.MustExec("select /*+ use_index_merge() */ * from t where a = 1 or b = 1;")
	rows := tk.MustQuery("show warnings;").Rows()
	c.Assert(len(rows), Equals, 1)
}

func (s *testIntegrationSuite) TestIssue16935(c *C) {
	tk := testkit.NewTestKit(c, s.store)
	tk.MustExec("use test")
	tk.MustExec("drop table if exists t0;")
	tk.MustExec("CREATE TABLE t0(c0 INT);")
	tk.MustExec("INSERT INTO t0(c0) VALUES (1), (1), (1), (1), (1), (1);")
	tk.MustExec("CREATE definer='root'@'localhost' VIEW v0(c0) AS SELECT NULL FROM t0;")

	tk.MustQuery("SELECT * FROM t0 LEFT JOIN v0 ON TRUE WHERE v0.c0 IS NULL;")
}

func (s *testIntegrationSuite) TestAccessPathOnClusterIndex(c *C) {
	tk := testkit.NewTestKit(c, s.store)
	tk.MustExec("use test")
	tk.Se.GetSessionVars().EnableClusteredIndex = variable.ClusteredIndexDefModeOn
	tk.MustExec("drop table if exists t1")
	tk.MustExec("create table t1 (a int, b varchar(20), c decimal(40,10), d int, primary key(a,b), key(c))")
	tk.MustExec(`insert into t1 values (1,"111",1.1,11), (2,"222",2.2,12), (3,"333",3.3,13)`)
	tk.MustExec("analyze table t1")

	var input []string
	var output []struct {
		SQL  string
		Plan []string
		Res  []string
	}
	s.testData.GetTestCases(c, &input, &output)
	for i, tt := range input {
		s.testData.OnRecord(func() {
			output[i].SQL = tt
			output[i].Plan = s.testData.ConvertRowsToStrings(tk.MustQuery("explain format='brief' " + tt).Rows())
			output[i].Res = s.testData.ConvertRowsToStrings(tk.MustQuery(tt).Sort().Rows())
		})
		tk.MustQuery("explain format='brief' " + tt).Check(testkit.Rows(output[i].Plan...))
		tk.MustQuery(tt).Sort().Check(testkit.Rows(output[i].Res...))
	}
}

func (s *testIntegrationSuite) TestClusterIndexUniqueDoubleRead(c *C) {
	tk := testkit.NewTestKit(c, s.store)
	tk.MustExec("create database cluster_idx_unique_double_read;")
	tk.MustExec("use cluster_idx_unique_double_read;")
	defer tk.MustExec("drop database cluster_idx_unique_double_read;")
	tk.Se.GetSessionVars().EnableClusteredIndex = variable.ClusteredIndexDefModeOn
	tk.MustExec("drop table if exists t")

	tk.MustExec("create table t (a varchar(64), b varchar(64), uk int, v int, primary key(a, b), unique key uuk(uk));")
	tk.MustExec("insert t values ('a', 'a1', 1, 11), ('b', 'b1', 2, 22), ('c', 'c1', 3, 33);")
	tk.MustQuery("select * from t use index (uuk);").Check(testkit.Rows("a a1 1 11", "b b1 2 22", "c c1 3 33"))
}

func (s *testIntegrationSuite) TestIndexJoinOnClusteredIndex(c *C) {
	tk := testkit.NewTestKit(c, s.store)
	tk.MustExec("use test")
	tk.Se.GetSessionVars().EnableClusteredIndex = variable.ClusteredIndexDefModeOn
	tk.MustExec("drop table if exists t1")
	tk.MustExec("create table t (a int, b varchar(20), c decimal(40,10), d int, primary key(a,b), key(c))")
	tk.MustExec(`insert into t values (1,"111",1.1,11), (2,"222",2.2,12), (3,"333",3.3,13)`)
	tk.MustExec("analyze table t")

	var input []string
	var output []struct {
		SQL  string
		Plan []string
		Res  []string
	}
	s.testData.GetTestCases(c, &input, &output)
	for i, tt := range input {
		s.testData.OnRecord(func() {
			output[i].SQL = tt
			output[i].Plan = s.testData.ConvertRowsToStrings(tk.MustQuery("explain format = 'brief' " + tt).Rows())
			output[i].Res = s.testData.ConvertRowsToStrings(tk.MustQuery(tt).Rows())
		})
		tk.MustQuery("explain  format = 'brief'" + tt).Check(testkit.Rows(output[i].Plan...))
		tk.MustQuery(tt).Check(testkit.Rows(output[i].Res...))
	}
}
func (s *testIntegrationSerialSuite) TestIssue18984(c *C) {
	tk := testkit.NewTestKit(c, s.store)
	tk.MustExec("use test")
	tk.MustExec("drop table if exists t, t2")
	tk.Se.GetSessionVars().EnableClusteredIndex = variable.ClusteredIndexDefModeOn
	tk.MustExec("create table t(a int, b int, c int, primary key(a, b))")
	tk.MustExec("create table t2(a int, b int, c int, d int, primary key(a,b), index idx(c))")
	tk.MustExec("insert into t values(1,1,1), (2,2,2), (3,3,3)")
	tk.MustExec("insert into t2 values(1,2,3,4), (2,4,3,5), (1,3,1,1)")
	tk.MustQuery("select /*+ INL_MERGE_JOIN(t) */ * from t right outer join t2 on t.a=t2.c").Check(testkit.Rows(
		"1 1 1 1 3 1 1",
		"3 3 3 1 2 3 4",
		"3 3 3 2 4 3 5"))
	tk.MustQuery("select /*+ INL_MERGE_JOIN(t2) */ * from t left outer join t2 on t.a=t2.c").Check(testkit.Rows(
		"1 1 1 1 3 1 1",
		"2 2 2 <nil> <nil> <nil> <nil>",
		"3 3 3 1 2 3 4",
		"3 3 3 2 4 3 5"))
}

func (s *testIntegrationSuite) TestDistinctScalarFunctionPushDown(c *C) {
	tk := testkit.NewTestKit(c, s.store)
	tk.MustExec("use test")
	tk.MustExec("drop table if exists t")
	tk.MustExec("create table t (a int not null, b int not null, c int not null, primary key (a,c)) partition by range (c) (partition p0 values less than (5), partition p1 values less than (10))")
	tk.MustExec("insert into t values(1,1,1),(2,2,2),(3,1,3),(7,1,7),(8,2,8),(9,2,9)")
	tk.MustQuery("select count(distinct b+1) as col from t").Check(testkit.Rows(
		"2",
	))
}

func (s *testIntegrationSerialSuite) TestExplainAnalyzePointGet(c *C) {
	tk := testkit.NewTestKit(c, s.store)
	tk.MustExec("use test")
	tk.MustExec("drop table if exists t")
	tk.MustExec("create table t(a int primary key, b varchar(20))")
	tk.MustExec("insert into t values (1,1)")

	res := tk.MustQuery("explain analyze select * from t where a=1;")
	checkExplain := func(rpc string) {
		resBuff := bytes.NewBufferString("")
		for _, row := range res.Rows() {
			fmt.Fprintf(resBuff, "%s\n", row)
		}
		explain := resBuff.String()
		c.Assert(strings.Contains(explain, rpc+":{num_rpc:"), IsTrue, Commentf("%s", explain))
		c.Assert(strings.Contains(explain, "total_time:"), IsTrue, Commentf("%s", explain))
	}
	checkExplain("Get")
	res = tk.MustQuery("explain analyze select * from t where a in (1,2,3);")
	checkExplain("BatchGet")
}

func (s *testIntegrationSerialSuite) TestExplainAnalyzeDML(c *C) {
	tk := testkit.NewTestKit(c, s.store)
	tk.MustExec("use test")
	tk.MustExec("drop table if exists t")
	tk.MustExec(" create table t (a int, b int, unique index (a));")
	tk.MustExec("insert into t values (1,1)")

	res := tk.MustQuery("explain analyze select * from t where a=1;")
	checkExplain := func(rpc string) {
		resBuff := bytes.NewBufferString("")
		for _, row := range res.Rows() {
			fmt.Fprintf(resBuff, "%s\n", row)
		}
		explain := resBuff.String()
		c.Assert(strings.Contains(explain, rpc+":{num_rpc:"), IsTrue, Commentf("%s", explain))
		c.Assert(strings.Contains(explain, "total_time:"), IsTrue, Commentf("%s", explain))
	}
	checkExplain("Get")
	res = tk.MustQuery("explain analyze insert ignore into t values (1,1),(2,2),(3,3),(4,4);")
	checkExplain("BatchGet")
}

func (s *testIntegrationSuite) TestPartitionExplain(c *C) {
	tk := testkit.NewTestKit(c, s.store)
	tk.MustExec("use test")
	tk.MustExec(`create table pt (id int, c int, key i_id(id), key i_c(c)) partition by range (c) (
partition p0 values less than (4),
partition p1 values less than (7),
partition p2 values less than (10))`)

	tk.MustExec("set @@tidb_enable_index_merge = 1;")

	var input []string
	var output []struct {
		SQL  string
		Plan []string
	}
	s.testData.GetTestCases(c, &input, &output)
	for i, tt := range input {
		s.testData.OnRecord(func() {
			output[i].SQL = tt
			output[i].Plan = s.testData.ConvertRowsToStrings(tk.MustQuery("explain " + tt).Rows())
		})
		tk.MustQuery("explain " + tt).Check(testkit.Rows(output[i].Plan...))
	}
}

func (s *testIntegrationSuite) TestPartialBatchPointGet(c *C) {
	tk := testkit.NewTestKit(c, s.store)
	tk.MustExec("use test")
	tk.MustExec("drop table if exists t")
	tk.MustExec("create table t (c_int int, c_str varchar(40), primary key(c_int, c_str))")
	tk.MustExec("insert into t values (3, 'bose')")
	tk.MustQuery("select * from t where c_int in (3)").Check(testkit.Rows(
		"3 bose",
	))
	tk.MustQuery("select * from t where c_int in (3) or c_str in ('yalow') and c_int in (1, 2)").Check(testkit.Rows(
		"3 bose",
	))
}

func (s *testIntegrationSuite) TestIssue19926(c *C) {
	tk := testkit.NewTestKit(c, s.store)
	tk.MustExec("use test")
	tk.MustExec("drop table if exists ta;")
	tk.MustExec("drop table if exists tb;")
	tk.MustExec("drop table if exists tc;")
	tk.MustExec("drop view if exists v;")
	tk.MustExec("CREATE TABLE `ta`  (\n  `id` varchar(36) NOT NULL ,\n  `status` varchar(1) NOT NULL \n);")
	tk.MustExec("CREATE TABLE `tb`  (\n  `id` varchar(36) NOT NULL ,\n  `status` varchar(1) NOT NULL \n);")
	tk.MustExec("CREATE TABLE `tc`  (\n  `id` varchar(36) NOT NULL ,\n  `status` varchar(1) NOT NULL \n);")
	tk.MustExec("insert into ta values('1','1');")
	tk.MustExec("insert into tb values('1','1');")
	tk.MustExec("insert into tc values('1','1');")
	tk.MustExec("create definer='root'@'localhost' view v as\nselect \nconcat(`ta`.`status`,`tb`.`status`) AS `status`, \n`ta`.`id` AS `id`  from (`ta` join `tb`) \nwhere (`ta`.`id` = `tb`.`id`);")
	tk.MustQuery("SELECT tc.status,v.id FROM tc, v WHERE tc.id = v.id AND v.status = '11';").Check(testkit.Rows("1 1"))
}

func (s *testIntegrationSuite) TestDeleteUsingJoin(c *C) {
	tk := testkit.NewTestKit(c, s.store)
	tk.MustExec("use test")
	tk.MustExec("drop table if exists t1, t2")
	tk.MustExec("create table t1(a int primary key, b int)")
	tk.MustExec("create table t2(a int primary key, b int)")
	tk.MustExec("insert into t1 values(1,1),(2,2)")
	tk.MustExec("insert into t2 values(2,2)")
	tk.MustExec("delete t1.* from t1 join t2 using (a)")
	tk.MustQuery("select * from t1").Check(testkit.Rows("1 1"))
	tk.MustQuery("select * from t2").Check(testkit.Rows("2 2"))
}

func (s *testIntegrationSerialSuite) Test19942(c *C) {
	collate.SetNewCollationEnabledForTest(true)
	defer collate.SetNewCollationEnabledForTest(false)

	tk := testkit.NewTestKit(c, s.store)
	tk.MustExec("use test")
	tk.Se.GetSessionVars().EnableClusteredIndex = variable.ClusteredIndexDefModeOn
	tk.MustExec("CREATE TABLE test.`t` (" +
		"  `a` int(11) NOT NULL," +
		"  `b` varchar(10) COLLATE utf8_general_ci NOT NULL," +
		"  `c` varchar(50) COLLATE utf8_general_ci NOT NULL," +
		"  `d` char(10) NOT NULL," +
		"  PRIMARY KEY (`c`)," +
		"  UNIQUE KEY `a_uniq` (`a`)," +
		"  UNIQUE KEY `b_uniq` (`b`)," +
		"  UNIQUE KEY `d_uniq` (`d`)," +
		"  KEY `a_idx` (`a`)," +
		"  KEY `b_idx` (`b`)," +
		"  KEY `d_idx` (`d`)" +
		") ENGINE=InnoDB DEFAULT CHARSET=utf8 COLLATE=utf8_general_ci;")
	tk.MustExec("INSERT INTO test.t (a, b, c, d) VALUES (1, '1', '0', '1');")
	tk.MustExec("INSERT INTO test.t (a, b, c, d) VALUES (2, ' 2', ' 0', ' 2');")
	tk.MustExec("INSERT INTO test.t (a, b, c, d) VALUES (3, '  3 ', '  3 ', '  3 ');")
	tk.MustExec("INSERT INTO test.t (a, b, c, d) VALUES (4, 'a', 'a   ', 'a');")
	tk.MustExec("INSERT INTO test.t (a, b, c, d) VALUES (5, ' A  ', ' A   ', ' A  ');")
	tk.MustExec("INSERT INTO test.t (a, b, c, d) VALUES (6, ' E', 'é        ', ' E');")

	mkr := func() [][]interface{} {
		return testutil.RowsWithSep("|",
			"3|  3 |  3 |  3",
			"2| 2  0| 2",
			"5| A  | A   | A",
			"1|1|0|1",
			"4|a|a   |a",
			"6| E|é        | E")
	}
	tk.MustQuery("SELECT * FROM `test`.`t` FORCE INDEX(`a_uniq`);").Check(mkr())
	tk.MustQuery("SELECT * FROM `test`.`t` FORCE INDEX(`b_uniq`);").Check(mkr())
	tk.MustQuery("SELECT * FROM `test`.`t` FORCE INDEX(`d_uniq`);").Check(mkr())
	tk.MustQuery("SELECT * FROM `test`.`t` FORCE INDEX(`a_idx`);").Check(mkr())
	tk.MustQuery("SELECT * FROM `test`.`t` FORCE INDEX(`b_idx`);").Check(mkr())
	tk.MustQuery("SELECT * FROM `test`.`t` FORCE INDEX(`d_idx`);").Check(mkr())
	tk.MustExec("admin check table t")
}

func (s *testIntegrationSuite) TestPartitionUnionWithPPruningColumn(c *C) {
	tk := testkit.NewTestKit(c, s.store)
	tk.MustExec("use test")
	tk.MustExec("drop table if exists t;")
	tk.MustExec("CREATE TABLE `t` (\n  `fid` bigint(36) NOT NULL,\n  `oty` varchar(30) DEFAULT NULL,\n  `oid` int(11) DEFAULT NULL,\n  `pid` bigint(20) DEFAULT NULL,\n  `bid` int(11) DEFAULT NULL,\n  `r5` varchar(240) DEFAULT '',\n  PRIMARY KEY (`fid`)\n)PARTITION BY HASH( `fid` ) PARTITIONS 4;")

	tk.MustExec("INSERT INTO t (fid, oty, oid, pid, bid, r5) VALUES (59, 'm',  441, 1,  2143,  'LE1264_r5');")
	tk.MustExec("INSERT INTO t (fid, oty, oid, pid, bid, r5) VALUES (135, 'm',  1121, 1,  2423,  'LE2008_r5');")
	tk.MustExec("INSERT INTO t (fid, oty, oid, pid, bid, r5) VALUES (139, 'm',  1125, 1,  2432, 'LE2005_r5');")
	tk.MustExec("INSERT INTO t (fid, oty, oid, pid, bid, r5) VALUES (143, 'm',  1129, 1,  2438,  'LE2006_r5');")
	tk.MustExec("INSERT INTO t (fid, oty, oid, pid, bid, r5) VALUES (147, 'm',  1133, 1,  2446,  'LE2014_r5');")
	tk.MustExec("INSERT INTO t (fid, oty, oid, pid, bid, r5) VALUES (167, 'm',  1178, 1,  2512,  'LE2055_r5');")
	tk.MustExec("INSERT INTO t (fid, oty, oid, pid, bid, r5) VALUES (171, 'm',  1321, 1,  2542,  'LE1006_r5');")
	tk.MustExec("INSERT INTO t (fid, oty, oid, pid, bid, r5) VALUES (179, 'm',  1466, 1,  2648,  'LE2171_r5');")
	tk.MustExec("INSERT INTO t (fid, oty, oid, pid, bid, r5) VALUES (187, 'm',  1567, 1,  2690,  'LE1293_r5');")
	tk.MustExec("INSERT INTO t (fid, oty, oid, pid, bid, r5) VALUES (57, 'm',  341, 1,  2102,  'LE1001_r5');")
	tk.MustExec("INSERT INTO t (fid, oty, oid, pid, bid, r5) VALUES (137, 'm',  1123, 1,  2427,  'LE2003_r5');")
	tk.MustExec("INSERT INTO t (fid, oty, oid, pid, bid, r5) VALUES (145, 'm',  1131, 1,  2442,  'LE2048_r5');")
	tk.MustExec("INSERT INTO t (fid, oty, oid, pid, bid, r5) VALUES (138, 'm',  1124, 1,  2429,  'LE2004_r5');")
	tk.MustExec("INSERT INTO t (fid, oty, oid, pid, bid, r5) VALUES (142, 'm',  1128, 1,  2436,  'LE2049_r5');")
	tk.MustExec("INSERT INTO t (fid, oty, oid, pid, bid, r5) VALUES (174, 'm',  1381, 1,  2602,  'LE2170_r5');")
	tk.MustExec("INSERT INTO t (fid, oty, oid, pid, bid, r5) VALUES (28, 'm',  81, 1,  2023,  'LE1009_r5');")
	tk.MustExec("INSERT INTO t (fid, oty, oid, pid, bid, r5) VALUES (60, 'm',  442, 1,  2145,  'LE1263_r5');")
	tk.MustExec("INSERT INTO t (fid, oty, oid, pid, bid, r5) VALUES (136, 'm',  1122, 1,  2425,  'LE2002_r5');")
	tk.MustExec("INSERT INTO t (fid, oty, oid, pid, bid, r5) VALUES (140, 'm',  1126, 1,  2434,  'LE2001_r5');")
	tk.MustExec("INSERT INTO t (fid, oty, oid, pid, bid, r5) VALUES (168, 'm',  1179, 1,  2514,  'LE2052_r5');")
	tk.MustExec("INSERT INTO t (fid, oty, oid, pid, bid, r5) VALUES (196, 'm',  3380, 1,  2890,  'LE1300_r5');")
	tk.MustExec("INSERT INTO t (fid, oty, oid, pid, bid, r5) VALUES (208, 'm',  3861, 1,  3150,  'LE1323_r5');")
	tk.MustExec("INSERT INTO t (fid, oty, oid, pid, bid, r5) VALUES (432, 'm',  4060, 1,  3290,  'LE1327_r5');")

	tk.MustQuery("SELECT DISTINCT t.bid, t.r5 FROM t left join t parent on parent.oid = t.pid WHERE t.oty = 'm';").Sort().Check(
		testkit.Rows("2023 LE1009_r5",
			"2102 LE1001_r5",
			"2143 LE1264_r5",
			"2145 LE1263_r5",
			"2423 LE2008_r5",
			"2425 LE2002_r5",
			"2427 LE2003_r5",
			"2429 LE2004_r5",
			"2432 LE2005_r5",
			"2434 LE2001_r5",
			"2436 LE2049_r5",
			"2438 LE2006_r5",
			"2442 LE2048_r5",
			"2446 LE2014_r5",
			"2512 LE2055_r5",
			"2514 LE2052_r5",
			"2542 LE1006_r5",
			"2602 LE2170_r5",
			"2648 LE2171_r5",
			"2690 LE1293_r5",
			"2890 LE1300_r5",
			"3150 LE1323_r5",
			"3290 LE1327_r5"))
}

func (s *testIntegrationSuite) TestIssue20139(c *C) {
	tk := testkit.NewTestKit(c, s.store)

	tk.MustExec("use test")
	tk.MustExec("drop table if exists t")
	tk.MustExec("create table t (id int, c int) partition by range (id) (partition p0 values less than (4), partition p1 values less than (7))")
	tk.MustExec("insert into t values(3, 3), (5, 5)")
	plan := tk.MustQuery("explain format = 'brief' select * from t where c = 1 and id = c")
	plan.Check(testkit.Rows(
		"TableReader 0.01 root partition:p0 data:Selection",
		"└─Selection 0.01 cop[tikv]  eq(test.t.c, 1), eq(test.t.id, 1)",
		"  └─TableFullScan 10000.00 cop[tikv] table:t keep order:false, stats:pseudo",
	))
	tk.MustExec("drop table t")
}

func (s *testIntegrationSuite) TestIssue14481(c *C) {
	tk := testkit.NewTestKit(c, s.store)

	tk.MustExec("use test")
	tk.MustExec("drop table if exists t")
	tk.MustExec("create table t(a int default null, b int default null, c int default null)")
	plan := tk.MustQuery("explain format = 'brief' select * from t where a = 1 and a = 2")
	plan.Check(testkit.Rows("TableDual 8000.00 root  rows:0"))
	tk.MustExec("drop table t")
}

func (s *testIntegrationSerialSuite) TestIssue20710(c *C) {
	tk := testkit.NewTestKitWithInit(c, s.store)
	tk.MustExec("drop table if exists t;")
	tk.MustExec("drop table if exists s;")
	tk.MustExec("create table t(a int, b int)")
	tk.MustExec("create table s(a int, b int, index(a))")
	tk.MustExec("insert into t values(1,1),(1,2),(2,2)")
	tk.MustExec("insert into s values(1,1),(2,2),(2,1)")

	var input []string
	var output []struct {
		SQL  string
		Plan []string
	}
	s.testData.GetTestCases(c, &input, &output)
	for i, tt := range input {
		s.testData.OnRecord(func() {
			output[i].SQL = tt
			output[i].Plan = s.testData.ConvertRowsToStrings(tk.MustQuery(tt).Rows())
		})
		res := tk.MustQuery(tt)
		res.Check(testkit.Rows(output[i].Plan...))
	}
}

func (s *testIntegrationSuite) TestQueryBlockTableAliasInHint(c *C) {
	tk := testkit.NewTestKit(c, s.store)

	tk.MustExec("use test")
	c.Assert(tk.HasPlan("select /*+ HASH_JOIN(@sel_1 t2) */ * FROM (select 1) t1 NATURAL LEFT JOIN (select 2) t2", "HashJoin"), IsTrue)
	tk.MustQuery("select /*+ HASH_JOIN(@sel_1 t2) */ * FROM (select 1) t1 NATURAL LEFT JOIN (select 2) t2").Check(testkit.Rows(
		"1 2",
	))
	c.Assert(tk.Se.GetSessionVars().StmtCtx.GetWarnings(), HasLen, 0)
}

func (s *testIntegrationSuite) TestIssue10448(c *C) {
	tk := testkit.NewTestKit(c, s.store)
	tk.MustExec("use test")
	tk.MustExec("drop table if exists t;")

	tk.MustExec("create table t(pk int(11) primary key)")
	tk.MustExec("insert into t values(1),(2),(3)")
	tk.MustQuery("select a from (select pk as a from t) t1 where a = 18446744073709551615").Check(testkit.Rows())
}

func (s *testIntegrationSuite) TestMultiUpdateOnPrimaryKey(c *C) {
	tk := testkit.NewTestKit(c, s.store)
	tk.MustExec("use test")

	tk.MustExec("drop table if exists t")
	tk.MustExec("create table t (a int not null primary key)")
	tk.MustExec("insert into t values (1)")
	tk.MustGetErrMsg(`UPDATE t m, t n SET m.a = m.a + 10, n.a = n.a + 10`,
		`[planner:1706]Primary key/partition key update is not allowed since the table is updated both as 'm' and 'n'.`)

	tk.MustExec("drop table if exists t")
	tk.MustExec("create table t (a varchar(10) not null primary key)")
	tk.MustExec("insert into t values ('abc')")
	tk.MustGetErrMsg(`UPDATE t m, t n SET m.a = 'def', n.a = 'xyz'`,
		`[planner:1706]Primary key/partition key update is not allowed since the table is updated both as 'm' and 'n'.`)

	tk.MustExec("drop table if exists t")
	tk.MustExec("create table t (a int, b int, primary key (a, b))")
	tk.MustExec("insert into t values (1, 2)")
	tk.MustGetErrMsg(`UPDATE t m, t n SET m.a = m.a + 10, n.b = n.b + 10`,
		`[planner:1706]Primary key/partition key update is not allowed since the table is updated both as 'm' and 'n'.`)

	tk.MustExec("drop table if exists t")
	tk.MustExec("create table t (a int primary key, b int)")
	tk.MustExec("insert into t values (1, 2)")
	tk.MustGetErrMsg(`UPDATE t m, t n SET m.a = m.a + 10, n.a = n.a + 10`,
		`[planner:1706]Primary key/partition key update is not allowed since the table is updated both as 'm' and 'n'.`)

	tk.MustExec(`UPDATE t m, t n SET m.b = m.b + 10, n.b = n.b + 10`)
	tk.MustQuery("SELECT * FROM t").Check(testkit.Rows("1 12"))

	tk.MustGetErrMsg(`UPDATE t m, t n SET m.a = m.a + 1, n.b = n.b + 10`,
		`[planner:1706]Primary key/partition key update is not allowed since the table is updated both as 'm' and 'n'.`)
	tk.MustGetErrMsg(`UPDATE t m, t n, t q SET m.a = m.a + 1, n.b = n.b + 10, q.b = q.b - 10`,
		`[planner:1706]Primary key/partition key update is not allowed since the table is updated both as 'm' and 'n'.`)
	tk.MustGetErrMsg(`UPDATE t m, t n, t q SET m.b = m.b + 1, n.a = n.a + 10, q.b = q.b - 10`,
		`[planner:1706]Primary key/partition key update is not allowed since the table is updated both as 'm' and 'n'.`)
	tk.MustGetErrMsg(`UPDATE t m, t n, t q SET m.b = m.b + 1, n.b = n.b + 10, q.a = q.a - 10`,
		`[planner:1706]Primary key/partition key update is not allowed since the table is updated both as 'm' and 'q'.`)
	tk.MustGetErrMsg(`UPDATE t q, t n, t m SET m.b = m.b + 1, n.b = n.b + 10, q.a = q.a - 10`,
		`[planner:1706]Primary key/partition key update is not allowed since the table is updated both as 'q' and 'n'.`)

	tk.MustExec("update t m, t n set m.a = n.a+10 where m.a=n.a")
	tk.MustQuery("select * from t").Check(testkit.Rows("11 12"))
}

func (s *testIntegrationSuite) TestOrderByHavingNotInSelect(c *C) {
	tk := testkit.NewTestKit(c, s.store)
	tk.MustExec("use test")
	tk.MustExec("drop table if exists ttest")
	tk.MustExec("create table ttest (v1 int, v2 int)")
	tk.MustExec("insert into ttest values(1, 2), (4,6), (1, 7)")
	tk.MustGetErrMsg("select v1 from ttest order by count(v2)",
		"[planner:3029]Expression #1 of ORDER BY contains aggregate function and applies to the result of a non-aggregated query")
	tk.MustGetErrMsg("select v1 from ttest having count(v2)",
		"[planner:8123]In aggregated query without GROUP BY, expression #1 of SELECT list contains nonaggregated column 'v1'; this is incompatible with sql_mode=only_full_group_by")
	tk.MustGetErrMsg("select v2, v1 from (select * from ttest) t1 join (select 1, 2) t2 group by v1",
		"[planner:1055]Expression #1 of SELECT list is not in GROUP BY clause and contains nonaggregated column 'test.t1.v2' which is not functionally dependent on columns in GROUP BY clause; this is incompatible with sql_mode=only_full_group_by")
	tk.MustGetErrMsg("select v2, v1 from (select t1.v1, t2.v2 from ttest t1 join ttest t2) t3 join (select 1, 2) t2 group by v1",
		"[planner:1055]Expression #1 of SELECT list is not in GROUP BY clause and contains nonaggregated column 'test.t3.v2' which is not functionally dependent on columns in GROUP BY clause; this is incompatible with sql_mode=only_full_group_by")

}

func (s *testIntegrationSuite) TestUpdateSetDefault(c *C) {
	// #20598
	tk := testkit.NewTestKit(c, s.store)
	tk.MustExec("use test")
	tk.MustExec("create table tt (x int, z int as (x+10) stored)")
	tk.MustExec("insert into tt(x) values (1)")
	tk.MustExec("update tt set x=2, z = default")
	tk.MustQuery("select * from tt").Check(testkit.Rows("2 12"))

	tk.MustGetErrMsg("update tt set z = 123",
		"[planner:3105]The value specified for generated column 'z' in table 'tt' is not allowed.")
	tk.MustGetErrMsg("update tt as ss set z = 123",
		"[planner:3105]The value specified for generated column 'z' in table 'tt' is not allowed.")
	tk.MustGetErrMsg("update tt as ss set x = 3, z = 13",
		"[planner:3105]The value specified for generated column 'z' in table 'tt' is not allowed.")
	tk.MustGetErrMsg("update tt as s1, tt as s2 set s1.z = default, s2.z = 456",
		"[planner:3105]The value specified for generated column 'z' in table 'tt' is not allowed.")
}

func (s *testIntegrationSuite) TestExtendedStatsSwitch(c *C) {
	tk := testkit.NewTestKit(c, s.store)
	tk.MustExec("use test")
	tk.MustExec("drop table if exists t")
	tk.MustExec("create table t(a int not null, b int not null, key(a), key(b))")
	tk.MustExec("insert into t values(1,1),(2,2),(3,3),(4,4),(5,5),(6,6)")

	tk.MustExec("set session tidb_enable_extended_stats = off")
	tk.MustGetErrMsg("alter table t add stats_extended s1 correlation(a,b)",
		"Extended statistics feature is not generally available now, and tidb_enable_extended_stats is OFF")
	tk.MustGetErrMsg("alter table t drop stats_extended s1",
		"Extended statistics feature is not generally available now, and tidb_enable_extended_stats is OFF")
	tk.MustGetErrMsg("admin reload stats_extended",
		"Extended statistics feature is not generally available now, and tidb_enable_extended_stats is OFF")

	tk.MustExec("set session tidb_enable_extended_stats = on")
	tk.MustExec("alter table t add stats_extended s1 correlation(a,b)")
	tk.MustQuery("select stats, status from mysql.stats_extended where name = 's1'").Check(testkit.Rows(
		"<nil> 0",
	))
	tk.MustExec("set session tidb_enable_extended_stats = off")
	// Analyze should not collect extended stats.
	tk.MustExec("analyze table t")
	tk.MustQuery("select stats, status from mysql.stats_extended where name = 's1'").Check(testkit.Rows(
		"<nil> 0",
	))
	tk.MustExec("set session tidb_enable_extended_stats = on")
	// Analyze would collect extended stats.
	tk.MustExec("analyze table t")
	tk.MustQuery("select stats, status from mysql.stats_extended where name = 's1'").Check(testkit.Rows(
		"1.000000 1",
	))
	// Estimated index scan count is 4 using extended stats.
	tk.MustQuery("explain format = 'brief' select * from t use index(b) where a > 3 order by b limit 1").Check(testkit.Rows(
		"Limit 1.00 root  offset:0, count:1",
		"└─Projection 1.00 root  test.t.a, test.t.b",
		"  └─IndexLookUp 1.00 root  ",
		"    ├─IndexFullScan(Build) 4.00 cop[tikv] table:t, index:b(b) keep order:true",
		"    └─Selection(Probe) 1.00 cop[tikv]  gt(test.t.a, 3)",
		"      └─TableRowIDScan 4.00 cop[tikv] table:t keep order:false",
	))
	tk.MustExec("set session tidb_enable_extended_stats = off")
	// Estimated index scan count is 2 using independent assumption.
	tk.MustQuery("explain format = 'brief' select * from t use index(b) where a > 3 order by b limit 1").Check(testkit.Rows(
		"Limit 1.00 root  offset:0, count:1",
		"└─Projection 1.00 root  test.t.a, test.t.b",
		"  └─IndexLookUp 1.00 root  ",
		"    ├─IndexFullScan(Build) 2.00 cop[tikv] table:t, index:b(b) keep order:true",
		"    └─Selection(Probe) 1.00 cop[tikv]  gt(test.t.a, 3)",
		"      └─TableRowIDScan 2.00 cop[tikv] table:t keep order:false",
	))
}

func (s *testIntegrationSuite) TestOrderByNotInSelectDistinct(c *C) {
	tk := testkit.NewTestKit(c, s.store)
	tk.MustExec("use test")

	// #12442
	tk.MustExec("drop table if exists ttest")
	tk.MustExec("create table ttest (v1 int, v2 int)")
	tk.MustExec("insert into ttest values(1, 2), (4,6), (1, 7)")

	tk.MustGetErrMsg("select distinct v1 from ttest order by v2",
		"[planner:3065]Expression #1 of ORDER BY clause is not in SELECT list, references column 'test.ttest.v2' which is not in SELECT list; this is incompatible with DISTINCT")
	tk.MustGetErrMsg("select distinct v1+1 from ttest order by v1",
		"[planner:3065]Expression #1 of ORDER BY clause is not in SELECT list, references column 'test.ttest.v1' which is not in SELECT list; this is incompatible with DISTINCT")
	tk.MustGetErrMsg("select distinct v1+1 from ttest order by 1+v1",
		"[planner:3065]Expression #1 of ORDER BY clause is not in SELECT list, references column 'test.ttest.v1' which is not in SELECT list; this is incompatible with DISTINCT")
	tk.MustGetErrMsg("select distinct v1+1 from ttest order by v1+2",
		"[planner:3065]Expression #1 of ORDER BY clause is not in SELECT list, references column 'test.ttest.v1' which is not in SELECT list; this is incompatible with DISTINCT")
	tk.MustGetErrMsg("select distinct count(v1) from ttest group by v2 order by sum(v1)",
		"[planner:3066]Expression #1 of ORDER BY clause is not in SELECT list, contains aggregate function; this is incompatible with DISTINCT")
	tk.MustGetErrMsg("select distinct sum(v1)+1 from ttest group by v2 order by sum(v1)",
		"[planner:3066]Expression #1 of ORDER BY clause is not in SELECT list, contains aggregate function; this is incompatible with DISTINCT")

	// Expressions in ORDER BY whole match some fields in DISTINCT.
	tk.MustQuery("select distinct v1+1 from ttest order by v1+1").Check(testkit.Rows("2", "5"))
	tk.MustQuery("select distinct count(v1) from ttest order by count(v1)").Check(testkit.Rows("3"))
	tk.MustQuery("select distinct count(v1) from ttest group by v2 order by count(v1)").Check(testkit.Rows("1"))
	tk.MustQuery("select distinct sum(v1) from ttest group by v2 order by sum(v1)").Check(testkit.Rows("1", "4"))
	tk.MustQuery("select distinct v1, v2 from ttest order by 1, 2").Check(testkit.Rows("1 2", "1 7", "4 6"))
	tk.MustQuery("select distinct v1, v2 from ttest order by 2, 1").Check(testkit.Rows("1 2", "4 6", "1 7"))

	// Referenced columns of expressions in ORDER BY whole match some fields in DISTINCT,
	// both original expression and alias can be referenced.
	tk.MustQuery("select distinct v1 from ttest order by v1+1").Check(testkit.Rows("1", "4"))
	tk.MustQuery("select distinct v1, v2 from ttest order by v1+1, v2").Check(testkit.Rows("1 2", "1 7", "4 6"))
	tk.MustQuery("select distinct v1+1 as z, v2 from ttest order by v1+1, z+v2").Check(testkit.Rows("2 2", "2 7", "5 6"))
	tk.MustQuery("select distinct sum(v1) as z from ttest group by v2 order by z+1").Check(testkit.Rows("1", "4"))
	tk.MustQuery("select distinct sum(v1)+1 from ttest group by v2 order by sum(v1)+1").Check(testkit.Rows("2", "5"))
	tk.MustQuery("select distinct v1 as z from ttest order by v1+z").Check(testkit.Rows("1", "4"))
}

func (s *testIntegrationSuite) TestInvalidNamedWindowSpec(c *C) {
	// #12356
	tk := testkit.NewTestKit(c, s.store)
	tk.MustExec("use test")
	tk.MustExec("DROP TABLE IF EXISTS temptest")
	tk.MustExec("create table temptest (val int, val1 int)")
	tk.MustQuery("SELECT val FROM temptest WINDOW w AS (ORDER BY val RANGE 1 PRECEDING)").Check(testkit.Rows())
	tk.MustGetErrMsg("SELECT val FROM temptest WINDOW w AS (ORDER BY val, val1 RANGE 1 PRECEDING)",
		"[planner:3587]Window 'w' with RANGE N PRECEDING/FOLLOWING frame requires exactly one ORDER BY expression, of numeric or temporal type")
	tk.MustGetErrMsg("select val1, avg(val1) as a from temptest group by val1 window w as (order by a)",
		"[planner:1054]Unknown column 'a' in 'window order by'")
	tk.MustGetErrMsg("select val1, avg(val1) as a from temptest group by val1 window w as (partition by a)",
		"[planner:1054]Unknown column 'a' in 'window partition by'")
}

func (s *testIntegrationSuite) TestCorrelatedAggregate(c *C) {
	tk := testkit.NewTestKit(c, s.store)
	tk.MustExec("use test")

	// #18350
	tk.MustExec("DROP TABLE IF EXISTS tab, tab2")
	tk.MustExec("CREATE TABLE tab(i INT)")
	tk.MustExec("CREATE TABLE tab2(j INT)")
	tk.MustExec("insert into tab values(1),(2),(3)")
	tk.MustExec("insert into tab2 values(1),(2),(3),(15)")
	tk.MustQuery(`SELECT m.i,
       (SELECT COUNT(n.j)
           FROM tab2 WHERE j=15) AS o
    FROM tab m, tab2 n GROUP BY 1 order by m.i`).Check(testkit.Rows("1 4", "2 4", "3 4"))
	tk.MustQuery(`SELECT
         (SELECT COUNT(n.j)
             FROM tab2 WHERE j=15) AS o
    FROM tab m, tab2 n order by m.i`).Check(testkit.Rows("12"))

	// #17748
	tk.MustExec("drop table if exists t1, t2")
	tk.MustExec("create table t1 (a int, b int)")
	tk.MustExec("create table t2 (m int, n int)")
	tk.MustExec("insert into t1 values (2,2), (2,2), (3,3), (3,3), (3,3), (4,4)")
	tk.MustExec("insert into t2 values (1,11), (2,22), (3,32), (4,44), (4,44)")
	tk.MustExec("set @@sql_mode='TRADITIONAL'")

	tk.MustQuery(`select count(*) c, a,
		( select group_concat(count(a)) from t2 where m = a )
		from t1 group by a order by a`).
		Check(testkit.Rows("2 2 2", "3 3 3", "1 4 1,1"))

	tk.MustExec("drop table if exists t")
	tk.MustExec("create table t (a int, b int)")
	tk.MustExec("insert into t values (1,1),(2,1),(2,2),(3,1),(3,2),(3,3)")

	// Sub-queries in SELECT fields
	// from SELECT fields
	tk.MustQuery("select (select count(a)) from t").Check(testkit.Rows("6"))
	tk.MustQuery("select (select (select (select count(a)))) from t").Check(testkit.Rows("6"))
	tk.MustQuery("select (select (select count(n.a)) from t m order by count(m.b)) from t n").Check(testkit.Rows("6"))
	// from WHERE
	tk.MustQuery("select (select count(n.a) from t where count(n.a)=3) from t n").Check(testkit.Rows("<nil>"))
	tk.MustQuery("select (select count(a) from t where count(distinct n.a)=3) from t n").Check(testkit.Rows("6"))
	// from HAVING
	tk.MustQuery("select (select count(n.a) from t having count(n.a)=6 limit 1) from t n").Check(testkit.Rows("6"))
	tk.MustQuery("select (select count(n.a) from t having count(distinct n.b)=3 limit 1) from t n").Check(testkit.Rows("6"))
	tk.MustQuery("select (select sum(distinct n.a) from t having count(distinct n.b)=3 limit 1) from t n").Check(testkit.Rows("6"))
	tk.MustQuery("select (select sum(distinct n.a) from t having count(distinct n.b)=6 limit 1) from t n").Check(testkit.Rows("<nil>"))
	// from ORDER BY
	tk.MustQuery("select (select count(n.a) from t order by count(n.b) limit 1) from t n").Check(testkit.Rows("6"))
	tk.MustQuery("select (select count(distinct n.b) from t order by count(n.b) limit 1) from t n").Check(testkit.Rows("3"))
	// from TableRefsClause
	tk.MustQuery("select (select cnt from (select count(a) cnt) s) from t").Check(testkit.Rows("6"))
	tk.MustQuery("select (select count(cnt) from (select count(a) cnt) s) from t").Check(testkit.Rows("1"))
	// from sub-query inside aggregate
	tk.MustQuery("select (select sum((select count(a)))) from t").Check(testkit.Rows("6"))
	tk.MustQuery("select (select sum((select count(a))+sum(a))) from t").Check(testkit.Rows("20"))
	// from GROUP BY
	tk.MustQuery("select (select count(a) from t group by count(n.a)) from t n").Check(testkit.Rows("6"))
	tk.MustQuery("select (select count(distinct a) from t group by count(n.a)) from t n").Check(testkit.Rows("3"))

	// Sub-queries in HAVING
	tk.MustQuery("select sum(a) from t having (select count(a)) = 0").Check(testkit.Rows())
	tk.MustQuery("select sum(a) from t having (select count(a)) > 0").Check(testkit.Rows("14"))

	// Sub-queries in ORDER BY
	tk.MustQuery("select count(a) from t group by b order by (select count(a))").Check(testkit.Rows("1", "2", "3"))
	tk.MustQuery("select count(a) from t group by b order by (select -count(a))").Check(testkit.Rows("3", "2", "1"))

	// Nested aggregate (correlated aggregate inside aggregate)
	tk.MustQuery("select (select sum(count(a))) from t").Check(testkit.Rows("6"))
	tk.MustQuery("select (select sum(sum(a))) from t").Check(testkit.Rows("14"))

	// Combining aggregates
	tk.MustQuery("select count(a), (select count(a)) from t").Check(testkit.Rows("6 6"))
	tk.MustQuery("select sum(distinct b), count(a), (select count(a)), (select cnt from (select sum(distinct b) as cnt) n) from t").
		Check(testkit.Rows("6 6 6 6"))
}

func (s *testIntegrationSuite) TestCorrelatedColumnAggFuncPushDown(c *C) {
	tk := testkit.NewTestKit(c, s.store)
	tk.MustExec("use test;")
	tk.MustExec("drop table if exists t;")
	tk.MustExec("create table t (a int, b int);")
	tk.MustExec("insert into t values (1,1);")
	tk.MustQuery("select (select count(n.a + a) from t) from t n;").Check(testkit.Rows(
		"1",
	))
}

// Test for issue https://github.com/pingcap/tidb/issues/21607.
func (s *testIntegrationSuite) TestConditionColPruneInPhysicalUnionScan(c *C) {
	tk := testkit.NewTestKit(c, s.store)
	tk.MustExec("use test;")
	tk.MustExec("drop table if exists t;")
	tk.MustExec("create table t (a int, b int);")
	tk.MustExec("begin;")
	tk.MustExec("insert into t values (1, 2);")
	tk.MustQuery("select count(*) from t where b = 1 and b in (3);").
		Check(testkit.Rows("0"))

	tk.MustExec("drop table t;")
	tk.MustExec("create table t (a int, b int as (a + 1), c int as (b + 1));")
	tk.MustExec("begin;")
	tk.MustExec("insert into t (a) values (1);")
	tk.MustQuery("select count(*) from t where b = 1 and b in (3);").
		Check(testkit.Rows("0"))
	tk.MustQuery("select count(*) from t where c = 1 and c in (3);").
		Check(testkit.Rows("0"))
}

func (s *testIntegrationSuite) TestInvalidHint(c *C) {
	tk := testkit.NewTestKit(c, s.store)

	tk.MustExec("use test")
	tk.MustExec("drop table if exists tt")
	tk.MustExec("create table tt(a int, key(a));")

	var input []string
	var output []struct {
		SQL      string
		Plan     []string
		Warnings []string
	}
	s.testData.GetTestCases(c, &input, &output)
	warning := "show warnings;"
	for i, tt := range input {
		s.testData.OnRecord(func() {
			output[i].SQL = tt
			output[i].Plan = s.testData.ConvertRowsToStrings(tk.MustQuery(tt).Rows())
			output[i].Warnings = s.testData.ConvertRowsToStrings(tk.MustQuery(warning).Rows())
		})
		tk.MustQuery(tt).Check(testkit.Rows(output[i].Plan...))
	}
}

// Test for issue https://github.com/pingcap/tidb/issues/18320
func (s *testIntegrationSuite) TestNonaggregateColumnWithSingleValueInOnlyFullGroupByMode(c *C) {
	tk := testkit.NewTestKit(c, s.store)
	tk.MustExec("use test")
	tk.MustExec("drop table if exists t")
	tk.MustExec("create table t (a int, b int, c int)")
	tk.MustExec("insert into t values (1, 2, 3), (4, 5, 6), (7, 8, 9)")
	tk.MustQuery("select a, count(b) from t where a = 1").Check(testkit.Rows("1 1"))
	tk.MustQuery("select a, count(b) from t where a = 10").Check(testkit.Rows("<nil> 0"))
	tk.MustQuery("select a, c, sum(b) from t where a = 1 group by c").Check(testkit.Rows("1 3 2"))
	tk.MustGetErrMsg("select a from t where a = 1 order by count(b)", "[planner:3029]Expression #1 of ORDER BY contains aggregate function and applies to the result of a non-aggregated query")
	tk.MustQuery("select a from t where a = 1 having count(b) > 0").Check(testkit.Rows("1"))
}

func (s *testIntegrationSuite) TestConvertRangeToPoint(c *C) {
	tk := testkit.NewTestKit(c, s.store)

	tk.MustExec("use test")
	tk.MustExec("drop table if exists t0")
	tk.MustExec("create table t0 (a int, b int, index(a, b))")
	tk.MustExec("insert into t0 values (1, 1)")
	tk.MustExec("insert into t0 values (2, 2)")
	tk.MustExec("insert into t0 values (2, 2)")
	tk.MustExec("insert into t0 values (2, 2)")
	tk.MustExec("insert into t0 values (2, 2)")
	tk.MustExec("insert into t0 values (2, 2)")
	tk.MustExec("insert into t0 values (3, 3)")

	tk.MustExec("drop table if exists t1")
	tk.MustExec("create table t1 (a int, b int, c int, index(a, b, c))")

	tk.MustExec("drop table if exists t2")
	tk.MustExec("create table t2 (a float, b float, index(a, b))")

	tk.MustExec("drop table if exists t3")
	tk.MustExec("create table t3 (a char(10), b char(10), c char(10), index(a, b, c))")

	var input []string
	var output []struct {
		SQL  string
		Plan []string
	}
	s.testData.GetTestCases(c, &input, &output)
	for i, tt := range input {
		s.testData.OnRecord(func() {
			output[i].SQL = tt
			output[i].Plan = s.testData.ConvertRowsToStrings(tk.MustQuery(tt).Rows())
		})
		tk.MustQuery(tt).Check(testkit.Rows(output[i].Plan...))
	}
}

func (s *testIntegrationSuite) TestIssue22040(c *C) {
	// #22040
	tk := testkit.NewTestKit(c, s.store)
	tk.MustExec("use test")
	tk.MustExec("drop table if exists t")
	tk.MustExec("create table t (a int, b int, primary key(a,b))")
	// valid case
	tk.MustExec("select * from t where (a,b) in ((1,2),(1,2))")
	// invalid case, column count doesn't match
	{
		err := tk.ExecToErr("select * from t where (a,b) in (1,2)")
		c.Assert(errors.Cause(err), FitsTypeOf, expression.ErrOperandColumns)
	}
	{
		err := tk.ExecToErr("select * from t where (a,b) in ((1,2),1)")
		c.Assert(errors.Cause(err), FitsTypeOf, expression.ErrOperandColumns)
	}
}

func (s *testIntegrationSuite) TestIssue22105(c *C) {
	tk := testkit.NewTestKit(c, s.store)

	tk.MustExec("use test")
	tk.MustExec("drop table if exists t")
	tk.MustExec(`CREATE TABLE t1 (
  key1 int(11) NOT NULL,
  key2 int(11) NOT NULL,
  key3 int(11) NOT NULL,
  key4 int(11) NOT NULL,
  key5 int(11) DEFAULT NULL,
  key6 int(11) DEFAULT NULL,
  key7 int(11) NOT NULL,
  key8 int(11) NOT NULL,
  KEY i1 (key1),
  KEY i2 (key2),
  KEY i3 (key3),
  KEY i4 (key4),
  KEY i5 (key5),
  KEY i6 (key6)
) ENGINE=InnoDB DEFAULT CHARSET=utf8mb4 COLLATE=utf8mb4_bin`)

	var input []string
	var output []struct {
		SQL  string
		Plan []string
	}
	s.testData.GetTestCases(c, &input, &output)
	for i, tt := range input {
		s.testData.OnRecord(func() {
			output[i].SQL = tt
			output[i].Plan = s.testData.ConvertRowsToStrings(tk.MustQuery(tt).Rows())
		})
		tk.MustQuery(tt).Check(testkit.Rows(output[i].Plan...))
	}
}

func (s *testIntegrationSuite) TestIssue22071(c *C) {
	tk := testkit.NewTestKit(c, s.store)
	tk.MustExec("use test")
	tk.MustExec("create table t (a int);")
	tk.MustExec("insert into t values(1),(2),(5)")
	tk.MustQuery("select n in (1,2) from (select a in (1,2) as n from t) g;").Sort().Check(testkit.Rows("0", "1", "1"))
	tk.MustQuery("select n in (1,n) from (select a in (1,2) as n from t) g;").Check(testkit.Rows("1", "1", "1"))
}

func (s *testIntegrationSuite) TestCreateViewIsolationRead(c *C) {
	se, err := session.CreateSession4Test(s.store)
	c.Assert(err, IsNil)
	c.Assert(se.Auth(&auth.UserIdentity{Username: "root", Hostname: "%"}, nil, nil), IsTrue)
	tk := testkit.NewTestKit(c, s.store)
	tk.Se = se

	tk.MustExec("use test;")
	tk.MustExec("drop table if exists t;")
	tk.MustExec("create table t(a int, b int);")
	tk.MustExec("set session tidb_isolation_read_engines='tiflash,tidb';")
	// No error for CreateView.
	tk.MustExec("create view v0 (a, avg_b) as select a, avg(b) from t group by a;")
	tk.MustGetErrMsg("select * from v0;", "[planner:1815]Internal : Can not find access path matching 'tidb_isolation_read_engines'(value: 'tiflash,tidb'). Available values are 'tikv'.")
	tk.MustExec("set session tidb_isolation_read_engines='tikv,tiflash,tidb';")
	tk.MustQuery("select * from v0;").Check(testkit.Rows())
}

func (s *testIntegrationSuite) TestIssue22199(c *C) {
	tk := testkit.NewTestKit(c, s.store)
	tk.MustExec("use test")
	tk.MustExec("drop table if exists t1, t2")
	tk.MustExec("create table t1(i int primary key, j int, index idx_j(j))")
	tk.MustExec("create table t2(i int primary key, j int, index idx_j(j))")
	tk.MustGetErrMsg("select t1.*, (select t2.* from t1) from t1", "[planner:1051]Unknown table 't2'")
}

func (s *testIntegrationSuite) TestIssue22892(c *C) {
	tk := testkit.NewTestKit(c, s.store)
	tk.MustExec("use test")
	tk.MustExec("set @@tidb_partition_prune_mode='static'")
	tk.MustExec("drop table if exists t1")
	tk.MustExec("create table t1(a int) partition by hash (a) partitions 5;")
	tk.MustExec("insert into t1 values (0);")
	tk.MustQuery("select * from t1 where a not between 1 and 2;").Check(testkit.Rows("0"))

	tk.MustExec("set @@tidb_partition_prune_mode='dynamic'")
	tk.MustExec("drop table if exists t2")
	tk.MustExec("create table t2(a int) partition by hash (a) partitions 5;")
	tk.MustExec("insert into t2 values (0);")
	tk.MustQuery("select * from t2 where a not between 1 and 2;").Check(testkit.Rows("0"))
}

func (s *testIntegrationSuite) TestIssue26719(c *C) {
	tk := testkit.NewTestKit(c, s.store)
	tk.MustExec("use test")
	tk.MustExec(`create table tx (a int) partition by range (a) (partition p0 values less than (10), partition p1 values less than (20))`)
	tk.MustExec(`insert into tx values (1)`)
	tk.MustExec("set @@tidb_partition_prune_mode='dynamic'")

	tk.MustExec(`begin`)
	tk.MustExec(`delete from tx where a in (1)`)
	tk.MustQuery(`select * from tx PARTITION(p0)`).Check(testkit.Rows())
	tk.MustQuery(`select * from tx`).Check(testkit.Rows())
	tk.MustExec(`rollback`)
}

func (s *testIntegrationSerialSuite) TestPushDownProjectionForTiFlash(c *C) {
	tk := testkit.NewTestKit(c, s.store)
	tk.MustExec("use test")
	tk.MustExec("drop table if exists t")
	tk.MustExec("create table t (id int, value decimal(6,3))")
	tk.MustExec("analyze table t")
	tk.MustExec("set session tidb_allow_mpp=OFF")

	// Create virtual tiflash replica info.
	dom := domain.GetDomain(tk.Se)
	is := dom.InfoSchema()
	db, exists := is.SchemaByName(model.NewCIStr("test"))
	c.Assert(exists, IsTrue)
	for _, tblInfo := range db.Tables {
		if tblInfo.Name.L == "t" {
			tblInfo.TiFlashReplica = &model.TiFlashReplicaInfo{
				Count:     1,
				Available: true,
			}
		}
	}

	tk.MustExec("set @@tidb_opt_broadcast_join=1;")

	var input []string
	var output []struct {
		SQL  string
		Plan []string
	}
	s.testData.GetTestCases(c, &input, &output)
	for i, tt := range input {
		s.testData.OnRecord(func() {
			output[i].SQL = tt
			output[i].Plan = s.testData.ConvertRowsToStrings(tk.MustQuery(tt).Rows())
		})
		res := tk.MustQuery(tt)
		res.Check(testkit.Rows(output[i].Plan...))
	}
}

func (s *testIntegrationSerialSuite) TestPushDownProjectionForMPP(c *C) {
	tk := testkit.NewTestKit(c, s.store)
	tk.MustExec("use test")
	tk.MustExec("drop table if exists t")
	tk.MustExec("create table t (id int, value decimal(6,3))")
	tk.MustExec("analyze table t")

	// Create virtual tiflash replica info.
	dom := domain.GetDomain(tk.Se)
	is := dom.InfoSchema()
	db, exists := is.SchemaByName(model.NewCIStr("test"))
	c.Assert(exists, IsTrue)
	for _, tblInfo := range db.Tables {
		if tblInfo.Name.L == "t" {
			tblInfo.TiFlashReplica = &model.TiFlashReplicaInfo{
				Count:     1,
				Available: true,
			}
		}
	}

	tk.MustExec("set @@tidb_allow_mpp=1; set @@tidb_opt_broadcast_join=0; set @@tidb_enforce_mpp=1;")

	var input []string
	var output []struct {
		SQL  string
		Plan []string
	}
	s.testData.GetTestCases(c, &input, &output)
	for i, tt := range input {
		s.testData.OnRecord(func() {
			output[i].SQL = tt
			output[i].Plan = s.testData.ConvertRowsToStrings(tk.MustQuery(tt).Rows())
		})
		res := tk.MustQuery(tt)
		res.Check(testkit.Rows(output[i].Plan...))
	}
}

func (s *testIntegrationSuite) TestReorderSimplifiedOuterJoins(c *C) {
	tk := testkit.NewTestKit(c, s.store)

	tk.MustExec("use test")
	tk.MustExec("drop table if exists t1,t2,t3")
	tk.MustExec("create table t1 (pk char(32) primary key, col1 char(32), col2 varchar(40), col3 char(32), key (col1), key (col3), key (col2,col3), key (col1,col3))")
	tk.MustExec("create table t2 (pk char(32) primary key, col1 varchar(100))")
	tk.MustExec("create table t3 (pk char(32) primary key, keycol varchar(100), pad1 tinyint(1) default null, pad2 varchar(40), key (keycol,pad1,pad2))")

	var input []string
	var output []struct {
		SQL  string
		Plan []string
	}
	s.testData.GetTestCases(c, &input, &output)
	for i, tt := range input {
		s.testData.OnRecord(func() {
			output[i].SQL = tt
			output[i].Plan = s.testData.ConvertRowsToStrings(tk.MustQuery(tt).Rows())
		})
		tk.MustQuery(tt).Check(testkit.Rows(output[i].Plan...))
	}
}

// Apply operator may got panic because empty Projection is eliminated.
func (s *testIntegrationSerialSuite) TestIssue23887(c *C) {
	tk := testkit.NewTestKit(c, s.store)
	tk.MustExec("use test")
	tk.MustExec("drop table if exists t;")
	tk.MustExec("create table t(a int, b int);")
	tk.MustExec("insert into t values(1, 2), (3, 4);")
	var input []string
	var output []struct {
		SQL  string
		Plan []string
		Res  []string
	}
	s.testData.GetTestCases(c, &input, &output)
	for i, tt := range input {
		s.testData.OnRecord(func() {
			output[i].SQL = tt
			output[i].Plan = s.testData.ConvertRowsToStrings(tk.MustQuery("explain format = 'brief' " + tt).Rows())
			output[i].Res = s.testData.ConvertRowsToStrings(tk.MustQuery(tt).Sort().Rows())
		})
		tk.MustQuery("explain format = 'brief' " + tt).Check(testkit.Rows(output[i].Plan...))
		tk.MustQuery(tt).Sort().Check(testkit.Rows(output[i].Res...))
	}

	tk.MustExec("drop table if exists t1;")
	tk.MustExec("create table t1 (c1 int primary key, c2 int, c3 int, index c2 (c2));")
	tk.MustQuery("select count(1) from (select count(1) from (select * from t1 where c3 = 100) k) k2;").Check(testkit.Rows("1"))
}

func (s *testIntegrationSerialSuite) TestDeleteStmt(c *C) {
	tk := testkit.NewTestKit(c, s.store)
	tk.MustExec("use test")
	tk.MustExec("create table t(a int)")
	tk.MustExec("delete t from t;")
	tk.MustExec("delete t from test.t as t;")
	tk.MustGetErrCode("delete test.t from test.t as t;", mysql.ErrUnknownTable)
	tk.MustExec("delete test.t from t;")
	tk.MustExec("create database db1")
	tk.MustExec("use db1")
	tk.MustExec("create table t(a int)")
	tk.MustGetErrCode("delete test.t from t;", mysql.ErrUnknownTable)
}

func (s *testIntegrationSuite) TestIndexMergeConstantTrue(c *C) {
	tk := testkit.NewTestKit(c, s.store)
	tk.MustExec("use test")
	tk.MustExec("drop table if exists t;")
	tk.MustExec("create table t(a int primary key, b int not null, key(b))")
	tk.MustExec("delete /*+ use_index_merge(t) */ FROM t WHERE a=1 OR (b < SOME (SELECT /*+ use_index_merge(t)*/ b FROM t WHERE a<2 OR b<2))")

	tk.MustExec("drop table if exists t")
	tk.MustExec("create table t(a int not null, b int not null, key(a), key(b))")
	tk.MustExec("delete /*+ use_index_merge(t) */ FROM t WHERE a=1 OR (b < SOME (SELECT /*+ use_index_merge(t)*/ b FROM t WHERE a<2 OR b<2))")

	tk.MustExec("drop table if exists t")
	tk.MustExec("create table t(a int primary key, b int not null, c int, key(a), key(b,c))")
	tk.MustExec("delete /*+ use_index_merge(t) */ FROM t WHERE a=1 OR (a<2 and b<2)")
}

func (s *testIntegrationSerialSuite) TestPushDownAggForMPP(c *C) {
	tk := testkit.NewTestKit(c, s.store)
	tk.MustExec("use test")
	tk.MustExec("drop table if exists t")
	tk.MustExec("create table t (id int, value decimal(6,3))")
	tk.MustExec("analyze table t")

	// Create virtual tiflash replica info.
	dom := domain.GetDomain(tk.Se)
	is := dom.InfoSchema()
	db, exists := is.SchemaByName(model.NewCIStr("test"))
	c.Assert(exists, IsTrue)
	for _, tblInfo := range db.Tables {
		if tblInfo.Name.L == "t" {
			tblInfo.TiFlashReplica = &model.TiFlashReplicaInfo{
				Count:     1,
				Available: true,
			}
		}
	}

	tk.MustExec(" set @@tidb_allow_mpp=1; set @@tidb_opt_broadcast_join=0; set @@tidb_broadcast_join_threshold_count = 1; set @@tidb_broadcast_join_threshold_size=1;")

	var input []string
	var output []struct {
		SQL  string
		Plan []string
	}
	s.testData.GetTestCases(c, &input, &output)
	for i, tt := range input {
		s.testData.OnRecord(func() {
			output[i].SQL = tt
			output[i].Plan = s.testData.ConvertRowsToStrings(tk.MustQuery(tt).Rows())
		})
		res := tk.MustQuery(tt)
		res.Check(testkit.Rows(output[i].Plan...))
	}
}

func (s *testIntegrationSerialSuite) TestMppUnionAll(c *C) {
	tk := testkit.NewTestKit(c, s.store)
	tk.MustExec("use test")
	tk.MustExec("drop table if exists t")
	tk.MustExec("drop table if exists t1")
	tk.MustExec("create table t (a int not null, b int, c varchar(20))")
	tk.MustExec("create table t1 (a int, b int not null, c double)")

	// Create virtual tiflash replica info.
	dom := domain.GetDomain(tk.Se)
	is := dom.InfoSchema()
	db, exists := is.SchemaByName(model.NewCIStr("test"))
	c.Assert(exists, IsTrue)
	for _, tblInfo := range db.Tables {
		if tblInfo.Name.L == "t" || tblInfo.Name.L == "t1" {
			tblInfo.TiFlashReplica = &model.TiFlashReplicaInfo{
				Count:     1,
				Available: true,
			}
		}
	}

	var input []string
	var output []struct {
		SQL  string
		Plan []string
	}
	s.testData.GetTestCases(c, &input, &output)
	for i, tt := range input {
		s.testData.OnRecord(func() {
			output[i].SQL = tt
			output[i].Plan = s.testData.ConvertRowsToStrings(tk.MustQuery(tt).Rows())
		})
		res := tk.MustQuery(tt)
		res.Check(testkit.Rows(output[i].Plan...))
	}

}

func (s *testIntegrationSerialSuite) TestMppJoinDecimal(c *C) {
	tk := testkit.NewTestKit(c, s.store)
	tk.MustExec("use test")
	tk.MustExec("drop table if exists t")
	tk.MustExec("drop table if exists tt")
	tk.MustExec("create table t (c1 decimal(8, 5), c2 decimal(9, 5), c3 decimal(9, 4) NOT NULL, c4 decimal(8, 4) NOT NULL, c5 decimal(40, 20))")
	tk.MustExec("create table tt (pk int(11) NOT NULL AUTO_INCREMENT primary key,col_varchar_64 varchar(64),col_char_64_not_null char(64) NOT null, col_decimal_30_10_key decimal(30,10), col_tinyint tinyint, col_varchar_key varchar(1), key col_decimal_30_10_key (col_decimal_30_10_key), key col_varchar_key(col_varchar_key));")
	tk.MustExec("analyze table t")
	tk.MustExec("analyze table tt")

	// Create virtual tiflash replica info.
	dom := domain.GetDomain(tk.Se)
	is := dom.InfoSchema()
	db, exists := is.SchemaByName(model.NewCIStr("test"))
	c.Assert(exists, IsTrue)
	for _, tblInfo := range db.Tables {
		if tblInfo.Name.L == "t" || tblInfo.Name.L == "tt" {
			tblInfo.TiFlashReplica = &model.TiFlashReplicaInfo{
				Count:     1,
				Available: true,
			}
		}
	}

	tk.MustExec("set @@tidb_allow_mpp=1;")
	tk.MustExec("set @@session.tidb_broadcast_join_threshold_size = 1")
	tk.MustExec("set @@session.tidb_broadcast_join_threshold_count = 1")

	var input []string
	var output []struct {
		SQL  string
		Plan []string
	}
	s.testData.GetTestCases(c, &input, &output)
	for i, tt := range input {
		s.testData.OnRecord(func() {
			output[i].SQL = tt
			output[i].Plan = s.testData.ConvertRowsToStrings(tk.MustQuery(tt).Rows())
		})
		res := tk.MustQuery(tt)
		res.Check(testkit.Rows(output[i].Plan...))
	}
}

func (s *testIntegrationSerialSuite) TestMppAggTopNWithJoin(c *C) {
	tk := testkit.NewTestKit(c, s.store)
	tk.MustExec("use test")
	tk.MustExec("drop table if exists t")
	tk.MustExec("create table t (id int, value decimal(6,3))")
	tk.MustExec("analyze table t")

	// Create virtual tiflash replica info.
	dom := domain.GetDomain(tk.Se)
	is := dom.InfoSchema()
	db, exists := is.SchemaByName(model.NewCIStr("test"))
	c.Assert(exists, IsTrue)
	for _, tblInfo := range db.Tables {
		if tblInfo.Name.L == "t" {
			tblInfo.TiFlashReplica = &model.TiFlashReplicaInfo{
				Count:     1,
				Available: true,
			}
		}
	}

	tk.MustExec(" set @@tidb_allow_mpp=1;")

	var input []string
	var output []struct {
		SQL  string
		Plan []string
	}
	s.testData.GetTestCases(c, &input, &output)
	for i, tt := range input {
		s.testData.OnRecord(func() {
			output[i].SQL = tt
			output[i].Plan = s.testData.ConvertRowsToStrings(tk.MustQuery(tt).Rows())
		})
		res := tk.MustQuery(tt)
		res.Check(testkit.Rows(output[i].Plan...))
	}
}

func (s *testIntegrationSerialSuite) TestLimitIndexLookUpKeepOrder(c *C) {
	tk := testkit.NewTestKit(c, s.store)
	tk.MustExec("use test")
	tk.MustExec("drop table if exists t;")
	tk.MustExec("create table t(a int, b int, c int, d int, index idx(a,b,c));")

	var input []string
	var output []struct {
		SQL  string
		Plan []string
	}
	s.testData.GetTestCases(c, &input, &output)
	for i, tt := range input {
		s.testData.OnRecord(func() {
			output[i].SQL = tt
			output[i].Plan = s.testData.ConvertRowsToStrings(tk.MustQuery(tt).Rows())
		})
		tk.MustQuery(tt).Check(testkit.Rows(output[i].Plan...))
	}
}

func (s *testIntegrationSuite) TestDecorrelateInnerJoinInSubquery(c *C) {
	tk := testkit.NewTestKit(c, s.store)

	tk.MustExec("use test")
	tk.MustExec("drop table if exists t")
	tk.MustExec("create table t(a int not null, b int not null)")

	var input []string
	var output []struct {
		SQL  string
		Plan []string
	}
	s.testData.GetTestCases(c, &input, &output)
	for i, tt := range input {
		s.testData.OnRecord(func() {
			output[i].SQL = tt
			output[i].Plan = s.testData.ConvertRowsToStrings(tk.MustQuery(tt).Rows())
		})
		tk.MustQuery(tt).Check(testkit.Rows(output[i].Plan...))
	}
}

func (s *testIntegrationSuite) TestIndexMergeTableFilter(c *C) {
	tk := testkit.NewTestKit(c, s.store)
	tk.MustExec("use test")
	tk.MustExec("drop table if exists t;")
	tk.MustExec("create table t(a int, b int, c int, d int, key(a), key(b));")
	tk.MustExec("insert into t values(10,1,1,10)")

	tk.MustQuery("explain format = 'brief' select /*+ use_index_merge(t) */ * from t where a=10 or (b=10 and c=10)").Check(testkit.Rows(
		"IndexMerge 0.02 root  ",
		"├─IndexRangeScan(Build) 10.00 cop[tikv] table:t, index:a(a) range:[10,10], keep order:false, stats:pseudo",
		"├─IndexRangeScan(Build) 10.00 cop[tikv] table:t, index:b(b) range:[10,10], keep order:false, stats:pseudo",
		"└─Selection(Probe) 0.02 cop[tikv]  or(eq(test.t.a, 10), and(eq(test.t.b, 10), eq(test.t.c, 10)))",
		"  └─TableRowIDScan 19.99 cop[tikv] table:t keep order:false, stats:pseudo",
	))
	tk.MustQuery("select /*+ use_index_merge(t) */ * from t where a=10 or (b=10 and c=10)").Check(testkit.Rows(
		"10 1 1 10",
	))
	tk.MustQuery("explain format = 'brief' select /*+ use_index_merge(t) */ * from t where (a=10 and d=10) or (b=10 and c=10)").Check(testkit.Rows(
		"IndexMerge 0.00 root  ",
		"├─IndexRangeScan(Build) 10.00 cop[tikv] table:t, index:a(a) range:[10,10], keep order:false, stats:pseudo",
		"├─IndexRangeScan(Build) 10.00 cop[tikv] table:t, index:b(b) range:[10,10], keep order:false, stats:pseudo",
		"└─Selection(Probe) 0.00 cop[tikv]  or(and(eq(test.t.a, 10), eq(test.t.d, 10)), and(eq(test.t.b, 10), eq(test.t.c, 10)))",
		"  └─TableRowIDScan 19.99 cop[tikv] table:t keep order:false, stats:pseudo",
	))
	tk.MustQuery("select /*+ use_index_merge(t) */ * from t where (a=10 and d=10) or (b=10 and c=10)").Check(testkit.Rows(
		"10 1 1 10",
	))
}

func (s *testIntegrationSuite) TestIssue22850(c *C) {
	tk := testkit.NewTestKit(c, s.store)
	tk.MustExec("use test")
	tk.MustExec("drop table if exists t1")
	tk.MustExec("CREATE TABLE t1 (a int(11))")
	tk.MustQuery("SELECT @v:=(SELECT 1 FROM t1 t2 LEFT JOIN t1 ON t1.a GROUP BY t1.a) FROM t1").Check(testkit.Rows()) // work fine
}

func (s *testIntegrationSuite) TestJoinSchemaChange(c *C) {
	tk := testkit.NewTestKit(c, s.store)
	tk.MustExec("use test")
	tk.MustExec("drop table if exists t1, t2")
	tk.MustExec("create table t1(a int(11))")
	tk.MustExec("create table t2(a decimal(40,20) unsigned, b decimal(40,20))")
	tk.MustQuery("select count(*) as x from t1 group by a having x not in (select a from t2 where x = t2.b)").Check(testkit.Rows())
}

// #22949: test HexLiteral Used in GetVar expr
func (s *testIntegrationSuite) TestGetVarExprWithHexLiteral(c *C) {
	tk := testkit.NewTestKit(c, s.store)
	tk.MustExec("use test;")
	tk.MustExec("drop table if exists t1_no_idx;")
	tk.MustExec("create table t1_no_idx(id int, col_bit bit(16));")
	tk.MustExec("insert into t1_no_idx values(1, 0x3135);")
	tk.MustExec("insert into t1_no_idx values(2, 0x0f);")

	tk.MustExec("prepare stmt from 'select id from t1_no_idx where col_bit = ?';")
	tk.MustExec("set @a = 0x3135;")
	tk.MustQuery("execute stmt using @a;").Check(testkit.Rows("1"))
	tk.MustExec("set @a = 0x0F;")
	tk.MustQuery("execute stmt using @a;").Check(testkit.Rows("2"))

	// same test, but use IN expr
	tk.MustExec("prepare stmt from 'select id from t1_no_idx where col_bit in (?)';")
	tk.MustExec("set @a = 0x3135;")
	tk.MustQuery("execute stmt using @a;").Check(testkit.Rows("1"))
	tk.MustExec("set @a = 0x0F;")
	tk.MustQuery("execute stmt using @a;").Check(testkit.Rows("2"))

	// same test, but use table with index on col_bit
	tk.MustExec("drop table if exists t2_idx;")
	tk.MustExec("create table t2_idx(id int, col_bit bit(16), key(col_bit));")
	tk.MustExec("insert into t2_idx values(1, 0x3135);")
	tk.MustExec("insert into t2_idx values(2, 0x0f);")

	tk.MustExec("prepare stmt from 'select id from t2_idx where col_bit = ?';")
	tk.MustExec("set @a = 0x3135;")
	tk.MustQuery("execute stmt using @a;").Check(testkit.Rows("1"))
	tk.MustExec("set @a = 0x0F;")
	tk.MustQuery("execute stmt using @a;").Check(testkit.Rows("2"))

	// same test, but use IN expr
	tk.MustExec("prepare stmt from 'select id from t2_idx where col_bit in (?)';")
	tk.MustExec("set @a = 0x3135;")
	tk.MustQuery("execute stmt using @a;").Check(testkit.Rows("1"))
	tk.MustExec("set @a = 0x0F;")
	tk.MustQuery("execute stmt using @a;").Check(testkit.Rows("2"))

	// test col varchar with GetVar
	tk.MustExec("drop table if exists t_varchar;")
	tk.MustExec("create table t_varchar(id int, col_varchar varchar(100), key(col_varchar));")
	tk.MustExec("insert into t_varchar values(1, '15');")
	tk.MustExec("prepare stmt from 'select id from t_varchar where col_varchar = ?';")
	tk.MustExec("set @a = 0x3135;")
	tk.MustQuery("execute stmt using @a;").Check(testkit.Rows("1"))
}

// test BitLiteral used with GetVar
func (s *testIntegrationSuite) TestGetVarExprWithBitLiteral(c *C) {
	tk := testkit.NewTestKit(c, s.store)
	tk.MustExec("use test;")
	tk.MustExec("drop table if exists t1_no_idx;")
	tk.MustExec("create table t1_no_idx(id int, col_bit bit(16));")
	tk.MustExec("insert into t1_no_idx values(1, 0x3135);")
	tk.MustExec("insert into t1_no_idx values(2, 0x0f);")

	tk.MustExec("prepare stmt from 'select id from t1_no_idx where col_bit = ?';")
	// 0b11000100110101 is 0x3135
	tk.MustExec("set @a = 0b11000100110101;")
	tk.MustQuery("execute stmt using @a;").Check(testkit.Rows("1"))

	// same test, but use IN expr
	tk.MustExec("prepare stmt from 'select id from t1_no_idx where col_bit in (?)';")
	tk.MustExec("set @a = 0b11000100110101;")
	tk.MustQuery("execute stmt using @a;").Check(testkit.Rows("1"))
}

func (s *testIntegrationSuite) TestIndexMergeClusterIndex(c *C) {
	tk := testkit.NewTestKit(c, s.store)
	tk.MustExec("use test;")
	tk.MustExec("drop table if exists t")
	tk.MustExec("create table t (c1 float, c2 int, c3 int, primary key (c1) /*T![clustered_index] CLUSTERED */, key idx_1 (c2), key idx_2 (c3))")
	tk.MustExec("insert into t values(1.0,1,2),(2.0,2,1),(3.0,1,1),(4.0,2,2)")
	tk.MustQuery("select /*+ use_index_merge(t) */ c3 from t where c3 = 1 or c2 = 1").Sort().Check(testkit.Rows(
		"1",
		"1",
		"2",
	))
	tk.MustExec("drop table t")
	tk.MustExec("create table t (a int, b int, c int, primary key (a,b) /*T![clustered_index] CLUSTERED */, key idx_c(c))")
	tk.MustExec("insert into t values (0,1,2)")
	tk.MustQuery("select /*+ use_index_merge(t) */ c from t where c > 10 or a < 1").Check(testkit.Rows(
		"2",
	))
}

func (s *testIntegrationSuite) TestMultiColMaxOneRow(c *C) {
	tk := testkit.NewTestKit(c, s.store)

	tk.MustExec("use test")
	tk.MustExec("drop table if exists t1,t2")
	tk.MustExec("create table t1(a int)")
	tk.MustExec("create table t2(a int, b int, c int, primary key(a,b))")

	var input []string
	var output []struct {
		SQL  string
		Plan []string
	}
	s.testData.GetTestCases(c, &input, &output)
	for i, tt := range input {
		s.testData.OnRecord(func() {
			output[i].SQL = tt
			output[i].Plan = s.testData.ConvertRowsToStrings(tk.MustQuery("explain format = 'brief' " + tt).Rows())
		})
		tk.MustQuery("explain format = 'brief' " + tt).Check(testkit.Rows(output[i].Plan...))
	}
}

func (s *testIntegrationSuite) TestIssue23736(c *C) {
	tk := testkit.NewTestKit(c, s.store)
	tk.MustExec("use test")
	tk.MustExec("drop table if exists t0, t1")
	tk.MustExec("create table t0(a int, b int, c int as (a + b) virtual, unique index (c) invisible);")
	tk.MustExec("create table t1(a int, b int, c int as (a + b) virtual);")
	tk.MustExec("insert into t0(a, b) values (12, -1), (8, 7);")
	tk.MustExec("insert into t1(a, b) values (12, -1), (8, 7);")
	tk.MustQuery("select /*+ stream_agg() */ count(1) from t0 where c > 10 and b < 2;").Check(testkit.Rows("1"))
	tk.MustQuery("select /*+ stream_agg() */ count(1) from t1 where c > 10 and b < 2;").Check(testkit.Rows("1"))
	tk.MustExec("delete from t0")
	tk.MustExec("insert into t0(a, b) values (5, 1);")
	tk.MustQuery("select /*+ nth_plan(3) */ count(1) from t0 where c > 10 and b < 2;").Check(testkit.Rows("0"))

	// Should not use invisible index
	c.Assert(tk.MustUseIndex("select /*+ stream_agg() */ count(1) from t0 where c > 10 and b < 2", "c"), IsFalse)
}

// https://github.com/pingcap/tidb/issues/23802
func (s *testIntegrationSuite) TestPanicWhileQueryTableWithIsNull(c *C) {
	tk := testkit.NewTestKit(c, s.store)
	tk.MustExec("use test")

	tk.MustExec("drop table if exists NT_HP27193")
	tk.MustExec("CREATE TABLE `NT_HP27193` (  `COL1` int(20) DEFAULT NULL,  `COL2` varchar(20) DEFAULT NULL,  `COL4` datetime DEFAULT NULL,  `COL3` bigint(20) DEFAULT NULL,  `COL5` float DEFAULT NULL) ENGINE=InnoDB DEFAULT CHARSET=utf8mb4 COLLATE=utf8mb4_bin PARTITION BY HASH ( `COL1`%`COL3` ) PARTITIONS 10;")
	_, err := tk.Exec("select col1 from NT_HP27193 where col1 is null;")
	c.Assert(err, IsNil)
	tk.MustExec("INSERT INTO NT_HP27193 (COL2, COL4, COL3, COL5) VALUES ('m',  '2020-05-04 13:15:27', 8,  2602)")
	_, err = tk.Exec("select col1 from NT_HP27193 where col1 is null;")
	c.Assert(err, IsNil)
	tk.MustExec("drop table if exists NT_HP27193")
}

func (s *testIntegrationSuite) TestIssue23846(c *C) {
	tk := testkit.NewTestKit(c, s.store)
	tk.MustExec("use test")
	tk.MustExec("drop table if exists t")
	tk.MustExec("create table t(a varbinary(10),UNIQUE KEY(a))")
	tk.MustExec("insert into t values(0x00A4EEF4FA55D6706ED5)")
	tk.MustQuery("select count(*) from t where a=0x00A4EEF4FA55D6706ED5").Check(testkit.Rows("1"))
	tk.MustQuery("select * from t where a=0x00A4EEF4FA55D6706ED5").Check(testkit.Rows("\x00\xa4\xee\xf4\xfaU\xd6pn\xd5")) // not empty
}

func (s *testIntegrationSuite) TestIssue23839(c *C) {
	tk := testkit.NewTestKit(c, s.store)
	tk.MustExec("use test")
	tk.MustExec("drop table if exists BB")
	tk.MustExec("CREATE TABLE `BB` (\n" +
		"	`col_int` int(11) DEFAULT NULL,\n" +
		"	`col_varchar_10` varchar(10) DEFAULT NULL,\n" +
		"	`pk` int(11) NOT NULL AUTO_INCREMENT,\n" +
		"	`col_int_not_null` int(11) NOT NULL,\n" +
		"	`col_decimal` decimal(10,0) DEFAULT NULL,\n" +
		"	`col_datetime` datetime DEFAULT NULL,\n" +
		"	`col_decimal_not_null` decimal(10,0) NOT NULL,\n" +
		"	`col_datetime_not_null` datetime NOT NULL,\n" +
		"	`col_varchar_10_not_null` varchar(10) NOT NULL,\n" +
		"	PRIMARY KEY (`pk`) /*T![clustered_index] CLUSTERED */\n" +
		") ENGINE=InnoDB DEFAULT CHARSET=utf8mb4 COLLATE=utf8mb4_bin AUTO_INCREMENT=2000001")
	tk.Exec("explain SELECT OUTR . col2 AS X FROM (SELECT INNR . col1 as col1, SUM( INNR . col2 ) as col2 FROM (SELECT INNR . `col_int_not_null` + 1 as col1, INNR . `pk` as col2 FROM BB AS INNR) AS INNR GROUP BY col1) AS OUTR2 INNER JOIN (SELECT INNR . col1 as col1, MAX( INNR . col2 ) as col2 FROM (SELECT INNR . `col_int_not_null` + 1 as col1, INNR . `pk` as col2 FROM BB AS INNR) AS INNR GROUP BY col1) AS OUTR ON OUTR2.col1 = OUTR.col1 GROUP BY OUTR . col1, OUTR2 . col1 HAVING X <> 'b'")
}

// https://github.com/pingcap/tidb/issues/24095
func (s *testIntegrationSuite) TestIssue24095(c *C) {
	tk := testkit.NewTestKit(c, s.store)
	tk.MustExec("use test;")
	tk.MustExec("drop table if exists t;")
	tk.MustExec("create table t (id int, value decimal(10,5));")
	tk.MustExec("desc format = 'brief' select count(*) from t join (select t.id, t.value v1 from t join t t1 on t.id = t1.id order by t.value limit 1) v on v.id = t.id and v.v1 = t.value;")

	var input []string
	var output []struct {
		SQL  string
		Plan []string
	}
	s.testData.GetTestCases(c, &input, &output)
	for i, tt := range input {
		s.testData.OnRecord(func() {
			output[i].SQL = tt
			output[i].Plan = s.testData.ConvertRowsToStrings(tk.MustQuery("explain format = 'brief' " + tt).Rows())
		})
		tk.MustQuery("explain format = 'brief' " + tt).Check(testkit.Rows(output[i].Plan...))
	}
}

func (s *testIntegrationSuite) TestIssue24281(c *C) {
	tk := testkit.NewTestKit(c, s.store)
	tk.MustExec("use test")
	tk.MustExec("drop table if exists member, agent, deposit, view_member_agents")
	tk.MustExec("create table member(login varchar(50) NOT NULL, agent_login varchar(100) DEFAULT NULL, PRIMARY KEY(login))")
	tk.MustExec("create table agent(login varchar(50) NOT NULL, data varchar(100) DEFAULT NULL, share_login varchar(50) NOT NULL, PRIMARY KEY(login))")
	tk.MustExec("create table deposit(id varchar(50) NOT NULL, member_login varchar(50) NOT NULL, transfer_amount int NOT NULL, PRIMARY KEY(id), KEY midx(member_login, transfer_amount))")
	tk.MustExec("create definer='root'@'localhost' view view_member_agents (member, share_login) as select m.login as member, a.share_login AS share_login from member as m join agent as a on m.agent_login = a.login")

	tk.MustExec(" select s.member_login as v1, SUM(s.transfer_amount) AS v2 " +
		"FROM deposit AS s " +
		"JOIN view_member_agents AS v ON s.member_login = v.member " +
		"WHERE 1 = 1 AND v.share_login = 'somevalue' " +
		"GROUP BY s.member_login " +
		"UNION select 1 as v1, 2 as v2")
}

func (s *testIntegrationSuite) TestIssue25799(c *C) {
	tk := testkit.NewTestKit(c, s.store)
	tk.MustExec("use test")
	tk.MustExec("drop table if exists t1, t2")
	tk.MustExec(`create table t1 (a float default null, b smallint(6) DEFAULT NULL)`)
	tk.MustExec(`insert into t1 values (1, 1)`)
	tk.MustExec(`create table t2 (a float default null, b tinyint(4) DEFAULT NULL, key b (b))`)
	tk.MustExec(`insert into t2 values (null, 1)`)
	tk.HasPlan(`select /*+ TIDB_INLJ(t2@sel_2) */ t1.a, t1.b from t1 where t1.a not in (select t2.a from t2 where t1.b=t2.b)`, `IndexJoin`)
	tk.MustQuery(`select /*+ TIDB_INLJ(t2@sel_2) */ t1.a, t1.b from t1 where t1.a not in (select t2.a from t2 where t1.b=t2.b)`).Check(testkit.Rows())
}

func (s *testIntegrationSuite) TestLimitWindowColPrune(c *C) {
	tk := testkit.NewTestKit(c, s.store)
	tk.MustExec("use test")
	tk.MustExec("drop table if exists t")
	tk.MustExec("create table t(a int)")
	tk.MustExec("insert into t values(1)")
	tk.MustQuery("select count(a) f1, row_number() over (order by count(a)) as f2 from t limit 1").Check(testkit.Rows("1 1"))
}

func (s *testIntegrationSuite) TestIncrementalAnalyzeStatsVer2(c *C) {
	tk := testkit.NewTestKit(c, s.store)
	tk.MustExec("use test")
	tk.MustExec("drop table if exists t")
	tk.MustExec("create table t(a int primary key, b int, index idx_b(b))")
	tk.MustExec("insert into t values(1,1),(2,2),(3,3)")
	tk.MustExec("set @@session.tidb_analyze_version = 2")
	tk.MustExec("analyze table t")
	is := tk.Se.GetInfoSchema().(infoschema.InfoSchema)
	tbl, err := is.TableByName(model.NewCIStr("test"), model.NewCIStr("t"))
	c.Assert(err, IsNil)
	tblID := tbl.Meta().ID
	rows := tk.MustQuery(fmt.Sprintf("select distinct_count from mysql.stats_histograms where table_id = %d and is_index = 1", tblID)).Rows()
	c.Assert(len(rows), Equals, 1)
	c.Assert(rows[0][0], Equals, "3")
	tk.MustExec("insert into t values(4,4),(5,5),(6,6)")
	tk.MustExec("analyze incremental table t index idx_b")
	c.Assert(tk.Se.GetSessionVars().StmtCtx.GetWarnings(), HasLen, 2)
	c.Assert(tk.Se.GetSessionVars().StmtCtx.GetWarnings()[0].Err.Error(), Equals, "The version 2 would collect all statistics not only the selected indexes")
	c.Assert(tk.Se.GetSessionVars().StmtCtx.GetWarnings()[1].Err.Error(), Equals, "The version 2 stats would ignore the INCREMENTAL keyword and do full sampling")
	rows = tk.MustQuery(fmt.Sprintf("select distinct_count from mysql.stats_histograms where table_id = %d and is_index = 1", tblID)).Rows()
	c.Assert(len(rows), Equals, 1)
	c.Assert(rows[0][0], Equals, "6")
}

func (s *testIntegrationSuite) TestConflictReadFromStorage(c *C) {
	tk := testkit.NewTestKit(c, s.store)
	tk.MustExec("use test")
	tk.MustExec("drop table if exists t")
	tk.MustExec(`create table t (
					a int, b int, c varchar(20),
					primary key(a), key(b), key(c)
				) partition by range columns(a) (
					partition p0 values less than(6),
					partition p1 values less than(11),
					partition p2 values less than(16));`)
	tk.MustExec(`insert into t values (1,1,"1"), (2,2,"2"), (8,8,"8"), (11,11,"11"), (15,15,"15")`)
	// Create virtual tiflash replica info.
	dom := domain.GetDomain(tk.Se)
	is := dom.InfoSchema()
	db, exists := is.SchemaByName(model.NewCIStr("test"))
	c.Assert(exists, IsTrue)
	for _, tblInfo := range db.Tables {
		if tblInfo.Name.L == "t" {
			tblInfo.TiFlashReplica = &model.TiFlashReplicaInfo{
				Count:     1,
				Available: true,
			}
		}
	}
	tk.MustQuery(`explain select /*+ read_from_storage(tikv[t partition(p0)], tiflash[t partition(p1, p2)]) */ * from t`)
	tk.MustQuery("show warnings").Check(testkit.Rows("Warning 1815 Storage hints are conflict, you can only specify one storage type of table test.t"))
	tk.MustQuery(`explain select /*+ read_from_storage(tikv[t], tiflash[t]) */ * from t`)
	tk.MustQuery("show warnings").Check(testkit.Rows("Warning 1815 Storage hints are conflict, you can only specify one storage type of table test.t"))
}

// TestSequenceAsDataSource is used to test https://github.com/pingcap/tidb/issues/24383.
func (s *testIntegrationSuite) TestSequenceAsDataSource(c *C) {
	tk := testkit.NewTestKit(c, s.store)

	tk.MustExec("use test")
	tk.MustExec("drop sequence if exists s1, s2")
	tk.MustExec("create sequence s1")
	tk.MustExec("create sequence s2")

	var input []string
	var output []struct {
		SQL  string
		Plan []string
	}
	s.testData.GetTestCases(c, &input, &output)
	for i, tt := range input {
		s.testData.OnRecord(func() {
			output[i].SQL = tt
			output[i].Plan = s.testData.ConvertRowsToStrings(tk.MustQuery("explain format = 'brief' " + tt).Rows())
		})
		tk.MustQuery("explain format = 'brief' " + tt).Check(testkit.Rows(output[i].Plan...))
	}
}

func (s *testIntegrationSerialSuite) TestIssue25300(c *C) {
	collate.SetNewCollationEnabledForTest(true)
	defer collate.SetNewCollationEnabledForTest(false)
	tk := testkit.NewTestKit(c, s.store)
	tk.MustExec("use test")
	tk.MustExec(`create table t (a char(65) collate utf8_unicode_ci, b text collate utf8_general_ci not null);`)
	tk.MustExec(`insert into t values ('a', 'A');`)
	tk.MustExec(`insert into t values ('b', 'B');`)
	tk.MustGetErrCode(`(select a from t) union ( select b from t);`, mysql.ErrCantAggregate2collations)
	tk.MustGetErrCode(`(select 'a' collate utf8mb4_unicode_ci) union (select 'b' collate utf8mb4_general_ci);`, mysql.ErrCantAggregate2collations)
	tk.MustGetErrCode(`(select a from t) union ( select b from t) union all select 'a';`, mysql.ErrCantAggregate2collations)
	tk.MustGetErrCode(`(select a from t) union ( select b from t) union select 'a';`, mysql.ErrCantAggregate3collations)
	tk.MustGetErrCode(`(select a from t) union ( select b from t) union select 'a' except select 'd';`, mysql.ErrCantAggregate3collations)
}

func (s *testIntegrationSerialSuite) TestMergeContinuousSelections(c *C) {
	tk := testkit.NewTestKit(c, s.store)
	tk.MustExec("use test")
	tk.MustExec("drop table if exists ts")
	tk.MustExec("create table ts (col_char_64 char(64), col_varchar_64_not_null varchar(64) not null, col_varchar_key varchar(1), id int primary key, col_varchar_64 varchar(64),col_char_64_not_null char(64) not null);")

	// Create virtual tiflash replica info.
	dom := domain.GetDomain(tk.Se)
	is := dom.InfoSchema()
	db, exists := is.SchemaByName(model.NewCIStr("test"))
	c.Assert(exists, IsTrue)
	for _, tblInfo := range db.Tables {
		if tblInfo.Name.L == "ts" {
			tblInfo.TiFlashReplica = &model.TiFlashReplicaInfo{
				Count:     1,
				Available: true,
			}
		}
	}

	tk.MustExec(" set @@tidb_allow_mpp=1;")

	var input []string
	var output []struct {
		SQL  string
		Plan []string
	}
	s.testData.GetTestCases(c, &input, &output)
	for i, tt := range input {
		s.testData.OnRecord(func() {
			output[i].SQL = tt
			output[i].Plan = s.testData.ConvertRowsToStrings(tk.MustQuery(tt).Rows())
		})
		res := tk.MustQuery(tt)
		res.Check(testkit.Rows(output[i].Plan...))
	}
}

func (s *testIntegrationSerialSuite) TestSelectIgnoreTemporaryTableInView(c *C) {
	tk := testkit.NewTestKit(c, s.store)
	tk.MustExec("use test")

	tk.Se.Auth(&auth.UserIdentity{Username: "root", Hostname: "localhost", CurrentUser: true, AuthUsername: "root", AuthHostname: "%"}, nil, []byte("012345678901234567890"))
	tk.MustExec("set @@tidb_enable_noop_functions=1")
	tk.MustExec("create table t1 (a int, b int)")
	tk.MustExec("create table t2 (c int, d int)")
	tk.MustExec("create view v1 as select * from t1 order by a")
	tk.MustExec("create view v2 as select * from ((select * from t1) union (select * from t2)) as tt order by a, b")
	tk.MustExec("create view v3 as select * from v1 order by a")
	tk.MustExec("create view v4 as select * from t1, t2 where t1.a = t2.c order by a, b")
	tk.MustExec("create view v5 as select * from (select * from t1) as t1 order by a")

	tk.MustExec("insert into t1 values (1, 2), (3, 4)")
	tk.MustExec("insert into t2 values (3, 5), (6, 7)")

	tk.MustExec("create temporary table t1 (a int, b int)")
	tk.MustExec("create temporary table t2 (c int, d int)")
	tk.MustQuery("select * from t1").Check(testkit.Rows())
	tk.MustQuery("select * from t2").Check(testkit.Rows())

	tk.MustQuery("select * from v1").Check(testkit.Rows("1 2", "3 4"))
	tk.MustQuery("select * from v2").Check(testkit.Rows("1 2", "3 4", "3 5", "6 7"))
	tk.MustQuery("select * from v3").Check(testkit.Rows("1 2", "3 4"))
	tk.MustQuery("select * from v4").Check(testkit.Rows("3 4 3 5"))
	tk.MustQuery("select * from v5").Check(testkit.Rows("1 2", "3 4"))

}

// TestIsMatchProp is used to test https://github.com/pingcap/tidb/issues/26017.
func (s *testIntegrationSuite) TestIsMatchProp(c *C) {
	tk := testkit.NewTestKit(c, s.store)

	tk.MustExec("use test")
	tk.MustExec("drop table if exists t1, t2")
	tk.MustExec("create table t1(a int, b int, c int, d int, index idx_a_b_c(a, b, c))")
	tk.MustExec("create table t2(a int, b int, c int, d int, index idx_a_b_c_d(a, b, c, d))")

	var input []string
	var output []struct {
		SQL  string
		Plan []string
	}
	s.testData.GetTestCases(c, &input, &output)
	for i, tt := range input {
		s.testData.OnRecord(func() {
			output[i].SQL = tt
			output[i].Plan = s.testData.ConvertRowsToStrings(tk.MustQuery("explain format = 'brief' " + tt).Rows())
		})
		tk.MustQuery("explain format = 'brief' " + tt).Check(testkit.Rows(output[i].Plan...))
	}
}

func (s *testIntegrationSerialSuite) TestIssue26250(c *C) {
	tk := testkit.NewTestKit(c, s.store)
	tk.MustExec("use test")
	tk.MustExec("create table tp (id int primary key) partition by range (id) (partition p0 values less than (100));")
	tk.MustExec("create table tn (id int primary key);")
	tk.MustExec("insert into tp values(1),(2);")
	tk.MustExec("insert into tn values(1),(2);")
	tk.MustQuery("select * from tp,tn where tp.id=tn.id and tn.id=1 for update;").Check(testkit.Rows("1 1"))
}

func (s *testIntegrationSuite) TestCorrelationAdjustment4Limit(c *C) {
	tk := testkit.NewTestKit(c, s.store)
	tk.MustExec("use test")
	tk.MustExec("drop table if exists t")
	tk.MustExec("create table t (pk int primary key auto_increment, year int, c varchar(256), index idx_year(year))")

	insertWithYear := func(n, year int) {
		for i := 0; i < n; i++ {
			tk.MustExec(fmt.Sprintf("insert into t (year, c) values (%v, space(256))", year))
		}
	}
	insertWithYear(10, 2000)
	insertWithYear(10, 2001)
	insertWithYear(10, 2002)
	tk.MustExec("analyze table t")

	// case 1
	tk.MustExec("set @@tidb_opt_enable_correlation_adjustment = false")
	// the estRow for TableFullScan is under-estimated since we have to scan through 2000 and 2001 to access 2002,
	// but the formula(LimitNum / Selectivity) based on uniform-assumption cannot consider this factor.
	tk.MustQuery("explain format=brief select * from t use index(primary) where year=2002 limit 1").Check(testkit.Rows(
		"Limit 1.00 root  offset:0, count:1",
		"└─TableReader 1.00 root  data:Limit",
		"  └─Limit 1.00 cop[tikv]  offset:0, count:1",
		"    └─Selection 1.00 cop[tikv]  eq(test.t.year, 2002)",
		"      └─TableFullScan 3.00 cop[tikv] table:t keep order:false"))

	// case 2: after enabling correlation adjustment, this factor can be considered.
	tk.MustExec("set @@tidb_opt_enable_correlation_adjustment = true")
	tk.MustQuery("explain format=brief select * from t use index(primary) where year=2002 limit 1").Check(testkit.Rows(
		"Limit 1.00 root  offset:0, count:1",
		"└─TableReader 1.00 root  data:Limit",
		"  └─Limit 1.00 cop[tikv]  offset:0, count:1",
		"    └─Selection 1.00 cop[tikv]  eq(test.t.year, 2002)",
		"      └─TableFullScan 21.00 cop[tikv] table:t keep order:false"))

	tk.MustExec("truncate table t")
	for y := 2000; y <= 2050; y++ {
		insertWithYear(2, y)
	}
	tk.MustExec("analyze table t")

	// case 3: correlation adjustment is only allowed to update the upper-bound, so estRow = max(1/selectivity, adjustedCount);
	// 1/sel = 1/(1/NDV) is around 50, adjustedCount is 1 since the first row can meet the requirement `year=2000`;
	// in this case the estRow is over-estimated, but it's safer that can avoid to convert IndexScan to TableScan incorrectly in some cases.
	tk.MustQuery("explain format=brief select * from t use index(primary) where year=2000 limit 1").Check(testkit.Rows(
		"Limit 1.00 root  offset:0, count:1",
		"└─TableReader 1.00 root  data:Limit",
		"  └─Limit 1.00 cop[tikv]  offset:0, count:1",
		"    └─Selection 1.00 cop[tikv]  eq(test.t.year, 2000)",
		"      └─TableFullScan 51.00 cop[tikv] table:t keep order:false"))
}

func (s *testIntegrationSerialSuite) TestCTESelfJoin(c *C) {
	tk := testkit.NewTestKit(c, s.store)
	tk.MustExec("use test")
	tk.MustExec("drop table if exists t1, t2, t3")
	tk.MustExec("create table t1(t1a int, t1b int, t1c int)")
	tk.MustExec("create table t2(t2a int, t2b int, t2c int)")
	tk.MustExec("create table t3(t3a int, t3b int, t3c int)")
	tk.MustExec(`
		with inv as
		(select t1a , t3a, sum(t2c)
			from t1, t2, t3
			where t2a = t1a
				and t2b = t3b
				and t3c = 1998
			group by t1a, t3a)
		select inv1.t1a, inv2.t3a
		from inv inv1, inv inv2
		where inv1.t1a = inv2.t1a
			and inv1.t3a = 4
			and inv2.t3a = 4+1`)
}

// https://github.com/pingcap/tidb/issues/26214
func (s *testIntegrationSerialSuite) TestIssue26214(c *C) {
	tk := testkit.NewTestKit(c, s.store)
	tk.MustExec("use test")
	tk.MustExec("drop table if exists t")
	tk.MustExec("create table `t` (`a` int(11) default null, `b` int(11) default null, `c` int(11) default null, key `expression_index` ((case when `a` < 0 then 1 else 2 end)))")
	_, err := tk.Exec("select * from t  where case when a < 0 then 1 else 2 end <= 1 order by 4;")
	c.Assert(core.ErrUnknownColumn.Equal(err), IsTrue)
}

func (s *testIntegrationSerialSuite) TestLimitPushDown(c *C) {
	tk := testkit.NewTestKit(c, s.store)
	tk.MustExec("use test")
	tk.MustExec("drop table if exists t")

	tk.MustExec(`create table t (a int)`)
	tk.MustExec(`insert into t values (1)`)
	tk.MustExec(`analyze table t`)

	tk.MustExec(`set tidb_opt_limit_push_down_threshold=0`)
	tk.MustQuery(`explain format=brief select a from t order by a desc limit 10`).Check(testkit.Rows(
		`TopN 1.00 root  test.t.a:desc, offset:0, count:10`,
		`└─TableReader 1.00 root  data:TableFullScan`,
		`  └─TableFullScan 1.00 cop[tikv] table:t keep order:false`))

	tk.MustExec(`set tidb_opt_limit_push_down_threshold=10`)
	tk.MustQuery(`explain format=brief select a from t order by a desc limit 10`).Check(testkit.Rows(
		`TopN 1.00 root  test.t.a:desc, offset:0, count:10`,
		`└─TableReader 1.00 root  data:TopN`,
		`  └─TopN 1.00 cop[tikv]  test.t.a:desc, offset:0, count:10`,
		`    └─TableFullScan 1.00 cop[tikv] table:t keep order:false`))

	tk.MustQuery(`explain format=brief select a from t order by a desc limit 11`).Check(testkit.Rows(
		`TopN 1.00 root  test.t.a:desc, offset:0, count:11`,
		`└─TableReader 1.00 root  data:TableFullScan`,
		`  └─TableFullScan 1.00 cop[tikv] table:t keep order:false`))

	tk.MustQuery(`explain format=brief select /*+ limit_to_cop() */ a from t order by a desc limit 11`).Check(testkit.Rows(
		`TopN 1.00 root  test.t.a:desc, offset:0, count:11`,
		`└─TableReader 1.00 root  data:TopN`,
		`  └─TopN 1.00 cop[tikv]  test.t.a:desc, offset:0, count:11`,
		`    └─TableFullScan 1.00 cop[tikv] table:t keep order:false`))
}

func (s *testIntegrationSuite) TestIssue26559(c *C) {
	tk := testkit.NewTestKit(c, s.store)
	tk.MustExec("use test")
	tk.MustExec("create table t(a timestamp, b datetime);")
	tk.MustExec("insert into t values('2020-07-29 09:07:01', '2020-07-27 16:57:36');")
	tk.MustQuery("select greatest(a, b) from t union select null;").Sort().Check(testkit.Rows("2020-07-29 09:07:01", "<nil>"))
}

func (s *testIntegrationSuite) TestHeuristicIndexSelection(c *C) {
	tk := testkit.NewTestKit(c, s.store)
	tk.MustExec("use test")
	tk.MustExec("drop table if exists t1, t2")
	tk.MustExec("create table t1(a int, b int, c int, d int, e int, f int, g int, primary key (a), unique key c_d_e (c, d, e), unique key f (f), unique key f_g (f, g), key g (g))")
	tk.MustExec("create table t2(a int, b int, c int, d int, unique index idx_a (a), unique index idx_b_c (b, c), unique index idx_b_c_a_d (b, c, a, d))")

	var input []string
	var output []struct {
		SQL      string
		Plan     []string
		Warnings []string
	}
	s.testData.GetTestCases(c, &input, &output)
	for i, tt := range input {
		s.testData.OnRecord(func() {
			output[i].SQL = tt
<<<<<<< HEAD
			output[i].Plan = s.testData.ConvertRowsToStrings(tk.MustQuery("explain format = 'brief' " + tt).Rows())
			output[i].Warnings = s.testData.ConvertRowsToStrings(tk.MustQuery("show warnings").Rows())
		})
		tk.MustQuery("explain format = 'brief' " + tt).Check(testkit.Rows(output[i].Plan...))
=======
			output[i].Plan = s.testData.ConvertRowsToStrings(tk.MustQuery("explain format = 'verbose' " + tt).Rows())
			output[i].Warnings = s.testData.ConvertRowsToStrings(tk.MustQuery("show warnings").Rows())
		})
		tk.MustQuery("explain format = 'verbose' " + tt).Check(testkit.Rows(output[i].Plan...))
>>>>>>> 82173dec
		tk.MustQuery("show warnings").Check(testkit.Rows(output[i].Warnings...))
	}
}

<<<<<<< HEAD
func (s *testIntegrationSuite) TestMaybeGoodHeuristics(c *C) {
	tk := testkit.NewTestKit(c, s.store)
	tk.MustExec("use test")
	tk.MustExec("drop table if exists t")
	tk.MustExec("create table t(a int primary key, b int, c int, index idx_b(b))")
=======
func (s *testIntegrationSuite) TestOutputSkylinePruningInfo(c *C) {
	tk := testkit.NewTestKit(c, s.store)
	tk.MustExec("use test")
	tk.MustExec("drop table if exists t")
	tk.MustExec("create table t(a int, b int, c int, d int, e int, f int, g int, primary key (a), unique key c_d_e (c, d, e), unique key f (f), unique key f_g (f, g), key g (g))")
>>>>>>> 82173dec

	var input []string
	var output []struct {
		SQL      string
		Plan     []string
		Warnings []string
	}
	s.testData.GetTestCases(c, &input, &output)
	for i, tt := range input {
		s.testData.OnRecord(func() {
			output[i].SQL = tt
<<<<<<< HEAD
			output[i].Plan = s.testData.ConvertRowsToStrings(tk.MustQuery("explain format = 'brief' " + tt).Rows())
			output[i].Warnings = s.testData.ConvertRowsToStrings(tk.MustQuery("show warnings").Rows())
		})
		tk.MustQuery("explain format = 'brief' " + tt).Check(testkit.Rows(output[i].Plan...))
=======
			output[i].Plan = s.testData.ConvertRowsToStrings(tk.MustQuery("explain format = 'verbose' " + tt).Rows())
			output[i].Warnings = s.testData.ConvertRowsToStrings(tk.MustQuery("show warnings").Rows())
		})
		tk.MustQuery("explain format = 'verbose' " + tt).Check(testkit.Rows(output[i].Plan...))
>>>>>>> 82173dec
		tk.MustQuery("show warnings").Check(testkit.Rows(output[i].Warnings...))
	}
}<|MERGE_RESOLUTION|>--- conflicted
+++ resolved
@@ -4170,35 +4170,20 @@
 	for i, tt := range input {
 		s.testData.OnRecord(func() {
 			output[i].SQL = tt
-<<<<<<< HEAD
-			output[i].Plan = s.testData.ConvertRowsToStrings(tk.MustQuery("explain format = 'brief' " + tt).Rows())
-			output[i].Warnings = s.testData.ConvertRowsToStrings(tk.MustQuery("show warnings").Rows())
-		})
-		tk.MustQuery("explain format = 'brief' " + tt).Check(testkit.Rows(output[i].Plan...))
-=======
 			output[i].Plan = s.testData.ConvertRowsToStrings(tk.MustQuery("explain format = 'verbose' " + tt).Rows())
 			output[i].Warnings = s.testData.ConvertRowsToStrings(tk.MustQuery("show warnings").Rows())
 		})
 		tk.MustQuery("explain format = 'verbose' " + tt).Check(testkit.Rows(output[i].Plan...))
->>>>>>> 82173dec
 		tk.MustQuery("show warnings").Check(testkit.Rows(output[i].Warnings...))
 	}
 }
 
-<<<<<<< HEAD
 func (s *testIntegrationSuite) TestMaybeGoodHeuristics(c *C) {
 	tk := testkit.NewTestKit(c, s.store)
 	tk.MustExec("use test")
 	tk.MustExec("drop table if exists t")
 	tk.MustExec("create table t(a int primary key, b int, c int, index idx_b(b))")
-=======
-func (s *testIntegrationSuite) TestOutputSkylinePruningInfo(c *C) {
-	tk := testkit.NewTestKit(c, s.store)
-	tk.MustExec("use test")
-	tk.MustExec("drop table if exists t")
-	tk.MustExec("create table t(a int, b int, c int, d int, e int, f int, g int, primary key (a), unique key c_d_e (c, d, e), unique key f (f), unique key f_g (f, g), key g (g))")
->>>>>>> 82173dec
-
+  
 	var input []string
 	var output []struct {
 		SQL      string
@@ -4209,17 +4194,34 @@
 	for i, tt := range input {
 		s.testData.OnRecord(func() {
 			output[i].SQL = tt
-<<<<<<< HEAD
-			output[i].Plan = s.testData.ConvertRowsToStrings(tk.MustQuery("explain format = 'brief' " + tt).Rows())
-			output[i].Warnings = s.testData.ConvertRowsToStrings(tk.MustQuery("show warnings").Rows())
-		})
-		tk.MustQuery("explain format = 'brief' " + tt).Check(testkit.Rows(output[i].Plan...))
-=======
 			output[i].Plan = s.testData.ConvertRowsToStrings(tk.MustQuery("explain format = 'verbose' " + tt).Rows())
 			output[i].Warnings = s.testData.ConvertRowsToStrings(tk.MustQuery("show warnings").Rows())
 		})
 		tk.MustQuery("explain format = 'verbose' " + tt).Check(testkit.Rows(output[i].Plan...))
->>>>>>> 82173dec
 		tk.MustQuery("show warnings").Check(testkit.Rows(output[i].Warnings...))
 	}
+}
+
+func (s *testIntegrationSuite) TestOutputSkylinePruningInfo(c *C) {
+	tk := testkit.NewTestKit(c, s.store)
+	tk.MustExec("use test")
+	tk.MustExec("drop table if exists t")
+	tk.MustExec("create table t(a int, b int, c int, d int, e int, f int, g int, primary key (a), unique key c_d_e (c, d, e), unique key f (f), unique key f_g (f, g), key g (g))")
+
+	var input []string
+	var output []struct {
+		SQL      string
+		Plan     []string
+		Warnings []string
+	}
+	s.testData.GetTestCases(c, &input, &output)
+	for i, tt := range input {
+		s.testData.OnRecord(func() {
+			output[i].SQL = tt
+			output[i].Plan = s.testData.ConvertRowsToStrings(tk.MustQuery("explain format = 'verbose' " + tt).Rows())
+			output[i].Warnings = s.testData.ConvertRowsToStrings(tk.MustQuery("show warnings").Rows())
+		})
+		tk.MustQuery("explain format = 'verbose' " + tt).Check(testkit.Rows(output[i].Plan...))
+		tk.MustQuery("show warnings").Check(testkit.Rows(output[i].Warnings...))
+	}
 }