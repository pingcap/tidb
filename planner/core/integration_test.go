// Copyright 2019 PingCAP, Inc.
//
// Licensed under the Apache License, Version 2.0 (the "License");
// you may not use this file except in compliance with the License.
// You may obtain a copy of the License at
//
//     http://www.apache.org/licenses/LICENSE-2.0
//
// Unless required by applicable law or agreed to in writing, software
// distributed under the License is distributed on an "AS IS" BASIS,
// See the License for the specific language governing permissions and
// limitations under the License.

package core_test

import (
	"bytes"
	"fmt"
	"strings"

	. "github.com/pingcap/check"
	"github.com/pingcap/errors"
	"github.com/pingcap/parser/model"
	"github.com/pingcap/parser/mysql"
	"github.com/pingcap/parser/terror"
	"github.com/pingcap/tidb/config"
	"github.com/pingcap/tidb/domain"
	"github.com/pingcap/tidb/expression"
	"github.com/pingcap/tidb/infoschema"
	"github.com/pingcap/tidb/kv"
	"github.com/pingcap/tidb/planner/core"
	"github.com/pingcap/tidb/sessionctx/stmtctx"
	"github.com/pingcap/tidb/sessionctx/variable"
	"github.com/pingcap/tidb/table"
	"github.com/pingcap/tidb/util/collate"
	"github.com/pingcap/tidb/util/testkit"
	"github.com/pingcap/tidb/util/testutil"
)

var _ = Suite(&testIntegrationSuite{})
var _ = SerialSuites(&testIntegrationSerialSuite{})

type testIntegrationSuite struct {
	testData testutil.TestData
	store    kv.Storage
	dom      *domain.Domain
}

func (s *testIntegrationSuite) SetUpSuite(c *C) {
	var err error
	s.testData, err = testutil.LoadTestSuiteData("testdata", "integration_suite")
	c.Assert(err, IsNil)
}

func (s *testIntegrationSuite) TearDownSuite(c *C) {
	c.Assert(s.testData.GenerateOutputIfNeeded(), IsNil)
}

func (s *testIntegrationSuite) SetUpTest(c *C) {
	var err error
	s.store, s.dom, err = newStoreWithBootstrap()
	c.Assert(err, IsNil)
}

func (s *testIntegrationSuite) TearDownTest(c *C) {
	s.dom.Close()
	err := s.store.Close()
	c.Assert(err, IsNil)
}

type testIntegrationSerialSuite struct {
	testData testutil.TestData
	store    kv.Storage
	dom      *domain.Domain
}

func (s *testIntegrationSerialSuite) SetUpSuite(c *C) {
	var err error
	s.testData, err = testutil.LoadTestSuiteData("testdata", "integration_serial_suite")
	c.Assert(err, IsNil)
}

func (s *testIntegrationSerialSuite) TearDownSuite(c *C) {
	c.Assert(s.testData.GenerateOutputIfNeeded(), IsNil)
}

func (s *testIntegrationSerialSuite) SetUpTest(c *C) {
	var err error
	s.store, s.dom, err = newStoreWithBootstrap()
	c.Assert(err, IsNil)
}

func (s *testIntegrationSerialSuite) TearDownTest(c *C) {
	s.dom.Close()
	err := s.store.Close()
	c.Assert(err, IsNil)
}

func (s *testIntegrationSuite) TestShowSubquery(c *C) {
	tk := testkit.NewTestKit(c, s.store)
	tk.MustExec("use test")
	tk.MustExec("drop table if exists t")
	tk.MustExec("create table t(a varchar(10), b int, c int)")
	tk.MustQuery("show columns from t where true").Check(testkit.Rows(
		"a varchar(10) YES  <nil> ",
		"b int(11) YES  <nil> ",
		"c int(11) YES  <nil> ",
	))
	tk.MustQuery("show columns from t where field = 'b'").Check(testkit.Rows(
		"b int(11) YES  <nil> ",
	))
	tk.MustQuery("show columns from t where field in (select 'b')").Check(testkit.Rows(
		"b int(11) YES  <nil> ",
	))
	tk.MustQuery("show columns from t where field in (select 'b') and true").Check(testkit.Rows(
		"b int(11) YES  <nil> ",
	))
	tk.MustQuery("show columns from t where field in (select 'b') and false").Check(testkit.Rows())
	tk.MustExec("insert into t values('c', 0, 0)")
	tk.MustQuery("show columns from t where field < all (select a from t)").Check(testkit.Rows(
		"a varchar(10) YES  <nil> ",
		"b int(11) YES  <nil> ",
	))
	tk.MustExec("insert into t values('b', 0, 0)")
	tk.MustQuery("show columns from t where field < all (select a from t)").Check(testkit.Rows(
		"a varchar(10) YES  <nil> ",
	))
}

func (s *testIntegrationSuite) TestPpdWithSetVar(c *C) {
	tk := testkit.NewTestKit(c, s.store)
	tk.MustExec("use test")
	tk.MustExec("drop table if exists t")
	tk.MustExec("create table t(c1 int, c2 varchar(255))")
	tk.MustExec("insert into t values(1,'a'),(2,'d'),(3,'c')")

	tk.MustQuery("select t01.c1,t01.c2,t01.c3 from (select t1.*,@c3:=@c3+1 as c3 from (select t.*,@c3:=0 from t order by t.c1)t1)t01 where t01.c3=1 and t01.c2='d'").Check(testkit.Rows())
	tk.MustQuery("select t01.c1,t01.c2,t01.c3 from (select t1.*,@c3:=@c3+1 as c3 from (select t.*,@c3:=0 from t order by t.c1)t1)t01 where t01.c3=2 and t01.c2='d'").Check(testkit.Rows("2 d 2"))
}

func (s *testIntegrationSuite) TestBitColErrorMessage(c *C) {
	tk := testkit.NewTestKit(c, s.store)

	tk.MustExec("use test")
	tk.MustExec("drop table if exists bit_col_t")
	tk.MustExec("create table bit_col_t (a bit(64))")
	tk.MustExec("drop table bit_col_t")
	tk.MustExec("create table bit_col_t (a bit(1))")
	tk.MustExec("drop table bit_col_t")
	tk.MustGetErrCode("create table bit_col_t (a bit(0))", mysql.ErrInvalidFieldSize)
	tk.MustGetErrCode("create table bit_col_t (a bit(65))", mysql.ErrTooBigDisplaywidth)
}

func (s *testIntegrationSuite) TestPushLimitDownIndexLookUpReader(c *C) {
	tk := testkit.NewTestKit(c, s.store)

	tk.MustExec("set @@session.tidb_executor_concurrency = 4;")
	tk.MustExec("set @@session.tidb_hash_join_concurrency = 5;")
	tk.MustExec("set @@session.tidb_distsql_scan_concurrency = 15;")
	tk.MustExec("use test")
	tk.MustExec("drop table if exists tbl")
	tk.MustExec("create table tbl(a int, b int, c int, key idx_b_c(b,c))")
	tk.MustExec("insert into tbl values(1,1,1),(2,2,2),(3,3,3),(4,4,4),(5,5,5)")
	tk.MustExec("analyze table tbl")

	var input []string
	var output []struct {
		SQL  string
		Plan []string
	}
	s.testData.GetTestCases(c, &input, &output)
	for i, tt := range input {
		s.testData.OnRecord(func() {
			output[i].SQL = tt
			output[i].Plan = s.testData.ConvertRowsToStrings(tk.MustQuery(tt).Rows())
		})
		tk.MustQuery(tt).Check(testkit.Rows(output[i].Plan...))
	}
}

func (s *testIntegrationSuite) TestIsFromUnixtimeNullRejective(c *C) {
	tk := testkit.NewTestKit(c, s.store)
	tk.MustExec("use test")
	tk.MustExec(`drop table if exists t;`)
	tk.MustExec(`create table t(a bigint, b bigint);`)
	s.runTestsWithTestData("TestIsFromUnixtimeNullRejective", tk, c)
}

func (s *testIntegrationSuite) runTestsWithTestData(caseName string, tk *testkit.TestKit, c *C) {
	var input []string
	var output []struct {
		SQL  string
		Plan []string
	}
	s.testData.GetTestCasesByName(caseName, c, &input, &output)
	for i, tt := range input {
		s.testData.OnRecord(func() {
			output[i].SQL = tt
			output[i].Plan = s.testData.ConvertRowsToStrings(tk.MustQuery(tt).Rows())
		})
		tk.MustQuery(tt).Check(testkit.Rows(output[i].Plan...))
	}
}

func (s *testIntegrationSuite) TestJoinNotNullFlag(c *C) {
	store, dom, err := newStoreWithBootstrap()
	c.Assert(err, IsNil)
	tk := testkit.NewTestKit(c, store)
	defer func() {
		dom.Close()
		store.Close()
	}()
	tk.MustExec("use test")
	tk.MustExec("drop table if exists t1, t2")
	tk.MustExec("create table t1(x int not null)")
	tk.MustExec("create table t2(x int)")
	tk.MustExec("insert into t2 values (1)")

	tk.MustQuery("select IFNULL((select t1.x from t1 where t1.x = t2.x), 'xxx') as col1 from t2").Check(testkit.Rows("xxx"))
	tk.MustQuery("select ifnull(t1.x, 'xxx') from t2 left join t1 using(x)").Check(testkit.Rows("xxx"))
	tk.MustQuery("select ifnull(t1.x, 'xxx') from t2 natural left join t1").Check(testkit.Rows("xxx"))
}

func (s *testIntegrationSuite) TestAntiJoinConstProp(c *C) {
	store, dom, err := newStoreWithBootstrap()
	c.Assert(err, IsNil)
	tk := testkit.NewTestKit(c, store)
	defer func() {
		dom.Close()
		store.Close()
	}()
	tk.MustExec("use test")
	tk.MustExec("drop table if exists t1, t2")
	tk.MustExec("create table t1(a int not null, b int not null)")
	tk.MustExec("insert into t1 values (1,1)")
	tk.MustExec("create table t2(a int not null, b int not null)")
	tk.MustExec("insert into t2 values (2,2)")

	tk.MustQuery("select * from t1 where t1.a not in (select a from t2 where t2.a = t1.a and t2.a > 1)").Check(testkit.Rows(
		"1 1",
	))
	tk.MustQuery("select * from t1 where t1.a not in (select a from t2 where t2.b = t1.b and t2.a > 1)").Check(testkit.Rows(
		"1 1",
	))
	tk.MustQuery("select * from t1 where t1.a not in (select a from t2 where t2.b = t1.b and t2.b > 1)").Check(testkit.Rows(
		"1 1",
	))
	tk.MustQuery("select q.a in (select count(*) from t1 s where not exists (select 1 from t1 p where q.a > 1 and p.a = s.a)) from t1 q").Check(testkit.Rows(
		"1",
	))
	tk.MustQuery("select q.a in (select not exists (select 1 from t1 p where q.a > 1 and p.a = s.a) from t1 s) from t1 q").Check(testkit.Rows(
		"1",
	))

	tk.MustExec("drop table t1, t2")
	tk.MustExec("create table t1(a int not null, b int)")
	tk.MustExec("insert into t1 values (1,null)")
	tk.MustExec("create table t2(a int not null, b int)")
	tk.MustExec("insert into t2 values (2,2)")

	tk.MustQuery("select * from t1 where t1.a not in (select a from t2 where t2.b > t1.b)").Check(testkit.Rows(
		"1 <nil>",
	))
	tk.MustQuery("select * from t1 where t1.a not in (select a from t2 where t1.a = 2)").Check(testkit.Rows(
		"1 <nil>",
	))
}

func (s *testIntegrationSuite) TestSimplifyOuterJoinWithCast(c *C) {
	tk := testkit.NewTestKit(c, s.store)

	tk.MustExec("use test")
	tk.MustExec("drop table if exists t")
	tk.MustExec("create table t(a int not null, b datetime default null)")

	var input []string
	var output []struct {
		SQL  string
		Plan []string
	}
	s.testData.GetTestCases(c, &input, &output)
	for i, tt := range input {
		s.testData.OnRecord(func() {
			output[i].SQL = tt
			output[i].Plan = s.testData.ConvertRowsToStrings(tk.MustQuery(tt).Rows())
		})
		tk.MustQuery(tt).Check(testkit.Rows(output[i].Plan...))
	}
}

func (s *testIntegrationSerialSuite) TestNoneAccessPathsFoundByIsolationRead(c *C) {
	tk := testkit.NewTestKit(c, s.store)

	tk.MustExec("use test")
	tk.MustExec("drop table if exists t")
	tk.MustExec("create table t(a int primary key)")

	_, err := tk.Exec("select * from t")
	c.Assert(err, IsNil)

	tk.MustExec("set @@session.tidb_isolation_read_engines = 'tiflash'")

	// Don't filter mysql.SystemDB by isolation read.
	tk.MustQuery("explain select * from mysql.stats_meta").Check(testkit.Rows(
		"TableReader_5 10000.00 root  data:TableFullScan_4",
		"└─TableFullScan_4 10000.00 cop[tikv] table:stats_meta keep order:false, stats:pseudo"))

	_, err = tk.Exec("select * from t")
	c.Assert(err, NotNil)
	c.Assert(err.Error(), Equals, "[planner:1815]Internal : Can not find access path matching 'tidb_isolation_read_engines'(value: 'tiflash'). Available values are 'tikv'.")

	tk.MustExec("set @@session.tidb_isolation_read_engines = 'tiflash, tikv'")
	tk.MustExec("select * from t")
	defer config.RestoreFunc()()
	config.UpdateGlobal(func(conf *config.Config) {
		conf.IsolationRead.Engines = []string{"tiflash"}
	})
	// Change instance config doesn't affect isolation read.
	tk.MustExec("select * from t")
}

func (s *testIntegrationSerialSuite) TestSelPushDownTiFlash(c *C) {
	tk := testkit.NewTestKit(c, s.store)
	tk.MustExec("use test")
	tk.MustExec("drop table if exists t")
	tk.MustExec("create table t(a int primary key, b varchar(20))")

	// Create virtual tiflash replica info.
	dom := domain.GetDomain(tk.Se)
	is := dom.InfoSchema()
	db, exists := is.SchemaByName(model.NewCIStr("test"))
	c.Assert(exists, IsTrue)
	for _, tblInfo := range db.Tables {
		if tblInfo.Name.L == "t" {
			tblInfo.TiFlashReplica = &model.TiFlashReplicaInfo{
				Count:     1,
				Available: true,
			}
		}
	}

	tk.MustExec("set @@session.tidb_isolation_read_engines = 'tiflash'")
	var input []string
	var output []struct {
		SQL  string
		Plan []string
	}
	s.testData.GetTestCases(c, &input, &output)
	for i, tt := range input {
		s.testData.OnRecord(func() {
			output[i].SQL = tt
			output[i].Plan = s.testData.ConvertRowsToStrings(tk.MustQuery(tt).Rows())
		})
		res := tk.MustQuery(tt)
		res.Check(testkit.Rows(output[i].Plan...))
	}
}

func (s *testIntegrationSerialSuite) TestBroadcastJoin(c *C) {
	tk := testkit.NewTestKit(c, s.store)
	tk.MustExec("use test")
	tk.MustExec("drop table if exists d1_t")
	tk.MustExec("create table d1_t(d1_k int, value int)")
	tk.MustExec("insert into d1_t values(1,2),(2,3)")
	tk.MustExec("analyze table d1_t")
	tk.MustExec("drop table if exists d2_t")
	tk.MustExec("create table d2_t(d2_k decimal(10,2), value int)")
	tk.MustExec("insert into d2_t values(10.11,2),(10.12,3)")
	tk.MustExec("analyze table d2_t")
	tk.MustExec("drop table if exists d3_t")
	tk.MustExec("create table d3_t(d3_k date, value int)")
	tk.MustExec("insert into d3_t values(date'2010-01-01',2),(date'2010-01-02',3)")
	tk.MustExec("analyze table d3_t")
	tk.MustExec("drop table if exists fact_t")
	tk.MustExec("create table fact_t(d1_k int, d2_k decimal(10,2), d3_k date, col1 int, col2 int, col3 int)")
	tk.MustExec("insert into fact_t values(1,10.11,date'2010-01-01',1,2,3),(1,10.11,date'2010-01-02',1,2,3),(1,10.12,date'2010-01-01',1,2,3),(1,10.12,date'2010-01-02',1,2,3)")
	tk.MustExec("insert into fact_t values(2,10.11,date'2010-01-01',1,2,3),(2,10.11,date'2010-01-02',1,2,3),(2,10.12,date'2010-01-01',1,2,3),(2,10.12,date'2010-01-02',1,2,3)")
	tk.MustExec("analyze table fact_t")

	// Create virtual tiflash replica info.
	dom := domain.GetDomain(tk.Se)
	is := dom.InfoSchema()
	db, exists := is.SchemaByName(model.NewCIStr("test"))
	c.Assert(exists, IsTrue)
	for _, tblInfo := range db.Tables {
		if tblInfo.Name.L == "fact_t" || tblInfo.Name.L == "d1_t" || tblInfo.Name.L == "d2_t" || tblInfo.Name.L == "d3_t" {
			tblInfo.TiFlashReplica = &model.TiFlashReplicaInfo{
				Count:     1,
				Available: true,
			}
		}
	}

	tk.MustExec("set @@session.tidb_isolation_read_engines = 'tiflash'")
	tk.MustExec("set @@session.tidb_allow_batch_cop = 1")
	tk.MustExec("set @@session.tidb_opt_broadcast_join = 1")
	// make cbo force choose broadcast join since sql hint does not work for semi/anti-semi join
	tk.MustExec("set @@session.tidb_opt_cpu_factor=10000000;")
	var input []string
	var output []struct {
		SQL  string
		Plan []string
	}
	s.testData.GetTestCases(c, &input, &output)
	for i, tt := range input {
		s.testData.OnRecord(func() {
			output[i].SQL = tt
			output[i].Plan = s.testData.ConvertRowsToStrings(tk.MustQuery(tt).Rows())
		})
		res := tk.MustQuery(tt)
		res.Check(testkit.Rows(output[i].Plan...))
	}

	// out table of out join should not be global
	_, err := tk.Exec("explain select /*+ broadcast_join(fact_t, d1_t), broadcast_join_local(d1_t) */ count(*) from fact_t left join d1_t on fact_t.d1_k = d1_t.d1_k")
	c.Assert(err, NotNil)
	c.Assert(err.Error(), Equals, "[planner:1815]Internal : Can't find a proper physical plan for this query")
	// nullEQ not supported
	_, err = tk.Exec("explain select /*+ broadcast_join(fact_t, d1_t) */ count(*) from fact_t join d1_t on fact_t.d1_k <=> d1_t.d1_k")
	c.Assert(err, NotNil)
	c.Assert(err.Error(), Equals, "[planner:1815]Internal : Can't find a proper physical plan for this query")
	// not supported if join condition has unsupported expr
	_, err = tk.Exec("explain select /*+ broadcast_join(fact_t, d1_t) */ count(*) from fact_t left join d1_t on fact_t.d1_k = d1_t.d1_k and sqrt(fact_t.col1) > 2")
	c.Assert(err, NotNil)
	c.Assert(err.Error(), Equals, "[planner:1815]Internal : Can't find a proper physical plan for this query")
	// cartsian join not supported
	_, err = tk.Exec("explain select /*+ broadcast_join(fact_t, d1_t) */ count(*) from fact_t join d1_t")
	c.Assert(err, NotNil)
	c.Assert(err.Error(), Equals, "[planner:1815]Internal : Can't find a proper physical plan for this query")
}

func (s *testIntegrationSerialSuite) TestAggPushDownEngine(c *C) {
	tk := testkit.NewTestKit(c, s.store)
	tk.MustExec("use test")
	tk.MustExec("drop table if exists t")
	tk.MustExec("create table t(a int primary key, b varchar(20))")

	// Create virtual tiflash replica info.
	dom := domain.GetDomain(tk.Se)
	is := dom.InfoSchema()
	db, exists := is.SchemaByName(model.NewCIStr("test"))
	c.Assert(exists, IsTrue)
	for _, tblInfo := range db.Tables {
		if tblInfo.Name.L == "t" {
			tblInfo.TiFlashReplica = &model.TiFlashReplicaInfo{
				Count:     1,
				Available: true,
			}
		}
	}

	tk.MustExec("set @@session.tidb_isolation_read_engines = 'tiflash'")

	tk.MustQuery("desc select approx_count_distinct(a) from t").Check(testkit.Rows(
		"StreamAgg_16 1.00 root  funcs:approx_count_distinct(Column#5)->Column#3",
		"└─TableReader_17 1.00 root  data:StreamAgg_8",
		"  └─StreamAgg_8 1.00 cop[tiflash]  funcs:approx_count_distinct(test.t.a)->Column#5",
		"    └─TableFullScan_15 10000.00 cop[tiflash] table:t keep order:false, stats:pseudo"))

	tk.MustExec("set @@session.tidb_isolation_read_engines = 'tikv'")

	tk.MustQuery("desc select approx_count_distinct(a) from t").Check(testkit.Rows(
		"HashAgg_5 1.00 root  funcs:approx_count_distinct(test.t.a)->Column#3",
		"└─TableReader_11 10000.00 root  data:TableFullScan_10",
		"  └─TableFullScan_10 10000.00 cop[tikv] table:t keep order:false, stats:pseudo"))
}

func (s *testIntegrationSerialSuite) TestIssue15110(c *C) {
	tk := testkit.NewTestKit(c, s.store)
	tk.MustExec("use test")
	tk.MustExec("drop table if exists crm_rd_150m")
	tk.MustExec(`CREATE TABLE crm_rd_150m (
	product varchar(256) DEFAULT NULL,
		uks varchar(16) DEFAULT NULL,
		brand varchar(256) DEFAULT NULL,
		cin varchar(16) DEFAULT NULL,
		created_date timestamp NULL DEFAULT NULL,
		quantity int(11) DEFAULT NULL,
		amount decimal(11,0) DEFAULT NULL,
		pl_date timestamp NULL DEFAULT NULL,
		customer_first_date timestamp NULL DEFAULT NULL,
		recent_date timestamp NULL DEFAULT NULL
	) ENGINE=InnoDB DEFAULT CHARSET=utf8 COLLATE=utf8_bin;`)

	// Create virtual tiflash replica info.
	dom := domain.GetDomain(tk.Se)
	is := dom.InfoSchema()
	db, exists := is.SchemaByName(model.NewCIStr("test"))
	c.Assert(exists, IsTrue)
	for _, tblInfo := range db.Tables {
		if tblInfo.Name.L == "crm_rd_150m" {
			tblInfo.TiFlashReplica = &model.TiFlashReplicaInfo{
				Count:     1,
				Available: true,
			}
		}
	}

	tk.MustExec("set @@session.tidb_isolation_read_engines = 'tiflash'")
	tk.MustExec("explain SELECT count(*) FROM crm_rd_150m dataset_48 WHERE (CASE WHEN (month(dataset_48.customer_first_date)) <= 30 THEN '新客' ELSE NULL END) IS NOT NULL;")
}

func (s *testIntegrationSerialSuite) TestReadFromStorageHint(c *C) {
	tk := testkit.NewTestKit(c, s.store)

	tk.MustExec("use test")
	tk.MustExec("drop table if exists t, tt, ttt")
	tk.MustExec("create table t(a int, b int, index ia(a))")
	tk.MustExec("create table tt(a int, b int, primary key(a))")
	tk.MustExec("create table ttt(a int, primary key (a desc))")

	// Create virtual tiflash replica info.
	dom := domain.GetDomain(tk.Se)
	is := dom.InfoSchema()
	db, exists := is.SchemaByName(model.NewCIStr("test"))
	c.Assert(exists, IsTrue)
	for _, tblInfo := range db.Tables {
		tblInfo.TiFlashReplica = &model.TiFlashReplicaInfo{
			Count:     1,
			Available: true,
		}
	}

	var input []string
	var output []struct {
		SQL  string
		Plan []string
		Warn []string
	}
	s.testData.GetTestCases(c, &input, &output)
	for i, tt := range input {
		s.testData.OnRecord(func() {
			output[i].SQL = tt
			output[i].Plan = s.testData.ConvertRowsToStrings(tk.MustQuery(tt).Rows())
			output[i].Warn = s.testData.ConvertSQLWarnToStrings(tk.Se.GetSessionVars().StmtCtx.GetWarnings())
		})
		res := tk.MustQuery(tt)
		res.Check(testkit.Rows(output[i].Plan...))
		c.Assert(s.testData.ConvertSQLWarnToStrings(tk.Se.GetSessionVars().StmtCtx.GetWarnings()), DeepEquals, output[i].Warn)
	}
}

func (s *testIntegrationSerialSuite) TestReadFromStorageHintAndIsolationRead(c *C) {
	tk := testkit.NewTestKit(c, s.store)

	tk.MustExec("use test")
	tk.MustExec("drop table if exists t, tt, ttt")
	tk.MustExec("create table t(a int, b int, index ia(a))")
	tk.MustExec("set @@session.tidb_isolation_read_engines=\"tikv\"")

	// Create virtual tiflash replica info.
	dom := domain.GetDomain(tk.Se)
	is := dom.InfoSchema()
	db, exists := is.SchemaByName(model.NewCIStr("test"))
	c.Assert(exists, IsTrue)
	for _, tblInfo := range db.Tables {
		tblInfo.TiFlashReplica = &model.TiFlashReplicaInfo{
			Count:     1,
			Available: true,
		}
	}

	var input []string
	var output []struct {
		SQL  string
		Plan []string
		Warn []string
	}
	s.testData.GetTestCases(c, &input, &output)
	for i, tt := range input {
		tk.Se.GetSessionVars().StmtCtx.SetWarnings(nil)
		s.testData.OnRecord(func() {
			output[i].SQL = tt
			output[i].Plan = s.testData.ConvertRowsToStrings(tk.MustQuery(tt).Rows())
			output[i].Warn = s.testData.ConvertSQLWarnToStrings(tk.Se.GetSessionVars().StmtCtx.GetWarnings())
		})
		res := tk.MustQuery(tt)
		res.Check(testkit.Rows(output[i].Plan...))
		c.Assert(s.testData.ConvertSQLWarnToStrings(tk.Se.GetSessionVars().StmtCtx.GetWarnings()), DeepEquals, output[i].Warn)
	}
}

func (s *testIntegrationSerialSuite) TestIsolationReadTiFlashNotChoosePointGet(c *C) {
	tk := testkit.NewTestKit(c, s.store)

	tk.MustExec("use test")
	tk.MustExec("drop table if exists t")
	tk.MustExec("create table t(a int, b int, primary key (a))")

	// Create virtual tiflash replica info.
	dom := domain.GetDomain(tk.Se)
	is := dom.InfoSchema()
	db, exists := is.SchemaByName(model.NewCIStr("test"))
	c.Assert(exists, IsTrue)
	for _, tblInfo := range db.Tables {
		tblInfo.TiFlashReplica = &model.TiFlashReplicaInfo{
			Count:     1,
			Available: true,
		}
	}

	tk.MustExec("set @@session.tidb_isolation_read_engines=\"tiflash\"")
	var input []string
	var output []struct {
		SQL    string
		Result []string
	}
	s.testData.GetTestCases(c, &input, &output)
	for i, tt := range input {
		s.testData.OnRecord(func() {
			output[i].SQL = tt
			output[i].Result = s.testData.ConvertRowsToStrings(tk.MustQuery(tt).Rows())
		})
		tk.MustQuery(tt).Check(testkit.Rows(output[i].Result...))
	}
}

func (s *testIntegrationSerialSuite) TestIsolationReadTiFlashUseIndexHint(c *C) {
	tk := testkit.NewTestKit(c, s.store)

	tk.MustExec("use test")
	tk.MustExec("drop table if exists t")
	tk.MustExec("create table t(a int, index idx(a));")

	// Create virtual tiflash replica info.
	dom := domain.GetDomain(tk.Se)
	is := dom.InfoSchema()
	db, exists := is.SchemaByName(model.NewCIStr("test"))
	c.Assert(exists, IsTrue)
	for _, tblInfo := range db.Tables {
		tblInfo.TiFlashReplica = &model.TiFlashReplicaInfo{
			Count:     1,
			Available: true,
		}
	}

	tk.MustExec("set @@session.tidb_isolation_read_engines=\"tiflash\"")
	var input []string
	var output []struct {
		SQL  string
		Plan []string
		Warn []string
	}
	s.testData.GetTestCases(c, &input, &output)
	for i, tt := range input {
		s.testData.OnRecord(func() {
			output[i].SQL = tt
			output[i].Plan = s.testData.ConvertRowsToStrings(tk.MustQuery(tt).Rows())
			output[i].Warn = s.testData.ConvertSQLWarnToStrings(tk.Se.GetSessionVars().StmtCtx.GetWarnings())
		})
		res := tk.MustQuery(tt)
		res.Check(testkit.Rows(output[i].Plan...))
		c.Assert(s.testData.ConvertSQLWarnToStrings(tk.Se.GetSessionVars().StmtCtx.GetWarnings()), DeepEquals, output[i].Warn)
	}
}

func (s *testIntegrationSerialSuite) TestIsolationReadDoNotFilterSystemDB(c *C) {
	tk := testkit.NewTestKit(c, s.store)

	tk.MustExec("use test")
	tk.MustExec("set @@tidb_isolation_read_engines = \"tiflash\"")
	var input []string
	var output []struct {
		SQL  string
		Plan []string
	}
	s.testData.GetTestCases(c, &input, &output)
	for i, tt := range input {
		s.testData.OnRecord(func() {
			output[i].SQL = tt
			output[i].Plan = s.testData.ConvertRowsToStrings(tk.MustQuery(tt).Rows())
		})
		res := tk.MustQuery(tt)
		res.Check(testkit.Rows(output[i].Plan...))
	}
}

func (s *testIntegrationSuite) TestPartitionTableStats(c *C) {
	tk := testkit.NewTestKit(c, s.store)
	{
		tk.MustExec(`set @@tidb_partition_prune_mode='` + string(variable.StaticOnly) + `'`)
		tk.MustExec("use test")
		tk.MustExec("drop table if exists t")
		tk.MustExec("create table t(a int, b int)partition by range columns(a)(partition p0 values less than (10), partition p1 values less than(20), partition p2 values less than(30));")
		tk.MustExec("insert into t values(21, 1), (22, 2), (23, 3), (24, 4), (15, 5)")
		tk.MustExec("analyze table t")

		var input []string
		var output []struct {
			SQL    string
			Result []string
		}
		s.testData.GetTestCases(c, &input, &output)
		for i, tt := range input {
			s.testData.OnRecord(func() {
				output[i].SQL = tt
				output[i].Result = s.testData.ConvertRowsToStrings(tk.MustQuery(tt).Rows())
			})
			tk.MustQuery(tt).Check(testkit.Rows(output[i].Result...))
		}
	}
}

func (s *testIntegrationSuite) TestPartitionPruningForInExpr(c *C) {
	tk := testkit.NewTestKit(c, s.store)

	tk.MustExec("use test")
	tk.MustExec("drop table if exists t")
	tk.MustExec("create table t(a int(11), b int) partition by range (a) (partition p0 values less than (4), partition p1 values less than(10), partition p2 values less than maxvalue);")
	tk.MustExec("insert into t values (1, 1),(10, 10),(11, 11)")

	var input []string
	var output []struct {
		SQL  string
		Plan []string
	}
	s.testData.GetTestCases(c, &input, &output)
	for i, tt := range input {
		s.testData.OnRecord(func() {
			output[i].SQL = tt
			output[i].Plan = s.testData.ConvertRowsToStrings(tk.MustQuery(tt).Rows())
		})
		tk.MustQuery(tt).Check(testkit.Rows(output[i].Plan...))
	}
}

func (s *testIntegrationSuite) TestPartitionPruningForEQ(c *C) {
	tk := testkit.NewTestKit(c, s.store)
	tk.MustExec("use test")

	tk.MustExec("drop table if exists t")
	tk.MustExec("create table t(a datetime, b int) partition by range(weekday(a)) (partition p0 values less than(10), partition p1 values less than (100))")

	is := infoschema.GetInfoSchema(tk.Se)
	tbl, err := is.TableByName(model.NewCIStr("test"), model.NewCIStr("t"))
	c.Assert(err, IsNil)
	pt := tbl.(table.PartitionedTable)
	query, err := expression.ParseSimpleExprWithTableInfo(tk.Se, "a = '2020-01-01 00:00:00'", tbl.Meta())
	c.Assert(err, IsNil)
	dbName := model.NewCIStr(tk.Se.GetSessionVars().CurrentDB)
	columns, names, err := expression.ColumnInfos2ColumnsAndNames(tk.Se, dbName, tbl.Meta().Name, tbl.Meta().Cols(), tbl.Meta())
	c.Assert(err, IsNil)
	// Even the partition is not monotonous, EQ condition should be prune!
	// select * from t where a = '2020-01-01 00:00:00'
	res, err := core.PartitionPruning(tk.Se, pt, []expression.Expression{query}, nil, columns, names)
	c.Assert(err, IsNil)
	c.Assert(res, HasLen, 1)
	c.Assert(res[0], Equals, 0)
}

func (s *testIntegrationSuite) TestErrNoDB(c *C) {
	tk := testkit.NewTestKit(c, s.store)
	tk.MustExec("create user test")
	_, err := tk.Exec("grant select on test1111 to test@'%'")
	c.Assert(errors.Cause(err), Equals, core.ErrNoDB)
	tk.MustExec("use test")
	tk.MustExec("create table test1111 (id int)")
	tk.MustExec("grant select on test1111 to test@'%'")
}

func (s *testIntegrationSuite) TestMaxMinEliminate(c *C) {
	tk := testkit.NewTestKit(c, s.store)

	tk.MustExec("use test")
	tk.MustExec("drop table if exists t")
	tk.MustExec("create table t(a int primary key)")
	tk.MustExec("set @@tidb_enable_clustered_index=1;")
	tk.MustExec("create table cluster_index_t(a int, b int, c int, primary key (a, b));")

	var input []string
	var output []struct {
		SQL  string
		Plan []string
	}
	s.testData.GetTestCases(c, &input, &output)
	for i, tt := range input {
		s.testData.OnRecord(func() {
			output[i].SQL = tt
			output[i].Plan = s.testData.ConvertRowsToStrings(tk.MustQuery(tt).Rows())
		})
		tk.MustQuery(tt).Check(testkit.Rows(output[i].Plan...))
	}
}

func (s *testIntegrationSuite) TestINLJHintSmallTable(c *C) {
	tk := testkit.NewTestKit(c, s.store)
	tk.MustExec("use test")
	tk.MustExec("drop table if exists t1, t2")
	tk.MustExec("create table t1(a int not null, b int, key(a))")
	tk.MustExec("insert into t1 values(1,1),(2,2)")
	tk.MustExec("create table t2(a int not null, b int, key(a))")
	tk.MustExec("insert into t2 values(1,1),(2,2),(3,3),(4,4),(5,5)")
	tk.MustExec("analyze table t1, t2")
	tk.MustExec("explain select /*+ TIDB_INLJ(t1) */ * from t1 join t2 on t1.a = t2.a")
}

func (s *testIntegrationSuite) TestIndexJoinUniqueCompositeIndex(c *C) {
	tk := testkit.NewTestKit(c, s.store)

	tk.MustExec("use test")
	tk.MustExec("drop table if exists t1, t2")
	tk.MustExec("set @@tidb_enable_clustered_index=0")
	tk.MustExec("create table t1(a int not null, c int not null)")
	tk.MustExec("create table t2(a int not null, b int not null, c int not null, primary key(a,b))")
	tk.MustExec("insert into t1 values(1,1)")
	tk.MustExec("insert into t2 values(1,1,1),(1,2,1)")
	tk.MustExec("analyze table t1,t2")

	var input []string
	var output []struct {
		SQL  string
		Plan []string
	}
	s.testData.GetTestCases(c, &input, &output)
	for i, tt := range input {
		s.testData.OnRecord(func() {
			output[i].SQL = tt
			output[i].Plan = s.testData.ConvertRowsToStrings(tk.MustQuery(tt).Rows())
		})
		tk.MustQuery(tt).Check(testkit.Rows(output[i].Plan...))
	}
}

func (s *testIntegrationSuite) TestIndexMerge(c *C) {
	tk := testkit.NewTestKit(c, s.store)

	tk.MustExec("use test")
	tk.MustExec("drop table if exists t")
	tk.MustExec("create table t(a int, b int, c int, unique index(a), unique index(b), primary key(c))")

	var input []string
	var output []struct {
		SQL  string
		Plan []string
	}
	s.testData.GetTestCases(c, &input, &output)
	for i, tt := range input {
		s.testData.OnRecord(func() {
			output[i].SQL = tt
			output[i].Plan = s.testData.ConvertRowsToStrings(tk.MustQuery(tt).Rows())
		})
		tk.MustQuery(tt).Check(testkit.Rows(output[i].Plan...))
	}
}

func (s *testIntegrationSuite) TestInvisibleIndex(c *C) {
	tk := testkit.NewTestKit(c, s.store)

	tk.MustExec("use test")
	tk.MustExec("drop table if exists t")

	// Optimizer cannot see invisible indexes.
	tk.MustExec("create table t(a int, b int, unique index i_a (a) invisible, unique index i_b(b))")
	tk.MustExec("insert into t values (1,2)")

	// Optimizer cannot use invisible indexes.
	tk.MustQuery("select a from t order by a").Check(testkit.Rows("1"))
	c.Check(tk.MustUseIndex("select a from t order by a", "i_a"), IsFalse)
	tk.MustQuery("select a from t where a > 0").Check(testkit.Rows("1"))
	c.Check(tk.MustUseIndex("select a from t where a > 1", "i_a"), IsFalse)

	// If use invisible indexes in index hint and sql hint, throw an error.
	errStr := "[planner:1176]Key 'i_a' doesn't exist in table 't'"
	tk.MustGetErrMsg("select * from t use index(i_a)", errStr)
	tk.MustGetErrMsg("select * from t force index(i_a)", errStr)
	tk.MustGetErrMsg("select * from t ignore index(i_a)", errStr)
	tk.MustQuery("select /*+ USE_INDEX(t, i_a) */ * from t")
	c.Assert(tk.Se.GetSessionVars().StmtCtx.GetWarnings(), HasLen, 1)
	c.Assert(tk.Se.GetSessionVars().StmtCtx.GetWarnings()[0].Err.Error(), Equals, errStr)
	tk.MustQuery("select /*+ IGNORE_INDEX(t, i_a), USE_INDEX(t, i_b) */ a from t order by a")
	c.Assert(tk.Se.GetSessionVars().StmtCtx.GetWarnings(), HasLen, 1)
	c.Assert(tk.Se.GetSessionVars().StmtCtx.GetWarnings()[0].Err.Error(), Equals, errStr)

	tk.MustExec("admin check table t")
	tk.MustExec("admin check index t i_a")
}

// for issue #14822
func (s *testIntegrationSuite) TestIndexJoinTableRange(c *C) {
	tk := testkit.NewTestKit(c, s.store)

	tk.MustExec("use test")
	tk.MustExec("drop table if exists t1, t2")
	tk.MustExec("create table t1(a int, b int, primary key (a), key idx_t1_b (b))")
	tk.MustExec("create table t2(a int, b int, primary key (a), key idx_t1_b (b))")

	var input []string
	var output []struct {
		SQL  string
		Plan []string
	}
	s.testData.GetTestCases(c, &input, &output)
	for i, tt := range input {
		s.testData.OnRecord(func() {
			output[i].SQL = tt
			output[i].Plan = s.testData.ConvertRowsToStrings(tk.MustQuery(tt).Rows())
		})
		tk.MustQuery(tt).Check(testkit.Rows(output[i].Plan...))
	}
}

func (s *testIntegrationSuite) TestTopNByConstFunc(c *C) {
	tk := testkit.NewTestKit(c, s.store)
	tk.MustExec("use test")
	tk.MustQuery("select max(t.col) from (select 'a' as col union all select '' as col) as t").Check(testkit.Rows(
		"a",
	))
}

func (s *testIntegrationSuite) TestSubqueryWithTopN(c *C) {
	tk := testkit.NewTestKit(c, s.store)

	tk.MustExec("use test")
	tk.MustExec("drop table if exists t")
	tk.MustExec("create table t(a int, b int)")

	var input []string
	var output []struct {
		SQL  string
		Plan []string
	}
	s.testData.GetTestCases(c, &input, &output)
	for i, tt := range input {
		s.testData.OnRecord(func() {
			output[i].SQL = tt
			output[i].Plan = s.testData.ConvertRowsToStrings(tk.MustQuery(tt).Rows())
		})
		tk.MustQuery(tt).Check(testkit.Rows(output[i].Plan...))
	}
}

func (s *testIntegrationSuite) TestIndexHintWarning(c *C) {
	tk := testkit.NewTestKit(c, s.store)
	tk.MustExec("use test")
	tk.MustExec("drop table if exists t1, t2")
	tk.MustExec("create table t1(a int, b int, c int, key a(a), key b(b))")
	tk.MustExec("create table t2(a int, b int, c int, key a(a), key b(b))")
	var input []string
	var output []struct {
		SQL      string
		Warnings []string
	}
	s.testData.GetTestCases(c, &input, &output)
	for i, tt := range input {
		s.testData.OnRecord(func() {
			output[i].SQL = tt
			tk.MustQuery(tt)
			warns := tk.Se.GetSessionVars().StmtCtx.GetWarnings()
			output[i].Warnings = make([]string, len(warns))
			for j := range warns {
				output[i].Warnings[j] = warns[j].Err.Error()
			}
		})
		tk.MustQuery(tt)
		warns := tk.Se.GetSessionVars().StmtCtx.GetWarnings()
		c.Assert(len(warns), Equals, len(output[i].Warnings))
		for j := range warns {
			c.Assert(warns[j].Level, Equals, stmtctx.WarnLevelWarning)
			c.Assert(warns[j].Err.Error(), Equals, output[i].Warnings[j])
		}
	}
}

func (s *testIntegrationSuite) TestIssue15546(c *C) {
	tk := testkit.NewTestKit(c, s.store)

	tk.MustExec("use test")
	tk.MustExec("drop table if exists t, pt, vt")
	tk.MustExec("create table t(a int, b int)")
	tk.MustExec("insert into t values(1, 1)")
	tk.MustExec("create table pt(a int primary key, b int) partition by range(a) (" +
		"PARTITION `p0` VALUES LESS THAN (10), PARTITION `p1` VALUES LESS THAN (20), PARTITION `p2` VALUES LESS THAN (30))")
	tk.MustExec("insert into pt values(1, 1), (11, 11), (21, 21)")
	tk.MustExec("create definer='root'@'localhost' view vt(a, b) as select a, b from t")
	tk.MustQuery("select * from pt, vt where pt.a = vt.a").Check(testkit.Rows("1 1 1 1"))
}

func (s *testIntegrationSuite) TestApproxCountDistinctInPartitionTable(c *C) {
	tk := testkit.NewTestKit(c, s.store)

	tk.MustExec("use test")
	tk.MustExec("drop table if exists t")
	tk.MustExec("create table t(a int(11), b int) partition by range (a) (partition p0 values less than (3), partition p1 values less than maxvalue);")
	tk.MustExec("insert into t values(1, 1), (2, 1), (3, 1), (4, 2), (4, 2)")
	tk.MustExec("set session tidb_opt_agg_push_down=1")
	tk.MustExec(`set @@tidb_partition_prune_mode='` + string(variable.StaticOnly) + `'`)
	tk.MustQuery("explain select approx_count_distinct(a), b from t group by b order by b desc").Check(testkit.Rows("Sort_12 16000.00 root  test.t.b:desc",
		"└─HashAgg_17 16000.00 root  group by:test.t.b, funcs:approx_count_distinct(Column#5)->Column#4, funcs:firstrow(Column#6)->test.t.b",
		"  └─PartitionUnion_18 16000.00 root  ",
		"    ├─HashAgg_19 8000.00 root  group by:test.t.b, funcs:approx_count_distinct(test.t.a)->Column#5, funcs:firstrow(test.t.b)->Column#6, funcs:firstrow(test.t.b)->test.t.b",
		"    │ └─TableReader_23 10000.00 root  data:TableFullScan_22",
		"    │   └─TableFullScan_22 10000.00 cop[tikv] table:t, partition:p0 keep order:false, stats:pseudo",
		"    └─HashAgg_26 8000.00 root  group by:test.t.b, funcs:approx_count_distinct(test.t.a)->Column#5, funcs:firstrow(test.t.b)->Column#6, funcs:firstrow(test.t.b)->test.t.b",
		"      └─TableReader_30 10000.00 root  data:TableFullScan_29",
		"        └─TableFullScan_29 10000.00 cop[tikv] table:t, partition:p1 keep order:false, stats:pseudo"))
	tk.MustQuery("select approx_count_distinct(a), b from t group by b order by b desc").Check(testkit.Rows("1 2", "3 1"))
}

func (s *testIntegrationSuite) TestApproxPercentile(c *C) {
	tk := testkit.NewTestKit(c, s.store)

	tk.MustExec("use test")
	tk.MustExec("drop table if exists t")
	tk.MustExec("create table t(a int, b int)")
	tk.MustExec("insert into t values(1, 1), (2, 1), (3, 2), (4, 2), (5, 2)")

	var input []string
	var output []struct {
		SQL  string
		Plan []string
		Res  []string
	}
	s.testData.GetTestCases(c, &input, &output)
	for i, tt := range input {
		s.testData.OnRecord(func() {
			output[i].SQL = tt
			output[i].Plan = s.testData.ConvertRowsToStrings(tk.MustQuery("explain " + tt).Rows())
			output[i].Res = s.testData.ConvertRowsToStrings(tk.MustQuery(tt).Rows())
		})
		tk.MustQuery("explain " + tt).Check(testkit.Rows(output[i].Plan...))
		tk.MustQuery(tt).Check(testkit.Rows(output[i].Res...))
	}
}

func (s *testIntegrationSuite) TestIssue17813(c *C) {
	tk := testkit.NewTestKit(c, s.store)

	tk.MustExec("use test")
	tk.MustExec("drop table if exists hash_partition_overflow")
	tk.MustExec("create table hash_partition_overflow (c0 bigint unsigned) partition by hash(c0) partitions 3")
	tk.MustExec("insert into hash_partition_overflow values (9223372036854775808)")
	tk.MustQuery("select * from hash_partition_overflow where c0 = 9223372036854775808").Check(testkit.Rows("9223372036854775808"))
	tk.MustQuery("select * from hash_partition_overflow where c0 in (1, 9223372036854775808)").Check(testkit.Rows("9223372036854775808"))
}

func (s *testIntegrationSuite) TestHintWithRequiredProperty(c *C) {
	tk := testkit.NewTestKit(c, s.store)
	tk.MustExec("set @@session.tidb_executor_concurrency = 4;")
	tk.MustExec("set @@session.tidb_hash_join_concurrency = 5;")
	tk.MustExec("set @@session.tidb_distsql_scan_concurrency = 15;")
	tk.MustExec("use test")
	tk.MustExec("drop table if exists t")
	tk.MustExec("create table t(a int primary key, b int, c int, key b(b))")
	var input []string
	var output []struct {
		SQL      string
		Plan     []string
		Warnings []string
	}
	s.testData.GetTestCases(c, &input, &output)
	for i, tt := range input {
		s.testData.OnRecord(func() {
			output[i].SQL = tt
			output[i].Plan = s.testData.ConvertRowsToStrings(tk.MustQuery(tt).Rows())
			warnings := tk.Se.GetSessionVars().StmtCtx.GetWarnings()
			output[i].Warnings = make([]string, len(warnings))
			for j, warning := range warnings {
				output[i].Warnings[j] = warning.Err.Error()
			}
		})
		tk.MustQuery(tt).Check(testkit.Rows(output[i].Plan...))
		warnings := tk.Se.GetSessionVars().StmtCtx.GetWarnings()
		c.Assert(len(warnings), Equals, len(output[i].Warnings))
		for j, warning := range warnings {
			c.Assert(output[i].Warnings[j], Equals, warning.Err.Error())
		}
	}
}

func (s *testIntegrationSuite) TestIssue15813(c *C) {
	tk := testkit.NewTestKit(c, s.store)

	tk.MustExec("use test")
	tk.MustExec("drop table if exists t0, t1")
	tk.MustExec("create table t0(c0 int primary key)")
	tk.MustExec("create table t1(c0 int primary key)")
	tk.MustExec("CREATE INDEX i0 ON t0(c0)")
	tk.MustExec("CREATE INDEX i0 ON t1(c0)")
	tk.MustQuery("select /*+ MERGE_JOIN(t0, t1) */ * from t0, t1 where t0.c0 = t1.c0").Check(testkit.Rows())
}

func (s *testIntegrationSuite) TestFullGroupByOrderBy(c *C) {
	tk := testkit.NewTestKit(c, s.store)

	tk.MustExec("use test")
	tk.MustExec("drop table if exists t")
	tk.MustExec("create table t(a int, b int)")
	tk.MustQuery("select count(a) as b from t group by a order by b").Check(testkit.Rows())
	err := tk.ExecToErr("select count(a) as cnt from t group by a order by b")
	c.Assert(terror.ErrorEqual(err, core.ErrFieldNotInGroupBy), IsTrue)
}

func (s *testIntegrationSuite) TestHintWithoutTableWarning(c *C) {
	tk := testkit.NewTestKit(c, s.store)
	tk.MustExec("use test")
	tk.MustExec("drop table if exists t1, t2")
	tk.MustExec("create table t1(a int, b int, c int, key a(a))")
	tk.MustExec("create table t2(a int, b int, c int, key a(a))")
	var input []string
	var output []struct {
		SQL      string
		Warnings []string
	}
	s.testData.GetTestCases(c, &input, &output)
	for i, tt := range input {
		s.testData.OnRecord(func() {
			output[i].SQL = tt
			tk.MustQuery(tt)
			warns := tk.Se.GetSessionVars().StmtCtx.GetWarnings()
			output[i].Warnings = make([]string, len(warns))
			for j := range warns {
				output[i].Warnings[j] = warns[j].Err.Error()
			}
		})
		tk.MustQuery(tt)
		warns := tk.Se.GetSessionVars().StmtCtx.GetWarnings()
		c.Assert(len(warns), Equals, len(output[i].Warnings))
		for j := range warns {
			c.Assert(warns[j].Level, Equals, stmtctx.WarnLevelWarning)
			c.Assert(warns[j].Err.Error(), Equals, output[i].Warnings[j])
		}
	}
}

func (s *testIntegrationSuite) TestIssue15858(c *C) {
	tk := testkit.NewTestKit(c, s.store)
	tk.MustExec("use test")
	tk.MustExec("drop table if exists t")
	tk.MustExec("create table t(a int primary key)")
	tk.MustExec("select * from t t1, (select a from t order by a+1) t2 where t1.a = t2.a")
}

func (s *testIntegrationSuite) TestIssue15846(c *C) {
	tk := testkit.NewTestKit(c, s.store)
	tk.MustExec("use test")
	tk.MustExec("drop table if exists t0, t1")
	tk.MustExec("CREATE TABLE t0(t0 INT UNIQUE);")
	tk.MustExec("CREATE TABLE t1(c0 FLOAT);")
	tk.MustExec("INSERT INTO t1(c0) VALUES (0);")
	tk.MustExec("INSERT INTO t0(t0) VALUES (NULL), (NULL);")
	tk.MustQuery("SELECT t1.c0 FROM t1 LEFT JOIN t0 ON 1;").Check(testkit.Rows("0", "0"))

	tk.MustExec("drop table if exists t0, t1")
	tk.MustExec("CREATE TABLE t0(t0 INT);")
	tk.MustExec("CREATE TABLE t1(c0 FLOAT);")
	tk.MustExec("INSERT INTO t1(c0) VALUES (0);")
	tk.MustExec("INSERT INTO t0(t0) VALUES (NULL), (NULL);")
	tk.MustQuery("SELECT t1.c0 FROM t1 LEFT JOIN t0 ON 1;").Check(testkit.Rows("0", "0"))

	tk.MustExec("drop table if exists t0, t1")
	tk.MustExec("CREATE TABLE t0(t0 INT);")
	tk.MustExec("CREATE TABLE t1(c0 FLOAT);")
	tk.MustExec("create unique index idx on t0(t0);")
	tk.MustExec("INSERT INTO t1(c0) VALUES (0);")
	tk.MustExec("INSERT INTO t0(t0) VALUES (NULL), (NULL);")
	tk.MustQuery("SELECT t1.c0 FROM t1 LEFT JOIN t0 ON 1;").Check(testkit.Rows("0", "0"))
}

func (s *testIntegrationSuite) TestFloorUnixTimestampPruning(c *C) {
	tk := testkit.NewTestKit(c, s.store)
	tk.MustExec("use test")
	tk.MustExec("drop table if exists floor_unix_timestamp")
	tk.MustExec(`create table floor_unix_timestamp (ts timestamp(3))
partition by range (floor(unix_timestamp(ts))) (
partition p0 values less than (unix_timestamp('2020-04-05 00:00:00')),
partition p1 values less than (unix_timestamp('2020-04-12 00:00:00')),
partition p2 values less than (unix_timestamp('2020-04-15 00:00:00')))`)
	tk.MustExec("insert into floor_unix_timestamp values ('2020-04-04 00:00:00')")
	tk.MustExec("insert into floor_unix_timestamp values ('2020-04-04 23:59:59.999')")
	tk.MustExec("insert into floor_unix_timestamp values ('2020-04-05 00:00:00')")
	tk.MustExec("insert into floor_unix_timestamp values ('2020-04-05 00:00:00.001')")
	tk.MustExec("insert into floor_unix_timestamp values ('2020-04-12 01:02:03.456')")
	tk.MustExec("insert into floor_unix_timestamp values ('2020-04-14 00:00:42')")
	tk.MustQuery("select count(*) from floor_unix_timestamp where '2020-04-05 00:00:00.001' = ts").Check(testkit.Rows("1"))
	tk.MustQuery("select * from floor_unix_timestamp where ts > '2020-04-05 00:00:00' order by ts").Check(testkit.Rows("2020-04-05 00:00:00.001", "2020-04-12 01:02:03.456", "2020-04-14 00:00:42.000"))
	tk.MustQuery("select count(*) from floor_unix_timestamp where ts <= '2020-04-05 23:00:00'").Check(testkit.Rows("4"))
	tk.MustQuery("select * from floor_unix_timestamp partition(p1, p2) where ts > '2020-04-14 00:00:00'").Check(testkit.Rows("2020-04-14 00:00:42.000"))
}

func (s *testIntegrationSuite) TestIssue16290And16292(c *C) {
	tk := testkit.NewTestKit(c, s.store)
	tk.MustExec("use test")
	tk.MustExec("drop table if exists t;")
	tk.MustExec("create table t(a int, b int, primary key(a));")
	tk.MustExec("insert into t values(1, 1);")

	for i := 0; i <= 1; i++ {
		tk.MustExec(fmt.Sprintf("set session tidb_opt_agg_push_down = %v", i))

		tk.MustQuery("select avg(a) from (select * from t ta union all select * from t tb) t;").Check(testkit.Rows("1.0000"))
		tk.MustQuery("select avg(b) from (select * from t ta union all select * from t tb) t;").Check(testkit.Rows("1.0000"))
		tk.MustQuery("select count(distinct a) from (select * from t ta union all select * from t tb) t;").Check(testkit.Rows("1"))
		tk.MustQuery("select count(distinct b) from (select * from t ta union all select * from t tb) t;").Check(testkit.Rows("1"))
	}
}

func (s *testIntegrationSuite) TestTableDualWithRequiredProperty(c *C) {
	tk := testkit.NewTestKit(c, s.store)
	tk.MustExec("use test")
	tk.MustExec("drop table if exists t1, t2;")
	tk.MustExec("create table t1 (a int, b int) partition by range(a) " +
		"(partition p0 values less than(10), partition p1 values less than MAXVALUE)")
	tk.MustExec("create table t2 (a int, b int)")
	tk.MustExec("select /*+ MERGE_JOIN(t1, t2) */ * from t1 partition (p0), t2  where t1.a > 100 and t1.a = t2.a")
}

func (s *testIntegrationSuite) TestIndexJoinInnerIndexNDV(c *C) {
	tk := testkit.NewTestKit(c, s.store)
	tk.MustExec("use test")
	tk.MustExec("drop table if exists t1, t2")
	tk.MustExec("create table t1(a int not null, b int not null, c int not null)")
	tk.MustExec("create table t2(a int not null, b int not null, c int not null, index idx1(a,b), index idx2(c))")
	tk.MustExec("insert into t1 values(1,1,1),(1,1,1),(1,1,1)")
	tk.MustExec("insert into t2 values(1,1,1),(1,1,2),(1,1,3)")
	tk.MustExec("analyze table t1, t2")

	var input []string
	var output []struct {
		SQL  string
		Plan []string
	}
	s.testData.GetTestCases(c, &input, &output)
	for i, tt := range input {
		s.testData.OnRecord(func() {
			output[i].SQL = tt
			output[i].Plan = s.testData.ConvertRowsToStrings(tk.MustQuery(tt).Rows())
		})
		tk.MustQuery(tt).Check(testkit.Rows(output[i].Plan...))
	}
}

func (s *testIntegrationSerialSuite) TestIssue16837(c *C) {
	tk := testkit.NewTestKit(c, s.store)
	tk.MustExec("use test")
	tk.MustExec("drop table if exists t")
	tk.MustExec("create table t(a int,b int,c int,d int,e int,unique key idx_ab(a,b),unique key(c),unique key(d))")
	tk.MustQuery("explain select /*+ use_index_merge(t,c,idx_ab) */ * from t where a = 1 or (e = 1 and c = 1)").Check(testkit.Rows(
		"Projection_4 10.00 root  test.t.a, test.t.b, test.t.c, test.t.d, test.t.e",
		"└─IndexMerge_9 0.01 root  ",
		"  ├─IndexRangeScan_5(Build) 10.00 cop[tikv] table:t, index:idx_ab(a, b) range:[1,1], keep order:false, stats:pseudo",
		"  ├─IndexRangeScan_6(Build) 1.00 cop[tikv] table:t, index:c(c) range:[1,1], keep order:false, stats:pseudo",
		"  └─Selection_8(Probe) 0.01 cop[tikv]  eq(test.t.e, 1)",
		"    └─TableRowIDScan_7 11.00 cop[tikv] table:t keep order:false, stats:pseudo"))
	tk.MustQuery("show warnings").Check(testkit.Rows())
	tk.MustExec("insert into t values (2, 1, 1, 1, 2)")
	tk.MustQuery("select /*+ use_index_merge(t,c,idx_ab) */ * from t where a = 1 or (e = 1 and c = 1)").Check(testkit.Rows())
}

func (s *testIntegrationSerialSuite) TestIndexMerge(c *C) {
	tk := testkit.NewTestKit(c, s.store)
	tk.MustExec("use test")
	tk.MustExec("drop table if exists t")
	tk.MustExec("create table t (a int, b int, unique key(a), unique key(b))")
	tk.MustQuery("desc select /*+ use_index_merge(t) */ * from t where a =1 or (b=1 and b+2>1)").Check(testkit.Rows(
		"Projection_4 1.80 root  test.t.a, test.t.b",
		"└─IndexMerge_9 2.00 root  ",
		"  ├─IndexRangeScan_5(Build) 1.00 cop[tikv] table:t, index:a(a) range:[1,1], keep order:false, stats:pseudo",
		"  ├─Selection_7(Build) 0.80 cop[tikv]  gt(plus(test.t.b, 2), 1)",
		"  │ └─IndexRangeScan_6 1.00 cop[tikv] table:t, index:b(b) range:[1,1], keep order:false, stats:pseudo",
		"  └─TableRowIDScan_8(Probe) 2.00 cop[tikv] table:t keep order:false, stats:pseudo"))
	tk.MustQuery("show warnings").Check(testkit.Rows())

	tk.MustQuery("desc select /*+ use_index_merge(t) */ * from t where a =1 or (b=1 and length(b)=1)").Check(testkit.Rows(
		"Projection_4 1.80 root  test.t.a, test.t.b",
		"└─IndexMerge_9 2.00 root  ",
		"  ├─IndexRangeScan_5(Build) 1.00 cop[tikv] table:t, index:a(a) range:[1,1], keep order:false, stats:pseudo",
		"  ├─Selection_7(Build) 0.80 cop[tikv]  eq(length(cast(test.t.b)), 1)",
		"  │ └─IndexRangeScan_6 1.00 cop[tikv] table:t, index:b(b) range:[1,1], keep order:false, stats:pseudo",
		"  └─TableRowIDScan_8(Probe) 2.00 cop[tikv] table:t keep order:false, stats:pseudo"))
	tk.MustQuery("show warnings").Check(testkit.Rows())

	tk.MustQuery("desc select /*+ use_index_merge(t) */ * from t where (a=1 and length(a)=1) or (b=1 and length(b)=1)").Check(testkit.Rows(
		"Projection_4 1.60 root  test.t.a, test.t.b",
		"└─IndexMerge_10 2.00 root  ",
		"  ├─Selection_6(Build) 0.80 cop[tikv]  eq(length(cast(test.t.a)), 1)",
		"  │ └─IndexRangeScan_5 1.00 cop[tikv] table:t, index:a(a) range:[1,1], keep order:false, stats:pseudo",
		"  ├─Selection_8(Build) 0.80 cop[tikv]  eq(length(cast(test.t.b)), 1)",
		"  │ └─IndexRangeScan_7 1.00 cop[tikv] table:t, index:b(b) range:[1,1], keep order:false, stats:pseudo",
		"  └─TableRowIDScan_9(Probe) 2.00 cop[tikv] table:t keep order:false, stats:pseudo"))
	tk.MustQuery("show warnings").Check(testkit.Rows())

	tk.MustQuery("desc select /*+ use_index_merge(t) */ * from t where (a=1 and length(b)=1) or (b=1 and length(a)=1)").Check(testkit.Rows(
		"Projection_4 1.60 root  test.t.a, test.t.b",
		"└─IndexMerge_9 1.60 root  ",
		"  ├─IndexRangeScan_5(Build) 1.00 cop[tikv] table:t, index:a(a) range:[1,1], keep order:false, stats:pseudo",
		"  ├─IndexRangeScan_6(Build) 1.00 cop[tikv] table:t, index:b(b) range:[1,1], keep order:false, stats:pseudo",
		"  └─Selection_8(Probe) 1.60 cop[tikv]  eq(length(cast(test.t.a)), 1), eq(length(cast(test.t.b)), 1)",
		"    └─TableRowIDScan_7 2.00 cop[tikv] table:t keep order:false, stats:pseudo"))
	tk.MustQuery("show warnings").Check(testkit.Rows())
}

func (s *testIntegrationSerialSuite) TestIssue16407(c *C) {
	tk := testkit.NewTestKit(c, s.store)
	tk.MustExec("use test")
	tk.MustExec("drop table if exists t")
	tk.MustExec("create table t(a int,b char(100),key(a),key(b(10)))")
	tk.MustQuery("explain select /*+ use_index_merge(t) */ * from t where a=10 or b='x'").Check(testkit.Rows(
		"Projection_4 19.99 root  test.t.a, test.t.b",
		"└─IndexMerge_9 0.02 root  ",
		"  ├─IndexRangeScan_5(Build) 10.00 cop[tikv] table:t, index:a(a) range:[10,10], keep order:false, stats:pseudo",
		"  ├─IndexRangeScan_6(Build) 10.00 cop[tikv] table:t, index:b(b) range:[\"x\",\"x\"], keep order:false, stats:pseudo",
		"  └─Selection_8(Probe) 0.02 cop[tikv]  eq(test.t.b, \"x\")",
		"    └─TableRowIDScan_7 19.99 cop[tikv] table:t keep order:false, stats:pseudo"))
	tk.MustQuery("show warnings").Check(testkit.Rows())
	tk.MustExec("insert into t values (1, 'xx')")
	tk.MustQuery("select /*+ use_index_merge(t) */ * from t where a=10 or b='x'").Check(testkit.Rows())
}

func (s *testIntegrationSuite) TestStreamAggProp(c *C) {
	tk := testkit.NewTestKit(c, s.store)

	tk.MustExec("use test")
	tk.MustExec("drop table if exists t")
	tk.MustExec("create table t(a int)")
	tk.MustExec("insert into t values(1),(1),(2)")

	var input []string
	var output []struct {
		SQL  string
		Plan []string
		Res  []string
	}
	s.testData.GetTestCases(c, &input, &output)
	for i, tt := range input {
		s.testData.OnRecord(func() {
			output[i].SQL = tt
			output[i].Plan = s.testData.ConvertRowsToStrings(tk.MustQuery("explain " + tt).Rows())
			output[i].Res = s.testData.ConvertRowsToStrings(tk.MustQuery(tt).Rows())
		})
		tk.MustQuery("explain " + tt).Check(testkit.Rows(output[i].Plan...))
		tk.MustQuery(tt).Check(testkit.Rows(output[i].Res...))
	}
}

func (s *testIntegrationSuite) TestOptimizeHintOnPartitionTable(c *C) {
	tk := testkit.NewTestKit(c, s.store)

	tk.MustExec("use test")
	tk.MustExec("drop table if exists t")
	tk.MustExec(`create table t (
					a int, b int, c varchar(20),
					primary key(a), key(b), key(c)
				) partition by range columns(a) (
					partition p0 values less than(6),
					partition p1 values less than(11),
					partition p2 values less than(16));`)
	tk.MustExec(`insert into t values (1,1,"1"), (2,2,"2"), (8,8,"8"), (11,11,"11"), (15,15,"15")`)

	// Create virtual tiflash replica info.
	dom := domain.GetDomain(tk.Se)
	is := dom.InfoSchema()
	db, exists := is.SchemaByName(model.NewCIStr("test"))
	c.Assert(exists, IsTrue)
	for _, tblInfo := range db.Tables {
		if tblInfo.Name.L == "t" {
			tblInfo.TiFlashReplica = &model.TiFlashReplicaInfo{
				Count:     1,
				Available: true,
			}
		}
	}

	tk.MustExec(`set @@tidb_partition_prune_mode='` + string(variable.StaticOnly) + `'`)

	var input []string
	var output []struct {
		SQL  string
		Plan []string
		Warn []string
	}
	s.testData.GetTestCases(c, &input, &output)
	for i, tt := range input {
		s.testData.OnRecord(func() {
			output[i].SQL = tt
			output[i].Plan = s.testData.ConvertRowsToStrings(tk.MustQuery("explain " + tt).Rows())
			output[i].Warn = s.testData.ConvertRowsToStrings(tk.MustQuery("show warnings").Rows())
		})
		tk.MustQuery("explain " + tt).Check(testkit.Rows(output[i].Plan...))
		tk.MustQuery("show warnings").Check(testkit.Rows(output[i].Warn...))
	}
}

func (s *testIntegrationSerialSuite) TestNotReadOnlySQLOnTiFlash(c *C) {
	tk := testkit.NewTestKit(c, s.store)

	tk.MustExec("use test")
	tk.MustExec("drop table if exists t")
	tk.MustExec("create table t (a int, b varchar(20))")
	tk.MustExec(`set @@tidb_isolation_read_engines = "tiflash"`)
	// Create virtual tiflash replica info.
	dom := domain.GetDomain(tk.Se)
	is := dom.InfoSchema()
	db, exists := is.SchemaByName(model.NewCIStr("test"))
	c.Assert(exists, IsTrue)
	for _, tblInfo := range db.Tables {
		if tblInfo.Name.L == "t" {
			tblInfo.TiFlashReplica = &model.TiFlashReplicaInfo{
				Count:     1,
				Available: true,
			}
		}
	}
	err := tk.ExecToErr("select * from t for update")
	c.Assert(err, NotNil)
	c.Assert(err.Error(), Equals, `[planner:1815]Internal : Can not find access path matching 'tidb_isolation_read_engines'(value: 'tiflash'). Available values are 'tiflash, tikv'.`)

	err = tk.ExecToErr("insert into t select * from t")
	c.Assert(err, NotNil)
	c.Assert(err.Error(), Equals, `[planner:1815]Internal : Can not find access path matching 'tidb_isolation_read_engines'(value: 'tiflash'). Available values are 'tiflash, tikv'.`)

	tk.MustExec("prepare stmt_insert from 'insert into t select * from t where t.a = ?'")
	tk.MustExec("set @a=1")
	err = tk.ExecToErr("execute stmt_insert using @a")
	c.Assert(err, NotNil)
	c.Assert(err.Error(), Equals, `[planner:1815]Internal : Can not find access path matching 'tidb_isolation_read_engines'(value: 'tiflash'). Available values are 'tiflash, tikv'.`)
}

func (s *testIntegrationSuite) TestSelectLimit(c *C) {
	tk := testkit.NewTestKit(c, s.store)

	tk.MustExec("use test")
	tk.MustExec("drop table if exists t")
	tk.MustExec("create table t(a int)")
	tk.MustExec("insert into t values(1),(1),(2)")

	// normal test
	tk.MustExec("set @@session.sql_select_limit=1")
	result := tk.MustQuery("select * from t order by a")
	result.Check(testkit.Rows("1"))
	result = tk.MustQuery("select * from t order by a limit 2")
	result.Check(testkit.Rows("1", "1"))
	tk.MustExec("set @@session.sql_select_limit=default")
	result = tk.MustQuery("select * from t order by a")
	result.Check(testkit.Rows("1", "1", "2"))

	// test for subquery
	tk.MustExec("set @@session.sql_select_limit=1")
	result = tk.MustQuery("select * from (select * from t) s order by a")
	result.Check(testkit.Rows("1"))
	result = tk.MustQuery("select * from (select * from t limit 2) s order by a") // limit write in subquery, has no effect.
	result.Check(testkit.Rows("1"))
	result = tk.MustQuery("select (select * from t limit 1) s") // limit write in subquery, has no effect.
	result.Check(testkit.Rows("1"))
	result = tk.MustQuery("select * from t where t.a in (select * from t) limit 3") // select_limit will not effect subquery
	result.Check(testkit.Rows("1", "1", "2"))
	result = tk.MustQuery("select * from (select * from t) s limit 3") // select_limit will not effect subquery
	result.Check(testkit.Rows("1", "1", "2"))

	// test for union
	result = tk.MustQuery("select * from t union all select * from t limit 2") // limit outside subquery
	result.Check(testkit.Rows("1", "1"))
	result = tk.MustQuery("select * from t union all (select * from t limit 2)") // limit inside subquery
	result.Check(testkit.Rows("1"))

	// test for prepare & execute
	tk.MustExec("prepare s1 from 'select * from t where a = ?'")
	tk.MustExec("set @a = 1")
	result = tk.MustQuery("execute s1 using @a")
	result.Check(testkit.Rows("1"))
	tk.MustExec("set @@session.sql_select_limit=default")
	result = tk.MustQuery("execute s1 using @a")
	result.Check(testkit.Rows("1", "1"))
	tk.MustExec("set @@session.sql_select_limit=1")
	tk.MustExec("prepare s2 from 'select * from t where a = ? limit 3'")
	result = tk.MustQuery("execute s2 using @a") // if prepare stmt has limit, select_limit takes no effect.
	result.Check(testkit.Rows("1", "1"))

	// test for create view
	tk.MustExec("set @@session.sql_select_limit=1")
	tk.MustExec("create definer='root'@'localhost' view s as select * from t") // select limit should not effect create view
	result = tk.MustQuery("select * from s")
	result.Check(testkit.Rows("1"))
	tk.MustExec("set @@session.sql_select_limit=default")
	result = tk.MustQuery("select * from s")
	result.Check(testkit.Rows("1", "1", "2"))

	// test for DML
	tk.MustExec("set @@session.sql_select_limit=1")
	tk.MustExec("create table b (a int)")
	tk.MustExec("insert into b select * from t") // all values are inserted
	result = tk.MustQuery("select * from b limit 3")
	result.Check(testkit.Rows("1", "1", "2"))
	tk.MustExec("update b set a = 2 where a = 1") // all values are updated
	result = tk.MustQuery("select * from b limit 3")
	result.Check(testkit.Rows("2", "2", "2"))
	result = tk.MustQuery("select * from b")
	result.Check(testkit.Rows("2"))
	tk.MustExec("delete from b where a = 2") // all values are deleted
	result = tk.MustQuery("select * from b")
	result.Check(testkit.Rows())
}

func (s *testIntegrationSuite) TestHintParserWarnings(c *C) {
	tk := testkit.NewTestKit(c, s.store)
	tk.MustExec("use test")
	tk.MustExec("drop table if exists t;")
	tk.MustExec("create table t(a int, b int, key(a), key(b));")
	tk.MustExec("select /*+ use_index_merge() */ * from t where a = 1 or b = 1;")
	rows := tk.MustQuery("show warnings;").Rows()
	c.Assert(len(rows), Equals, 1)
}

func (s *testIntegrationSuite) TestIssue16935(c *C) {
	tk := testkit.NewTestKit(c, s.store)
	tk.MustExec("use test")
	tk.MustExec("drop table if exists t0;")
	tk.MustExec("CREATE TABLE t0(c0 INT);")
	tk.MustExec("INSERT INTO t0(c0) VALUES (1), (1), (1), (1), (1), (1);")
	tk.MustExec("CREATE definer='root'@'localhost' VIEW v0(c0) AS SELECT NULL FROM t0;")

	tk.MustQuery("SELECT * FROM t0 LEFT JOIN v0 ON TRUE WHERE v0.c0 IS NULL;")
}

func (s *testIntegrationSuite) TestAccessPathOnClusterIndex(c *C) {
	tk := testkit.NewTestKit(c, s.store)
	tk.MustExec("use test")
	tk.MustExec("set @@tidb_enable_clustered_index = 1")
	tk.MustExec("drop table if exists t1")
	tk.MustExec("create table t1 (a int, b varchar(20), c decimal(40,10), d int, primary key(a,b), key(c))")
	tk.MustExec(`insert into t1 values (1,"111",1.1,11), (2,"222",2.2,12), (3,"333",3.3,13)`)
	tk.MustExec("analyze table t1")

	var input []string
	var output []struct {
		SQL  string
		Plan []string
		Res  []string
	}
	s.testData.GetTestCases(c, &input, &output)
	for i, tt := range input {
		s.testData.OnRecord(func() {
			output[i].SQL = tt
			output[i].Plan = s.testData.ConvertRowsToStrings(tk.MustQuery("explain " + tt).Rows())
			output[i].Res = s.testData.ConvertRowsToStrings(tk.MustQuery(tt).Sort().Rows())
		})
		tk.MustQuery("explain " + tt).Check(testkit.Rows(output[i].Plan...))
		tk.MustQuery(tt).Sort().Check(testkit.Rows(output[i].Res...))
	}
}

func (s *testIntegrationSuite) TestClusterIndexUniqueDoubleRead(c *C) {
	tk := testkit.NewTestKit(c, s.store)
	tk.MustExec("create database cluster_idx_unique_double_read;")
	tk.MustExec("use cluster_idx_unique_double_read;")
	defer tk.MustExec("drop database cluster_idx_unique_double_read;")
	tk.MustExec("set @@tidb_enable_clustered_index = 1")
	tk.MustExec("drop table if exists t")

	tk.MustExec("create table t (a varchar(64), b varchar(64), uk int, v int, primary key(a, b), unique key uuk(uk));")
	tk.MustExec("insert t values ('a', 'a1', 1, 11), ('b', 'b1', 2, 22), ('c', 'c1', 3, 33);")
	tk.MustQuery("select * from t use index (uuk);").Check(testkit.Rows("a a1 1 11", "b b1 2 22", "c c1 3 33"))
}

func (s *testIntegrationSuite) TestIndexJoinOnClusteredIndex(c *C) {
	tk := testkit.NewTestKit(c, s.store)
	tk.MustExec("use test")
	tk.MustExec("set @@tidb_enable_clustered_index = 1")
	tk.MustExec("drop table if exists t1")
	tk.MustExec("create table t (a int, b varchar(20), c decimal(40,10), d int, primary key(a,b), key(c))")
	tk.MustExec(`insert into t values (1,"111",1.1,11), (2,"222",2.2,12), (3,"333",3.3,13)`)
	tk.MustExec("analyze table t")

	var input []string
	var output []struct {
		SQL  string
		Plan []string
		Res  []string
	}
	s.testData.GetTestCases(c, &input, &output)
	for i, tt := range input {
		s.testData.OnRecord(func() {
			output[i].SQL = tt
			output[i].Plan = s.testData.ConvertRowsToStrings(tk.MustQuery("explain " + tt).Rows())
			output[i].Res = s.testData.ConvertRowsToStrings(tk.MustQuery(tt).Rows())
		})
		tk.MustQuery("explain " + tt).Check(testkit.Rows(output[i].Plan...))
		tk.MustQuery(tt).Check(testkit.Rows(output[i].Res...))
	}
}
func (s *testIntegrationSerialSuite) TestIssue18984(c *C) {
	tk := testkit.NewTestKit(c, s.store)
	tk.MustExec("use test")
	tk.MustExec("drop table if exists t, t2")
	tk.MustExec("set tidb_enable_clustered_index=1")
	tk.MustExec("create table t(a int, b int, c int, primary key(a, b))")
	tk.MustExec("create table t2(a int, b int, c int, d int, primary key(a,b), index idx(c))")
	tk.MustExec("insert into t values(1,1,1), (2,2,2), (3,3,3)")
	tk.MustExec("insert into t2 values(1,2,3,4), (2,4,3,5), (1,3,1,1)")
	tk.MustQuery("select /*+ INL_MERGE_JOIN(t) */ * from t right outer join t2 on t.a=t2.c").Check(testkit.Rows(
		"1 1 1 1 3 1 1",
		"3 3 3 1 2 3 4",
		"3 3 3 2 4 3 5"))
	tk.MustQuery("select /*+ INL_MERGE_JOIN(t2) */ * from t left outer join t2 on t.a=t2.c").Check(testkit.Rows(
		"1 1 1 1 3 1 1",
		"2 2 2 <nil> <nil> <nil> <nil>",
		"3 3 3 1 2 3 4",
		"3 3 3 2 4 3 5"))
}

func (s *testIntegrationSuite) TestDistinctScalarFunctionPushDown(c *C) {
	tk := testkit.NewTestKit(c, s.store)
	tk.MustExec("use test")
	tk.MustExec("drop table if exists t")
	tk.MustExec("create table t (a int not null, b int not null, c int not null, primary key (a,c)) partition by range (c) (partition p0 values less than (5), partition p1 values less than (10))")
	tk.MustExec("insert into t values(1,1,1),(2,2,2),(3,1,3),(7,1,7),(8,2,8),(9,2,9)")
	tk.MustQuery("select count(distinct b+1) as col from t").Check(testkit.Rows(
		"2",
	))
}

func (s *testIntegrationSerialSuite) TestExplainAnalyzePointGet(c *C) {
	tk := testkit.NewTestKit(c, s.store)
	tk.MustExec("use test")
	tk.MustExec("drop table if exists t")
	tk.MustExec("create table t(a int primary key, b varchar(20))")
	tk.MustExec("insert into t values (1,1)")

	res := tk.MustQuery("explain analyze select * from t where a=1;")
	checkExplain := func(rpc string) {
		resBuff := bytes.NewBufferString("")
		for _, row := range res.Rows() {
			fmt.Fprintf(resBuff, "%s\n", row)
		}
		explain := resBuff.String()
		c.Assert(strings.Contains(explain, rpc+":{num_rpc:"), IsTrue, Commentf("%s", explain))
		c.Assert(strings.Contains(explain, "total_time:"), IsTrue, Commentf("%s", explain))
	}
	checkExplain("Get")
	res = tk.MustQuery("explain analyze select * from t where a in (1,2,3);")
	checkExplain("BatchGet")
}

func (s *testIntegrationSerialSuite) TestExplainAnalyzeDML(c *C) {
	tk := testkit.NewTestKit(c, s.store)
	tk.MustExec("use test")
	tk.MustExec("drop table if exists t")
	tk.MustExec(" create table t (a int, b int, unique index (a));")
	tk.MustExec("insert into t values (1,1)")

	res := tk.MustQuery("explain analyze select * from t where a=1;")
	checkExplain := func(rpc string) {
		resBuff := bytes.NewBufferString("")
		for _, row := range res.Rows() {
			fmt.Fprintf(resBuff, "%s\n", row)
		}
		explain := resBuff.String()
		c.Assert(strings.Contains(explain, rpc+":{num_rpc:"), IsTrue, Commentf("%s", explain))
		c.Assert(strings.Contains(explain, "total_time:"), IsTrue, Commentf("%s", explain))
	}
	checkExplain("Get")
	res = tk.MustQuery("explain analyze insert ignore into t values (1,1),(2,2),(3,3),(4,4);")
	checkExplain("BatchGet")
}

func (s *testIntegrationSuite) TestPartitionExplain(c *C) {
	tk := testkit.NewTestKit(c, s.store)
	tk.MustExec("use test")
	tk.MustExec(`create table pt (id int, c int, key i_id(id), key i_c(c)) partition by range (c) (
partition p0 values less than (4),
partition p1 values less than (7),
partition p2 values less than (10))`)

	tk.MustExec("set @@tidb_enable_index_merge = 1;")

	var input []string
	var output []struct {
		SQL  string
		Plan []string
	}
	s.testData.GetTestCases(c, &input, &output)
	for i, tt := range input {
		s.testData.OnRecord(func() {
			output[i].SQL = tt
			output[i].Plan = s.testData.ConvertRowsToStrings(tk.MustQuery("explain " + tt).Rows())
		})
		tk.MustQuery("explain " + tt).Check(testkit.Rows(output[i].Plan...))
	}
}

func (s *testIntegrationSuite) TestPartialBatchPointGet(c *C) {
	tk := testkit.NewTestKit(c, s.store)
	tk.MustExec("use test")
	tk.MustExec("drop table if exists t")
	tk.MustExec("create table t (c_int int, c_str varchar(40), primary key(c_int, c_str))")
	tk.MustExec("insert into t values (3, 'bose')")
	tk.MustQuery("select * from t where c_int in (3)").Check(testkit.Rows(
		"3 bose",
	))
	tk.MustQuery("select * from t where c_int in (3) or c_str in ('yalow') and c_int in (1, 2)").Check(testkit.Rows(
		"3 bose",
	))
}

func (s *testIntegrationSuite) TestIssue19926(c *C) {
	tk := testkit.NewTestKit(c, s.store)
	tk.MustExec("use test")
	tk.MustExec("drop table if exists ta;")
	tk.MustExec("drop table if exists tb;")
	tk.MustExec("drop table if exists tc;")
	tk.MustExec("drop view if exists v;")
	tk.MustExec("CREATE TABLE `ta`  (\n  `id` varchar(36) NOT NULL ,\n  `status` varchar(1) NOT NULL \n);")
	tk.MustExec("CREATE TABLE `tb`  (\n  `id` varchar(36) NOT NULL ,\n  `status` varchar(1) NOT NULL \n);")
	tk.MustExec("CREATE TABLE `tc`  (\n  `id` varchar(36) NOT NULL ,\n  `status` varchar(1) NOT NULL \n);")
	tk.MustExec("insert into ta values('1','1');")
	tk.MustExec("insert into tb values('1','1');")
	tk.MustExec("insert into tc values('1','1');")
	tk.MustExec("create definer='root'@'localhost' view v as\nselect \nconcat(`ta`.`status`,`tb`.`status`) AS `status`, \n`ta`.`id` AS `id`  from (`ta` join `tb`) \nwhere (`ta`.`id` = `tb`.`id`);")
	tk.MustQuery("SELECT tc.status,v.id FROM tc, v WHERE tc.id = v.id AND v.status = '11';").Check(testkit.Rows("1 1"))
}

func (s *testIntegrationSuite) TestDeleteUsingJoin(c *C) {
	tk := testkit.NewTestKit(c, s.store)
	tk.MustExec("use test")
	tk.MustExec("drop table if exists t1, t2")
	tk.MustExec("create table t1(a int primary key, b int)")
	tk.MustExec("create table t2(a int primary key, b int)")
	tk.MustExec("insert into t1 values(1,1),(2,2)")
	tk.MustExec("insert into t2 values(2,2)")
	tk.MustExec("delete t1.* from t1 join t2 using (a)")
	tk.MustQuery("select * from t1").Check(testkit.Rows("1 1"))
	tk.MustQuery("select * from t2").Check(testkit.Rows("2 2"))
}

func (s *testIntegrationSerialSuite) Test19942(c *C) {
	collate.SetNewCollationEnabledForTest(true)
	defer collate.SetNewCollationEnabledForTest(false)

	tk := testkit.NewTestKit(c, s.store)
	tk.MustExec("use test")
	tk.MustExec("SET @@tidb_enable_clustered_index=1;")
	tk.MustExec("CREATE TABLE test.`t` (" +
		"  `a` int(11) NOT NULL," +
		"  `b` varchar(10) COLLATE utf8_general_ci NOT NULL," +
		"  `c` varchar(50) COLLATE utf8_general_ci NOT NULL," +
		"  `d` char(10) NOT NULL," +
		"  PRIMARY KEY (`c`)," +
		"  UNIQUE KEY `a_uniq` (`a`)," +
		"  UNIQUE KEY `b_uniq` (`b`)," +
		"  UNIQUE KEY `d_uniq` (`d`)," +
		"  KEY `a_idx` (`a`)," +
		"  KEY `b_idx` (`b`)," +
		"  KEY `d_idx` (`d`)" +
		") ENGINE=InnoDB DEFAULT CHARSET=utf8 COLLATE=utf8_general_ci;")
	tk.MustExec("INSERT INTO test.t (a, b, c, d) VALUES (1, '1', '0', '1');")
	tk.MustExec("INSERT INTO test.t (a, b, c, d) VALUES (2, ' 2', ' 0', ' 2');")
	tk.MustExec("INSERT INTO test.t (a, b, c, d) VALUES (3, '  3 ', '  3 ', '  3 ');")
	tk.MustExec("INSERT INTO test.t (a, b, c, d) VALUES (4, 'a', 'a   ', 'a');")
	tk.MustExec("INSERT INTO test.t (a, b, c, d) VALUES (5, ' A  ', ' A   ', ' A  ');")
	tk.MustExec("INSERT INTO test.t (a, b, c, d) VALUES (6, ' E', 'é        ', ' E');")

	mkr := func() [][]interface{} {
		return testutil.RowsWithSep("|",
			"3|  3 |  3 |  3",
			"2| 2  0| 2",
			"5| A  | A   | A",
			"1|1|0|1",
			"4|a|a   |a",
			"6| E|é        | E")
	}
	tk.MustQuery("SELECT * FROM `test`.`t` FORCE INDEX(`a_uniq`);").Check(mkr())
	tk.MustQuery("SELECT * FROM `test`.`t` FORCE INDEX(`b_uniq`);").Check(mkr())
	tk.MustQuery("SELECT * FROM `test`.`t` FORCE INDEX(`d_uniq`);").Check(mkr())
	tk.MustQuery("SELECT * FROM `test`.`t` FORCE INDEX(`a_idx`);").Check(mkr())
	tk.MustQuery("SELECT * FROM `test`.`t` FORCE INDEX(`b_idx`);").Check(mkr())
	tk.MustQuery("SELECT * FROM `test`.`t` FORCE INDEX(`d_idx`);").Check(mkr())
	tk.MustExec("admin check table t")
}

func (s *testIntegrationSuite) TestPartitionUnionWithPPruningColumn(c *C) {
	tk := testkit.NewTestKit(c, s.store)
	tk.MustExec("use test")
	tk.MustExec("drop table if exists t;")
	tk.MustExec("CREATE TABLE `t` (\n  `fid` bigint(36) NOT NULL,\n  `oty` varchar(30) DEFAULT NULL,\n  `oid` int(11) DEFAULT NULL,\n  `pid` bigint(20) DEFAULT NULL,\n  `bid` int(11) DEFAULT NULL,\n  `r5` varchar(240) DEFAULT '',\n  PRIMARY KEY (`fid`)\n)PARTITION BY HASH( `fid` ) PARTITIONS 4;")

	tk.MustExec("INSERT INTO t (fid, oty, oid, pid, bid, r5) VALUES (59, 'm',  441, 1,  2143,  'LE1264_r5');")
	tk.MustExec("INSERT INTO t (fid, oty, oid, pid, bid, r5) VALUES (135, 'm',  1121, 1,  2423,  'LE2008_r5');")
	tk.MustExec("INSERT INTO t (fid, oty, oid, pid, bid, r5) VALUES (139, 'm',  1125, 1,  2432, 'LE2005_r5');")
	tk.MustExec("INSERT INTO t (fid, oty, oid, pid, bid, r5) VALUES (143, 'm',  1129, 1,  2438,  'LE2006_r5');")
	tk.MustExec("INSERT INTO t (fid, oty, oid, pid, bid, r5) VALUES (147, 'm',  1133, 1,  2446,  'LE2014_r5');")
	tk.MustExec("INSERT INTO t (fid, oty, oid, pid, bid, r5) VALUES (167, 'm',  1178, 1,  2512,  'LE2055_r5');")
	tk.MustExec("INSERT INTO t (fid, oty, oid, pid, bid, r5) VALUES (171, 'm',  1321, 1,  2542,  'LE1006_r5');")
	tk.MustExec("INSERT INTO t (fid, oty, oid, pid, bid, r5) VALUES (179, 'm',  1466, 1,  2648,  'LE2171_r5');")
	tk.MustExec("INSERT INTO t (fid, oty, oid, pid, bid, r5) VALUES (187, 'm',  1567, 1,  2690,  'LE1293_r5');")
	tk.MustExec("INSERT INTO t (fid, oty, oid, pid, bid, r5) VALUES (57, 'm',  341, 1,  2102,  'LE1001_r5');")
	tk.MustExec("INSERT INTO t (fid, oty, oid, pid, bid, r5) VALUES (137, 'm',  1123, 1,  2427,  'LE2003_r5');")
	tk.MustExec("INSERT INTO t (fid, oty, oid, pid, bid, r5) VALUES (145, 'm',  1131, 1,  2442,  'LE2048_r5');")
	tk.MustExec("INSERT INTO t (fid, oty, oid, pid, bid, r5) VALUES (138, 'm',  1124, 1,  2429,  'LE2004_r5');")
	tk.MustExec("INSERT INTO t (fid, oty, oid, pid, bid, r5) VALUES (142, 'm',  1128, 1,  2436,  'LE2049_r5');")
	tk.MustExec("INSERT INTO t (fid, oty, oid, pid, bid, r5) VALUES (174, 'm',  1381, 1,  2602,  'LE2170_r5');")
	tk.MustExec("INSERT INTO t (fid, oty, oid, pid, bid, r5) VALUES (28, 'm',  81, 1,  2023,  'LE1009_r5');")
	tk.MustExec("INSERT INTO t (fid, oty, oid, pid, bid, r5) VALUES (60, 'm',  442, 1,  2145,  'LE1263_r5');")
	tk.MustExec("INSERT INTO t (fid, oty, oid, pid, bid, r5) VALUES (136, 'm',  1122, 1,  2425,  'LE2002_r5');")
	tk.MustExec("INSERT INTO t (fid, oty, oid, pid, bid, r5) VALUES (140, 'm',  1126, 1,  2434,  'LE2001_r5');")
	tk.MustExec("INSERT INTO t (fid, oty, oid, pid, bid, r5) VALUES (168, 'm',  1179, 1,  2514,  'LE2052_r5');")
	tk.MustExec("INSERT INTO t (fid, oty, oid, pid, bid, r5) VALUES (196, 'm',  3380, 1,  2890,  'LE1300_r5');")
	tk.MustExec("INSERT INTO t (fid, oty, oid, pid, bid, r5) VALUES (208, 'm',  3861, 1,  3150,  'LE1323_r5');")
	tk.MustExec("INSERT INTO t (fid, oty, oid, pid, bid, r5) VALUES (432, 'm',  4060, 1,  3290,  'LE1327_r5');")

	tk.MustQuery("SELECT DISTINCT t.bid, t.r5 FROM t left join t parent on parent.oid = t.pid WHERE t.oty = 'm';").Sort().Check(
		testkit.Rows("2023 LE1009_r5",
			"2102 LE1001_r5",
			"2143 LE1264_r5",
			"2145 LE1263_r5",
			"2423 LE2008_r5",
			"2425 LE2002_r5",
			"2427 LE2003_r5",
			"2429 LE2004_r5",
			"2432 LE2005_r5",
			"2434 LE2001_r5",
			"2436 LE2049_r5",
			"2438 LE2006_r5",
			"2442 LE2048_r5",
			"2446 LE2014_r5",
			"2512 LE2055_r5",
			"2514 LE2052_r5",
			"2542 LE1006_r5",
			"2602 LE2170_r5",
			"2648 LE2171_r5",
			"2690 LE1293_r5",
			"2890 LE1300_r5",
			"3150 LE1323_r5",
			"3290 LE1327_r5"))

}

<<<<<<< HEAD
func (s *testIntegrationSuite) TestUpdateMultiUpdatePK(c *C) {
	tk := testkit.NewTestKit(c, s.store)
	tk.MustExec("use test")

	tk.MustExec("drop table if exists t")
	tk.MustExec("create table t (a int not null primary key)")
	tk.MustExec("insert into t values (1)")
	tk.MustGetErrMsg(`UPDATE t m, t n SET m.a = m.a + 10, n.a = n.a + 10`,
		`[planner:1706]Primary key/partition key update is not allowed since the table is updated both as 'm' and 'n'.`)

	tk.MustExec("drop table if exists t")
	tk.MustExec("create table t (a varchar(10) not null primary key)")
	tk.MustExec("insert into t values ('abc')")
	tk.MustGetErrMsg(`UPDATE t m, t n SET m.a = 'def', n.a = 'xyz'`,
		`[planner:1706]Primary key/partition key update is not allowed since the table is updated both as 'm' and 'n'.`)

	tk.MustExec("drop table if exists t")
	tk.MustExec("create table t (a int, b int, primary key (a, b))")
	tk.MustExec("insert into t values (1, 2)")
	tk.MustGetErrMsg(`UPDATE t m, t n SET m.a = m.a + 10, n.b = n.b + 10`,
		`[planner:1706]Primary key/partition key update is not allowed since the table is updated both as 'm' and 'n'.`)

	tk.MustExec("drop table if exists t")
	tk.MustExec("create table t (a int primary key, b int)")
	tk.MustExec("insert into t values (1, 2)")
	tk.MustGetErrMsg(`UPDATE t m, t n SET m.a = m.a + 10, n.a = n.a + 10`,
		`[planner:1706]Primary key/partition key update is not allowed since the table is updated both as 'm' and 'n'.`)

	tk.MustExec(`UPDATE t m, t n SET m.b = m.b + 10, n.b = n.b + 10`)
	tk.MustQuery("SELECT * FROM t").Check(testkit.Rows("1 12"))

	tk.MustExec(`UPDATE t m, t n SET m.a = m.a + 1, n.b = n.b + 10`)
	tk.MustQuery("SELECT * FROM t").Check(testkit.Rows("2 12"))
=======
func (s *testIntegrationSuite) TestIssue10448(c *C) {
	tk := testkit.NewTestKit(c, s.store)
	tk.MustExec("use test")
	tk.MustExec("drop table if exists t;")

	tk.MustExec("create table t(pk int(11) primary key)")
	tk.MustExec("insert into t values(1),(2),(3)")
	tk.MustQuery("select a from (select pk as a from t) t1 where a = 18446744073709551615").Check(testkit.Rows())
>>>>>>> dfc3bbde
}<|MERGE_RESOLUTION|>--- conflicted
+++ resolved
@@ -1823,7 +1823,16 @@
 
 }
 
-<<<<<<< HEAD
+func (s *testIntegrationSuite) TestIssue10448(c *C) {
+	tk := testkit.NewTestKit(c, s.store)
+	tk.MustExec("use test")
+	tk.MustExec("drop table if exists t;")
+
+	tk.MustExec("create table t(pk int(11) primary key)")
+	tk.MustExec("insert into t values(1),(2),(3)")
+	tk.MustQuery("select a from (select pk as a from t) t1 where a = 18446744073709551615").Check(testkit.Rows())
+}
+
 func (s *testIntegrationSuite) TestUpdateMultiUpdatePK(c *C) {
 	tk := testkit.NewTestKit(c, s.store)
 	tk.MustExec("use test")
@@ -1857,14 +1866,4 @@
 
 	tk.MustExec(`UPDATE t m, t n SET m.a = m.a + 1, n.b = n.b + 10`)
 	tk.MustQuery("SELECT * FROM t").Check(testkit.Rows("2 12"))
-=======
-func (s *testIntegrationSuite) TestIssue10448(c *C) {
-	tk := testkit.NewTestKit(c, s.store)
-	tk.MustExec("use test")
-	tk.MustExec("drop table if exists t;")
-
-	tk.MustExec("create table t(pk int(11) primary key)")
-	tk.MustExec("insert into t values(1),(2),(3)")
-	tk.MustQuery("select a from (select pk as a from t) t1 where a = 18446744073709551615").Check(testkit.Rows())
->>>>>>> dfc3bbde
 }