--- conflicted
+++ resolved
@@ -7585,15 +7585,6 @@
 	tk.MustQuery("select * from t").Check(testkit.Rows())
 }
 
-<<<<<<< HEAD
-func TestConditionPushDownToIndexScanForPrefixIndex(t *testing.T) {
-	store := testkit.CreateMockStore(t)
-	tk := testkit.NewTestKit(t, store)
-
-	tk.MustExec("use test")
-	tk.MustExec("drop table if exists t")
-	tk.MustExec("create table t (a text, b text, index a_b (a(255), b(255)))")
-=======
 func TestIndexJoinRangeFallback(t *testing.T) {
 	store := testkit.CreateMockStore(t)
 	tk := testkit.NewTestKit(t, store)
@@ -7602,27 +7593,15 @@
 	tk.MustExec("create table t1(a int, b int, c varchar(10), d varchar(10), index idx_a_b_c_d(a, b, c(2), d(2)))")
 	tk.MustExec("create table t2(e int, f int, g varchar(10), h varchar(10))")
 
->>>>>>> 89f858cb
 	var input []string
 	var output []struct {
 		SQL  string
 		Plan []string
-<<<<<<< HEAD
-=======
 		Warn []string
->>>>>>> 89f858cb
-	}
-	integrationSuiteData := core.GetIntegrationSuiteData()
-	integrationSuiteData.LoadTestCases(t, &input, &output)
-	for i, tt := range input {
-<<<<<<< HEAD
-		testdata.OnRecord(func() {
-			output[i].SQL = tt
-			output[i].Plan = testdata.ConvertRowsToStrings(tk.MustQuery(tt).Rows())
-		})
-		tk.MustQuery(tt).Check(testkit.Rows(output[i].Plan...))
-	}
-=======
+	}
+	integrationSuiteData := core.GetIntegrationSuiteData()
+	integrationSuiteData.LoadTestCases(t, &input, &output)
+	for i, tt := range input {
 		setStmt := strings.HasPrefix(tt, "set")
 		testdata.OnRecord(func() {
 			output[i].SQL = tt
@@ -7681,5 +7660,27 @@
 	tk.MustQuery("show warnings").Check(testkit.Rows("Warning 1105 Memory capacity of 1275 bytes for 'tidb_opt_range_max_size' exceeded when building ranges. Less accurate ranges such as full range are chosen"))
 	tk.MustExec("execute stmt2 using @a, @b, @c, @d, @e")
 	tk.MustQuery("select @@last_plan_from_cache").Check(testkit.Rows("0"))
->>>>>>> 89f858cb
+}
+
+func TestConditionPushDownToIndexScanForPrefixIndex(t *testing.T) {
+	store := testkit.CreateMockStore(t)
+	tk := testkit.NewTestKit(t, store)
+
+	tk.MustExec("use test")
+	tk.MustExec("drop table if exists t")
+	tk.MustExec("create table t (a text, b text, index a_b (a(255), b(255)))")
+	var input []string
+	var output []struct {
+		SQL  string
+		Plan []string
+	}
+	integrationSuiteData := core.GetIntegrationSuiteData()
+	integrationSuiteData.LoadTestCases(t, &input, &output)
+	for i, tt := range input {
+		testdata.OnRecord(func() {
+			output[i].SQL = tt
+			output[i].Plan = testdata.ConvertRowsToStrings(tk.MustQuery(tt).Rows())
+		})
+		tk.MustQuery(tt).Check(testkit.Rows(output[i].Plan...))
+	}
 }