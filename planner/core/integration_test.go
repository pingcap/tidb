// Copyright 2019 PingCAP, Inc.
//
// Licensed under the Apache License, Version 2.0 (the "License");
// you may not use this file except in compliance with the License.
// You may obtain a copy of the License at
//
//     http://www.apache.org/licenses/LICENSE-2.0
//
// Unless required by applicable law or agreed to in writing, software
// distributed under the License is distributed on an "AS IS" BASIS,
// WITHOUT WARRANTIES OR CONDITIONS OF ANY KIND, either express or implied.
// See the License for the specific language governing permissions and
// limitations under the License.

package core_test

import (
	"bytes"
	"fmt"
	"regexp"
	"strconv"
	"strings"
	"testing"
	"time"

	"github.com/pingcap/errors"
	"github.com/pingcap/failpoint"
	"github.com/pingcap/tidb/config"
	"github.com/pingcap/tidb/domain"
	"github.com/pingcap/tidb/expression"
	"github.com/pingcap/tidb/infoschema"
	"github.com/pingcap/tidb/parser/auth"
	"github.com/pingcap/tidb/parser/model"
	"github.com/pingcap/tidb/parser/mysql"
	"github.com/pingcap/tidb/parser/terror"
	"github.com/pingcap/tidb/planner/core"
	"github.com/pingcap/tidb/session"
	"github.com/pingcap/tidb/sessionctx/stmtctx"
	"github.com/pingcap/tidb/sessionctx/variable"
	"github.com/pingcap/tidb/statistics/handle"
	"github.com/pingcap/tidb/table"
	"github.com/pingcap/tidb/testkit"
	"github.com/pingcap/tidb/testkit/testdata"
	"github.com/stretchr/testify/require"
)

func TestShowSubquery(t *testing.T) {
	store := testkit.CreateMockStore(t)
	tk := testkit.NewTestKit(t, store)
	tk.MustExec("use test")
	tk.MustExec("drop table if exists t")
	tk.MustExec("create table t(a varchar(10), b int, c int)")
	tk.MustQuery("show columns from t where true").Check(testkit.Rows(
		"a varchar(10) YES  <nil> ",
		"b int(11) YES  <nil> ",
		"c int(11) YES  <nil> ",
	))
	tk.MustQuery("show columns from t where field = 'b'").Check(testkit.Rows(
		"b int(11) YES  <nil> ",
	))
	tk.MustQuery("show columns from t where field in (select 'b')").Check(testkit.Rows(
		"b int(11) YES  <nil> ",
	))
	tk.MustQuery("show columns from t where field in (select 'b') and true").Check(testkit.Rows(
		"b int(11) YES  <nil> ",
	))
	tk.MustQuery("show columns from t where field in (select 'b') and false").Check(testkit.Rows())
	tk.MustExec("insert into t values('c', 0, 0)")
	tk.MustQuery("show columns from t where field < all (select a from t)").Check(testkit.Rows(
		"a varchar(10) YES  <nil> ",
		"b int(11) YES  <nil> ",
	))
	tk.MustExec("insert into t values('b', 0, 0)")
	tk.MustQuery("show columns from t where field < all (select a from t)").Check(testkit.Rows(
		"a varchar(10) YES  <nil> ",
	))
}

func TestJoinOperatorRightAssociative(t *testing.T) {
	store := testkit.CreateMockStore(t)
	tk := testkit.NewTestKit(t, store)
	tk.MustExec("use test")
	tk.MustExec("drop table if exists t")
	tk.MustExec("create table t(a int, b int)")
	tk.MustExec("insert into t values(1,10),(2,20)")
	// make sure this join won't rewrite as left-associative join like (t0 join t1) join t2 when explicit parent existed.
	// mysql will detect the t0.a is out of it's join parent scope and errors like ERROR 1054 (42S22): Unknown column 't0.a' in 'on clause'
	err := tk.ExecToErr("select t1.* from t t0 cross join (t t1 join t t2 on 100=t0.a);")
	require.Error(t, err)
	require.EqualError(t, err, "[planner:1054]Unknown column 't0.a' in 'on clause'")
}

func TestPpdWithSetVar(t *testing.T) {
	store := testkit.CreateMockStore(t)
	tk := testkit.NewTestKit(t, store)
	tk.MustExec("use test")
	tk.MustExec("drop table if exists t")
	tk.MustExec("create table t(c1 int, c2 varchar(255))")
	tk.MustExec("insert into t values(1,'a'),(2,'d'),(3,'c')")

	tk.MustQuery("select t01.c1,t01.c2,t01.c3 from (select t1.*,@c3:=@c3+1 as c3 from (select t.*,@c3:=0 from t order by t.c1)t1)t01 where t01.c3=1 and t01.c2='d'").Check(testkit.Rows())
	tk.MustQuery("select t01.c1,t01.c2,t01.c3 from (select t1.*,@c3:=@c3+1 as c3 from (select t.*,@c3:=0 from t order by t.c1)t1)t01 where t01.c3=2 and t01.c2='d'").Check(testkit.Rows("2 d 2"))
}

func TestBitColErrorMessage(t *testing.T) {
	store := testkit.CreateMockStore(t)
	tk := testkit.NewTestKit(t, store)

	tk.MustExec("use test")
	tk.MustExec("drop table if exists bit_col_t")
	tk.MustExec("create table bit_col_t (a bit(64))")
	tk.MustExec("drop table bit_col_t")
	tk.MustExec("create table bit_col_t (a bit(1))")
	tk.MustExec("drop table bit_col_t")
	tk.MustGetErrCode("create table bit_col_t (a bit(0))", mysql.ErrInvalidFieldSize)
	tk.MustGetErrCode("create table bit_col_t (a bit(65))", mysql.ErrTooBigDisplaywidth)
}

func TestAggPushDownLeftJoin(t *testing.T) {
	store := testkit.CreateMockStore(t)
	tk := testkit.NewTestKit(t, store)

	tk.MustExec("use test")
	tk.MustExec("drop table if exists customer")
	tk.MustExec("create table customer (C_CUSTKEY bigint(20) NOT NULL, C_NAME varchar(25) NOT NULL, " +
		"C_ADDRESS varchar(25) NOT NULL, PRIMARY KEY (`C_CUSTKEY`) /*T![clustered_index] CLUSTERED */)")
	tk.MustExec("drop table if exists orders")
	tk.MustExec("create table orders (O_ORDERKEY bigint(20) NOT NULL, O_CUSTKEY bigint(20) NOT NULL, " +
		"O_TOTALPRICE decimal(15,2) NOT NULL, PRIMARY KEY (`O_ORDERKEY`) /*T![clustered_index] CLUSTERED */)")
	tk.MustExec("insert into customer values (6, \"xiao zhang\", \"address1\");")
	tk.MustExec("set @@tidb_opt_agg_push_down=1;")

	tk.MustQuery("select c_custkey, count(o_orderkey) as c_count from customer left outer join orders " +
		"on c_custkey = o_custkey group by c_custkey").Check(testkit.Rows("6 0"))
	tk.MustQuery("explain format='brief' select c_custkey, count(o_orderkey) as c_count from customer left outer join orders " +
		"on c_custkey = o_custkey group by c_custkey").Check(testkit.Rows(
		"Projection 10000.00 root  test.customer.c_custkey, Column#7",
		"└─Projection 10000.00 root  if(isnull(Column#8), 0, 1)->Column#7, test.customer.c_custkey",
		"  └─HashJoin 10000.00 root  left outer join, equal:[eq(test.customer.c_custkey, test.orders.o_custkey)]",
		"    ├─HashAgg(Build) 8000.00 root  group by:test.orders.o_custkey, funcs:count(Column#9)->Column#8, funcs:firstrow(test.orders.o_custkey)->test.orders.o_custkey",
		"    │ └─TableReader 8000.00 root  data:HashAgg",
		"    │   └─HashAgg 8000.00 cop[tikv]  group by:test.orders.o_custkey, funcs:count(test.orders.o_orderkey)->Column#9",
		"    │     └─TableFullScan 10000.00 cop[tikv] table:orders keep order:false, stats:pseudo",
		"    └─TableReader(Probe) 10000.00 root  data:TableFullScan",
		"      └─TableFullScan 10000.00 cop[tikv] table:customer keep order:false, stats:pseudo"))

	tk.MustQuery("select c_custkey, count(o_orderkey) as c_count from orders right outer join customer " +
		"on c_custkey = o_custkey group by c_custkey").Check(testkit.Rows("6 0"))
	tk.MustQuery("explain format='brief' select c_custkey, count(o_orderkey) as c_count from orders right outer join customer " +
		"on c_custkey = o_custkey group by c_custkey").Check(testkit.Rows(
		"Projection 10000.00 root  test.customer.c_custkey, Column#7",
		"└─Projection 10000.00 root  if(isnull(Column#8), 0, 1)->Column#7, test.customer.c_custkey",
		"  └─HashJoin 10000.00 root  right outer join, equal:[eq(test.orders.o_custkey, test.customer.c_custkey)]",
		"    ├─HashAgg(Build) 8000.00 root  group by:test.orders.o_custkey, funcs:count(Column#9)->Column#8, funcs:firstrow(test.orders.o_custkey)->test.orders.o_custkey",
		"    │ └─TableReader 8000.00 root  data:HashAgg",
		"    │   └─HashAgg 8000.00 cop[tikv]  group by:test.orders.o_custkey, funcs:count(test.orders.o_orderkey)->Column#9",
		"    │     └─TableFullScan 10000.00 cop[tikv] table:orders keep order:false, stats:pseudo",
		"    └─TableReader(Probe) 10000.00 root  data:TableFullScan",
		"      └─TableFullScan 10000.00 cop[tikv] table:customer keep order:false, stats:pseudo"))
}

func TestPushLimitDownIndexLookUpReader(t *testing.T) {
	store := testkit.CreateMockStore(t)
	tk := testkit.NewTestKit(t, store)

	tk.MustExec("set @@session.tidb_executor_concurrency = 4;")
	tk.MustExec("set @@session.tidb_hash_join_concurrency = 5;")
	tk.MustExec("set @@session.tidb_distsql_scan_concurrency = 15;")
	tk.MustExec("use test")
	tk.MustExec("drop table if exists tbl")
	tk.MustExec("create table tbl(a int, b int, c int, key idx_b_c(b,c))")
	tk.MustExec("insert into tbl values(1,1,1),(2,2,2),(3,3,3),(4,4,4),(5,5,5)")
	tk.MustExec("analyze table tbl")

	var input []string
	var output []struct {
		SQL  string
		Plan []string
	}
	integrationSuiteData := core.GetIntegrationSuiteData()
	integrationSuiteData.LoadTestCases(t, &input, &output)
	for i, tt := range input {
		testdata.OnRecord(func() {
			output[i].SQL = tt
			output[i].Plan = testdata.ConvertRowsToStrings(tk.MustQuery(tt).Rows())
		})
		tk.MustQuery(tt).Check(testkit.Rows(output[i].Plan...))
	}
}

func TestAggColumnPrune(t *testing.T) {
	store := testkit.CreateMockStore(t)
	tk := testkit.NewTestKit(t, store)

	tk.MustExec("use test")
	tk.MustExec("drop table if exists t")
	tk.MustExec("create table t(a int)")
	tk.MustExec("insert into t values(1),(2)")

	var input []string
	var output []struct {
		SQL string
		Res []string
	}
	integrationSuiteData := core.GetIntegrationSuiteData()
	integrationSuiteData.LoadTestCases(t, &input, &output)
	for i, tt := range input {
		testdata.OnRecord(func() {
			output[i].SQL = tt
			output[i].Res = testdata.ConvertRowsToStrings(tk.MustQuery(tt).Rows())
		})
		tk.MustQuery(tt).Check(testkit.Rows(output[i].Res...))
	}
}

func TestIsFromUnixtimeNullRejective(t *testing.T) {
	store := testkit.CreateMockStore(t)
	tk := testkit.NewTestKit(t, store)
	tk.MustExec("use test")
	tk.MustExec(`drop table if exists t;`)
	tk.MustExec(`create table t(a bigint, b bigint);`)
	var input []string
	var output []struct {
		SQL  string
		Plan []string
	}
	integrationSuiteData := core.GetIntegrationSuiteData()
	integrationSuiteData.LoadTestCases(t, &input, &output)
	for i, tt := range input {
		testdata.OnRecord(func() {
			output[i].SQL = tt
			output[i].Plan = testdata.ConvertRowsToStrings(tk.MustQuery(tt).Rows())
		})
		tk.MustQuery(tt).Check(testkit.Rows(output[i].Plan...))
	}
}

func TestIssue22298(t *testing.T) {
	store := testkit.CreateMockStore(t)
	tk := testkit.NewTestKit(t, store)
	tk.MustExec("use test")
	tk.MustExec(`drop table if exists t;`)
	tk.MustExec(`create table t(a int, b int);`)
	tk.MustGetErrMsg(`select * from t where 0 and c = 10;`, "[planner:1054]Unknown column 'c' in 'where clause'")
}

func TestIssue24571(t *testing.T) {
	store := testkit.CreateMockStore(t)
	tk := testkit.NewTestKit(t, store)
	tk.MustExec("use test")
	tk.MustExec(`create view v as select 1 as b;`)
	tk.MustExec(`create table t (a int);`)
	tk.MustExec(`update v, t set a=2;`)
	tk.MustGetErrCode(`update v, t set b=2;`, mysql.ErrNonUpdatableTable)
	tk.MustExec("create database db1")
	tk.MustExec("use db1")
	tk.MustExec("update test.t, (select 1 as a) as t set test.t.a=1;")
	// bug in MySQL: ERROR 1288 (HY000): The target table t of the UPDATE is not updatable
	tk.MustExec("update (select 1 as a) as t, test.t set test.t.a=1;")
}

func TestBuildUpdateListResolver(t *testing.T) {
	store := testkit.CreateMockStore(t)
	tk := testkit.NewTestKit(t, store)
	tk.MustExec("use test")

	// For issue https://github.com/pingcap/tidb/issues/24567
	tk.MustExec("drop table if exists t")
	tk.MustExec("drop table if exists t1")
	tk.MustExec("create table t(a int)")
	tk.MustExec("create table t1(b int)")
	tk.MustGetErrCode("update (select 1 as a) as t set a=1", mysql.ErrNonUpdatableTable)
	tk.MustGetErrCode("update (select 1 as a) as t, t1 set a=1", mysql.ErrNonUpdatableTable)
	tk.MustExec("drop table if exists t")
	tk.MustExec("drop table if exists t1")

	// For issue https://github.com/pingcap/tidb/issues/30031
	tk.MustExec("create table t(a int default -1, c int as (a+10) stored)")
	tk.MustExec("insert into t(a) values(1)")
	tk.MustExec("update test.t, (select 1 as b) as t set test.t.a=default")
	tk.MustQuery("select * from t").Check(testkit.Rows("-1 9"))
	tk.MustExec("drop table if exists t")
}

func TestIssue22828(t *testing.T) {
	store := testkit.CreateMockStore(t)
	tk := testkit.NewTestKit(t, store)
	tk.MustExec("use test")
	tk.MustExec(`drop table if exists t1;`)
	tk.MustExec(`create table t (c int);`)
	tk.MustGetErrMsg(`select group_concat((select concat(c,group_concat(c)) FROM t where xxx=xxx)) FROM t;`, "[planner:1054]Unknown column 'xxx' in 'where clause'")
}

func TestJoinNotNullFlag(t *testing.T) {
	store := testkit.CreateMockStore(t)
	tk := testkit.NewTestKit(t, store)
	tk.MustExec("use test")
	tk.MustExec("drop table if exists t1, t2")
	tk.MustExec("create table t1(x int not null)")
	tk.MustExec("create table t2(x int)")
	tk.MustExec("insert into t2 values (1)")

	tk.MustQuery("select IFNULL((select t1.x from t1 where t1.x = t2.x), 'xxx') as col1 from t2").Check(testkit.Rows("xxx"))
	tk.MustQuery("select ifnull(t1.x, 'xxx') from t2 left join t1 using(x)").Check(testkit.Rows("xxx"))
	tk.MustQuery("select ifnull(t1.x, 'xxx') from t2 natural left join t1").Check(testkit.Rows("xxx"))
}

func TestAntiJoinConstProp(t *testing.T) {
	store := testkit.CreateMockStore(t)
	tk := testkit.NewTestKit(t, store)
	tk.MustExec("use test")
	tk.MustExec("drop table if exists t1, t2")
	tk.MustExec("create table t1(a int not null, b int not null)")
	tk.MustExec("insert into t1 values (1,1)")
	tk.MustExec("create table t2(a int not null, b int not null)")
	tk.MustExec("insert into t2 values (2,2)")

	tk.MustQuery("select * from t1 where t1.a not in (select a from t2 where t2.a = t1.a and t2.a > 1)").Check(testkit.Rows(
		"1 1",
	))
	tk.MustQuery("select * from t1 where t1.a not in (select a from t2 where t2.b = t1.b and t2.a > 1)").Check(testkit.Rows(
		"1 1",
	))
	tk.MustQuery("select * from t1 where t1.a not in (select a from t2 where t2.b = t1.b and t2.b > 1)").Check(testkit.Rows(
		"1 1",
	))
	tk.MustQuery("select q.a in (select count(*) from t1 s where not exists (select 1 from t1 p where q.a > 1 and p.a = s.a)) from t1 q").Check(testkit.Rows(
		"1",
	))
	tk.MustQuery("select q.a in (select not exists (select 1 from t1 p where q.a > 1 and p.a = s.a) from t1 s) from t1 q").Check(testkit.Rows(
		"1",
	))

	tk.MustExec("drop table t1, t2")
	tk.MustExec("create table t1(a int not null, b int)")
	tk.MustExec("insert into t1 values (1,null)")
	tk.MustExec("create table t2(a int not null, b int)")
	tk.MustExec("insert into t2 values (2,2)")

	tk.MustQuery("select * from t1 where t1.a not in (select a from t2 where t2.b > t1.b)").Check(testkit.Rows(
		"1 <nil>",
	))
	tk.MustQuery("select * from t1 where t1.a not in (select a from t2 where t1.a = 2)").Check(testkit.Rows(
		"1 <nil>",
	))
}

func TestSimplifyOuterJoinWithCast(t *testing.T) {
	store := testkit.CreateMockStore(t)
	tk := testkit.NewTestKit(t, store)

	tk.MustExec("use test")
	tk.MustExec("drop table if exists t")
	tk.MustExec("create table t(a int not null, b datetime default null)")

	var input []string
	var output []struct {
		SQL  string
		Plan []string
	}
	integrationSuiteData := core.GetIntegrationSuiteData()
	integrationSuiteData.LoadTestCases(t, &input, &output)
	for i, tt := range input {
		testdata.OnRecord(func() {
			output[i].SQL = tt
			output[i].Plan = testdata.ConvertRowsToStrings(tk.MustQuery(tt).Rows())
		})
		tk.MustQuery(tt).Check(testkit.Rows(output[i].Plan...))
	}
}

func TestNoneAccessPathsFoundByIsolationRead(t *testing.T) {
	store := testkit.CreateMockStore(t)
	tk := testkit.NewTestKit(t, store)

	tk.MustExec("use test")
	tk.MustExec("drop table if exists t")
	tk.MustExec("create table t(a int primary key)")

	tk.MustExec("select * from t")

	tk.MustExec("set @@session.tidb_isolation_read_engines = 'tiflash'")

	// Don't filter mysql.SystemDB by isolation read.
	tk.MustQuery("explain format = 'brief' select * from mysql.stats_meta").Check(testkit.Rows(
		"TableReader 10000.00 root  data:TableFullScan",
		"└─TableFullScan 10000.00 cop[tikv] table:stats_meta keep order:false, stats:pseudo"))

	_, err := tk.Exec("select * from t")
	require.EqualError(t, err, "[planner:1815]Internal : No access path for table 't' is found with 'tidb_isolation_read_engines' = 'tiflash', valid values can be 'tikv'. Please check tiflash replica or ensure the query is readonly.")

	tk.MustExec("set @@session.tidb_isolation_read_engines = 'tiflash, tikv'")
	tk.MustExec("select * from t")
	defer config.RestoreFunc()()
	config.UpdateGlobal(func(conf *config.Config) {
		conf.IsolationRead.Engines = []string{"tiflash"}
	})
	// Change instance config doesn't affect isolation read.
	tk.MustExec("select * from t")
}

func TestSelPushDownTiFlash(t *testing.T) {
	store := testkit.CreateMockStore(t)
	tk := testkit.NewTestKit(t, store)
	tk.MustExec("use test")
	tk.MustExec("drop table if exists t")
	tk.MustExec("create table t(a int primary key, b varchar(20))")

	// Create virtual tiflash replica info.
	dom := domain.GetDomain(tk.Session())
	is := dom.InfoSchema()
	db, exists := is.SchemaByName(model.NewCIStr("test"))
	require.True(t, exists)
	for _, tblInfo := range db.Tables {
		if tblInfo.Name.L == "t" {
			tblInfo.TiFlashReplica = &model.TiFlashReplicaInfo{
				Count:     1,
				Available: true,
			}
		}
	}

	tk.MustExec("set @@session.tidb_isolation_read_engines = 'tiflash'")
	tk.MustExec("set @@session.tidb_allow_mpp = 0")

	var input []string
	var output []struct {
		SQL  string
		Plan []string
	}
	integrationSuiteData := core.GetIntegrationSuiteData()
	integrationSuiteData.LoadTestCases(t, &input, &output)
	for i, tt := range input {
		testdata.OnRecord(func() {
			output[i].SQL = tt
			output[i].Plan = testdata.ConvertRowsToStrings(tk.MustQuery(tt).Rows())
		})
		res := tk.MustQuery(tt)
		res.Check(testkit.Rows(output[i].Plan...))
	}
}

func TestVerboseExplain(t *testing.T) {
	store := testkit.CreateMockStore(t)
	tk := testkit.NewTestKit(t, store)
	tk.MustExec("use test")
	tk.MustExec(`set tidb_opt_limit_push_down_threshold=0`)
	tk.MustExec("drop table if exists t1, t2, t3")
	tk.MustExec("create table t1(a int, b int)")
	tk.MustExec("create table t2(a int, b int)")
	tk.MustExec("create table t3(a int, b int, index c(b))")
	tk.MustExec("insert into t1 values(1,2)")
	tk.MustExec("insert into t1 values(3,4)")
	tk.MustExec("insert into t1 values(5,6)")
	tk.MustExec("insert into t2 values(1,2)")
	tk.MustExec("insert into t2 values(3,4)")
	tk.MustExec("insert into t2 values(5,6)")
	tk.MustExec("insert into t3 values(1,2)")
	tk.MustExec("insert into t3 values(3,4)")
	tk.MustExec("insert into t3 values(5,6)")
	tk.MustExec("analyze table t1")
	tk.MustExec("analyze table t2")
	tk.MustExec("analyze table t3")

	// Default RPC encoding may cause statistics explain result differ and then the test unstable.
	tk.MustExec("set @@tidb_enable_chunk_rpc = on")

	// Create virtual tiflash replica info.
	dom := domain.GetDomain(tk.Session())
	is := dom.InfoSchema()
	db, exists := is.SchemaByName(model.NewCIStr("test"))
	require.True(t, exists)
	for _, tblInfo := range db.Tables {
		if tblInfo.Name.L == "t1" || tblInfo.Name.L == "t2" {
			tblInfo.TiFlashReplica = &model.TiFlashReplicaInfo{
				Count:     1,
				Available: true,
			}
		}
	}

	var input []string
	var output []struct {
		SQL  string
		Plan []string
	}
	integrationSuiteData := core.GetIntegrationSuiteData()
	integrationSuiteData.LoadTestCases(t, &input, &output)
	for i, tt := range input {
		testdata.OnRecord(func() {
			output[i].SQL = tt
			output[i].Plan = testdata.ConvertRowsToStrings(tk.MustQuery(tt).Rows())
		})
		res := tk.MustQuery(tt)
		res.Check(testkit.Rows(output[i].Plan...))
	}
}

func TestPushDownToTiFlashWithKeepOrder(t *testing.T) {
	store := testkit.CreateMockStore(t)
	tk := testkit.NewTestKit(t, store)
	tk.MustExec("use test")
	tk.MustExec("drop table if exists t")
	tk.MustExec("create table t(a int primary key, b varchar(20))")

	// Create virtual tiflash replica info.
	dom := domain.GetDomain(tk.Session())
	is := dom.InfoSchema()
	db, exists := is.SchemaByName(model.NewCIStr("test"))
	require.True(t, exists)
	for _, tblInfo := range db.Tables {
		if tblInfo.Name.L == "t" {
			tblInfo.TiFlashReplica = &model.TiFlashReplicaInfo{
				Count:     1,
				Available: true,
			}
		}
	}

	tk.MustExec("set @@session.tidb_isolation_read_engines = 'tiflash'")
	tk.MustExec("set @@session.tidb_allow_mpp = 0")
	var input []string
	var output []struct {
		SQL  string
		Plan []string
	}
	integrationSuiteData := core.GetIntegrationSuiteData()
	integrationSuiteData.LoadTestCases(t, &input, &output)
	for i, tt := range input {
		testdata.OnRecord(func() {
			output[i].SQL = tt
			output[i].Plan = testdata.ConvertRowsToStrings(tk.MustQuery(tt).Rows())
		})
		res := tk.MustQuery(tt)
		res.Check(testkit.Rows(output[i].Plan...))
	}
}

func TestPushDownToTiFlashWithKeepOrderInFastMode(t *testing.T) {
	store := testkit.CreateMockStore(t)
	tk := testkit.NewTestKit(t, store)
	tk.MustExec("use test")
	tk.MustExec("drop table if exists t")
	tk.MustExec("create table t(a int primary key, b varchar(20))")
	tk.MustExec("alter table t set tiflash mode fast")

	// Create virtual tiflash replica info.
	dom := domain.GetDomain(tk.Session())
	is := dom.InfoSchema()
	db, exists := is.SchemaByName(model.NewCIStr("test"))
	require.True(t, exists)
	for _, tblInfo := range db.Tables {
		if tblInfo.Name.L == "t" {
			tblInfo.TiFlashReplica = &model.TiFlashReplicaInfo{
				Count:     1,
				Available: true,
			}
		}
	}

	tk.MustExec("set @@session.tidb_isolation_read_engines = 'tiflash'")
	tk.MustExec("set @@session.tidb_allow_mpp = 0")
	var input []string
	var output []struct {
		SQL  string
		Plan []string
	}
	integrationSuiteData := core.GetIntegrationSuiteData()
	integrationSuiteData.LoadTestCases(t, &input, &output)
	for i, tt := range input {
		testdata.OnRecord(func() {
			output[i].SQL = tt
			output[i].Plan = testdata.ConvertRowsToStrings(tk.MustQuery(tt).Rows())
		})
		res := tk.MustQuery(tt)
		res.Check(testkit.Rows(output[i].Plan...))
	}
}

func TestMPPJoin(t *testing.T) {
	store := testkit.CreateMockStore(t)
	tk := testkit.NewTestKit(t, store)
	tk.MustExec("use test")
	tk.MustExec("drop table if exists d1_t")
	tk.MustExec("create table d1_t(d1_k int, value int)")
	tk.MustExec("insert into d1_t values(1,2),(2,3)")
	tk.MustExec("analyze table d1_t")
	tk.MustExec("drop table if exists d2_t")
	tk.MustExec("create table d2_t(d2_k decimal(10,2), value int)")
	tk.MustExec("insert into d2_t values(10.11,2),(10.12,3)")
	tk.MustExec("analyze table d2_t")
	tk.MustExec("drop table if exists d3_t")
	tk.MustExec("create table d3_t(d3_k date, value int)")
	tk.MustExec("insert into d3_t values(date'2010-01-01',2),(date'2010-01-02',3)")
	tk.MustExec("analyze table d3_t")
	tk.MustExec("drop table if exists fact_t")
	tk.MustExec("create table fact_t(d1_k int, d2_k decimal(10,2), d3_k date, col1 int, col2 int, col3 int)")
	tk.MustExec("insert into fact_t values(1,10.11,date'2010-01-01',1,2,3),(1,10.11,date'2010-01-02',1,2,3),(1,10.12,date'2010-01-01',1,2,3),(1,10.12,date'2010-01-02',1,2,3)")
	tk.MustExec("insert into fact_t values(2,10.11,date'2010-01-01',1,2,3),(2,10.11,date'2010-01-02',1,2,3),(2,10.12,date'2010-01-01',1,2,3),(2,10.12,date'2010-01-02',1,2,3)")
	tk.MustExec("analyze table fact_t")

	// Create virtual tiflash replica info.
	dom := domain.GetDomain(tk.Session())
	is := dom.InfoSchema()
	db, exists := is.SchemaByName(model.NewCIStr("test"))
	require.True(t, exists)
	for _, tblInfo := range db.Tables {
		if tblInfo.Name.L == "fact_t" || tblInfo.Name.L == "d1_t" || tblInfo.Name.L == "d2_t" || tblInfo.Name.L == "d3_t" {
			tblInfo.TiFlashReplica = &model.TiFlashReplicaInfo{
				Count:     1,
				Available: true,
			}
		}
	}

	tk.MustExec("set @@session.tidb_isolation_read_engines = 'tiflash'")
	tk.MustExec("set @@session.tidb_allow_mpp = 1")
	var input []string
	var output []struct {
		SQL  string
		Plan []string
	}
	integrationSuiteData := core.GetIntegrationSuiteData()
	integrationSuiteData.LoadTestCases(t, &input, &output)
	for i, tt := range input {
		testdata.OnRecord(func() {
			output[i].SQL = tt
			output[i].Plan = testdata.ConvertRowsToStrings(tk.MustQuery(tt).Rows())
		})
		res := tk.MustQuery(tt)
		res.Check(testkit.Rows(output[i].Plan...))
	}
}

func TestMPPLeftSemiJoin(t *testing.T) {
	store := testkit.CreateMockStore(t)
	tk := testkit.NewTestKit(t, store)

	// test table
	tk.MustExec("use test")
	tk.MustExec("create table test.t(a int not null, b int null);")
	tk.MustExec("set tidb_allow_mpp=1; set tidb_enforce_mpp=1;")

	// Create virtual tiflash replica info.
	dom := domain.GetDomain(tk.Session())
	is := dom.InfoSchema()
	db, exists := is.SchemaByName(model.NewCIStr("test"))
	require.True(t, exists)
	for _, tblInfo := range db.Tables {
		if tblInfo.Name.L == "t" {
			tblInfo.TiFlashReplica = &model.TiFlashReplicaInfo{
				Count:     1,
				Available: true,
			}
		}
	}

	var input []string
	var output []struct {
		SQL  string
		Plan []string
		Warn []string
	}
	integrationSuiteData := core.GetIntegrationSuiteData()
	integrationSuiteData.LoadTestCases(t, &input, &output)
	for i, tt := range input {
		testdata.OnRecord(func() {
			output[i].SQL = tt
		})
		if strings.HasPrefix(tt, "set") || strings.HasPrefix(tt, "UPDATE") {
			tk.MustExec(tt)
			continue
		}
		testdata.OnRecord(func() {
			output[i].SQL = tt
			output[i].Plan = testdata.ConvertRowsToStrings(tk.MustQuery(tt).Rows())
			output[i].Warn = testdata.ConvertSQLWarnToStrings(tk.Session().GetSessionVars().StmtCtx.GetWarnings())
		})
		res := tk.MustQuery(tt)
		res.Check(testkit.Rows(output[i].Plan...))
		require.Equal(t, output[i].Warn, testdata.ConvertSQLWarnToStrings(tk.Session().GetSessionVars().StmtCtx.GetWarnings()))
	}
}

func TestMPPOuterJoinBuildSideForBroadcastJoin(t *testing.T) {
	store := testkit.CreateMockStore(t)
	tk := testkit.NewTestKit(t, store)
	tk.MustExec("use test")
	tk.MustExec("drop table if exists a")
	tk.MustExec("create table a(id int, value int)")
	tk.MustExec("insert into a values(1,2),(2,3)")
	tk.MustExec("analyze table a")
	tk.MustExec("drop table if exists b")
	tk.MustExec("create table b(id int, value int)")
	tk.MustExec("insert into b values(1,2),(2,3),(3,4)")
	tk.MustExec("analyze table b")
	// Create virtual tiflash replica info.
	dom := domain.GetDomain(tk.Session())
	is := dom.InfoSchema()
	db, exists := is.SchemaByName(model.NewCIStr("test"))
	require.True(t, exists)
	for _, tblInfo := range db.Tables {
		if tblInfo.Name.L == "a" || tblInfo.Name.L == "b" {
			tblInfo.TiFlashReplica = &model.TiFlashReplicaInfo{
				Count:     1,
				Available: true,
			}
		}
	}
	tk.MustExec("set @@session.tidb_isolation_read_engines = 'tiflash'")
	tk.MustExec("set @@session.tidb_opt_mpp_outer_join_fixed_build_side = 0")
	tk.MustExec("set @@session.tidb_broadcast_join_threshold_size = 10000")
	tk.MustExec("set @@session.tidb_broadcast_join_threshold_count = 10000")
	var input []string
	var output []struct {
		SQL  string
		Plan []string
	}
	integrationSuiteData := core.GetIntegrationSuiteData()
	integrationSuiteData.LoadTestCases(t, &input, &output)
	for i, tt := range input {
		testdata.OnRecord(func() {
			output[i].SQL = tt
			output[i].Plan = testdata.ConvertRowsToStrings(tk.MustQuery(tt).Rows())
		})
		res := tk.MustQuery(tt)
		res.Check(testkit.Rows(output[i].Plan...))
	}
}

func TestMPPOuterJoinBuildSideForShuffleJoinWithFixedBuildSide(t *testing.T) {
	store := testkit.CreateMockStore(t)
	tk := testkit.NewTestKit(t, store)
	tk.MustExec("use test")
	tk.MustExec("drop table if exists a")
	tk.MustExec("create table a(id int, value int)")
	tk.MustExec("insert into a values(1,2),(2,3)")
	tk.MustExec("analyze table a")
	tk.MustExec("drop table if exists b")
	tk.MustExec("create table b(id int, value int)")
	tk.MustExec("insert into b values(1,2),(2,3),(3,4)")
	tk.MustExec("analyze table b")
	// Create virtual tiflash replica info.
	dom := domain.GetDomain(tk.Session())
	is := dom.InfoSchema()
	db, exists := is.SchemaByName(model.NewCIStr("test"))
	require.True(t, exists)
	for _, tblInfo := range db.Tables {
		if tblInfo.Name.L == "a" || tblInfo.Name.L == "b" {
			tblInfo.TiFlashReplica = &model.TiFlashReplicaInfo{
				Count:     1,
				Available: true,
			}
		}
	}
	tk.MustExec("set @@session.tidb_isolation_read_engines = 'tiflash'")
	tk.MustExec("set @@session.tidb_opt_mpp_outer_join_fixed_build_side = 1")
	tk.MustExec("set @@session.tidb_broadcast_join_threshold_size = 0")
	tk.MustExec("set @@session.tidb_broadcast_join_threshold_count = 0")
	var input []string
	var output []struct {
		SQL  string
		Plan []string
	}
	integrationSuiteData := core.GetIntegrationSuiteData()
	integrationSuiteData.LoadTestCases(t, &input, &output)
	for i, tt := range input {
		testdata.OnRecord(func() {
			output[i].SQL = tt
			output[i].Plan = testdata.ConvertRowsToStrings(tk.MustQuery(tt).Rows())
		})
		res := tk.MustQuery(tt)
		res.Check(testkit.Rows(output[i].Plan...))
	}
}

func TestMPPOuterJoinBuildSideForShuffleJoin(t *testing.T) {
	store := testkit.CreateMockStore(t)
	tk := testkit.NewTestKit(t, store)
	tk.MustExec("use test")
	tk.MustExec("drop table if exists a")
	tk.MustExec("create table a(id int, value int)")
	tk.MustExec("insert into a values(1,2),(2,3)")
	tk.MustExec("analyze table a")
	tk.MustExec("drop table if exists b")
	tk.MustExec("create table b(id int, value int)")
	tk.MustExec("insert into b values(1,2),(2,3),(3,4)")
	tk.MustExec("analyze table b")
	// Create virtual tiflash replica info.
	dom := domain.GetDomain(tk.Session())
	is := dom.InfoSchema()
	db, exists := is.SchemaByName(model.NewCIStr("test"))
	require.True(t, exists)
	for _, tblInfo := range db.Tables {
		if tblInfo.Name.L == "a" || tblInfo.Name.L == "b" {
			tblInfo.TiFlashReplica = &model.TiFlashReplicaInfo{
				Count:     1,
				Available: true,
			}
		}
	}
	tk.MustExec("set @@session.tidb_isolation_read_engines = 'tiflash'")
	tk.MustExec("set @@session.tidb_opt_mpp_outer_join_fixed_build_side = 0")
	tk.MustExec("set @@session.tidb_broadcast_join_threshold_size = 0")
	tk.MustExec("set @@session.tidb_broadcast_join_threshold_count = 0")
	var input []string
	var output []struct {
		SQL  string
		Plan []string
	}
	integrationSuiteData := core.GetIntegrationSuiteData()
	integrationSuiteData.LoadTestCases(t, &input, &output)
	for i, tt := range input {
		testdata.OnRecord(func() {
			output[i].SQL = tt
			output[i].Plan = testdata.ConvertRowsToStrings(tk.MustQuery(tt).Rows())
		})
		res := tk.MustQuery(tt)
		res.Check(testkit.Rows(output[i].Plan...))
	}
}

func TestMPPShuffledJoin(t *testing.T) {
	store := testkit.CreateMockStore(t)
	tk := testkit.NewTestKit(t, store)
	tk.MustExec("use test")
	tk.MustExec("drop table if exists d1_t")
	tk.MustExec("create table d1_t(d1_k int, value int)")
	tk.MustExec("insert into d1_t values(1,2),(2,3)")
	tk.MustExec("insert into d1_t values(1,2),(2,3)")
	tk.MustExec("analyze table d1_t")
	tk.MustExec("drop table if exists d2_t")
	tk.MustExec("create table d2_t(d2_k decimal(10,2), value int)")
	tk.MustExec("insert into d2_t values(10.11,2),(10.12,3)")
	tk.MustExec("insert into d2_t values(10.11,2),(10.12,3)")
	tk.MustExec("analyze table d2_t")
	tk.MustExec("drop table if exists d3_t")
	tk.MustExec("create table d3_t(d3_k date, value int)")
	tk.MustExec("insert into d3_t values(date'2010-01-01',2),(date'2010-01-02',3)")
	tk.MustExec("insert into d3_t values(date'2010-01-01',2),(date'2010-01-02',3)")
	tk.MustExec("analyze table d3_t")
	tk.MustExec("drop table if exists fact_t")
	tk.MustExec("create table fact_t(d1_k int, d2_k decimal(10,2), d3_k date, col1 int, col2 int, col3 int)")
	tk.MustExec("insert into fact_t values(1,10.11,date'2010-01-01',1,2,3),(1,10.11,date'2010-01-02',1,2,3),(1,10.12,date'2010-01-01',1,2,3),(1,10.12,date'2010-01-02',1,2,3)")
	tk.MustExec("insert into fact_t values(2,10.11,date'2010-01-01',1,2,3),(2,10.11,date'2010-01-02',1,2,3),(2,10.12,date'2010-01-01',1,2,3),(2,10.12,date'2010-01-02',1,2,3)")
	tk.MustExec("insert into fact_t values(2,10.11,date'2010-01-01',1,2,3),(2,10.11,date'2010-01-02',1,2,3),(2,10.12,date'2010-01-01',1,2,3),(2,10.12,date'2010-01-02',1,2,3)")
	tk.MustExec("insert into fact_t values(2,10.11,date'2010-01-01',1,2,3),(2,10.11,date'2010-01-02',1,2,3),(2,10.12,date'2010-01-01',1,2,3),(2,10.12,date'2010-01-02',1,2,3)")
	tk.MustExec("analyze table fact_t")

	// Create virtual tiflash replica info.
	dom := domain.GetDomain(tk.Session())
	is := dom.InfoSchema()
	db, exists := is.SchemaByName(model.NewCIStr("test"))
	require.True(t, exists)
	for _, tblInfo := range db.Tables {
		if tblInfo.Name.L == "fact_t" || tblInfo.Name.L == "d1_t" || tblInfo.Name.L == "d2_t" || tblInfo.Name.L == "d3_t" {
			tblInfo.TiFlashReplica = &model.TiFlashReplicaInfo{
				Count:     1,
				Available: true,
			}
		}
	}

	tk.MustExec("set @@session.tidb_isolation_read_engines = 'tiflash'")
	tk.MustExec("set @@session.tidb_allow_mpp = 1")
	tk.MustExec("set @@session.tidb_broadcast_join_threshold_size = 1")
	tk.MustExec("set @@session.tidb_broadcast_join_threshold_count = 1")
	var input []string
	var output []struct {
		SQL  string
		Plan []string
	}
	integrationSuiteData := core.GetIntegrationSuiteData()
	integrationSuiteData.LoadTestCases(t, &input, &output)
	for i, tt := range input {
		testdata.OnRecord(func() {
			output[i].SQL = tt
			output[i].Plan = testdata.ConvertRowsToStrings(tk.MustQuery(tt).Rows())
		})
		res := tk.MustQuery(tt)
		res.Check(testkit.Rows(output[i].Plan...))
	}
}

func TestMPPJoinWithCanNotFoundColumnInSchemaColumnsError(t *testing.T) {
	store := testkit.CreateMockStore(t)
	tk := testkit.NewTestKit(t, store)
	tk.MustExec("use test")
	tk.MustExec("drop table if exists t1")
	tk.MustExec("create table t1(id int, v1 decimal(20,2), v2 decimal(20,2))")
	tk.MustExec("create table t2(id int, v1 decimal(10,2), v2 decimal(10,2))")
	tk.MustExec("create table t3(id int, v1 decimal(10,2), v2 decimal(10,2))")
	tk.MustExec("insert into t1 values(1,1,1),(2,2,2)")
	tk.MustExec("insert into t2 values(1,1,1),(2,2,2),(3,3,3),(4,4,4),(5,5,5),(6,6,6),(7,7,7),(8,8,8)")
	tk.MustExec("insert into t3 values(1,1,1)")
	tk.MustExec("analyze table t1")
	tk.MustExec("analyze table t2")
	tk.MustExec("analyze table t3")

	dom := domain.GetDomain(tk.Session())
	is := dom.InfoSchema()
	db, exists := is.SchemaByName(model.NewCIStr("test"))
	require.True(t, exists)
	for _, tblInfo := range db.Tables {
		if tblInfo.Name.L == "t1" || tblInfo.Name.L == "t2" || tblInfo.Name.L == "t3" {
			tblInfo.TiFlashReplica = &model.TiFlashReplicaInfo{
				Count:     1,
				Available: true,
			}
		}
	}

	tk.MustExec("set @@session.tidb_isolation_read_engines = 'tiflash'")
	tk.MustExec("set @@session.tidb_enforce_mpp = 1")
	tk.MustExec("set @@session.tidb_broadcast_join_threshold_size = 0")
	tk.MustExec("set @@session.tidb_broadcast_join_threshold_count = 0")
	tk.MustExec("set @@session.tidb_opt_mpp_outer_join_fixed_build_side = 0")

	var input []string
	var output []struct {
		SQL  string
		Plan []string
	}
	integrationSuiteData := core.GetIntegrationSuiteData()
	integrationSuiteData.LoadTestCases(t, &input, &output)
	for i, tt := range input {
		testdata.OnRecord(func() {
			output[i].SQL = tt
			output[i].Plan = testdata.ConvertRowsToStrings(tk.MustQuery(tt).Rows())
		})
		res := tk.MustQuery(tt)
		res.Check(testkit.Rows(output[i].Plan...))
	}
}

func TestJoinNotSupportedByTiFlash(t *testing.T) {
	store := testkit.CreateMockStore(t)

	tk := testkit.NewTestKit(t, store)
	tk.MustExec("use test")
	tk.MustExec("drop table if exists table_1")
	tk.MustExec("create table table_1(id int not null, bit_col bit(2) not null, datetime_col datetime not null)")
	tk.MustExec("insert into table_1 values(1,b'1','2020-01-01 00:00:00'),(2,b'0','2020-01-01 00:00:00')")
	tk.MustExec("analyze table table_1")

	tk.MustExec("insert into mysql.expr_pushdown_blacklist values('dayofmonth', 'tiflash', '');")
	tk.MustExec("admin reload expr_pushdown_blacklist;")

	// Create virtual tiflash replica info.
	dom := domain.GetDomain(tk.Session())
	is := dom.InfoSchema()
	db, exists := is.SchemaByName(model.NewCIStr("test"))
	require.True(t, exists)
	for _, tblInfo := range db.Tables {
		if tblInfo.Name.L == "table_1" {
			tblInfo.TiFlashReplica = &model.TiFlashReplicaInfo{
				Count:     1,
				Available: true,
			}
		}
	}

	tk.MustExec("set @@session.tidb_isolation_read_engines = 'tiflash'")
	tk.MustExec("set @@session.tidb_allow_mpp = 1")
	var input []string
	var output []struct {
		SQL  string
		Plan []string
	}
	integrationSuiteData := core.GetIntegrationSuiteData()
	integrationSuiteData.LoadTestCases(t, &input, &output)
	for i, tt := range input {
		testdata.OnRecord(func() {
			output[i].SQL = tt
			output[i].Plan = testdata.ConvertRowsToStrings(tk.MustQuery(tt).Rows())
		})
		res := tk.MustQuery(tt)
		res.Check(testkit.Rows(output[i].Plan...))
	}

	tk.MustExec("set @@session.tidb_broadcast_join_threshold_size = 1")
	tk.MustExec("set @@session.tidb_broadcast_join_threshold_count = 1")
	integrationSuiteData.LoadTestCases(t, &input, &output)
	for i, tt := range input {
		testdata.OnRecord(func() {
			output[i].SQL = tt
			output[i].Plan = testdata.ConvertRowsToStrings(tk.MustQuery(tt).Rows())
		})
		res := tk.MustQuery(tt)
		res.Check(testkit.Rows(output[i].Plan...))
	}
}

func TestMPPWithHashExchangeUnderNewCollation(t *testing.T) {
	store := testkit.CreateMockStore(t)
	tk := testkit.NewTestKit(t, store)
	tk.MustExec("use test")
	tk.MustExec("drop table if exists table_1")
	tk.MustExec("create table table_1(id int not null, value char(10)) CHARACTER SET utf8mb4 COLLATE utf8mb4_general_ci;")
	tk.MustExec("insert into table_1 values(1,'1'),(2,'2')")
	tk.MustExec("drop table if exists table_2")
	tk.MustExec("create table table_2(id int not null, value char(10)) CHARACTER SET utf8mb4 COLLATE utf8mb4_bin;")
	tk.MustExec("insert into table_2 values(1,'1'),(2,'2')")
	tk.MustExec("analyze table table_1")
	tk.MustExec("analyze table table_2")

	// Create virtual tiflash replica info.
	dom := domain.GetDomain(tk.Session())
	is := dom.InfoSchema()
	db, exists := is.SchemaByName(model.NewCIStr("test"))
	require.True(t, exists)
	for _, tblInfo := range db.Tables {
		if tblInfo.Name.L == "table_1" || tblInfo.Name.L == "table_2" {
			tblInfo.TiFlashReplica = &model.TiFlashReplicaInfo{
				Count:     1,
				Available: true,
			}
		}
	}

	tk.MustExec("set @@session.tidb_isolation_read_engines = 'tiflash'")
	tk.MustExec("set @@session.tidb_allow_mpp = 1")
	tk.MustExec("set @@session.tidb_broadcast_join_threshold_count = 0")
	tk.MustExec("set @@session.tidb_broadcast_join_threshold_size = 0")
	tk.MustExec("set @@session.tidb_hash_exchange_with_new_collation = 1")
	var input []string
	var output []struct {
		SQL  string
		Plan []string
	}
	integrationSuiteData := core.GetIntegrationSuiteData()
	integrationSuiteData.LoadTestCases(t, &input, &output)
	for i, tt := range input {
		testdata.OnRecord(func() {
			output[i].SQL = tt
			output[i].Plan = testdata.ConvertRowsToStrings(tk.MustQuery(tt).Rows())
		})
		res := tk.MustQuery(tt)
		res.Check(testkit.Rows(output[i].Plan...))
	}
}

func TestMPPWithBroadcastExchangeUnderNewCollation(t *testing.T) {
	store := testkit.CreateMockStore(t)
	tk := testkit.NewTestKit(t, store)
	tk.MustExec("use test")
	tk.MustExec("drop table if exists table_1")
	tk.MustExec("create table table_1(id int not null, value char(10))")
	tk.MustExec("insert into table_1 values(1,'1'),(2,'2')")
	tk.MustExec("analyze table table_1")

	// Create virtual tiflash replica info.
	dom := domain.GetDomain(tk.Session())
	is := dom.InfoSchema()
	db, exists := is.SchemaByName(model.NewCIStr("test"))
	require.True(t, exists)
	for _, tblInfo := range db.Tables {
		if tblInfo.Name.L == "table_1" {
			tblInfo.TiFlashReplica = &model.TiFlashReplicaInfo{
				Count:     1,
				Available: true,
			}
		}
	}

	tk.MustExec("set @@session.tidb_isolation_read_engines = 'tiflash'")
	tk.MustExec("set @@session.tidb_allow_mpp = 1")
	var input []string
	var output []struct {
		SQL  string
		Plan []string
	}
	integrationSuiteData := core.GetIntegrationSuiteData()
	integrationSuiteData.LoadTestCases(t, &input, &output)
	for i, tt := range input {
		testdata.OnRecord(func() {
			output[i].SQL = tt
			output[i].Plan = testdata.ConvertRowsToStrings(tk.MustQuery(tt).Rows())
		})
		res := tk.MustQuery(tt)
		res.Check(testkit.Rows(output[i].Plan...))
	}
}

func TestPartitionTableDynamicModeUnderNewCollation(t *testing.T) {
	store := testkit.CreateMockStore(t)
	tk := testkit.NewTestKit(t, store)
	tk.MustExec("create database test_new_collation")
	tk.MustExec("use test_new_collation")
	tk.MustExec("set @@tidb_partition_prune_mode = 'dynamic'")

	// hash + range partition
	tk.MustExec(`CREATE TABLE thash (a int, c varchar(20) charset utf8mb4 collate utf8mb4_general_ci, key(a)) partition by hash(a) partitions 4`)
	tk.MustExec(`CREATE TABLE trange (a int, c varchar(20) charset utf8mb4 collate utf8mb4_general_ci, key(a)) partition by range(a) (
						partition p0 values less than (10),
						partition p1 values less than (20),
						partition p2 values less than (30),
						partition p3 values less than (40))`)
	tk.MustExec(`insert into thash values (1, 'a'), (1, 'A'), (11, 'a'), (11, 'A'), (21, 'a'), (21, 'A'), (31, 'a'), (31, 'A')`)
	tk.MustExec(`insert into trange values (1, 'a'), (1, 'A'), (11, 'a'), (11, 'A'), (21, 'a'), (21, 'A'), (31, 'a'), (31, 'A')`)
	tk.MustQuery(`select * from thash use index(a) where a in (1, 11, 31) and c='a'`).Sort().Check(testkit.Rows("1 A", "1 a", "11 A", "11 a", "31 A", "31 a"))
	tk.MustQuery(`select * from thash ignore index(a) where a in (1, 11, 31) and c='a'`).Sort().Check(testkit.Rows("1 A", "1 a", "11 A", "11 a", "31 A", "31 a"))
	tk.MustQuery(`select * from trange use index(a) where a in (1, 11, 31) and c='a'`).Sort().Check(testkit.Rows("1 A", "1 a", "11 A", "11 a", "31 A", "31 a"))
	tk.MustQuery(`select * from trange ignore index(a) where a in (1, 11, 31) and c='a'`).Sort().Check(testkit.Rows("1 A", "1 a", "11 A", "11 a", "31 A", "31 a"))

	// range partition and partitioned by utf8mb4_general_ci
	tk.MustExec(`create table strrange(a varchar(10) charset utf8mb4 collate utf8mb4_general_ci, b int) partition by range columns(a) (
						partition p0 values less than ('a'),
						partition p1 values less than ('k'),
						partition p2 values less than ('z'))`)
	tk.MustExec("insert into strrange values ('a', 1), ('A', 1), ('y', 1), ('Y', 1), ('q', 1)")
	tk.MustQuery("select * from strrange where a in ('a', 'y')").Sort().Check(testkit.Rows("A 1", "Y 1", "a 1", "y 1"))

	// list partition and partitioned by utf8mb4_general_ci
	tk.MustExec(`create table strlist(a varchar(10) charset utf8mb4 collate utf8mb4_general_ci, b int) partition by list columns (a) (
						partition p0 values in ('a', 'b'),
						partition p1 values in ('c', 'd'),
						partition p2 values in ('e', 'f'))`)
	tk.MustExec("insert into strlist values ('a', 1), ('A', 1), ('d', 1), ('D', 1), ('e', 1)")
	tk.MustQuery(`select * from strlist where a='a'`).Sort().Check(testkit.Rows("A 1", "a 1"))
	tk.MustQuery(`select * from strlist where a in ('D', 'e')`).Sort().Check(testkit.Rows("D 1", "d 1", "e 1"))
}

func TestMPPAvgRewrite(t *testing.T) {
	store := testkit.CreateMockStore(t)
	tk := testkit.NewTestKit(t, store)
	tk.MustExec("use test")
	tk.MustExec("drop table if exists table_1")
	tk.MustExec("create table table_1(id int not null, value decimal(10,2))")
	tk.MustExec("insert into table_1 values(1,1),(2,2)")
	tk.MustExec("analyze table table_1")

	// Create virtual tiflash replica info.
	dom := domain.GetDomain(tk.Session())
	is := dom.InfoSchema()
	db, exists := is.SchemaByName(model.NewCIStr("test"))
	require.True(t, exists)
	for _, tblInfo := range db.Tables {
		if tblInfo.Name.L == "table_1" {
			tblInfo.TiFlashReplica = &model.TiFlashReplicaInfo{
				Count:     1,
				Available: true,
			}
		}
	}

	tk.MustExec("set @@session.tidb_isolation_read_engines = 'tiflash'")
	tk.MustExec("set @@session.tidb_allow_mpp = 1")
	var input []string
	var output []struct {
		SQL  string
		Plan []string
	}
	integrationSuiteData := core.GetIntegrationSuiteData()
	integrationSuiteData.LoadTestCases(t, &input, &output)
	for i, tt := range input {
		testdata.OnRecord(func() {
			output[i].SQL = tt
			output[i].Plan = testdata.ConvertRowsToStrings(tk.MustQuery(tt).Rows())
		})
		res := tk.MustQuery(tt)
		res.Check(testkit.Rows(output[i].Plan...))
	}
}

func TestAggPushDownEngine(t *testing.T) {
	store := testkit.CreateMockStore(t)
	tk := testkit.NewTestKit(t, store)
	tk.MustExec("use test")
	tk.MustExec("drop table if exists t")
	tk.MustExec("create table t(a int primary key, b varchar(20))")

	// Create virtual tiflash replica info.
	dom := domain.GetDomain(tk.Session())
	is := dom.InfoSchema()
	db, exists := is.SchemaByName(model.NewCIStr("test"))
	require.True(t, exists)
	for _, tblInfo := range db.Tables {
		if tblInfo.Name.L == "t" {
			tblInfo.TiFlashReplica = &model.TiFlashReplicaInfo{
				Count:     1,
				Available: true,
			}
		}
	}

	tk.MustExec("set @@session.tidb_isolation_read_engines = 'tiflash'")

	tk.MustQuery("explain format = 'brief' select approx_count_distinct(a) from t").Check(testkit.Rows(
		"StreamAgg 1.00 root  funcs:approx_count_distinct(Column#5)->Column#3",
		"└─TableReader 1.00 root  data:StreamAgg",
		"  └─StreamAgg 1.00 batchCop[tiflash]  funcs:approx_count_distinct(test.t.a)->Column#5",
		"    └─TableFullScan 10000.00 batchCop[tiflash] table:t keep order:false, stats:pseudo"))

	tk.MustExec("set @@session.tidb_isolation_read_engines = 'tikv'")

	tk.MustQuery("explain format = 'brief' select approx_count_distinct(a) from t").Check(testkit.Rows(
		"HashAgg 1.00 root  funcs:approx_count_distinct(test.t.a)->Column#3",
		"└─TableReader 10000.00 root  data:TableFullScan",
		"  └─TableFullScan 10000.00 cop[tikv] table:t keep order:false, stats:pseudo"))
}

func TestIssue15110(t *testing.T) {
	store := testkit.CreateMockStore(t)
	tk := testkit.NewTestKit(t, store)
	tk.MustExec("use test")
	tk.MustExec("drop table if exists crm_rd_150m")
	tk.MustExec(`CREATE TABLE crm_rd_150m (
	product varchar(256) DEFAULT NULL,
		uks varchar(16) DEFAULT NULL,
		brand varchar(256) DEFAULT NULL,
		cin varchar(16) DEFAULT NULL,
		created_date timestamp NULL DEFAULT NULL,
		quantity int(11) DEFAULT NULL,
		amount decimal(11,0) DEFAULT NULL,
		pl_date timestamp NULL DEFAULT NULL,
		customer_first_date timestamp NULL DEFAULT NULL,
		recent_date timestamp NULL DEFAULT NULL
	) ENGINE=InnoDB DEFAULT CHARSET=utf8 COLLATE=utf8_bin;`)

	// Create virtual tiflash replica info.
	dom := domain.GetDomain(tk.Session())
	is := dom.InfoSchema()
	db, exists := is.SchemaByName(model.NewCIStr("test"))
	require.True(t, exists)
	for _, tblInfo := range db.Tables {
		if tblInfo.Name.L == "crm_rd_150m" {
			tblInfo.TiFlashReplica = &model.TiFlashReplicaInfo{
				Count:     1,
				Available: true,
			}
		}
	}

	tk.MustExec("set @@session.tidb_isolation_read_engines = 'tiflash'")
	tk.MustExec("explain format = 'brief' SELECT count(*) FROM crm_rd_150m dataset_48 WHERE (CASE WHEN (month(dataset_48.customer_first_date)) <= 30 THEN '新客' ELSE NULL END) IS NOT NULL;")
}

func TestReadFromStorageHint(t *testing.T) {
	store := testkit.CreateMockStore(t)
	tk := testkit.NewTestKit(t, store)

	tk.MustExec("use test")
	tk.MustExec("drop table if exists t, tt, ttt")
	tk.MustExec("set session tidb_allow_mpp=OFF")
	tk.MustExec("create table t(a int, b int, index ia(a))")
	tk.MustExec("create table tt(a int, b int, primary key(a))")
	tk.MustExec("create table ttt(a int, primary key (a desc))")

	// Create virtual tiflash replica info.
	dom := domain.GetDomain(tk.Session())
	is := dom.InfoSchema()
	db, exists := is.SchemaByName(model.NewCIStr("test"))
	require.True(t, exists)
	for _, tblInfo := range db.Tables {
		tblInfo.TiFlashReplica = &model.TiFlashReplicaInfo{
			Count:     1,
			Available: true,
		}
	}

	var input []string
	var output []struct {
		SQL  string
		Plan []string
		Warn []string
	}
	integrationSuiteData := core.GetIntegrationSuiteData()
	integrationSuiteData.LoadTestCases(t, &input, &output)
	for i, tt := range input {
		testdata.OnRecord(func() {
			output[i].SQL = tt
			output[i].Plan = testdata.ConvertRowsToStrings(tk.MustQuery(tt).Rows())
			output[i].Warn = testdata.ConvertSQLWarnToStrings(tk.Session().GetSessionVars().StmtCtx.GetWarnings())
		})
		res := tk.MustQuery(tt)
		res.Check(testkit.Rows(output[i].Plan...))
		require.Equal(t, output[i].Warn, testdata.ConvertSQLWarnToStrings(tk.Session().GetSessionVars().StmtCtx.GetWarnings()))
	}
}

func TestReadFromStorageHintAndIsolationRead(t *testing.T) {
	store := testkit.CreateMockStore(t)
	tk := testkit.NewTestKit(t, store)

	tk.MustExec("use test")
	tk.MustExec("drop table if exists t, tt, ttt")
	tk.MustExec("create table t(a int, b int, index ia(a))")
	tk.MustExec("set @@session.tidb_isolation_read_engines=\"tikv\"")

	// Create virtual tiflash replica info.
	dom := domain.GetDomain(tk.Session())
	is := dom.InfoSchema()
	db, exists := is.SchemaByName(model.NewCIStr("test"))
	require.True(t, exists)
	for _, tblInfo := range db.Tables {
		tblInfo.TiFlashReplica = &model.TiFlashReplicaInfo{
			Count:     1,
			Available: true,
		}
	}

	var input []string
	var output []struct {
		SQL  string
		Plan []string
		Warn []string
	}
	integrationSuiteData := core.GetIntegrationSuiteData()
	integrationSuiteData.LoadTestCases(t, &input, &output)
	for i, tt := range input {
		tk.Session().GetSessionVars().StmtCtx.SetWarnings(nil)
		testdata.OnRecord(func() {
			output[i].SQL = tt
			output[i].Plan = testdata.ConvertRowsToStrings(tk.MustQuery(tt).Rows())
			output[i].Warn = testdata.ConvertSQLWarnToStrings(tk.Session().GetSessionVars().StmtCtx.GetWarnings())
		})
		res := tk.MustQuery(tt)
		res.Check(testkit.Rows(output[i].Plan...))
		require.Equal(t, output[i].Warn, testdata.ConvertSQLWarnToStrings(tk.Session().GetSessionVars().StmtCtx.GetWarnings()))
	}
}

func TestIsolationReadTiFlashNotChoosePointGet(t *testing.T) {
	store := testkit.CreateMockStore(t)
	tk := testkit.NewTestKit(t, store)

	tk.MustExec("use test")
	tk.MustExec("drop table if exists t")
	tk.MustExec("create table t(a int, b int, primary key (a))")

	// Create virtual tiflash replica info.
	dom := domain.GetDomain(tk.Session())
	is := dom.InfoSchema()
	db, exists := is.SchemaByName(model.NewCIStr("test"))
	require.True(t, exists)
	for _, tblInfo := range db.Tables {
		tblInfo.TiFlashReplica = &model.TiFlashReplicaInfo{
			Count:     1,
			Available: true,
		}
	}

	tk.MustExec("set @@session.tidb_isolation_read_engines=\"tiflash\"")
	var input []string
	var output []struct {
		SQL    string
		Result []string
	}
	integrationSuiteData := core.GetIntegrationSuiteData()
	integrationSuiteData.LoadTestCases(t, &input, &output)
	for i, tt := range input {
		testdata.OnRecord(func() {
			output[i].SQL = tt
			output[i].Result = testdata.ConvertRowsToStrings(tk.MustQuery(tt).Rows())
		})
		tk.MustQuery(tt).Check(testkit.Rows(output[i].Result...))
	}
}

func TestIsolationReadTiFlashUseIndexHint(t *testing.T) {
	store := testkit.CreateMockStore(t)
	tk := testkit.NewTestKit(t, store)

	tk.MustExec("use test")
	tk.MustExec("drop table if exists t")
	tk.MustExec("create table t(a int, index idx(a));")

	// Create virtual tiflash replica info.
	dom := domain.GetDomain(tk.Session())
	is := dom.InfoSchema()
	db, exists := is.SchemaByName(model.NewCIStr("test"))
	require.True(t, exists)
	for _, tblInfo := range db.Tables {
		tblInfo.TiFlashReplica = &model.TiFlashReplicaInfo{
			Count:     1,
			Available: true,
		}
	}

	tk.MustExec("set @@session.tidb_isolation_read_engines=\"tiflash\"")
	var input []string
	var output []struct {
		SQL  string
		Plan []string
		Warn []string
	}
	integrationSuiteData := core.GetIntegrationSuiteData()
	integrationSuiteData.LoadTestCases(t, &input, &output)
	for i, tt := range input {
		testdata.OnRecord(func() {
			output[i].SQL = tt
			output[i].Plan = testdata.ConvertRowsToStrings(tk.MustQuery(tt).Rows())
			output[i].Warn = testdata.ConvertSQLWarnToStrings(tk.Session().GetSessionVars().StmtCtx.GetWarnings())
		})
		res := tk.MustQuery(tt)
		res.Check(testkit.Rows(output[i].Plan...))
		require.Equal(t, output[i].Warn, testdata.ConvertSQLWarnToStrings(tk.Session().GetSessionVars().StmtCtx.GetWarnings()))
	}
}

func TestIsolationReadDoNotFilterSystemDB(t *testing.T) {
	store := testkit.CreateMockStore(t)
	tk := testkit.NewTestKit(t, store)

	tk.MustExec("use test")
	tk.MustExec("set @@tidb_isolation_read_engines = \"tiflash\"")
	var input []string
	var output []struct {
		SQL  string
		Plan []string
	}
	integrationSuiteData := core.GetIntegrationSuiteData()
	integrationSuiteData.LoadTestCases(t, &input, &output)
	for i, tt := range input {
		testdata.OnRecord(func() {
			output[i].SQL = tt
			output[i].Plan = testdata.ConvertRowsToStrings(tk.MustQuery(tt).Rows())
		})
		res := tk.MustQuery(tt)
		res.Check(testkit.Rows(output[i].Plan...))
	}
}

func TestPartitionTableStats(t *testing.T) {
	store := testkit.CreateMockStore(t)
	tk := testkit.NewTestKit(t, store)
	{
		tk.MustExec(`set @@tidb_partition_prune_mode='` + string(variable.Static) + `'`)
		tk.MustExec("use test")
		tk.MustExec(`set tidb_opt_limit_push_down_threshold=0`)
		tk.MustExec("drop table if exists t")
		tk.MustExec("create table t(a int, b int)partition by range columns(a)(partition p0 values less than (10), partition p1 values less than(20), partition p2 values less than(30));")
		tk.MustExec("insert into t values(21, 1), (22, 2), (23, 3), (24, 4), (15, 5)")
		tk.MustExec("analyze table t")

		var input []string
		var output []struct {
			SQL    string
			Result []string
		}
		integrationSuiteData := core.GetIntegrationSuiteData()
		integrationSuiteData.LoadTestCases(t, &input, &output)
		for i, tt := range input {
			testdata.OnRecord(func() {
				output[i].SQL = tt
				output[i].Result = testdata.ConvertRowsToStrings(tk.MustQuery(tt).Rows())
			})
			tk.MustQuery(tt).Check(testkit.Rows(output[i].Result...))
		}
	}
}

func TestPartitionPruningForInExpr(t *testing.T) {
	store := testkit.CreateMockStore(t)
	tk := testkit.NewTestKit(t, store)

	tk.MustExec("use test")
	tk.MustExec("drop table if exists t")
	tk.MustExec("create table t(a int(11) not null, b int) partition by range (a) (partition p0 values less than (4), partition p1 values less than(10), partition p2 values less than maxvalue);")
	tk.MustExec("insert into t values (1, 1),(10, 10),(11, 11)")

	var input []string
	var output []struct {
		SQL  string
		Plan []string
	}
	integrationSuiteData := core.GetIntegrationSuiteData()
	integrationSuiteData.LoadTestCases(t, &input, &output)
	for i, tt := range input {
		testdata.OnRecord(func() {
			output[i].SQL = tt
			output[i].Plan = testdata.ConvertRowsToStrings(tk.MustQuery(tt).Rows())
		})
		tk.MustQuery(tt).Check(testkit.Rows(output[i].Plan...))
	}
}

func TestPartitionPruningWithDateType(t *testing.T) {
	store := testkit.CreateMockStore(t)
	tk := testkit.NewTestKit(t, store)

	tk.MustExec("use test")
	tk.MustExec("drop table if exists t")
	tk.MustExec("create table t(a datetime) partition by range columns (a) (partition p1 values less than ('20000101'), partition p2 values less than ('2000-10-01'));")
	tk.MustExec("insert into t values ('20000201'), ('19000101');")

	// cannot get the statistical information immediately
	// tk.MustQuery(`SELECT PARTITION_NAME,TABLE_ROWS FROM INFORMATION_SCHEMA.PARTITIONS WHERE TABLE_NAME = 't';`).Check(testkit.Rows("p1 1", "p2 1"))
	str := tk.MustQuery(`desc select * from t where a < '2000-01-01';`).Rows()[0][3].(string)
	require.True(t, strings.Contains(str, "partition:p1"))
}

func TestPartitionPruningForEQ(t *testing.T) {
	store := testkit.CreateMockStore(t)
	tk := testkit.NewTestKit(t, store)
	tk.MustExec("use test")

	tk.MustExec("drop table if exists t")
	tk.MustExec("create table t(a datetime, b int) partition by range(weekday(a)) (partition p0 values less than(10), partition p1 values less than (100))")

	is := tk.Session().GetInfoSchema().(infoschema.InfoSchema)
	tbl, err := is.TableByName(model.NewCIStr("test"), model.NewCIStr("t"))
	require.NoError(t, err)
	pt := tbl.(table.PartitionedTable)
	query, err := expression.ParseSimpleExprWithTableInfo(tk.Session(), "a = '2020-01-01 00:00:00'", tbl.Meta())
	require.NoError(t, err)
	dbName := model.NewCIStr(tk.Session().GetSessionVars().CurrentDB)
	columns, names, err := expression.ColumnInfos2ColumnsAndNames(tk.Session(), dbName, tbl.Meta().Name, tbl.Meta().Cols(), tbl.Meta())
	require.NoError(t, err)
	// Even the partition is not monotonous, EQ condition should be prune!
	// select * from t where a = '2020-01-01 00:00:00'
	res, err := core.PartitionPruning(tk.Session(), pt, []expression.Expression{query}, nil, columns, names)
	require.NoError(t, err)
	require.Len(t, res, 1)
	require.Equal(t, 0, res[0])
}

func TestErrNoDB(t *testing.T) {
	store := testkit.CreateMockStore(t)
	tk := testkit.NewTestKit(t, store)
	tk.MustExec("create user test")
	_, err := tk.Exec("grant select on test1111 to test@'%'")
	require.Equal(t, core.ErrNoDB, errors.Cause(err))
	_, err = tk.Exec("grant select on * to test@'%'")
	require.Equal(t, core.ErrNoDB, errors.Cause(err))
	_, err = tk.Exec("revoke select on * from test@'%'")
	require.Equal(t, core.ErrNoDB, errors.Cause(err))
	tk.MustExec("use test")
	tk.MustExec("create table test1111 (id int)")
	tk.MustExec("grant select on test1111 to test@'%'")
}

func TestMaxMinEliminate(t *testing.T) {
	store := testkit.CreateMockStore(t)
	tk := testkit.NewTestKit(t, store)

	tk.MustExec("use test")
	tk.MustExec("drop table if exists t")
	tk.MustExec("create table t(a int primary key)")
	tk.Session().GetSessionVars().EnableClusteredIndex = variable.ClusteredIndexDefModeOn
	tk.MustExec("create table cluster_index_t(a int, b int, c int, primary key (a, b));")

	var input []string
	var output []struct {
		SQL  string
		Plan []string
	}
	integrationSuiteData := core.GetIntegrationSuiteData()
	integrationSuiteData.LoadTestCases(t, &input, &output)
	for i, tt := range input {
		testdata.OnRecord(func() {
			output[i].SQL = tt
			output[i].Plan = testdata.ConvertRowsToStrings(tk.MustQuery(tt).Rows())
		})
		tk.MustQuery(tt).Check(testkit.Rows(output[i].Plan...))
	}
}

func TestINLJHintSmallTable(t *testing.T) {
	store := testkit.CreateMockStore(t)
	tk := testkit.NewTestKit(t, store)
	tk.MustExec("use test")
	tk.MustExec("drop table if exists t1, t2")
	tk.MustExec("create table t1(a int not null, b int, key(a))")
	tk.MustExec("insert into t1 values(1,1),(2,2)")
	tk.MustExec("create table t2(a int not null, b int, key(a))")
	tk.MustExec("insert into t2 values(1,1),(2,2),(3,3),(4,4),(5,5)")
	tk.MustExec("analyze table t1, t2")
	tk.MustExec("explain format = 'brief' select /*+ TIDB_INLJ(t1) */ * from t1 join t2 on t1.a = t2.a")
}

func TestIndexJoinUniqueCompositeIndex(t *testing.T) {
	store := testkit.CreateMockStore(t)
	tk := testkit.NewTestKit(t, store)

	tk.MustExec("use test")
	tk.MustExec("drop table if exists t1, t2")
	tk.Session().GetSessionVars().EnableClusteredIndex = variable.ClusteredIndexDefModeIntOnly
	tk.MustExec("create table t1(a int not null, c int not null)")
	tk.MustExec("create table t2(a int not null, b int not null, c int not null, primary key(a,b))")
	tk.MustExec("insert into t1 values(1,1)")
	tk.MustExec("insert into t2 values(1,1,1),(1,2,1)")
	tk.MustExec("analyze table t1,t2")

	var input []string
	var output []struct {
		SQL  string
		Plan []string
	}
	integrationSuiteData := core.GetIntegrationSuiteData()
	integrationSuiteData.LoadTestCases(t, &input, &output)
	for i, tt := range input {
		testdata.OnRecord(func() {
			output[i].SQL = tt
			output[i].Plan = testdata.ConvertRowsToStrings(tk.MustQuery(tt).Rows())
		})
		tk.MustQuery(tt).Check(testkit.Rows(output[i].Plan...))
	}
}

func TestIndexMerge(t *testing.T) {
	store := testkit.CreateMockStore(t)
	tk := testkit.NewTestKit(t, store)

	tk.MustExec("use test")
	tk.MustExec("drop table if exists t")
	tk.MustExec("create table t(a int, b int, c int, unique index(a), unique index(b), primary key(c))")

	var input []string
	var output []struct {
		SQL  string
		Plan []string
	}
	integrationSuiteData := core.GetIntegrationSuiteData()
	integrationSuiteData.LoadTestCases(t, &input, &output)
	for i, tt := range input {
		testdata.OnRecord(func() {
			output[i].SQL = tt
			output[i].Plan = testdata.ConvertRowsToStrings(tk.MustQuery(tt).Rows())
		})
		tk.MustQuery(tt).Check(testkit.Rows(output[i].Plan...))
	}
}

func TestIndexMergeHint4CNF(t *testing.T) {
	store := testkit.CreateMockStore(t)
	tk := testkit.NewTestKit(t, store)

	tk.MustExec("use test")
	tk.MustExec("drop table if exists t")
	tk.MustExec("create table t(id int primary key, a int, b int, c int, key(a), key(b), key(c))")

	var input []string
	var output []struct {
		SQL  string
		Plan []string
	}
	integrationSuiteData := core.GetIntegrationSuiteData()
	integrationSuiteData.LoadTestCases(t, &input, &output)
	for i, tt := range input {
		testdata.OnRecord(func() {
			output[i].SQL = tt
			output[i].Plan = testdata.ConvertRowsToStrings(tk.MustQuery(tt).Rows())
		})
		tk.MustQuery(tt).Check(testkit.Rows(output[i].Plan...))
	}
}

func TestInvisibleIndex(t *testing.T) {
	store := testkit.CreateMockStore(t)
	tk := testkit.NewTestKit(t, store)

	tk.MustExec("use test")
	tk.MustExec("drop table if exists t")

	// Optimizer cannot see invisible indexes.
	tk.MustExec("create table t(a int, b int, unique index i_a (a) invisible, unique index i_b(b))")
	tk.MustExec("insert into t values (1,2)")

	// For issue 26217, can't use invisible index after admin check table.
	tk.MustExec("admin check table t")

	// Optimizer cannot use invisible indexes.
	tk.MustQuery("select a from t order by a").Check(testkit.Rows("1"))
	require.False(t, tk.MustUseIndex("select a from t order by a", "i_a"))
	tk.MustQuery("select a from t where a > 0").Check(testkit.Rows("1"))
	require.False(t, tk.MustUseIndex("select a from t where a > 1", "i_a"))

	// If use invisible indexes in index hint and sql hint, throw an error.
	errStr := "[planner:1176]Key 'i_a' doesn't exist in table 't'"
	tk.MustGetErrMsg("select * from t use index(i_a)", errStr)
	tk.MustGetErrMsg("select * from t force index(i_a)", errStr)
	tk.MustGetErrMsg("select * from t ignore index(i_a)", errStr)
	tk.MustQuery("select /*+ USE_INDEX(t, i_a) */ * from t")
	require.Len(t, tk.Session().GetSessionVars().StmtCtx.GetWarnings(), 1)
	require.EqualError(t, tk.Session().GetSessionVars().StmtCtx.GetWarnings()[0].Err, errStr)
	tk.MustQuery("select /*+ IGNORE_INDEX(t, i_a), USE_INDEX(t, i_b) */ a from t order by a")
	require.Len(t, tk.Session().GetSessionVars().StmtCtx.GetWarnings(), 1)
	require.EqualError(t, tk.Session().GetSessionVars().StmtCtx.GetWarnings()[0].Err, errStr)
	tk.MustQuery("select /*+ FORCE_INDEX(t, i_a), USE_INDEX(t, i_b) */ a from t order by a")
	require.Len(t, tk.Session().GetSessionVars().StmtCtx.GetWarnings(), 1)
	require.EqualError(t, tk.Session().GetSessionVars().StmtCtx.GetWarnings()[0].Err, errStr)
	// For issue 15519
	inapplicableErrStr := "[planner:1815]force_index(test.aaa) is inapplicable, check whether the table(test.aaa) exists"
	tk.MustQuery("select /*+ FORCE_INDEX(aaa) */ * from t")
	require.Len(t, tk.Session().GetSessionVars().StmtCtx.GetWarnings(), 1)
	require.EqualError(t, tk.Session().GetSessionVars().StmtCtx.GetWarnings()[0].Err, inapplicableErrStr)

	tk.MustExec("admin check table t")
	tk.MustExec("admin check index t i_a")
}

// for issue #14822
func TestIndexJoinTableRange(t *testing.T) {
	store := testkit.CreateMockStore(t)
	tk := testkit.NewTestKit(t, store)

	tk.MustExec("use test")
	tk.MustExec("drop table if exists t1, t2")
	tk.MustExec("create table t1(a int, b int, primary key (a), key idx_t1_b (b))")
	tk.MustExec("create table t2(a int, b int, primary key (a), key idx_t1_b (b))")

	var input []string
	var output []struct {
		SQL  string
		Plan []string
	}
	integrationSuiteData := core.GetIntegrationSuiteData()
	integrationSuiteData.LoadTestCases(t, &input, &output)
	for i, tt := range input {
		testdata.OnRecord(func() {
			output[i].SQL = tt
			output[i].Plan = testdata.ConvertRowsToStrings(tk.MustQuery(tt).Rows())
		})
		tk.MustQuery(tt).Check(testkit.Rows(output[i].Plan...))
	}
}

func TestTopNByConstFunc(t *testing.T) {
	store := testkit.CreateMockStore(t)
	tk := testkit.NewTestKit(t, store)
	tk.MustExec("use test")
	tk.MustQuery("select max(t.col) from (select 'a' as col union all select '' as col) as t").Check(testkit.Rows(
		"a",
	))
}

func TestSubqueryWithTopN(t *testing.T) {
	store := testkit.CreateMockStore(t)
	tk := testkit.NewTestKit(t, store)

	tk.MustExec("use test")
	tk.MustExec("drop table if exists t")
	tk.MustExec("create table t(a int, b int)")

	var input []string
	var output []struct {
		SQL  string
		Plan []string
	}
	integrationSuiteData := core.GetIntegrationSuiteData()
	integrationSuiteData.LoadTestCases(t, &input, &output)
	for i, tt := range input {
		testdata.OnRecord(func() {
			output[i].SQL = tt
			output[i].Plan = testdata.ConvertRowsToStrings(tk.MustQuery(tt).Rows())
		})
		tk.MustQuery(tt).Check(testkit.Rows(output[i].Plan...))
	}
}

func TestIndexHintWarning(t *testing.T) {
	store := testkit.CreateMockStore(t)
	tk := testkit.NewTestKit(t, store)
	tk.MustExec("use test")
	tk.MustExec("drop table if exists t1, t2")
	tk.MustExec("create table t1(a int, b int, c int, key a(a), key b(b))")
	tk.MustExec("create table t2(a int, b int, c int, key a(a), key b(b))")
	var input []string
	var output []struct {
		SQL      string
		Warnings []string
	}
	integrationSuiteData := core.GetIntegrationSuiteData()
	integrationSuiteData.LoadTestCases(t, &input, &output)
	for i, tt := range input {
		testdata.OnRecord(func() {
			output[i].SQL = tt
			tk.MustQuery(tt)
			warns := tk.Session().GetSessionVars().StmtCtx.GetWarnings()
			output[i].Warnings = make([]string, len(warns))
			for j := range warns {
				output[i].Warnings[j] = warns[j].Err.Error()
			}
		})
		tk.MustQuery(tt)
		warns := tk.Session().GetSessionVars().StmtCtx.GetWarnings()
		require.Len(t, warns, len(output[i].Warnings))
		for j := range warns {
			require.Equal(t, stmtctx.WarnLevelWarning, warns[j].Level)
			require.EqualError(t, warns[j].Err, output[i].Warnings[j])
		}
	}
	//Test view with index hint should result error
	tk.MustExec("drop table if exists t1")
	tk.MustExec("drop view if exists v1")
	tk.MustExec("CREATE TABLE t1 (c1 INT PRIMARY KEY, c2 INT, INDEX (c2))")
	tk.MustExec("INSERT INTO t1 VALUES (1,1), (2,2), (3,3)")
	tk.MustExec("CREATE VIEW v1 AS SELECT c1, c2 FROM t1")
	err := tk.ExecToErr("SELECT * FROM v1 USE INDEX (PRIMARY) WHERE c1=2")
	require.True(t, terror.ErrorEqual(err, core.ErrKeyDoesNotExist))
}

func TestIssue32672(t *testing.T) {
	store := testkit.CreateMockStore(t)
	tk := testkit.NewTestKit(t, store)

	tk.MustExec("use test")
	tk.MustExec("drop table if exists t")
	tk.MustExec("create table t(a int)")
	for _, agg := range []string{"stream", "hash"} {
		rs := tk.MustQuery(fmt.Sprintf("explain format='verbose' select /*+ %v_agg() */ count(*) from t", agg)).Rows()
		// cols: id, estRows, estCost, ...
		operator := rs[0][0].(string)
		cost, err := strconv.ParseFloat(rs[0][2].(string), 64)
		require.NoError(t, err)
		require.True(t, strings.Contains(strings.ToLower(operator), agg))
		require.True(t, cost > 0)
	}
}

func TestIssue15546(t *testing.T) {
	store := testkit.CreateMockStore(t)
	tk := testkit.NewTestKit(t, store)

	tk.MustExec("use test")
	tk.MustExec("drop table if exists t, pt, vt")
	tk.MustExec("create table t(a int, b int)")
	tk.MustExec("insert into t values(1, 1)")
	tk.MustExec("create table pt(a int primary key, b int) partition by range(a) (" +
		"PARTITION `p0` VALUES LESS THAN (10), PARTITION `p1` VALUES LESS THAN (20), PARTITION `p2` VALUES LESS THAN (30))")
	tk.MustExec("insert into pt values(1, 1), (11, 11), (21, 21)")
	tk.MustExec("create definer='root'@'localhost' view vt(a, b) as select a, b from t")
	tk.MustQuery("select * from pt, vt where pt.a = vt.a").Check(testkit.Rows("1 1 1 1"))
}

func TestApproxCountDistinctInPartitionTable(t *testing.T) {
	store := testkit.CreateMockStore(t)
	tk := testkit.NewTestKit(t, store)

	tk.MustExec("use test")
	tk.MustExec("drop table if exists t")
	tk.MustExec("create table t(a int(11), b int) partition by range (a) (partition p0 values less than (3), partition p1 values less than maxvalue);")
	tk.MustExec("insert into t values(1, 1), (2, 1), (3, 1), (4, 2), (4, 2)")
	tk.MustExec("set session tidb_opt_agg_push_down=1")
	tk.MustExec(`set @@tidb_partition_prune_mode='` + string(variable.Static) + `'`)
	tk.MustQuery("explain format = 'brief' select approx_count_distinct(a), b from t group by b order by b desc").Check(testkit.Rows("Sort 16000.00 root  test.t.b:desc",
		"└─HashAgg 16000.00 root  group by:test.t.b, funcs:approx_count_distinct(Column#5)->Column#4, funcs:firstrow(Column#6)->test.t.b",
		"  └─PartitionUnion 16000.00 root  ",
		"    ├─HashAgg 8000.00 root  group by:test.t.b, funcs:approx_count_distinct(test.t.a)->Column#5, funcs:firstrow(test.t.b)->Column#6, funcs:firstrow(test.t.b)->test.t.b",
		"    │ └─TableReader 10000.00 root  data:TableFullScan",
		"    │   └─TableFullScan 10000.00 cop[tikv] table:t, partition:p0 keep order:false, stats:pseudo",
		"    └─HashAgg 8000.00 root  group by:test.t.b, funcs:approx_count_distinct(test.t.a)->Column#5, funcs:firstrow(test.t.b)->Column#6, funcs:firstrow(test.t.b)->test.t.b",
		"      └─TableReader 10000.00 root  data:TableFullScan",
		"        └─TableFullScan 10000.00 cop[tikv] table:t, partition:p1 keep order:false, stats:pseudo"))
	tk.MustQuery("select approx_count_distinct(a), b from t group by b order by b desc").Check(testkit.Rows("1 2", "3 1"))
}

func TestApproxPercentile(t *testing.T) {
	store := testkit.CreateMockStore(t)
	tk := testkit.NewTestKit(t, store)

	tk.MustExec("use test")
	tk.MustExec("drop table if exists t")
	tk.MustExec("create table t(a int, b int)")
	tk.MustExec("insert into t values(1, 1), (2, 1), (3, 2), (4, 2), (5, 2)")

	var input []string
	var output []struct {
		SQL  string
		Plan []string
		Res  []string
	}
	integrationSuiteData := core.GetIntegrationSuiteData()
	integrationSuiteData.LoadTestCases(t, &input, &output)
	for i, tt := range input {
		testdata.OnRecord(func() {
			output[i].SQL = tt
			output[i].Plan = testdata.ConvertRowsToStrings(tk.MustQuery("explain " + tt).Rows())
			output[i].Res = testdata.ConvertRowsToStrings(tk.MustQuery(tt).Rows())
		})
		tk.MustQuery("explain " + tt).Check(testkit.Rows(output[i].Plan...))
		tk.MustQuery(tt).Check(testkit.Rows(output[i].Res...))
	}
}

func TestIssue17813(t *testing.T) {
	store := testkit.CreateMockStore(t)
	tk := testkit.NewTestKit(t, store)

	tk.MustExec("use test")
	tk.MustExec("drop table if exists hash_partition_overflow")
	tk.MustExec("create table hash_partition_overflow (c0 bigint unsigned) partition by hash(c0) partitions 3")
	tk.MustExec("insert into hash_partition_overflow values (9223372036854775808)")
	tk.MustQuery("select * from hash_partition_overflow where c0 = 9223372036854775808").Check(testkit.Rows("9223372036854775808"))
	tk.MustQuery("select * from hash_partition_overflow where c0 in (1, 9223372036854775808)").Check(testkit.Rows("9223372036854775808"))
}

func TestHintWithRequiredProperty(t *testing.T) {
	store := testkit.CreateMockStore(t)
	tk := testkit.NewTestKit(t, store)
	tk.MustExec("set @@session.tidb_executor_concurrency = 4;")
	tk.MustExec("set @@session.tidb_hash_join_concurrency = 5;")
	tk.MustExec("set @@session.tidb_distsql_scan_concurrency = 15;")
	tk.MustExec("use test")
	tk.MustExec("drop table if exists t")
	tk.MustExec("create table t(a int primary key, b int, c int, key b(b))")
	var input []string
	var output []struct {
		SQL      string
		Plan     []string
		Warnings []string
	}
	integrationSuiteData := core.GetIntegrationSuiteData()
	integrationSuiteData.LoadTestCases(t, &input, &output)
	for i, tt := range input {
		testdata.OnRecord(func() {
			output[i].SQL = tt
			output[i].Plan = testdata.ConvertRowsToStrings(tk.MustQuery(tt).Rows())
			warnings := tk.Session().GetSessionVars().StmtCtx.GetWarnings()
			output[i].Warnings = make([]string, len(warnings))
			for j, warning := range warnings {
				output[i].Warnings[j] = warning.Err.Error()
			}
		})
		tk.MustQuery(tt).Check(testkit.Rows(output[i].Plan...))
		warnings := tk.Session().GetSessionVars().StmtCtx.GetWarnings()
		require.Len(t, warnings, len(output[i].Warnings))
		for j, warning := range warnings {
			require.EqualError(t, warning.Err, output[i].Warnings[j])
		}
	}
}

func TestIssue15813(t *testing.T) {
	store := testkit.CreateMockStore(t)
	tk := testkit.NewTestKit(t, store)

	tk.MustExec("use test")
	tk.MustExec("drop table if exists t0, t1")
	tk.MustExec("create table t0(c0 int primary key)")
	tk.MustExec("create table t1(c0 int primary key)")
	tk.MustExec("CREATE INDEX i0 ON t0(c0)")
	tk.MustExec("CREATE INDEX i0 ON t1(c0)")
	tk.MustQuery("select /*+ MERGE_JOIN(t0, t1) */ * from t0, t1 where t0.c0 = t1.c0").Check(testkit.Rows())
}

func TestIssue31261(t *testing.T) {
	store := testkit.CreateMockStore(t)
	tk := testkit.NewTestKit(t, store)

	tk.MustExec(`use test`)
	tk.MustExec(`drop table if exists PK_MULTI_COL_5177`)
	tk.MustExec(`	CREATE TABLE PK_MULTI_COL_5177 (
		COL1 binary(10) NOT NULL,
		COL2 varbinary(10) NOT NULL,
		COL3 smallint(45) NOT NULL,
		PRIMARY KEY (COL1(5),COL2,COL3),
		UNIQUE KEY UIDXM (COL1(5),COL2),
		UNIQUE KEY UIDX (COL2),
		KEY IDX3 (COL3),
		KEY IDXM (COL3,COL2))`)
	tk.MustExec(`insert into PK_MULTI_COL_5177(col1, col2, col3) values(0x00000000000000000000, 0x002B200DF5BA03E59F82, 1)`)
	require.Len(t, tk.MustQuery(`select col1, col2 from PK_MULTI_COL_5177 where col1 = 0x00000000000000000000 and col2 in (0x002B200DF5BA03E59F82, 0x002B200DF5BA03E59F82, 0x002B200DF5BA03E59F82)`).Rows(), 1)
	require.Len(t, tk.MustQuery(`select col1, col2 from PK_MULTI_COL_5177 where col1 = 0x00000000000000000000 and col2 = 0x002B200DF5BA03E59F82`).Rows(), 1)
}

func TestFullGroupByOrderBy(t *testing.T) {
	store := testkit.CreateMockStore(t)
	tk := testkit.NewTestKit(t, store)

	tk.MustExec("use test")
	tk.MustExec("drop table if exists t")
	tk.MustExec("create table t(a int, b int)")
	tk.MustQuery("select count(a) as b from t group by a order by b").Check(testkit.Rows())
	err := tk.ExecToErr("select count(a) as cnt from t group by a order by b")
	require.True(t, terror.ErrorEqual(err, core.ErrFieldNotInGroupBy))
}

func TestHintWithoutTableWarning(t *testing.T) {
	store := testkit.CreateMockStore(t)
	tk := testkit.NewTestKit(t, store)
	tk.MustExec("use test")
	tk.MustExec("drop table if exists t1, t2")
	tk.MustExec("create table t1(a int, b int, c int, key a(a))")
	tk.MustExec("create table t2(a int, b int, c int, key a(a))")
	var input []string
	var output []struct {
		SQL      string
		Warnings []string
	}
	integrationSuiteData := core.GetIntegrationSuiteData()
	integrationSuiteData.LoadTestCases(t, &input, &output)
	for i, tt := range input {
		testdata.OnRecord(func() {
			output[i].SQL = tt
			tk.MustQuery(tt)
			warns := tk.Session().GetSessionVars().StmtCtx.GetWarnings()
			output[i].Warnings = make([]string, len(warns))
			for j := range warns {
				output[i].Warnings[j] = warns[j].Err.Error()
			}
		})
		tk.MustQuery(tt)
		warns := tk.Session().GetSessionVars().StmtCtx.GetWarnings()
		require.Len(t, warns, len(output[i].Warnings))
		for j := range warns {
			require.Equal(t, stmtctx.WarnLevelWarning, warns[j].Level)
			require.EqualError(t, warns[j].Err, output[i].Warnings[j])
		}
	}
}

func TestIssue15858(t *testing.T) {
	store := testkit.CreateMockStore(t)
	tk := testkit.NewTestKit(t, store)
	tk.MustExec("use test")
	tk.MustExec("drop table if exists t")
	tk.MustExec("create table t(a int primary key)")
	tk.MustExec("select * from t t1, (select a from t order by a+1) t2 where t1.a = t2.a")
}

func TestIssue15846(t *testing.T) {
	store := testkit.CreateMockStore(t)
	tk := testkit.NewTestKit(t, store)
	tk.MustExec("use test")
	tk.MustExec("drop table if exists t0, t1")
	tk.MustExec("CREATE TABLE t0(t0 INT UNIQUE);")
	tk.MustExec("CREATE TABLE t1(c0 FLOAT);")
	tk.MustExec("INSERT INTO t1(c0) VALUES (0);")
	tk.MustExec("INSERT INTO t0(t0) VALUES (NULL), (NULL);")
	tk.MustQuery("SELECT t1.c0 FROM t1 LEFT JOIN t0 ON 1;").Check(testkit.Rows("0", "0"))

	tk.MustExec("drop table if exists t0, t1")
	tk.MustExec("CREATE TABLE t0(t0 INT);")
	tk.MustExec("CREATE TABLE t1(c0 FLOAT);")
	tk.MustExec("INSERT INTO t1(c0) VALUES (0);")
	tk.MustExec("INSERT INTO t0(t0) VALUES (NULL), (NULL);")
	tk.MustQuery("SELECT t1.c0 FROM t1 LEFT JOIN t0 ON 1;").Check(testkit.Rows("0", "0"))

	tk.MustExec("drop table if exists t0, t1")
	tk.MustExec("CREATE TABLE t0(t0 INT);")
	tk.MustExec("CREATE TABLE t1(c0 FLOAT);")
	tk.MustExec("create unique index idx on t0(t0);")
	tk.MustExec("INSERT INTO t1(c0) VALUES (0);")
	tk.MustExec("INSERT INTO t0(t0) VALUES (NULL), (NULL);")
	tk.MustQuery("SELECT t1.c0 FROM t1 LEFT JOIN t0 ON 1;").Check(testkit.Rows("0", "0"))
}

func TestFloorUnixTimestampPruning(t *testing.T) {
	store := testkit.CreateMockStore(t)
	tk := testkit.NewTestKit(t, store)
	tk.MustExec("use test")
	tk.MustExec("drop table if exists floor_unix_timestamp")
	tk.MustExec(`create table floor_unix_timestamp (ts timestamp(3))
partition by range (floor(unix_timestamp(ts))) (
partition p0 values less than (unix_timestamp('2020-04-05 00:00:00')),
partition p1 values less than (unix_timestamp('2020-04-12 00:00:00')),
partition p2 values less than (unix_timestamp('2020-04-15 00:00:00')))`)
	tk.MustExec("insert into floor_unix_timestamp values ('2020-04-04 00:00:00')")
	tk.MustExec("insert into floor_unix_timestamp values ('2020-04-04 23:59:59.999')")
	tk.MustExec("insert into floor_unix_timestamp values ('2020-04-05 00:00:00')")
	tk.MustExec("insert into floor_unix_timestamp values ('2020-04-05 00:00:00.001')")
	tk.MustExec("insert into floor_unix_timestamp values ('2020-04-12 01:02:03.456')")
	tk.MustExec("insert into floor_unix_timestamp values ('2020-04-14 00:00:42')")
	tk.MustQuery("select count(*) from floor_unix_timestamp where '2020-04-05 00:00:00.001' = ts").Check(testkit.Rows("1"))
	tk.MustQuery("select * from floor_unix_timestamp where ts > '2020-04-05 00:00:00' order by ts").Check(testkit.Rows("2020-04-05 00:00:00.001", "2020-04-12 01:02:03.456", "2020-04-14 00:00:42.000"))
	tk.MustQuery("select count(*) from floor_unix_timestamp where ts <= '2020-04-05 23:00:00'").Check(testkit.Rows("4"))
	tk.MustQuery("select * from floor_unix_timestamp partition(p1, p2) where ts > '2020-04-14 00:00:00'").Check(testkit.Rows("2020-04-14 00:00:42.000"))
}

func TestIssue16290And16292(t *testing.T) {
	store := testkit.CreateMockStore(t)
	tk := testkit.NewTestKit(t, store)
	tk.MustExec("use test")
	tk.MustExec("drop table if exists t;")
	tk.MustExec("create table t(a int, b int, primary key(a));")
	tk.MustExec("insert into t values(1, 1);")

	for i := 0; i <= 1; i++ {
		tk.MustExec(fmt.Sprintf("set session tidb_opt_agg_push_down = %v", i))

		tk.MustQuery("select avg(a) from (select * from t ta union all select * from t tb) t;").Check(testkit.Rows("1.0000"))
		tk.MustQuery("select avg(b) from (select * from t ta union all select * from t tb) t;").Check(testkit.Rows("1.0000"))
		tk.MustQuery("select count(distinct a) from (select * from t ta union all select * from t tb) t;").Check(testkit.Rows("1"))
		tk.MustQuery("select count(distinct b) from (select * from t ta union all select * from t tb) t;").Check(testkit.Rows("1"))
	}
}

func TestTableDualWithRequiredProperty(t *testing.T) {
	store := testkit.CreateMockStore(t)
	tk := testkit.NewTestKit(t, store)
	tk.MustExec("use test")
	tk.MustExec("drop table if exists t1, t2;")
	tk.MustExec("create table t1 (a int, b int) partition by range(a) " +
		"(partition p0 values less than(10), partition p1 values less than MAXVALUE)")
	tk.MustExec("create table t2 (a int, b int)")
	tk.MustExec("select /*+ MERGE_JOIN(t1, t2) */ * from t1 partition (p0), t2  where t1.a > 100 and t1.a = t2.a")
}

func TestIndexJoinInnerIndexNDV(t *testing.T) {
	store := testkit.CreateMockStore(t)
	tk := testkit.NewTestKit(t, store)
	tk.MustExec("use test")
	tk.MustExec("drop table if exists t1, t2")
	tk.MustExec("create table t1(a int not null, b int not null, c int not null)")
	tk.MustExec("create table t2(a int not null, b int not null, c int not null, index idx1(a,b), index idx2(c))")
	tk.MustExec("insert into t1 values(1,1,1),(1,1,1),(1,1,1)")
	tk.MustExec("insert into t2 values(1,1,1),(1,1,2),(1,1,3)")
	tk.MustExec("analyze table t1, t2")

	var input []string
	var output []struct {
		SQL  string
		Plan []string
	}
	integrationSuiteData := core.GetIntegrationSuiteData()
	integrationSuiteData.LoadTestCases(t, &input, &output)
	for i, tt := range input {
		testdata.OnRecord(func() {
			output[i].SQL = tt
			output[i].Plan = testdata.ConvertRowsToStrings(tk.MustQuery(tt).Rows())
		})
		tk.MustQuery(tt).Check(testkit.Rows(output[i].Plan...))
	}
}

func TestIssue16837(t *testing.T) {
	store := testkit.CreateMockStore(t)
	tk := testkit.NewTestKit(t, store)
	tk.MustExec("use test")
	tk.MustExec("drop table if exists t")
	tk.MustExec("create table t(a int,b int,c int,d int,e int,unique key idx_ab(a,b),unique key(c),unique key(d))")
	tk.MustQuery("explain format = 'brief' select /*+ use_index_merge(t,c,idx_ab) */ * from t where a = 1 or (e = 1 and c = 1)").Check(testkit.Rows(
		"IndexMerge 0.01 root  ",
		"├─IndexRangeScan(Build) 10.00 cop[tikv] table:t, index:idx_ab(a, b) range:[1,1], keep order:false, stats:pseudo",
		"├─IndexRangeScan(Build) 1.00 cop[tikv] table:t, index:c(c) range:[1,1], keep order:false, stats:pseudo",
		"└─Selection(Probe) 0.01 cop[tikv]  or(eq(test.t.a, 1), and(eq(test.t.e, 1), eq(test.t.c, 1)))",
		"  └─TableRowIDScan 11.00 cop[tikv] table:t keep order:false, stats:pseudo"))
	tk.MustQuery("show warnings").Check(testkit.Rows())
	tk.MustExec("insert into t values (2, 1, 1, 1, 2)")
	tk.MustQuery("select /*+ use_index_merge(t,c,idx_ab) */ * from t where a = 1 or (e = 1 and c = 1)").Check(testkit.Rows())
}

func TestIndexMergeSerial(t *testing.T) {
	store := testkit.CreateMockStore(t)
	tk := testkit.NewTestKit(t, store)
	tk.MustExec("use test")
	tk.MustExec("drop table if exists t")
	tk.MustExec("create table t (a int, b int, unique key(a), unique key(b))")
	tk.MustExec("insert into t value (1, 5), (2, 4), (3, 3), (4, 2), (5, 1)")
	tk.MustExec("insert into t value (6, 0), (7, -1), (8, -2), (9, -3), (10, -4)")
	tk.MustExec("analyze table t")

	var input []string
	var output []struct {
		SQL      string
		Plan     []string
		Warnings []string
	}
	integrationSuiteData := core.GetIntegrationSuiteData()
	integrationSuiteData.LoadTestCases(t, &input, &output)
	for i, tt := range input {
		testdata.OnRecord(func() {
			output[i].SQL = tt
			output[i].Plan = testdata.ConvertRowsToStrings(tk.MustQuery(tt).Rows())
			output[i].Warnings = testdata.ConvertRowsToStrings(tk.MustQuery("show warnings").Rows())
		})
		tk.MustQuery(tt).Check(testkit.Rows(output[i].Plan...))
		tk.MustQuery("show warnings").Check(testkit.Rows(output[i].Warnings...))
	}
}

func TestIndexMergePartialScansClusteredIndex(t *testing.T) {
	store := testkit.CreateMockStore(t)
	tk := testkit.NewTestKit(t, store)
	tk.MustExec("use test;")

	tk.MustExec("drop table if exists t;")
	tk.MustExec("create table t (a int, b int, c int, primary key (a, b) clustered, key idx_c(c));")
	tk.MustExec("insert into t values (1, 1, 1), (10, 10, 10), (100, 100, 100);")
	const queryTemplate = "select /*+ use_index_merge(t) */ %s from t where %s order by a, b;"
	projections := [][]string{{"a"}, {"b"}, {"c"}, {"a", "b"}, {"b", "c"}, {"c", "a"}, {"b", "a", "c"}}
	cases := []struct {
		condition string
		expected  []string
	}{
		{
			// 3 table scans
			"a < 2 or a < 10 or a > 11", []string{"1", "100"},
		},
		{
			// 3 index scans
			"c < 10 or c < 11 or c > 50", []string{"1", "10", "100"},
		},
		{
			// 1 table scan + 1 index scan
			"a < 2 or c > 10000", []string{"1"},
		},
		{
			// 2 table scans + 1 index scan
			"a < 2 or a > 88 or c > 10000", []string{"1", "100"},
		},
		{
			// 2 table scans + 2 index scans
			"a < 2 or (a >= 10 and b >= 10) or c > 100 or c < 1", []string{"1", "10", "100"},
		},
		{
			// 3 table scans + 2 index scans
			"a < 2 or (a >= 10 and b >= 10) or (a >= 20 and b < 10) or c > 100 or c < 1", []string{"1", "10", "100"},
		},
	}
	for _, p := range projections {
		for _, ca := range cases {
			query := fmt.Sprintf(queryTemplate, strings.Join(p, ","), ca.condition)
			tk.HasPlan(query, "IndexMerge")
			expected := make([]string, 0, len(ca.expected))
			for _, datum := range ca.expected {
				row := strings.Repeat(datum+" ", len(p))
				expected = append(expected, row[:len(row)-1])
			}
			tk.MustQuery(query).Check(testkit.Rows(expected...))
		}
	}
}

func TestIndexMergePartialScansTiDBRowID(t *testing.T) {
	store := testkit.CreateMockStore(t)
	tk := testkit.NewTestKit(t, store)
	tk.MustExec("use test;")

	tk.MustExec("drop table if exists t;")
	tk.MustExec("create table t (a int, b int, c int, unique key (a, b), key idx_c(c));")
	tk.MustExec("insert into t values (1, 1, 1), (10, 10, 10), (100, 100, 100);")
	const queryTemplate = "select /*+ use_index_merge(t) */ %s from t where %s order by a;"
	projections := [][]string{{"a"}, {"b"}, {"c"}, {"a", "b"}, {"b", "c"}, {"c", "a"}, {"b", "a", "c"}}
	cases := []struct {
		condition string
		expected  []string
	}{
		{
			// 3 index scans
			"c < 10 or c < 11 or c > 50", []string{"1", "10", "100"},
		},
		{
			// 2 index scans
			"c < 10 or a < 2", []string{"1"},
		},
		{
			// 1 table scan + 1 index scan
			"_tidb_rowid < 2 or c > 10000", []string{"1"},
		},
		{
			// 2 table scans + 1 index scan
			"_tidb_rowid < 2 or _tidb_rowid < 10 or c > 11", []string{"1", "10", "100"},
		},
		{
			// 1 table scans + 3 index scans
			"_tidb_rowid < 2 or (a >= 10 and b >= 10) or c > 100 or c < 1", []string{"1", "10", "100"},
		},
		{
			// 1 table scans + 4 index scans
			"_tidb_rowid < 2 or (a >= 10 and b >= 10) or (a >= 20 and b < 10) or c > 100 or c < 1", []string{"1", "10", "100"},
		},
	}
	for _, p := range projections {
		for _, ca := range cases {
			query := fmt.Sprintf(queryTemplate, strings.Join(p, ","), ca.condition)
			tk.HasPlan(query, "IndexMerge")
			expected := make([]string, 0, len(ca.expected))
			for _, datum := range ca.expected {
				row := strings.Repeat(datum+" ", len(p))
				expected = append(expected, row[:len(row)-1])
			}
			tk.MustQuery(query).Check(testkit.Rows(expected...))
		}
	}
}

func TestIndexMergePartialScansPKIsHandle(t *testing.T) {
	store := testkit.CreateMockStore(t)
	tk := testkit.NewTestKit(t, store)
	tk.MustExec("use test;")

	tk.MustExec("drop table if exists t;")
	tk.MustExec("create table t (a int, b int, c int, primary key (a), unique key (b), key idx_c(c));")
	tk.MustExec("insert into t values (1, 1, 1), (10, 10, 10), (100, 100, 100);")
	const queryTemplate = "select /*+ use_index_merge(t) */ %s from t where %s order by b;"
	projections := [][]string{{"a"}, {"b"}, {"c"}, {"a", "b"}, {"b", "c"}, {"c", "a"}, {"b", "a", "c"}}
	cases := []struct {
		condition string
		expected  []string
	}{
		{
			// 3 index scans
			"b < 10 or c < 11 or c > 50", []string{"1", "10", "100"},
		},
		{
			// 1 table scan + 1 index scan
			"a < 2 or c > 10000", []string{"1"},
		},
		{
			// 2 table scans + 1 index scan
			"a < 2 or a < 10 or b > 11", []string{"1", "100"},
		},
		{
			// 1 table scans + 3 index scans
			"a < 2 or b >= 10 or c > 100 or c < 1", []string{"1", "10", "100"},
		},
		{
			// 3 table scans + 2 index scans
			"a < 2 or a >= 10 or a >= 20 or c > 100 or b < 1", []string{"1", "10", "100"},
		},
	}
	for _, p := range projections {
		for _, ca := range cases {
			query := fmt.Sprintf(queryTemplate, strings.Join(p, ","), ca.condition)
			tk.HasPlan(query, "IndexMerge")
			expected := make([]string, 0, len(ca.expected))
			for _, datum := range ca.expected {
				row := strings.Repeat(datum+" ", len(p))
				expected = append(expected, row[:len(row)-1])
			}
			tk.MustQuery(query).Check(testkit.Rows(expected...))
		}
	}
}

func TestIssue23919(t *testing.T) {
	store := testkit.CreateMockStore(t)
	tk := testkit.NewTestKit(t, store)
	tk.MustExec("use test;")

	// Test for the minimal reproducible case.
	tk.MustExec("drop table if exists t;")
	tk.MustExec("create table t (a int, b int, index(a), index(b)) partition by hash (a) partitions 2;")
	tk.MustExec("insert into t values (1, 5);")
	tk.MustQuery("select /*+ use_index_merge( t ) */ * from t where a in (3) or b in (5) order by a;").
		Check(testkit.Rows("1 5"))

	// Test for the original case.
	tk.MustExec("drop table if exists t;")
	tk.MustExec(`CREATE TABLE t (
  col_5 text NOT NULL,
  col_6 tinyint(3) unsigned DEFAULT NULL,
  col_7 float DEFAULT '4779.165058537128',
  col_8 smallint(6) NOT NULL DEFAULT '-24790',
  col_9 date DEFAULT '2031-01-15',
  col_37 int(11) DEFAULT '1350204687',
  PRIMARY KEY (col_5(6),col_8) /*T![clustered_index] NONCLUSTERED */,
  UNIQUE KEY idx_6 (col_9,col_7,col_8),
  KEY idx_8 (col_8,col_6,col_5(6),col_9,col_7),
  KEY idx_9 (col_9,col_7,col_8)
) ENGINE=InnoDB DEFAULT CHARSET=utf8mb4 COLLATE=utf8mb4_bin
PARTITION BY RANGE ( col_8 ) (
  PARTITION p0 VALUES LESS THAN (-17650),
  PARTITION p1 VALUES LESS THAN (-13033),
  PARTITION p2 VALUES LESS THAN (2521),
  PARTITION p3 VALUES LESS THAN (7510)
);`)
	tk.MustExec("insert into t values ('', NULL, 6304.0146, -24790, '2031-01-15', 1350204687);")
	tk.MustQuery("select  var_samp(col_7) aggCol from (select  /*+ use_index_merge( t ) */ * from t where " +
		"t.col_9 in ( '2002-06-22' ) or t.col_5 in ( 'PkfzI'  ) or t.col_8 in ( -24874 ) and t.col_6 > null and " +
		"t.col_5 > 'r' and t.col_9 in ( '1979-09-04' ) and t.col_7 < 8143.667552769195 or " +
		"t.col_5 in ( 'iZhfEjRWci' , 'T' , ''  ) or t.col_9 <> '1976-09-11' and t.col_7 = 8796.436181615773 and " +
		"t.col_8 = 7372 order by col_5,col_8  ) ordered_tbl group by col_6;").Check(testkit.Rows("<nil>"))
}

func TestIssue16407(t *testing.T) {
	store := testkit.CreateMockStore(t)
	tk := testkit.NewTestKit(t, store)
	tk.MustExec("use test")
	tk.MustExec("drop table if exists t")
	tk.MustExec("create table t(a int,b char(100),key(a),key(b(10)))")
	tk.MustQuery("explain format = 'brief' select /*+ use_index_merge(t) */ * from t where a=10 or b='x'").Check(testkit.Rows(
		"IndexMerge 0.04 root  ",
		"├─IndexRangeScan(Build) 10.00 cop[tikv] table:t, index:a(a) range:[10,10], keep order:false, stats:pseudo",
		"├─IndexRangeScan(Build) 10.00 cop[tikv] table:t, index:b(b) range:[\"x\",\"x\"], keep order:false, stats:pseudo",
		"└─Selection(Probe) 0.04 cop[tikv]  or(eq(test.t.a, 10), eq(test.t.b, \"x\"))",
		"  └─TableRowIDScan 19.99 cop[tikv] table:t keep order:false, stats:pseudo"))
	tk.MustQuery("show warnings").Check(testkit.Rows())
	tk.MustExec("insert into t values (1, 'xx')")
	tk.MustQuery("select /*+ use_index_merge(t) */ * from t where a=10 or b='x'").Check(testkit.Rows())
}

func TestStreamAggProp(t *testing.T) {
	store := testkit.CreateMockStore(t)
	tk := testkit.NewTestKit(t, store)

	tk.MustExec("use test")
	tk.MustExec("drop table if exists t")
	tk.MustExec("create table t(a int)")
	tk.MustExec("insert into t values(1),(1),(2)")

	var input []string
	var output []struct {
		SQL  string
		Plan []string
		Res  []string
	}
	integrationSuiteData := core.GetIntegrationSuiteData()
	integrationSuiteData.LoadTestCases(t, &input, &output)
	for i, tt := range input {
		testdata.OnRecord(func() {
			output[i].SQL = tt
			output[i].Plan = testdata.ConvertRowsToStrings(tk.MustQuery("explain format = 'brief' " + tt).Rows())
			output[i].Res = testdata.ConvertRowsToStrings(tk.MustQuery(tt).Rows())
		})
		tk.MustQuery("explain format = 'brief' " + tt).Check(testkit.Rows(output[i].Plan...))
		tk.MustQuery(tt).Check(testkit.Rows(output[i].Res...))
	}
}

func TestOptimizeHintOnPartitionTable(t *testing.T) {
	store := testkit.CreateMockStore(t)
	tk := testkit.NewTestKit(t, store)

	tk.MustExec("use test")
	tk.MustExec("drop table if exists t")
	tk.MustExec(`create table t (
					a int, b int, c varchar(20),
					primary key(a), key(b), key(c)
				) partition by range columns(a) (
					partition p0 values less than(6),
					partition p1 values less than(11),
					partition p2 values less than(16));`)
	tk.MustExec(`insert into t values (1,1,"1"), (2,2,"2"), (8,8,"8"), (11,11,"11"), (15,15,"15")`)
	tk.MustExec("set @@tidb_enable_index_merge = off")
	defer func() {
		tk.MustExec("set @@tidb_enable_index_merge = on")
	}()

	// Create virtual tiflash replica info.
	dom := domain.GetDomain(tk.Session())
	is := dom.InfoSchema()
	db, exists := is.SchemaByName(model.NewCIStr("test"))
	require.True(t, exists)
	for _, tblInfo := range db.Tables {
		if tblInfo.Name.L == "t" {
			tblInfo.TiFlashReplica = &model.TiFlashReplicaInfo{
				Count:     1,
				Available: true,
			}
		}
	}

	tk.MustExec(`set @@tidb_partition_prune_mode='` + string(variable.Static) + `'`)

	var input []string
	var output []struct {
		SQL  string
		Plan []string
		Warn []string
	}
	integrationSuiteData := core.GetIntegrationSuiteData()
	integrationSuiteData.LoadTestCases(t, &input, &output)
	for i, tt := range input {
		testdata.OnRecord(func() {
			output[i].SQL = tt
			output[i].Plan = testdata.ConvertRowsToStrings(tk.MustQuery("explain format = 'brief' " + tt).Rows())
			output[i].Warn = testdata.ConvertRowsToStrings(tk.MustQuery("show warnings").Rows())
		})
		tk.MustQuery("explain format = 'brief' " + tt).Check(testkit.Rows(output[i].Plan...))
		tk.MustQuery("show warnings").Check(testkit.Rows(output[i].Warn...))
	}
}

func TestNotReadOnlySQLOnTiFlash(t *testing.T) {
	store := testkit.CreateMockStore(t)
	tk := testkit.NewTestKit(t, store)

	tk.MustExec("use test")
	tk.MustExec("drop table if exists t")
	tk.MustExec("create table t (a int, b varchar(20))")
	tk.MustExec(`set @@tidb_isolation_read_engines = "tiflash"`)
	// Create virtual tiflash replica info.
	dom := domain.GetDomain(tk.Session())
	is := dom.InfoSchema()
	db, exists := is.SchemaByName(model.NewCIStr("test"))
	require.True(t, exists)
	for _, tblInfo := range db.Tables {
		if tblInfo.Name.L == "t" {
			tblInfo.TiFlashReplica = &model.TiFlashReplicaInfo{
				Count:     1,
				Available: true,
			}
		}
	}
	err := tk.ExecToErr("select * from t for update")
	require.EqualError(t, err, `[planner:1815]Internal : No access path for table 't' is found with 'tidb_isolation_read_engines' = 'tiflash', valid values can be 'tiflash, tikv'. Please check tiflash replica or ensure the query is readonly.`)

	err = tk.ExecToErr("insert into t select * from t")
	require.EqualError(t, err, `[planner:1815]Internal : No access path for table 't' is found with 'tidb_isolation_read_engines' = 'tiflash', valid values can be 'tiflash, tikv'. Please check tiflash replica or ensure the query is readonly.`)

	tk.MustExec("prepare stmt_insert from 'insert into t select * from t where t.a = ?'")
	tk.MustExec("set @a=1")
	err = tk.ExecToErr("execute stmt_insert using @a")
	require.EqualError(t, err, `[planner:1815]Internal : No access path for table 't' is found with 'tidb_isolation_read_engines' = 'tiflash', valid values can be 'tiflash, tikv'. Please check tiflash replica or ensure the query is readonly.`)
}

func TestSelectLimit(t *testing.T) {
	store := testkit.CreateMockStore(t)
	tk := testkit.NewTestKit(t, store)

	tk.MustExec("use test")
	tk.MustExec("drop table if exists t")
	tk.MustExec("create table t(a int)")
	tk.MustExec("insert into t values(1),(1),(2)")

	// normal test
	tk.MustExec("set @@session.sql_select_limit=1")
	result := tk.MustQuery("select * from t order by a")
	require.Len(t, tk.Session().GetSessionVars().StmtCtx.GetWarnings(), 0)
	result.Check(testkit.Rows("1"))
	result = tk.MustQuery("select * from t order by a limit 2")
	result.Check(testkit.Rows("1", "1"))
	tk.MustExec("set @@session.sql_select_limit=default")
	result = tk.MustQuery("select * from t order by a")
	result.Check(testkit.Rows("1", "1", "2"))

	// test for subquery
	tk.MustExec("set @@session.sql_select_limit=1")
	result = tk.MustQuery("select * from (select * from t) s order by a")
	result.Check(testkit.Rows("1"))
	result = tk.MustQuery("select * from (select * from t limit 2) s order by a") // limit write in subquery, has no effect.
	result.Check(testkit.Rows("1"))
	result = tk.MustQuery("select (select * from t limit 1) s") // limit write in subquery, has no effect.
	result.Check(testkit.Rows("1"))
	result = tk.MustQuery("select * from t where t.a in (select * from t) limit 3") // select_limit will not effect subquery
	result.Check(testkit.Rows("1", "1", "2"))
	result = tk.MustQuery("select * from (select * from t) s limit 3") // select_limit will not effect subquery
	result.Check(testkit.Rows("1", "1", "2"))

	// test for union
	result = tk.MustQuery("select * from t union all select * from t limit 2") // limit outside subquery
	result.Check(testkit.Rows("1", "1"))
	result = tk.MustQuery("select * from t union all (select * from t limit 2)") // limit inside subquery
	result.Check(testkit.Rows("1"))

	// test for prepare & execute
	tk.MustExec("prepare s1 from 'select * from t where a = ?'")
	tk.MustExec("set @a = 1")
	result = tk.MustQuery("execute s1 using @a")
	result.Check(testkit.Rows("1"))
	tk.MustExec("set @@session.sql_select_limit=default")
	result = tk.MustQuery("execute s1 using @a")
	result.Check(testkit.Rows("1", "1"))
	tk.MustExec("set @@session.sql_select_limit=1")
	tk.MustExec("prepare s2 from 'select * from t where a = ? limit 3'")
	result = tk.MustQuery("execute s2 using @a") // if prepare stmt has limit, select_limit takes no effect.
	result.Check(testkit.Rows("1", "1"))

	// test for create view
	tk.MustExec("set @@session.sql_select_limit=1")
	tk.MustExec("create definer='root'@'localhost' view s as select * from t") // select limit should not effect create view
	result = tk.MustQuery("select * from s")
	result.Check(testkit.Rows("1"))
	tk.MustExec("set @@session.sql_select_limit=default")
	result = tk.MustQuery("select * from s")
	result.Check(testkit.Rows("1", "1", "2"))

	// test for DML
	tk.MustExec("set @@session.sql_select_limit=1")
	tk.MustExec("create table b (a int)")
	tk.MustExec("insert into b select * from t") // all values are inserted
	result = tk.MustQuery("select * from b limit 3")
	result.Check(testkit.Rows("1", "1", "2"))
	tk.MustExec("update b set a = 2 where a = 1") // all values are updated
	result = tk.MustQuery("select * from b limit 3")
	result.Check(testkit.Rows("2", "2", "2"))
	result = tk.MustQuery("select * from b")
	result.Check(testkit.Rows("2"))
	tk.MustExec("delete from b where a = 2") // all values are deleted
	result = tk.MustQuery("select * from b")
	result.Check(testkit.Rows())
}

func TestHintParserWarnings(t *testing.T) {
	store := testkit.CreateMockStore(t)
	tk := testkit.NewTestKit(t, store)
	tk.MustExec("use test")
	tk.MustExec("drop table if exists t;")
	tk.MustExec("create table t(a int, b int, key(a), key(b));")
	tk.MustExec("select /*+ use_index_merge() */ * from t where a = 1 or b = 1;")
	rows := tk.MustQuery("show warnings;").Rows()
	require.Len(t, rows, 1)
}

func TestIssue16935(t *testing.T) {
	store := testkit.CreateMockStore(t)
	tk := testkit.NewTestKit(t, store)
	tk.MustExec("use test")
	tk.MustExec("drop table if exists t0;")
	tk.MustExec("CREATE TABLE t0(c0 INT);")
	tk.MustExec("INSERT INTO t0(c0) VALUES (1), (1), (1), (1), (1), (1);")
	tk.MustExec("CREATE definer='root'@'localhost' VIEW v0(c0) AS SELECT NULL FROM t0;")
	tk.MustQuery("SELECT * FROM t0 LEFT JOIN v0 ON TRUE WHERE v0.c0 IS NULL;")
}

func TestAccessPathOnClusterIndex(t *testing.T) {
	store := testkit.CreateMockStore(t)
	tk := testkit.NewTestKit(t, store)
	tk.MustExec("use test")
	tk.Session().GetSessionVars().EnableClusteredIndex = variable.ClusteredIndexDefModeOn
	tk.MustExec("drop table if exists t1")
	tk.MustExec("create table t1 (a int, b varchar(20), c decimal(40,10), d int, primary key(a,b), key(c))")
	tk.MustExec(`insert into t1 values (1,"111",1.1,11), (2,"222",2.2,12), (3,"333",3.3,13)`)
	tk.MustExec("analyze table t1")

	var input []string
	var output []struct {
		SQL  string
		Plan []string
		Res  []string
	}
	integrationSuiteData := core.GetIntegrationSuiteData()
	integrationSuiteData.LoadTestCases(t, &input, &output)
	for i, tt := range input {
		testdata.OnRecord(func() {
			output[i].SQL = tt
			output[i].Plan = testdata.ConvertRowsToStrings(tk.MustQuery("explain format='brief' " + tt).Rows())
			output[i].Res = testdata.ConvertRowsToStrings(tk.MustQuery(tt).Sort().Rows())
		})
		tk.MustQuery("explain format='brief' " + tt).Check(testkit.Rows(output[i].Plan...))
		tk.MustQuery(tt).Sort().Check(testkit.Rows(output[i].Res...))
	}
}

func TestClusterIndexUniqueDoubleRead(t *testing.T) {
	store := testkit.CreateMockStore(t)
	tk := testkit.NewTestKit(t, store)
	tk.MustExec("create database cluster_idx_unique_double_read;")
	tk.MustExec("use cluster_idx_unique_double_read;")
	defer tk.MustExec("drop database cluster_idx_unique_double_read;")
	tk.Session().GetSessionVars().EnableClusteredIndex = variable.ClusteredIndexDefModeOn
	tk.MustExec("drop table if exists t")

	tk.MustExec("create table t (a varchar(64), b varchar(64), uk int, v int, primary key(a, b), unique key uuk(uk));")
	tk.MustExec("insert t values ('a', 'a1', 1, 11), ('b', 'b1', 2, 22), ('c', 'c1', 3, 33);")
	tk.MustQuery("select * from t use index (uuk);").Check(testkit.Rows("a a1 1 11", "b b1 2 22", "c c1 3 33"))
}

func TestIndexJoinOnClusteredIndex(t *testing.T) {
	store := testkit.CreateMockStore(t)
	tk := testkit.NewTestKit(t, store)
	tk.MustExec("use test")
	tk.Session().GetSessionVars().EnableClusteredIndex = variable.ClusteredIndexDefModeOn
	tk.MustExec("drop table if exists t1")
	tk.MustExec("create table t (a int, b varchar(20), c decimal(40,10), d int, primary key(a,b), key(c))")
	tk.MustExec(`insert into t values (1,"111",1.1,11), (2,"222",2.2,12), (3,"333",3.3,13)`)
	tk.MustExec("analyze table t")

	var input []string
	var output []struct {
		SQL  string
		Plan []string
		Res  []string
	}
	integrationSuiteData := core.GetIntegrationSuiteData()
	integrationSuiteData.LoadTestCases(t, &input, &output)
	for i, tt := range input {
		testdata.OnRecord(func() {
			output[i].SQL = tt
			output[i].Plan = testdata.ConvertRowsToStrings(tk.MustQuery("explain format = 'brief' " + tt).Rows())
			output[i].Res = testdata.ConvertRowsToStrings(tk.MustQuery(tt).Rows())
		})
		tk.MustQuery("explain  format = 'brief'" + tt).Check(testkit.Rows(output[i].Plan...))
		tk.MustQuery(tt).Check(testkit.Rows(output[i].Res...))
	}
}

func TestIssue18984(t *testing.T) {
	store := testkit.CreateMockStore(t)
	tk := testkit.NewTestKit(t, store)
	tk.MustExec("use test")
	tk.MustExec("drop table if exists t, t2")
	tk.Session().GetSessionVars().EnableClusteredIndex = variable.ClusteredIndexDefModeOn
	tk.MustExec("create table t(a int, b int, c int, primary key(a, b))")
	tk.MustExec("create table t2(a int, b int, c int, d int, primary key(a,b), index idx(c))")
	tk.MustExec("insert into t values(1,1,1), (2,2,2), (3,3,3)")
	tk.MustExec("insert into t2 values(1,2,3,4), (2,4,3,5), (1,3,1,1)")
	tk.MustQuery("select /*+ INL_MERGE_JOIN(t) */ * from t right outer join t2 on t.a=t2.c").Check(testkit.Rows(
		"1 1 1 1 3 1 1",
		"3 3 3 1 2 3 4",
		"3 3 3 2 4 3 5"))
	tk.MustQuery("select /*+ INL_MERGE_JOIN(t2) */ * from t left outer join t2 on t.a=t2.c").Check(testkit.Rows(
		"1 1 1 1 3 1 1",
		"2 2 2 <nil> <nil> <nil> <nil>",
		"3 3 3 1 2 3 4",
		"3 3 3 2 4 3 5"))
}

func TestTimeToSecPushDownToTiFlash(t *testing.T) {
	store := testkit.CreateMockStore(t)
	tk := testkit.NewTestKit(t, store)
	tk.MustExec("use test")
	tk.MustExec("drop table if exists t")
	tk.MustExec("create table t(a time(4))")
	tk.MustExec("insert into t values('700:10:10.123456')")
	tk.MustExec("insert into t values('20:20:20')")
	tk.MustExec("set @@tidb_allow_mpp=1; set @@tidb_enforce_mpp=1")
	tk.MustExec("set @@tidb_isolation_read_engines = 'tiflash'")

	// Create virtual tiflash replica info.
	dom := domain.GetDomain(tk.Session())
	is := dom.InfoSchema()
	db, exists := is.SchemaByName(model.NewCIStr("test"))
	require.True(t, exists)
	for _, tblInfo := range db.Tables {
		if tblInfo.Name.L == "t" {
			tblInfo.TiFlashReplica = &model.TiFlashReplicaInfo{
				Count:     1,
				Available: true,
			}
		}
	}

	rows := [][]interface{}{
		{"TableReader_9", "10000.00", "root", " data:ExchangeSender_8"},
		{"└─ExchangeSender_8", "10000.00", "mpp[tiflash]", " ExchangeType: PassThrough"},
		{"  └─Projection_4", "10000.00", "mpp[tiflash]", " time_to_sec(test.t.a)->Column#3"},
		{"    └─TableFullScan_7", "10000.00", "mpp[tiflash]", "table:t", "keep order:false, stats:pseudo"},
	}
	tk.MustQuery("explain select time_to_sec(a) from t;").Check(rows)
}

func TestRightShiftPushDownToTiFlash(t *testing.T) {
	store := testkit.CreateMockStore(t)
	tk := testkit.NewTestKit(t, store)
	tk.MustExec("use test")
	tk.MustExec("drop table if exists t")
	tk.MustExec("create table t(a int, b int)")
	tk.MustExec("insert into t values(2147483647, 32)")
	tk.MustExec("insert into t values(12, 2)")
	tk.MustExec("set @@tidb_allow_mpp=1; set @@tidb_enforce_mpp=1")
	tk.MustExec("set @@tidb_isolation_read_engines = 'tiflash'")

	// Create virtual tiflash replica info.
	dom := domain.GetDomain(tk.Session())
	is := dom.InfoSchema()
	db, exists := is.SchemaByName(model.NewCIStr("test"))
	require.True(t, exists)
	for _, tblInfo := range db.Tables {
		if tblInfo.Name.L == "t" {
			tblInfo.TiFlashReplica = &model.TiFlashReplicaInfo{
				Count:     1,
				Available: true,
			}
		}
	}

	rows := [][]interface{}{
		{"TableReader_9", "root", "data:ExchangeSender_8"},
		{"└─ExchangeSender_8", "mpp[tiflash]", "ExchangeType: PassThrough"},
		{"  └─Projection_4", "mpp[tiflash]", "rightshift(test.t.a, test.t.b)->Column#4"},
		{"    └─TableFullScan_7", "mpp[tiflash]", "keep order:false, stats:pseudo"},
	}
	tk.MustQuery("explain select a >> b from t;").CheckAt([]int{0, 2, 4}, rows)
}

func TestBitColumnPushDown(t *testing.T) {
	store := testkit.CreateMockStore(t)
	tk := testkit.NewTestKit(t, store)
	tk.MustExec("use test")
	tk.MustExec("create table t1(a bit(8), b int)")
	tk.MustExec("create table t2(a bit(8), b int)")
	tk.MustExec("insert into t1 values ('1', 1), ('2', 2), ('3', 3), ('4', 4), ('1', 1), ('2', 2), ('3', 3), ('4', 4)")
	tk.MustExec("insert into t2 values ('1', 1), ('2', 2), ('3', 3), ('4', 4), ('1', 1), ('2', 2), ('3', 3), ('4', 4)")
	sql := "select b from t1 where t1.b > (select min(t2.b) from t2 where t2.a < t1.a)"
	tk.MustQuery(sql).Sort().Check(testkit.Rows("2", "2", "3", "3", "4", "4"))
	rows := [][]interface{}{
		{"Projection_15", "root", "test.t1.b"},
		{"└─Apply_17", "root", "CARTESIAN inner join, other cond:gt(test.t1.b, Column#7)"},
		{"  ├─TableReader_20(Build)", "root", "data:Selection_19"},
		{"  │ └─Selection_19", "cop[tikv]", "not(isnull(test.t1.b))"},
		{"  │   └─TableFullScan_18", "cop[tikv]", "keep order:false, stats:pseudo"},
		{"  └─Selection_21(Probe)", "root", "not(isnull(Column#7))"},
		{"    └─StreamAgg_23", "root", "funcs:min(test.t2.b)->Column#7"},
		{"      └─TopN_24", "root", "test.t2.b, offset:0, count:1"},
		{"        └─TableReader_32", "root", "data:TopN_31"},
		{"          └─TopN_31", "cop[tikv]", "test.t2.b, offset:0, count:1"},
		{"            └─Selection_30", "cop[tikv]", "lt(test.t2.a, test.t1.a), not(isnull(test.t2.b))"},
		{"              └─TableFullScan_29", "cop[tikv]", "keep order:false, stats:pseudo"},
	}
	tk.MustQuery(fmt.Sprintf("explain analyze %s", sql)).CheckAt([]int{0, 3, 6}, rows)
	tk.MustExec("insert t1 values ('A', 1);")
	sql = "select a from t1 where ascii(a)=65"
	tk.MustQuery(sql).Check(testkit.Rows("A"))
	rows = [][]interface{}{
		{"TableReader_7", "root", "data:Selection_6"},
		{"└─Selection_6", "cop[tikv]", "eq(ascii(cast(test.t1.a, var_string(1))), 65)"},
		{"  └─TableFullScan_5", "cop[tikv]", "keep order:false, stats:pseudo"},
	}
	tk.MustQuery(fmt.Sprintf("explain analyze %s", sql)).CheckAt([]int{0, 3, 6}, rows)

	rows[1][2] = `eq(concat(cast(test.t1.a, var_string(1)), "A"), "AA")`
	sql = "select a from t1 where concat(a, 'A')='AA'"
	tk.MustQuery(sql).Check(testkit.Rows("A"))
	tk.MustQuery(fmt.Sprintf("explain analyze %s", sql)).CheckAt([]int{0, 3, 6}, rows)

	rows[1][2] = `eq(cast(test.t1.a, binary(1)), "A")`
	sql = "select a from t1 where binary a='A'"
	tk.MustQuery(sql).Check(testkit.Rows("A"))
	tk.MustQuery(fmt.Sprintf("explain analyze %s", sql)).CheckAt([]int{0, 3, 6}, rows)

	rows[1][2] = `eq(cast(test.t1.a, var_string(1)), "A")`
	sql = "select a from t1 where cast(a as char)='A'"
	tk.MustQuery(sql).Check(testkit.Rows("A"))
	tk.MustQuery(fmt.Sprintf("explain analyze %s", sql)).CheckAt([]int{0, 3, 6}, rows)

	tk.MustExec("insert into mysql.expr_pushdown_blacklist values('bit', 'tikv','');")
	tk.MustExec("admin reload expr_pushdown_blacklist;")
	rows = [][]interface{}{
		{"Selection_5", "root", `eq(cast(test.t1.a, var_string(1)), "A")`},
		{"└─TableReader_7", "root", "data:TableFullScan_6"},
		{"  └─TableFullScan_6", "cop[tikv]", "keep order:false, stats:pseudo"},
	}
	sql = "select a from t1 where cast(a as char)='A'"
	tk.MustQuery(sql).Check(testkit.Rows("A"))
	tk.MustQuery(fmt.Sprintf("explain analyze %s", sql)).CheckAt([]int{0, 3, 6}, rows)

	tk.MustExec("delete from mysql.expr_pushdown_blacklist where name='bit'")
	tk.MustExec("admin reload expr_pushdown_blacklist;")
	sql = "select a from t1 where ascii(a)=65"
	tk.MustQuery(sql).Check(testkit.Rows("A"))
	rows = [][]interface{}{
		{"TableReader_7", "root", "data:Selection_6"},
		{"└─Selection_6", "cop[tikv]", "eq(ascii(cast(test.t1.a, var_string(1))), 65)"},
		{"  └─TableFullScan_5", "cop[tikv]", "keep order:false, stats:pseudo"},
	}
	tk.MustQuery(fmt.Sprintf("explain analyze %s", sql)).CheckAt([]int{0, 3, 6}, rows)

	// test collation
	tk.MustExec("update mysql.tidb set VARIABLE_VALUE='True' where VARIABLE_NAME='new_collation_enabled'")
	tk.MustQuery("SELECT VARIABLE_VALUE FROM mysql.tidb WHERE VARIABLE_NAME='new_collation_enabled';").Check(
		testkit.Rows("True"))
	tk.MustExec("create table t3 (a bit(8));")
	tk.MustExec("insert into t3 values (65)")
	tk.MustExec("SET NAMES utf8mb4 COLLATE utf8mb4_bin")
	tk.MustQuery("select a from t3 where cast(a as char) = 'a'").Check(testkit.Rows())
	tk.MustExec("SET NAMES utf8mb4 COLLATE utf8mb4_general_ci")
	tk.MustQuery("select a from t3 where cast(a as char) = 'a'").Check(testkit.Rows("A"))
}

func TestSysdatePushDown(t *testing.T) {
	store := testkit.CreateMockStore(t)
	tk := testkit.NewTestKit(t, store)
	tk.MustExec("use test")
	tk.MustExec("create table t(id int signed, id2 int unsigned, c varchar(11), d datetime, b double, e bit(10))")
	tk.MustExec("insert into t(id, id2, c, d) values (-1, 1, 'abc', '2021-12-12')")
	rows := [][]interface{}{
		{"TableReader_7", "root", "data:Selection_6"},
		{"└─Selection_6", "cop[tikv]", "gt(test.t.d, sysdate())"},
		{"  └─TableFullScan_5", "cop[tikv]", "keep order:false, stats:pseudo"},
	}
	tk.MustQuery("explain analyze select /*+read_from_storage(tikv[t])*/ * from t where d > sysdate()").
		CheckAt([]int{0, 3, 6}, rows)
	// assert sysdate isn't now after set global tidb_sysdate_is_now in the same session
	tk.MustExec("set global tidb_sysdate_is_now='1'")
	tk.MustQuery("explain analyze select /*+read_from_storage(tikv[t])*/ * from t where d > sysdate()").
		CheckAt([]int{0, 3, 6}, rows)

	// assert sysdate is now after set global tidb_sysdate_is_now in the new session
	tk = testkit.NewTestKit(t, store)
	tk.MustExec("use test")
	now := time.Now()
	require.NoError(t, failpoint.Enable("github.com/pingcap/tidb/expression/injectNow", fmt.Sprintf(`return(%d)`, now.Unix())))
	rows[1][2] = fmt.Sprintf("gt(test.t.d, %v)", now.Format("2006-01-02 15:04:05"))
	tk.MustQuery("explain analyze select /*+read_from_storage(tikv[t])*/ * from t where d > sysdate()").
		CheckAt([]int{0, 3, 6}, rows)
	failpoint.Disable("github.com/pingcap/tidb/expression/injectNow")

	// assert sysdate isn't now after set session tidb_sysdate_is_now false in the same session
	tk.MustExec("set tidb_sysdate_is_now='0'")
	rows[1][2] = "gt(test.t.d, sysdate())"
	tk.MustQuery("explain analyze select /*+read_from_storage(tikv[t])*/ * from t where d > sysdate()").
		CheckAt([]int{0, 3, 6}, rows)
}

func TestTimeScalarFunctionPushDownResult(t *testing.T) {
	store := testkit.CreateMockStore(t)
	tk := testkit.NewTestKit(t, store)
	tk.MustExec("use test")
	tk.MustExec("drop table if exists t;")
	tk.MustExec("create table t(col1 datetime, col2 datetime, y int(8), m int(8), d int(8)) CHARSET=utf8 COLLATE=utf8_general_ci;")
	tk.MustExec("insert into t values ('2022-03-24 01:02:03.040506', '9999-12-31 23:59:59', 9999, 12, 31);")
	testcases := []struct {
		sql      string
		function string
	}{
		{
			sql:      "select col1, hour(col1) from t where hour(col1)=hour('2022-03-24 01:02:03.040506');",
			function: "hour",
		},
		{
			sql:      "select col1, month(col1) from t where month(col1)=month('2022-03-24 01:02:03.040506');",
			function: "month",
		},
		{
			sql:      "select col1, minute(col1) from t where minute(col1)=minute('2022-03-24 01:02:03.040506');",
			function: "minute",
		},
		{
			function: "second",
			sql:      "select col1, second(col1) from t where second(col1)=second('2022-03-24 01:02:03.040506');",
		},
		{
			function: "microsecond",
			sql:      "select col1, microsecond(col1) from t where microsecond(col1)=microsecond('2022-03-24 01:02:03.040506');",
		},
		{
			function: "dayName",
			sql:      "select col1, dayName(col1) from t where dayName(col1)=dayName('2022-03-24 01:02:03.040506');",
		},
		{
			function: "dayOfMonth",
			sql:      "select col1, dayOfMonth(col1) from t where dayOfMonth(col1)=dayOfMonth('2022-03-24 01:02:03.040506');",
		},
		{
			function: "dayOfWeek",
			sql:      "select col1, dayOfWeek(col1) from t where dayOfWeek(col1)=dayOfWeek('2022-03-24 01:02:03.040506');",
		},
		{
			function: "dayOfYear",
			sql:      "select col1, dayOfYear(col1) from t where dayOfYear(col1)=dayOfYear('2022-03-24 01:02:03.040506');",
		},
		{
			function: "Date",
			sql:      "select col1, Date(col1) from t where Date(col1)=Date('2022-03-24 01:02:03.040506');",
		},
		{
			function: "Week",
			sql:      "select col1, Week(col1) from t where Week(col1)=Week('2022-03-24 01:02:03.040506');",
		},
		{
			function: "time_to_sec",
			sql:      "select col1, time_to_sec (col1) from t where time_to_sec(col1)=time_to_sec('2022-03-24 01:02:03.040506');",
		},
		{
			function: "DateDiff",
			sql:      "select col1, DateDiff(col1, col2) from t where DateDiff(col1, col2)=DateDiff('2022-03-24 01:02:03.040506', '9999-12-31 23:59:59');",
		},
		{
			function: "MonthName",
			sql:      "select col1, MonthName(col1) from t where MonthName(col1)=MonthName('2022-03-24 01:02:03.040506');",
		},
		{
			function: "MakeDate",
			sql:      "select col1, MakeDate(9999, 31) from t where MakeDate(y, d)=MakeDate(9999, 31);",
		},
		{
			function: "MakeTime",
			sql:      "select col1, MakeTime(12, 12, 31) from t where MakeTime(m, m, d)=MakeTime(12, 12, 31);",
		},
	}
	tk.MustExec("delete from mysql.expr_pushdown_blacklist where name != 'date_add'")
	tk.MustExec("admin reload expr_pushdown_blacklist;")
	for _, testcase := range testcases {
		r1 := tk.MustQuery(testcase.sql).Rows()
		tk.MustExec(fmt.Sprintf("insert into mysql.expr_pushdown_blacklist(name) values('%s');", testcase.function))
		tk.MustExec("admin reload expr_pushdown_blacklist;")
		r2 := tk.MustQuery(testcase.sql).Rows()
		require.EqualValues(t, r2, r1, testcase.sql)
	}
	tk.MustExec("delete from mysql.expr_pushdown_blacklist where name != 'date_add'")
	tk.MustExec("admin reload expr_pushdown_blacklist;")
}

func TestNumberFunctionPushDown(t *testing.T) {
	store := testkit.CreateMockStore(t)
	tk := testkit.NewTestKit(t, store)
	tk.MustExec("use test")
	tk.MustExec("create table t(a int signed, b int unsigned,c double)")
	tk.MustExec("insert into t values (-1,61,4.4)")
	testcases := []struct {
		sql      string
		function string
	}{
		{
			sql:      "select a, mod(a,2) from t where mod(-1,2)=mod(a,2);",
			function: "mod",
		},
		{
			sql:      "select b, mod(b,2) from t where mod(61,2)=mod(b,2);",
			function: "mod",
		},
		{
			sql:      "select b,unhex(b) from t where unhex(61) = unhex(b)",
			function: "unhex",
		},
		{
			sql:      "select b, oct(b) from t where oct(61) = oct(b)",
			function: "oct",
		},
		{
			sql:      "select c, sin(c) from t where sin(4.4) = sin(c)",
			function: "sin",
		},
		{
			sql:      "select c, asin(c) from t where asin(4.4) = asin(c)",
			function: "asin",
		},
		{
			sql:      "select c, cos(c) from t where cos(4.4) = cos(c)",
			function: "cos",
		},
		{
			sql:      "select c, acos(c) from t where acos(4.4) = acos(c)",
			function: "acos",
		},
		{
			sql:      "select b,atan(b) from t where atan(61)=atan(b)",
			function: "atan",
		},
		{
			sql:      "select b, atan2(b, c) from t where atan2(61,4.4)=atan2(b,c)",
			function: "atan2",
		},
		{
			sql:      "select b,cot(b) from t where cot(61)=cot(b)",
			function: "cot",
		},
		{
			sql:      "select c from t where pi() < c",
			function: "pi",
		},
	}
	for _, testcase := range testcases {
		tk.MustExec("delete from mysql.expr_pushdown_blacklist where name != 'date_add'")
		tk.MustExec("admin reload expr_pushdown_blacklist;")
		r1 := tk.MustQuery(testcase.sql).Rows()
		tk.MustExec(fmt.Sprintf("insert into mysql.expr_pushdown_blacklist(name) values('%s');", testcase.function))
		tk.MustExec("admin reload expr_pushdown_blacklist;")
		r2 := tk.MustQuery(testcase.sql).Rows()
		require.EqualValues(t, r2, r1, testcase.sql)
	}
}

func TestScalarFunctionPushDown(t *testing.T) {
	store := testkit.CreateMockStore(t)
	tk := testkit.NewTestKit(t, store)
	tk.MustExec("use test")
	tk.MustExec("create table t(id int signed, id2 int unsigned, c varchar(11), d datetime, b double, e bit(10))")
	tk.MustExec("insert into t(id, id2, c, d) values (-1, 1, 'abc', '2021-12-12')")
	rows := [][]interface{}{
		{"TableReader_7", "root", "data:Selection_6"},
		{"└─Selection_6", "cop[tikv]", "right(test.t.c, 1)"},
		{"  └─TableFullScan_5", "cop[tikv]", "keep order:false, stats:pseudo"},
	}
	tk.MustQuery("explain analyze select /*+read_from_storage(tikv[t])*/ * from t where right(c,1);").
		CheckAt([]int{0, 3, 6}, rows)

	rows[1][2] = "mod(test.t.id, test.t.id)"
	tk.MustQuery("explain analyze select /*+read_from_storage(tikv[t])*/ * from t where mod(id, id);").
		CheckAt([]int{0, 3, 6}, rows)
	rows[1][2] = "mod(test.t.id, test.t.id2)"
	tk.MustQuery("explain analyze select /*+read_from_storage(tikv[t])*/ * from t where mod(id, id2);").
		CheckAt([]int{0, 3, 6}, rows)
	rows[1][2] = "mod(test.t.id2, test.t.id)"
	tk.MustQuery("explain analyze select /*+read_from_storage(tikv[t])*/ * from t where mod(id2, id);").
		CheckAt([]int{0, 3, 6}, rows)
	rows[1][2] = "mod(test.t.id2, test.t.id2)"
	tk.MustQuery("explain analyze select /*+read_from_storage(tikv[t])*/ * from t where mod(id2, id2);").
		CheckAt([]int{0, 3, 6}, rows)

	rows[1][2] = "sin(cast(test.t.id, double BINARY))"
	tk.MustQuery("explain analyze select /*+read_from_storage(tikv[t])*/ * from t where sin(id);").
		CheckAt([]int{0, 3, 6}, rows)

	rows[1][2] = "asin(cast(test.t.id, double BINARY))"
	tk.MustQuery("explain analyze select /*+read_from_storage(tikv[t])*/ * from t where asin(id);").
		CheckAt([]int{0, 3, 6}, rows)

	rows[1][2] = "cos(cast(test.t.id, double BINARY))"
	tk.MustQuery("explain analyze select /*+read_from_storage(tikv[t])*/ * from t where cos(id);").
		CheckAt([]int{0, 3, 6}, rows)

	rows[1][2] = "acos(cast(test.t.id, double BINARY))"
	tk.MustQuery("explain analyze select /*+read_from_storage(tikv[t])*/ * from t where acos(id);").
		CheckAt([]int{0, 3, 6}, rows)

	rows[1][2] = "atan(cast(test.t.id, double BINARY))"
	tk.MustQuery("explain analyze select /*+read_from_storage(tikv[t])*/ * from t where atan(id);").
		CheckAt([]int{0, 3, 6}, rows)

	rows[1][2] = "atan2(cast(test.t.id, double BINARY), cast(test.t.id, double BINARY))"
	tk.MustQuery("explain analyze select /*+read_from_storage(tikv[t])*/ * from t where atan2(id,id);").
		CheckAt([]int{0, 3, 6}, rows)

	rows[1][2] = "hour(cast(test.t.d, time))"
	tk.MustQuery("explain analyze select /*+read_from_storage(tikv[t])*/ * from t where hour(d);").
		CheckAt([]int{0, 3, 6}, rows)

	rows[1][2] = "hour(cast(test.t.d, time))"
	tk.MustQuery("explain analyze select /*+read_from_storage(tikv[t])*/ * from t where hour(d);").
		CheckAt([]int{0, 3, 6}, rows)

	rows[1][2] = "minute(cast(test.t.d, time))"
	tk.MustQuery("explain analyze select /*+read_from_storage(tikv[t])*/ * from t where minute(d);").
		CheckAt([]int{0, 3, 6}, rows)

	rows[1][2] = "second(cast(test.t.d, time))"
	tk.MustQuery("explain analyze select /*+read_from_storage(tikv[t])*/ * from t where second(d);").
		CheckAt([]int{0, 3, 6}, rows)

	rows[1][2] = "month(test.t.d)"
	tk.MustQuery("explain analyze select /*+read_from_storage(tikv[t])*/ * from t where month(d);").
		CheckAt([]int{0, 3, 6}, rows)

	//rows[1][2] = "dayname(test.t.d)"
	//tk.MustQuery("explain analyze select /*+read_from_storage(tikv[t])*/ * from t where dayname(d);").
	//	CheckAt([]int{0, 3, 6}, rows)

	rows[1][2] = "dayofmonth(test.t.d)"
	tk.MustQuery("explain analyze select /*+read_from_storage(tikv[t])*/ * from t where dayofmonth(d);").
		CheckAt([]int{0, 3, 6}, rows)

	rows[1][2] = "from_days(test.t.id)"
	tk.MustQuery("explain analyze select /*+read_from_storage(tikv[t])*/ * from t where from_days(id);").
		CheckAt([]int{0, 3, 6}, rows)

	//rows[1][2] = "last_day(test.t.d)"
	//tk.MustQuery("explain analyze select /*+read_from_storage(tikv[t])*/ * from t where last_day(d);").
	//	CheckAt([]int{0, 3, 6}, rows)

	rows[1][2] = "gt(4, test.t.id)"
	tk.MustQuery("explain analyze select /*+read_from_storage(tikv[t])*/ * from t where pi() > id;").
		CheckAt([]int{0, 3, 6}, rows)

	//rows[1][2] = "truncate(test.t.id, 0)"
	//tk.MustQuery("explain analyze select /*+read_from_storage(tikv[t])*/ * from t where truncate(id,0)").
	//	CheckAt([]int{0, 3, 6}, rows)

	rows[1][2] = "round(test.t.b)"
	tk.MustQuery("explain analyze select /*+read_from_storage(tikv[t])*/ * from t where round(b)").
		CheckAt([]int{0, 3, 6}, rows)

	rows[1][2] = "date(test.t.d)"
	tk.MustQuery("explain analyze select /*+read_from_storage(tikv[t])*/ * from t where date(d)").
		CheckAt([]int{0, 3, 6}, rows)

	rows[1][2] = "week(test.t.d)"
	tk.MustQuery("explain analyze select /*+read_from_storage(tikv[t])*/ * from t where week(d)").
		CheckAt([]int{0, 3, 6}, rows)

	rows[1][2] = "datediff(test.t.d, test.t.d)"
	tk.MustQuery("explain analyze select /*+read_from_storage(tikv[t])*/ * from t where datediff(d,d)").
		CheckAt([]int{0, 3, 6}, rows)

	rows[1][2] = "gt(test.t.d, sysdate())"
	tk.MustQuery("explain analyze select /*+read_from_storage(tikv[t])*/ * from t where d > sysdate()").
		CheckAt([]int{0, 3, 6}, rows)

	rows[1][2] = "ascii(cast(test.t.e, var_string(2)))"
	tk.MustQuery("explain analyze select /*+read_from_storage(tikv[t])*/ * from t where ascii(e);").
		CheckAt([]int{0, 3, 6}, rows)
}

func TestDistinctScalarFunctionPushDown(t *testing.T) {
	store := testkit.CreateMockStore(t)
	tk := testkit.NewTestKit(t, store)
	tk.MustExec("use test")
	tk.MustExec("drop table if exists t")
	tk.MustExec("create table t (a int not null, b int not null, c int not null, primary key (a,c)) partition by range (c) (partition p0 values less than (5), partition p1 values less than (10))")
	tk.MustExec("insert into t values(1,1,1),(2,2,2),(3,1,3),(7,1,7),(8,2,8),(9,2,9)")
	tk.MustQuery("select count(distinct b+1) as col from t").Check(testkit.Rows(
		"2",
	))
}

func TestReverseUTF8PushDownToTiFlash(t *testing.T) {
	store := testkit.CreateMockStore(t)
	tk := testkit.NewTestKit(t, store)
	tk.MustExec("use test")
	tk.MustExec("drop table if exists t")
	tk.MustExec("create table t (a varchar(256))")
	tk.MustExec("insert into t values('pingcap')")
	tk.MustExec("set @@tidb_allow_mpp=1; set @@tidb_enforce_mpp=1;")
	tk.MustExec("set @@tidb_isolation_read_engines = 'tiflash'")

	// Create virtual tiflash replica info.
	dom := domain.GetDomain(tk.Session())
	is := dom.InfoSchema()
	db, exists := is.SchemaByName(model.NewCIStr("test"))
	require.True(t, exists)
	for _, tblInfo := range db.Tables {
		if tblInfo.Name.L == "t" {
			tblInfo.TiFlashReplica = &model.TiFlashReplicaInfo{
				Count:     1,
				Available: true,
			}
		}
	}

	rows := [][]interface{}{
		{"TableReader_9", "root", "data:ExchangeSender_8"},
		{"└─ExchangeSender_8", "mpp[tiflash]", "ExchangeType: PassThrough"},
		{"  └─Projection_4", "mpp[tiflash]", "reverse(test.t.a)->Column#3"},
		{"    └─TableFullScan_7", "mpp[tiflash]", "keep order:false, stats:pseudo"},
	}

	tk.MustQuery("explain select reverse(a) from t;").CheckAt([]int{0, 2, 4}, rows)
}

func TestReversePushDownToTiFlash(t *testing.T) {
	store := testkit.CreateMockStore(t)
	tk := testkit.NewTestKit(t, store)
	tk.MustExec("use test")
	tk.MustExec("drop table if exists t")
	tk.MustExec("create table t (a binary(32))")
	tk.MustExec("insert into t values('pingcap')")
	tk.MustExec("set @@tidb_allow_mpp=1; set @@tidb_enforce_mpp=1;")
	tk.MustExec("set @@tidb_isolation_read_engines = 'tiflash'")

	// Create virtual tiflash replica info.
	dom := domain.GetDomain(tk.Session())
	is := dom.InfoSchema()
	db, exists := is.SchemaByName(model.NewCIStr("test"))
	require.True(t, exists)
	for _, tblInfo := range db.Tables {
		if tblInfo.Name.L == "t" {
			tblInfo.TiFlashReplica = &model.TiFlashReplicaInfo{
				Count:     1,
				Available: true,
			}
		}
	}

	rows := [][]interface{}{
		{"TableReader_9", "root", "data:ExchangeSender_8"},
		{"└─ExchangeSender_8", "mpp[tiflash]", "ExchangeType: PassThrough"},
		{"  └─Projection_4", "mpp[tiflash]", "reverse(test.t.a)->Column#3"},
		{"    └─TableFullScan_7", "mpp[tiflash]", "keep order:false, stats:pseudo"},
	}

	tk.MustQuery("explain select reverse(a) from t;").CheckAt([]int{0, 2, 4}, rows)
}

func TestExplainAnalyzePointGet(t *testing.T) {
	store := testkit.CreateMockStore(t)
	tk := testkit.NewTestKit(t, store)
	tk.MustExec("use test")
	tk.MustExec("drop table if exists t")
	tk.MustExec("create table t(a int primary key, b varchar(20))")
	tk.MustExec("insert into t values (1,1)")

	res := tk.MustQuery("explain analyze select * from t where a=1;")
	checkExplain := func(rpc string) {
		resBuff := bytes.NewBufferString("")
		for _, row := range res.Rows() {
			_, _ = fmt.Fprintf(resBuff, "%s\n", row)
		}
		explain := resBuff.String()
		require.Containsf(t, explain, rpc+":{num_rpc:", "%s", explain)
		require.Containsf(t, explain, "total_time:", "%s", explain)
	}
	checkExplain("Get")
	res = tk.MustQuery("explain analyze select * from t where a in (1,2,3);")
	checkExplain("BatchGet")
}

func TestExplainAnalyzeDML(t *testing.T) {
	store := testkit.CreateMockStore(t)
	tk := testkit.NewTestKit(t, store)
	tk.MustExec("use test")
	tk.MustExec("drop table if exists t")
	tk.MustExec(" create table t (a int, b int, unique index (a));")
	tk.MustExec("insert into t values (1,1)")

	res := tk.MustQuery("explain analyze select * from t where a=1;")
	checkExplain := func(rpc string) {
		resBuff := bytes.NewBufferString("")
		for _, row := range res.Rows() {
			_, _ = fmt.Fprintf(resBuff, "%s\n", row)
		}
		explain := resBuff.String()
		require.Containsf(t, explain, rpc+":{num_rpc:", "%s", explain)
		require.Containsf(t, explain, "total_time:", "%s", explain)
	}
	checkExplain("Get")
	res = tk.MustQuery("explain analyze insert ignore into t values (1,1),(2,2),(3,3),(4,4);")
	checkExplain("BatchGet")
}

func TestExplainAnalyzeDML2(t *testing.T) {
	store := testkit.CreateMockStore(t)
	tk := testkit.NewTestKit(t, store)
	tk.MustExec("use test")

	cases := []struct {
		prepare    string
		sql        string
		planRegexp string
	}{
		// Test for alloc auto ID.
		{
			sql:        "insert into t () values ()",
			planRegexp: ".*prepare.*total.*, auto_id_allocator.*alloc_cnt: 1, Get.*num_rpc.*total_time.*commit_txn.*prewrite.*get_commit_ts.*commit.*write_keys.*, insert.*",
		},
		// Test for rebase ID.
		{
			sql:        "insert into t (a) values (99000000000)",
			planRegexp: ".*prepare.*total.*, auto_id_allocator.*rebase_cnt: 1, Get.*num_rpc.*total_time.*commit_txn.*prewrite.*get_commit_ts.*commit.*write_keys.*, insert.*",
		},
		// Test for alloc auto ID and rebase ID.
		{
			sql:        "insert into t (a) values (null), (99000000000)",
			planRegexp: ".*prepare.*total.*, auto_id_allocator.*alloc_cnt: 1, rebase_cnt: 1, Get.*num_rpc.*total_time.*commit_txn.*prewrite.*get_commit_ts.*commit.*write_keys.*, insert.*",
		},
		// Test for insert ignore.
		{
			sql:        "insert ignore into t values (null,1), (2, 2), (99000000000, 3), (100000000000, 4)",
			planRegexp: ".*prepare.*total.*, auto_id_allocator.*alloc_cnt: 1, rebase_cnt: 2, Get.*num_rpc.*total_time.*commit_txn.*count: 3, prewrite.*get_commit_ts.*commit.*write_keys.*, check_insert.*",
		},
		// Test for insert on duplicate.
		{
			sql:        "insert into t values (null,null), (1,1),(2,2) on duplicate key update a = a + 100000000000",
			planRegexp: ".*prepare.*total.*, auto_id_allocator.*alloc_cnt: 1, rebase_cnt: 1, Get.*num_rpc.*total_time.*commit_txn.*count: 2, prewrite.*get_commit_ts.*commit.*write_keys.*, check_insert.*",
		},
		// Test for replace with alloc ID.
		{
			sql:        "replace into t () values ()",
			planRegexp: ".*auto_id_allocator.*alloc_cnt: 1, Get.*num_rpc.*total_time.*commit_txn.*prewrite.*get_commit_ts.*commit.*write_keys.*",
		},
		// Test for replace with alloc ID and rebase ID.
		{
			sql:        "replace into t (a) values (null), (99000000000)",
			planRegexp: ".*auto_id_allocator.*alloc_cnt: 1, rebase_cnt: 1, Get.*num_rpc.*total_time.*commit_txn.*prewrite.*get_commit_ts.*commit.*write_keys.*",
		},
		// Test for update with rebase ID.
		{
			prepare:    "insert into t values (1,1),(2,2)",
			sql:        "update t set a=a*100000000000",
			planRegexp: ".*auto_id_allocator.*rebase_cnt: 2, Get.*num_rpc.*total_time.*commit_txn.*prewrite.*get_commit_ts.*commit.*write_keys.*",
		},
	}

	for _, ca := range cases {
		for i := 0; i < 3; i++ {
			tk.MustExec("drop table if exists t")
			switch i {
			case 0:
				tk.MustExec("create table t (a bigint auto_increment, b int, primary key (a));")
			case 1:
				tk.MustExec("create table t (a bigint unsigned auto_increment, b int, primary key (a));")
			case 2:
				if strings.Contains(ca.sql, "on duplicate key") {
					continue
				}
				tk.MustExec("create table t (a bigint primary key auto_random(5), b int);")
				tk.MustExec("set @@allow_auto_random_explicit_insert=1;")
			default:
				panic("should never happen")
			}
			if ca.prepare != "" {
				tk.MustExec(ca.prepare)
			}
			res := tk.MustQuery("explain analyze " + ca.sql)
			resBuff := bytes.NewBufferString("")
			for _, row := range res.Rows() {
				_, _ = fmt.Fprintf(resBuff, "%s\t", row)
			}
			explain := resBuff.String()
			require.Regexpf(t, ca.planRegexp, explain, "idx: %v,sql: %v", i, ca.sql)
		}
	}

	// Test for table without auto id.
	for _, ca := range cases {
		tk.MustExec("drop table if exists t")
		tk.MustExec("create table t (a bigint, b int);")
		tk.MustExec("insert into t () values ()")
		if ca.prepare != "" {
			tk.MustExec(ca.prepare)
		}
		res := tk.MustQuery("explain analyze " + ca.sql)
		resBuff := bytes.NewBufferString("")
		for _, row := range res.Rows() {
			_, _ = fmt.Fprintf(resBuff, "%s\t", row)
		}
		explain := resBuff.String()
		require.NotContainsf(t, explain, "auto_id_allocator", "sql: %v, explain: %v", ca.sql, explain)
	}
}

func TestPartitionExplain(t *testing.T) {
	store := testkit.CreateMockStore(t)
	tk := testkit.NewTestKit(t, store)
	tk.MustExec("use test")
	tk.MustExec(`create table pt (id int, c int, key i_id(id), key i_c(c)) partition by range (c) (
partition p0 values less than (4),
partition p1 values less than (7),
partition p2 values less than (10))`)

	tk.MustExec("set @@tidb_enable_index_merge = 1;")

	var input []string
	var output []struct {
		SQL  string
		Plan []string
	}
	integrationSuiteData := core.GetIntegrationSuiteData()
	integrationSuiteData.LoadTestCases(t, &input, &output)
	for i, tt := range input {
		testdata.OnRecord(func() {
			output[i].SQL = tt
			output[i].Plan = testdata.ConvertRowsToStrings(tk.MustQuery("explain " + tt).Rows())
		})
		tk.MustQuery("explain " + tt).Check(testkit.Rows(output[i].Plan...))
	}
}

func TestPartialBatchPointGet(t *testing.T) {
	store := testkit.CreateMockStore(t)
	tk := testkit.NewTestKit(t, store)
	tk.MustExec("use test")
	tk.MustExec("drop table if exists t")
	tk.MustExec("create table t (c_int int, c_str varchar(40), primary key(c_int, c_str))")
	tk.MustExec("insert into t values (3, 'bose')")
	tk.MustQuery("select * from t where c_int in (3)").Check(testkit.Rows(
		"3 bose",
	))
	tk.MustQuery("select * from t where c_int in (3) or c_str in ('yalow') and c_int in (1, 2)").Check(testkit.Rows(
		"3 bose",
	))
}

func TestIssue19926(t *testing.T) {
	store := testkit.CreateMockStore(t)
	tk := testkit.NewTestKit(t, store)
	tk.MustExec("use test")
	tk.MustExec("drop table if exists ta;")
	tk.MustExec("drop table if exists tb;")
	tk.MustExec("drop table if exists tc;")
	tk.MustExec("drop view if exists v;")
	tk.MustExec("CREATE TABLE `ta`  (\n  `id` varchar(36) NOT NULL ,\n  `status` varchar(1) NOT NULL \n);")
	tk.MustExec("CREATE TABLE `tb`  (\n  `id` varchar(36) NOT NULL ,\n  `status` varchar(1) NOT NULL \n);")
	tk.MustExec("CREATE TABLE `tc`  (\n  `id` varchar(36) NOT NULL ,\n  `status` varchar(1) NOT NULL \n);")
	tk.MustExec("insert into ta values('1','1');")
	tk.MustExec("insert into tb values('1','1');")
	tk.MustExec("insert into tc values('1','1');")
	tk.MustExec("create definer='root'@'localhost' view v as\nselect \nconcat(`ta`.`status`,`tb`.`status`) AS `status`, \n`ta`.`id` AS `id`  from (`ta` join `tb`) \nwhere (`ta`.`id` = `tb`.`id`);")
	tk.MustQuery("SELECT tc.status,v.id FROM tc, v WHERE tc.id = v.id AND v.status = '11';").Check(testkit.Rows("1 1"))
}

func TestDeleteUsingJoin(t *testing.T) {
	store := testkit.CreateMockStore(t)
	tk := testkit.NewTestKit(t, store)
	tk.MustExec("use test")
	tk.MustExec("drop table if exists t1, t2")
	tk.MustExec("create table t1(a int primary key, b int)")
	tk.MustExec("create table t2(a int primary key, b int)")
	tk.MustExec("insert into t1 values(1,1),(2,2)")
	tk.MustExec("insert into t2 values(2,2)")
	tk.MustExec("delete t1.* from t1 join t2 using (a)")
	tk.MustQuery("select * from t1").Check(testkit.Rows("1 1"))
	tk.MustQuery("select * from t2").Check(testkit.Rows("2 2"))
}

func Test19942(t *testing.T) {
	store := testkit.CreateMockStore(t)
	tk := testkit.NewTestKit(t, store)
	tk.MustExec("use test")
	tk.Session().GetSessionVars().EnableClusteredIndex = variable.ClusteredIndexDefModeOn
	tk.MustExec("CREATE TABLE test.`t` (" +
		"  `a` int(11) NOT NULL," +
		"  `b` varchar(10) COLLATE utf8_general_ci NOT NULL," +
		"  `c` varchar(50) COLLATE utf8_general_ci NOT NULL," +
		"  `d` char(10) NOT NULL," +
		"  PRIMARY KEY (`c`)," +
		"  UNIQUE KEY `a_uniq` (`a`)," +
		"  UNIQUE KEY `b_uniq` (`b`)," +
		"  UNIQUE KEY `d_uniq` (`d`)," +
		"  KEY `a_idx` (`a`)," +
		"  KEY `b_idx` (`b`)," +
		"  KEY `d_idx` (`d`)" +
		") ENGINE=InnoDB DEFAULT CHARSET=utf8 COLLATE=utf8_general_ci;")
	tk.MustExec("INSERT INTO test.t (a, b, c, d) VALUES (1, '1', '0', '1');")
	tk.MustExec("INSERT INTO test.t (a, b, c, d) VALUES (2, ' 2', ' 0', ' 2');")
	tk.MustExec("INSERT INTO test.t (a, b, c, d) VALUES (3, '  3 ', '  3 ', '  3 ');")
	tk.MustExec("INSERT INTO test.t (a, b, c, d) VALUES (4, 'a', 'a   ', 'a');")
	tk.MustExec("INSERT INTO test.t (a, b, c, d) VALUES (5, ' A  ', ' A   ', ' A  ');")
	tk.MustExec("INSERT INTO test.t (a, b, c, d) VALUES (6, ' E', 'é        ', ' E');")

	mkr := func() [][]interface{} {
		return testkit.RowsWithSep("|",
			"3|  3 |  3 |  3",
			"2| 2  0| 2",
			"5| A  | A   | A",
			"1|1|0|1",
			"4|a|a   |a",
			"6| E|é        | E")
	}
	tk.MustQuery("SELECT * FROM `test`.`t` FORCE INDEX(`a_uniq`);").Check(mkr())
	tk.MustQuery("SELECT * FROM `test`.`t` FORCE INDEX(`b_uniq`);").Check(mkr())
	tk.MustQuery("SELECT * FROM `test`.`t` FORCE INDEX(`d_uniq`);").Check(mkr())
	tk.MustQuery("SELECT * FROM `test`.`t` FORCE INDEX(`a_idx`);").Check(mkr())
	tk.MustQuery("SELECT * FROM `test`.`t` FORCE INDEX(`b_idx`);").Check(mkr())
	tk.MustQuery("SELECT * FROM `test`.`t` FORCE INDEX(`d_idx`);").Check(mkr())
	tk.MustExec("admin check table t")
}

func TestPartitionUnionWithPPruningColumn(t *testing.T) {
	store := testkit.CreateMockStore(t)
	tk := testkit.NewTestKit(t, store)
	tk.MustExec("use test")
	tk.MustExec("drop table if exists t;")
	tk.MustExec("CREATE TABLE `t` (\n  `fid` bigint(36) NOT NULL,\n  `oty` varchar(30) DEFAULT NULL,\n  `oid` int(11) DEFAULT NULL,\n  `pid` bigint(20) DEFAULT NULL,\n  `bid` int(11) DEFAULT NULL,\n  `r5` varchar(240) DEFAULT '',\n  PRIMARY KEY (`fid`)\n)PARTITION BY HASH( `fid` ) PARTITIONS 4;")

	tk.MustExec("INSERT INTO t (fid, oty, oid, pid, bid, r5) VALUES (59, 'm',  441, 1,  2143,  'LE1264_r5');")
	tk.MustExec("INSERT INTO t (fid, oty, oid, pid, bid, r5) VALUES (135, 'm',  1121, 1,  2423,  'LE2008_r5');")
	tk.MustExec("INSERT INTO t (fid, oty, oid, pid, bid, r5) VALUES (139, 'm',  1125, 1,  2432, 'LE2005_r5');")
	tk.MustExec("INSERT INTO t (fid, oty, oid, pid, bid, r5) VALUES (143, 'm',  1129, 1,  2438,  'LE2006_r5');")
	tk.MustExec("INSERT INTO t (fid, oty, oid, pid, bid, r5) VALUES (147, 'm',  1133, 1,  2446,  'LE2014_r5');")
	tk.MustExec("INSERT INTO t (fid, oty, oid, pid, bid, r5) VALUES (167, 'm',  1178, 1,  2512,  'LE2055_r5');")
	tk.MustExec("INSERT INTO t (fid, oty, oid, pid, bid, r5) VALUES (171, 'm',  1321, 1,  2542,  'LE1006_r5');")
	tk.MustExec("INSERT INTO t (fid, oty, oid, pid, bid, r5) VALUES (179, 'm',  1466, 1,  2648,  'LE2171_r5');")
	tk.MustExec("INSERT INTO t (fid, oty, oid, pid, bid, r5) VALUES (187, 'm',  1567, 1,  2690,  'LE1293_r5');")
	tk.MustExec("INSERT INTO t (fid, oty, oid, pid, bid, r5) VALUES (57, 'm',  341, 1,  2102,  'LE1001_r5');")
	tk.MustExec("INSERT INTO t (fid, oty, oid, pid, bid, r5) VALUES (137, 'm',  1123, 1,  2427,  'LE2003_r5');")
	tk.MustExec("INSERT INTO t (fid, oty, oid, pid, bid, r5) VALUES (145, 'm',  1131, 1,  2442,  'LE2048_r5');")
	tk.MustExec("INSERT INTO t (fid, oty, oid, pid, bid, r5) VALUES (138, 'm',  1124, 1,  2429,  'LE2004_r5');")
	tk.MustExec("INSERT INTO t (fid, oty, oid, pid, bid, r5) VALUES (142, 'm',  1128, 1,  2436,  'LE2049_r5');")
	tk.MustExec("INSERT INTO t (fid, oty, oid, pid, bid, r5) VALUES (174, 'm',  1381, 1,  2602,  'LE2170_r5');")
	tk.MustExec("INSERT INTO t (fid, oty, oid, pid, bid, r5) VALUES (28, 'm',  81, 1,  2023,  'LE1009_r5');")
	tk.MustExec("INSERT INTO t (fid, oty, oid, pid, bid, r5) VALUES (60, 'm',  442, 1,  2145,  'LE1263_r5');")
	tk.MustExec("INSERT INTO t (fid, oty, oid, pid, bid, r5) VALUES (136, 'm',  1122, 1,  2425,  'LE2002_r5');")
	tk.MustExec("INSERT INTO t (fid, oty, oid, pid, bid, r5) VALUES (140, 'm',  1126, 1,  2434,  'LE2001_r5');")
	tk.MustExec("INSERT INTO t (fid, oty, oid, pid, bid, r5) VALUES (168, 'm',  1179, 1,  2514,  'LE2052_r5');")
	tk.MustExec("INSERT INTO t (fid, oty, oid, pid, bid, r5) VALUES (196, 'm',  3380, 1,  2890,  'LE1300_r5');")
	tk.MustExec("INSERT INTO t (fid, oty, oid, pid, bid, r5) VALUES (208, 'm',  3861, 1,  3150,  'LE1323_r5');")
	tk.MustExec("INSERT INTO t (fid, oty, oid, pid, bid, r5) VALUES (432, 'm',  4060, 1,  3290,  'LE1327_r5');")

	tk.MustQuery("SELECT DISTINCT t.bid, t.r5 FROM t left join t parent on parent.oid = t.pid WHERE t.oty = 'm';").Sort().Check(
		testkit.Rows("2023 LE1009_r5",
			"2102 LE1001_r5",
			"2143 LE1264_r5",
			"2145 LE1263_r5",
			"2423 LE2008_r5",
			"2425 LE2002_r5",
			"2427 LE2003_r5",
			"2429 LE2004_r5",
			"2432 LE2005_r5",
			"2434 LE2001_r5",
			"2436 LE2049_r5",
			"2438 LE2006_r5",
			"2442 LE2048_r5",
			"2446 LE2014_r5",
			"2512 LE2055_r5",
			"2514 LE2052_r5",
			"2542 LE1006_r5",
			"2602 LE2170_r5",
			"2648 LE2171_r5",
			"2690 LE1293_r5",
			"2890 LE1300_r5",
			"3150 LE1323_r5",
			"3290 LE1327_r5"))
}

func TestIssue20139(t *testing.T) {
	store := testkit.CreateMockStore(t)
	tk := testkit.NewTestKit(t, store)

	tk.MustExec("use test")
	tk.MustExec("drop table if exists t")
	tk.MustExec("create table t (id int, c int) partition by range (id) (partition p0 values less than (4), partition p1 values less than (7))")
	tk.MustExec("insert into t values(3, 3), (5, 5)")
	plan := tk.MustQuery("explain format = 'brief' select * from t where c = 1 and id = c")
	plan.Check(testkit.Rows(
		"TableReader 0.01 root partition:p0 data:Selection",
		"└─Selection 0.01 cop[tikv]  eq(test.t.c, 1), eq(test.t.id, 1)",
		"  └─TableFullScan 10000.00 cop[tikv] table:t keep order:false, stats:pseudo",
	))
	tk.MustExec("drop table t")
}

func TestIssue14481(t *testing.T) {
	store := testkit.CreateMockStore(t)
	tk := testkit.NewTestKit(t, store)

	tk.MustExec("use test")
	tk.MustExec("drop table if exists t")
	tk.MustExec("create table t(a int default null, b int default null, c int default null)")
	plan := tk.MustQuery("explain format = 'brief' select * from t where a = 1 and a = 2")
	plan.Check(testkit.Rows("TableDual 0.00 root  rows:0"))
	tk.MustExec("drop table t")
}

func TestIssue20710(t *testing.T) {
	store := testkit.CreateMockStore(t)
	tk := testkit.NewTestKit(t, store)
	tk.MustExec("use test")
	tk.MustExec("drop table if exists t;")
	tk.MustExec("drop table if exists s;")
	tk.MustExec("create table t(a int, b int)")
	tk.MustExec("create table s(a int, b int, index(a))")
	tk.MustExec("insert into t values(1,1),(1,2),(2,2)")
	tk.MustExec("insert into s values(1,1),(2,2),(2,1)")

	var input []string
	var output []struct {
		SQL  string
		Plan []string
	}
	integrationSuiteData := core.GetIntegrationSuiteData()
	integrationSuiteData.LoadTestCases(t, &input, &output)
	for i, tt := range input {
		testdata.OnRecord(func() {
			output[i].SQL = tt
			output[i].Plan = testdata.ConvertRowsToStrings(tk.MustQuery(tt).Rows())
		})
		res := tk.MustQuery(tt)
		res.Check(testkit.Rows(output[i].Plan...))
	}
}

func TestQueryBlockTableAliasInHint(t *testing.T) {
	store := testkit.CreateMockStore(t)
	tk := testkit.NewTestKit(t, store)

	tk.MustExec("use test")
	require.True(t, tk.HasPlan("select /*+ HASH_JOIN(@sel_1 t2) */ * FROM (select 1) t1 NATURAL LEFT JOIN (select 2) t2", "HashJoin"))
	tk.MustQuery("select /*+ HASH_JOIN(@sel_1 t2) */ * FROM (select 1) t1 NATURAL LEFT JOIN (select 2) t2").Check(testkit.Rows(
		"1 2",
	))
	require.Len(t, tk.Session().GetSessionVars().StmtCtx.GetWarnings(), 0)
}

func TestIssue10448(t *testing.T) {
	store := testkit.CreateMockStore(t)
	tk := testkit.NewTestKit(t, store)
	tk.MustExec("use test")
	tk.MustExec("drop table if exists t;")

	tk.MustExec("create table t(pk int(11) primary key)")
	tk.MustExec("insert into t values(1),(2),(3)")
	tk.MustQuery("select a from (select pk as a from t) t1 where a = 18446744073709551615").Check(testkit.Rows())
}

func TestMultiUpdateOnPrimaryKey(t *testing.T) {
	store := testkit.CreateMockStore(t)
	tk := testkit.NewTestKit(t, store)
	tk.MustExec("use test")

	tk.MustExec("drop table if exists t")
	tk.MustExec("create table t (a int not null primary key)")
	tk.MustExec("insert into t values (1)")
	tk.MustGetErrMsg(`UPDATE t m, t n SET m.a = m.a + 10, n.a = n.a + 10`,
		`[planner:1706]Primary key/partition key update is not allowed since the table is updated both as 'm' and 'n'.`)

	tk.MustExec("drop table if exists t")
	tk.MustExec("create table t (a varchar(10) not null primary key)")
	tk.MustExec("insert into t values ('abc')")
	tk.MustGetErrMsg(`UPDATE t m, t n SET m.a = 'def', n.a = 'xyz'`,
		`[planner:1706]Primary key/partition key update is not allowed since the table is updated both as 'm' and 'n'.`)

	tk.MustExec("drop table if exists t")
	tk.MustExec("create table t (a int, b int, primary key (a, b))")
	tk.MustExec("insert into t values (1, 2)")
	tk.MustGetErrMsg(`UPDATE t m, t n SET m.a = m.a + 10, n.b = n.b + 10`,
		`[planner:1706]Primary key/partition key update is not allowed since the table is updated both as 'm' and 'n'.`)

	tk.MustExec("drop table if exists t")
	tk.MustExec("create table t (a int primary key, b int)")
	tk.MustExec("insert into t values (1, 2)")
	tk.MustGetErrMsg(`UPDATE t m, t n SET m.a = m.a + 10, n.a = n.a + 10`,
		`[planner:1706]Primary key/partition key update is not allowed since the table is updated both as 'm' and 'n'.`)

	tk.MustExec(`UPDATE t m, t n SET m.b = m.b + 10, n.b = n.b + 10`)
	tk.MustQuery("SELECT * FROM t").Check(testkit.Rows("1 12"))

	tk.MustGetErrMsg(`UPDATE t m, t n SET m.a = m.a + 1, n.b = n.b + 10`,
		`[planner:1706]Primary key/partition key update is not allowed since the table is updated both as 'm' and 'n'.`)
	tk.MustGetErrMsg(`UPDATE t m, t n, t q SET m.a = m.a + 1, n.b = n.b + 10, q.b = q.b - 10`,
		`[planner:1706]Primary key/partition key update is not allowed since the table is updated both as 'm' and 'n'.`)
	tk.MustGetErrMsg(`UPDATE t m, t n, t q SET m.b = m.b + 1, n.a = n.a + 10, q.b = q.b - 10`,
		`[planner:1706]Primary key/partition key update is not allowed since the table is updated both as 'm' and 'n'.`)
	tk.MustGetErrMsg(`UPDATE t m, t n, t q SET m.b = m.b + 1, n.b = n.b + 10, q.a = q.a - 10`,
		`[planner:1706]Primary key/partition key update is not allowed since the table is updated both as 'm' and 'q'.`)
	tk.MustGetErrMsg(`UPDATE t q, t n, t m SET m.b = m.b + 1, n.b = n.b + 10, q.a = q.a - 10`,
		`[planner:1706]Primary key/partition key update is not allowed since the table is updated both as 'q' and 'n'.`)

	tk.MustExec("update t m, t n set m.a = n.a+10 where m.a=n.a")
	tk.MustQuery("select * from t").Check(testkit.Rows("11 12"))
}

func TestOrderByHavingNotInSelect(t *testing.T) {
	store := testkit.CreateMockStore(t)
	tk := testkit.NewTestKit(t, store)
	tk.MustExec("use test")
	tk.MustExec("drop table if exists ttest")
	tk.MustExec("create table ttest (v1 int, v2 int)")
	tk.MustExec("insert into ttest values(1, 2), (4,6), (1, 7)")
	tk.MustGetErrMsg("select v1 from ttest order by count(v2)",
		"[planner:3029]Expression #1 of ORDER BY contains aggregate function and applies to the result of a non-aggregated query")
	tk.MustGetErrMsg("select v1 from ttest having count(v2)",
		"[planner:8123]In aggregated query without GROUP BY, expression #1 of SELECT list contains nonaggregated column 'v1'; this is incompatible with sql_mode=only_full_group_by")
	tk.MustGetErrMsg("select v2, v1 from (select * from ttest) t1 join (select 1, 2) t2 group by v1",
		"[planner:1055]Expression #1 of SELECT list is not in GROUP BY clause and contains nonaggregated column 'test.t1.v2' which is not functionally dependent on columns in GROUP BY clause; this is incompatible with sql_mode=only_full_group_by")
	tk.MustGetErrMsg("select v2, v1 from (select t1.v1, t2.v2 from ttest t1 join ttest t2) t3 join (select 1, 2) t2 group by v1",
		"[planner:1055]Expression #1 of SELECT list is not in GROUP BY clause and contains nonaggregated column 'test.t3.v2' which is not functionally dependent on columns in GROUP BY clause; this is incompatible with sql_mode=only_full_group_by")
}

func TestUpdateSetDefault(t *testing.T) {
	store := testkit.CreateMockStore(t)
	// #20598
	tk := testkit.NewTestKit(t, store)
	tk.MustExec("use test")
	tk.MustExec("create table tt (x int, z int as (x+10) stored)")
	tk.MustExec("insert into tt(x) values (1)")
	tk.MustExec("update tt set x=2, z = default")
	tk.MustExec("update tt set x=2, z = default(z)")
	tk.MustQuery("select * from tt").Check(testkit.Rows("2 12"))

	tk.MustGetErrMsg("update tt set x=2, z = default(x)",
		"[planner:3105]The value specified for generated column 'z' in table 'tt' is not allowed.")
	tk.MustGetErrMsg("update tt set z = 123",
		"[planner:3105]The value specified for generated column 'z' in table 'tt' is not allowed.")
	tk.MustGetErrMsg("update tt as ss set z = 123",
		"[planner:3105]The value specified for generated column 'z' in table 'tt' is not allowed.")
	tk.MustGetErrMsg("update tt as ss set x = 3, z = 13",
		"[planner:3105]The value specified for generated column 'z' in table 'tt' is not allowed.")
	tk.MustGetErrMsg("update tt as s1, tt as s2 set s1.z = default, s2.z = 456",
		"[planner:3105]The value specified for generated column 'z' in table 'tt' is not allowed.")
}

func TestExtendedStatsSwitch(t *testing.T) {
	store := testkit.CreateMockStore(t)
	tk := testkit.NewTestKit(t, store)
	tk.MustExec("use test")
	tk.MustExec("drop table if exists t")
	tk.MustExec("create table t(a int not null, b int not null, key(a), key(b))")
	tk.MustExec("insert into t values(1,1),(2,2),(3,3),(4,4),(5,5),(6,6)")

	tk.MustExec("set session tidb_enable_extended_stats = off")
	tk.MustGetErrMsg("alter table t add stats_extended s1 correlation(a,b)",
		"Extended statistics feature is not generally available now, and tidb_enable_extended_stats is OFF")
	tk.MustGetErrMsg("alter table t drop stats_extended s1",
		"Extended statistics feature is not generally available now, and tidb_enable_extended_stats is OFF")
	tk.MustGetErrMsg("admin reload stats_extended",
		"Extended statistics feature is not generally available now, and tidb_enable_extended_stats is OFF")

	tk.MustExec("set session tidb_enable_extended_stats = on")
	tk.MustExec("alter table t add stats_extended s1 correlation(a,b)")
	tk.MustQuery("select stats, status from mysql.stats_extended where name = 's1'").Check(testkit.Rows(
		"<nil> 0",
	))
	tk.MustExec("set session tidb_enable_extended_stats = off")
	// Analyze should not collect extended stats.
	tk.MustExec("analyze table t")
	tk.MustQuery("select stats, status from mysql.stats_extended where name = 's1'").Check(testkit.Rows(
		"<nil> 0",
	))
	tk.MustExec("set session tidb_enable_extended_stats = on")
	// Analyze would collect extended stats.
	tk.MustExec("analyze table t")
	tk.MustQuery("select stats, status from mysql.stats_extended where name = 's1'").Check(testkit.Rows(
		"1.000000 1",
	))

	// Estimated index scan count is 4 using extended stats.
	tk.MustQuery("explain format = 'brief' select * from t use index(b) where a > 3 order by b limit 1").Check(testkit.Rows(
		"Limit 1.00 root  offset:0, count:1",
		"└─Projection 1.00 root  test.t.a, test.t.b",
		"  └─IndexLookUp 1.00 root  ",
		"    ├─IndexFullScan(Build) 4.00 cop[tikv] table:t, index:b(b) keep order:true",
		"    └─Selection(Probe) 1.00 cop[tikv]  gt(test.t.a, 3)",
		"      └─TableRowIDScan 4.00 cop[tikv] table:t keep order:false",
	))
	tk.MustExec("set session tidb_enable_extended_stats = off")
	// Estimated index scan count is 2 using independent assumption.
	tk.MustQuery("explain format = 'brief' select * from t use index(b) where a > 3 order by b limit 1").Check(testkit.Rows(
		"Limit 1.00 root  offset:0, count:1",
		"└─Projection 1.00 root  test.t.a, test.t.b",
		"  └─IndexLookUp 1.00 root  ",
		"    ├─IndexFullScan(Build) 2.00 cop[tikv] table:t, index:b(b) keep order:true",
		"    └─Selection(Probe) 1.00 cop[tikv]  gt(test.t.a, 3)",
		"      └─TableRowIDScan 2.00 cop[tikv] table:t keep order:false",
	))
}

func TestOrderByNotInSelectDistinct(t *testing.T) {
	store := testkit.CreateMockStore(t)
	tk := testkit.NewTestKit(t, store)
	tk.MustExec("use test")

	// #12442
	tk.MustExec("drop table if exists ttest")
	tk.MustExec("create table ttest (v1 int, v2 int)")
	tk.MustExec("insert into ttest values(1, 2), (4,6), (1, 7)")

	tk.MustGetErrMsg("select distinct v1 from ttest order by v2",
		"[planner:3065]Expression #1 of ORDER BY clause is not in SELECT list, references column 'test.ttest.v2' which is not in SELECT list; this is incompatible with DISTINCT")
	tk.MustGetErrMsg("select distinct v1+1 from ttest order by v1",
		"[planner:3065]Expression #1 of ORDER BY clause is not in SELECT list, references column 'test.ttest.v1' which is not in SELECT list; this is incompatible with DISTINCT")
	tk.MustGetErrMsg("select distinct v1+1 from ttest order by 1+v1",
		"[planner:3065]Expression #1 of ORDER BY clause is not in SELECT list, references column 'test.ttest.v1' which is not in SELECT list; this is incompatible with DISTINCT")
	tk.MustGetErrMsg("select distinct v1+1 from ttest order by v1+2",
		"[planner:3065]Expression #1 of ORDER BY clause is not in SELECT list, references column 'test.ttest.v1' which is not in SELECT list; this is incompatible with DISTINCT")
	tk.MustGetErrMsg("select distinct count(v1) from ttest group by v2 order by sum(v1)",
		"[planner:3066]Expression #1 of ORDER BY clause is not in SELECT list, contains aggregate function; this is incompatible with DISTINCT")
	tk.MustGetErrMsg("select distinct sum(v1)+1 from ttest group by v2 order by sum(v1)",
		"[planner:3066]Expression #1 of ORDER BY clause is not in SELECT list, contains aggregate function; this is incompatible with DISTINCT")

	// Expressions in ORDER BY whole match some fields in DISTINCT.
	tk.MustQuery("select distinct v1+1 from ttest order by v1+1").Check(testkit.Rows("2", "5"))
	tk.MustQuery("select distinct count(v1) from ttest order by count(v1)").Check(testkit.Rows("3"))
	tk.MustQuery("select distinct count(v1) from ttest group by v2 order by count(v1)").Check(testkit.Rows("1"))
	tk.MustQuery("select distinct sum(v1) from ttest group by v2 order by sum(v1)").Check(testkit.Rows("1", "4"))
	tk.MustQuery("select distinct v1, v2 from ttest order by 1, 2").Check(testkit.Rows("1 2", "1 7", "4 6"))
	tk.MustQuery("select distinct v1, v2 from ttest order by 2, 1").Check(testkit.Rows("1 2", "4 6", "1 7"))

	// Referenced columns of expressions in ORDER BY whole match some fields in DISTINCT,
	// both original expression and alias can be referenced.
	tk.MustQuery("select distinct v1 from ttest order by v1+1").Check(testkit.Rows("1", "4"))
	tk.MustQuery("select distinct v1, v2 from ttest order by v1+1, v2").Check(testkit.Rows("1 2", "1 7", "4 6"))
	tk.MustQuery("select distinct v1+1 as z, v2 from ttest order by v1+1, z+v2").Check(testkit.Rows("2 2", "2 7", "5 6"))
	tk.MustQuery("select distinct sum(v1) as z from ttest group by v2 order by z+1").Check(testkit.Rows("1", "4"))
	tk.MustQuery("select distinct sum(v1)+1 from ttest group by v2 order by sum(v1)+1").Check(testkit.Rows("2", "5"))
	tk.MustQuery("select distinct v1 as z from ttest order by v1+z").Check(testkit.Rows("1", "4"))
}

func TestInvalidNamedWindowSpec(t *testing.T) {
	store := testkit.CreateMockStore(t)
	// #12356
	tk := testkit.NewTestKit(t, store)
	tk.MustExec("use test")
	tk.MustExec("DROP TABLE IF EXISTS temptest")
	tk.MustExec("create table temptest (val int, val1 int)")
	tk.MustQuery("SELECT val FROM temptest WINDOW w AS (ORDER BY val RANGE 1 PRECEDING)").Check(testkit.Rows())
	tk.MustGetErrMsg("SELECT val FROM temptest WINDOW w AS (ORDER BY val, val1 RANGE 1 PRECEDING)",
		"[planner:3587]Window 'w' with RANGE N PRECEDING/FOLLOWING frame requires exactly one ORDER BY expression, of numeric or temporal type")
	tk.MustGetErrMsg("select val1, avg(val1) as a from temptest group by val1 window w as (order by a)",
		"[planner:1054]Unknown column 'a' in 'window order by'")
	tk.MustGetErrMsg("select val1, avg(val1) as a from temptest group by val1 window w as (partition by a)",
		"[planner:1054]Unknown column 'a' in 'window partition by'")
}

func TestCorrelatedAggregate(t *testing.T) {
	store := testkit.CreateMockStore(t)
	tk := testkit.NewTestKit(t, store)
	tk.MustExec("use test")

	// #18350
	tk.MustExec("DROP TABLE IF EXISTS tab, tab2")
	tk.MustExec("CREATE TABLE tab(i INT)")
	tk.MustExec("CREATE TABLE tab2(j INT)")
	tk.MustExec("insert into tab values(1),(2),(3)")
	tk.MustExec("insert into tab2 values(1),(2),(3),(15)")
	tk.MustQuery(`SELECT m.i,
       (SELECT COUNT(n.j)
           FROM tab2 WHERE j=15) AS o
    FROM tab m, tab2 n GROUP BY 1 order by m.i`).Check(testkit.Rows("1 4", "2 4", "3 4"))
	tk.MustQuery(`SELECT
         (SELECT COUNT(n.j)
             FROM tab2 WHERE j=15) AS o
    FROM tab m, tab2 n order by m.i`).Check(testkit.Rows("12"))

	// #17748
	tk.MustExec("drop table if exists t1, t2")
	tk.MustExec("create table t1 (a int, b int)")
	tk.MustExec("create table t2 (m int, n int)")
	tk.MustExec("insert into t1 values (2,2), (2,2), (3,3), (3,3), (3,3), (4,4)")
	tk.MustExec("insert into t2 values (1,11), (2,22), (3,32), (4,44), (4,44)")
	tk.MustExec("set @@sql_mode='TRADITIONAL'")

	tk.MustQuery(`select count(*) c, a,
		( select group_concat(count(a)) from t2 where m = a )
		from t1 group by a order by a`).
		Check(testkit.Rows("2 2 2", "3 3 3", "1 4 1,1"))

	tk.MustExec("drop table if exists t")
	tk.MustExec("create table t (a int, b int)")
	tk.MustExec("insert into t values (1,1),(2,1),(2,2),(3,1),(3,2),(3,3)")

	// Sub-queries in SELECT fields
	// from SELECT fields
	tk.MustQuery("select (select count(a)) from t").Check(testkit.Rows("6"))
	tk.MustQuery("select (select (select (select count(a)))) from t").Check(testkit.Rows("6"))
	tk.MustQuery("select (select (select count(n.a)) from t m order by count(m.b)) from t n").Check(testkit.Rows("6"))
	// from WHERE
	tk.MustQuery("select (select count(n.a) from t where count(n.a)=3) from t n").Check(testkit.Rows("<nil>"))
	tk.MustQuery("select (select count(a) from t where count(distinct n.a)=3) from t n").Check(testkit.Rows("6"))
	// from HAVING
	tk.MustQuery("select (select count(n.a) from t having count(n.a)=6 limit 1) from t n").Check(testkit.Rows("6"))
	tk.MustQuery("select (select count(n.a) from t having count(distinct n.b)=3 limit 1) from t n").Check(testkit.Rows("6"))
	tk.MustQuery("select (select sum(distinct n.a) from t having count(distinct n.b)=3 limit 1) from t n").Check(testkit.Rows("6"))
	tk.MustQuery("select (select sum(distinct n.a) from t having count(distinct n.b)=6 limit 1) from t n").Check(testkit.Rows("<nil>"))
	// from ORDER BY
	tk.MustQuery("select (select count(n.a) from t order by count(n.b) limit 1) from t n").Check(testkit.Rows("6"))
	tk.MustQuery("select (select count(distinct n.b) from t order by count(n.b) limit 1) from t n").Check(testkit.Rows("3"))
	// from TableRefsClause
	tk.MustQuery("select (select cnt from (select count(a) cnt) s) from t").Check(testkit.Rows("6"))
	tk.MustQuery("select (select count(cnt) from (select count(a) cnt) s) from t").Check(testkit.Rows("1"))
	// from sub-query inside aggregate
	tk.MustQuery("select (select sum((select count(a)))) from t").Check(testkit.Rows("6"))
	tk.MustQuery("select (select sum((select count(a))+sum(a))) from t").Check(testkit.Rows("20"))
	// from GROUP BY
	tk.MustQuery("select (select count(a) from t group by count(n.a)) from t n").Check(testkit.Rows("6"))
	tk.MustQuery("select (select count(distinct a) from t group by count(n.a)) from t n").Check(testkit.Rows("3"))

	// Sub-queries in HAVING
	tk.MustQuery("select sum(a) from t having (select count(a)) = 0").Check(testkit.Rows())
	tk.MustQuery("select sum(a) from t having (select count(a)) > 0").Check(testkit.Rows("14"))

	// Sub-queries in ORDER BY
	tk.MustQuery("select count(a) from t group by b order by (select count(a))").Check(testkit.Rows("1", "2", "3"))
	tk.MustQuery("select count(a) from t group by b order by (select -count(a))").Check(testkit.Rows("3", "2", "1"))

	// Nested aggregate (correlated aggregate inside aggregate)
	tk.MustQuery("select (select sum(count(a))) from t").Check(testkit.Rows("6"))
	tk.MustQuery("select (select sum(sum(a))) from t").Check(testkit.Rows("14"))

	// Combining aggregates
	tk.MustQuery("select count(a), (select count(a)) from t").Check(testkit.Rows("6 6"))
	tk.MustQuery("select sum(distinct b), count(a), (select count(a)), (select cnt from (select sum(distinct b) as cnt) n) from t").
		Check(testkit.Rows("6 6 6 6"))
}

func TestCorrelatedColumnAggFuncPushDown(t *testing.T) {
	store := testkit.CreateMockStore(t)
	tk := testkit.NewTestKit(t, store)
	tk.MustExec("use test;")
	tk.MustExec("drop table if exists t;")
	tk.MustExec("create table t (a int, b int);")
	tk.MustExec("insert into t values (1,1);")
	tk.MustQuery("select (select count(n.a + a) from t) from t n;").Check(testkit.Rows(
		"1",
	))
}

// Test for issue https://github.com/pingcap/tidb/issues/21607.
func TestConditionColPruneInPhysicalUnionScan(t *testing.T) {
	store := testkit.CreateMockStore(t)
	tk := testkit.NewTestKit(t, store)
	tk.MustExec("use test;")
	tk.MustExec("drop table if exists t;")
	tk.MustExec("create table t (a int, b int);")
	tk.MustExec("begin;")
	tk.MustExec("insert into t values (1, 2);")
	tk.MustQuery("select count(*) from t where b = 1 and b in (3);").
		Check(testkit.Rows("0"))

	tk.MustExec("drop table t;")
	tk.MustExec("create table t (a int, b int as (a + 1), c int as (b + 1));")
	tk.MustExec("begin;")
	tk.MustExec("insert into t (a) values (1);")
	tk.MustQuery("select count(*) from t where b = 1 and b in (3);").
		Check(testkit.Rows("0"))
	tk.MustQuery("select count(*) from t where c = 1 and c in (3);").
		Check(testkit.Rows("0"))
}

func TestInvalidHint(t *testing.T) {
	store := testkit.CreateMockStore(t)
	tk := testkit.NewTestKit(t, store)

	tk.MustExec("use test")
	tk.MustExec("drop table if exists tt")
	tk.MustExec("create table tt(a int, key(a));")

	var input []string
	var output []struct {
		SQL      string
		Plan     []string
		Warnings []string
	}
	integrationSuiteData := core.GetIntegrationSuiteData()
	integrationSuiteData.LoadTestCases(t, &input, &output)
	warning := "show warnings;"
	for i, tt := range input {
		testdata.OnRecord(func() {
			output[i].SQL = tt
			output[i].Plan = testdata.ConvertRowsToStrings(tk.MustQuery(tt).Rows())
			output[i].Warnings = testdata.ConvertRowsToStrings(tk.MustQuery(warning).Rows())
		})
		tk.MustQuery(tt).Check(testkit.Rows(output[i].Plan...))
	}
}

// Test for issue https://github.com/pingcap/tidb/issues/18320
func TestNonaggregateColumnWithSingleValueInOnlyFullGroupByMode(t *testing.T) {
	store := testkit.CreateMockStore(t)
	tk := testkit.NewTestKit(t, store)
	tk.MustExec("use test")
	tk.MustExec("drop table if exists t")
	tk.MustExec("create table t (a int, b int, c int)")
	tk.MustExec("insert into t values (1, 2, 3), (4, 5, 6), (7, 8, 9)")
	tk.MustQuery("select a, count(b) from t where a = 1").Check(testkit.Rows("1 1"))
	tk.MustQuery("select a, count(b) from t where a = 10").Check(testkit.Rows("<nil> 0"))
	tk.MustQuery("select a, c, sum(b) from t where a = 1 group by c").Check(testkit.Rows("1 3 2"))
	tk.MustGetErrMsg("select a from t where a = 1 order by count(b)", "[planner:3029]Expression #1 of ORDER BY contains aggregate function and applies to the result of a non-aggregated query")
	tk.MustQuery("select a from t where a = 1 having count(b) > 0").Check(testkit.Rows("1"))
}

func TestConvertRangeToPoint(t *testing.T) {
	store := testkit.CreateMockStore(t)
	tk := testkit.NewTestKit(t, store)

	tk.MustExec("use test")
	tk.MustExec("drop table if exists t0")
	tk.MustExec("create table t0 (a int, b int, index(a, b))")
	tk.MustExec("insert into t0 values (1, 1)")
	tk.MustExec("insert into t0 values (2, 2)")
	tk.MustExec("insert into t0 values (2, 2)")
	tk.MustExec("insert into t0 values (2, 2)")
	tk.MustExec("insert into t0 values (2, 2)")
	tk.MustExec("insert into t0 values (2, 2)")
	tk.MustExec("insert into t0 values (3, 3)")

	tk.MustExec("drop table if exists t1")
	tk.MustExec("create table t1 (a int, b int, c int, index(a, b, c))")

	tk.MustExec("drop table if exists t2")
	tk.MustExec("create table t2 (a float, b float, index(a, b))")

	tk.MustExec("drop table if exists t3")
	tk.MustExec("create table t3 (a char(10), b char(10), c char(10), index(a, b, c))")

	var input []string
	var output []struct {
		SQL  string
		Plan []string
	}
	integrationSuiteData := core.GetIntegrationSuiteData()
	integrationSuiteData.LoadTestCases(t, &input, &output)
	for i, tt := range input {
		testdata.OnRecord(func() {
			output[i].SQL = tt
			output[i].Plan = testdata.ConvertRowsToStrings(tk.MustQuery(tt).Rows())
		})
		tk.MustQuery(tt).Check(testkit.Rows(output[i].Plan...))
	}
}

func TestIssue22040(t *testing.T) {
	store := testkit.CreateMockStore(t)
	// #22040
	tk := testkit.NewTestKit(t, store)
	tk.MustExec("use test")
	tk.MustExec("drop table if exists t")
	tk.MustExec("create table t (a int, b int, primary key(a,b))")
	// valid case
	tk.MustExec("select * from t where (a,b) in ((1,2),(1,2))")
	// invalid case, column count doesn't match
	{
		err := tk.ExecToErr("select * from t where (a,b) in (1,2)")
		require.IsType(t, expression.ErrOperandColumns, errors.Cause(err))
	}
	{
		err := tk.ExecToErr("select * from t where (a,b) in ((1,2),1)")
		require.IsType(t, expression.ErrOperandColumns, errors.Cause(err))
	}
}

func TestIssue22105(t *testing.T) {
	store := testkit.CreateMockStore(t)
	tk := testkit.NewTestKit(t, store)

	tk.MustExec("use test")
	tk.MustExec("drop table if exists t")
	tk.MustExec(`CREATE TABLE t1 (
  key1 int(11) NOT NULL,
  key2 int(11) NOT NULL,
  key3 int(11) NOT NULL,
  key4 int(11) NOT NULL,
  key5 int(11) DEFAULT NULL,
  key6 int(11) DEFAULT NULL,
  key7 int(11) NOT NULL,
  key8 int(11) NOT NULL,
  KEY i1 (key1),
  KEY i2 (key2),
  KEY i3 (key3),
  KEY i4 (key4),
  KEY i5 (key5),
  KEY i6 (key6)
) ENGINE=InnoDB DEFAULT CHARSET=utf8mb4 COLLATE=utf8mb4_bin`)

	var input []string
	var output []struct {
		SQL  string
		Plan []string
	}
	integrationSuiteData := core.GetIntegrationSuiteData()
	integrationSuiteData.LoadTestCases(t, &input, &output)
	for i, tt := range input {
		testdata.OnRecord(func() {
			output[i].SQL = tt
			output[i].Plan = testdata.ConvertRowsToStrings(tk.MustQuery(tt).Rows())
		})
		tk.MustQuery(tt).Check(testkit.Rows(output[i].Plan...))
	}
}

func TestIssue22071(t *testing.T) {
	store := testkit.CreateMockStore(t)
	tk := testkit.NewTestKit(t, store)
	tk.MustExec("use test")
	tk.MustExec("create table t (a int);")
	tk.MustExec("insert into t values(1),(2),(5)")
	tk.MustQuery("select n in (1,2) from (select a in (1,2) as n from t) g;").Sort().Check(testkit.Rows("0", "1", "1"))
	tk.MustQuery("select n in (1,n) from (select a in (1,2) as n from t) g;").Check(testkit.Rows("1", "1", "1"))
}

func TestCreateViewIsolationRead(t *testing.T) {
	store := testkit.CreateMockStore(t)
	se, err := session.CreateSession4Test(store)
	require.NoError(t, err)
	require.True(t, se.Auth(&auth.UserIdentity{Username: "root", Hostname: "%"}, nil, nil))
	tk := testkit.NewTestKit(t, store)
	tk.SetSession(se)

	tk.MustExec("use test;")
	tk.MustExec("drop table if exists t;")
	tk.MustExec("create table t(a int, b int);")
	tk.MustExec("set session tidb_isolation_read_engines='tiflash,tidb';")
	// No error for CreateView.
	tk.MustExec("create view v0 (a, avg_b) as select a, avg(b) from t group by a;")
	tk.MustGetErrMsg("select * from v0;", "[planner:1815]Internal : No access path for table 't' is found with 'tidb_isolation_read_engines' = 'tiflash,tidb', valid values can be 'tikv'.")
	tk.MustExec("set session tidb_isolation_read_engines='tikv,tiflash,tidb';")
	tk.MustQuery("select * from v0;").Check(testkit.Rows())
}

func TestIssue22199(t *testing.T) {
	store := testkit.CreateMockStore(t)
	tk := testkit.NewTestKit(t, store)
	tk.MustExec("use test")
	tk.MustExec("drop table if exists t1, t2")
	tk.MustExec("create table t1(i int primary key, j int, index idx_j(j))")
	tk.MustExec("create table t2(i int primary key, j int, index idx_j(j))")
	tk.MustGetErrMsg("select t1.*, (select t2.* from t1) from t1", "[planner:1051]Unknown table 't2'")
}

func TestIssue22892(t *testing.T) {
	store := testkit.CreateMockStore(t)
	tk := testkit.NewTestKit(t, store)
	tk.MustExec("use test")
	tk.MustExec("set @@tidb_partition_prune_mode='static'")
	tk.MustExec("drop table if exists t1")
	tk.MustExec("create table t1(a int) partition by hash (a) partitions 5;")
	tk.MustExec("insert into t1 values (0);")
	tk.MustQuery("select * from t1 where a not between 1 and 2;").Check(testkit.Rows("0"))

	tk.MustExec("set @@tidb_partition_prune_mode='dynamic'")
	tk.MustExec("drop table if exists t2")
	tk.MustExec("create table t2(a int) partition by hash (a) partitions 5;")
	tk.MustExec("insert into t2 values (0);")
	tk.MustQuery("select * from t2 where a not between 1 and 2;").Check(testkit.Rows("0"))
}

func TestIssue26719(t *testing.T) {
	store := testkit.CreateMockStore(t)
	tk := testkit.NewTestKit(t, store)
	tk.MustExec("use test")
	tk.MustExec(`create table tx (a int) partition by range (a) (partition p0 values less than (10), partition p1 values less than (20))`)
	tk.MustExec(`insert into tx values (1)`)
	tk.MustExec("set @@tidb_partition_prune_mode='dynamic'")

	tk.MustExec(`begin`)
	tk.MustExec(`delete from tx where a in (1)`)
	tk.MustQuery(`select * from tx PARTITION(p0)`).Check(testkit.Rows())
	tk.MustQuery(`select * from tx`).Check(testkit.Rows())
	tk.MustExec(`rollback`)
}

func TestIssue32428(t *testing.T) {
	store := testkit.CreateMockStore(t)
	tk := testkit.NewTestKit(t, store)
	tk.MustExec("use test")
	tk.MustExec("create table `t1` (`a` enum('aa') DEFAULT NULL, KEY `k` (`a`))")
	tk.MustExec("insert into t1 values('aa')")
	tk.MustExec("insert into t1 values(null)")
	tk.MustQuery("select a from t1 where a<=>'aa'").Check(testkit.Rows("aa"))
	tk.MustQuery("select a from t1 where a<=>null").Check(testkit.Rows("<nil>"))

	tk.MustExec(`CREATE TABLE IDT_MULTI15860STROBJSTROBJ (
	  COL1 enum('aa') DEFAULT NULL,
	  COL2 int(41) DEFAULT NULL,
	  COL3 year(4) DEFAULT NULL,
	  KEY U_M_COL4 (COL1,COL2),
	  KEY U_M_COL5 (COL3,COL2))`)
	tk.MustExec(`insert into IDT_MULTI15860STROBJSTROBJ  values("aa", 1013610488, 1982)`)
	tk.MustQuery(`SELECT * FROM IDT_MULTI15860STROBJSTROBJ t1 RIGHT JOIN IDT_MULTI15860STROBJSTROBJ t2 ON t1.col1 <=> t2.col1 where t1.col1 is null and t2.col1 = "aa"`).Check(testkit.Rows()) // empty result
	tk.MustExec(`prepare stmt from "SELECT * FROM IDT_MULTI15860STROBJSTROBJ t1 RIGHT JOIN IDT_MULTI15860STROBJSTROBJ t2 ON t1.col1 <=> t2.col1 where t1.col1 is null and t2.col1 = ?"`)
	tk.MustExec(`set @a="aa"`)
	tk.MustQuery(`execute stmt using @a`).Check(testkit.Rows()) // empty result
}

func TestPushDownProjectionForTiKV(t *testing.T) {
	store := testkit.CreateMockStore(t)
	tk := testkit.NewTestKit(t, store)
	tk.MustExec("use test")
	tk.MustExec("drop table if exists t")
	tk.MustExec("create table t (a int, b real, i int, id int, value decimal(6,3), name char(128), d decimal(6,3), s char(128), t datetime, c bigint as ((a+1)) virtual, e real as ((b+a)))")
	tk.MustExec("analyze table t")
	tk.MustExec("set session tidb_opt_projection_push_down=1")

	var input []string
	var output []struct {
		SQL  string
		Plan []string
	}
	integrationSuiteData := core.GetIntegrationSuiteData()
	integrationSuiteData.LoadTestCases(t, &input, &output)
	for i, tt := range input {
		testdata.OnRecord(func() {
			output[i].SQL = tt
			output[i].Plan = testdata.ConvertRowsToStrings(tk.MustQuery(tt).Rows())
		})
		res := tk.MustQuery(tt)
		res.Check(testkit.Rows(output[i].Plan...))
	}
}

func TestPushDownProjectionForTiFlashCoprocessor(t *testing.T) {
	store := testkit.CreateMockStore(t)
	tk := testkit.NewTestKit(t, store)
	tk.MustExec("use test")
	tk.MustExec("drop table if exists t")
	tk.MustExec("create table t (a int, b real, i int, id int, value decimal(6,3), name char(128), d decimal(6,3), s char(128), t datetime, c bigint as ((a+1)) virtual, e real as ((b+a)))")
	tk.MustExec("analyze table t")
	tk.MustExec("set session tidb_opt_projection_push_down=1")

	// Create virtual tiflash replica info.
	dom := domain.GetDomain(tk.Session())
	is := dom.InfoSchema()
	db, exists := is.SchemaByName(model.NewCIStr("test"))
	require.True(t, exists)
	for _, tblInfo := range db.Tables {
		if tblInfo.Name.L == "t" {
			tblInfo.TiFlashReplica = &model.TiFlashReplicaInfo{
				Count:     1,
				Available: true,
			}
		}
	}

	var input []string
	var output []struct {
		SQL  string
		Plan []string
	}
	integrationSuiteData := core.GetIntegrationSuiteData()
	integrationSuiteData.LoadTestCases(t, &input, &output)
	for i, tt := range input {
		testdata.OnRecord(func() {
			output[i].SQL = tt
			output[i].Plan = testdata.ConvertRowsToStrings(tk.MustQuery(tt).Rows())
		})
		res := tk.MustQuery(tt)
		res.Check(testkit.Rows(output[i].Plan...))
	}
}

func TestPushDownProjectionForTiFlash(t *testing.T) {
	store := testkit.CreateMockStore(t)
	tk := testkit.NewTestKit(t, store)
	tk.MustExec("use test")
	tk.MustExec("drop table if exists t")
	tk.MustExec("create table t (id int, value decimal(6,3), name char(128))")
	tk.MustExec("analyze table t")
	tk.MustExec("set session tidb_allow_mpp=OFF")

	// Create virtual tiflash replica info.
	dom := domain.GetDomain(tk.Session())
	is := dom.InfoSchema()
	db, exists := is.SchemaByName(model.NewCIStr("test"))
	require.True(t, exists)
	for _, tblInfo := range db.Tables {
		if tblInfo.Name.L == "t" {
			tblInfo.TiFlashReplica = &model.TiFlashReplicaInfo{
				Count:     1,
				Available: true,
			}
		}
	}

	var input []string
	var output []struct {
		SQL  string
		Plan []string
	}
	integrationSuiteData := core.GetIntegrationSuiteData()
	integrationSuiteData.LoadTestCases(t, &input, &output)
	for i, tt := range input {
		testdata.OnRecord(func() {
			output[i].SQL = tt
			output[i].Plan = testdata.ConvertRowsToStrings(tk.MustQuery(tt).Rows())
		})
		res := tk.MustQuery(tt)
		res.Check(testkit.Rows(output[i].Plan...))
	}
}

func TestPushDownSelectionForMPP(t *testing.T) {
	store := testkit.CreateMockStore(t)
	tk := testkit.NewTestKit(t, store)
	tk.MustExec("use test")
	tk.MustExec("drop table if exists t")
	tk.MustExec("create table t (id int, value decimal(6,3), name char(128))")
	tk.MustExec("analyze table t")

	// Create virtual tiflash replica info.
	dom := domain.GetDomain(tk.Session())
	is := dom.InfoSchema()
	db, exists := is.SchemaByName(model.NewCIStr("test"))
	require.True(t, exists)
	for _, tblInfo := range db.Tables {
		if tblInfo.Name.L == "t" {
			tblInfo.TiFlashReplica = &model.TiFlashReplicaInfo{
				Count:     1,
				Available: true,
			}
		}
	}

	tk.MustExec("set @@tidb_allow_mpp=1; set @@tidb_enforce_mpp=1;")

	var input []string
	var output []struct {
		SQL  string
		Plan []string
	}
	integrationSuiteData := core.GetIntegrationSuiteData()
	integrationSuiteData.LoadTestCases(t, &input, &output)
	for i, tt := range input {
		testdata.OnRecord(func() {
			output[i].SQL = tt
			output[i].Plan = testdata.ConvertRowsToStrings(tk.MustQuery(tt).Rows())
		})
		res := tk.MustQuery(tt)
		res.Check(testkit.Rows(output[i].Plan...))
	}
}

func TestPushDownProjectionForMPP(t *testing.T) {
	store := testkit.CreateMockStore(t)
	tk := testkit.NewTestKit(t, store)
	tk.MustExec("use test")
	tk.MustExec("drop table if exists t")
	tk.MustExec("create table t (id int, value decimal(6,3), name char(128))")
	tk.MustExec("analyze table t")

	// Create virtual tiflash replica info.
	dom := domain.GetDomain(tk.Session())
	is := dom.InfoSchema()
	db, exists := is.SchemaByName(model.NewCIStr("test"))
	require.True(t, exists)
	for _, tblInfo := range db.Tables {
		if tblInfo.Name.L == "t" {
			tblInfo.TiFlashReplica = &model.TiFlashReplicaInfo{
				Count:     1,
				Available: true,
			}
		}
	}

	tk.MustExec("set @@tidb_allow_mpp=1; set @@tidb_enforce_mpp=1;")

	var input []string
	var output []struct {
		SQL  string
		Plan []string
	}
	integrationSuiteData := core.GetIntegrationSuiteData()
	integrationSuiteData.LoadTestCases(t, &input, &output)
	for i, tt := range input {
		testdata.OnRecord(func() {
			output[i].SQL = tt
			output[i].Plan = testdata.ConvertRowsToStrings(tk.MustQuery(tt).Rows())
		})
		res := tk.MustQuery(tt)
		res.Check(testkit.Rows(output[i].Plan...))
	}
}

func TestReorderSimplifiedOuterJoins(t *testing.T) {
	store := testkit.CreateMockStore(t)
	tk := testkit.NewTestKit(t, store)

	tk.MustExec("use test")
	tk.MustExec("drop table if exists t1,t2,t3")
	tk.MustExec("create table t1 (pk char(32) primary key, col1 char(32), col2 varchar(40), col3 char(32), key (col1), key (col3), key (col2,col3), key (col1,col3))")
	tk.MustExec("create table t2 (pk char(32) primary key, col1 varchar(100))")
	tk.MustExec("create table t3 (pk char(32) primary key, keycol varchar(100), pad1 tinyint(1) default null, pad2 varchar(40), key (keycol,pad1,pad2))")

	var input []string
	var output []struct {
		SQL  string
		Plan []string
	}
	integrationSuiteData := core.GetIntegrationSuiteData()
	integrationSuiteData.LoadTestCases(t, &input, &output)
	for i, tt := range input {
		testdata.OnRecord(func() {
			output[i].SQL = tt
			output[i].Plan = testdata.ConvertRowsToStrings(tk.MustQuery(tt).Rows())
		})
		tk.MustQuery(tt).Check(testkit.Rows(output[i].Plan...))
	}
}

// Apply operator may got panic because empty Projection is eliminated.
func TestIssue23887(t *testing.T) {
	store := testkit.CreateMockStore(t)
	tk := testkit.NewTestKit(t, store)
	tk.MustExec("use test")
	tk.MustExec("drop table if exists t;")
	tk.MustExec("create table t(a int, b int);")
	tk.MustExec("insert into t values(1, 2), (3, 4);")
	var input []string
	var output []struct {
		SQL  string
		Plan []string
		Res  []string
	}
	integrationSuiteData := core.GetIntegrationSuiteData()
	integrationSuiteData.LoadTestCases(t, &input, &output)
	for i, tt := range input {
		testdata.OnRecord(func() {
			output[i].SQL = tt
			output[i].Plan = testdata.ConvertRowsToStrings(tk.MustQuery("explain format = 'brief' " + tt).Rows())
			output[i].Res = testdata.ConvertRowsToStrings(tk.MustQuery(tt).Sort().Rows())
		})
		tk.MustQuery("explain format = 'brief' " + tt).Check(testkit.Rows(output[i].Plan...))
		tk.MustQuery(tt).Sort().Check(testkit.Rows(output[i].Res...))
	}

	tk.MustExec("drop table if exists t1;")
	tk.MustExec("create table t1 (c1 int primary key, c2 int, c3 int, index c2 (c2));")
	tk.MustQuery("select count(1) from (select count(1) from (select * from t1 where c3 = 100) k) k2;").Check(testkit.Rows("1"))
}

func TestDeleteStmt(t *testing.T) {
	store := testkit.CreateMockStore(t)
	tk := testkit.NewTestKit(t, store)
	tk.MustExec("use test")
	tk.MustExec("create table t(a int)")
	tk.MustExec("delete t from t;")
	tk.MustExec("delete t from test.t as t;")
	tk.MustGetErrCode("delete test.t from test.t as t;", mysql.ErrUnknownTable)
	tk.MustExec("delete test.t from t;")
	tk.MustExec("create database db1")
	tk.MustExec("use db1")
	tk.MustExec("create table t(a int)")
	tk.MustGetErrCode("delete test.t from t;", mysql.ErrUnknownTable)
}

func TestIndexMergeConstantTrue(t *testing.T) {
	store := testkit.CreateMockStore(t)
	tk := testkit.NewTestKit(t, store)
	tk.MustExec("use test")
	tk.MustExec("drop table if exists t;")
	tk.MustExec("create table t(a int primary key, b int not null, key(b))")
	tk.MustExec("delete /*+ use_index_merge(t) */ FROM t WHERE a=1 OR (b < SOME (SELECT /*+ use_index_merge(t)*/ b FROM t WHERE a<2 OR b<2))")

	tk.MustExec("drop table if exists t")
	tk.MustExec("create table t(a int not null, b int not null, key(a), key(b))")
	tk.MustExec("delete /*+ use_index_merge(t) */ FROM t WHERE a=1 OR (b < SOME (SELECT /*+ use_index_merge(t)*/ b FROM t WHERE a<2 OR b<2))")

	tk.MustExec("drop table if exists t")
	tk.MustExec("create table t(a int primary key, b int not null, c int, key(a), key(b,c))")
	tk.MustExec("delete /*+ use_index_merge(t) */ FROM t WHERE a=1 OR (a<2 and b<2)")
}

func TestPushDownAggForMPP(t *testing.T) {
	store := testkit.CreateMockStore(t)
	tk := testkit.NewTestKit(t, store)
	tk.MustExec("use test")
	tk.MustExec("drop table if exists t")
	tk.MustExec("create table t (id int, value decimal(6,3))")
	tk.MustExec("analyze table t")

	// Create virtual tiflash replica info.
	dom := domain.GetDomain(tk.Session())
	is := dom.InfoSchema()
	db, exists := is.SchemaByName(model.NewCIStr("test"))
	require.True(t, exists)
	for _, tblInfo := range db.Tables {
		if tblInfo.Name.L == "t" {
			tblInfo.TiFlashReplica = &model.TiFlashReplicaInfo{
				Count:     1,
				Available: true,
			}
		}
	}

	tk.MustExec(" set @@tidb_allow_mpp=1; set @@tidb_broadcast_join_threshold_count = 1; set @@tidb_broadcast_join_threshold_size=1;")

	var input []string
	var output []struct {
		SQL  string
		Plan []string
	}
	integrationSuiteData := core.GetIntegrationSuiteData()
	integrationSuiteData.LoadTestCases(t, &input, &output)
	for i, tt := range input {
		testdata.OnRecord(func() {
			output[i].SQL = tt
			output[i].Plan = testdata.ConvertRowsToStrings(tk.MustQuery(tt).Rows())
		})
		res := tk.MustQuery(tt)
		res.Check(testkit.Rows(output[i].Plan...))
	}
}

func TestMppUnionAll(t *testing.T) {
	store := testkit.CreateMockStore(t)
	tk := testkit.NewTestKit(t, store)
	tk.MustExec("use test")
	tk.MustExec("drop table if exists t")
	tk.MustExec("drop table if exists t1")
	tk.MustExec("create table t (a int not null, b int, c varchar(20))")
	tk.MustExec("create table t1 (a int, b int not null, c double)")

	// Create virtual tiflash replica info.
	dom := domain.GetDomain(tk.Session())
	is := dom.InfoSchema()
	db, exists := is.SchemaByName(model.NewCIStr("test"))
	require.True(t, exists)
	for _, tblInfo := range db.Tables {
		if tblInfo.Name.L == "t" || tblInfo.Name.L == "t1" {
			tblInfo.TiFlashReplica = &model.TiFlashReplicaInfo{
				Count:     1,
				Available: true,
			}
		}
	}

	var input []string
	var output []struct {
		SQL  string
		Plan []string
	}
	integrationSuiteData := core.GetIntegrationSuiteData()
	integrationSuiteData.LoadTestCases(t, &input, &output)
	for i, tt := range input {
		testdata.OnRecord(func() {
			output[i].SQL = tt
			output[i].Plan = testdata.ConvertRowsToStrings(tk.MustQuery(tt).Rows())
		})
		res := tk.MustQuery(tt)
		res.Check(testkit.Rows(output[i].Plan...))
	}
}

func TestMppJoinDecimal(t *testing.T) {
	store := testkit.CreateMockStore(t)
	tk := testkit.NewTestKit(t, store)
	tk.MustExec("use test")
	tk.MustExec("drop table if exists t")
	tk.MustExec("drop table if exists tt")
	tk.MustExec("create table t (c1 decimal(8, 5), c2 decimal(9, 5), c3 decimal(9, 4) NOT NULL, c4 decimal(8, 4) NOT NULL, c5 decimal(40, 20))")
	tk.MustExec("create table tt (pk int(11) NOT NULL AUTO_INCREMENT primary key,col_varchar_64 varchar(64),col_char_64_not_null char(64) NOT null, col_decimal_30_10_key decimal(30,10), col_tinyint tinyint, col_varchar_key varchar(1), key col_decimal_30_10_key (col_decimal_30_10_key), key col_varchar_key(col_varchar_key));")
	tk.MustExec("analyze table t")
	tk.MustExec("analyze table tt")

	// Create virtual tiflash replica info.
	dom := domain.GetDomain(tk.Session())
	is := dom.InfoSchema()
	db, exists := is.SchemaByName(model.NewCIStr("test"))
	require.True(t, exists)
	for _, tblInfo := range db.Tables {
		if tblInfo.Name.L == "t" || tblInfo.Name.L == "tt" {
			tblInfo.TiFlashReplica = &model.TiFlashReplicaInfo{
				Count:     1,
				Available: true,
			}
		}
	}

	tk.MustExec("set @@tidb_allow_mpp=1;")
	tk.MustExec("set @@session.tidb_broadcast_join_threshold_size = 1")
	tk.MustExec("set @@session.tidb_broadcast_join_threshold_count = 1")

	var input []string
	var output []struct {
		SQL  string
		Plan []string
	}
	integrationSuiteData := core.GetIntegrationSuiteData()
	integrationSuiteData.LoadTestCases(t, &input, &output)
	for i, tt := range input {
		testdata.OnRecord(func() {
			output[i].SQL = tt
			output[i].Plan = testdata.ConvertRowsToStrings(tk.MustQuery(tt).Rows())
		})
		res := tk.MustQuery(tt)
		res.Check(testkit.Rows(output[i].Plan...))
	}
}

func TestMppAggTopNWithJoin(t *testing.T) {
	store := testkit.CreateMockStore(t)
	tk := testkit.NewTestKit(t, store)
	tk.MustExec("use test")
	tk.MustExec("drop table if exists t")
	tk.MustExec("create table t (id int, value decimal(6,3))")
	tk.MustExec("analyze table t")

	// Create virtual tiflash replica info.
	dom := domain.GetDomain(tk.Session())
	is := dom.InfoSchema()
	db, exists := is.SchemaByName(model.NewCIStr("test"))
	require.True(t, exists)
	for _, tblInfo := range db.Tables {
		if tblInfo.Name.L == "t" {
			tblInfo.TiFlashReplica = &model.TiFlashReplicaInfo{
				Count:     1,
				Available: true,
			}
		}
	}

	tk.MustExec(" set @@tidb_allow_mpp=1;")

	var input []string
	var output []struct {
		SQL  string
		Plan []string
	}
	integrationSuiteData := core.GetIntegrationSuiteData()
	integrationSuiteData.LoadTestCases(t, &input, &output)
	for i, tt := range input {
		testdata.OnRecord(func() {
			output[i].SQL = tt
			output[i].Plan = testdata.ConvertRowsToStrings(tk.MustQuery(tt).Rows())
		})
		res := tk.MustQuery(tt)
		res.Check(testkit.Rows(output[i].Plan...))
	}
}

func TestLimitIndexLookUpKeepOrder(t *testing.T) {
	store := testkit.CreateMockStore(t)
	tk := testkit.NewTestKit(t, store)
	tk.MustExec("use test")
	tk.MustExec("drop table if exists t;")
	tk.MustExec("create table t(a int, b int, c int, d int, index idx(a,b,c));")

	var input []string
	var output []struct {
		SQL  string
		Plan []string
	}
	integrationSuiteData := core.GetIntegrationSuiteData()
	integrationSuiteData.LoadTestCases(t, &input, &output)
	for i, tt := range input {
		testdata.OnRecord(func() {
			output[i].SQL = tt
			output[i].Plan = testdata.ConvertRowsToStrings(tk.MustQuery(tt).Rows())
		})
		tk.MustQuery(tt).Check(testkit.Rows(output[i].Plan...))
	}
}

func TestDecorrelateInnerJoinInSubquery(t *testing.T) {
	store := testkit.CreateMockStore(t)
	tk := testkit.NewTestKit(t, store)

	tk.MustExec("use test")
	tk.MustExec("drop table if exists t")
	tk.MustExec("create table t(a int not null, b int not null)")

	var input []string
	var output []struct {
		SQL  string
		Plan []string
	}
	integrationSuiteData := core.GetIntegrationSuiteData()
	integrationSuiteData.LoadTestCases(t, &input, &output)
	for i, tt := range input {
		testdata.OnRecord(func() {
			output[i].SQL = tt
			output[i].Plan = testdata.ConvertRowsToStrings(tk.MustQuery(tt).Rows())
		})
		tk.MustQuery(tt).Check(testkit.Rows(output[i].Plan...))
	}
}

func TestDecorrelateLimitInSubquery(t *testing.T) {
	store := testkit.CreateMockStore(t)
	tk := testkit.NewTestKit(t, store)

	tk.MustExec("use test")
	tk.MustExec("drop table if exists test")
	tk.MustExec("create table test(id int, value int)")
	tk.MustExec("drop table if exists t")
	tk.MustExec("create table t(c int)")
	tk.MustExec("insert t values(10), (8), (7), (9), (11)")

	var input []string
	var output []struct {
		SQL  string
		Plan []string
	}
	integrationSuiteData := core.GetIntegrationSuiteData()
	integrationSuiteData.LoadTestCases(t, &input, &output)
	for i, tt := range input {
		testdata.OnRecord(func() {
			output[i].SQL = tt
			output[i].Plan = testdata.ConvertRowsToStrings(tk.MustQuery(tt).Rows())
		})
		tk.MustQuery(tt).Check(testkit.Rows(output[i].Plan...))
	}
}

func TestIndexMergeTableFilter(t *testing.T) {
	store := testkit.CreateMockStore(t)
	tk := testkit.NewTestKit(t, store)
	tk.MustExec("use test")
	tk.MustExec("drop table if exists t;")
	tk.MustExec("create table t(a int, b int, c int, d int, key(a), key(b));")
	tk.MustExec("insert into t values(10,1,1,10)")

	tk.MustQuery("explain format = 'brief' select /*+ use_index_merge(t) */ * from t where a=10 or (b=10 and c=10)").Check(testkit.Rows(
		"IndexMerge 0.02 root  ",
		"├─IndexRangeScan(Build) 10.00 cop[tikv] table:t, index:a(a) range:[10,10], keep order:false, stats:pseudo",
		"├─IndexRangeScan(Build) 10.00 cop[tikv] table:t, index:b(b) range:[10,10], keep order:false, stats:pseudo",
		"└─Selection(Probe) 0.02 cop[tikv]  or(eq(test.t.a, 10), and(eq(test.t.b, 10), eq(test.t.c, 10)))",
		"  └─TableRowIDScan 19.99 cop[tikv] table:t keep order:false, stats:pseudo",
	))
	tk.MustQuery("select /*+ use_index_merge(t) */ * from t where a=10 or (b=10 and c=10)").Check(testkit.Rows(
		"10 1 1 10",
	))
	tk.MustQuery("explain format = 'brief' select /*+ use_index_merge(t) */ * from t where (a=10 and d=10) or (b=10 and c=10)").Check(testkit.Rows(
		"IndexMerge 0.00 root  ",
		"├─IndexRangeScan(Build) 10.00 cop[tikv] table:t, index:a(a) range:[10,10], keep order:false, stats:pseudo",
		"├─IndexRangeScan(Build) 10.00 cop[tikv] table:t, index:b(b) range:[10,10], keep order:false, stats:pseudo",
		"└─Selection(Probe) 0.00 cop[tikv]  or(and(eq(test.t.a, 10), eq(test.t.d, 10)), and(eq(test.t.b, 10), eq(test.t.c, 10)))",
		"  └─TableRowIDScan 19.99 cop[tikv] table:t keep order:false, stats:pseudo",
	))
	tk.MustQuery("select /*+ use_index_merge(t) */ * from t where (a=10 and d=10) or (b=10 and c=10)").Check(testkit.Rows(
		"10 1 1 10",
	))
}

func TestIssue22850(t *testing.T) {
	store := testkit.CreateMockStore(t)
	tk := testkit.NewTestKit(t, store)
	tk.MustExec("use test")
	tk.MustExec("drop table if exists t1")
	tk.MustExec("CREATE TABLE t1 (a int(11))")
	tk.MustQuery("SELECT @v:=(SELECT 1 FROM t1 t2 LEFT JOIN t1 ON t1.a GROUP BY t1.a) FROM t1").Check(testkit.Rows()) // work fine
}

func TestJoinSchemaChange(t *testing.T) {
	store := testkit.CreateMockStore(t)
	tk := testkit.NewTestKit(t, store)
	tk.MustExec("use test")
	tk.MustExec("drop table if exists t1, t2")
	tk.MustExec("create table t1(a int(11))")
	tk.MustExec("create table t2(a decimal(40,20) unsigned, b decimal(40,20))")
	tk.MustQuery("select count(*) as x from t1 group by a having x not in (select a from t2 where x = t2.b)").Check(testkit.Rows())
}

// #22949: test HexLiteral Used in GetVar expr
func TestGetVarExprWithHexLiteral(t *testing.T) {
	store := testkit.CreateMockStore(t)
	tk := testkit.NewTestKit(t, store)
	tk.MustExec("use test;")
	tk.MustExec("drop table if exists t1_no_idx;")
	tk.MustExec("create table t1_no_idx(id int, col_bit bit(16));")
	tk.MustExec("insert into t1_no_idx values(1, 0x3135);")
	tk.MustExec("insert into t1_no_idx values(2, 0x0f);")

	tk.MustExec("prepare stmt from 'select id from t1_no_idx where col_bit = ?';")
	tk.MustExec("set @a = 0x3135;")
	tk.MustQuery("execute stmt using @a;").Check(testkit.Rows("1"))
	tk.MustExec("set @a = 0x0F;")
	tk.MustQuery("execute stmt using @a;").Check(testkit.Rows("2"))

	// same test, but use IN expr
	tk.MustExec("prepare stmt from 'select id from t1_no_idx where col_bit in (?)';")
	tk.MustExec("set @a = 0x3135;")
	tk.MustQuery("execute stmt using @a;").Check(testkit.Rows("1"))
	tk.MustExec("set @a = 0x0F;")
	tk.MustQuery("execute stmt using @a;").Check(testkit.Rows("2"))

	// same test, but use table with index on col_bit
	tk.MustExec("drop table if exists t2_idx;")
	tk.MustExec("create table t2_idx(id int, col_bit bit(16), key(col_bit));")
	tk.MustExec("insert into t2_idx values(1, 0x3135);")
	tk.MustExec("insert into t2_idx values(2, 0x0f);")

	tk.MustExec("prepare stmt from 'select id from t2_idx where col_bit = ?';")
	tk.MustExec("set @a = 0x3135;")
	tk.MustQuery("execute stmt using @a;").Check(testkit.Rows("1"))
	tk.MustExec("set @a = 0x0F;")
	tk.MustQuery("execute stmt using @a;").Check(testkit.Rows("2"))

	// same test, but use IN expr
	tk.MustExec("prepare stmt from 'select id from t2_idx where col_bit in (?)';")
	tk.MustExec("set @a = 0x3135;")
	tk.MustQuery("execute stmt using @a;").Check(testkit.Rows("1"))
	tk.MustExec("set @a = 0x0F;")
	tk.MustQuery("execute stmt using @a;").Check(testkit.Rows("2"))

	// test col varchar with GetVar
	tk.MustExec("drop table if exists t_varchar;")
	tk.MustExec("create table t_varchar(id int, col_varchar varchar(100), key(col_varchar));")
	tk.MustExec("insert into t_varchar values(1, '15');")
	tk.MustExec("prepare stmt from 'select id from t_varchar where col_varchar = ?';")
	tk.MustExec("set @a = 0x3135;")
	tk.MustQuery("execute stmt using @a;").Check(testkit.Rows("1"))
}

// test BitLiteral used with GetVar
func TestGetVarExprWithBitLiteral(t *testing.T) {
	store := testkit.CreateMockStore(t)
	tk := testkit.NewTestKit(t, store)
	tk.MustExec("use test;")
	tk.MustExec("drop table if exists t1_no_idx;")
	tk.MustExec("create table t1_no_idx(id int, col_bit bit(16));")
	tk.MustExec("insert into t1_no_idx values(1, 0x3135);")
	tk.MustExec("insert into t1_no_idx values(2, 0x0f);")

	tk.MustExec("prepare stmt from 'select id from t1_no_idx where col_bit = ?';")
	// 0b11000100110101 is 0x3135
	tk.MustExec("set @a = 0b11000100110101;")
	tk.MustQuery("execute stmt using @a;").Check(testkit.Rows("1"))

	// same test, but use IN expr
	tk.MustExec("prepare stmt from 'select id from t1_no_idx where col_bit in (?)';")
	tk.MustExec("set @a = 0b11000100110101;")
	tk.MustQuery("execute stmt using @a;").Check(testkit.Rows("1"))
}

func TestIndexMergeClusterIndex(t *testing.T) {
	store := testkit.CreateMockStore(t)
	tk := testkit.NewTestKit(t, store)
	tk.MustExec("use test;")
	tk.MustExec("drop table if exists t")
	tk.MustExec("create table t (c1 float, c2 int, c3 int, primary key (c1) /*T![clustered_index] CLUSTERED */, key idx_1 (c2), key idx_2 (c3))")
	tk.MustExec("insert into t values(1.0,1,2),(2.0,2,1),(3.0,1,1),(4.0,2,2)")
	tk.MustQuery("select /*+ use_index_merge(t) */ c3 from t where c3 = 1 or c2 = 1").Sort().Check(testkit.Rows(
		"1",
		"1",
		"2",
	))
	tk.MustExec("drop table t")
	tk.MustExec("create table t (a int, b int, c int, primary key (a,b) /*T![clustered_index] CLUSTERED */, key idx_c(c))")
	tk.MustExec("insert into t values (0,1,2)")
	tk.MustQuery("select /*+ use_index_merge(t) */ c from t where c > 10 or a < 1").Check(testkit.Rows(
		"2",
	))
}

func TestMultiColMaxOneRow(t *testing.T) {
	store := testkit.CreateMockStore(t)
	tk := testkit.NewTestKit(t, store)

	tk.MustExec("use test")
	tk.MustExec("drop table if exists t1,t2")
	tk.MustExec("create table t1(a int)")
	tk.MustExec("create table t2(a int, b int, c int, primary key(a,b))")

	var input []string
	var output []struct {
		SQL  string
		Plan []string
	}
	integrationSuiteData := core.GetIntegrationSuiteData()
	integrationSuiteData.LoadTestCases(t, &input, &output)
	for i, tt := range input {
		testdata.OnRecord(func() {
			output[i].SQL = tt
			output[i].Plan = testdata.ConvertRowsToStrings(tk.MustQuery("explain format = 'brief' " + tt).Rows())
		})
		tk.MustQuery("explain format = 'brief' " + tt).Check(testkit.Rows(output[i].Plan...))
	}
}

func TestIssue23736(t *testing.T) {
	store := testkit.CreateMockStore(t)
	tk := testkit.NewTestKit(t, store)
	tk.MustExec("use test")
	tk.MustExec("drop table if exists t0, t1")
	tk.MustExec("create table t0(a int, b int, c int as (a + b) virtual, unique index (c) invisible);")
	tk.MustExec("create table t1(a int, b int, c int as (a + b) virtual);")
	tk.MustExec("insert into t0(a, b) values (12, -1), (8, 7);")
	tk.MustExec("insert into t1(a, b) values (12, -1), (8, 7);")
	tk.MustQuery("select /*+ stream_agg() */ count(1) from t0 where c > 10 and b < 2;").Check(testkit.Rows("1"))
	tk.MustQuery("select /*+ stream_agg() */ count(1) from t1 where c > 10 and b < 2;").Check(testkit.Rows("1"))
	tk.MustExec("delete from t0")
	tk.MustExec("insert into t0(a, b) values (5, 1);")
	tk.MustQuery("select /*+ nth_plan(3) */ count(1) from t0 where c > 10 and b < 2;").Check(testkit.Rows("0"))

	// Should not use invisible index
	require.False(t, tk.MustUseIndex("select /*+ stream_agg() */ count(1) from t0 where c > 10 and b < 2", "c"))
}

// https://github.com/pingcap/tidb/issues/23802
func TestPanicWhileQueryTableWithIsNull(t *testing.T) {
	store := testkit.CreateMockStore(t)
	tk := testkit.NewTestKit(t, store)
	tk.MustExec("use test")

	tk.MustExec("drop table if exists NT_HP27193")
	tk.MustExec("CREATE TABLE `NT_HP27193` (  `COL1` int(20) DEFAULT NULL,  `COL2` varchar(20) DEFAULT NULL,  `COL4` datetime DEFAULT NULL,  `COL3` bigint(20) DEFAULT NULL,  `COL5` float DEFAULT NULL) ENGINE=InnoDB DEFAULT CHARSET=utf8mb4 COLLATE=utf8mb4_bin PARTITION BY HASH ( `COL1`%`COL3` ) PARTITIONS 10;")
	rs, err := tk.Exec("select col1 from NT_HP27193 where col1 is null;")
	require.NoError(t, err)
	rs.Close()
	tk.MustExec("INSERT INTO NT_HP27193 (COL2, COL4, COL3, COL5) VALUES ('m',  '2020-05-04 13:15:27', 8,  2602)")
	rs, err = tk.Exec("select col1 from NT_HP27193 where col1 is null;")
	require.NoError(t, err)
	rs.Close()
	tk.MustExec("drop table if exists NT_HP27193")
}

func TestIssue23846(t *testing.T) {
	store := testkit.CreateMockStore(t)
	tk := testkit.NewTestKit(t, store)
	tk.MustExec("use test")
	tk.MustExec("drop table if exists t")
	tk.MustExec("create table t(a varbinary(10),UNIQUE KEY(a))")
	tk.MustExec("insert into t values(0x00A4EEF4FA55D6706ED5)")
	tk.MustQuery("select count(*) from t where a=0x00A4EEF4FA55D6706ED5").Check(testkit.Rows("1"))
	tk.MustQuery("select * from t where a=0x00A4EEF4FA55D6706ED5").Check(testkit.Rows("\x00\xa4\xee\xf4\xfaU\xd6pn\xd5")) // not empty
}

func TestIssue23839(t *testing.T) {
	store := testkit.CreateMockStore(t)
	tk := testkit.NewTestKit(t, store)
	tk.MustExec("use test")
	tk.MustExec("drop table if exists BB")
	tk.MustExec("CREATE TABLE `BB` (\n" +
		"	`col_int` int(11) DEFAULT NULL,\n" +
		"	`col_varchar_10` varchar(10) DEFAULT NULL,\n" +
		"	`pk` int(11) NOT NULL AUTO_INCREMENT,\n" +
		"	`col_int_not_null` int(11) NOT NULL,\n" +
		"	`col_decimal` decimal(10,0) DEFAULT NULL,\n" +
		"	`col_datetime` datetime DEFAULT NULL,\n" +
		"	`col_decimal_not_null` decimal(10,0) NOT NULL,\n" +
		"	`col_datetime_not_null` datetime NOT NULL,\n" +
		"	`col_varchar_10_not_null` varchar(10) NOT NULL,\n" +
		"	PRIMARY KEY (`pk`) /*T![clustered_index] CLUSTERED */\n" +
		") ENGINE=InnoDB DEFAULT CHARSET=utf8mb4 COLLATE=utf8mb4_bin AUTO_INCREMENT=2000001")
	tk.Exec("explain SELECT OUTR . col2 AS X FROM (SELECT INNR . col1 as col1, SUM( INNR . col2 ) as col2 FROM (SELECT INNR . `col_int_not_null` + 1 as col1, INNR . `pk` as col2 FROM BB AS INNR) AS INNR GROUP BY col1) AS OUTR2 INNER JOIN (SELECT INNR . col1 as col1, MAX( INNR . col2 ) as col2 FROM (SELECT INNR . `col_int_not_null` + 1 as col1, INNR . `pk` as col2 FROM BB AS INNR) AS INNR GROUP BY col1) AS OUTR ON OUTR2.col1 = OUTR.col1 GROUP BY OUTR . col1, OUTR2 . col1 HAVING X <> 'b'")
}

// https://github.com/pingcap/tidb/issues/24095
func TestIssue24095(t *testing.T) {
	store := testkit.CreateMockStore(t)
	tk := testkit.NewTestKit(t, store)
	tk.MustExec("use test;")
	tk.MustExec("drop table if exists t;")
	tk.MustExec("create table t (id int, value decimal(10,5));")
	tk.MustExec("desc format = 'brief' select count(*) from t join (select t.id, t.value v1 from t join t t1 on t.id = t1.id order by t.value limit 1) v on v.id = t.id and v.v1 = t.value;")

	var input []string
	var output []struct {
		SQL  string
		Plan []string
	}
	integrationSuiteData := core.GetIntegrationSuiteData()
	integrationSuiteData.LoadTestCases(t, &input, &output)
	for i, tt := range input {
		testdata.OnRecord(func() {
			output[i].SQL = tt
			output[i].Plan = testdata.ConvertRowsToStrings(tk.MustQuery("explain format = 'brief' " + tt).Rows())
		})
		tk.MustQuery("explain format = 'brief' " + tt).Check(testkit.Rows(output[i].Plan...))
	}
}

func TestIssue24281(t *testing.T) {
	store := testkit.CreateMockStore(t)
	tk := testkit.NewTestKit(t, store)
	tk.MustExec("use test")
	tk.MustExec("drop table if exists member, agent, deposit, view_member_agents")
	tk.MustExec("create table member(login varchar(50) NOT NULL, agent_login varchar(100) DEFAULT NULL, PRIMARY KEY(login))")
	tk.MustExec("create table agent(login varchar(50) NOT NULL, data varchar(100) DEFAULT NULL, share_login varchar(50) NOT NULL, PRIMARY KEY(login))")
	tk.MustExec("create table deposit(id varchar(50) NOT NULL, member_login varchar(50) NOT NULL, transfer_amount int NOT NULL, PRIMARY KEY(id), KEY midx(member_login, transfer_amount))")
	tk.MustExec("create definer='root'@'localhost' view view_member_agents (member, share_login) as select m.login as member, a.share_login AS share_login from member as m join agent as a on m.agent_login = a.login")

	tk.MustExec(" select s.member_login as v1, SUM(s.transfer_amount) AS v2 " +
		"FROM deposit AS s " +
		"JOIN view_member_agents AS v ON s.member_login = v.member " +
		"WHERE 1 = 1 AND v.share_login = 'somevalue' " +
		"GROUP BY s.member_login " +
		"UNION select 1 as v1, 2 as v2")
}

func TestIssue25799(t *testing.T) {
	store := testkit.CreateMockStore(t)
	tk := testkit.NewTestKit(t, store)
	tk.MustExec("use test")
	tk.MustExec("drop table if exists t1, t2")
	tk.MustExec(`create table t1 (a float default null, b smallint(6) DEFAULT NULL)`)
	tk.MustExec(`insert into t1 values (1, 1)`)
	tk.MustExec(`create table t2 (a float default null, b tinyint(4) DEFAULT NULL, key b (b))`)
	tk.MustExec(`insert into t2 values (null, 1)`)
	tk.HasPlan(`select /*+ TIDB_INLJ(t2@sel_2) */ t1.a, t1.b from t1 where t1.a not in (select t2.a from t2 where t1.b=t2.b)`, `IndexJoin`)
	tk.MustQuery(`select /*+ TIDB_INLJ(t2@sel_2) */ t1.a, t1.b from t1 where t1.a not in (select t2.a from t2 where t1.b=t2.b)`).Check(testkit.Rows())
}

func TestLimitWindowColPrune(t *testing.T) {
	store := testkit.CreateMockStore(t)
	tk := testkit.NewTestKit(t, store)
	tk.MustExec("use test")
	tk.MustExec("drop table if exists t")
	tk.MustExec("create table t(a int)")
	tk.MustExec("insert into t values(1)")
	tk.MustQuery("select count(a) f1, row_number() over (order by count(a)) as f2 from t limit 1").Check(testkit.Rows("1 1"))
}

func TestIncrementalAnalyzeStatsVer2(t *testing.T) {
	store := testkit.CreateMockStore(t)
	tk := testkit.NewTestKit(t, store)
	tk.MustExec("use test")
	tk.MustExec("drop table if exists t")
	tk.MustExec("create table t(a int primary key, b int, index idx_b(b))")
	tk.MustExec("insert into t values(1,1),(2,2),(3,3)")
	tk.MustExec("set @@session.tidb_analyze_version = 2")
	tk.MustExec("analyze table t")
	is := tk.Session().GetInfoSchema().(infoschema.InfoSchema)
	tbl, err := is.TableByName(model.NewCIStr("test"), model.NewCIStr("t"))
	require.NoError(t, err)
	tblID := tbl.Meta().ID
	rows := tk.MustQuery(fmt.Sprintf("select distinct_count from mysql.stats_histograms where table_id = %d and is_index = 1", tblID)).Rows()
	require.Len(t, rows, 1)
	require.Equal(t, "3", rows[0][0])
	tk.MustExec("insert into t values(4,4),(5,5),(6,6)")
	tk.MustExec("analyze incremental table t index idx_b")
	warns := tk.Session().GetSessionVars().StmtCtx.GetWarnings()
	require.Len(t, warns, 3)
	require.EqualError(t, warns[0].Err, "The version 2 would collect all statistics not only the selected indexes")
	require.EqualError(t, warns[1].Err, "The version 2 stats would ignore the INCREMENTAL keyword and do full sampling")
	require.EqualError(t, warns[2].Err, "Analyze use auto adjusted sample rate 1.000000 for table test.t")
	rows = tk.MustQuery(fmt.Sprintf("select distinct_count from mysql.stats_histograms where table_id = %d and is_index = 1", tblID)).Rows()
	require.Len(t, rows, 1)
	require.Equal(t, "6", rows[0][0])
}

func TestConflictReadFromStorage(t *testing.T) {
	store := testkit.CreateMockStore(t)
	tk := testkit.NewTestKit(t, store)
	tk.MustExec("use test")
	tk.MustExec("drop table if exists t")
	tk.MustExec(`create table t (
					a int, b int, c varchar(20),
					primary key(a), key(b), key(c)
				) partition by range columns(a) (
					partition p0 values less than(6),
					partition p1 values less than(11),
					partition p2 values less than(16));`)
	tk.MustExec(`insert into t values (1,1,"1"), (2,2,"2"), (8,8,"8"), (11,11,"11"), (15,15,"15")`)
	// Create virtual tiflash replica info.
	dom := domain.GetDomain(tk.Session())
	is := dom.InfoSchema()
	db, exists := is.SchemaByName(model.NewCIStr("test"))
	require.True(t, exists)
	for _, tblInfo := range db.Tables {
		if tblInfo.Name.L == "t" {
			tblInfo.TiFlashReplica = &model.TiFlashReplicaInfo{
				Count:     1,
				Available: true,
			}
		}
	}
	tk.MustQuery(`explain select /*+ read_from_storage(tikv[t partition(p0)], tiflash[t partition(p1, p2)]) */ * from t`)
	tk.MustQuery("show warnings").Check(testkit.Rows("Warning 1815 Storage hints are conflict, you can only specify one storage type of table test.t"))
	tk.MustQuery(`explain select /*+ read_from_storage(tikv[t], tiflash[t]) */ * from t`)
	tk.MustQuery("show warnings").Check(testkit.Rows("Warning 1815 Storage hints are conflict, you can only specify one storage type of table test.t"))
}

// TestSequenceAsDataSource is used to test https://github.com/pingcap/tidb/issues/24383.
func TestSequenceAsDataSource(t *testing.T) {
	store := testkit.CreateMockStore(t)
	tk := testkit.NewTestKit(t, store)

	tk.MustExec("use test")
	tk.MustExec("drop sequence if exists s1, s2")
	tk.MustExec("create sequence s1")
	tk.MustExec("create sequence s2")

	var input []string
	var output []struct {
		SQL  string
		Plan []string
	}
	integrationSuiteData := core.GetIntegrationSuiteData()
	integrationSuiteData.LoadTestCases(t, &input, &output)
	for i, tt := range input {
		testdata.OnRecord(func() {
			output[i].SQL = tt
			output[i].Plan = testdata.ConvertRowsToStrings(tk.MustQuery("explain format = 'brief' " + tt).Rows())
		})
		tk.MustQuery("explain format = 'brief' " + tt).Check(testkit.Rows(output[i].Plan...))
	}
}

func TestIssue27167(t *testing.T) {
	store := testkit.CreateMockStore(t)
	tk := testkit.NewTestKit(t, store)
	tk.MustExec("set names utf8mb4")
	tk.MustExec("use test")
	tk.MustExec("drop table if exists all_types")

	tk.MustExec("CREATE TABLE `all_types` (" +
		"`id` int(11) NOT NULL," +
		"`d_tinyint` tinyint(4) DEFAULT NULL," +
		"`d_smallint` smallint(6) DEFAULT NULL," +
		"`d_int` int(11) DEFAULT NULL," +
		"`d_bigint` bigint(20) DEFAULT NULL," +
		"`d_float` float DEFAULT NULL," +
		"`d_double` double DEFAULT NULL," +
		"`d_decimal` decimal(10,2) DEFAULT NULL," +
		"`d_bit` bit(10) DEFAULT NULL," +
		"`d_binary` binary(10) DEFAULT NULL," +
		"`d_date` date DEFAULT NULL," +
		"`d_datetime` datetime DEFAULT NULL," +
		"`d_timestamp` timestamp NULL DEFAULT NULL," +
		"`d_varchar` varchar(20) NULL default NULL," +
		"PRIMARY KEY (`id`));",
	)

	tk.MustQuery("select @@collation_connection;").Check(testkit.Rows("utf8mb4_bin"))

	tk.MustExec(`insert into all_types values(0, 0, 1, 2, 3, 1.5, 2.2, 10.23, 12, 'xy', '2021-12-12', '2021-12-12 12:00:00', '2021-12-12 12:00:00', '123');`)

	tk.MustQuery("select collation(c) from (select d_date c from all_types union select d_int c from all_types) t").Check(testkit.Rows("utf8mb4_bin", "utf8mb4_bin"))
	tk.MustQuery("select collation(c) from (select d_date c from all_types union select d_int collate binary c from all_types) t").Check(testkit.Rows("binary", "binary"))
	tk.MustQuery("select collation(c) from (select d_date c from all_types union select d_float c from all_types) t").Check(testkit.Rows("utf8mb4_bin", "utf8mb4_bin"))
	// timestamp also OK
	tk.MustQuery("select collation(c) from (select d_timestamp c from all_types union select d_float c from all_types) t").Check(testkit.Rows("utf8mb4_bin", "utf8mb4_bin"))
}

func TestIssue25300(t *testing.T) {
	store := testkit.CreateMockStore(t)
	tk := testkit.NewTestKit(t, store)
	tk.MustExec("use test")
	tk.MustExec(`create table t (a char(65) collate utf8_unicode_ci, b text collate utf8_general_ci not null);`)
	tk.MustExec(`insert into t values ('a', 'A');`)
	tk.MustExec(`insert into t values ('b', 'B');`)
	tk.MustGetErrCode(`(select a from t) union ( select b from t);`, mysql.ErrCantAggregateNcollations)
	tk.MustGetErrCode(`(select 'a' collate utf8mb4_unicode_ci) union (select 'b' collate utf8mb4_general_ci);`, mysql.ErrCantAggregateNcollations)
	tk.MustGetErrCode(`(select a from t) union ( select b from t) union all select 'a';`, mysql.ErrCantAggregateNcollations)
	tk.MustGetErrCode(`(select a from t) union ( select b from t) union select 'a';`, mysql.ErrCantAggregateNcollations)
	tk.MustGetErrCode(`(select a from t) union ( select b from t) union select 'a' except select 'd';`, mysql.ErrCantAggregateNcollations)
}

func TestMergeContinuousSelections(t *testing.T) {
	store := testkit.CreateMockStore(t)
	tk := testkit.NewTestKit(t, store)
	tk.MustExec("use test")
	tk.MustExec("drop table if exists ts")
	tk.MustExec("create table ts (col_char_64 char(64), col_varchar_64_not_null varchar(64) not null, col_varchar_key varchar(1), id int primary key, col_varchar_64 varchar(64),col_char_64_not_null char(64) not null);")

	// Create virtual tiflash replica info.
	dom := domain.GetDomain(tk.Session())
	is := dom.InfoSchema()
	db, exists := is.SchemaByName(model.NewCIStr("test"))
	require.True(t, exists)
	for _, tblInfo := range db.Tables {
		if tblInfo.Name.L == "ts" {
			tblInfo.TiFlashReplica = &model.TiFlashReplicaInfo{
				Count:     1,
				Available: true,
			}
		}
	}

	tk.MustExec(" set @@tidb_allow_mpp=1;")

	var input []string
	var output []struct {
		SQL  string
		Plan []string
	}
	integrationSuiteData := core.GetIntegrationSuiteData()
	integrationSuiteData.LoadTestCases(t, &input, &output)
	for i, tt := range input {
		testdata.OnRecord(func() {
			output[i].SQL = tt
			output[i].Plan = testdata.ConvertRowsToStrings(tk.MustQuery(tt).Rows())
		})
		res := tk.MustQuery(tt)
		res.Check(testkit.Rows(output[i].Plan...))
	}
}

func TestSelectIgnoreTemporaryTableInView(t *testing.T) {
	store := testkit.CreateMockStore(t)
	tk := testkit.NewTestKit(t, store)
	tk.MustExec("use test")

	tk.Session().Auth(&auth.UserIdentity{Username: "root", Hostname: "localhost", CurrentUser: true, AuthUsername: "root", AuthHostname: "%"}, nil, []byte("012345678901234567890"))
	tk.MustExec("create table t1 (a int, b int)")
	tk.MustExec("create table t2 (c int, d int)")
	tk.MustExec("create view v1 as select * from t1 order by a")
	tk.MustExec("create view v2 as select * from ((select * from t1) union (select * from t2)) as tt order by a, b")
	tk.MustExec("create view v3 as select * from v1 order by a")
	tk.MustExec("create view v4 as select * from t1, t2 where t1.a = t2.c order by a, b")
	tk.MustExec("create view v5 as select * from (select * from t1) as t1 order by a")

	tk.MustExec("insert into t1 values (1, 2), (3, 4)")
	tk.MustExec("insert into t2 values (3, 5), (6, 7)")

	tk.MustExec("create temporary table t1 (a int, b int)")
	tk.MustExec("create temporary table t2 (c int, d int)")
	tk.MustQuery("select * from t1").Check(testkit.Rows())
	tk.MustQuery("select * from t2").Check(testkit.Rows())

	tk.MustQuery("select * from v1").Check(testkit.Rows("1 2", "3 4"))
	tk.MustQuery("select * from v2").Check(testkit.Rows("1 2", "3 4", "3 5", "6 7"))
	tk.MustQuery("select * from v3").Check(testkit.Rows("1 2", "3 4"))
	tk.MustQuery("select * from v4").Check(testkit.Rows("3 4 3 5"))
	tk.MustQuery("select * from v5").Check(testkit.Rows("1 2", "3 4"))
}

// TestIsMatchProp is used to test https://github.com/pingcap/tidb/issues/26017.
func TestIsMatchProp(t *testing.T) {
	store := testkit.CreateMockStore(t)
	tk := testkit.NewTestKit(t, store)

	tk.MustExec("use test")
	tk.MustExec("drop table if exists t1, t2")
	tk.MustExec("create table t1(a int, b int, c int, d int, index idx_a_b_c(a, b, c))")
	tk.MustExec("create table t2(a int, b int, c int, d int, index idx_a_b_c_d(a, b, c, d))")

	var input []string
	var output []struct {
		SQL  string
		Plan []string
	}
	integrationSuiteData := core.GetIntegrationSuiteData()
	integrationSuiteData.LoadTestCases(t, &input, &output)
	for i, tt := range input {
		testdata.OnRecord(func() {
			output[i].SQL = tt
			output[i].Plan = testdata.ConvertRowsToStrings(tk.MustQuery("explain format = 'brief' " + tt).Rows())
		})
		tk.MustQuery("explain format = 'brief' " + tt).Check(testkit.Rows(output[i].Plan...))
	}
}

func TestIssue26250(t *testing.T) {
	store := testkit.CreateMockStore(t)
	tk := testkit.NewTestKit(t, store)
	tk.MustExec("use test")
	tk.MustExec("create table tp (id int primary key) partition by range (id) (partition p0 values less than (100));")
	tk.MustExec("create table tn (id int primary key);")
	tk.MustExec("insert into tp values(1),(2);")
	tk.MustExec("insert into tn values(1),(2);")
	tk.MustQuery("select * from tp,tn where tp.id=tn.id and tn.id=1 for update;").Check(testkit.Rows("1 1"))
}

func TestCorrelationAdjustment4Limit(t *testing.T) {
	store := testkit.CreateMockStore(t)
	tk := testkit.NewTestKit(t, store)
	tk.MustExec("use test")
	tk.MustExec("drop table if exists t")
	tk.MustExec("create table t (pk int primary key auto_increment, year int, c varchar(256), index idx_year(year))")

	insertWithYear := func(n, year int) {
		for i := 0; i < n; i++ {
			tk.MustExec(fmt.Sprintf("insert into t (year, c) values (%v, space(256))", year))
		}
	}
	insertWithYear(10, 2000)
	insertWithYear(10, 2001)
	insertWithYear(10, 2002)
	tk.MustExec("analyze table t")

	// case 1
	tk.MustExec("set @@tidb_opt_enable_correlation_adjustment = false")
	// the estRow for TableFullScan is under-estimated since we have to scan through 2000 and 2001 to access 2002,
	// but the formula(LimitNum / Selectivity) based on uniform-assumption cannot consider this factor.
	tk.MustQuery("explain format=brief select * from t use index(primary) where year=2002 limit 1").Check(testkit.Rows(
		"Limit 1.00 root  offset:0, count:1",
		"└─TableReader 1.00 root  data:Limit",
		"  └─Limit 1.00 cop[tikv]  offset:0, count:1",
		"    └─Selection 1.00 cop[tikv]  eq(test.t.year, 2002)",
		"      └─TableFullScan 3.00 cop[tikv] table:t keep order:false"))

	// case 2: after enabling correlation adjustment, this factor can be considered.
	tk.MustExec("set @@tidb_opt_enable_correlation_adjustment = true")
	tk.MustQuery("explain format=brief select * from t use index(primary) where year=2002 limit 1").Check(testkit.Rows(
		"Limit 1.00 root  offset:0, count:1",
		"└─TableReader 1.00 root  data:Limit",
		"  └─Limit 1.00 cop[tikv]  offset:0, count:1",
		"    └─Selection 1.00 cop[tikv]  eq(test.t.year, 2002)",
		"      └─TableFullScan 21.00 cop[tikv] table:t keep order:false"))

	tk.MustExec("truncate table t")
	for y := 2000; y <= 2050; y++ {
		insertWithYear(2, y)
	}
	tk.MustExec("analyze table t")

	// case 3: correlation adjustment is only allowed to update the upper-bound, so estRow = max(1/selectivity, adjustedCount);
	// 1/sel = 1/(1/NDV) is around 50, adjustedCount is 1 since the first row can meet the requirement `year=2000`;
	// in this case the estRow is over-estimated, but it's safer that can avoid to convert IndexScan to TableScan incorrectly in some cases.
	tk.MustQuery("explain format=brief select * from t use index(primary) where year=2000 limit 1").Check(testkit.Rows(
		"Limit 1.00 root  offset:0, count:1",
		"└─TableReader 1.00 root  data:Limit",
		"  └─Limit 1.00 cop[tikv]  offset:0, count:1",
		"    └─Selection 1.00 cop[tikv]  eq(test.t.year, 2000)",
		"      └─TableFullScan 51.00 cop[tikv] table:t keep order:false"))
}

func TestCTESelfJoin(t *testing.T) {
	store := testkit.CreateMockStore(t)
	tk := testkit.NewTestKit(t, store)
	tk.MustExec("use test")
	tk.MustExec("drop table if exists t1, t2, t3")
	tk.MustExec("create table t1(t1a int, t1b int, t1c int)")
	tk.MustExec("create table t2(t2a int, t2b int, t2c int)")
	tk.MustExec("create table t3(t3a int, t3b int, t3c int)")
	tk.MustExec(`
		with inv as
		(select t1a , t3a, sum(t2c)
			from t1, t2, t3
			where t2a = t1a
				and t2b = t3b
				and t3c = 1998
			group by t1a, t3a)
		select inv1.t1a, inv2.t3a
		from inv inv1, inv inv2
		where inv1.t1a = inv2.t1a
			and inv1.t3a = 4
			and inv2.t3a = 4+1`)
}

// https://github.com/pingcap/tidb/issues/26214
func TestIssue26214(t *testing.T) {
	store := testkit.CreateMockStore(t)
	tk := testkit.NewTestKit(t, store)
	tk.MustExec("use test")
	tk.MustExec("drop table if exists t")
	tk.MustExec("create table `t` (`a` int(11) default null, `b` int(11) default null, `c` int(11) default null, key `expression_index` ((case when `a` < 0 then 1 else 2 end)))")
	_, err := tk.Exec("select * from t  where case when a < 0 then 1 else 2 end <= 1 order by 4;")
	require.True(t, core.ErrUnknownColumn.Equal(err))
}

func TestCreateViewWithWindowFunc(t *testing.T) {
	store := testkit.CreateMockStore(t)
	tk := testkit.NewTestKit(t, store)
	tk.MustExec("use test")
	tk.MustExec("drop table if exists t6;")
	tk.MustExec("CREATE TABLE t6(t TIME, ts TIMESTAMP);")
	tk.MustExec("INSERT INTO t6 VALUES ('12:30', '2016-07-05 08:30:42');")
	tk.MustExec("drop view if exists v;")
	tk.MustExec("CREATE definer='root'@'localhost' VIEW v AS SELECT COUNT(*) OVER w0, COUNT(*) OVER w from t6 WINDOW w0 AS (), w  AS (w0 ORDER BY t);")
	rows := tk.MustQuery("select * from v;")
	rows.Check(testkit.Rows("1 1"))
}

func TestIssue29834(t *testing.T) {
	store := testkit.CreateMockStore(t)
	tk := testkit.NewTestKit(t, store)
	tk.MustExec("use test")
	tk.MustExec("drop table if exists IDT_MC21814;")
	tk.MustExec("CREATE TABLE `IDT_MC21814` (`COL1` year(4) DEFAULT NULL,`COL2` year(4) DEFAULT NULL,KEY `U_M_COL` (`COL1`,`COL2`)) ENGINE=InnoDB DEFAULT CHARSET=utf8mb4 COLLATE=utf8mb4_bin;")
	tk.MustExec("insert into IDT_MC21814 values(1901, 2119), (2155, 2000);")
	tk.MustQuery("SELECT/*+ INL_JOIN(t1, t2), nth_plan(1) */ t2.* FROM IDT_MC21814 t1 LEFT JOIN IDT_MC21814 t2 ON t1.col1 = t2.col1 WHERE t2.col2 BETWEEN 2593 AND 1971 AND t1.col1 IN (2155, 1901, 1967);").Check(testkit.Rows())
	tk.MustQuery("SELECT/*+ INL_JOIN(t1, t2), nth_plan(2) */ t2.* FROM IDT_MC21814 t1 LEFT JOIN IDT_MC21814 t2 ON t1.col1 = t2.col1 WHERE t2.col2 BETWEEN 2593 AND 1971 AND t1.col1 IN (2155, 1901, 1967);").Check(testkit.Rows())
	// Only can generate one index join plan. Because the index join inner child can not be tableDual.
	tk.MustQuery("show warnings").Check(testkit.Rows("Warning 1105 The parameter of nth_plan() is out of range"))
}

func TestIssue29221(t *testing.T) {
	store := testkit.CreateMockStore(t)
	tk := testkit.NewTestKit(t, store)
	tk.MustExec("use test")
	tk.MustExec("set tidb_enable_index_merge=on;")
	tk.MustExec("drop table if exists t;")
	tk.MustExec("create table t(a int, b int, index idx_a(a), index idx_b(b));")
	tk.MustExec("set @@session.sql_select_limit=3;")
	tk.MustQuery("explain format = 'brief' select * from t where a = 1 or b = 1;").Check(testkit.Rows(
		"Limit 3.00 root  offset:0, count:3",
		"└─IndexMerge 3.00 root  ",
		"  ├─IndexRangeScan(Build) 1.50 cop[tikv] table:t, index:idx_a(a) range:[1,1], keep order:false, stats:pseudo",
		"  ├─IndexRangeScan(Build) 1.50 cop[tikv] table:t, index:idx_b(b) range:[1,1], keep order:false, stats:pseudo",
		"  └─TableRowIDScan(Probe) 3.00 cop[tikv] table:t keep order:false, stats:pseudo"))
	tk.MustQuery("explain format = 'brief' select /*+ use_index_merge(t) */ * from t where a = 1 or b = 1;").Check(testkit.Rows(
		"Limit 3.00 root  offset:0, count:3",
		"└─IndexMerge 3.00 root  ",
		"  ├─IndexRangeScan(Build) 1.50 cop[tikv] table:t, index:idx_a(a) range:[1,1], keep order:false, stats:pseudo",
		"  ├─IndexRangeScan(Build) 1.50 cop[tikv] table:t, index:idx_b(b) range:[1,1], keep order:false, stats:pseudo",
		"  └─TableRowIDScan(Probe) 3.00 cop[tikv] table:t keep order:false, stats:pseudo"))
	tk.MustExec("set @@session.sql_select_limit=18446744073709551615;")
	tk.MustQuery("explain format = 'brief' select * from t where a = 1 or b = 1;").Check(testkit.Rows(
		"IndexMerge 19.99 root  ",
		"├─IndexRangeScan(Build) 10.00 cop[tikv] table:t, index:idx_a(a) range:[1,1], keep order:false, stats:pseudo",
		"├─IndexRangeScan(Build) 10.00 cop[tikv] table:t, index:idx_b(b) range:[1,1], keep order:false, stats:pseudo",
		"└─TableRowIDScan(Probe) 19.99 cop[tikv] table:t keep order:false, stats:pseudo"))
	tk.MustQuery("explain format = 'brief' select * from t where a = 1 or b = 1 limit 3;").Check(testkit.Rows(
		"Limit 3.00 root  offset:0, count:3",
		"└─IndexMerge 3.00 root  ",
		"  ├─IndexRangeScan(Build) 1.50 cop[tikv] table:t, index:idx_a(a) range:[1,1], keep order:false, stats:pseudo",
		"  ├─IndexRangeScan(Build) 1.50 cop[tikv] table:t, index:idx_b(b) range:[1,1], keep order:false, stats:pseudo",
		"  └─TableRowIDScan(Probe) 3.00 cop[tikv] table:t keep order:false, stats:pseudo"))
	tk.MustQuery("explain format = 'brief' select /*+ use_index_merge(t) */ * from t where a = 1 or b = 1;").Check(testkit.Rows(
		"IndexMerge 19.99 root  ",
		"├─IndexRangeScan(Build) 10.00 cop[tikv] table:t, index:idx_a(a) range:[1,1], keep order:false, stats:pseudo",
		"├─IndexRangeScan(Build) 10.00 cop[tikv] table:t, index:idx_b(b) range:[1,1], keep order:false, stats:pseudo",
		"└─TableRowIDScan(Probe) 19.99 cop[tikv] table:t keep order:false, stats:pseudo"))
	tk.MustQuery("explain format = 'brief' select /*+ use_index_merge(t) */ * from t where a = 1 or b = 1 limit 3;").Check(testkit.Rows(
		"Limit 3.00 root  offset:0, count:3",
		"└─IndexMerge 3.00 root  ",
		"  ├─IndexRangeScan(Build) 1.50 cop[tikv] table:t, index:idx_a(a) range:[1,1], keep order:false, stats:pseudo",
		"  ├─IndexRangeScan(Build) 1.50 cop[tikv] table:t, index:idx_b(b) range:[1,1], keep order:false, stats:pseudo",
		"  └─TableRowIDScan(Probe) 3.00 cop[tikv] table:t keep order:false, stats:pseudo"))
}

func TestLimitPushDown(t *testing.T) {
	store := testkit.CreateMockStore(t)
	tk := testkit.NewTestKit(t, store)
	tk.MustExec("use test")
	tk.MustExec("drop table if exists t")

	tk.MustExec(`create table t (a int)`)
	tk.MustExec(`insert into t values (1)`)
	tk.MustExec(`analyze table t`)

	tk.MustExec(`set tidb_opt_limit_push_down_threshold=0`)
	tk.MustQuery(`explain format=brief select a from t order by a desc limit 10`).Check(testkit.Rows(
		`TopN 1.00 root  test.t.a:desc, offset:0, count:10`,
		`└─TableReader 1.00 root  data:TableFullScan`,
		`  └─TableFullScan 1.00 cop[tikv] table:t keep order:false`))

	tk.MustExec(`set tidb_opt_limit_push_down_threshold=10`)
	tk.MustQuery(`explain format=brief select a from t order by a desc limit 10`).Check(testkit.Rows(
		`TopN 1.00 root  test.t.a:desc, offset:0, count:10`,
		`└─TableReader 1.00 root  data:TopN`,
		`  └─TopN 1.00 cop[tikv]  test.t.a:desc, offset:0, count:10`,
		`    └─TableFullScan 1.00 cop[tikv] table:t keep order:false`))

	tk.MustQuery(`explain format=brief select a from t order by a desc limit 11`).Check(testkit.Rows(
		`TopN 1.00 root  test.t.a:desc, offset:0, count:11`,
		`└─TableReader 1.00 root  data:TableFullScan`,
		`  └─TableFullScan 1.00 cop[tikv] table:t keep order:false`))

	tk.MustQuery(`explain format=brief select /*+ limit_to_cop() */ a from t order by a desc limit 11`).Check(testkit.Rows(
		`TopN 1.00 root  test.t.a:desc, offset:0, count:11`,
		`└─TableReader 1.00 root  data:TopN`,
		`  └─TopN 1.00 cop[tikv]  test.t.a:desc, offset:0, count:11`,
		`    └─TableFullScan 1.00 cop[tikv] table:t keep order:false`))
}

func TestIssue26559(t *testing.T) {
	store := testkit.CreateMockStore(t)
	tk := testkit.NewTestKit(t, store)
	tk.MustExec("use test")
	tk.MustExec("create table t(a timestamp, b datetime);")
	tk.MustExec("insert into t values('2020-07-29 09:07:01', '2020-07-27 16:57:36');")
	tk.MustQuery("select greatest(a, b) from t union select null;").Sort().Check(testkit.Rows("2020-07-29 09:07:01", "<nil>"))
}

func TestIssue29503(t *testing.T) {
	store := testkit.CreateMockStore(t)
	tk := testkit.NewTestKit(t, store)
	defer config.RestoreFunc()()
	config.UpdateGlobal(func(conf *config.Config) {
		conf.Status.RecordQPSbyDB = true
	})

	tk.MustExec("use test")
	tk.MustExec("drop table if exists t;")
	tk.MustExec("create table t(a int);")
	require.NoError(t, tk.ExecToErr("create binding for select 1 using select 1;"))
	require.NoError(t, tk.ExecToErr("create binding for select a from t using select a from t;"))
	res := tk.MustQuery("show session bindings;")
	require.Len(t, res.Rows(), 2)
}

func TestIndexJoinCost(t *testing.T) {
	store := testkit.CreateMockStore(t)
	tk := testkit.NewTestKit(t, store)
	tk.MustExec("use test")
	tk.MustExec(`drop table if exists t_outer, t_inner_pk, t_inner_idx`)
	tk.MustExec(`create table t_outer (a int)`)
	tk.MustExec(`create table t_inner_pk (a int primary key)`)
	tk.MustExec(`create table t_inner_idx (a int, b int, key(a))`)

	// Default RPC encoding may cause statistics explain result differ and then the test unstable.
	tk.MustExec("set @@tidb_enable_chunk_rpc = on")

	tk.MustQuery(`explain format=verbose select /*+ TIDB_INLJ(t_outer, t_inner_pk) */ * from t_outer, t_inner_pk where t_outer.a=t_inner_pk.a`).Check(testkit.Rows( // IndexJoin with inner TableScan
		`IndexJoin_11 12487.50 206368.09 root  inner join, inner:TableReader_8, outer key:test.t_outer.a, inner key:test.t_inner_pk.a, equal cond:eq(test.t_outer.a, test.t_inner_pk.a)`,
		`├─TableReader_18(Build) 9990.00 36412.58 root  data:Selection_17`,
		`│ └─Selection_17 9990.00 465000.00 cop[tikv]  not(isnull(test.t_outer.a))`,
		`│   └─TableFullScan_16 10000.00 435000.00 cop[tikv] table:t_outer keep order:false, stats:pseudo`,
		`└─TableReader_8(Probe) 1.00 3.88 root  data:TableRangeScan_7`,
		`  └─TableRangeScan_7 1.00 30.00 cop[tikv] table:t_inner_pk range: decided by [test.t_outer.a], keep order:false, stats:pseudo`))
	tk.MustQuery(`explain format=verbose select /*+ TIDB_INLJ(t_outer, t_inner_idx) */ t_inner_idx.a from t_outer, t_inner_idx where t_outer.a=t_inner_idx.a`).Check(testkit.Rows( // IndexJoin with inner IndexScan
		`IndexJoin_10 12487.50 235192.19 root  inner join, inner:IndexReader_9, outer key:test.t_outer.a, inner key:test.t_inner_idx.a, equal cond:eq(test.t_outer.a, test.t_inner_idx.a)`,
		`├─TableReader_20(Build) 9990.00 36412.58 root  data:Selection_19`,
		`│ └─Selection_19 9990.00 465000.00 cop[tikv]  not(isnull(test.t_outer.a))`,
		`│   └─TableFullScan_18 10000.00 435000.00 cop[tikv] table:t_outer keep order:false, stats:pseudo`,
		`└─IndexReader_9(Probe) 1.25 5.89 root  index:Selection_8`,
		`  └─Selection_8 1.25 58.18 cop[tikv]  not(isnull(test.t_inner_idx.a))`,
		`    └─IndexRangeScan_7 1.25 54.43 cop[tikv] table:t_inner_idx, index:a(a) range: decided by [eq(test.t_inner_idx.a, test.t_outer.a)], keep order:false, stats:pseudo`))
	tk.MustQuery(`explain format=verbose select /*+ TIDB_INLJ(t_outer, t_inner_idx) */ * from t_outer, t_inner_idx where t_outer.a=t_inner_idx.a`).Check(testkit.Rows( // IndexJoin with inner IndexLookup
		`IndexJoin_11 12487.50 531469.38 root  inner join, inner:IndexLookUp_10, outer key:test.t_outer.a, inner key:test.t_inner_idx.a, equal cond:eq(test.t_outer.a, test.t_inner_idx.a)`,
		`├─TableReader_23(Build) 9990.00 36412.58 root  data:Selection_22`,
		`│ └─Selection_22 9990.00 465000.00 cop[tikv]  not(isnull(test.t_outer.a))`,
		`│   └─TableFullScan_21 10000.00 435000.00 cop[tikv] table:t_outer keep order:false, stats:pseudo`,
		`└─IndexLookUp_10(Probe) 1.25 35.55 root  `,
		`  ├─Selection_9(Build) 1.25 75.08 cop[tikv]  not(isnull(test.t_inner_idx.a))`,
		`  │ └─IndexRangeScan_7 1.25 71.32 cop[tikv] table:t_inner_idx, index:a(a) range: decided by [eq(test.t_inner_idx.a, test.t_outer.a)], keep order:false, stats:pseudo`,
		`  └─TableRowIDScan_8(Probe) 1.25 71.25 cop[tikv] table:t_inner_idx keep order:false, stats:pseudo`))

	tk.MustQuery("explain format=verbose select /*+ inl_hash_join(t_outer, t_inner_idx) */ t_inner_idx.a from t_outer, t_inner_idx where t_outer.a=t_inner_idx.a").Check(testkit.Rows(
		`IndexHashJoin_12 12487.50 235192.19 root  inner join, inner:IndexReader_9, outer key:test.t_outer.a, inner key:test.t_inner_idx.a, equal cond:eq(test.t_outer.a, test.t_inner_idx.a)`,
		`├─TableReader_20(Build) 9990.00 36412.58 root  data:Selection_19`,
		`│ └─Selection_19 9990.00 465000.00 cop[tikv]  not(isnull(test.t_outer.a))`,
		`│   └─TableFullScan_18 10000.00 435000.00 cop[tikv] table:t_outer keep order:false, stats:pseudo`,
		`└─IndexReader_9(Probe) 1.25 5.89 root  index:Selection_8`,
		`  └─Selection_8 1.25 58.18 cop[tikv]  not(isnull(test.t_inner_idx.a))`,
		`    └─IndexRangeScan_7 1.25 54.43 cop[tikv] table:t_inner_idx, index:a(a) range: decided by [eq(test.t_inner_idx.a, test.t_outer.a)], keep order:false, stats:pseudo`))
	tk.MustQuery("explain format=verbose select /*+ inl_merge_join(t_outer, t_inner_idx) */ t_inner_idx.a from t_outer, t_inner_idx where t_outer.a=t_inner_idx.a").Check(testkit.Rows(
		`IndexMergeJoin_17 12487.50 229210.68 root  inner join, inner:IndexReader_15, outer key:test.t_outer.a, inner key:test.t_inner_idx.a`,
		`├─TableReader_20(Build) 9990.00 36412.58 root  data:Selection_19`,
		`│ └─Selection_19 9990.00 465000.00 cop[tikv]  not(isnull(test.t_outer.a))`,
		`│   └─TableFullScan_18 10000.00 435000.00 cop[tikv] table:t_outer keep order:false, stats:pseudo`,
		`└─IndexReader_15(Probe) 1.25 5.89 root  index:Selection_14`,
		`  └─Selection_14 1.25 58.18 cop[tikv]  not(isnull(test.t_inner_idx.a))`,
		`    └─IndexRangeScan_13 1.25 54.43 cop[tikv] table:t_inner_idx, index:a(a) range: decided by [eq(test.t_inner_idx.a, test.t_outer.a)], keep order:true, stats:pseudo`))
}

func TestHeuristicIndexSelection(t *testing.T) {
	store := testkit.CreateMockStore(t)
	tk := testkit.NewTestKit(t, store)
	tk.MustExec("use test")
	tk.MustExec("drop table if exists t1, t2")
	tk.MustExec("create table t1(a int, b int, c int, d int, e int, f int, g int, primary key (a), unique key c_d_e (c, d, e), unique key f (f), unique key f_g (f, g), key g (g))")
	tk.MustExec("create table t2(a int, b int, c int, d int, unique index idx_a (a), unique index idx_b_c (b, c), unique index idx_b_c_a_d (b, c, a, d))")
	tk.MustExec("create table t3(a bigint, b varchar(255), c bigint, primary key(a, b) clustered)")
	tk.MustExec("create table t4(a bigint, b varchar(255), c bigint, primary key(a, b) nonclustered)")

	// Default RPC encoding may cause statistics explain result differ and then the test unstable.
	tk.MustExec("set @@tidb_enable_chunk_rpc = on")

	var input []string
	var output []struct {
		SQL      string
		Plan     []string
		Warnings []string
	}
	integrationSuiteData := core.GetIntegrationSuiteData()
	integrationSuiteData.LoadTestCases(t, &input, &output)
	for i, tt := range input {
		testdata.OnRecord(func() {
			output[i].SQL = tt
			output[i].Plan = testdata.ConvertRowsToStrings(tk.MustQuery("explain format = 'verbose' " + tt).Rows())
			output[i].Warnings = testdata.ConvertRowsToStrings(tk.MustQuery("show warnings").Rows())
		})
		tk.MustQuery("explain format = 'verbose' " + tt).Check(testkit.Rows(output[i].Plan...))
		tk.MustQuery("show warnings").Check(testkit.Rows(output[i].Warnings...))
	}
}

func TestOutputSkylinePruningInfo(t *testing.T) {
	store := testkit.CreateMockStore(t)
	tk := testkit.NewTestKit(t, store)
	tk.MustExec("use test")
	tk.MustExec("drop table if exists t")
	tk.MustExec("create table t(a int, b int, c int, d int, e int, f int, g int, primary key (a), unique key c_d_e (c, d, e), unique key f (f), unique key f_g (f, g), key g (g))")

	// Default RPC encoding may cause statistics explain result differ and then the test unstable.
	tk.MustExec("set @@tidb_enable_chunk_rpc = on")

	var input []string
	var output []struct {
		SQL      string
		Plan     []string
		Warnings []string
	}
	integrationSuiteData := core.GetIntegrationSuiteData()
	integrationSuiteData.LoadTestCases(t, &input, &output)
	for i, tt := range input {
		testdata.OnRecord(func() {
			output[i].SQL = tt
			output[i].Plan = testdata.ConvertRowsToStrings(tk.MustQuery("explain format = 'verbose' " + tt).Rows())
			output[i].Warnings = testdata.ConvertRowsToStrings(tk.MustQuery("show warnings").Rows())
		})
		tk.MustQuery("explain format = 'verbose' " + tt).Check(testkit.Rows(output[i].Plan...))
		tk.MustQuery("show warnings").Check(testkit.Rows(output[i].Warnings...))
	}
}

func TestPreferRangeScanForUnsignedIntHandle(t *testing.T) {
	store := testkit.CreateMockStore(t)
	tk := testkit.NewTestKit(t, store)
	tk.MustExec("use test")
	tk.MustExec("drop table if exists t")
	tk.MustExec("create table t(a int unsigned primary key, b int, c int, index idx_b(b))")
	tk.MustExec("insert into t values (1,2,3), (4,5,6), (7,8,9), (10,11,12), (13,14,15)")
	do, _ := session.GetDomain(store)
	require.Nil(t, do.StatsHandle().DumpStatsDeltaToKV(handle.DumpAll))
	tk.MustExec("analyze table t")

	// Default RPC encoding may cause statistics explain result differ and then the test unstable.
	tk.MustExec("set @@tidb_enable_chunk_rpc = on")

	var input []string
	var output []struct {
		SQL      string
		Plan     []string
		Warnings []string
	}
	integrationSuiteData := core.GetIntegrationSuiteData()
	integrationSuiteData.LoadTestCases(t, &input, &output)
	for i, tt := range input {
		testdata.OnRecord(func() {
			output[i].SQL = tt
		})
		if strings.HasPrefix(tt, "set") {
			tk.MustExec(tt)
			continue
		}
		testdata.OnRecord(func() {
			output[i].SQL = tt
			output[i].Plan = testdata.ConvertRowsToStrings(tk.MustQuery(tt).Rows())
			output[i].Warnings = testdata.ConvertRowsToStrings(tk.MustQuery("show warnings").Rows())
		})
		tk.MustQuery(tt).Check(testkit.Rows(output[i].Plan...))
		tk.MustQuery("show warnings").Check(testkit.Rows(output[i].Warnings...))
	}
}

func TestIssue27083(t *testing.T) {
	store := testkit.CreateMockStore(t)
	tk := testkit.NewTestKit(t, store)
	tk.MustExec("use test")
	tk.MustExec("drop table if exists t")
	tk.MustExec("create table t(a int primary key, b int, c int, index idx_b(b))")
	tk.MustExec("insert into t values (1,2,3), (4,5,6), (7,8,9), (10, 11, 12), (13,14,15), (16, 17, 18)")
	do, _ := session.GetDomain(store)
	require.Nil(t, do.StatsHandle().DumpStatsDeltaToKV(handle.DumpAll))
	tk.MustExec("analyze table t")

	var input []string
	var output []struct {
		SQL  string
		Plan []string
	}
	integrationSuiteData := core.GetIntegrationSuiteData()
	integrationSuiteData.LoadTestCases(t, &input, &output)
	for i, tt := range input {
		testdata.OnRecord(func() {
			output[i].SQL = tt
			output[i].Plan = testdata.ConvertRowsToStrings(tk.MustQuery("explain format = 'brief' " + tt).Rows())
		})
		tk.MustQuery("explain format = 'brief' " + tt).Check(testkit.Rows(output[i].Plan...))
	}
}

func TestIssues27130(t *testing.T) {
	store := testkit.CreateMockStore(t)
	tk := testkit.NewTestKit(t, store)
	tk.MustExec("use test")

	tk.MustExec("drop table if exists t1")
	tk.MustExec("create table t1( a enum('y','b','Abc','null'),b enum('y','b','Abc','null'),key(a));")
	tk.MustQuery(`explain format=brief select * from t1 where a like "A%"`).Check(testkit.Rows(
		"TableReader 8000.00 root  data:Selection",
		"└─Selection 8000.00 cop[tikv]  like(test.t1.a, \"A%\", 92)",
		"  └─TableFullScan 10000.00 cop[tikv] table:t1 keep order:false, stats:pseudo",
	))
	tk.MustQuery(`explain format=brief select * from t1 where b like "A%"`).Check(testkit.Rows(
		"TableReader 8000.00 root  data:Selection",
		"└─Selection 8000.00 cop[tikv]  like(test.t1.b, \"A%\", 92)",
		"  └─TableFullScan 10000.00 cop[tikv] table:t1 keep order:false, stats:pseudo",
	))

	tk.MustExec("drop table if exists t2")
	tk.MustExec("create table t2( a enum('y','b','Abc','null'),b enum('y','b','Abc','null'),key(a, b));")
	tk.MustQuery(`explain format=brief select * from t2 where a like "A%"`).Check(testkit.Rows(
		"TableReader 8000.00 root  data:Selection",
		"└─Selection 8000.00 cop[tikv]  like(test.t2.a, \"A%\", 92)",
		"  └─TableFullScan 10000.00 cop[tikv] table:t2 keep order:false, stats:pseudo",
	))
	tk.MustQuery(`explain format=brief select * from t2 where a like "A%" and b like "A%"`).Check(testkit.Rows(
		"TableReader 8000.00 root  data:Selection",
		"└─Selection 8000.00 cop[tikv]  like(test.t2.a, \"A%\", 92), like(test.t2.b, \"A%\", 92)",
		"  └─TableFullScan 10000.00 cop[tikv] table:t2 keep order:false, stats:pseudo",
	))

	tk.MustExec("drop table if exists t3")
	tk.MustExec("create table t3( a int,b enum('y','b','Abc','null'), c enum('y','b','Abc','null'),key(a, b, c));")
	tk.MustQuery(`explain format=brief select * from t3 where a = 1 and b like "A%"`).Check(testkit.Rows(
		"IndexReader 8.00 root  index:Selection",
		"└─Selection 8.00 cop[tikv]  like(test.t3.b, \"A%\", 92)",
		"  └─IndexRangeScan 10.00 cop[tikv] table:t3, index:a(a, b, c) range:[1,1], keep order:false, stats:pseudo",
	))
}

func TestIssue27242(t *testing.T) {
	store := testkit.CreateMockStore(t)
	tk := testkit.NewTestKit(t, store)
	tk.MustExec("use test")
	tk.MustExec("drop table if exists UK_MU16407")
	tk.MustExec("CREATE TABLE UK_MU16407 (COL3 timestamp NULL DEFAULT NULL, UNIQUE KEY U3(COL3));")
	defer tk.MustExec("DROP TABLE UK_MU16407")
	tk.MustExec(`insert into UK_MU16407 values("1985-08-31 18:03:27");`)
	tk.MustExec(`SELECT COL3 FROM UK_MU16407 WHERE COL3>_utf8mb4'2039-1-19 3:14:40';`)
}

func verifyTimestampOutOfRange(tk *testkit.TestKit) {
	tk.MustQuery(`select * from t28424 where t != "2038-1-19 3:14:08"`).Sort().Check(testkit.Rows("1970-01-01 00:00:01]\n[2038-01-19 03:14:07"))
	tk.MustQuery(`select * from t28424 where t < "2038-1-19 3:14:08"`).Sort().Check(testkit.Rows("1970-01-01 00:00:01]\n[2038-01-19 03:14:07"))
	tk.MustQuery(`select * from t28424 where t <= "2038-1-19 3:14:08"`).Sort().Check(testkit.Rows("1970-01-01 00:00:01]\n[2038-01-19 03:14:07"))
	tk.MustQuery(`select * from t28424 where t >= "2038-1-19 3:14:08"`).Check(testkit.Rows())
	tk.MustQuery(`select * from t28424 where t > "2038-1-19 3:14:08"`).Check(testkit.Rows())
	tk.MustQuery(`select * from t28424 where t != "1970-1-1 0:0:0"`).Sort().Check(testkit.Rows("1970-01-01 00:00:01]\n[2038-01-19 03:14:07"))
	tk.MustQuery(`select * from t28424 where t < "1970-1-1 0:0:0"`).Check(testkit.Rows())
	tk.MustQuery(`select * from t28424 where t <= "1970-1-1 0:0:0"`).Check(testkit.Rows())
	tk.MustQuery(`select * from t28424 where t >= "1970-1-1 0:0:0"`).Sort().Check(testkit.Rows("1970-01-01 00:00:01]\n[2038-01-19 03:14:07"))
	tk.MustQuery(`select * from t28424 where t > "1970-1-1 0:0:0"`).Sort().Check(testkit.Rows("1970-01-01 00:00:01]\n[2038-01-19 03:14:07"))
}

func TestIssue28424(t *testing.T) {
	store := testkit.CreateMockStore(t)
	tk := testkit.NewTestKit(t, store)
	tk.MustExec("use test")
	tk.MustExec("drop table if exists t28424, dt28242")

	tk.MustExec(`set time_zone='+00:00'`)
	tk.MustExec(`drop table if exists t28424,dt28424`)
	tk.MustExec(`create table t28424 (t timestamp)`)
	defer tk.MustExec("DROP TABLE t28424")
	tk.MustExec(`insert into t28424 values ("2038-01-19 03:14:07"), ("1970-01-01 00:00:01")`)

	verifyTimestampOutOfRange(tk)
	tk.MustExec(`alter table t28424 add unique index (t)`)
	verifyTimestampOutOfRange(tk)
	tk.MustExec(`create table dt28424 (dt datetime)`)
	defer tk.MustExec("DROP TABLE dt28424")
	tk.MustExec(`insert into dt28424 values ("2038-01-19 03:14:07"), ("1970-01-01 00:00:01")`)
	tk.MustExec(`insert into dt28424 values ("1969-12-31 23:59:59"), ("1970-01-01 00:00:00"), ("2038-03-19 03:14:08")`)
	tk.MustQuery(`select * from t28424 right join dt28424 on t28424.t = dt28424.dt`).Sort().Check(testkit.Rows(
		"1970-01-01 00:00:01 1970-01-01 00:00:01]\n" +
			"[2038-01-19 03:14:07 2038-01-19 03:14:07]\n" +
			"[<nil> 1969-12-31 23:59:59]\n" +
			"[<nil> 1970-01-01 00:00:00]\n" +
			"[<nil> 2038-03-19 03:14:08"))
}

func TestTemporaryTableForCte(t *testing.T) {
	store := testkit.CreateMockStore(t)
	tk := testkit.NewTestKit(t, store)
	tk.MustExec("use test")

	tk.MustExec("create temporary table tmp1(a int, b int, c int);")
	tk.MustExec("insert into tmp1 values (1,1,1),(2,2,2),(3,3,3),(4,4,4);")
	rows := tk.MustQuery("with cte1 as (with cte2 as (select * from tmp1) select * from cte2) select * from cte1 left join tmp1 on cte1.c=tmp1.c;")
	rows.Check(testkit.Rows("1 1 1 1 1 1", "2 2 2 2 2 2", "3 3 3 3 3 3", "4 4 4 4 4 4"))
	rows = tk.MustQuery("with cte1 as (with cte2 as (select * from tmp1) select * from cte2) select * from cte1 t1 left join cte1 t2 on t1.c=t2.c;")
	rows.Check(testkit.Rows("1 1 1 1 1 1", "2 2 2 2 2 2", "3 3 3 3 3 3", "4 4 4 4 4 4"))
	rows = tk.MustQuery("WITH RECURSIVE cte(a) AS (SELECT 1 UNION SELECT a+1 FROM tmp1 WHERE a < 5) SELECT * FROM cte order by a;")
	rows.Check(testkit.Rows("1", "2", "3", "4", "5"))
}

func TestGroupBySetVar(t *testing.T) {
	store := testkit.CreateMockStore(t)
	tk := testkit.NewTestKit(t, store)
	tk.MustExec("use test")
	tk.MustExec("drop table if exists t1")
	tk.MustExec("create table t1(c1 int);")
	tk.MustExec("insert into t1 values(1), (2), (3), (4), (5), (6);")
	rows := tk.MustQuery("select floor(dt.rn/2) rownum, count(c1) from (select @rownum := @rownum + 1 rn, c1 from (select @rownum := -1) drn, t1) dt group by floor(dt.rn/2) order by rownum;")
	rows.Check(testkit.Rows("0 2", "1 2", "2 2"))

	tk.MustExec("create table ta(a int, b int);")
	tk.MustExec("set sql_mode='';")

	var input []string
	var output []struct {
		SQL  string
		Plan []string
	}
	integrationSuiteData := core.GetIntegrationSuiteData()
	integrationSuiteData.LoadTestCases(t, &input, &output)
	for i, tt := range input {
		res := tk.MustQuery("explain format = 'brief' " + tt)
		testdata.OnRecord(func() {
			output[i].SQL = tt
			output[i].Plan = testdata.ConvertRowsToStrings(res.Rows())
		})
		res.Check(testkit.Rows(output[i].Plan...))
	}
}

func TestPushDownGroupConcatToTiFlash(t *testing.T) {
	store := testkit.CreateMockStore(t)
	tk := testkit.NewTestKit(t, store)
	tk.MustExec("use test")
	tk.MustExec("drop table if exists ts")
	tk.MustExec("create table ts (col_0 char(64), col_1 varchar(64) not null, col_2 varchar(1), id int primary key);")

	// Create virtual tiflash replica info.
	dom := domain.GetDomain(tk.Session())
	is := dom.InfoSchema()
	db, exists := is.SchemaByName(model.NewCIStr("test"))
	require.True(t, exists)
	for _, tblInfo := range db.Tables {
		if tblInfo.Name.L == "ts" {
			tblInfo.TiFlashReplica = &model.TiFlashReplicaInfo{
				Count:     1,
				Available: true,
			}
		}
	}

	tk.MustExec("set @@tidb_isolation_read_engines='tiflash,tidb'; set @@tidb_allow_mpp=1; set @@tidb_enforce_mpp=1;")

	var input []string
	var output []struct {
		SQL     string
		Plan    []string
		Warning []string
	}
	integrationSuiteData := core.GetIntegrationSuiteData()
	integrationSuiteData.LoadTestCases(t, &input, &output)
	for i, tt := range input {
		testdata.OnRecord(func() {
			output[i].SQL = tt
			output[i].Plan = testdata.ConvertRowsToStrings(tk.MustQuery(tt).Rows())
		})
		res := tk.MustQuery(tt)
		res.Check(testkit.Rows(output[i].Plan...))

		comment := fmt.Sprintf("case:%v sql:%s", i, tt)
		warnings := tk.Session().GetSessionVars().StmtCtx.GetWarnings()
		testdata.OnRecord(func() {
			if len(warnings) > 0 {
				output[i].Warning = make([]string, len(warnings))
				for j, warning := range warnings {
					output[i].Warning[j] = warning.Err.Error()
				}
			}
		})
		if len(output[i].Warning) == 0 {
			require.Len(t, warnings, 0, comment)
		} else {
			require.Len(t, warnings, len(output[i].Warning), comment)
			for j, warning := range warnings {
				require.Equal(t, stmtctx.WarnLevelWarning, warning.Level, comment)
				require.EqualError(t, warning.Err, output[i].Warning[j], comment)
			}
		}
	}
}

func TestIssue27797(t *testing.T) {
	store := testkit.CreateMockStore(t)
	tk := testkit.NewTestKit(t, store)
	origin := tk.MustQuery("SELECT @@session.tidb_partition_prune_mode")
	originStr := origin.Rows()[0][0].(string)
	defer func() {
		tk.MustExec("set @@session.tidb_partition_prune_mode = '" + originStr + "'")
	}()
	tk.MustExec("set @@session.tidb_partition_prune_mode = 'static'")
	tk.MustExec("use test")
	tk.MustExec("drop table if exists t27797")
	tk.MustExec("create table t27797(a int, b int, c int, d int) " +
		"partition by range columns(d) (" +
		"partition p0 values less than (20)," +
		"partition p1 values less than(40)," +
		"partition p2 values less than(60));")
	tk.MustExec("insert into t27797 values(1,1,1,1), (2,2,2,2), (22,22,22,22), (44,44,44,44);")
	tk.MustExec("set sql_mode='';")
	result := tk.MustQuery("select count(*) from (select a, b from t27797 where d > 1 and d < 60 and b > 0 group by b, c) tt;")
	result.Check(testkit.Rows("3"))

	tk.MustExec("drop table if exists IDT_HP24172")
	tk.MustExec("CREATE TABLE `IDT_HP24172` ( " +
		"`COL1` mediumint(16) DEFAULT NULL, " +
		"`COL2` varchar(20) DEFAULT NULL, " +
		"`COL4` datetime DEFAULT NULL, " +
		"`COL3` bigint(20) DEFAULT NULL, " +
		"`COL5` float DEFAULT NULL, " +
		"KEY `UM_COL` (`COL1`,`COL3`) " +
		") ENGINE=InnoDB DEFAULT CHARSET=utf8mb4 COLLATE=utf8mb4_bin " +
		"PARTITION BY HASH( `COL1`+`COL3` ) " +
		"PARTITIONS 8;")
	tk.MustExec("insert into IDT_HP24172(col1) values(8388607);")
	result = tk.MustQuery("select col2 from IDT_HP24172 where col1 = 8388607 and col1 in (select col1 from IDT_HP24172);")
	result.Check(testkit.Rows("<nil>"))
}

func TestIssue27949(t *testing.T) {
	store := testkit.CreateMockStore(t)
	tk := testkit.NewTestKit(t, store)
	tk.MustExec("use test")
	tk.MustExec("drop table if exists t27949")
	tk.MustExec("create table t27949 (a int, b int, key(b))")
	tk.MustQuery("explain format = 'brief' select * from t27949 where b=1").Check(testkit.Rows("IndexLookUp 10.00 root  ",
		"├─IndexRangeScan(Build) 10.00 cop[tikv] table:t27949, index:b(b) range:[1,1], keep order:false, stats:pseudo",
		"└─TableRowIDScan(Probe) 10.00 cop[tikv] table:t27949 keep order:false, stats:pseudo"))
	tk.MustExec("create global binding for select * from t27949 where b=1 using select * from t27949 ignore index(b) where b=1")
	tk.MustQuery("explain format = 'brief' select * from t27949 where b=1").Check(testkit.Rows("TableReader 10.00 root  data:Selection",
		"└─Selection 10.00 cop[tikv]  eq(test.t27949.b, 1)",
		"  └─TableFullScan 10000.00 cop[tikv] table:t27949 keep order:false, stats:pseudo"))
	tk.MustExec("set @@sql_select_limit=100")
	tk.MustQuery("explain format = 'brief' select * from t27949 where b=1").Check(testkit.Rows("Limit 10.00 root  offset:0, count:100",
		"└─TableReader 10.00 root  data:Limit",
		"  └─Limit 10.00 cop[tikv]  offset:0, count:100",
		"    └─Selection 10.00 cop[tikv]  eq(test.t27949.b, 1)",
		"      └─TableFullScan 10000.00 cop[tikv] table:t27949 keep order:false, stats:pseudo"))

	tk.MustExec("drop table if exists t")
	tk.MustExec("create table t(a int, index idx_a(a));")
	tk.MustExec("create binding for select * from t  using select * from t use index(idx_a);")
	tk.MustExec("select * from t;")
	tk.MustQuery("select @@last_plan_from_binding;").Check(testkit.Rows("1"))
	tk.MustExec("prepare stmt from 'select * from t';")
	tk.MustExec("execute stmt;")
	tk.MustQuery("select @@last_plan_from_binding;").Check(testkit.Rows("1"))
}

func TestIssue28154(t *testing.T) {
	store := testkit.CreateMockStore(t)
	tk := testkit.NewTestKit(t, store)
	tk.MustExec("use test")
	tk.MustExec("drop table if exists t")
	defer func() {
		tk.MustExec("drop table if exists t")
	}()
	tk.MustExec("create table t(a TEXT)")
	tk.MustExec("insert into t values('abc')")
	result := tk.MustQuery("select * from t where from_base64('')")
	result.Check(testkit.Rows())
	_, err := tk.Exec("update t set a = 'def' where from_base64('')")
	require.EqualError(t, err, "[types:1292]Truncated incorrect DOUBLE value: ''")
	result = tk.MustQuery("select * from t where from_base64('invalidbase64')")
	result.Check(testkit.Rows())
	tk.MustExec("update t set a = 'hig' where from_base64('invalidbase64')")
	result = tk.MustQuery("select * from t where from_base64('test')")
	result.Check(testkit.Rows())
	_, err = tk.Exec("update t set a = 'xyz' where from_base64('test')")
	require.Error(t, err)
	require.Regexp(t, "\\[types:1292\\]Truncated incorrect DOUBLE value.*", err.Error())
	result = tk.MustQuery("select * from t")
	result.Check(testkit.Rows("abc"))
}

func TestRejectSortForMPP(t *testing.T) {
	store := testkit.CreateMockStore(t)
	tk := testkit.NewTestKit(t, store)
	tk.MustExec("use test")
	tk.MustExec("drop table if exists t")
	tk.MustExec("create table t (id int, value decimal(6,3), name char(128))")
	tk.MustExec("analyze table t")

	// Create virtual tiflash replica info.
	dom := domain.GetDomain(tk.Session())
	is := dom.InfoSchema()
	db, exists := is.SchemaByName(model.NewCIStr("test"))
	require.True(t, exists)
	for _, tblInfo := range db.Tables {
		if tblInfo.Name.L == "t" {
			tblInfo.TiFlashReplica = &model.TiFlashReplicaInfo{
				Count:     1,
				Available: true,
			}
		}
	}

	tk.MustExec("set @@tidb_allow_mpp=1; set @@tidb_enforce_mpp=1;")

	var input []string
	var output []struct {
		SQL  string
		Plan []string
	}
	integrationSuiteData := core.GetIntegrationSuiteData()
	integrationSuiteData.LoadTestCases(t, &input, &output)
	for i, tt := range input {
		testdata.OnRecord(func() {
			output[i].SQL = tt
			output[i].Plan = testdata.ConvertRowsToStrings(tk.MustQuery(tt).Rows())
		})
		res := tk.MustQuery(tt)
		res.Check(testkit.Rows(output[i].Plan...))
	}
}

func TestRegardNULLAsPoint(t *testing.T) {
	store := testkit.CreateMockStore(t)
	tk := testkit.NewTestKit(t, store)
	tk.MustExec("use test")

	tk.MustExec("drop table if exists tpk")
	tk.MustExec(`create table tuk (a int, b int, c int, unique key (a, b, c))`)
	tk.MustExec(`create table tik (a int, b int, c int, key (a, b, c))`)
	for _, va := range []string{"NULL", "1"} {
		for _, vb := range []string{"NULL", "1"} {
			for _, vc := range []string{"NULL", "1"} {
				tk.MustExec(fmt.Sprintf(`insert into tuk values (%v, %v, %v)`, va, vb, vc))
				tk.MustExec(fmt.Sprintf(`insert into tik values (%v, %v, %v)`, va, vb, vc))
				if va == "1" && vb == "1" && vc == "1" {
					continue
				}
				// duplicated NULL rows
				tk.MustExec(fmt.Sprintf(`insert into tuk values (%v, %v, %v)`, va, vb, vc))
				tk.MustExec(fmt.Sprintf(`insert into tik values (%v, %v, %v)`, va, vb, vc))
			}
		}
	}

	var input []string
	var output []struct {
		SQL          string
		PlanEnabled  []string
		PlanDisabled []string
		Result       []string
	}
	integrationSuiteData := core.GetIntegrationSuiteData()
	integrationSuiteData.LoadTestCases(t, &input, &output)
	for i, tt := range input {
		testdata.OnRecord(func() {
			output[i].SQL = tt
			tk.MustExec(`set @@session.tidb_regard_null_as_point=true`)
			output[i].PlanEnabled = testdata.ConvertRowsToStrings(tk.MustQuery("explain " + tt).Rows())
			output[i].Result = testdata.ConvertRowsToStrings(tk.MustQuery(tt).Rows())

			tk.MustExec(`set @@session.tidb_regard_null_as_point=false`)
			output[i].PlanDisabled = testdata.ConvertRowsToStrings(tk.MustQuery("explain " + tt).Rows())
		})
		tk.MustExec(`set @@session.tidb_regard_null_as_point=true`)
		tk.MustQuery("explain " + tt).Check(testkit.Rows(output[i].PlanEnabled...))
		tk.MustQuery(tt).Check(testkit.Rows(output[i].Result...))

		tk.MustExec(`set @@session.tidb_regard_null_as_point=false`)
		tk.MustQuery("explain " + tt).Check(testkit.Rows(output[i].PlanDisabled...))
		tk.MustQuery(tt).Check(testkit.Rows(output[i].Result...))
	}
}

func TestIssues29711(t *testing.T) {
	store := testkit.CreateMockStore(t)
	tk := testkit.NewTestKit(t, store)
	tk.MustExec("use test")

	tk.MustExec("drop table if exists tbl_29711")
	tk.MustExec("CREATE TABLE `tbl_29711` (" +
		"`col_250` text COLLATE utf8_unicode_ci NOT NULL," +
		"`col_251` enum('Alice','Bob','Charlie','David') COLLATE utf8_unicode_ci NOT NULL DEFAULT 'Charlie'," +
		"PRIMARY KEY (`col_251`,`col_250`(1)) NONCLUSTERED);")
	tk.MustQuery("explain format=brief " +
		"select col_250,col_251 from tbl_29711 where col_251 between 'Bob' and 'David' order by col_250,col_251 limit 6;").
		Check(testkit.Rows(
			"TopN 6.00 root  test.tbl_29711.col_250, test.tbl_29711.col_251, offset:0, count:6",
			"└─IndexLookUp 6.00 root  ",
			"  ├─IndexRangeScan(Build) 30.00 cop[tikv] table:tbl_29711, index:PRIMARY(col_251, col_250) range:[\"Bob\",\"Bob\"], [\"Charlie\",\"Charlie\"], [\"David\",\"David\"], keep order:false, stats:pseudo",
			"  └─TopN(Probe) 6.00 cop[tikv]  test.tbl_29711.col_250, test.tbl_29711.col_251, offset:0, count:6",
			"    └─TableRowIDScan 30.00 cop[tikv] table:tbl_29711 keep order:false, stats:pseudo",
		))

	tk.MustExec("drop table if exists t29711")
	tk.MustExec("CREATE TABLE `t29711` (" +
		"`a` varchar(10) DEFAULT NULL," +
		"`b` int(11) DEFAULT NULL," +
		"`c` int(11) DEFAULT NULL," +
		"KEY `ia` (`a`(2)))")
	tk.MustQuery("explain format=brief select * from t29711 use index (ia) order by a limit 10;").
		Check(testkit.Rows(
			"TopN 10.00 root  test.t29711.a, offset:0, count:10",
			"└─IndexLookUp 10.00 root  ",
			"  ├─IndexFullScan(Build) 10000.00 cop[tikv] table:t29711, index:ia(a) keep order:false, stats:pseudo",
			"  └─TopN(Probe) 10.00 cop[tikv]  test.t29711.a, offset:0, count:10",
			"    └─TableRowIDScan 10000.00 cop[tikv] table:t29711 keep order:false, stats:pseudo",
		))
}

func TestIssue27313(t *testing.T) {
	store := testkit.CreateMockStore(t)
	tk := testkit.NewTestKit(t, store)
	tk.MustExec("use test")
	tk.MustExec("drop table if exists t")
	tk.MustExec("create table t(a varchar(100), b int, c int, index idx1(a(2), b), index idx2(a))")
	tk.MustExec("explain format = 'verbose' select * from t where a = 'abcdefghijk' and b > 4")
	// no warning indicates that idx2 is not pruned by idx1.
	tk.MustQuery("show warnings").Check(testkit.Rows())
}

func TestIssue30094(t *testing.T) {
	store := testkit.CreateMockStore(t)
	tk := testkit.NewTestKit(t, store)

	tk.MustExec("use test")
	tk.MustExec(`drop table if exists t30094;`)
	tk.MustExec(`create table t30094(a varchar(10));`)
	tk.MustQuery(`explain format = 'brief' select * from t30094 where cast(a as float) and cast(a as char);`).Check(testkit.Rows(
		"TableReader 8000.00 root  data:Selection",
		"└─Selection 8000.00 cop[tikv]  cast(test.t30094.a, float BINARY), cast(test.t30094.a, var_string(5))",
		"  └─TableFullScan 10000.00 cop[tikv] table:t30094 keep order:false, stats:pseudo",
	))
	tk.MustQuery(`explain format = 'brief' select * from t30094 where  concat(a,'1') = _binary 0xe59388e59388e59388 collate binary and concat(a,'1') = _binary 0xe598bfe598bfe598bf collate binary;`).Check(testkit.Rows(
		"TableReader 8000.00 root  data:Selection",
		"└─Selection 8000.00 cop[tikv]  eq(concat(test.t30094.a, \"1\"), \"0xe59388e59388e59388\"), eq(concat(test.t30094.a, \"1\"), \"0xe598bfe598bfe598bf\")",
		"  └─TableFullScan 10000.00 cop[tikv] table:t30094 keep order:false, stats:pseudo",
	))
}

func TestIssue30200(t *testing.T) {
	store := testkit.CreateMockStore(t)
	tk := testkit.NewTestKit(t, store)

	tk.MustExec("use test")
	tk.MustExec("drop table if exists t1;")
	tk.MustExec("create table t1(c1 varchar(100), c2 varchar(100), key(c1), key(c2), c3 varchar(100));")
	tk.MustExec("insert into t1 values('ab', '10', '10');")

	tk.MustExec("drop table if exists tt1;")
	tk.MustExec("create table tt1(c1 varchar(100), c2 varchar(100), c3 varchar(100), c4 varchar(100), key idx_0(c1), key idx_1(c2, c3));")
	tk.MustExec("insert into tt1 values('ab', '10', '10', '10');")

	tk.MustExec("drop table if exists tt2;")
	tk.MustExec("create table tt2 (c1 int , pk int, primary key( pk ) , unique key( c1));")
	tk.MustExec("insert into tt2 values(-3896405, -1), (-2, 1), (-1, -2);")

	tk.MustExec("drop table if exists tt3;")
	tk.MustExec("create table tt3(c1 int, c2 int, c3 int as (c1 + c2), key(c1), key(c2), key(c3));")
	tk.MustExec("insert into tt3(c1, c2) values(1, 1);")

	oriIndexMergeSwitcher := tk.MustQuery("select @@tidb_enable_index_merge;").Rows()[0][0].(string)
	tk.MustExec("set tidb_enable_index_merge = on;")
	defer func() {
		tk.MustExec(fmt.Sprintf("set tidb_enable_index_merge = %s;", oriIndexMergeSwitcher))
	}()

	var input []string
	var output []struct {
		SQL  string
		Plan []string
		Res  []string
	}
	integrationSuiteData := core.GetIntegrationSuiteData()
	integrationSuiteData.LoadTestCases(t, &input, &output)
	for i, tt := range input {
		testdata.OnRecord(func() {
			output[i].SQL = tt
			output[i].Plan = testdata.ConvertRowsToStrings(tk.MustQuery("explain format=brief " + tt).Rows())
			output[i].Res = testdata.ConvertRowsToStrings(tk.MustQuery(tt).Rows())
		})
		tk.MustQuery("explain format=brief " + tt).Check(testkit.Rows(output[i].Plan...))
		tk.MustQuery(tt).Check(testkit.Rows(output[i].Res...))
	}
}

func TestIssue29705(t *testing.T) {
	store := testkit.CreateMockStore(t)
	tk := testkit.NewTestKit(t, store)
	origin := tk.MustQuery("SELECT @@session.tidb_partition_prune_mode")
	originStr := origin.Rows()[0][0].(string)
	defer func() {
		tk.MustExec("set @@session.tidb_partition_prune_mode = '" + originStr + "'")
	}()
	tk.MustExec("set @@session.tidb_partition_prune_mode = 'static'")
	tk.MustExec("use test")
	tk.MustExec("drop table if exists t;")
	tk.MustExec("create table t(id int) partition by hash(id) partitions 4;")
	tk.MustExec("insert into t values(1);")
	result := tk.MustQuery("SELECT COUNT(1) FROM ( SELECT COUNT(1) FROM t b GROUP BY id) a;")
	result.Check(testkit.Rows("1"))
}

func TestIssue30271(t *testing.T) {
	store := testkit.CreateMockStore(t)
	tk := testkit.NewTestKit(t, store)
	tk.MustExec("use test")
	tk.MustExec("drop table if exists t")
	tk.MustExec("create table t(a char(10), b char(10), c char(10), index (a, b, c)) collate utf8mb4_bin;")
	tk.MustExec("insert into t values ('b', 'a', '1'), ('b', 'A', '2'), ('c', 'a', '3');")
	tk.MustExec("set names utf8mb4 collate utf8mb4_general_ci;")
	tk.MustQuery("select * from t where (a>'a' and b='a') or (b = 'A' and a < 'd') order by a,c;").Check(testkit.Rows("b a 1", "b A 2", "c a 3"))
}

func TestIssue30804(t *testing.T) {
	store := testkit.CreateMockStore(t)
	tk := testkit.NewTestKit(t, store)
	tk.MustExec("use test")
	tk.MustExec("drop table if exists t1, t2")
	tk.MustExec("create table t1(a int, b int)")
	tk.MustExec("create table t2(a int, b int)")
	// minimal reproduction of https://github.com/pingcap/tidb/issues/30804
	tk.MustExec("select avg(0) over w from t1 window w as (order by (select 1))")
	// named window cannot be used in subquery
	err := tk.ExecToErr("select avg(0) over w from t1 where b > (select sum(t2.a) over w from t2) window w as (partition by t1.b)")
	require.True(t, core.ErrWindowNoSuchWindow.Equal(err))
	tk.MustExec("select avg(0) over w1 from t1 where b > (select sum(t2.a) over w2 from t2 window w2 as (partition by t2.b)) window w1 as (partition by t1.b)")
}

func TestIndexMergeWarning(t *testing.T) {
	store := testkit.CreateMockStore(t)
	tk := testkit.NewTestKit(t, store)
	tk.MustExec("use test")

	tk.MustExec("drop table if exists t1")
	tk.MustExec("create table t1(c1 int, c2 int)")
	tk.MustExec("select /*+ use_index_merge(t1) */ * from t1 where c1 < 1 or c2 < 1")
	warningMsg := "Warning 1105 IndexMerge is inapplicable or disabled. No available filter or available index."
	tk.MustQuery("show warnings").Check(testkit.Rows(warningMsg))

	tk.MustExec("drop table if exists t1")
	tk.MustExec("create table t1(c1 int, c2 int, key(c1), key(c2))")
	tk.MustExec("select /*+ use_index_merge(t1), no_index_merge() */ * from t1 where c1 < 1 or c2 < 1")
	warningMsg = "Warning 1105 IndexMerge is inapplicable or disabled. Got no_index_merge hint or tidb_enable_index_merge is off."
	tk.MustQuery("show warnings").Check(testkit.Rows(warningMsg))

	tk.MustExec("drop table if exists t1")
	tk.MustExec("create temporary table t1(c1 int, c2 int, key(c1), key(c2))")
	tk.MustExec("select /*+ use_index_merge(t1) */ * from t1 where c1 < 1 or c2 < 1")
	warningMsg = "Warning 1105 IndexMerge is inapplicable or disabled. Cannot use IndexMerge on temporary table."
	tk.MustQuery("show warnings").Check(testkit.Rows(warningMsg))
}

func TestIndexMergeWithCorrelatedColumns(t *testing.T) {
	store := testkit.CreateMockStore(t)
	tk := testkit.NewTestKit(t, store)
	tk.MustExec("use test;")

	tk.MustExec("drop table if exists t1, t2;")
	tk.MustExec("create table t1(c1 int, c2 int, c3 int, primary key(c1), key(c2));")
	tk.MustExec("insert into t1 values(1, 1, 1);")
	tk.MustExec("insert into t1 values(2, 2, 2);")
	tk.MustExec("create table t2(c1 int, c2 int, c3 int);")
	tk.MustExec("insert into t2 values(1, 1, 1);")
	tk.MustExec("insert into t2 values(2, 2, 2);")

	tk.MustExec("drop table if exists tt1, tt2;")
	tk.MustExec("create table tt1  (c_int int, c_str varchar(40), c_datetime datetime, c_decimal decimal(12, 6), primary key(c_int), key(c_int), key(c_str), unique key(c_decimal), key(c_datetime));")
	tk.MustExec("create table tt2  like tt1 ;")
	tk.MustExec(`insert into tt1 (c_int, c_str, c_datetime, c_decimal) values (6, 'sharp payne', '2020-06-07 10:40:39', 6.117000) ,
			    (7, 'objective kare', '2020-02-05 18:47:26', 1.053000) ,
			    (8, 'thirsty pasteur', '2020-01-02 13:06:56', 2.506000) ,
			    (9, 'blissful wilbur', '2020-06-04 11:34:04', 9.144000) ,
			    (10, 'reverent mclean', '2020-02-12 07:36:26', 7.751000) ;`)
	tk.MustExec(`insert into tt2 (c_int, c_str, c_datetime, c_decimal) values (6, 'beautiful joliot', '2020-01-16 01:44:37', 5.627000) ,
			    (7, 'hopeful blackburn', '2020-05-23 21:44:20', 7.890000) ,
			    (8, 'ecstatic davinci', '2020-02-01 12:27:17', 5.648000) ,
			    (9, 'hopeful lewin', '2020-05-05 05:58:25', 7.288000) ,
			    (10, 'sharp jennings', '2020-01-28 04:35:03', 9.758000) ;`)

	var input []string
	var output []struct {
		SQL  string
		Plan []string
		Res  []string
	}
	integrationSuiteData := core.GetIntegrationSuiteData()
	integrationSuiteData.LoadTestCases(t, &input, &output)
	for i, tt := range input {
		testdata.OnRecord(func() {
			output[i].SQL = tt
			output[i].Plan = testdata.ConvertRowsToStrings(tk.MustQuery("explain format=brief " + tt).Rows())
			output[i].Res = testdata.ConvertRowsToStrings(tk.MustQuery(tt).Rows())
		})
		tk.MustQuery("explain format=brief " + tt).Check(testkit.Rows(output[i].Plan...))
		tk.MustQuery(tt).Check(testkit.Rows(output[i].Res...))
	}
}

func TestIssue20510(t *testing.T) {
	store := testkit.CreateMockStore(t)
	tk := testkit.NewTestKit(t, store)
	tk.MustExec("use test")

	tk.MustExec("drop table if exists t1, t2")
	tk.MustExec("CREATE TABLE t1 (a int PRIMARY KEY, b int)")
	tk.MustExec("CREATE TABLE t2 (a int PRIMARY KEY, b int)")
	tk.MustExec("INSERT INTO t1 VALUES (1,1), (2,1), (3,1), (4,2)")
	tk.MustExec("INSERT INTO t2 VALUES (1,2), (2,2)")

	tk.MustQuery("explain format=brief SELECT * FROM t1 LEFT JOIN t2 ON t1.a=t2.a WHERE not(0+(t1.a=30 and t2.b=1));").Check(testkit.Rows(
		"Selection 8000.00 root  not(plus(0, and(eq(test.t1.a, 30), eq(test.t2.b, 1))))",
		"└─MergeJoin 10000.00 root  left outer join, left key:test.t1.a, right key:test.t2.a",
		"  ├─TableReader(Build) 8000.00 root  data:Selection",
		"  │ └─Selection 8000.00 cop[tikv]  not(istrue_with_null(plus(0, and(eq(test.t2.a, 30), eq(test.t2.b, 1)))))",
		"  │   └─TableFullScan 10000.00 cop[tikv] table:t2 keep order:true, stats:pseudo",
		"  └─TableReader(Probe) 10000.00 root  data:TableFullScan",
		"    └─TableFullScan 10000.00 cop[tikv] table:t1 keep order:true, stats:pseudo"))
	tk.MustQuery("SELECT * FROM t1 LEFT JOIN t2 ON t1.a=t2.a WHERE not(0+(t1.a=30 and t2.b=1));").Check(testkit.Rows(
		"1 1 1 2",
		"2 1 2 2",
		"3 1 <nil> <nil>",
		"4 2 <nil> <nil>",
	))
}

func TestIssue31035(t *testing.T) {
	store := testkit.CreateMockStore(t)
	tk := testkit.NewTestKit(t, store)
	tk.MustExec("use test")
	tk.MustExec("drop table if exists t1;")
	tk.MustExec("create table t1(c1 longtext, c2 decimal(37, 4), unique key(c1(10)), unique key(c2));")
	tk.MustExec("insert into t1 values('眐', -962541614831459.7458);")
	tk.MustQuery("select * from t1 order by c2 + 10;").Check(testkit.Rows("眐 -962541614831459.7458"))
}

// TestDNFCondSelectivityWithConst test selectivity calculation with DNF conditions with one is const.
// Close https://github.com/pingcap/tidb/issues/31096
func TestDNFCondSelectivityWithConst(t *testing.T) {
	store := testkit.CreateMockStore(t)
	testKit := testkit.NewTestKit(t, store)
	testKit.MustExec("use test")
	testKit.MustExec("drop table if exists t1")
	testKit.MustExec("create table t1(a int, b int, c int);")
	testKit.MustExec("insert into t1 value(10,10,10)")
	for i := 0; i < 7; i++ {
		testKit.MustExec("insert into t1 select * from t1")
	}
	testKit.MustExec("insert into t1 value(1,1,1)")
	testKit.MustExec("analyze table t1")

	testKit.MustQuery("explain format = 'brief' select * from t1 where a=1 or b=1;").Check(testkit.Rows(
		"TableReader 1.99 root  data:Selection",
		"└─Selection 1.99 cop[tikv]  or(eq(test.t1.a, 1), eq(test.t1.b, 1))",
		"  └─TableFullScan 129.00 cop[tikv] table:t1 keep order:false"))
	testKit.MustQuery("explain format = 'brief' select * from t1 where 0=1 or a=1 or b=1;").Check(testkit.Rows(
		"TableReader 1.99 root  data:Selection",
		"└─Selection 1.99 cop[tikv]  or(0, or(eq(test.t1.a, 1), eq(test.t1.b, 1)))",
		"  └─TableFullScan 129.00 cop[tikv] table:t1 keep order:false"))
	testKit.MustQuery("explain format = 'brief' select * from t1 where null or a=1 or b=1;").Check(testkit.Rows(
		"TableReader 1.99 root  data:Selection",
		"└─Selection 1.99 cop[tikv]  or(0, or(eq(test.t1.a, 1), eq(test.t1.b, 1)))",
		"  └─TableFullScan 129.00 cop[tikv] table:t1 keep order:false"))
	testKit.MustQuery("explain format = 'brief' select * from t1 where a=1 or false or b=1;").Check(testkit.Rows(
		"TableReader 1.99 root  data:Selection",
		"└─Selection 1.99 cop[tikv]  or(eq(test.t1.a, 1), or(0, eq(test.t1.b, 1)))",
		"  └─TableFullScan 129.00 cop[tikv] table:t1 keep order:false"))
	testKit.MustQuery("explain format = 'brief' select * from t1 where a=1 or b=1 or \"false\";").Check(testkit.Rows(
		"TableReader 1.99 root  data:Selection",
		"└─Selection 1.99 cop[tikv]  or(eq(test.t1.a, 1), or(eq(test.t1.b, 1), 0))",
		"  └─TableFullScan 129.00 cop[tikv] table:t1 keep order:false"))
	testKit.MustQuery("explain format = 'brief' select * from t1 where 1=1 or a=1 or b=1;").Check(testkit.Rows(
		"TableReader 129.00 root  data:Selection",
		"└─Selection 129.00 cop[tikv]  or(1, or(eq(test.t1.a, 1), eq(test.t1.b, 1)))",
		"  └─TableFullScan 129.00 cop[tikv] table:t1 keep order:false"))
	testKit.MustQuery("explain format = 'brief' select * from t1 where a=1 or b=1 or 1=1;").Check(testkit.Rows(
		"TableReader 129.00 root  data:Selection",
		"└─Selection 129.00 cop[tikv]  or(eq(test.t1.a, 1), or(eq(test.t1.b, 1), 1))",
		"  └─TableFullScan 129.00 cop[tikv] table:t1 keep order:false"))
	testKit.MustExec("drop table if exists t1")
}

func TestIssue31202(t *testing.T) {
	store, dom := testkit.CreateMockStoreAndDomain(t)
	tk := testkit.NewTestKit(t, store)

	tk.MustExec("use test")
	tk.MustExec("create table t31202(a int primary key, b int);")

	tbl, err := dom.InfoSchema().TableByName(model.CIStr{O: "test", L: "test"}, model.CIStr{O: "t31202", L: "t31202"})
	require.NoError(t, err)
	// Set the hacked TiFlash replica for explain tests.
	tbl.Meta().TiFlashReplica = &model.TiFlashReplicaInfo{Count: 1, Available: true}

	tk.MustQuery("explain format = 'brief' select * from t31202;").Check(testkit.Rows(
		"TableReader 10000.00 root  data:TableFullScan",
		"└─TableFullScan 10000.00 cop[tiflash] table:t31202 keep order:false, stats:pseudo"))

	tk.MustQuery("explain format = 'brief' select * from t31202 use index (primary);").Check(testkit.Rows(
		"TableReader 10000.00 root  data:TableFullScan",
		"└─TableFullScan 10000.00 cop[tikv] table:t31202 keep order:false, stats:pseudo"))
	tk.MustExec("drop table if exists t31202")
}

func TestNaturalJoinUpdateSameTable(t *testing.T) {
	store := testkit.CreateMockStore(t)
	tk := testkit.NewTestKit(t, store)

	tk.MustExec("create database natural_join_update")
	defer tk.MustExec("drop database natural_join_update")
	tk.MustExec("use natural_join_update")
	tk.MustExec("create table t1(a int, b int)")
	tk.MustExec("insert into t1 values (1,1),(2,2)")
	tk.MustExec("update t1 as a natural join t1 b SET a.a = 2, b.b = 3")
	tk.MustQuery("select * from t1").Sort().Check(testkit.Rows("2 3", "2 3"))
	tk.MustExec("drop table t1")
	tk.MustExec("create table t1 (a int primary key, b int)")
	tk.MustExec("insert into t1 values (1,1),(2,2)")
	tk.MustGetErrCode(`update t1 as a natural join t1 b SET a.a = 2, b.b = 3`, mysql.ErrMultiUpdateKeyConflict)
	tk.MustExec("drop table t1")
	tk.MustExec("create table t1 (a int, b int) partition by hash (a) partitions 3")
	tk.MustExec("insert into t1 values (1,1),(2,2)")
	tk.MustGetErrCode(`update t1 as a natural join t1 b SET a.a = 2, b.b = 3`, mysql.ErrMultiUpdateKeyConflict)
	tk.MustExec("drop table t1")
	tk.MustExec("create table t1 (A int, b int) partition by hash (b) partitions 3")
	tk.MustExec("insert into t1 values (1,1),(2,2)")
	tk.MustGetErrCode(`update t1 as a natural join t1 B SET a.A = 2, b.b = 3`, mysql.ErrMultiUpdateKeyConflict)
	_, err := tk.Exec(`update t1 as a natural join t1 B SET a.A = 2, b.b = 3`)
	require.Error(t, err)
	require.Regexp(t, ".planner:1706.Primary key/partition key update is not allowed since the table is updated both as 'a' and 'B'.", err.Error())
	tk.MustExec("drop table t1")
	tk.MustExec("create table t1 (A int, b int) partition by RANGE COLUMNS (b) (partition `pNeg` values less than (0),partition `pPos` values less than MAXVALUE)")
	tk.MustExec("insert into t1 values (1,1),(2,2)")
	tk.MustGetErrCode(`update t1 as a natural join t1 B SET a.A = 2, b.b = 3`, mysql.ErrMultiUpdateKeyConflict)
	tk.MustExec("drop table t1")
}

func TestAggPushToCopForCachedTable(t *testing.T) {
	store := testkit.CreateMockStore(t)
	tk := testkit.NewTestKit(t, store)

	tk.MustExec("use test")
	tk.MustExec(`create table t32157(
  process_code varchar(8) NOT NULL,
  ctrl_class varchar(2) NOT NULL,
  ctrl_type varchar(1) NOT NULL,
  oper_no varchar(12) DEFAULT NULL,
  modify_date datetime DEFAULT NULL,
  d_c_flag varchar(2) NOT NULL,
  PRIMARY KEY (process_code,ctrl_class,d_c_flag));`)
	tk.MustExec("insert into t32157 values ('GDEP0071', '05', '1', '10000', '2016-06-29 00:00:00', 'C')")
	tk.MustExec("insert into t32157 values ('GDEP0071', '05', '0', '0000', '2016-06-01 00:00:00', 'D')")
	tk.MustExec("alter table t32157 cache")

	tk.MustQuery("explain format = 'brief' select /*+AGG_TO_COP()*/ count(*) from t32157 ignore index(primary) where process_code = 'GDEP0071'").Check(testkit.Rows(
		"StreamAgg 1.00 root  funcs:count(1)->Column#8]\n" +
			"[└─UnionScan 10.00 root  eq(test.t32157.process_code, \"GDEP0071\")]\n" +
			"[  └─TableReader 10.00 root  data:Selection]\n" +
			"[    └─Selection 10.00 cop[tikv]  eq(test.t32157.process_code, \"GDEP0071\")]\n" +
			"[      └─TableFullScan 10000.00 cop[tikv] table:t32157 keep order:false, stats:pseudo"))

	var readFromCacheNoPanic bool
	for i := 0; i < 10; i++ {
		tk.MustQuery("select /*+AGG_TO_COP()*/ count(*) from t32157 ignore index(primary) where process_code = 'GDEP0071'").Check(testkit.Rows("2"))
		if tk.Session().GetSessionVars().StmtCtx.ReadFromTableCache {
			readFromCacheNoPanic = true
			break
		}
	}
	require.True(t, readFromCacheNoPanic)

	tk.MustExec("drop table if exists t31202")
}

func TestIssue31240(t *testing.T) {
	store, dom := testkit.CreateMockStoreAndDomain(t)
	tk := testkit.NewTestKit(t, store)

	tk.MustExec("use test")
	tk.MustExec("create table t31240(a int, b int);")
	tk.MustExec("set @@tidb_allow_mpp = 0")

	tbl, err := dom.InfoSchema().TableByName(model.CIStr{O: "test", L: "test"}, model.CIStr{O: "t31240", L: "t31240"})
	require.NoError(t, err)
	// Set the hacked TiFlash replica for explain tests.
	tbl.Meta().TiFlashReplica = &model.TiFlashReplicaInfo{Count: 1, Available: true}

	var input []string
	var output []struct {
		SQL  string
		Plan []string
	}
	integrationSuiteData := core.GetIntegrationSuiteData()
	integrationSuiteData.LoadTestCases(t, &input, &output)
	for i, tt := range input {
		testdata.OnRecord(func() {
			output[i].SQL = tt
		})
		if strings.HasPrefix(tt, "set") {
			tk.MustExec(tt)
			continue
		}
		testdata.OnRecord(func() {
			output[i].Plan = testdata.ConvertRowsToStrings(tk.MustQuery(tt).Rows())
		})
		tk.MustQuery(tt).Check(testkit.Rows(output[i].Plan...))
	}
	tk.MustExec("drop table if exists t31240")
}

func TestIssue32632(t *testing.T) {
	store, dom := testkit.CreateMockStoreAndDomain(t)
	tk := testkit.NewTestKit(t, store)

	tk.MustExec("use test")
	tk.MustExec("CREATE TABLE `partsupp` (" +
		" `PS_PARTKEY` bigint(20) NOT NULL," +
		"`PS_SUPPKEY` bigint(20) NOT NULL," +
		"`PS_AVAILQTY` bigint(20) NOT NULL," +
		"`PS_SUPPLYCOST` decimal(15,2) NOT NULL," +
		"`PS_COMMENT` varchar(199) NOT NULL," +
		"PRIMARY KEY (`PS_PARTKEY`,`PS_SUPPKEY`) /*T![clustered_index] NONCLUSTERED */)")
	tk.MustExec("CREATE TABLE `supplier` (" +
		"`S_SUPPKEY` bigint(20) NOT NULL," +
		"`S_NAME` char(25) NOT NULL," +
		"`S_ADDRESS` varchar(40) NOT NULL," +
		"`S_NATIONKEY` bigint(20) NOT NULL," +
		"`S_PHONE` char(15) NOT NULL," +
		"`S_ACCTBAL` decimal(15,2) NOT NULL," +
		"`S_COMMENT` varchar(101) NOT NULL," +
		"PRIMARY KEY (`S_SUPPKEY`) /*T![clustered_index] CLUSTERED */)")
	tk.MustExec("analyze table partsupp;")
	tk.MustExec("analyze table supplier;")
	tk.MustExec("set @@tidb_enforce_mpp = 1")

	tbl1, err := dom.InfoSchema().TableByName(model.CIStr{O: "test", L: "test"}, model.CIStr{O: "partsupp", L: "partsupp"})
	require.NoError(t, err)
	tbl2, err := dom.InfoSchema().TableByName(model.CIStr{O: "test", L: "test"}, model.CIStr{O: "supplier", L: "supplier"})
	require.NoError(t, err)
	// Set the hacked TiFlash replica for explain tests.
	tbl1.Meta().TiFlashReplica = &model.TiFlashReplicaInfo{Count: 1, Available: true}
	tbl2.Meta().TiFlashReplica = &model.TiFlashReplicaInfo{Count: 1, Available: true}

	h := dom.StatsHandle()
	statsTbl1 := h.GetTableStats(tbl1.Meta())
	statsTbl1.Count = 800000
	statsTbl2 := h.GetTableStats(tbl2.Meta())
	statsTbl2.Count = 10000
	var input []string
	var output []struct {
		SQL  string
		Plan []string
	}
	integrationSuiteData := core.GetIntegrationSuiteData()
	integrationSuiteData.LoadTestCases(t, &input, &output)
	for i, tt := range input {
		testdata.OnRecord(func() {
			output[i].SQL = tt
			output[i].Plan = testdata.ConvertRowsToStrings(tk.MustQuery(tt).Rows())
		})
		tk.MustQuery(tt).Check(testkit.Rows(output[i].Plan...))
	}
	tk.MustExec("drop table if exists partsupp")
	tk.MustExec("drop table if exists supplier")
}

func TestTiFlashPartitionTableScan(t *testing.T) {
	store, dom := testkit.CreateMockStoreAndDomain(t)
	tk := testkit.NewTestKit(t, store)
	tk.MustExec("use test")
	tk.MustExec("set @@tidb_partition_prune_mode = 'dynamic'")
	tk.MustExec("set @@tidb_isolation_read_engines = 'tiflash'")
	tk.MustExec("set @@tidb_enforce_mpp = on")
	tk.MustExec("set @@tidb_allow_batch_cop = 2")
	tk.MustExec("drop table if exists rp_t;")
	tk.MustExec("drop table if exists hp_t;")
	tk.MustExec("create table rp_t(a int) partition by RANGE (a) (PARTITION p0 VALUES LESS THAN (6),PARTITION p1 VALUES LESS THAN (11), PARTITION p2 VALUES LESS THAN (16), PARTITION p3 VALUES LESS THAN (21));")
	tk.MustExec("create table hp_t(a int) partition by hash(a) partitions 4;")
	tbl1, err := dom.InfoSchema().TableByName(model.CIStr{O: "test", L: "test"}, model.CIStr{O: "rp_t", L: "rp_t"})
	require.NoError(t, err)
	tbl2, err := dom.InfoSchema().TableByName(model.CIStr{O: "test", L: "test"}, model.CIStr{O: "hp_t", L: "hp_t"})
	require.NoError(t, err)
	// Set the hacked TiFlash replica for explain tests.
	tbl1.Meta().TiFlashReplica = &model.TiFlashReplicaInfo{Count: 1, Available: true}
	tbl2.Meta().TiFlashReplica = &model.TiFlashReplicaInfo{Count: 1, Available: true}
	var input []string
	var output []struct {
		SQL  string
		Plan []string
	}
	integrationSuiteData := core.GetIntegrationSuiteData()
	integrationSuiteData.LoadTestCases(t, &input, &output)
	for i, tt := range input {
		testdata.OnRecord(func() {
			output[i].SQL = tt
			output[i].Plan = testdata.ConvertRowsToStrings(tk.MustQuery(tt).Rows())
		})
		tk.MustQuery(tt).Check(testkit.Rows(output[i].Plan...))
	}
	tk.MustExec("drop table rp_t;")
	tk.MustExec("drop table hp_t;")
}

func TestTiFlashFineGrainedShuffle(t *testing.T) {
	store, dom := testkit.CreateMockStoreAndDomain(t)
	tk := testkit.NewTestKit(t, store)
	tk.MustExec("use test")
	tk.MustExec("set @@tidb_isolation_read_engines = 'tiflash'")
	tk.MustExec("set @@tidb_enforce_mpp = on")
	tk.MustExec("drop table if exists t1;")
	tk.MustExec("create table t1(c1 int, c2 int)")

	tbl1, err := dom.InfoSchema().TableByName(model.CIStr{O: "test", L: "test"}, model.CIStr{O: "t1", L: "t1"})
	require.NoError(t, err)
	// Set the hacked TiFlash replica for explain tests.
	tbl1.Meta().TiFlashReplica = &model.TiFlashReplicaInfo{Count: 1, Available: true}
	var input []string
	var output []struct {
		SQL  string
		Plan []string
	}
	integrationSuiteData := core.GetIntegrationSuiteData()
	integrationSuiteData.LoadTestCases(t, &input, &output)
	for i, tt := range input {
		testdata.OnRecord(func() {
			output[i].SQL = tt
			output[i].Plan = testdata.ConvertRowsToStrings(tk.MustQuery(tt).Rows())
		})
		tk.MustQuery(tt).Check(testkit.Rows(output[i].Plan...))
	}
}

func TestTiFlashFineGrainedShuffleWithMaxTiFlashThreads(t *testing.T) {
	store, dom := testkit.CreateMockStoreAndDomain(t)
	tk := testkit.NewTestKit(t, store)
	tk.MustExec("use test")
	tk.MustExec("set @@tidb_isolation_read_engines = 'tiflash'")
	tk.MustExec("set @@tidb_enforce_mpp = on")
	tk.MustExec("drop table if exists t1;")
	tk.MustExec("create table t1(c1 int, c2 int)")
	tbl1, err := dom.InfoSchema().TableByName(model.CIStr{O: "test", L: "test"}, model.CIStr{O: "t1", L: "t1"})
	require.NoError(t, err)
	// Set the hacked TiFlash replica for explain tests.
	tbl1.Meta().TiFlashReplica = &model.TiFlashReplicaInfo{Count: 1, Available: true}

	sql := "explain select row_number() over w1 from t1 window w1 as (partition by c1);"

	getStreamCountFromExplain := func(rows [][]interface{}) (res []uint64) {
		re := regexp.MustCompile("stream_count: ([0-9]+)")
		for _, row := range rows {
			buf := bytes.NewBufferString("")
			_, _ = fmt.Fprintf(buf, "%s\n", row)
			if matched := re.FindStringSubmatch(buf.String()); matched != nil {
				require.Equal(t, len(matched), 2)
				c, err := strconv.ParseUint(matched[1], 10, 64)
				require.NoError(t, err)
				res = append(res, c)
			}
		}
		return res
	}

	// tiflash_fine_grained_shuffle_stream_count should be same with tidb_max_tiflash_threads.
	tk.MustExec("set @@tiflash_fine_grained_shuffle_stream_count = 0")
	tk.MustExec("set @@tidb_max_tiflash_threads = 10")
	rows := tk.MustQuery(sql).Rows()
	streamCount := getStreamCountFromExplain(rows)
	// require.Equal(t, len(streamCount), 1)
	require.Equal(t, uint64(10), streamCount[0])

	// tiflash_fine_grained_shuffle_stream_count should be default value when tidb_max_tiflash_threads is -1.
	tk.MustExec("set @@tiflash_fine_grained_shuffle_stream_count = 0")
	tk.MustExec("set @@tidb_max_tiflash_threads = -1")
	rows = tk.MustQuery(sql).Rows()
	streamCount = getStreamCountFromExplain(rows)
	// require.Equal(t, len(streamCount), 1)
	require.Equal(t, uint64(variable.DefStreamCountWhenMaxThreadsNotSet), streamCount[0])

	// tiflash_fine_grained_shuffle_stream_count should be default value when tidb_max_tiflash_threads is 0.
	tk.MustExec("set @@tiflash_fine_grained_shuffle_stream_count = 0")
	tk.MustExec("set @@tidb_max_tiflash_threads = 0")
	rows = tk.MustQuery(sql).Rows()
	streamCount = getStreamCountFromExplain(rows)
	// require.Equal(t, len(streamCount), 1)
	require.Equal(t, uint64(variable.DefStreamCountWhenMaxThreadsNotSet), streamCount[0])

	// Disabled when tiflash_fine_grained_shuffle_stream_count is -1.
	tk.MustExec("set @@tiflash_fine_grained_shuffle_stream_count = -1")
	tk.MustExec("set @@tidb_max_tiflash_threads = 10")
	rows = tk.MustQuery(sql).Rows()
	streamCount = getStreamCountFromExplain(rows)
	require.Equal(t, len(streamCount), 0)

	// Test when tiflash_fine_grained_shuffle_stream_count is greater than 0.
	tk.MustExec("set @@tiflash_fine_grained_shuffle_stream_count = 16")
	tk.MustExec("set @@tidb_max_tiflash_threads = 10")
	rows = tk.MustQuery(sql).Rows()
	streamCount = getStreamCountFromExplain(rows)
	// require.Equal(t, len(streamCount), 1)
	require.Equal(t, uint64(16), streamCount[0])
}

func TestIssue33175(t *testing.T) {
	store := testkit.CreateMockStore(t)
	tk := testkit.NewTestKit(t, store)
	tk.MustExec("use test")

	tk.MustExec("create table t (id bigint(45) unsigned not null, c varchar(20), primary key(id));")
	tk.MustExec("insert into t values (9734095886065816707, 'a'), (10353107668348738101, 'b'), (0, 'c');")
	tk.MustExec("begin")
	tk.MustExec("insert into t values (33, 'd');")
	tk.MustQuery("select max(id) from t;").Check(testkit.Rows("10353107668348738101"))
	tk.MustExec("rollback")

	tk.MustExec("alter table t cache")
	for {
		tk.MustQuery("select max(id) from t;").Check(testkit.Rows("10353107668348738101"))
		if tk.Session().GetSessionVars().StmtCtx.ReadFromTableCache {
			break
		}
	}

	// // With subquery, like the original issue case.
	for {
		tk.MustQuery("select * from t where id > (select  max(id) from t where t.id > 0);").Check(testkit.Rows())
		if tk.Session().GetSessionVars().StmtCtx.ReadFromTableCache {
			break
		}
	}

	// Test order by desc / asc.
	tk.MustQuery("select id from t order by id desc;").Check(testkit.Rows(
		"10353107668348738101",
		"9734095886065816707",
		"0"))

	tk.MustQuery("select id from t order by id asc;").Check(testkit.Rows(
		"0",
		"9734095886065816707",
		"10353107668348738101"))

	tk.MustExec("alter table t nocache")
	tk.MustExec("drop table t")

	// Cover more code that use union scan
	// TableReader/IndexReader/IndexLookup
	for idx, q := range []string{
		"create temporary table t (id bigint unsigned, c int default null, index(id))",
		"create temporary table t (id bigint unsigned primary key)",
	} {
		tk.MustExec(q)
		tk.MustExec("insert into t(id) values (1), (3), (9734095886065816707), (9734095886065816708)")
		tk.MustQuery("select min(id) from t").Check(testkit.Rows("1"))
		tk.MustQuery("select max(id) from t").Check(testkit.Rows("9734095886065816708"))
		tk.MustQuery("select id from t order by id asc").Check(testkit.Rows(
			"1", "3", "9734095886065816707", "9734095886065816708"))
		tk.MustQuery("select id from t order by id desc").Check(testkit.Rows(
			"9734095886065816708", "9734095886065816707", "3", "1"))
		if idx == 0 {
			tk.MustQuery("select * from t order by id asc").Check(testkit.Rows(
				"1 <nil>",
				"3 <nil>",
				"9734095886065816707 <nil>",
				"9734095886065816708 <nil>"))
			tk.MustQuery("select * from t order by id desc").Check(testkit.Rows(
				"9734095886065816708 <nil>",
				"9734095886065816707 <nil>",
				"3 <nil>",
				"1 <nil>"))
		}
		tk.MustExec("drop table t")
	}

	// More and more test
	tk.MustExec("create global temporary table `tmp1` (id bigint unsigned primary key) on commit delete rows;")
	tk.MustExec("begin")
	tk.MustExec("insert into tmp1 values (0),(1),(2),(65536),(9734095886065816707),(9734095886065816708);")
	tk.MustQuery("select * from tmp1 where id <= 65534 or (id > 65535 and id < 9734095886065816700) or id >= 9734095886065816707 order by id desc;").Check(testkit.Rows(
		"9734095886065816708", "9734095886065816707", "65536", "2", "1", "0"))

	tk.MustQuery("select * from tmp1 where id <= 65534 or (id > 65535 and id < 9734095886065816700) or id >= 9734095886065816707 order by id asc;").Check(testkit.Rows(
		"0", "1", "2", "65536", "9734095886065816707", "9734095886065816708"))

	tk.MustExec("create global temporary table `tmp2` (id bigint primary key) on commit delete rows;")
	tk.MustExec("begin")
	tk.MustExec("insert into tmp2 values(-2),(-1),(0),(1),(2);")
	tk.MustQuery("select * from tmp2 where id <= -1 or id > 0 order by id desc;").Check(testkit.Rows("2", "1", "-1", "-2"))
	tk.MustQuery("select * from tmp2 where id <= -1 or id > 0 order by id asc;").Check(testkit.Rows("-2", "-1", "1", "2"))
}

func TestIssue33042(t *testing.T) {
	store := testkit.CreateMockStore(t)
	tk := testkit.NewTestKit(t, store)

	tk.MustExec("use test")
	tk.MustExec("create table t1(id int primary key, col1 int)")
	tk.MustExec("create table t2(id int primary key, col1 int)")
	tk.MustQuery("explain format='brief' SELECT /*+ merge_join(t1, t2)*/ * FROM (t1 LEFT JOIN t2 ON t1.col1=t2.id) order by t2.id;").Check(
		testkit.Rows(
			"Sort 12500.00 root  test.t2.id",
			"└─MergeJoin 12500.00 root  left outer join, left key:test.t1.col1, right key:test.t2.id",
			"  ├─TableReader(Build) 10000.00 root  data:TableFullScan",
			"  │ └─TableFullScan 10000.00 cop[tikv] table:t2 keep order:true, stats:pseudo",
			"  └─Sort(Probe) 10000.00 root  test.t1.col1",
			"    └─TableReader 10000.00 root  data:TableFullScan",
			"      └─TableFullScan 10000.00 cop[tikv] table:t1 keep order:false, stats:pseudo",
		),
	)
}

func TestIssue29663(t *testing.T) {
	store := testkit.CreateMockStore(t)
	tk := testkit.NewTestKit(t, store)
	tk.MustExec("use test")
	tk.MustExec("drop table if exists t1")
	tk.MustExec("drop table if exists t2")
	tk.MustExec("create table t1 (a int, b int)")
	tk.MustExec("create table t2 (c int, d int)")
	tk.MustExec("insert into t1 values(1, 1), (1,2),(2,1),(2,2)")
	tk.MustExec("insert into t2 values(1, 3), (1,4),(2,5),(2,6)")

	tk.MustQuery("explain select one.a from t1 one order by (select two.d from t2 two where two.c = one.b)").Check(testkit.Rows(
		"Projection_16 10000.00 root  test.t1.a",
		"└─Sort_17 10000.00 root  test.t2.d",
		"  └─Apply_20 10000.00 root  CARTESIAN left outer join",
		"    ├─TableReader_22(Build) 10000.00 root  data:TableFullScan_21",
		"    │ └─TableFullScan_21 10000.00 cop[tikv] table:one keep order:false, stats:pseudo",
		"    └─MaxOneRow_23(Probe) 1.00 root  ",
		"      └─TableReader_26 2.00 root  data:Selection_25",
		"        └─Selection_25 2.00 cop[tikv]  eq(test.t2.c, test.t1.b)",
		"          └─TableFullScan_24 2000.00 cop[tikv] table:two keep order:false, stats:pseudo"))
}

func TestIssue31609(t *testing.T) {
	store := testkit.CreateMockStore(t)
	tk := testkit.NewTestKit(t, store)
	tk.MustExec("use test")

	tk.MustQuery("explain select rank() over (partition by table_name) from information_schema.tables").Check(testkit.Rows(
		"Projection_7 10000.00 root  Column#27",
		"└─Shuffle_11 10000.00 root  execution info: concurrency:5, data sources:[MemTableScan_9]",
		"  └─Window_8 10000.00 root  rank()->Column#27 over(partition by Column#3)",
		"    └─Sort_10 10000.00 root  Column#3",
		"      └─MemTableScan_9 10000.00 root table:TABLES ",
	))
}

func TestDecimalOverflow(t *testing.T) {
	store := testkit.CreateMockStore(t)
	tk := testkit.NewTestKit(t, store)

	tk.MustExec("use test")
	tk.MustExec("drop table if exists t")
	tk.MustExec("create table deci (a decimal(65,30),b decimal(65,0))")
	tk.MustExec("insert into deci values (1234567890.123456789012345678901234567890,987654321098765432109876543210987654321098765432109876543210)")
	tk.MustQuery("select a from deci union ALL select b from deci;").Sort().Check(testkit.Rows("1234567890.123456789012345678901234567890", "99999999999999999999999999999999999.999999999999999999999999999999"))
}

func TestIssue35083(t *testing.T) {
	defer func() {
		variable.SetSysVar(variable.TiDBOptProjectionPushDown, variable.BoolToOnOff(config.GetGlobalConfig().Performance.ProjectionPushDown))
	}()
	defer config.RestoreFunc()()
	config.UpdateGlobal(func(conf *config.Config) {
		conf.Performance.ProjectionPushDown = true
	})
	variable.SetSysVar(variable.TiDBOptProjectionPushDown, variable.BoolToOnOff(config.GetGlobalConfig().Performance.ProjectionPushDown))
	store := testkit.CreateMockStore(t)
	tk := testkit.NewTestKit(t, store)
	tk.MustExec("use test")
	tk.MustExec("create table t1 (a varchar(100), b int)")
	tk.MustQuery("select @@tidb_opt_projection_push_down").Check(testkit.Rows("1"))
	tk.MustQuery("explain format = 'brief' select cast(a as datetime) from t1").Check(testkit.Rows(
		"TableReader 10000.00 root  data:Projection",
		"└─Projection 10000.00 cop[tikv]  cast(test.t1.a, datetime BINARY)->Column#4",
		"  └─TableFullScan 10000.00 cop[tikv] table:t1 keep order:false, stats:pseudo"))
}

func TestIssue25813(t *testing.T) {
	store := testkit.CreateMockStore(t)
	tk := testkit.NewTestKit(t, store)
	tk.MustExec("use test")
	tk.MustExec("create table t(a json);")
	tk.MustExec("insert into t values('{\"id\": \"ish\"}');")
	tk.MustQuery("select t2.a from t t1 left join t t2 on t1.a=t2.a where t2.a->'$.id'='ish';").Check(testkit.Rows("{\"id\": \"ish\"}"))

	tk.MustQuery("explain format = 'brief' select * from t t1 left join t t2 on t1.a=t2.a where t2.a->'$.id'='ish';").Check(testkit.Rows(
		"Selection 8000.00 root  eq(json_extract(test.t.a, \"$.id\"), cast(\"ish\", json BINARY))",
		"└─HashJoin 10000.00 root  left outer join, equal:[eq(test.t.a, test.t.a)]",
		"  ├─TableReader(Build) 8000.00 root  data:Selection",
		"  │ └─Selection 8000.00 cop[tikv]  not(isnull(cast(test.t.a, var_string(4294967295))))",
		"  │   └─TableFullScan 10000.00 cop[tikv] table:t2 keep order:false, stats:pseudo",
		"  └─TableReader(Probe) 10000.00 root  data:TableFullScan",
		"    └─TableFullScan 10000.00 cop[tikv] table:t1 keep order:false, stats:pseudo"))
}

func TestRepeatPushDownToTiFlash(t *testing.T) {
	store := testkit.CreateMockStore(t)
	tk := testkit.NewTestKit(t, store)
	tk.MustExec("use test")
	tk.MustExec("drop table if exists t")
	tk.MustExec("create table t(a int, b int)")
	tk.MustExec("insert into t values(2147483647, 2)")
	tk.MustExec("insert into t values(12, 2)")
	tk.MustExec("set @@tidb_allow_mpp=1; set @@tidb_enforce_mpp=1")
	tk.MustExec("set @@tidb_isolation_read_engines = 'tiflash'")

	// Create virtual tiflash replica info.
	dom := domain.GetDomain(tk.Session())
	is := dom.InfoSchema()
	db, exists := is.SchemaByName(model.NewCIStr("test"))
	require.True(t, exists)
	for _, tblInfo := range db.Tables {
		if tblInfo.Name.L == "t" {
			tblInfo.TiFlashReplica = &model.TiFlashReplicaInfo{
				Count:     1,
				Available: true,
			}
		}
	}

	rows := [][]interface{}{
		{"TableReader_9", "root", "data:ExchangeSender_8"},
		{"└─ExchangeSender_8", "mpp[tiflash]", "ExchangeType: PassThrough"},
		{"  └─Projection_4", "mpp[tiflash]", "repeat(cast(test.t.a, var_string(20)), test.t.b)->Column#4"},
		{"    └─TableFullScan_7", "mpp[tiflash]", "keep order:false, stats:pseudo"},
	}
	tk.MustQuery("explain select repeat(a,b) from t;").CheckAt([]int{0, 2, 4}, rows)
}

func TestIssue36194(t *testing.T) {
	store, dom := testkit.CreateMockStoreAndDomain(t)
	tk := testkit.NewTestKit(t, store)
	tk.MustExec("use test")
	tk.MustExec("drop table if exists t")
	tk.MustExec("create table t(a int)")
	// create virtual tiflash replica.
	is := dom.InfoSchema()
	db, exists := is.SchemaByName(model.NewCIStr("test"))
	require.True(t, exists)
	for _, tblInfo := range db.Tables {
		if tblInfo.Name.L == "t" {
			tblInfo.TiFlashReplica = &model.TiFlashReplicaInfo{
				Count:     1,
				Available: true,
			}
		}
	}
	tk.MustQuery("explain format = 'brief' select * from t where a + 1 > 20 limit 100;;").Check(testkit.Rows(
		"Limit 100.00 root  offset:0, count:100",
		"└─TableReader 100.00 root  data:ExchangeSender",
		"  └─ExchangeSender 100.00 mpp[tiflash]  ExchangeType: PassThrough",
		"    └─Limit 100.00 mpp[tiflash]  offset:0, count:100",
		"      └─Selection 100.00 mpp[tiflash]  gt(plus(test.t.a, 1), 20)",
		"        └─TableFullScan 125.00 mpp[tiflash] table:t keep order:false, stats:pseudo"))
}

func TestGetFormatPushDownToTiFlash(t *testing.T) {
	store, dom := testkit.CreateMockStoreAndDomain(t)
	tk := testkit.NewTestKit(t, store)

	tk.MustExec("use test")
	tk.MustExec("create table t(location varchar(10));")
	tk.MustExec("insert into t values('USA'), ('JIS'), ('ISO'), ('EUR'), ('INTERNAL')")
	tk.MustExec("set @@tidb_enforce_mpp=1;")
	tk.MustExec("set @@tidb_isolation_read_engines = 'tiflash';")

	tbl, err := dom.InfoSchema().TableByName(model.CIStr{O: "test", L: "test"}, model.CIStr{O: "t", L: "t"})
	require.NoError(t, err)
	// Set the hacked TiFlash replica for explain tests.
	tbl.Meta().TiFlashReplica = &model.TiFlashReplicaInfo{Count: 1, Available: true}

	tk.MustQuery("explain format = 'brief' select GET_FORMAT(DATE, location) from t;").Check(testkit.Rows(
		"TableReader 10000.00 root  data:ExchangeSender",
		"└─ExchangeSender 10000.00 mpp[tiflash]  ExchangeType: PassThrough",
		"  └─Projection 10000.00 mpp[tiflash]  get_format(DATE, test.t.location)->Column#3",
		"    └─TableFullScan 10000.00 mpp[tiflash] table:t keep order:false, stats:pseudo"))
}

func TestAggWithJsonPushDownToTiFlash(t *testing.T) {
	store := testkit.CreateMockStore(t)
	tk := testkit.NewTestKit(t, store)
	tk.MustExec("use test")
	tk.MustExec("drop table if exists t")
	tk.MustExec("create table t(a json);")
	tk.MustExec("insert into t values(null);")
	tk.MustExec("set @@tidb_allow_mpp=1; set @@tidb_enforce_mpp=1;")
	tk.MustExec("set @@tidb_isolation_read_engines = 'tiflash'")

	// Create virtual tiflash replica info.
	dom := domain.GetDomain(tk.Session())
	is := dom.InfoSchema()
	db, exists := is.SchemaByName(model.NewCIStr("test"))
	require.True(t, exists)
	for _, tblInfo := range db.Tables {
		if tblInfo.Name.L == "t" {
			tblInfo.TiFlashReplica = &model.TiFlashReplicaInfo{
				Count:     1,
				Available: true,
			}
		}
	}

	rows := [][]interface{}{
		{"HashAgg_6", "root", "funcs:avg(Column#4)->Column#3"},
		{"└─Projection_19", "root", "cast(test.t.a, double BINARY)->Column#4"},
		{"  └─TableReader_12", "root", "data:TableFullScan_11"},
		{"    └─TableFullScan_11", "cop[tiflash]", "keep order:false, stats:pseudo"},
	}
	tk.MustQuery("explain select avg(a) from t;").CheckAt([]int{0, 2, 4}, rows)

	rows = [][]interface{}{
		{"HashAgg_6", "root", "funcs:sum(Column#4)->Column#3"},
		{"└─Projection_19", "root", "cast(test.t.a, double BINARY)->Column#4"},
		{"  └─TableReader_12", "root", "data:TableFullScan_11"},
		{"    └─TableFullScan_11", "cop[tiflash]", "keep order:false, stats:pseudo"},
	}
	tk.MustQuery("explain select sum(a) from t;").CheckAt([]int{0, 2, 4}, rows)

	rows = [][]interface{}{
		{"HashAgg_6", "root", "funcs:group_concat(Column#4 separator \",\")->Column#3"},
		{"└─Projection_13", "root", "cast(test.t.a, var_string(4294967295))->Column#4"},
		{"  └─TableReader_10", "root", "data:TableFullScan_9"},
		{"    └─TableFullScan_9", "cop[tiflash]", "keep order:false, stats:pseudo"},
	}
	tk.MustQuery("explain select /*+ hash_agg() */  group_concat(a) from t;").CheckAt([]int{0, 2, 4}, rows)
}

func TestLeftShiftPushDownToTiFlash(t *testing.T) {
	store, dom := testkit.CreateMockStoreAndDomain(t)
	tk := testkit.NewTestKit(t, store)
	tk.MustExec("use test")
	tk.MustExec("drop table if exists t")
	tk.MustExec("create table t(a int, b int)")
	tk.MustExec("insert into t values(2147483647, 32)")
	tk.MustExec("insert into t values(12, 2)")
	tk.MustExec("set @@tidb_allow_mpp=1; set @@tidb_enforce_mpp=1")
	tk.MustExec("set @@tidb_isolation_read_engines = 'tiflash'")

	// Create virtual tiflash replica info.
	is := dom.InfoSchema()
	db, exists := is.SchemaByName(model.NewCIStr("test"))
	require.True(t, exists)
	for _, tblInfo := range db.Tables {
		if tblInfo.Name.L == "t" {
			tblInfo.TiFlashReplica = &model.TiFlashReplicaInfo{
				Count:     1,
				Available: true,
			}
		}
	}

	rows := [][]interface{}{
		{"TableReader_9", "root", "data:ExchangeSender_8"},
		{"└─ExchangeSender_8", "mpp[tiflash]", "ExchangeType: PassThrough"},
		{"  └─Projection_4", "mpp[tiflash]", "leftshift(test.t.a, test.t.b)->Column#4"},
		{"    └─TableFullScan_7", "mpp[tiflash]", "keep order:false, stats:pseudo"},
	}
	tk.MustQuery("explain select a << b from t;").CheckAt([]int{0, 2, 4}, rows)
}

func TestIssue36609(t *testing.T) {
	store := testkit.CreateMockStore(t)
	tk := testkit.NewTestKit(t, store)
	require.True(t, tk.Session().Auth(&auth.UserIdentity{Username: "root", Hostname: "%"}, nil, nil))
	tk.MustExec("use test")
	tk.MustExec("create table t1(a int, b int, c int, d int, index ia(a), index ib(b), index ic(c), index id(d))")
	tk.MustExec("create table t2(a int, b int, c int, d int, index ia(a), index ib(b), index ic(c), index id(d))")
	tk.MustExec("create table t3(a int, b int, c int, d int, index ia(a), index ib(b), index ic(c), index id(d))")
	tk.MustExec("create table t4(a int, b int, c int, d int, index ia(a), index ib(b), index ic(c), index id(d))")
	tk.MustExec("create table t5(a int, b int, c int, d int, index ia(a), index ib(b), index ic(c), index id(d))")
	tk.MustQuery("select * from t3 straight_join t4 on t3.a = t4.b straight_join t2 on t3.d = t2.c straight_join t1 on t1.a = t2.b straight_join t5 on t4.c = t5.d where t2.b < 100 and t4.a = 10;")
	tk.MustQuery("select * from information_schema.statements_summary;")
}

<<<<<<< HEAD
func TestEltPushDownToTiFlash(t *testing.T) {
	store, dom, clean := testkit.CreateMockStoreAndDomain(t)
	defer clean()
	tk := testkit.NewTestKit(t, store)
	tk.MustExec("use test")
	tk.MustExec("drop table if exists t")
	tk.MustExec("create table t(a int, b varchar(20))")
	tk.MustExec("insert into t values(2147483647, '32')")
	tk.MustExec("insert into t values(12, 'abc')")
	tk.MustExec("set @@tidb_allow_mpp=1; set @@tidb_enforce_mpp=1")
	tk.MustExec("set @@tidb_isolation_read_engines = 'tiflash'")

	// Create virtual tiflash replica info.
	is := dom.InfoSchema()
	db, exists := is.SchemaByName(model.NewCIStr("test"))
	require.True(t, exists)
	for _, tblInfo := range db.Tables {
		if tblInfo.Name.L == "t" {
			tblInfo.TiFlashReplica = &model.TiFlashReplicaInfo{
				Count:     1,
				Available: true,
			}
		}
	}
=======
func TestHexIntOrStrPushDownToTiFlash(t *testing.T) {
	store, dom := testkit.CreateMockStoreAndDomain(t)
	tk := testkit.NewTestKit(t, store)

	tk.MustExec("use test")
	tk.MustExec("drop table if exists t")
	tk.MustExec("create table t(a int, b varchar(10));")
	tk.MustExec("insert into t values(1, 'tiflash');")
	tk.MustExec("set @@tidb_allow_mpp=1; set @@tidb_enforce_mpp=1;")
	tk.MustExec("set @@tidb_isolation_read_engines = 'tiflash'")

	tbl, err := dom.InfoSchema().TableByName(model.CIStr{O: "test", L: "test"}, model.CIStr{O: "t", L: "t"})
	require.NoError(t, err)
	// Set the hacked TiFlash replica for explain tests.
	tbl.Meta().TiFlashReplica = &model.TiFlashReplicaInfo{Count: 1, Available: true}
>>>>>>> f403e198

	rows := [][]interface{}{
		{"TableReader_9", "root", "data:ExchangeSender_8"},
		{"└─ExchangeSender_8", "mpp[tiflash]", "ExchangeType: PassThrough"},
<<<<<<< HEAD
		{"  └─Projection_4", "mpp[tiflash]", "elt(test.t.a, test.t.b)->Column#4"},
		{"    └─TableFullScan_7", "mpp[tiflash]", "keep order:false, stats:pseudo"},
	}
	tk.MustQuery("explain select elt(a, b) from t;").CheckAt([]int{0, 2, 4}, rows)
=======
		{"  └─Projection_4", "mpp[tiflash]", "hex(test.t.a)->Column#4"},
		{"    └─TableFullScan_7", "mpp[tiflash]", "keep order:false, stats:pseudo"},
	}
	tk.MustQuery("explain select hex(a) from t;").CheckAt([]int{0, 2, 4}, rows)

	rows = [][]interface{}{
		{"TableReader_9", "root", "data:ExchangeSender_8"},
		{"└─ExchangeSender_8", "mpp[tiflash]", "ExchangeType: PassThrough"},
		{"  └─Projection_4", "mpp[tiflash]", "hex(test.t.b)->Column#4"},
		{"    └─TableFullScan_7", "mpp[tiflash]", "keep order:false, stats:pseudo"},
	}
	tk.MustQuery("explain select hex(b) from t;").CheckAt([]int{0, 2, 4}, rows)
>>>>>>> f403e198
}<|MERGE_RESOLUTION|>--- conflicted
+++ resolved
@@ -7025,11 +7025,43 @@
 	tk.MustQuery("select * from information_schema.statements_summary;")
 }
 
-<<<<<<< HEAD
+func TestHexIntOrStrPushDownToTiFlash(t *testing.T) {
+	store, dom := testkit.CreateMockStoreAndDomain(t)
+	tk := testkit.NewTestKit(t, store)
+
+	tk.MustExec("use test")
+	tk.MustExec("drop table if exists t")
+	tk.MustExec("create table t(a int, b varchar(10));")
+	tk.MustExec("insert into t values(1, 'tiflash');")
+	tk.MustExec("set @@tidb_allow_mpp=1; set @@tidb_enforce_mpp=1;")
+	tk.MustExec("set @@tidb_isolation_read_engines = 'tiflash'")
+
+	tbl, err := dom.InfoSchema().TableByName(model.CIStr{O: "test", L: "test"}, model.CIStr{O: "t", L: "t"})
+	require.NoError(t, err)
+	// Set the hacked TiFlash replica for explain tests.
+	tbl.Meta().TiFlashReplica = &model.TiFlashReplicaInfo{Count: 1, Available: true}
+
+	rows := [][]interface{}{
+		{"TableReader_9", "root", "data:ExchangeSender_8"},
+		{"└─ExchangeSender_8", "mpp[tiflash]", "ExchangeType: PassThrough"},
+		{"  └─Projection_4", "mpp[tiflash]", "hex(test.t.a)->Column#4"},
+		{"    └─TableFullScan_7", "mpp[tiflash]", "keep order:false, stats:pseudo"},
+	}
+	tk.MustQuery("explain select hex(a) from t;").CheckAt([]int{0, 2, 4}, rows)
+
+	rows = [][]interface{}{
+		{"TableReader_9", "root", "data:ExchangeSender_8"},
+		{"└─ExchangeSender_8", "mpp[tiflash]", "ExchangeType: PassThrough"},
+		{"  └─Projection_4", "mpp[tiflash]", "hex(test.t.b)->Column#4"},
+		{"    └─TableFullScan_7", "mpp[tiflash]", "keep order:false, stats:pseudo"},
+	}
+	tk.MustQuery("explain select hex(b) from t;").CheckAt([]int{0, 2, 4}, rows)
+}
+
 func TestEltPushDownToTiFlash(t *testing.T) {
-	store, dom, clean := testkit.CreateMockStoreAndDomain(t)
-	defer clean()
-	tk := testkit.NewTestKit(t, store)
+	store, dom := testkit.CreateMockStoreAndDomain(t)
+	tk := testkit.NewTestKit(t, store)
+
 	tk.MustExec("use test")
 	tk.MustExec("drop table if exists t")
 	tk.MustExec("create table t(a int, b varchar(20))")
@@ -7050,44 +7082,12 @@
 			}
 		}
 	}
-=======
-func TestHexIntOrStrPushDownToTiFlash(t *testing.T) {
-	store, dom := testkit.CreateMockStoreAndDomain(t)
-	tk := testkit.NewTestKit(t, store)
-
-	tk.MustExec("use test")
-	tk.MustExec("drop table if exists t")
-	tk.MustExec("create table t(a int, b varchar(10));")
-	tk.MustExec("insert into t values(1, 'tiflash');")
-	tk.MustExec("set @@tidb_allow_mpp=1; set @@tidb_enforce_mpp=1;")
-	tk.MustExec("set @@tidb_isolation_read_engines = 'tiflash'")
-
-	tbl, err := dom.InfoSchema().TableByName(model.CIStr{O: "test", L: "test"}, model.CIStr{O: "t", L: "t"})
-	require.NoError(t, err)
-	// Set the hacked TiFlash replica for explain tests.
-	tbl.Meta().TiFlashReplica = &model.TiFlashReplicaInfo{Count: 1, Available: true}
->>>>>>> f403e198
 
 	rows := [][]interface{}{
 		{"TableReader_9", "root", "data:ExchangeSender_8"},
 		{"└─ExchangeSender_8", "mpp[tiflash]", "ExchangeType: PassThrough"},
-<<<<<<< HEAD
 		{"  └─Projection_4", "mpp[tiflash]", "elt(test.t.a, test.t.b)->Column#4"},
 		{"    └─TableFullScan_7", "mpp[tiflash]", "keep order:false, stats:pseudo"},
 	}
 	tk.MustQuery("explain select elt(a, b) from t;").CheckAt([]int{0, 2, 4}, rows)
-=======
-		{"  └─Projection_4", "mpp[tiflash]", "hex(test.t.a)->Column#4"},
-		{"    └─TableFullScan_7", "mpp[tiflash]", "keep order:false, stats:pseudo"},
-	}
-	tk.MustQuery("explain select hex(a) from t;").CheckAt([]int{0, 2, 4}, rows)
-
-	rows = [][]interface{}{
-		{"TableReader_9", "root", "data:ExchangeSender_8"},
-		{"└─ExchangeSender_8", "mpp[tiflash]", "ExchangeType: PassThrough"},
-		{"  └─Projection_4", "mpp[tiflash]", "hex(test.t.b)->Column#4"},
-		{"    └─TableFullScan_7", "mpp[tiflash]", "keep order:false, stats:pseudo"},
-	}
-	tk.MustQuery("explain select hex(b) from t;").CheckAt([]int{0, 2, 4}, rows)
->>>>>>> f403e198
 }