// Copyright 2019 PingCAP, Inc.
//
// Licensed under the Apache License, Version 2.0 (the "License");
// you may not use this file except in compliance with the License.
// You may obtain a copy of the License at
//
//     http://www.apache.org/licenses/LICENSE-2.0
//
// Unless required by applicable law or agreed to in writing, software
// distributed under the License is distributed on an "AS IS" BASIS,
// WITHOUT WARRANTIES OR CONDITIONS OF ANY KIND, either express or implied.
// See the License for the specific language governing permissions and
// limitations under the License.

package core_test

import (
	"bytes"
	"fmt"
	"strings"

	. "github.com/pingcap/check"
	"github.com/pingcap/errors"
	"github.com/pingcap/tidb/config"
	"github.com/pingcap/tidb/domain"
	"github.com/pingcap/tidb/expression"
	"github.com/pingcap/tidb/infoschema"
	"github.com/pingcap/tidb/kv"
	"github.com/pingcap/tidb/parser/auth"
	"github.com/pingcap/tidb/parser/model"
	"github.com/pingcap/tidb/parser/mysql"
	"github.com/pingcap/tidb/parser/terror"
	"github.com/pingcap/tidb/planner/core"
	"github.com/pingcap/tidb/session"
	"github.com/pingcap/tidb/sessionctx/stmtctx"
	"github.com/pingcap/tidb/sessionctx/variable"
	"github.com/pingcap/tidb/statistics/handle"
	"github.com/pingcap/tidb/table"
	"github.com/pingcap/tidb/util/collate"
	"github.com/pingcap/tidb/util/testkit"
	"github.com/pingcap/tidb/util/testutil"
)

var _ = Suite(&testIntegrationSuite{})
var _ = SerialSuites(&testIntegrationSerialSuite{})

type testIntegrationSuite struct {
	testData testutil.TestData
	store    kv.Storage
	dom      *domain.Domain
}

func (s *testIntegrationSuite) SetUpSuite(c *C) {
	var err error
	s.testData, err = testutil.LoadTestSuiteData("testdata", "integration_suite")
	c.Assert(err, IsNil)
}

func (s *testIntegrationSuite) TearDownSuite(c *C) {
	c.Assert(s.testData.GenerateOutputIfNeeded(), IsNil)
}

func (s *testIntegrationSuite) SetUpTest(c *C) {
	var err error
	s.store, s.dom, err = newStoreWithBootstrap()
	c.Assert(err, IsNil)
}

func (s *testIntegrationSuite) TearDownTest(c *C) {
	s.dom.Close()
	err := s.store.Close()
	c.Assert(err, IsNil)
}

type testIntegrationSerialSuite struct {
	testData testutil.TestData
	store    kv.Storage
	dom      *domain.Domain
}

func (s *testIntegrationSerialSuite) SetUpSuite(c *C) {
	var err error
	s.testData, err = testutil.LoadTestSuiteData("testdata", "integration_serial_suite")
	c.Assert(err, IsNil)
}

func (s *testIntegrationSerialSuite) TearDownSuite(c *C) {
	c.Assert(s.testData.GenerateOutputIfNeeded(), IsNil)
}

func (s *testIntegrationSerialSuite) SetUpTest(c *C) {
	var err error
	s.store, s.dom, err = newStoreWithBootstrap()
	c.Assert(err, IsNil)
}

func (s *testIntegrationSerialSuite) TearDownTest(c *C) {
	s.dom.Close()
	err := s.store.Close()
	c.Assert(err, IsNil)
}

func (s *testIntegrationSuite) TestShowSubquery(c *C) {
	tk := testkit.NewTestKit(c, s.store)
	tk.MustExec("use test")
	tk.MustExec("drop table if exists t")
	tk.MustExec("create table t(a varchar(10), b int, c int)")
	tk.MustQuery("show columns from t where true").Check(testkit.Rows(
		"a varchar(10) YES  <nil> ",
		"b int(11) YES  <nil> ",
		"c int(11) YES  <nil> ",
	))
	tk.MustQuery("show columns from t where field = 'b'").Check(testkit.Rows(
		"b int(11) YES  <nil> ",
	))
	tk.MustQuery("show columns from t where field in (select 'b')").Check(testkit.Rows(
		"b int(11) YES  <nil> ",
	))
	tk.MustQuery("show columns from t where field in (select 'b') and true").Check(testkit.Rows(
		"b int(11) YES  <nil> ",
	))
	tk.MustQuery("show columns from t where field in (select 'b') and false").Check(testkit.Rows())
	tk.MustExec("insert into t values('c', 0, 0)")
	tk.MustQuery("show columns from t where field < all (select a from t)").Check(testkit.Rows(
		"a varchar(10) YES  <nil> ",
		"b int(11) YES  <nil> ",
	))
	tk.MustExec("insert into t values('b', 0, 0)")
	tk.MustQuery("show columns from t where field < all (select a from t)").Check(testkit.Rows(
		"a varchar(10) YES  <nil> ",
	))
}

func (s *testIntegrationSuite) TestPpdWithSetVar(c *C) {
	tk := testkit.NewTestKit(c, s.store)
	tk.MustExec("use test")
	tk.MustExec("drop table if exists t")
	tk.MustExec("create table t(c1 int, c2 varchar(255))")
	tk.MustExec("insert into t values(1,'a'),(2,'d'),(3,'c')")

	tk.MustQuery("select t01.c1,t01.c2,t01.c3 from (select t1.*,@c3:=@c3+1 as c3 from (select t.*,@c3:=0 from t order by t.c1)t1)t01 where t01.c3=1 and t01.c2='d'").Check(testkit.Rows())
	tk.MustQuery("select t01.c1,t01.c2,t01.c3 from (select t1.*,@c3:=@c3+1 as c3 from (select t.*,@c3:=0 from t order by t.c1)t1)t01 where t01.c3=2 and t01.c2='d'").Check(testkit.Rows("2 d 2"))
}

func (s *testIntegrationSuite) TestBitColErrorMessage(c *C) {
	tk := testkit.NewTestKit(c, s.store)

	tk.MustExec("use test")
	tk.MustExec("drop table if exists bit_col_t")
	tk.MustExec("create table bit_col_t (a bit(64))")
	tk.MustExec("drop table bit_col_t")
	tk.MustExec("create table bit_col_t (a bit(1))")
	tk.MustExec("drop table bit_col_t")
	tk.MustGetErrCode("create table bit_col_t (a bit(0))", mysql.ErrInvalidFieldSize)
	tk.MustGetErrCode("create table bit_col_t (a bit(65))", mysql.ErrTooBigDisplaywidth)
}

func (s *testIntegrationSuite) TestPushLimitDownIndexLookUpReader(c *C) {
	tk := testkit.NewTestKit(c, s.store)

	tk.MustExec("set @@session.tidb_executor_concurrency = 4;")
	tk.MustExec("set @@session.tidb_hash_join_concurrency = 5;")
	tk.MustExec("set @@session.tidb_distsql_scan_concurrency = 15;")
	tk.MustExec("use test")
	tk.MustExec("drop table if exists tbl")
	tk.MustExec("create table tbl(a int, b int, c int, key idx_b_c(b,c))")
	tk.MustExec("insert into tbl values(1,1,1),(2,2,2),(3,3,3),(4,4,4),(5,5,5)")
	tk.MustExec("analyze table tbl")

	var input []string
	var output []struct {
		SQL  string
		Plan []string
	}
	s.testData.GetTestCases(c, &input, &output)
	for i, tt := range input {
		s.testData.OnRecord(func() {
			output[i].SQL = tt
			output[i].Plan = s.testData.ConvertRowsToStrings(tk.MustQuery(tt).Rows())
		})
		tk.MustQuery(tt).Check(testkit.Rows(output[i].Plan...))
	}
}

func (s *testIntegrationSuite) TestAggColumnPrune(c *C) {
	tk := testkit.NewTestKit(c, s.store)

	tk.MustExec("use test")
	tk.MustExec("drop table if exists t")
	tk.MustExec("create table t(a int)")
	tk.MustExec("insert into t values(1),(2)")

	var input []string
	var output []struct {
		SQL string
		Res []string
	}
	s.testData.GetTestCases(c, &input, &output)
	for i, tt := range input {
		s.testData.OnRecord(func() {
			output[i].SQL = tt
			output[i].Res = s.testData.ConvertRowsToStrings(tk.MustQuery(tt).Rows())
		})
		tk.MustQuery(tt).Check(testkit.Rows(output[i].Res...))
	}
}

func (s *testIntegrationSuite) TestIsFromUnixtimeNullRejective(c *C) {
	tk := testkit.NewTestKit(c, s.store)
	tk.MustExec("use test")
	tk.MustExec(`drop table if exists t;`)
	tk.MustExec(`create table t(a bigint, b bigint);`)
	s.runTestsWithTestData("TestIsFromUnixtimeNullRejective", tk, c)
}

func (s *testIntegrationSuite) TestIssue22298(c *C) {
	tk := testkit.NewTestKit(c, s.store)
	tk.MustExec("use test")
	tk.MustExec(`drop table if exists t;`)
	tk.MustExec(`create table t(a int, b int);`)
	tk.MustGetErrMsg(`select * from t where 0 and c = 10;`, "[planner:1054]Unknown column 'c' in 'where clause'")
}

func (s *testIntegrationSuite) TestIssue24571(c *C) {
	tk := testkit.NewTestKit(c, s.store)
	tk.MustExec("use test")
	tk.MustExec(`create view v as select 1 as b;`)
	tk.MustExec(`create table t (a int);`)
	tk.MustExec(`update v, t set a=2;`)
	tk.MustGetErrCode(`update v, t set b=2;`, mysql.ErrNonUpdatableTable)
	tk.MustExec("create database db1")
	tk.MustExec("use db1")
	tk.MustExec("update test.t, (select 1 as a) as t set test.t.a=1;")
	// bug in MySQL: ERROR 1288 (HY000): The target table t of the UPDATE is not updatable
	tk.MustExec("update (select 1 as a) as t, test.t set test.t.a=1;")
}

func (s *testIntegrationSuite) TestIssue22828(c *C) {
	tk := testkit.NewTestKit(c, s.store)
	tk.MustExec("use test")
	tk.MustExec(`drop table if exists t1;`)
	tk.MustExec(`create table t (c int);`)
	tk.MustGetErrMsg(`select group_concat((select concat(c,group_concat(c)) FROM t where xxx=xxx)) FROM t;`, "[planner:1054]Unknown column 'xxx' in 'where clause'")
}

func (s *testIntegrationSuite) runTestsWithTestData(caseName string, tk *testkit.TestKit, c *C) {
	var input []string
	var output []struct {
		SQL  string
		Plan []string
	}
	s.testData.GetTestCasesByName(caseName, c, &input, &output)
	for i, tt := range input {
		s.testData.OnRecord(func() {
			output[i].SQL = tt
			output[i].Plan = s.testData.ConvertRowsToStrings(tk.MustQuery(tt).Rows())
		})
		tk.MustQuery(tt).Check(testkit.Rows(output[i].Plan...))
	}
}

func (s *testIntegrationSuite) TestJoinNotNullFlag(c *C) {
	store, dom, err := newStoreWithBootstrap()
	c.Assert(err, IsNil)
	tk := testkit.NewTestKit(c, store)
	defer func() {
		dom.Close()
		store.Close()
	}()
	tk.MustExec("use test")
	tk.MustExec("drop table if exists t1, t2")
	tk.MustExec("create table t1(x int not null)")
	tk.MustExec("create table t2(x int)")
	tk.MustExec("insert into t2 values (1)")

	tk.MustQuery("select IFNULL((select t1.x from t1 where t1.x = t2.x), 'xxx') as col1 from t2").Check(testkit.Rows("xxx"))
	tk.MustQuery("select ifnull(t1.x, 'xxx') from t2 left join t1 using(x)").Check(testkit.Rows("xxx"))
	tk.MustQuery("select ifnull(t1.x, 'xxx') from t2 natural left join t1").Check(testkit.Rows("xxx"))
}

func (s *testIntegrationSuite) TestAntiJoinConstProp(c *C) {
	store, dom, err := newStoreWithBootstrap()
	c.Assert(err, IsNil)
	tk := testkit.NewTestKit(c, store)
	defer func() {
		dom.Close()
		store.Close()
	}()
	tk.MustExec("use test")
	tk.MustExec("drop table if exists t1, t2")
	tk.MustExec("create table t1(a int not null, b int not null)")
	tk.MustExec("insert into t1 values (1,1)")
	tk.MustExec("create table t2(a int not null, b int not null)")
	tk.MustExec("insert into t2 values (2,2)")

	tk.MustQuery("select * from t1 where t1.a not in (select a from t2 where t2.a = t1.a and t2.a > 1)").Check(testkit.Rows(
		"1 1",
	))
	tk.MustQuery("select * from t1 where t1.a not in (select a from t2 where t2.b = t1.b and t2.a > 1)").Check(testkit.Rows(
		"1 1",
	))
	tk.MustQuery("select * from t1 where t1.a not in (select a from t2 where t2.b = t1.b and t2.b > 1)").Check(testkit.Rows(
		"1 1",
	))
	tk.MustQuery("select q.a in (select count(*) from t1 s where not exists (select 1 from t1 p where q.a > 1 and p.a = s.a)) from t1 q").Check(testkit.Rows(
		"1",
	))
	tk.MustQuery("select q.a in (select not exists (select 1 from t1 p where q.a > 1 and p.a = s.a) from t1 s) from t1 q").Check(testkit.Rows(
		"1",
	))

	tk.MustExec("drop table t1, t2")
	tk.MustExec("create table t1(a int not null, b int)")
	tk.MustExec("insert into t1 values (1,null)")
	tk.MustExec("create table t2(a int not null, b int)")
	tk.MustExec("insert into t2 values (2,2)")

	tk.MustQuery("select * from t1 where t1.a not in (select a from t2 where t2.b > t1.b)").Check(testkit.Rows(
		"1 <nil>",
	))
	tk.MustQuery("select * from t1 where t1.a not in (select a from t2 where t1.a = 2)").Check(testkit.Rows(
		"1 <nil>",
	))
}

func (s *testIntegrationSuite) TestSimplifyOuterJoinWithCast(c *C) {
	tk := testkit.NewTestKit(c, s.store)

	tk.MustExec("use test")
	tk.MustExec("drop table if exists t")
	tk.MustExec("create table t(a int not null, b datetime default null)")

	var input []string
	var output []struct {
		SQL  string
		Plan []string
	}
	s.testData.GetTestCases(c, &input, &output)
	for i, tt := range input {
		s.testData.OnRecord(func() {
			output[i].SQL = tt
			output[i].Plan = s.testData.ConvertRowsToStrings(tk.MustQuery(tt).Rows())
		})
		tk.MustQuery(tt).Check(testkit.Rows(output[i].Plan...))
	}
}

func (s *testIntegrationSerialSuite) TestNoneAccessPathsFoundByIsolationRead(c *C) {
	tk := testkit.NewTestKit(c, s.store)

	tk.MustExec("use test")
	tk.MustExec("drop table if exists t")
	tk.MustExec("create table t(a int primary key)")

	tk.MustExec("select * from t")

	tk.MustExec("set @@session.tidb_isolation_read_engines = 'tiflash'")

	// Don't filter mysql.SystemDB by isolation read.
	tk.MustQuery("explain format = 'brief' select * from mysql.stats_meta").Check(testkit.Rows(
		"TableReader 10000.00 root  data:TableFullScan",
		"└─TableFullScan 10000.00 cop[tikv] table:stats_meta keep order:false, stats:pseudo"))

	_, err := tk.Exec("select * from t")
	c.Assert(err, NotNil)
	c.Assert(err.Error(), Equals, "[planner:1815]Internal : Can not find access path matching 'tidb_isolation_read_engines'(value: 'tiflash'). Available values are 'tikv'.")

	tk.MustExec("set @@session.tidb_isolation_read_engines = 'tiflash, tikv'")
	tk.MustExec("select * from t")
	defer config.RestoreFunc()()
	config.UpdateGlobal(func(conf *config.Config) {
		conf.IsolationRead.Engines = []string{"tiflash"}
	})
	// Change instance config doesn't affect isolation read.
	tk.MustExec("select * from t")
}

func (s *testIntegrationSerialSuite) TestSelPushDownTiFlash(c *C) {
	tk := testkit.NewTestKit(c, s.store)
	tk.MustExec("use test")
	tk.MustExec("drop table if exists t")
	tk.MustExec("create table t(a int primary key, b varchar(20))")

	// Create virtual tiflash replica info.
	dom := domain.GetDomain(tk.Se)
	is := dom.InfoSchema()
	db, exists := is.SchemaByName(model.NewCIStr("test"))
	c.Assert(exists, IsTrue)
	for _, tblInfo := range db.Tables {
		if tblInfo.Name.L == "t" {
			tblInfo.TiFlashReplica = &model.TiFlashReplicaInfo{
				Count:     1,
				Available: true,
			}
		}
	}

	tk.MustExec("set @@session.tidb_isolation_read_engines = 'tiflash'")
	tk.MustExec("set @@session.tidb_allow_mpp = 0")

	var input []string
	var output []struct {
		SQL  string
		Plan []string
	}
	s.testData.GetTestCases(c, &input, &output)
	for i, tt := range input {
		s.testData.OnRecord(func() {
			output[i].SQL = tt
			output[i].Plan = s.testData.ConvertRowsToStrings(tk.MustQuery(tt).Rows())
		})
		res := tk.MustQuery(tt)
		res.Check(testkit.Rows(output[i].Plan...))
	}
}

func (s *testIntegrationSerialSuite) TestVerboseExplain(c *C) {
	tk := testkit.NewTestKit(c, s.store)
	tk.MustExec("use test")
	tk.MustExec(`set tidb_opt_limit_push_down_threshold=0`)
	tk.MustExec("drop table if exists t1, t2, t3")
	tk.MustExec("create table t1(a int, b int)")
	tk.MustExec("create table t2(a int, b int)")
	tk.MustExec("create table t3(a int, b int, index c(b))")
	tk.MustExec("insert into t1 values(1,2)")
	tk.MustExec("insert into t1 values(3,4)")
	tk.MustExec("insert into t1 values(5,6)")
	tk.MustExec("insert into t2 values(1,2)")
	tk.MustExec("insert into t2 values(3,4)")
	tk.MustExec("insert into t2 values(5,6)")
	tk.MustExec("insert into t3 values(1,2)")
	tk.MustExec("insert into t3 values(3,4)")
	tk.MustExec("insert into t3 values(5,6)")
	tk.MustExec("analyze table t1")
	tk.MustExec("analyze table t2")
	tk.MustExec("analyze table t3")

	// Create virtual tiflash replica info.
	dom := domain.GetDomain(tk.Se)
	is := dom.InfoSchema()
	db, exists := is.SchemaByName(model.NewCIStr("test"))
	c.Assert(exists, IsTrue)
	for _, tblInfo := range db.Tables {
		if tblInfo.Name.L == "t1" || tblInfo.Name.L == "t2" {
			tblInfo.TiFlashReplica = &model.TiFlashReplicaInfo{
				Count:     1,
				Available: true,
			}
		}
	}

	var input []string
	var output []struct {
		SQL  string
		Plan []string
	}
	s.testData.GetTestCases(c, &input, &output)
	for i, tt := range input {
		s.testData.OnRecord(func() {
			output[i].SQL = tt
			output[i].Plan = s.testData.ConvertRowsToStrings(tk.MustQuery(tt).Rows())
		})
		res := tk.MustQuery(tt)
		res.Check(testkit.Rows(output[i].Plan...))
	}
}

func (s *testIntegrationSerialSuite) TestPushDownToTiFlashWithKeepOrder(c *C) {
	tk := testkit.NewTestKit(c, s.store)
	tk.MustExec("use test")
	tk.MustExec("drop table if exists t")
	tk.MustExec("create table t(a int primary key, b varchar(20))")

	// Create virtual tiflash replica info.
	dom := domain.GetDomain(tk.Se)
	is := dom.InfoSchema()
	db, exists := is.SchemaByName(model.NewCIStr("test"))
	c.Assert(exists, IsTrue)
	for _, tblInfo := range db.Tables {
		if tblInfo.Name.L == "t" {
			tblInfo.TiFlashReplica = &model.TiFlashReplicaInfo{
				Count:     1,
				Available: true,
			}
		}
	}

	tk.MustExec("set @@session.tidb_isolation_read_engines = 'tiflash'")
	tk.MustExec("set @@session.tidb_allow_mpp = 0")
	var input []string
	var output []struct {
		SQL  string
		Plan []string
	}
	s.testData.GetTestCases(c, &input, &output)
	for i, tt := range input {
		s.testData.OnRecord(func() {
			output[i].SQL = tt
			output[i].Plan = s.testData.ConvertRowsToStrings(tk.MustQuery(tt).Rows())
		})
		res := tk.MustQuery(tt)
		res.Check(testkit.Rows(output[i].Plan...))
	}
}

func (s *testIntegrationSerialSuite) TestMPPJoin(c *C) {
	tk := testkit.NewTestKit(c, s.store)
	tk.MustExec("use test")
	tk.MustExec("drop table if exists d1_t")
	tk.MustExec("create table d1_t(d1_k int, value int)")
	tk.MustExec("insert into d1_t values(1,2),(2,3)")
	tk.MustExec("analyze table d1_t")
	tk.MustExec("drop table if exists d2_t")
	tk.MustExec("create table d2_t(d2_k decimal(10,2), value int)")
	tk.MustExec("insert into d2_t values(10.11,2),(10.12,3)")
	tk.MustExec("analyze table d2_t")
	tk.MustExec("drop table if exists d3_t")
	tk.MustExec("create table d3_t(d3_k date, value int)")
	tk.MustExec("insert into d3_t values(date'2010-01-01',2),(date'2010-01-02',3)")
	tk.MustExec("analyze table d3_t")
	tk.MustExec("drop table if exists fact_t")
	tk.MustExec("create table fact_t(d1_k int, d2_k decimal(10,2), d3_k date, col1 int, col2 int, col3 int)")
	tk.MustExec("insert into fact_t values(1,10.11,date'2010-01-01',1,2,3),(1,10.11,date'2010-01-02',1,2,3),(1,10.12,date'2010-01-01',1,2,3),(1,10.12,date'2010-01-02',1,2,3)")
	tk.MustExec("insert into fact_t values(2,10.11,date'2010-01-01',1,2,3),(2,10.11,date'2010-01-02',1,2,3),(2,10.12,date'2010-01-01',1,2,3),(2,10.12,date'2010-01-02',1,2,3)")
	tk.MustExec("analyze table fact_t")

	// Create virtual tiflash replica info.
	dom := domain.GetDomain(tk.Se)
	is := dom.InfoSchema()
	db, exists := is.SchemaByName(model.NewCIStr("test"))
	c.Assert(exists, IsTrue)
	for _, tblInfo := range db.Tables {
		if tblInfo.Name.L == "fact_t" || tblInfo.Name.L == "d1_t" || tblInfo.Name.L == "d2_t" || tblInfo.Name.L == "d3_t" {
			tblInfo.TiFlashReplica = &model.TiFlashReplicaInfo{
				Count:     1,
				Available: true,
			}
		}
	}

	tk.MustExec("set @@session.tidb_isolation_read_engines = 'tiflash'")
	tk.MustExec("set @@session.tidb_allow_mpp = 1")
	var input []string
	var output []struct {
		SQL  string
		Plan []string
	}
	s.testData.GetTestCases(c, &input, &output)
	for i, tt := range input {
		s.testData.OnRecord(func() {
			output[i].SQL = tt
			output[i].Plan = s.testData.ConvertRowsToStrings(tk.MustQuery(tt).Rows())
		})
		res := tk.MustQuery(tt)
		res.Check(testkit.Rows(output[i].Plan...))
	}
}

func (s *testIntegrationSerialSuite) TestMPPOuterJoinBuildSideForBroadcastJoin(c *C) {
	tk := testkit.NewTestKit(c, s.store)
	tk.MustExec("use test")
	tk.MustExec("drop table if exists a")
	tk.MustExec("create table a(id int, value int)")
	tk.MustExec("insert into a values(1,2),(2,3)")
	tk.MustExec("analyze table a")
	tk.MustExec("drop table if exists b")
	tk.MustExec("create table b(id int, value int)")
	tk.MustExec("insert into b values(1,2),(2,3),(3,4)")
	tk.MustExec("analyze table b")
	// Create virtual tiflash replica info.
	dom := domain.GetDomain(tk.Se)
	is := dom.InfoSchema()
	db, exists := is.SchemaByName(model.NewCIStr("test"))
	c.Assert(exists, IsTrue)
	for _, tblInfo := range db.Tables {
		if tblInfo.Name.L == "a" || tblInfo.Name.L == "b" {
			tblInfo.TiFlashReplica = &model.TiFlashReplicaInfo{
				Count:     1,
				Available: true,
			}
		}
	}
	tk.MustExec("set @@session.tidb_isolation_read_engines = 'tiflash'")
	tk.MustExec("set @@session.tidb_opt_mpp_outer_join_fixed_build_side = 0")
	tk.MustExec("set @@session.tidb_broadcast_join_threshold_size = 10000")
	tk.MustExec("set @@session.tidb_broadcast_join_threshold_count = 10000")
	var input []string
	var output []struct {
		SQL  string
		Plan []string
	}
	s.testData.GetTestCases(c, &input, &output)
	for i, tt := range input {
		s.testData.OnRecord(func() {
			output[i].SQL = tt
			output[i].Plan = s.testData.ConvertRowsToStrings(tk.MustQuery(tt).Rows())
		})
		res := tk.MustQuery(tt)
		res.Check(testkit.Rows(output[i].Plan...))
	}
}

func (s *testIntegrationSerialSuite) TestMPPOuterJoinBuildSideForShuffleJoinWithFixedBuildSide(c *C) {
	tk := testkit.NewTestKit(c, s.store)
	tk.MustExec("use test")
	tk.MustExec("drop table if exists a")
	tk.MustExec("create table a(id int, value int)")
	tk.MustExec("insert into a values(1,2),(2,3)")
	tk.MustExec("analyze table a")
	tk.MustExec("drop table if exists b")
	tk.MustExec("create table b(id int, value int)")
	tk.MustExec("insert into b values(1,2),(2,3),(3,4)")
	tk.MustExec("analyze table b")
	// Create virtual tiflash replica info.
	dom := domain.GetDomain(tk.Se)
	is := dom.InfoSchema()
	db, exists := is.SchemaByName(model.NewCIStr("test"))
	c.Assert(exists, IsTrue)
	for _, tblInfo := range db.Tables {
		if tblInfo.Name.L == "a" || tblInfo.Name.L == "b" {
			tblInfo.TiFlashReplica = &model.TiFlashReplicaInfo{
				Count:     1,
				Available: true,
			}
		}
	}
	tk.MustExec("set @@session.tidb_isolation_read_engines = 'tiflash'")
	tk.MustExec("set @@session.tidb_opt_mpp_outer_join_fixed_build_side = 1")
	tk.MustExec("set @@session.tidb_broadcast_join_threshold_size = 0")
	tk.MustExec("set @@session.tidb_broadcast_join_threshold_count = 0")
	var input []string
	var output []struct {
		SQL  string
		Plan []string
	}
	s.testData.GetTestCases(c, &input, &output)
	for i, tt := range input {
		s.testData.OnRecord(func() {
			output[i].SQL = tt
			output[i].Plan = s.testData.ConvertRowsToStrings(tk.MustQuery(tt).Rows())
		})
		res := tk.MustQuery(tt)
		res.Check(testkit.Rows(output[i].Plan...))
	}
}

func (s *testIntegrationSerialSuite) TestMPPOuterJoinBuildSideForShuffleJoin(c *C) {
	tk := testkit.NewTestKit(c, s.store)
	tk.MustExec("use test")
	tk.MustExec("drop table if exists a")
	tk.MustExec("create table a(id int, value int)")
	tk.MustExec("insert into a values(1,2),(2,3)")
	tk.MustExec("analyze table a")
	tk.MustExec("drop table if exists b")
	tk.MustExec("create table b(id int, value int)")
	tk.MustExec("insert into b values(1,2),(2,3),(3,4)")
	tk.MustExec("analyze table b")
	// Create virtual tiflash replica info.
	dom := domain.GetDomain(tk.Se)
	is := dom.InfoSchema()
	db, exists := is.SchemaByName(model.NewCIStr("test"))
	c.Assert(exists, IsTrue)
	for _, tblInfo := range db.Tables {
		if tblInfo.Name.L == "a" || tblInfo.Name.L == "b" {
			tblInfo.TiFlashReplica = &model.TiFlashReplicaInfo{
				Count:     1,
				Available: true,
			}
		}
	}
	tk.MustExec("set @@session.tidb_isolation_read_engines = 'tiflash'")
	tk.MustExec("set @@session.tidb_opt_mpp_outer_join_fixed_build_side = 0")
	tk.MustExec("set @@session.tidb_broadcast_join_threshold_size = 0")
	tk.MustExec("set @@session.tidb_broadcast_join_threshold_count = 0")
	var input []string
	var output []struct {
		SQL  string
		Plan []string
	}
	s.testData.GetTestCases(c, &input, &output)
	for i, tt := range input {
		s.testData.OnRecord(func() {
			output[i].SQL = tt
			output[i].Plan = s.testData.ConvertRowsToStrings(tk.MustQuery(tt).Rows())
		})
		res := tk.MustQuery(tt)
		res.Check(testkit.Rows(output[i].Plan...))
	}
}

func (s *testIntegrationSerialSuite) TestMPPShuffledJoin(c *C) {
	tk := testkit.NewTestKit(c, s.store)
	tk.MustExec("use test")
	tk.MustExec("drop table if exists d1_t")
	tk.MustExec("create table d1_t(d1_k int, value int)")
	tk.MustExec("insert into d1_t values(1,2),(2,3)")
	tk.MustExec("insert into d1_t values(1,2),(2,3)")
	tk.MustExec("analyze table d1_t")
	tk.MustExec("drop table if exists d2_t")
	tk.MustExec("create table d2_t(d2_k decimal(10,2), value int)")
	tk.MustExec("insert into d2_t values(10.11,2),(10.12,3)")
	tk.MustExec("insert into d2_t values(10.11,2),(10.12,3)")
	tk.MustExec("analyze table d2_t")
	tk.MustExec("drop table if exists d3_t")
	tk.MustExec("create table d3_t(d3_k date, value int)")
	tk.MustExec("insert into d3_t values(date'2010-01-01',2),(date'2010-01-02',3)")
	tk.MustExec("insert into d3_t values(date'2010-01-01',2),(date'2010-01-02',3)")
	tk.MustExec("analyze table d3_t")
	tk.MustExec("drop table if exists fact_t")
	tk.MustExec("create table fact_t(d1_k int, d2_k decimal(10,2), d3_k date, col1 int, col2 int, col3 int)")
	tk.MustExec("insert into fact_t values(1,10.11,date'2010-01-01',1,2,3),(1,10.11,date'2010-01-02',1,2,3),(1,10.12,date'2010-01-01',1,2,3),(1,10.12,date'2010-01-02',1,2,3)")
	tk.MustExec("insert into fact_t values(2,10.11,date'2010-01-01',1,2,3),(2,10.11,date'2010-01-02',1,2,3),(2,10.12,date'2010-01-01',1,2,3),(2,10.12,date'2010-01-02',1,2,3)")
	tk.MustExec("insert into fact_t values(2,10.11,date'2010-01-01',1,2,3),(2,10.11,date'2010-01-02',1,2,3),(2,10.12,date'2010-01-01',1,2,3),(2,10.12,date'2010-01-02',1,2,3)")
	tk.MustExec("insert into fact_t values(2,10.11,date'2010-01-01',1,2,3),(2,10.11,date'2010-01-02',1,2,3),(2,10.12,date'2010-01-01',1,2,3),(2,10.12,date'2010-01-02',1,2,3)")
	tk.MustExec("analyze table fact_t")

	// Create virtual tiflash replica info.
	dom := domain.GetDomain(tk.Se)
	is := dom.InfoSchema()
	db, exists := is.SchemaByName(model.NewCIStr("test"))
	c.Assert(exists, IsTrue)
	for _, tblInfo := range db.Tables {
		if tblInfo.Name.L == "fact_t" || tblInfo.Name.L == "d1_t" || tblInfo.Name.L == "d2_t" || tblInfo.Name.L == "d3_t" {
			tblInfo.TiFlashReplica = &model.TiFlashReplicaInfo{
				Count:     1,
				Available: true,
			}
		}
	}

	tk.MustExec("set @@session.tidb_isolation_read_engines = 'tiflash'")
	tk.MustExec("set @@session.tidb_allow_mpp = 1")
	tk.MustExec("set @@session.tidb_broadcast_join_threshold_size = 1")
	tk.MustExec("set @@session.tidb_broadcast_join_threshold_count = 1")
	var input []string
	var output []struct {
		SQL  string
		Plan []string
	}
	s.testData.GetTestCases(c, &input, &output)
	for i, tt := range input {
		s.testData.OnRecord(func() {
			output[i].SQL = tt
			output[i].Plan = s.testData.ConvertRowsToStrings(tk.MustQuery(tt).Rows())
		})
		res := tk.MustQuery(tt)
		res.Check(testkit.Rows(output[i].Plan...))
	}
}

func (s *testIntegrationSerialSuite) TestMPPJoinWithCanNotFoundColumnInSchemaColumnsError(c *C) {
	tk := testkit.NewTestKit(c, s.store)
	tk.MustExec("use test")
	tk.MustExec("drop table if exists t1")
	tk.MustExec("create table t1(id int, v1 decimal(20,2), v2 decimal(20,2))")
	tk.MustExec("create table t2(id int, v1 decimal(10,2), v2 decimal(10,2))")
	tk.MustExec("create table t3(id int, v1 decimal(10,2), v2 decimal(10,2))")
	tk.MustExec("insert into t1 values(1,1,1),(2,2,2)")
	tk.MustExec("insert into t2 values(1,1,1),(2,2,2),(3,3,3),(4,4,4),(5,5,5),(6,6,6),(7,7,7),(8,8,8)")
	tk.MustExec("insert into t3 values(1,1,1)")
	tk.MustExec("analyze table t1")
	tk.MustExec("analyze table t2")
	tk.MustExec("analyze table t3")

	dom := domain.GetDomain(tk.Se)
	is := dom.InfoSchema()
	db, exists := is.SchemaByName(model.NewCIStr("test"))
	c.Assert(exists, IsTrue)
	for _, tblInfo := range db.Tables {
		if tblInfo.Name.L == "t1" || tblInfo.Name.L == "t2" || tblInfo.Name.L == "t3" {
			tblInfo.TiFlashReplica = &model.TiFlashReplicaInfo{
				Count:     1,
				Available: true,
			}
		}
	}

	tk.MustExec("set @@session.tidb_isolation_read_engines = 'tiflash'")
	tk.MustExec("set @@session.tidb_enforce_mpp = 1")
	tk.MustExec("set @@session.tidb_broadcast_join_threshold_size = 0")
	tk.MustExec("set @@session.tidb_broadcast_join_threshold_count = 0")
	tk.MustExec("set @@session.tidb_opt_mpp_outer_join_fixed_build_side = 0")

	var input []string
	var output []struct {
		SQL  string
		Plan []string
	}
	s.testData.GetTestCases(c, &input, &output)
	for i, tt := range input {
		s.testData.OnRecord(func() {
			output[i].SQL = tt
			output[i].Plan = s.testData.ConvertRowsToStrings(tk.MustQuery(tt).Rows())
		})
		res := tk.MustQuery(tt)
		res.Check(testkit.Rows(output[i].Plan...))
	}
}

func (s *testIntegrationSerialSuite) TestJoinNotSupportedByTiFlash(c *C) {
	tk := testkit.NewTestKit(c, s.store)
	tk.MustExec("use test")
	tk.MustExec("drop table if exists table_1")
	tk.MustExec("create table table_1(id int not null, bit_col bit(2) not null, datetime_col datetime not null)")
	tk.MustExec("insert into table_1 values(1,b'1','2020-01-01 00:00:00'),(2,b'0','2020-01-01 00:00:00')")
	tk.MustExec("analyze table table_1")

	// Create virtual tiflash replica info.
	dom := domain.GetDomain(tk.Se)
	is := dom.InfoSchema()
	db, exists := is.SchemaByName(model.NewCIStr("test"))
	c.Assert(exists, IsTrue)
	for _, tblInfo := range db.Tables {
		if tblInfo.Name.L == "table_1" {
			tblInfo.TiFlashReplica = &model.TiFlashReplicaInfo{
				Count:     1,
				Available: true,
			}
		}
	}

	tk.MustExec("set @@session.tidb_isolation_read_engines = 'tiflash'")
	tk.MustExec("set @@session.tidb_allow_mpp = 1")
	var input []string
	var output []struct {
		SQL  string
		Plan []string
	}
	s.testData.GetTestCases(c, &input, &output)
	for i, tt := range input {
		s.testData.OnRecord(func() {
			output[i].SQL = tt
			output[i].Plan = s.testData.ConvertRowsToStrings(tk.MustQuery(tt).Rows())
		})
		res := tk.MustQuery(tt)
		res.Check(testkit.Rows(output[i].Plan...))
	}

	tk.MustExec("set @@session.tidb_broadcast_join_threshold_size = 1")
	tk.MustExec("set @@session.tidb_broadcast_join_threshold_count = 1")
	s.testData.GetTestCases(c, &input, &output)
	for i, tt := range input {
		s.testData.OnRecord(func() {
			output[i].SQL = tt
			output[i].Plan = s.testData.ConvertRowsToStrings(tk.MustQuery(tt).Rows())
		})
		res := tk.MustQuery(tt)
		res.Check(testkit.Rows(output[i].Plan...))
	}

	tk.MustExec("set @@session.tidb_allow_mpp = 0")
	tk.MustExec("set @@session.tidb_isolation_read_engines = 'tiflash'")
	tk.MustExec("set @@session.tidb_allow_batch_cop = 1")
	tk.MustExec("set @@session.tidb_opt_broadcast_join = 1")
	// make cbo force choose broadcast join since sql hint does not work for semi/anti-semi join
	tk.MustExec("set @@session.tidb_opt_cpu_factor=10000000;")
	s.testData.GetTestCases(c, &input, &output)
	for i, tt := range input {
		s.testData.OnRecord(func() {
			output[i].SQL = tt
			output[i].Plan = s.testData.ConvertRowsToStrings(tk.MustQuery(tt).Rows())
		})
		res := tk.MustQuery(tt)
		res.Check(testkit.Rows(output[i].Plan...))
	}
}

func (s *testIntegrationSerialSuite) TestMPPWithHashExchangeUnderNewCollation(c *C) {
	defer collate.SetNewCollationEnabledForTest(false)
	collate.SetNewCollationEnabledForTest(true)
	tk := testkit.NewTestKit(c, s.store)
	tk.MustExec("use test")
	tk.MustExec("drop table if exists table_1")
	tk.MustExec("create table table_1(id int not null, value char(10)) CHARACTER SET utf8mb4 COLLATE utf8mb4_general_ci;")
	tk.MustExec("insert into table_1 values(1,'1'),(2,'2')")
	tk.MustExec("drop table if exists table_2")
	tk.MustExec("create table table_2(id int not null, value char(10)) CHARACTER SET utf8mb4 COLLATE utf8mb4_bin;")
	tk.MustExec("insert into table_2 values(1,'1'),(2,'2')")
	tk.MustExec("analyze table table_1")
	tk.MustExec("analyze table table_2")

	// Create virtual tiflash replica info.
	dom := domain.GetDomain(tk.Se)
	is := dom.InfoSchema()
	db, exists := is.SchemaByName(model.NewCIStr("test"))
	c.Assert(exists, IsTrue)
	for _, tblInfo := range db.Tables {
		if tblInfo.Name.L == "table_1" || tblInfo.Name.L == "table_2" {
			tblInfo.TiFlashReplica = &model.TiFlashReplicaInfo{
				Count:     1,
				Available: true,
			}
		}
	}

	tk.MustExec("set @@session.tidb_isolation_read_engines = 'tiflash'")
	tk.MustExec("set @@session.tidb_allow_mpp = 1")
	tk.MustExec("set @@session.tidb_opt_broadcast_join = 0")
	tk.MustExec("set @@session.tidb_broadcast_join_threshold_count = 0")
	tk.MustExec("set @@session.tidb_broadcast_join_threshold_size = 0")
	tk.MustExec("set @@session.tidb_hash_exchange_with_new_collation = 1")
	var input []string
	var output []struct {
		SQL  string
		Plan []string
	}
	s.testData.GetTestCases(c, &input, &output)
	for i, tt := range input {
		s.testData.OnRecord(func() {
			output[i].SQL = tt
			output[i].Plan = s.testData.ConvertRowsToStrings(tk.MustQuery(tt).Rows())
		})
		res := tk.MustQuery(tt)
		res.Check(testkit.Rows(output[i].Plan...))
	}
}

func (s *testIntegrationSerialSuite) TestMPPWithBroadcastExchangeUnderNewCollation(c *C) {
	defer collate.SetNewCollationEnabledForTest(false)
	tk := testkit.NewTestKit(c, s.store)
	tk.MustExec("use test")
	tk.MustExec("drop table if exists table_1")
	tk.MustExec("create table table_1(id int not null, value char(10))")
	tk.MustExec("insert into table_1 values(1,'1'),(2,'2')")
	tk.MustExec("analyze table table_1")

	// Create virtual tiflash replica info.
	dom := domain.GetDomain(tk.Se)
	is := dom.InfoSchema()
	db, exists := is.SchemaByName(model.NewCIStr("test"))
	c.Assert(exists, IsTrue)
	for _, tblInfo := range db.Tables {
		if tblInfo.Name.L == "table_1" {
			tblInfo.TiFlashReplica = &model.TiFlashReplicaInfo{
				Count:     1,
				Available: true,
			}
		}
	}

	collate.SetNewCollationEnabledForTest(true)
	tk.MustExec("set @@session.tidb_isolation_read_engines = 'tiflash'")
	tk.MustExec("set @@session.tidb_allow_mpp = 1")
	var input []string
	var output []struct {
		SQL  string
		Plan []string
	}
	s.testData.GetTestCases(c, &input, &output)
	for i, tt := range input {
		s.testData.OnRecord(func() {
			output[i].SQL = tt
			output[i].Plan = s.testData.ConvertRowsToStrings(tk.MustQuery(tt).Rows())
		})
		res := tk.MustQuery(tt)
		res.Check(testkit.Rows(output[i].Plan...))
	}
}

func (s *testIntegrationSerialSuite) TestPartitionTableDynamicModeUnderNewCollation(c *C) {
	collate.SetNewCollationEnabledForTest(true)
	defer collate.SetNewCollationEnabledForTest(false)
	tk := testkit.NewTestKitWithInit(c, s.store)
	tk.MustExec("create database test_new_collation")
	tk.MustExec("use test_new_collation")
	tk.MustExec("set @@tidb_partition_prune_mode = 'dynamic'")

	// hash + range partition
	tk.MustExec(`CREATE TABLE thash (a int, c varchar(20) charset utf8mb4 collate utf8mb4_general_ci, key(a)) partition by hash(a) partitions 4`)
	tk.MustExec(`CREATE TABLE trange (a int, c varchar(20) charset utf8mb4 collate utf8mb4_general_ci, key(a)) partition by range(a) (
						partition p0 values less than (10),
						partition p1 values less than (20),
						partition p2 values less than (30),
						partition p3 values less than (40))`)
	tk.MustExec(`insert into thash values (1, 'a'), (1, 'A'), (11, 'a'), (11, 'A'), (21, 'a'), (21, 'A'), (31, 'a'), (31, 'A')`)
	tk.MustExec(`insert into trange values (1, 'a'), (1, 'A'), (11, 'a'), (11, 'A'), (21, 'a'), (21, 'A'), (31, 'a'), (31, 'A')`)
	tk.MustQuery(`select * from thash use index(a) where a in (1, 11, 31) and c='a'`).Sort().Check(testkit.Rows("1 A", "1 a", "11 A", "11 a", "31 A", "31 a"))
	tk.MustQuery(`select * from thash ignore index(a) where a in (1, 11, 31) and c='a'`).Sort().Check(testkit.Rows("1 A", "1 a", "11 A", "11 a", "31 A", "31 a"))
	tk.MustQuery(`select * from trange use index(a) where a in (1, 11, 31) and c='a'`).Sort().Check(testkit.Rows("1 A", "1 a", "11 A", "11 a", "31 A", "31 a"))
	tk.MustQuery(`select * from trange ignore index(a) where a in (1, 11, 31) and c='a'`).Sort().Check(testkit.Rows("1 A", "1 a", "11 A", "11 a", "31 A", "31 a"))

	// range partition and partitioned by utf8mb4_general_ci
	tk.MustExec(`create table strrange(a varchar(10) charset utf8mb4 collate utf8mb4_general_ci, b int) partition by range columns(a) (
						partition p0 values less than ('a'),
						partition p1 values less than ('k'),
						partition p2 values less than ('z'))`)
	tk.MustExec("insert into strrange values ('a', 1), ('A', 1), ('y', 1), ('Y', 1), ('q', 1)")
	tk.MustQuery("select * from strrange where a in ('a', 'y')").Sort().Check(testkit.Rows("A 1", "Y 1", "a 1", "y 1"))

	// list partition and partitioned by utf8mb4_general_ci
	tk.MustExec(`create table strlist(a varchar(10) charset utf8mb4 collate utf8mb4_general_ci, b int) partition by list(a) (
						partition p0 values in ('a', 'b'),
						partition p1 values in ('c', 'd'),
						partition p2 values in ('e', 'f'))`)
	tk.MustExec("insert into strlist values ('a', 1), ('A', 1), ('d', 1), ('D', 1), ('e', 1)")
	tk.MustQuery(`select * from strlist where a='a'`).Sort().Check(testkit.Rows("A 1", "a 1"))
	tk.MustQuery(`select * from strlist where a in ('D', 'e')`).Sort().Check(testkit.Rows("D 1", "d 1", "e 1"))
}

func (s *testIntegrationSerialSuite) TestMPPAvgRewrite(c *C) {
	defer collate.SetNewCollationEnabledForTest(false)
	tk := testkit.NewTestKit(c, s.store)
	tk.MustExec("use test")
	tk.MustExec("drop table if exists table_1")
	tk.MustExec("create table table_1(id int not null, value decimal(10,2))")
	tk.MustExec("insert into table_1 values(1,1),(2,2)")
	tk.MustExec("analyze table table_1")

	// Create virtual tiflash replica info.
	dom := domain.GetDomain(tk.Se)
	is := dom.InfoSchema()
	db, exists := is.SchemaByName(model.NewCIStr("test"))
	c.Assert(exists, IsTrue)
	for _, tblInfo := range db.Tables {
		if tblInfo.Name.L == "table_1" {
			tblInfo.TiFlashReplica = &model.TiFlashReplicaInfo{
				Count:     1,
				Available: true,
			}
		}
	}

	collate.SetNewCollationEnabledForTest(true)
	tk.MustExec("set @@session.tidb_isolation_read_engines = 'tiflash'")
	tk.MustExec("set @@session.tidb_allow_mpp = 1")
	var input []string
	var output []struct {
		SQL  string
		Plan []string
	}
	s.testData.GetTestCases(c, &input, &output)
	for i, tt := range input {
		s.testData.OnRecord(func() {
			output[i].SQL = tt
			output[i].Plan = s.testData.ConvertRowsToStrings(tk.MustQuery(tt).Rows())
		})
		res := tk.MustQuery(tt)
		res.Check(testkit.Rows(output[i].Plan...))
	}
}

func (s *testIntegrationSerialSuite) TestAggPushDownEngine(c *C) {
	tk := testkit.NewTestKit(c, s.store)
	tk.MustExec("use test")
	tk.MustExec("drop table if exists t")
	tk.MustExec("create table t(a int primary key, b varchar(20))")

	// Create virtual tiflash replica info.
	dom := domain.GetDomain(tk.Se)
	is := dom.InfoSchema()
	db, exists := is.SchemaByName(model.NewCIStr("test"))
	c.Assert(exists, IsTrue)
	for _, tblInfo := range db.Tables {
		if tblInfo.Name.L == "t" {
			tblInfo.TiFlashReplica = &model.TiFlashReplicaInfo{
				Count:     1,
				Available: true,
			}
		}
	}

	tk.MustExec("set @@session.tidb_isolation_read_engines = 'tiflash'")

	tk.MustQuery("desc select approx_count_distinct(a) from t").Check(testkit.Rows(
		"HashAgg_11 1.00 root  funcs:approx_count_distinct(Column#4)->Column#3",
		"└─TableReader_12 1.00 root  data:HashAgg_6",
		"  └─HashAgg_6 1.00 batchCop[tiflash]  funcs:approx_count_distinct(test.t.a)->Column#4",
		"    └─TableFullScan_10 10000.00 batchCop[tiflash] table:t keep order:false, stats:pseudo"))

	tk.MustExec("set @@session.tidb_isolation_read_engines = 'tikv'")

	tk.MustQuery("desc select approx_count_distinct(a) from t").Check(testkit.Rows(
		"HashAgg_5 1.00 root  funcs:approx_count_distinct(test.t.a)->Column#3",
		"└─TableReader_11 10000.00 root  data:TableFullScan_10",
		"  └─TableFullScan_10 10000.00 cop[tikv] table:t keep order:false, stats:pseudo"))
}

func (s *testIntegrationSerialSuite) TestIssue15110(c *C) {
	tk := testkit.NewTestKit(c, s.store)
	tk.MustExec("use test")
	tk.MustExec("drop table if exists crm_rd_150m")
	tk.MustExec(`CREATE TABLE crm_rd_150m (
	product varchar(256) DEFAULT NULL,
		uks varchar(16) DEFAULT NULL,
		brand varchar(256) DEFAULT NULL,
		cin varchar(16) DEFAULT NULL,
		created_date timestamp NULL DEFAULT NULL,
		quantity int(11) DEFAULT NULL,
		amount decimal(11,0) DEFAULT NULL,
		pl_date timestamp NULL DEFAULT NULL,
		customer_first_date timestamp NULL DEFAULT NULL,
		recent_date timestamp NULL DEFAULT NULL
	) ENGINE=InnoDB DEFAULT CHARSET=utf8 COLLATE=utf8_bin;`)

	// Create virtual tiflash replica info.
	dom := domain.GetDomain(tk.Se)
	is := dom.InfoSchema()
	db, exists := is.SchemaByName(model.NewCIStr("test"))
	c.Assert(exists, IsTrue)
	for _, tblInfo := range db.Tables {
		if tblInfo.Name.L == "crm_rd_150m" {
			tblInfo.TiFlashReplica = &model.TiFlashReplicaInfo{
				Count:     1,
				Available: true,
			}
		}
	}

	tk.MustExec("set @@session.tidb_isolation_read_engines = 'tiflash'")
	tk.MustExec("explain format = 'brief' SELECT count(*) FROM crm_rd_150m dataset_48 WHERE (CASE WHEN (month(dataset_48.customer_first_date)) <= 30 THEN '新客' ELSE NULL END) IS NOT NULL;")
}

func (s *testIntegrationSerialSuite) TestReadFromStorageHint(c *C) {
	tk := testkit.NewTestKit(c, s.store)

	tk.MustExec("use test")
	tk.MustExec("drop table if exists t, tt, ttt")
	tk.MustExec("set session tidb_allow_mpp=OFF")
	tk.MustExec("create table t(a int, b int, index ia(a))")
	tk.MustExec("create table tt(a int, b int, primary key(a))")
	tk.MustExec("create table ttt(a int, primary key (a desc))")

	// Create virtual tiflash replica info.
	dom := domain.GetDomain(tk.Se)
	is := dom.InfoSchema()
	db, exists := is.SchemaByName(model.NewCIStr("test"))
	c.Assert(exists, IsTrue)
	for _, tblInfo := range db.Tables {
		tblInfo.TiFlashReplica = &model.TiFlashReplicaInfo{
			Count:     1,
			Available: true,
		}
	}

	var input []string
	var output []struct {
		SQL  string
		Plan []string
		Warn []string
	}
	s.testData.GetTestCases(c, &input, &output)
	for i, tt := range input {
		s.testData.OnRecord(func() {
			output[i].SQL = tt
			output[i].Plan = s.testData.ConvertRowsToStrings(tk.MustQuery(tt).Rows())
			output[i].Warn = s.testData.ConvertSQLWarnToStrings(tk.Se.GetSessionVars().StmtCtx.GetWarnings())
		})
		res := tk.MustQuery(tt)
		res.Check(testkit.Rows(output[i].Plan...))
		c.Assert(s.testData.ConvertSQLWarnToStrings(tk.Se.GetSessionVars().StmtCtx.GetWarnings()), DeepEquals, output[i].Warn)
	}
}

func (s *testIntegrationSerialSuite) TestReadFromStorageHintAndIsolationRead(c *C) {
	tk := testkit.NewTestKit(c, s.store)

	tk.MustExec("use test")
	tk.MustExec("drop table if exists t, tt, ttt")
	tk.MustExec("create table t(a int, b int, index ia(a))")
	tk.MustExec("set @@session.tidb_isolation_read_engines=\"tikv\"")

	// Create virtual tiflash replica info.
	dom := domain.GetDomain(tk.Se)
	is := dom.InfoSchema()
	db, exists := is.SchemaByName(model.NewCIStr("test"))
	c.Assert(exists, IsTrue)
	for _, tblInfo := range db.Tables {
		tblInfo.TiFlashReplica = &model.TiFlashReplicaInfo{
			Count:     1,
			Available: true,
		}
	}

	var input []string
	var output []struct {
		SQL  string
		Plan []string
		Warn []string
	}
	s.testData.GetTestCases(c, &input, &output)
	for i, tt := range input {
		tk.Se.GetSessionVars().StmtCtx.SetWarnings(nil)
		s.testData.OnRecord(func() {
			output[i].SQL = tt
			output[i].Plan = s.testData.ConvertRowsToStrings(tk.MustQuery(tt).Rows())
			output[i].Warn = s.testData.ConvertSQLWarnToStrings(tk.Se.GetSessionVars().StmtCtx.GetWarnings())
		})
		res := tk.MustQuery(tt)
		res.Check(testkit.Rows(output[i].Plan...))
		c.Assert(s.testData.ConvertSQLWarnToStrings(tk.Se.GetSessionVars().StmtCtx.GetWarnings()), DeepEquals, output[i].Warn)
	}
}

func (s *testIntegrationSerialSuite) TestIsolationReadTiFlashNotChoosePointGet(c *C) {
	tk := testkit.NewTestKit(c, s.store)

	tk.MustExec("use test")
	tk.MustExec("drop table if exists t")
	tk.MustExec("create table t(a int, b int, primary key (a))")

	// Create virtual tiflash replica info.
	dom := domain.GetDomain(tk.Se)
	is := dom.InfoSchema()
	db, exists := is.SchemaByName(model.NewCIStr("test"))
	c.Assert(exists, IsTrue)
	for _, tblInfo := range db.Tables {
		tblInfo.TiFlashReplica = &model.TiFlashReplicaInfo{
			Count:     1,
			Available: true,
		}
	}

	tk.MustExec("set @@session.tidb_isolation_read_engines=\"tiflash\"")
	var input []string
	var output []struct {
		SQL    string
		Result []string
	}
	s.testData.GetTestCases(c, &input, &output)
	for i, tt := range input {
		s.testData.OnRecord(func() {
			output[i].SQL = tt
			output[i].Result = s.testData.ConvertRowsToStrings(tk.MustQuery(tt).Rows())
		})
		tk.MustQuery(tt).Check(testkit.Rows(output[i].Result...))
	}
}

func (s *testIntegrationSerialSuite) TestIsolationReadTiFlashUseIndexHint(c *C) {
	tk := testkit.NewTestKit(c, s.store)

	tk.MustExec("use test")
	tk.MustExec("drop table if exists t")
	tk.MustExec("create table t(a int, index idx(a));")

	// Create virtual tiflash replica info.
	dom := domain.GetDomain(tk.Se)
	is := dom.InfoSchema()
	db, exists := is.SchemaByName(model.NewCIStr("test"))
	c.Assert(exists, IsTrue)
	for _, tblInfo := range db.Tables {
		tblInfo.TiFlashReplica = &model.TiFlashReplicaInfo{
			Count:     1,
			Available: true,
		}
	}

	tk.MustExec("set @@session.tidb_isolation_read_engines=\"tiflash\"")
	var input []string
	var output []struct {
		SQL  string
		Plan []string
		Warn []string
	}
	s.testData.GetTestCases(c, &input, &output)
	for i, tt := range input {
		s.testData.OnRecord(func() {
			output[i].SQL = tt
			output[i].Plan = s.testData.ConvertRowsToStrings(tk.MustQuery(tt).Rows())
			output[i].Warn = s.testData.ConvertSQLWarnToStrings(tk.Se.GetSessionVars().StmtCtx.GetWarnings())
		})
		res := tk.MustQuery(tt)
		res.Check(testkit.Rows(output[i].Plan...))
		c.Assert(s.testData.ConvertSQLWarnToStrings(tk.Se.GetSessionVars().StmtCtx.GetWarnings()), DeepEquals, output[i].Warn)
	}
}

func (s *testIntegrationSerialSuite) TestIsolationReadDoNotFilterSystemDB(c *C) {
	tk := testkit.NewTestKit(c, s.store)

	tk.MustExec("use test")
	tk.MustExec("set @@tidb_isolation_read_engines = \"tiflash\"")
	var input []string
	var output []struct {
		SQL  string
		Plan []string
	}
	s.testData.GetTestCases(c, &input, &output)
	for i, tt := range input {
		s.testData.OnRecord(func() {
			output[i].SQL = tt
			output[i].Plan = s.testData.ConvertRowsToStrings(tk.MustQuery(tt).Rows())
		})
		res := tk.MustQuery(tt)
		res.Check(testkit.Rows(output[i].Plan...))
	}
}

func (s *testIntegrationSuite) TestPartitionTableStats(c *C) {
	tk := testkit.NewTestKit(c, s.store)
	{
		tk.MustExec(`set @@tidb_partition_prune_mode='` + string(variable.Static) + `'`)
		tk.MustExec("use test")
		tk.MustExec(`set tidb_opt_limit_push_down_threshold=0`)
		tk.MustExec("drop table if exists t")
		tk.MustExec("create table t(a int, b int)partition by range columns(a)(partition p0 values less than (10), partition p1 values less than(20), partition p2 values less than(30));")
		tk.MustExec("insert into t values(21, 1), (22, 2), (23, 3), (24, 4), (15, 5)")
		tk.MustExec("analyze table t")

		var input []string
		var output []struct {
			SQL    string
			Result []string
		}
		s.testData.GetTestCases(c, &input, &output)
		for i, tt := range input {
			s.testData.OnRecord(func() {
				output[i].SQL = tt
				output[i].Result = s.testData.ConvertRowsToStrings(tk.MustQuery(tt).Rows())
			})
			tk.MustQuery(tt).Check(testkit.Rows(output[i].Result...))
		}
	}
}

func (s *testIntegrationSuite) TestPartitionPruningForInExpr(c *C) {
	tk := testkit.NewTestKit(c, s.store)

	tk.MustExec("use test")
	tk.MustExec("drop table if exists t")
	tk.MustExec("create table t(a int(11) not null, b int) partition by range (a) (partition p0 values less than (4), partition p1 values less than(10), partition p2 values less than maxvalue);")
	tk.MustExec("insert into t values (1, 1),(10, 10),(11, 11)")

	var input []string
	var output []struct {
		SQL  string
		Plan []string
	}
	s.testData.GetTestCases(c, &input, &output)
	for i, tt := range input {
		s.testData.OnRecord(func() {
			output[i].SQL = tt
			output[i].Plan = s.testData.ConvertRowsToStrings(tk.MustQuery(tt).Rows())
		})
		tk.MustQuery(tt).Check(testkit.Rows(output[i].Plan...))
	}
}

func (s *testIntegrationSerialSuite) TestPartitionPruningWithDateType(c *C) {
	tk := testkit.NewTestKit(c, s.store)

	tk.MustExec("use test")
	tk.MustExec("drop table if exists t")
	tk.MustExec("create table t(a datetime) partition by range columns (a) (partition p1 values less than ('20000101'), partition p2 values less than ('2000-10-01'));")
	tk.MustExec("insert into t values ('20000201'), ('19000101');")

	// cannot get the statistical information immediately
	// tk.MustQuery(`SELECT PARTITION_NAME,TABLE_ROWS FROM INFORMATION_SCHEMA.PARTITIONS WHERE TABLE_NAME = 't';`).Check(testkit.Rows("p1 1", "p2 1"))
	str := tk.MustQuery(`desc select * from t where a < '2000-01-01';`).Rows()[0][3].(string)
	c.Assert(strings.Contains(str, "partition:p1"), IsTrue)
}

func (s *testIntegrationSuite) TestPartitionPruningForEQ(c *C) {
	tk := testkit.NewTestKit(c, s.store)
	tk.MustExec("use test")

	tk.MustExec("drop table if exists t")
	tk.MustExec("create table t(a datetime, b int) partition by range(weekday(a)) (partition p0 values less than(10), partition p1 values less than (100))")

	is := tk.Se.GetInfoSchema().(infoschema.InfoSchema)
	tbl, err := is.TableByName(model.NewCIStr("test"), model.NewCIStr("t"))
	c.Assert(err, IsNil)
	pt := tbl.(table.PartitionedTable)
	query, err := expression.ParseSimpleExprWithTableInfo(tk.Se, "a = '2020-01-01 00:00:00'", tbl.Meta())
	c.Assert(err, IsNil)
	dbName := model.NewCIStr(tk.Se.GetSessionVars().CurrentDB)
	columns, names, err := expression.ColumnInfos2ColumnsAndNames(tk.Se, dbName, tbl.Meta().Name, tbl.Meta().Cols(), tbl.Meta())
	c.Assert(err, IsNil)
	// Even the partition is not monotonous, EQ condition should be prune!
	// select * from t where a = '2020-01-01 00:00:00'
	res, err := core.PartitionPruning(tk.Se, pt, []expression.Expression{query}, nil, columns, names)
	c.Assert(err, IsNil)
	c.Assert(res, HasLen, 1)
	c.Assert(res[0], Equals, 0)
}

func (s *testIntegrationSuite) TestErrNoDB(c *C) {
	tk := testkit.NewTestKit(c, s.store)
	tk.MustExec("create user test")
	_, err := tk.Exec("grant select on test1111 to test@'%'")
	c.Assert(errors.Cause(err), Equals, core.ErrNoDB)
	_, err = tk.Exec("grant select on * to test@'%'")
	c.Assert(errors.Cause(err), Equals, core.ErrNoDB)
	_, err = tk.Exec("revoke select on * from test@'%'")
	c.Assert(errors.Cause(err), Equals, core.ErrNoDB)
	tk.MustExec("use test")
	tk.MustExec("create table test1111 (id int)")
	tk.MustExec("grant select on test1111 to test@'%'")
}

func (s *testIntegrationSuite) TestMaxMinEliminate(c *C) {
	tk := testkit.NewTestKit(c, s.store)

	tk.MustExec("use test")
	tk.MustExec("drop table if exists t")
	tk.MustExec("create table t(a int primary key)")
	tk.Se.GetSessionVars().EnableClusteredIndex = variable.ClusteredIndexDefModeOn
	tk.MustExec("create table cluster_index_t(a int, b int, c int, primary key (a, b));")

	var input []string
	var output []struct {
		SQL  string
		Plan []string
	}
	s.testData.GetTestCases(c, &input, &output)
	for i, tt := range input {
		s.testData.OnRecord(func() {
			output[i].SQL = tt
			output[i].Plan = s.testData.ConvertRowsToStrings(tk.MustQuery(tt).Rows())
		})
		tk.MustQuery(tt).Check(testkit.Rows(output[i].Plan...))
	}
}

func (s *testIntegrationSuite) TestINLJHintSmallTable(c *C) {
	tk := testkit.NewTestKit(c, s.store)
	tk.MustExec("use test")
	tk.MustExec("drop table if exists t1, t2")
	tk.MustExec("create table t1(a int not null, b int, key(a))")
	tk.MustExec("insert into t1 values(1,1),(2,2)")
	tk.MustExec("create table t2(a int not null, b int, key(a))")
	tk.MustExec("insert into t2 values(1,1),(2,2),(3,3),(4,4),(5,5)")
	tk.MustExec("analyze table t1, t2")
	tk.MustExec("explain format = 'brief' select /*+ TIDB_INLJ(t1) */ * from t1 join t2 on t1.a = t2.a")
}

func (s *testIntegrationSuite) TestIndexJoinUniqueCompositeIndex(c *C) {
	tk := testkit.NewTestKit(c, s.store)

	tk.MustExec("use test")
	tk.MustExec("drop table if exists t1, t2")
	tk.Se.GetSessionVars().EnableClusteredIndex = variable.ClusteredIndexDefModeIntOnly
	tk.MustExec("create table t1(a int not null, c int not null)")
	tk.MustExec("create table t2(a int not null, b int not null, c int not null, primary key(a,b))")
	tk.MustExec("insert into t1 values(1,1)")
	tk.MustExec("insert into t2 values(1,1,1),(1,2,1)")
	tk.MustExec("analyze table t1,t2")

	var input []string
	var output []struct {
		SQL  string
		Plan []string
	}
	s.testData.GetTestCases(c, &input, &output)
	for i, tt := range input {
		s.testData.OnRecord(func() {
			output[i].SQL = tt
			output[i].Plan = s.testData.ConvertRowsToStrings(tk.MustQuery(tt).Rows())
		})
		tk.MustQuery(tt).Check(testkit.Rows(output[i].Plan...))
	}
}

func (s *testIntegrationSuite) TestIndexMerge(c *C) {
	tk := testkit.NewTestKit(c, s.store)

	tk.MustExec("use test")
	tk.MustExec("drop table if exists t")
	tk.MustExec("create table t(a int, b int, c int, unique index(a), unique index(b), primary key(c))")

	var input []string
	var output []struct {
		SQL  string
		Plan []string
	}
	s.testData.GetTestCases(c, &input, &output)
	for i, tt := range input {
		s.testData.OnRecord(func() {
			output[i].SQL = tt
			output[i].Plan = s.testData.ConvertRowsToStrings(tk.MustQuery(tt).Rows())
		})
		tk.MustQuery(tt).Check(testkit.Rows(output[i].Plan...))
	}
}

func (s *testIntegrationSuite) TestIndexMergeHint4CNF(c *C) {
	tk := testkit.NewTestKit(c, s.store)

	tk.MustExec("use test")
	tk.MustExec("drop table if exists t")
	tk.MustExec("create table t(id int primary key, a int, b int, c int, key(a), key(b), key(c))")

	var input []string
	var output []struct {
		SQL  string
		Plan []string
	}
	s.testData.GetTestCases(c, &input, &output)
	for i, tt := range input {
		s.testData.OnRecord(func() {
			output[i].SQL = tt
			output[i].Plan = s.testData.ConvertRowsToStrings(tk.MustQuery(tt).Rows())
		})
		tk.MustQuery(tt).Check(testkit.Rows(output[i].Plan...))
	}
}

func (s *testIntegrationSuite) TestInvisibleIndex(c *C) {
	tk := testkit.NewTestKit(c, s.store)

	tk.MustExec("use test")
	tk.MustExec("drop table if exists t")

	// Optimizer cannot see invisible indexes.
	tk.MustExec("create table t(a int, b int, unique index i_a (a) invisible, unique index i_b(b))")
	tk.MustExec("insert into t values (1,2)")

	// For issue 26217, can't use invisible index after admin check table.
	tk.MustExec("admin check table t")

	// Optimizer cannot use invisible indexes.
	tk.MustQuery("select a from t order by a").Check(testkit.Rows("1"))
	c.Check(tk.MustUseIndex("select a from t order by a", "i_a"), IsFalse)
	tk.MustQuery("select a from t where a > 0").Check(testkit.Rows("1"))
	c.Check(tk.MustUseIndex("select a from t where a > 1", "i_a"), IsFalse)

	// If use invisible indexes in index hint and sql hint, throw an error.
	errStr := "[planner:1176]Key 'i_a' doesn't exist in table 't'"
	tk.MustGetErrMsg("select * from t use index(i_a)", errStr)
	tk.MustGetErrMsg("select * from t force index(i_a)", errStr)
	tk.MustGetErrMsg("select * from t ignore index(i_a)", errStr)
	tk.MustQuery("select /*+ USE_INDEX(t, i_a) */ * from t")
	c.Assert(tk.Se.GetSessionVars().StmtCtx.GetWarnings(), HasLen, 1)
	c.Assert(tk.Se.GetSessionVars().StmtCtx.GetWarnings()[0].Err.Error(), Equals, errStr)
	tk.MustQuery("select /*+ IGNORE_INDEX(t, i_a), USE_INDEX(t, i_b) */ a from t order by a")
	c.Assert(tk.Se.GetSessionVars().StmtCtx.GetWarnings(), HasLen, 1)
	c.Assert(tk.Se.GetSessionVars().StmtCtx.GetWarnings()[0].Err.Error(), Equals, errStr)
	tk.MustQuery("select /*+ FORCE_INDEX(t, i_a), USE_INDEX(t, i_b) */ a from t order by a")
	c.Assert(tk.Se.GetSessionVars().StmtCtx.GetWarnings(), HasLen, 1)
	c.Assert(tk.Se.GetSessionVars().StmtCtx.GetWarnings()[0].Err.Error(), Equals, errStr)
	// For issue 15519
	inapplicableErrStr := "[planner:1815]force_index(test.aaa) is inapplicable, check whether the table(test.aaa) exists"
	tk.MustQuery("select /*+ FORCE_INDEX(aaa) */ * from t")
	c.Assert(tk.Se.GetSessionVars().StmtCtx.GetWarnings(), HasLen, 1)
	c.Assert(tk.Se.GetSessionVars().StmtCtx.GetWarnings()[0].Err.Error(), Equals, inapplicableErrStr)

	tk.MustExec("admin check table t")
	tk.MustExec("admin check index t i_a")
}

// for issue #14822
func (s *testIntegrationSuite) TestIndexJoinTableRange(c *C) {
	tk := testkit.NewTestKit(c, s.store)

	tk.MustExec("use test")
	tk.MustExec("drop table if exists t1, t2")
	tk.MustExec("create table t1(a int, b int, primary key (a), key idx_t1_b (b))")
	tk.MustExec("create table t2(a int, b int, primary key (a), key idx_t1_b (b))")

	var input []string
	var output []struct {
		SQL  string
		Plan []string
	}
	s.testData.GetTestCases(c, &input, &output)
	for i, tt := range input {
		s.testData.OnRecord(func() {
			output[i].SQL = tt
			output[i].Plan = s.testData.ConvertRowsToStrings(tk.MustQuery(tt).Rows())
		})
		tk.MustQuery(tt).Check(testkit.Rows(output[i].Plan...))
	}
}

func (s *testIntegrationSuite) TestTopNByConstFunc(c *C) {
	tk := testkit.NewTestKit(c, s.store)
	tk.MustExec("use test")
	tk.MustQuery("select max(t.col) from (select 'a' as col union all select '' as col) as t").Check(testkit.Rows(
		"a",
	))
}

func (s *testIntegrationSuite) TestSubqueryWithTopN(c *C) {
	tk := testkit.NewTestKit(c, s.store)

	tk.MustExec("use test")
	tk.MustExec("drop table if exists t")
	tk.MustExec("create table t(a int, b int)")

	var input []string
	var output []struct {
		SQL  string
		Plan []string
	}
	s.testData.GetTestCases(c, &input, &output)
	for i, tt := range input {
		s.testData.OnRecord(func() {
			output[i].SQL = tt
			output[i].Plan = s.testData.ConvertRowsToStrings(tk.MustQuery(tt).Rows())
		})
		tk.MustQuery(tt).Check(testkit.Rows(output[i].Plan...))
	}
}

func (s *testIntegrationSuite) TestIndexHintWarning(c *C) {
	tk := testkit.NewTestKit(c, s.store)
	tk.MustExec("use test")
	tk.MustExec("drop table if exists t1, t2")
	tk.MustExec("create table t1(a int, b int, c int, key a(a), key b(b))")
	tk.MustExec("create table t2(a int, b int, c int, key a(a), key b(b))")
	var input []string
	var output []struct {
		SQL      string
		Warnings []string
	}
	s.testData.GetTestCases(c, &input, &output)
	for i, tt := range input {
		s.testData.OnRecord(func() {
			output[i].SQL = tt
			tk.MustQuery(tt)
			warns := tk.Se.GetSessionVars().StmtCtx.GetWarnings()
			output[i].Warnings = make([]string, len(warns))
			for j := range warns {
				output[i].Warnings[j] = warns[j].Err.Error()
			}
		})
		tk.MustQuery(tt)
		warns := tk.Se.GetSessionVars().StmtCtx.GetWarnings()
		c.Assert(len(warns), Equals, len(output[i].Warnings))
		for j := range warns {
			c.Assert(warns[j].Level, Equals, stmtctx.WarnLevelWarning)
			c.Assert(warns[j].Err.Error(), Equals, output[i].Warnings[j])
		}
	}
}

func (s *testIntegrationSuite) TestIssue15546(c *C) {
	tk := testkit.NewTestKit(c, s.store)

	tk.MustExec("use test")
	tk.MustExec("drop table if exists t, pt, vt")
	tk.MustExec("create table t(a int, b int)")
	tk.MustExec("insert into t values(1, 1)")
	tk.MustExec("create table pt(a int primary key, b int) partition by range(a) (" +
		"PARTITION `p0` VALUES LESS THAN (10), PARTITION `p1` VALUES LESS THAN (20), PARTITION `p2` VALUES LESS THAN (30))")
	tk.MustExec("insert into pt values(1, 1), (11, 11), (21, 21)")
	tk.MustExec("create definer='root'@'localhost' view vt(a, b) as select a, b from t")
	tk.MustQuery("select * from pt, vt where pt.a = vt.a").Check(testkit.Rows("1 1 1 1"))
}

func (s *testIntegrationSuite) TestApproxCountDistinctInPartitionTable(c *C) {
	tk := testkit.NewTestKit(c, s.store)

	tk.MustExec("use test")
	tk.MustExec("drop table if exists t")
	tk.MustExec("create table t(a int(11), b int) partition by range (a) (partition p0 values less than (3), partition p1 values less than maxvalue);")
	tk.MustExec("insert into t values(1, 1), (2, 1), (3, 1), (4, 2), (4, 2)")
	tk.MustExec("set session tidb_opt_agg_push_down=1")
	tk.MustExec(`set @@tidb_partition_prune_mode='` + string(variable.Static) + `'`)
	tk.MustQuery("explain format = 'brief' select approx_count_distinct(a), b from t group by b order by b desc").Check(testkit.Rows("Sort 16000.00 root  test.t.b:desc",
		"└─HashAgg 16000.00 root  group by:test.t.b, funcs:approx_count_distinct(Column#5)->Column#4, funcs:firstrow(Column#6)->test.t.b",
		"  └─PartitionUnion 16000.00 root  ",
		"    ├─HashAgg 8000.00 root  group by:test.t.b, funcs:approx_count_distinct(test.t.a)->Column#5, funcs:firstrow(test.t.b)->Column#6, funcs:firstrow(test.t.b)->test.t.b",
		"    │ └─TableReader 10000.00 root  data:TableFullScan",
		"    │   └─TableFullScan 10000.00 cop[tikv] table:t, partition:p0 keep order:false, stats:pseudo",
		"    └─HashAgg 8000.00 root  group by:test.t.b, funcs:approx_count_distinct(test.t.a)->Column#5, funcs:firstrow(test.t.b)->Column#6, funcs:firstrow(test.t.b)->test.t.b",
		"      └─TableReader 10000.00 root  data:TableFullScan",
		"        └─TableFullScan 10000.00 cop[tikv] table:t, partition:p1 keep order:false, stats:pseudo"))
	tk.MustQuery("select approx_count_distinct(a), b from t group by b order by b desc").Check(testkit.Rows("1 2", "3 1"))
}

func (s *testIntegrationSuite) TestApproxPercentile(c *C) {
	tk := testkit.NewTestKit(c, s.store)

	tk.MustExec("use test")
	tk.MustExec("drop table if exists t")
	tk.MustExec("create table t(a int, b int)")
	tk.MustExec("insert into t values(1, 1), (2, 1), (3, 2), (4, 2), (5, 2)")

	var input []string
	var output []struct {
		SQL  string
		Plan []string
		Res  []string
	}
	s.testData.GetTestCases(c, &input, &output)
	for i, tt := range input {
		s.testData.OnRecord(func() {
			output[i].SQL = tt
			output[i].Plan = s.testData.ConvertRowsToStrings(tk.MustQuery("explain " + tt).Rows())
			output[i].Res = s.testData.ConvertRowsToStrings(tk.MustQuery(tt).Rows())
		})
		tk.MustQuery("explain " + tt).Check(testkit.Rows(output[i].Plan...))
		tk.MustQuery(tt).Check(testkit.Rows(output[i].Res...))
	}
}

func (s *testIntegrationSuite) TestIssue17813(c *C) {
	tk := testkit.NewTestKit(c, s.store)

	tk.MustExec("use test")
	tk.MustExec("drop table if exists hash_partition_overflow")
	tk.MustExec("create table hash_partition_overflow (c0 bigint unsigned) partition by hash(c0) partitions 3")
	tk.MustExec("insert into hash_partition_overflow values (9223372036854775808)")
	tk.MustQuery("select * from hash_partition_overflow where c0 = 9223372036854775808").Check(testkit.Rows("9223372036854775808"))
	tk.MustQuery("select * from hash_partition_overflow where c0 in (1, 9223372036854775808)").Check(testkit.Rows("9223372036854775808"))
}

func (s *testIntegrationSuite) TestHintWithRequiredProperty(c *C) {
	tk := testkit.NewTestKit(c, s.store)
	tk.MustExec("set @@session.tidb_executor_concurrency = 4;")
	tk.MustExec("set @@session.tidb_hash_join_concurrency = 5;")
	tk.MustExec("set @@session.tidb_distsql_scan_concurrency = 15;")
	tk.MustExec("use test")
	tk.MustExec("drop table if exists t")
	tk.MustExec("create table t(a int primary key, b int, c int, key b(b))")
	var input []string
	var output []struct {
		SQL      string
		Plan     []string
		Warnings []string
	}
	s.testData.GetTestCases(c, &input, &output)
	for i, tt := range input {
		s.testData.OnRecord(func() {
			output[i].SQL = tt
			output[i].Plan = s.testData.ConvertRowsToStrings(tk.MustQuery(tt).Rows())
			warnings := tk.Se.GetSessionVars().StmtCtx.GetWarnings()
			output[i].Warnings = make([]string, len(warnings))
			for j, warning := range warnings {
				output[i].Warnings[j] = warning.Err.Error()
			}
		})
		tk.MustQuery(tt).Check(testkit.Rows(output[i].Plan...))
		warnings := tk.Se.GetSessionVars().StmtCtx.GetWarnings()
		c.Assert(len(warnings), Equals, len(output[i].Warnings))
		for j, warning := range warnings {
			c.Assert(output[i].Warnings[j], Equals, warning.Err.Error())
		}
	}
}

func (s *testIntegrationSuite) TestIssue15813(c *C) {
	tk := testkit.NewTestKit(c, s.store)

	tk.MustExec("use test")
	tk.MustExec("drop table if exists t0, t1")
	tk.MustExec("create table t0(c0 int primary key)")
	tk.MustExec("create table t1(c0 int primary key)")
	tk.MustExec("CREATE INDEX i0 ON t0(c0)")
	tk.MustExec("CREATE INDEX i0 ON t1(c0)")
	tk.MustQuery("select /*+ MERGE_JOIN(t0, t1) */ * from t0, t1 where t0.c0 = t1.c0").Check(testkit.Rows())
}

func (s *testIntegrationSuite) TestFullGroupByOrderBy(c *C) {
	tk := testkit.NewTestKit(c, s.store)

	tk.MustExec("use test")
	tk.MustExec("drop table if exists t")
	tk.MustExec("create table t(a int, b int)")
	tk.MustQuery("select count(a) as b from t group by a order by b").Check(testkit.Rows())
	err := tk.ExecToErr("select count(a) as cnt from t group by a order by b")
	c.Assert(terror.ErrorEqual(err, core.ErrFieldNotInGroupBy), IsTrue)
}

func (s *testIntegrationSuite) TestHintWithoutTableWarning(c *C) {
	tk := testkit.NewTestKit(c, s.store)
	tk.MustExec("use test")
	tk.MustExec("drop table if exists t1, t2")
	tk.MustExec("create table t1(a int, b int, c int, key a(a))")
	tk.MustExec("create table t2(a int, b int, c int, key a(a))")
	var input []string
	var output []struct {
		SQL      string
		Warnings []string
	}
	s.testData.GetTestCases(c, &input, &output)
	for i, tt := range input {
		s.testData.OnRecord(func() {
			output[i].SQL = tt
			tk.MustQuery(tt)
			warns := tk.Se.GetSessionVars().StmtCtx.GetWarnings()
			output[i].Warnings = make([]string, len(warns))
			for j := range warns {
				output[i].Warnings[j] = warns[j].Err.Error()
			}
		})
		tk.MustQuery(tt)
		warns := tk.Se.GetSessionVars().StmtCtx.GetWarnings()
		c.Assert(len(warns), Equals, len(output[i].Warnings))
		for j := range warns {
			c.Assert(warns[j].Level, Equals, stmtctx.WarnLevelWarning)
			c.Assert(warns[j].Err.Error(), Equals, output[i].Warnings[j])
		}
	}
}

func (s *testIntegrationSuite) TestIssue15858(c *C) {
	tk := testkit.NewTestKit(c, s.store)
	tk.MustExec("use test")
	tk.MustExec("drop table if exists t")
	tk.MustExec("create table t(a int primary key)")
	tk.MustExec("select * from t t1, (select a from t order by a+1) t2 where t1.a = t2.a")
}

func (s *testIntegrationSuite) TestIssue15846(c *C) {
	tk := testkit.NewTestKit(c, s.store)
	tk.MustExec("use test")
	tk.MustExec("drop table if exists t0, t1")
	tk.MustExec("CREATE TABLE t0(t0 INT UNIQUE);")
	tk.MustExec("CREATE TABLE t1(c0 FLOAT);")
	tk.MustExec("INSERT INTO t1(c0) VALUES (0);")
	tk.MustExec("INSERT INTO t0(t0) VALUES (NULL), (NULL);")
	tk.MustQuery("SELECT t1.c0 FROM t1 LEFT JOIN t0 ON 1;").Check(testkit.Rows("0", "0"))

	tk.MustExec("drop table if exists t0, t1")
	tk.MustExec("CREATE TABLE t0(t0 INT);")
	tk.MustExec("CREATE TABLE t1(c0 FLOAT);")
	tk.MustExec("INSERT INTO t1(c0) VALUES (0);")
	tk.MustExec("INSERT INTO t0(t0) VALUES (NULL), (NULL);")
	tk.MustQuery("SELECT t1.c0 FROM t1 LEFT JOIN t0 ON 1;").Check(testkit.Rows("0", "0"))

	tk.MustExec("drop table if exists t0, t1")
	tk.MustExec("CREATE TABLE t0(t0 INT);")
	tk.MustExec("CREATE TABLE t1(c0 FLOAT);")
	tk.MustExec("create unique index idx on t0(t0);")
	tk.MustExec("INSERT INTO t1(c0) VALUES (0);")
	tk.MustExec("INSERT INTO t0(t0) VALUES (NULL), (NULL);")
	tk.MustQuery("SELECT t1.c0 FROM t1 LEFT JOIN t0 ON 1;").Check(testkit.Rows("0", "0"))
}

func (s *testIntegrationSuite) TestFloorUnixTimestampPruning(c *C) {
	tk := testkit.NewTestKit(c, s.store)
	tk.MustExec("use test")
	tk.MustExec("drop table if exists floor_unix_timestamp")
	tk.MustExec(`create table floor_unix_timestamp (ts timestamp(3))
partition by range (floor(unix_timestamp(ts))) (
partition p0 values less than (unix_timestamp('2020-04-05 00:00:00')),
partition p1 values less than (unix_timestamp('2020-04-12 00:00:00')),
partition p2 values less than (unix_timestamp('2020-04-15 00:00:00')))`)
	tk.MustExec("insert into floor_unix_timestamp values ('2020-04-04 00:00:00')")
	tk.MustExec("insert into floor_unix_timestamp values ('2020-04-04 23:59:59.999')")
	tk.MustExec("insert into floor_unix_timestamp values ('2020-04-05 00:00:00')")
	tk.MustExec("insert into floor_unix_timestamp values ('2020-04-05 00:00:00.001')")
	tk.MustExec("insert into floor_unix_timestamp values ('2020-04-12 01:02:03.456')")
	tk.MustExec("insert into floor_unix_timestamp values ('2020-04-14 00:00:42')")
	tk.MustQuery("select count(*) from floor_unix_timestamp where '2020-04-05 00:00:00.001' = ts").Check(testkit.Rows("1"))
	tk.MustQuery("select * from floor_unix_timestamp where ts > '2020-04-05 00:00:00' order by ts").Check(testkit.Rows("2020-04-05 00:00:00.001", "2020-04-12 01:02:03.456", "2020-04-14 00:00:42.000"))
	tk.MustQuery("select count(*) from floor_unix_timestamp where ts <= '2020-04-05 23:00:00'").Check(testkit.Rows("4"))
	tk.MustQuery("select * from floor_unix_timestamp partition(p1, p2) where ts > '2020-04-14 00:00:00'").Check(testkit.Rows("2020-04-14 00:00:42.000"))
}

func (s *testIntegrationSuite) TestIssue16290And16292(c *C) {
	tk := testkit.NewTestKit(c, s.store)
	tk.MustExec("use test")
	tk.MustExec("drop table if exists t;")
	tk.MustExec("create table t(a int, b int, primary key(a));")
	tk.MustExec("insert into t values(1, 1);")

	for i := 0; i <= 1; i++ {
		tk.MustExec(fmt.Sprintf("set session tidb_opt_agg_push_down = %v", i))

		tk.MustQuery("select avg(a) from (select * from t ta union all select * from t tb) t;").Check(testkit.Rows("1.0000"))
		tk.MustQuery("select avg(b) from (select * from t ta union all select * from t tb) t;").Check(testkit.Rows("1.0000"))
		tk.MustQuery("select count(distinct a) from (select * from t ta union all select * from t tb) t;").Check(testkit.Rows("1"))
		tk.MustQuery("select count(distinct b) from (select * from t ta union all select * from t tb) t;").Check(testkit.Rows("1"))
	}
}

func (s *testIntegrationSuite) TestTableDualWithRequiredProperty(c *C) {
	tk := testkit.NewTestKit(c, s.store)
	tk.MustExec("use test")
	tk.MustExec("drop table if exists t1, t2;")
	tk.MustExec("create table t1 (a int, b int) partition by range(a) " +
		"(partition p0 values less than(10), partition p1 values less than MAXVALUE)")
	tk.MustExec("create table t2 (a int, b int)")
	tk.MustExec("select /*+ MERGE_JOIN(t1, t2) */ * from t1 partition (p0), t2  where t1.a > 100 and t1.a = t2.a")
}

func (s *testIntegrationSuite) TestIndexJoinInnerIndexNDV(c *C) {
	tk := testkit.NewTestKit(c, s.store)
	tk.MustExec("use test")
	tk.MustExec("drop table if exists t1, t2")
	tk.MustExec("create table t1(a int not null, b int not null, c int not null)")
	tk.MustExec("create table t2(a int not null, b int not null, c int not null, index idx1(a,b), index idx2(c))")
	tk.MustExec("insert into t1 values(1,1,1),(1,1,1),(1,1,1)")
	tk.MustExec("insert into t2 values(1,1,1),(1,1,2),(1,1,3)")
	tk.MustExec("analyze table t1, t2")

	var input []string
	var output []struct {
		SQL  string
		Plan []string
	}
	s.testData.GetTestCases(c, &input, &output)
	for i, tt := range input {
		s.testData.OnRecord(func() {
			output[i].SQL = tt
			output[i].Plan = s.testData.ConvertRowsToStrings(tk.MustQuery(tt).Rows())
		})
		tk.MustQuery(tt).Check(testkit.Rows(output[i].Plan...))
	}
}

func (s *testIntegrationSerialSuite) TestIssue16837(c *C) {
	tk := testkit.NewTestKit(c, s.store)
	tk.MustExec("use test")
	tk.MustExec("drop table if exists t")
	tk.MustExec("create table t(a int,b int,c int,d int,e int,unique key idx_ab(a,b),unique key(c),unique key(d))")
	tk.MustQuery("explain format = 'brief' select /*+ use_index_merge(t,c,idx_ab) */ * from t where a = 1 or (e = 1 and c = 1)").Check(testkit.Rows(
		"IndexMerge 0.01 root  ",
		"├─IndexRangeScan(Build) 10.00 cop[tikv] table:t, index:idx_ab(a, b) range:[1,1], keep order:false, stats:pseudo",
		"├─IndexRangeScan(Build) 1.00 cop[tikv] table:t, index:c(c) range:[1,1], keep order:false, stats:pseudo",
		"└─Selection(Probe) 0.01 cop[tikv]  or(eq(test.t.a, 1), and(eq(test.t.e, 1), eq(test.t.c, 1)))",
		"  └─TableRowIDScan 11.00 cop[tikv] table:t keep order:false, stats:pseudo"))
	tk.MustQuery("show warnings").Check(testkit.Rows())
	tk.MustExec("insert into t values (2, 1, 1, 1, 2)")
	tk.MustQuery("select /*+ use_index_merge(t,c,idx_ab) */ * from t where a = 1 or (e = 1 and c = 1)").Check(testkit.Rows())
}

func (s *testIntegrationSerialSuite) TestIndexMerge(c *C) {
	tk := testkit.NewTestKit(c, s.store)
	tk.MustExec("use test")
	tk.MustExec("drop table if exists t")
	tk.MustExec("create table t (a int, b int, unique key(a), unique key(b))")
	tk.MustExec("insert into t value (1, 5), (2, 4), (3, 3), (4, 2), (5, 1)")
	tk.MustExec("insert into t value (6, 0), (7, -1), (8, -2), (9, -3), (10, -4)")
	tk.MustExec("analyze table t")

	var input []string
	var output []struct {
		SQL      string
		Plan     []string
		Warnings []string
	}
	s.testData.GetTestCases(c, &input, &output)
	for i, tt := range input {
		s.testData.OnRecord(func() {
			output[i].SQL = tt
			output[i].Plan = s.testData.ConvertRowsToStrings(tk.MustQuery(tt).Rows())
			output[i].Warnings = s.testData.ConvertRowsToStrings(tk.MustQuery("show warnings").Rows())
		})
		tk.MustQuery(tt).Check(testkit.Rows(output[i].Plan...))
		tk.MustQuery("show warnings").Check(testkit.Rows(output[i].Warnings...))
	}
}

func (s *testIntegrationSerialSuite) TestIndexMergePartialScansClusteredIndex(c *C) {
	tk := testkit.NewTestKit(c, s.store)
	tk.MustExec("use test;")

	tk.MustExec("drop table if exists t;")
	tk.MustExec("create table t (a int, b int, c int, primary key (a, b) clustered, key idx_c(c));")
	tk.MustExec("insert into t values (1, 1, 1), (10, 10, 10), (100, 100, 100);")
	const queryTemplate = "select /*+ use_index_merge(t) */ %s from t where %s order by a, b;"
	projections := [][]string{{"a"}, {"b"}, {"c"}, {"a", "b"}, {"b", "c"}, {"c", "a"}, {"b", "a", "c"}}
	cases := []struct {
		condition string
		expected  []string
	}{
		{
			// 3 table scans
			"a < 2 or a < 10 or a > 11", []string{"1", "100"},
		},
		{
			// 3 index scans
			"c < 10 or c < 11 or c > 50", []string{"1", "10", "100"},
		},
		{
			// 1 table scan + 1 index scan
			"a < 2 or c > 10000", []string{"1"},
		},
		{
			// 2 table scans + 1 index scan
			"a < 2 or a > 88 or c > 10000", []string{"1", "100"},
		},
		{
			// 2 table scans + 2 index scans
			"a < 2 or (a >= 10 and b >= 10) or c > 100 or c < 1", []string{"1", "10", "100"},
		},
		{
			// 3 table scans + 2 index scans
			"a < 2 or (a >= 10 and b >= 10) or (a >= 20 and b < 10) or c > 100 or c < 1", []string{"1", "10", "100"},
		},
	}
	for _, p := range projections {
		for _, ca := range cases {
			query := fmt.Sprintf(queryTemplate, strings.Join(p, ","), ca.condition)
			tk.HasPlan(query, "IndexMerge")
			expected := make([]string, 0, len(ca.expected))
			for _, datum := range ca.expected {
				row := strings.Repeat(datum+" ", len(p))
				expected = append(expected, row[:len(row)-1])
			}
			tk.MustQuery(query).Check(testkit.Rows(expected...))
		}
	}
}

func (s *testIntegrationSerialSuite) TestIndexMergePartialScansTiDBRowID(c *C) {
	tk := testkit.NewTestKit(c, s.store)
	tk.MustExec("use test;")

	tk.MustExec("drop table if exists t;")
	tk.MustExec("create table t (a int, b int, c int, unique key (a, b), key idx_c(c));")
	tk.MustExec("insert into t values (1, 1, 1), (10, 10, 10), (100, 100, 100);")
	const queryTemplate = "select /*+ use_index_merge(t) */ %s from t where %s order by a;"
	projections := [][]string{{"a"}, {"b"}, {"c"}, {"a", "b"}, {"b", "c"}, {"c", "a"}, {"b", "a", "c"}}
	cases := []struct {
		condition string
		expected  []string
	}{
		{
			// 3 index scans
			"c < 10 or c < 11 or c > 50", []string{"1", "10", "100"},
		},
		{
			// 2 index scans
			"c < 10 or a < 2", []string{"1"},
		},
		{
			// 1 table scan + 1 index scan
			"_tidb_rowid < 2 or c > 10000", []string{"1"},
		},
		{
			// 2 table scans + 1 index scan
			"_tidb_rowid < 2 or _tidb_rowid < 10 or c > 11", []string{"1", "10", "100"},
		},
		{
			// 1 table scans + 3 index scans
			"_tidb_rowid < 2 or (a >= 10 and b >= 10) or c > 100 or c < 1", []string{"1", "10", "100"},
		},
		{
			// 1 table scans + 4 index scans
			"_tidb_rowid < 2 or (a >= 10 and b >= 10) or (a >= 20 and b < 10) or c > 100 or c < 1", []string{"1", "10", "100"},
		},
	}
	for _, p := range projections {
		for _, ca := range cases {
			query := fmt.Sprintf(queryTemplate, strings.Join(p, ","), ca.condition)
			tk.HasPlan(query, "IndexMerge")
			expected := make([]string, 0, len(ca.expected))
			for _, datum := range ca.expected {
				row := strings.Repeat(datum+" ", len(p))
				expected = append(expected, row[:len(row)-1])
			}
			tk.MustQuery(query).Check(testkit.Rows(expected...))
		}
	}
}

func (s *testIntegrationSerialSuite) TestIndexMergePartialScansPKIsHandle(c *C) {
	tk := testkit.NewTestKit(c, s.store)
	tk.MustExec("use test;")

	tk.MustExec("drop table if exists t;")
	tk.MustExec("create table t (a int, b int, c int, primary key (a), unique key (b), key idx_c(c));")
	tk.MustExec("insert into t values (1, 1, 1), (10, 10, 10), (100, 100, 100);")
	const queryTemplate = "select /*+ use_index_merge(t) */ %s from t where %s order by b;"
	projections := [][]string{{"a"}, {"b"}, {"c"}, {"a", "b"}, {"b", "c"}, {"c", "a"}, {"b", "a", "c"}}
	cases := []struct {
		condition string
		expected  []string
	}{
		{
			// 3 index scans
			"b < 10 or c < 11 or c > 50", []string{"1", "10", "100"},
		},
		{
			// 1 table scan + 1 index scan
			"a < 2 or c > 10000", []string{"1"},
		},
		{
			// 2 table scans + 1 index scan
			"a < 2 or a < 10 or b > 11", []string{"1", "100"},
		},
		{
			// 1 table scans + 3 index scans
			"a < 2 or b >= 10 or c > 100 or c < 1", []string{"1", "10", "100"},
		},
		{
			// 3 table scans + 2 index scans
			"a < 2 or a >= 10 or a >= 20 or c > 100 or b < 1", []string{"1", "10", "100"},
		},
	}
	for _, p := range projections {
		for _, ca := range cases {
			query := fmt.Sprintf(queryTemplate, strings.Join(p, ","), ca.condition)
			tk.HasPlan(query, "IndexMerge")
			expected := make([]string, 0, len(ca.expected))
			for _, datum := range ca.expected {
				row := strings.Repeat(datum+" ", len(p))
				expected = append(expected, row[:len(row)-1])
			}
			tk.MustQuery(query).Check(testkit.Rows(expected...))
		}
	}
}

func (s *testIntegrationSerialSuite) TestIssue23919(c *C) {
	tk := testkit.NewTestKit(c, s.store)
	tk.MustExec("use test;")

	// Test for the minimal reproducible case.
	tk.MustExec("drop table if exists t;")
	tk.MustExec("create table t (a int, b int, index(a), index(b)) partition by hash (a) partitions 2;")
	tk.MustExec("insert into t values (1, 5);")
	tk.MustQuery("select /*+ use_index_merge( t ) */ * from t where a in (3) or b in (5) order by a;").
		Check(testkit.Rows("1 5"))

	// Test for the original case.
	tk.MustExec("drop table if exists t;")
	tk.MustExec(`CREATE TABLE t (
  col_5 text NOT NULL,
  col_6 tinyint(3) unsigned DEFAULT NULL,
  col_7 float DEFAULT '4779.165058537128',
  col_8 smallint(6) NOT NULL DEFAULT '-24790',
  col_9 date DEFAULT '2031-01-15',
  col_37 int(11) DEFAULT '1350204687',
  PRIMARY KEY (col_5(6),col_8) /*T![clustered_index] NONCLUSTERED */,
  UNIQUE KEY idx_6 (col_9,col_7,col_8),
  KEY idx_8 (col_8,col_6,col_5(6),col_9,col_7),
  KEY idx_9 (col_9,col_7,col_8)
) ENGINE=InnoDB DEFAULT CHARSET=utf8mb4 COLLATE=utf8mb4_bin
PARTITION BY RANGE ( col_8 ) (
  PARTITION p0 VALUES LESS THAN (-17650),
  PARTITION p1 VALUES LESS THAN (-13033),
  PARTITION p2 VALUES LESS THAN (2521),
  PARTITION p3 VALUES LESS THAN (7510)
);`)
	tk.MustExec("insert into t values ('', NULL, 6304.0146, -24790, '2031-01-15', 1350204687);")
	tk.MustQuery("select  var_samp(col_7) aggCol from (select  /*+ use_index_merge( t ) */ * from t where " +
		"t.col_9 in ( '2002-06-22' ) or t.col_5 in ( 'PkfzI'  ) or t.col_8 in ( -24874 ) and t.col_6 > null and " +
		"t.col_5 > 'r' and t.col_9 in ( '1979-09-04' ) and t.col_7 < 8143.667552769195 or " +
		"t.col_5 in ( 'iZhfEjRWci' , 'T' , ''  ) or t.col_9 <> '1976-09-11' and t.col_7 = 8796.436181615773 and " +
		"t.col_8 = 7372 order by col_5,col_8  ) ordered_tbl group by col_6;").Check(testkit.Rows("<nil>"))
}

func (s *testIntegrationSerialSuite) TestIssue16407(c *C) {
	tk := testkit.NewTestKit(c, s.store)
	tk.MustExec("use test")
	tk.MustExec("drop table if exists t")
	tk.MustExec("create table t(a int,b char(100),key(a),key(b(10)))")
	tk.MustQuery("explain format = 'brief' select /*+ use_index_merge(t) */ * from t where a=10 or b='x'").Check(testkit.Rows(
		"IndexMerge 0.04 root  ",
		"├─IndexRangeScan(Build) 10.00 cop[tikv] table:t, index:a(a) range:[10,10], keep order:false, stats:pseudo",
		"├─IndexRangeScan(Build) 10.00 cop[tikv] table:t, index:b(b) range:[\"x\",\"x\"], keep order:false, stats:pseudo",
		"└─Selection(Probe) 0.04 cop[tikv]  or(eq(test.t.a, 10), eq(test.t.b, \"x\"))",
		"  └─TableRowIDScan 19.99 cop[tikv] table:t keep order:false, stats:pseudo"))
	tk.MustQuery("show warnings").Check(testkit.Rows())
	tk.MustExec("insert into t values (1, 'xx')")
	tk.MustQuery("select /*+ use_index_merge(t) */ * from t where a=10 or b='x'").Check(testkit.Rows())
}

func (s *testIntegrationSuite) TestStreamAggProp(c *C) {
	tk := testkit.NewTestKit(c, s.store)

	tk.MustExec("use test")
	tk.MustExec("drop table if exists t")
	tk.MustExec("create table t(a int)")
	tk.MustExec("insert into t values(1),(1),(2)")

	var input []string
	var output []struct {
		SQL  string
		Plan []string
		Res  []string
	}
	s.testData.GetTestCases(c, &input, &output)
	for i, tt := range input {
		s.testData.OnRecord(func() {
			output[i].SQL = tt
			output[i].Plan = s.testData.ConvertRowsToStrings(tk.MustQuery("explain format = 'brief' " + tt).Rows())
			output[i].Res = s.testData.ConvertRowsToStrings(tk.MustQuery(tt).Rows())
		})
		tk.MustQuery("explain format = 'brief' " + tt).Check(testkit.Rows(output[i].Plan...))
		tk.MustQuery(tt).Check(testkit.Rows(output[i].Res...))
	}
}

func (s *testIntegrationSuite) TestOptimizeHintOnPartitionTable(c *C) {
	tk := testkit.NewTestKit(c, s.store)

	tk.MustExec("use test")
	tk.MustExec("drop table if exists t")
	tk.MustExec(`create table t (
					a int, b int, c varchar(20),
					primary key(a), key(b), key(c)
				) partition by range columns(a) (
					partition p0 values less than(6),
					partition p1 values less than(11),
					partition p2 values less than(16));`)
	tk.MustExec(`insert into t values (1,1,"1"), (2,2,"2"), (8,8,"8"), (11,11,"11"), (15,15,"15")`)

	// Create virtual tiflash replica info.
	dom := domain.GetDomain(tk.Se)
	is := dom.InfoSchema()
	db, exists := is.SchemaByName(model.NewCIStr("test"))
	c.Assert(exists, IsTrue)
	for _, tblInfo := range db.Tables {
		if tblInfo.Name.L == "t" {
			tblInfo.TiFlashReplica = &model.TiFlashReplicaInfo{
				Count:     1,
				Available: true,
			}
		}
	}

	tk.MustExec(`set @@tidb_partition_prune_mode='` + string(variable.Static) + `'`)

	var input []string
	var output []struct {
		SQL  string
		Plan []string
		Warn []string
	}
	s.testData.GetTestCases(c, &input, &output)
	for i, tt := range input {
		s.testData.OnRecord(func() {
			output[i].SQL = tt
			output[i].Plan = s.testData.ConvertRowsToStrings(tk.MustQuery("explain format = 'brief' " + tt).Rows())
			output[i].Warn = s.testData.ConvertRowsToStrings(tk.MustQuery("show warnings").Rows())
		})
		tk.MustQuery("explain format = 'brief' " + tt).Check(testkit.Rows(output[i].Plan...))
		tk.MustQuery("show warnings").Check(testkit.Rows(output[i].Warn...))
	}
}

func (s *testIntegrationSerialSuite) TestNotReadOnlySQLOnTiFlash(c *C) {
	tk := testkit.NewTestKit(c, s.store)

	tk.MustExec("use test")
	tk.MustExec("drop table if exists t")
	tk.MustExec("create table t (a int, b varchar(20))")
	tk.MustExec(`set @@tidb_isolation_read_engines = "tiflash"`)
	// Create virtual tiflash replica info.
	dom := domain.GetDomain(tk.Se)
	is := dom.InfoSchema()
	db, exists := is.SchemaByName(model.NewCIStr("test"))
	c.Assert(exists, IsTrue)
	for _, tblInfo := range db.Tables {
		if tblInfo.Name.L == "t" {
			tblInfo.TiFlashReplica = &model.TiFlashReplicaInfo{
				Count:     1,
				Available: true,
			}
		}
	}
	err := tk.ExecToErr("select * from t for update")
	c.Assert(err, NotNil)
	c.Assert(err.Error(), Equals, `[planner:1815]Internal : Can not find access path matching 'tidb_isolation_read_engines'(value: 'tiflash'). Available values are 'tiflash, tikv'.`)

	err = tk.ExecToErr("insert into t select * from t")
	c.Assert(err, NotNil)
	c.Assert(err.Error(), Equals, `[planner:1815]Internal : Can not find access path matching 'tidb_isolation_read_engines'(value: 'tiflash'). Available values are 'tiflash, tikv'.`)

	tk.MustExec("prepare stmt_insert from 'insert into t select * from t where t.a = ?'")
	tk.MustExec("set @a=1")
	err = tk.ExecToErr("execute stmt_insert using @a")
	c.Assert(err, NotNil)
	c.Assert(err.Error(), Equals, `[planner:1815]Internal : Can not find access path matching 'tidb_isolation_read_engines'(value: 'tiflash'). Available values are 'tiflash, tikv'.`)
}

func (s *testIntegrationSuite) TestSelectLimit(c *C) {
	tk := testkit.NewTestKit(c, s.store)

	tk.MustExec("use test")
	tk.MustExec("drop table if exists t")
	tk.MustExec("create table t(a int)")
	tk.MustExec("insert into t values(1),(1),(2)")

	// normal test
	tk.MustExec("set @@session.sql_select_limit=1")
	result := tk.MustQuery("select * from t order by a")
	c.Assert(tk.Se.GetSessionVars().StmtCtx.GetWarnings(), HasLen, 0)
	result.Check(testkit.Rows("1"))
	result = tk.MustQuery("select * from t order by a limit 2")
	result.Check(testkit.Rows("1", "1"))
	tk.MustExec("set @@session.sql_select_limit=default")
	result = tk.MustQuery("select * from t order by a")
	result.Check(testkit.Rows("1", "1", "2"))

	// test for subquery
	tk.MustExec("set @@session.sql_select_limit=1")
	result = tk.MustQuery("select * from (select * from t) s order by a")
	result.Check(testkit.Rows("1"))
	result = tk.MustQuery("select * from (select * from t limit 2) s order by a") // limit write in subquery, has no effect.
	result.Check(testkit.Rows("1"))
	result = tk.MustQuery("select (select * from t limit 1) s") // limit write in subquery, has no effect.
	result.Check(testkit.Rows("1"))
	result = tk.MustQuery("select * from t where t.a in (select * from t) limit 3") // select_limit will not effect subquery
	result.Check(testkit.Rows("1", "1", "2"))
	result = tk.MustQuery("select * from (select * from t) s limit 3") // select_limit will not effect subquery
	result.Check(testkit.Rows("1", "1", "2"))

	// test for union
	result = tk.MustQuery("select * from t union all select * from t limit 2") // limit outside subquery
	result.Check(testkit.Rows("1", "1"))
	result = tk.MustQuery("select * from t union all (select * from t limit 2)") // limit inside subquery
	result.Check(testkit.Rows("1"))

	// test for prepare & execute
	tk.MustExec("prepare s1 from 'select * from t where a = ?'")
	tk.MustExec("set @a = 1")
	result = tk.MustQuery("execute s1 using @a")
	result.Check(testkit.Rows("1"))
	tk.MustExec("set @@session.sql_select_limit=default")
	result = tk.MustQuery("execute s1 using @a")
	result.Check(testkit.Rows("1", "1"))
	tk.MustExec("set @@session.sql_select_limit=1")
	tk.MustExec("prepare s2 from 'select * from t where a = ? limit 3'")
	result = tk.MustQuery("execute s2 using @a") // if prepare stmt has limit, select_limit takes no effect.
	result.Check(testkit.Rows("1", "1"))

	// test for create view
	tk.MustExec("set @@session.sql_select_limit=1")
	tk.MustExec("create definer='root'@'localhost' view s as select * from t") // select limit should not effect create view
	result = tk.MustQuery("select * from s")
	result.Check(testkit.Rows("1"))
	tk.MustExec("set @@session.sql_select_limit=default")
	result = tk.MustQuery("select * from s")
	result.Check(testkit.Rows("1", "1", "2"))

	// test for DML
	tk.MustExec("set @@session.sql_select_limit=1")
	tk.MustExec("create table b (a int)")
	tk.MustExec("insert into b select * from t") // all values are inserted
	result = tk.MustQuery("select * from b limit 3")
	result.Check(testkit.Rows("1", "1", "2"))
	tk.MustExec("update b set a = 2 where a = 1") // all values are updated
	result = tk.MustQuery("select * from b limit 3")
	result.Check(testkit.Rows("2", "2", "2"))
	result = tk.MustQuery("select * from b")
	result.Check(testkit.Rows("2"))
	tk.MustExec("delete from b where a = 2") // all values are deleted
	result = tk.MustQuery("select * from b")
	result.Check(testkit.Rows())
}

func (s *testIntegrationSuite) TestHintParserWarnings(c *C) {
	tk := testkit.NewTestKit(c, s.store)
	tk.MustExec("use test")
	tk.MustExec("drop table if exists t;")
	tk.MustExec("create table t(a int, b int, key(a), key(b));")
	tk.MustExec("select /*+ use_index_merge() */ * from t where a = 1 or b = 1;")
	rows := tk.MustQuery("show warnings;").Rows()
	c.Assert(len(rows), Equals, 1)
}

func (s *testIntegrationSuite) TestIssue16935(c *C) {
	tk := testkit.NewTestKit(c, s.store)
	tk.MustExec("use test")
	tk.MustExec("drop table if exists t0;")
	tk.MustExec("CREATE TABLE t0(c0 INT);")
	tk.MustExec("INSERT INTO t0(c0) VALUES (1), (1), (1), (1), (1), (1);")
	tk.MustExec("CREATE definer='root'@'localhost' VIEW v0(c0) AS SELECT NULL FROM t0;")

	tk.MustQuery("SELECT * FROM t0 LEFT JOIN v0 ON TRUE WHERE v0.c0 IS NULL;")
}

func (s *testIntegrationSuite) TestAccessPathOnClusterIndex(c *C) {
	tk := testkit.NewTestKit(c, s.store)
	tk.MustExec("use test")
	tk.Se.GetSessionVars().EnableClusteredIndex = variable.ClusteredIndexDefModeOn
	tk.MustExec("drop table if exists t1")
	tk.MustExec("create table t1 (a int, b varchar(20), c decimal(40,10), d int, primary key(a,b), key(c))")
	tk.MustExec(`insert into t1 values (1,"111",1.1,11), (2,"222",2.2,12), (3,"333",3.3,13)`)
	tk.MustExec("analyze table t1")

	var input []string
	var output []struct {
		SQL  string
		Plan []string
		Res  []string
	}
	s.testData.GetTestCases(c, &input, &output)
	for i, tt := range input {
		s.testData.OnRecord(func() {
			output[i].SQL = tt
			output[i].Plan = s.testData.ConvertRowsToStrings(tk.MustQuery("explain format='brief' " + tt).Rows())
			output[i].Res = s.testData.ConvertRowsToStrings(tk.MustQuery(tt).Sort().Rows())
		})
		tk.MustQuery("explain format='brief' " + tt).Check(testkit.Rows(output[i].Plan...))
		tk.MustQuery(tt).Sort().Check(testkit.Rows(output[i].Res...))
	}
}

func (s *testIntegrationSuite) TestClusterIndexUniqueDoubleRead(c *C) {
	tk := testkit.NewTestKit(c, s.store)
	tk.MustExec("create database cluster_idx_unique_double_read;")
	tk.MustExec("use cluster_idx_unique_double_read;")
	defer tk.MustExec("drop database cluster_idx_unique_double_read;")
	tk.Se.GetSessionVars().EnableClusteredIndex = variable.ClusteredIndexDefModeOn
	tk.MustExec("drop table if exists t")

	tk.MustExec("create table t (a varchar(64), b varchar(64), uk int, v int, primary key(a, b), unique key uuk(uk));")
	tk.MustExec("insert t values ('a', 'a1', 1, 11), ('b', 'b1', 2, 22), ('c', 'c1', 3, 33);")
	tk.MustQuery("select * from t use index (uuk);").Check(testkit.Rows("a a1 1 11", "b b1 2 22", "c c1 3 33"))
}

func (s *testIntegrationSuite) TestIndexJoinOnClusteredIndex(c *C) {
	tk := testkit.NewTestKit(c, s.store)
	tk.MustExec("use test")
	tk.Se.GetSessionVars().EnableClusteredIndex = variable.ClusteredIndexDefModeOn
	tk.MustExec("drop table if exists t1")
	tk.MustExec("create table t (a int, b varchar(20), c decimal(40,10), d int, primary key(a,b), key(c))")
	tk.MustExec(`insert into t values (1,"111",1.1,11), (2,"222",2.2,12), (3,"333",3.3,13)`)
	tk.MustExec("analyze table t")

	var input []string
	var output []struct {
		SQL  string
		Plan []string
		Res  []string
	}
	s.testData.GetTestCases(c, &input, &output)
	for i, tt := range input {
		s.testData.OnRecord(func() {
			output[i].SQL = tt
			output[i].Plan = s.testData.ConvertRowsToStrings(tk.MustQuery("explain format = 'brief' " + tt).Rows())
			output[i].Res = s.testData.ConvertRowsToStrings(tk.MustQuery(tt).Rows())
		})
		tk.MustQuery("explain  format = 'brief'" + tt).Check(testkit.Rows(output[i].Plan...))
		tk.MustQuery(tt).Check(testkit.Rows(output[i].Res...))
	}
}
func (s *testIntegrationSerialSuite) TestIssue18984(c *C) {
	tk := testkit.NewTestKit(c, s.store)
	tk.MustExec("use test")
	tk.MustExec("drop table if exists t, t2")
	tk.Se.GetSessionVars().EnableClusteredIndex = variable.ClusteredIndexDefModeOn
	tk.MustExec("create table t(a int, b int, c int, primary key(a, b))")
	tk.MustExec("create table t2(a int, b int, c int, d int, primary key(a,b), index idx(c))")
	tk.MustExec("insert into t values(1,1,1), (2,2,2), (3,3,3)")
	tk.MustExec("insert into t2 values(1,2,3,4), (2,4,3,5), (1,3,1,1)")
	tk.MustQuery("select /*+ INL_MERGE_JOIN(t) */ * from t right outer join t2 on t.a=t2.c").Check(testkit.Rows(
		"1 1 1 1 3 1 1",
		"3 3 3 1 2 3 4",
		"3 3 3 2 4 3 5"))
	tk.MustQuery("select /*+ INL_MERGE_JOIN(t2) */ * from t left outer join t2 on t.a=t2.c").Check(testkit.Rows(
		"1 1 1 1 3 1 1",
		"2 2 2 <nil> <nil> <nil> <nil>",
		"3 3 3 1 2 3 4",
		"3 3 3 2 4 3 5"))
}

func (s *testIntegrationSuite) TestDistinctScalarFunctionPushDown(c *C) {
	tk := testkit.NewTestKit(c, s.store)
	tk.MustExec("use test")
	tk.MustExec("drop table if exists t")
	tk.MustExec("create table t (a int not null, b int not null, c int not null, primary key (a,c)) partition by range (c) (partition p0 values less than (5), partition p1 values less than (10))")
	tk.MustExec("insert into t values(1,1,1),(2,2,2),(3,1,3),(7,1,7),(8,2,8),(9,2,9)")
	tk.MustQuery("select count(distinct b+1) as col from t").Check(testkit.Rows(
		"2",
	))
}

func (s *testIntegrationSerialSuite) TestExplainAnalyzePointGet(c *C) {
	tk := testkit.NewTestKit(c, s.store)
	tk.MustExec("use test")
	tk.MustExec("drop table if exists t")
	tk.MustExec("create table t(a int primary key, b varchar(20))")
	tk.MustExec("insert into t values (1,1)")

	res := tk.MustQuery("explain analyze select * from t where a=1;")
	checkExplain := func(rpc string) {
		resBuff := bytes.NewBufferString("")
		for _, row := range res.Rows() {
			fmt.Fprintf(resBuff, "%s\n", row)
		}
		explain := resBuff.String()
		c.Assert(strings.Contains(explain, rpc+":{num_rpc:"), IsTrue, Commentf("%s", explain))
		c.Assert(strings.Contains(explain, "total_time:"), IsTrue, Commentf("%s", explain))
	}
	checkExplain("Get")
	res = tk.MustQuery("explain analyze select * from t where a in (1,2,3);")
	checkExplain("BatchGet")
}

func (s *testIntegrationSerialSuite) TestExplainAnalyzeDML(c *C) {
	tk := testkit.NewTestKit(c, s.store)
	tk.MustExec("use test")
	tk.MustExec("drop table if exists t")
	tk.MustExec(" create table t (a int, b int, unique index (a));")
	tk.MustExec("insert into t values (1,1)")

	res := tk.MustQuery("explain analyze select * from t where a=1;")
	checkExplain := func(rpc string) {
		resBuff := bytes.NewBufferString("")
		for _, row := range res.Rows() {
			fmt.Fprintf(resBuff, "%s\n", row)
		}
		explain := resBuff.String()
		c.Assert(strings.Contains(explain, rpc+":{num_rpc:"), IsTrue, Commentf("%s", explain))
		c.Assert(strings.Contains(explain, "total_time:"), IsTrue, Commentf("%s", explain))
	}
	checkExplain("Get")
	res = tk.MustQuery("explain analyze insert ignore into t values (1,1),(2,2),(3,3),(4,4);")
	checkExplain("BatchGet")
}

func (s *testIntegrationSerialSuite) TestExplainAnalyzeDML2(c *C) {
	tk := testkit.NewTestKit(c, s.store)
	tk.MustExec("use test")

	cases := []struct {
		prepare    string
		sql        string
		planRegexp string
	}{
		// Test for alloc auto ID.
		{
			sql:        "insert into t () values ()",
			planRegexp: ".*prepare.*total.*, auto_id_allocator.*alloc_cnt: 1, Get.*num_rpc.*total_time.*commit_txn.*prewrite.*get_commit_ts.*commit.*write_keys.*, insert.*",
		},
		// Test for rebase ID.
		{
			sql:        "insert into t (a) values (99000000000)",
			planRegexp: ".*prepare.*total.*, auto_id_allocator.*rebase_cnt: 1, Get.*num_rpc.*total_time.*commit_txn.*prewrite.*get_commit_ts.*commit.*write_keys.*, insert.*",
		},
		// Test for alloc auto ID and rebase ID.
		{
			sql:        "insert into t (a) values (null), (99000000000)",
			planRegexp: ".*prepare.*total.*, auto_id_allocator.*alloc_cnt: 1, rebase_cnt: 1, Get.*num_rpc.*total_time.*commit_txn.*prewrite.*get_commit_ts.*commit.*write_keys.*, insert.*",
		},
		// Test for insert ignore.
		{
			sql:        "insert ignore into t values (null,1), (2, 2), (99000000000, 3), (100000000000, 4)",
			planRegexp: ".*prepare.*total.*, auto_id_allocator.*alloc_cnt: 1, rebase_cnt: 2, Get.*num_rpc.*total_time.*commit_txn.*count: 3, prewrite.*get_commit_ts.*commit.*write_keys.*, check_insert.*",
		},
		// Test for insert on duplicate.
		{
			sql:        "insert into t values (null,null), (1,1),(2,2) on duplicate key update a = a + 100000000000",
			planRegexp: ".*prepare.*total.*, auto_id_allocator.*alloc_cnt: 1, rebase_cnt: 1, Get.*num_rpc.*total_time.*commit_txn.*count: 2, prewrite.*get_commit_ts.*commit.*write_keys.*, check_insert.*",
		},
		// Test for replace with alloc ID.
		{
			sql:        "replace into t () values ()",
			planRegexp: ".*auto_id_allocator.*alloc_cnt: 1, Get.*num_rpc.*total_time.*commit_txn.*prewrite.*get_commit_ts.*commit.*write_keys.*",
		},
		// Test for replace with alloc ID and rebase ID.
		{
			sql:        "replace into t (a) values (null), (99000000000)",
			planRegexp: ".*auto_id_allocator.*alloc_cnt: 1, rebase_cnt: 1, Get.*num_rpc.*total_time.*commit_txn.*prewrite.*get_commit_ts.*commit.*write_keys.*",
		},
		// Test for update with rebase ID.
		{
			prepare:    "insert into t values (1,1),(2,2)",
			sql:        "update t set a=a*100000000000",
			planRegexp: ".*auto_id_allocator.*rebase_cnt: 2, Get.*num_rpc.*total_time.*commit_txn.*prewrite.*get_commit_ts.*commit.*write_keys.*",
		},
	}

	for _, ca := range cases {
		for i := 0; i < 3; i++ {
			tk.MustExec("drop table if exists t")
			switch i {
			case 0:
				tk.MustExec("create table t (a bigint auto_increment, b int, primary key (a));")
			case 1:
				tk.MustExec("create table t (a bigint unsigned auto_increment, b int, primary key (a));")
			case 2:
				if strings.Contains(ca.sql, "on duplicate key") {
					continue
				}
				tk.MustExec("create table t (a bigint primary key auto_random(5), b int);")
				tk.MustExec("set @@allow_auto_random_explicit_insert=1;")
			default:
				panic("should never happen")
			}
			if ca.prepare != "" {
				tk.MustExec(ca.prepare)
			}
			res := tk.MustQuery("explain analyze " + ca.sql)
			resBuff := bytes.NewBufferString("")
			for _, row := range res.Rows() {
				fmt.Fprintf(resBuff, "%s\t", row)
			}
			explain := resBuff.String()
			c.Assert(explain, Matches, ca.planRegexp, Commentf("idx: %v,sql: %v", i, ca.sql))
		}
	}

	// Test for table without auto id.
	for _, ca := range cases {
		tk.MustExec("drop table if exists t")
		tk.MustExec("create table t (a bigint, b int);")
		tk.MustExec("insert into t () values ()")
		if ca.prepare != "" {
			tk.MustExec(ca.prepare)
		}
		res := tk.MustQuery("explain analyze " + ca.sql)
		resBuff := bytes.NewBufferString("")
		for _, row := range res.Rows() {
			fmt.Fprintf(resBuff, "%s\t", row)
		}
		explain := resBuff.String()
		c.Assert(strings.Contains(explain, "auto_id_allocator"), IsFalse, Commentf("sql: %v, explain: %v", ca.sql, explain))
	}
}

func (s *testIntegrationSuite) TestPartitionExplain(c *C) {
	tk := testkit.NewTestKit(c, s.store)
	tk.MustExec("use test")
	tk.MustExec(`create table pt (id int, c int, key i_id(id), key i_c(c)) partition by range (c) (
partition p0 values less than (4),
partition p1 values less than (7),
partition p2 values less than (10))`)

	tk.MustExec("set @@tidb_enable_index_merge = 1;")

	var input []string
	var output []struct {
		SQL  string
		Plan []string
	}
	s.testData.GetTestCases(c, &input, &output)
	for i, tt := range input {
		s.testData.OnRecord(func() {
			output[i].SQL = tt
			output[i].Plan = s.testData.ConvertRowsToStrings(tk.MustQuery("explain " + tt).Rows())
		})
		tk.MustQuery("explain " + tt).Check(testkit.Rows(output[i].Plan...))
	}
}

func (s *testIntegrationSuite) TestPartialBatchPointGet(c *C) {
	tk := testkit.NewTestKit(c, s.store)
	tk.MustExec("use test")
	tk.MustExec("drop table if exists t")
	tk.MustExec("create table t (c_int int, c_str varchar(40), primary key(c_int, c_str))")
	tk.MustExec("insert into t values (3, 'bose')")
	tk.MustQuery("select * from t where c_int in (3)").Check(testkit.Rows(
		"3 bose",
	))
	tk.MustQuery("select * from t where c_int in (3) or c_str in ('yalow') and c_int in (1, 2)").Check(testkit.Rows(
		"3 bose",
	))
}

func (s *testIntegrationSuite) TestIssue19926(c *C) {
	tk := testkit.NewTestKit(c, s.store)
	tk.MustExec("use test")
	tk.MustExec("drop table if exists ta;")
	tk.MustExec("drop table if exists tb;")
	tk.MustExec("drop table if exists tc;")
	tk.MustExec("drop view if exists v;")
	tk.MustExec("CREATE TABLE `ta`  (\n  `id` varchar(36) NOT NULL ,\n  `status` varchar(1) NOT NULL \n);")
	tk.MustExec("CREATE TABLE `tb`  (\n  `id` varchar(36) NOT NULL ,\n  `status` varchar(1) NOT NULL \n);")
	tk.MustExec("CREATE TABLE `tc`  (\n  `id` varchar(36) NOT NULL ,\n  `status` varchar(1) NOT NULL \n);")
	tk.MustExec("insert into ta values('1','1');")
	tk.MustExec("insert into tb values('1','1');")
	tk.MustExec("insert into tc values('1','1');")
	tk.MustExec("create definer='root'@'localhost' view v as\nselect \nconcat(`ta`.`status`,`tb`.`status`) AS `status`, \n`ta`.`id` AS `id`  from (`ta` join `tb`) \nwhere (`ta`.`id` = `tb`.`id`);")
	tk.MustQuery("SELECT tc.status,v.id FROM tc, v WHERE tc.id = v.id AND v.status = '11';").Check(testkit.Rows("1 1"))
}

func (s *testIntegrationSuite) TestDeleteUsingJoin(c *C) {
	tk := testkit.NewTestKit(c, s.store)
	tk.MustExec("use test")
	tk.MustExec("drop table if exists t1, t2")
	tk.MustExec("create table t1(a int primary key, b int)")
	tk.MustExec("create table t2(a int primary key, b int)")
	tk.MustExec("insert into t1 values(1,1),(2,2)")
	tk.MustExec("insert into t2 values(2,2)")
	tk.MustExec("delete t1.* from t1 join t2 using (a)")
	tk.MustQuery("select * from t1").Check(testkit.Rows("1 1"))
	tk.MustQuery("select * from t2").Check(testkit.Rows("2 2"))
}

func (s *testIntegrationSerialSuite) Test19942(c *C) {
	collate.SetNewCollationEnabledForTest(true)
	defer collate.SetNewCollationEnabledForTest(false)

	tk := testkit.NewTestKit(c, s.store)
	tk.MustExec("use test")
	tk.Se.GetSessionVars().EnableClusteredIndex = variable.ClusteredIndexDefModeOn
	tk.MustExec("CREATE TABLE test.`t` (" +
		"  `a` int(11) NOT NULL," +
		"  `b` varchar(10) COLLATE utf8_general_ci NOT NULL," +
		"  `c` varchar(50) COLLATE utf8_general_ci NOT NULL," +
		"  `d` char(10) NOT NULL," +
		"  PRIMARY KEY (`c`)," +
		"  UNIQUE KEY `a_uniq` (`a`)," +
		"  UNIQUE KEY `b_uniq` (`b`)," +
		"  UNIQUE KEY `d_uniq` (`d`)," +
		"  KEY `a_idx` (`a`)," +
		"  KEY `b_idx` (`b`)," +
		"  KEY `d_idx` (`d`)" +
		") ENGINE=InnoDB DEFAULT CHARSET=utf8 COLLATE=utf8_general_ci;")
	tk.MustExec("INSERT INTO test.t (a, b, c, d) VALUES (1, '1', '0', '1');")
	tk.MustExec("INSERT INTO test.t (a, b, c, d) VALUES (2, ' 2', ' 0', ' 2');")
	tk.MustExec("INSERT INTO test.t (a, b, c, d) VALUES (3, '  3 ', '  3 ', '  3 ');")
	tk.MustExec("INSERT INTO test.t (a, b, c, d) VALUES (4, 'a', 'a   ', 'a');")
	tk.MustExec("INSERT INTO test.t (a, b, c, d) VALUES (5, ' A  ', ' A   ', ' A  ');")
	tk.MustExec("INSERT INTO test.t (a, b, c, d) VALUES (6, ' E', 'é        ', ' E');")

	mkr := func() [][]interface{} {
		return testutil.RowsWithSep("|",
			"3|  3 |  3 |  3",
			"2| 2  0| 2",
			"5| A  | A   | A",
			"1|1|0|1",
			"4|a|a   |a",
			"6| E|é        | E")
	}
	tk.MustQuery("SELECT * FROM `test`.`t` FORCE INDEX(`a_uniq`);").Check(mkr())
	tk.MustQuery("SELECT * FROM `test`.`t` FORCE INDEX(`b_uniq`);").Check(mkr())
	tk.MustQuery("SELECT * FROM `test`.`t` FORCE INDEX(`d_uniq`);").Check(mkr())
	tk.MustQuery("SELECT * FROM `test`.`t` FORCE INDEX(`a_idx`);").Check(mkr())
	tk.MustQuery("SELECT * FROM `test`.`t` FORCE INDEX(`b_idx`);").Check(mkr())
	tk.MustQuery("SELECT * FROM `test`.`t` FORCE INDEX(`d_idx`);").Check(mkr())
	tk.MustExec("admin check table t")
}

func (s *testIntegrationSuite) TestPartitionUnionWithPPruningColumn(c *C) {
	tk := testkit.NewTestKit(c, s.store)
	tk.MustExec("use test")
	tk.MustExec("drop table if exists t;")
	tk.MustExec("CREATE TABLE `t` (\n  `fid` bigint(36) NOT NULL,\n  `oty` varchar(30) DEFAULT NULL,\n  `oid` int(11) DEFAULT NULL,\n  `pid` bigint(20) DEFAULT NULL,\n  `bid` int(11) DEFAULT NULL,\n  `r5` varchar(240) DEFAULT '',\n  PRIMARY KEY (`fid`)\n)PARTITION BY HASH( `fid` ) PARTITIONS 4;")

	tk.MustExec("INSERT INTO t (fid, oty, oid, pid, bid, r5) VALUES (59, 'm',  441, 1,  2143,  'LE1264_r5');")
	tk.MustExec("INSERT INTO t (fid, oty, oid, pid, bid, r5) VALUES (135, 'm',  1121, 1,  2423,  'LE2008_r5');")
	tk.MustExec("INSERT INTO t (fid, oty, oid, pid, bid, r5) VALUES (139, 'm',  1125, 1,  2432, 'LE2005_r5');")
	tk.MustExec("INSERT INTO t (fid, oty, oid, pid, bid, r5) VALUES (143, 'm',  1129, 1,  2438,  'LE2006_r5');")
	tk.MustExec("INSERT INTO t (fid, oty, oid, pid, bid, r5) VALUES (147, 'm',  1133, 1,  2446,  'LE2014_r5');")
	tk.MustExec("INSERT INTO t (fid, oty, oid, pid, bid, r5) VALUES (167, 'm',  1178, 1,  2512,  'LE2055_r5');")
	tk.MustExec("INSERT INTO t (fid, oty, oid, pid, bid, r5) VALUES (171, 'm',  1321, 1,  2542,  'LE1006_r5');")
	tk.MustExec("INSERT INTO t (fid, oty, oid, pid, bid, r5) VALUES (179, 'm',  1466, 1,  2648,  'LE2171_r5');")
	tk.MustExec("INSERT INTO t (fid, oty, oid, pid, bid, r5) VALUES (187, 'm',  1567, 1,  2690,  'LE1293_r5');")
	tk.MustExec("INSERT INTO t (fid, oty, oid, pid, bid, r5) VALUES (57, 'm',  341, 1,  2102,  'LE1001_r5');")
	tk.MustExec("INSERT INTO t (fid, oty, oid, pid, bid, r5) VALUES (137, 'm',  1123, 1,  2427,  'LE2003_r5');")
	tk.MustExec("INSERT INTO t (fid, oty, oid, pid, bid, r5) VALUES (145, 'm',  1131, 1,  2442,  'LE2048_r5');")
	tk.MustExec("INSERT INTO t (fid, oty, oid, pid, bid, r5) VALUES (138, 'm',  1124, 1,  2429,  'LE2004_r5');")
	tk.MustExec("INSERT INTO t (fid, oty, oid, pid, bid, r5) VALUES (142, 'm',  1128, 1,  2436,  'LE2049_r5');")
	tk.MustExec("INSERT INTO t (fid, oty, oid, pid, bid, r5) VALUES (174, 'm',  1381, 1,  2602,  'LE2170_r5');")
	tk.MustExec("INSERT INTO t (fid, oty, oid, pid, bid, r5) VALUES (28, 'm',  81, 1,  2023,  'LE1009_r5');")
	tk.MustExec("INSERT INTO t (fid, oty, oid, pid, bid, r5) VALUES (60, 'm',  442, 1,  2145,  'LE1263_r5');")
	tk.MustExec("INSERT INTO t (fid, oty, oid, pid, bid, r5) VALUES (136, 'm',  1122, 1,  2425,  'LE2002_r5');")
	tk.MustExec("INSERT INTO t (fid, oty, oid, pid, bid, r5) VALUES (140, 'm',  1126, 1,  2434,  'LE2001_r5');")
	tk.MustExec("INSERT INTO t (fid, oty, oid, pid, bid, r5) VALUES (168, 'm',  1179, 1,  2514,  'LE2052_r5');")
	tk.MustExec("INSERT INTO t (fid, oty, oid, pid, bid, r5) VALUES (196, 'm',  3380, 1,  2890,  'LE1300_r5');")
	tk.MustExec("INSERT INTO t (fid, oty, oid, pid, bid, r5) VALUES (208, 'm',  3861, 1,  3150,  'LE1323_r5');")
	tk.MustExec("INSERT INTO t (fid, oty, oid, pid, bid, r5) VALUES (432, 'm',  4060, 1,  3290,  'LE1327_r5');")

	tk.MustQuery("SELECT DISTINCT t.bid, t.r5 FROM t left join t parent on parent.oid = t.pid WHERE t.oty = 'm';").Sort().Check(
		testkit.Rows("2023 LE1009_r5",
			"2102 LE1001_r5",
			"2143 LE1264_r5",
			"2145 LE1263_r5",
			"2423 LE2008_r5",
			"2425 LE2002_r5",
			"2427 LE2003_r5",
			"2429 LE2004_r5",
			"2432 LE2005_r5",
			"2434 LE2001_r5",
			"2436 LE2049_r5",
			"2438 LE2006_r5",
			"2442 LE2048_r5",
			"2446 LE2014_r5",
			"2512 LE2055_r5",
			"2514 LE2052_r5",
			"2542 LE1006_r5",
			"2602 LE2170_r5",
			"2648 LE2171_r5",
			"2690 LE1293_r5",
			"2890 LE1300_r5",
			"3150 LE1323_r5",
			"3290 LE1327_r5"))
}

func (s *testIntegrationSuite) TestIssue20139(c *C) {
	tk := testkit.NewTestKit(c, s.store)

	tk.MustExec("use test")
	tk.MustExec("drop table if exists t")
	tk.MustExec("create table t (id int, c int) partition by range (id) (partition p0 values less than (4), partition p1 values less than (7))")
	tk.MustExec("insert into t values(3, 3), (5, 5)")
	plan := tk.MustQuery("explain format = 'brief' select * from t where c = 1 and id = c")
	plan.Check(testkit.Rows(
		"TableReader 0.01 root partition:p0 data:Selection",
		"└─Selection 0.01 cop[tikv]  eq(test.t.c, 1), eq(test.t.id, 1)",
		"  └─TableFullScan 10000.00 cop[tikv] table:t keep order:false, stats:pseudo",
	))
	tk.MustExec("drop table t")
}

func (s *testIntegrationSuite) TestIssue14481(c *C) {
	tk := testkit.NewTestKit(c, s.store)

	tk.MustExec("use test")
	tk.MustExec("drop table if exists t")
	tk.MustExec("create table t(a int default null, b int default null, c int default null)")
	plan := tk.MustQuery("explain format = 'brief' select * from t where a = 1 and a = 2")
	plan.Check(testkit.Rows("TableDual 8000.00 root  rows:0"))
	tk.MustExec("drop table t")
}

func (s *testIntegrationSerialSuite) TestIssue20710(c *C) {
	tk := testkit.NewTestKitWithInit(c, s.store)
	tk.MustExec("drop table if exists t;")
	tk.MustExec("drop table if exists s;")
	tk.MustExec("create table t(a int, b int)")
	tk.MustExec("create table s(a int, b int, index(a))")
	tk.MustExec("insert into t values(1,1),(1,2),(2,2)")
	tk.MustExec("insert into s values(1,1),(2,2),(2,1)")

	var input []string
	var output []struct {
		SQL  string
		Plan []string
	}
	s.testData.GetTestCases(c, &input, &output)
	for i, tt := range input {
		s.testData.OnRecord(func() {
			output[i].SQL = tt
			output[i].Plan = s.testData.ConvertRowsToStrings(tk.MustQuery(tt).Rows())
		})
		res := tk.MustQuery(tt)
		res.Check(testkit.Rows(output[i].Plan...))
	}
}

func (s *testIntegrationSuite) TestQueryBlockTableAliasInHint(c *C) {
	tk := testkit.NewTestKit(c, s.store)

	tk.MustExec("use test")
	c.Assert(tk.HasPlan("select /*+ HASH_JOIN(@sel_1 t2) */ * FROM (select 1) t1 NATURAL LEFT JOIN (select 2) t2", "HashJoin"), IsTrue)
	tk.MustQuery("select /*+ HASH_JOIN(@sel_1 t2) */ * FROM (select 1) t1 NATURAL LEFT JOIN (select 2) t2").Check(testkit.Rows(
		"1 2",
	))
	c.Assert(tk.Se.GetSessionVars().StmtCtx.GetWarnings(), HasLen, 0)
}

func (s *testIntegrationSuite) TestIssue10448(c *C) {
	tk := testkit.NewTestKit(c, s.store)
	tk.MustExec("use test")
	tk.MustExec("drop table if exists t;")

	tk.MustExec("create table t(pk int(11) primary key)")
	tk.MustExec("insert into t values(1),(2),(3)")
	tk.MustQuery("select a from (select pk as a from t) t1 where a = 18446744073709551615").Check(testkit.Rows())
}

func (s *testIntegrationSuite) TestMultiUpdateOnPrimaryKey(c *C) {
	tk := testkit.NewTestKit(c, s.store)
	tk.MustExec("use test")

	tk.MustExec("drop table if exists t")
	tk.MustExec("create table t (a int not null primary key)")
	tk.MustExec("insert into t values (1)")
	tk.MustGetErrMsg(`UPDATE t m, t n SET m.a = m.a + 10, n.a = n.a + 10`,
		`[planner:1706]Primary key/partition key update is not allowed since the table is updated both as 'm' and 'n'.`)

	tk.MustExec("drop table if exists t")
	tk.MustExec("create table t (a varchar(10) not null primary key)")
	tk.MustExec("insert into t values ('abc')")
	tk.MustGetErrMsg(`UPDATE t m, t n SET m.a = 'def', n.a = 'xyz'`,
		`[planner:1706]Primary key/partition key update is not allowed since the table is updated both as 'm' and 'n'.`)

	tk.MustExec("drop table if exists t")
	tk.MustExec("create table t (a int, b int, primary key (a, b))")
	tk.MustExec("insert into t values (1, 2)")
	tk.MustGetErrMsg(`UPDATE t m, t n SET m.a = m.a + 10, n.b = n.b + 10`,
		`[planner:1706]Primary key/partition key update is not allowed since the table is updated both as 'm' and 'n'.`)

	tk.MustExec("drop table if exists t")
	tk.MustExec("create table t (a int primary key, b int)")
	tk.MustExec("insert into t values (1, 2)")
	tk.MustGetErrMsg(`UPDATE t m, t n SET m.a = m.a + 10, n.a = n.a + 10`,
		`[planner:1706]Primary key/partition key update is not allowed since the table is updated both as 'm' and 'n'.`)

	tk.MustExec(`UPDATE t m, t n SET m.b = m.b + 10, n.b = n.b + 10`)
	tk.MustQuery("SELECT * FROM t").Check(testkit.Rows("1 12"))

	tk.MustGetErrMsg(`UPDATE t m, t n SET m.a = m.a + 1, n.b = n.b + 10`,
		`[planner:1706]Primary key/partition key update is not allowed since the table is updated both as 'm' and 'n'.`)
	tk.MustGetErrMsg(`UPDATE t m, t n, t q SET m.a = m.a + 1, n.b = n.b + 10, q.b = q.b - 10`,
		`[planner:1706]Primary key/partition key update is not allowed since the table is updated both as 'm' and 'n'.`)
	tk.MustGetErrMsg(`UPDATE t m, t n, t q SET m.b = m.b + 1, n.a = n.a + 10, q.b = q.b - 10`,
		`[planner:1706]Primary key/partition key update is not allowed since the table is updated both as 'm' and 'n'.`)
	tk.MustGetErrMsg(`UPDATE t m, t n, t q SET m.b = m.b + 1, n.b = n.b + 10, q.a = q.a - 10`,
		`[planner:1706]Primary key/partition key update is not allowed since the table is updated both as 'm' and 'q'.`)
	tk.MustGetErrMsg(`UPDATE t q, t n, t m SET m.b = m.b + 1, n.b = n.b + 10, q.a = q.a - 10`,
		`[planner:1706]Primary key/partition key update is not allowed since the table is updated both as 'q' and 'n'.`)

	tk.MustExec("update t m, t n set m.a = n.a+10 where m.a=n.a")
	tk.MustQuery("select * from t").Check(testkit.Rows("11 12"))
}

func (s *testIntegrationSuite) TestOrderByHavingNotInSelect(c *C) {
	tk := testkit.NewTestKit(c, s.store)
	tk.MustExec("use test")
	tk.MustExec("drop table if exists ttest")
	tk.MustExec("create table ttest (v1 int, v2 int)")
	tk.MustExec("insert into ttest values(1, 2), (4,6), (1, 7)")
	tk.MustGetErrMsg("select v1 from ttest order by count(v2)",
		"[planner:3029]Expression #1 of ORDER BY contains aggregate function and applies to the result of a non-aggregated query")
	tk.MustGetErrMsg("select v1 from ttest having count(v2)",
		"[planner:8123]In aggregated query without GROUP BY, expression #1 of SELECT list contains nonaggregated column 'v1'; this is incompatible with sql_mode=only_full_group_by")
	tk.MustGetErrMsg("select v2, v1 from (select * from ttest) t1 join (select 1, 2) t2 group by v1",
		"[planner:1055]Expression #1 of SELECT list is not in GROUP BY clause and contains nonaggregated column 'test.t1.v2' which is not functionally dependent on columns in GROUP BY clause; this is incompatible with sql_mode=only_full_group_by")
	tk.MustGetErrMsg("select v2, v1 from (select t1.v1, t2.v2 from ttest t1 join ttest t2) t3 join (select 1, 2) t2 group by v1",
		"[planner:1055]Expression #1 of SELECT list is not in GROUP BY clause and contains nonaggregated column 'test.t3.v2' which is not functionally dependent on columns in GROUP BY clause; this is incompatible with sql_mode=only_full_group_by")

}

func (s *testIntegrationSuite) TestUpdateSetDefault(c *C) {
	// #20598
	tk := testkit.NewTestKit(c, s.store)
	tk.MustExec("use test")
	tk.MustExec("create table tt (x int, z int as (x+10) stored)")
	tk.MustExec("insert into tt(x) values (1)")
	tk.MustExec("update tt set x=2, z = default")
	tk.MustQuery("select * from tt").Check(testkit.Rows("2 12"))

	tk.MustGetErrMsg("update tt set z = 123",
		"[planner:3105]The value specified for generated column 'z' in table 'tt' is not allowed.")
	tk.MustGetErrMsg("update tt as ss set z = 123",
		"[planner:3105]The value specified for generated column 'z' in table 'tt' is not allowed.")
	tk.MustGetErrMsg("update tt as ss set x = 3, z = 13",
		"[planner:3105]The value specified for generated column 'z' in table 'tt' is not allowed.")
	tk.MustGetErrMsg("update tt as s1, tt as s2 set s1.z = default, s2.z = 456",
		"[planner:3105]The value specified for generated column 'z' in table 'tt' is not allowed.")
}

func (s *testIntegrationSuite) TestExtendedStatsSwitch(c *C) {
	tk := testkit.NewTestKit(c, s.store)
	tk.MustExec("use test")
	tk.MustExec("drop table if exists t")
	tk.MustExec("create table t(a int not null, b int not null, key(a), key(b))")
	tk.MustExec("insert into t values(1,1),(2,2),(3,3),(4,4),(5,5),(6,6)")

	tk.MustExec("set session tidb_enable_extended_stats = off")
	tk.MustGetErrMsg("alter table t add stats_extended s1 correlation(a,b)",
		"Extended statistics feature is not generally available now, and tidb_enable_extended_stats is OFF")
	tk.MustGetErrMsg("alter table t drop stats_extended s1",
		"Extended statistics feature is not generally available now, and tidb_enable_extended_stats is OFF")
	tk.MustGetErrMsg("admin reload stats_extended",
		"Extended statistics feature is not generally available now, and tidb_enable_extended_stats is OFF")

	tk.MustExec("set session tidb_enable_extended_stats = on")
	tk.MustExec("alter table t add stats_extended s1 correlation(a,b)")
	tk.MustQuery("select stats, status from mysql.stats_extended where name = 's1'").Check(testkit.Rows(
		"<nil> 0",
	))
	tk.MustExec("set session tidb_enable_extended_stats = off")
	// Analyze should not collect extended stats.
	tk.MustExec("analyze table t")
	tk.MustQuery("select stats, status from mysql.stats_extended where name = 's1'").Check(testkit.Rows(
		"<nil> 0",
	))
	tk.MustExec("set session tidb_enable_extended_stats = on")
	// Analyze would collect extended stats.
	tk.MustExec("analyze table t")
	tk.MustQuery("select stats, status from mysql.stats_extended where name = 's1'").Check(testkit.Rows(
		"1.000000 1",
	))
	// Estimated index scan count is 4 using extended stats.
	tk.MustQuery("explain format = 'brief' select * from t use index(b) where a > 3 order by b limit 1").Check(testkit.Rows(
		"Limit 1.00 root  offset:0, count:1",
		"└─Projection 1.00 root  test.t.a, test.t.b",
		"  └─IndexLookUp 1.00 root  ",
		"    ├─IndexFullScan(Build) 4.00 cop[tikv] table:t, index:b(b) keep order:true",
		"    └─Selection(Probe) 1.00 cop[tikv]  gt(test.t.a, 3)",
		"      └─TableRowIDScan 4.00 cop[tikv] table:t keep order:false",
	))
	tk.MustExec("set session tidb_enable_extended_stats = off")
	// Estimated index scan count is 2 using independent assumption.
	tk.MustQuery("explain format = 'brief' select * from t use index(b) where a > 3 order by b limit 1").Check(testkit.Rows(
		"Limit 1.00 root  offset:0, count:1",
		"└─Projection 1.00 root  test.t.a, test.t.b",
		"  └─IndexLookUp 1.00 root  ",
		"    ├─IndexFullScan(Build) 2.00 cop[tikv] table:t, index:b(b) keep order:true",
		"    └─Selection(Probe) 1.00 cop[tikv]  gt(test.t.a, 3)",
		"      └─TableRowIDScan 2.00 cop[tikv] table:t keep order:false",
	))
}

func (s *testIntegrationSuite) TestOrderByNotInSelectDistinct(c *C) {
	tk := testkit.NewTestKit(c, s.store)
	tk.MustExec("use test")

	// #12442
	tk.MustExec("drop table if exists ttest")
	tk.MustExec("create table ttest (v1 int, v2 int)")
	tk.MustExec("insert into ttest values(1, 2), (4,6), (1, 7)")

	tk.MustGetErrMsg("select distinct v1 from ttest order by v2",
		"[planner:3065]Expression #1 of ORDER BY clause is not in SELECT list, references column 'test.ttest.v2' which is not in SELECT list; this is incompatible with DISTINCT")
	tk.MustGetErrMsg("select distinct v1+1 from ttest order by v1",
		"[planner:3065]Expression #1 of ORDER BY clause is not in SELECT list, references column 'test.ttest.v1' which is not in SELECT list; this is incompatible with DISTINCT")
	tk.MustGetErrMsg("select distinct v1+1 from ttest order by 1+v1",
		"[planner:3065]Expression #1 of ORDER BY clause is not in SELECT list, references column 'test.ttest.v1' which is not in SELECT list; this is incompatible with DISTINCT")
	tk.MustGetErrMsg("select distinct v1+1 from ttest order by v1+2",
		"[planner:3065]Expression #1 of ORDER BY clause is not in SELECT list, references column 'test.ttest.v1' which is not in SELECT list; this is incompatible with DISTINCT")
	tk.MustGetErrMsg("select distinct count(v1) from ttest group by v2 order by sum(v1)",
		"[planner:3066]Expression #1 of ORDER BY clause is not in SELECT list, contains aggregate function; this is incompatible with DISTINCT")
	tk.MustGetErrMsg("select distinct sum(v1)+1 from ttest group by v2 order by sum(v1)",
		"[planner:3066]Expression #1 of ORDER BY clause is not in SELECT list, contains aggregate function; this is incompatible with DISTINCT")

	// Expressions in ORDER BY whole match some fields in DISTINCT.
	tk.MustQuery("select distinct v1+1 from ttest order by v1+1").Check(testkit.Rows("2", "5"))
	tk.MustQuery("select distinct count(v1) from ttest order by count(v1)").Check(testkit.Rows("3"))
	tk.MustQuery("select distinct count(v1) from ttest group by v2 order by count(v1)").Check(testkit.Rows("1"))
	tk.MustQuery("select distinct sum(v1) from ttest group by v2 order by sum(v1)").Check(testkit.Rows("1", "4"))
	tk.MustQuery("select distinct v1, v2 from ttest order by 1, 2").Check(testkit.Rows("1 2", "1 7", "4 6"))
	tk.MustQuery("select distinct v1, v2 from ttest order by 2, 1").Check(testkit.Rows("1 2", "4 6", "1 7"))

	// Referenced columns of expressions in ORDER BY whole match some fields in DISTINCT,
	// both original expression and alias can be referenced.
	tk.MustQuery("select distinct v1 from ttest order by v1+1").Check(testkit.Rows("1", "4"))
	tk.MustQuery("select distinct v1, v2 from ttest order by v1+1, v2").Check(testkit.Rows("1 2", "1 7", "4 6"))
	tk.MustQuery("select distinct v1+1 as z, v2 from ttest order by v1+1, z+v2").Check(testkit.Rows("2 2", "2 7", "5 6"))
	tk.MustQuery("select distinct sum(v1) as z from ttest group by v2 order by z+1").Check(testkit.Rows("1", "4"))
	tk.MustQuery("select distinct sum(v1)+1 from ttest group by v2 order by sum(v1)+1").Check(testkit.Rows("2", "5"))
	tk.MustQuery("select distinct v1 as z from ttest order by v1+z").Check(testkit.Rows("1", "4"))
}

func (s *testIntegrationSuite) TestInvalidNamedWindowSpec(c *C) {
	// #12356
	tk := testkit.NewTestKit(c, s.store)
	tk.MustExec("use test")
	tk.MustExec("DROP TABLE IF EXISTS temptest")
	tk.MustExec("create table temptest (val int, val1 int)")
	tk.MustQuery("SELECT val FROM temptest WINDOW w AS (ORDER BY val RANGE 1 PRECEDING)").Check(testkit.Rows())
	tk.MustGetErrMsg("SELECT val FROM temptest WINDOW w AS (ORDER BY val, val1 RANGE 1 PRECEDING)",
		"[planner:3587]Window 'w' with RANGE N PRECEDING/FOLLOWING frame requires exactly one ORDER BY expression, of numeric or temporal type")
	tk.MustGetErrMsg("select val1, avg(val1) as a from temptest group by val1 window w as (order by a)",
		"[planner:1054]Unknown column 'a' in 'window order by'")
	tk.MustGetErrMsg("select val1, avg(val1) as a from temptest group by val1 window w as (partition by a)",
		"[planner:1054]Unknown column 'a' in 'window partition by'")
}

func (s *testIntegrationSuite) TestCorrelatedAggregate(c *C) {
	tk := testkit.NewTestKit(c, s.store)
	tk.MustExec("use test")

	// #18350
	tk.MustExec("DROP TABLE IF EXISTS tab, tab2")
	tk.MustExec("CREATE TABLE tab(i INT)")
	tk.MustExec("CREATE TABLE tab2(j INT)")
	tk.MustExec("insert into tab values(1),(2),(3)")
	tk.MustExec("insert into tab2 values(1),(2),(3),(15)")
	tk.MustQuery(`SELECT m.i,
       (SELECT COUNT(n.j)
           FROM tab2 WHERE j=15) AS o
    FROM tab m, tab2 n GROUP BY 1 order by m.i`).Check(testkit.Rows("1 4", "2 4", "3 4"))
	tk.MustQuery(`SELECT
         (SELECT COUNT(n.j)
             FROM tab2 WHERE j=15) AS o
    FROM tab m, tab2 n order by m.i`).Check(testkit.Rows("12"))

	// #17748
	tk.MustExec("drop table if exists t1, t2")
	tk.MustExec("create table t1 (a int, b int)")
	tk.MustExec("create table t2 (m int, n int)")
	tk.MustExec("insert into t1 values (2,2), (2,2), (3,3), (3,3), (3,3), (4,4)")
	tk.MustExec("insert into t2 values (1,11), (2,22), (3,32), (4,44), (4,44)")
	tk.MustExec("set @@sql_mode='TRADITIONAL'")

	tk.MustQuery(`select count(*) c, a,
		( select group_concat(count(a)) from t2 where m = a )
		from t1 group by a order by a`).
		Check(testkit.Rows("2 2 2", "3 3 3", "1 4 1,1"))

	tk.MustExec("drop table if exists t")
	tk.MustExec("create table t (a int, b int)")
	tk.MustExec("insert into t values (1,1),(2,1),(2,2),(3,1),(3,2),(3,3)")

	// Sub-queries in SELECT fields
	// from SELECT fields
	tk.MustQuery("select (select count(a)) from t").Check(testkit.Rows("6"))
	tk.MustQuery("select (select (select (select count(a)))) from t").Check(testkit.Rows("6"))
	tk.MustQuery("select (select (select count(n.a)) from t m order by count(m.b)) from t n").Check(testkit.Rows("6"))
	// from WHERE
	tk.MustQuery("select (select count(n.a) from t where count(n.a)=3) from t n").Check(testkit.Rows("<nil>"))
	tk.MustQuery("select (select count(a) from t where count(distinct n.a)=3) from t n").Check(testkit.Rows("6"))
	// from HAVING
	tk.MustQuery("select (select count(n.a) from t having count(n.a)=6 limit 1) from t n").Check(testkit.Rows("6"))
	tk.MustQuery("select (select count(n.a) from t having count(distinct n.b)=3 limit 1) from t n").Check(testkit.Rows("6"))
	tk.MustQuery("select (select sum(distinct n.a) from t having count(distinct n.b)=3 limit 1) from t n").Check(testkit.Rows("6"))
	tk.MustQuery("select (select sum(distinct n.a) from t having count(distinct n.b)=6 limit 1) from t n").Check(testkit.Rows("<nil>"))
	// from ORDER BY
	tk.MustQuery("select (select count(n.a) from t order by count(n.b) limit 1) from t n").Check(testkit.Rows("6"))
	tk.MustQuery("select (select count(distinct n.b) from t order by count(n.b) limit 1) from t n").Check(testkit.Rows("3"))
	// from TableRefsClause
	tk.MustQuery("select (select cnt from (select count(a) cnt) s) from t").Check(testkit.Rows("6"))
	tk.MustQuery("select (select count(cnt) from (select count(a) cnt) s) from t").Check(testkit.Rows("1"))
	// from sub-query inside aggregate
	tk.MustQuery("select (select sum((select count(a)))) from t").Check(testkit.Rows("6"))
	tk.MustQuery("select (select sum((select count(a))+sum(a))) from t").Check(testkit.Rows("20"))
	// from GROUP BY
	tk.MustQuery("select (select count(a) from t group by count(n.a)) from t n").Check(testkit.Rows("6"))
	tk.MustQuery("select (select count(distinct a) from t group by count(n.a)) from t n").Check(testkit.Rows("3"))

	// Sub-queries in HAVING
	tk.MustQuery("select sum(a) from t having (select count(a)) = 0").Check(testkit.Rows())
	tk.MustQuery("select sum(a) from t having (select count(a)) > 0").Check(testkit.Rows("14"))

	// Sub-queries in ORDER BY
	tk.MustQuery("select count(a) from t group by b order by (select count(a))").Check(testkit.Rows("1", "2", "3"))
	tk.MustQuery("select count(a) from t group by b order by (select -count(a))").Check(testkit.Rows("3", "2", "1"))

	// Nested aggregate (correlated aggregate inside aggregate)
	tk.MustQuery("select (select sum(count(a))) from t").Check(testkit.Rows("6"))
	tk.MustQuery("select (select sum(sum(a))) from t").Check(testkit.Rows("14"))

	// Combining aggregates
	tk.MustQuery("select count(a), (select count(a)) from t").Check(testkit.Rows("6 6"))
	tk.MustQuery("select sum(distinct b), count(a), (select count(a)), (select cnt from (select sum(distinct b) as cnt) n) from t").
		Check(testkit.Rows("6 6 6 6"))
}

func (s *testIntegrationSuite) TestCorrelatedColumnAggFuncPushDown(c *C) {
	tk := testkit.NewTestKit(c, s.store)
	tk.MustExec("use test;")
	tk.MustExec("drop table if exists t;")
	tk.MustExec("create table t (a int, b int);")
	tk.MustExec("insert into t values (1,1);")
	tk.MustQuery("select (select count(n.a + a) from t) from t n;").Check(testkit.Rows(
		"1",
	))
}

// Test for issue https://github.com/pingcap/tidb/issues/21607.
func (s *testIntegrationSuite) TestConditionColPruneInPhysicalUnionScan(c *C) {
	tk := testkit.NewTestKit(c, s.store)
	tk.MustExec("use test;")
	tk.MustExec("drop table if exists t;")
	tk.MustExec("create table t (a int, b int);")
	tk.MustExec("begin;")
	tk.MustExec("insert into t values (1, 2);")
	tk.MustQuery("select count(*) from t where b = 1 and b in (3);").
		Check(testkit.Rows("0"))

	tk.MustExec("drop table t;")
	tk.MustExec("create table t (a int, b int as (a + 1), c int as (b + 1));")
	tk.MustExec("begin;")
	tk.MustExec("insert into t (a) values (1);")
	tk.MustQuery("select count(*) from t where b = 1 and b in (3);").
		Check(testkit.Rows("0"))
	tk.MustQuery("select count(*) from t where c = 1 and c in (3);").
		Check(testkit.Rows("0"))
}

func (s *testIntegrationSuite) TestInvalidHint(c *C) {
	tk := testkit.NewTestKit(c, s.store)

	tk.MustExec("use test")
	tk.MustExec("drop table if exists tt")
	tk.MustExec("create table tt(a int, key(a));")

	var input []string
	var output []struct {
		SQL      string
		Plan     []string
		Warnings []string
	}
	s.testData.GetTestCases(c, &input, &output)
	warning := "show warnings;"
	for i, tt := range input {
		s.testData.OnRecord(func() {
			output[i].SQL = tt
			output[i].Plan = s.testData.ConvertRowsToStrings(tk.MustQuery(tt).Rows())
			output[i].Warnings = s.testData.ConvertRowsToStrings(tk.MustQuery(warning).Rows())
		})
		tk.MustQuery(tt).Check(testkit.Rows(output[i].Plan...))
	}
}

// Test for issue https://github.com/pingcap/tidb/issues/18320
func (s *testIntegrationSuite) TestNonaggregateColumnWithSingleValueInOnlyFullGroupByMode(c *C) {
	tk := testkit.NewTestKit(c, s.store)
	tk.MustExec("use test")
	tk.MustExec("drop table if exists t")
	tk.MustExec("create table t (a int, b int, c int)")
	tk.MustExec("insert into t values (1, 2, 3), (4, 5, 6), (7, 8, 9)")
	tk.MustQuery("select a, count(b) from t where a = 1").Check(testkit.Rows("1 1"))
	tk.MustQuery("select a, count(b) from t where a = 10").Check(testkit.Rows("<nil> 0"))
	tk.MustQuery("select a, c, sum(b) from t where a = 1 group by c").Check(testkit.Rows("1 3 2"))
	tk.MustGetErrMsg("select a from t where a = 1 order by count(b)", "[planner:3029]Expression #1 of ORDER BY contains aggregate function and applies to the result of a non-aggregated query")
	tk.MustQuery("select a from t where a = 1 having count(b) > 0").Check(testkit.Rows("1"))
}

func (s *testIntegrationSuite) TestConvertRangeToPoint(c *C) {
	tk := testkit.NewTestKit(c, s.store)

	tk.MustExec("use test")
	tk.MustExec("drop table if exists t0")
	tk.MustExec("create table t0 (a int, b int, index(a, b))")
	tk.MustExec("insert into t0 values (1, 1)")
	tk.MustExec("insert into t0 values (2, 2)")
	tk.MustExec("insert into t0 values (2, 2)")
	tk.MustExec("insert into t0 values (2, 2)")
	tk.MustExec("insert into t0 values (2, 2)")
	tk.MustExec("insert into t0 values (2, 2)")
	tk.MustExec("insert into t0 values (3, 3)")

	tk.MustExec("drop table if exists t1")
	tk.MustExec("create table t1 (a int, b int, c int, index(a, b, c))")

	tk.MustExec("drop table if exists t2")
	tk.MustExec("create table t2 (a float, b float, index(a, b))")

	tk.MustExec("drop table if exists t3")
	tk.MustExec("create table t3 (a char(10), b char(10), c char(10), index(a, b, c))")

	var input []string
	var output []struct {
		SQL  string
		Plan []string
	}
	s.testData.GetTestCases(c, &input, &output)
	for i, tt := range input {
		s.testData.OnRecord(func() {
			output[i].SQL = tt
			output[i].Plan = s.testData.ConvertRowsToStrings(tk.MustQuery(tt).Rows())
		})
		tk.MustQuery(tt).Check(testkit.Rows(output[i].Plan...))
	}
}

func (s *testIntegrationSuite) TestIssue22040(c *C) {
	// #22040
	tk := testkit.NewTestKit(c, s.store)
	tk.MustExec("use test")
	tk.MustExec("drop table if exists t")
	tk.MustExec("create table t (a int, b int, primary key(a,b))")
	// valid case
	tk.MustExec("select * from t where (a,b) in ((1,2),(1,2))")
	// invalid case, column count doesn't match
	{
		err := tk.ExecToErr("select * from t where (a,b) in (1,2)")
		c.Assert(errors.Cause(err), FitsTypeOf, expression.ErrOperandColumns)
	}
	{
		err := tk.ExecToErr("select * from t where (a,b) in ((1,2),1)")
		c.Assert(errors.Cause(err), FitsTypeOf, expression.ErrOperandColumns)
	}
}

func (s *testIntegrationSuite) TestIssue22105(c *C) {
	tk := testkit.NewTestKit(c, s.store)

	tk.MustExec("use test")
	tk.MustExec("drop table if exists t")
	tk.MustExec(`CREATE TABLE t1 (
  key1 int(11) NOT NULL,
  key2 int(11) NOT NULL,
  key3 int(11) NOT NULL,
  key4 int(11) NOT NULL,
  key5 int(11) DEFAULT NULL,
  key6 int(11) DEFAULT NULL,
  key7 int(11) NOT NULL,
  key8 int(11) NOT NULL,
  KEY i1 (key1),
  KEY i2 (key2),
  KEY i3 (key3),
  KEY i4 (key4),
  KEY i5 (key5),
  KEY i6 (key6)
) ENGINE=InnoDB DEFAULT CHARSET=utf8mb4 COLLATE=utf8mb4_bin`)

	var input []string
	var output []struct {
		SQL  string
		Plan []string
	}
	s.testData.GetTestCases(c, &input, &output)
	for i, tt := range input {
		s.testData.OnRecord(func() {
			output[i].SQL = tt
			output[i].Plan = s.testData.ConvertRowsToStrings(tk.MustQuery(tt).Rows())
		})
		tk.MustQuery(tt).Check(testkit.Rows(output[i].Plan...))
	}
}

func (s *testIntegrationSuite) TestIssue22071(c *C) {
	tk := testkit.NewTestKit(c, s.store)
	tk.MustExec("use test")
	tk.MustExec("create table t (a int);")
	tk.MustExec("insert into t values(1),(2),(5)")
	tk.MustQuery("select n in (1,2) from (select a in (1,2) as n from t) g;").Sort().Check(testkit.Rows("0", "1", "1"))
	tk.MustQuery("select n in (1,n) from (select a in (1,2) as n from t) g;").Check(testkit.Rows("1", "1", "1"))
}

func (s *testIntegrationSuite) TestCreateViewIsolationRead(c *C) {
	se, err := session.CreateSession4Test(s.store)
	c.Assert(err, IsNil)
	c.Assert(se.Auth(&auth.UserIdentity{Username: "root", Hostname: "%"}, nil, nil), IsTrue)
	tk := testkit.NewTestKit(c, s.store)
	tk.Se = se

	tk.MustExec("use test;")
	tk.MustExec("drop table if exists t;")
	tk.MustExec("create table t(a int, b int);")
	tk.MustExec("set session tidb_isolation_read_engines='tiflash,tidb';")
	// No error for CreateView.
	tk.MustExec("create view v0 (a, avg_b) as select a, avg(b) from t group by a;")
	tk.MustGetErrMsg("select * from v0;", "[planner:1815]Internal : Can not find access path matching 'tidb_isolation_read_engines'(value: 'tiflash,tidb'). Available values are 'tikv'.")
	tk.MustExec("set session tidb_isolation_read_engines='tikv,tiflash,tidb';")
	tk.MustQuery("select * from v0;").Check(testkit.Rows())
}

func (s *testIntegrationSuite) TestIssue22199(c *C) {
	tk := testkit.NewTestKit(c, s.store)
	tk.MustExec("use test")
	tk.MustExec("drop table if exists t1, t2")
	tk.MustExec("create table t1(i int primary key, j int, index idx_j(j))")
	tk.MustExec("create table t2(i int primary key, j int, index idx_j(j))")
	tk.MustGetErrMsg("select t1.*, (select t2.* from t1) from t1", "[planner:1051]Unknown table 't2'")
}

func (s *testIntegrationSuite) TestIssue22892(c *C) {
	tk := testkit.NewTestKit(c, s.store)
	tk.MustExec("use test")
	tk.MustExec("set @@tidb_partition_prune_mode='static'")
	tk.MustExec("drop table if exists t1")
	tk.MustExec("create table t1(a int) partition by hash (a) partitions 5;")
	tk.MustExec("insert into t1 values (0);")
	tk.MustQuery("select * from t1 where a not between 1 and 2;").Check(testkit.Rows("0"))

	tk.MustExec("set @@tidb_partition_prune_mode='dynamic'")
	tk.MustExec("drop table if exists t2")
	tk.MustExec("create table t2(a int) partition by hash (a) partitions 5;")
	tk.MustExec("insert into t2 values (0);")
	tk.MustQuery("select * from t2 where a not between 1 and 2;").Check(testkit.Rows("0"))
}

func (s *testIntegrationSuite) TestIssue26719(c *C) {
	tk := testkit.NewTestKit(c, s.store)
	tk.MustExec("use test")
	tk.MustExec(`create table tx (a int) partition by range (a) (partition p0 values less than (10), partition p1 values less than (20))`)
	tk.MustExec(`insert into tx values (1)`)
	tk.MustExec("set @@tidb_partition_prune_mode='dynamic'")

	tk.MustExec(`begin`)
	tk.MustExec(`delete from tx where a in (1)`)
	tk.MustQuery(`select * from tx PARTITION(p0)`).Check(testkit.Rows())
	tk.MustQuery(`select * from tx`).Check(testkit.Rows())
	tk.MustExec(`rollback`)
}

func (s *testIntegrationSuite) TestIssue32428(c *C) {
	tk := testkit.NewTestKit(c, s.store)
	tk.MustExec("use test")
	tk.MustExec("create table `t1` (`a` enum('aa') DEFAULT NULL, KEY `k` (`a`))")
	tk.MustExec("insert into t1 values('aa')")
	tk.MustExec("insert into t1 values(null)")
	tk.MustQuery("select a from t1 where a<=>'aa'").Check(testkit.Rows("aa"))
	tk.MustQuery("select a from t1 where a<=>null").Check(testkit.Rows("<nil>"))

	tk.MustExec(`CREATE TABLE IDT_MULTI15860STROBJSTROBJ (
	  COL1 enum('aa') DEFAULT NULL,
	  COL2 int(41) DEFAULT NULL,
	  COL3 year(4) DEFAULT NULL,
	  KEY U_M_COL4 (COL1,COL2),
	  KEY U_M_COL5 (COL3,COL2))`)
	tk.MustExec(`insert into IDT_MULTI15860STROBJSTROBJ  values("aa", 1013610488, 1982)`)
	tk.MustQuery(`SELECT * FROM IDT_MULTI15860STROBJSTROBJ t1 RIGHT JOIN IDT_MULTI15860STROBJSTROBJ t2 ON t1.col1 <=> t2.col1 where t1.col1 is null and t2.col1 = "aa"`).Check(testkit.Rows()) // empty result
	tk.MustExec(`prepare stmt from "SELECT * FROM IDT_MULTI15860STROBJSTROBJ t1 RIGHT JOIN IDT_MULTI15860STROBJSTROBJ t2 ON t1.col1 <=> t2.col1 where t1.col1 is null and t2.col1 = ?"`)
	tk.MustExec(`set @a="aa"`)
	tk.MustQuery(`execute stmt using @a`).Check(testkit.Rows()) // empty result
}

func (s *testIntegrationSerialSuite) TestPushDownProjectionForTiFlash(c *C) {
	tk := testkit.NewTestKit(c, s.store)
	tk.MustExec("use test")
	tk.MustExec("drop table if exists t")
	tk.MustExec("create table t (id int, value decimal(6,3), name char(128))")
	tk.MustExec("analyze table t")
	tk.MustExec("set session tidb_allow_mpp=OFF")

	// Create virtual tiflash replica info.
	dom := domain.GetDomain(tk.Se)
	is := dom.InfoSchema()
	db, exists := is.SchemaByName(model.NewCIStr("test"))
	c.Assert(exists, IsTrue)
	for _, tblInfo := range db.Tables {
		if tblInfo.Name.L == "t" {
			tblInfo.TiFlashReplica = &model.TiFlashReplicaInfo{
				Count:     1,
				Available: true,
			}
		}
	}

	tk.MustExec("set @@tidb_opt_broadcast_join=1;")

	var input []string
	var output []struct {
		SQL  string
		Plan []string
	}
	s.testData.GetTestCases(c, &input, &output)
	for i, tt := range input {
		s.testData.OnRecord(func() {
			output[i].SQL = tt
			output[i].Plan = s.testData.ConvertRowsToStrings(tk.MustQuery(tt).Rows())
		})
		res := tk.MustQuery(tt)
		res.Check(testkit.Rows(output[i].Plan...))
	}
}

func (s *testIntegrationSerialSuite) TestPushDownProjectionForMPP(c *C) {
	tk := testkit.NewTestKit(c, s.store)
	tk.MustExec("use test")
	tk.MustExec("drop table if exists t")
	tk.MustExec("create table t (id int, value decimal(6,3), name char(128))")
	tk.MustExec("analyze table t")

	// Create virtual tiflash replica info.
	dom := domain.GetDomain(tk.Se)
	is := dom.InfoSchema()
	db, exists := is.SchemaByName(model.NewCIStr("test"))
	c.Assert(exists, IsTrue)
	for _, tblInfo := range db.Tables {
		if tblInfo.Name.L == "t" {
			tblInfo.TiFlashReplica = &model.TiFlashReplicaInfo{
				Count:     1,
				Available: true,
			}
		}
	}

	tk.MustExec("set @@tidb_allow_mpp=1; set @@tidb_opt_broadcast_join=0; set @@tidb_enforce_mpp=1;")

	var input []string
	var output []struct {
		SQL  string
		Plan []string
	}
	s.testData.GetTestCases(c, &input, &output)
	for i, tt := range input {
		s.testData.OnRecord(func() {
			output[i].SQL = tt
			output[i].Plan = s.testData.ConvertRowsToStrings(tk.MustQuery(tt).Rows())
		})
		res := tk.MustQuery(tt)
		res.Check(testkit.Rows(output[i].Plan...))
	}
}

func (s *testIntegrationSuite) TestReorderSimplifiedOuterJoins(c *C) {
	tk := testkit.NewTestKit(c, s.store)

	tk.MustExec("use test")
	tk.MustExec("drop table if exists t1,t2,t3")
	tk.MustExec("create table t1 (pk char(32) primary key, col1 char(32), col2 varchar(40), col3 char(32), key (col1), key (col3), key (col2,col3), key (col1,col3))")
	tk.MustExec("create table t2 (pk char(32) primary key, col1 varchar(100))")
	tk.MustExec("create table t3 (pk char(32) primary key, keycol varchar(100), pad1 tinyint(1) default null, pad2 varchar(40), key (keycol,pad1,pad2))")

	var input []string
	var output []struct {
		SQL  string
		Plan []string
	}
	s.testData.GetTestCases(c, &input, &output)
	for i, tt := range input {
		s.testData.OnRecord(func() {
			output[i].SQL = tt
			output[i].Plan = s.testData.ConvertRowsToStrings(tk.MustQuery(tt).Rows())
		})
		tk.MustQuery(tt).Check(testkit.Rows(output[i].Plan...))
	}
}

// Apply operator may got panic because empty Projection is eliminated.
func (s *testIntegrationSerialSuite) TestIssue23887(c *C) {
	tk := testkit.NewTestKit(c, s.store)
	tk.MustExec("use test")
	tk.MustExec("drop table if exists t;")
	tk.MustExec("create table t(a int, b int);")
	tk.MustExec("insert into t values(1, 2), (3, 4);")
	var input []string
	var output []struct {
		SQL  string
		Plan []string
		Res  []string
	}
	s.testData.GetTestCases(c, &input, &output)
	for i, tt := range input {
		s.testData.OnRecord(func() {
			output[i].SQL = tt
			output[i].Plan = s.testData.ConvertRowsToStrings(tk.MustQuery("explain format = 'brief' " + tt).Rows())
			output[i].Res = s.testData.ConvertRowsToStrings(tk.MustQuery(tt).Sort().Rows())
		})
		tk.MustQuery("explain format = 'brief' " + tt).Check(testkit.Rows(output[i].Plan...))
		tk.MustQuery(tt).Sort().Check(testkit.Rows(output[i].Res...))
	}

	tk.MustExec("drop table if exists t1;")
	tk.MustExec("create table t1 (c1 int primary key, c2 int, c3 int, index c2 (c2));")
	tk.MustQuery("select count(1) from (select count(1) from (select * from t1 where c3 = 100) k) k2;").Check(testkit.Rows("1"))
}

func (s *testIntegrationSerialSuite) TestDeleteStmt(c *C) {
	tk := testkit.NewTestKit(c, s.store)
	tk.MustExec("use test")
	tk.MustExec("create table t(a int)")
	tk.MustExec("delete t from t;")
	tk.MustExec("delete t from test.t as t;")
	tk.MustGetErrCode("delete test.t from test.t as t;", mysql.ErrUnknownTable)
	tk.MustExec("delete test.t from t;")
	tk.MustExec("create database db1")
	tk.MustExec("use db1")
	tk.MustExec("create table t(a int)")
	tk.MustGetErrCode("delete test.t from t;", mysql.ErrUnknownTable)
}

func (s *testIntegrationSuite) TestIndexMergeConstantTrue(c *C) {
	tk := testkit.NewTestKit(c, s.store)
	tk.MustExec("use test")
	tk.MustExec("drop table if exists t;")
	tk.MustExec("create table t(a int primary key, b int not null, key(b))")
	tk.MustExec("delete /*+ use_index_merge(t) */ FROM t WHERE a=1 OR (b < SOME (SELECT /*+ use_index_merge(t)*/ b FROM t WHERE a<2 OR b<2))")

	tk.MustExec("drop table if exists t")
	tk.MustExec("create table t(a int not null, b int not null, key(a), key(b))")
	tk.MustExec("delete /*+ use_index_merge(t) */ FROM t WHERE a=1 OR (b < SOME (SELECT /*+ use_index_merge(t)*/ b FROM t WHERE a<2 OR b<2))")

	tk.MustExec("drop table if exists t")
	tk.MustExec("create table t(a int primary key, b int not null, c int, key(a), key(b,c))")
	tk.MustExec("delete /*+ use_index_merge(t) */ FROM t WHERE a=1 OR (a<2 and b<2)")
}

func (s *testIntegrationSerialSuite) TestPushDownAggForMPP(c *C) {
	tk := testkit.NewTestKit(c, s.store)
	tk.MustExec("use test")
	tk.MustExec("drop table if exists t")
	tk.MustExec("create table t (id int, value decimal(6,3))")
	tk.MustExec("analyze table t")

	// Create virtual tiflash replica info.
	dom := domain.GetDomain(tk.Se)
	is := dom.InfoSchema()
	db, exists := is.SchemaByName(model.NewCIStr("test"))
	c.Assert(exists, IsTrue)
	for _, tblInfo := range db.Tables {
		if tblInfo.Name.L == "t" {
			tblInfo.TiFlashReplica = &model.TiFlashReplicaInfo{
				Count:     1,
				Available: true,
			}
		}
	}

	tk.MustExec(" set @@tidb_allow_mpp=1; set @@tidb_opt_broadcast_join=0; set @@tidb_broadcast_join_threshold_count = 1; set @@tidb_broadcast_join_threshold_size=1;")

	var input []string
	var output []struct {
		SQL  string
		Plan []string
	}
	s.testData.GetTestCases(c, &input, &output)
	for i, tt := range input {
		s.testData.OnRecord(func() {
			output[i].SQL = tt
			output[i].Plan = s.testData.ConvertRowsToStrings(tk.MustQuery(tt).Rows())
		})
		res := tk.MustQuery(tt)
		res.Check(testkit.Rows(output[i].Plan...))
	}
}

func (s *testIntegrationSerialSuite) TestMppUnionAll(c *C) {
	tk := testkit.NewTestKit(c, s.store)
	tk.MustExec("use test")
	tk.MustExec("drop table if exists t")
	tk.MustExec("drop table if exists t1")
	tk.MustExec("create table t (a int not null, b int, c varchar(20))")
	tk.MustExec("create table t1 (a int, b int not null, c double)")

	// Create virtual tiflash replica info.
	dom := domain.GetDomain(tk.Se)
	is := dom.InfoSchema()
	db, exists := is.SchemaByName(model.NewCIStr("test"))
	c.Assert(exists, IsTrue)
	for _, tblInfo := range db.Tables {
		if tblInfo.Name.L == "t" || tblInfo.Name.L == "t1" {
			tblInfo.TiFlashReplica = &model.TiFlashReplicaInfo{
				Count:     1,
				Available: true,
			}
		}
	}

	var input []string
	var output []struct {
		SQL  string
		Plan []string
	}
	s.testData.GetTestCases(c, &input, &output)
	for i, tt := range input {
		s.testData.OnRecord(func() {
			output[i].SQL = tt
			output[i].Plan = s.testData.ConvertRowsToStrings(tk.MustQuery(tt).Rows())
		})
		res := tk.MustQuery(tt)
		res.Check(testkit.Rows(output[i].Plan...))
	}

}

func (s *testIntegrationSerialSuite) TestMppJoinDecimal(c *C) {
	tk := testkit.NewTestKit(c, s.store)
	tk.MustExec("use test")
	tk.MustExec("drop table if exists t")
	tk.MustExec("drop table if exists tt")
	tk.MustExec("create table t (c1 decimal(8, 5), c2 decimal(9, 5), c3 decimal(9, 4) NOT NULL, c4 decimal(8, 4) NOT NULL, c5 decimal(40, 20))")
	tk.MustExec("create table tt (pk int(11) NOT NULL AUTO_INCREMENT primary key,col_varchar_64 varchar(64),col_char_64_not_null char(64) NOT null, col_decimal_30_10_key decimal(30,10), col_tinyint tinyint, col_varchar_key varchar(1), key col_decimal_30_10_key (col_decimal_30_10_key), key col_varchar_key(col_varchar_key));")
	tk.MustExec("analyze table t")
	tk.MustExec("analyze table tt")

	// Create virtual tiflash replica info.
	dom := domain.GetDomain(tk.Se)
	is := dom.InfoSchema()
	db, exists := is.SchemaByName(model.NewCIStr("test"))
	c.Assert(exists, IsTrue)
	for _, tblInfo := range db.Tables {
		if tblInfo.Name.L == "t" || tblInfo.Name.L == "tt" {
			tblInfo.TiFlashReplica = &model.TiFlashReplicaInfo{
				Count:     1,
				Available: true,
			}
		}
	}

	tk.MustExec("set @@tidb_allow_mpp=1;")
	tk.MustExec("set @@session.tidb_broadcast_join_threshold_size = 1")
	tk.MustExec("set @@session.tidb_broadcast_join_threshold_count = 1")

	var input []string
	var output []struct {
		SQL  string
		Plan []string
	}
	s.testData.GetTestCases(c, &input, &output)
	for i, tt := range input {
		s.testData.OnRecord(func() {
			output[i].SQL = tt
			output[i].Plan = s.testData.ConvertRowsToStrings(tk.MustQuery(tt).Rows())
		})
		res := tk.MustQuery(tt)
		res.Check(testkit.Rows(output[i].Plan...))
	}
}

func (s *testIntegrationSerialSuite) TestMppAggTopNWithJoin(c *C) {
	tk := testkit.NewTestKit(c, s.store)
	tk.MustExec("use test")
	tk.MustExec("drop table if exists t")
	tk.MustExec("create table t (id int, value decimal(6,3))")
	tk.MustExec("analyze table t")

	// Create virtual tiflash replica info.
	dom := domain.GetDomain(tk.Se)
	is := dom.InfoSchema()
	db, exists := is.SchemaByName(model.NewCIStr("test"))
	c.Assert(exists, IsTrue)
	for _, tblInfo := range db.Tables {
		if tblInfo.Name.L == "t" {
			tblInfo.TiFlashReplica = &model.TiFlashReplicaInfo{
				Count:     1,
				Available: true,
			}
		}
	}

	tk.MustExec(" set @@tidb_allow_mpp=1;")

	var input []string
	var output []struct {
		SQL  string
		Plan []string
	}
	s.testData.GetTestCases(c, &input, &output)
	for i, tt := range input {
		s.testData.OnRecord(func() {
			output[i].SQL = tt
			output[i].Plan = s.testData.ConvertRowsToStrings(tk.MustQuery(tt).Rows())
		})
		res := tk.MustQuery(tt)
		res.Check(testkit.Rows(output[i].Plan...))
	}
}

func (s *testIntegrationSerialSuite) TestLimitIndexLookUpKeepOrder(c *C) {
	tk := testkit.NewTestKit(c, s.store)
	tk.MustExec("use test")
	tk.MustExec("drop table if exists t;")
	tk.MustExec("create table t(a int, b int, c int, d int, index idx(a,b,c));")

	var input []string
	var output []struct {
		SQL  string
		Plan []string
	}
	s.testData.GetTestCases(c, &input, &output)
	for i, tt := range input {
		s.testData.OnRecord(func() {
			output[i].SQL = tt
			output[i].Plan = s.testData.ConvertRowsToStrings(tk.MustQuery(tt).Rows())
		})
		tk.MustQuery(tt).Check(testkit.Rows(output[i].Plan...))
	}
}

func (s *testIntegrationSuite) TestDecorrelateInnerJoinInSubquery(c *C) {
	tk := testkit.NewTestKit(c, s.store)

	tk.MustExec("use test")
	tk.MustExec("drop table if exists t")
	tk.MustExec("create table t(a int not null, b int not null)")

	var input []string
	var output []struct {
		SQL  string
		Plan []string
	}
	s.testData.GetTestCases(c, &input, &output)
	for i, tt := range input {
		s.testData.OnRecord(func() {
			output[i].SQL = tt
			output[i].Plan = s.testData.ConvertRowsToStrings(tk.MustQuery(tt).Rows())
		})
		tk.MustQuery(tt).Check(testkit.Rows(output[i].Plan...))
	}
}

func (s *testIntegrationSuite) TestIndexMergeTableFilter(c *C) {
	tk := testkit.NewTestKit(c, s.store)
	tk.MustExec("use test")
	tk.MustExec("drop table if exists t;")
	tk.MustExec("create table t(a int, b int, c int, d int, key(a), key(b));")
	tk.MustExec("insert into t values(10,1,1,10)")

	tk.MustQuery("explain format = 'brief' select /*+ use_index_merge(t) */ * from t where a=10 or (b=10 and c=10)").Check(testkit.Rows(
		"IndexMerge 0.02 root  ",
		"├─IndexRangeScan(Build) 10.00 cop[tikv] table:t, index:a(a) range:[10,10], keep order:false, stats:pseudo",
		"├─IndexRangeScan(Build) 10.00 cop[tikv] table:t, index:b(b) range:[10,10], keep order:false, stats:pseudo",
		"└─Selection(Probe) 0.02 cop[tikv]  or(eq(test.t.a, 10), and(eq(test.t.b, 10), eq(test.t.c, 10)))",
		"  └─TableRowIDScan 19.99 cop[tikv] table:t keep order:false, stats:pseudo",
	))
	tk.MustQuery("select /*+ use_index_merge(t) */ * from t where a=10 or (b=10 and c=10)").Check(testkit.Rows(
		"10 1 1 10",
	))
	tk.MustQuery("explain format = 'brief' select /*+ use_index_merge(t) */ * from t where (a=10 and d=10) or (b=10 and c=10)").Check(testkit.Rows(
		"IndexMerge 0.00 root  ",
		"├─IndexRangeScan(Build) 10.00 cop[tikv] table:t, index:a(a) range:[10,10], keep order:false, stats:pseudo",
		"├─IndexRangeScan(Build) 10.00 cop[tikv] table:t, index:b(b) range:[10,10], keep order:false, stats:pseudo",
		"└─Selection(Probe) 0.00 cop[tikv]  or(and(eq(test.t.a, 10), eq(test.t.d, 10)), and(eq(test.t.b, 10), eq(test.t.c, 10)))",
		"  └─TableRowIDScan 19.99 cop[tikv] table:t keep order:false, stats:pseudo",
	))
	tk.MustQuery("select /*+ use_index_merge(t) */ * from t where (a=10 and d=10) or (b=10 and c=10)").Check(testkit.Rows(
		"10 1 1 10",
	))
}

func (s *testIntegrationSuite) TestIssue22850(c *C) {
	tk := testkit.NewTestKit(c, s.store)
	tk.MustExec("use test")
	tk.MustExec("drop table if exists t1")
	tk.MustExec("CREATE TABLE t1 (a int(11))")
	tk.MustQuery("SELECT @v:=(SELECT 1 FROM t1 t2 LEFT JOIN t1 ON t1.a GROUP BY t1.a) FROM t1").Check(testkit.Rows()) // work fine
}

func (s *testIntegrationSuite) TestJoinSchemaChange(c *C) {
	tk := testkit.NewTestKit(c, s.store)
	tk.MustExec("use test")
	tk.MustExec("drop table if exists t1, t2")
	tk.MustExec("create table t1(a int(11))")
	tk.MustExec("create table t2(a decimal(40,20) unsigned, b decimal(40,20))")
	tk.MustQuery("select count(*) as x from t1 group by a having x not in (select a from t2 where x = t2.b)").Check(testkit.Rows())
}

// #22949: test HexLiteral Used in GetVar expr
func (s *testIntegrationSuite) TestGetVarExprWithHexLiteral(c *C) {
	tk := testkit.NewTestKit(c, s.store)
	tk.MustExec("use test;")
	tk.MustExec("drop table if exists t1_no_idx;")
	tk.MustExec("create table t1_no_idx(id int, col_bit bit(16));")
	tk.MustExec("insert into t1_no_idx values(1, 0x3135);")
	tk.MustExec("insert into t1_no_idx values(2, 0x0f);")

	tk.MustExec("prepare stmt from 'select id from t1_no_idx where col_bit = ?';")
	tk.MustExec("set @a = 0x3135;")
	tk.MustQuery("execute stmt using @a;").Check(testkit.Rows("1"))
	tk.MustExec("set @a = 0x0F;")
	tk.MustQuery("execute stmt using @a;").Check(testkit.Rows("2"))

	// same test, but use IN expr
	tk.MustExec("prepare stmt from 'select id from t1_no_idx where col_bit in (?)';")
	tk.MustExec("set @a = 0x3135;")
	tk.MustQuery("execute stmt using @a;").Check(testkit.Rows("1"))
	tk.MustExec("set @a = 0x0F;")
	tk.MustQuery("execute stmt using @a;").Check(testkit.Rows("2"))

	// same test, but use table with index on col_bit
	tk.MustExec("drop table if exists t2_idx;")
	tk.MustExec("create table t2_idx(id int, col_bit bit(16), key(col_bit));")
	tk.MustExec("insert into t2_idx values(1, 0x3135);")
	tk.MustExec("insert into t2_idx values(2, 0x0f);")

	tk.MustExec("prepare stmt from 'select id from t2_idx where col_bit = ?';")
	tk.MustExec("set @a = 0x3135;")
	tk.MustQuery("execute stmt using @a;").Check(testkit.Rows("1"))
	tk.MustExec("set @a = 0x0F;")
	tk.MustQuery("execute stmt using @a;").Check(testkit.Rows("2"))

	// same test, but use IN expr
	tk.MustExec("prepare stmt from 'select id from t2_idx where col_bit in (?)';")
	tk.MustExec("set @a = 0x3135;")
	tk.MustQuery("execute stmt using @a;").Check(testkit.Rows("1"))
	tk.MustExec("set @a = 0x0F;")
	tk.MustQuery("execute stmt using @a;").Check(testkit.Rows("2"))

	// test col varchar with GetVar
	tk.MustExec("drop table if exists t_varchar;")
	tk.MustExec("create table t_varchar(id int, col_varchar varchar(100), key(col_varchar));")
	tk.MustExec("insert into t_varchar values(1, '15');")
	tk.MustExec("prepare stmt from 'select id from t_varchar where col_varchar = ?';")
	tk.MustExec("set @a = 0x3135;")
	tk.MustQuery("execute stmt using @a;").Check(testkit.Rows("1"))
}

// test BitLiteral used with GetVar
func (s *testIntegrationSuite) TestGetVarExprWithBitLiteral(c *C) {
	tk := testkit.NewTestKit(c, s.store)
	tk.MustExec("use test;")
	tk.MustExec("drop table if exists t1_no_idx;")
	tk.MustExec("create table t1_no_idx(id int, col_bit bit(16));")
	tk.MustExec("insert into t1_no_idx values(1, 0x3135);")
	tk.MustExec("insert into t1_no_idx values(2, 0x0f);")

	tk.MustExec("prepare stmt from 'select id from t1_no_idx where col_bit = ?';")
	// 0b11000100110101 is 0x3135
	tk.MustExec("set @a = 0b11000100110101;")
	tk.MustQuery("execute stmt using @a;").Check(testkit.Rows("1"))

	// same test, but use IN expr
	tk.MustExec("prepare stmt from 'select id from t1_no_idx where col_bit in (?)';")
	tk.MustExec("set @a = 0b11000100110101;")
	tk.MustQuery("execute stmt using @a;").Check(testkit.Rows("1"))
}

func (s *testIntegrationSuite) TestIndexMergeClusterIndex(c *C) {
	tk := testkit.NewTestKit(c, s.store)
	tk.MustExec("use test;")
	tk.MustExec("drop table if exists t")
	tk.MustExec("create table t (c1 float, c2 int, c3 int, primary key (c1) /*T![clustered_index] CLUSTERED */, key idx_1 (c2), key idx_2 (c3))")
	tk.MustExec("insert into t values(1.0,1,2),(2.0,2,1),(3.0,1,1),(4.0,2,2)")
	tk.MustQuery("select /*+ use_index_merge(t) */ c3 from t where c3 = 1 or c2 = 1").Sort().Check(testkit.Rows(
		"1",
		"1",
		"2",
	))
	tk.MustExec("drop table t")
	tk.MustExec("create table t (a int, b int, c int, primary key (a,b) /*T![clustered_index] CLUSTERED */, key idx_c(c))")
	tk.MustExec("insert into t values (0,1,2)")
	tk.MustQuery("select /*+ use_index_merge(t) */ c from t where c > 10 or a < 1").Check(testkit.Rows(
		"2",
	))
}

func (s *testIntegrationSuite) TestMultiColMaxOneRow(c *C) {
	tk := testkit.NewTestKit(c, s.store)

	tk.MustExec("use test")
	tk.MustExec("drop table if exists t1,t2")
	tk.MustExec("create table t1(a int)")
	tk.MustExec("create table t2(a int, b int, c int, primary key(a,b))")

	var input []string
	var output []struct {
		SQL  string
		Plan []string
	}
	s.testData.GetTestCases(c, &input, &output)
	for i, tt := range input {
		s.testData.OnRecord(func() {
			output[i].SQL = tt
			output[i].Plan = s.testData.ConvertRowsToStrings(tk.MustQuery("explain format = 'brief' " + tt).Rows())
		})
		tk.MustQuery("explain format = 'brief' " + tt).Check(testkit.Rows(output[i].Plan...))
	}
}

func (s *testIntegrationSuite) TestIssue23736(c *C) {
	tk := testkit.NewTestKit(c, s.store)
	tk.MustExec("use test")
	tk.MustExec("drop table if exists t0, t1")
	tk.MustExec("create table t0(a int, b int, c int as (a + b) virtual, unique index (c) invisible);")
	tk.MustExec("create table t1(a int, b int, c int as (a + b) virtual);")
	tk.MustExec("insert into t0(a, b) values (12, -1), (8, 7);")
	tk.MustExec("insert into t1(a, b) values (12, -1), (8, 7);")
	tk.MustQuery("select /*+ stream_agg() */ count(1) from t0 where c > 10 and b < 2;").Check(testkit.Rows("1"))
	tk.MustQuery("select /*+ stream_agg() */ count(1) from t1 where c > 10 and b < 2;").Check(testkit.Rows("1"))
	tk.MustExec("delete from t0")
	tk.MustExec("insert into t0(a, b) values (5, 1);")
	tk.MustQuery("select /*+ nth_plan(3) */ count(1) from t0 where c > 10 and b < 2;").Check(testkit.Rows("0"))

	// Should not use invisible index
	c.Assert(tk.MustUseIndex("select /*+ stream_agg() */ count(1) from t0 where c > 10 and b < 2", "c"), IsFalse)
}

// https://github.com/pingcap/tidb/issues/23802
func (s *testIntegrationSuite) TestPanicWhileQueryTableWithIsNull(c *C) {
	tk := testkit.NewTestKit(c, s.store)
	tk.MustExec("use test")

	tk.MustExec("drop table if exists NT_HP27193")
	tk.MustExec("CREATE TABLE `NT_HP27193` (  `COL1` int(20) DEFAULT NULL,  `COL2` varchar(20) DEFAULT NULL,  `COL4` datetime DEFAULT NULL,  `COL3` bigint(20) DEFAULT NULL,  `COL5` float DEFAULT NULL) ENGINE=InnoDB DEFAULT CHARSET=utf8mb4 COLLATE=utf8mb4_bin PARTITION BY HASH ( `COL1`%`COL3` ) PARTITIONS 10;")
	_, err := tk.Exec("select col1 from NT_HP27193 where col1 is null;")
	c.Assert(err, IsNil)
	tk.MustExec("INSERT INTO NT_HP27193 (COL2, COL4, COL3, COL5) VALUES ('m',  '2020-05-04 13:15:27', 8,  2602)")
	_, err = tk.Exec("select col1 from NT_HP27193 where col1 is null;")
	c.Assert(err, IsNil)
	tk.MustExec("drop table if exists NT_HP27193")
}

func (s *testIntegrationSuite) TestIssue23846(c *C) {
	tk := testkit.NewTestKit(c, s.store)
	tk.MustExec("use test")
	tk.MustExec("drop table if exists t")
	tk.MustExec("create table t(a varbinary(10),UNIQUE KEY(a))")
	tk.MustExec("insert into t values(0x00A4EEF4FA55D6706ED5)")
	tk.MustQuery("select count(*) from t where a=0x00A4EEF4FA55D6706ED5").Check(testkit.Rows("1"))
	tk.MustQuery("select * from t where a=0x00A4EEF4FA55D6706ED5").Check(testkit.Rows("\x00\xa4\xee\xf4\xfaU\xd6pn\xd5")) // not empty
}

func (s *testIntegrationSuite) TestIssue23839(c *C) {
	tk := testkit.NewTestKit(c, s.store)
	tk.MustExec("use test")
	tk.MustExec("drop table if exists BB")
	tk.MustExec("CREATE TABLE `BB` (\n" +
		"	`col_int` int(11) DEFAULT NULL,\n" +
		"	`col_varchar_10` varchar(10) DEFAULT NULL,\n" +
		"	`pk` int(11) NOT NULL AUTO_INCREMENT,\n" +
		"	`col_int_not_null` int(11) NOT NULL,\n" +
		"	`col_decimal` decimal(10,0) DEFAULT NULL,\n" +
		"	`col_datetime` datetime DEFAULT NULL,\n" +
		"	`col_decimal_not_null` decimal(10,0) NOT NULL,\n" +
		"	`col_datetime_not_null` datetime NOT NULL,\n" +
		"	`col_varchar_10_not_null` varchar(10) NOT NULL,\n" +
		"	PRIMARY KEY (`pk`) /*T![clustered_index] CLUSTERED */\n" +
		") ENGINE=InnoDB DEFAULT CHARSET=utf8mb4 COLLATE=utf8mb4_bin AUTO_INCREMENT=2000001")
	tk.Exec("explain SELECT OUTR . col2 AS X FROM (SELECT INNR . col1 as col1, SUM( INNR . col2 ) as col2 FROM (SELECT INNR . `col_int_not_null` + 1 as col1, INNR . `pk` as col2 FROM BB AS INNR) AS INNR GROUP BY col1) AS OUTR2 INNER JOIN (SELECT INNR . col1 as col1, MAX( INNR . col2 ) as col2 FROM (SELECT INNR . `col_int_not_null` + 1 as col1, INNR . `pk` as col2 FROM BB AS INNR) AS INNR GROUP BY col1) AS OUTR ON OUTR2.col1 = OUTR.col1 GROUP BY OUTR . col1, OUTR2 . col1 HAVING X <> 'b'")
}

// https://github.com/pingcap/tidb/issues/24095
func (s *testIntegrationSuite) TestIssue24095(c *C) {
	tk := testkit.NewTestKit(c, s.store)
	tk.MustExec("use test;")
	tk.MustExec("drop table if exists t;")
	tk.MustExec("create table t (id int, value decimal(10,5));")
	tk.MustExec("desc format = 'brief' select count(*) from t join (select t.id, t.value v1 from t join t t1 on t.id = t1.id order by t.value limit 1) v on v.id = t.id and v.v1 = t.value;")

	var input []string
	var output []struct {
		SQL  string
		Plan []string
	}
	s.testData.GetTestCases(c, &input, &output)
	for i, tt := range input {
		s.testData.OnRecord(func() {
			output[i].SQL = tt
			output[i].Plan = s.testData.ConvertRowsToStrings(tk.MustQuery("explain format = 'brief' " + tt).Rows())
		})
		tk.MustQuery("explain format = 'brief' " + tt).Check(testkit.Rows(output[i].Plan...))
	}
}

func (s *testIntegrationSuite) TestIssue24281(c *C) {
	tk := testkit.NewTestKit(c, s.store)
	tk.MustExec("use test")
	tk.MustExec("drop table if exists member, agent, deposit, view_member_agents")
	tk.MustExec("create table member(login varchar(50) NOT NULL, agent_login varchar(100) DEFAULT NULL, PRIMARY KEY(login))")
	tk.MustExec("create table agent(login varchar(50) NOT NULL, data varchar(100) DEFAULT NULL, share_login varchar(50) NOT NULL, PRIMARY KEY(login))")
	tk.MustExec("create table deposit(id varchar(50) NOT NULL, member_login varchar(50) NOT NULL, transfer_amount int NOT NULL, PRIMARY KEY(id), KEY midx(member_login, transfer_amount))")
	tk.MustExec("create definer='root'@'localhost' view view_member_agents (member, share_login) as select m.login as member, a.share_login AS share_login from member as m join agent as a on m.agent_login = a.login")

	tk.MustExec(" select s.member_login as v1, SUM(s.transfer_amount) AS v2 " +
		"FROM deposit AS s " +
		"JOIN view_member_agents AS v ON s.member_login = v.member " +
		"WHERE 1 = 1 AND v.share_login = 'somevalue' " +
		"GROUP BY s.member_login " +
		"UNION select 1 as v1, 2 as v2")
}

func (s *testIntegrationSuite) TestIssue25799(c *C) {
	tk := testkit.NewTestKit(c, s.store)
	tk.MustExec("use test")
	tk.MustExec("drop table if exists t1, t2")
	tk.MustExec(`create table t1 (a float default null, b smallint(6) DEFAULT NULL)`)
	tk.MustExec(`insert into t1 values (1, 1)`)
	tk.MustExec(`create table t2 (a float default null, b tinyint(4) DEFAULT NULL, key b (b))`)
	tk.MustExec(`insert into t2 values (null, 1)`)
	tk.HasPlan(`select /*+ TIDB_INLJ(t2@sel_2) */ t1.a, t1.b from t1 where t1.a not in (select t2.a from t2 where t1.b=t2.b)`, `IndexJoin`)
	tk.MustQuery(`select /*+ TIDB_INLJ(t2@sel_2) */ t1.a, t1.b from t1 where t1.a not in (select t2.a from t2 where t1.b=t2.b)`).Check(testkit.Rows())
}

func (s *testIntegrationSuite) TestLimitWindowColPrune(c *C) {
	tk := testkit.NewTestKit(c, s.store)
	tk.MustExec("use test")
	tk.MustExec("drop table if exists t")
	tk.MustExec("create table t(a int)")
	tk.MustExec("insert into t values(1)")
	tk.MustQuery("select count(a) f1, row_number() over (order by count(a)) as f2 from t limit 1").Check(testkit.Rows("1 1"))
}

func (s *testIntegrationSuite) TestIncrementalAnalyzeStatsVer2(c *C) {
	tk := testkit.NewTestKit(c, s.store)
	tk.MustExec("use test")
	tk.MustExec("drop table if exists t")
	tk.MustExec("create table t(a int primary key, b int, index idx_b(b))")
	tk.MustExec("insert into t values(1,1),(2,2),(3,3)")
	tk.MustExec("set @@session.tidb_analyze_version = 2")
	tk.MustExec("analyze table t")
	is := tk.Se.GetInfoSchema().(infoschema.InfoSchema)
	tbl, err := is.TableByName(model.NewCIStr("test"), model.NewCIStr("t"))
	c.Assert(err, IsNil)
	tblID := tbl.Meta().ID
	rows := tk.MustQuery(fmt.Sprintf("select distinct_count from mysql.stats_histograms where table_id = %d and is_index = 1", tblID)).Rows()
	c.Assert(len(rows), Equals, 1)
	c.Assert(rows[0][0], Equals, "3")
	tk.MustExec("insert into t values(4,4),(5,5),(6,6)")
	tk.MustExec("analyze incremental table t index idx_b")
	c.Assert(tk.Se.GetSessionVars().StmtCtx.GetWarnings(), HasLen, 3)
	c.Assert(tk.Se.GetSessionVars().StmtCtx.GetWarnings()[0].Err.Error(), Equals, "The version 2 would collect all statistics not only the selected indexes")
	c.Assert(tk.Se.GetSessionVars().StmtCtx.GetWarnings()[1].Err.Error(), Equals, "The version 2 stats would ignore the INCREMENTAL keyword and do full sampling")
	c.Assert(tk.Se.GetSessionVars().StmtCtx.GetWarnings()[2].Err.Error(), Equals, "Analyze use auto adjusted sample rate 1.000000 for table test.t.")
	rows = tk.MustQuery(fmt.Sprintf("select distinct_count from mysql.stats_histograms where table_id = %d and is_index = 1", tblID)).Rows()
	c.Assert(len(rows), Equals, 1)
	c.Assert(rows[0][0], Equals, "6")
}

func (s *testIntegrationSuite) TestConflictReadFromStorage(c *C) {
	tk := testkit.NewTestKit(c, s.store)
	tk.MustExec("use test")
	tk.MustExec("drop table if exists t")
	tk.MustExec(`create table t (
					a int, b int, c varchar(20),
					primary key(a), key(b), key(c)
				) partition by range columns(a) (
					partition p0 values less than(6),
					partition p1 values less than(11),
					partition p2 values less than(16));`)
	tk.MustExec(`insert into t values (1,1,"1"), (2,2,"2"), (8,8,"8"), (11,11,"11"), (15,15,"15")`)
	// Create virtual tiflash replica info.
	dom := domain.GetDomain(tk.Se)
	is := dom.InfoSchema()
	db, exists := is.SchemaByName(model.NewCIStr("test"))
	c.Assert(exists, IsTrue)
	for _, tblInfo := range db.Tables {
		if tblInfo.Name.L == "t" {
			tblInfo.TiFlashReplica = &model.TiFlashReplicaInfo{
				Count:     1,
				Available: true,
			}
		}
	}
	tk.MustQuery(`explain select /*+ read_from_storage(tikv[t partition(p0)], tiflash[t partition(p1, p2)]) */ * from t`)
	tk.MustQuery("show warnings").Check(testkit.Rows("Warning 1815 Storage hints are conflict, you can only specify one storage type of table test.t"))
	tk.MustQuery(`explain select /*+ read_from_storage(tikv[t], tiflash[t]) */ * from t`)
	tk.MustQuery("show warnings").Check(testkit.Rows("Warning 1815 Storage hints are conflict, you can only specify one storage type of table test.t"))
}

// TestSequenceAsDataSource is used to test https://github.com/pingcap/tidb/issues/24383.
func (s *testIntegrationSuite) TestSequenceAsDataSource(c *C) {
	tk := testkit.NewTestKit(c, s.store)

	tk.MustExec("use test")
	tk.MustExec("drop sequence if exists s1, s2")
	tk.MustExec("create sequence s1")
	tk.MustExec("create sequence s2")

	var input []string
	var output []struct {
		SQL  string
		Plan []string
	}
	s.testData.GetTestCases(c, &input, &output)
	for i, tt := range input {
		s.testData.OnRecord(func() {
			output[i].SQL = tt
			output[i].Plan = s.testData.ConvertRowsToStrings(tk.MustQuery("explain format = 'brief' " + tt).Rows())
		})
		tk.MustQuery("explain format = 'brief' " + tt).Check(testkit.Rows(output[i].Plan...))
	}
}

func (s *testIntegrationSerialSuite) TestIssue27167(c *C) {
	collate.SetNewCollationEnabledForTest(true)
	defer collate.SetNewCollationEnabledForTest(false)
	tk := testkit.NewTestKit(c, s.store)
	tk.MustExec("set names utf8mb4")
	tk.MustExec("use test")
	tk.MustExec("drop table if exists all_types")

	tk.MustExec("CREATE TABLE `all_types` (" +
		"`id` int(11) NOT NULL," +
		"`d_tinyint` tinyint(4) DEFAULT NULL," +
		"`d_smallint` smallint(6) DEFAULT NULL," +
		"`d_int` int(11) DEFAULT NULL," +
		"`d_bigint` bigint(20) DEFAULT NULL," +
		"`d_float` float DEFAULT NULL," +
		"`d_double` double DEFAULT NULL," +
		"`d_decimal` decimal(10,2) DEFAULT NULL," +
		"`d_bit` bit(10) DEFAULT NULL," +
		"`d_binary` binary(10) DEFAULT NULL," +
		"`d_date` date DEFAULT NULL," +
		"`d_datetime` datetime DEFAULT NULL," +
		"`d_timestamp` timestamp NULL DEFAULT NULL," +
		"`d_varchar` varchar(20) NULL default NULL," +
		"PRIMARY KEY (`id`));",
	)

	tk.MustQuery("select @@collation_connection;").Check(testkit.Rows("utf8mb4_bin"))

	tk.MustExec(`insert into all_types values(0, 0, 1, 2, 3, 1.5, 2.2, 10.23, 12, 'xy', '2021-12-12', '2021-12-12 12:00:00', '2021-12-12 12:00:00', '123');`)

	tk.MustQuery("select collation(c) from (select d_date c from all_types union select d_int c from all_types) t").Check(testkit.Rows("utf8mb4_bin", "utf8mb4_bin"))
	tk.MustQuery("select collation(c) from (select d_date c from all_types union select d_int collate binary c from all_types) t").Check(testkit.Rows("binary", "binary"))
	tk.MustQuery("select collation(c) from (select d_date c from all_types union select d_float c from all_types) t").Check(testkit.Rows("utf8mb4_bin", "utf8mb4_bin"))
	// timestamp also OK
	tk.MustQuery("select collation(c) from (select d_timestamp c from all_types union select d_float c from all_types) t").Check(testkit.Rows("utf8mb4_bin", "utf8mb4_bin"))
}

func (s *testIntegrationSerialSuite) TestIssue25300(c *C) {
	collate.SetNewCollationEnabledForTest(true)
	defer collate.SetNewCollationEnabledForTest(false)
	tk := testkit.NewTestKit(c, s.store)
	tk.MustExec("use test")
	tk.MustExec(`create table t (a char(65) collate utf8_unicode_ci, b text collate utf8_general_ci not null);`)
	tk.MustExec(`insert into t values ('a', 'A');`)
	tk.MustExec(`insert into t values ('b', 'B');`)
	tk.MustGetErrCode(`(select a from t) union ( select b from t);`, mysql.ErrCantAggregateNcollations)
	tk.MustGetErrCode(`(select 'a' collate utf8mb4_unicode_ci) union (select 'b' collate utf8mb4_general_ci);`, mysql.ErrCantAggregateNcollations)
	tk.MustGetErrCode(`(select a from t) union ( select b from t) union all select 'a';`, mysql.ErrCantAggregateNcollations)
	tk.MustGetErrCode(`(select a from t) union ( select b from t) union select 'a';`, mysql.ErrCantAggregateNcollations)
	tk.MustGetErrCode(`(select a from t) union ( select b from t) union select 'a' except select 'd';`, mysql.ErrCantAggregateNcollations)
}

func (s *testIntegrationSerialSuite) TestMergeContinuousSelections(c *C) {
	tk := testkit.NewTestKit(c, s.store)
	tk.MustExec("use test")
	tk.MustExec("drop table if exists ts")
	tk.MustExec("create table ts (col_char_64 char(64), col_varchar_64_not_null varchar(64) not null, col_varchar_key varchar(1), id int primary key, col_varchar_64 varchar(64),col_char_64_not_null char(64) not null);")

	// Create virtual tiflash replica info.
	dom := domain.GetDomain(tk.Se)
	is := dom.InfoSchema()
	db, exists := is.SchemaByName(model.NewCIStr("test"))
	c.Assert(exists, IsTrue)
	for _, tblInfo := range db.Tables {
		if tblInfo.Name.L == "ts" {
			tblInfo.TiFlashReplica = &model.TiFlashReplicaInfo{
				Count:     1,
				Available: true,
			}
		}
	}

	tk.MustExec(" set @@tidb_allow_mpp=1;")

	var input []string
	var output []struct {
		SQL  string
		Plan []string
	}
	s.testData.GetTestCases(c, &input, &output)
	for i, tt := range input {
		s.testData.OnRecord(func() {
			output[i].SQL = tt
			output[i].Plan = s.testData.ConvertRowsToStrings(tk.MustQuery(tt).Rows())
		})
		res := tk.MustQuery(tt)
		res.Check(testkit.Rows(output[i].Plan...))
	}
}

func (s *testIntegrationSerialSuite) TestSelectIgnoreTemporaryTableInView(c *C) {
	tk := testkit.NewTestKit(c, s.store)
	tk.MustExec("use test")

	tk.Se.Auth(&auth.UserIdentity{Username: "root", Hostname: "localhost", CurrentUser: true, AuthUsername: "root", AuthHostname: "%"}, nil, []byte("012345678901234567890"))
	tk.MustExec("create table t1 (a int, b int)")
	tk.MustExec("create table t2 (c int, d int)")
	tk.MustExec("create view v1 as select * from t1 order by a")
	tk.MustExec("create view v2 as select * from ((select * from t1) union (select * from t2)) as tt order by a, b")
	tk.MustExec("create view v3 as select * from v1 order by a")
	tk.MustExec("create view v4 as select * from t1, t2 where t1.a = t2.c order by a, b")
	tk.MustExec("create view v5 as select * from (select * from t1) as t1 order by a")

	tk.MustExec("insert into t1 values (1, 2), (3, 4)")
	tk.MustExec("insert into t2 values (3, 5), (6, 7)")

	tk.MustExec("create temporary table t1 (a int, b int)")
	tk.MustExec("create temporary table t2 (c int, d int)")
	tk.MustQuery("select * from t1").Check(testkit.Rows())
	tk.MustQuery("select * from t2").Check(testkit.Rows())

	tk.MustQuery("select * from v1").Check(testkit.Rows("1 2", "3 4"))
	tk.MustQuery("select * from v2").Check(testkit.Rows("1 2", "3 4", "3 5", "6 7"))
	tk.MustQuery("select * from v3").Check(testkit.Rows("1 2", "3 4"))
	tk.MustQuery("select * from v4").Check(testkit.Rows("3 4 3 5"))
	tk.MustQuery("select * from v5").Check(testkit.Rows("1 2", "3 4"))

}

// TestIsMatchProp is used to test https://github.com/pingcap/tidb/issues/26017.
func (s *testIntegrationSuite) TestIsMatchProp(c *C) {
	tk := testkit.NewTestKit(c, s.store)

	tk.MustExec("use test")
	tk.MustExec("drop table if exists t1, t2")
	tk.MustExec("create table t1(a int, b int, c int, d int, index idx_a_b_c(a, b, c))")
	tk.MustExec("create table t2(a int, b int, c int, d int, index idx_a_b_c_d(a, b, c, d))")

	var input []string
	var output []struct {
		SQL  string
		Plan []string
	}
	s.testData.GetTestCases(c, &input, &output)
	for i, tt := range input {
		s.testData.OnRecord(func() {
			output[i].SQL = tt
			output[i].Plan = s.testData.ConvertRowsToStrings(tk.MustQuery("explain format = 'brief' " + tt).Rows())
		})
		tk.MustQuery("explain format = 'brief' " + tt).Check(testkit.Rows(output[i].Plan...))
	}
}

func (s *testIntegrationSerialSuite) TestIssue26250(c *C) {
	tk := testkit.NewTestKit(c, s.store)
	tk.MustExec("use test")
	tk.MustExec("create table tp (id int primary key) partition by range (id) (partition p0 values less than (100));")
	tk.MustExec("create table tn (id int primary key);")
	tk.MustExec("insert into tp values(1),(2);")
	tk.MustExec("insert into tn values(1),(2);")
	tk.MustQuery("select * from tp,tn where tp.id=tn.id and tn.id=1 for update;").Check(testkit.Rows("1 1"))
}

func (s *testIntegrationSuite) TestCorrelationAdjustment4Limit(c *C) {
	tk := testkit.NewTestKit(c, s.store)
	tk.MustExec("use test")
	tk.MustExec("drop table if exists t")
	tk.MustExec("create table t (pk int primary key auto_increment, year int, c varchar(256), index idx_year(year))")

	insertWithYear := func(n, year int) {
		for i := 0; i < n; i++ {
			tk.MustExec(fmt.Sprintf("insert into t (year, c) values (%v, space(256))", year))
		}
	}
	insertWithYear(10, 2000)
	insertWithYear(10, 2001)
	insertWithYear(10, 2002)
	tk.MustExec("analyze table t")

	// case 1
	tk.MustExec("set @@tidb_opt_enable_correlation_adjustment = false")
	// the estRow for TableFullScan is under-estimated since we have to scan through 2000 and 2001 to access 2002,
	// but the formula(LimitNum / Selectivity) based on uniform-assumption cannot consider this factor.
	tk.MustQuery("explain format=brief select * from t use index(primary) where year=2002 limit 1").Check(testkit.Rows(
		"Limit 1.00 root  offset:0, count:1",
		"└─TableReader 1.00 root  data:Limit",
		"  └─Limit 1.00 cop[tikv]  offset:0, count:1",
		"    └─Selection 1.00 cop[tikv]  eq(test.t.year, 2002)",
		"      └─TableFullScan 3.00 cop[tikv] table:t keep order:false"))

	// case 2: after enabling correlation adjustment, this factor can be considered.
	tk.MustExec("set @@tidb_opt_enable_correlation_adjustment = true")
	tk.MustQuery("explain format=brief select * from t use index(primary) where year=2002 limit 1").Check(testkit.Rows(
		"Limit 1.00 root  offset:0, count:1",
		"└─TableReader 1.00 root  data:Limit",
		"  └─Limit 1.00 cop[tikv]  offset:0, count:1",
		"    └─Selection 1.00 cop[tikv]  eq(test.t.year, 2002)",
		"      └─TableFullScan 21.00 cop[tikv] table:t keep order:false"))

	tk.MustExec("truncate table t")
	for y := 2000; y <= 2050; y++ {
		insertWithYear(2, y)
	}
	tk.MustExec("analyze table t")

	// case 3: correlation adjustment is only allowed to update the upper-bound, so estRow = max(1/selectivity, adjustedCount);
	// 1/sel = 1/(1/NDV) is around 50, adjustedCount is 1 since the first row can meet the requirement `year=2000`;
	// in this case the estRow is over-estimated, but it's safer that can avoid to convert IndexScan to TableScan incorrectly in some cases.
	tk.MustQuery("explain format=brief select * from t use index(primary) where year=2000 limit 1").Check(testkit.Rows(
		"Limit 1.00 root  offset:0, count:1",
		"└─TableReader 1.00 root  data:Limit",
		"  └─Limit 1.00 cop[tikv]  offset:0, count:1",
		"    └─Selection 1.00 cop[tikv]  eq(test.t.year, 2000)",
		"      └─TableFullScan 51.00 cop[tikv] table:t keep order:false"))
}

func (s *testIntegrationSerialSuite) TestCTESelfJoin(c *C) {
	tk := testkit.NewTestKit(c, s.store)
	tk.MustExec("use test")
	tk.MustExec("drop table if exists t1, t2, t3")
	tk.MustExec("create table t1(t1a int, t1b int, t1c int)")
	tk.MustExec("create table t2(t2a int, t2b int, t2c int)")
	tk.MustExec("create table t3(t3a int, t3b int, t3c int)")
	tk.MustExec(`
		with inv as
		(select t1a , t3a, sum(t2c)
			from t1, t2, t3
			where t2a = t1a
				and t2b = t3b
				and t3c = 1998
			group by t1a, t3a)
		select inv1.t1a, inv2.t3a
		from inv inv1, inv inv2
		where inv1.t1a = inv2.t1a
			and inv1.t3a = 4
			and inv2.t3a = 4+1`)
}

// https://github.com/pingcap/tidb/issues/26214
func (s *testIntegrationSerialSuite) TestIssue26214(c *C) {
	tk := testkit.NewTestKit(c, s.store)
	tk.MustExec("use test")
	tk.MustExec("drop table if exists t")
	tk.MustExec("create table `t` (`a` int(11) default null, `b` int(11) default null, `c` int(11) default null, key `expression_index` ((case when `a` < 0 then 1 else 2 end)))")
	_, err := tk.Exec("select * from t  where case when a < 0 then 1 else 2 end <= 1 order by 4;")
	c.Assert(core.ErrUnknownColumn.Equal(err), IsTrue)
}

func (s *testIntegrationSuite) TestCreateViewWithWindowFunc(c *C) {
	tk := testkit.NewTestKit(c, s.store)
	tk.MustExec("use test")
	tk.MustExec("drop table if exists t6;")
	tk.MustExec("CREATE TABLE t6(t TIME, ts TIMESTAMP);")
	tk.MustExec("INSERT INTO t6 VALUES ('12:30', '2016-07-05 08:30:42');")
	tk.MustExec("drop view if exists v;")
	tk.MustExec("CREATE definer='root'@'localhost' VIEW v AS SELECT COUNT(*) OVER w0, COUNT(*) OVER w from t6 WINDOW w0 AS (), w  AS (w0 ORDER BY t);")
	rows := tk.MustQuery("select * from v;")
	rows.Check(testkit.Rows("1 1"))
}

func (s *testIntegrationSuite) TestIssue29221(c *C) {
	tk := testkit.NewTestKit(c, s.store)
	tk.MustExec("use test")
	tk.MustExec("set tidb_enable_index_merge=on;")
	tk.MustExec("drop table if exists t;")
	tk.MustExec("create table t(a int, b int, index idx_a(a), index idx_b(b));")
	tk.MustExec("set @@session.sql_select_limit=3;")
	tk.MustQuery("explain format = 'brief' select * from t where a = 1 or b = 1;").Check(testkit.Rows(
		"Limit 3.00 root  offset:0, count:3",
		"└─IndexMerge 3.00 root  ",
		"  ├─IndexRangeScan(Build) 1.50 cop[tikv] table:t, index:idx_a(a) range:[1,1], keep order:false, stats:pseudo",
		"  ├─IndexRangeScan(Build) 1.50 cop[tikv] table:t, index:idx_b(b) range:[1,1], keep order:false, stats:pseudo",
		"  └─TableRowIDScan(Probe) 3.00 cop[tikv] table:t keep order:false, stats:pseudo"))
	tk.MustQuery("explain format = 'brief' select /*+ use_index_merge(t) */ * from t where a = 1 or b = 1;").Check(testkit.Rows(
		"Limit 3.00 root  offset:0, count:3",
		"└─IndexMerge 3.00 root  ",
		"  ├─IndexRangeScan(Build) 1.50 cop[tikv] table:t, index:idx_a(a) range:[1,1], keep order:false, stats:pseudo",
		"  ├─IndexRangeScan(Build) 1.50 cop[tikv] table:t, index:idx_b(b) range:[1,1], keep order:false, stats:pseudo",
		"  └─TableRowIDScan(Probe) 3.00 cop[tikv] table:t keep order:false, stats:pseudo"))
	tk.MustExec("set @@session.sql_select_limit=18446744073709551615;")
	tk.MustQuery("explain format = 'brief' select * from t where a = 1 or b = 1;").Check(testkit.Rows(
		"IndexMerge 19.99 root  ",
		"├─IndexRangeScan(Build) 10.00 cop[tikv] table:t, index:idx_a(a) range:[1,1], keep order:false, stats:pseudo",
		"├─IndexRangeScan(Build) 10.00 cop[tikv] table:t, index:idx_b(b) range:[1,1], keep order:false, stats:pseudo",
		"└─TableRowIDScan(Probe) 19.99 cop[tikv] table:t keep order:false, stats:pseudo"))
	tk.MustQuery("explain format = 'brief' select * from t where a = 1 or b = 1 limit 3;").Check(testkit.Rows(
		"Limit 3.00 root  offset:0, count:3",
		"└─IndexMerge 3.00 root  ",
		"  ├─IndexRangeScan(Build) 1.50 cop[tikv] table:t, index:idx_a(a) range:[1,1], keep order:false, stats:pseudo",
		"  ├─IndexRangeScan(Build) 1.50 cop[tikv] table:t, index:idx_b(b) range:[1,1], keep order:false, stats:pseudo",
		"  └─TableRowIDScan(Probe) 3.00 cop[tikv] table:t keep order:false, stats:pseudo"))
	tk.MustQuery("explain format = 'brief' select /*+ use_index_merge(t) */ * from t where a = 1 or b = 1;").Check(testkit.Rows(
		"IndexMerge 19.99 root  ",
		"├─IndexRangeScan(Build) 10.00 cop[tikv] table:t, index:idx_a(a) range:[1,1], keep order:false, stats:pseudo",
		"├─IndexRangeScan(Build) 10.00 cop[tikv] table:t, index:idx_b(b) range:[1,1], keep order:false, stats:pseudo",
		"└─TableRowIDScan(Probe) 19.99 cop[tikv] table:t keep order:false, stats:pseudo"))
	tk.MustQuery("explain format = 'brief' select /*+ use_index_merge(t) */ * from t where a = 1 or b = 1 limit 3;").Check(testkit.Rows(
		"Limit 3.00 root  offset:0, count:3",
		"└─IndexMerge 3.00 root  ",
		"  ├─IndexRangeScan(Build) 1.50 cop[tikv] table:t, index:idx_a(a) range:[1,1], keep order:false, stats:pseudo",
		"  ├─IndexRangeScan(Build) 1.50 cop[tikv] table:t, index:idx_b(b) range:[1,1], keep order:false, stats:pseudo",
		"  └─TableRowIDScan(Probe) 3.00 cop[tikv] table:t keep order:false, stats:pseudo"))
}

func (s *testIntegrationSerialSuite) TestLimitPushDown(c *C) {
	tk := testkit.NewTestKit(c, s.store)
	tk.MustExec("use test")
	tk.MustExec("drop table if exists t")

	tk.MustExec(`create table t (a int)`)
	tk.MustExec(`insert into t values (1)`)
	tk.MustExec(`analyze table t`)

	tk.MustExec(`set tidb_opt_limit_push_down_threshold=0`)
	tk.MustQuery(`explain format=brief select a from t order by a desc limit 10`).Check(testkit.Rows(
		`TopN 1.00 root  test.t.a:desc, offset:0, count:10`,
		`└─TableReader 1.00 root  data:TableFullScan`,
		`  └─TableFullScan 1.00 cop[tikv] table:t keep order:false`))

	tk.MustExec(`set tidb_opt_limit_push_down_threshold=10`)
	tk.MustQuery(`explain format=brief select a from t order by a desc limit 10`).Check(testkit.Rows(
		`TopN 1.00 root  test.t.a:desc, offset:0, count:10`,
		`└─TableReader 1.00 root  data:TopN`,
		`  └─TopN 1.00 cop[tikv]  test.t.a:desc, offset:0, count:10`,
		`    └─TableFullScan 1.00 cop[tikv] table:t keep order:false`))

	tk.MustQuery(`explain format=brief select a from t order by a desc limit 11`).Check(testkit.Rows(
		`TopN 1.00 root  test.t.a:desc, offset:0, count:11`,
		`└─TableReader 1.00 root  data:TableFullScan`,
		`  └─TableFullScan 1.00 cop[tikv] table:t keep order:false`))

	tk.MustQuery(`explain format=brief select /*+ limit_to_cop() */ a from t order by a desc limit 11`).Check(testkit.Rows(
		`TopN 1.00 root  test.t.a:desc, offset:0, count:11`,
		`└─TableReader 1.00 root  data:TopN`,
		`  └─TopN 1.00 cop[tikv]  test.t.a:desc, offset:0, count:11`,
		`    └─TableFullScan 1.00 cop[tikv] table:t keep order:false`))
}

func (s *testIntegrationSuite) TestIssue26559(c *C) {
	tk := testkit.NewTestKit(c, s.store)
	tk.MustExec("use test")
	tk.MustExec("create table t(a timestamp, b datetime);")
	tk.MustExec("insert into t values('2020-07-29 09:07:01', '2020-07-27 16:57:36');")
	tk.MustQuery("select greatest(a, b) from t union select null;").Sort().Check(testkit.Rows("2020-07-29 09:07:01", "<nil>"))
}

func (s *testIntegrationSuite) TestIssue29503(c *C) {
	tk := testkit.NewTestKit(c, s.store)
	defer config.RestoreFunc()()
	config.UpdateGlobal(func(conf *config.Config) {
		conf.Status.RecordQPSbyDB = true
	})

	tk.MustExec("use test")
	tk.MustExec("drop table if exists t;")
	tk.MustExec("create table t(a int);")
	err := tk.ExecToErr("create binding for select 1 using select 1;")
	c.Assert(err, Equals, nil)
	err = tk.ExecToErr("create binding for select a from t using select a from t;")
	c.Assert(err, Equals, nil)
	res := tk.MustQuery("show session bindings;")
	c.Assert(len(res.Rows()), Equals, 2)
}

func (s *testIntegrationSuite) TestHeuristicIndexSelection(c *C) {
	tk := testkit.NewTestKit(c, s.store)
	tk.MustExec("use test")
	tk.MustExec("drop table if exists t1, t2")
	tk.MustExec("create table t1(a int, b int, c int, d int, e int, f int, g int, primary key (a), unique key c_d_e (c, d, e), unique key f (f), unique key f_g (f, g), key g (g))")
	tk.MustExec("create table t2(a int, b int, c int, d int, unique index idx_a (a), unique index idx_b_c (b, c), unique index idx_b_c_a_d (b, c, a, d))")
	tk.MustExec("create table t3(a bigint, b varchar(255), c bigint, primary key(a, b) clustered)")
	tk.MustExec("create table t4(a bigint, b varchar(255), c bigint, primary key(a, b) nonclustered)")

	var input []string
	var output []struct {
		SQL      string
		Plan     []string
		Warnings []string
	}
	s.testData.GetTestCases(c, &input, &output)
	for i, tt := range input {
		s.testData.OnRecord(func() {
			output[i].SQL = tt
			output[i].Plan = s.testData.ConvertRowsToStrings(tk.MustQuery("explain format = 'verbose' " + tt).Rows())
			output[i].Warnings = s.testData.ConvertRowsToStrings(tk.MustQuery("show warnings").Rows())
		})
		tk.MustQuery("explain format = 'verbose' " + tt).Check(testkit.Rows(output[i].Plan...))
		tk.MustQuery("show warnings").Check(testkit.Rows(output[i].Warnings...))
	}
}

func (s *testIntegrationSuite) TestOutputSkylinePruningInfo(c *C) {
	tk := testkit.NewTestKit(c, s.store)
	tk.MustExec("use test")
	tk.MustExec("drop table if exists t")
	tk.MustExec("create table t(a int, b int, c int, d int, e int, f int, g int, primary key (a), unique key c_d_e (c, d, e), unique key f (f), unique key f_g (f, g), key g (g))")

	var input []string
	var output []struct {
		SQL      string
		Plan     []string
		Warnings []string
	}
	s.testData.GetTestCases(c, &input, &output)
	for i, tt := range input {
		s.testData.OnRecord(func() {
			output[i].SQL = tt
			output[i].Plan = s.testData.ConvertRowsToStrings(tk.MustQuery("explain format = 'verbose' " + tt).Rows())
			output[i].Warnings = s.testData.ConvertRowsToStrings(tk.MustQuery("show warnings").Rows())
		})
		tk.MustQuery("explain format = 'verbose' " + tt).Check(testkit.Rows(output[i].Plan...))
		tk.MustQuery("show warnings").Check(testkit.Rows(output[i].Warnings...))
	}
}

func (s *testIntegrationSuite) TestPreferRangeScanForUnsignedIntHandle(c *C) {
	tk := testkit.NewTestKit(c, s.store)
	tk.MustExec("use test")
	tk.MustExec("drop table if exists t")
	tk.MustExec("create table t(a int unsigned primary key, b int, c int, index idx_b(b))")
	tk.MustExec("insert into t values (1,2,3), (4,5,6), (7,8,9), (10,11,12), (13,14,15)")
	do, _ := session.GetDomain(s.store)
	c.Assert(do.StatsHandle().DumpStatsDeltaToKV(handle.DumpAll), IsNil)
	tk.MustExec("analyze table t")

	var input []string
	var output []struct {
		SQL      string
		Plan     []string
		Warnings []string
	}
	s.testData.GetTestCases(c, &input, &output)
	for i, tt := range input {
		s.testData.OnRecord(func() {
			output[i].SQL = tt
		})
		if strings.HasPrefix(tt, "set") {
			tk.MustExec(tt)
			continue
		}
		s.testData.OnRecord(func() {
			output[i].SQL = tt
			output[i].Plan = s.testData.ConvertRowsToStrings(tk.MustQuery(tt).Rows())
			output[i].Warnings = s.testData.ConvertRowsToStrings(tk.MustQuery("show warnings").Rows())
		})
		tk.MustQuery(tt).Check(testkit.Rows(output[i].Plan...))
		tk.MustQuery("show warnings").Check(testkit.Rows(output[i].Warnings...))
	}
}

func (s *testIntegrationSuite) TestIssue27083(c *C) {
	tk := testkit.NewTestKit(c, s.store)
	tk.MustExec("use test")
	tk.MustExec("drop table if exists t")
	tk.MustExec("create table t(a int primary key, b int, c int, index idx_b(b))")
	tk.MustExec("insert into t values (1,2,3), (4,5,6), (7,8,9), (10, 11, 12), (13,14,15), (16, 17, 18)")
	do, _ := session.GetDomain(s.store)
	c.Assert(do.StatsHandle().DumpStatsDeltaToKV(handle.DumpAll), IsNil)
	tk.MustExec("analyze table t")

	var input []string
	var output []struct {
		SQL  string
		Plan []string
	}
	s.testData.GetTestCases(c, &input, &output)
	for i, tt := range input {
		s.testData.OnRecord(func() {
			output[i].SQL = tt
			output[i].Plan = s.testData.ConvertRowsToStrings(tk.MustQuery("explain format = 'brief' " + tt).Rows())
		})
		tk.MustQuery("explain format = 'brief' " + tt).Check(testkit.Rows(output[i].Plan...))
	}
}

func (s *testIntegrationSuite) TestIssues27130(c *C) {
	tk := testkit.NewTestKit(c, s.store)
	tk.MustExec("use test")

	tk.MustExec("drop table if exists t1")
	tk.MustExec("create table t1( a enum('y','b','Abc','null'),b enum('y','b','Abc','null'),key(a));")
	tk.MustQuery(`explain format=brief select * from t1 where a like "A%"`).Check(testkit.Rows(
		"TableReader 8000.00 root  data:Selection",
		"└─Selection 8000.00 cop[tikv]  like(test.t1.a, \"A%\", 92)",
		"  └─TableFullScan 10000.00 cop[tikv] table:t1 keep order:false, stats:pseudo",
	))
	tk.MustQuery(`explain format=brief select * from t1 where b like "A%"`).Check(testkit.Rows(
		"TableReader 8000.00 root  data:Selection",
		"└─Selection 8000.00 cop[tikv]  like(test.t1.b, \"A%\", 92)",
		"  └─TableFullScan 10000.00 cop[tikv] table:t1 keep order:false, stats:pseudo",
	))

	tk.MustExec("drop table if exists t2")
	tk.MustExec("create table t2( a enum('y','b','Abc','null'),b enum('y','b','Abc','null'),key(a, b));")
	tk.MustQuery(`explain format=brief select * from t2 where a like "A%"`).Check(testkit.Rows(
		"TableReader 8000.00 root  data:Selection",
		"└─Selection 8000.00 cop[tikv]  like(test.t2.a, \"A%\", 92)",
		"  └─TableFullScan 10000.00 cop[tikv] table:t2 keep order:false, stats:pseudo",
	))
	tk.MustQuery(`explain format=brief select * from t2 where a like "A%" and b like "A%"`).Check(testkit.Rows(
		"TableReader 8000.00 root  data:Selection",
		"└─Selection 8000.00 cop[tikv]  like(test.t2.a, \"A%\", 92), like(test.t2.b, \"A%\", 92)",
		"  └─TableFullScan 10000.00 cop[tikv] table:t2 keep order:false, stats:pseudo",
	))

	tk.MustExec("drop table if exists t3")
	tk.MustExec("create table t3( a int,b enum('y','b','Abc','null'), c enum('y','b','Abc','null'),key(a, b, c));")
	tk.MustQuery(`explain format=brief select * from t3 where a = 1 and b like "A%"`).Check(testkit.Rows(
		"IndexReader 8.00 root  index:Selection",
		"└─Selection 8.00 cop[tikv]  like(test.t3.b, \"A%\", 92)",
		"  └─IndexRangeScan 10.00 cop[tikv] table:t3, index:a(a, b, c) range:[1,1], keep order:false, stats:pseudo",
	))
}

func (s *testIntegrationSuite) TestIssue27242(c *C) {
	tk := testkit.NewTestKit(c, s.store)
	tk.MustExec("use test")
	tk.MustExec("drop table if exists UK_MU16407")
	tk.MustExec("CREATE TABLE UK_MU16407 (COL3 timestamp NULL DEFAULT NULL, UNIQUE KEY U3(COL3));")
	tk.MustExec(`insert into UK_MU16407 values("1985-08-31 18:03:27");`)
	err := tk.ExecToErr(`SELECT COL3 FROM UK_MU16407 WHERE COL3>_utf8mb4'2039-1-19 3:14:40';`)
	c.Assert(err, NotNil)
	c.Assert(err.Error(), Matches, ".*Incorrect timestamp value.*")
}

func (s *testIntegrationSerialSuite) TestTemporaryTableForCte(c *C) {
	tk := testkit.NewTestKit(c, s.store)
	tk.MustExec("use test")

	tk.MustExec("create temporary table tmp1(a int, b int, c int);")
	tk.MustExec("insert into tmp1 values (1,1,1),(2,2,2),(3,3,3),(4,4,4);")
	rows := tk.MustQuery("with cte1 as (with cte2 as (select * from tmp1) select * from cte2) select * from cte1 left join tmp1 on cte1.c=tmp1.c;")
	rows.Check(testkit.Rows("1 1 1 1 1 1", "2 2 2 2 2 2", "3 3 3 3 3 3", "4 4 4 4 4 4"))
	rows = tk.MustQuery("with cte1 as (with cte2 as (select * from tmp1) select * from cte2) select * from cte1 t1 left join cte1 t2 on t1.c=t2.c;")
	rows.Check(testkit.Rows("1 1 1 1 1 1", "2 2 2 2 2 2", "3 3 3 3 3 3", "4 4 4 4 4 4"))
	rows = tk.MustQuery("WITH RECURSIVE cte(a) AS (SELECT 1 UNION SELECT a+1 FROM tmp1 WHERE a < 5) SELECT * FROM cte order by a;")
	rows.Check(testkit.Rows("1", "2", "3", "4", "5"))
}

func (s *testIntegrationSuite) TestGroupBySetVar(c *C) {
	tk := testkit.NewTestKit(c, s.store)
	tk.MustExec("use test")
	tk.MustExec("drop table if exists t1")
	tk.MustExec("create table t1(c1 int);")
	tk.MustExec("insert into t1 values(1), (2), (3), (4), (5), (6);")
	rows := tk.MustQuery("select floor(dt.rn/2) rownum, count(c1) from (select @rownum := @rownum + 1 rn, c1 from (select @rownum := -1) drn, t1) dt group by floor(dt.rn/2) order by rownum;")
	rows.Check(testkit.Rows("0 2", "1 2", "2 2"))

	tk.MustExec("create table ta(a int, b int);")
	tk.MustExec("set sql_mode='';")

	var input []string
	var output []struct {
		SQL  string
		Plan []string
	}
	s.testData.GetTestCases(c, &input, &output)
	for i, tt := range input {
		res := tk.MustQuery("explain format = 'brief' " + tt)
		s.testData.OnRecord(func() {
			output[i].SQL = tt
			output[i].Plan = s.testData.ConvertRowsToStrings(res.Rows())
		})
		res.Check(testkit.Rows(output[i].Plan...))
	}
}

func (s *testIntegrationSerialSuite) TestPushDownGroupConcatToTiFlash(c *C) {
	tk := testkit.NewTestKit(c, s.store)
	tk.MustExec("use test")
	tk.MustExec("drop table if exists ts")
	tk.MustExec("create table ts (col_0 char(64), col_1 varchar(64) not null, col_2 varchar(1), id int primary key);")

	// Create virtual tiflash replica info.
	dom := domain.GetDomain(tk.Se)
	is := dom.InfoSchema()
	db, exists := is.SchemaByName(model.NewCIStr("test"))
	c.Assert(exists, IsTrue)
	for _, tblInfo := range db.Tables {
		if tblInfo.Name.L == "ts" {
			tblInfo.TiFlashReplica = &model.TiFlashReplicaInfo{
				Count:     1,
				Available: true,
			}
		}
	}

	tk.MustExec("set @@tidb_isolation_read_engines='tiflash,tidb'; set @@tidb_allow_mpp=1; set @@tidb_enforce_mpp=1;")

	var input []string
	var output []struct {
		SQL  string
		Plan []string
	}
	s.testData.GetTestCases(c, &input, &output)
	for i, tt := range input {
		s.testData.OnRecord(func() {
			output[i].SQL = tt
			output[i].Plan = s.testData.ConvertRowsToStrings(tk.MustQuery(tt).Rows())
		})
		res := tk.MustQuery(tt)
		res.Check(testkit.Rows(output[i].Plan...))
	}
}

func (s *testIntegrationSuite) TestIssue27797(c *C) {
	tk := testkit.NewTestKit(c, s.store)
	origin := tk.MustQuery("SELECT @@session.tidb_partition_prune_mode")
	originStr := origin.Rows()[0][0].(string)
	defer func() {
		tk.MustExec("set @@session.tidb_partition_prune_mode = '" + originStr + "'")
	}()
	tk.MustExec("set @@session.tidb_partition_prune_mode = 'static'")
	tk.MustExec("use test")
	tk.MustExec("drop table if exists t27797")
	tk.MustExec("create table t27797(a int, b int, c int, d int) " +
		"partition by range columns(d) (" +
		"partition p0 values less than (20)," +
		"partition p1 values less than(40)," +
		"partition p2 values less than(60));")
	tk.MustExec("insert into t27797 values(1,1,1,1), (2,2,2,2), (22,22,22,22), (44,44,44,44);")
	tk.MustExec("set sql_mode='';")
	result := tk.MustQuery("select count(*) from (select a, b from t27797 where d > 1 and d < 60 and b > 0 group by b, c) tt;")
	result.Check(testkit.Rows("3"))

	tk.MustExec("drop table if exists IDT_HP24172")
	tk.MustExec("CREATE TABLE `IDT_HP24172` ( " +
		"`COL1` mediumint(16) DEFAULT NULL, " +
		"`COL2` varchar(20) DEFAULT NULL, " +
		"`COL4` datetime DEFAULT NULL, " +
		"`COL3` bigint(20) DEFAULT NULL, " +
		"`COL5` float DEFAULT NULL, " +
		"KEY `UM_COL` (`COL1`,`COL3`) " +
		") ENGINE=InnoDB DEFAULT CHARSET=utf8mb4 COLLATE=utf8mb4_bin " +
		"PARTITION BY HASH( `COL1`+`COL3` ) " +
		"PARTITIONS 8;")
	tk.MustExec("insert into IDT_HP24172(col1) values(8388607);")
	result = tk.MustQuery("select col2 from IDT_HP24172 where col1 = 8388607 and col1 in (select col1 from IDT_HP24172);")
	result.Check(testkit.Rows("<nil>"))
}

func (s *testIntegrationSuite) TestIssue28154(c *C) {
	tk := testkit.NewTestKit(c, s.store)
	tk.MustExec("use test")
	tk.MustExec("drop table if exists t")
	defer func() {
		tk.Exec("drop table if exists t")
	}()
	tk.MustExec("create table t(a TEXT)")
	tk.MustExec("insert into t values('abc')")
	result := tk.MustQuery("select * from t where from_base64('')")
	result.Check(testkit.Rows())
	_, err := tk.Exec("update t set a = 'def' where from_base64('')")
	c.Assert(err, NotNil)
	c.Assert(err.Error(), Equals, "[types:1292]Truncated incorrect DOUBLE value: ''")
	result = tk.MustQuery("select * from t where from_base64('invalidbase64')")
	result.Check(testkit.Rows())
	tk.MustExec("update t set a = 'hig' where from_base64('invalidbase64')")
	result = tk.MustQuery("select * from t where from_base64('test')")
	result.Check(testkit.Rows())
	_, err = tk.Exec("update t set a = 'xyz' where from_base64('test')")
	c.Assert(err, NotNil)
	c.Assert(err, ErrorMatches, "\\[types:1292\\]Truncated incorrect DOUBLE value.*")
	result = tk.MustQuery("select * from t")
	result.Check(testkit.Rows("abc"))
}

func (s *testIntegrationSerialSuite) TestRejectSortForMPP(c *C) {
	tk := testkit.NewTestKit(c, s.store)
	tk.MustExec("use test")
	tk.MustExec("drop table if exists t")
	tk.MustExec("create table t (id int, value decimal(6,3), name char(128))")
	tk.MustExec("analyze table t")

	// Create virtual tiflash replica info.
	dom := domain.GetDomain(tk.Se)
	is := dom.InfoSchema()
	db, exists := is.SchemaByName(model.NewCIStr("test"))
	c.Assert(exists, IsTrue)
	for _, tblInfo := range db.Tables {
		if tblInfo.Name.L == "t" {
			tblInfo.TiFlashReplica = &model.TiFlashReplicaInfo{
				Count:     1,
				Available: true,
			}
		}
	}

	tk.MustExec("set @@tidb_allow_mpp=1; set @@tidb_opt_broadcast_join=0; set @@tidb_enforce_mpp=1;")

	var input []string
	var output []struct {
		SQL  string
		Plan []string
	}
	s.testData.GetTestCases(c, &input, &output)
	for i, tt := range input {
		s.testData.OnRecord(func() {
			output[i].SQL = tt
			output[i].Plan = s.testData.ConvertRowsToStrings(tk.MustQuery(tt).Rows())
		})
		res := tk.MustQuery(tt)
		res.Check(testkit.Rows(output[i].Plan...))
	}
}

func (s *testIntegrationSuite) TestIssues29711(c *C) {
	tk := testkit.NewTestKit(c, s.store)
	tk.MustExec("use test")

	tk.MustExec("drop table if exists tbl_29711")
	tk.MustExec("CREATE TABLE `tbl_29711` (" +
		"`col_250` text COLLATE utf8_unicode_ci NOT NULL," +
		"`col_251` enum('Alice','Bob','Charlie','David') COLLATE utf8_unicode_ci NOT NULL DEFAULT 'Charlie'," +
		"PRIMARY KEY (`col_251`,`col_250`(1)) NONCLUSTERED);")
	tk.MustQuery("explain format=brief " +
		"select col_250,col_251 from tbl_29711 where col_251 between 'Bob' and 'David' order by col_250,col_251 limit 6;").
		Check(testkit.Rows(
			"TopN 6.00 root  test.tbl_29711.col_250, test.tbl_29711.col_251, offset:0, count:6",
			"└─IndexLookUp 6.00 root  ",
			"  ├─IndexRangeScan(Build) 30.00 cop[tikv] table:tbl_29711, index:PRIMARY(col_251, col_250) range:[\"Bob\",\"Bob\"], [\"Charlie\",\"Charlie\"], [\"David\",\"David\"], keep order:false, stats:pseudo",
			"  └─TopN(Probe) 6.00 cop[tikv]  test.tbl_29711.col_250, test.tbl_29711.col_251, offset:0, count:6",
			"    └─TableRowIDScan 30.00 cop[tikv] table:tbl_29711 keep order:false, stats:pseudo",
		))

	tk.MustExec("drop table if exists t29711")
	tk.MustExec("CREATE TABLE `t29711` (" +
		"`a` varchar(10) DEFAULT NULL," +
		"`b` int(11) DEFAULT NULL," +
		"`c` int(11) DEFAULT NULL," +
		"KEY `ia` (`a`(2)))")
	tk.MustQuery("explain format=brief select * from t29711 use index (ia) order by a limit 10;").
		Check(testkit.Rows(
			"TopN 10.00 root  test.t29711.a, offset:0, count:10",
			"└─IndexLookUp 10.00 root  ",
			"  ├─IndexFullScan(Build) 10000.00 cop[tikv] table:t29711, index:ia(a) keep order:false, stats:pseudo",
			"  └─TopN(Probe) 10.00 cop[tikv]  test.t29711.a, offset:0, count:10",
			"    └─TableRowIDScan 10000.00 cop[tikv] table:t29711 keep order:false, stats:pseudo",
		))

}

<<<<<<< HEAD
func (s *testIntegrationSuite) TestNaturalJoinUpdateSameTable(c *C) {
	tk := testkit.NewTestKit(c, s.store)

	tk.MustExec("create database natural_join_update")
	defer tk.MustExec("drop database natural_join_update")
	tk.MustExec("use natural_join_update")
	tk.MustExec("create table t1(a int, b int)")
	tk.MustExec("insert into t1 values (1,1),(2,2)")
	tk.MustExec("update t1 as a natural join t1 b SET a.a = 2, b.b = 3")
	tk.MustQuery("select * from t1").Sort().Check(testkit.Rows("2 3", "2 3"))
	tk.MustExec("drop table t1")
	tk.MustExec("create table t1 (a int primary key, b int)")
	tk.MustExec("insert into t1 values (1,1),(2,2)")
	tk.MustGetErrCode(`update t1 as a natural join t1 b SET a.a = 2, b.b = 3`, mysql.ErrMultiUpdateKeyConflict)
	tk.MustExec("drop table t1")
	tk.MustExec("create table t1 (a int, b int) partition by hash (a) partitions 3")
	tk.MustExec("insert into t1 values (1,1),(2,2)")
	tk.MustGetErrCode(`update t1 as a natural join t1 b SET a.a = 2, b.b = 3`, mysql.ErrMultiUpdateKeyConflict)
	tk.MustExec("drop table t1")
	tk.MustExec("create table t1 (A int, b int) partition by hash (b) partitions 3")
	tk.MustExec("insert into t1 values (1,1),(2,2)")
	tk.MustGetErrCode(`update t1 as a natural join t1 B SET a.A = 2, b.b = 3`, mysql.ErrMultiUpdateKeyConflict)
	_, err := tk.Exec(`update t1 as a natural join t1 B SET a.A = 2, b.b = 3`)
	c.Assert(err, NotNil)
	c.Assert(err, ErrorMatches, ".planner:1706.Primary key/partition key update is not allowed since the table is updated both as 'a' and 'B'.")
	tk.MustExec("drop table t1")
	tk.MustExec("create table t1 (A int, b int) partition by RANGE COLUMNS (b) (partition `pNeg` values less than (0),partition `pPos` values less than MAXVALUE)")
	tk.MustExec("insert into t1 values (1,1),(2,2)")
	tk.MustGetErrCode(`update t1 as a natural join t1 B SET a.A = 2, b.b = 3`, mysql.ErrMultiUpdateKeyConflict)
	tk.MustExec("drop table t1")
=======
func (s *testIntegrationSuite) TestIssue31202(c *C) {
	store, dom := s.store, s.dom
	tk := testkit.NewTestKit(c, store)

	tk.MustExec("use test")
	tk.MustExec("create table t31202(a int primary key, b int);")

	tbl, err := dom.InfoSchema().TableByName(model.CIStr{O: "test", L: "test"}, model.CIStr{O: "t31202", L: "t31202"})
	c.Assert(err, IsNil)
	// Set the hacked TiFlash replica for explain tests.
	tbl.Meta().TiFlashReplica = &model.TiFlashReplicaInfo{Count: 1, Available: true}

	tk.MustQuery("explain format = 'brief' select * from t31202;").Check(testkit.Rows(
		"TableReader 10000.00 root  data:TableFullScan",
		"└─TableFullScan 10000.00 cop[tiflash] table:t31202 keep order:false, stats:pseudo"))

	tk.MustQuery("explain format = 'brief' select * from t31202 use index (primary);").Check(testkit.Rows(
		"TableReader 10000.00 root  data:TableFullScan",
		"└─TableFullScan 10000.00 cop[tikv] table:t31202 keep order:false, stats:pseudo"))
	tk.MustExec("drop table if exists t31202")
}

func (s *testIntegrationSuite) TestIssue29705(c *C) {
	tk := testkit.NewTestKit(c, s.store)
	origin := tk.MustQuery("SELECT @@session.tidb_partition_prune_mode")
	originStr := origin.Rows()[0][0].(string)
	defer func() {
		tk.MustExec("set @@session.tidb_partition_prune_mode = '" + originStr + "'")
	}()
	tk.MustExec("set @@session.tidb_partition_prune_mode = 'static'")
	tk.MustExec("use test")
	tk.MustExec("drop table if exists t;")
	tk.MustExec("create table t(id int) partition by hash(id) partitions 4;")
	tk.MustExec("insert into t values(1);")
	result := tk.MustQuery("SELECT COUNT(1) FROM ( SELECT COUNT(1) FROM t b GROUP BY id) a;")
	result.Check(testkit.Rows("1"))
}

func (s *testIntegrationSerialSuite) TestIssue30271(c *C) {
	defer collate.SetNewCollationEnabledForTest(false)
	collate.SetNewCollationEnabledForTest(true)
	tk := testkit.NewTestKit(c, s.store)
	tk.MustExec("use test")
	tk.MustExec("drop table if exists t")
	tk.MustExec("create table t(a char(10), b char(10), c char(10), index (a, b, c)) collate utf8mb4_bin;")
	tk.MustExec("insert into t values ('b', 'a', '1'), ('b', 'A', '2'), ('c', 'a', '3');")
	tk.MustExec("set names utf8mb4 collate utf8mb4_general_ci;")
	tk.MustQuery("select * from t where (a>'a' and b='a') or (b = 'A' and a < 'd') order by a,c;").Check(testkit.Rows("b a 1", "b A 2", "c a 3"))
>>>>>>> d3a3830e
}<|MERGE_RESOLUTION|>--- conflicted
+++ resolved
@@ -4815,7 +4815,6 @@
 
 }
 
-<<<<<<< HEAD
 func (s *testIntegrationSuite) TestNaturalJoinUpdateSameTable(c *C) {
 	tk := testkit.NewTestKit(c, s.store)
 
@@ -4846,7 +4845,8 @@
 	tk.MustExec("insert into t1 values (1,1),(2,2)")
 	tk.MustGetErrCode(`update t1 as a natural join t1 B SET a.A = 2, b.b = 3`, mysql.ErrMultiUpdateKeyConflict)
 	tk.MustExec("drop table t1")
-=======
+}
+
 func (s *testIntegrationSuite) TestIssue31202(c *C) {
 	store, dom := s.store, s.dom
 	tk := testkit.NewTestKit(c, store)
@@ -4895,5 +4895,4 @@
 	tk.MustExec("insert into t values ('b', 'a', '1'), ('b', 'A', '2'), ('c', 'a', '3');")
 	tk.MustExec("set names utf8mb4 collate utf8mb4_general_ci;")
 	tk.MustQuery("select * from t where (a>'a' and b='a') or (b = 'A' and a < 'd') order by a,c;").Check(testkit.Rows("b a 1", "b A 2", "c a 3"))
->>>>>>> d3a3830e
 }