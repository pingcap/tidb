// Copyright 2019 PingCAP, Inc.
//
// Licensed under the Apache License, Version 2.0 (the "License");
// you may not use this file except in compliance with the License.
// You may obtain a copy of the License at
//
//     http://www.apache.org/licenses/LICENSE-2.0
//
// Unless required by applicable law or agreed to in writing, software
// distributed under the License is distributed on an "AS IS" BASIS,
// See the License for the specific language governing permissions and
// limitations under the License.

package core_test

import (
	"fmt"

	. "github.com/pingcap/check"
	"github.com/pingcap/errors"
	"github.com/pingcap/parser/model"
	"github.com/pingcap/parser/mysql"
	"github.com/pingcap/parser/terror"
	"github.com/pingcap/tidb/config"
	"github.com/pingcap/tidb/domain"
	"github.com/pingcap/tidb/kv"
	"github.com/pingcap/tidb/planner/core"
	"github.com/pingcap/tidb/sessionctx/stmtctx"
	"github.com/pingcap/tidb/util/testkit"
	"github.com/pingcap/tidb/util/testutil"
)

var _ = Suite(&testIntegrationSuite{})
var _ = SerialSuites(&testIntegrationSerialSuite{})

type testIntegrationSuite struct {
	testData testutil.TestData
	store    kv.Storage
	dom      *domain.Domain
}

func (s *testIntegrationSuite) SetUpSuite(c *C) {
	var err error
	s.testData, err = testutil.LoadTestSuiteData("testdata", "integration_suite")
	c.Assert(err, IsNil)
}

func (s *testIntegrationSuite) TearDownSuite(c *C) {
	c.Assert(s.testData.GenerateOutputIfNeeded(), IsNil)
}

func (s *testIntegrationSuite) SetUpTest(c *C) {
	var err error
	s.store, s.dom, err = newStoreWithBootstrap()
	c.Assert(err, IsNil)
}

func (s *testIntegrationSuite) TearDownTest(c *C) {
	s.dom.Close()
	err := s.store.Close()
	c.Assert(err, IsNil)
}

type testIntegrationSerialSuite struct {
	testData testutil.TestData
	store    kv.Storage
	dom      *domain.Domain
}

func (s *testIntegrationSerialSuite) SetUpSuite(c *C) {
	var err error
	s.testData, err = testutil.LoadTestSuiteData("testdata", "integration_serial_suite")
	c.Assert(err, IsNil)
}

func (s *testIntegrationSerialSuite) TearDownSuite(c *C) {
	c.Assert(s.testData.GenerateOutputIfNeeded(), IsNil)
}

func (s *testIntegrationSerialSuite) SetUpTest(c *C) {
	var err error
	s.store, s.dom, err = newStoreWithBootstrap()
	c.Assert(err, IsNil)
}

func (s *testIntegrationSerialSuite) TearDownTest(c *C) {
	s.dom.Close()
	err := s.store.Close()
	c.Assert(err, IsNil)
}

func (s *testIntegrationSuite) TestShowSubquery(c *C) {
	tk := testkit.NewTestKit(c, s.store)
	tk.MustExec("use test")
	tk.MustExec("drop table if exists t")
	tk.MustExec("create table t(a varchar(10), b int, c int)")
	tk.MustQuery("show columns from t where true").Check(testkit.Rows(
		"a varchar(10) YES  <nil> ",
		"b int(11) YES  <nil> ",
		"c int(11) YES  <nil> ",
	))
	tk.MustQuery("show columns from t where field = 'b'").Check(testkit.Rows(
		"b int(11) YES  <nil> ",
	))
	tk.MustQuery("show columns from t where field in (select 'b')").Check(testkit.Rows(
		"b int(11) YES  <nil> ",
	))
	tk.MustQuery("show columns from t where field in (select 'b') and true").Check(testkit.Rows(
		"b int(11) YES  <nil> ",
	))
	tk.MustQuery("show columns from t where field in (select 'b') and false").Check(testkit.Rows())
	tk.MustExec("insert into t values('c', 0, 0)")
	tk.MustQuery("show columns from t where field < all (select a from t)").Check(testkit.Rows(
		"a varchar(10) YES  <nil> ",
		"b int(11) YES  <nil> ",
	))
	tk.MustExec("insert into t values('b', 0, 0)")
	tk.MustQuery("show columns from t where field < all (select a from t)").Check(testkit.Rows(
		"a varchar(10) YES  <nil> ",
	))
}

func (s *testIntegrationSuite) TestPpdWithSetVar(c *C) {
	tk := testkit.NewTestKit(c, s.store)
	tk.MustExec("use test")
	tk.MustExec("drop table if exists t")
	tk.MustExec("create table t(c1 int, c2 varchar(255))")
	tk.MustExec("insert into t values(1,'a'),(2,'d'),(3,'c')")

	tk.MustQuery("select t01.c1,t01.c2,t01.c3 from (select t1.*,@c3:=@c3+1 as c3 from (select t.*,@c3:=0 from t order by t.c1)t1)t01 where t01.c3=1 and t01.c2='d'").Check(testkit.Rows())
	tk.MustQuery("select t01.c1,t01.c2,t01.c3 from (select t1.*,@c3:=@c3+1 as c3 from (select t.*,@c3:=0 from t order by t.c1)t1)t01 where t01.c3=2 and t01.c2='d'").Check(testkit.Rows("2 d 2"))
}

func (s *testIntegrationSuite) TestBitColErrorMessage(c *C) {
	tk := testkit.NewTestKit(c, s.store)

	tk.MustExec("use test")
	tk.MustExec("drop table if exists bit_col_t")
	tk.MustExec("create table bit_col_t (a bit(64))")
	tk.MustExec("drop table bit_col_t")
	tk.MustExec("create table bit_col_t (a bit(1))")
	tk.MustExec("drop table bit_col_t")
	tk.MustGetErrCode("create table bit_col_t (a bit(0))", mysql.ErrInvalidFieldSize)
	tk.MustGetErrCode("create table bit_col_t (a bit(65))", mysql.ErrTooBigDisplaywidth)
}

func (s *testIntegrationSuite) TestPushLimitDownIndexLookUpReader(c *C) {
	tk := testkit.NewTestKit(c, s.store)

	tk.MustExec("use test")
	tk.MustExec("drop table if exists tbl")
	tk.MustExec("create table tbl(a int, b int, c int, key idx_b_c(b,c))")
	tk.MustExec("insert into tbl values(1,1,1),(2,2,2),(3,3,3),(4,4,4),(5,5,5)")
	tk.MustExec("analyze table tbl")

	var input []string
	var output []struct {
		SQL  string
		Plan []string
	}
	s.testData.GetTestCases(c, &input, &output)
	for i, tt := range input {
		s.testData.OnRecord(func() {
			output[i].SQL = tt
			output[i].Plan = s.testData.ConvertRowsToStrings(tk.MustQuery(tt).Rows())
		})
		tk.MustQuery(tt).Check(testkit.Rows(output[i].Plan...))
	}
}

func (s *testIntegrationSuite) TestIsFromUnixtimeNullRejective(c *C) {
	tk := testkit.NewTestKit(c, s.store)
	tk.MustExec("use test")
	tk.MustExec(`drop table if exists t;`)
	tk.MustExec(`create table t(a bigint, b bigint);`)
	s.runTestsWithTestData("TestIsFromUnixtimeNullRejective", tk, c)
}

func (s *testIntegrationSuite) runTestsWithTestData(caseName string, tk *testkit.TestKit, c *C) {
	var input []string
	var output []struct {
		SQL  string
		Plan []string
	}
	s.testData.GetTestCasesByName(caseName, c, &input, &output)
	for i, tt := range input {
		s.testData.OnRecord(func() {
			output[i].SQL = tt
			output[i].Plan = s.testData.ConvertRowsToStrings(tk.MustQuery(tt).Rows())
		})
		tk.MustQuery(tt).Check(testkit.Rows(output[i].Plan...))
	}
}

func (s *testIntegrationSuite) TestJoinNotNullFlag(c *C) {
	store, dom, err := newStoreWithBootstrap()
	c.Assert(err, IsNil)
	tk := testkit.NewTestKit(c, store)
	defer func() {
		dom.Close()
		store.Close()
	}()
	tk.MustExec("use test")
	tk.MustExec("drop table if exists t1, t2")
	tk.MustExec("create table t1(x int not null)")
	tk.MustExec("create table t2(x int)")
	tk.MustExec("insert into t2 values (1)")

	tk.MustQuery("select IFNULL((select t1.x from t1 where t1.x = t2.x), 'xxx') as col1 from t2").Check(testkit.Rows("xxx"))
	tk.MustQuery("select ifnull(t1.x, 'xxx') from t2 left join t1 using(x)").Check(testkit.Rows("xxx"))
	tk.MustQuery("select ifnull(t1.x, 'xxx') from t2 natural left join t1").Check(testkit.Rows("xxx"))
}

func (s *testIntegrationSuite) TestAntiJoinConstProp(c *C) {
	store, dom, err := newStoreWithBootstrap()
	c.Assert(err, IsNil)
	tk := testkit.NewTestKit(c, store)
	defer func() {
		dom.Close()
		store.Close()
	}()
	tk.MustExec("use test")
	tk.MustExec("drop table if exists t1, t2")
	tk.MustExec("create table t1(a int not null, b int not null)")
	tk.MustExec("insert into t1 values (1,1)")
	tk.MustExec("create table t2(a int not null, b int not null)")
	tk.MustExec("insert into t2 values (2,2)")

	tk.MustQuery("select * from t1 where t1.a not in (select a from t2 where t2.a = t1.a and t2.a > 1)").Check(testkit.Rows(
		"1 1",
	))
	tk.MustQuery("select * from t1 where t1.a not in (select a from t2 where t2.b = t1.b and t2.a > 1)").Check(testkit.Rows(
		"1 1",
	))
	tk.MustQuery("select * from t1 where t1.a not in (select a from t2 where t2.b = t1.b and t2.b > 1)").Check(testkit.Rows(
		"1 1",
	))
	tk.MustQuery("select q.a in (select count(*) from t1 s where not exists (select 1 from t1 p where q.a > 1 and p.a = s.a)) from t1 q").Check(testkit.Rows(
		"1",
	))
	tk.MustQuery("select q.a in (select not exists (select 1 from t1 p where q.a > 1 and p.a = s.a) from t1 s) from t1 q").Check(testkit.Rows(
		"1",
	))

	tk.MustExec("drop table t1, t2")
	tk.MustExec("create table t1(a int not null, b int)")
	tk.MustExec("insert into t1 values (1,null)")
	tk.MustExec("create table t2(a int not null, b int)")
	tk.MustExec("insert into t2 values (2,2)")

	tk.MustQuery("select * from t1 where t1.a not in (select a from t2 where t2.b > t1.b)").Check(testkit.Rows(
		"1 <nil>",
	))
	tk.MustQuery("select * from t1 where t1.a not in (select a from t2 where t1.a = 2)").Check(testkit.Rows(
		"1 <nil>",
	))
}

func (s *testIntegrationSuite) TestSimplifyOuterJoinWithCast(c *C) {
	tk := testkit.NewTestKit(c, s.store)

	tk.MustExec("use test")
	tk.MustExec("drop table if exists t")
	tk.MustExec("create table t(a int not null, b datetime default null)")

	var input []string
	var output []struct {
		SQL  string
		Plan []string
	}
	s.testData.GetTestCases(c, &input, &output)
	for i, tt := range input {
		s.testData.OnRecord(func() {
			output[i].SQL = tt
			output[i].Plan = s.testData.ConvertRowsToStrings(tk.MustQuery(tt).Rows())
		})
		tk.MustQuery(tt).Check(testkit.Rows(output[i].Plan...))
	}
}

func (s *testIntegrationSerialSuite) TestNoneAccessPathsFoundByIsolationRead(c *C) {
	tk := testkit.NewTestKit(c, s.store)

	tk.MustExec("use test")
	tk.MustExec("drop table if exists t")
	tk.MustExec("create table t(a int primary key)")

	_, err := tk.Exec("select * from t")
	c.Assert(err, IsNil)

	tk.MustExec("set @@session.tidb_isolation_read_engines = 'tiflash'")

	// Don't filter mysql.SystemDB by isolation read.
	tk.MustQuery("explain select * from mysql.stats_meta").Check(testkit.Rows(
		"TableReader_5 10000.00 root  data:TableFullScan_4",
		"└─TableFullScan_4 10000.00 cop[tikv] table:stats_meta keep order:false, stats:pseudo"))

	_, err = tk.Exec("select * from t")
	c.Assert(err, NotNil)
	c.Assert(err.Error(), Equals, "[planner:1815]Internal : Can not find access path matching 'tidb_isolation_read_engines'(value: 'tiflash'). Available values are 'tikv'.")

	tk.MustExec("set @@session.tidb_isolation_read_engines = 'tiflash, tikv'")
	tk.MustExec("select * from t")
	defer config.RestoreFunc()()
	config.UpdateGlobal(func(conf *config.Config) {
		conf.IsolationRead.Engines = []string{"tiflash"}
	})
	// Change instance config doesn't affect isolation read.
	tk.MustExec("select * from t")
}

func (s *testIntegrationSerialSuite) TestSelPushDownTiFlash(c *C) {
	tk := testkit.NewTestKit(c, s.store)
	tk.MustExec("use test")
	tk.MustExec("drop table if exists t")
	tk.MustExec("create table t(a int primary key, b varchar(20))")

	// Create virtual tiflash replica info.
	dom := domain.GetDomain(tk.Se)
	is := dom.InfoSchema()
	db, exists := is.SchemaByName(model.NewCIStr("test"))
	c.Assert(exists, IsTrue)
	for _, tblInfo := range db.Tables {
		if tblInfo.Name.L == "t" {
			tblInfo.TiFlashReplica = &model.TiFlashReplicaInfo{
				Count:     1,
				Available: true,
			}
		}
	}

	tk.MustExec("set @@session.tidb_isolation_read_engines = 'tiflash'")
	var input []string
	var output []struct {
		SQL  string
		Plan []string
	}
	s.testData.GetTestCases(c, &input, &output)
	for i, tt := range input {
		s.testData.OnRecord(func() {
			output[i].SQL = tt
			output[i].Plan = s.testData.ConvertRowsToStrings(tk.MustQuery(tt).Rows())
		})
		res := tk.MustQuery(tt)
		res.Check(testkit.Rows(output[i].Plan...))
	}
}

func (s *testIntegrationSerialSuite) TestAggPushDownEngine(c *C) {
	tk := testkit.NewTestKit(c, s.store)
	tk.MustExec("use test")
	tk.MustExec("drop table if exists t")
	tk.MustExec("create table t(a int primary key, b varchar(20))")

	// Create virtual tiflash replica info.
	dom := domain.GetDomain(tk.Se)
	is := dom.InfoSchema()
	db, exists := is.SchemaByName(model.NewCIStr("test"))
	c.Assert(exists, IsTrue)
	for _, tblInfo := range db.Tables {
		if tblInfo.Name.L == "t" {
			tblInfo.TiFlashReplica = &model.TiFlashReplicaInfo{
				Count:     1,
				Available: true,
			}
		}
	}

	tk.MustExec("set @@session.tidb_isolation_read_engines = 'tiflash'")

	tk.MustQuery("desc select approx_count_distinct(a) from t").Check(testkit.Rows(
		"StreamAgg_16 1.00 root  funcs:approx_count_distinct(Column#5)->Column#3",
		"└─TableReader_17 1.00 root  data:StreamAgg_8",
		"  └─StreamAgg_8 1.00 cop[tiflash]  funcs:approx_count_distinct(test.t.a)->Column#5",
		"    └─TableFullScan_15 10000.00 cop[tiflash] table:t keep order:false, stats:pseudo"))

	tk.MustExec("set @@session.tidb_isolation_read_engines = 'tikv'")

	tk.MustQuery("desc select approx_count_distinct(a) from t").Check(testkit.Rows(
		"HashAgg_5 1.00 root  funcs:approx_count_distinct(test.t.a)->Column#3",
		"└─TableReader_11 10000.00 root  data:TableFullScan_10",
		"  └─TableFullScan_10 10000.00 cop[tikv] table:t keep order:false, stats:pseudo"))
}

func (s *testIntegrationSerialSuite) TestIssue15110(c *C) {
	tk := testkit.NewTestKit(c, s.store)
	tk.MustExec("use test")
	tk.MustExec("drop table if exists crm_rd_150m")
	tk.MustExec(`CREATE TABLE crm_rd_150m (
	product varchar(256) DEFAULT NULL,
		uks varchar(16) DEFAULT NULL,
		brand varchar(256) DEFAULT NULL,
		cin varchar(16) DEFAULT NULL,
		created_date timestamp NULL DEFAULT NULL,
		quantity int(11) DEFAULT NULL,
		amount decimal(11,0) DEFAULT NULL,
		pl_date timestamp NULL DEFAULT NULL,
		customer_first_date timestamp NULL DEFAULT NULL,
		recent_date timestamp NULL DEFAULT NULL
	) ENGINE=InnoDB DEFAULT CHARSET=utf8 COLLATE=utf8_bin;`)

	// Create virtual tiflash replica info.
	dom := domain.GetDomain(tk.Se)
	is := dom.InfoSchema()
	db, exists := is.SchemaByName(model.NewCIStr("test"))
	c.Assert(exists, IsTrue)
	for _, tblInfo := range db.Tables {
		if tblInfo.Name.L == "crm_rd_150m" {
			tblInfo.TiFlashReplica = &model.TiFlashReplicaInfo{
				Count:     1,
				Available: true,
			}
		}
	}

	tk.MustExec("set @@session.tidb_isolation_read_engines = 'tiflash'")
	tk.MustExec("explain SELECT count(*) FROM crm_rd_150m dataset_48 WHERE (CASE WHEN (month(dataset_48.customer_first_date)) <= 30 THEN '新客' ELSE NULL END) IS NOT NULL;")
}

func (s *testIntegrationSerialSuite) TestReadFromStorageHint(c *C) {
	tk := testkit.NewTestKit(c, s.store)

	tk.MustExec("use test")
	tk.MustExec("drop table if exists t, tt, ttt")
	tk.MustExec("create table t(a int, b int, index ia(a))")
	tk.MustExec("create table tt(a int, b int, primary key(a))")
	tk.MustExec("create table ttt(a int, primary key (a desc))")

	// Create virtual tiflash replica info.
	dom := domain.GetDomain(tk.Se)
	is := dom.InfoSchema()
	db, exists := is.SchemaByName(model.NewCIStr("test"))
	c.Assert(exists, IsTrue)
	for _, tblInfo := range db.Tables {
		tblInfo.TiFlashReplica = &model.TiFlashReplicaInfo{
			Count:     1,
			Available: true,
		}
	}

	var input []string
	var output []struct {
		SQL  string
		Plan []string
		Warn []string
	}
	s.testData.GetTestCases(c, &input, &output)
	for i, tt := range input {
		s.testData.OnRecord(func() {
			output[i].SQL = tt
			output[i].Plan = s.testData.ConvertRowsToStrings(tk.MustQuery(tt).Rows())
			output[i].Warn = s.testData.ConvertSQLWarnToStrings(tk.Se.GetSessionVars().StmtCtx.GetWarnings())
		})
		res := tk.MustQuery(tt)
		res.Check(testkit.Rows(output[i].Plan...))
		c.Assert(s.testData.ConvertSQLWarnToStrings(tk.Se.GetSessionVars().StmtCtx.GetWarnings()), DeepEquals, output[i].Warn)
	}
}

func (s *testIntegrationSerialSuite) TestReadFromStorageHintAndIsolationRead(c *C) {
	tk := testkit.NewTestKit(c, s.store)

	tk.MustExec("use test")
	tk.MustExec("drop table if exists t, tt, ttt")
	tk.MustExec("create table t(a int, b int, index ia(a))")
	tk.MustExec("set @@session.tidb_isolation_read_engines=\"tikv\"")

	// Create virtual tiflash replica info.
	dom := domain.GetDomain(tk.Se)
	is := dom.InfoSchema()
	db, exists := is.SchemaByName(model.NewCIStr("test"))
	c.Assert(exists, IsTrue)
	for _, tblInfo := range db.Tables {
		tblInfo.TiFlashReplica = &model.TiFlashReplicaInfo{
			Count:     1,
			Available: true,
		}
	}

	var input []string
	var output []struct {
		SQL  string
		Plan []string
		Warn []string
	}
	s.testData.GetTestCases(c, &input, &output)
	for i, tt := range input {
		tk.Se.GetSessionVars().StmtCtx.SetWarnings(nil)
		s.testData.OnRecord(func() {
			output[i].SQL = tt
			output[i].Plan = s.testData.ConvertRowsToStrings(tk.MustQuery(tt).Rows())
			output[i].Warn = s.testData.ConvertSQLWarnToStrings(tk.Se.GetSessionVars().StmtCtx.GetWarnings())
		})
		res := tk.MustQuery(tt)
		res.Check(testkit.Rows(output[i].Plan...))
		c.Assert(s.testData.ConvertSQLWarnToStrings(tk.Se.GetSessionVars().StmtCtx.GetWarnings()), DeepEquals, output[i].Warn)
	}
}

func (s *testIntegrationSerialSuite) TestIsolationReadTiFlashNotChoosePointGet(c *C) {
	tk := testkit.NewTestKit(c, s.store)

	tk.MustExec("use test")
	tk.MustExec("drop table if exists t")
	tk.MustExec("create table t(a int, b int, primary key (a))")

	// Create virtual tiflash replica info.
	dom := domain.GetDomain(tk.Se)
	is := dom.InfoSchema()
	db, exists := is.SchemaByName(model.NewCIStr("test"))
	c.Assert(exists, IsTrue)
	for _, tblInfo := range db.Tables {
		tblInfo.TiFlashReplica = &model.TiFlashReplicaInfo{
			Count:     1,
			Available: true,
		}
	}

	tk.MustExec("set @@session.tidb_isolation_read_engines=\"tiflash\"")
	var input []string
	var output []struct {
		SQL    string
		Result []string
	}
	s.testData.GetTestCases(c, &input, &output)
	for i, tt := range input {
		s.testData.OnRecord(func() {
			output[i].SQL = tt
			output[i].Result = s.testData.ConvertRowsToStrings(tk.MustQuery(tt).Rows())
		})
		tk.MustQuery(tt).Check(testkit.Rows(output[i].Result...))
	}
}

func (s *testIntegrationSerialSuite) TestIsolationReadTiFlashUseIndexHint(c *C) {
	tk := testkit.NewTestKit(c, s.store)

	tk.MustExec("use test")
	tk.MustExec("drop table if exists t")
	tk.MustExec("create table t(a int, index idx(a));")

	// Create virtual tiflash replica info.
	dom := domain.GetDomain(tk.Se)
	is := dom.InfoSchema()
	db, exists := is.SchemaByName(model.NewCIStr("test"))
	c.Assert(exists, IsTrue)
	for _, tblInfo := range db.Tables {
		tblInfo.TiFlashReplica = &model.TiFlashReplicaInfo{
			Count:     1,
			Available: true,
		}
	}

	tk.MustExec("set @@session.tidb_isolation_read_engines=\"tiflash\"")
	var input []string
	var output []struct {
		SQL  string
		Plan []string
		Warn []string
	}
	s.testData.GetTestCases(c, &input, &output)
	for i, tt := range input {
		s.testData.OnRecord(func() {
			output[i].SQL = tt
			output[i].Plan = s.testData.ConvertRowsToStrings(tk.MustQuery(tt).Rows())
			output[i].Warn = s.testData.ConvertSQLWarnToStrings(tk.Se.GetSessionVars().StmtCtx.GetWarnings())
		})
		res := tk.MustQuery(tt)
		res.Check(testkit.Rows(output[i].Plan...))
		c.Assert(s.testData.ConvertSQLWarnToStrings(tk.Se.GetSessionVars().StmtCtx.GetWarnings()), DeepEquals, output[i].Warn)
	}
}

func (s *testIntegrationSerialSuite) TestIsolationReadDoNotFilterSystemDB(c *C) {
	tk := testkit.NewTestKit(c, s.store)

	tk.MustExec("use test")
	tk.MustExec("set @@tidb_isolation_read_engines = \"tiflash\"")
	var input []string
	var output []struct {
		SQL  string
		Plan []string
	}
	s.testData.GetTestCases(c, &input, &output)
	for i, tt := range input {
		s.testData.OnRecord(func() {
			output[i].SQL = tt
			output[i].Plan = s.testData.ConvertRowsToStrings(tk.MustQuery(tt).Rows())
		})
		res := tk.MustQuery(tt)
		res.Check(testkit.Rows(output[i].Plan...))
	}
}

func (s *testIntegrationSuite) TestPartitionTableStats(c *C) {
	tk := testkit.NewTestKit(c, s.store)

	tk.MustExec("use test")
	tk.MustExec("drop table if exists t")
	tk.MustExec("create table t(a int, b int)partition by range columns(a)(partition p0 values less than (10), partition p1 values less than(20), partition p2 values less than(30));")
	tk.MustExec("insert into t values(21, 1), (22, 2), (23, 3), (24, 4), (15, 5)")
	tk.MustExec("analyze table t")

	var input []string
	var output []struct {
		SQL    string
		Result []string
	}
	s.testData.GetTestCases(c, &input, &output)
	for i, tt := range input {
		s.testData.OnRecord(func() {
			output[i].SQL = tt
			output[i].Result = s.testData.ConvertRowsToStrings(tk.MustQuery(tt).Rows())
		})
		tk.MustQuery(tt).Check(testkit.Rows(output[i].Result...))
	}
}

func (s *testIntegrationSuite) TestPartitionPruningForInExpr(c *C) {
	tk := testkit.NewTestKit(c, s.store)

	tk.MustExec("use test")
	tk.MustExec("drop table if exists t")
	tk.MustExec("create table t(a int(11), b int) partition by range (a) (partition p0 values less than (4), partition p1 values less than(10), partition p2 values less than maxvalue);")
	tk.MustExec("insert into t values (1, 1),(10, 10),(11, 11)")

	var input []string
	var output []struct {
		SQL  string
		Plan []string
	}
	s.testData.GetTestCases(c, &input, &output)
	for i, tt := range input {
		s.testData.OnRecord(func() {
			output[i].SQL = tt
			output[i].Plan = s.testData.ConvertRowsToStrings(tk.MustQuery(tt).Rows())
		})
		tk.MustQuery(tt).Check(testkit.Rows(output[i].Plan...))
	}
}

func (s *testIntegrationSuite) TestErrNoDB(c *C) {
	tk := testkit.NewTestKit(c, s.store)
	tk.MustExec("create user test")
	_, err := tk.Exec("grant select on test1111 to test@'%'")
	c.Assert(errors.Cause(err), Equals, core.ErrNoDB)
	tk.MustExec("use test")
	tk.MustExec("create table test1111 (id int)")
	tk.MustExec("grant select on test1111 to test@'%'")
}

func (s *testIntegrationSuite) TestMaxMinEliminate(c *C) {
	tk := testkit.NewTestKit(c, s.store)

	tk.MustExec("use test")
	tk.MustExec("drop table if exists t")
	tk.MustExec("create table t(a int primary key)")

	var input []string
	var output []struct {
		SQL  string
		Plan []string
	}
	s.testData.GetTestCases(c, &input, &output)
	for i, tt := range input {
		s.testData.OnRecord(func() {
			output[i].SQL = tt
			output[i].Plan = s.testData.ConvertRowsToStrings(tk.MustQuery(tt).Rows())
		})
		tk.MustQuery(tt).Check(testkit.Rows(output[i].Plan...))
	}
}

func (s *testIntegrationSuite) TestINLJHintSmallTable(c *C) {
	tk := testkit.NewTestKit(c, s.store)
	tk.MustExec("use test")
	tk.MustExec("drop table if exists t1, t2")
	tk.MustExec("create table t1(a int not null, b int, key(a))")
	tk.MustExec("insert into t1 values(1,1),(2,2)")
	tk.MustExec("create table t2(a int not null, b int, key(a))")
	tk.MustExec("insert into t2 values(1,1),(2,2),(3,3),(4,4),(5,5)")
	tk.MustExec("analyze table t1, t2")
	tk.MustExec("explain select /*+ TIDB_INLJ(t1) */ * from t1 join t2 on t1.a = t2.a")
}

func (s *testIntegrationSuite) TestIndexJoinUniqueCompositeIndex(c *C) {
	tk := testkit.NewTestKit(c, s.store)

	tk.MustExec("use test")
	tk.MustExec("drop table if exists t1, t2")
	tk.MustExec("create table t1(a int not null, c int not null)")
	tk.MustExec("create table t2(a int not null, b int not null, c int not null, primary key(a,b))")
	tk.MustExec("insert into t1 values(1,1)")
	tk.MustExec("insert into t2 values(1,1,1),(1,2,1)")
	tk.MustExec("analyze table t1,t2")

	var input []string
	var output []struct {
		SQL  string
		Plan []string
	}
	s.testData.GetTestCases(c, &input, &output)
	for i, tt := range input {
		s.testData.OnRecord(func() {
			output[i].SQL = tt
			output[i].Plan = s.testData.ConvertRowsToStrings(tk.MustQuery(tt).Rows())
		})
		tk.MustQuery(tt).Check(testkit.Rows(output[i].Plan...))
	}
}

func (s *testIntegrationSuite) TestIndexMerge(c *C) {
	tk := testkit.NewTestKit(c, s.store)

	tk.MustExec("use test")
	tk.MustExec("drop table if exists t")
	tk.MustExec("create table t(a int, b int, c int, unique index(a), unique index(b), primary key(c))")

	var input []string
	var output []struct {
		SQL  string
		Plan []string
	}
	s.testData.GetTestCases(c, &input, &output)
	for i, tt := range input {
		s.testData.OnRecord(func() {
			output[i].SQL = tt
			output[i].Plan = s.testData.ConvertRowsToStrings(tk.MustQuery(tt).Rows())
		})
		tk.MustQuery(tt).Check(testkit.Rows(output[i].Plan...))
	}
}

func (s *testIntegrationSuite) TestInvisibleIndex(c *C) {
	tk := testkit.NewTestKit(c, s.store)

	tk.MustExec("use test")
	tk.MustExec("drop table if exists t")

	// Optimizer cannot see invisible indexes.
	tk.MustExec("create table t(a int, b int, unique index i_a (a) invisible, unique index i_b(b))")
	tk.MustExec("insert into t values (1,2)")

	// Optimizer cannot use invisible indexes.
	tk.MustQuery("select a from t order by a").Check(testkit.Rows("1"))
	c.Check(tk.MustUseIndex("select a from t order by a", "i_a"), IsFalse)
	tk.MustQuery("select a from t where a > 0").Check(testkit.Rows("1"))
	c.Check(tk.MustUseIndex("select a from t where a > 1", "i_a"), IsFalse)

	// If use invisible indexes in index hint and sql hint, throw an error.
	errStr := "[planner:1176]Key 'i_a' doesn't exist in table 't'"
	tk.MustGetErrMsg("select * from t use index(i_a)", errStr)
	tk.MustGetErrMsg("select * from t force index(i_a)", errStr)
	tk.MustGetErrMsg("select * from t ignore index(i_a)", errStr)
	tk.MustQuery("select /*+ USE_INDEX(t, i_a) */ * from t")
	c.Assert(tk.Se.GetSessionVars().StmtCtx.GetWarnings(), HasLen, 1)
	c.Assert(tk.Se.GetSessionVars().StmtCtx.GetWarnings()[0].Err.Error(), Equals, errStr)
	tk.MustQuery("select /*+ IGNORE_INDEX(t, i_a), USE_INDEX(t, i_b) */ a from t order by a")
	c.Assert(tk.Se.GetSessionVars().StmtCtx.GetWarnings(), HasLen, 1)
	c.Assert(tk.Se.GetSessionVars().StmtCtx.GetWarnings()[0].Err.Error(), Equals, errStr)

	tk.MustExec("admin check table t")
	tk.MustExec("admin check index t i_a")
}

// for issue #14822
func (s *testIntegrationSuite) TestIndexJoinTableRange(c *C) {
	tk := testkit.NewTestKit(c, s.store)

	tk.MustExec("use test")
	tk.MustExec("drop table if exists t1, t2")
	tk.MustExec("create table t1(a int, b int, primary key (a), key idx_t1_b (b))")
	tk.MustExec("create table t2(a int, b int, primary key (a), key idx_t1_b (b))")

	var input []string
	var output []struct {
		SQL  string
		Plan []string
	}
	s.testData.GetTestCases(c, &input, &output)
	for i, tt := range input {
		s.testData.OnRecord(func() {
			output[i].SQL = tt
			output[i].Plan = s.testData.ConvertRowsToStrings(tk.MustQuery(tt).Rows())
		})
		tk.MustQuery(tt).Check(testkit.Rows(output[i].Plan...))
	}
}

func (s *testIntegrationSuite) TestTopNByConstFunc(c *C) {
	tk := testkit.NewTestKit(c, s.store)
	tk.MustExec("use test")
	tk.MustQuery("select max(t.col) from (select 'a' as col union all select '' as col) as t").Check(testkit.Rows(
		"a",
	))
}

func (s *testIntegrationSuite) TestSubqueryWithTopN(c *C) {
	tk := testkit.NewTestKit(c, s.store)

	tk.MustExec("use test")
	tk.MustExec("drop table if exists t")
	tk.MustExec("create table t(a int, b int)")

	var input []string
	var output []struct {
		SQL  string
		Plan []string
	}
	s.testData.GetTestCases(c, &input, &output)
	for i, tt := range input {
		s.testData.OnRecord(func() {
			output[i].SQL = tt
			output[i].Plan = s.testData.ConvertRowsToStrings(tk.MustQuery(tt).Rows())
		})
		tk.MustQuery(tt).Check(testkit.Rows(output[i].Plan...))
	}
}

func (s *testIntegrationSuite) TestIndexHintWarning(c *C) {
	tk := testkit.NewTestKit(c, s.store)
	tk.MustExec("use test")
	tk.MustExec("drop table if exists t1, t2")
	tk.MustExec("create table t1(a int, b int, c int, key a(a), key b(b))")
	tk.MustExec("create table t2(a int, b int, c int, key a(a), key b(b))")
	var input []string
	var output []struct {
		SQL      string
		Warnings []string
	}
	s.testData.GetTestCases(c, &input, &output)
	for i, tt := range input {
		s.testData.OnRecord(func() {
			output[i].SQL = tt
			tk.MustQuery(tt)
			warns := tk.Se.GetSessionVars().StmtCtx.GetWarnings()
			output[i].Warnings = make([]string, len(warns))
			for j := range warns {
				output[i].Warnings[j] = warns[j].Err.Error()
			}
		})
		tk.MustQuery(tt)
		warns := tk.Se.GetSessionVars().StmtCtx.GetWarnings()
		c.Assert(len(warns), Equals, len(output[i].Warnings))
		for j := range warns {
			c.Assert(warns[j].Level, Equals, stmtctx.WarnLevelWarning)
			c.Assert(warns[j].Err.Error(), Equals, output[i].Warnings[j])
		}
	}
}

func (s *testIntegrationSuite) TestIssue15546(c *C) {
	tk := testkit.NewTestKit(c, s.store)

	tk.MustExec("use test")
	tk.MustExec("drop table if exists t, pt, vt")
	tk.MustExec("create table t(a int, b int)")
	tk.MustExec("insert into t values(1, 1)")
	tk.MustExec("create table pt(a int primary key, b int) partition by range(a) (" +
		"PARTITION `p0` VALUES LESS THAN (10), PARTITION `p1` VALUES LESS THAN (20), PARTITION `p2` VALUES LESS THAN (30))")
	tk.MustExec("insert into pt values(1, 1), (11, 11), (21, 21)")
	tk.MustExec("create definer='root'@'localhost' view vt(a, b) as select a, b from t")
	tk.MustQuery("select * from pt, vt where pt.a = vt.a").Check(testkit.Rows("1 1 1 1"))
}

func (s *testIntegrationSuite) TestApproxCountDistinctInPartitionTable(c *C) {
	tk := testkit.NewTestKit(c, s.store)

	tk.MustExec("use test")
	tk.MustExec("drop table if exists t")
	tk.MustExec("create table t(a int(11), b int) partition by range (a) (partition p0 values less than (3), partition p1 values less than maxvalue);")
	tk.MustExec("insert into t values(1, 1), (2, 1), (3, 1), (4, 2), (4, 2)")
	tk.MustExec(fmt.Sprintf("set session tidb_opt_agg_push_down=1"))
	tk.MustQuery("explain select approx_count_distinct(a), b from t group by b order by b desc").Check(testkit.Rows("Sort_11 16000.00 root  test.t.b:desc",
		"└─HashAgg_16 16000.00 root  group by:test.t.b, funcs:approx_count_distinct(Column#5)->Column#4, funcs:firstrow(Column#6)->test.t.b",
		"  └─PartitionUnion_17 16000.00 root  ",
		"    ├─HashAgg_18 8000.00 root  group by:test.t.b, funcs:approx_count_distinct(test.t.a)->Column#5, funcs:firstrow(test.t.b)->Column#6, funcs:firstrow(test.t.b)->test.t.b",
		"    │ └─TableReader_22 10000.00 root  data:TableFullScan_21",
		"    │   └─TableFullScan_21 10000.00 cop[tikv] table:t, partition:p0 keep order:false, stats:pseudo",
		"    └─HashAgg_25 8000.00 root  group by:test.t.b, funcs:approx_count_distinct(test.t.a)->Column#5, funcs:firstrow(test.t.b)->Column#6, funcs:firstrow(test.t.b)->test.t.b",
		"      └─TableReader_29 10000.00 root  data:TableFullScan_28",
		"        └─TableFullScan_28 10000.00 cop[tikv] table:t, partition:p1 keep order:false, stats:pseudo"))
	tk.MustQuery("select approx_count_distinct(a), b from t group by b order by b desc").Check(testkit.Rows("1 2", "3 1"))
}

func (s *testIntegrationSuite) TestIssue17813(c *C) {
	tk := testkit.NewTestKit(c, s.store)

	tk.MustExec("use test")
	tk.MustExec("drop table if exists hash_partition_overflow")
	tk.MustExec("create table hash_partition_overflow (c0 bigint unsigned) partition by hash(c0) partitions 3")
	tk.MustExec("insert into hash_partition_overflow values (9223372036854775808)")
	tk.MustQuery("select * from hash_partition_overflow where c0 = 9223372036854775808").Check(testkit.Rows("9223372036854775808"))
	tk.MustQuery("select * from hash_partition_overflow where c0 in (1, 9223372036854775808)").Check(testkit.Rows("9223372036854775808"))
}

func (s *testIntegrationSuite) TestHintWithRequiredProperty(c *C) {
	tk := testkit.NewTestKit(c, s.store)
	tk.MustExec("use test")
	tk.MustExec("drop table if exists t")
	tk.MustExec("create table t(a int primary key, b int, c int, key b(b))")
	var input []string
	var output []struct {
		SQL      string
		Plan     []string
		Warnings []string
	}
	s.testData.GetTestCases(c, &input, &output)
	for i, tt := range input {
		s.testData.OnRecord(func() {
			output[i].SQL = tt
			output[i].Plan = s.testData.ConvertRowsToStrings(tk.MustQuery(tt).Rows())
			warnings := tk.Se.GetSessionVars().StmtCtx.GetWarnings()
			output[i].Warnings = make([]string, len(warnings))
			for j, warning := range warnings {
				output[i].Warnings[j] = warning.Err.Error()
			}
		})
		tk.MustQuery(tt).Check(testkit.Rows(output[i].Plan...))
		warnings := tk.Se.GetSessionVars().StmtCtx.GetWarnings()
		c.Assert(len(warnings), Equals, len(output[i].Warnings))
		for j, warning := range warnings {
			c.Assert(output[i].Warnings[j], Equals, warning.Err.Error())
		}
	}
}

func (s *testIntegrationSuite) TestIssue15813(c *C) {
	tk := testkit.NewTestKit(c, s.store)

	tk.MustExec("use test")
	tk.MustExec("drop table if exists t0, t1")
	tk.MustExec("create table t0(c0 int primary key)")
	tk.MustExec("create table t1(c0 int primary key)")
	tk.MustExec("CREATE INDEX i0 ON t0(c0)")
	tk.MustExec("CREATE INDEX i0 ON t1(c0)")
	tk.MustQuery("select /*+ MERGE_JOIN(t0, t1) */ * from t0, t1 where t0.c0 = t1.c0").Check(testkit.Rows())
}

func (s *testIntegrationSuite) TestFullGroupByOrderBy(c *C) {
	tk := testkit.NewTestKit(c, s.store)

	tk.MustExec("use test")
	tk.MustExec("drop table if exists t")
	tk.MustExec("create table t(a int, b int)")
	tk.MustQuery("select count(a) as b from t group by a order by b").Check(testkit.Rows())
	err := tk.ExecToErr("select count(a) as cnt from t group by a order by b")
	c.Assert(terror.ErrorEqual(err, core.ErrFieldNotInGroupBy), IsTrue)
}

func (s *testIntegrationSuite) TestHintWithoutTableWarning(c *C) {
	tk := testkit.NewTestKit(c, s.store)
	tk.MustExec("use test")
	tk.MustExec("drop table if exists t1, t2")
	tk.MustExec("create table t1(a int, b int, c int, key a(a))")
	tk.MustExec("create table t2(a int, b int, c int, key a(a))")
	var input []string
	var output []struct {
		SQL      string
		Warnings []string
	}
	s.testData.GetTestCases(c, &input, &output)
	for i, tt := range input {
		s.testData.OnRecord(func() {
			output[i].SQL = tt
			tk.MustQuery(tt)
			warns := tk.Se.GetSessionVars().StmtCtx.GetWarnings()
			output[i].Warnings = make([]string, len(warns))
			for j := range warns {
				output[i].Warnings[j] = warns[j].Err.Error()
			}
		})
		tk.MustQuery(tt)
		warns := tk.Se.GetSessionVars().StmtCtx.GetWarnings()
		c.Assert(len(warns), Equals, len(output[i].Warnings))
		for j := range warns {
			c.Assert(warns[j].Level, Equals, stmtctx.WarnLevelWarning)
			c.Assert(warns[j].Err.Error(), Equals, output[i].Warnings[j])
		}
	}
}

func (s *testIntegrationSuite) TestIssue15858(c *C) {
	tk := testkit.NewTestKit(c, s.store)
	tk.MustExec("use test")
	tk.MustExec("drop table if exists t")
	tk.MustExec("create table t(a int primary key)")
	tk.MustExec("select * from t t1, (select a from t order by a+1) t2 where t1.a = t2.a")
}

func (s *testIntegrationSuite) TestIssue15846(c *C) {
	tk := testkit.NewTestKit(c, s.store)
	tk.MustExec("use test")
	tk.MustExec("drop table if exists t0, t1")
	tk.MustExec("CREATE TABLE t0(t0 INT UNIQUE);")
	tk.MustExec("CREATE TABLE t1(c0 FLOAT);")
	tk.MustExec("INSERT INTO t1(c0) VALUES (0);")
	tk.MustExec("INSERT INTO t0(t0) VALUES (NULL), (NULL);")
	tk.MustQuery("SELECT t1.c0 FROM t1 LEFT JOIN t0 ON 1;").Check(testkit.Rows("0", "0"))

	tk.MustExec("drop table if exists t0, t1")
	tk.MustExec("CREATE TABLE t0(t0 INT);")
	tk.MustExec("CREATE TABLE t1(c0 FLOAT);")
	tk.MustExec("INSERT INTO t1(c0) VALUES (0);")
	tk.MustExec("INSERT INTO t0(t0) VALUES (NULL), (NULL);")
	tk.MustQuery("SELECT t1.c0 FROM t1 LEFT JOIN t0 ON 1;").Check(testkit.Rows("0", "0"))

	tk.MustExec("drop table if exists t0, t1")
	tk.MustExec("CREATE TABLE t0(t0 INT);")
	tk.MustExec("CREATE TABLE t1(c0 FLOAT);")
	tk.MustExec("create unique index idx on t0(t0);")
	tk.MustExec("INSERT INTO t1(c0) VALUES (0);")
	tk.MustExec("INSERT INTO t0(t0) VALUES (NULL), (NULL);")
	tk.MustQuery("SELECT t1.c0 FROM t1 LEFT JOIN t0 ON 1;").Check(testkit.Rows("0", "0"))
}

func (s *testIntegrationSuite) TestFloorUnixTimestampPruning(c *C) {
	tk := testkit.NewTestKit(c, s.store)
	tk.MustExec("use test")
	tk.MustExec("drop table if exists floor_unix_timestamp")
	tk.MustExec(`create table floor_unix_timestamp (ts timestamp(3))
partition by range (floor(unix_timestamp(ts))) (
partition p0 values less than (unix_timestamp('2020-04-05 00:00:00')),
partition p1 values less than (unix_timestamp('2020-04-12 00:00:00')),
partition p2 values less than (unix_timestamp('2020-04-15 00:00:00')))`)
	tk.MustExec("insert into floor_unix_timestamp values ('2020-04-04 00:00:00')")
	tk.MustExec("insert into floor_unix_timestamp values ('2020-04-04 23:59:59.999')")
	tk.MustExec("insert into floor_unix_timestamp values ('2020-04-05 00:00:00')")
	tk.MustExec("insert into floor_unix_timestamp values ('2020-04-05 00:00:00.001')")
	tk.MustExec("insert into floor_unix_timestamp values ('2020-04-12 01:02:03.456')")
	tk.MustExec("insert into floor_unix_timestamp values ('2020-04-14 00:00:42')")
	tk.MustQuery("select count(*) from floor_unix_timestamp where '2020-04-05 00:00:00.001' = ts").Check(testkit.Rows("1"))
	tk.MustQuery("select * from floor_unix_timestamp where ts > '2020-04-05 00:00:00' order by ts").Check(testkit.Rows("2020-04-05 00:00:00.001", "2020-04-12 01:02:03.456", "2020-04-14 00:00:42.000"))
	tk.MustQuery("select count(*) from floor_unix_timestamp where ts <= '2020-04-05 23:00:00'").Check(testkit.Rows("4"))
	tk.MustQuery("select * from floor_unix_timestamp partition(p1, p2) where ts > '2020-04-14 00:00:00'").Check(testkit.Rows("2020-04-14 00:00:42.000"))
}

func (s *testIntegrationSuite) TestIssue16290And16292(c *C) {
	tk := testkit.NewTestKit(c, s.store)
	tk.MustExec("use test")
	tk.MustExec("drop table if exists t;")
	tk.MustExec("create table t(a int, b int, primary key(a));")
	tk.MustExec("insert into t values(1, 1);")

	for i := 0; i <= 1; i++ {
		tk.MustExec(fmt.Sprintf("set session tidb_opt_agg_push_down = %v", i))

		tk.MustQuery("select avg(a) from (select * from t ta union all select * from t tb) t;").Check(testkit.Rows("1.0000"))
		tk.MustQuery("select avg(b) from (select * from t ta union all select * from t tb) t;").Check(testkit.Rows("1.0000"))
		tk.MustQuery("select count(distinct a) from (select * from t ta union all select * from t tb) t;").Check(testkit.Rows("1"))
		tk.MustQuery("select count(distinct b) from (select * from t ta union all select * from t tb) t;").Check(testkit.Rows("1"))
	}
}

func (s *testIntegrationSuite) TestTableDualWithRequiredProperty(c *C) {
	tk := testkit.NewTestKit(c, s.store)
	tk.MustExec("use test")
	tk.MustExec("drop table if exists t1, t2;")
	tk.MustExec("create table t1 (a int, b int) partition by range(a) " +
		"(partition p0 values less than(10), partition p1 values less than MAXVALUE)")
	tk.MustExec("create table t2 (a int, b int)")
	tk.MustExec("select /*+ MERGE_JOIN(t1, t2) */ * from t1 partition (p0), t2  where t1.a > 100 and t1.a = t2.a")
}

func (s *testIntegrationSerialSuite) TestIssue16837(c *C) {
	tk := testkit.NewTestKit(c, s.store)
	tk.MustExec("use test")
	tk.MustExec("drop table if exists t")
	tk.MustExec("create table t(a int,b int,c int,d int,e int,unique key idx_ab(a,b),unique key(c),unique key(d))")
	tk.MustQuery("explain select /*+ use_index_merge(t,c,idx_ab) */ * from t where a = 1 or (e = 1 and c = 1)").Check(testkit.Rows(
		"TableReader_7 8000.00 root  data:Selection_6",
		"└─Selection_6 8000.00 cop[tikv]  or(eq(test.t.a, 1), and(eq(test.t.e, 1), eq(test.t.c, 1)))",
		"  └─TableFullScan_5 10000.00 cop[tikv] table:t keep order:false, stats:pseudo"))
	tk.MustQuery("show warnings").Check(testkit.Rows("Warning 1105 IndexMerge is inapplicable or disabled"))
	tk.MustExec("insert into t values (2, 1, 1, 1, 2)")
	tk.MustQuery("select /*+ use_index_merge(t,c,idx_ab) */ * from t where a = 1 or (e = 1 and c = 1)").Check(testkit.Rows())
}

func (s *testIntegrationSuite) TestStreamAggProp(c *C) {
	tk := testkit.NewTestKit(c, s.store)

	tk.MustExec("use test")
	tk.MustExec("drop table if exists t")
	tk.MustExec("create table t(a int)")
	tk.MustExec("insert into t values(1),(1),(2)")

	var input []string
	var output []struct {
		SQL  string
		Plan []string
		Res  []string
	}
	s.testData.GetTestCases(c, &input, &output)
	for i, tt := range input {
		s.testData.OnRecord(func() {
			output[i].SQL = tt
			output[i].Plan = s.testData.ConvertRowsToStrings(tk.MustQuery("explain " + tt).Rows())
			output[i].Res = s.testData.ConvertRowsToStrings(tk.MustQuery(tt).Rows())
		})
		tk.MustQuery("explain " + tt).Check(testkit.Rows(output[i].Plan...))
		tk.MustQuery(tt).Check(testkit.Rows(output[i].Res...))
	}
}

func (s *testIntegrationSuite) TestOptimizeHintOnPartitionTable(c *C) {
	tk := testkit.NewTestKit(c, s.store)

	tk.MustExec("use test")
	tk.MustExec("drop table if exists t")
	tk.MustExec(`create table t (
					a int, b int, c varchar(20),
					primary key(a), key(b), key(c)
				) partition by range columns(a) (
					partition p0 values less than(6),
					partition p1 values less than(11),
					partition p2 values less than(16));`)
	tk.MustExec(`insert into t values (1,1,"1"), (2,2,"2"), (8,8,"8"), (11,11,"11"), (15,15,"15")`)

	// Create virtual tiflash replica info.
	dom := domain.GetDomain(tk.Se)
	is := dom.InfoSchema()
	db, exists := is.SchemaByName(model.NewCIStr("test"))
	c.Assert(exists, IsTrue)
	for _, tblInfo := range db.Tables {
		if tblInfo.Name.L == "t" {
			tblInfo.TiFlashReplica = &model.TiFlashReplicaInfo{
				Count:     1,
				Available: true,
			}
		}
	}

	var input []string
	var output []struct {
		SQL  string
		Plan []string
		Warn []string
	}
	s.testData.GetTestCases(c, &input, &output)
	for i, tt := range input {
		s.testData.OnRecord(func() {
			output[i].SQL = tt
			output[i].Plan = s.testData.ConvertRowsToStrings(tk.MustQuery("explain " + tt).Rows())
			output[i].Warn = s.testData.ConvertRowsToStrings(tk.MustQuery("show warnings").Rows())
		})
		tk.MustQuery("explain " + tt).Check(testkit.Rows(output[i].Plan...))
		tk.MustQuery("show warnings").Check(testkit.Rows(output[i].Warn...))
	}
}

func (s *testIntegrationSuite) TestSelectLimit(c *C) {
	tk := testkit.NewTestKit(c, s.store)

	tk.MustExec("use test")
	tk.MustExec("drop table if exists t")
	tk.MustExec("create table t(a int)")
	tk.MustExec("insert into t values(1),(1),(2)")

	// normal test
	tk.MustExec("set @@session.sql_select_limit=1")
	result := tk.MustQuery("select * from t order by a")
	result.Check(testkit.Rows("1"))
	result = tk.MustQuery("select * from t order by a limit 2")
	result.Check(testkit.Rows("1", "1"))
	tk.MustExec("set @@session.sql_select_limit=default")
	result = tk.MustQuery("select * from t order by a")
	result.Check(testkit.Rows("1", "1", "2"))

	// test for subquery
	tk.MustExec("set @@session.sql_select_limit=1")
	result = tk.MustQuery("select * from (select * from t) s order by a")
	result.Check(testkit.Rows("1"))
	result = tk.MustQuery("select * from (select * from t limit 2) s order by a") // limit write in subquery, has no effect.
	result.Check(testkit.Rows("1"))
	result = tk.MustQuery("select (select * from t limit 1) s") // limit write in subquery, has no effect.
	result.Check(testkit.Rows("1"))
	result = tk.MustQuery("select * from t where t.a in (select * from t) limit 3") // select_limit will not effect subquery
	result.Check(testkit.Rows("1", "1", "2"))
	result = tk.MustQuery("select * from (select * from t) s limit 3") // select_limit will not effect subquery
	result.Check(testkit.Rows("1", "1", "2"))

	// test for union
	result = tk.MustQuery("select * from t union all select * from t limit 2") // limit outside subquery
	result.Check(testkit.Rows("1", "1"))
	result = tk.MustQuery("select * from t union all (select * from t limit 2)") // limit inside subquery
	result.Check(testkit.Rows("1"))

	// test for prepare & execute
	tk.MustExec("prepare s1 from 'select * from t where a = ?'")
	tk.MustExec("set @a = 1")
	result = tk.MustQuery("execute s1 using @a")
	result.Check(testkit.Rows("1"))
	tk.MustExec("set @@session.sql_select_limit=default")
	result = tk.MustQuery("execute s1 using @a")
	result.Check(testkit.Rows("1", "1"))
	tk.MustExec("set @@session.sql_select_limit=1")
	tk.MustExec("prepare s2 from 'select * from t where a = ? limit 3'")
	result = tk.MustQuery("execute s2 using @a") // if prepare stmt has limit, select_limit takes no effect.
	result.Check(testkit.Rows("1", "1"))

	// test for create view
	tk.MustExec("set @@session.sql_select_limit=1")
	tk.MustExec("create definer='root'@'localhost' view s as select * from t") // select limit should not effect create view
	result = tk.MustQuery("select * from s")
	result.Check(testkit.Rows("1"))
	tk.MustExec("set @@session.sql_select_limit=default")
	result = tk.MustQuery("select * from s")
	result.Check(testkit.Rows("1", "1", "2"))

	// test for DML
	tk.MustExec("set @@session.sql_select_limit=1")
	tk.MustExec("create table b (a int)")
	tk.MustExec("insert into b select * from t") // all values are inserted
	result = tk.MustQuery("select * from b limit 3")
	result.Check(testkit.Rows("1", "1", "2"))
	tk.MustExec("update b set a = 2 where a = 1") // all values are updated
	result = tk.MustQuery("select * from b limit 3")
	result.Check(testkit.Rows("2", "2", "2"))
	result = tk.MustQuery("select * from b")
	result.Check(testkit.Rows("2"))
	tk.MustExec("delete from b where a = 2") // all values are deleted
	result = tk.MustQuery("select * from b")
	result.Check(testkit.Rows())
<<<<<<< HEAD
=======
}

func (s *testIntegrationSuite) TestHintParserWarnings(c *C) {
	tk := testkit.NewTestKit(c, s.store)
	tk.MustExec("use test")
	tk.MustExec("drop table if exists t;")
	tk.MustExec("create table t(a int, b int, key(a), key(b));")
	tk.MustExec("select /*+ use_index_merge() */ * from t where a = 1 or b = 1;")
	rows := tk.MustQuery("show warnings;").Rows()
	c.Assert(len(rows), Equals, 1)
}

func (s *testIntegrationSuite) TestIssue16935(c *C) {
	tk := testkit.NewTestKit(c, s.store)
	tk.MustExec("use test")
	tk.MustExec("drop table if exists t0;")
	tk.MustExec("CREATE TABLE t0(c0 INT);")
	tk.MustExec("INSERT INTO t0(c0) VALUES (1), (1), (1), (1), (1), (1);")
	tk.MustExec("CREATE definer='root'@'localhost' VIEW v0(c0) AS SELECT NULL FROM t0;")

	tk.MustQuery("SELECT * FROM t0 LEFT JOIN v0 ON TRUE WHERE v0.c0 IS NULL;")
}

func (s *testIntegrationSuite) TestAccessPathOnClusterIndex(c *C) {
	tk := testkit.NewTestKit(c, s.store)
	tk.MustExec("use test")
	tk.MustExec("set @@tidb_enable_clustered_index = 1")
	tk.MustExec("drop table if exists t1")
	tk.MustExec("create table t1 (a int, b varchar(20), c decimal(40,10), primary key(a,b), key(c))")
	tk.MustExec(`insert into t1 values (1,"111",1.1), (2,"222",2.2), (3,"333",3.3)`)
	tk.MustExec("analyze table t1")

	var input []string
	var output []struct {
		SQL  string
		Plan []string
		Res  []string
	}
	s.testData.GetTestCases(c, &input, &output)
	for i, tt := range input {
		s.testData.OnRecord(func() {
			output[i].SQL = tt
			output[i].Plan = s.testData.ConvertRowsToStrings(tk.MustQuery("explain " + tt).Rows())
			output[i].Res = s.testData.ConvertRowsToStrings(tk.MustQuery(tt).Rows())
		})
		tk.MustQuery("explain " + tt).Check(testkit.Rows(output[i].Plan...))
		tk.MustQuery(tt).Check(testkit.Rows(output[i].Res...))
	}
>>>>>>> dfca52cb
}<|MERGE_RESOLUTION|>--- conflicted
+++ resolved
@@ -1221,8 +1221,6 @@
 	tk.MustExec("delete from b where a = 2") // all values are deleted
 	result = tk.MustQuery("select * from b")
 	result.Check(testkit.Rows())
-<<<<<<< HEAD
-=======
 }
 
 func (s *testIntegrationSuite) TestHintParserWarnings(c *C) {
@@ -1271,5 +1269,4 @@
 		tk.MustQuery("explain " + tt).Check(testkit.Rows(output[i].Plan...))
 		tk.MustQuery(tt).Check(testkit.Rows(output[i].Res...))
 	}
->>>>>>> dfca52cb
 }