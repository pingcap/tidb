// Copyright 2019 PingCAP, Inc.
//
// Licensed under the Apache License, Version 2.0 (the "License");
// you may not use this file except in compliance with the License.
// You may obtain a copy of the License at
//
//     http://www.apache.org/licenses/LICENSE-2.0
//
// Unless required by applicable law or agreed to in writing, software
// distributed under the License is distributed on an "AS IS" BASIS,
// See the License for the specific language governing permissions and
// limitations under the License.

package core_test

import (
	"bytes"
	"fmt"
	"strings"

	. "github.com/pingcap/check"
	"github.com/pingcap/errors"
	"github.com/pingcap/parser/auth"
	"github.com/pingcap/parser/model"
	"github.com/pingcap/parser/mysql"
	"github.com/pingcap/parser/terror"
	"github.com/pingcap/tidb/config"
	"github.com/pingcap/tidb/domain"
	"github.com/pingcap/tidb/expression"
	"github.com/pingcap/tidb/infoschema"
	"github.com/pingcap/tidb/kv"
	"github.com/pingcap/tidb/planner/core"
	"github.com/pingcap/tidb/session"
	"github.com/pingcap/tidb/sessionctx/stmtctx"
	"github.com/pingcap/tidb/sessionctx/variable"
	"github.com/pingcap/tidb/table"
	"github.com/pingcap/tidb/util/collate"
	"github.com/pingcap/tidb/util/testkit"
	"github.com/pingcap/tidb/util/testutil"
)

var _ = Suite(&testIntegrationSuite{})
var _ = SerialSuites(&testIntegrationSerialSuite{})

type testIntegrationSuite struct {
	testData testutil.TestData
	store    kv.Storage
	dom      *domain.Domain
}

func (s *testIntegrationSuite) SetUpSuite(c *C) {
	var err error
	s.testData, err = testutil.LoadTestSuiteData("testdata", "integration_suite")
	c.Assert(err, IsNil)
}

func (s *testIntegrationSuite) TearDownSuite(c *C) {
	c.Assert(s.testData.GenerateOutputIfNeeded(), IsNil)
}

func (s *testIntegrationSuite) SetUpTest(c *C) {
	var err error
	s.store, s.dom, err = newStoreWithBootstrap()
	c.Assert(err, IsNil)
}

func (s *testIntegrationSuite) TearDownTest(c *C) {
	s.dom.Close()
	err := s.store.Close()
	c.Assert(err, IsNil)
}

type testIntegrationSerialSuite struct {
	testData testutil.TestData
	store    kv.Storage
	dom      *domain.Domain
}

func (s *testIntegrationSerialSuite) SetUpSuite(c *C) {
	var err error
	s.testData, err = testutil.LoadTestSuiteData("testdata", "integration_serial_suite")
	c.Assert(err, IsNil)
}

func (s *testIntegrationSerialSuite) TearDownSuite(c *C) {
	c.Assert(s.testData.GenerateOutputIfNeeded(), IsNil)
}

func (s *testIntegrationSerialSuite) SetUpTest(c *C) {
	var err error
	s.store, s.dom, err = newStoreWithBootstrap()
	c.Assert(err, IsNil)
}

func (s *testIntegrationSerialSuite) TearDownTest(c *C) {
	s.dom.Close()
	err := s.store.Close()
	c.Assert(err, IsNil)
}

func (s *testIntegrationSuite) TestShowSubquery(c *C) {
	tk := testkit.NewTestKit(c, s.store)
	tk.MustExec("use test")
	tk.MustExec("drop table if exists t")
	tk.MustExec("create table t(a varchar(10), b int, c int)")
	tk.MustQuery("show columns from t where true").Check(testkit.Rows(
		"a varchar(10) YES  <nil> ",
		"b int(11) YES  <nil> ",
		"c int(11) YES  <nil> ",
	))
	tk.MustQuery("show columns from t where field = 'b'").Check(testkit.Rows(
		"b int(11) YES  <nil> ",
	))
	tk.MustQuery("show columns from t where field in (select 'b')").Check(testkit.Rows(
		"b int(11) YES  <nil> ",
	))
	tk.MustQuery("show columns from t where field in (select 'b') and true").Check(testkit.Rows(
		"b int(11) YES  <nil> ",
	))
	tk.MustQuery("show columns from t where field in (select 'b') and false").Check(testkit.Rows())
	tk.MustExec("insert into t values('c', 0, 0)")
	tk.MustQuery("show columns from t where field < all (select a from t)").Check(testkit.Rows(
		"a varchar(10) YES  <nil> ",
		"b int(11) YES  <nil> ",
	))
	tk.MustExec("insert into t values('b', 0, 0)")
	tk.MustQuery("show columns from t where field < all (select a from t)").Check(testkit.Rows(
		"a varchar(10) YES  <nil> ",
	))
}

func (s *testIntegrationSuite) TestPpdWithSetVar(c *C) {
	tk := testkit.NewTestKit(c, s.store)
	tk.MustExec("use test")
	tk.MustExec("drop table if exists t")
	tk.MustExec("create table t(c1 int, c2 varchar(255))")
	tk.MustExec("insert into t values(1,'a'),(2,'d'),(3,'c')")

	tk.MustQuery("select t01.c1,t01.c2,t01.c3 from (select t1.*,@c3:=@c3+1 as c3 from (select t.*,@c3:=0 from t order by t.c1)t1)t01 where t01.c3=1 and t01.c2='d'").Check(testkit.Rows())
	tk.MustQuery("select t01.c1,t01.c2,t01.c3 from (select t1.*,@c3:=@c3+1 as c3 from (select t.*,@c3:=0 from t order by t.c1)t1)t01 where t01.c3=2 and t01.c2='d'").Check(testkit.Rows("2 d 2"))
}

func (s *testIntegrationSuite) TestBitColErrorMessage(c *C) {
	tk := testkit.NewTestKit(c, s.store)

	tk.MustExec("use test")
	tk.MustExec("drop table if exists bit_col_t")
	tk.MustExec("create table bit_col_t (a bit(64))")
	tk.MustExec("drop table bit_col_t")
	tk.MustExec("create table bit_col_t (a bit(1))")
	tk.MustExec("drop table bit_col_t")
	tk.MustGetErrCode("create table bit_col_t (a bit(0))", mysql.ErrInvalidFieldSize)
	tk.MustGetErrCode("create table bit_col_t (a bit(65))", mysql.ErrTooBigDisplaywidth)
}

func (s *testIntegrationSuite) TestPushLimitDownIndexLookUpReader(c *C) {
	tk := testkit.NewTestKit(c, s.store)

	tk.MustExec("set @@session.tidb_executor_concurrency = 4;")
	tk.MustExec("set @@session.tidb_hash_join_concurrency = 5;")
	tk.MustExec("set @@session.tidb_distsql_scan_concurrency = 15;")
	tk.MustExec("use test")
	tk.MustExec("drop table if exists tbl")
	tk.MustExec("create table tbl(a int, b int, c int, key idx_b_c(b,c))")
	tk.MustExec("insert into tbl values(1,1,1),(2,2,2),(3,3,3),(4,4,4),(5,5,5)")
	tk.MustExec("analyze table tbl")

	var input []string
	var output []struct {
		SQL  string
		Plan []string
	}
	s.testData.GetTestCases(c, &input, &output)
	for i, tt := range input {
		s.testData.OnRecord(func() {
			output[i].SQL = tt
			output[i].Plan = s.testData.ConvertRowsToStrings(tk.MustQuery(tt).Rows())
		})
		tk.MustQuery(tt).Check(testkit.Rows(output[i].Plan...))
	}
}

func (s *testIntegrationSuite) TestAggColumnPrune(c *C) {
	tk := testkit.NewTestKit(c, s.store)

	tk.MustExec("use test")
	tk.MustExec("drop table if exists t")
	tk.MustExec("create table t(a int)")
	tk.MustExec("insert into t values(1),(2)")

	var input []string
	var output []struct {
		SQL string
		Res []string
	}
	s.testData.GetTestCases(c, &input, &output)
	for i, tt := range input {
		s.testData.OnRecord(func() {
			output[i].SQL = tt
			output[i].Res = s.testData.ConvertRowsToStrings(tk.MustQuery(tt).Rows())
		})
		tk.MustQuery(tt).Check(testkit.Rows(output[i].Res...))
	}
}

func (s *testIntegrationSuite) TestIsFromUnixtimeNullRejective(c *C) {
	tk := testkit.NewTestKit(c, s.store)
	tk.MustExec("use test")
	tk.MustExec(`drop table if exists t;`)
	tk.MustExec(`create table t(a bigint, b bigint);`)
	s.runTestsWithTestData("TestIsFromUnixtimeNullRejective", tk, c)
}

func (s *testIntegrationSuite) TestIssue22298(c *C) {
	tk := testkit.NewTestKit(c, s.store)
	tk.MustExec("use test")
	tk.MustExec(`drop table if exists t;`)
	tk.MustExec(`create table t(a int, b int);`)
	tk.MustGetErrMsg(`select * from t where 0 and c = 10;`, "[planner:1054]Unknown column 'c' in 'where clause'")
}

func (s *testIntegrationSuite) TestIssue24571(c *C) {
	tk := testkit.NewTestKit(c, s.store)
	tk.MustExec("use test")
	tk.MustExec(`create view v as select 1 as b;`)
	tk.MustExec(`create table t (a int);`)
	tk.MustExec(`update v, t set a=2;`)
	tk.MustGetErrCode(`update v, t set b=2;`, mysql.ErrNonUpdatableTable)
	tk.MustExec("create database db1")
	tk.MustExec("use db1")
	tk.MustExec("update test.t, (select 1 as a) as t set test.t.a=1;")
	// bug in MySQL: ERROR 1288 (HY000): The target table t of the UPDATE is not updatable
	tk.MustExec("update (select 1 as a) as t, test.t set test.t.a=1;")
}

func (s *testIntegrationSuite) TestIssue22828(c *C) {
	tk := testkit.NewTestKit(c, s.store)
	tk.MustExec("use test")
	tk.MustExec(`drop table if exists t1;`)
	tk.MustExec(`create table t (c int);`)
	tk.MustGetErrMsg(`select group_concat((select concat(c,group_concat(c)) FROM t where xxx=xxx)) FROM t;`, "[planner:1054]Unknown column 'xxx' in 'where clause'")
}

func (s *testIntegrationSuite) runTestsWithTestData(caseName string, tk *testkit.TestKit, c *C) {
	var input []string
	var output []struct {
		SQL  string
		Plan []string
	}
	s.testData.GetTestCasesByName(caseName, c, &input, &output)
	for i, tt := range input {
		s.testData.OnRecord(func() {
			output[i].SQL = tt
			output[i].Plan = s.testData.ConvertRowsToStrings(tk.MustQuery(tt).Rows())
		})
		tk.MustQuery(tt).Check(testkit.Rows(output[i].Plan...))
	}
}

func (s *testIntegrationSuite) TestJoinNotNullFlag(c *C) {
	store, dom, err := newStoreWithBootstrap()
	c.Assert(err, IsNil)
	tk := testkit.NewTestKit(c, store)
	defer func() {
		dom.Close()
		store.Close()
	}()
	tk.MustExec("use test")
	tk.MustExec("drop table if exists t1, t2")
	tk.MustExec("create table t1(x int not null)")
	tk.MustExec("create table t2(x int)")
	tk.MustExec("insert into t2 values (1)")

	tk.MustQuery("select IFNULL((select t1.x from t1 where t1.x = t2.x), 'xxx') as col1 from t2").Check(testkit.Rows("xxx"))
	tk.MustQuery("select ifnull(t1.x, 'xxx') from t2 left join t1 using(x)").Check(testkit.Rows("xxx"))
	tk.MustQuery("select ifnull(t1.x, 'xxx') from t2 natural left join t1").Check(testkit.Rows("xxx"))
}

func (s *testIntegrationSuite) TestAntiJoinConstProp(c *C) {
	store, dom, err := newStoreWithBootstrap()
	c.Assert(err, IsNil)
	tk := testkit.NewTestKit(c, store)
	defer func() {
		dom.Close()
		store.Close()
	}()
	tk.MustExec("use test")
	tk.MustExec("drop table if exists t1, t2")
	tk.MustExec("create table t1(a int not null, b int not null)")
	tk.MustExec("insert into t1 values (1,1)")
	tk.MustExec("create table t2(a int not null, b int not null)")
	tk.MustExec("insert into t2 values (2,2)")

	tk.MustQuery("select * from t1 where t1.a not in (select a from t2 where t2.a = t1.a and t2.a > 1)").Check(testkit.Rows(
		"1 1",
	))
	tk.MustQuery("select * from t1 where t1.a not in (select a from t2 where t2.b = t1.b and t2.a > 1)").Check(testkit.Rows(
		"1 1",
	))
	tk.MustQuery("select * from t1 where t1.a not in (select a from t2 where t2.b = t1.b and t2.b > 1)").Check(testkit.Rows(
		"1 1",
	))
	tk.MustQuery("select q.a in (select count(*) from t1 s where not exists (select 1 from t1 p where q.a > 1 and p.a = s.a)) from t1 q").Check(testkit.Rows(
		"1",
	))
	tk.MustQuery("select q.a in (select not exists (select 1 from t1 p where q.a > 1 and p.a = s.a) from t1 s) from t1 q").Check(testkit.Rows(
		"1",
	))

	tk.MustExec("drop table t1, t2")
	tk.MustExec("create table t1(a int not null, b int)")
	tk.MustExec("insert into t1 values (1,null)")
	tk.MustExec("create table t2(a int not null, b int)")
	tk.MustExec("insert into t2 values (2,2)")

	tk.MustQuery("select * from t1 where t1.a not in (select a from t2 where t2.b > t1.b)").Check(testkit.Rows(
		"1 <nil>",
	))
	tk.MustQuery("select * from t1 where t1.a not in (select a from t2 where t1.a = 2)").Check(testkit.Rows(
		"1 <nil>",
	))
}

func (s *testIntegrationSuite) TestSimplifyOuterJoinWithCast(c *C) {
	tk := testkit.NewTestKit(c, s.store)

	tk.MustExec("use test")
	tk.MustExec("drop table if exists t")
	tk.MustExec("create table t(a int not null, b datetime default null)")

	var input []string
	var output []struct {
		SQL  string
		Plan []string
	}
	s.testData.GetTestCases(c, &input, &output)
	for i, tt := range input {
		s.testData.OnRecord(func() {
			output[i].SQL = tt
			output[i].Plan = s.testData.ConvertRowsToStrings(tk.MustQuery(tt).Rows())
		})
		tk.MustQuery(tt).Check(testkit.Rows(output[i].Plan...))
	}
}

func (s *testIntegrationSerialSuite) TestNoneAccessPathsFoundByIsolationRead(c *C) {
	tk := testkit.NewTestKit(c, s.store)

	tk.MustExec("use test")
	tk.MustExec("drop table if exists t")
	tk.MustExec("create table t(a int primary key)")

	_, err := tk.Exec("select * from t")
	c.Assert(err, IsNil)

	tk.MustExec("set @@session.tidb_isolation_read_engines = 'tiflash'")

	// Don't filter mysql.SystemDB by isolation read.
	tk.MustQuery("explain format = 'brief' select * from mysql.stats_meta").Check(testkit.Rows(
		"TableReader 10000.00 root  data:TableFullScan",
		"└─TableFullScan 10000.00 cop[tikv] table:stats_meta keep order:false, stats:pseudo"))

	_, err = tk.Exec("select * from t")
	c.Assert(err, NotNil)
	c.Assert(err.Error(), Equals, "[planner:1815]Internal : Can not find access path matching 'tidb_isolation_read_engines'(value: 'tiflash'). Available values are 'tikv'.")

	tk.MustExec("set @@session.tidb_isolation_read_engines = 'tiflash, tikv'")
	tk.MustExec("select * from t")
	defer config.RestoreFunc()()
	config.UpdateGlobal(func(conf *config.Config) {
		conf.IsolationRead.Engines = []string{"tiflash"}
	})
	// Change instance config doesn't affect isolation read.
	tk.MustExec("select * from t")
}

func (s *testIntegrationSerialSuite) TestSelPushDownTiFlash(c *C) {
	tk := testkit.NewTestKit(c, s.store)
	tk.MustExec("use test")
	tk.MustExec("drop table if exists t")
	tk.MustExec("create table t(a int primary key, b varchar(20))")

	// Create virtual tiflash replica info.
	dom := domain.GetDomain(tk.Se)
	is := dom.InfoSchema()
	db, exists := is.SchemaByName(model.NewCIStr("test"))
	c.Assert(exists, IsTrue)
	for _, tblInfo := range db.Tables {
		if tblInfo.Name.L == "t" {
			tblInfo.TiFlashReplica = &model.TiFlashReplicaInfo{
				Count:     1,
				Available: true,
			}
		}
	}

	tk.MustExec("set @@session.tidb_isolation_read_engines = 'tiflash'")
	tk.MustExec("set @@session.tidb_allow_mpp = 0")

	var input []string
	var output []struct {
		SQL  string
		Plan []string
	}
	s.testData.GetTestCases(c, &input, &output)
	for i, tt := range input {
		s.testData.OnRecord(func() {
			output[i].SQL = tt
			output[i].Plan = s.testData.ConvertRowsToStrings(tk.MustQuery(tt).Rows())
		})
		res := tk.MustQuery(tt)
		res.Check(testkit.Rows(output[i].Plan...))
	}
}

func (s *testIntegrationSerialSuite) TestVerboseExplain(c *C) {
	tk := testkit.NewTestKit(c, s.store)
	tk.MustExec("use test")
	tk.MustExec("drop table if exists t1, t2, t3")
	tk.MustExec("create table t1(a int, b int)")
	tk.MustExec("create table t2(a int, b int)")
	tk.MustExec("create table t3(a int, b int, index c(b))")
	tk.MustExec("insert into t1 values(1,2)")
	tk.MustExec("insert into t1 values(3,4)")
	tk.MustExec("insert into t1 values(5,6)")
	tk.MustExec("insert into t2 values(1,2)")
	tk.MustExec("insert into t2 values(3,4)")
	tk.MustExec("insert into t2 values(5,6)")
	tk.MustExec("insert into t3 values(1,2)")
	tk.MustExec("insert into t3 values(3,4)")
	tk.MustExec("insert into t3 values(5,6)")
	tk.MustExec("analyze table t1")
	tk.MustExec("analyze table t2")
	tk.MustExec("analyze table t3")

	// Create virtual tiflash replica info.
	dom := domain.GetDomain(tk.Se)
	is := dom.InfoSchema()
	db, exists := is.SchemaByName(model.NewCIStr("test"))
	c.Assert(exists, IsTrue)
	for _, tblInfo := range db.Tables {
		if tblInfo.Name.L == "t1" || tblInfo.Name.L == "t2" {
			tblInfo.TiFlashReplica = &model.TiFlashReplicaInfo{
				Count:     1,
				Available: true,
			}
		}
	}

	var input []string
	var output []struct {
		SQL  string
		Plan []string
	}
	s.testData.GetTestCases(c, &input, &output)
	for i, tt := range input {
		s.testData.OnRecord(func() {
			output[i].SQL = tt
			output[i].Plan = s.testData.ConvertRowsToStrings(tk.MustQuery(tt).Rows())
		})
		res := tk.MustQuery(tt)
		res.Check(testkit.Rows(output[i].Plan...))
	}
}

func (s *testIntegrationSerialSuite) TestPushDownToTiFlashWithKeepOrder(c *C) {
	tk := testkit.NewTestKit(c, s.store)
	tk.MustExec("use test")
	tk.MustExec("drop table if exists t")
	tk.MustExec("create table t(a int primary key, b varchar(20))")

	// Create virtual tiflash replica info.
	dom := domain.GetDomain(tk.Se)
	is := dom.InfoSchema()
	db, exists := is.SchemaByName(model.NewCIStr("test"))
	c.Assert(exists, IsTrue)
	for _, tblInfo := range db.Tables {
		if tblInfo.Name.L == "t" {
			tblInfo.TiFlashReplica = &model.TiFlashReplicaInfo{
				Count:     1,
				Available: true,
			}
		}
	}

	tk.MustExec("set @@session.tidb_isolation_read_engines = 'tiflash'")
	tk.MustExec("set @@session.tidb_allow_mpp = 0")
	var input []string
	var output []struct {
		SQL  string
		Plan []string
	}
	s.testData.GetTestCases(c, &input, &output)
	for i, tt := range input {
		s.testData.OnRecord(func() {
			output[i].SQL = tt
			output[i].Plan = s.testData.ConvertRowsToStrings(tk.MustQuery(tt).Rows())
		})
		res := tk.MustQuery(tt)
		res.Check(testkit.Rows(output[i].Plan...))
	}
}

func (s *testIntegrationSerialSuite) TestMPPJoin(c *C) {
	tk := testkit.NewTestKit(c, s.store)
	tk.MustExec("use test")
	tk.MustExec("drop table if exists d1_t")
	tk.MustExec("create table d1_t(d1_k int, value int)")
	tk.MustExec("insert into d1_t values(1,2),(2,3)")
	tk.MustExec("analyze table d1_t")
	tk.MustExec("drop table if exists d2_t")
	tk.MustExec("create table d2_t(d2_k decimal(10,2), value int)")
	tk.MustExec("insert into d2_t values(10.11,2),(10.12,3)")
	tk.MustExec("analyze table d2_t")
	tk.MustExec("drop table if exists d3_t")
	tk.MustExec("create table d3_t(d3_k date, value int)")
	tk.MustExec("insert into d3_t values(date'2010-01-01',2),(date'2010-01-02',3)")
	tk.MustExec("analyze table d3_t")
	tk.MustExec("drop table if exists fact_t")
	tk.MustExec("create table fact_t(d1_k int, d2_k decimal(10,2), d3_k date, col1 int, col2 int, col3 int)")
	tk.MustExec("insert into fact_t values(1,10.11,date'2010-01-01',1,2,3),(1,10.11,date'2010-01-02',1,2,3),(1,10.12,date'2010-01-01',1,2,3),(1,10.12,date'2010-01-02',1,2,3)")
	tk.MustExec("insert into fact_t values(2,10.11,date'2010-01-01',1,2,3),(2,10.11,date'2010-01-02',1,2,3),(2,10.12,date'2010-01-01',1,2,3),(2,10.12,date'2010-01-02',1,2,3)")
	tk.MustExec("analyze table fact_t")

	// Create virtual tiflash replica info.
	dom := domain.GetDomain(tk.Se)
	is := dom.InfoSchema()
	db, exists := is.SchemaByName(model.NewCIStr("test"))
	c.Assert(exists, IsTrue)
	for _, tblInfo := range db.Tables {
		if tblInfo.Name.L == "fact_t" || tblInfo.Name.L == "d1_t" || tblInfo.Name.L == "d2_t" || tblInfo.Name.L == "d3_t" {
			tblInfo.TiFlashReplica = &model.TiFlashReplicaInfo{
				Count:     1,
				Available: true,
			}
		}
	}

	tk.MustExec("set @@session.tidb_isolation_read_engines = 'tiflash'")
	tk.MustExec("set @@session.tidb_allow_mpp = 1")
	var input []string
	var output []struct {
		SQL  string
		Plan []string
	}
	s.testData.GetTestCases(c, &input, &output)
	for i, tt := range input {
		s.testData.OnRecord(func() {
			output[i].SQL = tt
			output[i].Plan = s.testData.ConvertRowsToStrings(tk.MustQuery(tt).Rows())
		})
		res := tk.MustQuery(tt)
		res.Check(testkit.Rows(output[i].Plan...))
	}
}

func (s *testIntegrationSerialSuite) TestMPPOuterJoinBuildSideForBroadcastJoin(c *C) {
	tk := testkit.NewTestKit(c, s.store)
	tk.MustExec("use test")
	tk.MustExec("drop table if exists a")
	tk.MustExec("create table a(id int, value int)")
	tk.MustExec("insert into a values(1,2),(2,3)")
	tk.MustExec("analyze table a")
	tk.MustExec("drop table if exists b")
	tk.MustExec("create table b(id int, value int)")
	tk.MustExec("insert into b values(1,2),(2,3),(3,4)")
	tk.MustExec("analyze table b")
	// Create virtual tiflash replica info.
	dom := domain.GetDomain(tk.Se)
	is := dom.InfoSchema()
	db, exists := is.SchemaByName(model.NewCIStr("test"))
	c.Assert(exists, IsTrue)
	for _, tblInfo := range db.Tables {
		if tblInfo.Name.L == "a" || tblInfo.Name.L == "b" {
			tblInfo.TiFlashReplica = &model.TiFlashReplicaInfo{
				Count:     1,
				Available: true,
			}
		}
	}
	tk.MustExec("set @@session.tidb_isolation_read_engines = 'tiflash'")
	tk.MustExec("set @@session.tidb_opt_mpp_outer_join_fixed_build_side = 0")
	tk.MustExec("set @@session.tidb_broadcast_join_threshold_size = 10000")
	tk.MustExec("set @@session.tidb_broadcast_join_threshold_count = 10000")
	var input []string
	var output []struct {
		SQL  string
		Plan []string
	}
	s.testData.GetTestCases(c, &input, &output)
	for i, tt := range input {
		s.testData.OnRecord(func() {
			output[i].SQL = tt
			output[i].Plan = s.testData.ConvertRowsToStrings(tk.MustQuery(tt).Rows())
		})
		res := tk.MustQuery(tt)
		res.Check(testkit.Rows(output[i].Plan...))
	}
}

func (s *testIntegrationSerialSuite) TestMPPOuterJoinBuildSideForShuffleJoinWithFixedBuildSide(c *C) {
	tk := testkit.NewTestKit(c, s.store)
	tk.MustExec("use test")
	tk.MustExec("drop table if exists a")
	tk.MustExec("create table a(id int, value int)")
	tk.MustExec("insert into a values(1,2),(2,3)")
	tk.MustExec("analyze table a")
	tk.MustExec("drop table if exists b")
	tk.MustExec("create table b(id int, value int)")
	tk.MustExec("insert into b values(1,2),(2,3),(3,4)")
	tk.MustExec("analyze table b")
	// Create virtual tiflash replica info.
	dom := domain.GetDomain(tk.Se)
	is := dom.InfoSchema()
	db, exists := is.SchemaByName(model.NewCIStr("test"))
	c.Assert(exists, IsTrue)
	for _, tblInfo := range db.Tables {
		if tblInfo.Name.L == "a" || tblInfo.Name.L == "b" {
			tblInfo.TiFlashReplica = &model.TiFlashReplicaInfo{
				Count:     1,
				Available: true,
			}
		}
	}
	tk.MustExec("set @@session.tidb_isolation_read_engines = 'tiflash'")
	tk.MustExec("set @@session.tidb_opt_mpp_outer_join_fixed_build_side = 1")
	tk.MustExec("set @@session.tidb_broadcast_join_threshold_size = 0")
	tk.MustExec("set @@session.tidb_broadcast_join_threshold_count = 0")
	var input []string
	var output []struct {
		SQL  string
		Plan []string
	}
	s.testData.GetTestCases(c, &input, &output)
	for i, tt := range input {
		s.testData.OnRecord(func() {
			output[i].SQL = tt
			output[i].Plan = s.testData.ConvertRowsToStrings(tk.MustQuery(tt).Rows())
		})
		res := tk.MustQuery(tt)
		res.Check(testkit.Rows(output[i].Plan...))
	}
}

func (s *testIntegrationSerialSuite) TestMPPOuterJoinBuildSideForShuffleJoin(c *C) {
	tk := testkit.NewTestKit(c, s.store)
	tk.MustExec("use test")
	tk.MustExec("drop table if exists a")
	tk.MustExec("create table a(id int, value int)")
	tk.MustExec("insert into a values(1,2),(2,3)")
	tk.MustExec("analyze table a")
	tk.MustExec("drop table if exists b")
	tk.MustExec("create table b(id int, value int)")
	tk.MustExec("insert into b values(1,2),(2,3),(3,4)")
	tk.MustExec("analyze table b")
	// Create virtual tiflash replica info.
	dom := domain.GetDomain(tk.Se)
	is := dom.InfoSchema()
	db, exists := is.SchemaByName(model.NewCIStr("test"))
	c.Assert(exists, IsTrue)
	for _, tblInfo := range db.Tables {
		if tblInfo.Name.L == "a" || tblInfo.Name.L == "b" {
			tblInfo.TiFlashReplica = &model.TiFlashReplicaInfo{
				Count:     1,
				Available: true,
			}
		}
	}
	tk.MustExec("set @@session.tidb_isolation_read_engines = 'tiflash'")
	tk.MustExec("set @@session.tidb_opt_mpp_outer_join_fixed_build_side = 0")
	tk.MustExec("set @@session.tidb_broadcast_join_threshold_size = 0")
	tk.MustExec("set @@session.tidb_broadcast_join_threshold_count = 0")
	var input []string
	var output []struct {
		SQL  string
		Plan []string
	}
	s.testData.GetTestCases(c, &input, &output)
	for i, tt := range input {
		s.testData.OnRecord(func() {
			output[i].SQL = tt
			output[i].Plan = s.testData.ConvertRowsToStrings(tk.MustQuery(tt).Rows())
		})
		res := tk.MustQuery(tt)
		res.Check(testkit.Rows(output[i].Plan...))
	}
}

func (s *testIntegrationSerialSuite) TestMPPShuffledJoin(c *C) {
	tk := testkit.NewTestKit(c, s.store)
	tk.MustExec("use test")
	tk.MustExec("drop table if exists d1_t")
	tk.MustExec("create table d1_t(d1_k int, value int)")
	tk.MustExec("insert into d1_t values(1,2),(2,3)")
	tk.MustExec("insert into d1_t values(1,2),(2,3)")
	tk.MustExec("analyze table d1_t")
	tk.MustExec("drop table if exists d2_t")
	tk.MustExec("create table d2_t(d2_k decimal(10,2), value int)")
	tk.MustExec("insert into d2_t values(10.11,2),(10.12,3)")
	tk.MustExec("insert into d2_t values(10.11,2),(10.12,3)")
	tk.MustExec("analyze table d2_t")
	tk.MustExec("drop table if exists d3_t")
	tk.MustExec("create table d3_t(d3_k date, value int)")
	tk.MustExec("insert into d3_t values(date'2010-01-01',2),(date'2010-01-02',3)")
	tk.MustExec("insert into d3_t values(date'2010-01-01',2),(date'2010-01-02',3)")
	tk.MustExec("analyze table d3_t")
	tk.MustExec("drop table if exists fact_t")
	tk.MustExec("create table fact_t(d1_k int, d2_k decimal(10,2), d3_k date, col1 int, col2 int, col3 int)")
	tk.MustExec("insert into fact_t values(1,10.11,date'2010-01-01',1,2,3),(1,10.11,date'2010-01-02',1,2,3),(1,10.12,date'2010-01-01',1,2,3),(1,10.12,date'2010-01-02',1,2,3)")
	tk.MustExec("insert into fact_t values(2,10.11,date'2010-01-01',1,2,3),(2,10.11,date'2010-01-02',1,2,3),(2,10.12,date'2010-01-01',1,2,3),(2,10.12,date'2010-01-02',1,2,3)")
	tk.MustExec("insert into fact_t values(2,10.11,date'2010-01-01',1,2,3),(2,10.11,date'2010-01-02',1,2,3),(2,10.12,date'2010-01-01',1,2,3),(2,10.12,date'2010-01-02',1,2,3)")
	tk.MustExec("insert into fact_t values(2,10.11,date'2010-01-01',1,2,3),(2,10.11,date'2010-01-02',1,2,3),(2,10.12,date'2010-01-01',1,2,3),(2,10.12,date'2010-01-02',1,2,3)")
	tk.MustExec("analyze table fact_t")

	// Create virtual tiflash replica info.
	dom := domain.GetDomain(tk.Se)
	is := dom.InfoSchema()
	db, exists := is.SchemaByName(model.NewCIStr("test"))
	c.Assert(exists, IsTrue)
	for _, tblInfo := range db.Tables {
		if tblInfo.Name.L == "fact_t" || tblInfo.Name.L == "d1_t" || tblInfo.Name.L == "d2_t" || tblInfo.Name.L == "d3_t" {
			tblInfo.TiFlashReplica = &model.TiFlashReplicaInfo{
				Count:     1,
				Available: true,
			}
		}
	}

	tk.MustExec("set @@session.tidb_isolation_read_engines = 'tiflash'")
	tk.MustExec("set @@session.tidb_allow_mpp = 1")
	tk.MustExec("set @@session.tidb_broadcast_join_threshold_size = 1")
	tk.MustExec("set @@session.tidb_broadcast_join_threshold_count = 1")
	var input []string
	var output []struct {
		SQL  string
		Plan []string
	}
	s.testData.GetTestCases(c, &input, &output)
	for i, tt := range input {
		s.testData.OnRecord(func() {
			output[i].SQL = tt
			output[i].Plan = s.testData.ConvertRowsToStrings(tk.MustQuery(tt).Rows())
		})
		res := tk.MustQuery(tt)
		res.Check(testkit.Rows(output[i].Plan...))
	}
}

func (s *testIntegrationSerialSuite) TestJoinNotSupportedByTiFlash(c *C) {
	tk := testkit.NewTestKit(c, s.store)
	tk.MustExec("use test")
	tk.MustExec("drop table if exists table_1")
	tk.MustExec("create table table_1(id int not null, bit_col bit(2) not null, datetime_col datetime not null)")
	tk.MustExec("insert into table_1 values(1,b'1','2020-01-01 00:00:00'),(2,b'0','2020-01-01 00:00:00')")
	tk.MustExec("analyze table table_1")

	// Create virtual tiflash replica info.
	dom := domain.GetDomain(tk.Se)
	is := dom.InfoSchema()
	db, exists := is.SchemaByName(model.NewCIStr("test"))
	c.Assert(exists, IsTrue)
	for _, tblInfo := range db.Tables {
		if tblInfo.Name.L == "table_1" {
			tblInfo.TiFlashReplica = &model.TiFlashReplicaInfo{
				Count:     1,
				Available: true,
			}
		}
	}

	tk.MustExec("set @@session.tidb_isolation_read_engines = 'tiflash'")
	tk.MustExec("set @@session.tidb_allow_mpp = 1")
	var input []string
	var output []struct {
		SQL  string
		Plan []string
	}
	s.testData.GetTestCases(c, &input, &output)
	for i, tt := range input {
		s.testData.OnRecord(func() {
			output[i].SQL = tt
			output[i].Plan = s.testData.ConvertRowsToStrings(tk.MustQuery(tt).Rows())
		})
		res := tk.MustQuery(tt)
		res.Check(testkit.Rows(output[i].Plan...))
	}

	tk.MustExec("set @@session.tidb_broadcast_join_threshold_size = 1")
	tk.MustExec("set @@session.tidb_broadcast_join_threshold_count = 1")
	s.testData.GetTestCases(c, &input, &output)
	for i, tt := range input {
		s.testData.OnRecord(func() {
			output[i].SQL = tt
			output[i].Plan = s.testData.ConvertRowsToStrings(tk.MustQuery(tt).Rows())
		})
		res := tk.MustQuery(tt)
		res.Check(testkit.Rows(output[i].Plan...))
	}

	tk.MustExec("set @@session.tidb_allow_mpp = 0")
	tk.MustExec("set @@session.tidb_isolation_read_engines = 'tiflash'")
	tk.MustExec("set @@session.tidb_allow_batch_cop = 1")
	tk.MustExec("set @@session.tidb_opt_broadcast_join = 1")
	// make cbo force choose broadcast join since sql hint does not work for semi/anti-semi join
	tk.MustExec("set @@session.tidb_opt_cpu_factor=10000000;")
	s.testData.GetTestCases(c, &input, &output)
	for i, tt := range input {
		s.testData.OnRecord(func() {
			output[i].SQL = tt
			output[i].Plan = s.testData.ConvertRowsToStrings(tk.MustQuery(tt).Rows())
		})
		res := tk.MustQuery(tt)
		res.Check(testkit.Rows(output[i].Plan...))
	}
}

func (s *testIntegrationSerialSuite) TestMPPWithHashExchangeUnderNewCollation(c *C) {
	defer collate.SetNewCollationEnabledForTest(false)
	tk := testkit.NewTestKit(c, s.store)
	tk.MustExec("use test")
	tk.MustExec("drop table if exists table_1")
	tk.MustExec("create table table_1(id int not null, value char(10))")
	tk.MustExec("insert into table_1 values(1,'1'),(2,'2')")
	tk.MustExec("analyze table table_1")

	// Create virtual tiflash replica info.
	dom := domain.GetDomain(tk.Se)
	is := dom.InfoSchema()
	db, exists := is.SchemaByName(model.NewCIStr("test"))
	c.Assert(exists, IsTrue)
	for _, tblInfo := range db.Tables {
		if tblInfo.Name.L == "table_1" {
			tblInfo.TiFlashReplica = &model.TiFlashReplicaInfo{
				Count:     1,
				Available: true,
			}
		}
	}

	collate.SetNewCollationEnabledForTest(true)
	tk.MustExec("set @@session.tidb_isolation_read_engines = 'tiflash'")
	tk.MustExec("set @@session.tidb_allow_mpp = 1")
	tk.MustExec("set @@session.tidb_opt_broadcast_join = 0")
	tk.MustExec("set @@session.tidb_broadcast_join_threshold_count = 0")
	tk.MustExec("set @@session.tidb_broadcast_join_threshold_size = 0")
	var input []string
	var output []struct {
		SQL  string
		Plan []string
	}
	s.testData.GetTestCases(c, &input, &output)
	for i, tt := range input {
		s.testData.OnRecord(func() {
			output[i].SQL = tt
			output[i].Plan = s.testData.ConvertRowsToStrings(tk.MustQuery(tt).Rows())
		})
		res := tk.MustQuery(tt)
		res.Check(testkit.Rows(output[i].Plan...))
	}
}

func (s *testIntegrationSerialSuite) TestMPPWithBroadcastExchangeUnderNewCollation(c *C) {
	defer collate.SetNewCollationEnabledForTest(false)
	tk := testkit.NewTestKit(c, s.store)
	tk.MustExec("use test")
	tk.MustExec("drop table if exists table_1")
	tk.MustExec("create table table_1(id int not null, value char(10))")
	tk.MustExec("insert into table_1 values(1,'1'),(2,'2')")
	tk.MustExec("analyze table table_1")

	// Create virtual tiflash replica info.
	dom := domain.GetDomain(tk.Se)
	is := dom.InfoSchema()
	db, exists := is.SchemaByName(model.NewCIStr("test"))
	c.Assert(exists, IsTrue)
	for _, tblInfo := range db.Tables {
		if tblInfo.Name.L == "table_1" {
			tblInfo.TiFlashReplica = &model.TiFlashReplicaInfo{
				Count:     1,
				Available: true,
			}
		}
	}

	collate.SetNewCollationEnabledForTest(true)
	tk.MustExec("set @@session.tidb_isolation_read_engines = 'tiflash'")
	tk.MustExec("set @@session.tidb_allow_mpp = 1")
	var input []string
	var output []struct {
		SQL  string
		Plan []string
	}
	s.testData.GetTestCases(c, &input, &output)
	for i, tt := range input {
		s.testData.OnRecord(func() {
			output[i].SQL = tt
			output[i].Plan = s.testData.ConvertRowsToStrings(tk.MustQuery(tt).Rows())
		})
		res := tk.MustQuery(tt)
		res.Check(testkit.Rows(output[i].Plan...))
	}
}

func (s *testIntegrationSerialSuite) TestPartitionTableDynamicModeUnderNewCollation(c *C) {
	collate.SetNewCollationEnabledForTest(true)
	defer collate.SetNewCollationEnabledForTest(false)
	tk := testkit.NewTestKitWithInit(c, s.store)
	tk.MustExec("create database test_new_collation")
	tk.MustExec("use test_new_collation")
	tk.MustExec("set @@tidb_partition_prune_mode = 'dynamic'")

	// hash + range partition
	tk.MustExec(`CREATE TABLE thash (a int, c varchar(20) charset utf8mb4 collate utf8mb4_general_ci, key(a)) partition by hash(a) partitions 4`)
	tk.MustExec(`CREATE TABLE trange (a int, c varchar(20) charset utf8mb4 collate utf8mb4_general_ci, key(a)) partition by range(a) (
						partition p0 values less than (10),
						partition p1 values less than (20),
						partition p2 values less than (30),
						partition p3 values less than (40))`)
	tk.MustExec(`insert into thash values (1, 'a'), (1, 'A'), (11, 'a'), (11, 'A'), (21, 'a'), (21, 'A'), (31, 'a'), (31, 'A')`)
	tk.MustExec(`insert into trange values (1, 'a'), (1, 'A'), (11, 'a'), (11, 'A'), (21, 'a'), (21, 'A'), (31, 'a'), (31, 'A')`)
	tk.MustQuery(`select * from thash use index(a) where a in (1, 11, 31) and c='a'`).Sort().Check(testkit.Rows("1 A", "1 a", "11 A", "11 a", "31 A", "31 a"))
	tk.MustQuery(`select * from thash ignore index(a) where a in (1, 11, 31) and c='a'`).Sort().Check(testkit.Rows("1 A", "1 a", "11 A", "11 a", "31 A", "31 a"))
	tk.MustQuery(`select * from trange use index(a) where a in (1, 11, 31) and c='a'`).Sort().Check(testkit.Rows("1 A", "1 a", "11 A", "11 a", "31 A", "31 a"))
	tk.MustQuery(`select * from trange ignore index(a) where a in (1, 11, 31) and c='a'`).Sort().Check(testkit.Rows("1 A", "1 a", "11 A", "11 a", "31 A", "31 a"))

	// range partition and partitioned by utf8mb4_general_ci
	tk.MustExec(`create table strrange(a varchar(10) charset utf8mb4 collate utf8mb4_general_ci, b int) partition by range columns(a) (
						partition p0 values less than ('a'),
						partition p1 values less than ('k'),
						partition p2 values less than ('z'))`)
	tk.MustExec("insert into strrange values ('a', 1), ('A', 1), ('y', 1), ('Y', 1), ('q', 1)")
	tk.MustQuery("select * from strrange where a in ('a', 'y')").Sort().Check(testkit.Rows("A 1", "Y 1", "a 1", "y 1"))

	// list partition and partitioned by utf8mb4_general_ci
	tk.MustExec(`create table strlist(a varchar(10) charset utf8mb4 collate utf8mb4_general_ci, b int) partition by list(a) (
						partition p0 values in ('a', 'b'),
						partition p1 values in ('c', 'd'),
						partition p2 values in ('e', 'f'))`)
	tk.MustExec("insert into strlist values ('a', 1), ('A', 1), ('d', 1), ('D', 1), ('e', 1)")
	tk.MustQuery(`select * from strlist where a='a'`).Sort().Check(testkit.Rows("A 1", "a 1"))
	tk.MustQuery(`select * from strlist where a in ('D', 'e')`).Sort().Check(testkit.Rows("D 1", "d 1", "e 1"))
}

func (s *testIntegrationSerialSuite) TestMPPAvgRewrite(c *C) {
	defer collate.SetNewCollationEnabledForTest(false)
	tk := testkit.NewTestKit(c, s.store)
	tk.MustExec("use test")
	tk.MustExec("drop table if exists table_1")
	tk.MustExec("create table table_1(id int not null, value decimal(10,2))")
	tk.MustExec("insert into table_1 values(1,1),(2,2)")
	tk.MustExec("analyze table table_1")

	// Create virtual tiflash replica info.
	dom := domain.GetDomain(tk.Se)
	is := dom.InfoSchema()
	db, exists := is.SchemaByName(model.NewCIStr("test"))
	c.Assert(exists, IsTrue)
	for _, tblInfo := range db.Tables {
		if tblInfo.Name.L == "table_1" {
			tblInfo.TiFlashReplica = &model.TiFlashReplicaInfo{
				Count:     1,
				Available: true,
			}
		}
	}

	collate.SetNewCollationEnabledForTest(true)
	tk.MustExec("set @@session.tidb_isolation_read_engines = 'tiflash'")
	tk.MustExec("set @@session.tidb_allow_mpp = 1")
	var input []string
	var output []struct {
		SQL  string
		Plan []string
	}
	s.testData.GetTestCases(c, &input, &output)
	for i, tt := range input {
		s.testData.OnRecord(func() {
			output[i].SQL = tt
			output[i].Plan = s.testData.ConvertRowsToStrings(tk.MustQuery(tt).Rows())
		})
		res := tk.MustQuery(tt)
		res.Check(testkit.Rows(output[i].Plan...))
	}
}

func (s *testIntegrationSerialSuite) TestAggPushDownEngine(c *C) {
	tk := testkit.NewTestKit(c, s.store)
	tk.MustExec("use test")
	tk.MustExec("drop table if exists t")
	tk.MustExec("create table t(a int primary key, b varchar(20))")

	// Create virtual tiflash replica info.
	dom := domain.GetDomain(tk.Se)
	is := dom.InfoSchema()
	db, exists := is.SchemaByName(model.NewCIStr("test"))
	c.Assert(exists, IsTrue)
	for _, tblInfo := range db.Tables {
		if tblInfo.Name.L == "t" {
			tblInfo.TiFlashReplica = &model.TiFlashReplicaInfo{
				Count:     1,
				Available: true,
			}
		}
	}

	tk.MustExec("set @@session.tidb_isolation_read_engines = 'tiflash'")

	tk.MustQuery("desc select approx_count_distinct(a) from t").Check(testkit.Rows(
		"HashAgg_11 1.00 root  funcs:approx_count_distinct(Column#4)->Column#3",
		"└─TableReader_12 1.00 root  data:HashAgg_6",
		"  └─HashAgg_6 1.00 batchCop[tiflash]  funcs:approx_count_distinct(test.t.a)->Column#4",
		"    └─TableFullScan_10 10000.00 batchCop[tiflash] table:t keep order:false, stats:pseudo"))

	tk.MustExec("set @@session.tidb_isolation_read_engines = 'tikv'")

	tk.MustQuery("desc select approx_count_distinct(a) from t").Check(testkit.Rows(
		"HashAgg_5 1.00 root  funcs:approx_count_distinct(test.t.a)->Column#3",
		"└─TableReader_11 10000.00 root  data:TableFullScan_10",
		"  └─TableFullScan_10 10000.00 cop[tikv] table:t keep order:false, stats:pseudo"))
}

func (s *testIntegrationSerialSuite) TestIssue15110(c *C) {
	tk := testkit.NewTestKit(c, s.store)
	tk.MustExec("use test")
	tk.MustExec("drop table if exists crm_rd_150m")
	tk.MustExec(`CREATE TABLE crm_rd_150m (
	product varchar(256) DEFAULT NULL,
		uks varchar(16) DEFAULT NULL,
		brand varchar(256) DEFAULT NULL,
		cin varchar(16) DEFAULT NULL,
		created_date timestamp NULL DEFAULT NULL,
		quantity int(11) DEFAULT NULL,
		amount decimal(11,0) DEFAULT NULL,
		pl_date timestamp NULL DEFAULT NULL,
		customer_first_date timestamp NULL DEFAULT NULL,
		recent_date timestamp NULL DEFAULT NULL
	) ENGINE=InnoDB DEFAULT CHARSET=utf8 COLLATE=utf8_bin;`)

	// Create virtual tiflash replica info.
	dom := domain.GetDomain(tk.Se)
	is := dom.InfoSchema()
	db, exists := is.SchemaByName(model.NewCIStr("test"))
	c.Assert(exists, IsTrue)
	for _, tblInfo := range db.Tables {
		if tblInfo.Name.L == "crm_rd_150m" {
			tblInfo.TiFlashReplica = &model.TiFlashReplicaInfo{
				Count:     1,
				Available: true,
			}
		}
	}

	tk.MustExec("set @@session.tidb_isolation_read_engines = 'tiflash'")
	tk.MustExec("explain format = 'brief' SELECT count(*) FROM crm_rd_150m dataset_48 WHERE (CASE WHEN (month(dataset_48.customer_first_date)) <= 30 THEN '新客' ELSE NULL END) IS NOT NULL;")
}

func (s *testIntegrationSerialSuite) TestReadFromStorageHint(c *C) {
	tk := testkit.NewTestKit(c, s.store)

	tk.MustExec("use test")
	tk.MustExec("drop table if exists t, tt, ttt")
	tk.MustExec("set session tidb_allow_mpp=OFF")
	tk.MustExec("create table t(a int, b int, index ia(a))")
	tk.MustExec("create table tt(a int, b int, primary key(a))")
	tk.MustExec("create table ttt(a int, primary key (a desc))")

	// Create virtual tiflash replica info.
	dom := domain.GetDomain(tk.Se)
	is := dom.InfoSchema()
	db, exists := is.SchemaByName(model.NewCIStr("test"))
	c.Assert(exists, IsTrue)
	for _, tblInfo := range db.Tables {
		tblInfo.TiFlashReplica = &model.TiFlashReplicaInfo{
			Count:     1,
			Available: true,
		}
	}

	var input []string
	var output []struct {
		SQL  string
		Plan []string
		Warn []string
	}
	s.testData.GetTestCases(c, &input, &output)
	for i, tt := range input {
		s.testData.OnRecord(func() {
			output[i].SQL = tt
			output[i].Plan = s.testData.ConvertRowsToStrings(tk.MustQuery(tt).Rows())
			output[i].Warn = s.testData.ConvertSQLWarnToStrings(tk.Se.GetSessionVars().StmtCtx.GetWarnings())
		})
		res := tk.MustQuery(tt)
		res.Check(testkit.Rows(output[i].Plan...))
		c.Assert(s.testData.ConvertSQLWarnToStrings(tk.Se.GetSessionVars().StmtCtx.GetWarnings()), DeepEquals, output[i].Warn)
	}
}

func (s *testIntegrationSerialSuite) TestReadFromStorageHintAndIsolationRead(c *C) {
	tk := testkit.NewTestKit(c, s.store)

	tk.MustExec("use test")
	tk.MustExec("drop table if exists t, tt, ttt")
	tk.MustExec("create table t(a int, b int, index ia(a))")
	tk.MustExec("set @@session.tidb_isolation_read_engines=\"tikv\"")

	// Create virtual tiflash replica info.
	dom := domain.GetDomain(tk.Se)
	is := dom.InfoSchema()
	db, exists := is.SchemaByName(model.NewCIStr("test"))
	c.Assert(exists, IsTrue)
	for _, tblInfo := range db.Tables {
		tblInfo.TiFlashReplica = &model.TiFlashReplicaInfo{
			Count:     1,
			Available: true,
		}
	}

	var input []string
	var output []struct {
		SQL  string
		Plan []string
		Warn []string
	}
	s.testData.GetTestCases(c, &input, &output)
	for i, tt := range input {
		tk.Se.GetSessionVars().StmtCtx.SetWarnings(nil)
		s.testData.OnRecord(func() {
			output[i].SQL = tt
			output[i].Plan = s.testData.ConvertRowsToStrings(tk.MustQuery(tt).Rows())
			output[i].Warn = s.testData.ConvertSQLWarnToStrings(tk.Se.GetSessionVars().StmtCtx.GetWarnings())
		})
		res := tk.MustQuery(tt)
		res.Check(testkit.Rows(output[i].Plan...))
		c.Assert(s.testData.ConvertSQLWarnToStrings(tk.Se.GetSessionVars().StmtCtx.GetWarnings()), DeepEquals, output[i].Warn)
	}
}

func (s *testIntegrationSerialSuite) TestIsolationReadTiFlashNotChoosePointGet(c *C) {
	tk := testkit.NewTestKit(c, s.store)

	tk.MustExec("use test")
	tk.MustExec("drop table if exists t")
	tk.MustExec("create table t(a int, b int, primary key (a))")

	// Create virtual tiflash replica info.
	dom := domain.GetDomain(tk.Se)
	is := dom.InfoSchema()
	db, exists := is.SchemaByName(model.NewCIStr("test"))
	c.Assert(exists, IsTrue)
	for _, tblInfo := range db.Tables {
		tblInfo.TiFlashReplica = &model.TiFlashReplicaInfo{
			Count:     1,
			Available: true,
		}
	}

	tk.MustExec("set @@session.tidb_isolation_read_engines=\"tiflash\"")
	var input []string
	var output []struct {
		SQL    string
		Result []string
	}
	s.testData.GetTestCases(c, &input, &output)
	for i, tt := range input {
		s.testData.OnRecord(func() {
			output[i].SQL = tt
			output[i].Result = s.testData.ConvertRowsToStrings(tk.MustQuery(tt).Rows())
		})
		tk.MustQuery(tt).Check(testkit.Rows(output[i].Result...))
	}
}

func (s *testIntegrationSerialSuite) TestIsolationReadTiFlashUseIndexHint(c *C) {
	tk := testkit.NewTestKit(c, s.store)

	tk.MustExec("use test")
	tk.MustExec("drop table if exists t")
	tk.MustExec("create table t(a int, index idx(a));")

	// Create virtual tiflash replica info.
	dom := domain.GetDomain(tk.Se)
	is := dom.InfoSchema()
	db, exists := is.SchemaByName(model.NewCIStr("test"))
	c.Assert(exists, IsTrue)
	for _, tblInfo := range db.Tables {
		tblInfo.TiFlashReplica = &model.TiFlashReplicaInfo{
			Count:     1,
			Available: true,
		}
	}

	tk.MustExec("set @@session.tidb_isolation_read_engines=\"tiflash\"")
	var input []string
	var output []struct {
		SQL  string
		Plan []string
		Warn []string
	}
	s.testData.GetTestCases(c, &input, &output)
	for i, tt := range input {
		s.testData.OnRecord(func() {
			output[i].SQL = tt
			output[i].Plan = s.testData.ConvertRowsToStrings(tk.MustQuery(tt).Rows())
			output[i].Warn = s.testData.ConvertSQLWarnToStrings(tk.Se.GetSessionVars().StmtCtx.GetWarnings())
		})
		res := tk.MustQuery(tt)
		res.Check(testkit.Rows(output[i].Plan...))
		c.Assert(s.testData.ConvertSQLWarnToStrings(tk.Se.GetSessionVars().StmtCtx.GetWarnings()), DeepEquals, output[i].Warn)
	}
}

func (s *testIntegrationSerialSuite) TestIsolationReadDoNotFilterSystemDB(c *C) {
	tk := testkit.NewTestKit(c, s.store)

	tk.MustExec("use test")
	tk.MustExec("set @@tidb_isolation_read_engines = \"tiflash\"")
	var input []string
	var output []struct {
		SQL  string
		Plan []string
	}
	s.testData.GetTestCases(c, &input, &output)
	for i, tt := range input {
		s.testData.OnRecord(func() {
			output[i].SQL = tt
			output[i].Plan = s.testData.ConvertRowsToStrings(tk.MustQuery(tt).Rows())
		})
		res := tk.MustQuery(tt)
		res.Check(testkit.Rows(output[i].Plan...))
	}
}

func (s *testIntegrationSuite) TestPartitionTableStats(c *C) {
	tk := testkit.NewTestKit(c, s.store)
	{
		tk.MustExec(`set @@tidb_partition_prune_mode='` + string(variable.Static) + `'`)
		tk.MustExec("use test")
		tk.MustExec("drop table if exists t")
		tk.MustExec("create table t(a int, b int)partition by range columns(a)(partition p0 values less than (10), partition p1 values less than(20), partition p2 values less than(30));")
		tk.MustExec("insert into t values(21, 1), (22, 2), (23, 3), (24, 4), (15, 5)")
		tk.MustExec("analyze table t")

		var input []string
		var output []struct {
			SQL    string
			Result []string
		}
		s.testData.GetTestCases(c, &input, &output)
		for i, tt := range input {
			s.testData.OnRecord(func() {
				output[i].SQL = tt
				output[i].Result = s.testData.ConvertRowsToStrings(tk.MustQuery(tt).Rows())
			})
			tk.MustQuery(tt).Check(testkit.Rows(output[i].Result...))
		}
	}
}

func (s *testIntegrationSuite) TestPartitionPruningForInExpr(c *C) {
	tk := testkit.NewTestKit(c, s.store)

	tk.MustExec("use test")
	tk.MustExec("drop table if exists t")
	tk.MustExec("create table t(a int(11) not null, b int) partition by range (a) (partition p0 values less than (4), partition p1 values less than(10), partition p2 values less than maxvalue);")
	tk.MustExec("insert into t values (1, 1),(10, 10),(11, 11)")

	var input []string
	var output []struct {
		SQL  string
		Plan []string
	}
	s.testData.GetTestCases(c, &input, &output)
	for i, tt := range input {
		s.testData.OnRecord(func() {
			output[i].SQL = tt
			output[i].Plan = s.testData.ConvertRowsToStrings(tk.MustQuery(tt).Rows())
		})
		tk.MustQuery(tt).Check(testkit.Rows(output[i].Plan...))
	}
}

func (s *testIntegrationSerialSuite) TestPartitionPruningWithDateType(c *C) {
	tk := testkit.NewTestKit(c, s.store)

	tk.MustExec("use test")
	tk.MustExec("drop table if exists t")
	tk.MustExec("create table t(a datetime) partition by range columns (a) (partition p1 values less than ('20000101'), partition p2 values less than ('2000-10-01'));")
	tk.MustExec("insert into t values ('20000201'), ('19000101');")

	// cannot get the statistical information immediately
	// tk.MustQuery(`SELECT PARTITION_NAME,TABLE_ROWS FROM INFORMATION_SCHEMA.PARTITIONS WHERE TABLE_NAME = 't';`).Check(testkit.Rows("p1 1", "p2 1"))
	str := tk.MustQuery(`desc select * from t where a < '2000-01-01';`).Rows()[0][3].(string)
	c.Assert(strings.Contains(str, "partition:p1"), IsTrue)
}

func (s *testIntegrationSuite) TestPartitionPruningForEQ(c *C) {
	tk := testkit.NewTestKit(c, s.store)
	tk.MustExec("use test")

	tk.MustExec("drop table if exists t")
	tk.MustExec("create table t(a datetime, b int) partition by range(weekday(a)) (partition p0 values less than(10), partition p1 values less than (100))")

	is := tk.Se.GetInfoSchema().(infoschema.InfoSchema)
	tbl, err := is.TableByName(model.NewCIStr("test"), model.NewCIStr("t"))
	c.Assert(err, IsNil)
	pt := tbl.(table.PartitionedTable)
	query, err := expression.ParseSimpleExprWithTableInfo(tk.Se, "a = '2020-01-01 00:00:00'", tbl.Meta())
	c.Assert(err, IsNil)
	dbName := model.NewCIStr(tk.Se.GetSessionVars().CurrentDB)
	columns, names, err := expression.ColumnInfos2ColumnsAndNames(tk.Se, dbName, tbl.Meta().Name, tbl.Meta().Cols(), tbl.Meta())
	c.Assert(err, IsNil)
	// Even the partition is not monotonous, EQ condition should be prune!
	// select * from t where a = '2020-01-01 00:00:00'
	res, err := core.PartitionPruning(tk.Se, pt, []expression.Expression{query}, nil, columns, names)
	c.Assert(err, IsNil)
	c.Assert(res, HasLen, 1)
	c.Assert(res[0], Equals, 0)
}

func (s *testIntegrationSuite) TestErrNoDB(c *C) {
	tk := testkit.NewTestKit(c, s.store)
	tk.MustExec("create user test")
	_, err := tk.Exec("grant select on test1111 to test@'%'")
	c.Assert(errors.Cause(err), Equals, core.ErrNoDB)
	_, err = tk.Exec("grant select on * to test@'%'")
	c.Assert(errors.Cause(err), Equals, core.ErrNoDB)
	_, err = tk.Exec("revoke select on * from test@'%'")
	c.Assert(errors.Cause(err), Equals, core.ErrNoDB)
	tk.MustExec("use test")
	tk.MustExec("create table test1111 (id int)")
	tk.MustExec("grant select on test1111 to test@'%'")
}

func (s *testIntegrationSuite) TestMaxMinEliminate(c *C) {
	tk := testkit.NewTestKit(c, s.store)

	tk.MustExec("use test")
	tk.MustExec("drop table if exists t")
	tk.MustExec("create table t(a int primary key)")
	tk.Se.GetSessionVars().EnableClusteredIndex = variable.ClusteredIndexDefModeOn
	tk.MustExec("create table cluster_index_t(a int, b int, c int, primary key (a, b));")

	var input []string
	var output []struct {
		SQL  string
		Plan []string
	}
	s.testData.GetTestCases(c, &input, &output)
	for i, tt := range input {
		s.testData.OnRecord(func() {
			output[i].SQL = tt
			output[i].Plan = s.testData.ConvertRowsToStrings(tk.MustQuery(tt).Rows())
		})
		tk.MustQuery(tt).Check(testkit.Rows(output[i].Plan...))
	}
}

func (s *testIntegrationSuite) TestINLJHintSmallTable(c *C) {
	tk := testkit.NewTestKit(c, s.store)
	tk.MustExec("use test")
	tk.MustExec("drop table if exists t1, t2")
	tk.MustExec("create table t1(a int not null, b int, key(a))")
	tk.MustExec("insert into t1 values(1,1),(2,2)")
	tk.MustExec("create table t2(a int not null, b int, key(a))")
	tk.MustExec("insert into t2 values(1,1),(2,2),(3,3),(4,4),(5,5)")
	tk.MustExec("analyze table t1, t2")
	tk.MustExec("explain format = 'brief' select /*+ TIDB_INLJ(t1) */ * from t1 join t2 on t1.a = t2.a")
}

func (s *testIntegrationSuite) TestIndexJoinUniqueCompositeIndex(c *C) {
	tk := testkit.NewTestKit(c, s.store)

	tk.MustExec("use test")
	tk.MustExec("drop table if exists t1, t2")
	tk.Se.GetSessionVars().EnableClusteredIndex = variable.ClusteredIndexDefModeIntOnly
	tk.MustExec("create table t1(a int not null, c int not null)")
	tk.MustExec("create table t2(a int not null, b int not null, c int not null, primary key(a,b))")
	tk.MustExec("insert into t1 values(1,1)")
	tk.MustExec("insert into t2 values(1,1,1),(1,2,1)")
	tk.MustExec("analyze table t1,t2")

	var input []string
	var output []struct {
		SQL  string
		Plan []string
	}
	s.testData.GetTestCases(c, &input, &output)
	for i, tt := range input {
		s.testData.OnRecord(func() {
			output[i].SQL = tt
			output[i].Plan = s.testData.ConvertRowsToStrings(tk.MustQuery(tt).Rows())
		})
		tk.MustQuery(tt).Check(testkit.Rows(output[i].Plan...))
	}
}

func (s *testIntegrationSuite) TestIndexMerge(c *C) {
	tk := testkit.NewTestKit(c, s.store)

	tk.MustExec("use test")
	tk.MustExec("drop table if exists t")
	tk.MustExec("create table t(a int, b int, c int, unique index(a), unique index(b), primary key(c))")

	var input []string
	var output []struct {
		SQL  string
		Plan []string
	}
	s.testData.GetTestCases(c, &input, &output)
	for i, tt := range input {
		s.testData.OnRecord(func() {
			output[i].SQL = tt
			output[i].Plan = s.testData.ConvertRowsToStrings(tk.MustQuery(tt).Rows())
		})
		tk.MustQuery(tt).Check(testkit.Rows(output[i].Plan...))
	}
}

func (s *testIntegrationSuite) TestIndexMergeHint4CNF(c *C) {
	tk := testkit.NewTestKit(c, s.store)

	tk.MustExec("use test")
	tk.MustExec("drop table if exists t")
	tk.MustExec("create table t(id int primary key, a int, b int, c int, key(a), key(b), key(c))")

	var input []string
	var output []struct {
		SQL  string
		Plan []string
	}
	s.testData.GetTestCases(c, &input, &output)
	for i, tt := range input {
		s.testData.OnRecord(func() {
			output[i].SQL = tt
			output[i].Plan = s.testData.ConvertRowsToStrings(tk.MustQuery(tt).Rows())
		})
		tk.MustQuery(tt).Check(testkit.Rows(output[i].Plan...))
	}
}

func (s *testIntegrationSuite) TestInvisibleIndex(c *C) {
	tk := testkit.NewTestKit(c, s.store)

	tk.MustExec("use test")
	tk.MustExec("drop table if exists t")

	// Optimizer cannot see invisible indexes.
	tk.MustExec("create table t(a int, b int, unique index i_a (a) invisible, unique index i_b(b))")
	tk.MustExec("insert into t values (1,2)")

	// For issue 26217, can't use invisible index after admin check table.
	tk.MustExec("admin check table t")

	// Optimizer cannot use invisible indexes.
	tk.MustQuery("select a from t order by a").Check(testkit.Rows("1"))
	c.Check(tk.MustUseIndex("select a from t order by a", "i_a"), IsFalse)
	tk.MustQuery("select a from t where a > 0").Check(testkit.Rows("1"))
	c.Check(tk.MustUseIndex("select a from t where a > 1", "i_a"), IsFalse)

	// If use invisible indexes in index hint and sql hint, throw an error.
	errStr := "[planner:1176]Key 'i_a' doesn't exist in table 't'"
	tk.MustGetErrMsg("select * from t use index(i_a)", errStr)
	tk.MustGetErrMsg("select * from t force index(i_a)", errStr)
	tk.MustGetErrMsg("select * from t ignore index(i_a)", errStr)
	tk.MustQuery("select /*+ USE_INDEX(t, i_a) */ * from t")
	c.Assert(tk.Se.GetSessionVars().StmtCtx.GetWarnings(), HasLen, 1)
	c.Assert(tk.Se.GetSessionVars().StmtCtx.GetWarnings()[0].Err.Error(), Equals, errStr)
	tk.MustQuery("select /*+ IGNORE_INDEX(t, i_a), USE_INDEX(t, i_b) */ a from t order by a")
	c.Assert(tk.Se.GetSessionVars().StmtCtx.GetWarnings(), HasLen, 1)
	c.Assert(tk.Se.GetSessionVars().StmtCtx.GetWarnings()[0].Err.Error(), Equals, errStr)
	tk.MustQuery("select /*+ FORCE_INDEX(t, i_a), USE_INDEX(t, i_b) */ a from t order by a")
	c.Assert(tk.Se.GetSessionVars().StmtCtx.GetWarnings(), HasLen, 1)
	c.Assert(tk.Se.GetSessionVars().StmtCtx.GetWarnings()[0].Err.Error(), Equals, errStr)
	// For issue 15519
	inapplicableErrStr := "[planner:1815]force_index(test.aaa) is inapplicable, check whether the table(test.aaa) exists"
	tk.MustQuery("select /*+ FORCE_INDEX(aaa) */ * from t")
	c.Assert(tk.Se.GetSessionVars().StmtCtx.GetWarnings(), HasLen, 1)
	c.Assert(tk.Se.GetSessionVars().StmtCtx.GetWarnings()[0].Err.Error(), Equals, inapplicableErrStr)

	tk.MustExec("admin check table t")
	tk.MustExec("admin check index t i_a")
}

// for issue #14822
func (s *testIntegrationSuite) TestIndexJoinTableRange(c *C) {
	tk := testkit.NewTestKit(c, s.store)

	tk.MustExec("use test")
	tk.MustExec("drop table if exists t1, t2")
	tk.MustExec("create table t1(a int, b int, primary key (a), key idx_t1_b (b))")
	tk.MustExec("create table t2(a int, b int, primary key (a), key idx_t1_b (b))")

	var input []string
	var output []struct {
		SQL  string
		Plan []string
	}
	s.testData.GetTestCases(c, &input, &output)
	for i, tt := range input {
		s.testData.OnRecord(func() {
			output[i].SQL = tt
			output[i].Plan = s.testData.ConvertRowsToStrings(tk.MustQuery(tt).Rows())
		})
		tk.MustQuery(tt).Check(testkit.Rows(output[i].Plan...))
	}
}

func (s *testIntegrationSuite) TestTopNByConstFunc(c *C) {
	tk := testkit.NewTestKit(c, s.store)
	tk.MustExec("use test")
	tk.MustQuery("select max(t.col) from (select 'a' as col union all select '' as col) as t").Check(testkit.Rows(
		"a",
	))
}

func (s *testIntegrationSuite) TestSubqueryWithTopN(c *C) {
	tk := testkit.NewTestKit(c, s.store)

	tk.MustExec("use test")
	tk.MustExec("drop table if exists t")
	tk.MustExec("create table t(a int, b int)")

	var input []string
	var output []struct {
		SQL  string
		Plan []string
	}
	s.testData.GetTestCases(c, &input, &output)
	for i, tt := range input {
		s.testData.OnRecord(func() {
			output[i].SQL = tt
			output[i].Plan = s.testData.ConvertRowsToStrings(tk.MustQuery(tt).Rows())
		})
		tk.MustQuery(tt).Check(testkit.Rows(output[i].Plan...))
	}
}

func (s *testIntegrationSuite) TestIndexHintWarning(c *C) {
	tk := testkit.NewTestKit(c, s.store)
	tk.MustExec("use test")
	tk.MustExec("drop table if exists t1, t2")
	tk.MustExec("create table t1(a int, b int, c int, key a(a), key b(b))")
	tk.MustExec("create table t2(a int, b int, c int, key a(a), key b(b))")
	var input []string
	var output []struct {
		SQL      string
		Warnings []string
	}
	s.testData.GetTestCases(c, &input, &output)
	for i, tt := range input {
		s.testData.OnRecord(func() {
			output[i].SQL = tt
			tk.MustQuery(tt)
			warns := tk.Se.GetSessionVars().StmtCtx.GetWarnings()
			output[i].Warnings = make([]string, len(warns))
			for j := range warns {
				output[i].Warnings[j] = warns[j].Err.Error()
			}
		})
		tk.MustQuery(tt)
		warns := tk.Se.GetSessionVars().StmtCtx.GetWarnings()
		c.Assert(len(warns), Equals, len(output[i].Warnings))
		for j := range warns {
			c.Assert(warns[j].Level, Equals, stmtctx.WarnLevelWarning)
			c.Assert(warns[j].Err.Error(), Equals, output[i].Warnings[j])
		}
	}
}

func (s *testIntegrationSuite) TestIssue15546(c *C) {
	tk := testkit.NewTestKit(c, s.store)

	tk.MustExec("use test")
	tk.MustExec("drop table if exists t, pt, vt")
	tk.MustExec("create table t(a int, b int)")
	tk.MustExec("insert into t values(1, 1)")
	tk.MustExec("create table pt(a int primary key, b int) partition by range(a) (" +
		"PARTITION `p0` VALUES LESS THAN (10), PARTITION `p1` VALUES LESS THAN (20), PARTITION `p2` VALUES LESS THAN (30))")
	tk.MustExec("insert into pt values(1, 1), (11, 11), (21, 21)")
	tk.MustExec("create definer='root'@'localhost' view vt(a, b) as select a, b from t")
	tk.MustQuery("select * from pt, vt where pt.a = vt.a").Check(testkit.Rows("1 1 1 1"))
}

func (s *testIntegrationSuite) TestApproxCountDistinctInPartitionTable(c *C) {
	tk := testkit.NewTestKit(c, s.store)

	tk.MustExec("use test")
	tk.MustExec("drop table if exists t")
	tk.MustExec("create table t(a int(11), b int) partition by range (a) (partition p0 values less than (3), partition p1 values less than maxvalue);")
	tk.MustExec("insert into t values(1, 1), (2, 1), (3, 1), (4, 2), (4, 2)")
	tk.MustExec("set session tidb_opt_agg_push_down=1")
	tk.MustExec(`set @@tidb_partition_prune_mode='` + string(variable.Static) + `'`)
	tk.MustQuery("explain format = 'brief' select approx_count_distinct(a), b from t group by b order by b desc").Check(testkit.Rows("Sort 16000.00 root  test.t.b:desc",
		"└─HashAgg 16000.00 root  group by:test.t.b, funcs:approx_count_distinct(Column#5)->Column#4, funcs:firstrow(Column#6)->test.t.b",
		"  └─PartitionUnion 16000.00 root  ",
		"    ├─HashAgg 8000.00 root  group by:test.t.b, funcs:approx_count_distinct(test.t.a)->Column#5, funcs:firstrow(test.t.b)->Column#6, funcs:firstrow(test.t.b)->test.t.b",
		"    │ └─TableReader 10000.00 root  data:TableFullScan",
		"    │   └─TableFullScan 10000.00 cop[tikv] table:t, partition:p0 keep order:false, stats:pseudo",
		"    └─HashAgg 8000.00 root  group by:test.t.b, funcs:approx_count_distinct(test.t.a)->Column#5, funcs:firstrow(test.t.b)->Column#6, funcs:firstrow(test.t.b)->test.t.b",
		"      └─TableReader 10000.00 root  data:TableFullScan",
		"        └─TableFullScan 10000.00 cop[tikv] table:t, partition:p1 keep order:false, stats:pseudo"))
	tk.MustQuery("select approx_count_distinct(a), b from t group by b order by b desc").Check(testkit.Rows("1 2", "3 1"))
}

func (s *testIntegrationSuite) TestApproxPercentile(c *C) {
	tk := testkit.NewTestKit(c, s.store)

	tk.MustExec("use test")
	tk.MustExec("drop table if exists t")
	tk.MustExec("create table t(a int, b int)")
	tk.MustExec("insert into t values(1, 1), (2, 1), (3, 2), (4, 2), (5, 2)")

	var input []string
	var output []struct {
		SQL  string
		Plan []string
		Res  []string
	}
	s.testData.GetTestCases(c, &input, &output)
	for i, tt := range input {
		s.testData.OnRecord(func() {
			output[i].SQL = tt
			output[i].Plan = s.testData.ConvertRowsToStrings(tk.MustQuery("explain " + tt).Rows())
			output[i].Res = s.testData.ConvertRowsToStrings(tk.MustQuery(tt).Rows())
		})
		tk.MustQuery("explain " + tt).Check(testkit.Rows(output[i].Plan...))
		tk.MustQuery(tt).Check(testkit.Rows(output[i].Res...))
	}
}

func (s *testIntegrationSuite) TestIssue17813(c *C) {
	tk := testkit.NewTestKit(c, s.store)

	tk.MustExec("use test")
	tk.MustExec("drop table if exists hash_partition_overflow")
	tk.MustExec("create table hash_partition_overflow (c0 bigint unsigned) partition by hash(c0) partitions 3")
	tk.MustExec("insert into hash_partition_overflow values (9223372036854775808)")
	tk.MustQuery("select * from hash_partition_overflow where c0 = 9223372036854775808").Check(testkit.Rows("9223372036854775808"))
	tk.MustQuery("select * from hash_partition_overflow where c0 in (1, 9223372036854775808)").Check(testkit.Rows("9223372036854775808"))
}

func (s *testIntegrationSuite) TestHintWithRequiredProperty(c *C) {
	tk := testkit.NewTestKit(c, s.store)
	tk.MustExec("set @@session.tidb_executor_concurrency = 4;")
	tk.MustExec("set @@session.tidb_hash_join_concurrency = 5;")
	tk.MustExec("set @@session.tidb_distsql_scan_concurrency = 15;")
	tk.MustExec("use test")
	tk.MustExec("drop table if exists t")
	tk.MustExec("create table t(a int primary key, b int, c int, key b(b))")
	var input []string
	var output []struct {
		SQL      string
		Plan     []string
		Warnings []string
	}
	s.testData.GetTestCases(c, &input, &output)
	for i, tt := range input {
		s.testData.OnRecord(func() {
			output[i].SQL = tt
			output[i].Plan = s.testData.ConvertRowsToStrings(tk.MustQuery(tt).Rows())
			warnings := tk.Se.GetSessionVars().StmtCtx.GetWarnings()
			output[i].Warnings = make([]string, len(warnings))
			for j, warning := range warnings {
				output[i].Warnings[j] = warning.Err.Error()
			}
		})
		tk.MustQuery(tt).Check(testkit.Rows(output[i].Plan...))
		warnings := tk.Se.GetSessionVars().StmtCtx.GetWarnings()
		c.Assert(len(warnings), Equals, len(output[i].Warnings))
		for j, warning := range warnings {
			c.Assert(output[i].Warnings[j], Equals, warning.Err.Error())
		}
	}
}

func (s *testIntegrationSuite) TestIssue15813(c *C) {
	tk := testkit.NewTestKit(c, s.store)

	tk.MustExec("use test")
	tk.MustExec("drop table if exists t0, t1")
	tk.MustExec("create table t0(c0 int primary key)")
	tk.MustExec("create table t1(c0 int primary key)")
	tk.MustExec("CREATE INDEX i0 ON t0(c0)")
	tk.MustExec("CREATE INDEX i0 ON t1(c0)")
	tk.MustQuery("select /*+ MERGE_JOIN(t0, t1) */ * from t0, t1 where t0.c0 = t1.c0").Check(testkit.Rows())
}

func (s *testIntegrationSuite) TestFullGroupByOrderBy(c *C) {
	tk := testkit.NewTestKit(c, s.store)

	tk.MustExec("use test")
	tk.MustExec("drop table if exists t")
	tk.MustExec("create table t(a int, b int)")
	tk.MustQuery("select count(a) as b from t group by a order by b").Check(testkit.Rows())
	err := tk.ExecToErr("select count(a) as cnt from t group by a order by b")
	c.Assert(terror.ErrorEqual(err, core.ErrFieldNotInGroupBy), IsTrue)
}

func (s *testIntegrationSuite) TestHintWithoutTableWarning(c *C) {
	tk := testkit.NewTestKit(c, s.store)
	tk.MustExec("use test")
	tk.MustExec("drop table if exists t1, t2")
	tk.MustExec("create table t1(a int, b int, c int, key a(a))")
	tk.MustExec("create table t2(a int, b int, c int, key a(a))")
	var input []string
	var output []struct {
		SQL      string
		Warnings []string
	}
	s.testData.GetTestCases(c, &input, &output)
	for i, tt := range input {
		s.testData.OnRecord(func() {
			output[i].SQL = tt
			tk.MustQuery(tt)
			warns := tk.Se.GetSessionVars().StmtCtx.GetWarnings()
			output[i].Warnings = make([]string, len(warns))
			for j := range warns {
				output[i].Warnings[j] = warns[j].Err.Error()
			}
		})
		tk.MustQuery(tt)
		warns := tk.Se.GetSessionVars().StmtCtx.GetWarnings()
		c.Assert(len(warns), Equals, len(output[i].Warnings))
		for j := range warns {
			c.Assert(warns[j].Level, Equals, stmtctx.WarnLevelWarning)
			c.Assert(warns[j].Err.Error(), Equals, output[i].Warnings[j])
		}
	}
}

func (s *testIntegrationSuite) TestIssue15858(c *C) {
	tk := testkit.NewTestKit(c, s.store)
	tk.MustExec("use test")
	tk.MustExec("drop table if exists t")
	tk.MustExec("create table t(a int primary key)")
	tk.MustExec("select * from t t1, (select a from t order by a+1) t2 where t1.a = t2.a")
}

func (s *testIntegrationSuite) TestIssue15846(c *C) {
	tk := testkit.NewTestKit(c, s.store)
	tk.MustExec("use test")
	tk.MustExec("drop table if exists t0, t1")
	tk.MustExec("CREATE TABLE t0(t0 INT UNIQUE);")
	tk.MustExec("CREATE TABLE t1(c0 FLOAT);")
	tk.MustExec("INSERT INTO t1(c0) VALUES (0);")
	tk.MustExec("INSERT INTO t0(t0) VALUES (NULL), (NULL);")
	tk.MustQuery("SELECT t1.c0 FROM t1 LEFT JOIN t0 ON 1;").Check(testkit.Rows("0", "0"))

	tk.MustExec("drop table if exists t0, t1")
	tk.MustExec("CREATE TABLE t0(t0 INT);")
	tk.MustExec("CREATE TABLE t1(c0 FLOAT);")
	tk.MustExec("INSERT INTO t1(c0) VALUES (0);")
	tk.MustExec("INSERT INTO t0(t0) VALUES (NULL), (NULL);")
	tk.MustQuery("SELECT t1.c0 FROM t1 LEFT JOIN t0 ON 1;").Check(testkit.Rows("0", "0"))

	tk.MustExec("drop table if exists t0, t1")
	tk.MustExec("CREATE TABLE t0(t0 INT);")
	tk.MustExec("CREATE TABLE t1(c0 FLOAT);")
	tk.MustExec("create unique index idx on t0(t0);")
	tk.MustExec("INSERT INTO t1(c0) VALUES (0);")
	tk.MustExec("INSERT INTO t0(t0) VALUES (NULL), (NULL);")
	tk.MustQuery("SELECT t1.c0 FROM t1 LEFT JOIN t0 ON 1;").Check(testkit.Rows("0", "0"))
}

func (s *testIntegrationSuite) TestFloorUnixTimestampPruning(c *C) {
	tk := testkit.NewTestKit(c, s.store)
	tk.MustExec("use test")
	tk.MustExec("drop table if exists floor_unix_timestamp")
	tk.MustExec(`create table floor_unix_timestamp (ts timestamp(3))
partition by range (floor(unix_timestamp(ts))) (
partition p0 values less than (unix_timestamp('2020-04-05 00:00:00')),
partition p1 values less than (unix_timestamp('2020-04-12 00:00:00')),
partition p2 values less than (unix_timestamp('2020-04-15 00:00:00')))`)
	tk.MustExec("insert into floor_unix_timestamp values ('2020-04-04 00:00:00')")
	tk.MustExec("insert into floor_unix_timestamp values ('2020-04-04 23:59:59.999')")
	tk.MustExec("insert into floor_unix_timestamp values ('2020-04-05 00:00:00')")
	tk.MustExec("insert into floor_unix_timestamp values ('2020-04-05 00:00:00.001')")
	tk.MustExec("insert into floor_unix_timestamp values ('2020-04-12 01:02:03.456')")
	tk.MustExec("insert into floor_unix_timestamp values ('2020-04-14 00:00:42')")
	tk.MustQuery("select count(*) from floor_unix_timestamp where '2020-04-05 00:00:00.001' = ts").Check(testkit.Rows("1"))
	tk.MustQuery("select * from floor_unix_timestamp where ts > '2020-04-05 00:00:00' order by ts").Check(testkit.Rows("2020-04-05 00:00:00.001", "2020-04-12 01:02:03.456", "2020-04-14 00:00:42.000"))
	tk.MustQuery("select count(*) from floor_unix_timestamp where ts <= '2020-04-05 23:00:00'").Check(testkit.Rows("4"))
	tk.MustQuery("select * from floor_unix_timestamp partition(p1, p2) where ts > '2020-04-14 00:00:00'").Check(testkit.Rows("2020-04-14 00:00:42.000"))
}

func (s *testIntegrationSuite) TestIssue16290And16292(c *C) {
	tk := testkit.NewTestKit(c, s.store)
	tk.MustExec("use test")
	tk.MustExec("drop table if exists t;")
	tk.MustExec("create table t(a int, b int, primary key(a));")
	tk.MustExec("insert into t values(1, 1);")

	for i := 0; i <= 1; i++ {
		tk.MustExec(fmt.Sprintf("set session tidb_opt_agg_push_down = %v", i))

		tk.MustQuery("select avg(a) from (select * from t ta union all select * from t tb) t;").Check(testkit.Rows("1.0000"))
		tk.MustQuery("select avg(b) from (select * from t ta union all select * from t tb) t;").Check(testkit.Rows("1.0000"))
		tk.MustQuery("select count(distinct a) from (select * from t ta union all select * from t tb) t;").Check(testkit.Rows("1"))
		tk.MustQuery("select count(distinct b) from (select * from t ta union all select * from t tb) t;").Check(testkit.Rows("1"))
	}
}

func (s *testIntegrationSuite) TestTableDualWithRequiredProperty(c *C) {
	tk := testkit.NewTestKit(c, s.store)
	tk.MustExec("use test")
	tk.MustExec("drop table if exists t1, t2;")
	tk.MustExec("create table t1 (a int, b int) partition by range(a) " +
		"(partition p0 values less than(10), partition p1 values less than MAXVALUE)")
	tk.MustExec("create table t2 (a int, b int)")
	tk.MustExec("select /*+ MERGE_JOIN(t1, t2) */ * from t1 partition (p0), t2  where t1.a > 100 and t1.a = t2.a")
}

func (s *testIntegrationSuite) TestIndexJoinInnerIndexNDV(c *C) {
	tk := testkit.NewTestKit(c, s.store)
	tk.MustExec("use test")
	tk.MustExec("drop table if exists t1, t2")
	tk.MustExec("create table t1(a int not null, b int not null, c int not null)")
	tk.MustExec("create table t2(a int not null, b int not null, c int not null, index idx1(a,b), index idx2(c))")
	tk.MustExec("insert into t1 values(1,1,1),(1,1,1),(1,1,1)")
	tk.MustExec("insert into t2 values(1,1,1),(1,1,2),(1,1,3)")
	tk.MustExec("analyze table t1, t2")

	var input []string
	var output []struct {
		SQL  string
		Plan []string
	}
	s.testData.GetTestCases(c, &input, &output)
	for i, tt := range input {
		s.testData.OnRecord(func() {
			output[i].SQL = tt
			output[i].Plan = s.testData.ConvertRowsToStrings(tk.MustQuery(tt).Rows())
		})
		tk.MustQuery(tt).Check(testkit.Rows(output[i].Plan...))
	}
}

func (s *testIntegrationSerialSuite) TestIssue16837(c *C) {
	tk := testkit.NewTestKit(c, s.store)
	tk.MustExec("use test")
	tk.MustExec("drop table if exists t")
	tk.MustExec("create table t(a int,b int,c int,d int,e int,unique key idx_ab(a,b),unique key(c),unique key(d))")
	tk.MustQuery("explain format = 'brief' select /*+ use_index_merge(t,c,idx_ab) */ * from t where a = 1 or (e = 1 and c = 1)").Check(testkit.Rows(
		"IndexMerge 0.01 root  ",
		"├─IndexRangeScan(Build) 10.00 cop[tikv] table:t, index:idx_ab(a, b) range:[1,1], keep order:false, stats:pseudo",
		"├─IndexRangeScan(Build) 1.00 cop[tikv] table:t, index:c(c) range:[1,1], keep order:false, stats:pseudo",
		"└─Selection(Probe) 0.01 cop[tikv]  or(eq(test.t.a, 1), and(eq(test.t.e, 1), eq(test.t.c, 1)))",
		"  └─TableRowIDScan 11.00 cop[tikv] table:t keep order:false, stats:pseudo"))
	tk.MustQuery("show warnings").Check(testkit.Rows())
	tk.MustExec("insert into t values (2, 1, 1, 1, 2)")
	tk.MustQuery("select /*+ use_index_merge(t,c,idx_ab) */ * from t where a = 1 or (e = 1 and c = 1)").Check(testkit.Rows())
}

func (s *testIntegrationSerialSuite) TestIndexMerge(c *C) {
	tk := testkit.NewTestKit(c, s.store)
	tk.MustExec("use test")
	tk.MustExec("drop table if exists t")
	tk.MustExec("create table t (a int, b int, unique key(a), unique key(b))")
	tk.MustExec("insert into t value (1, 5), (2, 4), (3, 3), (4, 2), (5, 1)")
	tk.MustExec("insert into t value (6, 0), (7, -1), (8, -2), (9, -3), (10, -4)")
	tk.MustExec("analyze table t")

	var input []string
	var output []struct {
		SQL      string
		Plan     []string
		Warnings []string
	}
	s.testData.GetTestCases(c, &input, &output)
	for i, tt := range input {
		s.testData.OnRecord(func() {
			output[i].SQL = tt
			output[i].Plan = s.testData.ConvertRowsToStrings(tk.MustQuery(tt).Rows())
			output[i].Warnings = s.testData.ConvertRowsToStrings(tk.MustQuery("show warnings").Rows())
		})
		tk.MustQuery(tt).Check(testkit.Rows(output[i].Plan...))
		tk.MustQuery("show warnings").Check(testkit.Rows(output[i].Warnings...))
	}
}

func (s *testIntegrationSerialSuite) TestIndexMergePartialScansClusteredIndex(c *C) {
	tk := testkit.NewTestKit(c, s.store)
	tk.MustExec("use test;")

	tk.MustExec("drop table if exists t;")
	tk.MustExec("create table t (a int, b int, c int, primary key (a, b) clustered, key idx_c(c));")
	tk.MustExec("insert into t values (1, 1, 1), (10, 10, 10), (100, 100, 100);")
	const queryTemplate = "select /*+ use_index_merge(t) */ %s from t where %s order by a, b;"
	projections := [][]string{{"a"}, {"b"}, {"c"}, {"a", "b"}, {"b", "c"}, {"c", "a"}, {"b", "a", "c"}}
	cases := []struct {
		condition string
		expected  []string
	}{
		{
			// 3 table scans
			"a < 2 or a < 10 or a > 11", []string{"1", "100"},
		},
		{
			// 3 index scans
			"c < 10 or c < 11 or c > 50", []string{"1", "10", "100"},
		},
		{
			// 1 table scan + 1 index scan
			"a < 2 or c > 10000", []string{"1"},
		},
		{
			// 2 table scans + 1 index scan
			"a < 2 or a > 88 or c > 10000", []string{"1", "100"},
		},
		{
			// 2 table scans + 2 index scans
			"a < 2 or (a >= 10 and b >= 10) or c > 100 or c < 1", []string{"1", "10", "100"},
		},
		{
			// 3 table scans + 2 index scans
			"a < 2 or (a >= 10 and b >= 10) or (a >= 20 and b < 10) or c > 100 or c < 1", []string{"1", "10", "100"},
		},
	}
	for _, p := range projections {
		for _, ca := range cases {
			query := fmt.Sprintf(queryTemplate, strings.Join(p, ","), ca.condition)
			tk.HasPlan(query, "IndexMerge")
			expected := make([]string, 0, len(ca.expected))
			for _, datum := range ca.expected {
				row := strings.Repeat(datum+" ", len(p))
				expected = append(expected, row[:len(row)-1])
			}
			tk.MustQuery(query).Check(testkit.Rows(expected...))
		}
	}
}

func (s *testIntegrationSerialSuite) TestIndexMergePartialScansTiDBRowID(c *C) {
	tk := testkit.NewTestKit(c, s.store)
	tk.MustExec("use test;")

	tk.MustExec("drop table if exists t;")
	tk.MustExec("create table t (a int, b int, c int, unique key (a, b), key idx_c(c));")
	tk.MustExec("insert into t values (1, 1, 1), (10, 10, 10), (100, 100, 100);")
	const queryTemplate = "select /*+ use_index_merge(t) */ %s from t where %s order by a;"
	projections := [][]string{{"a"}, {"b"}, {"c"}, {"a", "b"}, {"b", "c"}, {"c", "a"}, {"b", "a", "c"}}
	cases := []struct {
		condition string
		expected  []string
	}{
		{
			// 3 index scans
			"c < 10 or c < 11 or c > 50", []string{"1", "10", "100"},
		},
		{
			// 2 index scans
			"c < 10 or a < 2", []string{"1"},
		},
		{
			// 1 table scan + 1 index scan
			"_tidb_rowid < 2 or c > 10000", []string{"1"},
		},
		{
			// 2 table scans + 1 index scan
			"_tidb_rowid < 2 or _tidb_rowid < 10 or c > 11", []string{"1", "10", "100"},
		},
		{
			// 1 table scans + 3 index scans
			"_tidb_rowid < 2 or (a >= 10 and b >= 10) or c > 100 or c < 1", []string{"1", "10", "100"},
		},
		{
			// 1 table scans + 4 index scans
			"_tidb_rowid < 2 or (a >= 10 and b >= 10) or (a >= 20 and b < 10) or c > 100 or c < 1", []string{"1", "10", "100"},
		},
	}
	for _, p := range projections {
		for _, ca := range cases {
			query := fmt.Sprintf(queryTemplate, strings.Join(p, ","), ca.condition)
			tk.HasPlan(query, "IndexMerge")
			expected := make([]string, 0, len(ca.expected))
			for _, datum := range ca.expected {
				row := strings.Repeat(datum+" ", len(p))
				expected = append(expected, row[:len(row)-1])
			}
			tk.MustQuery(query).Check(testkit.Rows(expected...))
		}
	}
}

func (s *testIntegrationSerialSuite) TestIndexMergePartialScansPKIsHandle(c *C) {
	tk := testkit.NewTestKit(c, s.store)
	tk.MustExec("use test;")

	tk.MustExec("drop table if exists t;")
	tk.MustExec("create table t (a int, b int, c int, primary key (a), unique key (b), key idx_c(c));")
	tk.MustExec("insert into t values (1, 1, 1), (10, 10, 10), (100, 100, 100);")
	const queryTemplate = "select /*+ use_index_merge(t) */ %s from t where %s order by b;"
	projections := [][]string{{"a"}, {"b"}, {"c"}, {"a", "b"}, {"b", "c"}, {"c", "a"}, {"b", "a", "c"}}
	cases := []struct {
		condition string
		expected  []string
	}{
		{
			// 3 index scans
			"b < 10 or c < 11 or c > 50", []string{"1", "10", "100"},
		},
		{
			// 1 table scan + 1 index scan
			"a < 2 or c > 10000", []string{"1"},
		},
		{
			// 2 table scans + 1 index scan
			"a < 2 or a < 10 or b > 11", []string{"1", "100"},
		},
		{
			// 1 table scans + 3 index scans
			"a < 2 or b >= 10 or c > 100 or c < 1", []string{"1", "10", "100"},
		},
		{
			// 3 table scans + 2 index scans
			"a < 2 or a >= 10 or a >= 20 or c > 100 or b < 1", []string{"1", "10", "100"},
		},
	}
	for _, p := range projections {
		for _, ca := range cases {
			query := fmt.Sprintf(queryTemplate, strings.Join(p, ","), ca.condition)
			tk.HasPlan(query, "IndexMerge")
			expected := make([]string, 0, len(ca.expected))
			for _, datum := range ca.expected {
				row := strings.Repeat(datum+" ", len(p))
				expected = append(expected, row[:len(row)-1])
			}
			tk.MustQuery(query).Check(testkit.Rows(expected...))
		}
	}
}

func (s *testIntegrationSerialSuite) TestIssue23919(c *C) {
	tk := testkit.NewTestKit(c, s.store)
	tk.MustExec("use test;")

	// Test for the minimal reproducible case.
	tk.MustExec("drop table if exists t;")
	tk.MustExec("create table t (a int, b int, index(a), index(b)) partition by hash (a) partitions 2;")
	tk.MustExec("insert into t values (1, 5);")
	tk.MustQuery("select /*+ use_index_merge( t ) */ * from t where a in (3) or b in (5) order by a;").
		Check(testkit.Rows("1 5"))

	// Test for the original case.
	tk.MustExec("drop table if exists t;")
	tk.MustExec(`CREATE TABLE t (
  col_5 text NOT NULL,
  col_6 tinyint(3) unsigned DEFAULT NULL,
  col_7 float DEFAULT '4779.165058537128',
  col_8 smallint(6) NOT NULL DEFAULT '-24790',
  col_9 date DEFAULT '2031-01-15',
  col_37 int(11) DEFAULT '1350204687',
  PRIMARY KEY (col_5(6),col_8) /*T![clustered_index] NONCLUSTERED */,
  UNIQUE KEY idx_6 (col_9,col_7,col_8),
  KEY idx_8 (col_8,col_6,col_5(6),col_9,col_7),
  KEY idx_9 (col_9,col_7,col_8)
) ENGINE=InnoDB DEFAULT CHARSET=utf8mb4 COLLATE=utf8mb4_bin
PARTITION BY RANGE ( col_8 ) (
  PARTITION p0 VALUES LESS THAN (-17650),
  PARTITION p1 VALUES LESS THAN (-13033),
  PARTITION p2 VALUES LESS THAN (2521),
  PARTITION p3 VALUES LESS THAN (7510)
);`)
	tk.MustExec("insert into t values ('', NULL, 6304.0146, -24790, '2031-01-15', 1350204687);")
	tk.MustQuery("select  var_samp(col_7) aggCol from (select  /*+ use_index_merge( t ) */ * from t where " +
		"t.col_9 in ( '2002-06-22' ) or t.col_5 in ( 'PkfzI'  ) or t.col_8 in ( -24874 ) and t.col_6 > null and " +
		"t.col_5 > 'r' and t.col_9 in ( '1979-09-04' ) and t.col_7 < 8143.667552769195 or " +
		"t.col_5 in ( 'iZhfEjRWci' , 'T' , ''  ) or t.col_9 <> '1976-09-11' and t.col_7 = 8796.436181615773 and " +
		"t.col_8 = 7372 order by col_5,col_8  ) ordered_tbl group by col_6;").Check(testkit.Rows("<nil>"))
}

func (s *testIntegrationSerialSuite) TestIssue16407(c *C) {
	tk := testkit.NewTestKit(c, s.store)
	tk.MustExec("use test")
	tk.MustExec("drop table if exists t")
	tk.MustExec("create table t(a int,b char(100),key(a),key(b(10)))")
	tk.MustQuery("explain format = 'brief' select /*+ use_index_merge(t) */ * from t where a=10 or b='x'").Check(testkit.Rows(
		"IndexMerge 0.04 root  ",
		"├─IndexRangeScan(Build) 10.00 cop[tikv] table:t, index:a(a) range:[10,10], keep order:false, stats:pseudo",
		"├─IndexRangeScan(Build) 10.00 cop[tikv] table:t, index:b(b) range:[\"x\",\"x\"], keep order:false, stats:pseudo",
		"└─Selection(Probe) 0.04 cop[tikv]  or(eq(test.t.a, 10), eq(test.t.b, \"x\"))",
		"  └─TableRowIDScan 19.99 cop[tikv] table:t keep order:false, stats:pseudo"))
	tk.MustQuery("show warnings").Check(testkit.Rows())
	tk.MustExec("insert into t values (1, 'xx')")
	tk.MustQuery("select /*+ use_index_merge(t) */ * from t where a=10 or b='x'").Check(testkit.Rows())
}

func (s *testIntegrationSuite) TestStreamAggProp(c *C) {
	tk := testkit.NewTestKit(c, s.store)

	tk.MustExec("use test")
	tk.MustExec("drop table if exists t")
	tk.MustExec("create table t(a int)")
	tk.MustExec("insert into t values(1),(1),(2)")

	var input []string
	var output []struct {
		SQL  string
		Plan []string
		Res  []string
	}
	s.testData.GetTestCases(c, &input, &output)
	for i, tt := range input {
		s.testData.OnRecord(func() {
			output[i].SQL = tt
			output[i].Plan = s.testData.ConvertRowsToStrings(tk.MustQuery("explain format = 'brief' " + tt).Rows())
			output[i].Res = s.testData.ConvertRowsToStrings(tk.MustQuery(tt).Rows())
		})
		tk.MustQuery("explain format = 'brief' " + tt).Check(testkit.Rows(output[i].Plan...))
		tk.MustQuery(tt).Check(testkit.Rows(output[i].Res...))
	}
}

func (s *testIntegrationSuite) TestOptimizeHintOnPartitionTable(c *C) {
	tk := testkit.NewTestKit(c, s.store)

	tk.MustExec("use test")
	tk.MustExec("drop table if exists t")
	tk.MustExec(`create table t (
					a int, b int, c varchar(20),
					primary key(a), key(b), key(c)
				) partition by range columns(a) (
					partition p0 values less than(6),
					partition p1 values less than(11),
					partition p2 values less than(16));`)
	tk.MustExec(`insert into t values (1,1,"1"), (2,2,"2"), (8,8,"8"), (11,11,"11"), (15,15,"15")`)

	// Create virtual tiflash replica info.
	dom := domain.GetDomain(tk.Se)
	is := dom.InfoSchema()
	db, exists := is.SchemaByName(model.NewCIStr("test"))
	c.Assert(exists, IsTrue)
	for _, tblInfo := range db.Tables {
		if tblInfo.Name.L == "t" {
			tblInfo.TiFlashReplica = &model.TiFlashReplicaInfo{
				Count:     1,
				Available: true,
			}
		}
	}

	tk.MustExec(`set @@tidb_partition_prune_mode='` + string(variable.Static) + `'`)

	var input []string
	var output []struct {
		SQL  string
		Plan []string
		Warn []string
	}
	s.testData.GetTestCases(c, &input, &output)
	for i, tt := range input {
		s.testData.OnRecord(func() {
			output[i].SQL = tt
			output[i].Plan = s.testData.ConvertRowsToStrings(tk.MustQuery("explain format = 'brief' " + tt).Rows())
			output[i].Warn = s.testData.ConvertRowsToStrings(tk.MustQuery("show warnings").Rows())
		})
		tk.MustQuery("explain format = 'brief' " + tt).Check(testkit.Rows(output[i].Plan...))
		tk.MustQuery("show warnings").Check(testkit.Rows(output[i].Warn...))
	}
}

func (s *testIntegrationSerialSuite) TestNotReadOnlySQLOnTiFlash(c *C) {
	tk := testkit.NewTestKit(c, s.store)

	tk.MustExec("use test")
	tk.MustExec("drop table if exists t")
	tk.MustExec("create table t (a int, b varchar(20))")
	tk.MustExec(`set @@tidb_isolation_read_engines = "tiflash"`)
	// Create virtual tiflash replica info.
	dom := domain.GetDomain(tk.Se)
	is := dom.InfoSchema()
	db, exists := is.SchemaByName(model.NewCIStr("test"))
	c.Assert(exists, IsTrue)
	for _, tblInfo := range db.Tables {
		if tblInfo.Name.L == "t" {
			tblInfo.TiFlashReplica = &model.TiFlashReplicaInfo{
				Count:     1,
				Available: true,
			}
		}
	}
	err := tk.ExecToErr("select * from t for update")
	c.Assert(err, NotNil)
	c.Assert(err.Error(), Equals, `[planner:1815]Internal : Can not find access path matching 'tidb_isolation_read_engines'(value: 'tiflash'). Available values are 'tiflash, tikv'.`)

	err = tk.ExecToErr("insert into t select * from t")
	c.Assert(err, NotNil)
	c.Assert(err.Error(), Equals, `[planner:1815]Internal : Can not find access path matching 'tidb_isolation_read_engines'(value: 'tiflash'). Available values are 'tiflash, tikv'.`)

	tk.MustExec("prepare stmt_insert from 'insert into t select * from t where t.a = ?'")
	tk.MustExec("set @a=1")
	err = tk.ExecToErr("execute stmt_insert using @a")
	c.Assert(err, NotNil)
	c.Assert(err.Error(), Equals, `[planner:1815]Internal : Can not find access path matching 'tidb_isolation_read_engines'(value: 'tiflash'). Available values are 'tiflash, tikv'.`)
}

func (s *testIntegrationSuite) TestSelectLimit(c *C) {
	tk := testkit.NewTestKit(c, s.store)

	tk.MustExec("use test")
	tk.MustExec("drop table if exists t")
	tk.MustExec("create table t(a int)")
	tk.MustExec("insert into t values(1),(1),(2)")

	// normal test
	tk.MustExec("set @@session.sql_select_limit=1")
	result := tk.MustQuery("select * from t order by a")
	result.Check(testkit.Rows("1"))
	result = tk.MustQuery("select * from t order by a limit 2")
	result.Check(testkit.Rows("1", "1"))
	tk.MustExec("set @@session.sql_select_limit=default")
	result = tk.MustQuery("select * from t order by a")
	result.Check(testkit.Rows("1", "1", "2"))

	// test for subquery
	tk.MustExec("set @@session.sql_select_limit=1")
	result = tk.MustQuery("select * from (select * from t) s order by a")
	result.Check(testkit.Rows("1"))
	result = tk.MustQuery("select * from (select * from t limit 2) s order by a") // limit write in subquery, has no effect.
	result.Check(testkit.Rows("1"))
	result = tk.MustQuery("select (select * from t limit 1) s") // limit write in subquery, has no effect.
	result.Check(testkit.Rows("1"))
	result = tk.MustQuery("select * from t where t.a in (select * from t) limit 3") // select_limit will not effect subquery
	result.Check(testkit.Rows("1", "1", "2"))
	result = tk.MustQuery("select * from (select * from t) s limit 3") // select_limit will not effect subquery
	result.Check(testkit.Rows("1", "1", "2"))

	// test for union
	result = tk.MustQuery("select * from t union all select * from t limit 2") // limit outside subquery
	result.Check(testkit.Rows("1", "1"))
	result = tk.MustQuery("select * from t union all (select * from t limit 2)") // limit inside subquery
	result.Check(testkit.Rows("1"))

	// test for prepare & execute
	tk.MustExec("prepare s1 from 'select * from t where a = ?'")
	tk.MustExec("set @a = 1")
	result = tk.MustQuery("execute s1 using @a")
	result.Check(testkit.Rows("1"))
	tk.MustExec("set @@session.sql_select_limit=default")
	result = tk.MustQuery("execute s1 using @a")
	result.Check(testkit.Rows("1", "1"))
	tk.MustExec("set @@session.sql_select_limit=1")
	tk.MustExec("prepare s2 from 'select * from t where a = ? limit 3'")
	result = tk.MustQuery("execute s2 using @a") // if prepare stmt has limit, select_limit takes no effect.
	result.Check(testkit.Rows("1", "1"))

	// test for create view
	tk.MustExec("set @@session.sql_select_limit=1")
	tk.MustExec("create definer='root'@'localhost' view s as select * from t") // select limit should not effect create view
	result = tk.MustQuery("select * from s")
	result.Check(testkit.Rows("1"))
	tk.MustExec("set @@session.sql_select_limit=default")
	result = tk.MustQuery("select * from s")
	result.Check(testkit.Rows("1", "1", "2"))

	// test for DML
	tk.MustExec("set @@session.sql_select_limit=1")
	tk.MustExec("create table b (a int)")
	tk.MustExec("insert into b select * from t") // all values are inserted
	result = tk.MustQuery("select * from b limit 3")
	result.Check(testkit.Rows("1", "1", "2"))
	tk.MustExec("update b set a = 2 where a = 1") // all values are updated
	result = tk.MustQuery("select * from b limit 3")
	result.Check(testkit.Rows("2", "2", "2"))
	result = tk.MustQuery("select * from b")
	result.Check(testkit.Rows("2"))
	tk.MustExec("delete from b where a = 2") // all values are deleted
	result = tk.MustQuery("select * from b")
	result.Check(testkit.Rows())
}

func (s *testIntegrationSuite) TestHintParserWarnings(c *C) {
	tk := testkit.NewTestKit(c, s.store)
	tk.MustExec("use test")
	tk.MustExec("drop table if exists t;")
	tk.MustExec("create table t(a int, b int, key(a), key(b));")
	tk.MustExec("select /*+ use_index_merge() */ * from t where a = 1 or b = 1;")
	rows := tk.MustQuery("show warnings;").Rows()
	c.Assert(len(rows), Equals, 1)
}

func (s *testIntegrationSuite) TestIssue16935(c *C) {
	tk := testkit.NewTestKit(c, s.store)
	tk.MustExec("use test")
	tk.MustExec("drop table if exists t0;")
	tk.MustExec("CREATE TABLE t0(c0 INT);")
	tk.MustExec("INSERT INTO t0(c0) VALUES (1), (1), (1), (1), (1), (1);")
	tk.MustExec("CREATE definer='root'@'localhost' VIEW v0(c0) AS SELECT NULL FROM t0;")

	tk.MustQuery("SELECT * FROM t0 LEFT JOIN v0 ON TRUE WHERE v0.c0 IS NULL;")
}

func (s *testIntegrationSuite) TestAccessPathOnClusterIndex(c *C) {
	tk := testkit.NewTestKit(c, s.store)
	tk.MustExec("use test")
	tk.Se.GetSessionVars().EnableClusteredIndex = variable.ClusteredIndexDefModeOn
	tk.MustExec("drop table if exists t1")
	tk.MustExec("create table t1 (a int, b varchar(20), c decimal(40,10), d int, primary key(a,b), key(c))")
	tk.MustExec(`insert into t1 values (1,"111",1.1,11), (2,"222",2.2,12), (3,"333",3.3,13)`)
	tk.MustExec("analyze table t1")

	var input []string
	var output []struct {
		SQL  string
		Plan []string
		Res  []string
	}
	s.testData.GetTestCases(c, &input, &output)
	for i, tt := range input {
		s.testData.OnRecord(func() {
			output[i].SQL = tt
			output[i].Plan = s.testData.ConvertRowsToStrings(tk.MustQuery("explain format='brief' " + tt).Rows())
			output[i].Res = s.testData.ConvertRowsToStrings(tk.MustQuery(tt).Sort().Rows())
		})
		tk.MustQuery("explain format='brief' " + tt).Check(testkit.Rows(output[i].Plan...))
		tk.MustQuery(tt).Sort().Check(testkit.Rows(output[i].Res...))
	}
}

func (s *testIntegrationSuite) TestClusterIndexUniqueDoubleRead(c *C) {
	tk := testkit.NewTestKit(c, s.store)
	tk.MustExec("create database cluster_idx_unique_double_read;")
	tk.MustExec("use cluster_idx_unique_double_read;")
	defer tk.MustExec("drop database cluster_idx_unique_double_read;")
	tk.Se.GetSessionVars().EnableClusteredIndex = variable.ClusteredIndexDefModeOn
	tk.MustExec("drop table if exists t")

	tk.MustExec("create table t (a varchar(64), b varchar(64), uk int, v int, primary key(a, b), unique key uuk(uk));")
	tk.MustExec("insert t values ('a', 'a1', 1, 11), ('b', 'b1', 2, 22), ('c', 'c1', 3, 33);")
	tk.MustQuery("select * from t use index (uuk);").Check(testkit.Rows("a a1 1 11", "b b1 2 22", "c c1 3 33"))
}

func (s *testIntegrationSuite) TestIndexJoinOnClusteredIndex(c *C) {
	tk := testkit.NewTestKit(c, s.store)
	tk.MustExec("use test")
	tk.Se.GetSessionVars().EnableClusteredIndex = variable.ClusteredIndexDefModeOn
	tk.MustExec("drop table if exists t1")
	tk.MustExec("create table t (a int, b varchar(20), c decimal(40,10), d int, primary key(a,b), key(c))")
	tk.MustExec(`insert into t values (1,"111",1.1,11), (2,"222",2.2,12), (3,"333",3.3,13)`)
	tk.MustExec("analyze table t")

	var input []string
	var output []struct {
		SQL  string
		Plan []string
		Res  []string
	}
	s.testData.GetTestCases(c, &input, &output)
	for i, tt := range input {
		s.testData.OnRecord(func() {
			output[i].SQL = tt
			output[i].Plan = s.testData.ConvertRowsToStrings(tk.MustQuery("explain format = 'brief' " + tt).Rows())
			output[i].Res = s.testData.ConvertRowsToStrings(tk.MustQuery(tt).Rows())
		})
		tk.MustQuery("explain  format = 'brief'" + tt).Check(testkit.Rows(output[i].Plan...))
		tk.MustQuery(tt).Check(testkit.Rows(output[i].Res...))
	}
}
func (s *testIntegrationSerialSuite) TestIssue18984(c *C) {
	tk := testkit.NewTestKit(c, s.store)
	tk.MustExec("use test")
	tk.MustExec("drop table if exists t, t2")
	tk.Se.GetSessionVars().EnableClusteredIndex = variable.ClusteredIndexDefModeOn
	tk.MustExec("create table t(a int, b int, c int, primary key(a, b))")
	tk.MustExec("create table t2(a int, b int, c int, d int, primary key(a,b), index idx(c))")
	tk.MustExec("insert into t values(1,1,1), (2,2,2), (3,3,3)")
	tk.MustExec("insert into t2 values(1,2,3,4), (2,4,3,5), (1,3,1,1)")
	tk.MustQuery("select /*+ INL_MERGE_JOIN(t) */ * from t right outer join t2 on t.a=t2.c").Check(testkit.Rows(
		"1 1 1 1 3 1 1",
		"3 3 3 1 2 3 4",
		"3 3 3 2 4 3 5"))
	tk.MustQuery("select /*+ INL_MERGE_JOIN(t2) */ * from t left outer join t2 on t.a=t2.c").Check(testkit.Rows(
		"1 1 1 1 3 1 1",
		"2 2 2 <nil> <nil> <nil> <nil>",
		"3 3 3 1 2 3 4",
		"3 3 3 2 4 3 5"))
}

func (s *testIntegrationSuite) TestDistinctScalarFunctionPushDown(c *C) {
	tk := testkit.NewTestKit(c, s.store)
	tk.MustExec("use test")
	tk.MustExec("drop table if exists t")
	tk.MustExec("create table t (a int not null, b int not null, c int not null, primary key (a,c)) partition by range (c) (partition p0 values less than (5), partition p1 values less than (10))")
	tk.MustExec("insert into t values(1,1,1),(2,2,2),(3,1,3),(7,1,7),(8,2,8),(9,2,9)")
	tk.MustQuery("select count(distinct b+1) as col from t").Check(testkit.Rows(
		"2",
	))
}

func (s *testIntegrationSerialSuite) TestExplainAnalyzePointGet(c *C) {
	tk := testkit.NewTestKit(c, s.store)
	tk.MustExec("use test")
	tk.MustExec("drop table if exists t")
	tk.MustExec("create table t(a int primary key, b varchar(20))")
	tk.MustExec("insert into t values (1,1)")

	res := tk.MustQuery("explain analyze select * from t where a=1;")
	checkExplain := func(rpc string) {
		resBuff := bytes.NewBufferString("")
		for _, row := range res.Rows() {
			fmt.Fprintf(resBuff, "%s\n", row)
		}
		explain := resBuff.String()
		c.Assert(strings.Contains(explain, rpc+":{num_rpc:"), IsTrue, Commentf("%s", explain))
		c.Assert(strings.Contains(explain, "total_time:"), IsTrue, Commentf("%s", explain))
	}
	checkExplain("Get")
	res = tk.MustQuery("explain analyze select * from t where a in (1,2,3);")
	checkExplain("BatchGet")
}

func (s *testIntegrationSerialSuite) TestExplainAnalyzeDML(c *C) {
	tk := testkit.NewTestKit(c, s.store)
	tk.MustExec("use test")
	tk.MustExec("drop table if exists t")
	tk.MustExec(" create table t (a int, b int, unique index (a));")
	tk.MustExec("insert into t values (1,1)")

	res := tk.MustQuery("explain analyze select * from t where a=1;")
	checkExplain := func(rpc string) {
		resBuff := bytes.NewBufferString("")
		for _, row := range res.Rows() {
			fmt.Fprintf(resBuff, "%s\n", row)
		}
		explain := resBuff.String()
		c.Assert(strings.Contains(explain, rpc+":{num_rpc:"), IsTrue, Commentf("%s", explain))
		c.Assert(strings.Contains(explain, "total_time:"), IsTrue, Commentf("%s", explain))
	}
	checkExplain("Get")
	res = tk.MustQuery("explain analyze insert ignore into t values (1,1),(2,2),(3,3),(4,4);")
	checkExplain("BatchGet")
}

func (s *testIntegrationSuite) TestPartitionExplain(c *C) {
	tk := testkit.NewTestKit(c, s.store)
	tk.MustExec("use test")
	tk.MustExec(`create table pt (id int, c int, key i_id(id), key i_c(c)) partition by range (c) (
partition p0 values less than (4),
partition p1 values less than (7),
partition p2 values less than (10))`)

	tk.MustExec("set @@tidb_enable_index_merge = 1;")

	var input []string
	var output []struct {
		SQL  string
		Plan []string
	}
	s.testData.GetTestCases(c, &input, &output)
	for i, tt := range input {
		s.testData.OnRecord(func() {
			output[i].SQL = tt
			output[i].Plan = s.testData.ConvertRowsToStrings(tk.MustQuery("explain " + tt).Rows())
		})
		tk.MustQuery("explain " + tt).Check(testkit.Rows(output[i].Plan...))
	}
}

func (s *testIntegrationSuite) TestPartialBatchPointGet(c *C) {
	tk := testkit.NewTestKit(c, s.store)
	tk.MustExec("use test")
	tk.MustExec("drop table if exists t")
	tk.MustExec("create table t (c_int int, c_str varchar(40), primary key(c_int, c_str))")
	tk.MustExec("insert into t values (3, 'bose')")
	tk.MustQuery("select * from t where c_int in (3)").Check(testkit.Rows(
		"3 bose",
	))
	tk.MustQuery("select * from t where c_int in (3) or c_str in ('yalow') and c_int in (1, 2)").Check(testkit.Rows(
		"3 bose",
	))
}

func (s *testIntegrationSuite) TestIssue19926(c *C) {
	tk := testkit.NewTestKit(c, s.store)
	tk.MustExec("use test")
	tk.MustExec("drop table if exists ta;")
	tk.MustExec("drop table if exists tb;")
	tk.MustExec("drop table if exists tc;")
	tk.MustExec("drop view if exists v;")
	tk.MustExec("CREATE TABLE `ta`  (\n  `id` varchar(36) NOT NULL ,\n  `status` varchar(1) NOT NULL \n);")
	tk.MustExec("CREATE TABLE `tb`  (\n  `id` varchar(36) NOT NULL ,\n  `status` varchar(1) NOT NULL \n);")
	tk.MustExec("CREATE TABLE `tc`  (\n  `id` varchar(36) NOT NULL ,\n  `status` varchar(1) NOT NULL \n);")
	tk.MustExec("insert into ta values('1','1');")
	tk.MustExec("insert into tb values('1','1');")
	tk.MustExec("insert into tc values('1','1');")
	tk.MustExec("create definer='root'@'localhost' view v as\nselect \nconcat(`ta`.`status`,`tb`.`status`) AS `status`, \n`ta`.`id` AS `id`  from (`ta` join `tb`) \nwhere (`ta`.`id` = `tb`.`id`);")
	tk.MustQuery("SELECT tc.status,v.id FROM tc, v WHERE tc.id = v.id AND v.status = '11';").Check(testkit.Rows("1 1"))
}

func (s *testIntegrationSuite) TestDeleteUsingJoin(c *C) {
	tk := testkit.NewTestKit(c, s.store)
	tk.MustExec("use test")
	tk.MustExec("drop table if exists t1, t2")
	tk.MustExec("create table t1(a int primary key, b int)")
	tk.MustExec("create table t2(a int primary key, b int)")
	tk.MustExec("insert into t1 values(1,1),(2,2)")
	tk.MustExec("insert into t2 values(2,2)")
	tk.MustExec("delete t1.* from t1 join t2 using (a)")
	tk.MustQuery("select * from t1").Check(testkit.Rows("1 1"))
	tk.MustQuery("select * from t2").Check(testkit.Rows("2 2"))
}

func (s *testIntegrationSerialSuite) Test19942(c *C) {
	collate.SetNewCollationEnabledForTest(true)
	defer collate.SetNewCollationEnabledForTest(false)

	tk := testkit.NewTestKit(c, s.store)
	tk.MustExec("use test")
	tk.Se.GetSessionVars().EnableClusteredIndex = variable.ClusteredIndexDefModeOn
	tk.MustExec("CREATE TABLE test.`t` (" +
		"  `a` int(11) NOT NULL," +
		"  `b` varchar(10) COLLATE utf8_general_ci NOT NULL," +
		"  `c` varchar(50) COLLATE utf8_general_ci NOT NULL," +
		"  `d` char(10) NOT NULL," +
		"  PRIMARY KEY (`c`)," +
		"  UNIQUE KEY `a_uniq` (`a`)," +
		"  UNIQUE KEY `b_uniq` (`b`)," +
		"  UNIQUE KEY `d_uniq` (`d`)," +
		"  KEY `a_idx` (`a`)," +
		"  KEY `b_idx` (`b`)," +
		"  KEY `d_idx` (`d`)" +
		") ENGINE=InnoDB DEFAULT CHARSET=utf8 COLLATE=utf8_general_ci;")
	tk.MustExec("INSERT INTO test.t (a, b, c, d) VALUES (1, '1', '0', '1');")
	tk.MustExec("INSERT INTO test.t (a, b, c, d) VALUES (2, ' 2', ' 0', ' 2');")
	tk.MustExec("INSERT INTO test.t (a, b, c, d) VALUES (3, '  3 ', '  3 ', '  3 ');")
	tk.MustExec("INSERT INTO test.t (a, b, c, d) VALUES (4, 'a', 'a   ', 'a');")
	tk.MustExec("INSERT INTO test.t (a, b, c, d) VALUES (5, ' A  ', ' A   ', ' A  ');")
	tk.MustExec("INSERT INTO test.t (a, b, c, d) VALUES (6, ' E', 'é        ', ' E');")

	mkr := func() [][]interface{} {
		return testutil.RowsWithSep("|",
			"3|  3 |  3 |  3",
			"2| 2  0| 2",
			"5| A  | A   | A",
			"1|1|0|1",
			"4|a|a   |a",
			"6| E|é        | E")
	}
	tk.MustQuery("SELECT * FROM `test`.`t` FORCE INDEX(`a_uniq`);").Check(mkr())
	tk.MustQuery("SELECT * FROM `test`.`t` FORCE INDEX(`b_uniq`);").Check(mkr())
	tk.MustQuery("SELECT * FROM `test`.`t` FORCE INDEX(`d_uniq`);").Check(mkr())
	tk.MustQuery("SELECT * FROM `test`.`t` FORCE INDEX(`a_idx`);").Check(mkr())
	tk.MustQuery("SELECT * FROM `test`.`t` FORCE INDEX(`b_idx`);").Check(mkr())
	tk.MustQuery("SELECT * FROM `test`.`t` FORCE INDEX(`d_idx`);").Check(mkr())
	tk.MustExec("admin check table t")
}

func (s *testIntegrationSuite) TestPartitionUnionWithPPruningColumn(c *C) {
	tk := testkit.NewTestKit(c, s.store)
	tk.MustExec("use test")
	tk.MustExec("drop table if exists t;")
	tk.MustExec("CREATE TABLE `t` (\n  `fid` bigint(36) NOT NULL,\n  `oty` varchar(30) DEFAULT NULL,\n  `oid` int(11) DEFAULT NULL,\n  `pid` bigint(20) DEFAULT NULL,\n  `bid` int(11) DEFAULT NULL,\n  `r5` varchar(240) DEFAULT '',\n  PRIMARY KEY (`fid`)\n)PARTITION BY HASH( `fid` ) PARTITIONS 4;")

	tk.MustExec("INSERT INTO t (fid, oty, oid, pid, bid, r5) VALUES (59, 'm',  441, 1,  2143,  'LE1264_r5');")
	tk.MustExec("INSERT INTO t (fid, oty, oid, pid, bid, r5) VALUES (135, 'm',  1121, 1,  2423,  'LE2008_r5');")
	tk.MustExec("INSERT INTO t (fid, oty, oid, pid, bid, r5) VALUES (139, 'm',  1125, 1,  2432, 'LE2005_r5');")
	tk.MustExec("INSERT INTO t (fid, oty, oid, pid, bid, r5) VALUES (143, 'm',  1129, 1,  2438,  'LE2006_r5');")
	tk.MustExec("INSERT INTO t (fid, oty, oid, pid, bid, r5) VALUES (147, 'm',  1133, 1,  2446,  'LE2014_r5');")
	tk.MustExec("INSERT INTO t (fid, oty, oid, pid, bid, r5) VALUES (167, 'm',  1178, 1,  2512,  'LE2055_r5');")
	tk.MustExec("INSERT INTO t (fid, oty, oid, pid, bid, r5) VALUES (171, 'm',  1321, 1,  2542,  'LE1006_r5');")
	tk.MustExec("INSERT INTO t (fid, oty, oid, pid, bid, r5) VALUES (179, 'm',  1466, 1,  2648,  'LE2171_r5');")
	tk.MustExec("INSERT INTO t (fid, oty, oid, pid, bid, r5) VALUES (187, 'm',  1567, 1,  2690,  'LE1293_r5');")
	tk.MustExec("INSERT INTO t (fid, oty, oid, pid, bid, r5) VALUES (57, 'm',  341, 1,  2102,  'LE1001_r5');")
	tk.MustExec("INSERT INTO t (fid, oty, oid, pid, bid, r5) VALUES (137, 'm',  1123, 1,  2427,  'LE2003_r5');")
	tk.MustExec("INSERT INTO t (fid, oty, oid, pid, bid, r5) VALUES (145, 'm',  1131, 1,  2442,  'LE2048_r5');")
	tk.MustExec("INSERT INTO t (fid, oty, oid, pid, bid, r5) VALUES (138, 'm',  1124, 1,  2429,  'LE2004_r5');")
	tk.MustExec("INSERT INTO t (fid, oty, oid, pid, bid, r5) VALUES (142, 'm',  1128, 1,  2436,  'LE2049_r5');")
	tk.MustExec("INSERT INTO t (fid, oty, oid, pid, bid, r5) VALUES (174, 'm',  1381, 1,  2602,  'LE2170_r5');")
	tk.MustExec("INSERT INTO t (fid, oty, oid, pid, bid, r5) VALUES (28, 'm',  81, 1,  2023,  'LE1009_r5');")
	tk.MustExec("INSERT INTO t (fid, oty, oid, pid, bid, r5) VALUES (60, 'm',  442, 1,  2145,  'LE1263_r5');")
	tk.MustExec("INSERT INTO t (fid, oty, oid, pid, bid, r5) VALUES (136, 'm',  1122, 1,  2425,  'LE2002_r5');")
	tk.MustExec("INSERT INTO t (fid, oty, oid, pid, bid, r5) VALUES (140, 'm',  1126, 1,  2434,  'LE2001_r5');")
	tk.MustExec("INSERT INTO t (fid, oty, oid, pid, bid, r5) VALUES (168, 'm',  1179, 1,  2514,  'LE2052_r5');")
	tk.MustExec("INSERT INTO t (fid, oty, oid, pid, bid, r5) VALUES (196, 'm',  3380, 1,  2890,  'LE1300_r5');")
	tk.MustExec("INSERT INTO t (fid, oty, oid, pid, bid, r5) VALUES (208, 'm',  3861, 1,  3150,  'LE1323_r5');")
	tk.MustExec("INSERT INTO t (fid, oty, oid, pid, bid, r5) VALUES (432, 'm',  4060, 1,  3290,  'LE1327_r5');")

	tk.MustQuery("SELECT DISTINCT t.bid, t.r5 FROM t left join t parent on parent.oid = t.pid WHERE t.oty = 'm';").Sort().Check(
		testkit.Rows("2023 LE1009_r5",
			"2102 LE1001_r5",
			"2143 LE1264_r5",
			"2145 LE1263_r5",
			"2423 LE2008_r5",
			"2425 LE2002_r5",
			"2427 LE2003_r5",
			"2429 LE2004_r5",
			"2432 LE2005_r5",
			"2434 LE2001_r5",
			"2436 LE2049_r5",
			"2438 LE2006_r5",
			"2442 LE2048_r5",
			"2446 LE2014_r5",
			"2512 LE2055_r5",
			"2514 LE2052_r5",
			"2542 LE1006_r5",
			"2602 LE2170_r5",
			"2648 LE2171_r5",
			"2690 LE1293_r5",
			"2890 LE1300_r5",
			"3150 LE1323_r5",
			"3290 LE1327_r5"))
}

func (s *testIntegrationSuite) TestIssue20139(c *C) {
	tk := testkit.NewTestKit(c, s.store)

	tk.MustExec("use test")
	tk.MustExec("drop table if exists t")
	tk.MustExec("create table t (id int, c int) partition by range (id) (partition p0 values less than (4), partition p1 values less than (7))")
	tk.MustExec("insert into t values(3, 3), (5, 5)")
	plan := tk.MustQuery("explain format = 'brief' select * from t where c = 1 and id = c")
	plan.Check(testkit.Rows(
		"TableReader 0.01 root partition:p0 data:Selection",
		"└─Selection 0.01 cop[tikv]  eq(test.t.c, 1), eq(test.t.id, 1)",
		"  └─TableFullScan 10000.00 cop[tikv] table:t keep order:false, stats:pseudo",
	))
	tk.MustExec("drop table t")
}

func (s *testIntegrationSuite) TestIssue14481(c *C) {
	tk := testkit.NewTestKit(c, s.store)

	tk.MustExec("use test")
	tk.MustExec("drop table if exists t")
	tk.MustExec("create table t(a int default null, b int default null, c int default null)")
	plan := tk.MustQuery("explain format = 'brief' select * from t where a = 1 and a = 2")
	plan.Check(testkit.Rows("TableDual 8000.00 root  rows:0"))
	tk.MustExec("drop table t")
}

func (s *testIntegrationSerialSuite) TestIssue20710(c *C) {
	tk := testkit.NewTestKitWithInit(c, s.store)
	tk.MustExec("drop table if exists t;")
	tk.MustExec("drop table if exists s;")
	tk.MustExec("create table t(a int, b int)")
	tk.MustExec("create table s(a int, b int, index(a))")
	tk.MustExec("insert into t values(1,1),(1,2),(2,2)")
	tk.MustExec("insert into s values(1,1),(2,2),(2,1)")

	var input []string
	var output []struct {
		SQL  string
		Plan []string
	}
	s.testData.GetTestCases(c, &input, &output)
	for i, tt := range input {
		s.testData.OnRecord(func() {
			output[i].SQL = tt
			output[i].Plan = s.testData.ConvertRowsToStrings(tk.MustQuery(tt).Rows())
		})
		res := tk.MustQuery(tt)
		res.Check(testkit.Rows(output[i].Plan...))
	}
}

func (s *testIntegrationSuite) TestQueryBlockTableAliasInHint(c *C) {
	tk := testkit.NewTestKit(c, s.store)

	tk.MustExec("use test")
	c.Assert(tk.HasPlan("select /*+ HASH_JOIN(@sel_1 t2) */ * FROM (select 1) t1 NATURAL LEFT JOIN (select 2) t2", "HashJoin"), IsTrue)
	tk.MustQuery("select /*+ HASH_JOIN(@sel_1 t2) */ * FROM (select 1) t1 NATURAL LEFT JOIN (select 2) t2").Check(testkit.Rows(
		"1 2",
	))
	c.Assert(tk.Se.GetSessionVars().StmtCtx.GetWarnings(), HasLen, 0)
}

func (s *testIntegrationSuite) TestIssue10448(c *C) {
	tk := testkit.NewTestKit(c, s.store)
	tk.MustExec("use test")
	tk.MustExec("drop table if exists t;")

	tk.MustExec("create table t(pk int(11) primary key)")
	tk.MustExec("insert into t values(1),(2),(3)")
	tk.MustQuery("select a from (select pk as a from t) t1 where a = 18446744073709551615").Check(testkit.Rows())
}

func (s *testIntegrationSuite) TestMultiUpdateOnPrimaryKey(c *C) {
	tk := testkit.NewTestKit(c, s.store)
	tk.MustExec("use test")

	tk.MustExec("drop table if exists t")
	tk.MustExec("create table t (a int not null primary key)")
	tk.MustExec("insert into t values (1)")
	tk.MustGetErrMsg(`UPDATE t m, t n SET m.a = m.a + 10, n.a = n.a + 10`,
		`[planner:1706]Primary key/partition key update is not allowed since the table is updated both as 'm' and 'n'.`)

	tk.MustExec("drop table if exists t")
	tk.MustExec("create table t (a varchar(10) not null primary key)")
	tk.MustExec("insert into t values ('abc')")
	tk.MustGetErrMsg(`UPDATE t m, t n SET m.a = 'def', n.a = 'xyz'`,
		`[planner:1706]Primary key/partition key update is not allowed since the table is updated both as 'm' and 'n'.`)

	tk.MustExec("drop table if exists t")
	tk.MustExec("create table t (a int, b int, primary key (a, b))")
	tk.MustExec("insert into t values (1, 2)")
	tk.MustGetErrMsg(`UPDATE t m, t n SET m.a = m.a + 10, n.b = n.b + 10`,
		`[planner:1706]Primary key/partition key update is not allowed since the table is updated both as 'm' and 'n'.`)

	tk.MustExec("drop table if exists t")
	tk.MustExec("create table t (a int primary key, b int)")
	tk.MustExec("insert into t values (1, 2)")
	tk.MustGetErrMsg(`UPDATE t m, t n SET m.a = m.a + 10, n.a = n.a + 10`,
		`[planner:1706]Primary key/partition key update is not allowed since the table is updated both as 'm' and 'n'.`)

	tk.MustExec(`UPDATE t m, t n SET m.b = m.b + 10, n.b = n.b + 10`)
	tk.MustQuery("SELECT * FROM t").Check(testkit.Rows("1 12"))

	tk.MustGetErrMsg(`UPDATE t m, t n SET m.a = m.a + 1, n.b = n.b + 10`,
		`[planner:1706]Primary key/partition key update is not allowed since the table is updated both as 'm' and 'n'.`)
	tk.MustGetErrMsg(`UPDATE t m, t n, t q SET m.a = m.a + 1, n.b = n.b + 10, q.b = q.b - 10`,
		`[planner:1706]Primary key/partition key update is not allowed since the table is updated both as 'm' and 'n'.`)
	tk.MustGetErrMsg(`UPDATE t m, t n, t q SET m.b = m.b + 1, n.a = n.a + 10, q.b = q.b - 10`,
		`[planner:1706]Primary key/partition key update is not allowed since the table is updated both as 'm' and 'n'.`)
	tk.MustGetErrMsg(`UPDATE t m, t n, t q SET m.b = m.b + 1, n.b = n.b + 10, q.a = q.a - 10`,
		`[planner:1706]Primary key/partition key update is not allowed since the table is updated both as 'm' and 'q'.`)
	tk.MustGetErrMsg(`UPDATE t q, t n, t m SET m.b = m.b + 1, n.b = n.b + 10, q.a = q.a - 10`,
		`[planner:1706]Primary key/partition key update is not allowed since the table is updated both as 'q' and 'n'.`)

	tk.MustExec("update t m, t n set m.a = n.a+10 where m.a=n.a")
	tk.MustQuery("select * from t").Check(testkit.Rows("11 12"))
}

func (s *testIntegrationSuite) TestOrderByHavingNotInSelect(c *C) {
	tk := testkit.NewTestKit(c, s.store)
	tk.MustExec("use test")
	tk.MustExec("drop table if exists ttest")
	tk.MustExec("create table ttest (v1 int, v2 int)")
	tk.MustExec("insert into ttest values(1, 2), (4,6), (1, 7)")
	tk.MustGetErrMsg("select v1 from ttest order by count(v2)",
		"[planner:3029]Expression #1 of ORDER BY contains aggregate function and applies to the result of a non-aggregated query")
	tk.MustGetErrMsg("select v1 from ttest having count(v2)",
		"[planner:8123]In aggregated query without GROUP BY, expression #1 of SELECT list contains nonaggregated column 'v1'; this is incompatible with sql_mode=only_full_group_by")
	tk.MustGetErrMsg("select v2, v1 from (select * from ttest) t1 join (select 1, 2) t2 group by v1",
		"[planner:1055]Expression #1 of SELECT list is not in GROUP BY clause and contains nonaggregated column 'test.t1.v2' which is not functionally dependent on columns in GROUP BY clause; this is incompatible with sql_mode=only_full_group_by")
	tk.MustGetErrMsg("select v2, v1 from (select t1.v1, t2.v2 from ttest t1 join ttest t2) t3 join (select 1, 2) t2 group by v1",
		"[planner:1055]Expression #1 of SELECT list is not in GROUP BY clause and contains nonaggregated column 'test.t3.v2' which is not functionally dependent on columns in GROUP BY clause; this is incompatible with sql_mode=only_full_group_by")

}

func (s *testIntegrationSuite) TestUpdateSetDefault(c *C) {
	// #20598
	tk := testkit.NewTestKit(c, s.store)
	tk.MustExec("use test")
	tk.MustExec("create table tt (x int, z int as (x+10) stored)")
	tk.MustExec("insert into tt(x) values (1)")
	tk.MustExec("update tt set x=2, z = default")
	tk.MustQuery("select * from tt").Check(testkit.Rows("2 12"))

	tk.MustGetErrMsg("update tt set z = 123",
		"[planner:3105]The value specified for generated column 'z' in table 'tt' is not allowed.")
	tk.MustGetErrMsg("update tt as ss set z = 123",
		"[planner:3105]The value specified for generated column 'z' in table 'tt' is not allowed.")
	tk.MustGetErrMsg("update tt as ss set x = 3, z = 13",
		"[planner:3105]The value specified for generated column 'z' in table 'tt' is not allowed.")
	tk.MustGetErrMsg("update tt as s1, tt as s2 set s1.z = default, s2.z = 456",
		"[planner:3105]The value specified for generated column 'z' in table 'tt' is not allowed.")
}

func (s *testIntegrationSuite) TestExtendedStatsSwitch(c *C) {
	tk := testkit.NewTestKit(c, s.store)
	tk.MustExec("use test")
	tk.MustExec("drop table if exists t")
	tk.MustExec("create table t(a int not null, b int not null, key(a), key(b))")
	tk.MustExec("insert into t values(1,1),(2,2),(3,3),(4,4),(5,5),(6,6)")

	tk.MustExec("set session tidb_enable_extended_stats = off")
	tk.MustGetErrMsg("alter table t add stats_extended s1 correlation(a,b)",
		"Extended statistics feature is not generally available now, and tidb_enable_extended_stats is OFF")
	tk.MustGetErrMsg("alter table t drop stats_extended s1",
		"Extended statistics feature is not generally available now, and tidb_enable_extended_stats is OFF")
	tk.MustGetErrMsg("admin reload stats_extended",
		"Extended statistics feature is not generally available now, and tidb_enable_extended_stats is OFF")

	tk.MustExec("set session tidb_enable_extended_stats = on")
	tk.MustExec("alter table t add stats_extended s1 correlation(a,b)")
	tk.MustQuery("select stats, status from mysql.stats_extended where name = 's1'").Check(testkit.Rows(
		"<nil> 0",
	))
	tk.MustExec("set session tidb_enable_extended_stats = off")
	// Analyze should not collect extended stats.
	tk.MustExec("analyze table t")
	tk.MustQuery("select stats, status from mysql.stats_extended where name = 's1'").Check(testkit.Rows(
		"<nil> 0",
	))
	tk.MustExec("set session tidb_enable_extended_stats = on")
	// Analyze would collect extended stats.
	tk.MustExec("analyze table t")
	tk.MustQuery("select stats, status from mysql.stats_extended where name = 's1'").Check(testkit.Rows(
		"1.000000 1",
	))
	// Estimated index scan count is 4 using extended stats.
	tk.MustQuery("explain format = 'brief' select * from t use index(b) where a > 3 order by b limit 1").Check(testkit.Rows(
		"Limit 1.00 root  offset:0, count:1",
		"└─Projection 1.00 root  test.t.a, test.t.b",
		"  └─IndexLookUp 1.00 root  ",
		"    ├─IndexFullScan(Build) 4.00 cop[tikv] table:t, index:b(b) keep order:true",
		"    └─Selection(Probe) 1.00 cop[tikv]  gt(test.t.a, 3)",
		"      └─TableRowIDScan 4.00 cop[tikv] table:t keep order:false",
	))
	tk.MustExec("set session tidb_enable_extended_stats = off")
	// Estimated index scan count is 2 using independent assumption.
	tk.MustQuery("explain format = 'brief' select * from t use index(b) where a > 3 order by b limit 1").Check(testkit.Rows(
		"Limit 1.00 root  offset:0, count:1",
		"└─Projection 1.00 root  test.t.a, test.t.b",
		"  └─IndexLookUp 1.00 root  ",
		"    ├─IndexFullScan(Build) 2.00 cop[tikv] table:t, index:b(b) keep order:true",
		"    └─Selection(Probe) 1.00 cop[tikv]  gt(test.t.a, 3)",
		"      └─TableRowIDScan 2.00 cop[tikv] table:t keep order:false",
	))
}

func (s *testIntegrationSuite) TestOrderByNotInSelectDistinct(c *C) {
	tk := testkit.NewTestKit(c, s.store)
	tk.MustExec("use test")

	// #12442
	tk.MustExec("drop table if exists ttest")
	tk.MustExec("create table ttest (v1 int, v2 int)")
	tk.MustExec("insert into ttest values(1, 2), (4,6), (1, 7)")

	tk.MustGetErrMsg("select distinct v1 from ttest order by v2",
		"[planner:3065]Expression #1 of ORDER BY clause is not in SELECT list, references column 'test.ttest.v2' which is not in SELECT list; this is incompatible with DISTINCT")
	tk.MustGetErrMsg("select distinct v1+1 from ttest order by v1",
		"[planner:3065]Expression #1 of ORDER BY clause is not in SELECT list, references column 'test.ttest.v1' which is not in SELECT list; this is incompatible with DISTINCT")
	tk.MustGetErrMsg("select distinct v1+1 from ttest order by 1+v1",
		"[planner:3065]Expression #1 of ORDER BY clause is not in SELECT list, references column 'test.ttest.v1' which is not in SELECT list; this is incompatible with DISTINCT")
	tk.MustGetErrMsg("select distinct v1+1 from ttest order by v1+2",
		"[planner:3065]Expression #1 of ORDER BY clause is not in SELECT list, references column 'test.ttest.v1' which is not in SELECT list; this is incompatible with DISTINCT")
	tk.MustGetErrMsg("select distinct count(v1) from ttest group by v2 order by sum(v1)",
		"[planner:3066]Expression #1 of ORDER BY clause is not in SELECT list, contains aggregate function; this is incompatible with DISTINCT")
	tk.MustGetErrMsg("select distinct sum(v1)+1 from ttest group by v2 order by sum(v1)",
		"[planner:3066]Expression #1 of ORDER BY clause is not in SELECT list, contains aggregate function; this is incompatible with DISTINCT")

	// Expressions in ORDER BY whole match some fields in DISTINCT.
	tk.MustQuery("select distinct v1+1 from ttest order by v1+1").Check(testkit.Rows("2", "5"))
	tk.MustQuery("select distinct count(v1) from ttest order by count(v1)").Check(testkit.Rows("3"))
	tk.MustQuery("select distinct count(v1) from ttest group by v2 order by count(v1)").Check(testkit.Rows("1"))
	tk.MustQuery("select distinct sum(v1) from ttest group by v2 order by sum(v1)").Check(testkit.Rows("1", "4"))
	tk.MustQuery("select distinct v1, v2 from ttest order by 1, 2").Check(testkit.Rows("1 2", "1 7", "4 6"))
	tk.MustQuery("select distinct v1, v2 from ttest order by 2, 1").Check(testkit.Rows("1 2", "4 6", "1 7"))

	// Referenced columns of expressions in ORDER BY whole match some fields in DISTINCT,
	// both original expression and alias can be referenced.
	tk.MustQuery("select distinct v1 from ttest order by v1+1").Check(testkit.Rows("1", "4"))
	tk.MustQuery("select distinct v1, v2 from ttest order by v1+1, v2").Check(testkit.Rows("1 2", "1 7", "4 6"))
	tk.MustQuery("select distinct v1+1 as z, v2 from ttest order by v1+1, z+v2").Check(testkit.Rows("2 2", "2 7", "5 6"))
	tk.MustQuery("select distinct sum(v1) as z from ttest group by v2 order by z+1").Check(testkit.Rows("1", "4"))
	tk.MustQuery("select distinct sum(v1)+1 from ttest group by v2 order by sum(v1)+1").Check(testkit.Rows("2", "5"))
	tk.MustQuery("select distinct v1 as z from ttest order by v1+z").Check(testkit.Rows("1", "4"))
}

func (s *testIntegrationSuite) TestInvalidNamedWindowSpec(c *C) {
	// #12356
	tk := testkit.NewTestKit(c, s.store)
	tk.MustExec("use test")
	tk.MustExec("DROP TABLE IF EXISTS temptest")
	tk.MustExec("create table temptest (val int, val1 int)")
	tk.MustQuery("SELECT val FROM temptest WINDOW w AS (ORDER BY val RANGE 1 PRECEDING)").Check(testkit.Rows())
	tk.MustGetErrMsg("SELECT val FROM temptest WINDOW w AS (ORDER BY val, val1 RANGE 1 PRECEDING)",
		"[planner:3587]Window 'w' with RANGE N PRECEDING/FOLLOWING frame requires exactly one ORDER BY expression, of numeric or temporal type")
	tk.MustGetErrMsg("select val1, avg(val1) as a from temptest group by val1 window w as (order by a)",
		"[planner:1054]Unknown column 'a' in 'window order by'")
	tk.MustGetErrMsg("select val1, avg(val1) as a from temptest group by val1 window w as (partition by a)",
		"[planner:1054]Unknown column 'a' in 'window partition by'")
}

func (s *testIntegrationSuite) TestCorrelatedAggregate(c *C) {
	tk := testkit.NewTestKit(c, s.store)
	tk.MustExec("use test")

	// #18350
	tk.MustExec("DROP TABLE IF EXISTS tab, tab2")
	tk.MustExec("CREATE TABLE tab(i INT)")
	tk.MustExec("CREATE TABLE tab2(j INT)")
	tk.MustExec("insert into tab values(1),(2),(3)")
	tk.MustExec("insert into tab2 values(1),(2),(3),(15)")
	tk.MustQuery(`SELECT m.i,
       (SELECT COUNT(n.j)
           FROM tab2 WHERE j=15) AS o
    FROM tab m, tab2 n GROUP BY 1 order by m.i`).Check(testkit.Rows("1 4", "2 4", "3 4"))
	tk.MustQuery(`SELECT
         (SELECT COUNT(n.j)
             FROM tab2 WHERE j=15) AS o
    FROM tab m, tab2 n order by m.i`).Check(testkit.Rows("12"))

	// #17748
	tk.MustExec("drop table if exists t1, t2")
	tk.MustExec("create table t1 (a int, b int)")
	tk.MustExec("create table t2 (m int, n int)")
	tk.MustExec("insert into t1 values (2,2), (2,2), (3,3), (3,3), (3,3), (4,4)")
	tk.MustExec("insert into t2 values (1,11), (2,22), (3,32), (4,44), (4,44)")
	tk.MustExec("set @@sql_mode='TRADITIONAL'")

	tk.MustQuery(`select count(*) c, a,
		( select group_concat(count(a)) from t2 where m = a )
		from t1 group by a order by a`).
		Check(testkit.Rows("2 2 2", "3 3 3", "1 4 1,1"))

	tk.MustExec("drop table if exists t")
	tk.MustExec("create table t (a int, b int)")
	tk.MustExec("insert into t values (1,1),(2,1),(2,2),(3,1),(3,2),(3,3)")

	// Sub-queries in SELECT fields
	// from SELECT fields
	tk.MustQuery("select (select count(a)) from t").Check(testkit.Rows("6"))
	tk.MustQuery("select (select (select (select count(a)))) from t").Check(testkit.Rows("6"))
	tk.MustQuery("select (select (select count(n.a)) from t m order by count(m.b)) from t n").Check(testkit.Rows("6"))
	// from WHERE
	tk.MustQuery("select (select count(n.a) from t where count(n.a)=3) from t n").Check(testkit.Rows("<nil>"))
	tk.MustQuery("select (select count(a) from t where count(distinct n.a)=3) from t n").Check(testkit.Rows("6"))
	// from HAVING
	tk.MustQuery("select (select count(n.a) from t having count(n.a)=6 limit 1) from t n").Check(testkit.Rows("6"))
	tk.MustQuery("select (select count(n.a) from t having count(distinct n.b)=3 limit 1) from t n").Check(testkit.Rows("6"))
	tk.MustQuery("select (select sum(distinct n.a) from t having count(distinct n.b)=3 limit 1) from t n").Check(testkit.Rows("6"))
	tk.MustQuery("select (select sum(distinct n.a) from t having count(distinct n.b)=6 limit 1) from t n").Check(testkit.Rows("<nil>"))
	// from ORDER BY
	tk.MustQuery("select (select count(n.a) from t order by count(n.b) limit 1) from t n").Check(testkit.Rows("6"))
	tk.MustQuery("select (select count(distinct n.b) from t order by count(n.b) limit 1) from t n").Check(testkit.Rows("3"))
	// from TableRefsClause
	tk.MustQuery("select (select cnt from (select count(a) cnt) s) from t").Check(testkit.Rows("6"))
	tk.MustQuery("select (select count(cnt) from (select count(a) cnt) s) from t").Check(testkit.Rows("1"))
	// from sub-query inside aggregate
	tk.MustQuery("select (select sum((select count(a)))) from t").Check(testkit.Rows("6"))
	tk.MustQuery("select (select sum((select count(a))+sum(a))) from t").Check(testkit.Rows("20"))
	// from GROUP BY
	tk.MustQuery("select (select count(a) from t group by count(n.a)) from t n").Check(testkit.Rows("6"))
	tk.MustQuery("select (select count(distinct a) from t group by count(n.a)) from t n").Check(testkit.Rows("3"))

	// Sub-queries in HAVING
	tk.MustQuery("select sum(a) from t having (select count(a)) = 0").Check(testkit.Rows())
	tk.MustQuery("select sum(a) from t having (select count(a)) > 0").Check(testkit.Rows("14"))

	// Sub-queries in ORDER BY
	tk.MustQuery("select count(a) from t group by b order by (select count(a))").Check(testkit.Rows("1", "2", "3"))
	tk.MustQuery("select count(a) from t group by b order by (select -count(a))").Check(testkit.Rows("3", "2", "1"))

	// Nested aggregate (correlated aggregate inside aggregate)
	tk.MustQuery("select (select sum(count(a))) from t").Check(testkit.Rows("6"))
	tk.MustQuery("select (select sum(sum(a))) from t").Check(testkit.Rows("14"))

	// Combining aggregates
	tk.MustQuery("select count(a), (select count(a)) from t").Check(testkit.Rows("6 6"))
	tk.MustQuery("select sum(distinct b), count(a), (select count(a)), (select cnt from (select sum(distinct b) as cnt) n) from t").
		Check(testkit.Rows("6 6 6 6"))
}

func (s *testIntegrationSuite) TestCorrelatedColumnAggFuncPushDown(c *C) {
	tk := testkit.NewTestKit(c, s.store)
	tk.MustExec("use test;")
	tk.MustExec("drop table if exists t;")
	tk.MustExec("create table t (a int, b int);")
	tk.MustExec("insert into t values (1,1);")
	tk.MustQuery("select (select count(n.a + a) from t) from t n;").Check(testkit.Rows(
		"1",
	))
}

// Test for issue https://github.com/pingcap/tidb/issues/21607.
func (s *testIntegrationSuite) TestConditionColPruneInPhysicalUnionScan(c *C) {
	tk := testkit.NewTestKit(c, s.store)
	tk.MustExec("use test;")
	tk.MustExec("drop table if exists t;")
	tk.MustExec("create table t (a int, b int);")
	tk.MustExec("begin;")
	tk.MustExec("insert into t values (1, 2);")
	tk.MustQuery("select count(*) from t where b = 1 and b in (3);").
		Check(testkit.Rows("0"))

	tk.MustExec("drop table t;")
	tk.MustExec("create table t (a int, b int as (a + 1), c int as (b + 1));")
	tk.MustExec("begin;")
	tk.MustExec("insert into t (a) values (1);")
	tk.MustQuery("select count(*) from t where b = 1 and b in (3);").
		Check(testkit.Rows("0"))
	tk.MustQuery("select count(*) from t where c = 1 and c in (3);").
		Check(testkit.Rows("0"))
}

func (s *testIntegrationSuite) TestInvalidHint(c *C) {
	tk := testkit.NewTestKit(c, s.store)

	tk.MustExec("use test")
	tk.MustExec("drop table if exists tt")
	tk.MustExec("create table tt(a int, key(a));")

	var input []string
	var output []struct {
		SQL      string
		Plan     []string
		Warnings []string
	}
	s.testData.GetTestCases(c, &input, &output)
	warning := "show warnings;"
	for i, tt := range input {
		s.testData.OnRecord(func() {
			output[i].SQL = tt
			output[i].Plan = s.testData.ConvertRowsToStrings(tk.MustQuery(tt).Rows())
			output[i].Warnings = s.testData.ConvertRowsToStrings(tk.MustQuery(warning).Rows())
		})
		tk.MustQuery(tt).Check(testkit.Rows(output[i].Plan...))
	}
}

// Test for issue https://github.com/pingcap/tidb/issues/18320
func (s *testIntegrationSuite) TestNonaggregateColumnWithSingleValueInOnlyFullGroupByMode(c *C) {
	tk := testkit.NewTestKit(c, s.store)
	tk.MustExec("use test")
	tk.MustExec("drop table if exists t")
	tk.MustExec("create table t (a int, b int, c int)")
	tk.MustExec("insert into t values (1, 2, 3), (4, 5, 6), (7, 8, 9)")
	tk.MustQuery("select a, count(b) from t where a = 1").Check(testkit.Rows("1 1"))
	tk.MustQuery("select a, count(b) from t where a = 10").Check(testkit.Rows("<nil> 0"))
	tk.MustQuery("select a, c, sum(b) from t where a = 1 group by c").Check(testkit.Rows("1 3 2"))
	tk.MustGetErrMsg("select a from t where a = 1 order by count(b)", "[planner:3029]Expression #1 of ORDER BY contains aggregate function and applies to the result of a non-aggregated query")
	tk.MustQuery("select a from t where a = 1 having count(b) > 0").Check(testkit.Rows("1"))
}

func (s *testIntegrationSuite) TestConvertRangeToPoint(c *C) {
	tk := testkit.NewTestKit(c, s.store)

	tk.MustExec("use test")
	tk.MustExec("drop table if exists t0")
	tk.MustExec("create table t0 (a int, b int, index(a, b))")
	tk.MustExec("insert into t0 values (1, 1)")
	tk.MustExec("insert into t0 values (2, 2)")
	tk.MustExec("insert into t0 values (2, 2)")
	tk.MustExec("insert into t0 values (2, 2)")
	tk.MustExec("insert into t0 values (2, 2)")
	tk.MustExec("insert into t0 values (2, 2)")
	tk.MustExec("insert into t0 values (3, 3)")

	tk.MustExec("drop table if exists t1")
	tk.MustExec("create table t1 (a int, b int, c int, index(a, b, c))")

	tk.MustExec("drop table if exists t2")
	tk.MustExec("create table t2 (a float, b float, index(a, b))")

	tk.MustExec("drop table if exists t3")
	tk.MustExec("create table t3 (a char(10), b char(10), c char(10), index(a, b, c))")

	var input []string
	var output []struct {
		SQL  string
		Plan []string
	}
	s.testData.GetTestCases(c, &input, &output)
	for i, tt := range input {
		s.testData.OnRecord(func() {
			output[i].SQL = tt
			output[i].Plan = s.testData.ConvertRowsToStrings(tk.MustQuery(tt).Rows())
		})
		tk.MustQuery(tt).Check(testkit.Rows(output[i].Plan...))
	}
}

func (s *testIntegrationSuite) TestIssue22040(c *C) {
	// #22040
	tk := testkit.NewTestKit(c, s.store)
	tk.MustExec("use test")
	tk.MustExec("drop table if exists t")
	tk.MustExec("create table t (a int, b int, primary key(a,b))")
	// valid case
	tk.MustExec("select * from t where (a,b) in ((1,2),(1,2))")
	// invalid case, column count doesn't match
	{
		err := tk.ExecToErr("select * from t where (a,b) in (1,2)")
		c.Assert(errors.Cause(err), FitsTypeOf, expression.ErrOperandColumns)
	}
	{
		err := tk.ExecToErr("select * from t where (a,b) in ((1,2),1)")
		c.Assert(errors.Cause(err), FitsTypeOf, expression.ErrOperandColumns)
	}
}

func (s *testIntegrationSuite) TestIssue22105(c *C) {
	tk := testkit.NewTestKit(c, s.store)

	tk.MustExec("use test")
	tk.MustExec("drop table if exists t")
	tk.MustExec(`CREATE TABLE t1 (
  key1 int(11) NOT NULL,
  key2 int(11) NOT NULL,
  key3 int(11) NOT NULL,
  key4 int(11) NOT NULL,
  key5 int(11) DEFAULT NULL,
  key6 int(11) DEFAULT NULL,
  key7 int(11) NOT NULL,
  key8 int(11) NOT NULL,
  KEY i1 (key1),
  KEY i2 (key2),
  KEY i3 (key3),
  KEY i4 (key4),
  KEY i5 (key5),
  KEY i6 (key6)
) ENGINE=InnoDB DEFAULT CHARSET=utf8mb4 COLLATE=utf8mb4_bin`)

	var input []string
	var output []struct {
		SQL  string
		Plan []string
	}
	s.testData.GetTestCases(c, &input, &output)
	for i, tt := range input {
		s.testData.OnRecord(func() {
			output[i].SQL = tt
			output[i].Plan = s.testData.ConvertRowsToStrings(tk.MustQuery(tt).Rows())
		})
		tk.MustQuery(tt).Check(testkit.Rows(output[i].Plan...))
	}
}

func (s *testIntegrationSuite) TestIssue22071(c *C) {
	tk := testkit.NewTestKit(c, s.store)
	tk.MustExec("use test")
	tk.MustExec("create table t (a int);")
	tk.MustExec("insert into t values(1),(2),(5)")
	tk.MustQuery("select n in (1,2) from (select a in (1,2) as n from t) g;").Sort().Check(testkit.Rows("0", "1", "1"))
	tk.MustQuery("select n in (1,n) from (select a in (1,2) as n from t) g;").Check(testkit.Rows("1", "1", "1"))
}

func (s *testIntegrationSuite) TestCreateViewIsolationRead(c *C) {
	se, err := session.CreateSession4Test(s.store)
	c.Assert(err, IsNil)
	c.Assert(se.Auth(&auth.UserIdentity{Username: "root", Hostname: "%"}, nil, nil), IsTrue)
	tk := testkit.NewTestKit(c, s.store)
	tk.Se = se

	tk.MustExec("use test;")
	tk.MustExec("drop table if exists t;")
	tk.MustExec("create table t(a int, b int);")
	tk.MustExec("set session tidb_isolation_read_engines='tiflash,tidb';")
	// No error for CreateView.
	tk.MustExec("create view v0 (a, avg_b) as select a, avg(b) from t group by a;")
	tk.MustGetErrMsg("select * from v0;", "[planner:1815]Internal : Can not find access path matching 'tidb_isolation_read_engines'(value: 'tiflash,tidb'). Available values are 'tikv'.")
	tk.MustExec("set session tidb_isolation_read_engines='tikv,tiflash,tidb';")
	tk.MustQuery("select * from v0;").Check(testkit.Rows())
}

func (s *testIntegrationSuite) TestIssue22199(c *C) {
	tk := testkit.NewTestKit(c, s.store)
	tk.MustExec("use test")
	tk.MustExec("drop table if exists t1, t2")
	tk.MustExec("create table t1(i int primary key, j int, index idx_j(j))")
	tk.MustExec("create table t2(i int primary key, j int, index idx_j(j))")
	tk.MustGetErrMsg("select t1.*, (select t2.* from t1) from t1", "[planner:1051]Unknown table 't2'")
}

func (s *testIntegrationSuite) TestIssue22892(c *C) {
	tk := testkit.NewTestKit(c, s.store)
	tk.MustExec("use test")
	tk.MustExec("set @@tidb_partition_prune_mode='static'")
	tk.MustExec("drop table if exists t1")
	tk.MustExec("create table t1(a int) partition by hash (a) partitions 5;")
	tk.MustExec("insert into t1 values (0);")
	tk.MustQuery("select * from t1 where a not between 1 and 2;").Check(testkit.Rows("0"))

	tk.MustExec("set @@tidb_partition_prune_mode='dynamic'")
	tk.MustExec("drop table if exists t2")
	tk.MustExec("create table t2(a int) partition by hash (a) partitions 5;")
	tk.MustExec("insert into t2 values (0);")
	tk.MustQuery("select * from t2 where a not between 1 and 2;").Check(testkit.Rows("0"))
}

func (s *testIntegrationSerialSuite) TestPushDownProjectionForTiFlash(c *C) {
	tk := testkit.NewTestKit(c, s.store)
	tk.MustExec("use test")
	tk.MustExec("drop table if exists t")
	tk.MustExec("create table t (id int, value decimal(6,3))")
	tk.MustExec("analyze table t")
	tk.MustExec("set session tidb_allow_mpp=OFF")

	// Create virtual tiflash replica info.
	dom := domain.GetDomain(tk.Se)
	is := dom.InfoSchema()
	db, exists := is.SchemaByName(model.NewCIStr("test"))
	c.Assert(exists, IsTrue)
	for _, tblInfo := range db.Tables {
		if tblInfo.Name.L == "t" {
			tblInfo.TiFlashReplica = &model.TiFlashReplicaInfo{
				Count:     1,
				Available: true,
			}
		}
	}

	tk.MustExec("set @@tidb_opt_broadcast_join=1;")

	var input []string
	var output []struct {
		SQL  string
		Plan []string
	}
	s.testData.GetTestCases(c, &input, &output)
	for i, tt := range input {
		s.testData.OnRecord(func() {
			output[i].SQL = tt
			output[i].Plan = s.testData.ConvertRowsToStrings(tk.MustQuery(tt).Rows())
		})
		res := tk.MustQuery(tt)
		res.Check(testkit.Rows(output[i].Plan...))
	}
}

func (s *testIntegrationSerialSuite) TestPushDownProjectionForMPP(c *C) {
	tk := testkit.NewTestKit(c, s.store)
	tk.MustExec("use test")
	tk.MustExec("drop table if exists t")
	tk.MustExec("create table t (id int, value decimal(6,3))")
	tk.MustExec("analyze table t")

	// Create virtual tiflash replica info.
	dom := domain.GetDomain(tk.Se)
	is := dom.InfoSchema()
	db, exists := is.SchemaByName(model.NewCIStr("test"))
	c.Assert(exists, IsTrue)
	for _, tblInfo := range db.Tables {
		if tblInfo.Name.L == "t" {
			tblInfo.TiFlashReplica = &model.TiFlashReplicaInfo{
				Count:     1,
				Available: true,
			}
		}
	}

	tk.MustExec("set @@tidb_allow_mpp=1; set @@tidb_opt_broadcast_join=0; set @@tidb_enforce_mpp=1;")

	var input []string
	var output []struct {
		SQL  string
		Plan []string
	}
	s.testData.GetTestCases(c, &input, &output)
	for i, tt := range input {
		s.testData.OnRecord(func() {
			output[i].SQL = tt
			output[i].Plan = s.testData.ConvertRowsToStrings(tk.MustQuery(tt).Rows())
		})
		res := tk.MustQuery(tt)
		res.Check(testkit.Rows(output[i].Plan...))
	}
}

func (s *testIntegrationSuite) TestReorderSimplifiedOuterJoins(c *C) {
	tk := testkit.NewTestKit(c, s.store)

	tk.MustExec("use test")
	tk.MustExec("drop table if exists t1,t2,t3")
	tk.MustExec("create table t1 (pk char(32) primary key, col1 char(32), col2 varchar(40), col3 char(32), key (col1), key (col3), key (col2,col3), key (col1,col3))")
	tk.MustExec("create table t2 (pk char(32) primary key, col1 varchar(100))")
	tk.MustExec("create table t3 (pk char(32) primary key, keycol varchar(100), pad1 tinyint(1) default null, pad2 varchar(40), key (keycol,pad1,pad2))")

	var input []string
	var output []struct {
		SQL  string
		Plan []string
	}
	s.testData.GetTestCases(c, &input, &output)
	for i, tt := range input {
		s.testData.OnRecord(func() {
			output[i].SQL = tt
			output[i].Plan = s.testData.ConvertRowsToStrings(tk.MustQuery(tt).Rows())
		})
		tk.MustQuery(tt).Check(testkit.Rows(output[i].Plan...))
	}
}

// Apply operator may got panic because empty Projection is eliminated.
func (s *testIntegrationSerialSuite) TestIssue23887(c *C) {
	tk := testkit.NewTestKit(c, s.store)
	tk.MustExec("use test")
	tk.MustExec("drop table if exists t;")
	tk.MustExec("create table t(a int, b int);")
	tk.MustExec("insert into t values(1, 2), (3, 4);")
	var input []string
	var output []struct {
		SQL  string
		Plan []string
		Res  []string
	}
	s.testData.GetTestCases(c, &input, &output)
	for i, tt := range input {
		s.testData.OnRecord(func() {
			output[i].SQL = tt
			output[i].Plan = s.testData.ConvertRowsToStrings(tk.MustQuery("explain format = 'brief' " + tt).Rows())
			output[i].Res = s.testData.ConvertRowsToStrings(tk.MustQuery(tt).Sort().Rows())
		})
		tk.MustQuery("explain format = 'brief' " + tt).Check(testkit.Rows(output[i].Plan...))
		tk.MustQuery(tt).Sort().Check(testkit.Rows(output[i].Res...))
	}

	tk.MustExec("drop table if exists t1;")
	tk.MustExec("create table t1 (c1 int primary key, c2 int, c3 int, index c2 (c2));")
	tk.MustQuery("select count(1) from (select count(1) from (select * from t1 where c3 = 100) k) k2;").Check(testkit.Rows("1"))
}

func (s *testIntegrationSerialSuite) TestDeleteStmt(c *C) {
	tk := testkit.NewTestKit(c, s.store)
	tk.MustExec("use test")
	tk.MustExec("create table t(a int)")
	tk.MustExec("delete t from t;")
	tk.MustExec("delete t from test.t as t;")
	tk.MustGetErrCode("delete test.t from test.t as t;", mysql.ErrUnknownTable)
	tk.MustExec("delete test.t from t;")
	tk.MustExec("create database db1")
	tk.MustExec("use db1")
	tk.MustExec("create table t(a int)")
	tk.MustGetErrCode("delete test.t from t;", mysql.ErrUnknownTable)
}

func (s *testIntegrationSuite) TestIndexMergeConstantTrue(c *C) {
	tk := testkit.NewTestKit(c, s.store)
	tk.MustExec("use test")
	tk.MustExec("drop table if exists t;")
	tk.MustExec("create table t(a int primary key, b int not null, key(b))")
	tk.MustExec("delete /*+ use_index_merge(t) */ FROM t WHERE a=1 OR (b < SOME (SELECT /*+ use_index_merge(t)*/ b FROM t WHERE a<2 OR b<2))")

	tk.MustExec("drop table if exists t")
	tk.MustExec("create table t(a int not null, b int not null, key(a), key(b))")
	tk.MustExec("delete /*+ use_index_merge(t) */ FROM t WHERE a=1 OR (b < SOME (SELECT /*+ use_index_merge(t)*/ b FROM t WHERE a<2 OR b<2))")

	tk.MustExec("drop table if exists t")
	tk.MustExec("create table t(a int primary key, b int not null, c int, key(a), key(b,c))")
	tk.MustExec("delete /*+ use_index_merge(t) */ FROM t WHERE a=1 OR (a<2 and b<2)")
}

func (s *testIntegrationSerialSuite) TestPushDownAggForMPP(c *C) {
	tk := testkit.NewTestKit(c, s.store)
	tk.MustExec("use test")
	tk.MustExec("drop table if exists t")
	tk.MustExec("create table t (id int, value decimal(6,3))")
	tk.MustExec("analyze table t")

	// Create virtual tiflash replica info.
	dom := domain.GetDomain(tk.Se)
	is := dom.InfoSchema()
	db, exists := is.SchemaByName(model.NewCIStr("test"))
	c.Assert(exists, IsTrue)
	for _, tblInfo := range db.Tables {
		if tblInfo.Name.L == "t" {
			tblInfo.TiFlashReplica = &model.TiFlashReplicaInfo{
				Count:     1,
				Available: true,
			}
		}
	}

	tk.MustExec(" set @@tidb_allow_mpp=1; set @@tidb_opt_broadcast_join=0; set @@tidb_broadcast_join_threshold_count = 1; set @@tidb_broadcast_join_threshold_size=1;")

	var input []string
	var output []struct {
		SQL  string
		Plan []string
	}
	s.testData.GetTestCases(c, &input, &output)
	for i, tt := range input {
		s.testData.OnRecord(func() {
			output[i].SQL = tt
			output[i].Plan = s.testData.ConvertRowsToStrings(tk.MustQuery(tt).Rows())
		})
		res := tk.MustQuery(tt)
		res.Check(testkit.Rows(output[i].Plan...))
	}
}

func (s *testIntegrationSerialSuite) TestMppUnionAll(c *C) {
	tk := testkit.NewTestKit(c, s.store)
	tk.MustExec("use test")
	tk.MustExec("drop table if exists t")
	tk.MustExec("drop table if exists t1")
	tk.MustExec("create table t (a int not null, b int, c varchar(20))")
	tk.MustExec("create table t1 (a int, b int not null, c double)")

	// Create virtual tiflash replica info.
	dom := domain.GetDomain(tk.Se)
	is := dom.InfoSchema()
	db, exists := is.SchemaByName(model.NewCIStr("test"))
	c.Assert(exists, IsTrue)
	for _, tblInfo := range db.Tables {
		if tblInfo.Name.L == "t" || tblInfo.Name.L == "t1" {
			tblInfo.TiFlashReplica = &model.TiFlashReplicaInfo{
				Count:     1,
				Available: true,
			}
		}
	}

	var input []string
	var output []struct {
		SQL  string
		Plan []string
	}
	s.testData.GetTestCases(c, &input, &output)
	for i, tt := range input {
		s.testData.OnRecord(func() {
			output[i].SQL = tt
			output[i].Plan = s.testData.ConvertRowsToStrings(tk.MustQuery(tt).Rows())
		})
		res := tk.MustQuery(tt)
		res.Check(testkit.Rows(output[i].Plan...))
	}

}

func (s *testIntegrationSerialSuite) TestMppJoinDecimal(c *C) {
	tk := testkit.NewTestKit(c, s.store)
	tk.MustExec("use test")
	tk.MustExec("drop table if exists t")
	tk.MustExec("drop table if exists tt")
	tk.MustExec("create table t (c1 decimal(8, 5), c2 decimal(9, 5), c3 decimal(9, 4) NOT NULL, c4 decimal(8, 4) NOT NULL, c5 decimal(40, 20))")
	tk.MustExec("create table tt (pk int(11) NOT NULL AUTO_INCREMENT primary key,col_varchar_64 varchar(64),col_char_64_not_null char(64) NOT null, col_decimal_30_10_key decimal(30,10), col_tinyint tinyint, col_varchar_key varchar(1), key col_decimal_30_10_key (col_decimal_30_10_key), key col_varchar_key(col_varchar_key));")
	tk.MustExec("analyze table t")
	tk.MustExec("analyze table tt")

	// Create virtual tiflash replica info.
	dom := domain.GetDomain(tk.Se)
	is := dom.InfoSchema()
	db, exists := is.SchemaByName(model.NewCIStr("test"))
	c.Assert(exists, IsTrue)
	for _, tblInfo := range db.Tables {
		if tblInfo.Name.L == "t" || tblInfo.Name.L == "tt" {
			tblInfo.TiFlashReplica = &model.TiFlashReplicaInfo{
				Count:     1,
				Available: true,
			}
		}
	}

	tk.MustExec("set @@tidb_allow_mpp=1;")
	tk.MustExec("set @@session.tidb_broadcast_join_threshold_size = 1")
	tk.MustExec("set @@session.tidb_broadcast_join_threshold_count = 1")

	var input []string
	var output []struct {
		SQL  string
		Plan []string
	}
	s.testData.GetTestCases(c, &input, &output)
	for i, tt := range input {
		s.testData.OnRecord(func() {
			output[i].SQL = tt
			output[i].Plan = s.testData.ConvertRowsToStrings(tk.MustQuery(tt).Rows())
		})
		res := tk.MustQuery(tt)
		res.Check(testkit.Rows(output[i].Plan...))
	}
}

func (s *testIntegrationSerialSuite) TestMppAggTopNWithJoin(c *C) {
	tk := testkit.NewTestKit(c, s.store)
	tk.MustExec("use test")
	tk.MustExec("drop table if exists t")
	tk.MustExec("create table t (id int, value decimal(6,3))")
	tk.MustExec("analyze table t")

	// Create virtual tiflash replica info.
	dom := domain.GetDomain(tk.Se)
	is := dom.InfoSchema()
	db, exists := is.SchemaByName(model.NewCIStr("test"))
	c.Assert(exists, IsTrue)
	for _, tblInfo := range db.Tables {
		if tblInfo.Name.L == "t" {
			tblInfo.TiFlashReplica = &model.TiFlashReplicaInfo{
				Count:     1,
				Available: true,
			}
		}
	}

	tk.MustExec(" set @@tidb_allow_mpp=1;")

	var input []string
	var output []struct {
		SQL  string
		Plan []string
	}
	s.testData.GetTestCases(c, &input, &output)
	for i, tt := range input {
		s.testData.OnRecord(func() {
			output[i].SQL = tt
			output[i].Plan = s.testData.ConvertRowsToStrings(tk.MustQuery(tt).Rows())
		})
		res := tk.MustQuery(tt)
		res.Check(testkit.Rows(output[i].Plan...))
	}
}

func (s *testIntegrationSerialSuite) TestLimitIndexLookUpKeepOrder(c *C) {
	tk := testkit.NewTestKit(c, s.store)
	tk.MustExec("use test")
	tk.MustExec("drop table if exists t;")
	tk.MustExec("create table t(a int, b int, c int, d int, index idx(a,b,c));")

	var input []string
	var output []struct {
		SQL  string
		Plan []string
	}
	s.testData.GetTestCases(c, &input, &output)
	for i, tt := range input {
		s.testData.OnRecord(func() {
			output[i].SQL = tt
			output[i].Plan = s.testData.ConvertRowsToStrings(tk.MustQuery(tt).Rows())
		})
		tk.MustQuery(tt).Check(testkit.Rows(output[i].Plan...))
	}
}

func (s *testIntegrationSuite) TestDecorrelateInnerJoinInSubquery(c *C) {
	tk := testkit.NewTestKit(c, s.store)

	tk.MustExec("use test")
	tk.MustExec("drop table if exists t")
	tk.MustExec("create table t(a int not null, b int not null)")

	var input []string
	var output []struct {
		SQL  string
		Plan []string
	}
	s.testData.GetTestCases(c, &input, &output)
	for i, tt := range input {
		s.testData.OnRecord(func() {
			output[i].SQL = tt
			output[i].Plan = s.testData.ConvertRowsToStrings(tk.MustQuery(tt).Rows())
		})
		tk.MustQuery(tt).Check(testkit.Rows(output[i].Plan...))
	}
}

func (s *testIntegrationSuite) TestIndexMergeTableFilter(c *C) {
	tk := testkit.NewTestKit(c, s.store)
	tk.MustExec("use test")
	tk.MustExec("drop table if exists t;")
	tk.MustExec("create table t(a int, b int, c int, d int, key(a), key(b));")
	tk.MustExec("insert into t values(10,1,1,10)")

	tk.MustQuery("explain format = 'brief' select /*+ use_index_merge(t) */ * from t where a=10 or (b=10 and c=10)").Check(testkit.Rows(
		"IndexMerge 0.02 root  ",
		"├─IndexRangeScan(Build) 10.00 cop[tikv] table:t, index:a(a) range:[10,10], keep order:false, stats:pseudo",
		"├─IndexRangeScan(Build) 10.00 cop[tikv] table:t, index:b(b) range:[10,10], keep order:false, stats:pseudo",
		"└─Selection(Probe) 0.02 cop[tikv]  or(eq(test.t.a, 10), and(eq(test.t.b, 10), eq(test.t.c, 10)))",
		"  └─TableRowIDScan 19.99 cop[tikv] table:t keep order:false, stats:pseudo",
	))
	tk.MustQuery("select /*+ use_index_merge(t) */ * from t where a=10 or (b=10 and c=10)").Check(testkit.Rows(
		"10 1 1 10",
	))
	tk.MustQuery("explain format = 'brief' select /*+ use_index_merge(t) */ * from t where (a=10 and d=10) or (b=10 and c=10)").Check(testkit.Rows(
		"IndexMerge 0.00 root  ",
		"├─IndexRangeScan(Build) 10.00 cop[tikv] table:t, index:a(a) range:[10,10], keep order:false, stats:pseudo",
		"├─IndexRangeScan(Build) 10.00 cop[tikv] table:t, index:b(b) range:[10,10], keep order:false, stats:pseudo",
		"└─Selection(Probe) 0.00 cop[tikv]  or(and(eq(test.t.a, 10), eq(test.t.d, 10)), and(eq(test.t.b, 10), eq(test.t.c, 10)))",
		"  └─TableRowIDScan 19.99 cop[tikv] table:t keep order:false, stats:pseudo",
	))
	tk.MustQuery("select /*+ use_index_merge(t) */ * from t where (a=10 and d=10) or (b=10 and c=10)").Check(testkit.Rows(
		"10 1 1 10",
	))
}

func (s *testIntegrationSuite) TestIssue22850(c *C) {
	tk := testkit.NewTestKit(c, s.store)
	tk.MustExec("use test")
	tk.MustExec("drop table if exists t1")
	tk.MustExec("CREATE TABLE t1 (a int(11))")
	tk.MustQuery("SELECT @v:=(SELECT 1 FROM t1 t2 LEFT JOIN t1 ON t1.a GROUP BY t1.a) FROM t1").Check(testkit.Rows()) // work fine
}

func (s *testIntegrationSuite) TestJoinSchemaChange(c *C) {
	tk := testkit.NewTestKit(c, s.store)
	tk.MustExec("use test")
	tk.MustExec("drop table if exists t1, t2")
	tk.MustExec("create table t1(a int(11))")
	tk.MustExec("create table t2(a decimal(40,20) unsigned, b decimal(40,20))")
	tk.MustQuery("select count(*) as x from t1 group by a having x not in (select a from t2 where x = t2.b)").Check(testkit.Rows())
}

// #22949: test HexLiteral Used in GetVar expr
func (s *testIntegrationSuite) TestGetVarExprWithHexLiteral(c *C) {
	tk := testkit.NewTestKit(c, s.store)
	tk.MustExec("use test;")
	tk.MustExec("drop table if exists t1_no_idx;")
	tk.MustExec("create table t1_no_idx(id int, col_bit bit(16));")
	tk.MustExec("insert into t1_no_idx values(1, 0x3135);")
	tk.MustExec("insert into t1_no_idx values(2, 0x0f);")

	tk.MustExec("prepare stmt from 'select id from t1_no_idx where col_bit = ?';")
	tk.MustExec("set @a = 0x3135;")
	tk.MustQuery("execute stmt using @a;").Check(testkit.Rows("1"))
	tk.MustExec("set @a = 0x0F;")
	tk.MustQuery("execute stmt using @a;").Check(testkit.Rows("2"))

	// same test, but use IN expr
	tk.MustExec("prepare stmt from 'select id from t1_no_idx where col_bit in (?)';")
	tk.MustExec("set @a = 0x3135;")
	tk.MustQuery("execute stmt using @a;").Check(testkit.Rows("1"))
	tk.MustExec("set @a = 0x0F;")
	tk.MustQuery("execute stmt using @a;").Check(testkit.Rows("2"))

	// same test, but use table with index on col_bit
	tk.MustExec("drop table if exists t2_idx;")
	tk.MustExec("create table t2_idx(id int, col_bit bit(16), key(col_bit));")
	tk.MustExec("insert into t2_idx values(1, 0x3135);")
	tk.MustExec("insert into t2_idx values(2, 0x0f);")

	tk.MustExec("prepare stmt from 'select id from t2_idx where col_bit = ?';")
	tk.MustExec("set @a = 0x3135;")
	tk.MustQuery("execute stmt using @a;").Check(testkit.Rows("1"))
	tk.MustExec("set @a = 0x0F;")
	tk.MustQuery("execute stmt using @a;").Check(testkit.Rows("2"))

	// same test, but use IN expr
	tk.MustExec("prepare stmt from 'select id from t2_idx where col_bit in (?)';")
	tk.MustExec("set @a = 0x3135;")
	tk.MustQuery("execute stmt using @a;").Check(testkit.Rows("1"))
	tk.MustExec("set @a = 0x0F;")
	tk.MustQuery("execute stmt using @a;").Check(testkit.Rows("2"))

	// test col varchar with GetVar
	tk.MustExec("drop table if exists t_varchar;")
	tk.MustExec("create table t_varchar(id int, col_varchar varchar(100), key(col_varchar));")
	tk.MustExec("insert into t_varchar values(1, '15');")
	tk.MustExec("prepare stmt from 'select id from t_varchar where col_varchar = ?';")
	tk.MustExec("set @a = 0x3135;")
	tk.MustQuery("execute stmt using @a;").Check(testkit.Rows("1"))
}

// test BitLiteral used with GetVar
func (s *testIntegrationSuite) TestGetVarExprWithBitLiteral(c *C) {
	tk := testkit.NewTestKit(c, s.store)
	tk.MustExec("use test;")
	tk.MustExec("drop table if exists t1_no_idx;")
	tk.MustExec("create table t1_no_idx(id int, col_bit bit(16));")
	tk.MustExec("insert into t1_no_idx values(1, 0x3135);")
	tk.MustExec("insert into t1_no_idx values(2, 0x0f);")

	tk.MustExec("prepare stmt from 'select id from t1_no_idx where col_bit = ?';")
	// 0b11000100110101 is 0x3135
	tk.MustExec("set @a = 0b11000100110101;")
	tk.MustQuery("execute stmt using @a;").Check(testkit.Rows("1"))

	// same test, but use IN expr
	tk.MustExec("prepare stmt from 'select id from t1_no_idx where col_bit in (?)';")
	tk.MustExec("set @a = 0b11000100110101;")
	tk.MustQuery("execute stmt using @a;").Check(testkit.Rows("1"))
}

func (s *testIntegrationSuite) TestIndexMergeClusterIndex(c *C) {
	tk := testkit.NewTestKit(c, s.store)
	tk.MustExec("use test;")
	tk.MustExec("drop table if exists t")
	tk.MustExec("create table t (c1 float, c2 int, c3 int, primary key (c1) /*T![clustered_index] CLUSTERED */, key idx_1 (c2), key idx_2 (c3))")
	tk.MustExec("insert into t values(1.0,1,2),(2.0,2,1),(3.0,1,1),(4.0,2,2)")
	tk.MustQuery("select /*+ use_index_merge(t) */ c3 from t where c3 = 1 or c2 = 1").Sort().Check(testkit.Rows(
		"1",
		"1",
		"2",
	))
	tk.MustExec("drop table t")
	tk.MustExec("create table t (a int, b int, c int, primary key (a,b) /*T![clustered_index] CLUSTERED */, key idx_c(c))")
	tk.MustExec("insert into t values (0,1,2)")
	tk.MustQuery("select /*+ use_index_merge(t) */ c from t where c > 10 or a < 1").Check(testkit.Rows(
		"2",
	))
}

func (s *testIntegrationSuite) TestMultiColMaxOneRow(c *C) {
	tk := testkit.NewTestKit(c, s.store)

	tk.MustExec("use test")
	tk.MustExec("drop table if exists t1,t2")
	tk.MustExec("create table t1(a int)")
	tk.MustExec("create table t2(a int, b int, c int, primary key(a,b))")

	var input []string
	var output []struct {
		SQL  string
		Plan []string
	}
	s.testData.GetTestCases(c, &input, &output)
	for i, tt := range input {
		s.testData.OnRecord(func() {
			output[i].SQL = tt
			output[i].Plan = s.testData.ConvertRowsToStrings(tk.MustQuery("explain format = 'brief' " + tt).Rows())
		})
		tk.MustQuery("explain format = 'brief' " + tt).Check(testkit.Rows(output[i].Plan...))
	}
}

func (s *testIntegrationSuite) TestIssue23736(c *C) {
	tk := testkit.NewTestKit(c, s.store)
	tk.MustExec("use test")
	tk.MustExec("drop table if exists t0, t1")
	tk.MustExec("create table t0(a int, b int, c int as (a + b) virtual, unique index (c) invisible);")
	tk.MustExec("create table t1(a int, b int, c int as (a + b) virtual);")
	tk.MustExec("insert into t0(a, b) values (12, -1), (8, 7);")
	tk.MustExec("insert into t1(a, b) values (12, -1), (8, 7);")
	tk.MustQuery("select /*+ stream_agg() */ count(1) from t0 where c > 10 and b < 2;").Check(testkit.Rows("1"))
	tk.MustQuery("select /*+ stream_agg() */ count(1) from t1 where c > 10 and b < 2;").Check(testkit.Rows("1"))
	tk.MustExec("delete from t0")
	tk.MustExec("insert into t0(a, b) values (5, 1);")
	tk.MustQuery("select /*+ nth_plan(3) */ count(1) from t0 where c > 10 and b < 2;").Check(testkit.Rows("0"))

	// Should not use invisible index
	c.Assert(tk.MustUseIndex("select /*+ stream_agg() */ count(1) from t0 where c > 10 and b < 2", "c"), IsFalse)
}

// https://github.com/pingcap/tidb/issues/23802
func (s *testIntegrationSuite) TestPanicWhileQueryTableWithIsNull(c *C) {
	tk := testkit.NewTestKit(c, s.store)
	tk.MustExec("use test")

	tk.MustExec("drop table if exists NT_HP27193")
	tk.MustExec("CREATE TABLE `NT_HP27193` (  `COL1` int(20) DEFAULT NULL,  `COL2` varchar(20) DEFAULT NULL,  `COL4` datetime DEFAULT NULL,  `COL3` bigint(20) DEFAULT NULL,  `COL5` float DEFAULT NULL) ENGINE=InnoDB DEFAULT CHARSET=utf8mb4 COLLATE=utf8mb4_bin PARTITION BY HASH ( `COL1`%`COL3` ) PARTITIONS 10;")
	_, err := tk.Exec("select col1 from NT_HP27193 where col1 is null;")
	c.Assert(err, IsNil)
	tk.MustExec("INSERT INTO NT_HP27193 (COL2, COL4, COL3, COL5) VALUES ('m',  '2020-05-04 13:15:27', 8,  2602)")
	_, err = tk.Exec("select col1 from NT_HP27193 where col1 is null;")
	c.Assert(err, IsNil)
	tk.MustExec("drop table if exists NT_HP27193")
}

func (s *testIntegrationSuite) TestIssue23846(c *C) {
	tk := testkit.NewTestKit(c, s.store)
	tk.MustExec("use test")
	tk.MustExec("drop table if exists t")
	tk.MustExec("create table t(a varbinary(10),UNIQUE KEY(a))")
	tk.MustExec("insert into t values(0x00A4EEF4FA55D6706ED5)")
	tk.MustQuery("select count(*) from t where a=0x00A4EEF4FA55D6706ED5").Check(testkit.Rows("1"))
	tk.MustQuery("select * from t where a=0x00A4EEF4FA55D6706ED5").Check(testkit.Rows("\x00\xa4\xee\xf4\xfaU\xd6pn\xd5")) // not empty
}

func (s *testIntegrationSuite) TestIssue23839(c *C) {
	tk := testkit.NewTestKit(c, s.store)
	tk.MustExec("use test")
	tk.MustExec("drop table if exists BB")
	tk.MustExec("CREATE TABLE `BB` (\n" +
		"	`col_int` int(11) DEFAULT NULL,\n" +
		"	`col_varchar_10` varchar(10) DEFAULT NULL,\n" +
		"	`pk` int(11) NOT NULL AUTO_INCREMENT,\n" +
		"	`col_int_not_null` int(11) NOT NULL,\n" +
		"	`col_decimal` decimal(10,0) DEFAULT NULL,\n" +
		"	`col_datetime` datetime DEFAULT NULL,\n" +
		"	`col_decimal_not_null` decimal(10,0) NOT NULL,\n" +
		"	`col_datetime_not_null` datetime NOT NULL,\n" +
		"	`col_varchar_10_not_null` varchar(10) NOT NULL,\n" +
		"	PRIMARY KEY (`pk`) /*T![clustered_index] CLUSTERED */\n" +
		") ENGINE=InnoDB DEFAULT CHARSET=utf8mb4 COLLATE=utf8mb4_bin AUTO_INCREMENT=2000001")
	tk.Exec("explain SELECT OUTR . col2 AS X FROM (SELECT INNR . col1 as col1, SUM( INNR . col2 ) as col2 FROM (SELECT INNR . `col_int_not_null` + 1 as col1, INNR . `pk` as col2 FROM BB AS INNR) AS INNR GROUP BY col1) AS OUTR2 INNER JOIN (SELECT INNR . col1 as col1, MAX( INNR . col2 ) as col2 FROM (SELECT INNR . `col_int_not_null` + 1 as col1, INNR . `pk` as col2 FROM BB AS INNR) AS INNR GROUP BY col1) AS OUTR ON OUTR2.col1 = OUTR.col1 GROUP BY OUTR . col1, OUTR2 . col1 HAVING X <> 'b'")
}

// https://github.com/pingcap/tidb/issues/24095
func (s *testIntegrationSuite) TestIssue24095(c *C) {
	tk := testkit.NewTestKit(c, s.store)
	tk.MustExec("use test;")
	tk.MustExec("drop table if exists t;")
	tk.MustExec("create table t (id int, value decimal(10,5));")
	tk.MustExec("desc format = 'brief' select count(*) from t join (select t.id, t.value v1 from t join t t1 on t.id = t1.id order by t.value limit 1) v on v.id = t.id and v.v1 = t.value;")

	var input []string
	var output []struct {
		SQL  string
		Plan []string
	}
	s.testData.GetTestCases(c, &input, &output)
	for i, tt := range input {
		s.testData.OnRecord(func() {
			output[i].SQL = tt
			output[i].Plan = s.testData.ConvertRowsToStrings(tk.MustQuery("explain format = 'brief' " + tt).Rows())
		})
		tk.MustQuery("explain format = 'brief' " + tt).Check(testkit.Rows(output[i].Plan...))
	}
}

func (s *testIntegrationSuite) TestIssue24281(c *C) {
	tk := testkit.NewTestKit(c, s.store)
	tk.MustExec("use test")
	tk.MustExec("drop table if exists member, agent, deposit, view_member_agents")
	tk.MustExec("create table member(login varchar(50) NOT NULL, agent_login varchar(100) DEFAULT NULL, PRIMARY KEY(login))")
	tk.MustExec("create table agent(login varchar(50) NOT NULL, data varchar(100) DEFAULT NULL, share_login varchar(50) NOT NULL, PRIMARY KEY(login))")
	tk.MustExec("create table deposit(id varchar(50) NOT NULL, member_login varchar(50) NOT NULL, transfer_amount int NOT NULL, PRIMARY KEY(id), KEY midx(member_login, transfer_amount))")
	tk.MustExec("create definer='root'@'localhost' view view_member_agents (member, share_login) as select m.login as member, a.share_login AS share_login from member as m join agent as a on m.agent_login = a.login")

	tk.MustExec(" select s.member_login as v1, SUM(s.transfer_amount) AS v2 " +
		"FROM deposit AS s " +
		"JOIN view_member_agents AS v ON s.member_login = v.member " +
		"WHERE 1 = 1 AND v.share_login = 'somevalue' " +
		"GROUP BY s.member_login " +
		"UNION select 1 as v1, 2 as v2")
}

func (s *testIntegrationSuite) TestIssue25799(c *C) {
	tk := testkit.NewTestKit(c, s.store)
	tk.MustExec("use test")
	tk.MustExec("drop table if exists t1, t2")
	tk.MustExec(`create table t1 (a float default null, b smallint(6) DEFAULT NULL)`)
	tk.MustExec(`insert into t1 values (1, 1)`)
	tk.MustExec(`create table t2 (a float default null, b tinyint(4) DEFAULT NULL, key b (b))`)
	tk.MustExec(`insert into t2 values (null, 1)`)
	tk.HasPlan(`select /*+ TIDB_INLJ(t2@sel_2) */ t1.a, t1.b from t1 where t1.a not in (select t2.a from t2 where t1.b=t2.b)`, `IndexJoin`)
	tk.MustQuery(`select /*+ TIDB_INLJ(t2@sel_2) */ t1.a, t1.b from t1 where t1.a not in (select t2.a from t2 where t1.b=t2.b)`).Check(testkit.Rows())
}

func (s *testIntegrationSuite) TestLimitWindowColPrune(c *C) {
	tk := testkit.NewTestKit(c, s.store)
	tk.MustExec("use test")
	tk.MustExec("drop table if exists t")
	tk.MustExec("create table t(a int)")
	tk.MustExec("insert into t values(1)")
	tk.MustQuery("select count(a) f1, row_number() over (order by count(a)) as f2 from t limit 1").Check(testkit.Rows("1 1"))
}

func (s *testIntegrationSuite) TestIncrementalAnalyzeStatsVer2(c *C) {
	tk := testkit.NewTestKit(c, s.store)
	tk.MustExec("use test")
	tk.MustExec("drop table if exists t")
	tk.MustExec("create table t(a int primary key, b int, index idx_b(b))")
	tk.MustExec("insert into t values(1,1),(2,2),(3,3)")
	tk.MustExec("set @@session.tidb_analyze_version = 2")
	tk.MustExec("analyze table t")
	is := tk.Se.GetInfoSchema().(infoschema.InfoSchema)
	tbl, err := is.TableByName(model.NewCIStr("test"), model.NewCIStr("t"))
	c.Assert(err, IsNil)
	tblID := tbl.Meta().ID
	rows := tk.MustQuery(fmt.Sprintf("select distinct_count from mysql.stats_histograms where table_id = %d and is_index = 1", tblID)).Rows()
	c.Assert(len(rows), Equals, 1)
	c.Assert(rows[0][0], Equals, "3")
	tk.MustExec("insert into t values(4,4),(5,5),(6,6)")
	tk.MustExec("analyze incremental table t index idx_b")
	c.Assert(tk.Se.GetSessionVars().StmtCtx.GetWarnings(), HasLen, 2)
	c.Assert(tk.Se.GetSessionVars().StmtCtx.GetWarnings()[0].Err.Error(), Equals, "The version 2 would collect all statistics not only the selected indexes")
	c.Assert(tk.Se.GetSessionVars().StmtCtx.GetWarnings()[1].Err.Error(), Equals, "The version 2 stats would ignore the INCREMENTAL keyword and do full sampling")
	rows = tk.MustQuery(fmt.Sprintf("select distinct_count from mysql.stats_histograms where table_id = %d and is_index = 1", tblID)).Rows()
	c.Assert(len(rows), Equals, 1)
	c.Assert(rows[0][0], Equals, "6")
}

func (s *testIntegrationSuite) TestConflictReadFromStorage(c *C) {
	tk := testkit.NewTestKit(c, s.store)
	tk.MustExec("use test")
	tk.MustExec("drop table if exists t")
	tk.MustExec(`create table t (
					a int, b int, c varchar(20),
					primary key(a), key(b), key(c)
				) partition by range columns(a) (
					partition p0 values less than(6),
					partition p1 values less than(11),
					partition p2 values less than(16));`)
	tk.MustExec(`insert into t values (1,1,"1"), (2,2,"2"), (8,8,"8"), (11,11,"11"), (15,15,"15")`)
	// Create virtual tiflash replica info.
	dom := domain.GetDomain(tk.Se)
	is := dom.InfoSchema()
	db, exists := is.SchemaByName(model.NewCIStr("test"))
	c.Assert(exists, IsTrue)
	for _, tblInfo := range db.Tables {
		if tblInfo.Name.L == "t" {
			tblInfo.TiFlashReplica = &model.TiFlashReplicaInfo{
				Count:     1,
				Available: true,
			}
		}
	}
	tk.MustQuery(`explain select /*+ read_from_storage(tikv[t partition(p0)], tiflash[t partition(p1, p2)]) */ * from t`)
	tk.MustQuery("show warnings").Check(testkit.Rows("Warning 1815 Storage hints are conflict, you can only specify one storage type of table test.t"))
	tk.MustQuery(`explain select /*+ read_from_storage(tikv[t], tiflash[t]) */ * from t`)
	tk.MustQuery("show warnings").Check(testkit.Rows("Warning 1815 Storage hints are conflict, you can only specify one storage type of table test.t"))
}

// TestSequenceAsDataSource is used to test https://github.com/pingcap/tidb/issues/24383.
func (s *testIntegrationSuite) TestSequenceAsDataSource(c *C) {
	tk := testkit.NewTestKit(c, s.store)

	tk.MustExec("use test")
	tk.MustExec("drop sequence if exists s1, s2")
	tk.MustExec("create sequence s1")
	tk.MustExec("create sequence s2")

	var input []string
	var output []struct {
		SQL  string
		Plan []string
	}
	s.testData.GetTestCases(c, &input, &output)
	for i, tt := range input {
		s.testData.OnRecord(func() {
			output[i].SQL = tt
			output[i].Plan = s.testData.ConvertRowsToStrings(tk.MustQuery("explain format = 'brief' " + tt).Rows())
		})
		tk.MustQuery("explain format = 'brief' " + tt).Check(testkit.Rows(output[i].Plan...))
	}
}

func (s *testIntegrationSerialSuite) TestIssue25300(c *C) {
	collate.SetNewCollationEnabledForTest(true)
	defer collate.SetNewCollationEnabledForTest(false)
	tk := testkit.NewTestKit(c, s.store)
	tk.MustExec("use test")
	tk.MustExec(`create table t (a char(65) collate utf8_unicode_ci, b text collate utf8_general_ci not null);`)
	tk.MustExec(`insert into t values ('a', 'A');`)
	tk.MustExec(`insert into t values ('b', 'B');`)
	tk.MustGetErrCode(`(select a from t) union ( select b from t);`, mysql.ErrCantAggregate2collations)
	tk.MustGetErrCode(`(select 'a' collate utf8mb4_unicode_ci) union (select 'b' collate utf8mb4_general_ci);`, mysql.ErrCantAggregate2collations)
	tk.MustGetErrCode(`(select a from t) union ( select b from t) union all select 'a';`, mysql.ErrCantAggregate2collations)
	tk.MustGetErrCode(`(select a from t) union ( select b from t) union select 'a';`, mysql.ErrCantAggregate3collations)
	tk.MustGetErrCode(`(select a from t) union ( select b from t) union select 'a' except select 'd';`, mysql.ErrCantAggregate3collations)
}

func (s *testIntegrationSerialSuite) TestMergeContinuousSelections(c *C) {
	tk := testkit.NewTestKit(c, s.store)
	tk.MustExec("use test")
	tk.MustExec("drop table if exists ts")
	tk.MustExec("create table ts (col_char_64 char(64), col_varchar_64_not_null varchar(64) not null, col_varchar_key varchar(1), id int primary key, col_varchar_64 varchar(64),col_char_64_not_null char(64) not null);")

	// Create virtual tiflash replica info.
	dom := domain.GetDomain(tk.Se)
	is := dom.InfoSchema()
	db, exists := is.SchemaByName(model.NewCIStr("test"))
	c.Assert(exists, IsTrue)
	for _, tblInfo := range db.Tables {
		if tblInfo.Name.L == "ts" {
			tblInfo.TiFlashReplica = &model.TiFlashReplicaInfo{
				Count:     1,
				Available: true,
			}
		}
	}

	tk.MustExec(" set @@tidb_allow_mpp=1;")

	var input []string
	var output []struct {
		SQL  string
		Plan []string
	}
	s.testData.GetTestCases(c, &input, &output)
	for i, tt := range input {
		s.testData.OnRecord(func() {
			output[i].SQL = tt
			output[i].Plan = s.testData.ConvertRowsToStrings(tk.MustQuery(tt).Rows())
		})
		res := tk.MustQuery(tt)
		res.Check(testkit.Rows(output[i].Plan...))
	}
}

func (s *testIntegrationSerialSuite) TestSelectIgnoreTemporaryTableInView(c *C) {
	tk := testkit.NewTestKit(c, s.store)
	tk.MustExec("use test")

	tk.Se.Auth(&auth.UserIdentity{Username: "root", Hostname: "localhost", CurrentUser: true, AuthUsername: "root", AuthHostname: "%"}, nil, []byte("012345678901234567890"))
	tk.MustExec("set @@tidb_enable_noop_functions=1")
	tk.MustExec("create table t1 (a int, b int)")
	tk.MustExec("create table t2 (c int, d int)")
	tk.MustExec("create view v1 as select * from t1 order by a")
	tk.MustExec("create view v2 as select * from ((select * from t1) union (select * from t2)) as tt order by a, b")
	tk.MustExec("create view v3 as select * from v1 order by a")
	tk.MustExec("create view v4 as select * from t1, t2 where t1.a = t2.c order by a, b")
	tk.MustExec("create view v5 as select * from (select * from t1) as t1 order by a")

	tk.MustExec("insert into t1 values (1, 2), (3, 4)")
	tk.MustExec("insert into t2 values (3, 5), (6, 7)")

	tk.MustExec("create temporary table t1 (a int, b int)")
	tk.MustExec("create temporary table t2 (c int, d int)")
	tk.MustQuery("select * from t1").Check(testkit.Rows())
	tk.MustQuery("select * from t2").Check(testkit.Rows())

	tk.MustQuery("select * from v1").Check(testkit.Rows("1 2", "3 4"))
	tk.MustQuery("select * from v2").Check(testkit.Rows("1 2", "3 4", "3 5", "6 7"))
	tk.MustQuery("select * from v3").Check(testkit.Rows("1 2", "3 4"))
	tk.MustQuery("select * from v4").Check(testkit.Rows("3 4 3 5"))
	tk.MustQuery("select * from v5").Check(testkit.Rows("1 2", "3 4"))

}

func (s *testIntegrationSerialSuite) TestIssue26250(c *C) {
	tk := testkit.NewTestKit(c, s.store)
	tk.MustExec("use test")
	tk.MustExec("create table tp (id int primary key) partition by range (id) (partition p0 values less than (100));")
	tk.MustExec("create table tn (id int primary key);")
	tk.MustExec("insert into tp values(1),(2);")
	tk.MustExec("insert into tn values(1),(2);")
	tk.MustQuery("select * from tp,tn where tp.id=tn.id and tn.id=1 for update;").Check(testkit.Rows("1 1"))
}

// https://github.com/pingcap/tidb/issues/26214
func (s *testIntegrationSerialSuite) TestIssue26214(c *C) {
	originalVal := config.GetGlobalConfig().Experimental.AllowsExpressionIndex
	config.GetGlobalConfig().Experimental.AllowsExpressionIndex = true
	defer func() {
		config.GetGlobalConfig().Experimental.AllowsExpressionIndex = originalVal
	}()

	tk := testkit.NewTestKit(c, s.store)
	tk.MustExec("use test")
	tk.MustExec("drop table if exists t")
	tk.MustExec("create table `t` (`a` int(11) default null, `b` int(11) default null, `c` int(11) default null, key `expression_index` ((case when `a` < 0 then 1 else 2 end)))")
	_, err := tk.Exec("select * from t  where case when a < 0 then 1 else 2 end <= 1 order by 4;")
	c.Assert(core.ErrUnknownColumn.Equal(err), IsTrue)
}

<<<<<<< HEAD
func (s *testIntegrationSerialSuite) TestLimitPushDown(c *C) {
	tk := testkit.NewTestKit(c, s.store)
	tk.MustExec("use test")
	tk.MustExec("drop table if exists t")

	tk.MustExec(`create table t (a int)`)
	tk.MustExec(`insert into t values (1)`)
	tk.MustExec(`analyze table t`)

	tk.MustExec(`set tidb_opt_limit_push_down_threshold=0`)
	tk.MustQuery(`explain format=brief select a from t order by a desc limit 10`).Check(testkit.Rows(
		`TopN 1.00 root  test.t.a:desc, offset:0, count:10`,
		`└─TableReader 1.00 root  data:TableFullScan`,
		`  └─TableFullScan 1.00 cop[tikv] table:t keep order:false`))

	tk.MustExec(`set tidb_opt_limit_push_down_threshold=10`)
	tk.MustQuery(`explain format=brief select a from t order by a desc limit 10`).Check(testkit.Rows(
		`TopN 1.00 root  test.t.a:desc, offset:0, count:10`,
		`└─TableReader 1.00 root  data:TopN`,
		`  └─TopN 1.00 cop[tikv]  test.t.a:desc, offset:0, count:10`,
		`    └─TableFullScan 1.00 cop[tikv] table:t keep order:false`))

	tk.MustQuery(`explain format=brief select a from t order by a desc limit 11`).Check(testkit.Rows(
		`TopN 1.00 root  test.t.a:desc, offset:0, count:11`,
		`└─TableReader 1.00 root  data:TableFullScan`,
		`  └─TableFullScan 1.00 cop[tikv] table:t keep order:false`))

	tk.MustQuery(`explain format=brief select /*+ limit_to_cop() */ a from t order by a desc limit 11`).Check(testkit.Rows(
		`TopN 1.00 root  test.t.a:desc, offset:0, count:11`,
		`└─TableReader 1.00 root  data:TopN`,
		`  └─TopN 1.00 cop[tikv]  test.t.a:desc, offset:0, count:11`,
		`    └─TableFullScan 1.00 cop[tikv] table:t keep order:false`))
=======
func (s *testIntegrationSuite) TestIssue26559(c *C) {
	tk := testkit.NewTestKit(c, s.store)
	tk.MustExec("use test")
	tk.MustExec("create table t(a timestamp, b datetime);")
	tk.MustExec("insert into t values('2020-07-29 09:07:01', '2020-07-27 16:57:36');")
	tk.MustQuery("select greatest(a, b) from t union select null;").Sort().Check(testkit.Rows("2020-07-29 09:07:01", "<nil>"))
>>>>>>> 71638ee4
}<|MERGE_RESOLUTION|>--- conflicted
+++ resolved
@@ -3997,7 +3997,6 @@
 	c.Assert(core.ErrUnknownColumn.Equal(err), IsTrue)
 }
 
-<<<<<<< HEAD
 func (s *testIntegrationSerialSuite) TestLimitPushDown(c *C) {
 	tk := testkit.NewTestKit(c, s.store)
 	tk.MustExec("use test")
@@ -4030,12 +4029,12 @@
 		`└─TableReader 1.00 root  data:TopN`,
 		`  └─TopN 1.00 cop[tikv]  test.t.a:desc, offset:0, count:11`,
 		`    └─TableFullScan 1.00 cop[tikv] table:t keep order:false`))
-=======
+}
+
 func (s *testIntegrationSuite) TestIssue26559(c *C) {
 	tk := testkit.NewTestKit(c, s.store)
 	tk.MustExec("use test")
 	tk.MustExec("create table t(a timestamp, b datetime);")
 	tk.MustExec("insert into t values('2020-07-29 09:07:01', '2020-07-27 16:57:36');")
 	tk.MustQuery("select greatest(a, b) from t union select null;").Sort().Check(testkit.Rows("2020-07-29 09:07:01", "<nil>"))
->>>>>>> 71638ee4
 }