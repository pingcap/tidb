--- conflicted
+++ resolved
@@ -2318,7 +2318,10 @@
 		"[planner:3029]Expression #1 of ORDER BY contains aggregate function and applies to the result of a non-aggregated query")
 	tk.MustGetErrMsg("select v1 from ttest having count(v2)",
 		"[planner:8123]In aggregated query without GROUP BY, expression #1 of SELECT list contains nonaggregated column 'v1'; this is incompatible with sql_mode=only_full_group_by")
-<<<<<<< HEAD
+	tk.MustGetErrMsg("select v2, v1 from (select * from ttest) t1 join (select 1, 2) t2 group by v1",
+		"[planner:1055]Expression #1 of SELECT list is not in GROUP BY clause and contains nonaggregated column 'test.t1.v2' which is not functionally dependent on columns in GROUP BY clause; this is incompatible with sql_mode=only_full_group_by")
+	tk.MustGetErrMsg("select v2, v1 from (select t1.v1, t2.v2 from ttest t1 join ttest t2) t3 join (select 1, 2) t2 group by v1",
+		"[planner:1055]Expression #1 of SELECT list is not in GROUP BY clause and contains nonaggregated column 'test.t3.v2' which is not functionally dependent on columns in GROUP BY clause; this is incompatible with sql_mode=only_full_group_by")
 
 	// ignore ORDER BY
 	tk.MustQuery("select count(v1) from ttest order by v1").Check(testkit.Rows("3"))
@@ -2328,13 +2331,6 @@
 
 	tk.MustGetErrMsg("select distinct count(v1) from ttest order by sum(v3)",
 		"[planner:1054]Unknown column 'v3' in 'order clause'")
-=======
-	tk.MustGetErrMsg("select v2, v1 from (select * from ttest) t1 join (select 1, 2) t2 group by v1",
-		"[planner:1055]Expression #1 of SELECT list is not in GROUP BY clause and contains nonaggregated column 'test.t1.v2' which is not functionally dependent on columns in GROUP BY clause; this is incompatible with sql_mode=only_full_group_by")
-	tk.MustGetErrMsg("select v2, v1 from (select t1.v1, t2.v2 from ttest t1 join ttest t2) t3 join (select 1, 2) t2 group by v1",
-		"[planner:1055]Expression #1 of SELECT list is not in GROUP BY clause and contains nonaggregated column 'test.t3.v2' which is not functionally dependent on columns in GROUP BY clause; this is incompatible with sql_mode=only_full_group_by")
-
->>>>>>> 2c83f2db
 }
 
 func (s *testIntegrationSuite) TestUpdateSetDefault(c *C) {
