--- conflicted
+++ resolved
@@ -4218,7 +4218,6 @@
 	}
 }
 
-<<<<<<< HEAD
 func (s *testIntegrationSuite) TestIssue27083(c *C) {
 	tk := testkit.NewTestKit(c, s.store)
 	tk.MustExec("use test")
@@ -4242,7 +4241,8 @@
 		})
 		tk.MustQuery("explain format = 'brief' " + tt).Check(testkit.Rows(output[i].Plan...))
 	}
-=======
+}
+
 func (s *testIntegrationSuite) TestIssues27130(c *C) {
 	tk := testkit.NewTestKit(c, s.store)
 	tk.MustExec("use test")
@@ -4306,5 +4306,4 @@
 	rows.Check(testkit.Rows("1 1 1 1 1 1", "2 2 2 2 2 2", "3 3 3 3 3 3", "4 4 4 4 4 4"))
 	rows = tk.MustQuery("WITH RECURSIVE cte(a) AS (SELECT 1 UNION SELECT a+1 FROM tmp1 WHERE a < 5) SELECT * FROM cte order by a;")
 	rows.Check(testkit.Rows("1", "2", "3", "4", "5"))
->>>>>>> 6849e5d5
 }