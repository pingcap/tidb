// Copyright 2019 PingCAP, Inc.
//
// Licensed under the Apache License, Version 2.0 (the "License");
// you may not use this file except in compliance with the License.
// You may obtain a copy of the License at
//
//     http://www.apache.org/licenses/LICENSE-2.0
//
// Unless required by applicable law or agreed to in writing, software
// distributed under the License is distributed on an "AS IS" BASIS,
// See the License for the specific language governing permissions and
// limitations under the License.

package core_test

import (
	"bytes"
	"fmt"
	"strings"

	. "github.com/pingcap/check"
	"github.com/pingcap/errors"
	"github.com/pingcap/parser/auth"
	"github.com/pingcap/parser/model"
	"github.com/pingcap/parser/mysql"
	"github.com/pingcap/parser/terror"
	"github.com/pingcap/tidb/config"
	"github.com/pingcap/tidb/domain"
	"github.com/pingcap/tidb/expression"
	"github.com/pingcap/tidb/infoschema"
	"github.com/pingcap/tidb/kv"
	"github.com/pingcap/tidb/planner/core"
	"github.com/pingcap/tidb/session"
	"github.com/pingcap/tidb/sessionctx/stmtctx"
	"github.com/pingcap/tidb/sessionctx/variable"
	"github.com/pingcap/tidb/table"
	"github.com/pingcap/tidb/util/collate"
	"github.com/pingcap/tidb/util/testkit"
	"github.com/pingcap/tidb/util/testutil"
)

var _ = Suite(&testIntegrationSuite{})
var _ = SerialSuites(&testIntegrationSerialSuite{})

type testIntegrationSuite struct {
	testData testutil.TestData
	store    kv.Storage
	dom      *domain.Domain
}

func (s *testIntegrationSuite) SetUpSuite(c *C) {
	var err error
	s.testData, err = testutil.LoadTestSuiteData("testdata", "integration_suite")
	c.Assert(err, IsNil)
}

func (s *testIntegrationSuite) TearDownSuite(c *C) {
	c.Assert(s.testData.GenerateOutputIfNeeded(), IsNil)
}

func (s *testIntegrationSuite) SetUpTest(c *C) {
	var err error
	s.store, s.dom, err = newStoreWithBootstrap()
	c.Assert(err, IsNil)
}

func (s *testIntegrationSuite) TearDownTest(c *C) {
	s.dom.Close()
	err := s.store.Close()
	c.Assert(err, IsNil)
}

type testIntegrationSerialSuite struct {
	testData testutil.TestData
	store    kv.Storage
	dom      *domain.Domain
}

func (s *testIntegrationSerialSuite) SetUpSuite(c *C) {
	var err error
	s.testData, err = testutil.LoadTestSuiteData("testdata", "integration_serial_suite")
	c.Assert(err, IsNil)
}

func (s *testIntegrationSerialSuite) TearDownSuite(c *C) {
	c.Assert(s.testData.GenerateOutputIfNeeded(), IsNil)
}

func (s *testIntegrationSerialSuite) SetUpTest(c *C) {
	var err error
	s.store, s.dom, err = newStoreWithBootstrap()
	c.Assert(err, IsNil)
}

func (s *testIntegrationSerialSuite) TearDownTest(c *C) {
	s.dom.Close()
	err := s.store.Close()
	c.Assert(err, IsNil)
}

func (s *testIntegrationSuite) TestShowSubquery(c *C) {
	tk := testkit.NewTestKit(c, s.store)
	tk.MustExec("use test")
	tk.MustExec("drop table if exists t")
	tk.MustExec("create table t(a varchar(10), b int, c int)")
	tk.MustQuery("show columns from t where true").Check(testkit.Rows(
		"a varchar(10) YES  <nil> ",
		"b int(11) YES  <nil> ",
		"c int(11) YES  <nil> ",
	))
	tk.MustQuery("show columns from t where field = 'b'").Check(testkit.Rows(
		"b int(11) YES  <nil> ",
	))
	tk.MustQuery("show columns from t where field in (select 'b')").Check(testkit.Rows(
		"b int(11) YES  <nil> ",
	))
	tk.MustQuery("show columns from t where field in (select 'b') and true").Check(testkit.Rows(
		"b int(11) YES  <nil> ",
	))
	tk.MustQuery("show columns from t where field in (select 'b') and false").Check(testkit.Rows())
	tk.MustExec("insert into t values('c', 0, 0)")
	tk.MustQuery("show columns from t where field < all (select a from t)").Check(testkit.Rows(
		"a varchar(10) YES  <nil> ",
		"b int(11) YES  <nil> ",
	))
	tk.MustExec("insert into t values('b', 0, 0)")
	tk.MustQuery("show columns from t where field < all (select a from t)").Check(testkit.Rows(
		"a varchar(10) YES  <nil> ",
	))
}

func (s *testIntegrationSuite) TestPpdWithSetVar(c *C) {
	tk := testkit.NewTestKit(c, s.store)
	tk.MustExec("use test")
	tk.MustExec("drop table if exists t")
	tk.MustExec("create table t(c1 int, c2 varchar(255))")
	tk.MustExec("insert into t values(1,'a'),(2,'d'),(3,'c')")

	tk.MustQuery("select t01.c1,t01.c2,t01.c3 from (select t1.*,@c3:=@c3+1 as c3 from (select t.*,@c3:=0 from t order by t.c1)t1)t01 where t01.c3=1 and t01.c2='d'").Check(testkit.Rows())
	tk.MustQuery("select t01.c1,t01.c2,t01.c3 from (select t1.*,@c3:=@c3+1 as c3 from (select t.*,@c3:=0 from t order by t.c1)t1)t01 where t01.c3=2 and t01.c2='d'").Check(testkit.Rows("2 d 2"))
}

func (s *testIntegrationSuite) TestBitColErrorMessage(c *C) {
	tk := testkit.NewTestKit(c, s.store)

	tk.MustExec("use test")
	tk.MustExec("drop table if exists bit_col_t")
	tk.MustExec("create table bit_col_t (a bit(64))")
	tk.MustExec("drop table bit_col_t")
	tk.MustExec("create table bit_col_t (a bit(1))")
	tk.MustExec("drop table bit_col_t")
	tk.MustGetErrCode("create table bit_col_t (a bit(0))", mysql.ErrInvalidFieldSize)
	tk.MustGetErrCode("create table bit_col_t (a bit(65))", mysql.ErrTooBigDisplaywidth)
}

func (s *testIntegrationSuite) TestPushLimitDownIndexLookUpReader(c *C) {
	tk := testkit.NewTestKit(c, s.store)

	tk.MustExec("set @@session.tidb_executor_concurrency = 4;")
	tk.MustExec("set @@session.tidb_hash_join_concurrency = 5;")
	tk.MustExec("set @@session.tidb_distsql_scan_concurrency = 15;")
	tk.MustExec("use test")
	tk.MustExec("drop table if exists tbl")
	tk.MustExec("create table tbl(a int, b int, c int, key idx_b_c(b,c))")
	tk.MustExec("insert into tbl values(1,1,1),(2,2,2),(3,3,3),(4,4,4),(5,5,5)")
	tk.MustExec("analyze table tbl")

	var input []string
	var output []struct {
		SQL  string
		Plan []string
	}
	s.testData.GetTestCases(c, &input, &output)
	for i, tt := range input {
		s.testData.OnRecord(func() {
			output[i].SQL = tt
			output[i].Plan = s.testData.ConvertRowsToStrings(tk.MustQuery(tt).Rows())
		})
		tk.MustQuery(tt).Check(testkit.Rows(output[i].Plan...))
	}
}

func (s *testIntegrationSuite) TestAggColumnPrune(c *C) {
	tk := testkit.NewTestKit(c, s.store)

	tk.MustExec("use test")
	tk.MustExec("drop table if exists t")
	tk.MustExec("create table t(a int)")
	tk.MustExec("insert into t values(1),(2)")

	var input []string
	var output []struct {
		SQL string
		Res []string
	}
	s.testData.GetTestCases(c, &input, &output)
	for i, tt := range input {
		s.testData.OnRecord(func() {
			output[i].SQL = tt
			output[i].Res = s.testData.ConvertRowsToStrings(tk.MustQuery(tt).Rows())
		})
		tk.MustQuery(tt).Check(testkit.Rows(output[i].Res...))
	}
}

func (s *testIntegrationSuite) TestIsFromUnixtimeNullRejective(c *C) {
	tk := testkit.NewTestKit(c, s.store)
	tk.MustExec("use test")
	tk.MustExec(`drop table if exists t;`)
	tk.MustExec(`create table t(a bigint, b bigint);`)
	s.runTestsWithTestData("TestIsFromUnixtimeNullRejective", tk, c)
}

func (s *testIntegrationSuite) TestIssue22298(c *C) {
	tk := testkit.NewTestKit(c, s.store)
	tk.MustExec("use test")
	tk.MustExec(`drop table if exists t;`)
	tk.MustExec(`create table t(a int, b int);`)
	tk.MustGetErrMsg(`select * from t where 0 and c = 10;`, "[planner:1054]Unknown column 'c' in 'where clause'")
}

func (s *testIntegrationSuite) TestIssue24571(c *C) {
	tk := testkit.NewTestKit(c, s.store)
	tk.MustExec("use test")
	tk.MustExec(`create view v as select 1 as b;`)
	tk.MustExec(`create table t (a int);`)
	tk.MustExec(`update v, t set a=2;`)
	tk.MustGetErrCode(`update v, t set b=2;`, mysql.ErrNonUpdatableTable)
	tk.MustExec("create database db1")
	tk.MustExec("use db1")
	tk.MustExec("update test.t, (select 1 as a) as t set test.t.a=1;")
	// bug in MySQL: ERROR 1288 (HY000): The target table t of the UPDATE is not updatable
	tk.MustExec("update (select 1 as a) as t, test.t set test.t.a=1;")
}

func (s *testIntegrationSuite) TestIssue22828(c *C) {
	tk := testkit.NewTestKit(c, s.store)
	tk.MustExec("use test")
	tk.MustExec(`drop table if exists t1;`)
	tk.MustExec(`create table t (c int);`)
	tk.MustGetErrMsg(`select group_concat((select concat(c,group_concat(c)) FROM t where xxx=xxx)) FROM t;`, "[planner:1054]Unknown column 'xxx' in 'where clause'")
}

func (s *testIntegrationSuite) runTestsWithTestData(caseName string, tk *testkit.TestKit, c *C) {
	var input []string
	var output []struct {
		SQL  string
		Plan []string
	}
	s.testData.GetTestCasesByName(caseName, c, &input, &output)
	for i, tt := range input {
		s.testData.OnRecord(func() {
			output[i].SQL = tt
			output[i].Plan = s.testData.ConvertRowsToStrings(tk.MustQuery(tt).Rows())
		})
		tk.MustQuery(tt).Check(testkit.Rows(output[i].Plan...))
	}
}

func (s *testIntegrationSuite) TestJoinNotNullFlag(c *C) {
	store, dom, err := newStoreWithBootstrap()
	c.Assert(err, IsNil)
	tk := testkit.NewTestKit(c, store)
	defer func() {
		dom.Close()
		store.Close()
	}()
	tk.MustExec("use test")
	tk.MustExec("drop table if exists t1, t2")
	tk.MustExec("create table t1(x int not null)")
	tk.MustExec("create table t2(x int)")
	tk.MustExec("insert into t2 values (1)")

	tk.MustQuery("select IFNULL((select t1.x from t1 where t1.x = t2.x), 'xxx') as col1 from t2").Check(testkit.Rows("xxx"))
	tk.MustQuery("select ifnull(t1.x, 'xxx') from t2 left join t1 using(x)").Check(testkit.Rows("xxx"))
	tk.MustQuery("select ifnull(t1.x, 'xxx') from t2 natural left join t1").Check(testkit.Rows("xxx"))
}

func (s *testIntegrationSuite) TestAntiJoinConstProp(c *C) {
	store, dom, err := newStoreWithBootstrap()
	c.Assert(err, IsNil)
	tk := testkit.NewTestKit(c, store)
	defer func() {
		dom.Close()
		store.Close()
	}()
	tk.MustExec("use test")
	tk.MustExec("drop table if exists t1, t2")
	tk.MustExec("create table t1(a int not null, b int not null)")
	tk.MustExec("insert into t1 values (1,1)")
	tk.MustExec("create table t2(a int not null, b int not null)")
	tk.MustExec("insert into t2 values (2,2)")

	tk.MustQuery("select * from t1 where t1.a not in (select a from t2 where t2.a = t1.a and t2.a > 1)").Check(testkit.Rows(
		"1 1",
	))
	tk.MustQuery("select * from t1 where t1.a not in (select a from t2 where t2.b = t1.b and t2.a > 1)").Check(testkit.Rows(
		"1 1",
	))
	tk.MustQuery("select * from t1 where t1.a not in (select a from t2 where t2.b = t1.b and t2.b > 1)").Check(testkit.Rows(
		"1 1",
	))
	tk.MustQuery("select q.a in (select count(*) from t1 s where not exists (select 1 from t1 p where q.a > 1 and p.a = s.a)) from t1 q").Check(testkit.Rows(
		"1",
	))
	tk.MustQuery("select q.a in (select not exists (select 1 from t1 p where q.a > 1 and p.a = s.a) from t1 s) from t1 q").Check(testkit.Rows(
		"1",
	))

	tk.MustExec("drop table t1, t2")
	tk.MustExec("create table t1(a int not null, b int)")
	tk.MustExec("insert into t1 values (1,null)")
	tk.MustExec("create table t2(a int not null, b int)")
	tk.MustExec("insert into t2 values (2,2)")

	tk.MustQuery("select * from t1 where t1.a not in (select a from t2 where t2.b > t1.b)").Check(testkit.Rows(
		"1 <nil>",
	))
	tk.MustQuery("select * from t1 where t1.a not in (select a from t2 where t1.a = 2)").Check(testkit.Rows(
		"1 <nil>",
	))
}

func (s *testIntegrationSuite) TestSimplifyOuterJoinWithCast(c *C) {
	tk := testkit.NewTestKit(c, s.store)

	tk.MustExec("use test")
	tk.MustExec("drop table if exists t")
	tk.MustExec("create table t(a int not null, b datetime default null)")

	var input []string
	var output []struct {
		SQL  string
		Plan []string
	}
	s.testData.GetTestCases(c, &input, &output)
	for i, tt := range input {
		s.testData.OnRecord(func() {
			output[i].SQL = tt
			output[i].Plan = s.testData.ConvertRowsToStrings(tk.MustQuery(tt).Rows())
		})
		tk.MustQuery(tt).Check(testkit.Rows(output[i].Plan...))
	}
}

func (s *testIntegrationSerialSuite) TestNoneAccessPathsFoundByIsolationRead(c *C) {
	tk := testkit.NewTestKit(c, s.store)

	tk.MustExec("use test")
	tk.MustExec("drop table if exists t")
	tk.MustExec("create table t(a int primary key)")

	_, err := tk.Exec("select * from t")
	c.Assert(err, IsNil)

	tk.MustExec("set @@session.tidb_isolation_read_engines = 'tiflash'")

	// Don't filter mysql.SystemDB by isolation read.
	tk.MustQuery("explain format = 'brief' select * from mysql.stats_meta").Check(testkit.Rows(
		"TableReader 10000.00 root  data:TableFullScan",
		"└─TableFullScan 10000.00 cop[tikv] table:stats_meta keep order:false, stats:pseudo"))

	_, err = tk.Exec("select * from t")
	c.Assert(err, NotNil)
	c.Assert(err.Error(), Equals, "[planner:1815]Internal : Can not find access path matching 'tidb_isolation_read_engines'(value: 'tiflash'). Available values are 'tikv'.")

	tk.MustExec("set @@session.tidb_isolation_read_engines = 'tiflash, tikv'")
	tk.MustExec("select * from t")
	defer config.RestoreFunc()()
	config.UpdateGlobal(func(conf *config.Config) {
		conf.IsolationRead.Engines = []string{"tiflash"}
	})
	// Change instance config doesn't affect isolation read.
	tk.MustExec("select * from t")
}

func (s *testIntegrationSerialSuite) TestSelPushDownTiFlash(c *C) {
	tk := testkit.NewTestKit(c, s.store)
	tk.MustExec("use test")
	tk.MustExec("drop table if exists t")
	tk.MustExec("create table t(a int primary key, b varchar(20))")

	// Create virtual tiflash replica info.
	dom := domain.GetDomain(tk.Se)
	is := dom.InfoSchema()
	db, exists := is.SchemaByName(model.NewCIStr("test"))
	c.Assert(exists, IsTrue)
	for _, tblInfo := range db.Tables {
		if tblInfo.Name.L == "t" {
			tblInfo.TiFlashReplica = &model.TiFlashReplicaInfo{
				Count:     1,
				Available: true,
			}
		}
	}

	tk.MustExec("set @@session.tidb_isolation_read_engines = 'tiflash'")
	tk.MustExec("set @@session.tidb_allow_mpp = 0")

	var input []string
	var output []struct {
		SQL  string
		Plan []string
	}
	s.testData.GetTestCases(c, &input, &output)
	for i, tt := range input {
		s.testData.OnRecord(func() {
			output[i].SQL = tt
			output[i].Plan = s.testData.ConvertRowsToStrings(tk.MustQuery(tt).Rows())
		})
		res := tk.MustQuery(tt)
		res.Check(testkit.Rows(output[i].Plan...))
	}
}

func (s *testIntegrationSerialSuite) TestVerboseExplain(c *C) {
	tk := testkit.NewTestKit(c, s.store)
	tk.MustExec("use test")
	tk.MustExec("drop table if exists t1, t2, t3")
	tk.MustExec("create table t1(a int, b int)")
	tk.MustExec("create table t2(a int, b int)")
	tk.MustExec("create table t3(a int, b int, index c(b))")
	tk.MustExec("insert into t1 values(1,2)")
	tk.MustExec("insert into t1 values(3,4)")
	tk.MustExec("insert into t1 values(5,6)")
	tk.MustExec("insert into t2 values(1,2)")
	tk.MustExec("insert into t2 values(3,4)")
	tk.MustExec("insert into t2 values(5,6)")
	tk.MustExec("insert into t3 values(1,2)")
	tk.MustExec("insert into t3 values(3,4)")
	tk.MustExec("insert into t3 values(5,6)")
	tk.MustExec("analyze table t1")
	tk.MustExec("analyze table t2")
	tk.MustExec("analyze table t3")

	// Create virtual tiflash replica info.
	dom := domain.GetDomain(tk.Se)
	is := dom.InfoSchema()
	db, exists := is.SchemaByName(model.NewCIStr("test"))
	c.Assert(exists, IsTrue)
	for _, tblInfo := range db.Tables {
		if tblInfo.Name.L == "t1" || tblInfo.Name.L == "t2" {
			tblInfo.TiFlashReplica = &model.TiFlashReplicaInfo{
				Count:     1,
				Available: true,
			}
		}
	}

	var input []string
	var output []struct {
		SQL  string
		Plan []string
	}
	s.testData.GetTestCases(c, &input, &output)
	for i, tt := range input {
		s.testData.OnRecord(func() {
			output[i].SQL = tt
			output[i].Plan = s.testData.ConvertRowsToStrings(tk.MustQuery(tt).Rows())
		})
		res := tk.MustQuery(tt)
		res.Check(testkit.Rows(output[i].Plan...))
	}
}

func (s *testIntegrationSerialSuite) TestPushDownToTiFlashWithKeepOrder(c *C) {
	tk := testkit.NewTestKit(c, s.store)
	tk.MustExec("use test")
	tk.MustExec("drop table if exists t")
	tk.MustExec("create table t(a int primary key, b varchar(20))")

	// Create virtual tiflash replica info.
	dom := domain.GetDomain(tk.Se)
	is := dom.InfoSchema()
	db, exists := is.SchemaByName(model.NewCIStr("test"))
	c.Assert(exists, IsTrue)
	for _, tblInfo := range db.Tables {
		if tblInfo.Name.L == "t" {
			tblInfo.TiFlashReplica = &model.TiFlashReplicaInfo{
				Count:     1,
				Available: true,
			}
		}
	}

	tk.MustExec("set @@session.tidb_isolation_read_engines = 'tiflash'")
	tk.MustExec("set @@session.tidb_allow_mpp = 0")
	var input []string
	var output []struct {
		SQL  string
		Plan []string
	}
	s.testData.GetTestCases(c, &input, &output)
	for i, tt := range input {
		s.testData.OnRecord(func() {
			output[i].SQL = tt
			output[i].Plan = s.testData.ConvertRowsToStrings(tk.MustQuery(tt).Rows())
		})
		res := tk.MustQuery(tt)
		res.Check(testkit.Rows(output[i].Plan...))
	}
}

func (s *testIntegrationSerialSuite) TestMPPJoin(c *C) {
	tk := testkit.NewTestKit(c, s.store)
	tk.MustExec("use test")
	tk.MustExec("drop table if exists d1_t")
	tk.MustExec("create table d1_t(d1_k int, value int)")
	tk.MustExec("insert into d1_t values(1,2),(2,3)")
	tk.MustExec("analyze table d1_t")
	tk.MustExec("drop table if exists d2_t")
	tk.MustExec("create table d2_t(d2_k decimal(10,2), value int)")
	tk.MustExec("insert into d2_t values(10.11,2),(10.12,3)")
	tk.MustExec("analyze table d2_t")
	tk.MustExec("drop table if exists d3_t")
	tk.MustExec("create table d3_t(d3_k date, value int)")
	tk.MustExec("insert into d3_t values(date'2010-01-01',2),(date'2010-01-02',3)")
	tk.MustExec("analyze table d3_t")
	tk.MustExec("drop table if exists fact_t")
	tk.MustExec("create table fact_t(d1_k int, d2_k decimal(10,2), d3_k date, col1 int, col2 int, col3 int)")
	tk.MustExec("insert into fact_t values(1,10.11,date'2010-01-01',1,2,3),(1,10.11,date'2010-01-02',1,2,3),(1,10.12,date'2010-01-01',1,2,3),(1,10.12,date'2010-01-02',1,2,3)")
	tk.MustExec("insert into fact_t values(2,10.11,date'2010-01-01',1,2,3),(2,10.11,date'2010-01-02',1,2,3),(2,10.12,date'2010-01-01',1,2,3),(2,10.12,date'2010-01-02',1,2,3)")
	tk.MustExec("analyze table fact_t")

	// Create virtual tiflash replica info.
	dom := domain.GetDomain(tk.Se)
	is := dom.InfoSchema()
	db, exists := is.SchemaByName(model.NewCIStr("test"))
	c.Assert(exists, IsTrue)
	for _, tblInfo := range db.Tables {
		if tblInfo.Name.L == "fact_t" || tblInfo.Name.L == "d1_t" || tblInfo.Name.L == "d2_t" || tblInfo.Name.L == "d3_t" {
			tblInfo.TiFlashReplica = &model.TiFlashReplicaInfo{
				Count:     1,
				Available: true,
			}
		}
	}

	tk.MustExec("set @@session.tidb_isolation_read_engines = 'tiflash'")
	tk.MustExec("set @@session.tidb_allow_mpp = 1")
	var input []string
	var output []struct {
		SQL  string
		Plan []string
	}
	s.testData.GetTestCases(c, &input, &output)
	for i, tt := range input {
		s.testData.OnRecord(func() {
			output[i].SQL = tt
			output[i].Plan = s.testData.ConvertRowsToStrings(tk.MustQuery(tt).Rows())
		})
		res := tk.MustQuery(tt)
		res.Check(testkit.Rows(output[i].Plan...))
	}
}

func (s *testIntegrationSerialSuite) TestMPPOuterJoinBuildSideForBroadcastJoin(c *C) {
	tk := testkit.NewTestKit(c, s.store)
	tk.MustExec("use test")
	tk.MustExec("drop table if exists a")
	tk.MustExec("create table a(id int, value int)")
	tk.MustExec("insert into a values(1,2),(2,3)")
	tk.MustExec("analyze table a")
	tk.MustExec("drop table if exists b")
	tk.MustExec("create table b(id int, value int)")
	tk.MustExec("insert into b values(1,2),(2,3),(3,4)")
	tk.MustExec("analyze table b")
	// Create virtual tiflash replica info.
	dom := domain.GetDomain(tk.Se)
	is := dom.InfoSchema()
	db, exists := is.SchemaByName(model.NewCIStr("test"))
	c.Assert(exists, IsTrue)
	for _, tblInfo := range db.Tables {
		if tblInfo.Name.L == "a" || tblInfo.Name.L == "b" {
			tblInfo.TiFlashReplica = &model.TiFlashReplicaInfo{
				Count:     1,
				Available: true,
			}
		}
	}
	tk.MustExec("set @@session.tidb_isolation_read_engines = 'tiflash'")
	tk.MustExec("set @@session.tidb_opt_mpp_outer_join_fixed_build_side = 0")
	tk.MustExec("set @@session.tidb_broadcast_join_threshold_size = 10000")
	tk.MustExec("set @@session.tidb_broadcast_join_threshold_count = 10000")
	var input []string
	var output []struct {
		SQL  string
		Plan []string
	}
	s.testData.GetTestCases(c, &input, &output)
	for i, tt := range input {
		s.testData.OnRecord(func() {
			output[i].SQL = tt
			output[i].Plan = s.testData.ConvertRowsToStrings(tk.MustQuery(tt).Rows())
		})
		res := tk.MustQuery(tt)
		res.Check(testkit.Rows(output[i].Plan...))
	}
}

func (s *testIntegrationSerialSuite) TestMPPOuterJoinBuildSideForShuffleJoinWithFixedBuildSide(c *C) {
	tk := testkit.NewTestKit(c, s.store)
	tk.MustExec("use test")
	tk.MustExec("drop table if exists a")
	tk.MustExec("create table a(id int, value int)")
	tk.MustExec("insert into a values(1,2),(2,3)")
	tk.MustExec("analyze table a")
	tk.MustExec("drop table if exists b")
	tk.MustExec("create table b(id int, value int)")
	tk.MustExec("insert into b values(1,2),(2,3),(3,4)")
	tk.MustExec("analyze table b")
	// Create virtual tiflash replica info.
	dom := domain.GetDomain(tk.Se)
	is := dom.InfoSchema()
	db, exists := is.SchemaByName(model.NewCIStr("test"))
	c.Assert(exists, IsTrue)
	for _, tblInfo := range db.Tables {
		if tblInfo.Name.L == "a" || tblInfo.Name.L == "b" {
			tblInfo.TiFlashReplica = &model.TiFlashReplicaInfo{
				Count:     1,
				Available: true,
			}
		}
	}
	tk.MustExec("set @@session.tidb_isolation_read_engines = 'tiflash'")
	tk.MustExec("set @@session.tidb_opt_mpp_outer_join_fixed_build_side = 1")
	tk.MustExec("set @@session.tidb_broadcast_join_threshold_size = 0")
	tk.MustExec("set @@session.tidb_broadcast_join_threshold_count = 0")
	var input []string
	var output []struct {
		SQL  string
		Plan []string
	}
	s.testData.GetTestCases(c, &input, &output)
	for i, tt := range input {
		s.testData.OnRecord(func() {
			output[i].SQL = tt
			output[i].Plan = s.testData.ConvertRowsToStrings(tk.MustQuery(tt).Rows())
		})
		res := tk.MustQuery(tt)
		res.Check(testkit.Rows(output[i].Plan...))
	}
}

func (s *testIntegrationSerialSuite) TestMPPOuterJoinBuildSideForShuffleJoin(c *C) {
	tk := testkit.NewTestKit(c, s.store)
	tk.MustExec("use test")
	tk.MustExec("drop table if exists a")
	tk.MustExec("create table a(id int, value int)")
	tk.MustExec("insert into a values(1,2),(2,3)")
	tk.MustExec("analyze table a")
	tk.MustExec("drop table if exists b")
	tk.MustExec("create table b(id int, value int)")
	tk.MustExec("insert into b values(1,2),(2,3),(3,4)")
	tk.MustExec("analyze table b")
	// Create virtual tiflash replica info.
	dom := domain.GetDomain(tk.Se)
	is := dom.InfoSchema()
	db, exists := is.SchemaByName(model.NewCIStr("test"))
	c.Assert(exists, IsTrue)
	for _, tblInfo := range db.Tables {
		if tblInfo.Name.L == "a" || tblInfo.Name.L == "b" {
			tblInfo.TiFlashReplica = &model.TiFlashReplicaInfo{
				Count:     1,
				Available: true,
			}
		}
	}
	tk.MustExec("set @@session.tidb_isolation_read_engines = 'tiflash'")
	tk.MustExec("set @@session.tidb_opt_mpp_outer_join_fixed_build_side = 0")
	tk.MustExec("set @@session.tidb_broadcast_join_threshold_size = 0")
	tk.MustExec("set @@session.tidb_broadcast_join_threshold_count = 0")
	var input []string
	var output []struct {
		SQL  string
		Plan []string
	}
	s.testData.GetTestCases(c, &input, &output)
	for i, tt := range input {
		s.testData.OnRecord(func() {
			output[i].SQL = tt
			output[i].Plan = s.testData.ConvertRowsToStrings(tk.MustQuery(tt).Rows())
		})
		res := tk.MustQuery(tt)
		res.Check(testkit.Rows(output[i].Plan...))
	}
}

func (s *testIntegrationSerialSuite) TestMPPShuffledJoin(c *C) {
	tk := testkit.NewTestKit(c, s.store)
	tk.MustExec("use test")
	tk.MustExec("drop table if exists d1_t")
	tk.MustExec("create table d1_t(d1_k int, value int)")
	tk.MustExec("insert into d1_t values(1,2),(2,3)")
	tk.MustExec("insert into d1_t values(1,2),(2,3)")
	tk.MustExec("analyze table d1_t")
	tk.MustExec("drop table if exists d2_t")
	tk.MustExec("create table d2_t(d2_k decimal(10,2), value int)")
	tk.MustExec("insert into d2_t values(10.11,2),(10.12,3)")
	tk.MustExec("insert into d2_t values(10.11,2),(10.12,3)")
	tk.MustExec("analyze table d2_t")
	tk.MustExec("drop table if exists d3_t")
	tk.MustExec("create table d3_t(d3_k date, value int)")
	tk.MustExec("insert into d3_t values(date'2010-01-01',2),(date'2010-01-02',3)")
	tk.MustExec("insert into d3_t values(date'2010-01-01',2),(date'2010-01-02',3)")
	tk.MustExec("analyze table d3_t")
	tk.MustExec("drop table if exists fact_t")
	tk.MustExec("create table fact_t(d1_k int, d2_k decimal(10,2), d3_k date, col1 int, col2 int, col3 int)")
	tk.MustExec("insert into fact_t values(1,10.11,date'2010-01-01',1,2,3),(1,10.11,date'2010-01-02',1,2,3),(1,10.12,date'2010-01-01',1,2,3),(1,10.12,date'2010-01-02',1,2,3)")
	tk.MustExec("insert into fact_t values(2,10.11,date'2010-01-01',1,2,3),(2,10.11,date'2010-01-02',1,2,3),(2,10.12,date'2010-01-01',1,2,3),(2,10.12,date'2010-01-02',1,2,3)")
	tk.MustExec("insert into fact_t values(2,10.11,date'2010-01-01',1,2,3),(2,10.11,date'2010-01-02',1,2,3),(2,10.12,date'2010-01-01',1,2,3),(2,10.12,date'2010-01-02',1,2,3)")
	tk.MustExec("insert into fact_t values(2,10.11,date'2010-01-01',1,2,3),(2,10.11,date'2010-01-02',1,2,3),(2,10.12,date'2010-01-01',1,2,3),(2,10.12,date'2010-01-02',1,2,3)")
	tk.MustExec("analyze table fact_t")

	// Create virtual tiflash replica info.
	dom := domain.GetDomain(tk.Se)
	is := dom.InfoSchema()
	db, exists := is.SchemaByName(model.NewCIStr("test"))
	c.Assert(exists, IsTrue)
	for _, tblInfo := range db.Tables {
		if tblInfo.Name.L == "fact_t" || tblInfo.Name.L == "d1_t" || tblInfo.Name.L == "d2_t" || tblInfo.Name.L == "d3_t" {
			tblInfo.TiFlashReplica = &model.TiFlashReplicaInfo{
				Count:     1,
				Available: true,
			}
		}
	}

	tk.MustExec("set @@session.tidb_isolation_read_engines = 'tiflash'")
	tk.MustExec("set @@session.tidb_allow_mpp = 1")
	tk.MustExec("set @@session.tidb_broadcast_join_threshold_size = 1")
	tk.MustExec("set @@session.tidb_broadcast_join_threshold_count = 1")
	var input []string
	var output []struct {
		SQL  string
		Plan []string
	}
	s.testData.GetTestCases(c, &input, &output)
	for i, tt := range input {
		s.testData.OnRecord(func() {
			output[i].SQL = tt
			output[i].Plan = s.testData.ConvertRowsToStrings(tk.MustQuery(tt).Rows())
		})
		res := tk.MustQuery(tt)
		res.Check(testkit.Rows(output[i].Plan...))
	}
}

func (s *testIntegrationSerialSuite) TestJoinNotSupportedByTiFlash(c *C) {
	tk := testkit.NewTestKit(c, s.store)
	tk.MustExec("use test")
	tk.MustExec("drop table if exists table_1")
	tk.MustExec("create table table_1(id int not null, bit_col bit(2) not null, datetime_col datetime not null)")
	tk.MustExec("insert into table_1 values(1,b'1','2020-01-01 00:00:00'),(2,b'0','2020-01-01 00:00:00')")
	tk.MustExec("analyze table table_1")

	// Create virtual tiflash replica info.
	dom := domain.GetDomain(tk.Se)
	is := dom.InfoSchema()
	db, exists := is.SchemaByName(model.NewCIStr("test"))
	c.Assert(exists, IsTrue)
	for _, tblInfo := range db.Tables {
		if tblInfo.Name.L == "table_1" {
			tblInfo.TiFlashReplica = &model.TiFlashReplicaInfo{
				Count:     1,
				Available: true,
			}
		}
	}

	tk.MustExec("set @@session.tidb_isolation_read_engines = 'tiflash'")
	tk.MustExec("set @@session.tidb_allow_mpp = 1")
	var input []string
	var output []struct {
		SQL  string
		Plan []string
	}
	s.testData.GetTestCases(c, &input, &output)
	for i, tt := range input {
		s.testData.OnRecord(func() {
			output[i].SQL = tt
			output[i].Plan = s.testData.ConvertRowsToStrings(tk.MustQuery(tt).Rows())
		})
		res := tk.MustQuery(tt)
		res.Check(testkit.Rows(output[i].Plan...))
	}

	tk.MustExec("set @@session.tidb_broadcast_join_threshold_size = 1")
	tk.MustExec("set @@session.tidb_broadcast_join_threshold_count = 1")
	s.testData.GetTestCases(c, &input, &output)
	for i, tt := range input {
		s.testData.OnRecord(func() {
			output[i].SQL = tt
			output[i].Plan = s.testData.ConvertRowsToStrings(tk.MustQuery(tt).Rows())
		})
		res := tk.MustQuery(tt)
		res.Check(testkit.Rows(output[i].Plan...))
	}

	tk.MustExec("set @@session.tidb_allow_mpp = 0")
	tk.MustExec("set @@session.tidb_isolation_read_engines = 'tiflash'")
	tk.MustExec("set @@session.tidb_allow_batch_cop = 1")
	tk.MustExec("set @@session.tidb_opt_broadcast_join = 1")
	// make cbo force choose broadcast join since sql hint does not work for semi/anti-semi join
	tk.MustExec("set @@session.tidb_opt_cpu_factor=10000000;")
	s.testData.GetTestCases(c, &input, &output)
	for i, tt := range input {
		s.testData.OnRecord(func() {
			output[i].SQL = tt
			output[i].Plan = s.testData.ConvertRowsToStrings(tk.MustQuery(tt).Rows())
		})
		res := tk.MustQuery(tt)
		res.Check(testkit.Rows(output[i].Plan...))
	}
}

func (s *testIntegrationSerialSuite) TestMPPWithHashExchangeUnderNewCollation(c *C) {
	defer collate.SetNewCollationEnabledForTest(false)
	tk := testkit.NewTestKit(c, s.store)
	tk.MustExec("use test")
	tk.MustExec("drop table if exists table_1")
	tk.MustExec("create table table_1(id int not null, value char(10))")
	tk.MustExec("insert into table_1 values(1,'1'),(2,'2')")
	tk.MustExec("analyze table table_1")

	// Create virtual tiflash replica info.
	dom := domain.GetDomain(tk.Se)
	is := dom.InfoSchema()
	db, exists := is.SchemaByName(model.NewCIStr("test"))
	c.Assert(exists, IsTrue)
	for _, tblInfo := range db.Tables {
		if tblInfo.Name.L == "table_1" {
			tblInfo.TiFlashReplica = &model.TiFlashReplicaInfo{
				Count:     1,
				Available: true,
			}
		}
	}

	collate.SetNewCollationEnabledForTest(true)
	tk.MustExec("set @@session.tidb_isolation_read_engines = 'tiflash'")
	tk.MustExec("set @@session.tidb_allow_mpp = 1")
	tk.MustExec("set @@session.tidb_opt_broadcast_join = 0")
	tk.MustExec("set @@session.tidb_broadcast_join_threshold_count = 0")
	tk.MustExec("set @@session.tidb_broadcast_join_threshold_size = 0")
	var input []string
	var output []struct {
		SQL  string
		Plan []string
	}
	s.testData.GetTestCases(c, &input, &output)
	for i, tt := range input {
		s.testData.OnRecord(func() {
			output[i].SQL = tt
			output[i].Plan = s.testData.ConvertRowsToStrings(tk.MustQuery(tt).Rows())
		})
		res := tk.MustQuery(tt)
		res.Check(testkit.Rows(output[i].Plan...))
	}
}

func (s *testIntegrationSerialSuite) TestMPPWithBroadcastExchangeUnderNewCollation(c *C) {
	defer collate.SetNewCollationEnabledForTest(false)
	tk := testkit.NewTestKit(c, s.store)
	tk.MustExec("use test")
	tk.MustExec("drop table if exists table_1")
	tk.MustExec("create table table_1(id int not null, value char(10))")
	tk.MustExec("insert into table_1 values(1,'1'),(2,'2')")
	tk.MustExec("analyze table table_1")

	// Create virtual tiflash replica info.
	dom := domain.GetDomain(tk.Se)
	is := dom.InfoSchema()
	db, exists := is.SchemaByName(model.NewCIStr("test"))
	c.Assert(exists, IsTrue)
	for _, tblInfo := range db.Tables {
		if tblInfo.Name.L == "table_1" {
			tblInfo.TiFlashReplica = &model.TiFlashReplicaInfo{
				Count:     1,
				Available: true,
			}
		}
	}

	collate.SetNewCollationEnabledForTest(true)
	tk.MustExec("set @@session.tidb_isolation_read_engines = 'tiflash'")
	tk.MustExec("set @@session.tidb_allow_mpp = 1")
	var input []string
	var output []struct {
		SQL  string
		Plan []string
	}
	s.testData.GetTestCases(c, &input, &output)
	for i, tt := range input {
		s.testData.OnRecord(func() {
			output[i].SQL = tt
			output[i].Plan = s.testData.ConvertRowsToStrings(tk.MustQuery(tt).Rows())
		})
		res := tk.MustQuery(tt)
		res.Check(testkit.Rows(output[i].Plan...))
	}
}

func (s *testIntegrationSerialSuite) TestPartitionTableDynamicModeUnderNewCollation(c *C) {
	collate.SetNewCollationEnabledForTest(true)
	defer collate.SetNewCollationEnabledForTest(false)
	tk := testkit.NewTestKitWithInit(c, s.store)
	tk.MustExec("create database test_new_collation")
	tk.MustExec("use test_new_collation")
	tk.MustExec("set @@tidb_partition_prune_mode = 'dynamic'")

	// hash + range partition
	tk.MustExec(`CREATE TABLE thash (a int, c varchar(20) charset utf8mb4 collate utf8mb4_general_ci, key(a)) partition by hash(a) partitions 4`)
	tk.MustExec(`CREATE TABLE trange (a int, c varchar(20) charset utf8mb4 collate utf8mb4_general_ci, key(a)) partition by range(a) (
						partition p0 values less than (10),
						partition p1 values less than (20),
						partition p2 values less than (30),
						partition p3 values less than (40))`)
	tk.MustExec(`insert into thash values (1, 'a'), (1, 'A'), (11, 'a'), (11, 'A'), (21, 'a'), (21, 'A'), (31, 'a'), (31, 'A')`)
	tk.MustExec(`insert into trange values (1, 'a'), (1, 'A'), (11, 'a'), (11, 'A'), (21, 'a'), (21, 'A'), (31, 'a'), (31, 'A')`)
	tk.MustQuery(`select * from thash use index(a) where a in (1, 11, 31) and c='a'`).Sort().Check(testkit.Rows("1 A", "1 a", "11 A", "11 a", "31 A", "31 a"))
	tk.MustQuery(`select * from thash ignore index(a) where a in (1, 11, 31) and c='a'`).Sort().Check(testkit.Rows("1 A", "1 a", "11 A", "11 a", "31 A", "31 a"))
	tk.MustQuery(`select * from trange use index(a) where a in (1, 11, 31) and c='a'`).Sort().Check(testkit.Rows("1 A", "1 a", "11 A", "11 a", "31 A", "31 a"))
	tk.MustQuery(`select * from trange ignore index(a) where a in (1, 11, 31) and c='a'`).Sort().Check(testkit.Rows("1 A", "1 a", "11 A", "11 a", "31 A", "31 a"))

	// range partition and partitioned by utf8mb4_general_ci
	tk.MustExec(`create table strrange(a varchar(10) charset utf8mb4 collate utf8mb4_general_ci, b int) partition by range columns(a) (
						partition p0 values less than ('a'),
						partition p1 values less than ('k'),
						partition p2 values less than ('z'))`)
	tk.MustExec("insert into strrange values ('a', 1), ('A', 1), ('y', 1), ('Y', 1), ('q', 1)")
	tk.MustQuery("select * from strrange where a in ('a', 'y')").Sort().Check(testkit.Rows("A 1", "Y 1", "a 1", "y 1"))

	// list partition and partitioned by utf8mb4_general_ci
	tk.MustExec(`create table strlist(a varchar(10) charset utf8mb4 collate utf8mb4_general_ci, b int) partition by list(a) (
						partition p0 values in ('a', 'b'),
						partition p1 values in ('c', 'd'),
						partition p2 values in ('e', 'f'))`)
	tk.MustExec("insert into strlist values ('a', 1), ('A', 1), ('d', 1), ('D', 1), ('e', 1)")
	tk.MustQuery(`select * from strlist where a='a'`).Sort().Check(testkit.Rows("A 1", "a 1"))
	tk.MustQuery(`select * from strlist where a in ('D', 'e')`).Sort().Check(testkit.Rows("D 1", "d 1", "e 1"))
}

func (s *testIntegrationSerialSuite) TestMPPAvgRewrite(c *C) {
	defer collate.SetNewCollationEnabledForTest(false)
	tk := testkit.NewTestKit(c, s.store)
	tk.MustExec("use test")
	tk.MustExec("drop table if exists table_1")
	tk.MustExec("create table table_1(id int not null, value decimal(10,2))")
	tk.MustExec("insert into table_1 values(1,1),(2,2)")
	tk.MustExec("analyze table table_1")

	// Create virtual tiflash replica info.
	dom := domain.GetDomain(tk.Se)
	is := dom.InfoSchema()
	db, exists := is.SchemaByName(model.NewCIStr("test"))
	c.Assert(exists, IsTrue)
	for _, tblInfo := range db.Tables {
		if tblInfo.Name.L == "table_1" {
			tblInfo.TiFlashReplica = &model.TiFlashReplicaInfo{
				Count:     1,
				Available: true,
			}
		}
	}

	collate.SetNewCollationEnabledForTest(true)
	tk.MustExec("set @@session.tidb_isolation_read_engines = 'tiflash'")
	tk.MustExec("set @@session.tidb_allow_mpp = 1")
	var input []string
	var output []struct {
		SQL  string
		Plan []string
	}
	s.testData.GetTestCases(c, &input, &output)
	for i, tt := range input {
		s.testData.OnRecord(func() {
			output[i].SQL = tt
			output[i].Plan = s.testData.ConvertRowsToStrings(tk.MustQuery(tt).Rows())
		})
		res := tk.MustQuery(tt)
		res.Check(testkit.Rows(output[i].Plan...))
	}
}

func (s *testIntegrationSerialSuite) TestAggPushDownEngine(c *C) {
	tk := testkit.NewTestKit(c, s.store)
	tk.MustExec("use test")
	tk.MustExec("drop table if exists t")
	tk.MustExec("create table t(a int primary key, b varchar(20))")

	// Create virtual tiflash replica info.
	dom := domain.GetDomain(tk.Se)
	is := dom.InfoSchema()
	db, exists := is.SchemaByName(model.NewCIStr("test"))
	c.Assert(exists, IsTrue)
	for _, tblInfo := range db.Tables {
		if tblInfo.Name.L == "t" {
			tblInfo.TiFlashReplica = &model.TiFlashReplicaInfo{
				Count:     1,
				Available: true,
			}
		}
	}

	tk.MustExec("set @@session.tidb_isolation_read_engines = 'tiflash'")

	tk.MustQuery("desc select approx_count_distinct(a) from t").Check(testkit.Rows(
		"HashAgg_11 1.00 root  funcs:approx_count_distinct(Column#4)->Column#3",
		"└─TableReader_12 1.00 root  data:HashAgg_6",
		"  └─HashAgg_6 1.00 batchCop[tiflash]  funcs:approx_count_distinct(test.t.a)->Column#4",
		"    └─TableFullScan_10 10000.00 batchCop[tiflash] table:t keep order:false, stats:pseudo"))

	tk.MustExec("set @@session.tidb_isolation_read_engines = 'tikv'")

	tk.MustQuery("desc select approx_count_distinct(a) from t").Check(testkit.Rows(
		"HashAgg_5 1.00 root  funcs:approx_count_distinct(test.t.a)->Column#3",
		"└─TableReader_11 10000.00 root  data:TableFullScan_10",
		"  └─TableFullScan_10 10000.00 cop[tikv] table:t keep order:false, stats:pseudo"))
}

func (s *testIntegrationSerialSuite) TestIssue15110(c *C) {
	tk := testkit.NewTestKit(c, s.store)
	tk.MustExec("use test")
	tk.MustExec("drop table if exists crm_rd_150m")
	tk.MustExec(`CREATE TABLE crm_rd_150m (
	product varchar(256) DEFAULT NULL,
		uks varchar(16) DEFAULT NULL,
		brand varchar(256) DEFAULT NULL,
		cin varchar(16) DEFAULT NULL,
		created_date timestamp NULL DEFAULT NULL,
		quantity int(11) DEFAULT NULL,
		amount decimal(11,0) DEFAULT NULL,
		pl_date timestamp NULL DEFAULT NULL,
		customer_first_date timestamp NULL DEFAULT NULL,
		recent_date timestamp NULL DEFAULT NULL
	) ENGINE=InnoDB DEFAULT CHARSET=utf8 COLLATE=utf8_bin;`)

	// Create virtual tiflash replica info.
	dom := domain.GetDomain(tk.Se)
	is := dom.InfoSchema()
	db, exists := is.SchemaByName(model.NewCIStr("test"))
	c.Assert(exists, IsTrue)
	for _, tblInfo := range db.Tables {
		if tblInfo.Name.L == "crm_rd_150m" {
			tblInfo.TiFlashReplica = &model.TiFlashReplicaInfo{
				Count:     1,
				Available: true,
			}
		}
	}

	tk.MustExec("set @@session.tidb_isolation_read_engines = 'tiflash'")
	tk.MustExec("explain format = 'brief' SELECT count(*) FROM crm_rd_150m dataset_48 WHERE (CASE WHEN (month(dataset_48.customer_first_date)) <= 30 THEN '新客' ELSE NULL END) IS NOT NULL;")
}

func (s *testIntegrationSerialSuite) TestReadFromStorageHint(c *C) {
	tk := testkit.NewTestKit(c, s.store)

	tk.MustExec("use test")
	tk.MustExec("drop table if exists t, tt, ttt")
	tk.MustExec("set session tidb_allow_mpp=OFF")
	tk.MustExec("create table t(a int, b int, index ia(a))")
	tk.MustExec("create table tt(a int, b int, primary key(a))")
	tk.MustExec("create table ttt(a int, primary key (a desc))")

	// Create virtual tiflash replica info.
	dom := domain.GetDomain(tk.Se)
	is := dom.InfoSchema()
	db, exists := is.SchemaByName(model.NewCIStr("test"))
	c.Assert(exists, IsTrue)
	for _, tblInfo := range db.Tables {
		tblInfo.TiFlashReplica = &model.TiFlashReplicaInfo{
			Count:     1,
			Available: true,
		}
	}

	var input []string
	var output []struct {
		SQL  string
		Plan []string
		Warn []string
	}
	s.testData.GetTestCases(c, &input, &output)
	for i, tt := range input {
		s.testData.OnRecord(func() {
			output[i].SQL = tt
			output[i].Plan = s.testData.ConvertRowsToStrings(tk.MustQuery(tt).Rows())
			output[i].Warn = s.testData.ConvertSQLWarnToStrings(tk.Se.GetSessionVars().StmtCtx.GetWarnings())
		})
		res := tk.MustQuery(tt)
		res.Check(testkit.Rows(output[i].Plan...))
		c.Assert(s.testData.ConvertSQLWarnToStrings(tk.Se.GetSessionVars().StmtCtx.GetWarnings()), DeepEquals, output[i].Warn)
	}
}

func (s *testIntegrationSerialSuite) TestReadFromStorageHintAndIsolationRead(c *C) {
	tk := testkit.NewTestKit(c, s.store)

	tk.MustExec("use test")
	tk.MustExec("drop table if exists t, tt, ttt")
	tk.MustExec("create table t(a int, b int, index ia(a))")
	tk.MustExec("set @@session.tidb_isolation_read_engines=\"tikv\"")

	// Create virtual tiflash replica info.
	dom := domain.GetDomain(tk.Se)
	is := dom.InfoSchema()
	db, exists := is.SchemaByName(model.NewCIStr("test"))
	c.Assert(exists, IsTrue)
	for _, tblInfo := range db.Tables {
		tblInfo.TiFlashReplica = &model.TiFlashReplicaInfo{
			Count:     1,
			Available: true,
		}
	}

	var input []string
	var output []struct {
		SQL  string
		Plan []string
		Warn []string
	}
	s.testData.GetTestCases(c, &input, &output)
	for i, tt := range input {
		tk.Se.GetSessionVars().StmtCtx.SetWarnings(nil)
		s.testData.OnRecord(func() {
			output[i].SQL = tt
			output[i].Plan = s.testData.ConvertRowsToStrings(tk.MustQuery(tt).Rows())
			output[i].Warn = s.testData.ConvertSQLWarnToStrings(tk.Se.GetSessionVars().StmtCtx.GetWarnings())
		})
		res := tk.MustQuery(tt)
		res.Check(testkit.Rows(output[i].Plan...))
		c.Assert(s.testData.ConvertSQLWarnToStrings(tk.Se.GetSessionVars().StmtCtx.GetWarnings()), DeepEquals, output[i].Warn)
	}
}

func (s *testIntegrationSerialSuite) TestIsolationReadTiFlashNotChoosePointGet(c *C) {
	tk := testkit.NewTestKit(c, s.store)

	tk.MustExec("use test")
	tk.MustExec("drop table if exists t")
	tk.MustExec("create table t(a int, b int, primary key (a))")

	// Create virtual tiflash replica info.
	dom := domain.GetDomain(tk.Se)
	is := dom.InfoSchema()
	db, exists := is.SchemaByName(model.NewCIStr("test"))
	c.Assert(exists, IsTrue)
	for _, tblInfo := range db.Tables {
		tblInfo.TiFlashReplica = &model.TiFlashReplicaInfo{
			Count:     1,
			Available: true,
		}
	}

	tk.MustExec("set @@session.tidb_isolation_read_engines=\"tiflash\"")
	var input []string
	var output []struct {
		SQL    string
		Result []string
	}
	s.testData.GetTestCases(c, &input, &output)
	for i, tt := range input {
		s.testData.OnRecord(func() {
			output[i].SQL = tt
			output[i].Result = s.testData.ConvertRowsToStrings(tk.MustQuery(tt).Rows())
		})
		tk.MustQuery(tt).Check(testkit.Rows(output[i].Result...))
	}
}

func (s *testIntegrationSerialSuite) TestIsolationReadTiFlashUseIndexHint(c *C) {
	tk := testkit.NewTestKit(c, s.store)

	tk.MustExec("use test")
	tk.MustExec("drop table if exists t")
	tk.MustExec("create table t(a int, index idx(a));")

	// Create virtual tiflash replica info.
	dom := domain.GetDomain(tk.Se)
	is := dom.InfoSchema()
	db, exists := is.SchemaByName(model.NewCIStr("test"))
	c.Assert(exists, IsTrue)
	for _, tblInfo := range db.Tables {
		tblInfo.TiFlashReplica = &model.TiFlashReplicaInfo{
			Count:     1,
			Available: true,
		}
	}

	tk.MustExec("set @@session.tidb_isolation_read_engines=\"tiflash\"")
	var input []string
	var output []struct {
		SQL  string
		Plan []string
		Warn []string
	}
	s.testData.GetTestCases(c, &input, &output)
	for i, tt := range input {
		s.testData.OnRecord(func() {
			output[i].SQL = tt
			output[i].Plan = s.testData.ConvertRowsToStrings(tk.MustQuery(tt).Rows())
			output[i].Warn = s.testData.ConvertSQLWarnToStrings(tk.Se.GetSessionVars().StmtCtx.GetWarnings())
		})
		res := tk.MustQuery(tt)
		res.Check(testkit.Rows(output[i].Plan...))
		c.Assert(s.testData.ConvertSQLWarnToStrings(tk.Se.GetSessionVars().StmtCtx.GetWarnings()), DeepEquals, output[i].Warn)
	}
}

func (s *testIntegrationSerialSuite) TestIsolationReadDoNotFilterSystemDB(c *C) {
	tk := testkit.NewTestKit(c, s.store)

	tk.MustExec("use test")
	tk.MustExec("set @@tidb_isolation_read_engines = \"tiflash\"")
	var input []string
	var output []struct {
		SQL  string
		Plan []string
	}
	s.testData.GetTestCases(c, &input, &output)
	for i, tt := range input {
		s.testData.OnRecord(func() {
			output[i].SQL = tt
			output[i].Plan = s.testData.ConvertRowsToStrings(tk.MustQuery(tt).Rows())
		})
		res := tk.MustQuery(tt)
		res.Check(testkit.Rows(output[i].Plan...))
	}
}

func (s *testIntegrationSuite) TestPartitionTableStats(c *C) {
	tk := testkit.NewTestKit(c, s.store)
	{
		tk.MustExec(`set @@tidb_partition_prune_mode='` + string(variable.Static) + `'`)
		tk.MustExec("use test")
		tk.MustExec("drop table if exists t")
		tk.MustExec("create table t(a int, b int)partition by range columns(a)(partition p0 values less than (10), partition p1 values less than(20), partition p2 values less than(30));")
		tk.MustExec("insert into t values(21, 1), (22, 2), (23, 3), (24, 4), (15, 5)")
		tk.MustExec("analyze table t")

		var input []string
		var output []struct {
			SQL    string
			Result []string
		}
		s.testData.GetTestCases(c, &input, &output)
		for i, tt := range input {
			s.testData.OnRecord(func() {
				output[i].SQL = tt
				output[i].Result = s.testData.ConvertRowsToStrings(tk.MustQuery(tt).Rows())
			})
			tk.MustQuery(tt).Check(testkit.Rows(output[i].Result...))
		}
	}
}

func (s *testIntegrationSuite) TestPartitionPruningForInExpr(c *C) {
	tk := testkit.NewTestKit(c, s.store)

	tk.MustExec("use test")
	tk.MustExec("drop table if exists t")
	tk.MustExec("create table t(a int(11) not null, b int) partition by range (a) (partition p0 values less than (4), partition p1 values less than(10), partition p2 values less than maxvalue);")
	tk.MustExec("insert into t values (1, 1),(10, 10),(11, 11)")

	var input []string
	var output []struct {
		SQL  string
		Plan []string
	}
	s.testData.GetTestCases(c, &input, &output)
	for i, tt := range input {
		s.testData.OnRecord(func() {
			output[i].SQL = tt
			output[i].Plan = s.testData.ConvertRowsToStrings(tk.MustQuery(tt).Rows())
		})
		tk.MustQuery(tt).Check(testkit.Rows(output[i].Plan...))
	}
}

func (s *testIntegrationSerialSuite) TestPartitionPruningWithDateType(c *C) {
	tk := testkit.NewTestKit(c, s.store)

	tk.MustExec("use test")
	tk.MustExec("drop table if exists t")
	tk.MustExec("create table t(a datetime) partition by range columns (a) (partition p1 values less than ('20000101'), partition p2 values less than ('2000-10-01'));")
	tk.MustExec("insert into t values ('20000201'), ('19000101');")

	// cannot get the statistical information immediately
	// tk.MustQuery(`SELECT PARTITION_NAME,TABLE_ROWS FROM INFORMATION_SCHEMA.PARTITIONS WHERE TABLE_NAME = 't';`).Check(testkit.Rows("p1 1", "p2 1"))
	str := tk.MustQuery(`desc select * from t where a < '2000-01-01';`).Rows()[0][3].(string)
	c.Assert(strings.Contains(str, "partition:p1"), IsTrue)
}

func (s *testIntegrationSuite) TestPartitionPruningForEQ(c *C) {
	tk := testkit.NewTestKit(c, s.store)
	tk.MustExec("use test")

	tk.MustExec("drop table if exists t")
	tk.MustExec("create table t(a datetime, b int) partition by range(weekday(a)) (partition p0 values less than(10), partition p1 values less than (100))")

	is := tk.Se.GetInfoSchema().(infoschema.InfoSchema)
	tbl, err := is.TableByName(model.NewCIStr("test"), model.NewCIStr("t"))
	c.Assert(err, IsNil)
	pt := tbl.(table.PartitionedTable)
	query, err := expression.ParseSimpleExprWithTableInfo(tk.Se, "a = '2020-01-01 00:00:00'", tbl.Meta())
	c.Assert(err, IsNil)
	dbName := model.NewCIStr(tk.Se.GetSessionVars().CurrentDB)
	columns, names, err := expression.ColumnInfos2ColumnsAndNames(tk.Se, dbName, tbl.Meta().Name, tbl.Meta().Cols(), tbl.Meta())
	c.Assert(err, IsNil)
	// Even the partition is not monotonous, EQ condition should be prune!
	// select * from t where a = '2020-01-01 00:00:00'
	res, err := core.PartitionPruning(tk.Se, pt, []expression.Expression{query}, nil, columns, names)
	c.Assert(err, IsNil)
	c.Assert(res, HasLen, 1)
	c.Assert(res[0], Equals, 0)
}

func (s *testIntegrationSuite) TestErrNoDB(c *C) {
	tk := testkit.NewTestKit(c, s.store)
	tk.MustExec("create user test")
	_, err := tk.Exec("grant select on test1111 to test@'%'")
	c.Assert(errors.Cause(err), Equals, core.ErrNoDB)
	tk.MustExec("use test")
	tk.MustExec("create table test1111 (id int)")
	tk.MustExec("grant select on test1111 to test@'%'")
}

func (s *testIntegrationSuite) TestMaxMinEliminate(c *C) {
	tk := testkit.NewTestKit(c, s.store)

	tk.MustExec("use test")
	tk.MustExec("drop table if exists t")
	tk.MustExec("create table t(a int primary key)")
	tk.Se.GetSessionVars().EnableClusteredIndex = variable.ClusteredIndexDefModeOn
	tk.MustExec("create table cluster_index_t(a int, b int, c int, primary key (a, b));")

	var input []string
	var output []struct {
		SQL  string
		Plan []string
	}
	s.testData.GetTestCases(c, &input, &output)
	for i, tt := range input {
		s.testData.OnRecord(func() {
			output[i].SQL = tt
			output[i].Plan = s.testData.ConvertRowsToStrings(tk.MustQuery(tt).Rows())
		})
		tk.MustQuery(tt).Check(testkit.Rows(output[i].Plan...))
	}
}

func (s *testIntegrationSuite) TestINLJHintSmallTable(c *C) {
	tk := testkit.NewTestKit(c, s.store)
	tk.MustExec("use test")
	tk.MustExec("drop table if exists t1, t2")
	tk.MustExec("create table t1(a int not null, b int, key(a))")
	tk.MustExec("insert into t1 values(1,1),(2,2)")
	tk.MustExec("create table t2(a int not null, b int, key(a))")
	tk.MustExec("insert into t2 values(1,1),(2,2),(3,3),(4,4),(5,5)")
	tk.MustExec("analyze table t1, t2")
	tk.MustExec("explain format = 'brief' select /*+ TIDB_INLJ(t1) */ * from t1 join t2 on t1.a = t2.a")
}

func (s *testIntegrationSuite) TestIndexJoinUniqueCompositeIndex(c *C) {
	tk := testkit.NewTestKit(c, s.store)

	tk.MustExec("use test")
	tk.MustExec("drop table if exists t1, t2")
	tk.Se.GetSessionVars().EnableClusteredIndex = variable.ClusteredIndexDefModeIntOnly
	tk.MustExec("create table t1(a int not null, c int not null)")
	tk.MustExec("create table t2(a int not null, b int not null, c int not null, primary key(a,b))")
	tk.MustExec("insert into t1 values(1,1)")
	tk.MustExec("insert into t2 values(1,1,1),(1,2,1)")
	tk.MustExec("analyze table t1,t2")

	var input []string
	var output []struct {
		SQL  string
		Plan []string
	}
	s.testData.GetTestCases(c, &input, &output)
	for i, tt := range input {
		s.testData.OnRecord(func() {
			output[i].SQL = tt
			output[i].Plan = s.testData.ConvertRowsToStrings(tk.MustQuery(tt).Rows())
		})
		tk.MustQuery(tt).Check(testkit.Rows(output[i].Plan...))
	}
}

func (s *testIntegrationSuite) TestIndexMerge(c *C) {
	tk := testkit.NewTestKit(c, s.store)

	tk.MustExec("use test")
	tk.MustExec("drop table if exists t")
	tk.MustExec("create table t(a int, b int, c int, unique index(a), unique index(b), primary key(c))")

	var input []string
	var output []struct {
		SQL  string
		Plan []string
	}
	s.testData.GetTestCases(c, &input, &output)
	for i, tt := range input {
		s.testData.OnRecord(func() {
			output[i].SQL = tt
			output[i].Plan = s.testData.ConvertRowsToStrings(tk.MustQuery(tt).Rows())
		})
		tk.MustQuery(tt).Check(testkit.Rows(output[i].Plan...))
	}
}

func (s *testIntegrationSuite) TestIndexMergeHint4CNF(c *C) {
	tk := testkit.NewTestKit(c, s.store)

	tk.MustExec("use test")
	tk.MustExec("drop table if exists t")
	tk.MustExec("create table t(id int primary key, a int, b int, c int, key(a), key(b), key(c))")

	var input []string
	var output []struct {
		SQL  string
		Plan []string
	}
	s.testData.GetTestCases(c, &input, &output)
	for i, tt := range input {
		s.testData.OnRecord(func() {
			output[i].SQL = tt
			output[i].Plan = s.testData.ConvertRowsToStrings(tk.MustQuery(tt).Rows())
		})
		tk.MustQuery(tt).Check(testkit.Rows(output[i].Plan...))
	}
}

func (s *testIntegrationSuite) TestInvisibleIndex(c *C) {
	tk := testkit.NewTestKit(c, s.store)

	tk.MustExec("use test")
	tk.MustExec("drop table if exists t")

	// Optimizer cannot see invisible indexes.
	tk.MustExec("create table t(a int, b int, unique index i_a (a) invisible, unique index i_b(b))")
	tk.MustExec("insert into t values (1,2)")

	// Optimizer cannot use invisible indexes.
	tk.MustQuery("select a from t order by a").Check(testkit.Rows("1"))
	c.Check(tk.MustUseIndex("select a from t order by a", "i_a"), IsFalse)
	tk.MustQuery("select a from t where a > 0").Check(testkit.Rows("1"))
	c.Check(tk.MustUseIndex("select a from t where a > 1", "i_a"), IsFalse)

	// If use invisible indexes in index hint and sql hint, throw an error.
	errStr := "[planner:1176]Key 'i_a' doesn't exist in table 't'"
	tk.MustGetErrMsg("select * from t use index(i_a)", errStr)
	tk.MustGetErrMsg("select * from t force index(i_a)", errStr)
	tk.MustGetErrMsg("select * from t ignore index(i_a)", errStr)
	tk.MustQuery("select /*+ USE_INDEX(t, i_a) */ * from t")
	c.Assert(tk.Se.GetSessionVars().StmtCtx.GetWarnings(), HasLen, 1)
	c.Assert(tk.Se.GetSessionVars().StmtCtx.GetWarnings()[0].Err.Error(), Equals, errStr)
	tk.MustQuery("select /*+ IGNORE_INDEX(t, i_a), USE_INDEX(t, i_b) */ a from t order by a")
	c.Assert(tk.Se.GetSessionVars().StmtCtx.GetWarnings(), HasLen, 1)
	c.Assert(tk.Se.GetSessionVars().StmtCtx.GetWarnings()[0].Err.Error(), Equals, errStr)

	tk.MustExec("admin check table t")
	tk.MustExec("admin check index t i_a")
}

// for issue #14822
func (s *testIntegrationSuite) TestIndexJoinTableRange(c *C) {
	tk := testkit.NewTestKit(c, s.store)

	tk.MustExec("use test")
	tk.MustExec("drop table if exists t1, t2")
	tk.MustExec("create table t1(a int, b int, primary key (a), key idx_t1_b (b))")
	tk.MustExec("create table t2(a int, b int, primary key (a), key idx_t1_b (b))")

	var input []string
	var output []struct {
		SQL  string
		Plan []string
	}
	s.testData.GetTestCases(c, &input, &output)
	for i, tt := range input {
		s.testData.OnRecord(func() {
			output[i].SQL = tt
			output[i].Plan = s.testData.ConvertRowsToStrings(tk.MustQuery(tt).Rows())
		})
		tk.MustQuery(tt).Check(testkit.Rows(output[i].Plan...))
	}
}

func (s *testIntegrationSuite) TestTopNByConstFunc(c *C) {
	tk := testkit.NewTestKit(c, s.store)
	tk.MustExec("use test")
	tk.MustQuery("select max(t.col) from (select 'a' as col union all select '' as col) as t").Check(testkit.Rows(
		"a",
	))
}

func (s *testIntegrationSuite) TestSubqueryWithTopN(c *C) {
	tk := testkit.NewTestKit(c, s.store)

	tk.MustExec("use test")
	tk.MustExec("drop table if exists t")
	tk.MustExec("create table t(a int, b int)")

	var input []string
	var output []struct {
		SQL  string
		Plan []string
	}
	s.testData.GetTestCases(c, &input, &output)
	for i, tt := range input {
		s.testData.OnRecord(func() {
			output[i].SQL = tt
			output[i].Plan = s.testData.ConvertRowsToStrings(tk.MustQuery(tt).Rows())
		})
		tk.MustQuery(tt).Check(testkit.Rows(output[i].Plan...))
	}
}

func (s *testIntegrationSuite) TestIndexHintWarning(c *C) {
	tk := testkit.NewTestKit(c, s.store)
	tk.MustExec("use test")
	tk.MustExec("drop table if exists t1, t2")
	tk.MustExec("create table t1(a int, b int, c int, key a(a), key b(b))")
	tk.MustExec("create table t2(a int, b int, c int, key a(a), key b(b))")
	var input []string
	var output []struct {
		SQL      string
		Warnings []string
	}
	s.testData.GetTestCases(c, &input, &output)
	for i, tt := range input {
		s.testData.OnRecord(func() {
			output[i].SQL = tt
			tk.MustQuery(tt)
			warns := tk.Se.GetSessionVars().StmtCtx.GetWarnings()
			output[i].Warnings = make([]string, len(warns))
			for j := range warns {
				output[i].Warnings[j] = warns[j].Err.Error()
			}
		})
		tk.MustQuery(tt)
		warns := tk.Se.GetSessionVars().StmtCtx.GetWarnings()
		c.Assert(len(warns), Equals, len(output[i].Warnings))
		for j := range warns {
			c.Assert(warns[j].Level, Equals, stmtctx.WarnLevelWarning)
			c.Assert(warns[j].Err.Error(), Equals, output[i].Warnings[j])
		}
	}
}

func (s *testIntegrationSuite) TestIssue15546(c *C) {
	tk := testkit.NewTestKit(c, s.store)

	tk.MustExec("use test")
	tk.MustExec("drop table if exists t, pt, vt")
	tk.MustExec("create table t(a int, b int)")
	tk.MustExec("insert into t values(1, 1)")
	tk.MustExec("create table pt(a int primary key, b int) partition by range(a) (" +
		"PARTITION `p0` VALUES LESS THAN (10), PARTITION `p1` VALUES LESS THAN (20), PARTITION `p2` VALUES LESS THAN (30))")
	tk.MustExec("insert into pt values(1, 1), (11, 11), (21, 21)")
	tk.MustExec("create definer='root'@'localhost' view vt(a, b) as select a, b from t")
	tk.MustQuery("select * from pt, vt where pt.a = vt.a").Check(testkit.Rows("1 1 1 1"))
}

func (s *testIntegrationSuite) TestApproxCountDistinctInPartitionTable(c *C) {
	tk := testkit.NewTestKit(c, s.store)

	tk.MustExec("use test")
	tk.MustExec("drop table if exists t")
	tk.MustExec("create table t(a int(11), b int) partition by range (a) (partition p0 values less than (3), partition p1 values less than maxvalue);")
	tk.MustExec("insert into t values(1, 1), (2, 1), (3, 1), (4, 2), (4, 2)")
	tk.MustExec("set session tidb_opt_agg_push_down=1")
	tk.MustExec(`set @@tidb_partition_prune_mode='` + string(variable.Static) + `'`)
	tk.MustQuery("explain format = 'brief' select approx_count_distinct(a), b from t group by b order by b desc").Check(testkit.Rows("Sort 16000.00 root  test.t.b:desc",
		"└─HashAgg 16000.00 root  group by:test.t.b, funcs:approx_count_distinct(Column#5)->Column#4, funcs:firstrow(Column#6)->test.t.b",
		"  └─PartitionUnion 16000.00 root  ",
		"    ├─HashAgg 8000.00 root  group by:test.t.b, funcs:approx_count_distinct(test.t.a)->Column#5, funcs:firstrow(test.t.b)->Column#6, funcs:firstrow(test.t.b)->test.t.b",
		"    │ └─TableReader 10000.00 root  data:TableFullScan",
		"    │   └─TableFullScan 10000.00 cop[tikv] table:t, partition:p0 keep order:false, stats:pseudo",
		"    └─HashAgg 8000.00 root  group by:test.t.b, funcs:approx_count_distinct(test.t.a)->Column#5, funcs:firstrow(test.t.b)->Column#6, funcs:firstrow(test.t.b)->test.t.b",
		"      └─TableReader 10000.00 root  data:TableFullScan",
		"        └─TableFullScan 10000.00 cop[tikv] table:t, partition:p1 keep order:false, stats:pseudo"))
	tk.MustQuery("select approx_count_distinct(a), b from t group by b order by b desc").Check(testkit.Rows("1 2", "3 1"))
}

func (s *testIntegrationSuite) TestApproxPercentile(c *C) {
	tk := testkit.NewTestKit(c, s.store)

	tk.MustExec("use test")
	tk.MustExec("drop table if exists t")
	tk.MustExec("create table t(a int, b int)")
	tk.MustExec("insert into t values(1, 1), (2, 1), (3, 2), (4, 2), (5, 2)")

	var input []string
	var output []struct {
		SQL  string
		Plan []string
		Res  []string
	}
	s.testData.GetTestCases(c, &input, &output)
	for i, tt := range input {
		s.testData.OnRecord(func() {
			output[i].SQL = tt
			output[i].Plan = s.testData.ConvertRowsToStrings(tk.MustQuery("explain " + tt).Rows())
			output[i].Res = s.testData.ConvertRowsToStrings(tk.MustQuery(tt).Rows())
		})
		tk.MustQuery("explain " + tt).Check(testkit.Rows(output[i].Plan...))
		tk.MustQuery(tt).Check(testkit.Rows(output[i].Res...))
	}
}

func (s *testIntegrationSuite) TestIssue17813(c *C) {
	tk := testkit.NewTestKit(c, s.store)

	tk.MustExec("use test")
	tk.MustExec("drop table if exists hash_partition_overflow")
	tk.MustExec("create table hash_partition_overflow (c0 bigint unsigned) partition by hash(c0) partitions 3")
	tk.MustExec("insert into hash_partition_overflow values (9223372036854775808)")
	tk.MustQuery("select * from hash_partition_overflow where c0 = 9223372036854775808").Check(testkit.Rows("9223372036854775808"))
	tk.MustQuery("select * from hash_partition_overflow where c0 in (1, 9223372036854775808)").Check(testkit.Rows("9223372036854775808"))
}

func (s *testIntegrationSuite) TestHintWithRequiredProperty(c *C) {
	tk := testkit.NewTestKit(c, s.store)
	tk.MustExec("set @@session.tidb_executor_concurrency = 4;")
	tk.MustExec("set @@session.tidb_hash_join_concurrency = 5;")
	tk.MustExec("set @@session.tidb_distsql_scan_concurrency = 15;")
	tk.MustExec("use test")
	tk.MustExec("drop table if exists t")
	tk.MustExec("create table t(a int primary key, b int, c int, key b(b))")
	var input []string
	var output []struct {
		SQL      string
		Plan     []string
		Warnings []string
	}
	s.testData.GetTestCases(c, &input, &output)
	for i, tt := range input {
		s.testData.OnRecord(func() {
			output[i].SQL = tt
			output[i].Plan = s.testData.ConvertRowsToStrings(tk.MustQuery(tt).Rows())
			warnings := tk.Se.GetSessionVars().StmtCtx.GetWarnings()
			output[i].Warnings = make([]string, len(warnings))
			for j, warning := range warnings {
				output[i].Warnings[j] = warning.Err.Error()
			}
		})
		tk.MustQuery(tt).Check(testkit.Rows(output[i].Plan...))
		warnings := tk.Se.GetSessionVars().StmtCtx.GetWarnings()
		c.Assert(len(warnings), Equals, len(output[i].Warnings))
		for j, warning := range warnings {
			c.Assert(output[i].Warnings[j], Equals, warning.Err.Error())
		}
	}
}

func (s *testIntegrationSuite) TestIssue15813(c *C) {
	tk := testkit.NewTestKit(c, s.store)

	tk.MustExec("use test")
	tk.MustExec("drop table if exists t0, t1")
	tk.MustExec("create table t0(c0 int primary key)")
	tk.MustExec("create table t1(c0 int primary key)")
	tk.MustExec("CREATE INDEX i0 ON t0(c0)")
	tk.MustExec("CREATE INDEX i0 ON t1(c0)")
	tk.MustQuery("select /*+ MERGE_JOIN(t0, t1) */ * from t0, t1 where t0.c0 = t1.c0").Check(testkit.Rows())
}

func (s *testIntegrationSuite) TestFullGroupByOrderBy(c *C) {
	tk := testkit.NewTestKit(c, s.store)

	tk.MustExec("use test")
	tk.MustExec("drop table if exists t")
	tk.MustExec("create table t(a int, b int)")
	tk.MustQuery("select count(a) as b from t group by a order by b").Check(testkit.Rows())
	err := tk.ExecToErr("select count(a) as cnt from t group by a order by b")
	c.Assert(terror.ErrorEqual(err, core.ErrFieldNotInGroupBy), IsTrue)
}

func (s *testIntegrationSuite) TestHintWithoutTableWarning(c *C) {
	tk := testkit.NewTestKit(c, s.store)
	tk.MustExec("use test")
	tk.MustExec("drop table if exists t1, t2")
	tk.MustExec("create table t1(a int, b int, c int, key a(a))")
	tk.MustExec("create table t2(a int, b int, c int, key a(a))")
	var input []string
	var output []struct {
		SQL      string
		Warnings []string
	}
	s.testData.GetTestCases(c, &input, &output)
	for i, tt := range input {
		s.testData.OnRecord(func() {
			output[i].SQL = tt
			tk.MustQuery(tt)
			warns := tk.Se.GetSessionVars().StmtCtx.GetWarnings()
			output[i].Warnings = make([]string, len(warns))
			for j := range warns {
				output[i].Warnings[j] = warns[j].Err.Error()
			}
		})
		tk.MustQuery(tt)
		warns := tk.Se.GetSessionVars().StmtCtx.GetWarnings()
		c.Assert(len(warns), Equals, len(output[i].Warnings))
		for j := range warns {
			c.Assert(warns[j].Level, Equals, stmtctx.WarnLevelWarning)
			c.Assert(warns[j].Err.Error(), Equals, output[i].Warnings[j])
		}
	}
}

func (s *testIntegrationSuite) TestIssue15858(c *C) {
	tk := testkit.NewTestKit(c, s.store)
	tk.MustExec("use test")
	tk.MustExec("drop table if exists t")
	tk.MustExec("create table t(a int primary key)")
	tk.MustExec("select * from t t1, (select a from t order by a+1) t2 where t1.a = t2.a")
}

func (s *testIntegrationSuite) TestIssue15846(c *C) {
	tk := testkit.NewTestKit(c, s.store)
	tk.MustExec("use test")
	tk.MustExec("drop table if exists t0, t1")
	tk.MustExec("CREATE TABLE t0(t0 INT UNIQUE);")
	tk.MustExec("CREATE TABLE t1(c0 FLOAT);")
	tk.MustExec("INSERT INTO t1(c0) VALUES (0);")
	tk.MustExec("INSERT INTO t0(t0) VALUES (NULL), (NULL);")
	tk.MustQuery("SELECT t1.c0 FROM t1 LEFT JOIN t0 ON 1;").Check(testkit.Rows("0", "0"))

	tk.MustExec("drop table if exists t0, t1")
	tk.MustExec("CREATE TABLE t0(t0 INT);")
	tk.MustExec("CREATE TABLE t1(c0 FLOAT);")
	tk.MustExec("INSERT INTO t1(c0) VALUES (0);")
	tk.MustExec("INSERT INTO t0(t0) VALUES (NULL), (NULL);")
	tk.MustQuery("SELECT t1.c0 FROM t1 LEFT JOIN t0 ON 1;").Check(testkit.Rows("0", "0"))

	tk.MustExec("drop table if exists t0, t1")
	tk.MustExec("CREATE TABLE t0(t0 INT);")
	tk.MustExec("CREATE TABLE t1(c0 FLOAT);")
	tk.MustExec("create unique index idx on t0(t0);")
	tk.MustExec("INSERT INTO t1(c0) VALUES (0);")
	tk.MustExec("INSERT INTO t0(t0) VALUES (NULL), (NULL);")
	tk.MustQuery("SELECT t1.c0 FROM t1 LEFT JOIN t0 ON 1;").Check(testkit.Rows("0", "0"))
}

func (s *testIntegrationSuite) TestFloorUnixTimestampPruning(c *C) {
	tk := testkit.NewTestKit(c, s.store)
	tk.MustExec("use test")
	tk.MustExec("drop table if exists floor_unix_timestamp")
	tk.MustExec(`create table floor_unix_timestamp (ts timestamp(3))
partition by range (floor(unix_timestamp(ts))) (
partition p0 values less than (unix_timestamp('2020-04-05 00:00:00')),
partition p1 values less than (unix_timestamp('2020-04-12 00:00:00')),
partition p2 values less than (unix_timestamp('2020-04-15 00:00:00')))`)
	tk.MustExec("insert into floor_unix_timestamp values ('2020-04-04 00:00:00')")
	tk.MustExec("insert into floor_unix_timestamp values ('2020-04-04 23:59:59.999')")
	tk.MustExec("insert into floor_unix_timestamp values ('2020-04-05 00:00:00')")
	tk.MustExec("insert into floor_unix_timestamp values ('2020-04-05 00:00:00.001')")
	tk.MustExec("insert into floor_unix_timestamp values ('2020-04-12 01:02:03.456')")
	tk.MustExec("insert into floor_unix_timestamp values ('2020-04-14 00:00:42')")
	tk.MustQuery("select count(*) from floor_unix_timestamp where '2020-04-05 00:00:00.001' = ts").Check(testkit.Rows("1"))
	tk.MustQuery("select * from floor_unix_timestamp where ts > '2020-04-05 00:00:00' order by ts").Check(testkit.Rows("2020-04-05 00:00:00.001", "2020-04-12 01:02:03.456", "2020-04-14 00:00:42.000"))
	tk.MustQuery("select count(*) from floor_unix_timestamp where ts <= '2020-04-05 23:00:00'").Check(testkit.Rows("4"))
	tk.MustQuery("select * from floor_unix_timestamp partition(p1, p2) where ts > '2020-04-14 00:00:00'").Check(testkit.Rows("2020-04-14 00:00:42.000"))
}

func (s *testIntegrationSuite) TestIssue16290And16292(c *C) {
	tk := testkit.NewTestKit(c, s.store)
	tk.MustExec("use test")
	tk.MustExec("drop table if exists t;")
	tk.MustExec("create table t(a int, b int, primary key(a));")
	tk.MustExec("insert into t values(1, 1);")

	for i := 0; i <= 1; i++ {
		tk.MustExec(fmt.Sprintf("set session tidb_opt_agg_push_down = %v", i))

		tk.MustQuery("select avg(a) from (select * from t ta union all select * from t tb) t;").Check(testkit.Rows("1.0000"))
		tk.MustQuery("select avg(b) from (select * from t ta union all select * from t tb) t;").Check(testkit.Rows("1.0000"))
		tk.MustQuery("select count(distinct a) from (select * from t ta union all select * from t tb) t;").Check(testkit.Rows("1"))
		tk.MustQuery("select count(distinct b) from (select * from t ta union all select * from t tb) t;").Check(testkit.Rows("1"))
	}
}

func (s *testIntegrationSuite) TestTableDualWithRequiredProperty(c *C) {
	tk := testkit.NewTestKit(c, s.store)
	tk.MustExec("use test")
	tk.MustExec("drop table if exists t1, t2;")
	tk.MustExec("create table t1 (a int, b int) partition by range(a) " +
		"(partition p0 values less than(10), partition p1 values less than MAXVALUE)")
	tk.MustExec("create table t2 (a int, b int)")
	tk.MustExec("select /*+ MERGE_JOIN(t1, t2) */ * from t1 partition (p0), t2  where t1.a > 100 and t1.a = t2.a")
}

func (s *testIntegrationSuite) TestIndexJoinInnerIndexNDV(c *C) {
	tk := testkit.NewTestKit(c, s.store)
	tk.MustExec("use test")
	tk.MustExec("drop table if exists t1, t2")
	tk.MustExec("create table t1(a int not null, b int not null, c int not null)")
	tk.MustExec("create table t2(a int not null, b int not null, c int not null, index idx1(a,b), index idx2(c))")
	tk.MustExec("insert into t1 values(1,1,1),(1,1,1),(1,1,1)")
	tk.MustExec("insert into t2 values(1,1,1),(1,1,2),(1,1,3)")
	tk.MustExec("analyze table t1, t2")

	var input []string
	var output []struct {
		SQL  string
		Plan []string
	}
	s.testData.GetTestCases(c, &input, &output)
	for i, tt := range input {
		s.testData.OnRecord(func() {
			output[i].SQL = tt
			output[i].Plan = s.testData.ConvertRowsToStrings(tk.MustQuery(tt).Rows())
		})
		tk.MustQuery(tt).Check(testkit.Rows(output[i].Plan...))
	}
}

func (s *testIntegrationSerialSuite) TestIssue16837(c *C) {
	tk := testkit.NewTestKit(c, s.store)
	tk.MustExec("use test")
	tk.MustExec("drop table if exists t")
	tk.MustExec("create table t(a int,b int,c int,d int,e int,unique key idx_ab(a,b),unique key(c),unique key(d))")
	tk.MustQuery("explain format = 'brief' select /*+ use_index_merge(t,c,idx_ab) */ * from t where a = 1 or (e = 1 and c = 1)").Check(testkit.Rows(
		"IndexMerge 0.01 root  ",
		"├─IndexRangeScan(Build) 10.00 cop[tikv] table:t, index:idx_ab(a, b) range:[1,1], keep order:false, stats:pseudo",
		"├─IndexRangeScan(Build) 1.00 cop[tikv] table:t, index:c(c) range:[1,1], keep order:false, stats:pseudo",
		"└─Selection(Probe) 0.01 cop[tikv]  or(eq(test.t.a, 1), and(eq(test.t.e, 1), eq(test.t.c, 1)))",
		"  └─TableRowIDScan 11.00 cop[tikv] table:t keep order:false, stats:pseudo"))
	tk.MustQuery("show warnings").Check(testkit.Rows())
	tk.MustExec("insert into t values (2, 1, 1, 1, 2)")
	tk.MustQuery("select /*+ use_index_merge(t,c,idx_ab) */ * from t where a = 1 or (e = 1 and c = 1)").Check(testkit.Rows())
}

func (s *testIntegrationSerialSuite) TestIndexMerge(c *C) {
	tk := testkit.NewTestKit(c, s.store)
	tk.MustExec("use test")
	tk.MustExec("drop table if exists t")
	tk.MustExec("create table t (a int, b int, unique key(a), unique key(b))")
	tk.MustExec("insert into t value (1, 5), (2, 4), (3, 3), (4, 2), (5, 1)")
	tk.MustExec("insert into t value (6, 0), (7, -1), (8, -2), (9, -3), (10, -4)")
	tk.MustExec("analyze table t")

	var input []string
	var output []struct {
		SQL      string
		Plan     []string
		Warnings []string
	}
	s.testData.GetTestCases(c, &input, &output)
	for i, tt := range input {
		s.testData.OnRecord(func() {
			output[i].SQL = tt
			output[i].Plan = s.testData.ConvertRowsToStrings(tk.MustQuery(tt).Rows())
			output[i].Warnings = s.testData.ConvertRowsToStrings(tk.MustQuery("show warnings").Rows())
		})
		tk.MustQuery(tt).Check(testkit.Rows(output[i].Plan...))
		tk.MustQuery("show warnings").Check(testkit.Rows(output[i].Warnings...))
	}
}

func (s *testIntegrationSerialSuite) TestIndexMergePartialScansClusteredIndex(c *C) {
	tk := testkit.NewTestKit(c, s.store)
	tk.MustExec("use test;")

	tk.MustExec("drop table if exists t;")
	tk.MustExec("create table t (a int, b int, c int, primary key (a, b) clustered, key idx_c(c));")
	tk.MustExec("insert into t values (1, 1, 1), (10, 10, 10), (100, 100, 100);")
	const queryTemplate = "select /*+ use_index_merge(t) */ %s from t where %s order by a, b;"
	projections := [][]string{{"a"}, {"b"}, {"c"}, {"a", "b"}, {"b", "c"}, {"c", "a"}, {"b", "a", "c"}}
	cases := []struct {
		condition string
		expected  []string
	}{
		{
			// 3 table scans
			"a < 2 or a < 10 or a > 11", []string{"1", "100"},
		},
		{
			// 3 index scans
			"c < 10 or c < 11 or c > 50", []string{"1", "10", "100"},
		},
		{
			// 1 table scan + 1 index scan
			"a < 2 or c > 10000", []string{"1"},
		},
		{
			// 2 table scans + 1 index scan
			"a < 2 or a > 88 or c > 10000", []string{"1", "100"},
		},
		{
			// 2 table scans + 2 index scans
			"a < 2 or (a >= 10 and b >= 10) or c > 100 or c < 1", []string{"1", "10", "100"},
		},
		{
			// 3 table scans + 2 index scans
			"a < 2 or (a >= 10 and b >= 10) or (a >= 20 and b < 10) or c > 100 or c < 1", []string{"1", "10", "100"},
		},
	}
	for _, p := range projections {
		for _, ca := range cases {
			query := fmt.Sprintf(queryTemplate, strings.Join(p, ","), ca.condition)
			tk.HasPlan(query, "IndexMerge")
			expected := make([]string, 0, len(ca.expected))
			for _, datum := range ca.expected {
				row := strings.Repeat(datum+" ", len(p))
				expected = append(expected, row[:len(row)-1])
			}
			tk.MustQuery(query).Check(testkit.Rows(expected...))
		}
	}
}

func (s *testIntegrationSerialSuite) TestIndexMergePartialScansTiDBRowID(c *C) {
	tk := testkit.NewTestKit(c, s.store)
	tk.MustExec("use test;")

	tk.MustExec("drop table if exists t;")
	tk.MustExec("create table t (a int, b int, c int, unique key (a, b), key idx_c(c));")
	tk.MustExec("insert into t values (1, 1, 1), (10, 10, 10), (100, 100, 100);")
	const queryTemplate = "select /*+ use_index_merge(t) */ %s from t where %s order by a;"
	projections := [][]string{{"a"}, {"b"}, {"c"}, {"a", "b"}, {"b", "c"}, {"c", "a"}, {"b", "a", "c"}}
	cases := []struct {
		condition string
		expected  []string
	}{
		{
			// 3 index scans
			"c < 10 or c < 11 or c > 50", []string{"1", "10", "100"},
		},
		{
			// 2 index scans
			"c < 10 or a < 2", []string{"1"},
		},
		{
			// 1 table scan + 1 index scan
			"_tidb_rowid < 2 or c > 10000", []string{"1"},
		},
		{
			// 2 table scans + 1 index scan
			"_tidb_rowid < 2 or _tidb_rowid < 10 or c > 11", []string{"1", "10", "100"},
		},
		{
			// 1 table scans + 3 index scans
			"_tidb_rowid < 2 or (a >= 10 and b >= 10) or c > 100 or c < 1", []string{"1", "10", "100"},
		},
		{
			// 1 table scans + 4 index scans
			"_tidb_rowid < 2 or (a >= 10 and b >= 10) or (a >= 20 and b < 10) or c > 100 or c < 1", []string{"1", "10", "100"},
		},
	}
	for _, p := range projections {
		for _, ca := range cases {
			query := fmt.Sprintf(queryTemplate, strings.Join(p, ","), ca.condition)
			tk.HasPlan(query, "IndexMerge")
			expected := make([]string, 0, len(ca.expected))
			for _, datum := range ca.expected {
				row := strings.Repeat(datum+" ", len(p))
				expected = append(expected, row[:len(row)-1])
			}
			tk.MustQuery(query).Check(testkit.Rows(expected...))
		}
	}
}

func (s *testIntegrationSerialSuite) TestIndexMergePartialScansPKIsHandle(c *C) {
	tk := testkit.NewTestKit(c, s.store)
	tk.MustExec("use test;")

	tk.MustExec("drop table if exists t;")
	tk.MustExec("create table t (a int, b int, c int, primary key (a), unique key (b), key idx_c(c));")
	tk.MustExec("insert into t values (1, 1, 1), (10, 10, 10), (100, 100, 100);")
	const queryTemplate = "select /*+ use_index_merge(t) */ %s from t where %s order by b;"
	projections := [][]string{{"a"}, {"b"}, {"c"}, {"a", "b"}, {"b", "c"}, {"c", "a"}, {"b", "a", "c"}}
	cases := []struct {
		condition string
		expected  []string
	}{
		{
			// 3 index scans
			"b < 10 or c < 11 or c > 50", []string{"1", "10", "100"},
		},
		{
			// 1 table scan + 1 index scan
			"a < 2 or c > 10000", []string{"1"},
		},
		{
			// 2 table scans + 1 index scan
			"a < 2 or a < 10 or b > 11", []string{"1", "100"},
		},
		{
			// 1 table scans + 3 index scans
			"a < 2 or b >= 10 or c > 100 or c < 1", []string{"1", "10", "100"},
		},
		{
			// 3 table scans + 2 index scans
			"a < 2 or a >= 10 or a >= 20 or c > 100 or b < 1", []string{"1", "10", "100"},
		},
	}
	for _, p := range projections {
		for _, ca := range cases {
			query := fmt.Sprintf(queryTemplate, strings.Join(p, ","), ca.condition)
			tk.HasPlan(query, "IndexMerge")
			expected := make([]string, 0, len(ca.expected))
			for _, datum := range ca.expected {
				row := strings.Repeat(datum+" ", len(p))
				expected = append(expected, row[:len(row)-1])
			}
			tk.MustQuery(query).Check(testkit.Rows(expected...))
		}
	}
}

func (s *testIntegrationSerialSuite) TestIssue23919(c *C) {
	tk := testkit.NewTestKit(c, s.store)
	tk.MustExec("use test;")

	// Test for the minimal reproducible case.
	tk.MustExec("drop table if exists t;")
	tk.MustExec("create table t (a int, b int, index(a), index(b)) partition by hash (a) partitions 2;")
	tk.MustExec("insert into t values (1, 5);")
	tk.MustQuery("select /*+ use_index_merge( t ) */ * from t where a in (3) or b in (5) order by a;").
		Check(testkit.Rows("1 5"))

	// Test for the original case.
	tk.MustExec("drop table if exists t;")
	tk.MustExec(`CREATE TABLE t (
  col_5 text NOT NULL,
  col_6 tinyint(3) unsigned DEFAULT NULL,
  col_7 float DEFAULT '4779.165058537128',
  col_8 smallint(6) NOT NULL DEFAULT '-24790',
  col_9 date DEFAULT '2031-01-15',
  col_37 int(11) DEFAULT '1350204687',
  PRIMARY KEY (col_5(6),col_8) /*T![clustered_index] NONCLUSTERED */,
  UNIQUE KEY idx_6 (col_9,col_7,col_8),
  KEY idx_8 (col_8,col_6,col_5(6),col_9,col_7),
  KEY idx_9 (col_9,col_7,col_8)
) ENGINE=InnoDB DEFAULT CHARSET=utf8mb4 COLLATE=utf8mb4_bin
PARTITION BY RANGE ( col_8 ) (
  PARTITION p0 VALUES LESS THAN (-17650),
  PARTITION p1 VALUES LESS THAN (-13033),
  PARTITION p2 VALUES LESS THAN (2521),
  PARTITION p3 VALUES LESS THAN (7510)
);`)
	tk.MustExec("insert into t values ('', NULL, 6304.0146, -24790, '2031-01-15', 1350204687);")
	tk.MustQuery("select  var_samp(col_7) aggCol from (select  /*+ use_index_merge( t ) */ * from t where " +
		"t.col_9 in ( '2002-06-22' ) or t.col_5 in ( 'PkfzI'  ) or t.col_8 in ( -24874 ) and t.col_6 > null and " +
		"t.col_5 > 'r' and t.col_9 in ( '1979-09-04' ) and t.col_7 < 8143.667552769195 or " +
		"t.col_5 in ( 'iZhfEjRWci' , 'T' , ''  ) or t.col_9 <> '1976-09-11' and t.col_7 = 8796.436181615773 and " +
		"t.col_8 = 7372 order by col_5,col_8  ) ordered_tbl group by col_6;").Check(testkit.Rows("<nil>"))
}

<<<<<<< HEAD
func (s *testIntegrationSuite) TestSubProjNotInGroupBy(c *C) {
	tk := testkit.NewTestKit(c, s.store)
	tk.MustExec("use test")
	tk.MustExec("drop table if exists t1;")
	tk.MustExec("create table t1 (a int, b int);")
	tk.MustExec("set sql_mode='ONLY_FULL_GROUP_BY';")
	tk.MustExec("insert into t1 values (4, 40), (1, 10), (2, 20), (2, 20), (3, 30);")
	tk.MustGetErrMsg("select (select t1.a) aa, count(distinct b) from t1 group by b",
		"[planner:1055]Expression #1 of SELECT list is not in GROUP BY clause and contains nonaggregated column 'test.t1.a' which is not functionally dependent on columns in GROUP BY clause; this is incompatible with sql_mode=only_full_group_by")
}

func (s *testIntegrationSuite) TestOrderByHavingNotInSelect(c *C) {
=======
func (s *testIntegrationSerialSuite) TestIssue16407(c *C) {
>>>>>>> 9a2e5f99
	tk := testkit.NewTestKit(c, s.store)
	tk.MustExec("use test")
	tk.MustExec("drop table if exists t")
	tk.MustExec("create table t(a int,b char(100),key(a),key(b(10)))")
	tk.MustQuery("explain format = 'brief' select /*+ use_index_merge(t) */ * from t where a=10 or b='x'").Check(testkit.Rows(
		"IndexMerge 0.04 root  ",
		"├─IndexRangeScan(Build) 10.00 cop[tikv] table:t, index:a(a) range:[10,10], keep order:false, stats:pseudo",
		"├─IndexRangeScan(Build) 10.00 cop[tikv] table:t, index:b(b) range:[\"x\",\"x\"], keep order:false, stats:pseudo",
		"└─Selection(Probe) 0.04 cop[tikv]  or(eq(test.t.a, 10), eq(test.t.b, \"x\"))",
		"  └─TableRowIDScan 19.99 cop[tikv] table:t keep order:false, stats:pseudo"))
	tk.MustQuery("show warnings").Check(testkit.Rows())
	tk.MustExec("insert into t values (1, 'xx')")
	tk.MustQuery("select /*+ use_index_merge(t) */ * from t where a=10 or b='x'").Check(testkit.Rows())
}

func (s *testIntegrationSuite) TestStreamAggProp(c *C) {
	tk := testkit.NewTestKit(c, s.store)

	tk.MustExec("use test")
	tk.MustExec("drop table if exists t")
	tk.MustExec("create table t(a int)")
	tk.MustExec("insert into t values(1),(1),(2)")

	var input []string
	var output []struct {
		SQL  string
		Plan []string
		Res  []string
	}
	s.testData.GetTestCases(c, &input, &output)
	for i, tt := range input {
		s.testData.OnRecord(func() {
			output[i].SQL = tt
			output[i].Plan = s.testData.ConvertRowsToStrings(tk.MustQuery("explain format = 'brief' " + tt).Rows())
			output[i].Res = s.testData.ConvertRowsToStrings(tk.MustQuery(tt).Rows())
		})
		tk.MustQuery("explain format = 'brief' " + tt).Check(testkit.Rows(output[i].Plan...))
		tk.MustQuery(tt).Check(testkit.Rows(output[i].Res...))
	}
}

func (s *testIntegrationSuite) TestOptimizeHintOnPartitionTable(c *C) {
	tk := testkit.NewTestKit(c, s.store)

	tk.MustExec("use test")
	tk.MustExec("drop table if exists t")
	tk.MustExec(`create table t (
					a int, b int, c varchar(20),
					primary key(a), key(b), key(c)
				) partition by range columns(a) (
					partition p0 values less than(6),
					partition p1 values less than(11),
					partition p2 values less than(16));`)
	tk.MustExec(`insert into t values (1,1,"1"), (2,2,"2"), (8,8,"8"), (11,11,"11"), (15,15,"15")`)

	// Create virtual tiflash replica info.
	dom := domain.GetDomain(tk.Se)
	is := dom.InfoSchema()
	db, exists := is.SchemaByName(model.NewCIStr("test"))
	c.Assert(exists, IsTrue)
	for _, tblInfo := range db.Tables {
		if tblInfo.Name.L == "t" {
			tblInfo.TiFlashReplica = &model.TiFlashReplicaInfo{
				Count:     1,
				Available: true,
			}
		}
	}

	tk.MustExec(`set @@tidb_partition_prune_mode='` + string(variable.Static) + `'`)

	var input []string
	var output []struct {
		SQL  string
		Plan []string
		Warn []string
	}
	s.testData.GetTestCases(c, &input, &output)
	for i, tt := range input {
		s.testData.OnRecord(func() {
			output[i].SQL = tt
			output[i].Plan = s.testData.ConvertRowsToStrings(tk.MustQuery("explain format = 'brief' " + tt).Rows())
			output[i].Warn = s.testData.ConvertRowsToStrings(tk.MustQuery("show warnings").Rows())
		})
		tk.MustQuery("explain format = 'brief' " + tt).Check(testkit.Rows(output[i].Plan...))
		tk.MustQuery("show warnings").Check(testkit.Rows(output[i].Warn...))
	}
}

func (s *testIntegrationSerialSuite) TestNotReadOnlySQLOnTiFlash(c *C) {
	tk := testkit.NewTestKit(c, s.store)

	tk.MustExec("use test")
	tk.MustExec("drop table if exists t")
	tk.MustExec("create table t (a int, b varchar(20))")
	tk.MustExec(`set @@tidb_isolation_read_engines = "tiflash"`)
	// Create virtual tiflash replica info.
	dom := domain.GetDomain(tk.Se)
	is := dom.InfoSchema()
	db, exists := is.SchemaByName(model.NewCIStr("test"))
	c.Assert(exists, IsTrue)
	for _, tblInfo := range db.Tables {
		if tblInfo.Name.L == "t" {
			tblInfo.TiFlashReplica = &model.TiFlashReplicaInfo{
				Count:     1,
				Available: true,
			}
		}
	}
	err := tk.ExecToErr("select * from t for update")
	c.Assert(err, NotNil)
	c.Assert(err.Error(), Equals, `[planner:1815]Internal : Can not find access path matching 'tidb_isolation_read_engines'(value: 'tiflash'). Available values are 'tiflash, tikv'.`)

	err = tk.ExecToErr("insert into t select * from t")
	c.Assert(err, NotNil)
	c.Assert(err.Error(), Equals, `[planner:1815]Internal : Can not find access path matching 'tidb_isolation_read_engines'(value: 'tiflash'). Available values are 'tiflash, tikv'.`)

	tk.MustExec("prepare stmt_insert from 'insert into t select * from t where t.a = ?'")
	tk.MustExec("set @a=1")
	err = tk.ExecToErr("execute stmt_insert using @a")
	c.Assert(err, NotNil)
	c.Assert(err.Error(), Equals, `[planner:1815]Internal : Can not find access path matching 'tidb_isolation_read_engines'(value: 'tiflash'). Available values are 'tiflash, tikv'.`)
}

func (s *testIntegrationSuite) TestSelectLimit(c *C) {
	tk := testkit.NewTestKit(c, s.store)

	tk.MustExec("use test")
	tk.MustExec("drop table if exists t")
	tk.MustExec("create table t(a int)")
	tk.MustExec("insert into t values(1),(1),(2)")

	// normal test
	tk.MustExec("set @@session.sql_select_limit=1")
	result := tk.MustQuery("select * from t order by a")
	result.Check(testkit.Rows("1"))
	result = tk.MustQuery("select * from t order by a limit 2")
	result.Check(testkit.Rows("1", "1"))
	tk.MustExec("set @@session.sql_select_limit=default")
	result = tk.MustQuery("select * from t order by a")
	result.Check(testkit.Rows("1", "1", "2"))

	// test for subquery
	tk.MustExec("set @@session.sql_select_limit=1")
	result = tk.MustQuery("select * from (select * from t) s order by a")
	result.Check(testkit.Rows("1"))
	result = tk.MustQuery("select * from (select * from t limit 2) s order by a") // limit write in subquery, has no effect.
	result.Check(testkit.Rows("1"))
	result = tk.MustQuery("select (select * from t limit 1) s") // limit write in subquery, has no effect.
	result.Check(testkit.Rows("1"))
	result = tk.MustQuery("select * from t where t.a in (select * from t) limit 3") // select_limit will not effect subquery
	result.Check(testkit.Rows("1", "1", "2"))
	result = tk.MustQuery("select * from (select * from t) s limit 3") // select_limit will not effect subquery
	result.Check(testkit.Rows("1", "1", "2"))

	// test for union
	result = tk.MustQuery("select * from t union all select * from t limit 2") // limit outside subquery
	result.Check(testkit.Rows("1", "1"))
	result = tk.MustQuery("select * from t union all (select * from t limit 2)") // limit inside subquery
	result.Check(testkit.Rows("1"))

	// test for prepare & execute
	tk.MustExec("prepare s1 from 'select * from t where a = ?'")
	tk.MustExec("set @a = 1")
	result = tk.MustQuery("execute s1 using @a")
	result.Check(testkit.Rows("1"))
	tk.MustExec("set @@session.sql_select_limit=default")
	result = tk.MustQuery("execute s1 using @a")
	result.Check(testkit.Rows("1", "1"))
	tk.MustExec("set @@session.sql_select_limit=1")
	tk.MustExec("prepare s2 from 'select * from t where a = ? limit 3'")
	result = tk.MustQuery("execute s2 using @a") // if prepare stmt has limit, select_limit takes no effect.
	result.Check(testkit.Rows("1", "1"))

	// test for create view
	tk.MustExec("set @@session.sql_select_limit=1")
	tk.MustExec("create definer='root'@'localhost' view s as select * from t") // select limit should not effect create view
	result = tk.MustQuery("select * from s")
	result.Check(testkit.Rows("1"))
	tk.MustExec("set @@session.sql_select_limit=default")
	result = tk.MustQuery("select * from s")
	result.Check(testkit.Rows("1", "1", "2"))

	// test for DML
	tk.MustExec("set @@session.sql_select_limit=1")
	tk.MustExec("create table b (a int)")
	tk.MustExec("insert into b select * from t") // all values are inserted
	result = tk.MustQuery("select * from b limit 3")
	result.Check(testkit.Rows("1", "1", "2"))
	tk.MustExec("update b set a = 2 where a = 1") // all values are updated
	result = tk.MustQuery("select * from b limit 3")
	result.Check(testkit.Rows("2", "2", "2"))
	result = tk.MustQuery("select * from b")
	result.Check(testkit.Rows("2"))
	tk.MustExec("delete from b where a = 2") // all values are deleted
	result = tk.MustQuery("select * from b")
	result.Check(testkit.Rows())
}

func (s *testIntegrationSuite) TestHintParserWarnings(c *C) {
	tk := testkit.NewTestKit(c, s.store)
	tk.MustExec("use test")
	tk.MustExec("drop table if exists t;")
	tk.MustExec("create table t(a int, b int, key(a), key(b));")
	tk.MustExec("select /*+ use_index_merge() */ * from t where a = 1 or b = 1;")
	rows := tk.MustQuery("show warnings;").Rows()
	c.Assert(len(rows), Equals, 1)
}

func (s *testIntegrationSuite) TestIssue16935(c *C) {
	tk := testkit.NewTestKit(c, s.store)
	tk.MustExec("use test")
	tk.MustExec("drop table if exists t0;")
	tk.MustExec("CREATE TABLE t0(c0 INT);")
	tk.MustExec("INSERT INTO t0(c0) VALUES (1), (1), (1), (1), (1), (1);")
	tk.MustExec("CREATE definer='root'@'localhost' VIEW v0(c0) AS SELECT NULL FROM t0;")

	tk.MustQuery("SELECT * FROM t0 LEFT JOIN v0 ON TRUE WHERE v0.c0 IS NULL;")
}

func (s *testIntegrationSuite) TestAccessPathOnClusterIndex(c *C) {
	tk := testkit.NewTestKit(c, s.store)
	tk.MustExec("use test")
	tk.Se.GetSessionVars().EnableClusteredIndex = variable.ClusteredIndexDefModeOn
	tk.MustExec("drop table if exists t1")
	tk.MustExec("create table t1 (a int, b varchar(20), c decimal(40,10), d int, primary key(a,b), key(c))")
	tk.MustExec(`insert into t1 values (1,"111",1.1,11), (2,"222",2.2,12), (3,"333",3.3,13)`)
	tk.MustExec("analyze table t1")

	var input []string
	var output []struct {
		SQL  string
		Plan []string
		Res  []string
	}
	s.testData.GetTestCases(c, &input, &output)
	for i, tt := range input {
		s.testData.OnRecord(func() {
			output[i].SQL = tt
			output[i].Plan = s.testData.ConvertRowsToStrings(tk.MustQuery("explain format='brief' " + tt).Rows())
			output[i].Res = s.testData.ConvertRowsToStrings(tk.MustQuery(tt).Sort().Rows())
		})
		tk.MustQuery("explain format='brief' " + tt).Check(testkit.Rows(output[i].Plan...))
		tk.MustQuery(tt).Sort().Check(testkit.Rows(output[i].Res...))
	}
}

func (s *testIntegrationSuite) TestClusterIndexUniqueDoubleRead(c *C) {
	tk := testkit.NewTestKit(c, s.store)
	tk.MustExec("create database cluster_idx_unique_double_read;")
	tk.MustExec("use cluster_idx_unique_double_read;")
	defer tk.MustExec("drop database cluster_idx_unique_double_read;")
	tk.Se.GetSessionVars().EnableClusteredIndex = variable.ClusteredIndexDefModeOn
	tk.MustExec("drop table if exists t")

	tk.MustExec("create table t (a varchar(64), b varchar(64), uk int, v int, primary key(a, b), unique key uuk(uk));")
	tk.MustExec("insert t values ('a', 'a1', 1, 11), ('b', 'b1', 2, 22), ('c', 'c1', 3, 33);")
	tk.MustQuery("select * from t use index (uuk);").Check(testkit.Rows("a a1 1 11", "b b1 2 22", "c c1 3 33"))
}

func (s *testIntegrationSuite) TestIndexJoinOnClusteredIndex(c *C) {
	tk := testkit.NewTestKit(c, s.store)
	tk.MustExec("use test")
	tk.Se.GetSessionVars().EnableClusteredIndex = variable.ClusteredIndexDefModeOn
	tk.MustExec("drop table if exists t1")
	tk.MustExec("create table t (a int, b varchar(20), c decimal(40,10), d int, primary key(a,b), key(c))")
	tk.MustExec(`insert into t values (1,"111",1.1,11), (2,"222",2.2,12), (3,"333",3.3,13)`)
	tk.MustExec("analyze table t")

	var input []string
	var output []struct {
		SQL  string
		Plan []string
		Res  []string
	}
	s.testData.GetTestCases(c, &input, &output)
	for i, tt := range input {
		s.testData.OnRecord(func() {
			output[i].SQL = tt
			output[i].Plan = s.testData.ConvertRowsToStrings(tk.MustQuery("explain format = 'brief' " + tt).Rows())
			output[i].Res = s.testData.ConvertRowsToStrings(tk.MustQuery(tt).Rows())
		})
		tk.MustQuery("explain  format = 'brief'" + tt).Check(testkit.Rows(output[i].Plan...))
		tk.MustQuery(tt).Check(testkit.Rows(output[i].Res...))
	}
}
func (s *testIntegrationSerialSuite) TestIssue18984(c *C) {
	tk := testkit.NewTestKit(c, s.store)
	tk.MustExec("use test")
	tk.MustExec("drop table if exists t, t2")
	tk.Se.GetSessionVars().EnableClusteredIndex = variable.ClusteredIndexDefModeOn
	tk.MustExec("create table t(a int, b int, c int, primary key(a, b))")
	tk.MustExec("create table t2(a int, b int, c int, d int, primary key(a,b), index idx(c))")
	tk.MustExec("insert into t values(1,1,1), (2,2,2), (3,3,3)")
	tk.MustExec("insert into t2 values(1,2,3,4), (2,4,3,5), (1,3,1,1)")
	tk.MustQuery("select /*+ INL_MERGE_JOIN(t) */ * from t right outer join t2 on t.a=t2.c").Check(testkit.Rows(
		"1 1 1 1 3 1 1",
		"3 3 3 1 2 3 4",
		"3 3 3 2 4 3 5"))
	tk.MustQuery("select /*+ INL_MERGE_JOIN(t2) */ * from t left outer join t2 on t.a=t2.c").Check(testkit.Rows(
		"1 1 1 1 3 1 1",
		"2 2 2 <nil> <nil> <nil> <nil>",
		"3 3 3 1 2 3 4",
		"3 3 3 2 4 3 5"))
}

func (s *testIntegrationSuite) TestDistinctScalarFunctionPushDown(c *C) {
	tk := testkit.NewTestKit(c, s.store)
	tk.MustExec("use test")
	tk.MustExec("drop table if exists t")
	tk.MustExec("create table t (a int not null, b int not null, c int not null, primary key (a,c)) partition by range (c) (partition p0 values less than (5), partition p1 values less than (10))")
	tk.MustExec("insert into t values(1,1,1),(2,2,2),(3,1,3),(7,1,7),(8,2,8),(9,2,9)")
	tk.MustQuery("select count(distinct b+1) as col from t").Check(testkit.Rows(
		"2",
	))
}

func (s *testIntegrationSerialSuite) TestExplainAnalyzePointGet(c *C) {
	tk := testkit.NewTestKit(c, s.store)
	tk.MustExec("use test")
	tk.MustExec("drop table if exists t")
	tk.MustExec("create table t(a int primary key, b varchar(20))")
	tk.MustExec("insert into t values (1,1)")

	res := tk.MustQuery("explain analyze select * from t where a=1;")
	checkExplain := func(rpc string) {
		resBuff := bytes.NewBufferString("")
		for _, row := range res.Rows() {
			fmt.Fprintf(resBuff, "%s\n", row)
		}
		explain := resBuff.String()
		c.Assert(strings.Contains(explain, rpc+":{num_rpc:"), IsTrue, Commentf("%s", explain))
		c.Assert(strings.Contains(explain, "total_time:"), IsTrue, Commentf("%s", explain))
	}
	checkExplain("Get")
	res = tk.MustQuery("explain analyze select * from t where a in (1,2,3);")
	checkExplain("BatchGet")
}

func (s *testIntegrationSerialSuite) TestExplainAnalyzeDML(c *C) {
	tk := testkit.NewTestKit(c, s.store)
	tk.MustExec("use test")
	tk.MustExec("drop table if exists t")
	tk.MustExec(" create table t (a int, b int, unique index (a));")
	tk.MustExec("insert into t values (1,1)")

	res := tk.MustQuery("explain analyze select * from t where a=1;")
	checkExplain := func(rpc string) {
		resBuff := bytes.NewBufferString("")
		for _, row := range res.Rows() {
			fmt.Fprintf(resBuff, "%s\n", row)
		}
		explain := resBuff.String()
		c.Assert(strings.Contains(explain, rpc+":{num_rpc:"), IsTrue, Commentf("%s", explain))
		c.Assert(strings.Contains(explain, "total_time:"), IsTrue, Commentf("%s", explain))
	}
	checkExplain("Get")
	res = tk.MustQuery("explain analyze insert ignore into t values (1,1),(2,2),(3,3),(4,4);")
	checkExplain("BatchGet")
}

func (s *testIntegrationSuite) TestPartitionExplain(c *C) {
	tk := testkit.NewTestKit(c, s.store)
	tk.MustExec("use test")
	tk.MustExec(`create table pt (id int, c int, key i_id(id), key i_c(c)) partition by range (c) (
partition p0 values less than (4),
partition p1 values less than (7),
partition p2 values less than (10))`)

	tk.MustExec("set @@tidb_enable_index_merge = 1;")

	var input []string
	var output []struct {
		SQL  string
		Plan []string
	}
	s.testData.GetTestCases(c, &input, &output)
	for i, tt := range input {
		s.testData.OnRecord(func() {
			output[i].SQL = tt
			output[i].Plan = s.testData.ConvertRowsToStrings(tk.MustQuery("explain " + tt).Rows())
		})
		tk.MustQuery("explain " + tt).Check(testkit.Rows(output[i].Plan...))
	}
}

func (s *testIntegrationSuite) TestPartialBatchPointGet(c *C) {
	tk := testkit.NewTestKit(c, s.store)
	tk.MustExec("use test")
	tk.MustExec("drop table if exists t")
	tk.MustExec("create table t (c_int int, c_str varchar(40), primary key(c_int, c_str))")
	tk.MustExec("insert into t values (3, 'bose')")
	tk.MustQuery("select * from t where c_int in (3)").Check(testkit.Rows(
		"3 bose",
	))
	tk.MustQuery("select * from t where c_int in (3) or c_str in ('yalow') and c_int in (1, 2)").Check(testkit.Rows(
		"3 bose",
	))
}

func (s *testIntegrationSuite) TestIssue19926(c *C) {
	tk := testkit.NewTestKit(c, s.store)
	tk.MustExec("use test")
	tk.MustExec("drop table if exists ta;")
	tk.MustExec("drop table if exists tb;")
	tk.MustExec("drop table if exists tc;")
	tk.MustExec("drop view if exists v;")
	tk.MustExec("CREATE TABLE `ta`  (\n  `id` varchar(36) NOT NULL ,\n  `status` varchar(1) NOT NULL \n);")
	tk.MustExec("CREATE TABLE `tb`  (\n  `id` varchar(36) NOT NULL ,\n  `status` varchar(1) NOT NULL \n);")
	tk.MustExec("CREATE TABLE `tc`  (\n  `id` varchar(36) NOT NULL ,\n  `status` varchar(1) NOT NULL \n);")
	tk.MustExec("insert into ta values('1','1');")
	tk.MustExec("insert into tb values('1','1');")
	tk.MustExec("insert into tc values('1','1');")
	tk.MustExec("create definer='root'@'localhost' view v as\nselect \nconcat(`ta`.`status`,`tb`.`status`) AS `status`, \n`ta`.`id` AS `id`  from (`ta` join `tb`) \nwhere (`ta`.`id` = `tb`.`id`);")
	tk.MustQuery("SELECT tc.status,v.id FROM tc, v WHERE tc.id = v.id AND v.status = '11';").Check(testkit.Rows("1 1"))
}

func (s *testIntegrationSuite) TestDeleteUsingJoin(c *C) {
	tk := testkit.NewTestKit(c, s.store)
	tk.MustExec("use test")
	tk.MustExec("drop table if exists t1, t2")
	tk.MustExec("create table t1(a int primary key, b int)")
	tk.MustExec("create table t2(a int primary key, b int)")
	tk.MustExec("insert into t1 values(1,1),(2,2)")
	tk.MustExec("insert into t2 values(2,2)")
	tk.MustExec("delete t1.* from t1 join t2 using (a)")
	tk.MustQuery("select * from t1").Check(testkit.Rows("1 1"))
	tk.MustQuery("select * from t2").Check(testkit.Rows("2 2"))
}

func (s *testIntegrationSerialSuite) Test19942(c *C) {
	collate.SetNewCollationEnabledForTest(true)
	defer collate.SetNewCollationEnabledForTest(false)

	tk := testkit.NewTestKit(c, s.store)
	tk.MustExec("use test")
	tk.Se.GetSessionVars().EnableClusteredIndex = variable.ClusteredIndexDefModeOn
	tk.MustExec("CREATE TABLE test.`t` (" +
		"  `a` int(11) NOT NULL," +
		"  `b` varchar(10) COLLATE utf8_general_ci NOT NULL," +
		"  `c` varchar(50) COLLATE utf8_general_ci NOT NULL," +
		"  `d` char(10) NOT NULL," +
		"  PRIMARY KEY (`c`)," +
		"  UNIQUE KEY `a_uniq` (`a`)," +
		"  UNIQUE KEY `b_uniq` (`b`)," +
		"  UNIQUE KEY `d_uniq` (`d`)," +
		"  KEY `a_idx` (`a`)," +
		"  KEY `b_idx` (`b`)," +
		"  KEY `d_idx` (`d`)" +
		") ENGINE=InnoDB DEFAULT CHARSET=utf8 COLLATE=utf8_general_ci;")
	tk.MustExec("INSERT INTO test.t (a, b, c, d) VALUES (1, '1', '0', '1');")
	tk.MustExec("INSERT INTO test.t (a, b, c, d) VALUES (2, ' 2', ' 0', ' 2');")
	tk.MustExec("INSERT INTO test.t (a, b, c, d) VALUES (3, '  3 ', '  3 ', '  3 ');")
	tk.MustExec("INSERT INTO test.t (a, b, c, d) VALUES (4, 'a', 'a   ', 'a');")
	tk.MustExec("INSERT INTO test.t (a, b, c, d) VALUES (5, ' A  ', ' A   ', ' A  ');")
	tk.MustExec("INSERT INTO test.t (a, b, c, d) VALUES (6, ' E', 'é        ', ' E');")

	mkr := func() [][]interface{} {
		return testutil.RowsWithSep("|",
			"3|  3 |  3 |  3",
			"2| 2  0| 2",
			"5| A  | A   | A",
			"1|1|0|1",
			"4|a|a   |a",
			"6| E|é        | E")
	}
	tk.MustQuery("SELECT * FROM `test`.`t` FORCE INDEX(`a_uniq`);").Check(mkr())
	tk.MustQuery("SELECT * FROM `test`.`t` FORCE INDEX(`b_uniq`);").Check(mkr())
	tk.MustQuery("SELECT * FROM `test`.`t` FORCE INDEX(`d_uniq`);").Check(mkr())
	tk.MustQuery("SELECT * FROM `test`.`t` FORCE INDEX(`a_idx`);").Check(mkr())
	tk.MustQuery("SELECT * FROM `test`.`t` FORCE INDEX(`b_idx`);").Check(mkr())
	tk.MustQuery("SELECT * FROM `test`.`t` FORCE INDEX(`d_idx`);").Check(mkr())
	tk.MustExec("admin check table t")
}

func (s *testIntegrationSuite) TestPartitionUnionWithPPruningColumn(c *C) {
	tk := testkit.NewTestKit(c, s.store)
	tk.MustExec("use test")
	tk.MustExec("drop table if exists t;")
	tk.MustExec("CREATE TABLE `t` (\n  `fid` bigint(36) NOT NULL,\n  `oty` varchar(30) DEFAULT NULL,\n  `oid` int(11) DEFAULT NULL,\n  `pid` bigint(20) DEFAULT NULL,\n  `bid` int(11) DEFAULT NULL,\n  `r5` varchar(240) DEFAULT '',\n  PRIMARY KEY (`fid`)\n)PARTITION BY HASH( `fid` ) PARTITIONS 4;")

	tk.MustExec("INSERT INTO t (fid, oty, oid, pid, bid, r5) VALUES (59, 'm',  441, 1,  2143,  'LE1264_r5');")
	tk.MustExec("INSERT INTO t (fid, oty, oid, pid, bid, r5) VALUES (135, 'm',  1121, 1,  2423,  'LE2008_r5');")
	tk.MustExec("INSERT INTO t (fid, oty, oid, pid, bid, r5) VALUES (139, 'm',  1125, 1,  2432, 'LE2005_r5');")
	tk.MustExec("INSERT INTO t (fid, oty, oid, pid, bid, r5) VALUES (143, 'm',  1129, 1,  2438,  'LE2006_r5');")
	tk.MustExec("INSERT INTO t (fid, oty, oid, pid, bid, r5) VALUES (147, 'm',  1133, 1,  2446,  'LE2014_r5');")
	tk.MustExec("INSERT INTO t (fid, oty, oid, pid, bid, r5) VALUES (167, 'm',  1178, 1,  2512,  'LE2055_r5');")
	tk.MustExec("INSERT INTO t (fid, oty, oid, pid, bid, r5) VALUES (171, 'm',  1321, 1,  2542,  'LE1006_r5');")
	tk.MustExec("INSERT INTO t (fid, oty, oid, pid, bid, r5) VALUES (179, 'm',  1466, 1,  2648,  'LE2171_r5');")
	tk.MustExec("INSERT INTO t (fid, oty, oid, pid, bid, r5) VALUES (187, 'm',  1567, 1,  2690,  'LE1293_r5');")
	tk.MustExec("INSERT INTO t (fid, oty, oid, pid, bid, r5) VALUES (57, 'm',  341, 1,  2102,  'LE1001_r5');")
	tk.MustExec("INSERT INTO t (fid, oty, oid, pid, bid, r5) VALUES (137, 'm',  1123, 1,  2427,  'LE2003_r5');")
	tk.MustExec("INSERT INTO t (fid, oty, oid, pid, bid, r5) VALUES (145, 'm',  1131, 1,  2442,  'LE2048_r5');")
	tk.MustExec("INSERT INTO t (fid, oty, oid, pid, bid, r5) VALUES (138, 'm',  1124, 1,  2429,  'LE2004_r5');")
	tk.MustExec("INSERT INTO t (fid, oty, oid, pid, bid, r5) VALUES (142, 'm',  1128, 1,  2436,  'LE2049_r5');")
	tk.MustExec("INSERT INTO t (fid, oty, oid, pid, bid, r5) VALUES (174, 'm',  1381, 1,  2602,  'LE2170_r5');")
	tk.MustExec("INSERT INTO t (fid, oty, oid, pid, bid, r5) VALUES (28, 'm',  81, 1,  2023,  'LE1009_r5');")
	tk.MustExec("INSERT INTO t (fid, oty, oid, pid, bid, r5) VALUES (60, 'm',  442, 1,  2145,  'LE1263_r5');")
	tk.MustExec("INSERT INTO t (fid, oty, oid, pid, bid, r5) VALUES (136, 'm',  1122, 1,  2425,  'LE2002_r5');")
	tk.MustExec("INSERT INTO t (fid, oty, oid, pid, bid, r5) VALUES (140, 'm',  1126, 1,  2434,  'LE2001_r5');")
	tk.MustExec("INSERT INTO t (fid, oty, oid, pid, bid, r5) VALUES (168, 'm',  1179, 1,  2514,  'LE2052_r5');")
	tk.MustExec("INSERT INTO t (fid, oty, oid, pid, bid, r5) VALUES (196, 'm',  3380, 1,  2890,  'LE1300_r5');")
	tk.MustExec("INSERT INTO t (fid, oty, oid, pid, bid, r5) VALUES (208, 'm',  3861, 1,  3150,  'LE1323_r5');")
	tk.MustExec("INSERT INTO t (fid, oty, oid, pid, bid, r5) VALUES (432, 'm',  4060, 1,  3290,  'LE1327_r5');")

	tk.MustQuery("SELECT DISTINCT t.bid, t.r5 FROM t left join t parent on parent.oid = t.pid WHERE t.oty = 'm';").Sort().Check(
		testkit.Rows("2023 LE1009_r5",
			"2102 LE1001_r5",
			"2143 LE1264_r5",
			"2145 LE1263_r5",
			"2423 LE2008_r5",
			"2425 LE2002_r5",
			"2427 LE2003_r5",
			"2429 LE2004_r5",
			"2432 LE2005_r5",
			"2434 LE2001_r5",
			"2436 LE2049_r5",
			"2438 LE2006_r5",
			"2442 LE2048_r5",
			"2446 LE2014_r5",
			"2512 LE2055_r5",
			"2514 LE2052_r5",
			"2542 LE1006_r5",
			"2602 LE2170_r5",
			"2648 LE2171_r5",
			"2690 LE1293_r5",
			"2890 LE1300_r5",
			"3150 LE1323_r5",
			"3290 LE1327_r5"))
}

func (s *testIntegrationSuite) TestIssue20139(c *C) {
	tk := testkit.NewTestKit(c, s.store)

	tk.MustExec("use test")
	tk.MustExec("drop table if exists t")
	tk.MustExec("create table t (id int, c int) partition by range (id) (partition p0 values less than (4), partition p1 values less than (7))")
	tk.MustExec("insert into t values(3, 3), (5, 5)")
	plan := tk.MustQuery("explain format = 'brief' select * from t where c = 1 and id = c")
	plan.Check(testkit.Rows(
		"TableReader 0.01 root partition:p0 data:Selection",
		"└─Selection 0.01 cop[tikv]  eq(test.t.c, 1), eq(test.t.id, 1)",
		"  └─TableFullScan 10000.00 cop[tikv] table:t keep order:false, stats:pseudo",
	))
	tk.MustExec("drop table t")
}

func (s *testIntegrationSuite) TestIssue14481(c *C) {
	tk := testkit.NewTestKit(c, s.store)

	tk.MustExec("use test")
	tk.MustExec("drop table if exists t")
	tk.MustExec("create table t(a int default null, b int default null, c int default null)")
	plan := tk.MustQuery("explain format = 'brief' select * from t where a = 1 and a = 2")
	plan.Check(testkit.Rows("TableDual 8000.00 root  rows:0"))
	tk.MustExec("drop table t")
}

func (s *testIntegrationSerialSuite) TestIssue20710(c *C) {
	tk := testkit.NewTestKitWithInit(c, s.store)
	tk.MustExec("drop table if exists t;")
	tk.MustExec("drop table if exists s;")
	tk.MustExec("create table t(a int, b int)")
	tk.MustExec("create table s(a int, b int, index(a))")
	tk.MustExec("insert into t values(1,1),(1,2),(2,2)")
	tk.MustExec("insert into s values(1,1),(2,2),(2,1)")

	var input []string
	var output []struct {
		SQL  string
		Plan []string
	}
	s.testData.GetTestCases(c, &input, &output)
	for i, tt := range input {
		s.testData.OnRecord(func() {
			output[i].SQL = tt
			output[i].Plan = s.testData.ConvertRowsToStrings(tk.MustQuery(tt).Rows())
		})
		res := tk.MustQuery(tt)
		res.Check(testkit.Rows(output[i].Plan...))
	}
}

func (s *testIntegrationSuite) TestQueryBlockTableAliasInHint(c *C) {
	tk := testkit.NewTestKit(c, s.store)

	tk.MustExec("use test")
	c.Assert(tk.HasPlan("select /*+ HASH_JOIN(@sel_1 t2) */ * FROM (select 1) t1 NATURAL LEFT JOIN (select 2) t2", "HashJoin"), IsTrue)
	tk.MustQuery("select /*+ HASH_JOIN(@sel_1 t2) */ * FROM (select 1) t1 NATURAL LEFT JOIN (select 2) t2").Check(testkit.Rows(
		"1 2",
	))
	c.Assert(tk.Se.GetSessionVars().StmtCtx.GetWarnings(), HasLen, 0)
}

func (s *testIntegrationSuite) TestIssue10448(c *C) {
	tk := testkit.NewTestKit(c, s.store)
	tk.MustExec("use test")
	tk.MustExec("drop table if exists t;")

	tk.MustExec("create table t(pk int(11) primary key)")
	tk.MustExec("insert into t values(1),(2),(3)")
	tk.MustQuery("select a from (select pk as a from t) t1 where a = 18446744073709551615").Check(testkit.Rows())
}

func (s *testIntegrationSuite) TestMultiUpdateOnPrimaryKey(c *C) {
	tk := testkit.NewTestKit(c, s.store)
	tk.MustExec("use test")

	tk.MustExec("drop table if exists t")
	tk.MustExec("create table t (a int not null primary key)")
	tk.MustExec("insert into t values (1)")
	tk.MustGetErrMsg(`UPDATE t m, t n SET m.a = m.a + 10, n.a = n.a + 10`,
		`[planner:1706]Primary key/partition key update is not allowed since the table is updated both as 'm' and 'n'.`)

	tk.MustExec("drop table if exists t")
	tk.MustExec("create table t (a varchar(10) not null primary key)")
	tk.MustExec("insert into t values ('abc')")
	tk.MustGetErrMsg(`UPDATE t m, t n SET m.a = 'def', n.a = 'xyz'`,
		`[planner:1706]Primary key/partition key update is not allowed since the table is updated both as 'm' and 'n'.`)

	tk.MustExec("drop table if exists t")
	tk.MustExec("create table t (a int, b int, primary key (a, b))")
	tk.MustExec("insert into t values (1, 2)")
	tk.MustGetErrMsg(`UPDATE t m, t n SET m.a = m.a + 10, n.b = n.b + 10`,
		`[planner:1706]Primary key/partition key update is not allowed since the table is updated both as 'm' and 'n'.`)

	tk.MustExec("drop table if exists t")
	tk.MustExec("create table t (a int primary key, b int)")
	tk.MustExec("insert into t values (1, 2)")
	tk.MustGetErrMsg(`UPDATE t m, t n SET m.a = m.a + 10, n.a = n.a + 10`,
		`[planner:1706]Primary key/partition key update is not allowed since the table is updated both as 'm' and 'n'.`)

	tk.MustExec(`UPDATE t m, t n SET m.b = m.b + 10, n.b = n.b + 10`)
	tk.MustQuery("SELECT * FROM t").Check(testkit.Rows("1 12"))

	tk.MustGetErrMsg(`UPDATE t m, t n SET m.a = m.a + 1, n.b = n.b + 10`,
		`[planner:1706]Primary key/partition key update is not allowed since the table is updated both as 'm' and 'n'.`)
	tk.MustGetErrMsg(`UPDATE t m, t n, t q SET m.a = m.a + 1, n.b = n.b + 10, q.b = q.b - 10`,
		`[planner:1706]Primary key/partition key update is not allowed since the table is updated both as 'm' and 'n'.`)
	tk.MustGetErrMsg(`UPDATE t m, t n, t q SET m.b = m.b + 1, n.a = n.a + 10, q.b = q.b - 10`,
		`[planner:1706]Primary key/partition key update is not allowed since the table is updated both as 'm' and 'n'.`)
	tk.MustGetErrMsg(`UPDATE t m, t n, t q SET m.b = m.b + 1, n.b = n.b + 10, q.a = q.a - 10`,
		`[planner:1706]Primary key/partition key update is not allowed since the table is updated both as 'm' and 'q'.`)
	tk.MustGetErrMsg(`UPDATE t q, t n, t m SET m.b = m.b + 1, n.b = n.b + 10, q.a = q.a - 10`,
		`[planner:1706]Primary key/partition key update is not allowed since the table is updated both as 'q' and 'n'.`)

	tk.MustExec("update t m, t n set m.a = n.a+10 where m.a=n.a")
	tk.MustQuery("select * from t").Check(testkit.Rows("11 12"))
}

func (s *testIntegrationSuite) TestOrderByHavingNotInSelect(c *C) {
	tk := testkit.NewTestKit(c, s.store)
	tk.MustExec("use test")
	tk.MustExec("drop table if exists ttest")
	tk.MustExec("create table ttest (v1 int, v2 int)")
	tk.MustExec("insert into ttest values(1, 2), (4,6), (1, 7)")
	tk.MustGetErrMsg("select v1 from ttest order by count(v2)",
		"[planner:3029]Expression #1 of ORDER BY contains aggregate function and applies to the result of a non-aggregated query")
	tk.MustGetErrMsg("select v1 from ttest having count(v2)",
		"[planner:8123]In aggregated query without GROUP BY, expression #1 of SELECT list contains nonaggregated column 'v1'; this is incompatible with sql_mode=only_full_group_by")
	tk.MustGetErrMsg("select v2, v1 from (select * from ttest) t1 join (select 1, 2) t2 group by v1",
		"[planner:1055]Expression #1 of SELECT list is not in GROUP BY clause and contains nonaggregated column 'test.t1.v2' which is not functionally dependent on columns in GROUP BY clause; this is incompatible with sql_mode=only_full_group_by")
	tk.MustGetErrMsg("select v2, v1 from (select t1.v1, t2.v2 from ttest t1 join ttest t2) t3 join (select 1, 2) t2 group by v1",
		"[planner:1055]Expression #1 of SELECT list is not in GROUP BY clause and contains nonaggregated column 'test.t3.v2' which is not functionally dependent on columns in GROUP BY clause; this is incompatible with sql_mode=only_full_group_by")

}

func (s *testIntegrationSuite) TestUpdateSetDefault(c *C) {
	// #20598
	tk := testkit.NewTestKit(c, s.store)
	tk.MustExec("use test")
	tk.MustExec("create table tt (x int, z int as (x+10) stored)")
	tk.MustExec("insert into tt(x) values (1)")
	tk.MustExec("update tt set x=2, z = default")
	tk.MustQuery("select * from tt").Check(testkit.Rows("2 12"))

	tk.MustGetErrMsg("update tt set z = 123",
		"[planner:3105]The value specified for generated column 'z' in table 'tt' is not allowed.")
	tk.MustGetErrMsg("update tt as ss set z = 123",
		"[planner:3105]The value specified for generated column 'z' in table 'tt' is not allowed.")
	tk.MustGetErrMsg("update tt as ss set x = 3, z = 13",
		"[planner:3105]The value specified for generated column 'z' in table 'tt' is not allowed.")
	tk.MustGetErrMsg("update tt as s1, tt as s2 set s1.z = default, s2.z = 456",
		"[planner:3105]The value specified for generated column 'z' in table 'tt' is not allowed.")
}

func (s *testIntegrationSuite) TestExtendedStatsSwitch(c *C) {
	tk := testkit.NewTestKit(c, s.store)
	tk.MustExec("use test")
	tk.MustExec("drop table if exists t")
	tk.MustExec("create table t(a int not null, b int not null, key(a), key(b))")
	tk.MustExec("insert into t values(1,1),(2,2),(3,3),(4,4),(5,5),(6,6)")

	tk.MustExec("set session tidb_enable_extended_stats = off")
	tk.MustGetErrMsg("alter table t add stats_extended s1 correlation(a,b)",
		"Extended statistics feature is not generally available now, and tidb_enable_extended_stats is OFF")
	tk.MustGetErrMsg("alter table t drop stats_extended s1",
		"Extended statistics feature is not generally available now, and tidb_enable_extended_stats is OFF")
	tk.MustGetErrMsg("admin reload stats_extended",
		"Extended statistics feature is not generally available now, and tidb_enable_extended_stats is OFF")

	tk.MustExec("set session tidb_enable_extended_stats = on")
	tk.MustExec("alter table t add stats_extended s1 correlation(a,b)")
	tk.MustQuery("select stats, status from mysql.stats_extended where name = 's1'").Check(testkit.Rows(
		"<nil> 0",
	))
	tk.MustExec("set session tidb_enable_extended_stats = off")
	// Analyze should not collect extended stats.
	tk.MustExec("analyze table t")
	tk.MustQuery("select stats, status from mysql.stats_extended where name = 's1'").Check(testkit.Rows(
		"<nil> 0",
	))
	tk.MustExec("set session tidb_enable_extended_stats = on")
	// Analyze would collect extended stats.
	tk.MustExec("analyze table t")
	tk.MustQuery("select stats, status from mysql.stats_extended where name = 's1'").Check(testkit.Rows(
		"1.000000 1",
	))
	// Estimated index scan count is 4 using extended stats.
	tk.MustQuery("explain format = 'brief' select * from t use index(b) where a > 3 order by b limit 1").Check(testkit.Rows(
		"Limit 1.00 root  offset:0, count:1",
		"└─Projection 1.00 root  test.t.a, test.t.b",
		"  └─IndexLookUp 1.00 root  ",
		"    ├─IndexFullScan(Build) 4.00 cop[tikv] table:t, index:b(b) keep order:true",
		"    └─Selection(Probe) 1.00 cop[tikv]  gt(test.t.a, 3)",
		"      └─TableRowIDScan 4.00 cop[tikv] table:t keep order:false",
	))
	tk.MustExec("set session tidb_enable_extended_stats = off")
	// Estimated index scan count is 2 using independent assumption.
	tk.MustQuery("explain format = 'brief' select * from t use index(b) where a > 3 order by b limit 1").Check(testkit.Rows(
		"Limit 1.00 root  offset:0, count:1",
		"└─Projection 1.00 root  test.t.a, test.t.b",
		"  └─IndexLookUp 1.00 root  ",
		"    ├─IndexFullScan(Build) 2.00 cop[tikv] table:t, index:b(b) keep order:true",
		"    └─Selection(Probe) 1.00 cop[tikv]  gt(test.t.a, 3)",
		"      └─TableRowIDScan 2.00 cop[tikv] table:t keep order:false",
	))
}

func (s *testIntegrationSuite) TestOrderByNotInSelectDistinct(c *C) {
	tk := testkit.NewTestKit(c, s.store)
	tk.MustExec("use test")

	// #12442
	tk.MustExec("drop table if exists ttest")
	tk.MustExec("create table ttest (v1 int, v2 int)")
	tk.MustExec("insert into ttest values(1, 2), (4,6), (1, 7)")

	tk.MustGetErrMsg("select distinct v1 from ttest order by v2",
		"[planner:3065]Expression #1 of ORDER BY clause is not in SELECT list, references column 'test.ttest.v2' which is not in SELECT list; this is incompatible with DISTINCT")
	tk.MustGetErrMsg("select distinct v1+1 from ttest order by v1",
		"[planner:3065]Expression #1 of ORDER BY clause is not in SELECT list, references column 'test.ttest.v1' which is not in SELECT list; this is incompatible with DISTINCT")
	tk.MustGetErrMsg("select distinct v1+1 from ttest order by 1+v1",
		"[planner:3065]Expression #1 of ORDER BY clause is not in SELECT list, references column 'test.ttest.v1' which is not in SELECT list; this is incompatible with DISTINCT")
	tk.MustGetErrMsg("select distinct v1+1 from ttest order by v1+2",
		"[planner:3065]Expression #1 of ORDER BY clause is not in SELECT list, references column 'test.ttest.v1' which is not in SELECT list; this is incompatible with DISTINCT")
	tk.MustGetErrMsg("select distinct count(v1) from ttest group by v2 order by sum(v1)",
		"[planner:3066]Expression #1 of ORDER BY clause is not in SELECT list, contains aggregate function; this is incompatible with DISTINCT")
	tk.MustGetErrMsg("select distinct sum(v1)+1 from ttest group by v2 order by sum(v1)",
		"[planner:3066]Expression #1 of ORDER BY clause is not in SELECT list, contains aggregate function; this is incompatible with DISTINCT")

	// Expressions in ORDER BY whole match some fields in DISTINCT.
	tk.MustQuery("select distinct v1+1 from ttest order by v1+1").Check(testkit.Rows("2", "5"))
	tk.MustQuery("select distinct count(v1) from ttest order by count(v1)").Check(testkit.Rows("3"))
	tk.MustQuery("select distinct count(v1) from ttest group by v2 order by count(v1)").Check(testkit.Rows("1"))
	tk.MustQuery("select distinct sum(v1) from ttest group by v2 order by sum(v1)").Check(testkit.Rows("1", "4"))
	tk.MustQuery("select distinct v1, v2 from ttest order by 1, 2").Check(testkit.Rows("1 2", "1 7", "4 6"))
	tk.MustQuery("select distinct v1, v2 from ttest order by 2, 1").Check(testkit.Rows("1 2", "4 6", "1 7"))

	// Referenced columns of expressions in ORDER BY whole match some fields in DISTINCT,
	// both original expression and alias can be referenced.
	tk.MustQuery("select distinct v1 from ttest order by v1+1").Check(testkit.Rows("1", "4"))
	tk.MustQuery("select distinct v1, v2 from ttest order by v1+1, v2").Check(testkit.Rows("1 2", "1 7", "4 6"))
	tk.MustQuery("select distinct v1+1 as z, v2 from ttest order by v1+1, z+v2").Check(testkit.Rows("2 2", "2 7", "5 6"))
	tk.MustQuery("select distinct sum(v1) as z from ttest group by v2 order by z+1").Check(testkit.Rows("1", "4"))
	tk.MustQuery("select distinct sum(v1)+1 from ttest group by v2 order by sum(v1)+1").Check(testkit.Rows("2", "5"))
	tk.MustQuery("select distinct v1 as z from ttest order by v1+z").Check(testkit.Rows("1", "4"))
}

func (s *testIntegrationSuite) TestInvalidNamedWindowSpec(c *C) {
	// #12356
	tk := testkit.NewTestKit(c, s.store)
	tk.MustExec("use test")
	tk.MustExec("DROP TABLE IF EXISTS temptest")
	tk.MustExec("create table temptest (val int, val1 int)")
	tk.MustQuery("SELECT val FROM temptest WINDOW w AS (ORDER BY val RANGE 1 PRECEDING)").Check(testkit.Rows())
	tk.MustGetErrMsg("SELECT val FROM temptest WINDOW w AS (ORDER BY val, val1 RANGE 1 PRECEDING)",
		"[planner:3587]Window 'w' with RANGE N PRECEDING/FOLLOWING frame requires exactly one ORDER BY expression, of numeric or temporal type")
	tk.MustGetErrMsg("select val1, avg(val1) as a from temptest group by val1 window w as (order by a)",
		"[planner:1054]Unknown column 'a' in 'window order by'")
	tk.MustGetErrMsg("select val1, avg(val1) as a from temptest group by val1 window w as (partition by a)",
		"[planner:1054]Unknown column 'a' in 'window partition by'")
}

func (s *testIntegrationSuite) TestCorrelatedAggregate(c *C) {
	tk := testkit.NewTestKit(c, s.store)
	tk.MustExec("use test")

	// #18350
	tk.MustExec("DROP TABLE IF EXISTS tab, tab2")
	tk.MustExec("CREATE TABLE tab(i INT)")
	tk.MustExec("CREATE TABLE tab2(j INT)")
	tk.MustExec("insert into tab values(1),(2),(3)")
	tk.MustExec("insert into tab2 values(1),(2),(3),(15)")
	tk.MustQuery(`SELECT m.i,
       (SELECT COUNT(n.j)
           FROM tab2 WHERE j=15) AS o
    FROM tab m, tab2 n GROUP BY 1 order by m.i`).Check(testkit.Rows("1 4", "2 4", "3 4"))
	tk.MustQuery(`SELECT
         (SELECT COUNT(n.j)
             FROM tab2 WHERE j=15) AS o
    FROM tab m, tab2 n order by m.i`).Check(testkit.Rows("12"))

	// #17748
	tk.MustExec("drop table if exists t1, t2")
	tk.MustExec("create table t1 (a int, b int)")
	tk.MustExec("create table t2 (m int, n int)")
	tk.MustExec("insert into t1 values (2,2), (2,2), (3,3), (3,3), (3,3), (4,4)")
	tk.MustExec("insert into t2 values (1,11), (2,22), (3,32), (4,44), (4,44)")
	tk.MustExec("set @@sql_mode='TRADITIONAL'")

	tk.MustQuery(`select count(*) c, a,
		( select group_concat(count(a)) from t2 where m = a )
		from t1 group by a order by a`).
		Check(testkit.Rows("2 2 2", "3 3 3", "1 4 1,1"))

	tk.MustExec("drop table if exists t")
	tk.MustExec("create table t (a int, b int)")
	tk.MustExec("insert into t values (1,1),(2,1),(2,2),(3,1),(3,2),(3,3)")

	// Sub-queries in SELECT fields
	// from SELECT fields
	tk.MustQuery("select (select count(a)) from t").Check(testkit.Rows("6"))
	tk.MustQuery("select (select (select (select count(a)))) from t").Check(testkit.Rows("6"))
	tk.MustQuery("select (select (select count(n.a)) from t m order by count(m.b)) from t n").Check(testkit.Rows("6"))
	// from WHERE
	tk.MustQuery("select (select count(n.a) from t where count(n.a)=3) from t n").Check(testkit.Rows("<nil>"))
	tk.MustQuery("select (select count(a) from t where count(distinct n.a)=3) from t n").Check(testkit.Rows("6"))
	// from HAVING
	tk.MustQuery("select (select count(n.a) from t having count(n.a)=6 limit 1) from t n").Check(testkit.Rows("6"))
	tk.MustQuery("select (select count(n.a) from t having count(distinct n.b)=3 limit 1) from t n").Check(testkit.Rows("6"))
	tk.MustQuery("select (select sum(distinct n.a) from t having count(distinct n.b)=3 limit 1) from t n").Check(testkit.Rows("6"))
	tk.MustQuery("select (select sum(distinct n.a) from t having count(distinct n.b)=6 limit 1) from t n").Check(testkit.Rows("<nil>"))
	// from ORDER BY
	tk.MustQuery("select (select count(n.a) from t order by count(n.b) limit 1) from t n").Check(testkit.Rows("6"))
	tk.MustQuery("select (select count(distinct n.b) from t order by count(n.b) limit 1) from t n").Check(testkit.Rows("3"))
	// from TableRefsClause
	tk.MustQuery("select (select cnt from (select count(a) cnt) s) from t").Check(testkit.Rows("6"))
	tk.MustQuery("select (select count(cnt) from (select count(a) cnt) s) from t").Check(testkit.Rows("1"))
	// from sub-query inside aggregate
	tk.MustQuery("select (select sum((select count(a)))) from t").Check(testkit.Rows("6"))
	tk.MustQuery("select (select sum((select count(a))+sum(a))) from t").Check(testkit.Rows("20"))
	// from GROUP BY
	tk.MustQuery("select (select count(a) from t group by count(n.a)) from t n").Check(testkit.Rows("6"))
	tk.MustQuery("select (select count(distinct a) from t group by count(n.a)) from t n").Check(testkit.Rows("3"))

	// Sub-queries in HAVING
	tk.MustQuery("select sum(a) from t having (select count(a)) = 0").Check(testkit.Rows())
	tk.MustQuery("select sum(a) from t having (select count(a)) > 0").Check(testkit.Rows("14"))

	// Sub-queries in ORDER BY
	tk.MustQuery("select count(a) from t group by b order by (select count(a))").Check(testkit.Rows("1", "2", "3"))
	tk.MustQuery("select count(a) from t group by b order by (select -count(a))").Check(testkit.Rows("3", "2", "1"))

	// Nested aggregate (correlated aggregate inside aggregate)
	tk.MustQuery("select (select sum(count(a))) from t").Check(testkit.Rows("6"))
	tk.MustQuery("select (select sum(sum(a))) from t").Check(testkit.Rows("14"))

	// Combining aggregates
	tk.MustQuery("select count(a), (select count(a)) from t").Check(testkit.Rows("6 6"))
	tk.MustQuery("select sum(distinct b), count(a), (select count(a)), (select cnt from (select sum(distinct b) as cnt) n) from t").
		Check(testkit.Rows("6 6 6 6"))
}

func (s *testIntegrationSuite) TestCorrelatedColumnAggFuncPushDown(c *C) {
	tk := testkit.NewTestKit(c, s.store)
	tk.MustExec("use test;")
	tk.MustExec("drop table if exists t;")
	tk.MustExec("create table t (a int, b int);")
	tk.MustExec("insert into t values (1,1);")
	tk.MustQuery("select (select count(n.a + a) from t) from t n;").Check(testkit.Rows(
		"1",
	))
}

// Test for issue https://github.com/pingcap/tidb/issues/21607.
func (s *testIntegrationSuite) TestConditionColPruneInPhysicalUnionScan(c *C) {
	tk := testkit.NewTestKit(c, s.store)
	tk.MustExec("use test;")
	tk.MustExec("drop table if exists t;")
	tk.MustExec("create table t (a int, b int);")
	tk.MustExec("begin;")
	tk.MustExec("insert into t values (1, 2);")
	tk.MustQuery("select count(*) from t where b = 1 and b in (3);").
		Check(testkit.Rows("0"))

	tk.MustExec("drop table t;")
	tk.MustExec("create table t (a int, b int as (a + 1), c int as (b + 1));")
	tk.MustExec("begin;")
	tk.MustExec("insert into t (a) values (1);")
	tk.MustQuery("select count(*) from t where b = 1 and b in (3);").
		Check(testkit.Rows("0"))
	tk.MustQuery("select count(*) from t where c = 1 and c in (3);").
		Check(testkit.Rows("0"))
}

func (s *testIntegrationSuite) TestInvalidHint(c *C) {
	tk := testkit.NewTestKit(c, s.store)

	tk.MustExec("use test")
	tk.MustExec("drop table if exists tt")
	tk.MustExec("create table tt(a int, key(a));")

	var input []string
	var output []struct {
		SQL      string
		Plan     []string
		Warnings []string
	}
	s.testData.GetTestCases(c, &input, &output)
	warning := "show warnings;"
	for i, tt := range input {
		s.testData.OnRecord(func() {
			output[i].SQL = tt
			output[i].Plan = s.testData.ConvertRowsToStrings(tk.MustQuery(tt).Rows())
			output[i].Warnings = s.testData.ConvertRowsToStrings(tk.MustQuery(warning).Rows())
		})
		tk.MustQuery(tt).Check(testkit.Rows(output[i].Plan...))
	}
}

// Test for issue https://github.com/pingcap/tidb/issues/18320
func (s *testIntegrationSuite) TestNonaggregateColumnWithSingleValueInOnlyFullGroupByMode(c *C) {
	tk := testkit.NewTestKit(c, s.store)
	tk.MustExec("use test")
	tk.MustExec("drop table if exists t")
	tk.MustExec("create table t (a int, b int, c int)")
	tk.MustExec("insert into t values (1, 2, 3), (4, 5, 6), (7, 8, 9)")
	tk.MustQuery("select a, count(b) from t where a = 1").Check(testkit.Rows("1 1"))
	tk.MustQuery("select a, count(b) from t where a = 10").Check(testkit.Rows("<nil> 0"))
	tk.MustQuery("select a, c, sum(b) from t where a = 1 group by c").Check(testkit.Rows("1 3 2"))
	tk.MustGetErrMsg("select a from t where a = 1 order by count(b)", "[planner:3029]Expression #1 of ORDER BY contains aggregate function and applies to the result of a non-aggregated query")
	tk.MustQuery("select a from t where a = 1 having count(b) > 0").Check(testkit.Rows("1"))
}

func (s *testIntegrationSuite) TestConvertRangeToPoint(c *C) {
	tk := testkit.NewTestKit(c, s.store)

	tk.MustExec("use test")
	tk.MustExec("drop table if exists t0")
	tk.MustExec("create table t0 (a int, b int, index(a, b))")
	tk.MustExec("insert into t0 values (1, 1)")
	tk.MustExec("insert into t0 values (2, 2)")
	tk.MustExec("insert into t0 values (2, 2)")
	tk.MustExec("insert into t0 values (2, 2)")
	tk.MustExec("insert into t0 values (2, 2)")
	tk.MustExec("insert into t0 values (2, 2)")
	tk.MustExec("insert into t0 values (3, 3)")

	tk.MustExec("drop table if exists t1")
	tk.MustExec("create table t1 (a int, b int, c int, index(a, b, c))")

	tk.MustExec("drop table if exists t2")
	tk.MustExec("create table t2 (a float, b float, index(a, b))")

	tk.MustExec("drop table if exists t3")
	tk.MustExec("create table t3 (a char(10), b char(10), c char(10), index(a, b, c))")

	var input []string
	var output []struct {
		SQL  string
		Plan []string
	}
	s.testData.GetTestCases(c, &input, &output)
	for i, tt := range input {
		s.testData.OnRecord(func() {
			output[i].SQL = tt
			output[i].Plan = s.testData.ConvertRowsToStrings(tk.MustQuery(tt).Rows())
		})
		tk.MustQuery(tt).Check(testkit.Rows(output[i].Plan...))
	}
}

func (s *testIntegrationSuite) TestIssue22040(c *C) {
	// #22040
	tk := testkit.NewTestKit(c, s.store)
	tk.MustExec("use test")
	tk.MustExec("drop table if exists t")
	tk.MustExec("create table t (a int, b int, primary key(a,b))")
	// valid case
	tk.MustExec("select * from t where (a,b) in ((1,2),(1,2))")
	// invalid case, column count doesn't match
	{
		err := tk.ExecToErr("select * from t where (a,b) in (1,2)")
		c.Assert(errors.Cause(err), FitsTypeOf, expression.ErrOperandColumns)
	}
	{
		err := tk.ExecToErr("select * from t where (a,b) in ((1,2),1)")
		c.Assert(errors.Cause(err), FitsTypeOf, expression.ErrOperandColumns)
	}
}

func (s *testIntegrationSuite) TestIssue22105(c *C) {
	tk := testkit.NewTestKit(c, s.store)

	tk.MustExec("use test")
	tk.MustExec("drop table if exists t")
	tk.MustExec(`CREATE TABLE t1 (
  key1 int(11) NOT NULL,
  key2 int(11) NOT NULL,
  key3 int(11) NOT NULL,
  key4 int(11) NOT NULL,
  key5 int(11) DEFAULT NULL,
  key6 int(11) DEFAULT NULL,
  key7 int(11) NOT NULL,
  key8 int(11) NOT NULL,
  KEY i1 (key1),
  KEY i2 (key2),
  KEY i3 (key3),
  KEY i4 (key4),
  KEY i5 (key5),
  KEY i6 (key6)
) ENGINE=InnoDB DEFAULT CHARSET=utf8mb4 COLLATE=utf8mb4_bin`)

	var input []string
	var output []struct {
		SQL  string
		Plan []string
	}
	s.testData.GetTestCases(c, &input, &output)
	for i, tt := range input {
		s.testData.OnRecord(func() {
			output[i].SQL = tt
			output[i].Plan = s.testData.ConvertRowsToStrings(tk.MustQuery(tt).Rows())
		})
		tk.MustQuery(tt).Check(testkit.Rows(output[i].Plan...))
	}
}

func (s *testIntegrationSuite) TestIssue22071(c *C) {
	tk := testkit.NewTestKit(c, s.store)
	tk.MustExec("use test")
	tk.MustExec("create table t (a int);")
	tk.MustExec("insert into t values(1),(2),(5)")
	tk.MustQuery("select n in (1,2) from (select a in (1,2) as n from t) g;").Sort().Check(testkit.Rows("0", "1", "1"))
	tk.MustQuery("select n in (1,n) from (select a in (1,2) as n from t) g;").Check(testkit.Rows("1", "1", "1"))
}

func (s *testIntegrationSuite) TestCreateViewIsolationRead(c *C) {
	se, err := session.CreateSession4Test(s.store)
	c.Assert(err, IsNil)
	c.Assert(se.Auth(&auth.UserIdentity{Username: "root", Hostname: "%"}, nil, nil), IsTrue)
	tk := testkit.NewTestKit(c, s.store)
	tk.Se = se

	tk.MustExec("use test;")
	tk.MustExec("drop table if exists t;")
	tk.MustExec("create table t(a int, b int);")
	tk.MustExec("set session tidb_isolation_read_engines='tiflash,tidb';")
	// No error for CreateView.
	tk.MustExec("create view v0 (a, avg_b) as select a, avg(b) from t group by a;")
	tk.MustGetErrMsg("select * from v0;", "[planner:1815]Internal : Can not find access path matching 'tidb_isolation_read_engines'(value: 'tiflash,tidb'). Available values are 'tikv'.")
	tk.MustExec("set session tidb_isolation_read_engines='tikv,tiflash,tidb';")
	tk.MustQuery("select * from v0;").Check(testkit.Rows())
}

func (s *testIntegrationSuite) TestIssue22199(c *C) {
	tk := testkit.NewTestKit(c, s.store)
	tk.MustExec("use test")
	tk.MustExec("drop table if exists t1, t2")
	tk.MustExec("create table t1(i int primary key, j int, index idx_j(j))")
	tk.MustExec("create table t2(i int primary key, j int, index idx_j(j))")
	tk.MustGetErrMsg("select t1.*, (select t2.* from t1) from t1", "[planner:1051]Unknown table 't2'")
}

func (s *testIntegrationSuite) TestIssue22892(c *C) {
	tk := testkit.NewTestKit(c, s.store)
	tk.MustExec("use test")
	tk.MustExec("set @@tidb_partition_prune_mode='static'")
	tk.MustExec("drop table if exists t1")
	tk.MustExec("create table t1(a int) partition by hash (a) partitions 5;")
	tk.MustExec("insert into t1 values (0);")
	tk.MustQuery("select * from t1 where a not between 1 and 2;").Check(testkit.Rows("0"))

	tk.MustExec("set @@tidb_partition_prune_mode='dynamic'")
	tk.MustExec("drop table if exists t2")
	tk.MustExec("create table t2(a int) partition by hash (a) partitions 5;")
	tk.MustExec("insert into t2 values (0);")
	tk.MustQuery("select * from t2 where a not between 1 and 2;").Check(testkit.Rows("0"))
}

func (s *testIntegrationSerialSuite) TestPushDownProjectionForTiFlash(c *C) {
	tk := testkit.NewTestKit(c, s.store)
	tk.MustExec("use test")
	tk.MustExec("drop table if exists t")
	tk.MustExec("create table t (id int, value decimal(6,3))")
	tk.MustExec("analyze table t")
	tk.MustExec("set session tidb_allow_mpp=OFF")

	// Create virtual tiflash replica info.
	dom := domain.GetDomain(tk.Se)
	is := dom.InfoSchema()
	db, exists := is.SchemaByName(model.NewCIStr("test"))
	c.Assert(exists, IsTrue)
	for _, tblInfo := range db.Tables {
		if tblInfo.Name.L == "t" {
			tblInfo.TiFlashReplica = &model.TiFlashReplicaInfo{
				Count:     1,
				Available: true,
			}
		}
	}

	tk.MustExec("set @@tidb_opt_broadcast_join=1;")

	var input []string
	var output []struct {
		SQL  string
		Plan []string
	}
	s.testData.GetTestCases(c, &input, &output)
	for i, tt := range input {
		s.testData.OnRecord(func() {
			output[i].SQL = tt
			output[i].Plan = s.testData.ConvertRowsToStrings(tk.MustQuery(tt).Rows())
		})
		res := tk.MustQuery(tt)
		res.Check(testkit.Rows(output[i].Plan...))
	}
}

func (s *testIntegrationSerialSuite) TestPushDownProjectionForMPP(c *C) {
	tk := testkit.NewTestKit(c, s.store)
	tk.MustExec("use test")
	tk.MustExec("drop table if exists t")
	tk.MustExec("create table t (id int, value decimal(6,3))")
	tk.MustExec("analyze table t")

	// Create virtual tiflash replica info.
	dom := domain.GetDomain(tk.Se)
	is := dom.InfoSchema()
	db, exists := is.SchemaByName(model.NewCIStr("test"))
	c.Assert(exists, IsTrue)
	for _, tblInfo := range db.Tables {
		if tblInfo.Name.L == "t" {
			tblInfo.TiFlashReplica = &model.TiFlashReplicaInfo{
				Count:     1,
				Available: true,
			}
		}
	}

	tk.MustExec("set @@tidb_allow_mpp=1; set @@tidb_opt_broadcast_join=0; set @@tidb_enforce_mpp=1;")

	var input []string
	var output []struct {
		SQL  string
		Plan []string
	}
	s.testData.GetTestCases(c, &input, &output)
	for i, tt := range input {
		s.testData.OnRecord(func() {
			output[i].SQL = tt
			output[i].Plan = s.testData.ConvertRowsToStrings(tk.MustQuery(tt).Rows())
		})
		res := tk.MustQuery(tt)
		res.Check(testkit.Rows(output[i].Plan...))
	}
}

func (s *testIntegrationSuite) TestReorderSimplifiedOuterJoins(c *C) {
	tk := testkit.NewTestKit(c, s.store)

	tk.MustExec("use test")
	tk.MustExec("drop table if exists t1,t2,t3")
	tk.MustExec("create table t1 (pk char(32) primary key, col1 char(32), col2 varchar(40), col3 char(32), key (col1), key (col3), key (col2,col3), key (col1,col3))")
	tk.MustExec("create table t2 (pk char(32) primary key, col1 varchar(100))")
	tk.MustExec("create table t3 (pk char(32) primary key, keycol varchar(100), pad1 tinyint(1) default null, pad2 varchar(40), key (keycol,pad1,pad2))")

	var input []string
	var output []struct {
		SQL  string
		Plan []string
	}
	s.testData.GetTestCases(c, &input, &output)
	for i, tt := range input {
		s.testData.OnRecord(func() {
			output[i].SQL = tt
			output[i].Plan = s.testData.ConvertRowsToStrings(tk.MustQuery(tt).Rows())
		})
		tk.MustQuery(tt).Check(testkit.Rows(output[i].Plan...))
	}
}

// Apply operator may got panic because empty Projection is eliminated.
func (s *testIntegrationSerialSuite) TestIssue23887(c *C) {
	tk := testkit.NewTestKit(c, s.store)
	tk.MustExec("use test")
	tk.MustExec("drop table if exists t;")
	tk.MustExec("create table t(a int, b int);")
	tk.MustExec("insert into t values(1, 2), (3, 4);")
	var input []string
	var output []struct {
		SQL  string
		Plan []string
		Res  []string
	}
	s.testData.GetTestCases(c, &input, &output)
	for i, tt := range input {
		s.testData.OnRecord(func() {
			output[i].SQL = tt
			output[i].Plan = s.testData.ConvertRowsToStrings(tk.MustQuery("explain format = 'brief' " + tt).Rows())
			output[i].Res = s.testData.ConvertRowsToStrings(tk.MustQuery(tt).Sort().Rows())
		})
		tk.MustQuery("explain format = 'brief' " + tt).Check(testkit.Rows(output[i].Plan...))
		tk.MustQuery(tt).Sort().Check(testkit.Rows(output[i].Res...))
	}

	tk.MustExec("drop table if exists t1;")
	tk.MustExec("create table t1 (c1 int primary key, c2 int, c3 int, index c2 (c2));")
	tk.MustQuery("select count(1) from (select count(1) from (select * from t1 where c3 = 100) k) k2;").Check(testkit.Rows("1"))
}

func (s *testIntegrationSerialSuite) TestDeleteStmt(c *C) {
	tk := testkit.NewTestKit(c, s.store)
	tk.MustExec("use test")
	tk.MustExec("create table t(a int)")
	tk.MustExec("delete t from t;")
	tk.MustExec("delete t from test.t as t;")
	tk.MustGetErrCode("delete test.t from test.t as t;", mysql.ErrUnknownTable)
	tk.MustExec("delete test.t from t;")
	tk.MustExec("create database db1")
	tk.MustExec("use db1")
	tk.MustExec("create table t(a int)")
	tk.MustGetErrCode("delete test.t from t;", mysql.ErrUnknownTable)
}

func (s *testIntegrationSuite) TestIndexMergeConstantTrue(c *C) {
	tk := testkit.NewTestKit(c, s.store)
	tk.MustExec("use test")
	tk.MustExec("drop table if exists t;")
	tk.MustExec("create table t(a int primary key, b int not null, key(b))")
	tk.MustExec("delete /*+ use_index_merge(t) */ FROM t WHERE a=1 OR (b < SOME (SELECT /*+ use_index_merge(t)*/ b FROM t WHERE a<2 OR b<2))")

	tk.MustExec("drop table if exists t")
	tk.MustExec("create table t(a int not null, b int not null, key(a), key(b))")
	tk.MustExec("delete /*+ use_index_merge(t) */ FROM t WHERE a=1 OR (b < SOME (SELECT /*+ use_index_merge(t)*/ b FROM t WHERE a<2 OR b<2))")

	tk.MustExec("drop table if exists t")
	tk.MustExec("create table t(a int primary key, b int not null, c int, key(a), key(b,c))")
	tk.MustExec("delete /*+ use_index_merge(t) */ FROM t WHERE a=1 OR (a<2 and b<2)")
}

func (s *testIntegrationSerialSuite) TestPushDownAggForMPP(c *C) {
	tk := testkit.NewTestKit(c, s.store)
	tk.MustExec("use test")
	tk.MustExec("drop table if exists t")
	tk.MustExec("create table t (id int, value decimal(6,3))")
	tk.MustExec("analyze table t")

	// Create virtual tiflash replica info.
	dom := domain.GetDomain(tk.Se)
	is := dom.InfoSchema()
	db, exists := is.SchemaByName(model.NewCIStr("test"))
	c.Assert(exists, IsTrue)
	for _, tblInfo := range db.Tables {
		if tblInfo.Name.L == "t" {
			tblInfo.TiFlashReplica = &model.TiFlashReplicaInfo{
				Count:     1,
				Available: true,
			}
		}
	}

	tk.MustExec(" set @@tidb_allow_mpp=1; set @@tidb_opt_broadcast_join=0; set @@tidb_broadcast_join_threshold_count = 1; set @@tidb_broadcast_join_threshold_size=1;")

	var input []string
	var output []struct {
		SQL  string
		Plan []string
	}
	s.testData.GetTestCases(c, &input, &output)
	for i, tt := range input {
		s.testData.OnRecord(func() {
			output[i].SQL = tt
			output[i].Plan = s.testData.ConvertRowsToStrings(tk.MustQuery(tt).Rows())
		})
		res := tk.MustQuery(tt)
		res.Check(testkit.Rows(output[i].Plan...))
	}
}

func (s *testIntegrationSerialSuite) TestMppUnionAll(c *C) {
	tk := testkit.NewTestKit(c, s.store)
	tk.MustExec("use test")
	tk.MustExec("drop table if exists t")
	tk.MustExec("drop table if exists t1")
	tk.MustExec("create table t (a int not null, b int, c varchar(20))")
	tk.MustExec("create table t1 (a int, b int not null, c double)")

	// Create virtual tiflash replica info.
	dom := domain.GetDomain(tk.Se)
	is := dom.InfoSchema()
	db, exists := is.SchemaByName(model.NewCIStr("test"))
	c.Assert(exists, IsTrue)
	for _, tblInfo := range db.Tables {
		if tblInfo.Name.L == "t" || tblInfo.Name.L == "t1" {
			tblInfo.TiFlashReplica = &model.TiFlashReplicaInfo{
				Count:     1,
				Available: true,
			}
		}
	}

	var input []string
	var output []struct {
		SQL  string
		Plan []string
	}
	s.testData.GetTestCases(c, &input, &output)
	for i, tt := range input {
		s.testData.OnRecord(func() {
			output[i].SQL = tt
			output[i].Plan = s.testData.ConvertRowsToStrings(tk.MustQuery(tt).Rows())
		})
		res := tk.MustQuery(tt)
		res.Check(testkit.Rows(output[i].Plan...))
	}

}

func (s *testIntegrationSerialSuite) TestMppJoinDecimal(c *C) {
	tk := testkit.NewTestKit(c, s.store)
	tk.MustExec("use test")
	tk.MustExec("drop table if exists t")
	tk.MustExec("drop table if exists tt")
	tk.MustExec("create table t (c1 decimal(8, 5), c2 decimal(9, 5), c3 decimal(9, 4) NOT NULL, c4 decimal(8, 4) NOT NULL, c5 decimal(40, 20))")
	tk.MustExec("create table tt (pk int(11) NOT NULL AUTO_INCREMENT primary key,col_varchar_64 varchar(64),col_char_64_not_null char(64) NOT null, col_decimal_30_10_key decimal(30,10), col_tinyint tinyint, col_varchar_key varchar(1), key col_decimal_30_10_key (col_decimal_30_10_key), key col_varchar_key(col_varchar_key));")
	tk.MustExec("analyze table t")
	tk.MustExec("analyze table tt")

	// Create virtual tiflash replica info.
	dom := domain.GetDomain(tk.Se)
	is := dom.InfoSchema()
	db, exists := is.SchemaByName(model.NewCIStr("test"))
	c.Assert(exists, IsTrue)
	for _, tblInfo := range db.Tables {
		if tblInfo.Name.L == "t" || tblInfo.Name.L == "tt" {
			tblInfo.TiFlashReplica = &model.TiFlashReplicaInfo{
				Count:     1,
				Available: true,
			}
		}
	}

	tk.MustExec("set @@tidb_allow_mpp=1;")
	tk.MustExec("set @@session.tidb_broadcast_join_threshold_size = 1")
	tk.MustExec("set @@session.tidb_broadcast_join_threshold_count = 1")

	var input []string
	var output []struct {
		SQL  string
		Plan []string
	}
	s.testData.GetTestCases(c, &input, &output)
	for i, tt := range input {
		s.testData.OnRecord(func() {
			output[i].SQL = tt
			output[i].Plan = s.testData.ConvertRowsToStrings(tk.MustQuery(tt).Rows())
		})
		res := tk.MustQuery(tt)
		res.Check(testkit.Rows(output[i].Plan...))
	}
}

func (s *testIntegrationSerialSuite) TestMppAggTopNWithJoin(c *C) {
	tk := testkit.NewTestKit(c, s.store)
	tk.MustExec("use test")
	tk.MustExec("drop table if exists t")
	tk.MustExec("create table t (id int, value decimal(6,3))")
	tk.MustExec("analyze table t")

	// Create virtual tiflash replica info.
	dom := domain.GetDomain(tk.Se)
	is := dom.InfoSchema()
	db, exists := is.SchemaByName(model.NewCIStr("test"))
	c.Assert(exists, IsTrue)
	for _, tblInfo := range db.Tables {
		if tblInfo.Name.L == "t" {
			tblInfo.TiFlashReplica = &model.TiFlashReplicaInfo{
				Count:     1,
				Available: true,
			}
		}
	}

	tk.MustExec(" set @@tidb_allow_mpp=1;")

	var input []string
	var output []struct {
		SQL  string
		Plan []string
	}
	s.testData.GetTestCases(c, &input, &output)
	for i, tt := range input {
		s.testData.OnRecord(func() {
			output[i].SQL = tt
			output[i].Plan = s.testData.ConvertRowsToStrings(tk.MustQuery(tt).Rows())
		})
		res := tk.MustQuery(tt)
		res.Check(testkit.Rows(output[i].Plan...))
	}
}

func (s *testIntegrationSerialSuite) TestLimitIndexLookUpKeepOrder(c *C) {
	tk := testkit.NewTestKit(c, s.store)
	tk.MustExec("use test")
	tk.MustExec("drop table if exists t;")
	tk.MustExec("create table t(a int, b int, c int, d int, index idx(a,b,c));")

	var input []string
	var output []struct {
		SQL  string
		Plan []string
	}
	s.testData.GetTestCases(c, &input, &output)
	for i, tt := range input {
		s.testData.OnRecord(func() {
			output[i].SQL = tt
			output[i].Plan = s.testData.ConvertRowsToStrings(tk.MustQuery(tt).Rows())
		})
		tk.MustQuery(tt).Check(testkit.Rows(output[i].Plan...))
	}
}

func (s *testIntegrationSuite) TestDecorrelateInnerJoinInSubquery(c *C) {
	tk := testkit.NewTestKit(c, s.store)

	tk.MustExec("use test")
	tk.MustExec("drop table if exists t")
	tk.MustExec("create table t(a int not null, b int not null)")

	var input []string
	var output []struct {
		SQL  string
		Plan []string
	}
	s.testData.GetTestCases(c, &input, &output)
	for i, tt := range input {
		s.testData.OnRecord(func() {
			output[i].SQL = tt
			output[i].Plan = s.testData.ConvertRowsToStrings(tk.MustQuery(tt).Rows())
		})
		tk.MustQuery(tt).Check(testkit.Rows(output[i].Plan...))
	}
}

func (s *testIntegrationSuite) TestIndexMergeTableFilter(c *C) {
	tk := testkit.NewTestKit(c, s.store)
	tk.MustExec("use test")
	tk.MustExec("drop table if exists t;")
	tk.MustExec("create table t(a int, b int, c int, d int, key(a), key(b));")
	tk.MustExec("insert into t values(10,1,1,10)")

	tk.MustQuery("explain format = 'brief' select /*+ use_index_merge(t) */ * from t where a=10 or (b=10 and c=10)").Check(testkit.Rows(
		"IndexMerge 0.02 root  ",
		"├─IndexRangeScan(Build) 10.00 cop[tikv] table:t, index:a(a) range:[10,10], keep order:false, stats:pseudo",
		"├─IndexRangeScan(Build) 10.00 cop[tikv] table:t, index:b(b) range:[10,10], keep order:false, stats:pseudo",
		"└─Selection(Probe) 0.02 cop[tikv]  or(eq(test.t.a, 10), and(eq(test.t.b, 10), eq(test.t.c, 10)))",
		"  └─TableRowIDScan 19.99 cop[tikv] table:t keep order:false, stats:pseudo",
	))
	tk.MustQuery("select /*+ use_index_merge(t) */ * from t where a=10 or (b=10 and c=10)").Check(testkit.Rows(
		"10 1 1 10",
	))
	tk.MustQuery("explain format = 'brief' select /*+ use_index_merge(t) */ * from t where (a=10 and d=10) or (b=10 and c=10)").Check(testkit.Rows(
		"IndexMerge 0.00 root  ",
		"├─IndexRangeScan(Build) 10.00 cop[tikv] table:t, index:a(a) range:[10,10], keep order:false, stats:pseudo",
		"├─IndexRangeScan(Build) 10.00 cop[tikv] table:t, index:b(b) range:[10,10], keep order:false, stats:pseudo",
		"└─Selection(Probe) 0.00 cop[tikv]  or(and(eq(test.t.a, 10), eq(test.t.d, 10)), and(eq(test.t.b, 10), eq(test.t.c, 10)))",
		"  └─TableRowIDScan 19.99 cop[tikv] table:t keep order:false, stats:pseudo",
	))
	tk.MustQuery("select /*+ use_index_merge(t) */ * from t where (a=10 and d=10) or (b=10 and c=10)").Check(testkit.Rows(
		"10 1 1 10",
	))
}

func (s *testIntegrationSuite) TestIssue22850(c *C) {
	tk := testkit.NewTestKit(c, s.store)
	tk.MustExec("use test")
	tk.MustExec("drop table if exists t1")
	tk.MustExec("CREATE TABLE t1 (a int(11))")
	tk.MustQuery("SELECT @v:=(SELECT 1 FROM t1 t2 LEFT JOIN t1 ON t1.a GROUP BY t1.a) FROM t1").Check(testkit.Rows()) // work fine
}

func (s *testIntegrationSuite) TestJoinSchemaChange(c *C) {
	tk := testkit.NewTestKit(c, s.store)
	tk.MustExec("use test")
	tk.MustExec("drop table if exists t1, t2")
	tk.MustExec("create table t1(a int(11))")
	tk.MustExec("create table t2(a decimal(40,20) unsigned, b decimal(40,20))")
	tk.MustQuery("select count(*) as x from t1 group by a having x not in (select a from t2 where x = t2.b)").Check(testkit.Rows())
}

// #22949: test HexLiteral Used in GetVar expr
func (s *testIntegrationSuite) TestGetVarExprWithHexLiteral(c *C) {
	tk := testkit.NewTestKit(c, s.store)
	tk.MustExec("use test;")
	tk.MustExec("drop table if exists t1_no_idx;")
	tk.MustExec("create table t1_no_idx(id int, col_bit bit(16));")
	tk.MustExec("insert into t1_no_idx values(1, 0x3135);")
	tk.MustExec("insert into t1_no_idx values(2, 0x0f);")

	tk.MustExec("prepare stmt from 'select id from t1_no_idx where col_bit = ?';")
	tk.MustExec("set @a = 0x3135;")
	tk.MustQuery("execute stmt using @a;").Check(testkit.Rows("1"))
	tk.MustExec("set @a = 0x0F;")
	tk.MustQuery("execute stmt using @a;").Check(testkit.Rows("2"))

	// same test, but use IN expr
	tk.MustExec("prepare stmt from 'select id from t1_no_idx where col_bit in (?)';")
	tk.MustExec("set @a = 0x3135;")
	tk.MustQuery("execute stmt using @a;").Check(testkit.Rows("1"))
	tk.MustExec("set @a = 0x0F;")
	tk.MustQuery("execute stmt using @a;").Check(testkit.Rows("2"))

	// same test, but use table with index on col_bit
	tk.MustExec("drop table if exists t2_idx;")
	tk.MustExec("create table t2_idx(id int, col_bit bit(16), key(col_bit));")
	tk.MustExec("insert into t2_idx values(1, 0x3135);")
	tk.MustExec("insert into t2_idx values(2, 0x0f);")

	tk.MustExec("prepare stmt from 'select id from t2_idx where col_bit = ?';")
	tk.MustExec("set @a = 0x3135;")
	tk.MustQuery("execute stmt using @a;").Check(testkit.Rows("1"))
	tk.MustExec("set @a = 0x0F;")
	tk.MustQuery("execute stmt using @a;").Check(testkit.Rows("2"))

	// same test, but use IN expr
	tk.MustExec("prepare stmt from 'select id from t2_idx where col_bit in (?)';")
	tk.MustExec("set @a = 0x3135;")
	tk.MustQuery("execute stmt using @a;").Check(testkit.Rows("1"))
	tk.MustExec("set @a = 0x0F;")
	tk.MustQuery("execute stmt using @a;").Check(testkit.Rows("2"))

	// test col varchar with GetVar
	tk.MustExec("drop table if exists t_varchar;")
	tk.MustExec("create table t_varchar(id int, col_varchar varchar(100), key(col_varchar));")
	tk.MustExec("insert into t_varchar values(1, '15');")
	tk.MustExec("prepare stmt from 'select id from t_varchar where col_varchar = ?';")
	tk.MustExec("set @a = 0x3135;")
	tk.MustQuery("execute stmt using @a;").Check(testkit.Rows("1"))
}

// test BitLiteral used with GetVar
func (s *testIntegrationSuite) TestGetVarExprWithBitLiteral(c *C) {
	tk := testkit.NewTestKit(c, s.store)
	tk.MustExec("use test;")
	tk.MustExec("drop table if exists t1_no_idx;")
	tk.MustExec("create table t1_no_idx(id int, col_bit bit(16));")
	tk.MustExec("insert into t1_no_idx values(1, 0x3135);")
	tk.MustExec("insert into t1_no_idx values(2, 0x0f);")

	tk.MustExec("prepare stmt from 'select id from t1_no_idx where col_bit = ?';")
	// 0b11000100110101 is 0x3135
	tk.MustExec("set @a = 0b11000100110101;")
	tk.MustQuery("execute stmt using @a;").Check(testkit.Rows("1"))

	// same test, but use IN expr
	tk.MustExec("prepare stmt from 'select id from t1_no_idx where col_bit in (?)';")
	tk.MustExec("set @a = 0b11000100110101;")
	tk.MustQuery("execute stmt using @a;").Check(testkit.Rows("1"))
}

func (s *testIntegrationSuite) TestIndexMergeClusterIndex(c *C) {
	tk := testkit.NewTestKit(c, s.store)
	tk.MustExec("use test;")
	tk.MustExec("drop table if exists t")
	tk.MustExec("create table t (c1 float, c2 int, c3 int, primary key (c1) /*T![clustered_index] CLUSTERED */, key idx_1 (c2), key idx_2 (c3))")
	tk.MustExec("insert into t values(1.0,1,2),(2.0,2,1),(3.0,1,1),(4.0,2,2)")
	tk.MustQuery("select /*+ use_index_merge(t) */ c3 from t where c3 = 1 or c2 = 1").Sort().Check(testkit.Rows(
		"1",
		"1",
		"2",
	))
	tk.MustExec("drop table t")
	tk.MustExec("create table t (a int, b int, c int, primary key (a,b) /*T![clustered_index] CLUSTERED */, key idx_c(c))")
	tk.MustExec("insert into t values (0,1,2)")
	tk.MustQuery("select /*+ use_index_merge(t) */ c from t where c > 10 or a < 1").Check(testkit.Rows(
		"2",
	))
}

func (s *testIntegrationSuite) TestMultiColMaxOneRow(c *C) {
	tk := testkit.NewTestKit(c, s.store)

	tk.MustExec("use test")
	tk.MustExec("drop table if exists t1,t2")
	tk.MustExec("create table t1(a int)")
	tk.MustExec("create table t2(a int, b int, c int, primary key(a,b))")

	var input []string
	var output []struct {
		SQL  string
		Plan []string
	}
	s.testData.GetTestCases(c, &input, &output)
	for i, tt := range input {
		s.testData.OnRecord(func() {
			output[i].SQL = tt
			output[i].Plan = s.testData.ConvertRowsToStrings(tk.MustQuery("explain format = 'brief' " + tt).Rows())
		})
		tk.MustQuery("explain format = 'brief' " + tt).Check(testkit.Rows(output[i].Plan...))
	}
}

func (s *testIntegrationSuite) TestIssue23736(c *C) {
	tk := testkit.NewTestKit(c, s.store)
	tk.MustExec("use test")
	tk.MustExec("drop table if exists t0, t1")
	tk.MustExec("create table t0(a int, b int, c int as (a + b) virtual, unique index (c) invisible);")
	tk.MustExec("create table t1(a int, b int, c int as (a + b) virtual);")
	tk.MustExec("insert into t0(a, b) values (12, -1), (8, 7);")
	tk.MustExec("insert into t1(a, b) values (12, -1), (8, 7);")
	tk.MustQuery("select /*+ stream_agg() */ count(1) from t0 where c > 10 and b < 2;").Check(testkit.Rows("1"))
	tk.MustQuery("select /*+ stream_agg() */ count(1) from t1 where c > 10 and b < 2;").Check(testkit.Rows("1"))
	tk.MustExec("delete from t0")
	tk.MustExec("insert into t0(a, b) values (5, 1);")
	tk.MustQuery("select /*+ nth_plan(3) */ count(1) from t0 where c > 10 and b < 2;").Check(testkit.Rows("0"))

	// Should not use invisible index
	c.Assert(tk.MustUseIndex("select /*+ stream_agg() */ count(1) from t0 where c > 10 and b < 2", "c"), IsFalse)
}

// https://github.com/pingcap/tidb/issues/23802
func (s *testIntegrationSuite) TestPanicWhileQueryTableWithIsNull(c *C) {
	tk := testkit.NewTestKit(c, s.store)
	tk.MustExec("use test")

	tk.MustExec("drop table if exists NT_HP27193")
	tk.MustExec("CREATE TABLE `NT_HP27193` (  `COL1` int(20) DEFAULT NULL,  `COL2` varchar(20) DEFAULT NULL,  `COL4` datetime DEFAULT NULL,  `COL3` bigint(20) DEFAULT NULL,  `COL5` float DEFAULT NULL) ENGINE=InnoDB DEFAULT CHARSET=utf8mb4 COLLATE=utf8mb4_bin PARTITION BY HASH ( `COL1`%`COL3` ) PARTITIONS 10;")
	_, err := tk.Exec("select col1 from NT_HP27193 where col1 is null;")
	c.Assert(err, IsNil)
	tk.MustExec("INSERT INTO NT_HP27193 (COL2, COL4, COL3, COL5) VALUES ('m',  '2020-05-04 13:15:27', 8,  2602)")
	_, err = tk.Exec("select col1 from NT_HP27193 where col1 is null;")
	c.Assert(err, IsNil)
	tk.MustExec("drop table if exists NT_HP27193")
}

func (s *testIntegrationSuite) TestIssue23846(c *C) {
	tk := testkit.NewTestKit(c, s.store)
	tk.MustExec("use test")
	tk.MustExec("drop table if exists t")
	tk.MustExec("create table t(a varbinary(10),UNIQUE KEY(a))")
	tk.MustExec("insert into t values(0x00A4EEF4FA55D6706ED5)")
	tk.MustQuery("select count(*) from t where a=0x00A4EEF4FA55D6706ED5").Check(testkit.Rows("1"))
	tk.MustQuery("select * from t where a=0x00A4EEF4FA55D6706ED5").Check(testkit.Rows("\x00\xa4\xee\xf4\xfaU\xd6pn\xd5")) // not empty
}

func (s *testIntegrationSuite) TestIssue23839(c *C) {
	tk := testkit.NewTestKit(c, s.store)
	tk.MustExec("use test")
	tk.MustExec("drop table if exists BB")
	tk.MustExec("CREATE TABLE `BB` (\n" +
		"	`col_int` int(11) DEFAULT NULL,\n" +
		"	`col_varchar_10` varchar(10) DEFAULT NULL,\n" +
		"	`pk` int(11) NOT NULL AUTO_INCREMENT,\n" +
		"	`col_int_not_null` int(11) NOT NULL,\n" +
		"	`col_decimal` decimal(10,0) DEFAULT NULL,\n" +
		"	`col_datetime` datetime DEFAULT NULL,\n" +
		"	`col_decimal_not_null` decimal(10,0) NOT NULL,\n" +
		"	`col_datetime_not_null` datetime NOT NULL,\n" +
		"	`col_varchar_10_not_null` varchar(10) NOT NULL,\n" +
		"	PRIMARY KEY (`pk`) /*T![clustered_index] CLUSTERED */\n" +
		") ENGINE=InnoDB DEFAULT CHARSET=utf8mb4 COLLATE=utf8mb4_bin AUTO_INCREMENT=2000001")
	tk.Exec("explain SELECT OUTR . col2 AS X FROM (SELECT INNR . col1 as col1, SUM( INNR . col2 ) as col2 FROM (SELECT INNR . `col_int_not_null` + 1 as col1, INNR . `pk` as col2 FROM BB AS INNR) AS INNR GROUP BY col1) AS OUTR2 INNER JOIN (SELECT INNR . col1 as col1, MAX( INNR . col2 ) as col2 FROM (SELECT INNR . `col_int_not_null` + 1 as col1, INNR . `pk` as col2 FROM BB AS INNR) AS INNR GROUP BY col1) AS OUTR ON OUTR2.col1 = OUTR.col1 GROUP BY OUTR . col1, OUTR2 . col1 HAVING X <> 'b'")
}

// https://github.com/pingcap/tidb/issues/24095
func (s *testIntegrationSuite) TestIssue24095(c *C) {
	tk := testkit.NewTestKit(c, s.store)
	tk.MustExec("use test;")
	tk.MustExec("drop table if exists t;")
	tk.MustExec("create table t (id int, value decimal(10,5));")
	tk.MustExec("desc format = 'brief' select count(*) from t join (select t.id, t.value v1 from t join t t1 on t.id = t1.id order by t.value limit 1) v on v.id = t.id and v.v1 = t.value;")

	var input []string
	var output []struct {
		SQL  string
		Plan []string
	}
	s.testData.GetTestCases(c, &input, &output)
	for i, tt := range input {
		s.testData.OnRecord(func() {
			output[i].SQL = tt
			output[i].Plan = s.testData.ConvertRowsToStrings(tk.MustQuery("explain format = 'brief' " + tt).Rows())
		})
		tk.MustQuery("explain format = 'brief' " + tt).Check(testkit.Rows(output[i].Plan...))
	}
}

func (s *testIntegrationSuite) TestIssue24281(c *C) {
	tk := testkit.NewTestKit(c, s.store)
	tk.MustExec("use test")
	tk.MustExec("drop table if exists member, agent, deposit, view_member_agents")
	tk.MustExec("create table member(login varchar(50) NOT NULL, agent_login varchar(100) DEFAULT NULL, PRIMARY KEY(login))")
	tk.MustExec("create table agent(login varchar(50) NOT NULL, data varchar(100) DEFAULT NULL, share_login varchar(50) NOT NULL, PRIMARY KEY(login))")
	tk.MustExec("create table deposit(id varchar(50) NOT NULL, member_login varchar(50) NOT NULL, transfer_amount int NOT NULL, PRIMARY KEY(id), KEY midx(member_login, transfer_amount))")
	tk.MustExec("create definer='root'@'localhost' view view_member_agents (member, share_login) as select m.login as member, a.share_login AS share_login from member as m join agent as a on m.agent_login = a.login")

	tk.MustExec(" select s.member_login as v1, SUM(s.transfer_amount) AS v2 " +
		"FROM deposit AS s " +
		"JOIN view_member_agents AS v ON s.member_login = v.member " +
		"WHERE 1 = 1 AND v.share_login = 'somevalue' " +
		"GROUP BY s.member_login " +
		"UNION select 1 as v1, 2 as v2")
}

func (s *testIntegrationSuite) TestLimitWindowColPrune(c *C) {
	tk := testkit.NewTestKit(c, s.store)
	tk.MustExec("use test")
	tk.MustExec("drop table if exists t")
	tk.MustExec("create table t(a int)")
	tk.MustExec("insert into t values(1)")
	tk.MustQuery("select count(a) f1, row_number() over (order by count(a)) as f2 from t limit 1").Check(testkit.Rows("1 1"))
}

func (s *testIntegrationSuite) TestIncrementalAnalyzeStatsVer2(c *C) {
	tk := testkit.NewTestKit(c, s.store)
	tk.MustExec("use test")
	tk.MustExec("drop table if exists t")
	tk.MustExec("create table t(a int primary key, b int, index idx_b(b))")
	tk.MustExec("insert into t values(1,1),(2,2),(3,3)")
	tk.MustExec("set @@session.tidb_analyze_version = 2")
	tk.MustExec("analyze table t")
	is := tk.Se.GetInfoSchema().(infoschema.InfoSchema)
	tbl, err := is.TableByName(model.NewCIStr("test"), model.NewCIStr("t"))
	c.Assert(err, IsNil)
	tblID := tbl.Meta().ID
	rows := tk.MustQuery(fmt.Sprintf("select distinct_count from mysql.stats_histograms where table_id = %d and is_index = 1", tblID)).Rows()
	c.Assert(len(rows), Equals, 1)
	c.Assert(rows[0][0], Equals, "3")
	tk.MustExec("insert into t values(4,4),(5,5),(6,6)")
	tk.MustExec("analyze incremental table t index idx_b")
	c.Assert(tk.Se.GetSessionVars().StmtCtx.GetWarnings(), HasLen, 2)
	c.Assert(tk.Se.GetSessionVars().StmtCtx.GetWarnings()[0].Err.Error(), Equals, "The version 2 would collect all statistics not only the selected indexes")
	c.Assert(tk.Se.GetSessionVars().StmtCtx.GetWarnings()[1].Err.Error(), Equals, "The version 2 stats would ignore the INCREMENTAL keyword and do full sampling")
	rows = tk.MustQuery(fmt.Sprintf("select distinct_count from mysql.stats_histograms where table_id = %d and is_index = 1", tblID)).Rows()
	c.Assert(len(rows), Equals, 1)
	c.Assert(rows[0][0], Equals, "6")
}

func (s *testIntegrationSuite) TestConflictReadFromStorage(c *C) {
	tk := testkit.NewTestKit(c, s.store)
	tk.MustExec("use test")
	tk.MustExec("drop table if exists t")
	tk.MustExec(`create table t (
					a int, b int, c varchar(20),
					primary key(a), key(b), key(c)
				) partition by range columns(a) (
					partition p0 values less than(6),
					partition p1 values less than(11),
					partition p2 values less than(16));`)
	tk.MustExec(`insert into t values (1,1,"1"), (2,2,"2"), (8,8,"8"), (11,11,"11"), (15,15,"15")`)
	// Create virtual tiflash replica info.
	dom := domain.GetDomain(tk.Se)
	is := dom.InfoSchema()
	db, exists := is.SchemaByName(model.NewCIStr("test"))
	c.Assert(exists, IsTrue)
	for _, tblInfo := range db.Tables {
		if tblInfo.Name.L == "t" {
			tblInfo.TiFlashReplica = &model.TiFlashReplicaInfo{
				Count:     1,
				Available: true,
			}
		}
	}
	tk.MustQuery(`explain select /*+ read_from_storage(tikv[t partition(p0)], tiflash[t partition(p1, p2)]) */ * from t`)
	tk.MustQuery("show warnings").Check(testkit.Rows("Warning 1815 Storage hints are conflict, you can only specify one storage type of table test.t"))
	tk.MustQuery(`explain select /*+ read_from_storage(tikv[t], tiflash[t]) */ * from t`)
	tk.MustQuery("show warnings").Check(testkit.Rows("Warning 1815 Storage hints are conflict, you can only specify one storage type of table test.t"))
}

// TestSequenceAsDataSource is used to test https://github.com/pingcap/tidb/issues/24383.
func (s *testIntegrationSuite) TestSequenceAsDataSource(c *C) {
	tk := testkit.NewTestKit(c, s.store)

	tk.MustExec("use test")
	tk.MustExec("drop sequence if exists s1, s2")
	tk.MustExec("create sequence s1")
	tk.MustExec("create sequence s2")

	var input []string
	var output []struct {
		SQL  string
		Plan []string
	}
	s.testData.GetTestCases(c, &input, &output)
	for i, tt := range input {
		s.testData.OnRecord(func() {
			output[i].SQL = tt
			output[i].Plan = s.testData.ConvertRowsToStrings(tk.MustQuery("explain format = 'brief' " + tt).Rows())
		})
		tk.MustQuery("explain format = 'brief' " + tt).Check(testkit.Rows(output[i].Plan...))
	}
}

func (s *testIntegrationSerialSuite) TestMergeContinuousSelections(c *C) {
	tk := testkit.NewTestKit(c, s.store)
	tk.MustExec("use test")
	tk.MustExec("drop table if exists ts")
	tk.MustExec("create table ts (col_char_64 char(64), col_varchar_64_not_null varchar(64) not null, col_varchar_key varchar(1), id int primary key, col_varchar_64 varchar(64),col_char_64_not_null char(64) not null);")

	// Create virtual tiflash replica info.
	dom := domain.GetDomain(tk.Se)
	is := dom.InfoSchema()
	db, exists := is.SchemaByName(model.NewCIStr("test"))
	c.Assert(exists, IsTrue)
	for _, tblInfo := range db.Tables {
		if tblInfo.Name.L == "ts" {
			tblInfo.TiFlashReplica = &model.TiFlashReplicaInfo{
				Count:     1,
				Available: true,
			}
		}
	}

	tk.MustExec(" set @@tidb_allow_mpp=1;")

	var input []string
	var output []struct {
		SQL  string
		Plan []string
	}
	s.testData.GetTestCases(c, &input, &output)
	for i, tt := range input {
		s.testData.OnRecord(func() {
			output[i].SQL = tt
			output[i].Plan = s.testData.ConvertRowsToStrings(tk.MustQuery(tt).Rows())
		})
		res := tk.MustQuery(tt)
		res.Check(testkit.Rows(output[i].Plan...))
	}
}<|MERGE_RESOLUTION|>--- conflicted
+++ resolved
@@ -2054,22 +2054,7 @@
 		"t.col_8 = 7372 order by col_5,col_8  ) ordered_tbl group by col_6;").Check(testkit.Rows("<nil>"))
 }
 
-<<<<<<< HEAD
-func (s *testIntegrationSuite) TestSubProjNotInGroupBy(c *C) {
-	tk := testkit.NewTestKit(c, s.store)
-	tk.MustExec("use test")
-	tk.MustExec("drop table if exists t1;")
-	tk.MustExec("create table t1 (a int, b int);")
-	tk.MustExec("set sql_mode='ONLY_FULL_GROUP_BY';")
-	tk.MustExec("insert into t1 values (4, 40), (1, 10), (2, 20), (2, 20), (3, 30);")
-	tk.MustGetErrMsg("select (select t1.a) aa, count(distinct b) from t1 group by b",
-		"[planner:1055]Expression #1 of SELECT list is not in GROUP BY clause and contains nonaggregated column 'test.t1.a' which is not functionally dependent on columns in GROUP BY clause; this is incompatible with sql_mode=only_full_group_by")
-}
-
-func (s *testIntegrationSuite) TestOrderByHavingNotInSelect(c *C) {
-=======
 func (s *testIntegrationSerialSuite) TestIssue16407(c *C) {
->>>>>>> 9a2e5f99
 	tk := testkit.NewTestKit(c, s.store)
 	tk.MustExec("use test")
 	tk.MustExec("drop table if exists t")
