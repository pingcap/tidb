--- conflicted
+++ resolved
@@ -2418,7 +2418,6 @@
 	}
 }
 
-<<<<<<< HEAD
 func (s *testIntegrationSerialSuite) TestPushDownAggForMPP(c *C) {
 	tk := testkit.NewTestKit(c, s.store)
 	tk.MustExec("use test")
@@ -2456,7 +2455,8 @@
 		res := tk.MustQuery(tt)
 		res.Check(testkit.Rows(output[i].Plan...))
 	}
-=======
+}
+
 func (s *testIntegrationSuite) TestIssue22071(c *C) {
 	tk := testkit.NewTestKit(c, s.store)
 	tk.MustExec("use test")
@@ -2464,5 +2464,4 @@
 	tk.MustExec("insert into t values(1),(2),(5)")
 	tk.MustQuery("select n in (1,2) from (select a in (1,2) as n from t) g;").Sort().Check(testkit.Rows("0", "1", "1"))
 	tk.MustQuery("select n in (1,n) from (select a in (1,2) as n from t) g;").Check(testkit.Rows("1", "1", "1"))
->>>>>>> 8ef10316
 }