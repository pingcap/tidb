// Copyright 2019 PingCAP, Inc.
//
// Licensed under the Apache License, Version 2.0 (the "License");
// you may not use this file except in compliance with the License.
// You may obtain a copy of the License at
//
//     http://www.apache.org/licenses/LICENSE-2.0
//
// Unless required by applicable law or agreed to in writing, software
// distributed under the License is distributed on an "AS IS" BASIS,
// See the License for the specific language governing permissions and
// limitations under the License.

package core_test

import (
	"fmt"

	. "github.com/pingcap/check"
	"github.com/pingcap/errors"
	"github.com/pingcap/parser/model"
	"github.com/pingcap/parser/mysql"
	"github.com/pingcap/tidb/config"
	"github.com/pingcap/tidb/domain"
	"github.com/pingcap/tidb/kv"
	"github.com/pingcap/tidb/planner/core"
	"github.com/pingcap/tidb/sessionctx/stmtctx"
	"github.com/pingcap/tidb/util/testkit"
	"github.com/pingcap/tidb/util/testutil"
)

var _ = Suite(&testIntegrationSuite{})
var _ = SerialSuites(&testIntegrationSerialSuite{})

type testIntegrationSuite struct {
	testData testutil.TestData
	store    kv.Storage
	dom      *domain.Domain
}

func (s *testIntegrationSuite) SetUpSuite(c *C) {
	var err error
	s.testData, err = testutil.LoadTestSuiteData("testdata", "integration_suite")
	c.Assert(err, IsNil)
}

func (s *testIntegrationSuite) TearDownSuite(c *C) {
	c.Assert(s.testData.GenerateOutputIfNeeded(), IsNil)
}

func (s *testIntegrationSuite) SetUpTest(c *C) {
	var err error
	s.store, s.dom, err = newStoreWithBootstrap()
	c.Assert(err, IsNil)
}

func (s *testIntegrationSuite) TearDownTest(c *C) {
	s.dom.Close()
	err := s.store.Close()
	c.Assert(err, IsNil)
}

type testIntegrationSerialSuite struct {
	testData testutil.TestData
	store    kv.Storage
	dom      *domain.Domain
}

func (s *testIntegrationSerialSuite) SetUpSuite(c *C) {
	var err error
	s.testData, err = testutil.LoadTestSuiteData("testdata", "integration_serial_suite")
	c.Assert(err, IsNil)
}

func (s *testIntegrationSerialSuite) TearDownSuite(c *C) {
	c.Assert(s.testData.GenerateOutputIfNeeded(), IsNil)
}

func (s *testIntegrationSerialSuite) SetUpTest(c *C) {
	var err error
	s.store, s.dom, err = newStoreWithBootstrap()
	c.Assert(err, IsNil)
}

func (s *testIntegrationSerialSuite) TearDownTest(c *C) {
	s.dom.Close()
	err := s.store.Close()
	c.Assert(err, IsNil)
}

func (s *testIntegrationSuite) TestShowSubquery(c *C) {
	tk := testkit.NewTestKit(c, s.store)
	tk.MustExec("use test")
	tk.MustExec("drop table if exists t")
	tk.MustExec("create table t(a varchar(10), b int, c int)")
	tk.MustQuery("show columns from t where true").Check(testkit.Rows(
		"a varchar(10) YES  <nil> ",
		"b int(11) YES  <nil> ",
		"c int(11) YES  <nil> ",
	))
	tk.MustQuery("show columns from t where field = 'b'").Check(testkit.Rows(
		"b int(11) YES  <nil> ",
	))
	tk.MustQuery("show columns from t where field in (select 'b')").Check(testkit.Rows(
		"b int(11) YES  <nil> ",
	))
	tk.MustQuery("show columns from t where field in (select 'b') and true").Check(testkit.Rows(
		"b int(11) YES  <nil> ",
	))
	tk.MustQuery("show columns from t where field in (select 'b') and false").Check(testkit.Rows())
	tk.MustExec("insert into t values('c', 0, 0)")
	tk.MustQuery("show columns from t where field < all (select a from t)").Check(testkit.Rows(
		"a varchar(10) YES  <nil> ",
		"b int(11) YES  <nil> ",
	))
	tk.MustExec("insert into t values('b', 0, 0)")
	tk.MustQuery("show columns from t where field < all (select a from t)").Check(testkit.Rows(
		"a varchar(10) YES  <nil> ",
	))
}

func (s *testIntegrationSuite) TestPpdWithSetVar(c *C) {
	tk := testkit.NewTestKit(c, s.store)
	tk.MustExec("use test")
	tk.MustExec("drop table if exists t")
	tk.MustExec("create table t(c1 int, c2 varchar(255))")
	tk.MustExec("insert into t values(1,'a'),(2,'d'),(3,'c')")

	tk.MustQuery("select t01.c1,t01.c2,t01.c3 from (select t1.*,@c3:=@c3+1 as c3 from (select t.*,@c3:=0 from t order by t.c1)t1)t01 where t01.c3=1 and t01.c2='d'").Check(testkit.Rows())
	tk.MustQuery("select t01.c1,t01.c2,t01.c3 from (select t1.*,@c3:=@c3+1 as c3 from (select t.*,@c3:=0 from t order by t.c1)t1)t01 where t01.c3=2 and t01.c2='d'").Check(testkit.Rows("2 d 2"))
}

func (s *testIntegrationSuite) TestBitColErrorMessage(c *C) {
	tk := testkit.NewTestKit(c, s.store)

	tk.MustExec("use test")
	tk.MustExec("drop table if exists bit_col_t")
	tk.MustExec("create table bit_col_t (a bit(64))")
	tk.MustExec("drop table bit_col_t")
	tk.MustExec("create table bit_col_t (a bit(1))")
	tk.MustExec("drop table bit_col_t")
	tk.MustGetErrCode("create table bit_col_t (a bit(0))", mysql.ErrInvalidFieldSize)
	tk.MustGetErrCode("create table bit_col_t (a bit(65))", mysql.ErrTooBigDisplaywidth)
}

func (s *testIntegrationSuite) TestPushLimitDownIndexLookUpReader(c *C) {
	tk := testkit.NewTestKit(c, s.store)

	tk.MustExec("use test")
	tk.MustExec("drop table if exists tbl")
	tk.MustExec("create table tbl(a int, b int, c int, key idx_b_c(b,c))")
	tk.MustExec("insert into tbl values(1,1,1),(2,2,2),(3,3,3),(4,4,4),(5,5,5)")
	tk.MustExec("analyze table tbl")

	var input []string
	var output []struct {
		SQL  string
		Plan []string
	}
	s.testData.GetTestCases(c, &input, &output)
	for i, tt := range input {
		s.testData.OnRecord(func() {
			output[i].SQL = tt
			output[i].Plan = s.testData.ConvertRowsToStrings(tk.MustQuery(tt).Rows())
		})
		tk.MustQuery(tt).Check(testkit.Rows(output[i].Plan...))
	}
}

func (s *testIntegrationSuite) TestIsFromUnixtimeNullRejective(c *C) {
	tk := testkit.NewTestKit(c, s.store)
	tk.MustExec("use test")
	tk.MustExec(`drop table if exists t;`)
	tk.MustExec(`create table t(a bigint, b bigint);`)
	s.runTestsWithTestData("TestIsFromUnixtimeNullRejective", tk, c)
}

func (s *testIntegrationSuite) runTestsWithTestData(caseName string, tk *testkit.TestKit, c *C) {
	var input []string
	var output []struct {
		SQL  string
		Plan []string
	}
	s.testData.GetTestCasesByName(caseName, c, &input, &output)
	for i, tt := range input {
		s.testData.OnRecord(func() {
			output[i].SQL = tt
			output[i].Plan = s.testData.ConvertRowsToStrings(tk.MustQuery(tt).Rows())
		})
		tk.MustQuery(tt).Check(testkit.Rows(output[i].Plan...))
	}
}

func (s *testIntegrationSuite) TestJoinNotNullFlag(c *C) {
	store, dom, err := newStoreWithBootstrap()
	c.Assert(err, IsNil)
	tk := testkit.NewTestKit(c, store)
	defer func() {
		dom.Close()
		store.Close()
	}()
	tk.MustExec("use test")
	tk.MustExec("drop table if exists t1, t2")
	tk.MustExec("create table t1(x int not null)")
	tk.MustExec("create table t2(x int)")
	tk.MustExec("insert into t2 values (1)")

	tk.MustQuery("select IFNULL((select t1.x from t1 where t1.x = t2.x), 'xxx') as col1 from t2").Check(testkit.Rows("xxx"))
	tk.MustQuery("select ifnull(t1.x, 'xxx') from t2 left join t1 using(x)").Check(testkit.Rows("xxx"))
	tk.MustQuery("select ifnull(t1.x, 'xxx') from t2 natural left join t1").Check(testkit.Rows("xxx"))
}

func (s *testIntegrationSuite) TestAntiJoinConstProp(c *C) {
	store, dom, err := newStoreWithBootstrap()
	c.Assert(err, IsNil)
	tk := testkit.NewTestKit(c, store)
	defer func() {
		dom.Close()
		store.Close()
	}()
	tk.MustExec("use test")
	tk.MustExec("drop table if exists t1, t2")
	tk.MustExec("create table t1(a int not null, b int not null)")
	tk.MustExec("insert into t1 values (1,1)")
	tk.MustExec("create table t2(a int not null, b int not null)")
	tk.MustExec("insert into t2 values (2,2)")

	tk.MustQuery("select * from t1 where t1.a not in (select a from t2 where t2.a = t1.a and t2.a > 1)").Check(testkit.Rows(
		"1 1",
	))
	tk.MustQuery("select * from t1 where t1.a not in (select a from t2 where t2.b = t1.b and t2.a > 1)").Check(testkit.Rows(
		"1 1",
	))
	tk.MustQuery("select * from t1 where t1.a not in (select a from t2 where t2.b = t1.b and t2.b > 1)").Check(testkit.Rows(
		"1 1",
	))
	tk.MustQuery("select q.a in (select count(*) from t1 s where not exists (select 1 from t1 p where q.a > 1 and p.a = s.a)) from t1 q").Check(testkit.Rows(
		"1",
	))
	tk.MustQuery("select q.a in (select not exists (select 1 from t1 p where q.a > 1 and p.a = s.a) from t1 s) from t1 q").Check(testkit.Rows(
		"1",
	))

	tk.MustExec("drop table t1, t2")
	tk.MustExec("create table t1(a int not null, b int)")
	tk.MustExec("insert into t1 values (1,null)")
	tk.MustExec("create table t2(a int not null, b int)")
	tk.MustExec("insert into t2 values (2,2)")

	tk.MustQuery("select * from t1 where t1.a not in (select a from t2 where t2.b > t1.b)").Check(testkit.Rows(
		"1 <nil>",
	))
	tk.MustQuery("select * from t1 where t1.a not in (select a from t2 where t1.a = 2)").Check(testkit.Rows(
		"1 <nil>",
	))
}

func (s *testIntegrationSuite) TestSimplifyOuterJoinWithCast(c *C) {
	tk := testkit.NewTestKit(c, s.store)

	tk.MustExec("use test")
	tk.MustExec("drop table if exists t")
	tk.MustExec("create table t(a int not null, b datetime default null)")

	var input []string
	var output []struct {
		SQL  string
		Plan []string
	}
	s.testData.GetTestCases(c, &input, &output)
	for i, tt := range input {
		s.testData.OnRecord(func() {
			output[i].SQL = tt
			output[i].Plan = s.testData.ConvertRowsToStrings(tk.MustQuery(tt).Rows())
		})
		tk.MustQuery(tt).Check(testkit.Rows(output[i].Plan...))
	}
}

func (s *testIntegrationSerialSuite) TestNoneAccessPathsFoundByIsolationRead(c *C) {
	tk := testkit.NewTestKit(c, s.store)

	tk.MustExec("use test")
	tk.MustExec("drop table if exists t")
	tk.MustExec("create table t(a int primary key)")

	_, err := tk.Exec("select * from t")
	c.Assert(err, IsNil)

	tk.MustExec("set @@session.tidb_isolation_read_engines = 'tiflash'")

	// Don't filter mysql.SystemDB by isolation read.
	tk.MustQuery("explain select * from mysql.stats_meta").Check(testkit.Rows(
		"TableReader_5 10000.00 root  data:TableFullScan_4",
		"└─TableFullScan_4 10000.00 cop[tikv] table:stats_meta keep order:false, stats:pseudo"))

	_, err = tk.Exec("select * from t")
	c.Assert(err, NotNil)
	c.Assert(err.Error(), Equals, "[planner:1815]Internal : Can not find access path matching 'tidb_isolation_read_engines'(value: 'tiflash'). Available values are 'tikv'.")

	tk.MustExec("set @@session.tidb_isolation_read_engines = 'tiflash, tikv'")
	tk.MustExec("select * from t")
	config.GetGlobalConfig().IsolationRead.Engines = []string{"tiflash"}
	defer func() { config.GetGlobalConfig().IsolationRead.Engines = []string{"tikv", "tiflash"} }()
	// Change instance config doesn't affect isolation read.
	tk.MustExec("select * from t")
}

func (s *testIntegrationSerialSuite) TestSelPushDownTiFlash(c *C) {
	tk := testkit.NewTestKit(c, s.store)
	tk.MustExec("use test")
	tk.MustExec("drop table if exists t")
	tk.MustExec("create table t(a int primary key, b varchar(20))")

	// Create virtual tiflash replica info.
	dom := domain.GetDomain(tk.Se)
	is := dom.InfoSchema()
	db, exists := is.SchemaByName(model.NewCIStr("test"))
	c.Assert(exists, IsTrue)
	for _, tblInfo := range db.Tables {
		if tblInfo.Name.L == "t" {
			tblInfo.TiFlashReplica = &model.TiFlashReplicaInfo{
				Count:     1,
				Available: true,
			}
		}
	}

	tk.MustExec("set @@session.tidb_isolation_read_engines = 'tiflash'")

	var input []string
	var output []struct {
		SQL    string
		Result []string
	}
	s.testData.GetTestCases(c, &input, &output)
	for i, tt := range input {
		s.testData.OnRecord(func() {
			output[i].SQL = tt
			output[i].Result = s.testData.ConvertRowsToStrings(tk.MustQuery(tt).Rows())
		})
		tk.MustQuery(tt).Check(testkit.Rows(output[i].Result...))
	}
}

func (s *testIntegrationSerialSuite) TestIssue15110(c *C) {
	tk := testkit.NewTestKit(c, s.store)
	tk.MustExec("use test")
	tk.MustExec("drop table if exists crm_rd_150m")
	tk.MustExec(`CREATE TABLE crm_rd_150m (
	product varchar(256) DEFAULT NULL,
		uks varchar(16) DEFAULT NULL,
		brand varchar(256) DEFAULT NULL,
		cin varchar(16) DEFAULT NULL,
		created_date timestamp NULL DEFAULT NULL,
		quantity int(11) DEFAULT NULL,
		amount decimal(11,0) DEFAULT NULL,
		pl_date timestamp NULL DEFAULT NULL,
		customer_first_date timestamp NULL DEFAULT NULL,
		recent_date timestamp NULL DEFAULT NULL
	) ENGINE=InnoDB DEFAULT CHARSET=utf8 COLLATE=utf8_bin;`)

	// Create virtual tiflash replica info.
	dom := domain.GetDomain(tk.Se)
	is := dom.InfoSchema()
	db, exists := is.SchemaByName(model.NewCIStr("test"))
	c.Assert(exists, IsTrue)
	for _, tblInfo := range db.Tables {
		if tblInfo.Name.L == "crm_rd_150m" {
			tblInfo.TiFlashReplica = &model.TiFlashReplicaInfo{
				Count:     1,
				Available: true,
			}
		}
	}

	tk.MustExec("set @@session.tidb_isolation_read_engines = 'tiflash'")
	tk.MustExec("explain SELECT count(*) FROM crm_rd_150m dataset_48 WHERE (CASE WHEN (month(dataset_48.customer_first_date)) <= 30 THEN '新客' ELSE NULL END) IS NOT NULL;")
}

func (s *testIntegrationSerialSuite) TestReadFromStorageHint(c *C) {
	tk := testkit.NewTestKit(c, s.store)

	tk.MustExec("use test")
	tk.MustExec("drop table if exists t, tt, ttt")
	tk.MustExec("create table t(a int, b int, index ia(a))")
	tk.MustExec("create table tt(a int, b int, primary key(a))")
	tk.MustExec("create table ttt(a int, primary key (a desc))")

	// Create virtual tiflash replica info.
	dom := domain.GetDomain(tk.Se)
	is := dom.InfoSchema()
	db, exists := is.SchemaByName(model.NewCIStr("test"))
	c.Assert(exists, IsTrue)
	for _, tblInfo := range db.Tables {
		tblInfo.TiFlashReplica = &model.TiFlashReplicaInfo{
			Count:     1,
			Available: true,
		}
	}

	var input []string
	var output []struct {
		SQL  string
		Plan []string
		Warn []string
	}
	s.testData.GetTestCases(c, &input, &output)
	for i, tt := range input {
		s.testData.OnRecord(func() {
			output[i].SQL = tt
			output[i].Plan = s.testData.ConvertRowsToStrings(tk.MustQuery(tt).Rows())
			output[i].Warn = s.testData.ConvertSQLWarnToStrings(tk.Se.GetSessionVars().StmtCtx.GetWarnings())
		})
		res := tk.MustQuery(tt)
		res.Check(testkit.Rows(output[i].Plan...))
		c.Assert(s.testData.ConvertSQLWarnToStrings(tk.Se.GetSessionVars().StmtCtx.GetWarnings()), DeepEquals, output[i].Warn)
	}
}

func (s *testIntegrationSerialSuite) TestReadFromStorageHintAndIsolationRead(c *C) {
	tk := testkit.NewTestKit(c, s.store)

	tk.MustExec("use test")
	tk.MustExec("drop table if exists t, tt, ttt")
	tk.MustExec("create table t(a int, b int, index ia(a))")
	tk.MustExec("set @@session.tidb_isolation_read_engines=\"tikv\"")

	// Create virtual tiflash replica info.
	dom := domain.GetDomain(tk.Se)
	is := dom.InfoSchema()
	db, exists := is.SchemaByName(model.NewCIStr("test"))
	c.Assert(exists, IsTrue)
	for _, tblInfo := range db.Tables {
		tblInfo.TiFlashReplica = &model.TiFlashReplicaInfo{
			Count:     1,
			Available: true,
		}
	}

	var input []string
	var output []struct {
		SQL  string
		Plan []string
		Warn []string
	}
	s.testData.GetTestCases(c, &input, &output)
	for i, tt := range input {
		tk.Se.GetSessionVars().StmtCtx.SetWarnings(nil)
		s.testData.OnRecord(func() {
			output[i].SQL = tt
			output[i].Plan = s.testData.ConvertRowsToStrings(tk.MustQuery(tt).Rows())
			output[i].Warn = s.testData.ConvertSQLWarnToStrings(tk.Se.GetSessionVars().StmtCtx.GetWarnings())
		})
		res := tk.MustQuery(tt)
		res.Check(testkit.Rows(output[i].Plan...))
		c.Assert(s.testData.ConvertSQLWarnToStrings(tk.Se.GetSessionVars().StmtCtx.GetWarnings()), DeepEquals, output[i].Warn)
	}
}

func (s *testIntegrationSerialSuite) TestIsolationReadTiFlashNotChoosePointGet(c *C) {
	tk := testkit.NewTestKit(c, s.store)

	tk.MustExec("use test")
	tk.MustExec("drop table if exists t")
	tk.MustExec("create table t(a int, b int, primary key (a))")
	// Create virtual tiflash replica info.
	dom := domain.GetDomain(tk.Se)
	is := dom.InfoSchema()
	db, exists := is.SchemaByName(model.NewCIStr("test"))
	c.Assert(exists, IsTrue)
	for _, tblInfo := range db.Tables {
		tblInfo.TiFlashReplica = &model.TiFlashReplicaInfo{
			Count:     1,
			Available: true,
		}
	}

	tk.MustExec("set @@session.tidb_isolation_read_engines=\"tiflash\"")
	var input []string
	var output []struct {
		SQL    string
		Result []string
	}
	s.testData.GetTestCases(c, &input, &output)
	for i, tt := range input {
		s.testData.OnRecord(func() {
			output[i].SQL = tt
			output[i].Result = s.testData.ConvertRowsToStrings(tk.MustQuery(tt).Rows())
		})
		tk.MustQuery(tt).Check(testkit.Rows(output[i].Result...))
	}
}

func (s *testIntegrationSerialSuite) TestIsolationReadTiFlashUseIndexHint(c *C) {
	tk := testkit.NewTestKit(c, s.store)

	tk.MustExec("use test")
	tk.MustExec("drop table if exists t")
	tk.MustExec("create table t(a int, index idx(a));")

	// Create virtual tiflash replica info.
	dom := domain.GetDomain(tk.Se)
	is := dom.InfoSchema()
	db, exists := is.SchemaByName(model.NewCIStr("test"))
	c.Assert(exists, IsTrue)
	for _, tblInfo := range db.Tables {
		tblInfo.TiFlashReplica = &model.TiFlashReplicaInfo{
			Count:     1,
			Available: true,
		}
	}

	tk.MustExec("set @@session.tidb_isolation_read_engines=\"tiflash\"")
	var input []string
	var output []struct {
		SQL  string
		Plan []string
		Warn []string
	}
	s.testData.GetTestCases(c, &input, &output)
	for i, tt := range input {
		s.testData.OnRecord(func() {
			output[i].SQL = tt
			output[i].Plan = s.testData.ConvertRowsToStrings(tk.MustQuery(tt).Rows())
			output[i].Warn = s.testData.ConvertSQLWarnToStrings(tk.Se.GetSessionVars().StmtCtx.GetWarnings())
		})
		res := tk.MustQuery(tt)
		res.Check(testkit.Rows(output[i].Plan...))
		c.Assert(s.testData.ConvertSQLWarnToStrings(tk.Se.GetSessionVars().StmtCtx.GetWarnings()), DeepEquals, output[i].Warn)
	}
}

func (s *testIntegrationSuite) TestPartitionTableStats(c *C) {
	tk := testkit.NewTestKit(c, s.store)

	tk.MustExec("use test")
	tk.MustExec("drop table if exists t")
	tk.MustExec("create table t(a int, b int)partition by range columns(a)(partition p0 values less than (10), partition p1 values less than(20), partition p2 values less than(30));")
	tk.MustExec("insert into t values(21, 1), (22, 2), (23, 3), (24, 4), (15, 5)")
	tk.MustExec("analyze table t")

	var input []string
	var output []struct {
		SQL    string
		Result []string
	}
	s.testData.GetTestCases(c, &input, &output)
	for i, tt := range input {
		s.testData.OnRecord(func() {
			output[i].SQL = tt
			output[i].Result = s.testData.ConvertRowsToStrings(tk.MustQuery(tt).Rows())
		})
		tk.MustQuery(tt).Check(testkit.Rows(output[i].Result...))
	}
}

func (s *testIntegrationSuite) TestErrNoDB(c *C) {
	tk := testkit.NewTestKit(c, s.store)
	tk.MustExec("create user test")
	_, err := tk.Exec("grant select on test1111 to test@'%'")
	c.Assert(errors.Cause(err), Equals, core.ErrNoDB)
	tk.MustExec("use test")
	tk.MustExec("create table test1111 (id int)")
	tk.MustExec("grant select on test1111 to test@'%'")
}

func (s *testIntegrationSuite) TestMaxMinEliminate(c *C) {
	tk := testkit.NewTestKit(c, s.store)

	tk.MustExec("use test")
	tk.MustExec("drop table if exists t")
	tk.MustExec("create table t(a int primary key)")

	var input []string
	var output []struct {
		SQL  string
		Plan []string
	}
	s.testData.GetTestCases(c, &input, &output)
	for i, tt := range input {
		s.testData.OnRecord(func() {
			output[i].SQL = tt
			output[i].Plan = s.testData.ConvertRowsToStrings(tk.MustQuery(tt).Rows())
		})
		tk.MustQuery(tt).Check(testkit.Rows(output[i].Plan...))
	}
}

func (s *testIntegrationSuite) TestINLJHintSmallTable(c *C) {
	tk := testkit.NewTestKit(c, s.store)
	tk.MustExec("use test")
	tk.MustExec("drop table if exists t1, t2")
	tk.MustExec("create table t1(a int not null, b int, key(a))")
	tk.MustExec("insert into t1 values(1,1),(2,2)")
	tk.MustExec("create table t2(a int not null, b int, key(a))")
	tk.MustExec("insert into t2 values(1,1),(2,2),(3,3),(4,4),(5,5)")
	tk.MustExec("analyze table t1, t2")
	tk.MustExec("explain select /*+ TIDB_INLJ(t1) */ * from t1 join t2 on t1.a = t2.a")
}

func (s *testIntegrationSuite) TestIndexJoinUniqueCompositeIndex(c *C) {
	tk := testkit.NewTestKit(c, s.store)

	tk.MustExec("use test")
	tk.MustExec("drop table if exists t1, t2")
	tk.MustExec("create table t1(a int not null, c int not null)")
	tk.MustExec("create table t2(a int not null, b int not null, c int not null, primary key(a,b))")
	tk.MustExec("insert into t1 values(1,1)")
	tk.MustExec("insert into t2 values(1,1,1),(1,2,1)")
	tk.MustExec("analyze table t1,t2")

	var input []string
	var output []struct {
		SQL  string
		Plan []string
	}
	s.testData.GetTestCases(c, &input, &output)
	for i, tt := range input {
		s.testData.OnRecord(func() {
			output[i].SQL = tt
			output[i].Plan = s.testData.ConvertRowsToStrings(tk.MustQuery(tt).Rows())
		})
		tk.MustQuery(tt).Check(testkit.Rows(output[i].Plan...))
	}
}

func (s *testIntegrationSuite) TestIndexMerge(c *C) {
	tk := testkit.NewTestKit(c, s.store)

	tk.MustExec("use test")
	tk.MustExec("drop table if exists t")
	tk.MustExec("create table t(a int, b int, c int, unique index(a), unique index(b), primary key(c))")

	var input []string
	var output []struct {
		SQL  string
		Plan []string
	}
	s.testData.GetTestCases(c, &input, &output)
	for i, tt := range input {
		s.testData.OnRecord(func() {
			output[i].SQL = tt
			output[i].Plan = s.testData.ConvertRowsToStrings(tk.MustQuery(tt).Rows())
		})
		tk.MustQuery(tt).Check(testkit.Rows(output[i].Plan...))
	}
}

// for issue #14822
func (s *testIntegrationSuite) TestIndexJoinTableRange(c *C) {
	tk := testkit.NewTestKit(c, s.store)

	tk.MustExec("use test")
	tk.MustExec("drop table if exists t1, t2")
	tk.MustExec("create table t1(a int, b int, primary key (a), key idx_t1_b (b))")
	tk.MustExec("create table t2(a int, b int, primary key (a), key idx_t1_b (b))")

	var input []string
	var output []struct {
		SQL  string
		Plan []string
	}
	s.testData.GetTestCases(c, &input, &output)
	for i, tt := range input {
		s.testData.OnRecord(func() {
			output[i].SQL = tt
			output[i].Plan = s.testData.ConvertRowsToStrings(tk.MustQuery(tt).Rows())
		})
		tk.MustQuery(tt).Check(testkit.Rows(output[i].Plan...))
	}
}

func (s *testIntegrationSuite) TestTopNByConstFunc(c *C) {
	tk := testkit.NewTestKit(c, s.store)
	tk.MustExec("use test")
	tk.MustQuery("select max(t.col) from (select 'a' as col union all select '' as col) as t").Check(testkit.Rows(
		"a",
	))
}

func (s *testIntegrationSuite) TestSubqueryWithTopN(c *C) {
	tk := testkit.NewTestKit(c, s.store)

	tk.MustExec("use test")
	tk.MustExec("drop table if exists t")
	tk.MustExec("create table t(a int, b int)")

	var input []string
	var output []struct {
		SQL  string
		Plan []string
	}
	s.testData.GetTestCases(c, &input, &output)
	for i, tt := range input {
		s.testData.OnRecord(func() {
			output[i].SQL = tt
			output[i].Plan = s.testData.ConvertRowsToStrings(tk.MustQuery(tt).Rows())
		})
		tk.MustQuery(tt).Check(testkit.Rows(output[i].Plan...))
	}
}

func (s *testIntegrationSuite) TestIndexHintWarning(c *C) {
	tk := testkit.NewTestKit(c, s.store)
	tk.MustExec("use test")
	tk.MustExec("drop table if exists t1, t2")
	tk.MustExec("create table t1(a int, b int, c int, key a(a), key b(b))")
	tk.MustExec("create table t2(a int, b int, c int, key a(a), key b(b))")
	var input []string
	var output []struct {
		SQL      string
		Warnings []string
	}
	s.testData.GetTestCases(c, &input, &output)
	for i, tt := range input {
		s.testData.OnRecord(func() {
			output[i].SQL = tt
			tk.MustQuery(tt)
			warns := tk.Se.GetSessionVars().StmtCtx.GetWarnings()
			output[i].Warnings = make([]string, len(warns))
			for j := range warns {
				output[i].Warnings[j] = warns[j].Err.Error()
			}
		})
		tk.MustQuery(tt)
		warns := tk.Se.GetSessionVars().StmtCtx.GetWarnings()
		c.Assert(len(warns), Equals, len(output[i].Warnings))
		for j := range warns {
			c.Assert(warns[j].Level, Equals, stmtctx.WarnLevelWarning)
			c.Assert(warns[j].Err.Error(), Equals, output[i].Warnings[j])
		}
	}
}

func (s *testIntegrationSuite) TestIssue15546(c *C) {
	tk := testkit.NewTestKit(c, s.store)

	tk.MustExec("use test")
	tk.MustExec("drop table if exists t, pt, vt")
	tk.MustExec("create table t(a int, b int)")
	tk.MustExec("insert into t values(1, 1)")
	tk.MustExec("create table pt(a int primary key, b int) partition by range(a) (" +
		"PARTITION `p0` VALUES LESS THAN (10), PARTITION `p1` VALUES LESS THAN (20), PARTITION `p2` VALUES LESS THAN (30))")
	tk.MustExec("insert into pt values(1, 1), (11, 11), (21, 21)")
	tk.MustExec("create definer='root'@'localhost' view vt(a, b) as select a, b from t")
	tk.MustQuery("select * from pt, vt where pt.a = vt.a").Check(testkit.Rows("1 1 1 1"))
}

func (s *testIntegrationSuite) TestHintWithRequiredProperty(c *C) {
	tk := testkit.NewTestKit(c, s.store)
	tk.MustExec("use test")
	tk.MustExec("drop table if exists t")
	tk.MustExec("create table t(a int primary key, b int, c int, key b(b))")
	var input []string
	var output []struct {
		SQL      string
		Plan     []string
		Warnings []string
	}
	s.testData.GetTestCases(c, &input, &output)
	for i, tt := range input {
		s.testData.OnRecord(func() {
			output[i].SQL = tt
			output[i].Plan = s.testData.ConvertRowsToStrings(tk.MustQuery(tt).Rows())
			warnings := tk.Se.GetSessionVars().StmtCtx.GetWarnings()
			output[i].Warnings = make([]string, len(warnings))
			for j, warning := range warnings {
				output[i].Warnings[j] = warning.Err.Error()
			}
		})
		tk.MustQuery(tt).Check(testkit.Rows(output[i].Plan...))
		warnings := tk.Se.GetSessionVars().StmtCtx.GetWarnings()
		c.Assert(len(warnings), Equals, len(output[i].Warnings))
		for j, warning := range warnings {
			c.Assert(output[i].Warnings[j], Equals, warning.Err.Error())
		}
	}
}

func (s *testIntegrationSuite) TestIssue15813(c *C) {
	tk := testkit.NewTestKit(c, s.store)

	tk.MustExec("use test")
	tk.MustExec("drop table if exists t0, t1")
	tk.MustExec("create table t0(c0 int primary key)")
	tk.MustExec("create table t1(c0 int primary key)")
	tk.MustExec("CREATE INDEX i0 ON t0(c0)")
	tk.MustExec("CREATE INDEX i0 ON t1(c0)")
	tk.MustQuery("select /*+ MERGE_JOIN(t0, t1) */ * from t0, t1 where t0.c0 = t1.c0").Check(testkit.Rows())
}

func (s *testIntegrationSuite) TestHintWithoutTableWarning(c *C) {
	tk := testkit.NewTestKit(c, s.store)
	tk.MustExec("use test")
	tk.MustExec("drop table if exists t1, t2")
	tk.MustExec("create table t1(a int, b int, c int, key a(a))")
	tk.MustExec("create table t2(a int, b int, c int, key a(a))")
	var input []string
	var output []struct {
		SQL      string
		Warnings []string
	}
	s.testData.GetTestCases(c, &input, &output)
	for i, tt := range input {
		s.testData.OnRecord(func() {
			output[i].SQL = tt
			tk.MustQuery(tt)
			warns := tk.Se.GetSessionVars().StmtCtx.GetWarnings()
			output[i].Warnings = make([]string, len(warns))
			for j := range warns {
				output[i].Warnings[j] = warns[j].Err.Error()
			}
		})
		tk.MustQuery(tt)
		warns := tk.Se.GetSessionVars().StmtCtx.GetWarnings()
		c.Assert(len(warns), Equals, len(output[i].Warnings))
		for j := range warns {
			c.Assert(warns[j].Level, Equals, stmtctx.WarnLevelWarning)
			c.Assert(warns[j].Err.Error(), Equals, output[i].Warnings[j])
		}
	}
}

<<<<<<< HEAD
func (s *testIntegrationSuite) TestIssue15858(c *C) {
	tk := testkit.NewTestKit(c, s.store)
	tk.MustExec("use test")
	tk.MustExec("drop table if exists t")
	tk.MustExec("create table t(a int primary key)")
	tk.MustExec("select * from t t1, (select a from t order by a+1) t2 where t1.a = t2.a")
=======
func (s *testIntegrationSuite) TestIssue15846(c *C) {
	tk := testkit.NewTestKit(c, s.store)
	tk.MustExec("use test")
	tk.MustExec("drop table if exists t0, t1")
	tk.MustExec("CREATE TABLE t0(t0 INT UNIQUE);")
	tk.MustExec("CREATE TABLE t1(c0 FLOAT);")
	tk.MustExec("INSERT INTO t1(c0) VALUES (0);")
	tk.MustExec("INSERT INTO t0(t0) VALUES (NULL), (NULL);")
	tk.MustQuery("SELECT t1.c0 FROM t1 LEFT JOIN t0 ON 1;").Check(testkit.Rows("0", "0"))

	tk.MustExec("drop table if exists t0, t1")
	tk.MustExec("CREATE TABLE t0(t0 INT);")
	tk.MustExec("CREATE TABLE t1(c0 FLOAT);")
	tk.MustExec("INSERT INTO t1(c0) VALUES (0);")
	tk.MustExec("INSERT INTO t0(t0) VALUES (NULL), (NULL);")
	tk.MustQuery("SELECT t1.c0 FROM t1 LEFT JOIN t0 ON 1;").Check(testkit.Rows("0", "0"))

	tk.MustExec("drop table if exists t0, t1")
	tk.MustExec("CREATE TABLE t0(t0 INT);")
	tk.MustExec("CREATE TABLE t1(c0 FLOAT);")
	tk.MustExec("create unique index idx on t0(t0);")
	tk.MustExec("INSERT INTO t1(c0) VALUES (0);")
	tk.MustExec("INSERT INTO t0(t0) VALUES (NULL), (NULL);")
	tk.MustQuery("SELECT t1.c0 FROM t1 LEFT JOIN t0 ON 1;").Check(testkit.Rows("0", "0"))
}

func (s *testIntegrationSuite) TestFloorUnixTimestampPruning(c *C) {
	tk := testkit.NewTestKit(c, s.store)
	tk.MustExec("use test")
	tk.MustExec("drop table if exists floor_unix_timestamp")
	tk.MustExec(`create table floor_unix_timestamp (ts timestamp(3))
partition by range (floor(unix_timestamp(ts))) (
partition p0 values less than (unix_timestamp('2020-04-05 00:00:00')),
partition p1 values less than (unix_timestamp('2020-04-12 00:00:00')),
partition p2 values less than (unix_timestamp('2020-04-15 00:00:00')))`)
	tk.MustExec("insert into floor_unix_timestamp values ('2020-04-04 00:00:00')")
	tk.MustExec("insert into floor_unix_timestamp values ('2020-04-04 23:59:59.999')")
	tk.MustExec("insert into floor_unix_timestamp values ('2020-04-05 00:00:00')")
	tk.MustExec("insert into floor_unix_timestamp values ('2020-04-05 00:00:00.001')")
	tk.MustExec("insert into floor_unix_timestamp values ('2020-04-12 01:02:03.456')")
	tk.MustExec("insert into floor_unix_timestamp values ('2020-04-14 00:00:42')")
	tk.MustQuery("select count(*) from floor_unix_timestamp where '2020-04-05 00:00:00.001' = ts").Check(testkit.Rows("1"))
	tk.MustQuery("select * from floor_unix_timestamp where ts > '2020-04-05 00:00:00' order by ts").Check(testkit.Rows("2020-04-05 00:00:00.001", "2020-04-12 01:02:03.456", "2020-04-14 00:00:42.000"))
	tk.MustQuery("select count(*) from floor_unix_timestamp where ts <= '2020-04-05 23:00:00'").Check(testkit.Rows("4"))
	tk.MustQuery("select * from floor_unix_timestamp partition(p1, p2) where ts > '2020-04-14 00:00:00'").Check(testkit.Rows("2020-04-14 00:00:42.000"))
}

func (s *testIntegrationSuite) TestIssue16290And16292(c *C) {
	tk := testkit.NewTestKit(c, s.store)
	tk.MustExec("use test")
	tk.MustExec("drop table if exists t;")
	tk.MustExec("create table t(a int, b int, primary key(a));")
	tk.MustExec("insert into t values(1, 1);")

	for i := 0; i <= 1; i++ {
		tk.MustExec(fmt.Sprintf("set session tidb_opt_agg_push_down = %v", i))

		tk.MustQuery("select avg(a) from (select * from t ta union all select * from t tb) t;").Check(testkit.Rows("1.0000"))
		tk.MustQuery("select avg(b) from (select * from t ta union all select * from t tb) t;").Check(testkit.Rows("1.0000"))
		tk.MustQuery("select count(distinct a) from (select * from t ta union all select * from t tb) t;").Check(testkit.Rows("1"))
		tk.MustQuery("select count(distinct b) from (select * from t ta union all select * from t tb) t;").Check(testkit.Rows("1"))
	}
>>>>>>> ab134891
}<|MERGE_RESOLUTION|>--- conflicted
+++ resolved
@@ -822,14 +822,6 @@
 	}
 }
 
-<<<<<<< HEAD
-func (s *testIntegrationSuite) TestIssue15858(c *C) {
-	tk := testkit.NewTestKit(c, s.store)
-	tk.MustExec("use test")
-	tk.MustExec("drop table if exists t")
-	tk.MustExec("create table t(a int primary key)")
-	tk.MustExec("select * from t t1, (select a from t order by a+1) t2 where t1.a = t2.a")
-=======
 func (s *testIntegrationSuite) TestIssue15846(c *C) {
 	tk := testkit.NewTestKit(c, s.store)
 	tk.MustExec("use test")
@@ -892,5 +884,12 @@
 		tk.MustQuery("select count(distinct a) from (select * from t ta union all select * from t tb) t;").Check(testkit.Rows("1"))
 		tk.MustQuery("select count(distinct b) from (select * from t ta union all select * from t tb) t;").Check(testkit.Rows("1"))
 	}
->>>>>>> ab134891
+}
+
+func (s *testIntegrationSuite) TestIssue15858(c *C) {
+	tk := testkit.NewTestKit(c, s.store)
+	tk.MustExec("use test")
+	tk.MustExec("drop table if exists t")
+	tk.MustExec("create table t(a int primary key)")
+	tk.MustExec("select * from t t1, (select a from t order by a+1) t2 where t1.a = t2.a")
 }