--- conflicted
+++ resolved
@@ -4793,7 +4793,6 @@
 
 }
 
-<<<<<<< HEAD
 func (s *testIntegrationSuite) TestIssue29705(c *C) {
 	tk := testkit.NewTestKit(c, s.store)
 	origin := tk.MustQuery("SELECT @@session.tidb_partition_prune_mode")
@@ -4808,7 +4807,8 @@
 	tk.MustExec("insert into t values(1);")
 	result := tk.MustQuery("SELECT COUNT(1) FROM ( SELECT COUNT(1) FROM t b GROUP BY id) a;")
 	result.Check(testkit.Rows("1"))
-=======
+}
+
 func (s *testIntegrationSerialSuite) TestIssue30271(c *C) {
 	defer collate.SetNewCollationEnabledForTest(false)
 	collate.SetNewCollationEnabledForTest(true)
@@ -4819,6 +4819,4 @@
 	tk.MustExec("insert into t values ('b', 'a', '1'), ('b', 'A', '2'), ('c', 'a', '3');")
 	tk.MustExec("set names utf8mb4 collate utf8mb4_general_ci;")
 	tk.MustQuery("select * from t where (a>'a' and b='a') or (b = 'A' and a < 'd') order by a,c;").Check(testkit.Rows("b a 1", "b A 2", "c a 3"))
-
->>>>>>> 72960881
 }