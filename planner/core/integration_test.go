// Copyright 2019 PingCAP, Inc.
//
// Licensed under the Apache License, Version 2.0 (the "License");
// you may not use this file except in compliance with the License.
// You may obtain a copy of the License at
//
//     http://www.apache.org/licenses/LICENSE-2.0
//
// Unless required by applicable law or agreed to in writing, software
// distributed under the License is distributed on an "AS IS" BASIS,
// See the License for the specific language governing permissions and
// limitations under the License.

package core_test

import (
	"bytes"
	"fmt"
	"strings"

	. "github.com/pingcap/check"
	"github.com/pingcap/errors"
	"github.com/pingcap/parser/auth"
	"github.com/pingcap/parser/model"
	"github.com/pingcap/parser/mysql"
	"github.com/pingcap/parser/terror"
	"github.com/pingcap/tidb/config"
	"github.com/pingcap/tidb/domain"
	"github.com/pingcap/tidb/expression"
	"github.com/pingcap/tidb/infoschema"
	"github.com/pingcap/tidb/kv"
	"github.com/pingcap/tidb/planner/core"
	"github.com/pingcap/tidb/session"
	"github.com/pingcap/tidb/sessionctx/stmtctx"
	"github.com/pingcap/tidb/sessionctx/variable"
	"github.com/pingcap/tidb/table"
	"github.com/pingcap/tidb/util/collate"
	"github.com/pingcap/tidb/util/testkit"
	"github.com/pingcap/tidb/util/testutil"
)

var _ = Suite(&testIntegrationSuite{})
var _ = SerialSuites(&testIntegrationSerialSuite{})

type testIntegrationSuite struct {
	testData testutil.TestData
	store    kv.Storage
	dom      *domain.Domain
}

func (s *testIntegrationSuite) SetUpSuite(c *C) {
	var err error
	s.testData, err = testutil.LoadTestSuiteData("testdata", "integration_suite")
	c.Assert(err, IsNil)
}

func (s *testIntegrationSuite) TearDownSuite(c *C) {
	c.Assert(s.testData.GenerateOutputIfNeeded(), IsNil)
}

func (s *testIntegrationSuite) SetUpTest(c *C) {
	var err error
	s.store, s.dom, err = newStoreWithBootstrap()
	c.Assert(err, IsNil)
}

func (s *testIntegrationSuite) TearDownTest(c *C) {
	s.dom.Close()
	err := s.store.Close()
	c.Assert(err, IsNil)
}

type testIntegrationSerialSuite struct {
	testData testutil.TestData
	store    kv.Storage
	dom      *domain.Domain
}

func (s *testIntegrationSerialSuite) SetUpSuite(c *C) {
	var err error
	s.testData, err = testutil.LoadTestSuiteData("testdata", "integration_serial_suite")
	c.Assert(err, IsNil)
}

func (s *testIntegrationSerialSuite) TearDownSuite(c *C) {
	c.Assert(s.testData.GenerateOutputIfNeeded(), IsNil)
}

func (s *testIntegrationSerialSuite) SetUpTest(c *C) {
	var err error
	s.store, s.dom, err = newStoreWithBootstrap()
	c.Assert(err, IsNil)
}

func (s *testIntegrationSerialSuite) TearDownTest(c *C) {
	s.dom.Close()
	err := s.store.Close()
	c.Assert(err, IsNil)
}

func (s *testIntegrationSuite) TestShowSubquery(c *C) {
	tk := testkit.NewTestKit(c, s.store)
	tk.MustExec("use test")
	tk.MustExec("drop table if exists t")
	tk.MustExec("create table t(a varchar(10), b int, c int)")
	tk.MustQuery("show columns from t where true").Check(testkit.Rows(
		"a varchar(10) YES  <nil> ",
		"b int(11) YES  <nil> ",
		"c int(11) YES  <nil> ",
	))
	tk.MustQuery("show columns from t where field = 'b'").Check(testkit.Rows(
		"b int(11) YES  <nil> ",
	))
	tk.MustQuery("show columns from t where field in (select 'b')").Check(testkit.Rows(
		"b int(11) YES  <nil> ",
	))
	tk.MustQuery("show columns from t where field in (select 'b') and true").Check(testkit.Rows(
		"b int(11) YES  <nil> ",
	))
	tk.MustQuery("show columns from t where field in (select 'b') and false").Check(testkit.Rows())
	tk.MustExec("insert into t values('c', 0, 0)")
	tk.MustQuery("show columns from t where field < all (select a from t)").Check(testkit.Rows(
		"a varchar(10) YES  <nil> ",
		"b int(11) YES  <nil> ",
	))
	tk.MustExec("insert into t values('b', 0, 0)")
	tk.MustQuery("show columns from t where field < all (select a from t)").Check(testkit.Rows(
		"a varchar(10) YES  <nil> ",
	))
}

func (s *testIntegrationSuite) TestPpdWithSetVar(c *C) {
	tk := testkit.NewTestKit(c, s.store)
	tk.MustExec("use test")
	tk.MustExec("drop table if exists t")
	tk.MustExec("create table t(c1 int, c2 varchar(255))")
	tk.MustExec("insert into t values(1,'a'),(2,'d'),(3,'c')")

	tk.MustQuery("select t01.c1,t01.c2,t01.c3 from (select t1.*,@c3:=@c3+1 as c3 from (select t.*,@c3:=0 from t order by t.c1)t1)t01 where t01.c3=1 and t01.c2='d'").Check(testkit.Rows())
	tk.MustQuery("select t01.c1,t01.c2,t01.c3 from (select t1.*,@c3:=@c3+1 as c3 from (select t.*,@c3:=0 from t order by t.c1)t1)t01 where t01.c3=2 and t01.c2='d'").Check(testkit.Rows("2 d 2"))
}

func (s *testIntegrationSuite) TestBitColErrorMessage(c *C) {
	tk := testkit.NewTestKit(c, s.store)

	tk.MustExec("use test")
	tk.MustExec("drop table if exists bit_col_t")
	tk.MustExec("create table bit_col_t (a bit(64))")
	tk.MustExec("drop table bit_col_t")
	tk.MustExec("create table bit_col_t (a bit(1))")
	tk.MustExec("drop table bit_col_t")
	tk.MustGetErrCode("create table bit_col_t (a bit(0))", mysql.ErrInvalidFieldSize)
	tk.MustGetErrCode("create table bit_col_t (a bit(65))", mysql.ErrTooBigDisplaywidth)
}

func (s *testIntegrationSuite) TestPushLimitDownIndexLookUpReader(c *C) {
	tk := testkit.NewTestKit(c, s.store)

	tk.MustExec("set @@session.tidb_executor_concurrency = 4;")
	tk.MustExec("set @@session.tidb_hash_join_concurrency = 5;")
	tk.MustExec("set @@session.tidb_distsql_scan_concurrency = 15;")
	tk.MustExec("use test")
	tk.MustExec("drop table if exists tbl")
	tk.MustExec("create table tbl(a int, b int, c int, key idx_b_c(b,c))")
	tk.MustExec("insert into tbl values(1,1,1),(2,2,2),(3,3,3),(4,4,4),(5,5,5)")
	tk.MustExec("analyze table tbl")

	var input []string
	var output []struct {
		SQL  string
		Plan []string
	}
	s.testData.GetTestCases(c, &input, &output)
	for i, tt := range input {
		s.testData.OnRecord(func() {
			output[i].SQL = tt
			output[i].Plan = s.testData.ConvertRowsToStrings(tk.MustQuery(tt).Rows())
		})
		tk.MustQuery(tt).Check(testkit.Rows(output[i].Plan...))
	}
}

func (s *testIntegrationSuite) TestAggColumnPrune(c *C) {
	tk := testkit.NewTestKit(c, s.store)

	tk.MustExec("use test")
	tk.MustExec("drop table if exists t")
	tk.MustExec("create table t(a int)")
	tk.MustExec("insert into t values(1),(2)")

	var input []string
	var output []struct {
		SQL string
		Res []string
	}
	s.testData.GetTestCases(c, &input, &output)
	for i, tt := range input {
		s.testData.OnRecord(func() {
			output[i].SQL = tt
			output[i].Res = s.testData.ConvertRowsToStrings(tk.MustQuery(tt).Rows())
		})
		tk.MustQuery(tt).Check(testkit.Rows(output[i].Res...))
	}
}

func (s *testIntegrationSuite) TestIsFromUnixtimeNullRejective(c *C) {
	tk := testkit.NewTestKit(c, s.store)
	tk.MustExec("use test")
	tk.MustExec(`drop table if exists t;`)
	tk.MustExec(`create table t(a bigint, b bigint);`)
	s.runTestsWithTestData("TestIsFromUnixtimeNullRejective", tk, c)
}

func (s *testIntegrationSuite) TestIssue22298(c *C) {
	tk := testkit.NewTestKit(c, s.store)
	tk.MustExec("use test")
	tk.MustExec(`drop table if exists t;`)
	tk.MustExec(`create table t(a int, b int);`)
	tk.MustGetErrMsg(`select * from t where 0 and c = 10;`, "[planner:1054]Unknown column 'c' in 'where clause'")
}

func (s *testIntegrationSuite) TestIssue24571(c *C) {
	tk := testkit.NewTestKit(c, s.store)
	tk.MustExec("use test")
	tk.MustExec(`create view v as select 1 as b;`)
	tk.MustExec(`create table t (a int);`)
	tk.MustExec(`update v, t set a=2;`)
	tk.MustGetErrCode(`update v, t set b=2;`, mysql.ErrNonUpdatableTable)
	tk.MustExec("create database db1")
	tk.MustExec("use db1")
	tk.MustExec("update test.t, (select 1 as a) as t set test.t.a=1;")
	// bug in MySQL: ERROR 1288 (HY000): The target table t of the UPDATE is not updatable
	tk.MustExec("update (select 1 as a) as t, test.t set test.t.a=1;")
}

func (s *testIntegrationSuite) TestIssue22828(c *C) {
	tk := testkit.NewTestKit(c, s.store)
	tk.MustExec("use test")
	tk.MustExec(`drop table if exists t1;`)
	tk.MustExec(`create table t (c int);`)
	tk.MustGetErrMsg(`select group_concat((select concat(c,group_concat(c)) FROM t where xxx=xxx)) FROM t;`, "[planner:1054]Unknown column 'xxx' in 'where clause'")
}

func (s *testIntegrationSuite) runTestsWithTestData(caseName string, tk *testkit.TestKit, c *C) {
	var input []string
	var output []struct {
		SQL  string
		Plan []string
	}
	s.testData.GetTestCasesByName(caseName, c, &input, &output)
	for i, tt := range input {
		s.testData.OnRecord(func() {
			output[i].SQL = tt
			output[i].Plan = s.testData.ConvertRowsToStrings(tk.MustQuery(tt).Rows())
		})
		tk.MustQuery(tt).Check(testkit.Rows(output[i].Plan...))
	}
}

func (s *testIntegrationSuite) TestJoinNotNullFlag(c *C) {
	store, dom, err := newStoreWithBootstrap()
	c.Assert(err, IsNil)
	tk := testkit.NewTestKit(c, store)
	defer func() {
		dom.Close()
		store.Close()
	}()
	tk.MustExec("use test")
	tk.MustExec("drop table if exists t1, t2")
	tk.MustExec("create table t1(x int not null)")
	tk.MustExec("create table t2(x int)")
	tk.MustExec("insert into t2 values (1)")

	tk.MustQuery("select IFNULL((select t1.x from t1 where t1.x = t2.x), 'xxx') as col1 from t2").Check(testkit.Rows("xxx"))
	tk.MustQuery("select ifnull(t1.x, 'xxx') from t2 left join t1 using(x)").Check(testkit.Rows("xxx"))
	tk.MustQuery("select ifnull(t1.x, 'xxx') from t2 natural left join t1").Check(testkit.Rows("xxx"))
}

func (s *testIntegrationSuite) TestAntiJoinConstProp(c *C) {
	store, dom, err := newStoreWithBootstrap()
	c.Assert(err, IsNil)
	tk := testkit.NewTestKit(c, store)
	defer func() {
		dom.Close()
		store.Close()
	}()
	tk.MustExec("use test")
	tk.MustExec("drop table if exists t1, t2")
	tk.MustExec("create table t1(a int not null, b int not null)")
	tk.MustExec("insert into t1 values (1,1)")
	tk.MustExec("create table t2(a int not null, b int not null)")
	tk.MustExec("insert into t2 values (2,2)")

	tk.MustQuery("select * from t1 where t1.a not in (select a from t2 where t2.a = t1.a and t2.a > 1)").Check(testkit.Rows(
		"1 1",
	))
	tk.MustQuery("select * from t1 where t1.a not in (select a from t2 where t2.b = t1.b and t2.a > 1)").Check(testkit.Rows(
		"1 1",
	))
	tk.MustQuery("select * from t1 where t1.a not in (select a from t2 where t2.b = t1.b and t2.b > 1)").Check(testkit.Rows(
		"1 1",
	))
	tk.MustQuery("select q.a in (select count(*) from t1 s where not exists (select 1 from t1 p where q.a > 1 and p.a = s.a)) from t1 q").Check(testkit.Rows(
		"1",
	))
	tk.MustQuery("select q.a in (select not exists (select 1 from t1 p where q.a > 1 and p.a = s.a) from t1 s) from t1 q").Check(testkit.Rows(
		"1",
	))

	tk.MustExec("drop table t1, t2")
	tk.MustExec("create table t1(a int not null, b int)")
	tk.MustExec("insert into t1 values (1,null)")
	tk.MustExec("create table t2(a int not null, b int)")
	tk.MustExec("insert into t2 values (2,2)")

	tk.MustQuery("select * from t1 where t1.a not in (select a from t2 where t2.b > t1.b)").Check(testkit.Rows(
		"1 <nil>",
	))
	tk.MustQuery("select * from t1 where t1.a not in (select a from t2 where t1.a = 2)").Check(testkit.Rows(
		"1 <nil>",
	))
}

func (s *testIntegrationSuite) TestSimplifyOuterJoinWithCast(c *C) {
	tk := testkit.NewTestKit(c, s.store)

	tk.MustExec("use test")
	tk.MustExec("drop table if exists t")
	tk.MustExec("create table t(a int not null, b datetime default null)")

	var input []string
	var output []struct {
		SQL  string
		Plan []string
	}
	s.testData.GetTestCases(c, &input, &output)
	for i, tt := range input {
		s.testData.OnRecord(func() {
			output[i].SQL = tt
			output[i].Plan = s.testData.ConvertRowsToStrings(tk.MustQuery(tt).Rows())
		})
		tk.MustQuery(tt).Check(testkit.Rows(output[i].Plan...))
	}
}

func (s *testIntegrationSerialSuite) TestNoneAccessPathsFoundByIsolationRead(c *C) {
	tk := testkit.NewTestKit(c, s.store)

	tk.MustExec("use test")
	tk.MustExec("drop table if exists t")
	tk.MustExec("create table t(a int primary key)")

	_, err := tk.Exec("select * from t")
	c.Assert(err, IsNil)

	tk.MustExec("set @@session.tidb_isolation_read_engines = 'tiflash'")

	// Don't filter mysql.SystemDB by isolation read.
	tk.MustQuery("explain format = 'brief' select * from mysql.stats_meta").Check(testkit.Rows(
		"TableReader 10000.00 root  data:TableFullScan",
		"└─TableFullScan 10000.00 cop[tikv] table:stats_meta keep order:false, stats:pseudo"))

	_, err = tk.Exec("select * from t")
	c.Assert(err, NotNil)
	c.Assert(err.Error(), Equals, "[planner:1815]Internal : Can not find access path matching 'tidb_isolation_read_engines'(value: 'tiflash'). Available values are 'tikv'.")

	tk.MustExec("set @@session.tidb_isolation_read_engines = 'tiflash, tikv'")
	tk.MustExec("select * from t")
	defer config.RestoreFunc()()
	config.UpdateGlobal(func(conf *config.Config) {
		conf.IsolationRead.Engines = []string{"tiflash"}
	})
	// Change instance config doesn't affect isolation read.
	tk.MustExec("select * from t")
}

func (s *testIntegrationSerialSuite) TestSelPushDownTiFlash(c *C) {
	tk := testkit.NewTestKit(c, s.store)
	tk.MustExec("use test")
	tk.MustExec("drop table if exists t")
	tk.MustExec("create table t(a int primary key, b varchar(20))")

	// Create virtual tiflash replica info.
	dom := domain.GetDomain(tk.Se)
	is := dom.InfoSchema()
	db, exists := is.SchemaByName(model.NewCIStr("test"))
	c.Assert(exists, IsTrue)
	for _, tblInfo := range db.Tables {
		if tblInfo.Name.L == "t" {
			tblInfo.TiFlashReplica = &model.TiFlashReplicaInfo{
				Count:     1,
				Available: true,
			}
		}
	}

	tk.MustExec("set @@session.tidb_isolation_read_engines = 'tiflash'")
	tk.MustExec("set @@session.tidb_allow_mpp = 0")

	var input []string
	var output []struct {
		SQL  string
		Plan []string
	}
	s.testData.GetTestCases(c, &input, &output)
	for i, tt := range input {
		s.testData.OnRecord(func() {
			output[i].SQL = tt
			output[i].Plan = s.testData.ConvertRowsToStrings(tk.MustQuery(tt).Rows())
		})
		res := tk.MustQuery(tt)
		res.Check(testkit.Rows(output[i].Plan...))
	}
}

func (s *testIntegrationSerialSuite) TestVerboseExplain(c *C) {
	tk := testkit.NewTestKit(c, s.store)
	tk.MustExec("use test")
	tk.MustExec("drop table if exists t1, t2, t3")
	tk.MustExec("create table t1(a int, b int)")
	tk.MustExec("create table t2(a int, b int)")
	tk.MustExec("create table t3(a int, b int, index c(b))")
	tk.MustExec("insert into t1 values(1,2)")
	tk.MustExec("insert into t1 values(3,4)")
	tk.MustExec("insert into t1 values(5,6)")
	tk.MustExec("insert into t2 values(1,2)")
	tk.MustExec("insert into t2 values(3,4)")
	tk.MustExec("insert into t2 values(5,6)")
	tk.MustExec("insert into t3 values(1,2)")
	tk.MustExec("insert into t3 values(3,4)")
	tk.MustExec("insert into t3 values(5,6)")
	tk.MustExec("analyze table t1")
	tk.MustExec("analyze table t2")
	tk.MustExec("analyze table t3")

	// Create virtual tiflash replica info.
	dom := domain.GetDomain(tk.Se)
	is := dom.InfoSchema()
	db, exists := is.SchemaByName(model.NewCIStr("test"))
	c.Assert(exists, IsTrue)
	for _, tblInfo := range db.Tables {
		if tblInfo.Name.L == "t1" || tblInfo.Name.L == "t2" {
			tblInfo.TiFlashReplica = &model.TiFlashReplicaInfo{
				Count:     1,
				Available: true,
			}
		}
	}

	var input []string
	var output []struct {
		SQL  string
		Plan []string
	}
	s.testData.GetTestCases(c, &input, &output)
	for i, tt := range input {
		s.testData.OnRecord(func() {
			output[i].SQL = tt
			output[i].Plan = s.testData.ConvertRowsToStrings(tk.MustQuery(tt).Rows())
		})
		res := tk.MustQuery(tt)
		res.Check(testkit.Rows(output[i].Plan...))
	}
}

func (s *testIntegrationSerialSuite) TestPushDownToTiFlashWithKeepOrder(c *C) {
	tk := testkit.NewTestKit(c, s.store)
	tk.MustExec("use test")
	tk.MustExec("drop table if exists t")
	tk.MustExec("create table t(a int primary key, b varchar(20))")

	// Create virtual tiflash replica info.
	dom := domain.GetDomain(tk.Se)
	is := dom.InfoSchema()
	db, exists := is.SchemaByName(model.NewCIStr("test"))
	c.Assert(exists, IsTrue)
	for _, tblInfo := range db.Tables {
		if tblInfo.Name.L == "t" {
			tblInfo.TiFlashReplica = &model.TiFlashReplicaInfo{
				Count:     1,
				Available: true,
			}
		}
	}

	tk.MustExec("set @@session.tidb_isolation_read_engines = 'tiflash'")
	tk.MustExec("set @@session.tidb_allow_mpp = 0")
	var input []string
	var output []struct {
		SQL  string
		Plan []string
	}
	s.testData.GetTestCases(c, &input, &output)
	for i, tt := range input {
		s.testData.OnRecord(func() {
			output[i].SQL = tt
			output[i].Plan = s.testData.ConvertRowsToStrings(tk.MustQuery(tt).Rows())
		})
		res := tk.MustQuery(tt)
		res.Check(testkit.Rows(output[i].Plan...))
	}
}

func (s *testIntegrationSerialSuite) TestMPPJoin(c *C) {
	tk := testkit.NewTestKit(c, s.store)
	tk.MustExec("use test")
	tk.MustExec("drop table if exists d1_t")
	tk.MustExec("create table d1_t(d1_k int, value int)")
	tk.MustExec("insert into d1_t values(1,2),(2,3)")
	tk.MustExec("analyze table d1_t")
	tk.MustExec("drop table if exists d2_t")
	tk.MustExec("create table d2_t(d2_k decimal(10,2), value int)")
	tk.MustExec("insert into d2_t values(10.11,2),(10.12,3)")
	tk.MustExec("analyze table d2_t")
	tk.MustExec("drop table if exists d3_t")
	tk.MustExec("create table d3_t(d3_k date, value int)")
	tk.MustExec("insert into d3_t values(date'2010-01-01',2),(date'2010-01-02',3)")
	tk.MustExec("analyze table d3_t")
	tk.MustExec("drop table if exists fact_t")
	tk.MustExec("create table fact_t(d1_k int, d2_k decimal(10,2), d3_k date, col1 int, col2 int, col3 int)")
	tk.MustExec("insert into fact_t values(1,10.11,date'2010-01-01',1,2,3),(1,10.11,date'2010-01-02',1,2,3),(1,10.12,date'2010-01-01',1,2,3),(1,10.12,date'2010-01-02',1,2,3)")
	tk.MustExec("insert into fact_t values(2,10.11,date'2010-01-01',1,2,3),(2,10.11,date'2010-01-02',1,2,3),(2,10.12,date'2010-01-01',1,2,3),(2,10.12,date'2010-01-02',1,2,3)")
	tk.MustExec("analyze table fact_t")

	// Create virtual tiflash replica info.
	dom := domain.GetDomain(tk.Se)
	is := dom.InfoSchema()
	db, exists := is.SchemaByName(model.NewCIStr("test"))
	c.Assert(exists, IsTrue)
	for _, tblInfo := range db.Tables {
		if tblInfo.Name.L == "fact_t" || tblInfo.Name.L == "d1_t" || tblInfo.Name.L == "d2_t" || tblInfo.Name.L == "d3_t" {
			tblInfo.TiFlashReplica = &model.TiFlashReplicaInfo{
				Count:     1,
				Available: true,
			}
		}
	}

	tk.MustExec("set @@session.tidb_isolation_read_engines = 'tiflash'")
	tk.MustExec("set @@session.tidb_allow_mpp = 1")
	var input []string
	var output []struct {
		SQL  string
		Plan []string
	}
	s.testData.GetTestCases(c, &input, &output)
	for i, tt := range input {
		s.testData.OnRecord(func() {
			output[i].SQL = tt
			output[i].Plan = s.testData.ConvertRowsToStrings(tk.MustQuery(tt).Rows())
		})
		res := tk.MustQuery(tt)
		res.Check(testkit.Rows(output[i].Plan...))
	}
}

func (s *testIntegrationSerialSuite) TestMPPOuterJoinBuildSideForBroadcastJoin(c *C) {
	tk := testkit.NewTestKit(c, s.store)
	tk.MustExec("use test")
	tk.MustExec("drop table if exists a")
	tk.MustExec("create table a(id int, value int)")
	tk.MustExec("insert into a values(1,2),(2,3)")
	tk.MustExec("analyze table a")
	tk.MustExec("drop table if exists b")
	tk.MustExec("create table b(id int, value int)")
	tk.MustExec("insert into b values(1,2),(2,3),(3,4)")
	tk.MustExec("analyze table b")
	// Create virtual tiflash replica info.
	dom := domain.GetDomain(tk.Se)
	is := dom.InfoSchema()
	db, exists := is.SchemaByName(model.NewCIStr("test"))
	c.Assert(exists, IsTrue)
	for _, tblInfo := range db.Tables {
		if tblInfo.Name.L == "a" || tblInfo.Name.L == "b" {
			tblInfo.TiFlashReplica = &model.TiFlashReplicaInfo{
				Count:     1,
				Available: true,
			}
		}
	}
	tk.MustExec("set @@session.tidb_isolation_read_engines = 'tiflash'")
	tk.MustExec("set @@session.tidb_opt_mpp_outer_join_fixed_build_side = 0")
	tk.MustExec("set @@session.tidb_broadcast_join_threshold_size = 10000")
	tk.MustExec("set @@session.tidb_broadcast_join_threshold_count = 10000")
	var input []string
	var output []struct {
		SQL  string
		Plan []string
	}
	s.testData.GetTestCases(c, &input, &output)
	for i, tt := range input {
		s.testData.OnRecord(func() {
			output[i].SQL = tt
			output[i].Plan = s.testData.ConvertRowsToStrings(tk.MustQuery(tt).Rows())
		})
		res := tk.MustQuery(tt)
		res.Check(testkit.Rows(output[i].Plan...))
	}
}

func (s *testIntegrationSerialSuite) TestMPPOuterJoinBuildSideForShuffleJoinWithFixedBuildSide(c *C) {
	tk := testkit.NewTestKit(c, s.store)
	tk.MustExec("use test")
	tk.MustExec("drop table if exists a")
	tk.MustExec("create table a(id int, value int)")
	tk.MustExec("insert into a values(1,2),(2,3)")
	tk.MustExec("analyze table a")
	tk.MustExec("drop table if exists b")
	tk.MustExec("create table b(id int, value int)")
	tk.MustExec("insert into b values(1,2),(2,3),(3,4)")
	tk.MustExec("analyze table b")
	// Create virtual tiflash replica info.
	dom := domain.GetDomain(tk.Se)
	is := dom.InfoSchema()
	db, exists := is.SchemaByName(model.NewCIStr("test"))
	c.Assert(exists, IsTrue)
	for _, tblInfo := range db.Tables {
		if tblInfo.Name.L == "a" || tblInfo.Name.L == "b" {
			tblInfo.TiFlashReplica = &model.TiFlashReplicaInfo{
				Count:     1,
				Available: true,
			}
		}
	}
	tk.MustExec("set @@session.tidb_isolation_read_engines = 'tiflash'")
	tk.MustExec("set @@session.tidb_opt_mpp_outer_join_fixed_build_side = 1")
	tk.MustExec("set @@session.tidb_broadcast_join_threshold_size = 0")
	tk.MustExec("set @@session.tidb_broadcast_join_threshold_count = 0")
	var input []string
	var output []struct {
		SQL  string
		Plan []string
	}
	s.testData.GetTestCases(c, &input, &output)
	for i, tt := range input {
		s.testData.OnRecord(func() {
			output[i].SQL = tt
			output[i].Plan = s.testData.ConvertRowsToStrings(tk.MustQuery(tt).Rows())
		})
		res := tk.MustQuery(tt)
		res.Check(testkit.Rows(output[i].Plan...))
	}
}

func (s *testIntegrationSerialSuite) TestMPPOuterJoinBuildSideForShuffleJoin(c *C) {
	tk := testkit.NewTestKit(c, s.store)
	tk.MustExec("use test")
	tk.MustExec("drop table if exists a")
	tk.MustExec("create table a(id int, value int)")
	tk.MustExec("insert into a values(1,2),(2,3)")
	tk.MustExec("analyze table a")
	tk.MustExec("drop table if exists b")
	tk.MustExec("create table b(id int, value int)")
	tk.MustExec("insert into b values(1,2),(2,3),(3,4)")
	tk.MustExec("analyze table b")
	// Create virtual tiflash replica info.
	dom := domain.GetDomain(tk.Se)
	is := dom.InfoSchema()
	db, exists := is.SchemaByName(model.NewCIStr("test"))
	c.Assert(exists, IsTrue)
	for _, tblInfo := range db.Tables {
		if tblInfo.Name.L == "a" || tblInfo.Name.L == "b" {
			tblInfo.TiFlashReplica = &model.TiFlashReplicaInfo{
				Count:     1,
				Available: true,
			}
		}
	}
	tk.MustExec("set @@session.tidb_isolation_read_engines = 'tiflash'")
	tk.MustExec("set @@session.tidb_opt_mpp_outer_join_fixed_build_side = 0")
	tk.MustExec("set @@session.tidb_broadcast_join_threshold_size = 0")
	tk.MustExec("set @@session.tidb_broadcast_join_threshold_count = 0")
	var input []string
	var output []struct {
		SQL  string
		Plan []string
	}
	s.testData.GetTestCases(c, &input, &output)
	for i, tt := range input {
		s.testData.OnRecord(func() {
			output[i].SQL = tt
			output[i].Plan = s.testData.ConvertRowsToStrings(tk.MustQuery(tt).Rows())
		})
		res := tk.MustQuery(tt)
		res.Check(testkit.Rows(output[i].Plan...))
	}
}

func (s *testIntegrationSerialSuite) TestMPPShuffledJoin(c *C) {
	tk := testkit.NewTestKit(c, s.store)
	tk.MustExec("use test")
	tk.MustExec("drop table if exists d1_t")
	tk.MustExec("create table d1_t(d1_k int, value int)")
	tk.MustExec("insert into d1_t values(1,2),(2,3)")
	tk.MustExec("insert into d1_t values(1,2),(2,3)")
	tk.MustExec("analyze table d1_t")
	tk.MustExec("drop table if exists d2_t")
	tk.MustExec("create table d2_t(d2_k decimal(10,2), value int)")
	tk.MustExec("insert into d2_t values(10.11,2),(10.12,3)")
	tk.MustExec("insert into d2_t values(10.11,2),(10.12,3)")
	tk.MustExec("analyze table d2_t")
	tk.MustExec("drop table if exists d3_t")
	tk.MustExec("create table d3_t(d3_k date, value int)")
	tk.MustExec("insert into d3_t values(date'2010-01-01',2),(date'2010-01-02',3)")
	tk.MustExec("insert into d3_t values(date'2010-01-01',2),(date'2010-01-02',3)")
	tk.MustExec("analyze table d3_t")
	tk.MustExec("drop table if exists fact_t")
	tk.MustExec("create table fact_t(d1_k int, d2_k decimal(10,2), d3_k date, col1 int, col2 int, col3 int)")
	tk.MustExec("insert into fact_t values(1,10.11,date'2010-01-01',1,2,3),(1,10.11,date'2010-01-02',1,2,3),(1,10.12,date'2010-01-01',1,2,3),(1,10.12,date'2010-01-02',1,2,3)")
	tk.MustExec("insert into fact_t values(2,10.11,date'2010-01-01',1,2,3),(2,10.11,date'2010-01-02',1,2,3),(2,10.12,date'2010-01-01',1,2,3),(2,10.12,date'2010-01-02',1,2,3)")
	tk.MustExec("insert into fact_t values(2,10.11,date'2010-01-01',1,2,3),(2,10.11,date'2010-01-02',1,2,3),(2,10.12,date'2010-01-01',1,2,3),(2,10.12,date'2010-01-02',1,2,3)")
	tk.MustExec("insert into fact_t values(2,10.11,date'2010-01-01',1,2,3),(2,10.11,date'2010-01-02',1,2,3),(2,10.12,date'2010-01-01',1,2,3),(2,10.12,date'2010-01-02',1,2,3)")
	tk.MustExec("analyze table fact_t")

	// Create virtual tiflash replica info.
	dom := domain.GetDomain(tk.Se)
	is := dom.InfoSchema()
	db, exists := is.SchemaByName(model.NewCIStr("test"))
	c.Assert(exists, IsTrue)
	for _, tblInfo := range db.Tables {
		if tblInfo.Name.L == "fact_t" || tblInfo.Name.L == "d1_t" || tblInfo.Name.L == "d2_t" || tblInfo.Name.L == "d3_t" {
			tblInfo.TiFlashReplica = &model.TiFlashReplicaInfo{
				Count:     1,
				Available: true,
			}
		}
	}

	tk.MustExec("set @@session.tidb_isolation_read_engines = 'tiflash'")
	tk.MustExec("set @@session.tidb_allow_mpp = 1")
	tk.MustExec("set @@session.tidb_broadcast_join_threshold_size = 1")
	tk.MustExec("set @@session.tidb_broadcast_join_threshold_count = 1")
	var input []string
	var output []struct {
		SQL  string
		Plan []string
	}
	s.testData.GetTestCases(c, &input, &output)
	for i, tt := range input {
		s.testData.OnRecord(func() {
			output[i].SQL = tt
			output[i].Plan = s.testData.ConvertRowsToStrings(tk.MustQuery(tt).Rows())
		})
		res := tk.MustQuery(tt)
		res.Check(testkit.Rows(output[i].Plan...))
	}
}

func (s *testIntegrationSerialSuite) TestJoinNotSupportedByTiFlash(c *C) {
	tk := testkit.NewTestKit(c, s.store)
	tk.MustExec("use test")
	tk.MustExec("drop table if exists table_1")
	tk.MustExec("create table table_1(id int not null, bit_col bit(2) not null, datetime_col datetime not null)")
	tk.MustExec("insert into table_1 values(1,b'1','2020-01-01 00:00:00'),(2,b'0','2020-01-01 00:00:00')")
	tk.MustExec("analyze table table_1")

	// Create virtual tiflash replica info.
	dom := domain.GetDomain(tk.Se)
	is := dom.InfoSchema()
	db, exists := is.SchemaByName(model.NewCIStr("test"))
	c.Assert(exists, IsTrue)
	for _, tblInfo := range db.Tables {
		if tblInfo.Name.L == "table_1" {
			tblInfo.TiFlashReplica = &model.TiFlashReplicaInfo{
				Count:     1,
				Available: true,
			}
		}
	}

	tk.MustExec("set @@session.tidb_isolation_read_engines = 'tiflash'")
	tk.MustExec("set @@session.tidb_allow_mpp = 1")
	var input []string
	var output []struct {
		SQL  string
		Plan []string
	}
	s.testData.GetTestCases(c, &input, &output)
	for i, tt := range input {
		s.testData.OnRecord(func() {
			output[i].SQL = tt
			output[i].Plan = s.testData.ConvertRowsToStrings(tk.MustQuery(tt).Rows())
		})
		res := tk.MustQuery(tt)
		res.Check(testkit.Rows(output[i].Plan...))
	}

	tk.MustExec("set @@session.tidb_broadcast_join_threshold_size = 1")
	tk.MustExec("set @@session.tidb_broadcast_join_threshold_count = 1")
	s.testData.GetTestCases(c, &input, &output)
	for i, tt := range input {
		s.testData.OnRecord(func() {
			output[i].SQL = tt
			output[i].Plan = s.testData.ConvertRowsToStrings(tk.MustQuery(tt).Rows())
		})
		res := tk.MustQuery(tt)
		res.Check(testkit.Rows(output[i].Plan...))
	}

	tk.MustExec("set @@session.tidb_allow_mpp = 0")
	tk.MustExec("set @@session.tidb_isolation_read_engines = 'tiflash'")
	tk.MustExec("set @@session.tidb_allow_batch_cop = 1")
	tk.MustExec("set @@session.tidb_opt_broadcast_join = 1")
	// make cbo force choose broadcast join since sql hint does not work for semi/anti-semi join
	tk.MustExec("set @@session.tidb_opt_cpu_factor=10000000;")
	s.testData.GetTestCases(c, &input, &output)
	for i, tt := range input {
		s.testData.OnRecord(func() {
			output[i].SQL = tt
			output[i].Plan = s.testData.ConvertRowsToStrings(tk.MustQuery(tt).Rows())
		})
		res := tk.MustQuery(tt)
		res.Check(testkit.Rows(output[i].Plan...))
	}
}

func (s *testIntegrationSerialSuite) TestMPPWithHashExchangeUnderNewCollation(c *C) {
	defer collate.SetNewCollationEnabledForTest(false)
	tk := testkit.NewTestKit(c, s.store)
	tk.MustExec("use test")
	tk.MustExec("drop table if exists table_1")
	tk.MustExec("create table table_1(id int not null, value char(10))")
	tk.MustExec("insert into table_1 values(1,'1'),(2,'2')")
	tk.MustExec("analyze table table_1")

	// Create virtual tiflash replica info.
	dom := domain.GetDomain(tk.Se)
	is := dom.InfoSchema()
	db, exists := is.SchemaByName(model.NewCIStr("test"))
	c.Assert(exists, IsTrue)
	for _, tblInfo := range db.Tables {
		if tblInfo.Name.L == "table_1" {
			tblInfo.TiFlashReplica = &model.TiFlashReplicaInfo{
				Count:     1,
				Available: true,
			}
		}
	}

	collate.SetNewCollationEnabledForTest(true)
	tk.MustExec("set @@session.tidb_isolation_read_engines = 'tiflash'")
	tk.MustExec("set @@session.tidb_allow_mpp = 1")
	tk.MustExec("set @@session.tidb_opt_broadcast_join = 0")
	tk.MustExec("set @@session.tidb_broadcast_join_threshold_count = 0")
	tk.MustExec("set @@session.tidb_broadcast_join_threshold_size = 0")
	var input []string
	var output []struct {
		SQL  string
		Plan []string
	}
	s.testData.GetTestCases(c, &input, &output)
	for i, tt := range input {
		s.testData.OnRecord(func() {
			output[i].SQL = tt
			output[i].Plan = s.testData.ConvertRowsToStrings(tk.MustQuery(tt).Rows())
		})
		res := tk.MustQuery(tt)
		res.Check(testkit.Rows(output[i].Plan...))
	}
}

func (s *testIntegrationSerialSuite) TestMPPWithBroadcastExchangeUnderNewCollation(c *C) {
	defer collate.SetNewCollationEnabledForTest(false)
	tk := testkit.NewTestKit(c, s.store)
	tk.MustExec("use test")
	tk.MustExec("drop table if exists table_1")
	tk.MustExec("create table table_1(id int not null, value char(10))")
	tk.MustExec("insert into table_1 values(1,'1'),(2,'2')")
	tk.MustExec("analyze table table_1")

	// Create virtual tiflash replica info.
	dom := domain.GetDomain(tk.Se)
	is := dom.InfoSchema()
	db, exists := is.SchemaByName(model.NewCIStr("test"))
	c.Assert(exists, IsTrue)
	for _, tblInfo := range db.Tables {
		if tblInfo.Name.L == "table_1" {
			tblInfo.TiFlashReplica = &model.TiFlashReplicaInfo{
				Count:     1,
				Available: true,
			}
		}
	}

	collate.SetNewCollationEnabledForTest(true)
	tk.MustExec("set @@session.tidb_isolation_read_engines = 'tiflash'")
	tk.MustExec("set @@session.tidb_allow_mpp = 1")
	var input []string
	var output []struct {
		SQL  string
		Plan []string
	}
	s.testData.GetTestCases(c, &input, &output)
	for i, tt := range input {
		s.testData.OnRecord(func() {
			output[i].SQL = tt
			output[i].Plan = s.testData.ConvertRowsToStrings(tk.MustQuery(tt).Rows())
		})
		res := tk.MustQuery(tt)
		res.Check(testkit.Rows(output[i].Plan...))
	}
}

func (s *testIntegrationSerialSuite) TestPartitionTableDynamicModeUnderNewCollation(c *C) {
	collate.SetNewCollationEnabledForTest(true)
	defer collate.SetNewCollationEnabledForTest(false)
	tk := testkit.NewTestKitWithInit(c, s.store)
	tk.MustExec("create database test_new_collation")
	tk.MustExec("use test_new_collation")
	tk.MustExec("set @@tidb_partition_prune_mode = 'dynamic'")

	// hash + range partition
	tk.MustExec(`CREATE TABLE thash (a int, c varchar(20) charset utf8mb4 collate utf8mb4_general_ci, key(a)) partition by hash(a) partitions 4`)
	tk.MustExec(`CREATE TABLE trange (a int, c varchar(20) charset utf8mb4 collate utf8mb4_general_ci, key(a)) partition by range(a) (
						partition p0 values less than (10),
						partition p1 values less than (20),
						partition p2 values less than (30),
						partition p3 values less than (40))`)
	tk.MustExec(`insert into thash values (1, 'a'), (1, 'A'), (11, 'a'), (11, 'A'), (21, 'a'), (21, 'A'), (31, 'a'), (31, 'A')`)
	tk.MustExec(`insert into trange values (1, 'a'), (1, 'A'), (11, 'a'), (11, 'A'), (21, 'a'), (21, 'A'), (31, 'a'), (31, 'A')`)
	tk.MustQuery(`select * from thash use index(a) where a in (1, 11, 31) and c='a'`).Sort().Check(testkit.Rows("1 A", "1 a", "11 A", "11 a", "31 A", "31 a"))
	tk.MustQuery(`select * from thash ignore index(a) where a in (1, 11, 31) and c='a'`).Sort().Check(testkit.Rows("1 A", "1 a", "11 A", "11 a", "31 A", "31 a"))
	tk.MustQuery(`select * from trange use index(a) where a in (1, 11, 31) and c='a'`).Sort().Check(testkit.Rows("1 A", "1 a", "11 A", "11 a", "31 A", "31 a"))
	tk.MustQuery(`select * from trange ignore index(a) where a in (1, 11, 31) and c='a'`).Sort().Check(testkit.Rows("1 A", "1 a", "11 A", "11 a", "31 A", "31 a"))

	// range partition and partitioned by utf8mb4_general_ci
	tk.MustExec(`create table strrange(a varchar(10) charset utf8mb4 collate utf8mb4_general_ci, b int) partition by range columns(a) (
						partition p0 values less than ('a'),
						partition p1 values less than ('k'),
						partition p2 values less than ('z'))`)
	tk.MustExec("insert into strrange values ('a', 1), ('A', 1), ('y', 1), ('Y', 1), ('q', 1)")
	tk.MustQuery("select * from strrange where a in ('a', 'y')").Sort().Check(testkit.Rows("A 1", "Y 1", "a 1", "y 1"))

	// list partition and partitioned by utf8mb4_general_ci
	tk.MustExec(`create table strlist(a varchar(10) charset utf8mb4 collate utf8mb4_general_ci, b int) partition by list(a) (
						partition p0 values in ('a', 'b'),
						partition p1 values in ('c', 'd'),
						partition p2 values in ('e', 'f'))`)
	tk.MustExec("insert into strlist values ('a', 1), ('A', 1), ('d', 1), ('D', 1), ('e', 1)")
	tk.MustQuery(`select * from strlist where a='a'`).Sort().Check(testkit.Rows("A 1", "a 1"))
	tk.MustQuery(`select * from strlist where a in ('D', 'e')`).Sort().Check(testkit.Rows("D 1", "d 1", "e 1"))
}

func (s *testIntegrationSerialSuite) TestMPPAvgRewrite(c *C) {
	defer collate.SetNewCollationEnabledForTest(false)
	tk := testkit.NewTestKit(c, s.store)
	tk.MustExec("use test")
	tk.MustExec("drop table if exists table_1")
	tk.MustExec("create table table_1(id int not null, value decimal(10,2))")
	tk.MustExec("insert into table_1 values(1,1),(2,2)")
	tk.MustExec("analyze table table_1")

	// Create virtual tiflash replica info.
	dom := domain.GetDomain(tk.Se)
	is := dom.InfoSchema()
	db, exists := is.SchemaByName(model.NewCIStr("test"))
	c.Assert(exists, IsTrue)
	for _, tblInfo := range db.Tables {
		if tblInfo.Name.L == "table_1" {
			tblInfo.TiFlashReplica = &model.TiFlashReplicaInfo{
				Count:     1,
				Available: true,
			}
		}
	}

	collate.SetNewCollationEnabledForTest(true)
	tk.MustExec("set @@session.tidb_isolation_read_engines = 'tiflash'")
	tk.MustExec("set @@session.tidb_allow_mpp = 1")
	var input []string
	var output []struct {
		SQL  string
		Plan []string
	}
	s.testData.GetTestCases(c, &input, &output)
	for i, tt := range input {
		s.testData.OnRecord(func() {
			output[i].SQL = tt
			output[i].Plan = s.testData.ConvertRowsToStrings(tk.MustQuery(tt).Rows())
		})
		res := tk.MustQuery(tt)
		res.Check(testkit.Rows(output[i].Plan...))
	}
}

func (s *testIntegrationSerialSuite) TestAggPushDownEngine(c *C) {
	tk := testkit.NewTestKit(c, s.store)
	tk.MustExec("use test")
	tk.MustExec("drop table if exists t")
	tk.MustExec("create table t(a int primary key, b varchar(20))")

	// Create virtual tiflash replica info.
	dom := domain.GetDomain(tk.Se)
	is := dom.InfoSchema()
	db, exists := is.SchemaByName(model.NewCIStr("test"))
	c.Assert(exists, IsTrue)
	for _, tblInfo := range db.Tables {
		if tblInfo.Name.L == "t" {
			tblInfo.TiFlashReplica = &model.TiFlashReplicaInfo{
				Count:     1,
				Available: true,
			}
		}
	}

	tk.MustExec("set @@session.tidb_isolation_read_engines = 'tiflash'")

	tk.MustQuery("desc select approx_count_distinct(a) from t").Check(testkit.Rows(
		"HashAgg_11 1.00 root  funcs:approx_count_distinct(Column#4)->Column#3",
		"└─TableReader_12 1.00 root  data:HashAgg_6",
		"  └─HashAgg_6 1.00 batchCop[tiflash]  funcs:approx_count_distinct(test.t.a)->Column#4",
		"    └─TableFullScan_10 10000.00 batchCop[tiflash] table:t keep order:false, stats:pseudo"))

	tk.MustExec("set @@session.tidb_isolation_read_engines = 'tikv'")

	tk.MustQuery("desc select approx_count_distinct(a) from t").Check(testkit.Rows(
		"HashAgg_5 1.00 root  funcs:approx_count_distinct(test.t.a)->Column#3",
		"└─TableReader_11 10000.00 root  data:TableFullScan_10",
		"  └─TableFullScan_10 10000.00 cop[tikv] table:t keep order:false, stats:pseudo"))
}

func (s *testIntegrationSerialSuite) TestIssue15110(c *C) {
	tk := testkit.NewTestKit(c, s.store)
	tk.MustExec("use test")
	tk.MustExec("drop table if exists crm_rd_150m")
	tk.MustExec(`CREATE TABLE crm_rd_150m (
	product varchar(256) DEFAULT NULL,
		uks varchar(16) DEFAULT NULL,
		brand varchar(256) DEFAULT NULL,
		cin varchar(16) DEFAULT NULL,
		created_date timestamp NULL DEFAULT NULL,
		quantity int(11) DEFAULT NULL,
		amount decimal(11,0) DEFAULT NULL,
		pl_date timestamp NULL DEFAULT NULL,
		customer_first_date timestamp NULL DEFAULT NULL,
		recent_date timestamp NULL DEFAULT NULL
	) ENGINE=InnoDB DEFAULT CHARSET=utf8 COLLATE=utf8_bin;`)

	// Create virtual tiflash replica info.
	dom := domain.GetDomain(tk.Se)
	is := dom.InfoSchema()
	db, exists := is.SchemaByName(model.NewCIStr("test"))
	c.Assert(exists, IsTrue)
	for _, tblInfo := range db.Tables {
		if tblInfo.Name.L == "crm_rd_150m" {
			tblInfo.TiFlashReplica = &model.TiFlashReplicaInfo{
				Count:     1,
				Available: true,
			}
		}
	}

	tk.MustExec("set @@session.tidb_isolation_read_engines = 'tiflash'")
	tk.MustExec("explain format = 'brief' SELECT count(*) FROM crm_rd_150m dataset_48 WHERE (CASE WHEN (month(dataset_48.customer_first_date)) <= 30 THEN '新客' ELSE NULL END) IS NOT NULL;")
}

func (s *testIntegrationSerialSuite) TestReadFromStorageHint(c *C) {
	tk := testkit.NewTestKit(c, s.store)

	tk.MustExec("use test")
	tk.MustExec("drop table if exists t, tt, ttt")
	tk.MustExec("set session tidb_allow_mpp=OFF")
	tk.MustExec("create table t(a int, b int, index ia(a))")
	tk.MustExec("create table tt(a int, b int, primary key(a))")
	tk.MustExec("create table ttt(a int, primary key (a desc))")

	// Create virtual tiflash replica info.
	dom := domain.GetDomain(tk.Se)
	is := dom.InfoSchema()
	db, exists := is.SchemaByName(model.NewCIStr("test"))
	c.Assert(exists, IsTrue)
	for _, tblInfo := range db.Tables {
		tblInfo.TiFlashReplica = &model.TiFlashReplicaInfo{
			Count:     1,
			Available: true,
		}
	}

	var input []string
	var output []struct {
		SQL  string
		Plan []string
		Warn []string
	}
	s.testData.GetTestCases(c, &input, &output)
	for i, tt := range input {
		s.testData.OnRecord(func() {
			output[i].SQL = tt
			output[i].Plan = s.testData.ConvertRowsToStrings(tk.MustQuery(tt).Rows())
			output[i].Warn = s.testData.ConvertSQLWarnToStrings(tk.Se.GetSessionVars().StmtCtx.GetWarnings())
		})
		res := tk.MustQuery(tt)
		res.Check(testkit.Rows(output[i].Plan...))
		c.Assert(s.testData.ConvertSQLWarnToStrings(tk.Se.GetSessionVars().StmtCtx.GetWarnings()), DeepEquals, output[i].Warn)
	}
}

func (s *testIntegrationSerialSuite) TestReadFromStorageHintAndIsolationRead(c *C) {
	tk := testkit.NewTestKit(c, s.store)

	tk.MustExec("use test")
	tk.MustExec("drop table if exists t, tt, ttt")
	tk.MustExec("create table t(a int, b int, index ia(a))")
	tk.MustExec("set @@session.tidb_isolation_read_engines=\"tikv\"")

	// Create virtual tiflash replica info.
	dom := domain.GetDomain(tk.Se)
	is := dom.InfoSchema()
	db, exists := is.SchemaByName(model.NewCIStr("test"))
	c.Assert(exists, IsTrue)
	for _, tblInfo := range db.Tables {
		tblInfo.TiFlashReplica = &model.TiFlashReplicaInfo{
			Count:     1,
			Available: true,
		}
	}

	var input []string
	var output []struct {
		SQL  string
		Plan []string
		Warn []string
	}
	s.testData.GetTestCases(c, &input, &output)
	for i, tt := range input {
		tk.Se.GetSessionVars().StmtCtx.SetWarnings(nil)
		s.testData.OnRecord(func() {
			output[i].SQL = tt
			output[i].Plan = s.testData.ConvertRowsToStrings(tk.MustQuery(tt).Rows())
			output[i].Warn = s.testData.ConvertSQLWarnToStrings(tk.Se.GetSessionVars().StmtCtx.GetWarnings())
		})
		res := tk.MustQuery(tt)
		res.Check(testkit.Rows(output[i].Plan...))
		c.Assert(s.testData.ConvertSQLWarnToStrings(tk.Se.GetSessionVars().StmtCtx.GetWarnings()), DeepEquals, output[i].Warn)
	}
}

func (s *testIntegrationSerialSuite) TestIsolationReadTiFlashNotChoosePointGet(c *C) {
	tk := testkit.NewTestKit(c, s.store)

	tk.MustExec("use test")
	tk.MustExec("drop table if exists t")
	tk.MustExec("create table t(a int, b int, primary key (a))")

	// Create virtual tiflash replica info.
	dom := domain.GetDomain(tk.Se)
	is := dom.InfoSchema()
	db, exists := is.SchemaByName(model.NewCIStr("test"))
	c.Assert(exists, IsTrue)
	for _, tblInfo := range db.Tables {
		tblInfo.TiFlashReplica = &model.TiFlashReplicaInfo{
			Count:     1,
			Available: true,
		}
	}

	tk.MustExec("set @@session.tidb_isolation_read_engines=\"tiflash\"")
	var input []string
	var output []struct {
		SQL    string
		Result []string
	}
	s.testData.GetTestCases(c, &input, &output)
	for i, tt := range input {
		s.testData.OnRecord(func() {
			output[i].SQL = tt
			output[i].Result = s.testData.ConvertRowsToStrings(tk.MustQuery(tt).Rows())
		})
		tk.MustQuery(tt).Check(testkit.Rows(output[i].Result...))
	}
}

func (s *testIntegrationSerialSuite) TestIsolationReadTiFlashUseIndexHint(c *C) {
	tk := testkit.NewTestKit(c, s.store)

	tk.MustExec("use test")
	tk.MustExec("drop table if exists t")
	tk.MustExec("create table t(a int, index idx(a));")

	// Create virtual tiflash replica info.
	dom := domain.GetDomain(tk.Se)
	is := dom.InfoSchema()
	db, exists := is.SchemaByName(model.NewCIStr("test"))
	c.Assert(exists, IsTrue)
	for _, tblInfo := range db.Tables {
		tblInfo.TiFlashReplica = &model.TiFlashReplicaInfo{
			Count:     1,
			Available: true,
		}
	}

	tk.MustExec("set @@session.tidb_isolation_read_engines=\"tiflash\"")
	var input []string
	var output []struct {
		SQL  string
		Plan []string
		Warn []string
	}
	s.testData.GetTestCases(c, &input, &output)
	for i, tt := range input {
		s.testData.OnRecord(func() {
			output[i].SQL = tt
			output[i].Plan = s.testData.ConvertRowsToStrings(tk.MustQuery(tt).Rows())
			output[i].Warn = s.testData.ConvertSQLWarnToStrings(tk.Se.GetSessionVars().StmtCtx.GetWarnings())
		})
		res := tk.MustQuery(tt)
		res.Check(testkit.Rows(output[i].Plan...))
		c.Assert(s.testData.ConvertSQLWarnToStrings(tk.Se.GetSessionVars().StmtCtx.GetWarnings()), DeepEquals, output[i].Warn)
	}
}

func (s *testIntegrationSerialSuite) TestIsolationReadDoNotFilterSystemDB(c *C) {
	tk := testkit.NewTestKit(c, s.store)

	tk.MustExec("use test")
	tk.MustExec("set @@tidb_isolation_read_engines = \"tiflash\"")
	var input []string
	var output []struct {
		SQL  string
		Plan []string
	}
	s.testData.GetTestCases(c, &input, &output)
	for i, tt := range input {
		s.testData.OnRecord(func() {
			output[i].SQL = tt
			output[i].Plan = s.testData.ConvertRowsToStrings(tk.MustQuery(tt).Rows())
		})
		res := tk.MustQuery(tt)
		res.Check(testkit.Rows(output[i].Plan...))
	}
}

func (s *testIntegrationSuite) TestPartitionTableStats(c *C) {
	tk := testkit.NewTestKit(c, s.store)
	{
		tk.MustExec(`set @@tidb_partition_prune_mode='` + string(variable.Static) + `'`)
		tk.MustExec("use test")
		tk.MustExec("drop table if exists t")
		tk.MustExec("create table t(a int, b int)partition by range columns(a)(partition p0 values less than (10), partition p1 values less than(20), partition p2 values less than(30));")
		tk.MustExec("insert into t values(21, 1), (22, 2), (23, 3), (24, 4), (15, 5)")
		tk.MustExec("analyze table t")

		var input []string
		var output []struct {
			SQL    string
			Result []string
		}
		s.testData.GetTestCases(c, &input, &output)
		for i, tt := range input {
			s.testData.OnRecord(func() {
				output[i].SQL = tt
				output[i].Result = s.testData.ConvertRowsToStrings(tk.MustQuery(tt).Rows())
			})
			tk.MustQuery(tt).Check(testkit.Rows(output[i].Result...))
		}
	}
}

func (s *testIntegrationSuite) TestPartitionPruningForInExpr(c *C) {
	tk := testkit.NewTestKit(c, s.store)

	tk.MustExec("use test")
	tk.MustExec("drop table if exists t")
	tk.MustExec("create table t(a int(11) not null, b int) partition by range (a) (partition p0 values less than (4), partition p1 values less than(10), partition p2 values less than maxvalue);")
	tk.MustExec("insert into t values (1, 1),(10, 10),(11, 11)")

	var input []string
	var output []struct {
		SQL  string
		Plan []string
	}
	s.testData.GetTestCases(c, &input, &output)
	for i, tt := range input {
		s.testData.OnRecord(func() {
			output[i].SQL = tt
			output[i].Plan = s.testData.ConvertRowsToStrings(tk.MustQuery(tt).Rows())
		})
		tk.MustQuery(tt).Check(testkit.Rows(output[i].Plan...))
	}
}

func (s *testIntegrationSerialSuite) TestPartitionPruningWithDateType(c *C) {
	tk := testkit.NewTestKit(c, s.store)

	tk.MustExec("use test")
	tk.MustExec("drop table if exists t")
	tk.MustExec("create table t(a datetime) partition by range columns (a) (partition p1 values less than ('20000101'), partition p2 values less than ('2000-10-01'));")
	tk.MustExec("insert into t values ('20000201'), ('19000101');")

	// cannot get the statistical information immediately
	// tk.MustQuery(`SELECT PARTITION_NAME,TABLE_ROWS FROM INFORMATION_SCHEMA.PARTITIONS WHERE TABLE_NAME = 't';`).Check(testkit.Rows("p1 1", "p2 1"))
	str := tk.MustQuery(`desc select * from t where a < '2000-01-01';`).Rows()[0][3].(string)
	c.Assert(strings.Contains(str, "partition:p1"), IsTrue)
}

func (s *testIntegrationSuite) TestPartitionPruningForEQ(c *C) {
	tk := testkit.NewTestKit(c, s.store)
	tk.MustExec("use test")

	tk.MustExec("drop table if exists t")
	tk.MustExec("create table t(a datetime, b int) partition by range(weekday(a)) (partition p0 values less than(10), partition p1 values less than (100))")

	is := tk.Se.GetInfoSchema().(infoschema.InfoSchema)
	tbl, err := is.TableByName(model.NewCIStr("test"), model.NewCIStr("t"))
	c.Assert(err, IsNil)
	pt := tbl.(table.PartitionedTable)
	query, err := expression.ParseSimpleExprWithTableInfo(tk.Se, "a = '2020-01-01 00:00:00'", tbl.Meta())
	c.Assert(err, IsNil)
	dbName := model.NewCIStr(tk.Se.GetSessionVars().CurrentDB)
	columns, names, err := expression.ColumnInfos2ColumnsAndNames(tk.Se, dbName, tbl.Meta().Name, tbl.Meta().Cols(), tbl.Meta())
	c.Assert(err, IsNil)
	// Even the partition is not monotonous, EQ condition should be prune!
	// select * from t where a = '2020-01-01 00:00:00'
	res, err := core.PartitionPruning(tk.Se, pt, []expression.Expression{query}, nil, columns, names)
	c.Assert(err, IsNil)
	c.Assert(res, HasLen, 1)
	c.Assert(res[0], Equals, 0)
}

func (s *testIntegrationSuite) TestErrNoDB(c *C) {
	tk := testkit.NewTestKit(c, s.store)
	tk.MustExec("create user test")
	_, err := tk.Exec("grant select on test1111 to test@'%'")
	c.Assert(errors.Cause(err), Equals, core.ErrNoDB)
	_, err = tk.Exec("grant select on * to test@'%'")
	c.Assert(errors.Cause(err), Equals, core.ErrNoDB)
	_, err = tk.Exec("revoke select on * from test@'%'")
	c.Assert(errors.Cause(err), Equals, core.ErrNoDB)
	tk.MustExec("use test")
	tk.MustExec("create table test1111 (id int)")
	tk.MustExec("grant select on test1111 to test@'%'")
}

func (s *testIntegrationSuite) TestMaxMinEliminate(c *C) {
	tk := testkit.NewTestKit(c, s.store)

	tk.MustExec("use test")
	tk.MustExec("drop table if exists t")
	tk.MustExec("create table t(a int primary key)")
	tk.Se.GetSessionVars().EnableClusteredIndex = variable.ClusteredIndexDefModeOn
	tk.MustExec("create table cluster_index_t(a int, b int, c int, primary key (a, b));")

	var input []string
	var output []struct {
		SQL  string
		Plan []string
	}
	s.testData.GetTestCases(c, &input, &output)
	for i, tt := range input {
		s.testData.OnRecord(func() {
			output[i].SQL = tt
			output[i].Plan = s.testData.ConvertRowsToStrings(tk.MustQuery(tt).Rows())
		})
		tk.MustQuery(tt).Check(testkit.Rows(output[i].Plan...))
	}
}

func (s *testIntegrationSuite) TestINLJHintSmallTable(c *C) {
	tk := testkit.NewTestKit(c, s.store)
	tk.MustExec("use test")
	tk.MustExec("drop table if exists t1, t2")
	tk.MustExec("create table t1(a int not null, b int, key(a))")
	tk.MustExec("insert into t1 values(1,1),(2,2)")
	tk.MustExec("create table t2(a int not null, b int, key(a))")
	tk.MustExec("insert into t2 values(1,1),(2,2),(3,3),(4,4),(5,5)")
	tk.MustExec("analyze table t1, t2")
	tk.MustExec("explain format = 'brief' select /*+ TIDB_INLJ(t1) */ * from t1 join t2 on t1.a = t2.a")
}

func (s *testIntegrationSuite) TestIndexJoinUniqueCompositeIndex(c *C) {
	tk := testkit.NewTestKit(c, s.store)

	tk.MustExec("use test")
	tk.MustExec("drop table if exists t1, t2")
	tk.Se.GetSessionVars().EnableClusteredIndex = variable.ClusteredIndexDefModeIntOnly
	tk.MustExec("create table t1(a int not null, c int not null)")
	tk.MustExec("create table t2(a int not null, b int not null, c int not null, primary key(a,b))")
	tk.MustExec("insert into t1 values(1,1)")
	tk.MustExec("insert into t2 values(1,1,1),(1,2,1)")
	tk.MustExec("analyze table t1,t2")

	var input []string
	var output []struct {
		SQL  string
		Plan []string
	}
	s.testData.GetTestCases(c, &input, &output)
	for i, tt := range input {
		s.testData.OnRecord(func() {
			output[i].SQL = tt
			output[i].Plan = s.testData.ConvertRowsToStrings(tk.MustQuery(tt).Rows())
		})
		tk.MustQuery(tt).Check(testkit.Rows(output[i].Plan...))
	}
}

func (s *testIntegrationSuite) TestIndexMerge(c *C) {
	tk := testkit.NewTestKit(c, s.store)

	tk.MustExec("use test")
	tk.MustExec("drop table if exists t")
	tk.MustExec("create table t(a int, b int, c int, unique index(a), unique index(b), primary key(c))")

	var input []string
	var output []struct {
		SQL  string
		Plan []string
	}
	s.testData.GetTestCases(c, &input, &output)
	for i, tt := range input {
		s.testData.OnRecord(func() {
			output[i].SQL = tt
			output[i].Plan = s.testData.ConvertRowsToStrings(tk.MustQuery(tt).Rows())
		})
		tk.MustQuery(tt).Check(testkit.Rows(output[i].Plan...))
	}
}

func (s *testIntegrationSuite) TestIndexMergeHint4CNF(c *C) {
	tk := testkit.NewTestKit(c, s.store)

	tk.MustExec("use test")
	tk.MustExec("drop table if exists t")
	tk.MustExec("create table t(id int primary key, a int, b int, c int, key(a), key(b), key(c))")

	var input []string
	var output []struct {
		SQL  string
		Plan []string
	}
	s.testData.GetTestCases(c, &input, &output)
	for i, tt := range input {
		s.testData.OnRecord(func() {
			output[i].SQL = tt
			output[i].Plan = s.testData.ConvertRowsToStrings(tk.MustQuery(tt).Rows())
		})
		tk.MustQuery(tt).Check(testkit.Rows(output[i].Plan...))
	}
}

func (s *testIntegrationSuite) TestInvisibleIndex(c *C) {
	tk := testkit.NewTestKit(c, s.store)

	tk.MustExec("use test")
	tk.MustExec("drop table if exists t")

	// Optimizer cannot see invisible indexes.
	tk.MustExec("create table t(a int, b int, unique index i_a (a) invisible, unique index i_b(b))")
	tk.MustExec("insert into t values (1,2)")

	// For issue 26217, can't use invisible index after admin check table.
	tk.MustExec("admin check table t")

	// Optimizer cannot use invisible indexes.
	tk.MustQuery("select a from t order by a").Check(testkit.Rows("1"))
	c.Check(tk.MustUseIndex("select a from t order by a", "i_a"), IsFalse)
	tk.MustQuery("select a from t where a > 0").Check(testkit.Rows("1"))
	c.Check(tk.MustUseIndex("select a from t where a > 1", "i_a"), IsFalse)

	// If use invisible indexes in index hint and sql hint, throw an error.
	errStr := "[planner:1176]Key 'i_a' doesn't exist in table 't'"
	tk.MustGetErrMsg("select * from t use index(i_a)", errStr)
	tk.MustGetErrMsg("select * from t force index(i_a)", errStr)
	tk.MustGetErrMsg("select * from t ignore index(i_a)", errStr)
	tk.MustQuery("select /*+ USE_INDEX(t, i_a) */ * from t")
	c.Assert(tk.Se.GetSessionVars().StmtCtx.GetWarnings(), HasLen, 1)
	c.Assert(tk.Se.GetSessionVars().StmtCtx.GetWarnings()[0].Err.Error(), Equals, errStr)
	tk.MustQuery("select /*+ IGNORE_INDEX(t, i_a), USE_INDEX(t, i_b) */ a from t order by a")
	c.Assert(tk.Se.GetSessionVars().StmtCtx.GetWarnings(), HasLen, 1)
	c.Assert(tk.Se.GetSessionVars().StmtCtx.GetWarnings()[0].Err.Error(), Equals, errStr)
	tk.MustQuery("select /*+ FORCE_INDEX(t, i_a), USE_INDEX(t, i_b) */ a from t order by a")
	c.Assert(tk.Se.GetSessionVars().StmtCtx.GetWarnings(), HasLen, 1)
	c.Assert(tk.Se.GetSessionVars().StmtCtx.GetWarnings()[0].Err.Error(), Equals, errStr)
	// For issue 15519
	inapplicableErrStr := "[planner:1815]force_index(test.aaa) is inapplicable, check whether the table(test.aaa) exists"
	tk.MustQuery("select /*+ FORCE_INDEX(aaa) */ * from t")
	c.Assert(tk.Se.GetSessionVars().StmtCtx.GetWarnings(), HasLen, 1)
	c.Assert(tk.Se.GetSessionVars().StmtCtx.GetWarnings()[0].Err.Error(), Equals, inapplicableErrStr)

	tk.MustExec("admin check table t")
	tk.MustExec("admin check index t i_a")
}

// for issue #14822
func (s *testIntegrationSuite) TestIndexJoinTableRange(c *C) {
	tk := testkit.NewTestKit(c, s.store)

	tk.MustExec("use test")
	tk.MustExec("drop table if exists t1, t2")
	tk.MustExec("create table t1(a int, b int, primary key (a), key idx_t1_b (b))")
	tk.MustExec("create table t2(a int, b int, primary key (a), key idx_t1_b (b))")

	var input []string
	var output []struct {
		SQL  string
		Plan []string
	}
	s.testData.GetTestCases(c, &input, &output)
	for i, tt := range input {
		s.testData.OnRecord(func() {
			output[i].SQL = tt
			output[i].Plan = s.testData.ConvertRowsToStrings(tk.MustQuery(tt).Rows())
		})
		tk.MustQuery(tt).Check(testkit.Rows(output[i].Plan...))
	}
}

func (s *testIntegrationSuite) TestTopNByConstFunc(c *C) {
	tk := testkit.NewTestKit(c, s.store)
	tk.MustExec("use test")
	tk.MustQuery("select max(t.col) from (select 'a' as col union all select '' as col) as t").Check(testkit.Rows(
		"a",
	))
}

func (s *testIntegrationSuite) TestSubqueryWithTopN(c *C) {
	tk := testkit.NewTestKit(c, s.store)

	tk.MustExec("use test")
	tk.MustExec("drop table if exists t")
	tk.MustExec("create table t(a int, b int)")

	var input []string
	var output []struct {
		SQL  string
		Plan []string
	}
	s.testData.GetTestCases(c, &input, &output)
	for i, tt := range input {
		s.testData.OnRecord(func() {
			output[i].SQL = tt
			output[i].Plan = s.testData.ConvertRowsToStrings(tk.MustQuery(tt).Rows())
		})
		tk.MustQuery(tt).Check(testkit.Rows(output[i].Plan...))
	}
}

func (s *testIntegrationSuite) TestIndexHintWarning(c *C) {
	tk := testkit.NewTestKit(c, s.store)
	tk.MustExec("use test")
	tk.MustExec("drop table if exists t1, t2")
	tk.MustExec("create table t1(a int, b int, c int, key a(a), key b(b))")
	tk.MustExec("create table t2(a int, b int, c int, key a(a), key b(b))")
	var input []string
	var output []struct {
		SQL      string
		Warnings []string
	}
	s.testData.GetTestCases(c, &input, &output)
	for i, tt := range input {
		s.testData.OnRecord(func() {
			output[i].SQL = tt
			tk.MustQuery(tt)
			warns := tk.Se.GetSessionVars().StmtCtx.GetWarnings()
			output[i].Warnings = make([]string, len(warns))
			for j := range warns {
				output[i].Warnings[j] = warns[j].Err.Error()
			}
		})
		tk.MustQuery(tt)
		warns := tk.Se.GetSessionVars().StmtCtx.GetWarnings()
		c.Assert(len(warns), Equals, len(output[i].Warnings))
		for j := range warns {
			c.Assert(warns[j].Level, Equals, stmtctx.WarnLevelWarning)
			c.Assert(warns[j].Err.Error(), Equals, output[i].Warnings[j])
		}
	}
}

func (s *testIntegrationSuite) TestIssue15546(c *C) {
	tk := testkit.NewTestKit(c, s.store)

	tk.MustExec("use test")
	tk.MustExec("drop table if exists t, pt, vt")
	tk.MustExec("create table t(a int, b int)")
	tk.MustExec("insert into t values(1, 1)")
	tk.MustExec("create table pt(a int primary key, b int) partition by range(a) (" +
		"PARTITION `p0` VALUES LESS THAN (10), PARTITION `p1` VALUES LESS THAN (20), PARTITION `p2` VALUES LESS THAN (30))")
	tk.MustExec("insert into pt values(1, 1), (11, 11), (21, 21)")
	tk.MustExec("create definer='root'@'localhost' view vt(a, b) as select a, b from t")
	tk.MustQuery("select * from pt, vt where pt.a = vt.a").Check(testkit.Rows("1 1 1 1"))
}

func (s *testIntegrationSuite) TestApproxCountDistinctInPartitionTable(c *C) {
	tk := testkit.NewTestKit(c, s.store)

	tk.MustExec("use test")
	tk.MustExec("drop table if exists t")
	tk.MustExec("create table t(a int(11), b int) partition by range (a) (partition p0 values less than (3), partition p1 values less than maxvalue);")
	tk.MustExec("insert into t values(1, 1), (2, 1), (3, 1), (4, 2), (4, 2)")
	tk.MustExec("set session tidb_opt_agg_push_down=1")
	tk.MustExec(`set @@tidb_partition_prune_mode='` + string(variable.Static) + `'`)
	tk.MustQuery("explain format = 'brief' select approx_count_distinct(a), b from t group by b order by b desc").Check(testkit.Rows("Sort 16000.00 root  test.t.b:desc",
		"└─HashAgg 16000.00 root  group by:test.t.b, funcs:approx_count_distinct(Column#5)->Column#4, funcs:firstrow(Column#6)->test.t.b",
		"  └─PartitionUnion 16000.00 root  ",
		"    ├─HashAgg 8000.00 root  group by:test.t.b, funcs:approx_count_distinct(test.t.a)->Column#5, funcs:firstrow(test.t.b)->Column#6, funcs:firstrow(test.t.b)->test.t.b",
		"    │ └─TableReader 10000.00 root  data:TableFullScan",
		"    │   └─TableFullScan 10000.00 cop[tikv] table:t, partition:p0 keep order:false, stats:pseudo",
		"    └─HashAgg 8000.00 root  group by:test.t.b, funcs:approx_count_distinct(test.t.a)->Column#5, funcs:firstrow(test.t.b)->Column#6, funcs:firstrow(test.t.b)->test.t.b",
		"      └─TableReader 10000.00 root  data:TableFullScan",
		"        └─TableFullScan 10000.00 cop[tikv] table:t, partition:p1 keep order:false, stats:pseudo"))
	tk.MustQuery("select approx_count_distinct(a), b from t group by b order by b desc").Check(testkit.Rows("1 2", "3 1"))
}

func (s *testIntegrationSuite) TestApproxPercentile(c *C) {
	tk := testkit.NewTestKit(c, s.store)

	tk.MustExec("use test")
	tk.MustExec("drop table if exists t")
	tk.MustExec("create table t(a int, b int)")
	tk.MustExec("insert into t values(1, 1), (2, 1), (3, 2), (4, 2), (5, 2)")

	var input []string
	var output []struct {
		SQL  string
		Plan []string
		Res  []string
	}
	s.testData.GetTestCases(c, &input, &output)
	for i, tt := range input {
		s.testData.OnRecord(func() {
			output[i].SQL = tt
			output[i].Plan = s.testData.ConvertRowsToStrings(tk.MustQuery("explain " + tt).Rows())
			output[i].Res = s.testData.ConvertRowsToStrings(tk.MustQuery(tt).Rows())
		})
		tk.MustQuery("explain " + tt).Check(testkit.Rows(output[i].Plan...))
		tk.MustQuery(tt).Check(testkit.Rows(output[i].Res...))
	}
}

func (s *testIntegrationSuite) TestIssue17813(c *C) {
	tk := testkit.NewTestKit(c, s.store)

	tk.MustExec("use test")
	tk.MustExec("drop table if exists hash_partition_overflow")
	tk.MustExec("create table hash_partition_overflow (c0 bigint unsigned) partition by hash(c0) partitions 3")
	tk.MustExec("insert into hash_partition_overflow values (9223372036854775808)")
	tk.MustQuery("select * from hash_partition_overflow where c0 = 9223372036854775808").Check(testkit.Rows("9223372036854775808"))
	tk.MustQuery("select * from hash_partition_overflow where c0 in (1, 9223372036854775808)").Check(testkit.Rows("9223372036854775808"))
}

func (s *testIntegrationSuite) TestHintWithRequiredProperty(c *C) {
	tk := testkit.NewTestKit(c, s.store)
	tk.MustExec("set @@session.tidb_executor_concurrency = 4;")
	tk.MustExec("set @@session.tidb_hash_join_concurrency = 5;")
	tk.MustExec("set @@session.tidb_distsql_scan_concurrency = 15;")
	tk.MustExec("use test")
	tk.MustExec("drop table if exists t")
	tk.MustExec("create table t(a int primary key, b int, c int, key b(b))")
	var input []string
	var output []struct {
		SQL      string
		Plan     []string
		Warnings []string
	}
	s.testData.GetTestCases(c, &input, &output)
	for i, tt := range input {
		s.testData.OnRecord(func() {
			output[i].SQL = tt
			output[i].Plan = s.testData.ConvertRowsToStrings(tk.MustQuery(tt).Rows())
			warnings := tk.Se.GetSessionVars().StmtCtx.GetWarnings()
			output[i].Warnings = make([]string, len(warnings))
			for j, warning := range warnings {
				output[i].Warnings[j] = warning.Err.Error()
			}
		})
		tk.MustQuery(tt).Check(testkit.Rows(output[i].Plan...))
		warnings := tk.Se.GetSessionVars().StmtCtx.GetWarnings()
		c.Assert(len(warnings), Equals, len(output[i].Warnings))
		for j, warning := range warnings {
			c.Assert(output[i].Warnings[j], Equals, warning.Err.Error())
		}
	}
}

func (s *testIntegrationSuite) TestIssue15813(c *C) {
	tk := testkit.NewTestKit(c, s.store)

	tk.MustExec("use test")
	tk.MustExec("drop table if exists t0, t1")
	tk.MustExec("create table t0(c0 int primary key)")
	tk.MustExec("create table t1(c0 int primary key)")
	tk.MustExec("CREATE INDEX i0 ON t0(c0)")
	tk.MustExec("CREATE INDEX i0 ON t1(c0)")
	tk.MustQuery("select /*+ MERGE_JOIN(t0, t1) */ * from t0, t1 where t0.c0 = t1.c0").Check(testkit.Rows())
}

func (s *testIntegrationSuite) TestFullGroupByOrderBy(c *C) {
	tk := testkit.NewTestKit(c, s.store)

	tk.MustExec("use test")
	tk.MustExec("drop table if exists t")
	tk.MustExec("create table t(a int, b int)")
	tk.MustQuery("select count(a) as b from t group by a order by b").Check(testkit.Rows())
	err := tk.ExecToErr("select count(a) as cnt from t group by a order by b")
	c.Assert(terror.ErrorEqual(err, core.ErrFieldNotInGroupBy), IsTrue)
}

func (s *testIntegrationSuite) TestHintWithoutTableWarning(c *C) {
	tk := testkit.NewTestKit(c, s.store)
	tk.MustExec("use test")
	tk.MustExec("drop table if exists t1, t2")
	tk.MustExec("create table t1(a int, b int, c int, key a(a))")
	tk.MustExec("create table t2(a int, b int, c int, key a(a))")
	var input []string
	var output []struct {
		SQL      string
		Warnings []string
	}
	s.testData.GetTestCases(c, &input, &output)
	for i, tt := range input {
		s.testData.OnRecord(func() {
			output[i].SQL = tt
			tk.MustQuery(tt)
			warns := tk.Se.GetSessionVars().StmtCtx.GetWarnings()
			output[i].Warnings = make([]string, len(warns))
			for j := range warns {
				output[i].Warnings[j] = warns[j].Err.Error()
			}
		})
		tk.MustQuery(tt)
		warns := tk.Se.GetSessionVars().StmtCtx.GetWarnings()
		c.Assert(len(warns), Equals, len(output[i].Warnings))
		for j := range warns {
			c.Assert(warns[j].Level, Equals, stmtctx.WarnLevelWarning)
			c.Assert(warns[j].Err.Error(), Equals, output[i].Warnings[j])
		}
	}
}

func (s *testIntegrationSuite) TestIssue15858(c *C) {
	tk := testkit.NewTestKit(c, s.store)
	tk.MustExec("use test")
	tk.MustExec("drop table if exists t")
	tk.MustExec("create table t(a int primary key)")
	tk.MustExec("select * from t t1, (select a from t order by a+1) t2 where t1.a = t2.a")
}

func (s *testIntegrationSuite) TestIssue15846(c *C) {
	tk := testkit.NewTestKit(c, s.store)
	tk.MustExec("use test")
	tk.MustExec("drop table if exists t0, t1")
	tk.MustExec("CREATE TABLE t0(t0 INT UNIQUE);")
	tk.MustExec("CREATE TABLE t1(c0 FLOAT);")
	tk.MustExec("INSERT INTO t1(c0) VALUES (0);")
	tk.MustExec("INSERT INTO t0(t0) VALUES (NULL), (NULL);")
	tk.MustQuery("SELECT t1.c0 FROM t1 LEFT JOIN t0 ON 1;").Check(testkit.Rows("0", "0"))

	tk.MustExec("drop table if exists t0, t1")
	tk.MustExec("CREATE TABLE t0(t0 INT);")
	tk.MustExec("CREATE TABLE t1(c0 FLOAT);")
	tk.MustExec("INSERT INTO t1(c0) VALUES (0);")
	tk.MustExec("INSERT INTO t0(t0) VALUES (NULL), (NULL);")
	tk.MustQuery("SELECT t1.c0 FROM t1 LEFT JOIN t0 ON 1;").Check(testkit.Rows("0", "0"))

	tk.MustExec("drop table if exists t0, t1")
	tk.MustExec("CREATE TABLE t0(t0 INT);")
	tk.MustExec("CREATE TABLE t1(c0 FLOAT);")
	tk.MustExec("create unique index idx on t0(t0);")
	tk.MustExec("INSERT INTO t1(c0) VALUES (0);")
	tk.MustExec("INSERT INTO t0(t0) VALUES (NULL), (NULL);")
	tk.MustQuery("SELECT t1.c0 FROM t1 LEFT JOIN t0 ON 1;").Check(testkit.Rows("0", "0"))
}

func (s *testIntegrationSuite) TestFloorUnixTimestampPruning(c *C) {
	tk := testkit.NewTestKit(c, s.store)
	tk.MustExec("use test")
	tk.MustExec("drop table if exists floor_unix_timestamp")
	tk.MustExec(`create table floor_unix_timestamp (ts timestamp(3))
partition by range (floor(unix_timestamp(ts))) (
partition p0 values less than (unix_timestamp('2020-04-05 00:00:00')),
partition p1 values less than (unix_timestamp('2020-04-12 00:00:00')),
partition p2 values less than (unix_timestamp('2020-04-15 00:00:00')))`)
	tk.MustExec("insert into floor_unix_timestamp values ('2020-04-04 00:00:00')")
	tk.MustExec("insert into floor_unix_timestamp values ('2020-04-04 23:59:59.999')")
	tk.MustExec("insert into floor_unix_timestamp values ('2020-04-05 00:00:00')")
	tk.MustExec("insert into floor_unix_timestamp values ('2020-04-05 00:00:00.001')")
	tk.MustExec("insert into floor_unix_timestamp values ('2020-04-12 01:02:03.456')")
	tk.MustExec("insert into floor_unix_timestamp values ('2020-04-14 00:00:42')")
	tk.MustQuery("select count(*) from floor_unix_timestamp where '2020-04-05 00:00:00.001' = ts").Check(testkit.Rows("1"))
	tk.MustQuery("select * from floor_unix_timestamp where ts > '2020-04-05 00:00:00' order by ts").Check(testkit.Rows("2020-04-05 00:00:00.001", "2020-04-12 01:02:03.456", "2020-04-14 00:00:42.000"))
	tk.MustQuery("select count(*) from floor_unix_timestamp where ts <= '2020-04-05 23:00:00'").Check(testkit.Rows("4"))
	tk.MustQuery("select * from floor_unix_timestamp partition(p1, p2) where ts > '2020-04-14 00:00:00'").Check(testkit.Rows("2020-04-14 00:00:42.000"))
}

func (s *testIntegrationSuite) TestIssue16290And16292(c *C) {
	tk := testkit.NewTestKit(c, s.store)
	tk.MustExec("use test")
	tk.MustExec("drop table if exists t;")
	tk.MustExec("create table t(a int, b int, primary key(a));")
	tk.MustExec("insert into t values(1, 1);")

	for i := 0; i <= 1; i++ {
		tk.MustExec(fmt.Sprintf("set session tidb_opt_agg_push_down = %v", i))

		tk.MustQuery("select avg(a) from (select * from t ta union all select * from t tb) t;").Check(testkit.Rows("1.0000"))
		tk.MustQuery("select avg(b) from (select * from t ta union all select * from t tb) t;").Check(testkit.Rows("1.0000"))
		tk.MustQuery("select count(distinct a) from (select * from t ta union all select * from t tb) t;").Check(testkit.Rows("1"))
		tk.MustQuery("select count(distinct b) from (select * from t ta union all select * from t tb) t;").Check(testkit.Rows("1"))
	}
}

func (s *testIntegrationSuite) TestTableDualWithRequiredProperty(c *C) {
	tk := testkit.NewTestKit(c, s.store)
	tk.MustExec("use test")
	tk.MustExec("drop table if exists t1, t2;")
	tk.MustExec("create table t1 (a int, b int) partition by range(a) " +
		"(partition p0 values less than(10), partition p1 values less than MAXVALUE)")
	tk.MustExec("create table t2 (a int, b int)")
	tk.MustExec("select /*+ MERGE_JOIN(t1, t2) */ * from t1 partition (p0), t2  where t1.a > 100 and t1.a = t2.a")
}

func (s *testIntegrationSuite) TestIndexJoinInnerIndexNDV(c *C) {
	tk := testkit.NewTestKit(c, s.store)
	tk.MustExec("use test")
	tk.MustExec("drop table if exists t1, t2")
	tk.MustExec("create table t1(a int not null, b int not null, c int not null)")
	tk.MustExec("create table t2(a int not null, b int not null, c int not null, index idx1(a,b), index idx2(c))")
	tk.MustExec("insert into t1 values(1,1,1),(1,1,1),(1,1,1)")
	tk.MustExec("insert into t2 values(1,1,1),(1,1,2),(1,1,3)")
	tk.MustExec("analyze table t1, t2")

	var input []string
	var output []struct {
		SQL  string
		Plan []string
	}
	s.testData.GetTestCases(c, &input, &output)
	for i, tt := range input {
		s.testData.OnRecord(func() {
			output[i].SQL = tt
			output[i].Plan = s.testData.ConvertRowsToStrings(tk.MustQuery(tt).Rows())
		})
		tk.MustQuery(tt).Check(testkit.Rows(output[i].Plan...))
	}
}

func (s *testIntegrationSerialSuite) TestIssue16837(c *C) {
	tk := testkit.NewTestKit(c, s.store)
	tk.MustExec("use test")
	tk.MustExec("drop table if exists t")
	tk.MustExec("create table t(a int,b int,c int,d int,e int,unique key idx_ab(a,b),unique key(c),unique key(d))")
	tk.MustQuery("explain format = 'brief' select /*+ use_index_merge(t,c,idx_ab) */ * from t where a = 1 or (e = 1 and c = 1)").Check(testkit.Rows(
		"IndexMerge 0.01 root  ",
		"├─IndexRangeScan(Build) 10.00 cop[tikv] table:t, index:idx_ab(a, b) range:[1,1], keep order:false, stats:pseudo",
		"├─IndexRangeScan(Build) 1.00 cop[tikv] table:t, index:c(c) range:[1,1], keep order:false, stats:pseudo",
		"└─Selection(Probe) 0.01 cop[tikv]  or(eq(test.t.a, 1), and(eq(test.t.e, 1), eq(test.t.c, 1)))",
		"  └─TableRowIDScan 11.00 cop[tikv] table:t keep order:false, stats:pseudo"))
	tk.MustQuery("show warnings").Check(testkit.Rows())
	tk.MustExec("insert into t values (2, 1, 1, 1, 2)")
	tk.MustQuery("select /*+ use_index_merge(t,c,idx_ab) */ * from t where a = 1 or (e = 1 and c = 1)").Check(testkit.Rows())
}

func (s *testIntegrationSerialSuite) TestIndexMerge(c *C) {
	tk := testkit.NewTestKit(c, s.store)
	tk.MustExec("use test")
	tk.MustExec("drop table if exists t")
	tk.MustExec("create table t (a int, b int, unique key(a), unique key(b))")
	tk.MustExec("insert into t value (1, 5), (2, 4), (3, 3), (4, 2), (5, 1)")
	tk.MustExec("insert into t value (6, 0), (7, -1), (8, -2), (9, -3), (10, -4)")
	tk.MustExec("analyze table t")

	var input []string
	var output []struct {
		SQL      string
		Plan     []string
		Warnings []string
	}
	s.testData.GetTestCases(c, &input, &output)
	for i, tt := range input {
		s.testData.OnRecord(func() {
			output[i].SQL = tt
			output[i].Plan = s.testData.ConvertRowsToStrings(tk.MustQuery(tt).Rows())
			output[i].Warnings = s.testData.ConvertRowsToStrings(tk.MustQuery("show warnings").Rows())
		})
		tk.MustQuery(tt).Check(testkit.Rows(output[i].Plan...))
		tk.MustQuery("show warnings").Check(testkit.Rows(output[i].Warnings...))
	}
}

func (s *testIntegrationSerialSuite) TestIndexMergePartialScansClusteredIndex(c *C) {
	tk := testkit.NewTestKit(c, s.store)
	tk.MustExec("use test;")

	tk.MustExec("drop table if exists t;")
	tk.MustExec("create table t (a int, b int, c int, primary key (a, b) clustered, key idx_c(c));")
	tk.MustExec("insert into t values (1, 1, 1), (10, 10, 10), (100, 100, 100);")
	const queryTemplate = "select /*+ use_index_merge(t) */ %s from t where %s order by a, b;"
	projections := [][]string{{"a"}, {"b"}, {"c"}, {"a", "b"}, {"b", "c"}, {"c", "a"}, {"b", "a", "c"}}
	cases := []struct {
		condition string
		expected  []string
	}{
		{
			// 3 table scans
			"a < 2 or a < 10 or a > 11", []string{"1", "100"},
		},
		{
			// 3 index scans
			"c < 10 or c < 11 or c > 50", []string{"1", "10", "100"},
		},
		{
			// 1 table scan + 1 index scan
			"a < 2 or c > 10000", []string{"1"},
		},
		{
			// 2 table scans + 1 index scan
			"a < 2 or a > 88 or c > 10000", []string{"1", "100"},
		},
		{
			// 2 table scans + 2 index scans
			"a < 2 or (a >= 10 and b >= 10) or c > 100 or c < 1", []string{"1", "10", "100"},
		},
		{
			// 3 table scans + 2 index scans
			"a < 2 or (a >= 10 and b >= 10) or (a >= 20 and b < 10) or c > 100 or c < 1", []string{"1", "10", "100"},
		},
	}
	for _, p := range projections {
		for _, ca := range cases {
			query := fmt.Sprintf(queryTemplate, strings.Join(p, ","), ca.condition)
			tk.HasPlan(query, "IndexMerge")
			expected := make([]string, 0, len(ca.expected))
			for _, datum := range ca.expected {
				row := strings.Repeat(datum+" ", len(p))
				expected = append(expected, row[:len(row)-1])
			}
			tk.MustQuery(query).Check(testkit.Rows(expected...))
		}
	}
}

func (s *testIntegrationSerialSuite) TestIndexMergePartialScansTiDBRowID(c *C) {
	tk := testkit.NewTestKit(c, s.store)
	tk.MustExec("use test;")

	tk.MustExec("drop table if exists t;")
	tk.MustExec("create table t (a int, b int, c int, unique key (a, b), key idx_c(c));")
	tk.MustExec("insert into t values (1, 1, 1), (10, 10, 10), (100, 100, 100);")
	const queryTemplate = "select /*+ use_index_merge(t) */ %s from t where %s order by a;"
	projections := [][]string{{"a"}, {"b"}, {"c"}, {"a", "b"}, {"b", "c"}, {"c", "a"}, {"b", "a", "c"}}
	cases := []struct {
		condition string
		expected  []string
	}{
		{
			// 3 index scans
			"c < 10 or c < 11 or c > 50", []string{"1", "10", "100"},
		},
		{
			// 2 index scans
			"c < 10 or a < 2", []string{"1"},
		},
		{
			// 1 table scan + 1 index scan
			"_tidb_rowid < 2 or c > 10000", []string{"1"},
		},
		{
			// 2 table scans + 1 index scan
			"_tidb_rowid < 2 or _tidb_rowid < 10 or c > 11", []string{"1", "10", "100"},
		},
		{
			// 1 table scans + 3 index scans
			"_tidb_rowid < 2 or (a >= 10 and b >= 10) or c > 100 or c < 1", []string{"1", "10", "100"},
		},
		{
			// 1 table scans + 4 index scans
			"_tidb_rowid < 2 or (a >= 10 and b >= 10) or (a >= 20 and b < 10) or c > 100 or c < 1", []string{"1", "10", "100"},
		},
	}
	for _, p := range projections {
		for _, ca := range cases {
			query := fmt.Sprintf(queryTemplate, strings.Join(p, ","), ca.condition)
			tk.HasPlan(query, "IndexMerge")
			expected := make([]string, 0, len(ca.expected))
			for _, datum := range ca.expected {
				row := strings.Repeat(datum+" ", len(p))
				expected = append(expected, row[:len(row)-1])
			}
			tk.MustQuery(query).Check(testkit.Rows(expected...))
		}
	}
}

func (s *testIntegrationSerialSuite) TestIndexMergePartialScansPKIsHandle(c *C) {
	tk := testkit.NewTestKit(c, s.store)
	tk.MustExec("use test;")

	tk.MustExec("drop table if exists t;")
	tk.MustExec("create table t (a int, b int, c int, primary key (a), unique key (b), key idx_c(c));")
	tk.MustExec("insert into t values (1, 1, 1), (10, 10, 10), (100, 100, 100);")
	const queryTemplate = "select /*+ use_index_merge(t) */ %s from t where %s order by b;"
	projections := [][]string{{"a"}, {"b"}, {"c"}, {"a", "b"}, {"b", "c"}, {"c", "a"}, {"b", "a", "c"}}
	cases := []struct {
		condition string
		expected  []string
	}{
		{
			// 3 index scans
			"b < 10 or c < 11 or c > 50", []string{"1", "10", "100"},
		},
		{
			// 1 table scan + 1 index scan
			"a < 2 or c > 10000", []string{"1"},
		},
		{
			// 2 table scans + 1 index scan
			"a < 2 or a < 10 or b > 11", []string{"1", "100"},
		},
		{
			// 1 table scans + 3 index scans
			"a < 2 or b >= 10 or c > 100 or c < 1", []string{"1", "10", "100"},
		},
		{
			// 3 table scans + 2 index scans
			"a < 2 or a >= 10 or a >= 20 or c > 100 or b < 1", []string{"1", "10", "100"},
		},
	}
	for _, p := range projections {
		for _, ca := range cases {
			query := fmt.Sprintf(queryTemplate, strings.Join(p, ","), ca.condition)
			tk.HasPlan(query, "IndexMerge")
			expected := make([]string, 0, len(ca.expected))
			for _, datum := range ca.expected {
				row := strings.Repeat(datum+" ", len(p))
				expected = append(expected, row[:len(row)-1])
			}
			tk.MustQuery(query).Check(testkit.Rows(expected...))
		}
	}
}

func (s *testIntegrationSerialSuite) TestIssue23919(c *C) {
	tk := testkit.NewTestKit(c, s.store)
	tk.MustExec("use test;")

	// Test for the minimal reproducible case.
	tk.MustExec("drop table if exists t;")
	tk.MustExec("create table t (a int, b int, index(a), index(b)) partition by hash (a) partitions 2;")
	tk.MustExec("insert into t values (1, 5);")
	tk.MustQuery("select /*+ use_index_merge( t ) */ * from t where a in (3) or b in (5) order by a;").
		Check(testkit.Rows("1 5"))

	// Test for the original case.
	tk.MustExec("drop table if exists t;")
	tk.MustExec(`CREATE TABLE t (
  col_5 text NOT NULL,
  col_6 tinyint(3) unsigned DEFAULT NULL,
  col_7 float DEFAULT '4779.165058537128',
  col_8 smallint(6) NOT NULL DEFAULT '-24790',
  col_9 date DEFAULT '2031-01-15',
  col_37 int(11) DEFAULT '1350204687',
  PRIMARY KEY (col_5(6),col_8) /*T![clustered_index] NONCLUSTERED */,
  UNIQUE KEY idx_6 (col_9,col_7,col_8),
  KEY idx_8 (col_8,col_6,col_5(6),col_9,col_7),
  KEY idx_9 (col_9,col_7,col_8)
) ENGINE=InnoDB DEFAULT CHARSET=utf8mb4 COLLATE=utf8mb4_bin
PARTITION BY RANGE ( col_8 ) (
  PARTITION p0 VALUES LESS THAN (-17650),
  PARTITION p1 VALUES LESS THAN (-13033),
  PARTITION p2 VALUES LESS THAN (2521),
  PARTITION p3 VALUES LESS THAN (7510)
);`)
	tk.MustExec("insert into t values ('', NULL, 6304.0146, -24790, '2031-01-15', 1350204687);")
	tk.MustQuery("select  var_samp(col_7) aggCol from (select  /*+ use_index_merge( t ) */ * from t where " +
		"t.col_9 in ( '2002-06-22' ) or t.col_5 in ( 'PkfzI'  ) or t.col_8 in ( -24874 ) and t.col_6 > null and " +
		"t.col_5 > 'r' and t.col_9 in ( '1979-09-04' ) and t.col_7 < 8143.667552769195 or " +
		"t.col_5 in ( 'iZhfEjRWci' , 'T' , ''  ) or t.col_9 <> '1976-09-11' and t.col_7 = 8796.436181615773 and " +
		"t.col_8 = 7372 order by col_5,col_8  ) ordered_tbl group by col_6;").Check(testkit.Rows("<nil>"))
}

func (s *testIntegrationSerialSuite) TestIssue16407(c *C) {
	tk := testkit.NewTestKit(c, s.store)
	tk.MustExec("use test")
	tk.MustExec("drop table if exists t")
	tk.MustExec("create table t(a int,b char(100),key(a),key(b(10)))")
	tk.MustQuery("explain format = 'brief' select /*+ use_index_merge(t) */ * from t where a=10 or b='x'").Check(testkit.Rows(
		"IndexMerge 0.04 root  ",
		"├─IndexRangeScan(Build) 10.00 cop[tikv] table:t, index:a(a) range:[10,10], keep order:false, stats:pseudo",
		"├─IndexRangeScan(Build) 10.00 cop[tikv] table:t, index:b(b) range:[\"x\",\"x\"], keep order:false, stats:pseudo",
		"└─Selection(Probe) 0.04 cop[tikv]  or(eq(test.t.a, 10), eq(test.t.b, \"x\"))",
		"  └─TableRowIDScan 19.99 cop[tikv] table:t keep order:false, stats:pseudo"))
	tk.MustQuery("show warnings").Check(testkit.Rows())
	tk.MustExec("insert into t values (1, 'xx')")
	tk.MustQuery("select /*+ use_index_merge(t) */ * from t where a=10 or b='x'").Check(testkit.Rows())
}

func (s *testIntegrationSuite) TestStreamAggProp(c *C) {
	tk := testkit.NewTestKit(c, s.store)

	tk.MustExec("use test")
	tk.MustExec("drop table if exists t")
	tk.MustExec("create table t(a int)")
	tk.MustExec("insert into t values(1),(1),(2)")

	var input []string
	var output []struct {
		SQL  string
		Plan []string
		Res  []string
	}
	s.testData.GetTestCases(c, &input, &output)
	for i, tt := range input {
		s.testData.OnRecord(func() {
			output[i].SQL = tt
			output[i].Plan = s.testData.ConvertRowsToStrings(tk.MustQuery("explain format = 'brief' " + tt).Rows())
			output[i].Res = s.testData.ConvertRowsToStrings(tk.MustQuery(tt).Rows())
		})
		tk.MustQuery("explain format = 'brief' " + tt).Check(testkit.Rows(output[i].Plan...))
		tk.MustQuery(tt).Check(testkit.Rows(output[i].Res...))
	}
}

func (s *testIntegrationSuite) TestOptimizeHintOnPartitionTable(c *C) {
	tk := testkit.NewTestKit(c, s.store)

	tk.MustExec("use test")
	tk.MustExec("drop table if exists t")
	tk.MustExec(`create table t (
					a int, b int, c varchar(20),
					primary key(a), key(b), key(c)
				) partition by range columns(a) (
					partition p0 values less than(6),
					partition p1 values less than(11),
					partition p2 values less than(16));`)
	tk.MustExec(`insert into t values (1,1,"1"), (2,2,"2"), (8,8,"8"), (11,11,"11"), (15,15,"15")`)

	// Create virtual tiflash replica info.
	dom := domain.GetDomain(tk.Se)
	is := dom.InfoSchema()
	db, exists := is.SchemaByName(model.NewCIStr("test"))
	c.Assert(exists, IsTrue)
	for _, tblInfo := range db.Tables {
		if tblInfo.Name.L == "t" {
			tblInfo.TiFlashReplica = &model.TiFlashReplicaInfo{
				Count:     1,
				Available: true,
			}
		}
	}

	tk.MustExec(`set @@tidb_partition_prune_mode='` + string(variable.Static) + `'`)

	var input []string
	var output []struct {
		SQL  string
		Plan []string
		Warn []string
	}
	s.testData.GetTestCases(c, &input, &output)
	for i, tt := range input {
		s.testData.OnRecord(func() {
			output[i].SQL = tt
			output[i].Plan = s.testData.ConvertRowsToStrings(tk.MustQuery("explain format = 'brief' " + tt).Rows())
			output[i].Warn = s.testData.ConvertRowsToStrings(tk.MustQuery("show warnings").Rows())
		})
		tk.MustQuery("explain format = 'brief' " + tt).Check(testkit.Rows(output[i].Plan...))
		tk.MustQuery("show warnings").Check(testkit.Rows(output[i].Warn...))
	}
}

func (s *testIntegrationSerialSuite) TestNotReadOnlySQLOnTiFlash(c *C) {
	tk := testkit.NewTestKit(c, s.store)

	tk.MustExec("use test")
	tk.MustExec("drop table if exists t")
	tk.MustExec("create table t (a int, b varchar(20))")
	tk.MustExec(`set @@tidb_isolation_read_engines = "tiflash"`)
	// Create virtual tiflash replica info.
	dom := domain.GetDomain(tk.Se)
	is := dom.InfoSchema()
	db, exists := is.SchemaByName(model.NewCIStr("test"))
	c.Assert(exists, IsTrue)
	for _, tblInfo := range db.Tables {
		if tblInfo.Name.L == "t" {
			tblInfo.TiFlashReplica = &model.TiFlashReplicaInfo{
				Count:     1,
				Available: true,
			}
		}
	}
	err := tk.ExecToErr("select * from t for update")
	c.Assert(err, NotNil)
	c.Assert(err.Error(), Equals, `[planner:1815]Internal : Can not find access path matching 'tidb_isolation_read_engines'(value: 'tiflash'). Available values are 'tiflash, tikv'.`)

	err = tk.ExecToErr("insert into t select * from t")
	c.Assert(err, NotNil)
	c.Assert(err.Error(), Equals, `[planner:1815]Internal : Can not find access path matching 'tidb_isolation_read_engines'(value: 'tiflash'). Available values are 'tiflash, tikv'.`)

	tk.MustExec("prepare stmt_insert from 'insert into t select * from t where t.a = ?'")
	tk.MustExec("set @a=1")
	err = tk.ExecToErr("execute stmt_insert using @a")
	c.Assert(err, NotNil)
	c.Assert(err.Error(), Equals, `[planner:1815]Internal : Can not find access path matching 'tidb_isolation_read_engines'(value: 'tiflash'). Available values are 'tiflash, tikv'.`)
}

func (s *testIntegrationSuite) TestSelectLimit(c *C) {
	tk := testkit.NewTestKit(c, s.store)

	tk.MustExec("use test")
	tk.MustExec("drop table if exists t")
	tk.MustExec("create table t(a int)")
	tk.MustExec("insert into t values(1),(1),(2)")

	// normal test
	tk.MustExec("set @@session.sql_select_limit=1")
	result := tk.MustQuery("select * from t order by a")
	result.Check(testkit.Rows("1"))
	result = tk.MustQuery("select * from t order by a limit 2")
	result.Check(testkit.Rows("1", "1"))
	tk.MustExec("set @@session.sql_select_limit=default")
	result = tk.MustQuery("select * from t order by a")
	result.Check(testkit.Rows("1", "1", "2"))

	// test for subquery
	tk.MustExec("set @@session.sql_select_limit=1")
	result = tk.MustQuery("select * from (select * from t) s order by a")
	result.Check(testkit.Rows("1"))
	result = tk.MustQuery("select * from (select * from t limit 2) s order by a") // limit write in subquery, has no effect.
	result.Check(testkit.Rows("1"))
	result = tk.MustQuery("select (select * from t limit 1) s") // limit write in subquery, has no effect.
	result.Check(testkit.Rows("1"))
	result = tk.MustQuery("select * from t where t.a in (select * from t) limit 3") // select_limit will not effect subquery
	result.Check(testkit.Rows("1", "1", "2"))
	result = tk.MustQuery("select * from (select * from t) s limit 3") // select_limit will not effect subquery
	result.Check(testkit.Rows("1", "1", "2"))

	// test for union
	result = tk.MustQuery("select * from t union all select * from t limit 2") // limit outside subquery
	result.Check(testkit.Rows("1", "1"))
	result = tk.MustQuery("select * from t union all (select * from t limit 2)") // limit inside subquery
	result.Check(testkit.Rows("1"))

	// test for prepare & execute
	tk.MustExec("prepare s1 from 'select * from t where a = ?'")
	tk.MustExec("set @a = 1")
	result = tk.MustQuery("execute s1 using @a")
	result.Check(testkit.Rows("1"))
	tk.MustExec("set @@session.sql_select_limit=default")
	result = tk.MustQuery("execute s1 using @a")
	result.Check(testkit.Rows("1", "1"))
	tk.MustExec("set @@session.sql_select_limit=1")
	tk.MustExec("prepare s2 from 'select * from t where a = ? limit 3'")
	result = tk.MustQuery("execute s2 using @a") // if prepare stmt has limit, select_limit takes no effect.
	result.Check(testkit.Rows("1", "1"))

	// test for create view
	tk.MustExec("set @@session.sql_select_limit=1")
	tk.MustExec("create definer='root'@'localhost' view s as select * from t") // select limit should not effect create view
	result = tk.MustQuery("select * from s")
	result.Check(testkit.Rows("1"))
	tk.MustExec("set @@session.sql_select_limit=default")
	result = tk.MustQuery("select * from s")
	result.Check(testkit.Rows("1", "1", "2"))

	// test for DML
	tk.MustExec("set @@session.sql_select_limit=1")
	tk.MustExec("create table b (a int)")
	tk.MustExec("insert into b select * from t") // all values are inserted
	result = tk.MustQuery("select * from b limit 3")
	result.Check(testkit.Rows("1", "1", "2"))
	tk.MustExec("update b set a = 2 where a = 1") // all values are updated
	result = tk.MustQuery("select * from b limit 3")
	result.Check(testkit.Rows("2", "2", "2"))
	result = tk.MustQuery("select * from b")
	result.Check(testkit.Rows("2"))
	tk.MustExec("delete from b where a = 2") // all values are deleted
	result = tk.MustQuery("select * from b")
	result.Check(testkit.Rows())
}

func (s *testIntegrationSuite) TestHintParserWarnings(c *C) {
	tk := testkit.NewTestKit(c, s.store)
	tk.MustExec("use test")
	tk.MustExec("drop table if exists t;")
	tk.MustExec("create table t(a int, b int, key(a), key(b));")
	tk.MustExec("select /*+ use_index_merge() */ * from t where a = 1 or b = 1;")
	rows := tk.MustQuery("show warnings;").Rows()
	c.Assert(len(rows), Equals, 1)
}

func (s *testIntegrationSuite) TestIssue16935(c *C) {
	tk := testkit.NewTestKit(c, s.store)
	tk.MustExec("use test")
	tk.MustExec("drop table if exists t0;")
	tk.MustExec("CREATE TABLE t0(c0 INT);")
	tk.MustExec("INSERT INTO t0(c0) VALUES (1), (1), (1), (1), (1), (1);")
	tk.MustExec("CREATE definer='root'@'localhost' VIEW v0(c0) AS SELECT NULL FROM t0;")

	tk.MustQuery("SELECT * FROM t0 LEFT JOIN v0 ON TRUE WHERE v0.c0 IS NULL;")
}

func (s *testIntegrationSuite) TestAccessPathOnClusterIndex(c *C) {
	tk := testkit.NewTestKit(c, s.store)
	tk.MustExec("use test")
	tk.Se.GetSessionVars().EnableClusteredIndex = variable.ClusteredIndexDefModeOn
	tk.MustExec("drop table if exists t1")
	tk.MustExec("create table t1 (a int, b varchar(20), c decimal(40,10), d int, primary key(a,b), key(c))")
	tk.MustExec(`insert into t1 values (1,"111",1.1,11), (2,"222",2.2,12), (3,"333",3.3,13)`)
	tk.MustExec("analyze table t1")

	var input []string
	var output []struct {
		SQL  string
		Plan []string
		Res  []string
	}
	s.testData.GetTestCases(c, &input, &output)
	for i, tt := range input {
		s.testData.OnRecord(func() {
			output[i].SQL = tt
			output[i].Plan = s.testData.ConvertRowsToStrings(tk.MustQuery("explain format='brief' " + tt).Rows())
			output[i].Res = s.testData.ConvertRowsToStrings(tk.MustQuery(tt).Sort().Rows())
		})
		tk.MustQuery("explain format='brief' " + tt).Check(testkit.Rows(output[i].Plan...))
		tk.MustQuery(tt).Sort().Check(testkit.Rows(output[i].Res...))
	}
}

func (s *testIntegrationSuite) TestClusterIndexUniqueDoubleRead(c *C) {
	tk := testkit.NewTestKit(c, s.store)
	tk.MustExec("create database cluster_idx_unique_double_read;")
	tk.MustExec("use cluster_idx_unique_double_read;")
	defer tk.MustExec("drop database cluster_idx_unique_double_read;")
	tk.Se.GetSessionVars().EnableClusteredIndex = variable.ClusteredIndexDefModeOn
	tk.MustExec("drop table if exists t")

	tk.MustExec("create table t (a varchar(64), b varchar(64), uk int, v int, primary key(a, b), unique key uuk(uk));")
	tk.MustExec("insert t values ('a', 'a1', 1, 11), ('b', 'b1', 2, 22), ('c', 'c1', 3, 33);")
	tk.MustQuery("select * from t use index (uuk);").Check(testkit.Rows("a a1 1 11", "b b1 2 22", "c c1 3 33"))
}

func (s *testIntegrationSuite) TestIndexJoinOnClusteredIndex(c *C) {
	tk := testkit.NewTestKit(c, s.store)
	tk.MustExec("use test")
	tk.Se.GetSessionVars().EnableClusteredIndex = variable.ClusteredIndexDefModeOn
	tk.MustExec("drop table if exists t1")
	tk.MustExec("create table t (a int, b varchar(20), c decimal(40,10), d int, primary key(a,b), key(c))")
	tk.MustExec(`insert into t values (1,"111",1.1,11), (2,"222",2.2,12), (3,"333",3.3,13)`)
	tk.MustExec("analyze table t")

	var input []string
	var output []struct {
		SQL  string
		Plan []string
		Res  []string
	}
	s.testData.GetTestCases(c, &input, &output)
	for i, tt := range input {
		s.testData.OnRecord(func() {
			output[i].SQL = tt
			output[i].Plan = s.testData.ConvertRowsToStrings(tk.MustQuery("explain format = 'brief' " + tt).Rows())
			output[i].Res = s.testData.ConvertRowsToStrings(tk.MustQuery(tt).Rows())
		})
		tk.MustQuery("explain  format = 'brief'" + tt).Check(testkit.Rows(output[i].Plan...))
		tk.MustQuery(tt).Check(testkit.Rows(output[i].Res...))
	}
}
func (s *testIntegrationSerialSuite) TestIssue18984(c *C) {
	tk := testkit.NewTestKit(c, s.store)
	tk.MustExec("use test")
	tk.MustExec("drop table if exists t, t2")
	tk.Se.GetSessionVars().EnableClusteredIndex = variable.ClusteredIndexDefModeOn
	tk.MustExec("create table t(a int, b int, c int, primary key(a, b))")
	tk.MustExec("create table t2(a int, b int, c int, d int, primary key(a,b), index idx(c))")
	tk.MustExec("insert into t values(1,1,1), (2,2,2), (3,3,3)")
	tk.MustExec("insert into t2 values(1,2,3,4), (2,4,3,5), (1,3,1,1)")
	tk.MustQuery("select /*+ INL_MERGE_JOIN(t) */ * from t right outer join t2 on t.a=t2.c").Check(testkit.Rows(
		"1 1 1 1 3 1 1",
		"3 3 3 1 2 3 4",
		"3 3 3 2 4 3 5"))
	tk.MustQuery("select /*+ INL_MERGE_JOIN(t2) */ * from t left outer join t2 on t.a=t2.c").Check(testkit.Rows(
		"1 1 1 1 3 1 1",
		"2 2 2 <nil> <nil> <nil> <nil>",
		"3 3 3 1 2 3 4",
		"3 3 3 2 4 3 5"))
}

func (s *testIntegrationSuite) TestDistinctScalarFunctionPushDown(c *C) {
	tk := testkit.NewTestKit(c, s.store)
	tk.MustExec("use test")
	tk.MustExec("drop table if exists t")
	tk.MustExec("create table t (a int not null, b int not null, c int not null, primary key (a,c)) partition by range (c) (partition p0 values less than (5), partition p1 values less than (10))")
	tk.MustExec("insert into t values(1,1,1),(2,2,2),(3,1,3),(7,1,7),(8,2,8),(9,2,9)")
	tk.MustQuery("select count(distinct b+1) as col from t").Check(testkit.Rows(
		"2",
	))
}

func (s *testIntegrationSerialSuite) TestExplainAnalyzePointGet(c *C) {
	tk := testkit.NewTestKit(c, s.store)
	tk.MustExec("use test")
	tk.MustExec("drop table if exists t")
	tk.MustExec("create table t(a int primary key, b varchar(20))")
	tk.MustExec("insert into t values (1,1)")

	res := tk.MustQuery("explain analyze select * from t where a=1;")
	checkExplain := func(rpc string) {
		resBuff := bytes.NewBufferString("")
		for _, row := range res.Rows() {
			fmt.Fprintf(resBuff, "%s\n", row)
		}
		explain := resBuff.String()
		c.Assert(strings.Contains(explain, rpc+":{num_rpc:"), IsTrue, Commentf("%s", explain))
		c.Assert(strings.Contains(explain, "total_time:"), IsTrue, Commentf("%s", explain))
	}
	checkExplain("Get")
	res = tk.MustQuery("explain analyze select * from t where a in (1,2,3);")
	checkExplain("BatchGet")
}

func (s *testIntegrationSerialSuite) TestExplainAnalyzeDML(c *C) {
	tk := testkit.NewTestKit(c, s.store)
	tk.MustExec("use test")
	tk.MustExec("drop table if exists t")
	tk.MustExec(" create table t (a int, b int, unique index (a));")
	tk.MustExec("insert into t values (1,1)")

	res := tk.MustQuery("explain analyze select * from t where a=1;")
	checkExplain := func(rpc string) {
		resBuff := bytes.NewBufferString("")
		for _, row := range res.Rows() {
			fmt.Fprintf(resBuff, "%s\n", row)
		}
		explain := resBuff.String()
		c.Assert(strings.Contains(explain, rpc+":{num_rpc:"), IsTrue, Commentf("%s", explain))
		c.Assert(strings.Contains(explain, "total_time:"), IsTrue, Commentf("%s", explain))
	}
	checkExplain("Get")
	res = tk.MustQuery("explain analyze insert ignore into t values (1,1),(2,2),(3,3),(4,4);")
	checkExplain("BatchGet")
}

func (s *testIntegrationSuite) TestPartitionExplain(c *C) {
	tk := testkit.NewTestKit(c, s.store)
	tk.MustExec("use test")
	tk.MustExec(`create table pt (id int, c int, key i_id(id), key i_c(c)) partition by range (c) (
partition p0 values less than (4),
partition p1 values less than (7),
partition p2 values less than (10))`)

	tk.MustExec("set @@tidb_enable_index_merge = 1;")

	var input []string
	var output []struct {
		SQL  string
		Plan []string
	}
	s.testData.GetTestCases(c, &input, &output)
	for i, tt := range input {
		s.testData.OnRecord(func() {
			output[i].SQL = tt
			output[i].Plan = s.testData.ConvertRowsToStrings(tk.MustQuery("explain " + tt).Rows())
		})
		tk.MustQuery("explain " + tt).Check(testkit.Rows(output[i].Plan...))
	}
}

func (s *testIntegrationSuite) TestPartialBatchPointGet(c *C) {
	tk := testkit.NewTestKit(c, s.store)
	tk.MustExec("use test")
	tk.MustExec("drop table if exists t")
	tk.MustExec("create table t (c_int int, c_str varchar(40), primary key(c_int, c_str))")
	tk.MustExec("insert into t values (3, 'bose')")
	tk.MustQuery("select * from t where c_int in (3)").Check(testkit.Rows(
		"3 bose",
	))
	tk.MustQuery("select * from t where c_int in (3) or c_str in ('yalow') and c_int in (1, 2)").Check(testkit.Rows(
		"3 bose",
	))
}

func (s *testIntegrationSuite) TestIssue19926(c *C) {
	tk := testkit.NewTestKit(c, s.store)
	tk.MustExec("use test")
	tk.MustExec("drop table if exists ta;")
	tk.MustExec("drop table if exists tb;")
	tk.MustExec("drop table if exists tc;")
	tk.MustExec("drop view if exists v;")
	tk.MustExec("CREATE TABLE `ta`  (\n  `id` varchar(36) NOT NULL ,\n  `status` varchar(1) NOT NULL \n);")
	tk.MustExec("CREATE TABLE `tb`  (\n  `id` varchar(36) NOT NULL ,\n  `status` varchar(1) NOT NULL \n);")
	tk.MustExec("CREATE TABLE `tc`  (\n  `id` varchar(36) NOT NULL ,\n  `status` varchar(1) NOT NULL \n);")
	tk.MustExec("insert into ta values('1','1');")
	tk.MustExec("insert into tb values('1','1');")
	tk.MustExec("insert into tc values('1','1');")
	tk.MustExec("create definer='root'@'localhost' view v as\nselect \nconcat(`ta`.`status`,`tb`.`status`) AS `status`, \n`ta`.`id` AS `id`  from (`ta` join `tb`) \nwhere (`ta`.`id` = `tb`.`id`);")
	tk.MustQuery("SELECT tc.status,v.id FROM tc, v WHERE tc.id = v.id AND v.status = '11';").Check(testkit.Rows("1 1"))
}

func (s *testIntegrationSuite) TestDeleteUsingJoin(c *C) {
	tk := testkit.NewTestKit(c, s.store)
	tk.MustExec("use test")
	tk.MustExec("drop table if exists t1, t2")
	tk.MustExec("create table t1(a int primary key, b int)")
	tk.MustExec("create table t2(a int primary key, b int)")
	tk.MustExec("insert into t1 values(1,1),(2,2)")
	tk.MustExec("insert into t2 values(2,2)")
	tk.MustExec("delete t1.* from t1 join t2 using (a)")
	tk.MustQuery("select * from t1").Check(testkit.Rows("1 1"))
	tk.MustQuery("select * from t2").Check(testkit.Rows("2 2"))
}

func (s *testIntegrationSerialSuite) Test19942(c *C) {
	collate.SetNewCollationEnabledForTest(true)
	defer collate.SetNewCollationEnabledForTest(false)

	tk := testkit.NewTestKit(c, s.store)
	tk.MustExec("use test")
	tk.Se.GetSessionVars().EnableClusteredIndex = variable.ClusteredIndexDefModeOn
	tk.MustExec("CREATE TABLE test.`t` (" +
		"  `a` int(11) NOT NULL," +
		"  `b` varchar(10) COLLATE utf8_general_ci NOT NULL," +
		"  `c` varchar(50) COLLATE utf8_general_ci NOT NULL," +
		"  `d` char(10) NOT NULL," +
		"  PRIMARY KEY (`c`)," +
		"  UNIQUE KEY `a_uniq` (`a`)," +
		"  UNIQUE KEY `b_uniq` (`b`)," +
		"  UNIQUE KEY `d_uniq` (`d`)," +
		"  KEY `a_idx` (`a`)," +
		"  KEY `b_idx` (`b`)," +
		"  KEY `d_idx` (`d`)" +
		") ENGINE=InnoDB DEFAULT CHARSET=utf8 COLLATE=utf8_general_ci;")
	tk.MustExec("INSERT INTO test.t (a, b, c, d) VALUES (1, '1', '0', '1');")
	tk.MustExec("INSERT INTO test.t (a, b, c, d) VALUES (2, ' 2', ' 0', ' 2');")
	tk.MustExec("INSERT INTO test.t (a, b, c, d) VALUES (3, '  3 ', '  3 ', '  3 ');")
	tk.MustExec("INSERT INTO test.t (a, b, c, d) VALUES (4, 'a', 'a   ', 'a');")
	tk.MustExec("INSERT INTO test.t (a, b, c, d) VALUES (5, ' A  ', ' A   ', ' A  ');")
	tk.MustExec("INSERT INTO test.t (a, b, c, d) VALUES (6, ' E', 'é        ', ' E');")

	mkr := func() [][]interface{} {
		return testutil.RowsWithSep("|",
			"3|  3 |  3 |  3",
			"2| 2  0| 2",
			"5| A  | A   | A",
			"1|1|0|1",
			"4|a|a   |a",
			"6| E|é        | E")
	}
	tk.MustQuery("SELECT * FROM `test`.`t` FORCE INDEX(`a_uniq`);").Check(mkr())
	tk.MustQuery("SELECT * FROM `test`.`t` FORCE INDEX(`b_uniq`);").Check(mkr())
	tk.MustQuery("SELECT * FROM `test`.`t` FORCE INDEX(`d_uniq`);").Check(mkr())
	tk.MustQuery("SELECT * FROM `test`.`t` FORCE INDEX(`a_idx`);").Check(mkr())
	tk.MustQuery("SELECT * FROM `test`.`t` FORCE INDEX(`b_idx`);").Check(mkr())
	tk.MustQuery("SELECT * FROM `test`.`t` FORCE INDEX(`d_idx`);").Check(mkr())
	tk.MustExec("admin check table t")
}

func (s *testIntegrationSuite) TestPartitionUnionWithPPruningColumn(c *C) {
	tk := testkit.NewTestKit(c, s.store)
	tk.MustExec("use test")
	tk.MustExec("drop table if exists t;")
	tk.MustExec("CREATE TABLE `t` (\n  `fid` bigint(36) NOT NULL,\n  `oty` varchar(30) DEFAULT NULL,\n  `oid` int(11) DEFAULT NULL,\n  `pid` bigint(20) DEFAULT NULL,\n  `bid` int(11) DEFAULT NULL,\n  `r5` varchar(240) DEFAULT '',\n  PRIMARY KEY (`fid`)\n)PARTITION BY HASH( `fid` ) PARTITIONS 4;")

	tk.MustExec("INSERT INTO t (fid, oty, oid, pid, bid, r5) VALUES (59, 'm',  441, 1,  2143,  'LE1264_r5');")
	tk.MustExec("INSERT INTO t (fid, oty, oid, pid, bid, r5) VALUES (135, 'm',  1121, 1,  2423,  'LE2008_r5');")
	tk.MustExec("INSERT INTO t (fid, oty, oid, pid, bid, r5) VALUES (139, 'm',  1125, 1,  2432, 'LE2005_r5');")
	tk.MustExec("INSERT INTO t (fid, oty, oid, pid, bid, r5) VALUES (143, 'm',  1129, 1,  2438,  'LE2006_r5');")
	tk.MustExec("INSERT INTO t (fid, oty, oid, pid, bid, r5) VALUES (147, 'm',  1133, 1,  2446,  'LE2014_r5');")
	tk.MustExec("INSERT INTO t (fid, oty, oid, pid, bid, r5) VALUES (167, 'm',  1178, 1,  2512,  'LE2055_r5');")
	tk.MustExec("INSERT INTO t (fid, oty, oid, pid, bid, r5) VALUES (171, 'm',  1321, 1,  2542,  'LE1006_r5');")
	tk.MustExec("INSERT INTO t (fid, oty, oid, pid, bid, r5) VALUES (179, 'm',  1466, 1,  2648,  'LE2171_r5');")
	tk.MustExec("INSERT INTO t (fid, oty, oid, pid, bid, r5) VALUES (187, 'm',  1567, 1,  2690,  'LE1293_r5');")
	tk.MustExec("INSERT INTO t (fid, oty, oid, pid, bid, r5) VALUES (57, 'm',  341, 1,  2102,  'LE1001_r5');")
	tk.MustExec("INSERT INTO t (fid, oty, oid, pid, bid, r5) VALUES (137, 'm',  1123, 1,  2427,  'LE2003_r5');")
	tk.MustExec("INSERT INTO t (fid, oty, oid, pid, bid, r5) VALUES (145, 'm',  1131, 1,  2442,  'LE2048_r5');")
	tk.MustExec("INSERT INTO t (fid, oty, oid, pid, bid, r5) VALUES (138, 'm',  1124, 1,  2429,  'LE2004_r5');")
	tk.MustExec("INSERT INTO t (fid, oty, oid, pid, bid, r5) VALUES (142, 'm',  1128, 1,  2436,  'LE2049_r5');")
	tk.MustExec("INSERT INTO t (fid, oty, oid, pid, bid, r5) VALUES (174, 'm',  1381, 1,  2602,  'LE2170_r5');")
	tk.MustExec("INSERT INTO t (fid, oty, oid, pid, bid, r5) VALUES (28, 'm',  81, 1,  2023,  'LE1009_r5');")
	tk.MustExec("INSERT INTO t (fid, oty, oid, pid, bid, r5) VALUES (60, 'm',  442, 1,  2145,  'LE1263_r5');")
	tk.MustExec("INSERT INTO t (fid, oty, oid, pid, bid, r5) VALUES (136, 'm',  1122, 1,  2425,  'LE2002_r5');")
	tk.MustExec("INSERT INTO t (fid, oty, oid, pid, bid, r5) VALUES (140, 'm',  1126, 1,  2434,  'LE2001_r5');")
	tk.MustExec("INSERT INTO t (fid, oty, oid, pid, bid, r5) VALUES (168, 'm',  1179, 1,  2514,  'LE2052_r5');")
	tk.MustExec("INSERT INTO t (fid, oty, oid, pid, bid, r5) VALUES (196, 'm',  3380, 1,  2890,  'LE1300_r5');")
	tk.MustExec("INSERT INTO t (fid, oty, oid, pid, bid, r5) VALUES (208, 'm',  3861, 1,  3150,  'LE1323_r5');")
	tk.MustExec("INSERT INTO t (fid, oty, oid, pid, bid, r5) VALUES (432, 'm',  4060, 1,  3290,  'LE1327_r5');")

	tk.MustQuery("SELECT DISTINCT t.bid, t.r5 FROM t left join t parent on parent.oid = t.pid WHERE t.oty = 'm';").Sort().Check(
		testkit.Rows("2023 LE1009_r5",
			"2102 LE1001_r5",
			"2143 LE1264_r5",
			"2145 LE1263_r5",
			"2423 LE2008_r5",
			"2425 LE2002_r5",
			"2427 LE2003_r5",
			"2429 LE2004_r5",
			"2432 LE2005_r5",
			"2434 LE2001_r5",
			"2436 LE2049_r5",
			"2438 LE2006_r5",
			"2442 LE2048_r5",
			"2446 LE2014_r5",
			"2512 LE2055_r5",
			"2514 LE2052_r5",
			"2542 LE1006_r5",
			"2602 LE2170_r5",
			"2648 LE2171_r5",
			"2690 LE1293_r5",
			"2890 LE1300_r5",
			"3150 LE1323_r5",
			"3290 LE1327_r5"))
}

func (s *testIntegrationSuite) TestIssue20139(c *C) {
	tk := testkit.NewTestKit(c, s.store)

	tk.MustExec("use test")
	tk.MustExec("drop table if exists t")
	tk.MustExec("create table t (id int, c int) partition by range (id) (partition p0 values less than (4), partition p1 values less than (7))")
	tk.MustExec("insert into t values(3, 3), (5, 5)")
	plan := tk.MustQuery("explain format = 'brief' select * from t where c = 1 and id = c")
	plan.Check(testkit.Rows(
		"TableReader 0.01 root partition:p0 data:Selection",
		"└─Selection 0.01 cop[tikv]  eq(test.t.c, 1), eq(test.t.id, 1)",
		"  └─TableFullScan 10000.00 cop[tikv] table:t keep order:false, stats:pseudo",
	))
	tk.MustExec("drop table t")
}

func (s *testIntegrationSuite) TestIssue14481(c *C) {
	tk := testkit.NewTestKit(c, s.store)

	tk.MustExec("use test")
	tk.MustExec("drop table if exists t")
	tk.MustExec("create table t(a int default null, b int default null, c int default null)")
	plan := tk.MustQuery("explain format = 'brief' select * from t where a = 1 and a = 2")
	plan.Check(testkit.Rows("TableDual 8000.00 root  rows:0"))
	tk.MustExec("drop table t")
}

func (s *testIntegrationSerialSuite) TestIssue20710(c *C) {
	tk := testkit.NewTestKitWithInit(c, s.store)
	tk.MustExec("drop table if exists t;")
	tk.MustExec("drop table if exists s;")
	tk.MustExec("create table t(a int, b int)")
	tk.MustExec("create table s(a int, b int, index(a))")
	tk.MustExec("insert into t values(1,1),(1,2),(2,2)")
	tk.MustExec("insert into s values(1,1),(2,2),(2,1)")

	var input []string
	var output []struct {
		SQL  string
		Plan []string
	}
	s.testData.GetTestCases(c, &input, &output)
	for i, tt := range input {
		s.testData.OnRecord(func() {
			output[i].SQL = tt
			output[i].Plan = s.testData.ConvertRowsToStrings(tk.MustQuery(tt).Rows())
		})
		res := tk.MustQuery(tt)
		res.Check(testkit.Rows(output[i].Plan...))
	}
}

func (s *testIntegrationSuite) TestQueryBlockTableAliasInHint(c *C) {
	tk := testkit.NewTestKit(c, s.store)

	tk.MustExec("use test")
	c.Assert(tk.HasPlan("select /*+ HASH_JOIN(@sel_1 t2) */ * FROM (select 1) t1 NATURAL LEFT JOIN (select 2) t2", "HashJoin"), IsTrue)
	tk.MustQuery("select /*+ HASH_JOIN(@sel_1 t2) */ * FROM (select 1) t1 NATURAL LEFT JOIN (select 2) t2").Check(testkit.Rows(
		"1 2",
	))
	c.Assert(tk.Se.GetSessionVars().StmtCtx.GetWarnings(), HasLen, 0)
}

func (s *testIntegrationSuite) TestIssue10448(c *C) {
	tk := testkit.NewTestKit(c, s.store)
	tk.MustExec("use test")
	tk.MustExec("drop table if exists t;")

	tk.MustExec("create table t(pk int(11) primary key)")
	tk.MustExec("insert into t values(1),(2),(3)")
	tk.MustQuery("select a from (select pk as a from t) t1 where a = 18446744073709551615").Check(testkit.Rows())
}

func (s *testIntegrationSuite) TestMultiUpdateOnPrimaryKey(c *C) {
	tk := testkit.NewTestKit(c, s.store)
	tk.MustExec("use test")

	tk.MustExec("drop table if exists t")
	tk.MustExec("create table t (a int not null primary key)")
	tk.MustExec("insert into t values (1)")
	tk.MustGetErrMsg(`UPDATE t m, t n SET m.a = m.a + 10, n.a = n.a + 10`,
		`[planner:1706]Primary key/partition key update is not allowed since the table is updated both as 'm' and 'n'.`)

	tk.MustExec("drop table if exists t")
	tk.MustExec("create table t (a varchar(10) not null primary key)")
	tk.MustExec("insert into t values ('abc')")
	tk.MustGetErrMsg(`UPDATE t m, t n SET m.a = 'def', n.a = 'xyz'`,
		`[planner:1706]Primary key/partition key update is not allowed since the table is updated both as 'm' and 'n'.`)

	tk.MustExec("drop table if exists t")
	tk.MustExec("create table t (a int, b int, primary key (a, b))")
	tk.MustExec("insert into t values (1, 2)")
	tk.MustGetErrMsg(`UPDATE t m, t n SET m.a = m.a + 10, n.b = n.b + 10`,
		`[planner:1706]Primary key/partition key update is not allowed since the table is updated both as 'm' and 'n'.`)

	tk.MustExec("drop table if exists t")
	tk.MustExec("create table t (a int primary key, b int)")
	tk.MustExec("insert into t values (1, 2)")
	tk.MustGetErrMsg(`UPDATE t m, t n SET m.a = m.a + 10, n.a = n.a + 10`,
		`[planner:1706]Primary key/partition key update is not allowed since the table is updated both as 'm' and 'n'.`)

	tk.MustExec(`UPDATE t m, t n SET m.b = m.b + 10, n.b = n.b + 10`)
	tk.MustQuery("SELECT * FROM t").Check(testkit.Rows("1 12"))

	tk.MustGetErrMsg(`UPDATE t m, t n SET m.a = m.a + 1, n.b = n.b + 10`,
		`[planner:1706]Primary key/partition key update is not allowed since the table is updated both as 'm' and 'n'.`)
	tk.MustGetErrMsg(`UPDATE t m, t n, t q SET m.a = m.a + 1, n.b = n.b + 10, q.b = q.b - 10`,
		`[planner:1706]Primary key/partition key update is not allowed since the table is updated both as 'm' and 'n'.`)
	tk.MustGetErrMsg(`UPDATE t m, t n, t q SET m.b = m.b + 1, n.a = n.a + 10, q.b = q.b - 10`,
		`[planner:1706]Primary key/partition key update is not allowed since the table is updated both as 'm' and 'n'.`)
	tk.MustGetErrMsg(`UPDATE t m, t n, t q SET m.b = m.b + 1, n.b = n.b + 10, q.a = q.a - 10`,
		`[planner:1706]Primary key/partition key update is not allowed since the table is updated both as 'm' and 'q'.`)
	tk.MustGetErrMsg(`UPDATE t q, t n, t m SET m.b = m.b + 1, n.b = n.b + 10, q.a = q.a - 10`,
		`[planner:1706]Primary key/partition key update is not allowed since the table is updated both as 'q' and 'n'.`)

	tk.MustExec("update t m, t n set m.a = n.a+10 where m.a=n.a")
	tk.MustQuery("select * from t").Check(testkit.Rows("11 12"))
}

func (s *testIntegrationSuite) TestOrderByHavingNotInSelect(c *C) {
	tk := testkit.NewTestKit(c, s.store)
	tk.MustExec("use test")
	tk.MustExec("drop table if exists ttest")
	tk.MustExec("create table ttest (v1 int, v2 int)")
	tk.MustExec("insert into ttest values(1, 2), (4,6), (1, 7)")
	tk.MustGetErrMsg("select v1 from ttest order by count(v2)",
		"[planner:3029]Expression #1 of ORDER BY contains aggregate function and applies to the result of a non-aggregated query")
	tk.MustGetErrMsg("select v1 from ttest having count(v2)",
		"[planner:8123]In aggregated query without GROUP BY, expression #1 of SELECT list contains nonaggregated column 'v1'; this is incompatible with sql_mode=only_full_group_by")
	tk.MustGetErrMsg("select v2, v1 from (select * from ttest) t1 join (select 1, 2) t2 group by v1",
		"[planner:1055]Expression #1 of SELECT list is not in GROUP BY clause and contains nonaggregated column 'test.t1.v2' which is not functionally dependent on columns in GROUP BY clause; this is incompatible with sql_mode=only_full_group_by")
	tk.MustGetErrMsg("select v2, v1 from (select t1.v1, t2.v2 from ttest t1 join ttest t2) t3 join (select 1, 2) t2 group by v1",
		"[planner:1055]Expression #1 of SELECT list is not in GROUP BY clause and contains nonaggregated column 'test.t3.v2' which is not functionally dependent on columns in GROUP BY clause; this is incompatible with sql_mode=only_full_group_by")

}

func (s *testIntegrationSuite) TestUpdateSetDefault(c *C) {
	// #20598
	tk := testkit.NewTestKit(c, s.store)
	tk.MustExec("use test")
	tk.MustExec("create table tt (x int, z int as (x+10) stored)")
	tk.MustExec("insert into tt(x) values (1)")
	tk.MustExec("update tt set x=2, z = default")
	tk.MustQuery("select * from tt").Check(testkit.Rows("2 12"))

	tk.MustGetErrMsg("update tt set z = 123",
		"[planner:3105]The value specified for generated column 'z' in table 'tt' is not allowed.")
	tk.MustGetErrMsg("update tt as ss set z = 123",
		"[planner:3105]The value specified for generated column 'z' in table 'tt' is not allowed.")
	tk.MustGetErrMsg("update tt as ss set x = 3, z = 13",
		"[planner:3105]The value specified for generated column 'z' in table 'tt' is not allowed.")
	tk.MustGetErrMsg("update tt as s1, tt as s2 set s1.z = default, s2.z = 456",
		"[planner:3105]The value specified for generated column 'z' in table 'tt' is not allowed.")
}

func (s *testIntegrationSuite) TestExtendedStatsSwitch(c *C) {
	tk := testkit.NewTestKit(c, s.store)
	tk.MustExec("use test")
	tk.MustExec("drop table if exists t")
	tk.MustExec("create table t(a int not null, b int not null, key(a), key(b))")
	tk.MustExec("insert into t values(1,1),(2,2),(3,3),(4,4),(5,5),(6,6)")

	tk.MustExec("set session tidb_enable_extended_stats = off")
	tk.MustGetErrMsg("alter table t add stats_extended s1 correlation(a,b)",
		"Extended statistics feature is not generally available now, and tidb_enable_extended_stats is OFF")
	tk.MustGetErrMsg("alter table t drop stats_extended s1",
		"Extended statistics feature is not generally available now, and tidb_enable_extended_stats is OFF")
	tk.MustGetErrMsg("admin reload stats_extended",
		"Extended statistics feature is not generally available now, and tidb_enable_extended_stats is OFF")

	tk.MustExec("set session tidb_enable_extended_stats = on")
	tk.MustExec("alter table t add stats_extended s1 correlation(a,b)")
	tk.MustQuery("select stats, status from mysql.stats_extended where name = 's1'").Check(testkit.Rows(
		"<nil> 0",
	))
	tk.MustExec("set session tidb_enable_extended_stats = off")
	// Analyze should not collect extended stats.
	tk.MustExec("analyze table t")
	tk.MustQuery("select stats, status from mysql.stats_extended where name = 's1'").Check(testkit.Rows(
		"<nil> 0",
	))
	tk.MustExec("set session tidb_enable_extended_stats = on")
	// Analyze would collect extended stats.
	tk.MustExec("analyze table t")
	tk.MustQuery("select stats, status from mysql.stats_extended where name = 's1'").Check(testkit.Rows(
		"1.000000 1",
	))
	// Estimated index scan count is 4 using extended stats.
	tk.MustQuery("explain format = 'brief' select * from t use index(b) where a > 3 order by b limit 1").Check(testkit.Rows(
		"Limit 1.00 root  offset:0, count:1",
		"└─Projection 1.00 root  test.t.a, test.t.b",
		"  └─IndexLookUp 1.00 root  ",
		"    ├─IndexFullScan(Build) 4.00 cop[tikv] table:t, index:b(b) keep order:true",
		"    └─Selection(Probe) 1.00 cop[tikv]  gt(test.t.a, 3)",
		"      └─TableRowIDScan 4.00 cop[tikv] table:t keep order:false",
	))
	tk.MustExec("set session tidb_enable_extended_stats = off")
	// Estimated index scan count is 2 using independent assumption.
	tk.MustQuery("explain format = 'brief' select * from t use index(b) where a > 3 order by b limit 1").Check(testkit.Rows(
		"Limit 1.00 root  offset:0, count:1",
		"└─Projection 1.00 root  test.t.a, test.t.b",
		"  └─IndexLookUp 1.00 root  ",
		"    ├─IndexFullScan(Build) 2.00 cop[tikv] table:t, index:b(b) keep order:true",
		"    └─Selection(Probe) 1.00 cop[tikv]  gt(test.t.a, 3)",
		"      └─TableRowIDScan 2.00 cop[tikv] table:t keep order:false",
	))
}

func (s *testIntegrationSuite) TestOrderByNotInSelectDistinct(c *C) {
	tk := testkit.NewTestKit(c, s.store)
	tk.MustExec("use test")

	// #12442
	tk.MustExec("drop table if exists ttest")
	tk.MustExec("create table ttest (v1 int, v2 int)")
	tk.MustExec("insert into ttest values(1, 2), (4,6), (1, 7)")

	tk.MustGetErrMsg("select distinct v1 from ttest order by v2",
		"[planner:3065]Expression #1 of ORDER BY clause is not in SELECT list, references column 'test.ttest.v2' which is not in SELECT list; this is incompatible with DISTINCT")
	tk.MustGetErrMsg("select distinct v1+1 from ttest order by v1",
		"[planner:3065]Expression #1 of ORDER BY clause is not in SELECT list, references column 'test.ttest.v1' which is not in SELECT list; this is incompatible with DISTINCT")
	tk.MustGetErrMsg("select distinct v1+1 from ttest order by 1+v1",
		"[planner:3065]Expression #1 of ORDER BY clause is not in SELECT list, references column 'test.ttest.v1' which is not in SELECT list; this is incompatible with DISTINCT")
	tk.MustGetErrMsg("select distinct v1+1 from ttest order by v1+2",
		"[planner:3065]Expression #1 of ORDER BY clause is not in SELECT list, references column 'test.ttest.v1' which is not in SELECT list; this is incompatible with DISTINCT")
	tk.MustGetErrMsg("select distinct count(v1) from ttest group by v2 order by sum(v1)",
		"[planner:3066]Expression #1 of ORDER BY clause is not in SELECT list, contains aggregate function; this is incompatible with DISTINCT")
	tk.MustGetErrMsg("select distinct sum(v1)+1 from ttest group by v2 order by sum(v1)",
		"[planner:3066]Expression #1 of ORDER BY clause is not in SELECT list, contains aggregate function; this is incompatible with DISTINCT")

	// Expressions in ORDER BY whole match some fields in DISTINCT.
	tk.MustQuery("select distinct v1+1 from ttest order by v1+1").Check(testkit.Rows("2", "5"))
	tk.MustQuery("select distinct count(v1) from ttest order by count(v1)").Check(testkit.Rows("3"))
	tk.MustQuery("select distinct count(v1) from ttest group by v2 order by count(v1)").Check(testkit.Rows("1"))
	tk.MustQuery("select distinct sum(v1) from ttest group by v2 order by sum(v1)").Check(testkit.Rows("1", "4"))
	tk.MustQuery("select distinct v1, v2 from ttest order by 1, 2").Check(testkit.Rows("1 2", "1 7", "4 6"))
	tk.MustQuery("select distinct v1, v2 from ttest order by 2, 1").Check(testkit.Rows("1 2", "4 6", "1 7"))

	// Referenced columns of expressions in ORDER BY whole match some fields in DISTINCT,
	// both original expression and alias can be referenced.
	tk.MustQuery("select distinct v1 from ttest order by v1+1").Check(testkit.Rows("1", "4"))
	tk.MustQuery("select distinct v1, v2 from ttest order by v1+1, v2").Check(testkit.Rows("1 2", "1 7", "4 6"))
	tk.MustQuery("select distinct v1+1 as z, v2 from ttest order by v1+1, z+v2").Check(testkit.Rows("2 2", "2 7", "5 6"))
	tk.MustQuery("select distinct sum(v1) as z from ttest group by v2 order by z+1").Check(testkit.Rows("1", "4"))
	tk.MustQuery("select distinct sum(v1)+1 from ttest group by v2 order by sum(v1)+1").Check(testkit.Rows("2", "5"))
	tk.MustQuery("select distinct v1 as z from ttest order by v1+z").Check(testkit.Rows("1", "4"))
}

func (s *testIntegrationSuite) TestInvalidNamedWindowSpec(c *C) {
	// #12356
	tk := testkit.NewTestKit(c, s.store)
	tk.MustExec("use test")
	tk.MustExec("DROP TABLE IF EXISTS temptest")
	tk.MustExec("create table temptest (val int, val1 int)")
	tk.MustQuery("SELECT val FROM temptest WINDOW w AS (ORDER BY val RANGE 1 PRECEDING)").Check(testkit.Rows())
	tk.MustGetErrMsg("SELECT val FROM temptest WINDOW w AS (ORDER BY val, val1 RANGE 1 PRECEDING)",
		"[planner:3587]Window 'w' with RANGE N PRECEDING/FOLLOWING frame requires exactly one ORDER BY expression, of numeric or temporal type")
	tk.MustGetErrMsg("select val1, avg(val1) as a from temptest group by val1 window w as (order by a)",
		"[planner:1054]Unknown column 'a' in 'window order by'")
	tk.MustGetErrMsg("select val1, avg(val1) as a from temptest group by val1 window w as (partition by a)",
		"[planner:1054]Unknown column 'a' in 'window partition by'")
}

func (s *testIntegrationSuite) TestCorrelatedAggregate(c *C) {
	tk := testkit.NewTestKit(c, s.store)
	tk.MustExec("use test")

	// #18350
	tk.MustExec("DROP TABLE IF EXISTS tab, tab2")
	tk.MustExec("CREATE TABLE tab(i INT)")
	tk.MustExec("CREATE TABLE tab2(j INT)")
	tk.MustExec("insert into tab values(1),(2),(3)")
	tk.MustExec("insert into tab2 values(1),(2),(3),(15)")
	tk.MustQuery(`SELECT m.i,
       (SELECT COUNT(n.j)
           FROM tab2 WHERE j=15) AS o
    FROM tab m, tab2 n GROUP BY 1 order by m.i`).Check(testkit.Rows("1 4", "2 4", "3 4"))
	tk.MustQuery(`SELECT
         (SELECT COUNT(n.j)
             FROM tab2 WHERE j=15) AS o
    FROM tab m, tab2 n order by m.i`).Check(testkit.Rows("12"))

	// #17748
	tk.MustExec("drop table if exists t1, t2")
	tk.MustExec("create table t1 (a int, b int)")
	tk.MustExec("create table t2 (m int, n int)")
	tk.MustExec("insert into t1 values (2,2), (2,2), (3,3), (3,3), (3,3), (4,4)")
	tk.MustExec("insert into t2 values (1,11), (2,22), (3,32), (4,44), (4,44)")
	tk.MustExec("set @@sql_mode='TRADITIONAL'")

	tk.MustQuery(`select count(*) c, a,
		( select group_concat(count(a)) from t2 where m = a )
		from t1 group by a order by a`).
		Check(testkit.Rows("2 2 2", "3 3 3", "1 4 1,1"))

	tk.MustExec("drop table if exists t")
	tk.MustExec("create table t (a int, b int)")
	tk.MustExec("insert into t values (1,1),(2,1),(2,2),(3,1),(3,2),(3,3)")

	// Sub-queries in SELECT fields
	// from SELECT fields
	tk.MustQuery("select (select count(a)) from t").Check(testkit.Rows("6"))
	tk.MustQuery("select (select (select (select count(a)))) from t").Check(testkit.Rows("6"))
	tk.MustQuery("select (select (select count(n.a)) from t m order by count(m.b)) from t n").Check(testkit.Rows("6"))
	// from WHERE
	tk.MustQuery("select (select count(n.a) from t where count(n.a)=3) from t n").Check(testkit.Rows("<nil>"))
	tk.MustQuery("select (select count(a) from t where count(distinct n.a)=3) from t n").Check(testkit.Rows("6"))
	// from HAVING
	tk.MustQuery("select (select count(n.a) from t having count(n.a)=6 limit 1) from t n").Check(testkit.Rows("6"))
	tk.MustQuery("select (select count(n.a) from t having count(distinct n.b)=3 limit 1) from t n").Check(testkit.Rows("6"))
	tk.MustQuery("select (select sum(distinct n.a) from t having count(distinct n.b)=3 limit 1) from t n").Check(testkit.Rows("6"))
	tk.MustQuery("select (select sum(distinct n.a) from t having count(distinct n.b)=6 limit 1) from t n").Check(testkit.Rows("<nil>"))
	// from ORDER BY
	tk.MustQuery("select (select count(n.a) from t order by count(n.b) limit 1) from t n").Check(testkit.Rows("6"))
	tk.MustQuery("select (select count(distinct n.b) from t order by count(n.b) limit 1) from t n").Check(testkit.Rows("3"))
	// from TableRefsClause
	tk.MustQuery("select (select cnt from (select count(a) cnt) s) from t").Check(testkit.Rows("6"))
	tk.MustQuery("select (select count(cnt) from (select count(a) cnt) s) from t").Check(testkit.Rows("1"))
	// from sub-query inside aggregate
	tk.MustQuery("select (select sum((select count(a)))) from t").Check(testkit.Rows("6"))
	tk.MustQuery("select (select sum((select count(a))+sum(a))) from t").Check(testkit.Rows("20"))
	// from GROUP BY
	tk.MustQuery("select (select count(a) from t group by count(n.a)) from t n").Check(testkit.Rows("6"))
	tk.MustQuery("select (select count(distinct a) from t group by count(n.a)) from t n").Check(testkit.Rows("3"))

	// Sub-queries in HAVING
	tk.MustQuery("select sum(a) from t having (select count(a)) = 0").Check(testkit.Rows())
	tk.MustQuery("select sum(a) from t having (select count(a)) > 0").Check(testkit.Rows("14"))

	// Sub-queries in ORDER BY
	tk.MustQuery("select count(a) from t group by b order by (select count(a))").Check(testkit.Rows("1", "2", "3"))
	tk.MustQuery("select count(a) from t group by b order by (select -count(a))").Check(testkit.Rows("3", "2", "1"))

	// Nested aggregate (correlated aggregate inside aggregate)
	tk.MustQuery("select (select sum(count(a))) from t").Check(testkit.Rows("6"))
	tk.MustQuery("select (select sum(sum(a))) from t").Check(testkit.Rows("14"))

	// Combining aggregates
	tk.MustQuery("select count(a), (select count(a)) from t").Check(testkit.Rows("6 6"))
	tk.MustQuery("select sum(distinct b), count(a), (select count(a)), (select cnt from (select sum(distinct b) as cnt) n) from t").
		Check(testkit.Rows("6 6 6 6"))
}

func (s *testIntegrationSuite) TestCorrelatedColumnAggFuncPushDown(c *C) {
	tk := testkit.NewTestKit(c, s.store)
	tk.MustExec("use test;")
	tk.MustExec("drop table if exists t;")
	tk.MustExec("create table t (a int, b int);")
	tk.MustExec("insert into t values (1,1);")
	tk.MustQuery("select (select count(n.a + a) from t) from t n;").Check(testkit.Rows(
		"1",
	))
}

// Test for issue https://github.com/pingcap/tidb/issues/21607.
func (s *testIntegrationSuite) TestConditionColPruneInPhysicalUnionScan(c *C) {
	tk := testkit.NewTestKit(c, s.store)
	tk.MustExec("use test;")
	tk.MustExec("drop table if exists t;")
	tk.MustExec("create table t (a int, b int);")
	tk.MustExec("begin;")
	tk.MustExec("insert into t values (1, 2);")
	tk.MustQuery("select count(*) from t where b = 1 and b in (3);").
		Check(testkit.Rows("0"))

	tk.MustExec("drop table t;")
	tk.MustExec("create table t (a int, b int as (a + 1), c int as (b + 1));")
	tk.MustExec("begin;")
	tk.MustExec("insert into t (a) values (1);")
	tk.MustQuery("select count(*) from t where b = 1 and b in (3);").
		Check(testkit.Rows("0"))
	tk.MustQuery("select count(*) from t where c = 1 and c in (3);").
		Check(testkit.Rows("0"))
}

func (s *testIntegrationSuite) TestInvalidHint(c *C) {
	tk := testkit.NewTestKit(c, s.store)

	tk.MustExec("use test")
	tk.MustExec("drop table if exists tt")
	tk.MustExec("create table tt(a int, key(a));")

	var input []string
	var output []struct {
		SQL      string
		Plan     []string
		Warnings []string
	}
	s.testData.GetTestCases(c, &input, &output)
	warning := "show warnings;"
	for i, tt := range input {
		s.testData.OnRecord(func() {
			output[i].SQL = tt
			output[i].Plan = s.testData.ConvertRowsToStrings(tk.MustQuery(tt).Rows())
			output[i].Warnings = s.testData.ConvertRowsToStrings(tk.MustQuery(warning).Rows())
		})
		tk.MustQuery(tt).Check(testkit.Rows(output[i].Plan...))
	}
}

// Test for issue https://github.com/pingcap/tidb/issues/18320
func (s *testIntegrationSuite) TestNonaggregateColumnWithSingleValueInOnlyFullGroupByMode(c *C) {
	tk := testkit.NewTestKit(c, s.store)
	tk.MustExec("use test")
	tk.MustExec("drop table if exists t")
	tk.MustExec("create table t (a int, b int, c int)")
	tk.MustExec("insert into t values (1, 2, 3), (4, 5, 6), (7, 8, 9)")
	tk.MustQuery("select a, count(b) from t where a = 1").Check(testkit.Rows("1 1"))
	tk.MustQuery("select a, count(b) from t where a = 10").Check(testkit.Rows("<nil> 0"))
	tk.MustQuery("select a, c, sum(b) from t where a = 1 group by c").Check(testkit.Rows("1 3 2"))
	tk.MustGetErrMsg("select a from t where a = 1 order by count(b)", "[planner:3029]Expression #1 of ORDER BY contains aggregate function and applies to the result of a non-aggregated query")
	tk.MustQuery("select a from t where a = 1 having count(b) > 0").Check(testkit.Rows("1"))
}

func (s *testIntegrationSuite) TestConvertRangeToPoint(c *C) {
	tk := testkit.NewTestKit(c, s.store)

	tk.MustExec("use test")
	tk.MustExec("drop table if exists t0")
	tk.MustExec("create table t0 (a int, b int, index(a, b))")
	tk.MustExec("insert into t0 values (1, 1)")
	tk.MustExec("insert into t0 values (2, 2)")
	tk.MustExec("insert into t0 values (2, 2)")
	tk.MustExec("insert into t0 values (2, 2)")
	tk.MustExec("insert into t0 values (2, 2)")
	tk.MustExec("insert into t0 values (2, 2)")
	tk.MustExec("insert into t0 values (3, 3)")

	tk.MustExec("drop table if exists t1")
	tk.MustExec("create table t1 (a int, b int, c int, index(a, b, c))")

	tk.MustExec("drop table if exists t2")
	tk.MustExec("create table t2 (a float, b float, index(a, b))")

	tk.MustExec("drop table if exists t3")
	tk.MustExec("create table t3 (a char(10), b char(10), c char(10), index(a, b, c))")

	var input []string
	var output []struct {
		SQL  string
		Plan []string
	}
	s.testData.GetTestCases(c, &input, &output)
	for i, tt := range input {
		s.testData.OnRecord(func() {
			output[i].SQL = tt
			output[i].Plan = s.testData.ConvertRowsToStrings(tk.MustQuery(tt).Rows())
		})
		tk.MustQuery(tt).Check(testkit.Rows(output[i].Plan...))
	}
}

func (s *testIntegrationSuite) TestIssue22040(c *C) {
	// #22040
	tk := testkit.NewTestKit(c, s.store)
	tk.MustExec("use test")
	tk.MustExec("drop table if exists t")
	tk.MustExec("create table t (a int, b int, primary key(a,b))")
	// valid case
	tk.MustExec("select * from t where (a,b) in ((1,2),(1,2))")
	// invalid case, column count doesn't match
	{
		err := tk.ExecToErr("select * from t where (a,b) in (1,2)")
		c.Assert(errors.Cause(err), FitsTypeOf, expression.ErrOperandColumns)
	}
	{
		err := tk.ExecToErr("select * from t where (a,b) in ((1,2),1)")
		c.Assert(errors.Cause(err), FitsTypeOf, expression.ErrOperandColumns)
	}
}

func (s *testIntegrationSuite) TestIssue22105(c *C) {
	tk := testkit.NewTestKit(c, s.store)

	tk.MustExec("use test")
	tk.MustExec("drop table if exists t")
	tk.MustExec(`CREATE TABLE t1 (
  key1 int(11) NOT NULL,
  key2 int(11) NOT NULL,
  key3 int(11) NOT NULL,
  key4 int(11) NOT NULL,
  key5 int(11) DEFAULT NULL,
  key6 int(11) DEFAULT NULL,
  key7 int(11) NOT NULL,
  key8 int(11) NOT NULL,
  KEY i1 (key1),
  KEY i2 (key2),
  KEY i3 (key3),
  KEY i4 (key4),
  KEY i5 (key5),
  KEY i6 (key6)
) ENGINE=InnoDB DEFAULT CHARSET=utf8mb4 COLLATE=utf8mb4_bin`)

	var input []string
	var output []struct {
		SQL  string
		Plan []string
	}
	s.testData.GetTestCases(c, &input, &output)
	for i, tt := range input {
		s.testData.OnRecord(func() {
			output[i].SQL = tt
			output[i].Plan = s.testData.ConvertRowsToStrings(tk.MustQuery(tt).Rows())
		})
		tk.MustQuery(tt).Check(testkit.Rows(output[i].Plan...))
	}
}

func (s *testIntegrationSuite) TestIssue22071(c *C) {
	tk := testkit.NewTestKit(c, s.store)
	tk.MustExec("use test")
	tk.MustExec("create table t (a int);")
	tk.MustExec("insert into t values(1),(2),(5)")
	tk.MustQuery("select n in (1,2) from (select a in (1,2) as n from t) g;").Sort().Check(testkit.Rows("0", "1", "1"))
	tk.MustQuery("select n in (1,n) from (select a in (1,2) as n from t) g;").Check(testkit.Rows("1", "1", "1"))
}

func (s *testIntegrationSuite) TestCreateViewIsolationRead(c *C) {
	se, err := session.CreateSession4Test(s.store)
	c.Assert(err, IsNil)
	c.Assert(se.Auth(&auth.UserIdentity{Username: "root", Hostname: "%"}, nil, nil), IsTrue)
	tk := testkit.NewTestKit(c, s.store)
	tk.Se = se

	tk.MustExec("use test;")
	tk.MustExec("drop table if exists t;")
	tk.MustExec("create table t(a int, b int);")
	tk.MustExec("set session tidb_isolation_read_engines='tiflash,tidb';")
	// No error for CreateView.
	tk.MustExec("create view v0 (a, avg_b) as select a, avg(b) from t group by a;")
	tk.MustGetErrMsg("select * from v0;", "[planner:1815]Internal : Can not find access path matching 'tidb_isolation_read_engines'(value: 'tiflash,tidb'). Available values are 'tikv'.")
	tk.MustExec("set session tidb_isolation_read_engines='tikv,tiflash,tidb';")
	tk.MustQuery("select * from v0;").Check(testkit.Rows())
}

func (s *testIntegrationSuite) TestIssue22199(c *C) {
	tk := testkit.NewTestKit(c, s.store)
	tk.MustExec("use test")
	tk.MustExec("drop table if exists t1, t2")
	tk.MustExec("create table t1(i int primary key, j int, index idx_j(j))")
	tk.MustExec("create table t2(i int primary key, j int, index idx_j(j))")
	tk.MustGetErrMsg("select t1.*, (select t2.* from t1) from t1", "[planner:1051]Unknown table 't2'")
}

func (s *testIntegrationSuite) TestIssue22892(c *C) {
	tk := testkit.NewTestKit(c, s.store)
	tk.MustExec("use test")
	tk.MustExec("set @@tidb_partition_prune_mode='static'")
	tk.MustExec("drop table if exists t1")
	tk.MustExec("create table t1(a int) partition by hash (a) partitions 5;")
	tk.MustExec("insert into t1 values (0);")
	tk.MustQuery("select * from t1 where a not between 1 and 2;").Check(testkit.Rows("0"))

	tk.MustExec("set @@tidb_partition_prune_mode='dynamic'")
	tk.MustExec("drop table if exists t2")
	tk.MustExec("create table t2(a int) partition by hash (a) partitions 5;")
	tk.MustExec("insert into t2 values (0);")
	tk.MustQuery("select * from t2 where a not between 1 and 2;").Check(testkit.Rows("0"))
}

func (s *testIntegrationSerialSuite) TestPushDownProjectionForTiFlash(c *C) {
	tk := testkit.NewTestKit(c, s.store)
	tk.MustExec("use test")
	tk.MustExec("drop table if exists t")
	tk.MustExec("create table t (id int, value decimal(6,3))")
	tk.MustExec("analyze table t")
	tk.MustExec("set session tidb_allow_mpp=OFF")

	// Create virtual tiflash replica info.
	dom := domain.GetDomain(tk.Se)
	is := dom.InfoSchema()
	db, exists := is.SchemaByName(model.NewCIStr("test"))
	c.Assert(exists, IsTrue)
	for _, tblInfo := range db.Tables {
		if tblInfo.Name.L == "t" {
			tblInfo.TiFlashReplica = &model.TiFlashReplicaInfo{
				Count:     1,
				Available: true,
			}
		}
	}

	tk.MustExec("set @@tidb_opt_broadcast_join=1;")

	var input []string
	var output []struct {
		SQL  string
		Plan []string
	}
	s.testData.GetTestCases(c, &input, &output)
	for i, tt := range input {
		s.testData.OnRecord(func() {
			output[i].SQL = tt
			output[i].Plan = s.testData.ConvertRowsToStrings(tk.MustQuery(tt).Rows())
		})
		res := tk.MustQuery(tt)
		res.Check(testkit.Rows(output[i].Plan...))
	}
}

func (s *testIntegrationSerialSuite) TestPushDownProjectionForMPP(c *C) {
	tk := testkit.NewTestKit(c, s.store)
	tk.MustExec("use test")
	tk.MustExec("drop table if exists t")
	tk.MustExec("create table t (id int, value decimal(6,3))")
	tk.MustExec("analyze table t")

	// Create virtual tiflash replica info.
	dom := domain.GetDomain(tk.Se)
	is := dom.InfoSchema()
	db, exists := is.SchemaByName(model.NewCIStr("test"))
	c.Assert(exists, IsTrue)
	for _, tblInfo := range db.Tables {
		if tblInfo.Name.L == "t" {
			tblInfo.TiFlashReplica = &model.TiFlashReplicaInfo{
				Count:     1,
				Available: true,
			}
		}
	}

	tk.MustExec("set @@tidb_allow_mpp=1; set @@tidb_opt_broadcast_join=0; set @@tidb_enforce_mpp=1;")

	var input []string
	var output []struct {
		SQL  string
		Plan []string
	}
	s.testData.GetTestCases(c, &input, &output)
	for i, tt := range input {
		s.testData.OnRecord(func() {
			output[i].SQL = tt
			output[i].Plan = s.testData.ConvertRowsToStrings(tk.MustQuery(tt).Rows())
		})
		res := tk.MustQuery(tt)
		res.Check(testkit.Rows(output[i].Plan...))
	}
}

func (s *testIntegrationSuite) TestReorderSimplifiedOuterJoins(c *C) {
	tk := testkit.NewTestKit(c, s.store)

	tk.MustExec("use test")
	tk.MustExec("drop table if exists t1,t2,t3")
	tk.MustExec("create table t1 (pk char(32) primary key, col1 char(32), col2 varchar(40), col3 char(32), key (col1), key (col3), key (col2,col3), key (col1,col3))")
	tk.MustExec("create table t2 (pk char(32) primary key, col1 varchar(100))")
	tk.MustExec("create table t3 (pk char(32) primary key, keycol varchar(100), pad1 tinyint(1) default null, pad2 varchar(40), key (keycol,pad1,pad2))")

	var input []string
	var output []struct {
		SQL  string
		Plan []string
	}
	s.testData.GetTestCases(c, &input, &output)
	for i, tt := range input {
		s.testData.OnRecord(func() {
			output[i].SQL = tt
			output[i].Plan = s.testData.ConvertRowsToStrings(tk.MustQuery(tt).Rows())
		})
		tk.MustQuery(tt).Check(testkit.Rows(output[i].Plan...))
	}
}

// Apply operator may got panic because empty Projection is eliminated.
func (s *testIntegrationSerialSuite) TestIssue23887(c *C) {
	tk := testkit.NewTestKit(c, s.store)
	tk.MustExec("use test")
	tk.MustExec("drop table if exists t;")
	tk.MustExec("create table t(a int, b int);")
	tk.MustExec("insert into t values(1, 2), (3, 4);")
	var input []string
	var output []struct {
		SQL  string
		Plan []string
		Res  []string
	}
	s.testData.GetTestCases(c, &input, &output)
	for i, tt := range input {
		s.testData.OnRecord(func() {
			output[i].SQL = tt
			output[i].Plan = s.testData.ConvertRowsToStrings(tk.MustQuery("explain format = 'brief' " + tt).Rows())
			output[i].Res = s.testData.ConvertRowsToStrings(tk.MustQuery(tt).Sort().Rows())
		})
		tk.MustQuery("explain format = 'brief' " + tt).Check(testkit.Rows(output[i].Plan...))
		tk.MustQuery(tt).Sort().Check(testkit.Rows(output[i].Res...))
	}

	tk.MustExec("drop table if exists t1;")
	tk.MustExec("create table t1 (c1 int primary key, c2 int, c3 int, index c2 (c2));")
	tk.MustQuery("select count(1) from (select count(1) from (select * from t1 where c3 = 100) k) k2;").Check(testkit.Rows("1"))
}

func (s *testIntegrationSerialSuite) TestDeleteStmt(c *C) {
	tk := testkit.NewTestKit(c, s.store)
	tk.MustExec("use test")
	tk.MustExec("create table t(a int)")
	tk.MustExec("delete t from t;")
	tk.MustExec("delete t from test.t as t;")
	tk.MustGetErrCode("delete test.t from test.t as t;", mysql.ErrUnknownTable)
	tk.MustExec("delete test.t from t;")
	tk.MustExec("create database db1")
	tk.MustExec("use db1")
	tk.MustExec("create table t(a int)")
	tk.MustGetErrCode("delete test.t from t;", mysql.ErrUnknownTable)
}

func (s *testIntegrationSuite) TestIndexMergeConstantTrue(c *C) {
	tk := testkit.NewTestKit(c, s.store)
	tk.MustExec("use test")
	tk.MustExec("drop table if exists t;")
	tk.MustExec("create table t(a int primary key, b int not null, key(b))")
	tk.MustExec("delete /*+ use_index_merge(t) */ FROM t WHERE a=1 OR (b < SOME (SELECT /*+ use_index_merge(t)*/ b FROM t WHERE a<2 OR b<2))")

	tk.MustExec("drop table if exists t")
	tk.MustExec("create table t(a int not null, b int not null, key(a), key(b))")
	tk.MustExec("delete /*+ use_index_merge(t) */ FROM t WHERE a=1 OR (b < SOME (SELECT /*+ use_index_merge(t)*/ b FROM t WHERE a<2 OR b<2))")

	tk.MustExec("drop table if exists t")
	tk.MustExec("create table t(a int primary key, b int not null, c int, key(a), key(b,c))")
	tk.MustExec("delete /*+ use_index_merge(t) */ FROM t WHERE a=1 OR (a<2 and b<2)")
}

func (s *testIntegrationSerialSuite) TestPushDownAggForMPP(c *C) {
	tk := testkit.NewTestKit(c, s.store)
	tk.MustExec("use test")
	tk.MustExec("drop table if exists t")
	tk.MustExec("create table t (id int, value decimal(6,3))")
	tk.MustExec("analyze table t")

	// Create virtual tiflash replica info.
	dom := domain.GetDomain(tk.Se)
	is := dom.InfoSchema()
	db, exists := is.SchemaByName(model.NewCIStr("test"))
	c.Assert(exists, IsTrue)
	for _, tblInfo := range db.Tables {
		if tblInfo.Name.L == "t" {
			tblInfo.TiFlashReplica = &model.TiFlashReplicaInfo{
				Count:     1,
				Available: true,
			}
		}
	}

	tk.MustExec(" set @@tidb_allow_mpp=1; set @@tidb_opt_broadcast_join=0; set @@tidb_broadcast_join_threshold_count = 1; set @@tidb_broadcast_join_threshold_size=1;")

	var input []string
	var output []struct {
		SQL  string
		Plan []string
	}
	s.testData.GetTestCases(c, &input, &output)
	for i, tt := range input {
		s.testData.OnRecord(func() {
			output[i].SQL = tt
			output[i].Plan = s.testData.ConvertRowsToStrings(tk.MustQuery(tt).Rows())
		})
		res := tk.MustQuery(tt)
		res.Check(testkit.Rows(output[i].Plan...))
	}
}

func (s *testIntegrationSerialSuite) TestMppUnionAll(c *C) {
	tk := testkit.NewTestKit(c, s.store)
	tk.MustExec("use test")
	tk.MustExec("drop table if exists t")
	tk.MustExec("drop table if exists t1")
	tk.MustExec("create table t (a int not null, b int, c varchar(20))")
	tk.MustExec("create table t1 (a int, b int not null, c double)")

	// Create virtual tiflash replica info.
	dom := domain.GetDomain(tk.Se)
	is := dom.InfoSchema()
	db, exists := is.SchemaByName(model.NewCIStr("test"))
	c.Assert(exists, IsTrue)
	for _, tblInfo := range db.Tables {
		if tblInfo.Name.L == "t" || tblInfo.Name.L == "t1" {
			tblInfo.TiFlashReplica = &model.TiFlashReplicaInfo{
				Count:     1,
				Available: true,
			}
		}
	}

	var input []string
	var output []struct {
		SQL  string
		Plan []string
	}
	s.testData.GetTestCases(c, &input, &output)
	for i, tt := range input {
		s.testData.OnRecord(func() {
			output[i].SQL = tt
			output[i].Plan = s.testData.ConvertRowsToStrings(tk.MustQuery(tt).Rows())
		})
		res := tk.MustQuery(tt)
		res.Check(testkit.Rows(output[i].Plan...))
	}

}

func (s *testIntegrationSerialSuite) TestMppJoinDecimal(c *C) {
	tk := testkit.NewTestKit(c, s.store)
	tk.MustExec("use test")
	tk.MustExec("drop table if exists t")
	tk.MustExec("drop table if exists tt")
	tk.MustExec("create table t (c1 decimal(8, 5), c2 decimal(9, 5), c3 decimal(9, 4) NOT NULL, c4 decimal(8, 4) NOT NULL, c5 decimal(40, 20))")
	tk.MustExec("create table tt (pk int(11) NOT NULL AUTO_INCREMENT primary key,col_varchar_64 varchar(64),col_char_64_not_null char(64) NOT null, col_decimal_30_10_key decimal(30,10), col_tinyint tinyint, col_varchar_key varchar(1), key col_decimal_30_10_key (col_decimal_30_10_key), key col_varchar_key(col_varchar_key));")
	tk.MustExec("analyze table t")
	tk.MustExec("analyze table tt")

	// Create virtual tiflash replica info.
	dom := domain.GetDomain(tk.Se)
	is := dom.InfoSchema()
	db, exists := is.SchemaByName(model.NewCIStr("test"))
	c.Assert(exists, IsTrue)
	for _, tblInfo := range db.Tables {
		if tblInfo.Name.L == "t" || tblInfo.Name.L == "tt" {
			tblInfo.TiFlashReplica = &model.TiFlashReplicaInfo{
				Count:     1,
				Available: true,
			}
		}
	}

	tk.MustExec("set @@tidb_allow_mpp=1;")
	tk.MustExec("set @@session.tidb_broadcast_join_threshold_size = 1")
	tk.MustExec("set @@session.tidb_broadcast_join_threshold_count = 1")

	var input []string
	var output []struct {
		SQL  string
		Plan []string
	}
	s.testData.GetTestCases(c, &input, &output)
	for i, tt := range input {
		s.testData.OnRecord(func() {
			output[i].SQL = tt
			output[i].Plan = s.testData.ConvertRowsToStrings(tk.MustQuery(tt).Rows())
		})
		res := tk.MustQuery(tt)
		res.Check(testkit.Rows(output[i].Plan...))
	}
}

func (s *testIntegrationSerialSuite) TestMppAggTopNWithJoin(c *C) {
	tk := testkit.NewTestKit(c, s.store)
	tk.MustExec("use test")
	tk.MustExec("drop table if exists t")
	tk.MustExec("create table t (id int, value decimal(6,3))")
	tk.MustExec("analyze table t")

	// Create virtual tiflash replica info.
	dom := domain.GetDomain(tk.Se)
	is := dom.InfoSchema()
	db, exists := is.SchemaByName(model.NewCIStr("test"))
	c.Assert(exists, IsTrue)
	for _, tblInfo := range db.Tables {
		if tblInfo.Name.L == "t" {
			tblInfo.TiFlashReplica = &model.TiFlashReplicaInfo{
				Count:     1,
				Available: true,
			}
		}
	}

	tk.MustExec(" set @@tidb_allow_mpp=1;")

	var input []string
	var output []struct {
		SQL  string
		Plan []string
	}
	s.testData.GetTestCases(c, &input, &output)
	for i, tt := range input {
		s.testData.OnRecord(func() {
			output[i].SQL = tt
			output[i].Plan = s.testData.ConvertRowsToStrings(tk.MustQuery(tt).Rows())
		})
		res := tk.MustQuery(tt)
		res.Check(testkit.Rows(output[i].Plan...))
	}
}

func (s *testIntegrationSerialSuite) TestLimitIndexLookUpKeepOrder(c *C) {
	tk := testkit.NewTestKit(c, s.store)
	tk.MustExec("use test")
	tk.MustExec("drop table if exists t;")
	tk.MustExec("create table t(a int, b int, c int, d int, index idx(a,b,c));")

	var input []string
	var output []struct {
		SQL  string
		Plan []string
	}
	s.testData.GetTestCases(c, &input, &output)
	for i, tt := range input {
		s.testData.OnRecord(func() {
			output[i].SQL = tt
			output[i].Plan = s.testData.ConvertRowsToStrings(tk.MustQuery(tt).Rows())
		})
		tk.MustQuery(tt).Check(testkit.Rows(output[i].Plan...))
	}
}

func (s *testIntegrationSuite) TestDecorrelateInnerJoinInSubquery(c *C) {
	tk := testkit.NewTestKit(c, s.store)

	tk.MustExec("use test")
	tk.MustExec("drop table if exists t")
	tk.MustExec("create table t(a int not null, b int not null)")

	var input []string
	var output []struct {
		SQL  string
		Plan []string
	}
	s.testData.GetTestCases(c, &input, &output)
	for i, tt := range input {
		s.testData.OnRecord(func() {
			output[i].SQL = tt
			output[i].Plan = s.testData.ConvertRowsToStrings(tk.MustQuery(tt).Rows())
		})
		tk.MustQuery(tt).Check(testkit.Rows(output[i].Plan...))
	}
}

func (s *testIntegrationSuite) TestIndexMergeTableFilter(c *C) {
	tk := testkit.NewTestKit(c, s.store)
	tk.MustExec("use test")
	tk.MustExec("drop table if exists t;")
	tk.MustExec("create table t(a int, b int, c int, d int, key(a), key(b));")
	tk.MustExec("insert into t values(10,1,1,10)")

	tk.MustQuery("explain format = 'brief' select /*+ use_index_merge(t) */ * from t where a=10 or (b=10 and c=10)").Check(testkit.Rows(
		"IndexMerge 0.02 root  ",
		"├─IndexRangeScan(Build) 10.00 cop[tikv] table:t, index:a(a) range:[10,10], keep order:false, stats:pseudo",
		"├─IndexRangeScan(Build) 10.00 cop[tikv] table:t, index:b(b) range:[10,10], keep order:false, stats:pseudo",
		"└─Selection(Probe) 0.02 cop[tikv]  or(eq(test.t.a, 10), and(eq(test.t.b, 10), eq(test.t.c, 10)))",
		"  └─TableRowIDScan 19.99 cop[tikv] table:t keep order:false, stats:pseudo",
	))
	tk.MustQuery("select /*+ use_index_merge(t) */ * from t where a=10 or (b=10 and c=10)").Check(testkit.Rows(
		"10 1 1 10",
	))
	tk.MustQuery("explain format = 'brief' select /*+ use_index_merge(t) */ * from t where (a=10 and d=10) or (b=10 and c=10)").Check(testkit.Rows(
		"IndexMerge 0.00 root  ",
		"├─IndexRangeScan(Build) 10.00 cop[tikv] table:t, index:a(a) range:[10,10], keep order:false, stats:pseudo",
		"├─IndexRangeScan(Build) 10.00 cop[tikv] table:t, index:b(b) range:[10,10], keep order:false, stats:pseudo",
		"└─Selection(Probe) 0.00 cop[tikv]  or(and(eq(test.t.a, 10), eq(test.t.d, 10)), and(eq(test.t.b, 10), eq(test.t.c, 10)))",
		"  └─TableRowIDScan 19.99 cop[tikv] table:t keep order:false, stats:pseudo",
	))
	tk.MustQuery("select /*+ use_index_merge(t) */ * from t where (a=10 and d=10) or (b=10 and c=10)").Check(testkit.Rows(
		"10 1 1 10",
	))
}

func (s *testIntegrationSuite) TestIssue22850(c *C) {
	tk := testkit.NewTestKit(c, s.store)
	tk.MustExec("use test")
	tk.MustExec("drop table if exists t1")
	tk.MustExec("CREATE TABLE t1 (a int(11))")
	tk.MustQuery("SELECT @v:=(SELECT 1 FROM t1 t2 LEFT JOIN t1 ON t1.a GROUP BY t1.a) FROM t1").Check(testkit.Rows()) // work fine
}

func (s *testIntegrationSuite) TestJoinSchemaChange(c *C) {
	tk := testkit.NewTestKit(c, s.store)
	tk.MustExec("use test")
	tk.MustExec("drop table if exists t1, t2")
	tk.MustExec("create table t1(a int(11))")
	tk.MustExec("create table t2(a decimal(40,20) unsigned, b decimal(40,20))")
	tk.MustQuery("select count(*) as x from t1 group by a having x not in (select a from t2 where x = t2.b)").Check(testkit.Rows())
}

// #22949: test HexLiteral Used in GetVar expr
func (s *testIntegrationSuite) TestGetVarExprWithHexLiteral(c *C) {
	tk := testkit.NewTestKit(c, s.store)
	tk.MustExec("use test;")
	tk.MustExec("drop table if exists t1_no_idx;")
	tk.MustExec("create table t1_no_idx(id int, col_bit bit(16));")
	tk.MustExec("insert into t1_no_idx values(1, 0x3135);")
	tk.MustExec("insert into t1_no_idx values(2, 0x0f);")

	tk.MustExec("prepare stmt from 'select id from t1_no_idx where col_bit = ?';")
	tk.MustExec("set @a = 0x3135;")
	tk.MustQuery("execute stmt using @a;").Check(testkit.Rows("1"))
	tk.MustExec("set @a = 0x0F;")
	tk.MustQuery("execute stmt using @a;").Check(testkit.Rows("2"))

	// same test, but use IN expr
	tk.MustExec("prepare stmt from 'select id from t1_no_idx where col_bit in (?)';")
	tk.MustExec("set @a = 0x3135;")
	tk.MustQuery("execute stmt using @a;").Check(testkit.Rows("1"))
	tk.MustExec("set @a = 0x0F;")
	tk.MustQuery("execute stmt using @a;").Check(testkit.Rows("2"))

	// same test, but use table with index on col_bit
	tk.MustExec("drop table if exists t2_idx;")
	tk.MustExec("create table t2_idx(id int, col_bit bit(16), key(col_bit));")
	tk.MustExec("insert into t2_idx values(1, 0x3135);")
	tk.MustExec("insert into t2_idx values(2, 0x0f);")

	tk.MustExec("prepare stmt from 'select id from t2_idx where col_bit = ?';")
	tk.MustExec("set @a = 0x3135;")
	tk.MustQuery("execute stmt using @a;").Check(testkit.Rows("1"))
	tk.MustExec("set @a = 0x0F;")
	tk.MustQuery("execute stmt using @a;").Check(testkit.Rows("2"))

	// same test, but use IN expr
	tk.MustExec("prepare stmt from 'select id from t2_idx where col_bit in (?)';")
	tk.MustExec("set @a = 0x3135;")
	tk.MustQuery("execute stmt using @a;").Check(testkit.Rows("1"))
	tk.MustExec("set @a = 0x0F;")
	tk.MustQuery("execute stmt using @a;").Check(testkit.Rows("2"))

	// test col varchar with GetVar
	tk.MustExec("drop table if exists t_varchar;")
	tk.MustExec("create table t_varchar(id int, col_varchar varchar(100), key(col_varchar));")
	tk.MustExec("insert into t_varchar values(1, '15');")
	tk.MustExec("prepare stmt from 'select id from t_varchar where col_varchar = ?';")
	tk.MustExec("set @a = 0x3135;")
	tk.MustQuery("execute stmt using @a;").Check(testkit.Rows("1"))
}

// test BitLiteral used with GetVar
func (s *testIntegrationSuite) TestGetVarExprWithBitLiteral(c *C) {
	tk := testkit.NewTestKit(c, s.store)
	tk.MustExec("use test;")
	tk.MustExec("drop table if exists t1_no_idx;")
	tk.MustExec("create table t1_no_idx(id int, col_bit bit(16));")
	tk.MustExec("insert into t1_no_idx values(1, 0x3135);")
	tk.MustExec("insert into t1_no_idx values(2, 0x0f);")

	tk.MustExec("prepare stmt from 'select id from t1_no_idx where col_bit = ?';")
	// 0b11000100110101 is 0x3135
	tk.MustExec("set @a = 0b11000100110101;")
	tk.MustQuery("execute stmt using @a;").Check(testkit.Rows("1"))

	// same test, but use IN expr
	tk.MustExec("prepare stmt from 'select id from t1_no_idx where col_bit in (?)';")
	tk.MustExec("set @a = 0b11000100110101;")
	tk.MustQuery("execute stmt using @a;").Check(testkit.Rows("1"))
}

func (s *testIntegrationSuite) TestIndexMergeClusterIndex(c *C) {
	tk := testkit.NewTestKit(c, s.store)
	tk.MustExec("use test;")
	tk.MustExec("drop table if exists t")
	tk.MustExec("create table t (c1 float, c2 int, c3 int, primary key (c1) /*T![clustered_index] CLUSTERED */, key idx_1 (c2), key idx_2 (c3))")
	tk.MustExec("insert into t values(1.0,1,2),(2.0,2,1),(3.0,1,1),(4.0,2,2)")
	tk.MustQuery("select /*+ use_index_merge(t) */ c3 from t where c3 = 1 or c2 = 1").Sort().Check(testkit.Rows(
		"1",
		"1",
		"2",
	))
	tk.MustExec("drop table t")
	tk.MustExec("create table t (a int, b int, c int, primary key (a,b) /*T![clustered_index] CLUSTERED */, key idx_c(c))")
	tk.MustExec("insert into t values (0,1,2)")
	tk.MustQuery("select /*+ use_index_merge(t) */ c from t where c > 10 or a < 1").Check(testkit.Rows(
		"2",
	))
}

func (s *testIntegrationSuite) TestMultiColMaxOneRow(c *C) {
	tk := testkit.NewTestKit(c, s.store)

	tk.MustExec("use test")
	tk.MustExec("drop table if exists t1,t2")
	tk.MustExec("create table t1(a int)")
	tk.MustExec("create table t2(a int, b int, c int, primary key(a,b))")

	var input []string
	var output []struct {
		SQL  string
		Plan []string
	}
	s.testData.GetTestCases(c, &input, &output)
	for i, tt := range input {
		s.testData.OnRecord(func() {
			output[i].SQL = tt
			output[i].Plan = s.testData.ConvertRowsToStrings(tk.MustQuery("explain format = 'brief' " + tt).Rows())
		})
		tk.MustQuery("explain format = 'brief' " + tt).Check(testkit.Rows(output[i].Plan...))
	}
}

func (s *testIntegrationSuite) TestIssue23736(c *C) {
	tk := testkit.NewTestKit(c, s.store)
	tk.MustExec("use test")
	tk.MustExec("drop table if exists t0, t1")
	tk.MustExec("create table t0(a int, b int, c int as (a + b) virtual, unique index (c) invisible);")
	tk.MustExec("create table t1(a int, b int, c int as (a + b) virtual);")
	tk.MustExec("insert into t0(a, b) values (12, -1), (8, 7);")
	tk.MustExec("insert into t1(a, b) values (12, -1), (8, 7);")
	tk.MustQuery("select /*+ stream_agg() */ count(1) from t0 where c > 10 and b < 2;").Check(testkit.Rows("1"))
	tk.MustQuery("select /*+ stream_agg() */ count(1) from t1 where c > 10 and b < 2;").Check(testkit.Rows("1"))
	tk.MustExec("delete from t0")
	tk.MustExec("insert into t0(a, b) values (5, 1);")
	tk.MustQuery("select /*+ nth_plan(3) */ count(1) from t0 where c > 10 and b < 2;").Check(testkit.Rows("0"))

	// Should not use invisible index
	c.Assert(tk.MustUseIndex("select /*+ stream_agg() */ count(1) from t0 where c > 10 and b < 2", "c"), IsFalse)
}

// https://github.com/pingcap/tidb/issues/23802
func (s *testIntegrationSuite) TestPanicWhileQueryTableWithIsNull(c *C) {
	tk := testkit.NewTestKit(c, s.store)
	tk.MustExec("use test")

	tk.MustExec("drop table if exists NT_HP27193")
	tk.MustExec("CREATE TABLE `NT_HP27193` (  `COL1` int(20) DEFAULT NULL,  `COL2` varchar(20) DEFAULT NULL,  `COL4` datetime DEFAULT NULL,  `COL3` bigint(20) DEFAULT NULL,  `COL5` float DEFAULT NULL) ENGINE=InnoDB DEFAULT CHARSET=utf8mb4 COLLATE=utf8mb4_bin PARTITION BY HASH ( `COL1`%`COL3` ) PARTITIONS 10;")
	_, err := tk.Exec("select col1 from NT_HP27193 where col1 is null;")
	c.Assert(err, IsNil)
	tk.MustExec("INSERT INTO NT_HP27193 (COL2, COL4, COL3, COL5) VALUES ('m',  '2020-05-04 13:15:27', 8,  2602)")
	_, err = tk.Exec("select col1 from NT_HP27193 where col1 is null;")
	c.Assert(err, IsNil)
	tk.MustExec("drop table if exists NT_HP27193")
}

func (s *testIntegrationSuite) TestIssue23846(c *C) {
	tk := testkit.NewTestKit(c, s.store)
	tk.MustExec("use test")
	tk.MustExec("drop table if exists t")
	tk.MustExec("create table t(a varbinary(10),UNIQUE KEY(a))")
	tk.MustExec("insert into t values(0x00A4EEF4FA55D6706ED5)")
	tk.MustQuery("select count(*) from t where a=0x00A4EEF4FA55D6706ED5").Check(testkit.Rows("1"))
	tk.MustQuery("select * from t where a=0x00A4EEF4FA55D6706ED5").Check(testkit.Rows("\x00\xa4\xee\xf4\xfaU\xd6pn\xd5")) // not empty
}

func (s *testIntegrationSuite) TestIssue23839(c *C) {
	tk := testkit.NewTestKit(c, s.store)
	tk.MustExec("use test")
	tk.MustExec("drop table if exists BB")
	tk.MustExec("CREATE TABLE `BB` (\n" +
		"	`col_int` int(11) DEFAULT NULL,\n" +
		"	`col_varchar_10` varchar(10) DEFAULT NULL,\n" +
		"	`pk` int(11) NOT NULL AUTO_INCREMENT,\n" +
		"	`col_int_not_null` int(11) NOT NULL,\n" +
		"	`col_decimal` decimal(10,0) DEFAULT NULL,\n" +
		"	`col_datetime` datetime DEFAULT NULL,\n" +
		"	`col_decimal_not_null` decimal(10,0) NOT NULL,\n" +
		"	`col_datetime_not_null` datetime NOT NULL,\n" +
		"	`col_varchar_10_not_null` varchar(10) NOT NULL,\n" +
		"	PRIMARY KEY (`pk`) /*T![clustered_index] CLUSTERED */\n" +
		") ENGINE=InnoDB DEFAULT CHARSET=utf8mb4 COLLATE=utf8mb4_bin AUTO_INCREMENT=2000001")
	tk.Exec("explain SELECT OUTR . col2 AS X FROM (SELECT INNR . col1 as col1, SUM( INNR . col2 ) as col2 FROM (SELECT INNR . `col_int_not_null` + 1 as col1, INNR . `pk` as col2 FROM BB AS INNR) AS INNR GROUP BY col1) AS OUTR2 INNER JOIN (SELECT INNR . col1 as col1, MAX( INNR . col2 ) as col2 FROM (SELECT INNR . `col_int_not_null` + 1 as col1, INNR . `pk` as col2 FROM BB AS INNR) AS INNR GROUP BY col1) AS OUTR ON OUTR2.col1 = OUTR.col1 GROUP BY OUTR . col1, OUTR2 . col1 HAVING X <> 'b'")
}

// https://github.com/pingcap/tidb/issues/24095
func (s *testIntegrationSuite) TestIssue24095(c *C) {
	tk := testkit.NewTestKit(c, s.store)
	tk.MustExec("use test;")
	tk.MustExec("drop table if exists t;")
	tk.MustExec("create table t (id int, value decimal(10,5));")
	tk.MustExec("desc format = 'brief' select count(*) from t join (select t.id, t.value v1 from t join t t1 on t.id = t1.id order by t.value limit 1) v on v.id = t.id and v.v1 = t.value;")

	var input []string
	var output []struct {
		SQL  string
		Plan []string
	}
	s.testData.GetTestCases(c, &input, &output)
	for i, tt := range input {
		s.testData.OnRecord(func() {
			output[i].SQL = tt
			output[i].Plan = s.testData.ConvertRowsToStrings(tk.MustQuery("explain format = 'brief' " + tt).Rows())
		})
		tk.MustQuery("explain format = 'brief' " + tt).Check(testkit.Rows(output[i].Plan...))
	}
}

func (s *testIntegrationSuite) TestIssue24281(c *C) {
	tk := testkit.NewTestKit(c, s.store)
	tk.MustExec("use test")
	tk.MustExec("drop table if exists member, agent, deposit, view_member_agents")
	tk.MustExec("create table member(login varchar(50) NOT NULL, agent_login varchar(100) DEFAULT NULL, PRIMARY KEY(login))")
	tk.MustExec("create table agent(login varchar(50) NOT NULL, data varchar(100) DEFAULT NULL, share_login varchar(50) NOT NULL, PRIMARY KEY(login))")
	tk.MustExec("create table deposit(id varchar(50) NOT NULL, member_login varchar(50) NOT NULL, transfer_amount int NOT NULL, PRIMARY KEY(id), KEY midx(member_login, transfer_amount))")
	tk.MustExec("create definer='root'@'localhost' view view_member_agents (member, share_login) as select m.login as member, a.share_login AS share_login from member as m join agent as a on m.agent_login = a.login")

	tk.MustExec(" select s.member_login as v1, SUM(s.transfer_amount) AS v2 " +
		"FROM deposit AS s " +
		"JOIN view_member_agents AS v ON s.member_login = v.member " +
		"WHERE 1 = 1 AND v.share_login = 'somevalue' " +
		"GROUP BY s.member_login " +
		"UNION select 1 as v1, 2 as v2")
}

func (s *testIntegrationSuite) TestIssue25799(c *C) {
	tk := testkit.NewTestKit(c, s.store)
	tk.MustExec("use test")
	tk.MustExec("drop table if exists t1, t2")
	tk.MustExec(`create table t1 (a float default null, b smallint(6) DEFAULT NULL)`)
	tk.MustExec(`insert into t1 values (1, 1)`)
	tk.MustExec(`create table t2 (a float default null, b tinyint(4) DEFAULT NULL, key b (b))`)
	tk.MustExec(`insert into t2 values (null, 1)`)
	tk.HasPlan(`select /*+ TIDB_INLJ(t2@sel_2) */ t1.a, t1.b from t1 where t1.a not in (select t2.a from t2 where t1.b=t2.b)`, `IndexJoin`)
	tk.MustQuery(`select /*+ TIDB_INLJ(t2@sel_2) */ t1.a, t1.b from t1 where t1.a not in (select t2.a from t2 where t1.b=t2.b)`).Check(testkit.Rows())
}

func (s *testIntegrationSuite) TestLimitWindowColPrune(c *C) {
	tk := testkit.NewTestKit(c, s.store)
	tk.MustExec("use test")
	tk.MustExec("drop table if exists t")
	tk.MustExec("create table t(a int)")
	tk.MustExec("insert into t values(1)")
	tk.MustQuery("select count(a) f1, row_number() over (order by count(a)) as f2 from t limit 1").Check(testkit.Rows("1 1"))
}

func (s *testIntegrationSuite) TestIncrementalAnalyzeStatsVer2(c *C) {
	tk := testkit.NewTestKit(c, s.store)
	tk.MustExec("use test")
	tk.MustExec("drop table if exists t")
	tk.MustExec("create table t(a int primary key, b int, index idx_b(b))")
	tk.MustExec("insert into t values(1,1),(2,2),(3,3)")
	tk.MustExec("set @@session.tidb_analyze_version = 2")
	tk.MustExec("analyze table t")
	is := tk.Se.GetInfoSchema().(infoschema.InfoSchema)
	tbl, err := is.TableByName(model.NewCIStr("test"), model.NewCIStr("t"))
	c.Assert(err, IsNil)
	tblID := tbl.Meta().ID
	rows := tk.MustQuery(fmt.Sprintf("select distinct_count from mysql.stats_histograms where table_id = %d and is_index = 1", tblID)).Rows()
	c.Assert(len(rows), Equals, 1)
	c.Assert(rows[0][0], Equals, "3")
	tk.MustExec("insert into t values(4,4),(5,5),(6,6)")
	tk.MustExec("analyze incremental table t index idx_b")
	c.Assert(tk.Se.GetSessionVars().StmtCtx.GetWarnings(), HasLen, 2)
	c.Assert(tk.Se.GetSessionVars().StmtCtx.GetWarnings()[0].Err.Error(), Equals, "The version 2 would collect all statistics not only the selected indexes")
	c.Assert(tk.Se.GetSessionVars().StmtCtx.GetWarnings()[1].Err.Error(), Equals, "The version 2 stats would ignore the INCREMENTAL keyword and do full sampling")
	rows = tk.MustQuery(fmt.Sprintf("select distinct_count from mysql.stats_histograms where table_id = %d and is_index = 1", tblID)).Rows()
	c.Assert(len(rows), Equals, 1)
	c.Assert(rows[0][0], Equals, "6")
}

func (s *testIntegrationSuite) TestConflictReadFromStorage(c *C) {
	tk := testkit.NewTestKit(c, s.store)
	tk.MustExec("use test")
	tk.MustExec("drop table if exists t")
	tk.MustExec(`create table t (
					a int, b int, c varchar(20),
					primary key(a), key(b), key(c)
				) partition by range columns(a) (
					partition p0 values less than(6),
					partition p1 values less than(11),
					partition p2 values less than(16));`)
	tk.MustExec(`insert into t values (1,1,"1"), (2,2,"2"), (8,8,"8"), (11,11,"11"), (15,15,"15")`)
	// Create virtual tiflash replica info.
	dom := domain.GetDomain(tk.Se)
	is := dom.InfoSchema()
	db, exists := is.SchemaByName(model.NewCIStr("test"))
	c.Assert(exists, IsTrue)
	for _, tblInfo := range db.Tables {
		if tblInfo.Name.L == "t" {
			tblInfo.TiFlashReplica = &model.TiFlashReplicaInfo{
				Count:     1,
				Available: true,
			}
		}
	}
	tk.MustQuery(`explain select /*+ read_from_storage(tikv[t partition(p0)], tiflash[t partition(p1, p2)]) */ * from t`)
	tk.MustQuery("show warnings").Check(testkit.Rows("Warning 1815 Storage hints are conflict, you can only specify one storage type of table test.t"))
	tk.MustQuery(`explain select /*+ read_from_storage(tikv[t], tiflash[t]) */ * from t`)
	tk.MustQuery("show warnings").Check(testkit.Rows("Warning 1815 Storage hints are conflict, you can only specify one storage type of table test.t"))
}

// TestSequenceAsDataSource is used to test https://github.com/pingcap/tidb/issues/24383.
func (s *testIntegrationSuite) TestSequenceAsDataSource(c *C) {
	tk := testkit.NewTestKit(c, s.store)

	tk.MustExec("use test")
	tk.MustExec("drop sequence if exists s1, s2")
	tk.MustExec("create sequence s1")
	tk.MustExec("create sequence s2")

	var input []string
	var output []struct {
		SQL  string
		Plan []string
	}
	s.testData.GetTestCases(c, &input, &output)
	for i, tt := range input {
		s.testData.OnRecord(func() {
			output[i].SQL = tt
			output[i].Plan = s.testData.ConvertRowsToStrings(tk.MustQuery("explain format = 'brief' " + tt).Rows())
		})
		tk.MustQuery("explain format = 'brief' " + tt).Check(testkit.Rows(output[i].Plan...))
	}
}

func (s *testIntegrationSerialSuite) TestIssue25300(c *C) {
	collate.SetNewCollationEnabledForTest(true)
	defer collate.SetNewCollationEnabledForTest(false)
	tk := testkit.NewTestKit(c, s.store)
	tk.MustExec("use test")
	tk.MustExec(`create table t (a char(65) collate utf8_unicode_ci, b text collate utf8_general_ci not null);`)
	tk.MustExec(`insert into t values ('a', 'A');`)
	tk.MustExec(`insert into t values ('b', 'B');`)
	tk.MustGetErrCode(`(select a from t) union ( select b from t);`, mysql.ErrCantAggregate2collations)
	tk.MustGetErrCode(`(select 'a' collate utf8mb4_unicode_ci) union (select 'b' collate utf8mb4_general_ci);`, mysql.ErrCantAggregate2collations)
	tk.MustGetErrCode(`(select a from t) union ( select b from t) union all select 'a';`, mysql.ErrCantAggregate2collations)
	tk.MustGetErrCode(`(select a from t) union ( select b from t) union select 'a';`, mysql.ErrCantAggregate3collations)
	tk.MustGetErrCode(`(select a from t) union ( select b from t) union select 'a' except select 'd';`, mysql.ErrCantAggregate3collations)
}

func (s *testIntegrationSerialSuite) TestMergeContinuousSelections(c *C) {
	tk := testkit.NewTestKit(c, s.store)
	tk.MustExec("use test")
	tk.MustExec("drop table if exists ts")
	tk.MustExec("create table ts (col_char_64 char(64), col_varchar_64_not_null varchar(64) not null, col_varchar_key varchar(1), id int primary key, col_varchar_64 varchar(64),col_char_64_not_null char(64) not null);")

	// Create virtual tiflash replica info.
	dom := domain.GetDomain(tk.Se)
	is := dom.InfoSchema()
	db, exists := is.SchemaByName(model.NewCIStr("test"))
	c.Assert(exists, IsTrue)
	for _, tblInfo := range db.Tables {
		if tblInfo.Name.L == "ts" {
			tblInfo.TiFlashReplica = &model.TiFlashReplicaInfo{
				Count:     1,
				Available: true,
			}
		}
	}

	tk.MustExec(" set @@tidb_allow_mpp=1;")

	var input []string
	var output []struct {
		SQL  string
		Plan []string
	}
	s.testData.GetTestCases(c, &input, &output)
	for i, tt := range input {
		s.testData.OnRecord(func() {
			output[i].SQL = tt
			output[i].Plan = s.testData.ConvertRowsToStrings(tk.MustQuery(tt).Rows())
		})
		res := tk.MustQuery(tt)
		res.Check(testkit.Rows(output[i].Plan...))
	}
}

func (s *testIntegrationSerialSuite) TestSelectIgnoreTemporaryTableInView(c *C) {
	tk := testkit.NewTestKit(c, s.store)
	tk.MustExec("use test")

	tk.Se.Auth(&auth.UserIdentity{Username: "root", Hostname: "localhost", CurrentUser: true, AuthUsername: "root", AuthHostname: "%"}, nil, []byte("012345678901234567890"))
	tk.MustExec("set @@tidb_enable_noop_functions=1")
	tk.MustExec("create table t1 (a int, b int)")
	tk.MustExec("create table t2 (c int, d int)")
	tk.MustExec("create view v1 as select * from t1 order by a")
	tk.MustExec("create view v2 as select * from ((select * from t1) union (select * from t2)) as tt order by a, b")
	tk.MustExec("create view v3 as select * from v1 order by a")
	tk.MustExec("create view v4 as select * from t1, t2 where t1.a = t2.c order by a, b")
	tk.MustExec("create view v5 as select * from (select * from t1) as t1 order by a")

	tk.MustExec("insert into t1 values (1, 2), (3, 4)")
	tk.MustExec("insert into t2 values (3, 5), (6, 7)")

	tk.MustExec("create temporary table t1 (a int, b int)")
	tk.MustExec("create temporary table t2 (c int, d int)")
	tk.MustQuery("select * from t1").Check(testkit.Rows())
	tk.MustQuery("select * from t2").Check(testkit.Rows())

	tk.MustQuery("select * from v1").Check(testkit.Rows("1 2", "3 4"))
	tk.MustQuery("select * from v2").Check(testkit.Rows("1 2", "3 4", "3 5", "6 7"))
	tk.MustQuery("select * from v3").Check(testkit.Rows("1 2", "3 4"))
	tk.MustQuery("select * from v4").Check(testkit.Rows("3 4 3 5"))
	tk.MustQuery("select * from v5").Check(testkit.Rows("1 2", "3 4"))

}

func (s *testIntegrationSerialSuite) TestIssue26250(c *C) {
	tk := testkit.NewTestKit(c, s.store)
	tk.MustExec("use test")
	tk.MustExec("create table tp (id int primary key) partition by range (id) (partition p0 values less than (100));")
	tk.MustExec("create table tn (id int primary key);")
	tk.MustExec("insert into tp values(1),(2);")
	tk.MustExec("insert into tn values(1),(2);")
	tk.MustQuery("select * from tp,tn where tp.id=tn.id and tn.id=1 for update;").Check(testkit.Rows("1 1"))
}

<<<<<<< HEAD
func (s *testIntegrationSuite) TestCorrelationAdjustment4Limit(c *C) {
	tk := testkit.NewTestKit(c, s.store)
	tk.MustExec("use test")
	tk.MustExec("drop table if exists t")
	tk.MustExec("create table t (pk int primary key auto_increment, year int, c varchar(256), index idx_year(year))")

	insertWithYear := func(n, year int) {
		for i := 0; i < n; i++ {
			tk.MustExec(fmt.Sprintf("insert into t (year, c) values (%v, space(256))", year))
		}
	}
	insertWithYear(10, 2000)
	insertWithYear(10, 2001)
	insertWithYear(10, 2002)
	tk.MustExec("analyze table t")

	// case 1
	tk.MustExec("set @@tidb_opt_enable_correlation_adjustment = false")
	// the estRow for TableFullScan is under-estimated since we have to scan through 2000 and 2001 to access 2002,
	// but the formula(LimitNum / Selectivity) based on uniform-assumption cannot consider this factor.
	tk.MustQuery("explain format=brief select * from t use index(primary) where year=2002 limit 1").Check(testkit.Rows(
		"Limit 1.00 root  offset:0, count:1",
		"└─TableReader 1.00 root  data:Limit",
		"  └─Limit 1.00 cop[tikv]  offset:0, count:1",
		"    └─Selection 1.00 cop[tikv]  eq(test.t.year, 2002)",
		"      └─TableFullScan 3.00 cop[tikv] table:t keep order:false"))

	// case 2: after enabling correlation adjustment, this factor can be considered.
	tk.MustExec("set @@tidb_opt_enable_correlation_adjustment = true")
	tk.MustQuery("explain format=brief select * from t use index(primary) where year=2002 limit 1").Check(testkit.Rows(
		"Limit 1.00 root  offset:0, count:1",
		"└─TableReader 1.00 root  data:Limit",
		"  └─Limit 1.00 cop[tikv]  offset:0, count:1",
		"    └─Selection 1.00 cop[tikv]  eq(test.t.year, 2002)",
		"      └─TableFullScan 21.00 cop[tikv] table:t keep order:false"))

	tk.MustExec("truncate table t")
	for y := 2000; y <= 2050; y++ {
		insertWithYear(2, y)
	}
	tk.MustExec("analyze table t")

	// case 3: correlation adjustment is only allowed to update the upper-bound, so estRow = max(1/selectivity, adjustedCount);
	// 1/sel = 1/(1/NDV) is around 50, adjustedCount is 1 since the first row can meet the requirement `year=2000`;
	// in this case the estRow is over-estimated, but it's safer that can avoid to convert IndexScan to TableScan incorrectly in some cases.
	tk.MustQuery("explain format=brief select * from t use index(primary) where year=2000 limit 1").Check(testkit.Rows(
		"Limit 1.00 root  offset:0, count:1",
		"└─TableReader 1.00 root  data:Limit",
		"  └─Limit 1.00 cop[tikv]  offset:0, count:1",
		"    └─Selection 1.00 cop[tikv]  eq(test.t.year, 2000)",
		"      └─TableFullScan 51.00 cop[tikv] table:t keep order:false"))
=======
// https://github.com/pingcap/tidb/issues/26214
func (s *testIntegrationSerialSuite) TestIssue26214(c *C) {
	originalVal := config.GetGlobalConfig().Experimental.AllowsExpressionIndex
	config.GetGlobalConfig().Experimental.AllowsExpressionIndex = true
	defer func() {
		config.GetGlobalConfig().Experimental.AllowsExpressionIndex = originalVal
	}()

	tk := testkit.NewTestKit(c, s.store)
	tk.MustExec("use test")
	tk.MustExec("drop table if exists t")
	tk.MustExec("create table `t` (`a` int(11) default null, `b` int(11) default null, `c` int(11) default null, key `expression_index` ((case when `a` < 0 then 1 else 2 end)))")
	_, err := tk.Exec("select * from t  where case when a < 0 then 1 else 2 end <= 1 order by 4;")
	c.Assert(core.ErrUnknownColumn.Equal(err), IsTrue)
}

func (s *testIntegrationSuite) TestIssue26559(c *C) {
	tk := testkit.NewTestKit(c, s.store)
	tk.MustExec("use test")
	tk.MustExec("create table t(a timestamp, b datetime);")
	tk.MustExec("insert into t values('2020-07-29 09:07:01', '2020-07-27 16:57:36');")
	tk.MustQuery("select greatest(a, b) from t union select null;").Sort().Check(testkit.Rows("2020-07-29 09:07:01", "<nil>"))
>>>>>>> 71638ee4
}<|MERGE_RESOLUTION|>--- conflicted
+++ resolved
@@ -3981,7 +3981,6 @@
 	tk.MustQuery("select * from tp,tn where tp.id=tn.id and tn.id=1 for update;").Check(testkit.Rows("1 1"))
 }
 
-<<<<<<< HEAD
 func (s *testIntegrationSuite) TestCorrelationAdjustment4Limit(c *C) {
 	tk := testkit.NewTestKit(c, s.store)
 	tk.MustExec("use test")
@@ -4033,7 +4032,8 @@
 		"  └─Limit 1.00 cop[tikv]  offset:0, count:1",
 		"    └─Selection 1.00 cop[tikv]  eq(test.t.year, 2000)",
 		"      └─TableFullScan 51.00 cop[tikv] table:t keep order:false"))
-=======
+}
+
 // https://github.com/pingcap/tidb/issues/26214
 func (s *testIntegrationSerialSuite) TestIssue26214(c *C) {
 	originalVal := config.GetGlobalConfig().Experimental.AllowsExpressionIndex
@@ -4056,5 +4056,4 @@
 	tk.MustExec("create table t(a timestamp, b datetime);")
 	tk.MustExec("insert into t values('2020-07-29 09:07:01', '2020-07-27 16:57:36');")
 	tk.MustQuery("select greatest(a, b) from t union select null;").Sort().Check(testkit.Rows("2020-07-29 09:07:01", "<nil>"))
->>>>>>> 71638ee4
 }