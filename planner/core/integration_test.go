// Copyright 2019 PingCAP, Inc.
//
// Licensed under the Apache License, Version 2.0 (the "License");
// you may not use this file except in compliance with the License.
// You may obtain a copy of the License at
//
//     http://www.apache.org/licenses/LICENSE-2.0
//
// Unless required by applicable law or agreed to in writing, software
// distributed under the License is distributed on an "AS IS" BASIS,
// See the License for the specific language governing permissions and
// limitations under the License.

package core_test

import (
	"bytes"
	"fmt"
	"strings"

	. "github.com/pingcap/check"
	"github.com/pingcap/errors"
	"github.com/pingcap/parser/auth"
	"github.com/pingcap/parser/model"
	"github.com/pingcap/parser/mysql"
	"github.com/pingcap/parser/terror"
	"github.com/pingcap/tidb/config"
	"github.com/pingcap/tidb/domain"
	"github.com/pingcap/tidb/expression"
	"github.com/pingcap/tidb/infoschema"
	"github.com/pingcap/tidb/kv"
	"github.com/pingcap/tidb/planner/core"
	"github.com/pingcap/tidb/session"
	"github.com/pingcap/tidb/sessionctx/stmtctx"
	"github.com/pingcap/tidb/sessionctx/variable"
	"github.com/pingcap/tidb/table"
	"github.com/pingcap/tidb/util/collate"
	"github.com/pingcap/tidb/util/testkit"
	"github.com/pingcap/tidb/util/testutil"
)

var _ = Suite(&testIntegrationSuite{})
var _ = SerialSuites(&testIntegrationSerialSuite{})

type testIntegrationSuite struct {
	testData testutil.TestData
	store    kv.Storage
	dom      *domain.Domain
}

func (s *testIntegrationSuite) SetUpSuite(c *C) {
	var err error
	s.testData, err = testutil.LoadTestSuiteData("testdata", "integration_suite")
	c.Assert(err, IsNil)
}

func (s *testIntegrationSuite) TearDownSuite(c *C) {
	c.Assert(s.testData.GenerateOutputIfNeeded(), IsNil)
}

func (s *testIntegrationSuite) SetUpTest(c *C) {
	var err error
	s.store, s.dom, err = newStoreWithBootstrap()
	c.Assert(err, IsNil)
}

func (s *testIntegrationSuite) TearDownTest(c *C) {
	s.dom.Close()
	err := s.store.Close()
	c.Assert(err, IsNil)
}

type testIntegrationSerialSuite struct {
	testData testutil.TestData
	store    kv.Storage
	dom      *domain.Domain
}

func (s *testIntegrationSerialSuite) SetUpSuite(c *C) {
	var err error
	s.testData, err = testutil.LoadTestSuiteData("testdata", "integration_serial_suite")
	c.Assert(err, IsNil)
}

func (s *testIntegrationSerialSuite) TearDownSuite(c *C) {
	c.Assert(s.testData.GenerateOutputIfNeeded(), IsNil)
}

func (s *testIntegrationSerialSuite) SetUpTest(c *C) {
	var err error
	s.store, s.dom, err = newStoreWithBootstrap()
	c.Assert(err, IsNil)
}

func (s *testIntegrationSerialSuite) TearDownTest(c *C) {
	s.dom.Close()
	err := s.store.Close()
	c.Assert(err, IsNil)
}

func (s *testIntegrationSuite) TestShowSubquery(c *C) {
	tk := testkit.NewTestKit(c, s.store)
	tk.MustExec("use test")
	tk.MustExec("drop table if exists t")
	tk.MustExec("create table t(a varchar(10), b int, c int)")
	tk.MustQuery("show columns from t where true").Check(testkit.Rows(
		"a varchar(10) YES  <nil> ",
		"b int(11) YES  <nil> ",
		"c int(11) YES  <nil> ",
	))
	tk.MustQuery("show columns from t where field = 'b'").Check(testkit.Rows(
		"b int(11) YES  <nil> ",
	))
	tk.MustQuery("show columns from t where field in (select 'b')").Check(testkit.Rows(
		"b int(11) YES  <nil> ",
	))
	tk.MustQuery("show columns from t where field in (select 'b') and true").Check(testkit.Rows(
		"b int(11) YES  <nil> ",
	))
	tk.MustQuery("show columns from t where field in (select 'b') and false").Check(testkit.Rows())
	tk.MustExec("insert into t values('c', 0, 0)")
	tk.MustQuery("show columns from t where field < all (select a from t)").Check(testkit.Rows(
		"a varchar(10) YES  <nil> ",
		"b int(11) YES  <nil> ",
	))
	tk.MustExec("insert into t values('b', 0, 0)")
	tk.MustQuery("show columns from t where field < all (select a from t)").Check(testkit.Rows(
		"a varchar(10) YES  <nil> ",
	))
}

func (s *testIntegrationSuite) TestPpdWithSetVar(c *C) {
	tk := testkit.NewTestKit(c, s.store)
	tk.MustExec("use test")
	tk.MustExec("drop table if exists t")
	tk.MustExec("create table t(c1 int, c2 varchar(255))")
	tk.MustExec("insert into t values(1,'a'),(2,'d'),(3,'c')")

	tk.MustQuery("select t01.c1,t01.c2,t01.c3 from (select t1.*,@c3:=@c3+1 as c3 from (select t.*,@c3:=0 from t order by t.c1)t1)t01 where t01.c3=1 and t01.c2='d'").Check(testkit.Rows())
	tk.MustQuery("select t01.c1,t01.c2,t01.c3 from (select t1.*,@c3:=@c3+1 as c3 from (select t.*,@c3:=0 from t order by t.c1)t1)t01 where t01.c3=2 and t01.c2='d'").Check(testkit.Rows("2 d 2"))
}

func (s *testIntegrationSuite) TestBitColErrorMessage(c *C) {
	tk := testkit.NewTestKit(c, s.store)

	tk.MustExec("use test")
	tk.MustExec("drop table if exists bit_col_t")
	tk.MustExec("create table bit_col_t (a bit(64))")
	tk.MustExec("drop table bit_col_t")
	tk.MustExec("create table bit_col_t (a bit(1))")
	tk.MustExec("drop table bit_col_t")
	tk.MustGetErrCode("create table bit_col_t (a bit(0))", mysql.ErrInvalidFieldSize)
	tk.MustGetErrCode("create table bit_col_t (a bit(65))", mysql.ErrTooBigDisplaywidth)
}

func (s *testIntegrationSuite) TestPushLimitDownIndexLookUpReader(c *C) {
	tk := testkit.NewTestKit(c, s.store)

	tk.MustExec("set @@session.tidb_executor_concurrency = 4;")
	tk.MustExec("set @@session.tidb_hash_join_concurrency = 5;")
	tk.MustExec("set @@session.tidb_distsql_scan_concurrency = 15;")
	tk.MustExec("use test")
	tk.MustExec("drop table if exists tbl")
	tk.MustExec("create table tbl(a int, b int, c int, key idx_b_c(b,c))")
	tk.MustExec("insert into tbl values(1,1,1),(2,2,2),(3,3,3),(4,4,4),(5,5,5)")
	tk.MustExec("analyze table tbl")

	var input []string
	var output []struct {
		SQL  string
		Plan []string
	}
	s.testData.GetTestCases(c, &input, &output)
	for i, tt := range input {
		s.testData.OnRecord(func() {
			output[i].SQL = tt
			output[i].Plan = s.testData.ConvertRowsToStrings(tk.MustQuery(tt).Rows())
		})
		tk.MustQuery(tt).Check(testkit.Rows(output[i].Plan...))
	}
}

func (s *testIntegrationSuite) TestAggColumnPrune(c *C) {
	tk := testkit.NewTestKit(c, s.store)

	tk.MustExec("use test")
	tk.MustExec("drop table if exists t")
	tk.MustExec("create table t(a int)")
	tk.MustExec("insert into t values(1),(2)")

	var input []string
	var output []struct {
		SQL string
		Res []string
	}
	s.testData.GetTestCases(c, &input, &output)
	for i, tt := range input {
		s.testData.OnRecord(func() {
			output[i].SQL = tt
			output[i].Res = s.testData.ConvertRowsToStrings(tk.MustQuery(tt).Rows())
		})
		tk.MustQuery(tt).Check(testkit.Rows(output[i].Res...))
	}
}

func (s *testIntegrationSuite) TestIsFromUnixtimeNullRejective(c *C) {
	tk := testkit.NewTestKit(c, s.store)
	tk.MustExec("use test")
	tk.MustExec(`drop table if exists t;`)
	tk.MustExec(`create table t(a bigint, b bigint);`)
	s.runTestsWithTestData("TestIsFromUnixtimeNullRejective", tk, c)
}

func (s *testIntegrationSuite) TestIssue22298(c *C) {
	tk := testkit.NewTestKit(c, s.store)
	tk.MustExec("use test")
	tk.MustExec(`drop table if exists t;`)
	tk.MustExec(`create table t(a int, b int);`)
	tk.MustGetErrMsg(`select * from t where 0 and c = 10;`, "[planner:1054]Unknown column 'c' in 'where clause'")
}

func (s *testIntegrationSuite) TestIssue24571(c *C) {
	tk := testkit.NewTestKit(c, s.store)
	tk.MustExec("use test")
	tk.MustExec(`create view v as select 1 as b;`)
	tk.MustExec(`create table t (a int);`)
	tk.MustExec(`update v, t set a=2;`)
	tk.MustGetErrCode(`update v, t set b=2;`, mysql.ErrNonUpdatableTable)
	tk.MustExec("create database db1")
	tk.MustExec("use db1")
	tk.MustExec("update test.t, (select 1 as a) as t set test.t.a=1;")
	// bug in MySQL: ERROR 1288 (HY000): The target table t of the UPDATE is not updatable
	tk.MustExec("update (select 1 as a) as t, test.t set test.t.a=1;")
}

func (s *testIntegrationSuite) TestIssue22828(c *C) {
	tk := testkit.NewTestKit(c, s.store)
	tk.MustExec("use test")
	tk.MustExec(`drop table if exists t1;`)
	tk.MustExec(`create table t (c int);`)
	tk.MustGetErrMsg(`select group_concat((select concat(c,group_concat(c)) FROM t where xxx=xxx)) FROM t;`, "[planner:1054]Unknown column 'xxx' in 'where clause'")
}

func (s *testIntegrationSuite) runTestsWithTestData(caseName string, tk *testkit.TestKit, c *C) {
	var input []string
	var output []struct {
		SQL  string
		Plan []string
	}
	s.testData.GetTestCasesByName(caseName, c, &input, &output)
	for i, tt := range input {
		s.testData.OnRecord(func() {
			output[i].SQL = tt
			output[i].Plan = s.testData.ConvertRowsToStrings(tk.MustQuery(tt).Rows())
		})
		tk.MustQuery(tt).Check(testkit.Rows(output[i].Plan...))
	}
}

func (s *testIntegrationSuite) TestJoinNotNullFlag(c *C) {
	store, dom, err := newStoreWithBootstrap()
	c.Assert(err, IsNil)
	tk := testkit.NewTestKit(c, store)
	defer func() {
		dom.Close()
		store.Close()
	}()
	tk.MustExec("use test")
	tk.MustExec("drop table if exists t1, t2")
	tk.MustExec("create table t1(x int not null)")
	tk.MustExec("create table t2(x int)")
	tk.MustExec("insert into t2 values (1)")

	tk.MustQuery("select IFNULL((select t1.x from t1 where t1.x = t2.x), 'xxx') as col1 from t2").Check(testkit.Rows("xxx"))
	tk.MustQuery("select ifnull(t1.x, 'xxx') from t2 left join t1 using(x)").Check(testkit.Rows("xxx"))
	tk.MustQuery("select ifnull(t1.x, 'xxx') from t2 natural left join t1").Check(testkit.Rows("xxx"))
}

func (s *testIntegrationSuite) TestAntiJoinConstProp(c *C) {
	store, dom, err := newStoreWithBootstrap()
	c.Assert(err, IsNil)
	tk := testkit.NewTestKit(c, store)
	defer func() {
		dom.Close()
		store.Close()
	}()
	tk.MustExec("use test")
	tk.MustExec("drop table if exists t1, t2")
	tk.MustExec("create table t1(a int not null, b int not null)")
	tk.MustExec("insert into t1 values (1,1)")
	tk.MustExec("create table t2(a int not null, b int not null)")
	tk.MustExec("insert into t2 values (2,2)")

	tk.MustQuery("select * from t1 where t1.a not in (select a from t2 where t2.a = t1.a and t2.a > 1)").Check(testkit.Rows(
		"1 1",
	))
	tk.MustQuery("select * from t1 where t1.a not in (select a from t2 where t2.b = t1.b and t2.a > 1)").Check(testkit.Rows(
		"1 1",
	))
	tk.MustQuery("select * from t1 where t1.a not in (select a from t2 where t2.b = t1.b and t2.b > 1)").Check(testkit.Rows(
		"1 1",
	))
	tk.MustQuery("select q.a in (select count(*) from t1 s where not exists (select 1 from t1 p where q.a > 1 and p.a = s.a)) from t1 q").Check(testkit.Rows(
		"1",
	))
	tk.MustQuery("select q.a in (select not exists (select 1 from t1 p where q.a > 1 and p.a = s.a) from t1 s) from t1 q").Check(testkit.Rows(
		"1",
	))

	tk.MustExec("drop table t1, t2")
	tk.MustExec("create table t1(a int not null, b int)")
	tk.MustExec("insert into t1 values (1,null)")
	tk.MustExec("create table t2(a int not null, b int)")
	tk.MustExec("insert into t2 values (2,2)")

	tk.MustQuery("select * from t1 where t1.a not in (select a from t2 where t2.b > t1.b)").Check(testkit.Rows(
		"1 <nil>",
	))
	tk.MustQuery("select * from t1 where t1.a not in (select a from t2 where t1.a = 2)").Check(testkit.Rows(
		"1 <nil>",
	))
}

func (s *testIntegrationSuite) TestSimplifyOuterJoinWithCast(c *C) {
	tk := testkit.NewTestKit(c, s.store)

	tk.MustExec("use test")
	tk.MustExec("drop table if exists t")
	tk.MustExec("create table t(a int not null, b datetime default null)")

	var input []string
	var output []struct {
		SQL  string
		Plan []string
	}
	s.testData.GetTestCases(c, &input, &output)
	for i, tt := range input {
		s.testData.OnRecord(func() {
			output[i].SQL = tt
			output[i].Plan = s.testData.ConvertRowsToStrings(tk.MustQuery(tt).Rows())
		})
		tk.MustQuery(tt).Check(testkit.Rows(output[i].Plan...))
	}
}

func (s *testIntegrationSerialSuite) TestNoneAccessPathsFoundByIsolationRead(c *C) {
	tk := testkit.NewTestKit(c, s.store)

	tk.MustExec("use test")
	tk.MustExec("drop table if exists t")
	tk.MustExec("create table t(a int primary key)")

	_, err := tk.Exec("select * from t")
	c.Assert(err, IsNil)

	tk.MustExec("set @@session.tidb_isolation_read_engines = 'tiflash'")

	// Don't filter mysql.SystemDB by isolation read.
	tk.MustQuery("explain format = 'brief' select * from mysql.stats_meta").Check(testkit.Rows(
		"TableReader 10000.00 root  data:TableFullScan",
		"└─TableFullScan 10000.00 cop[tikv] table:stats_meta keep order:false, stats:pseudo"))

	_, err = tk.Exec("select * from t")
	c.Assert(err, NotNil)
	c.Assert(err.Error(), Equals, "[planner:1815]Internal : Can not find access path matching 'tidb_isolation_read_engines'(value: 'tiflash'). Available values are 'tikv'.")

	tk.MustExec("set @@session.tidb_isolation_read_engines = 'tiflash, tikv'")
	tk.MustExec("select * from t")
	defer config.RestoreFunc()()
	config.UpdateGlobal(func(conf *config.Config) {
		conf.IsolationRead.Engines = []string{"tiflash"}
	})
	// Change instance config doesn't affect isolation read.
	tk.MustExec("select * from t")
}

func (s *testIntegrationSerialSuite) TestSelPushDownTiFlash(c *C) {
	tk := testkit.NewTestKit(c, s.store)
	tk.MustExec("use test")
	tk.MustExec("drop table if exists t")
	tk.MustExec("create table t(a int primary key, b varchar(20))")

	// Create virtual tiflash replica info.
	dom := domain.GetDomain(tk.Se)
	is := dom.InfoSchema()
	db, exists := is.SchemaByName(model.NewCIStr("test"))
	c.Assert(exists, IsTrue)
	for _, tblInfo := range db.Tables {
		if tblInfo.Name.L == "t" {
			tblInfo.TiFlashReplica = &model.TiFlashReplicaInfo{
				Count:     1,
				Available: true,
			}
		}
	}

	tk.MustExec("set @@session.tidb_isolation_read_engines = 'tiflash'")
	tk.MustExec("set @@session.tidb_allow_mpp = 0")

	var input []string
	var output []struct {
		SQL  string
		Plan []string
	}
	s.testData.GetTestCases(c, &input, &output)
	for i, tt := range input {
		s.testData.OnRecord(func() {
			output[i].SQL = tt
			output[i].Plan = s.testData.ConvertRowsToStrings(tk.MustQuery(tt).Rows())
		})
		res := tk.MustQuery(tt)
		res.Check(testkit.Rows(output[i].Plan...))
	}
}

func (s *testIntegrationSerialSuite) TestVerboseExplain(c *C) {
	tk := testkit.NewTestKit(c, s.store)
	tk.MustExec("use test")
	tk.MustExec("drop table if exists t1, t2, t3")
	tk.MustExec("create table t1(a int, b int)")
	tk.MustExec("create table t2(a int, b int)")
	tk.MustExec("create table t3(a int, b int, index c(b))")
	tk.MustExec("insert into t1 values(1,2)")
	tk.MustExec("insert into t1 values(3,4)")
	tk.MustExec("insert into t1 values(5,6)")
	tk.MustExec("insert into t2 values(1,2)")
	tk.MustExec("insert into t2 values(3,4)")
	tk.MustExec("insert into t2 values(5,6)")
	tk.MustExec("insert into t3 values(1,2)")
	tk.MustExec("insert into t3 values(3,4)")
	tk.MustExec("insert into t3 values(5,6)")
	tk.MustExec("analyze table t1")
	tk.MustExec("analyze table t2")
	tk.MustExec("analyze table t3")

	// Create virtual tiflash replica info.
	dom := domain.GetDomain(tk.Se)
	is := dom.InfoSchema()
	db, exists := is.SchemaByName(model.NewCIStr("test"))
	c.Assert(exists, IsTrue)
	for _, tblInfo := range db.Tables {
		if tblInfo.Name.L == "t1" || tblInfo.Name.L == "t2" {
			tblInfo.TiFlashReplica = &model.TiFlashReplicaInfo{
				Count:     1,
				Available: true,
			}
		}
	}

	var input []string
	var output []struct {
		SQL  string
		Plan []string
	}
	s.testData.GetTestCases(c, &input, &output)
	for i, tt := range input {
		s.testData.OnRecord(func() {
			output[i].SQL = tt
			output[i].Plan = s.testData.ConvertRowsToStrings(tk.MustQuery(tt).Rows())
		})
		res := tk.MustQuery(tt)
		res.Check(testkit.Rows(output[i].Plan...))
	}
}

func (s *testIntegrationSerialSuite) TestPushDownToTiFlashWithKeepOrder(c *C) {
	tk := testkit.NewTestKit(c, s.store)
	tk.MustExec("use test")
	tk.MustExec("drop table if exists t")
	tk.MustExec("create table t(a int primary key, b varchar(20))")

	// Create virtual tiflash replica info.
	dom := domain.GetDomain(tk.Se)
	is := dom.InfoSchema()
	db, exists := is.SchemaByName(model.NewCIStr("test"))
	c.Assert(exists, IsTrue)
	for _, tblInfo := range db.Tables {
		if tblInfo.Name.L == "t" {
			tblInfo.TiFlashReplica = &model.TiFlashReplicaInfo{
				Count:     1,
				Available: true,
			}
		}
	}

	tk.MustExec("set @@session.tidb_isolation_read_engines = 'tiflash'")
	tk.MustExec("set @@session.tidb_allow_mpp = 0")
	var input []string
	var output []struct {
		SQL  string
		Plan []string
	}
	s.testData.GetTestCases(c, &input, &output)
	for i, tt := range input {
		s.testData.OnRecord(func() {
			output[i].SQL = tt
			output[i].Plan = s.testData.ConvertRowsToStrings(tk.MustQuery(tt).Rows())
		})
		res := tk.MustQuery(tt)
		res.Check(testkit.Rows(output[i].Plan...))
	}
}

func (s *testIntegrationSerialSuite) TestMPPJoin(c *C) {
	tk := testkit.NewTestKit(c, s.store)
	tk.MustExec("use test")
	tk.MustExec("drop table if exists d1_t")
	tk.MustExec("create table d1_t(d1_k int, value int)")
	tk.MustExec("insert into d1_t values(1,2),(2,3)")
	tk.MustExec("analyze table d1_t")
	tk.MustExec("drop table if exists d2_t")
	tk.MustExec("create table d2_t(d2_k decimal(10,2), value int)")
	tk.MustExec("insert into d2_t values(10.11,2),(10.12,3)")
	tk.MustExec("analyze table d2_t")
	tk.MustExec("drop table if exists d3_t")
	tk.MustExec("create table d3_t(d3_k date, value int)")
	tk.MustExec("insert into d3_t values(date'2010-01-01',2),(date'2010-01-02',3)")
	tk.MustExec("analyze table d3_t")
	tk.MustExec("drop table if exists fact_t")
	tk.MustExec("create table fact_t(d1_k int, d2_k decimal(10,2), d3_k date, col1 int, col2 int, col3 int)")
	tk.MustExec("insert into fact_t values(1,10.11,date'2010-01-01',1,2,3),(1,10.11,date'2010-01-02',1,2,3),(1,10.12,date'2010-01-01',1,2,3),(1,10.12,date'2010-01-02',1,2,3)")
	tk.MustExec("insert into fact_t values(2,10.11,date'2010-01-01',1,2,3),(2,10.11,date'2010-01-02',1,2,3),(2,10.12,date'2010-01-01',1,2,3),(2,10.12,date'2010-01-02',1,2,3)")
	tk.MustExec("analyze table fact_t")

	// Create virtual tiflash replica info.
	dom := domain.GetDomain(tk.Se)
	is := dom.InfoSchema()
	db, exists := is.SchemaByName(model.NewCIStr("test"))
	c.Assert(exists, IsTrue)
	for _, tblInfo := range db.Tables {
		if tblInfo.Name.L == "fact_t" || tblInfo.Name.L == "d1_t" || tblInfo.Name.L == "d2_t" || tblInfo.Name.L == "d3_t" {
			tblInfo.TiFlashReplica = &model.TiFlashReplicaInfo{
				Count:     1,
				Available: true,
			}
		}
	}

	tk.MustExec("set @@session.tidb_isolation_read_engines = 'tiflash'")
	tk.MustExec("set @@session.tidb_allow_mpp = 1")
	var input []string
	var output []struct {
		SQL  string
		Plan []string
	}
	s.testData.GetTestCases(c, &input, &output)
	for i, tt := range input {
		s.testData.OnRecord(func() {
			output[i].SQL = tt
			output[i].Plan = s.testData.ConvertRowsToStrings(tk.MustQuery(tt).Rows())
		})
		res := tk.MustQuery(tt)
		res.Check(testkit.Rows(output[i].Plan...))
	}
}

func (s *testIntegrationSerialSuite) TestMPPOuterJoinBuildSideForBroadcastJoin(c *C) {
	tk := testkit.NewTestKit(c, s.store)
	tk.MustExec("use test")
	tk.MustExec("drop table if exists a")
	tk.MustExec("create table a(id int, value int)")
	tk.MustExec("insert into a values(1,2),(2,3)")
	tk.MustExec("analyze table a")
	tk.MustExec("drop table if exists b")
	tk.MustExec("create table b(id int, value int)")
	tk.MustExec("insert into b values(1,2),(2,3),(3,4)")
	tk.MustExec("analyze table b")
	// Create virtual tiflash replica info.
	dom := domain.GetDomain(tk.Se)
	is := dom.InfoSchema()
	db, exists := is.SchemaByName(model.NewCIStr("test"))
	c.Assert(exists, IsTrue)
	for _, tblInfo := range db.Tables {
		if tblInfo.Name.L == "a" || tblInfo.Name.L == "b" {
			tblInfo.TiFlashReplica = &model.TiFlashReplicaInfo{
				Count:     1,
				Available: true,
			}
		}
	}
	tk.MustExec("set @@session.tidb_isolation_read_engines = 'tiflash'")
	tk.MustExec("set @@session.tidb_opt_mpp_outer_join_fixed_build_side = 0")
	tk.MustExec("set @@session.tidb_broadcast_join_threshold_size = 10000")
	tk.MustExec("set @@session.tidb_broadcast_join_threshold_count = 10000")
	var input []string
	var output []struct {
		SQL  string
		Plan []string
	}
	s.testData.GetTestCases(c, &input, &output)
	for i, tt := range input {
		s.testData.OnRecord(func() {
			output[i].SQL = tt
			output[i].Plan = s.testData.ConvertRowsToStrings(tk.MustQuery(tt).Rows())
		})
		res := tk.MustQuery(tt)
		res.Check(testkit.Rows(output[i].Plan...))
	}
}

func (s *testIntegrationSerialSuite) TestMPPOuterJoinBuildSideForShuffleJoinWithFixedBuildSide(c *C) {
	tk := testkit.NewTestKit(c, s.store)
	tk.MustExec("use test")
	tk.MustExec("drop table if exists a")
	tk.MustExec("create table a(id int, value int)")
	tk.MustExec("insert into a values(1,2),(2,3)")
	tk.MustExec("analyze table a")
	tk.MustExec("drop table if exists b")
	tk.MustExec("create table b(id int, value int)")
	tk.MustExec("insert into b values(1,2),(2,3),(3,4)")
	tk.MustExec("analyze table b")
	// Create virtual tiflash replica info.
	dom := domain.GetDomain(tk.Se)
	is := dom.InfoSchema()
	db, exists := is.SchemaByName(model.NewCIStr("test"))
	c.Assert(exists, IsTrue)
	for _, tblInfo := range db.Tables {
		if tblInfo.Name.L == "a" || tblInfo.Name.L == "b" {
			tblInfo.TiFlashReplica = &model.TiFlashReplicaInfo{
				Count:     1,
				Available: true,
			}
		}
	}
	tk.MustExec("set @@session.tidb_isolation_read_engines = 'tiflash'")
	tk.MustExec("set @@session.tidb_opt_mpp_outer_join_fixed_build_side = 1")
	tk.MustExec("set @@session.tidb_broadcast_join_threshold_size = 0")
	tk.MustExec("set @@session.tidb_broadcast_join_threshold_count = 0")
	var input []string
	var output []struct {
		SQL  string
		Plan []string
	}
	s.testData.GetTestCases(c, &input, &output)
	for i, tt := range input {
		s.testData.OnRecord(func() {
			output[i].SQL = tt
			output[i].Plan = s.testData.ConvertRowsToStrings(tk.MustQuery(tt).Rows())
		})
		res := tk.MustQuery(tt)
		res.Check(testkit.Rows(output[i].Plan...))
	}
}

func (s *testIntegrationSerialSuite) TestMPPOuterJoinBuildSideForShuffleJoin(c *C) {
	tk := testkit.NewTestKit(c, s.store)
	tk.MustExec("use test")
	tk.MustExec("drop table if exists a")
	tk.MustExec("create table a(id int, value int)")
	tk.MustExec("insert into a values(1,2),(2,3)")
	tk.MustExec("analyze table a")
	tk.MustExec("drop table if exists b")
	tk.MustExec("create table b(id int, value int)")
	tk.MustExec("insert into b values(1,2),(2,3),(3,4)")
	tk.MustExec("analyze table b")
	// Create virtual tiflash replica info.
	dom := domain.GetDomain(tk.Se)
	is := dom.InfoSchema()
	db, exists := is.SchemaByName(model.NewCIStr("test"))
	c.Assert(exists, IsTrue)
	for _, tblInfo := range db.Tables {
		if tblInfo.Name.L == "a" || tblInfo.Name.L == "b" {
			tblInfo.TiFlashReplica = &model.TiFlashReplicaInfo{
				Count:     1,
				Available: true,
			}
		}
	}
	tk.MustExec("set @@session.tidb_isolation_read_engines = 'tiflash'")
	tk.MustExec("set @@session.tidb_opt_mpp_outer_join_fixed_build_side = 0")
	tk.MustExec("set @@session.tidb_broadcast_join_threshold_size = 0")
	tk.MustExec("set @@session.tidb_broadcast_join_threshold_count = 0")
	var input []string
	var output []struct {
		SQL  string
		Plan []string
	}
	s.testData.GetTestCases(c, &input, &output)
	for i, tt := range input {
		s.testData.OnRecord(func() {
			output[i].SQL = tt
			output[i].Plan = s.testData.ConvertRowsToStrings(tk.MustQuery(tt).Rows())
		})
		res := tk.MustQuery(tt)
		res.Check(testkit.Rows(output[i].Plan...))
	}
}

func (s *testIntegrationSerialSuite) TestMPPShuffledJoin(c *C) {
	tk := testkit.NewTestKit(c, s.store)
	tk.MustExec("use test")
	tk.MustExec("drop table if exists d1_t")
	tk.MustExec("create table d1_t(d1_k int, value int)")
	tk.MustExec("insert into d1_t values(1,2),(2,3)")
	tk.MustExec("insert into d1_t values(1,2),(2,3)")
	tk.MustExec("analyze table d1_t")
	tk.MustExec("drop table if exists d2_t")
	tk.MustExec("create table d2_t(d2_k decimal(10,2), value int)")
	tk.MustExec("insert into d2_t values(10.11,2),(10.12,3)")
	tk.MustExec("insert into d2_t values(10.11,2),(10.12,3)")
	tk.MustExec("analyze table d2_t")
	tk.MustExec("drop table if exists d3_t")
	tk.MustExec("create table d3_t(d3_k date, value int)")
	tk.MustExec("insert into d3_t values(date'2010-01-01',2),(date'2010-01-02',3)")
	tk.MustExec("insert into d3_t values(date'2010-01-01',2),(date'2010-01-02',3)")
	tk.MustExec("analyze table d3_t")
	tk.MustExec("drop table if exists fact_t")
	tk.MustExec("create table fact_t(d1_k int, d2_k decimal(10,2), d3_k date, col1 int, col2 int, col3 int)")
	tk.MustExec("insert into fact_t values(1,10.11,date'2010-01-01',1,2,3),(1,10.11,date'2010-01-02',1,2,3),(1,10.12,date'2010-01-01',1,2,3),(1,10.12,date'2010-01-02',1,2,3)")
	tk.MustExec("insert into fact_t values(2,10.11,date'2010-01-01',1,2,3),(2,10.11,date'2010-01-02',1,2,3),(2,10.12,date'2010-01-01',1,2,3),(2,10.12,date'2010-01-02',1,2,3)")
	tk.MustExec("insert into fact_t values(2,10.11,date'2010-01-01',1,2,3),(2,10.11,date'2010-01-02',1,2,3),(2,10.12,date'2010-01-01',1,2,3),(2,10.12,date'2010-01-02',1,2,3)")
	tk.MustExec("insert into fact_t values(2,10.11,date'2010-01-01',1,2,3),(2,10.11,date'2010-01-02',1,2,3),(2,10.12,date'2010-01-01',1,2,3),(2,10.12,date'2010-01-02',1,2,3)")
	tk.MustExec("analyze table fact_t")

	// Create virtual tiflash replica info.
	dom := domain.GetDomain(tk.Se)
	is := dom.InfoSchema()
	db, exists := is.SchemaByName(model.NewCIStr("test"))
	c.Assert(exists, IsTrue)
	for _, tblInfo := range db.Tables {
		if tblInfo.Name.L == "fact_t" || tblInfo.Name.L == "d1_t" || tblInfo.Name.L == "d2_t" || tblInfo.Name.L == "d3_t" {
			tblInfo.TiFlashReplica = &model.TiFlashReplicaInfo{
				Count:     1,
				Available: true,
			}
		}
	}

	tk.MustExec("set @@session.tidb_isolation_read_engines = 'tiflash'")
	tk.MustExec("set @@session.tidb_allow_mpp = 1")
	tk.MustExec("set @@session.tidb_broadcast_join_threshold_size = 1")
	tk.MustExec("set @@session.tidb_broadcast_join_threshold_count = 1")
	var input []string
	var output []struct {
		SQL  string
		Plan []string
	}
	s.testData.GetTestCases(c, &input, &output)
	for i, tt := range input {
		s.testData.OnRecord(func() {
			output[i].SQL = tt
			output[i].Plan = s.testData.ConvertRowsToStrings(tk.MustQuery(tt).Rows())
		})
		res := tk.MustQuery(tt)
		res.Check(testkit.Rows(output[i].Plan...))
	}
}

func (s *testIntegrationSerialSuite) TestJoinNotSupportedByTiFlash(c *C) {
	tk := testkit.NewTestKit(c, s.store)
	tk.MustExec("use test")
	tk.MustExec("drop table if exists table_1")
	tk.MustExec("create table table_1(id int not null, bit_col bit(2) not null, datetime_col datetime not null)")
	tk.MustExec("insert into table_1 values(1,b'1','2020-01-01 00:00:00'),(2,b'0','2020-01-01 00:00:00')")
	tk.MustExec("analyze table table_1")

	// Create virtual tiflash replica info.
	dom := domain.GetDomain(tk.Se)
	is := dom.InfoSchema()
	db, exists := is.SchemaByName(model.NewCIStr("test"))
	c.Assert(exists, IsTrue)
	for _, tblInfo := range db.Tables {
		if tblInfo.Name.L == "table_1" {
			tblInfo.TiFlashReplica = &model.TiFlashReplicaInfo{
				Count:     1,
				Available: true,
			}
		}
	}

	tk.MustExec("set @@session.tidb_isolation_read_engines = 'tiflash'")
	tk.MustExec("set @@session.tidb_allow_mpp = 1")
	var input []string
	var output []struct {
		SQL  string
		Plan []string
	}
	s.testData.GetTestCases(c, &input, &output)
	for i, tt := range input {
		s.testData.OnRecord(func() {
			output[i].SQL = tt
			output[i].Plan = s.testData.ConvertRowsToStrings(tk.MustQuery(tt).Rows())
		})
		res := tk.MustQuery(tt)
		res.Check(testkit.Rows(output[i].Plan...))
	}

	tk.MustExec("set @@session.tidb_broadcast_join_threshold_size = 1")
	tk.MustExec("set @@session.tidb_broadcast_join_threshold_count = 1")
	s.testData.GetTestCases(c, &input, &output)
	for i, tt := range input {
		s.testData.OnRecord(func() {
			output[i].SQL = tt
			output[i].Plan = s.testData.ConvertRowsToStrings(tk.MustQuery(tt).Rows())
		})
		res := tk.MustQuery(tt)
		res.Check(testkit.Rows(output[i].Plan...))
	}

	tk.MustExec("set @@session.tidb_allow_mpp = 0")
	tk.MustExec("set @@session.tidb_isolation_read_engines = 'tiflash'")
	tk.MustExec("set @@session.tidb_allow_batch_cop = 1")
	tk.MustExec("set @@session.tidb_opt_broadcast_join = 1")
	// make cbo force choose broadcast join since sql hint does not work for semi/anti-semi join
	tk.MustExec("set @@session.tidb_opt_cpu_factor=10000000;")
	s.testData.GetTestCases(c, &input, &output)
	for i, tt := range input {
		s.testData.OnRecord(func() {
			output[i].SQL = tt
			output[i].Plan = s.testData.ConvertRowsToStrings(tk.MustQuery(tt).Rows())
		})
		res := tk.MustQuery(tt)
		res.Check(testkit.Rows(output[i].Plan...))
	}
}

func (s *testIntegrationSerialSuite) TestMPPWithHashExchangeUnderNewCollation(c *C) {
	defer collate.SetNewCollationEnabledForTest(false)
	tk := testkit.NewTestKit(c, s.store)
	tk.MustExec("use test")
	tk.MustExec("drop table if exists table_1")
	tk.MustExec("create table table_1(id int not null, value char(10))")
	tk.MustExec("insert into table_1 values(1,'1'),(2,'2')")
	tk.MustExec("analyze table table_1")

	// Create virtual tiflash replica info.
	dom := domain.GetDomain(tk.Se)
	is := dom.InfoSchema()
	db, exists := is.SchemaByName(model.NewCIStr("test"))
	c.Assert(exists, IsTrue)
	for _, tblInfo := range db.Tables {
		if tblInfo.Name.L == "table_1" {
			tblInfo.TiFlashReplica = &model.TiFlashReplicaInfo{
				Count:     1,
				Available: true,
			}
		}
	}

	collate.SetNewCollationEnabledForTest(true)
	tk.MustExec("set @@session.tidb_isolation_read_engines = 'tiflash'")
	tk.MustExec("set @@session.tidb_allow_mpp = 1")
	tk.MustExec("set @@session.tidb_opt_broadcast_join = 0")
	tk.MustExec("set @@session.tidb_broadcast_join_threshold_count = 0")
	tk.MustExec("set @@session.tidb_broadcast_join_threshold_size = 0")
	var input []string
	var output []struct {
		SQL  string
		Plan []string
	}
	s.testData.GetTestCases(c, &input, &output)
	for i, tt := range input {
		s.testData.OnRecord(func() {
			output[i].SQL = tt
			output[i].Plan = s.testData.ConvertRowsToStrings(tk.MustQuery(tt).Rows())
		})
		res := tk.MustQuery(tt)
		res.Check(testkit.Rows(output[i].Plan...))
	}
}

func (s *testIntegrationSerialSuite) TestMPPWithBroadcastExchangeUnderNewCollation(c *C) {
	defer collate.SetNewCollationEnabledForTest(false)
	tk := testkit.NewTestKit(c, s.store)
	tk.MustExec("use test")
	tk.MustExec("drop table if exists table_1")
	tk.MustExec("create table table_1(id int not null, value char(10))")
	tk.MustExec("insert into table_1 values(1,'1'),(2,'2')")
	tk.MustExec("analyze table table_1")

	// Create virtual tiflash replica info.
	dom := domain.GetDomain(tk.Se)
	is := dom.InfoSchema()
	db, exists := is.SchemaByName(model.NewCIStr("test"))
	c.Assert(exists, IsTrue)
	for _, tblInfo := range db.Tables {
		if tblInfo.Name.L == "table_1" {
			tblInfo.TiFlashReplica = &model.TiFlashReplicaInfo{
				Count:     1,
				Available: true,
			}
		}
	}

	collate.SetNewCollationEnabledForTest(true)
	tk.MustExec("set @@session.tidb_isolation_read_engines = 'tiflash'")
	tk.MustExec("set @@session.tidb_allow_mpp = 1")
	var input []string
	var output []struct {
		SQL  string
		Plan []string
	}
	s.testData.GetTestCases(c, &input, &output)
	for i, tt := range input {
		s.testData.OnRecord(func() {
			output[i].SQL = tt
			output[i].Plan = s.testData.ConvertRowsToStrings(tk.MustQuery(tt).Rows())
		})
		res := tk.MustQuery(tt)
		res.Check(testkit.Rows(output[i].Plan...))
	}
}

func (s *testIntegrationSerialSuite) TestPartitionTableDynamicModeUnderNewCollation(c *C) {
	collate.SetNewCollationEnabledForTest(true)
	defer collate.SetNewCollationEnabledForTest(false)
	tk := testkit.NewTestKitWithInit(c, s.store)
	tk.MustExec("create database test_new_collation")
	tk.MustExec("use test_new_collation")
	tk.MustExec("set @@tidb_partition_prune_mode = 'dynamic'")

	// hash + range partition
	tk.MustExec(`CREATE TABLE thash (a int, c varchar(20) charset utf8mb4 collate utf8mb4_general_ci, key(a)) partition by hash(a) partitions 4`)
	tk.MustExec(`CREATE TABLE trange (a int, c varchar(20) charset utf8mb4 collate utf8mb4_general_ci, key(a)) partition by range(a) (
						partition p0 values less than (10),
						partition p1 values less than (20),
						partition p2 values less than (30),
						partition p3 values less than (40))`)
	tk.MustExec(`insert into thash values (1, 'a'), (1, 'A'), (11, 'a'), (11, 'A'), (21, 'a'), (21, 'A'), (31, 'a'), (31, 'A')`)
	tk.MustExec(`insert into trange values (1, 'a'), (1, 'A'), (11, 'a'), (11, 'A'), (21, 'a'), (21, 'A'), (31, 'a'), (31, 'A')`)
	tk.MustQuery(`select * from thash use index(a) where a in (1, 11, 31) and c='a'`).Sort().Check(testkit.Rows("1 A", "1 a", "11 A", "11 a", "31 A", "31 a"))
	tk.MustQuery(`select * from thash ignore index(a) where a in (1, 11, 31) and c='a'`).Sort().Check(testkit.Rows("1 A", "1 a", "11 A", "11 a", "31 A", "31 a"))
	tk.MustQuery(`select * from trange use index(a) where a in (1, 11, 31) and c='a'`).Sort().Check(testkit.Rows("1 A", "1 a", "11 A", "11 a", "31 A", "31 a"))
	tk.MustQuery(`select * from trange ignore index(a) where a in (1, 11, 31) and c='a'`).Sort().Check(testkit.Rows("1 A", "1 a", "11 A", "11 a", "31 A", "31 a"))

	// range partition and partitioned by utf8mb4_general_ci
	tk.MustExec(`create table strrange(a varchar(10) charset utf8mb4 collate utf8mb4_general_ci, b int) partition by range columns(a) (
						partition p0 values less than ('a'),
						partition p1 values less than ('k'),
						partition p2 values less than ('z'))`)
	tk.MustExec("insert into strrange values ('a', 1), ('A', 1), ('y', 1), ('Y', 1), ('q', 1)")
	tk.MustQuery("select * from strrange where a in ('a', 'y')").Sort().Check(testkit.Rows("A 1", "Y 1", "a 1", "y 1"))

	// list partition and partitioned by utf8mb4_general_ci
	tk.MustExec(`create table strlist(a varchar(10) charset utf8mb4 collate utf8mb4_general_ci, b int) partition by list(a) (
						partition p0 values in ('a', 'b'),
						partition p1 values in ('c', 'd'),
						partition p2 values in ('e', 'f'))`)
	tk.MustExec("insert into strlist values ('a', 1), ('A', 1), ('d', 1), ('D', 1), ('e', 1)")
	tk.MustQuery(`select * from strlist where a='a'`).Sort().Check(testkit.Rows("A 1", "a 1"))
	tk.MustQuery(`select * from strlist where a in ('D', 'e')`).Sort().Check(testkit.Rows("D 1", "d 1", "e 1"))
}

func (s *testIntegrationSerialSuite) TestMPPAvgRewrite(c *C) {
	defer collate.SetNewCollationEnabledForTest(false)
	tk := testkit.NewTestKit(c, s.store)
	tk.MustExec("use test")
	tk.MustExec("drop table if exists table_1")
	tk.MustExec("create table table_1(id int not null, value decimal(10,2))")
	tk.MustExec("insert into table_1 values(1,1),(2,2)")
	tk.MustExec("analyze table table_1")

	// Create virtual tiflash replica info.
	dom := domain.GetDomain(tk.Se)
	is := dom.InfoSchema()
	db, exists := is.SchemaByName(model.NewCIStr("test"))
	c.Assert(exists, IsTrue)
	for _, tblInfo := range db.Tables {
		if tblInfo.Name.L == "table_1" {
			tblInfo.TiFlashReplica = &model.TiFlashReplicaInfo{
				Count:     1,
				Available: true,
			}
		}
	}

	collate.SetNewCollationEnabledForTest(true)
	tk.MustExec("set @@session.tidb_isolation_read_engines = 'tiflash'")
	tk.MustExec("set @@session.tidb_allow_mpp = 1")
	var input []string
	var output []struct {
		SQL  string
		Plan []string
	}
	s.testData.GetTestCases(c, &input, &output)
	for i, tt := range input {
		s.testData.OnRecord(func() {
			output[i].SQL = tt
			output[i].Plan = s.testData.ConvertRowsToStrings(tk.MustQuery(tt).Rows())
		})
		res := tk.MustQuery(tt)
		res.Check(testkit.Rows(output[i].Plan...))
	}
}

func (s *testIntegrationSerialSuite) TestAggPushDownEngine(c *C) {
	tk := testkit.NewTestKit(c, s.store)
	tk.MustExec("use test")
	tk.MustExec("drop table if exists t")
	tk.MustExec("create table t(a int primary key, b varchar(20))")

	// Create virtual tiflash replica info.
	dom := domain.GetDomain(tk.Se)
	is := dom.InfoSchema()
	db, exists := is.SchemaByName(model.NewCIStr("test"))
	c.Assert(exists, IsTrue)
	for _, tblInfo := range db.Tables {
		if tblInfo.Name.L == "t" {
			tblInfo.TiFlashReplica = &model.TiFlashReplicaInfo{
				Count:     1,
				Available: true,
			}
		}
	}

	tk.MustExec("set @@session.tidb_isolation_read_engines = 'tiflash'")

	tk.MustQuery("desc select approx_count_distinct(a) from t").Check(testkit.Rows(
		"HashAgg_11 1.00 root  funcs:approx_count_distinct(Column#4)->Column#3",
		"└─TableReader_12 1.00 root  data:HashAgg_6",
		"  └─HashAgg_6 1.00 batchCop[tiflash]  funcs:approx_count_distinct(test.t.a)->Column#4",
		"    └─TableFullScan_10 10000.00 batchCop[tiflash] table:t keep order:false, stats:pseudo"))

	tk.MustExec("set @@session.tidb_isolation_read_engines = 'tikv'")

	tk.MustQuery("desc select approx_count_distinct(a) from t").Check(testkit.Rows(
		"HashAgg_5 1.00 root  funcs:approx_count_distinct(test.t.a)->Column#3",
		"└─TableReader_11 10000.00 root  data:TableFullScan_10",
		"  └─TableFullScan_10 10000.00 cop[tikv] table:t keep order:false, stats:pseudo"))
}

func (s *testIntegrationSerialSuite) TestIssue15110(c *C) {
	tk := testkit.NewTestKit(c, s.store)
	tk.MustExec("use test")
	tk.MustExec("drop table if exists crm_rd_150m")
	tk.MustExec(`CREATE TABLE crm_rd_150m (
	product varchar(256) DEFAULT NULL,
		uks varchar(16) DEFAULT NULL,
		brand varchar(256) DEFAULT NULL,
		cin varchar(16) DEFAULT NULL,
		created_date timestamp NULL DEFAULT NULL,
		quantity int(11) DEFAULT NULL,
		amount decimal(11,0) DEFAULT NULL,
		pl_date timestamp NULL DEFAULT NULL,
		customer_first_date timestamp NULL DEFAULT NULL,
		recent_date timestamp NULL DEFAULT NULL
	) ENGINE=InnoDB DEFAULT CHARSET=utf8 COLLATE=utf8_bin;`)

	// Create virtual tiflash replica info.
	dom := domain.GetDomain(tk.Se)
	is := dom.InfoSchema()
	db, exists := is.SchemaByName(model.NewCIStr("test"))
	c.Assert(exists, IsTrue)
	for _, tblInfo := range db.Tables {
		if tblInfo.Name.L == "crm_rd_150m" {
			tblInfo.TiFlashReplica = &model.TiFlashReplicaInfo{
				Count:     1,
				Available: true,
			}
		}
	}

	tk.MustExec("set @@session.tidb_isolation_read_engines = 'tiflash'")
	tk.MustExec("explain format = 'brief' SELECT count(*) FROM crm_rd_150m dataset_48 WHERE (CASE WHEN (month(dataset_48.customer_first_date)) <= 30 THEN '新客' ELSE NULL END) IS NOT NULL;")
}

func (s *testIntegrationSerialSuite) TestReadFromStorageHint(c *C) {
	tk := testkit.NewTestKit(c, s.store)

	tk.MustExec("use test")
	tk.MustExec("drop table if exists t, tt, ttt")
	tk.MustExec("set session tidb_allow_mpp=OFF")
	tk.MustExec("create table t(a int, b int, index ia(a))")
	tk.MustExec("create table tt(a int, b int, primary key(a))")
	tk.MustExec("create table ttt(a int, primary key (a desc))")

	// Create virtual tiflash replica info.
	dom := domain.GetDomain(tk.Se)
	is := dom.InfoSchema()
	db, exists := is.SchemaByName(model.NewCIStr("test"))
	c.Assert(exists, IsTrue)
	for _, tblInfo := range db.Tables {
		tblInfo.TiFlashReplica = &model.TiFlashReplicaInfo{
			Count:     1,
			Available: true,
		}
	}

	var input []string
	var output []struct {
		SQL  string
		Plan []string
		Warn []string
	}
	s.testData.GetTestCases(c, &input, &output)
	for i, tt := range input {
		s.testData.OnRecord(func() {
			output[i].SQL = tt
			output[i].Plan = s.testData.ConvertRowsToStrings(tk.MustQuery(tt).Rows())
			output[i].Warn = s.testData.ConvertSQLWarnToStrings(tk.Se.GetSessionVars().StmtCtx.GetWarnings())
		})
		res := tk.MustQuery(tt)
		res.Check(testkit.Rows(output[i].Plan...))
		c.Assert(s.testData.ConvertSQLWarnToStrings(tk.Se.GetSessionVars().StmtCtx.GetWarnings()), DeepEquals, output[i].Warn)
	}
}

func (s *testIntegrationSerialSuite) TestReadFromStorageHintAndIsolationRead(c *C) {
	tk := testkit.NewTestKit(c, s.store)

	tk.MustExec("use test")
	tk.MustExec("drop table if exists t, tt, ttt")
	tk.MustExec("create table t(a int, b int, index ia(a))")
	tk.MustExec("set @@session.tidb_isolation_read_engines=\"tikv\"")

	// Create virtual tiflash replica info.
	dom := domain.GetDomain(tk.Se)
	is := dom.InfoSchema()
	db, exists := is.SchemaByName(model.NewCIStr("test"))
	c.Assert(exists, IsTrue)
	for _, tblInfo := range db.Tables {
		tblInfo.TiFlashReplica = &model.TiFlashReplicaInfo{
			Count:     1,
			Available: true,
		}
	}

	var input []string
	var output []struct {
		SQL  string
		Plan []string
		Warn []string
	}
	s.testData.GetTestCases(c, &input, &output)
	for i, tt := range input {
		tk.Se.GetSessionVars().StmtCtx.SetWarnings(nil)
		s.testData.OnRecord(func() {
			output[i].SQL = tt
			output[i].Plan = s.testData.ConvertRowsToStrings(tk.MustQuery(tt).Rows())
			output[i].Warn = s.testData.ConvertSQLWarnToStrings(tk.Se.GetSessionVars().StmtCtx.GetWarnings())
		})
		res := tk.MustQuery(tt)
		res.Check(testkit.Rows(output[i].Plan...))
		c.Assert(s.testData.ConvertSQLWarnToStrings(tk.Se.GetSessionVars().StmtCtx.GetWarnings()), DeepEquals, output[i].Warn)
	}
}

func (s *testIntegrationSerialSuite) TestIsolationReadTiFlashNotChoosePointGet(c *C) {
	tk := testkit.NewTestKit(c, s.store)

	tk.MustExec("use test")
	tk.MustExec("drop table if exists t")
	tk.MustExec("create table t(a int, b int, primary key (a))")

	// Create virtual tiflash replica info.
	dom := domain.GetDomain(tk.Se)
	is := dom.InfoSchema()
	db, exists := is.SchemaByName(model.NewCIStr("test"))
	c.Assert(exists, IsTrue)
	for _, tblInfo := range db.Tables {
		tblInfo.TiFlashReplica = &model.TiFlashReplicaInfo{
			Count:     1,
			Available: true,
		}
	}

	tk.MustExec("set @@session.tidb_isolation_read_engines=\"tiflash\"")
	var input []string
	var output []struct {
		SQL    string
		Result []string
	}
	s.testData.GetTestCases(c, &input, &output)
	for i, tt := range input {
		s.testData.OnRecord(func() {
			output[i].SQL = tt
			output[i].Result = s.testData.ConvertRowsToStrings(tk.MustQuery(tt).Rows())
		})
		tk.MustQuery(tt).Check(testkit.Rows(output[i].Result...))
	}
}

func (s *testIntegrationSerialSuite) TestIsolationReadTiFlashUseIndexHint(c *C) {
	tk := testkit.NewTestKit(c, s.store)

	tk.MustExec("use test")
	tk.MustExec("drop table if exists t")
	tk.MustExec("create table t(a int, index idx(a));")

	// Create virtual tiflash replica info.
	dom := domain.GetDomain(tk.Se)
	is := dom.InfoSchema()
	db, exists := is.SchemaByName(model.NewCIStr("test"))
	c.Assert(exists, IsTrue)
	for _, tblInfo := range db.Tables {
		tblInfo.TiFlashReplica = &model.TiFlashReplicaInfo{
			Count:     1,
			Available: true,
		}
	}

	tk.MustExec("set @@session.tidb_isolation_read_engines=\"tiflash\"")
	var input []string
	var output []struct {
		SQL  string
		Plan []string
		Warn []string
	}
	s.testData.GetTestCases(c, &input, &output)
	for i, tt := range input {
		s.testData.OnRecord(func() {
			output[i].SQL = tt
			output[i].Plan = s.testData.ConvertRowsToStrings(tk.MustQuery(tt).Rows())
			output[i].Warn = s.testData.ConvertSQLWarnToStrings(tk.Se.GetSessionVars().StmtCtx.GetWarnings())
		})
		res := tk.MustQuery(tt)
		res.Check(testkit.Rows(output[i].Plan...))
		c.Assert(s.testData.ConvertSQLWarnToStrings(tk.Se.GetSessionVars().StmtCtx.GetWarnings()), DeepEquals, output[i].Warn)
	}
}

func (s *testIntegrationSerialSuite) TestIsolationReadDoNotFilterSystemDB(c *C) {
	tk := testkit.NewTestKit(c, s.store)

	tk.MustExec("use test")
	tk.MustExec("set @@tidb_isolation_read_engines = \"tiflash\"")
	var input []string
	var output []struct {
		SQL  string
		Plan []string
	}
	s.testData.GetTestCases(c, &input, &output)
	for i, tt := range input {
		s.testData.OnRecord(func() {
			output[i].SQL = tt
			output[i].Plan = s.testData.ConvertRowsToStrings(tk.MustQuery(tt).Rows())
		})
		res := tk.MustQuery(tt)
		res.Check(testkit.Rows(output[i].Plan...))
	}
}

func (s *testIntegrationSuite) TestPartitionTableStats(c *C) {
	tk := testkit.NewTestKit(c, s.store)
	{
		tk.MustExec(`set @@tidb_partition_prune_mode='` + string(variable.Static) + `'`)
		tk.MustExec("use test")
		tk.MustExec("drop table if exists t")
		tk.MustExec("create table t(a int, b int)partition by range columns(a)(partition p0 values less than (10), partition p1 values less than(20), partition p2 values less than(30));")
		tk.MustExec("insert into t values(21, 1), (22, 2), (23, 3), (24, 4), (15, 5)")
		tk.MustExec("analyze table t")

		var input []string
		var output []struct {
			SQL    string
			Result []string
		}
		s.testData.GetTestCases(c, &input, &output)
		for i, tt := range input {
			s.testData.OnRecord(func() {
				output[i].SQL = tt
				output[i].Result = s.testData.ConvertRowsToStrings(tk.MustQuery(tt).Rows())
			})
			tk.MustQuery(tt).Check(testkit.Rows(output[i].Result...))
		}
	}
}

func (s *testIntegrationSuite) TestPartitionPruningForInExpr(c *C) {
	tk := testkit.NewTestKit(c, s.store)

	tk.MustExec("use test")
	tk.MustExec("drop table if exists t")
	tk.MustExec("create table t(a int(11) not null, b int) partition by range (a) (partition p0 values less than (4), partition p1 values less than(10), partition p2 values less than maxvalue);")
	tk.MustExec("insert into t values (1, 1),(10, 10),(11, 11)")

	var input []string
	var output []struct {
		SQL  string
		Plan []string
	}
	s.testData.GetTestCases(c, &input, &output)
	for i, tt := range input {
		s.testData.OnRecord(func() {
			output[i].SQL = tt
			output[i].Plan = s.testData.ConvertRowsToStrings(tk.MustQuery(tt).Rows())
		})
		tk.MustQuery(tt).Check(testkit.Rows(output[i].Plan...))
	}
}

func (s *testIntegrationSerialSuite) TestPartitionPruningWithDateType(c *C) {
	tk := testkit.NewTestKit(c, s.store)

	tk.MustExec("use test")
	tk.MustExec("drop table if exists t")
	tk.MustExec("create table t(a datetime) partition by range columns (a) (partition p1 values less than ('20000101'), partition p2 values less than ('2000-10-01'));")
	tk.MustExec("insert into t values ('20000201'), ('19000101');")

	// cannot get the statistical information immediately
	// tk.MustQuery(`SELECT PARTITION_NAME,TABLE_ROWS FROM INFORMATION_SCHEMA.PARTITIONS WHERE TABLE_NAME = 't';`).Check(testkit.Rows("p1 1", "p2 1"))
	str := tk.MustQuery(`desc select * from t where a < '2000-01-01';`).Rows()[0][3].(string)
	c.Assert(strings.Contains(str, "partition:p1"), IsTrue)
}

func (s *testIntegrationSuite) TestPartitionPruningForEQ(c *C) {
	tk := testkit.NewTestKit(c, s.store)
	tk.MustExec("use test")

	tk.MustExec("drop table if exists t")
	tk.MustExec("create table t(a datetime, b int) partition by range(weekday(a)) (partition p0 values less than(10), partition p1 values less than (100))")

	is := tk.Se.GetInfoSchema().(infoschema.InfoSchema)
	tbl, err := is.TableByName(model.NewCIStr("test"), model.NewCIStr("t"))
	c.Assert(err, IsNil)
	pt := tbl.(table.PartitionedTable)
	query, err := expression.ParseSimpleExprWithTableInfo(tk.Se, "a = '2020-01-01 00:00:00'", tbl.Meta())
	c.Assert(err, IsNil)
	dbName := model.NewCIStr(tk.Se.GetSessionVars().CurrentDB)
	columns, names, err := expression.ColumnInfos2ColumnsAndNames(tk.Se, dbName, tbl.Meta().Name, tbl.Meta().Cols(), tbl.Meta())
	c.Assert(err, IsNil)
	// Even the partition is not monotonous, EQ condition should be prune!
	// select * from t where a = '2020-01-01 00:00:00'
	res, err := core.PartitionPruning(tk.Se, pt, []expression.Expression{query}, nil, columns, names)
	c.Assert(err, IsNil)
	c.Assert(res, HasLen, 1)
	c.Assert(res[0], Equals, 0)
}

func (s *testIntegrationSuite) TestErrNoDB(c *C) {
	tk := testkit.NewTestKit(c, s.store)
	tk.MustExec("create user test")
	_, err := tk.Exec("grant select on test1111 to test@'%'")
	c.Assert(errors.Cause(err), Equals, core.ErrNoDB)
	tk.MustExec("use test")
	tk.MustExec("create table test1111 (id int)")
	tk.MustExec("grant select on test1111 to test@'%'")
}

func (s *testIntegrationSuite) TestMaxMinEliminate(c *C) {
	tk := testkit.NewTestKit(c, s.store)

	tk.MustExec("use test")
	tk.MustExec("drop table if exists t")
	tk.MustExec("create table t(a int primary key)")
	tk.Se.GetSessionVars().EnableClusteredIndex = variable.ClusteredIndexDefModeOn
	tk.MustExec("create table cluster_index_t(a int, b int, c int, primary key (a, b));")

	var input []string
	var output []struct {
		SQL  string
		Plan []string
	}
	s.testData.GetTestCases(c, &input, &output)
	for i, tt := range input {
		s.testData.OnRecord(func() {
			output[i].SQL = tt
			output[i].Plan = s.testData.ConvertRowsToStrings(tk.MustQuery(tt).Rows())
		})
		tk.MustQuery(tt).Check(testkit.Rows(output[i].Plan...))
	}
}

func (s *testIntegrationSuite) TestINLJHintSmallTable(c *C) {
	tk := testkit.NewTestKit(c, s.store)
	tk.MustExec("use test")
	tk.MustExec("drop table if exists t1, t2")
	tk.MustExec("create table t1(a int not null, b int, key(a))")
	tk.MustExec("insert into t1 values(1,1),(2,2)")
	tk.MustExec("create table t2(a int not null, b int, key(a))")
	tk.MustExec("insert into t2 values(1,1),(2,2),(3,3),(4,4),(5,5)")
	tk.MustExec("analyze table t1, t2")
	tk.MustExec("explain format = 'brief' select /*+ TIDB_INLJ(t1) */ * from t1 join t2 on t1.a = t2.a")
}

func (s *testIntegrationSuite) TestIndexJoinUniqueCompositeIndex(c *C) {
	tk := testkit.NewTestKit(c, s.store)

	tk.MustExec("use test")
	tk.MustExec("drop table if exists t1, t2")
	tk.Se.GetSessionVars().EnableClusteredIndex = variable.ClusteredIndexDefModeIntOnly
	tk.MustExec("create table t1(a int not null, c int not null)")
	tk.MustExec("create table t2(a int not null, b int not null, c int not null, primary key(a,b))")
	tk.MustExec("insert into t1 values(1,1)")
	tk.MustExec("insert into t2 values(1,1,1),(1,2,1)")
	tk.MustExec("analyze table t1,t2")

	var input []string
	var output []struct {
		SQL  string
		Plan []string
	}
	s.testData.GetTestCases(c, &input, &output)
	for i, tt := range input {
		s.testData.OnRecord(func() {
			output[i].SQL = tt
			output[i].Plan = s.testData.ConvertRowsToStrings(tk.MustQuery(tt).Rows())
		})
		tk.MustQuery(tt).Check(testkit.Rows(output[i].Plan...))
	}
}

func (s *testIntegrationSuite) TestIndexMerge(c *C) {
	tk := testkit.NewTestKit(c, s.store)

	tk.MustExec("use test")
	tk.MustExec("drop table if exists t")
	tk.MustExec("create table t(a int, b int, c int, unique index(a), unique index(b), primary key(c))")

	var input []string
	var output []struct {
		SQL  string
		Plan []string
	}
	s.testData.GetTestCases(c, &input, &output)
	for i, tt := range input {
		s.testData.OnRecord(func() {
			output[i].SQL = tt
			output[i].Plan = s.testData.ConvertRowsToStrings(tk.MustQuery(tt).Rows())
		})
		tk.MustQuery(tt).Check(testkit.Rows(output[i].Plan...))
	}
}

func (s *testIntegrationSuite) TestIndexMergeHint4CNF(c *C) {
	tk := testkit.NewTestKit(c, s.store)

	tk.MustExec("use test")
	tk.MustExec("drop table if exists t")
	tk.MustExec("create table t(id int primary key, a int, b int, c int, key(a), key(b), key(c))")

	var input []string
	var output []struct {
		SQL  string
		Plan []string
	}
	s.testData.GetTestCases(c, &input, &output)
	for i, tt := range input {
		s.testData.OnRecord(func() {
			output[i].SQL = tt
			output[i].Plan = s.testData.ConvertRowsToStrings(tk.MustQuery(tt).Rows())
		})
		tk.MustQuery(tt).Check(testkit.Rows(output[i].Plan...))
	}
}

func (s *testIntegrationSuite) TestInvisibleIndex(c *C) {
	tk := testkit.NewTestKit(c, s.store)

	tk.MustExec("use test")
	tk.MustExec("drop table if exists t")

	// Optimizer cannot see invisible indexes.
	tk.MustExec("create table t(a int, b int, unique index i_a (a) invisible, unique index i_b(b))")
	tk.MustExec("insert into t values (1,2)")

	// Optimizer cannot use invisible indexes.
	tk.MustQuery("select a from t order by a").Check(testkit.Rows("1"))
	c.Check(tk.MustUseIndex("select a from t order by a", "i_a"), IsFalse)
	tk.MustQuery("select a from t where a > 0").Check(testkit.Rows("1"))
	c.Check(tk.MustUseIndex("select a from t where a > 1", "i_a"), IsFalse)

	// If use invisible indexes in index hint and sql hint, throw an error.
	errStr := "[planner:1176]Key 'i_a' doesn't exist in table 't'"
	tk.MustGetErrMsg("select * from t use index(i_a)", errStr)
	tk.MustGetErrMsg("select * from t force index(i_a)", errStr)
	tk.MustGetErrMsg("select * from t ignore index(i_a)", errStr)
	tk.MustQuery("select /*+ USE_INDEX(t, i_a) */ * from t")
	c.Assert(tk.Se.GetSessionVars().StmtCtx.GetWarnings(), HasLen, 1)
	c.Assert(tk.Se.GetSessionVars().StmtCtx.GetWarnings()[0].Err.Error(), Equals, errStr)
	tk.MustQuery("select /*+ IGNORE_INDEX(t, i_a), USE_INDEX(t, i_b) */ a from t order by a")
	c.Assert(tk.Se.GetSessionVars().StmtCtx.GetWarnings(), HasLen, 1)
	c.Assert(tk.Se.GetSessionVars().StmtCtx.GetWarnings()[0].Err.Error(), Equals, errStr)

	tk.MustExec("admin check table t")
	tk.MustExec("admin check index t i_a")
}

// for issue #14822
func (s *testIntegrationSuite) TestIndexJoinTableRange(c *C) {
	tk := testkit.NewTestKit(c, s.store)

	tk.MustExec("use test")
	tk.MustExec("drop table if exists t1, t2")
	tk.MustExec("create table t1(a int, b int, primary key (a), key idx_t1_b (b))")
	tk.MustExec("create table t2(a int, b int, primary key (a), key idx_t1_b (b))")

	var input []string
	var output []struct {
		SQL  string
		Plan []string
	}
	s.testData.GetTestCases(c, &input, &output)
	for i, tt := range input {
		s.testData.OnRecord(func() {
			output[i].SQL = tt
			output[i].Plan = s.testData.ConvertRowsToStrings(tk.MustQuery(tt).Rows())
		})
		tk.MustQuery(tt).Check(testkit.Rows(output[i].Plan...))
	}
}

func (s *testIntegrationSuite) TestTopNByConstFunc(c *C) {
	tk := testkit.NewTestKit(c, s.store)
	tk.MustExec("use test")
	tk.MustQuery("select max(t.col) from (select 'a' as col union all select '' as col) as t").Check(testkit.Rows(
		"a",
	))
}

func (s *testIntegrationSuite) TestSubqueryWithTopN(c *C) {
	tk := testkit.NewTestKit(c, s.store)

	tk.MustExec("use test")
	tk.MustExec("drop table if exists t")
	tk.MustExec("create table t(a int, b int)")

	var input []string
	var output []struct {
		SQL  string
		Plan []string
	}
	s.testData.GetTestCases(c, &input, &output)
	for i, tt := range input {
		s.testData.OnRecord(func() {
			output[i].SQL = tt
			output[i].Plan = s.testData.ConvertRowsToStrings(tk.MustQuery(tt).Rows())
		})
		tk.MustQuery(tt).Check(testkit.Rows(output[i].Plan...))
	}
}

func (s *testIntegrationSuite) TestIndexHintWarning(c *C) {
	tk := testkit.NewTestKit(c, s.store)
	tk.MustExec("use test")
	tk.MustExec("drop table if exists t1, t2")
	tk.MustExec("create table t1(a int, b int, c int, key a(a), key b(b))")
	tk.MustExec("create table t2(a int, b int, c int, key a(a), key b(b))")
	var input []string
	var output []struct {
		SQL      string
		Warnings []string
	}
	s.testData.GetTestCases(c, &input, &output)
	for i, tt := range input {
		s.testData.OnRecord(func() {
			output[i].SQL = tt
			tk.MustQuery(tt)
			warns := tk.Se.GetSessionVars().StmtCtx.GetWarnings()
			output[i].Warnings = make([]string, len(warns))
			for j := range warns {
				output[i].Warnings[j] = warns[j].Err.Error()
			}
		})
		tk.MustQuery(tt)
		warns := tk.Se.GetSessionVars().StmtCtx.GetWarnings()
		c.Assert(len(warns), Equals, len(output[i].Warnings))
		for j := range warns {
			c.Assert(warns[j].Level, Equals, stmtctx.WarnLevelWarning)
			c.Assert(warns[j].Err.Error(), Equals, output[i].Warnings[j])
		}
	}
}

func (s *testIntegrationSuite) TestIssue15546(c *C) {
	tk := testkit.NewTestKit(c, s.store)

	tk.MustExec("use test")
	tk.MustExec("drop table if exists t, pt, vt")
	tk.MustExec("create table t(a int, b int)")
	tk.MustExec("insert into t values(1, 1)")
	tk.MustExec("create table pt(a int primary key, b int) partition by range(a) (" +
		"PARTITION `p0` VALUES LESS THAN (10), PARTITION `p1` VALUES LESS THAN (20), PARTITION `p2` VALUES LESS THAN (30))")
	tk.MustExec("insert into pt values(1, 1), (11, 11), (21, 21)")
	tk.MustExec("create definer='root'@'localhost' view vt(a, b) as select a, b from t")
	tk.MustQuery("select * from pt, vt where pt.a = vt.a").Check(testkit.Rows("1 1 1 1"))
}

func (s *testIntegrationSuite) TestApproxCountDistinctInPartitionTable(c *C) {
	tk := testkit.NewTestKit(c, s.store)

	tk.MustExec("use test")
	tk.MustExec("drop table if exists t")
	tk.MustExec("create table t(a int(11), b int) partition by range (a) (partition p0 values less than (3), partition p1 values less than maxvalue);")
	tk.MustExec("insert into t values(1, 1), (2, 1), (3, 1), (4, 2), (4, 2)")
	tk.MustExec("set session tidb_opt_agg_push_down=1")
	tk.MustExec(`set @@tidb_partition_prune_mode='` + string(variable.Static) + `'`)
	tk.MustQuery("explain format = 'brief' select approx_count_distinct(a), b from t group by b order by b desc").Check(testkit.Rows("Sort 16000.00 root  test.t.b:desc",
		"└─HashAgg 16000.00 root  group by:test.t.b, funcs:approx_count_distinct(Column#5)->Column#4, funcs:firstrow(Column#6)->test.t.b",
		"  └─PartitionUnion 16000.00 root  ",
		"    ├─HashAgg 8000.00 root  group by:test.t.b, funcs:approx_count_distinct(test.t.a)->Column#5, funcs:firstrow(test.t.b)->Column#6, funcs:firstrow(test.t.b)->test.t.b",
		"    │ └─TableReader 10000.00 root  data:TableFullScan",
		"    │   └─TableFullScan 10000.00 cop[tikv] table:t, partition:p0 keep order:false, stats:pseudo",
		"    └─HashAgg 8000.00 root  group by:test.t.b, funcs:approx_count_distinct(test.t.a)->Column#5, funcs:firstrow(test.t.b)->Column#6, funcs:firstrow(test.t.b)->test.t.b",
		"      └─TableReader 10000.00 root  data:TableFullScan",
		"        └─TableFullScan 10000.00 cop[tikv] table:t, partition:p1 keep order:false, stats:pseudo"))
	tk.MustQuery("select approx_count_distinct(a), b from t group by b order by b desc").Check(testkit.Rows("1 2", "3 1"))
}

func (s *testIntegrationSuite) TestApproxPercentile(c *C) {
	tk := testkit.NewTestKit(c, s.store)

	tk.MustExec("use test")
	tk.MustExec("drop table if exists t")
	tk.MustExec("create table t(a int, b int)")
	tk.MustExec("insert into t values(1, 1), (2, 1), (3, 2), (4, 2), (5, 2)")

	var input []string
	var output []struct {
		SQL  string
		Plan []string
		Res  []string
	}
	s.testData.GetTestCases(c, &input, &output)
	for i, tt := range input {
		s.testData.OnRecord(func() {
			output[i].SQL = tt
			output[i].Plan = s.testData.ConvertRowsToStrings(tk.MustQuery("explain " + tt).Rows())
			output[i].Res = s.testData.ConvertRowsToStrings(tk.MustQuery(tt).Rows())
		})
		tk.MustQuery("explain " + tt).Check(testkit.Rows(output[i].Plan...))
		tk.MustQuery(tt).Check(testkit.Rows(output[i].Res...))
	}
}

func (s *testIntegrationSuite) TestIssue17813(c *C) {
	tk := testkit.NewTestKit(c, s.store)

	tk.MustExec("use test")
	tk.MustExec("drop table if exists hash_partition_overflow")
	tk.MustExec("create table hash_partition_overflow (c0 bigint unsigned) partition by hash(c0) partitions 3")
	tk.MustExec("insert into hash_partition_overflow values (9223372036854775808)")
	tk.MustQuery("select * from hash_partition_overflow where c0 = 9223372036854775808").Check(testkit.Rows("9223372036854775808"))
	tk.MustQuery("select * from hash_partition_overflow where c0 in (1, 9223372036854775808)").Check(testkit.Rows("9223372036854775808"))
}

func (s *testIntegrationSuite) TestHintWithRequiredProperty(c *C) {
	tk := testkit.NewTestKit(c, s.store)
	tk.MustExec("set @@session.tidb_executor_concurrency = 4;")
	tk.MustExec("set @@session.tidb_hash_join_concurrency = 5;")
	tk.MustExec("set @@session.tidb_distsql_scan_concurrency = 15;")
	tk.MustExec("use test")
	tk.MustExec("drop table if exists t")
	tk.MustExec("create table t(a int primary key, b int, c int, key b(b))")
	var input []string
	var output []struct {
		SQL      string
		Plan     []string
		Warnings []string
	}
	s.testData.GetTestCases(c, &input, &output)
	for i, tt := range input {
		s.testData.OnRecord(func() {
			output[i].SQL = tt
			output[i].Plan = s.testData.ConvertRowsToStrings(tk.MustQuery(tt).Rows())
			warnings := tk.Se.GetSessionVars().StmtCtx.GetWarnings()
			output[i].Warnings = make([]string, len(warnings))
			for j, warning := range warnings {
				output[i].Warnings[j] = warning.Err.Error()
			}
		})
		tk.MustQuery(tt).Check(testkit.Rows(output[i].Plan...))
		warnings := tk.Se.GetSessionVars().StmtCtx.GetWarnings()
		c.Assert(len(warnings), Equals, len(output[i].Warnings))
		for j, warning := range warnings {
			c.Assert(output[i].Warnings[j], Equals, warning.Err.Error())
		}
	}
}

func (s *testIntegrationSuite) TestIssue15813(c *C) {
	tk := testkit.NewTestKit(c, s.store)

	tk.MustExec("use test")
	tk.MustExec("drop table if exists t0, t1")
	tk.MustExec("create table t0(c0 int primary key)")
	tk.MustExec("create table t1(c0 int primary key)")
	tk.MustExec("CREATE INDEX i0 ON t0(c0)")
	tk.MustExec("CREATE INDEX i0 ON t1(c0)")
	tk.MustQuery("select /*+ MERGE_JOIN(t0, t1) */ * from t0, t1 where t0.c0 = t1.c0").Check(testkit.Rows())
}

func (s *testIntegrationSuite) TestFullGroupByOrderBy(c *C) {
	tk := testkit.NewTestKit(c, s.store)

	tk.MustExec("use test")
	tk.MustExec("drop table if exists t")
	tk.MustExec("create table t(a int, b int)")
	tk.MustQuery("select count(a) as b from t group by a order by b").Check(testkit.Rows())
	err := tk.ExecToErr("select count(a) as cnt from t group by a order by b")
	c.Assert(terror.ErrorEqual(err, core.ErrFieldNotInGroupBy), IsTrue)
}

func (s *testIntegrationSuite) TestHintWithoutTableWarning(c *C) {
	tk := testkit.NewTestKit(c, s.store)
	tk.MustExec("use test")
	tk.MustExec("drop table if exists t1, t2")
	tk.MustExec("create table t1(a int, b int, c int, key a(a))")
	tk.MustExec("create table t2(a int, b int, c int, key a(a))")
	var input []string
	var output []struct {
		SQL      string
		Warnings []string
	}
	s.testData.GetTestCases(c, &input, &output)
	for i, tt := range input {
		s.testData.OnRecord(func() {
			output[i].SQL = tt
			tk.MustQuery(tt)
			warns := tk.Se.GetSessionVars().StmtCtx.GetWarnings()
			output[i].Warnings = make([]string, len(warns))
			for j := range warns {
				output[i].Warnings[j] = warns[j].Err.Error()
			}
		})
		tk.MustQuery(tt)
		warns := tk.Se.GetSessionVars().StmtCtx.GetWarnings()
		c.Assert(len(warns), Equals, len(output[i].Warnings))
		for j := range warns {
			c.Assert(warns[j].Level, Equals, stmtctx.WarnLevelWarning)
			c.Assert(warns[j].Err.Error(), Equals, output[i].Warnings[j])
		}
	}
}

func (s *testIntegrationSuite) TestIssue15858(c *C) {
	tk := testkit.NewTestKit(c, s.store)
	tk.MustExec("use test")
	tk.MustExec("drop table if exists t")
	tk.MustExec("create table t(a int primary key)")
	tk.MustExec("select * from t t1, (select a from t order by a+1) t2 where t1.a = t2.a")
}

func (s *testIntegrationSuite) TestIssue15846(c *C) {
	tk := testkit.NewTestKit(c, s.store)
	tk.MustExec("use test")
	tk.MustExec("drop table if exists t0, t1")
	tk.MustExec("CREATE TABLE t0(t0 INT UNIQUE);")
	tk.MustExec("CREATE TABLE t1(c0 FLOAT);")
	tk.MustExec("INSERT INTO t1(c0) VALUES (0);")
	tk.MustExec("INSERT INTO t0(t0) VALUES (NULL), (NULL);")
	tk.MustQuery("SELECT t1.c0 FROM t1 LEFT JOIN t0 ON 1;").Check(testkit.Rows("0", "0"))

	tk.MustExec("drop table if exists t0, t1")
	tk.MustExec("CREATE TABLE t0(t0 INT);")
	tk.MustExec("CREATE TABLE t1(c0 FLOAT);")
	tk.MustExec("INSERT INTO t1(c0) VALUES (0);")
	tk.MustExec("INSERT INTO t0(t0) VALUES (NULL), (NULL);")
	tk.MustQuery("SELECT t1.c0 FROM t1 LEFT JOIN t0 ON 1;").Check(testkit.Rows("0", "0"))

	tk.MustExec("drop table if exists t0, t1")
	tk.MustExec("CREATE TABLE t0(t0 INT);")
	tk.MustExec("CREATE TABLE t1(c0 FLOAT);")
	tk.MustExec("create unique index idx on t0(t0);")
	tk.MustExec("INSERT INTO t1(c0) VALUES (0);")
	tk.MustExec("INSERT INTO t0(t0) VALUES (NULL), (NULL);")
	tk.MustQuery("SELECT t1.c0 FROM t1 LEFT JOIN t0 ON 1;").Check(testkit.Rows("0", "0"))
}

func (s *testIntegrationSuite) TestFloorUnixTimestampPruning(c *C) {
	tk := testkit.NewTestKit(c, s.store)
	tk.MustExec("use test")
	tk.MustExec("drop table if exists floor_unix_timestamp")
	tk.MustExec(`create table floor_unix_timestamp (ts timestamp(3))
partition by range (floor(unix_timestamp(ts))) (
partition p0 values less than (unix_timestamp('2020-04-05 00:00:00')),
partition p1 values less than (unix_timestamp('2020-04-12 00:00:00')),
partition p2 values less than (unix_timestamp('2020-04-15 00:00:00')))`)
	tk.MustExec("insert into floor_unix_timestamp values ('2020-04-04 00:00:00')")
	tk.MustExec("insert into floor_unix_timestamp values ('2020-04-04 23:59:59.999')")
	tk.MustExec("insert into floor_unix_timestamp values ('2020-04-05 00:00:00')")
	tk.MustExec("insert into floor_unix_timestamp values ('2020-04-05 00:00:00.001')")
	tk.MustExec("insert into floor_unix_timestamp values ('2020-04-12 01:02:03.456')")
	tk.MustExec("insert into floor_unix_timestamp values ('2020-04-14 00:00:42')")
	tk.MustQuery("select count(*) from floor_unix_timestamp where '2020-04-05 00:00:00.001' = ts").Check(testkit.Rows("1"))
	tk.MustQuery("select * from floor_unix_timestamp where ts > '2020-04-05 00:00:00' order by ts").Check(testkit.Rows("2020-04-05 00:00:00.001", "2020-04-12 01:02:03.456", "2020-04-14 00:00:42.000"))
	tk.MustQuery("select count(*) from floor_unix_timestamp where ts <= '2020-04-05 23:00:00'").Check(testkit.Rows("4"))
	tk.MustQuery("select * from floor_unix_timestamp partition(p1, p2) where ts > '2020-04-14 00:00:00'").Check(testkit.Rows("2020-04-14 00:00:42.000"))
}

func (s *testIntegrationSuite) TestIssue16290And16292(c *C) {
	tk := testkit.NewTestKit(c, s.store)
	tk.MustExec("use test")
	tk.MustExec("drop table if exists t;")
	tk.MustExec("create table t(a int, b int, primary key(a));")
	tk.MustExec("insert into t values(1, 1);")

	for i := 0; i <= 1; i++ {
		tk.MustExec(fmt.Sprintf("set session tidb_opt_agg_push_down = %v", i))

		tk.MustQuery("select avg(a) from (select * from t ta union all select * from t tb) t;").Check(testkit.Rows("1.0000"))
		tk.MustQuery("select avg(b) from (select * from t ta union all select * from t tb) t;").Check(testkit.Rows("1.0000"))
		tk.MustQuery("select count(distinct a) from (select * from t ta union all select * from t tb) t;").Check(testkit.Rows("1"))
		tk.MustQuery("select count(distinct b) from (select * from t ta union all select * from t tb) t;").Check(testkit.Rows("1"))
	}
}

func (s *testIntegrationSuite) TestTableDualWithRequiredProperty(c *C) {
	tk := testkit.NewTestKit(c, s.store)
	tk.MustExec("use test")
	tk.MustExec("drop table if exists t1, t2;")
	tk.MustExec("create table t1 (a int, b int) partition by range(a) " +
		"(partition p0 values less than(10), partition p1 values less than MAXVALUE)")
	tk.MustExec("create table t2 (a int, b int)")
	tk.MustExec("select /*+ MERGE_JOIN(t1, t2) */ * from t1 partition (p0), t2  where t1.a > 100 and t1.a = t2.a")
}

func (s *testIntegrationSuite) TestIndexJoinInnerIndexNDV(c *C) {
	tk := testkit.NewTestKit(c, s.store)
	tk.MustExec("use test")
	tk.MustExec("drop table if exists t1, t2")
	tk.MustExec("create table t1(a int not null, b int not null, c int not null)")
	tk.MustExec("create table t2(a int not null, b int not null, c int not null, index idx1(a,b), index idx2(c))")
	tk.MustExec("insert into t1 values(1,1,1),(1,1,1),(1,1,1)")
	tk.MustExec("insert into t2 values(1,1,1),(1,1,2),(1,1,3)")
	tk.MustExec("analyze table t1, t2")

	var input []string
	var output []struct {
		SQL  string
		Plan []string
	}
	s.testData.GetTestCases(c, &input, &output)
	for i, tt := range input {
		s.testData.OnRecord(func() {
			output[i].SQL = tt
			output[i].Plan = s.testData.ConvertRowsToStrings(tk.MustQuery(tt).Rows())
		})
		tk.MustQuery(tt).Check(testkit.Rows(output[i].Plan...))
	}
}

func (s *testIntegrationSerialSuite) TestIssue16837(c *C) {
	tk := testkit.NewTestKit(c, s.store)
	tk.MustExec("use test")
	tk.MustExec("drop table if exists t")
	tk.MustExec("create table t(a int,b int,c int,d int,e int,unique key idx_ab(a,b),unique key(c),unique key(d))")
	tk.MustQuery("explain format = 'brief' select /*+ use_index_merge(t,c,idx_ab) */ * from t where a = 1 or (e = 1 and c = 1)").Check(testkit.Rows(
		"IndexMerge 0.01 root  ",
		"├─IndexRangeScan(Build) 10.00 cop[tikv] table:t, index:idx_ab(a, b) range:[1,1], keep order:false, stats:pseudo",
		"├─IndexRangeScan(Build) 1.00 cop[tikv] table:t, index:c(c) range:[1,1], keep order:false, stats:pseudo",
		"└─Selection(Probe) 0.01 cop[tikv]  or(eq(test.t.a, 1), and(eq(test.t.e, 1), eq(test.t.c, 1)))",
		"  └─TableRowIDScan 11.00 cop[tikv] table:t keep order:false, stats:pseudo"))
	tk.MustQuery("show warnings").Check(testkit.Rows())
	tk.MustExec("insert into t values (2, 1, 1, 1, 2)")
	tk.MustQuery("select /*+ use_index_merge(t,c,idx_ab) */ * from t where a = 1 or (e = 1 and c = 1)").Check(testkit.Rows())
}

func (s *testIntegrationSerialSuite) TestIndexMerge(c *C) {
	tk := testkit.NewTestKit(c, s.store)
	tk.MustExec("use test")
	tk.MustExec("drop table if exists t")
	tk.MustExec("create table t (a int, b int, unique key(a), unique key(b))")
	tk.MustExec("insert into t value (1, 5), (2, 4), (3, 3), (4, 2), (5, 1)")
	tk.MustExec("insert into t value (6, 0), (7, -1), (8, -2), (9, -3), (10, -4)")
	tk.MustExec("analyze table t")

	var input []string
	var output []struct {
		SQL      string
		Plan     []string
		Warnings []string
	}
	s.testData.GetTestCases(c, &input, &output)
	for i, tt := range input {
		s.testData.OnRecord(func() {
			output[i].SQL = tt
			output[i].Plan = s.testData.ConvertRowsToStrings(tk.MustQuery(tt).Rows())
			output[i].Warnings = s.testData.ConvertRowsToStrings(tk.MustQuery("show warnings").Rows())
		})
		tk.MustQuery(tt).Check(testkit.Rows(output[i].Plan...))
		tk.MustQuery("show warnings").Check(testkit.Rows(output[i].Warnings...))
	}
}

func (s *testIntegrationSerialSuite) TestIndexMergePartialScansClusteredIndex(c *C) {
	tk := testkit.NewTestKit(c, s.store)
	tk.MustExec("use test;")

	tk.MustExec("drop table if exists t;")
	tk.MustExec("create table t (a int, b int, c int, primary key (a, b) clustered, key idx_c(c));")
	tk.MustExec("insert into t values (1, 1, 1), (10, 10, 10), (100, 100, 100);")
	const queryTemplate = "select /*+ use_index_merge(t) */ %s from t where %s order by a, b;"
	projections := [][]string{{"a"}, {"b"}, {"c"}, {"a", "b"}, {"b", "c"}, {"c", "a"}, {"b", "a", "c"}}
	cases := []struct {
		condition string
		expected  []string
	}{
		{
			// 3 table scans
			"a < 2 or a < 10 or a > 11", []string{"1", "100"},
		},
		{
			// 3 index scans
			"c < 10 or c < 11 or c > 50", []string{"1", "10", "100"},
		},
		{
			// 1 table scan + 1 index scan
			"a < 2 or c > 10000", []string{"1"},
		},
		{
			// 2 table scans + 1 index scan
			"a < 2 or a > 88 or c > 10000", []string{"1", "100"},
		},
		{
			// 2 table scans + 2 index scans
			"a < 2 or (a >= 10 and b >= 10) or c > 100 or c < 1", []string{"1", "10", "100"},
		},
		{
			// 3 table scans + 2 index scans
			"a < 2 or (a >= 10 and b >= 10) or (a >= 20 and b < 10) or c > 100 or c < 1", []string{"1", "10", "100"},
		},
	}
	for _, p := range projections {
		for _, ca := range cases {
			query := fmt.Sprintf(queryTemplate, strings.Join(p, ","), ca.condition)
			tk.HasPlan(query, "IndexMerge")
			expected := make([]string, 0, len(ca.expected))
			for _, datum := range ca.expected {
				row := strings.Repeat(datum+" ", len(p))
				expected = append(expected, row[:len(row)-1])
			}
			tk.MustQuery(query).Check(testkit.Rows(expected...))
		}
	}
}

func (s *testIntegrationSerialSuite) TestIndexMergePartialScansTiDBRowID(c *C) {
	tk := testkit.NewTestKit(c, s.store)
	tk.MustExec("use test;")

	tk.MustExec("drop table if exists t;")
	tk.MustExec("create table t (a int, b int, c int, unique key (a, b), key idx_c(c));")
	tk.MustExec("insert into t values (1, 1, 1), (10, 10, 10), (100, 100, 100);")
	const queryTemplate = "select /*+ use_index_merge(t) */ %s from t where %s order by a;"
	projections := [][]string{{"a"}, {"b"}, {"c"}, {"a", "b"}, {"b", "c"}, {"c", "a"}, {"b", "a", "c"}}
	cases := []struct {
		condition string
		expected  []string
	}{
		{
			// 3 index scans
			"c < 10 or c < 11 or c > 50", []string{"1", "10", "100"},
		},
		{
			// 2 index scans
			"c < 10 or a < 2", []string{"1"},
		},
		{
			// 1 table scan + 1 index scan
			"_tidb_rowid < 2 or c > 10000", []string{"1"},
		},
		{
			// 2 table scans + 1 index scan
			"_tidb_rowid < 2 or _tidb_rowid < 10 or c > 11", []string{"1", "10", "100"},
		},
		{
			// 1 table scans + 3 index scans
			"_tidb_rowid < 2 or (a >= 10 and b >= 10) or c > 100 or c < 1", []string{"1", "10", "100"},
		},
		{
			// 1 table scans + 4 index scans
			"_tidb_rowid < 2 or (a >= 10 and b >= 10) or (a >= 20 and b < 10) or c > 100 or c < 1", []string{"1", "10", "100"},
		},
	}
	for _, p := range projections {
		for _, ca := range cases {
			query := fmt.Sprintf(queryTemplate, strings.Join(p, ","), ca.condition)
			tk.HasPlan(query, "IndexMerge")
			expected := make([]string, 0, len(ca.expected))
			for _, datum := range ca.expected {
				row := strings.Repeat(datum+" ", len(p))
				expected = append(expected, row[:len(row)-1])
			}
			tk.MustQuery(query).Check(testkit.Rows(expected...))
		}
	}
}

func (s *testIntegrationSerialSuite) TestIndexMergePartialScansPKIsHandle(c *C) {
	tk := testkit.NewTestKit(c, s.store)
	tk.MustExec("use test;")

	tk.MustExec("drop table if exists t;")
	tk.MustExec("create table t (a int, b int, c int, primary key (a), unique key (b), key idx_c(c));")
	tk.MustExec("insert into t values (1, 1, 1), (10, 10, 10), (100, 100, 100);")
	const queryTemplate = "select /*+ use_index_merge(t) */ %s from t where %s order by b;"
	projections := [][]string{{"a"}, {"b"}, {"c"}, {"a", "b"}, {"b", "c"}, {"c", "a"}, {"b", "a", "c"}}
	cases := []struct {
		condition string
		expected  []string
	}{
		{
			// 3 index scans
			"b < 10 or c < 11 or c > 50", []string{"1", "10", "100"},
		},
		{
			// 1 table scan + 1 index scan
			"a < 2 or c > 10000", []string{"1"},
		},
		{
			// 2 table scans + 1 index scan
			"a < 2 or a < 10 or b > 11", []string{"1", "100"},
		},
		{
			// 1 table scans + 3 index scans
			"a < 2 or b >= 10 or c > 100 or c < 1", []string{"1", "10", "100"},
		},
		{
			// 3 table scans + 2 index scans
			"a < 2 or a >= 10 or a >= 20 or c > 100 or b < 1", []string{"1", "10", "100"},
		},
	}
	for _, p := range projections {
		for _, ca := range cases {
			query := fmt.Sprintf(queryTemplate, strings.Join(p, ","), ca.condition)
			tk.HasPlan(query, "IndexMerge")
			expected := make([]string, 0, len(ca.expected))
			for _, datum := range ca.expected {
				row := strings.Repeat(datum+" ", len(p))
				expected = append(expected, row[:len(row)-1])
			}
			tk.MustQuery(query).Check(testkit.Rows(expected...))
		}
	}
}

func (s *testIntegrationSerialSuite) TestIssue23919(c *C) {
	tk := testkit.NewTestKit(c, s.store)
	tk.MustExec("use test;")

	// Test for the minimal reproducible case.
	tk.MustExec("drop table if exists t;")
	tk.MustExec("create table t (a int, b int, index(a), index(b)) partition by hash (a) partitions 2;")
	tk.MustExec("insert into t values (1, 5);")
	tk.MustQuery("select /*+ use_index_merge( t ) */ * from t where a in (3) or b in (5) order by a;").
		Check(testkit.Rows("1 5"))

	// Test for the original case.
	tk.MustExec("drop table if exists t;")
	tk.MustExec(`CREATE TABLE t (
  col_5 text NOT NULL,
  col_6 tinyint(3) unsigned DEFAULT NULL,
  col_7 float DEFAULT '4779.165058537128',
  col_8 smallint(6) NOT NULL DEFAULT '-24790',
  col_9 date DEFAULT '2031-01-15',
  col_37 int(11) DEFAULT '1350204687',
  PRIMARY KEY (col_5(6),col_8) /*T![clustered_index] NONCLUSTERED */,
  UNIQUE KEY idx_6 (col_9,col_7,col_8),
  KEY idx_8 (col_8,col_6,col_5(6),col_9,col_7),
  KEY idx_9 (col_9,col_7,col_8)
) ENGINE=InnoDB DEFAULT CHARSET=utf8mb4 COLLATE=utf8mb4_bin
PARTITION BY RANGE ( col_8 ) (
  PARTITION p0 VALUES LESS THAN (-17650),
  PARTITION p1 VALUES LESS THAN (-13033),
  PARTITION p2 VALUES LESS THAN (2521),
  PARTITION p3 VALUES LESS THAN (7510)
);`)
	tk.MustExec("insert into t values ('', NULL, 6304.0146, -24790, '2031-01-15', 1350204687);")
	tk.MustQuery("select  var_samp(col_7) aggCol from (select  /*+ use_index_merge( t ) */ * from t where " +
		"t.col_9 in ( '2002-06-22' ) or t.col_5 in ( 'PkfzI'  ) or t.col_8 in ( -24874 ) and t.col_6 > null and " +
		"t.col_5 > 'r' and t.col_9 in ( '1979-09-04' ) and t.col_7 < 8143.667552769195 or " +
		"t.col_5 in ( 'iZhfEjRWci' , 'T' , ''  ) or t.col_9 <> '1976-09-11' and t.col_7 = 8796.436181615773 and " +
		"t.col_8 = 7372 order by col_5,col_8  ) ordered_tbl group by col_6;").Check(testkit.Rows("<nil>"))
}

func (s *testIntegrationSerialSuite) TestIssue16407(c *C) {
	tk := testkit.NewTestKit(c, s.store)
	tk.MustExec("use test")
	tk.MustExec("drop table if exists t")
	tk.MustExec("create table t(a int,b char(100),key(a),key(b(10)))")
	tk.MustQuery("explain format = 'brief' select /*+ use_index_merge(t) */ * from t where a=10 or b='x'").Check(testkit.Rows(
		"IndexMerge 0.04 root  ",
		"├─IndexRangeScan(Build) 10.00 cop[tikv] table:t, index:a(a) range:[10,10], keep order:false, stats:pseudo",
		"├─IndexRangeScan(Build) 10.00 cop[tikv] table:t, index:b(b) range:[\"x\",\"x\"], keep order:false, stats:pseudo",
		"└─Selection(Probe) 0.04 cop[tikv]  or(eq(test.t.a, 10), eq(test.t.b, \"x\"))",
		"  └─TableRowIDScan 19.99 cop[tikv] table:t keep order:false, stats:pseudo"))
	tk.MustQuery("show warnings").Check(testkit.Rows())
	tk.MustExec("insert into t values (1, 'xx')")
	tk.MustQuery("select /*+ use_index_merge(t) */ * from t where a=10 or b='x'").Check(testkit.Rows())
}

func (s *testIntegrationSuite) TestStreamAggProp(c *C) {
	tk := testkit.NewTestKit(c, s.store)

	tk.MustExec("use test")
	tk.MustExec("drop table if exists t")
	tk.MustExec("create table t(a int)")
	tk.MustExec("insert into t values(1),(1),(2)")

	var input []string
	var output []struct {
		SQL  string
		Plan []string
		Res  []string
	}
	s.testData.GetTestCases(c, &input, &output)
	for i, tt := range input {
		s.testData.OnRecord(func() {
			output[i].SQL = tt
			output[i].Plan = s.testData.ConvertRowsToStrings(tk.MustQuery("explain format = 'brief' " + tt).Rows())
			output[i].Res = s.testData.ConvertRowsToStrings(tk.MustQuery(tt).Rows())
		})
		tk.MustQuery("explain format = 'brief' " + tt).Check(testkit.Rows(output[i].Plan...))
		tk.MustQuery(tt).Check(testkit.Rows(output[i].Res...))
	}
}

func (s *testIntegrationSuite) TestOptimizeHintOnPartitionTable(c *C) {
	tk := testkit.NewTestKit(c, s.store)

	tk.MustExec("use test")
	tk.MustExec("drop table if exists t")
	tk.MustExec(`create table t (
					a int, b int, c varchar(20),
					primary key(a), key(b), key(c)
				) partition by range columns(a) (
					partition p0 values less than(6),
					partition p1 values less than(11),
					partition p2 values less than(16));`)
	tk.MustExec(`insert into t values (1,1,"1"), (2,2,"2"), (8,8,"8"), (11,11,"11"), (15,15,"15")`)

	// Create virtual tiflash replica info.
	dom := domain.GetDomain(tk.Se)
	is := dom.InfoSchema()
	db, exists := is.SchemaByName(model.NewCIStr("test"))
	c.Assert(exists, IsTrue)
	for _, tblInfo := range db.Tables {
		if tblInfo.Name.L == "t" {
			tblInfo.TiFlashReplica = &model.TiFlashReplicaInfo{
				Count:     1,
				Available: true,
			}
		}
	}

	tk.MustExec(`set @@tidb_partition_prune_mode='` + string(variable.Static) + `'`)

	var input []string
	var output []struct {
		SQL  string
		Plan []string
		Warn []string
	}
	s.testData.GetTestCases(c, &input, &output)
	for i, tt := range input {
		s.testData.OnRecord(func() {
			output[i].SQL = tt
			output[i].Plan = s.testData.ConvertRowsToStrings(tk.MustQuery("explain format = 'brief' " + tt).Rows())
			output[i].Warn = s.testData.ConvertRowsToStrings(tk.MustQuery("show warnings").Rows())
		})
		tk.MustQuery("explain format = 'brief' " + tt).Check(testkit.Rows(output[i].Plan...))
		tk.MustQuery("show warnings").Check(testkit.Rows(output[i].Warn...))
	}
}

func (s *testIntegrationSerialSuite) TestNotReadOnlySQLOnTiFlash(c *C) {
	tk := testkit.NewTestKit(c, s.store)

	tk.MustExec("use test")
	tk.MustExec("drop table if exists t")
	tk.MustExec("create table t (a int, b varchar(20))")
	tk.MustExec(`set @@tidb_isolation_read_engines = "tiflash"`)
	// Create virtual tiflash replica info.
	dom := domain.GetDomain(tk.Se)
	is := dom.InfoSchema()
	db, exists := is.SchemaByName(model.NewCIStr("test"))
	c.Assert(exists, IsTrue)
	for _, tblInfo := range db.Tables {
		if tblInfo.Name.L == "t" {
			tblInfo.TiFlashReplica = &model.TiFlashReplicaInfo{
				Count:     1,
				Available: true,
			}
		}
	}
	err := tk.ExecToErr("select * from t for update")
	c.Assert(err, NotNil)
	c.Assert(err.Error(), Equals, `[planner:1815]Internal : Can not find access path matching 'tidb_isolation_read_engines'(value: 'tiflash'). Available values are 'tiflash, tikv'.`)

	err = tk.ExecToErr("insert into t select * from t")
	c.Assert(err, NotNil)
	c.Assert(err.Error(), Equals, `[planner:1815]Internal : Can not find access path matching 'tidb_isolation_read_engines'(value: 'tiflash'). Available values are 'tiflash, tikv'.`)

	tk.MustExec("prepare stmt_insert from 'insert into t select * from t where t.a = ?'")
	tk.MustExec("set @a=1")
	err = tk.ExecToErr("execute stmt_insert using @a")
	c.Assert(err, NotNil)
	c.Assert(err.Error(), Equals, `[planner:1815]Internal : Can not find access path matching 'tidb_isolation_read_engines'(value: 'tiflash'). Available values are 'tiflash, tikv'.`)
}

func (s *testIntegrationSuite) TestSelectLimit(c *C) {
	tk := testkit.NewTestKit(c, s.store)

	tk.MustExec("use test")
	tk.MustExec("drop table if exists t")
	tk.MustExec("create table t(a int)")
	tk.MustExec("insert into t values(1),(1),(2)")

	// normal test
	tk.MustExec("set @@session.sql_select_limit=1")
	result := tk.MustQuery("select * from t order by a")
	result.Check(testkit.Rows("1"))
	result = tk.MustQuery("select * from t order by a limit 2")
	result.Check(testkit.Rows("1", "1"))
	tk.MustExec("set @@session.sql_select_limit=default")
	result = tk.MustQuery("select * from t order by a")
	result.Check(testkit.Rows("1", "1", "2"))

	// test for subquery
	tk.MustExec("set @@session.sql_select_limit=1")
	result = tk.MustQuery("select * from (select * from t) s order by a")
	result.Check(testkit.Rows("1"))
	result = tk.MustQuery("select * from (select * from t limit 2) s order by a") // limit write in subquery, has no effect.
	result.Check(testkit.Rows("1"))
	result = tk.MustQuery("select (select * from t limit 1) s") // limit write in subquery, has no effect.
	result.Check(testkit.Rows("1"))
	result = tk.MustQuery("select * from t where t.a in (select * from t) limit 3") // select_limit will not effect subquery
	result.Check(testkit.Rows("1", "1", "2"))
	result = tk.MustQuery("select * from (select * from t) s limit 3") // select_limit will not effect subquery
	result.Check(testkit.Rows("1", "1", "2"))

	// test for union
	result = tk.MustQuery("select * from t union all select * from t limit 2") // limit outside subquery
	result.Check(testkit.Rows("1", "1"))
	result = tk.MustQuery("select * from t union all (select * from t limit 2)") // limit inside subquery
	result.Check(testkit.Rows("1"))

	// test for prepare & execute
	tk.MustExec("prepare s1 from 'select * from t where a = ?'")
	tk.MustExec("set @a = 1")
	result = tk.MustQuery("execute s1 using @a")
	result.Check(testkit.Rows("1"))
	tk.MustExec("set @@session.sql_select_limit=default")
	result = tk.MustQuery("execute s1 using @a")
	result.Check(testkit.Rows("1", "1"))
	tk.MustExec("set @@session.sql_select_limit=1")
	tk.MustExec("prepare s2 from 'select * from t where a = ? limit 3'")
	result = tk.MustQuery("execute s2 using @a") // if prepare stmt has limit, select_limit takes no effect.
	result.Check(testkit.Rows("1", "1"))

	// test for create view
	tk.MustExec("set @@session.sql_select_limit=1")
	tk.MustExec("create definer='root'@'localhost' view s as select * from t") // select limit should not effect create view
	result = tk.MustQuery("select * from s")
	result.Check(testkit.Rows("1"))
	tk.MustExec("set @@session.sql_select_limit=default")
	result = tk.MustQuery("select * from s")
	result.Check(testkit.Rows("1", "1", "2"))

	// test for DML
	tk.MustExec("set @@session.sql_select_limit=1")
	tk.MustExec("create table b (a int)")
	tk.MustExec("insert into b select * from t") // all values are inserted
	result = tk.MustQuery("select * from b limit 3")
	result.Check(testkit.Rows("1", "1", "2"))
	tk.MustExec("update b set a = 2 where a = 1") // all values are updated
	result = tk.MustQuery("select * from b limit 3")
	result.Check(testkit.Rows("2", "2", "2"))
	result = tk.MustQuery("select * from b")
	result.Check(testkit.Rows("2"))
	tk.MustExec("delete from b where a = 2") // all values are deleted
	result = tk.MustQuery("select * from b")
	result.Check(testkit.Rows())
}

func (s *testIntegrationSuite) TestHintParserWarnings(c *C) {
	tk := testkit.NewTestKit(c, s.store)
	tk.MustExec("use test")
	tk.MustExec("drop table if exists t;")
	tk.MustExec("create table t(a int, b int, key(a), key(b));")
	tk.MustExec("select /*+ use_index_merge() */ * from t where a = 1 or b = 1;")
	rows := tk.MustQuery("show warnings;").Rows()
	c.Assert(len(rows), Equals, 1)
}

func (s *testIntegrationSuite) TestIssue16935(c *C) {
	tk := testkit.NewTestKit(c, s.store)
	tk.MustExec("use test")
	tk.MustExec("drop table if exists t0;")
	tk.MustExec("CREATE TABLE t0(c0 INT);")
	tk.MustExec("INSERT INTO t0(c0) VALUES (1), (1), (1), (1), (1), (1);")
	tk.MustExec("CREATE definer='root'@'localhost' VIEW v0(c0) AS SELECT NULL FROM t0;")

	tk.MustQuery("SELECT * FROM t0 LEFT JOIN v0 ON TRUE WHERE v0.c0 IS NULL;")
}

func (s *testIntegrationSuite) TestAccessPathOnClusterIndex(c *C) {
	tk := testkit.NewTestKit(c, s.store)
	tk.MustExec("use test")
	tk.Se.GetSessionVars().EnableClusteredIndex = variable.ClusteredIndexDefModeOn
	tk.MustExec("drop table if exists t1")
	tk.MustExec("create table t1 (a int, b varchar(20), c decimal(40,10), d int, primary key(a,b), key(c))")
	tk.MustExec(`insert into t1 values (1,"111",1.1,11), (2,"222",2.2,12), (3,"333",3.3,13)`)
	tk.MustExec("analyze table t1")

	var input []string
	var output []struct {
		SQL  string
		Plan []string
		Res  []string
	}
	s.testData.GetTestCases(c, &input, &output)
	for i, tt := range input {
		s.testData.OnRecord(func() {
			output[i].SQL = tt
			output[i].Plan = s.testData.ConvertRowsToStrings(tk.MustQuery("explain format='brief' " + tt).Rows())
			output[i].Res = s.testData.ConvertRowsToStrings(tk.MustQuery(tt).Sort().Rows())
		})
		tk.MustQuery("explain format='brief' " + tt).Check(testkit.Rows(output[i].Plan...))
		tk.MustQuery(tt).Sort().Check(testkit.Rows(output[i].Res...))
	}
}

func (s *testIntegrationSuite) TestClusterIndexUniqueDoubleRead(c *C) {
	tk := testkit.NewTestKit(c, s.store)
	tk.MustExec("create database cluster_idx_unique_double_read;")
	tk.MustExec("use cluster_idx_unique_double_read;")
	defer tk.MustExec("drop database cluster_idx_unique_double_read;")
	tk.Se.GetSessionVars().EnableClusteredIndex = variable.ClusteredIndexDefModeOn
	tk.MustExec("drop table if exists t")

	tk.MustExec("create table t (a varchar(64), b varchar(64), uk int, v int, primary key(a, b), unique key uuk(uk));")
	tk.MustExec("insert t values ('a', 'a1', 1, 11), ('b', 'b1', 2, 22), ('c', 'c1', 3, 33);")
	tk.MustQuery("select * from t use index (uuk);").Check(testkit.Rows("a a1 1 11", "b b1 2 22", "c c1 3 33"))
}

func (s *testIntegrationSuite) TestIndexJoinOnClusteredIndex(c *C) {
	tk := testkit.NewTestKit(c, s.store)
	tk.MustExec("use test")
	tk.Se.GetSessionVars().EnableClusteredIndex = variable.ClusteredIndexDefModeOn
	tk.MustExec("drop table if exists t1")
	tk.MustExec("create table t (a int, b varchar(20), c decimal(40,10), d int, primary key(a,b), key(c))")
	tk.MustExec(`insert into t values (1,"111",1.1,11), (2,"222",2.2,12), (3,"333",3.3,13)`)
	tk.MustExec("analyze table t")

	var input []string
	var output []struct {
		SQL  string
		Plan []string
		Res  []string
	}
	s.testData.GetTestCases(c, &input, &output)
	for i, tt := range input {
		s.testData.OnRecord(func() {
			output[i].SQL = tt
			output[i].Plan = s.testData.ConvertRowsToStrings(tk.MustQuery("explain format = 'brief' " + tt).Rows())
			output[i].Res = s.testData.ConvertRowsToStrings(tk.MustQuery(tt).Rows())
		})
		tk.MustQuery("explain  format = 'brief'" + tt).Check(testkit.Rows(output[i].Plan...))
		tk.MustQuery(tt).Check(testkit.Rows(output[i].Res...))
	}
}
func (s *testIntegrationSerialSuite) TestIssue18984(c *C) {
	tk := testkit.NewTestKit(c, s.store)
	tk.MustExec("use test")
	tk.MustExec("drop table if exists t, t2")
	tk.Se.GetSessionVars().EnableClusteredIndex = variable.ClusteredIndexDefModeOn
	tk.MustExec("create table t(a int, b int, c int, primary key(a, b))")
	tk.MustExec("create table t2(a int, b int, c int, d int, primary key(a,b), index idx(c))")
	tk.MustExec("insert into t values(1,1,1), (2,2,2), (3,3,3)")
	tk.MustExec("insert into t2 values(1,2,3,4), (2,4,3,5), (1,3,1,1)")
	tk.MustQuery("select /*+ INL_MERGE_JOIN(t) */ * from t right outer join t2 on t.a=t2.c").Check(testkit.Rows(
		"1 1 1 1 3 1 1",
		"3 3 3 1 2 3 4",
		"3 3 3 2 4 3 5"))
	tk.MustQuery("select /*+ INL_MERGE_JOIN(t2) */ * from t left outer join t2 on t.a=t2.c").Check(testkit.Rows(
		"1 1 1 1 3 1 1",
		"2 2 2 <nil> <nil> <nil> <nil>",
		"3 3 3 1 2 3 4",
		"3 3 3 2 4 3 5"))
}

func (s *testIntegrationSuite) TestDistinctScalarFunctionPushDown(c *C) {
	tk := testkit.NewTestKit(c, s.store)
	tk.MustExec("use test")
	tk.MustExec("drop table if exists t")
	tk.MustExec("create table t (a int not null, b int not null, c int not null, primary key (a,c)) partition by range (c) (partition p0 values less than (5), partition p1 values less than (10))")
	tk.MustExec("insert into t values(1,1,1),(2,2,2),(3,1,3),(7,1,7),(8,2,8),(9,2,9)")
	tk.MustQuery("select count(distinct b+1) as col from t").Check(testkit.Rows(
		"2",
	))
}

func (s *testIntegrationSerialSuite) TestExplainAnalyzePointGet(c *C) {
	tk := testkit.NewTestKit(c, s.store)
	tk.MustExec("use test")
	tk.MustExec("drop table if exists t")
	tk.MustExec("create table t(a int primary key, b varchar(20))")
	tk.MustExec("insert into t values (1,1)")

	res := tk.MustQuery("explain analyze select * from t where a=1;")
	checkExplain := func(rpc string) {
		resBuff := bytes.NewBufferString("")
		for _, row := range res.Rows() {
			fmt.Fprintf(resBuff, "%s\n", row)
		}
		explain := resBuff.String()
		c.Assert(strings.Contains(explain, rpc+":{num_rpc:"), IsTrue, Commentf("%s", explain))
		c.Assert(strings.Contains(explain, "total_time:"), IsTrue, Commentf("%s", explain))
	}
	checkExplain("Get")
	res = tk.MustQuery("explain analyze select * from t where a in (1,2,3);")
	checkExplain("BatchGet")
}

func (s *testIntegrationSerialSuite) TestExplainAnalyzeDML(c *C) {
	tk := testkit.NewTestKit(c, s.store)
	tk.MustExec("use test")
	tk.MustExec("drop table if exists t")
	tk.MustExec(" create table t (a int, b int, unique index (a));")
	tk.MustExec("insert into t values (1,1)")

	res := tk.MustQuery("explain analyze select * from t where a=1;")
	checkExplain := func(rpc string) {
		resBuff := bytes.NewBufferString("")
		for _, row := range res.Rows() {
			fmt.Fprintf(resBuff, "%s\n", row)
		}
		explain := resBuff.String()
		c.Assert(strings.Contains(explain, rpc+":{num_rpc:"), IsTrue, Commentf("%s", explain))
		c.Assert(strings.Contains(explain, "total_time:"), IsTrue, Commentf("%s", explain))
	}
	checkExplain("Get")
	res = tk.MustQuery("explain analyze insert ignore into t values (1,1),(2,2),(3,3),(4,4);")
	checkExplain("BatchGet")
}

func (s *testIntegrationSuite) TestPartitionExplain(c *C) {
	tk := testkit.NewTestKit(c, s.store)
	tk.MustExec("use test")
	tk.MustExec(`create table pt (id int, c int, key i_id(id), key i_c(c)) partition by range (c) (
partition p0 values less than (4),
partition p1 values less than (7),
partition p2 values less than (10))`)

	tk.MustExec("set @@tidb_enable_index_merge = 1;")

	var input []string
	var output []struct {
		SQL  string
		Plan []string
	}
	s.testData.GetTestCases(c, &input, &output)
	for i, tt := range input {
		s.testData.OnRecord(func() {
			output[i].SQL = tt
			output[i].Plan = s.testData.ConvertRowsToStrings(tk.MustQuery("explain " + tt).Rows())
		})
		tk.MustQuery("explain " + tt).Check(testkit.Rows(output[i].Plan...))
	}
}

func (s *testIntegrationSuite) TestPartialBatchPointGet(c *C) {
	tk := testkit.NewTestKit(c, s.store)
	tk.MustExec("use test")
	tk.MustExec("drop table if exists t")
	tk.MustExec("create table t (c_int int, c_str varchar(40), primary key(c_int, c_str))")
	tk.MustExec("insert into t values (3, 'bose')")
	tk.MustQuery("select * from t where c_int in (3)").Check(testkit.Rows(
		"3 bose",
	))
	tk.MustQuery("select * from t where c_int in (3) or c_str in ('yalow') and c_int in (1, 2)").Check(testkit.Rows(
		"3 bose",
	))
}

func (s *testIntegrationSuite) TestIssue19926(c *C) {
	tk := testkit.NewTestKit(c, s.store)
	tk.MustExec("use test")
	tk.MustExec("drop table if exists ta;")
	tk.MustExec("drop table if exists tb;")
	tk.MustExec("drop table if exists tc;")
	tk.MustExec("drop view if exists v;")
	tk.MustExec("CREATE TABLE `ta`  (\n  `id` varchar(36) NOT NULL ,\n  `status` varchar(1) NOT NULL \n);")
	tk.MustExec("CREATE TABLE `tb`  (\n  `id` varchar(36) NOT NULL ,\n  `status` varchar(1) NOT NULL \n);")
	tk.MustExec("CREATE TABLE `tc`  (\n  `id` varchar(36) NOT NULL ,\n  `status` varchar(1) NOT NULL \n);")
	tk.MustExec("insert into ta values('1','1');")
	tk.MustExec("insert into tb values('1','1');")
	tk.MustExec("insert into tc values('1','1');")
	tk.MustExec("create definer='root'@'localhost' view v as\nselect \nconcat(`ta`.`status`,`tb`.`status`) AS `status`, \n`ta`.`id` AS `id`  from (`ta` join `tb`) \nwhere (`ta`.`id` = `tb`.`id`);")
	tk.MustQuery("SELECT tc.status,v.id FROM tc, v WHERE tc.id = v.id AND v.status = '11';").Check(testkit.Rows("1 1"))
}

func (s *testIntegrationSuite) TestDeleteUsingJoin(c *C) {
	tk := testkit.NewTestKit(c, s.store)
	tk.MustExec("use test")
	tk.MustExec("drop table if exists t1, t2")
	tk.MustExec("create table t1(a int primary key, b int)")
	tk.MustExec("create table t2(a int primary key, b int)")
	tk.MustExec("insert into t1 values(1,1),(2,2)")
	tk.MustExec("insert into t2 values(2,2)")
	tk.MustExec("delete t1.* from t1 join t2 using (a)")
	tk.MustQuery("select * from t1").Check(testkit.Rows("1 1"))
	tk.MustQuery("select * from t2").Check(testkit.Rows("2 2"))
}

func (s *testIntegrationSerialSuite) Test19942(c *C) {
	collate.SetNewCollationEnabledForTest(true)
	defer collate.SetNewCollationEnabledForTest(false)

	tk := testkit.NewTestKit(c, s.store)
	tk.MustExec("use test")
	tk.Se.GetSessionVars().EnableClusteredIndex = variable.ClusteredIndexDefModeOn
	tk.MustExec("CREATE TABLE test.`t` (" +
		"  `a` int(11) NOT NULL," +
		"  `b` varchar(10) COLLATE utf8_general_ci NOT NULL," +
		"  `c` varchar(50) COLLATE utf8_general_ci NOT NULL," +
		"  `d` char(10) NOT NULL," +
		"  PRIMARY KEY (`c`)," +
		"  UNIQUE KEY `a_uniq` (`a`)," +
		"  UNIQUE KEY `b_uniq` (`b`)," +
		"  UNIQUE KEY `d_uniq` (`d`)," +
		"  KEY `a_idx` (`a`)," +
		"  KEY `b_idx` (`b`)," +
		"  KEY `d_idx` (`d`)" +
		") ENGINE=InnoDB DEFAULT CHARSET=utf8 COLLATE=utf8_general_ci;")
	tk.MustExec("INSERT INTO test.t (a, b, c, d) VALUES (1, '1', '0', '1');")
	tk.MustExec("INSERT INTO test.t (a, b, c, d) VALUES (2, ' 2', ' 0', ' 2');")
	tk.MustExec("INSERT INTO test.t (a, b, c, d) VALUES (3, '  3 ', '  3 ', '  3 ');")
	tk.MustExec("INSERT INTO test.t (a, b, c, d) VALUES (4, 'a', 'a   ', 'a');")
	tk.MustExec("INSERT INTO test.t (a, b, c, d) VALUES (5, ' A  ', ' A   ', ' A  ');")
	tk.MustExec("INSERT INTO test.t (a, b, c, d) VALUES (6, ' E', 'é        ', ' E');")

	mkr := func() [][]interface{} {
		return testutil.RowsWithSep("|",
			"3|  3 |  3 |  3",
			"2| 2  0| 2",
			"5| A  | A   | A",
			"1|1|0|1",
			"4|a|a   |a",
			"6| E|é        | E")
	}
	tk.MustQuery("SELECT * FROM `test`.`t` FORCE INDEX(`a_uniq`);").Check(mkr())
	tk.MustQuery("SELECT * FROM `test`.`t` FORCE INDEX(`b_uniq`);").Check(mkr())
	tk.MustQuery("SELECT * FROM `test`.`t` FORCE INDEX(`d_uniq`);").Check(mkr())
	tk.MustQuery("SELECT * FROM `test`.`t` FORCE INDEX(`a_idx`);").Check(mkr())
	tk.MustQuery("SELECT * FROM `test`.`t` FORCE INDEX(`b_idx`);").Check(mkr())
	tk.MustQuery("SELECT * FROM `test`.`t` FORCE INDEX(`d_idx`);").Check(mkr())
	tk.MustExec("admin check table t")
}

func (s *testIntegrationSuite) TestPartitionUnionWithPPruningColumn(c *C) {
	tk := testkit.NewTestKit(c, s.store)
	tk.MustExec("use test")
	tk.MustExec("drop table if exists t;")
	tk.MustExec("CREATE TABLE `t` (\n  `fid` bigint(36) NOT NULL,\n  `oty` varchar(30) DEFAULT NULL,\n  `oid` int(11) DEFAULT NULL,\n  `pid` bigint(20) DEFAULT NULL,\n  `bid` int(11) DEFAULT NULL,\n  `r5` varchar(240) DEFAULT '',\n  PRIMARY KEY (`fid`)\n)PARTITION BY HASH( `fid` ) PARTITIONS 4;")

	tk.MustExec("INSERT INTO t (fid, oty, oid, pid, bid, r5) VALUES (59, 'm',  441, 1,  2143,  'LE1264_r5');")
	tk.MustExec("INSERT INTO t (fid, oty, oid, pid, bid, r5) VALUES (135, 'm',  1121, 1,  2423,  'LE2008_r5');")
	tk.MustExec("INSERT INTO t (fid, oty, oid, pid, bid, r5) VALUES (139, 'm',  1125, 1,  2432, 'LE2005_r5');")
	tk.MustExec("INSERT INTO t (fid, oty, oid, pid, bid, r5) VALUES (143, 'm',  1129, 1,  2438,  'LE2006_r5');")
	tk.MustExec("INSERT INTO t (fid, oty, oid, pid, bid, r5) VALUES (147, 'm',  1133, 1,  2446,  'LE2014_r5');")
	tk.MustExec("INSERT INTO t (fid, oty, oid, pid, bid, r5) VALUES (167, 'm',  1178, 1,  2512,  'LE2055_r5');")
	tk.MustExec("INSERT INTO t (fid, oty, oid, pid, bid, r5) VALUES (171, 'm',  1321, 1,  2542,  'LE1006_r5');")
	tk.MustExec("INSERT INTO t (fid, oty, oid, pid, bid, r5) VALUES (179, 'm',  1466, 1,  2648,  'LE2171_r5');")
	tk.MustExec("INSERT INTO t (fid, oty, oid, pid, bid, r5) VALUES (187, 'm',  1567, 1,  2690,  'LE1293_r5');")
	tk.MustExec("INSERT INTO t (fid, oty, oid, pid, bid, r5) VALUES (57, 'm',  341, 1,  2102,  'LE1001_r5');")
	tk.MustExec("INSERT INTO t (fid, oty, oid, pid, bid, r5) VALUES (137, 'm',  1123, 1,  2427,  'LE2003_r5');")
	tk.MustExec("INSERT INTO t (fid, oty, oid, pid, bid, r5) VALUES (145, 'm',  1131, 1,  2442,  'LE2048_r5');")
	tk.MustExec("INSERT INTO t (fid, oty, oid, pid, bid, r5) VALUES (138, 'm',  1124, 1,  2429,  'LE2004_r5');")
	tk.MustExec("INSERT INTO t (fid, oty, oid, pid, bid, r5) VALUES (142, 'm',  1128, 1,  2436,  'LE2049_r5');")
	tk.MustExec("INSERT INTO t (fid, oty, oid, pid, bid, r5) VALUES (174, 'm',  1381, 1,  2602,  'LE2170_r5');")
	tk.MustExec("INSERT INTO t (fid, oty, oid, pid, bid, r5) VALUES (28, 'm',  81, 1,  2023,  'LE1009_r5');")
	tk.MustExec("INSERT INTO t (fid, oty, oid, pid, bid, r5) VALUES (60, 'm',  442, 1,  2145,  'LE1263_r5');")
	tk.MustExec("INSERT INTO t (fid, oty, oid, pid, bid, r5) VALUES (136, 'm',  1122, 1,  2425,  'LE2002_r5');")
	tk.MustExec("INSERT INTO t (fid, oty, oid, pid, bid, r5) VALUES (140, 'm',  1126, 1,  2434,  'LE2001_r5');")
	tk.MustExec("INSERT INTO t (fid, oty, oid, pid, bid, r5) VALUES (168, 'm',  1179, 1,  2514,  'LE2052_r5');")
	tk.MustExec("INSERT INTO t (fid, oty, oid, pid, bid, r5) VALUES (196, 'm',  3380, 1,  2890,  'LE1300_r5');")
	tk.MustExec("INSERT INTO t (fid, oty, oid, pid, bid, r5) VALUES (208, 'm',  3861, 1,  3150,  'LE1323_r5');")
	tk.MustExec("INSERT INTO t (fid, oty, oid, pid, bid, r5) VALUES (432, 'm',  4060, 1,  3290,  'LE1327_r5');")

	tk.MustQuery("SELECT DISTINCT t.bid, t.r5 FROM t left join t parent on parent.oid = t.pid WHERE t.oty = 'm';").Sort().Check(
		testkit.Rows("2023 LE1009_r5",
			"2102 LE1001_r5",
			"2143 LE1264_r5",
			"2145 LE1263_r5",
			"2423 LE2008_r5",
			"2425 LE2002_r5",
			"2427 LE2003_r5",
			"2429 LE2004_r5",
			"2432 LE2005_r5",
			"2434 LE2001_r5",
			"2436 LE2049_r5",
			"2438 LE2006_r5",
			"2442 LE2048_r5",
			"2446 LE2014_r5",
			"2512 LE2055_r5",
			"2514 LE2052_r5",
			"2542 LE1006_r5",
			"2602 LE2170_r5",
			"2648 LE2171_r5",
			"2690 LE1293_r5",
			"2890 LE1300_r5",
			"3150 LE1323_r5",
			"3290 LE1327_r5"))
}

func (s *testIntegrationSuite) TestIssue20139(c *C) {
	tk := testkit.NewTestKit(c, s.store)

	tk.MustExec("use test")
	tk.MustExec("drop table if exists t")
	tk.MustExec("create table t (id int, c int) partition by range (id) (partition p0 values less than (4), partition p1 values less than (7))")
	tk.MustExec("insert into t values(3, 3), (5, 5)")
	plan := tk.MustQuery("explain format = 'brief' select * from t where c = 1 and id = c")
	plan.Check(testkit.Rows(
		"TableReader 0.01 root partition:p0 data:Selection",
		"└─Selection 0.01 cop[tikv]  eq(test.t.c, 1), eq(test.t.id, 1)",
		"  └─TableFullScan 10000.00 cop[tikv] table:t keep order:false, stats:pseudo",
	))
	tk.MustExec("drop table t")
}

func (s *testIntegrationSuite) TestIssue14481(c *C) {
	tk := testkit.NewTestKit(c, s.store)

	tk.MustExec("use test")
	tk.MustExec("drop table if exists t")
	tk.MustExec("create table t(a int default null, b int default null, c int default null)")
	plan := tk.MustQuery("explain format = 'brief' select * from t where a = 1 and a = 2")
	plan.Check(testkit.Rows("TableDual 8000.00 root  rows:0"))
	tk.MustExec("drop table t")
}

func (s *testIntegrationSerialSuite) TestIssue20710(c *C) {
	tk := testkit.NewTestKitWithInit(c, s.store)
	tk.MustExec("drop table if exists t;")
	tk.MustExec("drop table if exists s;")
	tk.MustExec("create table t(a int, b int)")
	tk.MustExec("create table s(a int, b int, index(a))")
	tk.MustExec("insert into t values(1,1),(1,2),(2,2)")
	tk.MustExec("insert into s values(1,1),(2,2),(2,1)")

	var input []string
	var output []struct {
		SQL  string
		Plan []string
	}
	s.testData.GetTestCases(c, &input, &output)
	for i, tt := range input {
		s.testData.OnRecord(func() {
			output[i].SQL = tt
			output[i].Plan = s.testData.ConvertRowsToStrings(tk.MustQuery(tt).Rows())
		})
		res := tk.MustQuery(tt)
		res.Check(testkit.Rows(output[i].Plan...))
	}
}

func (s *testIntegrationSuite) TestQueryBlockTableAliasInHint(c *C) {
	tk := testkit.NewTestKit(c, s.store)

	tk.MustExec("use test")
	c.Assert(tk.HasPlan("select /*+ HASH_JOIN(@sel_1 t2) */ * FROM (select 1) t1 NATURAL LEFT JOIN (select 2) t2", "HashJoin"), IsTrue)
	tk.MustQuery("select /*+ HASH_JOIN(@sel_1 t2) */ * FROM (select 1) t1 NATURAL LEFT JOIN (select 2) t2").Check(testkit.Rows(
		"1 2",
	))
	c.Assert(tk.Se.GetSessionVars().StmtCtx.GetWarnings(), HasLen, 0)
}

func (s *testIntegrationSuite) TestIssue10448(c *C) {
	tk := testkit.NewTestKit(c, s.store)
	tk.MustExec("use test")
	tk.MustExec("drop table if exists t;")

	tk.MustExec("create table t(pk int(11) primary key)")
	tk.MustExec("insert into t values(1),(2),(3)")
	tk.MustQuery("select a from (select pk as a from t) t1 where a = 18446744073709551615").Check(testkit.Rows())
}

func (s *testIntegrationSuite) TestMultiUpdateOnPrimaryKey(c *C) {
	tk := testkit.NewTestKit(c, s.store)
	tk.MustExec("use test")

	tk.MustExec("drop table if exists t")
	tk.MustExec("create table t (a int not null primary key)")
	tk.MustExec("insert into t values (1)")
	tk.MustGetErrMsg(`UPDATE t m, t n SET m.a = m.a + 10, n.a = n.a + 10`,
		`[planner:1706]Primary key/partition key update is not allowed since the table is updated both as 'm' and 'n'.`)

	tk.MustExec("drop table if exists t")
	tk.MustExec("create table t (a varchar(10) not null primary key)")
	tk.MustExec("insert into t values ('abc')")
	tk.MustGetErrMsg(`UPDATE t m, t n SET m.a = 'def', n.a = 'xyz'`,
		`[planner:1706]Primary key/partition key update is not allowed since the table is updated both as 'm' and 'n'.`)

	tk.MustExec("drop table if exists t")
	tk.MustExec("create table t (a int, b int, primary key (a, b))")
	tk.MustExec("insert into t values (1, 2)")
	tk.MustGetErrMsg(`UPDATE t m, t n SET m.a = m.a + 10, n.b = n.b + 10`,
		`[planner:1706]Primary key/partition key update is not allowed since the table is updated both as 'm' and 'n'.`)

	tk.MustExec("drop table if exists t")
	tk.MustExec("create table t (a int primary key, b int)")
	tk.MustExec("insert into t values (1, 2)")
	tk.MustGetErrMsg(`UPDATE t m, t n SET m.a = m.a + 10, n.a = n.a + 10`,
		`[planner:1706]Primary key/partition key update is not allowed since the table is updated both as 'm' and 'n'.`)

	tk.MustExec(`UPDATE t m, t n SET m.b = m.b + 10, n.b = n.b + 10`)
	tk.MustQuery("SELECT * FROM t").Check(testkit.Rows("1 12"))

	tk.MustGetErrMsg(`UPDATE t m, t n SET m.a = m.a + 1, n.b = n.b + 10`,
		`[planner:1706]Primary key/partition key update is not allowed since the table is updated both as 'm' and 'n'.`)
	tk.MustGetErrMsg(`UPDATE t m, t n, t q SET m.a = m.a + 1, n.b = n.b + 10, q.b = q.b - 10`,
		`[planner:1706]Primary key/partition key update is not allowed since the table is updated both as 'm' and 'n'.`)
	tk.MustGetErrMsg(`UPDATE t m, t n, t q SET m.b = m.b + 1, n.a = n.a + 10, q.b = q.b - 10`,
		`[planner:1706]Primary key/partition key update is not allowed since the table is updated both as 'm' and 'n'.`)
	tk.MustGetErrMsg(`UPDATE t m, t n, t q SET m.b = m.b + 1, n.b = n.b + 10, q.a = q.a - 10`,
		`[planner:1706]Primary key/partition key update is not allowed since the table is updated both as 'm' and 'q'.`)
	tk.MustGetErrMsg(`UPDATE t q, t n, t m SET m.b = m.b + 1, n.b = n.b + 10, q.a = q.a - 10`,
		`[planner:1706]Primary key/partition key update is not allowed since the table is updated both as 'q' and 'n'.`)

	tk.MustExec("update t m, t n set m.a = n.a+10 where m.a=n.a")
	tk.MustQuery("select * from t").Check(testkit.Rows("11 12"))
}

func (s *testIntegrationSuite) TestOrderByHavingNotInSelect(c *C) {
	tk := testkit.NewTestKit(c, s.store)
	tk.MustExec("use test")
	tk.MustExec("drop table if exists ttest")
	tk.MustExec("create table ttest (v1 int, v2 int)")
	tk.MustExec("insert into ttest values(1, 2), (4,6), (1, 7)")
	tk.MustGetErrMsg("select v1 from ttest order by count(v2)",
		"[planner:3029]Expression #1 of ORDER BY contains aggregate function and applies to the result of a non-aggregated query")
	tk.MustGetErrMsg("select v1 from ttest having count(v2)",
		"[planner:8123]In aggregated query without GROUP BY, expression #1 of SELECT list contains nonaggregated column 'v1'; this is incompatible with sql_mode=only_full_group_by")
	tk.MustGetErrMsg("select v2, v1 from (select * from ttest) t1 join (select 1, 2) t2 group by v1",
		"[planner:1055]Expression #1 of SELECT list is not in GROUP BY clause and contains nonaggregated column 'test.t1.v2' which is not functionally dependent on columns in GROUP BY clause; this is incompatible with sql_mode=only_full_group_by")
	tk.MustGetErrMsg("select v2, v1 from (select t1.v1, t2.v2 from ttest t1 join ttest t2) t3 join (select 1, 2) t2 group by v1",
		"[planner:1055]Expression #1 of SELECT list is not in GROUP BY clause and contains nonaggregated column 'test.t3.v2' which is not functionally dependent on columns in GROUP BY clause; this is incompatible with sql_mode=only_full_group_by")

}

func (s *testIntegrationSuite) TestUpdateSetDefault(c *C) {
	// #20598
	tk := testkit.NewTestKit(c, s.store)
	tk.MustExec("use test")
	tk.MustExec("create table tt (x int, z int as (x+10) stored)")
	tk.MustExec("insert into tt(x) values (1)")
	tk.MustExec("update tt set x=2, z = default")
	tk.MustQuery("select * from tt").Check(testkit.Rows("2 12"))

	tk.MustGetErrMsg("update tt set z = 123",
		"[planner:3105]The value specified for generated column 'z' in table 'tt' is not allowed.")
	tk.MustGetErrMsg("update tt as ss set z = 123",
		"[planner:3105]The value specified for generated column 'z' in table 'tt' is not allowed.")
	tk.MustGetErrMsg("update tt as ss set x = 3, z = 13",
		"[planner:3105]The value specified for generated column 'z' in table 'tt' is not allowed.")
	tk.MustGetErrMsg("update tt as s1, tt as s2 set s1.z = default, s2.z = 456",
		"[planner:3105]The value specified for generated column 'z' in table 'tt' is not allowed.")
}

func (s *testIntegrationSuite) TestExtendedStatsSwitch(c *C) {
	tk := testkit.NewTestKit(c, s.store)
	tk.MustExec("use test")
	tk.MustExec("drop table if exists t")
	tk.MustExec("create table t(a int not null, b int not null, key(a), key(b))")
	tk.MustExec("insert into t values(1,1),(2,2),(3,3),(4,4),(5,5),(6,6)")

	tk.MustExec("set session tidb_enable_extended_stats = off")
	tk.MustGetErrMsg("alter table t add stats_extended s1 correlation(a,b)",
		"Extended statistics feature is not generally available now, and tidb_enable_extended_stats is OFF")
	tk.MustGetErrMsg("alter table t drop stats_extended s1",
		"Extended statistics feature is not generally available now, and tidb_enable_extended_stats is OFF")
	tk.MustGetErrMsg("admin reload stats_extended",
		"Extended statistics feature is not generally available now, and tidb_enable_extended_stats is OFF")

	tk.MustExec("set session tidb_enable_extended_stats = on")
	tk.MustExec("alter table t add stats_extended s1 correlation(a,b)")
	tk.MustQuery("select stats, status from mysql.stats_extended where name = 's1'").Check(testkit.Rows(
		"<nil> 0",
	))
	tk.MustExec("set session tidb_enable_extended_stats = off")
	// Analyze should not collect extended stats.
	tk.MustExec("analyze table t")
	tk.MustQuery("select stats, status from mysql.stats_extended where name = 's1'").Check(testkit.Rows(
		"<nil> 0",
	))
	tk.MustExec("set session tidb_enable_extended_stats = on")
	// Analyze would collect extended stats.
	tk.MustExec("analyze table t")
	tk.MustQuery("select stats, status from mysql.stats_extended where name = 's1'").Check(testkit.Rows(
		"1.000000 1",
	))
	// Estimated index scan count is 4 using extended stats.
	tk.MustQuery("explain format = 'brief' select * from t use index(b) where a > 3 order by b limit 1").Check(testkit.Rows(
		"Limit 1.00 root  offset:0, count:1",
		"└─Projection 1.00 root  test.t.a, test.t.b",
		"  └─IndexLookUp 1.00 root  ",
		"    ├─IndexFullScan(Build) 4.00 cop[tikv] table:t, index:b(b) keep order:true",
		"    └─Selection(Probe) 1.00 cop[tikv]  gt(test.t.a, 3)",
		"      └─TableRowIDScan 4.00 cop[tikv] table:t keep order:false",
	))
	tk.MustExec("set session tidb_enable_extended_stats = off")
	// Estimated index scan count is 2 using independent assumption.
	tk.MustQuery("explain format = 'brief' select * from t use index(b) where a > 3 order by b limit 1").Check(testkit.Rows(
		"Limit 1.00 root  offset:0, count:1",
		"└─Projection 1.00 root  test.t.a, test.t.b",
		"  └─IndexLookUp 1.00 root  ",
		"    ├─IndexFullScan(Build) 2.00 cop[tikv] table:t, index:b(b) keep order:true",
		"    └─Selection(Probe) 1.00 cop[tikv]  gt(test.t.a, 3)",
		"      └─TableRowIDScan 2.00 cop[tikv] table:t keep order:false",
	))
}

func (s *testIntegrationSuite) TestOrderByNotInSelectDistinct(c *C) {
	tk := testkit.NewTestKit(c, s.store)
	tk.MustExec("use test")

	// #12442
	tk.MustExec("drop table if exists ttest")
	tk.MustExec("create table ttest (v1 int, v2 int)")
	tk.MustExec("insert into ttest values(1, 2), (4,6), (1, 7)")

	tk.MustGetErrMsg("select distinct v1 from ttest order by v2",
		"[planner:3065]Expression #1 of ORDER BY clause is not in SELECT list, references column 'test.ttest.v2' which is not in SELECT list; this is incompatible with DISTINCT")
	tk.MustGetErrMsg("select distinct v1+1 from ttest order by v1",
		"[planner:3065]Expression #1 of ORDER BY clause is not in SELECT list, references column 'test.ttest.v1' which is not in SELECT list; this is incompatible with DISTINCT")
	tk.MustGetErrMsg("select distinct v1+1 from ttest order by 1+v1",
		"[planner:3065]Expression #1 of ORDER BY clause is not in SELECT list, references column 'test.ttest.v1' which is not in SELECT list; this is incompatible with DISTINCT")
	tk.MustGetErrMsg("select distinct v1+1 from ttest order by v1+2",
		"[planner:3065]Expression #1 of ORDER BY clause is not in SELECT list, references column 'test.ttest.v1' which is not in SELECT list; this is incompatible with DISTINCT")
	tk.MustGetErrMsg("select distinct count(v1) from ttest group by v2 order by sum(v1)",
		"[planner:3066]Expression #1 of ORDER BY clause is not in SELECT list, contains aggregate function; this is incompatible with DISTINCT")
	tk.MustGetErrMsg("select distinct sum(v1)+1 from ttest group by v2 order by sum(v1)",
		"[planner:3066]Expression #1 of ORDER BY clause is not in SELECT list, contains aggregate function; this is incompatible with DISTINCT")

	// Expressions in ORDER BY whole match some fields in DISTINCT.
	tk.MustQuery("select distinct v1+1 from ttest order by v1+1").Check(testkit.Rows("2", "5"))
	tk.MustQuery("select distinct count(v1) from ttest order by count(v1)").Check(testkit.Rows("3"))
	tk.MustQuery("select distinct count(v1) from ttest group by v2 order by count(v1)").Check(testkit.Rows("1"))
	tk.MustQuery("select distinct sum(v1) from ttest group by v2 order by sum(v1)").Check(testkit.Rows("1", "4"))
	tk.MustQuery("select distinct v1, v2 from ttest order by 1, 2").Check(testkit.Rows("1 2", "1 7", "4 6"))
	tk.MustQuery("select distinct v1, v2 from ttest order by 2, 1").Check(testkit.Rows("1 2", "4 6", "1 7"))

	// Referenced columns of expressions in ORDER BY whole match some fields in DISTINCT,
	// both original expression and alias can be referenced.
	tk.MustQuery("select distinct v1 from ttest order by v1+1").Check(testkit.Rows("1", "4"))
	tk.MustQuery("select distinct v1, v2 from ttest order by v1+1, v2").Check(testkit.Rows("1 2", "1 7", "4 6"))
	tk.MustQuery("select distinct v1+1 as z, v2 from ttest order by v1+1, z+v2").Check(testkit.Rows("2 2", "2 7", "5 6"))
	tk.MustQuery("select distinct sum(v1) as z from ttest group by v2 order by z+1").Check(testkit.Rows("1", "4"))
	tk.MustQuery("select distinct sum(v1)+1 from ttest group by v2 order by sum(v1)+1").Check(testkit.Rows("2", "5"))
	tk.MustQuery("select distinct v1 as z from ttest order by v1+z").Check(testkit.Rows("1", "4"))
}

func (s *testIntegrationSuite) TestInvalidNamedWindowSpec(c *C) {
	// #12356
	tk := testkit.NewTestKit(c, s.store)
	tk.MustExec("use test")
	tk.MustExec("DROP TABLE IF EXISTS temptest")
	tk.MustExec("create table temptest (val int, val1 int)")
	tk.MustQuery("SELECT val FROM temptest WINDOW w AS (ORDER BY val RANGE 1 PRECEDING)").Check(testkit.Rows())
	tk.MustGetErrMsg("SELECT val FROM temptest WINDOW w AS (ORDER BY val, val1 RANGE 1 PRECEDING)",
		"[planner:3587]Window 'w' with RANGE N PRECEDING/FOLLOWING frame requires exactly one ORDER BY expression, of numeric or temporal type")
	tk.MustGetErrMsg("select val1, avg(val1) as a from temptest group by val1 window w as (order by a)",
		"[planner:1054]Unknown column 'a' in 'window order by'")
	tk.MustGetErrMsg("select val1, avg(val1) as a from temptest group by val1 window w as (partition by a)",
		"[planner:1054]Unknown column 'a' in 'window partition by'")
}

func (s *testIntegrationSuite) TestCorrelatedAggregate(c *C) {
	tk := testkit.NewTestKit(c, s.store)
	tk.MustExec("use test")

	// #18350
	tk.MustExec("DROP TABLE IF EXISTS tab, tab2")
	tk.MustExec("CREATE TABLE tab(i INT)")
	tk.MustExec("CREATE TABLE tab2(j INT)")
	tk.MustExec("insert into tab values(1),(2),(3)")
	tk.MustExec("insert into tab2 values(1),(2),(3),(15)")
	tk.MustQuery(`SELECT m.i,
       (SELECT COUNT(n.j)
           FROM tab2 WHERE j=15) AS o
    FROM tab m, tab2 n GROUP BY 1 order by m.i`).Check(testkit.Rows("1 4", "2 4", "3 4"))
	tk.MustQuery(`SELECT
         (SELECT COUNT(n.j)
             FROM tab2 WHERE j=15) AS o
    FROM tab m, tab2 n order by m.i`).Check(testkit.Rows("12"))

	// #17748
	tk.MustExec("drop table if exists t1, t2")
	tk.MustExec("create table t1 (a int, b int)")
	tk.MustExec("create table t2 (m int, n int)")
	tk.MustExec("insert into t1 values (2,2), (2,2), (3,3), (3,3), (3,3), (4,4)")
	tk.MustExec("insert into t2 values (1,11), (2,22), (3,32), (4,44), (4,44)")
	tk.MustExec("set @@sql_mode='TRADITIONAL'")

	tk.MustQuery(`select count(*) c, a,
		( select group_concat(count(a)) from t2 where m = a )
		from t1 group by a order by a`).
		Check(testkit.Rows("2 2 2", "3 3 3", "1 4 1,1"))

	tk.MustExec("drop table if exists t")
	tk.MustExec("create table t (a int, b int)")
	tk.MustExec("insert into t values (1,1),(2,1),(2,2),(3,1),(3,2),(3,3)")

	// Sub-queries in SELECT fields
	// from SELECT fields
	tk.MustQuery("select (select count(a)) from t").Check(testkit.Rows("6"))
	tk.MustQuery("select (select (select (select count(a)))) from t").Check(testkit.Rows("6"))
	tk.MustQuery("select (select (select count(n.a)) from t m order by count(m.b)) from t n").Check(testkit.Rows("6"))
	// from WHERE
	tk.MustQuery("select (select count(n.a) from t where count(n.a)=3) from t n").Check(testkit.Rows("<nil>"))
	tk.MustQuery("select (select count(a) from t where count(distinct n.a)=3) from t n").Check(testkit.Rows("6"))
	// from HAVING
	tk.MustQuery("select (select count(n.a) from t having count(n.a)=6 limit 1) from t n").Check(testkit.Rows("6"))
	tk.MustQuery("select (select count(n.a) from t having count(distinct n.b)=3 limit 1) from t n").Check(testkit.Rows("6"))
	tk.MustQuery("select (select sum(distinct n.a) from t having count(distinct n.b)=3 limit 1) from t n").Check(testkit.Rows("6"))
	tk.MustQuery("select (select sum(distinct n.a) from t having count(distinct n.b)=6 limit 1) from t n").Check(testkit.Rows("<nil>"))
	// from ORDER BY
	tk.MustQuery("select (select count(n.a) from t order by count(n.b) limit 1) from t n").Check(testkit.Rows("6"))
	tk.MustQuery("select (select count(distinct n.b) from t order by count(n.b) limit 1) from t n").Check(testkit.Rows("3"))
	// from TableRefsClause
	tk.MustQuery("select (select cnt from (select count(a) cnt) s) from t").Check(testkit.Rows("6"))
	tk.MustQuery("select (select count(cnt) from (select count(a) cnt) s) from t").Check(testkit.Rows("1"))
	// from sub-query inside aggregate
	tk.MustQuery("select (select sum((select count(a)))) from t").Check(testkit.Rows("6"))
	tk.MustQuery("select (select sum((select count(a))+sum(a))) from t").Check(testkit.Rows("20"))
	// from GROUP BY
	tk.MustQuery("select (select count(a) from t group by count(n.a)) from t n").Check(testkit.Rows("6"))
	tk.MustQuery("select (select count(distinct a) from t group by count(n.a)) from t n").Check(testkit.Rows("3"))

	// Sub-queries in HAVING
	tk.MustQuery("select sum(a) from t having (select count(a)) = 0").Check(testkit.Rows())
	tk.MustQuery("select sum(a) from t having (select count(a)) > 0").Check(testkit.Rows("14"))

	// Sub-queries in ORDER BY
	tk.MustQuery("select count(a) from t group by b order by (select count(a))").Check(testkit.Rows("1", "2", "3"))
	tk.MustQuery("select count(a) from t group by b order by (select -count(a))").Check(testkit.Rows("3", "2", "1"))

	// Nested aggregate (correlated aggregate inside aggregate)
	tk.MustQuery("select (select sum(count(a))) from t").Check(testkit.Rows("6"))
	tk.MustQuery("select (select sum(sum(a))) from t").Check(testkit.Rows("14"))

	// Combining aggregates
	tk.MustQuery("select count(a), (select count(a)) from t").Check(testkit.Rows("6 6"))
	tk.MustQuery("select sum(distinct b), count(a), (select count(a)), (select cnt from (select sum(distinct b) as cnt) n) from t").
		Check(testkit.Rows("6 6 6 6"))
}

func (s *testIntegrationSuite) TestCorrelatedColumnAggFuncPushDown(c *C) {
	tk := testkit.NewTestKit(c, s.store)
	tk.MustExec("use test;")
	tk.MustExec("drop table if exists t;")
	tk.MustExec("create table t (a int, b int);")
	tk.MustExec("insert into t values (1,1);")
	tk.MustQuery("select (select count(n.a + a) from t) from t n;").Check(testkit.Rows(
		"1",
	))
}

// Test for issue https://github.com/pingcap/tidb/issues/21607.
func (s *testIntegrationSuite) TestConditionColPruneInPhysicalUnionScan(c *C) {
	tk := testkit.NewTestKit(c, s.store)
	tk.MustExec("use test;")
	tk.MustExec("drop table if exists t;")
	tk.MustExec("create table t (a int, b int);")
	tk.MustExec("begin;")
	tk.MustExec("insert into t values (1, 2);")
	tk.MustQuery("select count(*) from t where b = 1 and b in (3);").
		Check(testkit.Rows("0"))

	tk.MustExec("drop table t;")
	tk.MustExec("create table t (a int, b int as (a + 1), c int as (b + 1));")
	tk.MustExec("begin;")
	tk.MustExec("insert into t (a) values (1);")
	tk.MustQuery("select count(*) from t where b = 1 and b in (3);").
		Check(testkit.Rows("0"))
	tk.MustQuery("select count(*) from t where c = 1 and c in (3);").
		Check(testkit.Rows("0"))
}

func (s *testIntegrationSuite) TestInvalidHint(c *C) {
	tk := testkit.NewTestKit(c, s.store)

	tk.MustExec("use test")
	tk.MustExec("drop table if exists tt")
	tk.MustExec("create table tt(a int, key(a));")

	var input []string
	var output []struct {
		SQL      string
		Plan     []string
		Warnings []string
	}
	s.testData.GetTestCases(c, &input, &output)
	warning := "show warnings;"
	for i, tt := range input {
		s.testData.OnRecord(func() {
			output[i].SQL = tt
			output[i].Plan = s.testData.ConvertRowsToStrings(tk.MustQuery(tt).Rows())
			output[i].Warnings = s.testData.ConvertRowsToStrings(tk.MustQuery(warning).Rows())
		})
		tk.MustQuery(tt).Check(testkit.Rows(output[i].Plan...))
	}
}

// Test for issue https://github.com/pingcap/tidb/issues/18320
func (s *testIntegrationSuite) TestNonaggregateColumnWithSingleValueInOnlyFullGroupByMode(c *C) {
	tk := testkit.NewTestKit(c, s.store)
	tk.MustExec("use test")
	tk.MustExec("drop table if exists t")
	tk.MustExec("create table t (a int, b int, c int)")
	tk.MustExec("insert into t values (1, 2, 3), (4, 5, 6), (7, 8, 9)")
	tk.MustQuery("select a, count(b) from t where a = 1").Check(testkit.Rows("1 1"))
	tk.MustQuery("select a, count(b) from t where a = 10").Check(testkit.Rows("<nil> 0"))
	tk.MustQuery("select a, c, sum(b) from t where a = 1 group by c").Check(testkit.Rows("1 3 2"))
	tk.MustGetErrMsg("select a from t where a = 1 order by count(b)", "[planner:3029]Expression #1 of ORDER BY contains aggregate function and applies to the result of a non-aggregated query")
	tk.MustQuery("select a from t where a = 1 having count(b) > 0").Check(testkit.Rows("1"))
}

func (s *testIntegrationSuite) TestConvertRangeToPoint(c *C) {
	tk := testkit.NewTestKit(c, s.store)

	tk.MustExec("use test")
	tk.MustExec("drop table if exists t0")
	tk.MustExec("create table t0 (a int, b int, index(a, b))")
	tk.MustExec("insert into t0 values (1, 1)")
	tk.MustExec("insert into t0 values (2, 2)")
	tk.MustExec("insert into t0 values (2, 2)")
	tk.MustExec("insert into t0 values (2, 2)")
	tk.MustExec("insert into t0 values (2, 2)")
	tk.MustExec("insert into t0 values (2, 2)")
	tk.MustExec("insert into t0 values (3, 3)")

	tk.MustExec("drop table if exists t1")
	tk.MustExec("create table t1 (a int, b int, c int, index(a, b, c))")

	tk.MustExec("drop table if exists t2")
	tk.MustExec("create table t2 (a float, b float, index(a, b))")

	tk.MustExec("drop table if exists t3")
	tk.MustExec("create table t3 (a char(10), b char(10), c char(10), index(a, b, c))")

	var input []string
	var output []struct {
		SQL  string
		Plan []string
	}
	s.testData.GetTestCases(c, &input, &output)
	for i, tt := range input {
		s.testData.OnRecord(func() {
			output[i].SQL = tt
			output[i].Plan = s.testData.ConvertRowsToStrings(tk.MustQuery(tt).Rows())
		})
		tk.MustQuery(tt).Check(testkit.Rows(output[i].Plan...))
	}
}

func (s *testIntegrationSuite) TestIssue22040(c *C) {
	// #22040
	tk := testkit.NewTestKit(c, s.store)
	tk.MustExec("use test")
	tk.MustExec("drop table if exists t")
	tk.MustExec("create table t (a int, b int, primary key(a,b))")
	// valid case
	tk.MustExec("select * from t where (a,b) in ((1,2),(1,2))")
	// invalid case, column count doesn't match
	{
		err := tk.ExecToErr("select * from t where (a,b) in (1,2)")
		c.Assert(errors.Cause(err), FitsTypeOf, expression.ErrOperandColumns)
	}
	{
		err := tk.ExecToErr("select * from t where (a,b) in ((1,2),1)")
		c.Assert(errors.Cause(err), FitsTypeOf, expression.ErrOperandColumns)
	}
}

func (s *testIntegrationSuite) TestIssue22105(c *C) {
	tk := testkit.NewTestKit(c, s.store)

	tk.MustExec("use test")
	tk.MustExec("drop table if exists t")
	tk.MustExec(`CREATE TABLE t1 (
  key1 int(11) NOT NULL,
  key2 int(11) NOT NULL,
  key3 int(11) NOT NULL,
  key4 int(11) NOT NULL,
  key5 int(11) DEFAULT NULL,
  key6 int(11) DEFAULT NULL,
  key7 int(11) NOT NULL,
  key8 int(11) NOT NULL,
  KEY i1 (key1),
  KEY i2 (key2),
  KEY i3 (key3),
  KEY i4 (key4),
  KEY i5 (key5),
  KEY i6 (key6)
) ENGINE=InnoDB DEFAULT CHARSET=utf8mb4 COLLATE=utf8mb4_bin`)

	var input []string
	var output []struct {
		SQL  string
		Plan []string
	}
	s.testData.GetTestCases(c, &input, &output)
	for i, tt := range input {
		s.testData.OnRecord(func() {
			output[i].SQL = tt
			output[i].Plan = s.testData.ConvertRowsToStrings(tk.MustQuery(tt).Rows())
		})
		tk.MustQuery(tt).Check(testkit.Rows(output[i].Plan...))
	}
}

func (s *testIntegrationSuite) TestIssue22071(c *C) {
	tk := testkit.NewTestKit(c, s.store)
	tk.MustExec("use test")
	tk.MustExec("create table t (a int);")
	tk.MustExec("insert into t values(1),(2),(5)")
	tk.MustQuery("select n in (1,2) from (select a in (1,2) as n from t) g;").Sort().Check(testkit.Rows("0", "1", "1"))
	tk.MustQuery("select n in (1,n) from (select a in (1,2) as n from t) g;").Check(testkit.Rows("1", "1", "1"))
}

func (s *testIntegrationSuite) TestCreateViewIsolationRead(c *C) {
	se, err := session.CreateSession4Test(s.store)
	c.Assert(err, IsNil)
	c.Assert(se.Auth(&auth.UserIdentity{Username: "root", Hostname: "%"}, nil, nil), IsTrue)
	tk := testkit.NewTestKit(c, s.store)
	tk.Se = se

	tk.MustExec("use test;")
	tk.MustExec("drop table if exists t;")
	tk.MustExec("create table t(a int, b int);")
	tk.MustExec("set session tidb_isolation_read_engines='tiflash,tidb';")
	// No error for CreateView.
	tk.MustExec("create view v0 (a, avg_b) as select a, avg(b) from t group by a;")
	tk.MustGetErrMsg("select * from v0;", "[planner:1815]Internal : Can not find access path matching 'tidb_isolation_read_engines'(value: 'tiflash,tidb'). Available values are 'tikv'.")
	tk.MustExec("set session tidb_isolation_read_engines='tikv,tiflash,tidb';")
	tk.MustQuery("select * from v0;").Check(testkit.Rows())
}

func (s *testIntegrationSuite) TestIssue22199(c *C) {
	tk := testkit.NewTestKit(c, s.store)
	tk.MustExec("use test")
	tk.MustExec("drop table if exists t1, t2")
	tk.MustExec("create table t1(i int primary key, j int, index idx_j(j))")
	tk.MustExec("create table t2(i int primary key, j int, index idx_j(j))")
	tk.MustGetErrMsg("select t1.*, (select t2.* from t1) from t1", "[planner:1051]Unknown table 't2'")
}

func (s *testIntegrationSuite) TestIssue22892(c *C) {
	tk := testkit.NewTestKit(c, s.store)
	tk.MustExec("use test")
	tk.MustExec("set @@tidb_partition_prune_mode='static'")
	tk.MustExec("drop table if exists t1")
	tk.MustExec("create table t1(a int) partition by hash (a) partitions 5;")
	tk.MustExec("insert into t1 values (0);")
	tk.MustQuery("select * from t1 where a not between 1 and 2;").Check(testkit.Rows("0"))

	tk.MustExec("set @@tidb_partition_prune_mode='dynamic'")
	tk.MustExec("drop table if exists t2")
	tk.MustExec("create table t2(a int) partition by hash (a) partitions 5;")
	tk.MustExec("insert into t2 values (0);")
	tk.MustQuery("select * from t2 where a not between 1 and 2;").Check(testkit.Rows("0"))
}

func (s *testIntegrationSerialSuite) TestPushDownProjectionForTiFlash(c *C) {
	tk := testkit.NewTestKit(c, s.store)
	tk.MustExec("use test")
	tk.MustExec("drop table if exists t")
	tk.MustExec("create table t (id int, value decimal(6,3))")
	tk.MustExec("analyze table t")
	tk.MustExec("set session tidb_allow_mpp=OFF")

	// Create virtual tiflash replica info.
	dom := domain.GetDomain(tk.Se)
	is := dom.InfoSchema()
	db, exists := is.SchemaByName(model.NewCIStr("test"))
	c.Assert(exists, IsTrue)
	for _, tblInfo := range db.Tables {
		if tblInfo.Name.L == "t" {
			tblInfo.TiFlashReplica = &model.TiFlashReplicaInfo{
				Count:     1,
				Available: true,
			}
		}
	}

	tk.MustExec("set @@tidb_opt_broadcast_join=1;")

	var input []string
	var output []struct {
		SQL  string
		Plan []string
	}
	s.testData.GetTestCases(c, &input, &output)
	for i, tt := range input {
		s.testData.OnRecord(func() {
			output[i].SQL = tt
			output[i].Plan = s.testData.ConvertRowsToStrings(tk.MustQuery(tt).Rows())
		})
		res := tk.MustQuery(tt)
		res.Check(testkit.Rows(output[i].Plan...))
	}
}

func (s *testIntegrationSerialSuite) TestPushDownProjectionForMPP(c *C) {
	tk := testkit.NewTestKit(c, s.store)
	tk.MustExec("use test")
	tk.MustExec("drop table if exists t")
	tk.MustExec("create table t (id int, value decimal(6,3))")
	tk.MustExec("analyze table t")

	// Create virtual tiflash replica info.
	dom := domain.GetDomain(tk.Se)
	is := dom.InfoSchema()
	db, exists := is.SchemaByName(model.NewCIStr("test"))
	c.Assert(exists, IsTrue)
	for _, tblInfo := range db.Tables {
		if tblInfo.Name.L == "t" {
			tblInfo.TiFlashReplica = &model.TiFlashReplicaInfo{
				Count:     1,
				Available: true,
			}
		}
	}

	tk.MustExec("set @@tidb_allow_mpp=1; set @@tidb_opt_broadcast_join=0; set @@tidb_enforce_mpp=1;")

	var input []string
	var output []struct {
		SQL  string
		Plan []string
	}
	s.testData.GetTestCases(c, &input, &output)
	for i, tt := range input {
		s.testData.OnRecord(func() {
			output[i].SQL = tt
			output[i].Plan = s.testData.ConvertRowsToStrings(tk.MustQuery(tt).Rows())
		})
		res := tk.MustQuery(tt)
		res.Check(testkit.Rows(output[i].Plan...))
	}
}

func (s *testIntegrationSuite) TestReorderSimplifiedOuterJoins(c *C) {
	tk := testkit.NewTestKit(c, s.store)

	tk.MustExec("use test")
	tk.MustExec("drop table if exists t1,t2,t3")
	tk.MustExec("create table t1 (pk char(32) primary key, col1 char(32), col2 varchar(40), col3 char(32), key (col1), key (col3), key (col2,col3), key (col1,col3))")
	tk.MustExec("create table t2 (pk char(32) primary key, col1 varchar(100))")
	tk.MustExec("create table t3 (pk char(32) primary key, keycol varchar(100), pad1 tinyint(1) default null, pad2 varchar(40), key (keycol,pad1,pad2))")

	var input []string
	var output []struct {
		SQL  string
		Plan []string
	}
	s.testData.GetTestCases(c, &input, &output)
	for i, tt := range input {
		s.testData.OnRecord(func() {
			output[i].SQL = tt
			output[i].Plan = s.testData.ConvertRowsToStrings(tk.MustQuery(tt).Rows())
		})
		tk.MustQuery(tt).Check(testkit.Rows(output[i].Plan...))
	}
}

// Apply operator may got panic because empty Projection is eliminated.
func (s *testIntegrationSerialSuite) TestIssue23887(c *C) {
	tk := testkit.NewTestKit(c, s.store)
	tk.MustExec("use test")
	tk.MustExec("drop table if exists t;")
	tk.MustExec("create table t(a int, b int);")
	tk.MustExec("insert into t values(1, 2), (3, 4);")
	var input []string
	var output []struct {
		SQL  string
		Plan []string
		Res  []string
	}
	s.testData.GetTestCases(c, &input, &output)
	for i, tt := range input {
		s.testData.OnRecord(func() {
			output[i].SQL = tt
			output[i].Plan = s.testData.ConvertRowsToStrings(tk.MustQuery("explain format = 'brief' " + tt).Rows())
			output[i].Res = s.testData.ConvertRowsToStrings(tk.MustQuery(tt).Sort().Rows())
		})
		tk.MustQuery("explain format = 'brief' " + tt).Check(testkit.Rows(output[i].Plan...))
		tk.MustQuery(tt).Sort().Check(testkit.Rows(output[i].Res...))
	}

	tk.MustExec("drop table if exists t1;")
	tk.MustExec("create table t1 (c1 int primary key, c2 int, c3 int, index c2 (c2));")
	tk.MustQuery("select count(1) from (select count(1) from (select * from t1 where c3 = 100) k) k2;").Check(testkit.Rows("1"))
}

func (s *testIntegrationSerialSuite) TestDeleteStmt(c *C) {
	tk := testkit.NewTestKit(c, s.store)
	tk.MustExec("use test")
	tk.MustExec("create table t(a int)")
	tk.MustExec("delete t from t;")
	tk.MustExec("delete t from test.t as t;")
	tk.MustGetErrCode("delete test.t from test.t as t;", mysql.ErrUnknownTable)
	tk.MustExec("delete test.t from t;")
	tk.MustExec("create database db1")
	tk.MustExec("use db1")
	tk.MustExec("create table t(a int)")
	tk.MustGetErrCode("delete test.t from t;", mysql.ErrUnknownTable)
}

func (s *testIntegrationSuite) TestIndexMergeConstantTrue(c *C) {
	tk := testkit.NewTestKit(c, s.store)
	tk.MustExec("use test")
	tk.MustExec("drop table if exists t;")
	tk.MustExec("create table t(a int primary key, b int not null, key(b))")
	tk.MustExec("delete /*+ use_index_merge(t) */ FROM t WHERE a=1 OR (b < SOME (SELECT /*+ use_index_merge(t)*/ b FROM t WHERE a<2 OR b<2))")

	tk.MustExec("drop table if exists t")
	tk.MustExec("create table t(a int not null, b int not null, key(a), key(b))")
	tk.MustExec("delete /*+ use_index_merge(t) */ FROM t WHERE a=1 OR (b < SOME (SELECT /*+ use_index_merge(t)*/ b FROM t WHERE a<2 OR b<2))")

	tk.MustExec("drop table if exists t")
	tk.MustExec("create table t(a int primary key, b int not null, c int, key(a), key(b,c))")
	tk.MustExec("delete /*+ use_index_merge(t) */ FROM t WHERE a=1 OR (a<2 and b<2)")
}

func (s *testIntegrationSerialSuite) TestPushDownAggForMPP(c *C) {
	tk := testkit.NewTestKit(c, s.store)
	tk.MustExec("use test")
	tk.MustExec("drop table if exists t")
	tk.MustExec("create table t (id int, value decimal(6,3))")
	tk.MustExec("analyze table t")

	// Create virtual tiflash replica info.
	dom := domain.GetDomain(tk.Se)
	is := dom.InfoSchema()
	db, exists := is.SchemaByName(model.NewCIStr("test"))
	c.Assert(exists, IsTrue)
	for _, tblInfo := range db.Tables {
		if tblInfo.Name.L == "t" {
			tblInfo.TiFlashReplica = &model.TiFlashReplicaInfo{
				Count:     1,
				Available: true,
			}
		}
	}

	tk.MustExec(" set @@tidb_allow_mpp=1; set @@tidb_opt_broadcast_join=0; set @@tidb_broadcast_join_threshold_count = 1; set @@tidb_broadcast_join_threshold_size=1;")

	var input []string
	var output []struct {
		SQL  string
		Plan []string
	}
	s.testData.GetTestCases(c, &input, &output)
	for i, tt := range input {
		s.testData.OnRecord(func() {
			output[i].SQL = tt
			output[i].Plan = s.testData.ConvertRowsToStrings(tk.MustQuery(tt).Rows())
		})
		res := tk.MustQuery(tt)
		res.Check(testkit.Rows(output[i].Plan...))
	}
}

func (s *testIntegrationSerialSuite) TestMppUnionAll(c *C) {
	tk := testkit.NewTestKit(c, s.store)
	tk.MustExec("use test")
	tk.MustExec("drop table if exists t")
	tk.MustExec("drop table if exists t1")
	tk.MustExec("create table t (a int not null, b int, c varchar(20))")
	tk.MustExec("create table t1 (a int, b int not null, c double)")

	// Create virtual tiflash replica info.
	dom := domain.GetDomain(tk.Se)
	is := dom.InfoSchema()
	db, exists := is.SchemaByName(model.NewCIStr("test"))
	c.Assert(exists, IsTrue)
	for _, tblInfo := range db.Tables {
		if tblInfo.Name.L == "t" || tblInfo.Name.L == "t1" {
			tblInfo.TiFlashReplica = &model.TiFlashReplicaInfo{
				Count:     1,
				Available: true,
			}
		}
	}

	var input []string
	var output []struct {
		SQL  string
		Plan []string
	}
	s.testData.GetTestCases(c, &input, &output)
	for i, tt := range input {
		s.testData.OnRecord(func() {
			output[i].SQL = tt
			output[i].Plan = s.testData.ConvertRowsToStrings(tk.MustQuery(tt).Rows())
		})
		res := tk.MustQuery(tt)
		res.Check(testkit.Rows(output[i].Plan...))
	}

}

func (s *testIntegrationSerialSuite) TestMppJoinDecimal(c *C) {
	tk := testkit.NewTestKit(c, s.store)
	tk.MustExec("use test")
	tk.MustExec("drop table if exists t")
	tk.MustExec("drop table if exists tt")
	tk.MustExec("create table t (c1 decimal(8, 5), c2 decimal(9, 5), c3 decimal(9, 4) NOT NULL, c4 decimal(8, 4) NOT NULL, c5 decimal(40, 20))")
	tk.MustExec("create table tt (pk int(11) NOT NULL AUTO_INCREMENT primary key,col_varchar_64 varchar(64),col_char_64_not_null char(64) NOT null, col_decimal_30_10_key decimal(30,10), col_tinyint tinyint, col_varchar_key varchar(1), key col_decimal_30_10_key (col_decimal_30_10_key), key col_varchar_key(col_varchar_key));")
	tk.MustExec("analyze table t")
	tk.MustExec("analyze table tt")

	// Create virtual tiflash replica info.
	dom := domain.GetDomain(tk.Se)
	is := dom.InfoSchema()
	db, exists := is.SchemaByName(model.NewCIStr("test"))
	c.Assert(exists, IsTrue)
	for _, tblInfo := range db.Tables {
		if tblInfo.Name.L == "t" || tblInfo.Name.L == "tt" {
			tblInfo.TiFlashReplica = &model.TiFlashReplicaInfo{
				Count:     1,
				Available: true,
			}
		}
	}

	tk.MustExec("set @@tidb_allow_mpp=1;")
	tk.MustExec("set @@session.tidb_broadcast_join_threshold_size = 1")
	tk.MustExec("set @@session.tidb_broadcast_join_threshold_count = 1")

	var input []string
	var output []struct {
		SQL  string
		Plan []string
	}
	s.testData.GetTestCases(c, &input, &output)
	for i, tt := range input {
		s.testData.OnRecord(func() {
			output[i].SQL = tt
			output[i].Plan = s.testData.ConvertRowsToStrings(tk.MustQuery(tt).Rows())
		})
		res := tk.MustQuery(tt)
		res.Check(testkit.Rows(output[i].Plan...))
	}
}

func (s *testIntegrationSerialSuite) TestMppAggTopNWithJoin(c *C) {
	tk := testkit.NewTestKit(c, s.store)
	tk.MustExec("use test")
	tk.MustExec("drop table if exists t")
	tk.MustExec("create table t (id int, value decimal(6,3))")
	tk.MustExec("analyze table t")

	// Create virtual tiflash replica info.
	dom := domain.GetDomain(tk.Se)
	is := dom.InfoSchema()
	db, exists := is.SchemaByName(model.NewCIStr("test"))
	c.Assert(exists, IsTrue)
	for _, tblInfo := range db.Tables {
		if tblInfo.Name.L == "t" {
			tblInfo.TiFlashReplica = &model.TiFlashReplicaInfo{
				Count:     1,
				Available: true,
			}
		}
	}

	tk.MustExec(" set @@tidb_allow_mpp=1;")

	var input []string
	var output []struct {
		SQL  string
		Plan []string
	}
	s.testData.GetTestCases(c, &input, &output)
	for i, tt := range input {
		s.testData.OnRecord(func() {
			output[i].SQL = tt
			output[i].Plan = s.testData.ConvertRowsToStrings(tk.MustQuery(tt).Rows())
		})
		res := tk.MustQuery(tt)
		res.Check(testkit.Rows(output[i].Plan...))
	}
}

func (s *testIntegrationSerialSuite) TestLimitIndexLookUpKeepOrder(c *C) {
	tk := testkit.NewTestKit(c, s.store)
	tk.MustExec("use test")
	tk.MustExec("drop table if exists t;")
	tk.MustExec("create table t(a int, b int, c int, d int, index idx(a,b,c));")

	var input []string
	var output []struct {
		SQL  string
		Plan []string
	}
	s.testData.GetTestCases(c, &input, &output)
	for i, tt := range input {
		s.testData.OnRecord(func() {
			output[i].SQL = tt
			output[i].Plan = s.testData.ConvertRowsToStrings(tk.MustQuery(tt).Rows())
		})
		tk.MustQuery(tt).Check(testkit.Rows(output[i].Plan...))
	}
}

func (s *testIntegrationSuite) TestDecorrelateInnerJoinInSubquery(c *C) {
	tk := testkit.NewTestKit(c, s.store)

	tk.MustExec("use test")
	tk.MustExec("drop table if exists t")
	tk.MustExec("create table t(a int not null, b int not null)")

	var input []string
	var output []struct {
		SQL  string
		Plan []string
	}
	s.testData.GetTestCases(c, &input, &output)
	for i, tt := range input {
		s.testData.OnRecord(func() {
			output[i].SQL = tt
			output[i].Plan = s.testData.ConvertRowsToStrings(tk.MustQuery(tt).Rows())
		})
		tk.MustQuery(tt).Check(testkit.Rows(output[i].Plan...))
	}
}

func (s *testIntegrationSuite) TestIndexMergeTableFilter(c *C) {
	tk := testkit.NewTestKit(c, s.store)
	tk.MustExec("use test")
	tk.MustExec("drop table if exists t;")
	tk.MustExec("create table t(a int, b int, c int, d int, key(a), key(b));")
	tk.MustExec("insert into t values(10,1,1,10)")

	tk.MustQuery("explain format = 'brief' select /*+ use_index_merge(t) */ * from t where a=10 or (b=10 and c=10)").Check(testkit.Rows(
		"IndexMerge 0.02 root  ",
		"├─IndexRangeScan(Build) 10.00 cop[tikv] table:t, index:a(a) range:[10,10], keep order:false, stats:pseudo",
		"├─IndexRangeScan(Build) 10.00 cop[tikv] table:t, index:b(b) range:[10,10], keep order:false, stats:pseudo",
		"└─Selection(Probe) 0.02 cop[tikv]  or(eq(test.t.a, 10), and(eq(test.t.b, 10), eq(test.t.c, 10)))",
		"  └─TableRowIDScan 19.99 cop[tikv] table:t keep order:false, stats:pseudo",
	))
	tk.MustQuery("select /*+ use_index_merge(t) */ * from t where a=10 or (b=10 and c=10)").Check(testkit.Rows(
		"10 1 1 10",
	))
	tk.MustQuery("explain format = 'brief' select /*+ use_index_merge(t) */ * from t where (a=10 and d=10) or (b=10 and c=10)").Check(testkit.Rows(
		"IndexMerge 0.00 root  ",
		"├─IndexRangeScan(Build) 10.00 cop[tikv] table:t, index:a(a) range:[10,10], keep order:false, stats:pseudo",
		"├─IndexRangeScan(Build) 10.00 cop[tikv] table:t, index:b(b) range:[10,10], keep order:false, stats:pseudo",
		"└─Selection(Probe) 0.00 cop[tikv]  or(and(eq(test.t.a, 10), eq(test.t.d, 10)), and(eq(test.t.b, 10), eq(test.t.c, 10)))",
		"  └─TableRowIDScan 19.99 cop[tikv] table:t keep order:false, stats:pseudo",
	))
	tk.MustQuery("select /*+ use_index_merge(t) */ * from t where (a=10 and d=10) or (b=10 and c=10)").Check(testkit.Rows(
		"10 1 1 10",
	))
}

func (s *testIntegrationSuite) TestIssue22850(c *C) {
	tk := testkit.NewTestKit(c, s.store)
	tk.MustExec("use test")
	tk.MustExec("drop table if exists t1")
	tk.MustExec("CREATE TABLE t1 (a int(11))")
	tk.MustQuery("SELECT @v:=(SELECT 1 FROM t1 t2 LEFT JOIN t1 ON t1.a GROUP BY t1.a) FROM t1").Check(testkit.Rows()) // work fine
}

func (s *testIntegrationSuite) TestJoinSchemaChange(c *C) {
	tk := testkit.NewTestKit(c, s.store)
	tk.MustExec("use test")
	tk.MustExec("drop table if exists t1, t2")
	tk.MustExec("create table t1(a int(11))")
	tk.MustExec("create table t2(a decimal(40,20) unsigned, b decimal(40,20))")
	tk.MustQuery("select count(*) as x from t1 group by a having x not in (select a from t2 where x = t2.b)").Check(testkit.Rows())
}

// #22949: test HexLiteral Used in GetVar expr
func (s *testIntegrationSuite) TestGetVarExprWithHexLiteral(c *C) {
	tk := testkit.NewTestKit(c, s.store)
	tk.MustExec("use test;")
	tk.MustExec("drop table if exists t1_no_idx;")
	tk.MustExec("create table t1_no_idx(id int, col_bit bit(16));")
	tk.MustExec("insert into t1_no_idx values(1, 0x3135);")
	tk.MustExec("insert into t1_no_idx values(2, 0x0f);")

	tk.MustExec("prepare stmt from 'select id from t1_no_idx where col_bit = ?';")
	tk.MustExec("set @a = 0x3135;")
	tk.MustQuery("execute stmt using @a;").Check(testkit.Rows("1"))
	tk.MustExec("set @a = 0x0F;")
	tk.MustQuery("execute stmt using @a;").Check(testkit.Rows("2"))

	// same test, but use IN expr
	tk.MustExec("prepare stmt from 'select id from t1_no_idx where col_bit in (?)';")
	tk.MustExec("set @a = 0x3135;")
	tk.MustQuery("execute stmt using @a;").Check(testkit.Rows("1"))
	tk.MustExec("set @a = 0x0F;")
	tk.MustQuery("execute stmt using @a;").Check(testkit.Rows("2"))

	// same test, but use table with index on col_bit
	tk.MustExec("drop table if exists t2_idx;")
	tk.MustExec("create table t2_idx(id int, col_bit bit(16), key(col_bit));")
	tk.MustExec("insert into t2_idx values(1, 0x3135);")
	tk.MustExec("insert into t2_idx values(2, 0x0f);")

	tk.MustExec("prepare stmt from 'select id from t2_idx where col_bit = ?';")
	tk.MustExec("set @a = 0x3135;")
	tk.MustQuery("execute stmt using @a;").Check(testkit.Rows("1"))
	tk.MustExec("set @a = 0x0F;")
	tk.MustQuery("execute stmt using @a;").Check(testkit.Rows("2"))

	// same test, but use IN expr
	tk.MustExec("prepare stmt from 'select id from t2_idx where col_bit in (?)';")
	tk.MustExec("set @a = 0x3135;")
	tk.MustQuery("execute stmt using @a;").Check(testkit.Rows("1"))
	tk.MustExec("set @a = 0x0F;")
	tk.MustQuery("execute stmt using @a;").Check(testkit.Rows("2"))

	// test col varchar with GetVar
	tk.MustExec("drop table if exists t_varchar;")
	tk.MustExec("create table t_varchar(id int, col_varchar varchar(100), key(col_varchar));")
	tk.MustExec("insert into t_varchar values(1, '15');")
	tk.MustExec("prepare stmt from 'select id from t_varchar where col_varchar = ?';")
	tk.MustExec("set @a = 0x3135;")
	tk.MustQuery("execute stmt using @a;").Check(testkit.Rows("1"))
}

// test BitLiteral used with GetVar
func (s *testIntegrationSuite) TestGetVarExprWithBitLiteral(c *C) {
	tk := testkit.NewTestKit(c, s.store)
	tk.MustExec("use test;")
	tk.MustExec("drop table if exists t1_no_idx;")
	tk.MustExec("create table t1_no_idx(id int, col_bit bit(16));")
	tk.MustExec("insert into t1_no_idx values(1, 0x3135);")
	tk.MustExec("insert into t1_no_idx values(2, 0x0f);")

	tk.MustExec("prepare stmt from 'select id from t1_no_idx where col_bit = ?';")
	// 0b11000100110101 is 0x3135
	tk.MustExec("set @a = 0b11000100110101;")
	tk.MustQuery("execute stmt using @a;").Check(testkit.Rows("1"))

	// same test, but use IN expr
	tk.MustExec("prepare stmt from 'select id from t1_no_idx where col_bit in (?)';")
	tk.MustExec("set @a = 0b11000100110101;")
	tk.MustQuery("execute stmt using @a;").Check(testkit.Rows("1"))
}

func (s *testIntegrationSuite) TestIndexMergeClusterIndex(c *C) {
	tk := testkit.NewTestKit(c, s.store)
	tk.MustExec("use test;")
	tk.MustExec("drop table if exists t")
	tk.MustExec("create table t (c1 float, c2 int, c3 int, primary key (c1) /*T![clustered_index] CLUSTERED */, key idx_1 (c2), key idx_2 (c3))")
	tk.MustExec("insert into t values(1.0,1,2),(2.0,2,1),(3.0,1,1),(4.0,2,2)")
	tk.MustQuery("select /*+ use_index_merge(t) */ c3 from t where c3 = 1 or c2 = 1").Sort().Check(testkit.Rows(
		"1",
		"1",
		"2",
	))
	tk.MustExec("drop table t")
	tk.MustExec("create table t (a int, b int, c int, primary key (a,b) /*T![clustered_index] CLUSTERED */, key idx_c(c))")
	tk.MustExec("insert into t values (0,1,2)")
	tk.MustQuery("select /*+ use_index_merge(t) */ c from t where c > 10 or a < 1").Check(testkit.Rows(
		"2",
	))
}

func (s *testIntegrationSuite) TestMultiColMaxOneRow(c *C) {
	tk := testkit.NewTestKit(c, s.store)

	tk.MustExec("use test")
	tk.MustExec("drop table if exists t1,t2")
	tk.MustExec("create table t1(a int)")
	tk.MustExec("create table t2(a int, b int, c int, primary key(a,b))")

	var input []string
	var output []struct {
		SQL  string
		Plan []string
	}
	s.testData.GetTestCases(c, &input, &output)
	for i, tt := range input {
		s.testData.OnRecord(func() {
			output[i].SQL = tt
			output[i].Plan = s.testData.ConvertRowsToStrings(tk.MustQuery("explain format = 'brief' " + tt).Rows())
		})
		tk.MustQuery("explain format = 'brief' " + tt).Check(testkit.Rows(output[i].Plan...))
	}
}

func (s *testIntegrationSuite) TestIssue23736(c *C) {
	tk := testkit.NewTestKit(c, s.store)
	tk.MustExec("use test")
	tk.MustExec("drop table if exists t0, t1")
	tk.MustExec("create table t0(a int, b int, c int as (a + b) virtual, unique index (c) invisible);")
	tk.MustExec("create table t1(a int, b int, c int as (a + b) virtual);")
	tk.MustExec("insert into t0(a, b) values (12, -1), (8, 7);")
	tk.MustExec("insert into t1(a, b) values (12, -1), (8, 7);")
	tk.MustQuery("select /*+ stream_agg() */ count(1) from t0 where c > 10 and b < 2;").Check(testkit.Rows("1"))
	tk.MustQuery("select /*+ stream_agg() */ count(1) from t1 where c > 10 and b < 2;").Check(testkit.Rows("1"))
	tk.MustExec("delete from t0")
	tk.MustExec("insert into t0(a, b) values (5, 1);")
	tk.MustQuery("select /*+ nth_plan(3) */ count(1) from t0 where c > 10 and b < 2;").Check(testkit.Rows("0"))

	// Should not use invisible index
	c.Assert(tk.MustUseIndex("select /*+ stream_agg() */ count(1) from t0 where c > 10 and b < 2", "c"), IsFalse)
}

// https://github.com/pingcap/tidb/issues/23802
func (s *testIntegrationSuite) TestPanicWhileQueryTableWithIsNull(c *C) {
	tk := testkit.NewTestKit(c, s.store)
	tk.MustExec("use test")

	tk.MustExec("drop table if exists NT_HP27193")
	tk.MustExec("CREATE TABLE `NT_HP27193` (  `COL1` int(20) DEFAULT NULL,  `COL2` varchar(20) DEFAULT NULL,  `COL4` datetime DEFAULT NULL,  `COL3` bigint(20) DEFAULT NULL,  `COL5` float DEFAULT NULL) ENGINE=InnoDB DEFAULT CHARSET=utf8mb4 COLLATE=utf8mb4_bin PARTITION BY HASH ( `COL1`%`COL3` ) PARTITIONS 10;")
	_, err := tk.Exec("select col1 from NT_HP27193 where col1 is null;")
	c.Assert(err, IsNil)
	tk.MustExec("INSERT INTO NT_HP27193 (COL2, COL4, COL3, COL5) VALUES ('m',  '2020-05-04 13:15:27', 8,  2602)")
	_, err = tk.Exec("select col1 from NT_HP27193 where col1 is null;")
	c.Assert(err, IsNil)
	tk.MustExec("drop table if exists NT_HP27193")
}

func (s *testIntegrationSuite) TestIssue23846(c *C) {
	tk := testkit.NewTestKit(c, s.store)
	tk.MustExec("use test")
	tk.MustExec("drop table if exists t")
	tk.MustExec("create table t(a varbinary(10),UNIQUE KEY(a))")
	tk.MustExec("insert into t values(0x00A4EEF4FA55D6706ED5)")
	tk.MustQuery("select count(*) from t where a=0x00A4EEF4FA55D6706ED5").Check(testkit.Rows("1"))
	tk.MustQuery("select * from t where a=0x00A4EEF4FA55D6706ED5").Check(testkit.Rows("\x00\xa4\xee\xf4\xfaU\xd6pn\xd5")) // not empty
}

func (s *testIntegrationSuite) TestIssue23839(c *C) {
	tk := testkit.NewTestKit(c, s.store)
	tk.MustExec("use test")
	tk.MustExec("drop table if exists BB")
	tk.MustExec("CREATE TABLE `BB` (\n" +
		"	`col_int` int(11) DEFAULT NULL,\n" +
		"	`col_varchar_10` varchar(10) DEFAULT NULL,\n" +
		"	`pk` int(11) NOT NULL AUTO_INCREMENT,\n" +
		"	`col_int_not_null` int(11) NOT NULL,\n" +
		"	`col_decimal` decimal(10,0) DEFAULT NULL,\n" +
		"	`col_datetime` datetime DEFAULT NULL,\n" +
		"	`col_decimal_not_null` decimal(10,0) NOT NULL,\n" +
		"	`col_datetime_not_null` datetime NOT NULL,\n" +
		"	`col_varchar_10_not_null` varchar(10) NOT NULL,\n" +
		"	PRIMARY KEY (`pk`) /*T![clustered_index] CLUSTERED */\n" +
		") ENGINE=InnoDB DEFAULT CHARSET=utf8mb4 COLLATE=utf8mb4_bin AUTO_INCREMENT=2000001")
	tk.Exec("explain SELECT OUTR . col2 AS X FROM (SELECT INNR . col1 as col1, SUM( INNR . col2 ) as col2 FROM (SELECT INNR . `col_int_not_null` + 1 as col1, INNR . `pk` as col2 FROM BB AS INNR) AS INNR GROUP BY col1) AS OUTR2 INNER JOIN (SELECT INNR . col1 as col1, MAX( INNR . col2 ) as col2 FROM (SELECT INNR . `col_int_not_null` + 1 as col1, INNR . `pk` as col2 FROM BB AS INNR) AS INNR GROUP BY col1) AS OUTR ON OUTR2.col1 = OUTR.col1 GROUP BY OUTR . col1, OUTR2 . col1 HAVING X <> 'b'")
}

// https://github.com/pingcap/tidb/issues/24095
func (s *testIntegrationSuite) TestIssue24095(c *C) {
	tk := testkit.NewTestKit(c, s.store)
	tk.MustExec("use test;")
	tk.MustExec("drop table if exists t;")
	tk.MustExec("create table t (id int, value decimal(10,5));")
	tk.MustExec("desc format = 'brief' select count(*) from t join (select t.id, t.value v1 from t join t t1 on t.id = t1.id order by t.value limit 1) v on v.id = t.id and v.v1 = t.value;")

	var input []string
	var output []struct {
		SQL  string
		Plan []string
	}
	s.testData.GetTestCases(c, &input, &output)
	for i, tt := range input {
		s.testData.OnRecord(func() {
			output[i].SQL = tt
			output[i].Plan = s.testData.ConvertRowsToStrings(tk.MustQuery("explain format = 'brief' " + tt).Rows())
		})
		tk.MustQuery("explain format = 'brief' " + tt).Check(testkit.Rows(output[i].Plan...))
	}
}

func (s *testIntegrationSuite) TestIssue24281(c *C) {
	tk := testkit.NewTestKit(c, s.store)
	tk.MustExec("use test")
	tk.MustExec("drop table if exists member, agent, deposit, view_member_agents")
	tk.MustExec("create table member(login varchar(50) NOT NULL, agent_login varchar(100) DEFAULT NULL, PRIMARY KEY(login))")
	tk.MustExec("create table agent(login varchar(50) NOT NULL, data varchar(100) DEFAULT NULL, share_login varchar(50) NOT NULL, PRIMARY KEY(login))")
	tk.MustExec("create table deposit(id varchar(50) NOT NULL, member_login varchar(50) NOT NULL, transfer_amount int NOT NULL, PRIMARY KEY(id), KEY midx(member_login, transfer_amount))")
	tk.MustExec("create definer='root'@'localhost' view view_member_agents (member, share_login) as select m.login as member, a.share_login AS share_login from member as m join agent as a on m.agent_login = a.login")

	tk.MustExec(" select s.member_login as v1, SUM(s.transfer_amount) AS v2 " +
		"FROM deposit AS s " +
		"JOIN view_member_agents AS v ON s.member_login = v.member " +
		"WHERE 1 = 1 AND v.share_login = 'somevalue' " +
		"GROUP BY s.member_login " +
		"UNION select 1 as v1, 2 as v2")
}

func (s *testIntegrationSuite) TestIssue25799(c *C) {
	tk := testkit.NewTestKit(c, s.store)
	tk.MustExec("use test")
	tk.MustExec("drop table if exists t1, t2")
	tk.MustExec(`create table t1 (a float default null, b smallint(6) DEFAULT NULL)`)
	tk.MustExec(`insert into t1 values (1, 1)`)
	tk.MustExec(`create table t2 (a float default null, b tinyint(4) DEFAULT NULL, key b (b))`)
	tk.MustExec(`insert into t2 values (null, 1)`)
	tk.HasPlan(`select /*+ TIDB_INLJ(t2@sel_2) */ t1.a, t1.b from t1 where t1.a not in (select t2.a from t2 where t1.b=t2.b)`, `IndexJoin`)
	tk.MustQuery(`select /*+ TIDB_INLJ(t2@sel_2) */ t1.a, t1.b from t1 where t1.a not in (select t2.a from t2 where t1.b=t2.b)`).Check(testkit.Rows())
}

func (s *testIntegrationSuite) TestIncrementalAnalyzeStatsVer2(c *C) {
	tk := testkit.NewTestKit(c, s.store)
	tk.MustExec("use test")
	tk.MustExec("drop table if exists t")
	tk.MustExec("create table t(a int primary key, b int, index idx_b(b))")
	tk.MustExec("insert into t values(1,1),(2,2),(3,3)")
	tk.MustExec("set @@session.tidb_analyze_version = 2")
	tk.MustExec("analyze table t")
	is := tk.Se.GetInfoSchema().(infoschema.InfoSchema)
	tbl, err := is.TableByName(model.NewCIStr("test"), model.NewCIStr("t"))
	c.Assert(err, IsNil)
	tblID := tbl.Meta().ID
	rows := tk.MustQuery(fmt.Sprintf("select distinct_count from mysql.stats_histograms where table_id = %d and is_index = 1", tblID)).Rows()
	c.Assert(len(rows), Equals, 1)
	c.Assert(rows[0][0], Equals, "3")
	tk.MustExec("insert into t values(4,4),(5,5),(6,6)")
	tk.MustExec("analyze incremental table t index idx_b")
	c.Assert(tk.Se.GetSessionVars().StmtCtx.GetWarnings(), HasLen, 2)
	c.Assert(tk.Se.GetSessionVars().StmtCtx.GetWarnings()[0].Err.Error(), Equals, "The version 2 would collect all statistics not only the selected indexes")
	c.Assert(tk.Se.GetSessionVars().StmtCtx.GetWarnings()[1].Err.Error(), Equals, "The version 2 stats would ignore the INCREMENTAL keyword and do full sampling")
	rows = tk.MustQuery(fmt.Sprintf("select distinct_count from mysql.stats_histograms where table_id = %d and is_index = 1", tblID)).Rows()
	c.Assert(len(rows), Equals, 1)
	c.Assert(rows[0][0], Equals, "6")
}

func (s *testIntegrationSuite) TestConflictReadFromStorage(c *C) {
	tk := testkit.NewTestKit(c, s.store)
	tk.MustExec("use test")
	tk.MustExec("drop table if exists t")
	tk.MustExec(`create table t (
					a int, b int, c varchar(20),
					primary key(a), key(b), key(c)
				) partition by range columns(a) (
					partition p0 values less than(6),
					partition p1 values less than(11),
					partition p2 values less than(16));`)
	tk.MustExec(`insert into t values (1,1,"1"), (2,2,"2"), (8,8,"8"), (11,11,"11"), (15,15,"15")`)
	// Create virtual tiflash replica info.
	dom := domain.GetDomain(tk.Se)
	is := dom.InfoSchema()
	db, exists := is.SchemaByName(model.NewCIStr("test"))
	c.Assert(exists, IsTrue)
	for _, tblInfo := range db.Tables {
		if tblInfo.Name.L == "t" {
			tblInfo.TiFlashReplica = &model.TiFlashReplicaInfo{
				Count:     1,
				Available: true,
			}
		}
	}
	tk.MustQuery(`explain select /*+ read_from_storage(tikv[t partition(p0)], tiflash[t partition(p1, p2)]) */ * from t`)
	tk.MustQuery("show warnings").Check(testkit.Rows("Warning 1815 Storage hints are conflict, you can only specify one storage type of table test.t"))
	tk.MustQuery(`explain select /*+ read_from_storage(tikv[t], tiflash[t]) */ * from t`)
	tk.MustQuery("show warnings").Check(testkit.Rows("Warning 1815 Storage hints are conflict, you can only specify one storage type of table test.t"))
}

// TestSequenceAsDataSource is used to test https://github.com/pingcap/tidb/issues/24383.
func (s *testIntegrationSuite) TestSequenceAsDataSource(c *C) {
	tk := testkit.NewTestKit(c, s.store)

	tk.MustExec("use test")
	tk.MustExec("drop sequence if exists s1, s2")
	tk.MustExec("create sequence s1")
	tk.MustExec("create sequence s2")

	var input []string
	var output []struct {
		SQL  string
		Plan []string
	}
	s.testData.GetTestCases(c, &input, &output)
	for i, tt := range input {
		s.testData.OnRecord(func() {
			output[i].SQL = tt
			output[i].Plan = s.testData.ConvertRowsToStrings(tk.MustQuery("explain format = 'brief' " + tt).Rows())
		})
		tk.MustQuery("explain format = 'brief' " + tt).Check(testkit.Rows(output[i].Plan...))
	}
}

func (s *testIntegrationSerialSuite) TestMergeContinuousSelections(c *C) {
	tk := testkit.NewTestKit(c, s.store)
	tk.MustExec("use test")
	tk.MustExec("drop table if exists ts")
	tk.MustExec("create table ts (col_char_64 char(64), col_varchar_64_not_null varchar(64) not null, col_varchar_key varchar(1), id int primary key, col_varchar_64 varchar(64),col_char_64_not_null char(64) not null);")

	// Create virtual tiflash replica info.
	dom := domain.GetDomain(tk.Se)
	is := dom.InfoSchema()
	db, exists := is.SchemaByName(model.NewCIStr("test"))
	c.Assert(exists, IsTrue)
	for _, tblInfo := range db.Tables {
		if tblInfo.Name.L == "ts" {
			tblInfo.TiFlashReplica = &model.TiFlashReplicaInfo{
				Count:     1,
				Available: true,
			}
		}
	}

	tk.MustExec(" set @@tidb_allow_mpp=1;")

	var input []string
	var output []struct {
		SQL  string
		Plan []string
	}
	s.testData.GetTestCases(c, &input, &output)
	for i, tt := range input {
		s.testData.OnRecord(func() {
			output[i].SQL = tt
			output[i].Plan = s.testData.ConvertRowsToStrings(tk.MustQuery(tt).Rows())
		})
		res := tk.MustQuery(tt)
		res.Check(testkit.Rows(output[i].Plan...))
	}
}

<<<<<<< HEAD
func (s *testIntegrationSerialSuite) TestIssue26250(c *C) {
	tk := testkit.NewTestKit(c, s.store)
	tk.MustExec("use test")
	tk.MustExec("create table tp (id int primary key) partition by range (id) (partition p0 values less than (100));")
	tk.MustExec("create table tn (id int primary key);")
	tk.MustExec("insert into tp values(1),(2);")
	tk.MustExec("insert into tn values(1),(2);")
	tk.MustQuery("select * from tp,tn where tp.id=tn.id and tn.id=1 for update;").Check(testkit.Rows("1 1"))
=======
func (s *testIntegrationSuite) TestIssue26559(c *C) {
	tk := testkit.NewTestKit(c, s.store)
	tk.MustExec("use test")
	tk.MustExec("create table t(a timestamp, b datetime);")
	tk.MustExec("insert into t values('2020-07-29 09:07:01', '2020-07-27 16:57:36');")
	tk.MustQuery("select greatest(a, b) from t union select null;").Sort().Check(testkit.Rows("2020-07-29 09:07:01", "<nil>"))
>>>>>>> 168aab51
}<|MERGE_RESOLUTION|>--- conflicted
+++ resolved
@@ -3902,7 +3902,6 @@
 	}
 }
 
-<<<<<<< HEAD
 func (s *testIntegrationSerialSuite) TestIssue26250(c *C) {
 	tk := testkit.NewTestKit(c, s.store)
 	tk.MustExec("use test")
@@ -3911,12 +3910,12 @@
 	tk.MustExec("insert into tp values(1),(2);")
 	tk.MustExec("insert into tn values(1),(2);")
 	tk.MustQuery("select * from tp,tn where tp.id=tn.id and tn.id=1 for update;").Check(testkit.Rows("1 1"))
-=======
+}
+
 func (s *testIntegrationSuite) TestIssue26559(c *C) {
 	tk := testkit.NewTestKit(c, s.store)
 	tk.MustExec("use test")
 	tk.MustExec("create table t(a timestamp, b datetime);")
 	tk.MustExec("insert into t values('2020-07-29 09:07:01', '2020-07-27 16:57:36');")
 	tk.MustQuery("select greatest(a, b) from t union select null;").Sort().Check(testkit.Rows("2020-07-29 09:07:01", "<nil>"))
->>>>>>> 168aab51
 }