// Copyright 2019 PingCAP, Inc.
//
// Licensed under the Apache License, Version 2.0 (the "License");
// you may not use this file except in compliance with the License.
// You may obtain a copy of the License at
//
//     http://www.apache.org/licenses/LICENSE-2.0
//
// Unless required by applicable law or agreed to in writing, software
// distributed under the License is distributed on an "AS IS" BASIS,
// WITHOUT WARRANTIES OR CONDITIONS OF ANY KIND, either express or implied.
// See the License for the specific language governing permissions and
// limitations under the License.

package core_test

import (
	"bytes"
	"fmt"
	"regexp"
	"strconv"
	"strings"
	"testing"
	"time"

	"github.com/pingcap/errors"
	"github.com/pingcap/failpoint"
	"github.com/pingcap/tidb/config"
	"github.com/pingcap/tidb/domain"
	"github.com/pingcap/tidb/errno"
	"github.com/pingcap/tidb/expression"
	"github.com/pingcap/tidb/infoschema"
	"github.com/pingcap/tidb/parser/auth"
	"github.com/pingcap/tidb/parser/model"
	"github.com/pingcap/tidb/parser/mysql"
	"github.com/pingcap/tidb/parser/terror"
	"github.com/pingcap/tidb/planner/core"
	"github.com/pingcap/tidb/session"
	"github.com/pingcap/tidb/sessionctx/variable"
	"github.com/pingcap/tidb/table"
	"github.com/pingcap/tidb/testkit"
	"github.com/pingcap/tidb/util"
	"github.com/stretchr/testify/require"
)

func TestShowSubquery(t *testing.T) {
	store := testkit.CreateMockStore(t)
	tk := testkit.NewTestKit(t, store)
	tk.MustExec("use test")
	tk.MustExec("set tidb_cost_model_version=2")
	tk.MustExec("drop table if exists t")
	tk.MustExec("create table t(a varchar(10), b int, c int)")
	tk.MustQuery("show columns from t where true").Check(testkit.Rows(
		"a varchar(10) YES  <nil> ",
		"b int(11) YES  <nil> ",
		"c int(11) YES  <nil> ",
	))
	tk.MustQuery("show columns from t where field = 'b'").Check(testkit.Rows(
		"b int(11) YES  <nil> ",
	))
	tk.MustQuery("show columns from t where field in (select 'b')").Check(testkit.Rows(
		"b int(11) YES  <nil> ",
	))
	tk.MustQuery("show columns from t where field in (select 'b') and true").Check(testkit.Rows(
		"b int(11) YES  <nil> ",
	))
	tk.MustQuery("show columns from t where field in (select 'b') and false").Check(testkit.Rows())
	tk.MustExec("insert into t values('c', 0, 0)")
	tk.MustQuery("show columns from t where field < all (select a from t)").Sort().Check(testkit.Rows(
		"a varchar(10) YES  <nil> ",
		"b int(11) YES  <nil> ",
	))
	tk.MustExec("insert into t values('b', 0, 0)")
	tk.MustQuery("show columns from t where field < all (select a from t)").Check(testkit.Rows(
		"a varchar(10) YES  <nil> ",
	))
}

func TestJoinOperatorRightAssociative(t *testing.T) {
	store := testkit.CreateMockStore(t)
	tk := testkit.NewTestKit(t, store)
	tk.MustExec("use test")
	tk.MustExec("drop table if exists t")
	tk.MustExec("create table t(a int, b int)")
	tk.MustExec("insert into t values(1,10),(2,20)")
	// make sure this join won't rewrite as left-associative join like (t0 join t1) join t2 when explicit parent existed.
	// mysql will detect the t0.a is out of it's join parent scope and errors like ERROR 1054 (42S22): Unknown column 't0.a' in 'on clause'
	err := tk.ExecToErr("select t1.* from t t0 cross join (t t1 join t t2 on 100=t0.a);")
	require.Error(t, err)
	require.EqualError(t, err, "[planner:1054]Unknown column 't0.a' in 'on clause'")
}

func TestPpdWithSetVar(t *testing.T) {
	store := testkit.CreateMockStore(t)
	tk := testkit.NewTestKit(t, store)
	tk.MustExec("use test")
	tk.MustExec("drop table if exists t")
	tk.MustExec("create table t(c1 int, c2 varchar(255))")
	tk.MustExec("insert into t values(1,'a'),(2,'d'),(3,'c')")

	tk.MustQuery("select t01.c1,t01.c2,t01.c3 from (select t1.*,@c3:=@c3+1 as c3 from (select t.*,@c3:=0 from t order by t.c1)t1)t01 where t01.c3=1 and t01.c2='d'").Check(testkit.Rows())
	tk.MustQuery("select t01.c1,t01.c2,t01.c3 from (select t1.*,@c3:=@c3+1 as c3 from (select t.*,@c3:=0 from t order by t.c1)t1)t01 where t01.c3=2 and t01.c2='d'").Check(testkit.Rows("2 d 2"))
}

func TestBitColErrorMessage(t *testing.T) {
	store := testkit.CreateMockStore(t)
	tk := testkit.NewTestKit(t, store)

	tk.MustExec("use test")
	tk.MustExec("drop table if exists bit_col_t")
	tk.MustExec("create table bit_col_t (a bit(64))")
	tk.MustExec("drop table bit_col_t")
	tk.MustExec("create table bit_col_t (a bit(1))")
	tk.MustExec("drop table bit_col_t")
	tk.MustGetErrCode("create table bit_col_t (a bit(0))", mysql.ErrInvalidFieldSize)
	tk.MustGetErrCode("create table bit_col_t (a bit(65))", mysql.ErrTooBigDisplaywidth)
}

func TestAggPushDownLeftJoin(t *testing.T) {
	store := testkit.CreateMockStore(t)
	tk := testkit.NewTestKit(t, store)

	tk.MustExec("use test")
	tk.MustExec("set tidb_cost_model_version=2")
	tk.MustExec("drop table if exists customer")
	tk.MustExec("create table customer (C_CUSTKEY bigint(20) NOT NULL, C_NAME varchar(25) NOT NULL, " +
		"C_ADDRESS varchar(25) NOT NULL, PRIMARY KEY (`C_CUSTKEY`) /*T![clustered_index] CLUSTERED */)")
	tk.MustExec("drop table if exists orders")
	tk.MustExec("create table orders (O_ORDERKEY bigint(20) NOT NULL, O_CUSTKEY bigint(20) NOT NULL, " +
		"O_TOTALPRICE decimal(15,2) NOT NULL, PRIMARY KEY (`O_ORDERKEY`) /*T![clustered_index] CLUSTERED */)")
	tk.MustExec("insert into customer values (6, \"xiao zhang\", \"address1\");")
	tk.MustExec("set @@tidb_opt_agg_push_down=1;")

	tk.MustQuery("select c_custkey, count(o_orderkey) as c_count from customer left outer join orders " +
		"on c_custkey = o_custkey group by c_custkey").Check(testkit.Rows("6 0"))
	tk.MustQuery("explain format='brief' select c_custkey, count(o_orderkey) as c_count from customer left outer join orders " +
		"on c_custkey = o_custkey group by c_custkey").Check(testkit.Rows(
		"Projection 8000.00 root  test.customer.c_custkey, Column#7",
		"└─HashAgg 8000.00 root  group by:test.customer.c_custkey, funcs:count(Column#8)->Column#7, funcs:firstrow(test.customer.c_custkey)->test.customer.c_custkey",
		"  └─HashJoin 10000.00 root  left outer join, equal:[eq(test.customer.c_custkey, test.orders.o_custkey)]",
		"    ├─HashAgg(Build) 8000.00 root  group by:test.orders.o_custkey, funcs:count(Column#9)->Column#8, funcs:firstrow(test.orders.o_custkey)->test.orders.o_custkey",
		"    │ └─TableReader 8000.00 root  data:HashAgg",
		"    │   └─HashAgg 8000.00 cop[tikv]  group by:test.orders.o_custkey, funcs:count(test.orders.o_orderkey)->Column#9",
		"    │     └─TableFullScan 10000.00 cop[tikv] table:orders keep order:false, stats:pseudo",
		"    └─TableReader(Probe) 10000.00 root  data:TableFullScan",
		"      └─TableFullScan 10000.00 cop[tikv] table:customer keep order:false, stats:pseudo"))

	tk.MustQuery("select c_custkey, count(o_orderkey) as c_count from orders right outer join customer " +
		"on c_custkey = o_custkey group by c_custkey").Check(testkit.Rows("6 0"))
	tk.MustQuery("explain format='brief' select c_custkey, count(o_orderkey) as c_count from orders right outer join customer " +
		"on c_custkey = o_custkey group by c_custkey").Check(testkit.Rows(
		"Projection 8000.00 root  test.customer.c_custkey, Column#7",
		"└─HashAgg 8000.00 root  group by:test.customer.c_custkey, funcs:count(Column#8)->Column#7, funcs:firstrow(test.customer.c_custkey)->test.customer.c_custkey",
		"  └─HashJoin 10000.00 root  right outer join, equal:[eq(test.orders.o_custkey, test.customer.c_custkey)]",
		"    ├─HashAgg(Build) 8000.00 root  group by:test.orders.o_custkey, funcs:count(Column#9)->Column#8, funcs:firstrow(test.orders.o_custkey)->test.orders.o_custkey",
		"    │ └─TableReader 8000.00 root  data:HashAgg",
		"    │   └─HashAgg 8000.00 cop[tikv]  group by:test.orders.o_custkey, funcs:count(test.orders.o_orderkey)->Column#9",
		"    │     └─TableFullScan 10000.00 cop[tikv] table:orders keep order:false, stats:pseudo",
		"    └─TableReader(Probe) 10000.00 root  data:TableFullScan",
		"      └─TableFullScan 10000.00 cop[tikv] table:customer keep order:false, stats:pseudo"))
}

func TestIssue22298(t *testing.T) {
	store := testkit.CreateMockStore(t)
	tk := testkit.NewTestKit(t, store)
	tk.MustExec("use test")
	tk.MustExec(`drop table if exists t;`)
	tk.MustExec(`create table t(a int, b int);`)
	tk.MustGetErrMsg(`select * from t where 0 and c = 10;`, "[planner:1054]Unknown column 'c' in 'where clause'")
}

func TestIssue24571(t *testing.T) {
	store := testkit.CreateMockStore(t)
	tk := testkit.NewTestKit(t, store)
	tk.MustExec("use test")
	tk.MustExec(`create view v as select 1 as b;`)
	tk.MustExec(`create table t (a int);`)
	tk.MustExec(`update v, t set a=2;`)
	tk.MustGetErrCode(`update v, t set b=2;`, mysql.ErrNonUpdatableTable)
	tk.MustExec("create database db1")
	tk.MustExec("use db1")
	tk.MustExec("update test.t, (select 1 as a) as t set test.t.a=1;")
	// bug in MySQL: ERROR 1288 (HY000): The target table t of the UPDATE is not updatable
	tk.MustExec("update (select 1 as a) as t, test.t set test.t.a=1;")
}

func TestBuildUpdateListResolver(t *testing.T) {
	store := testkit.CreateMockStore(t)
	tk := testkit.NewTestKit(t, store)
	tk.MustExec("use test")

	// For issue https://github.com/pingcap/tidb/issues/24567
	tk.MustExec("drop table if exists t")
	tk.MustExec("drop table if exists t1")
	tk.MustExec("create table t(a int)")
	tk.MustExec("create table t1(b int)")
	tk.MustGetErrCode("update (select 1 as a) as t set a=1", mysql.ErrNonUpdatableTable)
	tk.MustGetErrCode("update (select 1 as a) as t, t1 set a=1", mysql.ErrNonUpdatableTable)
	tk.MustExec("drop table if exists t")
	tk.MustExec("drop table if exists t1")

	// For issue https://github.com/pingcap/tidb/issues/30031
	tk.MustExec("create table t(a int default -1, c int as (a+10) stored)")
	tk.MustExec("insert into t(a) values(1)")
	tk.MustExec("update test.t, (select 1 as b) as t set test.t.a=default")
	tk.MustQuery("select * from t").Check(testkit.Rows("-1 9"))
	tk.MustExec("drop table if exists t")
}

func TestIssue22828(t *testing.T) {
	store := testkit.CreateMockStore(t)
	tk := testkit.NewTestKit(t, store)
	tk.MustExec("use test")
	tk.MustExec(`drop table if exists t1;`)
	tk.MustExec(`create table t (c int);`)
	tk.MustGetErrMsg(`select group_concat((select concat(c,group_concat(c)) FROM t where xxx=xxx)) FROM t;`, "[planner:1054]Unknown column 'xxx' in 'where clause'")
}

func TestIssue35623(t *testing.T) {
	store := testkit.CreateMockStore(t)
	tk := testkit.NewTestKit(t, store)
	tk.MustExec("use test")
	tk.MustExec(`drop table if exists t1;`)
	tk.MustExec(`drop view if exists v1;`)
	tk.MustExec(`CREATE TABLE t1(c0 INT UNIQUE);`)
	tk.MustExec("CREATE definer='root'@'localhost' VIEW v1(c0) AS SELECT 1 FROM t1;")
	err := tk.ExecToErr("SELECT v1.c0 FROM v1 WHERE (true)LIKE(v1.c0);")
	require.NoError(t, err)

	err = tk.ExecToErr("SELECT v2.c0 FROM (select 1 as c0 from t1) v2 WHERE (v2.c0)like(True);")
	require.NoError(t, err)
}

func TestIssue37971(t *testing.T) {
	store := testkit.CreateMockStore(t)
	tk := testkit.NewTestKit(t, store)
	tk.MustExec("use test")
	tk.MustExec(`drop table if exists t3;`)
	tk.MustExec(`CREATE TABLE t3(c0 INT, primary key(c0));`)
	err := tk.ExecToErr("SELECT v2.c0 FROM (select 1 as c0 from t3) v2 WHERE (v2.c0)like(True);")
	require.NoError(t, err)
}

func TestJoinNotNullFlag(t *testing.T) {
	store := testkit.CreateMockStore(t)
	tk := testkit.NewTestKit(t, store)
	tk.MustExec("use test")
	tk.MustExec("drop table if exists t1, t2")
	tk.MustExec("create table t1(x int not null)")
	tk.MustExec("create table t2(x int)")
	tk.MustExec("insert into t2 values (1)")

	tk.MustQuery("select IFNULL((select t1.x from t1 where t1.x = t2.x), 'xxx') as col1 from t2").Check(testkit.Rows("xxx"))
	tk.MustQuery("select ifnull(t1.x, 'xxx') from t2 left join t1 using(x)").Check(testkit.Rows("xxx"))
	tk.MustQuery("select ifnull(t1.x, 'xxx') from t2 natural left join t1").Check(testkit.Rows("xxx"))
}

func TestAntiJoinConstProp(t *testing.T) {
	store := testkit.CreateMockStore(t)
	tk := testkit.NewTestKit(t, store)
	tk.MustExec("use test")
	tk.MustExec("drop table if exists t1, t2")
	tk.MustExec("create table t1(a int not null, b int not null)")
	tk.MustExec("insert into t1 values (1,1)")
	tk.MustExec("create table t2(a int not null, b int not null)")
	tk.MustExec("insert into t2 values (2,2)")

	tk.MustQuery("select * from t1 where t1.a not in (select a from t2 where t2.a = t1.a and t2.a > 1)").Check(testkit.Rows(
		"1 1",
	))
	tk.MustQuery("select * from t1 where t1.a not in (select a from t2 where t2.b = t1.b and t2.a > 1)").Check(testkit.Rows(
		"1 1",
	))
	tk.MustQuery("select * from t1 where t1.a not in (select a from t2 where t2.b = t1.b and t2.b > 1)").Check(testkit.Rows(
		"1 1",
	))
	tk.MustQuery("select q.a in (select count(*) from t1 s where not exists (select 1 from t1 p where q.a > 1 and p.a = s.a)) from t1 q").Check(testkit.Rows(
		"1",
	))
	tk.MustQuery("select q.a in (select not exists (select 1 from t1 p where q.a > 1 and p.a = s.a) from t1 s) from t1 q").Check(testkit.Rows(
		"1",
	))

	tk.MustExec("drop table t1, t2")
	tk.MustExec("create table t1(a int not null, b int)")
	tk.MustExec("insert into t1 values (1,null)")
	tk.MustExec("create table t2(a int not null, b int)")
	tk.MustExec("insert into t2 values (2,2)")

	tk.MustQuery("select * from t1 where t1.a not in (select a from t2 where t2.b > t1.b)").Check(testkit.Rows(
		"1 <nil>",
	))
	tk.MustQuery("select * from t1 where t1.a not in (select a from t2 where t1.a = 2)").Check(testkit.Rows(
		"1 <nil>",
	))
}

func TestNoneAccessPathsFoundByIsolationRead(t *testing.T) {
	store := testkit.CreateMockStore(t)
	tk := testkit.NewTestKit(t, store)

	tk.MustExec("use test")
	tk.MustExec("drop table if exists t")
	tk.MustExec("create table t(a int primary key)")

	tk.MustExec("select * from t")

	tk.MustExec("set @@session.tidb_isolation_read_engines = 'tiflash'")

	// Don't filter mysql.SystemDB by isolation read.
	tk.MustQuery("explain format = 'brief' select * from mysql.stats_meta").Check(testkit.Rows(
		"TableReader 10000.00 root  data:TableFullScan",
		"└─TableFullScan 10000.00 cop[tikv] table:stats_meta keep order:false, stats:pseudo"))

	_, err := tk.Exec("select * from t")
	require.EqualError(t, err, "[planner:1815]Internal : No access path for table 't' is found with 'tidb_isolation_read_engines' = 'tiflash', valid values can be 'tikv'. Please check tiflash replica.")

	tk.MustExec("set @@session.tidb_isolation_read_engines = 'tiflash, tikv'")
	tk.MustExec("select * from t")
	defer config.RestoreFunc()()
	config.UpdateGlobal(func(conf *config.Config) {
		conf.IsolationRead.Engines = []string{"tiflash"}
	})
	// Change instance config doesn't affect isolation read.
	tk.MustExec("select * from t")
}

func TestPartitionTableDynamicModeUnderNewCollation(t *testing.T) {
	store := testkit.CreateMockStore(t)
	tk := testkit.NewTestKit(t, store)
	tk.MustExec("create database test_new_collation")
	tk.MustExec("use test_new_collation")
	tk.MustExec("set @@tidb_partition_prune_mode = 'dynamic'")

	// hash + range partition
	tk.MustExec(`CREATE TABLE thash (a int, c varchar(20) charset utf8mb4 collate utf8mb4_general_ci, key(a)) partition by hash(a) partitions 4`)
	tk.MustExec(`CREATE TABLE trange (a int, c varchar(20) charset utf8mb4 collate utf8mb4_general_ci, key(a)) partition by range(a) (
						partition p0 values less than (10),
						partition p1 values less than (20),
						partition p2 values less than (30),
						partition p3 values less than (40))`)
	tk.MustExec(`insert into thash values (1, 'a'), (1, 'A'), (11, 'a'), (11, 'A'), (21, 'a'), (21, 'A'), (31, 'a'), (31, 'A')`)
	tk.MustExec(`insert into trange values (1, 'a'), (1, 'A'), (11, 'a'), (11, 'A'), (21, 'a'), (21, 'A'), (31, 'a'), (31, 'A')`)
	tk.MustQuery(`select * from thash use index(a) where a in (1, 11, 31) and c='a'`).Sort().Check(testkit.Rows("1 A", "1 a", "11 A", "11 a", "31 A", "31 a"))
	tk.MustQuery(`select * from thash ignore index(a) where a in (1, 11, 31) and c='a'`).Sort().Check(testkit.Rows("1 A", "1 a", "11 A", "11 a", "31 A", "31 a"))
	tk.MustQuery(`select * from trange use index(a) where a in (1, 11, 31) and c='a'`).Sort().Check(testkit.Rows("1 A", "1 a", "11 A", "11 a", "31 A", "31 a"))
	tk.MustQuery(`select * from trange ignore index(a) where a in (1, 11, 31) and c='a'`).Sort().Check(testkit.Rows("1 A", "1 a", "11 A", "11 a", "31 A", "31 a"))

	// range partition and partitioned by utf8mb4_general_ci
	tk.MustExec(`create table strrange(a varchar(10) charset utf8mb4 collate utf8mb4_general_ci, b int) partition by range columns(a) (
						partition p0 values less than ('a'),
						partition p1 values less than ('k'),
						partition p2 values less than ('z'))`)
	tk.MustExec("insert into strrange values ('a', 1), ('A', 1), ('y', 1), ('Y', 1), ('q', 1)")
	tk.MustQuery("select * from strrange where a in ('a', 'y')").Sort().Check(testkit.Rows("A 1", "Y 1", "a 1", "y 1"))

	// list partition and partitioned by utf8mb4_general_ci
	tk.MustExec(`create table strlist(a varchar(10) charset utf8mb4 collate utf8mb4_general_ci, b int) partition by list columns (a) (
						partition p0 values in ('a', 'b'),
						partition p1 values in ('c', 'd'),
						partition p2 values in ('e', 'f'))`)
	tk.MustExec("insert into strlist values ('a', 1), ('A', 1), ('d', 1), ('D', 1), ('e', 1)")
	tk.MustQuery(`select * from strlist where a='a'`).Sort().Check(testkit.Rows("A 1", "a 1"))
	tk.MustQuery(`select * from strlist where a in ('D', 'e')`).Sort().Check(testkit.Rows("D 1", "d 1", "e 1"))
}

func TestAggPushDownEngine(t *testing.T) {
	store := testkit.CreateMockStore(t)
	tk := testkit.NewTestKit(t, store)
	tk.MustExec("use test")
	tk.MustExec("set tidb_cost_model_version=2")
	tk.MustExec("drop table if exists t")
	tk.MustExec("create table t(a int primary key, b varchar(20))")
	tk.MustExec("set @@session.tidb_allow_tiflash_cop=ON")

	// Create virtual tiflash replica info.
	dom := domain.GetDomain(tk.Session())
	is := dom.InfoSchema()
	db, exists := is.SchemaByName(model.NewCIStr("test"))
	require.True(t, exists)
	for _, tblInfo := range db.Tables {
		if tblInfo.Name.L == "t" {
			tblInfo.TiFlashReplica = &model.TiFlashReplicaInfo{
				Count:     1,
				Available: true,
			}
		}
	}

	tk.MustExec("set @@session.tidb_isolation_read_engines = 'tiflash'")

	tk.MustQuery("explain format = 'brief' select approx_count_distinct(a) from t").Check(testkit.Rows(
		"StreamAgg 1.00 root  funcs:approx_count_distinct(Column#5)->Column#3",
		"└─TableReader 1.00 root  data:StreamAgg",
		"  └─StreamAgg 1.00 batchCop[tiflash]  funcs:approx_count_distinct(test.t.a)->Column#5",
		"    └─TableFullScan 10000.00 batchCop[tiflash] table:t keep order:false, stats:pseudo"))

	tk.MustExec("set @@session.tidb_isolation_read_engines = 'tikv'")

	tk.MustQuery("explain format = 'brief' select approx_count_distinct(a) from t").Check(testkit.Rows(
		"HashAgg 1.00 root  funcs:approx_count_distinct(test.t.a)->Column#3",
		"└─TableReader 10000.00 root  data:TableFullScan",
		"  └─TableFullScan 10000.00 cop[tikv] table:t keep order:false, stats:pseudo"))
}

func TestIssue15110(t *testing.T) {
	store := testkit.CreateMockStore(t)
	tk := testkit.NewTestKit(t, store)
	tk.MustExec("use test")
	tk.MustExec("drop table if exists crm_rd_150m")
	tk.MustExec(`CREATE TABLE crm_rd_150m (
	product varchar(256) DEFAULT NULL,
		uks varchar(16) DEFAULT NULL,
		brand varchar(256) DEFAULT NULL,
		cin varchar(16) DEFAULT NULL,
		created_date timestamp NULL DEFAULT NULL,
		quantity int(11) DEFAULT NULL,
		amount decimal(11,0) DEFAULT NULL,
		pl_date timestamp NULL DEFAULT NULL,
		customer_first_date timestamp NULL DEFAULT NULL,
		recent_date timestamp NULL DEFAULT NULL
	) ENGINE=InnoDB DEFAULT CHARSET=utf8 COLLATE=utf8_bin;`)

	// Create virtual tiflash replica info.
	dom := domain.GetDomain(tk.Session())
	is := dom.InfoSchema()
	db, exists := is.SchemaByName(model.NewCIStr("test"))
	require.True(t, exists)
	for _, tblInfo := range db.Tables {
		if tblInfo.Name.L == "crm_rd_150m" {
			tblInfo.TiFlashReplica = &model.TiFlashReplicaInfo{
				Count:     1,
				Available: true,
			}
		}
	}

	tk.MustExec("set @@session.tidb_isolation_read_engines = 'tiflash'")
	tk.MustExec("explain format = 'brief' SELECT count(*) FROM crm_rd_150m dataset_48 WHERE (CASE WHEN (month(dataset_48.customer_first_date)) <= 30 THEN '新客' ELSE NULL END) IS NOT NULL;")
}

func TestIssue40910(t *testing.T) {
	store := testkit.CreateMockStore(t)
	tk := testkit.NewTestKit(t, store)
	tk.MustExec("use test")
	tk.MustExec("drop table if exists t")
	tk.MustExec(`create table t(a int, b int, index idx_a(a), index idx_b(b));`)

	tk.MustExec("select * from t where a > 1 and a < 10 order by b;")
	tk.MustQuery("select @@last_plan_from_binding").Check(testkit.Rows("0"))
	tk.MustExec("create session binding for select * from t where a > 1 and a < 10 order by b using select /*+ use_index(t, idx_a) */ * from t where a > 1 and a < 10 order by b;")
	tk.MustExec("select * from t where a > 1 and a < 10 order by b;")
	tk.MustQuery("select @@last_plan_from_binding").Check(testkit.Rows("1"))

	tk.MustExec("select /*+ use_index(t, idx_b) */ * from t where a > 1 and a < 10 order by b;")
	tk.MustQuery("select @@last_plan_from_binding").Check(testkit.Rows("1"))

	tk.MustExec("select /*+ use_index(t, idx_b) */ * from t where a > 1 and a < 10 order by b;")
	tk.MustQuery("show warnings").Check(testkit.Rows(
		"Warning 1105 The system ignores the hints in the current query and uses the hints specified in the bindSQL: SELECT /*+ use_index(`t` `idx_a`)*/ * FROM `test`.`t` WHERE `a` > 1 AND `a` < 10 ORDER BY `b`"))
}

func TestSplitJoinHint(t *testing.T) {
	store := testkit.CreateMockStore(t)
	tk := testkit.NewTestKit(t, store)
	tk.MustExec("use test")
	tk.MustExec("drop table if exists t")
	tk.MustExec(`create table t(a int, b int, index idx_a(a), index idx_b(b));`)

	tk.MustExec(`set @@tidb_opt_advanced_join_hint=0`)
	tk.MustExec("select /*+ hash_join(t1) merge_join(t2) */ * from t t1 join t t2 join t t3 where t1.a = t2.a and t2.a=t3.a")
	tk.MustQuery("show warnings").Check(testkit.Rows("Warning 1815 Join hints are conflict, you can only specify one type of join"))

	tk.MustExec(`set @@tidb_opt_advanced_join_hint=1`)
	tk.MustExec("select /*+ hash_join(t1) merge_join(t2) */ * from t t1 join t t2 join t t3 where t1.a = t2.a and t2.a=t3.a")
	tk.MustQuery("show warnings").Check(testkit.Rows("Warning 1815 Join hints conflict after join reorder phase, you can only specify one type of join"))

	tk.MustExec(`set @@tidb_opt_advanced_join_hint=0`)
}

func TestKeepOrderHintWithBinding(t *testing.T) {
	store := testkit.CreateMockStore(t)
	tk := testkit.NewTestKit(t, store)

	tk.MustExec("use test")
	tk.MustExec("set tidb_cost_model_version=2")
	tk.MustExec("drop table if exists t1")
	tk.MustExec("create table t1(a int, b int, index idx_a(a));")

	// create binding for order_index hint
	tk.MustExec("select * from t1 where a<10 order by a limit 1;")
	tk.MustQuery("select @@last_plan_from_binding").Check(testkit.Rows("0"))
	tk.MustExec("create global binding for select * from t1 where a<10 order by a limit 1 using select /*+ order_index(t1, idx_a) */ * from t1 where a<10 order by a limit 1;")
	tk.MustExec("select * from t1 where a<10 order by a limit 1;")
	tk.MustQuery("select @@last_plan_from_binding").Check(testkit.Rows("1"))
	res := tk.MustQuery("show global bindings").Rows()
	require.Equal(t, res[0][0], "select * from `test` . `t1` where `a` < ? order by `a` limit ?")
	require.Equal(t, res[0][1], "SELECT /*+ order_index(`t1` `idx_a`)*/ * FROM `test`.`t1` WHERE `a` < 10 ORDER BY `a` LIMIT 1")

	tk.MustExec("drop global binding for select * from t1 where a<10 order by a limit 1;")
	tk.MustExec("select * from t1 where a<10 order by a limit 1;")
	tk.MustQuery("select @@last_plan_from_binding").Check(testkit.Rows("0"))
	res = tk.MustQuery("show global bindings").Rows()
	require.Equal(t, len(res), 0)

	// create binding for no_order_index hint
	tk.MustExec("create global binding for select * from t1 where a<10 order by a limit 1 using select /*+ no_order_index(t1, idx_a) */ * from t1 where a<10 order by a limit 1;")
	tk.MustExec("select * from t1 where a<10 order by a limit 1;")
	tk.MustQuery("select @@last_plan_from_binding").Check(testkit.Rows("1"))
	res = tk.MustQuery("show global bindings").Rows()
	require.Equal(t, res[0][0], "select * from `test` . `t1` where `a` < ? order by `a` limit ?")
	require.Equal(t, res[0][1], "SELECT /*+ no_order_index(`t1` `idx_a`)*/ * FROM `test`.`t1` WHERE `a` < 10 ORDER BY `a` LIMIT 1")

	tk.MustExec("drop global binding for select * from t1 where a<10 order by a limit 1;")
	tk.MustExec("select * from t1 where a<10 order by a limit 1;")
	tk.MustQuery("select @@last_plan_from_binding").Check(testkit.Rows("0"))
	res = tk.MustQuery("show global bindings").Rows()
	require.Equal(t, len(res), 0)
}

func TestViewHintWithBinding(t *testing.T) {
	store := testkit.CreateMockStore(t)
	tk := testkit.NewTestKit(t, store)

	tk.MustExec("use test")
	tk.MustExec("set tidb_cost_model_version=2")
	tk.MustExec("drop view if exists v, v1")
	tk.MustExec("drop table if exists t, t1, t2, t3")
	tk.MustExec("create table t(a int, b int);")
	tk.MustExec("create table t1(a int, b int);")
	tk.MustExec("create table t2(a int, b int);")
	tk.MustExec("create table t3(a int, b int)")
	tk.MustExec("create definer='root'@'localhost' view v as select t.a, t.b from t join (select count(*) as a from t1 join t2 join t3 where t1.b=t2.b and t2.a = t3.a group by t2.a) tt on t.a = tt.a;")
	tk.MustExec("create definer='root'@'localhost' view v1 as select t.a, t.b from t join (select count(*) as a from t1 join v on t1.b=v.b group by v.a) tt on t.a = tt.a;")
	tk.MustExec("create definer='root'@'localhost' view v2 as select t.a, t.b from t join (select count(*) as a from t1 join v1 on t1.b=v1.b group by v1.a) tt on t.a = tt.a;")

	tk.MustExec("select * from v2")
	tk.MustQuery("select @@last_plan_from_binding").Check(testkit.Rows("0"))
	tk.MustExec("create global binding for select * from v2 using select /*+ qb_name(qb_v_2, v2.v1@sel_2 .v@sel_2 .@sel_2), merge_join(t1@qb_v_2), stream_agg(@qb_v_2), qb_name(qb_v_1, v2. v1@sel_2 .v@sel_2 .@sel_1), merge_join(t@qb_v_1) */ * from v2;")
	tk.MustExec("select * from v2")
	tk.MustQuery("select @@last_plan_from_binding").Check(testkit.Rows("1"))
	res := tk.MustQuery("show global bindings").Rows()
	require.Equal(t, res[0][0], "select * from `test` . `v2`")
	require.Equal(t, res[0][1], "SELECT /*+ qb_name(`qb_v_2` , `v2`. `v1`@`sel_2`. `v`@`sel_2`. ``@`sel_2`) merge_join(`t1`@`qb_v_2`) stream_agg(@`qb_v_2`) qb_name(`qb_v_1` , `v2`. `v1`@`sel_2`. `v`@`sel_2`. ``@`sel_1`) merge_join(`t`@`qb_v_1`)*/ * FROM `test`.`v2`")

	tk.MustExec("drop global binding for select * from v2")
	tk.MustExec("select * from v2")
	tk.MustQuery("select @@last_plan_from_binding").Check(testkit.Rows("0"))
	res = tk.MustQuery("show global bindings").Rows()
	require.Equal(t, len(res), 0)
}

func TestPartitionPruningWithDateType(t *testing.T) {
	failpoint.Enable("github.com/pingcap/tidb/planner/core/forceDynamicPrune", `return(true)`)
	defer failpoint.Disable("github.com/pingcap/tidb/planner/core/forceDynamicPrune")
	store := testkit.CreateMockStore(t)
	tk := testkit.NewTestKit(t, store)

	tk.MustExec("use test")
	tk.MustExec("drop table if exists t")
	tk.MustExec("create table t(a datetime) partition by range columns (a) (partition p1 values less than ('20000101'), partition p2 values less than ('2000-10-01'));")
	tk.MustExec("insert into t values ('20000201'), ('19000101');")

	// cannot get the statistical information immediately
	// tk.MustQuery(`SELECT PARTITION_NAME,TABLE_ROWS FROM INFORMATION_SCHEMA.PARTITIONS WHERE TABLE_NAME = 't';`).Check(testkit.Rows("p1 1", "p2 1"))
	str := tk.MustQuery(`desc select * from t where a < '2000-01-01';`).Rows()[0][3].(string)
	require.True(t, strings.Contains(str, "partition:p1"))
}

func TestPartitionPruningForEQ(t *testing.T) {
	store := testkit.CreateMockStore(t)
	tk := testkit.NewTestKit(t, store)
	tk.MustExec("use test")

	tk.MustExec("drop table if exists t")
	tk.MustExec("create table t(a datetime, b int) partition by range(weekday(a)) (partition p0 values less than(10), partition p1 values less than (100))")

	is := tk.Session().GetInfoSchema().(infoschema.InfoSchema)
	tbl, err := is.TableByName(model.NewCIStr("test"), model.NewCIStr("t"))
	require.NoError(t, err)
	pt := tbl.(table.PartitionedTable)
	query, err := expression.ParseSimpleExprWithTableInfo(tk.Session(), "a = '2020-01-01 00:00:00'", tbl.Meta())
	require.NoError(t, err)
	dbName := model.NewCIStr(tk.Session().GetSessionVars().CurrentDB)
	columns, names, err := expression.ColumnInfos2ColumnsAndNames(tk.Session(), dbName, tbl.Meta().Name, tbl.Meta().Cols(), tbl.Meta())
	require.NoError(t, err)
	// Even the partition is not monotonous, EQ condition should be prune!
	// select * from t where a = '2020-01-01 00:00:00'
	res, err := core.PartitionPruning(tk.Session(), pt, []expression.Expression{query}, nil, columns, names)
	require.NoError(t, err)
	require.Len(t, res, 1)
	require.Equal(t, 0, res[0])
}

func TestErrNoDB(t *testing.T) {
	store := testkit.CreateMockStore(t)
	tk := testkit.NewTestKit(t, store)
	tk.MustExec("create user test")
	_, err := tk.Exec("grant select on test1111 to test@'%'")
	require.Equal(t, core.ErrNoDB, errors.Cause(err))
	_, err = tk.Exec("grant select on * to test@'%'")
	require.Equal(t, core.ErrNoDB, errors.Cause(err))
	_, err = tk.Exec("revoke select on * from test@'%'")
	require.Equal(t, core.ErrNoDB, errors.Cause(err))
	tk.MustExec("use test")
	tk.MustExec("create table test1111 (id int)")
	tk.MustExec("grant select on test1111 to test@'%'")
}

func TestINLJHintSmallTable(t *testing.T) {
	store := testkit.CreateMockStore(t)
	tk := testkit.NewTestKit(t, store)
	tk.MustExec("use test")
	tk.MustExec("drop table if exists t1, t2")
	tk.MustExec("create table t1(a int not null, b int, key(a))")
	tk.MustExec("insert into t1 values(1,1),(2,2)")
	tk.MustExec("create table t2(a int not null, b int, key(a))")
	tk.MustExec("insert into t2 values(1,1),(2,2),(3,3),(4,4),(5,5)")
	tk.MustExec("analyze table t1, t2")
	tk.MustExec("explain format = 'brief' select /*+ TIDB_INLJ(t1) */ * from t1 join t2 on t1.a = t2.a")
}

func TestIssue46580(t *testing.T) {
	store := testkit.CreateMockStore(t)
	tk := testkit.NewTestKit(t, store)
	tk.MustExec("use test")
	tk.MustExec(`CREATE TABLE t0(c0 INT);`)
	tk.MustExec(`CREATE TABLE t1(c0 BOOL, c1 BOOL);`)
	tk.MustExec(`INSERT INTO t1 VALUES (false, true);`)
	tk.MustExec(`INSERT INTO t1 VALUES (true, true);`)
	tk.MustExec(`CREATE definer='root'@'localhost'  VIEW v0(c0, c1, c2) AS SELECT t1.c0, LOG10(t0.c0), t1.c0 FROM t0, t1;`)
	tk.MustExec(`INSERT INTO t0(c0) VALUES (3);`)
	tk.MustQuery(`SELECT /*+ MERGE_JOIN(t1, t0, v0)*/v0.c2, t1.c0 FROM v0,  t0 CROSS JOIN t1 ORDER BY -v0.c1;`).Sort().Check(
		testkit.Rows(`0 0`, `0 1`, `1 0`, `1 1`))
}

func TestInvisibleIndex(t *testing.T) {
	store := testkit.CreateMockStore(t)
	tk := testkit.NewTestKit(t, store)

	tk.MustExec("use test")
	tk.MustExec("drop table if exists t")

	// Optimizer cannot see invisible indexes.
	tk.MustExec("create table t(a int, b int, unique index i_a (a) invisible, unique index i_b(b))")
	tk.MustExec("insert into t values (1,2)")

	// For issue 26217, can't use invisible index after admin check table.
	tk.MustExec("admin check table t")

	// Optimizer cannot use invisible indexes.
	tk.MustQuery("select a from t order by a").Check(testkit.Rows("1"))
	require.False(t, tk.MustUseIndex("select a from t order by a", "i_a"))
	tk.MustQuery("select a from t where a > 0").Check(testkit.Rows("1"))
	require.False(t, tk.MustUseIndex("select a from t where a > 1", "i_a"))

	// If use invisible indexes in index hint and sql hint, throw an error.
	errStr := "[planner:1176]Key 'i_a' doesn't exist in table 't'"
	tk.MustGetErrMsg("select * from t use index(i_a)", errStr)
	tk.MustGetErrMsg("select * from t force index(i_a)", errStr)
	tk.MustGetErrMsg("select * from t ignore index(i_a)", errStr)
	tk.MustQuery("select /*+ USE_INDEX(t, i_a) */ * from t")
	require.Len(t, tk.Session().GetSessionVars().StmtCtx.GetWarnings(), 1)
	require.EqualError(t, tk.Session().GetSessionVars().StmtCtx.GetWarnings()[0].Err, errStr)
	tk.MustQuery("select /*+ IGNORE_INDEX(t, i_a), USE_INDEX(t, i_b) */ a from t order by a")
	require.Len(t, tk.Session().GetSessionVars().StmtCtx.GetWarnings(), 1)
	require.EqualError(t, tk.Session().GetSessionVars().StmtCtx.GetWarnings()[0].Err, errStr)
	tk.MustQuery("select /*+ FORCE_INDEX(t, i_a), USE_INDEX(t, i_b) */ a from t order by a")
	require.Len(t, tk.Session().GetSessionVars().StmtCtx.GetWarnings(), 1)
	require.EqualError(t, tk.Session().GetSessionVars().StmtCtx.GetWarnings()[0].Err, errStr)
	// For issue 15519
	inapplicableErrStr := "[planner:1815]force_index(test.aaa) is inapplicable, check whether the table(test.aaa) exists"
	tk.MustQuery("select /*+ FORCE_INDEX(aaa) */ * from t")
	require.Len(t, tk.Session().GetSessionVars().StmtCtx.GetWarnings(), 1)
	require.EqualError(t, tk.Session().GetSessionVars().StmtCtx.GetWarnings()[0].Err, inapplicableErrStr)

	tk.MustExec("admin check table t")
	tk.MustExec("admin check index t i_a")
}

func TestTopNByConstFunc(t *testing.T) {
	store := testkit.CreateMockStore(t)
	tk := testkit.NewTestKit(t, store)
	tk.MustExec("use test")
	tk.MustQuery("select max(t.col) from (select 'a' as col union all select '' as col) as t").Check(testkit.Rows(
		"a",
	))
}

func TestIssue32672(t *testing.T) {
	store := testkit.CreateMockStore(t)
	tk := testkit.NewTestKit(t, store)

	tk.MustExec("use test")
	tk.MustExec("drop table if exists t")
	tk.MustExec("create table t(a int)")
	for _, agg := range []string{"stream", "hash"} {
		rs := tk.MustQuery(fmt.Sprintf("explain format='verbose' select /*+ %v_agg() */ count(*) from t", agg)).Rows()
		// cols: id, estRows, estCost, ...
		operator := rs[0][0].(string)
		cost, err := strconv.ParseFloat(rs[0][2].(string), 64)
		require.NoError(t, err)
		require.True(t, strings.Contains(strings.ToLower(operator), agg))
		require.True(t, cost > 0)
	}
}

func TestIssue15546(t *testing.T) {
	store := testkit.CreateMockStore(t)
	tk := testkit.NewTestKit(t, store)

	tk.MustExec("use test")
	tk.MustExec("drop table if exists t, pt, vt")
	tk.MustExec("create table t(a int, b int)")
	tk.MustExec("insert into t values(1, 1)")
	tk.MustExec("create table pt(a int primary key, b int) partition by range(a) (" +
		"PARTITION `p0` VALUES LESS THAN (10), PARTITION `p1` VALUES LESS THAN (20), PARTITION `p2` VALUES LESS THAN (30))")
	tk.MustExec("insert into pt values(1, 1), (11, 11), (21, 21)")
	tk.MustExec("create definer='root'@'localhost' view vt(a, b) as select a, b from t")
	tk.MustQuery("select * from pt, vt where pt.a = vt.a").Check(testkit.Rows("1 1 1 1"))
}

func TestApproxCountDistinctInPartitionTable(t *testing.T) {
	store := testkit.CreateMockStore(t)
	tk := testkit.NewTestKit(t, store)

	tk.MustExec("use test")
	tk.MustExec("drop table if exists t")
	tk.MustExec("create table t(a int(11), b int) partition by range (a) (partition p0 values less than (3), partition p1 values less than maxvalue);")
	tk.MustExec("insert into t values(1, 1), (2, 1), (3, 1), (4, 2), (4, 2)")
	tk.MustExec("set session tidb_opt_agg_push_down=1")
	tk.MustExec(`set @@tidb_partition_prune_mode='` + string(variable.Static) + `'`)
	tk.MustQuery("explain format = 'brief' select approx_count_distinct(a), b from t group by b order by b desc").Check(testkit.Rows("Sort 16000.00 root  test.t.b:desc",
		"└─HashAgg 16000.00 root  group by:test.t.b, funcs:approx_count_distinct(Column#5)->Column#4, funcs:firstrow(Column#6)->test.t.b",
		"  └─PartitionUnion 16000.00 root  ",
		"    ├─HashAgg 8000.00 root  group by:test.t.b, funcs:approx_count_distinct(test.t.a)->Column#5, funcs:firstrow(test.t.b)->Column#6, funcs:firstrow(test.t.b)->test.t.b",
		"    │ └─TableReader 10000.00 root  data:TableFullScan",
		"    │   └─TableFullScan 10000.00 cop[tikv] table:t, partition:p0 keep order:false, stats:pseudo",
		"    └─HashAgg 8000.00 root  group by:test.t.b, funcs:approx_count_distinct(test.t.a)->Column#5, funcs:firstrow(test.t.b)->Column#6, funcs:firstrow(test.t.b)->test.t.b",
		"      └─TableReader 10000.00 root  data:TableFullScan",
		"        └─TableFullScan 10000.00 cop[tikv] table:t, partition:p1 keep order:false, stats:pseudo"))
	tk.MustQuery("select approx_count_distinct(a), b from t group by b order by b desc").Check(testkit.Rows("1 2", "3 1"))
}

func TestIssue17813(t *testing.T) {
	store := testkit.CreateMockStore(t)
	tk := testkit.NewTestKit(t, store)

	tk.MustExec("use test")
	tk.MustExec("drop table if exists hash_partition_overflow")
	tk.MustExec("create table hash_partition_overflow (c0 bigint unsigned) partition by hash(c0) partitions 3")
	tk.MustExec("insert into hash_partition_overflow values (9223372036854775808)")
	tk.MustQuery("select * from hash_partition_overflow where c0 = 9223372036854775808").Check(testkit.Rows("9223372036854775808"))
	tk.MustQuery("select * from hash_partition_overflow where c0 in (1, 9223372036854775808)").Check(testkit.Rows("9223372036854775808"))
}

func TestIssue15813(t *testing.T) {
	store := testkit.CreateMockStore(t)
	tk := testkit.NewTestKit(t, store)

	tk.MustExec("use test")
	tk.MustExec("drop table if exists t0, t1")
	tk.MustExec("create table t0(c0 int primary key)")
	tk.MustExec("create table t1(c0 int primary key)")
	tk.MustExec("CREATE INDEX i0 ON t0(c0)")
	tk.MustExec("CREATE INDEX i0 ON t1(c0)")
	tk.MustQuery("select /*+ MERGE_JOIN(t0, t1) */ * from t0, t1 where t0.c0 = t1.c0").Check(testkit.Rows())
}

func TestIssue31261(t *testing.T) {
	store := testkit.CreateMockStore(t)
	tk := testkit.NewTestKit(t, store)

	tk.MustExec(`use test`)
	tk.MustExec(`drop table if exists PK_MULTI_COL_5177`)
	tk.MustExec(`	CREATE TABLE PK_MULTI_COL_5177 (
		COL1 binary(10) NOT NULL,
		COL2 varbinary(10) NOT NULL,
		COL3 smallint(45) NOT NULL,
		PRIMARY KEY (COL1(5),COL2,COL3),
		UNIQUE KEY UIDXM (COL1(5),COL2),
		UNIQUE KEY UIDX (COL2),
		KEY IDX3 (COL3),
		KEY IDXM (COL3,COL2))`)
	tk.MustExec(`insert into PK_MULTI_COL_5177(col1, col2, col3) values(0x00000000000000000000, 0x002B200DF5BA03E59F82, 1)`)
	require.Len(t, tk.MustQuery(`select col1, col2 from PK_MULTI_COL_5177 where col1 = 0x00000000000000000000 and col2 in (0x002B200DF5BA03E59F82, 0x002B200DF5BA03E59F82, 0x002B200DF5BA03E59F82)`).Rows(), 1)
	require.Len(t, tk.MustQuery(`select col1, col2 from PK_MULTI_COL_5177 where col1 = 0x00000000000000000000 and col2 = 0x002B200DF5BA03E59F82`).Rows(), 1)
}

func TestFullGroupByOrderBy(t *testing.T) {
	store := testkit.CreateMockStore(t)
	tk := testkit.NewTestKit(t, store)

	tk.MustExec("use test")
	tk.MustExec("drop table if exists t")
	tk.MustExec("create table t(a int, b int)")
	tk.MustQuery("select count(a) as b from t group by a order by b").Check(testkit.Rows())
	err := tk.ExecToErr("select count(a) as cnt from t group by a order by b")
	require.True(t, terror.ErrorEqual(err, core.ErrFieldNotInGroupBy))
}

func TestIssue15858(t *testing.T) {
	store := testkit.CreateMockStore(t)
	tk := testkit.NewTestKit(t, store)
	tk.MustExec("use test")
	tk.MustExec("drop table if exists t")
	tk.MustExec("create table t(a int primary key)")
	tk.MustExec("select * from t t1, (select a from t order by a+1) t2 where t1.a = t2.a")
}

func TestIssue15846(t *testing.T) {
	store := testkit.CreateMockStore(t)
	tk := testkit.NewTestKit(t, store)
	tk.MustExec("use test")
	tk.MustExec("drop table if exists t0, t1")
	tk.MustExec("CREATE TABLE t0(t0 INT UNIQUE);")
	tk.MustExec("CREATE TABLE t1(c0 FLOAT);")
	tk.MustExec("INSERT INTO t1(c0) VALUES (0);")
	tk.MustExec("INSERT INTO t0(t0) VALUES (NULL), (NULL);")
	tk.MustQuery("SELECT t1.c0 FROM t1 LEFT JOIN t0 ON 1;").Check(testkit.Rows("0", "0"))

	tk.MustExec("drop table if exists t0, t1")
	tk.MustExec("CREATE TABLE t0(t0 INT);")
	tk.MustExec("CREATE TABLE t1(c0 FLOAT);")
	tk.MustExec("INSERT INTO t1(c0) VALUES (0);")
	tk.MustExec("INSERT INTO t0(t0) VALUES (NULL), (NULL);")
	tk.MustQuery("SELECT t1.c0 FROM t1 LEFT JOIN t0 ON 1;").Check(testkit.Rows("0", "0"))

	tk.MustExec("drop table if exists t0, t1")
	tk.MustExec("CREATE TABLE t0(t0 INT);")
	tk.MustExec("CREATE TABLE t1(c0 FLOAT);")
	tk.MustExec("create unique index idx on t0(t0);")
	tk.MustExec("INSERT INTO t1(c0) VALUES (0);")
	tk.MustExec("INSERT INTO t0(t0) VALUES (NULL), (NULL);")
	tk.MustQuery("SELECT t1.c0 FROM t1 LEFT JOIN t0 ON 1;").Check(testkit.Rows("0", "0"))
}

func TestFloorUnixTimestampPruning(t *testing.T) {
	store := testkit.CreateMockStore(t)
	tk := testkit.NewTestKit(t, store)
	tk.MustExec("use test")
	tk.MustExec("drop table if exists floor_unix_timestamp")
	tk.MustExec(`create table floor_unix_timestamp (ts timestamp(3))
partition by range (floor(unix_timestamp(ts))) (
partition p0 values less than (unix_timestamp('2020-04-05 00:00:00')),
partition p1 values less than (unix_timestamp('2020-04-12 00:00:00')),
partition p2 values less than (unix_timestamp('2020-04-15 00:00:00')))`)
	tk.MustExec("insert into floor_unix_timestamp values ('2020-04-04 00:00:00')")
	tk.MustExec("insert into floor_unix_timestamp values ('2020-04-04 23:59:59.999')")
	tk.MustExec("insert into floor_unix_timestamp values ('2020-04-05 00:00:00')")
	tk.MustExec("insert into floor_unix_timestamp values ('2020-04-05 00:00:00.001')")
	tk.MustExec("insert into floor_unix_timestamp values ('2020-04-12 01:02:03.456')")
	tk.MustExec("insert into floor_unix_timestamp values ('2020-04-14 00:00:42')")
	tk.MustQuery("select count(*) from floor_unix_timestamp where '2020-04-05 00:00:00.001' = ts").Check(testkit.Rows("1"))
	tk.MustQuery("select * from floor_unix_timestamp where ts > '2020-04-05 00:00:00' order by ts").Check(testkit.Rows("2020-04-05 00:00:00.001", "2020-04-12 01:02:03.456", "2020-04-14 00:00:42.000"))
	tk.MustQuery("select count(*) from floor_unix_timestamp where ts <= '2020-04-05 23:00:00'").Check(testkit.Rows("4"))
	tk.MustQuery("select * from floor_unix_timestamp partition(p1, p2) where ts > '2020-04-14 00:00:00'").Check(testkit.Rows("2020-04-14 00:00:42.000"))
}

func TestIssue16290And16292(t *testing.T) {
	store := testkit.CreateMockStore(t)
	tk := testkit.NewTestKit(t, store)
	tk.MustExec("use test")
	tk.MustExec("drop table if exists t;")
	tk.MustExec("create table t(a int, b int, primary key(a));")
	tk.MustExec("insert into t values(1, 1);")

	for i := 0; i <= 1; i++ {
		tk.MustExec(fmt.Sprintf("set session tidb_opt_agg_push_down = %v", i))

		tk.MustQuery("select avg(a) from (select * from t ta union all select * from t tb) t;").Check(testkit.Rows("1.0000"))
		tk.MustQuery("select avg(b) from (select * from t ta union all select * from t tb) t;").Check(testkit.Rows("1.0000"))
		tk.MustQuery("select count(distinct a) from (select * from t ta union all select * from t tb) t;").Check(testkit.Rows("1"))
		tk.MustQuery("select count(distinct b) from (select * from t ta union all select * from t tb) t;").Check(testkit.Rows("1"))
	}
}

func TestTableDualWithRequiredProperty(t *testing.T) {
	store := testkit.CreateMockStore(t)
	tk := testkit.NewTestKit(t, store)
	tk.MustExec("use test")
	tk.MustExec("drop table if exists t1, t2;")
	tk.MustExec("create table t1 (a int, b int) partition by range(a) " +
		"(partition p0 values less than(10), partition p1 values less than MAXVALUE)")
	tk.MustExec("create table t2 (a int, b int)")
	tk.MustExec("select /*+ MERGE_JOIN(t1, t2) */ * from t1 partition (p0), t2  where t1.a > 100 and t1.a = t2.a")
}

func TestIssue16837(t *testing.T) {
	store := testkit.CreateMockStore(t)
	tk := testkit.NewTestKit(t, store)
	tk.MustExec("use test")
	tk.MustExec("drop table if exists t")
	tk.MustExec("create table t(a int,b int,c int,d int,e int,unique key idx_ab(a,b),unique key(c),unique key(d))")
	tk.MustQuery("explain format = 'brief' select /*+ use_index_merge(t,c,idx_ab) */ * from t where a = 1 or (e = 1 and c = 1)").Check(testkit.Rows(
		"IndexMerge 0.01 root  type: union",
		"├─IndexRangeScan(Build) 10.00 cop[tikv] table:t, index:idx_ab(a, b) range:[1,1], keep order:false, stats:pseudo",
		"├─IndexRangeScan(Build) 1.00 cop[tikv] table:t, index:c(c) range:[1,1], keep order:false, stats:pseudo",
		"└─Selection(Probe) 0.01 cop[tikv]  or(eq(test.t.a, 1), and(eq(test.t.e, 1), eq(test.t.c, 1)))",
		"  └─TableRowIDScan 11.00 cop[tikv] table:t keep order:false, stats:pseudo"))
	tk.MustQuery("show warnings").Check(testkit.Rows())
	tk.MustExec("insert into t values (2, 1, 1, 1, 2)")
	tk.MustQuery("select /*+ use_index_merge(t,c,idx_ab) */ * from t where a = 1 or (e = 1 and c = 1)").Check(testkit.Rows())
}

func TestIndexMergePartialScansClusteredIndex(t *testing.T) {
	store := testkit.CreateMockStore(t)
	tk := testkit.NewTestKit(t, store)
	tk.MustExec("use test;")

	tk.MustExec("drop table if exists t;")
	tk.MustExec("create table t (a int, b int, c int, primary key (a, b) clustered, key idx_c(c));")
	tk.MustExec("insert into t values (1, 1, 1), (10, 10, 10), (100, 100, 100);")
	const queryTemplate = "select /*+ use_index_merge(t) */ %s from t where %s order by a, b;"
	projections := [][]string{{"a"}, {"b"}, {"c"}, {"a", "b"}, {"b", "c"}, {"c", "a"}, {"b", "a", "c"}}
	cases := []struct {
		condition string
		expected  []string
	}{
		{
			// 1 table scan + 1 index scan
			"a < 2 or c > 10000", []string{"1"},
		},
		{
			// 2 table scans + 1 index scan
			"a < 2 or a > 88 or c > 10000", []string{"1", "100"},
		},
		{
			// 2 table scans + 2 index scans
			"a < 2 or (a >= 10 and b >= 10) or c > 100 or c < 1", []string{"1", "10", "100"},
		},
		{
			// 3 table scans + 2 index scans
			"a < 2 or (a >= 10 and b >= 10) or (a >= 20 and b < 10) or c > 100 or c < 1", []string{"1", "10", "100"},
		},
	}
	for _, p := range projections {
		for _, ca := range cases {
			query := fmt.Sprintf(queryTemplate, strings.Join(p, ","), ca.condition)
			tk.MustHavePlan(query, "IndexMerge")
			expected := make([]string, 0, len(ca.expected))
			for _, datum := range ca.expected {
				row := strings.Repeat(datum+" ", len(p))
				expected = append(expected, row[:len(row)-1])
			}
			tk.MustQuery(query).Check(testkit.Rows(expected...))
		}
	}
}

func TestIndexMergePartialScansTiDBRowID(t *testing.T) {
	store := testkit.CreateMockStore(t)
	tk := testkit.NewTestKit(t, store)
	tk.MustExec("use test;")

	tk.MustExec("drop table if exists t;")
	tk.MustExec("create table t (a int, b int, c int, unique key (a, b), key idx_c(c));")
	tk.MustExec("insert into t values (1, 1, 1), (10, 10, 10), (100, 100, 100);")
	const queryTemplate = "select /*+ use_index_merge(t) */ %s from t where %s order by a;"
	projections := [][]string{{"a"}, {"b"}, {"c"}, {"a", "b"}, {"b", "c"}, {"c", "a"}, {"b", "a", "c"}}
	cases := []struct {
		condition string
		expected  []string
	}{
		{
			// 2 index scans
			"c < 10 or a < 2", []string{"1"},
		},
		{
			// 1 table scan + 1 index scan
			"_tidb_rowid < 2 or c > 10000", []string{"1"},
		},
		{
			// 2 table scans + 1 index scan
			"_tidb_rowid < 2 or _tidb_rowid < 10 or c > 11", []string{"1", "10", "100"},
		},
		{
			// 1 table scans + 3 index scans
			"_tidb_rowid < 2 or (a >= 10 and b >= 10) or c > 100 or c < 1", []string{"1", "10", "100"},
		},
		{
			// 1 table scans + 4 index scans
			"_tidb_rowid < 2 or (a >= 10 and b >= 10) or (a >= 20 and b < 10) or c > 100 or c < 1", []string{"1", "10", "100"},
		},
	}
	for _, p := range projections {
		for _, ca := range cases {
			query := fmt.Sprintf(queryTemplate, strings.Join(p, ","), ca.condition)
			tk.MustHavePlan(query, "IndexMerge")
			expected := make([]string, 0, len(ca.expected))
			for _, datum := range ca.expected {
				row := strings.Repeat(datum+" ", len(p))
				expected = append(expected, row[:len(row)-1])
			}
			tk.MustQuery(query).Check(testkit.Rows(expected...))
		}
	}
}

func TestIndexMergePartialScansPKIsHandle(t *testing.T) {
	store := testkit.CreateMockStore(t)
	tk := testkit.NewTestKit(t, store)
	tk.MustExec("use test;")

	tk.MustExec("drop table if exists t;")
	tk.MustExec("create table t (a int, b int, c int, primary key (a), unique key (b), key idx_c(c));")
	tk.MustExec("insert into t values (1, 1, 1), (10, 10, 10), (100, 100, 100);")
	const queryTemplate = "select /*+ use_index_merge(t) */ %s from t where %s order by b;"
	projections := [][]string{{"a"}, {"b"}, {"c"}, {"a", "b"}, {"b", "c"}, {"c", "a"}, {"b", "a", "c"}}
	cases := []struct {
		condition string
		expected  []string
	}{
		{
			// 3 index scans
			"b < 10 or c < 11 or c > 50", []string{"1", "10", "100"},
		},
		{
			// 1 table scan + 1 index scan
			"a < 2 or c > 10000", []string{"1"},
		},
		{
			// 2 table scans + 1 index scan
			"a < 2 or a < 10 or b > 11", []string{"1", "100"},
		},
		{
			// 1 table scans + 3 index scans
			"a < 2 or b >= 10 or c > 100 or c < 1", []string{"1", "10", "100"},
		},
		{
			// 3 table scans + 2 index scans
			"a < 2 or a >= 10 or a >= 20 or c > 100 or b < 1", []string{"1", "10", "100"},
		},
	}
	for _, p := range projections {
		for _, ca := range cases {
			query := fmt.Sprintf(queryTemplate, strings.Join(p, ","), ca.condition)
			tk.MustHavePlan(query, "IndexMerge")
			expected := make([]string, 0, len(ca.expected))
			for _, datum := range ca.expected {
				row := strings.Repeat(datum+" ", len(p))
				expected = append(expected, row[:len(row)-1])
			}
			tk.MustQuery(query).Check(testkit.Rows(expected...))
		}
	}
}

func TestIssue23919(t *testing.T) {
	store := testkit.CreateMockStore(t)
	tk := testkit.NewTestKit(t, store)
	tk.MustExec("use test;")

	// Test for the minimal reproducible case.
	tk.MustExec("drop table if exists t;")
	tk.MustExec("create table t (a int, b int, index(a), index(b)) partition by hash (a) partitions 2;")
	tk.MustExec("insert into t values (1, 5);")
	tk.MustQuery("select /*+ use_index_merge( t ) */ * from t where a in (3) or b in (5) order by a;").
		Check(testkit.Rows("1 5"))

	// Test for the original case.
	tk.MustExec("drop table if exists t;")
	tk.MustExec(`CREATE TABLE t (
  col_5 text NOT NULL,
  col_6 tinyint(3) unsigned DEFAULT NULL,
  col_7 float DEFAULT '4779.165058537128',
  col_8 smallint(6) NOT NULL DEFAULT '-24790',
  col_9 date DEFAULT '2031-01-15',
  col_37 int(11) DEFAULT '1350204687',
  PRIMARY KEY (col_5(6),col_8) /*T![clustered_index] NONCLUSTERED */,
  UNIQUE KEY idx_6 (col_9,col_7,col_8),
  KEY idx_8 (col_8,col_6,col_5(6),col_9,col_7),
  KEY idx_9 (col_9,col_7,col_8)
) ENGINE=InnoDB DEFAULT CHARSET=utf8mb4 COLLATE=utf8mb4_bin
PARTITION BY RANGE ( col_8 ) (
  PARTITION p0 VALUES LESS THAN (-17650),
  PARTITION p1 VALUES LESS THAN (-13033),
  PARTITION p2 VALUES LESS THAN (2521),
  PARTITION p3 VALUES LESS THAN (7510)
);`)
	tk.MustExec("insert into t values ('', NULL, 6304.0146, -24790, '2031-01-15', 1350204687);")
	tk.MustQuery("select  var_samp(col_7) aggCol from (select  /*+ use_index_merge( t ) */ * from t where " +
		"t.col_9 in ( '2002-06-22' ) or t.col_5 in ( 'PkfzI'  ) or t.col_8 in ( -24874 ) and t.col_6 > null and " +
		"t.col_5 > 'r' and t.col_9 in ( '1979-09-04' ) and t.col_7 < 8143.667552769195 or " +
		"t.col_5 in ( 'iZhfEjRWci' , 'T' , ''  ) or t.col_9 <> '1976-09-11' and t.col_7 = 8796.436181615773 and " +
		"t.col_8 = 7372 order by col_5,col_8  ) ordered_tbl group by col_6;").Check(testkit.Rows("<nil>"))
}

func TestIssue16407(t *testing.T) {
	store := testkit.CreateMockStore(t)
	tk := testkit.NewTestKit(t, store)
	tk.MustExec("use test")
	tk.MustExec("drop table if exists t")
	tk.MustExec("create table t(a int,b char(100),key(a),key(b(10)))")
	tk.MustQuery("explain format = 'brief' select /*+ use_index_merge(t) */ * from t where a=10 or b='x'").Check(testkit.Rows(
		"IndexMerge 0.04 root  type: union",
		"├─IndexRangeScan(Build) 10.00 cop[tikv] table:t, index:a(a) range:[10,10], keep order:false, stats:pseudo",
		"├─IndexRangeScan(Build) 10.00 cop[tikv] table:t, index:b(b) range:[\"x\",\"x\"], keep order:false, stats:pseudo",
		"└─Selection(Probe) 0.04 cop[tikv]  or(eq(test.t.a, 10), eq(test.t.b, \"x\"))",
		"  └─TableRowIDScan 19.99 cop[tikv] table:t keep order:false, stats:pseudo"))
	tk.MustQuery("show warnings").Check(testkit.Rows())
	tk.MustExec("insert into t values (1, 'xx')")
	tk.MustQuery("select /*+ use_index_merge(t) */ * from t where a=10 or b='x'").Check(testkit.Rows())
}

func TestNotReadOnlySQLOnTiFlash(t *testing.T) {
	store := testkit.CreateMockStore(t)
	tk := testkit.NewTestKit(t, store)

	tk.MustExec("use test")
	tk.MustExec("drop table if exists t")
	tk.MustExec("create table t (a int, b varchar(20))")
	tk.MustExec(`set @@tidb_isolation_read_engines = "tiflash"`)
	// Create virtual tiflash replica info.
	dom := domain.GetDomain(tk.Session())
	is := dom.InfoSchema()
	db, exists := is.SchemaByName(model.NewCIStr("test"))
	require.True(t, exists)
	for _, tblInfo := range db.Tables {
		if tblInfo.Name.L == "t" {
			tblInfo.TiFlashReplica = &model.TiFlashReplicaInfo{
				Count:     1,
				Available: true,
			}
		}
	}
	err := tk.ExecToErr("select * from t for update")
	require.EqualError(t, err, `[planner:1815]Internal : No access path for table 't' is found with 'tidb_isolation_read_engines' = 'tiflash', valid values can be 'tiflash, tikv'. Please check tiflash replica or check if the query is not readonly and sql mode is strict.`)

	err = tk.ExecToErr("insert into t select * from t")
	require.EqualError(t, err, `[planner:1815]Internal : No access path for table 't' is found with 'tidb_isolation_read_engines' = 'tiflash', valid values can be 'tiflash, tikv'. Please check tiflash replica or check if the query is not readonly and sql mode is strict.`)

	tk.MustExec("prepare stmt_insert from 'insert into t select * from t where t.a = ?'")
	tk.MustExec("set @a=1")
	err = tk.ExecToErr("execute stmt_insert using @a")
	require.EqualError(t, err, `[planner:1815]Internal : No access path for table 't' is found with 'tidb_isolation_read_engines' = 'tiflash', valid values can be 'tiflash, tikv'. Please check tiflash replica or check if the query is not readonly and sql mode is strict.`)
}

func TestSelectLimit(t *testing.T) {
	store := testkit.CreateMockStore(t)
	tk := testkit.NewTestKit(t, store)

	tk.MustExec("use test")
	tk.MustExec("set tidb_cost_model_version=2")
	tk.MustExec("drop table if exists t")
	tk.MustExec("create table t(a int)")
	tk.MustExec("insert into t values(1),(1),(2)")

	// normal test
	tk.MustExec("set @@session.sql_select_limit=1")
	result := tk.MustQuery("select * from t order by a")
	require.Len(t, tk.Session().GetSessionVars().StmtCtx.GetWarnings(), 0)
	result.Check(testkit.Rows("1"))
	result = tk.MustQuery("select * from t order by a limit 2")
	result.Check(testkit.Rows("1", "1"))
	tk.MustExec("set @@session.sql_select_limit=default")
	result = tk.MustQuery("select * from t order by a")
	result.Check(testkit.Rows("1", "1", "2"))

	// test for subquery
	tk.MustExec("set @@session.sql_select_limit=1")
	result = tk.MustQuery("select * from (select * from t) s order by a")
	result.Check(testkit.Rows("1"))
	result = tk.MustQuery("select * from (select * from t limit 2) s order by a") // limit write in subquery, has no effect.
	result.Check(testkit.Rows("1"))
	result = tk.MustQuery("select (select * from t limit 1) s") // limit write in subquery, has no effect.
	result.Check(testkit.Rows("1"))
	result = tk.MustQuery("select * from t where t.a in (select * from t) limit 3") // select_limit will not effect subquery
	result.Sort().Check(testkit.Rows("1", "1", "2"))
	result = tk.MustQuery("select * from (select * from t) s limit 3") // select_limit will not effect subquery
	result.Sort().Check(testkit.Rows("1", "1", "2"))

	// test for union
	result = tk.MustQuery("select * from t union all select * from t limit 2") // limit outside subquery
	result.Check(testkit.Rows("1", "1"))
	result = tk.MustQuery("select * from t union all (select * from t limit 2)") // limit inside subquery
	result.Check(testkit.Rows("1"))

	// test for prepare & execute
	tk.MustExec("prepare s1 from 'select * from t where a = ?'")
	tk.MustExec("set @a = 1")
	result = tk.MustQuery("execute s1 using @a")
	result.Check(testkit.Rows("1"))
	tk.MustExec("set @@session.sql_select_limit=default")
	result = tk.MustQuery("execute s1 using @a")
	result.Check(testkit.Rows("1", "1"))
	tk.MustExec("set @@session.sql_select_limit=1")
	tk.MustExec("prepare s2 from 'select * from t where a = ? limit 3'")
	result = tk.MustQuery("execute s2 using @a") // if prepare stmt has limit, select_limit takes no effect.
	result.Check(testkit.Rows("1", "1"))

	// test for create view
	tk.MustExec("set @@session.sql_select_limit=1")
	tk.MustExec("create definer='root'@'localhost' view s as select * from t") // select limit should not effect create view
	result = tk.MustQuery("select * from s")
	result.Check(testkit.Rows("1"))
	tk.MustExec("set @@session.sql_select_limit=default")
	result = tk.MustQuery("select * from s")
	result.Sort().Check(testkit.Rows("1", "1", "2"))

	// test for DML
	tk.MustExec("set @@session.sql_select_limit=1")
	tk.MustExec("create table b (a int)")
	tk.MustExec("insert into b select * from t") // all values are inserted
	result = tk.MustQuery("select * from b limit 3")
	result.Sort().Check(testkit.Rows("1", "1", "2"))
	tk.MustExec("update b set a = 2 where a = 1") // all values are updated
	result = tk.MustQuery("select * from b limit 3")
	result.Check(testkit.Rows("2", "2", "2"))
	result = tk.MustQuery("select * from b")
	result.Check(testkit.Rows("2"))
	tk.MustExec("delete from b where a = 2") // all values are deleted
	result = tk.MustQuery("select * from b")
	result.Check(testkit.Rows())
}

func TestHintParserWarnings(t *testing.T) {
	store := testkit.CreateMockStore(t)
	tk := testkit.NewTestKit(t, store)
	tk.MustExec("use test")
	tk.MustExec("drop table if exists t;")
	tk.MustExec("create table t(a int, b int, key(a), key(b));")
	tk.MustExec("select /*+ use_index_merge() */ * from t where a = 1 or b = 1;")
	rows := tk.MustQuery("show warnings;").Rows()
	require.Len(t, rows, 1)
}

func TestIssue16935(t *testing.T) {
	store := testkit.CreateMockStore(t)
	tk := testkit.NewTestKit(t, store)
	tk.MustExec("use test")
	tk.MustExec("drop table if exists t0;")
	tk.MustExec("CREATE TABLE t0(c0 INT);")
	tk.MustExec("INSERT INTO t0(c0) VALUES (1), (1), (1), (1), (1), (1);")
	tk.MustExec("CREATE definer='root'@'localhost' VIEW v0(c0) AS SELECT NULL FROM t0;")
	tk.MustQuery("SELECT * FROM t0 LEFT JOIN v0 ON TRUE WHERE v0.c0 IS NULL;")
}

func TestClusterIndexUniqueDoubleRead(t *testing.T) {
	store := testkit.CreateMockStore(t)
	tk := testkit.NewTestKit(t, store)
	tk.MustExec("create database cluster_idx_unique_double_read;")
	tk.MustExec("use cluster_idx_unique_double_read;")
	defer tk.MustExec("drop database cluster_idx_unique_double_read;")
	tk.Session().GetSessionVars().EnableClusteredIndex = variable.ClusteredIndexDefModeOn
	tk.MustExec("drop table if exists t")

	tk.MustExec("create table t (a varchar(64), b varchar(64), uk int, v int, primary key(a, b), unique key uuk(uk));")
	tk.MustExec("insert t values ('a', 'a1', 1, 11), ('b', 'b1', 2, 22), ('c', 'c1', 3, 33);")
	tk.MustQuery("select * from t use index (uuk);").Check(testkit.Rows("a a1 1 11", "b b1 2 22", "c c1 3 33"))
}

func TestIssue18984(t *testing.T) {
	store := testkit.CreateMockStore(t)
	tk := testkit.NewTestKit(t, store)
	tk.MustExec("use test")
	tk.MustExec("drop table if exists t, t2")
	tk.Session().GetSessionVars().EnableClusteredIndex = variable.ClusteredIndexDefModeOn
	tk.MustExec("create table t(a int, b int, c int, primary key(a, b))")
	tk.MustExec("create table t2(a int, b int, c int, d int, primary key(a,b), index idx(c))")
	tk.MustExec("insert into t values(1,1,1), (2,2,2), (3,3,3)")
	tk.MustExec("insert into t2 values(1,2,3,4), (2,4,3,5), (1,3,1,1)")
	tk.MustQuery("select /*+ INL_MERGE_JOIN(t) */ * from t right outer join t2 on t.a=t2.c").Check(testkit.Rows(
		"1 1 1 1 3 1 1",
		"3 3 3 1 2 3 4",
		"3 3 3 2 4 3 5"))
	tk.MustQuery("select /*+ INL_MERGE_JOIN(t2) */ * from t left outer join t2 on t.a=t2.c").Check(testkit.Rows(
		"1 1 1 1 3 1 1",
		"2 2 2 <nil> <nil> <nil> <nil>",
		"3 3 3 1 2 3 4",
		"3 3 3 2 4 3 5"))
}

func TestTimeToSecPushDownToTiFlash(t *testing.T) {
	store := testkit.CreateMockStore(t)
	tk := testkit.NewTestKit(t, store)
	tk.MustExec("use test")
	tk.MustExec("drop table if exists t")
	tk.MustExec("create table t(a time(4))")
	tk.MustExec("insert into t values('700:10:10.123456')")
	tk.MustExec("insert into t values('20:20:20')")
	tk.MustExec("set @@tidb_allow_mpp=1; set @@tidb_enforce_mpp=1")
	tk.MustExec("set @@tidb_isolation_read_engines = 'tiflash'")

	// Create virtual tiflash replica info.
	dom := domain.GetDomain(tk.Session())
	is := dom.InfoSchema()
	db, exists := is.SchemaByName(model.NewCIStr("test"))
	require.True(t, exists)
	for _, tblInfo := range db.Tables {
		if tblInfo.Name.L == "t" {
			tblInfo.TiFlashReplica = &model.TiFlashReplicaInfo{
				Count:     1,
				Available: true,
			}
		}
	}

	rows := [][]interface{}{
		{"TableReader_10", "10000.00", "root", " MppVersion: 2, data:ExchangeSender_9"},
		{"└─ExchangeSender_9", "10000.00", "mpp[tiflash]", " ExchangeType: PassThrough"},
		{"  └─Projection_4", "10000.00", "mpp[tiflash]", " time_to_sec(test.t.a)->Column#3"},
		{"    └─TableFullScan_8", "10000.00", "mpp[tiflash]", "table:t", "keep order:false, stats:pseudo"},
	}
	tk.MustQuery("explain select time_to_sec(a) from t;").Check(rows)
}

func TestRightShiftPushDownToTiFlash(t *testing.T) {
	store := testkit.CreateMockStore(t)
	tk := testkit.NewTestKit(t, store)
	tk.MustExec("use test")
	tk.MustExec("drop table if exists t")
	tk.MustExec("create table t(a int, b int)")
	tk.MustExec("insert into t values(2147483647, 32)")
	tk.MustExec("insert into t values(12, 2)")
	tk.MustExec("set @@tidb_allow_mpp=1; set @@tidb_enforce_mpp=1")
	tk.MustExec("set @@tidb_isolation_read_engines = 'tiflash'")

	// Create virtual tiflash replica info.
	dom := domain.GetDomain(tk.Session())
	is := dom.InfoSchema()
	db, exists := is.SchemaByName(model.NewCIStr("test"))
	require.True(t, exists)
	for _, tblInfo := range db.Tables {
		if tblInfo.Name.L == "t" {
			tblInfo.TiFlashReplica = &model.TiFlashReplicaInfo{
				Count:     1,
				Available: true,
			}
		}
	}

	rows := [][]interface{}{
		{"TableReader_10", "root", "MppVersion: 2, data:ExchangeSender_9"},
		{"└─ExchangeSender_9", "mpp[tiflash]", "ExchangeType: PassThrough"},
		{"  └─Projection_4", "mpp[tiflash]", "rightshift(test.t.a, test.t.b)->Column#4"},
		{"    └─TableFullScan_8", "mpp[tiflash]", "keep order:false, stats:pseudo"},
	}
	tk.MustQuery("explain select a >> b from t;").CheckAt([]int{0, 2, 4}, rows)
}

func TestBitColumnPushDown(t *testing.T) {
	store := testkit.CreateMockStore(t)
	tk := testkit.NewTestKit(t, store)
	tk.MustExec("use test")
	tk.MustExec("set tidb_cost_model_version=1")
	tk.MustExec("create table t1(a bit(8), b int)")
	tk.MustExec("create table t2(a bit(8), b int)")
	tk.MustExec("insert into t1 values ('1', 1), ('2', 2), ('3', 3), ('4', 4), ('1', 1), ('2', 2), ('3', 3), ('4', 4)")
	tk.MustExec("insert into t2 values ('1', 1), ('2', 2), ('3', 3), ('4', 4), ('1', 1), ('2', 2), ('3', 3), ('4', 4)")
	sql := "select b from t1 where t1.b > (select min(t2.b) from t2 where t2.a < t1.a)"
	tk.MustQuery(sql).Sort().Check(testkit.Rows("2", "2", "3", "3", "4", "4"))
	rows := [][]interface{}{
		{"Projection_15", "root", "test.t1.b"},
		{"└─Apply_17", "root", "CARTESIAN inner join, other cond:gt(test.t1.b, Column#7)"},
		{"  ├─TableReader_20(Build)", "root", "data:Selection_19"},
		{"  │ └─Selection_19", "cop[tikv]", "not(isnull(test.t1.b))"},
		{"  │   └─TableFullScan_18", "cop[tikv]", "keep order:false, stats:pseudo"},
		{"  └─Selection_21(Probe)", "root", "not(isnull(Column#7))"},
		{"    └─StreamAgg_23", "root", "funcs:min(test.t2.b)->Column#7"},
		{"      └─TopN_24", "root", "test.t2.b, offset:0, count:1"},
		{"        └─TableReader_32", "root", "data:TopN_31"},
		{"          └─TopN_31", "cop[tikv]", "test.t2.b, offset:0, count:1"},
		{"            └─Selection_30", "cop[tikv]", "lt(test.t2.a, test.t1.a), not(isnull(test.t2.b))"},
		{"              └─TableFullScan_29", "cop[tikv]", "keep order:false, stats:pseudo"},
	}
	tk.MustQuery(fmt.Sprintf("explain analyze %s", sql)).CheckAt([]int{0, 3, 6}, rows)
	tk.MustExec("insert t1 values ('A', 1);")
	sql = "select a from t1 where ascii(a)=65"
	tk.MustQuery(sql).Check(testkit.Rows("A"))
	rows = [][]interface{}{
		{"TableReader_7", "root", "data:Selection_6"},
		{"└─Selection_6", "cop[tikv]", "eq(ascii(cast(test.t1.a, var_string(1))), 65)"},
		{"  └─TableFullScan_5", "cop[tikv]", "keep order:false, stats:pseudo"},
	}
	tk.MustQuery(fmt.Sprintf("explain analyze %s", sql)).CheckAt([]int{0, 3, 6}, rows)

	rows[1][2] = `eq(concat(cast(test.t1.a, var_string(1)), "A"), "AA")`
	sql = "select a from t1 where concat(a, 'A')='AA'"
	tk.MustQuery(sql).Check(testkit.Rows("A"))
	tk.MustQuery(fmt.Sprintf("explain analyze %s", sql)).CheckAt([]int{0, 3, 6}, rows)

	rows[1][2] = `eq(cast(test.t1.a, binary(1)), "A")`
	sql = "select a from t1 where binary a='A'"
	tk.MustQuery(sql).Check(testkit.Rows("A"))
	tk.MustQuery(fmt.Sprintf("explain analyze %s", sql)).CheckAt([]int{0, 3, 6}, rows)

	rows[1][2] = `eq(cast(test.t1.a, var_string(1)), "A")`
	sql = "select a from t1 where cast(a as char)='A'"
	tk.MustQuery(sql).Check(testkit.Rows("A"))
	tk.MustQuery(fmt.Sprintf("explain analyze %s", sql)).CheckAt([]int{0, 3, 6}, rows)

	tk.MustExec("insert into mysql.expr_pushdown_blacklist values('bit', 'tikv','');")
	tk.MustExec("admin reload expr_pushdown_blacklist;")
	rows = [][]interface{}{
		{"Selection_5", "root", `eq(cast(test.t1.a, var_string(1)), "A")`},
		{"└─TableReader_7", "root", "data:TableFullScan_6"},
		{"  └─TableFullScan_6", "cop[tikv]", "keep order:false, stats:pseudo"},
	}
	sql = "select a from t1 where cast(a as char)='A'"
	tk.MustQuery(sql).Check(testkit.Rows("A"))
	tk.MustQuery(fmt.Sprintf("explain analyze %s", sql)).CheckAt([]int{0, 3, 6}, rows)

	tk.MustExec("delete from mysql.expr_pushdown_blacklist where name='bit'")
	tk.MustExec("admin reload expr_pushdown_blacklist;")
	sql = "select a from t1 where ascii(a)=65"
	tk.MustQuery(sql).Check(testkit.Rows("A"))
	rows = [][]interface{}{
		{"TableReader_7", "root", "data:Selection_6"},
		{"└─Selection_6", "cop[tikv]", "eq(ascii(cast(test.t1.a, var_string(1))), 65)"},
		{"  └─TableFullScan_5", "cop[tikv]", "keep order:false, stats:pseudo"},
	}
	tk.MustQuery(fmt.Sprintf("explain analyze %s", sql)).CheckAt([]int{0, 3, 6}, rows)

	// test collation
	tk.MustExec("update mysql.tidb set VARIABLE_VALUE='True' where VARIABLE_NAME='new_collation_enabled'")
	tk.MustQuery("SELECT VARIABLE_VALUE FROM mysql.tidb WHERE VARIABLE_NAME='new_collation_enabled';").Check(
		testkit.Rows("True"))
	tk.MustExec("create table t3 (a bit(8));")
	tk.MustExec("insert into t3 values (65)")
	tk.MustExec("SET NAMES utf8mb4 COLLATE utf8mb4_bin")
	tk.MustQuery("select a from t3 where cast(a as char) = 'a'").Check(testkit.Rows())
	tk.MustExec("SET NAMES utf8mb4 COLLATE utf8mb4_general_ci")
	tk.MustQuery("select a from t3 where cast(a as char) = 'a'").Check(testkit.Rows("A"))
}

func TestSysdatePushDown(t *testing.T) {
	store := testkit.CreateMockStore(t)
	tk := testkit.NewTestKit(t, store)
	tk.MustExec("use test")
	tk.MustExec("create table t(id int signed, id2 int unsigned, c varchar(11), d datetime, b double, e bit(10))")
	tk.MustExec("insert into t(id, id2, c, d) values (-1, 1, 'abc', '2021-12-12')")
	rows := [][]interface{}{
		{"TableReader_7", "root", "data:Selection_6"},
		{"└─Selection_6", "cop[tikv]", "gt(test.t.d, sysdate())"},
		{"  └─TableFullScan_5", "cop[tikv]", "keep order:false, stats:pseudo"},
	}
	tk.MustQuery("explain analyze select /*+read_from_storage(tikv[t])*/ * from t where d > sysdate()").
		CheckAt([]int{0, 3, 6}, rows)
	// assert sysdate isn't now after set global tidb_sysdate_is_now in the same session
	tk.MustExec("set global tidb_sysdate_is_now='1'")
	tk.MustQuery("explain analyze select /*+read_from_storage(tikv[t])*/ * from t where d > sysdate()").
		CheckAt([]int{0, 3, 6}, rows)

	// assert sysdate is now after set global tidb_sysdate_is_now in the new session
	tk = testkit.NewTestKit(t, store)
	tk.MustExec("use test")
	now := time.Now()
	require.NoError(t, failpoint.Enable("github.com/pingcap/tidb/expression/injectNow", fmt.Sprintf(`return(%d)`, now.Unix())))
	rows[1][2] = fmt.Sprintf("gt(test.t.d, %v)", now.Format(time.DateTime))
	tk.MustQuery("explain analyze select /*+read_from_storage(tikv[t])*/ * from t where d > sysdate()").
		CheckAt([]int{0, 3, 6}, rows)
	failpoint.Disable("github.com/pingcap/tidb/expression/injectNow")

	// assert sysdate isn't now after set session tidb_sysdate_is_now false in the same session
	tk.MustExec("set tidb_sysdate_is_now='0'")
	rows[1][2] = "gt(test.t.d, sysdate())"
	tk.MustQuery("explain analyze select /*+read_from_storage(tikv[t])*/ * from t where d > sysdate()").
		CheckAt([]int{0, 3, 6}, rows)
}

func TestTimeScalarFunctionPushDownResult(t *testing.T) {
	store := testkit.CreateMockStore(t)
	tk := testkit.NewTestKit(t, store)
	tk.MustExec("use test")
	tk.MustExec("drop table if exists t;")
	tk.MustExec("create table t(col1 datetime, col2 datetime, y int(8), m int(8), d int(8)) CHARSET=utf8 COLLATE=utf8_general_ci;")
	tk.MustExec("insert into t values ('2022-03-24 01:02:03.040506', '9999-12-31 23:59:59', 9999, 12, 31);")
	testcases := []struct {
		sql      string
		function string
	}{
		{
			sql:      "select col1, hour(col1) from t where hour(col1)=hour('2022-03-24 01:02:03.040506');",
			function: "hour",
		},
		{
			sql:      "select col1, month(col1) from t where month(col1)=month('2022-03-24 01:02:03.040506');",
			function: "month",
		},
		{
			sql:      "select col1, minute(col1) from t where minute(col1)=minute('2022-03-24 01:02:03.040506');",
			function: "minute",
		},
		{
			function: "second",
			sql:      "select col1, second(col1) from t where second(col1)=second('2022-03-24 01:02:03.040506');",
		},
		{
			function: "microsecond",
			sql:      "select col1, microsecond(col1) from t where microsecond(col1)=microsecond('2022-03-24 01:02:03.040506');",
		},
		{
			function: "dayName",
			sql:      "select col1, dayName(col1) from t where dayName(col1)=dayName('2022-03-24 01:02:03.040506');",
		},
		{
			function: "dayOfMonth",
			sql:      "select col1, dayOfMonth(col1) from t where dayOfMonth(col1)=dayOfMonth('2022-03-24 01:02:03.040506');",
		},
		{
			function: "dayOfWeek",
			sql:      "select col1, dayOfWeek(col1) from t where dayOfWeek(col1)=dayOfWeek('2022-03-24 01:02:03.040506');",
		},
		{
			function: "dayOfYear",
			sql:      "select col1, dayOfYear(col1) from t where dayOfYear(col1)=dayOfYear('2022-03-24 01:02:03.040506');",
		},
		{
			function: "Date",
			sql:      "select col1, Date(col1) from t where Date(col1)=Date('2022-03-24 01:02:03.040506');",
		},
		{
			function: "Week",
			sql:      "select col1, Week(col1) from t where Week(col1)=Week('2022-03-24 01:02:03.040506');",
		},
		{
			function: "time_to_sec",
			sql:      "select col1, time_to_sec (col1) from t where time_to_sec(col1)=time_to_sec('2022-03-24 01:02:03.040506');",
		},
		{
			function: "DateDiff",
			sql:      "select col1, DateDiff(col1, col2) from t where DateDiff(col1, col2)=DateDiff('2022-03-24 01:02:03.040506', '9999-12-31 23:59:59');",
		},
		{
			function: "MonthName",
			sql:      "select col1, MonthName(col1) from t where MonthName(col1)=MonthName('2022-03-24 01:02:03.040506');",
		},
		{
			function: "MakeDate",
			sql:      "select col1, MakeDate(9999, 31) from t where MakeDate(y, d)=MakeDate(9999, 31);",
		},
		{
			function: "MakeTime",
			sql:      "select col1, MakeTime(12, 12, 31) from t where MakeTime(m, m, d)=MakeTime(12, 12, 31);",
		},
	}
	tk.MustExec("delete from mysql.expr_pushdown_blacklist where name != 'date_add'")
	tk.MustExec("admin reload expr_pushdown_blacklist;")
	for _, testcase := range testcases {
		r1 := tk.MustQuery(testcase.sql).Rows()
		tk.MustExec(fmt.Sprintf("insert into mysql.expr_pushdown_blacklist(name) values('%s');", testcase.function))
		tk.MustExec("admin reload expr_pushdown_blacklist;")
		r2 := tk.MustQuery(testcase.sql).Rows()
		require.EqualValues(t, r2, r1, testcase.sql)
	}
	tk.MustExec("delete from mysql.expr_pushdown_blacklist where name != 'date_add'")
	tk.MustExec("admin reload expr_pushdown_blacklist;")
}

func TestNumberFunctionPushDown(t *testing.T) {
	store := testkit.CreateMockStore(t)
	tk := testkit.NewTestKit(t, store)
	tk.MustExec("use test")
	tk.MustExec("create table t(a int signed, b int unsigned,c double)")
	tk.MustExec("insert into t values (-1,61,4.4)")
	testcases := []struct {
		sql      string
		function string
	}{
		{
			sql:      "select a, mod(a,2) from t where mod(-1,2)=mod(a,2);",
			function: "mod",
		},
		{
			sql:      "select b, mod(b,2) from t where mod(61,2)=mod(b,2);",
			function: "mod",
		},
		{
			sql:      "select b,unhex(b) from t where unhex(61) = unhex(b)",
			function: "unhex",
		},
		{
			sql:      "select b, oct(b) from t where oct(61) = oct(b)",
			function: "oct",
		},
		{
			sql:      "select c, sin(c) from t where sin(4.4) = sin(c)",
			function: "sin",
		},
		{
			sql:      "select c, asin(c) from t where asin(4.4) = asin(c)",
			function: "asin",
		},
		{
			sql:      "select c, cos(c) from t where cos(4.4) = cos(c)",
			function: "cos",
		},
		{
			sql:      "select c, acos(c) from t where acos(4.4) = acos(c)",
			function: "acos",
		},
		{
			sql:      "select b,atan(b) from t where atan(61)=atan(b)",
			function: "atan",
		},
		{
			sql:      "select b, atan2(b, c) from t where atan2(61,4.4)=atan2(b,c)",
			function: "atan2",
		},
		{
			sql:      "select b,cot(b) from t where cot(61)=cot(b)",
			function: "cot",
		},
		{
			sql:      "select c from t where pi() < c",
			function: "pi",
		},
	}
	for _, testcase := range testcases {
		tk.MustExec("delete from mysql.expr_pushdown_blacklist where name != 'date_add'")
		tk.MustExec("admin reload expr_pushdown_blacklist;")
		r1 := tk.MustQuery(testcase.sql).Rows()
		tk.MustExec(fmt.Sprintf("insert into mysql.expr_pushdown_blacklist(name) values('%s');", testcase.function))
		tk.MustExec("admin reload expr_pushdown_blacklist;")
		r2 := tk.MustQuery(testcase.sql).Rows()
		require.EqualValues(t, r2, r1, testcase.sql)
	}
}

func TestScalarFunctionPushDown(t *testing.T) {
	store := testkit.CreateMockStore(t)
	tk := testkit.NewTestKit(t, store)
	tk.MustExec("use test")
	tk.MustExec("create table t(id int signed, id2 int unsigned, c varchar(11), d datetime, b double, e bit(10))")
	tk.MustExec("insert into t(id, id2, c, d) values (-1, 1, '{\"a\":1}', '2021-12-12')")
	rows := [][]interface{}{
		{"TableReader_7", "root", "data:Selection_6"},
		{"└─Selection_6", "cop[tikv]", "right(test.t.c, 1)"},
		{"  └─TableFullScan_5", "cop[tikv]", "keep order:false, stats:pseudo"},
	}
	tk.MustQuery("explain analyze select /*+read_from_storage(tikv[t])*/ * from t where right(c,1);").
		CheckAt([]int{0, 3, 6}, rows)

	rows[1][2] = "mod(test.t.id, test.t.id)"
	tk.MustQuery("explain analyze select /*+read_from_storage(tikv[t])*/ * from t where mod(id, id);").
		CheckAt([]int{0, 3, 6}, rows)
	rows[1][2] = "mod(test.t.id, test.t.id2)"
	tk.MustQuery("explain analyze select /*+read_from_storage(tikv[t])*/ * from t where mod(id, id2);").
		CheckAt([]int{0, 3, 6}, rows)
	rows[1][2] = "mod(test.t.id2, test.t.id)"
	tk.MustQuery("explain analyze select /*+read_from_storage(tikv[t])*/ * from t where mod(id2, id);").
		CheckAt([]int{0, 3, 6}, rows)
	rows[1][2] = "mod(test.t.id2, test.t.id2)"
	tk.MustQuery("explain analyze select /*+read_from_storage(tikv[t])*/ * from t where mod(id2, id2);").
		CheckAt([]int{0, 3, 6}, rows)

	rows[1][2] = "sin(cast(test.t.id, double BINARY))"
	tk.MustQuery("explain analyze select /*+read_from_storage(tikv[t])*/ * from t where sin(id);").
		CheckAt([]int{0, 3, 6}, rows)

	rows[1][2] = "asin(cast(test.t.id, double BINARY))"
	tk.MustQuery("explain analyze select /*+read_from_storage(tikv[t])*/ * from t where asin(id);").
		CheckAt([]int{0, 3, 6}, rows)

	rows[1][2] = "cos(cast(test.t.id, double BINARY))"
	tk.MustQuery("explain analyze select /*+read_from_storage(tikv[t])*/ * from t where cos(id);").
		CheckAt([]int{0, 3, 6}, rows)

	rows[1][2] = "acos(cast(test.t.id, double BINARY))"
	tk.MustQuery("explain analyze select /*+read_from_storage(tikv[t])*/ * from t where acos(id);").
		CheckAt([]int{0, 3, 6}, rows)

	rows[1][2] = "atan(cast(test.t.id, double BINARY))"
	tk.MustQuery("explain analyze select /*+read_from_storage(tikv[t])*/ * from t where atan(id);").
		CheckAt([]int{0, 3, 6}, rows)

	rows[1][2] = "atan2(cast(test.t.id, double BINARY), cast(test.t.id, double BINARY))"
	tk.MustQuery("explain analyze select /*+read_from_storage(tikv[t])*/ * from t where atan2(id,id);").
		CheckAt([]int{0, 3, 6}, rows)

	rows[1][2] = "hour(cast(test.t.d, time))"
	tk.MustQuery("explain analyze select /*+read_from_storage(tikv[t])*/ * from t where hour(d);").
		CheckAt([]int{0, 3, 6}, rows)

	rows[1][2] = "hour(cast(test.t.d, time))"
	tk.MustQuery("explain analyze select /*+read_from_storage(tikv[t])*/ * from t where hour(d);").
		CheckAt([]int{0, 3, 6}, rows)

	rows[1][2] = "minute(cast(test.t.d, time))"
	tk.MustQuery("explain analyze select /*+read_from_storage(tikv[t])*/ * from t where minute(d);").
		CheckAt([]int{0, 3, 6}, rows)

	rows[1][2] = "second(cast(test.t.d, time))"
	tk.MustQuery("explain analyze select /*+read_from_storage(tikv[t])*/ * from t where second(d);").
		CheckAt([]int{0, 3, 6}, rows)

	rows[1][2] = "month(test.t.d)"
	tk.MustQuery("explain analyze select /*+read_from_storage(tikv[t])*/ * from t where month(d);").
		CheckAt([]int{0, 3, 6}, rows)

	//rows[1][2] = "dayname(test.t.d)"
	//tk.MustQuery("explain analyze select /*+read_from_storage(tikv[t])*/ * from t where dayname(d);").
	//	CheckAt([]int{0, 3, 6}, rows)

	rows[1][2] = "dayofmonth(test.t.d)"
	tk.MustQuery("explain analyze select /*+read_from_storage(tikv[t])*/ * from t where dayofmonth(d);").
		CheckAt([]int{0, 3, 6}, rows)

	rows[1][2] = "from_days(test.t.id)"
	tk.MustQuery("explain analyze select /*+read_from_storage(tikv[t])*/ * from t where from_days(id);").
		CheckAt([]int{0, 3, 6}, rows)

	//rows[1][2] = "last_day(test.t.d)"
	//tk.MustQuery("explain analyze select /*+read_from_storage(tikv[t])*/ * from t where last_day(d);").
	//	CheckAt([]int{0, 3, 6}, rows)

	rows[1][2] = "gt(4, test.t.id)"
	tk.MustQuery("explain analyze select /*+read_from_storage(tikv[t])*/ * from t where pi() > id;").
		CheckAt([]int{0, 3, 6}, rows)

	//rows[1][2] = "truncate(test.t.id, 0)"
	//tk.MustQuery("explain analyze select /*+read_from_storage(tikv[t])*/ * from t where truncate(id,0)").
	//	CheckAt([]int{0, 3, 6}, rows)

	rows[1][2] = "round(test.t.b)"
	tk.MustQuery("explain analyze select /*+read_from_storage(tikv[t])*/ * from t where round(b)").
		CheckAt([]int{0, 3, 6}, rows)

	rows[1][2] = "date(test.t.d)"
	tk.MustQuery("explain analyze select /*+read_from_storage(tikv[t])*/ * from t where date(d)").
		CheckAt([]int{0, 3, 6}, rows)

	rows[1][2] = "week(test.t.d)"
	tk.MustQuery("explain analyze select /*+read_from_storage(tikv[t])*/ * from t where week(d)").
		CheckAt([]int{0, 3, 6}, rows)

	rows[1][2] = "datediff(test.t.d, test.t.d)"
	tk.MustQuery("explain analyze select /*+read_from_storage(tikv[t])*/ * from t where datediff(d,d)").
		CheckAt([]int{0, 3, 6}, rows)

	rows[1][2] = "gt(test.t.d, sysdate())"
	tk.MustQuery("explain analyze select /*+read_from_storage(tikv[t])*/ * from t where d > sysdate()").
		CheckAt([]int{0, 3, 6}, rows)

	rows[1][2] = "ascii(cast(test.t.e, var_string(2)))"
	tk.MustQuery("explain analyze select /*+read_from_storage(tikv[t])*/ * from t where ascii(e);").
		CheckAt([]int{0, 3, 6}, rows)

	rows[1][2] = "eq(json_valid(test.t.c), 1)"
	tk.MustQuery("explain analyze select /*+read_from_storage(tikv[t])*/ * from t where json_valid(c)=1;").
		CheckAt([]int{0, 3, 6}, rows)

	rows[1][2] = "json_contains(cast(test.t.c, json BINARY), cast(\"1\", json BINARY))"
	tk.MustQuery("explain analyze select /*+read_from_storage(tikv[t])*/ * from t where json_contains(c, '1');").
		CheckAt([]int{0, 3, 6}, rows)
}

func TestDistinctScalarFunctionPushDown(t *testing.T) {
	store := testkit.CreateMockStore(t)
	tk := testkit.NewTestKit(t, store)
	tk.MustExec("use test")
	tk.MustExec("drop table if exists t")
	tk.MustExec("create table t (a int not null, b int not null, c int not null, primary key (a,c)) partition by range (c) (partition p0 values less than (5), partition p1 values less than (10))")
	tk.MustExec("insert into t values(1,1,1),(2,2,2),(3,1,3),(7,1,7),(8,2,8),(9,2,9)")
	tk.MustQuery("select count(distinct b+1) as col from t").Check(testkit.Rows(
		"2",
	))
}

func TestReverseUTF8PushDownToTiFlash(t *testing.T) {
	store := testkit.CreateMockStore(t)
	tk := testkit.NewTestKit(t, store)
	tk.MustExec("use test")
	tk.MustExec("drop table if exists t")
	tk.MustExec("create table t (a varchar(256))")
	tk.MustExec("insert into t values('pingcap')")
	tk.MustExec("set @@tidb_allow_mpp=1; set @@tidb_enforce_mpp=1;")
	tk.MustExec("set @@tidb_isolation_read_engines = 'tiflash'")

	// Create virtual tiflash replica info.
	dom := domain.GetDomain(tk.Session())
	is := dom.InfoSchema()
	db, exists := is.SchemaByName(model.NewCIStr("test"))
	require.True(t, exists)
	for _, tblInfo := range db.Tables {
		if tblInfo.Name.L == "t" {
			tblInfo.TiFlashReplica = &model.TiFlashReplicaInfo{
				Count:     1,
				Available: true,
			}
		}
	}

	rows := [][]interface{}{
		{"TableReader_10", "root", "MppVersion: 2, data:ExchangeSender_9"},
		{"└─ExchangeSender_9", "mpp[tiflash]", "ExchangeType: PassThrough"},
		{"  └─Projection_4", "mpp[tiflash]", "reverse(test.t.a)->Column#3"},
		{"    └─TableFullScan_8", "mpp[tiflash]", "keep order:false, stats:pseudo"},
	}

	tk.MustQuery("explain select reverse(a) from t;").CheckAt([]int{0, 2, 4}, rows)
}

func TestReversePushDownToTiFlash(t *testing.T) {
	store := testkit.CreateMockStore(t)
	tk := testkit.NewTestKit(t, store)
	tk.MustExec("use test")
	tk.MustExec("drop table if exists t")
	tk.MustExec("create table t (a binary(32))")
	tk.MustExec("insert into t values('pingcap')")
	tk.MustExec("set @@tidb_allow_mpp=1; set @@tidb_enforce_mpp=1;")
	tk.MustExec("set @@tidb_isolation_read_engines = 'tiflash'")

	// Create virtual tiflash replica info.
	dom := domain.GetDomain(tk.Session())
	is := dom.InfoSchema()
	db, exists := is.SchemaByName(model.NewCIStr("test"))
	require.True(t, exists)
	for _, tblInfo := range db.Tables {
		if tblInfo.Name.L == "t" {
			tblInfo.TiFlashReplica = &model.TiFlashReplicaInfo{
				Count:     1,
				Available: true,
			}
		}
	}

	rows := [][]interface{}{
		{"TableReader_10", "root", "MppVersion: 2, data:ExchangeSender_9"},
		{"└─ExchangeSender_9", "mpp[tiflash]", "ExchangeType: PassThrough"},
		{"  └─Projection_4", "mpp[tiflash]", "reverse(test.t.a)->Column#3"},
		{"    └─TableFullScan_8", "mpp[tiflash]", "keep order:false, stats:pseudo"},
	}

	tk.MustQuery("explain select reverse(a) from t;").CheckAt([]int{0, 2, 4}, rows)
}

func TestSpacePushDownToTiFlash(t *testing.T) {
	store := testkit.CreateMockStore(t)
	tk := testkit.NewTestKit(t, store)
	tk.MustExec("use test")
	tk.MustExec("drop table if exists t")
	tk.MustExec("create table t (a int)")
	tk.MustExec("insert into t values(5)")
	tk.MustExec("set @@tidb_allow_mpp=1; set @@tidb_enforce_mpp=1;")
	tk.MustExec("set @@tidb_isolation_read_engines = 'tiflash'")

	// Create virtual tiflash replica info.
	dom := domain.GetDomain(tk.Session())
	is := dom.InfoSchema()
	db, exists := is.SchemaByName(model.NewCIStr("test"))
	require.True(t, exists)
	for _, tblInfo := range db.Tables {
		if tblInfo.Name.L == "t" {
			tblInfo.TiFlashReplica = &model.TiFlashReplicaInfo{
				Count:     1,
				Available: true,
			}
		}
	}

	rows := [][]interface{}{
		{"TableReader_10", "root", "MppVersion: 2, data:ExchangeSender_9"},
		{"└─ExchangeSender_9", "mpp[tiflash]", "ExchangeType: PassThrough"},
		{"  └─Projection_4", "mpp[tiflash]", "space(test.t.a)->Column#3"},
		{"    └─TableFullScan_8", "mpp[tiflash]", "keep order:false, stats:pseudo"},
	}

	tk.MustQuery("explain select space(a) from t;").CheckAt([]int{0, 2, 4}, rows)
}

func TestExplainAnalyzePointGet(t *testing.T) {
	store := testkit.CreateMockStore(t)
	tk := testkit.NewTestKit(t, store)
	tk.MustExec("use test")
	tk.MustExec("drop table if exists t")
	tk.MustExec("create table t(a int primary key, b varchar(20))")
	tk.MustExec("insert into t values (1,1)")

	res := tk.MustQuery("explain analyze select * from t where a=1;")
	checkExplain := func(rpc string) {
		resBuff := bytes.NewBufferString("")
		for _, row := range res.Rows() {
			_, _ = fmt.Fprintf(resBuff, "%s\n", row)
		}
		explain := resBuff.String()
		require.Containsf(t, explain, rpc+":{num_rpc:", "%s", explain)
		require.Containsf(t, explain, "total_time:", "%s", explain)
	}
	checkExplain("Get")
	res = tk.MustQuery("explain analyze select * from t where a in (1,2,3);")
	checkExplain("BatchGet")
}

func TestExplainAnalyzeDML(t *testing.T) {
	store := testkit.CreateMockStore(t)
	tk := testkit.NewTestKit(t, store)
	tk.MustExec("use test")
	tk.MustExec("drop table if exists t")
	tk.MustExec(" create table t (a int, b int, unique index (a));")
	tk.MustExec("insert into t values (1,1)")

	res := tk.MustQuery("explain analyze select * from t where a=1;")
	checkExplain := func(rpc string) {
		resBuff := bytes.NewBufferString("")
		for _, row := range res.Rows() {
			_, _ = fmt.Fprintf(resBuff, "%s\n", row)
		}
		explain := resBuff.String()
		require.Containsf(t, explain, rpc+":{num_rpc:", "%s", explain)
		require.Containsf(t, explain, "total_time:", "%s", explain)
	}
	checkExplain("Get")
	res = tk.MustQuery("explain analyze insert ignore into t values (1,1),(2,2),(3,3),(4,4);")
	checkExplain("BatchGet")
}

func TestExplainAnalyzeDML2(t *testing.T) {
	store := testkit.CreateMockStore(t)
	tk := testkit.NewTestKit(t, store)
	tk.MustExec("use test")

	cases := []struct {
		prepare    string
		sql        string
		planRegexp string
	}{
		// Test for alloc auto ID.
		{
			sql:        "insert into t () values ()",
			planRegexp: ".*prepare.*total.*, auto_id_allocator.*alloc_cnt: 1, Get.*num_rpc.*total_time.*commit_txn.*prewrite.*get_commit_ts.*commit.*write_keys.*, insert.*",
		},
		// Test for rebase ID.
		{
			sql:        "insert into t (a) values (99000000000)",
			planRegexp: ".*prepare.*total.*, auto_id_allocator.*rebase_cnt: 1, Get.*num_rpc.*total_time.*commit_txn.*prewrite.*get_commit_ts.*commit.*write_keys.*, insert.*",
		},
		// Test for alloc auto ID and rebase ID.
		{
			sql:        "insert into t (a) values (null), (99000000000)",
			planRegexp: ".*prepare.*total.*, auto_id_allocator.*alloc_cnt: 1, rebase_cnt: 1, Get.*num_rpc.*total_time.*commit_txn.*prewrite.*get_commit_ts.*commit.*write_keys.*, insert.*",
		},
		// Test for insert ignore.
		{
			sql:        "insert ignore into t values (null,1), (2, 2), (99000000000, 3), (100000000000, 4)",
			planRegexp: ".*prepare.*total.*, auto_id_allocator.*alloc_cnt: 1, rebase_cnt: 2, Get.*num_rpc.*total_time.*commit_txn.*count: 3, prewrite.*get_commit_ts.*commit.*write_keys.*, check_insert.*",
		},
		// Test for insert on duplicate.
		{
			sql:        "insert into t values (null,null), (1,1),(2,2) on duplicate key update a = a + 100000000000",
			planRegexp: ".*prepare.*total.*, auto_id_allocator.*alloc_cnt: 1, rebase_cnt: 1, Get.*num_rpc.*total_time.*commit_txn.*count: 2, prewrite.*get_commit_ts.*commit.*write_keys.*, check_insert.*",
		},
		// Test for replace with alloc ID.
		{
			sql:        "replace into t () values ()",
			planRegexp: ".*auto_id_allocator.*alloc_cnt: 1, Get.*num_rpc.*total_time.*commit_txn.*prewrite.*get_commit_ts.*commit.*write_keys.*",
		},
		// Test for replace with alloc ID and rebase ID.
		{
			sql:        "replace into t (a) values (null), (99000000000)",
			planRegexp: ".*auto_id_allocator.*alloc_cnt: 1, rebase_cnt: 1, Get.*num_rpc.*total_time.*commit_txn.*prewrite.*get_commit_ts.*commit.*write_keys.*",
		},
		// Test for update with rebase ID.
		{
			prepare:    "insert into t values (1,1),(2,2)",
			sql:        "update t set a=a*100000000000",
			planRegexp: ".*auto_id_allocator.*rebase_cnt: 2, Get.*num_rpc.*total_time.*commit_txn.*prewrite.*get_commit_ts.*commit.*write_keys.*",
		},
	}

	for _, ca := range cases {
		for i := 0; i < 3; i++ {
			tk.MustExec("drop table if exists t")
			switch i {
			case 0:
				tk.MustExec("create table t (a bigint auto_increment, b int, primary key (a));")
			case 1:
				tk.MustExec("create table t (a bigint unsigned auto_increment, b int, primary key (a));")
			case 2:
				if strings.Contains(ca.sql, "on duplicate key") {
					continue
				}
				tk.MustExec("create table t (a bigint primary key auto_random(5), b int);")
				tk.MustExec("set @@allow_auto_random_explicit_insert=1;")
			default:
				panic("should never happen")
			}
			if ca.prepare != "" {
				tk.MustExec(ca.prepare)
			}
			res := tk.MustQuery("explain analyze " + ca.sql)
			resBuff := bytes.NewBufferString("")
			for _, row := range res.Rows() {
				_, _ = fmt.Fprintf(resBuff, "%s\t", row)
			}
			explain := resBuff.String()
			require.Regexpf(t, ca.planRegexp, explain, "idx: %v,sql: %v", i, ca.sql)
		}
	}

	// Test for table without auto id.
	for _, ca := range cases {
		tk.MustExec("drop table if exists t")
		tk.MustExec("create table t (a bigint, b int);")
		tk.MustExec("insert into t () values ()")
		if ca.prepare != "" {
			tk.MustExec(ca.prepare)
		}
		res := tk.MustQuery("explain analyze " + ca.sql)
		resBuff := bytes.NewBufferString("")
		for _, row := range res.Rows() {
			_, _ = fmt.Fprintf(resBuff, "%s\t", row)
		}
		explain := resBuff.String()
		require.NotContainsf(t, explain, "auto_id_allocator", "sql: %v, explain: %v", ca.sql, explain)
	}
}

func TestPartialBatchPointGet(t *testing.T) {
	store := testkit.CreateMockStore(t)
	tk := testkit.NewTestKit(t, store)
	tk.MustExec("use test")
	tk.MustExec("drop table if exists t")
	tk.MustExec("create table t (c_int int, c_str varchar(40), primary key(c_int, c_str))")
	tk.MustExec("insert into t values (3, 'bose')")
	tk.MustQuery("select * from t where c_int in (3)").Check(testkit.Rows(
		"3 bose",
	))
	tk.MustQuery("select * from t where c_int in (3) or c_str in ('yalow') and c_int in (1, 2)").Check(testkit.Rows(
		"3 bose",
	))
}

func TestIssue19926(t *testing.T) {
	store := testkit.CreateMockStore(t)
	tk := testkit.NewTestKit(t, store)
	tk.MustExec("use test")
	tk.MustExec("drop table if exists ta;")
	tk.MustExec("drop table if exists tb;")
	tk.MustExec("drop table if exists tc;")
	tk.MustExec("drop view if exists v;")
	tk.MustExec("CREATE TABLE `ta`  (\n  `id` varchar(36) NOT NULL ,\n  `status` varchar(1) NOT NULL \n);")
	tk.MustExec("CREATE TABLE `tb`  (\n  `id` varchar(36) NOT NULL ,\n  `status` varchar(1) NOT NULL \n);")
	tk.MustExec("CREATE TABLE `tc`  (\n  `id` varchar(36) NOT NULL ,\n  `status` varchar(1) NOT NULL \n);")
	tk.MustExec("insert into ta values('1','1');")
	tk.MustExec("insert into tb values('1','1');")
	tk.MustExec("insert into tc values('1','1');")
	tk.MustExec("create definer='root'@'localhost' view v as\nselect \nconcat(`ta`.`status`,`tb`.`status`) AS `status`, \n`ta`.`id` AS `id`  from (`ta` join `tb`) \nwhere (`ta`.`id` = `tb`.`id`);")
	tk.MustQuery("SELECT tc.status,v.id FROM tc, v WHERE tc.id = v.id AND v.status = '11';").Check(testkit.Rows("1 1"))
}

func TestDeleteUsingJoin(t *testing.T) {
	store := testkit.CreateMockStore(t)
	tk := testkit.NewTestKit(t, store)
	tk.MustExec("use test")
	tk.MustExec("drop table if exists t1, t2")
	tk.MustExec("create table t1(a int primary key, b int)")
	tk.MustExec("create table t2(a int primary key, b int)")
	tk.MustExec("insert into t1 values(1,1),(2,2)")
	tk.MustExec("insert into t2 values(2,2)")
	tk.MustExec("delete t1.* from t1 join t2 using (a)")
	tk.MustQuery("select * from t1").Check(testkit.Rows("1 1"))
	tk.MustQuery("select * from t2").Check(testkit.Rows("2 2"))
}

func Test19942(t *testing.T) {
	store := testkit.CreateMockStore(t)
	tk := testkit.NewTestKit(t, store)
	tk.MustExec("use test")
	tk.Session().GetSessionVars().EnableClusteredIndex = variable.ClusteredIndexDefModeOn
	tk.MustExec("CREATE TABLE test.`t` (" +
		"  `a` int(11) NOT NULL," +
		"  `b` varchar(10) COLLATE utf8_general_ci NOT NULL," +
		"  `c` varchar(50) COLLATE utf8_general_ci NOT NULL," +
		"  `d` char(10) NOT NULL," +
		"  PRIMARY KEY (`c`)," +
		"  UNIQUE KEY `a_uniq` (`a`)," +
		"  UNIQUE KEY `b_uniq` (`b`)," +
		"  UNIQUE KEY `d_uniq` (`d`)," +
		"  KEY `a_idx` (`a`)," +
		"  KEY `b_idx` (`b`)," +
		"  KEY `d_idx` (`d`)" +
		") ENGINE=InnoDB DEFAULT CHARSET=utf8 COLLATE=utf8_general_ci;")
	tk.MustExec("INSERT INTO test.t (a, b, c, d) VALUES (1, '1', '0', '1');")
	tk.MustExec("INSERT INTO test.t (a, b, c, d) VALUES (2, ' 2', ' 0', ' 2');")
	tk.MustExec("INSERT INTO test.t (a, b, c, d) VALUES (3, '  3 ', '  3 ', '  3 ');")
	tk.MustExec("INSERT INTO test.t (a, b, c, d) VALUES (4, 'a', 'a   ', 'a');")
	tk.MustExec("INSERT INTO test.t (a, b, c, d) VALUES (5, ' A  ', ' A   ', ' A  ');")
	tk.MustExec("INSERT INTO test.t (a, b, c, d) VALUES (6, ' E', 'é        ', ' E');")

	mkr := func() [][]interface{} {
		return testkit.RowsWithSep("|",
			"3|  3 |  3 |  3",
			"2| 2  0| 2",
			"5| A  | A   | A",
			"1|1|0|1",
			"4|a|a   |a",
			"6| E|é        | E")
	}
	tk.MustQuery("SELECT * FROM `test`.`t` FORCE INDEX(`a_uniq`);").Check(mkr())
	tk.MustQuery("SELECT * FROM `test`.`t` FORCE INDEX(`b_uniq`);").Check(mkr())
	tk.MustQuery("SELECT * FROM `test`.`t` FORCE INDEX(`d_uniq`);").Check(mkr())
	tk.MustQuery("SELECT * FROM `test`.`t` FORCE INDEX(`a_idx`);").Check(mkr())
	tk.MustQuery("SELECT * FROM `test`.`t` FORCE INDEX(`b_idx`);").Check(mkr())
	tk.MustQuery("SELECT * FROM `test`.`t` FORCE INDEX(`d_idx`);").Check(mkr())
	tk.MustExec("admin check table t")
}

func TestPartitionUnionWithPPruningColumn(t *testing.T) {
	store := testkit.CreateMockStore(t)
	tk := testkit.NewTestKit(t, store)
	tk.MustExec("use test")
	tk.MustExec("drop table if exists t;")
	tk.MustExec("CREATE TABLE `t` (\n  `fid` bigint(36) NOT NULL,\n  `oty` varchar(30) DEFAULT NULL,\n  `oid` int(11) DEFAULT NULL,\n  `pid` bigint(20) DEFAULT NULL,\n  `bid` int(11) DEFAULT NULL,\n  `r5` varchar(240) DEFAULT '',\n  PRIMARY KEY (`fid`)\n)PARTITION BY HASH( `fid` ) PARTITIONS 4;")

	tk.MustExec("INSERT INTO t (fid, oty, oid, pid, bid, r5) VALUES (59, 'm',  441, 1,  2143,  'LE1264_r5');")
	tk.MustExec("INSERT INTO t (fid, oty, oid, pid, bid, r5) VALUES (135, 'm',  1121, 1,  2423,  'LE2008_r5');")
	tk.MustExec("INSERT INTO t (fid, oty, oid, pid, bid, r5) VALUES (139, 'm',  1125, 1,  2432, 'LE2005_r5');")
	tk.MustExec("INSERT INTO t (fid, oty, oid, pid, bid, r5) VALUES (143, 'm',  1129, 1,  2438,  'LE2006_r5');")
	tk.MustExec("INSERT INTO t (fid, oty, oid, pid, bid, r5) VALUES (147, 'm',  1133, 1,  2446,  'LE2014_r5');")
	tk.MustExec("INSERT INTO t (fid, oty, oid, pid, bid, r5) VALUES (167, 'm',  1178, 1,  2512,  'LE2055_r5');")
	tk.MustExec("INSERT INTO t (fid, oty, oid, pid, bid, r5) VALUES (171, 'm',  1321, 1,  2542,  'LE1006_r5');")
	tk.MustExec("INSERT INTO t (fid, oty, oid, pid, bid, r5) VALUES (179, 'm',  1466, 1,  2648,  'LE2171_r5');")
	tk.MustExec("INSERT INTO t (fid, oty, oid, pid, bid, r5) VALUES (187, 'm',  1567, 1,  2690,  'LE1293_r5');")
	tk.MustExec("INSERT INTO t (fid, oty, oid, pid, bid, r5) VALUES (57, 'm',  341, 1,  2102,  'LE1001_r5');")
	tk.MustExec("INSERT INTO t (fid, oty, oid, pid, bid, r5) VALUES (137, 'm',  1123, 1,  2427,  'LE2003_r5');")
	tk.MustExec("INSERT INTO t (fid, oty, oid, pid, bid, r5) VALUES (145, 'm',  1131, 1,  2442,  'LE2048_r5');")
	tk.MustExec("INSERT INTO t (fid, oty, oid, pid, bid, r5) VALUES (138, 'm',  1124, 1,  2429,  'LE2004_r5');")
	tk.MustExec("INSERT INTO t (fid, oty, oid, pid, bid, r5) VALUES (142, 'm',  1128, 1,  2436,  'LE2049_r5');")
	tk.MustExec("INSERT INTO t (fid, oty, oid, pid, bid, r5) VALUES (174, 'm',  1381, 1,  2602,  'LE2170_r5');")
	tk.MustExec("INSERT INTO t (fid, oty, oid, pid, bid, r5) VALUES (28, 'm',  81, 1,  2023,  'LE1009_r5');")
	tk.MustExec("INSERT INTO t (fid, oty, oid, pid, bid, r5) VALUES (60, 'm',  442, 1,  2145,  'LE1263_r5');")
	tk.MustExec("INSERT INTO t (fid, oty, oid, pid, bid, r5) VALUES (136, 'm',  1122, 1,  2425,  'LE2002_r5');")
	tk.MustExec("INSERT INTO t (fid, oty, oid, pid, bid, r5) VALUES (140, 'm',  1126, 1,  2434,  'LE2001_r5');")
	tk.MustExec("INSERT INTO t (fid, oty, oid, pid, bid, r5) VALUES (168, 'm',  1179, 1,  2514,  'LE2052_r5');")
	tk.MustExec("INSERT INTO t (fid, oty, oid, pid, bid, r5) VALUES (196, 'm',  3380, 1,  2890,  'LE1300_r5');")
	tk.MustExec("INSERT INTO t (fid, oty, oid, pid, bid, r5) VALUES (208, 'm',  3861, 1,  3150,  'LE1323_r5');")
	tk.MustExec("INSERT INTO t (fid, oty, oid, pid, bid, r5) VALUES (432, 'm',  4060, 1,  3290,  'LE1327_r5');")

	tk.MustQuery("SELECT DISTINCT t.bid, t.r5 FROM t left join t parent on parent.oid = t.pid WHERE t.oty = 'm';").Sort().Check(
		testkit.Rows("2023 LE1009_r5",
			"2102 LE1001_r5",
			"2143 LE1264_r5",
			"2145 LE1263_r5",
			"2423 LE2008_r5",
			"2425 LE2002_r5",
			"2427 LE2003_r5",
			"2429 LE2004_r5",
			"2432 LE2005_r5",
			"2434 LE2001_r5",
			"2436 LE2049_r5",
			"2438 LE2006_r5",
			"2442 LE2048_r5",
			"2446 LE2014_r5",
			"2512 LE2055_r5",
			"2514 LE2052_r5",
			"2542 LE1006_r5",
			"2602 LE2170_r5",
			"2648 LE2171_r5",
			"2690 LE1293_r5",
			"2890 LE1300_r5",
			"3150 LE1323_r5",
			"3290 LE1327_r5"))
}

func TestIssue20139(t *testing.T) {
	failpoint.Enable("github.com/pingcap/tidb/planner/core/forceDynamicPrune", `return(true)`)
	defer failpoint.Disable("github.com/pingcap/tidb/planner/core/forceDynamicPrune")
	store := testkit.CreateMockStore(t)
	tk := testkit.NewTestKit(t, store)

	tk.MustExec("use test")
	tk.MustExec("drop table if exists t")
	tk.MustExec("create table t (id int, c int) partition by range (id) (partition p0 values less than (4), partition p1 values less than (7))")
	tk.MustExec("insert into t values(3, 3), (5, 5)")
	plan := tk.MustQuery("explain format = 'brief' select * from t where c = 1 and id = c")
	plan.Check(testkit.Rows(
		"TableReader 0.01 root partition:p0 data:Selection",
		"└─Selection 0.01 cop[tikv]  eq(test.t.c, 1), eq(test.t.id, 1)",
		"  └─TableFullScan 10000.00 cop[tikv] table:t keep order:false, stats:pseudo",
	))
	tk.MustExec("drop table t")
}

func TestIssue14481(t *testing.T) {
	store := testkit.CreateMockStore(t)
	tk := testkit.NewTestKit(t, store)

	tk.MustExec("use test")
	tk.MustExec("drop table if exists t")
	tk.MustExec("create table t(a int default null, b int default null, c int default null)")
	plan := tk.MustQuery("explain format = 'brief' select * from t where a = 1 and a = 2")
	plan.Check(testkit.Rows("TableDual 0.00 root  rows:0"))
	tk.MustExec("drop table t")
}

func TestQueryBlockTableAliasInHint(t *testing.T) {
	store := testkit.CreateMockStore(t)
	tk := testkit.NewTestKit(t, store)

	tk.MustExec("use test")
	tk.MustHavePlan("select /*+ HASH_JOIN(@sel_1 t2) */ * FROM (select 1) t1 NATURAL LEFT JOIN (select 2) t2", "HashJoin")
	tk.MustQuery("select /*+ HASH_JOIN(@sel_1 t2) */ * FROM (select 1) t1 NATURAL LEFT JOIN (select 2) t2").Check(testkit.Rows(
		"1 2",
	))
	require.Len(t, tk.Session().GetSessionVars().StmtCtx.GetWarnings(), 0)
}

func TestIssue10448(t *testing.T) {
	store := testkit.CreateMockStore(t)
	tk := testkit.NewTestKit(t, store)
	tk.MustExec("use test")
	tk.MustExec("drop table if exists t;")

	tk.MustExec("create table t(pk int(11) primary key)")
	tk.MustExec("insert into t values(1),(2),(3)")
	tk.MustQuery("select a from (select pk as a from t) t1 where a = 18446744073709551615").Check(testkit.Rows())
}

func TestMultiUpdateOnPrimaryKey(t *testing.T) {
	store := testkit.CreateMockStore(t)
	tk := testkit.NewTestKit(t, store)
	tk.MustExec("use test")

	tk.MustExec("drop table if exists t")
	tk.MustExec("create table t (a int not null primary key)")
	tk.MustExec("insert into t values (1)")
	tk.MustGetErrMsg(`UPDATE t m, t n SET m.a = m.a + 10, n.a = n.a + 10`,
		`[planner:1706]Primary key/partition key update is not allowed since the table is updated both as 'm' and 'n'.`)

	tk.MustExec("drop table if exists t")
	tk.MustExec("create table t (a varchar(10) not null primary key)")
	tk.MustExec("insert into t values ('abc')")
	tk.MustGetErrMsg(`UPDATE t m, t n SET m.a = 'def', n.a = 'xyz'`,
		`[planner:1706]Primary key/partition key update is not allowed since the table is updated both as 'm' and 'n'.`)

	tk.MustExec("drop table if exists t")
	tk.MustExec("create table t (a int, b int, primary key (a, b))")
	tk.MustExec("insert into t values (1, 2)")
	tk.MustGetErrMsg(`UPDATE t m, t n SET m.a = m.a + 10, n.b = n.b + 10`,
		`[planner:1706]Primary key/partition key update is not allowed since the table is updated both as 'm' and 'n'.`)

	tk.MustExec("drop table if exists t")
	tk.MustExec("create table t (a int primary key, b int)")
	tk.MustExec("insert into t values (1, 2)")
	tk.MustGetErrMsg(`UPDATE t m, t n SET m.a = m.a + 10, n.a = n.a + 10`,
		`[planner:1706]Primary key/partition key update is not allowed since the table is updated both as 'm' and 'n'.`)

	tk.MustExec(`UPDATE t m, t n SET m.b = m.b + 10, n.b = n.b + 10`)
	tk.MustQuery("SELECT * FROM t").Check(testkit.Rows("1 12"))

	tk.MustGetErrMsg(`UPDATE t m, t n SET m.a = m.a + 1, n.b = n.b + 10`,
		`[planner:1706]Primary key/partition key update is not allowed since the table is updated both as 'm' and 'n'.`)
	tk.MustGetErrMsg(`UPDATE t m, t n, t q SET m.a = m.a + 1, n.b = n.b + 10, q.b = q.b - 10`,
		`[planner:1706]Primary key/partition key update is not allowed since the table is updated both as 'm' and 'n'.`)
	tk.MustGetErrMsg(`UPDATE t m, t n, t q SET m.b = m.b + 1, n.a = n.a + 10, q.b = q.b - 10`,
		`[planner:1706]Primary key/partition key update is not allowed since the table is updated both as 'm' and 'n'.`)
	tk.MustGetErrMsg(`UPDATE t m, t n, t q SET m.b = m.b + 1, n.b = n.b + 10, q.a = q.a - 10`,
		`[planner:1706]Primary key/partition key update is not allowed since the table is updated both as 'm' and 'q'.`)
	tk.MustGetErrMsg(`UPDATE t q, t n, t m SET m.b = m.b + 1, n.b = n.b + 10, q.a = q.a - 10`,
		`[planner:1706]Primary key/partition key update is not allowed since the table is updated both as 'q' and 'n'.`)

	tk.MustExec("update t m, t n set m.a = n.a+10 where m.a=n.a")
	tk.MustQuery("select * from t").Check(testkit.Rows("11 12"))
}

func TestOrderByHavingNotInSelect(t *testing.T) {
	store := testkit.CreateMockStore(t)
	tk := testkit.NewTestKit(t, store)
	tk.MustExec("use test")
	tk.MustExec("drop table if exists ttest")
	tk.MustExec("create table ttest (v1 int, v2 int)")
	tk.MustExec("insert into ttest values(1, 2), (4,6), (1, 7)")
	tk.MustGetErrMsg("select v1 from ttest order by count(v2)",
		"[planner:3029]Expression #1 of ORDER BY contains aggregate function and applies to the result of a non-aggregated query")
	tk.MustGetErrMsg("select v1 from ttest having count(v2)",
		"[planner:8123]In aggregated query without GROUP BY, expression #1 of SELECT list contains nonaggregated column 'v1'; this is incompatible with sql_mode=only_full_group_by")
	tk.MustGetErrMsg("select v2, v1 from (select * from ttest) t1 join (select 1, 2) t2 group by v1",
		"[planner:1055]Expression #1 of SELECT list is not in GROUP BY clause and contains nonaggregated column 'test.t1.v2' which is not functionally dependent on columns in GROUP BY clause; this is incompatible with sql_mode=only_full_group_by")
	tk.MustGetErrMsg("select v2, v1 from (select t1.v1, t2.v2 from ttest t1 join ttest t2) t3 join (select 1, 2) t2 group by v1",
		"[planner:1055]Expression #1 of SELECT list is not in GROUP BY clause and contains nonaggregated column 'test.t3.v2' which is not functionally dependent on columns in GROUP BY clause; this is incompatible with sql_mode=only_full_group_by")
}

func TestUpdateSetDefault(t *testing.T) {
	store := testkit.CreateMockStore(t)
	// #20598
	tk := testkit.NewTestKit(t, store)
	tk.MustExec("use test")
	tk.MustExec("create table tt (x int, z int as (x+10) stored)")
	tk.MustExec("insert into tt(x) values (1)")
	tk.MustExec("update tt set x=2, z = default")
	tk.MustExec("update tt set x=2, z = default(z)")
	tk.MustQuery("select * from tt").Check(testkit.Rows("2 12"))

	tk.MustGetErrMsg("update tt set x=2, z = default(x)",
		"[planner:3105]The value specified for generated column 'z' in table 'tt' is not allowed.")
	tk.MustGetErrMsg("update tt set z = 123",
		"[planner:3105]The value specified for generated column 'z' in table 'tt' is not allowed.")
	tk.MustGetErrMsg("update tt as ss set z = 123",
		"[planner:3105]The value specified for generated column 'z' in table 'tt' is not allowed.")
	tk.MustGetErrMsg("update tt as ss set x = 3, z = 13",
		"[planner:3105]The value specified for generated column 'z' in table 'tt' is not allowed.")
	tk.MustGetErrMsg("update tt as s1, tt as s2 set s1.z = default, s2.z = 456",
		"[planner:3105]The value specified for generated column 'z' in table 'tt' is not allowed.")
}

func TestExtendedStatsSwitch(t *testing.T) {
	store := testkit.CreateMockStore(t)
	tk := testkit.NewTestKit(t, store)
	tk.MustExec("use test")
	tk.MustExec("drop table if exists t")
	tk.MustExec("create table t(a int not null, b int not null, key(a), key(b))")
	tk.MustExec("insert into t values(1,1),(2,2),(3,3),(4,4),(5,5),(6,6)")

	tk.MustExec("set session tidb_enable_extended_stats = off")
	tk.MustGetErrMsg("alter table t add stats_extended s1 correlation(a,b)",
		"Extended statistics feature is not generally available now, and tidb_enable_extended_stats is OFF")
	tk.MustGetErrMsg("alter table t drop stats_extended s1",
		"Extended statistics feature is not generally available now, and tidb_enable_extended_stats is OFF")
	tk.MustGetErrMsg("admin reload stats_extended",
		"Extended statistics feature is not generally available now, and tidb_enable_extended_stats is OFF")

	tk.MustExec("set session tidb_enable_extended_stats = on")
	tk.MustExec("alter table t add stats_extended s1 correlation(a,b)")
	tk.MustQuery("select stats, status from mysql.stats_extended where name = 's1'").Check(testkit.Rows(
		"<nil> 0",
	))
	tk.MustExec("set session tidb_enable_extended_stats = off")
	// Analyze should not collect extended stats.
	tk.MustExec("analyze table t")
	tk.MustQuery("select stats, status from mysql.stats_extended where name = 's1'").Check(testkit.Rows(
		"<nil> 0",
	))
	tk.MustExec("set session tidb_enable_extended_stats = on")
	// Analyze would collect extended stats.
	tk.MustExec("analyze table t")
	tk.MustQuery("select stats, status from mysql.stats_extended where name = 's1'").Check(testkit.Rows(
		"1.000000 1",
	))

	// Estimated index scan count is 4 using extended stats.
	tk.MustQuery("explain format = 'brief' select * from t use index(b) where a > 3 order by b limit 1").Check(testkit.Rows(
		"Limit 1.00 root  offset:0, count:1",
		"└─Projection 1.00 root  test.t.a, test.t.b",
		"  └─IndexLookUp 1.00 root  ",
		"    ├─IndexFullScan(Build) 4.00 cop[tikv] table:t, index:b(b) keep order:true",
		"    └─Selection(Probe) 1.00 cop[tikv]  gt(test.t.a, 3)",
		"      └─TableRowIDScan 4.00 cop[tikv] table:t keep order:false",
	))
	tk.MustExec("set session tidb_enable_extended_stats = off")
	// Estimated index scan count is 2 using independent assumption.
	tk.MustQuery("explain format = 'brief' select * from t use index(b) where a > 3 order by b limit 1").Check(testkit.Rows(
		"Limit 1.00 root  offset:0, count:1",
		"└─Projection 1.00 root  test.t.a, test.t.b",
		"  └─IndexLookUp 1.00 root  ",
		"    ├─IndexFullScan(Build) 2.00 cop[tikv] table:t, index:b(b) keep order:true",
		"    └─Selection(Probe) 1.00 cop[tikv]  gt(test.t.a, 3)",
		"      └─TableRowIDScan 2.00 cop[tikv] table:t keep order:false",
	))
}

func TestOrderByNotInSelectDistinct(t *testing.T) {
	store := testkit.CreateMockStore(t)
	tk := testkit.NewTestKit(t, store)
	tk.MustExec("use test")

	// #12442
	tk.MustExec("drop table if exists ttest")
	tk.MustExec("create table ttest (v1 int, v2 int)")
	tk.MustExec("insert into ttest values(1, 2), (4,6), (1, 7)")

	tk.MustGetErrMsg("select distinct v1 from ttest order by v2",
		"[planner:3065]Expression #1 of ORDER BY clause is not in SELECT list, references column 'test.ttest.v2' which is not in SELECT list; this is incompatible with DISTINCT")
	tk.MustGetErrMsg("select distinct v1+1 from ttest order by v1",
		"[planner:3065]Expression #1 of ORDER BY clause is not in SELECT list, references column 'test.ttest.v1' which is not in SELECT list; this is incompatible with DISTINCT")
	tk.MustGetErrMsg("select distinct v1+1 from ttest order by 1+v1",
		"[planner:3065]Expression #1 of ORDER BY clause is not in SELECT list, references column 'test.ttest.v1' which is not in SELECT list; this is incompatible with DISTINCT")
	tk.MustGetErrMsg("select distinct v1+1 from ttest order by v1+2",
		"[planner:3065]Expression #1 of ORDER BY clause is not in SELECT list, references column 'test.ttest.v1' which is not in SELECT list; this is incompatible with DISTINCT")
	tk.MustGetErrMsg("select distinct count(v1) from ttest group by v2 order by sum(v1)",
		"[planner:3066]Expression #1 of ORDER BY clause is not in SELECT list, contains aggregate function; this is incompatible with DISTINCT")
	tk.MustGetErrMsg("select distinct sum(v1)+1 from ttest group by v2 order by sum(v1)",
		"[planner:3066]Expression #1 of ORDER BY clause is not in SELECT list, contains aggregate function; this is incompatible with DISTINCT")

	// Expressions in ORDER BY whole match some fields in DISTINCT.
	tk.MustQuery("select distinct v1+1 from ttest order by v1+1").Check(testkit.Rows("2", "5"))
	tk.MustQuery("select distinct count(v1) from ttest order by count(v1)").Check(testkit.Rows("3"))
	tk.MustQuery("select distinct count(v1) from ttest group by v2 order by count(v1)").Check(testkit.Rows("1"))
	tk.MustQuery("select distinct sum(v1) from ttest group by v2 order by sum(v1)").Check(testkit.Rows("1", "4"))
	tk.MustQuery("select distinct v1, v2 from ttest order by 1, 2").Check(testkit.Rows("1 2", "1 7", "4 6"))
	tk.MustQuery("select distinct v1, v2 from ttest order by 2, 1").Check(testkit.Rows("1 2", "4 6", "1 7"))

	// Referenced columns of expressions in ORDER BY whole match some fields in DISTINCT,
	// both original expression and alias can be referenced.
	tk.MustQuery("select distinct v1 from ttest order by v1+1").Check(testkit.Rows("1", "4"))
	tk.MustQuery("select distinct v1, v2 from ttest order by v1+1, v2").Check(testkit.Rows("1 2", "1 7", "4 6"))
	tk.MustQuery("select distinct v1+1 as z, v2 from ttest order by v1+1, z+v2").Check(testkit.Rows("2 2", "2 7", "5 6"))
	tk.MustQuery("select distinct sum(v1) as z from ttest group by v2 order by z+1").Check(testkit.Rows("1", "4"))
	tk.MustQuery("select distinct sum(v1)+1 from ttest group by v2 order by sum(v1)+1").Check(testkit.Rows("2", "5"))
	tk.MustQuery("select distinct v1 as z from ttest order by v1+z").Check(testkit.Rows("1", "4"))
}

func TestInvalidNamedWindowSpec(t *testing.T) {
	store := testkit.CreateMockStore(t)
	// #12356
	tk := testkit.NewTestKit(t, store)
	tk.MustExec("use test")
	tk.MustExec("DROP TABLE IF EXISTS temptest")
	tk.MustExec("create table temptest (val int, val1 int)")
	tk.MustQuery("SELECT val FROM temptest WINDOW w AS (ORDER BY val RANGE 1 PRECEDING)").Check(testkit.Rows())
	tk.MustGetErrMsg("SELECT val FROM temptest WINDOW w AS (ORDER BY val, val1 RANGE 1 PRECEDING)",
		"[planner:3587]Window 'w' with RANGE N PRECEDING/FOLLOWING frame requires exactly one ORDER BY expression, of numeric or temporal type")
	tk.MustGetErrMsg("select val1, avg(val1) as a from temptest group by val1 window w as (order by a)",
		"[planner:1054]Unknown column 'a' in 'window order by'")
	tk.MustGetErrMsg("select val1, avg(val1) as a from temptest group by val1 window w as (partition by a)",
		"[planner:1054]Unknown column 'a' in 'window partition by'")
}

func TestCorrelatedAggregate(t *testing.T) {
	store := testkit.CreateMockStore(t)
	tk := testkit.NewTestKit(t, store)
	tk.MustExec("use test")

	// #18350
	tk.MustExec("DROP TABLE IF EXISTS tab, tab2")
	tk.MustExec("CREATE TABLE tab(i INT)")
	tk.MustExec("CREATE TABLE tab2(j INT)")
	tk.MustExec("insert into tab values(1),(2),(3)")
	tk.MustExec("insert into tab2 values(1),(2),(3),(15)")
	tk.MustQuery(`SELECT m.i,
       (SELECT COUNT(n.j)
           FROM tab2 WHERE j=15) AS o
    FROM tab m, tab2 n GROUP BY 1 order by m.i`).Check(testkit.Rows("1 4", "2 4", "3 4"))
	tk.MustQuery(`SELECT
         (SELECT COUNT(n.j)
             FROM tab2 WHERE j=15) AS o
    FROM tab m, tab2 n order by m.i`).Check(testkit.Rows("12"))

	// #17748
	tk.MustExec("drop table if exists t1, t2")
	tk.MustExec("create table t1 (a int, b int)")
	tk.MustExec("create table t2 (m int, n int)")
	tk.MustExec("insert into t1 values (2,2), (2,2), (3,3), (3,3), (3,3), (4,4)")
	tk.MustExec("insert into t2 values (1,11), (2,22), (3,32), (4,44), (4,44)")
	tk.MustExec("set @@sql_mode='TRADITIONAL'")

	tk.MustQuery(`select count(*) c, a,
		( select group_concat(count(a)) from t2 where m = a )
		from t1 group by a order by a`).
		Check(testkit.Rows("2 2 2", "3 3 3", "1 4 1,1"))

	tk.MustExec("drop table if exists t")
	tk.MustExec("create table t (a int, b int)")
	tk.MustExec("insert into t values (1,1),(2,1),(2,2),(3,1),(3,2),(3,3)")

	// Sub-queries in SELECT fields
	// from SELECT fields
	tk.MustQuery("select (select count(a)) from t").Check(testkit.Rows("6"))
	tk.MustQuery("select (select (select (select count(a)))) from t").Check(testkit.Rows("6"))
	tk.MustQuery("select (select (select count(n.a)) from t m order by count(m.b)) from t n").Check(testkit.Rows("6"))
	// from WHERE
	tk.MustQuery("select (select count(n.a) from t where count(n.a)=3) from t n").Check(testkit.Rows("<nil>"))
	tk.MustQuery("select (select count(a) from t where count(distinct n.a)=3) from t n").Check(testkit.Rows("6"))
	// from HAVING
	tk.MustQuery("select (select count(n.a) from t having count(n.a)=6 limit 1) from t n").Check(testkit.Rows("6"))
	tk.MustQuery("select (select count(n.a) from t having count(distinct n.b)=3 limit 1) from t n").Check(testkit.Rows("6"))
	tk.MustQuery("select (select sum(distinct n.a) from t having count(distinct n.b)=3 limit 1) from t n").Check(testkit.Rows("6"))
	tk.MustQuery("select (select sum(distinct n.a) from t having count(distinct n.b)=6 limit 1) from t n").Check(testkit.Rows("<nil>"))
	// from ORDER BY
	tk.MustQuery("select (select count(n.a) from t order by count(n.b) limit 1) from t n").Check(testkit.Rows("6"))
	tk.MustQuery("select (select count(distinct n.b) from t order by count(n.b) limit 1) from t n").Check(testkit.Rows("3"))
	// from TableRefsClause
	tk.MustQuery("select (select cnt from (select count(a) cnt) s) from t").Check(testkit.Rows("6"))
	tk.MustQuery("select (select count(cnt) from (select count(a) cnt) s) from t").Check(testkit.Rows("1"))
	// from sub-query inside aggregate
	tk.MustQuery("select (select sum((select count(a)))) from t").Check(testkit.Rows("6"))
	tk.MustQuery("select (select sum((select count(a))+sum(a))) from t").Check(testkit.Rows("20"))
	// from GROUP BY
	tk.MustQuery("select (select count(a) from t group by count(n.a)) from t n").Check(testkit.Rows("6"))
	tk.MustQuery("select (select count(distinct a) from t group by count(n.a)) from t n").Check(testkit.Rows("3"))

	// Sub-queries in HAVING
	tk.MustQuery("select sum(a) from t having (select count(a)) = 0").Check(testkit.Rows())
	tk.MustQuery("select sum(a) from t having (select count(a)) > 0").Check(testkit.Rows("14"))

	// Sub-queries in ORDER BY
	tk.MustQuery("select count(a) from t group by b order by (select count(a))").Check(testkit.Rows("1", "2", "3"))
	tk.MustQuery("select count(a) from t group by b order by (select -count(a))").Check(testkit.Rows("3", "2", "1"))

	// Nested aggregate (correlated aggregate inside aggregate)
	tk.MustQuery("select (select sum(count(a))) from t").Check(testkit.Rows("6"))
	tk.MustQuery("select (select sum(sum(a))) from t").Check(testkit.Rows("14"))

	// Combining aggregates
	tk.MustQuery("select count(a), (select count(a)) from t").Check(testkit.Rows("6 6"))
	tk.MustQuery("select sum(distinct b), count(a), (select count(a)), (select cnt from (select sum(distinct b) as cnt) n) from t").
		Check(testkit.Rows("6 6 6 6"))
}

func TestCorrelatedColumnAggFuncPushDown(t *testing.T) {
	store := testkit.CreateMockStore(t)
	tk := testkit.NewTestKit(t, store)
	tk.MustExec("use test;")
	tk.MustExec("drop table if exists t;")
	tk.MustExec("create table t (a int, b int);")
	tk.MustExec("insert into t values (1,1);")
	tk.MustQuery("select (select count(n.a + a) from t) from t n;").Check(testkit.Rows(
		"1",
	))
}

// Test for issue https://github.com/pingcap/tidb/issues/21607.
func TestConditionColPruneInPhysicalUnionScan(t *testing.T) {
	store := testkit.CreateMockStore(t)
	tk := testkit.NewTestKit(t, store)
	tk.MustExec("use test;")
	tk.MustExec("drop table if exists t;")
	tk.MustExec("create table t (a int, b int);")
	tk.MustExec("begin;")
	tk.MustExec("insert into t values (1, 2);")
	tk.MustQuery("select count(*) from t where b = 1 and b in (3);").
		Check(testkit.Rows("0"))

	tk.MustExec("drop table t;")
	tk.MustExec("create table t (a int, b int as (a + 1), c int as (b + 1));")
	tk.MustExec("begin;")
	tk.MustExec("insert into t (a) values (1);")
	tk.MustQuery("select count(*) from t where b = 1 and b in (3);").
		Check(testkit.Rows("0"))
	tk.MustQuery("select count(*) from t where c = 1 and c in (3);").
		Check(testkit.Rows("0"))
}

// Test for issue https://github.com/pingcap/tidb/issues/18320
func TestNonaggregateColumnWithSingleValueInOnlyFullGroupByMode(t *testing.T) {
	store := testkit.CreateMockStore(t)
	tk := testkit.NewTestKit(t, store)
	tk.MustExec("use test")
	tk.MustExec("drop table if exists t")
	tk.MustExec("create table t (a int, b int, c int)")
	tk.MustExec("insert into t values (1, 2, 3), (4, 5, 6), (7, 8, 9)")
	tk.MustQuery("select a, count(b) from t where a = 1").Check(testkit.Rows("1 1"))
	tk.MustQuery("select a, count(b) from t where a = 10").Check(testkit.Rows("<nil> 0"))
	tk.MustQuery("select a, c, sum(b) from t where a = 1 group by c").Check(testkit.Rows("1 3 2"))
	tk.MustGetErrMsg("select a from t where a = 1 order by count(b)", "[planner:3029]Expression #1 of ORDER BY contains aggregate function and applies to the result of a non-aggregated query")
	tk.MustQuery("select a from t where a = 1 having count(b) > 0").Check(testkit.Rows("1"))
}

func TestIssue22040(t *testing.T) {
	store := testkit.CreateMockStore(t)
	// #22040
	tk := testkit.NewTestKit(t, store)
	tk.MustExec("use test")
	tk.MustExec("drop table if exists t")
	tk.MustExec("create table t (a int, b int, primary key(a,b))")
	// valid case
	tk.MustExec("select * from t where (a,b) in ((1,2),(1,2))")
	// invalid case, column count doesn't match
	{
		err := tk.ExecToErr("select * from t where (a,b) in (1,2)")
		require.IsType(t, expression.ErrOperandColumns, errors.Cause(err))
	}
	{
		err := tk.ExecToErr("select * from t where (a,b) in ((1,2),1)")
		require.IsType(t, expression.ErrOperandColumns, errors.Cause(err))
	}
}

func TestIssue22071(t *testing.T) {
	store := testkit.CreateMockStore(t)
	tk := testkit.NewTestKit(t, store)
	tk.MustExec("use test")
	tk.MustExec("create table t (a int);")
	tk.MustExec("insert into t values(1),(2),(5)")
	tk.MustQuery("select n in (1,2) from (select a in (1,2) as n from t) g;").Sort().Check(testkit.Rows("0", "1", "1"))
	tk.MustQuery("select n in (1,n) from (select a in (1,2) as n from t) g;").Check(testkit.Rows("1", "1", "1"))
}

func TestCreateViewIsolationRead(t *testing.T) {
	store := testkit.CreateMockStore(t)
	se, err := session.CreateSession4Test(store)
	require.NoError(t, err)
	require.NoError(t, se.Auth(&auth.UserIdentity{Username: "root", Hostname: "%"}, nil, nil, nil))
	tk := testkit.NewTestKit(t, store)
	tk.SetSession(se)

	tk.MustExec("use test;")
	tk.MustExec("drop table if exists t;")
	tk.MustExec("create table t(a int, b int);")
	tk.MustExec("set session tidb_isolation_read_engines='tiflash,tidb';")
	// No error for CreateView.
	tk.MustExec("create view v0 (a, avg_b) as select a, avg(b) from t group by a;")
	tk.MustGetErrMsg("select * from v0;", "[planner:1815]Internal : No access path for table 't' is found with 'tidb_isolation_read_engines' = 'tiflash,tidb', valid values can be 'tikv'.")
	tk.MustExec("set session tidb_isolation_read_engines='tikv,tiflash,tidb';")
	tk.MustQuery("select * from v0;").Check(testkit.Rows())
}

func TestIssue22199(t *testing.T) {
	store := testkit.CreateMockStore(t)
	tk := testkit.NewTestKit(t, store)
	tk.MustExec("use test")
	tk.MustExec("drop table if exists t1, t2")
	tk.MustExec("create table t1(i int primary key, j int, index idx_j(j))")
	tk.MustExec("create table t2(i int primary key, j int, index idx_j(j))")
	tk.MustGetErrMsg("select t1.*, (select t2.* from t1) from t1", "[planner:1051]Unknown table 't2'")
}

func TestIssue22892(t *testing.T) {
	store := testkit.CreateMockStore(t)
	tk := testkit.NewTestKit(t, store)
	tk.MustExec("use test")
	tk.MustExec("set @@tidb_partition_prune_mode='static'")
	tk.MustExec("drop table if exists t1")
	tk.MustExec("create table t1(a int) partition by hash (a) partitions 5;")
	tk.MustExec("insert into t1 values (0);")
	tk.MustQuery("select * from t1 where a not between 1 and 2;").Check(testkit.Rows("0"))

	tk.MustExec("set @@tidb_partition_prune_mode='dynamic'")
	tk.MustExec("drop table if exists t2")
	tk.MustExec("create table t2(a int) partition by hash (a) partitions 5;")
	tk.MustExec("insert into t2 values (0);")
	tk.MustQuery("select * from t2 where a not between 1 and 2;").Check(testkit.Rows("0"))
}

func TestIssue26719(t *testing.T) {
	store := testkit.CreateMockStore(t)
	tk := testkit.NewTestKit(t, store)
	tk.MustExec("use test")
	tk.MustExec(`create table tx (a int) partition by range (a) (partition p0 values less than (10), partition p1 values less than (20))`)
	tk.MustExec(`insert into tx values (1)`)
	tk.MustExec("set @@tidb_partition_prune_mode='dynamic'")

	tk.MustExec(`begin`)
	tk.MustExec(`delete from tx where a in (1)`)
	tk.MustQuery(`select * from tx PARTITION(p0)`).Check(testkit.Rows())
	tk.MustQuery(`select * from tx`).Check(testkit.Rows())
	tk.MustExec(`rollback`)
}

func TestIssue32428(t *testing.T) {
	store := testkit.CreateMockStore(t)
	tk := testkit.NewTestKit(t, store)
	tk.MustExec("use test")
	tk.MustExec("create table `t1` (`a` enum('aa') DEFAULT NULL, KEY `k` (`a`))")
	tk.MustExec("insert into t1 values('aa')")
	tk.MustExec("insert into t1 values(null)")
	tk.MustQuery("select a from t1 where a<=>'aa'").Check(testkit.Rows("aa"))
	tk.MustQuery("select a from t1 where a<=>null").Check(testkit.Rows("<nil>"))

	tk.MustExec(`CREATE TABLE IDT_MULTI15860STROBJSTROBJ (
	  COL1 enum('aa') DEFAULT NULL,
	  COL2 int(41) DEFAULT NULL,
	  COL3 year(4) DEFAULT NULL,
	  KEY U_M_COL4 (COL1,COL2),
	  KEY U_M_COL5 (COL3,COL2))`)
	tk.MustExec(`insert into IDT_MULTI15860STROBJSTROBJ  values("aa", 1013610488, 1982)`)
	tk.MustQuery(`SELECT * FROM IDT_MULTI15860STROBJSTROBJ t1 RIGHT JOIN IDT_MULTI15860STROBJSTROBJ t2 ON t1.col1 <=> t2.col1 where t1.col1 is null and t2.col1 = "aa"`).Check(testkit.Rows()) // empty result
	tk.MustExec(`prepare stmt from "SELECT * FROM IDT_MULTI15860STROBJSTROBJ t1 RIGHT JOIN IDT_MULTI15860STROBJSTROBJ t2 ON t1.col1 <=> t2.col1 where t1.col1 is null and t2.col1 = ?"`)
	tk.MustExec(`set @a="aa"`)
	tk.MustQuery(`execute stmt using @a`).Check(testkit.Rows()) // empty result
}

func TestDeleteStmt(t *testing.T) {
	store := testkit.CreateMockStore(t)
	tk := testkit.NewTestKit(t, store)
	tk.MustExec("use test")
	tk.MustExec("create table t(a int)")
	tk.MustExec("delete t from t;")
	tk.MustExec("delete t from test.t as t;")
	tk.MustGetErrCode("delete test.t from test.t as t;", mysql.ErrUnknownTable)
	tk.MustExec("delete test.t from t;")
	tk.MustExec("create database db1")
	tk.MustExec("use db1")
	tk.MustExec("create table t(a int)")
	tk.MustGetErrCode("delete test.t from t;", mysql.ErrUnknownTable)
}

func TestIndexMergeConstantTrue(t *testing.T) {
	store := testkit.CreateMockStore(t)
	tk := testkit.NewTestKit(t, store)
	tk.MustExec("use test")
	tk.MustExec("drop table if exists t;")
	tk.MustExec("create table t(a int primary key, b int not null, key(b))")
	tk.MustExec("delete /*+ use_index_merge(t) */ FROM t WHERE a=1 OR (b < SOME (SELECT /*+ use_index_merge(t)*/ b FROM t WHERE a<2 OR b<2))")

	tk.MustExec("drop table if exists t")
	tk.MustExec("create table t(a int not null, b int not null, key(a), key(b))")
	tk.MustExec("delete /*+ use_index_merge(t) */ FROM t WHERE a=1 OR (b < SOME (SELECT /*+ use_index_merge(t)*/ b FROM t WHERE a<2 OR b<2))")

	tk.MustExec("drop table if exists t")
	tk.MustExec("create table t(a int primary key, b int not null, c int, key(a), key(b,c))")
	tk.MustExec("delete /*+ use_index_merge(t) */ FROM t WHERE a=1 OR (a<2 and b<2)")
}

func TestIndexMergeTableFilter(t *testing.T) {
	store := testkit.CreateMockStore(t)
	tk := testkit.NewTestKit(t, store)
	tk.MustExec("use test")
	tk.MustExec("drop table if exists t;")
	tk.MustExec("create table t(a int, b int, c int, d int, key(a), key(b));")
	tk.MustExec("insert into t values(10,1,1,10)")

	tk.MustQuery("explain format = 'brief' select /*+ use_index_merge(t) */ * from t where a=10 or (b=10 and c=10)").Check(testkit.Rows(
		"IndexMerge 0.02 root  type: union",
		"├─IndexRangeScan(Build) 10.00 cop[tikv] table:t, index:a(a) range:[10,10], keep order:false, stats:pseudo",
		"├─IndexRangeScan(Build) 10.00 cop[tikv] table:t, index:b(b) range:[10,10], keep order:false, stats:pseudo",
		"└─Selection(Probe) 0.02 cop[tikv]  or(eq(test.t.a, 10), and(eq(test.t.b, 10), eq(test.t.c, 10)))",
		"  └─TableRowIDScan 19.99 cop[tikv] table:t keep order:false, stats:pseudo",
	))
	tk.MustQuery("select /*+ use_index_merge(t) */ * from t where a=10 or (b=10 and c=10)").Check(testkit.Rows(
		"10 1 1 10",
	))
	tk.MustQuery("explain format = 'brief' select /*+ use_index_merge(t) */ * from t where (a=10 and d=10) or (b=10 and c=10)").Check(testkit.Rows(
		"IndexMerge 0.00 root  type: union",
		"├─IndexRangeScan(Build) 10.00 cop[tikv] table:t, index:a(a) range:[10,10], keep order:false, stats:pseudo",
		"├─IndexRangeScan(Build) 10.00 cop[tikv] table:t, index:b(b) range:[10,10], keep order:false, stats:pseudo",
		"└─Selection(Probe) 0.00 cop[tikv]  or(and(eq(test.t.a, 10), eq(test.t.d, 10)), and(eq(test.t.b, 10), eq(test.t.c, 10)))",
		"  └─TableRowIDScan 19.99 cop[tikv] table:t keep order:false, stats:pseudo",
	))
	tk.MustQuery("select /*+ use_index_merge(t) */ * from t where (a=10 and d=10) or (b=10 and c=10)").Check(testkit.Rows(
		"10 1 1 10",
	))
}

func TestIssue22850(t *testing.T) {
	store := testkit.CreateMockStore(t)
	tk := testkit.NewTestKit(t, store)
	tk.MustExec("use test")
	tk.MustExec("drop table if exists t1")
	tk.MustExec("CREATE TABLE t1 (a int(11))")
	tk.MustQuery("SELECT @v:=(SELECT 1 FROM t1 t2 LEFT JOIN t1 ON t1.a GROUP BY t1.a) FROM t1").Check(testkit.Rows()) // work fine
}

func TestJoinSchemaChange(t *testing.T) {
	store := testkit.CreateMockStore(t)
	tk := testkit.NewTestKit(t, store)
	tk.MustExec("use test")
	tk.MustExec("drop table if exists t1, t2")
	tk.MustExec("create table t1(a int(11))")
	tk.MustExec("create table t2(a decimal(40,20) unsigned, b decimal(40,20))")
	tk.MustQuery("select count(*) as x from t1 group by a having x not in (select a from t2 where x = t2.b)").Check(testkit.Rows())
}

// #22949: test HexLiteral Used in GetVar expr
func TestGetVarExprWithHexLiteral(t *testing.T) {
	store := testkit.CreateMockStore(t)
	tk := testkit.NewTestKit(t, store)
	tk.MustExec("use test;")
	tk.MustExec("drop table if exists t1_no_idx;")
	tk.MustExec("create table t1_no_idx(id int, col_bit bit(16));")
	tk.MustExec("insert into t1_no_idx values(1, 0x3135);")
	tk.MustExec("insert into t1_no_idx values(2, 0x0f);")

	tk.MustExec("prepare stmt from 'select id from t1_no_idx where col_bit = ?';")
	tk.MustExec("set @a = 0x3135;")
	tk.MustQuery("execute stmt using @a;").Check(testkit.Rows("1"))
	tk.MustExec("set @a = 0x0F;")
	tk.MustQuery("execute stmt using @a;").Check(testkit.Rows("2"))

	// same test, but use IN expr
	tk.MustExec("prepare stmt from 'select id from t1_no_idx where col_bit in (?)';")
	tk.MustExec("set @a = 0x3135;")
	tk.MustQuery("execute stmt using @a;").Check(testkit.Rows("1"))
	tk.MustExec("set @a = 0x0F;")
	tk.MustQuery("execute stmt using @a;").Check(testkit.Rows("2"))

	// same test, but use table with index on col_bit
	tk.MustExec("drop table if exists t2_idx;")
	tk.MustExec("create table t2_idx(id int, col_bit bit(16), key(col_bit));")
	tk.MustExec("insert into t2_idx values(1, 0x3135);")
	tk.MustExec("insert into t2_idx values(2, 0x0f);")

	tk.MustExec("prepare stmt from 'select id from t2_idx where col_bit = ?';")
	tk.MustExec("set @a = 0x3135;")
	tk.MustQuery("execute stmt using @a;").Check(testkit.Rows("1"))
	tk.MustExec("set @a = 0x0F;")
	tk.MustQuery("execute stmt using @a;").Check(testkit.Rows("2"))

	// same test, but use IN expr
	tk.MustExec("prepare stmt from 'select id from t2_idx where col_bit in (?)';")
	tk.MustExec("set @a = 0x3135;")
	tk.MustQuery("execute stmt using @a;").Check(testkit.Rows("1"))
	tk.MustExec("set @a = 0x0F;")
	tk.MustQuery("execute stmt using @a;").Check(testkit.Rows("2"))

	// test col varchar with GetVar
	tk.MustExec("drop table if exists t_varchar;")
	tk.MustExec("create table t_varchar(id int, col_varchar varchar(100), key(col_varchar));")
	tk.MustExec("insert into t_varchar values(1, '15');")
	tk.MustExec("prepare stmt from 'select id from t_varchar where col_varchar = ?';")
	tk.MustExec("set @a = 0x3135;")
	tk.MustQuery("execute stmt using @a;").Check(testkit.Rows("1"))
}

// test BitLiteral used with GetVar
func TestGetVarExprWithBitLiteral(t *testing.T) {
	store := testkit.CreateMockStore(t)
	tk := testkit.NewTestKit(t, store)
	tk.MustExec("use test;")
	tk.MustExec("drop table if exists t1_no_idx;")
	tk.MustExec("create table t1_no_idx(id int, col_bit bit(16));")
	tk.MustExec("insert into t1_no_idx values(1, 0x3135);")
	tk.MustExec("insert into t1_no_idx values(2, 0x0f);")

	tk.MustExec("prepare stmt from 'select id from t1_no_idx where col_bit = ?';")
	// 0b11000100110101 is 0x3135
	tk.MustExec("set @a = 0b11000100110101;")
	tk.MustQuery("execute stmt using @a;").Check(testkit.Rows("1"))

	// same test, but use IN expr
	tk.MustExec("prepare stmt from 'select id from t1_no_idx where col_bit in (?)';")
	tk.MustExec("set @a = 0b11000100110101;")
	tk.MustQuery("execute stmt using @a;").Check(testkit.Rows("1"))
}

func TestIndexMergeClusterIndex(t *testing.T) {
	store := testkit.CreateMockStore(t)
	tk := testkit.NewTestKit(t, store)
	tk.MustExec("use test;")
	tk.MustExec("drop table if exists t")
	tk.MustExec("create table t (c1 float, c2 int, c3 int, primary key (c1) /*T![clustered_index] CLUSTERED */, key idx_1 (c2), key idx_2 (c3))")
	tk.MustExec("insert into t values(1.0,1,2),(2.0,2,1),(3.0,1,1),(4.0,2,2)")
	tk.MustQuery("select /*+ use_index_merge(t) */ c3 from t where c3 = 1 or c2 = 1").Sort().Check(testkit.Rows(
		"1",
		"1",
		"2",
	))
	tk.MustExec("drop table t")
	tk.MustExec("create table t (a int, b int, c int, primary key (a,b) /*T![clustered_index] CLUSTERED */, key idx_c(c))")
	tk.MustExec("insert into t values (0,1,2)")
	tk.MustQuery("select /*+ use_index_merge(t) */ c from t where c > 10 or a < 1").Check(testkit.Rows(
		"2",
	))
}

func TestIssue23736(t *testing.T) {
	store := testkit.CreateMockStore(t)
	tk := testkit.NewTestKit(t, store)
	tk.MustExec("use test")
	tk.MustExec("drop table if exists t0, t1")
	tk.MustExec("create table t0(a int, b int, c int as (a + b) virtual, unique index (c) invisible);")
	tk.MustExec("create table t1(a int, b int, c int as (a + b) virtual);")
	tk.MustExec("insert into t0(a, b) values (12, -1), (8, 7);")
	tk.MustExec("insert into t1(a, b) values (12, -1), (8, 7);")
	tk.MustQuery("select /*+ stream_agg() */ count(1) from t0 where c > 10 and b < 2;").Check(testkit.Rows("1"))
	tk.MustQuery("select /*+ stream_agg() */ count(1) from t1 where c > 10 and b < 2;").Check(testkit.Rows("1"))
	tk.MustExec("delete from t0")
	tk.MustExec("insert into t0(a, b) values (5, 1);")
	tk.MustQuery("select /*+ nth_plan(3) */ count(1) from t0 where c > 10 and b < 2;").Check(testkit.Rows("0"))

	// Should not use invisible index
	require.False(t, tk.MustUseIndex("select /*+ stream_agg() */ count(1) from t0 where c > 10 and b < 2", "c"))
}

// https://github.com/pingcap/tidb/issues/23802
func TestPanicWhileQueryTableWithIsNull(t *testing.T) {
	store := testkit.CreateMockStore(t)
	tk := testkit.NewTestKit(t, store)
	tk.MustExec("use test")

	tk.MustExec("drop table if exists NT_HP27193")
	tk.MustExec("CREATE TABLE `NT_HP27193` (  `COL1` int(20) DEFAULT NULL,  `COL2` varchar(20) DEFAULT NULL,  `COL4` datetime DEFAULT NULL,  `COL3` bigint(20) DEFAULT NULL,  `COL5` float DEFAULT NULL) ENGINE=InnoDB DEFAULT CHARSET=utf8mb4 COLLATE=utf8mb4_bin PARTITION BY HASH ( `COL1`%`COL3` ) PARTITIONS 10;")
	rs, err := tk.Exec("select col1 from NT_HP27193 where col1 is null;")
	require.NoError(t, err)
	rs.Close()
	tk.MustExec("INSERT INTO NT_HP27193 (COL2, COL4, COL3, COL5) VALUES ('m',  '2020-05-04 13:15:27', 8,  2602)")
	rs, err = tk.Exec("select col1 from NT_HP27193 where col1 is null;")
	require.NoError(t, err)
	rs.Close()
	tk.MustExec("drop table if exists NT_HP27193")
}

func TestIssue23846(t *testing.T) {
	store := testkit.CreateMockStore(t)
	tk := testkit.NewTestKit(t, store)
	tk.MustExec("use test")
	tk.MustExec("drop table if exists t")
	tk.MustExec("create table t(a varbinary(10),UNIQUE KEY(a))")
	tk.MustExec("insert into t values(0x00A4EEF4FA55D6706ED5)")
	tk.MustQuery("select count(*) from t where a=0x00A4EEF4FA55D6706ED5").Check(testkit.Rows("1"))
	tk.MustQuery("select * from t where a=0x00A4EEF4FA55D6706ED5").Check(testkit.Rows("\x00\xa4\xee\xf4\xfaU\xd6pn\xd5")) // not empty
}

func TestIssue23839(t *testing.T) {
	store := testkit.CreateMockStore(t)
	tk := testkit.NewTestKit(t, store)
	tk.MustExec("use test")
	tk.MustExec("drop table if exists BB")
	tk.MustExec("CREATE TABLE `BB` (\n" +
		"	`col_int` int(11) DEFAULT NULL,\n" +
		"	`col_varchar_10` varchar(10) DEFAULT NULL,\n" +
		"	`pk` int(11) NOT NULL AUTO_INCREMENT,\n" +
		"	`col_int_not_null` int(11) NOT NULL,\n" +
		"	`col_decimal` decimal(10,0) DEFAULT NULL,\n" +
		"	`col_datetime` datetime DEFAULT NULL,\n" +
		"	`col_decimal_not_null` decimal(10,0) NOT NULL,\n" +
		"	`col_datetime_not_null` datetime NOT NULL,\n" +
		"	`col_varchar_10_not_null` varchar(10) NOT NULL,\n" +
		"	PRIMARY KEY (`pk`) /*T![clustered_index] CLUSTERED */\n" +
		") ENGINE=InnoDB DEFAULT CHARSET=utf8mb4 COLLATE=utf8mb4_bin AUTO_INCREMENT=2000001")
	tk.Exec("explain SELECT OUTR . col2 AS X FROM (SELECT INNR . col1 as col1, SUM( INNR . col2 ) as col2 FROM (SELECT INNR . `col_int_not_null` + 1 as col1, INNR . `pk` as col2 FROM BB AS INNR) AS INNR GROUP BY col1) AS OUTR2 INNER JOIN (SELECT INNR . col1 as col1, MAX( INNR . col2 ) as col2 FROM (SELECT INNR . `col_int_not_null` + 1 as col1, INNR . `pk` as col2 FROM BB AS INNR) AS INNR GROUP BY col1) AS OUTR ON OUTR2.col1 = OUTR.col1 GROUP BY OUTR . col1, OUTR2 . col1 HAVING X <> 'b'")
}

func TestIssue24281(t *testing.T) {
	store := testkit.CreateMockStore(t)
	tk := testkit.NewTestKit(t, store)
	tk.MustExec("use test")
	tk.MustExec("drop table if exists member, agent, deposit, view_member_agents")
	tk.MustExec("create table member(login varchar(50) NOT NULL, agent_login varchar(100) DEFAULT NULL, PRIMARY KEY(login))")
	tk.MustExec("create table agent(login varchar(50) NOT NULL, data varchar(100) DEFAULT NULL, share_login varchar(50) NOT NULL, PRIMARY KEY(login))")
	tk.MustExec("create table deposit(id varchar(50) NOT NULL, member_login varchar(50) NOT NULL, transfer_amount int NOT NULL, PRIMARY KEY(id), KEY midx(member_login, transfer_amount))")
	tk.MustExec("create definer='root'@'localhost' view view_member_agents (member, share_login) as select m.login as member, a.share_login AS share_login from member as m join agent as a on m.agent_login = a.login")

	tk.MustExec(" select s.member_login as v1, SUM(s.transfer_amount) AS v2 " +
		"FROM deposit AS s " +
		"JOIN view_member_agents AS v ON s.member_login = v.member " +
		"WHERE 1 = 1 AND v.share_login = 'somevalue' " +
		"GROUP BY s.member_login " +
		"UNION select 1 as v1, 2 as v2")
}

func TestIssue25799(t *testing.T) {
	store := testkit.CreateMockStore(t)
	tk := testkit.NewTestKit(t, store)
	tk.MustExec("use test")
	tk.MustExec("drop table if exists t1, t2")
	tk.MustExec(`create table t1 (a float default null, b smallint(6) DEFAULT NULL)`)
	tk.MustExec(`insert into t1 values (1, 1)`)
	tk.MustExec(`create table t2 (a float default null, b tinyint(4) DEFAULT NULL, key b (b))`)
	tk.MustExec(`insert into t2 values (null, 1)`)
	tk.MustHavePlan(`select /*+ TIDB_INLJ(t2@sel_2) */ t1.a, t1.b from t1 where t1.a not in (select t2.a from t2 where t1.b=t2.b)`, `IndexJoin`)
	tk.MustQuery(`select /*+ TIDB_INLJ(t2@sel_2) */ t1.a, t1.b from t1 where t1.a not in (select t2.a from t2 where t1.b=t2.b)`).Check(testkit.Rows())
}

func TestLimitWindowColPrune(t *testing.T) {
	store := testkit.CreateMockStore(t)
	tk := testkit.NewTestKit(t, store)
	tk.MustExec("use test")
	tk.MustExec("drop table if exists t")
	tk.MustExec("create table t(a int)")
	tk.MustExec("insert into t values(1)")
	tk.MustQuery("select count(a) f1, row_number() over (order by count(a)) as f2 from t limit 1").Check(testkit.Rows("1 1"))
}

func TestIncrementalAnalyzeStatsVer2(t *testing.T) {
	store := testkit.CreateMockStore(t)
	tk := testkit.NewTestKit(t, store)
	tk.MustExec("use test")
	tk.MustExec("drop table if exists t")
	tk.MustExec("create table t(a int primary key, b int, index idx_b(b))")
	tk.MustExec("insert into t values(1,1),(2,2),(3,3)")
	tk.MustExec("set @@session.tidb_analyze_version = 2")
	tk.MustExec("analyze table t")
	is := tk.Session().GetInfoSchema().(infoschema.InfoSchema)
	tbl, err := is.TableByName(model.NewCIStr("test"), model.NewCIStr("t"))
	require.NoError(t, err)
	tblID := tbl.Meta().ID
	rows := tk.MustQuery(fmt.Sprintf("select distinct_count from mysql.stats_histograms where table_id = %d and is_index = 1", tblID)).Rows()
	require.Len(t, rows, 1)
	require.Equal(t, "3", rows[0][0])
	tk.MustExec("insert into t values(4,4),(5,5),(6,6)")
	tk.MustExec("analyze incremental table t index idx_b")
	warns := tk.Session().GetSessionVars().StmtCtx.GetWarnings()
	require.Len(t, warns, 3)
	require.EqualError(t, warns[0].Err, "The version 2 would collect all statistics not only the selected indexes")
	require.EqualError(t, warns[1].Err, "The version 2 stats would ignore the INCREMENTAL keyword and do full sampling")
	require.EqualError(t, warns[2].Err, "Analyze use auto adjusted sample rate 1.000000 for table test.t, reason to use this rate is \"use min(1, 110000/3) as the sample-rate=1\"")
	rows = tk.MustQuery(fmt.Sprintf("select distinct_count from mysql.stats_histograms where table_id = %d and is_index = 1", tblID)).Rows()
	require.Len(t, rows, 1)
	require.Equal(t, "6", rows[0][0])
}

func TestConflictReadFromStorage(t *testing.T) {
	failpoint.Enable("github.com/pingcap/tidb/planner/core/forceDynamicPrune", `return(true)`)
	defer failpoint.Disable("github.com/pingcap/tidb/planner/core/forceDynamicPrune")
	store := testkit.CreateMockStore(t)
	tk := testkit.NewTestKit(t, store)
	tk.MustExec("use test")
	tk.MustExec("drop table if exists t")
	tk.MustExec(`create table t (
					a int, b int, c varchar(20),
					primary key(a), key(b), key(c)
				) partition by range columns(a) (
					partition p0 values less than(6),
					partition p1 values less than(11),
					partition p2 values less than(16));`)
	tk.MustExec(`insert into t values (1,1,"1"), (2,2,"2"), (8,8,"8"), (11,11,"11"), (15,15,"15")`)
	// Create virtual tiflash replica info.
	dom := domain.GetDomain(tk.Session())
	is := dom.InfoSchema()
	db, exists := is.SchemaByName(model.NewCIStr("test"))
	require.True(t, exists)
	for _, tblInfo := range db.Tables {
		if tblInfo.Name.L == "t" {
			tblInfo.TiFlashReplica = &model.TiFlashReplicaInfo{
				Count:     1,
				Available: true,
			}
		}
	}
	tk.MustQuery(`explain select /*+ read_from_storage(tikv[t partition(p0)], tiflash[t partition(p1, p2)]) */ * from t`)
	tk.MustQuery("show warnings").Check(testkit.Rows("Warning 1815 Storage hints are conflict, you can only specify one storage type of table test.t"))
	tk.MustQuery(`explain select /*+ read_from_storage(tikv[t], tiflash[t]) */ * from t`)
	tk.MustQuery("show warnings").Check(testkit.Rows("Warning 1815 Storage hints are conflict, you can only specify one storage type of table test.t"))
}

func TestIssue27167(t *testing.T) {
	store := testkit.CreateMockStore(t)
	tk := testkit.NewTestKit(t, store)
	tk.MustExec("set names utf8mb4")
	tk.MustExec("use test")
	tk.MustExec("drop table if exists all_types")

	tk.MustExec("CREATE TABLE `all_types` (" +
		"`id` int(11) NOT NULL," +
		"`d_tinyint` tinyint(4) DEFAULT NULL," +
		"`d_smallint` smallint(6) DEFAULT NULL," +
		"`d_int` int(11) DEFAULT NULL," +
		"`d_bigint` bigint(20) DEFAULT NULL," +
		"`d_float` float DEFAULT NULL," +
		"`d_double` double DEFAULT NULL," +
		"`d_decimal` decimal(10,2) DEFAULT NULL," +
		"`d_bit` bit(10) DEFAULT NULL," +
		"`d_binary` binary(10) DEFAULT NULL," +
		"`d_date` date DEFAULT NULL," +
		"`d_datetime` datetime DEFAULT NULL," +
		"`d_timestamp` timestamp NULL DEFAULT NULL," +
		"`d_varchar` varchar(20) NULL default NULL," +
		"PRIMARY KEY (`id`));",
	)

	tk.MustQuery("select @@collation_connection;").Check(testkit.Rows("utf8mb4_bin"))

	tk.MustExec(`insert into all_types values(0, 0, 1, 2, 3, 1.5, 2.2, 10.23, 12, 'xy', '2021-12-12', '2021-12-12 12:00:00', '2021-12-12 12:00:00', '123');`)

	tk.MustQuery("select collation(c) from (select d_date c from all_types union select d_int c from all_types) t").Check(testkit.Rows("utf8mb4_bin", "utf8mb4_bin"))
	tk.MustQuery("select collation(c) from (select d_date c from all_types union select d_int collate binary c from all_types) t").Check(testkit.Rows("binary", "binary"))
	tk.MustQuery("select collation(c) from (select d_date c from all_types union select d_float c from all_types) t").Check(testkit.Rows("utf8mb4_bin", "utf8mb4_bin"))
	// timestamp also OK
	tk.MustQuery("select collation(c) from (select d_timestamp c from all_types union select d_float c from all_types) t").Check(testkit.Rows("utf8mb4_bin", "utf8mb4_bin"))
}

func TestIssue25300(t *testing.T) {
	store := testkit.CreateMockStore(t)
	tk := testkit.NewTestKit(t, store)
	tk.MustExec("use test")
	tk.MustExec(`create table t (a char(65) collate utf8_unicode_ci, b text collate utf8_general_ci not null);`)
	tk.MustExec(`insert into t values ('a', 'A');`)
	tk.MustExec(`insert into t values ('b', 'B');`)
	tk.MustGetErrCode(`(select a from t) union ( select b from t);`, mysql.ErrCantAggregateNcollations)
	tk.MustGetErrCode(`(select 'a' collate utf8mb4_unicode_ci) union (select 'b' collate utf8mb4_general_ci);`, mysql.ErrCantAggregateNcollations)
	tk.MustGetErrCode(`(select a from t) union ( select b from t) union all select 'a';`, mysql.ErrCantAggregateNcollations)
	tk.MustGetErrCode(`(select a from t) union ( select b from t) union select 'a';`, mysql.ErrCantAggregateNcollations)
	tk.MustGetErrCode(`(select a from t) union ( select b from t) union select 'a' except select 'd';`, mysql.ErrCantAggregateNcollations)
}

func TestSelectIgnoreTemporaryTableInView(t *testing.T) {
	store := testkit.CreateMockStore(t)
	tk := testkit.NewTestKit(t, store)
	tk.MustExec("use test")

	tk.Session().Auth(&auth.UserIdentity{Username: "root", Hostname: "localhost", CurrentUser: true, AuthUsername: "root", AuthHostname: "%"}, nil, []byte("012345678901234567890"), nil)
	tk.MustExec("create table t1 (a int, b int)")
	tk.MustExec("create table t2 (c int, d int)")
	tk.MustExec("create view v1 as select * from t1 order by a limit 5")
	tk.MustExec("create view v2 as select * from ((select * from t1) union (select * from t2)) as tt order by a, b limit 5")
	tk.MustExec("create view v3 as select * from v1 order by a limit 5")
	tk.MustExec("create view v4 as select * from t1, t2 where t1.a = t2.c order by a, b limit 5")
	tk.MustExec("create view v5 as select * from (select * from t1) as t1 order by a limit 5")

	tk.MustExec("insert into t1 values (1, 2), (3, 4)")
	tk.MustExec("insert into t2 values (3, 5), (6, 7)")

	tk.MustExec("create temporary table t1 (a int, b int)")
	tk.MustExec("create temporary table t2 (c int, d int)")
	tk.MustQuery("select * from t1").Check(testkit.Rows())
	tk.MustQuery("select * from t2").Check(testkit.Rows())

	tk.MustQuery("select * from v1").Check(testkit.Rows("1 2", "3 4"))
	tk.MustQuery("select * from v2").Check(testkit.Rows("1 2", "3 4", "3 5", "6 7"))
	tk.MustQuery("select * from v3").Check(testkit.Rows("1 2", "3 4"))
	tk.MustQuery("select * from v4").Check(testkit.Rows("3 4 3 5"))
	tk.MustQuery("select * from v5").Check(testkit.Rows("1 2", "3 4"))
}

func TestIssue26250(t *testing.T) {
	store := testkit.CreateMockStore(t)
	tk := testkit.NewTestKit(t, store)
	tk.MustExec("use test")
	tk.MustExec("create table tp (id int primary key) partition by range (id) (partition p0 values less than (100));")
	tk.MustExec("create table tn (id int primary key);")
	tk.MustExec("insert into tp values(1),(2);")
	tk.MustExec("insert into tn values(1),(2);")
	tk.MustQuery("select * from tp,tn where tp.id=tn.id and tn.id=1 for update;").Check(testkit.Rows("1 1"))
}

func TestCorrelationAdjustment4Limit(t *testing.T) {
	store := testkit.CreateMockStore(t)
	tk := testkit.NewTestKit(t, store)
	tk.MustExec("use test")
	tk.MustExec("drop table if exists t")
	tk.MustExec("create table t (pk int primary key auto_increment, year int, c varchar(256), index idx_year(year))")

	insertWithYear := func(n, year int) {
		for i := 0; i < n; i++ {
			tk.MustExec(fmt.Sprintf("insert into t (year, c) values (%v, space(256))", year))
		}
	}
	insertWithYear(10, 2000)
	insertWithYear(10, 2001)
	insertWithYear(10, 2002)
	tk.MustExec("analyze table t")

	// case 1
	tk.MustExec("set @@tidb_opt_enable_correlation_adjustment = false")
	// the estRow for TableFullScan is under-estimated since we have to scan through 2000 and 2001 to access 2002,
	// but the formula(LimitNum / Selectivity) based on uniform-assumption cannot consider this factor.
	tk.MustQuery("explain format=brief select * from t use index(primary) where year=2002 limit 1").Check(testkit.Rows(
		"Limit 1.00 root  offset:0, count:1",
		"└─TableReader 1.00 root  data:Limit",
		"  └─Limit 1.00 cop[tikv]  offset:0, count:1",
		"    └─Selection 1.00 cop[tikv]  eq(test.t.year, 2002)",
		"      └─TableFullScan 3.00 cop[tikv] table:t keep order:false"))

	// case 2: after enabling correlation adjustment, this factor can be considered.
	tk.MustExec("set @@tidb_opt_enable_correlation_adjustment = true")
	tk.MustQuery("explain format=brief select * from t use index(primary) where year=2002 limit 1").Check(testkit.Rows(
		"Limit 1.00 root  offset:0, count:1",
		"└─TableReader 1.00 root  data:Limit",
		"  └─Limit 1.00 cop[tikv]  offset:0, count:1",
		"    └─Selection 1.00 cop[tikv]  eq(test.t.year, 2002)",
		"      └─TableFullScan 21.00 cop[tikv] table:t keep order:false"))

	tk.MustExec("truncate table t")
	for y := 2000; y <= 2050; y++ {
		insertWithYear(2, y)
	}
	tk.MustExec("analyze table t")

	// case 3: correlation adjustment is only allowed to update the upper-bound, so estRow = max(1/selectivity, adjustedCount);
	// 1/sel = 1/(1/NDV) is around 50, adjustedCount is 1 since the first row can meet the requirement `year=2000`;
	// in this case the estRow is over-estimated, but it's safer that can avoid to convert IndexScan to TableScan incorrectly in some cases.
	tk.MustQuery("explain format=brief select * from t use index(primary) where year=2000 limit 1").Check(testkit.Rows(
		"Limit 1.00 root  offset:0, count:1",
		"└─TableReader 1.00 root  data:Limit",
		"  └─Limit 1.00 cop[tikv]  offset:0, count:1",
		"    └─Selection 1.00 cop[tikv]  eq(test.t.year, 2000)",
		"      └─TableFullScan 51.00 cop[tikv] table:t keep order:false"))
}

func TestCTESelfJoin(t *testing.T) {
	store := testkit.CreateMockStore(t)
	tk := testkit.NewTestKit(t, store)
	tk.MustExec("use test")
	tk.MustExec("drop table if exists t1, t2, t3")
	tk.MustExec("create table t1(t1a int, t1b int, t1c int)")
	tk.MustExec("create table t2(t2a int, t2b int, t2c int)")
	tk.MustExec("create table t3(t3a int, t3b int, t3c int)")
	tk.MustExec(`
		with inv as
		(select t1a , t3a, sum(t2c)
			from t1, t2, t3
			where t2a = t1a
				and t2b = t3b
				and t3c = 1998
			group by t1a, t3a)
		select inv1.t1a, inv2.t3a
		from inv inv1, inv inv2
		where inv1.t1a = inv2.t1a
			and inv1.t3a = 4
			and inv2.t3a = 4+1`)
}

// https://github.com/pingcap/tidb/issues/26214
func TestIssue26214(t *testing.T) {
	store := testkit.CreateMockStore(t)
	tk := testkit.NewTestKit(t, store)
	tk.MustExec("use test")
	tk.MustExec("drop table if exists t")
	tk.MustExec("create table `t` (`a` int(11) default null, `b` int(11) default null, `c` int(11) default null, key `expression_index` ((case when `a` < 0 then 1 else 2 end)))")
	_, err := tk.Exec("select * from t  where case when a < 0 then 1 else 2 end <= 1 order by 4;")
	require.True(t, core.ErrUnknownColumn.Equal(err))
}

func TestCreateViewWithWindowFunc(t *testing.T) {
	store := testkit.CreateMockStore(t)
	tk := testkit.NewTestKit(t, store)
	tk.MustExec("use test")
	tk.MustExec("drop table if exists t6;")
	tk.MustExec("CREATE TABLE t6(t TIME, ts TIMESTAMP);")
	tk.MustExec("INSERT INTO t6 VALUES ('12:30', '2016-07-05 08:30:42');")
	tk.MustExec("drop view if exists v;")
	tk.MustExec("CREATE definer='root'@'localhost' VIEW v AS SELECT COUNT(*) OVER w0, COUNT(*) OVER w from t6 WINDOW w0 AS (), w  AS (w0 ORDER BY t);")
	rows := tk.MustQuery("select * from v;")
	rows.Check(testkit.Rows("1 1"))
}

func TestIssue29834(t *testing.T) {
	store := testkit.CreateMockStore(t)
	tk := testkit.NewTestKit(t, store)
	tk.MustExec("use test")
	tk.MustExec("drop table if exists IDT_MC21814;")
	tk.MustExec("CREATE TABLE `IDT_MC21814` (`COL1` year(4) DEFAULT NULL,`COL2` year(4) DEFAULT NULL,KEY `U_M_COL` (`COL1`,`COL2`)) ENGINE=InnoDB DEFAULT CHARSET=utf8mb4 COLLATE=utf8mb4_bin;")
	tk.MustExec("insert into IDT_MC21814 values(1901, 2119), (2155, 2000);")
	tk.MustQuery("SELECT/*+ INL_JOIN(t1, t2), nth_plan(1) */ t2.* FROM IDT_MC21814 t1 LEFT JOIN IDT_MC21814 t2 ON t1.col1 = t2.col1 WHERE t2.col2 BETWEEN 2593 AND 1971 AND t1.col1 IN (2155, 1901, 1967);").Check(testkit.Rows())
	tk.MustQuery("SELECT/*+ INL_JOIN(t1, t2), nth_plan(2) */ t2.* FROM IDT_MC21814 t1 LEFT JOIN IDT_MC21814 t2 ON t1.col1 = t2.col1 WHERE t2.col2 BETWEEN 2593 AND 1971 AND t1.col1 IN (2155, 1901, 1967);").Check(testkit.Rows())
	// Only can generate one index join plan. Because the index join inner child can not be tableDual.
	tk.MustQuery("show warnings").Check(testkit.Rows("Warning 1105 The parameter of nth_plan() is out of range"))
}

func TestLimitPushDown(t *testing.T) {
	store := testkit.CreateMockStore(t)
	tk := testkit.NewTestKit(t, store)
	tk.MustExec("use test")
	tk.MustExec("drop table if exists t")

	tk.MustExec(`create table t (a int)`)
	tk.MustExec(`insert into t values (1)`)
	tk.MustExec(`analyze table t`)

	tk.MustExec(`set tidb_opt_limit_push_down_threshold=0`)
	tk.MustQuery(`explain format=brief select a from t order by a desc limit 10`).Check(testkit.Rows(
		`TopN 1.00 root  test.t.a:desc, offset:0, count:10`,
		`└─TableReader 1.00 root  data:TableFullScan`,
		`  └─TableFullScan 1.00 cop[tikv] table:t keep order:false`))

	tk.MustExec(`set tidb_opt_limit_push_down_threshold=10`)
	tk.MustQuery(`explain format=brief select a from t order by a desc limit 10`).Check(testkit.Rows(
		`TopN 1.00 root  test.t.a:desc, offset:0, count:10`,
		`└─TableReader 1.00 root  data:TopN`,
		`  └─TopN 1.00 cop[tikv]  test.t.a:desc, offset:0, count:10`,
		`    └─TableFullScan 1.00 cop[tikv] table:t keep order:false`))

	tk.MustQuery(`explain format=brief select a from t order by a desc limit 11`).Check(testkit.Rows(
		`TopN 1.00 root  test.t.a:desc, offset:0, count:11`,
		`└─TableReader 1.00 root  data:TableFullScan`,
		`  └─TableFullScan 1.00 cop[tikv] table:t keep order:false`))

	tk.MustQuery(`explain format=brief select /*+ limit_to_cop() */ a from t order by a desc limit 11`).Check(testkit.Rows(
		`TopN 1.00 root  test.t.a:desc, offset:0, count:11`,
		`└─TableReader 1.00 root  data:TopN`,
		`  └─TopN 1.00 cop[tikv]  test.t.a:desc, offset:0, count:11`,
		`    └─TableFullScan 1.00 cop[tikv] table:t keep order:false`))
}

func TestIssue26559(t *testing.T) {
	store := testkit.CreateMockStore(t)
	tk := testkit.NewTestKit(t, store)
	tk.MustExec("use test")
	tk.MustExec("create table t(a timestamp, b datetime);")
	tk.MustExec("insert into t values('2020-07-29 09:07:01', '2020-07-27 16:57:36');")
	tk.MustQuery("select greatest(a, b) from t union select null;").Sort().Check(testkit.Rows("2020-07-29 09:07:01", "<nil>"))
}

func TestIssue29503(t *testing.T) {
	store := testkit.CreateMockStore(t)
	tk := testkit.NewTestKit(t, store)
	defer config.RestoreFunc()()
	config.UpdateGlobal(func(conf *config.Config) {
		conf.Status.RecordQPSbyDB = true
	})

	tk.MustExec("use test")
	tk.MustExec("drop table if exists t;")
	tk.MustExec("create table t(a int);")
	require.NoError(t, tk.ExecToErr("create binding for select 1 using select 1;"))
	require.NoError(t, tk.ExecToErr("create binding for select a from t using select a from t;"))
	res := tk.MustQuery("show session bindings;")
	require.Len(t, res.Rows(), 2)
}

func TestIssues27130(t *testing.T) {
	store := testkit.CreateMockStore(t)
	tk := testkit.NewTestKit(t, store)
	tk.MustExec("use test")

	tk.MustExec("drop table if exists t1")
	tk.MustExec("set tidb_cost_model_version=2")
	tk.MustExec("create table t1( a enum('y','b','Abc','null'),b enum('y','b','Abc','null'),key(a));")
	tk.MustQuery(`explain format=brief select * from t1 where a like "A%"`).Check(testkit.Rows(
		"TableReader 8000.00 root  data:Selection",
		"└─Selection 8000.00 cop[tikv]  like(test.t1.a, \"A%\", 92)",
		"  └─TableFullScan 10000.00 cop[tikv] table:t1 keep order:false, stats:pseudo",
	))
	tk.MustQuery(`explain format=brief select * from t1 where b like "A%"`).Check(testkit.Rows(
		"TableReader 8000.00 root  data:Selection",
		"└─Selection 8000.00 cop[tikv]  like(test.t1.b, \"A%\", 92)",
		"  └─TableFullScan 10000.00 cop[tikv] table:t1 keep order:false, stats:pseudo",
	))

	tk.MustExec("drop table if exists t2")
	tk.MustExec("create table t2( a enum('y','b','Abc','null'),b enum('y','b','Abc','null'),key(a, b));")
	tk.MustQuery(`explain format=brief select * from t2 where a like "A%"`).Check(testkit.Rows(
		"IndexReader 8000.00 root  index:Selection",
		"└─Selection 8000.00 cop[tikv]  like(test.t2.a, \"A%\", 92)",
		"  └─IndexFullScan 10000.00 cop[tikv] table:t2, index:a(a, b) keep order:false, stats:pseudo",
	))
	tk.MustQuery(`explain format=brief select * from t2 where a like "A%" and b like "A%"`).Check(testkit.Rows(
		"IndexReader 8000.00 root  index:Selection",
		"└─Selection 8000.00 cop[tikv]  like(test.t2.a, \"A%\", 92), like(test.t2.b, \"A%\", 92)",
		"  └─IndexFullScan 10000.00 cop[tikv] table:t2, index:a(a, b) keep order:false, stats:pseudo",
	))

	tk.MustExec("drop table if exists t3")
	tk.MustExec("create table t3( a int,b enum('y','b','Abc','null'), c enum('y','b','Abc','null'),key(a, b, c));")
	tk.MustQuery(`explain format=brief select * from t3 where a = 1 and b like "A%"`).Check(testkit.Rows(
		"IndexReader 8.00 root  index:Selection",
		"└─Selection 8.00 cop[tikv]  like(test.t3.b, \"A%\", 92)",
		"  └─IndexRangeScan 10.00 cop[tikv] table:t3, index:a(a, b, c) range:[1,1], keep order:false, stats:pseudo",
	))
}

func TestIssue27242(t *testing.T) {
	store := testkit.CreateMockStore(t)
	tk := testkit.NewTestKit(t, store)
	tk.MustExec("use test")
	tk.MustExec("drop table if exists UK_MU16407")
	tk.MustExec("CREATE TABLE UK_MU16407 (COL3 timestamp NULL DEFAULT NULL, UNIQUE KEY U3(COL3));")
	defer tk.MustExec("DROP TABLE UK_MU16407")
	tk.MustExec(`insert into UK_MU16407 values("1985-08-31 18:03:27");`)
	tk.MustExec(`SELECT COL3 FROM UK_MU16407 WHERE COL3>_utf8mb4'2039-1-19 3:14:40';`)
}

func verifyTimestampOutOfRange(tk *testkit.TestKit) {
	tk.MustQuery(`select * from t28424 where t != "2038-1-19 3:14:08"`).Sort().Check(testkit.Rows("1970-01-01 00:00:01]\n[2038-01-19 03:14:07"))
	tk.MustQuery(`select * from t28424 where t < "2038-1-19 3:14:08"`).Sort().Check(testkit.Rows("1970-01-01 00:00:01]\n[2038-01-19 03:14:07"))
	tk.MustQuery(`select * from t28424 where t <= "2038-1-19 3:14:08"`).Sort().Check(testkit.Rows("1970-01-01 00:00:01]\n[2038-01-19 03:14:07"))
	tk.MustQuery(`select * from t28424 where t >= "2038-1-19 3:14:08"`).Check(testkit.Rows())
	tk.MustQuery(`select * from t28424 where t > "2038-1-19 3:14:08"`).Check(testkit.Rows())
	tk.MustQuery(`select * from t28424 where t != "1970-1-1 0:0:0"`).Sort().Check(testkit.Rows("1970-01-01 00:00:01]\n[2038-01-19 03:14:07"))
	tk.MustQuery(`select * from t28424 where t < "1970-1-1 0:0:0"`).Check(testkit.Rows())
	tk.MustQuery(`select * from t28424 where t <= "1970-1-1 0:0:0"`).Check(testkit.Rows())
	tk.MustQuery(`select * from t28424 where t >= "1970-1-1 0:0:0"`).Sort().Check(testkit.Rows("1970-01-01 00:00:01]\n[2038-01-19 03:14:07"))
	tk.MustQuery(`select * from t28424 where t > "1970-1-1 0:0:0"`).Sort().Check(testkit.Rows("1970-01-01 00:00:01]\n[2038-01-19 03:14:07"))
}

func TestIssue28424(t *testing.T) {
	store := testkit.CreateMockStore(t)
	tk := testkit.NewTestKit(t, store)
	tk.MustExec("use test")
	tk.MustExec("drop table if exists t28424, dt28242")

	tk.MustExec(`set time_zone='+00:00'`)
	tk.MustExec(`drop table if exists t28424,dt28424`)
	tk.MustExec(`create table t28424 (t timestamp)`)
	defer tk.MustExec("DROP TABLE t28424")
	tk.MustExec(`insert into t28424 values ("2038-01-19 03:14:07"), ("1970-01-01 00:00:01")`)

	verifyTimestampOutOfRange(tk)
	tk.MustExec(`alter table t28424 add unique index (t)`)
	verifyTimestampOutOfRange(tk)
	tk.MustExec(`create table dt28424 (dt datetime)`)
	defer tk.MustExec("DROP TABLE dt28424")
	tk.MustExec(`insert into dt28424 values ("2038-01-19 03:14:07"), ("1970-01-01 00:00:01")`)
	tk.MustExec(`insert into dt28424 values ("1969-12-31 23:59:59"), ("1970-01-01 00:00:00"), ("2038-03-19 03:14:08")`)
	tk.MustQuery(`select * from t28424 right join dt28424 on t28424.t = dt28424.dt`).Sort().Check(testkit.Rows(
		"1970-01-01 00:00:01 1970-01-01 00:00:01]\n" +
			"[2038-01-19 03:14:07 2038-01-19 03:14:07]\n" +
			"[<nil> 1969-12-31 23:59:59]\n" +
			"[<nil> 1970-01-01 00:00:00]\n" +
			"[<nil> 2038-03-19 03:14:08"))
}

func TestTemporaryTableForCte(t *testing.T) {
	store := testkit.CreateMockStore(t)
	tk := testkit.NewTestKit(t, store)
	tk.MustExec("use test")

	tk.MustExec("create temporary table tmp1(a int, b int, c int);")
	tk.MustExec("insert into tmp1 values (1,1,1),(2,2,2),(3,3,3),(4,4,4);")
	rows := tk.MustQuery("with cte1 as (with cte2 as (select * from tmp1) select * from cte2) select * from cte1 left join tmp1 on cte1.c=tmp1.c;")
	rows.Check(testkit.Rows("1 1 1 1 1 1", "2 2 2 2 2 2", "3 3 3 3 3 3", "4 4 4 4 4 4"))
	rows = tk.MustQuery("with cte1 as (with cte2 as (select * from tmp1) select * from cte2) select * from cte1 t1 left join cte1 t2 on t1.c=t2.c;")
	rows.Check(testkit.Rows("1 1 1 1 1 1", "2 2 2 2 2 2", "3 3 3 3 3 3", "4 4 4 4 4 4"))
	rows = tk.MustQuery("WITH RECURSIVE cte(a) AS (SELECT 1 UNION SELECT a+1 FROM tmp1 WHERE a < 5) SELECT * FROM cte order by a;")
	rows.Check(testkit.Rows("1", "2", "3", "4", "5"))
}

func TestIssue27797(t *testing.T) {
	store := testkit.CreateMockStore(t)
	tk := testkit.NewTestKit(t, store)
	origin := tk.MustQuery("SELECT @@session.tidb_partition_prune_mode")
	originStr := origin.Rows()[0][0].(string)
	defer func() {
		tk.MustExec("set @@session.tidb_partition_prune_mode = '" + originStr + "'")
	}()
	tk.MustExec("set @@session.tidb_partition_prune_mode = 'static'")
	tk.MustExec("use test")
	tk.MustExec("drop table if exists t27797")
	tk.MustExec("create table t27797(a int, b int, c int, d int) " +
		"partition by range columns(d) (" +
		"partition p0 values less than (20)," +
		"partition p1 values less than(40)," +
		"partition p2 values less than(60));")
	tk.MustExec("insert into t27797 values(1,1,1,1), (2,2,2,2), (22,22,22,22), (44,44,44,44);")
	tk.MustExec("set sql_mode='';")
	result := tk.MustQuery("select count(*) from (select a, b from t27797 where d > 1 and d < 60 and b > 0 group by b, c) tt;")
	result.Check(testkit.Rows("3"))

	tk.MustExec("drop table if exists IDT_HP24172")
	tk.MustExec("CREATE TABLE `IDT_HP24172` ( " +
		"`COL1` mediumint(16) DEFAULT NULL, " +
		"`COL2` varchar(20) DEFAULT NULL, " +
		"`COL4` datetime DEFAULT NULL, " +
		"`COL3` bigint(20) DEFAULT NULL, " +
		"`COL5` float DEFAULT NULL, " +
		"KEY `UM_COL` (`COL1`,`COL3`) " +
		") ENGINE=InnoDB DEFAULT CHARSET=utf8mb4 COLLATE=utf8mb4_bin " +
		"PARTITION BY HASH( `COL1`+`COL3` ) " +
		"PARTITIONS 8;")
	tk.MustExec("insert into IDT_HP24172(col1) values(8388607);")
	result = tk.MustQuery("select col2 from IDT_HP24172 where col1 = 8388607 and col1 in (select col1 from IDT_HP24172);")
	result.Check(testkit.Rows("<nil>"))
}

func TestIssue27949(t *testing.T) {
	store := testkit.CreateMockStore(t)
	tk := testkit.NewTestKit(t, store)
	tk.MustExec("use test")
	tk.MustExec("drop table if exists t27949")
	tk.MustExec("create table t27949 (a int, b int, key(b))")
	tk.MustQuery("explain format = 'brief' select * from t27949 where b=1").Check(testkit.Rows("IndexLookUp 10.00 root  ",
		"├─IndexRangeScan(Build) 10.00 cop[tikv] table:t27949, index:b(b) range:[1,1], keep order:false, stats:pseudo",
		"└─TableRowIDScan(Probe) 10.00 cop[tikv] table:t27949 keep order:false, stats:pseudo"))
	tk.MustExec("create global binding for select * from t27949 where b=1 using select * from t27949 ignore index(b) where b=1")
	tk.MustQuery("explain format = 'brief' select * from t27949 where b=1").Check(testkit.Rows("TableReader 10.00 root  data:Selection",
		"└─Selection 10.00 cop[tikv]  eq(test.t27949.b, 1)",
		"  └─TableFullScan 10000.00 cop[tikv] table:t27949 keep order:false, stats:pseudo"))
	tk.MustExec("set @@sql_select_limit=100")
	tk.MustQuery("explain format = 'brief' select * from t27949 where b=1").Check(testkit.Rows("Limit 10.00 root  offset:0, count:100",
		"└─TableReader 10.00 root  data:Limit",
		"  └─Limit 10.00 cop[tikv]  offset:0, count:100",
		"    └─Selection 10.00 cop[tikv]  eq(test.t27949.b, 1)",
		"      └─TableFullScan 10000.00 cop[tikv] table:t27949 keep order:false, stats:pseudo"))

	tk.MustExec("drop table if exists t")
	tk.MustExec("create table t(a int, index idx_a(a));")
	tk.MustExec("create binding for select * from t  using select * from t use index(idx_a);")
	tk.MustExec("select * from t;")
	tk.MustQuery("select @@last_plan_from_binding;").Check(testkit.Rows("1"))
	tk.MustExec("prepare stmt from 'select * from t';")
	tk.MustExec("execute stmt;")
	tk.MustQuery("select @@last_plan_from_binding;").Check(testkit.Rows("1"))
}

func TestIssue28154(t *testing.T) {
	store := testkit.CreateMockStore(t)
	tk := testkit.NewTestKit(t, store)
	tk.MustExec("use test")
	tk.MustExec("drop table if exists t")
	defer func() {
		tk.MustExec("drop table if exists t")
	}()
	tk.MustExec("create table t(a TEXT)")
	tk.MustExec("insert into t values('abc')")
	result := tk.MustQuery("select * from t where from_base64('')")
	result.Check(testkit.Rows())
	_, err := tk.Exec("update t set a = 'def' where from_base64('')")
	require.EqualError(t, err, "[types:1292]Truncated incorrect DOUBLE value: ''")
	result = tk.MustQuery("select * from t where from_base64('invalidbase64')")
	result.Check(testkit.Rows())
	tk.MustExec("update t set a = 'hig' where from_base64('invalidbase64')")
	result = tk.MustQuery("select * from t where from_base64('test')")
	result.Check(testkit.Rows())
	_, err = tk.Exec("update t set a = 'xyz' where from_base64('test')")
	require.Error(t, err)
	require.Regexp(t, "\\[types:1292\\]Truncated incorrect DOUBLE value.*", err.Error())
	result = tk.MustQuery("select * from t")
	result.Check(testkit.Rows("abc"))
}

func TestIssues29711(t *testing.T) {
	store := testkit.CreateMockStore(t)
	tk := testkit.NewTestKit(t, store)
	tk.MustExec("use test")

	tk.MustExec("drop table if exists tbl_29711")
	tk.MustExec("CREATE TABLE `tbl_29711` (" +
		"`col_250` text COLLATE utf8_unicode_ci NOT NULL," +
		"`col_251` enum('Alice','Bob','Charlie','David') COLLATE utf8_unicode_ci NOT NULL DEFAULT 'Charlie'," +
		"PRIMARY KEY (`col_251`,`col_250`(1)) NONCLUSTERED);")
	tk.MustQuery("explain format=brief " +
		"select col_250,col_251 from tbl_29711 where col_251 between 'Bob' and 'David' order by col_250,col_251 limit 6;").
		Check(testkit.Rows(
			"TopN 6.00 root  test.tbl_29711.col_250, test.tbl_29711.col_251, offset:0, count:6",
			"└─IndexLookUp 6.00 root  ",
			"  ├─IndexRangeScan(Build) 30.00 cop[tikv] table:tbl_29711, index:PRIMARY(col_251, col_250) range:[\"Bob\",\"Bob\"], [\"Charlie\",\"Charlie\"], [\"David\",\"David\"], keep order:false, stats:pseudo",
			"  └─TopN(Probe) 6.00 cop[tikv]  test.tbl_29711.col_250, test.tbl_29711.col_251, offset:0, count:6",
			"    └─TableRowIDScan 30.00 cop[tikv] table:tbl_29711 keep order:false, stats:pseudo",
		))

	tk.MustExec("drop table if exists t29711")
	tk.MustExec("CREATE TABLE `t29711` (" +
		"`a` varchar(10) DEFAULT NULL," +
		"`b` int(11) DEFAULT NULL," +
		"`c` int(11) DEFAULT NULL," +
		"KEY `ia` (`a`(2)))")
	tk.MustQuery("explain format=brief select * from t29711 use index (ia) order by a limit 10;").
		Check(testkit.Rows(
			"TopN 10.00 root  test.t29711.a, offset:0, count:10",
			"└─IndexLookUp 10.00 root  ",
			"  ├─IndexFullScan(Build) 10000.00 cop[tikv] table:t29711, index:ia(a) keep order:false, stats:pseudo",
			"  └─TopN(Probe) 10.00 cop[tikv]  test.t29711.a, offset:0, count:10",
			"    └─TableRowIDScan 10000.00 cop[tikv] table:t29711 keep order:false, stats:pseudo",
		))
}

func TestIssue27313(t *testing.T) {
	store := testkit.CreateMockStore(t)
	tk := testkit.NewTestKit(t, store)
	tk.MustExec("use test")
	tk.MustExec("drop table if exists t")
	tk.MustExec("create table t(a varchar(100), b int, c int, index idx1(a(2), b), index idx2(a))")
	tk.MustExec("explain format = 'verbose' select * from t where a = 'abcdefghijk' and b > 4")
	// no warning indicates that idx2 is not pruned by idx1.
	tk.MustQuery("show warnings").Check(testkit.Rows())
}

func TestIssue30094(t *testing.T) {
	store := testkit.CreateMockStore(t)
	tk := testkit.NewTestKit(t, store)

	tk.MustExec("use test")
	tk.MustExec(`drop table if exists t30094;`)
	tk.MustExec(`create table t30094(a varchar(10));`)
	tk.MustQuery(`explain format = 'brief' select * from t30094 where cast(a as float) and cast(a as char);`).Check(testkit.Rows(
		"TableReader 8000.00 root  data:Selection",
		"└─Selection 8000.00 cop[tikv]  cast(test.t30094.a, float BINARY), cast(test.t30094.a, var_string(5))",
		"  └─TableFullScan 10000.00 cop[tikv] table:t30094 keep order:false, stats:pseudo",
	))
	tk.MustQuery(`explain format = 'brief' select * from t30094 where  concat(a,'1') = _binary 0xe59388e59388e59388 collate binary and concat(a,'1') = _binary 0xe598bfe598bfe598bf collate binary;`).Check(testkit.Rows(
		"TableReader 8000.00 root  data:Selection",
		"└─Selection 8000.00 cop[tikv]  eq(concat(test.t30094.a, \"1\"), \"0xe59388e59388e59388\"), eq(concat(test.t30094.a, \"1\"), \"0xe598bfe598bfe598bf\")",
		"  └─TableFullScan 10000.00 cop[tikv] table:t30094 keep order:false, stats:pseudo",
	))
}

func TestIssue29705(t *testing.T) {
	store := testkit.CreateMockStore(t)
	tk := testkit.NewTestKit(t, store)
	origin := tk.MustQuery("SELECT @@session.tidb_partition_prune_mode")
	originStr := origin.Rows()[0][0].(string)
	defer func() {
		tk.MustExec("set @@session.tidb_partition_prune_mode = '" + originStr + "'")
	}()
	tk.MustExec("set @@session.tidb_partition_prune_mode = 'static'")
	tk.MustExec("use test")
	tk.MustExec("drop table if exists t;")
	tk.MustExec("create table t(id int) partition by hash(id) partitions 4;")
	tk.MustExec("insert into t values(1);")
	result := tk.MustQuery("SELECT COUNT(1) FROM ( SELECT COUNT(1) FROM t b GROUP BY id) a;")
	result.Check(testkit.Rows("1"))
}

func TestIssue30271(t *testing.T) {
	store := testkit.CreateMockStore(t)
	tk := testkit.NewTestKit(t, store)
	tk.MustExec("use test")
	tk.MustExec("drop table if exists t")
	tk.MustExec("create table t(a char(10), b char(10), c char(10), index (a, b, c)) collate utf8mb4_bin;")
	tk.MustExec("insert into t values ('b', 'a', '1'), ('b', 'A', '2'), ('c', 'a', '3');")
	tk.MustExec("set names utf8mb4 collate utf8mb4_general_ci;")
	tk.MustQuery("select * from t where (a>'a' and b='a') or (b = 'A' and a < 'd') order by a,c;").Check(testkit.Rows("b a 1", "b A 2", "c a 3"))
}

func TestIssue30804(t *testing.T) {
	store := testkit.CreateMockStore(t)
	tk := testkit.NewTestKit(t, store)
	tk.MustExec("use test")
	tk.MustExec("drop table if exists t1, t2")
	tk.MustExec("create table t1(a int, b int)")
	tk.MustExec("create table t2(a int, b int)")
	// minimal reproduction of https://github.com/pingcap/tidb/issues/30804
	tk.MustExec("select avg(0) over w from t1 window w as (order by (select 1))")
	// named window cannot be used in subquery
	err := tk.ExecToErr("select avg(0) over w from t1 where b > (select sum(t2.a) over w from t2) window w as (partition by t1.b)")
	require.True(t, core.ErrWindowNoSuchWindow.Equal(err))
	tk.MustExec("select avg(0) over w1 from t1 where b > (select sum(t2.a) over w2 from t2 window w2 as (partition by t2.b)) window w1 as (partition by t1.b)")
}

func TestIndexMergeWarning(t *testing.T) {
	store := testkit.CreateMockStore(t)
	tk := testkit.NewTestKit(t, store)
	tk.MustExec("use test")

	tk.MustExec("drop table if exists t1")
	tk.MustExec("create table t1(c1 int, c2 int)")
	tk.MustExec("select /*+ use_index_merge(t1) */ * from t1 where c1 < 1 or c2 < 1")
	warningMsg := "Warning 1105 IndexMerge is inapplicable or disabled. No available filter or available index."
	tk.MustQuery("show warnings").Check(testkit.Rows(warningMsg))

	tk.MustExec("drop table if exists t1")
	tk.MustExec("create table t1(c1 int, c2 int, key(c1), key(c2))")
	tk.MustExec("select /*+ use_index_merge(t1), no_index_merge() */ * from t1 where c1 < 1 or c2 < 1")
	warningMsg = "Warning 1105 IndexMerge is inapplicable or disabled. Got no_index_merge hint or tidb_enable_index_merge is off."
	tk.MustQuery("show warnings").Check(testkit.Rows(warningMsg))

	tk.MustExec("drop table if exists t1")
	tk.MustExec("create temporary table t1(c1 int, c2 int, key(c1), key(c2))")
	tk.MustExec("select /*+ use_index_merge(t1) */ * from t1 where c1 < 1 or c2 < 1")
	warningMsg = "Warning 1105 IndexMerge is inapplicable or disabled. Cannot use IndexMerge on temporary table."
	tk.MustQuery("show warnings").Check(testkit.Rows(warningMsg))
}

func TestIssue20510(t *testing.T) {
	store := testkit.CreateMockStore(t)
	tk := testkit.NewTestKit(t, store)
	tk.MustExec("use test")

	tk.MustExec("drop table if exists t1, t2")
	tk.MustExec("CREATE TABLE t1 (a int PRIMARY KEY, b int)")
	tk.MustExec("CREATE TABLE t2 (a int PRIMARY KEY, b int)")
	tk.MustExec("INSERT INTO t1 VALUES (1,1), (2,1), (3,1), (4,2)")
	tk.MustExec("INSERT INTO t2 VALUES (1,2), (2,2)")

	tk.MustQuery("explain format=brief SELECT * FROM t1 LEFT JOIN t2 ON t1.a=t2.a WHERE not(0+(t1.a=30 and t2.b=1));").Check(testkit.Rows(
		"Selection 8000.00 root  not(plus(0, and(eq(test.t1.a, 30), eq(test.t2.b, 1))))",
		"└─MergeJoin 10000.00 root  left outer join, left key:test.t1.a, right key:test.t2.a",
		"  ├─TableReader(Build) 8000.00 root  data:Selection",
		"  │ └─Selection 8000.00 cop[tikv]  not(istrue_with_null(plus(0, and(eq(test.t2.a, 30), eq(test.t2.b, 1)))))",
		"  │   └─TableFullScan 10000.00 cop[tikv] table:t2 keep order:true, stats:pseudo",
		"  └─TableReader(Probe) 10000.00 root  data:TableFullScan",
		"    └─TableFullScan 10000.00 cop[tikv] table:t1 keep order:true, stats:pseudo"))
	tk.MustQuery("SELECT * FROM t1 LEFT JOIN t2 ON t1.a=t2.a WHERE not(0+(t1.a=30 and t2.b=1));").Check(testkit.Rows(
		"1 1 1 2",
		"2 1 2 2",
		"3 1 <nil> <nil>",
		"4 2 <nil> <nil>",
	))
}

func TestIssue31035(t *testing.T) {
	store := testkit.CreateMockStore(t)
	tk := testkit.NewTestKit(t, store)
	tk.MustExec("use test")
	tk.MustExec("drop table if exists t1;")
	tk.MustExec("create table t1(c1 longtext, c2 decimal(37, 4), unique key(c1(10)), unique key(c2));")
	tk.MustExec("insert into t1 values('眐', -962541614831459.7458);")
	tk.MustQuery("select * from t1 order by c2 + 10;").Check(testkit.Rows("眐 -962541614831459.7458"))
}

// TestDNFCondSelectivityWithConst test selectivity calculation with DNF conditions with one is const.
// Close https://github.com/pingcap/tidb/issues/31096
func TestDNFCondSelectivityWithConst(t *testing.T) {
	store := testkit.CreateMockStore(t)
	testKit := testkit.NewTestKit(t, store)
	testKit.MustExec("use test")
	testKit.MustExec("drop table if exists t1")
	testKit.MustExec("create table t1(a int, b int, c int);")
	testKit.MustExec("insert into t1 value(10,10,10)")
	for i := 0; i < 7; i++ {
		testKit.MustExec("insert into t1 select * from t1")
	}
	testKit.MustExec("insert into t1 value(1,1,1)")
	testKit.MustExec("analyze table t1")

	testKit.MustQuery("explain format = 'brief' select * from t1 where a=1 or b=1;").Check(testkit.Rows(
		"TableReader 1.99 root  data:Selection",
		"└─Selection 1.99 cop[tikv]  or(eq(test.t1.a, 1), eq(test.t1.b, 1))",
		"  └─TableFullScan 129.00 cop[tikv] table:t1 keep order:false"))
	testKit.MustQuery("explain format = 'brief' select * from t1 where 0=1 or a=1 or b=1;").Check(testkit.Rows(
		"TableReader 1.99 root  data:Selection",
		"└─Selection 1.99 cop[tikv]  or(0, or(eq(test.t1.a, 1), eq(test.t1.b, 1)))",
		"  └─TableFullScan 129.00 cop[tikv] table:t1 keep order:false"))
	testKit.MustQuery("explain format = 'brief' select * from t1 where null or a=1 or b=1;").Check(testkit.Rows(
		"TableReader 1.99 root  data:Selection",
		"└─Selection 1.99 cop[tikv]  or(0, or(eq(test.t1.a, 1), eq(test.t1.b, 1)))",
		"  └─TableFullScan 129.00 cop[tikv] table:t1 keep order:false"))
	testKit.MustQuery("explain format = 'brief' select * from t1 where a=1 or false or b=1;").Check(testkit.Rows(
		"TableReader 1.99 root  data:Selection",
		"└─Selection 1.99 cop[tikv]  or(eq(test.t1.a, 1), or(0, eq(test.t1.b, 1)))",
		"  └─TableFullScan 129.00 cop[tikv] table:t1 keep order:false"))
	testKit.MustQuery("explain format = 'brief' select * from t1 where a=1 or b=1 or \"false\";").Check(testkit.Rows(
		"TableReader 1.99 root  data:Selection",
		"└─Selection 1.99 cop[tikv]  or(eq(test.t1.a, 1), or(eq(test.t1.b, 1), 0))",
		"  └─TableFullScan 129.00 cop[tikv] table:t1 keep order:false"))
	testKit.MustQuery("explain format = 'brief' select * from t1 where 1=1 or a=1 or b=1;").Check(testkit.Rows(
		"TableReader 129.00 root  data:Selection",
		"└─Selection 129.00 cop[tikv]  or(1, or(eq(test.t1.a, 1), eq(test.t1.b, 1)))",
		"  └─TableFullScan 129.00 cop[tikv] table:t1 keep order:false"))
	testKit.MustQuery("explain format = 'brief' select * from t1 where a=1 or b=1 or 1=1;").Check(testkit.Rows(
		"TableReader 129.00 root  data:Selection",
		"└─Selection 129.00 cop[tikv]  or(eq(test.t1.a, 1), or(eq(test.t1.b, 1), 1))",
		"  └─TableFullScan 129.00 cop[tikv] table:t1 keep order:false"))
	testKit.MustExec("drop table if exists t1")
}

func TestIssue31202(t *testing.T) {
	store, dom := testkit.CreateMockStoreAndDomain(t)
	tk := testkit.NewTestKit(t, store)

	tk.MustExec("use test")
	tk.MustExec("create table t31202(a int primary key, b int);")

	tbl, err := dom.InfoSchema().TableByName(model.CIStr{O: "test", L: "test"}, model.CIStr{O: "t31202", L: "t31202"})
	require.NoError(t, err)
	// Set the hacked TiFlash replica for explain tests.
	tbl.Meta().TiFlashReplica = &model.TiFlashReplicaInfo{Count: 1, Available: true}

	tk.MustQuery("explain format = 'brief' select * from t31202;").Check(testkit.Rows(
		"TableReader 10000.00 root  MppVersion: 2, data:ExchangeSender",
		"└─ExchangeSender 10000.00 mpp[tiflash]  ExchangeType: PassThrough",
		"  └─TableFullScan 10000.00 mpp[tiflash] table:t31202 keep order:false, stats:pseudo"))

	tk.MustQuery("explain format = 'brief' select * from t31202 use index (primary);").Check(testkit.Rows(
		"TableReader 10000.00 root  data:TableFullScan",
		"└─TableFullScan 10000.00 cop[tikv] table:t31202 keep order:false, stats:pseudo"))
	tk.MustExec("drop table if exists t31202")
}

func TestNaturalJoinUpdateSameTable(t *testing.T) {
	store := testkit.CreateMockStore(t)
	tk := testkit.NewTestKit(t, store)

	tk.MustExec("create database natural_join_update")
	defer tk.MustExec("drop database natural_join_update")
	tk.MustExec("use natural_join_update")
	tk.MustExec("create table t1(a int, b int)")
	tk.MustExec("insert into t1 values (1,1),(2,2)")
	tk.MustExec("update t1 as a natural join t1 b SET a.a = 2, b.b = 3")
	tk.MustQuery("select * from t1").Sort().Check(testkit.Rows("2 3", "2 3"))
	tk.MustExec("drop table t1")
	tk.MustExec("create table t1 (a int primary key, b int)")
	tk.MustExec("insert into t1 values (1,1),(2,2)")
	tk.MustGetErrCode(`update t1 as a natural join t1 b SET a.a = 2, b.b = 3`, mysql.ErrMultiUpdateKeyConflict)
	tk.MustExec("drop table t1")
	tk.MustExec("create table t1 (a int, b int) partition by hash (a) partitions 3")
	tk.MustExec("insert into t1 values (1,1),(2,2)")
	tk.MustGetErrCode(`update t1 as a natural join t1 b SET a.a = 2, b.b = 3`, mysql.ErrMultiUpdateKeyConflict)
	tk.MustExec("drop table t1")
	tk.MustExec("create table t1 (A int, b int) partition by hash (b) partitions 3")
	tk.MustExec("insert into t1 values (1,1),(2,2)")
	tk.MustGetErrCode(`update t1 as a natural join t1 B SET a.A = 2, b.b = 3`, mysql.ErrMultiUpdateKeyConflict)
	_, err := tk.Exec(`update t1 as a natural join t1 B SET a.A = 2, b.b = 3`)
	require.Error(t, err)
	require.Regexp(t, ".planner:1706.Primary key/partition key update is not allowed since the table is updated both as 'a' and 'B'.", err.Error())
	tk.MustExec("drop table t1")
	tk.MustExec("create table t1 (A int, b int) partition by RANGE COLUMNS (b) (partition `pNeg` values less than (0),partition `pPos` values less than MAXVALUE)")
	tk.MustExec("insert into t1 values (1,1),(2,2)")
	tk.MustGetErrCode(`update t1 as a natural join t1 B SET a.A = 2, b.b = 3`, mysql.ErrMultiUpdateKeyConflict)
	tk.MustExec("drop table t1")
}

func TestAggPushToCopForCachedTable(t *testing.T) {
	store := testkit.CreateMockStore(t)
	tk := testkit.NewTestKit(t, store)

	tk.MustExec("use test")
	tk.MustExec("set tidb_cost_model_version=2")
	tk.MustExec(`create table t32157(
  process_code varchar(8) NOT NULL,
  ctrl_class varchar(2) NOT NULL,
  ctrl_type varchar(1) NOT NULL,
  oper_no varchar(12) DEFAULT NULL,
  modify_date datetime DEFAULT NULL,
  d_c_flag varchar(2) NOT NULL,
  PRIMARY KEY (process_code,ctrl_class,d_c_flag) NONCLUSTERED);`)
	tk.MustExec("insert into t32157 values ('GDEP0071', '05', '1', '10000', '2016-06-29 00:00:00', 'C')")
	tk.MustExec("insert into t32157 values ('GDEP0071', '05', '0', '0000', '2016-06-01 00:00:00', 'D')")
	tk.MustExec("alter table t32157 cache")

	tk.MustQuery("explain format = 'brief' select /*+AGG_TO_COP()*/ count(*) from t32157 ignore index(primary) where process_code = 'GDEP0071'").Check(testkit.Rows(
		"StreamAgg 1.00 root  funcs:count(1)->Column#8]\n" +
			"[└─UnionScan 10.00 root  eq(test.t32157.process_code, \"GDEP0071\")]\n" +
			"[  └─TableReader 10.00 root  data:Selection]\n" +
			"[    └─Selection 10.00 cop[tikv]  eq(test.t32157.process_code, \"GDEP0071\")]\n" +
			"[      └─TableFullScan 10000.00 cop[tikv] table:t32157 keep order:false, stats:pseudo"))

	require.Eventually(t, func() bool {
		tk.MustQuery("select /*+AGG_TO_COP()*/ count(*) from t32157 ignore index(primary) where process_code = 'GDEP0071'").Check(testkit.Rows("2"))
		return tk.Session().GetSessionVars().StmtCtx.ReadFromTableCache
	}, 10*time.Second, 500*time.Millisecond)

	tk.MustExec("drop table if exists t31202")
}

func TestTiFlashFineGrainedShuffleWithMaxTiFlashThreads(t *testing.T) {
	store, dom := testkit.CreateMockStoreAndDomain(t)
	tk := testkit.NewTestKit(t, store)
	tk.MustExec("use test")
	tk.MustExec("set @@tidb_isolation_read_engines = 'tiflash'")
	tk.MustExec("set @@tidb_enforce_mpp = on")
	tk.MustExec("drop table if exists t1;")
	tk.MustExec("create table t1(c1 int, c2 int)")
	tbl1, err := dom.InfoSchema().TableByName(model.CIStr{O: "test", L: "test"}, model.CIStr{O: "t1", L: "t1"})
	require.NoError(t, err)
	// Set the hacked TiFlash replica for explain tests.
	tbl1.Meta().TiFlashReplica = &model.TiFlashReplicaInfo{Count: 1, Available: true}

	sql := "explain select row_number() over w1 from t1 window w1 as (partition by c1);"

	getStreamCountFromExplain := func(rows [][]interface{}) (res []uint64) {
		re := regexp.MustCompile("stream_count: ([0-9]+)")
		for _, row := range rows {
			buf := bytes.NewBufferString("")
			_, _ = fmt.Fprintf(buf, "%s\n", row)
			if matched := re.FindStringSubmatch(buf.String()); matched != nil {
				require.Equal(t, len(matched), 2)
				c, err := strconv.ParseUint(matched[1], 10, 64)
				require.NoError(t, err)
				res = append(res, c)
			}
		}
		return res
	}

	// tiflash_fine_grained_shuffle_stream_count should be same with tidb_max_tiflash_threads.
	tk.MustExec("set @@tiflash_fine_grained_shuffle_stream_count = 0")
	tk.MustExec("set @@tidb_max_tiflash_threads = 10")
	rows := tk.MustQuery(sql).Rows()
	streamCount := getStreamCountFromExplain(rows)
	// require.Equal(t, len(streamCount), 1)
	require.Equal(t, uint64(10), streamCount[0])

	// tiflash_fine_grained_shuffle_stream_count should be default value when tidb_max_tiflash_threads is -1.
	tk.MustExec("set @@tiflash_fine_grained_shuffle_stream_count = 0")
	tk.MustExec("set @@tidb_max_tiflash_threads = -1")
	rows = tk.MustQuery(sql).Rows()
	streamCount = getStreamCountFromExplain(rows)
	// require.Equal(t, len(streamCount), 1)
	require.Equal(t, uint64(variable.DefStreamCountWhenMaxThreadsNotSet), streamCount[0])

	// tiflash_fine_grained_shuffle_stream_count should be default value when tidb_max_tiflash_threads is 0.
	tk.MustExec("set @@tiflash_fine_grained_shuffle_stream_count = 0")
	tk.MustExec("set @@tidb_max_tiflash_threads = 0")
	rows = tk.MustQuery(sql).Rows()
	streamCount = getStreamCountFromExplain(rows)
	// require.Equal(t, len(streamCount), 1)
	require.Equal(t, uint64(variable.DefStreamCountWhenMaxThreadsNotSet), streamCount[0])

	// Disabled when tiflash_fine_grained_shuffle_stream_count is -1.
	tk.MustExec("set @@tiflash_fine_grained_shuffle_stream_count = -1")
	tk.MustExec("set @@tidb_max_tiflash_threads = 10")
	rows = tk.MustQuery(sql).Rows()
	streamCount = getStreamCountFromExplain(rows)
	require.Equal(t, len(streamCount), 0)

	// Test when tiflash_fine_grained_shuffle_stream_count is greater than 0.
	tk.MustExec("set @@tiflash_fine_grained_shuffle_stream_count = 16")
	tk.MustExec("set @@tidb_max_tiflash_threads = 10")
	rows = tk.MustQuery(sql).Rows()
	streamCount = getStreamCountFromExplain(rows)
	// require.Equal(t, len(streamCount), 1)
	require.Equal(t, uint64(16), streamCount[0])
}

func TestIssue33175(t *testing.T) {
	store := testkit.CreateMockStore(t)
	tk := testkit.NewTestKit(t, store)
	tk.MustExec("use test")

	tk.MustExec("create table t (id bigint(45) unsigned not null, c varchar(20), primary key(id));")
	tk.MustExec("insert into t values (9734095886065816707, 'a'), (10353107668348738101, 'b'), (0, 'c');")
	tk.MustExec("begin")
	tk.MustExec("insert into t values (33, 'd');")
	tk.MustQuery("select max(id) from t;").Check(testkit.Rows("10353107668348738101"))
	tk.MustExec("rollback")

	tk.MustExec("alter table t cache")
	for {
		tk.MustQuery("select max(id) from t;").Check(testkit.Rows("10353107668348738101"))
		if tk.Session().GetSessionVars().StmtCtx.ReadFromTableCache {
			break
		}
	}

	// // With subquery, like the original issue case.
	for {
		tk.MustQuery("select * from t where id > (select  max(id) from t where t.id > 0);").Check(testkit.Rows())
		if tk.Session().GetSessionVars().StmtCtx.ReadFromTableCache {
			break
		}
	}

	// Test order by desc / asc.
	tk.MustQuery("select id from t order by id desc;").Check(testkit.Rows(
		"10353107668348738101",
		"9734095886065816707",
		"0"))

	tk.MustQuery("select id from t order by id asc;").Check(testkit.Rows(
		"0",
		"9734095886065816707",
		"10353107668348738101"))

	tk.MustExec("alter table t nocache")
	tk.MustExec("drop table t")

	// Cover more code that use union scan
	// TableReader/IndexReader/IndexLookup
	for idx, q := range []string{
		"create temporary table t (id bigint unsigned, c int default null, index(id))",
		"create temporary table t (id bigint unsigned primary key)",
	} {
		tk.MustExec(q)
		tk.MustExec("insert into t(id) values (1), (3), (9734095886065816707), (9734095886065816708)")
		tk.MustQuery("select min(id) from t").Check(testkit.Rows("1"))
		tk.MustQuery("select max(id) from t").Check(testkit.Rows("9734095886065816708"))
		tk.MustQuery("select id from t order by id asc").Check(testkit.Rows(
			"1", "3", "9734095886065816707", "9734095886065816708"))
		tk.MustQuery("select id from t order by id desc").Check(testkit.Rows(
			"9734095886065816708", "9734095886065816707", "3", "1"))
		if idx == 0 {
			tk.MustQuery("select * from t order by id asc").Check(testkit.Rows(
				"1 <nil>",
				"3 <nil>",
				"9734095886065816707 <nil>",
				"9734095886065816708 <nil>"))
			tk.MustQuery("select * from t order by id desc").Check(testkit.Rows(
				"9734095886065816708 <nil>",
				"9734095886065816707 <nil>",
				"3 <nil>",
				"1 <nil>"))
		}
		tk.MustExec("drop table t")
	}

	// More and more test
	tk.MustExec("create global temporary table `tmp1` (id bigint unsigned primary key) on commit delete rows;")
	tk.MustExec("begin")
	tk.MustExec("insert into tmp1 values (0),(1),(2),(65536),(9734095886065816707),(9734095886065816708);")
	tk.MustQuery("select * from tmp1 where id <= 65534 or (id > 65535 and id < 9734095886065816700) or id >= 9734095886065816707 order by id desc;").Check(testkit.Rows(
		"9734095886065816708", "9734095886065816707", "65536", "2", "1", "0"))

	tk.MustQuery("select * from tmp1 where id <= 65534 or (id > 65535 and id < 9734095886065816700) or id >= 9734095886065816707 order by id asc;").Check(testkit.Rows(
		"0", "1", "2", "65536", "9734095886065816707", "9734095886065816708"))

	tk.MustExec("create global temporary table `tmp2` (id bigint primary key) on commit delete rows;")
	tk.MustExec("begin")
	tk.MustExec("insert into tmp2 values(-2),(-1),(0),(1),(2);")
	tk.MustQuery("select * from tmp2 where id <= -1 or id > 0 order by id desc;").Check(testkit.Rows("2", "1", "-1", "-2"))
	tk.MustQuery("select * from tmp2 where id <= -1 or id > 0 order by id asc;").Check(testkit.Rows("-2", "-1", "1", "2"))
}

func TestIssue33042(t *testing.T) {
	store := testkit.CreateMockStore(t)
	tk := testkit.NewTestKit(t, store)

	tk.MustExec("use test")
	tk.MustExec("create table t1(id int primary key, col1 int)")
	tk.MustExec("create table t2(id int primary key, col1 int)")
	tk.MustQuery("explain format='brief' SELECT /*+ merge_join(t1, t2)*/ * FROM (t1 LEFT JOIN t2 ON t1.col1=t2.id) order by t2.id;").Check(
		testkit.Rows(
			"Sort 12500.00 root  test.t2.id",
			"└─MergeJoin 12500.00 root  left outer join, left key:test.t1.col1, right key:test.t2.id",
			"  ├─TableReader(Build) 10000.00 root  data:TableFullScan",
			"  │ └─TableFullScan 10000.00 cop[tikv] table:t2 keep order:true, stats:pseudo",
			"  └─Sort(Probe) 10000.00 root  test.t1.col1",
			"    └─TableReader 10000.00 root  data:TableFullScan",
			"      └─TableFullScan 10000.00 cop[tikv] table:t1 keep order:false, stats:pseudo",
		),
	)
}

func TestIssue29663(t *testing.T) {
	store := testkit.CreateMockStore(t)
	tk := testkit.NewTestKit(t, store)
	tk.MustExec("use test")
	tk.MustExec("drop table if exists t1")
	tk.MustExec("drop table if exists t2")
	tk.MustExec("create table t1 (a int, b int)")
	tk.MustExec("create table t2 (c int, d int)")
	tk.MustExec("insert into t1 values(1, 1), (1,2),(2,1),(2,2)")
	tk.MustExec("insert into t2 values(1, 3), (1,4),(2,5),(2,6)")

	tk.MustQuery("explain select one.a from t1 one order by (select two.d from t2 two where two.c = one.b)").Check(testkit.Rows(
		"Projection_16 10000.00 root  test.t1.a",
		"└─Sort_17 10000.00 root  test.t2.d",
		"  └─Apply_20 10000.00 root  CARTESIAN left outer join",
		"    ├─TableReader_22(Build) 10000.00 root  data:TableFullScan_21",
		"    │ └─TableFullScan_21 10000.00 cop[tikv] table:one keep order:false, stats:pseudo",
		"    └─MaxOneRow_23(Probe) 10000.00 root  ",
		"      └─TableReader_26 20000.00 root  data:Selection_25",
		"        └─Selection_25 20000.00 cop[tikv]  eq(test.t2.c, test.t1.b)",
		"          └─TableFullScan_24 20000000.00 cop[tikv] table:two keep order:false, stats:pseudo"))
}

func TestIssue31609(t *testing.T) {
	store := testkit.CreateMockStore(t)
	tk := testkit.NewTestKit(t, store)
	tk.MustExec("use test")

	tk.MustQuery("explain select rank() over (partition by table_name) from information_schema.tables").Check(testkit.Rows(
		"Projection_7 10000.00 root  Column#27->Column#28",
		"└─Shuffle_11 10000.00 root  execution info: concurrency:5, data sources:[MemTableScan_9]",
		"  └─Window_8 10000.00 root  rank()->Column#27 over(partition by Column#3)",
		"    └─Sort_10 10000.00 root  Column#3",
		"      └─MemTableScan_9 10000.00 root table:TABLES ",
	))
}

func TestDecimalOverflow(t *testing.T) {
	store := testkit.CreateMockStore(t)
	tk := testkit.NewTestKit(t, store)

	tk.MustExec("use test")
	tk.MustExec("drop table if exists t")
	tk.MustExec("create table deci (a decimal(65,30),b decimal(65,0))")
	tk.MustExec("insert into deci values (1234567890.123456789012345678901234567890,987654321098765432109876543210987654321098765432109876543210)")
	tk.MustQuery("select a from deci union ALL select b from deci;").Sort().Check(testkit.Rows("1234567890.123456789012345678901234567890", "99999999999999999999999999999999999.999999999999999999999999999999"))
}

func TestIssue35083(t *testing.T) {
	defer func() {
		variable.SetSysVar(variable.TiDBOptProjectionPushDown, variable.BoolToOnOff(config.GetGlobalConfig().Performance.ProjectionPushDown))
	}()
	defer config.RestoreFunc()()
	config.UpdateGlobal(func(conf *config.Config) {
		conf.Performance.ProjectionPushDown = true
	})
	variable.SetSysVar(variable.TiDBOptProjectionPushDown, variable.BoolToOnOff(config.GetGlobalConfig().Performance.ProjectionPushDown))
	store := testkit.CreateMockStore(t)
	tk := testkit.NewTestKit(t, store)
	tk.MustExec("use test")
	tk.MustExec("create table t1 (a varchar(100), b int)")
	tk.MustQuery("select @@tidb_opt_projection_push_down").Check(testkit.Rows("1"))
	tk.MustQuery("explain format = 'brief' select cast(a as datetime) from t1").Check(testkit.Rows(
		"TableReader 10000.00 root  data:Projection",
		"└─Projection 10000.00 cop[tikv]  cast(test.t1.a, datetime BINARY)->Column#4",
		"  └─TableFullScan 10000.00 cop[tikv] table:t1 keep order:false, stats:pseudo"))
}

func TestIssue25813(t *testing.T) {
	store := testkit.CreateMockStore(t)
	tk := testkit.NewTestKit(t, store)
	tk.MustExec("use test")
	tk.MustExec("create table t(a json);")
	tk.MustExec("insert into t values('{\"id\": \"ish\"}');")
	tk.MustQuery("select t2.a from t t1 left join t t2 on t1.a=t2.a where t2.a->'$.id'='ish';").Check(testkit.Rows("{\"id\": \"ish\"}"))

	tk.MustQuery("explain format = 'brief' select * from t t1 left join t t2 on t1.a=t2.a where t2.a->'$.id'='ish';").Check(testkit.Rows(
		"Selection 8000.00 root  eq(json_extract(test.t.a, \"$.id\"), cast(\"ish\", json BINARY))",
		"└─HashJoin 10000.00 root  left outer join, equal:[eq(test.t.a, test.t.a)]",
		"  ├─TableReader(Build) 8000.00 root  data:Selection",
		"  │ └─Selection 8000.00 cop[tikv]  not(isnull(cast(test.t.a, var_string(4294967295))))",
		"  │   └─TableFullScan 10000.00 cop[tikv] table:t2 keep order:false, stats:pseudo",
		"  └─TableReader(Probe) 10000.00 root  data:TableFullScan",
		"    └─TableFullScan 10000.00 cop[tikv] table:t1 keep order:false, stats:pseudo"))
}

func TestRepeatPushDownToTiFlash(t *testing.T) {
	store := testkit.CreateMockStore(t)
	tk := testkit.NewTestKit(t, store)
	tk.MustExec("use test")
	tk.MustExec("drop table if exists t")
	tk.MustExec("create table t(a int, b int)")
	tk.MustExec("insert into t values(2147483647, 2)")
	tk.MustExec("insert into t values(12, 2)")
	tk.MustExec("set @@tidb_allow_mpp=1; set @@tidb_enforce_mpp=1")
	tk.MustExec("set @@tidb_isolation_read_engines = 'tiflash'")

	// Create virtual tiflash replica info.
	dom := domain.GetDomain(tk.Session())
	is := dom.InfoSchema()
	db, exists := is.SchemaByName(model.NewCIStr("test"))
	require.True(t, exists)
	for _, tblInfo := range db.Tables {
		if tblInfo.Name.L == "t" {
			tblInfo.TiFlashReplica = &model.TiFlashReplicaInfo{
				Count:     1,
				Available: true,
			}
		}
	}

	rows := [][]interface{}{
		{"TableReader_10", "root", "MppVersion: 2, data:ExchangeSender_9"},
		{"└─ExchangeSender_9", "mpp[tiflash]", "ExchangeType: PassThrough"},
		{"  └─Projection_4", "mpp[tiflash]", "repeat(cast(test.t.a, var_string(20)), test.t.b)->Column#4"},
		{"    └─TableFullScan_8", "mpp[tiflash]", "keep order:false, stats:pseudo"},
	}
	tk.MustQuery("explain select repeat(a,b) from t;").CheckAt([]int{0, 2, 4}, rows)
}

func TestIssue36194(t *testing.T) {
	store, dom := testkit.CreateMockStoreAndDomain(t)
	tk := testkit.NewTestKit(t, store)
	tk.MustExec("use test")
	tk.MustExec("set tidb_cost_model_version=2")
	tk.MustExec("drop table if exists t")
	tk.MustExec("create table t(a int)")
	// create virtual tiflash replica.
	is := dom.InfoSchema()
	db, exists := is.SchemaByName(model.NewCIStr("test"))
	require.True(t, exists)
	for _, tblInfo := range db.Tables {
		if tblInfo.Name.L == "t" {
			tblInfo.TiFlashReplica = &model.TiFlashReplicaInfo{
				Count:     1,
				Available: true,
			}
		}
	}
	tk.MustQuery("explain format = 'brief' select /*+ read_from_storage(tiflash[t]) */ * from t where a + 1 > 20 limit 100;;").Check(testkit.Rows(
		"Limit 100.00 root  offset:0, count:100",
		"└─TableReader 100.00 root  MppVersion: 2, data:ExchangeSender",
		"  └─ExchangeSender 100.00 mpp[tiflash]  ExchangeType: PassThrough",
		"    └─Limit 100.00 mpp[tiflash]  offset:0, count:100",
		"      └─Selection 100.00 mpp[tiflash]  gt(plus(test.t.a, 1), 20)",
		"        └─TableFullScan 125.00 mpp[tiflash] table:t pushed down filter:empty, keep order:false, stats:pseudo"))
}

func TestGetFormatPushDownToTiFlash(t *testing.T) {
	store, dom := testkit.CreateMockStoreAndDomain(t)
	tk := testkit.NewTestKit(t, store)

	tk.MustExec("use test")
	tk.MustExec("create table t(location varchar(10));")
	tk.MustExec("insert into t values('USA'), ('JIS'), ('ISO'), ('EUR'), ('INTERNAL')")
	tk.MustExec("set @@tidb_enforce_mpp=1;")
	tk.MustExec("set @@tidb_isolation_read_engines = 'tiflash';")

	tbl, err := dom.InfoSchema().TableByName(model.CIStr{O: "test", L: "test"}, model.CIStr{O: "t", L: "t"})
	require.NoError(t, err)
	// Set the hacked TiFlash replica for explain tests.
	tbl.Meta().TiFlashReplica = &model.TiFlashReplicaInfo{Count: 1, Available: true}

	tk.MustQuery("explain format = 'brief' select GET_FORMAT(DATE, location) from t;").Check(testkit.Rows(
		"TableReader 10000.00 root  MppVersion: 2, data:ExchangeSender",
		"└─ExchangeSender 10000.00 mpp[tiflash]  ExchangeType: PassThrough",
		"  └─Projection 10000.00 mpp[tiflash]  get_format(DATE, test.t.location)->Column#3",
		"    └─TableFullScan 10000.00 mpp[tiflash] table:t keep order:false, stats:pseudo"))
}

func TestAggWithJsonPushDownToTiFlash(t *testing.T) {
	store := testkit.CreateMockStore(t)
	tk := testkit.NewTestKit(t, store)
	tk.MustExec("use test")
	tk.MustExec("set tidb_cost_model_version=2")
	tk.MustExec("drop table if exists t")
	tk.MustExec("create table t(a json);")
	tk.MustExec("insert into t values(null);")
	tk.MustExec("set @@tidb_allow_mpp=1; set @@tidb_enforce_mpp=1;")
	tk.MustExec("set @@tidb_isolation_read_engines = 'tiflash'")
	tk.MustExec("set @@session.tidb_allow_tiflash_cop=ON")

	// Create virtual tiflash replica info.
	dom := domain.GetDomain(tk.Session())
	is := dom.InfoSchema()
	db, exists := is.SchemaByName(model.NewCIStr("test"))
	require.True(t, exists)
	for _, tblInfo := range db.Tables {
		if tblInfo.Name.L == "t" {
			tblInfo.TiFlashReplica = &model.TiFlashReplicaInfo{
				Count:     1,
				Available: true,
			}
		}
	}

	rows := [][]interface{}{
		{"HashAgg_6", "root", "funcs:avg(Column#4)->Column#3"},
		{"└─Projection_19", "root", "cast(test.t.a, double BINARY)->Column#4"},
		{"  └─TableReader_12", "root", "data:TableFullScan_11"},
		{"    └─TableFullScan_11", "cop[tiflash]", "keep order:false, stats:pseudo"},
	}
	tk.MustQuery("explain select avg(a) from t;").CheckAt([]int{0, 2, 4}, rows)

	rows = [][]interface{}{
		{"HashAgg_6", "root", "funcs:sum(Column#4)->Column#3"},
		{"└─Projection_19", "root", "cast(test.t.a, double BINARY)->Column#4"},
		{"  └─TableReader_12", "root", "data:TableFullScan_11"},
		{"    └─TableFullScan_11", "cop[tiflash]", "keep order:false, stats:pseudo"},
	}
	tk.MustQuery("explain select sum(a) from t;").CheckAt([]int{0, 2, 4}, rows)

	rows = [][]interface{}{
		{"HashAgg_6", "root", "funcs:group_concat(Column#4 separator \",\")->Column#3"},
		{"└─Projection_13", "root", "cast(test.t.a, var_string(4294967295))->Column#4"},
		{"  └─TableReader_10", "root", "data:TableFullScan_9"},
		{"    └─TableFullScan_9", "cop[tiflash]", "keep order:false, stats:pseudo"},
	}
	tk.MustQuery("explain select /*+ hash_agg() */  group_concat(a) from t;").CheckAt([]int{0, 2, 4}, rows)
}

func TestLeftShiftPushDownToTiFlash(t *testing.T) {
	store, dom := testkit.CreateMockStoreAndDomain(t)
	tk := testkit.NewTestKit(t, store)
	tk.MustExec("use test")
	tk.MustExec("drop table if exists t")
	tk.MustExec("create table t(a int, b int)")
	tk.MustExec("insert into t values(2147483647, 32)")
	tk.MustExec("insert into t values(12, 2)")
	tk.MustExec("set @@tidb_allow_mpp=1; set @@tidb_enforce_mpp=1")
	tk.MustExec("set @@tidb_isolation_read_engines = 'tiflash'")

	// Create virtual tiflash replica info.
	is := dom.InfoSchema()
	db, exists := is.SchemaByName(model.NewCIStr("test"))
	require.True(t, exists)
	for _, tblInfo := range db.Tables {
		if tblInfo.Name.L == "t" {
			tblInfo.TiFlashReplica = &model.TiFlashReplicaInfo{
				Count:     1,
				Available: true,
			}
		}
	}

	rows := [][]interface{}{
		{"TableReader_10", "root", "MppVersion: 2, data:ExchangeSender_9"},
		{"└─ExchangeSender_9", "mpp[tiflash]", "ExchangeType: PassThrough"},
		{"  └─Projection_4", "mpp[tiflash]", "leftshift(test.t.a, test.t.b)->Column#4"},
		{"    └─TableFullScan_8", "mpp[tiflash]", "keep order:false, stats:pseudo"},
	}
	tk.MustQuery("explain select a << b from t;").CheckAt([]int{0, 2, 4}, rows)
}

func TestIssue36609(t *testing.T) {
	store := testkit.CreateMockStore(t)
	tk := testkit.NewTestKit(t, store)
	require.NoError(t, tk.Session().Auth(&auth.UserIdentity{Username: "root", Hostname: "%"}, nil, nil, nil))
	tk.MustExec("use test")
	tk.MustExec("create table t1(a int, b int, c int, d int, index ia(a), index ib(b), index ic(c), index id(d))")
	tk.MustExec("create table t2(a int, b int, c int, d int, index ia(a), index ib(b), index ic(c), index id(d))")
	tk.MustExec("create table t3(a int, b int, c int, d int, index ia(a), index ib(b), index ic(c), index id(d))")
	tk.MustExec("create table t4(a int, b int, c int, d int, index ia(a), index ib(b), index ic(c), index id(d))")
	tk.MustExec("create table t5(a int, b int, c int, d int, index ia(a), index ib(b), index ic(c), index id(d))")
	tk.MustQuery("select * from t3 straight_join t4 on t3.a = t4.b straight_join t2 on t3.d = t2.c straight_join t1 on t1.a = t2.b straight_join t5 on t4.c = t5.d where t2.b < 100 and t4.a = 10;")
	tk.MustQuery("select * from information_schema.statements_summary;")
}

func TestHexIntOrStrPushDownToTiFlash(t *testing.T) {
	store, dom := testkit.CreateMockStoreAndDomain(t)
	tk := testkit.NewTestKit(t, store)

	tk.MustExec("use test")
	tk.MustExec("drop table if exists t")
	tk.MustExec("create table t(a int, b varchar(10));")
	tk.MustExec("insert into t values(1, 'tiflash');")
	tk.MustExec("set @@tidb_allow_mpp=1; set @@tidb_enforce_mpp=1;")
	tk.MustExec("set @@tidb_isolation_read_engines = 'tiflash'")

	tbl, err := dom.InfoSchema().TableByName(model.CIStr{O: "test", L: "test"}, model.CIStr{O: "t", L: "t"})
	require.NoError(t, err)
	// Set the hacked TiFlash replica for explain tests.
	tbl.Meta().TiFlashReplica = &model.TiFlashReplicaInfo{Count: 1, Available: true}

	rows := [][]interface{}{
		{"TableReader_10", "root", "MppVersion: 2, data:ExchangeSender_9"},
		{"└─ExchangeSender_9", "mpp[tiflash]", "ExchangeType: PassThrough"},
		{"  └─Projection_4", "mpp[tiflash]", "hex(test.t.a)->Column#4"},
		{"    └─TableFullScan_8", "mpp[tiflash]", "keep order:false, stats:pseudo"},
	}
	tk.MustQuery("explain select hex(a) from t;").CheckAt([]int{0, 2, 4}, rows)

	rows = [][]interface{}{
		{"TableReader_10", "root", "MppVersion: 2, data:ExchangeSender_9"},
		{"└─ExchangeSender_9", "mpp[tiflash]", "ExchangeType: PassThrough"},
		{"  └─Projection_4", "mpp[tiflash]", "hex(test.t.b)->Column#4"},
		{"    └─TableFullScan_8", "mpp[tiflash]", "keep order:false, stats:pseudo"},
	}
	tk.MustQuery("explain select hex(b) from t;").CheckAt([]int{0, 2, 4}, rows)
}

func TestBinPushDownToTiFlash(t *testing.T) {
	store, dom := testkit.CreateMockStoreAndDomain(t)
	tk := testkit.NewTestKit(t, store)

	tk.MustExec("use test")
	tk.MustExec("drop table if exists t")
	tk.MustExec("create table t(a int);")
	tk.MustExec("insert into t values(1);")
	tk.MustExec("set @@tidb_allow_mpp=1; set @@tidb_enforce_mpp=1;")
	tk.MustExec("set @@tidb_isolation_read_engines = 'tiflash'")

	tbl, err := dom.InfoSchema().TableByName(model.CIStr{O: "test", L: "test"}, model.CIStr{O: "t", L: "t"})
	require.NoError(t, err)
	// Set the hacked TiFlash replica for explain tests.
	tbl.Meta().TiFlashReplica = &model.TiFlashReplicaInfo{Count: 1, Available: true}

	rows := [][]interface{}{
		{"TableReader_10", "root", "MppVersion: 2, data:ExchangeSender_9"},
		{"└─ExchangeSender_9", "mpp[tiflash]", "ExchangeType: PassThrough"},
		{"  └─Projection_4", "mpp[tiflash]", "bin(test.t.a)->Column#3"},
		{"    └─TableFullScan_8", "mpp[tiflash]", "keep order:false, stats:pseudo"},
	}
	tk.MustQuery("explain select bin(a) from t;").CheckAt([]int{0, 2, 4}, rows)
}

func TestEltPushDownToTiFlash(t *testing.T) {
	store, dom := testkit.CreateMockStoreAndDomain(t)
	tk := testkit.NewTestKit(t, store)

	tk.MustExec("use test")
	tk.MustExec("drop table if exists t")
	tk.MustExec("create table t(a int, b varchar(20))")
	tk.MustExec("insert into t values(2147483647, '32')")
	tk.MustExec("insert into t values(12, 'abc')")
	tk.MustExec("set @@tidb_allow_mpp=1; set @@tidb_enforce_mpp=1")
	tk.MustExec("set @@tidb_isolation_read_engines = 'tiflash'")

	// Create virtual tiflash replica info.
	is := dom.InfoSchema()
	db, exists := is.SchemaByName(model.NewCIStr("test"))
	require.True(t, exists)
	for _, tblInfo := range db.Tables {
		if tblInfo.Name.L == "t" {
			tblInfo.TiFlashReplica = &model.TiFlashReplicaInfo{
				Count:     1,
				Available: true,
			}
		}
	}

	rows := [][]interface{}{
		{"TableReader_10", "root", "MppVersion: 2, data:ExchangeSender_9"},
		{"└─ExchangeSender_9", "mpp[tiflash]", "ExchangeType: PassThrough"},
		{"  └─Projection_4", "mpp[tiflash]", "elt(test.t.a, test.t.b)->Column#4"},
		{"    └─TableFullScan_8", "mpp[tiflash]", "keep order:false, stats:pseudo"},
	}
	tk.MustQuery("explain select elt(a, b) from t;").CheckAt([]int{0, 2, 4}, rows)
}

func TestRegexpInstrPushDownToTiFlash(t *testing.T) {
	store, dom := testkit.CreateMockStoreAndDomain(t)
	tk := testkit.NewTestKit(t, store)

	tk.MustExec("use test")
	tk.MustExec("drop table if exists test.t;")
	tk.MustExec("create table test.t (expr varchar(30), pattern varchar(30), pos int, occur int, ret_op int, match_type varchar(30));")
	tk.MustExec("insert into test.t values ('123', '12.', 1, 1, 0, ''), ('aBb', 'bb', 1, 1, 0, 'i'), ('ab\nabc', '^abc$', 1, 1, 0, 'm');")
	tk.MustExec("set @@tidb_allow_mpp=1; set @@tidb_enforce_mpp=1")
	tk.MustExec("set @@tidb_isolation_read_engines = 'tiflash'")

	// Create virtual tiflash replica info.
	is := dom.InfoSchema()
	db, exists := is.SchemaByName(model.NewCIStr("test"))
	require.True(t, exists)
	for _, tblInfo := range db.Tables {
		if tblInfo.Name.L == "t" {
			tblInfo.TiFlashReplica = &model.TiFlashReplicaInfo{
				Count:     1,
				Available: true,
			}
		}
	}

	rows := [][]interface{}{
		{"TableReader_10", "root", "MppVersion: 2, data:ExchangeSender_9"},
		{"└─ExchangeSender_9", "mpp[tiflash]", "ExchangeType: PassThrough"},
		{"  └─Projection_4", "mpp[tiflash]", "regexp_instr(test.t.expr, test.t.pattern, 1, 1, 0, test.t.match_type)->Column#8"},
		{"    └─TableFullScan_8", "mpp[tiflash]", "keep order:false, stats:pseudo"},
	}
	tk.MustQuery("explain select regexp_instr(expr, pattern, 1, 1, 0, match_type) as res from test.t;").CheckAt([]int{0, 2, 4}, rows)
}

func TestRegexpSubstrPushDownToTiFlash(t *testing.T) {
	store, dom := testkit.CreateMockStoreAndDomain(t)
	tk := testkit.NewTestKit(t, store)

	tk.MustExec("use test")
	tk.MustExec("drop table if exists test.t;")
	tk.MustExec("create table test.t (expr varchar(30), pattern varchar(30), pos int, occur int, match_type varchar(30));")
	tk.MustExec("insert into test.t values ('123', '12.', 1, 1, ''), ('aBb', 'bb', 1, 1, 'i'), ('ab\nabc', '^abc$', 1, 1, 'm');")
	tk.MustExec("set @@tidb_allow_mpp=1; set @@tidb_enforce_mpp=1")
	tk.MustExec("set @@tidb_isolation_read_engines = 'tiflash'")

	// Create virtual tiflash replica info.
	is := dom.InfoSchema()
	db, exists := is.SchemaByName(model.NewCIStr("test"))
	require.True(t, exists)
	for _, tblInfo := range db.Tables {
		if tblInfo.Name.L == "t" {
			tblInfo.TiFlashReplica = &model.TiFlashReplicaInfo{
				Count:     1,
				Available: true,
			}
		}
	}

	rows := [][]interface{}{
		{"TableReader_10", "root", "MppVersion: 2, data:ExchangeSender_9"},
		{"└─ExchangeSender_9", "mpp[tiflash]", "ExchangeType: PassThrough"},
		{"  └─Projection_4", "mpp[tiflash]", "regexp_substr(test.t.expr, test.t.pattern, 1, 1, test.t.match_type)->Column#7"},
		{"    └─TableFullScan_8", "mpp[tiflash]", "keep order:false, stats:pseudo"},
	}
	tk.MustQuery("explain select regexp_substr(expr, pattern, 1, 1, match_type) as res from test.t;").CheckAt([]int{0, 2, 4}, rows)
}

func TestRegexpReplacePushDownToTiFlash(t *testing.T) {
	store, dom := testkit.CreateMockStoreAndDomain(t)
	tk := testkit.NewTestKit(t, store)

	tk.MustExec("use test")
	tk.MustExec("drop table if exists test.t;")
	tk.MustExec("create table test.t (expr varchar(30), pattern varchar(30), repl varchar(30), pos int, occur int, match_type varchar(30));")
	tk.MustExec("insert into test.t values ('123', '12.', '233', 1, 1, ''), ('aBb', 'bb', 'bc', 1, 1, 'i'), ('ab\nabc', '^abc$', 'd', 1, 1, 'm');")
	tk.MustExec("set @@tidb_allow_mpp=1; set @@tidb_enforce_mpp=1")
	tk.MustExec("set @@tidb_isolation_read_engines = 'tiflash'")

	// Create virtual tiflash replica info.
	is := dom.InfoSchema()
	db, exists := is.SchemaByName(model.NewCIStr("test"))
	require.True(t, exists)
	for _, tblInfo := range db.Tables {
		if tblInfo.Name.L == "t" {
			tblInfo.TiFlashReplica = &model.TiFlashReplicaInfo{
				Count:     1,
				Available: true,
			}
		}
	}

	rows := [][]interface{}{
		{"TableReader_10", "root", "MppVersion: 2, data:ExchangeSender_9"},
		{"└─ExchangeSender_9", "mpp[tiflash]", "ExchangeType: PassThrough"},
		{"  └─Projection_4", "mpp[tiflash]", "regexp_replace(test.t.expr, test.t.pattern, test.t.repl, 1, 1, test.t.match_type)->Column#8"},
		{"    └─TableFullScan_8", "mpp[tiflash]", "keep order:false, stats:pseudo"},
	}
	tk.MustQuery("explain select regexp_replace(expr, pattern, repl, 1, 1, match_type) as res from test.t;").CheckAt([]int{0, 2, 4}, rows)
}

func TestCastTimeAsDurationToTiFlash(t *testing.T) {
	store, dom := testkit.CreateMockStoreAndDomain(t)
	tk := testkit.NewTestKit(t, store)
	tk.MustExec("use test")
	tk.MustExec("drop table if exists t")
	tk.MustExec("create table t(a date, b datetime(4))")
	tk.MustExec("insert into t values('2021-10-26', '2021-10-26')")
	tk.MustExec("insert into t values('2021-10-26', '2021-10-26 11:11:11')")
	tk.MustExec("insert into t values('2021-10-26', '2021-10-26 11:11:11.111111')")
	tk.MustExec("insert into t values('2021-10-26', '2021-10-26 11:11:11.123456')")
	tk.MustExec("insert into t values('2021-10-26', '2021-10-26 11:11:11.999999')")

	tk.MustExec("set @@tidb_allow_mpp=1; set @@tidb_enforce_mpp=1")
	tk.MustExec("set @@tidb_isolation_read_engines = 'tiflash'")

	// Create virtual tiflash replica info.
	is := dom.InfoSchema()
	db, exists := is.SchemaByName(model.NewCIStr("test"))
	require.True(t, exists)
	for _, tblInfo := range db.Tables {
		if tblInfo.Name.L == "t" {
			tblInfo.TiFlashReplica = &model.TiFlashReplicaInfo{
				Count:     1,
				Available: true,
			}
		}
	}

	rows := [][]interface{}{
		{"TableReader_10", "root", "MppVersion: 2, data:ExchangeSender_9"},
		{"└─ExchangeSender_9", "mpp[tiflash]", "ExchangeType: PassThrough"},
		{"  └─Projection_4", "mpp[tiflash]", "cast(test.t.a, time BINARY)->Column#4, cast(test.t.b, time BINARY)->Column#5"},
		{"    └─TableFullScan_8", "mpp[tiflash]", "keep order:false, stats:pseudo"},
	}
	tk.MustQuery("explain select cast(a as time), cast(b as time) from t;").CheckAt([]int{0, 2, 4}, rows)
}

func TestUnhexPushDownToTiFlash(t *testing.T) {
	store, dom := testkit.CreateMockStoreAndDomain(t)
	tk := testkit.NewTestKit(t, store)

	tk.MustExec("use test")
	tk.MustExec("drop table if exists t")
	tk.MustExec("create table t(a int, b varchar(20));")
	tk.MustExec("insert into t values(6162, '7469666C617368');")
	tk.MustExec("set @@tidb_allow_mpp=1; set @@tidb_enforce_mpp=1;")
	tk.MustExec("set @@tidb_isolation_read_engines = 'tiflash'")

	tbl, err := dom.InfoSchema().TableByName(model.CIStr{O: "test", L: "test"}, model.CIStr{O: "t", L: "t"})
	require.NoError(t, err)
	// Set the hacked TiFlash replica for explain tests.
	tbl.Meta().TiFlashReplica = &model.TiFlashReplicaInfo{Count: 1, Available: true}

	rows := [][]interface{}{
		{"TableReader_10", "root", "MppVersion: 2, data:ExchangeSender_9"},
		{"└─ExchangeSender_9", "mpp[tiflash]", "ExchangeType: PassThrough"},
		{"  └─Projection_4", "mpp[tiflash]", "unhex(cast(test.t.a, var_string(20)))->Column#4"},
		{"    └─TableFullScan_8", "mpp[tiflash]", "keep order:false, stats:pseudo"},
	}
	tk.MustQuery("explain select unhex(a) from t;").CheckAt([]int{0, 2, 4}, rows)

	rows = [][]interface{}{
		{"TableReader_10", "root", "MppVersion: 2, data:ExchangeSender_9"},
		{"└─ExchangeSender_9", "mpp[tiflash]", "ExchangeType: PassThrough"},
		{"  └─Projection_4", "mpp[tiflash]", "unhex(test.t.b)->Column#4"},
		{"    └─TableFullScan_8", "mpp[tiflash]", "keep order:false, stats:pseudo"},
	}
	tk.MustQuery("explain select unhex(b) from t;").CheckAt([]int{0, 2, 4}, rows)
}

func TestLeastGretestStringPushDownToTiFlash(t *testing.T) {
	store, dom := testkit.CreateMockStoreAndDomain(t)
	tk := testkit.NewTestKit(t, store)

	tk.MustExec("use test")
	tk.MustExec("drop table if exists t")
	tk.MustExec("create table t(a varchar(20), b varchar(20))")
	tk.MustExec("insert into t values('123', '234')")
	tk.MustExec("set @@tidb_allow_mpp=1; set @@tidb_enforce_mpp=1")
	tk.MustExec("set @@tidb_isolation_read_engines = 'tiflash'")

	tbl, err := dom.InfoSchema().TableByName(model.CIStr{O: "test", L: "test"}, model.CIStr{O: "t", L: "t"})
	require.NoError(t, err)
	// Set the hacked TiFlash replica for explain tests.
	tbl.Meta().TiFlashReplica = &model.TiFlashReplicaInfo{Count: 1, Available: true}

	rows := [][]interface{}{
		{"TableReader_10", "root", "MppVersion: 2, data:ExchangeSender_9"},
		{"└─ExchangeSender_9", "mpp[tiflash]", "ExchangeType: PassThrough"},
		{"  └─Projection_4", "mpp[tiflash]", "least(test.t.a, test.t.b)->Column#4"},
		{"    └─TableFullScan_8", "mpp[tiflash]", "keep order:false, stats:pseudo"},
	}
	tk.MustQuery("explain select least(a, b) from t;").CheckAt([]int{0, 2, 4}, rows)

	rows = [][]interface{}{
		{"TableReader_10", "root", "MppVersion: 2, data:ExchangeSender_9"},
		{"└─ExchangeSender_9", "mpp[tiflash]", "ExchangeType: PassThrough"},
		{"  └─Projection_4", "mpp[tiflash]", "greatest(test.t.a, test.t.b)->Column#4"},
		{"    └─TableFullScan_8", "mpp[tiflash]", "keep order:false, stats:pseudo"},
	}
	tk.MustQuery("explain select greatest(a, b) from t;").CheckAt([]int{0, 2, 4}, rows)
}

func TestPartitionTableFallBackStatic(t *testing.T) {
	store := testkit.CreateMockStore(t)
	tk := testkit.NewTestKit(t, store)
	tk.MustExec("use test")
	tk.MustExec("set @@tidb_partition_prune_mode='static'")
	tk.MustExec("CREATE TABLE t (a int) PARTITION BY RANGE (a) (PARTITION p0 VALUES LESS THAN (6),PARTITION p1 VALUES LESS THAN (11));")
	tk.MustExec("insert into t values (1),(2),(3),(4),(7),(8),(9),(10)")
	tk.MustExec("analyze table t")

	// use static plan in static mode
	rows := [][]interface{}{
		{"PartitionUnion", "", ""},
		{"├─TableReader", "", "data:TableFullScan"},
		{"│ └─TableFullScan", "table:t, partition:p0", "keep order:false"},
		{"└─TableReader", "", "data:TableFullScan"},
		{"  └─TableFullScan", "table:t, partition:p1", "keep order:false"},
	}
	tk.MustQuery("explain format='brief' select * from t").CheckAt([]int{0, 3, 4}, rows)

	tk.MustExec("CREATE TABLE t2 (a int) PARTITION BY RANGE (a) (PARTITION p0 VALUES LESS THAN (6),PARTITION p1 VALUES LESS THAN (11));")
	tk.MustExec("insert into t2 values (1),(2),(3),(4),(7),(8),(9),(10)")
	tk.MustExec("analyze table t2")
	tk.MustExec("set @@tidb_partition_prune_mode='dynamic'")

	// use static plan in dynamic mode due to having not global stats
	tk.MustQuery("explain format='brief' select * from t").CheckAt([]int{0, 3, 4}, rows)
	tk.MustExec("analyze table t")

	// use dynamic plan in dynamic mode with global stats
	rows = [][]interface{}{
		{"TableReader", "partition:all", "data:TableFullScan"},
		{"└─TableFullScan", "table:t", "keep order:false"},
	}
	tk.MustQuery("explain format='brief' select * from t").CheckAt([]int{0, 3, 4}, rows)

	rows = [][]interface{}{
		{"Union", "", ""},
		{"├─PartitionUnion", "", ""},
		{"│ ├─TableReader", "", "data:TableFullScan"},
		{"│ │ └─TableFullScan", "table:t, partition:p0", "keep order:false"},
		{"│ └─TableReader", "", "data:TableFullScan"},
		{"│   └─TableFullScan", "table:t, partition:p1", "keep order:false"},
		{"└─PartitionUnion", "", ""},
		{"  ├─TableReader", "", "data:TableFullScan"},
		{"  │ └─TableFullScan", "table:t2, partition:p0", "keep order:false"},
		{"  └─TableReader", "", "data:TableFullScan"},
		{"    └─TableFullScan", "table:t2, partition:p1", "keep order:false"},
	}
	// use static plan in dynamic mode due to t2 has no global stats
	tk.MustQuery("explain format='brief' select  * from t union all select * from t2;").CheckAt([]int{0, 3, 4}, rows)
}

func TestTiFlashReadForWriteStmt(t *testing.T) {
	store, dom := testkit.CreateMockStoreAndDomain(t)
	tk := testkit.NewTestKit(t, store)

	tk.MustExec("use test")
	tk.MustExec("drop table if exists t")
	tk.MustExec("create table t(a int, b int)")
	tk.MustExec("insert into t values(1, 2)")
	tk.MustExec("drop table if exists t2")
	tk.MustExec("create table t2(a int)")
	tk.MustExec("set @@tidb_allow_mpp=1")

	// Default should be 1
	tk.MustQuery("select @@tidb_enable_tiflash_read_for_write_stmt").Check(testkit.Rows("1"))
	// Set ON
	tk.MustExec("set @@tidb_enable_tiflash_read_for_write_stmt = ON")
	tk.MustQuery("show warnings").Check(testkit.Rows())
	tk.MustQuery("select @@tidb_enable_tiflash_read_for_write_stmt").Check(testkit.Rows("1"))
	// Set OFF
	tk.MustExec("set @@tidb_enable_tiflash_read_for_write_stmt = OFF")
	tk.MustQuery("show warnings").Check(testkit.Rows("Warning 1105 tidb_enable_tiflash_read_for_write_stmt is always turned on. This variable has been deprecated and will be removed in the future releases"))
	tk.MustQuery("select @@tidb_enable_tiflash_read_for_write_stmt").Check(testkit.Rows("1"))

	tbl, err := dom.InfoSchema().TableByName(model.CIStr{O: "test", L: "test"}, model.CIStr{O: "t", L: "t"})
	require.NoError(t, err)
	// Set the hacked TiFlash replica for explain tests.
	tbl.Meta().TiFlashReplica = &model.TiFlashReplicaInfo{Count: 1, Available: true}

	tbl2, err := dom.InfoSchema().TableByName(model.CIStr{O: "test", L: "test"}, model.CIStr{O: "t2", L: "t2"})
	require.NoError(t, err)
	// Set the hacked TiFlash replica for explain tests.
	tbl2.Meta().TiFlashReplica = &model.TiFlashReplicaInfo{Count: 1, Available: true}

	checkRes := func(r [][]interface{}, pos int, expected string) {
		check := false
		for i := range r {
			if r[i][pos] == expected {
				check = true
				break
			}
		}
		require.Equal(t, check, true)
	}

	check := func(query string) {
		// If sql mode is strict, read does not push down to tiflash
		tk.MustExec("set @@sql_mode = 'strict_trans_tables'")
		tk.MustExec("set @@tidb_enforce_mpp=0")
		rs := tk.MustQuery(query).Rows()
		checkRes(rs, 2, "cop[tikv]")
		tk.MustQuery("show warnings").Check(testkit.Rows())

		// If sql mode is strict and tidb_enforce_mpp is on, read does not push down to tiflash
		// and should return a warning.
		tk.MustExec("set @@tidb_enforce_mpp=1")
		rs = tk.MustQuery(query).Rows()
		checkRes(rs, 2, "cop[tikv]")
		rs = tk.MustQuery("show warnings").Rows()
		checkRes(rs, 2, "MPP mode may be blocked because the query is not readonly and sql mode is strict.")

		// If sql mode is not strict, read should push down to tiflash
		tk.MustExec("set @@sql_mode = ''")
		rs = tk.MustQuery(query).Rows()
		checkRes(rs, 2, "mpp[tiflash]")
		tk.MustQuery("show warnings").Check(testkit.Rows())
	}

	// Insert into ... select
	check("explain insert into t2 select a+b from t")
	check("explain insert into t2 select t.a from t2 join t on t2.a = t.a")

	// Replace into ... select
	check("explain replace into t2 select a+b from t")

	// CTE
	check("explain update t set a=a+1 where b in (select a from t2 where t.a > t2.a)")
}

func TestPointGetWithSelectLock(t *testing.T) {
	store, dom := testkit.CreateMockStoreAndDomain(t)
	tk := testkit.NewTestKit(t, store)
	tk.MustExec("use test")
	tk.MustExec("create table t(a int, b int, primary key(a, b));")
	tk.MustExec("create table t1(c int unique, d int);")
	tbl, err := dom.InfoSchema().TableByName(model.CIStr{O: "test", L: "test"}, model.CIStr{O: "t", L: "t"})
	require.NoError(t, err)
	// Set the hacked TiFlash replica for explain tests.
	tbl.Meta().TiFlashReplica = &model.TiFlashReplicaInfo{Count: 1, Available: true}
	tbl1, err := dom.InfoSchema().TableByName(model.CIStr{O: "test", L: "test"}, model.CIStr{O: "t1", L: "t1"})
	require.NoError(t, err)
	// Set the hacked TiFlash replica for explain tests.
	tbl1.Meta().TiFlashReplica = &model.TiFlashReplicaInfo{Count: 1, Available: true}

	sqls := []string{
		"explain select a, b from t where (a = 1 and b = 2) or (a =2 and b = 1) for update;",
		"explain select a, b from t where a = 1 and b = 2 for update;",
		"explain select c, d from t1 where c = 1 for update;",
		"explain select c, d from t1 where c = 1 and d = 1 for update;",
		"explain select c, d from t1 where (c = 1 or c = 2 )and d = 1 for update;",
		"explain select c, d from t1 where c in (1,2,3,4) for update;",
	}
	tk.MustExec("set @@tidb_enable_tiflash_read_for_write_stmt = on;")
	tk.MustExec("set @@sql_mode='';")
	tk.MustExec("set @@tidb_isolation_read_engines='tidb,tiflash';")
	tk.MustExec("begin;")
	// assert point get / batch point get can't work with tiflash in interaction txn
	for _, sql := range sqls {
		err = tk.ExecToErr(sql)
		require.Error(t, err)
	}
	// assert point get / batch point get can work with tikv in interaction txn
	tk.MustExec("set @@tidb_isolation_read_engines='tidb,tikv,tiflash';")
	for _, sql := range sqls {
		tk.MustQuery(sql)
	}
	tk.MustExec("commit")
	// assert point get / batch point get can work with tiflash in auto commit
	tk.MustExec("set @@tidb_isolation_read_engines='tidb,tiflash';")
	for _, sql := range sqls {
		tk.MustQuery(sql)
	}
}

func TestTableRangeFallback(t *testing.T) {
	store := testkit.CreateMockStore(t)
	tk := testkit.NewTestKit(t, store)

	tk.MustExec("use test")
	tk.MustExec("drop table if exists t1, t2")
	tk.MustExec("create table t1 (a int primary key, b int)")
	tk.MustExec("create table t2 (c int)")
	tk.MustQuery("explain format='brief' select * from t1 where a in (10, 20, 30, 40, 50) and b > 1").Check(testkit.Rows(
		"Selection 1.67 root  gt(test.t1.b, 1)",
		"└─Batch_Point_Get 5.00 root table:t1 handle:[10 20 30 40 50], keep order:false, desc:false"))
	tk.MustQuery("explain format='brief' select * from t1 join t2 on t1.b = t2.c where t1.a in (10, 20, 30, 40, 50)").Check(testkit.Rows(
		"HashJoin 6.24 root  inner join, equal:[eq(test.t1.b, test.t2.c)]",
		"├─Selection(Build) 5.00 root  not(isnull(test.t1.b))",
		"│ └─Batch_Point_Get 5.00 root table:t1 handle:[10 20 30 40 50], keep order:false, desc:false",
		"└─TableReader(Probe) 9990.00 root  data:Selection",
		"  └─Selection 9990.00 cop[tikv]  not(isnull(test.t2.c))",
		"    └─TableFullScan 10000.00 cop[tikv] table:t2 keep order:false, stats:pseudo"))
	tk.MustExec("set @@tidb_opt_range_max_size=10")
	tk.MustQuery("explain format='brief' select * from t1 where a in (10, 20, 30, 40, 50) and b > 1").Check(testkit.Rows(
		"TableReader 8000.00 root  data:Selection",
		"└─Selection 8000.00 cop[tikv]  gt(test.t1.b, 1), in(test.t1.a, 10, 20, 30, 40, 50)",
		"  └─TableFullScan 10000.00 cop[tikv] table:t1 keep order:false, stats:pseudo"))
	tk.MustQuery("show warnings").Check(testkit.Rows("Warning 1105 Memory capacity of 10 bytes for 'tidb_opt_range_max_size' exceeded when building ranges. Less accurate ranges such as full range are chosen"))
	tk.MustQuery("explain format='brief' select * from t1 join t2 on t1.b = t2.c where t1.a in (10, 20, 30, 40, 50)").Check(testkit.Rows(
		"HashJoin 10000.00 root  inner join, equal:[eq(test.t1.b, test.t2.c)]",
		"├─TableReader(Build) 8000.00 root  data:Selection",
		"│ └─Selection 8000.00 cop[tikv]  not(isnull(test.t2.c))",
		"│   └─TableFullScan 10000.00 cop[tikv] table:t2 keep order:false, stats:pseudo",
		"└─TableReader(Probe) 8000.00 root  data:Selection",
		"  └─Selection 8000.00 cop[tikv]  in(test.t1.a, 10, 20, 30, 40, 50), not(isnull(test.t1.b))",
		"    └─TableFullScan 10000.00 cop[tikv] table:t1 keep order:false, stats:pseudo"))
	tk.MustQuery("show warnings").Check(testkit.Rows("Warning 1105 Memory capacity of 10 bytes for 'tidb_opt_range_max_size' exceeded when building ranges. Less accurate ranges such as full range are chosen"))
}

func TestIndexRangeFallback(t *testing.T) {
	store := testkit.CreateMockStore(t)
	tk := testkit.NewTestKit(t, store)

	tk.MustExec("use test")
	tk.MustExec("drop table if exists t1, t2")
	tk.MustExec("create table t1 (a varchar(10), b varchar(10), c varchar(10), index idx_a_b(a(2), b(2)))")
	tk.MustExec("create table t2 (d varchar(10))")
	tk.MustExec("create table t3 (pk int primary key, a int, key(a))")
	tk.MustExec("create table t4 (a int, b int, c int, index idx_a_b(a, b))")

	// Simple index range fallback case.
	tk.MustExec("set @@tidb_opt_range_max_size=0")
	tk.MustQuery("explain format='brief' select * from t1 where a in ('aaa', 'bbb', 'ccc') and b in ('ddd', 'eee', 'fff')").Check(testkit.Rows(
		"IndexLookUp 0.90 root  ",
		"├─IndexRangeScan(Build) 0.90 cop[tikv] table:t1, index:idx_a_b(a, b) range:[\"aa\" \"dd\",\"aa\" \"dd\"], [\"aa\" \"ee\",\"aa\" \"ee\"], [\"aa\" \"ff\",\"aa\" \"ff\"], [\"bb\" \"dd\",\"bb\" \"dd\"], [\"bb\" \"ee\",\"bb\" \"ee\"], [\"bb\" \"ff\",\"bb\" \"ff\"], [\"cc\" \"dd\",\"cc\" \"dd\"], [\"cc\" \"ee\",\"cc\" \"ee\"], [\"cc\" \"ff\",\"cc\" \"ff\"], keep order:false, stats:pseudo",
		"└─Selection(Probe) 0.90 cop[tikv]  in(test.t1.a, \"aaa\", \"bbb\", \"ccc\"), in(test.t1.b, \"ddd\", \"eee\", \"fff\")",
		"  └─TableRowIDScan 0.90 cop[tikv] table:t1 keep order:false, stats:pseudo"))
	tk.MustExec("set @@tidb_opt_range_max_size=1000")
	tk.MustQuery("explain format='brief' select * from t1 where a in ('aaa', 'bbb', 'ccc') and b in ('ddd', 'eee', 'fff')").Check(testkit.Rows(
		"IndexLookUp 0.09 root  ",
		"├─IndexRangeScan(Build) 30.00 cop[tikv] table:t1, index:idx_a_b(a, b) range:[\"aa\",\"aa\"], [\"bb\",\"bb\"], [\"cc\",\"cc\"], keep order:false, stats:pseudo",
		"└─Selection(Probe) 0.09 cop[tikv]  in(test.t1.a, \"aaa\", \"bbb\", \"ccc\"), in(test.t1.b, \"ddd\", \"eee\", \"fff\")",
		"  └─TableRowIDScan 30.00 cop[tikv] table:t1 keep order:false, stats:pseudo"))
	tk.MustQuery("show warnings").Check(testkit.Rows("Warning 1105 Memory capacity of 1000 bytes for 'tidb_opt_range_max_size' exceeded when building ranges. Less accurate ranges such as full range are chosen"))

	// Index range fallback under join.
	tk.MustExec("set @@tidb_opt_range_max_size=0")
	tk.MustQuery("explain format='brief' select * from t1 join t2 on t1.c = t2.d where a in ('aaa', 'bbb', 'ccc') and b in ('ddd', 'eee', 'fff')").Check(testkit.Rows(
		"HashJoin 1.12 root  inner join, equal:[eq(test.t1.c, test.t2.d)]",
		"├─IndexLookUp(Build) 0.90 root  ",
		"│ ├─IndexRangeScan(Build) 0.90 cop[tikv] table:t1, index:idx_a_b(a, b) range:[\"aa\" \"dd\",\"aa\" \"dd\"], [\"aa\" \"ee\",\"aa\" \"ee\"], [\"aa\" \"ff\",\"aa\" \"ff\"], [\"bb\" \"dd\",\"bb\" \"dd\"], [\"bb\" \"ee\",\"bb\" \"ee\"], [\"bb\" \"ff\",\"bb\" \"ff\"], [\"cc\" \"dd\",\"cc\" \"dd\"], [\"cc\" \"ee\",\"cc\" \"ee\"], [\"cc\" \"ff\",\"cc\" \"ff\"], keep order:false, stats:pseudo",
		"│ └─Selection(Probe) 0.90 cop[tikv]  in(test.t1.a, \"aaa\", \"bbb\", \"ccc\"), in(test.t1.b, \"ddd\", \"eee\", \"fff\"), not(isnull(test.t1.c))",
		"│   └─TableRowIDScan 0.90 cop[tikv] table:t1 keep order:false, stats:pseudo",
		"└─TableReader(Probe) 9990.00 root  data:Selection",
		"  └─Selection 9990.00 cop[tikv]  not(isnull(test.t2.d))",
		"    └─TableFullScan 10000.00 cop[tikv] table:t2 keep order:false, stats:pseudo"))
	tk.MustExec("set @@tidb_opt_range_max_size=1000")
	tk.MustQuery("explain format='brief' select * from t1 join t2 on t1.c = t2.d where a in ('aaa', 'bbb', 'ccc') and b in ('ddd', 'eee', 'fff')").Check(testkit.Rows(
		"HashJoin 0.11 root  inner join, equal:[eq(test.t1.c, test.t2.d)]",
		"├─IndexLookUp(Build) 0.09 root  ",
		"│ ├─IndexRangeScan(Build) 30.00 cop[tikv] table:t1, index:idx_a_b(a, b) range:[\"aa\",\"aa\"], [\"bb\",\"bb\"], [\"cc\",\"cc\"], keep order:false, stats:pseudo",
		"│ └─Selection(Probe) 0.09 cop[tikv]  in(test.t1.a, \"aaa\", \"bbb\", \"ccc\"), in(test.t1.b, \"ddd\", \"eee\", \"fff\"), not(isnull(test.t1.c))",
		"│   └─TableRowIDScan 30.00 cop[tikv] table:t1 keep order:false, stats:pseudo",
		"└─TableReader(Probe) 9990.00 root  data:Selection",
		"  └─Selection 9990.00 cop[tikv]  not(isnull(test.t2.d))",
		"    └─TableFullScan 10000.00 cop[tikv] table:t2 keep order:false, stats:pseudo"))
	tk.MustQuery("show warnings").Check(testkit.Rows("Warning 1105 Memory capacity of 1000 bytes for 'tidb_opt_range_max_size' exceeded when building ranges. Less accurate ranges such as full range are chosen"))

	// Index range fallback in index column + pk column schema.
	tk.MustExec("set @@tidb_opt_range_max_size=0")
	tk.MustQuery("explain format='brief' select /*+ use_index(t3, a) */ * from t3 where a in (1, 3, 5) and pk in (2, 4, 6)").Check(testkit.Rows(
		"IndexReader 0.90 root  index:IndexRangeScan",
		"└─IndexRangeScan 0.90 cop[tikv] table:t3, index:a(a) range:[1 2,1 2], [1 4,1 4], [1 6,1 6], [3 2,3 2], [3 4,3 4], [3 6,3 6], [5 2,5 2], [5 4,5 4], [5 6,5 6], keep order:false, stats:pseudo"))
	tk.MustExec("set @@tidb_opt_range_max_size=1000")
	tk.MustQuery("explain format='brief' select /*+ use_index(t3, a) */ * from t3 where a in (1, 3, 5) and pk in (2, 4, 6)").Check(testkit.Rows(
		"IndexReader 0.01 root  index:Selection",
		"└─Selection 0.01 cop[tikv]  in(test.t3.pk, 2, 4, 6)",
		"  └─IndexRangeScan 30.00 cop[tikv] table:t3, index:a(a) range:[1,1], [3,3], [5,5], keep order:false, stats:pseudo"))
	tk.MustQuery("show warnings").Check(testkit.Rows("Warning 1105 Memory capacity of 1000 bytes for 'tidb_opt_range_max_size' exceeded when building ranges. Less accurate ranges such as full range are chosen"))

	// Index range fallback for idx_col1 in (?, ?, ?) and idx_col2 = ? conditions. Prevent SplitCorColAccessCondFromFilters
	// adding idx_col2 = ? back to access conditions.
	tk.MustExec("set @@tidb_opt_range_max_size=0")
	tk.MustQuery("explain format='brief' select /*+ use_index(t4, idx_a_b) */ * from t4 where a in (1, 3, 5) and b = 2").Check(testkit.Rows(
		"IndexLookUp 0.30 root  ",
		"├─IndexRangeScan(Build) 0.30 cop[tikv] table:t4, index:idx_a_b(a, b) range:[1 2,1 2], [3 2,3 2], [5 2,5 2], keep order:false, stats:pseudo",
		"└─TableRowIDScan(Probe) 0.30 cop[tikv] table:t4 keep order:false, stats:pseudo"))
	tk.MustExec("set @@tidb_opt_range_max_size=1000")
	tk.MustQuery("explain format='brief' select /*+ use_index(t4, idx_a_b) */ * from t4 where a in (1, 3, 5) and b = 2").Check(testkit.Rows(
		"IndexLookUp 0.03 root  ",
		"├─Selection(Build) 0.03 cop[tikv]  eq(test.t4.b, 2)",
		"│ └─IndexRangeScan 30.00 cop[tikv] table:t4, index:idx_a_b(a, b) range:[1,1], [3,3], [5,5], keep order:false, stats:pseudo",
		"└─TableRowIDScan(Probe) 0.03 cop[tikv] table:t4 keep order:false, stats:pseudo"))
	tk.MustQuery("show warnings").Check(testkit.Rows("Warning 1105 Memory capacity of 1000 bytes for 'tidb_opt_range_max_size' exceeded when building ranges. Less accurate ranges such as full range are chosen"))
}

func TestPlanCacheForTableRangeFallback(t *testing.T) {
	store := testkit.CreateMockStore(t)
	tk := testkit.NewTestKit(t, store)

	tk.MustExec("set @@tidb_enable_prepared_plan_cache=1")
	tk.MustExec("use test")
	tk.MustExec("drop table if exists t")
	tk.MustExec("create table t (a int primary key, b int)")
	tk.MustExec("set @@tidb_opt_range_max_size=10")
	tk.MustExec("prepare stmt from 'select * from t where a in (?, ?, ?, ?, ?) and b > 1'")
	tk.MustExec("set @a=10, @b=20, @c=30, @d=40, @e=50")
	tk.MustExec("execute stmt using @a, @b, @c, @d, @e")
	tk.MustQuery("show warnings").Sort().Check(testkit.Rows("Warning 1105 Memory capacity of 10 bytes for 'tidb_opt_range_max_size' exceeded when building ranges. Less accurate ranges such as full range are chosen",
		"Warning 1105 skip prepared plan-cache: in-list is too long"))
	tk.MustExec("execute stmt using @a, @b, @c, @d, @e")
	// The plan with range fallback is not cached.
	tk.MustQuery("select @@last_plan_from_cache").Check(testkit.Rows("0"))
}

func TestPlanCacheForIndexRangeFallback(t *testing.T) {
	store := testkit.CreateMockStore(t)
	tk := testkit.NewTestKit(t, store)

	tk.MustExec(`set @@tidb_enable_prepared_plan_cache=1`)
	tk.MustExec("set @@tidb_enable_collect_execution_info=0") // In this way `explain for connection id` doesn't display execution info.
	tk.MustExec("use test")
	tk.MustExec("drop table if exists t")
	tk.MustExec("create table t (a varchar(10), b varchar(10), c varchar(10), index idx_a_b(a, b))")
	tk.MustExec("set @@tidb_opt_range_max_size=1330") // 1330 is the memory usage of ["aa","aa"], ["bb","bb"], ["cc","cc"], ["dd","dd"], ["ee","ee"].
	rows := tk.MustQuery("explain format='brief' select * from t where a in ('aa', 'bb', 'cc', 'dd', 'ee')").Rows()
	require.True(t, strings.Contains(rows[1][0].(string), "IndexRangeScan"))
	require.True(t, strings.Contains(rows[1][4].(string), "range:[\"aa\",\"aa\"], [\"bb\",\"bb\"], [\"cc\",\"cc\"], [\"dd\",\"dd\"], [\"ee\",\"ee\"]"))
	rows = tk.MustQuery("explain format='brief' select * from t where a in ('aaaaaaaaaa', 'bbbbbbbbbb', 'cccccccccc', 'dddddddddd', 'eeeeeeeeee')").Rows()
	// 1330 is not enough for ["aaaaaaaaaa","aaaaaaaaaa"], ["bbbbbbbbbb","bbbbbbbbbb"], ["cccccccccc","cccccccccc"], ["dddddddddd","dddddddddd"], ["eeeeeeeeee","eeeeeeeeee"].
	// So it falls back to table full scan.
	require.True(t, strings.Contains(rows[2][0].(string), "TableFullScan"))
	tk.MustQuery("show warnings").Check(testkit.Rows("Warning 1105 Memory capacity of 1330 bytes for 'tidb_opt_range_max_size' exceeded when building ranges. Less accurate ranges such as full range are chosen"))

	// Test rebuilding ranges for the cached plan doesn't have memory limit.
	tk.MustExec("prepare stmt1 from 'select * from t where a in (?, ?, ?, ?, ?)'")
	tk.MustExec("set @a='aa', @b='bb', @c='cc', @d='dd', @e='ee'")
	tk.MustExec("execute stmt1 using @a, @b, @c, @d, @e")
	tk.MustQuery("show warnings").Check(testkit.Rows()) // Range fallback doesn't happen and the plan can be put into cache.
	tk.MustExec("set @a='aaaaaaaaaa', @b='bbbbbbbbbb', @c='cccccccccc', @d='dddddddddd', @e='eeeeeeeeee'")
	tk.MustExec("execute stmt1 using @a, @b, @c, @d, @e")
	tk.MustQuery("select @@last_plan_from_cache").Check(testkit.Rows("1"))
	tk.MustExec("execute stmt1 using @a, @b, @c, @d, @e")
	tkProcess := tk.Session().ShowProcess()
	ps := []*util.ProcessInfo{tkProcess}
	tk.Session().SetSessionManager(&testkit.MockSessionManager{PS: ps})
	rows = tk.MustQuery(fmt.Sprintf("explain for connection %d", tkProcess.ID)).Rows()
	// We don't limit range mem usage when rebuilding ranges for the cached plan.
	// So ["aaaaaaaaaa","aaaaaaaaaa"], ["bbbbbbbbbb","bbbbbbbbbb"], ["cccccccccc","cccccccccc"], ["dddddddddd","dddddddddd"], ["eeeeeeeeee","eeeeeeeeee"] can still be built even if its mem usage exceeds 1330.
	require.True(t, strings.Contains(rows[1][0].(string), "IndexRangeScan"))
	require.True(t, strings.Contains(rows[1][4].(string), "range:[\"aaaaaaaaaa\",\"aaaaaaaaaa\"], [\"bbbbbbbbbb\",\"bbbbbbbbbb\"], [\"cccccccccc\",\"cccccccccc\"], [\"dddddddddd\",\"dddddddddd\"], [\"eeeeeeeeee\",\"eeeeeeeeee\"]"))

	// Test the plan with range fallback would not be put into cache.
	tk.MustExec("prepare stmt2 from 'select * from t where a in (?, ?, ?, ?, ?) and b in (?, ?, ?, ?, ?)'")
	tk.MustExec("set @a='aa', @b='bb', @c='cc', @d='dd', @e='ee', @f='ff', @g='gg', @h='hh', @i='ii', @j='jj'")
	tk.MustExec("execute stmt2 using @a, @b, @c, @d, @e, @f, @g, @h, @i, @j")
	tk.MustQuery("show warnings").Sort().Check(testkit.Rows("Warning 1105 Memory capacity of 1330 bytes for 'tidb_opt_range_max_size' exceeded when building ranges. Less accurate ranges such as full range are chosen",
		"Warning 1105 skip prepared plan-cache: in-list is too long"))
	tk.MustExec("execute stmt2 using @a, @b, @c, @d, @e, @f, @g, @h, @i, @j")
	tk.MustQuery("select @@last_plan_from_cache").Check(testkit.Rows("0"))
}

func TestCorColRangeWithRangeMaxSize(t *testing.T) {
	store := testkit.CreateMockStore(t)
	tk := testkit.NewTestKit(t, store)
	tk.MustExec("use test")
	tk.MustExec("drop table if exists t1, t2, t3")
	tk.MustExec("create table t1(a int)")
	tk.MustExec("create table t2 (a int, b int, c int, index idx_a_b(a, b))")
	tk.MustExec("create table t3(a int primary key)")
	tk.MustExec("insert into t1 values (2), (4), (6)")
	tk.MustExec("insert into t2 (a, b) values (1, 2), (3, 2), (5, 2)")
	tk.MustExec("insert into t3 values (2), (4)")
	tk.MustExec("insert into mysql.opt_rule_blacklist value(\"decorrelate\")")
	tk.MustExec("admin reload opt_rule_blacklist")
	defer func() {
		tk.MustExec("delete from mysql.opt_rule_blacklist where name = \"decorrelate\"")
		tk.MustExec("admin reload opt_rule_blacklist")
	}()

	// Correlated column in index range.
	tk.MustExec("set @@tidb_opt_range_max_size=1000")
	rows := tk.MustQuery("explain format='brief' select * from t1 where exists (select * from t2 where t2.a in (1, 3, 5) and b >= 2 and t2.b = t1.a)").Rows()
	// 1000 is not enough for [1 2,1 +inf], [3 2,3 +inf], [5 2,5 +inf]. So b >= 2 is not used to build ranges.
	require.True(t, strings.Contains(rows[4][0].(string), "Selection"))
	require.True(t, strings.Contains(rows[4][4].(string), "ge(test.t2.b, 2)"))
	// 1000 is not enough for [1 ?,1 ?], [3 ?,3 ?], [5 ?,5 ?] but we don't restrict range mem usage when appending col = cor_col
	// conditions to access conditions in SplitCorColAccessCondFromFilters.
	require.True(t, strings.Contains(rows[5][0].(string), "IndexRangeScan"))
	require.True(t, strings.Contains(rows[5][4].(string), "range: decided by [in(test.t2.a, 1, 3, 5) eq(test.t2.b, test.t1.a)]"))
	tk.MustQuery("show warnings").Check(testkit.Rows("Warning 1105 Memory capacity of 1000 bytes for 'tidb_opt_range_max_size' exceeded when building ranges. Less accurate ranges such as full range are chosen"))
	// We need to rebuild index ranges each time the value of correlated column test.t1.a changes. We don't restrict range
	// mem usage when rebuilding index ranges, otherwise range fallback would happen when rebuilding index ranges, causing
	// to wrong query results.
	tk.MustQuery("select * from t1 where exists (select * from t2 where t2.a in (1, 3, 5) and b >= 2 and t2.b = t1.a)").Check(testkit.Rows("2"))

	// Correlated column in table range.
	tk.MustExec("set @@tidb_opt_range_max_size=1")
	rows = tk.MustQuery("explain format='brief' select * from t1 where exists (select * from t3 where t3.a = t1.a)").Rows()
	// 1 is not enough for [?,?] but we don't restrict range mem usage when adding col = cor_col to access conditions.
	require.True(t, strings.Contains(rows[4][0].(string), "TableRangeScan"))
	require.True(t, strings.Contains(rows[4][4].(string), "range: decided by [eq(test.t3.a, test.t1.a)]"))
	tk.MustQuery("show warnings").Check(testkit.Rows())
	// We need to rebuild table ranges each time the value of correlated column test.t1.a changes. We don't restrict range
	// mem usage when rebuilding table ranges, otherwise range fallback would happen when rebuilding table ranges, causing
	// to wrong query results.
	tk.MustQuery("select * from t1 where exists (select * from t3 where t3.a = t1.a)").Check(testkit.Rows("2", "4"))
}

func TestIssue37760(t *testing.T) {
	store := testkit.CreateMockStore(t)
	tk := testkit.NewTestKit(t, store)
	tk.MustExec("use test")
	tk.MustExec("drop table if exists t")
	tk.MustExec("create table t(a int primary key)")
	tk.MustExec("insert into t values (2), (4), (6)")
	tk.MustExec("set @@tidb_opt_range_max_size=1")
	tk.MustQuery("select * from t where a").Check(testkit.Rows("2", "4", "6"))
	tk.MustQuery("show warnings").CheckContain("Memory capacity of 1 bytes for 'tidb_opt_range_max_size' exceeded when building ranges. Less accurate ranges such as full range are chosen")
}

// TestExplainAnalyzeDMLCommit covers the issue #37373.
func TestExplainAnalyzeDMLCommit(t *testing.T) {
	store := testkit.CreateMockStore(t)
	tk := testkit.NewTestKit(t, store)
	tk.MustExec("use test")
	tk.MustExec("drop table if exists t")
	tk.MustExec("create table t (c1 int key, c2 int);")
	tk.MustExec("insert into t values (1, 1)")

	err := failpoint.Enable("github.com/pingcap/tidb/session/mockSleepBeforeTxnCommit", "return(500)")
	require.NoError(t, err)
	defer func() {
		_ = failpoint.Disable("github.com/pingcap/tidb/session/mockSleepBeforeTxnCommit")
	}()
	// The commit is paused by the failpoint, after the fix the explain statement
	// execution should proceed after the commit finishes.
	_, err = tk.Exec("explain analyze delete from t;")
	require.NoError(t, err)
	tk.MustQuery("select * from t").Check(testkit.Rows())
}

func TestPlanCacheForIndexJoinRangeFallback(t *testing.T) {
	store := testkit.CreateMockStore(t)
	tk := testkit.NewTestKit(t, store)
	tk.MustExec(`set @@tidb_enable_prepared_plan_cache=1`)
	tk.MustExec("set @@tidb_enable_collect_execution_info=0")
	tk.MustExec("use test")
	tk.MustExec("drop table if exists t1, t2")
	tk.MustExec("create table t1(a int, b varchar(10), c varchar(10), index idx_a_b(a, b))")
	tk.MustExec("create table t2(d int)")
	tk.MustExec("set @@tidb_opt_range_max_size=1275")
	// 1275 is enough for [? a,? a], [? b,? b], [? c,? c] but is not enough for [? aaaaaa,? aaaaaa], [? bbbbbb,? bbbbbb], [? cccccc,? cccccc].
	rows := tk.MustQuery("explain format='brief' select /*+ inl_join(t1) */ * from  t1 join t2 on t1.a = t2.d where t1.b in ('a', 'b', 'c')").Rows()
	require.True(t, strings.Contains(rows[6][4].(string), "range: decided by [eq(test.t1.a, test.t2.d) in(test.t1.b, a, b, c)]"))
	tk.MustQuery("show warnings").Check(testkit.Rows())
	rows = tk.MustQuery("explain format='brief' select /*+ inl_join(t1) */ * from  t1 join t2 on t1.a = t2.d where t1.b in ('aaaaaa', 'bbbbbb', 'cccccc');").Rows()
	require.True(t, strings.Contains(rows[6][4].(string), "range: decided by [eq(test.t1.a, test.t2.d)]"))
	tk.MustQuery("show warnings").Check(testkit.Rows("Warning 1105 Memory capacity of 1275 bytes for 'tidb_opt_range_max_size' exceeded when building ranges. Less accurate ranges such as full range are chosen"))

	tk.MustExec("prepare stmt1 from 'select /*+ inl_join(t1) */ * from  t1 join t2 on t1.a = t2.d where t1.b in (?, ?, ?)'")
	tk.MustExec("set @a='a', @b='b', @c='c'")
	tk.MustExec("execute stmt1 using @a, @b, @c")
	tk.MustQuery("show warnings").Check(testkit.Rows())
	tk.MustExec("set @a='aaaaaa', @b='bbbbbb', @c='cccccc'")
	tk.MustExec("execute stmt1 using @a, @b, @c")
	tk.MustQuery("select @@last_plan_from_cache").Check(testkit.Rows("1"))
	tk.MustExec("execute stmt1 using @a, @b, @c")
	tkProcess := tk.Session().ShowProcess()
	ps := []*util.ProcessInfo{tkProcess}
	tk.Session().SetSessionManager(&testkit.MockSessionManager{PS: ps})
	rows = tk.MustQuery(fmt.Sprintf("explain for connection %d", tkProcess.ID)).Rows()
	// We don't limit range mem usage when rebuilding index join ranges for the cached plan. So [? aaaaaa,? aaaaaa], [? bbbbbb,? bbbbbb], [? cccccc,? cccccc] can be built.
	require.True(t, strings.Contains(rows[6][4].(string), "range: decided by [eq(test.t1.a, test.t2.d) in(test.t1.b, aaaaaa, bbbbbb, cccccc)]"))

	// Test the plan with range fallback would not be put into cache.
	tk.MustExec("prepare stmt2 from 'select /*+ inl_join(t1) */ * from  t1 join t2 on t1.a = t2.d where t1.b in (?, ?, ?, ?, ?)'")
	tk.MustExec("set @a='a', @b='b', @c='c', @d='d', @e='e'")
	tk.MustExec("execute stmt2 using @a, @b, @c, @d, @e")
	tk.MustQuery("show warnings").Sort().Check(testkit.Rows("Warning 1105 Memory capacity of 1275 bytes for 'tidb_opt_range_max_size' exceeded when building ranges. Less accurate ranges such as full range are chosen",
		"Warning 1105 skip prepared plan-cache: in-list is too long"))
	tk.MustExec("execute stmt2 using @a, @b, @c, @d, @e")
	tk.MustQuery("select @@last_plan_from_cache").Check(testkit.Rows("0"))
}

// https://github.com/pingcap/tidb/issues/38295.
func TestIssue38295(t *testing.T) {
	store := testkit.CreateMockStore(t)
	tk := testkit.NewTestKit(t, store)
	tk.MustExec("use test")
	tk.MustExec("CREATE TABLE t0(c0 BLOB(298) , c1 BLOB(182) , c2 NUMERIC);")
	tk.MustExec("CREATE VIEW v0(c0) AS SELECT t0.c1 FROM t0;")
	tk.MustExec("INSERT INTO t0 VALUES (-1, 'a', '2046549365');")
	tk.MustExec("CREATE INDEX i0 ON t0(c2);")
	tk.MustGetErrCode("SELECT t0.c1, t0.c2 FROM t0 GROUP BY MOD(t0.c0, DEFAULT(t0.c2));", errno.ErrFieldNotInGroupBy)
	tk.MustExec("UPDATE t0 SET c2=1413;")
}

func TestOuterJoinEliminationForIssue18216(t *testing.T) {
	store := testkit.CreateMockStore(t)
	tk := testkit.NewTestKit(t, store)
	tk.MustExec("use test")
	tk.MustExec("drop table if exists t1, t2;")
	tk.MustExec("create table t1 (a int, c int);")
	tk.MustExec("insert into t1 values (1, 1), (1, 2), (2, 3), (2, 4);")
	tk.MustExec("create table t2 (a int, c int);")
	tk.MustExec("insert into t2 values (1, 1), (1, 2), (2, 3), (2, 4);")
	// The output might be unstable.
	tk.MustExec("select group_concat(c order by (select group_concat(c order by a) from t2 where a=t1.a)) from t1; ")
	tk.MustQuery("select group_concat(c order by (select group_concat(c order by c) from t2 where a=t1.a), c desc) from t1;").Check(testkit.Rows("2,1,4,3"))
}

// https://github.com/pingcap/tidb/issues/36888.
func TestIssue36888(t *testing.T) {
	store := testkit.CreateMockStore(t)
	tk := testkit.NewTestKit(t, store)
	tk.MustExec("use test")
	tk.MustExec("CREATE TABLE t0(c0 INT);")
	tk.MustExec("CREATE TABLE t1(c0 INT);")

	tk.MustExec("INSERT INTO t0 VALUES (NULL);")
	tk.MustQuery("SELECT t0.c0 FROM t0 LEFT JOIN t1 ON t0.c0>=t1.c0 WHERE (CONCAT_WS(t0.c0, t1.c0) IS NULL);").Check(testkit.Rows("<nil>"))
}

// https://github.com/pingcap/tidb/issues/40285.
func TestIssue40285(t *testing.T) {
	store := testkit.CreateMockStore(t)
	tk := testkit.NewTestKit(t, store)
	tk.MustExec("use test")
	tk.MustExec("CREATE TABLE t(col1 enum('p5', '9a33x') NOT NULL DEFAULT 'p5',col2 tinyblob DEFAULT NULL) ENGINE = InnoDB DEFAULT CHARSET = latin1 COLLATE = latin1_bin;")
	tk.MustQuery("(select last_value(col1) over () as r0 from t) union all (select col2 as r0 from t);")
}

// https://github.com/pingcap/tidb/issues/41273
func TestIssue41273(t *testing.T) {
	store := testkit.CreateMockStore(t)
	tk := testkit.NewTestKit(t, store)
	tk.MustExec("use test")
	tk.MustExec(`CREATE TABLE t (
    	a set('nwbk','r5','1ad3u','van','ir1z','y','9m','f1','z','e6yd','wfev') NOT NULL DEFAULT 'ir1z,f1,e6yd',
    	b enum('soo2','4s4j','qi9om','8ue','i71o','qon','3','3feh','6o1i','5yebx','d') NOT NULL DEFAULT '8ue',
    	c varchar(66) DEFAULT '13mdezixgcn',
    	PRIMARY KEY (a,b) /*T![clustered_index] CLUSTERED */,
    	UNIQUE KEY ib(b),
    	KEY ia(a)
    )ENGINE=InnoDB DEFAULT CHARSET=ascii COLLATE=ascii_bin;`)
	tk.MustExec("INSERT INTO t VALUES('ir1z,f1,e6yd','i71o','13mdezixgcn'),('ir1z,f1,e6yd','d','13mdezixgcn'),('nwbk','8ue','13mdezixgcn');")
	expectedRes := []string{"ir1z,f1,e6yd d 13mdezixgcn", "ir1z,f1,e6yd i71o 13mdezixgcn", "nwbk 8ue 13mdezixgcn"}
	tk.MustQuery("select * from t where a between 'e6yd' and 'z' or b <> '8ue';").Sort().Check(testkit.Rows(expectedRes...))
	tk.MustQuery("select /*+ use_index_merge(t) */ * from t where a between 'e6yd' and 'z' or b <> '8ue';").Sort().Check(testkit.Rows(expectedRes...))
	// For now tidb doesn't support push set type to TiKV, and column a is a set type, so we shouldn't generate a IndexMerge path.
	require.False(t, tk.HasPlanForLastExecution("IndexMerge"))
}

func TestIsIPv4ToTiFlash(t *testing.T) {
	store, dom := testkit.CreateMockStoreAndDomain(t)
	tk := testkit.NewTestKit(t, store)
	tk.MustExec("use test")
	tk.MustExec("drop table if exists t")
	tk.MustExec("create table t(v4 varchar(100), v6 varchar(100))")
	tk.MustExec("insert into t values('123.123.123.123', 'F746:C349:48E3:22F2:81E0:0EA8:E7B6:8286')")
	tk.MustExec("insert into t values('0.0.0.0', '0000:0000:0000:0000:0000:0000:0000:0000')")
	tk.MustExec("insert into t values('127.0.0.1', '2001:0:2851:b9f0:6d:2326:9036:f37a')")

	tk.MustExec("set @@tidb_allow_mpp=1; set @@tidb_enforce_mpp=1")
	tk.MustExec("set @@tidb_isolation_read_engines = 'tiflash'")

	// Create virtual tiflash replica info.
	is := dom.InfoSchema()
	db, exists := is.SchemaByName(model.NewCIStr("test"))
	require.True(t, exists)
	for _, tblInfo := range db.Tables {
		if tblInfo.Name.L == "t" {
			tblInfo.TiFlashReplica = &model.TiFlashReplicaInfo{
				Count:     1,
				Available: true,
			}
		}
	}

	rows := [][]interface{}{
		{"TableReader_10", "root", "MppVersion: 2, data:ExchangeSender_9"},
		{"└─ExchangeSender_9", "mpp[tiflash]", "ExchangeType: PassThrough"},
		{"  └─Projection_4", "mpp[tiflash]", "is_ipv4(test.t.v4)->Column#4"},
		{"    └─TableFullScan_8", "mpp[tiflash]", "keep order:false, stats:pseudo"},
	}
	tk.MustQuery("explain select is_ipv4(v4) from t;").CheckAt([]int{0, 2, 4}, rows)
}

func TestIsIPv6ToTiFlash(t *testing.T) {
	store, dom := testkit.CreateMockStoreAndDomain(t)
	tk := testkit.NewTestKit(t, store)
	tk.MustExec("use test")
	tk.MustExec("drop table if exists t")
	tk.MustExec("create table t(v4 varchar(100), v6 varchar(100))")
	tk.MustExec("insert into t values('123.123.123.123', 'F746:C349:48E3:22F2:81E0:0EA8:E7B6:8286')")
	tk.MustExec("insert into t values('0.0.0.0', '0000:0000:0000:0000:0000:0000:0000:0000')")
	tk.MustExec("insert into t values('127.0.0.1', '2001:0:2851:b9f0:6d:2326:9036:f37a')")

	tk.MustExec("set @@tidb_allow_mpp=1; set @@tidb_enforce_mpp=1")
	tk.MustExec("set @@tidb_isolation_read_engines = 'tiflash'")

	// Create virtual tiflash replica info.
	is := dom.InfoSchema()
	db, exists := is.SchemaByName(model.NewCIStr("test"))
	require.True(t, exists)
	for _, tblInfo := range db.Tables {
		if tblInfo.Name.L == "t" {
			tblInfo.TiFlashReplica = &model.TiFlashReplicaInfo{
				Count:     1,
				Available: true,
			}
		}
	}

	rows := [][]interface{}{
		{"TableReader_10", "root", "MppVersion: 2, data:ExchangeSender_9"},
		{"└─ExchangeSender_9", "mpp[tiflash]", "ExchangeType: PassThrough"},
		{"  └─Projection_4", "mpp[tiflash]", "is_ipv6(test.t.v6)->Column#4"},
		{"    └─TableFullScan_8", "mpp[tiflash]", "keep order:false, stats:pseudo"},
	}
	tk.MustQuery("explain select is_ipv6(v6) from t;").CheckAt([]int{0, 2, 4}, rows)
}

// https://github.com/pingcap/tidb/issues/41355
// The "virtual generated column" push down is not supported now.
// This test covers: TopN, Projection, Selection.
func TestVirtualExprPushDown(t *testing.T) {
	store, dom := testkit.CreateMockStoreAndDomain(t)
	tk := testkit.NewTestKit(t, store)
	tk.MustExec("use test;")
	tk.MustExec("drop table if exists t;")
	tk.MustExec("CREATE TABLE t (c1 int DEFAULT 0, c2 int GENERATED ALWAYS AS (abs(c1)) VIRTUAL);")
	tk.MustExec("insert into t(c1) values(1), (-1), (2), (-2), (99), (-99);")
	tk.MustExec("set @@tidb_isolation_read_engines = 'tikv'")
	tk.MustExec("set @@session.tidb_allow_tiflash_cop=ON")

	// TopN to tikv.
	rows := [][]interface{}{
		{"TopN_7", "root", "test.t.c2, offset:0, count:2"},
		{"└─TableReader_13", "root", "data:TableFullScan_12"},
		{"  └─TableFullScan_12", "cop[tikv]", "keep order:false, stats:pseudo"},
	}
	tk.MustQuery("explain select * from t order by c2 limit 2;").CheckAt([]int{0, 2, 4}, rows)

	// Projection to tikv.
	rows = [][]interface{}{
		{"Projection_3", "root", "plus(test.t.c1, test.t.c2)->Column#4"},
		{"└─TableReader_5", "root", "data:TableFullScan_4"},
		{"  └─TableFullScan_4", "cop[tikv]", "keep order:false, stats:pseudo"},
	}
	tk.MustExec("set session tidb_opt_projection_push_down='ON';")
	tk.MustQuery("explain select c1 + c2 from t;").CheckAt([]int{0, 2, 4}, rows)
	tk.MustExec("set session tidb_opt_projection_push_down='OFF';")

	// Selection to tikv.
	rows = [][]interface{}{
		{"Selection_7", "root", "gt(test.t.c2, 1)"},
		{"└─TableReader_6", "root", "data:TableFullScan_5"},
		{"  └─TableFullScan_5", "cop[tikv]", "keep order:false, stats:pseudo"},
	}
	tk.MustQuery("explain select * from t where c2 > 1;").CheckAt([]int{0, 2, 4}, rows)

	tk.MustExec("set @@tidb_allow_mpp=1; set @@tidb_enforce_mpp=1")
	tk.MustExec("set @@tidb_isolation_read_engines = 'tiflash'")
	is := dom.InfoSchema()
	db, exists := is.SchemaByName(model.NewCIStr("test"))
	require.True(t, exists)
	for _, tblInfo := range db.Tables {
		if tblInfo.Name.L == "t" {
			tblInfo.TiFlashReplica = &model.TiFlashReplicaInfo{
				Count:     1,
				Available: true,
			}
		}
	}

	// TopN to tiflash.
	rows = [][]interface{}{
		{"TopN_7", "root", "test.t.c2, offset:0, count:2"},
		{"└─TableReader_15", "root", "data:TableFullScan_14"},
		{"  └─TableFullScan_14", "cop[tiflash]", "keep order:false, stats:pseudo"},
	}
	tk.MustQuery("explain select * from t order by c2 limit 2;").CheckAt([]int{0, 2, 4}, rows)

	// Projection to tiflash.
	rows = [][]interface{}{
		{"Projection_3", "root", "plus(test.t.c1, test.t.c2)->Column#4"},
		{"└─TableReader_6", "root", "data:TableFullScan_5"},
		{"  └─TableFullScan_5", "cop[tiflash]", "keep order:false, stats:pseudo"},
	}
	tk.MustExec("set session tidb_opt_projection_push_down='ON';")
	tk.MustQuery("explain select c1 + c2 from t;").CheckAt([]int{0, 2, 4}, rows)
	tk.MustExec("set session tidb_opt_projection_push_down='OFF';")

	// Selection to tiflash.
	rows = [][]interface{}{
		{"Selection_8", "root", "gt(test.t.c2, 1)"},
		{"└─TableReader_7", "root", "data:TableFullScan_6"},
		{"  └─TableFullScan_6", "cop[tiflash]", "keep order:false, stats:pseudo"},
	}
	tk.MustQuery("explain select * from t where c2 > 1;").CheckAt([]int{0, 2, 4}, rows)
}

// https://github.com/pingcap/tidb/issues/41458
func TestIssue41458(t *testing.T) {
	store := testkit.CreateMockStore(t)
	tk := testkit.NewTestKit(t, store)
	require.NoError(t, tk.Session().Auth(&auth.UserIdentity{Username: "root", Hostname: "%"}, nil, nil, nil))
	tk.MustExec("use test")
	tk.MustExec(`create table t (a int, b int, c int, index ia(a));`)
	tk.MustExec("select  * from t t1 join t t2 on t1.b = t2.b join t t3 on t2.b=t3.b join t t4 on t3.b=t4.b where t3.a=1 and t2.a=2;")
	rawRows := tk.MustQuery("select plan from information_schema.statements_summary where SCHEMA_NAME = 'test' and STMT_TYPE = 'Select';").Sort().Rows()
	plan := rawRows[0][0].(string)
	rows := strings.Split(plan, "\n")
	rows = rows[1:]
	expectedRes := []string{
		"Projection",
		"└─HashJoin",
		"  ├─HashJoin",
		"  │ ├─HashJoin",
		"  │ │ ├─IndexLookUp",
		"  │ │ │ ├─IndexRangeScan",
		"  │ │ │ └─Selection",
		"  │ │ │   └─TableRowIDScan",
		"  │ │ └─IndexLookUp",
		"  │ │   ├─IndexRangeScan",
		"  │ │   └─Selection",
		"  │ │     └─TableRowIDScan",
		"  │ └─TableReader",
		"  │   └─Selection",
		"  │     └─TableFullScan",
		"  └─TableReader",
		"    └─Selection",
		"      └─TableFullScan",
	}
	for i, row := range rows {
		fields := strings.Split(row, "\t")
		fields = strings.Split(fields[1], "_")
		op := fields[0]
		require.Equalf(t, expectedRes[i], op, fmt.Sprintf("Mismatch at index %d.", i))
	}
}

func TestIssue43116(t *testing.T) {
	store := testkit.CreateMockStore(t)
	tk := testkit.NewTestKit(t, store)
	tk.MustExec("use test")
	tk.MustExec("CREATE TABLE `sbtest1` ( `id` bigint(20) NOT NULL AUTO_INCREMENT, `k` int(11) NOT NULL DEFAULT '0', `c` char(120) NOT NULL DEFAULT '', `pad` char(60) NOT NULL DEFAULT '', PRIMARY KEY (`id`) /*T![clustered_index] CLUSTERED */ , KEY `k_1` (`k`) )")
	tk.MustExec("set @@tidb_opt_range_max_size = 111")
	tk.MustQuery("explain format='brief' select * from test.sbtest1 a where pad in ('1','1','1','1','1') and id in (1,1,1,1,1)").Check(testkit.Rows(
		"TableReader 8000.00 root  data:Selection",
		"└─Selection 8000.00 cop[tikv]  in(test.sbtest1.id, 1, 1, 1, 1, 1), in(test.sbtest1.pad, \"1\", \"1\", \"1\", \"1\", \"1\")",
		"  └─TableFullScan 10000.00 cop[tikv] table:a keep order:false, stats:pseudo"))
	tk.MustQuery("show warnings").Check(testkit.Rows("Warning 1105 Memory capacity of 111 bytes for 'tidb_opt_range_max_size' exceeded when building ranges. Less accurate ranges such as full range are chosen"))
}

func TestIssue45033(t *testing.T) {
	store := testkit.CreateMockStore(t)
	tk := testkit.NewTestKit(t, store)
	tk.MustExec("use test")
	tk.MustExec("drop table if exists t1, t2, t3, t4;")
	tk.MustExec("create table t1 (c1 int, c2 int, c3 int, primary key(c1, c2));")
	tk.MustExec("create table t2 (c2 int, c1 int, primary key(c2, c1));")
	tk.MustExec("create table t3 (c4 int, key(c4));")
	tk.MustExec("create table t4 (c2 varchar(20) , test_col varchar(50), gen_col varchar(50) generated always as(concat(test_col,'')) virtual not null, unique key(gen_col));")
	tk.MustQuery(`select count(1)
				 from   (select ( case
				                    when count(1)
				                           over(
				                             partition by a.c2) >= 50 then 1
				                    else 0
				                  end ) alias1,
				                b.c2    as alias_col1
				         from   t1 a
				                left join (select c2
				                           from   t4 f) k
				                       on k.c2 = a.c2
				                inner join t2 b
				                        on b.c1 = a.c3) alias2
				 where  exists (select 1
				                from   (select distinct alias3.c4 as c2
				                        from   t3 alias3) alias4
				                where  alias4.c2 = alias2.alias_col1);`).Check(testkit.Rows("0"))
}

<<<<<<< HEAD
func TestWindowRangeFramePushDownTiflash(t *testing.T) {
	store, dom := testkit.CreateMockStoreAndDomain(t)
	tk := testkit.NewTestKit(t, store)

	tk.MustExec("use test")
	tk.MustExec("drop table if exists test.first_range;")
	tk.MustExec("create table test.first_range(p int not null, o int not null, v int not null);")
	tk.MustExec("insert into test.first_range (p, o, v) values (0, 0, 0), (1, 1, 1), (1, 2, 2), (1, 4, 4), (1, 8, 8), (2, 0, 0), (2, 3, 3), (2, 10, 10), (2, 13, 13), (2, 15, 15), (3, 1, 1), (3, 3, 3), (3, 5, 5), (3, 9, 9), (3, 15, 15), (3, 20, 20), (3, 31, 31);")

	tk.MustExec("drop table if exists test.first_range_d64;")
	tk.MustExec("create table test.first_range_d64(p int not null, o decimal(17,1) not null, v int not null);")
	tk.MustExec("insert into test.first_range_d64 (p, o, v) values (0, 0.1, 0), (1, 1.0, 1), (1, 2.1, 2), (1, 4.1, 4), (1, 8.1, 8), (2, 0.0, 0), (2, 3.1, 3), (2, 10.0, 10), (2, 13.1, 13), (2, 15.1, 15), (3, 1.1, 1), (3, 2.9, 3), (3, 5.1, 5), (3, 9.1, 9), (3, 15.0, 15), (3, 20.1, 20), (3, 31.1, 31);")

	tk.MustExec("set @@tidb_allow_mpp=1; set @@tidb_enforce_mpp=1")
	tk.MustExec("set @@tidb_isolation_read_engines = 'tiflash'")

	// Create virtual tiflash replica info.
	is := dom.InfoSchema()
	db, exists := is.SchemaByName(model.NewCIStr("test"))
	require.True(t, exists)
	for _, tblInfo := range db.Tables {
		if tblInfo.Name.L == "first_range" || tblInfo.Name.L == "first_range_d64" {
			tblInfo.TiFlashReplica = &model.TiFlashReplicaInfo{
				Count:     1,
				Available: true,
			}
		}
	}

	tk.MustQuery("explain select *, first_value(v) over (partition by p order by o range between 3 preceding and 0 following) as a from test.first_range;").Check(testkit.Rows(
		"TableReader_23 10000.00 root  MppVersion: 2, data:ExchangeSender_22",
		"└─ExchangeSender_22 10000.00 mpp[tiflash]  ExchangeType: PassThrough",
		"  └─Window_21 10000.00 mpp[tiflash]  first_value(test.first_range.v)->Column#6 over(partition by test.first_range.p order by test.first_range.o range between 3 preceding and 0 following), stream_count: 8",
		"    └─Sort_13 10000.00 mpp[tiflash]  test.first_range.p, test.first_range.o, stream_count: 8",
		"      └─ExchangeReceiver_12 10000.00 mpp[tiflash]  stream_count: 8",
		"        └─ExchangeSender_11 10000.00 mpp[tiflash]  ExchangeType: HashPartition, Compression: FAST, Hash Cols: [name: test.first_range.p, collate: binary], stream_count: 8",
		"          └─TableFullScan_10 10000.00 mpp[tiflash] table:first_range keep order:false, stats:pseudo"))

	tk.MustQuery("explain select *, first_value(v) over (partition by p order by o range between 3 preceding and 2.9E0 following) as a from test.first_range;").Check(testkit.Rows(
		"TableReader_23 10000.00 root  MppVersion: 2, data:ExchangeSender_22",
		"└─ExchangeSender_22 10000.00 mpp[tiflash]  ExchangeType: PassThrough",
		"  └─Window_21 10000.00 mpp[tiflash]  first_value(test.first_range.v)->Column#6 over(partition by test.first_range.p order by test.first_range.o range between 3 preceding and 2.9 following), stream_count: 8",
		"    └─Sort_13 10000.00 mpp[tiflash]  test.first_range.p, test.first_range.o, stream_count: 8",
		"      └─ExchangeReceiver_12 10000.00 mpp[tiflash]  stream_count: 8",
		"        └─ExchangeSender_11 10000.00 mpp[tiflash]  ExchangeType: HashPartition, Compression: FAST, Hash Cols: [name: test.first_range.p, collate: binary], stream_count: 8",
		"          └─TableFullScan_10 10000.00 mpp[tiflash] table:first_range keep order:false, stats:pseudo"))

	tk.MustQuery("explain select *, first_value(v) over (partition by p order by o range between 2.3 preceding and 0 following) as a from test.first_range_d64;").Check(testkit.Rows(
		"TableReader_23 10000.00 root  MppVersion: 2, data:ExchangeSender_22",
		"└─ExchangeSender_22 10000.00 mpp[tiflash]  ExchangeType: PassThrough",
		"  └─Window_21 10000.00 mpp[tiflash]  first_value(test.first_range_d64.v)->Column#6 over(partition by test.first_range_d64.p order by test.first_range_d64.o range between 2.3 preceding and 0 following), stream_count: 8",
		"    └─Sort_13 10000.00 mpp[tiflash]  test.first_range_d64.p, test.first_range_d64.o, stream_count: 8",
		"      └─ExchangeReceiver_12 10000.00 mpp[tiflash]  stream_count: 8",
		"        └─ExchangeSender_11 10000.00 mpp[tiflash]  ExchangeType: HashPartition, Compression: FAST, Hash Cols: [name: test.first_range_d64.p, collate: binary], stream_count: 8",
		"          └─TableFullScan_10 10000.00 mpp[tiflash] table:first_range_d64 keep order:false, stats:pseudo"))
=======
func TestIssue46298(t *testing.T) {
	store := testkit.CreateMockStore(t)
	tk := testkit.NewTestKit(t, store)
	tk.MustExec("use test")
	tk.MustExec("drop table if exists test.first_range;")
	tk.MustExec("create table test.first_range(p int not null, o tinyint not null, v int not null);")
	tk.MustExec("insert into test.first_range (p, o, v) values (0, 0, 0), (1, 1, 1), (1, 2, 2), (1, 4, 4), (1, 8, 8), (2, 0, 0), (2, 3, 3), (2, 10, 10), (2, 13, 13), (2, 15, 15), (3, 1, 1), (3, 3, 3), (3, 5, 5), (3, 9, 9), (3, 15, 15), (3, 20, 20), (3, 31, 31);")
	tk.MustQuery("select *, first_value(v) over (partition by p order by o range between 3.1 preceding and 2.9 following) as a from test.first_range;")
	tk.MustExec(`set @@tidb_enable_pipelined_window_function=0`)
	tk.MustQuery("select *, first_value(v) over (partition by p order by o range between 3.1 preceding and 2.9 following) as a from test.first_range;")
>>>>>>> b3ec110e
}<|MERGE_RESOLUTION|>--- conflicted
+++ resolved
@@ -5282,7 +5282,6 @@
 				                where  alias4.c2 = alias2.alias_col1);`).Check(testkit.Rows("0"))
 }
 
-<<<<<<< HEAD
 func TestWindowRangeFramePushDownTiflash(t *testing.T) {
 	store, dom := testkit.CreateMockStoreAndDomain(t)
 	tk := testkit.NewTestKit(t, store)
@@ -5338,7 +5337,8 @@
 		"      └─ExchangeReceiver_12 10000.00 mpp[tiflash]  stream_count: 8",
 		"        └─ExchangeSender_11 10000.00 mpp[tiflash]  ExchangeType: HashPartition, Compression: FAST, Hash Cols: [name: test.first_range_d64.p, collate: binary], stream_count: 8",
 		"          └─TableFullScan_10 10000.00 mpp[tiflash] table:first_range_d64 keep order:false, stats:pseudo"))
-=======
+}
+
 func TestIssue46298(t *testing.T) {
 	store := testkit.CreateMockStore(t)
 	tk := testkit.NewTestKit(t, store)
@@ -5349,5 +5349,4 @@
 	tk.MustQuery("select *, first_value(v) over (partition by p order by o range between 3.1 preceding and 2.9 following) as a from test.first_range;")
 	tk.MustExec(`set @@tidb_enable_pipelined_window_function=0`)
 	tk.MustQuery("select *, first_value(v) over (partition by p order by o range between 3.1 preceding and 2.9 following) as a from test.first_range;")
->>>>>>> b3ec110e
 }