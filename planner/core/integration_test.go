// Copyright 2019 PingCAP, Inc.
//
// Licensed under the Apache License, Version 2.0 (the "License");
// you may not use this file except in compliance with the License.
// You may obtain a copy of the License at
//
//     http://www.apache.org/licenses/LICENSE-2.0
//
// Unless required by applicable law or agreed to in writing, software
// distributed under the License is distributed on an "AS IS" BASIS,
// See the License for the specific language governing permissions and
// limitations under the License.

package core_test

import (
	. "github.com/pingcap/check"
	"github.com/pingcap/errors"
	"github.com/pingcap/parser/model"
	"github.com/pingcap/parser/mysql"
	"github.com/pingcap/tidb/config"
	"github.com/pingcap/tidb/domain"
	"github.com/pingcap/tidb/kv"
	"github.com/pingcap/tidb/planner/core"
	"github.com/pingcap/tidb/sessionctx/stmtctx"
	"github.com/pingcap/tidb/util/testkit"
	"github.com/pingcap/tidb/util/testutil"
)

var _ = Suite(&testIntegrationSuite{})
var _ = SerialSuites(&testIntegrationSerialSuite{})

type testIntegrationSuite struct {
	testData testutil.TestData
	store    kv.Storage
	dom      *domain.Domain
}

func (s *testIntegrationSuite) SetUpSuite(c *C) {
	var err error
	s.testData, err = testutil.LoadTestSuiteData("testdata", "integration_suite")
	c.Assert(err, IsNil)
}

func (s *testIntegrationSuite) TearDownSuite(c *C) {
	c.Assert(s.testData.GenerateOutputIfNeeded(), IsNil)
}

func (s *testIntegrationSuite) SetUpTest(c *C) {
	var err error
	s.store, s.dom, err = newStoreWithBootstrap()
	c.Assert(err, IsNil)
}

func (s *testIntegrationSuite) TearDownTest(c *C) {
	s.dom.Close()
	err := s.store.Close()
	c.Assert(err, IsNil)
}

type testIntegrationSerialSuite struct {
	testData testutil.TestData
	store    kv.Storage
	dom      *domain.Domain
}

func (s *testIntegrationSerialSuite) SetUpSuite(c *C) {
	var err error
	s.testData, err = testutil.LoadTestSuiteData("testdata", "integration_serial_suite")
	c.Assert(err, IsNil)
}

func (s *testIntegrationSerialSuite) TearDownSuite(c *C) {
	c.Assert(s.testData.GenerateOutputIfNeeded(), IsNil)
}

func (s *testIntegrationSerialSuite) SetUpTest(c *C) {
	var err error
	s.store, s.dom, err = newStoreWithBootstrap()
	c.Assert(err, IsNil)
}

func (s *testIntegrationSerialSuite) TearDownTest(c *C) {
	s.dom.Close()
	err := s.store.Close()
	c.Assert(err, IsNil)
}

func (s *testIntegrationSuite) TestShowSubquery(c *C) {
	tk := testkit.NewTestKit(c, s.store)
	tk.MustExec("use test")
	tk.MustExec("drop table if exists t")
	tk.MustExec("create table t(a varchar(10), b int, c int)")
	tk.MustQuery("show columns from t where true").Check(testkit.Rows(
		"a varchar(10) YES  <nil> ",
		"b int(11) YES  <nil> ",
		"c int(11) YES  <nil> ",
	))
	tk.MustQuery("show columns from t where field = 'b'").Check(testkit.Rows(
		"b int(11) YES  <nil> ",
	))
	tk.MustQuery("show columns from t where field in (select 'b')").Check(testkit.Rows(
		"b int(11) YES  <nil> ",
	))
	tk.MustQuery("show columns from t where field in (select 'b') and true").Check(testkit.Rows(
		"b int(11) YES  <nil> ",
	))
	tk.MustQuery("show columns from t where field in (select 'b') and false").Check(testkit.Rows())
	tk.MustExec("insert into t values('c', 0, 0)")
	tk.MustQuery("show columns from t where field < all (select a from t)").Check(testkit.Rows(
		"a varchar(10) YES  <nil> ",
		"b int(11) YES  <nil> ",
	))
	tk.MustExec("insert into t values('b', 0, 0)")
	tk.MustQuery("show columns from t where field < all (select a from t)").Check(testkit.Rows(
		"a varchar(10) YES  <nil> ",
	))
}

func (s *testIntegrationSuite) TestPpdWithSetVar(c *C) {
	tk := testkit.NewTestKit(c, s.store)
	tk.MustExec("use test")
	tk.MustExec("drop table if exists t")
	tk.MustExec("create table t(c1 int, c2 varchar(255))")
	tk.MustExec("insert into t values(1,'a'),(2,'d'),(3,'c')")

	tk.MustQuery("select t01.c1,t01.c2,t01.c3 from (select t1.*,@c3:=@c3+1 as c3 from (select t.*,@c3:=0 from t order by t.c1)t1)t01 where t01.c3=1 and t01.c2='d'").Check(testkit.Rows())
	tk.MustQuery("select t01.c1,t01.c2,t01.c3 from (select t1.*,@c3:=@c3+1 as c3 from (select t.*,@c3:=0 from t order by t.c1)t1)t01 where t01.c3=2 and t01.c2='d'").Check(testkit.Rows("2 d 2"))
}

func (s *testIntegrationSuite) TestBitColErrorMessage(c *C) {
	tk := testkit.NewTestKit(c, s.store)

	tk.MustExec("use test")
	tk.MustExec("drop table if exists bit_col_t")
	tk.MustExec("create table bit_col_t (a bit(64))")
	tk.MustExec("drop table bit_col_t")
	tk.MustExec("create table bit_col_t (a bit(1))")
	tk.MustExec("drop table bit_col_t")
	tk.MustGetErrCode("create table bit_col_t (a bit(0))", mysql.ErrInvalidFieldSize)
	tk.MustGetErrCode("create table bit_col_t (a bit(65))", mysql.ErrTooBigDisplaywidth)
}

func (s *testIntegrationSuite) TestPushLimitDownIndexLookUpReader(c *C) {
	tk := testkit.NewTestKit(c, s.store)

	tk.MustExec("use test")
	tk.MustExec("drop table if exists tbl")
	tk.MustExec("create table tbl(a int, b int, c int, key idx_b_c(b,c))")
	tk.MustExec("insert into tbl values(1,1,1),(2,2,2),(3,3,3),(4,4,4),(5,5,5)")
	tk.MustExec("analyze table tbl")

	var input []string
	var output []struct {
		SQL  string
		Plan []string
	}
	s.testData.GetTestCases(c, &input, &output)
	for i, tt := range input {
		s.testData.OnRecord(func() {
			output[i].SQL = tt
			output[i].Plan = s.testData.ConvertRowsToStrings(tk.MustQuery(tt).Rows())
		})
		tk.MustQuery(tt).Check(testkit.Rows(output[i].Plan...))
	}
}

func (s *testIntegrationSuite) TestIsFromUnixtimeNullRejective(c *C) {
	tk := testkit.NewTestKit(c, s.store)
	tk.MustExec("use test")
	tk.MustExec(`drop table if exists t;`)
	tk.MustExec(`create table t(a bigint, b bigint);`)
	s.runTestsWithTestData("TestIsFromUnixtimeNullRejective", tk, c)
}

func (s *testIntegrationSuite) runTestsWithTestData(caseName string, tk *testkit.TestKit, c *C) {
	var input []string
	var output []struct {
		SQL  string
		Plan []string
	}
	s.testData.GetTestCasesByName(caseName, c, &input, &output)
	for i, tt := range input {
		s.testData.OnRecord(func() {
			output[i].SQL = tt
			output[i].Plan = s.testData.ConvertRowsToStrings(tk.MustQuery(tt).Rows())
		})
		tk.MustQuery(tt).Check(testkit.Rows(output[i].Plan...))
	}
}

func (s *testIntegrationSuite) TestJoinNotNullFlag(c *C) {
	store, dom, err := newStoreWithBootstrap()
	c.Assert(err, IsNil)
	tk := testkit.NewTestKit(c, store)
	defer func() {
		dom.Close()
		store.Close()
	}()
	tk.MustExec("use test")
	tk.MustExec("drop table if exists t1, t2")
	tk.MustExec("create table t1(x int not null)")
	tk.MustExec("create table t2(x int)")
	tk.MustExec("insert into t2 values (1)")

	tk.MustQuery("select IFNULL((select t1.x from t1 where t1.x = t2.x), 'xxx') as col1 from t2").Check(testkit.Rows("xxx"))
	tk.MustQuery("select ifnull(t1.x, 'xxx') from t2 left join t1 using(x)").Check(testkit.Rows("xxx"))
	tk.MustQuery("select ifnull(t1.x, 'xxx') from t2 natural left join t1").Check(testkit.Rows("xxx"))
}

func (s *testIntegrationSuite) TestAntiJoinConstProp(c *C) {
	store, dom, err := newStoreWithBootstrap()
	c.Assert(err, IsNil)
	tk := testkit.NewTestKit(c, store)
	defer func() {
		dom.Close()
		store.Close()
	}()
	tk.MustExec("use test")
	tk.MustExec("drop table if exists t1, t2")
	tk.MustExec("create table t1(a int not null, b int not null)")
	tk.MustExec("insert into t1 values (1,1)")
	tk.MustExec("create table t2(a int not null, b int not null)")
	tk.MustExec("insert into t2 values (2,2)")

	tk.MustQuery("select * from t1 where t1.a not in (select a from t2 where t2.a = t1.a and t2.a > 1)").Check(testkit.Rows(
		"1 1",
	))
	tk.MustQuery("select * from t1 where t1.a not in (select a from t2 where t2.b = t1.b and t2.a > 1)").Check(testkit.Rows(
		"1 1",
	))
	tk.MustQuery("select * from t1 where t1.a not in (select a from t2 where t2.b = t1.b and t2.b > 1)").Check(testkit.Rows(
		"1 1",
	))
	tk.MustQuery("select q.a in (select count(*) from t1 s where not exists (select 1 from t1 p where q.a > 1 and p.a = s.a)) from t1 q").Check(testkit.Rows(
		"1",
	))
	tk.MustQuery("select q.a in (select not exists (select 1 from t1 p where q.a > 1 and p.a = s.a) from t1 s) from t1 q").Check(testkit.Rows(
		"1",
	))

	tk.MustExec("drop table t1, t2")
	tk.MustExec("create table t1(a int not null, b int)")
	tk.MustExec("insert into t1 values (1,null)")
	tk.MustExec("create table t2(a int not null, b int)")
	tk.MustExec("insert into t2 values (2,2)")

	tk.MustQuery("select * from t1 where t1.a not in (select a from t2 where t2.b > t1.b)").Check(testkit.Rows(
		"1 <nil>",
	))
	tk.MustQuery("select * from t1 where t1.a not in (select a from t2 where t1.a = 2)").Check(testkit.Rows(
		"1 <nil>",
	))
}

func (s *testIntegrationSuite) TestSimplifyOuterJoinWithCast(c *C) {
	tk := testkit.NewTestKit(c, s.store)

	tk.MustExec("use test")
	tk.MustExec("drop table if exists t")
	tk.MustExec("create table t(a int not null, b datetime default null)")

	var input []string
	var output []struct {
		SQL  string
		Plan []string
	}
	s.testData.GetTestCases(c, &input, &output)
	for i, tt := range input {
		s.testData.OnRecord(func() {
			output[i].SQL = tt
			output[i].Plan = s.testData.ConvertRowsToStrings(tk.MustQuery(tt).Rows())
		})
		tk.MustQuery(tt).Check(testkit.Rows(output[i].Plan...))
	}
}

func (s *testIntegrationSerialSuite) TestNoneAccessPathsFoundByIsolationRead(c *C) {
	tk := testkit.NewTestKit(c, s.store)

	tk.MustExec("use test")
	tk.MustExec("drop table if exists t")
	tk.MustExec("create table t(a int primary key)")

	_, err := tk.Exec("select * from t")
	c.Assert(err, IsNil)

	tk.MustExec("set @@session.tidb_isolation_read_engines = 'tiflash'")

	// Don't filter mysql.SystemDB by isolation read.
	tk.MustQuery("explain select * from mysql.stats_meta").Check(testkit.Rows(
		"TableReader_5 10000.00 root  data:TableFullScan_4",
		"└─TableFullScan_4 10000.00 cop[tikv] table:stats_meta keep order:false, stats:pseudo"))

	_, err = tk.Exec("select * from t")
	c.Assert(err, NotNil)
	c.Assert(err.Error(), Equals, "[planner:1815]Internal : Can not find access path matching 'tidb_isolation_read_engines'(value: 'tiflash'). Available values are 'tikv'.")

	tk.MustExec("set @@session.tidb_isolation_read_engines = 'tiflash, tikv'")
	tk.MustExec("select * from t")
	config.GetGlobalConfig().IsolationRead.Engines = []string{"tiflash"}
	defer func() { config.GetGlobalConfig().IsolationRead.Engines = []string{"tikv", "tiflash"} }()
	// Change instance config doesn't affect isolation read.
	tk.MustExec("select * from t")
}

func (s *testIntegrationSerialSuite) TestSelPushDownTiFlash(c *C) {
	tk := testkit.NewTestKit(c, s.store)
	tk.MustExec("use test")
	tk.MustExec("drop table if exists t")
	tk.MustExec("create table t(a int primary key, b varchar(20))")

	// Create virtual tiflash replica info.
	dom := domain.GetDomain(tk.Se)
	is := dom.InfoSchema()
	db, exists := is.SchemaByName(model.NewCIStr("test"))
	c.Assert(exists, IsTrue)
	for _, tblInfo := range db.Tables {
		if tblInfo.Name.L == "t" {
			tblInfo.TiFlashReplica = &model.TiFlashReplicaInfo{
				Count:     1,
				Available: true,
			}
		}
	}

	tk.MustExec("set @@session.tidb_isolation_read_engines = 'tiflash'")
	var input []string
	var output []struct {
		SQL  string
		Plan []string
	}
	s.testData.GetTestCases(c, &input, &output)
	for i, tt := range input {
		s.testData.OnRecord(func() {
			output[i].SQL = tt
			output[i].Plan = s.testData.ConvertRowsToStrings(tk.MustQuery(tt).Rows())
		})
		res := tk.MustQuery(tt)
		res.Check(testkit.Rows(output[i].Plan...))
	}
}

func (s *testIntegrationSerialSuite) TestIssue15110(c *C) {
	tk := testkit.NewTestKit(c, s.store)
	tk.MustExec("use test")
	tk.MustExec("drop table if exists crm_rd_150m")
	tk.MustExec(`CREATE TABLE crm_rd_150m (
	product varchar(256) DEFAULT NULL,
		uks varchar(16) DEFAULT NULL,
		brand varchar(256) DEFAULT NULL,
		cin varchar(16) DEFAULT NULL,
		created_date timestamp NULL DEFAULT NULL,
		quantity int(11) DEFAULT NULL,
		amount decimal(11,0) DEFAULT NULL,
		pl_date timestamp NULL DEFAULT NULL,
		customer_first_date timestamp NULL DEFAULT NULL,
		recent_date timestamp NULL DEFAULT NULL
	) ENGINE=InnoDB DEFAULT CHARSET=utf8 COLLATE=utf8_bin;`)

	// Create virtual tiflash replica info.
	dom := domain.GetDomain(tk.Se)
	is := dom.InfoSchema()
	db, exists := is.SchemaByName(model.NewCIStr("test"))
	c.Assert(exists, IsTrue)
	for _, tblInfo := range db.Tables {
		if tblInfo.Name.L == "crm_rd_150m" {
			tblInfo.TiFlashReplica = &model.TiFlashReplicaInfo{
				Count:     1,
				Available: true,
			}
		}
	}

	tk.MustExec("set @@session.tidb_isolation_read_engines = 'tiflash'")
	tk.MustExec("explain SELECT count(*) FROM crm_rd_150m dataset_48 WHERE (CASE WHEN (month(dataset_48.customer_first_date)) <= 30 THEN '新客' ELSE NULL END) IS NOT NULL;")
}

func (s *testIntegrationSerialSuite) TestReadFromStorageHint(c *C) {
	tk := testkit.NewTestKit(c, s.store)

	tk.MustExec("use test")
	tk.MustExec("drop table if exists t, tt, ttt")
	tk.MustExec("create table t(a int, b int, index ia(a))")
	tk.MustExec("create table tt(a int, b int, primary key(a))")
	tk.MustExec("create table ttt(a int, primary key (a desc))")

	// Create virtual tiflash replica info.
	dom := domain.GetDomain(tk.Se)
	is := dom.InfoSchema()
	db, exists := is.SchemaByName(model.NewCIStr("test"))
	c.Assert(exists, IsTrue)
	for _, tblInfo := range db.Tables {
		tblInfo.TiFlashReplica = &model.TiFlashReplicaInfo{
			Count:     1,
			Available: true,
		}
	}

	var input []string
	var output []struct {
		SQL  string
		Plan []string
		Warn []string
	}
	s.testData.GetTestCases(c, &input, &output)
	for i, tt := range input {
		s.testData.OnRecord(func() {
			output[i].SQL = tt
			output[i].Plan = s.testData.ConvertRowsToStrings(tk.MustQuery(tt).Rows())
			output[i].Warn = s.testData.ConvertSQLWarnToStrings(tk.Se.GetSessionVars().StmtCtx.GetWarnings())
		})
		res := tk.MustQuery(tt)
		res.Check(testkit.Rows(output[i].Plan...))
		c.Assert(s.testData.ConvertSQLWarnToStrings(tk.Se.GetSessionVars().StmtCtx.GetWarnings()), DeepEquals, output[i].Warn)
	}
}

func (s *testIntegrationSerialSuite) TestReadFromStorageHintAndIsolationRead(c *C) {
	tk := testkit.NewTestKit(c, s.store)

	tk.MustExec("use test")
	tk.MustExec("drop table if exists t, tt, ttt")
	tk.MustExec("create table t(a int, b int, index ia(a))")
	tk.MustExec("set @@session.tidb_isolation_read_engines=\"tikv\"")

	// Create virtual tiflash replica info.
	dom := domain.GetDomain(tk.Se)
	is := dom.InfoSchema()
	db, exists := is.SchemaByName(model.NewCIStr("test"))
	c.Assert(exists, IsTrue)
	for _, tblInfo := range db.Tables {
		tblInfo.TiFlashReplica = &model.TiFlashReplicaInfo{
			Count:     1,
			Available: true,
		}
	}

	var input []string
	var output []struct {
		SQL  string
		Plan []string
		Warn []string
	}
	s.testData.GetTestCases(c, &input, &output)
	for i, tt := range input {
		tk.Se.GetSessionVars().StmtCtx.SetWarnings(nil)
		s.testData.OnRecord(func() {
			output[i].SQL = tt
			output[i].Plan = s.testData.ConvertRowsToStrings(tk.MustQuery(tt).Rows())
			output[i].Warn = s.testData.ConvertSQLWarnToStrings(tk.Se.GetSessionVars().StmtCtx.GetWarnings())
		})
		res := tk.MustQuery(tt)
		res.Check(testkit.Rows(output[i].Plan...))
		c.Assert(s.testData.ConvertSQLWarnToStrings(tk.Se.GetSessionVars().StmtCtx.GetWarnings()), DeepEquals, output[i].Warn)
	}
}

func (s *testIntegrationSerialSuite) TestIsolationReadTiFlashNotChoosePointGet(c *C) {
	tk := testkit.NewTestKit(c, s.store)

	tk.MustExec("use test")
	tk.MustExec("drop table if exists t")
	tk.MustExec("create table t(a int, b int, primary key (a))")

	// Create virtual tiflash replica info.
	dom := domain.GetDomain(tk.Se)
	is := dom.InfoSchema()
	db, exists := is.SchemaByName(model.NewCIStr("test"))
	c.Assert(exists, IsTrue)
	for _, tblInfo := range db.Tables {
		tblInfo.TiFlashReplica = &model.TiFlashReplicaInfo{
			Count:     1,
			Available: true,
		}
	}

	tk.MustExec("set @@session.tidb_isolation_read_engines=\"tiflash\"")
	var input []string
	var output []struct {
		SQL    string
		Result []string
	}
	s.testData.GetTestCases(c, &input, &output)
	for i, tt := range input {
		s.testData.OnRecord(func() {
			output[i].SQL = tt
			output[i].Result = s.testData.ConvertRowsToStrings(tk.MustQuery(tt).Rows())
		})
		tk.MustQuery(tt).Check(testkit.Rows(output[i].Result...))
	}
}

func (s *testIntegrationSerialSuite) TestIsolationReadTiFlashUseIndexHint(c *C) {
	tk := testkit.NewTestKit(c, s.store)

	tk.MustExec("use test")
	tk.MustExec("drop table if exists t")
	tk.MustExec("create table t(a int, index idx(a));")

	// Create virtual tiflash replica info.
	dom := domain.GetDomain(tk.Se)
	is := dom.InfoSchema()
	db, exists := is.SchemaByName(model.NewCIStr("test"))
	c.Assert(exists, IsTrue)
	for _, tblInfo := range db.Tables {
		tblInfo.TiFlashReplica = &model.TiFlashReplicaInfo{
			Count:     1,
			Available: true,
		}
	}

	tk.MustExec("set @@session.tidb_isolation_read_engines=\"tiflash\"")
	var input []string
	var output []struct {
		SQL  string
		Plan []string
		Warn []string
	}
	s.testData.GetTestCases(c, &input, &output)
	for i, tt := range input {
		s.testData.OnRecord(func() {
			output[i].SQL = tt
			output[i].Plan = s.testData.ConvertRowsToStrings(tk.MustQuery(tt).Rows())
			output[i].Warn = s.testData.ConvertSQLWarnToStrings(tk.Se.GetSessionVars().StmtCtx.GetWarnings())
		})
		res := tk.MustQuery(tt)
		res.Check(testkit.Rows(output[i].Plan...))
		c.Assert(s.testData.ConvertSQLWarnToStrings(tk.Se.GetSessionVars().StmtCtx.GetWarnings()), DeepEquals, output[i].Warn)
	}
}

func (s *testIntegrationSuite) TestPartitionTableStats(c *C) {
	tk := testkit.NewTestKit(c, s.store)

	tk.MustExec("use test")
	tk.MustExec("drop table if exists t")
	tk.MustExec("create table t(a int, b int)partition by range columns(a)(partition p0 values less than (10), partition p1 values less than(20), partition p2 values less than(30));")
	tk.MustExec("insert into t values(21, 1), (22, 2), (23, 3), (24, 4), (15, 5)")
	tk.MustExec("analyze table t")

	var input []string
	var output []struct {
		SQL    string
		Result []string
	}
	s.testData.GetTestCases(c, &input, &output)
	for i, tt := range input {
		s.testData.OnRecord(func() {
			output[i].SQL = tt
			output[i].Result = s.testData.ConvertRowsToStrings(tk.MustQuery(tt).Rows())
		})
		tk.MustQuery(tt).Check(testkit.Rows(output[i].Result...))
	}
}

func (s *testIntegrationSuite) TestErrNoDB(c *C) {
	tk := testkit.NewTestKit(c, s.store)
	tk.MustExec("create user test")
	_, err := tk.Exec("grant select on test1111 to test@'%'")
	c.Assert(errors.Cause(err), Equals, core.ErrNoDB)
	tk.MustExec("use test")
	tk.MustExec("create table test1111 (id int)")
	tk.MustExec("grant select on test1111 to test@'%'")
}

func (s *testIntegrationSuite) TestMaxMinEliminate(c *C) {
	tk := testkit.NewTestKit(c, s.store)

	tk.MustExec("use test")
	tk.MustExec("drop table if exists t")
	tk.MustExec("create table t(a int primary key)")

	var input []string
	var output []struct {
		SQL  string
		Plan []string
	}
	s.testData.GetTestCases(c, &input, &output)
	for i, tt := range input {
		s.testData.OnRecord(func() {
			output[i].SQL = tt
			output[i].Plan = s.testData.ConvertRowsToStrings(tk.MustQuery(tt).Rows())
		})
		tk.MustQuery(tt).Check(testkit.Rows(output[i].Plan...))
	}
}

func (s *testIntegrationSuite) TestINLJHintSmallTable(c *C) {
	tk := testkit.NewTestKit(c, s.store)
	tk.MustExec("use test")
	tk.MustExec("drop table if exists t1, t2")
	tk.MustExec("create table t1(a int not null, b int, key(a))")
	tk.MustExec("insert into t1 values(1,1),(2,2)")
	tk.MustExec("create table t2(a int not null, b int, key(a))")
	tk.MustExec("insert into t2 values(1,1),(2,2),(3,3),(4,4),(5,5)")
	tk.MustExec("analyze table t1, t2")
	tk.MustExec("explain select /*+ TIDB_INLJ(t1) */ * from t1 join t2 on t1.a = t2.a")
}

func (s *testIntegrationSuite) TestIndexJoinUniqueCompositeIndex(c *C) {
	tk := testkit.NewTestKit(c, s.store)

	tk.MustExec("use test")
	tk.MustExec("drop table if exists t1, t2")
	tk.MustExec("create table t1(a int not null, c int not null)")
	tk.MustExec("create table t2(a int not null, b int not null, c int not null, primary key(a,b))")
	tk.MustExec("insert into t1 values(1,1)")
	tk.MustExec("insert into t2 values(1,1,1),(1,2,1)")
	tk.MustExec("analyze table t1,t2")

	var input []string
	var output []struct {
		SQL  string
		Plan []string
	}
	s.testData.GetTestCases(c, &input, &output)
	for i, tt := range input {
		s.testData.OnRecord(func() {
			output[i].SQL = tt
			output[i].Plan = s.testData.ConvertRowsToStrings(tk.MustQuery(tt).Rows())
		})
		tk.MustQuery(tt).Check(testkit.Rows(output[i].Plan...))
	}
}

func (s *testIntegrationSuite) TestIndexMerge(c *C) {
	tk := testkit.NewTestKit(c, s.store)

	tk.MustExec("use test")
	tk.MustExec("drop table if exists t")
	tk.MustExec("create table t(a int, b int, unique index(a), unique index(b))")

	var input []string
	var output []struct {
		SQL  string
		Plan []string
	}
	s.testData.GetTestCases(c, &input, &output)
	for i, tt := range input {
		s.testData.OnRecord(func() {
			output[i].SQL = tt
			output[i].Plan = s.testData.ConvertRowsToStrings(tk.MustQuery(tt).Rows())
		})
		tk.MustQuery(tt).Check(testkit.Rows(output[i].Plan...))
	}
}

// for issue #14822
func (s *testIntegrationSuite) TestIndexJoinTableRange(c *C) {
	tk := testkit.NewTestKit(c, s.store)

	tk.MustExec("use test")
	tk.MustExec("drop table if exists t1, t2")
	tk.MustExec("create table t1(a int, b int, primary key (a), key idx_t1_b (b))")
	tk.MustExec("create table t2(a int, b int, primary key (a), key idx_t1_b (b))")

	var input []string
	var output []struct {
		SQL  string
		Plan []string
	}
	s.testData.GetTestCases(c, &input, &output)
	for i, tt := range input {
		s.testData.OnRecord(func() {
			output[i].SQL = tt
			output[i].Plan = s.testData.ConvertRowsToStrings(tk.MustQuery(tt).Rows())
		})
		tk.MustQuery(tt).Check(testkit.Rows(output[i].Plan...))
	}
}

func (s *testIntegrationSuite) TestTopNByConstFunc(c *C) {
	tk := testkit.NewTestKit(c, s.store)
	tk.MustExec("use test")
	tk.MustQuery("select max(t.col) from (select 'a' as col union all select '' as col) as t").Check(testkit.Rows(
		"a",
	))
}

func (s *testIntegrationSuite) TestSubqueryWithTopN(c *C) {
	tk := testkit.NewTestKit(c, s.store)

	tk.MustExec("use test")
	tk.MustExec("drop table if exists t")
	tk.MustExec("create table t(a int, b int)")

	var input []string
	var output []struct {
		SQL  string
		Plan []string
	}
	s.testData.GetTestCases(c, &input, &output)
	for i, tt := range input {
		s.testData.OnRecord(func() {
			output[i].SQL = tt
			output[i].Plan = s.testData.ConvertRowsToStrings(tk.MustQuery(tt).Rows())
		})
		tk.MustQuery(tt).Check(testkit.Rows(output[i].Plan...))
	}
}

func (s *testIntegrationSuite) TestIndexHintWarning(c *C) {
	tk := testkit.NewTestKit(c, s.store)
	tk.MustExec("use test")
	tk.MustExec("drop table if exists t1, t2")
	tk.MustExec("create table t1(a int, b int, c int, key a(a))")
	tk.MustExec("create table t2(a int, b int, c int, key a(a))")
	var input []string
	var output []struct {
		SQL      string
		Warnings []string
	}
	s.testData.GetTestCases(c, &input, &output)
	for i, tt := range input {
		s.testData.OnRecord(func() {
			output[i].SQL = tt
			tk.MustQuery(tt)
			warns := tk.Se.GetSessionVars().StmtCtx.GetWarnings()
			output[i].Warnings = make([]string, len(warns))
			for j := range warns {
				output[i].Warnings[j] = warns[j].Err.Error()
			}
		})
		tk.MustQuery(tt)
		warns := tk.Se.GetSessionVars().StmtCtx.GetWarnings()
		c.Assert(len(warns), Equals, len(output[i].Warnings))
		for j := range warns {
			c.Assert(warns[j].Level, Equals, stmtctx.WarnLevelWarning)
			c.Assert(warns[j].Err.Error(), Equals, output[i].Warnings[j])
		}
	}
}

func (s *testIntegrationSuite) TestIssue15546(c *C) {
	tk := testkit.NewTestKit(c, s.store)

	tk.MustExec("use test")
	tk.MustExec("drop table if exists t, pt, vt")
	tk.MustExec("create table t(a int, b int)")
	tk.MustExec("insert into t values(1, 1)")
	tk.MustExec("create table pt(a int primary key, b int) partition by range(a) (" +
		"PARTITION `p0` VALUES LESS THAN (10), PARTITION `p1` VALUES LESS THAN (20), PARTITION `p2` VALUES LESS THAN (30))")
	tk.MustExec("insert into pt values(1, 1), (11, 11), (21, 21)")
	tk.MustExec("create definer='root'@'localhost' view vt(a, b) as select a, b from t")
	tk.MustQuery("select * from pt, vt where pt.a = vt.a").Check(testkit.Rows("1 1 1 1"))
}

func (s *testIntegrationSuite) TestIssue15813(c *C) {
	tk := testkit.NewTestKit(c, s.store)

	tk.MustExec("use test")
	tk.MustExec("drop table if exists t0, t1")
	tk.MustExec("create table t0(c0 int primary key)")
	tk.MustExec("create table t1(c0 int primary key)")
	tk.MustExec("CREATE INDEX i0 ON t0(c0)")
	tk.MustExec("CREATE INDEX i0 ON t1(c0)")
	tk.MustQuery("select /*+ MERGE_JOIN(t0, t1) */ * from t0, t1 where t0.c0 = t1.c0").Check(testkit.Rows())
}

func (s *testIntegrationSuite) TestHintWithoutTableWarning(c *C) {
	tk := testkit.NewTestKit(c, s.store)
	tk.MustExec("use test")
	tk.MustExec("drop table if exists t1, t2")
	tk.MustExec("create table t1(a int, b int, c int, key a(a))")
	tk.MustExec("create table t2(a int, b int, c int, key a(a))")
	var input []string
	var output []struct {
		SQL      string
		Warnings []string
	}
	s.testData.GetTestCases(c, &input, &output)
	for i, tt := range input {
		s.testData.OnRecord(func() {
			output[i].SQL = tt
			tk.MustQuery(tt)
			warns := tk.Se.GetSessionVars().StmtCtx.GetWarnings()
			output[i].Warnings = make([]string, len(warns))
			for j := range warns {
				output[i].Warnings[j] = warns[j].Err.Error()
			}
		})
		tk.MustQuery(tt)
		warns := tk.Se.GetSessionVars().StmtCtx.GetWarnings()
		c.Assert(len(warns), Equals, len(output[i].Warnings))
		for j := range warns {
			c.Assert(warns[j].Level, Equals, stmtctx.WarnLevelWarning)
			c.Assert(warns[j].Err.Error(), Equals, output[i].Warnings[j])
		}
	}
}

<<<<<<< HEAD
func (s *testIntegrationSuite) TestIssue15846(c *C) {
	tk := testkit.NewTestKit(c, s.store)
	tk.MustExec("use test")
	tk.MustExec("drop table if exists t0, t1")
	tk.MustExec("CREATE TABLE t0(t0 INT UNIQUE);")
	tk.MustExec("CREATE TABLE t1(c0 FLOAT);")
	tk.MustExec("INSERT INTO t1(c0) VALUES (0);")
	tk.MustExec("INSERT INTO t0(t0) VALUES (NULL), (NULL);")
	tk.MustQuery("SELECT t1.c0 FROM t1 LEFT JOIN t0 ON 1;").Check(testkit.Rows("0", "0"))

	tk.MustExec("drop table if exists t0, t1")
	tk.MustExec("CREATE TABLE t0(t0 INT);")
	tk.MustExec("CREATE TABLE t1(c0 FLOAT);")
	tk.MustExec("INSERT INTO t1(c0) VALUES (0);")
	tk.MustExec("INSERT INTO t0(t0) VALUES (NULL), (NULL);")
	tk.MustQuery("SELECT t1.c0 FROM t1 LEFT JOIN t0 ON 1;").Check(testkit.Rows("0", "0"))

	tk.MustExec("drop table if exists t0, t1")
	tk.MustExec("CREATE TABLE t0(t0 INT);")
	tk.MustExec("CREATE TABLE t1(c0 FLOAT);")
	tk.MustExec("create unique index idx on t0(t0);")
	tk.MustExec("INSERT INTO t1(c0) VALUES (0);")
	tk.MustExec("INSERT INTO t0(t0) VALUES (NULL), (NULL);")
	tk.MustQuery("SELECT t1.c0 FROM t1 LEFT JOIN t0 ON 1;").Check(testkit.Rows("0", "0"))
=======
func (s *testIntegrationSuite) TestIssue15858(c *C) {
	tk := testkit.NewTestKit(c, s.store)
	tk.MustExec("use test")
	tk.MustExec("drop table if exists t")
	tk.MustExec("create table t(a int primary key)")
	tk.MustExec("select * from t t1, (select a from t order by a+1) t2 where t1.a = t2.a")
>>>>>>> 959eca8f
}<|MERGE_RESOLUTION|>--- conflicted
+++ resolved
@@ -790,7 +790,14 @@
 	}
 }
 
-<<<<<<< HEAD
+func (s *testIntegrationSuite) TestIssue15858(c *C) {
+	tk := testkit.NewTestKit(c, s.store)
+	tk.MustExec("use test")
+	tk.MustExec("drop table if exists t")
+	tk.MustExec("create table t(a int primary key)")
+	tk.MustExec("select * from t t1, (select a from t order by a+1) t2 where t1.a = t2.a")
+}
+
 func (s *testIntegrationSuite) TestIssue15846(c *C) {
 	tk := testkit.NewTestKit(c, s.store)
 	tk.MustExec("use test")
@@ -815,12 +822,4 @@
 	tk.MustExec("INSERT INTO t1(c0) VALUES (0);")
 	tk.MustExec("INSERT INTO t0(t0) VALUES (NULL), (NULL);")
 	tk.MustQuery("SELECT t1.c0 FROM t1 LEFT JOIN t0 ON 1;").Check(testkit.Rows("0", "0"))
-=======
-func (s *testIntegrationSuite) TestIssue15858(c *C) {
-	tk := testkit.NewTestKit(c, s.store)
-	tk.MustExec("use test")
-	tk.MustExec("drop table if exists t")
-	tk.MustExec("create table t(a int primary key)")
-	tk.MustExec("select * from t t1, (select a from t order by a+1) t2 where t1.a = t2.a")
->>>>>>> 959eca8f
 }