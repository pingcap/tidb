--- conflicted
+++ resolved
@@ -907,7 +907,6 @@
 	}
 }
 
-<<<<<<< HEAD
 func (s *testIntegrationSuite) TestTableDualWithRequiredProperty(c *C) {
 	tk := testkit.NewTestKit(c, s.store)
 	tk.MustExec("use test")
@@ -916,7 +915,8 @@
 		"(partition p0 values less than(10), partition p1 values less than MAXVALUE)")
 	tk.MustExec("create table t2 (a int, b int)")
 	tk.MustExec("select /*+ MERGE_JOIN(t1, t2) */ * from t1 partition (p0), t2  where t1.a > 100 and t1.a = t2.a")
-=======
+}
+
 func (s *testIntegrationSerialSuite) TestIssue16837(c *C) {
 	tk := testkit.NewTestKit(c, s.store)
 	tk.MustExec("use test")
@@ -929,5 +929,4 @@
 	tk.MustQuery("show warnings").Check(testkit.Rows("Warning 1105 IndexMerge is inapplicable or disabled"))
 	tk.MustExec("insert into t values (2, 1, 1, 1, 2)")
 	tk.MustQuery("select /*+ use_index_merge(t,c,idx_ab) */ * from t where a = 1 or (e = 1 and c = 1)").Check(testkit.Rows())
->>>>>>> 139cb3e9
 }