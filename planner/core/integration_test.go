--- conflicted
+++ resolved
@@ -817,7 +817,6 @@
 	tk.MustQuery("SELECT t1.c0 FROM t1 LEFT JOIN t0 ON 1;").Check(testkit.Rows("0", "0"))
 }
 
-<<<<<<< HEAD
 func (s *testIntegrationSuite) TestFloorUnixTimestampPruning(c *C) {
 	tk := testkit.NewTestKit(c, s.store)
 	tk.MustExec("use test")
@@ -839,8 +838,6 @@
 	tk.MustQuery("select * from floor_unix_timestamp partition(p1, p2) where ts > '2020-04-14 00:00:00'").Check(testkit.Rows("2020-04-14 00:00:42.000"))
 }
 
-=======
->>>>>>> c13ef7f0
 func (s *testIntegrationSuite) TestIssue16290And16292(c *C) {
 	tk := testkit.NewTestKit(c, s.store)
 	tk.MustExec("use test")
