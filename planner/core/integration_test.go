--- conflicted
+++ resolved
@@ -3725,7 +3725,6 @@
 	}
 }
 
-<<<<<<< HEAD
 func (s *testIntegrationSuite) TestIssue29705(c *C) {
 	tk := testkit.NewTestKit(c, s.store)
 	origin := tk.MustQuery("SELECT @@session.tidb_partition_prune_mode")
@@ -3740,7 +3739,8 @@
 	tk.MustExec("insert into t values(1);")
 	result := tk.MustQuery("SELECT COUNT(1) FROM ( SELECT COUNT(1) FROM t b GROUP BY id) a;")
 	result.Check(testkit.Rows("1"))
-=======
+}
+
 func (s *testIntegrationSuite) TestIssues29711(c *C) {
 	tk := testkit.NewTestKit(c, s.store)
 	tk.MustExec("use test")
@@ -3775,5 +3775,4 @@
 			"    └─TableRowIDScan_13 10000.00 cop[tikv] table:t29711 keep order:false, stats:pseudo",
 		))
 
->>>>>>> a004bee8
 }