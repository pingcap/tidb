// Copyright 2019 PingCAP, Inc.
//
// Licensed under the Apache License, Version 2.0 (the "License");
// you may not use this file except in compliance with the License.
// You may obtain a copy of the License at
//
//     http://www.apache.org/licenses/LICENSE-2.0
//
// Unless required by applicable law or agreed to in writing, software
// distributed under the License is distributed on an "AS IS" BASIS,
// WITHOUT WARRANTIES OR CONDITIONS OF ANY KIND, either express or implied.
// See the License for the specific language governing permissions and
// limitations under the License.

package core_test

import (
	"bytes"
	"fmt"
	"strings"
	"testing"

	"github.com/pingcap/errors"
	"github.com/pingcap/tidb/config"
	"github.com/pingcap/tidb/domain"
	"github.com/pingcap/tidb/expression"
	"github.com/pingcap/tidb/infoschema"
	"github.com/pingcap/tidb/parser/auth"
	"github.com/pingcap/tidb/parser/model"
	"github.com/pingcap/tidb/parser/mysql"
	"github.com/pingcap/tidb/parser/terror"
	"github.com/pingcap/tidb/planner/core"
	"github.com/pingcap/tidb/session"
	"github.com/pingcap/tidb/sessionctx/stmtctx"
	"github.com/pingcap/tidb/sessionctx/variable"
	"github.com/pingcap/tidb/statistics/handle"
	"github.com/pingcap/tidb/table"
	"github.com/pingcap/tidb/testkit"
	"github.com/pingcap/tidb/testkit/testdata"
	"github.com/stretchr/testify/require"
)

func TestShowSubquery(t *testing.T) {
	store, clean := testkit.CreateMockStore(t)
	defer clean()
	tk := testkit.NewTestKit(t, store)
	tk.MustExec("use test")
	tk.MustExec("drop table if exists t")
	tk.MustExec("create table t(a varchar(10), b int, c int)")
	tk.MustQuery("show columns from t where true").Check(testkit.Rows(
		"a varchar(10) YES  <nil> ",
		"b int(11) YES  <nil> ",
		"c int(11) YES  <nil> ",
	))
	tk.MustQuery("show columns from t where field = 'b'").Check(testkit.Rows(
		"b int(11) YES  <nil> ",
	))
	tk.MustQuery("show columns from t where field in (select 'b')").Check(testkit.Rows(
		"b int(11) YES  <nil> ",
	))
	tk.MustQuery("show columns from t where field in (select 'b') and true").Check(testkit.Rows(
		"b int(11) YES  <nil> ",
	))
	tk.MustQuery("show columns from t where field in (select 'b') and false").Check(testkit.Rows())
	tk.MustExec("insert into t values('c', 0, 0)")
	tk.MustQuery("show columns from t where field < all (select a from t)").Check(testkit.Rows(
		"a varchar(10) YES  <nil> ",
		"b int(11) YES  <nil> ",
	))
	tk.MustExec("insert into t values('b', 0, 0)")
	tk.MustQuery("show columns from t where field < all (select a from t)").Check(testkit.Rows(
		"a varchar(10) YES  <nil> ",
	))
}

func TestPpdWithSetVar(t *testing.T) {
	store, clean := testkit.CreateMockStore(t)
	defer clean()
	tk := testkit.NewTestKit(t, store)
	tk.MustExec("use test")
	tk.MustExec("drop table if exists t")
	tk.MustExec("create table t(c1 int, c2 varchar(255))")
	tk.MustExec("insert into t values(1,'a'),(2,'d'),(3,'c')")

	tk.MustQuery("select t01.c1,t01.c2,t01.c3 from (select t1.*,@c3:=@c3+1 as c3 from (select t.*,@c3:=0 from t order by t.c1)t1)t01 where t01.c3=1 and t01.c2='d'").Check(testkit.Rows())
	tk.MustQuery("select t01.c1,t01.c2,t01.c3 from (select t1.*,@c3:=@c3+1 as c3 from (select t.*,@c3:=0 from t order by t.c1)t1)t01 where t01.c3=2 and t01.c2='d'").Check(testkit.Rows("2 d 2"))
}

func TestBitColErrorMessage(t *testing.T) {
	store, clean := testkit.CreateMockStore(t)
	defer clean()
	tk := testkit.NewTestKit(t, store)

	tk.MustExec("use test")
	tk.MustExec("drop table if exists bit_col_t")
	tk.MustExec("create table bit_col_t (a bit(64))")
	tk.MustExec("drop table bit_col_t")
	tk.MustExec("create table bit_col_t (a bit(1))")
	tk.MustExec("drop table bit_col_t")
	tk.MustGetErrCode("create table bit_col_t (a bit(0))", mysql.ErrInvalidFieldSize)
	tk.MustGetErrCode("create table bit_col_t (a bit(65))", mysql.ErrTooBigDisplaywidth)
}

func TestPushLimitDownIndexLookUpReader(t *testing.T) {
	store, clean := testkit.CreateMockStore(t)
	defer clean()
	tk := testkit.NewTestKit(t, store)

	tk.MustExec("set @@session.tidb_executor_concurrency = 4;")
	tk.MustExec("set @@session.tidb_hash_join_concurrency = 5;")
	tk.MustExec("set @@session.tidb_distsql_scan_concurrency = 15;")
	tk.MustExec("use test")
	tk.MustExec("drop table if exists tbl")
	tk.MustExec("create table tbl(a int, b int, c int, key idx_b_c(b,c))")
	tk.MustExec("insert into tbl values(1,1,1),(2,2,2),(3,3,3),(4,4,4),(5,5,5)")
	tk.MustExec("analyze table tbl")

	var input []string
	var output []struct {
		SQL  string
		Plan []string
	}
	integrationSuiteData := core.GetIntegrationSuiteData()
	integrationSuiteData.GetTestCases(t, &input, &output)
	for i, tt := range input {
		testdata.OnRecord(func() {
			output[i].SQL = tt
			output[i].Plan = testdata.ConvertRowsToStrings(tk.MustQuery(tt).Rows())
		})
		tk.MustQuery(tt).Check(testkit.Rows(output[i].Plan...))
	}
}

func TestAggColumnPrune(t *testing.T) {
	store, clean := testkit.CreateMockStore(t)
	defer clean()
	tk := testkit.NewTestKit(t, store)

	tk.MustExec("use test")
	tk.MustExec("drop table if exists t")
	tk.MustExec("create table t(a int)")
	tk.MustExec("insert into t values(1),(2)")

	var input []string
	var output []struct {
		SQL string
		Res []string
	}
	integrationSuiteData := core.GetIntegrationSuiteData()
	integrationSuiteData.GetTestCases(t, &input, &output)
	for i, tt := range input {
		testdata.OnRecord(func() {
			output[i].SQL = tt
			output[i].Res = testdata.ConvertRowsToStrings(tk.MustQuery(tt).Rows())
		})
		tk.MustQuery(tt).Check(testkit.Rows(output[i].Res...))
	}
}

func TestIsFromUnixtimeNullRejective(t *testing.T) {
	store, clean := testkit.CreateMockStore(t)
	defer clean()
	tk := testkit.NewTestKit(t, store)
	tk.MustExec("use test")
	tk.MustExec(`drop table if exists t;`)
	tk.MustExec(`create table t(a bigint, b bigint);`)
	var input []string
	var output []struct {
		SQL  string
		Plan []string
	}
	integrationSuiteData := core.GetIntegrationSuiteData()
	integrationSuiteData.GetTestCases(t, &input, &output)
	for i, tt := range input {
		testdata.OnRecord(func() {
			output[i].SQL = tt
			output[i].Plan = testdata.ConvertRowsToStrings(tk.MustQuery(tt).Rows())
		})
		tk.MustQuery(tt).Check(testkit.Rows(output[i].Plan...))
	}
}

func TestIssue22298(t *testing.T) {
	store, clean := testkit.CreateMockStore(t)
	defer clean()
	tk := testkit.NewTestKit(t, store)
	tk.MustExec("use test")
	tk.MustExec(`drop table if exists t;`)
	tk.MustExec(`create table t(a int, b int);`)
	tk.MustGetErrMsg(`select * from t where 0 and c = 10;`, "[planner:1054]Unknown column 'c' in 'where clause'")
}

func TestIssue24571(t *testing.T) {
	store, clean := testkit.CreateMockStore(t)
	defer clean()
	tk := testkit.NewTestKit(t, store)
	tk.MustExec("use test")
	tk.MustExec(`create view v as select 1 as b;`)
	tk.MustExec(`create table t (a int);`)
	tk.MustExec(`update v, t set a=2;`)
	tk.MustGetErrCode(`update v, t set b=2;`, mysql.ErrNonUpdatableTable)
	tk.MustExec("create database db1")
	tk.MustExec("use db1")
	tk.MustExec("update test.t, (select 1 as a) as t set test.t.a=1;")
	// bug in MySQL: ERROR 1288 (HY000): The target table t of the UPDATE is not updatable
	tk.MustExec("update (select 1 as a) as t, test.t set test.t.a=1;")
}

func TestBuildUpdateListResolver(t *testing.T) {
	store, clean := testkit.CreateMockStore(t)
	defer clean()
	tk := testkit.NewTestKit(t, store)
	tk.MustExec("use test")

	// For issue https://github.com/pingcap/tidb/issues/24567
	tk.MustExec("drop table if exists t")
	tk.MustExec("drop table if exists t1")
	tk.MustExec("create table t(a int)")
	tk.MustExec("create table t1(b int)")
	tk.MustGetErrCode("update (select 1 as a) as t set a=1", mysql.ErrNonUpdatableTable)
	tk.MustGetErrCode("update (select 1 as a) as t, t1 set a=1", mysql.ErrNonUpdatableTable)
	tk.MustExec("drop table if exists t")
	tk.MustExec("drop table if exists t1")

	// For issue https://github.com/pingcap/tidb/issues/30031
	tk.MustExec("create table t(a int default -1, c int as (a+10) stored)")
	tk.MustExec("insert into t(a) values(1)")
	tk.MustExec("update test.t, (select 1 as b) as t set test.t.a=default")
	tk.MustQuery("select * from t").Check(testkit.Rows("-1 9"))
	tk.MustExec("drop table if exists t")
}

func TestIssue22828(t *testing.T) {
	store, clean := testkit.CreateMockStore(t)
	defer clean()
	tk := testkit.NewTestKit(t, store)
	tk.MustExec("use test")
	tk.MustExec(`drop table if exists t1;`)
	tk.MustExec(`create table t (c int);`)
	tk.MustGetErrMsg(`select group_concat((select concat(c,group_concat(c)) FROM t where xxx=xxx)) FROM t;`, "[planner:1054]Unknown column 'xxx' in 'where clause'")
}

func TestJoinNotNullFlag(t *testing.T) {
	store, clean := testkit.CreateMockStore(t)
	defer clean()
	tk := testkit.NewTestKit(t, store)
	tk.MustExec("use test")
	tk.MustExec("drop table if exists t1, t2")
	tk.MustExec("create table t1(x int not null)")
	tk.MustExec("create table t2(x int)")
	tk.MustExec("insert into t2 values (1)")

	tk.MustQuery("select IFNULL((select t1.x from t1 where t1.x = t2.x), 'xxx') as col1 from t2").Check(testkit.Rows("xxx"))
	tk.MustQuery("select ifnull(t1.x, 'xxx') from t2 left join t1 using(x)").Check(testkit.Rows("xxx"))
	tk.MustQuery("select ifnull(t1.x, 'xxx') from t2 natural left join t1").Check(testkit.Rows("xxx"))
}

func TestAntiJoinConstProp(t *testing.T) {
	store, clean := testkit.CreateMockStore(t)
	defer clean()
	tk := testkit.NewTestKit(t, store)
	tk.MustExec("use test")
	tk.MustExec("drop table if exists t1, t2")
	tk.MustExec("create table t1(a int not null, b int not null)")
	tk.MustExec("insert into t1 values (1,1)")
	tk.MustExec("create table t2(a int not null, b int not null)")
	tk.MustExec("insert into t2 values (2,2)")

	tk.MustQuery("select * from t1 where t1.a not in (select a from t2 where t2.a = t1.a and t2.a > 1)").Check(testkit.Rows(
		"1 1",
	))
	tk.MustQuery("select * from t1 where t1.a not in (select a from t2 where t2.b = t1.b and t2.a > 1)").Check(testkit.Rows(
		"1 1",
	))
	tk.MustQuery("select * from t1 where t1.a not in (select a from t2 where t2.b = t1.b and t2.b > 1)").Check(testkit.Rows(
		"1 1",
	))
	tk.MustQuery("select q.a in (select count(*) from t1 s where not exists (select 1 from t1 p where q.a > 1 and p.a = s.a)) from t1 q").Check(testkit.Rows(
		"1",
	))
	tk.MustQuery("select q.a in (select not exists (select 1 from t1 p where q.a > 1 and p.a = s.a) from t1 s) from t1 q").Check(testkit.Rows(
		"1",
	))

	tk.MustExec("drop table t1, t2")
	tk.MustExec("create table t1(a int not null, b int)")
	tk.MustExec("insert into t1 values (1,null)")
	tk.MustExec("create table t2(a int not null, b int)")
	tk.MustExec("insert into t2 values (2,2)")

	tk.MustQuery("select * from t1 where t1.a not in (select a from t2 where t2.b > t1.b)").Check(testkit.Rows(
		"1 <nil>",
	))
	tk.MustQuery("select * from t1 where t1.a not in (select a from t2 where t1.a = 2)").Check(testkit.Rows(
		"1 <nil>",
	))
}

func TestSimplifyOuterJoinWithCast(t *testing.T) {
	store, clean := testkit.CreateMockStore(t)
	defer clean()
	tk := testkit.NewTestKit(t, store)

	tk.MustExec("use test")
	tk.MustExec("drop table if exists t")
	tk.MustExec("create table t(a int not null, b datetime default null)")

	var input []string
	var output []struct {
		SQL  string
		Plan []string
	}
	integrationSuiteData := core.GetIntegrationSuiteData()
	integrationSuiteData.GetTestCases(t, &input, &output)
	for i, tt := range input {
		testdata.OnRecord(func() {
			output[i].SQL = tt
			output[i].Plan = testdata.ConvertRowsToStrings(tk.MustQuery(tt).Rows())
		})
		tk.MustQuery(tt).Check(testkit.Rows(output[i].Plan...))
	}
}

func TestNoneAccessPathsFoundByIsolationRead(t *testing.T) {
	store, clean := testkit.CreateMockStore(t)
	defer clean()
	tk := testkit.NewTestKit(t, store)

	tk.MustExec("use test")
	tk.MustExec("drop table if exists t")
	tk.MustExec("create table t(a int primary key)")

	tk.MustExec("select * from t")

	tk.MustExec("set @@session.tidb_isolation_read_engines = 'tiflash'")

	// Don't filter mysql.SystemDB by isolation read.
	tk.MustQuery("explain format = 'brief' select * from mysql.stats_meta").Check(testkit.Rows(
		"TableReader 10000.00 root  data:TableFullScan",
		"└─TableFullScan 10000.00 cop[tikv] table:stats_meta keep order:false, stats:pseudo"))

	_, err := tk.Exec("select * from t")
	require.EqualError(t, err, "[planner:1815]Internal : No access path for table 't' is found with 'tidb_isolation_read_engines' = 'tiflash', valid values can be 'tikv'. Please check tiflash replica or ensure the query is readonly.")

	tk.MustExec("set @@session.tidb_isolation_read_engines = 'tiflash, tikv'")
	tk.MustExec("select * from t")
	defer config.RestoreFunc()()
	config.UpdateGlobal(func(conf *config.Config) {
		conf.IsolationRead.Engines = []string{"tiflash"}
	})
	// Change instance config doesn't affect isolation read.
	tk.MustExec("select * from t")
}

func TestSelPushDownTiFlash(t *testing.T) {
	store, clean := testkit.CreateMockStore(t)
	defer clean()
	tk := testkit.NewTestKit(t, store)
	tk.MustExec("use test")
	tk.MustExec("drop table if exists t")
	tk.MustExec("create table t(a int primary key, b varchar(20))")

	// Create virtual tiflash replica info.
	dom := domain.GetDomain(tk.Session())
	is := dom.InfoSchema()
	db, exists := is.SchemaByName(model.NewCIStr("test"))
	require.True(t, exists)
	for _, tblInfo := range db.Tables {
		if tblInfo.Name.L == "t" {
			tblInfo.TiFlashReplica = &model.TiFlashReplicaInfo{
				Count:     1,
				Available: true,
			}
		}
	}

	tk.MustExec("set @@session.tidb_isolation_read_engines = 'tiflash'")
	tk.MustExec("set @@session.tidb_allow_mpp = 0")

	var input []string
	var output []struct {
		SQL  string
		Plan []string
	}
	integrationSuiteData := core.GetIntegrationSuiteData()
	integrationSuiteData.GetTestCases(t, &input, &output)
	for i, tt := range input {
		testdata.OnRecord(func() {
			output[i].SQL = tt
			output[i].Plan = testdata.ConvertRowsToStrings(tk.MustQuery(tt).Rows())
		})
		res := tk.MustQuery(tt)
		res.Check(testkit.Rows(output[i].Plan...))
	}
}

func TestVerboseExplain(t *testing.T) {
	store, clean := testkit.CreateMockStore(t)
	defer clean()
	tk := testkit.NewTestKit(t, store)
	tk.MustExec("use test")
	tk.MustExec(`set tidb_opt_limit_push_down_threshold=0`)
	tk.MustExec("drop table if exists t1, t2, t3")
	tk.MustExec("create table t1(a int, b int)")
	tk.MustExec("create table t2(a int, b int)")
	tk.MustExec("create table t3(a int, b int, index c(b))")
	tk.MustExec("insert into t1 values(1,2)")
	tk.MustExec("insert into t1 values(3,4)")
	tk.MustExec("insert into t1 values(5,6)")
	tk.MustExec("insert into t2 values(1,2)")
	tk.MustExec("insert into t2 values(3,4)")
	tk.MustExec("insert into t2 values(5,6)")
	tk.MustExec("insert into t3 values(1,2)")
	tk.MustExec("insert into t3 values(3,4)")
	tk.MustExec("insert into t3 values(5,6)")
	tk.MustExec("analyze table t1")
	tk.MustExec("analyze table t2")
	tk.MustExec("analyze table t3")

	// Create virtual tiflash replica info.
	dom := domain.GetDomain(tk.Session())
	is := dom.InfoSchema()
	db, exists := is.SchemaByName(model.NewCIStr("test"))
	require.True(t, exists)
	for _, tblInfo := range db.Tables {
		if tblInfo.Name.L == "t1" || tblInfo.Name.L == "t2" {
			tblInfo.TiFlashReplica = &model.TiFlashReplicaInfo{
				Count:     1,
				Available: true,
			}
		}
	}

	var input []string
	var output []struct {
		SQL  string
		Plan []string
	}
	integrationSuiteData := core.GetIntegrationSuiteData()
	integrationSuiteData.GetTestCases(t, &input, &output)
	for i, tt := range input {
		testdata.OnRecord(func() {
			output[i].SQL = tt
			output[i].Plan = testdata.ConvertRowsToStrings(tk.MustQuery(tt).Rows())
		})
		res := tk.MustQuery(tt)
		res.Check(testkit.Rows(output[i].Plan...))
	}
}

func TestPushDownToTiFlashWithKeepOrder(t *testing.T) {
	store, clean := testkit.CreateMockStore(t)
	defer clean()
	tk := testkit.NewTestKit(t, store)
	tk.MustExec("use test")
	tk.MustExec("drop table if exists t")
	tk.MustExec("create table t(a int primary key, b varchar(20))")

	// Create virtual tiflash replica info.
	dom := domain.GetDomain(tk.Session())
	is := dom.InfoSchema()
	db, exists := is.SchemaByName(model.NewCIStr("test"))
	require.True(t, exists)
	for _, tblInfo := range db.Tables {
		if tblInfo.Name.L == "t" {
			tblInfo.TiFlashReplica = &model.TiFlashReplicaInfo{
				Count:     1,
				Available: true,
			}
		}
	}

	tk.MustExec("set @@session.tidb_isolation_read_engines = 'tiflash'")
	tk.MustExec("set @@session.tidb_allow_mpp = 0")
	var input []string
	var output []struct {
		SQL  string
		Plan []string
	}
	integrationSuiteData := core.GetIntegrationSuiteData()
	integrationSuiteData.GetTestCases(t, &input, &output)
	for i, tt := range input {
		testdata.OnRecord(func() {
			output[i].SQL = tt
			output[i].Plan = testdata.ConvertRowsToStrings(tk.MustQuery(tt).Rows())
		})
		res := tk.MustQuery(tt)
		res.Check(testkit.Rows(output[i].Plan...))
	}
}

func TestMPPJoin(t *testing.T) {
	store, clean := testkit.CreateMockStore(t)
	defer clean()
	tk := testkit.NewTestKit(t, store)
	tk.MustExec("use test")
	tk.MustExec("drop table if exists d1_t")
	tk.MustExec("create table d1_t(d1_k int, value int)")
	tk.MustExec("insert into d1_t values(1,2),(2,3)")
	tk.MustExec("analyze table d1_t")
	tk.MustExec("drop table if exists d2_t")
	tk.MustExec("create table d2_t(d2_k decimal(10,2), value int)")
	tk.MustExec("insert into d2_t values(10.11,2),(10.12,3)")
	tk.MustExec("analyze table d2_t")
	tk.MustExec("drop table if exists d3_t")
	tk.MustExec("create table d3_t(d3_k date, value int)")
	tk.MustExec("insert into d3_t values(date'2010-01-01',2),(date'2010-01-02',3)")
	tk.MustExec("analyze table d3_t")
	tk.MustExec("drop table if exists fact_t")
	tk.MustExec("create table fact_t(d1_k int, d2_k decimal(10,2), d3_k date, col1 int, col2 int, col3 int)")
	tk.MustExec("insert into fact_t values(1,10.11,date'2010-01-01',1,2,3),(1,10.11,date'2010-01-02',1,2,3),(1,10.12,date'2010-01-01',1,2,3),(1,10.12,date'2010-01-02',1,2,3)")
	tk.MustExec("insert into fact_t values(2,10.11,date'2010-01-01',1,2,3),(2,10.11,date'2010-01-02',1,2,3),(2,10.12,date'2010-01-01',1,2,3),(2,10.12,date'2010-01-02',1,2,3)")
	tk.MustExec("analyze table fact_t")

	// Create virtual tiflash replica info.
	dom := domain.GetDomain(tk.Session())
	is := dom.InfoSchema()
	db, exists := is.SchemaByName(model.NewCIStr("test"))
	require.True(t, exists)
	for _, tblInfo := range db.Tables {
		if tblInfo.Name.L == "fact_t" || tblInfo.Name.L == "d1_t" || tblInfo.Name.L == "d2_t" || tblInfo.Name.L == "d3_t" {
			tblInfo.TiFlashReplica = &model.TiFlashReplicaInfo{
				Count:     1,
				Available: true,
			}
		}
	}

	tk.MustExec("set @@session.tidb_isolation_read_engines = 'tiflash'")
	tk.MustExec("set @@session.tidb_allow_mpp = 1")
	var input []string
	var output []struct {
		SQL  string
		Plan []string
	}
	integrationSuiteData := core.GetIntegrationSuiteData()
	integrationSuiteData.GetTestCases(t, &input, &output)
	for i, tt := range input {
		testdata.OnRecord(func() {
			output[i].SQL = tt
			output[i].Plan = testdata.ConvertRowsToStrings(tk.MustQuery(tt).Rows())
		})
		res := tk.MustQuery(tt)
		res.Check(testkit.Rows(output[i].Plan...))
	}
}

func TestMPPLeftSemiJoin(t *testing.T) {
	store, clean := testkit.CreateMockStore(t)
	defer clean()
	tk := testkit.NewTestKit(t, store)

	// test table
	tk.MustExec("use test")
	tk.MustExec("create table test.t(a int not null, b int null);")
	tk.MustExec("set tidb_allow_mpp=1; set tidb_enforce_mpp=1;")

	// Create virtual tiflash replica info.
	dom := domain.GetDomain(tk.Session())
	is := dom.InfoSchema()
	db, exists := is.SchemaByName(model.NewCIStr("test"))
	require.True(t, exists)
	for _, tblInfo := range db.Tables {
		if tblInfo.Name.L == "t" {
			tblInfo.TiFlashReplica = &model.TiFlashReplicaInfo{
				Count:     1,
				Available: true,
			}
		}
	}

	var input []string
	var output []struct {
		SQL  string
		Plan []string
		Warn []string
	}
	integrationSuiteData := core.GetIntegrationSuiteData()
	integrationSuiteData.GetTestCases(t, &input, &output)
	for i, tt := range input {
		testdata.OnRecord(func() {
			output[i].SQL = tt
		})
		if strings.HasPrefix(tt, "set") || strings.HasPrefix(tt, "UPDATE") {
			tk.MustExec(tt)
			continue
		}
		testdata.OnRecord(func() {
			output[i].SQL = tt
			output[i].Plan = testdata.ConvertRowsToStrings(tk.MustQuery(tt).Rows())
			output[i].Warn = testdata.ConvertSQLWarnToStrings(tk.Session().GetSessionVars().StmtCtx.GetWarnings())
		})
		res := tk.MustQuery(tt)
		res.Check(testkit.Rows(output[i].Plan...))
		require.Equal(t, output[i].Warn, testdata.ConvertSQLWarnToStrings(tk.Session().GetSessionVars().StmtCtx.GetWarnings()))
	}
}

func TestMPPOuterJoinBuildSideForBroadcastJoin(t *testing.T) {
	store, clean := testkit.CreateMockStore(t)
	defer clean()
	tk := testkit.NewTestKit(t, store)
	tk.MustExec("use test")
	tk.MustExec("drop table if exists a")
	tk.MustExec("create table a(id int, value int)")
	tk.MustExec("insert into a values(1,2),(2,3)")
	tk.MustExec("analyze table a")
	tk.MustExec("drop table if exists b")
	tk.MustExec("create table b(id int, value int)")
	tk.MustExec("insert into b values(1,2),(2,3),(3,4)")
	tk.MustExec("analyze table b")
	// Create virtual tiflash replica info.
	dom := domain.GetDomain(tk.Session())
	is := dom.InfoSchema()
	db, exists := is.SchemaByName(model.NewCIStr("test"))
	require.True(t, exists)
	for _, tblInfo := range db.Tables {
		if tblInfo.Name.L == "a" || tblInfo.Name.L == "b" {
			tblInfo.TiFlashReplica = &model.TiFlashReplicaInfo{
				Count:     1,
				Available: true,
			}
		}
	}
	tk.MustExec("set @@session.tidb_isolation_read_engines = 'tiflash'")
	tk.MustExec("set @@session.tidb_opt_mpp_outer_join_fixed_build_side = 0")
	tk.MustExec("set @@session.tidb_broadcast_join_threshold_size = 10000")
	tk.MustExec("set @@session.tidb_broadcast_join_threshold_count = 10000")
	var input []string
	var output []struct {
		SQL  string
		Plan []string
	}
	integrationSuiteData := core.GetIntegrationSuiteData()
	integrationSuiteData.GetTestCases(t, &input, &output)
	for i, tt := range input {
		testdata.OnRecord(func() {
			output[i].SQL = tt
			output[i].Plan = testdata.ConvertRowsToStrings(tk.MustQuery(tt).Rows())
		})
		res := tk.MustQuery(tt)
		res.Check(testkit.Rows(output[i].Plan...))
	}
}

func TestMPPOuterJoinBuildSideForShuffleJoinWithFixedBuildSide(t *testing.T) {
	store, clean := testkit.CreateMockStore(t)
	defer clean()
	tk := testkit.NewTestKit(t, store)
	tk.MustExec("use test")
	tk.MustExec("drop table if exists a")
	tk.MustExec("create table a(id int, value int)")
	tk.MustExec("insert into a values(1,2),(2,3)")
	tk.MustExec("analyze table a")
	tk.MustExec("drop table if exists b")
	tk.MustExec("create table b(id int, value int)")
	tk.MustExec("insert into b values(1,2),(2,3),(3,4)")
	tk.MustExec("analyze table b")
	// Create virtual tiflash replica info.
	dom := domain.GetDomain(tk.Session())
	is := dom.InfoSchema()
	db, exists := is.SchemaByName(model.NewCIStr("test"))
	require.True(t, exists)
	for _, tblInfo := range db.Tables {
		if tblInfo.Name.L == "a" || tblInfo.Name.L == "b" {
			tblInfo.TiFlashReplica = &model.TiFlashReplicaInfo{
				Count:     1,
				Available: true,
			}
		}
	}
	tk.MustExec("set @@session.tidb_isolation_read_engines = 'tiflash'")
	tk.MustExec("set @@session.tidb_opt_mpp_outer_join_fixed_build_side = 1")
	tk.MustExec("set @@session.tidb_broadcast_join_threshold_size = 0")
	tk.MustExec("set @@session.tidb_broadcast_join_threshold_count = 0")
	var input []string
	var output []struct {
		SQL  string
		Plan []string
	}
	integrationSuiteData := core.GetIntegrationSuiteData()
	integrationSuiteData.GetTestCases(t, &input, &output)
	for i, tt := range input {
		testdata.OnRecord(func() {
			output[i].SQL = tt
			output[i].Plan = testdata.ConvertRowsToStrings(tk.MustQuery(tt).Rows())
		})
		res := tk.MustQuery(tt)
		res.Check(testkit.Rows(output[i].Plan...))
	}
}

func TestMPPOuterJoinBuildSideForShuffleJoin(t *testing.T) {
	store, clean := testkit.CreateMockStore(t)
	defer clean()
	tk := testkit.NewTestKit(t, store)
	tk.MustExec("use test")
	tk.MustExec("drop table if exists a")
	tk.MustExec("create table a(id int, value int)")
	tk.MustExec("insert into a values(1,2),(2,3)")
	tk.MustExec("analyze table a")
	tk.MustExec("drop table if exists b")
	tk.MustExec("create table b(id int, value int)")
	tk.MustExec("insert into b values(1,2),(2,3),(3,4)")
	tk.MustExec("analyze table b")
	// Create virtual tiflash replica info.
	dom := domain.GetDomain(tk.Session())
	is := dom.InfoSchema()
	db, exists := is.SchemaByName(model.NewCIStr("test"))
	require.True(t, exists)
	for _, tblInfo := range db.Tables {
		if tblInfo.Name.L == "a" || tblInfo.Name.L == "b" {
			tblInfo.TiFlashReplica = &model.TiFlashReplicaInfo{
				Count:     1,
				Available: true,
			}
		}
	}
	tk.MustExec("set @@session.tidb_isolation_read_engines = 'tiflash'")
	tk.MustExec("set @@session.tidb_opt_mpp_outer_join_fixed_build_side = 0")
	tk.MustExec("set @@session.tidb_broadcast_join_threshold_size = 0")
	tk.MustExec("set @@session.tidb_broadcast_join_threshold_count = 0")
	var input []string
	var output []struct {
		SQL  string
		Plan []string
	}
	integrationSuiteData := core.GetIntegrationSuiteData()
	integrationSuiteData.GetTestCases(t, &input, &output)
	for i, tt := range input {
		testdata.OnRecord(func() {
			output[i].SQL = tt
			output[i].Plan = testdata.ConvertRowsToStrings(tk.MustQuery(tt).Rows())
		})
		res := tk.MustQuery(tt)
		res.Check(testkit.Rows(output[i].Plan...))
	}
}

func TestMPPShuffledJoin(t *testing.T) {
	store, clean := testkit.CreateMockStore(t)
	defer clean()
	tk := testkit.NewTestKit(t, store)
	tk.MustExec("use test")
	tk.MustExec("drop table if exists d1_t")
	tk.MustExec("create table d1_t(d1_k int, value int)")
	tk.MustExec("insert into d1_t values(1,2),(2,3)")
	tk.MustExec("insert into d1_t values(1,2),(2,3)")
	tk.MustExec("analyze table d1_t")
	tk.MustExec("drop table if exists d2_t")
	tk.MustExec("create table d2_t(d2_k decimal(10,2), value int)")
	tk.MustExec("insert into d2_t values(10.11,2),(10.12,3)")
	tk.MustExec("insert into d2_t values(10.11,2),(10.12,3)")
	tk.MustExec("analyze table d2_t")
	tk.MustExec("drop table if exists d3_t")
	tk.MustExec("create table d3_t(d3_k date, value int)")
	tk.MustExec("insert into d3_t values(date'2010-01-01',2),(date'2010-01-02',3)")
	tk.MustExec("insert into d3_t values(date'2010-01-01',2),(date'2010-01-02',3)")
	tk.MustExec("analyze table d3_t")
	tk.MustExec("drop table if exists fact_t")
	tk.MustExec("create table fact_t(d1_k int, d2_k decimal(10,2), d3_k date, col1 int, col2 int, col3 int)")
	tk.MustExec("insert into fact_t values(1,10.11,date'2010-01-01',1,2,3),(1,10.11,date'2010-01-02',1,2,3),(1,10.12,date'2010-01-01',1,2,3),(1,10.12,date'2010-01-02',1,2,3)")
	tk.MustExec("insert into fact_t values(2,10.11,date'2010-01-01',1,2,3),(2,10.11,date'2010-01-02',1,2,3),(2,10.12,date'2010-01-01',1,2,3),(2,10.12,date'2010-01-02',1,2,3)")
	tk.MustExec("insert into fact_t values(2,10.11,date'2010-01-01',1,2,3),(2,10.11,date'2010-01-02',1,2,3),(2,10.12,date'2010-01-01',1,2,3),(2,10.12,date'2010-01-02',1,2,3)")
	tk.MustExec("insert into fact_t values(2,10.11,date'2010-01-01',1,2,3),(2,10.11,date'2010-01-02',1,2,3),(2,10.12,date'2010-01-01',1,2,3),(2,10.12,date'2010-01-02',1,2,3)")
	tk.MustExec("analyze table fact_t")

	// Create virtual tiflash replica info.
	dom := domain.GetDomain(tk.Session())
	is := dom.InfoSchema()
	db, exists := is.SchemaByName(model.NewCIStr("test"))
	require.True(t, exists)
	for _, tblInfo := range db.Tables {
		if tblInfo.Name.L == "fact_t" || tblInfo.Name.L == "d1_t" || tblInfo.Name.L == "d2_t" || tblInfo.Name.L == "d3_t" {
			tblInfo.TiFlashReplica = &model.TiFlashReplicaInfo{
				Count:     1,
				Available: true,
			}
		}
	}

	tk.MustExec("set @@session.tidb_isolation_read_engines = 'tiflash'")
	tk.MustExec("set @@session.tidb_allow_mpp = 1")
	tk.MustExec("set @@session.tidb_broadcast_join_threshold_size = 1")
	tk.MustExec("set @@session.tidb_broadcast_join_threshold_count = 1")
	var input []string
	var output []struct {
		SQL  string
		Plan []string
	}
	integrationSuiteData := core.GetIntegrationSuiteData()
	integrationSuiteData.GetTestCases(t, &input, &output)
	for i, tt := range input {
		testdata.OnRecord(func() {
			output[i].SQL = tt
			output[i].Plan = testdata.ConvertRowsToStrings(tk.MustQuery(tt).Rows())
		})
		res := tk.MustQuery(tt)
		res.Check(testkit.Rows(output[i].Plan...))
	}
}

func TestMPPJoinWithCanNotFoundColumnInSchemaColumnsError(t *testing.T) {
	store, clean := testkit.CreateMockStore(t)
	defer clean()
	tk := testkit.NewTestKit(t, store)
	tk.MustExec("use test")
	tk.MustExec("drop table if exists t1")
	tk.MustExec("create table t1(id int, v1 decimal(20,2), v2 decimal(20,2))")
	tk.MustExec("create table t2(id int, v1 decimal(10,2), v2 decimal(10,2))")
	tk.MustExec("create table t3(id int, v1 decimal(10,2), v2 decimal(10,2))")
	tk.MustExec("insert into t1 values(1,1,1),(2,2,2)")
	tk.MustExec("insert into t2 values(1,1,1),(2,2,2),(3,3,3),(4,4,4),(5,5,5),(6,6,6),(7,7,7),(8,8,8)")
	tk.MustExec("insert into t3 values(1,1,1)")
	tk.MustExec("analyze table t1")
	tk.MustExec("analyze table t2")
	tk.MustExec("analyze table t3")

	dom := domain.GetDomain(tk.Session())
	is := dom.InfoSchema()
	db, exists := is.SchemaByName(model.NewCIStr("test"))
	require.True(t, exists)
	for _, tblInfo := range db.Tables {
		if tblInfo.Name.L == "t1" || tblInfo.Name.L == "t2" || tblInfo.Name.L == "t3" {
			tblInfo.TiFlashReplica = &model.TiFlashReplicaInfo{
				Count:     1,
				Available: true,
			}
		}
	}

	tk.MustExec("set @@session.tidb_isolation_read_engines = 'tiflash'")
	tk.MustExec("set @@session.tidb_enforce_mpp = 1")
	tk.MustExec("set @@session.tidb_broadcast_join_threshold_size = 0")
	tk.MustExec("set @@session.tidb_broadcast_join_threshold_count = 0")
	tk.MustExec("set @@session.tidb_opt_mpp_outer_join_fixed_build_side = 0")

	var input []string
	var output []struct {
		SQL  string
		Plan []string
	}
	integrationSuiteData := core.GetIntegrationSuiteData()
	integrationSuiteData.GetTestCases(t, &input, &output)
	for i, tt := range input {
		testdata.OnRecord(func() {
			output[i].SQL = tt
			output[i].Plan = testdata.ConvertRowsToStrings(tk.MustQuery(tt).Rows())
		})
		res := tk.MustQuery(tt)
		res.Check(testkit.Rows(output[i].Plan...))
	}
}

func TestJoinNotSupportedByTiFlash(t *testing.T) {
	store, clean := testkit.CreateMockStore(t)
	defer clean()
	tk := testkit.NewTestKit(t, store)
	tk.MustExec("use test")
	tk.MustExec("drop table if exists table_1")
	tk.MustExec("create table table_1(id int not null, bit_col bit(2) not null, datetime_col datetime not null)")
	tk.MustExec("insert into table_1 values(1,b'1','2020-01-01 00:00:00'),(2,b'0','2020-01-01 00:00:00')")
	tk.MustExec("analyze table table_1")

	// Create virtual tiflash replica info.
	dom := domain.GetDomain(tk.Session())
	is := dom.InfoSchema()
	db, exists := is.SchemaByName(model.NewCIStr("test"))
	require.True(t, exists)
	for _, tblInfo := range db.Tables {
		if tblInfo.Name.L == "table_1" {
			tblInfo.TiFlashReplica = &model.TiFlashReplicaInfo{
				Count:     1,
				Available: true,
			}
		}
	}

	tk.MustExec("set @@session.tidb_isolation_read_engines = 'tiflash'")
	tk.MustExec("set @@session.tidb_allow_mpp = 1")
	var input []string
	var output []struct {
		SQL  string
		Plan []string
	}
	integrationSuiteData := core.GetIntegrationSuiteData()
	integrationSuiteData.GetTestCases(t, &input, &output)
	for i, tt := range input {
		testdata.OnRecord(func() {
			output[i].SQL = tt
			output[i].Plan = testdata.ConvertRowsToStrings(tk.MustQuery(tt).Rows())
		})
		res := tk.MustQuery(tt)
		res.Check(testkit.Rows(output[i].Plan...))
	}

	tk.MustExec("set @@session.tidb_broadcast_join_threshold_size = 1")
	tk.MustExec("set @@session.tidb_broadcast_join_threshold_count = 1")
	integrationSuiteData.GetTestCases(t, &input, &output)
	for i, tt := range input {
		testdata.OnRecord(func() {
			output[i].SQL = tt
			output[i].Plan = testdata.ConvertRowsToStrings(tk.MustQuery(tt).Rows())
		})
		res := tk.MustQuery(tt)
		res.Check(testkit.Rows(output[i].Plan...))
	}

	tk.MustExec("set @@session.tidb_allow_mpp = 0")
	tk.MustExec("set @@session.tidb_isolation_read_engines = 'tiflash'")
	tk.MustExec("set @@session.tidb_allow_batch_cop = 1")
	tk.MustExec("set @@session.tidb_opt_broadcast_join = 1")
	// make cbo force choose broadcast join since sql hint does not work for semi/anti-semi join
	tk.MustExec("set @@session.tidb_opt_cpu_factor=10000000;")
	integrationSuiteData.GetTestCases(t, &input, &output)
	for i, tt := range input {
		testdata.OnRecord(func() {
			output[i].SQL = tt
			output[i].Plan = testdata.ConvertRowsToStrings(tk.MustQuery(tt).Rows())
		})
		res := tk.MustQuery(tt)
		res.Check(testkit.Rows(output[i].Plan...))
	}
}

func TestMPPWithHashExchangeUnderNewCollation(t *testing.T) {
	store, clean := testkit.CreateMockStore(t)
	defer clean()
	tk := testkit.NewTestKit(t, store)
	tk.MustExec("use test")
	tk.MustExec("drop table if exists table_1")
	tk.MustExec("create table table_1(id int not null, value char(10)) CHARACTER SET utf8mb4 COLLATE utf8mb4_general_ci;")
	tk.MustExec("insert into table_1 values(1,'1'),(2,'2')")
	tk.MustExec("drop table if exists table_2")
	tk.MustExec("create table table_2(id int not null, value char(10)) CHARACTER SET utf8mb4 COLLATE utf8mb4_bin;")
	tk.MustExec("insert into table_2 values(1,'1'),(2,'2')")
	tk.MustExec("analyze table table_1")
	tk.MustExec("analyze table table_2")

	// Create virtual tiflash replica info.
	dom := domain.GetDomain(tk.Session())
	is := dom.InfoSchema()
	db, exists := is.SchemaByName(model.NewCIStr("test"))
	require.True(t, exists)
	for _, tblInfo := range db.Tables {
		if tblInfo.Name.L == "table_1" || tblInfo.Name.L == "table_2" {
			tblInfo.TiFlashReplica = &model.TiFlashReplicaInfo{
				Count:     1,
				Available: true,
			}
		}
	}

	tk.MustExec("set @@session.tidb_isolation_read_engines = 'tiflash'")
	tk.MustExec("set @@session.tidb_allow_mpp = 1")
	tk.MustExec("set @@session.tidb_opt_broadcast_join = 0")
	tk.MustExec("set @@session.tidb_broadcast_join_threshold_count = 0")
	tk.MustExec("set @@session.tidb_broadcast_join_threshold_size = 0")
	tk.MustExec("set @@session.tidb_hash_exchange_with_new_collation = 1")
	var input []string
	var output []struct {
		SQL  string
		Plan []string
	}
	integrationSuiteData := core.GetIntegrationSuiteData()
	integrationSuiteData.GetTestCases(t, &input, &output)
	for i, tt := range input {
		testdata.OnRecord(func() {
			output[i].SQL = tt
			output[i].Plan = testdata.ConvertRowsToStrings(tk.MustQuery(tt).Rows())
		})
		res := tk.MustQuery(tt)
		res.Check(testkit.Rows(output[i].Plan...))
	}
}

func TestMPPWithBroadcastExchangeUnderNewCollation(t *testing.T) {
	store, clean := testkit.CreateMockStore(t)
	defer clean()
	tk := testkit.NewTestKit(t, store)
	tk.MustExec("use test")
	tk.MustExec("drop table if exists table_1")
	tk.MustExec("create table table_1(id int not null, value char(10))")
	tk.MustExec("insert into table_1 values(1,'1'),(2,'2')")
	tk.MustExec("analyze table table_1")

	// Create virtual tiflash replica info.
	dom := domain.GetDomain(tk.Session())
	is := dom.InfoSchema()
	db, exists := is.SchemaByName(model.NewCIStr("test"))
	require.True(t, exists)
	for _, tblInfo := range db.Tables {
		if tblInfo.Name.L == "table_1" {
			tblInfo.TiFlashReplica = &model.TiFlashReplicaInfo{
				Count:     1,
				Available: true,
			}
		}
	}

	tk.MustExec("set @@session.tidb_isolation_read_engines = 'tiflash'")
	tk.MustExec("set @@session.tidb_allow_mpp = 1")
	var input []string
	var output []struct {
		SQL  string
		Plan []string
	}
	integrationSuiteData := core.GetIntegrationSuiteData()
	integrationSuiteData.GetTestCases(t, &input, &output)
	for i, tt := range input {
		testdata.OnRecord(func() {
			output[i].SQL = tt
			output[i].Plan = testdata.ConvertRowsToStrings(tk.MustQuery(tt).Rows())
		})
		res := tk.MustQuery(tt)
		res.Check(testkit.Rows(output[i].Plan...))
	}
}

func TestPartitionTableDynamicModeUnderNewCollation(t *testing.T) {
	store, clean := testkit.CreateMockStore(t)
	defer clean()
	tk := testkit.NewTestKit(t, store)
	tk.MustExec("create database test_new_collation")
	tk.MustExec("use test_new_collation")
	tk.MustExec("set @@tidb_partition_prune_mode = 'dynamic'")

	// hash + range partition
	tk.MustExec(`CREATE TABLE thash (a int, c varchar(20) charset utf8mb4 collate utf8mb4_general_ci, key(a)) partition by hash(a) partitions 4`)
	tk.MustExec(`CREATE TABLE trange (a int, c varchar(20) charset utf8mb4 collate utf8mb4_general_ci, key(a)) partition by range(a) (
						partition p0 values less than (10),
						partition p1 values less than (20),
						partition p2 values less than (30),
						partition p3 values less than (40))`)
	tk.MustExec(`insert into thash values (1, 'a'), (1, 'A'), (11, 'a'), (11, 'A'), (21, 'a'), (21, 'A'), (31, 'a'), (31, 'A')`)
	tk.MustExec(`insert into trange values (1, 'a'), (1, 'A'), (11, 'a'), (11, 'A'), (21, 'a'), (21, 'A'), (31, 'a'), (31, 'A')`)
	tk.MustQuery(`select * from thash use index(a) where a in (1, 11, 31) and c='a'`).Sort().Check(testkit.Rows("1 A", "1 a", "11 A", "11 a", "31 A", "31 a"))
	tk.MustQuery(`select * from thash ignore index(a) where a in (1, 11, 31) and c='a'`).Sort().Check(testkit.Rows("1 A", "1 a", "11 A", "11 a", "31 A", "31 a"))
	tk.MustQuery(`select * from trange use index(a) where a in (1, 11, 31) and c='a'`).Sort().Check(testkit.Rows("1 A", "1 a", "11 A", "11 a", "31 A", "31 a"))
	tk.MustQuery(`select * from trange ignore index(a) where a in (1, 11, 31) and c='a'`).Sort().Check(testkit.Rows("1 A", "1 a", "11 A", "11 a", "31 A", "31 a"))

	// range partition and partitioned by utf8mb4_general_ci
	tk.MustExec(`create table strrange(a varchar(10) charset utf8mb4 collate utf8mb4_general_ci, b int) partition by range columns(a) (
						partition p0 values less than ('a'),
						partition p1 values less than ('k'),
						partition p2 values less than ('z'))`)
	tk.MustExec("insert into strrange values ('a', 1), ('A', 1), ('y', 1), ('Y', 1), ('q', 1)")
	tk.MustQuery("select * from strrange where a in ('a', 'y')").Sort().Check(testkit.Rows("A 1", "Y 1", "a 1", "y 1"))

	// list partition and partitioned by utf8mb4_general_ci
	tk.MustExec(`create table strlist(a varchar(10) charset utf8mb4 collate utf8mb4_general_ci, b int) partition by list(a) (
						partition p0 values in ('a', 'b'),
						partition p1 values in ('c', 'd'),
						partition p2 values in ('e', 'f'))`)
	tk.MustExec("insert into strlist values ('a', 1), ('A', 1), ('d', 1), ('D', 1), ('e', 1)")
	tk.MustQuery(`select * from strlist where a='a'`).Sort().Check(testkit.Rows("A 1", "a 1"))
	tk.MustQuery(`select * from strlist where a in ('D', 'e')`).Sort().Check(testkit.Rows("D 1", "d 1", "e 1"))
}

func TestMPPAvgRewrite(t *testing.T) {
	store, clean := testkit.CreateMockStore(t)
	defer clean()
	tk := testkit.NewTestKit(t, store)
	tk.MustExec("use test")
	tk.MustExec("drop table if exists table_1")
	tk.MustExec("create table table_1(id int not null, value decimal(10,2))")
	tk.MustExec("insert into table_1 values(1,1),(2,2)")
	tk.MustExec("analyze table table_1")

	// Create virtual tiflash replica info.
	dom := domain.GetDomain(tk.Session())
	is := dom.InfoSchema()
	db, exists := is.SchemaByName(model.NewCIStr("test"))
	require.True(t, exists)
	for _, tblInfo := range db.Tables {
		if tblInfo.Name.L == "table_1" {
			tblInfo.TiFlashReplica = &model.TiFlashReplicaInfo{
				Count:     1,
				Available: true,
			}
		}
	}

	tk.MustExec("set @@session.tidb_isolation_read_engines = 'tiflash'")
	tk.MustExec("set @@session.tidb_allow_mpp = 1")
	var input []string
	var output []struct {
		SQL  string
		Plan []string
	}
	integrationSuiteData := core.GetIntegrationSuiteData()
	integrationSuiteData.GetTestCases(t, &input, &output)
	for i, tt := range input {
		testdata.OnRecord(func() {
			output[i].SQL = tt
			output[i].Plan = testdata.ConvertRowsToStrings(tk.MustQuery(tt).Rows())
		})
		res := tk.MustQuery(tt)
		res.Check(testkit.Rows(output[i].Plan...))
	}
}

func TestAggPushDownEngine(t *testing.T) {
	store, clean := testkit.CreateMockStore(t)
	defer clean()
	tk := testkit.NewTestKit(t, store)
	tk.MustExec("use test")
	tk.MustExec("drop table if exists t")
	tk.MustExec("create table t(a int primary key, b varchar(20))")

	// Create virtual tiflash replica info.
	dom := domain.GetDomain(tk.Session())
	is := dom.InfoSchema()
	db, exists := is.SchemaByName(model.NewCIStr("test"))
	require.True(t, exists)
	for _, tblInfo := range db.Tables {
		if tblInfo.Name.L == "t" {
			tblInfo.TiFlashReplica = &model.TiFlashReplicaInfo{
				Count:     1,
				Available: true,
			}
		}
	}

	tk.MustExec("set @@session.tidb_isolation_read_engines = 'tiflash'")

	tk.MustQuery("explain format = 'brief' select approx_count_distinct(a) from t").Check(testkit.Rows(
		"StreamAgg 1.00 root  funcs:approx_count_distinct(Column#5)->Column#3",
		"└─TableReader 1.00 root  data:StreamAgg",
		"  └─StreamAgg 1.00 batchCop[tiflash]  funcs:approx_count_distinct(test.t.a)->Column#5",
		"    └─TableFullScan 10000.00 batchCop[tiflash] table:t keep order:false, stats:pseudo"))

	tk.MustExec("set @@session.tidb_isolation_read_engines = 'tikv'")

	tk.MustQuery("explain format = 'brief' select approx_count_distinct(a) from t").Check(testkit.Rows(
		"HashAgg 1.00 root  funcs:approx_count_distinct(test.t.a)->Column#3",
		"└─TableReader 10000.00 root  data:TableFullScan",
		"  └─TableFullScan 10000.00 cop[tikv] table:t keep order:false, stats:pseudo"))
}

func TestIssue15110(t *testing.T) {
	store, clean := testkit.CreateMockStore(t)
	defer clean()
	tk := testkit.NewTestKit(t, store)
	tk.MustExec("use test")
	tk.MustExec("drop table if exists crm_rd_150m")
	tk.MustExec(`CREATE TABLE crm_rd_150m (
	product varchar(256) DEFAULT NULL,
		uks varchar(16) DEFAULT NULL,
		brand varchar(256) DEFAULT NULL,
		cin varchar(16) DEFAULT NULL,
		created_date timestamp NULL DEFAULT NULL,
		quantity int(11) DEFAULT NULL,
		amount decimal(11,0) DEFAULT NULL,
		pl_date timestamp NULL DEFAULT NULL,
		customer_first_date timestamp NULL DEFAULT NULL,
		recent_date timestamp NULL DEFAULT NULL
	) ENGINE=InnoDB DEFAULT CHARSET=utf8 COLLATE=utf8_bin;`)

	// Create virtual tiflash replica info.
	dom := domain.GetDomain(tk.Session())
	is := dom.InfoSchema()
	db, exists := is.SchemaByName(model.NewCIStr("test"))
	require.True(t, exists)
	for _, tblInfo := range db.Tables {
		if tblInfo.Name.L == "crm_rd_150m" {
			tblInfo.TiFlashReplica = &model.TiFlashReplicaInfo{
				Count:     1,
				Available: true,
			}
		}
	}

	tk.MustExec("set @@session.tidb_isolation_read_engines = 'tiflash'")
	tk.MustExec("explain format = 'brief' SELECT count(*) FROM crm_rd_150m dataset_48 WHERE (CASE WHEN (month(dataset_48.customer_first_date)) <= 30 THEN '新客' ELSE NULL END) IS NOT NULL;")
}

func TestReadFromStorageHint(t *testing.T) {
	store, clean := testkit.CreateMockStore(t)
	defer clean()
	tk := testkit.NewTestKit(t, store)

	tk.MustExec("use test")
	tk.MustExec("drop table if exists t, tt, ttt")
	tk.MustExec("set session tidb_allow_mpp=OFF")
	tk.MustExec("create table t(a int, b int, index ia(a))")
	tk.MustExec("create table tt(a int, b int, primary key(a))")
	tk.MustExec("create table ttt(a int, primary key (a desc))")

	// Create virtual tiflash replica info.
	dom := domain.GetDomain(tk.Session())
	is := dom.InfoSchema()
	db, exists := is.SchemaByName(model.NewCIStr("test"))
	require.True(t, exists)
	for _, tblInfo := range db.Tables {
		tblInfo.TiFlashReplica = &model.TiFlashReplicaInfo{
			Count:     1,
			Available: true,
		}
	}

	var input []string
	var output []struct {
		SQL  string
		Plan []string
		Warn []string
	}
	integrationSuiteData := core.GetIntegrationSuiteData()
	integrationSuiteData.GetTestCases(t, &input, &output)
	for i, tt := range input {
		testdata.OnRecord(func() {
			output[i].SQL = tt
			output[i].Plan = testdata.ConvertRowsToStrings(tk.MustQuery(tt).Rows())
			output[i].Warn = testdata.ConvertSQLWarnToStrings(tk.Session().GetSessionVars().StmtCtx.GetWarnings())
		})
		res := tk.MustQuery(tt)
		res.Check(testkit.Rows(output[i].Plan...))
		require.Equal(t, output[i].Warn, testdata.ConvertSQLWarnToStrings(tk.Session().GetSessionVars().StmtCtx.GetWarnings()))
	}
}

func TestReadFromStorageHintAndIsolationRead(t *testing.T) {
	store, clean := testkit.CreateMockStore(t)
	defer clean()
	tk := testkit.NewTestKit(t, store)

	tk.MustExec("use test")
	tk.MustExec("drop table if exists t, tt, ttt")
	tk.MustExec("create table t(a int, b int, index ia(a))")
	tk.MustExec("set @@session.tidb_isolation_read_engines=\"tikv\"")

	// Create virtual tiflash replica info.
	dom := domain.GetDomain(tk.Session())
	is := dom.InfoSchema()
	db, exists := is.SchemaByName(model.NewCIStr("test"))
	require.True(t, exists)
	for _, tblInfo := range db.Tables {
		tblInfo.TiFlashReplica = &model.TiFlashReplicaInfo{
			Count:     1,
			Available: true,
		}
	}

	var input []string
	var output []struct {
		SQL  string
		Plan []string
		Warn []string
	}
	integrationSuiteData := core.GetIntegrationSuiteData()
	integrationSuiteData.GetTestCases(t, &input, &output)
	for i, tt := range input {
		tk.Session().GetSessionVars().StmtCtx.SetWarnings(nil)
		testdata.OnRecord(func() {
			output[i].SQL = tt
			output[i].Plan = testdata.ConvertRowsToStrings(tk.MustQuery(tt).Rows())
			output[i].Warn = testdata.ConvertSQLWarnToStrings(tk.Session().GetSessionVars().StmtCtx.GetWarnings())
		})
		res := tk.MustQuery(tt)
		res.Check(testkit.Rows(output[i].Plan...))
		require.Equal(t, output[i].Warn, testdata.ConvertSQLWarnToStrings(tk.Session().GetSessionVars().StmtCtx.GetWarnings()))
	}
}

func TestIsolationReadTiFlashNotChoosePointGet(t *testing.T) {
	store, clean := testkit.CreateMockStore(t)
	defer clean()
	tk := testkit.NewTestKit(t, store)

	tk.MustExec("use test")
	tk.MustExec("drop table if exists t")
	tk.MustExec("create table t(a int, b int, primary key (a))")

	// Create virtual tiflash replica info.
	dom := domain.GetDomain(tk.Session())
	is := dom.InfoSchema()
	db, exists := is.SchemaByName(model.NewCIStr("test"))
	require.True(t, exists)
	for _, tblInfo := range db.Tables {
		tblInfo.TiFlashReplica = &model.TiFlashReplicaInfo{
			Count:     1,
			Available: true,
		}
	}

	tk.MustExec("set @@session.tidb_isolation_read_engines=\"tiflash\"")
	var input []string
	var output []struct {
		SQL    string
		Result []string
	}
	integrationSuiteData := core.GetIntegrationSuiteData()
	integrationSuiteData.GetTestCases(t, &input, &output)
	for i, tt := range input {
		testdata.OnRecord(func() {
			output[i].SQL = tt
			output[i].Result = testdata.ConvertRowsToStrings(tk.MustQuery(tt).Rows())
		})
		tk.MustQuery(tt).Check(testkit.Rows(output[i].Result...))
	}
}

func TestIsolationReadTiFlashUseIndexHint(t *testing.T) {
	store, clean := testkit.CreateMockStore(t)
	defer clean()
	tk := testkit.NewTestKit(t, store)

	tk.MustExec("use test")
	tk.MustExec("drop table if exists t")
	tk.MustExec("create table t(a int, index idx(a));")

	// Create virtual tiflash replica info.
	dom := domain.GetDomain(tk.Session())
	is := dom.InfoSchema()
	db, exists := is.SchemaByName(model.NewCIStr("test"))
	require.True(t, exists)
	for _, tblInfo := range db.Tables {
		tblInfo.TiFlashReplica = &model.TiFlashReplicaInfo{
			Count:     1,
			Available: true,
		}
	}

	tk.MustExec("set @@session.tidb_isolation_read_engines=\"tiflash\"")
	var input []string
	var output []struct {
		SQL  string
		Plan []string
		Warn []string
	}
	integrationSuiteData := core.GetIntegrationSuiteData()
	integrationSuiteData.GetTestCases(t, &input, &output)
	for i, tt := range input {
		testdata.OnRecord(func() {
			output[i].SQL = tt
			output[i].Plan = testdata.ConvertRowsToStrings(tk.MustQuery(tt).Rows())
			output[i].Warn = testdata.ConvertSQLWarnToStrings(tk.Session().GetSessionVars().StmtCtx.GetWarnings())
		})
		res := tk.MustQuery(tt)
		res.Check(testkit.Rows(output[i].Plan...))
		require.Equal(t, output[i].Warn, testdata.ConvertSQLWarnToStrings(tk.Session().GetSessionVars().StmtCtx.GetWarnings()))
	}
}

func TestIsolationReadDoNotFilterSystemDB(t *testing.T) {
	store, clean := testkit.CreateMockStore(t)
	defer clean()
	tk := testkit.NewTestKit(t, store)

	tk.MustExec("use test")
	tk.MustExec("set @@tidb_isolation_read_engines = \"tiflash\"")
	var input []string
	var output []struct {
		SQL  string
		Plan []string
	}
	integrationSuiteData := core.GetIntegrationSuiteData()
	integrationSuiteData.GetTestCases(t, &input, &output)
	for i, tt := range input {
		testdata.OnRecord(func() {
			output[i].SQL = tt
			output[i].Plan = testdata.ConvertRowsToStrings(tk.MustQuery(tt).Rows())
		})
		res := tk.MustQuery(tt)
		res.Check(testkit.Rows(output[i].Plan...))
	}
}

func TestPartitionTableStats(t *testing.T) {
	store, clean := testkit.CreateMockStore(t)
	defer clean()
	tk := testkit.NewTestKit(t, store)
	{
		tk.MustExec(`set @@tidb_partition_prune_mode='` + string(variable.Static) + `'`)
		tk.MustExec("use test")
		tk.MustExec(`set tidb_opt_limit_push_down_threshold=0`)
		tk.MustExec("drop table if exists t")
		tk.MustExec("create table t(a int, b int)partition by range columns(a)(partition p0 values less than (10), partition p1 values less than(20), partition p2 values less than(30));")
		tk.MustExec("insert into t values(21, 1), (22, 2), (23, 3), (24, 4), (15, 5)")
		tk.MustExec("analyze table t")

		var input []string
		var output []struct {
			SQL    string
			Result []string
		}
		integrationSuiteData := core.GetIntegrationSuiteData()
		integrationSuiteData.GetTestCases(t, &input, &output)
		for i, tt := range input {
			testdata.OnRecord(func() {
				output[i].SQL = tt
				output[i].Result = testdata.ConvertRowsToStrings(tk.MustQuery(tt).Rows())
			})
			tk.MustQuery(tt).Check(testkit.Rows(output[i].Result...))
		}
	}
}

func TestPartitionPruningForInExpr(t *testing.T) {
	store, clean := testkit.CreateMockStore(t)
	defer clean()
	tk := testkit.NewTestKit(t, store)

	tk.MustExec("use test")
	tk.MustExec("drop table if exists t")
	tk.MustExec("create table t(a int(11) not null, b int) partition by range (a) (partition p0 values less than (4), partition p1 values less than(10), partition p2 values less than maxvalue);")
	tk.MustExec("insert into t values (1, 1),(10, 10),(11, 11)")

	var input []string
	var output []struct {
		SQL  string
		Plan []string
	}
	integrationSuiteData := core.GetIntegrationSuiteData()
	integrationSuiteData.GetTestCases(t, &input, &output)
	for i, tt := range input {
		testdata.OnRecord(func() {
			output[i].SQL = tt
			output[i].Plan = testdata.ConvertRowsToStrings(tk.MustQuery(tt).Rows())
		})
		tk.MustQuery(tt).Check(testkit.Rows(output[i].Plan...))
	}
}

func TestPartitionPruningWithDateType(t *testing.T) {
	store, clean := testkit.CreateMockStore(t)
	defer clean()
	tk := testkit.NewTestKit(t, store)

	tk.MustExec("use test")
	tk.MustExec("drop table if exists t")
	tk.MustExec("create table t(a datetime) partition by range columns (a) (partition p1 values less than ('20000101'), partition p2 values less than ('2000-10-01'));")
	tk.MustExec("insert into t values ('20000201'), ('19000101');")

	// cannot get the statistical information immediately
	// tk.MustQuery(`SELECT PARTITION_NAME,TABLE_ROWS FROM INFORMATION_SCHEMA.PARTITIONS WHERE TABLE_NAME = 't';`).Check(testkit.Rows("p1 1", "p2 1"))
	str := tk.MustQuery(`desc select * from t where a < '2000-01-01';`).Rows()[0][3].(string)
	require.True(t, strings.Contains(str, "partition:p1"))
}

func TestPartitionPruningForEQ(t *testing.T) {
	store, clean := testkit.CreateMockStore(t)
	defer clean()
	tk := testkit.NewTestKit(t, store)
	tk.MustExec("use test")

	tk.MustExec("drop table if exists t")
	tk.MustExec("create table t(a datetime, b int) partition by range(weekday(a)) (partition p0 values less than(10), partition p1 values less than (100))")

	is := tk.Session().GetInfoSchema().(infoschema.InfoSchema)
	tbl, err := is.TableByName(model.NewCIStr("test"), model.NewCIStr("t"))
	require.NoError(t, err)
	pt := tbl.(table.PartitionedTable)
	query, err := expression.ParseSimpleExprWithTableInfo(tk.Session(), "a = '2020-01-01 00:00:00'", tbl.Meta())
	require.NoError(t, err)
	dbName := model.NewCIStr(tk.Session().GetSessionVars().CurrentDB)
	columns, names, err := expression.ColumnInfos2ColumnsAndNames(tk.Session(), dbName, tbl.Meta().Name, tbl.Meta().Cols(), tbl.Meta())
	require.NoError(t, err)
	// Even the partition is not monotonous, EQ condition should be prune!
	// select * from t where a = '2020-01-01 00:00:00'
	res, err := core.PartitionPruning(tk.Session(), pt, []expression.Expression{query}, nil, columns, names)
	require.NoError(t, err)
	require.Len(t, res, 1)
	require.Equal(t, 0, res[0])
}

func TestErrNoDB(t *testing.T) {
	store, clean := testkit.CreateMockStore(t)
	defer clean()
	tk := testkit.NewTestKit(t, store)
	tk.MustExec("create user test")
	_, err := tk.Exec("grant select on test1111 to test@'%'")
	require.Equal(t, core.ErrNoDB, errors.Cause(err))
	_, err = tk.Exec("grant select on * to test@'%'")
	require.Equal(t, core.ErrNoDB, errors.Cause(err))
	_, err = tk.Exec("revoke select on * from test@'%'")
	require.Equal(t, core.ErrNoDB, errors.Cause(err))
	tk.MustExec("use test")
	tk.MustExec("create table test1111 (id int)")
	tk.MustExec("grant select on test1111 to test@'%'")
}

func TestMaxMinEliminate(t *testing.T) {
	store, clean := testkit.CreateMockStore(t)
	defer clean()
	tk := testkit.NewTestKit(t, store)

	tk.MustExec("use test")
	tk.MustExec("drop table if exists t")
	tk.MustExec("create table t(a int primary key)")
	tk.Session().GetSessionVars().EnableClusteredIndex = variable.ClusteredIndexDefModeOn
	tk.MustExec("create table cluster_index_t(a int, b int, c int, primary key (a, b));")

	var input []string
	var output []struct {
		SQL  string
		Plan []string
	}
	integrationSuiteData := core.GetIntegrationSuiteData()
	integrationSuiteData.GetTestCases(t, &input, &output)
	for i, tt := range input {
		testdata.OnRecord(func() {
			output[i].SQL = tt
			output[i].Plan = testdata.ConvertRowsToStrings(tk.MustQuery(tt).Rows())
		})
		tk.MustQuery(tt).Check(testkit.Rows(output[i].Plan...))
	}
}

func TestINLJHintSmallTable(t *testing.T) {
	store, clean := testkit.CreateMockStore(t)
	defer clean()
	tk := testkit.NewTestKit(t, store)
	tk.MustExec("use test")
	tk.MustExec("drop table if exists t1, t2")
	tk.MustExec("create table t1(a int not null, b int, key(a))")
	tk.MustExec("insert into t1 values(1,1),(2,2)")
	tk.MustExec("create table t2(a int not null, b int, key(a))")
	tk.MustExec("insert into t2 values(1,1),(2,2),(3,3),(4,4),(5,5)")
	tk.MustExec("analyze table t1, t2")
	tk.MustExec("explain format = 'brief' select /*+ TIDB_INLJ(t1) */ * from t1 join t2 on t1.a = t2.a")
}

func TestIndexJoinUniqueCompositeIndex(t *testing.T) {
	store, clean := testkit.CreateMockStore(t)
	defer clean()
	tk := testkit.NewTestKit(t, store)

	tk.MustExec("use test")
	tk.MustExec("drop table if exists t1, t2")
	tk.Session().GetSessionVars().EnableClusteredIndex = variable.ClusteredIndexDefModeIntOnly
	tk.MustExec("create table t1(a int not null, c int not null)")
	tk.MustExec("create table t2(a int not null, b int not null, c int not null, primary key(a,b))")
	tk.MustExec("insert into t1 values(1,1)")
	tk.MustExec("insert into t2 values(1,1,1),(1,2,1)")
	tk.MustExec("analyze table t1,t2")

	var input []string
	var output []struct {
		SQL  string
		Plan []string
	}
	integrationSuiteData := core.GetIntegrationSuiteData()
	integrationSuiteData.GetTestCases(t, &input, &output)
	for i, tt := range input {
		testdata.OnRecord(func() {
			output[i].SQL = tt
			output[i].Plan = testdata.ConvertRowsToStrings(tk.MustQuery(tt).Rows())
		})
		tk.MustQuery(tt).Check(testkit.Rows(output[i].Plan...))
	}
}

func TestIndexMerge(t *testing.T) {
	store, clean := testkit.CreateMockStore(t)
	defer clean()
	tk := testkit.NewTestKit(t, store)

	tk.MustExec("use test")
	tk.MustExec("drop table if exists t")
	tk.MustExec("create table t(a int, b int, c int, unique index(a), unique index(b), primary key(c))")

	var input []string
	var output []struct {
		SQL  string
		Plan []string
	}
	integrationSuiteData := core.GetIntegrationSuiteData()
	integrationSuiteData.GetTestCases(t, &input, &output)
	for i, tt := range input {
		testdata.OnRecord(func() {
			output[i].SQL = tt
			output[i].Plan = testdata.ConvertRowsToStrings(tk.MustQuery(tt).Rows())
		})
		tk.MustQuery(tt).Check(testkit.Rows(output[i].Plan...))
	}
}

func TestIndexMergeHint4CNF(t *testing.T) {
	store, clean := testkit.CreateMockStore(t)
	defer clean()
	tk := testkit.NewTestKit(t, store)

	tk.MustExec("use test")
	tk.MustExec("drop table if exists t")
	tk.MustExec("create table t(id int primary key, a int, b int, c int, key(a), key(b), key(c))")

	var input []string
	var output []struct {
		SQL  string
		Plan []string
	}
	integrationSuiteData := core.GetIntegrationSuiteData()
	integrationSuiteData.GetTestCases(t, &input, &output)
	for i, tt := range input {
		testdata.OnRecord(func() {
			output[i].SQL = tt
			output[i].Plan = testdata.ConvertRowsToStrings(tk.MustQuery(tt).Rows())
		})
		tk.MustQuery(tt).Check(testkit.Rows(output[i].Plan...))
	}
}

func TestInvisibleIndex(t *testing.T) {
	store, clean := testkit.CreateMockStore(t)
	defer clean()
	tk := testkit.NewTestKit(t, store)

	tk.MustExec("use test")
	tk.MustExec("drop table if exists t")

	// Optimizer cannot see invisible indexes.
	tk.MustExec("create table t(a int, b int, unique index i_a (a) invisible, unique index i_b(b))")
	tk.MustExec("insert into t values (1,2)")

	// For issue 26217, can't use invisible index after admin check table.
	tk.MustExec("admin check table t")

	// Optimizer cannot use invisible indexes.
	tk.MustQuery("select a from t order by a").Check(testkit.Rows("1"))
	require.False(t, tk.MustUseIndex("select a from t order by a", "i_a"))
	tk.MustQuery("select a from t where a > 0").Check(testkit.Rows("1"))
	require.False(t, tk.MustUseIndex("select a from t where a > 1", "i_a"))

	// If use invisible indexes in index hint and sql hint, throw an error.
	errStr := "[planner:1176]Key 'i_a' doesn't exist in table 't'"
	tk.MustGetErrMsg("select * from t use index(i_a)", errStr)
	tk.MustGetErrMsg("select * from t force index(i_a)", errStr)
	tk.MustGetErrMsg("select * from t ignore index(i_a)", errStr)
	tk.MustQuery("select /*+ USE_INDEX(t, i_a) */ * from t")
	require.Len(t, tk.Session().GetSessionVars().StmtCtx.GetWarnings(), 1)
	require.EqualError(t, tk.Session().GetSessionVars().StmtCtx.GetWarnings()[0].Err, errStr)
	tk.MustQuery("select /*+ IGNORE_INDEX(t, i_a), USE_INDEX(t, i_b) */ a from t order by a")
	require.Len(t, tk.Session().GetSessionVars().StmtCtx.GetWarnings(), 1)
	require.EqualError(t, tk.Session().GetSessionVars().StmtCtx.GetWarnings()[0].Err, errStr)
	tk.MustQuery("select /*+ FORCE_INDEX(t, i_a), USE_INDEX(t, i_b) */ a from t order by a")
	require.Len(t, tk.Session().GetSessionVars().StmtCtx.GetWarnings(), 1)
	require.EqualError(t, tk.Session().GetSessionVars().StmtCtx.GetWarnings()[0].Err, errStr)
	// For issue 15519
	inapplicableErrStr := "[planner:1815]force_index(test.aaa) is inapplicable, check whether the table(test.aaa) exists"
	tk.MustQuery("select /*+ FORCE_INDEX(aaa) */ * from t")
	require.Len(t, tk.Session().GetSessionVars().StmtCtx.GetWarnings(), 1)
	require.EqualError(t, tk.Session().GetSessionVars().StmtCtx.GetWarnings()[0].Err, inapplicableErrStr)

	tk.MustExec("admin check table t")
	tk.MustExec("admin check index t i_a")
}

// for issue #14822
func TestIndexJoinTableRange(t *testing.T) {
	store, clean := testkit.CreateMockStore(t)
	defer clean()
	tk := testkit.NewTestKit(t, store)

	tk.MustExec("use test")
	tk.MustExec("drop table if exists t1, t2")
	tk.MustExec("create table t1(a int, b int, primary key (a), key idx_t1_b (b))")
	tk.MustExec("create table t2(a int, b int, primary key (a), key idx_t1_b (b))")

	var input []string
	var output []struct {
		SQL  string
		Plan []string
	}
	integrationSuiteData := core.GetIntegrationSuiteData()
	integrationSuiteData.GetTestCases(t, &input, &output)
	for i, tt := range input {
		testdata.OnRecord(func() {
			output[i].SQL = tt
			output[i].Plan = testdata.ConvertRowsToStrings(tk.MustQuery(tt).Rows())
		})
		tk.MustQuery(tt).Check(testkit.Rows(output[i].Plan...))
	}
}

func TestTopNByConstFunc(t *testing.T) {
	store, clean := testkit.CreateMockStore(t)
	defer clean()
	tk := testkit.NewTestKit(t, store)
	tk.MustExec("use test")
	tk.MustQuery("select max(t.col) from (select 'a' as col union all select '' as col) as t").Check(testkit.Rows(
		"a",
	))
}

func TestSubqueryWithTopN(t *testing.T) {
	store, clean := testkit.CreateMockStore(t)
	defer clean()
	tk := testkit.NewTestKit(t, store)

	tk.MustExec("use test")
	tk.MustExec("drop table if exists t")
	tk.MustExec("create table t(a int, b int)")

	var input []string
	var output []struct {
		SQL  string
		Plan []string
	}
	integrationSuiteData := core.GetIntegrationSuiteData()
	integrationSuiteData.GetTestCases(t, &input, &output)
	for i, tt := range input {
		testdata.OnRecord(func() {
			output[i].SQL = tt
			output[i].Plan = testdata.ConvertRowsToStrings(tk.MustQuery(tt).Rows())
		})
		tk.MustQuery(tt).Check(testkit.Rows(output[i].Plan...))
	}
}

func TestIndexHintWarning(t *testing.T) {
	store, clean := testkit.CreateMockStore(t)
	defer clean()
	tk := testkit.NewTestKit(t, store)
	tk.MustExec("use test")
	tk.MustExec("drop table if exists t1, t2")
	tk.MustExec("create table t1(a int, b int, c int, key a(a), key b(b))")
	tk.MustExec("create table t2(a int, b int, c int, key a(a), key b(b))")
	var input []string
	var output []struct {
		SQL      string
		Warnings []string
	}
	integrationSuiteData := core.GetIntegrationSuiteData()
	integrationSuiteData.GetTestCases(t, &input, &output)
	for i, tt := range input {
		testdata.OnRecord(func() {
			output[i].SQL = tt
			tk.MustQuery(tt)
			warns := tk.Session().GetSessionVars().StmtCtx.GetWarnings()
			output[i].Warnings = make([]string, len(warns))
			for j := range warns {
				output[i].Warnings[j] = warns[j].Err.Error()
			}
		})
		tk.MustQuery(tt)
		warns := tk.Session().GetSessionVars().StmtCtx.GetWarnings()
		require.Len(t, warns, len(output[i].Warnings))
		for j := range warns {
			require.Equal(t, stmtctx.WarnLevelWarning, warns[j].Level)
			require.EqualError(t, warns[j].Err, output[i].Warnings[j])
		}
	}
}

func TestIssue15546(t *testing.T) {
	store, clean := testkit.CreateMockStore(t)
	defer clean()
	tk := testkit.NewTestKit(t, store)

	tk.MustExec("use test")
	tk.MustExec("drop table if exists t, pt, vt")
	tk.MustExec("create table t(a int, b int)")
	tk.MustExec("insert into t values(1, 1)")
	tk.MustExec("create table pt(a int primary key, b int) partition by range(a) (" +
		"PARTITION `p0` VALUES LESS THAN (10), PARTITION `p1` VALUES LESS THAN (20), PARTITION `p2` VALUES LESS THAN (30))")
	tk.MustExec("insert into pt values(1, 1), (11, 11), (21, 21)")
	tk.MustExec("create definer='root'@'localhost' view vt(a, b) as select a, b from t")
	tk.MustQuery("select * from pt, vt where pt.a = vt.a").Check(testkit.Rows("1 1 1 1"))
}

func TestApproxCountDistinctInPartitionTable(t *testing.T) {
	store, clean := testkit.CreateMockStore(t)
	defer clean()
	tk := testkit.NewTestKit(t, store)

	tk.MustExec("use test")
	tk.MustExec("drop table if exists t")
	tk.MustExec("create table t(a int(11), b int) partition by range (a) (partition p0 values less than (3), partition p1 values less than maxvalue);")
	tk.MustExec("insert into t values(1, 1), (2, 1), (3, 1), (4, 2), (4, 2)")
	tk.MustExec("set session tidb_opt_agg_push_down=1")
	tk.MustExec(`set @@tidb_partition_prune_mode='` + string(variable.Static) + `'`)
	tk.MustQuery("explain format = 'brief' select approx_count_distinct(a), b from t group by b order by b desc").Check(testkit.Rows("Sort 16000.00 root  test.t.b:desc",
		"└─HashAgg 16000.00 root  group by:test.t.b, funcs:approx_count_distinct(Column#5)->Column#4, funcs:firstrow(Column#6)->test.t.b",
		"  └─PartitionUnion 16000.00 root  ",
		"    ├─HashAgg 8000.00 root  group by:test.t.b, funcs:approx_count_distinct(test.t.a)->Column#5, funcs:firstrow(test.t.b)->Column#6, funcs:firstrow(test.t.b)->test.t.b",
		"    │ └─TableReader 10000.00 root  data:TableFullScan",
		"    │   └─TableFullScan 10000.00 cop[tikv] table:t, partition:p0 keep order:false, stats:pseudo",
		"    └─HashAgg 8000.00 root  group by:test.t.b, funcs:approx_count_distinct(test.t.a)->Column#5, funcs:firstrow(test.t.b)->Column#6, funcs:firstrow(test.t.b)->test.t.b",
		"      └─TableReader 10000.00 root  data:TableFullScan",
		"        └─TableFullScan 10000.00 cop[tikv] table:t, partition:p1 keep order:false, stats:pseudo"))
	tk.MustQuery("select approx_count_distinct(a), b from t group by b order by b desc").Check(testkit.Rows("1 2", "3 1"))
}

func TestApproxPercentile(t *testing.T) {
	store, clean := testkit.CreateMockStore(t)
	defer clean()
	tk := testkit.NewTestKit(t, store)

	tk.MustExec("use test")
	tk.MustExec("drop table if exists t")
	tk.MustExec("create table t(a int, b int)")
	tk.MustExec("insert into t values(1, 1), (2, 1), (3, 2), (4, 2), (5, 2)")

	var input []string
	var output []struct {
		SQL  string
		Plan []string
		Res  []string
	}
	integrationSuiteData := core.GetIntegrationSuiteData()
	integrationSuiteData.GetTestCases(t, &input, &output)
	for i, tt := range input {
		testdata.OnRecord(func() {
			output[i].SQL = tt
			output[i].Plan = testdata.ConvertRowsToStrings(tk.MustQuery("explain " + tt).Rows())
			output[i].Res = testdata.ConvertRowsToStrings(tk.MustQuery(tt).Rows())
		})
		tk.MustQuery("explain " + tt).Check(testkit.Rows(output[i].Plan...))
		tk.MustQuery(tt).Check(testkit.Rows(output[i].Res...))
	}
}

func TestIssue17813(t *testing.T) {
	store, clean := testkit.CreateMockStore(t)
	defer clean()
	tk := testkit.NewTestKit(t, store)

	tk.MustExec("use test")
	tk.MustExec("drop table if exists hash_partition_overflow")
	tk.MustExec("create table hash_partition_overflow (c0 bigint unsigned) partition by hash(c0) partitions 3")
	tk.MustExec("insert into hash_partition_overflow values (9223372036854775808)")
	tk.MustQuery("select * from hash_partition_overflow where c0 = 9223372036854775808").Check(testkit.Rows("9223372036854775808"))
	tk.MustQuery("select * from hash_partition_overflow where c0 in (1, 9223372036854775808)").Check(testkit.Rows("9223372036854775808"))
}

func TestHintWithRequiredProperty(t *testing.T) {
	store, clean := testkit.CreateMockStore(t)
	defer clean()
	tk := testkit.NewTestKit(t, store)
	tk.MustExec("set @@session.tidb_executor_concurrency = 4;")
	tk.MustExec("set @@session.tidb_hash_join_concurrency = 5;")
	tk.MustExec("set @@session.tidb_distsql_scan_concurrency = 15;")
	tk.MustExec("use test")
	tk.MustExec("drop table if exists t")
	tk.MustExec("create table t(a int primary key, b int, c int, key b(b))")
	var input []string
	var output []struct {
		SQL      string
		Plan     []string
		Warnings []string
	}
	integrationSuiteData := core.GetIntegrationSuiteData()
	integrationSuiteData.GetTestCases(t, &input, &output)
	for i, tt := range input {
		testdata.OnRecord(func() {
			output[i].SQL = tt
			output[i].Plan = testdata.ConvertRowsToStrings(tk.MustQuery(tt).Rows())
			warnings := tk.Session().GetSessionVars().StmtCtx.GetWarnings()
			output[i].Warnings = make([]string, len(warnings))
			for j, warning := range warnings {
				output[i].Warnings[j] = warning.Err.Error()
			}
		})
		tk.MustQuery(tt).Check(testkit.Rows(output[i].Plan...))
		warnings := tk.Session().GetSessionVars().StmtCtx.GetWarnings()
		require.Len(t, warnings, len(output[i].Warnings))
		for j, warning := range warnings {
			require.EqualError(t, warning.Err, output[i].Warnings[j])
		}
	}
}

func TestIssue15813(t *testing.T) {
	store, clean := testkit.CreateMockStore(t)
	defer clean()
	tk := testkit.NewTestKit(t, store)

	tk.MustExec("use test")
	tk.MustExec("drop table if exists t0, t1")
	tk.MustExec("create table t0(c0 int primary key)")
	tk.MustExec("create table t1(c0 int primary key)")
	tk.MustExec("CREATE INDEX i0 ON t0(c0)")
	tk.MustExec("CREATE INDEX i0 ON t1(c0)")
	tk.MustQuery("select /*+ MERGE_JOIN(t0, t1) */ * from t0, t1 where t0.c0 = t1.c0").Check(testkit.Rows())
}

func TestIssue31261(t *testing.T) {
	store, clean := testkit.CreateMockStore(t)
	defer clean()
	tk := testkit.NewTestKit(t, store)

	tk.MustExec(`use test`)
	tk.MustExec(`drop table if exists PK_MULTI_COL_5177`)
	tk.MustExec(`	CREATE TABLE PK_MULTI_COL_5177 (
		COL1 binary(10) NOT NULL,
		COL2 varbinary(10) NOT NULL,
		COL3 smallint(45) NOT NULL,
		PRIMARY KEY (COL1(5),COL2,COL3),
		UNIQUE KEY UIDXM (COL1(5),COL2),
		UNIQUE KEY UIDX (COL2),
		KEY IDX3 (COL3),
		KEY IDXM (COL3,COL2))`)
	tk.MustExec(`insert into PK_MULTI_COL_5177(col1, col2, col3) values(0x00000000000000000000, 0x002B200DF5BA03E59F82, 1)`)
	require.Len(t, tk.MustQuery(`select col1, col2 from PK_MULTI_COL_5177 where col1 = 0x00000000000000000000 and col2 in (0x002B200DF5BA03E59F82, 0x002B200DF5BA03E59F82, 0x002B200DF5BA03E59F82)`).Rows(), 1)
	require.Len(t, tk.MustQuery(`select col1, col2 from PK_MULTI_COL_5177 where col1 = 0x00000000000000000000 and col2 = 0x002B200DF5BA03E59F82`).Rows(), 1)
}

func TestFullGroupByOrderBy(t *testing.T) {
	store, clean := testkit.CreateMockStore(t)
	defer clean()
	tk := testkit.NewTestKit(t, store)

	tk.MustExec("use test")
	tk.MustExec("drop table if exists t")
	tk.MustExec("create table t(a int, b int)")
	tk.MustQuery("select count(a) as b from t group by a order by b").Check(testkit.Rows())
	err := tk.ExecToErr("select count(a) as cnt from t group by a order by b")
	require.True(t, terror.ErrorEqual(err, core.ErrFieldNotInGroupBy))
}

func TestHintWithoutTableWarning(t *testing.T) {
	store, clean := testkit.CreateMockStore(t)
	defer clean()
	tk := testkit.NewTestKit(t, store)
	tk.MustExec("use test")
	tk.MustExec("drop table if exists t1, t2")
	tk.MustExec("create table t1(a int, b int, c int, key a(a))")
	tk.MustExec("create table t2(a int, b int, c int, key a(a))")
	var input []string
	var output []struct {
		SQL      string
		Warnings []string
	}
	integrationSuiteData := core.GetIntegrationSuiteData()
	integrationSuiteData.GetTestCases(t, &input, &output)
	for i, tt := range input {
		testdata.OnRecord(func() {
			output[i].SQL = tt
			tk.MustQuery(tt)
			warns := tk.Session().GetSessionVars().StmtCtx.GetWarnings()
			output[i].Warnings = make([]string, len(warns))
			for j := range warns {
				output[i].Warnings[j] = warns[j].Err.Error()
			}
		})
		tk.MustQuery(tt)
		warns := tk.Session().GetSessionVars().StmtCtx.GetWarnings()
		require.Len(t, warns, len(output[i].Warnings))
		for j := range warns {
			require.Equal(t, stmtctx.WarnLevelWarning, warns[j].Level)
			require.EqualError(t, warns[j].Err, output[i].Warnings[j])
		}
	}
}

func TestIssue15858(t *testing.T) {
	store, clean := testkit.CreateMockStore(t)
	defer clean()
	tk := testkit.NewTestKit(t, store)
	tk.MustExec("use test")
	tk.MustExec("drop table if exists t")
	tk.MustExec("create table t(a int primary key)")
	tk.MustExec("select * from t t1, (select a from t order by a+1) t2 where t1.a = t2.a")
}

func TestIssue15846(t *testing.T) {
	store, clean := testkit.CreateMockStore(t)
	defer clean()
	tk := testkit.NewTestKit(t, store)
	tk.MustExec("use test")
	tk.MustExec("drop table if exists t0, t1")
	tk.MustExec("CREATE TABLE t0(t0 INT UNIQUE);")
	tk.MustExec("CREATE TABLE t1(c0 FLOAT);")
	tk.MustExec("INSERT INTO t1(c0) VALUES (0);")
	tk.MustExec("INSERT INTO t0(t0) VALUES (NULL), (NULL);")
	tk.MustQuery("SELECT t1.c0 FROM t1 LEFT JOIN t0 ON 1;").Check(testkit.Rows("0", "0"))

	tk.MustExec("drop table if exists t0, t1")
	tk.MustExec("CREATE TABLE t0(t0 INT);")
	tk.MustExec("CREATE TABLE t1(c0 FLOAT);")
	tk.MustExec("INSERT INTO t1(c0) VALUES (0);")
	tk.MustExec("INSERT INTO t0(t0) VALUES (NULL), (NULL);")
	tk.MustQuery("SELECT t1.c0 FROM t1 LEFT JOIN t0 ON 1;").Check(testkit.Rows("0", "0"))

	tk.MustExec("drop table if exists t0, t1")
	tk.MustExec("CREATE TABLE t0(t0 INT);")
	tk.MustExec("CREATE TABLE t1(c0 FLOAT);")
	tk.MustExec("create unique index idx on t0(t0);")
	tk.MustExec("INSERT INTO t1(c0) VALUES (0);")
	tk.MustExec("INSERT INTO t0(t0) VALUES (NULL), (NULL);")
	tk.MustQuery("SELECT t1.c0 FROM t1 LEFT JOIN t0 ON 1;").Check(testkit.Rows("0", "0"))
}

func TestFloorUnixTimestampPruning(t *testing.T) {
	store, clean := testkit.CreateMockStore(t)
	defer clean()
	tk := testkit.NewTestKit(t, store)
	tk.MustExec("use test")
	tk.MustExec("drop table if exists floor_unix_timestamp")
	tk.MustExec(`create table floor_unix_timestamp (ts timestamp(3))
partition by range (floor(unix_timestamp(ts))) (
partition p0 values less than (unix_timestamp('2020-04-05 00:00:00')),
partition p1 values less than (unix_timestamp('2020-04-12 00:00:00')),
partition p2 values less than (unix_timestamp('2020-04-15 00:00:00')))`)
	tk.MustExec("insert into floor_unix_timestamp values ('2020-04-04 00:00:00')")
	tk.MustExec("insert into floor_unix_timestamp values ('2020-04-04 23:59:59.999')")
	tk.MustExec("insert into floor_unix_timestamp values ('2020-04-05 00:00:00')")
	tk.MustExec("insert into floor_unix_timestamp values ('2020-04-05 00:00:00.001')")
	tk.MustExec("insert into floor_unix_timestamp values ('2020-04-12 01:02:03.456')")
	tk.MustExec("insert into floor_unix_timestamp values ('2020-04-14 00:00:42')")
	tk.MustQuery("select count(*) from floor_unix_timestamp where '2020-04-05 00:00:00.001' = ts").Check(testkit.Rows("1"))
	tk.MustQuery("select * from floor_unix_timestamp where ts > '2020-04-05 00:00:00' order by ts").Check(testkit.Rows("2020-04-05 00:00:00.001", "2020-04-12 01:02:03.456", "2020-04-14 00:00:42.000"))
	tk.MustQuery("select count(*) from floor_unix_timestamp where ts <= '2020-04-05 23:00:00'").Check(testkit.Rows("4"))
	tk.MustQuery("select * from floor_unix_timestamp partition(p1, p2) where ts > '2020-04-14 00:00:00'").Check(testkit.Rows("2020-04-14 00:00:42.000"))
}

func TestIssue16290And16292(t *testing.T) {
	store, clean := testkit.CreateMockStore(t)
	defer clean()
	tk := testkit.NewTestKit(t, store)
	tk.MustExec("use test")
	tk.MustExec("drop table if exists t;")
	tk.MustExec("create table t(a int, b int, primary key(a));")
	tk.MustExec("insert into t values(1, 1);")

	for i := 0; i <= 1; i++ {
		tk.MustExec(fmt.Sprintf("set session tidb_opt_agg_push_down = %v", i))

		tk.MustQuery("select avg(a) from (select * from t ta union all select * from t tb) t;").Check(testkit.Rows("1.0000"))
		tk.MustQuery("select avg(b) from (select * from t ta union all select * from t tb) t;").Check(testkit.Rows("1.0000"))
		tk.MustQuery("select count(distinct a) from (select * from t ta union all select * from t tb) t;").Check(testkit.Rows("1"))
		tk.MustQuery("select count(distinct b) from (select * from t ta union all select * from t tb) t;").Check(testkit.Rows("1"))
	}
}

func TestTableDualWithRequiredProperty(t *testing.T) {
	store, clean := testkit.CreateMockStore(t)
	defer clean()
	tk := testkit.NewTestKit(t, store)
	tk.MustExec("use test")
	tk.MustExec("drop table if exists t1, t2;")
	tk.MustExec("create table t1 (a int, b int) partition by range(a) " +
		"(partition p0 values less than(10), partition p1 values less than MAXVALUE)")
	tk.MustExec("create table t2 (a int, b int)")
	tk.MustExec("select /*+ MERGE_JOIN(t1, t2) */ * from t1 partition (p0), t2  where t1.a > 100 and t1.a = t2.a")
}

func TestIndexJoinInnerIndexNDV(t *testing.T) {
	store, clean := testkit.CreateMockStore(t)
	defer clean()
	tk := testkit.NewTestKit(t, store)
	tk.MustExec("use test")
	tk.MustExec("drop table if exists t1, t2")
	tk.MustExec("create table t1(a int not null, b int not null, c int not null)")
	tk.MustExec("create table t2(a int not null, b int not null, c int not null, index idx1(a,b), index idx2(c))")
	tk.MustExec("insert into t1 values(1,1,1),(1,1,1),(1,1,1)")
	tk.MustExec("insert into t2 values(1,1,1),(1,1,2),(1,1,3)")
	tk.MustExec("analyze table t1, t2")

	var input []string
	var output []struct {
		SQL  string
		Plan []string
	}
	integrationSuiteData := core.GetIntegrationSuiteData()
	integrationSuiteData.GetTestCases(t, &input, &output)
	for i, tt := range input {
		testdata.OnRecord(func() {
			output[i].SQL = tt
			output[i].Plan = testdata.ConvertRowsToStrings(tk.MustQuery(tt).Rows())
		})
		tk.MustQuery(tt).Check(testkit.Rows(output[i].Plan...))
	}
}

func TestIssue16837(t *testing.T) {
	store, clean := testkit.CreateMockStore(t)
	defer clean()
	tk := testkit.NewTestKit(t, store)
	tk.MustExec("use test")
	tk.MustExec("drop table if exists t")
	tk.MustExec("create table t(a int,b int,c int,d int,e int,unique key idx_ab(a,b),unique key(c),unique key(d))")
	tk.MustQuery("explain format = 'brief' select /*+ use_index_merge(t,c,idx_ab) */ * from t where a = 1 or (e = 1 and c = 1)").Check(testkit.Rows(
		"IndexMerge 0.01 root  ",
		"├─IndexRangeScan(Build) 10.00 cop[tikv] table:t, index:idx_ab(a, b) range:[1,1], keep order:false, stats:pseudo",
		"├─IndexRangeScan(Build) 1.00 cop[tikv] table:t, index:c(c) range:[1,1], keep order:false, stats:pseudo",
		"└─Selection(Probe) 0.01 cop[tikv]  or(eq(test.t.a, 1), and(eq(test.t.e, 1), eq(test.t.c, 1)))",
		"  └─TableRowIDScan 11.00 cop[tikv] table:t keep order:false, stats:pseudo"))
	tk.MustQuery("show warnings").Check(testkit.Rows())
	tk.MustExec("insert into t values (2, 1, 1, 1, 2)")
	tk.MustQuery("select /*+ use_index_merge(t,c,idx_ab) */ * from t where a = 1 or (e = 1 and c = 1)").Check(testkit.Rows())
}

func TestIndexMergeSerial(t *testing.T) {
	store, clean := testkit.CreateMockStore(t)
	defer clean()
	tk := testkit.NewTestKit(t, store)
	tk.MustExec("use test")
	tk.MustExec("drop table if exists t")
	tk.MustExec("create table t (a int, b int, unique key(a), unique key(b))")
	tk.MustExec("insert into t value (1, 5), (2, 4), (3, 3), (4, 2), (5, 1)")
	tk.MustExec("insert into t value (6, 0), (7, -1), (8, -2), (9, -3), (10, -4)")
	tk.MustExec("analyze table t")

	var input []string
	var output []struct {
		SQL      string
		Plan     []string
		Warnings []string
	}
	integrationSuiteData := core.GetIntegrationSuiteData()
	integrationSuiteData.GetTestCases(t, &input, &output)
	for i, tt := range input {
		testdata.OnRecord(func() {
			output[i].SQL = tt
			output[i].Plan = testdata.ConvertRowsToStrings(tk.MustQuery(tt).Rows())
			output[i].Warnings = testdata.ConvertRowsToStrings(tk.MustQuery("show warnings").Rows())
		})
		tk.MustQuery(tt).Check(testkit.Rows(output[i].Plan...))
		tk.MustQuery("show warnings").Check(testkit.Rows(output[i].Warnings...))
	}
}

func TestIndexMergePartialScansClusteredIndex(t *testing.T) {
	store, clean := testkit.CreateMockStore(t)
	defer clean()
	tk := testkit.NewTestKit(t, store)
	tk.MustExec("use test;")

	tk.MustExec("drop table if exists t;")
	tk.MustExec("create table t (a int, b int, c int, primary key (a, b) clustered, key idx_c(c));")
	tk.MustExec("insert into t values (1, 1, 1), (10, 10, 10), (100, 100, 100);")
	const queryTemplate = "select /*+ use_index_merge(t) */ %s from t where %s order by a, b;"
	projections := [][]string{{"a"}, {"b"}, {"c"}, {"a", "b"}, {"b", "c"}, {"c", "a"}, {"b", "a", "c"}}
	cases := []struct {
		condition string
		expected  []string
	}{
		{
			// 3 table scans
			"a < 2 or a < 10 or a > 11", []string{"1", "100"},
		},
		{
			// 3 index scans
			"c < 10 or c < 11 or c > 50", []string{"1", "10", "100"},
		},
		{
			// 1 table scan + 1 index scan
			"a < 2 or c > 10000", []string{"1"},
		},
		{
			// 2 table scans + 1 index scan
			"a < 2 or a > 88 or c > 10000", []string{"1", "100"},
		},
		{
			// 2 table scans + 2 index scans
			"a < 2 or (a >= 10 and b >= 10) or c > 100 or c < 1", []string{"1", "10", "100"},
		},
		{
			// 3 table scans + 2 index scans
			"a < 2 or (a >= 10 and b >= 10) or (a >= 20 and b < 10) or c > 100 or c < 1", []string{"1", "10", "100"},
		},
	}
	for _, p := range projections {
		for _, ca := range cases {
			query := fmt.Sprintf(queryTemplate, strings.Join(p, ","), ca.condition)
			tk.HasPlan(query, "IndexMerge")
			expected := make([]string, 0, len(ca.expected))
			for _, datum := range ca.expected {
				row := strings.Repeat(datum+" ", len(p))
				expected = append(expected, row[:len(row)-1])
			}
			tk.MustQuery(query).Check(testkit.Rows(expected...))
		}
	}
}

func TestIndexMergePartialScansTiDBRowID(t *testing.T) {
	store, clean := testkit.CreateMockStore(t)
	defer clean()
	tk := testkit.NewTestKit(t, store)
	tk.MustExec("use test;")

	tk.MustExec("drop table if exists t;")
	tk.MustExec("create table t (a int, b int, c int, unique key (a, b), key idx_c(c));")
	tk.MustExec("insert into t values (1, 1, 1), (10, 10, 10), (100, 100, 100);")
	const queryTemplate = "select /*+ use_index_merge(t) */ %s from t where %s order by a;"
	projections := [][]string{{"a"}, {"b"}, {"c"}, {"a", "b"}, {"b", "c"}, {"c", "a"}, {"b", "a", "c"}}
	cases := []struct {
		condition string
		expected  []string
	}{
		{
			// 3 index scans
			"c < 10 or c < 11 or c > 50", []string{"1", "10", "100"},
		},
		{
			// 2 index scans
			"c < 10 or a < 2", []string{"1"},
		},
		{
			// 1 table scan + 1 index scan
			"_tidb_rowid < 2 or c > 10000", []string{"1"},
		},
		{
			// 2 table scans + 1 index scan
			"_tidb_rowid < 2 or _tidb_rowid < 10 or c > 11", []string{"1", "10", "100"},
		},
		{
			// 1 table scans + 3 index scans
			"_tidb_rowid < 2 or (a >= 10 and b >= 10) or c > 100 or c < 1", []string{"1", "10", "100"},
		},
		{
			// 1 table scans + 4 index scans
			"_tidb_rowid < 2 or (a >= 10 and b >= 10) or (a >= 20 and b < 10) or c > 100 or c < 1", []string{"1", "10", "100"},
		},
	}
	for _, p := range projections {
		for _, ca := range cases {
			query := fmt.Sprintf(queryTemplate, strings.Join(p, ","), ca.condition)
			tk.HasPlan(query, "IndexMerge")
			expected := make([]string, 0, len(ca.expected))
			for _, datum := range ca.expected {
				row := strings.Repeat(datum+" ", len(p))
				expected = append(expected, row[:len(row)-1])
			}
			tk.MustQuery(query).Check(testkit.Rows(expected...))
		}
	}
}

func TestIndexMergePartialScansPKIsHandle(t *testing.T) {
	store, clean := testkit.CreateMockStore(t)
	defer clean()
	tk := testkit.NewTestKit(t, store)
	tk.MustExec("use test;")

	tk.MustExec("drop table if exists t;")
	tk.MustExec("create table t (a int, b int, c int, primary key (a), unique key (b), key idx_c(c));")
	tk.MustExec("insert into t values (1, 1, 1), (10, 10, 10), (100, 100, 100);")
	const queryTemplate = "select /*+ use_index_merge(t) */ %s from t where %s order by b;"
	projections := [][]string{{"a"}, {"b"}, {"c"}, {"a", "b"}, {"b", "c"}, {"c", "a"}, {"b", "a", "c"}}
	cases := []struct {
		condition string
		expected  []string
	}{
		{
			// 3 index scans
			"b < 10 or c < 11 or c > 50", []string{"1", "10", "100"},
		},
		{
			// 1 table scan + 1 index scan
			"a < 2 or c > 10000", []string{"1"},
		},
		{
			// 2 table scans + 1 index scan
			"a < 2 or a < 10 or b > 11", []string{"1", "100"},
		},
		{
			// 1 table scans + 3 index scans
			"a < 2 or b >= 10 or c > 100 or c < 1", []string{"1", "10", "100"},
		},
		{
			// 3 table scans + 2 index scans
			"a < 2 or a >= 10 or a >= 20 or c > 100 or b < 1", []string{"1", "10", "100"},
		},
	}
	for _, p := range projections {
		for _, ca := range cases {
			query := fmt.Sprintf(queryTemplate, strings.Join(p, ","), ca.condition)
			tk.HasPlan(query, "IndexMerge")
			expected := make([]string, 0, len(ca.expected))
			for _, datum := range ca.expected {
				row := strings.Repeat(datum+" ", len(p))
				expected = append(expected, row[:len(row)-1])
			}
			tk.MustQuery(query).Check(testkit.Rows(expected...))
		}
	}
}

func TestIssue23919(t *testing.T) {
	store, clean := testkit.CreateMockStore(t)
	defer clean()
	tk := testkit.NewTestKit(t, store)
	tk.MustExec("use test;")

	// Test for the minimal reproducible case.
	tk.MustExec("drop table if exists t;")
	tk.MustExec("create table t (a int, b int, index(a), index(b)) partition by hash (a) partitions 2;")
	tk.MustExec("insert into t values (1, 5);")
	tk.MustQuery("select /*+ use_index_merge( t ) */ * from t where a in (3) or b in (5) order by a;").
		Check(testkit.Rows("1 5"))

	// Test for the original case.
	tk.MustExec("drop table if exists t;")
	tk.MustExec(`CREATE TABLE t (
  col_5 text NOT NULL,
  col_6 tinyint(3) unsigned DEFAULT NULL,
  col_7 float DEFAULT '4779.165058537128',
  col_8 smallint(6) NOT NULL DEFAULT '-24790',
  col_9 date DEFAULT '2031-01-15',
  col_37 int(11) DEFAULT '1350204687',
  PRIMARY KEY (col_5(6),col_8) /*T![clustered_index] NONCLUSTERED */,
  UNIQUE KEY idx_6 (col_9,col_7,col_8),
  KEY idx_8 (col_8,col_6,col_5(6),col_9,col_7),
  KEY idx_9 (col_9,col_7,col_8)
) ENGINE=InnoDB DEFAULT CHARSET=utf8mb4 COLLATE=utf8mb4_bin
PARTITION BY RANGE ( col_8 ) (
  PARTITION p0 VALUES LESS THAN (-17650),
  PARTITION p1 VALUES LESS THAN (-13033),
  PARTITION p2 VALUES LESS THAN (2521),
  PARTITION p3 VALUES LESS THAN (7510)
);`)
	tk.MustExec("insert into t values ('', NULL, 6304.0146, -24790, '2031-01-15', 1350204687);")
	tk.MustQuery("select  var_samp(col_7) aggCol from (select  /*+ use_index_merge( t ) */ * from t where " +
		"t.col_9 in ( '2002-06-22' ) or t.col_5 in ( 'PkfzI'  ) or t.col_8 in ( -24874 ) and t.col_6 > null and " +
		"t.col_5 > 'r' and t.col_9 in ( '1979-09-04' ) and t.col_7 < 8143.667552769195 or " +
		"t.col_5 in ( 'iZhfEjRWci' , 'T' , ''  ) or t.col_9 <> '1976-09-11' and t.col_7 = 8796.436181615773 and " +
		"t.col_8 = 7372 order by col_5,col_8  ) ordered_tbl group by col_6;").Check(testkit.Rows("<nil>"))
}

func TestIssue16407(t *testing.T) {
	store, clean := testkit.CreateMockStore(t)
	defer clean()
	tk := testkit.NewTestKit(t, store)
	tk.MustExec("use test")
	tk.MustExec("drop table if exists t")
	tk.MustExec("create table t(a int,b char(100),key(a),key(b(10)))")
	tk.MustQuery("explain format = 'brief' select /*+ use_index_merge(t) */ * from t where a=10 or b='x'").Check(testkit.Rows(
		"IndexMerge 0.04 root  ",
		"├─IndexRangeScan(Build) 10.00 cop[tikv] table:t, index:a(a) range:[10,10], keep order:false, stats:pseudo",
		"├─IndexRangeScan(Build) 10.00 cop[tikv] table:t, index:b(b) range:[\"x\",\"x\"], keep order:false, stats:pseudo",
		"└─Selection(Probe) 0.04 cop[tikv]  or(eq(test.t.a, 10), eq(test.t.b, \"x\"))",
		"  └─TableRowIDScan 19.99 cop[tikv] table:t keep order:false, stats:pseudo"))
	tk.MustQuery("show warnings").Check(testkit.Rows())
	tk.MustExec("insert into t values (1, 'xx')")
	tk.MustQuery("select /*+ use_index_merge(t) */ * from t where a=10 or b='x'").Check(testkit.Rows())
}

func TestStreamAggProp(t *testing.T) {
	store, clean := testkit.CreateMockStore(t)
	defer clean()
	tk := testkit.NewTestKit(t, store)

	tk.MustExec("use test")
	tk.MustExec("drop table if exists t")
	tk.MustExec("create table t(a int)")
	tk.MustExec("insert into t values(1),(1),(2)")

	var input []string
	var output []struct {
		SQL  string
		Plan []string
		Res  []string
	}
	integrationSuiteData := core.GetIntegrationSuiteData()
	integrationSuiteData.GetTestCases(t, &input, &output)
	for i, tt := range input {
		testdata.OnRecord(func() {
			output[i].SQL = tt
			output[i].Plan = testdata.ConvertRowsToStrings(tk.MustQuery("explain format = 'brief' " + tt).Rows())
			output[i].Res = testdata.ConvertRowsToStrings(tk.MustQuery(tt).Rows())
		})
		tk.MustQuery("explain format = 'brief' " + tt).Check(testkit.Rows(output[i].Plan...))
		tk.MustQuery(tt).Check(testkit.Rows(output[i].Res...))
	}
}

func TestOptimizeHintOnPartitionTable(t *testing.T) {
	store, clean := testkit.CreateMockStore(t)
	defer clean()
	tk := testkit.NewTestKit(t, store)

	tk.MustExec("use test")
	tk.MustExec("drop table if exists t")
	tk.MustExec(`create table t (
					a int, b int, c varchar(20),
					primary key(a), key(b), key(c)
				) partition by range columns(a) (
					partition p0 values less than(6),
					partition p1 values less than(11),
					partition p2 values less than(16));`)
	tk.MustExec(`insert into t values (1,1,"1"), (2,2,"2"), (8,8,"8"), (11,11,"11"), (15,15,"15")`)
	tk.MustExec("set @@tidb_enable_index_merge = off")
	defer func() {
		tk.MustExec("set @@tidb_enable_index_merge = on")
	}()

	// Create virtual tiflash replica info.
	dom := domain.GetDomain(tk.Session())
	is := dom.InfoSchema()
	db, exists := is.SchemaByName(model.NewCIStr("test"))
	require.True(t, exists)
	for _, tblInfo := range db.Tables {
		if tblInfo.Name.L == "t" {
			tblInfo.TiFlashReplica = &model.TiFlashReplicaInfo{
				Count:     1,
				Available: true,
			}
		}
	}

	tk.MustExec(`set @@tidb_partition_prune_mode='` + string(variable.Static) + `'`)

	var input []string
	var output []struct {
		SQL  string
		Plan []string
		Warn []string
	}
	integrationSuiteData := core.GetIntegrationSuiteData()
	integrationSuiteData.GetTestCases(t, &input, &output)
	for i, tt := range input {
		testdata.OnRecord(func() {
			output[i].SQL = tt
			output[i].Plan = testdata.ConvertRowsToStrings(tk.MustQuery("explain format = 'brief' " + tt).Rows())
			output[i].Warn = testdata.ConvertRowsToStrings(tk.MustQuery("show warnings").Rows())
		})
		tk.MustQuery("explain format = 'brief' " + tt).Check(testkit.Rows(output[i].Plan...))
		tk.MustQuery("show warnings").Check(testkit.Rows(output[i].Warn...))
	}
}

func TestNotReadOnlySQLOnTiFlash(t *testing.T) {
	store, clean := testkit.CreateMockStore(t)
	defer clean()
	tk := testkit.NewTestKit(t, store)

	tk.MustExec("use test")
	tk.MustExec("drop table if exists t")
	tk.MustExec("create table t (a int, b varchar(20))")
	tk.MustExec(`set @@tidb_isolation_read_engines = "tiflash"`)
	// Create virtual tiflash replica info.
	dom := domain.GetDomain(tk.Session())
	is := dom.InfoSchema()
	db, exists := is.SchemaByName(model.NewCIStr("test"))
	require.True(t, exists)
	for _, tblInfo := range db.Tables {
		if tblInfo.Name.L == "t" {
			tblInfo.TiFlashReplica = &model.TiFlashReplicaInfo{
				Count:     1,
				Available: true,
			}
		}
	}
	err := tk.ExecToErr("select * from t for update")
	require.EqualError(t, err, `[planner:1815]Internal : No access path for table 't' is found with 'tidb_isolation_read_engines' = 'tiflash', valid values can be 'tiflash, tikv'. Please check tiflash replica or ensure the query is readonly.`)

	err = tk.ExecToErr("insert into t select * from t")
	require.EqualError(t, err, `[planner:1815]Internal : No access path for table 't' is found with 'tidb_isolation_read_engines' = 'tiflash', valid values can be 'tiflash, tikv'. Please check tiflash replica or ensure the query is readonly.`)

	tk.MustExec("prepare stmt_insert from 'insert into t select * from t where t.a = ?'")
	tk.MustExec("set @a=1")
	err = tk.ExecToErr("execute stmt_insert using @a")
	require.EqualError(t, err, `[planner:1815]Internal : No access path for table 't' is found with 'tidb_isolation_read_engines' = 'tiflash', valid values can be 'tiflash, tikv'. Please check tiflash replica or ensure the query is readonly.`)
}

func TestSelectLimit(t *testing.T) {
	store, clean := testkit.CreateMockStore(t)
	defer clean()
	tk := testkit.NewTestKit(t, store)

	tk.MustExec("use test")
	tk.MustExec("drop table if exists t")
	tk.MustExec("create table t(a int)")
	tk.MustExec("insert into t values(1),(1),(2)")

	// normal test
	tk.MustExec("set @@session.sql_select_limit=1")
	result := tk.MustQuery("select * from t order by a")
	require.Len(t, tk.Session().GetSessionVars().StmtCtx.GetWarnings(), 0)
	result.Check(testkit.Rows("1"))
	result = tk.MustQuery("select * from t order by a limit 2")
	result.Check(testkit.Rows("1", "1"))
	tk.MustExec("set @@session.sql_select_limit=default")
	result = tk.MustQuery("select * from t order by a")
	result.Check(testkit.Rows("1", "1", "2"))

	// test for subquery
	tk.MustExec("set @@session.sql_select_limit=1")
	result = tk.MustQuery("select * from (select * from t) s order by a")
	result.Check(testkit.Rows("1"))
	result = tk.MustQuery("select * from (select * from t limit 2) s order by a") // limit write in subquery, has no effect.
	result.Check(testkit.Rows("1"))
	result = tk.MustQuery("select (select * from t limit 1) s") // limit write in subquery, has no effect.
	result.Check(testkit.Rows("1"))
	result = tk.MustQuery("select * from t where t.a in (select * from t) limit 3") // select_limit will not effect subquery
	result.Check(testkit.Rows("1", "1", "2"))
	result = tk.MustQuery("select * from (select * from t) s limit 3") // select_limit will not effect subquery
	result.Check(testkit.Rows("1", "1", "2"))

	// test for union
	result = tk.MustQuery("select * from t union all select * from t limit 2") // limit outside subquery
	result.Check(testkit.Rows("1", "1"))
	result = tk.MustQuery("select * from t union all (select * from t limit 2)") // limit inside subquery
	result.Check(testkit.Rows("1"))

	// test for prepare & execute
	tk.MustExec("prepare s1 from 'select * from t where a = ?'")
	tk.MustExec("set @a = 1")
	result = tk.MustQuery("execute s1 using @a")
	result.Check(testkit.Rows("1"))
	tk.MustExec("set @@session.sql_select_limit=default")
	result = tk.MustQuery("execute s1 using @a")
	result.Check(testkit.Rows("1", "1"))
	tk.MustExec("set @@session.sql_select_limit=1")
	tk.MustExec("prepare s2 from 'select * from t where a = ? limit 3'")
	result = tk.MustQuery("execute s2 using @a") // if prepare stmt has limit, select_limit takes no effect.
	result.Check(testkit.Rows("1", "1"))

	// test for create view
	tk.MustExec("set @@session.sql_select_limit=1")
	tk.MustExec("create definer='root'@'localhost' view s as select * from t") // select limit should not effect create view
	result = tk.MustQuery("select * from s")
	result.Check(testkit.Rows("1"))
	tk.MustExec("set @@session.sql_select_limit=default")
	result = tk.MustQuery("select * from s")
	result.Check(testkit.Rows("1", "1", "2"))

	// test for DML
	tk.MustExec("set @@session.sql_select_limit=1")
	tk.MustExec("create table b (a int)")
	tk.MustExec("insert into b select * from t") // all values are inserted
	result = tk.MustQuery("select * from b limit 3")
	result.Check(testkit.Rows("1", "1", "2"))
	tk.MustExec("update b set a = 2 where a = 1") // all values are updated
	result = tk.MustQuery("select * from b limit 3")
	result.Check(testkit.Rows("2", "2", "2"))
	result = tk.MustQuery("select * from b")
	result.Check(testkit.Rows("2"))
	tk.MustExec("delete from b where a = 2") // all values are deleted
	result = tk.MustQuery("select * from b")
	result.Check(testkit.Rows())
}

func TestHintParserWarnings(t *testing.T) {
	store, clean := testkit.CreateMockStore(t)
	defer clean()
	tk := testkit.NewTestKit(t, store)
	tk.MustExec("use test")
	tk.MustExec("drop table if exists t;")
	tk.MustExec("create table t(a int, b int, key(a), key(b));")
	tk.MustExec("select /*+ use_index_merge() */ * from t where a = 1 or b = 1;")
	rows := tk.MustQuery("show warnings;").Rows()
	require.Len(t, rows, 1)
}

func TestIssue16935(t *testing.T) {
	store, clean := testkit.CreateMockStore(t)
	defer clean()
	tk := testkit.NewTestKit(t, store)
	tk.MustExec("use test")
	tk.MustExec("drop table if exists t0;")
	tk.MustExec("CREATE TABLE t0(c0 INT);")
	tk.MustExec("INSERT INTO t0(c0) VALUES (1), (1), (1), (1), (1), (1);")
	tk.MustExec("CREATE definer='root'@'localhost' VIEW v0(c0) AS SELECT NULL FROM t0;")
	tk.MustQuery("SELECT * FROM t0 LEFT JOIN v0 ON TRUE WHERE v0.c0 IS NULL;")
}

func TestAccessPathOnClusterIndex(t *testing.T) {
	store, clean := testkit.CreateMockStore(t)
	defer clean()
	tk := testkit.NewTestKit(t, store)
	tk.MustExec("use test")
	tk.Session().GetSessionVars().EnableClusteredIndex = variable.ClusteredIndexDefModeOn
	tk.MustExec("drop table if exists t1")
	tk.MustExec("create table t1 (a int, b varchar(20), c decimal(40,10), d int, primary key(a,b), key(c))")
	tk.MustExec(`insert into t1 values (1,"111",1.1,11), (2,"222",2.2,12), (3,"333",3.3,13)`)
	tk.MustExec("analyze table t1")

	var input []string
	var output []struct {
		SQL  string
		Plan []string
		Res  []string
	}
	integrationSuiteData := core.GetIntegrationSuiteData()
	integrationSuiteData.GetTestCases(t, &input, &output)
	for i, tt := range input {
		testdata.OnRecord(func() {
			output[i].SQL = tt
			output[i].Plan = testdata.ConvertRowsToStrings(tk.MustQuery("explain format='brief' " + tt).Rows())
			output[i].Res = testdata.ConvertRowsToStrings(tk.MustQuery(tt).Sort().Rows())
		})
		tk.MustQuery("explain format='brief' " + tt).Check(testkit.Rows(output[i].Plan...))
		tk.MustQuery(tt).Sort().Check(testkit.Rows(output[i].Res...))
	}
}

func TestClusterIndexUniqueDoubleRead(t *testing.T) {
	store, clean := testkit.CreateMockStore(t)
	defer clean()
	tk := testkit.NewTestKit(t, store)
	tk.MustExec("create database cluster_idx_unique_double_read;")
	tk.MustExec("use cluster_idx_unique_double_read;")
	defer tk.MustExec("drop database cluster_idx_unique_double_read;")
	tk.Session().GetSessionVars().EnableClusteredIndex = variable.ClusteredIndexDefModeOn
	tk.MustExec("drop table if exists t")

	tk.MustExec("create table t (a varchar(64), b varchar(64), uk int, v int, primary key(a, b), unique key uuk(uk));")
	tk.MustExec("insert t values ('a', 'a1', 1, 11), ('b', 'b1', 2, 22), ('c', 'c1', 3, 33);")
	tk.MustQuery("select * from t use index (uuk);").Check(testkit.Rows("a a1 1 11", "b b1 2 22", "c c1 3 33"))
}

func TestIndexJoinOnClusteredIndex(t *testing.T) {
	store, clean := testkit.CreateMockStore(t)
	defer clean()
	tk := testkit.NewTestKit(t, store)
	tk.MustExec("use test")
	tk.Session().GetSessionVars().EnableClusteredIndex = variable.ClusteredIndexDefModeOn
	tk.MustExec("drop table if exists t1")
	tk.MustExec("create table t (a int, b varchar(20), c decimal(40,10), d int, primary key(a,b), key(c))")
	tk.MustExec(`insert into t values (1,"111",1.1,11), (2,"222",2.2,12), (3,"333",3.3,13)`)
	tk.MustExec("analyze table t")

	var input []string
	var output []struct {
		SQL  string
		Plan []string
		Res  []string
	}
	integrationSuiteData := core.GetIntegrationSuiteData()
	integrationSuiteData.GetTestCases(t, &input, &output)
	for i, tt := range input {
		testdata.OnRecord(func() {
			output[i].SQL = tt
			output[i].Plan = testdata.ConvertRowsToStrings(tk.MustQuery("explain format = 'brief' " + tt).Rows())
			output[i].Res = testdata.ConvertRowsToStrings(tk.MustQuery(tt).Rows())
		})
		tk.MustQuery("explain  format = 'brief'" + tt).Check(testkit.Rows(output[i].Plan...))
		tk.MustQuery(tt).Check(testkit.Rows(output[i].Res...))
	}
}

func TestIssue18984(t *testing.T) {
	store, clean := testkit.CreateMockStore(t)
	defer clean()
	tk := testkit.NewTestKit(t, store)
	tk.MustExec("use test")
	tk.MustExec("drop table if exists t, t2")
	tk.Session().GetSessionVars().EnableClusteredIndex = variable.ClusteredIndexDefModeOn
	tk.MustExec("create table t(a int, b int, c int, primary key(a, b))")
	tk.MustExec("create table t2(a int, b int, c int, d int, primary key(a,b), index idx(c))")
	tk.MustExec("insert into t values(1,1,1), (2,2,2), (3,3,3)")
	tk.MustExec("insert into t2 values(1,2,3,4), (2,4,3,5), (1,3,1,1)")
	tk.MustQuery("select /*+ INL_MERGE_JOIN(t) */ * from t right outer join t2 on t.a=t2.c").Check(testkit.Rows(
		"1 1 1 1 3 1 1",
		"3 3 3 1 2 3 4",
		"3 3 3 2 4 3 5"))
	tk.MustQuery("select /*+ INL_MERGE_JOIN(t2) */ * from t left outer join t2 on t.a=t2.c").Check(testkit.Rows(
		"1 1 1 1 3 1 1",
		"2 2 2 <nil> <nil> <nil> <nil>",
		"3 3 3 1 2 3 4",
		"3 3 3 2 4 3 5"))
}

func TestBitColumnPushDown(t *testing.T) {
	store, clean := testkit.CreateMockStore(t)
	defer clean()
	tk := testkit.NewTestKit(t, store)
	tk.MustExec("use test")
	tk.MustExec("create table t1(a bit(8), b int)")
	tk.MustExec("create table t2(a bit(8), b int)")
	tk.MustExec("insert into t1 values ('1', 1), ('2', 2), ('3', 3), ('4', 4), ('1', 1), ('2', 2), ('3', 3), ('4', 4)")
	tk.MustExec("insert into t2 values ('1', 1), ('2', 2), ('3', 3), ('4', 4), ('1', 1), ('2', 2), ('3', 3), ('4', 4)")
	sql := "select b from t1 where t1.b > (select min(t2.b) from t2 where t2.a < t1.a)"
	tk.MustQuery(sql).Sort().Check(testkit.Rows("2", "2", "3", "3", "4", "4"))
	rows := [][]interface{}{
		{"Projection_15", "root", "test.t1.b"},
		{"└─Apply_17", "root", "CARTESIAN inner join, other cond:gt(test.t1.b, Column#7)"},
		{"  ├─TableReader_20(Build)", "root", "data:Selection_19"},
		{"  │ └─Selection_19", "cop[tikv]", "not(isnull(test.t1.b))"},
		{"  │   └─TableFullScan_18", "cop[tikv]", "keep order:false, stats:pseudo"},
		{"  └─Selection_21(Probe)", "root", "not(isnull(Column#7))"},
		{"    └─StreamAgg_23", "root", "funcs:min(test.t2.b)->Column#7"},
		{"      └─TopN_24", "root", "test.t2.b, offset:0, count:1"},
		{"        └─TableReader_32", "root", "data:TopN_31"},
		{"          └─TopN_31", "cop[tikv]", "test.t2.b, offset:0, count:1"},
		{"            └─Selection_30", "cop[tikv]", "lt(test.t2.a, test.t1.a), not(isnull(test.t2.b))"},
		{"              └─TableFullScan_29", "cop[tikv]", "keep order:false, stats:pseudo"},
	}
	tk.MustQuery(fmt.Sprintf("explain analyze %s", sql)).CheckAt([]int{0, 3, 6}, rows)
	tk.MustExec("insert t1 values ('A', 1);")
	sql = "select a from t1 where ascii(a)=65"
	tk.MustQuery(sql).Check(testkit.Rows("A"))
	rows = [][]interface{}{
		{"TableReader_7", "root", "data:Selection_6"},
		{"└─Selection_6", "cop[tikv]", "eq(ascii(cast(test.t1.a, var_string(1))), 65)"},
		{"  └─TableFullScan_5", "cop[tikv]", "keep order:false, stats:pseudo"},
	}
	tk.MustQuery(fmt.Sprintf("explain analyze %s", sql)).CheckAt([]int{0, 3, 6}, rows)

	rows[1][2] = `eq(concat(cast(test.t1.a, var_string(1)), "A"), "AA")`
	sql = "select a from t1 where concat(a, 'A')='AA'"
	tk.MustQuery(sql).Check(testkit.Rows("A"))
	tk.MustQuery(fmt.Sprintf("explain analyze %s", sql)).CheckAt([]int{0, 3, 6}, rows)

	rows[1][2] = `eq(cast(test.t1.a, binary(1)), "A")`
	sql = "select a from t1 where binary a='A'"
	tk.MustQuery(sql).Check(testkit.Rows("A"))
	tk.MustQuery(fmt.Sprintf("explain analyze %s", sql)).CheckAt([]int{0, 3, 6}, rows)

	rows[1][2] = `eq(cast(test.t1.a, var_string(1)), "A")`
	sql = "select a from t1 where cast(a as char)='A'"
	tk.MustQuery(sql).Check(testkit.Rows("A"))
	tk.MustQuery(fmt.Sprintf("explain analyze %s", sql)).CheckAt([]int{0, 3, 6}, rows)
}

func TestScalarFunctionPushDown(t *testing.T) {
	store, clean := testkit.CreateMockStore(t)
	defer clean()
	tk := testkit.NewTestKit(t, store)
	tk.MustExec("use test")
	tk.MustExec("create table t(id int signed, id2 int unsigned, c varchar(11), d datetime, b double, e bit(10))")
	tk.MustExec("insert into t(id, id2, c, d) values (-1, 1, 'abc', '2021-12-12')")
	rows := [][]interface{}{
		{"TableReader_7", "root", "data:Selection_6"},
		{"└─Selection_6", "cop[tikv]", "right(test.t.c, 1)"},
		{"  └─TableFullScan_5", "cop[tikv]", "keep order:false, stats:pseudo"},
	}
	tk.MustQuery("explain analyze select /*+read_from_storage(tikv[t])*/ * from t where right(c,1);").
		CheckAt([]int{0, 3, 6}, rows)

	rows[1][2] = "left(test.t.c, 1)"
	tk.MustQuery("explain analyze select /*+read_from_storage(tikv[t])*/ * from t where left(c,1);").
		CheckAt([]int{0, 3, 6}, rows)

	rows[1][2] = "mod(test.t.id, test.t.id)"
	tk.MustQuery("explain analyze select /*+read_from_storage(tikv[t])*/ * from t where mod(id, id);").
		CheckAt([]int{0, 3, 6}, rows)
	rows[1][2] = "mod(test.t.id, test.t.id2)"
	tk.MustQuery("explain analyze select /*+read_from_storage(tikv[t])*/ * from t where mod(id, id2);").
		CheckAt([]int{0, 3, 6}, rows)
	rows[1][2] = "mod(test.t.id2, test.t.id)"
	tk.MustQuery("explain analyze select /*+read_from_storage(tikv[t])*/ * from t where mod(id2, id);").
		CheckAt([]int{0, 3, 6}, rows)
	rows[1][2] = "mod(test.t.id2, test.t.id2)"
	tk.MustQuery("explain analyze select /*+read_from_storage(tikv[t])*/ * from t where mod(id2, id2);").
		CheckAt([]int{0, 3, 6}, rows)

	rows[1][2] = "sin(cast(test.t.id, double BINARY))"
	tk.MustQuery("explain analyze select /*+read_from_storage(tikv[t])*/ * from t where sin(id);").
		CheckAt([]int{0, 3, 6}, rows)

	rows[1][2] = "asin(cast(test.t.id, double BINARY))"
	tk.MustQuery("explain analyze select /*+read_from_storage(tikv[t])*/ * from t where asin(id);").
		CheckAt([]int{0, 3, 6}, rows)

	rows[1][2] = "cos(cast(test.t.id, double BINARY))"
	tk.MustQuery("explain analyze select /*+read_from_storage(tikv[t])*/ * from t where cos(id);").
		CheckAt([]int{0, 3, 6}, rows)

	rows[1][2] = "acos(cast(test.t.id, double BINARY))"
	tk.MustQuery("explain analyze select /*+read_from_storage(tikv[t])*/ * from t where acos(id);").
		CheckAt([]int{0, 3, 6}, rows)

	rows[1][2] = "tan(cast(test.t.id, double BINARY))"
	tk.MustQuery("explain analyze select /*+read_from_storage(tikv[t])*/ * from t where tan(id);").
		CheckAt([]int{0, 3, 6}, rows)

	rows[1][2] = "atan(cast(test.t.id, double BINARY))"
	tk.MustQuery("explain analyze select /*+read_from_storage(tikv[t])*/ * from t where atan(id);").
		CheckAt([]int{0, 3, 6}, rows)

	rows[1][2] = "atan2(cast(test.t.id, double BINARY), cast(test.t.id, double BINARY))"
	tk.MustQuery("explain analyze select /*+read_from_storage(tikv[t])*/ * from t where atan2(id,id);").
		CheckAt([]int{0, 3, 6}, rows)

	rows[1][2] = "hour(cast(test.t.d, time))"
	tk.MustQuery("explain analyze select /*+read_from_storage(tikv[t])*/ * from t where hour(d);").
		CheckAt([]int{0, 3, 6}, rows)

	rows[1][2] = "hour(cast(test.t.d, time))"
	tk.MustQuery("explain analyze select /*+read_from_storage(tikv[t])*/ * from t where hour(d);").
		CheckAt([]int{0, 3, 6}, rows)

	rows[1][2] = "minute(cast(test.t.d, time))"
	tk.MustQuery("explain analyze select /*+read_from_storage(tikv[t])*/ * from t where minute(d);").
		CheckAt([]int{0, 3, 6}, rows)

	rows[1][2] = "second(cast(test.t.d, time))"
	tk.MustQuery("explain analyze select /*+read_from_storage(tikv[t])*/ * from t where second(d);").
		CheckAt([]int{0, 3, 6}, rows)

	rows[1][2] = "month(test.t.d)"
	tk.MustQuery("explain analyze select /*+read_from_storage(tikv[t])*/ * from t where month(d);").
		CheckAt([]int{0, 3, 6}, rows)

	rows[1][2] = "dayname(test.t.d)"
	tk.MustQuery("explain analyze select /*+read_from_storage(tikv[t])*/ * from t where dayname(d);").
		CheckAt([]int{0, 3, 6}, rows)

	rows[1][2] = "dayofmonth(test.t.d)"
	tk.MustQuery("explain analyze select /*+read_from_storage(tikv[t])*/ * from t where dayofmonth(d);").
		CheckAt([]int{0, 3, 6}, rows)

	rows[1][2] = "weekday(test.t.d)"
	tk.MustQuery("explain analyze select /*+read_from_storage(tikv[t])*/ * from t where weekday(d);").
		CheckAt([]int{0, 3, 6}, rows)

	rows[1][2] = "weekday(test.t.d)"
	tk.MustQuery("explain analyze select /*+read_from_storage(tikv[t])*/ * from t where weekday(d);").
		CheckAt([]int{0, 3, 6}, rows)

	rows[1][2] = "from_days(test.t.id)"
	tk.MustQuery("explain analyze select /*+read_from_storage(tikv[t])*/ * from t where from_days(id);").
		CheckAt([]int{0, 3, 6}, rows)

	rows[1][2] = "to_days(test.t.d)"
	tk.MustQuery("explain analyze select /*+read_from_storage(tikv[t])*/ * from t where to_days(d);").
		CheckAt([]int{0, 3, 6}, rows)

	rows[1][2] = "last_day(test.t.d)"
	tk.MustQuery("explain analyze select /*+read_from_storage(tikv[t])*/ * from t where last_day(d);").
		CheckAt([]int{0, 3, 6}, rows)

	rows[1][2] = "gt(4, test.t.id)"
	tk.MustQuery("explain analyze select /*+read_from_storage(tikv[t])*/ * from t where pi() > id;").
		CheckAt([]int{0, 3, 6}, rows)

	rows[1][2] = "truncate(test.t.id, 0)"
	tk.MustQuery("explain analyze select /*+read_from_storage(tikv[t])*/ * from t where truncate(id,0)").
		CheckAt([]int{0, 3, 6}, rows)

	rows[1][2] = "bin(test.t.id)"
	tk.MustQuery("explain analyze select /*+read_from_storage(tikv[t])*/ * from t where bin(id)").
		CheckAt([]int{0, 3, 6}, rows)

	rows[1][2] = "unhex(test.t.c)"
	tk.MustQuery("explain analyze select /*+read_from_storage(tikv[t])*/ * from t where unhex(c)").
		CheckAt([]int{0, 3, 6}, rows)

	rows[1][2] = "locate(test.t.c, test.t.c)"
	tk.MustQuery("explain analyze select /*+read_from_storage(tikv[t])*/ * from t where locate(c,c)").
		CheckAt([]int{0, 3, 6}, rows)

	rows[1][2] = "ord(test.t.c)"
	tk.MustQuery("explain analyze select /*+read_from_storage(tikv[t])*/ * from t where ord(c)").
		CheckAt([]int{0, 3, 6}, rows)

	rows[1][2] = "lpad(test.t.c, 1, test.t.c)"
	tk.MustQuery("explain analyze select /*+read_from_storage(tikv[t])*/ * from t where lpad(c,1,c)").
		CheckAt([]int{0, 3, 6}, rows)

	rows[1][2] = "rpad(test.t.c, 1, test.t.c)"
	tk.MustQuery("explain analyze select /*+read_from_storage(tikv[t])*/ * from t where rpad(c,1,c)").
		CheckAt([]int{0, 3, 6}, rows)

	rows[1][2] = "trim(test.t.c)"
	tk.MustQuery("explain analyze select /*+read_from_storage(tikv[t])*/ * from t where trim(c)").
		CheckAt([]int{0, 3, 6}, rows)

	rows[1][2] = "from_base64(test.t.c)"
	tk.MustQuery("explain analyze select /*+read_from_storage(tikv[t])*/ * from t where from_base64(c)").
		CheckAt([]int{0, 3, 6}, rows)

	rows[1][2] = "to_base64(test.t.c)"
	tk.MustQuery("explain analyze select /*+read_from_storage(tikv[t])*/ * from t where to_base64(c)").
		CheckAt([]int{0, 3, 6}, rows)

	rows[1][2] = "make_set(1, test.t.c, test.t.c)"
	tk.MustQuery("explain analyze select /*+read_from_storage(tikv[t])*/ * from t where make_set(1,c,c)").
		CheckAt([]int{0, 3, 6}, rows)

	rows[1][2] = "substring_index(test.t.c, test.t.c, 1)"
	tk.MustQuery("explain analyze select /*+read_from_storage(tikv[t])*/ * from t where substring_index(c,c,1)").
		CheckAt([]int{0, 3, 6}, rows)

	rows[1][2] = "instr(test.t.c, test.t.c)"
	tk.MustQuery("explain analyze select /*+read_from_storage(tikv[t])*/ * from t where instr(c,c)").
		CheckAt([]int{0, 3, 6}, rows)

	rows[1][2] = "quote(test.t.c)"
	tk.MustQuery("explain analyze select /*+read_from_storage(tikv[t])*/ * from t where quote(c)").
		CheckAt([]int{0, 3, 6}, rows)

	rows[1][2] = "oct(test.t.id)"
	tk.MustQuery("explain analyze select /*+read_from_storage(tikv[t])*/ * from t where oct(id)").
		CheckAt([]int{0, 3, 6}, rows)

	rows[1][2] = "find_in_set(test.t.c, test.t.c)"
	tk.MustQuery("explain analyze select /*+read_from_storage(tikv[t])*/ * from t where find_in_set(c,c)").
		CheckAt([]int{0, 3, 6}, rows)

	rows[1][2] = "repeat(test.t.c, 2)"
	tk.MustQuery("explain analyze select /*+read_from_storage(tikv[t])*/ * from t where repeat(c,2)").
		CheckAt([]int{0, 3, 6}, rows)

	rows[1][2] = "round(test.t.b)"
	tk.MustQuery("explain analyze select /*+read_from_storage(tikv[t])*/ * from t where round(b)").
		CheckAt([]int{0, 3, 6}, rows)

	rows[1][2] = "date(test.t.d)"
	tk.MustQuery("explain analyze select /*+read_from_storage(tikv[t])*/ * from t where date(d)").
		CheckAt([]int{0, 3, 6}, rows)

	rows[1][2] = "week(test.t.d)"
	tk.MustQuery("explain analyze select /*+read_from_storage(tikv[t])*/ * from t where week(d)").
		CheckAt([]int{0, 3, 6}, rows)

	rows[1][2] = "yearweek(test.t.d)"
	tk.MustQuery("explain analyze select /*+read_from_storage(tikv[t])*/ * from t where yearweek(d)").
		CheckAt([]int{0, 3, 6}, rows)

	rows[1][2] = "to_seconds(test.t.d)"
	tk.MustQuery("explain analyze select /*+read_from_storage(tikv[t])*/ * from t where to_seconds(d)").
		CheckAt([]int{0, 3, 6}, rows)

	rows[1][2] = "datediff(test.t.d, test.t.d)"
	tk.MustQuery("explain analyze select /*+read_from_storage(tikv[t])*/ * from t where datediff(d,d)").
		CheckAt([]int{0, 3, 6}, rows)

	rows[1][2] = "gt(test.t.d, sysdate())"
	tk.MustQuery("explain analyze select /*+read_from_storage(tikv[t])*/ * from t where d > sysdate()").
		CheckAt([]int{0, 3, 6}, rows)

<<<<<<< HEAD
	rows[1][2] = "ascii(cast(test.t.e, var_string(2)))"
	tk.MustQuery("explain analyze select /*+read_from_storage(tikv[t])*/ * from t where ascii(e);").
=======
	rows[1][2] = "lower(test.t.c)"
	tk.MustQuery("explain analyze select /*+read_from_storage(tikv[t])*/ * from t where lower(c)").
		CheckAt([]int{0, 3, 6}, rows)

	rows[1][2] = "upper(test.t.c)"
	tk.MustQuery("explain analyze select /*+read_from_storage(tikv[t])*/ * from t where upper(c)").
		CheckAt([]int{0, 3, 6}, rows)

	rows[1][2] = "insert_func(test.t.c, 1, 1, \"c\")"
	tk.MustQuery("explain analyze select /*+read_from_storage(tikv[t])*/ * from t where insert_func(c, 1, 1,'c')").
		CheckAt([]int{0, 3, 6}, rows)

	rows[1][2] = "greatest(test.t.id, 1)"
	tk.MustQuery("explain analyze select /*+read_from_storage(tikv[t])*/ * from t where greatest(id, 1)").
		CheckAt([]int{0, 3, 6}, rows)

	rows[1][2] = "least(test.t.id, 1)"
	tk.MustQuery("explain analyze select /*+read_from_storage(tikv[t])*/ * from t where least(id, 1)").
>>>>>>> fccc4bed
		CheckAt([]int{0, 3, 6}, rows)
}

func TestDistinctScalarFunctionPushDown(t *testing.T) {
	store, clean := testkit.CreateMockStore(t)
	defer clean()
	tk := testkit.NewTestKit(t, store)
	tk.MustExec("use test")
	tk.MustExec("drop table if exists t")
	tk.MustExec("create table t (a int not null, b int not null, c int not null, primary key (a,c)) partition by range (c) (partition p0 values less than (5), partition p1 values less than (10))")
	tk.MustExec("insert into t values(1,1,1),(2,2,2),(3,1,3),(7,1,7),(8,2,8),(9,2,9)")
	tk.MustQuery("select count(distinct b+1) as col from t").Check(testkit.Rows(
		"2",
	))
}

func TestExplainAnalyzePointGet(t *testing.T) {
	store, clean := testkit.CreateMockStore(t)
	defer clean()
	tk := testkit.NewTestKit(t, store)
	tk.MustExec("use test")
	tk.MustExec("drop table if exists t")
	tk.MustExec("create table t(a int primary key, b varchar(20))")
	tk.MustExec("insert into t values (1,1)")

	res := tk.MustQuery("explain analyze select * from t where a=1;")
	checkExplain := func(rpc string) {
		resBuff := bytes.NewBufferString("")
		for _, row := range res.Rows() {
			_, _ = fmt.Fprintf(resBuff, "%s\n", row)
		}
		explain := resBuff.String()
		require.Containsf(t, explain, rpc+":{num_rpc:", "%s", explain)
		require.Containsf(t, explain, "total_time:", "%s", explain)
	}
	checkExplain("Get")
	res = tk.MustQuery("explain analyze select * from t where a in (1,2,3);")
	checkExplain("BatchGet")
}

func TestExplainAnalyzeDML(t *testing.T) {
	store, clean := testkit.CreateMockStore(t)
	defer clean()
	tk := testkit.NewTestKit(t, store)
	tk.MustExec("use test")
	tk.MustExec("drop table if exists t")
	tk.MustExec(" create table t (a int, b int, unique index (a));")
	tk.MustExec("insert into t values (1,1)")

	res := tk.MustQuery("explain analyze select * from t where a=1;")
	checkExplain := func(rpc string) {
		resBuff := bytes.NewBufferString("")
		for _, row := range res.Rows() {
			_, _ = fmt.Fprintf(resBuff, "%s\n", row)
		}
		explain := resBuff.String()
		require.Containsf(t, explain, rpc+":{num_rpc:", "%s", explain)
		require.Containsf(t, explain, "total_time:", "%s", explain)
	}
	checkExplain("Get")
	res = tk.MustQuery("explain analyze insert ignore into t values (1,1),(2,2),(3,3),(4,4);")
	checkExplain("BatchGet")
}

func TestExplainAnalyzeDML2(t *testing.T) {
	store, clean := testkit.CreateMockStore(t)
	defer clean()
	tk := testkit.NewTestKit(t, store)
	tk.MustExec("use test")

	cases := []struct {
		prepare    string
		sql        string
		planRegexp string
	}{
		// Test for alloc auto ID.
		{
			sql:        "insert into t () values ()",
			planRegexp: ".*prepare.*total.*, auto_id_allocator.*alloc_cnt: 1, Get.*num_rpc.*total_time.*commit_txn.*prewrite.*get_commit_ts.*commit.*write_keys.*, insert.*",
		},
		// Test for rebase ID.
		{
			sql:        "insert into t (a) values (99000000000)",
			planRegexp: ".*prepare.*total.*, auto_id_allocator.*rebase_cnt: 1, Get.*num_rpc.*total_time.*commit_txn.*prewrite.*get_commit_ts.*commit.*write_keys.*, insert.*",
		},
		// Test for alloc auto ID and rebase ID.
		{
			sql:        "insert into t (a) values (null), (99000000000)",
			planRegexp: ".*prepare.*total.*, auto_id_allocator.*alloc_cnt: 1, rebase_cnt: 1, Get.*num_rpc.*total_time.*commit_txn.*prewrite.*get_commit_ts.*commit.*write_keys.*, insert.*",
		},
		// Test for insert ignore.
		{
			sql:        "insert ignore into t values (null,1), (2, 2), (99000000000, 3), (100000000000, 4)",
			planRegexp: ".*prepare.*total.*, auto_id_allocator.*alloc_cnt: 1, rebase_cnt: 2, Get.*num_rpc.*total_time.*commit_txn.*count: 3, prewrite.*get_commit_ts.*commit.*write_keys.*, check_insert.*",
		},
		// Test for insert on duplicate.
		{
			sql:        "insert into t values (null,null), (1,1),(2,2) on duplicate key update a = a + 100000000000",
			planRegexp: ".*prepare.*total.*, auto_id_allocator.*alloc_cnt: 1, rebase_cnt: 1, Get.*num_rpc.*total_time.*commit_txn.*count: 2, prewrite.*get_commit_ts.*commit.*write_keys.*, check_insert.*",
		},
		// Test for replace with alloc ID.
		{
			sql:        "replace into t () values ()",
			planRegexp: ".*auto_id_allocator.*alloc_cnt: 1, Get.*num_rpc.*total_time.*commit_txn.*prewrite.*get_commit_ts.*commit.*write_keys.*",
		},
		// Test for replace with alloc ID and rebase ID.
		{
			sql:        "replace into t (a) values (null), (99000000000)",
			planRegexp: ".*auto_id_allocator.*alloc_cnt: 1, rebase_cnt: 1, Get.*num_rpc.*total_time.*commit_txn.*prewrite.*get_commit_ts.*commit.*write_keys.*",
		},
		// Test for update with rebase ID.
		{
			prepare:    "insert into t values (1,1),(2,2)",
			sql:        "update t set a=a*100000000000",
			planRegexp: ".*auto_id_allocator.*rebase_cnt: 2, Get.*num_rpc.*total_time.*commit_txn.*prewrite.*get_commit_ts.*commit.*write_keys.*",
		},
	}

	for _, ca := range cases {
		for i := 0; i < 3; i++ {
			tk.MustExec("drop table if exists t")
			switch i {
			case 0:
				tk.MustExec("create table t (a bigint auto_increment, b int, primary key (a));")
			case 1:
				tk.MustExec("create table t (a bigint unsigned auto_increment, b int, primary key (a));")
			case 2:
				if strings.Contains(ca.sql, "on duplicate key") {
					continue
				}
				tk.MustExec("create table t (a bigint primary key auto_random(5), b int);")
				tk.MustExec("set @@allow_auto_random_explicit_insert=1;")
			default:
				panic("should never happen")
			}
			if ca.prepare != "" {
				tk.MustExec(ca.prepare)
			}
			res := tk.MustQuery("explain analyze " + ca.sql)
			resBuff := bytes.NewBufferString("")
			for _, row := range res.Rows() {
				_, _ = fmt.Fprintf(resBuff, "%s\t", row)
			}
			explain := resBuff.String()
			require.Regexpf(t, ca.planRegexp, explain, "idx: %v,sql: %v", i, ca.sql)
		}
	}

	// Test for table without auto id.
	for _, ca := range cases {
		tk.MustExec("drop table if exists t")
		tk.MustExec("create table t (a bigint, b int);")
		tk.MustExec("insert into t () values ()")
		if ca.prepare != "" {
			tk.MustExec(ca.prepare)
		}
		res := tk.MustQuery("explain analyze " + ca.sql)
		resBuff := bytes.NewBufferString("")
		for _, row := range res.Rows() {
			_, _ = fmt.Fprintf(resBuff, "%s\t", row)
		}
		explain := resBuff.String()
		require.NotContainsf(t, explain, "auto_id_allocator", "sql: %v, explain: %v", ca.sql, explain)
	}
}

func TestPartitionExplain(t *testing.T) {
	store, clean := testkit.CreateMockStore(t)
	defer clean()
	tk := testkit.NewTestKit(t, store)
	tk.MustExec("use test")
	tk.MustExec(`create table pt (id int, c int, key i_id(id), key i_c(c)) partition by range (c) (
partition p0 values less than (4),
partition p1 values less than (7),
partition p2 values less than (10))`)

	tk.MustExec("set @@tidb_enable_index_merge = 1;")

	var input []string
	var output []struct {
		SQL  string
		Plan []string
	}
	integrationSuiteData := core.GetIntegrationSuiteData()
	integrationSuiteData.GetTestCases(t, &input, &output)
	for i, tt := range input {
		testdata.OnRecord(func() {
			output[i].SQL = tt
			output[i].Plan = testdata.ConvertRowsToStrings(tk.MustQuery("explain " + tt).Rows())
		})
		tk.MustQuery("explain " + tt).Check(testkit.Rows(output[i].Plan...))
	}
}

func TestPartialBatchPointGet(t *testing.T) {
	store, clean := testkit.CreateMockStore(t)
	defer clean()
	tk := testkit.NewTestKit(t, store)
	tk.MustExec("use test")
	tk.MustExec("drop table if exists t")
	tk.MustExec("create table t (c_int int, c_str varchar(40), primary key(c_int, c_str))")
	tk.MustExec("insert into t values (3, 'bose')")
	tk.MustQuery("select * from t where c_int in (3)").Check(testkit.Rows(
		"3 bose",
	))
	tk.MustQuery("select * from t where c_int in (3) or c_str in ('yalow') and c_int in (1, 2)").Check(testkit.Rows(
		"3 bose",
	))
}

func TestIssue19926(t *testing.T) {
	store, clean := testkit.CreateMockStore(t)
	defer clean()
	tk := testkit.NewTestKit(t, store)
	tk.MustExec("use test")
	tk.MustExec("drop table if exists ta;")
	tk.MustExec("drop table if exists tb;")
	tk.MustExec("drop table if exists tc;")
	tk.MustExec("drop view if exists v;")
	tk.MustExec("CREATE TABLE `ta`  (\n  `id` varchar(36) NOT NULL ,\n  `status` varchar(1) NOT NULL \n);")
	tk.MustExec("CREATE TABLE `tb`  (\n  `id` varchar(36) NOT NULL ,\n  `status` varchar(1) NOT NULL \n);")
	tk.MustExec("CREATE TABLE `tc`  (\n  `id` varchar(36) NOT NULL ,\n  `status` varchar(1) NOT NULL \n);")
	tk.MustExec("insert into ta values('1','1');")
	tk.MustExec("insert into tb values('1','1');")
	tk.MustExec("insert into tc values('1','1');")
	tk.MustExec("create definer='root'@'localhost' view v as\nselect \nconcat(`ta`.`status`,`tb`.`status`) AS `status`, \n`ta`.`id` AS `id`  from (`ta` join `tb`) \nwhere (`ta`.`id` = `tb`.`id`);")
	tk.MustQuery("SELECT tc.status,v.id FROM tc, v WHERE tc.id = v.id AND v.status = '11';").Check(testkit.Rows("1 1"))
}

func TestDeleteUsingJoin(t *testing.T) {
	store, clean := testkit.CreateMockStore(t)
	defer clean()
	tk := testkit.NewTestKit(t, store)
	tk.MustExec("use test")
	tk.MustExec("drop table if exists t1, t2")
	tk.MustExec("create table t1(a int primary key, b int)")
	tk.MustExec("create table t2(a int primary key, b int)")
	tk.MustExec("insert into t1 values(1,1),(2,2)")
	tk.MustExec("insert into t2 values(2,2)")
	tk.MustExec("delete t1.* from t1 join t2 using (a)")
	tk.MustQuery("select * from t1").Check(testkit.Rows("1 1"))
	tk.MustQuery("select * from t2").Check(testkit.Rows("2 2"))
}

func Test19942(t *testing.T) {
	store, clean := testkit.CreateMockStore(t)
	defer clean()
	tk := testkit.NewTestKit(t, store)
	tk.MustExec("use test")
	tk.Session().GetSessionVars().EnableClusteredIndex = variable.ClusteredIndexDefModeOn
	tk.MustExec("CREATE TABLE test.`t` (" +
		"  `a` int(11) NOT NULL," +
		"  `b` varchar(10) COLLATE utf8_general_ci NOT NULL," +
		"  `c` varchar(50) COLLATE utf8_general_ci NOT NULL," +
		"  `d` char(10) NOT NULL," +
		"  PRIMARY KEY (`c`)," +
		"  UNIQUE KEY `a_uniq` (`a`)," +
		"  UNIQUE KEY `b_uniq` (`b`)," +
		"  UNIQUE KEY `d_uniq` (`d`)," +
		"  KEY `a_idx` (`a`)," +
		"  KEY `b_idx` (`b`)," +
		"  KEY `d_idx` (`d`)" +
		") ENGINE=InnoDB DEFAULT CHARSET=utf8 COLLATE=utf8_general_ci;")
	tk.MustExec("INSERT INTO test.t (a, b, c, d) VALUES (1, '1', '0', '1');")
	tk.MustExec("INSERT INTO test.t (a, b, c, d) VALUES (2, ' 2', ' 0', ' 2');")
	tk.MustExec("INSERT INTO test.t (a, b, c, d) VALUES (3, '  3 ', '  3 ', '  3 ');")
	tk.MustExec("INSERT INTO test.t (a, b, c, d) VALUES (4, 'a', 'a   ', 'a');")
	tk.MustExec("INSERT INTO test.t (a, b, c, d) VALUES (5, ' A  ', ' A   ', ' A  ');")
	tk.MustExec("INSERT INTO test.t (a, b, c, d) VALUES (6, ' E', 'é        ', ' E');")

	mkr := func() [][]interface{} {
		return testkit.RowsWithSep("|",
			"3|  3 |  3 |  3",
			"2| 2  0| 2",
			"5| A  | A   | A",
			"1|1|0|1",
			"4|a|a   |a",
			"6| E|é        | E")
	}
	tk.MustQuery("SELECT * FROM `test`.`t` FORCE INDEX(`a_uniq`);").Check(mkr())
	tk.MustQuery("SELECT * FROM `test`.`t` FORCE INDEX(`b_uniq`);").Check(mkr())
	tk.MustQuery("SELECT * FROM `test`.`t` FORCE INDEX(`d_uniq`);").Check(mkr())
	tk.MustQuery("SELECT * FROM `test`.`t` FORCE INDEX(`a_idx`);").Check(mkr())
	tk.MustQuery("SELECT * FROM `test`.`t` FORCE INDEX(`b_idx`);").Check(mkr())
	tk.MustQuery("SELECT * FROM `test`.`t` FORCE INDEX(`d_idx`);").Check(mkr())
	tk.MustExec("admin check table t")
}

func TestPartitionUnionWithPPruningColumn(t *testing.T) {
	store, clean := testkit.CreateMockStore(t)
	defer clean()
	tk := testkit.NewTestKit(t, store)
	tk.MustExec("use test")
	tk.MustExec("drop table if exists t;")
	tk.MustExec("CREATE TABLE `t` (\n  `fid` bigint(36) NOT NULL,\n  `oty` varchar(30) DEFAULT NULL,\n  `oid` int(11) DEFAULT NULL,\n  `pid` bigint(20) DEFAULT NULL,\n  `bid` int(11) DEFAULT NULL,\n  `r5` varchar(240) DEFAULT '',\n  PRIMARY KEY (`fid`)\n)PARTITION BY HASH( `fid` ) PARTITIONS 4;")

	tk.MustExec("INSERT INTO t (fid, oty, oid, pid, bid, r5) VALUES (59, 'm',  441, 1,  2143,  'LE1264_r5');")
	tk.MustExec("INSERT INTO t (fid, oty, oid, pid, bid, r5) VALUES (135, 'm',  1121, 1,  2423,  'LE2008_r5');")
	tk.MustExec("INSERT INTO t (fid, oty, oid, pid, bid, r5) VALUES (139, 'm',  1125, 1,  2432, 'LE2005_r5');")
	tk.MustExec("INSERT INTO t (fid, oty, oid, pid, bid, r5) VALUES (143, 'm',  1129, 1,  2438,  'LE2006_r5');")
	tk.MustExec("INSERT INTO t (fid, oty, oid, pid, bid, r5) VALUES (147, 'm',  1133, 1,  2446,  'LE2014_r5');")
	tk.MustExec("INSERT INTO t (fid, oty, oid, pid, bid, r5) VALUES (167, 'm',  1178, 1,  2512,  'LE2055_r5');")
	tk.MustExec("INSERT INTO t (fid, oty, oid, pid, bid, r5) VALUES (171, 'm',  1321, 1,  2542,  'LE1006_r5');")
	tk.MustExec("INSERT INTO t (fid, oty, oid, pid, bid, r5) VALUES (179, 'm',  1466, 1,  2648,  'LE2171_r5');")
	tk.MustExec("INSERT INTO t (fid, oty, oid, pid, bid, r5) VALUES (187, 'm',  1567, 1,  2690,  'LE1293_r5');")
	tk.MustExec("INSERT INTO t (fid, oty, oid, pid, bid, r5) VALUES (57, 'm',  341, 1,  2102,  'LE1001_r5');")
	tk.MustExec("INSERT INTO t (fid, oty, oid, pid, bid, r5) VALUES (137, 'm',  1123, 1,  2427,  'LE2003_r5');")
	tk.MustExec("INSERT INTO t (fid, oty, oid, pid, bid, r5) VALUES (145, 'm',  1131, 1,  2442,  'LE2048_r5');")
	tk.MustExec("INSERT INTO t (fid, oty, oid, pid, bid, r5) VALUES (138, 'm',  1124, 1,  2429,  'LE2004_r5');")
	tk.MustExec("INSERT INTO t (fid, oty, oid, pid, bid, r5) VALUES (142, 'm',  1128, 1,  2436,  'LE2049_r5');")
	tk.MustExec("INSERT INTO t (fid, oty, oid, pid, bid, r5) VALUES (174, 'm',  1381, 1,  2602,  'LE2170_r5');")
	tk.MustExec("INSERT INTO t (fid, oty, oid, pid, bid, r5) VALUES (28, 'm',  81, 1,  2023,  'LE1009_r5');")
	tk.MustExec("INSERT INTO t (fid, oty, oid, pid, bid, r5) VALUES (60, 'm',  442, 1,  2145,  'LE1263_r5');")
	tk.MustExec("INSERT INTO t (fid, oty, oid, pid, bid, r5) VALUES (136, 'm',  1122, 1,  2425,  'LE2002_r5');")
	tk.MustExec("INSERT INTO t (fid, oty, oid, pid, bid, r5) VALUES (140, 'm',  1126, 1,  2434,  'LE2001_r5');")
	tk.MustExec("INSERT INTO t (fid, oty, oid, pid, bid, r5) VALUES (168, 'm',  1179, 1,  2514,  'LE2052_r5');")
	tk.MustExec("INSERT INTO t (fid, oty, oid, pid, bid, r5) VALUES (196, 'm',  3380, 1,  2890,  'LE1300_r5');")
	tk.MustExec("INSERT INTO t (fid, oty, oid, pid, bid, r5) VALUES (208, 'm',  3861, 1,  3150,  'LE1323_r5');")
	tk.MustExec("INSERT INTO t (fid, oty, oid, pid, bid, r5) VALUES (432, 'm',  4060, 1,  3290,  'LE1327_r5');")

	tk.MustQuery("SELECT DISTINCT t.bid, t.r5 FROM t left join t parent on parent.oid = t.pid WHERE t.oty = 'm';").Sort().Check(
		testkit.Rows("2023 LE1009_r5",
			"2102 LE1001_r5",
			"2143 LE1264_r5",
			"2145 LE1263_r5",
			"2423 LE2008_r5",
			"2425 LE2002_r5",
			"2427 LE2003_r5",
			"2429 LE2004_r5",
			"2432 LE2005_r5",
			"2434 LE2001_r5",
			"2436 LE2049_r5",
			"2438 LE2006_r5",
			"2442 LE2048_r5",
			"2446 LE2014_r5",
			"2512 LE2055_r5",
			"2514 LE2052_r5",
			"2542 LE1006_r5",
			"2602 LE2170_r5",
			"2648 LE2171_r5",
			"2690 LE1293_r5",
			"2890 LE1300_r5",
			"3150 LE1323_r5",
			"3290 LE1327_r5"))
}

func TestIssue20139(t *testing.T) {
	store, clean := testkit.CreateMockStore(t)
	defer clean()
	tk := testkit.NewTestKit(t, store)

	tk.MustExec("use test")
	tk.MustExec("drop table if exists t")
	tk.MustExec("create table t (id int, c int) partition by range (id) (partition p0 values less than (4), partition p1 values less than (7))")
	tk.MustExec("insert into t values(3, 3), (5, 5)")
	plan := tk.MustQuery("explain format = 'brief' select * from t where c = 1 and id = c")
	plan.Check(testkit.Rows(
		"TableReader 0.01 root partition:p0 data:Selection",
		"└─Selection 0.01 cop[tikv]  eq(test.t.c, 1), eq(test.t.id, 1)",
		"  └─TableFullScan 10000.00 cop[tikv] table:t keep order:false, stats:pseudo",
	))
	tk.MustExec("drop table t")
}

func TestIssue14481(t *testing.T) {
	store, clean := testkit.CreateMockStore(t)
	defer clean()
	tk := testkit.NewTestKit(t, store)

	tk.MustExec("use test")
	tk.MustExec("drop table if exists t")
	tk.MustExec("create table t(a int default null, b int default null, c int default null)")
	plan := tk.MustQuery("explain format = 'brief' select * from t where a = 1 and a = 2")
	plan.Check(testkit.Rows("TableDual 8000.00 root  rows:0"))
	tk.MustExec("drop table t")
}

func TestIssue20710(t *testing.T) {
	store, clean := testkit.CreateMockStore(t)
	defer clean()
	tk := testkit.NewTestKit(t, store)
	tk.MustExec("use test")
	tk.MustExec("drop table if exists t;")
	tk.MustExec("drop table if exists s;")
	tk.MustExec("create table t(a int, b int)")
	tk.MustExec("create table s(a int, b int, index(a))")
	tk.MustExec("insert into t values(1,1),(1,2),(2,2)")
	tk.MustExec("insert into s values(1,1),(2,2),(2,1)")

	var input []string
	var output []struct {
		SQL  string
		Plan []string
	}
	integrationSuiteData := core.GetIntegrationSuiteData()
	integrationSuiteData.GetTestCases(t, &input, &output)
	for i, tt := range input {
		testdata.OnRecord(func() {
			output[i].SQL = tt
			output[i].Plan = testdata.ConvertRowsToStrings(tk.MustQuery(tt).Rows())
		})
		res := tk.MustQuery(tt)
		res.Check(testkit.Rows(output[i].Plan...))
	}
}

func TestQueryBlockTableAliasInHint(t *testing.T) {
	store, clean := testkit.CreateMockStore(t)
	defer clean()
	tk := testkit.NewTestKit(t, store)

	tk.MustExec("use test")
	require.True(t, tk.HasPlan("select /*+ HASH_JOIN(@sel_1 t2) */ * FROM (select 1) t1 NATURAL LEFT JOIN (select 2) t2", "HashJoin"))
	tk.MustQuery("select /*+ HASH_JOIN(@sel_1 t2) */ * FROM (select 1) t1 NATURAL LEFT JOIN (select 2) t2").Check(testkit.Rows(
		"1 2",
	))
	require.Len(t, tk.Session().GetSessionVars().StmtCtx.GetWarnings(), 0)
}

func TestIssue10448(t *testing.T) {
	store, clean := testkit.CreateMockStore(t)
	defer clean()
	tk := testkit.NewTestKit(t, store)
	tk.MustExec("use test")
	tk.MustExec("drop table if exists t;")

	tk.MustExec("create table t(pk int(11) primary key)")
	tk.MustExec("insert into t values(1),(2),(3)")
	tk.MustQuery("select a from (select pk as a from t) t1 where a = 18446744073709551615").Check(testkit.Rows())
}

func TestMultiUpdateOnPrimaryKey(t *testing.T) {
	store, clean := testkit.CreateMockStore(t)
	defer clean()
	tk := testkit.NewTestKit(t, store)
	tk.MustExec("use test")

	tk.MustExec("drop table if exists t")
	tk.MustExec("create table t (a int not null primary key)")
	tk.MustExec("insert into t values (1)")
	tk.MustGetErrMsg(`UPDATE t m, t n SET m.a = m.a + 10, n.a = n.a + 10`,
		`[planner:1706]Primary key/partition key update is not allowed since the table is updated both as 'm' and 'n'.`)

	tk.MustExec("drop table if exists t")
	tk.MustExec("create table t (a varchar(10) not null primary key)")
	tk.MustExec("insert into t values ('abc')")
	tk.MustGetErrMsg(`UPDATE t m, t n SET m.a = 'def', n.a = 'xyz'`,
		`[planner:1706]Primary key/partition key update is not allowed since the table is updated both as 'm' and 'n'.`)

	tk.MustExec("drop table if exists t")
	tk.MustExec("create table t (a int, b int, primary key (a, b))")
	tk.MustExec("insert into t values (1, 2)")
	tk.MustGetErrMsg(`UPDATE t m, t n SET m.a = m.a + 10, n.b = n.b + 10`,
		`[planner:1706]Primary key/partition key update is not allowed since the table is updated both as 'm' and 'n'.`)

	tk.MustExec("drop table if exists t")
	tk.MustExec("create table t (a int primary key, b int)")
	tk.MustExec("insert into t values (1, 2)")
	tk.MustGetErrMsg(`UPDATE t m, t n SET m.a = m.a + 10, n.a = n.a + 10`,
		`[planner:1706]Primary key/partition key update is not allowed since the table is updated both as 'm' and 'n'.`)

	tk.MustExec(`UPDATE t m, t n SET m.b = m.b + 10, n.b = n.b + 10`)
	tk.MustQuery("SELECT * FROM t").Check(testkit.Rows("1 12"))

	tk.MustGetErrMsg(`UPDATE t m, t n SET m.a = m.a + 1, n.b = n.b + 10`,
		`[planner:1706]Primary key/partition key update is not allowed since the table is updated both as 'm' and 'n'.`)
	tk.MustGetErrMsg(`UPDATE t m, t n, t q SET m.a = m.a + 1, n.b = n.b + 10, q.b = q.b - 10`,
		`[planner:1706]Primary key/partition key update is not allowed since the table is updated both as 'm' and 'n'.`)
	tk.MustGetErrMsg(`UPDATE t m, t n, t q SET m.b = m.b + 1, n.a = n.a + 10, q.b = q.b - 10`,
		`[planner:1706]Primary key/partition key update is not allowed since the table is updated both as 'm' and 'n'.`)
	tk.MustGetErrMsg(`UPDATE t m, t n, t q SET m.b = m.b + 1, n.b = n.b + 10, q.a = q.a - 10`,
		`[planner:1706]Primary key/partition key update is not allowed since the table is updated both as 'm' and 'q'.`)
	tk.MustGetErrMsg(`UPDATE t q, t n, t m SET m.b = m.b + 1, n.b = n.b + 10, q.a = q.a - 10`,
		`[planner:1706]Primary key/partition key update is not allowed since the table is updated both as 'q' and 'n'.`)

	tk.MustExec("update t m, t n set m.a = n.a+10 where m.a=n.a")
	tk.MustQuery("select * from t").Check(testkit.Rows("11 12"))
}

func TestOrderByHavingNotInSelect(t *testing.T) {
	store, clean := testkit.CreateMockStore(t)
	defer clean()
	tk := testkit.NewTestKit(t, store)
	tk.MustExec("use test")
	tk.MustExec("drop table if exists ttest")
	tk.MustExec("create table ttest (v1 int, v2 int)")
	tk.MustExec("insert into ttest values(1, 2), (4,6), (1, 7)")
	tk.MustGetErrMsg("select v1 from ttest order by count(v2)",
		"[planner:3029]Expression #1 of ORDER BY contains aggregate function and applies to the result of a non-aggregated query")
	tk.MustGetErrMsg("select v1 from ttest having count(v2)",
		"[planner:8123]In aggregated query without GROUP BY, expression #1 of SELECT list contains nonaggregated column 'v1'; this is incompatible with sql_mode=only_full_group_by")
	tk.MustGetErrMsg("select v2, v1 from (select * from ttest) t1 join (select 1, 2) t2 group by v1",
		"[planner:1055]Expression #1 of SELECT list is not in GROUP BY clause and contains nonaggregated column 'test.t1.v2' which is not functionally dependent on columns in GROUP BY clause; this is incompatible with sql_mode=only_full_group_by")
	tk.MustGetErrMsg("select v2, v1 from (select t1.v1, t2.v2 from ttest t1 join ttest t2) t3 join (select 1, 2) t2 group by v1",
		"[planner:1055]Expression #1 of SELECT list is not in GROUP BY clause and contains nonaggregated column 'test.t3.v2' which is not functionally dependent on columns in GROUP BY clause; this is incompatible with sql_mode=only_full_group_by")

}

func TestUpdateSetDefault(t *testing.T) {
	store, clean := testkit.CreateMockStore(t)
	defer clean()
	// #20598
	tk := testkit.NewTestKit(t, store)
	tk.MustExec("use test")
	tk.MustExec("create table tt (x int, z int as (x+10) stored)")
	tk.MustExec("insert into tt(x) values (1)")
	tk.MustExec("update tt set x=2, z = default")
	tk.MustExec("update tt set x=2, z = default(z)")
	tk.MustQuery("select * from tt").Check(testkit.Rows("2 12"))

	tk.MustGetErrMsg("update tt set x=2, z = default(x)",
		"[planner:3105]The value specified for generated column 'z' in table 'tt' is not allowed.")
	tk.MustGetErrMsg("update tt set z = 123",
		"[planner:3105]The value specified for generated column 'z' in table 'tt' is not allowed.")
	tk.MustGetErrMsg("update tt as ss set z = 123",
		"[planner:3105]The value specified for generated column 'z' in table 'tt' is not allowed.")
	tk.MustGetErrMsg("update tt as ss set x = 3, z = 13",
		"[planner:3105]The value specified for generated column 'z' in table 'tt' is not allowed.")
	tk.MustGetErrMsg("update tt as s1, tt as s2 set s1.z = default, s2.z = 456",
		"[planner:3105]The value specified for generated column 'z' in table 'tt' is not allowed.")
}

func TestExtendedStatsSwitch(t *testing.T) {
	store, clean := testkit.CreateMockStore(t)
	defer clean()
	tk := testkit.NewTestKit(t, store)
	tk.MustExec("use test")
	tk.MustExec("drop table if exists t")
	tk.MustExec("create table t(a int not null, b int not null, key(a), key(b))")
	tk.MustExec("insert into t values(1,1),(2,2),(3,3),(4,4),(5,5),(6,6)")

	tk.MustExec("set session tidb_enable_extended_stats = off")
	tk.MustGetErrMsg("alter table t add stats_extended s1 correlation(a,b)",
		"Extended statistics feature is not generally available now, and tidb_enable_extended_stats is OFF")
	tk.MustGetErrMsg("alter table t drop stats_extended s1",
		"Extended statistics feature is not generally available now, and tidb_enable_extended_stats is OFF")
	tk.MustGetErrMsg("admin reload stats_extended",
		"Extended statistics feature is not generally available now, and tidb_enable_extended_stats is OFF")

	tk.MustExec("set session tidb_enable_extended_stats = on")
	tk.MustExec("alter table t add stats_extended s1 correlation(a,b)")
	tk.MustQuery("select stats, status from mysql.stats_extended where name = 's1'").Check(testkit.Rows(
		"<nil> 0",
	))
	tk.MustExec("set session tidb_enable_extended_stats = off")
	// Analyze should not collect extended stats.
	tk.MustExec("analyze table t")
	tk.MustQuery("select stats, status from mysql.stats_extended where name = 's1'").Check(testkit.Rows(
		"<nil> 0",
	))
	tk.MustExec("set session tidb_enable_extended_stats = on")
	// Analyze would collect extended stats.
	tk.MustExec("analyze table t")
	tk.MustQuery("select stats, status from mysql.stats_extended where name = 's1'").Check(testkit.Rows(
		"1.000000 1",
	))
	// Estimated index scan count is 4 using extended stats.
	tk.MustQuery("explain format = 'brief' select * from t use index(b) where a > 3 order by b limit 1").Check(testkit.Rows(
		"Limit 1.00 root  offset:0, count:1",
		"└─Projection 1.00 root  test.t.a, test.t.b",
		"  └─IndexLookUp 1.00 root  ",
		"    ├─IndexFullScan(Build) 4.00 cop[tikv] table:t, index:b(b) keep order:true",
		"    └─Selection(Probe) 1.00 cop[tikv]  gt(test.t.a, 3)",
		"      └─TableRowIDScan 4.00 cop[tikv] table:t keep order:false",
	))
	tk.MustExec("set session tidb_enable_extended_stats = off")
	// Estimated index scan count is 2 using independent assumption.
	tk.MustQuery("explain format = 'brief' select * from t use index(b) where a > 3 order by b limit 1").Check(testkit.Rows(
		"Limit 1.00 root  offset:0, count:1",
		"└─Projection 1.00 root  test.t.a, test.t.b",
		"  └─IndexLookUp 1.00 root  ",
		"    ├─IndexFullScan(Build) 2.00 cop[tikv] table:t, index:b(b) keep order:true",
		"    └─Selection(Probe) 1.00 cop[tikv]  gt(test.t.a, 3)",
		"      └─TableRowIDScan 2.00 cop[tikv] table:t keep order:false",
	))
}

func TestOrderByNotInSelectDistinct(t *testing.T) {
	store, clean := testkit.CreateMockStore(t)
	defer clean()
	tk := testkit.NewTestKit(t, store)
	tk.MustExec("use test")

	// #12442
	tk.MustExec("drop table if exists ttest")
	tk.MustExec("create table ttest (v1 int, v2 int)")
	tk.MustExec("insert into ttest values(1, 2), (4,6), (1, 7)")

	tk.MustGetErrMsg("select distinct v1 from ttest order by v2",
		"[planner:3065]Expression #1 of ORDER BY clause is not in SELECT list, references column 'test.ttest.v2' which is not in SELECT list; this is incompatible with DISTINCT")
	tk.MustGetErrMsg("select distinct v1+1 from ttest order by v1",
		"[planner:3065]Expression #1 of ORDER BY clause is not in SELECT list, references column 'test.ttest.v1' which is not in SELECT list; this is incompatible with DISTINCT")
	tk.MustGetErrMsg("select distinct v1+1 from ttest order by 1+v1",
		"[planner:3065]Expression #1 of ORDER BY clause is not in SELECT list, references column 'test.ttest.v1' which is not in SELECT list; this is incompatible with DISTINCT")
	tk.MustGetErrMsg("select distinct v1+1 from ttest order by v1+2",
		"[planner:3065]Expression #1 of ORDER BY clause is not in SELECT list, references column 'test.ttest.v1' which is not in SELECT list; this is incompatible with DISTINCT")
	tk.MustGetErrMsg("select distinct count(v1) from ttest group by v2 order by sum(v1)",
		"[planner:3066]Expression #1 of ORDER BY clause is not in SELECT list, contains aggregate function; this is incompatible with DISTINCT")
	tk.MustGetErrMsg("select distinct sum(v1)+1 from ttest group by v2 order by sum(v1)",
		"[planner:3066]Expression #1 of ORDER BY clause is not in SELECT list, contains aggregate function; this is incompatible with DISTINCT")

	// Expressions in ORDER BY whole match some fields in DISTINCT.
	tk.MustQuery("select distinct v1+1 from ttest order by v1+1").Check(testkit.Rows("2", "5"))
	tk.MustQuery("select distinct count(v1) from ttest order by count(v1)").Check(testkit.Rows("3"))
	tk.MustQuery("select distinct count(v1) from ttest group by v2 order by count(v1)").Check(testkit.Rows("1"))
	tk.MustQuery("select distinct sum(v1) from ttest group by v2 order by sum(v1)").Check(testkit.Rows("1", "4"))
	tk.MustQuery("select distinct v1, v2 from ttest order by 1, 2").Check(testkit.Rows("1 2", "1 7", "4 6"))
	tk.MustQuery("select distinct v1, v2 from ttest order by 2, 1").Check(testkit.Rows("1 2", "4 6", "1 7"))

	// Referenced columns of expressions in ORDER BY whole match some fields in DISTINCT,
	// both original expression and alias can be referenced.
	tk.MustQuery("select distinct v1 from ttest order by v1+1").Check(testkit.Rows("1", "4"))
	tk.MustQuery("select distinct v1, v2 from ttest order by v1+1, v2").Check(testkit.Rows("1 2", "1 7", "4 6"))
	tk.MustQuery("select distinct v1+1 as z, v2 from ttest order by v1+1, z+v2").Check(testkit.Rows("2 2", "2 7", "5 6"))
	tk.MustQuery("select distinct sum(v1) as z from ttest group by v2 order by z+1").Check(testkit.Rows("1", "4"))
	tk.MustQuery("select distinct sum(v1)+1 from ttest group by v2 order by sum(v1)+1").Check(testkit.Rows("2", "5"))
	tk.MustQuery("select distinct v1 as z from ttest order by v1+z").Check(testkit.Rows("1", "4"))
}

func TestInvalidNamedWindowSpec(t *testing.T) {
	store, clean := testkit.CreateMockStore(t)
	defer clean()
	// #12356
	tk := testkit.NewTestKit(t, store)
	tk.MustExec("use test")
	tk.MustExec("DROP TABLE IF EXISTS temptest")
	tk.MustExec("create table temptest (val int, val1 int)")
	tk.MustQuery("SELECT val FROM temptest WINDOW w AS (ORDER BY val RANGE 1 PRECEDING)").Check(testkit.Rows())
	tk.MustGetErrMsg("SELECT val FROM temptest WINDOW w AS (ORDER BY val, val1 RANGE 1 PRECEDING)",
		"[planner:3587]Window 'w' with RANGE N PRECEDING/FOLLOWING frame requires exactly one ORDER BY expression, of numeric or temporal type")
	tk.MustGetErrMsg("select val1, avg(val1) as a from temptest group by val1 window w as (order by a)",
		"[planner:1054]Unknown column 'a' in 'window order by'")
	tk.MustGetErrMsg("select val1, avg(val1) as a from temptest group by val1 window w as (partition by a)",
		"[planner:1054]Unknown column 'a' in 'window partition by'")
}

func TestCorrelatedAggregate(t *testing.T) {
	store, clean := testkit.CreateMockStore(t)
	defer clean()
	tk := testkit.NewTestKit(t, store)
	tk.MustExec("use test")

	// #18350
	tk.MustExec("DROP TABLE IF EXISTS tab, tab2")
	tk.MustExec("CREATE TABLE tab(i INT)")
	tk.MustExec("CREATE TABLE tab2(j INT)")
	tk.MustExec("insert into tab values(1),(2),(3)")
	tk.MustExec("insert into tab2 values(1),(2),(3),(15)")
	tk.MustQuery(`SELECT m.i,
       (SELECT COUNT(n.j)
           FROM tab2 WHERE j=15) AS o
    FROM tab m, tab2 n GROUP BY 1 order by m.i`).Check(testkit.Rows("1 4", "2 4", "3 4"))
	tk.MustQuery(`SELECT
         (SELECT COUNT(n.j)
             FROM tab2 WHERE j=15) AS o
    FROM tab m, tab2 n order by m.i`).Check(testkit.Rows("12"))

	// #17748
	tk.MustExec("drop table if exists t1, t2")
	tk.MustExec("create table t1 (a int, b int)")
	tk.MustExec("create table t2 (m int, n int)")
	tk.MustExec("insert into t1 values (2,2), (2,2), (3,3), (3,3), (3,3), (4,4)")
	tk.MustExec("insert into t2 values (1,11), (2,22), (3,32), (4,44), (4,44)")
	tk.MustExec("set @@sql_mode='TRADITIONAL'")

	tk.MustQuery(`select count(*) c, a,
		( select group_concat(count(a)) from t2 where m = a )
		from t1 group by a order by a`).
		Check(testkit.Rows("2 2 2", "3 3 3", "1 4 1,1"))

	tk.MustExec("drop table if exists t")
	tk.MustExec("create table t (a int, b int)")
	tk.MustExec("insert into t values (1,1),(2,1),(2,2),(3,1),(3,2),(3,3)")

	// Sub-queries in SELECT fields
	// from SELECT fields
	tk.MustQuery("select (select count(a)) from t").Check(testkit.Rows("6"))
	tk.MustQuery("select (select (select (select count(a)))) from t").Check(testkit.Rows("6"))
	tk.MustQuery("select (select (select count(n.a)) from t m order by count(m.b)) from t n").Check(testkit.Rows("6"))
	// from WHERE
	tk.MustQuery("select (select count(n.a) from t where count(n.a)=3) from t n").Check(testkit.Rows("<nil>"))
	tk.MustQuery("select (select count(a) from t where count(distinct n.a)=3) from t n").Check(testkit.Rows("6"))
	// from HAVING
	tk.MustQuery("select (select count(n.a) from t having count(n.a)=6 limit 1) from t n").Check(testkit.Rows("6"))
	tk.MustQuery("select (select count(n.a) from t having count(distinct n.b)=3 limit 1) from t n").Check(testkit.Rows("6"))
	tk.MustQuery("select (select sum(distinct n.a) from t having count(distinct n.b)=3 limit 1) from t n").Check(testkit.Rows("6"))
	tk.MustQuery("select (select sum(distinct n.a) from t having count(distinct n.b)=6 limit 1) from t n").Check(testkit.Rows("<nil>"))
	// from ORDER BY
	tk.MustQuery("select (select count(n.a) from t order by count(n.b) limit 1) from t n").Check(testkit.Rows("6"))
	tk.MustQuery("select (select count(distinct n.b) from t order by count(n.b) limit 1) from t n").Check(testkit.Rows("3"))
	// from TableRefsClause
	tk.MustQuery("select (select cnt from (select count(a) cnt) s) from t").Check(testkit.Rows("6"))
	tk.MustQuery("select (select count(cnt) from (select count(a) cnt) s) from t").Check(testkit.Rows("1"))
	// from sub-query inside aggregate
	tk.MustQuery("select (select sum((select count(a)))) from t").Check(testkit.Rows("6"))
	tk.MustQuery("select (select sum((select count(a))+sum(a))) from t").Check(testkit.Rows("20"))
	// from GROUP BY
	tk.MustQuery("select (select count(a) from t group by count(n.a)) from t n").Check(testkit.Rows("6"))
	tk.MustQuery("select (select count(distinct a) from t group by count(n.a)) from t n").Check(testkit.Rows("3"))

	// Sub-queries in HAVING
	tk.MustQuery("select sum(a) from t having (select count(a)) = 0").Check(testkit.Rows())
	tk.MustQuery("select sum(a) from t having (select count(a)) > 0").Check(testkit.Rows("14"))

	// Sub-queries in ORDER BY
	tk.MustQuery("select count(a) from t group by b order by (select count(a))").Check(testkit.Rows("1", "2", "3"))
	tk.MustQuery("select count(a) from t group by b order by (select -count(a))").Check(testkit.Rows("3", "2", "1"))

	// Nested aggregate (correlated aggregate inside aggregate)
	tk.MustQuery("select (select sum(count(a))) from t").Check(testkit.Rows("6"))
	tk.MustQuery("select (select sum(sum(a))) from t").Check(testkit.Rows("14"))

	// Combining aggregates
	tk.MustQuery("select count(a), (select count(a)) from t").Check(testkit.Rows("6 6"))
	tk.MustQuery("select sum(distinct b), count(a), (select count(a)), (select cnt from (select sum(distinct b) as cnt) n) from t").
		Check(testkit.Rows("6 6 6 6"))
}

func TestCorrelatedColumnAggFuncPushDown(t *testing.T) {
	store, clean := testkit.CreateMockStore(t)
	defer clean()
	tk := testkit.NewTestKit(t, store)
	tk.MustExec("use test;")
	tk.MustExec("drop table if exists t;")
	tk.MustExec("create table t (a int, b int);")
	tk.MustExec("insert into t values (1,1);")
	tk.MustQuery("select (select count(n.a + a) from t) from t n;").Check(testkit.Rows(
		"1",
	))
}

// Test for issue https://github.com/pingcap/tidb/issues/21607.
func TestConditionColPruneInPhysicalUnionScan(t *testing.T) {
	store, clean := testkit.CreateMockStore(t)
	defer clean()
	tk := testkit.NewTestKit(t, store)
	tk.MustExec("use test;")
	tk.MustExec("drop table if exists t;")
	tk.MustExec("create table t (a int, b int);")
	tk.MustExec("begin;")
	tk.MustExec("insert into t values (1, 2);")
	tk.MustQuery("select count(*) from t where b = 1 and b in (3);").
		Check(testkit.Rows("0"))

	tk.MustExec("drop table t;")
	tk.MustExec("create table t (a int, b int as (a + 1), c int as (b + 1));")
	tk.MustExec("begin;")
	tk.MustExec("insert into t (a) values (1);")
	tk.MustQuery("select count(*) from t where b = 1 and b in (3);").
		Check(testkit.Rows("0"))
	tk.MustQuery("select count(*) from t where c = 1 and c in (3);").
		Check(testkit.Rows("0"))
}

func TestInvalidHint(t *testing.T) {
	store, clean := testkit.CreateMockStore(t)
	defer clean()
	tk := testkit.NewTestKit(t, store)

	tk.MustExec("use test")
	tk.MustExec("drop table if exists tt")
	tk.MustExec("create table tt(a int, key(a));")

	var input []string
	var output []struct {
		SQL      string
		Plan     []string
		Warnings []string
	}
	integrationSuiteData := core.GetIntegrationSuiteData()
	integrationSuiteData.GetTestCases(t, &input, &output)
	warning := "show warnings;"
	for i, tt := range input {
		testdata.OnRecord(func() {
			output[i].SQL = tt
			output[i].Plan = testdata.ConvertRowsToStrings(tk.MustQuery(tt).Rows())
			output[i].Warnings = testdata.ConvertRowsToStrings(tk.MustQuery(warning).Rows())
		})
		tk.MustQuery(tt).Check(testkit.Rows(output[i].Plan...))
	}
}

// Test for issue https://github.com/pingcap/tidb/issues/18320
func TestNonaggregateColumnWithSingleValueInOnlyFullGroupByMode(t *testing.T) {
	store, clean := testkit.CreateMockStore(t)
	defer clean()
	tk := testkit.NewTestKit(t, store)
	tk.MustExec("use test")
	tk.MustExec("drop table if exists t")
	tk.MustExec("create table t (a int, b int, c int)")
	tk.MustExec("insert into t values (1, 2, 3), (4, 5, 6), (7, 8, 9)")
	tk.MustQuery("select a, count(b) from t where a = 1").Check(testkit.Rows("1 1"))
	tk.MustQuery("select a, count(b) from t where a = 10").Check(testkit.Rows("<nil> 0"))
	tk.MustQuery("select a, c, sum(b) from t where a = 1 group by c").Check(testkit.Rows("1 3 2"))
	tk.MustGetErrMsg("select a from t where a = 1 order by count(b)", "[planner:3029]Expression #1 of ORDER BY contains aggregate function and applies to the result of a non-aggregated query")
	tk.MustQuery("select a from t where a = 1 having count(b) > 0").Check(testkit.Rows("1"))
}

func TestConvertRangeToPoint(t *testing.T) {
	store, clean := testkit.CreateMockStore(t)
	defer clean()
	tk := testkit.NewTestKit(t, store)

	tk.MustExec("use test")
	tk.MustExec("drop table if exists t0")
	tk.MustExec("create table t0 (a int, b int, index(a, b))")
	tk.MustExec("insert into t0 values (1, 1)")
	tk.MustExec("insert into t0 values (2, 2)")
	tk.MustExec("insert into t0 values (2, 2)")
	tk.MustExec("insert into t0 values (2, 2)")
	tk.MustExec("insert into t0 values (2, 2)")
	tk.MustExec("insert into t0 values (2, 2)")
	tk.MustExec("insert into t0 values (3, 3)")

	tk.MustExec("drop table if exists t1")
	tk.MustExec("create table t1 (a int, b int, c int, index(a, b, c))")

	tk.MustExec("drop table if exists t2")
	tk.MustExec("create table t2 (a float, b float, index(a, b))")

	tk.MustExec("drop table if exists t3")
	tk.MustExec("create table t3 (a char(10), b char(10), c char(10), index(a, b, c))")

	var input []string
	var output []struct {
		SQL  string
		Plan []string
	}
	integrationSuiteData := core.GetIntegrationSuiteData()
	integrationSuiteData.GetTestCases(t, &input, &output)
	for i, tt := range input {
		testdata.OnRecord(func() {
			output[i].SQL = tt
			output[i].Plan = testdata.ConvertRowsToStrings(tk.MustQuery(tt).Rows())
		})
		tk.MustQuery(tt).Check(testkit.Rows(output[i].Plan...))
	}
}

func TestIssue22040(t *testing.T) {
	store, clean := testkit.CreateMockStore(t)
	defer clean()
	// #22040
	tk := testkit.NewTestKit(t, store)
	tk.MustExec("use test")
	tk.MustExec("drop table if exists t")
	tk.MustExec("create table t (a int, b int, primary key(a,b))")
	// valid case
	tk.MustExec("select * from t where (a,b) in ((1,2),(1,2))")
	// invalid case, column count doesn't match
	{
		err := tk.ExecToErr("select * from t where (a,b) in (1,2)")
		require.IsType(t, expression.ErrOperandColumns, errors.Cause(err))
	}
	{
		err := tk.ExecToErr("select * from t where (a,b) in ((1,2),1)")
		require.IsType(t, expression.ErrOperandColumns, errors.Cause(err))
	}
}

func TestIssue22105(t *testing.T) {
	store, clean := testkit.CreateMockStore(t)
	defer clean()
	tk := testkit.NewTestKit(t, store)

	tk.MustExec("use test")
	tk.MustExec("drop table if exists t")
	tk.MustExec(`CREATE TABLE t1 (
  key1 int(11) NOT NULL,
  key2 int(11) NOT NULL,
  key3 int(11) NOT NULL,
  key4 int(11) NOT NULL,
  key5 int(11) DEFAULT NULL,
  key6 int(11) DEFAULT NULL,
  key7 int(11) NOT NULL,
  key8 int(11) NOT NULL,
  KEY i1 (key1),
  KEY i2 (key2),
  KEY i3 (key3),
  KEY i4 (key4),
  KEY i5 (key5),
  KEY i6 (key6)
) ENGINE=InnoDB DEFAULT CHARSET=utf8mb4 COLLATE=utf8mb4_bin`)

	var input []string
	var output []struct {
		SQL  string
		Plan []string
	}
	integrationSuiteData := core.GetIntegrationSuiteData()
	integrationSuiteData.GetTestCases(t, &input, &output)
	for i, tt := range input {
		testdata.OnRecord(func() {
			output[i].SQL = tt
			output[i].Plan = testdata.ConvertRowsToStrings(tk.MustQuery(tt).Rows())
		})
		tk.MustQuery(tt).Check(testkit.Rows(output[i].Plan...))
	}
}

func TestIssue22071(t *testing.T) {
	store, clean := testkit.CreateMockStore(t)
	defer clean()
	tk := testkit.NewTestKit(t, store)
	tk.MustExec("use test")
	tk.MustExec("create table t (a int);")
	tk.MustExec("insert into t values(1),(2),(5)")
	tk.MustQuery("select n in (1,2) from (select a in (1,2) as n from t) g;").Sort().Check(testkit.Rows("0", "1", "1"))
	tk.MustQuery("select n in (1,n) from (select a in (1,2) as n from t) g;").Check(testkit.Rows("1", "1", "1"))
}

func TestCreateViewIsolationRead(t *testing.T) {
	store, clean := testkit.CreateMockStore(t)
	defer clean()
	se, err := session.CreateSession4Test(store)
	require.NoError(t, err)
	require.True(t, se.Auth(&auth.UserIdentity{Username: "root", Hostname: "%"}, nil, nil))
	tk := testkit.NewTestKit(t, store)
	tk.SetSession(se)

	tk.MustExec("use test;")
	tk.MustExec("drop table if exists t;")
	tk.MustExec("create table t(a int, b int);")
	tk.MustExec("set session tidb_isolation_read_engines='tiflash,tidb';")
	// No error for CreateView.
	tk.MustExec("create view v0 (a, avg_b) as select a, avg(b) from t group by a;")
	tk.MustGetErrMsg("select * from v0;", "[planner:1815]Internal : No access path for table 't' is found with 'tidb_isolation_read_engines' = 'tiflash,tidb', valid values can be 'tikv'.")
	tk.MustExec("set session tidb_isolation_read_engines='tikv,tiflash,tidb';")
	tk.MustQuery("select * from v0;").Check(testkit.Rows())
}

func TestIssue22199(t *testing.T) {
	store, clean := testkit.CreateMockStore(t)
	defer clean()
	tk := testkit.NewTestKit(t, store)
	tk.MustExec("use test")
	tk.MustExec("drop table if exists t1, t2")
	tk.MustExec("create table t1(i int primary key, j int, index idx_j(j))")
	tk.MustExec("create table t2(i int primary key, j int, index idx_j(j))")
	tk.MustGetErrMsg("select t1.*, (select t2.* from t1) from t1", "[planner:1051]Unknown table 't2'")
}

func TestIssue22892(t *testing.T) {
	store, clean := testkit.CreateMockStore(t)
	defer clean()
	tk := testkit.NewTestKit(t, store)
	tk.MustExec("use test")
	tk.MustExec("set @@tidb_partition_prune_mode='static'")
	tk.MustExec("drop table if exists t1")
	tk.MustExec("create table t1(a int) partition by hash (a) partitions 5;")
	tk.MustExec("insert into t1 values (0);")
	tk.MustQuery("select * from t1 where a not between 1 and 2;").Check(testkit.Rows("0"))

	tk.MustExec("set @@tidb_partition_prune_mode='dynamic'")
	tk.MustExec("drop table if exists t2")
	tk.MustExec("create table t2(a int) partition by hash (a) partitions 5;")
	tk.MustExec("insert into t2 values (0);")
	tk.MustQuery("select * from t2 where a not between 1 and 2;").Check(testkit.Rows("0"))
}

func TestIssue26719(t *testing.T) {
	store, clean := testkit.CreateMockStore(t)
	defer clean()
	tk := testkit.NewTestKit(t, store)
	tk.MustExec("use test")
	tk.MustExec(`create table tx (a int) partition by range (a) (partition p0 values less than (10), partition p1 values less than (20))`)
	tk.MustExec(`insert into tx values (1)`)
	tk.MustExec("set @@tidb_partition_prune_mode='dynamic'")

	tk.MustExec(`begin`)
	tk.MustExec(`delete from tx where a in (1)`)
	tk.MustQuery(`select * from tx PARTITION(p0)`).Check(testkit.Rows())
	tk.MustQuery(`select * from tx`).Check(testkit.Rows())
	tk.MustExec(`rollback`)
}

func TestIssue32428(t *testing.T) {
	store, clean := testkit.CreateMockStore(t)
	defer clean()
	tk := testkit.NewTestKit(t, store)
	tk.MustExec("use test")
	tk.MustExec("create table `t1` (`a` enum('aa') DEFAULT NULL, KEY `k` (`a`))")
	tk.MustExec("insert into t1 values('aa')")
	tk.MustExec("insert into t1 values(null)")
	tk.MustQuery("select a from t1 where a<=>'aa'").Check(testkit.Rows("aa"))
	tk.MustQuery("select a from t1 where a<=>null").Check(testkit.Rows("<nil>"))

	tk.MustExec(`CREATE TABLE IDT_MULTI15860STROBJSTROBJ (
	  COL1 enum('aa') DEFAULT NULL,
	  COL2 int(41) DEFAULT NULL,
	  COL3 year(4) DEFAULT NULL,
	  KEY U_M_COL4 (COL1,COL2),
	  KEY U_M_COL5 (COL3,COL2))`)
	tk.MustExec(`insert into IDT_MULTI15860STROBJSTROBJ  values("aa", 1013610488, 1982)`)
	tk.MustQuery(`SELECT * FROM IDT_MULTI15860STROBJSTROBJ t1 RIGHT JOIN IDT_MULTI15860STROBJSTROBJ t2 ON t1.col1 <=> t2.col1 where t1.col1 is null and t2.col1 = "aa"`).Check(testkit.Rows()) // empty result
	tk.MustExec(`prepare stmt from "SELECT * FROM IDT_MULTI15860STROBJSTROBJ t1 RIGHT JOIN IDT_MULTI15860STROBJSTROBJ t2 ON t1.col1 <=> t2.col1 where t1.col1 is null and t2.col1 = ?"`)
	tk.MustExec(`set @a="aa"`)
	tk.MustQuery(`execute stmt using @a`).Check(testkit.Rows()) // empty result
}

func TestPushDownProjectionForTiFlash(t *testing.T) {
	store, clean := testkit.CreateMockStore(t)
	defer clean()
	tk := testkit.NewTestKit(t, store)
	tk.MustExec("use test")
	tk.MustExec("drop table if exists t")
	tk.MustExec("create table t (id int, value decimal(6,3), name char(128))")
	tk.MustExec("analyze table t")
	tk.MustExec("set session tidb_allow_mpp=OFF")

	// Create virtual tiflash replica info.
	dom := domain.GetDomain(tk.Session())
	is := dom.InfoSchema()
	db, exists := is.SchemaByName(model.NewCIStr("test"))
	require.True(t, exists)
	for _, tblInfo := range db.Tables {
		if tblInfo.Name.L == "t" {
			tblInfo.TiFlashReplica = &model.TiFlashReplicaInfo{
				Count:     1,
				Available: true,
			}
		}
	}

	tk.MustExec("set @@tidb_opt_broadcast_join=1;")

	var input []string
	var output []struct {
		SQL  string
		Plan []string
	}
	integrationSuiteData := core.GetIntegrationSuiteData()
	integrationSuiteData.GetTestCases(t, &input, &output)
	for i, tt := range input {
		testdata.OnRecord(func() {
			output[i].SQL = tt
			output[i].Plan = testdata.ConvertRowsToStrings(tk.MustQuery(tt).Rows())
		})
		res := tk.MustQuery(tt)
		res.Check(testkit.Rows(output[i].Plan...))
	}
}

func TestPushDownProjectionForMPP(t *testing.T) {
	store, clean := testkit.CreateMockStore(t)
	defer clean()
	tk := testkit.NewTestKit(t, store)
	tk.MustExec("use test")
	tk.MustExec("drop table if exists t")
	tk.MustExec("create table t (id int, value decimal(6,3), name char(128))")
	tk.MustExec("analyze table t")

	// Create virtual tiflash replica info.
	dom := domain.GetDomain(tk.Session())
	is := dom.InfoSchema()
	db, exists := is.SchemaByName(model.NewCIStr("test"))
	require.True(t, exists)
	for _, tblInfo := range db.Tables {
		if tblInfo.Name.L == "t" {
			tblInfo.TiFlashReplica = &model.TiFlashReplicaInfo{
				Count:     1,
				Available: true,
			}
		}
	}

	tk.MustExec("set @@tidb_allow_mpp=1; set @@tidb_opt_broadcast_join=0; set @@tidb_enforce_mpp=1;")

	var input []string
	var output []struct {
		SQL  string
		Plan []string
	}
	integrationSuiteData := core.GetIntegrationSuiteData()
	integrationSuiteData.GetTestCases(t, &input, &output)
	for i, tt := range input {
		testdata.OnRecord(func() {
			output[i].SQL = tt
			output[i].Plan = testdata.ConvertRowsToStrings(tk.MustQuery(tt).Rows())
		})
		res := tk.MustQuery(tt)
		res.Check(testkit.Rows(output[i].Plan...))
	}
}

func TestReorderSimplifiedOuterJoins(t *testing.T) {
	store, clean := testkit.CreateMockStore(t)
	defer clean()
	tk := testkit.NewTestKit(t, store)

	tk.MustExec("use test")
	tk.MustExec("drop table if exists t1,t2,t3")
	tk.MustExec("create table t1 (pk char(32) primary key, col1 char(32), col2 varchar(40), col3 char(32), key (col1), key (col3), key (col2,col3), key (col1,col3))")
	tk.MustExec("create table t2 (pk char(32) primary key, col1 varchar(100))")
	tk.MustExec("create table t3 (pk char(32) primary key, keycol varchar(100), pad1 tinyint(1) default null, pad2 varchar(40), key (keycol,pad1,pad2))")

	var input []string
	var output []struct {
		SQL  string
		Plan []string
	}
	integrationSuiteData := core.GetIntegrationSuiteData()
	integrationSuiteData.GetTestCases(t, &input, &output)
	for i, tt := range input {
		testdata.OnRecord(func() {
			output[i].SQL = tt
			output[i].Plan = testdata.ConvertRowsToStrings(tk.MustQuery(tt).Rows())
		})
		tk.MustQuery(tt).Check(testkit.Rows(output[i].Plan...))
	}
}

// Apply operator may got panic because empty Projection is eliminated.
func TestIssue23887(t *testing.T) {
	store, clean := testkit.CreateMockStore(t)
	defer clean()
	tk := testkit.NewTestKit(t, store)
	tk.MustExec("use test")
	tk.MustExec("drop table if exists t;")
	tk.MustExec("create table t(a int, b int);")
	tk.MustExec("insert into t values(1, 2), (3, 4);")
	var input []string
	var output []struct {
		SQL  string
		Plan []string
		Res  []string
	}
	integrationSuiteData := core.GetIntegrationSuiteData()
	integrationSuiteData.GetTestCases(t, &input, &output)
	for i, tt := range input {
		testdata.OnRecord(func() {
			output[i].SQL = tt
			output[i].Plan = testdata.ConvertRowsToStrings(tk.MustQuery("explain format = 'brief' " + tt).Rows())
			output[i].Res = testdata.ConvertRowsToStrings(tk.MustQuery(tt).Sort().Rows())
		})
		tk.MustQuery("explain format = 'brief' " + tt).Check(testkit.Rows(output[i].Plan...))
		tk.MustQuery(tt).Sort().Check(testkit.Rows(output[i].Res...))
	}

	tk.MustExec("drop table if exists t1;")
	tk.MustExec("create table t1 (c1 int primary key, c2 int, c3 int, index c2 (c2));")
	tk.MustQuery("select count(1) from (select count(1) from (select * from t1 where c3 = 100) k) k2;").Check(testkit.Rows("1"))
}

func TestDeleteStmt(t *testing.T) {
	store, clean := testkit.CreateMockStore(t)
	defer clean()
	tk := testkit.NewTestKit(t, store)
	tk.MustExec("use test")
	tk.MustExec("create table t(a int)")
	tk.MustExec("delete t from t;")
	tk.MustExec("delete t from test.t as t;")
	tk.MustGetErrCode("delete test.t from test.t as t;", mysql.ErrUnknownTable)
	tk.MustExec("delete test.t from t;")
	tk.MustExec("create database db1")
	tk.MustExec("use db1")
	tk.MustExec("create table t(a int)")
	tk.MustGetErrCode("delete test.t from t;", mysql.ErrUnknownTable)
}

func TestIndexMergeConstantTrue(t *testing.T) {
	store, clean := testkit.CreateMockStore(t)
	defer clean()
	tk := testkit.NewTestKit(t, store)
	tk.MustExec("use test")
	tk.MustExec("drop table if exists t;")
	tk.MustExec("create table t(a int primary key, b int not null, key(b))")
	tk.MustExec("delete /*+ use_index_merge(t) */ FROM t WHERE a=1 OR (b < SOME (SELECT /*+ use_index_merge(t)*/ b FROM t WHERE a<2 OR b<2))")

	tk.MustExec("drop table if exists t")
	tk.MustExec("create table t(a int not null, b int not null, key(a), key(b))")
	tk.MustExec("delete /*+ use_index_merge(t) */ FROM t WHERE a=1 OR (b < SOME (SELECT /*+ use_index_merge(t)*/ b FROM t WHERE a<2 OR b<2))")

	tk.MustExec("drop table if exists t")
	tk.MustExec("create table t(a int primary key, b int not null, c int, key(a), key(b,c))")
	tk.MustExec("delete /*+ use_index_merge(t) */ FROM t WHERE a=1 OR (a<2 and b<2)")
}

func TestPushDownAggForMPP(t *testing.T) {
	store, clean := testkit.CreateMockStore(t)
	defer clean()
	tk := testkit.NewTestKit(t, store)
	tk.MustExec("use test")
	tk.MustExec("drop table if exists t")
	tk.MustExec("create table t (id int, value decimal(6,3))")
	tk.MustExec("analyze table t")

	// Create virtual tiflash replica info.
	dom := domain.GetDomain(tk.Session())
	is := dom.InfoSchema()
	db, exists := is.SchemaByName(model.NewCIStr("test"))
	require.True(t, exists)
	for _, tblInfo := range db.Tables {
		if tblInfo.Name.L == "t" {
			tblInfo.TiFlashReplica = &model.TiFlashReplicaInfo{
				Count:     1,
				Available: true,
			}
		}
	}

	tk.MustExec(" set @@tidb_allow_mpp=1; set @@tidb_opt_broadcast_join=0; set @@tidb_broadcast_join_threshold_count = 1; set @@tidb_broadcast_join_threshold_size=1;")

	var input []string
	var output []struct {
		SQL  string
		Plan []string
	}
	integrationSuiteData := core.GetIntegrationSuiteData()
	integrationSuiteData.GetTestCases(t, &input, &output)
	for i, tt := range input {
		testdata.OnRecord(func() {
			output[i].SQL = tt
			output[i].Plan = testdata.ConvertRowsToStrings(tk.MustQuery(tt).Rows())
		})
		res := tk.MustQuery(tt)
		res.Check(testkit.Rows(output[i].Plan...))
	}
}

func TestMppUnionAll(t *testing.T) {
	store, clean := testkit.CreateMockStore(t)
	defer clean()
	tk := testkit.NewTestKit(t, store)
	tk.MustExec("use test")
	tk.MustExec("drop table if exists t")
	tk.MustExec("drop table if exists t1")
	tk.MustExec("create table t (a int not null, b int, c varchar(20))")
	tk.MustExec("create table t1 (a int, b int not null, c double)")

	// Create virtual tiflash replica info.
	dom := domain.GetDomain(tk.Session())
	is := dom.InfoSchema()
	db, exists := is.SchemaByName(model.NewCIStr("test"))
	require.True(t, exists)
	for _, tblInfo := range db.Tables {
		if tblInfo.Name.L == "t" || tblInfo.Name.L == "t1" {
			tblInfo.TiFlashReplica = &model.TiFlashReplicaInfo{
				Count:     1,
				Available: true,
			}
		}
	}

	var input []string
	var output []struct {
		SQL  string
		Plan []string
	}
	integrationSuiteData := core.GetIntegrationSuiteData()
	integrationSuiteData.GetTestCases(t, &input, &output)
	for i, tt := range input {
		testdata.OnRecord(func() {
			output[i].SQL = tt
			output[i].Plan = testdata.ConvertRowsToStrings(tk.MustQuery(tt).Rows())
		})
		res := tk.MustQuery(tt)
		res.Check(testkit.Rows(output[i].Plan...))
	}

}

func TestMppJoinDecimal(t *testing.T) {
	store, clean := testkit.CreateMockStore(t)
	defer clean()
	tk := testkit.NewTestKit(t, store)
	tk.MustExec("use test")
	tk.MustExec("drop table if exists t")
	tk.MustExec("drop table if exists tt")
	tk.MustExec("create table t (c1 decimal(8, 5), c2 decimal(9, 5), c3 decimal(9, 4) NOT NULL, c4 decimal(8, 4) NOT NULL, c5 decimal(40, 20))")
	tk.MustExec("create table tt (pk int(11) NOT NULL AUTO_INCREMENT primary key,col_varchar_64 varchar(64),col_char_64_not_null char(64) NOT null, col_decimal_30_10_key decimal(30,10), col_tinyint tinyint, col_varchar_key varchar(1), key col_decimal_30_10_key (col_decimal_30_10_key), key col_varchar_key(col_varchar_key));")
	tk.MustExec("analyze table t")
	tk.MustExec("analyze table tt")

	// Create virtual tiflash replica info.
	dom := domain.GetDomain(tk.Session())
	is := dom.InfoSchema()
	db, exists := is.SchemaByName(model.NewCIStr("test"))
	require.True(t, exists)
	for _, tblInfo := range db.Tables {
		if tblInfo.Name.L == "t" || tblInfo.Name.L == "tt" {
			tblInfo.TiFlashReplica = &model.TiFlashReplicaInfo{
				Count:     1,
				Available: true,
			}
		}
	}

	tk.MustExec("set @@tidb_allow_mpp=1;")
	tk.MustExec("set @@session.tidb_broadcast_join_threshold_size = 1")
	tk.MustExec("set @@session.tidb_broadcast_join_threshold_count = 1")

	var input []string
	var output []struct {
		SQL  string
		Plan []string
	}
	integrationSuiteData := core.GetIntegrationSuiteData()
	integrationSuiteData.GetTestCases(t, &input, &output)
	for i, tt := range input {
		testdata.OnRecord(func() {
			output[i].SQL = tt
			output[i].Plan = testdata.ConvertRowsToStrings(tk.MustQuery(tt).Rows())
		})
		res := tk.MustQuery(tt)
		res.Check(testkit.Rows(output[i].Plan...))
	}
}

func TestMppAggTopNWithJoin(t *testing.T) {
	store, clean := testkit.CreateMockStore(t)
	defer clean()
	tk := testkit.NewTestKit(t, store)
	tk.MustExec("use test")
	tk.MustExec("drop table if exists t")
	tk.MustExec("create table t (id int, value decimal(6,3))")
	tk.MustExec("analyze table t")

	// Create virtual tiflash replica info.
	dom := domain.GetDomain(tk.Session())
	is := dom.InfoSchema()
	db, exists := is.SchemaByName(model.NewCIStr("test"))
	require.True(t, exists)
	for _, tblInfo := range db.Tables {
		if tblInfo.Name.L == "t" {
			tblInfo.TiFlashReplica = &model.TiFlashReplicaInfo{
				Count:     1,
				Available: true,
			}
		}
	}

	tk.MustExec(" set @@tidb_allow_mpp=1;")

	var input []string
	var output []struct {
		SQL  string
		Plan []string
	}
	integrationSuiteData := core.GetIntegrationSuiteData()
	integrationSuiteData.GetTestCases(t, &input, &output)
	for i, tt := range input {
		testdata.OnRecord(func() {
			output[i].SQL = tt
			output[i].Plan = testdata.ConvertRowsToStrings(tk.MustQuery(tt).Rows())
		})
		res := tk.MustQuery(tt)
		res.Check(testkit.Rows(output[i].Plan...))
	}
}

func TestLimitIndexLookUpKeepOrder(t *testing.T) {
	store, clean := testkit.CreateMockStore(t)
	defer clean()
	tk := testkit.NewTestKit(t, store)
	tk.MustExec("use test")
	tk.MustExec("drop table if exists t;")
	tk.MustExec("create table t(a int, b int, c int, d int, index idx(a,b,c));")

	var input []string
	var output []struct {
		SQL  string
		Plan []string
	}
	integrationSuiteData := core.GetIntegrationSuiteData()
	integrationSuiteData.GetTestCases(t, &input, &output)
	for i, tt := range input {
		testdata.OnRecord(func() {
			output[i].SQL = tt
			output[i].Plan = testdata.ConvertRowsToStrings(tk.MustQuery(tt).Rows())
		})
		tk.MustQuery(tt).Check(testkit.Rows(output[i].Plan...))
	}
}

func TestDecorrelateInnerJoinInSubquery(t *testing.T) {
	store, clean := testkit.CreateMockStore(t)
	defer clean()
	tk := testkit.NewTestKit(t, store)

	tk.MustExec("use test")
	tk.MustExec("drop table if exists t")
	tk.MustExec("create table t(a int not null, b int not null)")

	var input []string
	var output []struct {
		SQL  string
		Plan []string
	}
	integrationSuiteData := core.GetIntegrationSuiteData()
	integrationSuiteData.GetTestCases(t, &input, &output)
	for i, tt := range input {
		testdata.OnRecord(func() {
			output[i].SQL = tt
			output[i].Plan = testdata.ConvertRowsToStrings(tk.MustQuery(tt).Rows())
		})
		tk.MustQuery(tt).Check(testkit.Rows(output[i].Plan...))
	}
}

func TestIndexMergeTableFilter(t *testing.T) {
	store, clean := testkit.CreateMockStore(t)
	defer clean()
	tk := testkit.NewTestKit(t, store)
	tk.MustExec("use test")
	tk.MustExec("drop table if exists t;")
	tk.MustExec("create table t(a int, b int, c int, d int, key(a), key(b));")
	tk.MustExec("insert into t values(10,1,1,10)")

	tk.MustQuery("explain format = 'brief' select /*+ use_index_merge(t) */ * from t where a=10 or (b=10 and c=10)").Check(testkit.Rows(
		"IndexMerge 0.02 root  ",
		"├─IndexRangeScan(Build) 10.00 cop[tikv] table:t, index:a(a) range:[10,10], keep order:false, stats:pseudo",
		"├─IndexRangeScan(Build) 10.00 cop[tikv] table:t, index:b(b) range:[10,10], keep order:false, stats:pseudo",
		"└─Selection(Probe) 0.02 cop[tikv]  or(eq(test.t.a, 10), and(eq(test.t.b, 10), eq(test.t.c, 10)))",
		"  └─TableRowIDScan 19.99 cop[tikv] table:t keep order:false, stats:pseudo",
	))
	tk.MustQuery("select /*+ use_index_merge(t) */ * from t where a=10 or (b=10 and c=10)").Check(testkit.Rows(
		"10 1 1 10",
	))
	tk.MustQuery("explain format = 'brief' select /*+ use_index_merge(t) */ * from t where (a=10 and d=10) or (b=10 and c=10)").Check(testkit.Rows(
		"IndexMerge 0.00 root  ",
		"├─IndexRangeScan(Build) 10.00 cop[tikv] table:t, index:a(a) range:[10,10], keep order:false, stats:pseudo",
		"├─IndexRangeScan(Build) 10.00 cop[tikv] table:t, index:b(b) range:[10,10], keep order:false, stats:pseudo",
		"└─Selection(Probe) 0.00 cop[tikv]  or(and(eq(test.t.a, 10), eq(test.t.d, 10)), and(eq(test.t.b, 10), eq(test.t.c, 10)))",
		"  └─TableRowIDScan 19.99 cop[tikv] table:t keep order:false, stats:pseudo",
	))
	tk.MustQuery("select /*+ use_index_merge(t) */ * from t where (a=10 and d=10) or (b=10 and c=10)").Check(testkit.Rows(
		"10 1 1 10",
	))
}

func TestIssue22850(t *testing.T) {
	store, clean := testkit.CreateMockStore(t)
	defer clean()
	tk := testkit.NewTestKit(t, store)
	tk.MustExec("use test")
	tk.MustExec("drop table if exists t1")
	tk.MustExec("CREATE TABLE t1 (a int(11))")
	tk.MustQuery("SELECT @v:=(SELECT 1 FROM t1 t2 LEFT JOIN t1 ON t1.a GROUP BY t1.a) FROM t1").Check(testkit.Rows()) // work fine
}

func TestJoinSchemaChange(t *testing.T) {
	store, clean := testkit.CreateMockStore(t)
	defer clean()
	tk := testkit.NewTestKit(t, store)
	tk.MustExec("use test")
	tk.MustExec("drop table if exists t1, t2")
	tk.MustExec("create table t1(a int(11))")
	tk.MustExec("create table t2(a decimal(40,20) unsigned, b decimal(40,20))")
	tk.MustQuery("select count(*) as x from t1 group by a having x not in (select a from t2 where x = t2.b)").Check(testkit.Rows())
}

// #22949: test HexLiteral Used in GetVar expr
func TestGetVarExprWithHexLiteral(t *testing.T) {
	store, clean := testkit.CreateMockStore(t)
	defer clean()
	tk := testkit.NewTestKit(t, store)
	tk.MustExec("use test;")
	tk.MustExec("drop table if exists t1_no_idx;")
	tk.MustExec("create table t1_no_idx(id int, col_bit bit(16));")
	tk.MustExec("insert into t1_no_idx values(1, 0x3135);")
	tk.MustExec("insert into t1_no_idx values(2, 0x0f);")

	tk.MustExec("prepare stmt from 'select id from t1_no_idx where col_bit = ?';")
	tk.MustExec("set @a = 0x3135;")
	tk.MustQuery("execute stmt using @a;").Check(testkit.Rows("1"))
	tk.MustExec("set @a = 0x0F;")
	tk.MustQuery("execute stmt using @a;").Check(testkit.Rows("2"))

	// same test, but use IN expr
	tk.MustExec("prepare stmt from 'select id from t1_no_idx where col_bit in (?)';")
	tk.MustExec("set @a = 0x3135;")
	tk.MustQuery("execute stmt using @a;").Check(testkit.Rows("1"))
	tk.MustExec("set @a = 0x0F;")
	tk.MustQuery("execute stmt using @a;").Check(testkit.Rows("2"))

	// same test, but use table with index on col_bit
	tk.MustExec("drop table if exists t2_idx;")
	tk.MustExec("create table t2_idx(id int, col_bit bit(16), key(col_bit));")
	tk.MustExec("insert into t2_idx values(1, 0x3135);")
	tk.MustExec("insert into t2_idx values(2, 0x0f);")

	tk.MustExec("prepare stmt from 'select id from t2_idx where col_bit = ?';")
	tk.MustExec("set @a = 0x3135;")
	tk.MustQuery("execute stmt using @a;").Check(testkit.Rows("1"))
	tk.MustExec("set @a = 0x0F;")
	tk.MustQuery("execute stmt using @a;").Check(testkit.Rows("2"))

	// same test, but use IN expr
	tk.MustExec("prepare stmt from 'select id from t2_idx where col_bit in (?)';")
	tk.MustExec("set @a = 0x3135;")
	tk.MustQuery("execute stmt using @a;").Check(testkit.Rows("1"))
	tk.MustExec("set @a = 0x0F;")
	tk.MustQuery("execute stmt using @a;").Check(testkit.Rows("2"))

	// test col varchar with GetVar
	tk.MustExec("drop table if exists t_varchar;")
	tk.MustExec("create table t_varchar(id int, col_varchar varchar(100), key(col_varchar));")
	tk.MustExec("insert into t_varchar values(1, '15');")
	tk.MustExec("prepare stmt from 'select id from t_varchar where col_varchar = ?';")
	tk.MustExec("set @a = 0x3135;")
	tk.MustQuery("execute stmt using @a;").Check(testkit.Rows("1"))
}

// test BitLiteral used with GetVar
func TestGetVarExprWithBitLiteral(t *testing.T) {
	store, clean := testkit.CreateMockStore(t)
	defer clean()
	tk := testkit.NewTestKit(t, store)
	tk.MustExec("use test;")
	tk.MustExec("drop table if exists t1_no_idx;")
	tk.MustExec("create table t1_no_idx(id int, col_bit bit(16));")
	tk.MustExec("insert into t1_no_idx values(1, 0x3135);")
	tk.MustExec("insert into t1_no_idx values(2, 0x0f);")

	tk.MustExec("prepare stmt from 'select id from t1_no_idx where col_bit = ?';")
	// 0b11000100110101 is 0x3135
	tk.MustExec("set @a = 0b11000100110101;")
	tk.MustQuery("execute stmt using @a;").Check(testkit.Rows("1"))

	// same test, but use IN expr
	tk.MustExec("prepare stmt from 'select id from t1_no_idx where col_bit in (?)';")
	tk.MustExec("set @a = 0b11000100110101;")
	tk.MustQuery("execute stmt using @a;").Check(testkit.Rows("1"))
}

func TestIndexMergeClusterIndex(t *testing.T) {
	store, clean := testkit.CreateMockStore(t)
	defer clean()
	tk := testkit.NewTestKit(t, store)
	tk.MustExec("use test;")
	tk.MustExec("drop table if exists t")
	tk.MustExec("create table t (c1 float, c2 int, c3 int, primary key (c1) /*T![clustered_index] CLUSTERED */, key idx_1 (c2), key idx_2 (c3))")
	tk.MustExec("insert into t values(1.0,1,2),(2.0,2,1),(3.0,1,1),(4.0,2,2)")
	tk.MustQuery("select /*+ use_index_merge(t) */ c3 from t where c3 = 1 or c2 = 1").Sort().Check(testkit.Rows(
		"1",
		"1",
		"2",
	))
	tk.MustExec("drop table t")
	tk.MustExec("create table t (a int, b int, c int, primary key (a,b) /*T![clustered_index] CLUSTERED */, key idx_c(c))")
	tk.MustExec("insert into t values (0,1,2)")
	tk.MustQuery("select /*+ use_index_merge(t) */ c from t where c > 10 or a < 1").Check(testkit.Rows(
		"2",
	))
}

func TestMultiColMaxOneRow(t *testing.T) {
	store, clean := testkit.CreateMockStore(t)
	defer clean()
	tk := testkit.NewTestKit(t, store)

	tk.MustExec("use test")
	tk.MustExec("drop table if exists t1,t2")
	tk.MustExec("create table t1(a int)")
	tk.MustExec("create table t2(a int, b int, c int, primary key(a,b))")

	var input []string
	var output []struct {
		SQL  string
		Plan []string
	}
	integrationSuiteData := core.GetIntegrationSuiteData()
	integrationSuiteData.GetTestCases(t, &input, &output)
	for i, tt := range input {
		testdata.OnRecord(func() {
			output[i].SQL = tt
			output[i].Plan = testdata.ConvertRowsToStrings(tk.MustQuery("explain format = 'brief' " + tt).Rows())
		})
		tk.MustQuery("explain format = 'brief' " + tt).Check(testkit.Rows(output[i].Plan...))
	}
}

func TestIssue23736(t *testing.T) {
	store, clean := testkit.CreateMockStore(t)
	defer clean()
	tk := testkit.NewTestKit(t, store)
	tk.MustExec("use test")
	tk.MustExec("drop table if exists t0, t1")
	tk.MustExec("create table t0(a int, b int, c int as (a + b) virtual, unique index (c) invisible);")
	tk.MustExec("create table t1(a int, b int, c int as (a + b) virtual);")
	tk.MustExec("insert into t0(a, b) values (12, -1), (8, 7);")
	tk.MustExec("insert into t1(a, b) values (12, -1), (8, 7);")
	tk.MustQuery("select /*+ stream_agg() */ count(1) from t0 where c > 10 and b < 2;").Check(testkit.Rows("1"))
	tk.MustQuery("select /*+ stream_agg() */ count(1) from t1 where c > 10 and b < 2;").Check(testkit.Rows("1"))
	tk.MustExec("delete from t0")
	tk.MustExec("insert into t0(a, b) values (5, 1);")
	tk.MustQuery("select /*+ nth_plan(3) */ count(1) from t0 where c > 10 and b < 2;").Check(testkit.Rows("0"))

	// Should not use invisible index
	require.False(t, tk.MustUseIndex("select /*+ stream_agg() */ count(1) from t0 where c > 10 and b < 2", "c"))
}

// https://github.com/pingcap/tidb/issues/23802
func TestPanicWhileQueryTableWithIsNull(t *testing.T) {
	store, clean := testkit.CreateMockStore(t)
	defer clean()
	tk := testkit.NewTestKit(t, store)
	tk.MustExec("use test")

	tk.MustExec("drop table if exists NT_HP27193")
	tk.MustExec("CREATE TABLE `NT_HP27193` (  `COL1` int(20) DEFAULT NULL,  `COL2` varchar(20) DEFAULT NULL,  `COL4` datetime DEFAULT NULL,  `COL3` bigint(20) DEFAULT NULL,  `COL5` float DEFAULT NULL) ENGINE=InnoDB DEFAULT CHARSET=utf8mb4 COLLATE=utf8mb4_bin PARTITION BY HASH ( `COL1`%`COL3` ) PARTITIONS 10;")
	_, err := tk.Exec("select col1 from NT_HP27193 where col1 is null;")
	require.NoError(t, err)
	tk.MustExec("INSERT INTO NT_HP27193 (COL2, COL4, COL3, COL5) VALUES ('m',  '2020-05-04 13:15:27', 8,  2602)")
	_, err = tk.Exec("select col1 from NT_HP27193 where col1 is null;")
	require.NoError(t, err)
	tk.MustExec("drop table if exists NT_HP27193")
}

func TestIssue23846(t *testing.T) {
	store, clean := testkit.CreateMockStore(t)
	defer clean()
	tk := testkit.NewTestKit(t, store)
	tk.MustExec("use test")
	tk.MustExec("drop table if exists t")
	tk.MustExec("create table t(a varbinary(10),UNIQUE KEY(a))")
	tk.MustExec("insert into t values(0x00A4EEF4FA55D6706ED5)")
	tk.MustQuery("select count(*) from t where a=0x00A4EEF4FA55D6706ED5").Check(testkit.Rows("1"))
	tk.MustQuery("select * from t where a=0x00A4EEF4FA55D6706ED5").Check(testkit.Rows("\x00\xa4\xee\xf4\xfaU\xd6pn\xd5")) // not empty
}

func TestIssue23839(t *testing.T) {
	store, clean := testkit.CreateMockStore(t)
	defer clean()
	tk := testkit.NewTestKit(t, store)
	tk.MustExec("use test")
	tk.MustExec("drop table if exists BB")
	tk.MustExec("CREATE TABLE `BB` (\n" +
		"	`col_int` int(11) DEFAULT NULL,\n" +
		"	`col_varchar_10` varchar(10) DEFAULT NULL,\n" +
		"	`pk` int(11) NOT NULL AUTO_INCREMENT,\n" +
		"	`col_int_not_null` int(11) NOT NULL,\n" +
		"	`col_decimal` decimal(10,0) DEFAULT NULL,\n" +
		"	`col_datetime` datetime DEFAULT NULL,\n" +
		"	`col_decimal_not_null` decimal(10,0) NOT NULL,\n" +
		"	`col_datetime_not_null` datetime NOT NULL,\n" +
		"	`col_varchar_10_not_null` varchar(10) NOT NULL,\n" +
		"	PRIMARY KEY (`pk`) /*T![clustered_index] CLUSTERED */\n" +
		") ENGINE=InnoDB DEFAULT CHARSET=utf8mb4 COLLATE=utf8mb4_bin AUTO_INCREMENT=2000001")
	tk.Exec("explain SELECT OUTR . col2 AS X FROM (SELECT INNR . col1 as col1, SUM( INNR . col2 ) as col2 FROM (SELECT INNR . `col_int_not_null` + 1 as col1, INNR . `pk` as col2 FROM BB AS INNR) AS INNR GROUP BY col1) AS OUTR2 INNER JOIN (SELECT INNR . col1 as col1, MAX( INNR . col2 ) as col2 FROM (SELECT INNR . `col_int_not_null` + 1 as col1, INNR . `pk` as col2 FROM BB AS INNR) AS INNR GROUP BY col1) AS OUTR ON OUTR2.col1 = OUTR.col1 GROUP BY OUTR . col1, OUTR2 . col1 HAVING X <> 'b'")
}

// https://github.com/pingcap/tidb/issues/24095
func TestIssue24095(t *testing.T) {
	store, clean := testkit.CreateMockStore(t)
	defer clean()
	tk := testkit.NewTestKit(t, store)
	tk.MustExec("use test;")
	tk.MustExec("drop table if exists t;")
	tk.MustExec("create table t (id int, value decimal(10,5));")
	tk.MustExec("desc format = 'brief' select count(*) from t join (select t.id, t.value v1 from t join t t1 on t.id = t1.id order by t.value limit 1) v on v.id = t.id and v.v1 = t.value;")

	var input []string
	var output []struct {
		SQL  string
		Plan []string
	}
	integrationSuiteData := core.GetIntegrationSuiteData()
	integrationSuiteData.GetTestCases(t, &input, &output)
	for i, tt := range input {
		testdata.OnRecord(func() {
			output[i].SQL = tt
			output[i].Plan = testdata.ConvertRowsToStrings(tk.MustQuery("explain format = 'brief' " + tt).Rows())
		})
		tk.MustQuery("explain format = 'brief' " + tt).Check(testkit.Rows(output[i].Plan...))
	}
}

func TestIssue24281(t *testing.T) {
	store, clean := testkit.CreateMockStore(t)
	defer clean()
	tk := testkit.NewTestKit(t, store)
	tk.MustExec("use test")
	tk.MustExec("drop table if exists member, agent, deposit, view_member_agents")
	tk.MustExec("create table member(login varchar(50) NOT NULL, agent_login varchar(100) DEFAULT NULL, PRIMARY KEY(login))")
	tk.MustExec("create table agent(login varchar(50) NOT NULL, data varchar(100) DEFAULT NULL, share_login varchar(50) NOT NULL, PRIMARY KEY(login))")
	tk.MustExec("create table deposit(id varchar(50) NOT NULL, member_login varchar(50) NOT NULL, transfer_amount int NOT NULL, PRIMARY KEY(id), KEY midx(member_login, transfer_amount))")
	tk.MustExec("create definer='root'@'localhost' view view_member_agents (member, share_login) as select m.login as member, a.share_login AS share_login from member as m join agent as a on m.agent_login = a.login")

	tk.MustExec(" select s.member_login as v1, SUM(s.transfer_amount) AS v2 " +
		"FROM deposit AS s " +
		"JOIN view_member_agents AS v ON s.member_login = v.member " +
		"WHERE 1 = 1 AND v.share_login = 'somevalue' " +
		"GROUP BY s.member_login " +
		"UNION select 1 as v1, 2 as v2")
}

func TestIssue25799(t *testing.T) {
	store, clean := testkit.CreateMockStore(t)
	defer clean()
	tk := testkit.NewTestKit(t, store)
	tk.MustExec("use test")
	tk.MustExec("drop table if exists t1, t2")
	tk.MustExec(`create table t1 (a float default null, b smallint(6) DEFAULT NULL)`)
	tk.MustExec(`insert into t1 values (1, 1)`)
	tk.MustExec(`create table t2 (a float default null, b tinyint(4) DEFAULT NULL, key b (b))`)
	tk.MustExec(`insert into t2 values (null, 1)`)
	tk.HasPlan(`select /*+ TIDB_INLJ(t2@sel_2) */ t1.a, t1.b from t1 where t1.a not in (select t2.a from t2 where t1.b=t2.b)`, `IndexJoin`)
	tk.MustQuery(`select /*+ TIDB_INLJ(t2@sel_2) */ t1.a, t1.b from t1 where t1.a not in (select t2.a from t2 where t1.b=t2.b)`).Check(testkit.Rows())
}

func TestLimitWindowColPrune(t *testing.T) {
	store, clean := testkit.CreateMockStore(t)
	defer clean()
	tk := testkit.NewTestKit(t, store)
	tk.MustExec("use test")
	tk.MustExec("drop table if exists t")
	tk.MustExec("create table t(a int)")
	tk.MustExec("insert into t values(1)")
	tk.MustQuery("select count(a) f1, row_number() over (order by count(a)) as f2 from t limit 1").Check(testkit.Rows("1 1"))
}

func TestIncrementalAnalyzeStatsVer2(t *testing.T) {
	store, clean := testkit.CreateMockStore(t)
	defer clean()
	tk := testkit.NewTestKit(t, store)
	tk.MustExec("use test")
	tk.MustExec("drop table if exists t")
	tk.MustExec("create table t(a int primary key, b int, index idx_b(b))")
	tk.MustExec("insert into t values(1,1),(2,2),(3,3)")
	tk.MustExec("set @@session.tidb_analyze_version = 2")
	tk.MustExec("analyze table t")
	is := tk.Session().GetInfoSchema().(infoschema.InfoSchema)
	tbl, err := is.TableByName(model.NewCIStr("test"), model.NewCIStr("t"))
	require.NoError(t, err)
	tblID := tbl.Meta().ID
	rows := tk.MustQuery(fmt.Sprintf("select distinct_count from mysql.stats_histograms where table_id = %d and is_index = 1", tblID)).Rows()
	require.Len(t, rows, 1)
	require.Equal(t, "3", rows[0][0])
	tk.MustExec("insert into t values(4,4),(5,5),(6,6)")
	tk.MustExec("analyze incremental table t index idx_b")
	warns := tk.Session().GetSessionVars().StmtCtx.GetWarnings()
	require.Len(t, warns, 3)
	require.EqualError(t, warns[0].Err, "The version 2 would collect all statistics not only the selected indexes")
	require.EqualError(t, warns[1].Err, "The version 2 stats would ignore the INCREMENTAL keyword and do full sampling")
	require.EqualError(t, warns[2].Err, "Analyze use auto adjusted sample rate 1.000000 for table test.t.")
	rows = tk.MustQuery(fmt.Sprintf("select distinct_count from mysql.stats_histograms where table_id = %d and is_index = 1", tblID)).Rows()
	require.Len(t, rows, 1)
	require.Equal(t, "6", rows[0][0])
}

func TestConflictReadFromStorage(t *testing.T) {
	store, clean := testkit.CreateMockStore(t)
	defer clean()
	tk := testkit.NewTestKit(t, store)
	tk.MustExec("use test")
	tk.MustExec("drop table if exists t")
	tk.MustExec(`create table t (
					a int, b int, c varchar(20),
					primary key(a), key(b), key(c)
				) partition by range columns(a) (
					partition p0 values less than(6),
					partition p1 values less than(11),
					partition p2 values less than(16));`)
	tk.MustExec(`insert into t values (1,1,"1"), (2,2,"2"), (8,8,"8"), (11,11,"11"), (15,15,"15")`)
	// Create virtual tiflash replica info.
	dom := domain.GetDomain(tk.Session())
	is := dom.InfoSchema()
	db, exists := is.SchemaByName(model.NewCIStr("test"))
	require.True(t, exists)
	for _, tblInfo := range db.Tables {
		if tblInfo.Name.L == "t" {
			tblInfo.TiFlashReplica = &model.TiFlashReplicaInfo{
				Count:     1,
				Available: true,
			}
		}
	}
	tk.MustQuery(`explain select /*+ read_from_storage(tikv[t partition(p0)], tiflash[t partition(p1, p2)]) */ * from t`)
	tk.MustQuery("show warnings").Check(testkit.Rows("Warning 1815 Storage hints are conflict, you can only specify one storage type of table test.t"))
	tk.MustQuery(`explain select /*+ read_from_storage(tikv[t], tiflash[t]) */ * from t`)
	tk.MustQuery("show warnings").Check(testkit.Rows("Warning 1815 Storage hints are conflict, you can only specify one storage type of table test.t"))
}

// TestSequenceAsDataSource is used to test https://github.com/pingcap/tidb/issues/24383.
func TestSequenceAsDataSource(t *testing.T) {
	store, clean := testkit.CreateMockStore(t)
	defer clean()
	tk := testkit.NewTestKit(t, store)

	tk.MustExec("use test")
	tk.MustExec("drop sequence if exists s1, s2")
	tk.MustExec("create sequence s1")
	tk.MustExec("create sequence s2")

	var input []string
	var output []struct {
		SQL  string
		Plan []string
	}
	integrationSuiteData := core.GetIntegrationSuiteData()
	integrationSuiteData.GetTestCases(t, &input, &output)
	for i, tt := range input {
		testdata.OnRecord(func() {
			output[i].SQL = tt
			output[i].Plan = testdata.ConvertRowsToStrings(tk.MustQuery("explain format = 'brief' " + tt).Rows())
		})
		tk.MustQuery("explain format = 'brief' " + tt).Check(testkit.Rows(output[i].Plan...))
	}
}

func TestIssue27167(t *testing.T) {
	store, clean := testkit.CreateMockStore(t)
	defer clean()
	tk := testkit.NewTestKit(t, store)
	tk.MustExec("set names utf8mb4")
	tk.MustExec("use test")
	tk.MustExec("drop table if exists all_types")

	tk.MustExec("CREATE TABLE `all_types` (" +
		"`id` int(11) NOT NULL," +
		"`d_tinyint` tinyint(4) DEFAULT NULL," +
		"`d_smallint` smallint(6) DEFAULT NULL," +
		"`d_int` int(11) DEFAULT NULL," +
		"`d_bigint` bigint(20) DEFAULT NULL," +
		"`d_float` float DEFAULT NULL," +
		"`d_double` double DEFAULT NULL," +
		"`d_decimal` decimal(10,2) DEFAULT NULL," +
		"`d_bit` bit(10) DEFAULT NULL," +
		"`d_binary` binary(10) DEFAULT NULL," +
		"`d_date` date DEFAULT NULL," +
		"`d_datetime` datetime DEFAULT NULL," +
		"`d_timestamp` timestamp NULL DEFAULT NULL," +
		"`d_varchar` varchar(20) NULL default NULL," +
		"PRIMARY KEY (`id`));",
	)

	tk.MustQuery("select @@collation_connection;").Check(testkit.Rows("utf8mb4_bin"))

	tk.MustExec(`insert into all_types values(0, 0, 1, 2, 3, 1.5, 2.2, 10.23, 12, 'xy', '2021-12-12', '2021-12-12 12:00:00', '2021-12-12 12:00:00', '123');`)

	tk.MustQuery("select collation(c) from (select d_date c from all_types union select d_int c from all_types) t").Check(testkit.Rows("utf8mb4_bin", "utf8mb4_bin"))
	tk.MustQuery("select collation(c) from (select d_date c from all_types union select d_int collate binary c from all_types) t").Check(testkit.Rows("binary", "binary"))
	tk.MustQuery("select collation(c) from (select d_date c from all_types union select d_float c from all_types) t").Check(testkit.Rows("utf8mb4_bin", "utf8mb4_bin"))
	// timestamp also OK
	tk.MustQuery("select collation(c) from (select d_timestamp c from all_types union select d_float c from all_types) t").Check(testkit.Rows("utf8mb4_bin", "utf8mb4_bin"))
}

func TestIssue25300(t *testing.T) {
	store, clean := testkit.CreateMockStore(t)
	defer clean()
	tk := testkit.NewTestKit(t, store)
	tk.MustExec("use test")
	tk.MustExec(`create table t (a char(65) collate utf8_unicode_ci, b text collate utf8_general_ci not null);`)
	tk.MustExec(`insert into t values ('a', 'A');`)
	tk.MustExec(`insert into t values ('b', 'B');`)
	tk.MustGetErrCode(`(select a from t) union ( select b from t);`, mysql.ErrCantAggregateNcollations)
	tk.MustGetErrCode(`(select 'a' collate utf8mb4_unicode_ci) union (select 'b' collate utf8mb4_general_ci);`, mysql.ErrCantAggregateNcollations)
	tk.MustGetErrCode(`(select a from t) union ( select b from t) union all select 'a';`, mysql.ErrCantAggregateNcollations)
	tk.MustGetErrCode(`(select a from t) union ( select b from t) union select 'a';`, mysql.ErrCantAggregateNcollations)
	tk.MustGetErrCode(`(select a from t) union ( select b from t) union select 'a' except select 'd';`, mysql.ErrCantAggregateNcollations)
}

func TestMergeContinuousSelections(t *testing.T) {
	store, clean := testkit.CreateMockStore(t)
	defer clean()
	tk := testkit.NewTestKit(t, store)
	tk.MustExec("use test")
	tk.MustExec("drop table if exists ts")
	tk.MustExec("create table ts (col_char_64 char(64), col_varchar_64_not_null varchar(64) not null, col_varchar_key varchar(1), id int primary key, col_varchar_64 varchar(64),col_char_64_not_null char(64) not null);")

	// Create virtual tiflash replica info.
	dom := domain.GetDomain(tk.Session())
	is := dom.InfoSchema()
	db, exists := is.SchemaByName(model.NewCIStr("test"))
	require.True(t, exists)
	for _, tblInfo := range db.Tables {
		if tblInfo.Name.L == "ts" {
			tblInfo.TiFlashReplica = &model.TiFlashReplicaInfo{
				Count:     1,
				Available: true,
			}
		}
	}

	tk.MustExec(" set @@tidb_allow_mpp=1;")

	var input []string
	var output []struct {
		SQL  string
		Plan []string
	}
	integrationSuiteData := core.GetIntegrationSuiteData()
	integrationSuiteData.GetTestCases(t, &input, &output)
	for i, tt := range input {
		testdata.OnRecord(func() {
			output[i].SQL = tt
			output[i].Plan = testdata.ConvertRowsToStrings(tk.MustQuery(tt).Rows())
		})
		res := tk.MustQuery(tt)
		res.Check(testkit.Rows(output[i].Plan...))
	}
}

func TestSelectIgnoreTemporaryTableInView(t *testing.T) {
	store, clean := testkit.CreateMockStore(t)
	defer clean()
	tk := testkit.NewTestKit(t, store)
	tk.MustExec("use test")

	tk.Session().Auth(&auth.UserIdentity{Username: "root", Hostname: "localhost", CurrentUser: true, AuthUsername: "root", AuthHostname: "%"}, nil, []byte("012345678901234567890"))
	tk.MustExec("create table t1 (a int, b int)")
	tk.MustExec("create table t2 (c int, d int)")
	tk.MustExec("create view v1 as select * from t1 order by a")
	tk.MustExec("create view v2 as select * from ((select * from t1) union (select * from t2)) as tt order by a, b")
	tk.MustExec("create view v3 as select * from v1 order by a")
	tk.MustExec("create view v4 as select * from t1, t2 where t1.a = t2.c order by a, b")
	tk.MustExec("create view v5 as select * from (select * from t1) as t1 order by a")

	tk.MustExec("insert into t1 values (1, 2), (3, 4)")
	tk.MustExec("insert into t2 values (3, 5), (6, 7)")

	tk.MustExec("create temporary table t1 (a int, b int)")
	tk.MustExec("create temporary table t2 (c int, d int)")
	tk.MustQuery("select * from t1").Check(testkit.Rows())
	tk.MustQuery("select * from t2").Check(testkit.Rows())

	tk.MustQuery("select * from v1").Check(testkit.Rows("1 2", "3 4"))
	tk.MustQuery("select * from v2").Check(testkit.Rows("1 2", "3 4", "3 5", "6 7"))
	tk.MustQuery("select * from v3").Check(testkit.Rows("1 2", "3 4"))
	tk.MustQuery("select * from v4").Check(testkit.Rows("3 4 3 5"))
	tk.MustQuery("select * from v5").Check(testkit.Rows("1 2", "3 4"))

}

// TestIsMatchProp is used to test https://github.com/pingcap/tidb/issues/26017.
func TestIsMatchProp(t *testing.T) {
	store, clean := testkit.CreateMockStore(t)
	defer clean()
	tk := testkit.NewTestKit(t, store)

	tk.MustExec("use test")
	tk.MustExec("drop table if exists t1, t2")
	tk.MustExec("create table t1(a int, b int, c int, d int, index idx_a_b_c(a, b, c))")
	tk.MustExec("create table t2(a int, b int, c int, d int, index idx_a_b_c_d(a, b, c, d))")

	var input []string
	var output []struct {
		SQL  string
		Plan []string
	}
	integrationSuiteData := core.GetIntegrationSuiteData()
	integrationSuiteData.GetTestCases(t, &input, &output)
	for i, tt := range input {
		testdata.OnRecord(func() {
			output[i].SQL = tt
			output[i].Plan = testdata.ConvertRowsToStrings(tk.MustQuery("explain format = 'brief' " + tt).Rows())
		})
		tk.MustQuery("explain format = 'brief' " + tt).Check(testkit.Rows(output[i].Plan...))
	}
}

func TestIssue26250(t *testing.T) {
	store, clean := testkit.CreateMockStore(t)
	defer clean()
	tk := testkit.NewTestKit(t, store)
	tk.MustExec("use test")
	tk.MustExec("create table tp (id int primary key) partition by range (id) (partition p0 values less than (100));")
	tk.MustExec("create table tn (id int primary key);")
	tk.MustExec("insert into tp values(1),(2);")
	tk.MustExec("insert into tn values(1),(2);")
	tk.MustQuery("select * from tp,tn where tp.id=tn.id and tn.id=1 for update;").Check(testkit.Rows("1 1"))
}

func TestCorrelationAdjustment4Limit(t *testing.T) {
	store, clean := testkit.CreateMockStore(t)
	defer clean()
	tk := testkit.NewTestKit(t, store)
	tk.MustExec("use test")
	tk.MustExec("drop table if exists t")
	tk.MustExec("create table t (pk int primary key auto_increment, year int, c varchar(256), index idx_year(year))")

	insertWithYear := func(n, year int) {
		for i := 0; i < n; i++ {
			tk.MustExec(fmt.Sprintf("insert into t (year, c) values (%v, space(256))", year))
		}
	}
	insertWithYear(10, 2000)
	insertWithYear(10, 2001)
	insertWithYear(10, 2002)
	tk.MustExec("analyze table t")

	// case 1
	tk.MustExec("set @@tidb_opt_enable_correlation_adjustment = false")
	// the estRow for TableFullScan is under-estimated since we have to scan through 2000 and 2001 to access 2002,
	// but the formula(LimitNum / Selectivity) based on uniform-assumption cannot consider this factor.
	tk.MustQuery("explain format=brief select * from t use index(primary) where year=2002 limit 1").Check(testkit.Rows(
		"Limit 1.00 root  offset:0, count:1",
		"└─TableReader 1.00 root  data:Limit",
		"  └─Limit 1.00 cop[tikv]  offset:0, count:1",
		"    └─Selection 1.00 cop[tikv]  eq(test.t.year, 2002)",
		"      └─TableFullScan 3.00 cop[tikv] table:t keep order:false"))

	// case 2: after enabling correlation adjustment, this factor can be considered.
	tk.MustExec("set @@tidb_opt_enable_correlation_adjustment = true")
	tk.MustQuery("explain format=brief select * from t use index(primary) where year=2002 limit 1").Check(testkit.Rows(
		"Limit 1.00 root  offset:0, count:1",
		"└─TableReader 1.00 root  data:Limit",
		"  └─Limit 1.00 cop[tikv]  offset:0, count:1",
		"    └─Selection 1.00 cop[tikv]  eq(test.t.year, 2002)",
		"      └─TableFullScan 21.00 cop[tikv] table:t keep order:false"))

	tk.MustExec("truncate table t")
	for y := 2000; y <= 2050; y++ {
		insertWithYear(2, y)
	}
	tk.MustExec("analyze table t")

	// case 3: correlation adjustment is only allowed to update the upper-bound, so estRow = max(1/selectivity, adjustedCount);
	// 1/sel = 1/(1/NDV) is around 50, adjustedCount is 1 since the first row can meet the requirement `year=2000`;
	// in this case the estRow is over-estimated, but it's safer that can avoid to convert IndexScan to TableScan incorrectly in some cases.
	tk.MustQuery("explain format=brief select * from t use index(primary) where year=2000 limit 1").Check(testkit.Rows(
		"Limit 1.00 root  offset:0, count:1",
		"└─TableReader 1.00 root  data:Limit",
		"  └─Limit 1.00 cop[tikv]  offset:0, count:1",
		"    └─Selection 1.00 cop[tikv]  eq(test.t.year, 2000)",
		"      └─TableFullScan 51.00 cop[tikv] table:t keep order:false"))
}

func TestCTESelfJoin(t *testing.T) {
	store, clean := testkit.CreateMockStore(t)
	defer clean()
	tk := testkit.NewTestKit(t, store)
	tk.MustExec("use test")
	tk.MustExec("drop table if exists t1, t2, t3")
	tk.MustExec("create table t1(t1a int, t1b int, t1c int)")
	tk.MustExec("create table t2(t2a int, t2b int, t2c int)")
	tk.MustExec("create table t3(t3a int, t3b int, t3c int)")
	tk.MustExec(`
		with inv as
		(select t1a , t3a, sum(t2c)
			from t1, t2, t3
			where t2a = t1a
				and t2b = t3b
				and t3c = 1998
			group by t1a, t3a)
		select inv1.t1a, inv2.t3a
		from inv inv1, inv inv2
		where inv1.t1a = inv2.t1a
			and inv1.t3a = 4
			and inv2.t3a = 4+1`)
}

// https://github.com/pingcap/tidb/issues/26214
func TestIssue26214(t *testing.T) {
	store, clean := testkit.CreateMockStore(t)
	defer clean()
	tk := testkit.NewTestKit(t, store)
	tk.MustExec("use test")
	tk.MustExec("drop table if exists t")
	tk.MustExec("create table `t` (`a` int(11) default null, `b` int(11) default null, `c` int(11) default null, key `expression_index` ((case when `a` < 0 then 1 else 2 end)))")
	_, err := tk.Exec("select * from t  where case when a < 0 then 1 else 2 end <= 1 order by 4;")
	require.True(t, core.ErrUnknownColumn.Equal(err))
}

func TestCreateViewWithWindowFunc(t *testing.T) {
	store, clean := testkit.CreateMockStore(t)
	defer clean()
	tk := testkit.NewTestKit(t, store)
	tk.MustExec("use test")
	tk.MustExec("drop table if exists t6;")
	tk.MustExec("CREATE TABLE t6(t TIME, ts TIMESTAMP);")
	tk.MustExec("INSERT INTO t6 VALUES ('12:30', '2016-07-05 08:30:42');")
	tk.MustExec("drop view if exists v;")
	tk.MustExec("CREATE definer='root'@'localhost' VIEW v AS SELECT COUNT(*) OVER w0, COUNT(*) OVER w from t6 WINDOW w0 AS (), w  AS (w0 ORDER BY t);")
	rows := tk.MustQuery("select * from v;")
	rows.Check(testkit.Rows("1 1"))
}

func TestIssue29834(t *testing.T) {
	store, clean := testkit.CreateMockStore(t)
	defer clean()
	tk := testkit.NewTestKit(t, store)
	tk.MustExec("use test")
	tk.MustExec("drop table if exists IDT_MC21814;")
	tk.MustExec("CREATE TABLE `IDT_MC21814` (`COL1` year(4) DEFAULT NULL,`COL2` year(4) DEFAULT NULL,KEY `U_M_COL` (`COL1`,`COL2`)) ENGINE=InnoDB DEFAULT CHARSET=utf8mb4 COLLATE=utf8mb4_bin;")
	tk.MustExec("insert into IDT_MC21814 values(1901, 2119), (2155, 2000);")
	tk.MustQuery("SELECT/*+ INL_JOIN(t1, t2), nth_plan(1) */ t2.* FROM IDT_MC21814 t1 LEFT JOIN IDT_MC21814 t2 ON t1.col1 = t2.col1 WHERE t2.col2 BETWEEN 2593 AND 1971 AND t1.col1 IN (2155, 1901, 1967);").Check(testkit.Rows())
	tk.MustQuery("SELECT/*+ INL_JOIN(t1, t2), nth_plan(2) */ t2.* FROM IDT_MC21814 t1 LEFT JOIN IDT_MC21814 t2 ON t1.col1 = t2.col1 WHERE t2.col2 BETWEEN 2593 AND 1971 AND t1.col1 IN (2155, 1901, 1967);").Check(testkit.Rows())
	// Only can generate one index join plan. Because the index join inner child can not be tableDual.
	tk.MustQuery("show warnings").Check(testkit.Rows("Warning 1105 The parameter of nth_plan() is out of range."))
}

func TestIssue29221(t *testing.T) {
	store, clean := testkit.CreateMockStore(t)
	defer clean()
	tk := testkit.NewTestKit(t, store)
	tk.MustExec("use test")
	tk.MustExec("set tidb_enable_index_merge=on;")
	tk.MustExec("drop table if exists t;")
	tk.MustExec("create table t(a int, b int, index idx_a(a), index idx_b(b));")
	tk.MustExec("set @@session.sql_select_limit=3;")
	tk.MustQuery("explain format = 'brief' select * from t where a = 1 or b = 1;").Check(testkit.Rows(
		"Limit 3.00 root  offset:0, count:3",
		"└─IndexMerge 3.00 root  ",
		"  ├─IndexRangeScan(Build) 1.50 cop[tikv] table:t, index:idx_a(a) range:[1,1], keep order:false, stats:pseudo",
		"  ├─IndexRangeScan(Build) 1.50 cop[tikv] table:t, index:idx_b(b) range:[1,1], keep order:false, stats:pseudo",
		"  └─TableRowIDScan(Probe) 3.00 cop[tikv] table:t keep order:false, stats:pseudo"))
	tk.MustQuery("explain format = 'brief' select /*+ use_index_merge(t) */ * from t where a = 1 or b = 1;").Check(testkit.Rows(
		"Limit 3.00 root  offset:0, count:3",
		"└─IndexMerge 3.00 root  ",
		"  ├─IndexRangeScan(Build) 1.50 cop[tikv] table:t, index:idx_a(a) range:[1,1], keep order:false, stats:pseudo",
		"  ├─IndexRangeScan(Build) 1.50 cop[tikv] table:t, index:idx_b(b) range:[1,1], keep order:false, stats:pseudo",
		"  └─TableRowIDScan(Probe) 3.00 cop[tikv] table:t keep order:false, stats:pseudo"))
	tk.MustExec("set @@session.sql_select_limit=18446744073709551615;")
	tk.MustQuery("explain format = 'brief' select * from t where a = 1 or b = 1;").Check(testkit.Rows(
		"IndexMerge 19.99 root  ",
		"├─IndexRangeScan(Build) 10.00 cop[tikv] table:t, index:idx_a(a) range:[1,1], keep order:false, stats:pseudo",
		"├─IndexRangeScan(Build) 10.00 cop[tikv] table:t, index:idx_b(b) range:[1,1], keep order:false, stats:pseudo",
		"└─TableRowIDScan(Probe) 19.99 cop[tikv] table:t keep order:false, stats:pseudo"))
	tk.MustQuery("explain format = 'brief' select * from t where a = 1 or b = 1 limit 3;").Check(testkit.Rows(
		"Limit 3.00 root  offset:0, count:3",
		"└─IndexMerge 3.00 root  ",
		"  ├─IndexRangeScan(Build) 1.50 cop[tikv] table:t, index:idx_a(a) range:[1,1], keep order:false, stats:pseudo",
		"  ├─IndexRangeScan(Build) 1.50 cop[tikv] table:t, index:idx_b(b) range:[1,1], keep order:false, stats:pseudo",
		"  └─TableRowIDScan(Probe) 3.00 cop[tikv] table:t keep order:false, stats:pseudo"))
	tk.MustQuery("explain format = 'brief' select /*+ use_index_merge(t) */ * from t where a = 1 or b = 1;").Check(testkit.Rows(
		"IndexMerge 19.99 root  ",
		"├─IndexRangeScan(Build) 10.00 cop[tikv] table:t, index:idx_a(a) range:[1,1], keep order:false, stats:pseudo",
		"├─IndexRangeScan(Build) 10.00 cop[tikv] table:t, index:idx_b(b) range:[1,1], keep order:false, stats:pseudo",
		"└─TableRowIDScan(Probe) 19.99 cop[tikv] table:t keep order:false, stats:pseudo"))
	tk.MustQuery("explain format = 'brief' select /*+ use_index_merge(t) */ * from t where a = 1 or b = 1 limit 3;").Check(testkit.Rows(
		"Limit 3.00 root  offset:0, count:3",
		"└─IndexMerge 3.00 root  ",
		"  ├─IndexRangeScan(Build) 1.50 cop[tikv] table:t, index:idx_a(a) range:[1,1], keep order:false, stats:pseudo",
		"  ├─IndexRangeScan(Build) 1.50 cop[tikv] table:t, index:idx_b(b) range:[1,1], keep order:false, stats:pseudo",
		"  └─TableRowIDScan(Probe) 3.00 cop[tikv] table:t keep order:false, stats:pseudo"))
}

func TestLimitPushDown(t *testing.T) {
	store, clean := testkit.CreateMockStore(t)
	defer clean()
	tk := testkit.NewTestKit(t, store)
	tk.MustExec("use test")
	tk.MustExec("drop table if exists t")

	tk.MustExec(`create table t (a int)`)
	tk.MustExec(`insert into t values (1)`)
	tk.MustExec(`analyze table t`)

	tk.MustExec(`set tidb_opt_limit_push_down_threshold=0`)
	tk.MustQuery(`explain format=brief select a from t order by a desc limit 10`).Check(testkit.Rows(
		`TopN 1.00 root  test.t.a:desc, offset:0, count:10`,
		`└─TableReader 1.00 root  data:TableFullScan`,
		`  └─TableFullScan 1.00 cop[tikv] table:t keep order:false`))

	tk.MustExec(`set tidb_opt_limit_push_down_threshold=10`)
	tk.MustQuery(`explain format=brief select a from t order by a desc limit 10`).Check(testkit.Rows(
		`TopN 1.00 root  test.t.a:desc, offset:0, count:10`,
		`└─TableReader 1.00 root  data:TopN`,
		`  └─TopN 1.00 cop[tikv]  test.t.a:desc, offset:0, count:10`,
		`    └─TableFullScan 1.00 cop[tikv] table:t keep order:false`))

	tk.MustQuery(`explain format=brief select a from t order by a desc limit 11`).Check(testkit.Rows(
		`TopN 1.00 root  test.t.a:desc, offset:0, count:11`,
		`└─TableReader 1.00 root  data:TableFullScan`,
		`  └─TableFullScan 1.00 cop[tikv] table:t keep order:false`))

	tk.MustQuery(`explain format=brief select /*+ limit_to_cop() */ a from t order by a desc limit 11`).Check(testkit.Rows(
		`TopN 1.00 root  test.t.a:desc, offset:0, count:11`,
		`└─TableReader 1.00 root  data:TopN`,
		`  └─TopN 1.00 cop[tikv]  test.t.a:desc, offset:0, count:11`,
		`    └─TableFullScan 1.00 cop[tikv] table:t keep order:false`))
}

func TestIssue26559(t *testing.T) {
	store, clean := testkit.CreateMockStore(t)
	defer clean()
	tk := testkit.NewTestKit(t, store)
	tk.MustExec("use test")
	tk.MustExec("create table t(a timestamp, b datetime);")
	tk.MustExec("insert into t values('2020-07-29 09:07:01', '2020-07-27 16:57:36');")
	tk.MustQuery("select greatest(a, b) from t union select null;").Sort().Check(testkit.Rows("2020-07-29 09:07:01", "<nil>"))
}

func TestIssue29503(t *testing.T) {
	store, clean := testkit.CreateMockStore(t)
	defer clean()
	tk := testkit.NewTestKit(t, store)
	defer config.RestoreFunc()()
	config.UpdateGlobal(func(conf *config.Config) {
		conf.Status.RecordQPSbyDB = true
	})

	tk.MustExec("use test")
	tk.MustExec("drop table if exists t;")
	tk.MustExec("create table t(a int);")
	require.NoError(t, tk.ExecToErr("create binding for select 1 using select 1;"))
	require.NoError(t, tk.ExecToErr("create binding for select a from t using select a from t;"))
	res := tk.MustQuery("show session bindings;")
	require.Len(t, res.Rows(), 2)
}

func TestHeuristicIndexSelection(t *testing.T) {
	store, clean := testkit.CreateMockStore(t)
	defer clean()
	tk := testkit.NewTestKit(t, store)
	tk.MustExec("use test")
	tk.MustExec("drop table if exists t1, t2")
	tk.MustExec("create table t1(a int, b int, c int, d int, e int, f int, g int, primary key (a), unique key c_d_e (c, d, e), unique key f (f), unique key f_g (f, g), key g (g))")
	tk.MustExec("create table t2(a int, b int, c int, d int, unique index idx_a (a), unique index idx_b_c (b, c), unique index idx_b_c_a_d (b, c, a, d))")
	tk.MustExec("create table t3(a bigint, b varchar(255), c bigint, primary key(a, b) clustered)")
	tk.MustExec("create table t4(a bigint, b varchar(255), c bigint, primary key(a, b) nonclustered)")

	var input []string
	var output []struct {
		SQL      string
		Plan     []string
		Warnings []string
	}
	integrationSuiteData := core.GetIntegrationSuiteData()
	integrationSuiteData.GetTestCases(t, &input, &output)
	for i, tt := range input {
		testdata.OnRecord(func() {
			output[i].SQL = tt
			output[i].Plan = testdata.ConvertRowsToStrings(tk.MustQuery("explain format = 'verbose' " + tt).Rows())
			output[i].Warnings = testdata.ConvertRowsToStrings(tk.MustQuery("show warnings").Rows())
		})
		tk.MustQuery("explain format = 'verbose' " + tt).Check(testkit.Rows(output[i].Plan...))
		tk.MustQuery("show warnings").Check(testkit.Rows(output[i].Warnings...))
	}
}

func TestOutputSkylinePruningInfo(t *testing.T) {
	store, clean := testkit.CreateMockStore(t)
	defer clean()
	tk := testkit.NewTestKit(t, store)
	tk.MustExec("use test")
	tk.MustExec("drop table if exists t")
	tk.MustExec("create table t(a int, b int, c int, d int, e int, f int, g int, primary key (a), unique key c_d_e (c, d, e), unique key f (f), unique key f_g (f, g), key g (g))")

	var input []string
	var output []struct {
		SQL      string
		Plan     []string
		Warnings []string
	}
	integrationSuiteData := core.GetIntegrationSuiteData()
	integrationSuiteData.GetTestCases(t, &input, &output)
	for i, tt := range input {
		testdata.OnRecord(func() {
			output[i].SQL = tt
			output[i].Plan = testdata.ConvertRowsToStrings(tk.MustQuery("explain format = 'verbose' " + tt).Rows())
			output[i].Warnings = testdata.ConvertRowsToStrings(tk.MustQuery("show warnings").Rows())
		})
		tk.MustQuery("explain format = 'verbose' " + tt).Check(testkit.Rows(output[i].Plan...))
		tk.MustQuery("show warnings").Check(testkit.Rows(output[i].Warnings...))
	}
}

func TestPreferRangeScanForUnsignedIntHandle(t *testing.T) {
	store, clean := testkit.CreateMockStore(t)
	defer clean()
	tk := testkit.NewTestKit(t, store)
	tk.MustExec("use test")
	tk.MustExec("drop table if exists t")
	tk.MustExec("create table t(a int unsigned primary key, b int, c int, index idx_b(b))")
	tk.MustExec("insert into t values (1,2,3), (4,5,6), (7,8,9), (10,11,12), (13,14,15)")
	do, _ := session.GetDomain(store)
	require.Nil(t, do.StatsHandle().DumpStatsDeltaToKV(handle.DumpAll))
	tk.MustExec("analyze table t")

	var input []string
	var output []struct {
		SQL      string
		Plan     []string
		Warnings []string
	}
	integrationSuiteData := core.GetIntegrationSuiteData()
	integrationSuiteData.GetTestCases(t, &input, &output)
	for i, tt := range input {
		testdata.OnRecord(func() {
			output[i].SQL = tt
		})
		if strings.HasPrefix(tt, "set") {
			tk.MustExec(tt)
			continue
		}
		testdata.OnRecord(func() {
			output[i].SQL = tt
			output[i].Plan = testdata.ConvertRowsToStrings(tk.MustQuery(tt).Rows())
			output[i].Warnings = testdata.ConvertRowsToStrings(tk.MustQuery("show warnings").Rows())
		})
		tk.MustQuery(tt).Check(testkit.Rows(output[i].Plan...))
		tk.MustQuery("show warnings").Check(testkit.Rows(output[i].Warnings...))
	}
}

func TestIssue27083(t *testing.T) {
	store, clean := testkit.CreateMockStore(t)
	defer clean()
	tk := testkit.NewTestKit(t, store)
	tk.MustExec("use test")
	tk.MustExec("drop table if exists t")
	tk.MustExec("create table t(a int primary key, b int, c int, index idx_b(b))")
	tk.MustExec("insert into t values (1,2,3), (4,5,6), (7,8,9), (10, 11, 12), (13,14,15), (16, 17, 18)")
	do, _ := session.GetDomain(store)
	require.Nil(t, do.StatsHandle().DumpStatsDeltaToKV(handle.DumpAll))
	tk.MustExec("analyze table t")

	var input []string
	var output []struct {
		SQL  string
		Plan []string
	}
	integrationSuiteData := core.GetIntegrationSuiteData()
	integrationSuiteData.GetTestCases(t, &input, &output)
	for i, tt := range input {
		testdata.OnRecord(func() {
			output[i].SQL = tt
			output[i].Plan = testdata.ConvertRowsToStrings(tk.MustQuery("explain format = 'brief' " + tt).Rows())
		})
		tk.MustQuery("explain format = 'brief' " + tt).Check(testkit.Rows(output[i].Plan...))
	}
}

func TestIssues27130(t *testing.T) {
	store, clean := testkit.CreateMockStore(t)
	defer clean()
	tk := testkit.NewTestKit(t, store)
	tk.MustExec("use test")

	tk.MustExec("drop table if exists t1")
	tk.MustExec("create table t1( a enum('y','b','Abc','null'),b enum('y','b','Abc','null'),key(a));")
	tk.MustQuery(`explain format=brief select * from t1 where a like "A%"`).Check(testkit.Rows(
		"TableReader 8000.00 root  data:Selection",
		"└─Selection 8000.00 cop[tikv]  like(test.t1.a, \"A%\", 92)",
		"  └─TableFullScan 10000.00 cop[tikv] table:t1 keep order:false, stats:pseudo",
	))
	tk.MustQuery(`explain format=brief select * from t1 where b like "A%"`).Check(testkit.Rows(
		"TableReader 8000.00 root  data:Selection",
		"└─Selection 8000.00 cop[tikv]  like(test.t1.b, \"A%\", 92)",
		"  └─TableFullScan 10000.00 cop[tikv] table:t1 keep order:false, stats:pseudo",
	))

	tk.MustExec("drop table if exists t2")
	tk.MustExec("create table t2( a enum('y','b','Abc','null'),b enum('y','b','Abc','null'),key(a, b));")
	tk.MustQuery(`explain format=brief select * from t2 where a like "A%"`).Check(testkit.Rows(
		"TableReader 8000.00 root  data:Selection",
		"└─Selection 8000.00 cop[tikv]  like(test.t2.a, \"A%\", 92)",
		"  └─TableFullScan 10000.00 cop[tikv] table:t2 keep order:false, stats:pseudo",
	))
	tk.MustQuery(`explain format=brief select * from t2 where a like "A%" and b like "A%"`).Check(testkit.Rows(
		"TableReader 8000.00 root  data:Selection",
		"└─Selection 8000.00 cop[tikv]  like(test.t2.a, \"A%\", 92), like(test.t2.b, \"A%\", 92)",
		"  └─TableFullScan 10000.00 cop[tikv] table:t2 keep order:false, stats:pseudo",
	))

	tk.MustExec("drop table if exists t3")
	tk.MustExec("create table t3( a int,b enum('y','b','Abc','null'), c enum('y','b','Abc','null'),key(a, b, c));")
	tk.MustQuery(`explain format=brief select * from t3 where a = 1 and b like "A%"`).Check(testkit.Rows(
		"IndexReader 8.00 root  index:Selection",
		"└─Selection 8.00 cop[tikv]  like(test.t3.b, \"A%\", 92)",
		"  └─IndexRangeScan 10.00 cop[tikv] table:t3, index:a(a, b, c) range:[1,1], keep order:false, stats:pseudo",
	))
}

func TestIssue27242(t *testing.T) {
	store, clean := testkit.CreateMockStore(t)
	defer clean()
	tk := testkit.NewTestKit(t, store)
	tk.MustExec("use test")
	tk.MustExec("drop table if exists UK_MU16407")
	tk.MustExec("CREATE TABLE UK_MU16407 (COL3 timestamp NULL DEFAULT NULL, UNIQUE KEY U3(COL3));")
	defer tk.MustExec("DROP TABLE UK_MU16407")
	tk.MustExec(`insert into UK_MU16407 values("1985-08-31 18:03:27");`)
	tk.MustExec(`SELECT COL3 FROM UK_MU16407 WHERE COL3>_utf8mb4'2039-1-19 3:14:40';`)
}

func verifyTimestampOutOfRange(tk *testkit.TestKit) {
	tk.MustQuery(`select * from t28424 where t != "2038-1-19 3:14:08"`).Sort().Check(testkit.Rows("1970-01-01 00:00:01]\n[2038-01-19 03:14:07"))
	tk.MustQuery(`select * from t28424 where t < "2038-1-19 3:14:08"`).Sort().Check(testkit.Rows("1970-01-01 00:00:01]\n[2038-01-19 03:14:07"))
	tk.MustQuery(`select * from t28424 where t <= "2038-1-19 3:14:08"`).Sort().Check(testkit.Rows("1970-01-01 00:00:01]\n[2038-01-19 03:14:07"))
	tk.MustQuery(`select * from t28424 where t >= "2038-1-19 3:14:08"`).Check(testkit.Rows())
	tk.MustQuery(`select * from t28424 where t > "2038-1-19 3:14:08"`).Check(testkit.Rows())
	tk.MustQuery(`select * from t28424 where t != "1970-1-1 0:0:0"`).Sort().Check(testkit.Rows("1970-01-01 00:00:01]\n[2038-01-19 03:14:07"))
	tk.MustQuery(`select * from t28424 where t < "1970-1-1 0:0:0"`).Check(testkit.Rows())
	tk.MustQuery(`select * from t28424 where t <= "1970-1-1 0:0:0"`).Check(testkit.Rows())
	tk.MustQuery(`select * from t28424 where t >= "1970-1-1 0:0:0"`).Sort().Check(testkit.Rows("1970-01-01 00:00:01]\n[2038-01-19 03:14:07"))
	tk.MustQuery(`select * from t28424 where t > "1970-1-1 0:0:0"`).Sort().Check(testkit.Rows("1970-01-01 00:00:01]\n[2038-01-19 03:14:07"))
}

func TestIssue28424(t *testing.T) {
	store, clean := testkit.CreateMockStore(t)
	defer clean()
	tk := testkit.NewTestKit(t, store)
	tk.MustExec("use test")
	tk.MustExec("drop table if exists t28424, dt28242")

	tk.MustExec(`set time_zone='+00:00'`)
	tk.MustExec(`drop table if exists t28424,dt28424`)
	tk.MustExec(`create table t28424 (t timestamp)`)
	defer tk.MustExec("DROP TABLE t28424")
	tk.MustExec(`insert into t28424 values ("2038-01-19 03:14:07"), ("1970-01-01 00:00:01")`)

	verifyTimestampOutOfRange(tk)
	tk.MustExec(`alter table t28424 add unique index (t)`)
	verifyTimestampOutOfRange(tk)
	tk.MustExec(`create table dt28424 (dt datetime)`)
	defer tk.MustExec("DROP TABLE dt28424")
	tk.MustExec(`insert into dt28424 values ("2038-01-19 03:14:07"), ("1970-01-01 00:00:01")`)
	tk.MustExec(`insert into dt28424 values ("1969-12-31 23:59:59"), ("1970-01-01 00:00:00"), ("2038-03-19 03:14:08")`)
	tk.MustQuery(`select * from t28424 right join dt28424 on t28424.t = dt28424.dt`).Sort().Check(testkit.Rows(
		"1970-01-01 00:00:01 1970-01-01 00:00:01]\n" +
			"[2038-01-19 03:14:07 2038-01-19 03:14:07]\n" +
			"[<nil> 1969-12-31 23:59:59]\n" +
			"[<nil> 1970-01-01 00:00:00]\n" +
			"[<nil> 2038-03-19 03:14:08"))
}

func TestTemporaryTableForCte(t *testing.T) {
	store, clean := testkit.CreateMockStore(t)
	defer clean()
	tk := testkit.NewTestKit(t, store)
	tk.MustExec("use test")

	tk.MustExec("create temporary table tmp1(a int, b int, c int);")
	tk.MustExec("insert into tmp1 values (1,1,1),(2,2,2),(3,3,3),(4,4,4);")
	rows := tk.MustQuery("with cte1 as (with cte2 as (select * from tmp1) select * from cte2) select * from cte1 left join tmp1 on cte1.c=tmp1.c;")
	rows.Check(testkit.Rows("1 1 1 1 1 1", "2 2 2 2 2 2", "3 3 3 3 3 3", "4 4 4 4 4 4"))
	rows = tk.MustQuery("with cte1 as (with cte2 as (select * from tmp1) select * from cte2) select * from cte1 t1 left join cte1 t2 on t1.c=t2.c;")
	rows.Check(testkit.Rows("1 1 1 1 1 1", "2 2 2 2 2 2", "3 3 3 3 3 3", "4 4 4 4 4 4"))
	rows = tk.MustQuery("WITH RECURSIVE cte(a) AS (SELECT 1 UNION SELECT a+1 FROM tmp1 WHERE a < 5) SELECT * FROM cte order by a;")
	rows.Check(testkit.Rows("1", "2", "3", "4", "5"))
}

func TestGroupBySetVar(t *testing.T) {
	store, clean := testkit.CreateMockStore(t)
	defer clean()
	tk := testkit.NewTestKit(t, store)
	tk.MustExec("use test")
	tk.MustExec("drop table if exists t1")
	tk.MustExec("create table t1(c1 int);")
	tk.MustExec("insert into t1 values(1), (2), (3), (4), (5), (6);")
	rows := tk.MustQuery("select floor(dt.rn/2) rownum, count(c1) from (select @rownum := @rownum + 1 rn, c1 from (select @rownum := -1) drn, t1) dt group by floor(dt.rn/2) order by rownum;")
	rows.Check(testkit.Rows("0 2", "1 2", "2 2"))

	tk.MustExec("create table ta(a int, b int);")
	tk.MustExec("set sql_mode='';")

	var input []string
	var output []struct {
		SQL  string
		Plan []string
	}
	integrationSuiteData := core.GetIntegrationSuiteData()
	integrationSuiteData.GetTestCases(t, &input, &output)
	for i, tt := range input {
		res := tk.MustQuery("explain format = 'brief' " + tt)
		testdata.OnRecord(func() {
			output[i].SQL = tt
			output[i].Plan = testdata.ConvertRowsToStrings(res.Rows())
		})
		res.Check(testkit.Rows(output[i].Plan...))
	}
}

func TestPushDownGroupConcatToTiFlash(t *testing.T) {
	store, clean := testkit.CreateMockStore(t)
	defer clean()
	tk := testkit.NewTestKit(t, store)
	tk.MustExec("use test")
	tk.MustExec("drop table if exists ts")
	tk.MustExec("create table ts (col_0 char(64), col_1 varchar(64) not null, col_2 varchar(1), id int primary key);")

	// Create virtual tiflash replica info.
	dom := domain.GetDomain(tk.Session())
	is := dom.InfoSchema()
	db, exists := is.SchemaByName(model.NewCIStr("test"))
	require.True(t, exists)
	for _, tblInfo := range db.Tables {
		if tblInfo.Name.L == "ts" {
			tblInfo.TiFlashReplica = &model.TiFlashReplicaInfo{
				Count:     1,
				Available: true,
			}
		}
	}

	tk.MustExec("set @@tidb_isolation_read_engines='tiflash,tidb'; set @@tidb_allow_mpp=1; set @@tidb_enforce_mpp=1;")

	var input []string
	var output []struct {
		SQL     string
		Plan    []string
		Warning []string
	}
	integrationSuiteData := core.GetIntegrationSuiteData()
	integrationSuiteData.GetTestCases(t, &input, &output)
	for i, tt := range input {
		testdata.OnRecord(func() {
			output[i].SQL = tt
			output[i].Plan = testdata.ConvertRowsToStrings(tk.MustQuery(tt).Rows())
		})
		res := tk.MustQuery(tt)
		res.Check(testkit.Rows(output[i].Plan...))

		comment := fmt.Sprintf("case:%v sql:%s", i, tt)
		warnings := tk.Session().GetSessionVars().StmtCtx.GetWarnings()
		testdata.OnRecord(func() {
			if len(warnings) > 0 {
				output[i].Warning = make([]string, len(warnings))
				for j, warning := range warnings {
					output[i].Warning[j] = warning.Err.Error()
				}
			}
		})
		if len(output[i].Warning) == 0 {
			require.Len(t, warnings, 0, comment)
		} else {
			require.Len(t, warnings, len(output[i].Warning), comment)
			for j, warning := range warnings {
				require.Equal(t, stmtctx.WarnLevelWarning, warning.Level, comment)
				require.EqualError(t, warning.Err, output[i].Warning[j], comment)
			}
		}
	}
}

func TestIssue27797(t *testing.T) {
	store, clean := testkit.CreateMockStore(t)
	defer clean()
	tk := testkit.NewTestKit(t, store)
	origin := tk.MustQuery("SELECT @@session.tidb_partition_prune_mode")
	originStr := origin.Rows()[0][0].(string)
	defer func() {
		tk.MustExec("set @@session.tidb_partition_prune_mode = '" + originStr + "'")
	}()
	tk.MustExec("set @@session.tidb_partition_prune_mode = 'static'")
	tk.MustExec("use test")
	tk.MustExec("drop table if exists t27797")
	tk.MustExec("create table t27797(a int, b int, c int, d int) " +
		"partition by range columns(d) (" +
		"partition p0 values less than (20)," +
		"partition p1 values less than(40)," +
		"partition p2 values less than(60));")
	tk.MustExec("insert into t27797 values(1,1,1,1), (2,2,2,2), (22,22,22,22), (44,44,44,44);")
	tk.MustExec("set sql_mode='';")
	result := tk.MustQuery("select count(*) from (select a, b from t27797 where d > 1 and d < 60 and b > 0 group by b, c) tt;")
	result.Check(testkit.Rows("3"))

	tk.MustExec("drop table if exists IDT_HP24172")
	tk.MustExec("CREATE TABLE `IDT_HP24172` ( " +
		"`COL1` mediumint(16) DEFAULT NULL, " +
		"`COL2` varchar(20) DEFAULT NULL, " +
		"`COL4` datetime DEFAULT NULL, " +
		"`COL3` bigint(20) DEFAULT NULL, " +
		"`COL5` float DEFAULT NULL, " +
		"KEY `UM_COL` (`COL1`,`COL3`) " +
		") ENGINE=InnoDB DEFAULT CHARSET=utf8mb4 COLLATE=utf8mb4_bin " +
		"PARTITION BY HASH( `COL1`+`COL3` ) " +
		"PARTITIONS 8;")
	tk.MustExec("insert into IDT_HP24172(col1) values(8388607);")
	result = tk.MustQuery("select col2 from IDT_HP24172 where col1 = 8388607 and col1 in (select col1 from IDT_HP24172);")
	result.Check(testkit.Rows("<nil>"))
}

func TestIssue27949(t *testing.T) {
	store, clean := testkit.CreateMockStore(t)
	defer clean()
	tk := testkit.NewTestKit(t, store)
	tk.MustExec("use test")
	tk.MustExec("drop table if exists t27949")
	tk.MustExec("create table t27949 (a int, b int, key(b))")
	tk.MustQuery("explain format = 'brief' select * from t27949 where b=1").Check(testkit.Rows("IndexLookUp 10.00 root  ",
		"├─IndexRangeScan(Build) 10.00 cop[tikv] table:t27949, index:b(b) range:[1,1], keep order:false, stats:pseudo",
		"└─TableRowIDScan(Probe) 10.00 cop[tikv] table:t27949 keep order:false, stats:pseudo"))
	tk.MustExec("create global binding for select * from t27949 where b=1 using select * from t27949 ignore index(b) where b=1")
	tk.MustQuery("explain format = 'brief' select * from t27949 where b=1").Check(testkit.Rows("TableReader 10.00 root  data:Selection",
		"└─Selection 10.00 cop[tikv]  eq(test.t27949.b, 1)",
		"  └─TableFullScan 10000.00 cop[tikv] table:t27949 keep order:false, stats:pseudo"))
	tk.MustExec("set @@sql_select_limit=100")
	tk.MustQuery("explain format = 'brief' select * from t27949 where b=1").Check(testkit.Rows("Limit 10.00 root  offset:0, count:100",
		"└─TableReader 10.00 root  data:Limit",
		"  └─Limit 10.00 cop[tikv]  offset:0, count:100",
		"    └─Selection 10.00 cop[tikv]  eq(test.t27949.b, 1)",
		"      └─TableFullScan 10000.00 cop[tikv] table:t27949 keep order:false, stats:pseudo"))

	tk.MustExec("drop table if exists t")
	tk.MustExec("create table t(a int, index idx_a(a));")
	tk.MustExec("create binding for select * from t  using select * from t use index(idx_a);")
	tk.MustExec("select * from t;")
	tk.MustQuery("select @@last_plan_from_binding;").Check(testkit.Rows("1"))
	tk.MustExec("prepare stmt from 'select * from t';")
	tk.MustExec("execute stmt;")
	tk.MustQuery("select @@last_plan_from_binding;").Check(testkit.Rows("1"))
}

func TestIssue28154(t *testing.T) {
	store, clean := testkit.CreateMockStore(t)
	defer clean()
	tk := testkit.NewTestKit(t, store)
	tk.MustExec("use test")
	tk.MustExec("drop table if exists t")
	defer func() {
		tk.MustExec("drop table if exists t")
	}()
	tk.MustExec("create table t(a TEXT)")
	tk.MustExec("insert into t values('abc')")
	result := tk.MustQuery("select * from t where from_base64('')")
	result.Check(testkit.Rows())
	_, err := tk.Exec("update t set a = 'def' where from_base64('')")
	require.EqualError(t, err, "[types:1292]Truncated incorrect DOUBLE value: ''")
	result = tk.MustQuery("select * from t where from_base64('invalidbase64')")
	result.Check(testkit.Rows())
	tk.MustExec("update t set a = 'hig' where from_base64('invalidbase64')")
	result = tk.MustQuery("select * from t where from_base64('test')")
	result.Check(testkit.Rows())
	_, err = tk.Exec("update t set a = 'xyz' where from_base64('test')")
	require.Error(t, err)
	require.Regexp(t, "\\[types:1292\\]Truncated incorrect DOUBLE value.*", err.Error())
	result = tk.MustQuery("select * from t")
	result.Check(testkit.Rows("abc"))
}

func TestRejectSortForMPP(t *testing.T) {
	store, clean := testkit.CreateMockStore(t)
	defer clean()
	tk := testkit.NewTestKit(t, store)
	tk.MustExec("use test")
	tk.MustExec("drop table if exists t")
	tk.MustExec("create table t (id int, value decimal(6,3), name char(128))")
	tk.MustExec("analyze table t")

	// Create virtual tiflash replica info.
	dom := domain.GetDomain(tk.Session())
	is := dom.InfoSchema()
	db, exists := is.SchemaByName(model.NewCIStr("test"))
	require.True(t, exists)
	for _, tblInfo := range db.Tables {
		if tblInfo.Name.L == "t" {
			tblInfo.TiFlashReplica = &model.TiFlashReplicaInfo{
				Count:     1,
				Available: true,
			}
		}
	}

	tk.MustExec("set @@tidb_allow_mpp=1; set @@tidb_opt_broadcast_join=0; set @@tidb_enforce_mpp=1;")

	var input []string
	var output []struct {
		SQL  string
		Plan []string
	}
	integrationSuiteData := core.GetIntegrationSuiteData()
	integrationSuiteData.GetTestCases(t, &input, &output)
	for i, tt := range input {
		testdata.OnRecord(func() {
			output[i].SQL = tt
			output[i].Plan = testdata.ConvertRowsToStrings(tk.MustQuery(tt).Rows())
		})
		res := tk.MustQuery(tt)
		res.Check(testkit.Rows(output[i].Plan...))
	}
}

func TestRegardNULLAsPoint(t *testing.T) {
	store, clean := testkit.CreateMockStore(t)
	defer clean()
	tk := testkit.NewTestKit(t, store)
	tk.MustExec("use test")

	tk.MustExec("drop table if exists tpk")
	tk.MustExec(`create table tuk (a int, b int, c int, unique key (a, b, c))`)
	tk.MustExec(`create table tik (a int, b int, c int, key (a, b, c))`)
	for _, va := range []string{"NULL", "1"} {
		for _, vb := range []string{"NULL", "1"} {
			for _, vc := range []string{"NULL", "1"} {
				tk.MustExec(fmt.Sprintf(`insert into tuk values (%v, %v, %v)`, va, vb, vc))
				tk.MustExec(fmt.Sprintf(`insert into tik values (%v, %v, %v)`, va, vb, vc))
				if va == "1" && vb == "1" && vc == "1" {
					continue
				}
				// duplicated NULL rows
				tk.MustExec(fmt.Sprintf(`insert into tuk values (%v, %v, %v)`, va, vb, vc))
				tk.MustExec(fmt.Sprintf(`insert into tik values (%v, %v, %v)`, va, vb, vc))
			}
		}
	}

	var input []string
	var output []struct {
		SQL          string
		PlanEnabled  []string
		PlanDisabled []string
		Result       []string
	}
	integrationSuiteData := core.GetIntegrationSuiteData()
	integrationSuiteData.GetTestCases(t, &input, &output)
	for i, tt := range input {
		testdata.OnRecord(func() {
			output[i].SQL = tt
			tk.MustExec(`set @@session.tidb_regard_null_as_point=true`)
			output[i].PlanEnabled = testdata.ConvertRowsToStrings(tk.MustQuery("explain " + tt).Rows())
			output[i].Result = testdata.ConvertRowsToStrings(tk.MustQuery(tt).Rows())

			tk.MustExec(`set @@session.tidb_regard_null_as_point=false`)
			output[i].PlanDisabled = testdata.ConvertRowsToStrings(tk.MustQuery("explain " + tt).Rows())
		})
		tk.MustExec(`set @@session.tidb_regard_null_as_point=true`)
		tk.MustQuery("explain " + tt).Check(testkit.Rows(output[i].PlanEnabled...))
		tk.MustQuery(tt).Check(testkit.Rows(output[i].Result...))

		tk.MustExec(`set @@session.tidb_regard_null_as_point=false`)
		tk.MustQuery("explain " + tt).Check(testkit.Rows(output[i].PlanDisabled...))
		tk.MustQuery(tt).Check(testkit.Rows(output[i].Result...))
	}
}

func TestIssues29711(t *testing.T) {
	store, clean := testkit.CreateMockStore(t)
	defer clean()
	tk := testkit.NewTestKit(t, store)
	tk.MustExec("use test")

	tk.MustExec("drop table if exists tbl_29711")
	tk.MustExec("CREATE TABLE `tbl_29711` (" +
		"`col_250` text COLLATE utf8_unicode_ci NOT NULL," +
		"`col_251` enum('Alice','Bob','Charlie','David') COLLATE utf8_unicode_ci NOT NULL DEFAULT 'Charlie'," +
		"PRIMARY KEY (`col_251`,`col_250`(1)) NONCLUSTERED);")
	tk.MustQuery("explain format=brief " +
		"select col_250,col_251 from tbl_29711 where col_251 between 'Bob' and 'David' order by col_250,col_251 limit 6;").
		Check(testkit.Rows(
			"TopN 6.00 root  test.tbl_29711.col_250, test.tbl_29711.col_251, offset:0, count:6",
			"└─IndexLookUp 6.00 root  ",
			"  ├─IndexRangeScan(Build) 30.00 cop[tikv] table:tbl_29711, index:PRIMARY(col_251, col_250) range:[\"Bob\",\"Bob\"], [\"Charlie\",\"Charlie\"], [\"David\",\"David\"], keep order:false, stats:pseudo",
			"  └─TopN(Probe) 6.00 cop[tikv]  test.tbl_29711.col_250, test.tbl_29711.col_251, offset:0, count:6",
			"    └─TableRowIDScan 30.00 cop[tikv] table:tbl_29711 keep order:false, stats:pseudo",
		))

	tk.MustExec("drop table if exists t29711")
	tk.MustExec("CREATE TABLE `t29711` (" +
		"`a` varchar(10) DEFAULT NULL," +
		"`b` int(11) DEFAULT NULL," +
		"`c` int(11) DEFAULT NULL," +
		"KEY `ia` (`a`(2)))")
	tk.MustQuery("explain format=brief select * from t29711 use index (ia) order by a limit 10;").
		Check(testkit.Rows(
			"TopN 10.00 root  test.t29711.a, offset:0, count:10",
			"└─IndexLookUp 10.00 root  ",
			"  ├─IndexFullScan(Build) 10000.00 cop[tikv] table:t29711, index:ia(a) keep order:false, stats:pseudo",
			"  └─TopN(Probe) 10.00 cop[tikv]  test.t29711.a, offset:0, count:10",
			"    └─TableRowIDScan 10000.00 cop[tikv] table:t29711 keep order:false, stats:pseudo",
		))
}

func TestIssue27313(t *testing.T) {
	store, clean := testkit.CreateMockStore(t)
	defer clean()
	tk := testkit.NewTestKit(t, store)
	tk.MustExec("use test")
	tk.MustExec("drop table if exists t")
	tk.MustExec("create table t(a varchar(100), b int, c int, index idx1(a(2), b), index idx2(a))")
	tk.MustExec("explain format = 'verbose' select * from t where a = 'abcdefghijk' and b > 4")
	// no warning indicates that idx2 is not pruned by idx1.
	tk.MustQuery("show warnings").Check(testkit.Rows())
}

func TestIssue30094(t *testing.T) {
	store, clean := testkit.CreateMockStore(t)
	defer clean()
	tk := testkit.NewTestKit(t, store)

	tk.MustExec("use test")
	tk.MustExec(`drop table if exists t30094;`)
	tk.MustExec(`create table t30094(a varchar(10));`)
	tk.MustQuery(`explain format = 'brief' select * from t30094 where cast(a as float) and cast(a as char);`).Check(testkit.Rows(
		"TableReader 8000.00 root  data:Selection",
		"└─Selection 8000.00 cop[tikv]  cast(test.t30094.a, float BINARY), cast(test.t30094.a, var_string(5))",
		"  └─TableFullScan 10000.00 cop[tikv] table:t30094 keep order:false, stats:pseudo",
	))
	tk.MustQuery(`explain format = 'brief' select * from t30094 where  concat(a,'1') = _binary 0xe59388e59388e59388 collate binary and concat(a,'1') = _binary 0xe598bfe598bfe598bf collate binary;`).Check(testkit.Rows(
		"TableReader 8000.00 root  data:Selection",
		"└─Selection 8000.00 cop[tikv]  eq(concat(test.t30094.a, \"1\"), \"0xe59388e59388e59388\"), eq(concat(test.t30094.a, \"1\"), \"0xe598bfe598bfe598bf\")",
		"  └─TableFullScan 10000.00 cop[tikv] table:t30094 keep order:false, stats:pseudo",
	))
}

func TestIssue30200(t *testing.T) {
	store, clean := testkit.CreateMockStore(t)
	defer clean()
	tk := testkit.NewTestKit(t, store)

	tk.MustExec("use test")
	tk.MustExec("drop table if exists t1;")
	tk.MustExec("create table t1(c1 varchar(100), c2 varchar(100), key(c1), key(c2), c3 varchar(100));")
	tk.MustExec("insert into t1 values('ab', '10', '10');")

	tk.MustExec("drop table if exists tt1;")
	tk.MustExec("create table tt1(c1 varchar(100), c2 varchar(100), c3 varchar(100), c4 varchar(100), key idx_0(c1), key idx_1(c2, c3));")
	tk.MustExec("insert into tt1 values('ab', '10', '10', '10');")

	tk.MustExec("drop table if exists tt2;")
	tk.MustExec("create table tt2 (c1 int , pk int, primary key( pk ) , unique key( c1));")
	tk.MustExec("insert into tt2 values(-3896405, -1), (-2, 1), (-1, -2);")

	tk.MustExec("drop table if exists tt3;")
	tk.MustExec("create table tt3(c1 int, c2 int, c3 int as (c1 + c2), key(c1), key(c2), key(c3));")
	tk.MustExec("insert into tt3(c1, c2) values(1, 1);")

	oriIndexMergeSwitcher := tk.MustQuery("select @@tidb_enable_index_merge;").Rows()[0][0].(string)
	tk.MustExec("set tidb_enable_index_merge = on;")
	defer func() {
		tk.MustExec(fmt.Sprintf("set tidb_enable_index_merge = %s;", oriIndexMergeSwitcher))
	}()

	var input []string
	var output []struct {
		SQL  string
		Plan []string
		Res  []string
	}
	integrationSuiteData := core.GetIntegrationSuiteData()
	integrationSuiteData.GetTestCases(t, &input, &output)
	for i, tt := range input {
		testdata.OnRecord(func() {
			output[i].SQL = tt
			output[i].Plan = testdata.ConvertRowsToStrings(tk.MustQuery("explain format=brief " + tt).Rows())
			output[i].Res = testdata.ConvertRowsToStrings(tk.MustQuery(tt).Rows())
		})
		tk.MustQuery("explain format=brief " + tt).Check(testkit.Rows(output[i].Plan...))
		tk.MustQuery(tt).Check(testkit.Rows(output[i].Res...))
	}
}

func TestIssue29705(t *testing.T) {
	store, clean := testkit.CreateMockStore(t)
	defer clean()
	tk := testkit.NewTestKit(t, store)
	origin := tk.MustQuery("SELECT @@session.tidb_partition_prune_mode")
	originStr := origin.Rows()[0][0].(string)
	defer func() {
		tk.MustExec("set @@session.tidb_partition_prune_mode = '" + originStr + "'")
	}()
	tk.MustExec("set @@session.tidb_partition_prune_mode = 'static'")
	tk.MustExec("use test")
	tk.MustExec("drop table if exists t;")
	tk.MustExec("create table t(id int) partition by hash(id) partitions 4;")
	tk.MustExec("insert into t values(1);")
	result := tk.MustQuery("SELECT COUNT(1) FROM ( SELECT COUNT(1) FROM t b GROUP BY id) a;")
	result.Check(testkit.Rows("1"))
}

func TestIssue30271(t *testing.T) {
	store, clean := testkit.CreateMockStore(t)
	defer clean()
	tk := testkit.NewTestKit(t, store)
	tk.MustExec("use test")
	tk.MustExec("drop table if exists t")
	tk.MustExec("create table t(a char(10), b char(10), c char(10), index (a, b, c)) collate utf8mb4_bin;")
	tk.MustExec("insert into t values ('b', 'a', '1'), ('b', 'A', '2'), ('c', 'a', '3');")
	tk.MustExec("set names utf8mb4 collate utf8mb4_general_ci;")
	tk.MustQuery("select * from t where (a>'a' and b='a') or (b = 'A' and a < 'd') order by a,c;").Check(testkit.Rows("b a 1", "b A 2", "c a 3"))

}

func TestIssue30804(t *testing.T) {
	store, clean := testkit.CreateMockStore(t)
	defer clean()
	tk := testkit.NewTestKit(t, store)
	tk.MustExec("use test")
	tk.MustExec("drop table if exists t1, t2")
	tk.MustExec("create table t1(a int, b int)")
	tk.MustExec("create table t2(a int, b int)")
	// minimal reproduction of https://github.com/pingcap/tidb/issues/30804
	tk.MustExec("select avg(0) over w from t1 window w as (order by (select 1))")
	// named window cannot be used in subquery
	err := tk.ExecToErr("select avg(0) over w from t1 where b > (select sum(t2.a) over w from t2) window w as (partition by t1.b)")
	require.True(t, core.ErrWindowNoSuchWindow.Equal(err))
	tk.MustExec("select avg(0) over w1 from t1 where b > (select sum(t2.a) over w2 from t2 window w2 as (partition by t2.b)) window w1 as (partition by t1.b)")
}

func TestIndexMergeWarning(t *testing.T) {
	store, clean := testkit.CreateMockStore(t)
	defer clean()
	tk := testkit.NewTestKit(t, store)
	tk.MustExec("use test")

	tk.MustExec("drop table if exists t1")
	tk.MustExec("create table t1(c1 int, c2 int)")
	tk.MustExec("select /*+ use_index_merge(t1) */ * from t1 where c1 < 1 or c2 < 1")
	warningMsg := "Warning 1105 IndexMerge is inapplicable or disabled. No available filter or available index."
	tk.MustQuery("show warnings").Check(testkit.Rows(warningMsg))

	tk.MustExec("drop table if exists t1")
	tk.MustExec("create table t1(c1 int, c2 int, key(c1), key(c2))")
	tk.MustExec("select /*+ use_index_merge(t1), no_index_merge() */ * from t1 where c1 < 1 or c2 < 1")
	warningMsg = "Warning 1105 IndexMerge is inapplicable or disabled. Got no_index_merge hint or tidb_enable_index_merge is off."
	tk.MustQuery("show warnings").Check(testkit.Rows(warningMsg))

	tk.MustExec("drop table if exists t1")
	tk.MustExec("create temporary table t1(c1 int, c2 int, key(c1), key(c2))")
	tk.MustExec("select /*+ use_index_merge(t1) */ * from t1 where c1 < 1 or c2 < 1")
	warningMsg = "Warning 1105 IndexMerge is inapplicable or disabled. Cannot use IndexMerge on temporary table."
	tk.MustQuery("show warnings").Check(testkit.Rows(warningMsg))
}

func TestIndexMergeWithCorrelatedColumns(t *testing.T) {
	store, clean := testkit.CreateMockStore(t)
	defer clean()
	tk := testkit.NewTestKit(t, store)
	tk.MustExec("use test;")

	tk.MustExec("drop table if exists t1, t2;")
	tk.MustExec("create table t1(c1 int, c2 int, c3 int, primary key(c1), key(c2));")
	tk.MustExec("insert into t1 values(1, 1, 1);")
	tk.MustExec("insert into t1 values(2, 2, 2);")
	tk.MustExec("create table t2(c1 int, c2 int, c3 int);")
	tk.MustExec("insert into t2 values(1, 1, 1);")
	tk.MustExec("insert into t2 values(2, 2, 2);")

	tk.MustExec("drop table if exists tt1, tt2;")
	tk.MustExec("create table tt1  (c_int int, c_str varchar(40), c_datetime datetime, c_decimal decimal(12, 6), primary key(c_int), key(c_int), key(c_str), unique key(c_decimal), key(c_datetime));")
	tk.MustExec("create table tt2  like tt1 ;")
	tk.MustExec(`insert into tt1 (c_int, c_str, c_datetime, c_decimal) values (6, 'sharp payne', '2020-06-07 10:40:39', 6.117000) ,
			    (7, 'objective kare', '2020-02-05 18:47:26', 1.053000) ,
			    (8, 'thirsty pasteur', '2020-01-02 13:06:56', 2.506000) ,
			    (9, 'blissful wilbur', '2020-06-04 11:34:04', 9.144000) ,
			    (10, 'reverent mclean', '2020-02-12 07:36:26', 7.751000) ;`)
	tk.MustExec(`insert into tt2 (c_int, c_str, c_datetime, c_decimal) values (6, 'beautiful joliot', '2020-01-16 01:44:37', 5.627000) ,
			    (7, 'hopeful blackburn', '2020-05-23 21:44:20', 7.890000) ,
			    (8, 'ecstatic davinci', '2020-02-01 12:27:17', 5.648000) ,
			    (9, 'hopeful lewin', '2020-05-05 05:58:25', 7.288000) ,
			    (10, 'sharp jennings', '2020-01-28 04:35:03', 9.758000) ;`)

	var input []string
	var output []struct {
		SQL  string
		Plan []string
		Res  []string
	}
	integrationSuiteData := core.GetIntegrationSuiteData()
	integrationSuiteData.GetTestCases(t, &input, &output)
	for i, tt := range input {
		testdata.OnRecord(func() {
			output[i].SQL = tt
			output[i].Plan = testdata.ConvertRowsToStrings(tk.MustQuery("explain format=brief " + tt).Rows())
			output[i].Res = testdata.ConvertRowsToStrings(tk.MustQuery(tt).Rows())
		})
		tk.MustQuery("explain format=brief " + tt).Check(testkit.Rows(output[i].Plan...))
		tk.MustQuery(tt).Check(testkit.Rows(output[i].Res...))
	}

}

func TestIssue20510(t *testing.T) {
	store, clean := testkit.CreateMockStore(t)
	defer clean()
	tk := testkit.NewTestKit(t, store)
	tk.MustExec("use test")

	tk.MustExec("drop table if exists t1, t2")
	tk.MustExec("CREATE TABLE t1 (a int PRIMARY KEY, b int)")
	tk.MustExec("CREATE TABLE t2 (a int PRIMARY KEY, b int)")
	tk.MustExec("INSERT INTO t1 VALUES (1,1), (2,1), (3,1), (4,2)")
	tk.MustExec("INSERT INTO t2 VALUES (1,2), (2,2)")

	tk.MustQuery("explain format=brief SELECT * FROM t1 LEFT JOIN t2 ON t1.a=t2.a WHERE not(0+(t1.a=30 and t2.b=1));").Check(testkit.Rows(
		"Selection 8000.00 root  not(plus(0, and(eq(test.t1.a, 30), eq(test.t2.b, 1))))",
		"└─MergeJoin 10000.00 root  left outer join, left key:test.t1.a, right key:test.t2.a",
		"  ├─TableReader(Build) 8000.00 root  data:Selection",
		"  │ └─Selection 8000.00 cop[tikv]  not(istrue_with_null(plus(0, and(eq(test.t2.a, 30), eq(test.t2.b, 1)))))",
		"  │   └─TableFullScan 10000.00 cop[tikv] table:t2 keep order:true, stats:pseudo",
		"  └─TableReader(Probe) 10000.00 root  data:TableFullScan",
		"    └─TableFullScan 10000.00 cop[tikv] table:t1 keep order:true, stats:pseudo"))
	tk.MustQuery("SELECT * FROM t1 LEFT JOIN t2 ON t1.a=t2.a WHERE not(0+(t1.a=30 and t2.b=1));").Check(testkit.Rows(
		"1 1 1 2",
		"2 1 2 2",
		"3 1 <nil> <nil>",
		"4 2 <nil> <nil>",
	))
}

func TestIssue31035(t *testing.T) {
	store, clean := testkit.CreateMockStore(t)
	defer clean()
	tk := testkit.NewTestKit(t, store)
	tk.MustExec("use test")
	tk.MustExec("drop table if exists t1;")
	tk.MustExec("create table t1(c1 longtext, c2 decimal(37, 4), unique key(c1(10)), unique key(c2));")
	tk.MustExec("insert into t1 values('眐', -962541614831459.7458);")
	tk.MustQuery("select * from t1 order by c2 + 10;").Check(testkit.Rows("眐 -962541614831459.7458"))
}

// TestDNFCondSelectivityWithConst test selectivity calculation with DNF conditions with one is const.
// Close https://github.com/pingcap/tidb/issues/31096
func TestDNFCondSelectivityWithConst(t *testing.T) {
	store, clean := testkit.CreateMockStore(t)
	defer clean()
	testKit := testkit.NewTestKit(t, store)
	testKit.MustExec("use test")
	testKit.MustExec("drop table if exists t1")
	testKit.MustExec("create table t1(a int, b int, c int);")
	testKit.MustExec("insert into t1 value(10,10,10)")
	for i := 0; i < 7; i++ {
		testKit.MustExec("insert into t1 select * from t1")
	}
	testKit.MustExec("insert into t1 value(1,1,1)")
	testKit.MustExec("analyze table t1")

	testKit.MustQuery("explain format = 'brief' select * from t1 where a=1 or b=1;").Check(testkit.Rows(
		"TableReader 1.99 root  data:Selection",
		"└─Selection 1.99 cop[tikv]  or(eq(test.t1.a, 1), eq(test.t1.b, 1))",
		"  └─TableFullScan 129.00 cop[tikv] table:t1 keep order:false"))
	testKit.MustQuery("explain format = 'brief' select * from t1 where 0=1 or a=1 or b=1;").Check(testkit.Rows(
		"TableReader 1.99 root  data:Selection",
		"└─Selection 1.99 cop[tikv]  or(0, or(eq(test.t1.a, 1), eq(test.t1.b, 1)))",
		"  └─TableFullScan 129.00 cop[tikv] table:t1 keep order:false"))
	testKit.MustQuery("explain format = 'brief' select * from t1 where null or a=1 or b=1;").Check(testkit.Rows(
		"TableReader 1.99 root  data:Selection",
		"└─Selection 1.99 cop[tikv]  or(0, or(eq(test.t1.a, 1), eq(test.t1.b, 1)))",
		"  └─TableFullScan 129.00 cop[tikv] table:t1 keep order:false"))
	testKit.MustQuery("explain format = 'brief' select * from t1 where a=1 or false or b=1;").Check(testkit.Rows(
		"TableReader 1.99 root  data:Selection",
		"└─Selection 1.99 cop[tikv]  or(eq(test.t1.a, 1), or(0, eq(test.t1.b, 1)))",
		"  └─TableFullScan 129.00 cop[tikv] table:t1 keep order:false"))
	testKit.MustQuery("explain format = 'brief' select * from t1 where a=1 or b=1 or \"false\";").Check(testkit.Rows(
		"TableReader 1.99 root  data:Selection",
		"└─Selection 1.99 cop[tikv]  or(eq(test.t1.a, 1), or(eq(test.t1.b, 1), 0))",
		"  └─TableFullScan 129.00 cop[tikv] table:t1 keep order:false"))
	testKit.MustQuery("explain format = 'brief' select * from t1 where 1=1 or a=1 or b=1;").Check(testkit.Rows(
		"TableReader 129.00 root  data:Selection",
		"└─Selection 129.00 cop[tikv]  or(1, or(eq(test.t1.a, 1), eq(test.t1.b, 1)))",
		"  └─TableFullScan 129.00 cop[tikv] table:t1 keep order:false"))
	testKit.MustQuery("explain format = 'brief' select * from t1 where a=1 or b=1 or 1=1;").Check(testkit.Rows(
		"TableReader 129.00 root  data:Selection",
		"└─Selection 129.00 cop[tikv]  or(eq(test.t1.a, 1), or(eq(test.t1.b, 1), 1))",
		"  └─TableFullScan 129.00 cop[tikv] table:t1 keep order:false"))
	testKit.MustExec("drop table if exists t1")
}

func TestIssue31202(t *testing.T) {
	store, dom, clean := testkit.CreateMockStoreAndDomain(t)
	defer clean()
	tk := testkit.NewTestKit(t, store)

	tk.MustExec("use test")
	tk.MustExec("create table t31202(a int primary key, b int);")

	tbl, err := dom.InfoSchema().TableByName(model.CIStr{O: "test", L: "test"}, model.CIStr{O: "t31202", L: "t31202"})
	require.NoError(t, err)
	// Set the hacked TiFlash replica for explain tests.
	tbl.Meta().TiFlashReplica = &model.TiFlashReplicaInfo{Count: 1, Available: true}

	tk.MustQuery("explain format = 'brief' select * from t31202;").Check(testkit.Rows(
		"TableReader 10000.00 root  data:TableFullScan",
		"└─TableFullScan 10000.00 cop[tiflash] table:t31202 keep order:false, stats:pseudo"))

	tk.MustQuery("explain format = 'brief' select * from t31202 use index (primary);").Check(testkit.Rows(
		"TableReader 10000.00 root  data:TableFullScan",
		"└─TableFullScan 10000.00 cop[tikv] table:t31202 keep order:false, stats:pseudo"))
	tk.MustExec("drop table if exists t31202")
}

func TestNaturalJoinUpdateSameTable(t *testing.T) {
	store, clean := testkit.CreateMockStore(t)
	defer clean()
	tk := testkit.NewTestKit(t, store)

	tk.MustExec("create database natural_join_update")
	defer tk.MustExec("drop database natural_join_update")
	tk.MustExec("use natural_join_update")
	tk.MustExec("create table t1(a int, b int)")
	tk.MustExec("insert into t1 values (1,1),(2,2)")
	tk.MustExec("update t1 as a natural join t1 b SET a.a = 2, b.b = 3")
	tk.MustQuery("select * from t1").Sort().Check(testkit.Rows("2 3", "2 3"))
	tk.MustExec("drop table t1")
	tk.MustExec("create table t1 (a int primary key, b int)")
	tk.MustExec("insert into t1 values (1,1),(2,2)")
	tk.MustGetErrCode(`update t1 as a natural join t1 b SET a.a = 2, b.b = 3`, mysql.ErrMultiUpdateKeyConflict)
	tk.MustExec("drop table t1")
	tk.MustExec("create table t1 (a int, b int) partition by hash (a) partitions 3")
	tk.MustExec("insert into t1 values (1,1),(2,2)")
	tk.MustGetErrCode(`update t1 as a natural join t1 b SET a.a = 2, b.b = 3`, mysql.ErrMultiUpdateKeyConflict)
	tk.MustExec("drop table t1")
	tk.MustExec("create table t1 (A int, b int) partition by hash (b) partitions 3")
	tk.MustExec("insert into t1 values (1,1),(2,2)")
	tk.MustGetErrCode(`update t1 as a natural join t1 B SET a.A = 2, b.b = 3`, mysql.ErrMultiUpdateKeyConflict)
	_, err := tk.Exec(`update t1 as a natural join t1 B SET a.A = 2, b.b = 3`)
	require.Error(t, err)
	require.Regexp(t, ".planner:1706.Primary key/partition key update is not allowed since the table is updated both as 'a' and 'B'.", err.Error())
	tk.MustExec("drop table t1")
	tk.MustExec("create table t1 (A int, b int) partition by RANGE COLUMNS (b) (partition `pNeg` values less than (0),partition `pPos` values less than MAXVALUE)")
	tk.MustExec("insert into t1 values (1,1),(2,2)")
	tk.MustGetErrCode(`update t1 as a natural join t1 B SET a.A = 2, b.b = 3`, mysql.ErrMultiUpdateKeyConflict)
	tk.MustExec("drop table t1")
}

func TestAggPushToCopForCachedTable(t *testing.T) {
	store, clean := testkit.CreateMockStore(t)
	defer clean()
	tk := testkit.NewTestKit(t, store)

	tk.MustExec("use test")
	tk.MustExec(`create table t32157(
  process_code varchar(8) NOT NULL,
  ctrl_class varchar(2) NOT NULL,
  ctrl_type varchar(1) NOT NULL,
  oper_no varchar(12) DEFAULT NULL,
  modify_date datetime DEFAULT NULL,
  d_c_flag varchar(2) NOT NULL,
  PRIMARY KEY (process_code,ctrl_class,d_c_flag));`)
	tk.MustExec("insert into t32157 values ('GDEP0071', '05', '1', '10000', '2016-06-29 00:00:00', 'C')")
	tk.MustExec("insert into t32157 values ('GDEP0071', '05', '0', '0000', '2016-06-01 00:00:00', 'D')")
	tk.MustExec("alter table t32157 cache")

	tk.MustQuery("explain format = 'brief' select /*+AGG_TO_COP()*/ count(*) from t32157 ignore index(primary) where process_code = 'GDEP0071'").Check(testkit.Rows(
		"StreamAgg 1.00 root  funcs:count(1)->Column#8]\n" +
			"[└─TableReader 10.00 root  data:Selection]\n" +
			"[  └─Selection 10.00 cop[tikv]  eq(test.t32157.process_code, \"GDEP0071\")]\n" +
			"[    └─TableFullScan 10000.00 cop[tikv] table:t32157 keep order:false, stats:pseudo"))

	var readFromCacheNoPanic bool
	for i := 0; i < 10; i++ {
		tk.MustQuery("select /*+AGG_TO_COP()*/ count(*) from t32157 ignore index(primary) where process_code = 'GDEP0071'").Check(testkit.Rows("2"))
		if tk.Session().GetSessionVars().StmtCtx.ReadFromTableCache {
			readFromCacheNoPanic = true
			break
		}
	}
	require.True(t, readFromCacheNoPanic)

	tk.MustExec("drop table if exists t31202")
}

func TestIssue31240(t *testing.T) {
	store, dom, clean := testkit.CreateMockStoreAndDomain(t)
	defer clean()
	tk := testkit.NewTestKit(t, store)

	tk.MustExec("use test")
	tk.MustExec("create table t31240(a int, b int);")
	tk.MustExec("set @@tidb_allow_mpp = 0")

	tbl, err := dom.InfoSchema().TableByName(model.CIStr{O: "test", L: "test"}, model.CIStr{O: "t31240", L: "t31240"})
	require.NoError(t, err)
	// Set the hacked TiFlash replica for explain tests.
	tbl.Meta().TiFlashReplica = &model.TiFlashReplicaInfo{Count: 1, Available: true}

	var input []string
	var output []struct {
		SQL  string
		Plan []string
	}
	integrationSuiteData := core.GetIntegrationSuiteData()
	integrationSuiteData.GetTestCases(t, &input, &output)
	for i, tt := range input {
		testdata.OnRecord(func() {
			output[i].SQL = tt
		})
		if strings.HasPrefix(tt, "set") {
			tk.MustExec(tt)
			continue
		}
		testdata.OnRecord(func() {
			output[i].Plan = testdata.ConvertRowsToStrings(tk.MustQuery(tt).Rows())
		})
		tk.MustQuery(tt).Check(testkit.Rows(output[i].Plan...))
	}
	tk.MustExec("drop table if exists t31240")
}<|MERGE_RESOLUTION|>--- conflicted
+++ resolved
@@ -2906,10 +2906,10 @@
 	tk.MustQuery("explain analyze select /*+read_from_storage(tikv[t])*/ * from t where d > sysdate()").
 		CheckAt([]int{0, 3, 6}, rows)
 
-<<<<<<< HEAD
 	rows[1][2] = "ascii(cast(test.t.e, var_string(2)))"
 	tk.MustQuery("explain analyze select /*+read_from_storage(tikv[t])*/ * from t where ascii(e);").
-=======
+		CheckAt([]int{0, 3, 6}, rows)
+
 	rows[1][2] = "lower(test.t.c)"
 	tk.MustQuery("explain analyze select /*+read_from_storage(tikv[t])*/ * from t where lower(c)").
 		CheckAt([]int{0, 3, 6}, rows)
@@ -2928,7 +2928,6 @@
 
 	rows[1][2] = "least(test.t.id, 1)"
 	tk.MustQuery("explain analyze select /*+read_from_storage(tikv[t])*/ * from t where least(id, 1)").
->>>>>>> fccc4bed
 		CheckAt([]int{0, 3, 6}, rows)
 }
 
