--- conflicted
+++ resolved
@@ -1625,7 +1625,6 @@
 	tk.MustQuery("SELECT * FROM t").Check(testkit.Rows("2 12"))
 }
 
-<<<<<<< HEAD
 func (s *testIntegrationSuite) TestCorrelatedAggregate(c *C) {
 	tk := testkit.NewTestKit(c, s.store)
 	tk.MustExec("use test")
@@ -1704,7 +1703,8 @@
 	tk.MustQuery("select count(a), (select count(a)) from t").Check(testkit.Rows("6 6"))
 	tk.MustQuery("select sum(distinct b), count(a), (select count(a)), (select cnt from (select sum(distinct b) as cnt) n) from t").
 		Check(testkit.Rows("6 6 6 6"))
-=======
+}
+
 func (s *testIntegrationSuite) TestIssue22105(c *C) {
 	tk := testkit.NewTestKit(c, s.store)
 
@@ -1740,5 +1740,4 @@
 		})
 		tk.MustQuery(tt).Check(testkit.Rows(output[i].Plan...))
 	}
->>>>>>> 98820cfd
 }