// Copyright 2019 PingCAP, Inc.
//
// Licensed under the Apache License, Version 2.0 (the "License");
// you may not use this file except in compliance with the License.
// You may obtain a copy of the License at
//
//     http://www.apache.org/licenses/LICENSE-2.0
//
// Unless required by applicable law or agreed to in writing, software
// distributed under the License is distributed on an "AS IS" BASIS,
// See the License for the specific language governing permissions and
// limitations under the License.

package core_test

import (
	"bytes"
	"fmt"
	"strings"

	. "github.com/pingcap/check"
	"github.com/pingcap/errors"
	"github.com/pingcap/parser/auth"
	"github.com/pingcap/parser/model"
	"github.com/pingcap/parser/mysql"
	"github.com/pingcap/parser/terror"
	"github.com/pingcap/tidb/config"
	"github.com/pingcap/tidb/domain"
	"github.com/pingcap/tidb/expression"
	"github.com/pingcap/tidb/infoschema"
	"github.com/pingcap/tidb/kv"
	"github.com/pingcap/tidb/planner/core"
	"github.com/pingcap/tidb/session"
	"github.com/pingcap/tidb/sessionctx/stmtctx"
	"github.com/pingcap/tidb/sessionctx/variable"
	"github.com/pingcap/tidb/table"
	"github.com/pingcap/tidb/util/collate"
	"github.com/pingcap/tidb/util/testkit"
	"github.com/pingcap/tidb/util/testutil"
)

var _ = Suite(&testIntegrationSuite{})
var _ = SerialSuites(&testIntegrationSerialSuite{})

type testIntegrationSuite struct {
	testData testutil.TestData
	store    kv.Storage
	dom      *domain.Domain
}

func (s *testIntegrationSuite) SetUpSuite(c *C) {
	var err error
	s.testData, err = testutil.LoadTestSuiteData("testdata", "integration_suite")
	c.Assert(err, IsNil)
}

func (s *testIntegrationSuite) TearDownSuite(c *C) {
	c.Assert(s.testData.GenerateOutputIfNeeded(), IsNil)
}

func (s *testIntegrationSuite) SetUpTest(c *C) {
	var err error
	s.store, s.dom, err = newStoreWithBootstrap()
	c.Assert(err, IsNil)
}

func (s *testIntegrationSuite) TearDownTest(c *C) {
	s.dom.Close()
	err := s.store.Close()
	c.Assert(err, IsNil)
}

type testIntegrationSerialSuite struct {
	testData testutil.TestData
	store    kv.Storage
	dom      *domain.Domain
}

func (s *testIntegrationSerialSuite) SetUpSuite(c *C) {
	var err error
	s.testData, err = testutil.LoadTestSuiteData("testdata", "integration_serial_suite")
	c.Assert(err, IsNil)
}

func (s *testIntegrationSerialSuite) TearDownSuite(c *C) {
	c.Assert(s.testData.GenerateOutputIfNeeded(), IsNil)
}

func (s *testIntegrationSerialSuite) SetUpTest(c *C) {
	var err error
	s.store, s.dom, err = newStoreWithBootstrap()
	c.Assert(err, IsNil)
}

func (s *testIntegrationSerialSuite) TearDownTest(c *C) {
	s.dom.Close()
	err := s.store.Close()
	c.Assert(err, IsNil)
}

func (s *testIntegrationSuite) TestShowSubquery(c *C) {
	tk := testkit.NewTestKit(c, s.store)
	tk.MustExec("use test")
	tk.MustExec("drop table if exists t")
	tk.MustExec("create table t(a varchar(10), b int, c int)")
	tk.MustQuery("show columns from t where true").Check(testkit.Rows(
		"a varchar(10) YES  <nil> ",
		"b int(11) YES  <nil> ",
		"c int(11) YES  <nil> ",
	))
	tk.MustQuery("show columns from t where field = 'b'").Check(testkit.Rows(
		"b int(11) YES  <nil> ",
	))
	tk.MustQuery("show columns from t where field in (select 'b')").Check(testkit.Rows(
		"b int(11) YES  <nil> ",
	))
	tk.MustQuery("show columns from t where field in (select 'b') and true").Check(testkit.Rows(
		"b int(11) YES  <nil> ",
	))
	tk.MustQuery("show columns from t where field in (select 'b') and false").Check(testkit.Rows())
	tk.MustExec("insert into t values('c', 0, 0)")
	tk.MustQuery("show columns from t where field < all (select a from t)").Check(testkit.Rows(
		"a varchar(10) YES  <nil> ",
		"b int(11) YES  <nil> ",
	))
	tk.MustExec("insert into t values('b', 0, 0)")
	tk.MustQuery("show columns from t where field < all (select a from t)").Check(testkit.Rows(
		"a varchar(10) YES  <nil> ",
	))
}

func (s *testIntegrationSuite) TestPpdWithSetVar(c *C) {
	tk := testkit.NewTestKit(c, s.store)
	tk.MustExec("use test")
	tk.MustExec("drop table if exists t")
	tk.MustExec("create table t(c1 int, c2 varchar(255))")
	tk.MustExec("insert into t values(1,'a'),(2,'d'),(3,'c')")

	tk.MustQuery("select t01.c1,t01.c2,t01.c3 from (select t1.*,@c3:=@c3+1 as c3 from (select t.*,@c3:=0 from t order by t.c1)t1)t01 where t01.c3=1 and t01.c2='d'").Check(testkit.Rows())
	tk.MustQuery("select t01.c1,t01.c2,t01.c3 from (select t1.*,@c3:=@c3+1 as c3 from (select t.*,@c3:=0 from t order by t.c1)t1)t01 where t01.c3=2 and t01.c2='d'").Check(testkit.Rows("2 d 2"))
}

func (s *testIntegrationSuite) TestBitColErrorMessage(c *C) {
	tk := testkit.NewTestKit(c, s.store)

	tk.MustExec("use test")
	tk.MustExec("drop table if exists bit_col_t")
	tk.MustExec("create table bit_col_t (a bit(64))")
	tk.MustExec("drop table bit_col_t")
	tk.MustExec("create table bit_col_t (a bit(1))")
	tk.MustExec("drop table bit_col_t")
	tk.MustGetErrCode("create table bit_col_t (a bit(0))", mysql.ErrInvalidFieldSize)
	tk.MustGetErrCode("create table bit_col_t (a bit(65))", mysql.ErrTooBigDisplaywidth)
}

func (s *testIntegrationSuite) TestPushLimitDownIndexLookUpReader(c *C) {
	tk := testkit.NewTestKit(c, s.store)

	tk.MustExec("set @@session.tidb_executor_concurrency = 4;")
	tk.MustExec("set @@session.tidb_hash_join_concurrency = 5;")
	tk.MustExec("set @@session.tidb_distsql_scan_concurrency = 15;")
	tk.MustExec("use test")
	tk.MustExec("drop table if exists tbl")
	tk.MustExec("create table tbl(a int, b int, c int, key idx_b_c(b,c))")
	tk.MustExec("insert into tbl values(1,1,1),(2,2,2),(3,3,3),(4,4,4),(5,5,5)")
	tk.MustExec("analyze table tbl")

	var input []string
	var output []struct {
		SQL  string
		Plan []string
	}
	s.testData.GetTestCases(c, &input, &output)
	for i, tt := range input {
		s.testData.OnRecord(func() {
			output[i].SQL = tt
			output[i].Plan = s.testData.ConvertRowsToStrings(tk.MustQuery(tt).Rows())
		})
		tk.MustQuery(tt).Check(testkit.Rows(output[i].Plan...))
	}
}

func (s *testIntegrationSuite) TestIsFromUnixtimeNullRejective(c *C) {
	tk := testkit.NewTestKit(c, s.store)
	tk.MustExec("use test")
	tk.MustExec(`drop table if exists t;`)
	tk.MustExec(`create table t(a bigint, b bigint);`)
	s.runTestsWithTestData("TestIsFromUnixtimeNullRejective", tk, c)
}

func (s *testIntegrationSuite) TestIssue22298(c *C) {
	tk := testkit.NewTestKit(c, s.store)
	tk.MustExec("use test")
	tk.MustExec(`drop table if exists t;`)
	tk.MustExec(`create table t(a int, b int);`)
	tk.MustGetErrMsg(`select * from t where 0 and c = 10;`, "[planner:1054]Unknown column 'c' in 'where clause'")
}

func (s *testIntegrationSuite) TestIssue22828(c *C) {
	tk := testkit.NewTestKit(c, s.store)
	tk.MustExec("use test")
	tk.MustExec(`drop table if exists t1;`)
	tk.MustExec(`create table t (c int);`)
	tk.MustGetErrMsg(`select group_concat((select concat(c,group_concat(c)) FROM t where xxx=xxx)) FROM t;`, "[planner:1054]Unknown column 'xxx' in 'where clause'")
}

func (s *testIntegrationSuite) runTestsWithTestData(caseName string, tk *testkit.TestKit, c *C) {
	var input []string
	var output []struct {
		SQL  string
		Plan []string
	}
	s.testData.GetTestCasesByName(caseName, c, &input, &output)
	for i, tt := range input {
		s.testData.OnRecord(func() {
			output[i].SQL = tt
			output[i].Plan = s.testData.ConvertRowsToStrings(tk.MustQuery(tt).Rows())
		})
		tk.MustQuery(tt).Check(testkit.Rows(output[i].Plan...))
	}
}

func (s *testIntegrationSuite) TestJoinNotNullFlag(c *C) {
	store, dom, err := newStoreWithBootstrap()
	c.Assert(err, IsNil)
	tk := testkit.NewTestKit(c, store)
	defer func() {
		dom.Close()
		store.Close()
	}()
	tk.MustExec("use test")
	tk.MustExec("drop table if exists t1, t2")
	tk.MustExec("create table t1(x int not null)")
	tk.MustExec("create table t2(x int)")
	tk.MustExec("insert into t2 values (1)")

	tk.MustQuery("select IFNULL((select t1.x from t1 where t1.x = t2.x), 'xxx') as col1 from t2").Check(testkit.Rows("xxx"))
	tk.MustQuery("select ifnull(t1.x, 'xxx') from t2 left join t1 using(x)").Check(testkit.Rows("xxx"))
	tk.MustQuery("select ifnull(t1.x, 'xxx') from t2 natural left join t1").Check(testkit.Rows("xxx"))
}

func (s *testIntegrationSuite) TestAntiJoinConstProp(c *C) {
	store, dom, err := newStoreWithBootstrap()
	c.Assert(err, IsNil)
	tk := testkit.NewTestKit(c, store)
	defer func() {
		dom.Close()
		store.Close()
	}()
	tk.MustExec("use test")
	tk.MustExec("drop table if exists t1, t2")
	tk.MustExec("create table t1(a int not null, b int not null)")
	tk.MustExec("insert into t1 values (1,1)")
	tk.MustExec("create table t2(a int not null, b int not null)")
	tk.MustExec("insert into t2 values (2,2)")

	tk.MustQuery("select * from t1 where t1.a not in (select a from t2 where t2.a = t1.a and t2.a > 1)").Check(testkit.Rows(
		"1 1",
	))
	tk.MustQuery("select * from t1 where t1.a not in (select a from t2 where t2.b = t1.b and t2.a > 1)").Check(testkit.Rows(
		"1 1",
	))
	tk.MustQuery("select * from t1 where t1.a not in (select a from t2 where t2.b = t1.b and t2.b > 1)").Check(testkit.Rows(
		"1 1",
	))
	tk.MustQuery("select q.a in (select count(*) from t1 s where not exists (select 1 from t1 p where q.a > 1 and p.a = s.a)) from t1 q").Check(testkit.Rows(
		"1",
	))
	tk.MustQuery("select q.a in (select not exists (select 1 from t1 p where q.a > 1 and p.a = s.a) from t1 s) from t1 q").Check(testkit.Rows(
		"1",
	))

	tk.MustExec("drop table t1, t2")
	tk.MustExec("create table t1(a int not null, b int)")
	tk.MustExec("insert into t1 values (1,null)")
	tk.MustExec("create table t2(a int not null, b int)")
	tk.MustExec("insert into t2 values (2,2)")

	tk.MustQuery("select * from t1 where t1.a not in (select a from t2 where t2.b > t1.b)").Check(testkit.Rows(
		"1 <nil>",
	))
	tk.MustQuery("select * from t1 where t1.a not in (select a from t2 where t1.a = 2)").Check(testkit.Rows(
		"1 <nil>",
	))
}

func (s *testIntegrationSuite) TestSimplifyOuterJoinWithCast(c *C) {
	tk := testkit.NewTestKit(c, s.store)

	tk.MustExec("use test")
	tk.MustExec("drop table if exists t")
	tk.MustExec("create table t(a int not null, b datetime default null)")

	var input []string
	var output []struct {
		SQL  string
		Plan []string
	}
	s.testData.GetTestCases(c, &input, &output)
	for i, tt := range input {
		s.testData.OnRecord(func() {
			output[i].SQL = tt
			output[i].Plan = s.testData.ConvertRowsToStrings(tk.MustQuery(tt).Rows())
		})
		tk.MustQuery(tt).Check(testkit.Rows(output[i].Plan...))
	}
}

func (s *testIntegrationSerialSuite) TestNoneAccessPathsFoundByIsolationRead(c *C) {
	tk := testkit.NewTestKit(c, s.store)

	tk.MustExec("use test")
	tk.MustExec("drop table if exists t")
	tk.MustExec("create table t(a int primary key)")

	_, err := tk.Exec("select * from t")
	c.Assert(err, IsNil)

	tk.MustExec("set @@session.tidb_isolation_read_engines = 'tiflash'")

	// Don't filter mysql.SystemDB by isolation read.
	tk.MustQuery("explain format = 'brief' select * from mysql.stats_meta").Check(testkit.Rows(
		"TableReader 10000.00 root  data:TableFullScan",
		"└─TableFullScan 10000.00 cop[tikv] table:stats_meta keep order:false, stats:pseudo"))

	_, err = tk.Exec("select * from t")
	c.Assert(err, NotNil)
	c.Assert(err.Error(), Equals, "[planner:1815]Internal : Can not find access path matching 'tidb_isolation_read_engines'(value: 'tiflash'). Available values are 'tikv'.")

	tk.MustExec("set @@session.tidb_isolation_read_engines = 'tiflash, tikv'")
	tk.MustExec("select * from t")
	defer config.RestoreFunc()()
	config.UpdateGlobal(func(conf *config.Config) {
		conf.IsolationRead.Engines = []string{"tiflash"}
	})
	// Change instance config doesn't affect isolation read.
	tk.MustExec("select * from t")
}

func (s *testIntegrationSerialSuite) TestSelPushDownTiFlash(c *C) {
	tk := testkit.NewTestKit(c, s.store)
	tk.MustExec("use test")
	tk.MustExec("drop table if exists t")
	tk.MustExec("create table t(a int primary key, b varchar(20))")

	// Create virtual tiflash replica info.
	dom := domain.GetDomain(tk.Se)
	is := dom.InfoSchema()
	db, exists := is.SchemaByName(model.NewCIStr("test"))
	c.Assert(exists, IsTrue)
	for _, tblInfo := range db.Tables {
		if tblInfo.Name.L == "t" {
			tblInfo.TiFlashReplica = &model.TiFlashReplicaInfo{
				Count:     1,
				Available: true,
			}
		}
	}

	tk.MustExec("set @@session.tidb_isolation_read_engines = 'tiflash'")
	tk.MustExec("set @@session.tidb_allow_mpp = 0")

	var input []string
	var output []struct {
		SQL  string
		Plan []string
	}
	s.testData.GetTestCases(c, &input, &output)
	for i, tt := range input {
		s.testData.OnRecord(func() {
			output[i].SQL = tt
			output[i].Plan = s.testData.ConvertRowsToStrings(tk.MustQuery(tt).Rows())
		})
		res := tk.MustQuery(tt)
		res.Check(testkit.Rows(output[i].Plan...))
	}
}

func (s *testIntegrationSerialSuite) TestVerboseExplain(c *C) {
	tk := testkit.NewTestKit(c, s.store)
	tk.MustExec("use test")
	tk.MustExec("drop table if exists t1, t2, t3")
	tk.MustExec("create table t1(a int, b int)")
	tk.MustExec("create table t2(a int, b int)")
	tk.MustExec("create table t3(a int, b int, index c(b))")
	tk.MustExec("insert into t1 values(1,2)")
	tk.MustExec("insert into t1 values(3,4)")
	tk.MustExec("insert into t1 values(5,6)")
	tk.MustExec("insert into t2 values(1,2)")
	tk.MustExec("insert into t2 values(3,4)")
	tk.MustExec("insert into t2 values(5,6)")
	tk.MustExec("insert into t3 values(1,2)")
	tk.MustExec("insert into t3 values(3,4)")
	tk.MustExec("insert into t3 values(5,6)")
	tk.MustExec("analyze table t1")
	tk.MustExec("analyze table t2")
	tk.MustExec("analyze table t3")

	// Create virtual tiflash replica info.
	dom := domain.GetDomain(tk.Se)
	is := dom.InfoSchema()
	db, exists := is.SchemaByName(model.NewCIStr("test"))
	c.Assert(exists, IsTrue)
	for _, tblInfo := range db.Tables {
		if tblInfo.Name.L == "t1" || tblInfo.Name.L == "t2" {
			tblInfo.TiFlashReplica = &model.TiFlashReplicaInfo{
				Count:     1,
				Available: true,
			}
		}
	}

	var input []string
	var output []struct {
		SQL  string
		Plan []string
	}
	s.testData.GetTestCases(c, &input, &output)
	for i, tt := range input {
		s.testData.OnRecord(func() {
			output[i].SQL = tt
			output[i].Plan = s.testData.ConvertRowsToStrings(tk.MustQuery(tt).Rows())
		})
		res := tk.MustQuery(tt)
		res.Check(testkit.Rows(output[i].Plan...))
	}
}

func (s *testIntegrationSerialSuite) TestPushDownToTiFlashWithKeepOrder(c *C) {
	tk := testkit.NewTestKit(c, s.store)
	tk.MustExec("use test")
	tk.MustExec("drop table if exists t")
	tk.MustExec("create table t(a int primary key, b varchar(20))")

	// Create virtual tiflash replica info.
	dom := domain.GetDomain(tk.Se)
	is := dom.InfoSchema()
	db, exists := is.SchemaByName(model.NewCIStr("test"))
	c.Assert(exists, IsTrue)
	for _, tblInfo := range db.Tables {
		if tblInfo.Name.L == "t" {
			tblInfo.TiFlashReplica = &model.TiFlashReplicaInfo{
				Count:     1,
				Available: true,
			}
		}
	}

	tk.MustExec("set @@session.tidb_isolation_read_engines = 'tiflash'")
	tk.MustExec("set @@session.tidb_allow_mpp = 0")
	var input []string
	var output []struct {
		SQL  string
		Plan []string
	}
	s.testData.GetTestCases(c, &input, &output)
	for i, tt := range input {
		s.testData.OnRecord(func() {
			output[i].SQL = tt
			output[i].Plan = s.testData.ConvertRowsToStrings(tk.MustQuery(tt).Rows())
		})
		res := tk.MustQuery(tt)
		res.Check(testkit.Rows(output[i].Plan...))
	}
}

func (s *testIntegrationSerialSuite) TestMPPJoin(c *C) {
	tk := testkit.NewTestKit(c, s.store)
	tk.MustExec("use test")
	tk.MustExec("drop table if exists d1_t")
	tk.MustExec("create table d1_t(d1_k int, value int)")
	tk.MustExec("insert into d1_t values(1,2),(2,3)")
	tk.MustExec("analyze table d1_t")
	tk.MustExec("drop table if exists d2_t")
	tk.MustExec("create table d2_t(d2_k decimal(10,2), value int)")
	tk.MustExec("insert into d2_t values(10.11,2),(10.12,3)")
	tk.MustExec("analyze table d2_t")
	tk.MustExec("drop table if exists d3_t")
	tk.MustExec("create table d3_t(d3_k date, value int)")
	tk.MustExec("insert into d3_t values(date'2010-01-01',2),(date'2010-01-02',3)")
	tk.MustExec("analyze table d3_t")
	tk.MustExec("drop table if exists fact_t")
	tk.MustExec("create table fact_t(d1_k int, d2_k decimal(10,2), d3_k date, col1 int, col2 int, col3 int)")
	tk.MustExec("insert into fact_t values(1,10.11,date'2010-01-01',1,2,3),(1,10.11,date'2010-01-02',1,2,3),(1,10.12,date'2010-01-01',1,2,3),(1,10.12,date'2010-01-02',1,2,3)")
	tk.MustExec("insert into fact_t values(2,10.11,date'2010-01-01',1,2,3),(2,10.11,date'2010-01-02',1,2,3),(2,10.12,date'2010-01-01',1,2,3),(2,10.12,date'2010-01-02',1,2,3)")
	tk.MustExec("analyze table fact_t")

	// Create virtual tiflash replica info.
	dom := domain.GetDomain(tk.Se)
	is := dom.InfoSchema()
	db, exists := is.SchemaByName(model.NewCIStr("test"))
	c.Assert(exists, IsTrue)
	for _, tblInfo := range db.Tables {
		if tblInfo.Name.L == "fact_t" || tblInfo.Name.L == "d1_t" || tblInfo.Name.L == "d2_t" || tblInfo.Name.L == "d3_t" {
			tblInfo.TiFlashReplica = &model.TiFlashReplicaInfo{
				Count:     1,
				Available: true,
			}
		}
	}

	tk.MustExec("set @@session.tidb_isolation_read_engines = 'tiflash'")
	tk.MustExec("set @@session.tidb_allow_mpp = 1")
	var input []string
	var output []struct {
		SQL  string
		Plan []string
	}
	s.testData.GetTestCases(c, &input, &output)
	for i, tt := range input {
		s.testData.OnRecord(func() {
			output[i].SQL = tt
			output[i].Plan = s.testData.ConvertRowsToStrings(tk.MustQuery(tt).Rows())
		})
		res := tk.MustQuery(tt)
		res.Check(testkit.Rows(output[i].Plan...))
	}
}

func (s *testIntegrationSerialSuite) TestMPPShuffledJoin(c *C) {
	tk := testkit.NewTestKit(c, s.store)
	tk.MustExec("use test")
	tk.MustExec("drop table if exists d1_t")
	tk.MustExec("create table d1_t(d1_k int, value int)")
	tk.MustExec("insert into d1_t values(1,2),(2,3)")
	tk.MustExec("insert into d1_t values(1,2),(2,3)")
	tk.MustExec("analyze table d1_t")
	tk.MustExec("drop table if exists d2_t")
	tk.MustExec("create table d2_t(d2_k decimal(10,2), value int)")
	tk.MustExec("insert into d2_t values(10.11,2),(10.12,3)")
	tk.MustExec("insert into d2_t values(10.11,2),(10.12,3)")
	tk.MustExec("analyze table d2_t")
	tk.MustExec("drop table if exists d3_t")
	tk.MustExec("create table d3_t(d3_k date, value int)")
	tk.MustExec("insert into d3_t values(date'2010-01-01',2),(date'2010-01-02',3)")
	tk.MustExec("insert into d3_t values(date'2010-01-01',2),(date'2010-01-02',3)")
	tk.MustExec("analyze table d3_t")
	tk.MustExec("drop table if exists fact_t")
	tk.MustExec("create table fact_t(d1_k int, d2_k decimal(10,2), d3_k date, col1 int, col2 int, col3 int)")
	tk.MustExec("insert into fact_t values(1,10.11,date'2010-01-01',1,2,3),(1,10.11,date'2010-01-02',1,2,3),(1,10.12,date'2010-01-01',1,2,3),(1,10.12,date'2010-01-02',1,2,3)")
	tk.MustExec("insert into fact_t values(2,10.11,date'2010-01-01',1,2,3),(2,10.11,date'2010-01-02',1,2,3),(2,10.12,date'2010-01-01',1,2,3),(2,10.12,date'2010-01-02',1,2,3)")
	tk.MustExec("insert into fact_t values(2,10.11,date'2010-01-01',1,2,3),(2,10.11,date'2010-01-02',1,2,3),(2,10.12,date'2010-01-01',1,2,3),(2,10.12,date'2010-01-02',1,2,3)")
	tk.MustExec("insert into fact_t values(2,10.11,date'2010-01-01',1,2,3),(2,10.11,date'2010-01-02',1,2,3),(2,10.12,date'2010-01-01',1,2,3),(2,10.12,date'2010-01-02',1,2,3)")
	tk.MustExec("analyze table fact_t")

	// Create virtual tiflash replica info.
	dom := domain.GetDomain(tk.Se)
	is := dom.InfoSchema()
	db, exists := is.SchemaByName(model.NewCIStr("test"))
	c.Assert(exists, IsTrue)
	for _, tblInfo := range db.Tables {
		if tblInfo.Name.L == "fact_t" || tblInfo.Name.L == "d1_t" || tblInfo.Name.L == "d2_t" || tblInfo.Name.L == "d3_t" {
			tblInfo.TiFlashReplica = &model.TiFlashReplicaInfo{
				Count:     1,
				Available: true,
			}
		}
	}

	tk.MustExec("set @@session.tidb_isolation_read_engines = 'tiflash'")
	tk.MustExec("set @@session.tidb_allow_mpp = 1")
	tk.MustExec("set @@session.tidb_broadcast_join_threshold_size = 1")
	tk.MustExec("set @@session.tidb_broadcast_join_threshold_count = 1")
	var input []string
	var output []struct {
		SQL  string
		Plan []string
	}
	s.testData.GetTestCases(c, &input, &output)
	for i, tt := range input {
		s.testData.OnRecord(func() {
			output[i].SQL = tt
			output[i].Plan = s.testData.ConvertRowsToStrings(tk.MustQuery(tt).Rows())
		})
		res := tk.MustQuery(tt)
		res.Check(testkit.Rows(output[i].Plan...))
	}
}

func (s *testIntegrationSerialSuite) TestBroadcastJoin(c *C) {
	tk := testkit.NewTestKit(c, s.store)
	tk.MustExec("use test")
	tk.MustExec("set session tidb_allow_mpp = OFF")
	tk.MustExec("drop table if exists d1_t")
	tk.MustExec("create table d1_t(d1_k int, value int)")
	tk.MustExec("insert into d1_t values(1,2),(2,3)")
	tk.MustExec("analyze table d1_t")
	tk.MustExec("drop table if exists d2_t")
	tk.MustExec("create table d2_t(d2_k decimal(10,2), value int)")
	tk.MustExec("insert into d2_t values(10.11,2),(10.12,3)")
	tk.MustExec("analyze table d2_t")
	tk.MustExec("drop table if exists d3_t")
	tk.MustExec("create table d3_t(d3_k date, value int)")
	tk.MustExec("insert into d3_t values(date'2010-01-01',2),(date'2010-01-02',3)")
	tk.MustExec("analyze table d3_t")
	tk.MustExec("drop table if exists fact_t")
	tk.MustExec("create table fact_t(d1_k int, d2_k decimal(10,2), d3_k date, col1 int, col2 int, col3 int)")
	tk.MustExec("insert into fact_t values(1,10.11,date'2010-01-01',1,2,3),(1,10.11,date'2010-01-02',1,2,3),(1,10.12,date'2010-01-01',1,2,3),(1,10.12,date'2010-01-02',1,2,3)")
	tk.MustExec("insert into fact_t values(2,10.11,date'2010-01-01',1,2,3),(2,10.11,date'2010-01-02',1,2,3),(2,10.12,date'2010-01-01',1,2,3),(2,10.12,date'2010-01-02',1,2,3)")
	tk.MustExec("analyze table fact_t")

	// Create virtual tiflash replica info.
	dom := domain.GetDomain(tk.Se)
	is := dom.InfoSchema()
	db, exists := is.SchemaByName(model.NewCIStr("test"))
	c.Assert(exists, IsTrue)
	for _, tblInfo := range db.Tables {
		if tblInfo.Name.L == "fact_t" || tblInfo.Name.L == "d1_t" || tblInfo.Name.L == "d2_t" || tblInfo.Name.L == "d3_t" {
			tblInfo.TiFlashReplica = &model.TiFlashReplicaInfo{
				Count:     1,
				Available: true,
			}
		}
	}

	tk.MustExec("set @@session.tidb_isolation_read_engines = 'tiflash'")
	tk.MustExec("set @@session.tidb_allow_batch_cop = 1")
	tk.MustExec("set @@session.tidb_opt_broadcast_join = 1")
	// make cbo force choose broadcast join since sql hint does not work for semi/anti-semi join
	tk.MustExec("set @@session.tidb_opt_cpu_factor=10000000;")
	var input []string
	var output []struct {
		SQL  string
		Plan []string
	}
	s.testData.GetTestCases(c, &input, &output)
	for i, tt := range input {
		s.testData.OnRecord(func() {
			output[i].SQL = tt
			output[i].Plan = s.testData.ConvertRowsToStrings(tk.MustQuery(tt).Rows())
		})
		res := tk.MustQuery(tt)
		res.Check(testkit.Rows(output[i].Plan...))
	}

	// out table of out join should not be global
	_, err := tk.Exec("explain format = 'brief' select /*+ broadcast_join(fact_t, d1_t), broadcast_join_local(d1_t) */ count(*) from fact_t left join d1_t on fact_t.d1_k = d1_t.d1_k")
	c.Assert(err, NotNil)
	c.Assert(err.Error(), Equals, "[planner:1815]Internal : Can't find a proper physical plan for this query")
	// nullEQ not supported
	_, err = tk.Exec("explain format = 'brief' select /*+ broadcast_join(fact_t, d1_t) */ count(*) from fact_t join d1_t on fact_t.d1_k <=> d1_t.d1_k")
	c.Assert(err, NotNil)
	c.Assert(err.Error(), Equals, "[planner:1815]Internal : Can't find a proper physical plan for this query")
	// not supported if join condition has unsupported expr
	_, err = tk.Exec("explain format = 'brief' select /*+ broadcast_join(fact_t, d1_t) */ count(*) from fact_t left join d1_t on fact_t.d1_k = d1_t.d1_k and sqrt(fact_t.col1) > 2")
	c.Assert(err, NotNil)
	c.Assert(err.Error(), Equals, "[planner:1815]Internal : Can't find a proper physical plan for this query")
	// cartsian join not supported
	_, err = tk.Exec("explain format = 'brief' select /*+ broadcast_join(fact_t, d1_t) */ count(*) from fact_t join d1_t")
	c.Assert(err, NotNil)
	c.Assert(err.Error(), Equals, "[planner:1815]Internal : Can't find a proper physical plan for this query")
}

func (s *testIntegrationSerialSuite) TestJoinNotSupportedByTiFlash(c *C) {
	tk := testkit.NewTestKit(c, s.store)
	tk.MustExec("use test")
	tk.MustExec("drop table if exists table_1")
	tk.MustExec("create table table_1(id int not null, bit_col bit(2) not null, datetime_col datetime not null)")
	tk.MustExec("insert into table_1 values(1,b'1','2020-01-01 00:00:00'),(2,b'0','2020-01-01 00:00:00')")
	tk.MustExec("analyze table table_1")

	// Create virtual tiflash replica info.
	dom := domain.GetDomain(tk.Se)
	is := dom.InfoSchema()
	db, exists := is.SchemaByName(model.NewCIStr("test"))
	c.Assert(exists, IsTrue)
	for _, tblInfo := range db.Tables {
		if tblInfo.Name.L == "table_1" {
			tblInfo.TiFlashReplica = &model.TiFlashReplicaInfo{
				Count:     1,
				Available: true,
			}
		}
	}

	tk.MustExec("set @@session.tidb_isolation_read_engines = 'tiflash'")
	tk.MustExec("set @@session.tidb_allow_mpp = 1")
	var input []string
	var output []struct {
		SQL  string
		Plan []string
	}
	s.testData.GetTestCases(c, &input, &output)
	for i, tt := range input {
		s.testData.OnRecord(func() {
			output[i].SQL = tt
			output[i].Plan = s.testData.ConvertRowsToStrings(tk.MustQuery(tt).Rows())
		})
		res := tk.MustQuery(tt)
		res.Check(testkit.Rows(output[i].Plan...))
	}

	tk.MustExec("set @@session.tidb_broadcast_join_threshold_size = 1")
	tk.MustExec("set @@session.tidb_broadcast_join_threshold_count = 1")
	s.testData.GetTestCases(c, &input, &output)
	for i, tt := range input {
		s.testData.OnRecord(func() {
			output[i].SQL = tt
			output[i].Plan = s.testData.ConvertRowsToStrings(tk.MustQuery(tt).Rows())
		})
		res := tk.MustQuery(tt)
		res.Check(testkit.Rows(output[i].Plan...))
	}

	tk.MustExec("set @@session.tidb_allow_mpp = 0")
	tk.MustExec("set @@session.tidb_isolation_read_engines = 'tiflash'")
	tk.MustExec("set @@session.tidb_allow_batch_cop = 1")
	tk.MustExec("set @@session.tidb_opt_broadcast_join = 1")
	// make cbo force choose broadcast join since sql hint does not work for semi/anti-semi join
	tk.MustExec("set @@session.tidb_opt_cpu_factor=10000000;")
	s.testData.GetTestCases(c, &input, &output)
	for i, tt := range input {
		s.testData.OnRecord(func() {
			output[i].SQL = tt
			output[i].Plan = s.testData.ConvertRowsToStrings(tk.MustQuery(tt).Rows())
		})
		res := tk.MustQuery(tt)
		res.Check(testkit.Rows(output[i].Plan...))
	}
}

func (s *testIntegrationSerialSuite) TestMPPWithHashExchangeUnderNewCollation(c *C) {
	defer collate.SetNewCollationEnabledForTest(false)
	tk := testkit.NewTestKit(c, s.store)
	tk.MustExec("use test")
	tk.MustExec("drop table if exists table_1")
	tk.MustExec("create table table_1(id int not null, value char(10))")
	tk.MustExec("insert into table_1 values(1,'1'),(2,'2')")
	tk.MustExec("analyze table table_1")

	// Create virtual tiflash replica info.
	dom := domain.GetDomain(tk.Se)
	is := dom.InfoSchema()
	db, exists := is.SchemaByName(model.NewCIStr("test"))
	c.Assert(exists, IsTrue)
	for _, tblInfo := range db.Tables {
		if tblInfo.Name.L == "table_1" {
			tblInfo.TiFlashReplica = &model.TiFlashReplicaInfo{
				Count:     1,
				Available: true,
			}
		}
	}

	collate.SetNewCollationEnabledForTest(true)
	tk.MustExec("set @@session.tidb_isolation_read_engines = 'tiflash'")
	tk.MustExec("set @@session.tidb_allow_mpp = 1")
	tk.MustExec("set @@session.tidb_opt_broadcast_join = 0")
	tk.MustExec("set @@session.tidb_broadcast_join_threshold_count = 0")
	tk.MustExec("set @@session.tidb_broadcast_join_threshold_size = 0")
	var input []string
	var output []struct {
		SQL  string
		Plan []string
	}
	s.testData.GetTestCases(c, &input, &output)
	for i, tt := range input {
		s.testData.OnRecord(func() {
			output[i].SQL = tt
			output[i].Plan = s.testData.ConvertRowsToStrings(tk.MustQuery(tt).Rows())
		})
		res := tk.MustQuery(tt)
		res.Check(testkit.Rows(output[i].Plan...))
	}
}

func (s *testIntegrationSerialSuite) TestMPPWithBroadcastExchangeUnderNewCollation(c *C) {
	defer collate.SetNewCollationEnabledForTest(false)
	tk := testkit.NewTestKit(c, s.store)
	tk.MustExec("use test")
	tk.MustExec("drop table if exists table_1")
	tk.MustExec("create table table_1(id int not null, value char(10))")
	tk.MustExec("insert into table_1 values(1,'1'),(2,'2')")
	tk.MustExec("analyze table table_1")

	// Create virtual tiflash replica info.
	dom := domain.GetDomain(tk.Se)
	is := dom.InfoSchema()
	db, exists := is.SchemaByName(model.NewCIStr("test"))
	c.Assert(exists, IsTrue)
	for _, tblInfo := range db.Tables {
		if tblInfo.Name.L == "table_1" {
			tblInfo.TiFlashReplica = &model.TiFlashReplicaInfo{
				Count:     1,
				Available: true,
			}
		}
	}

	collate.SetNewCollationEnabledForTest(true)
	tk.MustExec("set @@session.tidb_isolation_read_engines = 'tiflash'")
	tk.MustExec("set @@session.tidb_allow_mpp = 1")
	var input []string
	var output []struct {
		SQL  string
		Plan []string
	}
	s.testData.GetTestCases(c, &input, &output)
	for i, tt := range input {
		s.testData.OnRecord(func() {
			output[i].SQL = tt
			output[i].Plan = s.testData.ConvertRowsToStrings(tk.MustQuery(tt).Rows())
		})
		res := tk.MustQuery(tt)
		res.Check(testkit.Rows(output[i].Plan...))
	}
}

func (s *testIntegrationSerialSuite) TestPartitionTableDynamicModeUnderNewCollation(c *C) {
	collate.SetNewCollationEnabledForTest(true)
	defer collate.SetNewCollationEnabledForTest(false)
	tk := testkit.NewTestKitWithInit(c, s.store)
	tk.MustExec("create database test_new_collation")
	tk.MustExec("use test_new_collation")
	tk.MustExec("set @@tidb_partition_prune_mode = 'dynamic'")

	// hash + range partition
	tk.MustExec(`CREATE TABLE thash (a int, c varchar(20) charset utf8mb4 collate utf8mb4_general_ci, key(a)) partition by hash(a) partitions 4`)
	tk.MustExec(`CREATE TABLE trange (a int, c varchar(20) charset utf8mb4 collate utf8mb4_general_ci, key(a)) partition by range(a) (
						partition p0 values less than (10),
						partition p1 values less than (20),
						partition p2 values less than (30),
						partition p3 values less than (40))`)
	tk.MustExec(`insert into thash values (1, 'a'), (1, 'A'), (11, 'a'), (11, 'A'), (21, 'a'), (21, 'A'), (31, 'a'), (31, 'A')`)
	tk.MustExec(`insert into trange values (1, 'a'), (1, 'A'), (11, 'a'), (11, 'A'), (21, 'a'), (21, 'A'), (31, 'a'), (31, 'A')`)
	tk.MustQuery(`select * from thash use index(a) where a in (1, 11, 31) and c='a'`).Sort().Check(testkit.Rows("1 A", "1 a", "11 A", "11 a", "31 A", "31 a"))
	tk.MustQuery(`select * from thash ignore index(a) where a in (1, 11, 31) and c='a'`).Sort().Check(testkit.Rows("1 A", "1 a", "11 A", "11 a", "31 A", "31 a"))
	tk.MustQuery(`select * from trange use index(a) where a in (1, 11, 31) and c='a'`).Sort().Check(testkit.Rows("1 A", "1 a", "11 A", "11 a", "31 A", "31 a"))
	tk.MustQuery(`select * from trange ignore index(a) where a in (1, 11, 31) and c='a'`).Sort().Check(testkit.Rows("1 A", "1 a", "11 A", "11 a", "31 A", "31 a"))

	// range partition and partitioned by utf8mb4_general_ci
	tk.MustExec(`create table strrange(a varchar(10) charset utf8mb4 collate utf8mb4_general_ci, b int) partition by range columns(a) (
						partition p0 values less than ('a'),
						partition p1 values less than ('k'),
						partition p2 values less than ('z'))`)
	tk.MustExec("insert into strrange values ('a', 1), ('A', 1), ('y', 1), ('Y', 1), ('q', 1)")
	tk.MustQuery("select * from strrange where a in ('a', 'y')").Sort().Check(testkit.Rows("A 1", "Y 1", "a 1", "y 1"))

	// list partition and partitioned by utf8mb4_general_ci
	tk.MustExec(`create table strlist(a varchar(10) charset utf8mb4 collate utf8mb4_general_ci, b int) partition by list(a) (
						partition p0 values in ('a', 'b'),
						partition p1 values in ('c', 'd'),
						partition p2 values in ('e', 'f'))`)
	tk.MustExec("insert into strlist values ('a', 1), ('A', 1), ('d', 1), ('D', 1), ('e', 1)")
	tk.MustQuery(`select * from strlist where a='a'`).Sort().Check(testkit.Rows("A 1", "a 1"))
	tk.MustQuery(`select * from strlist where a in ('D', 'e')`).Sort().Check(testkit.Rows("D 1", "d 1", "e 1"))
}

func (s *testIntegrationSerialSuite) TestMPPAvgRewrite(c *C) {
	defer collate.SetNewCollationEnabledForTest(false)
	tk := testkit.NewTestKit(c, s.store)
	tk.MustExec("use test")
	tk.MustExec("drop table if exists table_1")
	tk.MustExec("create table table_1(id int not null, value decimal(10,2))")
	tk.MustExec("insert into table_1 values(1,1),(2,2)")
	tk.MustExec("analyze table table_1")

	// Create virtual tiflash replica info.
	dom := domain.GetDomain(tk.Se)
	is := dom.InfoSchema()
	db, exists := is.SchemaByName(model.NewCIStr("test"))
	c.Assert(exists, IsTrue)
	for _, tblInfo := range db.Tables {
		if tblInfo.Name.L == "table_1" {
			tblInfo.TiFlashReplica = &model.TiFlashReplicaInfo{
				Count:     1,
				Available: true,
			}
		}
	}

	collate.SetNewCollationEnabledForTest(true)
	tk.MustExec("set @@session.tidb_isolation_read_engines = 'tiflash'")
	tk.MustExec("set @@session.tidb_allow_mpp = 1")
	var input []string
	var output []struct {
		SQL  string
		Plan []string
	}
	s.testData.GetTestCases(c, &input, &output)
	for i, tt := range input {
		s.testData.OnRecord(func() {
			output[i].SQL = tt
			output[i].Plan = s.testData.ConvertRowsToStrings(tk.MustQuery(tt).Rows())
		})
		res := tk.MustQuery(tt)
		res.Check(testkit.Rows(output[i].Plan...))
	}
}

func (s *testIntegrationSerialSuite) TestAggPushDownEngine(c *C) {
	tk := testkit.NewTestKit(c, s.store)
	tk.MustExec("use test")
	tk.MustExec("drop table if exists t")
	tk.MustExec("create table t(a int primary key, b varchar(20))")

	// Create virtual tiflash replica info.
	dom := domain.GetDomain(tk.Se)
	is := dom.InfoSchema()
	db, exists := is.SchemaByName(model.NewCIStr("test"))
	c.Assert(exists, IsTrue)
	for _, tblInfo := range db.Tables {
		if tblInfo.Name.L == "t" {
			tblInfo.TiFlashReplica = &model.TiFlashReplicaInfo{
				Count:     1,
				Available: true,
			}
		}
	}

	tk.MustExec("set @@session.tidb_isolation_read_engines = 'tiflash'")

	tk.MustQuery("desc select approx_count_distinct(a) from t").Check(testkit.Rows(
		"HashAgg_11 1.00 root  funcs:approx_count_distinct(Column#4)->Column#3",
		"└─TableReader_12 1.00 root  data:HashAgg_6",
		"  └─HashAgg_6 1.00 batchCop[tiflash]  funcs:approx_count_distinct(test.t.a)->Column#4",
		"    └─TableFullScan_10 10000.00 batchCop[tiflash] table:t keep order:false, stats:pseudo"))

	tk.MustExec("set @@session.tidb_isolation_read_engines = 'tikv'")

	tk.MustQuery("desc select approx_count_distinct(a) from t").Check(testkit.Rows(
		"HashAgg_5 1.00 root  funcs:approx_count_distinct(test.t.a)->Column#3",
		"└─TableReader_11 10000.00 root  data:TableFullScan_10",
		"  └─TableFullScan_10 10000.00 cop[tikv] table:t keep order:false, stats:pseudo"))
}

func (s *testIntegrationSerialSuite) TestIssue15110(c *C) {
	tk := testkit.NewTestKit(c, s.store)
	tk.MustExec("use test")
	tk.MustExec("drop table if exists crm_rd_150m")
	tk.MustExec(`CREATE TABLE crm_rd_150m (
	product varchar(256) DEFAULT NULL,
		uks varchar(16) DEFAULT NULL,
		brand varchar(256) DEFAULT NULL,
		cin varchar(16) DEFAULT NULL,
		created_date timestamp NULL DEFAULT NULL,
		quantity int(11) DEFAULT NULL,
		amount decimal(11,0) DEFAULT NULL,
		pl_date timestamp NULL DEFAULT NULL,
		customer_first_date timestamp NULL DEFAULT NULL,
		recent_date timestamp NULL DEFAULT NULL
	) ENGINE=InnoDB DEFAULT CHARSET=utf8 COLLATE=utf8_bin;`)

	// Create virtual tiflash replica info.
	dom := domain.GetDomain(tk.Se)
	is := dom.InfoSchema()
	db, exists := is.SchemaByName(model.NewCIStr("test"))
	c.Assert(exists, IsTrue)
	for _, tblInfo := range db.Tables {
		if tblInfo.Name.L == "crm_rd_150m" {
			tblInfo.TiFlashReplica = &model.TiFlashReplicaInfo{
				Count:     1,
				Available: true,
			}
		}
	}

	tk.MustExec("set @@session.tidb_isolation_read_engines = 'tiflash'")
	tk.MustExec("explain format = 'brief' SELECT count(*) FROM crm_rd_150m dataset_48 WHERE (CASE WHEN (month(dataset_48.customer_first_date)) <= 30 THEN '新客' ELSE NULL END) IS NOT NULL;")
}

func (s *testIntegrationSerialSuite) TestReadFromStorageHint(c *C) {
	tk := testkit.NewTestKit(c, s.store)

	tk.MustExec("use test")
	tk.MustExec("drop table if exists t, tt, ttt")
	tk.MustExec("set session tidb_allow_mpp=OFF")
	tk.MustExec("create table t(a int, b int, index ia(a))")
	tk.MustExec("create table tt(a int, b int, primary key(a))")
	tk.MustExec("create table ttt(a int, primary key (a desc))")

	// Create virtual tiflash replica info.
	dom := domain.GetDomain(tk.Se)
	is := dom.InfoSchema()
	db, exists := is.SchemaByName(model.NewCIStr("test"))
	c.Assert(exists, IsTrue)
	for _, tblInfo := range db.Tables {
		tblInfo.TiFlashReplica = &model.TiFlashReplicaInfo{
			Count:     1,
			Available: true,
		}
	}

	var input []string
	var output []struct {
		SQL  string
		Plan []string
		Warn []string
	}
	s.testData.GetTestCases(c, &input, &output)
	for i, tt := range input {
		s.testData.OnRecord(func() {
			output[i].SQL = tt
			output[i].Plan = s.testData.ConvertRowsToStrings(tk.MustQuery(tt).Rows())
			output[i].Warn = s.testData.ConvertSQLWarnToStrings(tk.Se.GetSessionVars().StmtCtx.GetWarnings())
		})
		res := tk.MustQuery(tt)
		res.Check(testkit.Rows(output[i].Plan...))
		c.Assert(s.testData.ConvertSQLWarnToStrings(tk.Se.GetSessionVars().StmtCtx.GetWarnings()), DeepEquals, output[i].Warn)
	}
}

func (s *testIntegrationSerialSuite) TestReadFromStorageHintAndIsolationRead(c *C) {
	tk := testkit.NewTestKit(c, s.store)

	tk.MustExec("use test")
	tk.MustExec("drop table if exists t, tt, ttt")
	tk.MustExec("create table t(a int, b int, index ia(a))")
	tk.MustExec("set @@session.tidb_isolation_read_engines=\"tikv\"")

	// Create virtual tiflash replica info.
	dom := domain.GetDomain(tk.Se)
	is := dom.InfoSchema()
	db, exists := is.SchemaByName(model.NewCIStr("test"))
	c.Assert(exists, IsTrue)
	for _, tblInfo := range db.Tables {
		tblInfo.TiFlashReplica = &model.TiFlashReplicaInfo{
			Count:     1,
			Available: true,
		}
	}

	var input []string
	var output []struct {
		SQL  string
		Plan []string
		Warn []string
	}
	s.testData.GetTestCases(c, &input, &output)
	for i, tt := range input {
		tk.Se.GetSessionVars().StmtCtx.SetWarnings(nil)
		s.testData.OnRecord(func() {
			output[i].SQL = tt
			output[i].Plan = s.testData.ConvertRowsToStrings(tk.MustQuery(tt).Rows())
			output[i].Warn = s.testData.ConvertSQLWarnToStrings(tk.Se.GetSessionVars().StmtCtx.GetWarnings())
		})
		res := tk.MustQuery(tt)
		res.Check(testkit.Rows(output[i].Plan...))
		c.Assert(s.testData.ConvertSQLWarnToStrings(tk.Se.GetSessionVars().StmtCtx.GetWarnings()), DeepEquals, output[i].Warn)
	}
}

func (s *testIntegrationSerialSuite) TestIsolationReadTiFlashNotChoosePointGet(c *C) {
	tk := testkit.NewTestKit(c, s.store)

	tk.MustExec("use test")
	tk.MustExec("drop table if exists t")
	tk.MustExec("create table t(a int, b int, primary key (a))")

	// Create virtual tiflash replica info.
	dom := domain.GetDomain(tk.Se)
	is := dom.InfoSchema()
	db, exists := is.SchemaByName(model.NewCIStr("test"))
	c.Assert(exists, IsTrue)
	for _, tblInfo := range db.Tables {
		tblInfo.TiFlashReplica = &model.TiFlashReplicaInfo{
			Count:     1,
			Available: true,
		}
	}

	tk.MustExec("set @@session.tidb_isolation_read_engines=\"tiflash\"")
	var input []string
	var output []struct {
		SQL    string
		Result []string
	}
	s.testData.GetTestCases(c, &input, &output)
	for i, tt := range input {
		s.testData.OnRecord(func() {
			output[i].SQL = tt
			output[i].Result = s.testData.ConvertRowsToStrings(tk.MustQuery(tt).Rows())
		})
		tk.MustQuery(tt).Check(testkit.Rows(output[i].Result...))
	}
}

func (s *testIntegrationSerialSuite) TestIsolationReadTiFlashUseIndexHint(c *C) {
	tk := testkit.NewTestKit(c, s.store)

	tk.MustExec("use test")
	tk.MustExec("drop table if exists t")
	tk.MustExec("create table t(a int, index idx(a));")

	// Create virtual tiflash replica info.
	dom := domain.GetDomain(tk.Se)
	is := dom.InfoSchema()
	db, exists := is.SchemaByName(model.NewCIStr("test"))
	c.Assert(exists, IsTrue)
	for _, tblInfo := range db.Tables {
		tblInfo.TiFlashReplica = &model.TiFlashReplicaInfo{
			Count:     1,
			Available: true,
		}
	}

	tk.MustExec("set @@session.tidb_isolation_read_engines=\"tiflash\"")
	var input []string
	var output []struct {
		SQL  string
		Plan []string
		Warn []string
	}
	s.testData.GetTestCases(c, &input, &output)
	for i, tt := range input {
		s.testData.OnRecord(func() {
			output[i].SQL = tt
			output[i].Plan = s.testData.ConvertRowsToStrings(tk.MustQuery(tt).Rows())
			output[i].Warn = s.testData.ConvertSQLWarnToStrings(tk.Se.GetSessionVars().StmtCtx.GetWarnings())
		})
		res := tk.MustQuery(tt)
		res.Check(testkit.Rows(output[i].Plan...))
		c.Assert(s.testData.ConvertSQLWarnToStrings(tk.Se.GetSessionVars().StmtCtx.GetWarnings()), DeepEquals, output[i].Warn)
	}
}

func (s *testIntegrationSerialSuite) TestIsolationReadDoNotFilterSystemDB(c *C) {
	tk := testkit.NewTestKit(c, s.store)

	tk.MustExec("use test")
	tk.MustExec("set @@tidb_isolation_read_engines = \"tiflash\"")
	var input []string
	var output []struct {
		SQL  string
		Plan []string
	}
	s.testData.GetTestCases(c, &input, &output)
	for i, tt := range input {
		s.testData.OnRecord(func() {
			output[i].SQL = tt
			output[i].Plan = s.testData.ConvertRowsToStrings(tk.MustQuery(tt).Rows())
		})
		res := tk.MustQuery(tt)
		res.Check(testkit.Rows(output[i].Plan...))
	}
}

func (s *testIntegrationSuite) TestPartitionTableStats(c *C) {
	tk := testkit.NewTestKit(c, s.store)
	{
		tk.MustExec(`set @@tidb_partition_prune_mode='` + string(variable.Static) + `'`)
		tk.MustExec("use test")
		tk.MustExec("drop table if exists t")
		tk.MustExec("create table t(a int, b int)partition by range columns(a)(partition p0 values less than (10), partition p1 values less than(20), partition p2 values less than(30));")
		tk.MustExec("insert into t values(21, 1), (22, 2), (23, 3), (24, 4), (15, 5)")
		tk.MustExec("analyze table t")

		var input []string
		var output []struct {
			SQL    string
			Result []string
		}
		s.testData.GetTestCases(c, &input, &output)
		for i, tt := range input {
			s.testData.OnRecord(func() {
				output[i].SQL = tt
				output[i].Result = s.testData.ConvertRowsToStrings(tk.MustQuery(tt).Rows())
			})
			tk.MustQuery(tt).Check(testkit.Rows(output[i].Result...))
		}
	}
}

func (s *testIntegrationSuite) TestPartitionPruningForInExpr(c *C) {
	tk := testkit.NewTestKit(c, s.store)

	tk.MustExec("use test")
	tk.MustExec("drop table if exists t")
	tk.MustExec("create table t(a int(11) not null, b int) partition by range (a) (partition p0 values less than (4), partition p1 values less than(10), partition p2 values less than maxvalue);")
	tk.MustExec("insert into t values (1, 1),(10, 10),(11, 11)")

	var input []string
	var output []struct {
		SQL  string
		Plan []string
	}
	s.testData.GetTestCases(c, &input, &output)
	for i, tt := range input {
		s.testData.OnRecord(func() {
			output[i].SQL = tt
			output[i].Plan = s.testData.ConvertRowsToStrings(tk.MustQuery(tt).Rows())
		})
		tk.MustQuery(tt).Check(testkit.Rows(output[i].Plan...))
	}
}

func (s *testIntegrationSerialSuite) TestPartitionPruningWithDateType(c *C) {
	tk := testkit.NewTestKit(c, s.store)

	tk.MustExec("use test")
	tk.MustExec("drop table if exists t")
	tk.MustExec("create table t(a datetime) partition by range columns (a) (partition p1 values less than ('20000101'), partition p2 values less than ('2000-10-01'));")
	tk.MustExec("insert into t values ('20000201'), ('19000101');")

	// cannot get the statistical information immediately
	// tk.MustQuery(`SELECT PARTITION_NAME,TABLE_ROWS FROM INFORMATION_SCHEMA.PARTITIONS WHERE TABLE_NAME = 't';`).Check(testkit.Rows("p1 1", "p2 1"))
	str := tk.MustQuery(`desc select * from t where a < '2000-01-01';`).Rows()[0][3].(string)
	c.Assert(strings.Contains(str, "partition:p1"), IsTrue)
}

func (s *testIntegrationSuite) TestPartitionPruningForEQ(c *C) {
	tk := testkit.NewTestKit(c, s.store)
	tk.MustExec("use test")

	tk.MustExec("drop table if exists t")
	tk.MustExec("create table t(a datetime, b int) partition by range(weekday(a)) (partition p0 values less than(10), partition p1 values less than (100))")

	is := tk.Se.GetSessionVars().GetInfoSchema().(infoschema.InfoSchema)
	tbl, err := is.TableByName(model.NewCIStr("test"), model.NewCIStr("t"))
	c.Assert(err, IsNil)
	pt := tbl.(table.PartitionedTable)
	query, err := expression.ParseSimpleExprWithTableInfo(tk.Se, "a = '2020-01-01 00:00:00'", tbl.Meta())
	c.Assert(err, IsNil)
	dbName := model.NewCIStr(tk.Se.GetSessionVars().CurrentDB)
	columns, names, err := expression.ColumnInfos2ColumnsAndNames(tk.Se, dbName, tbl.Meta().Name, tbl.Meta().Cols(), tbl.Meta())
	c.Assert(err, IsNil)
	// Even the partition is not monotonous, EQ condition should be prune!
	// select * from t where a = '2020-01-01 00:00:00'
	res, err := core.PartitionPruning(tk.Se, pt, []expression.Expression{query}, nil, columns, names)
	c.Assert(err, IsNil)
	c.Assert(res, HasLen, 1)
	c.Assert(res[0], Equals, 0)
}

func (s *testIntegrationSuite) TestErrNoDB(c *C) {
	tk := testkit.NewTestKit(c, s.store)
	tk.MustExec("create user test")
	_, err := tk.Exec("grant select on test1111 to test@'%'")
	c.Assert(errors.Cause(err), Equals, core.ErrNoDB)
	tk.MustExec("use test")
	tk.MustExec("create table test1111 (id int)")
	tk.MustExec("grant select on test1111 to test@'%'")
}

func (s *testIntegrationSuite) TestMaxMinEliminate(c *C) {
	tk := testkit.NewTestKit(c, s.store)

	tk.MustExec("use test")
	tk.MustExec("drop table if exists t")
	tk.MustExec("create table t(a int primary key)")
	tk.Se.GetSessionVars().EnableClusteredIndex = variable.ClusteredIndexDefModeOn
	tk.MustExec("create table cluster_index_t(a int, b int, c int, primary key (a, b));")

	var input []string
	var output []struct {
		SQL  string
		Plan []string
	}
	s.testData.GetTestCases(c, &input, &output)
	for i, tt := range input {
		s.testData.OnRecord(func() {
			output[i].SQL = tt
			output[i].Plan = s.testData.ConvertRowsToStrings(tk.MustQuery(tt).Rows())
		})
		tk.MustQuery(tt).Check(testkit.Rows(output[i].Plan...))
	}
}

func (s *testIntegrationSuite) TestINLJHintSmallTable(c *C) {
	tk := testkit.NewTestKit(c, s.store)
	tk.MustExec("use test")
	tk.MustExec("drop table if exists t1, t2")
	tk.MustExec("create table t1(a int not null, b int, key(a))")
	tk.MustExec("insert into t1 values(1,1),(2,2)")
	tk.MustExec("create table t2(a int not null, b int, key(a))")
	tk.MustExec("insert into t2 values(1,1),(2,2),(3,3),(4,4),(5,5)")
	tk.MustExec("analyze table t1, t2")
	tk.MustExec("explain format = 'brief' select /*+ TIDB_INLJ(t1) */ * from t1 join t2 on t1.a = t2.a")
}

func (s *testIntegrationSuite) TestIndexJoinUniqueCompositeIndex(c *C) {
	tk := testkit.NewTestKit(c, s.store)

	tk.MustExec("use test")
	tk.MustExec("drop table if exists t1, t2")
	tk.Se.GetSessionVars().EnableClusteredIndex = variable.ClusteredIndexDefModeIntOnly
	tk.MustExec("create table t1(a int not null, c int not null)")
	tk.MustExec("create table t2(a int not null, b int not null, c int not null, primary key(a,b))")
	tk.MustExec("insert into t1 values(1,1)")
	tk.MustExec("insert into t2 values(1,1,1),(1,2,1)")
	tk.MustExec("analyze table t1,t2")

	var input []string
	var output []struct {
		SQL  string
		Plan []string
	}
	s.testData.GetTestCases(c, &input, &output)
	for i, tt := range input {
		s.testData.OnRecord(func() {
			output[i].SQL = tt
			output[i].Plan = s.testData.ConvertRowsToStrings(tk.MustQuery(tt).Rows())
		})
		tk.MustQuery(tt).Check(testkit.Rows(output[i].Plan...))
	}
}

func (s *testIntegrationSuite) TestIndexMerge(c *C) {
	tk := testkit.NewTestKit(c, s.store)

	tk.MustExec("use test")
	tk.MustExec("drop table if exists t")
	tk.MustExec("create table t(a int, b int, c int, unique index(a), unique index(b), primary key(c))")

	var input []string
	var output []struct {
		SQL  string
		Plan []string
	}
	s.testData.GetTestCases(c, &input, &output)
	for i, tt := range input {
		s.testData.OnRecord(func() {
			output[i].SQL = tt
			output[i].Plan = s.testData.ConvertRowsToStrings(tk.MustQuery(tt).Rows())
		})
		tk.MustQuery(tt).Check(testkit.Rows(output[i].Plan...))
	}
}

func (s *testIntegrationSuite) TestIndexMergeHint4CNF(c *C) {
	tk := testkit.NewTestKit(c, s.store)

	tk.MustExec("use test")
	tk.MustExec("drop table if exists t")
	tk.MustExec("create table t(id int primary key, a int, b int, c int, key(a), key(b), key(c))")

	var input []string
	var output []struct {
		SQL  string
		Plan []string
	}
	s.testData.GetTestCases(c, &input, &output)
	for i, tt := range input {
		s.testData.OnRecord(func() {
			output[i].SQL = tt
			output[i].Plan = s.testData.ConvertRowsToStrings(tk.MustQuery(tt).Rows())
		})
		tk.MustQuery(tt).Check(testkit.Rows(output[i].Plan...))
	}
}

func (s *testIntegrationSuite) TestInvisibleIndex(c *C) {
	tk := testkit.NewTestKit(c, s.store)

	tk.MustExec("use test")
	tk.MustExec("drop table if exists t")

	// Optimizer cannot see invisible indexes.
	tk.MustExec("create table t(a int, b int, unique index i_a (a) invisible, unique index i_b(b))")
	tk.MustExec("insert into t values (1,2)")

	// Optimizer cannot use invisible indexes.
	tk.MustQuery("select a from t order by a").Check(testkit.Rows("1"))
	c.Check(tk.MustUseIndex("select a from t order by a", "i_a"), IsFalse)
	tk.MustQuery("select a from t where a > 0").Check(testkit.Rows("1"))
	c.Check(tk.MustUseIndex("select a from t where a > 1", "i_a"), IsFalse)

	// If use invisible indexes in index hint and sql hint, throw an error.
	errStr := "[planner:1176]Key 'i_a' doesn't exist in table 't'"
	tk.MustGetErrMsg("select * from t use index(i_a)", errStr)
	tk.MustGetErrMsg("select * from t force index(i_a)", errStr)
	tk.MustGetErrMsg("select * from t ignore index(i_a)", errStr)
	tk.MustQuery("select /*+ USE_INDEX(t, i_a) */ * from t")
	c.Assert(tk.Se.GetSessionVars().StmtCtx.GetWarnings(), HasLen, 1)
	c.Assert(tk.Se.GetSessionVars().StmtCtx.GetWarnings()[0].Err.Error(), Equals, errStr)
	tk.MustQuery("select /*+ IGNORE_INDEX(t, i_a), USE_INDEX(t, i_b) */ a from t order by a")
	c.Assert(tk.Se.GetSessionVars().StmtCtx.GetWarnings(), HasLen, 1)
	c.Assert(tk.Se.GetSessionVars().StmtCtx.GetWarnings()[0].Err.Error(), Equals, errStr)

	tk.MustExec("admin check table t")
	tk.MustExec("admin check index t i_a")
}

// for issue #14822
func (s *testIntegrationSuite) TestIndexJoinTableRange(c *C) {
	tk := testkit.NewTestKit(c, s.store)

	tk.MustExec("use test")
	tk.MustExec("drop table if exists t1, t2")
	tk.MustExec("create table t1(a int, b int, primary key (a), key idx_t1_b (b))")
	tk.MustExec("create table t2(a int, b int, primary key (a), key idx_t1_b (b))")

	var input []string
	var output []struct {
		SQL  string
		Plan []string
	}
	s.testData.GetTestCases(c, &input, &output)
	for i, tt := range input {
		s.testData.OnRecord(func() {
			output[i].SQL = tt
			output[i].Plan = s.testData.ConvertRowsToStrings(tk.MustQuery(tt).Rows())
		})
		tk.MustQuery(tt).Check(testkit.Rows(output[i].Plan...))
	}
}

func (s *testIntegrationSuite) TestTopNByConstFunc(c *C) {
	tk := testkit.NewTestKit(c, s.store)
	tk.MustExec("use test")
	tk.MustQuery("select max(t.col) from (select 'a' as col union all select '' as col) as t").Check(testkit.Rows(
		"a",
	))
}

func (s *testIntegrationSuite) TestSubqueryWithTopN(c *C) {
	tk := testkit.NewTestKit(c, s.store)

	tk.MustExec("use test")
	tk.MustExec("drop table if exists t")
	tk.MustExec("create table t(a int, b int)")

	var input []string
	var output []struct {
		SQL  string
		Plan []string
	}
	s.testData.GetTestCases(c, &input, &output)
	for i, tt := range input {
		s.testData.OnRecord(func() {
			output[i].SQL = tt
			output[i].Plan = s.testData.ConvertRowsToStrings(tk.MustQuery(tt).Rows())
		})
		tk.MustQuery(tt).Check(testkit.Rows(output[i].Plan...))
	}
}

func (s *testIntegrationSuite) TestIndexHintWarning(c *C) {
	tk := testkit.NewTestKit(c, s.store)
	tk.MustExec("use test")
	tk.MustExec("drop table if exists t1, t2")
	tk.MustExec("create table t1(a int, b int, c int, key a(a), key b(b))")
	tk.MustExec("create table t2(a int, b int, c int, key a(a), key b(b))")
	var input []string
	var output []struct {
		SQL      string
		Warnings []string
	}
	s.testData.GetTestCases(c, &input, &output)
	for i, tt := range input {
		s.testData.OnRecord(func() {
			output[i].SQL = tt
			tk.MustQuery(tt)
			warns := tk.Se.GetSessionVars().StmtCtx.GetWarnings()
			output[i].Warnings = make([]string, len(warns))
			for j := range warns {
				output[i].Warnings[j] = warns[j].Err.Error()
			}
		})
		tk.MustQuery(tt)
		warns := tk.Se.GetSessionVars().StmtCtx.GetWarnings()
		c.Assert(len(warns), Equals, len(output[i].Warnings))
		for j := range warns {
			c.Assert(warns[j].Level, Equals, stmtctx.WarnLevelWarning)
			c.Assert(warns[j].Err.Error(), Equals, output[i].Warnings[j])
		}
	}
}

func (s *testIntegrationSuite) TestIssue15546(c *C) {
	tk := testkit.NewTestKit(c, s.store)

	tk.MustExec("use test")
	tk.MustExec("drop table if exists t, pt, vt")
	tk.MustExec("create table t(a int, b int)")
	tk.MustExec("insert into t values(1, 1)")
	tk.MustExec("create table pt(a int primary key, b int) partition by range(a) (" +
		"PARTITION `p0` VALUES LESS THAN (10), PARTITION `p1` VALUES LESS THAN (20), PARTITION `p2` VALUES LESS THAN (30))")
	tk.MustExec("insert into pt values(1, 1), (11, 11), (21, 21)")
	tk.MustExec("create definer='root'@'localhost' view vt(a, b) as select a, b from t")
	tk.MustQuery("select * from pt, vt where pt.a = vt.a").Check(testkit.Rows("1 1 1 1"))
}

func (s *testIntegrationSuite) TestApproxCountDistinctInPartitionTable(c *C) {
	tk := testkit.NewTestKit(c, s.store)

	tk.MustExec("use test")
	tk.MustExec("drop table if exists t")
	tk.MustExec("create table t(a int(11), b int) partition by range (a) (partition p0 values less than (3), partition p1 values less than maxvalue);")
	tk.MustExec("insert into t values(1, 1), (2, 1), (3, 1), (4, 2), (4, 2)")
	tk.MustExec("set session tidb_opt_agg_push_down=1")
	tk.MustExec(`set @@tidb_partition_prune_mode='` + string(variable.Static) + `'`)
	tk.MustQuery("explain format = 'brief' select approx_count_distinct(a), b from t group by b order by b desc").Check(testkit.Rows("Sort 16000.00 root  test.t.b:desc",
		"└─HashAgg 16000.00 root  group by:test.t.b, funcs:approx_count_distinct(Column#5)->Column#4, funcs:firstrow(Column#6)->test.t.b",
		"  └─PartitionUnion 16000.00 root  ",
		"    ├─HashAgg 8000.00 root  group by:test.t.b, funcs:approx_count_distinct(test.t.a)->Column#5, funcs:firstrow(test.t.b)->Column#6, funcs:firstrow(test.t.b)->test.t.b",
		"    │ └─TableReader 10000.00 root  data:TableFullScan",
		"    │   └─TableFullScan 10000.00 cop[tikv] table:t, partition:p0 keep order:false, stats:pseudo",
		"    └─HashAgg 8000.00 root  group by:test.t.b, funcs:approx_count_distinct(test.t.a)->Column#5, funcs:firstrow(test.t.b)->Column#6, funcs:firstrow(test.t.b)->test.t.b",
		"      └─TableReader 10000.00 root  data:TableFullScan",
		"        └─TableFullScan 10000.00 cop[tikv] table:t, partition:p1 keep order:false, stats:pseudo"))
	tk.MustQuery("select approx_count_distinct(a), b from t group by b order by b desc").Check(testkit.Rows("1 2", "3 1"))
}

func (s *testIntegrationSuite) TestApproxPercentile(c *C) {
	tk := testkit.NewTestKit(c, s.store)

	tk.MustExec("use test")
	tk.MustExec("drop table if exists t")
	tk.MustExec("create table t(a int, b int)")
	tk.MustExec("insert into t values(1, 1), (2, 1), (3, 2), (4, 2), (5, 2)")

	var input []string
	var output []struct {
		SQL  string
		Plan []string
		Res  []string
	}
	s.testData.GetTestCases(c, &input, &output)
	for i, tt := range input {
		s.testData.OnRecord(func() {
			output[i].SQL = tt
			output[i].Plan = s.testData.ConvertRowsToStrings(tk.MustQuery("explain " + tt).Rows())
			output[i].Res = s.testData.ConvertRowsToStrings(tk.MustQuery(tt).Rows())
		})
		tk.MustQuery("explain " + tt).Check(testkit.Rows(output[i].Plan...))
		tk.MustQuery(tt).Check(testkit.Rows(output[i].Res...))
	}
}

func (s *testIntegrationSuite) TestIssue17813(c *C) {
	tk := testkit.NewTestKit(c, s.store)

	tk.MustExec("use test")
	tk.MustExec("drop table if exists hash_partition_overflow")
	tk.MustExec("create table hash_partition_overflow (c0 bigint unsigned) partition by hash(c0) partitions 3")
	tk.MustExec("insert into hash_partition_overflow values (9223372036854775808)")
	tk.MustQuery("select * from hash_partition_overflow where c0 = 9223372036854775808").Check(testkit.Rows("9223372036854775808"))
	tk.MustQuery("select * from hash_partition_overflow where c0 in (1, 9223372036854775808)").Check(testkit.Rows("9223372036854775808"))
}

func (s *testIntegrationSuite) TestHintWithRequiredProperty(c *C) {
	tk := testkit.NewTestKit(c, s.store)
	tk.MustExec("set @@session.tidb_executor_concurrency = 4;")
	tk.MustExec("set @@session.tidb_hash_join_concurrency = 5;")
	tk.MustExec("set @@session.tidb_distsql_scan_concurrency = 15;")
	tk.MustExec("use test")
	tk.MustExec("drop table if exists t")
	tk.MustExec("create table t(a int primary key, b int, c int, key b(b))")
	var input []string
	var output []struct {
		SQL      string
		Plan     []string
		Warnings []string
	}
	s.testData.GetTestCases(c, &input, &output)
	for i, tt := range input {
		s.testData.OnRecord(func() {
			output[i].SQL = tt
			output[i].Plan = s.testData.ConvertRowsToStrings(tk.MustQuery(tt).Rows())
			warnings := tk.Se.GetSessionVars().StmtCtx.GetWarnings()
			output[i].Warnings = make([]string, len(warnings))
			for j, warning := range warnings {
				output[i].Warnings[j] = warning.Err.Error()
			}
		})
		tk.MustQuery(tt).Check(testkit.Rows(output[i].Plan...))
		warnings := tk.Se.GetSessionVars().StmtCtx.GetWarnings()
		c.Assert(len(warnings), Equals, len(output[i].Warnings))
		for j, warning := range warnings {
			c.Assert(output[i].Warnings[j], Equals, warning.Err.Error())
		}
	}
}

func (s *testIntegrationSuite) TestIssue15813(c *C) {
	tk := testkit.NewTestKit(c, s.store)

	tk.MustExec("use test")
	tk.MustExec("drop table if exists t0, t1")
	tk.MustExec("create table t0(c0 int primary key)")
	tk.MustExec("create table t1(c0 int primary key)")
	tk.MustExec("CREATE INDEX i0 ON t0(c0)")
	tk.MustExec("CREATE INDEX i0 ON t1(c0)")
	tk.MustQuery("select /*+ MERGE_JOIN(t0, t1) */ * from t0, t1 where t0.c0 = t1.c0").Check(testkit.Rows())
}

func (s *testIntegrationSuite) TestFullGroupByOrderBy(c *C) {
	tk := testkit.NewTestKit(c, s.store)

	tk.MustExec("use test")
	tk.MustExec("drop table if exists t")
	tk.MustExec("create table t(a int, b int)")
	tk.MustQuery("select count(a) as b from t group by a order by b").Check(testkit.Rows())
	err := tk.ExecToErr("select count(a) as cnt from t group by a order by b")
	c.Assert(terror.ErrorEqual(err, core.ErrFieldNotInGroupBy), IsTrue)
}

func (s *testIntegrationSuite) TestHintWithoutTableWarning(c *C) {
	tk := testkit.NewTestKit(c, s.store)
	tk.MustExec("use test")
	tk.MustExec("drop table if exists t1, t2")
	tk.MustExec("create table t1(a int, b int, c int, key a(a))")
	tk.MustExec("create table t2(a int, b int, c int, key a(a))")
	var input []string
	var output []struct {
		SQL      string
		Warnings []string
	}
	s.testData.GetTestCases(c, &input, &output)
	for i, tt := range input {
		s.testData.OnRecord(func() {
			output[i].SQL = tt
			tk.MustQuery(tt)
			warns := tk.Se.GetSessionVars().StmtCtx.GetWarnings()
			output[i].Warnings = make([]string, len(warns))
			for j := range warns {
				output[i].Warnings[j] = warns[j].Err.Error()
			}
		})
		tk.MustQuery(tt)
		warns := tk.Se.GetSessionVars().StmtCtx.GetWarnings()
		c.Assert(len(warns), Equals, len(output[i].Warnings))
		for j := range warns {
			c.Assert(warns[j].Level, Equals, stmtctx.WarnLevelWarning)
			c.Assert(warns[j].Err.Error(), Equals, output[i].Warnings[j])
		}
	}
}

func (s *testIntegrationSuite) TestIssue15858(c *C) {
	tk := testkit.NewTestKit(c, s.store)
	tk.MustExec("use test")
	tk.MustExec("drop table if exists t")
	tk.MustExec("create table t(a int primary key)")
	tk.MustExec("select * from t t1, (select a from t order by a+1) t2 where t1.a = t2.a")
}

func (s *testIntegrationSuite) TestIssue15846(c *C) {
	tk := testkit.NewTestKit(c, s.store)
	tk.MustExec("use test")
	tk.MustExec("drop table if exists t0, t1")
	tk.MustExec("CREATE TABLE t0(t0 INT UNIQUE);")
	tk.MustExec("CREATE TABLE t1(c0 FLOAT);")
	tk.MustExec("INSERT INTO t1(c0) VALUES (0);")
	tk.MustExec("INSERT INTO t0(t0) VALUES (NULL), (NULL);")
	tk.MustQuery("SELECT t1.c0 FROM t1 LEFT JOIN t0 ON 1;").Check(testkit.Rows("0", "0"))

	tk.MustExec("drop table if exists t0, t1")
	tk.MustExec("CREATE TABLE t0(t0 INT);")
	tk.MustExec("CREATE TABLE t1(c0 FLOAT);")
	tk.MustExec("INSERT INTO t1(c0) VALUES (0);")
	tk.MustExec("INSERT INTO t0(t0) VALUES (NULL), (NULL);")
	tk.MustQuery("SELECT t1.c0 FROM t1 LEFT JOIN t0 ON 1;").Check(testkit.Rows("0", "0"))

	tk.MustExec("drop table if exists t0, t1")
	tk.MustExec("CREATE TABLE t0(t0 INT);")
	tk.MustExec("CREATE TABLE t1(c0 FLOAT);")
	tk.MustExec("create unique index idx on t0(t0);")
	tk.MustExec("INSERT INTO t1(c0) VALUES (0);")
	tk.MustExec("INSERT INTO t0(t0) VALUES (NULL), (NULL);")
	tk.MustQuery("SELECT t1.c0 FROM t1 LEFT JOIN t0 ON 1;").Check(testkit.Rows("0", "0"))
}

func (s *testIntegrationSuite) TestFloorUnixTimestampPruning(c *C) {
	tk := testkit.NewTestKit(c, s.store)
	tk.MustExec("use test")
	tk.MustExec("drop table if exists floor_unix_timestamp")
	tk.MustExec(`create table floor_unix_timestamp (ts timestamp(3))
partition by range (floor(unix_timestamp(ts))) (
partition p0 values less than (unix_timestamp('2020-04-05 00:00:00')),
partition p1 values less than (unix_timestamp('2020-04-12 00:00:00')),
partition p2 values less than (unix_timestamp('2020-04-15 00:00:00')))`)
	tk.MustExec("insert into floor_unix_timestamp values ('2020-04-04 00:00:00')")
	tk.MustExec("insert into floor_unix_timestamp values ('2020-04-04 23:59:59.999')")
	tk.MustExec("insert into floor_unix_timestamp values ('2020-04-05 00:00:00')")
	tk.MustExec("insert into floor_unix_timestamp values ('2020-04-05 00:00:00.001')")
	tk.MustExec("insert into floor_unix_timestamp values ('2020-04-12 01:02:03.456')")
	tk.MustExec("insert into floor_unix_timestamp values ('2020-04-14 00:00:42')")
	tk.MustQuery("select count(*) from floor_unix_timestamp where '2020-04-05 00:00:00.001' = ts").Check(testkit.Rows("1"))
	tk.MustQuery("select * from floor_unix_timestamp where ts > '2020-04-05 00:00:00' order by ts").Check(testkit.Rows("2020-04-05 00:00:00.001", "2020-04-12 01:02:03.456", "2020-04-14 00:00:42.000"))
	tk.MustQuery("select count(*) from floor_unix_timestamp where ts <= '2020-04-05 23:00:00'").Check(testkit.Rows("4"))
	tk.MustQuery("select * from floor_unix_timestamp partition(p1, p2) where ts > '2020-04-14 00:00:00'").Check(testkit.Rows("2020-04-14 00:00:42.000"))
}

func (s *testIntegrationSuite) TestIssue16290And16292(c *C) {
	tk := testkit.NewTestKit(c, s.store)
	tk.MustExec("use test")
	tk.MustExec("drop table if exists t;")
	tk.MustExec("create table t(a int, b int, primary key(a));")
	tk.MustExec("insert into t values(1, 1);")

	for i := 0; i <= 1; i++ {
		tk.MustExec(fmt.Sprintf("set session tidb_opt_agg_push_down = %v", i))

		tk.MustQuery("select avg(a) from (select * from t ta union all select * from t tb) t;").Check(testkit.Rows("1.0000"))
		tk.MustQuery("select avg(b) from (select * from t ta union all select * from t tb) t;").Check(testkit.Rows("1.0000"))
		tk.MustQuery("select count(distinct a) from (select * from t ta union all select * from t tb) t;").Check(testkit.Rows("1"))
		tk.MustQuery("select count(distinct b) from (select * from t ta union all select * from t tb) t;").Check(testkit.Rows("1"))
	}
}

func (s *testIntegrationSuite) TestTableDualWithRequiredProperty(c *C) {
	tk := testkit.NewTestKit(c, s.store)
	tk.MustExec("use test")
	tk.MustExec("drop table if exists t1, t2;")
	tk.MustExec("create table t1 (a int, b int) partition by range(a) " +
		"(partition p0 values less than(10), partition p1 values less than MAXVALUE)")
	tk.MustExec("create table t2 (a int, b int)")
	tk.MustExec("select /*+ MERGE_JOIN(t1, t2) */ * from t1 partition (p0), t2  where t1.a > 100 and t1.a = t2.a")
}

func (s *testIntegrationSuite) TestIndexJoinInnerIndexNDV(c *C) {
	tk := testkit.NewTestKit(c, s.store)
	tk.MustExec("use test")
	tk.MustExec("drop table if exists t1, t2")
	tk.MustExec("create table t1(a int not null, b int not null, c int not null)")
	tk.MustExec("create table t2(a int not null, b int not null, c int not null, index idx1(a,b), index idx2(c))")
	tk.MustExec("insert into t1 values(1,1,1),(1,1,1),(1,1,1)")
	tk.MustExec("insert into t2 values(1,1,1),(1,1,2),(1,1,3)")
	tk.MustExec("analyze table t1, t2")

	var input []string
	var output []struct {
		SQL  string
		Plan []string
	}
	s.testData.GetTestCases(c, &input, &output)
	for i, tt := range input {
		s.testData.OnRecord(func() {
			output[i].SQL = tt
			output[i].Plan = s.testData.ConvertRowsToStrings(tk.MustQuery(tt).Rows())
		})
		tk.MustQuery(tt).Check(testkit.Rows(output[i].Plan...))
	}
}

func (s *testIntegrationSerialSuite) TestIssue16837(c *C) {
	tk := testkit.NewTestKit(c, s.store)
	tk.MustExec("use test")
	tk.MustExec("drop table if exists t")
	tk.MustExec("create table t(a int,b int,c int,d int,e int,unique key idx_ab(a,b),unique key(c),unique key(d))")
	tk.MustQuery("explain format = 'brief' select /*+ use_index_merge(t,c,idx_ab) */ * from t where a = 1 or (e = 1 and c = 1)").Check(testkit.Rows(
		"IndexMerge 0.01 root  ",
		"├─IndexRangeScan(Build) 10.00 cop[tikv] table:t, index:idx_ab(a, b) range:[1,1], keep order:false, stats:pseudo",
		"├─IndexRangeScan(Build) 1.00 cop[tikv] table:t, index:c(c) range:[1,1], keep order:false, stats:pseudo",
		"└─Selection(Probe) 0.01 cop[tikv]  or(eq(test.t.a, 1), and(eq(test.t.e, 1), eq(test.t.c, 1)))",
		"  └─TableRowIDScan 11.00 cop[tikv] table:t keep order:false, stats:pseudo"))
	tk.MustQuery("show warnings").Check(testkit.Rows())
	tk.MustExec("insert into t values (2, 1, 1, 1, 2)")
	tk.MustQuery("select /*+ use_index_merge(t,c,idx_ab) */ * from t where a = 1 or (e = 1 and c = 1)").Check(testkit.Rows())
}

func (s *testIntegrationSerialSuite) TestIndexMerge(c *C) {
	tk := testkit.NewTestKit(c, s.store)
	tk.MustExec("use test")
	tk.MustExec("drop table if exists t")
	tk.MustExec("create table t (a int, b int, unique key(a), unique key(b))")
	tk.MustExec("insert into t value (1, 5), (2, 4), (3, 3), (4, 2), (5, 1)")
	tk.MustExec("insert into t value (6, 0), (7, -1), (8, -2), (9, -3), (10, -4)")
	tk.MustExec("analyze table t")

	var input []string
	var output []struct {
		SQL      string
		Plan     []string
		Warnings []string
	}
	s.testData.GetTestCases(c, &input, &output)
	for i, tt := range input {
		s.testData.OnRecord(func() {
			output[i].SQL = tt
			output[i].Plan = s.testData.ConvertRowsToStrings(tk.MustQuery(tt).Rows())
			output[i].Warnings = s.testData.ConvertRowsToStrings(tk.MustQuery("show warnings").Rows())
		})
		tk.MustQuery(tt).Check(testkit.Rows(output[i].Plan...))
		tk.MustQuery("show warnings").Check(testkit.Rows(output[i].Warnings...))
	}
}

func (s *testIntegrationSerialSuite) TestIndexMergePartialScansClusteredIndex(c *C) {
	tk := testkit.NewTestKit(c, s.store)
	tk.MustExec("use test;")

	tk.MustExec("drop table if exists t;")
	tk.MustExec("create table t (a int, b int, c int, primary key (a, b) clustered, key idx_c(c));")
	tk.MustExec("insert into t values (1, 1, 1), (10, 10, 10), (100, 100, 100);")
	const queryTemplate = "select /*+ use_index_merge(t) */ %s from t where %s order by a, b;"
	projections := [][]string{{"a"}, {"b"}, {"c"}, {"a", "b"}, {"b", "c"}, {"c", "a"}, {"b", "a", "c"}}
	cases := []struct {
		condition string
		expected  []string
	}{
		{
			// 3 table scans
			"a < 2 or a < 10 or a > 11", []string{"1", "100"},
		},
		{
			// 3 index scans
			"c < 10 or c < 11 or c > 50", []string{"1", "10", "100"},
		},
		{
			// 1 table scan + 1 index scan
			"a < 2 or c > 10000", []string{"1"},
		},
		{
			// 2 table scans + 1 index scan
			"a < 2 or a > 88 or c > 10000", []string{"1", "100"},
		},
		{
			// 2 table scans + 2 index scans
			"a < 2 or (a >= 10 and b >= 10) or c > 100 or c < 1", []string{"1", "10", "100"},
		},
		{
			// 3 table scans + 2 index scans
			"a < 2 or (a >= 10 and b >= 10) or (a >= 20 and b < 10) or c > 100 or c < 1", []string{"1", "10", "100"},
		},
	}
	for _, p := range projections {
		for _, ca := range cases {
			query := fmt.Sprintf(queryTemplate, strings.Join(p, ","), ca.condition)
			tk.HasPlan(query, "IndexMerge")
			expected := make([]string, 0, len(ca.expected))
			for _, datum := range ca.expected {
				row := strings.Repeat(datum+" ", len(p))
				expected = append(expected, row[:len(row)-1])
			}
			tk.MustQuery(query).Check(testkit.Rows(expected...))
		}
	}
}

func (s *testIntegrationSerialSuite) TestIndexMergePartialScansTiDBRowID(c *C) {
	tk := testkit.NewTestKit(c, s.store)
	tk.MustExec("use test;")

	tk.MustExec("drop table if exists t;")
	tk.MustExec("create table t (a int, b int, c int, unique key (a, b), key idx_c(c));")
	tk.MustExec("insert into t values (1, 1, 1), (10, 10, 10), (100, 100, 100);")
	const queryTemplate = "select /*+ use_index_merge(t) */ %s from t where %s order by a;"
	projections := [][]string{{"a"}, {"b"}, {"c"}, {"a", "b"}, {"b", "c"}, {"c", "a"}, {"b", "a", "c"}}
	cases := []struct {
		condition string
		expected  []string
	}{
		{
			// 3 index scans
			"c < 10 or c < 11 or c > 50", []string{"1", "10", "100"},
		},
		{
			// 2 index scans
			"c < 10 or a < 2", []string{"1"},
		},
		{
			// 1 table scan + 1 index scan
			"_tidb_rowid < 2 or c > 10000", []string{"1"},
		},
		{
			// 2 table scans + 1 index scan
			"_tidb_rowid < 2 or _tidb_rowid < 10 or c > 11", []string{"1", "10", "100"},
		},
		{
			// 1 table scans + 3 index scans
			"_tidb_rowid < 2 or (a >= 10 and b >= 10) or c > 100 or c < 1", []string{"1", "10", "100"},
		},
		{
			// 1 table scans + 4 index scans
			"_tidb_rowid < 2 or (a >= 10 and b >= 10) or (a >= 20 and b < 10) or c > 100 or c < 1", []string{"1", "10", "100"},
		},
	}
	for _, p := range projections {
		for _, ca := range cases {
			query := fmt.Sprintf(queryTemplate, strings.Join(p, ","), ca.condition)
			tk.HasPlan(query, "IndexMerge")
			expected := make([]string, 0, len(ca.expected))
			for _, datum := range ca.expected {
				row := strings.Repeat(datum+" ", len(p))
				expected = append(expected, row[:len(row)-1])
			}
			tk.MustQuery(query).Check(testkit.Rows(expected...))
		}
	}
}

func (s *testIntegrationSerialSuite) TestIndexMergePartialScansPKIsHandle(c *C) {
	tk := testkit.NewTestKit(c, s.store)
	tk.MustExec("use test;")

	tk.MustExec("drop table if exists t;")
	tk.MustExec("create table t (a int, b int, c int, primary key (a), unique key (b), key idx_c(c));")
	tk.MustExec("insert into t values (1, 1, 1), (10, 10, 10), (100, 100, 100);")
	const queryTemplate = "select /*+ use_index_merge(t) */ %s from t where %s order by b;"
	projections := [][]string{{"a"}, {"b"}, {"c"}, {"a", "b"}, {"b", "c"}, {"c", "a"}, {"b", "a", "c"}}
	cases := []struct {
		condition string
		expected  []string
	}{
		{
			// 3 index scans
			"b < 10 or c < 11 or c > 50", []string{"1", "10", "100"},
		},
		{
			// 1 table scan + 1 index scan
			"a < 2 or c > 10000", []string{"1"},
		},
		{
			// 2 table scans + 1 index scan
			"a < 2 or a < 10 or b > 11", []string{"1", "100"},
		},
		{
			// 1 table scans + 3 index scans
			"a < 2 or b >= 10 or c > 100 or c < 1", []string{"1", "10", "100"},
		},
		{
			// 3 table scans + 2 index scans
			"a < 2 or a >= 10 or a >= 20 or c > 100 or b < 1", []string{"1", "10", "100"},
		},
	}
	for _, p := range projections {
		for _, ca := range cases {
			query := fmt.Sprintf(queryTemplate, strings.Join(p, ","), ca.condition)
			tk.HasPlan(query, "IndexMerge")
			expected := make([]string, 0, len(ca.expected))
			for _, datum := range ca.expected {
				row := strings.Repeat(datum+" ", len(p))
				expected = append(expected, row[:len(row)-1])
			}
			tk.MustQuery(query).Check(testkit.Rows(expected...))
		}
	}
}

func (s *testIntegrationSerialSuite) TestIssue23919(c *C) {
	tk := testkit.NewTestKit(c, s.store)
	tk.MustExec("use test;")

	// Test for the minimal reproducible case.
	tk.MustExec("drop table if exists t;")
	tk.MustExec("create table t (a int, b int, index(a), index(b)) partition by hash (a) partitions 2;")
	tk.MustExec("insert into t values (1, 5);")
	tk.MustQuery("select /*+ use_index_merge( t ) */ * from t where a in (3) or b in (5) order by a;").
		Check(testkit.Rows("1 5"))

	// Test for the original case.
	tk.MustExec("drop table if exists t;")
	tk.MustExec(`CREATE TABLE t (
  col_5 text NOT NULL,
  col_6 tinyint(3) unsigned DEFAULT NULL,
  col_7 float DEFAULT '4779.165058537128',
  col_8 smallint(6) NOT NULL DEFAULT '-24790',
  col_9 date DEFAULT '2031-01-15',
  col_37 int(11) DEFAULT '1350204687',
  PRIMARY KEY (col_5(6),col_8) /*T![clustered_index] NONCLUSTERED */,
  UNIQUE KEY idx_6 (col_9,col_7,col_8),
  KEY idx_8 (col_8,col_6,col_5(6),col_9,col_7),
  KEY idx_9 (col_9,col_7,col_8)
) ENGINE=InnoDB DEFAULT CHARSET=utf8mb4 COLLATE=utf8mb4_bin
PARTITION BY RANGE ( col_8 ) (
  PARTITION p0 VALUES LESS THAN (-17650),
  PARTITION p1 VALUES LESS THAN (-13033),
  PARTITION p2 VALUES LESS THAN (2521),
  PARTITION p3 VALUES LESS THAN (7510)
);`)
	tk.MustExec("insert into t values ('', NULL, 6304.0146, -24790, '2031-01-15', 1350204687);")
	tk.MustQuery("select  var_samp(col_7) aggCol from (select  /*+ use_index_merge( t ) */ * from t where " +
		"t.col_9 in ( '2002-06-22' ) or t.col_5 in ( 'PkfzI'  ) or t.col_8 in ( -24874 ) and t.col_6 > null and " +
		"t.col_5 > 'r' and t.col_9 in ( '1979-09-04' ) and t.col_7 < 8143.667552769195 or " +
		"t.col_5 in ( 'iZhfEjRWci' , 'T' , ''  ) or t.col_9 <> '1976-09-11' and t.col_7 = 8796.436181615773 and " +
		"t.col_8 = 7372 order by col_5,col_8  ) ordered_tbl group by col_6;").Check(testkit.Rows("<nil>"))
}

func (s *testIntegrationSerialSuite) TestIssue16407(c *C) {
	tk := testkit.NewTestKit(c, s.store)
	tk.MustExec("use test")
	tk.MustExec("drop table if exists t")
	tk.MustExec("create table t(a int,b char(100),key(a),key(b(10)))")
	tk.MustQuery("explain format = 'brief' select /*+ use_index_merge(t) */ * from t where a=10 or b='x'").Check(testkit.Rows(
		"IndexMerge 0.04 root  ",
		"├─IndexRangeScan(Build) 10.00 cop[tikv] table:t, index:a(a) range:[10,10], keep order:false, stats:pseudo",
		"├─IndexRangeScan(Build) 10.00 cop[tikv] table:t, index:b(b) range:[\"x\",\"x\"], keep order:false, stats:pseudo",
		"└─Selection(Probe) 0.04 cop[tikv]  or(eq(test.t.a, 10), eq(test.t.b, \"x\"))",
		"  └─TableRowIDScan 19.99 cop[tikv] table:t keep order:false, stats:pseudo"))
	tk.MustQuery("show warnings").Check(testkit.Rows())
	tk.MustExec("insert into t values (1, 'xx')")
	tk.MustQuery("select /*+ use_index_merge(t) */ * from t where a=10 or b='x'").Check(testkit.Rows())
}

func (s *testIntegrationSuite) TestStreamAggProp(c *C) {
	tk := testkit.NewTestKit(c, s.store)

	tk.MustExec("use test")
	tk.MustExec("drop table if exists t")
	tk.MustExec("create table t(a int)")
	tk.MustExec("insert into t values(1),(1),(2)")

	var input []string
	var output []struct {
		SQL  string
		Plan []string
		Res  []string
	}
	s.testData.GetTestCases(c, &input, &output)
	for i, tt := range input {
		s.testData.OnRecord(func() {
			output[i].SQL = tt
			output[i].Plan = s.testData.ConvertRowsToStrings(tk.MustQuery("explain format = 'brief' " + tt).Rows())
			output[i].Res = s.testData.ConvertRowsToStrings(tk.MustQuery(tt).Rows())
		})
		tk.MustQuery("explain format = 'brief' " + tt).Check(testkit.Rows(output[i].Plan...))
		tk.MustQuery(tt).Check(testkit.Rows(output[i].Res...))
	}
}

func (s *testIntegrationSuite) TestOptimizeHintOnPartitionTable(c *C) {
	tk := testkit.NewTestKit(c, s.store)

	tk.MustExec("use test")
	tk.MustExec("drop table if exists t")
	tk.MustExec(`create table t (
					a int, b int, c varchar(20),
					primary key(a), key(b), key(c)
				) partition by range columns(a) (
					partition p0 values less than(6),
					partition p1 values less than(11),
					partition p2 values less than(16));`)
	tk.MustExec(`insert into t values (1,1,"1"), (2,2,"2"), (8,8,"8"), (11,11,"11"), (15,15,"15")`)

	// Create virtual tiflash replica info.
	dom := domain.GetDomain(tk.Se)
	is := dom.InfoSchema()
	db, exists := is.SchemaByName(model.NewCIStr("test"))
	c.Assert(exists, IsTrue)
	for _, tblInfo := range db.Tables {
		if tblInfo.Name.L == "t" {
			tblInfo.TiFlashReplica = &model.TiFlashReplicaInfo{
				Count:     1,
				Available: true,
			}
		}
	}

	tk.MustExec(`set @@tidb_partition_prune_mode='` + string(variable.Static) + `'`)

	var input []string
	var output []struct {
		SQL  string
		Plan []string
		Warn []string
	}
	s.testData.GetTestCases(c, &input, &output)
	for i, tt := range input {
		s.testData.OnRecord(func() {
			output[i].SQL = tt
			output[i].Plan = s.testData.ConvertRowsToStrings(tk.MustQuery("explain format = 'brief' " + tt).Rows())
			output[i].Warn = s.testData.ConvertRowsToStrings(tk.MustQuery("show warnings").Rows())
		})
		tk.MustQuery("explain format = 'brief' " + tt).Check(testkit.Rows(output[i].Plan...))
		tk.MustQuery("show warnings").Check(testkit.Rows(output[i].Warn...))
	}
}

func (s *testIntegrationSerialSuite) TestNotReadOnlySQLOnTiFlash(c *C) {
	tk := testkit.NewTestKit(c, s.store)

	tk.MustExec("use test")
	tk.MustExec("drop table if exists t")
	tk.MustExec("create table t (a int, b varchar(20))")
	tk.MustExec(`set @@tidb_isolation_read_engines = "tiflash"`)
	// Create virtual tiflash replica info.
	dom := domain.GetDomain(tk.Se)
	is := dom.InfoSchema()
	db, exists := is.SchemaByName(model.NewCIStr("test"))
	c.Assert(exists, IsTrue)
	for _, tblInfo := range db.Tables {
		if tblInfo.Name.L == "t" {
			tblInfo.TiFlashReplica = &model.TiFlashReplicaInfo{
				Count:     1,
				Available: true,
			}
		}
	}
	err := tk.ExecToErr("select * from t for update")
	c.Assert(err, NotNil)
	c.Assert(err.Error(), Equals, `[planner:1815]Internal : Can not find access path matching 'tidb_isolation_read_engines'(value: 'tiflash'). Available values are 'tiflash, tikv'.`)

	err = tk.ExecToErr("insert into t select * from t")
	c.Assert(err, NotNil)
	c.Assert(err.Error(), Equals, `[planner:1815]Internal : Can not find access path matching 'tidb_isolation_read_engines'(value: 'tiflash'). Available values are 'tiflash, tikv'.`)

	tk.MustExec("prepare stmt_insert from 'insert into t select * from t where t.a = ?'")
	tk.MustExec("set @a=1")
	err = tk.ExecToErr("execute stmt_insert using @a")
	c.Assert(err, NotNil)
	c.Assert(err.Error(), Equals, `[planner:1815]Internal : Can not find access path matching 'tidb_isolation_read_engines'(value: 'tiflash'). Available values are 'tiflash, tikv'.`)
}

func (s *testIntegrationSuite) TestSelectLimit(c *C) {
	tk := testkit.NewTestKit(c, s.store)

	tk.MustExec("use test")
	tk.MustExec("drop table if exists t")
	tk.MustExec("create table t(a int)")
	tk.MustExec("insert into t values(1),(1),(2)")

	// normal test
	tk.MustExec("set @@session.sql_select_limit=1")
	result := tk.MustQuery("select * from t order by a")
	result.Check(testkit.Rows("1"))
	result = tk.MustQuery("select * from t order by a limit 2")
	result.Check(testkit.Rows("1", "1"))
	tk.MustExec("set @@session.sql_select_limit=default")
	result = tk.MustQuery("select * from t order by a")
	result.Check(testkit.Rows("1", "1", "2"))

	// test for subquery
	tk.MustExec("set @@session.sql_select_limit=1")
	result = tk.MustQuery("select * from (select * from t) s order by a")
	result.Check(testkit.Rows("1"))
	result = tk.MustQuery("select * from (select * from t limit 2) s order by a") // limit write in subquery, has no effect.
	result.Check(testkit.Rows("1"))
	result = tk.MustQuery("select (select * from t limit 1) s") // limit write in subquery, has no effect.
	result.Check(testkit.Rows("1"))
	result = tk.MustQuery("select * from t where t.a in (select * from t) limit 3") // select_limit will not effect subquery
	result.Check(testkit.Rows("1", "1", "2"))
	result = tk.MustQuery("select * from (select * from t) s limit 3") // select_limit will not effect subquery
	result.Check(testkit.Rows("1", "1", "2"))

	// test for union
	result = tk.MustQuery("select * from t union all select * from t limit 2") // limit outside subquery
	result.Check(testkit.Rows("1", "1"))
	result = tk.MustQuery("select * from t union all (select * from t limit 2)") // limit inside subquery
	result.Check(testkit.Rows("1"))

	// test for prepare & execute
	tk.MustExec("prepare s1 from 'select * from t where a = ?'")
	tk.MustExec("set @a = 1")
	result = tk.MustQuery("execute s1 using @a")
	result.Check(testkit.Rows("1"))
	tk.MustExec("set @@session.sql_select_limit=default")
	result = tk.MustQuery("execute s1 using @a")
	result.Check(testkit.Rows("1", "1"))
	tk.MustExec("set @@session.sql_select_limit=1")
	tk.MustExec("prepare s2 from 'select * from t where a = ? limit 3'")
	result = tk.MustQuery("execute s2 using @a") // if prepare stmt has limit, select_limit takes no effect.
	result.Check(testkit.Rows("1", "1"))

	// test for create view
	tk.MustExec("set @@session.sql_select_limit=1")
	tk.MustExec("create definer='root'@'localhost' view s as select * from t") // select limit should not effect create view
	result = tk.MustQuery("select * from s")
	result.Check(testkit.Rows("1"))
	tk.MustExec("set @@session.sql_select_limit=default")
	result = tk.MustQuery("select * from s")
	result.Check(testkit.Rows("1", "1", "2"))

	// test for DML
	tk.MustExec("set @@session.sql_select_limit=1")
	tk.MustExec("create table b (a int)")
	tk.MustExec("insert into b select * from t") // all values are inserted
	result = tk.MustQuery("select * from b limit 3")
	result.Check(testkit.Rows("1", "1", "2"))
	tk.MustExec("update b set a = 2 where a = 1") // all values are updated
	result = tk.MustQuery("select * from b limit 3")
	result.Check(testkit.Rows("2", "2", "2"))
	result = tk.MustQuery("select * from b")
	result.Check(testkit.Rows("2"))
	tk.MustExec("delete from b where a = 2") // all values are deleted
	result = tk.MustQuery("select * from b")
	result.Check(testkit.Rows())
}

func (s *testIntegrationSuite) TestHintParserWarnings(c *C) {
	tk := testkit.NewTestKit(c, s.store)
	tk.MustExec("use test")
	tk.MustExec("drop table if exists t;")
	tk.MustExec("create table t(a int, b int, key(a), key(b));")
	tk.MustExec("select /*+ use_index_merge() */ * from t where a = 1 or b = 1;")
	rows := tk.MustQuery("show warnings;").Rows()
	c.Assert(len(rows), Equals, 1)
}

func (s *testIntegrationSuite) TestIssue16935(c *C) {
	tk := testkit.NewTestKit(c, s.store)
	tk.MustExec("use test")
	tk.MustExec("drop table if exists t0;")
	tk.MustExec("CREATE TABLE t0(c0 INT);")
	tk.MustExec("INSERT INTO t0(c0) VALUES (1), (1), (1), (1), (1), (1);")
	tk.MustExec("CREATE definer='root'@'localhost' VIEW v0(c0) AS SELECT NULL FROM t0;")

	tk.MustQuery("SELECT * FROM t0 LEFT JOIN v0 ON TRUE WHERE v0.c0 IS NULL;")
}

func (s *testIntegrationSuite) TestAccessPathOnClusterIndex(c *C) {
	tk := testkit.NewTestKit(c, s.store)
	tk.MustExec("use test")
	tk.Se.GetSessionVars().EnableClusteredIndex = variable.ClusteredIndexDefModeOn
	tk.MustExec("drop table if exists t1")
	tk.MustExec("create table t1 (a int, b varchar(20), c decimal(40,10), d int, primary key(a,b), key(c))")
	tk.MustExec(`insert into t1 values (1,"111",1.1,11), (2,"222",2.2,12), (3,"333",3.3,13)`)
	tk.MustExec("analyze table t1")

	var input []string
	var output []struct {
		SQL  string
		Plan []string
		Res  []string
	}
	s.testData.GetTestCases(c, &input, &output)
	for i, tt := range input {
		s.testData.OnRecord(func() {
			output[i].SQL = tt
			output[i].Plan = s.testData.ConvertRowsToStrings(tk.MustQuery("explain format='brief' " + tt).Rows())
			output[i].Res = s.testData.ConvertRowsToStrings(tk.MustQuery(tt).Sort().Rows())
		})
		tk.MustQuery("explain format='brief' " + tt).Check(testkit.Rows(output[i].Plan...))
		tk.MustQuery(tt).Sort().Check(testkit.Rows(output[i].Res...))
	}
}

func (s *testIntegrationSuite) TestClusterIndexUniqueDoubleRead(c *C) {
	tk := testkit.NewTestKit(c, s.store)
	tk.MustExec("create database cluster_idx_unique_double_read;")
	tk.MustExec("use cluster_idx_unique_double_read;")
	defer tk.MustExec("drop database cluster_idx_unique_double_read;")
	tk.Se.GetSessionVars().EnableClusteredIndex = variable.ClusteredIndexDefModeOn
	tk.MustExec("drop table if exists t")

	tk.MustExec("create table t (a varchar(64), b varchar(64), uk int, v int, primary key(a, b), unique key uuk(uk));")
	tk.MustExec("insert t values ('a', 'a1', 1, 11), ('b', 'b1', 2, 22), ('c', 'c1', 3, 33);")
	tk.MustQuery("select * from t use index (uuk);").Check(testkit.Rows("a a1 1 11", "b b1 2 22", "c c1 3 33"))
}

func (s *testIntegrationSuite) TestIndexJoinOnClusteredIndex(c *C) {
	tk := testkit.NewTestKit(c, s.store)
	tk.MustExec("use test")
	tk.Se.GetSessionVars().EnableClusteredIndex = variable.ClusteredIndexDefModeOn
	tk.MustExec("drop table if exists t1")
	tk.MustExec("create table t (a int, b varchar(20), c decimal(40,10), d int, primary key(a,b), key(c))")
	tk.MustExec(`insert into t values (1,"111",1.1,11), (2,"222",2.2,12), (3,"333",3.3,13)`)
	tk.MustExec("analyze table t")

	var input []string
	var output []struct {
		SQL  string
		Plan []string
		Res  []string
	}
	s.testData.GetTestCases(c, &input, &output)
	for i, tt := range input {
		s.testData.OnRecord(func() {
			output[i].SQL = tt
			output[i].Plan = s.testData.ConvertRowsToStrings(tk.MustQuery("explain format = 'brief' " + tt).Rows())
			output[i].Res = s.testData.ConvertRowsToStrings(tk.MustQuery(tt).Rows())
		})
		tk.MustQuery("explain  format = 'brief'" + tt).Check(testkit.Rows(output[i].Plan...))
		tk.MustQuery(tt).Check(testkit.Rows(output[i].Res...))
	}
}
func (s *testIntegrationSerialSuite) TestIssue18984(c *C) {
	tk := testkit.NewTestKit(c, s.store)
	tk.MustExec("use test")
	tk.MustExec("drop table if exists t, t2")
	tk.Se.GetSessionVars().EnableClusteredIndex = variable.ClusteredIndexDefModeOn
	tk.MustExec("create table t(a int, b int, c int, primary key(a, b))")
	tk.MustExec("create table t2(a int, b int, c int, d int, primary key(a,b), index idx(c))")
	tk.MustExec("insert into t values(1,1,1), (2,2,2), (3,3,3)")
	tk.MustExec("insert into t2 values(1,2,3,4), (2,4,3,5), (1,3,1,1)")
	tk.MustQuery("select /*+ INL_MERGE_JOIN(t) */ * from t right outer join t2 on t.a=t2.c").Check(testkit.Rows(
		"1 1 1 1 3 1 1",
		"3 3 3 1 2 3 4",
		"3 3 3 2 4 3 5"))
	tk.MustQuery("select /*+ INL_MERGE_JOIN(t2) */ * from t left outer join t2 on t.a=t2.c").Check(testkit.Rows(
		"1 1 1 1 3 1 1",
		"2 2 2 <nil> <nil> <nil> <nil>",
		"3 3 3 1 2 3 4",
		"3 3 3 2 4 3 5"))
}

func (s *testIntegrationSuite) TestDistinctScalarFunctionPushDown(c *C) {
	tk := testkit.NewTestKit(c, s.store)
	tk.MustExec("use test")
	tk.MustExec("drop table if exists t")
	tk.MustExec("create table t (a int not null, b int not null, c int not null, primary key (a,c)) partition by range (c) (partition p0 values less than (5), partition p1 values less than (10))")
	tk.MustExec("insert into t values(1,1,1),(2,2,2),(3,1,3),(7,1,7),(8,2,8),(9,2,9)")
	tk.MustQuery("select count(distinct b+1) as col from t").Check(testkit.Rows(
		"2",
	))
}

func (s *testIntegrationSerialSuite) TestExplainAnalyzePointGet(c *C) {
	tk := testkit.NewTestKit(c, s.store)
	tk.MustExec("use test")
	tk.MustExec("drop table if exists t")
	tk.MustExec("create table t(a int primary key, b varchar(20))")
	tk.MustExec("insert into t values (1,1)")

	res := tk.MustQuery("explain analyze select * from t where a=1;")
	checkExplain := func(rpc string) {
		resBuff := bytes.NewBufferString("")
		for _, row := range res.Rows() {
			fmt.Fprintf(resBuff, "%s\n", row)
		}
		explain := resBuff.String()
		c.Assert(strings.Contains(explain, rpc+":{num_rpc:"), IsTrue, Commentf("%s", explain))
		c.Assert(strings.Contains(explain, "total_time:"), IsTrue, Commentf("%s", explain))
	}
	checkExplain("Get")
	res = tk.MustQuery("explain analyze select * from t where a in (1,2,3);")
	checkExplain("BatchGet")
}

func (s *testIntegrationSerialSuite) TestExplainAnalyzeDML(c *C) {
	tk := testkit.NewTestKit(c, s.store)
	tk.MustExec("use test")
	tk.MustExec("drop table if exists t")
	tk.MustExec(" create table t (a int, b int, unique index (a));")
	tk.MustExec("insert into t values (1,1)")

	res := tk.MustQuery("explain analyze select * from t where a=1;")
	checkExplain := func(rpc string) {
		resBuff := bytes.NewBufferString("")
		for _, row := range res.Rows() {
			fmt.Fprintf(resBuff, "%s\n", row)
		}
		explain := resBuff.String()
		c.Assert(strings.Contains(explain, rpc+":{num_rpc:"), IsTrue, Commentf("%s", explain))
		c.Assert(strings.Contains(explain, "total_time:"), IsTrue, Commentf("%s", explain))
	}
	checkExplain("Get")
	res = tk.MustQuery("explain analyze insert ignore into t values (1,1),(2,2),(3,3),(4,4);")
	checkExplain("BatchGet")
}

func (s *testIntegrationSuite) TestPartitionExplain(c *C) {
	tk := testkit.NewTestKit(c, s.store)
	tk.MustExec("use test")
	tk.MustExec(`create table pt (id int, c int, key i_id(id), key i_c(c)) partition by range (c) (
partition p0 values less than (4),
partition p1 values less than (7),
partition p2 values less than (10))`)

	tk.MustExec("set @@tidb_enable_index_merge = 1;")

	var input []string
	var output []struct {
		SQL  string
		Plan []string
	}
	s.testData.GetTestCases(c, &input, &output)
	for i, tt := range input {
		s.testData.OnRecord(func() {
			output[i].SQL = tt
			output[i].Plan = s.testData.ConvertRowsToStrings(tk.MustQuery("explain " + tt).Rows())
		})
		tk.MustQuery("explain " + tt).Check(testkit.Rows(output[i].Plan...))
	}
}

func (s *testIntegrationSuite) TestPartialBatchPointGet(c *C) {
	tk := testkit.NewTestKit(c, s.store)
	tk.MustExec("use test")
	tk.MustExec("drop table if exists t")
	tk.MustExec("create table t (c_int int, c_str varchar(40), primary key(c_int, c_str))")
	tk.MustExec("insert into t values (3, 'bose')")
	tk.MustQuery("select * from t where c_int in (3)").Check(testkit.Rows(
		"3 bose",
	))
	tk.MustQuery("select * from t where c_int in (3) or c_str in ('yalow') and c_int in (1, 2)").Check(testkit.Rows(
		"3 bose",
	))
}

func (s *testIntegrationSuite) TestIssue19926(c *C) {
	tk := testkit.NewTestKit(c, s.store)
	tk.MustExec("use test")
	tk.MustExec("drop table if exists ta;")
	tk.MustExec("drop table if exists tb;")
	tk.MustExec("drop table if exists tc;")
	tk.MustExec("drop view if exists v;")
	tk.MustExec("CREATE TABLE `ta`  (\n  `id` varchar(36) NOT NULL ,\n  `status` varchar(1) NOT NULL \n);")
	tk.MustExec("CREATE TABLE `tb`  (\n  `id` varchar(36) NOT NULL ,\n  `status` varchar(1) NOT NULL \n);")
	tk.MustExec("CREATE TABLE `tc`  (\n  `id` varchar(36) NOT NULL ,\n  `status` varchar(1) NOT NULL \n);")
	tk.MustExec("insert into ta values('1','1');")
	tk.MustExec("insert into tb values('1','1');")
	tk.MustExec("insert into tc values('1','1');")
	tk.MustExec("create definer='root'@'localhost' view v as\nselect \nconcat(`ta`.`status`,`tb`.`status`) AS `status`, \n`ta`.`id` AS `id`  from (`ta` join `tb`) \nwhere (`ta`.`id` = `tb`.`id`);")
	tk.MustQuery("SELECT tc.status,v.id FROM tc, v WHERE tc.id = v.id AND v.status = '11';").Check(testkit.Rows("1 1"))
}

func (s *testIntegrationSuite) TestDeleteUsingJoin(c *C) {
	tk := testkit.NewTestKit(c, s.store)
	tk.MustExec("use test")
	tk.MustExec("drop table if exists t1, t2")
	tk.MustExec("create table t1(a int primary key, b int)")
	tk.MustExec("create table t2(a int primary key, b int)")
	tk.MustExec("insert into t1 values(1,1),(2,2)")
	tk.MustExec("insert into t2 values(2,2)")
	tk.MustExec("delete t1.* from t1 join t2 using (a)")
	tk.MustQuery("select * from t1").Check(testkit.Rows("1 1"))
	tk.MustQuery("select * from t2").Check(testkit.Rows("2 2"))
}

func (s *testIntegrationSerialSuite) Test19942(c *C) {
	collate.SetNewCollationEnabledForTest(true)
	defer collate.SetNewCollationEnabledForTest(false)

	tk := testkit.NewTestKit(c, s.store)
	tk.MustExec("use test")
	tk.Se.GetSessionVars().EnableClusteredIndex = variable.ClusteredIndexDefModeOn
	tk.MustExec("CREATE TABLE test.`t` (" +
		"  `a` int(11) NOT NULL," +
		"  `b` varchar(10) COLLATE utf8_general_ci NOT NULL," +
		"  `c` varchar(50) COLLATE utf8_general_ci NOT NULL," +
		"  `d` char(10) NOT NULL," +
		"  PRIMARY KEY (`c`)," +
		"  UNIQUE KEY `a_uniq` (`a`)," +
		"  UNIQUE KEY `b_uniq` (`b`)," +
		"  UNIQUE KEY `d_uniq` (`d`)," +
		"  KEY `a_idx` (`a`)," +
		"  KEY `b_idx` (`b`)," +
		"  KEY `d_idx` (`d`)" +
		") ENGINE=InnoDB DEFAULT CHARSET=utf8 COLLATE=utf8_general_ci;")
	tk.MustExec("INSERT INTO test.t (a, b, c, d) VALUES (1, '1', '0', '1');")
	tk.MustExec("INSERT INTO test.t (a, b, c, d) VALUES (2, ' 2', ' 0', ' 2');")
	tk.MustExec("INSERT INTO test.t (a, b, c, d) VALUES (3, '  3 ', '  3 ', '  3 ');")
	tk.MustExec("INSERT INTO test.t (a, b, c, d) VALUES (4, 'a', 'a   ', 'a');")
	tk.MustExec("INSERT INTO test.t (a, b, c, d) VALUES (5, ' A  ', ' A   ', ' A  ');")
	tk.MustExec("INSERT INTO test.t (a, b, c, d) VALUES (6, ' E', 'é        ', ' E');")

	mkr := func() [][]interface{} {
		return testutil.RowsWithSep("|",
			"3|  3 |  3 |  3",
			"2| 2  0| 2",
			"5| A  | A   | A",
			"1|1|0|1",
			"4|a|a   |a",
			"6| E|é        | E")
	}
	tk.MustQuery("SELECT * FROM `test`.`t` FORCE INDEX(`a_uniq`);").Check(mkr())
	tk.MustQuery("SELECT * FROM `test`.`t` FORCE INDEX(`b_uniq`);").Check(mkr())
	tk.MustQuery("SELECT * FROM `test`.`t` FORCE INDEX(`d_uniq`);").Check(mkr())
	tk.MustQuery("SELECT * FROM `test`.`t` FORCE INDEX(`a_idx`);").Check(mkr())
	tk.MustQuery("SELECT * FROM `test`.`t` FORCE INDEX(`b_idx`);").Check(mkr())
	tk.MustQuery("SELECT * FROM `test`.`t` FORCE INDEX(`d_idx`);").Check(mkr())
	tk.MustExec("admin check table t")
}

func (s *testIntegrationSuite) TestPartitionUnionWithPPruningColumn(c *C) {
	tk := testkit.NewTestKit(c, s.store)
	tk.MustExec("use test")
	tk.MustExec("drop table if exists t;")
	tk.MustExec("CREATE TABLE `t` (\n  `fid` bigint(36) NOT NULL,\n  `oty` varchar(30) DEFAULT NULL,\n  `oid` int(11) DEFAULT NULL,\n  `pid` bigint(20) DEFAULT NULL,\n  `bid` int(11) DEFAULT NULL,\n  `r5` varchar(240) DEFAULT '',\n  PRIMARY KEY (`fid`)\n)PARTITION BY HASH( `fid` ) PARTITIONS 4;")

	tk.MustExec("INSERT INTO t (fid, oty, oid, pid, bid, r5) VALUES (59, 'm',  441, 1,  2143,  'LE1264_r5');")
	tk.MustExec("INSERT INTO t (fid, oty, oid, pid, bid, r5) VALUES (135, 'm',  1121, 1,  2423,  'LE2008_r5');")
	tk.MustExec("INSERT INTO t (fid, oty, oid, pid, bid, r5) VALUES (139, 'm',  1125, 1,  2432, 'LE2005_r5');")
	tk.MustExec("INSERT INTO t (fid, oty, oid, pid, bid, r5) VALUES (143, 'm',  1129, 1,  2438,  'LE2006_r5');")
	tk.MustExec("INSERT INTO t (fid, oty, oid, pid, bid, r5) VALUES (147, 'm',  1133, 1,  2446,  'LE2014_r5');")
	tk.MustExec("INSERT INTO t (fid, oty, oid, pid, bid, r5) VALUES (167, 'm',  1178, 1,  2512,  'LE2055_r5');")
	tk.MustExec("INSERT INTO t (fid, oty, oid, pid, bid, r5) VALUES (171, 'm',  1321, 1,  2542,  'LE1006_r5');")
	tk.MustExec("INSERT INTO t (fid, oty, oid, pid, bid, r5) VALUES (179, 'm',  1466, 1,  2648,  'LE2171_r5');")
	tk.MustExec("INSERT INTO t (fid, oty, oid, pid, bid, r5) VALUES (187, 'm',  1567, 1,  2690,  'LE1293_r5');")
	tk.MustExec("INSERT INTO t (fid, oty, oid, pid, bid, r5) VALUES (57, 'm',  341, 1,  2102,  'LE1001_r5');")
	tk.MustExec("INSERT INTO t (fid, oty, oid, pid, bid, r5) VALUES (137, 'm',  1123, 1,  2427,  'LE2003_r5');")
	tk.MustExec("INSERT INTO t (fid, oty, oid, pid, bid, r5) VALUES (145, 'm',  1131, 1,  2442,  'LE2048_r5');")
	tk.MustExec("INSERT INTO t (fid, oty, oid, pid, bid, r5) VALUES (138, 'm',  1124, 1,  2429,  'LE2004_r5');")
	tk.MustExec("INSERT INTO t (fid, oty, oid, pid, bid, r5) VALUES (142, 'm',  1128, 1,  2436,  'LE2049_r5');")
	tk.MustExec("INSERT INTO t (fid, oty, oid, pid, bid, r5) VALUES (174, 'm',  1381, 1,  2602,  'LE2170_r5');")
	tk.MustExec("INSERT INTO t (fid, oty, oid, pid, bid, r5) VALUES (28, 'm',  81, 1,  2023,  'LE1009_r5');")
	tk.MustExec("INSERT INTO t (fid, oty, oid, pid, bid, r5) VALUES (60, 'm',  442, 1,  2145,  'LE1263_r5');")
	tk.MustExec("INSERT INTO t (fid, oty, oid, pid, bid, r5) VALUES (136, 'm',  1122, 1,  2425,  'LE2002_r5');")
	tk.MustExec("INSERT INTO t (fid, oty, oid, pid, bid, r5) VALUES (140, 'm',  1126, 1,  2434,  'LE2001_r5');")
	tk.MustExec("INSERT INTO t (fid, oty, oid, pid, bid, r5) VALUES (168, 'm',  1179, 1,  2514,  'LE2052_r5');")
	tk.MustExec("INSERT INTO t (fid, oty, oid, pid, bid, r5) VALUES (196, 'm',  3380, 1,  2890,  'LE1300_r5');")
	tk.MustExec("INSERT INTO t (fid, oty, oid, pid, bid, r5) VALUES (208, 'm',  3861, 1,  3150,  'LE1323_r5');")
	tk.MustExec("INSERT INTO t (fid, oty, oid, pid, bid, r5) VALUES (432, 'm',  4060, 1,  3290,  'LE1327_r5');")

	tk.MustQuery("SELECT DISTINCT t.bid, t.r5 FROM t left join t parent on parent.oid = t.pid WHERE t.oty = 'm';").Sort().Check(
		testkit.Rows("2023 LE1009_r5",
			"2102 LE1001_r5",
			"2143 LE1264_r5",
			"2145 LE1263_r5",
			"2423 LE2008_r5",
			"2425 LE2002_r5",
			"2427 LE2003_r5",
			"2429 LE2004_r5",
			"2432 LE2005_r5",
			"2434 LE2001_r5",
			"2436 LE2049_r5",
			"2438 LE2006_r5",
			"2442 LE2048_r5",
			"2446 LE2014_r5",
			"2512 LE2055_r5",
			"2514 LE2052_r5",
			"2542 LE1006_r5",
			"2602 LE2170_r5",
			"2648 LE2171_r5",
			"2690 LE1293_r5",
			"2890 LE1300_r5",
			"3150 LE1323_r5",
			"3290 LE1327_r5"))
}

func (s *testIntegrationSuite) TestIssue20139(c *C) {
	tk := testkit.NewTestKit(c, s.store)

	tk.MustExec("use test")
	tk.MustExec("drop table if exists t")
	tk.MustExec("create table t (id int, c int) partition by range (id) (partition p0 values less than (4), partition p1 values less than (7))")
	tk.MustExec("insert into t values(3, 3), (5, 5)")
	plan := tk.MustQuery("explain format = 'brief' select * from t where c = 1 and id = c")
	plan.Check(testkit.Rows(
		"TableReader 0.01 root partition:p0 data:Selection",
		"└─Selection 0.01 cop[tikv]  eq(test.t.c, 1), eq(test.t.id, 1)",
		"  └─TableFullScan 10000.00 cop[tikv] table:t keep order:false, stats:pseudo",
	))
	tk.MustExec("drop table t")
}

func (s *testIntegrationSuite) TestIssue14481(c *C) {
	tk := testkit.NewTestKit(c, s.store)

	tk.MustExec("use test")
	tk.MustExec("drop table if exists t")
	tk.MustExec("create table t(a int default null, b int default null, c int default null)")
	plan := tk.MustQuery("explain format = 'brief' select * from t where a = 1 and a = 2")
	plan.Check(testkit.Rows("TableDual 8000.00 root  rows:0"))
	tk.MustExec("drop table t")
}

func (s *testIntegrationSerialSuite) TestIssue20710(c *C) {
	tk := testkit.NewTestKitWithInit(c, s.store)
	tk.MustExec("drop table if exists t;")
	tk.MustExec("drop table if exists s;")
	tk.MustExec("create table t(a int, b int)")
	tk.MustExec("create table s(a int, b int, index(a))")
	tk.MustExec("insert into t values(1,1),(1,2),(2,2)")
	tk.MustExec("insert into s values(1,1),(2,2),(2,1)")

	var input []string
	var output []struct {
		SQL  string
		Plan []string
	}
	s.testData.GetTestCases(c, &input, &output)
	for i, tt := range input {
		s.testData.OnRecord(func() {
			output[i].SQL = tt
			output[i].Plan = s.testData.ConvertRowsToStrings(tk.MustQuery(tt).Rows())
		})
		res := tk.MustQuery(tt)
		res.Check(testkit.Rows(output[i].Plan...))
	}
}

func (s *testIntegrationSuite) TestQueryBlockTableAliasInHint(c *C) {
	tk := testkit.NewTestKit(c, s.store)

	tk.MustExec("use test")
	c.Assert(tk.HasPlan("select /*+ HASH_JOIN(@sel_1 t2) */ * FROM (select 1) t1 NATURAL LEFT JOIN (select 2) t2", "HashJoin"), IsTrue)
	tk.MustQuery("select /*+ HASH_JOIN(@sel_1 t2) */ * FROM (select 1) t1 NATURAL LEFT JOIN (select 2) t2").Check(testkit.Rows(
		"1 2",
	))
	c.Assert(tk.Se.GetSessionVars().StmtCtx.GetWarnings(), HasLen, 0)
}

func (s *testIntegrationSuite) TestIssue10448(c *C) {
	tk := testkit.NewTestKit(c, s.store)
	tk.MustExec("use test")
	tk.MustExec("drop table if exists t;")

	tk.MustExec("create table t(pk int(11) primary key)")
	tk.MustExec("insert into t values(1),(2),(3)")
	tk.MustQuery("select a from (select pk as a from t) t1 where a = 18446744073709551615").Check(testkit.Rows())
}

func (s *testIntegrationSuite) TestMultiUpdateOnPrimaryKey(c *C) {
	tk := testkit.NewTestKit(c, s.store)
	tk.MustExec("use test")

	tk.MustExec("drop table if exists t")
	tk.MustExec("create table t (a int not null primary key)")
	tk.MustExec("insert into t values (1)")
	tk.MustGetErrMsg(`UPDATE t m, t n SET m.a = m.a + 10, n.a = n.a + 10`,
		`[planner:1706]Primary key/partition key update is not allowed since the table is updated both as 'm' and 'n'.`)

	tk.MustExec("drop table if exists t")
	tk.MustExec("create table t (a varchar(10) not null primary key)")
	tk.MustExec("insert into t values ('abc')")
	tk.MustGetErrMsg(`UPDATE t m, t n SET m.a = 'def', n.a = 'xyz'`,
		`[planner:1706]Primary key/partition key update is not allowed since the table is updated both as 'm' and 'n'.`)

	tk.MustExec("drop table if exists t")
	tk.MustExec("create table t (a int, b int, primary key (a, b))")
	tk.MustExec("insert into t values (1, 2)")
	tk.MustGetErrMsg(`UPDATE t m, t n SET m.a = m.a + 10, n.b = n.b + 10`,
		`[planner:1706]Primary key/partition key update is not allowed since the table is updated both as 'm' and 'n'.`)

	tk.MustExec("drop table if exists t")
	tk.MustExec("create table t (a int primary key, b int)")
	tk.MustExec("insert into t values (1, 2)")
	tk.MustGetErrMsg(`UPDATE t m, t n SET m.a = m.a + 10, n.a = n.a + 10`,
		`[planner:1706]Primary key/partition key update is not allowed since the table is updated both as 'm' and 'n'.`)

	tk.MustExec(`UPDATE t m, t n SET m.b = m.b + 10, n.b = n.b + 10`)
	tk.MustQuery("SELECT * FROM t").Check(testkit.Rows("1 12"))

	tk.MustGetErrMsg(`UPDATE t m, t n SET m.a = m.a + 1, n.b = n.b + 10`,
		`[planner:1706]Primary key/partition key update is not allowed since the table is updated both as 'm' and 'n'.`)
	tk.MustGetErrMsg(`UPDATE t m, t n, t q SET m.a = m.a + 1, n.b = n.b + 10, q.b = q.b - 10`,
		`[planner:1706]Primary key/partition key update is not allowed since the table is updated both as 'm' and 'n'.`)
	tk.MustGetErrMsg(`UPDATE t m, t n, t q SET m.b = m.b + 1, n.a = n.a + 10, q.b = q.b - 10`,
		`[planner:1706]Primary key/partition key update is not allowed since the table is updated both as 'm' and 'n'.`)
	tk.MustGetErrMsg(`UPDATE t m, t n, t q SET m.b = m.b + 1, n.b = n.b + 10, q.a = q.a - 10`,
		`[planner:1706]Primary key/partition key update is not allowed since the table is updated both as 'm' and 'q'.`)
	tk.MustGetErrMsg(`UPDATE t q, t n, t m SET m.b = m.b + 1, n.b = n.b + 10, q.a = q.a - 10`,
		`[planner:1706]Primary key/partition key update is not allowed since the table is updated both as 'q' and 'n'.`)

	tk.MustExec("update t m, t n set m.a = n.a+10 where m.a=n.a")
	tk.MustQuery("select * from t").Check(testkit.Rows("11 12"))
}

func (s *testIntegrationSuite) TestOrderByHavingNotInSelect(c *C) {
	tk := testkit.NewTestKit(c, s.store)
	tk.MustExec("use test")
	tk.MustExec("drop table if exists ttest")
	tk.MustExec("create table ttest (v1 int, v2 int)")
	tk.MustExec("insert into ttest values(1, 2), (4,6), (1, 7)")
	tk.MustGetErrMsg("select v1 from ttest order by count(v2)",
		"[planner:3029]Expression #1 of ORDER BY contains aggregate function and applies to the result of a non-aggregated query")
	tk.MustGetErrMsg("select v1 from ttest having count(v2)",
		"[planner:8123]In aggregated query without GROUP BY, expression #1 of SELECT list contains nonaggregated column 'v1'; this is incompatible with sql_mode=only_full_group_by")
	tk.MustGetErrMsg("select v2, v1 from (select * from ttest) t1 join (select 1, 2) t2 group by v1",
		"[planner:1055]Expression #1 of SELECT list is not in GROUP BY clause and contains nonaggregated column 'test.t1.v2' which is not functionally dependent on columns in GROUP BY clause; this is incompatible with sql_mode=only_full_group_by")
	tk.MustGetErrMsg("select v2, v1 from (select t1.v1, t2.v2 from ttest t1 join ttest t2) t3 join (select 1, 2) t2 group by v1",
		"[planner:1055]Expression #1 of SELECT list is not in GROUP BY clause and contains nonaggregated column 'test.t3.v2' which is not functionally dependent on columns in GROUP BY clause; this is incompatible with sql_mode=only_full_group_by")

}

func (s *testIntegrationSuite) TestUpdateSetDefault(c *C) {
	// #20598
	tk := testkit.NewTestKit(c, s.store)
	tk.MustExec("use test")
	tk.MustExec("create table tt (x int, z int as (x+10) stored)")
	tk.MustExec("insert into tt(x) values (1)")
	tk.MustExec("update tt set x=2, z = default")
	tk.MustQuery("select * from tt").Check(testkit.Rows("2 12"))

	tk.MustGetErrMsg("update tt set z = 123",
		"[planner:3105]The value specified for generated column 'z' in table 'tt' is not allowed.")
	tk.MustGetErrMsg("update tt as ss set z = 123",
		"[planner:3105]The value specified for generated column 'z' in table 'tt' is not allowed.")
	tk.MustGetErrMsg("update tt as ss set x = 3, z = 13",
		"[planner:3105]The value specified for generated column 'z' in table 'tt' is not allowed.")
	tk.MustGetErrMsg("update tt as s1, tt as s2 set s1.z = default, s2.z = 456",
		"[planner:3105]The value specified for generated column 'z' in table 'tt' is not allowed.")
}

func (s *testIntegrationSuite) TestExtendedStatsSwitch(c *C) {
	tk := testkit.NewTestKit(c, s.store)
	tk.MustExec("use test")
	tk.MustExec("drop table if exists t")
	tk.MustExec("create table t(a int not null, b int not null, key(a), key(b))")
	tk.MustExec("insert into t values(1,1),(2,2),(3,3),(4,4),(5,5),(6,6)")

	tk.MustExec("set session tidb_enable_extended_stats = off")
	tk.MustGetErrMsg("alter table t add stats_extended s1 correlation(a,b)",
		"Extended statistics feature is not generally available now, and tidb_enable_extended_stats is OFF")
	tk.MustGetErrMsg("alter table t drop stats_extended s1",
		"Extended statistics feature is not generally available now, and tidb_enable_extended_stats is OFF")
	tk.MustGetErrMsg("admin reload stats_extended",
		"Extended statistics feature is not generally available now, and tidb_enable_extended_stats is OFF")

	tk.MustExec("set session tidb_enable_extended_stats = on")
	tk.MustExec("alter table t add stats_extended s1 correlation(a,b)")
	tk.MustQuery("select stats, status from mysql.stats_extended where name = 's1'").Check(testkit.Rows(
		"<nil> 0",
	))
	tk.MustExec("set session tidb_enable_extended_stats = off")
	// Analyze should not collect extended stats.
	tk.MustExec("analyze table t")
	tk.MustQuery("select stats, status from mysql.stats_extended where name = 's1'").Check(testkit.Rows(
		"<nil> 0",
	))
	tk.MustExec("set session tidb_enable_extended_stats = on")
	// Analyze would collect extended stats.
	tk.MustExec("analyze table t")
	tk.MustQuery("select stats, status from mysql.stats_extended where name = 's1'").Check(testkit.Rows(
		"1.000000 1",
	))
	// Estimated index scan count is 4 using extended stats.
	tk.MustQuery("explain format = 'brief' select * from t use index(b) where a > 3 order by b limit 1").Check(testkit.Rows(
		"Limit 1.00 root  offset:0, count:1",
		"└─Projection 1.00 root  test.t.a, test.t.b",
		"  └─IndexLookUp 1.00 root  ",
		"    ├─IndexFullScan(Build) 4.00 cop[tikv] table:t, index:b(b) keep order:true",
		"    └─Selection(Probe) 1.00 cop[tikv]  gt(test.t.a, 3)",
		"      └─TableRowIDScan 4.00 cop[tikv] table:t keep order:false",
	))
	tk.MustExec("set session tidb_enable_extended_stats = off")
	// Estimated index scan count is 2 using independent assumption.
	tk.MustQuery("explain format = 'brief' select * from t use index(b) where a > 3 order by b limit 1").Check(testkit.Rows(
		"Limit 1.00 root  offset:0, count:1",
		"└─Projection 1.00 root  test.t.a, test.t.b",
		"  └─IndexLookUp 1.00 root  ",
		"    ├─IndexFullScan(Build) 2.00 cop[tikv] table:t, index:b(b) keep order:true",
		"    └─Selection(Probe) 1.00 cop[tikv]  gt(test.t.a, 3)",
		"      └─TableRowIDScan 2.00 cop[tikv] table:t keep order:false",
	))
}

func (s *testIntegrationSuite) TestOrderByNotInSelectDistinct(c *C) {
	tk := testkit.NewTestKit(c, s.store)
	tk.MustExec("use test")

	// #12442
	tk.MustExec("drop table if exists ttest")
	tk.MustExec("create table ttest (v1 int, v2 int)")
	tk.MustExec("insert into ttest values(1, 2), (4,6), (1, 7)")

	tk.MustGetErrMsg("select distinct v1 from ttest order by v2",
		"[planner:3065]Expression #1 of ORDER BY clause is not in SELECT list, references column 'test.ttest.v2' which is not in SELECT list; this is incompatible with DISTINCT")
	tk.MustGetErrMsg("select distinct v1+1 from ttest order by v1",
		"[planner:3065]Expression #1 of ORDER BY clause is not in SELECT list, references column 'test.ttest.v1' which is not in SELECT list; this is incompatible with DISTINCT")
	tk.MustGetErrMsg("select distinct v1+1 from ttest order by 1+v1",
		"[planner:3065]Expression #1 of ORDER BY clause is not in SELECT list, references column 'test.ttest.v1' which is not in SELECT list; this is incompatible with DISTINCT")
	tk.MustGetErrMsg("select distinct v1+1 from ttest order by v1+2",
		"[planner:3065]Expression #1 of ORDER BY clause is not in SELECT list, references column 'test.ttest.v1' which is not in SELECT list; this is incompatible with DISTINCT")
	tk.MustGetErrMsg("select distinct count(v1) from ttest group by v2 order by sum(v1)",
		"[planner:3066]Expression #1 of ORDER BY clause is not in SELECT list, contains aggregate function; this is incompatible with DISTINCT")
	tk.MustGetErrMsg("select distinct sum(v1)+1 from ttest group by v2 order by sum(v1)",
		"[planner:3066]Expression #1 of ORDER BY clause is not in SELECT list, contains aggregate function; this is incompatible with DISTINCT")

	// Expressions in ORDER BY whole match some fields in DISTINCT.
	tk.MustQuery("select distinct v1+1 from ttest order by v1+1").Check(testkit.Rows("2", "5"))
	tk.MustQuery("select distinct count(v1) from ttest order by count(v1)").Check(testkit.Rows("3"))
	tk.MustQuery("select distinct count(v1) from ttest group by v2 order by count(v1)").Check(testkit.Rows("1"))
	tk.MustQuery("select distinct sum(v1) from ttest group by v2 order by sum(v1)").Check(testkit.Rows("1", "4"))
	tk.MustQuery("select distinct v1, v2 from ttest order by 1, 2").Check(testkit.Rows("1 2", "1 7", "4 6"))
	tk.MustQuery("select distinct v1, v2 from ttest order by 2, 1").Check(testkit.Rows("1 2", "4 6", "1 7"))

	// Referenced columns of expressions in ORDER BY whole match some fields in DISTINCT,
	// both original expression and alias can be referenced.
	tk.MustQuery("select distinct v1 from ttest order by v1+1").Check(testkit.Rows("1", "4"))
	tk.MustQuery("select distinct v1, v2 from ttest order by v1+1, v2").Check(testkit.Rows("1 2", "1 7", "4 6"))
	tk.MustQuery("select distinct v1+1 as z, v2 from ttest order by v1+1, z+v2").Check(testkit.Rows("2 2", "2 7", "5 6"))
	tk.MustQuery("select distinct sum(v1) as z from ttest group by v2 order by z+1").Check(testkit.Rows("1", "4"))
	tk.MustQuery("select distinct sum(v1)+1 from ttest group by v2 order by sum(v1)+1").Check(testkit.Rows("2", "5"))
	tk.MustQuery("select distinct v1 as z from ttest order by v1+z").Check(testkit.Rows("1", "4"))
}

func (s *testIntegrationSuite) TestInvalidNamedWindowSpec(c *C) {
	// #12356
	tk := testkit.NewTestKit(c, s.store)
	tk.MustExec("use test")
	tk.MustExec("DROP TABLE IF EXISTS temptest")
	tk.MustExec("create table temptest (val int, val1 int)")
	tk.MustQuery("SELECT val FROM temptest WINDOW w AS (ORDER BY val RANGE 1 PRECEDING)").Check(testkit.Rows())
	tk.MustGetErrMsg("SELECT val FROM temptest WINDOW w AS (ORDER BY val, val1 RANGE 1 PRECEDING)",
		"[planner:3587]Window 'w' with RANGE N PRECEDING/FOLLOWING frame requires exactly one ORDER BY expression, of numeric or temporal type")
	tk.MustGetErrMsg("select val1, avg(val1) as a from temptest group by val1 window w as (order by a)",
		"[planner:1054]Unknown column 'a' in 'window order by'")
	tk.MustGetErrMsg("select val1, avg(val1) as a from temptest group by val1 window w as (partition by a)",
		"[planner:1054]Unknown column 'a' in 'window partition by'")
}

func (s *testIntegrationSuite) TestCorrelatedAggregate(c *C) {
	tk := testkit.NewTestKit(c, s.store)
	tk.MustExec("use test")

	// #18350
	tk.MustExec("DROP TABLE IF EXISTS tab, tab2")
	tk.MustExec("CREATE TABLE tab(i INT)")
	tk.MustExec("CREATE TABLE tab2(j INT)")
	tk.MustExec("insert into tab values(1),(2),(3)")
	tk.MustExec("insert into tab2 values(1),(2),(3),(15)")
	tk.MustQuery(`SELECT m.i,
       (SELECT COUNT(n.j)
           FROM tab2 WHERE j=15) AS o
    FROM tab m, tab2 n GROUP BY 1 order by m.i`).Check(testkit.Rows("1 4", "2 4", "3 4"))
	tk.MustQuery(`SELECT
         (SELECT COUNT(n.j)
             FROM tab2 WHERE j=15) AS o
    FROM tab m, tab2 n order by m.i`).Check(testkit.Rows("12"))

	// #17748
	tk.MustExec("drop table if exists t1, t2")
	tk.MustExec("create table t1 (a int, b int)")
	tk.MustExec("create table t2 (m int, n int)")
	tk.MustExec("insert into t1 values (2,2), (2,2), (3,3), (3,3), (3,3), (4,4)")
	tk.MustExec("insert into t2 values (1,11), (2,22), (3,32), (4,44), (4,44)")
	tk.MustExec("set @@sql_mode='TRADITIONAL'")

	tk.MustQuery(`select count(*) c, a,
		( select group_concat(count(a)) from t2 where m = a )
		from t1 group by a order by a`).
		Check(testkit.Rows("2 2 2", "3 3 3", "1 4 1,1"))

	tk.MustExec("drop table if exists t")
	tk.MustExec("create table t (a int, b int)")
	tk.MustExec("insert into t values (1,1),(2,1),(2,2),(3,1),(3,2),(3,3)")

	// Sub-queries in SELECT fields
	// from SELECT fields
	tk.MustQuery("select (select count(a)) from t").Check(testkit.Rows("6"))
	tk.MustQuery("select (select (select (select count(a)))) from t").Check(testkit.Rows("6"))
	tk.MustQuery("select (select (select count(n.a)) from t m order by count(m.b)) from t n").Check(testkit.Rows("6"))
	// from WHERE
	tk.MustQuery("select (select count(n.a) from t where count(n.a)=3) from t n").Check(testkit.Rows("<nil>"))
	tk.MustQuery("select (select count(a) from t where count(distinct n.a)=3) from t n").Check(testkit.Rows("6"))
	// from HAVING
	tk.MustQuery("select (select count(n.a) from t having count(n.a)=6 limit 1) from t n").Check(testkit.Rows("6"))
	tk.MustQuery("select (select count(n.a) from t having count(distinct n.b)=3 limit 1) from t n").Check(testkit.Rows("6"))
	tk.MustQuery("select (select sum(distinct n.a) from t having count(distinct n.b)=3 limit 1) from t n").Check(testkit.Rows("6"))
	tk.MustQuery("select (select sum(distinct n.a) from t having count(distinct n.b)=6 limit 1) from t n").Check(testkit.Rows("<nil>"))
	// from ORDER BY
	tk.MustQuery("select (select count(n.a) from t order by count(n.b) limit 1) from t n").Check(testkit.Rows("6"))
	tk.MustQuery("select (select count(distinct n.b) from t order by count(n.b) limit 1) from t n").Check(testkit.Rows("3"))
	// from TableRefsClause
	tk.MustQuery("select (select cnt from (select count(a) cnt) s) from t").Check(testkit.Rows("6"))
	tk.MustQuery("select (select count(cnt) from (select count(a) cnt) s) from t").Check(testkit.Rows("1"))
	// from sub-query inside aggregate
	tk.MustQuery("select (select sum((select count(a)))) from t").Check(testkit.Rows("6"))
	tk.MustQuery("select (select sum((select count(a))+sum(a))) from t").Check(testkit.Rows("20"))
	// from GROUP BY
	tk.MustQuery("select (select count(a) from t group by count(n.a)) from t n").Check(testkit.Rows("6"))
	tk.MustQuery("select (select count(distinct a) from t group by count(n.a)) from t n").Check(testkit.Rows("3"))

	// Sub-queries in HAVING
	tk.MustQuery("select sum(a) from t having (select count(a)) = 0").Check(testkit.Rows())
	tk.MustQuery("select sum(a) from t having (select count(a)) > 0").Check(testkit.Rows("14"))

	// Sub-queries in ORDER BY
	tk.MustQuery("select count(a) from t group by b order by (select count(a))").Check(testkit.Rows("1", "2", "3"))
	tk.MustQuery("select count(a) from t group by b order by (select -count(a))").Check(testkit.Rows("3", "2", "1"))

	// Nested aggregate (correlated aggregate inside aggregate)
	tk.MustQuery("select (select sum(count(a))) from t").Check(testkit.Rows("6"))
	tk.MustQuery("select (select sum(sum(a))) from t").Check(testkit.Rows("14"))

	// Combining aggregates
	tk.MustQuery("select count(a), (select count(a)) from t").Check(testkit.Rows("6 6"))
	tk.MustQuery("select sum(distinct b), count(a), (select count(a)), (select cnt from (select sum(distinct b) as cnt) n) from t").
		Check(testkit.Rows("6 6 6 6"))
}

func (s *testIntegrationSuite) TestCorrelatedColumnAggFuncPushDown(c *C) {
	tk := testkit.NewTestKit(c, s.store)
	tk.MustExec("use test;")
	tk.MustExec("drop table if exists t;")
	tk.MustExec("create table t (a int, b int);")
	tk.MustExec("insert into t values (1,1);")
	tk.MustQuery("select (select count(n.a + a) from t) from t n;").Check(testkit.Rows(
		"1",
	))
}

// Test for issue https://github.com/pingcap/tidb/issues/21607.
func (s *testIntegrationSuite) TestConditionColPruneInPhysicalUnionScan(c *C) {
	tk := testkit.NewTestKit(c, s.store)
	tk.MustExec("use test;")
	tk.MustExec("drop table if exists t;")
	tk.MustExec("create table t (a int, b int);")
	tk.MustExec("begin;")
	tk.MustExec("insert into t values (1, 2);")
	tk.MustQuery("select count(*) from t where b = 1 and b in (3);").
		Check(testkit.Rows("0"))

	tk.MustExec("drop table t;")
	tk.MustExec("create table t (a int, b int as (a + 1), c int as (b + 1));")
	tk.MustExec("begin;")
	tk.MustExec("insert into t (a) values (1);")
	tk.MustQuery("select count(*) from t where b = 1 and b in (3);").
		Check(testkit.Rows("0"))
	tk.MustQuery("select count(*) from t where c = 1 and c in (3);").
		Check(testkit.Rows("0"))
}

func (s *testIntegrationSuite) TestInvalidHint(c *C) {
	tk := testkit.NewTestKit(c, s.store)

	tk.MustExec("use test")
	tk.MustExec("drop table if exists tt")
	tk.MustExec("create table tt(a int, key(a));")

	var input []string
	var output []struct {
		SQL      string
		Plan     []string
		Warnings []string
	}
	s.testData.GetTestCases(c, &input, &output)
	warning := "show warnings;"
	for i, tt := range input {
		s.testData.OnRecord(func() {
			output[i].SQL = tt
			output[i].Plan = s.testData.ConvertRowsToStrings(tk.MustQuery(tt).Rows())
			output[i].Warnings = s.testData.ConvertRowsToStrings(tk.MustQuery(warning).Rows())
		})
		tk.MustQuery(tt).Check(testkit.Rows(output[i].Plan...))
	}
}

// Test for issue https://github.com/pingcap/tidb/issues/18320
func (s *testIntegrationSuite) TestNonaggregateColumnWithSingleValueInOnlyFullGroupByMode(c *C) {
	tk := testkit.NewTestKit(c, s.store)
	tk.MustExec("use test")
	tk.MustExec("drop table if exists t")
	tk.MustExec("create table t (a int, b int, c int)")
	tk.MustExec("insert into t values (1, 2, 3), (4, 5, 6), (7, 8, 9)")
	tk.MustQuery("select a, count(b) from t where a = 1").Check(testkit.Rows("1 1"))
	tk.MustQuery("select a, count(b) from t where a = 10").Check(testkit.Rows("<nil> 0"))
	tk.MustQuery("select a, c, sum(b) from t where a = 1 group by c").Check(testkit.Rows("1 3 2"))
	tk.MustGetErrMsg("select a from t where a = 1 order by count(b)", "[planner:3029]Expression #1 of ORDER BY contains aggregate function and applies to the result of a non-aggregated query")
	tk.MustQuery("select a from t where a = 1 having count(b) > 0").Check(testkit.Rows("1"))
}

func (s *testIntegrationSuite) TestConvertRangeToPoint(c *C) {
	tk := testkit.NewTestKit(c, s.store)

	tk.MustExec("use test")
	tk.MustExec("drop table if exists t0")
	tk.MustExec("create table t0 (a int, b int, index(a, b))")
	tk.MustExec("insert into t0 values (1, 1)")
	tk.MustExec("insert into t0 values (2, 2)")
	tk.MustExec("insert into t0 values (2, 2)")
	tk.MustExec("insert into t0 values (2, 2)")
	tk.MustExec("insert into t0 values (2, 2)")
	tk.MustExec("insert into t0 values (2, 2)")
	tk.MustExec("insert into t0 values (3, 3)")

	tk.MustExec("drop table if exists t1")
	tk.MustExec("create table t1 (a int, b int, c int, index(a, b, c))")

	tk.MustExec("drop table if exists t2")
	tk.MustExec("create table t2 (a float, b float, index(a, b))")

	tk.MustExec("drop table if exists t3")
	tk.MustExec("create table t3 (a char(10), b char(10), c char(10), index(a, b, c))")

	var input []string
	var output []struct {
		SQL  string
		Plan []string
	}
	s.testData.GetTestCases(c, &input, &output)
	for i, tt := range input {
		s.testData.OnRecord(func() {
			output[i].SQL = tt
			output[i].Plan = s.testData.ConvertRowsToStrings(tk.MustQuery(tt).Rows())
		})
		tk.MustQuery(tt).Check(testkit.Rows(output[i].Plan...))
	}
}

func (s *testIntegrationSuite) TestIssue22040(c *C) {
	// #22040
	tk := testkit.NewTestKit(c, s.store)
	tk.MustExec("use test")
	tk.MustExec("drop table if exists t")
	tk.MustExec("create table t (a int, b int, primary key(a,b))")
	// valid case
	tk.MustExec("select * from t where (a,b) in ((1,2),(1,2))")
	// invalid case, column count doesn't match
	{
		err := tk.ExecToErr("select * from t where (a,b) in (1,2)")
		c.Assert(errors.Cause(err), FitsTypeOf, expression.ErrOperandColumns)
	}
	{
		err := tk.ExecToErr("select * from t where (a,b) in ((1,2),1)")
		c.Assert(errors.Cause(err), FitsTypeOf, expression.ErrOperandColumns)
	}
}

func (s *testIntegrationSuite) TestIssue22105(c *C) {
	tk := testkit.NewTestKit(c, s.store)

	tk.MustExec("use test")
	tk.MustExec("drop table if exists t")
	tk.MustExec(`CREATE TABLE t1 (
  key1 int(11) NOT NULL,
  key2 int(11) NOT NULL,
  key3 int(11) NOT NULL,
  key4 int(11) NOT NULL,
  key5 int(11) DEFAULT NULL,
  key6 int(11) DEFAULT NULL,
  key7 int(11) NOT NULL,
  key8 int(11) NOT NULL,
  KEY i1 (key1),
  KEY i2 (key2),
  KEY i3 (key3),
  KEY i4 (key4),
  KEY i5 (key5),
  KEY i6 (key6)
) ENGINE=InnoDB DEFAULT CHARSET=utf8mb4 COLLATE=utf8mb4_bin`)

	var input []string
	var output []struct {
		SQL  string
		Plan []string
	}
	s.testData.GetTestCases(c, &input, &output)
	for i, tt := range input {
		s.testData.OnRecord(func() {
			output[i].SQL = tt
			output[i].Plan = s.testData.ConvertRowsToStrings(tk.MustQuery(tt).Rows())
		})
		tk.MustQuery(tt).Check(testkit.Rows(output[i].Plan...))
	}
}

func (s *testIntegrationSuite) TestIssue22071(c *C) {
	tk := testkit.NewTestKit(c, s.store)
	tk.MustExec("use test")
	tk.MustExec("create table t (a int);")
	tk.MustExec("insert into t values(1),(2),(5)")
	tk.MustQuery("select n in (1,2) from (select a in (1,2) as n from t) g;").Sort().Check(testkit.Rows("0", "1", "1"))
	tk.MustQuery("select n in (1,n) from (select a in (1,2) as n from t) g;").Check(testkit.Rows("1", "1", "1"))
}

func (s *testIntegrationSuite) TestCreateViewIsolationRead(c *C) {
	se, err := session.CreateSession4Test(s.store)
	c.Assert(err, IsNil)
	c.Assert(se.Auth(&auth.UserIdentity{Username: "root", Hostname: "%"}, nil, nil), IsTrue)
	tk := testkit.NewTestKit(c, s.store)
	tk.Se = se

	tk.MustExec("use test;")
	tk.MustExec("drop table if exists t;")
	tk.MustExec("create table t(a int, b int);")
	tk.MustExec("set session tidb_isolation_read_engines='tiflash,tidb';")
	// No error for CreateView.
	tk.MustExec("create view v0 (a, avg_b) as select a, avg(b) from t group by a;")
	tk.MustGetErrMsg("select * from v0;", "[planner:1815]Internal : Can not find access path matching 'tidb_isolation_read_engines'(value: 'tiflash,tidb'). Available values are 'tikv'.")
	tk.MustExec("set session tidb_isolation_read_engines='tikv,tiflash,tidb';")
	tk.MustQuery("select * from v0;").Check(testkit.Rows())
}

func (s *testIntegrationSuite) TestIssue22199(c *C) {
	tk := testkit.NewTestKit(c, s.store)
	tk.MustExec("use test")
	tk.MustExec("drop table if exists t1, t2")
	tk.MustExec("create table t1(i int primary key, j int, index idx_j(j))")
	tk.MustExec("create table t2(i int primary key, j int, index idx_j(j))")
	tk.MustGetErrMsg("select t1.*, (select t2.* from t1) from t1", "[planner:1051]Unknown table 't2'")
}

func (s *testIntegrationSuite) TestIssue22892(c *C) {
	tk := testkit.NewTestKit(c, s.store)
	tk.MustExec("use test")
	tk.MustExec("set @@tidb_partition_prune_mode='static'")
	tk.MustExec("drop table if exists t1")
	tk.MustExec("create table t1(a int) partition by hash (a) partitions 5;")
	tk.MustExec("insert into t1 values (0);")
	tk.MustQuery("select * from t1 where a not between 1 and 2;").Check(testkit.Rows("0"))

	tk.MustExec("set @@tidb_partition_prune_mode='dynamic'")
	tk.MustExec("drop table if exists t2")
	tk.MustExec("create table t2(a int) partition by hash (a) partitions 5;")
	tk.MustExec("insert into t2 values (0);")
	tk.MustQuery("select * from t2 where a not between 1 and 2;").Check(testkit.Rows("0"))
}

func (s *testIntegrationSerialSuite) TestPushDownProjectionForTiFlash(c *C) {
	tk := testkit.NewTestKit(c, s.store)
	tk.MustExec("use test")
	tk.MustExec("drop table if exists t")
	tk.MustExec("create table t (id int, value decimal(6,3))")
	tk.MustExec("analyze table t")
	tk.MustExec("set session tidb_allow_mpp=OFF")

	// Create virtual tiflash replica info.
	dom := domain.GetDomain(tk.Se)
	is := dom.InfoSchema()
	db, exists := is.SchemaByName(model.NewCIStr("test"))
	c.Assert(exists, IsTrue)
	for _, tblInfo := range db.Tables {
		if tblInfo.Name.L == "t" {
			tblInfo.TiFlashReplica = &model.TiFlashReplicaInfo{
				Count:     1,
				Available: true,
			}
		}
	}

	tk.MustExec("set @@tidb_opt_broadcast_join=1;")

	var input []string
	var output []struct {
		SQL  string
		Plan []string
	}
	s.testData.GetTestCases(c, &input, &output)
	for i, tt := range input {
		s.testData.OnRecord(func() {
			output[i].SQL = tt
			output[i].Plan = s.testData.ConvertRowsToStrings(tk.MustQuery(tt).Rows())
		})
		res := tk.MustQuery(tt)
		res.Check(testkit.Rows(output[i].Plan...))
	}
}

func (s *testIntegrationSerialSuite) TestPushDownProjectionForMPP(c *C) {
	tk := testkit.NewTestKit(c, s.store)
	tk.MustExec("use test")
	tk.MustExec("drop table if exists t")
	tk.MustExec("create table t (id int, value decimal(6,3))")
	tk.MustExec("analyze table t")

	// Create virtual tiflash replica info.
	dom := domain.GetDomain(tk.Se)
	is := dom.InfoSchema()
	db, exists := is.SchemaByName(model.NewCIStr("test"))
	c.Assert(exists, IsTrue)
	for _, tblInfo := range db.Tables {
		if tblInfo.Name.L == "t" {
			tblInfo.TiFlashReplica = &model.TiFlashReplicaInfo{
				Count:     1,
				Available: true,
			}
		}
	}

	tk.MustExec("set @@tidb_allow_mpp=1; set @@tidb_opt_broadcast_join=0;")

	var input []string
	var output []struct {
		SQL  string
		Plan []string
	}
	s.testData.GetTestCases(c, &input, &output)
	for i, tt := range input {
		s.testData.OnRecord(func() {
			output[i].SQL = tt
			output[i].Plan = s.testData.ConvertRowsToStrings(tk.MustQuery(tt).Rows())
		})
		res := tk.MustQuery(tt)
		res.Check(testkit.Rows(output[i].Plan...))
	}
}

func (s *testIntegrationSuite) TestReorderSimplifiedOuterJoins(c *C) {
	tk := testkit.NewTestKit(c, s.store)

	tk.MustExec("use test")
	tk.MustExec("drop table if exists t1,t2,t3")
	tk.MustExec("create table t1 (pk char(32) primary key, col1 char(32), col2 varchar(40), col3 char(32), key (col1), key (col3), key (col2,col3), key (col1,col3))")
	tk.MustExec("create table t2 (pk char(32) primary key, col1 varchar(100))")
	tk.MustExec("create table t3 (pk char(32) primary key, keycol varchar(100), pad1 tinyint(1) default null, pad2 varchar(40), key (keycol,pad1,pad2))")

	var input []string
	var output []struct {
		SQL  string
		Plan []string
	}
	s.testData.GetTestCases(c, &input, &output)
	for i, tt := range input {
		s.testData.OnRecord(func() {
			output[i].SQL = tt
			output[i].Plan = s.testData.ConvertRowsToStrings(tk.MustQuery(tt).Rows())
		})
		tk.MustQuery(tt).Check(testkit.Rows(output[i].Plan...))
	}
}

// Apply operator may got panic because empty Projection is eliminated.
func (s *testIntegrationSerialSuite) TestIssue23887(c *C) {
	tk := testkit.NewTestKit(c, s.store)
	tk.MustExec("use test")
	tk.MustExec("drop table if exists t;")
	tk.MustExec("create table t(a int, b int);")
	tk.MustExec("insert into t values(1, 2), (3, 4);")
	var input []string
	var output []struct {
		SQL  string
		Plan []string
		Res  []string
	}
	s.testData.GetTestCases(c, &input, &output)
	for i, tt := range input {
		s.testData.OnRecord(func() {
			output[i].SQL = tt
			output[i].Plan = s.testData.ConvertRowsToStrings(tk.MustQuery("explain format = 'brief' " + tt).Rows())
			output[i].Res = s.testData.ConvertRowsToStrings(tk.MustQuery(tt).Sort().Rows())
		})
		tk.MustQuery("explain format = 'brief' " + tt).Check(testkit.Rows(output[i].Plan...))
		tk.MustQuery(tt).Sort().Check(testkit.Rows(output[i].Res...))
	}

	tk.MustExec("drop table if exists t1;")
	tk.MustExec("create table t1 (c1 int primary key, c2 int, c3 int, index c2 (c2));")
	tk.MustQuery("select count(1) from (select count(1) from (select * from t1 where c3 = 100) k) k2;").Check(testkit.Rows("1"))
}

func (s *testIntegrationSerialSuite) TestDeleteStmt(c *C) {
	tk := testkit.NewTestKit(c, s.store)
	tk.MustExec("use test")
	tk.MustExec("create table t(a int)")
	tk.MustExec("delete t from t;")
	tk.MustExec("delete t from test.t as t;")
	tk.MustGetErrCode("delete test.t from test.t as t;", mysql.ErrUnknownTable)
	tk.MustExec("delete test.t from t;")
	tk.MustExec("create database db1")
	tk.MustExec("use db1")
	tk.MustExec("create table t(a int)")
	tk.MustGetErrCode("delete test.t from t;", mysql.ErrUnknownTable)
}

func (s *testIntegrationSuite) TestIndexMergeConstantTrue(c *C) {
	tk := testkit.NewTestKit(c, s.store)
	tk.MustExec("use test")
	tk.MustExec("drop table if exists t;")
	tk.MustExec("create table t(a int primary key, b int not null, key(b))")
	tk.MustExec("delete /*+ use_index_merge(t) */ FROM t WHERE a=1 OR (b < SOME (SELECT /*+ use_index_merge(t)*/ b FROM t WHERE a<2 OR b<2))")

	tk.MustExec("drop table if exists t")
	tk.MustExec("create table t(a int not null, b int not null, key(a), key(b))")
	tk.MustExec("delete /*+ use_index_merge(t) */ FROM t WHERE a=1 OR (b < SOME (SELECT /*+ use_index_merge(t)*/ b FROM t WHERE a<2 OR b<2))")

	tk.MustExec("drop table if exists t")
	tk.MustExec("create table t(a int primary key, b int not null, c int, key(a), key(b,c))")
	tk.MustExec("delete /*+ use_index_merge(t) */ FROM t WHERE a=1 OR (a<2 and b<2)")
}

func (s *testIntegrationSerialSuite) TestPushDownAggForMPP(c *C) {
	tk := testkit.NewTestKit(c, s.store)
	tk.MustExec("use test")
	tk.MustExec("drop table if exists t")
	tk.MustExec("create table t (id int, value decimal(6,3))")
	tk.MustExec("analyze table t")

	// Create virtual tiflash replica info.
	dom := domain.GetDomain(tk.Se)
	is := dom.InfoSchema()
	db, exists := is.SchemaByName(model.NewCIStr("test"))
	c.Assert(exists, IsTrue)
	for _, tblInfo := range db.Tables {
		if tblInfo.Name.L == "t" {
			tblInfo.TiFlashReplica = &model.TiFlashReplicaInfo{
				Count:     1,
				Available: true,
			}
		}
	}

	tk.MustExec(" set @@tidb_allow_mpp=1; set @@tidb_opt_broadcast_join=0; set @@tidb_broadcast_join_threshold_count = 1; set @@tidb_broadcast_join_threshold_size=1;")

	var input []string
	var output []struct {
		SQL  string
		Plan []string
	}
	s.testData.GetTestCases(c, &input, &output)
	for i, tt := range input {
		s.testData.OnRecord(func() {
			output[i].SQL = tt
			output[i].Plan = s.testData.ConvertRowsToStrings(tk.MustQuery(tt).Rows())
		})
		res := tk.MustQuery(tt)
		res.Check(testkit.Rows(output[i].Plan...))
	}
}

func (s *testIntegrationSerialSuite) TestMppJoinDecimal(c *C) {
	tk := testkit.NewTestKit(c, s.store)
	tk.MustExec("use test")
	tk.MustExec("drop table if exists t")
	tk.MustExec("drop table if exists tt")
	tk.MustExec("create table t (c1 decimal(8, 5), c2 decimal(9, 5), c3 decimal(9, 4) NOT NULL, c4 decimal(8, 4) NOT NULL, c5 decimal(40, 20))")
	tk.MustExec("create table tt (pk int(11) NOT NULL AUTO_INCREMENT primary key,col_varchar_64 varchar(64),col_char_64_not_null char(64) NOT null, col_decimal_30_10_key decimal(30,10), col_tinyint tinyint, col_varchar_key varchar(1), key col_decimal_30_10_key (col_decimal_30_10_key), key col_varchar_key(col_varchar_key));")
	tk.MustExec("analyze table t")
	tk.MustExec("analyze table tt")

	// Create virtual tiflash replica info.
	dom := domain.GetDomain(tk.Se)
	is := dom.InfoSchema()
	db, exists := is.SchemaByName(model.NewCIStr("test"))
	c.Assert(exists, IsTrue)
	for _, tblInfo := range db.Tables {
		if tblInfo.Name.L == "t" || tblInfo.Name.L == "tt" {
			tblInfo.TiFlashReplica = &model.TiFlashReplicaInfo{
				Count:     1,
				Available: true,
			}
		}
	}

	tk.MustExec("set @@tidb_allow_mpp=1;")
	tk.MustExec("set @@session.tidb_broadcast_join_threshold_size = 1")
	tk.MustExec("set @@session.tidb_broadcast_join_threshold_count = 1")

	var input []string
	var output []struct {
		SQL  string
		Plan []string
	}
	s.testData.GetTestCases(c, &input, &output)
	for i, tt := range input {
		s.testData.OnRecord(func() {
			output[i].SQL = tt
			output[i].Plan = s.testData.ConvertRowsToStrings(tk.MustQuery(tt).Rows())
		})
		res := tk.MustQuery(tt)
		res.Check(testkit.Rows(output[i].Plan...))
	}
}

func (s *testIntegrationSerialSuite) TestMppAggTopNWithJoin(c *C) {
	tk := testkit.NewTestKit(c, s.store)
	tk.MustExec("use test")
	tk.MustExec("drop table if exists t")
	tk.MustExec("create table t (id int, value decimal(6,3))")
	tk.MustExec("analyze table t")

	// Create virtual tiflash replica info.
	dom := domain.GetDomain(tk.Se)
	is := dom.InfoSchema()
	db, exists := is.SchemaByName(model.NewCIStr("test"))
	c.Assert(exists, IsTrue)
	for _, tblInfo := range db.Tables {
		if tblInfo.Name.L == "t" {
			tblInfo.TiFlashReplica = &model.TiFlashReplicaInfo{
				Count:     1,
				Available: true,
			}
		}
	}

	tk.MustExec(" set @@tidb_allow_mpp=1;")

	var input []string
	var output []struct {
		SQL  string
		Plan []string
	}
	s.testData.GetTestCases(c, &input, &output)
	for i, tt := range input {
		s.testData.OnRecord(func() {
			output[i].SQL = tt
			output[i].Plan = s.testData.ConvertRowsToStrings(tk.MustQuery(tt).Rows())
		})
		res := tk.MustQuery(tt)
		res.Check(testkit.Rows(output[i].Plan...))
	}
}

func (s *testIntegrationSerialSuite) TestLimitIndexLookUpKeepOrder(c *C) {
	tk := testkit.NewTestKit(c, s.store)
	tk.MustExec("use test")
	tk.MustExec("drop table if exists t;")
	tk.MustExec("create table t(a int, b int, c int, d int, index idx(a,b,c));")

	var input []string
	var output []struct {
		SQL  string
		Plan []string
	}
	s.testData.GetTestCases(c, &input, &output)
	for i, tt := range input {
		s.testData.OnRecord(func() {
			output[i].SQL = tt
			output[i].Plan = s.testData.ConvertRowsToStrings(tk.MustQuery(tt).Rows())
		})
		tk.MustQuery(tt).Check(testkit.Rows(output[i].Plan...))
	}
}

func (s *testIntegrationSuite) TestDecorrelateInnerJoinInSubquery(c *C) {
	tk := testkit.NewTestKit(c, s.store)

	tk.MustExec("use test")
	tk.MustExec("drop table if exists t")
	tk.MustExec("create table t(a int not null, b int not null)")

	var input []string
	var output []struct {
		SQL  string
		Plan []string
	}
	s.testData.GetTestCases(c, &input, &output)
	for i, tt := range input {
		s.testData.OnRecord(func() {
			output[i].SQL = tt
			output[i].Plan = s.testData.ConvertRowsToStrings(tk.MustQuery(tt).Rows())
		})
		tk.MustQuery(tt).Check(testkit.Rows(output[i].Plan...))
	}
}

func (s *testIntegrationSuite) TestIndexMergeTableFilter(c *C) {
	tk := testkit.NewTestKit(c, s.store)
	tk.MustExec("use test")
	tk.MustExec("drop table if exists t;")
	tk.MustExec("create table t(a int, b int, c int, d int, key(a), key(b));")
	tk.MustExec("insert into t values(10,1,1,10)")

	tk.MustQuery("explain format = 'brief' select /*+ use_index_merge(t) */ * from t where a=10 or (b=10 and c=10)").Check(testkit.Rows(
		"IndexMerge 0.02 root  ",
		"├─IndexRangeScan(Build) 10.00 cop[tikv] table:t, index:a(a) range:[10,10], keep order:false, stats:pseudo",
		"├─IndexRangeScan(Build) 10.00 cop[tikv] table:t, index:b(b) range:[10,10], keep order:false, stats:pseudo",
		"└─Selection(Probe) 0.02 cop[tikv]  or(eq(test.t.a, 10), and(eq(test.t.b, 10), eq(test.t.c, 10)))",
		"  └─TableRowIDScan 19.99 cop[tikv] table:t keep order:false, stats:pseudo",
	))
	tk.MustQuery("select /*+ use_index_merge(t) */ * from t where a=10 or (b=10 and c=10)").Check(testkit.Rows(
		"10 1 1 10",
	))
	tk.MustQuery("explain format = 'brief' select /*+ use_index_merge(t) */ * from t where (a=10 and d=10) or (b=10 and c=10)").Check(testkit.Rows(
		"IndexMerge 0.00 root  ",
		"├─IndexRangeScan(Build) 10.00 cop[tikv] table:t, index:a(a) range:[10,10], keep order:false, stats:pseudo",
		"├─IndexRangeScan(Build) 10.00 cop[tikv] table:t, index:b(b) range:[10,10], keep order:false, stats:pseudo",
		"└─Selection(Probe) 0.00 cop[tikv]  or(and(eq(test.t.a, 10), eq(test.t.d, 10)), and(eq(test.t.b, 10), eq(test.t.c, 10)))",
		"  └─TableRowIDScan 19.99 cop[tikv] table:t keep order:false, stats:pseudo",
	))
	tk.MustQuery("select /*+ use_index_merge(t) */ * from t where (a=10 and d=10) or (b=10 and c=10)").Check(testkit.Rows(
		"10 1 1 10",
	))
}

func (s *testIntegrationSuite) TestIssue22850(c *C) {
	tk := testkit.NewTestKit(c, s.store)
	tk.MustExec("use test")
	tk.MustExec("drop table if exists t1")
	tk.MustExec("CREATE TABLE t1 (a int(11))")
	tk.MustQuery("SELECT @v:=(SELECT 1 FROM t1 t2 LEFT JOIN t1 ON t1.a GROUP BY t1.a) FROM t1").Check(testkit.Rows()) // work fine
}

// #22949: test HexLiteral Used in GetVar expr
func (s *testIntegrationSuite) TestGetVarExprWithHexLiteral(c *C) {
	tk := testkit.NewTestKit(c, s.store)
	tk.MustExec("use test;")
	tk.MustExec("drop table if exists t1_no_idx;")
	tk.MustExec("create table t1_no_idx(id int, col_bit bit(16));")
	tk.MustExec("insert into t1_no_idx values(1, 0x3135);")
	tk.MustExec("insert into t1_no_idx values(2, 0x0f);")

	tk.MustExec("prepare stmt from 'select id from t1_no_idx where col_bit = ?';")
	tk.MustExec("set @a = 0x3135;")
	tk.MustQuery("execute stmt using @a;").Check(testkit.Rows("1"))
	tk.MustExec("set @a = 0x0F;")
	tk.MustQuery("execute stmt using @a;").Check(testkit.Rows("2"))

	// same test, but use IN expr
	tk.MustExec("prepare stmt from 'select id from t1_no_idx where col_bit in (?)';")
	tk.MustExec("set @a = 0x3135;")
	tk.MustQuery("execute stmt using @a;").Check(testkit.Rows("1"))
	tk.MustExec("set @a = 0x0F;")
	tk.MustQuery("execute stmt using @a;").Check(testkit.Rows("2"))

	// same test, but use table with index on col_bit
	tk.MustExec("drop table if exists t2_idx;")
	tk.MustExec("create table t2_idx(id int, col_bit bit(16), key(col_bit));")
	tk.MustExec("insert into t2_idx values(1, 0x3135);")
	tk.MustExec("insert into t2_idx values(2, 0x0f);")

	tk.MustExec("prepare stmt from 'select id from t2_idx where col_bit = ?';")
	tk.MustExec("set @a = 0x3135;")
	tk.MustQuery("execute stmt using @a;").Check(testkit.Rows("1"))
	tk.MustExec("set @a = 0x0F;")
	tk.MustQuery("execute stmt using @a;").Check(testkit.Rows("2"))

	// same test, but use IN expr
	tk.MustExec("prepare stmt from 'select id from t2_idx where col_bit in (?)';")
	tk.MustExec("set @a = 0x3135;")
	tk.MustQuery("execute stmt using @a;").Check(testkit.Rows("1"))
	tk.MustExec("set @a = 0x0F;")
	tk.MustQuery("execute stmt using @a;").Check(testkit.Rows("2"))

	// test col varchar with GetVar
	tk.MustExec("drop table if exists t_varchar;")
	tk.MustExec("create table t_varchar(id int, col_varchar varchar(100), key(col_varchar));")
	tk.MustExec("insert into t_varchar values(1, '15');")
	tk.MustExec("prepare stmt from 'select id from t_varchar where col_varchar = ?';")
	tk.MustExec("set @a = 0x3135;")
	tk.MustQuery("execute stmt using @a;").Check(testkit.Rows("1"))
}

// test BitLiteral used with GetVar
func (s *testIntegrationSuite) TestGetVarExprWithBitLiteral(c *C) {
	tk := testkit.NewTestKit(c, s.store)
	tk.MustExec("use test;")
	tk.MustExec("drop table if exists t1_no_idx;")
	tk.MustExec("create table t1_no_idx(id int, col_bit bit(16));")
	tk.MustExec("insert into t1_no_idx values(1, 0x3135);")
	tk.MustExec("insert into t1_no_idx values(2, 0x0f);")

	tk.MustExec("prepare stmt from 'select id from t1_no_idx where col_bit = ?';")
	// 0b11000100110101 is 0x3135
	tk.MustExec("set @a = 0b11000100110101;")
	tk.MustQuery("execute stmt using @a;").Check(testkit.Rows("1"))

	// same test, but use IN expr
	tk.MustExec("prepare stmt from 'select id from t1_no_idx where col_bit in (?)';")
	tk.MustExec("set @a = 0b11000100110101;")
	tk.MustQuery("execute stmt using @a;").Check(testkit.Rows("1"))
}

func (s *testIntegrationSuite) TestIndexMergeClusterIndex(c *C) {
	tk := testkit.NewTestKit(c, s.store)
	tk.MustExec("use test;")
	tk.MustExec("drop table if exists t")
	tk.MustExec("create table t (c1 float, c2 int, c3 int, primary key (c1) /*T![clustered_index] CLUSTERED */, key idx_1 (c2), key idx_2 (c3))")
	tk.MustExec("insert into t values(1.0,1,2),(2.0,2,1),(3.0,1,1),(4.0,2,2)")
	tk.MustQuery("select /*+ use_index_merge(t) */ c3 from t where c3 = 1 or c2 = 1").Sort().Check(testkit.Rows(
		"1",
		"1",
		"2",
	))
	tk.MustExec("drop table t")
	tk.MustExec("create table t (a int, b int, c int, primary key (a,b) /*T![clustered_index] CLUSTERED */, key idx_c(c))")
	tk.MustExec("insert into t values (0,1,2)")
	tk.MustQuery("select /*+ use_index_merge(t) */ c from t where c > 10 or a < 1").Check(testkit.Rows(
		"2",
	))
}

func (s *testIntegrationSuite) TestMultiColMaxOneRow(c *C) {
	tk := testkit.NewTestKit(c, s.store)

	tk.MustExec("use test")
	tk.MustExec("drop table if exists t1,t2")
	tk.MustExec("create table t1(a int)")
	tk.MustExec("create table t2(a int, b int, c int, primary key(a,b))")

	var input []string
	var output []struct {
		SQL  string
		Plan []string
	}
	s.testData.GetTestCases(c, &input, &output)
	for i, tt := range input {
		s.testData.OnRecord(func() {
			output[i].SQL = tt
			output[i].Plan = s.testData.ConvertRowsToStrings(tk.MustQuery("explain format = 'brief' " + tt).Rows())
		})
		tk.MustQuery("explain format = 'brief' " + tt).Check(testkit.Rows(output[i].Plan...))
	}
}

func (s *testIntegrationSuite) TestIssue23736(c *C) {
	tk := testkit.NewTestKit(c, s.store)
	tk.MustExec("use test")
	tk.MustExec("drop table if exists t0, t1")
	tk.MustExec("create table t0(a int, b int, c int as (a + b) virtual, unique index (c) invisible);")
	tk.MustExec("create table t1(a int, b int, c int as (a + b) virtual);")
	tk.MustExec("insert into t0(a, b) values (12, -1), (8, 7);")
	tk.MustExec("insert into t1(a, b) values (12, -1), (8, 7);")
	tk.MustQuery("select /*+ stream_agg() */ count(1) from t0 where c > 10 and b < 2;").Check(testkit.Rows("1"))
	tk.MustQuery("select /*+ stream_agg() */ count(1) from t1 where c > 10 and b < 2;").Check(testkit.Rows("1"))
	tk.MustExec("delete from t0")
	tk.MustExec("insert into t0(a, b) values (5, 1);")
	tk.MustQuery("select /*+ nth_plan(3) */ count(1) from t0 where c > 10 and b < 2;").Check(testkit.Rows("0"))

	// Should not use invisible index
	c.Assert(tk.MustUseIndex("select /*+ stream_agg() */ count(1) from t0 where c > 10 and b < 2", "c"), IsFalse)
}

func (s *testIntegrationSuite) TestIssue23846(c *C) {
	tk := testkit.NewTestKit(c, s.store)
	tk.MustExec("use test")
	tk.MustExec("drop table if exists t")
	tk.MustExec("create table t(a varbinary(10),UNIQUE KEY(a))")
	tk.MustExec("insert into t values(0x00A4EEF4FA55D6706ED5)")
	tk.MustQuery("select count(*) from t where a=0x00A4EEF4FA55D6706ED5").Check(testkit.Rows("1"))
	tk.MustQuery("select * from t where a=0x00A4EEF4FA55D6706ED5").Check(testkit.Rows("\x00\xa4\xee\xf4\xfaU\xd6pn\xd5")) // not empty
}

func (s *testIntegrationSuite) TestIssue23839(c *C) {
	tk := testkit.NewTestKit(c, s.store)
	tk.MustExec("use test")
	tk.MustExec("drop table if exists BB")
	tk.MustExec("CREATE TABLE `BB` (\n" +
		"	`col_int` int(11) DEFAULT NULL,\n" +
		"	`col_varchar_10` varchar(10) DEFAULT NULL,\n" +
		"	`pk` int(11) NOT NULL AUTO_INCREMENT,\n" +
		"	`col_int_not_null` int(11) NOT NULL,\n" +
		"	`col_decimal` decimal(10,0) DEFAULT NULL,\n" +
		"	`col_datetime` datetime DEFAULT NULL,\n" +
		"	`col_decimal_not_null` decimal(10,0) NOT NULL,\n" +
		"	`col_datetime_not_null` datetime NOT NULL,\n" +
		"	`col_varchar_10_not_null` varchar(10) NOT NULL,\n" +
		"	PRIMARY KEY (`pk`) /*T![clustered_index] CLUSTERED */\n" +
		") ENGINE=InnoDB DEFAULT CHARSET=utf8mb4 COLLATE=utf8mb4_bin AUTO_INCREMENT=2000001")
	tk.Exec("explain SELECT OUTR . col2 AS X FROM (SELECT INNR . col1 as col1, SUM( INNR . col2 ) as col2 FROM (SELECT INNR . `col_int_not_null` + 1 as col1, INNR . `pk` as col2 FROM BB AS INNR) AS INNR GROUP BY col1) AS OUTR2 INNER JOIN (SELECT INNR . col1 as col1, MAX( INNR . col2 ) as col2 FROM (SELECT INNR . `col_int_not_null` + 1 as col1, INNR . `pk` as col2 FROM BB AS INNR) AS INNR GROUP BY col1) AS OUTR ON OUTR2.col1 = OUTR.col1 GROUP BY OUTR . col1, OUTR2 . col1 HAVING X <> 'b'")
}

// https://github.com/pingcap/tidb/issues/24095
func (s *testIntegrationSuite) TestIssue24095(c *C) {
	tk := testkit.NewTestKit(c, s.store)
	tk.MustExec("use test;")
	tk.MustExec("drop table if exists t;")
	tk.MustExec("create table t (id int, value decimal(10,5));")
	tk.MustExec("desc format = 'brief' select count(*) from t join (select t.id, t.value v1 from t join t t1 on t.id = t1.id order by t.value limit 1) v on v.id = t.id and v.v1 = t.value;")

	var input []string
	var output []struct {
		SQL  string
		Plan []string
	}
	s.testData.GetTestCases(c, &input, &output)
	for i, tt := range input {
		s.testData.OnRecord(func() {
			output[i].SQL = tt
			output[i].Plan = s.testData.ConvertRowsToStrings(tk.MustQuery("explain format = 'brief' " + tt).Rows())
		})
		tk.MustQuery("explain format = 'brief' " + tt).Check(testkit.Rows(output[i].Plan...))
	}
}

func (s *testIntegrationSuite) TestConflictReadFromStorage(c *C) {
	tk := testkit.NewTestKit(c, s.store)
	tk.MustExec("use test")
	tk.MustExec("drop table if exists t")
	tk.MustExec(`create table t (
					a int, b int, c varchar(20),
					primary key(a), key(b), key(c)
				) partition by range columns(a) (
					partition p0 values less than(6),
					partition p1 values less than(11),
					partition p2 values less than(16));`)
	tk.MustExec(`insert into t values (1,1,"1"), (2,2,"2"), (8,8,"8"), (11,11,"11"), (15,15,"15")`)
	// Create virtual tiflash replica info.
	dom := domain.GetDomain(tk.Se)
	is := dom.InfoSchema()
	db, exists := is.SchemaByName(model.NewCIStr("test"))
	c.Assert(exists, IsTrue)
	for _, tblInfo := range db.Tables {
		if tblInfo.Name.L == "t" {
			tblInfo.TiFlashReplica = &model.TiFlashReplicaInfo{
				Count:     1,
				Available: true,
			}
		}
	}
	tk.MustQuery(`explain select /*+ read_from_storage(tikv[t partition(p0)], tiflash[t partition(p1, p2)]) */ * from t`)
	tk.MustQuery("show warnings").Check(testkit.Rows("Warning 1815 Storage hints are conflict, you can only specify one storage type of table test.t"))
	tk.MustQuery(`explain select /*+ read_from_storage(tikv[t], tiflash[t]) */ * from t`)
	tk.MustQuery("show warnings").Check(testkit.Rows("Warning 1815 Storage hints are conflict, you can only specify one storage type of table test.t"))
}

// TestSequenceAsDataSource is used to test https://github.com/pingcap/tidb/issues/24383.
func (s *testIntegrationSuite) TestSequenceAsDataSource(c *C) {
	tk := testkit.NewTestKit(c, s.store)

	tk.MustExec("use test")
	tk.MustExec("drop sequence if exists s1, s2")
	tk.MustExec("create sequence s1")
	tk.MustExec("create sequence s2")

	var input []string
	var output []struct {
		SQL  string
		Plan []string
	}
	s.testData.GetTestCases(c, &input, &output)
	for i, tt := range input {
		s.testData.OnRecord(func() {
			output[i].SQL = tt
			output[i].Plan = s.testData.ConvertRowsToStrings(tk.MustQuery("explain format = 'brief' " + tt).Rows())
		})
		tk.MustQuery("explain format = 'brief' " + tt).Check(testkit.Rows(output[i].Plan...))
	}
}

<<<<<<< HEAD
func (s *testIntegrationSuite) TestEliminateLockForTemporaryTable(c *C) {
	tk := testkit.NewTestKit(c, s.store)

	tk.MustExec("use test;")
	tk.MustExec("create global temporary table t1 (a int primary key, b int, c int, index i_b(b))  on commit delete rows;")
	defer func() {
		tk.MustExec("drop global temporary table if exists t1;")
	}()
	tk.MustExec("begin;")
	tk.MustExec("insert t1 values (8,8,9);")
=======
func (s *testIntegrationSerialSuite) TestMergeContinuousSelections(c *C) {
	tk := testkit.NewTestKit(c, s.store)
	tk.MustExec("use test")
	tk.MustExec("drop table if exists ts")
	tk.MustExec("create table ts (col_char_64 char(64), col_varchar_64_not_null varchar(64) not null, col_varchar_key varchar(1), id int primary key, col_varchar_64 varchar(64),col_char_64_not_null char(64) not null);")

	// Create virtual tiflash replica info.
	dom := domain.GetDomain(tk.Se)
	is := dom.InfoSchema()
	db, exists := is.SchemaByName(model.NewCIStr("test"))
	c.Assert(exists, IsTrue)
	for _, tblInfo := range db.Tables {
		if tblInfo.Name.L == "ts" {
			tblInfo.TiFlashReplica = &model.TiFlashReplicaInfo{
				Count:     1,
				Available: true,
			}
		}
	}

	tk.MustExec(" set @@tidb_allow_mpp=1;")
>>>>>>> c8bc7011

	var input []string
	var output []struct {
		SQL  string
		Plan []string
	}
	s.testData.GetTestCases(c, &input, &output)
	for i, tt := range input {
		s.testData.OnRecord(func() {
			output[i].SQL = tt
<<<<<<< HEAD
			output[i].Plan = s.testData.ConvertRowsToStrings(tk.MustQuery("explain format = 'brief' " + tt).Rows())
		})
		tk.MustQuery("explain format = 'brief' " + tt).Check(testkit.Rows(output[i].Plan...))
=======
			output[i].Plan = s.testData.ConvertRowsToStrings(tk.MustQuery(tt).Rows())
		})
		res := tk.MustQuery(tt)
		res.Check(testkit.Rows(output[i].Plan...))
>>>>>>> c8bc7011
	}
}<|MERGE_RESOLUTION|>--- conflicted
+++ resolved
@@ -3652,18 +3652,6 @@
 	}
 }
 
-<<<<<<< HEAD
-func (s *testIntegrationSuite) TestEliminateLockForTemporaryTable(c *C) {
-	tk := testkit.NewTestKit(c, s.store)
-
-	tk.MustExec("use test;")
-	tk.MustExec("create global temporary table t1 (a int primary key, b int, c int, index i_b(b))  on commit delete rows;")
-	defer func() {
-		tk.MustExec("drop global temporary table if exists t1;")
-	}()
-	tk.MustExec("begin;")
-	tk.MustExec("insert t1 values (8,8,9);")
-=======
 func (s *testIntegrationSerialSuite) TestMergeContinuousSelections(c *C) {
 	tk := testkit.NewTestKit(c, s.store)
 	tk.MustExec("use test")
@@ -3685,26 +3673,45 @@
 	}
 
 	tk.MustExec(" set @@tidb_allow_mpp=1;")
->>>>>>> c8bc7011
-
-	var input []string
-	var output []struct {
-		SQL  string
-		Plan []string
-	}
-	s.testData.GetTestCases(c, &input, &output)
-	for i, tt := range input {
-		s.testData.OnRecord(func() {
-			output[i].SQL = tt
-<<<<<<< HEAD
-			output[i].Plan = s.testData.ConvertRowsToStrings(tk.MustQuery("explain format = 'brief' " + tt).Rows())
-		})
-		tk.MustQuery("explain format = 'brief' " + tt).Check(testkit.Rows(output[i].Plan...))
-=======
+
+	var input []string
+	var output []struct {
+		SQL  string
+		Plan []string
+	}
+	s.testData.GetTestCases(c, &input, &output)
+	for i, tt := range input {
+		s.testData.OnRecord(func() {
+			output[i].SQL = tt
 			output[i].Plan = s.testData.ConvertRowsToStrings(tk.MustQuery(tt).Rows())
 		})
 		res := tk.MustQuery(tt)
 		res.Check(testkit.Rows(output[i].Plan...))
->>>>>>> c8bc7011
+	}
+}
+
+func (s *testIntegrationSuite) TestEliminateLockForTemporaryTable(c *C) {
+	tk := testkit.NewTestKit(c, s.store)
+
+	tk.MustExec("use test;")
+	tk.MustExec("create global temporary table t1 (a int primary key, b int, c int, index i_b(b))  on commit delete rows;")
+	defer func() {
+		tk.MustExec("drop global temporary table if exists t1;")
+	}()
+	tk.MustExec("begin;")
+	tk.MustExec("insert t1 values (8,8,9);")
+
+	var input []string
+	var output []struct {
+		SQL  string
+		Plan []string
+	}
+	s.testData.GetTestCases(c, &input, &output)
+	for i, tt := range input {
+		s.testData.OnRecord(func() {
+			output[i].SQL = tt
+			output[i].Plan = s.testData.ConvertRowsToStrings(tk.MustQuery("explain format = 'brief' " + tt).Rows())
+		})
+		tk.MustQuery("explain format = 'brief' " + tt).Check(testkit.Rows(output[i].Plan...))
 	}
 }