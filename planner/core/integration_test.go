// Copyright 2019 PingCAP, Inc.
//
// Licensed under the Apache License, Version 2.0 (the "License");
// you may not use this file except in compliance with the License.
// You may obtain a copy of the License at
//
//     http://www.apache.org/licenses/LICENSE-2.0
//
// Unless required by applicable law or agreed to in writing, software
// distributed under the License is distributed on an "AS IS" BASIS,
// See the License for the specific language governing permissions and
// limitations under the License.

package core_test

import (
	"bytes"
	"fmt"
	"strings"

	. "github.com/pingcap/check"
	"github.com/pingcap/errors"
	"github.com/pingcap/parser/model"
	"github.com/pingcap/parser/mysql"
	"github.com/pingcap/parser/terror"
	"github.com/pingcap/tidb/config"
	"github.com/pingcap/tidb/domain"
	"github.com/pingcap/tidb/kv"
	"github.com/pingcap/tidb/planner/core"
	"github.com/pingcap/tidb/sessionctx/stmtctx"
	"github.com/pingcap/tidb/util/testkit"
	"github.com/pingcap/tidb/util/testutil"
)

var _ = Suite(&testIntegrationSuite{})
var _ = SerialSuites(&testIntegrationSerialSuite{})

type testIntegrationSuite struct {
	testData testutil.TestData
	store    kv.Storage
	dom      *domain.Domain
}

func (s *testIntegrationSuite) SetUpSuite(c *C) {
	var err error
	s.testData, err = testutil.LoadTestSuiteData("testdata", "integration_suite")
	c.Assert(err, IsNil)
}

func (s *testIntegrationSuite) TearDownSuite(c *C) {
	c.Assert(s.testData.GenerateOutputIfNeeded(), IsNil)
}

func (s *testIntegrationSuite) SetUpTest(c *C) {
	var err error
	s.store, s.dom, err = newStoreWithBootstrap()
	c.Assert(err, IsNil)
}

func (s *testIntegrationSuite) TearDownTest(c *C) {
	s.dom.Close()
	err := s.store.Close()
	c.Assert(err, IsNil)
}

type testIntegrationSerialSuite struct {
	testData testutil.TestData
	store    kv.Storage
	dom      *domain.Domain
}

func (s *testIntegrationSerialSuite) SetUpSuite(c *C) {
	var err error
	s.testData, err = testutil.LoadTestSuiteData("testdata", "integration_serial_suite")
	c.Assert(err, IsNil)
}

func (s *testIntegrationSerialSuite) TearDownSuite(c *C) {
	c.Assert(s.testData.GenerateOutputIfNeeded(), IsNil)
}

func (s *testIntegrationSerialSuite) SetUpTest(c *C) {
	var err error
	s.store, s.dom, err = newStoreWithBootstrap()
	c.Assert(err, IsNil)
}

func (s *testIntegrationSerialSuite) TearDownTest(c *C) {
	s.dom.Close()
	err := s.store.Close()
	c.Assert(err, IsNil)
}

func (s *testIntegrationSuite) TestShowSubquery(c *C) {
	tk := testkit.NewTestKit(c, s.store)
	tk.MustExec("use test")
	tk.MustExec("drop table if exists t")
	tk.MustExec("create table t(a varchar(10), b int, c int)")
	tk.MustQuery("show columns from t where true").Check(testkit.Rows(
		"a varchar(10) YES  <nil> ",
		"b int(11) YES  <nil> ",
		"c int(11) YES  <nil> ",
	))
	tk.MustQuery("show columns from t where field = 'b'").Check(testkit.Rows(
		"b int(11) YES  <nil> ",
	))
	tk.MustQuery("show columns from t where field in (select 'b')").Check(testkit.Rows(
		"b int(11) YES  <nil> ",
	))
	tk.MustQuery("show columns from t where field in (select 'b') and true").Check(testkit.Rows(
		"b int(11) YES  <nil> ",
	))
	tk.MustQuery("show columns from t where field in (select 'b') and false").Check(testkit.Rows())
	tk.MustExec("insert into t values('c', 0, 0)")
	tk.MustQuery("show columns from t where field < all (select a from t)").Check(testkit.Rows(
		"a varchar(10) YES  <nil> ",
		"b int(11) YES  <nil> ",
	))
	tk.MustExec("insert into t values('b', 0, 0)")
	tk.MustQuery("show columns from t where field < all (select a from t)").Check(testkit.Rows(
		"a varchar(10) YES  <nil> ",
	))
}

func (s *testIntegrationSuite) TestPpdWithSetVar(c *C) {
	tk := testkit.NewTestKit(c, s.store)
	tk.MustExec("use test")
	tk.MustExec("drop table if exists t")
	tk.MustExec("create table t(c1 int, c2 varchar(255))")
	tk.MustExec("insert into t values(1,'a'),(2,'d'),(3,'c')")

	tk.MustQuery("select t01.c1,t01.c2,t01.c3 from (select t1.*,@c3:=@c3+1 as c3 from (select t.*,@c3:=0 from t order by t.c1)t1)t01 where t01.c3=1 and t01.c2='d'").Check(testkit.Rows())
	tk.MustQuery("select t01.c1,t01.c2,t01.c3 from (select t1.*,@c3:=@c3+1 as c3 from (select t.*,@c3:=0 from t order by t.c1)t1)t01 where t01.c3=2 and t01.c2='d'").Check(testkit.Rows("2 d 2"))
}

func (s *testIntegrationSuite) TestBitColErrorMessage(c *C) {
	tk := testkit.NewTestKit(c, s.store)

	tk.MustExec("use test")
	tk.MustExec("drop table if exists bit_col_t")
	tk.MustExec("create table bit_col_t (a bit(64))")
	tk.MustExec("drop table bit_col_t")
	tk.MustExec("create table bit_col_t (a bit(1))")
	tk.MustExec("drop table bit_col_t")
	tk.MustGetErrCode("create table bit_col_t (a bit(0))", mysql.ErrInvalidFieldSize)
	tk.MustGetErrCode("create table bit_col_t (a bit(65))", mysql.ErrTooBigDisplaywidth)
}

func (s *testIntegrationSuite) TestPushLimitDownIndexLookUpReader(c *C) {
	tk := testkit.NewTestKit(c, s.store)

	tk.MustExec("set @@session.tidb_executor_concurrency = 4;")
	tk.MustExec("set @@session.tidb_hash_join_concurrency = 5;")
	tk.MustExec("set @@session.tidb_distsql_scan_concurrency = 15;")
	tk.MustExec("use test")
	tk.MustExec("drop table if exists tbl")
	tk.MustExec("create table tbl(a int, b int, c int, key idx_b_c(b,c))")
	tk.MustExec("insert into tbl values(1,1,1),(2,2,2),(3,3,3),(4,4,4),(5,5,5)")
	tk.MustExec("analyze table tbl")

	var input []string
	var output []struct {
		SQL  string
		Plan []string
	}
	s.testData.GetTestCases(c, &input, &output)
	for i, tt := range input {
		s.testData.OnRecord(func() {
			output[i].SQL = tt
			output[i].Plan = s.testData.ConvertRowsToStrings(tk.MustQuery(tt).Rows())
		})
		tk.MustQuery(tt).Check(testkit.Rows(output[i].Plan...))
	}
}

func (s *testIntegrationSuite) TestIsFromUnixtimeNullRejective(c *C) {
	tk := testkit.NewTestKit(c, s.store)
	tk.MustExec("use test")
	tk.MustExec(`drop table if exists t;`)
	tk.MustExec(`create table t(a bigint, b bigint);`)
	s.runTestsWithTestData("TestIsFromUnixtimeNullRejective", tk, c)
}

func (s *testIntegrationSuite) runTestsWithTestData(caseName string, tk *testkit.TestKit, c *C) {
	var input []string
	var output []struct {
		SQL  string
		Plan []string
	}
	s.testData.GetTestCasesByName(caseName, c, &input, &output)
	for i, tt := range input {
		s.testData.OnRecord(func() {
			output[i].SQL = tt
			output[i].Plan = s.testData.ConvertRowsToStrings(tk.MustQuery(tt).Rows())
		})
		tk.MustQuery(tt).Check(testkit.Rows(output[i].Plan...))
	}
}

func (s *testIntegrationSuite) TestJoinNotNullFlag(c *C) {
	store, dom, err := newStoreWithBootstrap()
	c.Assert(err, IsNil)
	tk := testkit.NewTestKit(c, store)
	defer func() {
		dom.Close()
		store.Close()
	}()
	tk.MustExec("use test")
	tk.MustExec("drop table if exists t1, t2")
	tk.MustExec("create table t1(x int not null)")
	tk.MustExec("create table t2(x int)")
	tk.MustExec("insert into t2 values (1)")

	tk.MustQuery("select IFNULL((select t1.x from t1 where t1.x = t2.x), 'xxx') as col1 from t2").Check(testkit.Rows("xxx"))
	tk.MustQuery("select ifnull(t1.x, 'xxx') from t2 left join t1 using(x)").Check(testkit.Rows("xxx"))
	tk.MustQuery("select ifnull(t1.x, 'xxx') from t2 natural left join t1").Check(testkit.Rows("xxx"))
}

func (s *testIntegrationSuite) TestAntiJoinConstProp(c *C) {
	store, dom, err := newStoreWithBootstrap()
	c.Assert(err, IsNil)
	tk := testkit.NewTestKit(c, store)
	defer func() {
		dom.Close()
		store.Close()
	}()
	tk.MustExec("use test")
	tk.MustExec("drop table if exists t1, t2")
	tk.MustExec("create table t1(a int not null, b int not null)")
	tk.MustExec("insert into t1 values (1,1)")
	tk.MustExec("create table t2(a int not null, b int not null)")
	tk.MustExec("insert into t2 values (2,2)")

	tk.MustQuery("select * from t1 where t1.a not in (select a from t2 where t2.a = t1.a and t2.a > 1)").Check(testkit.Rows(
		"1 1",
	))
	tk.MustQuery("select * from t1 where t1.a not in (select a from t2 where t2.b = t1.b and t2.a > 1)").Check(testkit.Rows(
		"1 1",
	))
	tk.MustQuery("select * from t1 where t1.a not in (select a from t2 where t2.b = t1.b and t2.b > 1)").Check(testkit.Rows(
		"1 1",
	))
	tk.MustQuery("select q.a in (select count(*) from t1 s where not exists (select 1 from t1 p where q.a > 1 and p.a = s.a)) from t1 q").Check(testkit.Rows(
		"1",
	))
	tk.MustQuery("select q.a in (select not exists (select 1 from t1 p where q.a > 1 and p.a = s.a) from t1 s) from t1 q").Check(testkit.Rows(
		"1",
	))

	tk.MustExec("drop table t1, t2")
	tk.MustExec("create table t1(a int not null, b int)")
	tk.MustExec("insert into t1 values (1,null)")
	tk.MustExec("create table t2(a int not null, b int)")
	tk.MustExec("insert into t2 values (2,2)")

	tk.MustQuery("select * from t1 where t1.a not in (select a from t2 where t2.b > t1.b)").Check(testkit.Rows(
		"1 <nil>",
	))
	tk.MustQuery("select * from t1 where t1.a not in (select a from t2 where t1.a = 2)").Check(testkit.Rows(
		"1 <nil>",
	))
}

func (s *testIntegrationSuite) TestSimplifyOuterJoinWithCast(c *C) {
	tk := testkit.NewTestKit(c, s.store)

	tk.MustExec("use test")
	tk.MustExec("drop table if exists t")
	tk.MustExec("create table t(a int not null, b datetime default null)")

	var input []string
	var output []struct {
		SQL  string
		Plan []string
	}
	s.testData.GetTestCases(c, &input, &output)
	for i, tt := range input {
		s.testData.OnRecord(func() {
			output[i].SQL = tt
			output[i].Plan = s.testData.ConvertRowsToStrings(tk.MustQuery(tt).Rows())
		})
		tk.MustQuery(tt).Check(testkit.Rows(output[i].Plan...))
	}
}

func (s *testIntegrationSerialSuite) TestNoneAccessPathsFoundByIsolationRead(c *C) {
	tk := testkit.NewTestKit(c, s.store)

	tk.MustExec("use test")
	tk.MustExec("drop table if exists t")
	tk.MustExec("create table t(a int primary key)")

	_, err := tk.Exec("select * from t")
	c.Assert(err, IsNil)

	tk.MustExec("set @@session.tidb_isolation_read_engines = 'tiflash'")

	// Don't filter mysql.SystemDB by isolation read.
	tk.MustQuery("explain select * from mysql.stats_meta").Check(testkit.Rows(
		"TableReader_5 10000.00 root  data:TableFullScan_4",
		"└─TableFullScan_4 10000.00 cop[tikv] table:stats_meta keep order:false, stats:pseudo"))

	_, err = tk.Exec("select * from t")
	c.Assert(err, NotNil)
	c.Assert(err.Error(), Equals, "[planner:1815]Internal : Can not find access path matching 'tidb_isolation_read_engines'(value: 'tiflash'). Available values are 'tikv'.")

	tk.MustExec("set @@session.tidb_isolation_read_engines = 'tiflash, tikv'")
	tk.MustExec("select * from t")
	defer config.RestoreFunc()()
	config.UpdateGlobal(func(conf *config.Config) {
		conf.IsolationRead.Engines = []string{"tiflash"}
	})
	// Change instance config doesn't affect isolation read.
	tk.MustExec("select * from t")
}

func (s *testIntegrationSerialSuite) TestSelPushDownTiFlash(c *C) {
	tk := testkit.NewTestKit(c, s.store)
	tk.MustExec("use test")
	tk.MustExec("drop table if exists t")
	tk.MustExec("create table t(a int primary key, b varchar(20))")

	// Create virtual tiflash replica info.
	dom := domain.GetDomain(tk.Se)
	is := dom.InfoSchema()
	db, exists := is.SchemaByName(model.NewCIStr("test"))
	c.Assert(exists, IsTrue)
	for _, tblInfo := range db.Tables {
		if tblInfo.Name.L == "t" {
			tblInfo.TiFlashReplica = &model.TiFlashReplicaInfo{
				Count:     1,
				Available: true,
			}
		}
	}

	tk.MustExec("set @@session.tidb_isolation_read_engines = 'tiflash'")
	var input []string
	var output []struct {
		SQL  string
		Plan []string
	}
	s.testData.GetTestCases(c, &input, &output)
	for i, tt := range input {
		s.testData.OnRecord(func() {
			output[i].SQL = tt
			output[i].Plan = s.testData.ConvertRowsToStrings(tk.MustQuery(tt).Rows())
		})
		res := tk.MustQuery(tt)
		res.Check(testkit.Rows(output[i].Plan...))
	}
}

func (s *testIntegrationSerialSuite) TestBroadcastJoin(c *C) {
	tk := testkit.NewTestKit(c, s.store)
	tk.MustExec("use test")
	tk.MustExec("drop table if exists d1_t")
	tk.MustExec("create table d1_t(d1_k int, value int)")
	tk.MustExec("insert into d1_t values(1,2),(2,3)")
	tk.MustExec("analyze table d1_t")
	tk.MustExec("drop table if exists d2_t")
	tk.MustExec("create table d2_t(d2_k decimal(10,2), value int)")
	tk.MustExec("insert into d2_t values(10.11,2),(10.12,3)")
	tk.MustExec("analyze table d2_t")
	tk.MustExec("drop table if exists d3_t")
	tk.MustExec("create table d3_t(d3_k date, value int)")
	tk.MustExec("insert into d3_t values(date'2010-01-01',2),(date'2010-01-02',3)")
	tk.MustExec("analyze table d3_t")
	tk.MustExec("drop table if exists fact_t")
	tk.MustExec("create table fact_t(d1_k int, d2_k decimal(10,2), d3_k date, col1 int, col2 int, col3 int)")
	tk.MustExec("insert into fact_t values(1,10.11,date'2010-01-01',1,2,3),(1,10.11,date'2010-01-02',1,2,3),(1,10.12,date'2010-01-01',1,2,3),(1,10.12,date'2010-01-02',1,2,3)")
	tk.MustExec("insert into fact_t values(2,10.11,date'2010-01-01',1,2,3),(2,10.11,date'2010-01-02',1,2,3),(2,10.12,date'2010-01-01',1,2,3),(2,10.12,date'2010-01-02',1,2,3)")
	tk.MustExec("analyze table fact_t")

	// Create virtual tiflash replica info.
	dom := domain.GetDomain(tk.Se)
	is := dom.InfoSchema()
	db, exists := is.SchemaByName(model.NewCIStr("test"))
	c.Assert(exists, IsTrue)
	for _, tblInfo := range db.Tables {
		if tblInfo.Name.L == "fact_t" || tblInfo.Name.L == "d1_t" || tblInfo.Name.L == "d2_t" || tblInfo.Name.L == "d3_t" {
			tblInfo.TiFlashReplica = &model.TiFlashReplicaInfo{
				Count:     1,
				Available: true,
			}
		}
	}

	tk.MustExec("set @@session.tidb_isolation_read_engines = 'tiflash'")
	tk.MustExec("set @@session.tidb_allow_batch_cop = 1")
	tk.MustExec("set @@session.tidb_opt_broadcast_join = 1")
	var input []string
	var output []struct {
		SQL  string
		Plan []string
	}
	s.testData.GetTestCases(c, &input, &output)
	for i, tt := range input {
		s.testData.OnRecord(func() {
			output[i].SQL = tt
			output[i].Plan = s.testData.ConvertRowsToStrings(tk.MustQuery(tt).Rows())
		})
		res := tk.MustQuery(tt)
		res.Check(testkit.Rows(output[i].Plan...))
	}

	// out join not supported
	_, err := tk.Exec("explain select /*+ broadcast_join(fact_t, d1_t) */ count(*) from fact_t left join d1_t on fact_t.d1_k = d1_t.d1_k")
	c.Assert(err, NotNil)
	c.Assert(err.Error(), Equals, "[planner:1815]Internal : Can't find a proper physical plan for this query")
	// join with non-equal condition not supported
	_, err = tk.Exec("explain select /*+ broadcast_join(fact_t, d1_t) */ count(*) from fact_t join d1_t on fact_t.d1_k = d1_t.d1_k and fact_t.col1 > d1_t.value")
	c.Assert(err, NotNil)
	c.Assert(err.Error(), Equals, "[planner:1815]Internal : Can't find a proper physical plan for this query")
	// cartsian join not supported
	_, err = tk.Exec("explain select /*+ broadcast_join(fact_t, d1_t) */ count(*) from fact_t join d1_t")
	c.Assert(err, NotNil)
	c.Assert(err.Error(), Equals, "[planner:1815]Internal : Can't find a proper physical plan for this query")
}

func (s *testIntegrationSerialSuite) TestAggPushDownEngine(c *C) {
	tk := testkit.NewTestKit(c, s.store)
	tk.MustExec("use test")
	tk.MustExec("drop table if exists t")
	tk.MustExec("create table t(a int primary key, b varchar(20))")

	// Create virtual tiflash replica info.
	dom := domain.GetDomain(tk.Se)
	is := dom.InfoSchema()
	db, exists := is.SchemaByName(model.NewCIStr("test"))
	c.Assert(exists, IsTrue)
	for _, tblInfo := range db.Tables {
		if tblInfo.Name.L == "t" {
			tblInfo.TiFlashReplica = &model.TiFlashReplicaInfo{
				Count:     1,
				Available: true,
			}
		}
	}

	tk.MustExec("set @@session.tidb_isolation_read_engines = 'tiflash'")

	tk.MustQuery("desc select approx_count_distinct(a) from t").Check(testkit.Rows(
		"StreamAgg_16 1.00 root  funcs:approx_count_distinct(Column#5)->Column#3",
		"└─TableReader_17 1.00 root  data:StreamAgg_8",
		"  └─StreamAgg_8 1.00 cop[tiflash]  funcs:approx_count_distinct(test.t.a)->Column#5",
		"    └─TableFullScan_15 10000.00 cop[tiflash] table:t keep order:false, stats:pseudo"))

	tk.MustExec("set @@session.tidb_isolation_read_engines = 'tikv'")

	tk.MustQuery("desc select approx_count_distinct(a) from t").Check(testkit.Rows(
		"HashAgg_5 1.00 root  funcs:approx_count_distinct(test.t.a)->Column#3",
		"└─TableReader_11 10000.00 root  data:TableFullScan_10",
		"  └─TableFullScan_10 10000.00 cop[tikv] table:t keep order:false, stats:pseudo"))
}

func (s *testIntegrationSerialSuite) TestIssue15110(c *C) {
	tk := testkit.NewTestKit(c, s.store)
	tk.MustExec("use test")
	tk.MustExec("drop table if exists crm_rd_150m")
	tk.MustExec(`CREATE TABLE crm_rd_150m (
	product varchar(256) DEFAULT NULL,
		uks varchar(16) DEFAULT NULL,
		brand varchar(256) DEFAULT NULL,
		cin varchar(16) DEFAULT NULL,
		created_date timestamp NULL DEFAULT NULL,
		quantity int(11) DEFAULT NULL,
		amount decimal(11,0) DEFAULT NULL,
		pl_date timestamp NULL DEFAULT NULL,
		customer_first_date timestamp NULL DEFAULT NULL,
		recent_date timestamp NULL DEFAULT NULL
	) ENGINE=InnoDB DEFAULT CHARSET=utf8 COLLATE=utf8_bin;`)

	// Create virtual tiflash replica info.
	dom := domain.GetDomain(tk.Se)
	is := dom.InfoSchema()
	db, exists := is.SchemaByName(model.NewCIStr("test"))
	c.Assert(exists, IsTrue)
	for _, tblInfo := range db.Tables {
		if tblInfo.Name.L == "crm_rd_150m" {
			tblInfo.TiFlashReplica = &model.TiFlashReplicaInfo{
				Count:     1,
				Available: true,
			}
		}
	}

	tk.MustExec("set @@session.tidb_isolation_read_engines = 'tiflash'")
	tk.MustExec("explain SELECT count(*) FROM crm_rd_150m dataset_48 WHERE (CASE WHEN (month(dataset_48.customer_first_date)) <= 30 THEN '新客' ELSE NULL END) IS NOT NULL;")
}

func (s *testIntegrationSerialSuite) TestReadFromStorageHint(c *C) {
	tk := testkit.NewTestKit(c, s.store)

	tk.MustExec("use test")
	tk.MustExec("drop table if exists t, tt, ttt")
	tk.MustExec("create table t(a int, b int, index ia(a))")
	tk.MustExec("create table tt(a int, b int, primary key(a))")
	tk.MustExec("create table ttt(a int, primary key (a desc))")

	// Create virtual tiflash replica info.
	dom := domain.GetDomain(tk.Se)
	is := dom.InfoSchema()
	db, exists := is.SchemaByName(model.NewCIStr("test"))
	c.Assert(exists, IsTrue)
	for _, tblInfo := range db.Tables {
		tblInfo.TiFlashReplica = &model.TiFlashReplicaInfo{
			Count:     1,
			Available: true,
		}
	}

	var input []string
	var output []struct {
		SQL  string
		Plan []string
		Warn []string
	}
	s.testData.GetTestCases(c, &input, &output)
	for i, tt := range input {
		s.testData.OnRecord(func() {
			output[i].SQL = tt
			output[i].Plan = s.testData.ConvertRowsToStrings(tk.MustQuery(tt).Rows())
			output[i].Warn = s.testData.ConvertSQLWarnToStrings(tk.Se.GetSessionVars().StmtCtx.GetWarnings())
		})
		res := tk.MustQuery(tt)
		res.Check(testkit.Rows(output[i].Plan...))
		c.Assert(s.testData.ConvertSQLWarnToStrings(tk.Se.GetSessionVars().StmtCtx.GetWarnings()), DeepEquals, output[i].Warn)
	}
}

func (s *testIntegrationSerialSuite) TestReadFromStorageHintAndIsolationRead(c *C) {
	tk := testkit.NewTestKit(c, s.store)

	tk.MustExec("use test")
	tk.MustExec("drop table if exists t, tt, ttt")
	tk.MustExec("create table t(a int, b int, index ia(a))")
	tk.MustExec("set @@session.tidb_isolation_read_engines=\"tikv\"")

	// Create virtual tiflash replica info.
	dom := domain.GetDomain(tk.Se)
	is := dom.InfoSchema()
	db, exists := is.SchemaByName(model.NewCIStr("test"))
	c.Assert(exists, IsTrue)
	for _, tblInfo := range db.Tables {
		tblInfo.TiFlashReplica = &model.TiFlashReplicaInfo{
			Count:     1,
			Available: true,
		}
	}

	var input []string
	var output []struct {
		SQL  string
		Plan []string
		Warn []string
	}
	s.testData.GetTestCases(c, &input, &output)
	for i, tt := range input {
		tk.Se.GetSessionVars().StmtCtx.SetWarnings(nil)
		s.testData.OnRecord(func() {
			output[i].SQL = tt
			output[i].Plan = s.testData.ConvertRowsToStrings(tk.MustQuery(tt).Rows())
			output[i].Warn = s.testData.ConvertSQLWarnToStrings(tk.Se.GetSessionVars().StmtCtx.GetWarnings())
		})
		res := tk.MustQuery(tt)
		res.Check(testkit.Rows(output[i].Plan...))
		c.Assert(s.testData.ConvertSQLWarnToStrings(tk.Se.GetSessionVars().StmtCtx.GetWarnings()), DeepEquals, output[i].Warn)
	}
}

func (s *testIntegrationSerialSuite) TestIsolationReadTiFlashNotChoosePointGet(c *C) {
	tk := testkit.NewTestKit(c, s.store)

	tk.MustExec("use test")
	tk.MustExec("drop table if exists t")
	tk.MustExec("create table t(a int, b int, primary key (a))")

	// Create virtual tiflash replica info.
	dom := domain.GetDomain(tk.Se)
	is := dom.InfoSchema()
	db, exists := is.SchemaByName(model.NewCIStr("test"))
	c.Assert(exists, IsTrue)
	for _, tblInfo := range db.Tables {
		tblInfo.TiFlashReplica = &model.TiFlashReplicaInfo{
			Count:     1,
			Available: true,
		}
	}

	tk.MustExec("set @@session.tidb_isolation_read_engines=\"tiflash\"")
	var input []string
	var output []struct {
		SQL    string
		Result []string
	}
	s.testData.GetTestCases(c, &input, &output)
	for i, tt := range input {
		s.testData.OnRecord(func() {
			output[i].SQL = tt
			output[i].Result = s.testData.ConvertRowsToStrings(tk.MustQuery(tt).Rows())
		})
		tk.MustQuery(tt).Check(testkit.Rows(output[i].Result...))
	}
}

func (s *testIntegrationSerialSuite) TestIsolationReadTiFlashUseIndexHint(c *C) {
	tk := testkit.NewTestKit(c, s.store)

	tk.MustExec("use test")
	tk.MustExec("drop table if exists t")
	tk.MustExec("create table t(a int, index idx(a));")

	// Create virtual tiflash replica info.
	dom := domain.GetDomain(tk.Se)
	is := dom.InfoSchema()
	db, exists := is.SchemaByName(model.NewCIStr("test"))
	c.Assert(exists, IsTrue)
	for _, tblInfo := range db.Tables {
		tblInfo.TiFlashReplica = &model.TiFlashReplicaInfo{
			Count:     1,
			Available: true,
		}
	}

	tk.MustExec("set @@session.tidb_isolation_read_engines=\"tiflash\"")
	var input []string
	var output []struct {
		SQL  string
		Plan []string
		Warn []string
	}
	s.testData.GetTestCases(c, &input, &output)
	for i, tt := range input {
		s.testData.OnRecord(func() {
			output[i].SQL = tt
			output[i].Plan = s.testData.ConvertRowsToStrings(tk.MustQuery(tt).Rows())
			output[i].Warn = s.testData.ConvertSQLWarnToStrings(tk.Se.GetSessionVars().StmtCtx.GetWarnings())
		})
		res := tk.MustQuery(tt)
		res.Check(testkit.Rows(output[i].Plan...))
		c.Assert(s.testData.ConvertSQLWarnToStrings(tk.Se.GetSessionVars().StmtCtx.GetWarnings()), DeepEquals, output[i].Warn)
	}
}

func (s *testIntegrationSerialSuite) TestIsolationReadDoNotFilterSystemDB(c *C) {
	tk := testkit.NewTestKit(c, s.store)

	tk.MustExec("use test")
	tk.MustExec("set @@tidb_isolation_read_engines = \"tiflash\"")
	var input []string
	var output []struct {
		SQL  string
		Plan []string
	}
	s.testData.GetTestCases(c, &input, &output)
	for i, tt := range input {
		s.testData.OnRecord(func() {
			output[i].SQL = tt
			output[i].Plan = s.testData.ConvertRowsToStrings(tk.MustQuery(tt).Rows())
		})
		res := tk.MustQuery(tt)
		res.Check(testkit.Rows(output[i].Plan...))
	}
}

func (s *testIntegrationSuite) TestPartitionTableStats(c *C) {
	tk := testkit.NewTestKit(c, s.store)

	tk.MustExec("use test")
	tk.MustExec("drop table if exists t")
	tk.MustExec("create table t(a int, b int)partition by range columns(a)(partition p0 values less than (10), partition p1 values less than(20), partition p2 values less than(30));")
	tk.MustExec("insert into t values(21, 1), (22, 2), (23, 3), (24, 4), (15, 5)")
	tk.MustExec("analyze table t")

	var input []string
	var output []struct {
		SQL    string
		Result []string
	}
	s.testData.GetTestCases(c, &input, &output)
	for i, tt := range input {
		s.testData.OnRecord(func() {
			output[i].SQL = tt
			output[i].Result = s.testData.ConvertRowsToStrings(tk.MustQuery(tt).Rows())
		})
		tk.MustQuery(tt).Check(testkit.Rows(output[i].Result...))
	}
}

func (s *testIntegrationSuite) TestPartitionPruningForInExpr(c *C) {
	tk := testkit.NewTestKit(c, s.store)

	tk.MustExec("use test")
	tk.MustExec("drop table if exists t")
	tk.MustExec("create table t(a int(11), b int) partition by range (a) (partition p0 values less than (4), partition p1 values less than(10), partition p2 values less than maxvalue);")
	tk.MustExec("insert into t values (1, 1),(10, 10),(11, 11)")
	tk.MustExec("set @try_new_partition_implementation = 1")

	var input []string
	var output []struct {
		SQL  string
		Plan []string
	}
	s.testData.GetTestCases(c, &input, &output)
	for i, tt := range input {
		s.testData.OnRecord(func() {
			output[i].SQL = tt
			output[i].Plan = s.testData.ConvertRowsToStrings(tk.MustQuery(tt).Rows())
		})
		tk.MustQuery(tt).Check(testkit.Rows(output[i].Plan...))
	}
}

func (s *testIntegrationSuite) TestErrNoDB(c *C) {
	tk := testkit.NewTestKit(c, s.store)
	tk.MustExec("create user test")
	_, err := tk.Exec("grant select on test1111 to test@'%'")
	c.Assert(errors.Cause(err), Equals, core.ErrNoDB)
	tk.MustExec("use test")
	tk.MustExec("create table test1111 (id int)")
	tk.MustExec("grant select on test1111 to test@'%'")
}

func (s *testIntegrationSuite) TestMaxMinEliminate(c *C) {
	tk := testkit.NewTestKit(c, s.store)

	tk.MustExec("use test")
	tk.MustExec("drop table if exists t")
	tk.MustExec("create table t(a int primary key)")
	tk.MustExec("set @@tidb_enable_clustered_index=1;")
	tk.MustExec("create table cluster_index_t(a int, b int, c int, primary key (a, b));")

	var input []string
	var output []struct {
		SQL  string
		Plan []string
	}
	s.testData.GetTestCases(c, &input, &output)
	for i, tt := range input {
		s.testData.OnRecord(func() {
			output[i].SQL = tt
			output[i].Plan = s.testData.ConvertRowsToStrings(tk.MustQuery(tt).Rows())
		})
		tk.MustQuery(tt).Check(testkit.Rows(output[i].Plan...))
	}
}

func (s *testIntegrationSuite) TestINLJHintSmallTable(c *C) {
	tk := testkit.NewTestKit(c, s.store)
	tk.MustExec("use test")
	tk.MustExec("drop table if exists t1, t2")
	tk.MustExec("create table t1(a int not null, b int, key(a))")
	tk.MustExec("insert into t1 values(1,1),(2,2)")
	tk.MustExec("create table t2(a int not null, b int, key(a))")
	tk.MustExec("insert into t2 values(1,1),(2,2),(3,3),(4,4),(5,5)")
	tk.MustExec("analyze table t1, t2")
	tk.MustExec("explain select /*+ TIDB_INLJ(t1) */ * from t1 join t2 on t1.a = t2.a")
}

func (s *testIntegrationSuite) TestIndexJoinUniqueCompositeIndex(c *C) {
	tk := testkit.NewTestKit(c, s.store)

	tk.MustExec("use test")
	tk.MustExec("drop table if exists t1, t2")
	tk.MustExec("create table t1(a int not null, c int not null)")
	tk.MustExec("create table t2(a int not null, b int not null, c int not null, primary key(a,b))")
	tk.MustExec("insert into t1 values(1,1)")
	tk.MustExec("insert into t2 values(1,1,1),(1,2,1)")
	tk.MustExec("analyze table t1,t2")

	var input []string
	var output []struct {
		SQL  string
		Plan []string
	}
	s.testData.GetTestCases(c, &input, &output)
	for i, tt := range input {
		s.testData.OnRecord(func() {
			output[i].SQL = tt
			output[i].Plan = s.testData.ConvertRowsToStrings(tk.MustQuery(tt).Rows())
		})
		tk.MustQuery(tt).Check(testkit.Rows(output[i].Plan...))
	}
}

func (s *testIntegrationSuite) TestIndexMerge(c *C) {
	tk := testkit.NewTestKit(c, s.store)

	tk.MustExec("use test")
	tk.MustExec("drop table if exists t")
	tk.MustExec("create table t(a int, b int, c int, unique index(a), unique index(b), primary key(c))")

	var input []string
	var output []struct {
		SQL  string
		Plan []string
	}
	s.testData.GetTestCases(c, &input, &output)
	for i, tt := range input {
		s.testData.OnRecord(func() {
			output[i].SQL = tt
			output[i].Plan = s.testData.ConvertRowsToStrings(tk.MustQuery(tt).Rows())
		})
		tk.MustQuery(tt).Check(testkit.Rows(output[i].Plan...))
	}
}

func (s *testIntegrationSuite) TestInvisibleIndex(c *C) {
	tk := testkit.NewTestKit(c, s.store)

	tk.MustExec("use test")
	tk.MustExec("drop table if exists t")

	// Optimizer cannot see invisible indexes.
	tk.MustExec("create table t(a int, b int, unique index i_a (a) invisible, unique index i_b(b))")
	tk.MustExec("insert into t values (1,2)")

	// Optimizer cannot use invisible indexes.
	tk.MustQuery("select a from t order by a").Check(testkit.Rows("1"))
	c.Check(tk.MustUseIndex("select a from t order by a", "i_a"), IsFalse)
	tk.MustQuery("select a from t where a > 0").Check(testkit.Rows("1"))
	c.Check(tk.MustUseIndex("select a from t where a > 1", "i_a"), IsFalse)

	// If use invisible indexes in index hint and sql hint, throw an error.
	errStr := "[planner:1176]Key 'i_a' doesn't exist in table 't'"
	tk.MustGetErrMsg("select * from t use index(i_a)", errStr)
	tk.MustGetErrMsg("select * from t force index(i_a)", errStr)
	tk.MustGetErrMsg("select * from t ignore index(i_a)", errStr)
	tk.MustQuery("select /*+ USE_INDEX(t, i_a) */ * from t")
	c.Assert(tk.Se.GetSessionVars().StmtCtx.GetWarnings(), HasLen, 1)
	c.Assert(tk.Se.GetSessionVars().StmtCtx.GetWarnings()[0].Err.Error(), Equals, errStr)
	tk.MustQuery("select /*+ IGNORE_INDEX(t, i_a), USE_INDEX(t, i_b) */ a from t order by a")
	c.Assert(tk.Se.GetSessionVars().StmtCtx.GetWarnings(), HasLen, 1)
	c.Assert(tk.Se.GetSessionVars().StmtCtx.GetWarnings()[0].Err.Error(), Equals, errStr)

	tk.MustExec("admin check table t")
	tk.MustExec("admin check index t i_a")
}

// for issue #14822
func (s *testIntegrationSuite) TestIndexJoinTableRange(c *C) {
	tk := testkit.NewTestKit(c, s.store)

	tk.MustExec("use test")
	tk.MustExec("drop table if exists t1, t2")
	tk.MustExec("create table t1(a int, b int, primary key (a), key idx_t1_b (b))")
	tk.MustExec("create table t2(a int, b int, primary key (a), key idx_t1_b (b))")

	var input []string
	var output []struct {
		SQL  string
		Plan []string
	}
	s.testData.GetTestCases(c, &input, &output)
	for i, tt := range input {
		s.testData.OnRecord(func() {
			output[i].SQL = tt
			output[i].Plan = s.testData.ConvertRowsToStrings(tk.MustQuery(tt).Rows())
		})
		tk.MustQuery(tt).Check(testkit.Rows(output[i].Plan...))
	}
}

func (s *testIntegrationSuite) TestTopNByConstFunc(c *C) {
	tk := testkit.NewTestKit(c, s.store)
	tk.MustExec("use test")
	tk.MustQuery("select max(t.col) from (select 'a' as col union all select '' as col) as t").Check(testkit.Rows(
		"a",
	))
}

func (s *testIntegrationSuite) TestSubqueryWithTopN(c *C) {
	tk := testkit.NewTestKit(c, s.store)

	tk.MustExec("use test")
	tk.MustExec("drop table if exists t")
	tk.MustExec("create table t(a int, b int)")

	var input []string
	var output []struct {
		SQL  string
		Plan []string
	}
	s.testData.GetTestCases(c, &input, &output)
	for i, tt := range input {
		s.testData.OnRecord(func() {
			output[i].SQL = tt
			output[i].Plan = s.testData.ConvertRowsToStrings(tk.MustQuery(tt).Rows())
		})
		tk.MustQuery(tt).Check(testkit.Rows(output[i].Plan...))
	}
}

func (s *testIntegrationSuite) TestIndexHintWarning(c *C) {
	tk := testkit.NewTestKit(c, s.store)
	tk.MustExec("use test")
	tk.MustExec("drop table if exists t1, t2")
	tk.MustExec("create table t1(a int, b int, c int, key a(a), key b(b))")
	tk.MustExec("create table t2(a int, b int, c int, key a(a), key b(b))")
	var input []string
	var output []struct {
		SQL      string
		Warnings []string
	}
	s.testData.GetTestCases(c, &input, &output)
	for i, tt := range input {
		s.testData.OnRecord(func() {
			output[i].SQL = tt
			tk.MustQuery(tt)
			warns := tk.Se.GetSessionVars().StmtCtx.GetWarnings()
			output[i].Warnings = make([]string, len(warns))
			for j := range warns {
				output[i].Warnings[j] = warns[j].Err.Error()
			}
		})
		tk.MustQuery(tt)
		warns := tk.Se.GetSessionVars().StmtCtx.GetWarnings()
		c.Assert(len(warns), Equals, len(output[i].Warnings))
		for j := range warns {
			c.Assert(warns[j].Level, Equals, stmtctx.WarnLevelWarning)
			c.Assert(warns[j].Err.Error(), Equals, output[i].Warnings[j])
		}
	}
}

func (s *testIntegrationSuite) TestIssue15546(c *C) {
	tk := testkit.NewTestKit(c, s.store)

	tk.MustExec("use test")
	tk.MustExec("drop table if exists t, pt, vt")
	tk.MustExec("create table t(a int, b int)")
	tk.MustExec("insert into t values(1, 1)")
	tk.MustExec("create table pt(a int primary key, b int) partition by range(a) (" +
		"PARTITION `p0` VALUES LESS THAN (10), PARTITION `p1` VALUES LESS THAN (20), PARTITION `p2` VALUES LESS THAN (30))")
	tk.MustExec("insert into pt values(1, 1), (11, 11), (21, 21)")
	tk.MustExec("create definer='root'@'localhost' view vt(a, b) as select a, b from t")
	tk.MustQuery("select * from pt, vt where pt.a = vt.a").Check(testkit.Rows("1 1 1 1"))
}

func (s *testIntegrationSuite) TestApproxCountDistinctInPartitionTable(c *C) {
	tk := testkit.NewTestKit(c, s.store)

	tk.MustExec("use test")
	tk.MustExec("drop table if exists t")
	tk.MustExec("create table t(a int(11), b int) partition by range (a) (partition p0 values less than (3), partition p1 values less than maxvalue);")
	tk.MustExec("insert into t values(1, 1), (2, 1), (3, 1), (4, 2), (4, 2)")
	tk.MustExec(fmt.Sprintf("set session tidb_opt_agg_push_down=1"))
	tk.MustQuery("explain select approx_count_distinct(a), b from t group by b order by b desc").Check(testkit.Rows("Sort_11 16000.00 root  test.t.b:desc",
		"└─HashAgg_16 16000.00 root  group by:test.t.b, funcs:approx_count_distinct(Column#5)->Column#4, funcs:firstrow(Column#6)->test.t.b",
		"  └─PartitionUnion_17 16000.00 root  ",
		"    ├─HashAgg_18 8000.00 root  group by:test.t.b, funcs:approx_count_distinct(test.t.a)->Column#5, funcs:firstrow(test.t.b)->Column#6, funcs:firstrow(test.t.b)->test.t.b",
		"    │ └─TableReader_22 10000.00 root  data:TableFullScan_21",
		"    │   └─TableFullScan_21 10000.00 cop[tikv] table:t, partition:p0 keep order:false, stats:pseudo",
		"    └─HashAgg_25 8000.00 root  group by:test.t.b, funcs:approx_count_distinct(test.t.a)->Column#5, funcs:firstrow(test.t.b)->Column#6, funcs:firstrow(test.t.b)->test.t.b",
		"      └─TableReader_29 10000.00 root  data:TableFullScan_28",
		"        └─TableFullScan_28 10000.00 cop[tikv] table:t, partition:p1 keep order:false, stats:pseudo"))
	tk.MustQuery("select approx_count_distinct(a), b from t group by b order by b desc").Check(testkit.Rows("1 2", "3 1"))
}

func (s *testIntegrationSuite) TestIssue17813(c *C) {
	tk := testkit.NewTestKit(c, s.store)

	tk.MustExec("use test")
	tk.MustExec("drop table if exists hash_partition_overflow")
	tk.MustExec("create table hash_partition_overflow (c0 bigint unsigned) partition by hash(c0) partitions 3")
	tk.MustExec("insert into hash_partition_overflow values (9223372036854775808)")
	tk.MustQuery("select * from hash_partition_overflow where c0 = 9223372036854775808").Check(testkit.Rows("9223372036854775808"))
	tk.MustQuery("select * from hash_partition_overflow where c0 in (1, 9223372036854775808)").Check(testkit.Rows("9223372036854775808"))
}

func (s *testIntegrationSuite) TestHintWithRequiredProperty(c *C) {
	tk := testkit.NewTestKit(c, s.store)
	tk.MustExec("set @@session.tidb_executor_concurrency = 4;")
	tk.MustExec("set @@session.tidb_hash_join_concurrency = 5;")
	tk.MustExec("set @@session.tidb_distsql_scan_concurrency = 15;")
	tk.MustExec("use test")
	tk.MustExec("drop table if exists t")
	tk.MustExec("create table t(a int primary key, b int, c int, key b(b))")
	var input []string
	var output []struct {
		SQL      string
		Plan     []string
		Warnings []string
	}
	s.testData.GetTestCases(c, &input, &output)
	for i, tt := range input {
		s.testData.OnRecord(func() {
			output[i].SQL = tt
			output[i].Plan = s.testData.ConvertRowsToStrings(tk.MustQuery(tt).Rows())
			warnings := tk.Se.GetSessionVars().StmtCtx.GetWarnings()
			output[i].Warnings = make([]string, len(warnings))
			for j, warning := range warnings {
				output[i].Warnings[j] = warning.Err.Error()
			}
		})
		tk.MustQuery(tt).Check(testkit.Rows(output[i].Plan...))
		warnings := tk.Se.GetSessionVars().StmtCtx.GetWarnings()
		c.Assert(len(warnings), Equals, len(output[i].Warnings))
		for j, warning := range warnings {
			c.Assert(output[i].Warnings[j], Equals, warning.Err.Error())
		}
	}
}

func (s *testIntegrationSuite) TestIssue15813(c *C) {
	tk := testkit.NewTestKit(c, s.store)

	tk.MustExec("use test")
	tk.MustExec("drop table if exists t0, t1")
	tk.MustExec("create table t0(c0 int primary key)")
	tk.MustExec("create table t1(c0 int primary key)")
	tk.MustExec("CREATE INDEX i0 ON t0(c0)")
	tk.MustExec("CREATE INDEX i0 ON t1(c0)")
	tk.MustQuery("select /*+ MERGE_JOIN(t0, t1) */ * from t0, t1 where t0.c0 = t1.c0").Check(testkit.Rows())
}

func (s *testIntegrationSuite) TestFullGroupByOrderBy(c *C) {
	tk := testkit.NewTestKit(c, s.store)

	tk.MustExec("use test")
	tk.MustExec("drop table if exists t")
	tk.MustExec("create table t(a int, b int)")
	tk.MustQuery("select count(a) as b from t group by a order by b").Check(testkit.Rows())
	err := tk.ExecToErr("select count(a) as cnt from t group by a order by b")
	c.Assert(terror.ErrorEqual(err, core.ErrFieldNotInGroupBy), IsTrue)
}

func (s *testIntegrationSuite) TestHintWithoutTableWarning(c *C) {
	tk := testkit.NewTestKit(c, s.store)
	tk.MustExec("use test")
	tk.MustExec("drop table if exists t1, t2")
	tk.MustExec("create table t1(a int, b int, c int, key a(a))")
	tk.MustExec("create table t2(a int, b int, c int, key a(a))")
	var input []string
	var output []struct {
		SQL      string
		Warnings []string
	}
	s.testData.GetTestCases(c, &input, &output)
	for i, tt := range input {
		s.testData.OnRecord(func() {
			output[i].SQL = tt
			tk.MustQuery(tt)
			warns := tk.Se.GetSessionVars().StmtCtx.GetWarnings()
			output[i].Warnings = make([]string, len(warns))
			for j := range warns {
				output[i].Warnings[j] = warns[j].Err.Error()
			}
		})
		tk.MustQuery(tt)
		warns := tk.Se.GetSessionVars().StmtCtx.GetWarnings()
		c.Assert(len(warns), Equals, len(output[i].Warnings))
		for j := range warns {
			c.Assert(warns[j].Level, Equals, stmtctx.WarnLevelWarning)
			c.Assert(warns[j].Err.Error(), Equals, output[i].Warnings[j])
		}
	}
}

func (s *testIntegrationSuite) TestIssue15858(c *C) {
	tk := testkit.NewTestKit(c, s.store)
	tk.MustExec("use test")
	tk.MustExec("drop table if exists t")
	tk.MustExec("create table t(a int primary key)")
	tk.MustExec("select * from t t1, (select a from t order by a+1) t2 where t1.a = t2.a")
}

func (s *testIntegrationSuite) TestIssue15846(c *C) {
	tk := testkit.NewTestKit(c, s.store)
	tk.MustExec("use test")
	tk.MustExec("drop table if exists t0, t1")
	tk.MustExec("CREATE TABLE t0(t0 INT UNIQUE);")
	tk.MustExec("CREATE TABLE t1(c0 FLOAT);")
	tk.MustExec("INSERT INTO t1(c0) VALUES (0);")
	tk.MustExec("INSERT INTO t0(t0) VALUES (NULL), (NULL);")
	tk.MustQuery("SELECT t1.c0 FROM t1 LEFT JOIN t0 ON 1;").Check(testkit.Rows("0", "0"))

	tk.MustExec("drop table if exists t0, t1")
	tk.MustExec("CREATE TABLE t0(t0 INT);")
	tk.MustExec("CREATE TABLE t1(c0 FLOAT);")
	tk.MustExec("INSERT INTO t1(c0) VALUES (0);")
	tk.MustExec("INSERT INTO t0(t0) VALUES (NULL), (NULL);")
	tk.MustQuery("SELECT t1.c0 FROM t1 LEFT JOIN t0 ON 1;").Check(testkit.Rows("0", "0"))

	tk.MustExec("drop table if exists t0, t1")
	tk.MustExec("CREATE TABLE t0(t0 INT);")
	tk.MustExec("CREATE TABLE t1(c0 FLOAT);")
	tk.MustExec("create unique index idx on t0(t0);")
	tk.MustExec("INSERT INTO t1(c0) VALUES (0);")
	tk.MustExec("INSERT INTO t0(t0) VALUES (NULL), (NULL);")
	tk.MustQuery("SELECT t1.c0 FROM t1 LEFT JOIN t0 ON 1;").Check(testkit.Rows("0", "0"))
}

func (s *testIntegrationSuite) TestFloorUnixTimestampPruning(c *C) {
	tk := testkit.NewTestKit(c, s.store)
	tk.MustExec("use test")
	tk.MustExec("drop table if exists floor_unix_timestamp")
	tk.MustExec(`create table floor_unix_timestamp (ts timestamp(3))
partition by range (floor(unix_timestamp(ts))) (
partition p0 values less than (unix_timestamp('2020-04-05 00:00:00')),
partition p1 values less than (unix_timestamp('2020-04-12 00:00:00')),
partition p2 values less than (unix_timestamp('2020-04-15 00:00:00')))`)
	tk.MustExec("insert into floor_unix_timestamp values ('2020-04-04 00:00:00')")
	tk.MustExec("insert into floor_unix_timestamp values ('2020-04-04 23:59:59.999')")
	tk.MustExec("insert into floor_unix_timestamp values ('2020-04-05 00:00:00')")
	tk.MustExec("insert into floor_unix_timestamp values ('2020-04-05 00:00:00.001')")
	tk.MustExec("insert into floor_unix_timestamp values ('2020-04-12 01:02:03.456')")
	tk.MustExec("insert into floor_unix_timestamp values ('2020-04-14 00:00:42')")
	tk.MustQuery("select count(*) from floor_unix_timestamp where '2020-04-05 00:00:00.001' = ts").Check(testkit.Rows("1"))
	tk.MustQuery("select * from floor_unix_timestamp where ts > '2020-04-05 00:00:00' order by ts").Check(testkit.Rows("2020-04-05 00:00:00.001", "2020-04-12 01:02:03.456", "2020-04-14 00:00:42.000"))
	tk.MustQuery("select count(*) from floor_unix_timestamp where ts <= '2020-04-05 23:00:00'").Check(testkit.Rows("4"))
	tk.MustQuery("select * from floor_unix_timestamp partition(p1, p2) where ts > '2020-04-14 00:00:00'").Check(testkit.Rows("2020-04-14 00:00:42.000"))
}

func (s *testIntegrationSuite) TestIssue16290And16292(c *C) {
	tk := testkit.NewTestKit(c, s.store)
	tk.MustExec("use test")
	tk.MustExec("drop table if exists t;")
	tk.MustExec("create table t(a int, b int, primary key(a));")
	tk.MustExec("insert into t values(1, 1);")

	for i := 0; i <= 1; i++ {
		tk.MustExec(fmt.Sprintf("set session tidb_opt_agg_push_down = %v", i))

		tk.MustQuery("select avg(a) from (select * from t ta union all select * from t tb) t;").Check(testkit.Rows("1.0000"))
		tk.MustQuery("select avg(b) from (select * from t ta union all select * from t tb) t;").Check(testkit.Rows("1.0000"))
		tk.MustQuery("select count(distinct a) from (select * from t ta union all select * from t tb) t;").Check(testkit.Rows("1"))
		tk.MustQuery("select count(distinct b) from (select * from t ta union all select * from t tb) t;").Check(testkit.Rows("1"))
	}
}

func (s *testIntegrationSuite) TestTableDualWithRequiredProperty(c *C) {
	tk := testkit.NewTestKit(c, s.store)
	tk.MustExec("use test")
	tk.MustExec("drop table if exists t1, t2;")
	tk.MustExec("create table t1 (a int, b int) partition by range(a) " +
		"(partition p0 values less than(10), partition p1 values less than MAXVALUE)")
	tk.MustExec("create table t2 (a int, b int)")
	tk.MustExec("select /*+ MERGE_JOIN(t1, t2) */ * from t1 partition (p0), t2  where t1.a > 100 and t1.a = t2.a")
}

func (s *testIntegrationSerialSuite) TestIssue16837(c *C) {
	tk := testkit.NewTestKit(c, s.store)
	tk.MustExec("use test")
	tk.MustExec("drop table if exists t")
	tk.MustExec("create table t(a int,b int,c int,d int,e int,unique key idx_ab(a,b),unique key(c),unique key(d))")
	tk.MustQuery("explain select /*+ use_index_merge(t,c,idx_ab) */ * from t where a = 1 or (e = 1 and c = 1)").Check(testkit.Rows(
		"TableReader_7 8000.00 root  data:Selection_6",
		"└─Selection_6 8000.00 cop[tikv]  or(eq(test.t.a, 1), and(eq(test.t.e, 1), eq(test.t.c, 1)))",
		"  └─TableFullScan_5 10000.00 cop[tikv] table:t keep order:false, stats:pseudo"))
	tk.MustQuery("show warnings").Check(testkit.Rows("Warning 1105 IndexMerge is inapplicable or disabled"))
	tk.MustExec("insert into t values (2, 1, 1, 1, 2)")
	tk.MustQuery("select /*+ use_index_merge(t,c,idx_ab) */ * from t where a = 1 or (e = 1 and c = 1)").Check(testkit.Rows())
}

func (s *testIntegrationSuite) TestStreamAggProp(c *C) {
	tk := testkit.NewTestKit(c, s.store)

	tk.MustExec("use test")
	tk.MustExec("drop table if exists t")
	tk.MustExec("create table t(a int)")
	tk.MustExec("insert into t values(1),(1),(2)")

	var input []string
	var output []struct {
		SQL  string
		Plan []string
		Res  []string
	}
	s.testData.GetTestCases(c, &input, &output)
	for i, tt := range input {
		s.testData.OnRecord(func() {
			output[i].SQL = tt
			output[i].Plan = s.testData.ConvertRowsToStrings(tk.MustQuery("explain " + tt).Rows())
			output[i].Res = s.testData.ConvertRowsToStrings(tk.MustQuery(tt).Rows())
		})
		tk.MustQuery("explain " + tt).Check(testkit.Rows(output[i].Plan...))
		tk.MustQuery(tt).Check(testkit.Rows(output[i].Res...))
	}
}

func (s *testIntegrationSuite) TestOptimizeHintOnPartitionTable(c *C) {
	tk := testkit.NewTestKit(c, s.store)

	tk.MustExec("use test")
	tk.MustExec("drop table if exists t")
	tk.MustExec(`create table t (
					a int, b int, c varchar(20),
					primary key(a), key(b), key(c)
				) partition by range columns(a) (
					partition p0 values less than(6),
					partition p1 values less than(11),
					partition p2 values less than(16));`)
	tk.MustExec(`insert into t values (1,1,"1"), (2,2,"2"), (8,8,"8"), (11,11,"11"), (15,15,"15")`)

	// Create virtual tiflash replica info.
	dom := domain.GetDomain(tk.Se)
	is := dom.InfoSchema()
	db, exists := is.SchemaByName(model.NewCIStr("test"))
	c.Assert(exists, IsTrue)
	for _, tblInfo := range db.Tables {
		if tblInfo.Name.L == "t" {
			tblInfo.TiFlashReplica = &model.TiFlashReplicaInfo{
				Count:     1,
				Available: true,
			}
		}
	}

	var input []string
	var output []struct {
		SQL  string
		Plan []string
		Warn []string
	}
	s.testData.GetTestCases(c, &input, &output)
	for i, tt := range input {
		s.testData.OnRecord(func() {
			output[i].SQL = tt
			output[i].Plan = s.testData.ConvertRowsToStrings(tk.MustQuery("explain " + tt).Rows())
			output[i].Warn = s.testData.ConvertRowsToStrings(tk.MustQuery("show warnings").Rows())
		})
		tk.MustQuery("explain " + tt).Check(testkit.Rows(output[i].Plan...))
		tk.MustQuery("show warnings").Check(testkit.Rows(output[i].Warn...))
	}
}

func (s *testIntegrationSerialSuite) TestNotReadOnlySQLOnTiFlash(c *C) {
	tk := testkit.NewTestKit(c, s.store)

	tk.MustExec("use test")
	tk.MustExec("drop table if exists t")
	tk.MustExec("create table t (a int, b varchar(20))")
	tk.MustExec(`set @@tidb_isolation_read_engines = "tiflash"`)
	// Create virtual tiflash replica info.
	dom := domain.GetDomain(tk.Se)
	is := dom.InfoSchema()
	db, exists := is.SchemaByName(model.NewCIStr("test"))
	c.Assert(exists, IsTrue)
	for _, tblInfo := range db.Tables {
		if tblInfo.Name.L == "t" {
			tblInfo.TiFlashReplica = &model.TiFlashReplicaInfo{
				Count:     1,
				Available: true,
			}
		}
	}
	err := tk.ExecToErr("select * from t for update")
	c.Assert(err, NotNil)
	c.Assert(err.Error(), Equals, `[planner:1815]Internal : Can not find access path matching 'tidb_isolation_read_engines'(value: 'tiflash'). Available values are 'tiflash, tikv'.`)

	err = tk.ExecToErr("insert into t select * from t")
	c.Assert(err, NotNil)
	c.Assert(err.Error(), Equals, `[planner:1815]Internal : Can not find access path matching 'tidb_isolation_read_engines'(value: 'tiflash'). Available values are 'tiflash, tikv'.`)

	tk.MustExec("prepare stmt_insert from 'insert into t select * from t where t.a = ?'")
	tk.MustExec("set @a=1")
	err = tk.ExecToErr("execute stmt_insert using @a")
	c.Assert(err, NotNil)
	c.Assert(err.Error(), Equals, `[planner:1815]Internal : Can not find access path matching 'tidb_isolation_read_engines'(value: 'tiflash'). Available values are 'tiflash, tikv'.`)
}

func (s *testIntegrationSuite) TestSelectLimit(c *C) {
	tk := testkit.NewTestKit(c, s.store)

	tk.MustExec("use test")
	tk.MustExec("drop table if exists t")
	tk.MustExec("create table t(a int)")
	tk.MustExec("insert into t values(1),(1),(2)")

	// normal test
	tk.MustExec("set @@session.sql_select_limit=1")
	result := tk.MustQuery("select * from t order by a")
	result.Check(testkit.Rows("1"))
	result = tk.MustQuery("select * from t order by a limit 2")
	result.Check(testkit.Rows("1", "1"))
	tk.MustExec("set @@session.sql_select_limit=default")
	result = tk.MustQuery("select * from t order by a")
	result.Check(testkit.Rows("1", "1", "2"))

	// test for subquery
	tk.MustExec("set @@session.sql_select_limit=1")
	result = tk.MustQuery("select * from (select * from t) s order by a")
	result.Check(testkit.Rows("1"))
	result = tk.MustQuery("select * from (select * from t limit 2) s order by a") // limit write in subquery, has no effect.
	result.Check(testkit.Rows("1"))
	result = tk.MustQuery("select (select * from t limit 1) s") // limit write in subquery, has no effect.
	result.Check(testkit.Rows("1"))
	result = tk.MustQuery("select * from t where t.a in (select * from t) limit 3") // select_limit will not effect subquery
	result.Check(testkit.Rows("1", "1", "2"))
	result = tk.MustQuery("select * from (select * from t) s limit 3") // select_limit will not effect subquery
	result.Check(testkit.Rows("1", "1", "2"))

	// test for union
	result = tk.MustQuery("select * from t union all select * from t limit 2") // limit outside subquery
	result.Check(testkit.Rows("1", "1"))
	result = tk.MustQuery("select * from t union all (select * from t limit 2)") // limit inside subquery
	result.Check(testkit.Rows("1"))

	// test for prepare & execute
	tk.MustExec("prepare s1 from 'select * from t where a = ?'")
	tk.MustExec("set @a = 1")
	result = tk.MustQuery("execute s1 using @a")
	result.Check(testkit.Rows("1"))
	tk.MustExec("set @@session.sql_select_limit=default")
	result = tk.MustQuery("execute s1 using @a")
	result.Check(testkit.Rows("1", "1"))
	tk.MustExec("set @@session.sql_select_limit=1")
	tk.MustExec("prepare s2 from 'select * from t where a = ? limit 3'")
	result = tk.MustQuery("execute s2 using @a") // if prepare stmt has limit, select_limit takes no effect.
	result.Check(testkit.Rows("1", "1"))

	// test for create view
	tk.MustExec("set @@session.sql_select_limit=1")
	tk.MustExec("create definer='root'@'localhost' view s as select * from t") // select limit should not effect create view
	result = tk.MustQuery("select * from s")
	result.Check(testkit.Rows("1"))
	tk.MustExec("set @@session.sql_select_limit=default")
	result = tk.MustQuery("select * from s")
	result.Check(testkit.Rows("1", "1", "2"))

	// test for DML
	tk.MustExec("set @@session.sql_select_limit=1")
	tk.MustExec("create table b (a int)")
	tk.MustExec("insert into b select * from t") // all values are inserted
	result = tk.MustQuery("select * from b limit 3")
	result.Check(testkit.Rows("1", "1", "2"))
	tk.MustExec("update b set a = 2 where a = 1") // all values are updated
	result = tk.MustQuery("select * from b limit 3")
	result.Check(testkit.Rows("2", "2", "2"))
	result = tk.MustQuery("select * from b")
	result.Check(testkit.Rows("2"))
	tk.MustExec("delete from b where a = 2") // all values are deleted
	result = tk.MustQuery("select * from b")
	result.Check(testkit.Rows())
}

func (s *testIntegrationSuite) TestHintParserWarnings(c *C) {
	tk := testkit.NewTestKit(c, s.store)
	tk.MustExec("use test")
	tk.MustExec("drop table if exists t;")
	tk.MustExec("create table t(a int, b int, key(a), key(b));")
	tk.MustExec("select /*+ use_index_merge() */ * from t where a = 1 or b = 1;")
	rows := tk.MustQuery("show warnings;").Rows()
	c.Assert(len(rows), Equals, 1)
}

func (s *testIntegrationSuite) TestIssue16935(c *C) {
	tk := testkit.NewTestKit(c, s.store)
	tk.MustExec("use test")
	tk.MustExec("drop table if exists t0;")
	tk.MustExec("CREATE TABLE t0(c0 INT);")
	tk.MustExec("INSERT INTO t0(c0) VALUES (1), (1), (1), (1), (1), (1);")
	tk.MustExec("CREATE definer='root'@'localhost' VIEW v0(c0) AS SELECT NULL FROM t0;")

	tk.MustQuery("SELECT * FROM t0 LEFT JOIN v0 ON TRUE WHERE v0.c0 IS NULL;")
}

func (s *testIntegrationSuite) TestAccessPathOnClusterIndex(c *C) {
	tk := testkit.NewTestKit(c, s.store)
	tk.MustExec("use test")
	tk.MustExec("set @@tidb_enable_clustered_index = 1")
	tk.MustExec("drop table if exists t1")
	tk.MustExec("create table t1 (a int, b varchar(20), c decimal(40,10), d int, primary key(a,b), key(c))")
	tk.MustExec(`insert into t1 values (1,"111",1.1,11), (2,"222",2.2,12), (3,"333",3.3,13)`)
	tk.MustExec("analyze table t1")

	var input []string
	var output []struct {
		SQL  string
		Plan []string
		Res  []string
	}
	s.testData.GetTestCases(c, &input, &output)
	for i, tt := range input {
		s.testData.OnRecord(func() {
			output[i].SQL = tt
			output[i].Plan = s.testData.ConvertRowsToStrings(tk.MustQuery("explain " + tt).Rows())
			output[i].Res = s.testData.ConvertRowsToStrings(tk.MustQuery(tt).Sort().Rows())
		})
		tk.MustQuery("explain " + tt).Check(testkit.Rows(output[i].Plan...))
		tk.MustQuery(tt).Sort().Check(testkit.Rows(output[i].Res...))
	}
}

func (s *testIntegrationSuite) TestClusterIndexUniqueDoubleRead(c *C) {
	tk := testkit.NewTestKit(c, s.store)
	tk.MustExec("create database cluster_idx_unique_double_read;")
	tk.MustExec("use cluster_idx_unique_double_read;")
	defer tk.MustExec("drop database cluster_idx_unique_double_read;")
	tk.MustExec("set @@tidb_enable_clustered_index = 1")
	tk.MustExec("drop table if exists t")

	tk.MustExec("create table t (a varchar(64), b varchar(64), uk int, v int, primary key(a, b), unique key uuk(uk));")
	tk.MustExec("insert t values ('a', 'a1', 1, 11), ('b', 'b1', 2, 22), ('c', 'c1', 3, 33);")
	tk.MustQuery("select * from t use index (uuk);").Check(testkit.Rows("a a1 1 11", "b b1 2 22", "c c1 3 33"))
}

func (s *testIntegrationSuite) TestIndexJoinOnClusteredIndex(c *C) {
	tk := testkit.NewTestKit(c, s.store)
	tk.MustExec("use test")
	tk.MustExec("set @@tidb_enable_clustered_index = 1")
	tk.MustExec("drop table if exists t1")
	tk.MustExec("create table t (a int, b varchar(20), c decimal(40,10), d int, primary key(a,b), key(c))")
	tk.MustExec(`insert into t values (1,"111",1.1,11), (2,"222",2.2,12), (3,"333",3.3,13)`)
	tk.MustExec("analyze table t")

	var input []string
	var output []struct {
		SQL  string
		Plan []string
		Res  []string
	}
	s.testData.GetTestCases(c, &input, &output)
	for i, tt := range input {
		s.testData.OnRecord(func() {
			output[i].SQL = tt
			output[i].Plan = s.testData.ConvertRowsToStrings(tk.MustQuery("explain " + tt).Rows())
			output[i].Res = s.testData.ConvertRowsToStrings(tk.MustQuery(tt).Rows())
		})
		tk.MustQuery("explain " + tt).Check(testkit.Rows(output[i].Plan...))
		tk.MustQuery(tt).Check(testkit.Rows(output[i].Res...))
	}
}

func (s *testIntegrationSerialSuite) TestExplainAnalyzePointGet(c *C) {
	tk := testkit.NewTestKit(c, s.store)
	tk.MustExec("use test")
	tk.MustExec("drop table if exists t")
	tk.MustExec("create table t(a int primary key, b varchar(20))")
	tk.MustExec("insert into t values (1,1)")

	res := tk.MustQuery("explain analyze select * from t where a=1;")
	checkExplain := func(rpc string) {
		resBuff := bytes.NewBufferString("")
		for _, row := range res.Rows() {
			fmt.Fprintf(resBuff, "%s\n", row)
		}
		explain := resBuff.String()
		c.Assert(strings.Contains(explain, rpc+":{num_rpc:"), IsTrue, Commentf("%s", explain))
		c.Assert(strings.Contains(explain, "total_time:"), IsTrue, Commentf("%s", explain))
	}
<<<<<<< HEAD
	explain := resBuff.String()
	c.Assert(strings.Contains(explain, "Get:{num_rpc:"), IsTrue, Commentf("%s", explain))
	c.Assert(strings.Contains(explain, "total_time:"), IsTrue, Commentf("%s", explain))
}

func (s *testIntegrationSuite) TestPartitionExplain(c *C) {
	tk := testkit.NewTestKit(c, s.store)
	tk.MustExec("use test")
	tk.MustExec(`create table pt (id int, c int, key i_id(id), key i_c(c)) partition by range (c) (
partition p0 values less than (4),
partition p1 values less than (7),
partition p2 values less than (10))`)

	tk.MustExec("set @try_new_partition_implementation = 1;")

	var input []string
	var output []struct {
		SQL  string
		Plan []string
	}
	s.testData.GetTestCases(c, &input, &output)
	for i, tt := range input {
		s.testData.OnRecord(func() {
			output[i].SQL = tt
			output[i].Plan = s.testData.ConvertRowsToStrings(tk.MustQuery("explain " + tt).Rows())
		})
		tk.MustQuery("explain " + tt).Check(testkit.Rows(output[i].Plan...))
	}

	tk.MustExec("set @try_new_partition_implementation = null;")
=======
	checkExplain("Get")
	res = tk.MustQuery("explain analyze select * from t where a in (1,2,3);")
	checkExplain("BatchGet")
>>>>>>> 43c2d307
}<|MERGE_RESOLUTION|>--- conflicted
+++ resolved
@@ -1441,10 +1441,9 @@
 		c.Assert(strings.Contains(explain, rpc+":{num_rpc:"), IsTrue, Commentf("%s", explain))
 		c.Assert(strings.Contains(explain, "total_time:"), IsTrue, Commentf("%s", explain))
 	}
-<<<<<<< HEAD
-	explain := resBuff.String()
-	c.Assert(strings.Contains(explain, "Get:{num_rpc:"), IsTrue, Commentf("%s", explain))
-	c.Assert(strings.Contains(explain, "total_time:"), IsTrue, Commentf("%s", explain))
+	checkExplain("Get")
+	res = tk.MustQuery("explain analyze select * from t where a in (1,2,3);")
+	checkExplain("BatchGet")
 }
 
 func (s *testIntegrationSuite) TestPartitionExplain(c *C) {
@@ -1472,9 +1471,4 @@
 	}
 
 	tk.MustExec("set @try_new_partition_implementation = null;")
-=======
-	checkExplain("Get")
-	res = tk.MustQuery("explain analyze select * from t where a in (1,2,3);")
-	checkExplain("BatchGet")
->>>>>>> 43c2d307
 }