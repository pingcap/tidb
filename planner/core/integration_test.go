--- conflicted
+++ resolved
@@ -5061,7 +5061,76 @@
 	require.False(t, tk.HasPlanForLastExecution("IndexMerge"))
 }
 
-<<<<<<< HEAD
+func TestIsIPv4ToTiFlash(t *testing.T) {
+	store, dom := testkit.CreateMockStoreAndDomain(t)
+	tk := testkit.NewTestKit(t, store)
+	tk.MustExec("use test")
+	tk.MustExec("drop table if exists t")
+	tk.MustExec("create table t(v4 varchar(100), v6 varchar(100))")
+	tk.MustExec("insert into t values('123.123.123.123', 'F746:C349:48E3:22F2:81E0:0EA8:E7B6:8286')")
+	tk.MustExec("insert into t values('0.0.0.0', '0000:0000:0000:0000:0000:0000:0000:0000')")
+	tk.MustExec("insert into t values('127.0.0.1', '2001:0:2851:b9f0:6d:2326:9036:f37a')")
+
+	tk.MustExec("set @@tidb_allow_mpp=1; set @@tidb_enforce_mpp=1")
+	tk.MustExec("set @@tidb_isolation_read_engines = 'tiflash'")
+
+	// Create virtual tiflash replica info.
+	is := dom.InfoSchema()
+	db, exists := is.SchemaByName(model.NewCIStr("test"))
+	require.True(t, exists)
+	for _, tblInfo := range db.Tables {
+		if tblInfo.Name.L == "t" {
+			tblInfo.TiFlashReplica = &model.TiFlashReplicaInfo{
+				Count:     1,
+				Available: true,
+			}
+		}
+	}
+
+	rows := [][]interface{}{
+		{"TableReader_9", "root", "MppVersion: 1, data:ExchangeSender_8"},
+		{"└─ExchangeSender_8", "mpp[tiflash]", "ExchangeType: PassThrough"},
+		{"  └─Projection_4", "mpp[tiflash]", "is_ipv4(test.t.v4)->Column#4"},
+		{"    └─TableFullScan_7", "mpp[tiflash]", "keep order:false, stats:pseudo"},
+	}
+	tk.MustQuery("explain select is_ipv4(v4) from t;").CheckAt([]int{0, 2, 4}, rows)
+}
+
+func TestIsIPv6ToTiFlash(t *testing.T) {
+	store, dom := testkit.CreateMockStoreAndDomain(t)
+	tk := testkit.NewTestKit(t, store)
+	tk.MustExec("use test")
+	tk.MustExec("drop table if exists t")
+	tk.MustExec("create table t(v4 varchar(100), v6 varchar(100))")
+	tk.MustExec("insert into t values('123.123.123.123', 'F746:C349:48E3:22F2:81E0:0EA8:E7B6:8286')")
+	tk.MustExec("insert into t values('0.0.0.0', '0000:0000:0000:0000:0000:0000:0000:0000')")
+	tk.MustExec("insert into t values('127.0.0.1', '2001:0:2851:b9f0:6d:2326:9036:f37a')")
+
+	tk.MustExec("set @@tidb_allow_mpp=1; set @@tidb_enforce_mpp=1")
+	tk.MustExec("set @@tidb_isolation_read_engines = 'tiflash'")
+
+	// Create virtual tiflash replica info.
+	is := dom.InfoSchema()
+	db, exists := is.SchemaByName(model.NewCIStr("test"))
+	require.True(t, exists)
+	for _, tblInfo := range db.Tables {
+		if tblInfo.Name.L == "t" {
+			tblInfo.TiFlashReplica = &model.TiFlashReplicaInfo{
+				Count:     1,
+				Available: true,
+			}
+		}
+	}
+
+	rows := [][]interface{}{
+		{"TableReader_9", "root", "MppVersion: 1, data:ExchangeSender_8"},
+		{"└─ExchangeSender_8", "mpp[tiflash]", "ExchangeType: PassThrough"},
+		{"  └─Projection_4", "mpp[tiflash]", "is_ipv6(test.t.v6)->Column#4"},
+		{"    └─TableFullScan_7", "mpp[tiflash]", "keep order:false, stats:pseudo"},
+	}
+	tk.MustQuery("explain select is_ipv6(v6) from t;").CheckAt([]int{0, 2, 4}, rows)
+}
+
 // https://github.com/pingcap/tidb/issues/41458
 func TestIssue41458(t *testing.T) {
 	store := testkit.CreateMockStore(t)
@@ -5100,74 +5169,4 @@
 		op := fields[0]
 		require.Equalf(t, expectedRes[i], op, fmt.Sprintf("Mismatch at index %d.", i))
 	}
-=======
-func TestIsIPv4ToTiFlash(t *testing.T) {
-	store, dom := testkit.CreateMockStoreAndDomain(t)
-	tk := testkit.NewTestKit(t, store)
-	tk.MustExec("use test")
-	tk.MustExec("drop table if exists t")
-	tk.MustExec("create table t(v4 varchar(100), v6 varchar(100))")
-	tk.MustExec("insert into t values('123.123.123.123', 'F746:C349:48E3:22F2:81E0:0EA8:E7B6:8286')")
-	tk.MustExec("insert into t values('0.0.0.0', '0000:0000:0000:0000:0000:0000:0000:0000')")
-	tk.MustExec("insert into t values('127.0.0.1', '2001:0:2851:b9f0:6d:2326:9036:f37a')")
-
-	tk.MustExec("set @@tidb_allow_mpp=1; set @@tidb_enforce_mpp=1")
-	tk.MustExec("set @@tidb_isolation_read_engines = 'tiflash'")
-
-	// Create virtual tiflash replica info.
-	is := dom.InfoSchema()
-	db, exists := is.SchemaByName(model.NewCIStr("test"))
-	require.True(t, exists)
-	for _, tblInfo := range db.Tables {
-		if tblInfo.Name.L == "t" {
-			tblInfo.TiFlashReplica = &model.TiFlashReplicaInfo{
-				Count:     1,
-				Available: true,
-			}
-		}
-	}
-
-	rows := [][]interface{}{
-		{"TableReader_9", "root", "MppVersion: 1, data:ExchangeSender_8"},
-		{"└─ExchangeSender_8", "mpp[tiflash]", "ExchangeType: PassThrough"},
-		{"  └─Projection_4", "mpp[tiflash]", "is_ipv4(test.t.v4)->Column#4"},
-		{"    └─TableFullScan_7", "mpp[tiflash]", "keep order:false, stats:pseudo"},
-	}
-	tk.MustQuery("explain select is_ipv4(v4) from t;").CheckAt([]int{0, 2, 4}, rows)
-}
-
-func TestIsIPv6ToTiFlash(t *testing.T) {
-	store, dom := testkit.CreateMockStoreAndDomain(t)
-	tk := testkit.NewTestKit(t, store)
-	tk.MustExec("use test")
-	tk.MustExec("drop table if exists t")
-	tk.MustExec("create table t(v4 varchar(100), v6 varchar(100))")
-	tk.MustExec("insert into t values('123.123.123.123', 'F746:C349:48E3:22F2:81E0:0EA8:E7B6:8286')")
-	tk.MustExec("insert into t values('0.0.0.0', '0000:0000:0000:0000:0000:0000:0000:0000')")
-	tk.MustExec("insert into t values('127.0.0.1', '2001:0:2851:b9f0:6d:2326:9036:f37a')")
-
-	tk.MustExec("set @@tidb_allow_mpp=1; set @@tidb_enforce_mpp=1")
-	tk.MustExec("set @@tidb_isolation_read_engines = 'tiflash'")
-
-	// Create virtual tiflash replica info.
-	is := dom.InfoSchema()
-	db, exists := is.SchemaByName(model.NewCIStr("test"))
-	require.True(t, exists)
-	for _, tblInfo := range db.Tables {
-		if tblInfo.Name.L == "t" {
-			tblInfo.TiFlashReplica = &model.TiFlashReplicaInfo{
-				Count:     1,
-				Available: true,
-			}
-		}
-	}
-
-	rows := [][]interface{}{
-		{"TableReader_9", "root", "MppVersion: 1, data:ExchangeSender_8"},
-		{"└─ExchangeSender_8", "mpp[tiflash]", "ExchangeType: PassThrough"},
-		{"  └─Projection_4", "mpp[tiflash]", "is_ipv6(test.t.v6)->Column#4"},
-		{"    └─TableFullScan_7", "mpp[tiflash]", "keep order:false, stats:pseudo"},
-	}
-	tk.MustQuery("explain select is_ipv6(v6) from t;").CheckAt([]int{0, 2, 4}, rows)
->>>>>>> 0e2ba9ec
 }