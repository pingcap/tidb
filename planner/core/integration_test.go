// Copyright 2019 PingCAP, Inc.
//
// Licensed under the Apache License, Version 2.0 (the "License");
// you may not use this file except in compliance with the License.
// You may obtain a copy of the License at
//
//     http://www.apache.org/licenses/LICENSE-2.0
//
// Unless required by applicable law or agreed to in writing, software
// distributed under the License is distributed on an "AS IS" BASIS,
// See the License for the specific language governing permissions and
// limitations under the License.

package core_test

import (
	"bytes"
	"fmt"
	"strings"

	. "github.com/pingcap/check"
	"github.com/pingcap/errors"
	"github.com/pingcap/parser/auth"
	"github.com/pingcap/parser/model"
	"github.com/pingcap/parser/mysql"
	"github.com/pingcap/parser/terror"
	"github.com/pingcap/tidb/config"
	"github.com/pingcap/tidb/domain"
	"github.com/pingcap/tidb/expression"
	"github.com/pingcap/tidb/infoschema"
	"github.com/pingcap/tidb/kv"
	"github.com/pingcap/tidb/planner/core"
	"github.com/pingcap/tidb/session"
	"github.com/pingcap/tidb/sessionctx/stmtctx"
	"github.com/pingcap/tidb/sessionctx/variable"
	"github.com/pingcap/tidb/table"
	"github.com/pingcap/tidb/util/collate"
	"github.com/pingcap/tidb/util/testkit"
	"github.com/pingcap/tidb/util/testutil"
)

var _ = Suite(&testIntegrationSuite{})
var _ = SerialSuites(&testIntegrationSerialSuite{})

type testIntegrationSuite struct {
	testData testutil.TestData
	store    kv.Storage
	dom      *domain.Domain
}

func (s *testIntegrationSuite) SetUpSuite(c *C) {
	var err error
	s.testData, err = testutil.LoadTestSuiteData("testdata", "integration_suite")
	c.Assert(err, IsNil)
}

func (s *testIntegrationSuite) TearDownSuite(c *C) {
	c.Assert(s.testData.GenerateOutputIfNeeded(), IsNil)
}

func (s *testIntegrationSuite) SetUpTest(c *C) {
	var err error
	s.store, s.dom, err = newStoreWithBootstrap()
	c.Assert(err, IsNil)
}

func (s *testIntegrationSuite) TearDownTest(c *C) {
	s.dom.Close()
	err := s.store.Close()
	c.Assert(err, IsNil)
}

type testIntegrationSerialSuite struct {
	testData testutil.TestData
	store    kv.Storage
	dom      *domain.Domain
}

func (s *testIntegrationSerialSuite) SetUpSuite(c *C) {
	var err error
	s.testData, err = testutil.LoadTestSuiteData("testdata", "integration_serial_suite")
	c.Assert(err, IsNil)
}

func (s *testIntegrationSerialSuite) TearDownSuite(c *C) {
	c.Assert(s.testData.GenerateOutputIfNeeded(), IsNil)
}

func (s *testIntegrationSerialSuite) SetUpTest(c *C) {
	var err error
	s.store, s.dom, err = newStoreWithBootstrap()
	c.Assert(err, IsNil)
}

func (s *testIntegrationSerialSuite) TearDownTest(c *C) {
	s.dom.Close()
	err := s.store.Close()
	c.Assert(err, IsNil)
}

func (s *testIntegrationSuite) TestShowSubquery(c *C) {
	tk := testkit.NewTestKit(c, s.store)
	tk.MustExec("use test")
	tk.MustExec("drop table if exists t")
	tk.MustExec("create table t(a varchar(10), b int, c int)")
	tk.MustQuery("show columns from t where true").Check(testkit.Rows(
		"a varchar(10) YES  <nil> ",
		"b int(11) YES  <nil> ",
		"c int(11) YES  <nil> ",
	))
	tk.MustQuery("show columns from t where field = 'b'").Check(testkit.Rows(
		"b int(11) YES  <nil> ",
	))
	tk.MustQuery("show columns from t where field in (select 'b')").Check(testkit.Rows(
		"b int(11) YES  <nil> ",
	))
	tk.MustQuery("show columns from t where field in (select 'b') and true").Check(testkit.Rows(
		"b int(11) YES  <nil> ",
	))
	tk.MustQuery("show columns from t where field in (select 'b') and false").Check(testkit.Rows())
	tk.MustExec("insert into t values('c', 0, 0)")
	tk.MustQuery("show columns from t where field < all (select a from t)").Check(testkit.Rows(
		"a varchar(10) YES  <nil> ",
		"b int(11) YES  <nil> ",
	))
	tk.MustExec("insert into t values('b', 0, 0)")
	tk.MustQuery("show columns from t where field < all (select a from t)").Check(testkit.Rows(
		"a varchar(10) YES  <nil> ",
	))
}

func (s *testIntegrationSuite) TestPpdWithSetVar(c *C) {
	tk := testkit.NewTestKit(c, s.store)
	tk.MustExec("use test")
	tk.MustExec("drop table if exists t")
	tk.MustExec("create table t(c1 int, c2 varchar(255))")
	tk.MustExec("insert into t values(1,'a'),(2,'d'),(3,'c')")

	tk.MustQuery("select t01.c1,t01.c2,t01.c3 from (select t1.*,@c3:=@c3+1 as c3 from (select t.*,@c3:=0 from t order by t.c1)t1)t01 where t01.c3=1 and t01.c2='d'").Check(testkit.Rows())
	tk.MustQuery("select t01.c1,t01.c2,t01.c3 from (select t1.*,@c3:=@c3+1 as c3 from (select t.*,@c3:=0 from t order by t.c1)t1)t01 where t01.c3=2 and t01.c2='d'").Check(testkit.Rows("2 d 2"))
}

func (s *testIntegrationSuite) TestBitColErrorMessage(c *C) {
	tk := testkit.NewTestKit(c, s.store)

	tk.MustExec("use test")
	tk.MustExec("drop table if exists bit_col_t")
	tk.MustExec("create table bit_col_t (a bit(64))")
	tk.MustExec("drop table bit_col_t")
	tk.MustExec("create table bit_col_t (a bit(1))")
	tk.MustExec("drop table bit_col_t")
	tk.MustGetErrCode("create table bit_col_t (a bit(0))", mysql.ErrInvalidFieldSize)
	tk.MustGetErrCode("create table bit_col_t (a bit(65))", mysql.ErrTooBigDisplaywidth)
}

func (s *testIntegrationSuite) TestPushLimitDownIndexLookUpReader(c *C) {
	tk := testkit.NewTestKit(c, s.store)

	tk.MustExec("set @@session.tidb_executor_concurrency = 4;")
	tk.MustExec("set @@session.tidb_hash_join_concurrency = 5;")
	tk.MustExec("set @@session.tidb_distsql_scan_concurrency = 15;")
	tk.MustExec("use test")
	tk.MustExec("drop table if exists tbl")
	tk.MustExec("create table tbl(a int, b int, c int, key idx_b_c(b,c))")
	tk.MustExec("insert into tbl values(1,1,1),(2,2,2),(3,3,3),(4,4,4),(5,5,5)")
	tk.MustExec("analyze table tbl")

	var input []string
	var output []struct {
		SQL  string
		Plan []string
	}
	s.testData.GetTestCases(c, &input, &output)
	for i, tt := range input {
		s.testData.OnRecord(func() {
			output[i].SQL = tt
			output[i].Plan = s.testData.ConvertRowsToStrings(tk.MustQuery(tt).Rows())
		})
		tk.MustQuery(tt).Check(testkit.Rows(output[i].Plan...))
	}
}

func (s *testIntegrationSuite) TestIsFromUnixtimeNullRejective(c *C) {
	tk := testkit.NewTestKit(c, s.store)
	tk.MustExec("use test")
	tk.MustExec(`drop table if exists t;`)
	tk.MustExec(`create table t(a bigint, b bigint);`)
	s.runTestsWithTestData("TestIsFromUnixtimeNullRejective", tk, c)
}

func (s *testIntegrationSuite) TestIssue22298(c *C) {
	tk := testkit.NewTestKit(c, s.store)
	tk.MustExec("use test")
	tk.MustExec(`drop table if exists t;`)
	tk.MustExec(`create table t(a int, b int);`)
	tk.MustGetErrMsg(`select * from t where 0 and c = 10;`, "[planner:1054]Unknown column 'c' in 'where clause'")
}

func (s *testIntegrationSuite) TestIssue22828(c *C) {
	tk := testkit.NewTestKit(c, s.store)
	tk.MustExec("use test")
	tk.MustExec(`drop table if exists t1;`)
	tk.MustExec(`create table t (c int);`)
	tk.MustGetErrMsg(`select group_concat((select concat(c,group_concat(c)) FROM t where xxx=xxx)) FROM t;`, "[planner:1054]Unknown column 'xxx' in 'where clause'")
}

func (s *testIntegrationSuite) runTestsWithTestData(caseName string, tk *testkit.TestKit, c *C) {
	var input []string
	var output []struct {
		SQL  string
		Plan []string
	}
	s.testData.GetTestCasesByName(caseName, c, &input, &output)
	for i, tt := range input {
		s.testData.OnRecord(func() {
			output[i].SQL = tt
			output[i].Plan = s.testData.ConvertRowsToStrings(tk.MustQuery(tt).Rows())
		})
		tk.MustQuery(tt).Check(testkit.Rows(output[i].Plan...))
	}
}

func (s *testIntegrationSuite) TestJoinNotNullFlag(c *C) {
	store, dom, err := newStoreWithBootstrap()
	c.Assert(err, IsNil)
	tk := testkit.NewTestKit(c, store)
	defer func() {
		dom.Close()
		store.Close()
	}()
	tk.MustExec("use test")
	tk.MustExec("drop table if exists t1, t2")
	tk.MustExec("create table t1(x int not null)")
	tk.MustExec("create table t2(x int)")
	tk.MustExec("insert into t2 values (1)")

	tk.MustQuery("select IFNULL((select t1.x from t1 where t1.x = t2.x), 'xxx') as col1 from t2").Check(testkit.Rows("xxx"))
	tk.MustQuery("select ifnull(t1.x, 'xxx') from t2 left join t1 using(x)").Check(testkit.Rows("xxx"))
	tk.MustQuery("select ifnull(t1.x, 'xxx') from t2 natural left join t1").Check(testkit.Rows("xxx"))
}

func (s *testIntegrationSuite) TestAntiJoinConstProp(c *C) {
	store, dom, err := newStoreWithBootstrap()
	c.Assert(err, IsNil)
	tk := testkit.NewTestKit(c, store)
	defer func() {
		dom.Close()
		store.Close()
	}()
	tk.MustExec("use test")
	tk.MustExec("drop table if exists t1, t2")
	tk.MustExec("create table t1(a int not null, b int not null)")
	tk.MustExec("insert into t1 values (1,1)")
	tk.MustExec("create table t2(a int not null, b int not null)")
	tk.MustExec("insert into t2 values (2,2)")

	tk.MustQuery("select * from t1 where t1.a not in (select a from t2 where t2.a = t1.a and t2.a > 1)").Check(testkit.Rows(
		"1 1",
	))
	tk.MustQuery("select * from t1 where t1.a not in (select a from t2 where t2.b = t1.b and t2.a > 1)").Check(testkit.Rows(
		"1 1",
	))
	tk.MustQuery("select * from t1 where t1.a not in (select a from t2 where t2.b = t1.b and t2.b > 1)").Check(testkit.Rows(
		"1 1",
	))
	tk.MustQuery("select q.a in (select count(*) from t1 s where not exists (select 1 from t1 p where q.a > 1 and p.a = s.a)) from t1 q").Check(testkit.Rows(
		"1",
	))
	tk.MustQuery("select q.a in (select not exists (select 1 from t1 p where q.a > 1 and p.a = s.a) from t1 s) from t1 q").Check(testkit.Rows(
		"1",
	))

	tk.MustExec("drop table t1, t2")
	tk.MustExec("create table t1(a int not null, b int)")
	tk.MustExec("insert into t1 values (1,null)")
	tk.MustExec("create table t2(a int not null, b int)")
	tk.MustExec("insert into t2 values (2,2)")

	tk.MustQuery("select * from t1 where t1.a not in (select a from t2 where t2.b > t1.b)").Check(testkit.Rows(
		"1 <nil>",
	))
	tk.MustQuery("select * from t1 where t1.a not in (select a from t2 where t1.a = 2)").Check(testkit.Rows(
		"1 <nil>",
	))
}

func (s *testIntegrationSuite) TestSimplifyOuterJoinWithCast(c *C) {
	tk := testkit.NewTestKit(c, s.store)

	tk.MustExec("use test")
	tk.MustExec("drop table if exists t")
	tk.MustExec("create table t(a int not null, b datetime default null)")

	var input []string
	var output []struct {
		SQL  string
		Plan []string
	}
	s.testData.GetTestCases(c, &input, &output)
	for i, tt := range input {
		s.testData.OnRecord(func() {
			output[i].SQL = tt
			output[i].Plan = s.testData.ConvertRowsToStrings(tk.MustQuery(tt).Rows())
		})
		tk.MustQuery(tt).Check(testkit.Rows(output[i].Plan...))
	}
}

func (s *testIntegrationSerialSuite) TestNoneAccessPathsFoundByIsolationRead(c *C) {
	tk := testkit.NewTestKit(c, s.store)

	tk.MustExec("use test")
	tk.MustExec("drop table if exists t")
	tk.MustExec("create table t(a int primary key)")

	_, err := tk.Exec("select * from t")
	c.Assert(err, IsNil)

	tk.MustExec("set @@session.tidb_isolation_read_engines = 'tiflash'")

	// Don't filter mysql.SystemDB by isolation read.
	tk.MustQuery("explain format = 'brief' select * from mysql.stats_meta").Check(testkit.Rows(
		"TableReader 10000.00 root  data:TableFullScan",
		"└─TableFullScan 10000.00 cop[tikv] table:stats_meta keep order:false, stats:pseudo"))

	_, err = tk.Exec("select * from t")
	c.Assert(err, NotNil)
	c.Assert(err.Error(), Equals, "[planner:1815]Internal : Can not find access path matching 'tidb_isolation_read_engines'(value: 'tiflash'). Available values are 'tikv'.")

	tk.MustExec("set @@session.tidb_isolation_read_engines = 'tiflash, tikv'")
	tk.MustExec("select * from t")
	defer config.RestoreFunc()()
	config.UpdateGlobal(func(conf *config.Config) {
		conf.IsolationRead.Engines = []string{"tiflash"}
	})
	// Change instance config doesn't affect isolation read.
	tk.MustExec("select * from t")
}

func (s *testIntegrationSerialSuite) TestSelPushDownTiFlash(c *C) {
	tk := testkit.NewTestKit(c, s.store)
	tk.MustExec("use test")
	tk.MustExec("drop table if exists t")
	tk.MustExec("create table t(a int primary key, b varchar(20))")

	// Create virtual tiflash replica info.
	dom := domain.GetDomain(tk.Se)
	is := dom.InfoSchema()
	db, exists := is.SchemaByName(model.NewCIStr("test"))
	c.Assert(exists, IsTrue)
	for _, tblInfo := range db.Tables {
		if tblInfo.Name.L == "t" {
			tblInfo.TiFlashReplica = &model.TiFlashReplicaInfo{
				Count:     1,
				Available: true,
			}
		}
	}

	tk.MustExec("set @@session.tidb_isolation_read_engines = 'tiflash'")
	var input []string
	var output []struct {
		SQL  string
		Plan []string
	}
	s.testData.GetTestCases(c, &input, &output)
	for i, tt := range input {
		s.testData.OnRecord(func() {
			output[i].SQL = tt
			output[i].Plan = s.testData.ConvertRowsToStrings(tk.MustQuery(tt).Rows())
		})
		res := tk.MustQuery(tt)
		res.Check(testkit.Rows(output[i].Plan...))
	}
}

func (s *testIntegrationSerialSuite) TestPushDownToTiFlashWithKeepOrder(c *C) {
	tk := testkit.NewTestKit(c, s.store)
	tk.MustExec("use test")
	tk.MustExec("drop table if exists t")
	tk.MustExec("create table t(a int primary key, b varchar(20))")

	// Create virtual tiflash replica info.
	dom := domain.GetDomain(tk.Se)
	is := dom.InfoSchema()
	db, exists := is.SchemaByName(model.NewCIStr("test"))
	c.Assert(exists, IsTrue)
	for _, tblInfo := range db.Tables {
		if tblInfo.Name.L == "t" {
			tblInfo.TiFlashReplica = &model.TiFlashReplicaInfo{
				Count:     1,
				Available: true,
			}
		}
	}

	tk.MustExec("set @@session.tidb_isolation_read_engines = 'tiflash'")
	var input []string
	var output []struct {
		SQL  string
		Plan []string
	}
	s.testData.GetTestCases(c, &input, &output)
	for i, tt := range input {
		s.testData.OnRecord(func() {
			output[i].SQL = tt
			output[i].Plan = s.testData.ConvertRowsToStrings(tk.MustQuery(tt).Rows())
		})
		res := tk.MustQuery(tt)
		res.Check(testkit.Rows(output[i].Plan...))
	}
}

func (s *testIntegrationSerialSuite) TestMPPJoin(c *C) {
	tk := testkit.NewTestKit(c, s.store)
	tk.MustExec("use test")
	tk.MustExec("drop table if exists d1_t")
	tk.MustExec("create table d1_t(d1_k int, value int)")
	tk.MustExec("insert into d1_t values(1,2),(2,3)")
	tk.MustExec("analyze table d1_t")
	tk.MustExec("drop table if exists d2_t")
	tk.MustExec("create table d2_t(d2_k decimal(10,2), value int)")
	tk.MustExec("insert into d2_t values(10.11,2),(10.12,3)")
	tk.MustExec("analyze table d2_t")
	tk.MustExec("drop table if exists d3_t")
	tk.MustExec("create table d3_t(d3_k date, value int)")
	tk.MustExec("insert into d3_t values(date'2010-01-01',2),(date'2010-01-02',3)")
	tk.MustExec("analyze table d3_t")
	tk.MustExec("drop table if exists fact_t")
	tk.MustExec("create table fact_t(d1_k int, d2_k decimal(10,2), d3_k date, col1 int, col2 int, col3 int)")
	tk.MustExec("insert into fact_t values(1,10.11,date'2010-01-01',1,2,3),(1,10.11,date'2010-01-02',1,2,3),(1,10.12,date'2010-01-01',1,2,3),(1,10.12,date'2010-01-02',1,2,3)")
	tk.MustExec("insert into fact_t values(2,10.11,date'2010-01-01',1,2,3),(2,10.11,date'2010-01-02',1,2,3),(2,10.12,date'2010-01-01',1,2,3),(2,10.12,date'2010-01-02',1,2,3)")
	tk.MustExec("analyze table fact_t")

	// Create virtual tiflash replica info.
	dom := domain.GetDomain(tk.Se)
	is := dom.InfoSchema()
	db, exists := is.SchemaByName(model.NewCIStr("test"))
	c.Assert(exists, IsTrue)
	for _, tblInfo := range db.Tables {
		if tblInfo.Name.L == "fact_t" || tblInfo.Name.L == "d1_t" || tblInfo.Name.L == "d2_t" || tblInfo.Name.L == "d3_t" {
			tblInfo.TiFlashReplica = &model.TiFlashReplicaInfo{
				Count:     1,
				Available: true,
			}
		}
	}

	tk.MustExec("set @@session.tidb_isolation_read_engines = 'tiflash'")
	tk.MustExec("set @@session.tidb_allow_mpp = 1")
	var input []string
	var output []struct {
		SQL  string
		Plan []string
	}
	s.testData.GetTestCases(c, &input, &output)
	for i, tt := range input {
		s.testData.OnRecord(func() {
			output[i].SQL = tt
			output[i].Plan = s.testData.ConvertRowsToStrings(tk.MustQuery(tt).Rows())
		})
		res := tk.MustQuery(tt)
		res.Check(testkit.Rows(output[i].Plan...))
	}
}

func (s *testIntegrationSerialSuite) TestMPPShuffledJoin(c *C) {
	tk := testkit.NewTestKit(c, s.store)
	tk.MustExec("use test")
	tk.MustExec("drop table if exists d1_t")
	tk.MustExec("create table d1_t(d1_k int, value int)")
	tk.MustExec("insert into d1_t values(1,2),(2,3)")
	tk.MustExec("insert into d1_t values(1,2),(2,3)")
	tk.MustExec("analyze table d1_t")
	tk.MustExec("drop table if exists d2_t")
	tk.MustExec("create table d2_t(d2_k decimal(10,2), value int)")
	tk.MustExec("insert into d2_t values(10.11,2),(10.12,3)")
	tk.MustExec("insert into d2_t values(10.11,2),(10.12,3)")
	tk.MustExec("analyze table d2_t")
	tk.MustExec("drop table if exists d3_t")
	tk.MustExec("create table d3_t(d3_k date, value int)")
	tk.MustExec("insert into d3_t values(date'2010-01-01',2),(date'2010-01-02',3)")
	tk.MustExec("insert into d3_t values(date'2010-01-01',2),(date'2010-01-02',3)")
	tk.MustExec("analyze table d3_t")
	tk.MustExec("drop table if exists fact_t")
	tk.MustExec("create table fact_t(d1_k int, d2_k decimal(10,2), d3_k date, col1 int, col2 int, col3 int)")
	tk.MustExec("insert into fact_t values(1,10.11,date'2010-01-01',1,2,3),(1,10.11,date'2010-01-02',1,2,3),(1,10.12,date'2010-01-01',1,2,3),(1,10.12,date'2010-01-02',1,2,3)")
	tk.MustExec("insert into fact_t values(2,10.11,date'2010-01-01',1,2,3),(2,10.11,date'2010-01-02',1,2,3),(2,10.12,date'2010-01-01',1,2,3),(2,10.12,date'2010-01-02',1,2,3)")
	tk.MustExec("insert into fact_t values(2,10.11,date'2010-01-01',1,2,3),(2,10.11,date'2010-01-02',1,2,3),(2,10.12,date'2010-01-01',1,2,3),(2,10.12,date'2010-01-02',1,2,3)")
	tk.MustExec("insert into fact_t values(2,10.11,date'2010-01-01',1,2,3),(2,10.11,date'2010-01-02',1,2,3),(2,10.12,date'2010-01-01',1,2,3),(2,10.12,date'2010-01-02',1,2,3)")
	tk.MustExec("analyze table fact_t")

	// Create virtual tiflash replica info.
	dom := domain.GetDomain(tk.Se)
	is := dom.InfoSchema()
	db, exists := is.SchemaByName(model.NewCIStr("test"))
	c.Assert(exists, IsTrue)
	for _, tblInfo := range db.Tables {
		if tblInfo.Name.L == "fact_t" || tblInfo.Name.L == "d1_t" || tblInfo.Name.L == "d2_t" || tblInfo.Name.L == "d3_t" {
			tblInfo.TiFlashReplica = &model.TiFlashReplicaInfo{
				Count:     1,
				Available: true,
			}
		}
	}

	tk.MustExec("set @@session.tidb_isolation_read_engines = 'tiflash'")
	tk.MustExec("set @@session.tidb_allow_mpp = 1")
	tk.MustExec("set @@session.tidb_broadcast_join_threshold_size = 1")
	tk.MustExec("set @@session.tidb_broadcast_join_threshold_count = 1")
	var input []string
	var output []struct {
		SQL  string
		Plan []string
	}
	s.testData.GetTestCases(c, &input, &output)
	for i, tt := range input {
		s.testData.OnRecord(func() {
			output[i].SQL = tt
			output[i].Plan = s.testData.ConvertRowsToStrings(tk.MustQuery(tt).Rows())
		})
		res := tk.MustQuery(tt)
		res.Check(testkit.Rows(output[i].Plan...))
	}
}

func (s *testIntegrationSerialSuite) TestBroadcastJoin(c *C) {
	tk := testkit.NewTestKit(c, s.store)
	tk.MustExec("use test")
	tk.MustExec("set session tidb_allow_mpp = OFF")
	tk.MustExec("drop table if exists d1_t")
	tk.MustExec("create table d1_t(d1_k int, value int)")
	tk.MustExec("insert into d1_t values(1,2),(2,3)")
	tk.MustExec("analyze table d1_t")
	tk.MustExec("drop table if exists d2_t")
	tk.MustExec("create table d2_t(d2_k decimal(10,2), value int)")
	tk.MustExec("insert into d2_t values(10.11,2),(10.12,3)")
	tk.MustExec("analyze table d2_t")
	tk.MustExec("drop table if exists d3_t")
	tk.MustExec("create table d3_t(d3_k date, value int)")
	tk.MustExec("insert into d3_t values(date'2010-01-01',2),(date'2010-01-02',3)")
	tk.MustExec("analyze table d3_t")
	tk.MustExec("drop table if exists fact_t")
	tk.MustExec("create table fact_t(d1_k int, d2_k decimal(10,2), d3_k date, col1 int, col2 int, col3 int)")
	tk.MustExec("insert into fact_t values(1,10.11,date'2010-01-01',1,2,3),(1,10.11,date'2010-01-02',1,2,3),(1,10.12,date'2010-01-01',1,2,3),(1,10.12,date'2010-01-02',1,2,3)")
	tk.MustExec("insert into fact_t values(2,10.11,date'2010-01-01',1,2,3),(2,10.11,date'2010-01-02',1,2,3),(2,10.12,date'2010-01-01',1,2,3),(2,10.12,date'2010-01-02',1,2,3)")
	tk.MustExec("analyze table fact_t")

	// Create virtual tiflash replica info.
	dom := domain.GetDomain(tk.Se)
	is := dom.InfoSchema()
	db, exists := is.SchemaByName(model.NewCIStr("test"))
	c.Assert(exists, IsTrue)
	for _, tblInfo := range db.Tables {
		if tblInfo.Name.L == "fact_t" || tblInfo.Name.L == "d1_t" || tblInfo.Name.L == "d2_t" || tblInfo.Name.L == "d3_t" {
			tblInfo.TiFlashReplica = &model.TiFlashReplicaInfo{
				Count:     1,
				Available: true,
			}
		}
	}

	tk.MustExec("set @@session.tidb_isolation_read_engines = 'tiflash'")
	tk.MustExec("set @@session.tidb_allow_batch_cop = 1")
	tk.MustExec("set @@session.tidb_opt_broadcast_join = 1")
	// make cbo force choose broadcast join since sql hint does not work for semi/anti-semi join
	tk.MustExec("set @@session.tidb_opt_cpu_factor=10000000;")
	var input []string
	var output []struct {
		SQL  string
		Plan []string
	}
	s.testData.GetTestCases(c, &input, &output)
	for i, tt := range input {
		s.testData.OnRecord(func() {
			output[i].SQL = tt
			output[i].Plan = s.testData.ConvertRowsToStrings(tk.MustQuery(tt).Rows())
		})
		res := tk.MustQuery(tt)
		res.Check(testkit.Rows(output[i].Plan...))
	}

	// out table of out join should not be global
	_, err := tk.Exec("explain format = 'brief' select /*+ broadcast_join(fact_t, d1_t), broadcast_join_local(d1_t) */ count(*) from fact_t left join d1_t on fact_t.d1_k = d1_t.d1_k")
	c.Assert(err, NotNil)
	c.Assert(err.Error(), Equals, "[planner:1815]Internal : Can't find a proper physical plan for this query")
	// nullEQ not supported
	_, err = tk.Exec("explain format = 'brief' select /*+ broadcast_join(fact_t, d1_t) */ count(*) from fact_t join d1_t on fact_t.d1_k <=> d1_t.d1_k")
	c.Assert(err, NotNil)
	c.Assert(err.Error(), Equals, "[planner:1815]Internal : Can't find a proper physical plan for this query")
	// not supported if join condition has unsupported expr
	_, err = tk.Exec("explain format = 'brief' select /*+ broadcast_join(fact_t, d1_t) */ count(*) from fact_t left join d1_t on fact_t.d1_k = d1_t.d1_k and sqrt(fact_t.col1) > 2")
	c.Assert(err, NotNil)
	c.Assert(err.Error(), Equals, "[planner:1815]Internal : Can't find a proper physical plan for this query")
	// cartsian join not supported
	_, err = tk.Exec("explain format = 'brief' select /*+ broadcast_join(fact_t, d1_t) */ count(*) from fact_t join d1_t")
	c.Assert(err, NotNil)
	c.Assert(err.Error(), Equals, "[planner:1815]Internal : Can't find a proper physical plan for this query")
}

func (s *testIntegrationSerialSuite) TestJoinNotSupportedByTiFlash(c *C) {
	tk := testkit.NewTestKit(c, s.store)
	tk.MustExec("use test")
	tk.MustExec("drop table if exists table_1")
	tk.MustExec("create table table_1(id int not null, bit_col bit(2) not null, datetime_col datetime not null)")
	tk.MustExec("insert into table_1 values(1,b'1','2020-01-01 00:00:00'),(2,b'0','2020-01-01 00:00:00')")
	tk.MustExec("analyze table table_1")

	// Create virtual tiflash replica info.
	dom := domain.GetDomain(tk.Se)
	is := dom.InfoSchema()
	db, exists := is.SchemaByName(model.NewCIStr("test"))
	c.Assert(exists, IsTrue)
	for _, tblInfo := range db.Tables {
		if tblInfo.Name.L == "table_1" {
			tblInfo.TiFlashReplica = &model.TiFlashReplicaInfo{
				Count:     1,
				Available: true,
			}
		}
	}

	tk.MustExec("set @@session.tidb_isolation_read_engines = 'tiflash'")
	tk.MustExec("set @@session.tidb_allow_mpp = 1")
	var input []string
	var output []struct {
		SQL  string
		Plan []string
	}
	s.testData.GetTestCases(c, &input, &output)
	for i, tt := range input {
		s.testData.OnRecord(func() {
			output[i].SQL = tt
			output[i].Plan = s.testData.ConvertRowsToStrings(tk.MustQuery(tt).Rows())
		})
		res := tk.MustQuery(tt)
		res.Check(testkit.Rows(output[i].Plan...))
	}

	tk.MustExec("set @@session.tidb_broadcast_join_threshold_size = 1")
	tk.MustExec("set @@session.tidb_broadcast_join_threshold_count = 1")
	s.testData.GetTestCases(c, &input, &output)
	for i, tt := range input {
		s.testData.OnRecord(func() {
			output[i].SQL = tt
			output[i].Plan = s.testData.ConvertRowsToStrings(tk.MustQuery(tt).Rows())
		})
		res := tk.MustQuery(tt)
		res.Check(testkit.Rows(output[i].Plan...))
	}

	tk.MustExec("set @@session.tidb_allow_mpp = 0")
	tk.MustExec("set @@session.tidb_isolation_read_engines = 'tiflash'")
	tk.MustExec("set @@session.tidb_allow_batch_cop = 1")
	tk.MustExec("set @@session.tidb_opt_broadcast_join = 1")
	// make cbo force choose broadcast join since sql hint does not work for semi/anti-semi join
	tk.MustExec("set @@session.tidb_opt_cpu_factor=10000000;")
	s.testData.GetTestCases(c, &input, &output)
	for i, tt := range input {
		s.testData.OnRecord(func() {
			output[i].SQL = tt
			output[i].Plan = s.testData.ConvertRowsToStrings(tk.MustQuery(tt).Rows())
		})
		res := tk.MustQuery(tt)
		res.Check(testkit.Rows(output[i].Plan...))
	}
}

func (s *testIntegrationSerialSuite) TestMPPWithHashExchangeUnderNewCollation(c *C) {
	defer collate.SetNewCollationEnabledForTest(false)
	tk := testkit.NewTestKit(c, s.store)
	tk.MustExec("use test")
	tk.MustExec("drop table if exists table_1")
	tk.MustExec("create table table_1(id int not null, value char(10))")
	tk.MustExec("insert into table_1 values(1,'1'),(2,'2')")
	tk.MustExec("analyze table table_1")

	// Create virtual tiflash replica info.
	dom := domain.GetDomain(tk.Se)
	is := dom.InfoSchema()
	db, exists := is.SchemaByName(model.NewCIStr("test"))
	c.Assert(exists, IsTrue)
	for _, tblInfo := range db.Tables {
		if tblInfo.Name.L == "table_1" {
			tblInfo.TiFlashReplica = &model.TiFlashReplicaInfo{
				Count:     1,
				Available: true,
			}
		}
	}

	collate.SetNewCollationEnabledForTest(true)
	tk.MustExec("set @@session.tidb_isolation_read_engines = 'tiflash'")
	tk.MustExec("set @@session.tidb_allow_mpp = 1")
	tk.MustExec("set @@session.tidb_opt_broadcast_join = 0")
	tk.MustExec("set @@session.tidb_broadcast_join_threshold_count = 0")
	tk.MustExec("set @@session.tidb_broadcast_join_threshold_size = 0")
	var input []string
	var output []struct {
		SQL  string
		Plan []string
	}
	s.testData.GetTestCases(c, &input, &output)
	for i, tt := range input {
		s.testData.OnRecord(func() {
			output[i].SQL = tt
			output[i].Plan = s.testData.ConvertRowsToStrings(tk.MustQuery(tt).Rows())
		})
		res := tk.MustQuery(tt)
		res.Check(testkit.Rows(output[i].Plan...))
	}
}

func (s *testIntegrationSerialSuite) TestMPPWithBroadcastExchangeUnderNewCollation(c *C) {
	defer collate.SetNewCollationEnabledForTest(false)
	tk := testkit.NewTestKit(c, s.store)
	tk.MustExec("use test")
	tk.MustExec("drop table if exists table_1")
	tk.MustExec("create table table_1(id int not null, value char(10))")
	tk.MustExec("insert into table_1 values(1,'1'),(2,'2')")
	tk.MustExec("analyze table table_1")

	// Create virtual tiflash replica info.
	dom := domain.GetDomain(tk.Se)
	is := dom.InfoSchema()
	db, exists := is.SchemaByName(model.NewCIStr("test"))
	c.Assert(exists, IsTrue)
	for _, tblInfo := range db.Tables {
		if tblInfo.Name.L == "table_1" {
			tblInfo.TiFlashReplica = &model.TiFlashReplicaInfo{
				Count:     1,
				Available: true,
			}
		}
	}

	collate.SetNewCollationEnabledForTest(true)
	tk.MustExec("set @@session.tidb_isolation_read_engines = 'tiflash'")
	tk.MustExec("set @@session.tidb_allow_mpp = 1")
	var input []string
	var output []struct {
		SQL  string
		Plan []string
	}
	s.testData.GetTestCases(c, &input, &output)
	for i, tt := range input {
		s.testData.OnRecord(func() {
			output[i].SQL = tt
			output[i].Plan = s.testData.ConvertRowsToStrings(tk.MustQuery(tt).Rows())
		})
		res := tk.MustQuery(tt)
		res.Check(testkit.Rows(output[i].Plan...))
	}
}

func (s *testIntegrationSerialSuite) TestMPPAvgRewrite(c *C) {
	defer collate.SetNewCollationEnabledForTest(false)
	tk := testkit.NewTestKit(c, s.store)
	tk.MustExec("use test")
	tk.MustExec("drop table if exists table_1")
	tk.MustExec("create table table_1(id int not null, value decimal(10,2))")
	tk.MustExec("insert into table_1 values(1,1),(2,2)")
	tk.MustExec("analyze table table_1")

	// Create virtual tiflash replica info.
	dom := domain.GetDomain(tk.Se)
	is := dom.InfoSchema()
	db, exists := is.SchemaByName(model.NewCIStr("test"))
	c.Assert(exists, IsTrue)
	for _, tblInfo := range db.Tables {
		if tblInfo.Name.L == "table_1" {
			tblInfo.TiFlashReplica = &model.TiFlashReplicaInfo{
				Count:     1,
				Available: true,
			}
		}
	}

	collate.SetNewCollationEnabledForTest(true)
	tk.MustExec("set @@session.tidb_isolation_read_engines = 'tiflash'")
	tk.MustExec("set @@session.tidb_allow_mpp = 1")
	var input []string
	var output []struct {
		SQL  string
		Plan []string
	}
	s.testData.GetTestCases(c, &input, &output)
	for i, tt := range input {
		s.testData.OnRecord(func() {
			output[i].SQL = tt
			output[i].Plan = s.testData.ConvertRowsToStrings(tk.MustQuery(tt).Rows())
		})
		res := tk.MustQuery(tt)
		res.Check(testkit.Rows(output[i].Plan...))
	}
}

func (s *testIntegrationSerialSuite) TestAggPushDownEngine(c *C) {
	tk := testkit.NewTestKit(c, s.store)
	tk.MustExec("use test")
	tk.MustExec("drop table if exists t")
	tk.MustExec("create table t(a int primary key, b varchar(20))")

	// Create virtual tiflash replica info.
	dom := domain.GetDomain(tk.Se)
	is := dom.InfoSchema()
	db, exists := is.SchemaByName(model.NewCIStr("test"))
	c.Assert(exists, IsTrue)
	for _, tblInfo := range db.Tables {
		if tblInfo.Name.L == "t" {
			tblInfo.TiFlashReplica = &model.TiFlashReplicaInfo{
				Count:     1,
				Available: true,
			}
		}
	}

	tk.MustExec("set @@session.tidb_isolation_read_engines = 'tiflash'")

	tk.MustQuery("desc select approx_count_distinct(a) from t").Check(testkit.Rows(
		"HashAgg_11 1.00 root  funcs:approx_count_distinct(Column#4)->Column#3",
		"└─TableReader_12 1.00 root  data:HashAgg_6",
		"  └─HashAgg_6 1.00 batchCop[tiflash]  funcs:approx_count_distinct(test.t.a)->Column#4",
		"    └─TableFullScan_10 10000.00 batchCop[tiflash] table:t keep order:false, stats:pseudo"))

	tk.MustExec("set @@session.tidb_isolation_read_engines = 'tikv'")

	tk.MustQuery("desc select approx_count_distinct(a) from t").Check(testkit.Rows(
		"HashAgg_5 1.00 root  funcs:approx_count_distinct(test.t.a)->Column#3",
		"└─TableReader_11 10000.00 root  data:TableFullScan_10",
		"  └─TableFullScan_10 10000.00 cop[tikv] table:t keep order:false, stats:pseudo"))
}

func (s *testIntegrationSerialSuite) TestIssue15110(c *C) {
	tk := testkit.NewTestKit(c, s.store)
	tk.MustExec("use test")
	tk.MustExec("drop table if exists crm_rd_150m")
	tk.MustExec(`CREATE TABLE crm_rd_150m (
	product varchar(256) DEFAULT NULL,
		uks varchar(16) DEFAULT NULL,
		brand varchar(256) DEFAULT NULL,
		cin varchar(16) DEFAULT NULL,
		created_date timestamp NULL DEFAULT NULL,
		quantity int(11) DEFAULT NULL,
		amount decimal(11,0) DEFAULT NULL,
		pl_date timestamp NULL DEFAULT NULL,
		customer_first_date timestamp NULL DEFAULT NULL,
		recent_date timestamp NULL DEFAULT NULL
	) ENGINE=InnoDB DEFAULT CHARSET=utf8 COLLATE=utf8_bin;`)

	// Create virtual tiflash replica info.
	dom := domain.GetDomain(tk.Se)
	is := dom.InfoSchema()
	db, exists := is.SchemaByName(model.NewCIStr("test"))
	c.Assert(exists, IsTrue)
	for _, tblInfo := range db.Tables {
		if tblInfo.Name.L == "crm_rd_150m" {
			tblInfo.TiFlashReplica = &model.TiFlashReplicaInfo{
				Count:     1,
				Available: true,
			}
		}
	}

	tk.MustExec("set @@session.tidb_isolation_read_engines = 'tiflash'")
	tk.MustExec("explain format = 'brief' SELECT count(*) FROM crm_rd_150m dataset_48 WHERE (CASE WHEN (month(dataset_48.customer_first_date)) <= 30 THEN '新客' ELSE NULL END) IS NOT NULL;")
}

func (s *testIntegrationSerialSuite) TestReadFromStorageHint(c *C) {
	tk := testkit.NewTestKit(c, s.store)

	tk.MustExec("use test")
	tk.MustExec("drop table if exists t, tt, ttt")
	tk.MustExec("set session tidb_allow_mpp=OFF")
	tk.MustExec("create table t(a int, b int, index ia(a))")
	tk.MustExec("create table tt(a int, b int, primary key(a))")
	tk.MustExec("create table ttt(a int, primary key (a desc))")

	// Create virtual tiflash replica info.
	dom := domain.GetDomain(tk.Se)
	is := dom.InfoSchema()
	db, exists := is.SchemaByName(model.NewCIStr("test"))
	c.Assert(exists, IsTrue)
	for _, tblInfo := range db.Tables {
		tblInfo.TiFlashReplica = &model.TiFlashReplicaInfo{
			Count:     1,
			Available: true,
		}
	}

	var input []string
	var output []struct {
		SQL  string
		Plan []string
		Warn []string
	}
	s.testData.GetTestCases(c, &input, &output)
	for i, tt := range input {
		s.testData.OnRecord(func() {
			output[i].SQL = tt
			output[i].Plan = s.testData.ConvertRowsToStrings(tk.MustQuery(tt).Rows())
			output[i].Warn = s.testData.ConvertSQLWarnToStrings(tk.Se.GetSessionVars().StmtCtx.GetWarnings())
		})
		res := tk.MustQuery(tt)
		res.Check(testkit.Rows(output[i].Plan...))
		c.Assert(s.testData.ConvertSQLWarnToStrings(tk.Se.GetSessionVars().StmtCtx.GetWarnings()), DeepEquals, output[i].Warn)
	}
}

func (s *testIntegrationSerialSuite) TestReadFromStorageHintAndIsolationRead(c *C) {
	tk := testkit.NewTestKit(c, s.store)

	tk.MustExec("use test")
	tk.MustExec("drop table if exists t, tt, ttt")
	tk.MustExec("create table t(a int, b int, index ia(a))")
	tk.MustExec("set @@session.tidb_isolation_read_engines=\"tikv\"")

	// Create virtual tiflash replica info.
	dom := domain.GetDomain(tk.Se)
	is := dom.InfoSchema()
	db, exists := is.SchemaByName(model.NewCIStr("test"))
	c.Assert(exists, IsTrue)
	for _, tblInfo := range db.Tables {
		tblInfo.TiFlashReplica = &model.TiFlashReplicaInfo{
			Count:     1,
			Available: true,
		}
	}

	var input []string
	var output []struct {
		SQL  string
		Plan []string
		Warn []string
	}
	s.testData.GetTestCases(c, &input, &output)
	for i, tt := range input {
		tk.Se.GetSessionVars().StmtCtx.SetWarnings(nil)
		s.testData.OnRecord(func() {
			output[i].SQL = tt
			output[i].Plan = s.testData.ConvertRowsToStrings(tk.MustQuery(tt).Rows())
			output[i].Warn = s.testData.ConvertSQLWarnToStrings(tk.Se.GetSessionVars().StmtCtx.GetWarnings())
		})
		res := tk.MustQuery(tt)
		res.Check(testkit.Rows(output[i].Plan...))
		c.Assert(s.testData.ConvertSQLWarnToStrings(tk.Se.GetSessionVars().StmtCtx.GetWarnings()), DeepEquals, output[i].Warn)
	}
}

func (s *testIntegrationSerialSuite) TestIsolationReadTiFlashNotChoosePointGet(c *C) {
	tk := testkit.NewTestKit(c, s.store)

	tk.MustExec("use test")
	tk.MustExec("drop table if exists t")
	tk.MustExec("create table t(a int, b int, primary key (a))")

	// Create virtual tiflash replica info.
	dom := domain.GetDomain(tk.Se)
	is := dom.InfoSchema()
	db, exists := is.SchemaByName(model.NewCIStr("test"))
	c.Assert(exists, IsTrue)
	for _, tblInfo := range db.Tables {
		tblInfo.TiFlashReplica = &model.TiFlashReplicaInfo{
			Count:     1,
			Available: true,
		}
	}

	tk.MustExec("set @@session.tidb_isolation_read_engines=\"tiflash\"")
	var input []string
	var output []struct {
		SQL    string
		Result []string
	}
	s.testData.GetTestCases(c, &input, &output)
	for i, tt := range input {
		s.testData.OnRecord(func() {
			output[i].SQL = tt
			output[i].Result = s.testData.ConvertRowsToStrings(tk.MustQuery(tt).Rows())
		})
		tk.MustQuery(tt).Check(testkit.Rows(output[i].Result...))
	}
}

func (s *testIntegrationSerialSuite) TestIsolationReadTiFlashUseIndexHint(c *C) {
	tk := testkit.NewTestKit(c, s.store)

	tk.MustExec("use test")
	tk.MustExec("drop table if exists t")
	tk.MustExec("create table t(a int, index idx(a));")

	// Create virtual tiflash replica info.
	dom := domain.GetDomain(tk.Se)
	is := dom.InfoSchema()
	db, exists := is.SchemaByName(model.NewCIStr("test"))
	c.Assert(exists, IsTrue)
	for _, tblInfo := range db.Tables {
		tblInfo.TiFlashReplica = &model.TiFlashReplicaInfo{
			Count:     1,
			Available: true,
		}
	}

	tk.MustExec("set @@session.tidb_isolation_read_engines=\"tiflash\"")
	var input []string
	var output []struct {
		SQL  string
		Plan []string
		Warn []string
	}
	s.testData.GetTestCases(c, &input, &output)
	for i, tt := range input {
		s.testData.OnRecord(func() {
			output[i].SQL = tt
			output[i].Plan = s.testData.ConvertRowsToStrings(tk.MustQuery(tt).Rows())
			output[i].Warn = s.testData.ConvertSQLWarnToStrings(tk.Se.GetSessionVars().StmtCtx.GetWarnings())
		})
		res := tk.MustQuery(tt)
		res.Check(testkit.Rows(output[i].Plan...))
		c.Assert(s.testData.ConvertSQLWarnToStrings(tk.Se.GetSessionVars().StmtCtx.GetWarnings()), DeepEquals, output[i].Warn)
	}
}

func (s *testIntegrationSerialSuite) TestIsolationReadDoNotFilterSystemDB(c *C) {
	tk := testkit.NewTestKit(c, s.store)

	tk.MustExec("use test")
	tk.MustExec("set @@tidb_isolation_read_engines = \"tiflash\"")
	var input []string
	var output []struct {
		SQL  string
		Plan []string
	}
	s.testData.GetTestCases(c, &input, &output)
	for i, tt := range input {
		s.testData.OnRecord(func() {
			output[i].SQL = tt
			output[i].Plan = s.testData.ConvertRowsToStrings(tk.MustQuery(tt).Rows())
		})
		res := tk.MustQuery(tt)
		res.Check(testkit.Rows(output[i].Plan...))
	}
}

func (s *testIntegrationSuite) TestPartitionTableStats(c *C) {
	tk := testkit.NewTestKit(c, s.store)
	{
		tk.MustExec(`set @@tidb_partition_prune_mode='` + string(variable.Static) + `'`)
		tk.MustExec("use test")
		tk.MustExec("drop table if exists t")
		tk.MustExec("create table t(a int, b int)partition by range columns(a)(partition p0 values less than (10), partition p1 values less than(20), partition p2 values less than(30));")
		tk.MustExec("insert into t values(21, 1), (22, 2), (23, 3), (24, 4), (15, 5)")
		tk.MustExec("analyze table t")

		var input []string
		var output []struct {
			SQL    string
			Result []string
		}
		s.testData.GetTestCases(c, &input, &output)
		for i, tt := range input {
			s.testData.OnRecord(func() {
				output[i].SQL = tt
				output[i].Result = s.testData.ConvertRowsToStrings(tk.MustQuery(tt).Rows())
			})
			tk.MustQuery(tt).Check(testkit.Rows(output[i].Result...))
		}
	}
}

func (s *testIntegrationSuite) TestPartitionPruningForInExpr(c *C) {
	tk := testkit.NewTestKit(c, s.store)

	tk.MustExec("use test")
	tk.MustExec("drop table if exists t")
	tk.MustExec("create table t(a int(11), b int) partition by range (a) (partition p0 values less than (4), partition p1 values less than(10), partition p2 values less than maxvalue);")
	tk.MustExec("insert into t values (1, 1),(10, 10),(11, 11)")

	var input []string
	var output []struct {
		SQL  string
		Plan []string
	}
	s.testData.GetTestCases(c, &input, &output)
	for i, tt := range input {
		s.testData.OnRecord(func() {
			output[i].SQL = tt
			output[i].Plan = s.testData.ConvertRowsToStrings(tk.MustQuery(tt).Rows())
		})
		tk.MustQuery(tt).Check(testkit.Rows(output[i].Plan...))
	}
}

func (s *testIntegrationSerialSuite) TestPartitionPruningWithDateType(c *C) {
	tk := testkit.NewTestKit(c, s.store)

	tk.MustExec("use test")
	tk.MustExec("drop table if exists t")
	tk.MustExec("create table t(a datetime) partition by range columns (a) (partition p1 values less than ('20000101'), partition p2 values less than ('2000-10-01'));")
	tk.MustExec("insert into t values ('20000201'), ('19000101');")

	// cannot get the statistical information immediately
	// tk.MustQuery(`SELECT PARTITION_NAME,TABLE_ROWS FROM INFORMATION_SCHEMA.PARTITIONS WHERE TABLE_NAME = 't';`).Check(testkit.Rows("p1 1", "p2 1"))
	str := tk.MustQuery(`desc select * from t where a < '2000-01-01';`).Rows()[0][3].(string)
	c.Assert(strings.Contains(str, "partition:p1"), IsTrue)
}

func (s *testIntegrationSuite) TestPartitionPruningForEQ(c *C) {
	tk := testkit.NewTestKit(c, s.store)
	tk.MustExec("use test")

	tk.MustExec("drop table if exists t")
	tk.MustExec("create table t(a datetime, b int) partition by range(weekday(a)) (partition p0 values less than(10), partition p1 values less than (100))")

	is := infoschema.GetInfoSchema(tk.Se)
	tbl, err := is.TableByName(model.NewCIStr("test"), model.NewCIStr("t"))
	c.Assert(err, IsNil)
	pt := tbl.(table.PartitionedTable)
	query, err := expression.ParseSimpleExprWithTableInfo(tk.Se, "a = '2020-01-01 00:00:00'", tbl.Meta())
	c.Assert(err, IsNil)
	dbName := model.NewCIStr(tk.Se.GetSessionVars().CurrentDB)
	columns, names, err := expression.ColumnInfos2ColumnsAndNames(tk.Se, dbName, tbl.Meta().Name, tbl.Meta().Cols(), tbl.Meta())
	c.Assert(err, IsNil)
	// Even the partition is not monotonous, EQ condition should be prune!
	// select * from t where a = '2020-01-01 00:00:00'
	res, err := core.PartitionPruning(tk.Se, pt, []expression.Expression{query}, nil, columns, names)
	c.Assert(err, IsNil)
	c.Assert(res, HasLen, 1)
	c.Assert(res[0], Equals, 0)
}

func (s *testIntegrationSuite) TestErrNoDB(c *C) {
	tk := testkit.NewTestKit(c, s.store)
	tk.MustExec("create user test")
	_, err := tk.Exec("grant select on test1111 to test@'%'")
	c.Assert(errors.Cause(err), Equals, core.ErrNoDB)
	tk.MustExec("use test")
	tk.MustExec("create table test1111 (id int)")
	tk.MustExec("grant select on test1111 to test@'%'")
}

func (s *testIntegrationSuite) TestMaxMinEliminate(c *C) {
	tk := testkit.NewTestKit(c, s.store)

	tk.MustExec("use test")
	tk.MustExec("drop table if exists t")
	tk.MustExec("create table t(a int primary key)")
	tk.Se.GetSessionVars().EnableClusteredIndex = variable.ClusteredIndexDefModeOn
	tk.MustExec("create table cluster_index_t(a int, b int, c int, primary key (a, b));")

	var input []string
	var output []struct {
		SQL  string
		Plan []string
	}
	s.testData.GetTestCases(c, &input, &output)
	for i, tt := range input {
		s.testData.OnRecord(func() {
			output[i].SQL = tt
			output[i].Plan = s.testData.ConvertRowsToStrings(tk.MustQuery(tt).Rows())
		})
		tk.MustQuery(tt).Check(testkit.Rows(output[i].Plan...))
	}
}

func (s *testIntegrationSuite) TestINLJHintSmallTable(c *C) {
	tk := testkit.NewTestKit(c, s.store)
	tk.MustExec("use test")
	tk.MustExec("drop table if exists t1, t2")
	tk.MustExec("create table t1(a int not null, b int, key(a))")
	tk.MustExec("insert into t1 values(1,1),(2,2)")
	tk.MustExec("create table t2(a int not null, b int, key(a))")
	tk.MustExec("insert into t2 values(1,1),(2,2),(3,3),(4,4),(5,5)")
	tk.MustExec("analyze table t1, t2")
	tk.MustExec("explain format = 'brief' select /*+ TIDB_INLJ(t1) */ * from t1 join t2 on t1.a = t2.a")
}

func (s *testIntegrationSuite) TestIndexJoinUniqueCompositeIndex(c *C) {
	tk := testkit.NewTestKit(c, s.store)

	tk.MustExec("use test")
	tk.MustExec("drop table if exists t1, t2")
	tk.Se.GetSessionVars().EnableClusteredIndex = variable.ClusteredIndexDefModeIntOnly
	tk.MustExec("create table t1(a int not null, c int not null)")
	tk.MustExec("create table t2(a int not null, b int not null, c int not null, primary key(a,b))")
	tk.MustExec("insert into t1 values(1,1)")
	tk.MustExec("insert into t2 values(1,1,1),(1,2,1)")
	tk.MustExec("analyze table t1,t2")

	var input []string
	var output []struct {
		SQL  string
		Plan []string
	}
	s.testData.GetTestCases(c, &input, &output)
	for i, tt := range input {
		s.testData.OnRecord(func() {
			output[i].SQL = tt
			output[i].Plan = s.testData.ConvertRowsToStrings(tk.MustQuery(tt).Rows())
		})
		tk.MustQuery(tt).Check(testkit.Rows(output[i].Plan...))
	}
}

func (s *testIntegrationSuite) TestIndexMerge(c *C) {
	tk := testkit.NewTestKit(c, s.store)

	tk.MustExec("use test")
	tk.MustExec("drop table if exists t")
	tk.MustExec("create table t(a int, b int, c int, unique index(a), unique index(b), primary key(c))")

	var input []string
	var output []struct {
		SQL  string
		Plan []string
	}
	s.testData.GetTestCases(c, &input, &output)
	for i, tt := range input {
		s.testData.OnRecord(func() {
			output[i].SQL = tt
			output[i].Plan = s.testData.ConvertRowsToStrings(tk.MustQuery(tt).Rows())
		})
		tk.MustQuery(tt).Check(testkit.Rows(output[i].Plan...))
	}
}

func (s *testIntegrationSuite) TestIndexMergeHint4CNF(c *C) {
	tk := testkit.NewTestKit(c, s.store)

	tk.MustExec("use test")
	tk.MustExec("drop table if exists t")
	tk.MustExec("create table t(id int primary key, a int, b int, c int, key(a), key(b), key(c))")

	var input []string
	var output []struct {
		SQL  string
		Plan []string
	}
	s.testData.GetTestCases(c, &input, &output)
	for i, tt := range input {
		s.testData.OnRecord(func() {
			output[i].SQL = tt
			output[i].Plan = s.testData.ConvertRowsToStrings(tk.MustQuery(tt).Rows())
		})
		tk.MustQuery(tt).Check(testkit.Rows(output[i].Plan...))
	}
}

func (s *testIntegrationSuite) TestInvisibleIndex(c *C) {
	tk := testkit.NewTestKit(c, s.store)

	tk.MustExec("use test")
	tk.MustExec("drop table if exists t")

	// Optimizer cannot see invisible indexes.
	tk.MustExec("create table t(a int, b int, unique index i_a (a) invisible, unique index i_b(b))")
	tk.MustExec("insert into t values (1,2)")

	// Optimizer cannot use invisible indexes.
	tk.MustQuery("select a from t order by a").Check(testkit.Rows("1"))
	c.Check(tk.MustUseIndex("select a from t order by a", "i_a"), IsFalse)
	tk.MustQuery("select a from t where a > 0").Check(testkit.Rows("1"))
	c.Check(tk.MustUseIndex("select a from t where a > 1", "i_a"), IsFalse)

	// If use invisible indexes in index hint and sql hint, throw an error.
	errStr := "[planner:1176]Key 'i_a' doesn't exist in table 't'"
	tk.MustGetErrMsg("select * from t use index(i_a)", errStr)
	tk.MustGetErrMsg("select * from t force index(i_a)", errStr)
	tk.MustGetErrMsg("select * from t ignore index(i_a)", errStr)
	tk.MustQuery("select /*+ USE_INDEX(t, i_a) */ * from t")
	c.Assert(tk.Se.GetSessionVars().StmtCtx.GetWarnings(), HasLen, 1)
	c.Assert(tk.Se.GetSessionVars().StmtCtx.GetWarnings()[0].Err.Error(), Equals, errStr)
	tk.MustQuery("select /*+ IGNORE_INDEX(t, i_a), USE_INDEX(t, i_b) */ a from t order by a")
	c.Assert(tk.Se.GetSessionVars().StmtCtx.GetWarnings(), HasLen, 1)
	c.Assert(tk.Se.GetSessionVars().StmtCtx.GetWarnings()[0].Err.Error(), Equals, errStr)

	tk.MustExec("admin check table t")
	tk.MustExec("admin check index t i_a")
}

// for issue #14822
func (s *testIntegrationSuite) TestIndexJoinTableRange(c *C) {
	tk := testkit.NewTestKit(c, s.store)

	tk.MustExec("use test")
	tk.MustExec("drop table if exists t1, t2")
	tk.MustExec("create table t1(a int, b int, primary key (a), key idx_t1_b (b))")
	tk.MustExec("create table t2(a int, b int, primary key (a), key idx_t1_b (b))")

	var input []string
	var output []struct {
		SQL  string
		Plan []string
	}
	s.testData.GetTestCases(c, &input, &output)
	for i, tt := range input {
		s.testData.OnRecord(func() {
			output[i].SQL = tt
			output[i].Plan = s.testData.ConvertRowsToStrings(tk.MustQuery(tt).Rows())
		})
		tk.MustQuery(tt).Check(testkit.Rows(output[i].Plan...))
	}
}

func (s *testIntegrationSuite) TestTopNByConstFunc(c *C) {
	tk := testkit.NewTestKit(c, s.store)
	tk.MustExec("use test")
	tk.MustQuery("select max(t.col) from (select 'a' as col union all select '' as col) as t").Check(testkit.Rows(
		"a",
	))
}

func (s *testIntegrationSuite) TestSubqueryWithTopN(c *C) {
	tk := testkit.NewTestKit(c, s.store)

	tk.MustExec("use test")
	tk.MustExec("drop table if exists t")
	tk.MustExec("create table t(a int, b int)")

	var input []string
	var output []struct {
		SQL  string
		Plan []string
	}
	s.testData.GetTestCases(c, &input, &output)
	for i, tt := range input {
		s.testData.OnRecord(func() {
			output[i].SQL = tt
			output[i].Plan = s.testData.ConvertRowsToStrings(tk.MustQuery(tt).Rows())
		})
		tk.MustQuery(tt).Check(testkit.Rows(output[i].Plan...))
	}
}

func (s *testIntegrationSuite) TestIndexHintWarning(c *C) {
	tk := testkit.NewTestKit(c, s.store)
	tk.MustExec("use test")
	tk.MustExec("drop table if exists t1, t2")
	tk.MustExec("create table t1(a int, b int, c int, key a(a), key b(b))")
	tk.MustExec("create table t2(a int, b int, c int, key a(a), key b(b))")
	var input []string
	var output []struct {
		SQL      string
		Warnings []string
	}
	s.testData.GetTestCases(c, &input, &output)
	for i, tt := range input {
		s.testData.OnRecord(func() {
			output[i].SQL = tt
			tk.MustQuery(tt)
			warns := tk.Se.GetSessionVars().StmtCtx.GetWarnings()
			output[i].Warnings = make([]string, len(warns))
			for j := range warns {
				output[i].Warnings[j] = warns[j].Err.Error()
			}
		})
		tk.MustQuery(tt)
		warns := tk.Se.GetSessionVars().StmtCtx.GetWarnings()
		c.Assert(len(warns), Equals, len(output[i].Warnings))
		for j := range warns {
			c.Assert(warns[j].Level, Equals, stmtctx.WarnLevelWarning)
			c.Assert(warns[j].Err.Error(), Equals, output[i].Warnings[j])
		}
	}
}

func (s *testIntegrationSuite) TestIssue15546(c *C) {
	tk := testkit.NewTestKit(c, s.store)

	tk.MustExec("use test")
	tk.MustExec("drop table if exists t, pt, vt")
	tk.MustExec("create table t(a int, b int)")
	tk.MustExec("insert into t values(1, 1)")
	tk.MustExec("create table pt(a int primary key, b int) partition by range(a) (" +
		"PARTITION `p0` VALUES LESS THAN (10), PARTITION `p1` VALUES LESS THAN (20), PARTITION `p2` VALUES LESS THAN (30))")
	tk.MustExec("insert into pt values(1, 1), (11, 11), (21, 21)")
	tk.MustExec("create definer='root'@'localhost' view vt(a, b) as select a, b from t")
	tk.MustQuery("select * from pt, vt where pt.a = vt.a").Check(testkit.Rows("1 1 1 1"))
}

func (s *testIntegrationSuite) TestApproxCountDistinctInPartitionTable(c *C) {
	tk := testkit.NewTestKit(c, s.store)

	tk.MustExec("use test")
	tk.MustExec("drop table if exists t")
	tk.MustExec("create table t(a int(11), b int) partition by range (a) (partition p0 values less than (3), partition p1 values less than maxvalue);")
	tk.MustExec("insert into t values(1, 1), (2, 1), (3, 1), (4, 2), (4, 2)")
	tk.MustExec("set session tidb_opt_agg_push_down=1")
	tk.MustExec(`set @@tidb_partition_prune_mode='` + string(variable.Static) + `'`)
	tk.MustQuery("explain format = 'brief' select approx_count_distinct(a), b from t group by b order by b desc").Check(testkit.Rows("Sort 16000.00 root  test.t.b:desc",
		"└─HashAgg 16000.00 root  group by:test.t.b, funcs:approx_count_distinct(Column#5)->Column#4, funcs:firstrow(Column#6)->test.t.b",
		"  └─PartitionUnion 16000.00 root  ",
		"    ├─HashAgg 8000.00 root  group by:test.t.b, funcs:approx_count_distinct(test.t.a)->Column#5, funcs:firstrow(test.t.b)->Column#6, funcs:firstrow(test.t.b)->test.t.b",
		"    │ └─TableReader 10000.00 root  data:TableFullScan",
		"    │   └─TableFullScan 10000.00 cop[tikv] table:t, partition:p0 keep order:false, stats:pseudo",
		"    └─HashAgg 8000.00 root  group by:test.t.b, funcs:approx_count_distinct(test.t.a)->Column#5, funcs:firstrow(test.t.b)->Column#6, funcs:firstrow(test.t.b)->test.t.b",
		"      └─TableReader 10000.00 root  data:TableFullScan",
		"        └─TableFullScan 10000.00 cop[tikv] table:t, partition:p1 keep order:false, stats:pseudo"))
	tk.MustQuery("select approx_count_distinct(a), b from t group by b order by b desc").Check(testkit.Rows("1 2", "3 1"))
}

func (s *testIntegrationSuite) TestApproxPercentile(c *C) {
	tk := testkit.NewTestKit(c, s.store)

	tk.MustExec("use test")
	tk.MustExec("drop table if exists t")
	tk.MustExec("create table t(a int, b int)")
	tk.MustExec("insert into t values(1, 1), (2, 1), (3, 2), (4, 2), (5, 2)")

	var input []string
	var output []struct {
		SQL  string
		Plan []string
		Res  []string
	}
	s.testData.GetTestCases(c, &input, &output)
	for i, tt := range input {
		s.testData.OnRecord(func() {
			output[i].SQL = tt
			output[i].Plan = s.testData.ConvertRowsToStrings(tk.MustQuery("explain " + tt).Rows())
			output[i].Res = s.testData.ConvertRowsToStrings(tk.MustQuery(tt).Rows())
		})
		tk.MustQuery("explain " + tt).Check(testkit.Rows(output[i].Plan...))
		tk.MustQuery(tt).Check(testkit.Rows(output[i].Res...))
	}
}

func (s *testIntegrationSuite) TestIssue17813(c *C) {
	tk := testkit.NewTestKit(c, s.store)

	tk.MustExec("use test")
	tk.MustExec("drop table if exists hash_partition_overflow")
	tk.MustExec("create table hash_partition_overflow (c0 bigint unsigned) partition by hash(c0) partitions 3")
	tk.MustExec("insert into hash_partition_overflow values (9223372036854775808)")
	tk.MustQuery("select * from hash_partition_overflow where c0 = 9223372036854775808").Check(testkit.Rows("9223372036854775808"))
	tk.MustQuery("select * from hash_partition_overflow where c0 in (1, 9223372036854775808)").Check(testkit.Rows("9223372036854775808"))
}

func (s *testIntegrationSuite) TestHintWithRequiredProperty(c *C) {
	tk := testkit.NewTestKit(c, s.store)
	tk.MustExec("set @@session.tidb_executor_concurrency = 4;")
	tk.MustExec("set @@session.tidb_hash_join_concurrency = 5;")
	tk.MustExec("set @@session.tidb_distsql_scan_concurrency = 15;")
	tk.MustExec("use test")
	tk.MustExec("drop table if exists t")
	tk.MustExec("create table t(a int primary key, b int, c int, key b(b))")
	var input []string
	var output []struct {
		SQL      string
		Plan     []string
		Warnings []string
	}
	s.testData.GetTestCases(c, &input, &output)
	for i, tt := range input {
		s.testData.OnRecord(func() {
			output[i].SQL = tt
			output[i].Plan = s.testData.ConvertRowsToStrings(tk.MustQuery(tt).Rows())
			warnings := tk.Se.GetSessionVars().StmtCtx.GetWarnings()
			output[i].Warnings = make([]string, len(warnings))
			for j, warning := range warnings {
				output[i].Warnings[j] = warning.Err.Error()
			}
		})
		tk.MustQuery(tt).Check(testkit.Rows(output[i].Plan...))
		warnings := tk.Se.GetSessionVars().StmtCtx.GetWarnings()
		c.Assert(len(warnings), Equals, len(output[i].Warnings))
		for j, warning := range warnings {
			c.Assert(output[i].Warnings[j], Equals, warning.Err.Error())
		}
	}
}

func (s *testIntegrationSuite) TestIssue15813(c *C) {
	tk := testkit.NewTestKit(c, s.store)

	tk.MustExec("use test")
	tk.MustExec("drop table if exists t0, t1")
	tk.MustExec("create table t0(c0 int primary key)")
	tk.MustExec("create table t1(c0 int primary key)")
	tk.MustExec("CREATE INDEX i0 ON t0(c0)")
	tk.MustExec("CREATE INDEX i0 ON t1(c0)")
	tk.MustQuery("select /*+ MERGE_JOIN(t0, t1) */ * from t0, t1 where t0.c0 = t1.c0").Check(testkit.Rows())
}

func (s *testIntegrationSuite) TestFullGroupByOrderBy(c *C) {
	tk := testkit.NewTestKit(c, s.store)

	tk.MustExec("use test")
	tk.MustExec("drop table if exists t")
	tk.MustExec("create table t(a int, b int)")
	tk.MustQuery("select count(a) as b from t group by a order by b").Check(testkit.Rows())
	err := tk.ExecToErr("select count(a) as cnt from t group by a order by b")
	c.Assert(terror.ErrorEqual(err, core.ErrFieldNotInGroupBy), IsTrue)
}

func (s *testIntegrationSuite) TestHintWithoutTableWarning(c *C) {
	tk := testkit.NewTestKit(c, s.store)
	tk.MustExec("use test")
	tk.MustExec("drop table if exists t1, t2")
	tk.MustExec("create table t1(a int, b int, c int, key a(a))")
	tk.MustExec("create table t2(a int, b int, c int, key a(a))")
	var input []string
	var output []struct {
		SQL      string
		Warnings []string
	}
	s.testData.GetTestCases(c, &input, &output)
	for i, tt := range input {
		s.testData.OnRecord(func() {
			output[i].SQL = tt
			tk.MustQuery(tt)
			warns := tk.Se.GetSessionVars().StmtCtx.GetWarnings()
			output[i].Warnings = make([]string, len(warns))
			for j := range warns {
				output[i].Warnings[j] = warns[j].Err.Error()
			}
		})
		tk.MustQuery(tt)
		warns := tk.Se.GetSessionVars().StmtCtx.GetWarnings()
		c.Assert(len(warns), Equals, len(output[i].Warnings))
		for j := range warns {
			c.Assert(warns[j].Level, Equals, stmtctx.WarnLevelWarning)
			c.Assert(warns[j].Err.Error(), Equals, output[i].Warnings[j])
		}
	}
}

func (s *testIntegrationSuite) TestIssue15858(c *C) {
	tk := testkit.NewTestKit(c, s.store)
	tk.MustExec("use test")
	tk.MustExec("drop table if exists t")
	tk.MustExec("create table t(a int primary key)")
	tk.MustExec("select * from t t1, (select a from t order by a+1) t2 where t1.a = t2.a")
}

func (s *testIntegrationSuite) TestIssue15846(c *C) {
	tk := testkit.NewTestKit(c, s.store)
	tk.MustExec("use test")
	tk.MustExec("drop table if exists t0, t1")
	tk.MustExec("CREATE TABLE t0(t0 INT UNIQUE);")
	tk.MustExec("CREATE TABLE t1(c0 FLOAT);")
	tk.MustExec("INSERT INTO t1(c0) VALUES (0);")
	tk.MustExec("INSERT INTO t0(t0) VALUES (NULL), (NULL);")
	tk.MustQuery("SELECT t1.c0 FROM t1 LEFT JOIN t0 ON 1;").Check(testkit.Rows("0", "0"))

	tk.MustExec("drop table if exists t0, t1")
	tk.MustExec("CREATE TABLE t0(t0 INT);")
	tk.MustExec("CREATE TABLE t1(c0 FLOAT);")
	tk.MustExec("INSERT INTO t1(c0) VALUES (0);")
	tk.MustExec("INSERT INTO t0(t0) VALUES (NULL), (NULL);")
	tk.MustQuery("SELECT t1.c0 FROM t1 LEFT JOIN t0 ON 1;").Check(testkit.Rows("0", "0"))

	tk.MustExec("drop table if exists t0, t1")
	tk.MustExec("CREATE TABLE t0(t0 INT);")
	tk.MustExec("CREATE TABLE t1(c0 FLOAT);")
	tk.MustExec("create unique index idx on t0(t0);")
	tk.MustExec("INSERT INTO t1(c0) VALUES (0);")
	tk.MustExec("INSERT INTO t0(t0) VALUES (NULL), (NULL);")
	tk.MustQuery("SELECT t1.c0 FROM t1 LEFT JOIN t0 ON 1;").Check(testkit.Rows("0", "0"))
}

func (s *testIntegrationSuite) TestFloorUnixTimestampPruning(c *C) {
	tk := testkit.NewTestKit(c, s.store)
	tk.MustExec("use test")
	tk.MustExec("drop table if exists floor_unix_timestamp")
	tk.MustExec(`create table floor_unix_timestamp (ts timestamp(3))
partition by range (floor(unix_timestamp(ts))) (
partition p0 values less than (unix_timestamp('2020-04-05 00:00:00')),
partition p1 values less than (unix_timestamp('2020-04-12 00:00:00')),
partition p2 values less than (unix_timestamp('2020-04-15 00:00:00')))`)
	tk.MustExec("insert into floor_unix_timestamp values ('2020-04-04 00:00:00')")
	tk.MustExec("insert into floor_unix_timestamp values ('2020-04-04 23:59:59.999')")
	tk.MustExec("insert into floor_unix_timestamp values ('2020-04-05 00:00:00')")
	tk.MustExec("insert into floor_unix_timestamp values ('2020-04-05 00:00:00.001')")
	tk.MustExec("insert into floor_unix_timestamp values ('2020-04-12 01:02:03.456')")
	tk.MustExec("insert into floor_unix_timestamp values ('2020-04-14 00:00:42')")
	tk.MustQuery("select count(*) from floor_unix_timestamp where '2020-04-05 00:00:00.001' = ts").Check(testkit.Rows("1"))
	tk.MustQuery("select * from floor_unix_timestamp where ts > '2020-04-05 00:00:00' order by ts").Check(testkit.Rows("2020-04-05 00:00:00.001", "2020-04-12 01:02:03.456", "2020-04-14 00:00:42.000"))
	tk.MustQuery("select count(*) from floor_unix_timestamp where ts <= '2020-04-05 23:00:00'").Check(testkit.Rows("4"))
	tk.MustQuery("select * from floor_unix_timestamp partition(p1, p2) where ts > '2020-04-14 00:00:00'").Check(testkit.Rows("2020-04-14 00:00:42.000"))
}

func (s *testIntegrationSuite) TestIssue16290And16292(c *C) {
	tk := testkit.NewTestKit(c, s.store)
	tk.MustExec("use test")
	tk.MustExec("drop table if exists t;")
	tk.MustExec("create table t(a int, b int, primary key(a));")
	tk.MustExec("insert into t values(1, 1);")

	for i := 0; i <= 1; i++ {
		tk.MustExec(fmt.Sprintf("set session tidb_opt_agg_push_down = %v", i))

		tk.MustQuery("select avg(a) from (select * from t ta union all select * from t tb) t;").Check(testkit.Rows("1.0000"))
		tk.MustQuery("select avg(b) from (select * from t ta union all select * from t tb) t;").Check(testkit.Rows("1.0000"))
		tk.MustQuery("select count(distinct a) from (select * from t ta union all select * from t tb) t;").Check(testkit.Rows("1"))
		tk.MustQuery("select count(distinct b) from (select * from t ta union all select * from t tb) t;").Check(testkit.Rows("1"))
	}
}

func (s *testIntegrationSuite) TestTableDualWithRequiredProperty(c *C) {
	tk := testkit.NewTestKit(c, s.store)
	tk.MustExec("use test")
	tk.MustExec("drop table if exists t1, t2;")
	tk.MustExec("create table t1 (a int, b int) partition by range(a) " +
		"(partition p0 values less than(10), partition p1 values less than MAXVALUE)")
	tk.MustExec("create table t2 (a int, b int)")
	tk.MustExec("select /*+ MERGE_JOIN(t1, t2) */ * from t1 partition (p0), t2  where t1.a > 100 and t1.a = t2.a")
}

func (s *testIntegrationSuite) TestIndexJoinInnerIndexNDV(c *C) {
	tk := testkit.NewTestKit(c, s.store)
	tk.MustExec("use test")
	tk.MustExec("drop table if exists t1, t2")
	tk.MustExec("create table t1(a int not null, b int not null, c int not null)")
	tk.MustExec("create table t2(a int not null, b int not null, c int not null, index idx1(a,b), index idx2(c))")
	tk.MustExec("insert into t1 values(1,1,1),(1,1,1),(1,1,1)")
	tk.MustExec("insert into t2 values(1,1,1),(1,1,2),(1,1,3)")
	tk.MustExec("analyze table t1, t2")

	var input []string
	var output []struct {
		SQL  string
		Plan []string
	}
	s.testData.GetTestCases(c, &input, &output)
	for i, tt := range input {
		s.testData.OnRecord(func() {
			output[i].SQL = tt
			output[i].Plan = s.testData.ConvertRowsToStrings(tk.MustQuery(tt).Rows())
		})
		tk.MustQuery(tt).Check(testkit.Rows(output[i].Plan...))
	}
}

func (s *testIntegrationSerialSuite) TestIssue16837(c *C) {
	tk := testkit.NewTestKit(c, s.store)
	tk.MustExec("use test")
	tk.MustExec("drop table if exists t")
	tk.MustExec("create table t(a int,b int,c int,d int,e int,unique key idx_ab(a,b),unique key(c),unique key(d))")
	tk.MustQuery("explain format = 'brief' select /*+ use_index_merge(t,c,idx_ab) */ * from t where a = 1 or (e = 1 and c = 1)").Check(testkit.Rows(
		"Projection 10.00 root  test.t.a, test.t.b, test.t.c, test.t.d, test.t.e",
		"└─IndexMerge 0.01 root  ",
		"  ├─IndexRangeScan(Build) 10.00 cop[tikv] table:t, index:idx_ab(a, b) range:[1,1], keep order:false, stats:pseudo",
		"  ├─IndexRangeScan(Build) 1.00 cop[tikv] table:t, index:c(c) range:[1,1], keep order:false, stats:pseudo",
		"  └─Selection(Probe) 0.01 cop[tikv]  or(eq(test.t.a, 1), and(eq(test.t.e, 1), eq(test.t.c, 1)))",
		"    └─TableRowIDScan 11.00 cop[tikv] table:t keep order:false, stats:pseudo"))
	tk.MustQuery("show warnings").Check(testkit.Rows())
	tk.MustExec("insert into t values (2, 1, 1, 1, 2)")
	tk.MustQuery("select /*+ use_index_merge(t,c,idx_ab) */ * from t where a = 1 or (e = 1 and c = 1)").Check(testkit.Rows())
}

func (s *testIntegrationSerialSuite) TestIndexMerge(c *C) {
	tk := testkit.NewTestKit(c, s.store)
	tk.MustExec("use test")
	tk.MustExec("drop table if exists t")
	tk.MustExec("create table t (a int, b int, unique key(a), unique key(b))")
	tk.MustQuery("desc format='brief' select /*+ use_index_merge(t) */ * from t where a =1 or (b=1 and b+2>1)").Check(testkit.Rows(
		"Projection 8000.00 root  test.t.a, test.t.b",
		"└─IndexMerge 2.00 root  ",
		"  ├─IndexRangeScan(Build) 1.00 cop[tikv] table:t, index:a(a) range:[1,1], keep order:false, stats:pseudo",
		"  ├─Selection(Build) 0.80 cop[tikv]  1",
		"  │ └─IndexRangeScan 1.00 cop[tikv] table:t, index:b(b) range:[1,1], keep order:false, stats:pseudo",
		"  └─TableRowIDScan(Probe) 2.00 cop[tikv] table:t keep order:false, stats:pseudo",
	))
	tk.MustQuery("show warnings").Check(testkit.Rows())

	tk.MustQuery("desc format='brief' select /*+ use_index_merge(t) */ * from t where a =1 or (b=1 and length(b)=1)").Check(testkit.Rows(
		"Projection 1.80 root  test.t.a, test.t.b",
		"└─IndexMerge 2.00 root  ",
		"  ├─IndexRangeScan(Build) 1.00 cop[tikv] table:t, index:a(a) range:[1,1], keep order:false, stats:pseudo",
		"  ├─Selection(Build) 0.80 cop[tikv]  eq(length(cast(1, var_string(20))), 1)",
		"  │ └─IndexRangeScan 1.00 cop[tikv] table:t, index:b(b) range:[1,1], keep order:false, stats:pseudo",
		"  └─TableRowIDScan(Probe) 2.00 cop[tikv] table:t keep order:false, stats:pseudo"))
	tk.MustQuery("show warnings").Check(testkit.Rows())

	tk.MustQuery("desc format='brief' select /*+ use_index_merge(t) */ * from t where (a=1 and length(a)=1) or (b=1 and length(b)=1)").Check(testkit.Rows(
		"Projection 1.60 root  test.t.a, test.t.b",
		"└─IndexMerge 2.00 root  ",
		"  ├─Selection(Build) 0.80 cop[tikv]  eq(length(cast(1, var_string(20))), 1)",
		"  │ └─IndexRangeScan 1.00 cop[tikv] table:t, index:a(a) range:[1,1], keep order:false, stats:pseudo",
		"  ├─Selection(Build) 0.80 cop[tikv]  eq(length(cast(1, var_string(20))), 1)",
		"  │ └─IndexRangeScan 1.00 cop[tikv] table:t, index:b(b) range:[1,1], keep order:false, stats:pseudo",
		"  └─TableRowIDScan(Probe) 2.00 cop[tikv] table:t keep order:false, stats:pseudo"))
	tk.MustQuery("show warnings").Check(testkit.Rows())

	tk.MustQuery("desc format='brief' select /*+ use_index_merge(t) */ * from t where (a=1 and length(b)=1) or (b=1 and length(a)=1)").Check(testkit.Rows(
		"Projection 1.60 root  test.t.a, test.t.b",
		"└─IndexMerge 0.00 root  ",
		"  ├─IndexRangeScan(Build) 1.00 cop[tikv] table:t, index:a(a) range:[1,1], keep order:false, stats:pseudo",
		"  ├─IndexRangeScan(Build) 1.00 cop[tikv] table:t, index:b(b) range:[1,1], keep order:false, stats:pseudo",
		"  └─Selection(Probe) 0.00 cop[tikv]  or(and(eq(test.t.a, 1), eq(length(cast(test.t.b, var_string(20))), 1)), and(eq(test.t.b, 1), eq(length(cast(test.t.a, var_string(20))), 1)))",
		"    └─TableRowIDScan 2.00 cop[tikv] table:t keep order:false, stats:pseudo",
	))
	tk.MustQuery("show warnings").Check(testkit.Rows())
}

func (s *testIntegrationSerialSuite) TestIndexMergePartialScansClusteredIndex(c *C) {
	tk := testkit.NewTestKit(c, s.store)
	tk.MustExec("use test;")

	tk.MustExec("drop table if exists t;")
	tk.MustExec("create table t (a int, b int, c int, primary key (a, b) clustered, key idx_c(c));")
	tk.MustExec("insert into t values (1, 1, 1), (10, 10, 10), (100, 100, 100);")
	const queryTemplate = "select /*+ use_index_merge(t) */ %s from t where %s order by a, b;"
	projections := [][]string{{"a"}, {"b"}, {"c"}, {"a", "b"}, {"b", "c"}, {"c", "a"}, {"b", "a", "c"}}
	cases := []struct {
		condition string
		expected  []string
	}{
		{
			// 3 table scans
			"a < 2 or a < 10 or a > 11", []string{"1", "100"},
		},
		{
			// 3 index scans
			"c < 10 or c < 11 or c > 50", []string{"1", "10", "100"},
		},
		{
			// 1 table scan + 1 index scan
			"a < 2 or c > 10000", []string{"1"},
		},
		{
			// 2 table scans + 1 index scan
			"a < 2 or a > 88 or c > 10000", []string{"1", "100"},
		},
		{
			// 2 table scans + 2 index scans
			"a < 2 or (a >= 10 and b >= 10) or c > 100 or c < 1", []string{"1", "10", "100"},
		},
		{
			// 3 table scans + 2 index scans
			"a < 2 or (a >= 10 and b >= 10) or (a >= 20 and b < 10) or c > 100 or c < 1", []string{"1", "10", "100"},
		},
	}
	for _, p := range projections {
		for _, ca := range cases {
			query := fmt.Sprintf(queryTemplate, strings.Join(p, ","), ca.condition)
			tk.HasPlan(query, "IndexMerge")
			expected := make([]string, 0, len(ca.expected))
			for _, datum := range ca.expected {
				row := strings.Repeat(datum+" ", len(p))
				expected = append(expected, row[:len(row)-1])
			}
			tk.MustQuery(query).Check(testkit.Rows(expected...))
		}
	}
}

func (s *testIntegrationSerialSuite) TestIndexMergePartialScansTiDBRowID(c *C) {
	tk := testkit.NewTestKit(c, s.store)
	tk.MustExec("use test;")

	tk.MustExec("drop table if exists t;")
	tk.MustExec("create table t (a int, b int, c int, unique key (a, b), key idx_c(c));")
	tk.MustExec("insert into t values (1, 1, 1), (10, 10, 10), (100, 100, 100);")
	const queryTemplate = "select /*+ use_index_merge(t) */ %s from t where %s order by a;"
	projections := [][]string{{"a"}, {"b"}, {"c"}, {"a", "b"}, {"b", "c"}, {"c", "a"}, {"b", "a", "c"}}
	cases := []struct {
		condition string
		expected  []string
	}{
		{
			// 3 index scans
			"c < 10 or c < 11 or c > 50", []string{"1", "10", "100"},
		},
		{
			// 2 index scans
			"c < 10 or a < 2", []string{"1"},
		},
		{
			// 1 table scan + 1 index scan
			"_tidb_rowid < 2 or c > 10000", []string{"1"},
		},
		{
			// 2 table scans + 1 index scan
			"_tidb_rowid < 2 or _tidb_rowid < 10 or c > 11", []string{"1", "10", "100"},
		},
		{
			// 1 table scans + 3 index scans
			"_tidb_rowid < 2 or (a >= 10 and b >= 10) or c > 100 or c < 1", []string{"1", "10", "100"},
		},
		{
			// 1 table scans + 4 index scans
			"_tidb_rowid < 2 or (a >= 10 and b >= 10) or (a >= 20 and b < 10) or c > 100 or c < 1", []string{"1", "10", "100"},
		},
	}
	for _, p := range projections {
		for _, ca := range cases {
			query := fmt.Sprintf(queryTemplate, strings.Join(p, ","), ca.condition)
			tk.HasPlan(query, "IndexMerge")
			expected := make([]string, 0, len(ca.expected))
			for _, datum := range ca.expected {
				row := strings.Repeat(datum+" ", len(p))
				expected = append(expected, row[:len(row)-1])
			}
			tk.MustQuery(query).Check(testkit.Rows(expected...))
		}
	}
}

func (s *testIntegrationSerialSuite) TestIndexMergePartialScansPKIsHandle(c *C) {
	tk := testkit.NewTestKit(c, s.store)
	tk.MustExec("use test;")

	tk.MustExec("drop table if exists t;")
	tk.MustExec("create table t (a int, b int, c int, primary key (a), unique key (b), key idx_c(c));")
	tk.MustExec("insert into t values (1, 1, 1), (10, 10, 10), (100, 100, 100);")
	const queryTemplate = "select /*+ use_index_merge(t) */ %s from t where %s order by b;"
	projections := [][]string{{"a"}, {"b"}, {"c"}, {"a", "b"}, {"b", "c"}, {"c", "a"}, {"b", "a", "c"}}
	cases := []struct {
		condition string
		expected  []string
	}{
		{
			// 3 index scans
			"b < 10 or c < 11 or c > 50", []string{"1", "10", "100"},
		},
		{
			// 1 table scan + 1 index scan
			"a < 2 or c > 10000", []string{"1"},
		},
		{
			// 2 table scans + 1 index scan
			"a < 2 or a < 10 or b > 11", []string{"1", "100"},
		},
		{
			// 1 table scans + 3 index scans
			"a < 2 or b >= 10 or c > 100 or c < 1", []string{"1", "10", "100"},
		},
		{
			// 3 table scans + 2 index scans
			"a < 2 or a >= 10 or a >= 20 or c > 100 or b < 1", []string{"1", "10", "100"},
		},
	}
	for _, p := range projections {
		for _, ca := range cases {
			query := fmt.Sprintf(queryTemplate, strings.Join(p, ","), ca.condition)
			tk.HasPlan(query, "IndexMerge")
			expected := make([]string, 0, len(ca.expected))
			for _, datum := range ca.expected {
				row := strings.Repeat(datum+" ", len(p))
				expected = append(expected, row[:len(row)-1])
			}
			tk.MustQuery(query).Check(testkit.Rows(expected...))
		}
	}
}

func (s *testIntegrationSerialSuite) TestIssue23919(c *C) {
	tk := testkit.NewTestKit(c, s.store)
	tk.MustExec("use test;")

	// Test for the minimal reproducible case.
	tk.MustExec("drop table if exists t;")
	tk.MustExec("create table t (a int, b int, index(a), index(b)) partition by hash (a) partitions 2;")
	tk.MustExec("insert into t values (1, 5);")
	tk.MustQuery("select /*+ use_index_merge( t ) */ * from t where a in (3) or b in (5) order by a;").
		Check(testkit.Rows("1 5"))

	// Test for the original case.
	tk.MustExec("drop table if exists t;")
	tk.MustExec(`CREATE TABLE t (
  col_5 text NOT NULL,
  col_6 tinyint(3) unsigned DEFAULT NULL,
  col_7 float DEFAULT '4779.165058537128',
  col_8 smallint(6) NOT NULL DEFAULT '-24790',
  col_9 date DEFAULT '2031-01-15',
  col_37 int(11) DEFAULT '1350204687',
  PRIMARY KEY (col_5(6),col_8) /*T![clustered_index] NONCLUSTERED */,
  UNIQUE KEY idx_6 (col_9,col_7,col_8),
  KEY idx_8 (col_8,col_6,col_5(6),col_9,col_7),
  KEY idx_9 (col_9,col_7,col_8)
) ENGINE=InnoDB DEFAULT CHARSET=utf8mb4 COLLATE=utf8mb4_bin
PARTITION BY RANGE ( col_8 ) (
  PARTITION p0 VALUES LESS THAN (-17650),
  PARTITION p1 VALUES LESS THAN (-13033),
  PARTITION p2 VALUES LESS THAN (2521),
  PARTITION p3 VALUES LESS THAN (7510)
);`)
	tk.MustExec("insert into t values ('', NULL, 6304.0146, -24790, '2031-01-15', 1350204687);")
	tk.MustQuery("select  var_samp(col_7) aggCol from (select  /*+ use_index_merge( t ) */ * from t where " +
		"t.col_9 in ( '2002-06-22' ) or t.col_5 in ( 'PkfzI'  ) or t.col_8 in ( -24874 ) and t.col_6 > null and " +
		"t.col_5 > 'r' and t.col_9 in ( '1979-09-04' ) and t.col_7 < 8143.667552769195 or " +
		"t.col_5 in ( 'iZhfEjRWci' , 'T' , ''  ) or t.col_9 <> '1976-09-11' and t.col_7 = 8796.436181615773 and " +
		"t.col_8 = 7372 order by col_5,col_8  ) ordered_tbl group by col_6;").Check(testkit.Rows("<nil>"))
}

func (s *testIntegrationSerialSuite) TestIssue16407(c *C) {
	tk := testkit.NewTestKit(c, s.store)
	tk.MustExec("use test")
	tk.MustExec("drop table if exists t")
	tk.MustExec("create table t(a int,b char(100),key(a),key(b(10)))")
	tk.MustQuery("explain format = 'brief' select /*+ use_index_merge(t) */ * from t where a=10 or b='x'").Check(testkit.Rows(
		"Projection 19.99 root  test.t.a, test.t.b",
		"└─IndexMerge 0.04 root  ",
		"  ├─IndexRangeScan(Build) 10.00 cop[tikv] table:t, index:a(a) range:[10,10], keep order:false, stats:pseudo",
		"  ├─IndexRangeScan(Build) 10.00 cop[tikv] table:t, index:b(b) range:[\"x\",\"x\"], keep order:false, stats:pseudo",
		"  └─Selection(Probe) 0.04 cop[tikv]  or(eq(test.t.a, 10), eq(test.t.b, \"x\"))",
		"    └─TableRowIDScan 19.99 cop[tikv] table:t keep order:false, stats:pseudo"))
	tk.MustQuery("show warnings").Check(testkit.Rows())
	tk.MustExec("insert into t values (1, 'xx')")
	tk.MustQuery("select /*+ use_index_merge(t) */ * from t where a=10 or b='x'").Check(testkit.Rows())
}

func (s *testIntegrationSuite) TestStreamAggProp(c *C) {
	tk := testkit.NewTestKit(c, s.store)

	tk.MustExec("use test")
	tk.MustExec("drop table if exists t")
	tk.MustExec("create table t(a int)")
	tk.MustExec("insert into t values(1),(1),(2)")

	var input []string
	var output []struct {
		SQL  string
		Plan []string
		Res  []string
	}
	s.testData.GetTestCases(c, &input, &output)
	for i, tt := range input {
		s.testData.OnRecord(func() {
			output[i].SQL = tt
			output[i].Plan = s.testData.ConvertRowsToStrings(tk.MustQuery("explain format = 'brief' " + tt).Rows())
			output[i].Res = s.testData.ConvertRowsToStrings(tk.MustQuery(tt).Rows())
		})
		tk.MustQuery("explain format = 'brief' " + tt).Check(testkit.Rows(output[i].Plan...))
		tk.MustQuery(tt).Check(testkit.Rows(output[i].Res...))
	}
}

func (s *testIntegrationSuite) TestOptimizeHintOnPartitionTable(c *C) {
	tk := testkit.NewTestKit(c, s.store)

	tk.MustExec("use test")
	tk.MustExec("drop table if exists t")
	tk.MustExec(`create table t (
					a int, b int, c varchar(20),
					primary key(a), key(b), key(c)
				) partition by range columns(a) (
					partition p0 values less than(6),
					partition p1 values less than(11),
					partition p2 values less than(16));`)
	tk.MustExec(`insert into t values (1,1,"1"), (2,2,"2"), (8,8,"8"), (11,11,"11"), (15,15,"15")`)

	// Create virtual tiflash replica info.
	dom := domain.GetDomain(tk.Se)
	is := dom.InfoSchema()
	db, exists := is.SchemaByName(model.NewCIStr("test"))
	c.Assert(exists, IsTrue)
	for _, tblInfo := range db.Tables {
		if tblInfo.Name.L == "t" {
			tblInfo.TiFlashReplica = &model.TiFlashReplicaInfo{
				Count:     1,
				Available: true,
			}
		}
	}

	tk.MustExec(`set @@tidb_partition_prune_mode='` + string(variable.Static) + `'`)

	var input []string
	var output []struct {
		SQL  string
		Plan []string
		Warn []string
	}
	s.testData.GetTestCases(c, &input, &output)
	for i, tt := range input {
		s.testData.OnRecord(func() {
			output[i].SQL = tt
			output[i].Plan = s.testData.ConvertRowsToStrings(tk.MustQuery("explain format = 'brief' " + tt).Rows())
			output[i].Warn = s.testData.ConvertRowsToStrings(tk.MustQuery("show warnings").Rows())
		})
		tk.MustQuery("explain format = 'brief' " + tt).Check(testkit.Rows(output[i].Plan...))
		tk.MustQuery("show warnings").Check(testkit.Rows(output[i].Warn...))
	}
}

func (s *testIntegrationSerialSuite) TestNotReadOnlySQLOnTiFlash(c *C) {
	tk := testkit.NewTestKit(c, s.store)

	tk.MustExec("use test")
	tk.MustExec("drop table if exists t")
	tk.MustExec("create table t (a int, b varchar(20))")
	tk.MustExec(`set @@tidb_isolation_read_engines = "tiflash"`)
	// Create virtual tiflash replica info.
	dom := domain.GetDomain(tk.Se)
	is := dom.InfoSchema()
	db, exists := is.SchemaByName(model.NewCIStr("test"))
	c.Assert(exists, IsTrue)
	for _, tblInfo := range db.Tables {
		if tblInfo.Name.L == "t" {
			tblInfo.TiFlashReplica = &model.TiFlashReplicaInfo{
				Count:     1,
				Available: true,
			}
		}
	}
	err := tk.ExecToErr("select * from t for update")
	c.Assert(err, NotNil)
	c.Assert(err.Error(), Equals, `[planner:1815]Internal : Can not find access path matching 'tidb_isolation_read_engines'(value: 'tiflash'). Available values are 'tiflash, tikv'.`)

	err = tk.ExecToErr("insert into t select * from t")
	c.Assert(err, NotNil)
	c.Assert(err.Error(), Equals, `[planner:1815]Internal : Can not find access path matching 'tidb_isolation_read_engines'(value: 'tiflash'). Available values are 'tiflash, tikv'.`)

	tk.MustExec("prepare stmt_insert from 'insert into t select * from t where t.a = ?'")
	tk.MustExec("set @a=1")
	err = tk.ExecToErr("execute stmt_insert using @a")
	c.Assert(err, NotNil)
	c.Assert(err.Error(), Equals, `[planner:1815]Internal : Can not find access path matching 'tidb_isolation_read_engines'(value: 'tiflash'). Available values are 'tiflash, tikv'.`)
}

func (s *testIntegrationSuite) TestSelectLimit(c *C) {
	tk := testkit.NewTestKit(c, s.store)

	tk.MustExec("use test")
	tk.MustExec("drop table if exists t")
	tk.MustExec("create table t(a int)")
	tk.MustExec("insert into t values(1),(1),(2)")

	// normal test
	tk.MustExec("set @@session.sql_select_limit=1")
	result := tk.MustQuery("select * from t order by a")
	result.Check(testkit.Rows("1"))
	result = tk.MustQuery("select * from t order by a limit 2")
	result.Check(testkit.Rows("1", "1"))
	tk.MustExec("set @@session.sql_select_limit=default")
	result = tk.MustQuery("select * from t order by a")
	result.Check(testkit.Rows("1", "1", "2"))

	// test for subquery
	tk.MustExec("set @@session.sql_select_limit=1")
	result = tk.MustQuery("select * from (select * from t) s order by a")
	result.Check(testkit.Rows("1"))
	result = tk.MustQuery("select * from (select * from t limit 2) s order by a") // limit write in subquery, has no effect.
	result.Check(testkit.Rows("1"))
	result = tk.MustQuery("select (select * from t limit 1) s") // limit write in subquery, has no effect.
	result.Check(testkit.Rows("1"))
	result = tk.MustQuery("select * from t where t.a in (select * from t) limit 3") // select_limit will not effect subquery
	result.Check(testkit.Rows("1", "1", "2"))
	result = tk.MustQuery("select * from (select * from t) s limit 3") // select_limit will not effect subquery
	result.Check(testkit.Rows("1", "1", "2"))

	// test for union
	result = tk.MustQuery("select * from t union all select * from t limit 2") // limit outside subquery
	result.Check(testkit.Rows("1", "1"))
	result = tk.MustQuery("select * from t union all (select * from t limit 2)") // limit inside subquery
	result.Check(testkit.Rows("1"))

	// test for prepare & execute
	tk.MustExec("prepare s1 from 'select * from t where a = ?'")
	tk.MustExec("set @a = 1")
	result = tk.MustQuery("execute s1 using @a")
	result.Check(testkit.Rows("1"))
	tk.MustExec("set @@session.sql_select_limit=default")
	result = tk.MustQuery("execute s1 using @a")
	result.Check(testkit.Rows("1", "1"))
	tk.MustExec("set @@session.sql_select_limit=1")
	tk.MustExec("prepare s2 from 'select * from t where a = ? limit 3'")
	result = tk.MustQuery("execute s2 using @a") // if prepare stmt has limit, select_limit takes no effect.
	result.Check(testkit.Rows("1", "1"))

	// test for create view
	tk.MustExec("set @@session.sql_select_limit=1")
	tk.MustExec("create definer='root'@'localhost' view s as select * from t") // select limit should not effect create view
	result = tk.MustQuery("select * from s")
	result.Check(testkit.Rows("1"))
	tk.MustExec("set @@session.sql_select_limit=default")
	result = tk.MustQuery("select * from s")
	result.Check(testkit.Rows("1", "1", "2"))

	// test for DML
	tk.MustExec("set @@session.sql_select_limit=1")
	tk.MustExec("create table b (a int)")
	tk.MustExec("insert into b select * from t") // all values are inserted
	result = tk.MustQuery("select * from b limit 3")
	result.Check(testkit.Rows("1", "1", "2"))
	tk.MustExec("update b set a = 2 where a = 1") // all values are updated
	result = tk.MustQuery("select * from b limit 3")
	result.Check(testkit.Rows("2", "2", "2"))
	result = tk.MustQuery("select * from b")
	result.Check(testkit.Rows("2"))
	tk.MustExec("delete from b where a = 2") // all values are deleted
	result = tk.MustQuery("select * from b")
	result.Check(testkit.Rows())
}

func (s *testIntegrationSuite) TestHintParserWarnings(c *C) {
	tk := testkit.NewTestKit(c, s.store)
	tk.MustExec("use test")
	tk.MustExec("drop table if exists t;")
	tk.MustExec("create table t(a int, b int, key(a), key(b));")
	tk.MustExec("select /*+ use_index_merge() */ * from t where a = 1 or b = 1;")
	rows := tk.MustQuery("show warnings;").Rows()
	c.Assert(len(rows), Equals, 1)
}

func (s *testIntegrationSuite) TestIssue16935(c *C) {
	tk := testkit.NewTestKit(c, s.store)
	tk.MustExec("use test")
	tk.MustExec("drop table if exists t0;")
	tk.MustExec("CREATE TABLE t0(c0 INT);")
	tk.MustExec("INSERT INTO t0(c0) VALUES (1), (1), (1), (1), (1), (1);")
	tk.MustExec("CREATE definer='root'@'localhost' VIEW v0(c0) AS SELECT NULL FROM t0;")

	tk.MustQuery("SELECT * FROM t0 LEFT JOIN v0 ON TRUE WHERE v0.c0 IS NULL;")
}

func (s *testIntegrationSuite) TestAccessPathOnClusterIndex(c *C) {
	tk := testkit.NewTestKit(c, s.store)
	tk.MustExec("use test")
	tk.Se.GetSessionVars().EnableClusteredIndex = variable.ClusteredIndexDefModeOn
	tk.MustExec("drop table if exists t1")
	tk.MustExec("create table t1 (a int, b varchar(20), c decimal(40,10), d int, primary key(a,b), key(c))")
	tk.MustExec(`insert into t1 values (1,"111",1.1,11), (2,"222",2.2,12), (3,"333",3.3,13)`)
	tk.MustExec("analyze table t1")

	var input []string
	var output []struct {
		SQL  string
		Plan []string
		Res  []string
	}
	s.testData.GetTestCases(c, &input, &output)
	for i, tt := range input {
		s.testData.OnRecord(func() {
			output[i].SQL = tt
			output[i].Plan = s.testData.ConvertRowsToStrings(tk.MustQuery("explain " + tt).Rows())
			output[i].Res = s.testData.ConvertRowsToStrings(tk.MustQuery(tt).Sort().Rows())
		})
		tk.MustQuery("explain " + tt).Check(testkit.Rows(output[i].Plan...))
		tk.MustQuery(tt).Sort().Check(testkit.Rows(output[i].Res...))
	}
}

func (s *testIntegrationSuite) TestClusterIndexUniqueDoubleRead(c *C) {
	tk := testkit.NewTestKit(c, s.store)
	tk.MustExec("create database cluster_idx_unique_double_read;")
	tk.MustExec("use cluster_idx_unique_double_read;")
	defer tk.MustExec("drop database cluster_idx_unique_double_read;")
	tk.Se.GetSessionVars().EnableClusteredIndex = variable.ClusteredIndexDefModeOn
	tk.MustExec("drop table if exists t")

	tk.MustExec("create table t (a varchar(64), b varchar(64), uk int, v int, primary key(a, b), unique key uuk(uk));")
	tk.MustExec("insert t values ('a', 'a1', 1, 11), ('b', 'b1', 2, 22), ('c', 'c1', 3, 33);")
	tk.MustQuery("select * from t use index (uuk);").Check(testkit.Rows("a a1 1 11", "b b1 2 22", "c c1 3 33"))
}

func (s *testIntegrationSuite) TestIndexJoinOnClusteredIndex(c *C) {
	tk := testkit.NewTestKit(c, s.store)
	tk.MustExec("use test")
	tk.Se.GetSessionVars().EnableClusteredIndex = variable.ClusteredIndexDefModeOn
	tk.MustExec("drop table if exists t1")
	tk.MustExec("create table t (a int, b varchar(20), c decimal(40,10), d int, primary key(a,b), key(c))")
	tk.MustExec(`insert into t values (1,"111",1.1,11), (2,"222",2.2,12), (3,"333",3.3,13)`)
	tk.MustExec("analyze table t")

	var input []string
	var output []struct {
		SQL  string
		Plan []string
		Res  []string
	}
	s.testData.GetTestCases(c, &input, &output)
	for i, tt := range input {
		s.testData.OnRecord(func() {
			output[i].SQL = tt
			output[i].Plan = s.testData.ConvertRowsToStrings(tk.MustQuery("explain format = 'brief' " + tt).Rows())
			output[i].Res = s.testData.ConvertRowsToStrings(tk.MustQuery(tt).Rows())
		})
		tk.MustQuery("explain  format = 'brief'" + tt).Check(testkit.Rows(output[i].Plan...))
		tk.MustQuery(tt).Check(testkit.Rows(output[i].Res...))
	}
}
func (s *testIntegrationSerialSuite) TestIssue18984(c *C) {
	tk := testkit.NewTestKit(c, s.store)
	tk.MustExec("use test")
	tk.MustExec("drop table if exists t, t2")
	tk.Se.GetSessionVars().EnableClusteredIndex = variable.ClusteredIndexDefModeOn
	tk.MustExec("create table t(a int, b int, c int, primary key(a, b))")
	tk.MustExec("create table t2(a int, b int, c int, d int, primary key(a,b), index idx(c))")
	tk.MustExec("insert into t values(1,1,1), (2,2,2), (3,3,3)")
	tk.MustExec("insert into t2 values(1,2,3,4), (2,4,3,5), (1,3,1,1)")
	tk.MustQuery("select /*+ INL_MERGE_JOIN(t) */ * from t right outer join t2 on t.a=t2.c").Check(testkit.Rows(
		"1 1 1 1 3 1 1",
		"3 3 3 1 2 3 4",
		"3 3 3 2 4 3 5"))
	tk.MustQuery("select /*+ INL_MERGE_JOIN(t2) */ * from t left outer join t2 on t.a=t2.c").Check(testkit.Rows(
		"1 1 1 1 3 1 1",
		"2 2 2 <nil> <nil> <nil> <nil>",
		"3 3 3 1 2 3 4",
		"3 3 3 2 4 3 5"))
}

func (s *testIntegrationSuite) TestDistinctScalarFunctionPushDown(c *C) {
	tk := testkit.NewTestKit(c, s.store)
	tk.MustExec("use test")
	tk.MustExec("drop table if exists t")
	tk.MustExec("create table t (a int not null, b int not null, c int not null, primary key (a,c)) partition by range (c) (partition p0 values less than (5), partition p1 values less than (10))")
	tk.MustExec("insert into t values(1,1,1),(2,2,2),(3,1,3),(7,1,7),(8,2,8),(9,2,9)")
	tk.MustQuery("select count(distinct b+1) as col from t").Check(testkit.Rows(
		"2",
	))
}

func (s *testIntegrationSerialSuite) TestExplainAnalyzePointGet(c *C) {
	tk := testkit.NewTestKit(c, s.store)
	tk.MustExec("use test")
	tk.MustExec("drop table if exists t")
	tk.MustExec("create table t(a int primary key, b varchar(20))")
	tk.MustExec("insert into t values (1,1)")

	res := tk.MustQuery("explain analyze select * from t where a=1;")
	checkExplain := func(rpc string) {
		resBuff := bytes.NewBufferString("")
		for _, row := range res.Rows() {
			fmt.Fprintf(resBuff, "%s\n", row)
		}
		explain := resBuff.String()
		c.Assert(strings.Contains(explain, rpc+":{num_rpc:"), IsTrue, Commentf("%s", explain))
		c.Assert(strings.Contains(explain, "total_time:"), IsTrue, Commentf("%s", explain))
	}
	checkExplain("Get")
	res = tk.MustQuery("explain analyze select * from t where a in (1,2,3);")
	checkExplain("BatchGet")
}

func (s *testIntegrationSerialSuite) TestExplainAnalyzeDML(c *C) {
	tk := testkit.NewTestKit(c, s.store)
	tk.MustExec("use test")
	tk.MustExec("drop table if exists t")
	tk.MustExec(" create table t (a int, b int, unique index (a));")
	tk.MustExec("insert into t values (1,1)")

	res := tk.MustQuery("explain analyze select * from t where a=1;")
	checkExplain := func(rpc string) {
		resBuff := bytes.NewBufferString("")
		for _, row := range res.Rows() {
			fmt.Fprintf(resBuff, "%s\n", row)
		}
		explain := resBuff.String()
		c.Assert(strings.Contains(explain, rpc+":{num_rpc:"), IsTrue, Commentf("%s", explain))
		c.Assert(strings.Contains(explain, "total_time:"), IsTrue, Commentf("%s", explain))
	}
	checkExplain("Get")
	res = tk.MustQuery("explain analyze insert ignore into t values (1,1),(2,2),(3,3),(4,4);")
	checkExplain("BatchGet")
}

func (s *testIntegrationSuite) TestPartitionExplain(c *C) {
	tk := testkit.NewTestKit(c, s.store)
	tk.MustExec("use test")
	tk.MustExec(`create table pt (id int, c int, key i_id(id), key i_c(c)) partition by range (c) (
partition p0 values less than (4),
partition p1 values less than (7),
partition p2 values less than (10))`)

	tk.MustExec("set @@tidb_enable_index_merge = 1;")

	var input []string
	var output []struct {
		SQL  string
		Plan []string
	}
	s.testData.GetTestCases(c, &input, &output)
	for i, tt := range input {
		s.testData.OnRecord(func() {
			output[i].SQL = tt
			output[i].Plan = s.testData.ConvertRowsToStrings(tk.MustQuery("explain " + tt).Rows())
		})
		tk.MustQuery("explain " + tt).Check(testkit.Rows(output[i].Plan...))
	}
}

func (s *testIntegrationSuite) TestPartialBatchPointGet(c *C) {
	tk := testkit.NewTestKit(c, s.store)
	tk.MustExec("use test")
	tk.MustExec("drop table if exists t")
	tk.MustExec("create table t (c_int int, c_str varchar(40), primary key(c_int, c_str))")
	tk.MustExec("insert into t values (3, 'bose')")
	tk.MustQuery("select * from t where c_int in (3)").Check(testkit.Rows(
		"3 bose",
	))
	tk.MustQuery("select * from t where c_int in (3) or c_str in ('yalow') and c_int in (1, 2)").Check(testkit.Rows(
		"3 bose",
	))
}

func (s *testIntegrationSuite) TestIssue19926(c *C) {
	tk := testkit.NewTestKit(c, s.store)
	tk.MustExec("use test")
	tk.MustExec("drop table if exists ta;")
	tk.MustExec("drop table if exists tb;")
	tk.MustExec("drop table if exists tc;")
	tk.MustExec("drop view if exists v;")
	tk.MustExec("CREATE TABLE `ta`  (\n  `id` varchar(36) NOT NULL ,\n  `status` varchar(1) NOT NULL \n);")
	tk.MustExec("CREATE TABLE `tb`  (\n  `id` varchar(36) NOT NULL ,\n  `status` varchar(1) NOT NULL \n);")
	tk.MustExec("CREATE TABLE `tc`  (\n  `id` varchar(36) NOT NULL ,\n  `status` varchar(1) NOT NULL \n);")
	tk.MustExec("insert into ta values('1','1');")
	tk.MustExec("insert into tb values('1','1');")
	tk.MustExec("insert into tc values('1','1');")
	tk.MustExec("create definer='root'@'localhost' view v as\nselect \nconcat(`ta`.`status`,`tb`.`status`) AS `status`, \n`ta`.`id` AS `id`  from (`ta` join `tb`) \nwhere (`ta`.`id` = `tb`.`id`);")
	tk.MustQuery("SELECT tc.status,v.id FROM tc, v WHERE tc.id = v.id AND v.status = '11';").Check(testkit.Rows("1 1"))
}

func (s *testIntegrationSuite) TestDeleteUsingJoin(c *C) {
	tk := testkit.NewTestKit(c, s.store)
	tk.MustExec("use test")
	tk.MustExec("drop table if exists t1, t2")
	tk.MustExec("create table t1(a int primary key, b int)")
	tk.MustExec("create table t2(a int primary key, b int)")
	tk.MustExec("insert into t1 values(1,1),(2,2)")
	tk.MustExec("insert into t2 values(2,2)")
	tk.MustExec("delete t1.* from t1 join t2 using (a)")
	tk.MustQuery("select * from t1").Check(testkit.Rows("1 1"))
	tk.MustQuery("select * from t2").Check(testkit.Rows("2 2"))
}

func (s *testIntegrationSerialSuite) Test19942(c *C) {
	collate.SetNewCollationEnabledForTest(true)
	defer collate.SetNewCollationEnabledForTest(false)

	tk := testkit.NewTestKit(c, s.store)
	tk.MustExec("use test")
	tk.Se.GetSessionVars().EnableClusteredIndex = variable.ClusteredIndexDefModeOn
	tk.MustExec("CREATE TABLE test.`t` (" +
		"  `a` int(11) NOT NULL," +
		"  `b` varchar(10) COLLATE utf8_general_ci NOT NULL," +
		"  `c` varchar(50) COLLATE utf8_general_ci NOT NULL," +
		"  `d` char(10) NOT NULL," +
		"  PRIMARY KEY (`c`)," +
		"  UNIQUE KEY `a_uniq` (`a`)," +
		"  UNIQUE KEY `b_uniq` (`b`)," +
		"  UNIQUE KEY `d_uniq` (`d`)," +
		"  KEY `a_idx` (`a`)," +
		"  KEY `b_idx` (`b`)," +
		"  KEY `d_idx` (`d`)" +
		") ENGINE=InnoDB DEFAULT CHARSET=utf8 COLLATE=utf8_general_ci;")
	tk.MustExec("INSERT INTO test.t (a, b, c, d) VALUES (1, '1', '0', '1');")
	tk.MustExec("INSERT INTO test.t (a, b, c, d) VALUES (2, ' 2', ' 0', ' 2');")
	tk.MustExec("INSERT INTO test.t (a, b, c, d) VALUES (3, '  3 ', '  3 ', '  3 ');")
	tk.MustExec("INSERT INTO test.t (a, b, c, d) VALUES (4, 'a', 'a   ', 'a');")
	tk.MustExec("INSERT INTO test.t (a, b, c, d) VALUES (5, ' A  ', ' A   ', ' A  ');")
	tk.MustExec("INSERT INTO test.t (a, b, c, d) VALUES (6, ' E', 'é        ', ' E');")

	mkr := func() [][]interface{} {
		return testutil.RowsWithSep("|",
			"3|  3 |  3 |  3",
			"2| 2  0| 2",
			"5| A  | A   | A",
			"1|1|0|1",
			"4|a|a   |a",
			"6| E|é        | E")
	}
	tk.MustQuery("SELECT * FROM `test`.`t` FORCE INDEX(`a_uniq`);").Check(mkr())
	tk.MustQuery("SELECT * FROM `test`.`t` FORCE INDEX(`b_uniq`);").Check(mkr())
	tk.MustQuery("SELECT * FROM `test`.`t` FORCE INDEX(`d_uniq`);").Check(mkr())
	tk.MustQuery("SELECT * FROM `test`.`t` FORCE INDEX(`a_idx`);").Check(mkr())
	tk.MustQuery("SELECT * FROM `test`.`t` FORCE INDEX(`b_idx`);").Check(mkr())
	tk.MustQuery("SELECT * FROM `test`.`t` FORCE INDEX(`d_idx`);").Check(mkr())
	tk.MustExec("admin check table t")
}

func (s *testIntegrationSuite) TestPartitionUnionWithPPruningColumn(c *C) {
	tk := testkit.NewTestKit(c, s.store)
	tk.MustExec("use test")
	tk.MustExec("drop table if exists t;")
	tk.MustExec("CREATE TABLE `t` (\n  `fid` bigint(36) NOT NULL,\n  `oty` varchar(30) DEFAULT NULL,\n  `oid` int(11) DEFAULT NULL,\n  `pid` bigint(20) DEFAULT NULL,\n  `bid` int(11) DEFAULT NULL,\n  `r5` varchar(240) DEFAULT '',\n  PRIMARY KEY (`fid`)\n)PARTITION BY HASH( `fid` ) PARTITIONS 4;")

	tk.MustExec("INSERT INTO t (fid, oty, oid, pid, bid, r5) VALUES (59, 'm',  441, 1,  2143,  'LE1264_r5');")
	tk.MustExec("INSERT INTO t (fid, oty, oid, pid, bid, r5) VALUES (135, 'm',  1121, 1,  2423,  'LE2008_r5');")
	tk.MustExec("INSERT INTO t (fid, oty, oid, pid, bid, r5) VALUES (139, 'm',  1125, 1,  2432, 'LE2005_r5');")
	tk.MustExec("INSERT INTO t (fid, oty, oid, pid, bid, r5) VALUES (143, 'm',  1129, 1,  2438,  'LE2006_r5');")
	tk.MustExec("INSERT INTO t (fid, oty, oid, pid, bid, r5) VALUES (147, 'm',  1133, 1,  2446,  'LE2014_r5');")
	tk.MustExec("INSERT INTO t (fid, oty, oid, pid, bid, r5) VALUES (167, 'm',  1178, 1,  2512,  'LE2055_r5');")
	tk.MustExec("INSERT INTO t (fid, oty, oid, pid, bid, r5) VALUES (171, 'm',  1321, 1,  2542,  'LE1006_r5');")
	tk.MustExec("INSERT INTO t (fid, oty, oid, pid, bid, r5) VALUES (179, 'm',  1466, 1,  2648,  'LE2171_r5');")
	tk.MustExec("INSERT INTO t (fid, oty, oid, pid, bid, r5) VALUES (187, 'm',  1567, 1,  2690,  'LE1293_r5');")
	tk.MustExec("INSERT INTO t (fid, oty, oid, pid, bid, r5) VALUES (57, 'm',  341, 1,  2102,  'LE1001_r5');")
	tk.MustExec("INSERT INTO t (fid, oty, oid, pid, bid, r5) VALUES (137, 'm',  1123, 1,  2427,  'LE2003_r5');")
	tk.MustExec("INSERT INTO t (fid, oty, oid, pid, bid, r5) VALUES (145, 'm',  1131, 1,  2442,  'LE2048_r5');")
	tk.MustExec("INSERT INTO t (fid, oty, oid, pid, bid, r5) VALUES (138, 'm',  1124, 1,  2429,  'LE2004_r5');")
	tk.MustExec("INSERT INTO t (fid, oty, oid, pid, bid, r5) VALUES (142, 'm',  1128, 1,  2436,  'LE2049_r5');")
	tk.MustExec("INSERT INTO t (fid, oty, oid, pid, bid, r5) VALUES (174, 'm',  1381, 1,  2602,  'LE2170_r5');")
	tk.MustExec("INSERT INTO t (fid, oty, oid, pid, bid, r5) VALUES (28, 'm',  81, 1,  2023,  'LE1009_r5');")
	tk.MustExec("INSERT INTO t (fid, oty, oid, pid, bid, r5) VALUES (60, 'm',  442, 1,  2145,  'LE1263_r5');")
	tk.MustExec("INSERT INTO t (fid, oty, oid, pid, bid, r5) VALUES (136, 'm',  1122, 1,  2425,  'LE2002_r5');")
	tk.MustExec("INSERT INTO t (fid, oty, oid, pid, bid, r5) VALUES (140, 'm',  1126, 1,  2434,  'LE2001_r5');")
	tk.MustExec("INSERT INTO t (fid, oty, oid, pid, bid, r5) VALUES (168, 'm',  1179, 1,  2514,  'LE2052_r5');")
	tk.MustExec("INSERT INTO t (fid, oty, oid, pid, bid, r5) VALUES (196, 'm',  3380, 1,  2890,  'LE1300_r5');")
	tk.MustExec("INSERT INTO t (fid, oty, oid, pid, bid, r5) VALUES (208, 'm',  3861, 1,  3150,  'LE1323_r5');")
	tk.MustExec("INSERT INTO t (fid, oty, oid, pid, bid, r5) VALUES (432, 'm',  4060, 1,  3290,  'LE1327_r5');")

	tk.MustQuery("SELECT DISTINCT t.bid, t.r5 FROM t left join t parent on parent.oid = t.pid WHERE t.oty = 'm';").Sort().Check(
		testkit.Rows("2023 LE1009_r5",
			"2102 LE1001_r5",
			"2143 LE1264_r5",
			"2145 LE1263_r5",
			"2423 LE2008_r5",
			"2425 LE2002_r5",
			"2427 LE2003_r5",
			"2429 LE2004_r5",
			"2432 LE2005_r5",
			"2434 LE2001_r5",
			"2436 LE2049_r5",
			"2438 LE2006_r5",
			"2442 LE2048_r5",
			"2446 LE2014_r5",
			"2512 LE2055_r5",
			"2514 LE2052_r5",
			"2542 LE1006_r5",
			"2602 LE2170_r5",
			"2648 LE2171_r5",
			"2690 LE1293_r5",
			"2890 LE1300_r5",
			"3150 LE1323_r5",
			"3290 LE1327_r5"))
}

func (s *testIntegrationSuite) TestIssue20139(c *C) {
	tk := testkit.NewTestKit(c, s.store)

	tk.MustExec("use test")
	tk.MustExec("drop table if exists t")
	tk.MustExec("create table t (id int, c int) partition by range (id) (partition p0 values less than (4), partition p1 values less than (7))")
	tk.MustExec("insert into t values(3, 3), (5, 5)")
	plan := tk.MustQuery("explain format = 'brief' select * from t where c = 1 and id = c")
	plan.Check(testkit.Rows(
		"TableReader 0.01 root partition:p0 data:Selection",
		"└─Selection 0.01 cop[tikv]  eq(test.t.c, 1), eq(test.t.id, 1)",
		"  └─TableFullScan 10000.00 cop[tikv] table:t keep order:false, stats:pseudo",
	))
	tk.MustExec("drop table t")
}

func (s *testIntegrationSuite) TestIssue14481(c *C) {
	tk := testkit.NewTestKit(c, s.store)

	tk.MustExec("use test")
	tk.MustExec("drop table if exists t")
	tk.MustExec("create table t(a int default null, b int default null, c int default null)")
	plan := tk.MustQuery("explain format = 'brief' select * from t where a = 1 and a = 2")
	plan.Check(testkit.Rows("TableDual 8000.00 root  rows:0"))
	tk.MustExec("drop table t")
}

func (s *testIntegrationSerialSuite) TestIssue20710(c *C) {
	tk := testkit.NewTestKitWithInit(c, s.store)
	tk.MustExec("drop table if exists t;")
	tk.MustExec("drop table if exists s;")
	tk.MustExec("create table t(a int, b int)")
	tk.MustExec("create table s(a int, b int, index(a))")
	tk.MustExec("insert into t values(1,1),(1,2),(2,2)")
	tk.MustExec("insert into s values(1,1),(2,2),(2,1)")

	var input []string
	var output []struct {
		SQL  string
		Plan []string
	}
	s.testData.GetTestCases(c, &input, &output)
	for i, tt := range input {
		s.testData.OnRecord(func() {
			output[i].SQL = tt
			output[i].Plan = s.testData.ConvertRowsToStrings(tk.MustQuery(tt).Rows())
		})
		res := tk.MustQuery(tt)
		res.Check(testkit.Rows(output[i].Plan...))
	}
}

func (s *testIntegrationSuite) TestQueryBlockTableAliasInHint(c *C) {
	tk := testkit.NewTestKit(c, s.store)

	tk.MustExec("use test")
	c.Assert(tk.HasPlan("select /*+ HASH_JOIN(@sel_1 t2) */ * FROM (select 1) t1 NATURAL LEFT JOIN (select 2) t2", "HashJoin"), IsTrue)
	tk.MustQuery("select /*+ HASH_JOIN(@sel_1 t2) */ * FROM (select 1) t1 NATURAL LEFT JOIN (select 2) t2").Check(testkit.Rows(
		"1 2",
	))
	c.Assert(tk.Se.GetSessionVars().StmtCtx.GetWarnings(), HasLen, 0)
}

func (s *testIntegrationSuite) TestIssue10448(c *C) {
	tk := testkit.NewTestKit(c, s.store)
	tk.MustExec("use test")
	tk.MustExec("drop table if exists t;")

	tk.MustExec("create table t(pk int(11) primary key)")
	tk.MustExec("insert into t values(1),(2),(3)")
	tk.MustQuery("select a from (select pk as a from t) t1 where a = 18446744073709551615").Check(testkit.Rows())
}

func (s *testIntegrationSuite) TestMultiUpdateOnPrimaryKey(c *C) {
	tk := testkit.NewTestKit(c, s.store)
	tk.MustExec("use test")

	tk.MustExec("drop table if exists t")
	tk.MustExec("create table t (a int not null primary key)")
	tk.MustExec("insert into t values (1)")
	tk.MustGetErrMsg(`UPDATE t m, t n SET m.a = m.a + 10, n.a = n.a + 10`,
		`[planner:1706]Primary key/partition key update is not allowed since the table is updated both as 'm' and 'n'.`)

	tk.MustExec("drop table if exists t")
	tk.MustExec("create table t (a varchar(10) not null primary key)")
	tk.MustExec("insert into t values ('abc')")
	tk.MustGetErrMsg(`UPDATE t m, t n SET m.a = 'def', n.a = 'xyz'`,
		`[planner:1706]Primary key/partition key update is not allowed since the table is updated both as 'm' and 'n'.`)

	tk.MustExec("drop table if exists t")
	tk.MustExec("create table t (a int, b int, primary key (a, b))")
	tk.MustExec("insert into t values (1, 2)")
	tk.MustGetErrMsg(`UPDATE t m, t n SET m.a = m.a + 10, n.b = n.b + 10`,
		`[planner:1706]Primary key/partition key update is not allowed since the table is updated both as 'm' and 'n'.`)

	tk.MustExec("drop table if exists t")
	tk.MustExec("create table t (a int primary key, b int)")
	tk.MustExec("insert into t values (1, 2)")
	tk.MustGetErrMsg(`UPDATE t m, t n SET m.a = m.a + 10, n.a = n.a + 10`,
		`[planner:1706]Primary key/partition key update is not allowed since the table is updated both as 'm' and 'n'.`)

	tk.MustExec(`UPDATE t m, t n SET m.b = m.b + 10, n.b = n.b + 10`)
	tk.MustQuery("SELECT * FROM t").Check(testkit.Rows("1 12"))

	tk.MustGetErrMsg(`UPDATE t m, t n SET m.a = m.a + 1, n.b = n.b + 10`,
		`[planner:1706]Primary key/partition key update is not allowed since the table is updated both as 'm' and 'n'.`)
	tk.MustGetErrMsg(`UPDATE t m, t n, t q SET m.a = m.a + 1, n.b = n.b + 10, q.b = q.b - 10`,
		`[planner:1706]Primary key/partition key update is not allowed since the table is updated both as 'm' and 'n'.`)
	tk.MustGetErrMsg(`UPDATE t m, t n, t q SET m.b = m.b + 1, n.a = n.a + 10, q.b = q.b - 10`,
		`[planner:1706]Primary key/partition key update is not allowed since the table is updated both as 'm' and 'n'.`)
	tk.MustGetErrMsg(`UPDATE t m, t n, t q SET m.b = m.b + 1, n.b = n.b + 10, q.a = q.a - 10`,
		`[planner:1706]Primary key/partition key update is not allowed since the table is updated both as 'm' and 'q'.`)
	tk.MustGetErrMsg(`UPDATE t q, t n, t m SET m.b = m.b + 1, n.b = n.b + 10, q.a = q.a - 10`,
		`[planner:1706]Primary key/partition key update is not allowed since the table is updated both as 'q' and 'n'.`)

	tk.MustExec("update t m, t n set m.a = n.a+10 where m.a=n.a")
	tk.MustQuery("select * from t").Check(testkit.Rows("11 12"))
}

func (s *testIntegrationSuite) TestOrderByHavingNotInSelect(c *C) {
	tk := testkit.NewTestKit(c, s.store)
	tk.MustExec("use test")
	tk.MustExec("drop table if exists ttest")
	tk.MustExec("create table ttest (v1 int, v2 int)")
	tk.MustExec("insert into ttest values(1, 2), (4,6), (1, 7)")
	tk.MustGetErrMsg("select v1 from ttest order by count(v2)",
		"[planner:3029]Expression #1 of ORDER BY contains aggregate function and applies to the result of a non-aggregated query")
	tk.MustGetErrMsg("select v1 from ttest having count(v2)",
		"[planner:8123]In aggregated query without GROUP BY, expression #1 of SELECT list contains nonaggregated column 'v1'; this is incompatible with sql_mode=only_full_group_by")
	tk.MustGetErrMsg("select v2, v1 from (select * from ttest) t1 join (select 1, 2) t2 group by v1",
		"[planner:1055]Expression #1 of SELECT list is not in GROUP BY clause and contains nonaggregated column 'test.t1.v2' which is not functionally dependent on columns in GROUP BY clause; this is incompatible with sql_mode=only_full_group_by")
	tk.MustGetErrMsg("select v2, v1 from (select t1.v1, t2.v2 from ttest t1 join ttest t2) t3 join (select 1, 2) t2 group by v1",
		"[planner:1055]Expression #1 of SELECT list is not in GROUP BY clause and contains nonaggregated column 'test.t3.v2' which is not functionally dependent on columns in GROUP BY clause; this is incompatible with sql_mode=only_full_group_by")

}

func (s *testIntegrationSuite) TestUpdateSetDefault(c *C) {
	// #20598
	tk := testkit.NewTestKit(c, s.store)
	tk.MustExec("use test")
	tk.MustExec("create table tt (x int, z int as (x+10) stored)")
	tk.MustExec("insert into tt(x) values (1)")
	tk.MustExec("update tt set x=2, z = default")
	tk.MustQuery("select * from tt").Check(testkit.Rows("2 12"))

	tk.MustGetErrMsg("update tt set z = 123",
		"[planner:3105]The value specified for generated column 'z' in table 'tt' is not allowed.")
	tk.MustGetErrMsg("update tt as ss set z = 123",
		"[planner:3105]The value specified for generated column 'z' in table 'tt' is not allowed.")
	tk.MustGetErrMsg("update tt as ss set x = 3, z = 13",
		"[planner:3105]The value specified for generated column 'z' in table 'tt' is not allowed.")
	tk.MustGetErrMsg("update tt as s1, tt as s2 set s1.z = default, s2.z = 456",
		"[planner:3105]The value specified for generated column 'z' in table 'tt' is not allowed.")
}

func (s *testIntegrationSuite) TestExtendedStatsSwitch(c *C) {
	tk := testkit.NewTestKit(c, s.store)
	tk.MustExec("use test")
	tk.MustExec("drop table if exists t")
	tk.MustExec("create table t(a int not null, b int not null, key(a), key(b))")
	tk.MustExec("insert into t values(1,1),(2,2),(3,3),(4,4),(5,5),(6,6)")

	tk.MustExec("set session tidb_enable_extended_stats = off")
	tk.MustGetErrMsg("alter table t add stats_extended s1 correlation(a,b)",
		"Extended statistics feature is not generally available now, and tidb_enable_extended_stats is OFF")
	tk.MustGetErrMsg("alter table t drop stats_extended s1",
		"Extended statistics feature is not generally available now, and tidb_enable_extended_stats is OFF")
	tk.MustGetErrMsg("admin reload stats_extended",
		"Extended statistics feature is not generally available now, and tidb_enable_extended_stats is OFF")

	tk.MustExec("set session tidb_enable_extended_stats = on")
	tk.MustExec("alter table t add stats_extended s1 correlation(a,b)")
	tk.MustQuery("select stats, status from mysql.stats_extended where name = 's1'").Check(testkit.Rows(
		"<nil> 0",
	))
	tk.MustExec("set session tidb_enable_extended_stats = off")
	// Analyze should not collect extended stats.
	tk.MustExec("analyze table t")
	tk.MustQuery("select stats, status from mysql.stats_extended where name = 's1'").Check(testkit.Rows(
		"<nil> 0",
	))
	tk.MustExec("set session tidb_enable_extended_stats = on")
	// Analyze would collect extended stats.
	tk.MustExec("analyze table t")
	tk.MustQuery("select stats, status from mysql.stats_extended where name = 's1'").Check(testkit.Rows(
		"1.000000 1",
	))
	// Estimated index scan count is 4 using extended stats.
	tk.MustQuery("explain format = 'brief' select * from t use index(b) where a > 3 order by b limit 1").Check(testkit.Rows(
		"Limit 1.00 root  offset:0, count:1",
		"└─Projection 1.00 root  test.t.a, test.t.b",
		"  └─IndexLookUp 1.00 root  ",
		"    ├─IndexFullScan(Build) 4.00 cop[tikv] table:t, index:b(b) keep order:true",
		"    └─Selection(Probe) 1.00 cop[tikv]  gt(test.t.a, 3)",
		"      └─TableRowIDScan 4.00 cop[tikv] table:t keep order:false",
	))
	tk.MustExec("set session tidb_enable_extended_stats = off")
	// Estimated index scan count is 2 using independent assumption.
	tk.MustQuery("explain format = 'brief' select * from t use index(b) where a > 3 order by b limit 1").Check(testkit.Rows(
		"Limit 1.00 root  offset:0, count:1",
		"└─Projection 1.00 root  test.t.a, test.t.b",
		"  └─IndexLookUp 1.00 root  ",
		"    ├─IndexFullScan(Build) 2.00 cop[tikv] table:t, index:b(b) keep order:true",
		"    └─Selection(Probe) 1.00 cop[tikv]  gt(test.t.a, 3)",
		"      └─TableRowIDScan 2.00 cop[tikv] table:t keep order:false",
	))
}

func (s *testIntegrationSuite) TestOrderByNotInSelectDistinct(c *C) {
	tk := testkit.NewTestKit(c, s.store)
	tk.MustExec("use test")

	// #12442
	tk.MustExec("drop table if exists ttest")
	tk.MustExec("create table ttest (v1 int, v2 int)")
	tk.MustExec("insert into ttest values(1, 2), (4,6), (1, 7)")

	tk.MustGetErrMsg("select distinct v1 from ttest order by v2",
		"[planner:3065]Expression #1 of ORDER BY clause is not in SELECT list, references column 'test.ttest.v2' which is not in SELECT list; this is incompatible with DISTINCT")
	tk.MustGetErrMsg("select distinct v1+1 from ttest order by v1",
		"[planner:3065]Expression #1 of ORDER BY clause is not in SELECT list, references column 'test.ttest.v1' which is not in SELECT list; this is incompatible with DISTINCT")
	tk.MustGetErrMsg("select distinct v1+1 from ttest order by 1+v1",
		"[planner:3065]Expression #1 of ORDER BY clause is not in SELECT list, references column 'test.ttest.v1' which is not in SELECT list; this is incompatible with DISTINCT")
	tk.MustGetErrMsg("select distinct v1+1 from ttest order by v1+2",
		"[planner:3065]Expression #1 of ORDER BY clause is not in SELECT list, references column 'test.ttest.v1' which is not in SELECT list; this is incompatible with DISTINCT")
	tk.MustGetErrMsg("select distinct count(v1) from ttest group by v2 order by sum(v1)",
		"[planner:3066]Expression #1 of ORDER BY clause is not in SELECT list, contains aggregate function; this is incompatible with DISTINCT")
	tk.MustGetErrMsg("select distinct sum(v1)+1 from ttest group by v2 order by sum(v1)",
		"[planner:3066]Expression #1 of ORDER BY clause is not in SELECT list, contains aggregate function; this is incompatible with DISTINCT")

	// Expressions in ORDER BY whole match some fields in DISTINCT.
	tk.MustQuery("select distinct v1+1 from ttest order by v1+1").Check(testkit.Rows("2", "5"))
	tk.MustQuery("select distinct count(v1) from ttest order by count(v1)").Check(testkit.Rows("3"))
	tk.MustQuery("select distinct count(v1) from ttest group by v2 order by count(v1)").Check(testkit.Rows("1"))
	tk.MustQuery("select distinct sum(v1) from ttest group by v2 order by sum(v1)").Check(testkit.Rows("1", "4"))
	tk.MustQuery("select distinct v1, v2 from ttest order by 1, 2").Check(testkit.Rows("1 2", "1 7", "4 6"))
	tk.MustQuery("select distinct v1, v2 from ttest order by 2, 1").Check(testkit.Rows("1 2", "4 6", "1 7"))

	// Referenced columns of expressions in ORDER BY whole match some fields in DISTINCT,
	// both original expression and alias can be referenced.
	tk.MustQuery("select distinct v1 from ttest order by v1+1").Check(testkit.Rows("1", "4"))
	tk.MustQuery("select distinct v1, v2 from ttest order by v1+1, v2").Check(testkit.Rows("1 2", "1 7", "4 6"))
	tk.MustQuery("select distinct v1+1 as z, v2 from ttest order by v1+1, z+v2").Check(testkit.Rows("2 2", "2 7", "5 6"))
	tk.MustQuery("select distinct sum(v1) as z from ttest group by v2 order by z+1").Check(testkit.Rows("1", "4"))
	tk.MustQuery("select distinct sum(v1)+1 from ttest group by v2 order by sum(v1)+1").Check(testkit.Rows("2", "5"))
	tk.MustQuery("select distinct v1 as z from ttest order by v1+z").Check(testkit.Rows("1", "4"))
}

func (s *testIntegrationSuite) TestInvalidNamedWindowSpec(c *C) {
	// #12356
	tk := testkit.NewTestKit(c, s.store)
	tk.MustExec("use test")
	tk.MustExec("DROP TABLE IF EXISTS temptest")
	tk.MustExec("create table temptest (val int, val1 int)")
	tk.MustQuery("SELECT val FROM temptest WINDOW w AS (ORDER BY val RANGE 1 PRECEDING)").Check(testkit.Rows())
	tk.MustGetErrMsg("SELECT val FROM temptest WINDOW w AS (ORDER BY val, val1 RANGE 1 PRECEDING)",
		"[planner:3587]Window 'w' with RANGE N PRECEDING/FOLLOWING frame requires exactly one ORDER BY expression, of numeric or temporal type")
	tk.MustGetErrMsg("select val1, avg(val1) as a from temptest group by val1 window w as (order by a)",
		"[planner:1054]Unknown column 'a' in 'window order by'")
	tk.MustGetErrMsg("select val1, avg(val1) as a from temptest group by val1 window w as (partition by a)",
		"[planner:1054]Unknown column 'a' in 'window partition by'")
}

func (s *testIntegrationSuite) TestCorrelatedAggregate(c *C) {
	tk := testkit.NewTestKit(c, s.store)
	tk.MustExec("use test")

	// #18350
	tk.MustExec("DROP TABLE IF EXISTS tab, tab2")
	tk.MustExec("CREATE TABLE tab(i INT)")
	tk.MustExec("CREATE TABLE tab2(j INT)")
	tk.MustExec("insert into tab values(1),(2),(3)")
	tk.MustExec("insert into tab2 values(1),(2),(3),(15)")
	tk.MustQuery(`SELECT m.i,
       (SELECT COUNT(n.j)
           FROM tab2 WHERE j=15) AS o
    FROM tab m, tab2 n GROUP BY 1 order by m.i`).Check(testkit.Rows("1 4", "2 4", "3 4"))
	tk.MustQuery(`SELECT
         (SELECT COUNT(n.j)
             FROM tab2 WHERE j=15) AS o
    FROM tab m, tab2 n order by m.i`).Check(testkit.Rows("12"))

	// #17748
	tk.MustExec("drop table if exists t1, t2")
	tk.MustExec("create table t1 (a int, b int)")
	tk.MustExec("create table t2 (m int, n int)")
	tk.MustExec("insert into t1 values (2,2), (2,2), (3,3), (3,3), (3,3), (4,4)")
	tk.MustExec("insert into t2 values (1,11), (2,22), (3,32), (4,44), (4,44)")
	tk.MustExec("set @@sql_mode='TRADITIONAL'")

	tk.MustQuery(`select count(*) c, a,
		( select group_concat(count(a)) from t2 where m = a )
		from t1 group by a order by a`).
		Check(testkit.Rows("2 2 2", "3 3 3", "1 4 1,1"))

	tk.MustExec("drop table if exists t")
	tk.MustExec("create table t (a int, b int)")
	tk.MustExec("insert into t values (1,1),(2,1),(2,2),(3,1),(3,2),(3,3)")

	// Sub-queries in SELECT fields
	// from SELECT fields
	tk.MustQuery("select (select count(a)) from t").Check(testkit.Rows("6"))
	tk.MustQuery("select (select (select (select count(a)))) from t").Check(testkit.Rows("6"))
	tk.MustQuery("select (select (select count(n.a)) from t m order by count(m.b)) from t n").Check(testkit.Rows("6"))
	// from WHERE
	tk.MustQuery("select (select count(n.a) from t where count(n.a)=3) from t n").Check(testkit.Rows("<nil>"))
	tk.MustQuery("select (select count(a) from t where count(distinct n.a)=3) from t n").Check(testkit.Rows("6"))
	// from HAVING
	tk.MustQuery("select (select count(n.a) from t having count(n.a)=6 limit 1) from t n").Check(testkit.Rows("6"))
	tk.MustQuery("select (select count(n.a) from t having count(distinct n.b)=3 limit 1) from t n").Check(testkit.Rows("6"))
	tk.MustQuery("select (select sum(distinct n.a) from t having count(distinct n.b)=3 limit 1) from t n").Check(testkit.Rows("6"))
	tk.MustQuery("select (select sum(distinct n.a) from t having count(distinct n.b)=6 limit 1) from t n").Check(testkit.Rows("<nil>"))
	// from ORDER BY
	tk.MustQuery("select (select count(n.a) from t order by count(n.b) limit 1) from t n").Check(testkit.Rows("6"))
	tk.MustQuery("select (select count(distinct n.b) from t order by count(n.b) limit 1) from t n").Check(testkit.Rows("3"))
	// from TableRefsClause
	tk.MustQuery("select (select cnt from (select count(a) cnt) s) from t").Check(testkit.Rows("6"))
	tk.MustQuery("select (select count(cnt) from (select count(a) cnt) s) from t").Check(testkit.Rows("1"))
	// from sub-query inside aggregate
	tk.MustQuery("select (select sum((select count(a)))) from t").Check(testkit.Rows("6"))
	tk.MustQuery("select (select sum((select count(a))+sum(a))) from t").Check(testkit.Rows("20"))
	// from GROUP BY
	tk.MustQuery("select (select count(a) from t group by count(n.a)) from t n").Check(testkit.Rows("6"))
	tk.MustQuery("select (select count(distinct a) from t group by count(n.a)) from t n").Check(testkit.Rows("3"))

	// Sub-queries in HAVING
	tk.MustQuery("select sum(a) from t having (select count(a)) = 0").Check(testkit.Rows())
	tk.MustQuery("select sum(a) from t having (select count(a)) > 0").Check(testkit.Rows("14"))

	// Sub-queries in ORDER BY
	tk.MustQuery("select count(a) from t group by b order by (select count(a))").Check(testkit.Rows("1", "2", "3"))
	tk.MustQuery("select count(a) from t group by b order by (select -count(a))").Check(testkit.Rows("3", "2", "1"))

	// Nested aggregate (correlated aggregate inside aggregate)
	tk.MustQuery("select (select sum(count(a))) from t").Check(testkit.Rows("6"))
	tk.MustQuery("select (select sum(sum(a))) from t").Check(testkit.Rows("14"))

	// Combining aggregates
	tk.MustQuery("select count(a), (select count(a)) from t").Check(testkit.Rows("6 6"))
	tk.MustQuery("select sum(distinct b), count(a), (select count(a)), (select cnt from (select sum(distinct b) as cnt) n) from t").
		Check(testkit.Rows("6 6 6 6"))
}

func (s *testIntegrationSuite) TestCorrelatedColumnAggFuncPushDown(c *C) {
	tk := testkit.NewTestKit(c, s.store)
	tk.MustExec("use test;")
	tk.MustExec("drop table if exists t;")
	tk.MustExec("create table t (a int, b int);")
	tk.MustExec("insert into t values (1,1);")
	tk.MustQuery("select (select count(n.a + a) from t) from t n;").Check(testkit.Rows(
		"1",
	))
}

// Test for issue https://github.com/pingcap/tidb/issues/21607.
func (s *testIntegrationSuite) TestConditionColPruneInPhysicalUnionScan(c *C) {
	tk := testkit.NewTestKit(c, s.store)
	tk.MustExec("use test;")
	tk.MustExec("drop table if exists t;")
	tk.MustExec("create table t (a int, b int);")
	tk.MustExec("begin;")
	tk.MustExec("insert into t values (1, 2);")
	tk.MustQuery("select count(*) from t where b = 1 and b in (3);").
		Check(testkit.Rows("0"))

	tk.MustExec("drop table t;")
	tk.MustExec("create table t (a int, b int as (a + 1), c int as (b + 1));")
	tk.MustExec("begin;")
	tk.MustExec("insert into t (a) values (1);")
	tk.MustQuery("select count(*) from t where b = 1 and b in (3);").
		Check(testkit.Rows("0"))
	tk.MustQuery("select count(*) from t where c = 1 and c in (3);").
		Check(testkit.Rows("0"))
}

func (s *testIntegrationSuite) TestInvalidHint(c *C) {
	tk := testkit.NewTestKit(c, s.store)

	tk.MustExec("use test")
	tk.MustExec("drop table if exists tt")
	tk.MustExec("create table tt(a int, key(a));")

	var input []string
	var output []struct {
		SQL      string
		Plan     []string
		Warnings []string
	}
	s.testData.GetTestCases(c, &input, &output)
	warning := "show warnings;"
	for i, tt := range input {
		s.testData.OnRecord(func() {
			output[i].SQL = tt
			output[i].Plan = s.testData.ConvertRowsToStrings(tk.MustQuery(tt).Rows())
			output[i].Warnings = s.testData.ConvertRowsToStrings(tk.MustQuery(warning).Rows())
		})
		tk.MustQuery(tt).Check(testkit.Rows(output[i].Plan...))
	}
}

// Test for issue https://github.com/pingcap/tidb/issues/18320
func (s *testIntegrationSuite) TestNonaggregateColumnWithSingleValueInOnlyFullGroupByMode(c *C) {
	tk := testkit.NewTestKit(c, s.store)
	tk.MustExec("use test")
	tk.MustExec("drop table if exists t")
	tk.MustExec("create table t (a int, b int, c int)")
	tk.MustExec("insert into t values (1, 2, 3), (4, 5, 6), (7, 8, 9)")
	tk.MustQuery("select a, count(b) from t where a = 1").Check(testkit.Rows("1 1"))
	tk.MustQuery("select a, count(b) from t where a = 10").Check(testkit.Rows("<nil> 0"))
	tk.MustQuery("select a, c, sum(b) from t where a = 1 group by c").Check(testkit.Rows("1 3 2"))
	tk.MustGetErrMsg("select a from t where a = 1 order by count(b)", "[planner:3029]Expression #1 of ORDER BY contains aggregate function and applies to the result of a non-aggregated query")
	tk.MustQuery("select a from t where a = 1 having count(b) > 0").Check(testkit.Rows("1"))
}

func (s *testIntegrationSuite) TestConvertRangeToPoint(c *C) {
	tk := testkit.NewTestKit(c, s.store)

	tk.MustExec("use test")
	tk.MustExec("drop table if exists t0")
	tk.MustExec("create table t0 (a int, b int, index(a, b))")
	tk.MustExec("insert into t0 values (1, 1)")
	tk.MustExec("insert into t0 values (2, 2)")
	tk.MustExec("insert into t0 values (2, 2)")
	tk.MustExec("insert into t0 values (2, 2)")
	tk.MustExec("insert into t0 values (2, 2)")
	tk.MustExec("insert into t0 values (2, 2)")
	tk.MustExec("insert into t0 values (3, 3)")

	tk.MustExec("drop table if exists t1")
	tk.MustExec("create table t1 (a int, b int, c int, index(a, b, c))")

	tk.MustExec("drop table if exists t2")
	tk.MustExec("create table t2 (a float, b float, index(a, b))")

	tk.MustExec("drop table if exists t3")
	tk.MustExec("create table t3 (a char(10), b char(10), c char(10), index(a, b, c))")

	var input []string
	var output []struct {
		SQL  string
		Plan []string
	}
	s.testData.GetTestCases(c, &input, &output)
	for i, tt := range input {
		s.testData.OnRecord(func() {
			output[i].SQL = tt
			output[i].Plan = s.testData.ConvertRowsToStrings(tk.MustQuery(tt).Rows())
		})
		tk.MustQuery(tt).Check(testkit.Rows(output[i].Plan...))
	}
}

func (s *testIntegrationSuite) TestIssue22040(c *C) {
	// #22040
	tk := testkit.NewTestKit(c, s.store)
	tk.MustExec("use test")
	tk.MustExec("drop table if exists t")
	tk.MustExec("create table t (a int, b int, primary key(a,b))")
	// valid case
	tk.MustExec("select * from t where (a,b) in ((1,2),(1,2))")
	// invalid case, column count doesn't match
	{
		err := tk.ExecToErr("select * from t where (a,b) in (1,2)")
		c.Assert(errors.Cause(err), FitsTypeOf, expression.ErrOperandColumns)
	}
	{
		err := tk.ExecToErr("select * from t where (a,b) in ((1,2),1)")
		c.Assert(errors.Cause(err), FitsTypeOf, expression.ErrOperandColumns)
	}
}

func (s *testIntegrationSuite) TestIssue22105(c *C) {
	tk := testkit.NewTestKit(c, s.store)

	tk.MustExec("use test")
	tk.MustExec("drop table if exists t")
	tk.MustExec(`CREATE TABLE t1 (
  key1 int(11) NOT NULL,
  key2 int(11) NOT NULL,
  key3 int(11) NOT NULL,
  key4 int(11) NOT NULL,
  key5 int(11) DEFAULT NULL,
  key6 int(11) DEFAULT NULL,
  key7 int(11) NOT NULL,
  key8 int(11) NOT NULL,
  KEY i1 (key1),
  KEY i2 (key2),
  KEY i3 (key3),
  KEY i4 (key4),
  KEY i5 (key5),
  KEY i6 (key6)
) ENGINE=InnoDB DEFAULT CHARSET=utf8mb4 COLLATE=utf8mb4_bin`)

	var input []string
	var output []struct {
		SQL  string
		Plan []string
	}
	s.testData.GetTestCases(c, &input, &output)
	for i, tt := range input {
		s.testData.OnRecord(func() {
			output[i].SQL = tt
			output[i].Plan = s.testData.ConvertRowsToStrings(tk.MustQuery(tt).Rows())
		})
		tk.MustQuery(tt).Check(testkit.Rows(output[i].Plan...))
	}
}

func (s *testIntegrationSuite) TestIssue22071(c *C) {
	tk := testkit.NewTestKit(c, s.store)
	tk.MustExec("use test")
	tk.MustExec("create table t (a int);")
	tk.MustExec("insert into t values(1),(2),(5)")
	tk.MustQuery("select n in (1,2) from (select a in (1,2) as n from t) g;").Sort().Check(testkit.Rows("0", "1", "1"))
	tk.MustQuery("select n in (1,n) from (select a in (1,2) as n from t) g;").Check(testkit.Rows("1", "1", "1"))
}

func (s *testIntegrationSuite) TestCreateViewIsolationRead(c *C) {
	se, err := session.CreateSession4Test(s.store)
	c.Assert(err, IsNil)
	c.Assert(se.Auth(&auth.UserIdentity{Username: "root", Hostname: "%"}, nil, nil), IsTrue)
	tk := testkit.NewTestKit(c, s.store)
	tk.Se = se

	tk.MustExec("use test;")
	tk.MustExec("drop table if exists t;")
	tk.MustExec("create table t(a int, b int);")
	tk.MustExec("set session tidb_isolation_read_engines='tiflash,tidb';")
	// No error for CreateView.
	tk.MustExec("create view v0 (a, avg_b) as select a, avg(b) from t group by a;")
	tk.MustGetErrMsg("select * from v0;", "[planner:1815]Internal : Can not find access path matching 'tidb_isolation_read_engines'(value: 'tiflash,tidb'). Available values are 'tikv'.")
	tk.MustExec("set session tidb_isolation_read_engines='tikv,tiflash,tidb';")
	tk.MustQuery("select * from v0;").Check(testkit.Rows())
}

func (s *testIntegrationSuite) TestIssue22199(c *C) {
	tk := testkit.NewTestKit(c, s.store)
	tk.MustExec("use test")
	tk.MustExec("drop table if exists t1, t2")
	tk.MustExec("create table t1(i int primary key, j int, index idx_j(j))")
	tk.MustExec("create table t2(i int primary key, j int, index idx_j(j))")
	tk.MustGetErrMsg("select t1.*, (select t2.* from t1) from t1", "[planner:1051]Unknown table 't2'")
}

func (s *testIntegrationSuite) TestIssue22892(c *C) {
	tk := testkit.NewTestKit(c, s.store)
	tk.MustExec("use test")
	tk.MustExec("set @@tidb_partition_prune_mode='static'")
	tk.MustExec("drop table if exists t1")
	tk.MustExec("create table t1(a int) partition by hash (a) partitions 5;")
	tk.MustExec("insert into t1 values (0);")
	tk.MustQuery("select * from t1 where a not between 1 and 2;").Check(testkit.Rows("0"))

	tk.MustExec("set @@tidb_partition_prune_mode='dynamic'")
	tk.MustExec("drop table if exists t2")
	tk.MustExec("create table t2(a int) partition by hash (a) partitions 5;")
	tk.MustExec("insert into t2 values (0);")
	tk.MustQuery("select * from t2 where a not between 1 and 2;").Check(testkit.Rows("0"))
}

func (s *testIntegrationSerialSuite) TestPushDownProjectionForTiFlash(c *C) {
	tk := testkit.NewTestKit(c, s.store)
	tk.MustExec("use test")
	tk.MustExec("drop table if exists t")
	tk.MustExec("create table t (id int, value decimal(6,3))")
	tk.MustExec("analyze table t")
	tk.MustExec("set session tidb_allow_mpp=OFF")

	// Create virtual tiflash replica info.
	dom := domain.GetDomain(tk.Se)
	is := dom.InfoSchema()
	db, exists := is.SchemaByName(model.NewCIStr("test"))
	c.Assert(exists, IsTrue)
	for _, tblInfo := range db.Tables {
		if tblInfo.Name.L == "t" {
			tblInfo.TiFlashReplica = &model.TiFlashReplicaInfo{
				Count:     1,
				Available: true,
			}
		}
	}

	tk.MustExec("set @@tidb_opt_broadcast_join=1;")

	var input []string
	var output []struct {
		SQL  string
		Plan []string
	}
	s.testData.GetTestCases(c, &input, &output)
	for i, tt := range input {
		s.testData.OnRecord(func() {
			output[i].SQL = tt
			output[i].Plan = s.testData.ConvertRowsToStrings(tk.MustQuery(tt).Rows())
		})
		res := tk.MustQuery(tt)
		res.Check(testkit.Rows(output[i].Plan...))
	}
}

func (s *testIntegrationSerialSuite) TestPushDownProjectionForMPP(c *C) {
	tk := testkit.NewTestKit(c, s.store)
	tk.MustExec("use test")
	tk.MustExec("drop table if exists t")
	tk.MustExec("create table t (id int, value decimal(6,3))")
	tk.MustExec("analyze table t")

	// Create virtual tiflash replica info.
	dom := domain.GetDomain(tk.Se)
	is := dom.InfoSchema()
	db, exists := is.SchemaByName(model.NewCIStr("test"))
	c.Assert(exists, IsTrue)
	for _, tblInfo := range db.Tables {
		if tblInfo.Name.L == "t" {
			tblInfo.TiFlashReplica = &model.TiFlashReplicaInfo{
				Count:     1,
				Available: true,
			}
		}
	}

	tk.MustExec("set @@tidb_allow_mpp=1; set @@tidb_opt_broadcast_join=0;")

	var input []string
	var output []struct {
		SQL  string
		Plan []string
	}
	s.testData.GetTestCases(c, &input, &output)
	for i, tt := range input {
		s.testData.OnRecord(func() {
			output[i].SQL = tt
			output[i].Plan = s.testData.ConvertRowsToStrings(tk.MustQuery(tt).Rows())
		})
		res := tk.MustQuery(tt)
		res.Check(testkit.Rows(output[i].Plan...))
	}
}

func (s *testIntegrationSuite) TestReorderSimplifiedOuterJoins(c *C) {
	tk := testkit.NewTestKit(c, s.store)

	tk.MustExec("use test")
	tk.MustExec("drop table if exists t1,t2,t3")
	tk.MustExec("create table t1 (pk char(32) primary key, col1 char(32), col2 varchar(40), col3 char(32), key (col1), key (col3), key (col2,col3), key (col1,col3))")
	tk.MustExec("create table t2 (pk char(32) primary key, col1 varchar(100))")
	tk.MustExec("create table t3 (pk char(32) primary key, keycol varchar(100), pad1 tinyint(1) default null, pad2 varchar(40), key (keycol,pad1,pad2))")

	var input []string
	var output []struct {
		SQL  string
		Plan []string
	}
	s.testData.GetTestCases(c, &input, &output)
	for i, tt := range input {
		s.testData.OnRecord(func() {
			output[i].SQL = tt
			output[i].Plan = s.testData.ConvertRowsToStrings(tk.MustQuery(tt).Rows())
		})
		tk.MustQuery(tt).Check(testkit.Rows(output[i].Plan...))
	}
}

func (s *testIntegrationSerialSuite) TestDeleteStmt(c *C) {
	tk := testkit.NewTestKit(c, s.store)
	tk.MustExec("use test")
	tk.MustExec("create table t(a int)")
	tk.MustExec("delete t from t;")
	tk.MustExec("delete t from test.t as t;")
	tk.MustGetErrCode("delete test.t from test.t as t;", mysql.ErrUnknownTable)
	tk.MustExec("delete test.t from t;")
	tk.MustExec("create database db1")
	tk.MustExec("use db1")
	tk.MustExec("create table t(a int)")
	tk.MustGetErrCode("delete test.t from t;", mysql.ErrUnknownTable)
}

func (s *testIntegrationSuite) TestIndexMergeConstantTrue(c *C) {
	tk := testkit.NewTestKit(c, s.store)
	tk.MustExec("use test")
	tk.MustExec("drop table if exists t;")
	tk.MustExec("create table t(a int primary key, b int not null, key(b))")
	tk.MustExec("delete /*+ use_index_merge(t) */ FROM t WHERE a=1 OR (b < SOME (SELECT /*+ use_index_merge(t)*/ b FROM t WHERE a<2 OR b<2))")

	tk.MustExec("drop table if exists t")
	tk.MustExec("create table t(a int not null, b int not null, key(a), key(b))")
	tk.MustExec("delete /*+ use_index_merge(t) */ FROM t WHERE a=1 OR (b < SOME (SELECT /*+ use_index_merge(t)*/ b FROM t WHERE a<2 OR b<2))")

	tk.MustExec("drop table if exists t")
	tk.MustExec("create table t(a int primary key, b int not null, c int, key(a), key(b,c))")
	tk.MustExec("delete /*+ use_index_merge(t) */ FROM t WHERE a=1 OR (a<2 and b<2)")
}

func (s *testIntegrationSerialSuite) TestPushDownAggForMPP(c *C) {
	tk := testkit.NewTestKit(c, s.store)
	tk.MustExec("use test")
	tk.MustExec("drop table if exists t")
	tk.MustExec("create table t (id int, value decimal(6,3))")
	tk.MustExec("analyze table t")

	// Create virtual tiflash replica info.
	dom := domain.GetDomain(tk.Se)
	is := dom.InfoSchema()
	db, exists := is.SchemaByName(model.NewCIStr("test"))
	c.Assert(exists, IsTrue)
	for _, tblInfo := range db.Tables {
		if tblInfo.Name.L == "t" {
			tblInfo.TiFlashReplica = &model.TiFlashReplicaInfo{
				Count:     1,
				Available: true,
			}
		}
	}

	tk.MustExec(" set @@tidb_allow_mpp=1; set @@tidb_opt_broadcast_join=0; set @@tidb_broadcast_join_threshold_count = 1; set @@tidb_broadcast_join_threshold_size=1;")

	var input []string
	var output []struct {
		SQL  string
		Plan []string
	}
	s.testData.GetTestCases(c, &input, &output)
	for i, tt := range input {
		s.testData.OnRecord(func() {
			output[i].SQL = tt
			output[i].Plan = s.testData.ConvertRowsToStrings(tk.MustQuery(tt).Rows())
		})
		res := tk.MustQuery(tt)
		res.Check(testkit.Rows(output[i].Plan...))
	}
}

func (s *testIntegrationSerialSuite) TestMppJoinDecimal(c *C) {
	tk := testkit.NewTestKit(c, s.store)
	tk.MustExec("use test")
	tk.MustExec("drop table if exists t")
	tk.MustExec("create table t (c1 decimal(8, 5), c2 decimal(9, 5), c3 decimal(9, 4) NOT NULL, c4 decimal(8, 4) NOT NULL, c5 decimal(40, 20))")
	tk.MustExec("analyze table t")

	// Create virtual tiflash replica info.
	dom := domain.GetDomain(tk.Se)
	is := dom.InfoSchema()
	db, exists := is.SchemaByName(model.NewCIStr("test"))
	c.Assert(exists, IsTrue)
	for _, tblInfo := range db.Tables {
		if tblInfo.Name.L == "t" {
			tblInfo.TiFlashReplica = &model.TiFlashReplicaInfo{
				Count:     1,
				Available: true,
			}
		}
	}

	tk.MustExec("set @@tidb_allow_mpp=1;")
	tk.MustExec("set @@session.tidb_broadcast_join_threshold_size = 1")
	tk.MustExec("set @@session.tidb_broadcast_join_threshold_count = 1")

	var input []string
	var output []struct {
		SQL  string
		Plan []string
	}
	s.testData.GetTestCases(c, &input, &output)
	for i, tt := range input {
		s.testData.OnRecord(func() {
			output[i].SQL = tt
			output[i].Plan = s.testData.ConvertRowsToStrings(tk.MustQuery(tt).Rows())
		})
		res := tk.MustQuery(tt)
		res.Check(testkit.Rows(output[i].Plan...))
	}
}

func (s *testIntegrationSerialSuite) TestMppAggWithJoin(c *C) {
	tk := testkit.NewTestKit(c, s.store)
	tk.MustExec("use test")
	tk.MustExec("drop table if exists t")
	tk.MustExec("create table t (id int, value decimal(6,3))")
	tk.MustExec("analyze table t")

	// Create virtual tiflash replica info.
	dom := domain.GetDomain(tk.Se)
	is := dom.InfoSchema()
	db, exists := is.SchemaByName(model.NewCIStr("test"))
	c.Assert(exists, IsTrue)
	for _, tblInfo := range db.Tables {
		if tblInfo.Name.L == "t" {
			tblInfo.TiFlashReplica = &model.TiFlashReplicaInfo{
				Count:     1,
				Available: true,
			}
		}
	}

	tk.MustExec(" set @@tidb_allow_mpp=1;")

	var input []string
	var output []struct {
		SQL  string
		Plan []string
	}
	s.testData.GetTestCases(c, &input, &output)
	for i, tt := range input {
		s.testData.OnRecord(func() {
			output[i].SQL = tt
			output[i].Plan = s.testData.ConvertRowsToStrings(tk.MustQuery(tt).Rows())
		})
		res := tk.MustQuery(tt)
		res.Check(testkit.Rows(output[i].Plan...))
	}
}

func (s *testIntegrationSuite) TestDecorrelateInnerJoinInSubquery(c *C) {
	tk := testkit.NewTestKit(c, s.store)

	tk.MustExec("use test")
	tk.MustExec("drop table if exists t")
	tk.MustExec("create table t(a int not null, b int not null)")

	var input []string
	var output []struct {
		SQL  string
		Plan []string
	}
	s.testData.GetTestCases(c, &input, &output)
	for i, tt := range input {
		s.testData.OnRecord(func() {
			output[i].SQL = tt
			output[i].Plan = s.testData.ConvertRowsToStrings(tk.MustQuery(tt).Rows())
		})
		tk.MustQuery(tt).Check(testkit.Rows(output[i].Plan...))
	}
}

func (s *testIntegrationSuite) TestIndexMergeTableFilter(c *C) {
	tk := testkit.NewTestKit(c, s.store)
	tk.MustExec("use test")
	tk.MustExec("drop table if exists t;")
	tk.MustExec("create table t(a int, b int, c int, d int, key(a), key(b));")
	tk.MustExec("insert into t values(10,1,1,10)")

	tk.MustQuery("explain format = 'brief' select /*+ use_index_merge(t) */ * from t where a=10 or (b=10 and c=10)").Check(testkit.Rows(
		"Projection 10.01 root  test.t.a, test.t.b, test.t.c, test.t.d",
		"└─IndexMerge 0.02 root  ",
		"  ├─IndexRangeScan(Build) 10.00 cop[tikv] table:t, index:a(a) range:[10,10], keep order:false, stats:pseudo",
		"  ├─IndexRangeScan(Build) 10.00 cop[tikv] table:t, index:b(b) range:[10,10], keep order:false, stats:pseudo",
		"  └─Selection(Probe) 0.02 cop[tikv]  or(eq(test.t.a, 10), and(eq(test.t.b, 10), eq(test.t.c, 10)))",
		"    └─TableRowIDScan 19.99 cop[tikv] table:t keep order:false, stats:pseudo",
	))
	tk.MustQuery("select /*+ use_index_merge(t) */ * from t where a=10 or (b=10 and c=10)").Check(testkit.Rows(
		"10 1 1 10",
	))
	tk.MustQuery("explain format = 'brief' select /*+ use_index_merge(t) */ * from t where (a=10 and d=10) or (b=10 and c=10)").Check(testkit.Rows(
		"Projection 0.02 root  test.t.a, test.t.b, test.t.c, test.t.d",
		"└─IndexMerge 0.00 root  ",
		"  ├─IndexRangeScan(Build) 10.00 cop[tikv] table:t, index:a(a) range:[10,10], keep order:false, stats:pseudo",
		"  ├─IndexRangeScan(Build) 10.00 cop[tikv] table:t, index:b(b) range:[10,10], keep order:false, stats:pseudo",
		"  └─Selection(Probe) 0.00 cop[tikv]  or(and(eq(test.t.a, 10), eq(test.t.d, 10)), and(eq(test.t.b, 10), eq(test.t.c, 10)))",
		"    └─TableRowIDScan 19.99 cop[tikv] table:t keep order:false, stats:pseudo",
	))
	tk.MustQuery("select /*+ use_index_merge(t) */ * from t where (a=10 and d=10) or (b=10 and c=10)").Check(testkit.Rows(
		"10 1 1 10",
	))
}

func (s *testIntegrationSuite) TestIssue22850(c *C) {
	tk := testkit.NewTestKit(c, s.store)
	tk.MustExec("use test")
	tk.MustExec("drop table if exists t1")
	tk.MustExec("CREATE TABLE t1 (a int(11))")
	tk.MustQuery("SELECT @v:=(SELECT 1 FROM t1 t2 LEFT JOIN t1 ON t1.a GROUP BY t1.a) FROM t1").Check(testkit.Rows()) // work fine
}

// #22949: test HexLiteral Used in GetVar expr
func (s *testIntegrationSuite) TestGetVarExprWithHexLiteral(c *C) {
	tk := testkit.NewTestKit(c, s.store)
	tk.MustExec("use test;")
	tk.MustExec("drop table if exists t1_no_idx;")
	tk.MustExec("create table t1_no_idx(id int, col_bit bit(16));")
	tk.MustExec("insert into t1_no_idx values(1, 0x3135);")
	tk.MustExec("insert into t1_no_idx values(2, 0x0f);")

	tk.MustExec("prepare stmt from 'select id from t1_no_idx where col_bit = ?';")
	tk.MustExec("set @a = 0x3135;")
	tk.MustQuery("execute stmt using @a;").Check(testkit.Rows("1"))
	tk.MustExec("set @a = 0x0F;")
	tk.MustQuery("execute stmt using @a;").Check(testkit.Rows("2"))

	// same test, but use IN expr
	tk.MustExec("prepare stmt from 'select id from t1_no_idx where col_bit in (?)';")
	tk.MustExec("set @a = 0x3135;")
	tk.MustQuery("execute stmt using @a;").Check(testkit.Rows("1"))
	tk.MustExec("set @a = 0x0F;")
	tk.MustQuery("execute stmt using @a;").Check(testkit.Rows("2"))

	// same test, but use table with index on col_bit
	tk.MustExec("drop table if exists t2_idx;")
	tk.MustExec("create table t2_idx(id int, col_bit bit(16), key(col_bit));")
	tk.MustExec("insert into t2_idx values(1, 0x3135);")
	tk.MustExec("insert into t2_idx values(2, 0x0f);")

	tk.MustExec("prepare stmt from 'select id from t2_idx where col_bit = ?';")
	tk.MustExec("set @a = 0x3135;")
	tk.MustQuery("execute stmt using @a;").Check(testkit.Rows("1"))
	tk.MustExec("set @a = 0x0F;")
	tk.MustQuery("execute stmt using @a;").Check(testkit.Rows("2"))

	// same test, but use IN expr
	tk.MustExec("prepare stmt from 'select id from t2_idx where col_bit in (?)';")
	tk.MustExec("set @a = 0x3135;")
	tk.MustQuery("execute stmt using @a;").Check(testkit.Rows("1"))
	tk.MustExec("set @a = 0x0F;")
	tk.MustQuery("execute stmt using @a;").Check(testkit.Rows("2"))

	// test col varchar with GetVar
	tk.MustExec("drop table if exists t_varchar;")
	tk.MustExec("create table t_varchar(id int, col_varchar varchar(100), key(col_varchar));")
	tk.MustExec("insert into t_varchar values(1, '15');")
	tk.MustExec("prepare stmt from 'select id from t_varchar where col_varchar = ?';")
	tk.MustExec("set @a = 0x3135;")
	tk.MustQuery("execute stmt using @a;").Check(testkit.Rows("1"))
}

// test BitLiteral used with GetVar
func (s *testIntegrationSuite) TestGetVarExprWithBitLiteral(c *C) {
	tk := testkit.NewTestKit(c, s.store)
	tk.MustExec("use test;")
	tk.MustExec("drop table if exists t1_no_idx;")
	tk.MustExec("create table t1_no_idx(id int, col_bit bit(16));")
	tk.MustExec("insert into t1_no_idx values(1, 0x3135);")
	tk.MustExec("insert into t1_no_idx values(2, 0x0f);")

	tk.MustExec("prepare stmt from 'select id from t1_no_idx where col_bit = ?';")
	// 0b11000100110101 is 0x3135
	tk.MustExec("set @a = 0b11000100110101;")
	tk.MustQuery("execute stmt using @a;").Check(testkit.Rows("1"))

	// same test, but use IN expr
	tk.MustExec("prepare stmt from 'select id from t1_no_idx where col_bit in (?)';")
	tk.MustExec("set @a = 0b11000100110101;")
	tk.MustQuery("execute stmt using @a;").Check(testkit.Rows("1"))
}

func (s *testIntegrationSuite) TestIndexMergeClusterIndex(c *C) {
	tk := testkit.NewTestKit(c, s.store)
	tk.MustExec("use test;")
	tk.MustExec("drop table if exists t")
	tk.MustExec("create table t (c1 float, c2 int, c3 int, primary key (c1) /*T![clustered_index] CLUSTERED */, key idx_1 (c2), key idx_2 (c3))")
	tk.MustExec("insert into t values(1.0,1,2),(2.0,2,1),(3.0,1,1),(4.0,2,2)")
	tk.MustQuery("select /*+ use_index_merge(t) */ c3 from t where c3 = 1 or c2 = 1").Sort().Check(testkit.Rows(
		"1",
		"1",
		"2",
	))
<<<<<<< HEAD
=======
	tk.MustExec("drop table t")
	tk.MustExec("create table t (a int, b int, c int, primary key (a,b) /*T![clustered_index] CLUSTERED */, key idx_c(c))")
	tk.MustExec("insert into t values (0,1,2)")
	tk.MustQuery("select /*+ use_index_merge(t) */ c from t where c > 10 or a < 1").Check(testkit.Rows(
		"2",
	))
>>>>>>> 83d8c499
}

func (s *testIntegrationSuite) TestMultiColMaxOneRow(c *C) {
	tk := testkit.NewTestKit(c, s.store)

	tk.MustExec("use test")
	tk.MustExec("drop table if exists t1,t2")
	tk.MustExec("create table t1(a int)")
	tk.MustExec("create table t2(a int, b int, c int, primary key(a,b))")

	var input []string
	var output []struct {
		SQL  string
		Plan []string
	}
	s.testData.GetTestCases(c, &input, &output)
	for i, tt := range input {
		s.testData.OnRecord(func() {
			output[i].SQL = tt
			output[i].Plan = s.testData.ConvertRowsToStrings(tk.MustQuery("explain format = 'brief' " + tt).Rows())
		})
		tk.MustQuery("explain format = 'brief' " + tt).Check(testkit.Rows(output[i].Plan...))
	}
}

func (s *testIntegrationSuite) TestIssue23736(c *C) {
	tk := testkit.NewTestKit(c, s.store)
	tk.MustExec("use test")
	tk.MustExec("drop table if exists t0, t1")
	tk.MustExec("create table t0(a int, b int, c int as (a + b) virtual, unique index (c) invisible);")
	tk.MustExec("create table t1(a int, b int, c int as (a + b) virtual);")
	tk.MustExec("insert into t0(a, b) values (12, -1), (8, 7);")
	tk.MustExec("insert into t1(a, b) values (12, -1), (8, 7);")
	tk.MustQuery("select /*+ stream_agg() */ count(1) from t0 where c > 10 and b < 2;").Check(testkit.Rows("1"))
	tk.MustQuery("select /*+ stream_agg() */ count(1) from t1 where c > 10 and b < 2;").Check(testkit.Rows("1"))
	tk.MustExec("delete from t0")
	tk.MustExec("insert into t0(a, b) values (5, 1);")
	tk.MustQuery("select /*+ nth_plan(3) */ count(1) from t0 where c > 10 and b < 2;").Check(testkit.Rows("0"))

	// Should not use invisible index
	c.Assert(tk.MustUseIndex("select /*+ stream_agg() */ count(1) from t0 where c > 10 and b < 2", "c"), IsFalse)
}

func (s *testIntegrationSuite) TestIssue23846(c *C) {
	tk := testkit.NewTestKit(c, s.store)
	tk.MustExec("use test")
	tk.MustExec("drop table if exists t")
	tk.MustExec("create table t(a varbinary(10),UNIQUE KEY(a))")
	tk.MustExec("insert into t values(0x00A4EEF4FA55D6706ED5)")
	tk.MustQuery("select count(*) from t where a=0x00A4EEF4FA55D6706ED5").Check(testkit.Rows("1"))
	tk.MustQuery("select * from t where a=0x00A4EEF4FA55D6706ED5").Check(testkit.Rows("\x00\xa4\xee\xf4\xfaU\xd6pn\xd5")) // not empty
}

func (s *testIntegrationSuite) TestIssue23839(c *C) {
	tk := testkit.NewTestKit(c, s.store)
	tk.MustExec("use test")
	tk.MustExec("drop table if exists BB")
	tk.MustExec("CREATE TABLE `BB` (\n" +
		"	`col_int` int(11) DEFAULT NULL,\n" +
		"	`col_varchar_10` varchar(10) DEFAULT NULL,\n" +
		"	`pk` int(11) NOT NULL AUTO_INCREMENT,\n" +
		"	`col_int_not_null` int(11) NOT NULL,\n" +
		"	`col_decimal` decimal(10,0) DEFAULT NULL,\n" +
		"	`col_datetime` datetime DEFAULT NULL,\n" +
		"	`col_decimal_not_null` decimal(10,0) NOT NULL,\n" +
		"	`col_datetime_not_null` datetime NOT NULL,\n" +
		"	`col_varchar_10_not_null` varchar(10) NOT NULL,\n" +
		"	PRIMARY KEY (`pk`) /*T![clustered_index] CLUSTERED */\n" +
		") ENGINE=InnoDB DEFAULT CHARSET=utf8mb4 COLLATE=utf8mb4_bin AUTO_INCREMENT=2000001")
	tk.Exec("explain SELECT OUTR . col2 AS X FROM (SELECT INNR . col1 as col1, SUM( INNR . col2 ) as col2 FROM (SELECT INNR . `col_int_not_null` + 1 as col1, INNR . `pk` as col2 FROM BB AS INNR) AS INNR GROUP BY col1) AS OUTR2 INNER JOIN (SELECT INNR . col1 as col1, MAX( INNR . col2 ) as col2 FROM (SELECT INNR . `col_int_not_null` + 1 as col1, INNR . `pk` as col2 FROM BB AS INNR) AS INNR GROUP BY col1) AS OUTR ON OUTR2.col1 = OUTR.col1 GROUP BY OUTR . col1, OUTR2 . col1 HAVING X <> 'b'")
}<|MERGE_RESOLUTION|>--- conflicted
+++ resolved
@@ -3372,15 +3372,12 @@
 		"1",
 		"2",
 	))
-<<<<<<< HEAD
-=======
 	tk.MustExec("drop table t")
 	tk.MustExec("create table t (a int, b int, c int, primary key (a,b) /*T![clustered_index] CLUSTERED */, key idx_c(c))")
 	tk.MustExec("insert into t values (0,1,2)")
 	tk.MustQuery("select /*+ use_index_merge(t) */ c from t where c > 10 or a < 1").Check(testkit.Rows(
 		"2",
 	))
->>>>>>> 83d8c499
 }
 
 func (s *testIntegrationSuite) TestMultiColMaxOneRow(c *C) {
