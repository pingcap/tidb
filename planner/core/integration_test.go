// Copyright 2019 PingCAP, Inc.
//
// Licensed under the Apache License, Version 2.0 (the "License");
// you may not use this file except in compliance with the License.
// You may obtain a copy of the License at
//
//     http://www.apache.org/licenses/LICENSE-2.0
//
// Unless required by applicable law or agreed to in writing, software
// distributed under the License is distributed on an "AS IS" BASIS,
// See the License for the specific language governing permissions and
// limitations under the License.

package core_test

import (
	"fmt"

	. "github.com/pingcap/check"
	"github.com/pingcap/errors"
	"github.com/pingcap/parser/model"
	"github.com/pingcap/parser/mysql"
	"github.com/pingcap/parser/terror"
	"github.com/pingcap/tidb/config"
	"github.com/pingcap/tidb/domain"
	"github.com/pingcap/tidb/kv"
	"github.com/pingcap/tidb/planner/core"
	"github.com/pingcap/tidb/sessionctx/stmtctx"
	"github.com/pingcap/tidb/util/testkit"
	"github.com/pingcap/tidb/util/testutil"
)

var _ = Suite(&testIntegrationSuite{})
var _ = SerialSuites(&testIntegrationSerialSuite{})

type testIntegrationSuite struct {
	testData testutil.TestData
	store    kv.Storage
	dom      *domain.Domain
}

func (s *testIntegrationSuite) SetUpSuite(c *C) {
	var err error
	s.testData, err = testutil.LoadTestSuiteData("testdata", "integration_suite")
	c.Assert(err, IsNil)
}

func (s *testIntegrationSuite) TearDownSuite(c *C) {
	c.Assert(s.testData.GenerateOutputIfNeeded(), IsNil)
}

func (s *testIntegrationSuite) SetUpTest(c *C) {
	var err error
	s.store, s.dom, err = newStoreWithBootstrap()
	c.Assert(err, IsNil)
}

func (s *testIntegrationSuite) TearDownTest(c *C) {
	s.dom.Close()
	err := s.store.Close()
	c.Assert(err, IsNil)
}

type testIntegrationSerialSuite struct {
	testData testutil.TestData
	store    kv.Storage
	dom      *domain.Domain
}

func (s *testIntegrationSerialSuite) SetUpSuite(c *C) {
	var err error
	s.testData, err = testutil.LoadTestSuiteData("testdata", "integration_serial_suite")
	c.Assert(err, IsNil)
}

func (s *testIntegrationSerialSuite) TearDownSuite(c *C) {
	c.Assert(s.testData.GenerateOutputIfNeeded(), IsNil)
}

func (s *testIntegrationSerialSuite) SetUpTest(c *C) {
	var err error
	s.store, s.dom, err = newStoreWithBootstrap()
	c.Assert(err, IsNil)
}

func (s *testIntegrationSerialSuite) TearDownTest(c *C) {
	s.dom.Close()
	err := s.store.Close()
	c.Assert(err, IsNil)
}

func (s *testIntegrationSuite) TestShowSubquery(c *C) {
	tk := testkit.NewTestKit(c, s.store)
	tk.MustExec("use test")
	tk.MustExec("drop table if exists t")
	tk.MustExec("create table t(a varchar(10), b int, c int)")
	tk.MustQuery("show columns from t where true").Check(testkit.Rows(
		"a varchar(10) YES  <nil> ",
		"b int(11) YES  <nil> ",
		"c int(11) YES  <nil> ",
	))
	tk.MustQuery("show columns from t where field = 'b'").Check(testkit.Rows(
		"b int(11) YES  <nil> ",
	))
	tk.MustQuery("show columns from t where field in (select 'b')").Check(testkit.Rows(
		"b int(11) YES  <nil> ",
	))
	tk.MustQuery("show columns from t where field in (select 'b') and true").Check(testkit.Rows(
		"b int(11) YES  <nil> ",
	))
	tk.MustQuery("show columns from t where field in (select 'b') and false").Check(testkit.Rows())
	tk.MustExec("insert into t values('c', 0, 0)")
	tk.MustQuery("show columns from t where field < all (select a from t)").Check(testkit.Rows(
		"a varchar(10) YES  <nil> ",
		"b int(11) YES  <nil> ",
	))
	tk.MustExec("insert into t values('b', 0, 0)")
	tk.MustQuery("show columns from t where field < all (select a from t)").Check(testkit.Rows(
		"a varchar(10) YES  <nil> ",
	))
}

func (s *testIntegrationSuite) TestPpdWithSetVar(c *C) {
	tk := testkit.NewTestKit(c, s.store)
	tk.MustExec("use test")
	tk.MustExec("drop table if exists t")
	tk.MustExec("create table t(c1 int, c2 varchar(255))")
	tk.MustExec("insert into t values(1,'a'),(2,'d'),(3,'c')")

	tk.MustQuery("select t01.c1,t01.c2,t01.c3 from (select t1.*,@c3:=@c3+1 as c3 from (select t.*,@c3:=0 from t order by t.c1)t1)t01 where t01.c3=1 and t01.c2='d'").Check(testkit.Rows())
	tk.MustQuery("select t01.c1,t01.c2,t01.c3 from (select t1.*,@c3:=@c3+1 as c3 from (select t.*,@c3:=0 from t order by t.c1)t1)t01 where t01.c3=2 and t01.c2='d'").Check(testkit.Rows("2 d 2"))
}

func (s *testIntegrationSuite) TestBitColErrorMessage(c *C) {
	tk := testkit.NewTestKit(c, s.store)

	tk.MustExec("use test")
	tk.MustExec("drop table if exists bit_col_t")
	tk.MustExec("create table bit_col_t (a bit(64))")
	tk.MustExec("drop table bit_col_t")
	tk.MustExec("create table bit_col_t (a bit(1))")
	tk.MustExec("drop table bit_col_t")
	tk.MustGetErrCode("create table bit_col_t (a bit(0))", mysql.ErrInvalidFieldSize)
	tk.MustGetErrCode("create table bit_col_t (a bit(65))", mysql.ErrTooBigDisplaywidth)
}

func (s *testIntegrationSuite) TestPushLimitDownIndexLookUpReader(c *C) {
	tk := testkit.NewTestKit(c, s.store)

	tk.MustExec("use test")
	tk.MustExec("drop table if exists tbl")
	tk.MustExec("create table tbl(a int, b int, c int, key idx_b_c(b,c))")
	tk.MustExec("insert into tbl values(1,1,1),(2,2,2),(3,3,3),(4,4,4),(5,5,5)")
	tk.MustExec("analyze table tbl")

	var input []string
	var output []struct {
		SQL  string
		Plan []string
	}
	s.testData.GetTestCases(c, &input, &output)
	for i, tt := range input {
		s.testData.OnRecord(func() {
			output[i].SQL = tt
			output[i].Plan = s.testData.ConvertRowsToStrings(tk.MustQuery(tt).Rows())
		})
		tk.MustQuery(tt).Check(testkit.Rows(output[i].Plan...))
	}
}

func (s *testIntegrationSuite) TestIsFromUnixtimeNullRejective(c *C) {
	tk := testkit.NewTestKit(c, s.store)
	tk.MustExec("use test")
	tk.MustExec(`drop table if exists t;`)
	tk.MustExec(`create table t(a bigint, b bigint);`)
	s.runTestsWithTestData("TestIsFromUnixtimeNullRejective", tk, c)
}

func (s *testIntegrationSuite) runTestsWithTestData(caseName string, tk *testkit.TestKit, c *C) {
	var input []string
	var output []struct {
		SQL  string
		Plan []string
	}
	s.testData.GetTestCasesByName(caseName, c, &input, &output)
	for i, tt := range input {
		s.testData.OnRecord(func() {
			output[i].SQL = tt
			output[i].Plan = s.testData.ConvertRowsToStrings(tk.MustQuery(tt).Rows())
		})
		tk.MustQuery(tt).Check(testkit.Rows(output[i].Plan...))
	}
}

func (s *testIntegrationSuite) TestJoinNotNullFlag(c *C) {
	store, dom, err := newStoreWithBootstrap()
	c.Assert(err, IsNil)
	tk := testkit.NewTestKit(c, store)
	defer func() {
		dom.Close()
		store.Close()
	}()
	tk.MustExec("use test")
	tk.MustExec("drop table if exists t1, t2")
	tk.MustExec("create table t1(x int not null)")
	tk.MustExec("create table t2(x int)")
	tk.MustExec("insert into t2 values (1)")

	tk.MustQuery("select IFNULL((select t1.x from t1 where t1.x = t2.x), 'xxx') as col1 from t2").Check(testkit.Rows("xxx"))
	tk.MustQuery("select ifnull(t1.x, 'xxx') from t2 left join t1 using(x)").Check(testkit.Rows("xxx"))
	tk.MustQuery("select ifnull(t1.x, 'xxx') from t2 natural left join t1").Check(testkit.Rows("xxx"))
}

func (s *testIntegrationSuite) TestAntiJoinConstProp(c *C) {
	store, dom, err := newStoreWithBootstrap()
	c.Assert(err, IsNil)
	tk := testkit.NewTestKit(c, store)
	defer func() {
		dom.Close()
		store.Close()
	}()
	tk.MustExec("use test")
	tk.MustExec("drop table if exists t1, t2")
	tk.MustExec("create table t1(a int not null, b int not null)")
	tk.MustExec("insert into t1 values (1,1)")
	tk.MustExec("create table t2(a int not null, b int not null)")
	tk.MustExec("insert into t2 values (2,2)")

	tk.MustQuery("select * from t1 where t1.a not in (select a from t2 where t2.a = t1.a and t2.a > 1)").Check(testkit.Rows(
		"1 1",
	))
	tk.MustQuery("select * from t1 where t1.a not in (select a from t2 where t2.b = t1.b and t2.a > 1)").Check(testkit.Rows(
		"1 1",
	))
	tk.MustQuery("select * from t1 where t1.a not in (select a from t2 where t2.b = t1.b and t2.b > 1)").Check(testkit.Rows(
		"1 1",
	))
	tk.MustQuery("select q.a in (select count(*) from t1 s where not exists (select 1 from t1 p where q.a > 1 and p.a = s.a)) from t1 q").Check(testkit.Rows(
		"1",
	))
	tk.MustQuery("select q.a in (select not exists (select 1 from t1 p where q.a > 1 and p.a = s.a) from t1 s) from t1 q").Check(testkit.Rows(
		"1",
	))

	tk.MustExec("drop table t1, t2")
	tk.MustExec("create table t1(a int not null, b int)")
	tk.MustExec("insert into t1 values (1,null)")
	tk.MustExec("create table t2(a int not null, b int)")
	tk.MustExec("insert into t2 values (2,2)")

	tk.MustQuery("select * from t1 where t1.a not in (select a from t2 where t2.b > t1.b)").Check(testkit.Rows(
		"1 <nil>",
	))
	tk.MustQuery("select * from t1 where t1.a not in (select a from t2 where t1.a = 2)").Check(testkit.Rows(
		"1 <nil>",
	))
}

func (s *testIntegrationSuite) TestSimplifyOuterJoinWithCast(c *C) {
	tk := testkit.NewTestKit(c, s.store)

	tk.MustExec("use test")
	tk.MustExec("drop table if exists t")
	tk.MustExec("create table t(a int not null, b datetime default null)")

	var input []string
	var output []struct {
		SQL  string
		Plan []string
	}
	s.testData.GetTestCases(c, &input, &output)
	for i, tt := range input {
		s.testData.OnRecord(func() {
			output[i].SQL = tt
			output[i].Plan = s.testData.ConvertRowsToStrings(tk.MustQuery(tt).Rows())
		})
		tk.MustQuery(tt).Check(testkit.Rows(output[i].Plan...))
	}
}

func (s *testIntegrationSerialSuite) TestNoneAccessPathsFoundByIsolationRead(c *C) {
	tk := testkit.NewTestKit(c, s.store)

	tk.MustExec("use test")
	tk.MustExec("drop table if exists t")
	tk.MustExec("create table t(a int primary key)")

	_, err := tk.Exec("select * from t")
	c.Assert(err, IsNil)

	tk.MustExec("set @@session.tidb_isolation_read_engines = 'tiflash'")

	// Don't filter mysql.SystemDB by isolation read.
	tk.MustQuery("explain select * from mysql.stats_meta").Check(testkit.Rows(
		"TableReader_5 10000.00 root  data:TableFullScan_4",
		"└─TableFullScan_4 10000.00 cop[tikv] table:stats_meta keep order:false, stats:pseudo"))

	_, err = tk.Exec("select * from t")
	c.Assert(err, NotNil)
	c.Assert(err.Error(), Equals, "[planner:1815]Internal : Can not find access path matching 'tidb_isolation_read_engines'(value: 'tiflash'). Available values are 'tikv'.")

	tk.MustExec("set @@session.tidb_isolation_read_engines = 'tiflash, tikv'")
	tk.MustExec("select * from t")
	config.GetGlobalConfig().IsolationRead.Engines = []string{"tiflash"}
	defer func() { config.GetGlobalConfig().IsolationRead.Engines = []string{"tikv", "tiflash"} }()
	// Change instance config doesn't affect isolation read.
	tk.MustExec("select * from t")
}

func (s *testIntegrationSerialSuite) TestSelPushDownTiFlash(c *C) {
	tk := testkit.NewTestKit(c, s.store)
	tk.MustExec("use test")
	tk.MustExec("drop table if exists t")
	tk.MustExec("create table t(a int primary key, b varchar(20))")

	// Create virtual tiflash replica info.
	dom := domain.GetDomain(tk.Se)
	is := dom.InfoSchema()
	db, exists := is.SchemaByName(model.NewCIStr("test"))
	c.Assert(exists, IsTrue)
	for _, tblInfo := range db.Tables {
		if tblInfo.Name.L == "t" {
			tblInfo.TiFlashReplica = &model.TiFlashReplicaInfo{
				Count:     1,
				Available: true,
			}
		}
	}

	tk.MustExec("set @@session.tidb_isolation_read_engines = 'tiflash'")
	var input []string
	var output []struct {
		SQL  string
		Plan []string
	}
	s.testData.GetTestCases(c, &input, &output)
	for i, tt := range input {
		s.testData.OnRecord(func() {
			output[i].SQL = tt
			output[i].Plan = s.testData.ConvertRowsToStrings(tk.MustQuery(tt).Rows())
		})
		res := tk.MustQuery(tt)
		res.Check(testkit.Rows(output[i].Plan...))
	}
}

func (s *testIntegrationSerialSuite) TestIssue15110(c *C) {
	tk := testkit.NewTestKit(c, s.store)
	tk.MustExec("use test")
	tk.MustExec("drop table if exists crm_rd_150m")
	tk.MustExec(`CREATE TABLE crm_rd_150m (
	product varchar(256) DEFAULT NULL,
		uks varchar(16) DEFAULT NULL,
		brand varchar(256) DEFAULT NULL,
		cin varchar(16) DEFAULT NULL,
		created_date timestamp NULL DEFAULT NULL,
		quantity int(11) DEFAULT NULL,
		amount decimal(11,0) DEFAULT NULL,
		pl_date timestamp NULL DEFAULT NULL,
		customer_first_date timestamp NULL DEFAULT NULL,
		recent_date timestamp NULL DEFAULT NULL
	) ENGINE=InnoDB DEFAULT CHARSET=utf8 COLLATE=utf8_bin;`)

	// Create virtual tiflash replica info.
	dom := domain.GetDomain(tk.Se)
	is := dom.InfoSchema()
	db, exists := is.SchemaByName(model.NewCIStr("test"))
	c.Assert(exists, IsTrue)
	for _, tblInfo := range db.Tables {
		if tblInfo.Name.L == "crm_rd_150m" {
			tblInfo.TiFlashReplica = &model.TiFlashReplicaInfo{
				Count:     1,
				Available: true,
			}
		}
	}

	tk.MustExec("set @@session.tidb_isolation_read_engines = 'tiflash'")
	tk.MustExec("explain SELECT count(*) FROM crm_rd_150m dataset_48 WHERE (CASE WHEN (month(dataset_48.customer_first_date)) <= 30 THEN '新客' ELSE NULL END) IS NOT NULL;")
}

func (s *testIntegrationSerialSuite) TestReadFromStorageHint(c *C) {
	tk := testkit.NewTestKit(c, s.store)

	tk.MustExec("use test")
	tk.MustExec("drop table if exists t, tt, ttt")
	tk.MustExec("create table t(a int, b int, index ia(a))")
	tk.MustExec("create table tt(a int, b int, primary key(a))")
	tk.MustExec("create table ttt(a int, primary key (a desc))")

	// Create virtual tiflash replica info.
	dom := domain.GetDomain(tk.Se)
	is := dom.InfoSchema()
	db, exists := is.SchemaByName(model.NewCIStr("test"))
	c.Assert(exists, IsTrue)
	for _, tblInfo := range db.Tables {
		tblInfo.TiFlashReplica = &model.TiFlashReplicaInfo{
			Count:     1,
			Available: true,
		}
	}

	var input []string
	var output []struct {
		SQL  string
		Plan []string
		Warn []string
	}
	s.testData.GetTestCases(c, &input, &output)
	for i, tt := range input {
		s.testData.OnRecord(func() {
			output[i].SQL = tt
			output[i].Plan = s.testData.ConvertRowsToStrings(tk.MustQuery(tt).Rows())
			output[i].Warn = s.testData.ConvertSQLWarnToStrings(tk.Se.GetSessionVars().StmtCtx.GetWarnings())
		})
		res := tk.MustQuery(tt)
		res.Check(testkit.Rows(output[i].Plan...))
		c.Assert(s.testData.ConvertSQLWarnToStrings(tk.Se.GetSessionVars().StmtCtx.GetWarnings()), DeepEquals, output[i].Warn)
	}
}

func (s *testIntegrationSerialSuite) TestReadFromStorageHintAndIsolationRead(c *C) {
	tk := testkit.NewTestKit(c, s.store)

	tk.MustExec("use test")
	tk.MustExec("drop table if exists t, tt, ttt")
	tk.MustExec("create table t(a int, b int, index ia(a))")
	tk.MustExec("set @@session.tidb_isolation_read_engines=\"tikv\"")

	// Create virtual tiflash replica info.
	dom := domain.GetDomain(tk.Se)
	is := dom.InfoSchema()
	db, exists := is.SchemaByName(model.NewCIStr("test"))
	c.Assert(exists, IsTrue)
	for _, tblInfo := range db.Tables {
		tblInfo.TiFlashReplica = &model.TiFlashReplicaInfo{
			Count:     1,
			Available: true,
		}
	}

	var input []string
	var output []struct {
		SQL  string
		Plan []string
		Warn []string
	}
	s.testData.GetTestCases(c, &input, &output)
	for i, tt := range input {
		tk.Se.GetSessionVars().StmtCtx.SetWarnings(nil)
		s.testData.OnRecord(func() {
			output[i].SQL = tt
			output[i].Plan = s.testData.ConvertRowsToStrings(tk.MustQuery(tt).Rows())
			output[i].Warn = s.testData.ConvertSQLWarnToStrings(tk.Se.GetSessionVars().StmtCtx.GetWarnings())
		})
		res := tk.MustQuery(tt)
		res.Check(testkit.Rows(output[i].Plan...))
		c.Assert(s.testData.ConvertSQLWarnToStrings(tk.Se.GetSessionVars().StmtCtx.GetWarnings()), DeepEquals, output[i].Warn)
	}
}

func (s *testIntegrationSerialSuite) TestIsolationReadTiFlashNotChoosePointGet(c *C) {
	tk := testkit.NewTestKit(c, s.store)

	tk.MustExec("use test")
	tk.MustExec("drop table if exists t")
	tk.MustExec("create table t(a int, b int, primary key (a))")

	// Create virtual tiflash replica info.
	dom := domain.GetDomain(tk.Se)
	is := dom.InfoSchema()
	db, exists := is.SchemaByName(model.NewCIStr("test"))
	c.Assert(exists, IsTrue)
	for _, tblInfo := range db.Tables {
		tblInfo.TiFlashReplica = &model.TiFlashReplicaInfo{
			Count:     1,
			Available: true,
		}
	}

	tk.MustExec("set @@session.tidb_isolation_read_engines=\"tiflash\"")
	var input []string
	var output []struct {
		SQL    string
		Result []string
	}
	s.testData.GetTestCases(c, &input, &output)
	for i, tt := range input {
		s.testData.OnRecord(func() {
			output[i].SQL = tt
			output[i].Result = s.testData.ConvertRowsToStrings(tk.MustQuery(tt).Rows())
		})
		tk.MustQuery(tt).Check(testkit.Rows(output[i].Result...))
	}
}

func (s *testIntegrationSerialSuite) TestIsolationReadTiFlashUseIndexHint(c *C) {
	tk := testkit.NewTestKit(c, s.store)

	tk.MustExec("use test")
	tk.MustExec("drop table if exists t")
	tk.MustExec("create table t(a int, index idx(a));")

	// Create virtual tiflash replica info.
	dom := domain.GetDomain(tk.Se)
	is := dom.InfoSchema()
	db, exists := is.SchemaByName(model.NewCIStr("test"))
	c.Assert(exists, IsTrue)
	for _, tblInfo := range db.Tables {
		tblInfo.TiFlashReplica = &model.TiFlashReplicaInfo{
			Count:     1,
			Available: true,
		}
	}

	tk.MustExec("set @@session.tidb_isolation_read_engines=\"tiflash\"")
	var input []string
	var output []struct {
		SQL  string
		Plan []string
		Warn []string
	}
	s.testData.GetTestCases(c, &input, &output)
	for i, tt := range input {
		s.testData.OnRecord(func() {
			output[i].SQL = tt
			output[i].Plan = s.testData.ConvertRowsToStrings(tk.MustQuery(tt).Rows())
			output[i].Warn = s.testData.ConvertSQLWarnToStrings(tk.Se.GetSessionVars().StmtCtx.GetWarnings())
		})
		res := tk.MustQuery(tt)
		res.Check(testkit.Rows(output[i].Plan...))
		c.Assert(s.testData.ConvertSQLWarnToStrings(tk.Se.GetSessionVars().StmtCtx.GetWarnings()), DeepEquals, output[i].Warn)
	}
}

func (s *testIntegrationSuite) TestPartitionTableStats(c *C) {
	tk := testkit.NewTestKit(c, s.store)

	tk.MustExec("use test")
	tk.MustExec("drop table if exists t")
	tk.MustExec("create table t(a int, b int)partition by range columns(a)(partition p0 values less than (10), partition p1 values less than(20), partition p2 values less than(30));")
	tk.MustExec("insert into t values(21, 1), (22, 2), (23, 3), (24, 4), (15, 5)")
	tk.MustExec("analyze table t")

	var input []string
	var output []struct {
		SQL    string
		Result []string
	}
	s.testData.GetTestCases(c, &input, &output)
	for i, tt := range input {
		s.testData.OnRecord(func() {
			output[i].SQL = tt
			output[i].Result = s.testData.ConvertRowsToStrings(tk.MustQuery(tt).Rows())
		})
		tk.MustQuery(tt).Check(testkit.Rows(output[i].Result...))
	}
}

func (s *testIntegrationSuite) TestPartitionPruningForInExpr(c *C) {
	tk := testkit.NewTestKit(c, s.store)

	tk.MustExec("use test")
	tk.MustExec("drop table if exists t")
	tk.MustExec("create table t(a int(11), b int) partition by range (a) (partition p0 values less than (4), partition p1 values less than(10), partition p2 values less than maxvalue);")
	tk.MustExec("insert into t values (1, 1),(10, 10),(11, 11)")

	var input []string
	var output []struct {
		SQL  string
		Plan []string
	}
	s.testData.GetTestCases(c, &input, &output)
	for i, tt := range input {
		s.testData.OnRecord(func() {
			output[i].SQL = tt
			output[i].Plan = s.testData.ConvertRowsToStrings(tk.MustQuery(tt).Rows())
		})
		tk.MustQuery(tt).Check(testkit.Rows(output[i].Plan...))
	}
}

func (s *testIntegrationSuite) TestErrNoDB(c *C) {
	tk := testkit.NewTestKit(c, s.store)
	tk.MustExec("create user test")
	_, err := tk.Exec("grant select on test1111 to test@'%'")
	c.Assert(errors.Cause(err), Equals, core.ErrNoDB)
	tk.MustExec("use test")
	tk.MustExec("create table test1111 (id int)")
	tk.MustExec("grant select on test1111 to test@'%'")
}

func (s *testIntegrationSuite) TestMaxMinEliminate(c *C) {
	tk := testkit.NewTestKit(c, s.store)

	tk.MustExec("use test")
	tk.MustExec("drop table if exists t")
	tk.MustExec("create table t(a int primary key)")

	var input []string
	var output []struct {
		SQL  string
		Plan []string
	}
	s.testData.GetTestCases(c, &input, &output)
	for i, tt := range input {
		s.testData.OnRecord(func() {
			output[i].SQL = tt
			output[i].Plan = s.testData.ConvertRowsToStrings(tk.MustQuery(tt).Rows())
		})
		tk.MustQuery(tt).Check(testkit.Rows(output[i].Plan...))
	}
}

func (s *testIntegrationSuite) TestINLJHintSmallTable(c *C) {
	tk := testkit.NewTestKit(c, s.store)
	tk.MustExec("use test")
	tk.MustExec("drop table if exists t1, t2")
	tk.MustExec("create table t1(a int not null, b int, key(a))")
	tk.MustExec("insert into t1 values(1,1),(2,2)")
	tk.MustExec("create table t2(a int not null, b int, key(a))")
	tk.MustExec("insert into t2 values(1,1),(2,2),(3,3),(4,4),(5,5)")
	tk.MustExec("analyze table t1, t2")
	tk.MustExec("explain select /*+ TIDB_INLJ(t1) */ * from t1 join t2 on t1.a = t2.a")
}

func (s *testIntegrationSuite) TestIndexJoinUniqueCompositeIndex(c *C) {
	tk := testkit.NewTestKit(c, s.store)

	tk.MustExec("use test")
	tk.MustExec("drop table if exists t1, t2")
	tk.MustExec("create table t1(a int not null, c int not null)")
	tk.MustExec("create table t2(a int not null, b int not null, c int not null, primary key(a,b))")
	tk.MustExec("insert into t1 values(1,1)")
	tk.MustExec("insert into t2 values(1,1,1),(1,2,1)")
	tk.MustExec("analyze table t1,t2")

	var input []string
	var output []struct {
		SQL  string
		Plan []string
	}
	s.testData.GetTestCases(c, &input, &output)
	for i, tt := range input {
		s.testData.OnRecord(func() {
			output[i].SQL = tt
			output[i].Plan = s.testData.ConvertRowsToStrings(tk.MustQuery(tt).Rows())
		})
		tk.MustQuery(tt).Check(testkit.Rows(output[i].Plan...))
	}
}

func (s *testIntegrationSuite) TestIndexMerge(c *C) {
	tk := testkit.NewTestKit(c, s.store)

	tk.MustExec("use test")
	tk.MustExec("drop table if exists t")
	tk.MustExec("create table t(a int, b int, c int, unique index(a), unique index(b), primary key(c))")

	var input []string
	var output []struct {
		SQL  string
		Plan []string
	}
	s.testData.GetTestCases(c, &input, &output)
	for i, tt := range input {
		s.testData.OnRecord(func() {
			output[i].SQL = tt
			output[i].Plan = s.testData.ConvertRowsToStrings(tk.MustQuery(tt).Rows())
		})
		tk.MustQuery(tt).Check(testkit.Rows(output[i].Plan...))
	}
}

func (s *testIntegrationSuite) TestInvisibleIndex(c *C) {
	tk := testkit.NewTestKit(c, s.store)

	tk.MustExec("use test")
	tk.MustExec("drop table if exists t")

	// Optimizer cannot see invisible indexes.
	tk.MustExec("create table t(a int, b int, unique index i_a (a) invisible, unique index i_b(b))")
	tk.MustExec("insert into t values (1,2)")

	// Optimizer cannot use invisible indexes.
	tk.MustQuery("select a from t order by a").Check(testkit.Rows("1"))
	c.Check(tk.MustUseIndex("select a from t order by a", "i_a"), IsFalse)
	tk.MustQuery("select a from t where a > 0").Check(testkit.Rows("1"))
	c.Check(tk.MustUseIndex("select a from t where a > 1", "i_a"), IsFalse)

	// If use invisible indexes in index hint and sql hint, throw an error.
	errStr := "[planner:1176]Key 'i_a' doesn't exist in table 't'"
	tk.MustGetErrMsg("select * from t use index(i_a)", errStr)
	tk.MustGetErrMsg("select * from t force index(i_a)", errStr)
	tk.MustGetErrMsg("select * from t ignore index(i_a)", errStr)
	tk.MustQuery("select /*+ USE_INDEX(t, i_a) */ * from t")
	c.Assert(tk.Se.GetSessionVars().StmtCtx.GetWarnings(), HasLen, 1)
	c.Assert(tk.Se.GetSessionVars().StmtCtx.GetWarnings()[0].Err.Error(), Equals, errStr)
	tk.MustQuery("select /*+ IGNORE_INDEX(t, i_a), USE_INDEX(t, i_b) */ a from t order by a")
	c.Assert(tk.Se.GetSessionVars().StmtCtx.GetWarnings(), HasLen, 1)
	c.Assert(tk.Se.GetSessionVars().StmtCtx.GetWarnings()[0].Err.Error(), Equals, errStr)

	tk.MustExec("admin check table t")
	tk.MustExec("admin check index t i_a")
}

// for issue #14822
func (s *testIntegrationSuite) TestIndexJoinTableRange(c *C) {
	tk := testkit.NewTestKit(c, s.store)

	tk.MustExec("use test")
	tk.MustExec("drop table if exists t1, t2")
	tk.MustExec("create table t1(a int, b int, primary key (a), key idx_t1_b (b))")
	tk.MustExec("create table t2(a int, b int, primary key (a), key idx_t1_b (b))")

	var input []string
	var output []struct {
		SQL  string
		Plan []string
	}
	s.testData.GetTestCases(c, &input, &output)
	for i, tt := range input {
		s.testData.OnRecord(func() {
			output[i].SQL = tt
			output[i].Plan = s.testData.ConvertRowsToStrings(tk.MustQuery(tt).Rows())
		})
		tk.MustQuery(tt).Check(testkit.Rows(output[i].Plan...))
	}
}

func (s *testIntegrationSuite) TestTopNByConstFunc(c *C) {
	tk := testkit.NewTestKit(c, s.store)
	tk.MustExec("use test")
	tk.MustQuery("select max(t.col) from (select 'a' as col union all select '' as col) as t").Check(testkit.Rows(
		"a",
	))
}

func (s *testIntegrationSuite) TestSubqueryWithTopN(c *C) {
	tk := testkit.NewTestKit(c, s.store)

	tk.MustExec("use test")
	tk.MustExec("drop table if exists t")
	tk.MustExec("create table t(a int, b int)")

	var input []string
	var output []struct {
		SQL  string
		Plan []string
	}
	s.testData.GetTestCases(c, &input, &output)
	for i, tt := range input {
		s.testData.OnRecord(func() {
			output[i].SQL = tt
			output[i].Plan = s.testData.ConvertRowsToStrings(tk.MustQuery(tt).Rows())
		})
		tk.MustQuery(tt).Check(testkit.Rows(output[i].Plan...))
	}
}

func (s *testIntegrationSuite) TestIndexHintWarning(c *C) {
	tk := testkit.NewTestKit(c, s.store)
	tk.MustExec("use test")
	tk.MustExec("drop table if exists t1, t2")
	tk.MustExec("create table t1(a int, b int, c int, key a(a), key b(b))")
	tk.MustExec("create table t2(a int, b int, c int, key a(a), key b(b))")
	var input []string
	var output []struct {
		SQL      string
		Warnings []string
	}
	s.testData.GetTestCases(c, &input, &output)
	for i, tt := range input {
		s.testData.OnRecord(func() {
			output[i].SQL = tt
			tk.MustQuery(tt)
			warns := tk.Se.GetSessionVars().StmtCtx.GetWarnings()
			output[i].Warnings = make([]string, len(warns))
			for j := range warns {
				output[i].Warnings[j] = warns[j].Err.Error()
			}
		})
		tk.MustQuery(tt)
		warns := tk.Se.GetSessionVars().StmtCtx.GetWarnings()
		c.Assert(len(warns), Equals, len(output[i].Warnings))
		for j := range warns {
			c.Assert(warns[j].Level, Equals, stmtctx.WarnLevelWarning)
			c.Assert(warns[j].Err.Error(), Equals, output[i].Warnings[j])
		}
	}
}

func (s *testIntegrationSuite) TestIssue15546(c *C) {
	tk := testkit.NewTestKit(c, s.store)

	tk.MustExec("use test")
	tk.MustExec("drop table if exists t, pt, vt")
	tk.MustExec("create table t(a int, b int)")
	tk.MustExec("insert into t values(1, 1)")
	tk.MustExec("create table pt(a int primary key, b int) partition by range(a) (" +
		"PARTITION `p0` VALUES LESS THAN (10), PARTITION `p1` VALUES LESS THAN (20), PARTITION `p2` VALUES LESS THAN (30))")
	tk.MustExec("insert into pt values(1, 1), (11, 11), (21, 21)")
	tk.MustExec("create definer='root'@'localhost' view vt(a, b) as select a, b from t")
	tk.MustQuery("select * from pt, vt where pt.a = vt.a").Check(testkit.Rows("1 1 1 1"))
}

func (s *testIntegrationSuite) TestHintWithRequiredProperty(c *C) {
	tk := testkit.NewTestKit(c, s.store)
	tk.MustExec("use test")
	tk.MustExec("drop table if exists t")
	tk.MustExec("create table t(a int primary key, b int, c int, key b(b))")
	var input []string
	var output []struct {
		SQL      string
		Plan     []string
		Warnings []string
	}
	s.testData.GetTestCases(c, &input, &output)
	for i, tt := range input {
		s.testData.OnRecord(func() {
			output[i].SQL = tt
			output[i].Plan = s.testData.ConvertRowsToStrings(tk.MustQuery(tt).Rows())
			warnings := tk.Se.GetSessionVars().StmtCtx.GetWarnings()
			output[i].Warnings = make([]string, len(warnings))
			for j, warning := range warnings {
				output[i].Warnings[j] = warning.Err.Error()
			}
		})
		tk.MustQuery(tt).Check(testkit.Rows(output[i].Plan...))
		warnings := tk.Se.GetSessionVars().StmtCtx.GetWarnings()
		c.Assert(len(warnings), Equals, len(output[i].Warnings))
		for j, warning := range warnings {
			c.Assert(output[i].Warnings[j], Equals, warning.Err.Error())
		}
	}
}

func (s *testIntegrationSuite) TestIssue15813(c *C) {
	tk := testkit.NewTestKit(c, s.store)

	tk.MustExec("use test")
	tk.MustExec("drop table if exists t0, t1")
	tk.MustExec("create table t0(c0 int primary key)")
	tk.MustExec("create table t1(c0 int primary key)")
	tk.MustExec("CREATE INDEX i0 ON t0(c0)")
	tk.MustExec("CREATE INDEX i0 ON t1(c0)")
	tk.MustQuery("select /*+ MERGE_JOIN(t0, t1) */ * from t0, t1 where t0.c0 = t1.c0").Check(testkit.Rows())
}

func (s *testIntegrationSuite) TestFullGroupByOrderBy(c *C) {
	tk := testkit.NewTestKit(c, s.store)

	tk.MustExec("use test")
	tk.MustExec("drop table if exists t")
	tk.MustExec("create table t(a int, b int)")
	tk.MustQuery("select count(a) as b from t group by a order by b").Check(testkit.Rows())
	err := tk.ExecToErr("select count(a) as cnt from t group by a order by b")
	c.Assert(terror.ErrorEqual(err, core.ErrFieldNotInGroupBy), IsTrue)
}

func (s *testIntegrationSuite) TestHintWithoutTableWarning(c *C) {
	tk := testkit.NewTestKit(c, s.store)
	tk.MustExec("use test")
	tk.MustExec("drop table if exists t1, t2")
	tk.MustExec("create table t1(a int, b int, c int, key a(a))")
	tk.MustExec("create table t2(a int, b int, c int, key a(a))")
	var input []string
	var output []struct {
		SQL      string
		Warnings []string
	}
	s.testData.GetTestCases(c, &input, &output)
	for i, tt := range input {
		s.testData.OnRecord(func() {
			output[i].SQL = tt
			tk.MustQuery(tt)
			warns := tk.Se.GetSessionVars().StmtCtx.GetWarnings()
			output[i].Warnings = make([]string, len(warns))
			for j := range warns {
				output[i].Warnings[j] = warns[j].Err.Error()
			}
		})
		tk.MustQuery(tt)
		warns := tk.Se.GetSessionVars().StmtCtx.GetWarnings()
		c.Assert(len(warns), Equals, len(output[i].Warnings))
		for j := range warns {
			c.Assert(warns[j].Level, Equals, stmtctx.WarnLevelWarning)
			c.Assert(warns[j].Err.Error(), Equals, output[i].Warnings[j])
		}
	}
}

func (s *testIntegrationSuite) TestIssue15858(c *C) {
	tk := testkit.NewTestKit(c, s.store)
	tk.MustExec("use test")
	tk.MustExec("drop table if exists t")
	tk.MustExec("create table t(a int primary key)")
	tk.MustExec("select * from t t1, (select a from t order by a+1) t2 where t1.a = t2.a")
}

func (s *testIntegrationSuite) TestIssue15846(c *C) {
	tk := testkit.NewTestKit(c, s.store)
	tk.MustExec("use test")
	tk.MustExec("drop table if exists t0, t1")
	tk.MustExec("CREATE TABLE t0(t0 INT UNIQUE);")
	tk.MustExec("CREATE TABLE t1(c0 FLOAT);")
	tk.MustExec("INSERT INTO t1(c0) VALUES (0);")
	tk.MustExec("INSERT INTO t0(t0) VALUES (NULL), (NULL);")
	tk.MustQuery("SELECT t1.c0 FROM t1 LEFT JOIN t0 ON 1;").Check(testkit.Rows("0", "0"))

	tk.MustExec("drop table if exists t0, t1")
	tk.MustExec("CREATE TABLE t0(t0 INT);")
	tk.MustExec("CREATE TABLE t1(c0 FLOAT);")
	tk.MustExec("INSERT INTO t1(c0) VALUES (0);")
	tk.MustExec("INSERT INTO t0(t0) VALUES (NULL), (NULL);")
	tk.MustQuery("SELECT t1.c0 FROM t1 LEFT JOIN t0 ON 1;").Check(testkit.Rows("0", "0"))

	tk.MustExec("drop table if exists t0, t1")
	tk.MustExec("CREATE TABLE t0(t0 INT);")
	tk.MustExec("CREATE TABLE t1(c0 FLOAT);")
	tk.MustExec("create unique index idx on t0(t0);")
	tk.MustExec("INSERT INTO t1(c0) VALUES (0);")
	tk.MustExec("INSERT INTO t0(t0) VALUES (NULL), (NULL);")
	tk.MustQuery("SELECT t1.c0 FROM t1 LEFT JOIN t0 ON 1;").Check(testkit.Rows("0", "0"))
}

func (s *testIntegrationSuite) TestFloorUnixTimestampPruning(c *C) {
	tk := testkit.NewTestKit(c, s.store)
	tk.MustExec("use test")
	tk.MustExec("drop table if exists floor_unix_timestamp")
	tk.MustExec(`create table floor_unix_timestamp (ts timestamp(3))
partition by range (floor(unix_timestamp(ts))) (
partition p0 values less than (unix_timestamp('2020-04-05 00:00:00')),
partition p1 values less than (unix_timestamp('2020-04-12 00:00:00')),
partition p2 values less than (unix_timestamp('2020-04-15 00:00:00')))`)
	tk.MustExec("insert into floor_unix_timestamp values ('2020-04-04 00:00:00')")
	tk.MustExec("insert into floor_unix_timestamp values ('2020-04-04 23:59:59.999')")
	tk.MustExec("insert into floor_unix_timestamp values ('2020-04-05 00:00:00')")
	tk.MustExec("insert into floor_unix_timestamp values ('2020-04-05 00:00:00.001')")
	tk.MustExec("insert into floor_unix_timestamp values ('2020-04-12 01:02:03.456')")
	tk.MustExec("insert into floor_unix_timestamp values ('2020-04-14 00:00:42')")
	tk.MustQuery("select count(*) from floor_unix_timestamp where '2020-04-05 00:00:00.001' = ts").Check(testkit.Rows("1"))
	tk.MustQuery("select * from floor_unix_timestamp where ts > '2020-04-05 00:00:00' order by ts").Check(testkit.Rows("2020-04-05 00:00:00.001", "2020-04-12 01:02:03.456", "2020-04-14 00:00:42.000"))
	tk.MustQuery("select count(*) from floor_unix_timestamp where ts <= '2020-04-05 23:00:00'").Check(testkit.Rows("4"))
	tk.MustQuery("select * from floor_unix_timestamp partition(p1, p2) where ts > '2020-04-14 00:00:00'").Check(testkit.Rows("2020-04-14 00:00:42.000"))
}

func (s *testIntegrationSuite) TestIssue16290And16292(c *C) {
	tk := testkit.NewTestKit(c, s.store)
	tk.MustExec("use test")
	tk.MustExec("drop table if exists t;")
	tk.MustExec("create table t(a int, b int, primary key(a));")
	tk.MustExec("insert into t values(1, 1);")

	for i := 0; i <= 1; i++ {
		tk.MustExec(fmt.Sprintf("set session tidb_opt_agg_push_down = %v", i))

		tk.MustQuery("select avg(a) from (select * from t ta union all select * from t tb) t;").Check(testkit.Rows("1.0000"))
		tk.MustQuery("select avg(b) from (select * from t ta union all select * from t tb) t;").Check(testkit.Rows("1.0000"))
		tk.MustQuery("select count(distinct a) from (select * from t ta union all select * from t tb) t;").Check(testkit.Rows("1"))
		tk.MustQuery("select count(distinct b) from (select * from t ta union all select * from t tb) t;").Check(testkit.Rows("1"))
	}
}

func (s *testIntegrationSuite) TestTableDualWithRequiredProperty(c *C) {
	tk := testkit.NewTestKit(c, s.store)
	tk.MustExec("use test")
	tk.MustExec("drop table if exists t1, t2;")
	tk.MustExec("create table t1 (a int, b int) partition by range(a) " +
		"(partition p0 values less than(10), partition p1 values less than MAXVALUE)")
	tk.MustExec("create table t2 (a int, b int)")
	tk.MustExec("select /*+ MERGE_JOIN(t1, t2) */ * from t1 partition (p0), t2  where t1.a > 100 and t1.a = t2.a")
}

func (s *testIntegrationSerialSuite) TestIssue16837(c *C) {
	tk := testkit.NewTestKit(c, s.store)
	tk.MustExec("use test")
	tk.MustExec("drop table if exists t")
	tk.MustExec("create table t(a int,b int,c int,d int,e int,unique key idx_ab(a,b),unique key(c),unique key(d))")
	tk.MustQuery("explain select /*+ use_index_merge(t,c,idx_ab) */ * from t where a = 1 or (e = 1 and c = 1)").Check(testkit.Rows(
		"TableReader_7 8000.00 root  data:Selection_6",
		"└─Selection_6 8000.00 cop[tikv]  or(eq(test.t.a, 1), and(eq(test.t.e, 1), eq(test.t.c, 1)))",
		"  └─TableFullScan_5 10000.00 cop[tikv] table:t keep order:false, stats:pseudo"))
	tk.MustQuery("show warnings").Check(testkit.Rows("Warning 1105 IndexMerge is inapplicable or disabled"))
	tk.MustExec("insert into t values (2, 1, 1, 1, 2)")
	tk.MustQuery("select /*+ use_index_merge(t,c,idx_ab) */ * from t where a = 1 or (e = 1 and c = 1)").Check(testkit.Rows())
}

func (s *testIntegrationSuite) TestStreamAggProp(c *C) {
	tk := testkit.NewTestKit(c, s.store)

	tk.MustExec("use test")
	tk.MustExec("drop table if exists t")
	tk.MustExec("create table t(a int)")
	tk.MustExec("insert into t values(1),(1),(2)")

	var input []string
	var output []struct {
		SQL  string
		Plan []string
		Res  []string
	}
	s.testData.GetTestCases(c, &input, &output)
	for i, tt := range input {
		s.testData.OnRecord(func() {
			output[i].SQL = tt
			output[i].Plan = s.testData.ConvertRowsToStrings(tk.MustQuery("explain " + tt).Rows())
			output[i].Res = s.testData.ConvertRowsToStrings(tk.MustQuery(tt).Rows())
		})
		tk.MustQuery("explain " + tt).Check(testkit.Rows(output[i].Plan...))
		tk.MustQuery(tt).Check(testkit.Rows(output[i].Res...))
	}
}

<<<<<<< HEAD
func (s *testIntegrationSuite) TestOptimizeHintOnPartitionTable(c *C) {
=======
func (s *testIntegrationSuite) TestSelectLimit(c *C) {
>>>>>>> 552e7709
	tk := testkit.NewTestKit(c, s.store)

	tk.MustExec("use test")
	tk.MustExec("drop table if exists t")
<<<<<<< HEAD
	tk.MustExec(`create table t (
					a int, b int, c varchar(20),
					primary key(a), key(b), key(c)
				) partition by range columns(a) (
					partition p0 values less than(6),
					partition p1 values less than(11),
					partition p2 values less than(16));`)
	tk.MustExec(`insert into t values (1,1,"1"), (2,2,"2"), (8,8,"8"), (11,11,"11"), (15,15,"15")`)

	// Create virtual tiflash replica info.
	dom := domain.GetDomain(tk.Se)
	is := dom.InfoSchema()
	db, exists := is.SchemaByName(model.NewCIStr("test"))
	c.Assert(exists, IsTrue)
	for _, tblInfo := range db.Tables {
		if tblInfo.Name.L == "t" {
			tblInfo.TiFlashReplica = &model.TiFlashReplicaInfo{
				Count:     1,
				Available: true,
			}
		}
	}

	var input []string
	var output []struct {
		SQL  string
		Plan []string
		Warn []string
	}
	s.testData.GetTestCases(c, &input, &output)
	for i, tt := range input {
		s.testData.OnRecord(func() {
			output[i].SQL = tt
			output[i].Plan = s.testData.ConvertRowsToStrings(tk.MustQuery("explain " + tt).Rows())
			output[i].Warn = s.testData.ConvertRowsToStrings(tk.MustQuery("show warnings").Rows())
		})
		tk.MustQuery("explain " + tt).Check(testkit.Rows(output[i].Plan...))
		tk.MustQuery("show warnings").Check(testkit.Rows(output[i].Warn...))
	}
=======
	tk.MustExec("create table t(a int)")
	tk.MustExec("insert into t values(1),(1),(2)")

	// normal test
	tk.MustExec("set @@session.sql_select_limit=1")
	result := tk.MustQuery("select * from t order by a")
	result.Check(testkit.Rows("1"))
	result = tk.MustQuery("select * from t order by a limit 2")
	result.Check(testkit.Rows("1", "1"))
	tk.MustExec("set @@session.sql_select_limit=default")
	result = tk.MustQuery("select * from t order by a")
	result.Check(testkit.Rows("1", "1", "2"))

	// test for subquery
	tk.MustExec("set @@session.sql_select_limit=1")
	result = tk.MustQuery("select * from (select * from t) s order by a")
	result.Check(testkit.Rows("1"))
	result = tk.MustQuery("select * from (select * from t limit 2) s order by a") // limit write in subquery, has no effect.
	result.Check(testkit.Rows("1"))
	result = tk.MustQuery("select (select * from t limit 1) s") // limit write in subquery, has no effect.
	result.Check(testkit.Rows("1"))
	result = tk.MustQuery("select * from t where t.a in (select * from t) limit 3") // select_limit will not effect subquery
	result.Check(testkit.Rows("1", "1", "2"))
	result = tk.MustQuery("select * from (select * from t) s limit 3") // select_limit will not effect subquery
	result.Check(testkit.Rows("1", "1", "2"))

	// test for union
	result = tk.MustQuery("select * from t union all select * from t limit 2") // limit outside subquery
	result.Check(testkit.Rows("1", "1"))
	result = tk.MustQuery("select * from t union all (select * from t limit 2)") // limit inside subquery
	result.Check(testkit.Rows("1"))

	// test for prepare & execute
	tk.MustExec("prepare s1 from 'select * from t where a = ?'")
	tk.MustExec("set @a = 1")
	result = tk.MustQuery("execute s1 using @a")
	result.Check(testkit.Rows("1"))
	tk.MustExec("set @@session.sql_select_limit=default")
	result = tk.MustQuery("execute s1 using @a")
	result.Check(testkit.Rows("1", "1"))
	tk.MustExec("set @@session.sql_select_limit=1")
	tk.MustExec("prepare s2 from 'select * from t where a = ? limit 3'")
	result = tk.MustQuery("execute s2 using @a") // if prepare stmt has limit, select_limit takes no effect.
	result.Check(testkit.Rows("1", "1"))

	// test for create view
	tk.MustExec("set @@session.sql_select_limit=1")
	tk.MustExec("create definer='root'@'localhost' view s as select * from t") // select limit should not effect create view
	result = tk.MustQuery("select * from s")
	result.Check(testkit.Rows("1"))
	tk.MustExec("set @@session.sql_select_limit=default")
	result = tk.MustQuery("select * from s")
	result.Check(testkit.Rows("1", "1", "2"))

	// test for DML
	tk.MustExec("set @@session.sql_select_limit=1")
	tk.MustExec("create table b (a int)")
	tk.MustExec("insert into b select * from t") // all values are inserted
	result = tk.MustQuery("select * from b limit 3")
	result.Check(testkit.Rows("1", "1", "2"))
	tk.MustExec("update b set a = 2 where a = 1") // all values are updated
	result = tk.MustQuery("select * from b limit 3")
	result.Check(testkit.Rows("2", "2", "2"))
	result = tk.MustQuery("select * from b")
	result.Check(testkit.Rows("2"))
	tk.MustExec("delete from b where a = 2") // all values are deleted
	result = tk.MustQuery("select * from b")
	result.Check(testkit.Rows())

>>>>>>> 552e7709
}<|MERGE_RESOLUTION|>--- conflicted
+++ resolved
@@ -1012,16 +1012,11 @@
 	}
 }
 
-<<<<<<< HEAD
 func (s *testIntegrationSuite) TestOptimizeHintOnPartitionTable(c *C) {
-=======
-func (s *testIntegrationSuite) TestSelectLimit(c *C) {
->>>>>>> 552e7709
-	tk := testkit.NewTestKit(c, s.store)
-
-	tk.MustExec("use test")
-	tk.MustExec("drop table if exists t")
-<<<<<<< HEAD
+	tk := testkit.NewTestKit(c, s.store)
+
+	tk.MustExec("use test")
+	tk.MustExec("drop table if exists t")
 	tk.MustExec(`create table t (
 					a int, b int, c varchar(20),
 					primary key(a), key(b), key(c)
@@ -1061,7 +1056,13 @@
 		tk.MustQuery("explain " + tt).Check(testkit.Rows(output[i].Plan...))
 		tk.MustQuery("show warnings").Check(testkit.Rows(output[i].Warn...))
 	}
-=======
+}
+
+func (s *testIntegrationSuite) TestSelectLimit(c *C) {
+	tk := testkit.NewTestKit(c, s.store)
+
+	tk.MustExec("use test")
+	tk.MustExec("drop table if exists t")
 	tk.MustExec("create table t(a int)")
 	tk.MustExec("insert into t values(1),(1),(2)")
 
@@ -1130,6 +1131,4 @@
 	tk.MustExec("delete from b where a = 2") // all values are deleted
 	result = tk.MustQuery("select * from b")
 	result.Check(testkit.Rows())
-
->>>>>>> 552e7709
 }