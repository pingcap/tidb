--- conflicted
+++ resolved
@@ -626,7 +626,6 @@
 	}
 }
 
-<<<<<<< HEAD
 func (s *testIntegrationSuite) TestIndexHintWarning(c *C) {
 	tk := testkit.NewTestKit(c, s.store)
 	tk.MustExec("use test")
@@ -657,7 +656,8 @@
 			c.Assert(warns[j].Err.Error(), Equals, output[i].Warnings[j])
 		}
 	}
-=======
+}
+
 func (s *testIntegrationSuite) TestIssue15546(c *C) {
 	tk := testkit.NewTestKit(c, s.store)
 
@@ -670,5 +670,4 @@
 	tk.MustExec("insert into pt values(1, 1), (11, 11), (21, 21)")
 	tk.MustExec("create definer='root'@'localhost' view vt(a, b) as select a, b from t")
 	tk.MustQuery("select * from pt, vt where pt.a = vt.a").Check(testkit.Rows("1 1 1 1"))
->>>>>>> 3f71bbfd
 }