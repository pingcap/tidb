--- conflicted
+++ resolved
@@ -8333,11 +8333,7 @@
 	}
 }
 
-<<<<<<< HEAD
-func TestIssue44051(t *testing.T) {
-=======
 func TestIssue43645(t *testing.T) {
->>>>>>> a962a6da
 	store := testkit.CreateMockStore(t)
 	tk := testkit.NewTestKit(t, store)
 
@@ -8347,11 +8343,6 @@
 	tk.MustExec("INSERT INTO t1 values(1,NULL,NULL,null),(2,NULL,NULL,null),(3,NULL,NULL,null);")
 	tk.MustExec("INSERT INTO t2 values(1,'a','aa','aaa'),(2,'b','bb','bbb'),(3,'c','cc','ccc');")
 
-<<<<<<< HEAD
-	rs := tk.MustQuery("WITH tmp AS (SELECT t2.* FROM t2) SELECT * FROM t1 WHERE t1.id = (select id from tmp where id = 1) or t1.id = (select id from tmp where id = 2) or t1.id = (select id from tmp where id = 3)")
-	rs.Sort().Check(testkit.Rows("1 <nil> <nil> <nil>", "2 <nil> <nil> <nil>", "3 <nil> <nil> <nil>"))
-=======
 	rs := tk.MustQuery("WITH tmp AS (SELECT t2.* FROM t2) select (SELECT tmp.col1 FROM tmp WHERE tmp.id=t1.id ) col1, (SELECT tmp.col2 FROM tmp WHERE tmp.id=t1.id ) col2, (SELECT tmp.col3 FROM tmp WHERE tmp.id=t1.id ) col3 from t1;")
 	rs.Sort().Check(testkit.Rows("a aa aaa", "b bb bbb", "c cc ccc"))
->>>>>>> a962a6da
 }