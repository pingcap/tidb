--- conflicted
+++ resolved
@@ -1520,7 +1520,20 @@
 	}
 }
 
-<<<<<<< HEAD
+func (s *testIntegrationSuite) TestPartialBatchPointGet(c *C) {
+	tk := testkit.NewTestKit(c, s.store)
+	tk.MustExec("use test")
+	tk.MustExec("drop table if exists t")
+	tk.MustExec("create table t (c_int int, c_str varchar(40), primary key(c_int, c_str))")
+	tk.MustExec("insert into t values (3, 'bose')")
+	tk.MustQuery("select * from t where c_int in (3)").Check(testkit.Rows(
+		"3 bose",
+	))
+	tk.MustQuery("select * from t where c_int in (3) or c_str in ('yalow') and c_int in (1, 2)").Check(testkit.Rows(
+		"3 bose",
+	))
+}
+
 func (s *testIntegrationSuite) TestIssue19926(c *C) {
 	tk := testkit.NewTestKit(c, s.store)
 	tk.MustExec("use test")
@@ -1536,18 +1549,4 @@
 	tk.MustExec("insert into tc values('1','1');")
 	tk.MustExec("create definer='root'@'localhost' view v as\nselect \nconcat(`ta`.`status`,`tb`.`status`) AS `status`, \n`ta`.`id` AS `id`  from (`ta` join `tb`) \nwhere (`ta`.`id` = `tb`.`id`);")
 	tk.MustQuery("SELECT tc.status,v.id FROM tc, v WHERE tc.id = v.id AND v.status = '11';").Check(testkit.Rows("1 1"))
-=======
-func (s *testIntegrationSuite) TestPartialBatchPointGet(c *C) {
-	tk := testkit.NewTestKit(c, s.store)
-	tk.MustExec("use test")
-	tk.MustExec("drop table if exists t")
-	tk.MustExec("create table t (c_int int, c_str varchar(40), primary key(c_int, c_str))")
-	tk.MustExec("insert into t values (3, 'bose')")
-	tk.MustQuery("select * from t where c_int in (3)").Check(testkit.Rows(
-		"3 bose",
-	))
-	tk.MustQuery("select * from t where c_int in (3) or c_str in ('yalow') and c_int in (1, 2)").Check(testkit.Rows(
-		"3 bose",
-	))
->>>>>>> ef51ea8b
 }