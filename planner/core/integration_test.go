// Copyright 2019 PingCAP, Inc.
//
// Licensed under the Apache License, Version 2.0 (the "License");
// you may not use this file except in compliance with the License.
// You may obtain a copy of the License at
//
//     http://www.apache.org/licenses/LICENSE-2.0
//
// Unless required by applicable law or agreed to in writing, software
// distributed under the License is distributed on an "AS IS" BASIS,
// See the License for the specific language governing permissions and
// limitations under the License.

package core_test

import (
	"fmt"

	. "github.com/pingcap/check"
	"github.com/pingcap/errors"
	"github.com/pingcap/parser/model"
	"github.com/pingcap/parser/mysql"
	"github.com/pingcap/parser/terror"
	"github.com/pingcap/tidb/config"
	"github.com/pingcap/tidb/domain"
	"github.com/pingcap/tidb/kv"
	"github.com/pingcap/tidb/planner/core"
	"github.com/pingcap/tidb/sessionctx/stmtctx"
	"github.com/pingcap/tidb/util/testkit"
	"github.com/pingcap/tidb/util/testutil"
)

var _ = Suite(&testIntegrationSuite{})
var _ = SerialSuites(&testIntegrationSerialSuite{})

type testIntegrationSuite struct {
	testData testutil.TestData
	store    kv.Storage
	dom      *domain.Domain
}

func (s *testIntegrationSuite) SetUpSuite(c *C) {
	var err error
	s.testData, err = testutil.LoadTestSuiteData("testdata", "integration_suite")
	c.Assert(err, IsNil)
}

func (s *testIntegrationSuite) TearDownSuite(c *C) {
	c.Assert(s.testData.GenerateOutputIfNeeded(), IsNil)
}

func (s *testIntegrationSuite) SetUpTest(c *C) {
	var err error
	s.store, s.dom, err = newStoreWithBootstrap()
	c.Assert(err, IsNil)
}

func (s *testIntegrationSuite) TearDownTest(c *C) {
	s.dom.Close()
	err := s.store.Close()
	c.Assert(err, IsNil)
}

type testIntegrationSerialSuite struct {
	testData testutil.TestData
	store    kv.Storage
	dom      *domain.Domain
}

func (s *testIntegrationSerialSuite) SetUpSuite(c *C) {
	var err error
	s.testData, err = testutil.LoadTestSuiteData("testdata", "integration_serial_suite")
	c.Assert(err, IsNil)
}

func (s *testIntegrationSerialSuite) TearDownSuite(c *C) {
	c.Assert(s.testData.GenerateOutputIfNeeded(), IsNil)
}

func (s *testIntegrationSerialSuite) SetUpTest(c *C) {
	var err error
	s.store, s.dom, err = newStoreWithBootstrap()
	c.Assert(err, IsNil)
}

func (s *testIntegrationSerialSuite) TearDownTest(c *C) {
	s.dom.Close()
	err := s.store.Close()
	c.Assert(err, IsNil)
}

func (s *testIntegrationSuite) TestShowSubquery(c *C) {
	tk := testkit.NewTestKit(c, s.store)
	tk.MustExec("use test")
	tk.MustExec("drop table if exists t")
	tk.MustExec("create table t(a varchar(10), b int, c int)")
	tk.MustQuery("show columns from t where true").Check(testkit.Rows(
		"a varchar(10) YES  <nil> ",
		"b int(11) YES  <nil> ",
		"c int(11) YES  <nil> ",
	))
	tk.MustQuery("show columns from t where field = 'b'").Check(testkit.Rows(
		"b int(11) YES  <nil> ",
	))
	tk.MustQuery("show columns from t where field in (select 'b')").Check(testkit.Rows(
		"b int(11) YES  <nil> ",
	))
	tk.MustQuery("show columns from t where field in (select 'b') and true").Check(testkit.Rows(
		"b int(11) YES  <nil> ",
	))
	tk.MustQuery("show columns from t where field in (select 'b') and false").Check(testkit.Rows())
	tk.MustExec("insert into t values('c', 0, 0)")
	tk.MustQuery("show columns from t where field < all (select a from t)").Check(testkit.Rows(
		"a varchar(10) YES  <nil> ",
		"b int(11) YES  <nil> ",
	))
	tk.MustExec("insert into t values('b', 0, 0)")
	tk.MustQuery("show columns from t where field < all (select a from t)").Check(testkit.Rows(
		"a varchar(10) YES  <nil> ",
	))
}

func (s *testIntegrationSuite) TestPpdWithSetVar(c *C) {
	tk := testkit.NewTestKit(c, s.store)
	tk.MustExec("use test")
	tk.MustExec("drop table if exists t")
	tk.MustExec("create table t(c1 int, c2 varchar(255))")
	tk.MustExec("insert into t values(1,'a'),(2,'d'),(3,'c')")

	tk.MustQuery("select t01.c1,t01.c2,t01.c3 from (select t1.*,@c3:=@c3+1 as c3 from (select t.*,@c3:=0 from t order by t.c1)t1)t01 where t01.c3=1 and t01.c2='d'").Check(testkit.Rows())
	tk.MustQuery("select t01.c1,t01.c2,t01.c3 from (select t1.*,@c3:=@c3+1 as c3 from (select t.*,@c3:=0 from t order by t.c1)t1)t01 where t01.c3=2 and t01.c2='d'").Check(testkit.Rows("2 d 2"))
}

func (s *testIntegrationSuite) TestBitColErrorMessage(c *C) {
	tk := testkit.NewTestKit(c, s.store)

	tk.MustExec("use test")
	tk.MustExec("drop table if exists bit_col_t")
	tk.MustExec("create table bit_col_t (a bit(64))")
	tk.MustExec("drop table bit_col_t")
	tk.MustExec("create table bit_col_t (a bit(1))")
	tk.MustExec("drop table bit_col_t")
	tk.MustGetErrCode("create table bit_col_t (a bit(0))", mysql.ErrInvalidFieldSize)
	tk.MustGetErrCode("create table bit_col_t (a bit(65))", mysql.ErrTooBigDisplaywidth)
}

func (s *testIntegrationSuite) TestPushLimitDownIndexLookUpReader(c *C) {
	tk := testkit.NewTestKit(c, s.store)

	tk.MustExec("use test")
	tk.MustExec("drop table if exists tbl")
	tk.MustExec("create table tbl(a int, b int, c int, key idx_b_c(b,c))")
	tk.MustExec("insert into tbl values(1,1,1),(2,2,2),(3,3,3),(4,4,4),(5,5,5)")
	tk.MustExec("analyze table tbl")

	var input []string
	var output []struct {
		SQL  string
		Plan []string
	}
	s.testData.GetTestCases(c, &input, &output)
	for i, tt := range input {
		s.testData.OnRecord(func() {
			output[i].SQL = tt
			output[i].Plan = s.testData.ConvertRowsToStrings(tk.MustQuery(tt).Rows())
		})
		tk.MustQuery(tt).Check(testkit.Rows(output[i].Plan...))
	}
}

func (s *testIntegrationSuite) TestIsFromUnixtimeNullRejective(c *C) {
	tk := testkit.NewTestKit(c, s.store)
	tk.MustExec("use test")
	tk.MustExec(`drop table if exists t;`)
	tk.MustExec(`create table t(a bigint, b bigint);`)
	s.runTestsWithTestData("TestIsFromUnixtimeNullRejective", tk, c)
}

func (s *testIntegrationSuite) runTestsWithTestData(caseName string, tk *testkit.TestKit, c *C) {
	var input []string
	var output []struct {
		SQL  string
		Plan []string
	}
	s.testData.GetTestCasesByName(caseName, c, &input, &output)
	for i, tt := range input {
		s.testData.OnRecord(func() {
			output[i].SQL = tt
			output[i].Plan = s.testData.ConvertRowsToStrings(tk.MustQuery(tt).Rows())
		})
		tk.MustQuery(tt).Check(testkit.Rows(output[i].Plan...))
	}
}

func (s *testIntegrationSuite) TestJoinNotNullFlag(c *C) {
	store, dom, err := newStoreWithBootstrap()
	c.Assert(err, IsNil)
	tk := testkit.NewTestKit(c, store)
	defer func() {
		dom.Close()
		store.Close()
	}()
	tk.MustExec("use test")
	tk.MustExec("drop table if exists t1, t2")
	tk.MustExec("create table t1(x int not null)")
	tk.MustExec("create table t2(x int)")
	tk.MustExec("insert into t2 values (1)")

	tk.MustQuery("select IFNULL((select t1.x from t1 where t1.x = t2.x), 'xxx') as col1 from t2").Check(testkit.Rows("xxx"))
	tk.MustQuery("select ifnull(t1.x, 'xxx') from t2 left join t1 using(x)").Check(testkit.Rows("xxx"))
	tk.MustQuery("select ifnull(t1.x, 'xxx') from t2 natural left join t1").Check(testkit.Rows("xxx"))
}

func (s *testIntegrationSuite) TestAntiJoinConstProp(c *C) {
	store, dom, err := newStoreWithBootstrap()
	c.Assert(err, IsNil)
	tk := testkit.NewTestKit(c, store)
	defer func() {
		dom.Close()
		store.Close()
	}()
	tk.MustExec("use test")
	tk.MustExec("drop table if exists t1, t2")
	tk.MustExec("create table t1(a int not null, b int not null)")
	tk.MustExec("insert into t1 values (1,1)")
	tk.MustExec("create table t2(a int not null, b int not null)")
	tk.MustExec("insert into t2 values (2,2)")

	tk.MustQuery("select * from t1 where t1.a not in (select a from t2 where t2.a = t1.a and t2.a > 1)").Check(testkit.Rows(
		"1 1",
	))
	tk.MustQuery("select * from t1 where t1.a not in (select a from t2 where t2.b = t1.b and t2.a > 1)").Check(testkit.Rows(
		"1 1",
	))
	tk.MustQuery("select * from t1 where t1.a not in (select a from t2 where t2.b = t1.b and t2.b > 1)").Check(testkit.Rows(
		"1 1",
	))
	tk.MustQuery("select q.a in (select count(*) from t1 s where not exists (select 1 from t1 p where q.a > 1 and p.a = s.a)) from t1 q").Check(testkit.Rows(
		"1",
	))
	tk.MustQuery("select q.a in (select not exists (select 1 from t1 p where q.a > 1 and p.a = s.a) from t1 s) from t1 q").Check(testkit.Rows(
		"1",
	))

	tk.MustExec("drop table t1, t2")
	tk.MustExec("create table t1(a int not null, b int)")
	tk.MustExec("insert into t1 values (1,null)")
	tk.MustExec("create table t2(a int not null, b int)")
	tk.MustExec("insert into t2 values (2,2)")

	tk.MustQuery("select * from t1 where t1.a not in (select a from t2 where t2.b > t1.b)").Check(testkit.Rows(
		"1 <nil>",
	))
	tk.MustQuery("select * from t1 where t1.a not in (select a from t2 where t1.a = 2)").Check(testkit.Rows(
		"1 <nil>",
	))
}

func (s *testIntegrationSuite) TestSimplifyOuterJoinWithCast(c *C) {
	tk := testkit.NewTestKit(c, s.store)

	tk.MustExec("use test")
	tk.MustExec("drop table if exists t")
	tk.MustExec("create table t(a int not null, b datetime default null)")

	var input []string
	var output []struct {
		SQL  string
		Plan []string
	}
	s.testData.GetTestCases(c, &input, &output)
	for i, tt := range input {
		s.testData.OnRecord(func() {
			output[i].SQL = tt
			output[i].Plan = s.testData.ConvertRowsToStrings(tk.MustQuery(tt).Rows())
		})
		tk.MustQuery(tt).Check(testkit.Rows(output[i].Plan...))
	}
}

func (s *testIntegrationSerialSuite) TestNoneAccessPathsFoundByIsolationRead(c *C) {
	tk := testkit.NewTestKit(c, s.store)

	tk.MustExec("use test")
	tk.MustExec("drop table if exists t")
	tk.MustExec("create table t(a int primary key)")

	_, err := tk.Exec("select * from t")
	c.Assert(err, IsNil)

	tk.MustExec("set @@session.tidb_isolation_read_engines = 'tiflash'")

	// Don't filter mysql.SystemDB by isolation read.
	tk.MustQuery("explain select * from mysql.stats_meta").Check(testkit.Rows(
		"TableReader_5 10000.00 root  data:TableFullScan_4",
		"└─TableFullScan_4 10000.00 cop[tikv] table:stats_meta keep order:false, stats:pseudo"))

	_, err = tk.Exec("select * from t")
	c.Assert(err, NotNil)
	c.Assert(err.Error(), Equals, "[planner:1815]Internal : Can not find access path matching 'tidb_isolation_read_engines'(value: 'tiflash'). Available values are 'tikv'.")

	tk.MustExec("set @@session.tidb_isolation_read_engines = 'tiflash, tikv'")
	tk.MustExec("select * from t")
	defer config.RestoreFunc()()
	config.UpdateGlobal(func(conf *config.Config) {
		conf.IsolationRead.Engines = []string{"tiflash"}
	})
	// Change instance config doesn't affect isolation read.
	tk.MustExec("select * from t")
}

func (s *testIntegrationSerialSuite) TestSelPushDownTiFlash(c *C) {
	tk := testkit.NewTestKit(c, s.store)
	tk.MustExec("use test")
	tk.MustExec("drop table if exists t")
	tk.MustExec("create table t(a int primary key, b varchar(20))")

	// Create virtual tiflash replica info.
	dom := domain.GetDomain(tk.Se)
	is := dom.InfoSchema()
	db, exists := is.SchemaByName(model.NewCIStr("test"))
	c.Assert(exists, IsTrue)
	for _, tblInfo := range db.Tables {
		if tblInfo.Name.L == "t" {
			tblInfo.TiFlashReplica = &model.TiFlashReplicaInfo{
				Count:     1,
				Available: true,
			}
		}
	}

	tk.MustExec("set @@session.tidb_isolation_read_engines = 'tiflash'")
	var input []string
	var output []struct {
		SQL  string
		Plan []string
	}
	s.testData.GetTestCases(c, &input, &output)
	for i, tt := range input {
		s.testData.OnRecord(func() {
			output[i].SQL = tt
			output[i].Plan = s.testData.ConvertRowsToStrings(tk.MustQuery(tt).Rows())
		})
		res := tk.MustQuery(tt)
		res.Check(testkit.Rows(output[i].Plan...))
	}
}

func (s *testIntegrationSerialSuite) TestIssue15110(c *C) {
	tk := testkit.NewTestKit(c, s.store)
	tk.MustExec("use test")
	tk.MustExec("drop table if exists crm_rd_150m")
	tk.MustExec(`CREATE TABLE crm_rd_150m (
	product varchar(256) DEFAULT NULL,
		uks varchar(16) DEFAULT NULL,
		brand varchar(256) DEFAULT NULL,
		cin varchar(16) DEFAULT NULL,
		created_date timestamp NULL DEFAULT NULL,
		quantity int(11) DEFAULT NULL,
		amount decimal(11,0) DEFAULT NULL,
		pl_date timestamp NULL DEFAULT NULL,
		customer_first_date timestamp NULL DEFAULT NULL,
		recent_date timestamp NULL DEFAULT NULL
	) ENGINE=InnoDB DEFAULT CHARSET=utf8 COLLATE=utf8_bin;`)

	// Create virtual tiflash replica info.
	dom := domain.GetDomain(tk.Se)
	is := dom.InfoSchema()
	db, exists := is.SchemaByName(model.NewCIStr("test"))
	c.Assert(exists, IsTrue)
	for _, tblInfo := range db.Tables {
		if tblInfo.Name.L == "crm_rd_150m" {
			tblInfo.TiFlashReplica = &model.TiFlashReplicaInfo{
				Count:     1,
				Available: true,
			}
		}
	}

	tk.MustExec("set @@session.tidb_isolation_read_engines = 'tiflash'")
	tk.MustExec("explain SELECT count(*) FROM crm_rd_150m dataset_48 WHERE (CASE WHEN (month(dataset_48.customer_first_date)) <= 30 THEN '新客' ELSE NULL END) IS NOT NULL;")
}

func (s *testIntegrationSerialSuite) TestReadFromStorageHint(c *C) {
	tk := testkit.NewTestKit(c, s.store)

	tk.MustExec("use test")
	tk.MustExec("drop table if exists t, tt, ttt")
	tk.MustExec("create table t(a int, b int, index ia(a))")
	tk.MustExec("create table tt(a int, b int, primary key(a))")
	tk.MustExec("create table ttt(a int, primary key (a desc))")

	// Create virtual tiflash replica info.
	dom := domain.GetDomain(tk.Se)
	is := dom.InfoSchema()
	db, exists := is.SchemaByName(model.NewCIStr("test"))
	c.Assert(exists, IsTrue)
	for _, tblInfo := range db.Tables {
		tblInfo.TiFlashReplica = &model.TiFlashReplicaInfo{
			Count:     1,
			Available: true,
		}
	}

	var input []string
	var output []struct {
		SQL  string
		Plan []string
		Warn []string
	}
	s.testData.GetTestCases(c, &input, &output)
	for i, tt := range input {
		s.testData.OnRecord(func() {
			output[i].SQL = tt
			output[i].Plan = s.testData.ConvertRowsToStrings(tk.MustQuery(tt).Rows())
			output[i].Warn = s.testData.ConvertSQLWarnToStrings(tk.Se.GetSessionVars().StmtCtx.GetWarnings())
		})
		res := tk.MustQuery(tt)
		res.Check(testkit.Rows(output[i].Plan...))
		c.Assert(s.testData.ConvertSQLWarnToStrings(tk.Se.GetSessionVars().StmtCtx.GetWarnings()), DeepEquals, output[i].Warn)
	}
}

func (s *testIntegrationSerialSuite) TestReadFromStorageHintAndIsolationRead(c *C) {
	tk := testkit.NewTestKit(c, s.store)

	tk.MustExec("use test")
	tk.MustExec("drop table if exists t, tt, ttt")
	tk.MustExec("create table t(a int, b int, index ia(a))")
	tk.MustExec("set @@session.tidb_isolation_read_engines=\"tikv\"")

	// Create virtual tiflash replica info.
	dom := domain.GetDomain(tk.Se)
	is := dom.InfoSchema()
	db, exists := is.SchemaByName(model.NewCIStr("test"))
	c.Assert(exists, IsTrue)
	for _, tblInfo := range db.Tables {
		tblInfo.TiFlashReplica = &model.TiFlashReplicaInfo{
			Count:     1,
			Available: true,
		}
	}

	var input []string
	var output []struct {
		SQL  string
		Plan []string
		Warn []string
	}
	s.testData.GetTestCases(c, &input, &output)
	for i, tt := range input {
		tk.Se.GetSessionVars().StmtCtx.SetWarnings(nil)
		s.testData.OnRecord(func() {
			output[i].SQL = tt
			output[i].Plan = s.testData.ConvertRowsToStrings(tk.MustQuery(tt).Rows())
			output[i].Warn = s.testData.ConvertSQLWarnToStrings(tk.Se.GetSessionVars().StmtCtx.GetWarnings())
		})
		res := tk.MustQuery(tt)
		res.Check(testkit.Rows(output[i].Plan...))
		c.Assert(s.testData.ConvertSQLWarnToStrings(tk.Se.GetSessionVars().StmtCtx.GetWarnings()), DeepEquals, output[i].Warn)
	}
}

func (s *testIntegrationSerialSuite) TestIsolationReadTiFlashNotChoosePointGet(c *C) {
	tk := testkit.NewTestKit(c, s.store)

	tk.MustExec("use test")
	tk.MustExec("drop table if exists t")
	tk.MustExec("create table t(a int, b int, primary key (a))")

	// Create virtual tiflash replica info.
	dom := domain.GetDomain(tk.Se)
	is := dom.InfoSchema()
	db, exists := is.SchemaByName(model.NewCIStr("test"))
	c.Assert(exists, IsTrue)
	for _, tblInfo := range db.Tables {
		tblInfo.TiFlashReplica = &model.TiFlashReplicaInfo{
			Count:     1,
			Available: true,
		}
	}

	tk.MustExec("set @@session.tidb_isolation_read_engines=\"tiflash\"")
	var input []string
	var output []struct {
		SQL    string
		Result []string
	}
	s.testData.GetTestCases(c, &input, &output)
	for i, tt := range input {
		s.testData.OnRecord(func() {
			output[i].SQL = tt
			output[i].Result = s.testData.ConvertRowsToStrings(tk.MustQuery(tt).Rows())
		})
		tk.MustQuery(tt).Check(testkit.Rows(output[i].Result...))
	}
}

func (s *testIntegrationSerialSuite) TestIsolationReadTiFlashUseIndexHint(c *C) {
	tk := testkit.NewTestKit(c, s.store)

	tk.MustExec("use test")
	tk.MustExec("drop table if exists t")
	tk.MustExec("create table t(a int, index idx(a));")

	// Create virtual tiflash replica info.
	dom := domain.GetDomain(tk.Se)
	is := dom.InfoSchema()
	db, exists := is.SchemaByName(model.NewCIStr("test"))
	c.Assert(exists, IsTrue)
	for _, tblInfo := range db.Tables {
		tblInfo.TiFlashReplica = &model.TiFlashReplicaInfo{
			Count:     1,
			Available: true,
		}
	}

	tk.MustExec("set @@session.tidb_isolation_read_engines=\"tiflash\"")
	var input []string
	var output []struct {
		SQL  string
		Plan []string
		Warn []string
	}
	s.testData.GetTestCases(c, &input, &output)
	for i, tt := range input {
		s.testData.OnRecord(func() {
			output[i].SQL = tt
			output[i].Plan = s.testData.ConvertRowsToStrings(tk.MustQuery(tt).Rows())
			output[i].Warn = s.testData.ConvertSQLWarnToStrings(tk.Se.GetSessionVars().StmtCtx.GetWarnings())
		})
		res := tk.MustQuery(tt)
		res.Check(testkit.Rows(output[i].Plan...))
		c.Assert(s.testData.ConvertSQLWarnToStrings(tk.Se.GetSessionVars().StmtCtx.GetWarnings()), DeepEquals, output[i].Warn)
	}
}

func (s *testIntegrationSerialSuite) TestIsolationReadDoNotFilterSystemDB(c *C) {
	tk := testkit.NewTestKit(c, s.store)

	tk.MustExec("use test")
	tk.MustExec("set @@tidb_isolation_read_engines = \"tiflash\"")
	var input []string
	var output []struct {
		SQL  string
		Plan []string
	}
	s.testData.GetTestCases(c, &input, &output)
	for i, tt := range input {
		s.testData.OnRecord(func() {
			output[i].SQL = tt
			output[i].Plan = s.testData.ConvertRowsToStrings(tk.MustQuery(tt).Rows())
		})
		res := tk.MustQuery(tt)
		res.Check(testkit.Rows(output[i].Plan...))
	}
}

func (s *testIntegrationSuite) TestPartitionTableStats(c *C) {
	tk := testkit.NewTestKit(c, s.store)

	tk.MustExec("use test")
	tk.MustExec("drop table if exists t")
	tk.MustExec("create table t(a int, b int)partition by range columns(a)(partition p0 values less than (10), partition p1 values less than(20), partition p2 values less than(30));")
	tk.MustExec("insert into t values(21, 1), (22, 2), (23, 3), (24, 4), (15, 5)")
	tk.MustExec("analyze table t")

	var input []string
	var output []struct {
		SQL    string
		Result []string
	}
	s.testData.GetTestCases(c, &input, &output)
	for i, tt := range input {
		s.testData.OnRecord(func() {
			output[i].SQL = tt
			output[i].Result = s.testData.ConvertRowsToStrings(tk.MustQuery(tt).Rows())
		})
		tk.MustQuery(tt).Check(testkit.Rows(output[i].Result...))
	}
}

func (s *testIntegrationSuite) TestPartitionPruningForInExpr(c *C) {
	tk := testkit.NewTestKit(c, s.store)

	tk.MustExec("use test")
	tk.MustExec("drop table if exists t")
	tk.MustExec("create table t(a int(11), b int) partition by range (a) (partition p0 values less than (4), partition p1 values less than(10), partition p2 values less than maxvalue);")
	tk.MustExec("insert into t values (1, 1),(10, 10),(11, 11)")

	var input []string
	var output []struct {
		SQL  string
		Plan []string
	}
	s.testData.GetTestCases(c, &input, &output)
	for i, tt := range input {
		s.testData.OnRecord(func() {
			output[i].SQL = tt
			output[i].Plan = s.testData.ConvertRowsToStrings(tk.MustQuery(tt).Rows())
		})
		tk.MustQuery(tt).Check(testkit.Rows(output[i].Plan...))
	}
}

func (s *testIntegrationSuite) TestErrNoDB(c *C) {
	tk := testkit.NewTestKit(c, s.store)
	tk.MustExec("create user test")
	_, err := tk.Exec("grant select on test1111 to test@'%'")
	c.Assert(errors.Cause(err), Equals, core.ErrNoDB)
	tk.MustExec("use test")
	tk.MustExec("create table test1111 (id int)")
	tk.MustExec("grant select on test1111 to test@'%'")
}

func (s *testIntegrationSuite) TestMaxMinEliminate(c *C) {
	tk := testkit.NewTestKit(c, s.store)

	tk.MustExec("use test")
	tk.MustExec("drop table if exists t")
	tk.MustExec("create table t(a int primary key)")

	var input []string
	var output []struct {
		SQL  string
		Plan []string
	}
	s.testData.GetTestCases(c, &input, &output)
	for i, tt := range input {
		s.testData.OnRecord(func() {
			output[i].SQL = tt
			output[i].Plan = s.testData.ConvertRowsToStrings(tk.MustQuery(tt).Rows())
		})
		tk.MustQuery(tt).Check(testkit.Rows(output[i].Plan...))
	}
}

func (s *testIntegrationSuite) TestINLJHintSmallTable(c *C) {
	tk := testkit.NewTestKit(c, s.store)
	tk.MustExec("use test")
	tk.MustExec("drop table if exists t1, t2")
	tk.MustExec("create table t1(a int not null, b int, key(a))")
	tk.MustExec("insert into t1 values(1,1),(2,2)")
	tk.MustExec("create table t2(a int not null, b int, key(a))")
	tk.MustExec("insert into t2 values(1,1),(2,2),(3,3),(4,4),(5,5)")
	tk.MustExec("analyze table t1, t2")
	tk.MustExec("explain select /*+ TIDB_INLJ(t1) */ * from t1 join t2 on t1.a = t2.a")
}

func (s *testIntegrationSuite) TestIndexJoinUniqueCompositeIndex(c *C) {
	tk := testkit.NewTestKit(c, s.store)

	tk.MustExec("use test")
	tk.MustExec("drop table if exists t1, t2")
	tk.MustExec("create table t1(a int not null, c int not null)")
	tk.MustExec("create table t2(a int not null, b int not null, c int not null, primary key(a,b))")
	tk.MustExec("insert into t1 values(1,1)")
	tk.MustExec("insert into t2 values(1,1,1),(1,2,1)")
	tk.MustExec("analyze table t1,t2")

	var input []string
	var output []struct {
		SQL  string
		Plan []string
	}
	s.testData.GetTestCases(c, &input, &output)
	for i, tt := range input {
		s.testData.OnRecord(func() {
			output[i].SQL = tt
			output[i].Plan = s.testData.ConvertRowsToStrings(tk.MustQuery(tt).Rows())
		})
		tk.MustQuery(tt).Check(testkit.Rows(output[i].Plan...))
	}
}

func (s *testIntegrationSuite) TestIndexMerge(c *C) {
	tk := testkit.NewTestKit(c, s.store)

	tk.MustExec("use test")
	tk.MustExec("drop table if exists t")
	tk.MustExec("create table t(a int, b int, c int, unique index(a), unique index(b), primary key(c))")

	var input []string
	var output []struct {
		SQL  string
		Plan []string
	}
	s.testData.GetTestCases(c, &input, &output)
	for i, tt := range input {
		s.testData.OnRecord(func() {
			output[i].SQL = tt
			output[i].Plan = s.testData.ConvertRowsToStrings(tk.MustQuery(tt).Rows())
		})
		tk.MustQuery(tt).Check(testkit.Rows(output[i].Plan...))
	}
}

func (s *testIntegrationSuite) TestInvisibleIndex(c *C) {
	tk := testkit.NewTestKit(c, s.store)

	tk.MustExec("use test")
	tk.MustExec("drop table if exists t")

	// Optimizer cannot see invisible indexes.
	tk.MustExec("create table t(a int, b int, unique index i_a (a) invisible, unique index i_b(b))")
	tk.MustExec("insert into t values (1,2)")

	// Optimizer cannot use invisible indexes.
	tk.MustQuery("select a from t order by a").Check(testkit.Rows("1"))
	c.Check(tk.MustUseIndex("select a from t order by a", "i_a"), IsFalse)
	tk.MustQuery("select a from t where a > 0").Check(testkit.Rows("1"))
	c.Check(tk.MustUseIndex("select a from t where a > 1", "i_a"), IsFalse)

	// If use invisible indexes in index hint and sql hint, throw an error.
	errStr := "[planner:1176]Key 'i_a' doesn't exist in table 't'"
	tk.MustGetErrMsg("select * from t use index(i_a)", errStr)
	tk.MustGetErrMsg("select * from t force index(i_a)", errStr)
	tk.MustGetErrMsg("select * from t ignore index(i_a)", errStr)
	tk.MustQuery("select /*+ USE_INDEX(t, i_a) */ * from t")
	c.Assert(tk.Se.GetSessionVars().StmtCtx.GetWarnings(), HasLen, 1)
	c.Assert(tk.Se.GetSessionVars().StmtCtx.GetWarnings()[0].Err.Error(), Equals, errStr)
	tk.MustQuery("select /*+ IGNORE_INDEX(t, i_a), USE_INDEX(t, i_b) */ a from t order by a")
	c.Assert(tk.Se.GetSessionVars().StmtCtx.GetWarnings(), HasLen, 1)
	c.Assert(tk.Se.GetSessionVars().StmtCtx.GetWarnings()[0].Err.Error(), Equals, errStr)

	tk.MustExec("admin check table t")
	tk.MustExec("admin check index t i_a")
}

// for issue #14822
func (s *testIntegrationSuite) TestIndexJoinTableRange(c *C) {
	tk := testkit.NewTestKit(c, s.store)

	tk.MustExec("use test")
	tk.MustExec("drop table if exists t1, t2")
	tk.MustExec("create table t1(a int, b int, primary key (a), key idx_t1_b (b))")
	tk.MustExec("create table t2(a int, b int, primary key (a), key idx_t1_b (b))")

	var input []string
	var output []struct {
		SQL  string
		Plan []string
	}
	s.testData.GetTestCases(c, &input, &output)
	for i, tt := range input {
		s.testData.OnRecord(func() {
			output[i].SQL = tt
			output[i].Plan = s.testData.ConvertRowsToStrings(tk.MustQuery(tt).Rows())
		})
		tk.MustQuery(tt).Check(testkit.Rows(output[i].Plan...))
	}
}

func (s *testIntegrationSuite) TestTopNByConstFunc(c *C) {
	tk := testkit.NewTestKit(c, s.store)
	tk.MustExec("use test")
	tk.MustQuery("select max(t.col) from (select 'a' as col union all select '' as col) as t").Check(testkit.Rows(
		"a",
	))
}

func (s *testIntegrationSuite) TestSubqueryWithTopN(c *C) {
	tk := testkit.NewTestKit(c, s.store)

	tk.MustExec("use test")
	tk.MustExec("drop table if exists t")
	tk.MustExec("create table t(a int, b int)")

	var input []string
	var output []struct {
		SQL  string
		Plan []string
	}
	s.testData.GetTestCases(c, &input, &output)
	for i, tt := range input {
		s.testData.OnRecord(func() {
			output[i].SQL = tt
			output[i].Plan = s.testData.ConvertRowsToStrings(tk.MustQuery(tt).Rows())
		})
		tk.MustQuery(tt).Check(testkit.Rows(output[i].Plan...))
	}
}

func (s *testIntegrationSuite) TestIndexHintWarning(c *C) {
	tk := testkit.NewTestKit(c, s.store)
	tk.MustExec("use test")
	tk.MustExec("drop table if exists t1, t2")
	tk.MustExec("create table t1(a int, b int, c int, key a(a), key b(b))")
	tk.MustExec("create table t2(a int, b int, c int, key a(a), key b(b))")
	var input []string
	var output []struct {
		SQL      string
		Warnings []string
	}
	s.testData.GetTestCases(c, &input, &output)
	for i, tt := range input {
		s.testData.OnRecord(func() {
			output[i].SQL = tt
			tk.MustQuery(tt)
			warns := tk.Se.GetSessionVars().StmtCtx.GetWarnings()
			output[i].Warnings = make([]string, len(warns))
			for j := range warns {
				output[i].Warnings[j] = warns[j].Err.Error()
			}
		})
		tk.MustQuery(tt)
		warns := tk.Se.GetSessionVars().StmtCtx.GetWarnings()
		c.Assert(len(warns), Equals, len(output[i].Warnings))
		for j := range warns {
			c.Assert(warns[j].Level, Equals, stmtctx.WarnLevelWarning)
			c.Assert(warns[j].Err.Error(), Equals, output[i].Warnings[j])
		}
	}
}

func (s *testIntegrationSuite) TestIssue15546(c *C) {
	tk := testkit.NewTestKit(c, s.store)

	tk.MustExec("use test")
	tk.MustExec("drop table if exists t, pt, vt")
	tk.MustExec("create table t(a int, b int)")
	tk.MustExec("insert into t values(1, 1)")
	tk.MustExec("create table pt(a int primary key, b int) partition by range(a) (" +
		"PARTITION `p0` VALUES LESS THAN (10), PARTITION `p1` VALUES LESS THAN (20), PARTITION `p2` VALUES LESS THAN (30))")
	tk.MustExec("insert into pt values(1, 1), (11, 11), (21, 21)")
	tk.MustExec("create definer='root'@'localhost' view vt(a, b) as select a, b from t")
	tk.MustQuery("select * from pt, vt where pt.a = vt.a").Check(testkit.Rows("1 1 1 1"))
}

<<<<<<< HEAD
func (s *testIntegrationSuite) TestApproxCountDistinctInPartitionTable(c *C) {
	tk := testkit.NewTestKit(c, s.store)

	tk.MustExec("use test")
	tk.MustExec("drop table if exists t")
	tk.MustExec("create table t(a int(11), b int) partition by range (a) (partition p0 values less than (3), partition p1 values less than maxvalue);")
	tk.MustExec("insert into t values(1, 1), (2, 1), (3, 1), (4, 2), (4, 2)")
	tk.MustExec(fmt.Sprintf("set session tidb_opt_agg_push_down=1"))
	tk.MustQuery("explain select approx_count_distinct(a), b from t group by b order by b desc").Check(testkit.Rows("Sort_11 16000.00 root  test.t.b:desc",
		"└─HashAgg_16 16000.00 root  group by:test.t.b, funcs:approx_count_distinct(Column#5)->Column#4, funcs:firstrow(Column#6)->test.t.b",
		"  └─PartitionUnion_17 16000.00 root  ",
		"    ├─HashAgg_18 8000.00 root  group by:test.t.b, funcs:approx_count_distinct(test.t.a)->Column#5, funcs:firstrow(test.t.b)->Column#6, funcs:firstrow(test.t.b)->test.t.b",
		"    │ └─TableReader_22 10000.00 root  data:TableFullScan_21",
		"    │   └─TableFullScan_21 10000.00 cop[tikv] table:t, partition:p0 keep order:false, stats:pseudo",
		"    └─HashAgg_25 8000.00 root  group by:test.t.b, funcs:approx_count_distinct(test.t.a)->Column#5, funcs:firstrow(test.t.b)->Column#6, funcs:firstrow(test.t.b)->test.t.b",
		"      └─TableReader_29 10000.00 root  data:TableFullScan_28",
		"        └─TableFullScan_28 10000.00 cop[tikv] table:t, partition:p1 keep order:false, stats:pseudo"))
	tk.MustQuery("select approx_count_distinct(a), b from t group by b order by b desc").Check(testkit.Rows("1 2", "3 1"))
=======
func (s *testIntegrationSuite) TestIssue17813(c *C) {
	tk := testkit.NewTestKit(c, s.store)

	tk.MustExec("use test")
	tk.MustExec("drop table if exists hash_partition_overflow")
	tk.MustExec("create table hash_partition_overflow (c0 bigint unsigned) partition by hash(c0) partitions 3")
	tk.MustExec("insert into hash_partition_overflow values (9223372036854775808)")
	tk.MustQuery("select * from hash_partition_overflow where c0 = 9223372036854775808").Check(testkit.Rows("9223372036854775808"))
	tk.MustQuery("select * from hash_partition_overflow where c0 in (1, 9223372036854775808)").Check(testkit.Rows("9223372036854775808"))
>>>>>>> 60dbf2b1
}

func (s *testIntegrationSuite) TestHintWithRequiredProperty(c *C) {
	tk := testkit.NewTestKit(c, s.store)
	tk.MustExec("use test")
	tk.MustExec("drop table if exists t")
	tk.MustExec("create table t(a int primary key, b int, c int, key b(b))")
	var input []string
	var output []struct {
		SQL      string
		Plan     []string
		Warnings []string
	}
	s.testData.GetTestCases(c, &input, &output)
	for i, tt := range input {
		s.testData.OnRecord(func() {
			output[i].SQL = tt
			output[i].Plan = s.testData.ConvertRowsToStrings(tk.MustQuery(tt).Rows())
			warnings := tk.Se.GetSessionVars().StmtCtx.GetWarnings()
			output[i].Warnings = make([]string, len(warnings))
			for j, warning := range warnings {
				output[i].Warnings[j] = warning.Err.Error()
			}
		})
		tk.MustQuery(tt).Check(testkit.Rows(output[i].Plan...))
		warnings := tk.Se.GetSessionVars().StmtCtx.GetWarnings()
		c.Assert(len(warnings), Equals, len(output[i].Warnings))
		for j, warning := range warnings {
			c.Assert(output[i].Warnings[j], Equals, warning.Err.Error())
		}
	}
}

func (s *testIntegrationSuite) TestIssue15813(c *C) {
	tk := testkit.NewTestKit(c, s.store)

	tk.MustExec("use test")
	tk.MustExec("drop table if exists t0, t1")
	tk.MustExec("create table t0(c0 int primary key)")
	tk.MustExec("create table t1(c0 int primary key)")
	tk.MustExec("CREATE INDEX i0 ON t0(c0)")
	tk.MustExec("CREATE INDEX i0 ON t1(c0)")
	tk.MustQuery("select /*+ MERGE_JOIN(t0, t1) */ * from t0, t1 where t0.c0 = t1.c0").Check(testkit.Rows())
}

func (s *testIntegrationSuite) TestFullGroupByOrderBy(c *C) {
	tk := testkit.NewTestKit(c, s.store)

	tk.MustExec("use test")
	tk.MustExec("drop table if exists t")
	tk.MustExec("create table t(a int, b int)")
	tk.MustQuery("select count(a) as b from t group by a order by b").Check(testkit.Rows())
	err := tk.ExecToErr("select count(a) as cnt from t group by a order by b")
	c.Assert(terror.ErrorEqual(err, core.ErrFieldNotInGroupBy), IsTrue)
}

func (s *testIntegrationSuite) TestHintWithoutTableWarning(c *C) {
	tk := testkit.NewTestKit(c, s.store)
	tk.MustExec("use test")
	tk.MustExec("drop table if exists t1, t2")
	tk.MustExec("create table t1(a int, b int, c int, key a(a))")
	tk.MustExec("create table t2(a int, b int, c int, key a(a))")
	var input []string
	var output []struct {
		SQL      string
		Warnings []string
	}
	s.testData.GetTestCases(c, &input, &output)
	for i, tt := range input {
		s.testData.OnRecord(func() {
			output[i].SQL = tt
			tk.MustQuery(tt)
			warns := tk.Se.GetSessionVars().StmtCtx.GetWarnings()
			output[i].Warnings = make([]string, len(warns))
			for j := range warns {
				output[i].Warnings[j] = warns[j].Err.Error()
			}
		})
		tk.MustQuery(tt)
		warns := tk.Se.GetSessionVars().StmtCtx.GetWarnings()
		c.Assert(len(warns), Equals, len(output[i].Warnings))
		for j := range warns {
			c.Assert(warns[j].Level, Equals, stmtctx.WarnLevelWarning)
			c.Assert(warns[j].Err.Error(), Equals, output[i].Warnings[j])
		}
	}
}

func (s *testIntegrationSuite) TestIssue15858(c *C) {
	tk := testkit.NewTestKit(c, s.store)
	tk.MustExec("use test")
	tk.MustExec("drop table if exists t")
	tk.MustExec("create table t(a int primary key)")
	tk.MustExec("select * from t t1, (select a from t order by a+1) t2 where t1.a = t2.a")
}

func (s *testIntegrationSuite) TestIssue15846(c *C) {
	tk := testkit.NewTestKit(c, s.store)
	tk.MustExec("use test")
	tk.MustExec("drop table if exists t0, t1")
	tk.MustExec("CREATE TABLE t0(t0 INT UNIQUE);")
	tk.MustExec("CREATE TABLE t1(c0 FLOAT);")
	tk.MustExec("INSERT INTO t1(c0) VALUES (0);")
	tk.MustExec("INSERT INTO t0(t0) VALUES (NULL), (NULL);")
	tk.MustQuery("SELECT t1.c0 FROM t1 LEFT JOIN t0 ON 1;").Check(testkit.Rows("0", "0"))

	tk.MustExec("drop table if exists t0, t1")
	tk.MustExec("CREATE TABLE t0(t0 INT);")
	tk.MustExec("CREATE TABLE t1(c0 FLOAT);")
	tk.MustExec("INSERT INTO t1(c0) VALUES (0);")
	tk.MustExec("INSERT INTO t0(t0) VALUES (NULL), (NULL);")
	tk.MustQuery("SELECT t1.c0 FROM t1 LEFT JOIN t0 ON 1;").Check(testkit.Rows("0", "0"))

	tk.MustExec("drop table if exists t0, t1")
	tk.MustExec("CREATE TABLE t0(t0 INT);")
	tk.MustExec("CREATE TABLE t1(c0 FLOAT);")
	tk.MustExec("create unique index idx on t0(t0);")
	tk.MustExec("INSERT INTO t1(c0) VALUES (0);")
	tk.MustExec("INSERT INTO t0(t0) VALUES (NULL), (NULL);")
	tk.MustQuery("SELECT t1.c0 FROM t1 LEFT JOIN t0 ON 1;").Check(testkit.Rows("0", "0"))
}

func (s *testIntegrationSuite) TestFloorUnixTimestampPruning(c *C) {
	tk := testkit.NewTestKit(c, s.store)
	tk.MustExec("use test")
	tk.MustExec("drop table if exists floor_unix_timestamp")
	tk.MustExec(`create table floor_unix_timestamp (ts timestamp(3))
partition by range (floor(unix_timestamp(ts))) (
partition p0 values less than (unix_timestamp('2020-04-05 00:00:00')),
partition p1 values less than (unix_timestamp('2020-04-12 00:00:00')),
partition p2 values less than (unix_timestamp('2020-04-15 00:00:00')))`)
	tk.MustExec("insert into floor_unix_timestamp values ('2020-04-04 00:00:00')")
	tk.MustExec("insert into floor_unix_timestamp values ('2020-04-04 23:59:59.999')")
	tk.MustExec("insert into floor_unix_timestamp values ('2020-04-05 00:00:00')")
	tk.MustExec("insert into floor_unix_timestamp values ('2020-04-05 00:00:00.001')")
	tk.MustExec("insert into floor_unix_timestamp values ('2020-04-12 01:02:03.456')")
	tk.MustExec("insert into floor_unix_timestamp values ('2020-04-14 00:00:42')")
	tk.MustQuery("select count(*) from floor_unix_timestamp where '2020-04-05 00:00:00.001' = ts").Check(testkit.Rows("1"))
	tk.MustQuery("select * from floor_unix_timestamp where ts > '2020-04-05 00:00:00' order by ts").Check(testkit.Rows("2020-04-05 00:00:00.001", "2020-04-12 01:02:03.456", "2020-04-14 00:00:42.000"))
	tk.MustQuery("select count(*) from floor_unix_timestamp where ts <= '2020-04-05 23:00:00'").Check(testkit.Rows("4"))
	tk.MustQuery("select * from floor_unix_timestamp partition(p1, p2) where ts > '2020-04-14 00:00:00'").Check(testkit.Rows("2020-04-14 00:00:42.000"))
}

func (s *testIntegrationSuite) TestIssue16290And16292(c *C) {
	tk := testkit.NewTestKit(c, s.store)
	tk.MustExec("use test")
	tk.MustExec("drop table if exists t;")
	tk.MustExec("create table t(a int, b int, primary key(a));")
	tk.MustExec("insert into t values(1, 1);")

	for i := 0; i <= 1; i++ {
		tk.MustExec(fmt.Sprintf("set session tidb_opt_agg_push_down = %v", i))

		tk.MustQuery("select avg(a) from (select * from t ta union all select * from t tb) t;").Check(testkit.Rows("1.0000"))
		tk.MustQuery("select avg(b) from (select * from t ta union all select * from t tb) t;").Check(testkit.Rows("1.0000"))
		tk.MustQuery("select count(distinct a) from (select * from t ta union all select * from t tb) t;").Check(testkit.Rows("1"))
		tk.MustQuery("select count(distinct b) from (select * from t ta union all select * from t tb) t;").Check(testkit.Rows("1"))
		tk.MustQuery("select approx_count_distinct(a) from (select * from t ta union all select * from t tb) t;").Check(testkit.Rows("1"))
		tk.MustQuery("select approx_count_distinct(b) from (select * from t ta union all select * from t tb) t;").Check(testkit.Rows("1"))
	}
}

func (s *testIntegrationSuite) TestTableDualWithRequiredProperty(c *C) {
	tk := testkit.NewTestKit(c, s.store)
	tk.MustExec("use test")
	tk.MustExec("drop table if exists t1, t2;")
	tk.MustExec("create table t1 (a int, b int) partition by range(a) " +
		"(partition p0 values less than(10), partition p1 values less than MAXVALUE)")
	tk.MustExec("create table t2 (a int, b int)")
	tk.MustExec("select /*+ MERGE_JOIN(t1, t2) */ * from t1 partition (p0), t2  where t1.a > 100 and t1.a = t2.a")
}

func (s *testIntegrationSerialSuite) TestIssue16837(c *C) {
	tk := testkit.NewTestKit(c, s.store)
	tk.MustExec("use test")
	tk.MustExec("drop table if exists t")
	tk.MustExec("create table t(a int,b int,c int,d int,e int,unique key idx_ab(a,b),unique key(c),unique key(d))")
	tk.MustQuery("explain select /*+ use_index_merge(t,c,idx_ab) */ * from t where a = 1 or (e = 1 and c = 1)").Check(testkit.Rows(
		"TableReader_7 8000.00 root  data:Selection_6",
		"└─Selection_6 8000.00 cop[tikv]  or(eq(test.t.a, 1), and(eq(test.t.e, 1), eq(test.t.c, 1)))",
		"  └─TableFullScan_5 10000.00 cop[tikv] table:t keep order:false, stats:pseudo"))
	tk.MustQuery("show warnings").Check(testkit.Rows("Warning 1105 IndexMerge is inapplicable or disabled"))
	tk.MustExec("insert into t values (2, 1, 1, 1, 2)")
	tk.MustQuery("select /*+ use_index_merge(t,c,idx_ab) */ * from t where a = 1 or (e = 1 and c = 1)").Check(testkit.Rows())
}

func (s *testIntegrationSuite) TestStreamAggProp(c *C) {
	tk := testkit.NewTestKit(c, s.store)

	tk.MustExec("use test")
	tk.MustExec("drop table if exists t")
	tk.MustExec("create table t(a int)")
	tk.MustExec("insert into t values(1),(1),(2)")

	var input []string
	var output []struct {
		SQL  string
		Plan []string
		Res  []string
	}
	s.testData.GetTestCases(c, &input, &output)
	for i, tt := range input {
		s.testData.OnRecord(func() {
			output[i].SQL = tt
			output[i].Plan = s.testData.ConvertRowsToStrings(tk.MustQuery("explain " + tt).Rows())
			output[i].Res = s.testData.ConvertRowsToStrings(tk.MustQuery(tt).Rows())
		})
		tk.MustQuery("explain " + tt).Check(testkit.Rows(output[i].Plan...))
		tk.MustQuery(tt).Check(testkit.Rows(output[i].Res...))
	}
}

func (s *testIntegrationSuite) TestSelectLimit(c *C) {
	tk := testkit.NewTestKit(c, s.store)

	tk.MustExec("use test")
	tk.MustExec("drop table if exists t")
	tk.MustExec("create table t(a int)")
	tk.MustExec("insert into t values(1),(1),(2)")

	// normal test
	tk.MustExec("set @@session.sql_select_limit=1")
	result := tk.MustQuery("select * from t order by a")
	result.Check(testkit.Rows("1"))
	result = tk.MustQuery("select * from t order by a limit 2")
	result.Check(testkit.Rows("1", "1"))
	tk.MustExec("set @@session.sql_select_limit=default")
	result = tk.MustQuery("select * from t order by a")
	result.Check(testkit.Rows("1", "1", "2"))

	// test for subquery
	tk.MustExec("set @@session.sql_select_limit=1")
	result = tk.MustQuery("select * from (select * from t) s order by a")
	result.Check(testkit.Rows("1"))
	result = tk.MustQuery("select * from (select * from t limit 2) s order by a") // limit write in subquery, has no effect.
	result.Check(testkit.Rows("1"))
	result = tk.MustQuery("select (select * from t limit 1) s") // limit write in subquery, has no effect.
	result.Check(testkit.Rows("1"))
	result = tk.MustQuery("select * from t where t.a in (select * from t) limit 3") // select_limit will not effect subquery
	result.Check(testkit.Rows("1", "1", "2"))
	result = tk.MustQuery("select * from (select * from t) s limit 3") // select_limit will not effect subquery
	result.Check(testkit.Rows("1", "1", "2"))

	// test for union
	result = tk.MustQuery("select * from t union all select * from t limit 2") // limit outside subquery
	result.Check(testkit.Rows("1", "1"))
	result = tk.MustQuery("select * from t union all (select * from t limit 2)") // limit inside subquery
	result.Check(testkit.Rows("1"))

	// test for prepare & execute
	tk.MustExec("prepare s1 from 'select * from t where a = ?'")
	tk.MustExec("set @a = 1")
	result = tk.MustQuery("execute s1 using @a")
	result.Check(testkit.Rows("1"))
	tk.MustExec("set @@session.sql_select_limit=default")
	result = tk.MustQuery("execute s1 using @a")
	result.Check(testkit.Rows("1", "1"))
	tk.MustExec("set @@session.sql_select_limit=1")
	tk.MustExec("prepare s2 from 'select * from t where a = ? limit 3'")
	result = tk.MustQuery("execute s2 using @a") // if prepare stmt has limit, select_limit takes no effect.
	result.Check(testkit.Rows("1", "1"))

	// test for create view
	tk.MustExec("set @@session.sql_select_limit=1")
	tk.MustExec("create definer='root'@'localhost' view s as select * from t") // select limit should not effect create view
	result = tk.MustQuery("select * from s")
	result.Check(testkit.Rows("1"))
	tk.MustExec("set @@session.sql_select_limit=default")
	result = tk.MustQuery("select * from s")
	result.Check(testkit.Rows("1", "1", "2"))

	// test for DML
	tk.MustExec("set @@session.sql_select_limit=1")
	tk.MustExec("create table b (a int)")
	tk.MustExec("insert into b select * from t") // all values are inserted
	result = tk.MustQuery("select * from b limit 3")
	result.Check(testkit.Rows("1", "1", "2"))
	tk.MustExec("update b set a = 2 where a = 1") // all values are updated
	result = tk.MustQuery("select * from b limit 3")
	result.Check(testkit.Rows("2", "2", "2"))
	result = tk.MustQuery("select * from b")
	result.Check(testkit.Rows("2"))
	tk.MustExec("delete from b where a = 2") // all values are deleted
	result = tk.MustQuery("select * from b")
	result.Check(testkit.Rows())
}

func (s *testIntegrationSuite) TestHintParserWarnings(c *C) {
	tk := testkit.NewTestKit(c, s.store)
	tk.MustExec("use test")
	tk.MustExec("drop table if exists t;")
	tk.MustExec("create table t(a int, b int, key(a), key(b));")
	tk.MustExec("select /*+ use_index_merge() */ * from t where a = 1 or b = 1;")
	rows := tk.MustQuery("show warnings;").Rows()
	c.Assert(len(rows), Equals, 1)
}

func (s *testIntegrationSuite) TestIssue16935(c *C) {
	tk := testkit.NewTestKit(c, s.store)
	tk.MustExec("use test")
	tk.MustExec("drop table if exists t0;")
	tk.MustExec("CREATE TABLE t0(c0 INT);")
	tk.MustExec("INSERT INTO t0(c0) VALUES (1), (1), (1), (1), (1), (1);")
	tk.MustExec("CREATE definer='root'@'localhost' VIEW v0(c0) AS SELECT NULL FROM t0;")

	tk.MustQuery("SELECT * FROM t0 LEFT JOIN v0 ON TRUE WHERE v0.c0 IS NULL;")
}<|MERGE_RESOLUTION|>--- conflicted
+++ resolved
@@ -827,7 +827,6 @@
 	tk.MustQuery("select * from pt, vt where pt.a = vt.a").Check(testkit.Rows("1 1 1 1"))
 }
 
-<<<<<<< HEAD
 func (s *testIntegrationSuite) TestApproxCountDistinctInPartitionTable(c *C) {
 	tk := testkit.NewTestKit(c, s.store)
 
@@ -846,7 +845,8 @@
 		"      └─TableReader_29 10000.00 root  data:TableFullScan_28",
 		"        └─TableFullScan_28 10000.00 cop[tikv] table:t, partition:p1 keep order:false, stats:pseudo"))
 	tk.MustQuery("select approx_count_distinct(a), b from t group by b order by b desc").Check(testkit.Rows("1 2", "3 1"))
-=======
+}
+
 func (s *testIntegrationSuite) TestIssue17813(c *C) {
 	tk := testkit.NewTestKit(c, s.store)
 
@@ -856,7 +856,6 @@
 	tk.MustExec("insert into hash_partition_overflow values (9223372036854775808)")
 	tk.MustQuery("select * from hash_partition_overflow where c0 = 9223372036854775808").Check(testkit.Rows("9223372036854775808"))
 	tk.MustQuery("select * from hash_partition_overflow where c0 in (1, 9223372036854775808)").Check(testkit.Rows("9223372036854775808"))
->>>>>>> 60dbf2b1
 }
 
 func (s *testIntegrationSuite) TestHintWithRequiredProperty(c *C) {
