// Copyright 2019 PingCAP, Inc.
//
// Licensed under the Apache License, Version 2.0 (the "License");
// you may not use this file except in compliance with the License.
// You may obtain a copy of the License at
//
//     http://www.apache.org/licenses/LICENSE-2.0
//
// Unless required by applicable law or agreed to in writing, software
// distributed under the License is distributed on an "AS IS" BASIS,
// See the License for the specific language governing permissions and
// limitations under the License.

package core_test

import (
	"bytes"
	"fmt"
	"strings"

	. "github.com/pingcap/check"
	"github.com/pingcap/errors"
	"github.com/pingcap/parser/model"
	"github.com/pingcap/parser/mysql"
	"github.com/pingcap/parser/terror"
	"github.com/pingcap/tidb/config"
	"github.com/pingcap/tidb/domain"
	"github.com/pingcap/tidb/expression"
	"github.com/pingcap/tidb/kv"
	"github.com/pingcap/tidb/planner/core"
	"github.com/pingcap/tidb/sessionctx/stmtctx"
	"github.com/pingcap/tidb/util/testkit"
	"github.com/pingcap/tidb/util/testutil"
)

var _ = Suite(&testIntegrationSuite{})
var _ = SerialSuites(&testIntegrationSerialSuite{})

type testIntegrationSuite struct {
	testData testutil.TestData
	store    kv.Storage
	dom      *domain.Domain
}

func (s *testIntegrationSuite) SetUpSuite(c *C) {
	var err error
	s.testData, err = testutil.LoadTestSuiteData("testdata", "integration_suite")
	c.Assert(err, IsNil)
}

func (s *testIntegrationSuite) TearDownSuite(c *C) {
	c.Assert(s.testData.GenerateOutputIfNeeded(), IsNil)
}

func (s *testIntegrationSuite) SetUpTest(c *C) {
	var err error
	s.store, s.dom, err = newStoreWithBootstrap()
	c.Assert(err, IsNil)
}

func (s *testIntegrationSuite) TearDownTest(c *C) {
	s.dom.Close()
	err := s.store.Close()
	c.Assert(err, IsNil)
}

type testIntegrationSerialSuite struct {
	testData testutil.TestData
	store    kv.Storage
	dom      *domain.Domain
}

func (s *testIntegrationSerialSuite) SetUpSuite(c *C) {
	var err error
	s.testData, err = testutil.LoadTestSuiteData("testdata", "integration_serial_suite")
	c.Assert(err, IsNil)
}

func (s *testIntegrationSerialSuite) TearDownSuite(c *C) {
	c.Assert(s.testData.GenerateOutputIfNeeded(), IsNil)
}

func (s *testIntegrationSerialSuite) SetUpTest(c *C) {
	var err error
	s.store, s.dom, err = newStoreWithBootstrap()
	c.Assert(err, IsNil)
}

func (s *testIntegrationSerialSuite) TearDownTest(c *C) {
	s.dom.Close()
	err := s.store.Close()
	c.Assert(err, IsNil)
}

func (s *testIntegrationSuite) TestShowSubquery(c *C) {
	tk := testkit.NewTestKit(c, s.store)
	tk.MustExec("use test")
	tk.MustExec("drop table if exists t")
	tk.MustExec("create table t(a varchar(10), b int, c int)")
	tk.MustQuery("show columns from t where true").Check(testkit.Rows(
		"a varchar(10) YES  <nil> ",
		"b int(11) YES  <nil> ",
		"c int(11) YES  <nil> ",
	))
	tk.MustQuery("show columns from t where field = 'b'").Check(testkit.Rows(
		"b int(11) YES  <nil> ",
	))
	tk.MustQuery("show columns from t where field in (select 'b')").Check(testkit.Rows(
		"b int(11) YES  <nil> ",
	))
	tk.MustQuery("show columns from t where field in (select 'b') and true").Check(testkit.Rows(
		"b int(11) YES  <nil> ",
	))
	tk.MustQuery("show columns from t where field in (select 'b') and false").Check(testkit.Rows())
	tk.MustExec("insert into t values('c', 0, 0)")
	tk.MustQuery("show columns from t where field < all (select a from t)").Check(testkit.Rows(
		"a varchar(10) YES  <nil> ",
		"b int(11) YES  <nil> ",
	))
	tk.MustExec("insert into t values('b', 0, 0)")
	tk.MustQuery("show columns from t where field < all (select a from t)").Check(testkit.Rows(
		"a varchar(10) YES  <nil> ",
	))
}

func (s *testIntegrationSuite) TestPpdWithSetVar(c *C) {
	tk := testkit.NewTestKit(c, s.store)
	tk.MustExec("use test")
	tk.MustExec("drop table if exists t")
	tk.MustExec("create table t(c1 int, c2 varchar(255))")
	tk.MustExec("insert into t values(1,'a'),(2,'d'),(3,'c')")

	tk.MustQuery("select t01.c1,t01.c2,t01.c3 from (select t1.*,@c3:=@c3+1 as c3 from (select t.*,@c3:=0 from t order by t.c1)t1)t01 where t01.c3=1 and t01.c2='d'").Check(testkit.Rows())
	tk.MustQuery("select t01.c1,t01.c2,t01.c3 from (select t1.*,@c3:=@c3+1 as c3 from (select t.*,@c3:=0 from t order by t.c1)t1)t01 where t01.c3=2 and t01.c2='d'").Check(testkit.Rows("2 d 2"))
}

func (s *testIntegrationSuite) TestBitColErrorMessage(c *C) {
	tk := testkit.NewTestKit(c, s.store)

	tk.MustExec("use test")
	tk.MustExec("drop table if exists bit_col_t")
	tk.MustExec("create table bit_col_t (a bit(64))")
	tk.MustExec("drop table bit_col_t")
	tk.MustExec("create table bit_col_t (a bit(1))")
	tk.MustExec("drop table bit_col_t")
	tk.MustGetErrCode("create table bit_col_t (a bit(0))", mysql.ErrInvalidFieldSize)
	tk.MustGetErrCode("create table bit_col_t (a bit(65))", mysql.ErrTooBigDisplaywidth)
}

func (s *testIntegrationSuite) TestPushLimitDownIndexLookUpReader(c *C) {
	tk := testkit.NewTestKit(c, s.store)

	tk.MustExec("use test")
	tk.MustExec("drop table if exists tbl")
	tk.MustExec("create table tbl(a int, b int, c int, key idx_b_c(b,c))")
	tk.MustExec("insert into tbl values(1,1,1),(2,2,2),(3,3,3),(4,4,4),(5,5,5)")
	tk.MustExec("analyze table tbl")

	var input []string
	var output []struct {
		SQL  string
		Plan []string
	}
	s.testData.GetTestCases(c, &input, &output)
	for i, tt := range input {
		s.testData.OnRecord(func() {
			output[i].SQL = tt
			output[i].Plan = s.testData.ConvertRowsToStrings(tk.MustQuery(tt).Rows())
		})
		tk.MustQuery(tt).Check(testkit.Rows(output[i].Plan...))
	}
}

func (s *testIntegrationSuite) TestIsFromUnixtimeNullRejective(c *C) {
	tk := testkit.NewTestKit(c, s.store)
	tk.MustExec("use test")
	tk.MustExec(`drop table if exists t;`)
	tk.MustExec(`create table t(a bigint, b bigint);`)
	s.runTestsWithTestData("TestIsFromUnixtimeNullRejective", tk, c)
}

func (s *testIntegrationSuite) runTestsWithTestData(caseName string, tk *testkit.TestKit, c *C) {
	var input []string
	var output []struct {
		SQL  string
		Plan []string
	}
	s.testData.GetTestCasesByName(caseName, c, &input, &output)
	for i, tt := range input {
		s.testData.OnRecord(func() {
			output[i].SQL = tt
			output[i].Plan = s.testData.ConvertRowsToStrings(tk.MustQuery(tt).Rows())
		})
		tk.MustQuery(tt).Check(testkit.Rows(output[i].Plan...))
	}
}

func (s *testIntegrationSuite) TestJoinNotNullFlag(c *C) {
	store, dom, err := newStoreWithBootstrap()
	c.Assert(err, IsNil)
	tk := testkit.NewTestKit(c, store)
	defer func() {
		dom.Close()
		store.Close()
	}()
	tk.MustExec("use test")
	tk.MustExec("drop table if exists t1, t2")
	tk.MustExec("create table t1(x int not null)")
	tk.MustExec("create table t2(x int)")
	tk.MustExec("insert into t2 values (1)")

	tk.MustQuery("select IFNULL((select t1.x from t1 where t1.x = t2.x), 'xxx') as col1 from t2").Check(testkit.Rows("xxx"))
	tk.MustQuery("select ifnull(t1.x, 'xxx') from t2 left join t1 using(x)").Check(testkit.Rows("xxx"))
	tk.MustQuery("select ifnull(t1.x, 'xxx') from t2 natural left join t1").Check(testkit.Rows("xxx"))
}

func (s *testIntegrationSuite) TestAntiJoinConstProp(c *C) {
	store, dom, err := newStoreWithBootstrap()
	c.Assert(err, IsNil)
	tk := testkit.NewTestKit(c, store)
	defer func() {
		dom.Close()
		store.Close()
	}()
	tk.MustExec("use test")
	tk.MustExec("drop table if exists t1, t2")
	tk.MustExec("create table t1(a int not null, b int not null)")
	tk.MustExec("insert into t1 values (1,1)")
	tk.MustExec("create table t2(a int not null, b int not null)")
	tk.MustExec("insert into t2 values (2,2)")

	tk.MustQuery("select * from t1 where t1.a not in (select a from t2 where t2.a = t1.a and t2.a > 1)").Check(testkit.Rows(
		"1 1",
	))
	tk.MustQuery("select * from t1 where t1.a not in (select a from t2 where t2.b = t1.b and t2.a > 1)").Check(testkit.Rows(
		"1 1",
	))
	tk.MustQuery("select * from t1 where t1.a not in (select a from t2 where t2.b = t1.b and t2.b > 1)").Check(testkit.Rows(
		"1 1",
	))
	tk.MustQuery("select q.a in (select count(*) from t1 s where not exists (select 1 from t1 p where q.a > 1 and p.a = s.a)) from t1 q").Check(testkit.Rows(
		"1",
	))
	tk.MustQuery("select q.a in (select not exists (select 1 from t1 p where q.a > 1 and p.a = s.a) from t1 s) from t1 q").Check(testkit.Rows(
		"1",
	))

	tk.MustExec("drop table t1, t2")
	tk.MustExec("create table t1(a int not null, b int)")
	tk.MustExec("insert into t1 values (1,null)")
	tk.MustExec("create table t2(a int not null, b int)")
	tk.MustExec("insert into t2 values (2,2)")

	tk.MustQuery("select * from t1 where t1.a not in (select a from t2 where t2.b > t1.b)").Check(testkit.Rows(
		"1 <nil>",
	))
	tk.MustQuery("select * from t1 where t1.a not in (select a from t2 where t1.a = 2)").Check(testkit.Rows(
		"1 <nil>",
	))
}

func (s *testIntegrationSuite) TestSimplifyOuterJoinWithCast(c *C) {
	tk := testkit.NewTestKit(c, s.store)

	tk.MustExec("use test")
	tk.MustExec("drop table if exists t")
	tk.MustExec("create table t(a int not null, b datetime default null)")

	var input []string
	var output []struct {
		SQL  string
		Plan []string
	}
	s.testData.GetTestCases(c, &input, &output)
	for i, tt := range input {
		s.testData.OnRecord(func() {
			output[i].SQL = tt
			output[i].Plan = s.testData.ConvertRowsToStrings(tk.MustQuery(tt).Rows())
		})
		tk.MustQuery(tt).Check(testkit.Rows(output[i].Plan...))
	}
}

func (s *testIntegrationSerialSuite) TestNoneAccessPathsFoundByIsolationRead(c *C) {
	tk := testkit.NewTestKit(c, s.store)

	tk.MustExec("use test")
	tk.MustExec("drop table if exists t")
	tk.MustExec("create table t(a int primary key)")

	_, err := tk.Exec("select * from t")
	c.Assert(err, IsNil)

	tk.MustExec("set @@session.tidb_isolation_read_engines = 'tiflash'")

	// Don't filter mysql.SystemDB by isolation read.
	tk.MustQuery("explain select * from mysql.stats_meta").Check(testkit.Rows(
		"TableReader_5 10000.00 root  data:TableFullScan_4",
		"└─TableFullScan_4 10000.00 cop[tikv] table:stats_meta keep order:false, stats:pseudo"))

	_, err = tk.Exec("select * from t")
	c.Assert(err, NotNil)
	c.Assert(err.Error(), Equals, "[planner:1815]Internal : Can not find access path matching 'tidb_isolation_read_engines'(value: 'tiflash'). Available values are 'tikv'.")

	tk.MustExec("set @@session.tidb_isolation_read_engines = 'tiflash, tikv'")
	tk.MustExec("select * from t")
	defer config.RestoreFunc()()
	config.UpdateGlobal(func(conf *config.Config) {
		conf.IsolationRead.Engines = []string{"tiflash"}
	})
	// Change instance config doesn't affect isolation read.
	tk.MustExec("select * from t")
}

func (s *testIntegrationSerialSuite) TestSelPushDownTiFlash(c *C) {
	tk := testkit.NewTestKit(c, s.store)
	tk.MustExec("use test")
	tk.MustExec("drop table if exists t")
	tk.MustExec("create table t(a int primary key, b varchar(20))")

	// Create virtual tiflash replica info.
	dom := domain.GetDomain(tk.Se)
	is := dom.InfoSchema()
	db, exists := is.SchemaByName(model.NewCIStr("test"))
	c.Assert(exists, IsTrue)
	for _, tblInfo := range db.Tables {
		if tblInfo.Name.L == "t" {
			tblInfo.TiFlashReplica = &model.TiFlashReplicaInfo{
				Count:     1,
				Available: true,
			}
		}
	}

	tk.MustExec("set @@session.tidb_isolation_read_engines = 'tiflash'")

	var input []string
	var output []struct {
		SQL    string
		Result []string
	}
	s.testData.GetTestCases(c, &input, &output)
	for i, tt := range input {
		s.testData.OnRecord(func() {
			output[i].SQL = tt
			output[i].Result = s.testData.ConvertRowsToStrings(tk.MustQuery(tt).Rows())
		})
		tk.MustQuery(tt).Check(testkit.Rows(output[i].Result...))
	}
}

func (s *testIntegrationSerialSuite) TestBroadcastJoin(c *C) {
	tk := testkit.NewTestKit(c, s.store)
	tk.MustExec("use test")
	tk.MustExec("drop table if exists d1_t")
	tk.MustExec("create table d1_t(d1_k int, value int)")
	tk.MustExec("insert into d1_t values(1,2),(2,3)")
	tk.MustExec("analyze table d1_t")
	tk.MustExec("drop table if exists d2_t")
	tk.MustExec("create table d2_t(d2_k decimal(10,2), value int)")
	tk.MustExec("insert into d2_t values(10.11,2),(10.12,3)")
	tk.MustExec("analyze table d2_t")
	tk.MustExec("drop table if exists d3_t")
	tk.MustExec("create table d3_t(d3_k date, value int)")
	tk.MustExec("insert into d3_t values(date'2010-01-01',2),(date'2010-01-02',3)")
	tk.MustExec("analyze table d3_t")
	tk.MustExec("drop table if exists fact_t")
	tk.MustExec("create table fact_t(d1_k int, d2_k decimal(10,2), d3_k date, col1 int, col2 int, col3 int)")
	tk.MustExec("insert into fact_t values(1,10.11,date'2010-01-01',1,2,3),(1,10.11,date'2010-01-02',1,2,3),(1,10.12,date'2010-01-01',1,2,3),(1,10.12,date'2010-01-02',1,2,3)")
	tk.MustExec("insert into fact_t values(2,10.11,date'2010-01-01',1,2,3),(2,10.11,date'2010-01-02',1,2,3),(2,10.12,date'2010-01-01',1,2,3),(2,10.12,date'2010-01-02',1,2,3)")
	tk.MustExec("analyze table fact_t")

	// Create virtual tiflash replica info.
	dom := domain.GetDomain(tk.Se)
	is := dom.InfoSchema()
	db, exists := is.SchemaByName(model.NewCIStr("test"))
	c.Assert(exists, IsTrue)
	for _, tblInfo := range db.Tables {
		if tblInfo.Name.L == "fact_t" || tblInfo.Name.L == "d1_t" || tblInfo.Name.L == "d2_t" || tblInfo.Name.L == "d3_t" {
			tblInfo.TiFlashReplica = &model.TiFlashReplicaInfo{
				Count:     1,
				Available: true,
			}
		}
	}

	tk.MustExec("set @@session.tidb_isolation_read_engines = 'tiflash'")
	tk.MustExec("set @@session.tidb_allow_batch_cop = 1")
	tk.MustExec("set @@session.tidb_opt_broadcast_join = 1")
	var input []string
	var output []struct {
		SQL  string
		Plan []string
	}
	s.testData.GetTestCases(c, &input, &output)
	for i, tt := range input {
		s.testData.OnRecord(func() {
			output[i].SQL = tt
			output[i].Plan = s.testData.ConvertRowsToStrings(tk.MustQuery(tt).Rows())
		})
		res := tk.MustQuery(tt)
		res.Check(testkit.Rows(output[i].Plan...))
	}

	// out table of out join should not be global
	_, err := tk.Exec("explain select /*+ broadcast_join(fact_t, d1_t), broadcast_join_local(d1_t) */ count(*) from fact_t left join d1_t on fact_t.d1_k = d1_t.d1_k")
	c.Assert(err, NotNil)
	c.Assert(err.Error(), Equals, "[planner:1815]Internal : Can't find a proper physical plan for this query")
	// join with non-equal condition not supported
	_, err = tk.Exec("explain select /*+ broadcast_join(fact_t, d1_t) */ count(*) from fact_t join d1_t on fact_t.d1_k = d1_t.d1_k and fact_t.col1 > d1_t.value")
	c.Assert(err, NotNil)
	c.Assert(err.Error(), Equals, "[planner:1815]Internal : Can't find a proper physical plan for this query")
	// cartsian join not supported
	_, err = tk.Exec("explain select /*+ broadcast_join(fact_t, d1_t) */ count(*) from fact_t join d1_t")
	c.Assert(err, NotNil)
	c.Assert(err.Error(), Equals, "[planner:1815]Internal : Can't find a proper physical plan for this query")
}

func (s *testIntegrationSerialSuite) TestAggPushDownEngine(c *C) {
	tk := testkit.NewTestKit(c, s.store)
	tk.MustExec("use test")
	tk.MustExec("drop table if exists t")
	tk.MustExec("create table t(a int primary key, b varchar(20))")

	// Create virtual tiflash replica info.
	dom := domain.GetDomain(tk.Se)
	is := dom.InfoSchema()
	db, exists := is.SchemaByName(model.NewCIStr("test"))
	c.Assert(exists, IsTrue)
	for _, tblInfo := range db.Tables {
		if tblInfo.Name.L == "t" {
			tblInfo.TiFlashReplica = &model.TiFlashReplicaInfo{
				Count:     1,
				Available: true,
			}
		}
	}

	tk.MustExec("set @@session.tidb_isolation_read_engines = 'tiflash'")

	tk.MustQuery("desc select approx_count_distinct(a) from t").Check(testkit.Rows(
		"StreamAgg_16 1.00 root  funcs:approx_count_distinct(Column#5)->Column#3",
		"└─TableReader_17 1.00 root  data:StreamAgg_8",
		"  └─StreamAgg_8 1.00 batchCop[tiflash]  funcs:approx_count_distinct(test.t.a)->Column#5",
		"    └─TableFullScan_15 10000.00 batchCop[tiflash] table:t keep order:false, stats:pseudo"))

	tk.MustExec("set @@session.tidb_isolation_read_engines = 'tikv'")

	tk.MustQuery("desc select approx_count_distinct(a) from t").Check(testkit.Rows(
		"HashAgg_5 1.00 root  funcs:approx_count_distinct(test.t.a)->Column#3",
		"└─TableReader_11 10000.00 root  data:TableFullScan_10",
		"  └─TableFullScan_10 10000.00 cop[tikv] table:t keep order:false, stats:pseudo"))
}

func (s *testIntegrationSerialSuite) TestIssue15110(c *C) {
	tk := testkit.NewTestKit(c, s.store)
	tk.MustExec("use test")
	tk.MustExec("drop table if exists crm_rd_150m")
	tk.MustExec(`CREATE TABLE crm_rd_150m (
	product varchar(256) DEFAULT NULL,
		uks varchar(16) DEFAULT NULL,
		brand varchar(256) DEFAULT NULL,
		cin varchar(16) DEFAULT NULL,
		created_date timestamp NULL DEFAULT NULL,
		quantity int(11) DEFAULT NULL,
		amount decimal(11,0) DEFAULT NULL,
		pl_date timestamp NULL DEFAULT NULL,
		customer_first_date timestamp NULL DEFAULT NULL,
		recent_date timestamp NULL DEFAULT NULL
	) ENGINE=InnoDB DEFAULT CHARSET=utf8 COLLATE=utf8_bin;`)

	// Create virtual tiflash replica info.
	dom := domain.GetDomain(tk.Se)
	is := dom.InfoSchema()
	db, exists := is.SchemaByName(model.NewCIStr("test"))
	c.Assert(exists, IsTrue)
	for _, tblInfo := range db.Tables {
		if tblInfo.Name.L == "crm_rd_150m" {
			tblInfo.TiFlashReplica = &model.TiFlashReplicaInfo{
				Count:     1,
				Available: true,
			}
		}
	}

	tk.MustExec("set @@session.tidb_isolation_read_engines = 'tiflash'")
	tk.MustExec("explain SELECT count(*) FROM crm_rd_150m dataset_48 WHERE (CASE WHEN (month(dataset_48.customer_first_date)) <= 30 THEN '新客' ELSE NULL END) IS NOT NULL;")
}

func (s *testIntegrationSerialSuite) TestReadFromStorageHint(c *C) {
	tk := testkit.NewTestKit(c, s.store)

	tk.MustExec("use test")
	tk.MustExec("drop table if exists t, tt, ttt")
	tk.MustExec("create table t(a int, b int, index ia(a))")
	tk.MustExec("create table tt(a int, b int, primary key(a))")
	tk.MustExec("create table ttt(a int, primary key (a desc))")

	// Create virtual tiflash replica info.
	dom := domain.GetDomain(tk.Se)
	is := dom.InfoSchema()
	db, exists := is.SchemaByName(model.NewCIStr("test"))
	c.Assert(exists, IsTrue)
	for _, tblInfo := range db.Tables {
		tblInfo.TiFlashReplica = &model.TiFlashReplicaInfo{
			Count:     1,
			Available: true,
		}
	}

	var input []string
	var output []struct {
		SQL  string
		Plan []string
		Warn []string
	}
	s.testData.GetTestCases(c, &input, &output)
	for i, tt := range input {
		s.testData.OnRecord(func() {
			output[i].SQL = tt
			output[i].Plan = s.testData.ConvertRowsToStrings(tk.MustQuery(tt).Rows())
			output[i].Warn = s.testData.ConvertSQLWarnToStrings(tk.Se.GetSessionVars().StmtCtx.GetWarnings())
		})
		res := tk.MustQuery(tt)
		res.Check(testkit.Rows(output[i].Plan...))
		c.Assert(s.testData.ConvertSQLWarnToStrings(tk.Se.GetSessionVars().StmtCtx.GetWarnings()), DeepEquals, output[i].Warn)
	}
}

func (s *testIntegrationSerialSuite) TestReadFromStorageHintAndIsolationRead(c *C) {
	tk := testkit.NewTestKit(c, s.store)

	tk.MustExec("use test")
	tk.MustExec("drop table if exists t, tt, ttt")
	tk.MustExec("create table t(a int, b int, index ia(a))")
	tk.MustExec("set @@session.tidb_isolation_read_engines=\"tikv\"")

	// Create virtual tiflash replica info.
	dom := domain.GetDomain(tk.Se)
	is := dom.InfoSchema()
	db, exists := is.SchemaByName(model.NewCIStr("test"))
	c.Assert(exists, IsTrue)
	for _, tblInfo := range db.Tables {
		tblInfo.TiFlashReplica = &model.TiFlashReplicaInfo{
			Count:     1,
			Available: true,
		}
	}

	var input []string
	var output []struct {
		SQL  string
		Plan []string
		Warn []string
	}
	s.testData.GetTestCases(c, &input, &output)
	for i, tt := range input {
		tk.Se.GetSessionVars().StmtCtx.SetWarnings(nil)
		s.testData.OnRecord(func() {
			output[i].SQL = tt
			output[i].Plan = s.testData.ConvertRowsToStrings(tk.MustQuery(tt).Rows())
			output[i].Warn = s.testData.ConvertSQLWarnToStrings(tk.Se.GetSessionVars().StmtCtx.GetWarnings())
		})
		res := tk.MustQuery(tt)
		res.Check(testkit.Rows(output[i].Plan...))
		c.Assert(s.testData.ConvertSQLWarnToStrings(tk.Se.GetSessionVars().StmtCtx.GetWarnings()), DeepEquals, output[i].Warn)
	}
}

func (s *testIntegrationSerialSuite) TestIsolationReadTiFlashNotChoosePointGet(c *C) {
	tk := testkit.NewTestKit(c, s.store)

	tk.MustExec("use test")
	tk.MustExec("drop table if exists t")
	tk.MustExec("create table t(a int, b int, primary key (a))")
	// Create virtual tiflash replica info.
	dom := domain.GetDomain(tk.Se)
	is := dom.InfoSchema()
	db, exists := is.SchemaByName(model.NewCIStr("test"))
	c.Assert(exists, IsTrue)
	for _, tblInfo := range db.Tables {
		tblInfo.TiFlashReplica = &model.TiFlashReplicaInfo{
			Count:     1,
			Available: true,
		}
	}

	tk.MustExec("set @@session.tidb_isolation_read_engines=\"tiflash\"")
	var input []string
	var output []struct {
		SQL    string
		Result []string
	}
	s.testData.GetTestCases(c, &input, &output)
	for i, tt := range input {
		s.testData.OnRecord(func() {
			output[i].SQL = tt
			output[i].Result = s.testData.ConvertRowsToStrings(tk.MustQuery(tt).Rows())
		})
		tk.MustQuery(tt).Check(testkit.Rows(output[i].Result...))
	}
}

func (s *testIntegrationSerialSuite) TestIsolationReadTiFlashUseIndexHint(c *C) {
	tk := testkit.NewTestKit(c, s.store)

	tk.MustExec("use test")
	tk.MustExec("drop table if exists t")
	tk.MustExec("create table t(a int, index idx(a));")

	// Create virtual tiflash replica info.
	dom := domain.GetDomain(tk.Se)
	is := dom.InfoSchema()
	db, exists := is.SchemaByName(model.NewCIStr("test"))
	c.Assert(exists, IsTrue)
	for _, tblInfo := range db.Tables {
		tblInfo.TiFlashReplica = &model.TiFlashReplicaInfo{
			Count:     1,
			Available: true,
		}
	}

	tk.MustExec("set @@session.tidb_isolation_read_engines=\"tiflash\"")
	var input []string
	var output []struct {
		SQL  string
		Plan []string
		Warn []string
	}
	s.testData.GetTestCases(c, &input, &output)
	for i, tt := range input {
		s.testData.OnRecord(func() {
			output[i].SQL = tt
			output[i].Plan = s.testData.ConvertRowsToStrings(tk.MustQuery(tt).Rows())
			output[i].Warn = s.testData.ConvertSQLWarnToStrings(tk.Se.GetSessionVars().StmtCtx.GetWarnings())
		})
		res := tk.MustQuery(tt)
		res.Check(testkit.Rows(output[i].Plan...))
		c.Assert(s.testData.ConvertSQLWarnToStrings(tk.Se.GetSessionVars().StmtCtx.GetWarnings()), DeepEquals, output[i].Warn)
	}
}

func (s *testIntegrationSerialSuite) TestIsolationReadDoNotFilterSystemDB(c *C) {
	tk := testkit.NewTestKit(c, s.store)

	tk.MustExec("use test")
	tk.MustExec("set @@tidb_isolation_read_engines = \"tiflash\"")
	var input []string
	var output []struct {
		SQL  string
		Plan []string
	}
	s.testData.GetTestCases(c, &input, &output)
	for i, tt := range input {
		s.testData.OnRecord(func() {
			output[i].SQL = tt
			output[i].Plan = s.testData.ConvertRowsToStrings(tk.MustQuery(tt).Rows())
		})
		res := tk.MustQuery(tt)
		res.Check(testkit.Rows(output[i].Plan...))
	}
}

func (s *testIntegrationSuite) TestPartitionTableStats(c *C) {
	tk := testkit.NewTestKit(c, s.store)

	tk.MustExec("use test")
	tk.MustExec("drop table if exists t")
	tk.MustExec("create table t(a int, b int)partition by range columns(a)(partition p0 values less than (10), partition p1 values less than(20), partition p2 values less than(30));")
	tk.MustExec("insert into t values(21, 1), (22, 2), (23, 3), (24, 4), (15, 5)")
	tk.MustExec("analyze table t")

	var input []string
	var output []struct {
		SQL    string
		Result []string
	}
	s.testData.GetTestCases(c, &input, &output)
	for i, tt := range input {
		s.testData.OnRecord(func() {
			output[i].SQL = tt
			output[i].Result = s.testData.ConvertRowsToStrings(tk.MustQuery(tt).Rows())
		})
		tk.MustQuery(tt).Check(testkit.Rows(output[i].Result...))
	}
}

func (s *testIntegrationSuite) TestPartitionPruningForInExpr(c *C) {
	tk := testkit.NewTestKit(c, s.store)

	tk.MustExec("use test")
	tk.MustExec("drop table if exists t")
	tk.MustExec("create table t(a int(11), b int) partition by range (a) (partition p0 values less than (4), partition p1 values less than(10), partition p2 values less than maxvalue);")
	tk.MustExec("insert into t values (1, 1),(10, 10),(11, 11)")

	var input []string
	var output []struct {
		SQL  string
		Plan []string
	}
	s.testData.GetTestCases(c, &input, &output)
	for i, tt := range input {
		s.testData.OnRecord(func() {
			output[i].SQL = tt
			output[i].Plan = s.testData.ConvertRowsToStrings(tk.MustQuery(tt).Rows())
		})
		tk.MustQuery(tt).Check(testkit.Rows(output[i].Plan...))
	}
}

func (s *testIntegrationSerialSuite) TestPartitionPruningWithDateType(c *C) {
	tk := testkit.NewTestKit(c, s.store)

	tk.MustExec("use test")
	tk.MustExec("drop table if exists t")
	tk.MustExec("create table t(a datetime) partition by range columns (a) (partition p1 values less than ('20000101'), partition p2 values less than ('2000-10-01'));")
	tk.MustExec("insert into t values ('20000201'), ('19000101');")

	// cannot get the statistical information immediately
	// tk.MustQuery(`SELECT PARTITION_NAME,TABLE_ROWS FROM INFORMATION_SCHEMA.PARTITIONS WHERE TABLE_NAME = 't';`).Check(testkit.Rows("p1 1", "p2 1"))
	str := tk.MustQuery(`desc select * from t where a < '2000-01-01';`).Rows()[2][3].(string)
	c.Assert(strings.Contains(str, "partition:p1"), IsTrue)
}

func (s *testIntegrationSuite) TestErrNoDB(c *C) {
	tk := testkit.NewTestKit(c, s.store)
	tk.MustExec("create user test")
	_, err := tk.Exec("grant select on test1111 to test@'%'")
	c.Assert(errors.Cause(err), Equals, core.ErrNoDB)
	tk.MustExec("use test")
	tk.MustExec("create table test1111 (id int)")
	tk.MustExec("grant select on test1111 to test@'%'")
}

func (s *testIntegrationSuite) TestMaxMinEliminate(c *C) {
	tk := testkit.NewTestKit(c, s.store)

	tk.MustExec("use test")
	tk.MustExec("drop table if exists t")
	tk.MustExec("create table t(a int primary key)")

	var input []string
	var output []struct {
		SQL  string
		Plan []string
	}
	s.testData.GetTestCases(c, &input, &output)
	for i, tt := range input {
		s.testData.OnRecord(func() {
			output[i].SQL = tt
			output[i].Plan = s.testData.ConvertRowsToStrings(tk.MustQuery(tt).Rows())
		})
		tk.MustQuery(tt).Check(testkit.Rows(output[i].Plan...))
	}
}

func (s *testIntegrationSuite) TestINLJHintSmallTable(c *C) {
	tk := testkit.NewTestKit(c, s.store)
	tk.MustExec("use test")
	tk.MustExec("drop table if exists t1, t2")
	tk.MustExec("create table t1(a int not null, b int, key(a))")
	tk.MustExec("insert into t1 values(1,1),(2,2)")
	tk.MustExec("create table t2(a int not null, b int, key(a))")
	tk.MustExec("insert into t2 values(1,1),(2,2),(3,3),(4,4),(5,5)")
	tk.MustExec("analyze table t1, t2")
	tk.MustExec("explain select /*+ TIDB_INLJ(t1) */ * from t1 join t2 on t1.a = t2.a")
}

func (s *testIntegrationSuite) TestIndexJoinUniqueCompositeIndex(c *C) {
	tk := testkit.NewTestKit(c, s.store)

	tk.MustExec("use test")
	tk.MustExec("drop table if exists t1, t2")
	tk.MustExec("create table t1(a int not null, c int not null)")
	tk.MustExec("create table t2(a int not null, b int not null, c int not null, primary key(a,b))")
	tk.MustExec("insert into t1 values(1,1)")
	tk.MustExec("insert into t2 values(1,1,1),(1,2,1)")
	tk.MustExec("analyze table t1,t2")

	var input []string
	var output []struct {
		SQL  string
		Plan []string
	}
	s.testData.GetTestCases(c, &input, &output)
	for i, tt := range input {
		s.testData.OnRecord(func() {
			output[i].SQL = tt
			output[i].Plan = s.testData.ConvertRowsToStrings(tk.MustQuery(tt).Rows())
		})
		tk.MustQuery(tt).Check(testkit.Rows(output[i].Plan...))
	}
}

func (s *testIntegrationSuite) TestIndexMerge(c *C) {
	tk := testkit.NewTestKit(c, s.store)

	tk.MustExec("use test")
	tk.MustExec("drop table if exists t")
	tk.MustExec("create table t(a int, b int, c int, unique index(a), unique index(b), primary key(c))")

	var input []string
	var output []struct {
		SQL  string
		Plan []string
	}
	s.testData.GetTestCases(c, &input, &output)
	for i, tt := range input {
		s.testData.OnRecord(func() {
			output[i].SQL = tt
			output[i].Plan = s.testData.ConvertRowsToStrings(tk.MustQuery(tt).Rows())
		})
		tk.MustQuery(tt).Check(testkit.Rows(output[i].Plan...))
	}
}

// for issue #14822
func (s *testIntegrationSuite) TestIndexJoinTableRange(c *C) {
	tk := testkit.NewTestKit(c, s.store)

	tk.MustExec("use test")
	tk.MustExec("drop table if exists t1, t2")
	tk.MustExec("create table t1(a int, b int, primary key (a), key idx_t1_b (b))")
	tk.MustExec("create table t2(a int, b int, primary key (a), key idx_t1_b (b))")

	var input []string
	var output []struct {
		SQL  string
		Plan []string
	}
	s.testData.GetTestCases(c, &input, &output)
	for i, tt := range input {
		s.testData.OnRecord(func() {
			output[i].SQL = tt
			output[i].Plan = s.testData.ConvertRowsToStrings(tk.MustQuery(tt).Rows())
		})
		tk.MustQuery(tt).Check(testkit.Rows(output[i].Plan...))
	}
}

func (s *testIntegrationSuite) TestTopNByConstFunc(c *C) {
	tk := testkit.NewTestKit(c, s.store)
	tk.MustExec("use test")
	tk.MustQuery("select max(t.col) from (select 'a' as col union all select '' as col) as t").Check(testkit.Rows(
		"a",
	))
}

func (s *testIntegrationSuite) TestSubqueryWithTopN(c *C) {
	tk := testkit.NewTestKit(c, s.store)

	tk.MustExec("use test")
	tk.MustExec("drop table if exists t")
	tk.MustExec("create table t(a int, b int)")

	var input []string
	var output []struct {
		SQL  string
		Plan []string
	}
	s.testData.GetTestCases(c, &input, &output)
	for i, tt := range input {
		s.testData.OnRecord(func() {
			output[i].SQL = tt
			output[i].Plan = s.testData.ConvertRowsToStrings(tk.MustQuery(tt).Rows())
		})
		tk.MustQuery(tt).Check(testkit.Rows(output[i].Plan...))
	}
}

func (s *testIntegrationSuite) TestIndexHintWarning(c *C) {
	tk := testkit.NewTestKit(c, s.store)
	tk.MustExec("use test")
	tk.MustExec("drop table if exists t1, t2")
	tk.MustExec("create table t1(a int, b int, c int, key a(a), key b(b))")
	tk.MustExec("create table t2(a int, b int, c int, key a(a), key b(b))")
	var input []string
	var output []struct {
		SQL      string
		Warnings []string
	}
	s.testData.GetTestCases(c, &input, &output)
	for i, tt := range input {
		s.testData.OnRecord(func() {
			output[i].SQL = tt
			tk.MustQuery(tt)
			warns := tk.Se.GetSessionVars().StmtCtx.GetWarnings()
			output[i].Warnings = make([]string, len(warns))
			for j := range warns {
				output[i].Warnings[j] = warns[j].Err.Error()
			}
		})
		tk.MustQuery(tt)
		warns := tk.Se.GetSessionVars().StmtCtx.GetWarnings()
		c.Assert(len(warns), Equals, len(output[i].Warnings))
		for j := range warns {
			c.Assert(warns[j].Level, Equals, stmtctx.WarnLevelWarning)
			c.Assert(warns[j].Err.Error(), Equals, output[i].Warnings[j])
		}
	}
}

func (s *testIntegrationSuite) TestIssue15546(c *C) {
	tk := testkit.NewTestKit(c, s.store)

	tk.MustExec("use test")
	tk.MustExec("drop table if exists t, pt, vt")
	tk.MustExec("create table t(a int, b int)")
	tk.MustExec("insert into t values(1, 1)")
	tk.MustExec("create table pt(a int primary key, b int) partition by range(a) (" +
		"PARTITION `p0` VALUES LESS THAN (10), PARTITION `p1` VALUES LESS THAN (20), PARTITION `p2` VALUES LESS THAN (30))")
	tk.MustExec("insert into pt values(1, 1), (11, 11), (21, 21)")
	tk.MustExec("create definer='root'@'localhost' view vt(a, b) as select a, b from t")
	tk.MustQuery("select * from pt, vt where pt.a = vt.a").Check(testkit.Rows("1 1 1 1"))
}

func (s *testIntegrationSuite) TestApproxCountDistinctInPartitionTable(c *C) {
	tk := testkit.NewTestKit(c, s.store)

	tk.MustExec("use test")
	tk.MustExec("drop table if exists t")
	tk.MustExec("create table t(a int(11), b int) partition by range (a) (partition p0 values less than (3), partition p1 values less than maxvalue);")
	tk.MustExec("insert into t values(1, 1), (2, 1), (3, 1), (4, 2), (4, 2)")
	tk.MustExec(fmt.Sprintf("set session tidb_opt_agg_push_down=1"))
	tk.MustQuery("explain select approx_count_distinct(a), b from t group by b order by b desc").Check(testkit.Rows("Sort_11 16000.00 root  test.t.b:desc",
		"└─HashAgg_14 16000.00 root  group by:test.t.b, funcs:approx_count_distinct(Column#5)->Column#4, funcs:firstrow(Column#6)->test.t.b",
		"  └─PartitionUnion_15 16000.00 root  ",
		"    ├─HashAgg_16 8000.00 root  group by:test.t.b, funcs:approx_count_distinct(test.t.a)->Column#5, funcs:firstrow(test.t.b)->Column#6, funcs:firstrow(test.t.b)->test.t.b",
		"    │ └─TableReader_20 10000.00 root  data:TableFullScan_19",
		"    │   └─TableFullScan_19 10000.00 cop[tikv] table:t, partition:p0 keep order:false, stats:pseudo",
		"    └─HashAgg_23 8000.00 root  group by:test.t.b, funcs:approx_count_distinct(test.t.a)->Column#5, funcs:firstrow(test.t.b)->Column#6, funcs:firstrow(test.t.b)->test.t.b",
		"      └─TableReader_27 10000.00 root  data:TableFullScan_26",
		"        └─TableFullScan_26 10000.00 cop[tikv] table:t, partition:p1 keep order:false, stats:pseudo"))
	tk.MustQuery("select approx_count_distinct(a), b from t group by b order by b desc").Check(testkit.Rows("1 2", "3 1"))
}

func (s *testIntegrationSuite) TestApproxPercentile(c *C) {
	tk := testkit.NewTestKit(c, s.store)

	tk.MustExec("use test")
	tk.MustExec("drop table if exists t")
	tk.MustExec("create table t(a int, b int)")
	tk.MustExec("insert into t values(1, 1), (2, 1), (3, 2), (4, 2), (5, 2)")

	var input []string
	var output []struct {
		SQL  string
		Plan []string
		Res  []string
	}
	s.testData.GetTestCases(c, &input, &output)
	for i, tt := range input {
		s.testData.OnRecord(func() {
			output[i].SQL = tt
			output[i].Plan = s.testData.ConvertRowsToStrings(tk.MustQuery("explain " + tt).Rows())
			output[i].Res = s.testData.ConvertRowsToStrings(tk.MustQuery(tt).Rows())
		})
		tk.MustQuery("explain " + tt).Check(testkit.Rows(output[i].Plan...))
		tk.MustQuery(tt).Check(testkit.Rows(output[i].Res...))
	}
}

func (s *testIntegrationSuite) TestIssue17813(c *C) {
	tk := testkit.NewTestKit(c, s.store)

	tk.MustExec("use test")
	tk.MustExec("drop table if exists hash_partition_overflow")
	tk.MustExec("create table hash_partition_overflow (c0 bigint unsigned) partition by hash(c0) partitions 3")
	tk.MustExec("insert into hash_partition_overflow values (9223372036854775808)")
	tk.MustQuery("select * from hash_partition_overflow where c0 = 9223372036854775808").Check(testkit.Rows("9223372036854775808"))
	tk.MustQuery("select * from hash_partition_overflow where c0 in (1, 9223372036854775808)").Check(testkit.Rows("9223372036854775808"))
}

func (s *testIntegrationSuite) TestHintWithRequiredProperty(c *C) {
	tk := testkit.NewTestKit(c, s.store)
	tk.MustExec("use test")
	tk.MustExec("drop table if exists t")
	tk.MustExec("create table t(a int primary key, b int, c int, key b(b))")
	var input []string
	var output []struct {
		SQL      string
		Plan     []string
		Warnings []string
	}
	s.testData.GetTestCases(c, &input, &output)
	for i, tt := range input {
		s.testData.OnRecord(func() {
			output[i].SQL = tt
			output[i].Plan = s.testData.ConvertRowsToStrings(tk.MustQuery(tt).Rows())
			warnings := tk.Se.GetSessionVars().StmtCtx.GetWarnings()
			output[i].Warnings = make([]string, len(warnings))
			for j, warning := range warnings {
				output[i].Warnings[j] = warning.Err.Error()
			}
		})
		tk.MustQuery(tt).Check(testkit.Rows(output[i].Plan...))
		warnings := tk.Se.GetSessionVars().StmtCtx.GetWarnings()
		c.Assert(len(warnings), Equals, len(output[i].Warnings))
		for j, warning := range warnings {
			c.Assert(output[i].Warnings[j], Equals, warning.Err.Error())
		}
	}
}

func (s *testIntegrationSuite) TestIssue15813(c *C) {
	tk := testkit.NewTestKit(c, s.store)

	tk.MustExec("use test")
	tk.MustExec("drop table if exists t0, t1")
	tk.MustExec("create table t0(c0 int primary key)")
	tk.MustExec("create table t1(c0 int primary key)")
	tk.MustExec("CREATE INDEX i0 ON t0(c0)")
	tk.MustExec("CREATE INDEX i0 ON t1(c0)")
	tk.MustQuery("select /*+ MERGE_JOIN(t0, t1) */ * from t0, t1 where t0.c0 = t1.c0").Check(testkit.Rows())
}

func (s *testIntegrationSuite) TestFullGroupByOrderBy(c *C) {
	tk := testkit.NewTestKit(c, s.store)

	tk.MustExec("use test")
	tk.MustExec("drop table if exists t")
	tk.MustExec("create table t(a int, b int)")
	tk.MustQuery("select count(a) as b from t group by a order by b").Check(testkit.Rows())
	err := tk.ExecToErr("select count(a) as cnt from t group by a order by b")
	c.Assert(terror.ErrorEqual(err, core.ErrFieldNotInGroupBy), IsTrue)
}

func (s *testIntegrationSuite) TestHintWithoutTableWarning(c *C) {
	tk := testkit.NewTestKit(c, s.store)
	tk.MustExec("use test")
	tk.MustExec("drop table if exists t1, t2")
	tk.MustExec("create table t1(a int, b int, c int, key a(a))")
	tk.MustExec("create table t2(a int, b int, c int, key a(a))")
	var input []string
	var output []struct {
		SQL      string
		Warnings []string
	}
	s.testData.GetTestCases(c, &input, &output)
	for i, tt := range input {
		s.testData.OnRecord(func() {
			output[i].SQL = tt
			tk.MustQuery(tt)
			warns := tk.Se.GetSessionVars().StmtCtx.GetWarnings()
			output[i].Warnings = make([]string, len(warns))
			for j := range warns {
				output[i].Warnings[j] = warns[j].Err.Error()
			}
		})
		tk.MustQuery(tt)
		warns := tk.Se.GetSessionVars().StmtCtx.GetWarnings()
		c.Assert(len(warns), Equals, len(output[i].Warnings))
		for j := range warns {
			c.Assert(warns[j].Level, Equals, stmtctx.WarnLevelWarning)
			c.Assert(warns[j].Err.Error(), Equals, output[i].Warnings[j])
		}
	}
}

func (s *testIntegrationSuite) TestIssue15846(c *C) {
	tk := testkit.NewTestKit(c, s.store)
	tk.MustExec("use test")
	tk.MustExec("drop table if exists t0, t1")
	tk.MustExec("CREATE TABLE t0(t0 INT UNIQUE);")
	tk.MustExec("CREATE TABLE t1(c0 FLOAT);")
	tk.MustExec("INSERT INTO t1(c0) VALUES (0);")
	tk.MustExec("INSERT INTO t0(t0) VALUES (NULL), (NULL);")
	tk.MustQuery("SELECT t1.c0 FROM t1 LEFT JOIN t0 ON 1;").Check(testkit.Rows("0", "0"))

	tk.MustExec("drop table if exists t0, t1")
	tk.MustExec("CREATE TABLE t0(t0 INT);")
	tk.MustExec("CREATE TABLE t1(c0 FLOAT);")
	tk.MustExec("INSERT INTO t1(c0) VALUES (0);")
	tk.MustExec("INSERT INTO t0(t0) VALUES (NULL), (NULL);")
	tk.MustQuery("SELECT t1.c0 FROM t1 LEFT JOIN t0 ON 1;").Check(testkit.Rows("0", "0"))

	tk.MustExec("drop table if exists t0, t1")
	tk.MustExec("CREATE TABLE t0(t0 INT);")
	tk.MustExec("CREATE TABLE t1(c0 FLOAT);")
	tk.MustExec("create unique index idx on t0(t0);")
	tk.MustExec("INSERT INTO t1(c0) VALUES (0);")
	tk.MustExec("INSERT INTO t0(t0) VALUES (NULL), (NULL);")
	tk.MustQuery("SELECT t1.c0 FROM t1 LEFT JOIN t0 ON 1;").Check(testkit.Rows("0", "0"))
}

func (s *testIntegrationSuite) TestFloorUnixTimestampPruning(c *C) {
	tk := testkit.NewTestKit(c, s.store)
	tk.MustExec("use test")
	tk.MustExec("drop table if exists floor_unix_timestamp")
	tk.MustExec(`create table floor_unix_timestamp (ts timestamp(3))
partition by range (floor(unix_timestamp(ts))) (
partition p0 values less than (unix_timestamp('2020-04-05 00:00:00')),
partition p1 values less than (unix_timestamp('2020-04-12 00:00:00')),
partition p2 values less than (unix_timestamp('2020-04-15 00:00:00')))`)
	tk.MustExec("insert into floor_unix_timestamp values ('2020-04-04 00:00:00')")
	tk.MustExec("insert into floor_unix_timestamp values ('2020-04-04 23:59:59.999')")
	tk.MustExec("insert into floor_unix_timestamp values ('2020-04-05 00:00:00')")
	tk.MustExec("insert into floor_unix_timestamp values ('2020-04-05 00:00:00.001')")
	tk.MustExec("insert into floor_unix_timestamp values ('2020-04-12 01:02:03.456')")
	tk.MustExec("insert into floor_unix_timestamp values ('2020-04-14 00:00:42')")
	tk.MustQuery("select count(*) from floor_unix_timestamp where '2020-04-05 00:00:00.001' = ts").Check(testkit.Rows("1"))
	tk.MustQuery("select * from floor_unix_timestamp where ts > '2020-04-05 00:00:00' order by ts").Check(testkit.Rows("2020-04-05 00:00:00.001", "2020-04-12 01:02:03.456", "2020-04-14 00:00:42.000"))
	tk.MustQuery("select count(*) from floor_unix_timestamp where ts <= '2020-04-05 23:00:00'").Check(testkit.Rows("4"))
	tk.MustQuery("select * from floor_unix_timestamp partition(p1, p2) where ts > '2020-04-14 00:00:00'").Check(testkit.Rows("2020-04-14 00:00:42.000"))
}

func (s *testIntegrationSuite) TestIssue16290And16292(c *C) {
	tk := testkit.NewTestKit(c, s.store)
	tk.MustExec("use test")
	tk.MustExec("drop table if exists t;")
	tk.MustExec("create table t(a int, b int, primary key(a));")
	tk.MustExec("insert into t values(1, 1);")

	for i := 0; i <= 1; i++ {
		tk.MustExec(fmt.Sprintf("set session tidb_opt_agg_push_down = %v", i))

		tk.MustQuery("select avg(a) from (select * from t ta union all select * from t tb) t;").Check(testkit.Rows("1.0000"))
		tk.MustQuery("select avg(b) from (select * from t ta union all select * from t tb) t;").Check(testkit.Rows("1.0000"))
		tk.MustQuery("select count(distinct a) from (select * from t ta union all select * from t tb) t;").Check(testkit.Rows("1"))
		tk.MustQuery("select count(distinct b) from (select * from t ta union all select * from t tb) t;").Check(testkit.Rows("1"))
	}
}

func (s *testIntegrationSuite) TestTableDualWithRequiredProperty(c *C) {
	tk := testkit.NewTestKit(c, s.store)
	tk.MustExec("use test")
	tk.MustExec("drop table if exists t1, t2;")
	tk.MustExec("create table t1 (a int, b int) partition by range(a) " +
		"(partition p0 values less than(10), partition p1 values less than MAXVALUE)")
	tk.MustExec("create table t2 (a int, b int)")
	tk.MustExec("select /*+ MERGE_JOIN(t1, t2) */ * from t1 partition (p0), t2  where t1.a > 100 and t1.a = t2.a")
}

func (s *testIntegrationSuite) TestIssue15858(c *C) {
	tk := testkit.NewTestKit(c, s.store)
	tk.MustExec("use test")
	tk.MustExec("drop table if exists t")
	tk.MustExec("create table t(a int primary key)")
	tk.MustExec("select * from t t1, (select a from t order by a+1) t2 where t1.a = t2.a")
}

func (s *testIntegrationSerialSuite) TestIssue16837(c *C) {
	tk := testkit.NewTestKit(c, s.store)
	tk.MustExec("use test")
	tk.MustExec("drop table if exists t")
	tk.MustExec("create table t(a int,b int,c int,d int,e int,unique key idx_ab(a,b),unique key(c),unique key(d))")
	tk.MustQuery("explain select /*+ use_index_merge(t,c,idx_ab) */ * from t where a = 1 or (e = 1 and c = 1)").Check(testkit.Rows(
		"IndexMerge_9 8.80 root  ",
		"├─IndexRangeScan_5(Build) 10.00 cop[tikv] table:t, index:idx_ab(a, b) range:[1,1], keep order:false, stats:pseudo",
		"├─IndexRangeScan_6(Build) 1.00 cop[tikv] table:t, index:c(c) range:[1,1], keep order:false, stats:pseudo",
		"└─Selection_8(Probe) 8.80 cop[tikv]  or(eq(test.t.a, 1), and(eq(test.t.e, 1), eq(test.t.c, 1)))",
		"  └─TableRowIDScan_7 11.00 cop[tikv] table:t keep order:false, stats:pseudo"))
	tk.MustQuery("show warnings").Check(testkit.Rows())
	tk.MustExec("insert into t values (2, 1, 1, 1, 2)")
	tk.MustQuery("select /*+ use_index_merge(t,c,idx_ab) */ * from t where a = 1 or (e = 1 and c = 1)").Check(testkit.Rows())
}

func (s *testIntegrationSerialSuite) TestIndexMerge(c *C) {
	tk := testkit.NewTestKit(c, s.store)
	tk.MustExec("use test")
	tk.MustExec("drop table if exists t")
	tk.MustExec("create table t (a int, b int, unique key(a), unique key(b))")
	tk.MustQuery("desc select /*+ use_index_merge(t) */ * from t where a =1 or (b=1 and b+2>1)").Check(testkit.Rows(
		"IndexMerge_9 1.80 root  ",
		"├─IndexRangeScan_5(Build) 1.00 cop[tikv] table:t, index:a(a) range:[1,1], keep order:false, stats:pseudo",
		"├─Selection_7(Build) 0.80 cop[tikv]  gt(plus(test.t.b, 2), 1)",
		"│ └─IndexRangeScan_6 1.00 cop[tikv] table:t, index:b(b) range:[1,1], keep order:false, stats:pseudo",
		"└─TableRowIDScan_8(Probe) 1.80 cop[tikv] table:t keep order:false, stats:pseudo"))
	tk.MustQuery("show warnings").Check(testkit.Rows())

	tk.MustQuery("desc select /*+ use_index_merge(t) */ * from t where a =1 or (b=1 and length(b)=1)").Check(testkit.Rows(
		"IndexMerge_9 1.80 root  ",
		"├─IndexRangeScan_5(Build) 1.00 cop[tikv] table:t, index:a(a) range:[1,1], keep order:false, stats:pseudo",
		"├─Selection_7(Build) 0.80 cop[tikv]  eq(length(cast(test.t.b)), 1)",
		"│ └─IndexRangeScan_6 1.00 cop[tikv] table:t, index:b(b) range:[1,1], keep order:false, stats:pseudo",
		"└─TableRowIDScan_8(Probe) 1.80 cop[tikv] table:t keep order:false, stats:pseudo"))
	tk.MustQuery("show warnings").Check(testkit.Rows())

	tk.MustQuery("desc select /*+ use_index_merge(t) */ * from t where (a=1 and length(a)=1) or (b=1 and length(b)=1)").Check(testkit.Rows(
		"IndexMerge_10 1.60 root  ",
		"├─Selection_6(Build) 0.80 cop[tikv]  eq(length(cast(test.t.a)), 1)",
		"│ └─IndexRangeScan_5 1.00 cop[tikv] table:t, index:a(a) range:[1,1], keep order:false, stats:pseudo",
		"├─Selection_8(Build) 0.80 cop[tikv]  eq(length(cast(test.t.b)), 1)",
		"│ └─IndexRangeScan_7 1.00 cop[tikv] table:t, index:b(b) range:[1,1], keep order:false, stats:pseudo",
		"└─TableRowIDScan_9(Probe) 1.60 cop[tikv] table:t keep order:false, stats:pseudo"))
	tk.MustQuery("show warnings").Check(testkit.Rows())

	tk.MustQuery("desc select /*+ use_index_merge(t) */ * from t where (a=1 and length(b)=1) or (b=1 and length(a)=1)").Check(testkit.Rows(
		"IndexMerge_9 1.60 root  ",
		"├─IndexRangeScan_5(Build) 1.00 cop[tikv] table:t, index:a(a) range:[1,1], keep order:false, stats:pseudo",
		"├─IndexRangeScan_6(Build) 1.00 cop[tikv] table:t, index:b(b) range:[1,1], keep order:false, stats:pseudo",
		"└─Selection_8(Probe) 1.60 cop[tikv]  or(and(eq(test.t.a, 1), eq(length(cast(test.t.b)), 1)), and(eq(test.t.b, 1), eq(length(cast(test.t.a)), 1)))",
		"  └─TableRowIDScan_7 2.00 cop[tikv] table:t keep order:false, stats:pseudo",
	))
	tk.MustQuery("show warnings").Check(testkit.Rows())
}

func (s *testIntegrationSerialSuite) TestIssue16407(c *C) {
	tk := testkit.NewTestKit(c, s.store)
	tk.MustExec("use test")
	tk.MustExec("drop table if exists t")
	tk.MustExec("create table t(a int,b char(100),key(a),key(b(10)))")
	tk.MustQuery("explain select /*+ use_index_merge(t) */ * from t where a=10 or b='x'").Check(testkit.Rows(
		"IndexMerge_9 16.00 root  ",
		"├─IndexRangeScan_5(Build) 10.00 cop[tikv] table:t, index:a(a) range:[10,10], keep order:false, stats:pseudo",
		"├─IndexRangeScan_6(Build) 10.00 cop[tikv] table:t, index:b(b) range:[\"x\",\"x\"], keep order:false, stats:pseudo",
		"└─Selection_8(Probe) 16.00 cop[tikv]  or(eq(test.t.a, 10), eq(test.t.b, \"x\"))",
		"  └─TableRowIDScan_7 20.00 cop[tikv] table:t keep order:false, stats:pseudo"))
	tk.MustQuery("show warnings").Check(testkit.Rows())
	tk.MustExec("insert into t values (1, 'xx')")
	tk.MustQuery("select /*+ use_index_merge(t) */ * from t where a=10 or b='x'").Check(testkit.Rows())
}

func (s *testIntegrationSuite) TestStreamAggProp(c *C) {
	tk := testkit.NewTestKit(c, s.store)

	tk.MustExec("use test")
	tk.MustExec("drop table if exists t")
	tk.MustExec("create table t(a int)")
	tk.MustExec("insert into t values(1),(1),(2)")

	var input []string
	var output []struct {
		SQL  string
		Plan []string
		Res  []string
	}
	s.testData.GetTestCases(c, &input, &output)
	for i, tt := range input {
		s.testData.OnRecord(func() {
			output[i].SQL = tt
			output[i].Plan = s.testData.ConvertRowsToStrings(tk.MustQuery("explain " + tt).Rows())
			output[i].Res = s.testData.ConvertRowsToStrings(tk.MustQuery(tt).Rows())
		})
		tk.MustQuery("explain " + tt).Check(testkit.Rows(output[i].Plan...))
		tk.MustQuery(tt).Check(testkit.Rows(output[i].Res...))
	}
}

func (s *testIntegrationSuite) TestOptimizeHintOnPartitionTable(c *C) {
	tk := testkit.NewTestKit(c, s.store)

	tk.MustExec("use test")
	tk.MustExec("drop table if exists t")
	tk.MustExec(`create table t (
					a int, b int, c varchar(20),
					primary key(a), key(b), key(c)
				) partition by range columns(a) (
					partition p0 values less than(6),
					partition p1 values less than(11),
					partition p2 values less than(16));`)
	tk.MustExec(`insert into t values (1,1,"1"), (2,2,"2"), (8,8,"8"), (11,11,"11"), (15,15,"15")`)

	// Create virtual tiflash replica info.
	dom := domain.GetDomain(tk.Se)
	is := dom.InfoSchema()
	db, exists := is.SchemaByName(model.NewCIStr("test"))
	c.Assert(exists, IsTrue)
	for _, tblInfo := range db.Tables {
		if tblInfo.Name.L == "t" {
			tblInfo.TiFlashReplica = &model.TiFlashReplicaInfo{
				Count:     1,
				Available: true,
			}
		}
	}

	var input []string
	var output []struct {
		SQL  string
		Plan []string
		Warn []string
	}
	s.testData.GetTestCases(c, &input, &output)
	for i, tt := range input {
		s.testData.OnRecord(func() {
			output[i].SQL = tt
			output[i].Plan = s.testData.ConvertRowsToStrings(tk.MustQuery("explain " + tt).Rows())
			output[i].Warn = s.testData.ConvertRowsToStrings(tk.MustQuery("show warnings").Rows())
		})
		tk.MustQuery("explain " + tt).Check(testkit.Rows(output[i].Plan...))
		tk.MustQuery("show warnings").Check(testkit.Rows(output[i].Warn...))
	}
}

func (s *testIntegrationSerialSuite) TestNotReadOnlySQLOnTiFlash(c *C) {
	tk := testkit.NewTestKit(c, s.store)

	tk.MustExec("use test")
	tk.MustExec("drop table if exists t")
	tk.MustExec("create table t (a int, b varchar(20))")
	tk.MustExec(`set @@tidb_isolation_read_engines = "tiflash"`)
	// Create virtual tiflash replica info.
	dom := domain.GetDomain(tk.Se)
	is := dom.InfoSchema()
	db, exists := is.SchemaByName(model.NewCIStr("test"))
	c.Assert(exists, IsTrue)
	for _, tblInfo := range db.Tables {
		if tblInfo.Name.L == "t" {
			tblInfo.TiFlashReplica = &model.TiFlashReplicaInfo{
				Count:     1,
				Available: true,
			}
		}
	}
	err := tk.ExecToErr("select * from t for update")
	c.Assert(err, NotNil)
	c.Assert(err.Error(), Equals, `[planner:1815]Internal : Can not find access path matching 'tidb_isolation_read_engines'(value: 'tiflash'). Available values are 'tiflash, tikv'.`)

	err = tk.ExecToErr("insert into t select * from t")
	c.Assert(err, NotNil)
	c.Assert(err.Error(), Equals, `[planner:1815]Internal : Can not find access path matching 'tidb_isolation_read_engines'(value: 'tiflash'). Available values are 'tiflash, tikv'.`)

	tk.MustExec("prepare stmt_insert from 'insert into t select * from t where t.a = ?'")
	tk.MustExec("set @a=1")
	err = tk.ExecToErr("execute stmt_insert using @a")
	c.Assert(err, NotNil)
	c.Assert(err.Error(), Equals, `[planner:1815]Internal : Can not find access path matching 'tidb_isolation_read_engines'(value: 'tiflash'). Available values are 'tiflash, tikv'.`)
}

func (s *testIntegrationSuite) TestSelectLimit(c *C) {
	tk := testkit.NewTestKit(c, s.store)

	tk.MustExec("use test")
	tk.MustExec("drop table if exists t")
	tk.MustExec("create table t(a int)")
	tk.MustExec("insert into t values(1),(1),(2)")

	// normal test
	tk.MustExec("set @@session.sql_select_limit=1")
	result := tk.MustQuery("select * from t order by a")
	result.Check(testkit.Rows("1"))
	result = tk.MustQuery("select * from t order by a limit 2")
	result.Check(testkit.Rows("1", "1"))
	tk.MustExec("set @@session.sql_select_limit=default")
	result = tk.MustQuery("select * from t order by a")
	result.Check(testkit.Rows("1", "1", "2"))

	// test for subquery
	tk.MustExec("set @@session.sql_select_limit=1")
	result = tk.MustQuery("select * from (select * from t) s order by a")
	result.Check(testkit.Rows("1"))
	result = tk.MustQuery("select * from (select * from t limit 2) s order by a") // limit write in subquery, has no effect.
	result.Check(testkit.Rows("1"))
	result = tk.MustQuery("select (select * from t limit 1) s") // limit write in subquery, has no effect.
	result.Check(testkit.Rows("1"))
	result = tk.MustQuery("select * from t where t.a in (select * from t) limit 3") // select_limit will not effect subquery
	result.Check(testkit.Rows("1", "1", "2"))
	result = tk.MustQuery("select * from (select * from t) s limit 3") // select_limit will not effect subquery
	result.Check(testkit.Rows("1", "1", "2"))

	// test for union
	result = tk.MustQuery("select * from t union all select * from t limit 2") // limit outside subquery
	result.Check(testkit.Rows("1", "1"))
	result = tk.MustQuery("select * from t union all (select * from t limit 2)") // limit inside subquery
	result.Check(testkit.Rows("1"))

	// test for prepare & execute
	tk.MustExec("prepare s1 from 'select * from t where a = ?'")
	tk.MustExec("set @a = 1")
	result = tk.MustQuery("execute s1 using @a")
	result.Check(testkit.Rows("1"))
	tk.MustExec("set @@session.sql_select_limit=default")
	result = tk.MustQuery("execute s1 using @a")
	result.Check(testkit.Rows("1", "1"))
	tk.MustExec("set @@session.sql_select_limit=1")
	tk.MustExec("prepare s2 from 'select * from t where a = ? limit 3'")
	result = tk.MustQuery("execute s2 using @a") // if prepare stmt has limit, select_limit takes no effect.
	result.Check(testkit.Rows("1", "1"))

	// test for create view
	tk.MustExec("set @@session.sql_select_limit=1")
	tk.MustExec("create definer='root'@'localhost' view s as select * from t") // select limit should not effect create view
	result = tk.MustQuery("select * from s")
	result.Check(testkit.Rows("1"))
	tk.MustExec("set @@session.sql_select_limit=default")
	result = tk.MustQuery("select * from s")
	result.Check(testkit.Rows("1", "1", "2"))

	// test for DML
	tk.MustExec("set @@session.sql_select_limit=1")
	tk.MustExec("create table b (a int)")
	tk.MustExec("insert into b select * from t") // all values are inserted
	result = tk.MustQuery("select * from b limit 3")
	result.Check(testkit.Rows("1", "1", "2"))
	tk.MustExec("update b set a = 2 where a = 1") // all values are updated
	result = tk.MustQuery("select * from b limit 3")
	result.Check(testkit.Rows("2", "2", "2"))
	result = tk.MustQuery("select * from b")
	result.Check(testkit.Rows("2"))
	tk.MustExec("delete from b where a = 2") // all values are deleted
	result = tk.MustQuery("select * from b")
	result.Check(testkit.Rows())

}

func (s *testIntegrationSuite) TestIssue16935(c *C) {
	tk := testkit.NewTestKit(c, s.store)
	tk.MustExec("use test")
	tk.MustExec("drop table if exists t0;")
	tk.MustExec("CREATE TABLE t0(c0 INT);")
	tk.MustExec("INSERT INTO t0(c0) VALUES (1), (1), (1), (1), (1), (1);")
	tk.MustExec("CREATE definer='root'@'localhost' VIEW v0(c0) AS SELECT NULL FROM t0;")

	tk.MustQuery("SELECT * FROM t0 LEFT JOIN v0 ON TRUE WHERE v0.c0 IS NULL;")
}

func (s *testIntegrationSuite) TestDistinctScalarFunctionPushDown(c *C) {
	tk := testkit.NewTestKit(c, s.store)
	tk.MustExec("use test")
	tk.MustExec("drop table if exists t")
	tk.MustExec("create table t (a int not null, b int not null, c int not null, primary key (a,c)) partition by range (c) (partition p0 values less than (5), partition p1 values less than (10))")
	tk.MustExec("insert into t values(1,1,1),(2,2,2),(3,1,3),(7,1,7),(8,2,8),(9,2,9)")
	tk.MustQuery("select count(distinct b+1) as col from t").Check(testkit.Rows(
		"2",
	))
}

func (s *testIntegrationSerialSuite) TestExplainAnalyzePointGet(c *C) {
	tk := testkit.NewTestKit(c, s.store)
	tk.MustExec("use test")
	tk.MustExec("drop table if exists t")
	tk.MustExec("create table t(a int primary key, b varchar(20))")
	tk.MustExec("insert into t values (1,1)")

	res := tk.MustQuery("explain analyze select * from t where a=1;")
	checkExplain := func(rpc string) {
		resBuff := bytes.NewBufferString("")
		for _, row := range res.Rows() {
			fmt.Fprintf(resBuff, "%s\n", row)
		}
		explain := resBuff.String()
		c.Assert(strings.Contains(explain, rpc+":{num_rpc:"), IsTrue, Commentf("%s", explain))
		c.Assert(strings.Contains(explain, "total_time:"), IsTrue, Commentf("%s", explain))
	}
	checkExplain("Get")
	res = tk.MustQuery("explain analyze select * from t where a in (1,2,3);")
	checkExplain("BatchGet")
}

func (s *testIntegrationSerialSuite) TestExplainAnalyzeDML(c *C) {
	tk := testkit.NewTestKit(c, s.store)
	tk.MustExec("use test")
	tk.MustExec("drop table if exists t")
	tk.MustExec(" create table t (a int, b int, unique index (a));")
	tk.MustExec("insert into t values (1,1)")

	res := tk.MustQuery("explain analyze select * from t where a=1;")
	checkExplain := func(rpc string) {
		resBuff := bytes.NewBufferString("")
		for _, row := range res.Rows() {
			fmt.Fprintf(resBuff, "%s\n", row)
		}
		explain := resBuff.String()
		c.Assert(strings.Contains(explain, rpc+":{num_rpc:"), IsTrue, Commentf("%s", explain))
		c.Assert(strings.Contains(explain, "total_time:"), IsTrue, Commentf("%s", explain))
	}
	checkExplain("Get")
	res = tk.MustQuery("explain analyze insert ignore into t values (1,1),(2,2),(3,3),(4,4);")
	checkExplain("BatchGet")
}

func (s *testIntegrationSuite) TestPartialBatchPointGet(c *C) {
	tk := testkit.NewTestKit(c, s.store)
	tk.MustExec("use test")
	tk.MustExec("drop table if exists t")
	tk.MustExec("create table t (c_int int, c_str varchar(40), primary key(c_int, c_str))")
	tk.MustExec("insert into t values (3, 'bose')")
	tk.MustQuery("select * from t where c_int in (3)").Check(testkit.Rows(
		"3 bose",
	))
	tk.MustQuery("select * from t where c_int in (3) or c_str in ('yalow') and c_int in (1, 2)").Check(testkit.Rows(
		"3 bose",
	))
}

func (s *testIntegrationSuite) TestIssue19926(c *C) {
	tk := testkit.NewTestKit(c, s.store)
	tk.MustExec("use test")
	tk.MustExec("drop table if exists ta;")
	tk.MustExec("drop table if exists tb;")
	tk.MustExec("drop table if exists tc;")
	tk.MustExec("drop view if exists v;")
	tk.MustExec("CREATE TABLE `ta`  (\n  `id` varchar(36) NOT NULL ,\n  `status` varchar(1) NOT NULL \n);")
	tk.MustExec("CREATE TABLE `tb`  (\n  `id` varchar(36) NOT NULL ,\n  `status` varchar(1) NOT NULL \n);")
	tk.MustExec("CREATE TABLE `tc`  (\n  `id` varchar(36) NOT NULL ,\n  `status` varchar(1) NOT NULL \n);")
	tk.MustExec("insert into ta values('1','1');")
	tk.MustExec("insert into tb values('1','1');")
	tk.MustExec("insert into tc values('1','1');")
	tk.MustExec("create definer='root'@'localhost' view v as\nselect \nconcat(`ta`.`status`,`tb`.`status`) AS `status`, \n`ta`.`id` AS `id`  from (`ta` join `tb`) \nwhere (`ta`.`id` = `tb`.`id`);")
	tk.MustQuery("SELECT tc.status,v.id FROM tc, v WHERE tc.id = v.id AND v.status = '11';").Check(testkit.Rows("1 1"))
}

func (s *testIntegrationSuite) TestPartitionUnionWithPPruningColumn(c *C) {
	tk := testkit.NewTestKit(c, s.store)
	tk.MustExec("use test")
	tk.MustExec("drop table if exists t;")
	tk.MustExec("CREATE TABLE `t` (\n  `fid` bigint(36) NOT NULL,\n  `oty` varchar(30) DEFAULT NULL,\n  `oid` int(11) DEFAULT NULL,\n  `pid` bigint(20) DEFAULT NULL,\n  `bid` int(11) DEFAULT NULL,\n  `r5` varchar(240) DEFAULT '',\n  PRIMARY KEY (`fid`)\n)PARTITION BY HASH( `fid` ) PARTITIONS 4;")

	tk.MustExec("INSERT INTO t (fid, oty, oid, pid, bid, r5) VALUES (59, 'm',  441, 1,  2143,  'LE1264_r5');")
	tk.MustExec("INSERT INTO t (fid, oty, oid, pid, bid, r5) VALUES (135, 'm',  1121, 1,  2423,  'LE2008_r5');")
	tk.MustExec("INSERT INTO t (fid, oty, oid, pid, bid, r5) VALUES (139, 'm',  1125, 1,  2432, 'LE2005_r5');")
	tk.MustExec("INSERT INTO t (fid, oty, oid, pid, bid, r5) VALUES (143, 'm',  1129, 1,  2438,  'LE2006_r5');")
	tk.MustExec("INSERT INTO t (fid, oty, oid, pid, bid, r5) VALUES (147, 'm',  1133, 1,  2446,  'LE2014_r5');")
	tk.MustExec("INSERT INTO t (fid, oty, oid, pid, bid, r5) VALUES (167, 'm',  1178, 1,  2512,  'LE2055_r5');")
	tk.MustExec("INSERT INTO t (fid, oty, oid, pid, bid, r5) VALUES (171, 'm',  1321, 1,  2542,  'LE1006_r5');")
	tk.MustExec("INSERT INTO t (fid, oty, oid, pid, bid, r5) VALUES (179, 'm',  1466, 1,  2648,  'LE2171_r5');")
	tk.MustExec("INSERT INTO t (fid, oty, oid, pid, bid, r5) VALUES (187, 'm',  1567, 1,  2690,  'LE1293_r5');")
	tk.MustExec("INSERT INTO t (fid, oty, oid, pid, bid, r5) VALUES (57, 'm',  341, 1,  2102,  'LE1001_r5');")
	tk.MustExec("INSERT INTO t (fid, oty, oid, pid, bid, r5) VALUES (137, 'm',  1123, 1,  2427,  'LE2003_r5');")
	tk.MustExec("INSERT INTO t (fid, oty, oid, pid, bid, r5) VALUES (145, 'm',  1131, 1,  2442,  'LE2048_r5');")
	tk.MustExec("INSERT INTO t (fid, oty, oid, pid, bid, r5) VALUES (138, 'm',  1124, 1,  2429,  'LE2004_r5');")
	tk.MustExec("INSERT INTO t (fid, oty, oid, pid, bid, r5) VALUES (142, 'm',  1128, 1,  2436,  'LE2049_r5');")
	tk.MustExec("INSERT INTO t (fid, oty, oid, pid, bid, r5) VALUES (174, 'm',  1381, 1,  2602,  'LE2170_r5');")
	tk.MustExec("INSERT INTO t (fid, oty, oid, pid, bid, r5) VALUES (28, 'm',  81, 1,  2023,  'LE1009_r5');")
	tk.MustExec("INSERT INTO t (fid, oty, oid, pid, bid, r5) VALUES (60, 'm',  442, 1,  2145,  'LE1263_r5');")
	tk.MustExec("INSERT INTO t (fid, oty, oid, pid, bid, r5) VALUES (136, 'm',  1122, 1,  2425,  'LE2002_r5');")
	tk.MustExec("INSERT INTO t (fid, oty, oid, pid, bid, r5) VALUES (140, 'm',  1126, 1,  2434,  'LE2001_r5');")
	tk.MustExec("INSERT INTO t (fid, oty, oid, pid, bid, r5) VALUES (168, 'm',  1179, 1,  2514,  'LE2052_r5');")
	tk.MustExec("INSERT INTO t (fid, oty, oid, pid, bid, r5) VALUES (196, 'm',  3380, 1,  2890,  'LE1300_r5');")
	tk.MustExec("INSERT INTO t (fid, oty, oid, pid, bid, r5) VALUES (208, 'm',  3861, 1,  3150,  'LE1323_r5');")
	tk.MustExec("INSERT INTO t (fid, oty, oid, pid, bid, r5) VALUES (432, 'm',  4060, 1,  3290,  'LE1327_r5');")

	tk.MustQuery("SELECT DISTINCT t.bid, t.r5 FROM t left join t parent on parent.oid = t.pid WHERE t.oty = 'm';").Sort().Check(
		testkit.Rows("2023 LE1009_r5",
			"2102 LE1001_r5",
			"2143 LE1264_r5",
			"2145 LE1263_r5",
			"2423 LE2008_r5",
			"2425 LE2002_r5",
			"2427 LE2003_r5",
			"2429 LE2004_r5",
			"2432 LE2005_r5",
			"2434 LE2001_r5",
			"2436 LE2049_r5",
			"2438 LE2006_r5",
			"2442 LE2048_r5",
			"2446 LE2014_r5",
			"2512 LE2055_r5",
			"2514 LE2052_r5",
			"2542 LE1006_r5",
			"2602 LE2170_r5",
			"2648 LE2171_r5",
			"2690 LE1293_r5",
			"2890 LE1300_r5",
			"3150 LE1323_r5",
			"3290 LE1327_r5"))

}

func (s *testIntegrationSerialSuite) TestIssue20710(c *C) {
	tk := testkit.NewTestKitWithInit(c, s.store)
	tk.MustExec("drop table if exists t;")
	tk.MustExec("drop table if exists s;")
	tk.MustExec("create table t(a int, b int)")
	tk.MustExec("create table s(a int, b int, index(a))")
	tk.MustExec("insert into t values(1,1),(1,2),(2,2)")
	tk.MustExec("insert into s values(1,1),(2,2),(2,1)")

	var input []string
	var output []struct {
		SQL  string
		Plan []string
	}
	s.testData.GetTestCases(c, &input, &output)
	for i, tt := range input {
		s.testData.OnRecord(func() {
			output[i].SQL = tt
			output[i].Plan = s.testData.ConvertRowsToStrings(tk.MustQuery(tt).Rows())
		})
		res := tk.MustQuery(tt)
		res.Check(testkit.Rows(output[i].Plan...))
	}
}

func (s *testIntegrationSuite) TestQueryBlockTableAliasInHint(c *C) {
	tk := testkit.NewTestKit(c, s.store)

	tk.MustExec("use test")
	c.Assert(tk.HasPlan("select /*+ HASH_JOIN(@sel_1 t2) */ * FROM (select 1) t1 NATURAL LEFT JOIN (select 2) t2", "HashJoin"), IsTrue)
	tk.MustQuery("select /*+ HASH_JOIN(@sel_1 t2) */ * FROM (select 1) t1 NATURAL LEFT JOIN (select 2) t2").Check(testkit.Rows(
		"1 2",
	))
	c.Assert(tk.Se.GetSessionVars().StmtCtx.GetWarnings(), HasLen, 0)
}

func (s *testIntegrationSuite) TestIssue10448(c *C) {
	tk := testkit.NewTestKit(c, s.store)
	tk.MustExec("use test")
	tk.MustExec("drop table if exists t;")

	tk.MustExec("create table t(pk int(11) primary key)")
	tk.MustExec("insert into t values(1),(2),(3)")
	tk.MustQuery("select a from (select pk as a from t) t1 where a = 18446744073709551615").Check(testkit.Rows())
}

func (s *testIntegrationSuite) TestUpdateMultiUpdatePK(c *C) {
	tk := testkit.NewTestKit(c, s.store)
	tk.MustExec("use test")

	tk.MustExec("drop table if exists t")
	tk.MustExec("create table t (a int not null primary key)")
	tk.MustExec("insert into t values (1)")
	tk.MustGetErrMsg(`UPDATE t m, t n SET m.a = m.a + 10, n.a = n.a + 10`,
		`[planner:1706]Primary key/partition key update is not allowed since the table is updated both as 'm' and 'n'.`)

	tk.MustExec("drop table if exists t")
	tk.MustExec("create table t (a varchar(10) not null primary key)")
	tk.MustExec("insert into t values ('abc')")
	tk.MustGetErrMsg(`UPDATE t m, t n SET m.a = 'def', n.a = 'xyz'`,
		`[planner:1706]Primary key/partition key update is not allowed since the table is updated both as 'm' and 'n'.`)

	tk.MustExec("drop table if exists t")
	tk.MustExec("create table t (a int, b int, primary key (a, b))")
	tk.MustExec("insert into t values (1, 2)")
	tk.MustGetErrMsg(`UPDATE t m, t n SET m.a = m.a + 10, n.b = n.b + 10`,
		`[planner:1706]Primary key/partition key update is not allowed since the table is updated both as 'm' and 'n'.`)

	tk.MustExec("drop table if exists t")
	tk.MustExec("create table t (a int primary key, b int)")
	tk.MustExec("insert into t values (1, 2)")
	tk.MustGetErrMsg(`UPDATE t m, t n SET m.a = m.a + 10, n.a = n.a + 10`,
		`[planner:1706]Primary key/partition key update is not allowed since the table is updated both as 'm' and 'n'.`)

	tk.MustExec(`UPDATE t m, t n SET m.b = m.b + 10, n.b = n.b + 10`)
	tk.MustQuery("SELECT * FROM t").Check(testkit.Rows("1 12"))

	tk.MustExec(`UPDATE t m, t n SET m.a = m.a + 1, n.b = n.b + 10`)
	tk.MustQuery("SELECT * FROM t").Check(testkit.Rows("2 12"))
}

func (s *testIntegrationSuite) TestCorrelatedAggregate(c *C) {
	tk := testkit.NewTestKit(c, s.store)
	tk.MustExec("use test")

	// #18350
	tk.MustExec("DROP TABLE IF EXISTS tab, tab2")
	tk.MustExec("CREATE TABLE tab(i INT)")
	tk.MustExec("CREATE TABLE tab2(j INT)")
	tk.MustExec("insert into tab values(1),(2),(3)")
	tk.MustExec("insert into tab2 values(1),(2),(3),(15)")
	tk.MustQuery(`SELECT m.i,
       (SELECT COUNT(n.j)
           FROM tab2 WHERE j=15) AS o
    FROM tab m, tab2 n GROUP BY 1 order by m.i`).Check(testkit.Rows("1 4", "2 4", "3 4"))
	tk.MustQuery(`SELECT
         (SELECT COUNT(n.j)
             FROM tab2 WHERE j=15) AS o
    FROM tab m, tab2 n order by m.i`).Check(testkit.Rows("12"))

	// #17748
	tk.MustExec("drop table if exists t1, t2")
	tk.MustExec("create table t1 (a int, b int)")
	tk.MustExec("create table t2 (m int, n int)")
	tk.MustExec("insert into t1 values (2,2), (2,2), (3,3), (3,3), (3,3), (4,4)")
	tk.MustExec("insert into t2 values (1,11), (2,22), (3,32), (4,44), (4,44)")
	tk.MustExec("set @@sql_mode='TRADITIONAL'")

	tk.MustQuery(`select count(*) c, a,
		( select group_concat(count(a)) from t2 where m = a )
		from t1 group by a order by a`).
		Check(testkit.Rows("2 2 2", "3 3 3", "1 4 1,1"))

	tk.MustExec("drop table if exists t")
	tk.MustExec("create table t (a int, b int)")
	tk.MustExec("insert into t values (1,1),(2,1),(2,2),(3,1),(3,2),(3,3)")

	// Sub-queries in SELECT fields
	// from SELECT fields
	tk.MustQuery("select (select count(a)) from t").Check(testkit.Rows("6"))
	tk.MustQuery("select (select (select (select count(a)))) from t").Check(testkit.Rows("6"))
	tk.MustQuery("select (select (select count(n.a)) from t m order by count(m.b)) from t n").Check(testkit.Rows("6"))
	// from WHERE
	tk.MustQuery("select (select count(n.a) from t where count(n.a)=3) from t n").Check(testkit.Rows("<nil>"))
	tk.MustQuery("select (select count(a) from t where count(distinct n.a)=3) from t n").Check(testkit.Rows("6"))
	// from HAVING
	tk.MustQuery("select (select count(n.a) from t having count(n.a)=6 limit 1) from t n").Check(testkit.Rows("6"))
	tk.MustQuery("select (select count(n.a) from t having count(distinct n.b)=3 limit 1) from t n").Check(testkit.Rows("6"))
	tk.MustQuery("select (select sum(distinct n.a) from t having count(distinct n.b)=3 limit 1) from t n").Check(testkit.Rows("6"))
	tk.MustQuery("select (select sum(distinct n.a) from t having count(distinct n.b)=6 limit 1) from t n").Check(testkit.Rows("<nil>"))
	// from ORDER BY
	tk.MustQuery("select (select count(n.a) from t order by count(n.b) limit 1) from t n").Check(testkit.Rows("6"))
	tk.MustQuery("select (select count(distinct n.b) from t order by count(n.b) limit 1) from t n").Check(testkit.Rows("3"))
	// from TableRefsClause
	tk.MustQuery("select (select cnt from (select count(a) cnt) s) from t").Check(testkit.Rows("6"))
	tk.MustQuery("select (select count(cnt) from (select count(a) cnt) s) from t").Check(testkit.Rows("1"))
	// from sub-query inside aggregate
	tk.MustQuery("select (select sum((select count(a)))) from t").Check(testkit.Rows("6"))
	tk.MustQuery("select (select sum((select count(a))+sum(a))) from t").Check(testkit.Rows("20"))
	// from GROUP BY
	tk.MustQuery("select (select count(a) from t group by count(n.a)) from t n").Check(testkit.Rows("6"))
	tk.MustQuery("select (select count(distinct a) from t group by count(n.a)) from t n").Check(testkit.Rows("3"))

	// Sub-queries in HAVING
	tk.MustQuery("select sum(a) from t having (select count(a)) = 0").Check(testkit.Rows())
	tk.MustQuery("select sum(a) from t having (select count(a)) > 0").Check(testkit.Rows("14"))

	// Sub-queries in ORDER BY
	tk.MustQuery("select count(a) from t group by b order by (select count(a))").Check(testkit.Rows("1", "2", "3"))
	tk.MustQuery("select count(a) from t group by b order by (select -count(a))").Check(testkit.Rows("3", "2", "1"))

	// Nested aggregate (correlated aggregate inside aggregate)
	tk.MustQuery("select (select sum(count(a))) from t").Check(testkit.Rows("6"))
	tk.MustQuery("select (select sum(sum(a))) from t").Check(testkit.Rows("14"))

	// Combining aggregates
	tk.MustQuery("select count(a), (select count(a)) from t").Check(testkit.Rows("6 6"))
	tk.MustQuery("select sum(distinct b), count(a), (select count(a)), (select cnt from (select sum(distinct b) as cnt) n) from t").
		Check(testkit.Rows("6 6 6 6"))
}

func (s *testIntegrationSuite) TestInvalidNamedWindowSpec(c *C) {
	// #12356
	tk := testkit.NewTestKit(c, s.store)
	tk.MustExec("use test")
	tk.MustExec("DROP TABLE IF EXISTS temptest")
	tk.MustExec("create table temptest (val int, val1 int)")
	tk.MustQuery("SELECT val FROM temptest WINDOW w AS (ORDER BY val RANGE 1 PRECEDING)").Check(testkit.Rows())
	tk.MustGetErrMsg("SELECT val FROM temptest WINDOW w AS (ORDER BY val, val1 RANGE 1 PRECEDING)",
		"[planner:3587]Window 'w' with RANGE N PRECEDING/FOLLOWING frame requires exactly one ORDER BY expression, of numeric or temporal type")
	tk.MustGetErrMsg("select val1, avg(val1) as a from temptest group by val1 window w as (order by a)",
		"[planner:1054]Unknown column 'a' in 'window order by'")
	tk.MustGetErrMsg("select val1, avg(val1) as a from temptest group by val1 window w as (partition by a)",
		"[planner:1054]Unknown column 'a' in 'window partition by'")
}

func (s *testIntegrationSuite) TestIssue22040(c *C) {
	// #22040
	tk := testkit.NewTestKit(c, s.store)
	tk.MustExec("use test")
	tk.MustExec("drop table if exists t")
	tk.MustExec("create table t (a int, b int, primary key(a,b))")
	// valid case
	tk.MustExec("select * from t where (a,b) in ((1,2),(1,2))")
	// invalid case, column count doesn't match
	{
		err := tk.ExecToErr("select * from t where (a,b) in (1,2)")
		c.Assert(errors.Cause(err), FitsTypeOf, expression.ErrOperandColumns)
	}
	{
		err := tk.ExecToErr("select * from t where (a,b) in ((1,2),1)")
		c.Assert(errors.Cause(err), FitsTypeOf, expression.ErrOperandColumns)
	}
}

func (s *testIntegrationSuite) TestOrderByHavingNotInSelect(c *C) {
	tk := testkit.NewTestKit(c, s.store)
	tk.MustExec("use test")
	tk.MustExec("drop table if exists ttest")
	tk.MustExec("create table ttest (v1 int, v2 int)")
	tk.MustExec("insert into ttest values(1, 2), (4,6), (1, 7)")
	tk.MustGetErrMsg("select v1 from ttest order by count(v2)",
		"[planner:3029]Expression #1 of ORDER BY contains aggregate function and applies to the result of a non-aggregated query")
	tk.MustGetErrMsg("select v1 from ttest having count(v2)",
		"[planner:8123]In aggregated query without GROUP BY, expression #1 of SELECT list contains nonaggregated column 'v1'; this is incompatible with sql_mode=only_full_group_by")
}

func (s *testIntegrationSuite) TestCorrelatedColumnAggFuncPushDown(c *C) {
	tk := testkit.NewTestKit(c, s.store)
	tk.MustExec("use test;")
	tk.MustExec("drop table if exists t;")
	tk.MustExec("create table t (a int, b int);")
	tk.MustExec("insert into t values (1,1);")
	tk.MustQuery("select (select count(n.a + a) from t) from t n;").Check(testkit.Rows(
		"1",
	))
}

func (s *testIntegrationSuite) TestIssue22105(c *C) {
	tk := testkit.NewTestKit(c, s.store)

	tk.MustExec("use test")
	tk.MustExec("drop table if exists t")
	tk.MustExec(`CREATE TABLE t1 (
  key1 int(11) NOT NULL,
  key2 int(11) NOT NULL,
  key3 int(11) NOT NULL,
  key4 int(11) NOT NULL,
  key5 int(11) DEFAULT NULL,
  key6 int(11) DEFAULT NULL,
  key7 int(11) NOT NULL,
  key8 int(11) NOT NULL,
  KEY i1 (key1),
  KEY i2 (key2),
  KEY i3 (key3),
  KEY i4 (key4),
  KEY i5 (key5),
  KEY i6 (key6)
) ENGINE=InnoDB DEFAULT CHARSET=utf8mb4 COLLATE=utf8mb4_bin`)

	var input []string
	var output []struct {
		SQL  string
		Plan []string
	}
	s.testData.GetTestCases(c, &input, &output)
	for i, tt := range input {
		s.testData.OnRecord(func() {
			output[i].SQL = tt
			output[i].Plan = s.testData.ConvertRowsToStrings(tk.MustQuery(tt).Rows())
		})
		tk.MustQuery(tt).Check(testkit.Rows(output[i].Plan...))
	}
}

func (s *testIntegrationSuite) TestReorderSimplifiedOuterJoins(c *C) {
	tk := testkit.NewTestKit(c, s.store)

	tk.MustExec("use test")
	tk.MustExec("drop table if exists t1,t2,t3")
	tk.MustExec("create table t1 (pk char(32) primary key, col1 char(32), col2 varchar(40), col3 char(32), key (col1), key (col3), key (col2,col3), key (col1,col3))")
	tk.MustExec("create table t2 (pk char(32) primary key, col1 varchar(100))")
	tk.MustExec("create table t3 (pk char(32) primary key, keycol varchar(100), pad1 tinyint(1) default null, pad2 varchar(40), key (keycol,pad1,pad2))")

	var input []string
	var output []struct {
		SQL  string
		Plan []string
	}
	s.testData.GetTestCases(c, &input, &output)
	for i, tt := range input {
		s.testData.OnRecord(func() {
			output[i].SQL = tt
			output[i].Plan = s.testData.ConvertRowsToStrings(tk.MustQuery(tt).Rows())
		})
		tk.MustQuery(tt).Check(testkit.Rows(output[i].Plan...))
	}
}

<<<<<<< HEAD
// Test for issue https://github.com/pingcap/tidb/issues/21607.
func (s *testIntegrationSuite) TestConditionColPruneInPhysicalUnionScan(c *C) {
	tk := testkit.NewTestKit(c, s.store)
	tk.MustExec("use test;")
	tk.MustExec("drop table if exists t;")
	tk.MustExec("create table t (a int, b int);")
	tk.MustExec("begin;")
	tk.MustExec("insert into t values (1, 2);")
	tk.MustQuery("select count(*) from t where b = 1 and b in (3);").
		Check(testkit.Rows("0"))

	tk.MustExec("drop table t;")
	tk.MustExec("create table t (a int, b int as (a + 1), c int as (b + 1));")
	tk.MustExec("begin;")
	tk.MustExec("insert into t (a) values (1);")
	tk.MustQuery("select count(*) from t where b = 1 and b in (3);").
		Check(testkit.Rows("0"))
	tk.MustQuery("select count(*) from t where c = 1 and c in (3);").
		Check(testkit.Rows("0"))
=======
func (s *testIntegrationSuite) TestIssue22071(c *C) {
	tk := testkit.NewTestKit(c, s.store)
	tk.MustExec("use test")
	tk.MustExec("create table t (a int);")
	tk.MustExec("insert into t values(1),(2),(5)")
	tk.MustQuery("select n in (1,2) from (select a in (1,2) as n from t) g;").Sort().Check(testkit.Rows("0", "1", "1"))
	tk.MustQuery("select n in (1,n) from (select a in (1,2) as n from t) g;").Check(testkit.Rows("1", "1", "1"))
}

func (s *testIntegrationSuite) TestIndexMergeTableFilter(c *C) {
	tk := testkit.NewTestKit(c, s.store)
	tk.MustExec("use test")
	tk.MustExec("drop table if exists t;")
	tk.MustExec("create table t(a int, b int, c int, d int, key(a), key(b));")
	tk.MustExec("insert into t values(10,1,1,10)")

	tk.MustQuery("explain select /*+ use_index_merge(t) */ * from t where a=10 or (b=10 and c=10)").Check(testkit.Rows(
		"IndexMerge_9 16.00 root  ",
		"├─IndexRangeScan_5(Build) 10.00 cop[tikv] table:t, index:a(a) range:[10,10], keep order:false, stats:pseudo",
		"├─IndexRangeScan_6(Build) 10.00 cop[tikv] table:t, index:b(b) range:[10,10], keep order:false, stats:pseudo",
		"└─Selection_8(Probe) 16.00 cop[tikv]  or(eq(test.t.a, 10), and(eq(test.t.b, 10), eq(test.t.c, 10)))",
		"  └─TableRowIDScan_7 20.00 cop[tikv] table:t keep order:false, stats:pseudo",
	))
	tk.MustQuery("select /*+ use_index_merge(t) */ * from t where a=10 or (b=10 and c=10)").Check(testkit.Rows(
		"10 1 1 10",
	))
	tk.MustQuery("explain select /*+ use_index_merge(t) */ * from t where (a=10 and d=10) or (b=10 and c=10)").Check(testkit.Rows(
		"IndexMerge_9 16.00 root  ",
		"├─IndexRangeScan_5(Build) 10.00 cop[tikv] table:t, index:a(a) range:[10,10], keep order:false, stats:pseudo",
		"├─IndexRangeScan_6(Build) 10.00 cop[tikv] table:t, index:b(b) range:[10,10], keep order:false, stats:pseudo",
		"└─Selection_8(Probe) 16.00 cop[tikv]  or(and(eq(test.t.a, 10), eq(test.t.d, 10)), and(eq(test.t.b, 10), eq(test.t.c, 10)))",
		"  └─TableRowIDScan_7 20.00 cop[tikv] table:t keep order:false, stats:pseudo",
	))
	tk.MustQuery("select /*+ use_index_merge(t) */ * from t where (a=10 and d=10) or (b=10 and c=10)").Check(testkit.Rows(
		"10 1 1 10",
	))
}

// #22949: test HexLiteral Used in GetVar expr
func (s *testIntegrationSuite) TestGetVarExprWithHexLiteral(c *C) {
	tk := testkit.NewTestKit(c, s.store)
	tk.MustExec("use test;")
	tk.MustExec("drop table if exists t1_no_idx;")
	tk.MustExec("create table t1_no_idx(id int, col_bit bit(16));")
	tk.MustExec("insert into t1_no_idx values(1, 0x3135);")
	tk.MustExec("insert into t1_no_idx values(2, 0x0f);")

	tk.MustExec("prepare stmt from 'select id from t1_no_idx where col_bit = ?';")
	tk.MustExec("set @a = 0x3135;")
	tk.MustQuery("execute stmt using @a;").Check(testkit.Rows("1"))
	tk.MustExec("set @a = 0x0F;")
	tk.MustQuery("execute stmt using @a;").Check(testkit.Rows("2"))

	// same test, but use IN expr
	tk.MustExec("prepare stmt from 'select id from t1_no_idx where col_bit in (?)';")
	tk.MustExec("set @a = 0x3135;")
	tk.MustQuery("execute stmt using @a;").Check(testkit.Rows("1"))
	tk.MustExec("set @a = 0x0F;")
	tk.MustQuery("execute stmt using @a;").Check(testkit.Rows("2"))

	// same test, but use table with index on col_bit
	tk.MustExec("drop table if exists t2_idx;")
	tk.MustExec("create table t2_idx(id int, col_bit bit(16), key(col_bit));")
	tk.MustExec("insert into t2_idx values(1, 0x3135);")
	tk.MustExec("insert into t2_idx values(2, 0x0f);")

	tk.MustExec("prepare stmt from 'select id from t2_idx where col_bit = ?';")
	tk.MustExec("set @a = 0x3135;")
	tk.MustQuery("execute stmt using @a;").Check(testkit.Rows("1"))
	tk.MustExec("set @a = 0x0F;")
	tk.MustQuery("execute stmt using @a;").Check(testkit.Rows("2"))

	// same test, but use IN expr
	tk.MustExec("prepare stmt from 'select id from t2_idx where col_bit in (?)';")
	tk.MustExec("set @a = 0x3135;")
	tk.MustQuery("execute stmt using @a;").Check(testkit.Rows("1"))
	tk.MustExec("set @a = 0x0F;")
	tk.MustQuery("execute stmt using @a;").Check(testkit.Rows("2"))

	// test col varchar with GetVar
	tk.MustExec("drop table if exists t_varchar;")
	tk.MustExec("create table t_varchar(id int, col_varchar varchar(100), key(col_varchar));")
	tk.MustExec("insert into t_varchar values(1, '15');")
	tk.MustExec("prepare stmt from 'select id from t_varchar where col_varchar = ?';")
	tk.MustExec("set @a = 0x3135;")
	tk.MustQuery("execute stmt using @a;").Check(testkit.Rows("1"))
}

// test BitLiteral used with GetVar
func (s *testIntegrationSuite) TestGetVarExprWithBitLiteral(c *C) {
	tk := testkit.NewTestKit(c, s.store)
	tk.MustExec("use test;")
	tk.MustExec("drop table if exists t1_no_idx;")
	tk.MustExec("create table t1_no_idx(id int, col_bit bit(16));")
	tk.MustExec("insert into t1_no_idx values(1, 0x3135);")
	tk.MustExec("insert into t1_no_idx values(2, 0x0f);")

	tk.MustExec("prepare stmt from 'select id from t1_no_idx where col_bit = ?';")
	// 0b11000100110101 is 0x3135
	tk.MustExec("set @a = 0b11000100110101;")
	tk.MustQuery("execute stmt using @a;").Check(testkit.Rows("1"))

	// same test, but use IN expr
	tk.MustExec("prepare stmt from 'select id from t1_no_idx where col_bit in (?)';")
	tk.MustExec("set @a = 0b11000100110101;")
	tk.MustQuery("execute stmt using @a;").Check(testkit.Rows("1"))
>>>>>>> 11a9254b
}<|MERGE_RESOLUTION|>--- conflicted
+++ resolved
@@ -1827,7 +1827,6 @@
 	}
 }
 
-<<<<<<< HEAD
 // Test for issue https://github.com/pingcap/tidb/issues/21607.
 func (s *testIntegrationSuite) TestConditionColPruneInPhysicalUnionScan(c *C) {
 	tk := testkit.NewTestKit(c, s.store)
@@ -1847,7 +1846,8 @@
 		Check(testkit.Rows("0"))
 	tk.MustQuery("select count(*) from t where c = 1 and c in (3);").
 		Check(testkit.Rows("0"))
-=======
+}
+
 func (s *testIntegrationSuite) TestIssue22071(c *C) {
 	tk := testkit.NewTestKit(c, s.store)
 	tk.MustExec("use test")
@@ -1954,5 +1954,4 @@
 	tk.MustExec("prepare stmt from 'select id from t1_no_idx where col_bit in (?)';")
 	tk.MustExec("set @a = 0b11000100110101;")
 	tk.MustQuery("execute stmt using @a;").Check(testkit.Rows("1"))
->>>>>>> 11a9254b
 }