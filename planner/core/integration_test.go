// Copyright 2019 PingCAP, Inc.
//
// Licensed under the Apache License, Version 2.0 (the "License");
// you may not use this file except in compliance with the License.
// You may obtain a copy of the License at
//
//     http://www.apache.org/licenses/LICENSE-2.0
//
// Unless required by applicable law or agreed to in writing, software
// distributed under the License is distributed on an "AS IS" BASIS,
// See the License for the specific language governing permissions and
// limitations under the License.

package core_test

import (
	"bytes"
	"fmt"
	"strings"

	. "github.com/pingcap/check"
	"github.com/pingcap/errors"
	"github.com/pingcap/parser/auth"
	"github.com/pingcap/parser/model"
	"github.com/pingcap/parser/mysql"
	"github.com/pingcap/parser/terror"
	"github.com/pingcap/tidb/config"
	"github.com/pingcap/tidb/domain"
	"github.com/pingcap/tidb/expression"
	"github.com/pingcap/tidb/infoschema"
	"github.com/pingcap/tidb/kv"
	"github.com/pingcap/tidb/planner/core"
	"github.com/pingcap/tidb/session"
	"github.com/pingcap/tidb/sessionctx/stmtctx"
	"github.com/pingcap/tidb/sessionctx/variable"
	"github.com/pingcap/tidb/table"
	"github.com/pingcap/tidb/util/collate"
	"github.com/pingcap/tidb/util/testkit"
	"github.com/pingcap/tidb/util/testutil"
)

var _ = Suite(&testIntegrationSuite{})
var _ = SerialSuites(&testIntegrationSerialSuite{})

type testIntegrationSuite struct {
	testData testutil.TestData
	store    kv.Storage
	dom      *domain.Domain
}

func (s *testIntegrationSuite) SetUpSuite(c *C) {
	var err error
	s.testData, err = testutil.LoadTestSuiteData("testdata", "integration_suite")
	c.Assert(err, IsNil)
}

func (s *testIntegrationSuite) TearDownSuite(c *C) {
	c.Assert(s.testData.GenerateOutputIfNeeded(), IsNil)
}

func (s *testIntegrationSuite) SetUpTest(c *C) {
	var err error
	s.store, s.dom, err = newStoreWithBootstrap()
	c.Assert(err, IsNil)
}

func (s *testIntegrationSuite) TearDownTest(c *C) {
	s.dom.Close()
	err := s.store.Close()
	c.Assert(err, IsNil)
}

type testIntegrationSerialSuite struct {
	testData testutil.TestData
	store    kv.Storage
	dom      *domain.Domain
}

func (s *testIntegrationSerialSuite) SetUpSuite(c *C) {
	var err error
	s.testData, err = testutil.LoadTestSuiteData("testdata", "integration_serial_suite")
	c.Assert(err, IsNil)
}

func (s *testIntegrationSerialSuite) TearDownSuite(c *C) {
	c.Assert(s.testData.GenerateOutputIfNeeded(), IsNil)
}

func (s *testIntegrationSerialSuite) SetUpTest(c *C) {
	var err error
	s.store, s.dom, err = newStoreWithBootstrap()
	c.Assert(err, IsNil)
}

func (s *testIntegrationSerialSuite) TearDownTest(c *C) {
	s.dom.Close()
	err := s.store.Close()
	c.Assert(err, IsNil)
}

func (s *testIntegrationSuite) TestShowSubquery(c *C) {
	tk := testkit.NewTestKit(c, s.store)
	tk.MustExec("use test")
	tk.MustExec("drop table if exists t")
	tk.MustExec("create table t(a varchar(10), b int, c int)")
	tk.MustQuery("show columns from t where true").Check(testkit.Rows(
		"a varchar(10) YES  <nil> ",
		"b int(11) YES  <nil> ",
		"c int(11) YES  <nil> ",
	))
	tk.MustQuery("show columns from t where field = 'b'").Check(testkit.Rows(
		"b int(11) YES  <nil> ",
	))
	tk.MustQuery("show columns from t where field in (select 'b')").Check(testkit.Rows(
		"b int(11) YES  <nil> ",
	))
	tk.MustQuery("show columns from t where field in (select 'b') and true").Check(testkit.Rows(
		"b int(11) YES  <nil> ",
	))
	tk.MustQuery("show columns from t where field in (select 'b') and false").Check(testkit.Rows())
	tk.MustExec("insert into t values('c', 0, 0)")
	tk.MustQuery("show columns from t where field < all (select a from t)").Check(testkit.Rows(
		"a varchar(10) YES  <nil> ",
		"b int(11) YES  <nil> ",
	))
	tk.MustExec("insert into t values('b', 0, 0)")
	tk.MustQuery("show columns from t where field < all (select a from t)").Check(testkit.Rows(
		"a varchar(10) YES  <nil> ",
	))
}

func (s *testIntegrationSuite) TestPpdWithSetVar(c *C) {
	tk := testkit.NewTestKit(c, s.store)
	tk.MustExec("use test")
	tk.MustExec("drop table if exists t")
	tk.MustExec("create table t(c1 int, c2 varchar(255))")
	tk.MustExec("insert into t values(1,'a'),(2,'d'),(3,'c')")

	tk.MustQuery("select t01.c1,t01.c2,t01.c3 from (select t1.*,@c3:=@c3+1 as c3 from (select t.*,@c3:=0 from t order by t.c1)t1)t01 where t01.c3=1 and t01.c2='d'").Check(testkit.Rows())
	tk.MustQuery("select t01.c1,t01.c2,t01.c3 from (select t1.*,@c3:=@c3+1 as c3 from (select t.*,@c3:=0 from t order by t.c1)t1)t01 where t01.c3=2 and t01.c2='d'").Check(testkit.Rows("2 d 2"))
}

func (s *testIntegrationSuite) TestBitColErrorMessage(c *C) {
	tk := testkit.NewTestKit(c, s.store)

	tk.MustExec("use test")
	tk.MustExec("drop table if exists bit_col_t")
	tk.MustExec("create table bit_col_t (a bit(64))")
	tk.MustExec("drop table bit_col_t")
	tk.MustExec("create table bit_col_t (a bit(1))")
	tk.MustExec("drop table bit_col_t")
	tk.MustGetErrCode("create table bit_col_t (a bit(0))", mysql.ErrInvalidFieldSize)
	tk.MustGetErrCode("create table bit_col_t (a bit(65))", mysql.ErrTooBigDisplaywidth)
}

func (s *testIntegrationSuite) TestPushLimitDownIndexLookUpReader(c *C) {
	tk := testkit.NewTestKit(c, s.store)

	tk.MustExec("set @@session.tidb_executor_concurrency = 4;")
	tk.MustExec("set @@session.tidb_hash_join_concurrency = 5;")
	tk.MustExec("set @@session.tidb_distsql_scan_concurrency = 15;")
	tk.MustExec("use test")
	tk.MustExec("drop table if exists tbl")
	tk.MustExec("create table tbl(a int, b int, c int, key idx_b_c(b,c))")
	tk.MustExec("insert into tbl values(1,1,1),(2,2,2),(3,3,3),(4,4,4),(5,5,5)")
	tk.MustExec("analyze table tbl")

	var input []string
	var output []struct {
		SQL  string
		Plan []string
	}
	s.testData.GetTestCases(c, &input, &output)
	for i, tt := range input {
		s.testData.OnRecord(func() {
			output[i].SQL = tt
			output[i].Plan = s.testData.ConvertRowsToStrings(tk.MustQuery(tt).Rows())
		})
		tk.MustQuery(tt).Check(testkit.Rows(output[i].Plan...))
	}
}

func (s *testIntegrationSuite) TestIsFromUnixtimeNullRejective(c *C) {
	tk := testkit.NewTestKit(c, s.store)
	tk.MustExec("use test")
	tk.MustExec(`drop table if exists t;`)
	tk.MustExec(`create table t(a bigint, b bigint);`)
	s.runTestsWithTestData("TestIsFromUnixtimeNullRejective", tk, c)
}

func (s *testIntegrationSuite) TestIssue22298(c *C) {
	tk := testkit.NewTestKit(c, s.store)
	tk.MustExec("use test")
	tk.MustExec(`drop table if exists t;`)
	tk.MustExec(`create table t(a int, b int);`)
	tk.MustGetErrMsg(`select * from t where 0 and c = 10;`, "[planner:1054]Unknown column 'c' in 'where clause'")
}

func (s *testIntegrationSuite) TestIssue22828(c *C) {
	tk := testkit.NewTestKit(c, s.store)
	tk.MustExec("use test")
	tk.MustExec(`drop table if exists t1;`)
	tk.MustExec(`create table t (c int);`)
	tk.MustGetErrMsg(`select group_concat((select concat(c,group_concat(c)) FROM t where xxx=xxx)) FROM t;`, "[planner:1054]Unknown column 'xxx' in 'where clause'")
}

func (s *testIntegrationSuite) runTestsWithTestData(caseName string, tk *testkit.TestKit, c *C) {
	var input []string
	var output []struct {
		SQL  string
		Plan []string
	}
	s.testData.GetTestCasesByName(caseName, c, &input, &output)
	for i, tt := range input {
		s.testData.OnRecord(func() {
			output[i].SQL = tt
			output[i].Plan = s.testData.ConvertRowsToStrings(tk.MustQuery(tt).Rows())
		})
		tk.MustQuery(tt).Check(testkit.Rows(output[i].Plan...))
	}
}

func (s *testIntegrationSuite) TestJoinNotNullFlag(c *C) {
	store, dom, err := newStoreWithBootstrap()
	c.Assert(err, IsNil)
	tk := testkit.NewTestKit(c, store)
	defer func() {
		dom.Close()
		store.Close()
	}()
	tk.MustExec("use test")
	tk.MustExec("drop table if exists t1, t2")
	tk.MustExec("create table t1(x int not null)")
	tk.MustExec("create table t2(x int)")
	tk.MustExec("insert into t2 values (1)")

	tk.MustQuery("select IFNULL((select t1.x from t1 where t1.x = t2.x), 'xxx') as col1 from t2").Check(testkit.Rows("xxx"))
	tk.MustQuery("select ifnull(t1.x, 'xxx') from t2 left join t1 using(x)").Check(testkit.Rows("xxx"))
	tk.MustQuery("select ifnull(t1.x, 'xxx') from t2 natural left join t1").Check(testkit.Rows("xxx"))
}

func (s *testIntegrationSuite) TestAntiJoinConstProp(c *C) {
	store, dom, err := newStoreWithBootstrap()
	c.Assert(err, IsNil)
	tk := testkit.NewTestKit(c, store)
	defer func() {
		dom.Close()
		store.Close()
	}()
	tk.MustExec("use test")
	tk.MustExec("drop table if exists t1, t2")
	tk.MustExec("create table t1(a int not null, b int not null)")
	tk.MustExec("insert into t1 values (1,1)")
	tk.MustExec("create table t2(a int not null, b int not null)")
	tk.MustExec("insert into t2 values (2,2)")

	tk.MustQuery("select * from t1 where t1.a not in (select a from t2 where t2.a = t1.a and t2.a > 1)").Check(testkit.Rows(
		"1 1",
	))
	tk.MustQuery("select * from t1 where t1.a not in (select a from t2 where t2.b = t1.b and t2.a > 1)").Check(testkit.Rows(
		"1 1",
	))
	tk.MustQuery("select * from t1 where t1.a not in (select a from t2 where t2.b = t1.b and t2.b > 1)").Check(testkit.Rows(
		"1 1",
	))
	tk.MustQuery("select q.a in (select count(*) from t1 s where not exists (select 1 from t1 p where q.a > 1 and p.a = s.a)) from t1 q").Check(testkit.Rows(
		"1",
	))
	tk.MustQuery("select q.a in (select not exists (select 1 from t1 p where q.a > 1 and p.a = s.a) from t1 s) from t1 q").Check(testkit.Rows(
		"1",
	))

	tk.MustExec("drop table t1, t2")
	tk.MustExec("create table t1(a int not null, b int)")
	tk.MustExec("insert into t1 values (1,null)")
	tk.MustExec("create table t2(a int not null, b int)")
	tk.MustExec("insert into t2 values (2,2)")

	tk.MustQuery("select * from t1 where t1.a not in (select a from t2 where t2.b > t1.b)").Check(testkit.Rows(
		"1 <nil>",
	))
	tk.MustQuery("select * from t1 where t1.a not in (select a from t2 where t1.a = 2)").Check(testkit.Rows(
		"1 <nil>",
	))
}

func (s *testIntegrationSuite) TestSimplifyOuterJoinWithCast(c *C) {
	tk := testkit.NewTestKit(c, s.store)

	tk.MustExec("use test")
	tk.MustExec("drop table if exists t")
	tk.MustExec("create table t(a int not null, b datetime default null)")

	var input []string
	var output []struct {
		SQL  string
		Plan []string
	}
	s.testData.GetTestCases(c, &input, &output)
	for i, tt := range input {
		s.testData.OnRecord(func() {
			output[i].SQL = tt
			output[i].Plan = s.testData.ConvertRowsToStrings(tk.MustQuery(tt).Rows())
		})
		tk.MustQuery(tt).Check(testkit.Rows(output[i].Plan...))
	}
}

func (s *testIntegrationSerialSuite) TestNoneAccessPathsFoundByIsolationRead(c *C) {
	tk := testkit.NewTestKit(c, s.store)

	tk.MustExec("use test")
	tk.MustExec("drop table if exists t")
	tk.MustExec("create table t(a int primary key)")

	_, err := tk.Exec("select * from t")
	c.Assert(err, IsNil)

	tk.MustExec("set @@session.tidb_isolation_read_engines = 'tiflash'")

	// Don't filter mysql.SystemDB by isolation read.
	tk.MustQuery("explain format = 'brief' select * from mysql.stats_meta").Check(testkit.Rows(
		"TableReader 10000.00 root  data:TableFullScan",
		"└─TableFullScan 10000.00 cop[tikv] table:stats_meta keep order:false, stats:pseudo"))

	_, err = tk.Exec("select * from t")
	c.Assert(err, NotNil)
	c.Assert(err.Error(), Equals, "[planner:1815]Internal : Can not find access path matching 'tidb_isolation_read_engines'(value: 'tiflash'). Available values are 'tikv'.")

	tk.MustExec("set @@session.tidb_isolation_read_engines = 'tiflash, tikv'")
	tk.MustExec("select * from t")
	defer config.RestoreFunc()()
	config.UpdateGlobal(func(conf *config.Config) {
		conf.IsolationRead.Engines = []string{"tiflash"}
	})
	// Change instance config doesn't affect isolation read.
	tk.MustExec("select * from t")
}

func (s *testIntegrationSerialSuite) TestSelPushDownTiFlash(c *C) {
	tk := testkit.NewTestKit(c, s.store)
	tk.MustExec("use test")
	tk.MustExec("drop table if exists t")
	tk.MustExec("create table t(a int primary key, b varchar(20))")

	// Create virtual tiflash replica info.
	dom := domain.GetDomain(tk.Se)
	is := dom.InfoSchema()
	db, exists := is.SchemaByName(model.NewCIStr("test"))
	c.Assert(exists, IsTrue)
	for _, tblInfo := range db.Tables {
		if tblInfo.Name.L == "t" {
			tblInfo.TiFlashReplica = &model.TiFlashReplicaInfo{
				Count:     1,
				Available: true,
			}
		}
	}

	tk.MustExec("set @@session.tidb_isolation_read_engines = 'tiflash'")
	var input []string
	var output []struct {
		SQL  string
		Plan []string
	}
	s.testData.GetTestCases(c, &input, &output)
	for i, tt := range input {
		s.testData.OnRecord(func() {
			output[i].SQL = tt
			output[i].Plan = s.testData.ConvertRowsToStrings(tk.MustQuery(tt).Rows())
		})
		res := tk.MustQuery(tt)
		res.Check(testkit.Rows(output[i].Plan...))
	}
}

<<<<<<< HEAD
func (s *testIntegrationSerialSuite) TestVerboseExplain(c *C) {
	tk := testkit.NewTestKit(c, s.store)
	tk.MustExec("use test")
	tk.MustExec("drop table if exists t1, t2, t3")
	tk.MustExec("create table t1(a int, b int)")
	tk.MustExec("create table t2(a int, b int)")
	tk.MustExec("create table t3(a int, b int, index c(b))")
	tk.MustExec("insert into t1 values(1,2)")
	tk.MustExec("insert into t1 values(3,4)")
	tk.MustExec("insert into t1 values(5,6)")
	tk.MustExec("insert into t2 values(1,2)")
	tk.MustExec("insert into t2 values(3,4)")
	tk.MustExec("insert into t2 values(5,6)")
	tk.MustExec("insert into t3 values(1,2)")
	tk.MustExec("insert into t3 values(3,4)")
	tk.MustExec("insert into t3 values(5,6)")
	tk.MustExec("analyze table t1")
	tk.MustExec("analyze table t2")
	tk.MustExec("analyze table t3")
=======
func (s *testIntegrationSerialSuite) TestPushDownToTiFlashWithKeepOrder(c *C) {
	tk := testkit.NewTestKit(c, s.store)
	tk.MustExec("use test")
	tk.MustExec("drop table if exists t")
	tk.MustExec("create table t(a int primary key, b varchar(20))")

	// Create virtual tiflash replica info.
>>>>>>> d339eb15
	dom := domain.GetDomain(tk.Se)
	is := dom.InfoSchema()
	db, exists := is.SchemaByName(model.NewCIStr("test"))
	c.Assert(exists, IsTrue)
	for _, tblInfo := range db.Tables {
<<<<<<< HEAD
		if tblInfo.Name.L == "t1" || tblInfo.Name.L == "t2" {
=======
		if tblInfo.Name.L == "t" {
>>>>>>> d339eb15
			tblInfo.TiFlashReplica = &model.TiFlashReplicaInfo{
				Count:     1,
				Available: true,
			}
		}
	}

<<<<<<< HEAD
=======
	tk.MustExec("set @@session.tidb_isolation_read_engines = 'tiflash'")
>>>>>>> d339eb15
	var input []string
	var output []struct {
		SQL  string
		Plan []string
	}
	s.testData.GetTestCases(c, &input, &output)
	for i, tt := range input {
		s.testData.OnRecord(func() {
			output[i].SQL = tt
			output[i].Plan = s.testData.ConvertRowsToStrings(tk.MustQuery(tt).Rows())
		})
		res := tk.MustQuery(tt)
		res.Check(testkit.Rows(output[i].Plan...))
	}
}

func (s *testIntegrationSerialSuite) TestMPPJoin(c *C) {
	tk := testkit.NewTestKit(c, s.store)
	tk.MustExec("use test")
	tk.MustExec("drop table if exists d1_t")
	tk.MustExec("create table d1_t(d1_k int, value int)")
	tk.MustExec("insert into d1_t values(1,2),(2,3)")
	tk.MustExec("analyze table d1_t")
	tk.MustExec("drop table if exists d2_t")
	tk.MustExec("create table d2_t(d2_k decimal(10,2), value int)")
	tk.MustExec("insert into d2_t values(10.11,2),(10.12,3)")
	tk.MustExec("analyze table d2_t")
	tk.MustExec("drop table if exists d3_t")
	tk.MustExec("create table d3_t(d3_k date, value int)")
	tk.MustExec("insert into d3_t values(date'2010-01-01',2),(date'2010-01-02',3)")
	tk.MustExec("analyze table d3_t")
	tk.MustExec("drop table if exists fact_t")
	tk.MustExec("create table fact_t(d1_k int, d2_k decimal(10,2), d3_k date, col1 int, col2 int, col3 int)")
	tk.MustExec("insert into fact_t values(1,10.11,date'2010-01-01',1,2,3),(1,10.11,date'2010-01-02',1,2,3),(1,10.12,date'2010-01-01',1,2,3),(1,10.12,date'2010-01-02',1,2,3)")
	tk.MustExec("insert into fact_t values(2,10.11,date'2010-01-01',1,2,3),(2,10.11,date'2010-01-02',1,2,3),(2,10.12,date'2010-01-01',1,2,3),(2,10.12,date'2010-01-02',1,2,3)")
	tk.MustExec("analyze table fact_t")

	// Create virtual tiflash replica info.
	dom := domain.GetDomain(tk.Se)
	is := dom.InfoSchema()
	db, exists := is.SchemaByName(model.NewCIStr("test"))
	c.Assert(exists, IsTrue)
	for _, tblInfo := range db.Tables {
		if tblInfo.Name.L == "fact_t" || tblInfo.Name.L == "d1_t" || tblInfo.Name.L == "d2_t" || tblInfo.Name.L == "d3_t" {
			tblInfo.TiFlashReplica = &model.TiFlashReplicaInfo{
				Count:     1,
				Available: true,
			}
		}
	}

	tk.MustExec("set @@session.tidb_isolation_read_engines = 'tiflash'")
	tk.MustExec("set @@session.tidb_allow_mpp = 1")
	var input []string
	var output []struct {
		SQL  string
		Plan []string
	}
	s.testData.GetTestCases(c, &input, &output)
	for i, tt := range input {
		s.testData.OnRecord(func() {
			output[i].SQL = tt
			output[i].Plan = s.testData.ConvertRowsToStrings(tk.MustQuery(tt).Rows())
		})
		res := tk.MustQuery(tt)
		res.Check(testkit.Rows(output[i].Plan...))
	}
}

func (s *testIntegrationSerialSuite) TestMPPShuffledJoin(c *C) {
	tk := testkit.NewTestKit(c, s.store)
	tk.MustExec("use test")
	tk.MustExec("drop table if exists d1_t")
	tk.MustExec("create table d1_t(d1_k int, value int)")
	tk.MustExec("insert into d1_t values(1,2),(2,3)")
	tk.MustExec("insert into d1_t values(1,2),(2,3)")
	tk.MustExec("analyze table d1_t")
	tk.MustExec("drop table if exists d2_t")
	tk.MustExec("create table d2_t(d2_k decimal(10,2), value int)")
	tk.MustExec("insert into d2_t values(10.11,2),(10.12,3)")
	tk.MustExec("insert into d2_t values(10.11,2),(10.12,3)")
	tk.MustExec("analyze table d2_t")
	tk.MustExec("drop table if exists d3_t")
	tk.MustExec("create table d3_t(d3_k date, value int)")
	tk.MustExec("insert into d3_t values(date'2010-01-01',2),(date'2010-01-02',3)")
	tk.MustExec("insert into d3_t values(date'2010-01-01',2),(date'2010-01-02',3)")
	tk.MustExec("analyze table d3_t")
	tk.MustExec("drop table if exists fact_t")
	tk.MustExec("create table fact_t(d1_k int, d2_k decimal(10,2), d3_k date, col1 int, col2 int, col3 int)")
	tk.MustExec("insert into fact_t values(1,10.11,date'2010-01-01',1,2,3),(1,10.11,date'2010-01-02',1,2,3),(1,10.12,date'2010-01-01',1,2,3),(1,10.12,date'2010-01-02',1,2,3)")
	tk.MustExec("insert into fact_t values(2,10.11,date'2010-01-01',1,2,3),(2,10.11,date'2010-01-02',1,2,3),(2,10.12,date'2010-01-01',1,2,3),(2,10.12,date'2010-01-02',1,2,3)")
	tk.MustExec("insert into fact_t values(2,10.11,date'2010-01-01',1,2,3),(2,10.11,date'2010-01-02',1,2,3),(2,10.12,date'2010-01-01',1,2,3),(2,10.12,date'2010-01-02',1,2,3)")
	tk.MustExec("insert into fact_t values(2,10.11,date'2010-01-01',1,2,3),(2,10.11,date'2010-01-02',1,2,3),(2,10.12,date'2010-01-01',1,2,3),(2,10.12,date'2010-01-02',1,2,3)")
	tk.MustExec("analyze table fact_t")

	// Create virtual tiflash replica info.
	dom := domain.GetDomain(tk.Se)
	is := dom.InfoSchema()
	db, exists := is.SchemaByName(model.NewCIStr("test"))
	c.Assert(exists, IsTrue)
	for _, tblInfo := range db.Tables {
		if tblInfo.Name.L == "fact_t" || tblInfo.Name.L == "d1_t" || tblInfo.Name.L == "d2_t" || tblInfo.Name.L == "d3_t" {
			tblInfo.TiFlashReplica = &model.TiFlashReplicaInfo{
				Count:     1,
				Available: true,
			}
		}
	}

	tk.MustExec("set @@session.tidb_isolation_read_engines = 'tiflash'")
	tk.MustExec("set @@session.tidb_allow_mpp = 1")
	tk.MustExec("set @@session.tidb_broadcast_join_threshold_size = 1")
	tk.MustExec("set @@session.tidb_broadcast_join_threshold_count = 1")
	var input []string
	var output []struct {
		SQL  string
		Plan []string
	}
	s.testData.GetTestCases(c, &input, &output)
	for i, tt := range input {
		s.testData.OnRecord(func() {
			output[i].SQL = tt
			output[i].Plan = s.testData.ConvertRowsToStrings(tk.MustQuery(tt).Rows())
		})
		res := tk.MustQuery(tt)
		res.Check(testkit.Rows(output[i].Plan...))
	}
}

func (s *testIntegrationSerialSuite) TestBroadcastJoin(c *C) {
	tk := testkit.NewTestKit(c, s.store)
	tk.MustExec("use test")
	tk.MustExec("set session tidb_allow_mpp = OFF")
	tk.MustExec("drop table if exists d1_t")
	tk.MustExec("create table d1_t(d1_k int, value int)")
	tk.MustExec("insert into d1_t values(1,2),(2,3)")
	tk.MustExec("analyze table d1_t")
	tk.MustExec("drop table if exists d2_t")
	tk.MustExec("create table d2_t(d2_k decimal(10,2), value int)")
	tk.MustExec("insert into d2_t values(10.11,2),(10.12,3)")
	tk.MustExec("analyze table d2_t")
	tk.MustExec("drop table if exists d3_t")
	tk.MustExec("create table d3_t(d3_k date, value int)")
	tk.MustExec("insert into d3_t values(date'2010-01-01',2),(date'2010-01-02',3)")
	tk.MustExec("analyze table d3_t")
	tk.MustExec("drop table if exists fact_t")
	tk.MustExec("create table fact_t(d1_k int, d2_k decimal(10,2), d3_k date, col1 int, col2 int, col3 int)")
	tk.MustExec("insert into fact_t values(1,10.11,date'2010-01-01',1,2,3),(1,10.11,date'2010-01-02',1,2,3),(1,10.12,date'2010-01-01',1,2,3),(1,10.12,date'2010-01-02',1,2,3)")
	tk.MustExec("insert into fact_t values(2,10.11,date'2010-01-01',1,2,3),(2,10.11,date'2010-01-02',1,2,3),(2,10.12,date'2010-01-01',1,2,3),(2,10.12,date'2010-01-02',1,2,3)")
	tk.MustExec("analyze table fact_t")

	// Create virtual tiflash replica info.
	dom := domain.GetDomain(tk.Se)
	is := dom.InfoSchema()
	db, exists := is.SchemaByName(model.NewCIStr("test"))
	c.Assert(exists, IsTrue)
	for _, tblInfo := range db.Tables {
		if tblInfo.Name.L == "fact_t" || tblInfo.Name.L == "d1_t" || tblInfo.Name.L == "d2_t" || tblInfo.Name.L == "d3_t" {
			tblInfo.TiFlashReplica = &model.TiFlashReplicaInfo{
				Count:     1,
				Available: true,
			}
		}
	}

	tk.MustExec("set @@session.tidb_isolation_read_engines = 'tiflash'")
	tk.MustExec("set @@session.tidb_allow_batch_cop = 1")
	tk.MustExec("set @@session.tidb_opt_broadcast_join = 1")
	// make cbo force choose broadcast join since sql hint does not work for semi/anti-semi join
	tk.MustExec("set @@session.tidb_opt_cpu_factor=10000000;")
	var input []string
	var output []struct {
		SQL  string
		Plan []string
	}
	s.testData.GetTestCases(c, &input, &output)
	for i, tt := range input {
		s.testData.OnRecord(func() {
			output[i].SQL = tt
			output[i].Plan = s.testData.ConvertRowsToStrings(tk.MustQuery(tt).Rows())
		})
		res := tk.MustQuery(tt)
		res.Check(testkit.Rows(output[i].Plan...))
	}

	// out table of out join should not be global
	_, err := tk.Exec("explain format = 'brief' select /*+ broadcast_join(fact_t, d1_t), broadcast_join_local(d1_t) */ count(*) from fact_t left join d1_t on fact_t.d1_k = d1_t.d1_k")
	c.Assert(err, NotNil)
	c.Assert(err.Error(), Equals, "[planner:1815]Internal : Can't find a proper physical plan for this query")
	// nullEQ not supported
	_, err = tk.Exec("explain format = 'brief' select /*+ broadcast_join(fact_t, d1_t) */ count(*) from fact_t join d1_t on fact_t.d1_k <=> d1_t.d1_k")
	c.Assert(err, NotNil)
	c.Assert(err.Error(), Equals, "[planner:1815]Internal : Can't find a proper physical plan for this query")
	// not supported if join condition has unsupported expr
	_, err = tk.Exec("explain format = 'brief' select /*+ broadcast_join(fact_t, d1_t) */ count(*) from fact_t left join d1_t on fact_t.d1_k = d1_t.d1_k and sqrt(fact_t.col1) > 2")
	c.Assert(err, NotNil)
	c.Assert(err.Error(), Equals, "[planner:1815]Internal : Can't find a proper physical plan for this query")
	// cartsian join not supported
	_, err = tk.Exec("explain format = 'brief' select /*+ broadcast_join(fact_t, d1_t) */ count(*) from fact_t join d1_t")
	c.Assert(err, NotNil)
	c.Assert(err.Error(), Equals, "[planner:1815]Internal : Can't find a proper physical plan for this query")
}

func (s *testIntegrationSerialSuite) TestJoinNotSupportedByTiFlash(c *C) {
	tk := testkit.NewTestKit(c, s.store)
	tk.MustExec("use test")
	tk.MustExec("drop table if exists table_1")
	tk.MustExec("create table table_1(id int not null, bit_col bit(2) not null, datetime_col datetime not null)")
	tk.MustExec("insert into table_1 values(1,b'1','2020-01-01 00:00:00'),(2,b'0','2020-01-01 00:00:00')")
	tk.MustExec("analyze table table_1")

	// Create virtual tiflash replica info.
	dom := domain.GetDomain(tk.Se)
	is := dom.InfoSchema()
	db, exists := is.SchemaByName(model.NewCIStr("test"))
	c.Assert(exists, IsTrue)
	for _, tblInfo := range db.Tables {
		if tblInfo.Name.L == "table_1" {
			tblInfo.TiFlashReplica = &model.TiFlashReplicaInfo{
				Count:     1,
				Available: true,
			}
		}
	}

	tk.MustExec("set @@session.tidb_isolation_read_engines = 'tiflash'")
	tk.MustExec("set @@session.tidb_allow_mpp = 1")
	var input []string
	var output []struct {
		SQL  string
		Plan []string
	}
	s.testData.GetTestCases(c, &input, &output)
	for i, tt := range input {
		s.testData.OnRecord(func() {
			output[i].SQL = tt
			output[i].Plan = s.testData.ConvertRowsToStrings(tk.MustQuery(tt).Rows())
		})
		res := tk.MustQuery(tt)
		res.Check(testkit.Rows(output[i].Plan...))
	}

	tk.MustExec("set @@session.tidb_broadcast_join_threshold_size = 1")
	tk.MustExec("set @@session.tidb_broadcast_join_threshold_count = 1")
	s.testData.GetTestCases(c, &input, &output)
	for i, tt := range input {
		s.testData.OnRecord(func() {
			output[i].SQL = tt
			output[i].Plan = s.testData.ConvertRowsToStrings(tk.MustQuery(tt).Rows())
		})
		res := tk.MustQuery(tt)
		res.Check(testkit.Rows(output[i].Plan...))
	}

	tk.MustExec("set @@session.tidb_allow_mpp = 0")
	tk.MustExec("set @@session.tidb_isolation_read_engines = 'tiflash'")
	tk.MustExec("set @@session.tidb_allow_batch_cop = 1")
	tk.MustExec("set @@session.tidb_opt_broadcast_join = 1")
	// make cbo force choose broadcast join since sql hint does not work for semi/anti-semi join
	tk.MustExec("set @@session.tidb_opt_cpu_factor=10000000;")
	s.testData.GetTestCases(c, &input, &output)
	for i, tt := range input {
		s.testData.OnRecord(func() {
			output[i].SQL = tt
			output[i].Plan = s.testData.ConvertRowsToStrings(tk.MustQuery(tt).Rows())
		})
		res := tk.MustQuery(tt)
		res.Check(testkit.Rows(output[i].Plan...))
	}
}

func (s *testIntegrationSerialSuite) TestMPPWithHashExchangeUnderNewCollation(c *C) {
	defer collate.SetNewCollationEnabledForTest(false)
	tk := testkit.NewTestKit(c, s.store)
	tk.MustExec("use test")
	tk.MustExec("drop table if exists table_1")
	tk.MustExec("create table table_1(id int not null, value char(10))")
	tk.MustExec("insert into table_1 values(1,'1'),(2,'2')")
	tk.MustExec("analyze table table_1")

	// Create virtual tiflash replica info.
	dom := domain.GetDomain(tk.Se)
	is := dom.InfoSchema()
	db, exists := is.SchemaByName(model.NewCIStr("test"))
	c.Assert(exists, IsTrue)
	for _, tblInfo := range db.Tables {
		if tblInfo.Name.L == "table_1" {
			tblInfo.TiFlashReplica = &model.TiFlashReplicaInfo{
				Count:     1,
				Available: true,
			}
		}
	}

	collate.SetNewCollationEnabledForTest(true)
	tk.MustExec("set @@session.tidb_isolation_read_engines = 'tiflash'")
	tk.MustExec("set @@session.tidb_allow_mpp = 1")
	tk.MustExec("set @@session.tidb_opt_broadcast_join = 0")
	tk.MustExec("set @@session.tidb_broadcast_join_threshold_count = 0")
	tk.MustExec("set @@session.tidb_broadcast_join_threshold_size = 0")
	var input []string
	var output []struct {
		SQL  string
		Plan []string
	}
	s.testData.GetTestCases(c, &input, &output)
	for i, tt := range input {
		s.testData.OnRecord(func() {
			output[i].SQL = tt
			output[i].Plan = s.testData.ConvertRowsToStrings(tk.MustQuery(tt).Rows())
		})
		res := tk.MustQuery(tt)
		res.Check(testkit.Rows(output[i].Plan...))
	}
}

func (s *testIntegrationSerialSuite) TestMPPWithBroadcastExchangeUnderNewCollation(c *C) {
	defer collate.SetNewCollationEnabledForTest(false)
	tk := testkit.NewTestKit(c, s.store)
	tk.MustExec("use test")
	tk.MustExec("drop table if exists table_1")
	tk.MustExec("create table table_1(id int not null, value char(10))")
	tk.MustExec("insert into table_1 values(1,'1'),(2,'2')")
	tk.MustExec("analyze table table_1")

	// Create virtual tiflash replica info.
	dom := domain.GetDomain(tk.Se)
	is := dom.InfoSchema()
	db, exists := is.SchemaByName(model.NewCIStr("test"))
	c.Assert(exists, IsTrue)
	for _, tblInfo := range db.Tables {
		if tblInfo.Name.L == "table_1" {
			tblInfo.TiFlashReplica = &model.TiFlashReplicaInfo{
				Count:     1,
				Available: true,
			}
		}
	}

	collate.SetNewCollationEnabledForTest(true)
	tk.MustExec("set @@session.tidb_isolation_read_engines = 'tiflash'")
	tk.MustExec("set @@session.tidb_allow_mpp = 1")
	var input []string
	var output []struct {
		SQL  string
		Plan []string
	}
	s.testData.GetTestCases(c, &input, &output)
	for i, tt := range input {
		s.testData.OnRecord(func() {
			output[i].SQL = tt
			output[i].Plan = s.testData.ConvertRowsToStrings(tk.MustQuery(tt).Rows())
		})
		res := tk.MustQuery(tt)
		res.Check(testkit.Rows(output[i].Plan...))
	}
}

func (s *testIntegrationSerialSuite) TestMPPAvgRewrite(c *C) {
	defer collate.SetNewCollationEnabledForTest(false)
	tk := testkit.NewTestKit(c, s.store)
	tk.MustExec("use test")
	tk.MustExec("drop table if exists table_1")
	tk.MustExec("create table table_1(id int not null, value decimal(10,2))")
	tk.MustExec("insert into table_1 values(1,1),(2,2)")
	tk.MustExec("analyze table table_1")

	// Create virtual tiflash replica info.
	dom := domain.GetDomain(tk.Se)
	is := dom.InfoSchema()
	db, exists := is.SchemaByName(model.NewCIStr("test"))
	c.Assert(exists, IsTrue)
	for _, tblInfo := range db.Tables {
		if tblInfo.Name.L == "table_1" {
			tblInfo.TiFlashReplica = &model.TiFlashReplicaInfo{
				Count:     1,
				Available: true,
			}
		}
	}

	collate.SetNewCollationEnabledForTest(true)
	tk.MustExec("set @@session.tidb_isolation_read_engines = 'tiflash'")
	tk.MustExec("set @@session.tidb_allow_mpp = 1")
	var input []string
	var output []struct {
		SQL  string
		Plan []string
	}
	s.testData.GetTestCases(c, &input, &output)
	for i, tt := range input {
		s.testData.OnRecord(func() {
			output[i].SQL = tt
			output[i].Plan = s.testData.ConvertRowsToStrings(tk.MustQuery(tt).Rows())
		})
		res := tk.MustQuery(tt)
		res.Check(testkit.Rows(output[i].Plan...))
	}
}

func (s *testIntegrationSerialSuite) TestAggPushDownEngine(c *C) {
	tk := testkit.NewTestKit(c, s.store)
	tk.MustExec("use test")
	tk.MustExec("drop table if exists t")
	tk.MustExec("create table t(a int primary key, b varchar(20))")

	// Create virtual tiflash replica info.
	dom := domain.GetDomain(tk.Se)
	is := dom.InfoSchema()
	db, exists := is.SchemaByName(model.NewCIStr("test"))
	c.Assert(exists, IsTrue)
	for _, tblInfo := range db.Tables {
		if tblInfo.Name.L == "t" {
			tblInfo.TiFlashReplica = &model.TiFlashReplicaInfo{
				Count:     1,
				Available: true,
			}
		}
	}

	tk.MustExec("set @@session.tidb_isolation_read_engines = 'tiflash'")

	tk.MustQuery("desc select approx_count_distinct(a) from t").Check(testkit.Rows(
		"HashAgg_11 1.00 root  funcs:approx_count_distinct(Column#4)->Column#3",
		"└─TableReader_12 1.00 root  data:HashAgg_6",
		"  └─HashAgg_6 1.00 batchCop[tiflash]  funcs:approx_count_distinct(test.t.a)->Column#4",
		"    └─TableFullScan_10 10000.00 batchCop[tiflash] table:t keep order:false, stats:pseudo"))

	tk.MustExec("set @@session.tidb_isolation_read_engines = 'tikv'")

	tk.MustQuery("desc select approx_count_distinct(a) from t").Check(testkit.Rows(
		"HashAgg_5 1.00 root  funcs:approx_count_distinct(test.t.a)->Column#3",
		"└─TableReader_11 10000.00 root  data:TableFullScan_10",
		"  └─TableFullScan_10 10000.00 cop[tikv] table:t keep order:false, stats:pseudo"))
}

func (s *testIntegrationSerialSuite) TestIssue15110(c *C) {
	tk := testkit.NewTestKit(c, s.store)
	tk.MustExec("use test")
	tk.MustExec("drop table if exists crm_rd_150m")
	tk.MustExec(`CREATE TABLE crm_rd_150m (
	product varchar(256) DEFAULT NULL,
		uks varchar(16) DEFAULT NULL,
		brand varchar(256) DEFAULT NULL,
		cin varchar(16) DEFAULT NULL,
		created_date timestamp NULL DEFAULT NULL,
		quantity int(11) DEFAULT NULL,
		amount decimal(11,0) DEFAULT NULL,
		pl_date timestamp NULL DEFAULT NULL,
		customer_first_date timestamp NULL DEFAULT NULL,
		recent_date timestamp NULL DEFAULT NULL
	) ENGINE=InnoDB DEFAULT CHARSET=utf8 COLLATE=utf8_bin;`)

	// Create virtual tiflash replica info.
	dom := domain.GetDomain(tk.Se)
	is := dom.InfoSchema()
	db, exists := is.SchemaByName(model.NewCIStr("test"))
	c.Assert(exists, IsTrue)
	for _, tblInfo := range db.Tables {
		if tblInfo.Name.L == "crm_rd_150m" {
			tblInfo.TiFlashReplica = &model.TiFlashReplicaInfo{
				Count:     1,
				Available: true,
			}
		}
	}

	tk.MustExec("set @@session.tidb_isolation_read_engines = 'tiflash'")
	tk.MustExec("explain format = 'brief' SELECT count(*) FROM crm_rd_150m dataset_48 WHERE (CASE WHEN (month(dataset_48.customer_first_date)) <= 30 THEN '新客' ELSE NULL END) IS NOT NULL;")
}

func (s *testIntegrationSerialSuite) TestReadFromStorageHint(c *C) {
	tk := testkit.NewTestKit(c, s.store)

	tk.MustExec("use test")
	tk.MustExec("drop table if exists t, tt, ttt")
	tk.MustExec("set session tidb_allow_mpp=OFF")
	tk.MustExec("create table t(a int, b int, index ia(a))")
	tk.MustExec("create table tt(a int, b int, primary key(a))")
	tk.MustExec("create table ttt(a int, primary key (a desc))")

	// Create virtual tiflash replica info.
	dom := domain.GetDomain(tk.Se)
	is := dom.InfoSchema()
	db, exists := is.SchemaByName(model.NewCIStr("test"))
	c.Assert(exists, IsTrue)
	for _, tblInfo := range db.Tables {
		tblInfo.TiFlashReplica = &model.TiFlashReplicaInfo{
			Count:     1,
			Available: true,
		}
	}

	var input []string
	var output []struct {
		SQL  string
		Plan []string
		Warn []string
	}
	s.testData.GetTestCases(c, &input, &output)
	for i, tt := range input {
		s.testData.OnRecord(func() {
			output[i].SQL = tt
			output[i].Plan = s.testData.ConvertRowsToStrings(tk.MustQuery(tt).Rows())
			output[i].Warn = s.testData.ConvertSQLWarnToStrings(tk.Se.GetSessionVars().StmtCtx.GetWarnings())
		})
		res := tk.MustQuery(tt)
		res.Check(testkit.Rows(output[i].Plan...))
		c.Assert(s.testData.ConvertSQLWarnToStrings(tk.Se.GetSessionVars().StmtCtx.GetWarnings()), DeepEquals, output[i].Warn)
	}
}

func (s *testIntegrationSerialSuite) TestReadFromStorageHintAndIsolationRead(c *C) {
	tk := testkit.NewTestKit(c, s.store)

	tk.MustExec("use test")
	tk.MustExec("drop table if exists t, tt, ttt")
	tk.MustExec("create table t(a int, b int, index ia(a))")
	tk.MustExec("set @@session.tidb_isolation_read_engines=\"tikv\"")

	// Create virtual tiflash replica info.
	dom := domain.GetDomain(tk.Se)
	is := dom.InfoSchema()
	db, exists := is.SchemaByName(model.NewCIStr("test"))
	c.Assert(exists, IsTrue)
	for _, tblInfo := range db.Tables {
		tblInfo.TiFlashReplica = &model.TiFlashReplicaInfo{
			Count:     1,
			Available: true,
		}
	}

	var input []string
	var output []struct {
		SQL  string
		Plan []string
		Warn []string
	}
	s.testData.GetTestCases(c, &input, &output)
	for i, tt := range input {
		tk.Se.GetSessionVars().StmtCtx.SetWarnings(nil)
		s.testData.OnRecord(func() {
			output[i].SQL = tt
			output[i].Plan = s.testData.ConvertRowsToStrings(tk.MustQuery(tt).Rows())
			output[i].Warn = s.testData.ConvertSQLWarnToStrings(tk.Se.GetSessionVars().StmtCtx.GetWarnings())
		})
		res := tk.MustQuery(tt)
		res.Check(testkit.Rows(output[i].Plan...))
		c.Assert(s.testData.ConvertSQLWarnToStrings(tk.Se.GetSessionVars().StmtCtx.GetWarnings()), DeepEquals, output[i].Warn)
	}
}

func (s *testIntegrationSerialSuite) TestIsolationReadTiFlashNotChoosePointGet(c *C) {
	tk := testkit.NewTestKit(c, s.store)

	tk.MustExec("use test")
	tk.MustExec("drop table if exists t")
	tk.MustExec("create table t(a int, b int, primary key (a))")

	// Create virtual tiflash replica info.
	dom := domain.GetDomain(tk.Se)
	is := dom.InfoSchema()
	db, exists := is.SchemaByName(model.NewCIStr("test"))
	c.Assert(exists, IsTrue)
	for _, tblInfo := range db.Tables {
		tblInfo.TiFlashReplica = &model.TiFlashReplicaInfo{
			Count:     1,
			Available: true,
		}
	}

	tk.MustExec("set @@session.tidb_isolation_read_engines=\"tiflash\"")
	var input []string
	var output []struct {
		SQL    string
		Result []string
	}
	s.testData.GetTestCases(c, &input, &output)
	for i, tt := range input {
		s.testData.OnRecord(func() {
			output[i].SQL = tt
			output[i].Result = s.testData.ConvertRowsToStrings(tk.MustQuery(tt).Rows())
		})
		tk.MustQuery(tt).Check(testkit.Rows(output[i].Result...))
	}
}

func (s *testIntegrationSerialSuite) TestIsolationReadTiFlashUseIndexHint(c *C) {
	tk := testkit.NewTestKit(c, s.store)

	tk.MustExec("use test")
	tk.MustExec("drop table if exists t")
	tk.MustExec("create table t(a int, index idx(a));")

	// Create virtual tiflash replica info.
	dom := domain.GetDomain(tk.Se)
	is := dom.InfoSchema()
	db, exists := is.SchemaByName(model.NewCIStr("test"))
	c.Assert(exists, IsTrue)
	for _, tblInfo := range db.Tables {
		tblInfo.TiFlashReplica = &model.TiFlashReplicaInfo{
			Count:     1,
			Available: true,
		}
	}

	tk.MustExec("set @@session.tidb_isolation_read_engines=\"tiflash\"")
	var input []string
	var output []struct {
		SQL  string
		Plan []string
		Warn []string
	}
	s.testData.GetTestCases(c, &input, &output)
	for i, tt := range input {
		s.testData.OnRecord(func() {
			output[i].SQL = tt
			output[i].Plan = s.testData.ConvertRowsToStrings(tk.MustQuery(tt).Rows())
			output[i].Warn = s.testData.ConvertSQLWarnToStrings(tk.Se.GetSessionVars().StmtCtx.GetWarnings())
		})
		res := tk.MustQuery(tt)
		res.Check(testkit.Rows(output[i].Plan...))
		c.Assert(s.testData.ConvertSQLWarnToStrings(tk.Se.GetSessionVars().StmtCtx.GetWarnings()), DeepEquals, output[i].Warn)
	}
}

func (s *testIntegrationSerialSuite) TestIsolationReadDoNotFilterSystemDB(c *C) {
	tk := testkit.NewTestKit(c, s.store)

	tk.MustExec("use test")
	tk.MustExec("set @@tidb_isolation_read_engines = \"tiflash\"")
	var input []string
	var output []struct {
		SQL  string
		Plan []string
	}
	s.testData.GetTestCases(c, &input, &output)
	for i, tt := range input {
		s.testData.OnRecord(func() {
			output[i].SQL = tt
			output[i].Plan = s.testData.ConvertRowsToStrings(tk.MustQuery(tt).Rows())
		})
		res := tk.MustQuery(tt)
		res.Check(testkit.Rows(output[i].Plan...))
	}
}

func (s *testIntegrationSuite) TestPartitionTableStats(c *C) {
	tk := testkit.NewTestKit(c, s.store)
	{
		tk.MustExec(`set @@tidb_partition_prune_mode='` + string(variable.Static) + `'`)
		tk.MustExec("use test")
		tk.MustExec("drop table if exists t")
		tk.MustExec("create table t(a int, b int)partition by range columns(a)(partition p0 values less than (10), partition p1 values less than(20), partition p2 values less than(30));")
		tk.MustExec("insert into t values(21, 1), (22, 2), (23, 3), (24, 4), (15, 5)")
		tk.MustExec("analyze table t")

		var input []string
		var output []struct {
			SQL    string
			Result []string
		}
		s.testData.GetTestCases(c, &input, &output)
		for i, tt := range input {
			s.testData.OnRecord(func() {
				output[i].SQL = tt
				output[i].Result = s.testData.ConvertRowsToStrings(tk.MustQuery(tt).Rows())
			})
			tk.MustQuery(tt).Check(testkit.Rows(output[i].Result...))
		}
	}
}

func (s *testIntegrationSuite) TestPartitionPruningForInExpr(c *C) {
	tk := testkit.NewTestKit(c, s.store)

	tk.MustExec("use test")
	tk.MustExec("drop table if exists t")
	tk.MustExec("create table t(a int(11), b int) partition by range (a) (partition p0 values less than (4), partition p1 values less than(10), partition p2 values less than maxvalue);")
	tk.MustExec("insert into t values (1, 1),(10, 10),(11, 11)")

	var input []string
	var output []struct {
		SQL  string
		Plan []string
	}
	s.testData.GetTestCases(c, &input, &output)
	for i, tt := range input {
		s.testData.OnRecord(func() {
			output[i].SQL = tt
			output[i].Plan = s.testData.ConvertRowsToStrings(tk.MustQuery(tt).Rows())
		})
		tk.MustQuery(tt).Check(testkit.Rows(output[i].Plan...))
	}
}

func (s *testIntegrationSerialSuite) TestPartitionPruningWithDateType(c *C) {
	tk := testkit.NewTestKit(c, s.store)

	tk.MustExec("use test")
	tk.MustExec("drop table if exists t")
	tk.MustExec("create table t(a datetime) partition by range columns (a) (partition p1 values less than ('20000101'), partition p2 values less than ('2000-10-01'));")
	tk.MustExec("insert into t values ('20000201'), ('19000101');")

	// cannot get the statistical information immediately
	// tk.MustQuery(`SELECT PARTITION_NAME,TABLE_ROWS FROM INFORMATION_SCHEMA.PARTITIONS WHERE TABLE_NAME = 't';`).Check(testkit.Rows("p1 1", "p2 1"))
	str := tk.MustQuery(`desc select * from t where a < '2000-01-01';`).Rows()[0][3].(string)
	c.Assert(strings.Contains(str, "partition:p1"), IsTrue)
}

func (s *testIntegrationSuite) TestPartitionPruningForEQ(c *C) {
	tk := testkit.NewTestKit(c, s.store)
	tk.MustExec("use test")

	tk.MustExec("drop table if exists t")
	tk.MustExec("create table t(a datetime, b int) partition by range(weekday(a)) (partition p0 values less than(10), partition p1 values less than (100))")

	is := infoschema.GetInfoSchema(tk.Se)
	tbl, err := is.TableByName(model.NewCIStr("test"), model.NewCIStr("t"))
	c.Assert(err, IsNil)
	pt := tbl.(table.PartitionedTable)
	query, err := expression.ParseSimpleExprWithTableInfo(tk.Se, "a = '2020-01-01 00:00:00'", tbl.Meta())
	c.Assert(err, IsNil)
	dbName := model.NewCIStr(tk.Se.GetSessionVars().CurrentDB)
	columns, names, err := expression.ColumnInfos2ColumnsAndNames(tk.Se, dbName, tbl.Meta().Name, tbl.Meta().Cols(), tbl.Meta())
	c.Assert(err, IsNil)
	// Even the partition is not monotonous, EQ condition should be prune!
	// select * from t where a = '2020-01-01 00:00:00'
	res, err := core.PartitionPruning(tk.Se, pt, []expression.Expression{query}, nil, columns, names)
	c.Assert(err, IsNil)
	c.Assert(res, HasLen, 1)
	c.Assert(res[0], Equals, 0)
}

func (s *testIntegrationSuite) TestErrNoDB(c *C) {
	tk := testkit.NewTestKit(c, s.store)
	tk.MustExec("create user test")
	_, err := tk.Exec("grant select on test1111 to test@'%'")
	c.Assert(errors.Cause(err), Equals, core.ErrNoDB)
	tk.MustExec("use test")
	tk.MustExec("create table test1111 (id int)")
	tk.MustExec("grant select on test1111 to test@'%'")
}

func (s *testIntegrationSuite) TestMaxMinEliminate(c *C) {
	tk := testkit.NewTestKit(c, s.store)

	tk.MustExec("use test")
	tk.MustExec("drop table if exists t")
	tk.MustExec("create table t(a int primary key)")
	tk.Se.GetSessionVars().EnableClusteredIndex = variable.ClusteredIndexDefModeOn
	tk.MustExec("create table cluster_index_t(a int, b int, c int, primary key (a, b));")

	var input []string
	var output []struct {
		SQL  string
		Plan []string
	}
	s.testData.GetTestCases(c, &input, &output)
	for i, tt := range input {
		s.testData.OnRecord(func() {
			output[i].SQL = tt
			output[i].Plan = s.testData.ConvertRowsToStrings(tk.MustQuery(tt).Rows())
		})
		tk.MustQuery(tt).Check(testkit.Rows(output[i].Plan...))
	}
}

func (s *testIntegrationSuite) TestINLJHintSmallTable(c *C) {
	tk := testkit.NewTestKit(c, s.store)
	tk.MustExec("use test")
	tk.MustExec("drop table if exists t1, t2")
	tk.MustExec("create table t1(a int not null, b int, key(a))")
	tk.MustExec("insert into t1 values(1,1),(2,2)")
	tk.MustExec("create table t2(a int not null, b int, key(a))")
	tk.MustExec("insert into t2 values(1,1),(2,2),(3,3),(4,4),(5,5)")
	tk.MustExec("analyze table t1, t2")
	tk.MustExec("explain format = 'brief' select /*+ TIDB_INLJ(t1) */ * from t1 join t2 on t1.a = t2.a")
}

func (s *testIntegrationSuite) TestIndexJoinUniqueCompositeIndex(c *C) {
	tk := testkit.NewTestKit(c, s.store)

	tk.MustExec("use test")
	tk.MustExec("drop table if exists t1, t2")
	tk.Se.GetSessionVars().EnableClusteredIndex = variable.ClusteredIndexDefModeIntOnly
	tk.MustExec("create table t1(a int not null, c int not null)")
	tk.MustExec("create table t2(a int not null, b int not null, c int not null, primary key(a,b))")
	tk.MustExec("insert into t1 values(1,1)")
	tk.MustExec("insert into t2 values(1,1,1),(1,2,1)")
	tk.MustExec("analyze table t1,t2")

	var input []string
	var output []struct {
		SQL  string
		Plan []string
	}
	s.testData.GetTestCases(c, &input, &output)
	for i, tt := range input {
		s.testData.OnRecord(func() {
			output[i].SQL = tt
			output[i].Plan = s.testData.ConvertRowsToStrings(tk.MustQuery(tt).Rows())
		})
		tk.MustQuery(tt).Check(testkit.Rows(output[i].Plan...))
	}
}

func (s *testIntegrationSuite) TestIndexMerge(c *C) {
	tk := testkit.NewTestKit(c, s.store)

	tk.MustExec("use test")
	tk.MustExec("drop table if exists t")
	tk.MustExec("create table t(a int, b int, c int, unique index(a), unique index(b), primary key(c))")

	var input []string
	var output []struct {
		SQL  string
		Plan []string
	}
	s.testData.GetTestCases(c, &input, &output)
	for i, tt := range input {
		s.testData.OnRecord(func() {
			output[i].SQL = tt
			output[i].Plan = s.testData.ConvertRowsToStrings(tk.MustQuery(tt).Rows())
		})
		tk.MustQuery(tt).Check(testkit.Rows(output[i].Plan...))
	}
}

func (s *testIntegrationSuite) TestIndexMergeHint4CNF(c *C) {
	tk := testkit.NewTestKit(c, s.store)

	tk.MustExec("use test")
	tk.MustExec("drop table if exists t")
	tk.MustExec("create table t(id int primary key, a int, b int, c int, key(a), key(b), key(c))")

	var input []string
	var output []struct {
		SQL  string
		Plan []string
	}
	s.testData.GetTestCases(c, &input, &output)
	for i, tt := range input {
		s.testData.OnRecord(func() {
			output[i].SQL = tt
			output[i].Plan = s.testData.ConvertRowsToStrings(tk.MustQuery(tt).Rows())
		})
		tk.MustQuery(tt).Check(testkit.Rows(output[i].Plan...))
	}
}

func (s *testIntegrationSuite) TestInvisibleIndex(c *C) {
	tk := testkit.NewTestKit(c, s.store)

	tk.MustExec("use test")
	tk.MustExec("drop table if exists t")

	// Optimizer cannot see invisible indexes.
	tk.MustExec("create table t(a int, b int, unique index i_a (a) invisible, unique index i_b(b))")
	tk.MustExec("insert into t values (1,2)")

	// Optimizer cannot use invisible indexes.
	tk.MustQuery("select a from t order by a").Check(testkit.Rows("1"))
	c.Check(tk.MustUseIndex("select a from t order by a", "i_a"), IsFalse)
	tk.MustQuery("select a from t where a > 0").Check(testkit.Rows("1"))
	c.Check(tk.MustUseIndex("select a from t where a > 1", "i_a"), IsFalse)

	// If use invisible indexes in index hint and sql hint, throw an error.
	errStr := "[planner:1176]Key 'i_a' doesn't exist in table 't'"
	tk.MustGetErrMsg("select * from t use index(i_a)", errStr)
	tk.MustGetErrMsg("select * from t force index(i_a)", errStr)
	tk.MustGetErrMsg("select * from t ignore index(i_a)", errStr)
	tk.MustQuery("select /*+ USE_INDEX(t, i_a) */ * from t")
	c.Assert(tk.Se.GetSessionVars().StmtCtx.GetWarnings(), HasLen, 1)
	c.Assert(tk.Se.GetSessionVars().StmtCtx.GetWarnings()[0].Err.Error(), Equals, errStr)
	tk.MustQuery("select /*+ IGNORE_INDEX(t, i_a), USE_INDEX(t, i_b) */ a from t order by a")
	c.Assert(tk.Se.GetSessionVars().StmtCtx.GetWarnings(), HasLen, 1)
	c.Assert(tk.Se.GetSessionVars().StmtCtx.GetWarnings()[0].Err.Error(), Equals, errStr)

	tk.MustExec("admin check table t")
	tk.MustExec("admin check index t i_a")
}

// for issue #14822
func (s *testIntegrationSuite) TestIndexJoinTableRange(c *C) {
	tk := testkit.NewTestKit(c, s.store)

	tk.MustExec("use test")
	tk.MustExec("drop table if exists t1, t2")
	tk.MustExec("create table t1(a int, b int, primary key (a), key idx_t1_b (b))")
	tk.MustExec("create table t2(a int, b int, primary key (a), key idx_t1_b (b))")

	var input []string
	var output []struct {
		SQL  string
		Plan []string
	}
	s.testData.GetTestCases(c, &input, &output)
	for i, tt := range input {
		s.testData.OnRecord(func() {
			output[i].SQL = tt
			output[i].Plan = s.testData.ConvertRowsToStrings(tk.MustQuery(tt).Rows())
		})
		tk.MustQuery(tt).Check(testkit.Rows(output[i].Plan...))
	}
}

func (s *testIntegrationSuite) TestTopNByConstFunc(c *C) {
	tk := testkit.NewTestKit(c, s.store)
	tk.MustExec("use test")
	tk.MustQuery("select max(t.col) from (select 'a' as col union all select '' as col) as t").Check(testkit.Rows(
		"a",
	))
}

func (s *testIntegrationSuite) TestSubqueryWithTopN(c *C) {
	tk := testkit.NewTestKit(c, s.store)

	tk.MustExec("use test")
	tk.MustExec("drop table if exists t")
	tk.MustExec("create table t(a int, b int)")

	var input []string
	var output []struct {
		SQL  string
		Plan []string
	}
	s.testData.GetTestCases(c, &input, &output)
	for i, tt := range input {
		s.testData.OnRecord(func() {
			output[i].SQL = tt
			output[i].Plan = s.testData.ConvertRowsToStrings(tk.MustQuery(tt).Rows())
		})
		tk.MustQuery(tt).Check(testkit.Rows(output[i].Plan...))
	}
}

func (s *testIntegrationSuite) TestIndexHintWarning(c *C) {
	tk := testkit.NewTestKit(c, s.store)
	tk.MustExec("use test")
	tk.MustExec("drop table if exists t1, t2")
	tk.MustExec("create table t1(a int, b int, c int, key a(a), key b(b))")
	tk.MustExec("create table t2(a int, b int, c int, key a(a), key b(b))")
	var input []string
	var output []struct {
		SQL      string
		Warnings []string
	}
	s.testData.GetTestCases(c, &input, &output)
	for i, tt := range input {
		s.testData.OnRecord(func() {
			output[i].SQL = tt
			tk.MustQuery(tt)
			warns := tk.Se.GetSessionVars().StmtCtx.GetWarnings()
			output[i].Warnings = make([]string, len(warns))
			for j := range warns {
				output[i].Warnings[j] = warns[j].Err.Error()
			}
		})
		tk.MustQuery(tt)
		warns := tk.Se.GetSessionVars().StmtCtx.GetWarnings()
		c.Assert(len(warns), Equals, len(output[i].Warnings))
		for j := range warns {
			c.Assert(warns[j].Level, Equals, stmtctx.WarnLevelWarning)
			c.Assert(warns[j].Err.Error(), Equals, output[i].Warnings[j])
		}
	}
}

func (s *testIntegrationSuite) TestIssue15546(c *C) {
	tk := testkit.NewTestKit(c, s.store)

	tk.MustExec("use test")
	tk.MustExec("drop table if exists t, pt, vt")
	tk.MustExec("create table t(a int, b int)")
	tk.MustExec("insert into t values(1, 1)")
	tk.MustExec("create table pt(a int primary key, b int) partition by range(a) (" +
		"PARTITION `p0` VALUES LESS THAN (10), PARTITION `p1` VALUES LESS THAN (20), PARTITION `p2` VALUES LESS THAN (30))")
	tk.MustExec("insert into pt values(1, 1), (11, 11), (21, 21)")
	tk.MustExec("create definer='root'@'localhost' view vt(a, b) as select a, b from t")
	tk.MustQuery("select * from pt, vt where pt.a = vt.a").Check(testkit.Rows("1 1 1 1"))
}

func (s *testIntegrationSuite) TestApproxCountDistinctInPartitionTable(c *C) {
	tk := testkit.NewTestKit(c, s.store)

	tk.MustExec("use test")
	tk.MustExec("drop table if exists t")
	tk.MustExec("create table t(a int(11), b int) partition by range (a) (partition p0 values less than (3), partition p1 values less than maxvalue);")
	tk.MustExec("insert into t values(1, 1), (2, 1), (3, 1), (4, 2), (4, 2)")
	tk.MustExec("set session tidb_opt_agg_push_down=1")
	tk.MustExec(`set @@tidb_partition_prune_mode='` + string(variable.Static) + `'`)
	tk.MustQuery("explain format = 'brief' select approx_count_distinct(a), b from t group by b order by b desc").Check(testkit.Rows("Sort 16000.00 root  test.t.b:desc",
		"└─HashAgg 16000.00 root  group by:test.t.b, funcs:approx_count_distinct(Column#5)->Column#4, funcs:firstrow(Column#6)->test.t.b",
		"  └─PartitionUnion 16000.00 root  ",
		"    ├─HashAgg 8000.00 root  group by:test.t.b, funcs:approx_count_distinct(test.t.a)->Column#5, funcs:firstrow(test.t.b)->Column#6, funcs:firstrow(test.t.b)->test.t.b",
		"    │ └─TableReader 10000.00 root  data:TableFullScan",
		"    │   └─TableFullScan 10000.00 cop[tikv] table:t, partition:p0 keep order:false, stats:pseudo",
		"    └─HashAgg 8000.00 root  group by:test.t.b, funcs:approx_count_distinct(test.t.a)->Column#5, funcs:firstrow(test.t.b)->Column#6, funcs:firstrow(test.t.b)->test.t.b",
		"      └─TableReader 10000.00 root  data:TableFullScan",
		"        └─TableFullScan 10000.00 cop[tikv] table:t, partition:p1 keep order:false, stats:pseudo"))
	tk.MustQuery("select approx_count_distinct(a), b from t group by b order by b desc").Check(testkit.Rows("1 2", "3 1"))
}

func (s *testIntegrationSuite) TestApproxPercentile(c *C) {
	tk := testkit.NewTestKit(c, s.store)

	tk.MustExec("use test")
	tk.MustExec("drop table if exists t")
	tk.MustExec("create table t(a int, b int)")
	tk.MustExec("insert into t values(1, 1), (2, 1), (3, 2), (4, 2), (5, 2)")

	var input []string
	var output []struct {
		SQL  string
		Plan []string
		Res  []string
	}
	s.testData.GetTestCases(c, &input, &output)
	for i, tt := range input {
		s.testData.OnRecord(func() {
			output[i].SQL = tt
			output[i].Plan = s.testData.ConvertRowsToStrings(tk.MustQuery("explain " + tt).Rows())
			output[i].Res = s.testData.ConvertRowsToStrings(tk.MustQuery(tt).Rows())
		})
		tk.MustQuery("explain " + tt).Check(testkit.Rows(output[i].Plan...))
		tk.MustQuery(tt).Check(testkit.Rows(output[i].Res...))
	}
}

func (s *testIntegrationSuite) TestIssue17813(c *C) {
	tk := testkit.NewTestKit(c, s.store)

	tk.MustExec("use test")
	tk.MustExec("drop table if exists hash_partition_overflow")
	tk.MustExec("create table hash_partition_overflow (c0 bigint unsigned) partition by hash(c0) partitions 3")
	tk.MustExec("insert into hash_partition_overflow values (9223372036854775808)")
	tk.MustQuery("select * from hash_partition_overflow where c0 = 9223372036854775808").Check(testkit.Rows("9223372036854775808"))
	tk.MustQuery("select * from hash_partition_overflow where c0 in (1, 9223372036854775808)").Check(testkit.Rows("9223372036854775808"))
}

func (s *testIntegrationSuite) TestHintWithRequiredProperty(c *C) {
	tk := testkit.NewTestKit(c, s.store)
	tk.MustExec("set @@session.tidb_executor_concurrency = 4;")
	tk.MustExec("set @@session.tidb_hash_join_concurrency = 5;")
	tk.MustExec("set @@session.tidb_distsql_scan_concurrency = 15;")
	tk.MustExec("use test")
	tk.MustExec("drop table if exists t")
	tk.MustExec("create table t(a int primary key, b int, c int, key b(b))")
	var input []string
	var output []struct {
		SQL      string
		Plan     []string
		Warnings []string
	}
	s.testData.GetTestCases(c, &input, &output)
	for i, tt := range input {
		s.testData.OnRecord(func() {
			output[i].SQL = tt
			output[i].Plan = s.testData.ConvertRowsToStrings(tk.MustQuery(tt).Rows())
			warnings := tk.Se.GetSessionVars().StmtCtx.GetWarnings()
			output[i].Warnings = make([]string, len(warnings))
			for j, warning := range warnings {
				output[i].Warnings[j] = warning.Err.Error()
			}
		})
		tk.MustQuery(tt).Check(testkit.Rows(output[i].Plan...))
		warnings := tk.Se.GetSessionVars().StmtCtx.GetWarnings()
		c.Assert(len(warnings), Equals, len(output[i].Warnings))
		for j, warning := range warnings {
			c.Assert(output[i].Warnings[j], Equals, warning.Err.Error())
		}
	}
}

func (s *testIntegrationSuite) TestIssue15813(c *C) {
	tk := testkit.NewTestKit(c, s.store)

	tk.MustExec("use test")
	tk.MustExec("drop table if exists t0, t1")
	tk.MustExec("create table t0(c0 int primary key)")
	tk.MustExec("create table t1(c0 int primary key)")
	tk.MustExec("CREATE INDEX i0 ON t0(c0)")
	tk.MustExec("CREATE INDEX i0 ON t1(c0)")
	tk.MustQuery("select /*+ MERGE_JOIN(t0, t1) */ * from t0, t1 where t0.c0 = t1.c0").Check(testkit.Rows())
}

func (s *testIntegrationSuite) TestFullGroupByOrderBy(c *C) {
	tk := testkit.NewTestKit(c, s.store)

	tk.MustExec("use test")
	tk.MustExec("drop table if exists t")
	tk.MustExec("create table t(a int, b int)")
	tk.MustQuery("select count(a) as b from t group by a order by b").Check(testkit.Rows())
	err := tk.ExecToErr("select count(a) as cnt from t group by a order by b")
	c.Assert(terror.ErrorEqual(err, core.ErrFieldNotInGroupBy), IsTrue)
}

func (s *testIntegrationSuite) TestHintWithoutTableWarning(c *C) {
	tk := testkit.NewTestKit(c, s.store)
	tk.MustExec("use test")
	tk.MustExec("drop table if exists t1, t2")
	tk.MustExec("create table t1(a int, b int, c int, key a(a))")
	tk.MustExec("create table t2(a int, b int, c int, key a(a))")
	var input []string
	var output []struct {
		SQL      string
		Warnings []string
	}
	s.testData.GetTestCases(c, &input, &output)
	for i, tt := range input {
		s.testData.OnRecord(func() {
			output[i].SQL = tt
			tk.MustQuery(tt)
			warns := tk.Se.GetSessionVars().StmtCtx.GetWarnings()
			output[i].Warnings = make([]string, len(warns))
			for j := range warns {
				output[i].Warnings[j] = warns[j].Err.Error()
			}
		})
		tk.MustQuery(tt)
		warns := tk.Se.GetSessionVars().StmtCtx.GetWarnings()
		c.Assert(len(warns), Equals, len(output[i].Warnings))
		for j := range warns {
			c.Assert(warns[j].Level, Equals, stmtctx.WarnLevelWarning)
			c.Assert(warns[j].Err.Error(), Equals, output[i].Warnings[j])
		}
	}
}

func (s *testIntegrationSuite) TestIssue15858(c *C) {
	tk := testkit.NewTestKit(c, s.store)
	tk.MustExec("use test")
	tk.MustExec("drop table if exists t")
	tk.MustExec("create table t(a int primary key)")
	tk.MustExec("select * from t t1, (select a from t order by a+1) t2 where t1.a = t2.a")
}

func (s *testIntegrationSuite) TestIssue15846(c *C) {
	tk := testkit.NewTestKit(c, s.store)
	tk.MustExec("use test")
	tk.MustExec("drop table if exists t0, t1")
	tk.MustExec("CREATE TABLE t0(t0 INT UNIQUE);")
	tk.MustExec("CREATE TABLE t1(c0 FLOAT);")
	tk.MustExec("INSERT INTO t1(c0) VALUES (0);")
	tk.MustExec("INSERT INTO t0(t0) VALUES (NULL), (NULL);")
	tk.MustQuery("SELECT t1.c0 FROM t1 LEFT JOIN t0 ON 1;").Check(testkit.Rows("0", "0"))

	tk.MustExec("drop table if exists t0, t1")
	tk.MustExec("CREATE TABLE t0(t0 INT);")
	tk.MustExec("CREATE TABLE t1(c0 FLOAT);")
	tk.MustExec("INSERT INTO t1(c0) VALUES (0);")
	tk.MustExec("INSERT INTO t0(t0) VALUES (NULL), (NULL);")
	tk.MustQuery("SELECT t1.c0 FROM t1 LEFT JOIN t0 ON 1;").Check(testkit.Rows("0", "0"))

	tk.MustExec("drop table if exists t0, t1")
	tk.MustExec("CREATE TABLE t0(t0 INT);")
	tk.MustExec("CREATE TABLE t1(c0 FLOAT);")
	tk.MustExec("create unique index idx on t0(t0);")
	tk.MustExec("INSERT INTO t1(c0) VALUES (0);")
	tk.MustExec("INSERT INTO t0(t0) VALUES (NULL), (NULL);")
	tk.MustQuery("SELECT t1.c0 FROM t1 LEFT JOIN t0 ON 1;").Check(testkit.Rows("0", "0"))
}

func (s *testIntegrationSuite) TestFloorUnixTimestampPruning(c *C) {
	tk := testkit.NewTestKit(c, s.store)
	tk.MustExec("use test")
	tk.MustExec("drop table if exists floor_unix_timestamp")
	tk.MustExec(`create table floor_unix_timestamp (ts timestamp(3))
partition by range (floor(unix_timestamp(ts))) (
partition p0 values less than (unix_timestamp('2020-04-05 00:00:00')),
partition p1 values less than (unix_timestamp('2020-04-12 00:00:00')),
partition p2 values less than (unix_timestamp('2020-04-15 00:00:00')))`)
	tk.MustExec("insert into floor_unix_timestamp values ('2020-04-04 00:00:00')")
	tk.MustExec("insert into floor_unix_timestamp values ('2020-04-04 23:59:59.999')")
	tk.MustExec("insert into floor_unix_timestamp values ('2020-04-05 00:00:00')")
	tk.MustExec("insert into floor_unix_timestamp values ('2020-04-05 00:00:00.001')")
	tk.MustExec("insert into floor_unix_timestamp values ('2020-04-12 01:02:03.456')")
	tk.MustExec("insert into floor_unix_timestamp values ('2020-04-14 00:00:42')")
	tk.MustQuery("select count(*) from floor_unix_timestamp where '2020-04-05 00:00:00.001' = ts").Check(testkit.Rows("1"))
	tk.MustQuery("select * from floor_unix_timestamp where ts > '2020-04-05 00:00:00' order by ts").Check(testkit.Rows("2020-04-05 00:00:00.001", "2020-04-12 01:02:03.456", "2020-04-14 00:00:42.000"))
	tk.MustQuery("select count(*) from floor_unix_timestamp where ts <= '2020-04-05 23:00:00'").Check(testkit.Rows("4"))
	tk.MustQuery("select * from floor_unix_timestamp partition(p1, p2) where ts > '2020-04-14 00:00:00'").Check(testkit.Rows("2020-04-14 00:00:42.000"))
}

func (s *testIntegrationSuite) TestIssue16290And16292(c *C) {
	tk := testkit.NewTestKit(c, s.store)
	tk.MustExec("use test")
	tk.MustExec("drop table if exists t;")
	tk.MustExec("create table t(a int, b int, primary key(a));")
	tk.MustExec("insert into t values(1, 1);")

	for i := 0; i <= 1; i++ {
		tk.MustExec(fmt.Sprintf("set session tidb_opt_agg_push_down = %v", i))

		tk.MustQuery("select avg(a) from (select * from t ta union all select * from t tb) t;").Check(testkit.Rows("1.0000"))
		tk.MustQuery("select avg(b) from (select * from t ta union all select * from t tb) t;").Check(testkit.Rows("1.0000"))
		tk.MustQuery("select count(distinct a) from (select * from t ta union all select * from t tb) t;").Check(testkit.Rows("1"))
		tk.MustQuery("select count(distinct b) from (select * from t ta union all select * from t tb) t;").Check(testkit.Rows("1"))
	}
}

func (s *testIntegrationSuite) TestTableDualWithRequiredProperty(c *C) {
	tk := testkit.NewTestKit(c, s.store)
	tk.MustExec("use test")
	tk.MustExec("drop table if exists t1, t2;")
	tk.MustExec("create table t1 (a int, b int) partition by range(a) " +
		"(partition p0 values less than(10), partition p1 values less than MAXVALUE)")
	tk.MustExec("create table t2 (a int, b int)")
	tk.MustExec("select /*+ MERGE_JOIN(t1, t2) */ * from t1 partition (p0), t2  where t1.a > 100 and t1.a = t2.a")
}

func (s *testIntegrationSuite) TestIndexJoinInnerIndexNDV(c *C) {
	tk := testkit.NewTestKit(c, s.store)
	tk.MustExec("use test")
	tk.MustExec("drop table if exists t1, t2")
	tk.MustExec("create table t1(a int not null, b int not null, c int not null)")
	tk.MustExec("create table t2(a int not null, b int not null, c int not null, index idx1(a,b), index idx2(c))")
	tk.MustExec("insert into t1 values(1,1,1),(1,1,1),(1,1,1)")
	tk.MustExec("insert into t2 values(1,1,1),(1,1,2),(1,1,3)")
	tk.MustExec("analyze table t1, t2")

	var input []string
	var output []struct {
		SQL  string
		Plan []string
	}
	s.testData.GetTestCases(c, &input, &output)
	for i, tt := range input {
		s.testData.OnRecord(func() {
			output[i].SQL = tt
			output[i].Plan = s.testData.ConvertRowsToStrings(tk.MustQuery(tt).Rows())
		})
		tk.MustQuery(tt).Check(testkit.Rows(output[i].Plan...))
	}
}

func (s *testIntegrationSerialSuite) TestIssue16837(c *C) {
	tk := testkit.NewTestKit(c, s.store)
	tk.MustExec("use test")
	tk.MustExec("drop table if exists t")
	tk.MustExec("create table t(a int,b int,c int,d int,e int,unique key idx_ab(a,b),unique key(c),unique key(d))")
	tk.MustQuery("explain format = 'brief' select /*+ use_index_merge(t,c,idx_ab) */ * from t where a = 1 or (e = 1 and c = 1)").Check(testkit.Rows(
		"Projection 10.00 root  test.t.a, test.t.b, test.t.c, test.t.d, test.t.e",
		"└─IndexMerge 0.01 root  ",
		"  ├─IndexRangeScan(Build) 10.00 cop[tikv] table:t, index:idx_ab(a, b) range:[1,1], keep order:false, stats:pseudo",
		"  ├─IndexRangeScan(Build) 1.00 cop[tikv] table:t, index:c(c) range:[1,1], keep order:false, stats:pseudo",
		"  └─Selection(Probe) 0.01 cop[tikv]  or(eq(test.t.a, 1), and(eq(test.t.e, 1), eq(test.t.c, 1)))",
		"    └─TableRowIDScan 11.00 cop[tikv] table:t keep order:false, stats:pseudo"))
	tk.MustQuery("show warnings").Check(testkit.Rows())
	tk.MustExec("insert into t values (2, 1, 1, 1, 2)")
	tk.MustQuery("select /*+ use_index_merge(t,c,idx_ab) */ * from t where a = 1 or (e = 1 and c = 1)").Check(testkit.Rows())
}

func (s *testIntegrationSerialSuite) TestIndexMerge(c *C) {
	tk := testkit.NewTestKit(c, s.store)
	tk.MustExec("use test")
	tk.MustExec("drop table if exists t")
	tk.MustExec("create table t (a int, b int, unique key(a), unique key(b))")
	tk.MustQuery("desc format='brief' select /*+ use_index_merge(t) */ * from t where a =1 or (b=1 and b+2>1)").Check(testkit.Rows(
		"Projection 8000.00 root  test.t.a, test.t.b",
		"└─IndexMerge 2.00 root  ",
		"  ├─IndexRangeScan(Build) 1.00 cop[tikv] table:t, index:a(a) range:[1,1], keep order:false, stats:pseudo",
		"  ├─Selection(Build) 0.80 cop[tikv]  1",
		"  │ └─IndexRangeScan 1.00 cop[tikv] table:t, index:b(b) range:[1,1], keep order:false, stats:pseudo",
		"  └─TableRowIDScan(Probe) 2.00 cop[tikv] table:t keep order:false, stats:pseudo",
	))
	tk.MustQuery("show warnings").Check(testkit.Rows())

	tk.MustQuery("desc format='brief' select /*+ use_index_merge(t) */ * from t where a =1 or (b=1 and length(b)=1)").Check(testkit.Rows(
		"Projection 1.80 root  test.t.a, test.t.b",
		"└─IndexMerge 2.00 root  ",
		"  ├─IndexRangeScan(Build) 1.00 cop[tikv] table:t, index:a(a) range:[1,1], keep order:false, stats:pseudo",
		"  ├─Selection(Build) 0.80 cop[tikv]  eq(length(cast(1, var_string(20))), 1)",
		"  │ └─IndexRangeScan 1.00 cop[tikv] table:t, index:b(b) range:[1,1], keep order:false, stats:pseudo",
		"  └─TableRowIDScan(Probe) 2.00 cop[tikv] table:t keep order:false, stats:pseudo"))
	tk.MustQuery("show warnings").Check(testkit.Rows())

	tk.MustQuery("desc format='brief' select /*+ use_index_merge(t) */ * from t where (a=1 and length(a)=1) or (b=1 and length(b)=1)").Check(testkit.Rows(
		"Projection 1.60 root  test.t.a, test.t.b",
		"└─IndexMerge 2.00 root  ",
		"  ├─Selection(Build) 0.80 cop[tikv]  eq(length(cast(1, var_string(20))), 1)",
		"  │ └─IndexRangeScan 1.00 cop[tikv] table:t, index:a(a) range:[1,1], keep order:false, stats:pseudo",
		"  ├─Selection(Build) 0.80 cop[tikv]  eq(length(cast(1, var_string(20))), 1)",
		"  │ └─IndexRangeScan 1.00 cop[tikv] table:t, index:b(b) range:[1,1], keep order:false, stats:pseudo",
		"  └─TableRowIDScan(Probe) 2.00 cop[tikv] table:t keep order:false, stats:pseudo"))
	tk.MustQuery("show warnings").Check(testkit.Rows())

	tk.MustQuery("desc format='brief' select /*+ use_index_merge(t) */ * from t where (a=1 and length(b)=1) or (b=1 and length(a)=1)").Check(testkit.Rows(
		"Projection 1.60 root  test.t.a, test.t.b",
		"└─IndexMerge 0.00 root  ",
		"  ├─IndexRangeScan(Build) 1.00 cop[tikv] table:t, index:a(a) range:[1,1], keep order:false, stats:pseudo",
		"  ├─IndexRangeScan(Build) 1.00 cop[tikv] table:t, index:b(b) range:[1,1], keep order:false, stats:pseudo",
		"  └─Selection(Probe) 0.00 cop[tikv]  or(and(eq(test.t.a, 1), eq(length(cast(test.t.b, var_string(20))), 1)), and(eq(test.t.b, 1), eq(length(cast(test.t.a, var_string(20))), 1)))",
		"    └─TableRowIDScan 2.00 cop[tikv] table:t keep order:false, stats:pseudo",
	))
	tk.MustQuery("show warnings").Check(testkit.Rows())
}

func (s *testIntegrationSerialSuite) TestIssue16407(c *C) {
	tk := testkit.NewTestKit(c, s.store)
	tk.MustExec("use test")
	tk.MustExec("drop table if exists t")
	tk.MustExec("create table t(a int,b char(100),key(a),key(b(10)))")
	tk.MustQuery("explain format = 'brief' select /*+ use_index_merge(t) */ * from t where a=10 or b='x'").Check(testkit.Rows(
		"Projection 19.99 root  test.t.a, test.t.b",
		"└─IndexMerge 0.04 root  ",
		"  ├─IndexRangeScan(Build) 10.00 cop[tikv] table:t, index:a(a) range:[10,10], keep order:false, stats:pseudo",
		"  ├─IndexRangeScan(Build) 10.00 cop[tikv] table:t, index:b(b) range:[\"x\",\"x\"], keep order:false, stats:pseudo",
		"  └─Selection(Probe) 0.04 cop[tikv]  or(eq(test.t.a, 10), eq(test.t.b, \"x\"))",
		"    └─TableRowIDScan 19.99 cop[tikv] table:t keep order:false, stats:pseudo"))
	tk.MustQuery("show warnings").Check(testkit.Rows())
	tk.MustExec("insert into t values (1, 'xx')")
	tk.MustQuery("select /*+ use_index_merge(t) */ * from t where a=10 or b='x'").Check(testkit.Rows())
}

func (s *testIntegrationSuite) TestStreamAggProp(c *C) {
	tk := testkit.NewTestKit(c, s.store)

	tk.MustExec("use test")
	tk.MustExec("drop table if exists t")
	tk.MustExec("create table t(a int)")
	tk.MustExec("insert into t values(1),(1),(2)")

	var input []string
	var output []struct {
		SQL  string
		Plan []string
		Res  []string
	}
	s.testData.GetTestCases(c, &input, &output)
	for i, tt := range input {
		s.testData.OnRecord(func() {
			output[i].SQL = tt
			output[i].Plan = s.testData.ConvertRowsToStrings(tk.MustQuery("explain format = 'brief' " + tt).Rows())
			output[i].Res = s.testData.ConvertRowsToStrings(tk.MustQuery(tt).Rows())
		})
		tk.MustQuery("explain format = 'brief' " + tt).Check(testkit.Rows(output[i].Plan...))
		tk.MustQuery(tt).Check(testkit.Rows(output[i].Res...))
	}
}

func (s *testIntegrationSuite) TestOptimizeHintOnPartitionTable(c *C) {
	tk := testkit.NewTestKit(c, s.store)

	tk.MustExec("use test")
	tk.MustExec("drop table if exists t")
	tk.MustExec(`create table t (
					a int, b int, c varchar(20),
					primary key(a), key(b), key(c)
				) partition by range columns(a) (
					partition p0 values less than(6),
					partition p1 values less than(11),
					partition p2 values less than(16));`)
	tk.MustExec(`insert into t values (1,1,"1"), (2,2,"2"), (8,8,"8"), (11,11,"11"), (15,15,"15")`)

	// Create virtual tiflash replica info.
	dom := domain.GetDomain(tk.Se)
	is := dom.InfoSchema()
	db, exists := is.SchemaByName(model.NewCIStr("test"))
	c.Assert(exists, IsTrue)
	for _, tblInfo := range db.Tables {
		if tblInfo.Name.L == "t" {
			tblInfo.TiFlashReplica = &model.TiFlashReplicaInfo{
				Count:     1,
				Available: true,
			}
		}
	}

	tk.MustExec(`set @@tidb_partition_prune_mode='` + string(variable.Static) + `'`)

	var input []string
	var output []struct {
		SQL  string
		Plan []string
		Warn []string
	}
	s.testData.GetTestCases(c, &input, &output)
	for i, tt := range input {
		s.testData.OnRecord(func() {
			output[i].SQL = tt
			output[i].Plan = s.testData.ConvertRowsToStrings(tk.MustQuery("explain format = 'brief' " + tt).Rows())
			output[i].Warn = s.testData.ConvertRowsToStrings(tk.MustQuery("show warnings").Rows())
		})
		tk.MustQuery("explain format = 'brief' " + tt).Check(testkit.Rows(output[i].Plan...))
		tk.MustQuery("show warnings").Check(testkit.Rows(output[i].Warn...))
	}
}

func (s *testIntegrationSerialSuite) TestNotReadOnlySQLOnTiFlash(c *C) {
	tk := testkit.NewTestKit(c, s.store)

	tk.MustExec("use test")
	tk.MustExec("drop table if exists t")
	tk.MustExec("create table t (a int, b varchar(20))")
	tk.MustExec(`set @@tidb_isolation_read_engines = "tiflash"`)
	// Create virtual tiflash replica info.
	dom := domain.GetDomain(tk.Se)
	is := dom.InfoSchema()
	db, exists := is.SchemaByName(model.NewCIStr("test"))
	c.Assert(exists, IsTrue)
	for _, tblInfo := range db.Tables {
		if tblInfo.Name.L == "t" {
			tblInfo.TiFlashReplica = &model.TiFlashReplicaInfo{
				Count:     1,
				Available: true,
			}
		}
	}
	err := tk.ExecToErr("select * from t for update")
	c.Assert(err, NotNil)
	c.Assert(err.Error(), Equals, `[planner:1815]Internal : Can not find access path matching 'tidb_isolation_read_engines'(value: 'tiflash'). Available values are 'tiflash, tikv'.`)

	err = tk.ExecToErr("insert into t select * from t")
	c.Assert(err, NotNil)
	c.Assert(err.Error(), Equals, `[planner:1815]Internal : Can not find access path matching 'tidb_isolation_read_engines'(value: 'tiflash'). Available values are 'tiflash, tikv'.`)

	tk.MustExec("prepare stmt_insert from 'insert into t select * from t where t.a = ?'")
	tk.MustExec("set @a=1")
	err = tk.ExecToErr("execute stmt_insert using @a")
	c.Assert(err, NotNil)
	c.Assert(err.Error(), Equals, `[planner:1815]Internal : Can not find access path matching 'tidb_isolation_read_engines'(value: 'tiflash'). Available values are 'tiflash, tikv'.`)
}

func (s *testIntegrationSuite) TestSelectLimit(c *C) {
	tk := testkit.NewTestKit(c, s.store)

	tk.MustExec("use test")
	tk.MustExec("drop table if exists t")
	tk.MustExec("create table t(a int)")
	tk.MustExec("insert into t values(1),(1),(2)")

	// normal test
	tk.MustExec("set @@session.sql_select_limit=1")
	result := tk.MustQuery("select * from t order by a")
	result.Check(testkit.Rows("1"))
	result = tk.MustQuery("select * from t order by a limit 2")
	result.Check(testkit.Rows("1", "1"))
	tk.MustExec("set @@session.sql_select_limit=default")
	result = tk.MustQuery("select * from t order by a")
	result.Check(testkit.Rows("1", "1", "2"))

	// test for subquery
	tk.MustExec("set @@session.sql_select_limit=1")
	result = tk.MustQuery("select * from (select * from t) s order by a")
	result.Check(testkit.Rows("1"))
	result = tk.MustQuery("select * from (select * from t limit 2) s order by a") // limit write in subquery, has no effect.
	result.Check(testkit.Rows("1"))
	result = tk.MustQuery("select (select * from t limit 1) s") // limit write in subquery, has no effect.
	result.Check(testkit.Rows("1"))
	result = tk.MustQuery("select * from t where t.a in (select * from t) limit 3") // select_limit will not effect subquery
	result.Check(testkit.Rows("1", "1", "2"))
	result = tk.MustQuery("select * from (select * from t) s limit 3") // select_limit will not effect subquery
	result.Check(testkit.Rows("1", "1", "2"))

	// test for union
	result = tk.MustQuery("select * from t union all select * from t limit 2") // limit outside subquery
	result.Check(testkit.Rows("1", "1"))
	result = tk.MustQuery("select * from t union all (select * from t limit 2)") // limit inside subquery
	result.Check(testkit.Rows("1"))

	// test for prepare & execute
	tk.MustExec("prepare s1 from 'select * from t where a = ?'")
	tk.MustExec("set @a = 1")
	result = tk.MustQuery("execute s1 using @a")
	result.Check(testkit.Rows("1"))
	tk.MustExec("set @@session.sql_select_limit=default")
	result = tk.MustQuery("execute s1 using @a")
	result.Check(testkit.Rows("1", "1"))
	tk.MustExec("set @@session.sql_select_limit=1")
	tk.MustExec("prepare s2 from 'select * from t where a = ? limit 3'")
	result = tk.MustQuery("execute s2 using @a") // if prepare stmt has limit, select_limit takes no effect.
	result.Check(testkit.Rows("1", "1"))

	// test for create view
	tk.MustExec("set @@session.sql_select_limit=1")
	tk.MustExec("create definer='root'@'localhost' view s as select * from t") // select limit should not effect create view
	result = tk.MustQuery("select * from s")
	result.Check(testkit.Rows("1"))
	tk.MustExec("set @@session.sql_select_limit=default")
	result = tk.MustQuery("select * from s")
	result.Check(testkit.Rows("1", "1", "2"))

	// test for DML
	tk.MustExec("set @@session.sql_select_limit=1")
	tk.MustExec("create table b (a int)")
	tk.MustExec("insert into b select * from t") // all values are inserted
	result = tk.MustQuery("select * from b limit 3")
	result.Check(testkit.Rows("1", "1", "2"))
	tk.MustExec("update b set a = 2 where a = 1") // all values are updated
	result = tk.MustQuery("select * from b limit 3")
	result.Check(testkit.Rows("2", "2", "2"))
	result = tk.MustQuery("select * from b")
	result.Check(testkit.Rows("2"))
	tk.MustExec("delete from b where a = 2") // all values are deleted
	result = tk.MustQuery("select * from b")
	result.Check(testkit.Rows())
}

func (s *testIntegrationSuite) TestHintParserWarnings(c *C) {
	tk := testkit.NewTestKit(c, s.store)
	tk.MustExec("use test")
	tk.MustExec("drop table if exists t;")
	tk.MustExec("create table t(a int, b int, key(a), key(b));")
	tk.MustExec("select /*+ use_index_merge() */ * from t where a = 1 or b = 1;")
	rows := tk.MustQuery("show warnings;").Rows()
	c.Assert(len(rows), Equals, 1)
}

func (s *testIntegrationSuite) TestIssue16935(c *C) {
	tk := testkit.NewTestKit(c, s.store)
	tk.MustExec("use test")
	tk.MustExec("drop table if exists t0;")
	tk.MustExec("CREATE TABLE t0(c0 INT);")
	tk.MustExec("INSERT INTO t0(c0) VALUES (1), (1), (1), (1), (1), (1);")
	tk.MustExec("CREATE definer='root'@'localhost' VIEW v0(c0) AS SELECT NULL FROM t0;")

	tk.MustQuery("SELECT * FROM t0 LEFT JOIN v0 ON TRUE WHERE v0.c0 IS NULL;")
}

func (s *testIntegrationSuite) TestAccessPathOnClusterIndex(c *C) {
	tk := testkit.NewTestKit(c, s.store)
	tk.MustExec("use test")
	tk.Se.GetSessionVars().EnableClusteredIndex = variable.ClusteredIndexDefModeOn
	tk.MustExec("drop table if exists t1")
	tk.MustExec("create table t1 (a int, b varchar(20), c decimal(40,10), d int, primary key(a,b), key(c))")
	tk.MustExec(`insert into t1 values (1,"111",1.1,11), (2,"222",2.2,12), (3,"333",3.3,13)`)
	tk.MustExec("analyze table t1")

	var input []string
	var output []struct {
		SQL  string
		Plan []string
		Res  []string
	}
	s.testData.GetTestCases(c, &input, &output)
	for i, tt := range input {
		s.testData.OnRecord(func() {
			output[i].SQL = tt
			output[i].Plan = s.testData.ConvertRowsToStrings(tk.MustQuery("explain " + tt).Rows())
			output[i].Res = s.testData.ConvertRowsToStrings(tk.MustQuery(tt).Sort().Rows())
		})
		tk.MustQuery("explain " + tt).Check(testkit.Rows(output[i].Plan...))
		tk.MustQuery(tt).Sort().Check(testkit.Rows(output[i].Res...))
	}
}

func (s *testIntegrationSuite) TestClusterIndexUniqueDoubleRead(c *C) {
	tk := testkit.NewTestKit(c, s.store)
	tk.MustExec("create database cluster_idx_unique_double_read;")
	tk.MustExec("use cluster_idx_unique_double_read;")
	defer tk.MustExec("drop database cluster_idx_unique_double_read;")
	tk.Se.GetSessionVars().EnableClusteredIndex = variable.ClusteredIndexDefModeOn
	tk.MustExec("drop table if exists t")

	tk.MustExec("create table t (a varchar(64), b varchar(64), uk int, v int, primary key(a, b), unique key uuk(uk));")
	tk.MustExec("insert t values ('a', 'a1', 1, 11), ('b', 'b1', 2, 22), ('c', 'c1', 3, 33);")
	tk.MustQuery("select * from t use index (uuk);").Check(testkit.Rows("a a1 1 11", "b b1 2 22", "c c1 3 33"))
}

func (s *testIntegrationSuite) TestIndexJoinOnClusteredIndex(c *C) {
	tk := testkit.NewTestKit(c, s.store)
	tk.MustExec("use test")
	tk.Se.GetSessionVars().EnableClusteredIndex = variable.ClusteredIndexDefModeOn
	tk.MustExec("drop table if exists t1")
	tk.MustExec("create table t (a int, b varchar(20), c decimal(40,10), d int, primary key(a,b), key(c))")
	tk.MustExec(`insert into t values (1,"111",1.1,11), (2,"222",2.2,12), (3,"333",3.3,13)`)
	tk.MustExec("analyze table t")

	var input []string
	var output []struct {
		SQL  string
		Plan []string
		Res  []string
	}
	s.testData.GetTestCases(c, &input, &output)
	for i, tt := range input {
		s.testData.OnRecord(func() {
			output[i].SQL = tt
			output[i].Plan = s.testData.ConvertRowsToStrings(tk.MustQuery("explain format = 'brief' " + tt).Rows())
			output[i].Res = s.testData.ConvertRowsToStrings(tk.MustQuery(tt).Rows())
		})
		tk.MustQuery("explain  format = 'brief'" + tt).Check(testkit.Rows(output[i].Plan...))
		tk.MustQuery(tt).Check(testkit.Rows(output[i].Res...))
	}
}
func (s *testIntegrationSerialSuite) TestIssue18984(c *C) {
	tk := testkit.NewTestKit(c, s.store)
	tk.MustExec("use test")
	tk.MustExec("drop table if exists t, t2")
	tk.Se.GetSessionVars().EnableClusteredIndex = variable.ClusteredIndexDefModeOn
	tk.MustExec("create table t(a int, b int, c int, primary key(a, b))")
	tk.MustExec("create table t2(a int, b int, c int, d int, primary key(a,b), index idx(c))")
	tk.MustExec("insert into t values(1,1,1), (2,2,2), (3,3,3)")
	tk.MustExec("insert into t2 values(1,2,3,4), (2,4,3,5), (1,3,1,1)")
	tk.MustQuery("select /*+ INL_MERGE_JOIN(t) */ * from t right outer join t2 on t.a=t2.c").Check(testkit.Rows(
		"1 1 1 1 3 1 1",
		"3 3 3 1 2 3 4",
		"3 3 3 2 4 3 5"))
	tk.MustQuery("select /*+ INL_MERGE_JOIN(t2) */ * from t left outer join t2 on t.a=t2.c").Check(testkit.Rows(
		"1 1 1 1 3 1 1",
		"2 2 2 <nil> <nil> <nil> <nil>",
		"3 3 3 1 2 3 4",
		"3 3 3 2 4 3 5"))
}

func (s *testIntegrationSuite) TestDistinctScalarFunctionPushDown(c *C) {
	tk := testkit.NewTestKit(c, s.store)
	tk.MustExec("use test")
	tk.MustExec("drop table if exists t")
	tk.MustExec("create table t (a int not null, b int not null, c int not null, primary key (a,c)) partition by range (c) (partition p0 values less than (5), partition p1 values less than (10))")
	tk.MustExec("insert into t values(1,1,1),(2,2,2),(3,1,3),(7,1,7),(8,2,8),(9,2,9)")
	tk.MustQuery("select count(distinct b+1) as col from t").Check(testkit.Rows(
		"2",
	))
}

func (s *testIntegrationSerialSuite) TestExplainAnalyzePointGet(c *C) {
	tk := testkit.NewTestKit(c, s.store)
	tk.MustExec("use test")
	tk.MustExec("drop table if exists t")
	tk.MustExec("create table t(a int primary key, b varchar(20))")
	tk.MustExec("insert into t values (1,1)")

	res := tk.MustQuery("explain analyze select * from t where a=1;")
	checkExplain := func(rpc string) {
		resBuff := bytes.NewBufferString("")
		for _, row := range res.Rows() {
			fmt.Fprintf(resBuff, "%s\n", row)
		}
		explain := resBuff.String()
		c.Assert(strings.Contains(explain, rpc+":{num_rpc:"), IsTrue, Commentf("%s", explain))
		c.Assert(strings.Contains(explain, "total_time:"), IsTrue, Commentf("%s", explain))
	}
	checkExplain("Get")
	res = tk.MustQuery("explain analyze select * from t where a in (1,2,3);")
	checkExplain("BatchGet")
}

func (s *testIntegrationSerialSuite) TestExplainAnalyzeDML(c *C) {
	tk := testkit.NewTestKit(c, s.store)
	tk.MustExec("use test")
	tk.MustExec("drop table if exists t")
	tk.MustExec(" create table t (a int, b int, unique index (a));")
	tk.MustExec("insert into t values (1,1)")

	res := tk.MustQuery("explain analyze select * from t where a=1;")
	checkExplain := func(rpc string) {
		resBuff := bytes.NewBufferString("")
		for _, row := range res.Rows() {
			fmt.Fprintf(resBuff, "%s\n", row)
		}
		explain := resBuff.String()
		c.Assert(strings.Contains(explain, rpc+":{num_rpc:"), IsTrue, Commentf("%s", explain))
		c.Assert(strings.Contains(explain, "total_time:"), IsTrue, Commentf("%s", explain))
	}
	checkExplain("Get")
	res = tk.MustQuery("explain analyze insert ignore into t values (1,1),(2,2),(3,3),(4,4);")
	checkExplain("BatchGet")
}

func (s *testIntegrationSuite) TestPartitionExplain(c *C) {
	tk := testkit.NewTestKit(c, s.store)
	tk.MustExec("use test")
	tk.MustExec(`create table pt (id int, c int, key i_id(id), key i_c(c)) partition by range (c) (
partition p0 values less than (4),
partition p1 values less than (7),
partition p2 values less than (10))`)

	tk.MustExec("set @@tidb_enable_index_merge = 1;")

	var input []string
	var output []struct {
		SQL  string
		Plan []string
	}
	s.testData.GetTestCases(c, &input, &output)
	for i, tt := range input {
		s.testData.OnRecord(func() {
			output[i].SQL = tt
			output[i].Plan = s.testData.ConvertRowsToStrings(tk.MustQuery("explain " + tt).Rows())
		})
		tk.MustQuery("explain " + tt).Check(testkit.Rows(output[i].Plan...))
	}
}

func (s *testIntegrationSuite) TestPartialBatchPointGet(c *C) {
	tk := testkit.NewTestKit(c, s.store)
	tk.MustExec("use test")
	tk.MustExec("drop table if exists t")
	tk.MustExec("create table t (c_int int, c_str varchar(40), primary key(c_int, c_str))")
	tk.MustExec("insert into t values (3, 'bose')")
	tk.MustQuery("select * from t where c_int in (3)").Check(testkit.Rows(
		"3 bose",
	))
	tk.MustQuery("select * from t where c_int in (3) or c_str in ('yalow') and c_int in (1, 2)").Check(testkit.Rows(
		"3 bose",
	))
}

func (s *testIntegrationSuite) TestIssue19926(c *C) {
	tk := testkit.NewTestKit(c, s.store)
	tk.MustExec("use test")
	tk.MustExec("drop table if exists ta;")
	tk.MustExec("drop table if exists tb;")
	tk.MustExec("drop table if exists tc;")
	tk.MustExec("drop view if exists v;")
	tk.MustExec("CREATE TABLE `ta`  (\n  `id` varchar(36) NOT NULL ,\n  `status` varchar(1) NOT NULL \n);")
	tk.MustExec("CREATE TABLE `tb`  (\n  `id` varchar(36) NOT NULL ,\n  `status` varchar(1) NOT NULL \n);")
	tk.MustExec("CREATE TABLE `tc`  (\n  `id` varchar(36) NOT NULL ,\n  `status` varchar(1) NOT NULL \n);")
	tk.MustExec("insert into ta values('1','1');")
	tk.MustExec("insert into tb values('1','1');")
	tk.MustExec("insert into tc values('1','1');")
	tk.MustExec("create definer='root'@'localhost' view v as\nselect \nconcat(`ta`.`status`,`tb`.`status`) AS `status`, \n`ta`.`id` AS `id`  from (`ta` join `tb`) \nwhere (`ta`.`id` = `tb`.`id`);")
	tk.MustQuery("SELECT tc.status,v.id FROM tc, v WHERE tc.id = v.id AND v.status = '11';").Check(testkit.Rows("1 1"))
}

func (s *testIntegrationSuite) TestDeleteUsingJoin(c *C) {
	tk := testkit.NewTestKit(c, s.store)
	tk.MustExec("use test")
	tk.MustExec("drop table if exists t1, t2")
	tk.MustExec("create table t1(a int primary key, b int)")
	tk.MustExec("create table t2(a int primary key, b int)")
	tk.MustExec("insert into t1 values(1,1),(2,2)")
	tk.MustExec("insert into t2 values(2,2)")
	tk.MustExec("delete t1.* from t1 join t2 using (a)")
	tk.MustQuery("select * from t1").Check(testkit.Rows("1 1"))
	tk.MustQuery("select * from t2").Check(testkit.Rows("2 2"))
}

func (s *testIntegrationSerialSuite) Test19942(c *C) {
	collate.SetNewCollationEnabledForTest(true)
	defer collate.SetNewCollationEnabledForTest(false)

	tk := testkit.NewTestKit(c, s.store)
	tk.MustExec("use test")
	tk.Se.GetSessionVars().EnableClusteredIndex = variable.ClusteredIndexDefModeOn
	tk.MustExec("CREATE TABLE test.`t` (" +
		"  `a` int(11) NOT NULL," +
		"  `b` varchar(10) COLLATE utf8_general_ci NOT NULL," +
		"  `c` varchar(50) COLLATE utf8_general_ci NOT NULL," +
		"  `d` char(10) NOT NULL," +
		"  PRIMARY KEY (`c`)," +
		"  UNIQUE KEY `a_uniq` (`a`)," +
		"  UNIQUE KEY `b_uniq` (`b`)," +
		"  UNIQUE KEY `d_uniq` (`d`)," +
		"  KEY `a_idx` (`a`)," +
		"  KEY `b_idx` (`b`)," +
		"  KEY `d_idx` (`d`)" +
		") ENGINE=InnoDB DEFAULT CHARSET=utf8 COLLATE=utf8_general_ci;")
	tk.MustExec("INSERT INTO test.t (a, b, c, d) VALUES (1, '1', '0', '1');")
	tk.MustExec("INSERT INTO test.t (a, b, c, d) VALUES (2, ' 2', ' 0', ' 2');")
	tk.MustExec("INSERT INTO test.t (a, b, c, d) VALUES (3, '  3 ', '  3 ', '  3 ');")
	tk.MustExec("INSERT INTO test.t (a, b, c, d) VALUES (4, 'a', 'a   ', 'a');")
	tk.MustExec("INSERT INTO test.t (a, b, c, d) VALUES (5, ' A  ', ' A   ', ' A  ');")
	tk.MustExec("INSERT INTO test.t (a, b, c, d) VALUES (6, ' E', 'é        ', ' E');")

	mkr := func() [][]interface{} {
		return testutil.RowsWithSep("|",
			"3|  3 |  3 |  3",
			"2| 2  0| 2",
			"5| A  | A   | A",
			"1|1|0|1",
			"4|a|a   |a",
			"6| E|é        | E")
	}
	tk.MustQuery("SELECT * FROM `test`.`t` FORCE INDEX(`a_uniq`);").Check(mkr())
	tk.MustQuery("SELECT * FROM `test`.`t` FORCE INDEX(`b_uniq`);").Check(mkr())
	tk.MustQuery("SELECT * FROM `test`.`t` FORCE INDEX(`d_uniq`);").Check(mkr())
	tk.MustQuery("SELECT * FROM `test`.`t` FORCE INDEX(`a_idx`);").Check(mkr())
	tk.MustQuery("SELECT * FROM `test`.`t` FORCE INDEX(`b_idx`);").Check(mkr())
	tk.MustQuery("SELECT * FROM `test`.`t` FORCE INDEX(`d_idx`);").Check(mkr())
	tk.MustExec("admin check table t")
}

func (s *testIntegrationSuite) TestPartitionUnionWithPPruningColumn(c *C) {
	tk := testkit.NewTestKit(c, s.store)
	tk.MustExec("use test")
	tk.MustExec("drop table if exists t;")
	tk.MustExec("CREATE TABLE `t` (\n  `fid` bigint(36) NOT NULL,\n  `oty` varchar(30) DEFAULT NULL,\n  `oid` int(11) DEFAULT NULL,\n  `pid` bigint(20) DEFAULT NULL,\n  `bid` int(11) DEFAULT NULL,\n  `r5` varchar(240) DEFAULT '',\n  PRIMARY KEY (`fid`)\n)PARTITION BY HASH( `fid` ) PARTITIONS 4;")

	tk.MustExec("INSERT INTO t (fid, oty, oid, pid, bid, r5) VALUES (59, 'm',  441, 1,  2143,  'LE1264_r5');")
	tk.MustExec("INSERT INTO t (fid, oty, oid, pid, bid, r5) VALUES (135, 'm',  1121, 1,  2423,  'LE2008_r5');")
	tk.MustExec("INSERT INTO t (fid, oty, oid, pid, bid, r5) VALUES (139, 'm',  1125, 1,  2432, 'LE2005_r5');")
	tk.MustExec("INSERT INTO t (fid, oty, oid, pid, bid, r5) VALUES (143, 'm',  1129, 1,  2438,  'LE2006_r5');")
	tk.MustExec("INSERT INTO t (fid, oty, oid, pid, bid, r5) VALUES (147, 'm',  1133, 1,  2446,  'LE2014_r5');")
	tk.MustExec("INSERT INTO t (fid, oty, oid, pid, bid, r5) VALUES (167, 'm',  1178, 1,  2512,  'LE2055_r5');")
	tk.MustExec("INSERT INTO t (fid, oty, oid, pid, bid, r5) VALUES (171, 'm',  1321, 1,  2542,  'LE1006_r5');")
	tk.MustExec("INSERT INTO t (fid, oty, oid, pid, bid, r5) VALUES (179, 'm',  1466, 1,  2648,  'LE2171_r5');")
	tk.MustExec("INSERT INTO t (fid, oty, oid, pid, bid, r5) VALUES (187, 'm',  1567, 1,  2690,  'LE1293_r5');")
	tk.MustExec("INSERT INTO t (fid, oty, oid, pid, bid, r5) VALUES (57, 'm',  341, 1,  2102,  'LE1001_r5');")
	tk.MustExec("INSERT INTO t (fid, oty, oid, pid, bid, r5) VALUES (137, 'm',  1123, 1,  2427,  'LE2003_r5');")
	tk.MustExec("INSERT INTO t (fid, oty, oid, pid, bid, r5) VALUES (145, 'm',  1131, 1,  2442,  'LE2048_r5');")
	tk.MustExec("INSERT INTO t (fid, oty, oid, pid, bid, r5) VALUES (138, 'm',  1124, 1,  2429,  'LE2004_r5');")
	tk.MustExec("INSERT INTO t (fid, oty, oid, pid, bid, r5) VALUES (142, 'm',  1128, 1,  2436,  'LE2049_r5');")
	tk.MustExec("INSERT INTO t (fid, oty, oid, pid, bid, r5) VALUES (174, 'm',  1381, 1,  2602,  'LE2170_r5');")
	tk.MustExec("INSERT INTO t (fid, oty, oid, pid, bid, r5) VALUES (28, 'm',  81, 1,  2023,  'LE1009_r5');")
	tk.MustExec("INSERT INTO t (fid, oty, oid, pid, bid, r5) VALUES (60, 'm',  442, 1,  2145,  'LE1263_r5');")
	tk.MustExec("INSERT INTO t (fid, oty, oid, pid, bid, r5) VALUES (136, 'm',  1122, 1,  2425,  'LE2002_r5');")
	tk.MustExec("INSERT INTO t (fid, oty, oid, pid, bid, r5) VALUES (140, 'm',  1126, 1,  2434,  'LE2001_r5');")
	tk.MustExec("INSERT INTO t (fid, oty, oid, pid, bid, r5) VALUES (168, 'm',  1179, 1,  2514,  'LE2052_r5');")
	tk.MustExec("INSERT INTO t (fid, oty, oid, pid, bid, r5) VALUES (196, 'm',  3380, 1,  2890,  'LE1300_r5');")
	tk.MustExec("INSERT INTO t (fid, oty, oid, pid, bid, r5) VALUES (208, 'm',  3861, 1,  3150,  'LE1323_r5');")
	tk.MustExec("INSERT INTO t (fid, oty, oid, pid, bid, r5) VALUES (432, 'm',  4060, 1,  3290,  'LE1327_r5');")

	tk.MustQuery("SELECT DISTINCT t.bid, t.r5 FROM t left join t parent on parent.oid = t.pid WHERE t.oty = 'm';").Sort().Check(
		testkit.Rows("2023 LE1009_r5",
			"2102 LE1001_r5",
			"2143 LE1264_r5",
			"2145 LE1263_r5",
			"2423 LE2008_r5",
			"2425 LE2002_r5",
			"2427 LE2003_r5",
			"2429 LE2004_r5",
			"2432 LE2005_r5",
			"2434 LE2001_r5",
			"2436 LE2049_r5",
			"2438 LE2006_r5",
			"2442 LE2048_r5",
			"2446 LE2014_r5",
			"2512 LE2055_r5",
			"2514 LE2052_r5",
			"2542 LE1006_r5",
			"2602 LE2170_r5",
			"2648 LE2171_r5",
			"2690 LE1293_r5",
			"2890 LE1300_r5",
			"3150 LE1323_r5",
			"3290 LE1327_r5"))
}

func (s *testIntegrationSuite) TestIssue20139(c *C) {
	tk := testkit.NewTestKit(c, s.store)

	tk.MustExec("use test")
	tk.MustExec("drop table if exists t")
	tk.MustExec("create table t (id int, c int) partition by range (id) (partition p0 values less than (4), partition p1 values less than (7))")
	tk.MustExec("insert into t values(3, 3), (5, 5)")
	plan := tk.MustQuery("explain format = 'brief' select * from t where c = 1 and id = c")
	plan.Check(testkit.Rows(
		"TableReader 0.01 root partition:p0 data:Selection",
		"└─Selection 0.01 cop[tikv]  eq(test.t.c, 1), eq(test.t.id, 1)",
		"  └─TableFullScan 10000.00 cop[tikv] table:t keep order:false, stats:pseudo",
	))
	tk.MustExec("drop table t")
}

func (s *testIntegrationSuite) TestIssue14481(c *C) {
	tk := testkit.NewTestKit(c, s.store)

	tk.MustExec("use test")
	tk.MustExec("drop table if exists t")
	tk.MustExec("create table t(a int default null, b int default null, c int default null)")
	plan := tk.MustQuery("explain format = 'brief' select * from t where a = 1 and a = 2")
	plan.Check(testkit.Rows("TableDual 8000.00 root  rows:0"))
	tk.MustExec("drop table t")
}

func (s *testIntegrationSerialSuite) TestIssue20710(c *C) {
	tk := testkit.NewTestKitWithInit(c, s.store)
	tk.MustExec("drop table if exists t;")
	tk.MustExec("drop table if exists s;")
	tk.MustExec("create table t(a int, b int)")
	tk.MustExec("create table s(a int, b int, index(a))")
	tk.MustExec("insert into t values(1,1),(1,2),(2,2)")
	tk.MustExec("insert into s values(1,1),(2,2),(2,1)")

	var input []string
	var output []struct {
		SQL  string
		Plan []string
	}
	s.testData.GetTestCases(c, &input, &output)
	for i, tt := range input {
		s.testData.OnRecord(func() {
			output[i].SQL = tt
			output[i].Plan = s.testData.ConvertRowsToStrings(tk.MustQuery(tt).Rows())
		})
		res := tk.MustQuery(tt)
		res.Check(testkit.Rows(output[i].Plan...))
	}
}

func (s *testIntegrationSuite) TestQueryBlockTableAliasInHint(c *C) {
	tk := testkit.NewTestKit(c, s.store)

	tk.MustExec("use test")
	c.Assert(tk.HasPlan("select /*+ HASH_JOIN(@sel_1 t2) */ * FROM (select 1) t1 NATURAL LEFT JOIN (select 2) t2", "HashJoin"), IsTrue)
	tk.MustQuery("select /*+ HASH_JOIN(@sel_1 t2) */ * FROM (select 1) t1 NATURAL LEFT JOIN (select 2) t2").Check(testkit.Rows(
		"1 2",
	))
	c.Assert(tk.Se.GetSessionVars().StmtCtx.GetWarnings(), HasLen, 0)
}

func (s *testIntegrationSuite) TestIssue10448(c *C) {
	tk := testkit.NewTestKit(c, s.store)
	tk.MustExec("use test")
	tk.MustExec("drop table if exists t;")

	tk.MustExec("create table t(pk int(11) primary key)")
	tk.MustExec("insert into t values(1),(2),(3)")
	tk.MustQuery("select a from (select pk as a from t) t1 where a = 18446744073709551615").Check(testkit.Rows())
}

func (s *testIntegrationSuite) TestMultiUpdateOnPrimaryKey(c *C) {
	tk := testkit.NewTestKit(c, s.store)
	tk.MustExec("use test")

	tk.MustExec("drop table if exists t")
	tk.MustExec("create table t (a int not null primary key)")
	tk.MustExec("insert into t values (1)")
	tk.MustGetErrMsg(`UPDATE t m, t n SET m.a = m.a + 10, n.a = n.a + 10`,
		`[planner:1706]Primary key/partition key update is not allowed since the table is updated both as 'm' and 'n'.`)

	tk.MustExec("drop table if exists t")
	tk.MustExec("create table t (a varchar(10) not null primary key)")
	tk.MustExec("insert into t values ('abc')")
	tk.MustGetErrMsg(`UPDATE t m, t n SET m.a = 'def', n.a = 'xyz'`,
		`[planner:1706]Primary key/partition key update is not allowed since the table is updated both as 'm' and 'n'.`)

	tk.MustExec("drop table if exists t")
	tk.MustExec("create table t (a int, b int, primary key (a, b))")
	tk.MustExec("insert into t values (1, 2)")
	tk.MustGetErrMsg(`UPDATE t m, t n SET m.a = m.a + 10, n.b = n.b + 10`,
		`[planner:1706]Primary key/partition key update is not allowed since the table is updated both as 'm' and 'n'.`)

	tk.MustExec("drop table if exists t")
	tk.MustExec("create table t (a int primary key, b int)")
	tk.MustExec("insert into t values (1, 2)")
	tk.MustGetErrMsg(`UPDATE t m, t n SET m.a = m.a + 10, n.a = n.a + 10`,
		`[planner:1706]Primary key/partition key update is not allowed since the table is updated both as 'm' and 'n'.`)

	tk.MustExec(`UPDATE t m, t n SET m.b = m.b + 10, n.b = n.b + 10`)
	tk.MustQuery("SELECT * FROM t").Check(testkit.Rows("1 12"))

	tk.MustGetErrMsg(`UPDATE t m, t n SET m.a = m.a + 1, n.b = n.b + 10`,
		`[planner:1706]Primary key/partition key update is not allowed since the table is updated both as 'm' and 'n'.`)
	tk.MustGetErrMsg(`UPDATE t m, t n, t q SET m.a = m.a + 1, n.b = n.b + 10, q.b = q.b - 10`,
		`[planner:1706]Primary key/partition key update is not allowed since the table is updated both as 'm' and 'n'.`)
	tk.MustGetErrMsg(`UPDATE t m, t n, t q SET m.b = m.b + 1, n.a = n.a + 10, q.b = q.b - 10`,
		`[planner:1706]Primary key/partition key update is not allowed since the table is updated both as 'm' and 'n'.`)
	tk.MustGetErrMsg(`UPDATE t m, t n, t q SET m.b = m.b + 1, n.b = n.b + 10, q.a = q.a - 10`,
		`[planner:1706]Primary key/partition key update is not allowed since the table is updated both as 'm' and 'q'.`)
	tk.MustGetErrMsg(`UPDATE t q, t n, t m SET m.b = m.b + 1, n.b = n.b + 10, q.a = q.a - 10`,
		`[planner:1706]Primary key/partition key update is not allowed since the table is updated both as 'q' and 'n'.`)

	tk.MustExec("update t m, t n set m.a = n.a+10 where m.a=n.a")
	tk.MustQuery("select * from t").Check(testkit.Rows("11 12"))
}

func (s *testIntegrationSuite) TestOrderByHavingNotInSelect(c *C) {
	tk := testkit.NewTestKit(c, s.store)
	tk.MustExec("use test")
	tk.MustExec("drop table if exists ttest")
	tk.MustExec("create table ttest (v1 int, v2 int)")
	tk.MustExec("insert into ttest values(1, 2), (4,6), (1, 7)")
	tk.MustGetErrMsg("select v1 from ttest order by count(v2)",
		"[planner:3029]Expression #1 of ORDER BY contains aggregate function and applies to the result of a non-aggregated query")
	tk.MustGetErrMsg("select v1 from ttest having count(v2)",
		"[planner:8123]In aggregated query without GROUP BY, expression #1 of SELECT list contains nonaggregated column 'v1'; this is incompatible with sql_mode=only_full_group_by")
	tk.MustGetErrMsg("select v2, v1 from (select * from ttest) t1 join (select 1, 2) t2 group by v1",
		"[planner:1055]Expression #1 of SELECT list is not in GROUP BY clause and contains nonaggregated column 'test.t1.v2' which is not functionally dependent on columns in GROUP BY clause; this is incompatible with sql_mode=only_full_group_by")
	tk.MustGetErrMsg("select v2, v1 from (select t1.v1, t2.v2 from ttest t1 join ttest t2) t3 join (select 1, 2) t2 group by v1",
		"[planner:1055]Expression #1 of SELECT list is not in GROUP BY clause and contains nonaggregated column 'test.t3.v2' which is not functionally dependent on columns in GROUP BY clause; this is incompatible with sql_mode=only_full_group_by")

}

func (s *testIntegrationSuite) TestUpdateSetDefault(c *C) {
	// #20598
	tk := testkit.NewTestKit(c, s.store)
	tk.MustExec("use test")
	tk.MustExec("create table tt (x int, z int as (x+10) stored)")
	tk.MustExec("insert into tt(x) values (1)")
	tk.MustExec("update tt set x=2, z = default")
	tk.MustQuery("select * from tt").Check(testkit.Rows("2 12"))

	tk.MustGetErrMsg("update tt set z = 123",
		"[planner:3105]The value specified for generated column 'z' in table 'tt' is not allowed.")
	tk.MustGetErrMsg("update tt as ss set z = 123",
		"[planner:3105]The value specified for generated column 'z' in table 'tt' is not allowed.")
	tk.MustGetErrMsg("update tt as ss set x = 3, z = 13",
		"[planner:3105]The value specified for generated column 'z' in table 'tt' is not allowed.")
	tk.MustGetErrMsg("update tt as s1, tt as s2 set s1.z = default, s2.z = 456",
		"[planner:3105]The value specified for generated column 'z' in table 'tt' is not allowed.")
}

func (s *testIntegrationSuite) TestExtendedStatsSwitch(c *C) {
	tk := testkit.NewTestKit(c, s.store)
	tk.MustExec("use test")
	tk.MustExec("drop table if exists t")
	tk.MustExec("create table t(a int not null, b int not null, key(a), key(b))")
	tk.MustExec("insert into t values(1,1),(2,2),(3,3),(4,4),(5,5),(6,6)")

	tk.MustExec("set session tidb_enable_extended_stats = off")
	tk.MustGetErrMsg("alter table t add stats_extended s1 correlation(a,b)",
		"Extended statistics feature is not generally available now, and tidb_enable_extended_stats is OFF")
	tk.MustGetErrMsg("alter table t drop stats_extended s1",
		"Extended statistics feature is not generally available now, and tidb_enable_extended_stats is OFF")
	tk.MustGetErrMsg("admin reload stats_extended",
		"Extended statistics feature is not generally available now, and tidb_enable_extended_stats is OFF")

	tk.MustExec("set session tidb_enable_extended_stats = on")
	tk.MustExec("alter table t add stats_extended s1 correlation(a,b)")
	tk.MustQuery("select stats, status from mysql.stats_extended where name = 's1'").Check(testkit.Rows(
		"<nil> 0",
	))
	tk.MustExec("set session tidb_enable_extended_stats = off")
	// Analyze should not collect extended stats.
	tk.MustExec("analyze table t")
	tk.MustQuery("select stats, status from mysql.stats_extended where name = 's1'").Check(testkit.Rows(
		"<nil> 0",
	))
	tk.MustExec("set session tidb_enable_extended_stats = on")
	// Analyze would collect extended stats.
	tk.MustExec("analyze table t")
	tk.MustQuery("select stats, status from mysql.stats_extended where name = 's1'").Check(testkit.Rows(
		"1.000000 1",
	))
	// Estimated index scan count is 4 using extended stats.
	tk.MustQuery("explain format = 'brief' select * from t use index(b) where a > 3 order by b limit 1").Check(testkit.Rows(
		"Limit 1.00 root  offset:0, count:1",
		"└─Projection 1.00 root  test.t.a, test.t.b",
		"  └─IndexLookUp 1.00 root  ",
		"    ├─IndexFullScan(Build) 4.00 cop[tikv] table:t, index:b(b) keep order:true",
		"    └─Selection(Probe) 1.00 cop[tikv]  gt(test.t.a, 3)",
		"      └─TableRowIDScan 4.00 cop[tikv] table:t keep order:false",
	))
	tk.MustExec("set session tidb_enable_extended_stats = off")
	// Estimated index scan count is 2 using independent assumption.
	tk.MustQuery("explain format = 'brief' select * from t use index(b) where a > 3 order by b limit 1").Check(testkit.Rows(
		"Limit 1.00 root  offset:0, count:1",
		"└─Projection 1.00 root  test.t.a, test.t.b",
		"  └─IndexLookUp 1.00 root  ",
		"    ├─IndexFullScan(Build) 2.00 cop[tikv] table:t, index:b(b) keep order:true",
		"    └─Selection(Probe) 1.00 cop[tikv]  gt(test.t.a, 3)",
		"      └─TableRowIDScan 2.00 cop[tikv] table:t keep order:false",
	))
}

func (s *testIntegrationSuite) TestOrderByNotInSelectDistinct(c *C) {
	tk := testkit.NewTestKit(c, s.store)
	tk.MustExec("use test")

	// #12442
	tk.MustExec("drop table if exists ttest")
	tk.MustExec("create table ttest (v1 int, v2 int)")
	tk.MustExec("insert into ttest values(1, 2), (4,6), (1, 7)")

	tk.MustGetErrMsg("select distinct v1 from ttest order by v2",
		"[planner:3065]Expression #1 of ORDER BY clause is not in SELECT list, references column 'test.ttest.v2' which is not in SELECT list; this is incompatible with DISTINCT")
	tk.MustGetErrMsg("select distinct v1+1 from ttest order by v1",
		"[planner:3065]Expression #1 of ORDER BY clause is not in SELECT list, references column 'test.ttest.v1' which is not in SELECT list; this is incompatible with DISTINCT")
	tk.MustGetErrMsg("select distinct v1+1 from ttest order by 1+v1",
		"[planner:3065]Expression #1 of ORDER BY clause is not in SELECT list, references column 'test.ttest.v1' which is not in SELECT list; this is incompatible with DISTINCT")
	tk.MustGetErrMsg("select distinct v1+1 from ttest order by v1+2",
		"[planner:3065]Expression #1 of ORDER BY clause is not in SELECT list, references column 'test.ttest.v1' which is not in SELECT list; this is incompatible with DISTINCT")
	tk.MustGetErrMsg("select distinct count(v1) from ttest group by v2 order by sum(v1)",
		"[planner:3066]Expression #1 of ORDER BY clause is not in SELECT list, contains aggregate function; this is incompatible with DISTINCT")
	tk.MustGetErrMsg("select distinct sum(v1)+1 from ttest group by v2 order by sum(v1)",
		"[planner:3066]Expression #1 of ORDER BY clause is not in SELECT list, contains aggregate function; this is incompatible with DISTINCT")

	// Expressions in ORDER BY whole match some fields in DISTINCT.
	tk.MustQuery("select distinct v1+1 from ttest order by v1+1").Check(testkit.Rows("2", "5"))
	tk.MustQuery("select distinct count(v1) from ttest order by count(v1)").Check(testkit.Rows("3"))
	tk.MustQuery("select distinct count(v1) from ttest group by v2 order by count(v1)").Check(testkit.Rows("1"))
	tk.MustQuery("select distinct sum(v1) from ttest group by v2 order by sum(v1)").Check(testkit.Rows("1", "4"))
	tk.MustQuery("select distinct v1, v2 from ttest order by 1, 2").Check(testkit.Rows("1 2", "1 7", "4 6"))
	tk.MustQuery("select distinct v1, v2 from ttest order by 2, 1").Check(testkit.Rows("1 2", "4 6", "1 7"))

	// Referenced columns of expressions in ORDER BY whole match some fields in DISTINCT,
	// both original expression and alias can be referenced.
	tk.MustQuery("select distinct v1 from ttest order by v1+1").Check(testkit.Rows("1", "4"))
	tk.MustQuery("select distinct v1, v2 from ttest order by v1+1, v2").Check(testkit.Rows("1 2", "1 7", "4 6"))
	tk.MustQuery("select distinct v1+1 as z, v2 from ttest order by v1+1, z+v2").Check(testkit.Rows("2 2", "2 7", "5 6"))
	tk.MustQuery("select distinct sum(v1) as z from ttest group by v2 order by z+1").Check(testkit.Rows("1", "4"))
	tk.MustQuery("select distinct sum(v1)+1 from ttest group by v2 order by sum(v1)+1").Check(testkit.Rows("2", "5"))
	tk.MustQuery("select distinct v1 as z from ttest order by v1+z").Check(testkit.Rows("1", "4"))
}

func (s *testIntegrationSuite) TestInvalidNamedWindowSpec(c *C) {
	// #12356
	tk := testkit.NewTestKit(c, s.store)
	tk.MustExec("use test")
	tk.MustExec("DROP TABLE IF EXISTS temptest")
	tk.MustExec("create table temptest (val int, val1 int)")
	tk.MustQuery("SELECT val FROM temptest WINDOW w AS (ORDER BY val RANGE 1 PRECEDING)").Check(testkit.Rows())
	tk.MustGetErrMsg("SELECT val FROM temptest WINDOW w AS (ORDER BY val, val1 RANGE 1 PRECEDING)",
		"[planner:3587]Window 'w' with RANGE N PRECEDING/FOLLOWING frame requires exactly one ORDER BY expression, of numeric or temporal type")
	tk.MustGetErrMsg("select val1, avg(val1) as a from temptest group by val1 window w as (order by a)",
		"[planner:1054]Unknown column 'a' in 'window order by'")
	tk.MustGetErrMsg("select val1, avg(val1) as a from temptest group by val1 window w as (partition by a)",
		"[planner:1054]Unknown column 'a' in 'window partition by'")
}

func (s *testIntegrationSuite) TestCorrelatedAggregate(c *C) {
	tk := testkit.NewTestKit(c, s.store)
	tk.MustExec("use test")

	// #18350
	tk.MustExec("DROP TABLE IF EXISTS tab, tab2")
	tk.MustExec("CREATE TABLE tab(i INT)")
	tk.MustExec("CREATE TABLE tab2(j INT)")
	tk.MustExec("insert into tab values(1),(2),(3)")
	tk.MustExec("insert into tab2 values(1),(2),(3),(15)")
	tk.MustQuery(`SELECT m.i,
       (SELECT COUNT(n.j)
           FROM tab2 WHERE j=15) AS o
    FROM tab m, tab2 n GROUP BY 1 order by m.i`).Check(testkit.Rows("1 4", "2 4", "3 4"))
	tk.MustQuery(`SELECT
         (SELECT COUNT(n.j)
             FROM tab2 WHERE j=15) AS o
    FROM tab m, tab2 n order by m.i`).Check(testkit.Rows("12"))

	// #17748
	tk.MustExec("drop table if exists t1, t2")
	tk.MustExec("create table t1 (a int, b int)")
	tk.MustExec("create table t2 (m int, n int)")
	tk.MustExec("insert into t1 values (2,2), (2,2), (3,3), (3,3), (3,3), (4,4)")
	tk.MustExec("insert into t2 values (1,11), (2,22), (3,32), (4,44), (4,44)")
	tk.MustExec("set @@sql_mode='TRADITIONAL'")

	tk.MustQuery(`select count(*) c, a,
		( select group_concat(count(a)) from t2 where m = a )
		from t1 group by a order by a`).
		Check(testkit.Rows("2 2 2", "3 3 3", "1 4 1,1"))

	tk.MustExec("drop table if exists t")
	tk.MustExec("create table t (a int, b int)")
	tk.MustExec("insert into t values (1,1),(2,1),(2,2),(3,1),(3,2),(3,3)")

	// Sub-queries in SELECT fields
	// from SELECT fields
	tk.MustQuery("select (select count(a)) from t").Check(testkit.Rows("6"))
	tk.MustQuery("select (select (select (select count(a)))) from t").Check(testkit.Rows("6"))
	tk.MustQuery("select (select (select count(n.a)) from t m order by count(m.b)) from t n").Check(testkit.Rows("6"))
	// from WHERE
	tk.MustQuery("select (select count(n.a) from t where count(n.a)=3) from t n").Check(testkit.Rows("<nil>"))
	tk.MustQuery("select (select count(a) from t where count(distinct n.a)=3) from t n").Check(testkit.Rows("6"))
	// from HAVING
	tk.MustQuery("select (select count(n.a) from t having count(n.a)=6 limit 1) from t n").Check(testkit.Rows("6"))
	tk.MustQuery("select (select count(n.a) from t having count(distinct n.b)=3 limit 1) from t n").Check(testkit.Rows("6"))
	tk.MustQuery("select (select sum(distinct n.a) from t having count(distinct n.b)=3 limit 1) from t n").Check(testkit.Rows("6"))
	tk.MustQuery("select (select sum(distinct n.a) from t having count(distinct n.b)=6 limit 1) from t n").Check(testkit.Rows("<nil>"))
	// from ORDER BY
	tk.MustQuery("select (select count(n.a) from t order by count(n.b) limit 1) from t n").Check(testkit.Rows("6"))
	tk.MustQuery("select (select count(distinct n.b) from t order by count(n.b) limit 1) from t n").Check(testkit.Rows("3"))
	// from TableRefsClause
	tk.MustQuery("select (select cnt from (select count(a) cnt) s) from t").Check(testkit.Rows("6"))
	tk.MustQuery("select (select count(cnt) from (select count(a) cnt) s) from t").Check(testkit.Rows("1"))
	// from sub-query inside aggregate
	tk.MustQuery("select (select sum((select count(a)))) from t").Check(testkit.Rows("6"))
	tk.MustQuery("select (select sum((select count(a))+sum(a))) from t").Check(testkit.Rows("20"))
	// from GROUP BY
	tk.MustQuery("select (select count(a) from t group by count(n.a)) from t n").Check(testkit.Rows("6"))
	tk.MustQuery("select (select count(distinct a) from t group by count(n.a)) from t n").Check(testkit.Rows("3"))

	// Sub-queries in HAVING
	tk.MustQuery("select sum(a) from t having (select count(a)) = 0").Check(testkit.Rows())
	tk.MustQuery("select sum(a) from t having (select count(a)) > 0").Check(testkit.Rows("14"))

	// Sub-queries in ORDER BY
	tk.MustQuery("select count(a) from t group by b order by (select count(a))").Check(testkit.Rows("1", "2", "3"))
	tk.MustQuery("select count(a) from t group by b order by (select -count(a))").Check(testkit.Rows("3", "2", "1"))

	// Nested aggregate (correlated aggregate inside aggregate)
	tk.MustQuery("select (select sum(count(a))) from t").Check(testkit.Rows("6"))
	tk.MustQuery("select (select sum(sum(a))) from t").Check(testkit.Rows("14"))

	// Combining aggregates
	tk.MustQuery("select count(a), (select count(a)) from t").Check(testkit.Rows("6 6"))
	tk.MustQuery("select sum(distinct b), count(a), (select count(a)), (select cnt from (select sum(distinct b) as cnt) n) from t").
		Check(testkit.Rows("6 6 6 6"))
}

func (s *testIntegrationSuite) TestCorrelatedColumnAggFuncPushDown(c *C) {
	tk := testkit.NewTestKit(c, s.store)
	tk.MustExec("use test;")
	tk.MustExec("drop table if exists t;")
	tk.MustExec("create table t (a int, b int);")
	tk.MustExec("insert into t values (1,1);")
	tk.MustQuery("select (select count(n.a + a) from t) from t n;").Check(testkit.Rows(
		"1",
	))
}

// Test for issue https://github.com/pingcap/tidb/issues/21607.
func (s *testIntegrationSuite) TestConditionColPruneInPhysicalUnionScan(c *C) {
	tk := testkit.NewTestKit(c, s.store)
	tk.MustExec("use test;")
	tk.MustExec("drop table if exists t;")
	tk.MustExec("create table t (a int, b int);")
	tk.MustExec("begin;")
	tk.MustExec("insert into t values (1, 2);")
	tk.MustQuery("select count(*) from t where b = 1 and b in (3);").
		Check(testkit.Rows("0"))

	tk.MustExec("drop table t;")
	tk.MustExec("create table t (a int, b int as (a + 1), c int as (b + 1));")
	tk.MustExec("begin;")
	tk.MustExec("insert into t (a) values (1);")
	tk.MustQuery("select count(*) from t where b = 1 and b in (3);").
		Check(testkit.Rows("0"))
	tk.MustQuery("select count(*) from t where c = 1 and c in (3);").
		Check(testkit.Rows("0"))
}

func (s *testIntegrationSuite) TestInvalidHint(c *C) {
	tk := testkit.NewTestKit(c, s.store)

	tk.MustExec("use test")
	tk.MustExec("drop table if exists tt")
	tk.MustExec("create table tt(a int, key(a));")

	var input []string
	var output []struct {
		SQL      string
		Plan     []string
		Warnings []string
	}
	s.testData.GetTestCases(c, &input, &output)
	warning := "show warnings;"
	for i, tt := range input {
		s.testData.OnRecord(func() {
			output[i].SQL = tt
			output[i].Plan = s.testData.ConvertRowsToStrings(tk.MustQuery(tt).Rows())
			output[i].Warnings = s.testData.ConvertRowsToStrings(tk.MustQuery(warning).Rows())
		})
		tk.MustQuery(tt).Check(testkit.Rows(output[i].Plan...))
	}
}

// Test for issue https://github.com/pingcap/tidb/issues/18320
func (s *testIntegrationSuite) TestNonaggregateColumnWithSingleValueInOnlyFullGroupByMode(c *C) {
	tk := testkit.NewTestKit(c, s.store)
	tk.MustExec("use test")
	tk.MustExec("drop table if exists t")
	tk.MustExec("create table t (a int, b int, c int)")
	tk.MustExec("insert into t values (1, 2, 3), (4, 5, 6), (7, 8, 9)")
	tk.MustQuery("select a, count(b) from t where a = 1").Check(testkit.Rows("1 1"))
	tk.MustQuery("select a, count(b) from t where a = 10").Check(testkit.Rows("<nil> 0"))
	tk.MustQuery("select a, c, sum(b) from t where a = 1 group by c").Check(testkit.Rows("1 3 2"))
	tk.MustGetErrMsg("select a from t where a = 1 order by count(b)", "[planner:3029]Expression #1 of ORDER BY contains aggregate function and applies to the result of a non-aggregated query")
	tk.MustQuery("select a from t where a = 1 having count(b) > 0").Check(testkit.Rows("1"))
}

func (s *testIntegrationSuite) TestConvertRangeToPoint(c *C) {
	tk := testkit.NewTestKit(c, s.store)

	tk.MustExec("use test")
	tk.MustExec("drop table if exists t0")
	tk.MustExec("create table t0 (a int, b int, index(a, b))")
	tk.MustExec("insert into t0 values (1, 1)")
	tk.MustExec("insert into t0 values (2, 2)")
	tk.MustExec("insert into t0 values (2, 2)")
	tk.MustExec("insert into t0 values (2, 2)")
	tk.MustExec("insert into t0 values (2, 2)")
	tk.MustExec("insert into t0 values (2, 2)")
	tk.MustExec("insert into t0 values (3, 3)")

	tk.MustExec("drop table if exists t1")
	tk.MustExec("create table t1 (a int, b int, c int, index(a, b, c))")

	tk.MustExec("drop table if exists t2")
	tk.MustExec("create table t2 (a float, b float, index(a, b))")

	tk.MustExec("drop table if exists t3")
	tk.MustExec("create table t3 (a char(10), b char(10), c char(10), index(a, b, c))")

	var input []string
	var output []struct {
		SQL  string
		Plan []string
	}
	s.testData.GetTestCases(c, &input, &output)
	for i, tt := range input {
		s.testData.OnRecord(func() {
			output[i].SQL = tt
			output[i].Plan = s.testData.ConvertRowsToStrings(tk.MustQuery(tt).Rows())
		})
		tk.MustQuery(tt).Check(testkit.Rows(output[i].Plan...))
	}
}

func (s *testIntegrationSuite) TestIssue22040(c *C) {
	// #22040
	tk := testkit.NewTestKit(c, s.store)
	tk.MustExec("use test")
	tk.MustExec("drop table if exists t")
	tk.MustExec("create table t (a int, b int, primary key(a,b))")
	// valid case
	tk.MustExec("select * from t where (a,b) in ((1,2),(1,2))")
	// invalid case, column count doesn't match
	{
		err := tk.ExecToErr("select * from t where (a,b) in (1,2)")
		c.Assert(errors.Cause(err), FitsTypeOf, expression.ErrOperandColumns)
	}
	{
		err := tk.ExecToErr("select * from t where (a,b) in ((1,2),1)")
		c.Assert(errors.Cause(err), FitsTypeOf, expression.ErrOperandColumns)
	}
}

func (s *testIntegrationSuite) TestIssue22105(c *C) {
	tk := testkit.NewTestKit(c, s.store)

	tk.MustExec("use test")
	tk.MustExec("drop table if exists t")
	tk.MustExec(`CREATE TABLE t1 (
  key1 int(11) NOT NULL,
  key2 int(11) NOT NULL,
  key3 int(11) NOT NULL,
  key4 int(11) NOT NULL,
  key5 int(11) DEFAULT NULL,
  key6 int(11) DEFAULT NULL,
  key7 int(11) NOT NULL,
  key8 int(11) NOT NULL,
  KEY i1 (key1),
  KEY i2 (key2),
  KEY i3 (key3),
  KEY i4 (key4),
  KEY i5 (key5),
  KEY i6 (key6)
) ENGINE=InnoDB DEFAULT CHARSET=utf8mb4 COLLATE=utf8mb4_bin`)

	var input []string
	var output []struct {
		SQL  string
		Plan []string
	}
	s.testData.GetTestCases(c, &input, &output)
	for i, tt := range input {
		s.testData.OnRecord(func() {
			output[i].SQL = tt
			output[i].Plan = s.testData.ConvertRowsToStrings(tk.MustQuery(tt).Rows())
		})
		tk.MustQuery(tt).Check(testkit.Rows(output[i].Plan...))
	}
}

func (s *testIntegrationSuite) TestIssue22071(c *C) {
	tk := testkit.NewTestKit(c, s.store)
	tk.MustExec("use test")
	tk.MustExec("create table t (a int);")
	tk.MustExec("insert into t values(1),(2),(5)")
	tk.MustQuery("select n in (1,2) from (select a in (1,2) as n from t) g;").Sort().Check(testkit.Rows("0", "1", "1"))
	tk.MustQuery("select n in (1,n) from (select a in (1,2) as n from t) g;").Check(testkit.Rows("1", "1", "1"))
}

func (s *testIntegrationSuite) TestCreateViewIsolationRead(c *C) {
	se, err := session.CreateSession4Test(s.store)
	c.Assert(err, IsNil)
	c.Assert(se.Auth(&auth.UserIdentity{Username: "root", Hostname: "%"}, nil, nil), IsTrue)
	tk := testkit.NewTestKit(c, s.store)
	tk.Se = se

	tk.MustExec("use test;")
	tk.MustExec("drop table if exists t;")
	tk.MustExec("create table t(a int, b int);")
	tk.MustExec("set session tidb_isolation_read_engines='tiflash,tidb';")
	// No error for CreateView.
	tk.MustExec("create view v0 (a, avg_b) as select a, avg(b) from t group by a;")
	tk.MustGetErrMsg("select * from v0;", "[planner:1815]Internal : Can not find access path matching 'tidb_isolation_read_engines'(value: 'tiflash,tidb'). Available values are 'tikv'.")
	tk.MustExec("set session tidb_isolation_read_engines='tikv,tiflash,tidb';")
	tk.MustQuery("select * from v0;").Check(testkit.Rows())
}

func (s *testIntegrationSuite) TestIssue22199(c *C) {
	tk := testkit.NewTestKit(c, s.store)
	tk.MustExec("use test")
	tk.MustExec("drop table if exists t1, t2")
	tk.MustExec("create table t1(i int primary key, j int, index idx_j(j))")
	tk.MustExec("create table t2(i int primary key, j int, index idx_j(j))")
	tk.MustGetErrMsg("select t1.*, (select t2.* from t1) from t1", "[planner:1051]Unknown table 't2'")
}

func (s *testIntegrationSuite) TestIssue22892(c *C) {
	tk := testkit.NewTestKit(c, s.store)
	tk.MustExec("use test")
	tk.MustExec("set @@tidb_partition_prune_mode='static'")
	tk.MustExec("drop table if exists t1")
	tk.MustExec("create table t1(a int) partition by hash (a) partitions 5;")
	tk.MustExec("insert into t1 values (0);")
	tk.MustQuery("select * from t1 where a not between 1 and 2;").Check(testkit.Rows("0"))

	tk.MustExec("set @@tidb_partition_prune_mode='dynamic'")
	tk.MustExec("drop table if exists t2")
	tk.MustExec("create table t2(a int) partition by hash (a) partitions 5;")
	tk.MustExec("insert into t2 values (0);")
	tk.MustQuery("select * from t2 where a not between 1 and 2;").Check(testkit.Rows("0"))
}

func (s *testIntegrationSerialSuite) TestPushDownProjectionForTiFlash(c *C) {
	tk := testkit.NewTestKit(c, s.store)
	tk.MustExec("use test")
	tk.MustExec("drop table if exists t")
	tk.MustExec("create table t (id int, value decimal(6,3))")
	tk.MustExec("analyze table t")
	tk.MustExec("set session tidb_allow_mpp=OFF")

	// Create virtual tiflash replica info.
	dom := domain.GetDomain(tk.Se)
	is := dom.InfoSchema()
	db, exists := is.SchemaByName(model.NewCIStr("test"))
	c.Assert(exists, IsTrue)
	for _, tblInfo := range db.Tables {
		if tblInfo.Name.L == "t" {
			tblInfo.TiFlashReplica = &model.TiFlashReplicaInfo{
				Count:     1,
				Available: true,
			}
		}
	}

	tk.MustExec("set @@tidb_opt_broadcast_join=1;")

	var input []string
	var output []struct {
		SQL  string
		Plan []string
	}
	s.testData.GetTestCases(c, &input, &output)
	for i, tt := range input {
		s.testData.OnRecord(func() {
			output[i].SQL = tt
			output[i].Plan = s.testData.ConvertRowsToStrings(tk.MustQuery(tt).Rows())
		})
		res := tk.MustQuery(tt)
		res.Check(testkit.Rows(output[i].Plan...))
	}
}

func (s *testIntegrationSerialSuite) TestPushDownProjectionForMPP(c *C) {
	tk := testkit.NewTestKit(c, s.store)
	tk.MustExec("use test")
	tk.MustExec("drop table if exists t")
	tk.MustExec("create table t (id int, value decimal(6,3))")
	tk.MustExec("analyze table t")

	// Create virtual tiflash replica info.
	dom := domain.GetDomain(tk.Se)
	is := dom.InfoSchema()
	db, exists := is.SchemaByName(model.NewCIStr("test"))
	c.Assert(exists, IsTrue)
	for _, tblInfo := range db.Tables {
		if tblInfo.Name.L == "t" {
			tblInfo.TiFlashReplica = &model.TiFlashReplicaInfo{
				Count:     1,
				Available: true,
			}
		}
	}

	tk.MustExec("set @@tidb_allow_mpp=1; set @@tidb_opt_broadcast_join=0;")

	var input []string
	var output []struct {
		SQL  string
		Plan []string
	}
	s.testData.GetTestCases(c, &input, &output)
	for i, tt := range input {
		s.testData.OnRecord(func() {
			output[i].SQL = tt
			output[i].Plan = s.testData.ConvertRowsToStrings(tk.MustQuery(tt).Rows())
		})
		res := tk.MustQuery(tt)
		res.Check(testkit.Rows(output[i].Plan...))
	}
}

func (s *testIntegrationSuite) TestReorderSimplifiedOuterJoins(c *C) {
	tk := testkit.NewTestKit(c, s.store)

	tk.MustExec("use test")
	tk.MustExec("drop table if exists t1,t2,t3")
	tk.MustExec("create table t1 (pk char(32) primary key, col1 char(32), col2 varchar(40), col3 char(32), key (col1), key (col3), key (col2,col3), key (col1,col3))")
	tk.MustExec("create table t2 (pk char(32) primary key, col1 varchar(100))")
	tk.MustExec("create table t3 (pk char(32) primary key, keycol varchar(100), pad1 tinyint(1) default null, pad2 varchar(40), key (keycol,pad1,pad2))")

	var input []string
	var output []struct {
		SQL  string
		Plan []string
	}
	s.testData.GetTestCases(c, &input, &output)
	for i, tt := range input {
		s.testData.OnRecord(func() {
			output[i].SQL = tt
			output[i].Plan = s.testData.ConvertRowsToStrings(tk.MustQuery(tt).Rows())
		})
		tk.MustQuery(tt).Check(testkit.Rows(output[i].Plan...))
	}
}

func (s *testIntegrationSerialSuite) TestDeleteStmt(c *C) {
	tk := testkit.NewTestKit(c, s.store)
	tk.MustExec("use test")
	tk.MustExec("create table t(a int)")
	tk.MustExec("delete t from t;")
	tk.MustExec("delete t from test.t as t;")
	tk.MustGetErrCode("delete test.t from test.t as t;", mysql.ErrUnknownTable)
	tk.MustExec("delete test.t from t;")
	tk.MustExec("create database db1")
	tk.MustExec("use db1")
	tk.MustExec("create table t(a int)")
	tk.MustGetErrCode("delete test.t from t;", mysql.ErrUnknownTable)
}

func (s *testIntegrationSuite) TestIndexMergeConstantTrue(c *C) {
	tk := testkit.NewTestKit(c, s.store)
	tk.MustExec("use test")
	tk.MustExec("drop table if exists t;")
	tk.MustExec("create table t(a int primary key, b int not null, key(b))")
	tk.MustExec("delete /*+ use_index_merge(t) */ FROM t WHERE a=1 OR (b < SOME (SELECT /*+ use_index_merge(t)*/ b FROM t WHERE a<2 OR b<2))")

	tk.MustExec("drop table if exists t")
	tk.MustExec("create table t(a int not null, b int not null, key(a), key(b))")
	tk.MustExec("delete /*+ use_index_merge(t) */ FROM t WHERE a=1 OR (b < SOME (SELECT /*+ use_index_merge(t)*/ b FROM t WHERE a<2 OR b<2))")

	tk.MustExec("drop table if exists t")
	tk.MustExec("create table t(a int primary key, b int not null, c int, key(a), key(b,c))")
	tk.MustExec("delete /*+ use_index_merge(t) */ FROM t WHERE a=1 OR (a<2 and b<2)")
}

func (s *testIntegrationSerialSuite) TestPushDownAggForMPP(c *C) {
	tk := testkit.NewTestKit(c, s.store)
	tk.MustExec("use test")
	tk.MustExec("drop table if exists t")
	tk.MustExec("create table t (id int, value decimal(6,3))")
	tk.MustExec("analyze table t")

	// Create virtual tiflash replica info.
	dom := domain.GetDomain(tk.Se)
	is := dom.InfoSchema()
	db, exists := is.SchemaByName(model.NewCIStr("test"))
	c.Assert(exists, IsTrue)
	for _, tblInfo := range db.Tables {
		if tblInfo.Name.L == "t" {
			tblInfo.TiFlashReplica = &model.TiFlashReplicaInfo{
				Count:     1,
				Available: true,
			}
		}
	}

	tk.MustExec(" set @@tidb_allow_mpp=1; set @@tidb_opt_broadcast_join=0; set @@tidb_broadcast_join_threshold_count = 1; set @@tidb_broadcast_join_threshold_size=1;")

	var input []string
	var output []struct {
		SQL  string
		Plan []string
	}
	s.testData.GetTestCases(c, &input, &output)
	for i, tt := range input {
		s.testData.OnRecord(func() {
			output[i].SQL = tt
			output[i].Plan = s.testData.ConvertRowsToStrings(tk.MustQuery(tt).Rows())
		})
		res := tk.MustQuery(tt)
		res.Check(testkit.Rows(output[i].Plan...))
	}
}

func (s *testIntegrationSerialSuite) TestMppJoinDecimal(c *C) {
	tk := testkit.NewTestKit(c, s.store)
	tk.MustExec("use test")
	tk.MustExec("drop table if exists t")
	tk.MustExec("create table t (c1 decimal(8, 5), c2 decimal(9, 5), c3 decimal(9, 4) NOT NULL, c4 decimal(8, 4) NOT NULL, c5 decimal(40, 20))")
	tk.MustExec("analyze table t")

	// Create virtual tiflash replica info.
	dom := domain.GetDomain(tk.Se)
	is := dom.InfoSchema()
	db, exists := is.SchemaByName(model.NewCIStr("test"))
	c.Assert(exists, IsTrue)
	for _, tblInfo := range db.Tables {
		if tblInfo.Name.L == "t" {
			tblInfo.TiFlashReplica = &model.TiFlashReplicaInfo{
				Count:     1,
				Available: true,
			}
		}
	}

	tk.MustExec("set @@tidb_allow_mpp=1;")
	tk.MustExec("set @@session.tidb_broadcast_join_threshold_size = 1")
	tk.MustExec("set @@session.tidb_broadcast_join_threshold_count = 1")

	var input []string
	var output []struct {
		SQL  string
		Plan []string
	}
	s.testData.GetTestCases(c, &input, &output)
	for i, tt := range input {
		s.testData.OnRecord(func() {
			output[i].SQL = tt
			output[i].Plan = s.testData.ConvertRowsToStrings(tk.MustQuery(tt).Rows())
		})
		res := tk.MustQuery(tt)
		res.Check(testkit.Rows(output[i].Plan...))
	}
}

func (s *testIntegrationSerialSuite) TestMppAggWithJoin(c *C) {
	tk := testkit.NewTestKit(c, s.store)
	tk.MustExec("use test")
	tk.MustExec("drop table if exists t")
	tk.MustExec("create table t (id int, value decimal(6,3))")
	tk.MustExec("analyze table t")

	// Create virtual tiflash replica info.
	dom := domain.GetDomain(tk.Se)
	is := dom.InfoSchema()
	db, exists := is.SchemaByName(model.NewCIStr("test"))
	c.Assert(exists, IsTrue)
	for _, tblInfo := range db.Tables {
		if tblInfo.Name.L == "t" {
			tblInfo.TiFlashReplica = &model.TiFlashReplicaInfo{
				Count:     1,
				Available: true,
			}
		}
	}

	tk.MustExec(" set @@tidb_allow_mpp=1;")

	var input []string
	var output []struct {
		SQL  string
		Plan []string
	}
	s.testData.GetTestCases(c, &input, &output)
	for i, tt := range input {
		s.testData.OnRecord(func() {
			output[i].SQL = tt
			output[i].Plan = s.testData.ConvertRowsToStrings(tk.MustQuery(tt).Rows())
		})
		res := tk.MustQuery(tt)
		res.Check(testkit.Rows(output[i].Plan...))
	}
}

func (s *testIntegrationSuite) TestDecorrelateInnerJoinInSubquery(c *C) {
	tk := testkit.NewTestKit(c, s.store)

	tk.MustExec("use test")
	tk.MustExec("drop table if exists t")
	tk.MustExec("create table t(a int not null, b int not null)")

	var input []string
	var output []struct {
		SQL  string
		Plan []string
	}
	s.testData.GetTestCases(c, &input, &output)
	for i, tt := range input {
		s.testData.OnRecord(func() {
			output[i].SQL = tt
			output[i].Plan = s.testData.ConvertRowsToStrings(tk.MustQuery(tt).Rows())
		})
		tk.MustQuery(tt).Check(testkit.Rows(output[i].Plan...))
	}
}

func (s *testIntegrationSuite) TestIndexMergeTableFilter(c *C) {
	tk := testkit.NewTestKit(c, s.store)
	tk.MustExec("use test")
	tk.MustExec("drop table if exists t;")
	tk.MustExec("create table t(a int, b int, c int, d int, key(a), key(b));")
	tk.MustExec("insert into t values(10,1,1,10)")

	tk.MustQuery("explain format = 'brief' select /*+ use_index_merge(t) */ * from t where a=10 or (b=10 and c=10)").Check(testkit.Rows(
		"Projection 10.01 root  test.t.a, test.t.b, test.t.c, test.t.d",
		"└─IndexMerge 0.02 root  ",
		"  ├─IndexRangeScan(Build) 10.00 cop[tikv] table:t, index:a(a) range:[10,10], keep order:false, stats:pseudo",
		"  ├─IndexRangeScan(Build) 10.00 cop[tikv] table:t, index:b(b) range:[10,10], keep order:false, stats:pseudo",
		"  └─Selection(Probe) 0.02 cop[tikv]  or(eq(test.t.a, 10), and(eq(test.t.b, 10), eq(test.t.c, 10)))",
		"    └─TableRowIDScan 19.99 cop[tikv] table:t keep order:false, stats:pseudo",
	))
	tk.MustQuery("select /*+ use_index_merge(t) */ * from t where a=10 or (b=10 and c=10)").Check(testkit.Rows(
		"10 1 1 10",
	))
	tk.MustQuery("explain format = 'brief' select /*+ use_index_merge(t) */ * from t where (a=10 and d=10) or (b=10 and c=10)").Check(testkit.Rows(
		"Projection 0.02 root  test.t.a, test.t.b, test.t.c, test.t.d",
		"└─IndexMerge 0.00 root  ",
		"  ├─IndexRangeScan(Build) 10.00 cop[tikv] table:t, index:a(a) range:[10,10], keep order:false, stats:pseudo",
		"  ├─IndexRangeScan(Build) 10.00 cop[tikv] table:t, index:b(b) range:[10,10], keep order:false, stats:pseudo",
		"  └─Selection(Probe) 0.00 cop[tikv]  or(and(eq(test.t.a, 10), eq(test.t.d, 10)), and(eq(test.t.b, 10), eq(test.t.c, 10)))",
		"    └─TableRowIDScan 19.99 cop[tikv] table:t keep order:false, stats:pseudo",
	))
	tk.MustQuery("select /*+ use_index_merge(t) */ * from t where (a=10 and d=10) or (b=10 and c=10)").Check(testkit.Rows(
		"10 1 1 10",
	))
}

func (s *testIntegrationSuite) TestIssue22850(c *C) {
	tk := testkit.NewTestKit(c, s.store)
	tk.MustExec("use test")
	tk.MustExec("drop table if exists t1")
	tk.MustExec("CREATE TABLE t1 (a int(11))")
	tk.MustQuery("SELECT @v:=(SELECT 1 FROM t1 t2 LEFT JOIN t1 ON t1.a GROUP BY t1.a) FROM t1").Check(testkit.Rows()) // work fine
}

// #22949: test HexLiteral Used in GetVar expr
func (s *testIntegrationSuite) TestGetVarExprWithHexLiteral(c *C) {
	tk := testkit.NewTestKit(c, s.store)
	tk.MustExec("use test;")
	tk.MustExec("drop table if exists t1_no_idx;")
	tk.MustExec("create table t1_no_idx(id int, col_bit bit(16));")
	tk.MustExec("insert into t1_no_idx values(1, 0x3135);")
	tk.MustExec("insert into t1_no_idx values(2, 0x0f);")

	tk.MustExec("prepare stmt from 'select id from t1_no_idx where col_bit = ?';")
	tk.MustExec("set @a = 0x3135;")
	tk.MustQuery("execute stmt using @a;").Check(testkit.Rows("1"))
	tk.MustExec("set @a = 0x0F;")
	tk.MustQuery("execute stmt using @a;").Check(testkit.Rows("2"))

	// same test, but use IN expr
	tk.MustExec("prepare stmt from 'select id from t1_no_idx where col_bit in (?)';")
	tk.MustExec("set @a = 0x3135;")
	tk.MustQuery("execute stmt using @a;").Check(testkit.Rows("1"))
	tk.MustExec("set @a = 0x0F;")
	tk.MustQuery("execute stmt using @a;").Check(testkit.Rows("2"))

	// same test, but use table with index on col_bit
	tk.MustExec("drop table if exists t2_idx;")
	tk.MustExec("create table t2_idx(id int, col_bit bit(16), key(col_bit));")
	tk.MustExec("insert into t2_idx values(1, 0x3135);")
	tk.MustExec("insert into t2_idx values(2, 0x0f);")

	tk.MustExec("prepare stmt from 'select id from t2_idx where col_bit = ?';")
	tk.MustExec("set @a = 0x3135;")
	tk.MustQuery("execute stmt using @a;").Check(testkit.Rows("1"))
	tk.MustExec("set @a = 0x0F;")
	tk.MustQuery("execute stmt using @a;").Check(testkit.Rows("2"))

	// same test, but use IN expr
	tk.MustExec("prepare stmt from 'select id from t2_idx where col_bit in (?)';")
	tk.MustExec("set @a = 0x3135;")
	tk.MustQuery("execute stmt using @a;").Check(testkit.Rows("1"))
	tk.MustExec("set @a = 0x0F;")
	tk.MustQuery("execute stmt using @a;").Check(testkit.Rows("2"))

	// test col varchar with GetVar
	tk.MustExec("drop table if exists t_varchar;")
	tk.MustExec("create table t_varchar(id int, col_varchar varchar(100), key(col_varchar));")
	tk.MustExec("insert into t_varchar values(1, '15');")
	tk.MustExec("prepare stmt from 'select id from t_varchar where col_varchar = ?';")
	tk.MustExec("set @a = 0x3135;")
	tk.MustQuery("execute stmt using @a;").Check(testkit.Rows("1"))
}

// test BitLiteral used with GetVar
func (s *testIntegrationSuite) TestGetVarExprWithBitLiteral(c *C) {
	tk := testkit.NewTestKit(c, s.store)
	tk.MustExec("use test;")
	tk.MustExec("drop table if exists t1_no_idx;")
	tk.MustExec("create table t1_no_idx(id int, col_bit bit(16));")
	tk.MustExec("insert into t1_no_idx values(1, 0x3135);")
	tk.MustExec("insert into t1_no_idx values(2, 0x0f);")

	tk.MustExec("prepare stmt from 'select id from t1_no_idx where col_bit = ?';")
	// 0b11000100110101 is 0x3135
	tk.MustExec("set @a = 0b11000100110101;")
	tk.MustQuery("execute stmt using @a;").Check(testkit.Rows("1"))

	// same test, but use IN expr
	tk.MustExec("prepare stmt from 'select id from t1_no_idx where col_bit in (?)';")
	tk.MustExec("set @a = 0b11000100110101;")
	tk.MustQuery("execute stmt using @a;").Check(testkit.Rows("1"))
}

func (s *testIntegrationSuite) TestMultiColMaxOneRow(c *C) {
	tk := testkit.NewTestKit(c, s.store)

	tk.MustExec("use test")
	tk.MustExec("drop table if exists t1,t2")
	tk.MustExec("create table t1(a int)")
	tk.MustExec("create table t2(a int, b int, c int, primary key(a,b))")

	var input []string
	var output []struct {
		SQL  string
		Plan []string
	}
	s.testData.GetTestCases(c, &input, &output)
	for i, tt := range input {
		s.testData.OnRecord(func() {
			output[i].SQL = tt
			output[i].Plan = s.testData.ConvertRowsToStrings(tk.MustQuery("explain format = 'brief' " + tt).Rows())
		})
		tk.MustQuery("explain format = 'brief' " + tt).Check(testkit.Rows(output[i].Plan...))
	}
}

func (s *testIntegrationSuite) TestIssue23736(c *C) {
	tk := testkit.NewTestKit(c, s.store)
	tk.MustExec("use test")
	tk.MustExec("drop table if exists t0, t1")
	tk.MustExec("create table t0(a int, b int, c int as (a + b) virtual, unique index (c) invisible);")
	tk.MustExec("create table t1(a int, b int, c int as (a + b) virtual);")
	tk.MustExec("insert into t0(a, b) values (12, -1), (8, 7);")
	tk.MustExec("insert into t1(a, b) values (12, -1), (8, 7);")
	tk.MustQuery("select /*+ stream_agg() */ count(1) from t0 where c > 10 and b < 2;").Check(testkit.Rows("1"))
	tk.MustQuery("select /*+ stream_agg() */ count(1) from t1 where c > 10 and b < 2;").Check(testkit.Rows("1"))
	tk.MustExec("delete from t0")
	tk.MustExec("insert into t0(a, b) values (5, 1);")
	tk.MustQuery("select /*+ nth_plan(3) */ count(1) from t0 where c > 10 and b < 2;").Check(testkit.Rows("0"))

	// Should not use invisible index
	c.Assert(tk.MustUseIndex("select /*+ stream_agg() */ count(1) from t0 where c > 10 and b < 2", "c"), IsFalse)
}

func (s *testIntegrationSuite) TestIssue23846(c *C) {
	tk := testkit.NewTestKit(c, s.store)
	tk.MustExec("use test")
	tk.MustExec("drop table if exists t")
	tk.MustExec("create table t(a varbinary(10),UNIQUE KEY(a))")
	tk.MustExec("insert into t values(0x00A4EEF4FA55D6706ED5)")
	tk.MustQuery("select count(*) from t where a=0x00A4EEF4FA55D6706ED5").Check(testkit.Rows("1"))
	tk.MustQuery("select * from t where a=0x00A4EEF4FA55D6706ED5").Check(testkit.Rows("\x00\xa4\xee\xf4\xfaU\xd6pn\xd5")) // not empty
}

func (s *testIntegrationSuite) TestIssue23839(c *C) {
	tk := testkit.NewTestKit(c, s.store)
	tk.MustExec("use test")
	tk.MustExec("drop table if exists BB")
	tk.MustExec("CREATE TABLE `BB` (\n" +
		"	`col_int` int(11) DEFAULT NULL,\n" +
		"	`col_varchar_10` varchar(10) DEFAULT NULL,\n" +
		"	`pk` int(11) NOT NULL AUTO_INCREMENT,\n" +
		"	`col_int_not_null` int(11) NOT NULL,\n" +
		"	`col_decimal` decimal(10,0) DEFAULT NULL,\n" +
		"	`col_datetime` datetime DEFAULT NULL,\n" +
		"	`col_decimal_not_null` decimal(10,0) NOT NULL,\n" +
		"	`col_datetime_not_null` datetime NOT NULL,\n" +
		"	`col_varchar_10_not_null` varchar(10) NOT NULL,\n" +
		"	PRIMARY KEY (`pk`) /*T![clustered_index] CLUSTERED */\n" +
		") ENGINE=InnoDB DEFAULT CHARSET=utf8mb4 COLLATE=utf8mb4_bin AUTO_INCREMENT=2000001")
	tk.Exec("explain SELECT OUTR . col2 AS X FROM (SELECT INNR . col1 as col1, SUM( INNR . col2 ) as col2 FROM (SELECT INNR . `col_int_not_null` + 1 as col1, INNR . `pk` as col2 FROM BB AS INNR) AS INNR GROUP BY col1) AS OUTR2 INNER JOIN (SELECT INNR . col1 as col1, MAX( INNR . col2 ) as col2 FROM (SELECT INNR . `col_int_not_null` + 1 as col1, INNR . `pk` as col2 FROM BB AS INNR) AS INNR GROUP BY col1) AS OUTR ON OUTR2.col1 = OUTR.col1 GROUP BY OUTR . col1, OUTR2 . col1 HAVING X <> 'b'")
}<|MERGE_RESOLUTION|>--- conflicted
+++ resolved
@@ -374,7 +374,6 @@
 	}
 }
 
-<<<<<<< HEAD
 func (s *testIntegrationSerialSuite) TestVerboseExplain(c *C) {
 	tk := testkit.NewTestKit(c, s.store)
 	tk.MustExec("use test")
@@ -394,25 +393,14 @@
 	tk.MustExec("analyze table t1")
 	tk.MustExec("analyze table t2")
 	tk.MustExec("analyze table t3")
-=======
-func (s *testIntegrationSerialSuite) TestPushDownToTiFlashWithKeepOrder(c *C) {
-	tk := testkit.NewTestKit(c, s.store)
-	tk.MustExec("use test")
-	tk.MustExec("drop table if exists t")
-	tk.MustExec("create table t(a int primary key, b varchar(20))")
 
 	// Create virtual tiflash replica info.
->>>>>>> d339eb15
 	dom := domain.GetDomain(tk.Se)
 	is := dom.InfoSchema()
 	db, exists := is.SchemaByName(model.NewCIStr("test"))
 	c.Assert(exists, IsTrue)
 	for _, tblInfo := range db.Tables {
-<<<<<<< HEAD
 		if tblInfo.Name.L == "t1" || tblInfo.Name.L == "t2" {
-=======
-		if tblInfo.Name.L == "t" {
->>>>>>> d339eb15
 			tblInfo.TiFlashReplica = &model.TiFlashReplicaInfo{
 				Count:     1,
 				Available: true,
@@ -420,10 +408,43 @@
 		}
 	}
 
-<<<<<<< HEAD
-=======
+	var input []string
+	var output []struct {
+		SQL  string
+		Plan []string
+	}
+	s.testData.GetTestCases(c, &input, &output)
+	for i, tt := range input {
+		s.testData.OnRecord(func() {
+			output[i].SQL = tt
+			output[i].Plan = s.testData.ConvertRowsToStrings(tk.MustQuery(tt).Rows())
+		})
+		res := tk.MustQuery(tt)
+		res.Check(testkit.Rows(output[i].Plan...))
+	}
+}
+
+func (s *testIntegrationSerialSuite) TestPushDownToTiFlashWithKeepOrder(c *C) {
+	tk := testkit.NewTestKit(c, s.store)
+	tk.MustExec("use test")
+	tk.MustExec("drop table if exists t")
+	tk.MustExec("create table t(a int primary key, b varchar(20))")
+
+	// Create virtual tiflash replica info.
+	dom := domain.GetDomain(tk.Se)
+	is := dom.InfoSchema()
+	db, exists := is.SchemaByName(model.NewCIStr("test"))
+	c.Assert(exists, IsTrue)
+	for _, tblInfo := range db.Tables {
+		if tblInfo.Name.L == "t" {
+			tblInfo.TiFlashReplica = &model.TiFlashReplicaInfo{
+				Count:     1,
+				Available: true,
+			}
+		}
+	}
+
 	tk.MustExec("set @@session.tidb_isolation_read_engines = 'tiflash'")
->>>>>>> d339eb15
 	var input []string
 	var output []struct {
 		SQL  string
