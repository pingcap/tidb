--- conflicted
+++ resolved
@@ -7963,24 +7963,6 @@
 	ps := []*util.ProcessInfo{tkProcess}
 	tk.Session().SetSessionManager(&testkit.MockSessionManager{PS: ps})
 	tk.MustQuery(fmt.Sprintf("explain for connection %d", tkProcess.ID)).Check(testkit.Rows(
-<<<<<<< HEAD
-		"StreamAgg_18 1.00 root  funcs:count(Column#7)->Column#5",
-		"└─IndexReader_19 1.00 root  index:StreamAgg_9",
-		"  └─StreamAgg_9 1.00 cop[tikv]  funcs:count(1)->Column#7",
-		"    └─IndexRangeScan_17 99.90 cop[tikv] table:t1, index:idx2(c1, c2) range:[\"0xfff\" -inf,\"0xfff\" +inf], keep order:false, stats:pseudo"))
-}
-
-// https://github.com/pingcap/tidb/issues/36888.
-func TestIssue36888(t *testing.T) {
-	store := testkit.CreateMockStore(t)
-	tk := testkit.NewTestKit(t, store)
-	tk.MustExec("use test")
-	tk.MustExec("CREATE TABLE t0(c0 INT);")
-	tk.MustExec("CREATE TABLE t1(c0 INT);")
-
-	tk.MustExec("INSERT INTO t0 VALUES (NULL);")
-	tk.MustQuery("SELECT t0.c0 FROM t0 LEFT JOIN t1 ON t0.c0>=t1.c0 WHERE (CONCAT_WS(t0.c0, t1.c0) IS NULL);").Check(testkit.Rows("<nil>"))
-=======
 		"HashAgg_12 1.00 root  funcs:count(Column#6)->Column#5",
 		"└─IndexReader_13 1.00 root  index:HashAgg_6",
 		"  └─HashAgg_6 1.00 cop[tikv]  funcs:count(1)->Column#6",
@@ -7996,5 +7978,16 @@
 		CHECK (id IN (0, 1)),
 		KEY idx_autoinc_id (id)
 	)`)
->>>>>>> 4019c2a6
+}
+
+// https://github.com/pingcap/tidb/issues/36888.
+func TestIssue36888(t *testing.T) {
+	store := testkit.CreateMockStore(t)
+	tk := testkit.NewTestKit(t, store)
+	tk.MustExec("use test")
+	tk.MustExec("CREATE TABLE t0(c0 INT);")
+	tk.MustExec("CREATE TABLE t1(c0 INT);")
+
+	tk.MustExec("INSERT INTO t0 VALUES (NULL);")
+	tk.MustQuery("SELECT t0.c0 FROM t0 LEFT JOIN t1 ON t0.c0>=t1.c0 WHERE (CONCAT_WS(t0.c0, t1.c0) IS NULL);").Check(testkit.Rows("<nil>"))
 }