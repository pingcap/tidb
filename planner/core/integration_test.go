// Copyright 2019 PingCAP, Inc.
//
// Licensed under the Apache License, Version 2.0 (the "License");
// you may not use this file except in compliance with the License.
// You may obtain a copy of the License at
//
//     http://www.apache.org/licenses/LICENSE-2.0
//
// Unless required by applicable law or agreed to in writing, software
// distributed under the License is distributed on an "AS IS" BASIS,
// See the License for the specific language governing permissions and
// limitations under the License.

package core_test

import (
	"bytes"
	"fmt"
	"strings"

	. "github.com/pingcap/check"
	"github.com/pingcap/errors"
	"github.com/pingcap/parser/model"
	"github.com/pingcap/parser/mysql"
	"github.com/pingcap/parser/terror"
	"github.com/pingcap/tidb/config"
	"github.com/pingcap/tidb/domain"
	"github.com/pingcap/tidb/kv"
	"github.com/pingcap/tidb/planner/core"
	"github.com/pingcap/tidb/sessionctx/stmtctx"
	"github.com/pingcap/tidb/util/testkit"
	"github.com/pingcap/tidb/util/testutil"
)

var _ = Suite(&testIntegrationSuite{})
var _ = SerialSuites(&testIntegrationSerialSuite{})

type testIntegrationSuite struct {
	testData testutil.TestData
	store    kv.Storage
	dom      *domain.Domain
}

func (s *testIntegrationSuite) SetUpSuite(c *C) {
	var err error
	s.testData, err = testutil.LoadTestSuiteData("testdata", "integration_suite")
	c.Assert(err, IsNil)
}

func (s *testIntegrationSuite) TearDownSuite(c *C) {
	c.Assert(s.testData.GenerateOutputIfNeeded(), IsNil)
}

func (s *testIntegrationSuite) SetUpTest(c *C) {
	var err error
	s.store, s.dom, err = newStoreWithBootstrap()
	c.Assert(err, IsNil)
}

func (s *testIntegrationSuite) TearDownTest(c *C) {
	s.dom.Close()
	err := s.store.Close()
	c.Assert(err, IsNil)
}

type testIntegrationSerialSuite struct {
	testData testutil.TestData
	store    kv.Storage
	dom      *domain.Domain
}

func (s *testIntegrationSerialSuite) SetUpSuite(c *C) {
	var err error
	s.testData, err = testutil.LoadTestSuiteData("testdata", "integration_serial_suite")
	c.Assert(err, IsNil)
}

func (s *testIntegrationSerialSuite) TearDownSuite(c *C) {
	c.Assert(s.testData.GenerateOutputIfNeeded(), IsNil)
}

func (s *testIntegrationSerialSuite) SetUpTest(c *C) {
	var err error
	s.store, s.dom, err = newStoreWithBootstrap()
	c.Assert(err, IsNil)
}

func (s *testIntegrationSerialSuite) TearDownTest(c *C) {
	s.dom.Close()
	err := s.store.Close()
	c.Assert(err, IsNil)
}

func (s *testIntegrationSuite) TestShowSubquery(c *C) {
	tk := testkit.NewTestKit(c, s.store)
	tk.MustExec("use test")
	tk.MustExec("drop table if exists t")
	tk.MustExec("create table t(a varchar(10), b int, c int)")
	tk.MustQuery("show columns from t where true").Check(testkit.Rows(
		"a varchar(10) YES  <nil> ",
		"b int(11) YES  <nil> ",
		"c int(11) YES  <nil> ",
	))
	tk.MustQuery("show columns from t where field = 'b'").Check(testkit.Rows(
		"b int(11) YES  <nil> ",
	))
	tk.MustQuery("show columns from t where field in (select 'b')").Check(testkit.Rows(
		"b int(11) YES  <nil> ",
	))
	tk.MustQuery("show columns from t where field in (select 'b') and true").Check(testkit.Rows(
		"b int(11) YES  <nil> ",
	))
	tk.MustQuery("show columns from t where field in (select 'b') and false").Check(testkit.Rows())
	tk.MustExec("insert into t values('c', 0, 0)")
	tk.MustQuery("show columns from t where field < all (select a from t)").Check(testkit.Rows(
		"a varchar(10) YES  <nil> ",
		"b int(11) YES  <nil> ",
	))
	tk.MustExec("insert into t values('b', 0, 0)")
	tk.MustQuery("show columns from t where field < all (select a from t)").Check(testkit.Rows(
		"a varchar(10) YES  <nil> ",
	))
}

func (s *testIntegrationSuite) TestPpdWithSetVar(c *C) {
	tk := testkit.NewTestKit(c, s.store)
	tk.MustExec("use test")
	tk.MustExec("drop table if exists t")
	tk.MustExec("create table t(c1 int, c2 varchar(255))")
	tk.MustExec("insert into t values(1,'a'),(2,'d'),(3,'c')")

	tk.MustQuery("select t01.c1,t01.c2,t01.c3 from (select t1.*,@c3:=@c3+1 as c3 from (select t.*,@c3:=0 from t order by t.c1)t1)t01 where t01.c3=1 and t01.c2='d'").Check(testkit.Rows())
	tk.MustQuery("select t01.c1,t01.c2,t01.c3 from (select t1.*,@c3:=@c3+1 as c3 from (select t.*,@c3:=0 from t order by t.c1)t1)t01 where t01.c3=2 and t01.c2='d'").Check(testkit.Rows("2 d 2"))
}

func (s *testIntegrationSuite) TestBitColErrorMessage(c *C) {
	tk := testkit.NewTestKit(c, s.store)

	tk.MustExec("use test")
	tk.MustExec("drop table if exists bit_col_t")
	tk.MustExec("create table bit_col_t (a bit(64))")
	tk.MustExec("drop table bit_col_t")
	tk.MustExec("create table bit_col_t (a bit(1))")
	tk.MustExec("drop table bit_col_t")
	tk.MustGetErrCode("create table bit_col_t (a bit(0))", mysql.ErrInvalidFieldSize)
	tk.MustGetErrCode("create table bit_col_t (a bit(65))", mysql.ErrTooBigDisplaywidth)
}

func (s *testIntegrationSuite) TestPushLimitDownIndexLookUpReader(c *C) {
	tk := testkit.NewTestKit(c, s.store)

	tk.MustExec("set @@session.tidb_executor_concurrency = 4;")
	tk.MustExec("set @@session.tidb_hash_join_concurrency = 5;")
	tk.MustExec("set @@session.tidb_distsql_scan_concurrency = 15;")
	tk.MustExec("use test")
	tk.MustExec("drop table if exists tbl")
	tk.MustExec("create table tbl(a int, b int, c int, key idx_b_c(b,c))")
	tk.MustExec("insert into tbl values(1,1,1),(2,2,2),(3,3,3),(4,4,4),(5,5,5)")
	tk.MustExec("analyze table tbl")

	var input []string
	var output []struct {
		SQL  string
		Plan []string
	}
	s.testData.GetTestCases(c, &input, &output)
	for i, tt := range input {
		s.testData.OnRecord(func() {
			output[i].SQL = tt
			output[i].Plan = s.testData.ConvertRowsToStrings(tk.MustQuery(tt).Rows())
		})
		tk.MustQuery(tt).Check(testkit.Rows(output[i].Plan...))
	}
}

func (s *testIntegrationSuite) TestIsFromUnixtimeNullRejective(c *C) {
	tk := testkit.NewTestKit(c, s.store)
	tk.MustExec("use test")
	tk.MustExec(`drop table if exists t;`)
	tk.MustExec(`create table t(a bigint, b bigint);`)
	s.runTestsWithTestData("TestIsFromUnixtimeNullRejective", tk, c)
}

func (s *testIntegrationSuite) runTestsWithTestData(caseName string, tk *testkit.TestKit, c *C) {
	var input []string
	var output []struct {
		SQL  string
		Plan []string
	}
	s.testData.GetTestCasesByName(caseName, c, &input, &output)
	for i, tt := range input {
		s.testData.OnRecord(func() {
			output[i].SQL = tt
			output[i].Plan = s.testData.ConvertRowsToStrings(tk.MustQuery(tt).Rows())
		})
		tk.MustQuery(tt).Check(testkit.Rows(output[i].Plan...))
	}
}

func (s *testIntegrationSuite) TestJoinNotNullFlag(c *C) {
	store, dom, err := newStoreWithBootstrap()
	c.Assert(err, IsNil)
	tk := testkit.NewTestKit(c, store)
	defer func() {
		dom.Close()
		store.Close()
	}()
	tk.MustExec("use test")
	tk.MustExec("drop table if exists t1, t2")
	tk.MustExec("create table t1(x int not null)")
	tk.MustExec("create table t2(x int)")
	tk.MustExec("insert into t2 values (1)")

	tk.MustQuery("select IFNULL((select t1.x from t1 where t1.x = t2.x), 'xxx') as col1 from t2").Check(testkit.Rows("xxx"))
	tk.MustQuery("select ifnull(t1.x, 'xxx') from t2 left join t1 using(x)").Check(testkit.Rows("xxx"))
	tk.MustQuery("select ifnull(t1.x, 'xxx') from t2 natural left join t1").Check(testkit.Rows("xxx"))
}

func (s *testIntegrationSuite) TestAntiJoinConstProp(c *C) {
	store, dom, err := newStoreWithBootstrap()
	c.Assert(err, IsNil)
	tk := testkit.NewTestKit(c, store)
	defer func() {
		dom.Close()
		store.Close()
	}()
	tk.MustExec("use test")
	tk.MustExec("drop table if exists t1, t2")
	tk.MustExec("create table t1(a int not null, b int not null)")
	tk.MustExec("insert into t1 values (1,1)")
	tk.MustExec("create table t2(a int not null, b int not null)")
	tk.MustExec("insert into t2 values (2,2)")

	tk.MustQuery("select * from t1 where t1.a not in (select a from t2 where t2.a = t1.a and t2.a > 1)").Check(testkit.Rows(
		"1 1",
	))
	tk.MustQuery("select * from t1 where t1.a not in (select a from t2 where t2.b = t1.b and t2.a > 1)").Check(testkit.Rows(
		"1 1",
	))
	tk.MustQuery("select * from t1 where t1.a not in (select a from t2 where t2.b = t1.b and t2.b > 1)").Check(testkit.Rows(
		"1 1",
	))
	tk.MustQuery("select q.a in (select count(*) from t1 s where not exists (select 1 from t1 p where q.a > 1 and p.a = s.a)) from t1 q").Check(testkit.Rows(
		"1",
	))
	tk.MustQuery("select q.a in (select not exists (select 1 from t1 p where q.a > 1 and p.a = s.a) from t1 s) from t1 q").Check(testkit.Rows(
		"1",
	))

	tk.MustExec("drop table t1, t2")
	tk.MustExec("create table t1(a int not null, b int)")
	tk.MustExec("insert into t1 values (1,null)")
	tk.MustExec("create table t2(a int not null, b int)")
	tk.MustExec("insert into t2 values (2,2)")

	tk.MustQuery("select * from t1 where t1.a not in (select a from t2 where t2.b > t1.b)").Check(testkit.Rows(
		"1 <nil>",
	))
	tk.MustQuery("select * from t1 where t1.a not in (select a from t2 where t1.a = 2)").Check(testkit.Rows(
		"1 <nil>",
	))
}

func (s *testIntegrationSuite) TestSimplifyOuterJoinWithCast(c *C) {
	tk := testkit.NewTestKit(c, s.store)

	tk.MustExec("use test")
	tk.MustExec("drop table if exists t")
	tk.MustExec("create table t(a int not null, b datetime default null)")

	var input []string
	var output []struct {
		SQL  string
		Plan []string
	}
	s.testData.GetTestCases(c, &input, &output)
	for i, tt := range input {
		s.testData.OnRecord(func() {
			output[i].SQL = tt
			output[i].Plan = s.testData.ConvertRowsToStrings(tk.MustQuery(tt).Rows())
		})
		tk.MustQuery(tt).Check(testkit.Rows(output[i].Plan...))
	}
}

func (s *testIntegrationSerialSuite) TestNoneAccessPathsFoundByIsolationRead(c *C) {
	tk := testkit.NewTestKit(c, s.store)

	tk.MustExec("use test")
	tk.MustExec("drop table if exists t")
	tk.MustExec("create table t(a int primary key)")

	_, err := tk.Exec("select * from t")
	c.Assert(err, IsNil)

	tk.MustExec("set @@session.tidb_isolation_read_engines = 'tiflash'")

	// Don't filter mysql.SystemDB by isolation read.
	tk.MustQuery("explain select * from mysql.stats_meta").Check(testkit.Rows(
		"TableReader_5 10000.00 root  data:TableFullScan_4",
		"└─TableFullScan_4 10000.00 cop[tikv] table:stats_meta keep order:false, stats:pseudo"))

	_, err = tk.Exec("select * from t")
	c.Assert(err, NotNil)
	c.Assert(err.Error(), Equals, "[planner:1815]Internal : Can not find access path matching 'tidb_isolation_read_engines'(value: 'tiflash'). Available values are 'tikv'.")

	tk.MustExec("set @@session.tidb_isolation_read_engines = 'tiflash, tikv'")
	tk.MustExec("select * from t")
	defer config.RestoreFunc()()
	config.UpdateGlobal(func(conf *config.Config) {
		conf.IsolationRead.Engines = []string{"tiflash"}
	})
	// Change instance config doesn't affect isolation read.
	tk.MustExec("select * from t")
}

func (s *testIntegrationSerialSuite) TestSelPushDownTiFlash(c *C) {
	tk := testkit.NewTestKit(c, s.store)
	tk.MustExec("use test")
	tk.MustExec("drop table if exists t")
	tk.MustExec("create table t(a int primary key, b varchar(20))")

	// Create virtual tiflash replica info.
	dom := domain.GetDomain(tk.Se)
	is := dom.InfoSchema()
	db, exists := is.SchemaByName(model.NewCIStr("test"))
	c.Assert(exists, IsTrue)
	for _, tblInfo := range db.Tables {
		if tblInfo.Name.L == "t" {
			tblInfo.TiFlashReplica = &model.TiFlashReplicaInfo{
				Count:     1,
				Available: true,
			}
		}
	}

	tk.MustExec("set @@session.tidb_isolation_read_engines = 'tiflash'")
	var input []string
	var output []struct {
		SQL  string
		Plan []string
	}
	s.testData.GetTestCases(c, &input, &output)
	for i, tt := range input {
		s.testData.OnRecord(func() {
			output[i].SQL = tt
			output[i].Plan = s.testData.ConvertRowsToStrings(tk.MustQuery(tt).Rows())
		})
		res := tk.MustQuery(tt)
		res.Check(testkit.Rows(output[i].Plan...))
	}
}

func (s *testIntegrationSerialSuite) TestBroadcastJoin(c *C) {
	tk := testkit.NewTestKit(c, s.store)
	tk.MustExec("use test")
	tk.MustExec("drop table if exists d1_t")
	tk.MustExec("create table d1_t(d1_k int, value int)")
	tk.MustExec("insert into d1_t values(1,2),(2,3)")
	tk.MustExec("analyze table d1_t")
	tk.MustExec("drop table if exists d2_t")
	tk.MustExec("create table d2_t(d2_k decimal(10,2), value int)")
	tk.MustExec("insert into d2_t values(10.11,2),(10.12,3)")
	tk.MustExec("analyze table d2_t")
	tk.MustExec("drop table if exists d3_t")
	tk.MustExec("create table d3_t(d3_k date, value int)")
	tk.MustExec("insert into d3_t values(date'2010-01-01',2),(date'2010-01-02',3)")
	tk.MustExec("analyze table d3_t")
	tk.MustExec("drop table if exists fact_t")
	tk.MustExec("create table fact_t(d1_k int, d2_k decimal(10,2), d3_k date, col1 int, col2 int, col3 int)")
	tk.MustExec("insert into fact_t values(1,10.11,date'2010-01-01',1,2,3),(1,10.11,date'2010-01-02',1,2,3),(1,10.12,date'2010-01-01',1,2,3),(1,10.12,date'2010-01-02',1,2,3)")
	tk.MustExec("insert into fact_t values(2,10.11,date'2010-01-01',1,2,3),(2,10.11,date'2010-01-02',1,2,3),(2,10.12,date'2010-01-01',1,2,3),(2,10.12,date'2010-01-02',1,2,3)")
	tk.MustExec("analyze table fact_t")

	// Create virtual tiflash replica info.
	dom := domain.GetDomain(tk.Se)
	is := dom.InfoSchema()
	db, exists := is.SchemaByName(model.NewCIStr("test"))
	c.Assert(exists, IsTrue)
	for _, tblInfo := range db.Tables {
		if tblInfo.Name.L == "fact_t" || tblInfo.Name.L == "d1_t" || tblInfo.Name.L == "d2_t" || tblInfo.Name.L == "d3_t" {
			tblInfo.TiFlashReplica = &model.TiFlashReplicaInfo{
				Count:     1,
				Available: true,
			}
		}
	}

	tk.MustExec("set @@session.tidb_isolation_read_engines = 'tiflash'")
	tk.MustExec("set @@session.tidb_allow_batch_cop = 1")
	tk.MustExec("set @@session.tidb_opt_broadcast_join = 1")
	var input []string
	var output []struct {
		SQL  string
		Plan []string
	}
	s.testData.GetTestCases(c, &input, &output)
	for i, tt := range input {
		s.testData.OnRecord(func() {
			output[i].SQL = tt
			output[i].Plan = s.testData.ConvertRowsToStrings(tk.MustQuery(tt).Rows())
		})
		res := tk.MustQuery(tt)
		res.Check(testkit.Rows(output[i].Plan...))
	}

	// out join not supported
	_, err := tk.Exec("explain select /*+ broadcast_join(fact_t, d1_t) */ count(*) from fact_t left join d1_t on fact_t.d1_k = d1_t.d1_k")
	c.Assert(err, NotNil)
	c.Assert(err.Error(), Equals, "[planner:1815]Internal : Can't find a proper physical plan for this query")
	// join with non-equal condition not supported
	_, err = tk.Exec("explain select /*+ broadcast_join(fact_t, d1_t) */ count(*) from fact_t join d1_t on fact_t.d1_k = d1_t.d1_k and fact_t.col1 > d1_t.value")
	c.Assert(err, NotNil)
	c.Assert(err.Error(), Equals, "[planner:1815]Internal : Can't find a proper physical plan for this query")
	// cartsian join not supported
	_, err = tk.Exec("explain select /*+ broadcast_join(fact_t, d1_t) */ count(*) from fact_t join d1_t")
	c.Assert(err, NotNil)
	c.Assert(err.Error(), Equals, "[planner:1815]Internal : Can't find a proper physical plan for this query")
}

func (s *testIntegrationSerialSuite) TestAggPushDownEngine(c *C) {
	tk := testkit.NewTestKit(c, s.store)
	tk.MustExec("use test")
	tk.MustExec("drop table if exists t")
	tk.MustExec("create table t(a int primary key, b varchar(20))")

	// Create virtual tiflash replica info.
	dom := domain.GetDomain(tk.Se)
	is := dom.InfoSchema()
	db, exists := is.SchemaByName(model.NewCIStr("test"))
	c.Assert(exists, IsTrue)
	for _, tblInfo := range db.Tables {
		if tblInfo.Name.L == "t" {
			tblInfo.TiFlashReplica = &model.TiFlashReplicaInfo{
				Count:     1,
				Available: true,
			}
		}
	}

	tk.MustExec("set @@session.tidb_isolation_read_engines = 'tiflash'")

	tk.MustQuery("desc select approx_count_distinct(a) from t").Check(testkit.Rows(
		"StreamAgg_16 1.00 root  funcs:approx_count_distinct(Column#5)->Column#3",
		"└─TableReader_17 1.00 root  data:StreamAgg_8",
		"  └─StreamAgg_8 1.00 cop[tiflash]  funcs:approx_count_distinct(test.t.a)->Column#5",
		"    └─TableFullScan_15 10000.00 cop[tiflash] table:t keep order:false, stats:pseudo"))

	tk.MustExec("set @@session.tidb_isolation_read_engines = 'tikv'")

	tk.MustQuery("desc select approx_count_distinct(a) from t").Check(testkit.Rows(
		"HashAgg_5 1.00 root  funcs:approx_count_distinct(test.t.a)->Column#3",
		"└─TableReader_11 10000.00 root  data:TableFullScan_10",
		"  └─TableFullScan_10 10000.00 cop[tikv] table:t keep order:false, stats:pseudo"))
}

func (s *testIntegrationSerialSuite) TestIssue15110(c *C) {
	tk := testkit.NewTestKit(c, s.store)
	tk.MustExec("use test")
	tk.MustExec("drop table if exists crm_rd_150m")
	tk.MustExec(`CREATE TABLE crm_rd_150m (
	product varchar(256) DEFAULT NULL,
		uks varchar(16) DEFAULT NULL,
		brand varchar(256) DEFAULT NULL,
		cin varchar(16) DEFAULT NULL,
		created_date timestamp NULL DEFAULT NULL,
		quantity int(11) DEFAULT NULL,
		amount decimal(11,0) DEFAULT NULL,
		pl_date timestamp NULL DEFAULT NULL,
		customer_first_date timestamp NULL DEFAULT NULL,
		recent_date timestamp NULL DEFAULT NULL
	) ENGINE=InnoDB DEFAULT CHARSET=utf8 COLLATE=utf8_bin;`)

	// Create virtual tiflash replica info.
	dom := domain.GetDomain(tk.Se)
	is := dom.InfoSchema()
	db, exists := is.SchemaByName(model.NewCIStr("test"))
	c.Assert(exists, IsTrue)
	for _, tblInfo := range db.Tables {
		if tblInfo.Name.L == "crm_rd_150m" {
			tblInfo.TiFlashReplica = &model.TiFlashReplicaInfo{
				Count:     1,
				Available: true,
			}
		}
	}

	tk.MustExec("set @@session.tidb_isolation_read_engines = 'tiflash'")
	tk.MustExec("explain SELECT count(*) FROM crm_rd_150m dataset_48 WHERE (CASE WHEN (month(dataset_48.customer_first_date)) <= 30 THEN '新客' ELSE NULL END) IS NOT NULL;")
}

func (s *testIntegrationSerialSuite) TestReadFromStorageHint(c *C) {
	tk := testkit.NewTestKit(c, s.store)

	tk.MustExec("use test")
	tk.MustExec("drop table if exists t, tt, ttt")
	tk.MustExec("create table t(a int, b int, index ia(a))")
	tk.MustExec("create table tt(a int, b int, primary key(a))")
	tk.MustExec("create table ttt(a int, primary key (a desc))")

	// Create virtual tiflash replica info.
	dom := domain.GetDomain(tk.Se)
	is := dom.InfoSchema()
	db, exists := is.SchemaByName(model.NewCIStr("test"))
	c.Assert(exists, IsTrue)
	for _, tblInfo := range db.Tables {
		tblInfo.TiFlashReplica = &model.TiFlashReplicaInfo{
			Count:     1,
			Available: true,
		}
	}

	var input []string
	var output []struct {
		SQL  string
		Plan []string
		Warn []string
	}
	s.testData.GetTestCases(c, &input, &output)
	for i, tt := range input {
		s.testData.OnRecord(func() {
			output[i].SQL = tt
			output[i].Plan = s.testData.ConvertRowsToStrings(tk.MustQuery(tt).Rows())
			output[i].Warn = s.testData.ConvertSQLWarnToStrings(tk.Se.GetSessionVars().StmtCtx.GetWarnings())
		})
		res := tk.MustQuery(tt)
		res.Check(testkit.Rows(output[i].Plan...))
		c.Assert(s.testData.ConvertSQLWarnToStrings(tk.Se.GetSessionVars().StmtCtx.GetWarnings()), DeepEquals, output[i].Warn)
	}
}

func (s *testIntegrationSerialSuite) TestReadFromStorageHintAndIsolationRead(c *C) {
	tk := testkit.NewTestKit(c, s.store)

	tk.MustExec("use test")
	tk.MustExec("drop table if exists t, tt, ttt")
	tk.MustExec("create table t(a int, b int, index ia(a))")
	tk.MustExec("set @@session.tidb_isolation_read_engines=\"tikv\"")

	// Create virtual tiflash replica info.
	dom := domain.GetDomain(tk.Se)
	is := dom.InfoSchema()
	db, exists := is.SchemaByName(model.NewCIStr("test"))
	c.Assert(exists, IsTrue)
	for _, tblInfo := range db.Tables {
		tblInfo.TiFlashReplica = &model.TiFlashReplicaInfo{
			Count:     1,
			Available: true,
		}
	}

	var input []string
	var output []struct {
		SQL  string
		Plan []string
		Warn []string
	}
	s.testData.GetTestCases(c, &input, &output)
	for i, tt := range input {
		tk.Se.GetSessionVars().StmtCtx.SetWarnings(nil)
		s.testData.OnRecord(func() {
			output[i].SQL = tt
			output[i].Plan = s.testData.ConvertRowsToStrings(tk.MustQuery(tt).Rows())
			output[i].Warn = s.testData.ConvertSQLWarnToStrings(tk.Se.GetSessionVars().StmtCtx.GetWarnings())
		})
		res := tk.MustQuery(tt)
		res.Check(testkit.Rows(output[i].Plan...))
		c.Assert(s.testData.ConvertSQLWarnToStrings(tk.Se.GetSessionVars().StmtCtx.GetWarnings()), DeepEquals, output[i].Warn)
	}
}

func (s *testIntegrationSerialSuite) TestIsolationReadTiFlashNotChoosePointGet(c *C) {
	tk := testkit.NewTestKit(c, s.store)

	tk.MustExec("use test")
	tk.MustExec("drop table if exists t")
	tk.MustExec("create table t(a int, b int, primary key (a))")

	// Create virtual tiflash replica info.
	dom := domain.GetDomain(tk.Se)
	is := dom.InfoSchema()
	db, exists := is.SchemaByName(model.NewCIStr("test"))
	c.Assert(exists, IsTrue)
	for _, tblInfo := range db.Tables {
		tblInfo.TiFlashReplica = &model.TiFlashReplicaInfo{
			Count:     1,
			Available: true,
		}
	}

	tk.MustExec("set @@session.tidb_isolation_read_engines=\"tiflash\"")
	var input []string
	var output []struct {
		SQL    string
		Result []string
	}
	s.testData.GetTestCases(c, &input, &output)
	for i, tt := range input {
		s.testData.OnRecord(func() {
			output[i].SQL = tt
			output[i].Result = s.testData.ConvertRowsToStrings(tk.MustQuery(tt).Rows())
		})
		tk.MustQuery(tt).Check(testkit.Rows(output[i].Result...))
	}
}

func (s *testIntegrationSerialSuite) TestIsolationReadTiFlashUseIndexHint(c *C) {
	tk := testkit.NewTestKit(c, s.store)

	tk.MustExec("use test")
	tk.MustExec("drop table if exists t")
	tk.MustExec("create table t(a int, index idx(a));")

	// Create virtual tiflash replica info.
	dom := domain.GetDomain(tk.Se)
	is := dom.InfoSchema()
	db, exists := is.SchemaByName(model.NewCIStr("test"))
	c.Assert(exists, IsTrue)
	for _, tblInfo := range db.Tables {
		tblInfo.TiFlashReplica = &model.TiFlashReplicaInfo{
			Count:     1,
			Available: true,
		}
	}

	tk.MustExec("set @@session.tidb_isolation_read_engines=\"tiflash\"")
	var input []string
	var output []struct {
		SQL  string
		Plan []string
		Warn []string
	}
	s.testData.GetTestCases(c, &input, &output)
	for i, tt := range input {
		s.testData.OnRecord(func() {
			output[i].SQL = tt
			output[i].Plan = s.testData.ConvertRowsToStrings(tk.MustQuery(tt).Rows())
			output[i].Warn = s.testData.ConvertSQLWarnToStrings(tk.Se.GetSessionVars().StmtCtx.GetWarnings())
		})
		res := tk.MustQuery(tt)
		res.Check(testkit.Rows(output[i].Plan...))
		c.Assert(s.testData.ConvertSQLWarnToStrings(tk.Se.GetSessionVars().StmtCtx.GetWarnings()), DeepEquals, output[i].Warn)
	}
}

func (s *testIntegrationSerialSuite) TestIsolationReadDoNotFilterSystemDB(c *C) {
	tk := testkit.NewTestKit(c, s.store)

	tk.MustExec("use test")
	tk.MustExec("set @@tidb_isolation_read_engines = \"tiflash\"")
	var input []string
	var output []struct {
		SQL  string
		Plan []string
	}
	s.testData.GetTestCases(c, &input, &output)
	for i, tt := range input {
		s.testData.OnRecord(func() {
			output[i].SQL = tt
			output[i].Plan = s.testData.ConvertRowsToStrings(tk.MustQuery(tt).Rows())
		})
		res := tk.MustQuery(tt)
		res.Check(testkit.Rows(output[i].Plan...))
	}
}

func (s *testIntegrationSuite) TestPartitionTableStats(c *C) {
	tk := testkit.NewTestKit(c, s.store)

	tk.MustExec("use test")
	tk.MustExec("drop table if exists t")
	tk.MustExec("create table t(a int, b int)partition by range columns(a)(partition p0 values less than (10), partition p1 values less than(20), partition p2 values less than(30));")
	tk.MustExec("insert into t values(21, 1), (22, 2), (23, 3), (24, 4), (15, 5)")
	tk.MustExec("analyze table t")

	var input []string
	var output []struct {
		SQL    string
		Result []string
	}
	s.testData.GetTestCases(c, &input, &output)
	for i, tt := range input {
		s.testData.OnRecord(func() {
			output[i].SQL = tt
			output[i].Result = s.testData.ConvertRowsToStrings(tk.MustQuery(tt).Rows())
		})
		tk.MustQuery(tt).Check(testkit.Rows(output[i].Result...))
	}
}

func (s *testIntegrationSuite) TestPartitionPruningForInExpr(c *C) {
	tk := testkit.NewTestKit(c, s.store)

	tk.MustExec("use test")
	tk.MustExec("drop table if exists t")
	tk.MustExec("create table t(a int(11), b int) partition by range (a) (partition p0 values less than (4), partition p1 values less than(10), partition p2 values less than maxvalue);")
	tk.MustExec("insert into t values (1, 1),(10, 10),(11, 11)")
	tk.MustExec("set @try_new_partition_implementation = 1")

	var input []string
	var output []struct {
		SQL  string
		Plan []string
	}
	s.testData.GetTestCases(c, &input, &output)
	for i, tt := range input {
		s.testData.OnRecord(func() {
			output[i].SQL = tt
			output[i].Plan = s.testData.ConvertRowsToStrings(tk.MustQuery(tt).Rows())
		})
		tk.MustQuery(tt).Check(testkit.Rows(output[i].Plan...))
	}
}

func (s *testIntegrationSuite) TestErrNoDB(c *C) {
	tk := testkit.NewTestKit(c, s.store)
	tk.MustExec("create user test")
	_, err := tk.Exec("grant select on test1111 to test@'%'")
	c.Assert(errors.Cause(err), Equals, core.ErrNoDB)
	tk.MustExec("use test")
	tk.MustExec("create table test1111 (id int)")
	tk.MustExec("grant select on test1111 to test@'%'")
}

func (s *testIntegrationSuite) TestMaxMinEliminate(c *C) {
	tk := testkit.NewTestKit(c, s.store)

	tk.MustExec("use test")
	tk.MustExec("drop table if exists t")
	tk.MustExec("create table t(a int primary key)")
	tk.MustExec("set @@tidb_enable_clustered_index=1;")
	tk.MustExec("create table cluster_index_t(a int, b int, c int, primary key (a, b));")

	var input []string
	var output []struct {
		SQL  string
		Plan []string
	}
	s.testData.GetTestCases(c, &input, &output)
	for i, tt := range input {
		s.testData.OnRecord(func() {
			output[i].SQL = tt
			output[i].Plan = s.testData.ConvertRowsToStrings(tk.MustQuery(tt).Rows())
		})
		tk.MustQuery(tt).Check(testkit.Rows(output[i].Plan...))
	}
}

func (s *testIntegrationSuite) TestINLJHintSmallTable(c *C) {
	tk := testkit.NewTestKit(c, s.store)
	tk.MustExec("use test")
	tk.MustExec("drop table if exists t1, t2")
	tk.MustExec("create table t1(a int not null, b int, key(a))")
	tk.MustExec("insert into t1 values(1,1),(2,2)")
	tk.MustExec("create table t2(a int not null, b int, key(a))")
	tk.MustExec("insert into t2 values(1,1),(2,2),(3,3),(4,4),(5,5)")
	tk.MustExec("analyze table t1, t2")
	tk.MustExec("explain select /*+ TIDB_INLJ(t1) */ * from t1 join t2 on t1.a = t2.a")
}

func (s *testIntegrationSuite) TestIndexJoinUniqueCompositeIndex(c *C) {
	tk := testkit.NewTestKit(c, s.store)

	tk.MustExec("use test")
	tk.MustExec("drop table if exists t1, t2")
	tk.MustExec("create table t1(a int not null, c int not null)")
	tk.MustExec("create table t2(a int not null, b int not null, c int not null, primary key(a,b))")
	tk.MustExec("insert into t1 values(1,1)")
	tk.MustExec("insert into t2 values(1,1,1),(1,2,1)")
	tk.MustExec("analyze table t1,t2")

	var input []string
	var output []struct {
		SQL  string
		Plan []string
	}
	s.testData.GetTestCases(c, &input, &output)
	for i, tt := range input {
		s.testData.OnRecord(func() {
			output[i].SQL = tt
			output[i].Plan = s.testData.ConvertRowsToStrings(tk.MustQuery(tt).Rows())
		})
		tk.MustQuery(tt).Check(testkit.Rows(output[i].Plan...))
	}
}

func (s *testIntegrationSuite) TestIndexMerge(c *C) {
	tk := testkit.NewTestKit(c, s.store)

	tk.MustExec("use test")
	tk.MustExec("drop table if exists t")
	tk.MustExec("create table t(a int, b int, c int, unique index(a), unique index(b), primary key(c))")

	var input []string
	var output []struct {
		SQL  string
		Plan []string
	}
	s.testData.GetTestCases(c, &input, &output)
	for i, tt := range input {
		s.testData.OnRecord(func() {
			output[i].SQL = tt
			output[i].Plan = s.testData.ConvertRowsToStrings(tk.MustQuery(tt).Rows())
		})
		tk.MustQuery(tt).Check(testkit.Rows(output[i].Plan...))
	}
}

func (s *testIntegrationSuite) TestInvisibleIndex(c *C) {
	tk := testkit.NewTestKit(c, s.store)

	tk.MustExec("use test")
	tk.MustExec("drop table if exists t")

	// Optimizer cannot see invisible indexes.
	tk.MustExec("create table t(a int, b int, unique index i_a (a) invisible, unique index i_b(b))")
	tk.MustExec("insert into t values (1,2)")

	// Optimizer cannot use invisible indexes.
	tk.MustQuery("select a from t order by a").Check(testkit.Rows("1"))
	c.Check(tk.MustUseIndex("select a from t order by a", "i_a"), IsFalse)
	tk.MustQuery("select a from t where a > 0").Check(testkit.Rows("1"))
	c.Check(tk.MustUseIndex("select a from t where a > 1", "i_a"), IsFalse)

	// If use invisible indexes in index hint and sql hint, throw an error.
	errStr := "[planner:1176]Key 'i_a' doesn't exist in table 't'"
	tk.MustGetErrMsg("select * from t use index(i_a)", errStr)
	tk.MustGetErrMsg("select * from t force index(i_a)", errStr)
	tk.MustGetErrMsg("select * from t ignore index(i_a)", errStr)
	tk.MustQuery("select /*+ USE_INDEX(t, i_a) */ * from t")
	c.Assert(tk.Se.GetSessionVars().StmtCtx.GetWarnings(), HasLen, 1)
	c.Assert(tk.Se.GetSessionVars().StmtCtx.GetWarnings()[0].Err.Error(), Equals, errStr)
	tk.MustQuery("select /*+ IGNORE_INDEX(t, i_a), USE_INDEX(t, i_b) */ a from t order by a")
	c.Assert(tk.Se.GetSessionVars().StmtCtx.GetWarnings(), HasLen, 1)
	c.Assert(tk.Se.GetSessionVars().StmtCtx.GetWarnings()[0].Err.Error(), Equals, errStr)

	tk.MustExec("admin check table t")
	tk.MustExec("admin check index t i_a")
}

// for issue #14822
func (s *testIntegrationSuite) TestIndexJoinTableRange(c *C) {
	tk := testkit.NewTestKit(c, s.store)

	tk.MustExec("use test")
	tk.MustExec("drop table if exists t1, t2")
	tk.MustExec("create table t1(a int, b int, primary key (a), key idx_t1_b (b))")
	tk.MustExec("create table t2(a int, b int, primary key (a), key idx_t1_b (b))")

	var input []string
	var output []struct {
		SQL  string
		Plan []string
	}
	s.testData.GetTestCases(c, &input, &output)
	for i, tt := range input {
		s.testData.OnRecord(func() {
			output[i].SQL = tt
			output[i].Plan = s.testData.ConvertRowsToStrings(tk.MustQuery(tt).Rows())
		})
		tk.MustQuery(tt).Check(testkit.Rows(output[i].Plan...))
	}
}

func (s *testIntegrationSuite) TestTopNByConstFunc(c *C) {
	tk := testkit.NewTestKit(c, s.store)
	tk.MustExec("use test")
	tk.MustQuery("select max(t.col) from (select 'a' as col union all select '' as col) as t").Check(testkit.Rows(
		"a",
	))
}

func (s *testIntegrationSuite) TestSubqueryWithTopN(c *C) {
	tk := testkit.NewTestKit(c, s.store)

	tk.MustExec("use test")
	tk.MustExec("drop table if exists t")
	tk.MustExec("create table t(a int, b int)")

	var input []string
	var output []struct {
		SQL  string
		Plan []string
	}
	s.testData.GetTestCases(c, &input, &output)
	for i, tt := range input {
		s.testData.OnRecord(func() {
			output[i].SQL = tt
			output[i].Plan = s.testData.ConvertRowsToStrings(tk.MustQuery(tt).Rows())
		})
		tk.MustQuery(tt).Check(testkit.Rows(output[i].Plan...))
	}
}

func (s *testIntegrationSuite) TestIndexHintWarning(c *C) {
	tk := testkit.NewTestKit(c, s.store)
	tk.MustExec("use test")
	tk.MustExec("drop table if exists t1, t2")
	tk.MustExec("create table t1(a int, b int, c int, key a(a), key b(b))")
	tk.MustExec("create table t2(a int, b int, c int, key a(a), key b(b))")
	var input []string
	var output []struct {
		SQL      string
		Warnings []string
	}
	s.testData.GetTestCases(c, &input, &output)
	for i, tt := range input {
		s.testData.OnRecord(func() {
			output[i].SQL = tt
			tk.MustQuery(tt)
			warns := tk.Se.GetSessionVars().StmtCtx.GetWarnings()
			output[i].Warnings = make([]string, len(warns))
			for j := range warns {
				output[i].Warnings[j] = warns[j].Err.Error()
			}
		})
		tk.MustQuery(tt)
		warns := tk.Se.GetSessionVars().StmtCtx.GetWarnings()
		c.Assert(len(warns), Equals, len(output[i].Warnings))
		for j := range warns {
			c.Assert(warns[j].Level, Equals, stmtctx.WarnLevelWarning)
			c.Assert(warns[j].Err.Error(), Equals, output[i].Warnings[j])
		}
	}
}

func (s *testIntegrationSuite) TestIssue15546(c *C) {
	tk := testkit.NewTestKit(c, s.store)

	tk.MustExec("use test")
	tk.MustExec("drop table if exists t, pt, vt")
	tk.MustExec("create table t(a int, b int)")
	tk.MustExec("insert into t values(1, 1)")
	tk.MustExec("create table pt(a int primary key, b int) partition by range(a) (" +
		"PARTITION `p0` VALUES LESS THAN (10), PARTITION `p1` VALUES LESS THAN (20), PARTITION `p2` VALUES LESS THAN (30))")
	tk.MustExec("insert into pt values(1, 1), (11, 11), (21, 21)")
	tk.MustExec("create definer='root'@'localhost' view vt(a, b) as select a, b from t")
	tk.MustQuery("select * from pt, vt where pt.a = vt.a").Check(testkit.Rows("1 1 1 1"))
}

func (s *testIntegrationSuite) TestApproxCountDistinctInPartitionTable(c *C) {
	tk := testkit.NewTestKit(c, s.store)

	tk.MustExec("use test")
	tk.MustExec("drop table if exists t")
	tk.MustExec("create table t(a int(11), b int) partition by range (a) (partition p0 values less than (3), partition p1 values less than maxvalue);")
	tk.MustExec("insert into t values(1, 1), (2, 1), (3, 1), (4, 2), (4, 2)")
	tk.MustExec(fmt.Sprintf("set session tidb_opt_agg_push_down=1"))
	tk.MustQuery("explain select approx_count_distinct(a), b from t group by b order by b desc").Check(testkit.Rows("Sort_11 16000.00 root  test.t.b:desc",
		"└─HashAgg_16 16000.00 root  group by:test.t.b, funcs:approx_count_distinct(Column#5)->Column#4, funcs:firstrow(Column#6)->test.t.b",
		"  └─PartitionUnion_17 16000.00 root  ",
		"    ├─HashAgg_18 8000.00 root  group by:test.t.b, funcs:approx_count_distinct(test.t.a)->Column#5, funcs:firstrow(test.t.b)->Column#6, funcs:firstrow(test.t.b)->test.t.b",
		"    │ └─TableReader_22 10000.00 root  data:TableFullScan_21",
		"    │   └─TableFullScan_21 10000.00 cop[tikv] table:t, partition:p0 keep order:false, stats:pseudo",
		"    └─HashAgg_25 8000.00 root  group by:test.t.b, funcs:approx_count_distinct(test.t.a)->Column#5, funcs:firstrow(test.t.b)->Column#6, funcs:firstrow(test.t.b)->test.t.b",
		"      └─TableReader_29 10000.00 root  data:TableFullScan_28",
		"        └─TableFullScan_28 10000.00 cop[tikv] table:t, partition:p1 keep order:false, stats:pseudo"))
	tk.MustQuery("select approx_count_distinct(a), b from t group by b order by b desc").Check(testkit.Rows("1 2", "3 1"))
}

func (s *testIntegrationSuite) TestIssue17813(c *C) {
	tk := testkit.NewTestKit(c, s.store)

	tk.MustExec("use test")
	tk.MustExec("drop table if exists hash_partition_overflow")
	tk.MustExec("create table hash_partition_overflow (c0 bigint unsigned) partition by hash(c0) partitions 3")
	tk.MustExec("insert into hash_partition_overflow values (9223372036854775808)")
	tk.MustQuery("select * from hash_partition_overflow where c0 = 9223372036854775808").Check(testkit.Rows("9223372036854775808"))
	tk.MustQuery("select * from hash_partition_overflow where c0 in (1, 9223372036854775808)").Check(testkit.Rows("9223372036854775808"))
}

func (s *testIntegrationSuite) TestHintWithRequiredProperty(c *C) {
	tk := testkit.NewTestKit(c, s.store)
	tk.MustExec("set @@session.tidb_executor_concurrency = 4;")
	tk.MustExec("set @@session.tidb_hash_join_concurrency = 5;")
	tk.MustExec("set @@session.tidb_distsql_scan_concurrency = 15;")
	tk.MustExec("use test")
	tk.MustExec("drop table if exists t")
	tk.MustExec("create table t(a int primary key, b int, c int, key b(b))")
	var input []string
	var output []struct {
		SQL      string
		Plan     []string
		Warnings []string
	}
	s.testData.GetTestCases(c, &input, &output)
	for i, tt := range input {
		s.testData.OnRecord(func() {
			output[i].SQL = tt
			output[i].Plan = s.testData.ConvertRowsToStrings(tk.MustQuery(tt).Rows())
			warnings := tk.Se.GetSessionVars().StmtCtx.GetWarnings()
			output[i].Warnings = make([]string, len(warnings))
			for j, warning := range warnings {
				output[i].Warnings[j] = warning.Err.Error()
			}
		})
		tk.MustQuery(tt).Check(testkit.Rows(output[i].Plan...))
		warnings := tk.Se.GetSessionVars().StmtCtx.GetWarnings()
		c.Assert(len(warnings), Equals, len(output[i].Warnings))
		for j, warning := range warnings {
			c.Assert(output[i].Warnings[j], Equals, warning.Err.Error())
		}
	}
}

func (s *testIntegrationSuite) TestIssue15813(c *C) {
	tk := testkit.NewTestKit(c, s.store)

	tk.MustExec("use test")
	tk.MustExec("drop table if exists t0, t1")
	tk.MustExec("create table t0(c0 int primary key)")
	tk.MustExec("create table t1(c0 int primary key)")
	tk.MustExec("CREATE INDEX i0 ON t0(c0)")
	tk.MustExec("CREATE INDEX i0 ON t1(c0)")
	tk.MustQuery("select /*+ MERGE_JOIN(t0, t1) */ * from t0, t1 where t0.c0 = t1.c0").Check(testkit.Rows())
}

func (s *testIntegrationSuite) TestFullGroupByOrderBy(c *C) {
	tk := testkit.NewTestKit(c, s.store)

	tk.MustExec("use test")
	tk.MustExec("drop table if exists t")
	tk.MustExec("create table t(a int, b int)")
	tk.MustQuery("select count(a) as b from t group by a order by b").Check(testkit.Rows())
	err := tk.ExecToErr("select count(a) as cnt from t group by a order by b")
	c.Assert(terror.ErrorEqual(err, core.ErrFieldNotInGroupBy), IsTrue)
}

func (s *testIntegrationSuite) TestHintWithoutTableWarning(c *C) {
	tk := testkit.NewTestKit(c, s.store)
	tk.MustExec("use test")
	tk.MustExec("drop table if exists t1, t2")
	tk.MustExec("create table t1(a int, b int, c int, key a(a))")
	tk.MustExec("create table t2(a int, b int, c int, key a(a))")
	var input []string
	var output []struct {
		SQL      string
		Warnings []string
	}
	s.testData.GetTestCases(c, &input, &output)
	for i, tt := range input {
		s.testData.OnRecord(func() {
			output[i].SQL = tt
			tk.MustQuery(tt)
			warns := tk.Se.GetSessionVars().StmtCtx.GetWarnings()
			output[i].Warnings = make([]string, len(warns))
			for j := range warns {
				output[i].Warnings[j] = warns[j].Err.Error()
			}
		})
		tk.MustQuery(tt)
		warns := tk.Se.GetSessionVars().StmtCtx.GetWarnings()
		c.Assert(len(warns), Equals, len(output[i].Warnings))
		for j := range warns {
			c.Assert(warns[j].Level, Equals, stmtctx.WarnLevelWarning)
			c.Assert(warns[j].Err.Error(), Equals, output[i].Warnings[j])
		}
	}
}

func (s *testIntegrationSuite) TestIssue15858(c *C) {
	tk := testkit.NewTestKit(c, s.store)
	tk.MustExec("use test")
	tk.MustExec("drop table if exists t")
	tk.MustExec("create table t(a int primary key)")
	tk.MustExec("select * from t t1, (select a from t order by a+1) t2 where t1.a = t2.a")
}

func (s *testIntegrationSuite) TestIssue15846(c *C) {
	tk := testkit.NewTestKit(c, s.store)
	tk.MustExec("use test")
	tk.MustExec("drop table if exists t0, t1")
	tk.MustExec("CREATE TABLE t0(t0 INT UNIQUE);")
	tk.MustExec("CREATE TABLE t1(c0 FLOAT);")
	tk.MustExec("INSERT INTO t1(c0) VALUES (0);")
	tk.MustExec("INSERT INTO t0(t0) VALUES (NULL), (NULL);")
	tk.MustQuery("SELECT t1.c0 FROM t1 LEFT JOIN t0 ON 1;").Check(testkit.Rows("0", "0"))

	tk.MustExec("drop table if exists t0, t1")
	tk.MustExec("CREATE TABLE t0(t0 INT);")
	tk.MustExec("CREATE TABLE t1(c0 FLOAT);")
	tk.MustExec("INSERT INTO t1(c0) VALUES (0);")
	tk.MustExec("INSERT INTO t0(t0) VALUES (NULL), (NULL);")
	tk.MustQuery("SELECT t1.c0 FROM t1 LEFT JOIN t0 ON 1;").Check(testkit.Rows("0", "0"))

	tk.MustExec("drop table if exists t0, t1")
	tk.MustExec("CREATE TABLE t0(t0 INT);")
	tk.MustExec("CREATE TABLE t1(c0 FLOAT);")
	tk.MustExec("create unique index idx on t0(t0);")
	tk.MustExec("INSERT INTO t1(c0) VALUES (0);")
	tk.MustExec("INSERT INTO t0(t0) VALUES (NULL), (NULL);")
	tk.MustQuery("SELECT t1.c0 FROM t1 LEFT JOIN t0 ON 1;").Check(testkit.Rows("0", "0"))
}

func (s *testIntegrationSuite) TestFloorUnixTimestampPruning(c *C) {
	tk := testkit.NewTestKit(c, s.store)
	tk.MustExec("use test")
	tk.MustExec("drop table if exists floor_unix_timestamp")
	tk.MustExec(`create table floor_unix_timestamp (ts timestamp(3))
partition by range (floor(unix_timestamp(ts))) (
partition p0 values less than (unix_timestamp('2020-04-05 00:00:00')),
partition p1 values less than (unix_timestamp('2020-04-12 00:00:00')),
partition p2 values less than (unix_timestamp('2020-04-15 00:00:00')))`)
	tk.MustExec("insert into floor_unix_timestamp values ('2020-04-04 00:00:00')")
	tk.MustExec("insert into floor_unix_timestamp values ('2020-04-04 23:59:59.999')")
	tk.MustExec("insert into floor_unix_timestamp values ('2020-04-05 00:00:00')")
	tk.MustExec("insert into floor_unix_timestamp values ('2020-04-05 00:00:00.001')")
	tk.MustExec("insert into floor_unix_timestamp values ('2020-04-12 01:02:03.456')")
	tk.MustExec("insert into floor_unix_timestamp values ('2020-04-14 00:00:42')")
	tk.MustQuery("select count(*) from floor_unix_timestamp where '2020-04-05 00:00:00.001' = ts").Check(testkit.Rows("1"))
	tk.MustQuery("select * from floor_unix_timestamp where ts > '2020-04-05 00:00:00' order by ts").Check(testkit.Rows("2020-04-05 00:00:00.001", "2020-04-12 01:02:03.456", "2020-04-14 00:00:42.000"))
	tk.MustQuery("select count(*) from floor_unix_timestamp where ts <= '2020-04-05 23:00:00'").Check(testkit.Rows("4"))
	tk.MustQuery("select * from floor_unix_timestamp partition(p1, p2) where ts > '2020-04-14 00:00:00'").Check(testkit.Rows("2020-04-14 00:00:42.000"))
}

func (s *testIntegrationSuite) TestIssue16290And16292(c *C) {
	tk := testkit.NewTestKit(c, s.store)
	tk.MustExec("use test")
	tk.MustExec("drop table if exists t;")
	tk.MustExec("create table t(a int, b int, primary key(a));")
	tk.MustExec("insert into t values(1, 1);")

	for i := 0; i <= 1; i++ {
		tk.MustExec(fmt.Sprintf("set session tidb_opt_agg_push_down = %v", i))

		tk.MustQuery("select avg(a) from (select * from t ta union all select * from t tb) t;").Check(testkit.Rows("1.0000"))
		tk.MustQuery("select avg(b) from (select * from t ta union all select * from t tb) t;").Check(testkit.Rows("1.0000"))
		tk.MustQuery("select count(distinct a) from (select * from t ta union all select * from t tb) t;").Check(testkit.Rows("1"))
		tk.MustQuery("select count(distinct b) from (select * from t ta union all select * from t tb) t;").Check(testkit.Rows("1"))
	}
}

func (s *testIntegrationSuite) TestTableDualWithRequiredProperty(c *C) {
	tk := testkit.NewTestKit(c, s.store)
	tk.MustExec("use test")
	tk.MustExec("drop table if exists t1, t2;")
	tk.MustExec("create table t1 (a int, b int) partition by range(a) " +
		"(partition p0 values less than(10), partition p1 values less than MAXVALUE)")
	tk.MustExec("create table t2 (a int, b int)")
	tk.MustExec("select /*+ MERGE_JOIN(t1, t2) */ * from t1 partition (p0), t2  where t1.a > 100 and t1.a = t2.a")
}

func (s *testIntegrationSerialSuite) TestIssue16837(c *C) {
	tk := testkit.NewTestKit(c, s.store)
	tk.MustExec("use test")
	tk.MustExec("drop table if exists t")
	tk.MustExec("create table t(a int,b int,c int,d int,e int,unique key idx_ab(a,b),unique key(c),unique key(d))")
	tk.MustQuery("explain select /*+ use_index_merge(t,c,idx_ab) */ * from t where a = 1 or (e = 1 and c = 1)").Check(testkit.Rows(
		"TableReader_7 8000.00 root  data:Selection_6",
		"└─Selection_6 8000.00 cop[tikv]  or(eq(test.t.a, 1), and(eq(test.t.e, 1), eq(test.t.c, 1)))",
		"  └─TableFullScan_5 10000.00 cop[tikv] table:t keep order:false, stats:pseudo"))
	tk.MustQuery("show warnings").Check(testkit.Rows("Warning 1105 IndexMerge is inapplicable or disabled"))
	tk.MustExec("insert into t values (2, 1, 1, 1, 2)")
	tk.MustQuery("select /*+ use_index_merge(t,c,idx_ab) */ * from t where a = 1 or (e = 1 and c = 1)").Check(testkit.Rows())
}

func (s *testIntegrationSuite) TestStreamAggProp(c *C) {
	tk := testkit.NewTestKit(c, s.store)

	tk.MustExec("use test")
	tk.MustExec("drop table if exists t")
	tk.MustExec("create table t(a int)")
	tk.MustExec("insert into t values(1),(1),(2)")

	var input []string
	var output []struct {
		SQL  string
		Plan []string
		Res  []string
	}
	s.testData.GetTestCases(c, &input, &output)
	for i, tt := range input {
		s.testData.OnRecord(func() {
			output[i].SQL = tt
			output[i].Plan = s.testData.ConvertRowsToStrings(tk.MustQuery("explain " + tt).Rows())
			output[i].Res = s.testData.ConvertRowsToStrings(tk.MustQuery(tt).Rows())
		})
		tk.MustQuery("explain " + tt).Check(testkit.Rows(output[i].Plan...))
		tk.MustQuery(tt).Check(testkit.Rows(output[i].Res...))
	}
}

func (s *testIntegrationSuite) TestOptimizeHintOnPartitionTable(c *C) {
	tk := testkit.NewTestKit(c, s.store)

	tk.MustExec("use test")
	tk.MustExec("drop table if exists t")
	tk.MustExec(`create table t (
					a int, b int, c varchar(20),
					primary key(a), key(b), key(c)
				) partition by range columns(a) (
					partition p0 values less than(6),
					partition p1 values less than(11),
					partition p2 values less than(16));`)
	tk.MustExec(`insert into t values (1,1,"1"), (2,2,"2"), (8,8,"8"), (11,11,"11"), (15,15,"15")`)

	// Create virtual tiflash replica info.
	dom := domain.GetDomain(tk.Se)
	is := dom.InfoSchema()
	db, exists := is.SchemaByName(model.NewCIStr("test"))
	c.Assert(exists, IsTrue)
	for _, tblInfo := range db.Tables {
		if tblInfo.Name.L == "t" {
			tblInfo.TiFlashReplica = &model.TiFlashReplicaInfo{
				Count:     1,
				Available: true,
			}
		}
	}

	var input []string
	var output []struct {
		SQL  string
		Plan []string
		Warn []string
	}
	s.testData.GetTestCases(c, &input, &output)
	for i, tt := range input {
		s.testData.OnRecord(func() {
			output[i].SQL = tt
			output[i].Plan = s.testData.ConvertRowsToStrings(tk.MustQuery("explain " + tt).Rows())
			output[i].Warn = s.testData.ConvertRowsToStrings(tk.MustQuery("show warnings").Rows())
		})
		tk.MustQuery("explain " + tt).Check(testkit.Rows(output[i].Plan...))
		tk.MustQuery("show warnings").Check(testkit.Rows(output[i].Warn...))
	}
}

func (s *testIntegrationSerialSuite) TestNotReadOnlySQLOnTiFlash(c *C) {
	tk := testkit.NewTestKit(c, s.store)

	tk.MustExec("use test")
	tk.MustExec("drop table if exists t")
	tk.MustExec("create table t (a int, b varchar(20))")
	tk.MustExec(`set @@tidb_isolation_read_engines = "tiflash"`)
	// Create virtual tiflash replica info.
	dom := domain.GetDomain(tk.Se)
	is := dom.InfoSchema()
	db, exists := is.SchemaByName(model.NewCIStr("test"))
	c.Assert(exists, IsTrue)
	for _, tblInfo := range db.Tables {
		if tblInfo.Name.L == "t" {
			tblInfo.TiFlashReplica = &model.TiFlashReplicaInfo{
				Count:     1,
				Available: true,
			}
		}
	}
	err := tk.ExecToErr("select * from t for update")
	c.Assert(err, NotNil)
	c.Assert(err.Error(), Equals, `[planner:1815]Internal : Can not find access path matching 'tidb_isolation_read_engines'(value: 'tiflash'). Available values are 'tiflash, tikv'.`)

	err = tk.ExecToErr("insert into t select * from t")
	c.Assert(err, NotNil)
	c.Assert(err.Error(), Equals, `[planner:1815]Internal : Can not find access path matching 'tidb_isolation_read_engines'(value: 'tiflash'). Available values are 'tiflash, tikv'.`)

	tk.MustExec("prepare stmt_insert from 'insert into t select * from t where t.a = ?'")
	tk.MustExec("set @a=1")
	err = tk.ExecToErr("execute stmt_insert using @a")
	c.Assert(err, NotNil)
	c.Assert(err.Error(), Equals, `[planner:1815]Internal : Can not find access path matching 'tidb_isolation_read_engines'(value: 'tiflash'). Available values are 'tiflash, tikv'.`)
}

func (s *testIntegrationSuite) TestSelectLimit(c *C) {
	tk := testkit.NewTestKit(c, s.store)

	tk.MustExec("use test")
	tk.MustExec("drop table if exists t")
	tk.MustExec("create table t(a int)")
	tk.MustExec("insert into t values(1),(1),(2)")

	// normal test
	tk.MustExec("set @@session.sql_select_limit=1")
	result := tk.MustQuery("select * from t order by a")
	result.Check(testkit.Rows("1"))
	result = tk.MustQuery("select * from t order by a limit 2")
	result.Check(testkit.Rows("1", "1"))
	tk.MustExec("set @@session.sql_select_limit=default")
	result = tk.MustQuery("select * from t order by a")
	result.Check(testkit.Rows("1", "1", "2"))

	// test for subquery
	tk.MustExec("set @@session.sql_select_limit=1")
	result = tk.MustQuery("select * from (select * from t) s order by a")
	result.Check(testkit.Rows("1"))
	result = tk.MustQuery("select * from (select * from t limit 2) s order by a") // limit write in subquery, has no effect.
	result.Check(testkit.Rows("1"))
	result = tk.MustQuery("select (select * from t limit 1) s") // limit write in subquery, has no effect.
	result.Check(testkit.Rows("1"))
	result = tk.MustQuery("select * from t where t.a in (select * from t) limit 3") // select_limit will not effect subquery
	result.Check(testkit.Rows("1", "1", "2"))
	result = tk.MustQuery("select * from (select * from t) s limit 3") // select_limit will not effect subquery
	result.Check(testkit.Rows("1", "1", "2"))

	// test for union
	result = tk.MustQuery("select * from t union all select * from t limit 2") // limit outside subquery
	result.Check(testkit.Rows("1", "1"))
	result = tk.MustQuery("select * from t union all (select * from t limit 2)") // limit inside subquery
	result.Check(testkit.Rows("1"))

	// test for prepare & execute
	tk.MustExec("prepare s1 from 'select * from t where a = ?'")
	tk.MustExec("set @a = 1")
	result = tk.MustQuery("execute s1 using @a")
	result.Check(testkit.Rows("1"))
	tk.MustExec("set @@session.sql_select_limit=default")
	result = tk.MustQuery("execute s1 using @a")
	result.Check(testkit.Rows("1", "1"))
	tk.MustExec("set @@session.sql_select_limit=1")
	tk.MustExec("prepare s2 from 'select * from t where a = ? limit 3'")
	result = tk.MustQuery("execute s2 using @a") // if prepare stmt has limit, select_limit takes no effect.
	result.Check(testkit.Rows("1", "1"))

	// test for create view
	tk.MustExec("set @@session.sql_select_limit=1")
	tk.MustExec("create definer='root'@'localhost' view s as select * from t") // select limit should not effect create view
	result = tk.MustQuery("select * from s")
	result.Check(testkit.Rows("1"))
	tk.MustExec("set @@session.sql_select_limit=default")
	result = tk.MustQuery("select * from s")
	result.Check(testkit.Rows("1", "1", "2"))

	// test for DML
	tk.MustExec("set @@session.sql_select_limit=1")
	tk.MustExec("create table b (a int)")
	tk.MustExec("insert into b select * from t") // all values are inserted
	result = tk.MustQuery("select * from b limit 3")
	result.Check(testkit.Rows("1", "1", "2"))
	tk.MustExec("update b set a = 2 where a = 1") // all values are updated
	result = tk.MustQuery("select * from b limit 3")
	result.Check(testkit.Rows("2", "2", "2"))
	result = tk.MustQuery("select * from b")
	result.Check(testkit.Rows("2"))
	tk.MustExec("delete from b where a = 2") // all values are deleted
	result = tk.MustQuery("select * from b")
	result.Check(testkit.Rows())
}

func (s *testIntegrationSuite) TestHintParserWarnings(c *C) {
	tk := testkit.NewTestKit(c, s.store)
	tk.MustExec("use test")
	tk.MustExec("drop table if exists t;")
	tk.MustExec("create table t(a int, b int, key(a), key(b));")
	tk.MustExec("select /*+ use_index_merge() */ * from t where a = 1 or b = 1;")
	rows := tk.MustQuery("show warnings;").Rows()
	c.Assert(len(rows), Equals, 1)
}

func (s *testIntegrationSuite) TestIssue16935(c *C) {
	tk := testkit.NewTestKit(c, s.store)
	tk.MustExec("use test")
	tk.MustExec("drop table if exists t0;")
	tk.MustExec("CREATE TABLE t0(c0 INT);")
	tk.MustExec("INSERT INTO t0(c0) VALUES (1), (1), (1), (1), (1), (1);")
	tk.MustExec("CREATE definer='root'@'localhost' VIEW v0(c0) AS SELECT NULL FROM t0;")

	tk.MustQuery("SELECT * FROM t0 LEFT JOIN v0 ON TRUE WHERE v0.c0 IS NULL;")
}

func (s *testIntegrationSuite) TestAccessPathOnClusterIndex(c *C) {
	tk := testkit.NewTestKit(c, s.store)
	tk.MustExec("use test")
	tk.MustExec("set @@tidb_enable_clustered_index = 1")
	tk.MustExec("drop table if exists t1")
	tk.MustExec("create table t1 (a int, b varchar(20), c decimal(40,10), d int, primary key(a,b), key(c))")
	tk.MustExec(`insert into t1 values (1,"111",1.1,11), (2,"222",2.2,12), (3,"333",3.3,13)`)
	tk.MustExec("analyze table t1")

	var input []string
	var output []struct {
		SQL  string
		Plan []string
		Res  []string
	}
	s.testData.GetTestCases(c, &input, &output)
	for i, tt := range input {
		s.testData.OnRecord(func() {
			output[i].SQL = tt
			output[i].Plan = s.testData.ConvertRowsToStrings(tk.MustQuery("explain " + tt).Rows())
			output[i].Res = s.testData.ConvertRowsToStrings(tk.MustQuery(tt).Sort().Rows())
		})
		tk.MustQuery("explain " + tt).Check(testkit.Rows(output[i].Plan...))
		tk.MustQuery(tt).Sort().Check(testkit.Rows(output[i].Res...))
	}
}

func (s *testIntegrationSuite) TestClusterIndexUniqueDoubleRead(c *C) {
	tk := testkit.NewTestKit(c, s.store)
	tk.MustExec("create database cluster_idx_unique_double_read;")
	tk.MustExec("use cluster_idx_unique_double_read;")
	defer tk.MustExec("drop database cluster_idx_unique_double_read;")
	tk.MustExec("set @@tidb_enable_clustered_index = 1")
	tk.MustExec("drop table if exists t")

	tk.MustExec("create table t (a varchar(64), b varchar(64), uk int, v int, primary key(a, b), unique key uuk(uk));")
	tk.MustExec("insert t values ('a', 'a1', 1, 11), ('b', 'b1', 2, 22), ('c', 'c1', 3, 33);")
	tk.MustQuery("select * from t use index (uuk);").Check(testkit.Rows("a a1 1 11", "b b1 2 22", "c c1 3 33"))
}

func (s *testIntegrationSuite) TestIndexJoinOnClusteredIndex(c *C) {
	tk := testkit.NewTestKit(c, s.store)
	tk.MustExec("use test")
	tk.MustExec("set @@tidb_enable_clustered_index = 1")
	tk.MustExec("drop table if exists t1")
	tk.MustExec("create table t (a int, b varchar(20), c decimal(40,10), d int, primary key(a,b), key(c))")
	tk.MustExec(`insert into t values (1,"111",1.1,11), (2,"222",2.2,12), (3,"333",3.3,13)`)
	tk.MustExec("analyze table t")

	var input []string
	var output []struct {
		SQL  string
		Plan []string
		Res  []string
	}
	s.testData.GetTestCases(c, &input, &output)
	for i, tt := range input {
		s.testData.OnRecord(func() {
			output[i].SQL = tt
			output[i].Plan = s.testData.ConvertRowsToStrings(tk.MustQuery("explain " + tt).Rows())
			output[i].Res = s.testData.ConvertRowsToStrings(tk.MustQuery(tt).Rows())
		})
		tk.MustQuery("explain " + tt).Check(testkit.Rows(output[i].Plan...))
		tk.MustQuery(tt).Check(testkit.Rows(output[i].Res...))
	}
}

<<<<<<< HEAD
func (s *testIntegrationSuite) TestPartitionExplain(c *C) {
	tk := testkit.NewTestKit(c, s.store)
	tk.MustExec("use test")
	tk.MustExec(`create table pt (id int, c int, key i_id(id), key i_c(c)) partition by range (c) (
partition p0 values less than (4),
partition p1 values less than (7),
partition p2 values less than (10))`)

	tk.MustExec("set @try_new_partition_implementation = 1;")

	var input []string
	var output []struct {
		SQL  string
		Plan []string
	}
	s.testData.GetTestCases(c, &input, &output)
	for i, tt := range input {
		s.testData.OnRecord(func() {
			output[i].SQL = tt
			output[i].Plan = s.testData.ConvertRowsToStrings(tk.MustQuery("explain " + tt).Rows())
		})
		tk.MustQuery("explain " + tt).Check(testkit.Rows(output[i].Plan...))
	}

	tk.MustExec("set @try_new_partition_implementation = null;")
=======
func (s *testIntegrationSerialSuite) TestExplainAnalyzePointGet(c *C) {
	tk := testkit.NewTestKit(c, s.store)
	tk.MustExec("use test")
	tk.MustExec("drop table if exists t")
	tk.MustExec("create table t(a int primary key, b varchar(20))")
	tk.MustExec("insert into t values (1,1)")

	res := tk.MustQuery("explain analyze select * from t where a=1;")
	resBuff := bytes.NewBufferString("")
	for _, row := range res.Rows() {
		fmt.Fprintf(resBuff, "%s\n", row)
	}
	explain := resBuff.String()
	c.Assert(strings.Contains(explain, "Get:{num_rpc:"), IsTrue, Commentf("%s", explain))
	c.Assert(strings.Contains(explain, "total_time:"), IsTrue, Commentf("%s", explain))
>>>>>>> 1e7454c8
}<|MERGE_RESOLUTION|>--- conflicted
+++ resolved
@@ -1424,7 +1424,23 @@
 	}
 }
 
-<<<<<<< HEAD
+func (s *testIntegrationSerialSuite) TestExplainAnalyzePointGet(c *C) {
+	tk := testkit.NewTestKit(c, s.store)
+	tk.MustExec("use test")
+	tk.MustExec("drop table if exists t")
+	tk.MustExec("create table t(a int primary key, b varchar(20))")
+	tk.MustExec("insert into t values (1,1)")
+
+	res := tk.MustQuery("explain analyze select * from t where a=1;")
+	resBuff := bytes.NewBufferString("")
+	for _, row := range res.Rows() {
+		fmt.Fprintf(resBuff, "%s\n", row)
+	}
+	explain := resBuff.String()
+	c.Assert(strings.Contains(explain, "Get:{num_rpc:"), IsTrue, Commentf("%s", explain))
+	c.Assert(strings.Contains(explain, "total_time:"), IsTrue, Commentf("%s", explain))
+}
+
 func (s *testIntegrationSuite) TestPartitionExplain(c *C) {
 	tk := testkit.NewTestKit(c, s.store)
 	tk.MustExec("use test")
@@ -1450,21 +1466,4 @@
 	}
 
 	tk.MustExec("set @try_new_partition_implementation = null;")
-=======
-func (s *testIntegrationSerialSuite) TestExplainAnalyzePointGet(c *C) {
-	tk := testkit.NewTestKit(c, s.store)
-	tk.MustExec("use test")
-	tk.MustExec("drop table if exists t")
-	tk.MustExec("create table t(a int primary key, b varchar(20))")
-	tk.MustExec("insert into t values (1,1)")
-
-	res := tk.MustQuery("explain analyze select * from t where a=1;")
-	resBuff := bytes.NewBufferString("")
-	for _, row := range res.Rows() {
-		fmt.Fprintf(resBuff, "%s\n", row)
-	}
-	explain := resBuff.String()
-	c.Assert(strings.Contains(explain, "Get:{num_rpc:"), IsTrue, Commentf("%s", explain))
-	c.Assert(strings.Contains(explain, "total_time:"), IsTrue, Commentf("%s", explain))
->>>>>>> 1e7454c8
 }