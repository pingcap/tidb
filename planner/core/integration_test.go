// Copyright 2019 PingCAP, Inc.
//
// Licensed under the Apache License, Version 2.0 (the "License");
// you may not use this file except in compliance with the License.
// You may obtain a copy of the License at
//
//     http://www.apache.org/licenses/LICENSE-2.0
//
// Unless required by applicable law or agreed to in writing, software
// distributed under the License is distributed on an "AS IS" BASIS,
// See the License for the specific language governing permissions and
// limitations under the License.

package core_test

import (
	"bytes"
	"fmt"
	"strings"

	. "github.com/pingcap/check"
	"github.com/pingcap/errors"
	"github.com/pingcap/parser/auth"
	"github.com/pingcap/parser/model"
	"github.com/pingcap/parser/mysql"
	"github.com/pingcap/parser/terror"
	"github.com/pingcap/tidb/config"
	"github.com/pingcap/tidb/domain"
	"github.com/pingcap/tidb/expression"
	"github.com/pingcap/tidb/infoschema"
	"github.com/pingcap/tidb/kv"
	"github.com/pingcap/tidb/planner/core"
	"github.com/pingcap/tidb/session"
	"github.com/pingcap/tidb/sessionctx/stmtctx"
	"github.com/pingcap/tidb/sessionctx/variable"
	"github.com/pingcap/tidb/table"
	"github.com/pingcap/tidb/util/collate"
	"github.com/pingcap/tidb/util/testkit"
	"github.com/pingcap/tidb/util/testutil"
)

var _ = Suite(&testIntegrationSuite{})
var _ = SerialSuites(&testIntegrationSerialSuite{})

type testIntegrationSuite struct {
	testData testutil.TestData
	store    kv.Storage
	dom      *domain.Domain
}

func (s *testIntegrationSuite) SetUpSuite(c *C) {
	var err error
	s.testData, err = testutil.LoadTestSuiteData("testdata", "integration_suite")
	c.Assert(err, IsNil)
}

func (s *testIntegrationSuite) TearDownSuite(c *C) {
	c.Assert(s.testData.GenerateOutputIfNeeded(), IsNil)
}

func (s *testIntegrationSuite) SetUpTest(c *C) {
	var err error
	s.store, s.dom, err = newStoreWithBootstrap()
	c.Assert(err, IsNil)
}

func (s *testIntegrationSuite) TearDownTest(c *C) {
	s.dom.Close()
	err := s.store.Close()
	c.Assert(err, IsNil)
}

type testIntegrationSerialSuite struct {
	testData testutil.TestData
	store    kv.Storage
	dom      *domain.Domain
}

func (s *testIntegrationSerialSuite) SetUpSuite(c *C) {
	var err error
	s.testData, err = testutil.LoadTestSuiteData("testdata", "integration_serial_suite")
	c.Assert(err, IsNil)
}

func (s *testIntegrationSerialSuite) TearDownSuite(c *C) {
	c.Assert(s.testData.GenerateOutputIfNeeded(), IsNil)
}

func (s *testIntegrationSerialSuite) SetUpTest(c *C) {
	var err error
	s.store, s.dom, err = newStoreWithBootstrap()
	c.Assert(err, IsNil)
}

func (s *testIntegrationSerialSuite) TearDownTest(c *C) {
	s.dom.Close()
	err := s.store.Close()
	c.Assert(err, IsNil)
}

func (s *testIntegrationSuite) TestShowSubquery(c *C) {
	tk := testkit.NewTestKit(c, s.store)
	tk.MustExec("use test")
	tk.MustExec("drop table if exists t")
	tk.MustExec("create table t(a varchar(10), b int, c int)")
	tk.MustQuery("show columns from t where true").Check(testkit.Rows(
		"a varchar(10) YES  <nil> ",
		"b int(11) YES  <nil> ",
		"c int(11) YES  <nil> ",
	))
	tk.MustQuery("show columns from t where field = 'b'").Check(testkit.Rows(
		"b int(11) YES  <nil> ",
	))
	tk.MustQuery("show columns from t where field in (select 'b')").Check(testkit.Rows(
		"b int(11) YES  <nil> ",
	))
	tk.MustQuery("show columns from t where field in (select 'b') and true").Check(testkit.Rows(
		"b int(11) YES  <nil> ",
	))
	tk.MustQuery("show columns from t where field in (select 'b') and false").Check(testkit.Rows())
	tk.MustExec("insert into t values('c', 0, 0)")
	tk.MustQuery("show columns from t where field < all (select a from t)").Check(testkit.Rows(
		"a varchar(10) YES  <nil> ",
		"b int(11) YES  <nil> ",
	))
	tk.MustExec("insert into t values('b', 0, 0)")
	tk.MustQuery("show columns from t where field < all (select a from t)").Check(testkit.Rows(
		"a varchar(10) YES  <nil> ",
	))
}

func (s *testIntegrationSuite) TestPpdWithSetVar(c *C) {
	tk := testkit.NewTestKit(c, s.store)
	tk.MustExec("use test")
	tk.MustExec("drop table if exists t")
	tk.MustExec("create table t(c1 int, c2 varchar(255))")
	tk.MustExec("insert into t values(1,'a'),(2,'d'),(3,'c')")

	tk.MustQuery("select t01.c1,t01.c2,t01.c3 from (select t1.*,@c3:=@c3+1 as c3 from (select t.*,@c3:=0 from t order by t.c1)t1)t01 where t01.c3=1 and t01.c2='d'").Check(testkit.Rows())
	tk.MustQuery("select t01.c1,t01.c2,t01.c3 from (select t1.*,@c3:=@c3+1 as c3 from (select t.*,@c3:=0 from t order by t.c1)t1)t01 where t01.c3=2 and t01.c2='d'").Check(testkit.Rows("2 d 2"))
}

func (s *testIntegrationSuite) TestBitColErrorMessage(c *C) {
	tk := testkit.NewTestKit(c, s.store)

	tk.MustExec("use test")
	tk.MustExec("drop table if exists bit_col_t")
	tk.MustExec("create table bit_col_t (a bit(64))")
	tk.MustExec("drop table bit_col_t")
	tk.MustExec("create table bit_col_t (a bit(1))")
	tk.MustExec("drop table bit_col_t")
	tk.MustGetErrCode("create table bit_col_t (a bit(0))", mysql.ErrInvalidFieldSize)
	tk.MustGetErrCode("create table bit_col_t (a bit(65))", mysql.ErrTooBigDisplaywidth)
}

func (s *testIntegrationSuite) TestPushLimitDownIndexLookUpReader(c *C) {
	tk := testkit.NewTestKit(c, s.store)

	tk.MustExec("set @@session.tidb_executor_concurrency = 4;")
	tk.MustExec("set @@session.tidb_hash_join_concurrency = 5;")
	tk.MustExec("set @@session.tidb_distsql_scan_concurrency = 15;")
	tk.MustExec("use test")
	tk.MustExec("drop table if exists tbl")
	tk.MustExec("create table tbl(a int, b int, c int, key idx_b_c(b,c))")
	tk.MustExec("insert into tbl values(1,1,1),(2,2,2),(3,3,3),(4,4,4),(5,5,5)")
	tk.MustExec("analyze table tbl")

	var input []string
	var output []struct {
		SQL  string
		Plan []string
	}
	s.testData.GetTestCases(c, &input, &output)
	for i, tt := range input {
		s.testData.OnRecord(func() {
			output[i].SQL = tt
			output[i].Plan = s.testData.ConvertRowsToStrings(tk.MustQuery(tt).Rows())
		})
		tk.MustQuery(tt).Check(testkit.Rows(output[i].Plan...))
	}
}

func (s *testIntegrationSuite) TestIsFromUnixtimeNullRejective(c *C) {
	tk := testkit.NewTestKit(c, s.store)
	tk.MustExec("use test")
	tk.MustExec(`drop table if exists t;`)
	tk.MustExec(`create table t(a bigint, b bigint);`)
	s.runTestsWithTestData("TestIsFromUnixtimeNullRejective", tk, c)
}

func (s *testIntegrationSuite) TestIssue22298(c *C) {
	tk := testkit.NewTestKit(c, s.store)
	tk.MustExec("use test")
	tk.MustExec(`drop table if exists t;`)
	tk.MustExec(`create table t(a int, b int);`)
	tk.MustGetErrMsg(`select * from t where 0 and c = 10;`, "[planner:1054]Unknown column 'c' in 'where clause'")
}

func (s *testIntegrationSuite) TestIssue22828(c *C) {
	tk := testkit.NewTestKit(c, s.store)
	tk.MustExec("use test")
	tk.MustExec(`drop table if exists t1;`)
	tk.MustExec(`create table t (c int);`)
	tk.MustGetErrMsg(`select group_concat((select concat(c,group_concat(c)) FROM t where xxx=xxx)) FROM t;`, "[planner:1054]Unknown column 'xxx' in 'where clause'")
}

func (s *testIntegrationSuite) runTestsWithTestData(caseName string, tk *testkit.TestKit, c *C) {
	var input []string
	var output []struct {
		SQL  string
		Plan []string
	}
	s.testData.GetTestCasesByName(caseName, c, &input, &output)
	for i, tt := range input {
		s.testData.OnRecord(func() {
			output[i].SQL = tt
			output[i].Plan = s.testData.ConvertRowsToStrings(tk.MustQuery(tt).Rows())
		})
		tk.MustQuery(tt).Check(testkit.Rows(output[i].Plan...))
	}
}

func (s *testIntegrationSuite) TestJoinNotNullFlag(c *C) {
	store, dom, err := newStoreWithBootstrap()
	c.Assert(err, IsNil)
	tk := testkit.NewTestKit(c, store)
	defer func() {
		dom.Close()
		store.Close()
	}()
	tk.MustExec("use test")
	tk.MustExec("drop table if exists t1, t2")
	tk.MustExec("create table t1(x int not null)")
	tk.MustExec("create table t2(x int)")
	tk.MustExec("insert into t2 values (1)")

	tk.MustQuery("select IFNULL((select t1.x from t1 where t1.x = t2.x), 'xxx') as col1 from t2").Check(testkit.Rows("xxx"))
	tk.MustQuery("select ifnull(t1.x, 'xxx') from t2 left join t1 using(x)").Check(testkit.Rows("xxx"))
	tk.MustQuery("select ifnull(t1.x, 'xxx') from t2 natural left join t1").Check(testkit.Rows("xxx"))
}

func (s *testIntegrationSuite) TestAntiJoinConstProp(c *C) {
	store, dom, err := newStoreWithBootstrap()
	c.Assert(err, IsNil)
	tk := testkit.NewTestKit(c, store)
	defer func() {
		dom.Close()
		store.Close()
	}()
	tk.MustExec("use test")
	tk.MustExec("drop table if exists t1, t2")
	tk.MustExec("create table t1(a int not null, b int not null)")
	tk.MustExec("insert into t1 values (1,1)")
	tk.MustExec("create table t2(a int not null, b int not null)")
	tk.MustExec("insert into t2 values (2,2)")

	tk.MustQuery("select * from t1 where t1.a not in (select a from t2 where t2.a = t1.a and t2.a > 1)").Check(testkit.Rows(
		"1 1",
	))
	tk.MustQuery("select * from t1 where t1.a not in (select a from t2 where t2.b = t1.b and t2.a > 1)").Check(testkit.Rows(
		"1 1",
	))
	tk.MustQuery("select * from t1 where t1.a not in (select a from t2 where t2.b = t1.b and t2.b > 1)").Check(testkit.Rows(
		"1 1",
	))
	tk.MustQuery("select q.a in (select count(*) from t1 s where not exists (select 1 from t1 p where q.a > 1 and p.a = s.a)) from t1 q").Check(testkit.Rows(
		"1",
	))
	tk.MustQuery("select q.a in (select not exists (select 1 from t1 p where q.a > 1 and p.a = s.a) from t1 s) from t1 q").Check(testkit.Rows(
		"1",
	))

	tk.MustExec("drop table t1, t2")
	tk.MustExec("create table t1(a int not null, b int)")
	tk.MustExec("insert into t1 values (1,null)")
	tk.MustExec("create table t2(a int not null, b int)")
	tk.MustExec("insert into t2 values (2,2)")

	tk.MustQuery("select * from t1 where t1.a not in (select a from t2 where t2.b > t1.b)").Check(testkit.Rows(
		"1 <nil>",
	))
	tk.MustQuery("select * from t1 where t1.a not in (select a from t2 where t1.a = 2)").Check(testkit.Rows(
		"1 <nil>",
	))
}

func (s *testIntegrationSuite) TestSimplifyOuterJoinWithCast(c *C) {
	tk := testkit.NewTestKit(c, s.store)

	tk.MustExec("use test")
	tk.MustExec("drop table if exists t")
	tk.MustExec("create table t(a int not null, b datetime default null)")

	var input []string
	var output []struct {
		SQL  string
		Plan []string
	}
	s.testData.GetTestCases(c, &input, &output)
	for i, tt := range input {
		s.testData.OnRecord(func() {
			output[i].SQL = tt
			output[i].Plan = s.testData.ConvertRowsToStrings(tk.MustQuery(tt).Rows())
		})
		tk.MustQuery(tt).Check(testkit.Rows(output[i].Plan...))
	}
}

func (s *testIntegrationSerialSuite) TestNoneAccessPathsFoundByIsolationRead(c *C) {
	tk := testkit.NewTestKit(c, s.store)

	tk.MustExec("use test")
	tk.MustExec("drop table if exists t")
	tk.MustExec("create table t(a int primary key)")

	_, err := tk.Exec("select * from t")
	c.Assert(err, IsNil)

	tk.MustExec("set @@session.tidb_isolation_read_engines = 'tiflash'")

	// Don't filter mysql.SystemDB by isolation read.
	tk.MustQuery("explain format = 'brief' select * from mysql.stats_meta").Check(testkit.Rows(
		"TableReader 10000.00 root  data:TableFullScan",
		"└─TableFullScan 10000.00 cop[tikv] table:stats_meta keep order:false, stats:pseudo"))

	_, err = tk.Exec("select * from t")
	c.Assert(err, NotNil)
	c.Assert(err.Error(), Equals, "[planner:1815]Internal : Can not find access path matching 'tidb_isolation_read_engines'(value: 'tiflash'). Available values are 'tikv'.")

	tk.MustExec("set @@session.tidb_isolation_read_engines = 'tiflash, tikv'")
	tk.MustExec("select * from t")
	defer config.RestoreFunc()()
	config.UpdateGlobal(func(conf *config.Config) {
		conf.IsolationRead.Engines = []string{"tiflash"}
	})
	// Change instance config doesn't affect isolation read.
	tk.MustExec("select * from t")
}

func (s *testIntegrationSerialSuite) TestSelPushDownTiFlash(c *C) {
	tk := testkit.NewTestKit(c, s.store)
	tk.MustExec("use test")
	tk.MustExec("drop table if exists t")
	tk.MustExec("create table t(a int primary key, b varchar(20))")

	// Create virtual tiflash replica info.
	dom := domain.GetDomain(tk.Se)
	is := dom.InfoSchema()
	db, exists := is.SchemaByName(model.NewCIStr("test"))
	c.Assert(exists, IsTrue)
	for _, tblInfo := range db.Tables {
		if tblInfo.Name.L == "t" {
			tblInfo.TiFlashReplica = &model.TiFlashReplicaInfo{
				Count:     1,
				Available: true,
			}
		}
	}

	tk.MustExec("set @@session.tidb_isolation_read_engines = 'tiflash'")
	tk.MustExec("set @@session.tidb_allow_mpp = 0")

	var input []string
	var output []struct {
		SQL  string
		Plan []string
	}
	s.testData.GetTestCases(c, &input, &output)
	for i, tt := range input {
		s.testData.OnRecord(func() {
			output[i].SQL = tt
			output[i].Plan = s.testData.ConvertRowsToStrings(tk.MustQuery(tt).Rows())
		})
		res := tk.MustQuery(tt)
		res.Check(testkit.Rows(output[i].Plan...))
	}
}

func (s *testIntegrationSerialSuite) TestVerboseExplain(c *C) {
	tk := testkit.NewTestKit(c, s.store)
	tk.MustExec("use test")
	tk.MustExec("drop table if exists t1, t2, t3")
	tk.MustExec("create table t1(a int, b int)")
	tk.MustExec("create table t2(a int, b int)")
	tk.MustExec("create table t3(a int, b int, index c(b))")
	tk.MustExec("insert into t1 values(1,2)")
	tk.MustExec("insert into t1 values(3,4)")
	tk.MustExec("insert into t1 values(5,6)")
	tk.MustExec("insert into t2 values(1,2)")
	tk.MustExec("insert into t2 values(3,4)")
	tk.MustExec("insert into t2 values(5,6)")
	tk.MustExec("insert into t3 values(1,2)")
	tk.MustExec("insert into t3 values(3,4)")
	tk.MustExec("insert into t3 values(5,6)")
	tk.MustExec("analyze table t1")
	tk.MustExec("analyze table t2")
	tk.MustExec("analyze table t3")

	// Create virtual tiflash replica info.
	dom := domain.GetDomain(tk.Se)
	is := dom.InfoSchema()
	db, exists := is.SchemaByName(model.NewCIStr("test"))
	c.Assert(exists, IsTrue)
	for _, tblInfo := range db.Tables {
		if tblInfo.Name.L == "t1" || tblInfo.Name.L == "t2" {
			tblInfo.TiFlashReplica = &model.TiFlashReplicaInfo{
				Count:     1,
				Available: true,
			}
		}
	}

	var input []string
	var output []struct {
		SQL  string
		Plan []string
	}
	s.testData.GetTestCases(c, &input, &output)
	for i, tt := range input {
		s.testData.OnRecord(func() {
			output[i].SQL = tt
			output[i].Plan = s.testData.ConvertRowsToStrings(tk.MustQuery(tt).Rows())
		})
		res := tk.MustQuery(tt)
		res.Check(testkit.Rows(output[i].Plan...))
	}
}

func (s *testIntegrationSerialSuite) TestPushDownToTiFlashWithKeepOrder(c *C) {
	tk := testkit.NewTestKit(c, s.store)
	tk.MustExec("use test")
	tk.MustExec("drop table if exists t")
	tk.MustExec("create table t(a int primary key, b varchar(20))")

	// Create virtual tiflash replica info.
	dom := domain.GetDomain(tk.Se)
	is := dom.InfoSchema()
	db, exists := is.SchemaByName(model.NewCIStr("test"))
	c.Assert(exists, IsTrue)
	for _, tblInfo := range db.Tables {
		if tblInfo.Name.L == "t" {
			tblInfo.TiFlashReplica = &model.TiFlashReplicaInfo{
				Count:     1,
				Available: true,
			}
		}
	}

	tk.MustExec("set @@session.tidb_isolation_read_engines = 'tiflash'")
	tk.MustExec("set @@session.tidb_allow_mpp = 0")
	var input []string
	var output []struct {
		SQL  string
		Plan []string
	}
	s.testData.GetTestCases(c, &input, &output)
	for i, tt := range input {
		s.testData.OnRecord(func() {
			output[i].SQL = tt
			output[i].Plan = s.testData.ConvertRowsToStrings(tk.MustQuery(tt).Rows())
		})
		res := tk.MustQuery(tt)
		res.Check(testkit.Rows(output[i].Plan...))
	}
}

func (s *testIntegrationSerialSuite) TestMPPJoin(c *C) {
	tk := testkit.NewTestKit(c, s.store)
	tk.MustExec("use test")
	tk.MustExec("drop table if exists d1_t")
	tk.MustExec("create table d1_t(d1_k int, value int)")
	tk.MustExec("insert into d1_t values(1,2),(2,3)")
	tk.MustExec("analyze table d1_t")
	tk.MustExec("drop table if exists d2_t")
	tk.MustExec("create table d2_t(d2_k decimal(10,2), value int)")
	tk.MustExec("insert into d2_t values(10.11,2),(10.12,3)")
	tk.MustExec("analyze table d2_t")
	tk.MustExec("drop table if exists d3_t")
	tk.MustExec("create table d3_t(d3_k date, value int)")
	tk.MustExec("insert into d3_t values(date'2010-01-01',2),(date'2010-01-02',3)")
	tk.MustExec("analyze table d3_t")
	tk.MustExec("drop table if exists fact_t")
	tk.MustExec("create table fact_t(d1_k int, d2_k decimal(10,2), d3_k date, col1 int, col2 int, col3 int)")
	tk.MustExec("insert into fact_t values(1,10.11,date'2010-01-01',1,2,3),(1,10.11,date'2010-01-02',1,2,3),(1,10.12,date'2010-01-01',1,2,3),(1,10.12,date'2010-01-02',1,2,3)")
	tk.MustExec("insert into fact_t values(2,10.11,date'2010-01-01',1,2,3),(2,10.11,date'2010-01-02',1,2,3),(2,10.12,date'2010-01-01',1,2,3),(2,10.12,date'2010-01-02',1,2,3)")
	tk.MustExec("analyze table fact_t")

	// Create virtual tiflash replica info.
	dom := domain.GetDomain(tk.Se)
	is := dom.InfoSchema()
	db, exists := is.SchemaByName(model.NewCIStr("test"))
	c.Assert(exists, IsTrue)
	for _, tblInfo := range db.Tables {
		if tblInfo.Name.L == "fact_t" || tblInfo.Name.L == "d1_t" || tblInfo.Name.L == "d2_t" || tblInfo.Name.L == "d3_t" {
			tblInfo.TiFlashReplica = &model.TiFlashReplicaInfo{
				Count:     1,
				Available: true,
			}
		}
	}

	tk.MustExec("set @@session.tidb_isolation_read_engines = 'tiflash'")
	tk.MustExec("set @@session.tidb_allow_mpp = 1")
	var input []string
	var output []struct {
		SQL  string
		Plan []string
	}
	s.testData.GetTestCases(c, &input, &output)
	for i, tt := range input {
		s.testData.OnRecord(func() {
			output[i].SQL = tt
			output[i].Plan = s.testData.ConvertRowsToStrings(tk.MustQuery(tt).Rows())
		})
		res := tk.MustQuery(tt)
		res.Check(testkit.Rows(output[i].Plan...))
	}
}

func (s *testIntegrationSerialSuite) TestMPPShuffledJoin(c *C) {
	tk := testkit.NewTestKit(c, s.store)
	tk.MustExec("use test")
	tk.MustExec("drop table if exists d1_t")
	tk.MustExec("create table d1_t(d1_k int, value int)")
	tk.MustExec("insert into d1_t values(1,2),(2,3)")
	tk.MustExec("insert into d1_t values(1,2),(2,3)")
	tk.MustExec("analyze table d1_t")
	tk.MustExec("drop table if exists d2_t")
	tk.MustExec("create table d2_t(d2_k decimal(10,2), value int)")
	tk.MustExec("insert into d2_t values(10.11,2),(10.12,3)")
	tk.MustExec("insert into d2_t values(10.11,2),(10.12,3)")
	tk.MustExec("analyze table d2_t")
	tk.MustExec("drop table if exists d3_t")
	tk.MustExec("create table d3_t(d3_k date, value int)")
	tk.MustExec("insert into d3_t values(date'2010-01-01',2),(date'2010-01-02',3)")
	tk.MustExec("insert into d3_t values(date'2010-01-01',2),(date'2010-01-02',3)")
	tk.MustExec("analyze table d3_t")
	tk.MustExec("drop table if exists fact_t")
	tk.MustExec("create table fact_t(d1_k int, d2_k decimal(10,2), d3_k date, col1 int, col2 int, col3 int)")
	tk.MustExec("insert into fact_t values(1,10.11,date'2010-01-01',1,2,3),(1,10.11,date'2010-01-02',1,2,3),(1,10.12,date'2010-01-01',1,2,3),(1,10.12,date'2010-01-02',1,2,3)")
	tk.MustExec("insert into fact_t values(2,10.11,date'2010-01-01',1,2,3),(2,10.11,date'2010-01-02',1,2,3),(2,10.12,date'2010-01-01',1,2,3),(2,10.12,date'2010-01-02',1,2,3)")
	tk.MustExec("insert into fact_t values(2,10.11,date'2010-01-01',1,2,3),(2,10.11,date'2010-01-02',1,2,3),(2,10.12,date'2010-01-01',1,2,3),(2,10.12,date'2010-01-02',1,2,3)")
	tk.MustExec("insert into fact_t values(2,10.11,date'2010-01-01',1,2,3),(2,10.11,date'2010-01-02',1,2,3),(2,10.12,date'2010-01-01',1,2,3),(2,10.12,date'2010-01-02',1,2,3)")
	tk.MustExec("analyze table fact_t")

	// Create virtual tiflash replica info.
	dom := domain.GetDomain(tk.Se)
	is := dom.InfoSchema()
	db, exists := is.SchemaByName(model.NewCIStr("test"))
	c.Assert(exists, IsTrue)
	for _, tblInfo := range db.Tables {
		if tblInfo.Name.L == "fact_t" || tblInfo.Name.L == "d1_t" || tblInfo.Name.L == "d2_t" || tblInfo.Name.L == "d3_t" {
			tblInfo.TiFlashReplica = &model.TiFlashReplicaInfo{
				Count:     1,
				Available: true,
			}
		}
	}

	tk.MustExec("set @@session.tidb_isolation_read_engines = 'tiflash'")
	tk.MustExec("set @@session.tidb_allow_mpp = 1")
	tk.MustExec("set @@session.tidb_broadcast_join_threshold_size = 1")
	tk.MustExec("set @@session.tidb_broadcast_join_threshold_count = 1")
	var input []string
	var output []struct {
		SQL  string
		Plan []string
	}
	s.testData.GetTestCases(c, &input, &output)
	for i, tt := range input {
		s.testData.OnRecord(func() {
			output[i].SQL = tt
			output[i].Plan = s.testData.ConvertRowsToStrings(tk.MustQuery(tt).Rows())
		})
		res := tk.MustQuery(tt)
		res.Check(testkit.Rows(output[i].Plan...))
	}
}

func (s *testIntegrationSerialSuite) TestBroadcastJoin(c *C) {
	tk := testkit.NewTestKit(c, s.store)
	tk.MustExec("use test")
	tk.MustExec("set session tidb_allow_mpp = OFF")
	tk.MustExec("drop table if exists d1_t")
	tk.MustExec("create table d1_t(d1_k int, value int)")
	tk.MustExec("insert into d1_t values(1,2),(2,3)")
	tk.MustExec("analyze table d1_t")
	tk.MustExec("drop table if exists d2_t")
	tk.MustExec("create table d2_t(d2_k decimal(10,2), value int)")
	tk.MustExec("insert into d2_t values(10.11,2),(10.12,3)")
	tk.MustExec("analyze table d2_t")
	tk.MustExec("drop table if exists d3_t")
	tk.MustExec("create table d3_t(d3_k date, value int)")
	tk.MustExec("insert into d3_t values(date'2010-01-01',2),(date'2010-01-02',3)")
	tk.MustExec("analyze table d3_t")
	tk.MustExec("drop table if exists fact_t")
	tk.MustExec("create table fact_t(d1_k int, d2_k decimal(10,2), d3_k date, col1 int, col2 int, col3 int)")
	tk.MustExec("insert into fact_t values(1,10.11,date'2010-01-01',1,2,3),(1,10.11,date'2010-01-02',1,2,3),(1,10.12,date'2010-01-01',1,2,3),(1,10.12,date'2010-01-02',1,2,3)")
	tk.MustExec("insert into fact_t values(2,10.11,date'2010-01-01',1,2,3),(2,10.11,date'2010-01-02',1,2,3),(2,10.12,date'2010-01-01',1,2,3),(2,10.12,date'2010-01-02',1,2,3)")
	tk.MustExec("analyze table fact_t")

	// Create virtual tiflash replica info.
	dom := domain.GetDomain(tk.Se)
	is := dom.InfoSchema()
	db, exists := is.SchemaByName(model.NewCIStr("test"))
	c.Assert(exists, IsTrue)
	for _, tblInfo := range db.Tables {
		if tblInfo.Name.L == "fact_t" || tblInfo.Name.L == "d1_t" || tblInfo.Name.L == "d2_t" || tblInfo.Name.L == "d3_t" {
			tblInfo.TiFlashReplica = &model.TiFlashReplicaInfo{
				Count:     1,
				Available: true,
			}
		}
	}

	tk.MustExec("set @@session.tidb_isolation_read_engines = 'tiflash'")
	tk.MustExec("set @@session.tidb_allow_batch_cop = 1")
	tk.MustExec("set @@session.tidb_opt_broadcast_join = 1")
	// make cbo force choose broadcast join since sql hint does not work for semi/anti-semi join
	tk.MustExec("set @@session.tidb_opt_cpu_factor=10000000;")
	var input []string
	var output []struct {
		SQL  string
		Plan []string
	}
	s.testData.GetTestCases(c, &input, &output)
	for i, tt := range input {
		s.testData.OnRecord(func() {
			output[i].SQL = tt
			output[i].Plan = s.testData.ConvertRowsToStrings(tk.MustQuery(tt).Rows())
		})
		res := tk.MustQuery(tt)
		res.Check(testkit.Rows(output[i].Plan...))
	}

	// out table of out join should not be global
	_, err := tk.Exec("explain format = 'brief' select /*+ broadcast_join(fact_t, d1_t), broadcast_join_local(d1_t) */ count(*) from fact_t left join d1_t on fact_t.d1_k = d1_t.d1_k")
	c.Assert(err, NotNil)
	c.Assert(err.Error(), Equals, "[planner:1815]Internal : Can't find a proper physical plan for this query")
	// nullEQ not supported
	_, err = tk.Exec("explain format = 'brief' select /*+ broadcast_join(fact_t, d1_t) */ count(*) from fact_t join d1_t on fact_t.d1_k <=> d1_t.d1_k")
	c.Assert(err, NotNil)
	c.Assert(err.Error(), Equals, "[planner:1815]Internal : Can't find a proper physical plan for this query")
	// not supported if join condition has unsupported expr
	_, err = tk.Exec("explain format = 'brief' select /*+ broadcast_join(fact_t, d1_t) */ count(*) from fact_t left join d1_t on fact_t.d1_k = d1_t.d1_k and sqrt(fact_t.col1) > 2")
	c.Assert(err, NotNil)
	c.Assert(err.Error(), Equals, "[planner:1815]Internal : Can't find a proper physical plan for this query")
	// cartsian join not supported
	_, err = tk.Exec("explain format = 'brief' select /*+ broadcast_join(fact_t, d1_t) */ count(*) from fact_t join d1_t")
	c.Assert(err, NotNil)
	c.Assert(err.Error(), Equals, "[planner:1815]Internal : Can't find a proper physical plan for this query")
}

func (s *testIntegrationSerialSuite) TestJoinNotSupportedByTiFlash(c *C) {
	tk := testkit.NewTestKit(c, s.store)
	tk.MustExec("use test")
	tk.MustExec("drop table if exists table_1")
	tk.MustExec("create table table_1(id int not null, bit_col bit(2) not null, datetime_col datetime not null)")
	tk.MustExec("insert into table_1 values(1,b'1','2020-01-01 00:00:00'),(2,b'0','2020-01-01 00:00:00')")
	tk.MustExec("analyze table table_1")

	// Create virtual tiflash replica info.
	dom := domain.GetDomain(tk.Se)
	is := dom.InfoSchema()
	db, exists := is.SchemaByName(model.NewCIStr("test"))
	c.Assert(exists, IsTrue)
	for _, tblInfo := range db.Tables {
		if tblInfo.Name.L == "table_1" {
			tblInfo.TiFlashReplica = &model.TiFlashReplicaInfo{
				Count:     1,
				Available: true,
			}
		}
	}

	tk.MustExec("set @@session.tidb_isolation_read_engines = 'tiflash'")
	tk.MustExec("set @@session.tidb_allow_mpp = 1")
	var input []string
	var output []struct {
		SQL  string
		Plan []string
	}
	s.testData.GetTestCases(c, &input, &output)
	for i, tt := range input {
		s.testData.OnRecord(func() {
			output[i].SQL = tt
			output[i].Plan = s.testData.ConvertRowsToStrings(tk.MustQuery(tt).Rows())
		})
		res := tk.MustQuery(tt)
		res.Check(testkit.Rows(output[i].Plan...))
	}

	tk.MustExec("set @@session.tidb_broadcast_join_threshold_size = 1")
	tk.MustExec("set @@session.tidb_broadcast_join_threshold_count = 1")
	s.testData.GetTestCases(c, &input, &output)
	for i, tt := range input {
		s.testData.OnRecord(func() {
			output[i].SQL = tt
			output[i].Plan = s.testData.ConvertRowsToStrings(tk.MustQuery(tt).Rows())
		})
		res := tk.MustQuery(tt)
		res.Check(testkit.Rows(output[i].Plan...))
	}

	tk.MustExec("set @@session.tidb_allow_mpp = 0")
	tk.MustExec("set @@session.tidb_isolation_read_engines = 'tiflash'")
	tk.MustExec("set @@session.tidb_allow_batch_cop = 1")
	tk.MustExec("set @@session.tidb_opt_broadcast_join = 1")
	// make cbo force choose broadcast join since sql hint does not work for semi/anti-semi join
	tk.MustExec("set @@session.tidb_opt_cpu_factor=10000000;")
	s.testData.GetTestCases(c, &input, &output)
	for i, tt := range input {
		s.testData.OnRecord(func() {
			output[i].SQL = tt
			output[i].Plan = s.testData.ConvertRowsToStrings(tk.MustQuery(tt).Rows())
		})
		res := tk.MustQuery(tt)
		res.Check(testkit.Rows(output[i].Plan...))
	}
}

func (s *testIntegrationSerialSuite) TestMPPWithHashExchangeUnderNewCollation(c *C) {
	defer collate.SetNewCollationEnabledForTest(false)
	tk := testkit.NewTestKit(c, s.store)
	tk.MustExec("use test")
	tk.MustExec("drop table if exists table_1")
	tk.MustExec("create table table_1(id int not null, value char(10))")
	tk.MustExec("insert into table_1 values(1,'1'),(2,'2')")
	tk.MustExec("analyze table table_1")

	// Create virtual tiflash replica info.
	dom := domain.GetDomain(tk.Se)
	is := dom.InfoSchema()
	db, exists := is.SchemaByName(model.NewCIStr("test"))
	c.Assert(exists, IsTrue)
	for _, tblInfo := range db.Tables {
		if tblInfo.Name.L == "table_1" {
			tblInfo.TiFlashReplica = &model.TiFlashReplicaInfo{
				Count:     1,
				Available: true,
			}
		}
	}

	collate.SetNewCollationEnabledForTest(true)
	tk.MustExec("set @@session.tidb_isolation_read_engines = 'tiflash'")
	tk.MustExec("set @@session.tidb_allow_mpp = 1")
	tk.MustExec("set @@session.tidb_opt_broadcast_join = 0")
	tk.MustExec("set @@session.tidb_broadcast_join_threshold_count = 0")
	tk.MustExec("set @@session.tidb_broadcast_join_threshold_size = 0")
	var input []string
	var output []struct {
		SQL  string
		Plan []string
	}
	s.testData.GetTestCases(c, &input, &output)
	for i, tt := range input {
		s.testData.OnRecord(func() {
			output[i].SQL = tt
			output[i].Plan = s.testData.ConvertRowsToStrings(tk.MustQuery(tt).Rows())
		})
		res := tk.MustQuery(tt)
		res.Check(testkit.Rows(output[i].Plan...))
	}
}

func (s *testIntegrationSerialSuite) TestMPPWithBroadcastExchangeUnderNewCollation(c *C) {
	defer collate.SetNewCollationEnabledForTest(false)
	tk := testkit.NewTestKit(c, s.store)
	tk.MustExec("use test")
	tk.MustExec("drop table if exists table_1")
	tk.MustExec("create table table_1(id int not null, value char(10))")
	tk.MustExec("insert into table_1 values(1,'1'),(2,'2')")
	tk.MustExec("analyze table table_1")

	// Create virtual tiflash replica info.
	dom := domain.GetDomain(tk.Se)
	is := dom.InfoSchema()
	db, exists := is.SchemaByName(model.NewCIStr("test"))
	c.Assert(exists, IsTrue)
	for _, tblInfo := range db.Tables {
		if tblInfo.Name.L == "table_1" {
			tblInfo.TiFlashReplica = &model.TiFlashReplicaInfo{
				Count:     1,
				Available: true,
			}
		}
	}

	collate.SetNewCollationEnabledForTest(true)
	tk.MustExec("set @@session.tidb_isolation_read_engines = 'tiflash'")
	tk.MustExec("set @@session.tidb_allow_mpp = 1")
	var input []string
	var output []struct {
		SQL  string
		Plan []string
	}
	s.testData.GetTestCases(c, &input, &output)
	for i, tt := range input {
		s.testData.OnRecord(func() {
			output[i].SQL = tt
			output[i].Plan = s.testData.ConvertRowsToStrings(tk.MustQuery(tt).Rows())
		})
		res := tk.MustQuery(tt)
		res.Check(testkit.Rows(output[i].Plan...))
	}
}

func (s *testIntegrationSerialSuite) TestPartitionTableDynamicModeUnderNewCollation(c *C) {
	collate.SetNewCollationEnabledForTest(true)
	defer collate.SetNewCollationEnabledForTest(false)
	tk := testkit.NewTestKitWithInit(c, s.store)
	tk.MustExec("create database test_new_collation")
	tk.MustExec("use test_new_collation")
	tk.MustExec("set @@tidb_partition_prune_mode = 'dynamic'")

	// hash + range partition
	tk.MustExec(`CREATE TABLE thash (a int, c varchar(20) charset utf8mb4 collate utf8mb4_general_ci, key(a)) partition by hash(a) partitions 4`)
	tk.MustExec(`CREATE TABLE trange (a int, c varchar(20) charset utf8mb4 collate utf8mb4_general_ci, key(a)) partition by range(a) (
						partition p0 values less than (10),
						partition p1 values less than (20),
						partition p2 values less than (30),
						partition p3 values less than (40))`)
	tk.MustExec(`insert into thash values (1, 'a'), (1, 'A'), (11, 'a'), (11, 'A'), (21, 'a'), (21, 'A'), (31, 'a'), (31, 'A')`)
	tk.MustExec(`insert into trange values (1, 'a'), (1, 'A'), (11, 'a'), (11, 'A'), (21, 'a'), (21, 'A'), (31, 'a'), (31, 'A')`)
	tk.MustQuery(`select * from thash use index(a) where a in (1, 11, 31) and c='a'`).Sort().Check(testkit.Rows("1 A", "1 a", "11 A", "11 a", "31 A", "31 a"))
	tk.MustQuery(`select * from thash ignore index(a) where a in (1, 11, 31) and c='a'`).Sort().Check(testkit.Rows("1 A", "1 a", "11 A", "11 a", "31 A", "31 a"))
	tk.MustQuery(`select * from trange use index(a) where a in (1, 11, 31) and c='a'`).Sort().Check(testkit.Rows("1 A", "1 a", "11 A", "11 a", "31 A", "31 a"))
	tk.MustQuery(`select * from trange ignore index(a) where a in (1, 11, 31) and c='a'`).Sort().Check(testkit.Rows("1 A", "1 a", "11 A", "11 a", "31 A", "31 a"))

	// range partition and partitioned by utf8mb4_general_ci
	tk.MustExec(`create table strrange(a varchar(10) charset utf8mb4 collate utf8mb4_general_ci, b int) partition by range columns(a) (
						partition p0 values less than ('a'),
						partition p1 values less than ('k'),
						partition p2 values less than ('z'))`)
	tk.MustExec("insert into strrange values ('a', 1), ('A', 1), ('y', 1), ('Y', 1), ('q', 1)")
	tk.MustQuery("select * from strrange where a in ('a', 'y')").Sort().Check(testkit.Rows("A 1", "Y 1", "a 1", "y 1"))

	// list partition and partitioned by utf8mb4_general_ci
	tk.MustExec(`create table strlist(a varchar(10) charset utf8mb4 collate utf8mb4_general_ci, b int) partition by list(a) (
						partition p0 values in ('a', 'b'),
						partition p1 values in ('c', 'd'),
						partition p2 values in ('e', 'f'))`)
	tk.MustExec("insert into strlist values ('a', 1), ('A', 1), ('d', 1), ('D', 1), ('e', 1)")
	tk.MustQuery(`select * from strlist where a='a'`).Sort().Check(testkit.Rows("A 1", "a 1"))
	tk.MustQuery(`select * from strlist where a in ('D', 'e')`).Sort().Check(testkit.Rows("D 1", "d 1", "e 1"))
}

func (s *testIntegrationSerialSuite) TestMPPAvgRewrite(c *C) {
	defer collate.SetNewCollationEnabledForTest(false)
	tk := testkit.NewTestKit(c, s.store)
	tk.MustExec("use test")
	tk.MustExec("drop table if exists table_1")
	tk.MustExec("create table table_1(id int not null, value decimal(10,2))")
	tk.MustExec("insert into table_1 values(1,1),(2,2)")
	tk.MustExec("analyze table table_1")

	// Create virtual tiflash replica info.
	dom := domain.GetDomain(tk.Se)
	is := dom.InfoSchema()
	db, exists := is.SchemaByName(model.NewCIStr("test"))
	c.Assert(exists, IsTrue)
	for _, tblInfo := range db.Tables {
		if tblInfo.Name.L == "table_1" {
			tblInfo.TiFlashReplica = &model.TiFlashReplicaInfo{
				Count:     1,
				Available: true,
			}
		}
	}

	collate.SetNewCollationEnabledForTest(true)
	tk.MustExec("set @@session.tidb_isolation_read_engines = 'tiflash'")
	tk.MustExec("set @@session.tidb_allow_mpp = 1")
	var input []string
	var output []struct {
		SQL  string
		Plan []string
	}
	s.testData.GetTestCases(c, &input, &output)
	for i, tt := range input {
		s.testData.OnRecord(func() {
			output[i].SQL = tt
			output[i].Plan = s.testData.ConvertRowsToStrings(tk.MustQuery(tt).Rows())
		})
		res := tk.MustQuery(tt)
		res.Check(testkit.Rows(output[i].Plan...))
	}
}

func (s *testIntegrationSerialSuite) TestAggPushDownEngine(c *C) {
	tk := testkit.NewTestKit(c, s.store)
	tk.MustExec("use test")
	tk.MustExec("drop table if exists t")
	tk.MustExec("create table t(a int primary key, b varchar(20))")

	// Create virtual tiflash replica info.
	dom := domain.GetDomain(tk.Se)
	is := dom.InfoSchema()
	db, exists := is.SchemaByName(model.NewCIStr("test"))
	c.Assert(exists, IsTrue)
	for _, tblInfo := range db.Tables {
		if tblInfo.Name.L == "t" {
			tblInfo.TiFlashReplica = &model.TiFlashReplicaInfo{
				Count:     1,
				Available: true,
			}
		}
	}

	tk.MustExec("set @@session.tidb_isolation_read_engines = 'tiflash'")

	tk.MustQuery("desc select approx_count_distinct(a) from t").Check(testkit.Rows(
		"HashAgg_11 1.00 root  funcs:approx_count_distinct(Column#4)->Column#3",
		"└─TableReader_12 1.00 root  data:HashAgg_6",
		"  └─HashAgg_6 1.00 batchCop[tiflash]  funcs:approx_count_distinct(test.t.a)->Column#4",
		"    └─TableFullScan_10 10000.00 batchCop[tiflash] table:t keep order:false, stats:pseudo"))

	tk.MustExec("set @@session.tidb_isolation_read_engines = 'tikv'")

	tk.MustQuery("desc select approx_count_distinct(a) from t").Check(testkit.Rows(
		"HashAgg_5 1.00 root  funcs:approx_count_distinct(test.t.a)->Column#3",
		"└─TableReader_11 10000.00 root  data:TableFullScan_10",
		"  └─TableFullScan_10 10000.00 cop[tikv] table:t keep order:false, stats:pseudo"))
}

func (s *testIntegrationSerialSuite) TestIssue15110(c *C) {
	tk := testkit.NewTestKit(c, s.store)
	tk.MustExec("use test")
	tk.MustExec("drop table if exists crm_rd_150m")
	tk.MustExec(`CREATE TABLE crm_rd_150m (
	product varchar(256) DEFAULT NULL,
		uks varchar(16) DEFAULT NULL,
		brand varchar(256) DEFAULT NULL,
		cin varchar(16) DEFAULT NULL,
		created_date timestamp NULL DEFAULT NULL,
		quantity int(11) DEFAULT NULL,
		amount decimal(11,0) DEFAULT NULL,
		pl_date timestamp NULL DEFAULT NULL,
		customer_first_date timestamp NULL DEFAULT NULL,
		recent_date timestamp NULL DEFAULT NULL
	) ENGINE=InnoDB DEFAULT CHARSET=utf8 COLLATE=utf8_bin;`)

	// Create virtual tiflash replica info.
	dom := domain.GetDomain(tk.Se)
	is := dom.InfoSchema()
	db, exists := is.SchemaByName(model.NewCIStr("test"))
	c.Assert(exists, IsTrue)
	for _, tblInfo := range db.Tables {
		if tblInfo.Name.L == "crm_rd_150m" {
			tblInfo.TiFlashReplica = &model.TiFlashReplicaInfo{
				Count:     1,
				Available: true,
			}
		}
	}

	tk.MustExec("set @@session.tidb_isolation_read_engines = 'tiflash'")
	tk.MustExec("explain format = 'brief' SELECT count(*) FROM crm_rd_150m dataset_48 WHERE (CASE WHEN (month(dataset_48.customer_first_date)) <= 30 THEN '新客' ELSE NULL END) IS NOT NULL;")
}

func (s *testIntegrationSerialSuite) TestReadFromStorageHint(c *C) {
	tk := testkit.NewTestKit(c, s.store)

	tk.MustExec("use test")
	tk.MustExec("drop table if exists t, tt, ttt")
	tk.MustExec("set session tidb_allow_mpp=OFF")
	tk.MustExec("create table t(a int, b int, index ia(a))")
	tk.MustExec("create table tt(a int, b int, primary key(a))")
	tk.MustExec("create table ttt(a int, primary key (a desc))")

	// Create virtual tiflash replica info.
	dom := domain.GetDomain(tk.Se)
	is := dom.InfoSchema()
	db, exists := is.SchemaByName(model.NewCIStr("test"))
	c.Assert(exists, IsTrue)
	for _, tblInfo := range db.Tables {
		tblInfo.TiFlashReplica = &model.TiFlashReplicaInfo{
			Count:     1,
			Available: true,
		}
	}

	var input []string
	var output []struct {
		SQL  string
		Plan []string
		Warn []string
	}
	s.testData.GetTestCases(c, &input, &output)
	for i, tt := range input {
		s.testData.OnRecord(func() {
			output[i].SQL = tt
			output[i].Plan = s.testData.ConvertRowsToStrings(tk.MustQuery(tt).Rows())
			output[i].Warn = s.testData.ConvertSQLWarnToStrings(tk.Se.GetSessionVars().StmtCtx.GetWarnings())
		})
		res := tk.MustQuery(tt)
		res.Check(testkit.Rows(output[i].Plan...))
		c.Assert(s.testData.ConvertSQLWarnToStrings(tk.Se.GetSessionVars().StmtCtx.GetWarnings()), DeepEquals, output[i].Warn)
	}
}

func (s *testIntegrationSerialSuite) TestReadFromStorageHintAndIsolationRead(c *C) {
	tk := testkit.NewTestKit(c, s.store)

	tk.MustExec("use test")
	tk.MustExec("drop table if exists t, tt, ttt")
	tk.MustExec("create table t(a int, b int, index ia(a))")
	tk.MustExec("set @@session.tidb_isolation_read_engines=\"tikv\"")

	// Create virtual tiflash replica info.
	dom := domain.GetDomain(tk.Se)
	is := dom.InfoSchema()
	db, exists := is.SchemaByName(model.NewCIStr("test"))
	c.Assert(exists, IsTrue)
	for _, tblInfo := range db.Tables {
		tblInfo.TiFlashReplica = &model.TiFlashReplicaInfo{
			Count:     1,
			Available: true,
		}
	}

	var input []string
	var output []struct {
		SQL  string
		Plan []string
		Warn []string
	}
	s.testData.GetTestCases(c, &input, &output)
	for i, tt := range input {
		tk.Se.GetSessionVars().StmtCtx.SetWarnings(nil)
		s.testData.OnRecord(func() {
			output[i].SQL = tt
			output[i].Plan = s.testData.ConvertRowsToStrings(tk.MustQuery(tt).Rows())
			output[i].Warn = s.testData.ConvertSQLWarnToStrings(tk.Se.GetSessionVars().StmtCtx.GetWarnings())
		})
		res := tk.MustQuery(tt)
		res.Check(testkit.Rows(output[i].Plan...))
		c.Assert(s.testData.ConvertSQLWarnToStrings(tk.Se.GetSessionVars().StmtCtx.GetWarnings()), DeepEquals, output[i].Warn)
	}
}

func (s *testIntegrationSerialSuite) TestIsolationReadTiFlashNotChoosePointGet(c *C) {
	tk := testkit.NewTestKit(c, s.store)

	tk.MustExec("use test")
	tk.MustExec("drop table if exists t")
	tk.MustExec("create table t(a int, b int, primary key (a))")

	// Create virtual tiflash replica info.
	dom := domain.GetDomain(tk.Se)
	is := dom.InfoSchema()
	db, exists := is.SchemaByName(model.NewCIStr("test"))
	c.Assert(exists, IsTrue)
	for _, tblInfo := range db.Tables {
		tblInfo.TiFlashReplica = &model.TiFlashReplicaInfo{
			Count:     1,
			Available: true,
		}
	}

	tk.MustExec("set @@session.tidb_isolation_read_engines=\"tiflash\"")
	var input []string
	var output []struct {
		SQL    string
		Result []string
	}
	s.testData.GetTestCases(c, &input, &output)
	for i, tt := range input {
		s.testData.OnRecord(func() {
			output[i].SQL = tt
			output[i].Result = s.testData.ConvertRowsToStrings(tk.MustQuery(tt).Rows())
		})
		tk.MustQuery(tt).Check(testkit.Rows(output[i].Result...))
	}
}

func (s *testIntegrationSerialSuite) TestIsolationReadTiFlashUseIndexHint(c *C) {
	tk := testkit.NewTestKit(c, s.store)

	tk.MustExec("use test")
	tk.MustExec("drop table if exists t")
	tk.MustExec("create table t(a int, index idx(a));")

	// Create virtual tiflash replica info.
	dom := domain.GetDomain(tk.Se)
	is := dom.InfoSchema()
	db, exists := is.SchemaByName(model.NewCIStr("test"))
	c.Assert(exists, IsTrue)
	for _, tblInfo := range db.Tables {
		tblInfo.TiFlashReplica = &model.TiFlashReplicaInfo{
			Count:     1,
			Available: true,
		}
	}

	tk.MustExec("set @@session.tidb_isolation_read_engines=\"tiflash\"")
	var input []string
	var output []struct {
		SQL  string
		Plan []string
		Warn []string
	}
	s.testData.GetTestCases(c, &input, &output)
	for i, tt := range input {
		s.testData.OnRecord(func() {
			output[i].SQL = tt
			output[i].Plan = s.testData.ConvertRowsToStrings(tk.MustQuery(tt).Rows())
			output[i].Warn = s.testData.ConvertSQLWarnToStrings(tk.Se.GetSessionVars().StmtCtx.GetWarnings())
		})
		res := tk.MustQuery(tt)
		res.Check(testkit.Rows(output[i].Plan...))
		c.Assert(s.testData.ConvertSQLWarnToStrings(tk.Se.GetSessionVars().StmtCtx.GetWarnings()), DeepEquals, output[i].Warn)
	}
}

func (s *testIntegrationSerialSuite) TestIsolationReadDoNotFilterSystemDB(c *C) {
	tk := testkit.NewTestKit(c, s.store)

	tk.MustExec("use test")
	tk.MustExec("set @@tidb_isolation_read_engines = \"tiflash\"")
	var input []string
	var output []struct {
		SQL  string
		Plan []string
	}
	s.testData.GetTestCases(c, &input, &output)
	for i, tt := range input {
		s.testData.OnRecord(func() {
			output[i].SQL = tt
			output[i].Plan = s.testData.ConvertRowsToStrings(tk.MustQuery(tt).Rows())
		})
		res := tk.MustQuery(tt)
		res.Check(testkit.Rows(output[i].Plan...))
	}
}

func (s *testIntegrationSuite) TestPartitionTableStats(c *C) {
	tk := testkit.NewTestKit(c, s.store)
	{
		tk.MustExec(`set @@tidb_partition_prune_mode='` + string(variable.Static) + `'`)
		tk.MustExec("use test")
		tk.MustExec("drop table if exists t")
		tk.MustExec("create table t(a int, b int)partition by range columns(a)(partition p0 values less than (10), partition p1 values less than(20), partition p2 values less than(30));")
		tk.MustExec("insert into t values(21, 1), (22, 2), (23, 3), (24, 4), (15, 5)")
		tk.MustExec("analyze table t")

		var input []string
		var output []struct {
			SQL    string
			Result []string
		}
		s.testData.GetTestCases(c, &input, &output)
		for i, tt := range input {
			s.testData.OnRecord(func() {
				output[i].SQL = tt
				output[i].Result = s.testData.ConvertRowsToStrings(tk.MustQuery(tt).Rows())
			})
			tk.MustQuery(tt).Check(testkit.Rows(output[i].Result...))
		}
	}
}

func (s *testIntegrationSuite) TestPartitionPruningForInExpr(c *C) {
	tk := testkit.NewTestKit(c, s.store)

	tk.MustExec("use test")
	tk.MustExec("drop table if exists t")
	tk.MustExec("create table t(a int(11) not null, b int) partition by range (a) (partition p0 values less than (4), partition p1 values less than(10), partition p2 values less than maxvalue);")
	tk.MustExec("insert into t values (1, 1),(10, 10),(11, 11)")

	var input []string
	var output []struct {
		SQL  string
		Plan []string
	}
	s.testData.GetTestCases(c, &input, &output)
	for i, tt := range input {
		s.testData.OnRecord(func() {
			output[i].SQL = tt
			output[i].Plan = s.testData.ConvertRowsToStrings(tk.MustQuery(tt).Rows())
		})
		tk.MustQuery(tt).Check(testkit.Rows(output[i].Plan...))
	}
}

func (s *testIntegrationSerialSuite) TestPartitionPruningWithDateType(c *C) {
	tk := testkit.NewTestKit(c, s.store)

	tk.MustExec("use test")
	tk.MustExec("drop table if exists t")
	tk.MustExec("create table t(a datetime) partition by range columns (a) (partition p1 values less than ('20000101'), partition p2 values less than ('2000-10-01'));")
	tk.MustExec("insert into t values ('20000201'), ('19000101');")

	// cannot get the statistical information immediately
	// tk.MustQuery(`SELECT PARTITION_NAME,TABLE_ROWS FROM INFORMATION_SCHEMA.PARTITIONS WHERE TABLE_NAME = 't';`).Check(testkit.Rows("p1 1", "p2 1"))
	str := tk.MustQuery(`desc select * from t where a < '2000-01-01';`).Rows()[0][3].(string)
	c.Assert(strings.Contains(str, "partition:p1"), IsTrue)
}

func (s *testIntegrationSuite) TestPartitionPruningForEQ(c *C) {
	tk := testkit.NewTestKit(c, s.store)
	tk.MustExec("use test")

	tk.MustExec("drop table if exists t")
	tk.MustExec("create table t(a datetime, b int) partition by range(weekday(a)) (partition p0 values less than(10), partition p1 values less than (100))")

	is := tk.Se.GetSessionVars().GetInfoSchema().(infoschema.InfoSchema)
	tbl, err := is.TableByName(model.NewCIStr("test"), model.NewCIStr("t"))
	c.Assert(err, IsNil)
	pt := tbl.(table.PartitionedTable)
	query, err := expression.ParseSimpleExprWithTableInfo(tk.Se, "a = '2020-01-01 00:00:00'", tbl.Meta())
	c.Assert(err, IsNil)
	dbName := model.NewCIStr(tk.Se.GetSessionVars().CurrentDB)
	columns, names, err := expression.ColumnInfos2ColumnsAndNames(tk.Se, dbName, tbl.Meta().Name, tbl.Meta().Cols(), tbl.Meta())
	c.Assert(err, IsNil)
	// Even the partition is not monotonous, EQ condition should be prune!
	// select * from t where a = '2020-01-01 00:00:00'
	res, err := core.PartitionPruning(tk.Se, pt, []expression.Expression{query}, nil, columns, names)
	c.Assert(err, IsNil)
	c.Assert(res, HasLen, 1)
	c.Assert(res[0], Equals, 0)
}

func (s *testIntegrationSuite) TestErrNoDB(c *C) {
	tk := testkit.NewTestKit(c, s.store)
	tk.MustExec("create user test")
	_, err := tk.Exec("grant select on test1111 to test@'%'")
	c.Assert(errors.Cause(err), Equals, core.ErrNoDB)
	tk.MustExec("use test")
	tk.MustExec("create table test1111 (id int)")
	tk.MustExec("grant select on test1111 to test@'%'")
}

func (s *testIntegrationSuite) TestMaxMinEliminate(c *C) {
	tk := testkit.NewTestKit(c, s.store)

	tk.MustExec("use test")
	tk.MustExec("drop table if exists t")
	tk.MustExec("create table t(a int primary key)")
	tk.Se.GetSessionVars().EnableClusteredIndex = variable.ClusteredIndexDefModeOn
	tk.MustExec("create table cluster_index_t(a int, b int, c int, primary key (a, b));")

	var input []string
	var output []struct {
		SQL  string
		Plan []string
	}
	s.testData.GetTestCases(c, &input, &output)
	for i, tt := range input {
		s.testData.OnRecord(func() {
			output[i].SQL = tt
			output[i].Plan = s.testData.ConvertRowsToStrings(tk.MustQuery(tt).Rows())
		})
		tk.MustQuery(tt).Check(testkit.Rows(output[i].Plan...))
	}
}

func (s *testIntegrationSuite) TestINLJHintSmallTable(c *C) {
	tk := testkit.NewTestKit(c, s.store)
	tk.MustExec("use test")
	tk.MustExec("drop table if exists t1, t2")
	tk.MustExec("create table t1(a int not null, b int, key(a))")
	tk.MustExec("insert into t1 values(1,1),(2,2)")
	tk.MustExec("create table t2(a int not null, b int, key(a))")
	tk.MustExec("insert into t2 values(1,1),(2,2),(3,3),(4,4),(5,5)")
	tk.MustExec("analyze table t1, t2")
	tk.MustExec("explain format = 'brief' select /*+ TIDB_INLJ(t1) */ * from t1 join t2 on t1.a = t2.a")
}

func (s *testIntegrationSuite) TestIndexJoinUniqueCompositeIndex(c *C) {
	tk := testkit.NewTestKit(c, s.store)

	tk.MustExec("use test")
	tk.MustExec("drop table if exists t1, t2")
	tk.Se.GetSessionVars().EnableClusteredIndex = variable.ClusteredIndexDefModeIntOnly
	tk.MustExec("create table t1(a int not null, c int not null)")
	tk.MustExec("create table t2(a int not null, b int not null, c int not null, primary key(a,b))")
	tk.MustExec("insert into t1 values(1,1)")
	tk.MustExec("insert into t2 values(1,1,1),(1,2,1)")
	tk.MustExec("analyze table t1,t2")

	var input []string
	var output []struct {
		SQL  string
		Plan []string
	}
	s.testData.GetTestCases(c, &input, &output)
	for i, tt := range input {
		s.testData.OnRecord(func() {
			output[i].SQL = tt
			output[i].Plan = s.testData.ConvertRowsToStrings(tk.MustQuery(tt).Rows())
		})
		tk.MustQuery(tt).Check(testkit.Rows(output[i].Plan...))
	}
}

func (s *testIntegrationSuite) TestIndexMerge(c *C) {
	tk := testkit.NewTestKit(c, s.store)

	tk.MustExec("use test")
	tk.MustExec("drop table if exists t")
	tk.MustExec("create table t(a int, b int, c int, unique index(a), unique index(b), primary key(c))")

	var input []string
	var output []struct {
		SQL  string
		Plan []string
	}
	s.testData.GetTestCases(c, &input, &output)
	for i, tt := range input {
		s.testData.OnRecord(func() {
			output[i].SQL = tt
			output[i].Plan = s.testData.ConvertRowsToStrings(tk.MustQuery(tt).Rows())
		})
		tk.MustQuery(tt).Check(testkit.Rows(output[i].Plan...))
	}
}

func (s *testIntegrationSuite) TestIndexMergeHint4CNF(c *C) {
	tk := testkit.NewTestKit(c, s.store)

	tk.MustExec("use test")
	tk.MustExec("drop table if exists t")
	tk.MustExec("create table t(id int primary key, a int, b int, c int, key(a), key(b), key(c))")

	var input []string
	var output []struct {
		SQL  string
		Plan []string
	}
	s.testData.GetTestCases(c, &input, &output)
	for i, tt := range input {
		s.testData.OnRecord(func() {
			output[i].SQL = tt
			output[i].Plan = s.testData.ConvertRowsToStrings(tk.MustQuery(tt).Rows())
		})
		tk.MustQuery(tt).Check(testkit.Rows(output[i].Plan...))
	}
}

func (s *testIntegrationSuite) TestInvisibleIndex(c *C) {
	tk := testkit.NewTestKit(c, s.store)

	tk.MustExec("use test")
	tk.MustExec("drop table if exists t")

	// Optimizer cannot see invisible indexes.
	tk.MustExec("create table t(a int, b int, unique index i_a (a) invisible, unique index i_b(b))")
	tk.MustExec("insert into t values (1,2)")

	// Optimizer cannot use invisible indexes.
	tk.MustQuery("select a from t order by a").Check(testkit.Rows("1"))
	c.Check(tk.MustUseIndex("select a from t order by a", "i_a"), IsFalse)
	tk.MustQuery("select a from t where a > 0").Check(testkit.Rows("1"))
	c.Check(tk.MustUseIndex("select a from t where a > 1", "i_a"), IsFalse)

	// If use invisible indexes in index hint and sql hint, throw an error.
	errStr := "[planner:1176]Key 'i_a' doesn't exist in table 't'"
	tk.MustGetErrMsg("select * from t use index(i_a)", errStr)
	tk.MustGetErrMsg("select * from t force index(i_a)", errStr)
	tk.MustGetErrMsg("select * from t ignore index(i_a)", errStr)
	tk.MustQuery("select /*+ USE_INDEX(t, i_a) */ * from t")
	c.Assert(tk.Se.GetSessionVars().StmtCtx.GetWarnings(), HasLen, 1)
	c.Assert(tk.Se.GetSessionVars().StmtCtx.GetWarnings()[0].Err.Error(), Equals, errStr)
	tk.MustQuery("select /*+ IGNORE_INDEX(t, i_a), USE_INDEX(t, i_b) */ a from t order by a")
	c.Assert(tk.Se.GetSessionVars().StmtCtx.GetWarnings(), HasLen, 1)
	c.Assert(tk.Se.GetSessionVars().StmtCtx.GetWarnings()[0].Err.Error(), Equals, errStr)

	tk.MustExec("admin check table t")
	tk.MustExec("admin check index t i_a")
}

// for issue #14822
func (s *testIntegrationSuite) TestIndexJoinTableRange(c *C) {
	tk := testkit.NewTestKit(c, s.store)

	tk.MustExec("use test")
	tk.MustExec("drop table if exists t1, t2")
	tk.MustExec("create table t1(a int, b int, primary key (a), key idx_t1_b (b))")
	tk.MustExec("create table t2(a int, b int, primary key (a), key idx_t1_b (b))")

	var input []string
	var output []struct {
		SQL  string
		Plan []string
	}
	s.testData.GetTestCases(c, &input, &output)
	for i, tt := range input {
		s.testData.OnRecord(func() {
			output[i].SQL = tt
			output[i].Plan = s.testData.ConvertRowsToStrings(tk.MustQuery(tt).Rows())
		})
		tk.MustQuery(tt).Check(testkit.Rows(output[i].Plan...))
	}
}

func (s *testIntegrationSuite) TestTopNByConstFunc(c *C) {
	tk := testkit.NewTestKit(c, s.store)
	tk.MustExec("use test")
	tk.MustQuery("select max(t.col) from (select 'a' as col union all select '' as col) as t").Check(testkit.Rows(
		"a",
	))
}

func (s *testIntegrationSuite) TestSubqueryWithTopN(c *C) {
	tk := testkit.NewTestKit(c, s.store)

	tk.MustExec("use test")
	tk.MustExec("drop table if exists t")
	tk.MustExec("create table t(a int, b int)")

	var input []string
	var output []struct {
		SQL  string
		Plan []string
	}
	s.testData.GetTestCases(c, &input, &output)
	for i, tt := range input {
		s.testData.OnRecord(func() {
			output[i].SQL = tt
			output[i].Plan = s.testData.ConvertRowsToStrings(tk.MustQuery(tt).Rows())
		})
		tk.MustQuery(tt).Check(testkit.Rows(output[i].Plan...))
	}
}

func (s *testIntegrationSuite) TestIndexHintWarning(c *C) {
	tk := testkit.NewTestKit(c, s.store)
	tk.MustExec("use test")
	tk.MustExec("drop table if exists t1, t2")
	tk.MustExec("create table t1(a int, b int, c int, key a(a), key b(b))")
	tk.MustExec("create table t2(a int, b int, c int, key a(a), key b(b))")
	var input []string
	var output []struct {
		SQL      string
		Warnings []string
	}
	s.testData.GetTestCases(c, &input, &output)
	for i, tt := range input {
		s.testData.OnRecord(func() {
			output[i].SQL = tt
			tk.MustQuery(tt)
			warns := tk.Se.GetSessionVars().StmtCtx.GetWarnings()
			output[i].Warnings = make([]string, len(warns))
			for j := range warns {
				output[i].Warnings[j] = warns[j].Err.Error()
			}
		})
		tk.MustQuery(tt)
		warns := tk.Se.GetSessionVars().StmtCtx.GetWarnings()
		c.Assert(len(warns), Equals, len(output[i].Warnings))
		for j := range warns {
			c.Assert(warns[j].Level, Equals, stmtctx.WarnLevelWarning)
			c.Assert(warns[j].Err.Error(), Equals, output[i].Warnings[j])
		}
	}
}

func (s *testIntegrationSuite) TestIssue15546(c *C) {
	tk := testkit.NewTestKit(c, s.store)

	tk.MustExec("use test")
	tk.MustExec("drop table if exists t, pt, vt")
	tk.MustExec("create table t(a int, b int)")
	tk.MustExec("insert into t values(1, 1)")
	tk.MustExec("create table pt(a int primary key, b int) partition by range(a) (" +
		"PARTITION `p0` VALUES LESS THAN (10), PARTITION `p1` VALUES LESS THAN (20), PARTITION `p2` VALUES LESS THAN (30))")
	tk.MustExec("insert into pt values(1, 1), (11, 11), (21, 21)")
	tk.MustExec("create definer='root'@'localhost' view vt(a, b) as select a, b from t")
	tk.MustQuery("select * from pt, vt where pt.a = vt.a").Check(testkit.Rows("1 1 1 1"))
}

func (s *testIntegrationSuite) TestApproxCountDistinctInPartitionTable(c *C) {
	tk := testkit.NewTestKit(c, s.store)

	tk.MustExec("use test")
	tk.MustExec("drop table if exists t")
	tk.MustExec("create table t(a int(11), b int) partition by range (a) (partition p0 values less than (3), partition p1 values less than maxvalue);")
	tk.MustExec("insert into t values(1, 1), (2, 1), (3, 1), (4, 2), (4, 2)")
	tk.MustExec("set session tidb_opt_agg_push_down=1")
	tk.MustExec(`set @@tidb_partition_prune_mode='` + string(variable.Static) + `'`)
	tk.MustQuery("explain format = 'brief' select approx_count_distinct(a), b from t group by b order by b desc").Check(testkit.Rows("Sort 16000.00 root  test.t.b:desc",
		"└─HashAgg 16000.00 root  group by:test.t.b, funcs:approx_count_distinct(Column#5)->Column#4, funcs:firstrow(Column#6)->test.t.b",
		"  └─PartitionUnion 16000.00 root  ",
		"    ├─HashAgg 8000.00 root  group by:test.t.b, funcs:approx_count_distinct(test.t.a)->Column#5, funcs:firstrow(test.t.b)->Column#6, funcs:firstrow(test.t.b)->test.t.b",
		"    │ └─TableReader 10000.00 root  data:TableFullScan",
		"    │   └─TableFullScan 10000.00 cop[tikv] table:t, partition:p0 keep order:false, stats:pseudo",
		"    └─HashAgg 8000.00 root  group by:test.t.b, funcs:approx_count_distinct(test.t.a)->Column#5, funcs:firstrow(test.t.b)->Column#6, funcs:firstrow(test.t.b)->test.t.b",
		"      └─TableReader 10000.00 root  data:TableFullScan",
		"        └─TableFullScan 10000.00 cop[tikv] table:t, partition:p1 keep order:false, stats:pseudo"))
	tk.MustQuery("select approx_count_distinct(a), b from t group by b order by b desc").Check(testkit.Rows("1 2", "3 1"))
}

func (s *testIntegrationSuite) TestApproxPercentile(c *C) {
	tk := testkit.NewTestKit(c, s.store)

	tk.MustExec("use test")
	tk.MustExec("drop table if exists t")
	tk.MustExec("create table t(a int, b int)")
	tk.MustExec("insert into t values(1, 1), (2, 1), (3, 2), (4, 2), (5, 2)")

	var input []string
	var output []struct {
		SQL  string
		Plan []string
		Res  []string
	}
	s.testData.GetTestCases(c, &input, &output)
	for i, tt := range input {
		s.testData.OnRecord(func() {
			output[i].SQL = tt
			output[i].Plan = s.testData.ConvertRowsToStrings(tk.MustQuery("explain " + tt).Rows())
			output[i].Res = s.testData.ConvertRowsToStrings(tk.MustQuery(tt).Rows())
		})
		tk.MustQuery("explain " + tt).Check(testkit.Rows(output[i].Plan...))
		tk.MustQuery(tt).Check(testkit.Rows(output[i].Res...))
	}
}

func (s *testIntegrationSuite) TestIssue17813(c *C) {
	tk := testkit.NewTestKit(c, s.store)

	tk.MustExec("use test")
	tk.MustExec("drop table if exists hash_partition_overflow")
	tk.MustExec("create table hash_partition_overflow (c0 bigint unsigned) partition by hash(c0) partitions 3")
	tk.MustExec("insert into hash_partition_overflow values (9223372036854775808)")
	tk.MustQuery("select * from hash_partition_overflow where c0 = 9223372036854775808").Check(testkit.Rows("9223372036854775808"))
	tk.MustQuery("select * from hash_partition_overflow where c0 in (1, 9223372036854775808)").Check(testkit.Rows("9223372036854775808"))
}

func (s *testIntegrationSuite) TestHintWithRequiredProperty(c *C) {
	tk := testkit.NewTestKit(c, s.store)
	tk.MustExec("set @@session.tidb_executor_concurrency = 4;")
	tk.MustExec("set @@session.tidb_hash_join_concurrency = 5;")
	tk.MustExec("set @@session.tidb_distsql_scan_concurrency = 15;")
	tk.MustExec("use test")
	tk.MustExec("drop table if exists t")
	tk.MustExec("create table t(a int primary key, b int, c int, key b(b))")
	var input []string
	var output []struct {
		SQL      string
		Plan     []string
		Warnings []string
	}
	s.testData.GetTestCases(c, &input, &output)
	for i, tt := range input {
		s.testData.OnRecord(func() {
			output[i].SQL = tt
			output[i].Plan = s.testData.ConvertRowsToStrings(tk.MustQuery(tt).Rows())
			warnings := tk.Se.GetSessionVars().StmtCtx.GetWarnings()
			output[i].Warnings = make([]string, len(warnings))
			for j, warning := range warnings {
				output[i].Warnings[j] = warning.Err.Error()
			}
		})
		tk.MustQuery(tt).Check(testkit.Rows(output[i].Plan...))
		warnings := tk.Se.GetSessionVars().StmtCtx.GetWarnings()
		c.Assert(len(warnings), Equals, len(output[i].Warnings))
		for j, warning := range warnings {
			c.Assert(output[i].Warnings[j], Equals, warning.Err.Error())
		}
	}
}

func (s *testIntegrationSuite) TestIssue15813(c *C) {
	tk := testkit.NewTestKit(c, s.store)

	tk.MustExec("use test")
	tk.MustExec("drop table if exists t0, t1")
	tk.MustExec("create table t0(c0 int primary key)")
	tk.MustExec("create table t1(c0 int primary key)")
	tk.MustExec("CREATE INDEX i0 ON t0(c0)")
	tk.MustExec("CREATE INDEX i0 ON t1(c0)")
	tk.MustQuery("select /*+ MERGE_JOIN(t0, t1) */ * from t0, t1 where t0.c0 = t1.c0").Check(testkit.Rows())
}

func (s *testIntegrationSuite) TestFullGroupByOrderBy(c *C) {
	tk := testkit.NewTestKit(c, s.store)

	tk.MustExec("use test")
	tk.MustExec("drop table if exists t")
	tk.MustExec("create table t(a int, b int)")
	tk.MustQuery("select count(a) as b from t group by a order by b").Check(testkit.Rows())
	err := tk.ExecToErr("select count(a) as cnt from t group by a order by b")
	c.Assert(terror.ErrorEqual(err, core.ErrFieldNotInGroupBy), IsTrue)
}

func (s *testIntegrationSuite) TestHintWithoutTableWarning(c *C) {
	tk := testkit.NewTestKit(c, s.store)
	tk.MustExec("use test")
	tk.MustExec("drop table if exists t1, t2")
	tk.MustExec("create table t1(a int, b int, c int, key a(a))")
	tk.MustExec("create table t2(a int, b int, c int, key a(a))")
	var input []string
	var output []struct {
		SQL      string
		Warnings []string
	}
	s.testData.GetTestCases(c, &input, &output)
	for i, tt := range input {
		s.testData.OnRecord(func() {
			output[i].SQL = tt
			tk.MustQuery(tt)
			warns := tk.Se.GetSessionVars().StmtCtx.GetWarnings()
			output[i].Warnings = make([]string, len(warns))
			for j := range warns {
				output[i].Warnings[j] = warns[j].Err.Error()
			}
		})
		tk.MustQuery(tt)
		warns := tk.Se.GetSessionVars().StmtCtx.GetWarnings()
		c.Assert(len(warns), Equals, len(output[i].Warnings))
		for j := range warns {
			c.Assert(warns[j].Level, Equals, stmtctx.WarnLevelWarning)
			c.Assert(warns[j].Err.Error(), Equals, output[i].Warnings[j])
		}
	}
}

func (s *testIntegrationSuite) TestIssue15858(c *C) {
	tk := testkit.NewTestKit(c, s.store)
	tk.MustExec("use test")
	tk.MustExec("drop table if exists t")
	tk.MustExec("create table t(a int primary key)")
	tk.MustExec("select * from t t1, (select a from t order by a+1) t2 where t1.a = t2.a")
}

func (s *testIntegrationSuite) TestIssue15846(c *C) {
	tk := testkit.NewTestKit(c, s.store)
	tk.MustExec("use test")
	tk.MustExec("drop table if exists t0, t1")
	tk.MustExec("CREATE TABLE t0(t0 INT UNIQUE);")
	tk.MustExec("CREATE TABLE t1(c0 FLOAT);")
	tk.MustExec("INSERT INTO t1(c0) VALUES (0);")
	tk.MustExec("INSERT INTO t0(t0) VALUES (NULL), (NULL);")
	tk.MustQuery("SELECT t1.c0 FROM t1 LEFT JOIN t0 ON 1;").Check(testkit.Rows("0", "0"))

	tk.MustExec("drop table if exists t0, t1")
	tk.MustExec("CREATE TABLE t0(t0 INT);")
	tk.MustExec("CREATE TABLE t1(c0 FLOAT);")
	tk.MustExec("INSERT INTO t1(c0) VALUES (0);")
	tk.MustExec("INSERT INTO t0(t0) VALUES (NULL), (NULL);")
	tk.MustQuery("SELECT t1.c0 FROM t1 LEFT JOIN t0 ON 1;").Check(testkit.Rows("0", "0"))

	tk.MustExec("drop table if exists t0, t1")
	tk.MustExec("CREATE TABLE t0(t0 INT);")
	tk.MustExec("CREATE TABLE t1(c0 FLOAT);")
	tk.MustExec("create unique index idx on t0(t0);")
	tk.MustExec("INSERT INTO t1(c0) VALUES (0);")
	tk.MustExec("INSERT INTO t0(t0) VALUES (NULL), (NULL);")
	tk.MustQuery("SELECT t1.c0 FROM t1 LEFT JOIN t0 ON 1;").Check(testkit.Rows("0", "0"))
}

func (s *testIntegrationSuite) TestFloorUnixTimestampPruning(c *C) {
	tk := testkit.NewTestKit(c, s.store)
	tk.MustExec("use test")
	tk.MustExec("drop table if exists floor_unix_timestamp")
	tk.MustExec(`create table floor_unix_timestamp (ts timestamp(3))
partition by range (floor(unix_timestamp(ts))) (
partition p0 values less than (unix_timestamp('2020-04-05 00:00:00')),
partition p1 values less than (unix_timestamp('2020-04-12 00:00:00')),
partition p2 values less than (unix_timestamp('2020-04-15 00:00:00')))`)
	tk.MustExec("insert into floor_unix_timestamp values ('2020-04-04 00:00:00')")
	tk.MustExec("insert into floor_unix_timestamp values ('2020-04-04 23:59:59.999')")
	tk.MustExec("insert into floor_unix_timestamp values ('2020-04-05 00:00:00')")
	tk.MustExec("insert into floor_unix_timestamp values ('2020-04-05 00:00:00.001')")
	tk.MustExec("insert into floor_unix_timestamp values ('2020-04-12 01:02:03.456')")
	tk.MustExec("insert into floor_unix_timestamp values ('2020-04-14 00:00:42')")
	tk.MustQuery("select count(*) from floor_unix_timestamp where '2020-04-05 00:00:00.001' = ts").Check(testkit.Rows("1"))
	tk.MustQuery("select * from floor_unix_timestamp where ts > '2020-04-05 00:00:00' order by ts").Check(testkit.Rows("2020-04-05 00:00:00.001", "2020-04-12 01:02:03.456", "2020-04-14 00:00:42.000"))
	tk.MustQuery("select count(*) from floor_unix_timestamp where ts <= '2020-04-05 23:00:00'").Check(testkit.Rows("4"))
	tk.MustQuery("select * from floor_unix_timestamp partition(p1, p2) where ts > '2020-04-14 00:00:00'").Check(testkit.Rows("2020-04-14 00:00:42.000"))
}

func (s *testIntegrationSuite) TestIssue16290And16292(c *C) {
	tk := testkit.NewTestKit(c, s.store)
	tk.MustExec("use test")
	tk.MustExec("drop table if exists t;")
	tk.MustExec("create table t(a int, b int, primary key(a));")
	tk.MustExec("insert into t values(1, 1);")

	for i := 0; i <= 1; i++ {
		tk.MustExec(fmt.Sprintf("set session tidb_opt_agg_push_down = %v", i))

		tk.MustQuery("select avg(a) from (select * from t ta union all select * from t tb) t;").Check(testkit.Rows("1.0000"))
		tk.MustQuery("select avg(b) from (select * from t ta union all select * from t tb) t;").Check(testkit.Rows("1.0000"))
		tk.MustQuery("select count(distinct a) from (select * from t ta union all select * from t tb) t;").Check(testkit.Rows("1"))
		tk.MustQuery("select count(distinct b) from (select * from t ta union all select * from t tb) t;").Check(testkit.Rows("1"))
	}
}

func (s *testIntegrationSuite) TestTableDualWithRequiredProperty(c *C) {
	tk := testkit.NewTestKit(c, s.store)
	tk.MustExec("use test")
	tk.MustExec("drop table if exists t1, t2;")
	tk.MustExec("create table t1 (a int, b int) partition by range(a) " +
		"(partition p0 values less than(10), partition p1 values less than MAXVALUE)")
	tk.MustExec("create table t2 (a int, b int)")
	tk.MustExec("select /*+ MERGE_JOIN(t1, t2) */ * from t1 partition (p0), t2  where t1.a > 100 and t1.a = t2.a")
}

func (s *testIntegrationSuite) TestIndexJoinInnerIndexNDV(c *C) {
	tk := testkit.NewTestKit(c, s.store)
	tk.MustExec("use test")
	tk.MustExec("drop table if exists t1, t2")
	tk.MustExec("create table t1(a int not null, b int not null, c int not null)")
	tk.MustExec("create table t2(a int not null, b int not null, c int not null, index idx1(a,b), index idx2(c))")
	tk.MustExec("insert into t1 values(1,1,1),(1,1,1),(1,1,1)")
	tk.MustExec("insert into t2 values(1,1,1),(1,1,2),(1,1,3)")
	tk.MustExec("analyze table t1, t2")

	var input []string
	var output []struct {
		SQL  string
		Plan []string
	}
	s.testData.GetTestCases(c, &input, &output)
	for i, tt := range input {
		s.testData.OnRecord(func() {
			output[i].SQL = tt
			output[i].Plan = s.testData.ConvertRowsToStrings(tk.MustQuery(tt).Rows())
		})
		tk.MustQuery(tt).Check(testkit.Rows(output[i].Plan...))
	}
}

func (s *testIntegrationSerialSuite) TestIssue16837(c *C) {
	tk := testkit.NewTestKit(c, s.store)
	tk.MustExec("use test")
	tk.MustExec("drop table if exists t")
	tk.MustExec("create table t(a int,b int,c int,d int,e int,unique key idx_ab(a,b),unique key(c),unique key(d))")
	tk.MustQuery("explain format = 'brief' select /*+ use_index_merge(t,c,idx_ab) */ * from t where a = 1 or (e = 1 and c = 1)").Check(testkit.Rows(
		"IndexMerge 0.01 root  ",
		"├─IndexRangeScan(Build) 10.00 cop[tikv] table:t, index:idx_ab(a, b) range:[1,1], keep order:false, stats:pseudo",
		"├─IndexRangeScan(Build) 1.00 cop[tikv] table:t, index:c(c) range:[1,1], keep order:false, stats:pseudo",
		"└─Selection(Probe) 0.01 cop[tikv]  or(eq(test.t.a, 1), and(eq(test.t.e, 1), eq(test.t.c, 1)))",
		"  └─TableRowIDScan 11.00 cop[tikv] table:t keep order:false, stats:pseudo"))
	tk.MustQuery("show warnings").Check(testkit.Rows())
	tk.MustExec("insert into t values (2, 1, 1, 1, 2)")
	tk.MustQuery("select /*+ use_index_merge(t,c,idx_ab) */ * from t where a = 1 or (e = 1 and c = 1)").Check(testkit.Rows())
}

func (s *testIntegrationSerialSuite) TestIndexMerge(c *C) {
	tk := testkit.NewTestKit(c, s.store)
	tk.MustExec("use test")
	tk.MustExec("drop table if exists t")
	tk.MustExec("create table t (a int, b int, unique key(a), unique key(b))")
	tk.MustExec("insert into t value (1, 5), (2, 4), (3, 3), (4, 2), (5, 1)")
	tk.MustExec("insert into t value (6, 0), (7, -1), (8, -2), (9, -3), (10, -4)")
	tk.MustExec("analyze table t")

	var input []string
	var output []struct {
		SQL      string
		Plan     []string
		Warnings []string
	}
	s.testData.GetTestCases(c, &input, &output)
	for i, tt := range input {
		s.testData.OnRecord(func() {
			output[i].SQL = tt
			output[i].Plan = s.testData.ConvertRowsToStrings(tk.MustQuery(tt).Rows())
			output[i].Warnings = s.testData.ConvertRowsToStrings(tk.MustQuery("show warnings").Rows())
		})
		tk.MustQuery(tt).Check(testkit.Rows(output[i].Plan...))
		tk.MustQuery("show warnings").Check(testkit.Rows(output[i].Warnings...))
	}
}

func (s *testIntegrationSerialSuite) TestIndexMergePartialScansClusteredIndex(c *C) {
	tk := testkit.NewTestKit(c, s.store)
	tk.MustExec("use test;")

	tk.MustExec("drop table if exists t;")
	tk.MustExec("create table t (a int, b int, c int, primary key (a, b) clustered, key idx_c(c));")
	tk.MustExec("insert into t values (1, 1, 1), (10, 10, 10), (100, 100, 100);")
	const queryTemplate = "select /*+ use_index_merge(t) */ %s from t where %s order by a, b;"
	projections := [][]string{{"a"}, {"b"}, {"c"}, {"a", "b"}, {"b", "c"}, {"c", "a"}, {"b", "a", "c"}}
	cases := []struct {
		condition string
		expected  []string
	}{
		{
			// 3 table scans
			"a < 2 or a < 10 or a > 11", []string{"1", "100"},
		},
		{
			// 3 index scans
			"c < 10 or c < 11 or c > 50", []string{"1", "10", "100"},
		},
		{
			// 1 table scan + 1 index scan
			"a < 2 or c > 10000", []string{"1"},
		},
		{
			// 2 table scans + 1 index scan
			"a < 2 or a > 88 or c > 10000", []string{"1", "100"},
		},
		{
			// 2 table scans + 2 index scans
			"a < 2 or (a >= 10 and b >= 10) or c > 100 or c < 1", []string{"1", "10", "100"},
		},
		{
			// 3 table scans + 2 index scans
			"a < 2 or (a >= 10 and b >= 10) or (a >= 20 and b < 10) or c > 100 or c < 1", []string{"1", "10", "100"},
		},
	}
	for _, p := range projections {
		for _, ca := range cases {
			query := fmt.Sprintf(queryTemplate, strings.Join(p, ","), ca.condition)
			tk.HasPlan(query, "IndexMerge")
			expected := make([]string, 0, len(ca.expected))
			for _, datum := range ca.expected {
				row := strings.Repeat(datum+" ", len(p))
				expected = append(expected, row[:len(row)-1])
			}
			tk.MustQuery(query).Check(testkit.Rows(expected...))
		}
	}
}

func (s *testIntegrationSerialSuite) TestIndexMergePartialScansTiDBRowID(c *C) {
	tk := testkit.NewTestKit(c, s.store)
	tk.MustExec("use test;")

	tk.MustExec("drop table if exists t;")
	tk.MustExec("create table t (a int, b int, c int, unique key (a, b), key idx_c(c));")
	tk.MustExec("insert into t values (1, 1, 1), (10, 10, 10), (100, 100, 100);")
	const queryTemplate = "select /*+ use_index_merge(t) */ %s from t where %s order by a;"
	projections := [][]string{{"a"}, {"b"}, {"c"}, {"a", "b"}, {"b", "c"}, {"c", "a"}, {"b", "a", "c"}}
	cases := []struct {
		condition string
		expected  []string
	}{
		{
			// 3 index scans
			"c < 10 or c < 11 or c > 50", []string{"1", "10", "100"},
		},
		{
			// 2 index scans
			"c < 10 or a < 2", []string{"1"},
		},
		{
			// 1 table scan + 1 index scan
			"_tidb_rowid < 2 or c > 10000", []string{"1"},
		},
		{
			// 2 table scans + 1 index scan
			"_tidb_rowid < 2 or _tidb_rowid < 10 or c > 11", []string{"1", "10", "100"},
		},
		{
			// 1 table scans + 3 index scans
			"_tidb_rowid < 2 or (a >= 10 and b >= 10) or c > 100 or c < 1", []string{"1", "10", "100"},
		},
		{
			// 1 table scans + 4 index scans
			"_tidb_rowid < 2 or (a >= 10 and b >= 10) or (a >= 20 and b < 10) or c > 100 or c < 1", []string{"1", "10", "100"},
		},
	}
	for _, p := range projections {
		for _, ca := range cases {
			query := fmt.Sprintf(queryTemplate, strings.Join(p, ","), ca.condition)
			tk.HasPlan(query, "IndexMerge")
			expected := make([]string, 0, len(ca.expected))
			for _, datum := range ca.expected {
				row := strings.Repeat(datum+" ", len(p))
				expected = append(expected, row[:len(row)-1])
			}
			tk.MustQuery(query).Check(testkit.Rows(expected...))
		}
	}
}

func (s *testIntegrationSerialSuite) TestIndexMergePartialScansPKIsHandle(c *C) {
	tk := testkit.NewTestKit(c, s.store)
	tk.MustExec("use test;")

	tk.MustExec("drop table if exists t;")
	tk.MustExec("create table t (a int, b int, c int, primary key (a), unique key (b), key idx_c(c));")
	tk.MustExec("insert into t values (1, 1, 1), (10, 10, 10), (100, 100, 100);")
	const queryTemplate = "select /*+ use_index_merge(t) */ %s from t where %s order by b;"
	projections := [][]string{{"a"}, {"b"}, {"c"}, {"a", "b"}, {"b", "c"}, {"c", "a"}, {"b", "a", "c"}}
	cases := []struct {
		condition string
		expected  []string
	}{
		{
			// 3 index scans
			"b < 10 or c < 11 or c > 50", []string{"1", "10", "100"},
		},
		{
			// 1 table scan + 1 index scan
			"a < 2 or c > 10000", []string{"1"},
		},
		{
			// 2 table scans + 1 index scan
			"a < 2 or a < 10 or b > 11", []string{"1", "100"},
		},
		{
			// 1 table scans + 3 index scans
			"a < 2 or b >= 10 or c > 100 or c < 1", []string{"1", "10", "100"},
		},
		{
			// 3 table scans + 2 index scans
			"a < 2 or a >= 10 or a >= 20 or c > 100 or b < 1", []string{"1", "10", "100"},
		},
	}
	for _, p := range projections {
		for _, ca := range cases {
			query := fmt.Sprintf(queryTemplate, strings.Join(p, ","), ca.condition)
			tk.HasPlan(query, "IndexMerge")
			expected := make([]string, 0, len(ca.expected))
			for _, datum := range ca.expected {
				row := strings.Repeat(datum+" ", len(p))
				expected = append(expected, row[:len(row)-1])
			}
			tk.MustQuery(query).Check(testkit.Rows(expected...))
		}
	}
}

func (s *testIntegrationSerialSuite) TestIssue23919(c *C) {
	tk := testkit.NewTestKit(c, s.store)
	tk.MustExec("use test;")

	// Test for the minimal reproducible case.
	tk.MustExec("drop table if exists t;")
	tk.MustExec("create table t (a int, b int, index(a), index(b)) partition by hash (a) partitions 2;")
	tk.MustExec("insert into t values (1, 5);")
	tk.MustQuery("select /*+ use_index_merge( t ) */ * from t where a in (3) or b in (5) order by a;").
		Check(testkit.Rows("1 5"))

	// Test for the original case.
	tk.MustExec("drop table if exists t;")
	tk.MustExec(`CREATE TABLE t (
  col_5 text NOT NULL,
  col_6 tinyint(3) unsigned DEFAULT NULL,
  col_7 float DEFAULT '4779.165058537128',
  col_8 smallint(6) NOT NULL DEFAULT '-24790',
  col_9 date DEFAULT '2031-01-15',
  col_37 int(11) DEFAULT '1350204687',
  PRIMARY KEY (col_5(6),col_8) /*T![clustered_index] NONCLUSTERED */,
  UNIQUE KEY idx_6 (col_9,col_7,col_8),
  KEY idx_8 (col_8,col_6,col_5(6),col_9,col_7),
  KEY idx_9 (col_9,col_7,col_8)
) ENGINE=InnoDB DEFAULT CHARSET=utf8mb4 COLLATE=utf8mb4_bin
PARTITION BY RANGE ( col_8 ) (
  PARTITION p0 VALUES LESS THAN (-17650),
  PARTITION p1 VALUES LESS THAN (-13033),
  PARTITION p2 VALUES LESS THAN (2521),
  PARTITION p3 VALUES LESS THAN (7510)
);`)
	tk.MustExec("insert into t values ('', NULL, 6304.0146, -24790, '2031-01-15', 1350204687);")
	tk.MustQuery("select  var_samp(col_7) aggCol from (select  /*+ use_index_merge( t ) */ * from t where " +
		"t.col_9 in ( '2002-06-22' ) or t.col_5 in ( 'PkfzI'  ) or t.col_8 in ( -24874 ) and t.col_6 > null and " +
		"t.col_5 > 'r' and t.col_9 in ( '1979-09-04' ) and t.col_7 < 8143.667552769195 or " +
		"t.col_5 in ( 'iZhfEjRWci' , 'T' , ''  ) or t.col_9 <> '1976-09-11' and t.col_7 = 8796.436181615773 and " +
		"t.col_8 = 7372 order by col_5,col_8  ) ordered_tbl group by col_6;").Check(testkit.Rows("<nil>"))
}

func (s *testIntegrationSerialSuite) TestIssue16407(c *C) {
	tk := testkit.NewTestKit(c, s.store)
	tk.MustExec("use test")
	tk.MustExec("drop table if exists t")
	tk.MustExec("create table t(a int,b char(100),key(a),key(b(10)))")
	tk.MustQuery("explain format = 'brief' select /*+ use_index_merge(t) */ * from t where a=10 or b='x'").Check(testkit.Rows(
		"IndexMerge 0.04 root  ",
		"├─IndexRangeScan(Build) 10.00 cop[tikv] table:t, index:a(a) range:[10,10], keep order:false, stats:pseudo",
		"├─IndexRangeScan(Build) 10.00 cop[tikv] table:t, index:b(b) range:[\"x\",\"x\"], keep order:false, stats:pseudo",
		"└─Selection(Probe) 0.04 cop[tikv]  or(eq(test.t.a, 10), eq(test.t.b, \"x\"))",
		"  └─TableRowIDScan 19.99 cop[tikv] table:t keep order:false, stats:pseudo"))
	tk.MustQuery("show warnings").Check(testkit.Rows())
	tk.MustExec("insert into t values (1, 'xx')")
	tk.MustQuery("select /*+ use_index_merge(t) */ * from t where a=10 or b='x'").Check(testkit.Rows())
}

func (s *testIntegrationSuite) TestStreamAggProp(c *C) {
	tk := testkit.NewTestKit(c, s.store)

	tk.MustExec("use test")
	tk.MustExec("drop table if exists t")
	tk.MustExec("create table t(a int)")
	tk.MustExec("insert into t values(1),(1),(2)")

	var input []string
	var output []struct {
		SQL  string
		Plan []string
		Res  []string
	}
	s.testData.GetTestCases(c, &input, &output)
	for i, tt := range input {
		s.testData.OnRecord(func() {
			output[i].SQL = tt
			output[i].Plan = s.testData.ConvertRowsToStrings(tk.MustQuery("explain format = 'brief' " + tt).Rows())
			output[i].Res = s.testData.ConvertRowsToStrings(tk.MustQuery(tt).Rows())
		})
		tk.MustQuery("explain format = 'brief' " + tt).Check(testkit.Rows(output[i].Plan...))
		tk.MustQuery(tt).Check(testkit.Rows(output[i].Res...))
	}
}

func (s *testIntegrationSuite) TestOptimizeHintOnPartitionTable(c *C) {
	tk := testkit.NewTestKit(c, s.store)

	tk.MustExec("use test")
	tk.MustExec("drop table if exists t")
	tk.MustExec(`create table t (
					a int, b int, c varchar(20),
					primary key(a), key(b), key(c)
				) partition by range columns(a) (
					partition p0 values less than(6),
					partition p1 values less than(11),
					partition p2 values less than(16));`)
	tk.MustExec(`insert into t values (1,1,"1"), (2,2,"2"), (8,8,"8"), (11,11,"11"), (15,15,"15")`)

	// Create virtual tiflash replica info.
	dom := domain.GetDomain(tk.Se)
	is := dom.InfoSchema()
	db, exists := is.SchemaByName(model.NewCIStr("test"))
	c.Assert(exists, IsTrue)
	for _, tblInfo := range db.Tables {
		if tblInfo.Name.L == "t" {
			tblInfo.TiFlashReplica = &model.TiFlashReplicaInfo{
				Count:     1,
				Available: true,
			}
		}
	}

	tk.MustExec(`set @@tidb_partition_prune_mode='` + string(variable.Static) + `'`)

	var input []string
	var output []struct {
		SQL  string
		Plan []string
		Warn []string
	}
	s.testData.GetTestCases(c, &input, &output)
	for i, tt := range input {
		s.testData.OnRecord(func() {
			output[i].SQL = tt
			output[i].Plan = s.testData.ConvertRowsToStrings(tk.MustQuery("explain format = 'brief' " + tt).Rows())
			output[i].Warn = s.testData.ConvertRowsToStrings(tk.MustQuery("show warnings").Rows())
		})
		tk.MustQuery("explain format = 'brief' " + tt).Check(testkit.Rows(output[i].Plan...))
		tk.MustQuery("show warnings").Check(testkit.Rows(output[i].Warn...))
	}
}

func (s *testIntegrationSerialSuite) TestNotReadOnlySQLOnTiFlash(c *C) {
	tk := testkit.NewTestKit(c, s.store)

	tk.MustExec("use test")
	tk.MustExec("drop table if exists t")
	tk.MustExec("create table t (a int, b varchar(20))")
	tk.MustExec(`set @@tidb_isolation_read_engines = "tiflash"`)
	// Create virtual tiflash replica info.
	dom := domain.GetDomain(tk.Se)
	is := dom.InfoSchema()
	db, exists := is.SchemaByName(model.NewCIStr("test"))
	c.Assert(exists, IsTrue)
	for _, tblInfo := range db.Tables {
		if tblInfo.Name.L == "t" {
			tblInfo.TiFlashReplica = &model.TiFlashReplicaInfo{
				Count:     1,
				Available: true,
			}
		}
	}
	err := tk.ExecToErr("select * from t for update")
	c.Assert(err, NotNil)
	c.Assert(err.Error(), Equals, `[planner:1815]Internal : Can not find access path matching 'tidb_isolation_read_engines'(value: 'tiflash'). Available values are 'tiflash, tikv'.`)

	err = tk.ExecToErr("insert into t select * from t")
	c.Assert(err, NotNil)
	c.Assert(err.Error(), Equals, `[planner:1815]Internal : Can not find access path matching 'tidb_isolation_read_engines'(value: 'tiflash'). Available values are 'tiflash, tikv'.`)

	tk.MustExec("prepare stmt_insert from 'insert into t select * from t where t.a = ?'")
	tk.MustExec("set @a=1")
	err = tk.ExecToErr("execute stmt_insert using @a")
	c.Assert(err, NotNil)
	c.Assert(err.Error(), Equals, `[planner:1815]Internal : Can not find access path matching 'tidb_isolation_read_engines'(value: 'tiflash'). Available values are 'tiflash, tikv'.`)
}

func (s *testIntegrationSuite) TestSelectLimit(c *C) {
	tk := testkit.NewTestKit(c, s.store)

	tk.MustExec("use test")
	tk.MustExec("drop table if exists t")
	tk.MustExec("create table t(a int)")
	tk.MustExec("insert into t values(1),(1),(2)")

	// normal test
	tk.MustExec("set @@session.sql_select_limit=1")
	result := tk.MustQuery("select * from t order by a")
	result.Check(testkit.Rows("1"))
	result = tk.MustQuery("select * from t order by a limit 2")
	result.Check(testkit.Rows("1", "1"))
	tk.MustExec("set @@session.sql_select_limit=default")
	result = tk.MustQuery("select * from t order by a")
	result.Check(testkit.Rows("1", "1", "2"))

	// test for subquery
	tk.MustExec("set @@session.sql_select_limit=1")
	result = tk.MustQuery("select * from (select * from t) s order by a")
	result.Check(testkit.Rows("1"))
	result = tk.MustQuery("select * from (select * from t limit 2) s order by a") // limit write in subquery, has no effect.
	result.Check(testkit.Rows("1"))
	result = tk.MustQuery("select (select * from t limit 1) s") // limit write in subquery, has no effect.
	result.Check(testkit.Rows("1"))
	result = tk.MustQuery("select * from t where t.a in (select * from t) limit 3") // select_limit will not effect subquery
	result.Check(testkit.Rows("1", "1", "2"))
	result = tk.MustQuery("select * from (select * from t) s limit 3") // select_limit will not effect subquery
	result.Check(testkit.Rows("1", "1", "2"))

	// test for union
	result = tk.MustQuery("select * from t union all select * from t limit 2") // limit outside subquery
	result.Check(testkit.Rows("1", "1"))
	result = tk.MustQuery("select * from t union all (select * from t limit 2)") // limit inside subquery
	result.Check(testkit.Rows("1"))

	// test for prepare & execute
	tk.MustExec("prepare s1 from 'select * from t where a = ?'")
	tk.MustExec("set @a = 1")
	result = tk.MustQuery("execute s1 using @a")
	result.Check(testkit.Rows("1"))
	tk.MustExec("set @@session.sql_select_limit=default")
	result = tk.MustQuery("execute s1 using @a")
	result.Check(testkit.Rows("1", "1"))
	tk.MustExec("set @@session.sql_select_limit=1")
	tk.MustExec("prepare s2 from 'select * from t where a = ? limit 3'")
	result = tk.MustQuery("execute s2 using @a") // if prepare stmt has limit, select_limit takes no effect.
	result.Check(testkit.Rows("1", "1"))

	// test for create view
	tk.MustExec("set @@session.sql_select_limit=1")
	tk.MustExec("create definer='root'@'localhost' view s as select * from t") // select limit should not effect create view
	result = tk.MustQuery("select * from s")
	result.Check(testkit.Rows("1"))
	tk.MustExec("set @@session.sql_select_limit=default")
	result = tk.MustQuery("select * from s")
	result.Check(testkit.Rows("1", "1", "2"))

	// test for DML
	tk.MustExec("set @@session.sql_select_limit=1")
	tk.MustExec("create table b (a int)")
	tk.MustExec("insert into b select * from t") // all values are inserted
	result = tk.MustQuery("select * from b limit 3")
	result.Check(testkit.Rows("1", "1", "2"))
	tk.MustExec("update b set a = 2 where a = 1") // all values are updated
	result = tk.MustQuery("select * from b limit 3")
	result.Check(testkit.Rows("2", "2", "2"))
	result = tk.MustQuery("select * from b")
	result.Check(testkit.Rows("2"))
	tk.MustExec("delete from b where a = 2") // all values are deleted
	result = tk.MustQuery("select * from b")
	result.Check(testkit.Rows())
}

func (s *testIntegrationSuite) TestHintParserWarnings(c *C) {
	tk := testkit.NewTestKit(c, s.store)
	tk.MustExec("use test")
	tk.MustExec("drop table if exists t;")
	tk.MustExec("create table t(a int, b int, key(a), key(b));")
	tk.MustExec("select /*+ use_index_merge() */ * from t where a = 1 or b = 1;")
	rows := tk.MustQuery("show warnings;").Rows()
	c.Assert(len(rows), Equals, 1)
}

func (s *testIntegrationSuite) TestIssue16935(c *C) {
	tk := testkit.NewTestKit(c, s.store)
	tk.MustExec("use test")
	tk.MustExec("drop table if exists t0;")
	tk.MustExec("CREATE TABLE t0(c0 INT);")
	tk.MustExec("INSERT INTO t0(c0) VALUES (1), (1), (1), (1), (1), (1);")
	tk.MustExec("CREATE definer='root'@'localhost' VIEW v0(c0) AS SELECT NULL FROM t0;")

	tk.MustQuery("SELECT * FROM t0 LEFT JOIN v0 ON TRUE WHERE v0.c0 IS NULL;")
}

func (s *testIntegrationSuite) TestAccessPathOnClusterIndex(c *C) {
	tk := testkit.NewTestKit(c, s.store)
	tk.MustExec("use test")
	tk.Se.GetSessionVars().EnableClusteredIndex = variable.ClusteredIndexDefModeOn
	tk.MustExec("drop table if exists t1")
	tk.MustExec("create table t1 (a int, b varchar(20), c decimal(40,10), d int, primary key(a,b), key(c))")
	tk.MustExec(`insert into t1 values (1,"111",1.1,11), (2,"222",2.2,12), (3,"333",3.3,13)`)
	tk.MustExec("analyze table t1")

	var input []string
	var output []struct {
		SQL  string
		Plan []string
		Res  []string
	}
	s.testData.GetTestCases(c, &input, &output)
	for i, tt := range input {
		s.testData.OnRecord(func() {
			output[i].SQL = tt
			output[i].Plan = s.testData.ConvertRowsToStrings(tk.MustQuery("explain format='brief' " + tt).Rows())
			output[i].Res = s.testData.ConvertRowsToStrings(tk.MustQuery(tt).Sort().Rows())
		})
		tk.MustQuery("explain format='brief' " + tt).Check(testkit.Rows(output[i].Plan...))
		tk.MustQuery(tt).Sort().Check(testkit.Rows(output[i].Res...))
	}
}

func (s *testIntegrationSuite) TestClusterIndexUniqueDoubleRead(c *C) {
	tk := testkit.NewTestKit(c, s.store)
	tk.MustExec("create database cluster_idx_unique_double_read;")
	tk.MustExec("use cluster_idx_unique_double_read;")
	defer tk.MustExec("drop database cluster_idx_unique_double_read;")
	tk.Se.GetSessionVars().EnableClusteredIndex = variable.ClusteredIndexDefModeOn
	tk.MustExec("drop table if exists t")

	tk.MustExec("create table t (a varchar(64), b varchar(64), uk int, v int, primary key(a, b), unique key uuk(uk));")
	tk.MustExec("insert t values ('a', 'a1', 1, 11), ('b', 'b1', 2, 22), ('c', 'c1', 3, 33);")
	tk.MustQuery("select * from t use index (uuk);").Check(testkit.Rows("a a1 1 11", "b b1 2 22", "c c1 3 33"))
}

func (s *testIntegrationSuite) TestIndexJoinOnClusteredIndex(c *C) {
	tk := testkit.NewTestKit(c, s.store)
	tk.MustExec("use test")
	tk.Se.GetSessionVars().EnableClusteredIndex = variable.ClusteredIndexDefModeOn
	tk.MustExec("drop table if exists t1")
	tk.MustExec("create table t (a int, b varchar(20), c decimal(40,10), d int, primary key(a,b), key(c))")
	tk.MustExec(`insert into t values (1,"111",1.1,11), (2,"222",2.2,12), (3,"333",3.3,13)`)
	tk.MustExec("analyze table t")

	var input []string
	var output []struct {
		SQL  string
		Plan []string
		Res  []string
	}
	s.testData.GetTestCases(c, &input, &output)
	for i, tt := range input {
		s.testData.OnRecord(func() {
			output[i].SQL = tt
			output[i].Plan = s.testData.ConvertRowsToStrings(tk.MustQuery("explain format = 'brief' " + tt).Rows())
			output[i].Res = s.testData.ConvertRowsToStrings(tk.MustQuery(tt).Rows())
		})
		tk.MustQuery("explain  format = 'brief'" + tt).Check(testkit.Rows(output[i].Plan...))
		tk.MustQuery(tt).Check(testkit.Rows(output[i].Res...))
	}
}
func (s *testIntegrationSerialSuite) TestIssue18984(c *C) {
	tk := testkit.NewTestKit(c, s.store)
	tk.MustExec("use test")
	tk.MustExec("drop table if exists t, t2")
	tk.Se.GetSessionVars().EnableClusteredIndex = variable.ClusteredIndexDefModeOn
	tk.MustExec("create table t(a int, b int, c int, primary key(a, b))")
	tk.MustExec("create table t2(a int, b int, c int, d int, primary key(a,b), index idx(c))")
	tk.MustExec("insert into t values(1,1,1), (2,2,2), (3,3,3)")
	tk.MustExec("insert into t2 values(1,2,3,4), (2,4,3,5), (1,3,1,1)")
	tk.MustQuery("select /*+ INL_MERGE_JOIN(t) */ * from t right outer join t2 on t.a=t2.c").Check(testkit.Rows(
		"1 1 1 1 3 1 1",
		"3 3 3 1 2 3 4",
		"3 3 3 2 4 3 5"))
	tk.MustQuery("select /*+ INL_MERGE_JOIN(t2) */ * from t left outer join t2 on t.a=t2.c").Check(testkit.Rows(
		"1 1 1 1 3 1 1",
		"2 2 2 <nil> <nil> <nil> <nil>",
		"3 3 3 1 2 3 4",
		"3 3 3 2 4 3 5"))
}

func (s *testIntegrationSuite) TestDistinctScalarFunctionPushDown(c *C) {
	tk := testkit.NewTestKit(c, s.store)
	tk.MustExec("use test")
	tk.MustExec("drop table if exists t")
	tk.MustExec("create table t (a int not null, b int not null, c int not null, primary key (a,c)) partition by range (c) (partition p0 values less than (5), partition p1 values less than (10))")
	tk.MustExec("insert into t values(1,1,1),(2,2,2),(3,1,3),(7,1,7),(8,2,8),(9,2,9)")
	tk.MustQuery("select count(distinct b+1) as col from t").Check(testkit.Rows(
		"2",
	))
}

func (s *testIntegrationSerialSuite) TestExplainAnalyzePointGet(c *C) {
	tk := testkit.NewTestKit(c, s.store)
	tk.MustExec("use test")
	tk.MustExec("drop table if exists t")
	tk.MustExec("create table t(a int primary key, b varchar(20))")
	tk.MustExec("insert into t values (1,1)")

	res := tk.MustQuery("explain analyze select * from t where a=1;")
	checkExplain := func(rpc string) {
		resBuff := bytes.NewBufferString("")
		for _, row := range res.Rows() {
			fmt.Fprintf(resBuff, "%s\n", row)
		}
		explain := resBuff.String()
		c.Assert(strings.Contains(explain, rpc+":{num_rpc:"), IsTrue, Commentf("%s", explain))
		c.Assert(strings.Contains(explain, "total_time:"), IsTrue, Commentf("%s", explain))
	}
	checkExplain("Get")
	res = tk.MustQuery("explain analyze select * from t where a in (1,2,3);")
	checkExplain("BatchGet")
}

func (s *testIntegrationSerialSuite) TestExplainAnalyzeDML(c *C) {
	tk := testkit.NewTestKit(c, s.store)
	tk.MustExec("use test")
	tk.MustExec("drop table if exists t")
	tk.MustExec(" create table t (a int, b int, unique index (a));")
	tk.MustExec("insert into t values (1,1)")

	res := tk.MustQuery("explain analyze select * from t where a=1;")
	checkExplain := func(rpc string) {
		resBuff := bytes.NewBufferString("")
		for _, row := range res.Rows() {
			fmt.Fprintf(resBuff, "%s\n", row)
		}
		explain := resBuff.String()
		c.Assert(strings.Contains(explain, rpc+":{num_rpc:"), IsTrue, Commentf("%s", explain))
		c.Assert(strings.Contains(explain, "total_time:"), IsTrue, Commentf("%s", explain))
	}
	checkExplain("Get")
	res = tk.MustQuery("explain analyze insert ignore into t values (1,1),(2,2),(3,3),(4,4);")
	checkExplain("BatchGet")
}

func (s *testIntegrationSuite) TestPartitionExplain(c *C) {
	tk := testkit.NewTestKit(c, s.store)
	tk.MustExec("use test")
	tk.MustExec(`create table pt (id int, c int, key i_id(id), key i_c(c)) partition by range (c) (
partition p0 values less than (4),
partition p1 values less than (7),
partition p2 values less than (10))`)

	tk.MustExec("set @@tidb_enable_index_merge = 1;")

	var input []string
	var output []struct {
		SQL  string
		Plan []string
	}
	s.testData.GetTestCases(c, &input, &output)
	for i, tt := range input {
		s.testData.OnRecord(func() {
			output[i].SQL = tt
			output[i].Plan = s.testData.ConvertRowsToStrings(tk.MustQuery("explain " + tt).Rows())
		})
		tk.MustQuery("explain " + tt).Check(testkit.Rows(output[i].Plan...))
	}
}

func (s *testIntegrationSuite) TestPartialBatchPointGet(c *C) {
	tk := testkit.NewTestKit(c, s.store)
	tk.MustExec("use test")
	tk.MustExec("drop table if exists t")
	tk.MustExec("create table t (c_int int, c_str varchar(40), primary key(c_int, c_str))")
	tk.MustExec("insert into t values (3, 'bose')")
	tk.MustQuery("select * from t where c_int in (3)").Check(testkit.Rows(
		"3 bose",
	))
	tk.MustQuery("select * from t where c_int in (3) or c_str in ('yalow') and c_int in (1, 2)").Check(testkit.Rows(
		"3 bose",
	))
}

func (s *testIntegrationSuite) TestIssue19926(c *C) {
	tk := testkit.NewTestKit(c, s.store)
	tk.MustExec("use test")
	tk.MustExec("drop table if exists ta;")
	tk.MustExec("drop table if exists tb;")
	tk.MustExec("drop table if exists tc;")
	tk.MustExec("drop view if exists v;")
	tk.MustExec("CREATE TABLE `ta`  (\n  `id` varchar(36) NOT NULL ,\n  `status` varchar(1) NOT NULL \n);")
	tk.MustExec("CREATE TABLE `tb`  (\n  `id` varchar(36) NOT NULL ,\n  `status` varchar(1) NOT NULL \n);")
	tk.MustExec("CREATE TABLE `tc`  (\n  `id` varchar(36) NOT NULL ,\n  `status` varchar(1) NOT NULL \n);")
	tk.MustExec("insert into ta values('1','1');")
	tk.MustExec("insert into tb values('1','1');")
	tk.MustExec("insert into tc values('1','1');")
	tk.MustExec("create definer='root'@'localhost' view v as\nselect \nconcat(`ta`.`status`,`tb`.`status`) AS `status`, \n`ta`.`id` AS `id`  from (`ta` join `tb`) \nwhere (`ta`.`id` = `tb`.`id`);")
	tk.MustQuery("SELECT tc.status,v.id FROM tc, v WHERE tc.id = v.id AND v.status = '11';").Check(testkit.Rows("1 1"))
}

func (s *testIntegrationSuite) TestDeleteUsingJoin(c *C) {
	tk := testkit.NewTestKit(c, s.store)
	tk.MustExec("use test")
	tk.MustExec("drop table if exists t1, t2")
	tk.MustExec("create table t1(a int primary key, b int)")
	tk.MustExec("create table t2(a int primary key, b int)")
	tk.MustExec("insert into t1 values(1,1),(2,2)")
	tk.MustExec("insert into t2 values(2,2)")
	tk.MustExec("delete t1.* from t1 join t2 using (a)")
	tk.MustQuery("select * from t1").Check(testkit.Rows("1 1"))
	tk.MustQuery("select * from t2").Check(testkit.Rows("2 2"))
}

func (s *testIntegrationSerialSuite) Test19942(c *C) {
	collate.SetNewCollationEnabledForTest(true)
	defer collate.SetNewCollationEnabledForTest(false)

	tk := testkit.NewTestKit(c, s.store)
	tk.MustExec("use test")
	tk.Se.GetSessionVars().EnableClusteredIndex = variable.ClusteredIndexDefModeOn
	tk.MustExec("CREATE TABLE test.`t` (" +
		"  `a` int(11) NOT NULL," +
		"  `b` varchar(10) COLLATE utf8_general_ci NOT NULL," +
		"  `c` varchar(50) COLLATE utf8_general_ci NOT NULL," +
		"  `d` char(10) NOT NULL," +
		"  PRIMARY KEY (`c`)," +
		"  UNIQUE KEY `a_uniq` (`a`)," +
		"  UNIQUE KEY `b_uniq` (`b`)," +
		"  UNIQUE KEY `d_uniq` (`d`)," +
		"  KEY `a_idx` (`a`)," +
		"  KEY `b_idx` (`b`)," +
		"  KEY `d_idx` (`d`)" +
		") ENGINE=InnoDB DEFAULT CHARSET=utf8 COLLATE=utf8_general_ci;")
	tk.MustExec("INSERT INTO test.t (a, b, c, d) VALUES (1, '1', '0', '1');")
	tk.MustExec("INSERT INTO test.t (a, b, c, d) VALUES (2, ' 2', ' 0', ' 2');")
	tk.MustExec("INSERT INTO test.t (a, b, c, d) VALUES (3, '  3 ', '  3 ', '  3 ');")
	tk.MustExec("INSERT INTO test.t (a, b, c, d) VALUES (4, 'a', 'a   ', 'a');")
	tk.MustExec("INSERT INTO test.t (a, b, c, d) VALUES (5, ' A  ', ' A   ', ' A  ');")
	tk.MustExec("INSERT INTO test.t (a, b, c, d) VALUES (6, ' E', 'é        ', ' E');")

	mkr := func() [][]interface{} {
		return testutil.RowsWithSep("|",
			"3|  3 |  3 |  3",
			"2| 2  0| 2",
			"5| A  | A   | A",
			"1|1|0|1",
			"4|a|a   |a",
			"6| E|é        | E")
	}
	tk.MustQuery("SELECT * FROM `test`.`t` FORCE INDEX(`a_uniq`);").Check(mkr())
	tk.MustQuery("SELECT * FROM `test`.`t` FORCE INDEX(`b_uniq`);").Check(mkr())
	tk.MustQuery("SELECT * FROM `test`.`t` FORCE INDEX(`d_uniq`);").Check(mkr())
	tk.MustQuery("SELECT * FROM `test`.`t` FORCE INDEX(`a_idx`);").Check(mkr())
	tk.MustQuery("SELECT * FROM `test`.`t` FORCE INDEX(`b_idx`);").Check(mkr())
	tk.MustQuery("SELECT * FROM `test`.`t` FORCE INDEX(`d_idx`);").Check(mkr())
	tk.MustExec("admin check table t")
}

func (s *testIntegrationSuite) TestPartitionUnionWithPPruningColumn(c *C) {
	tk := testkit.NewTestKit(c, s.store)
	tk.MustExec("use test")
	tk.MustExec("drop table if exists t;")
	tk.MustExec("CREATE TABLE `t` (\n  `fid` bigint(36) NOT NULL,\n  `oty` varchar(30) DEFAULT NULL,\n  `oid` int(11) DEFAULT NULL,\n  `pid` bigint(20) DEFAULT NULL,\n  `bid` int(11) DEFAULT NULL,\n  `r5` varchar(240) DEFAULT '',\n  PRIMARY KEY (`fid`)\n)PARTITION BY HASH( `fid` ) PARTITIONS 4;")

	tk.MustExec("INSERT INTO t (fid, oty, oid, pid, bid, r5) VALUES (59, 'm',  441, 1,  2143,  'LE1264_r5');")
	tk.MustExec("INSERT INTO t (fid, oty, oid, pid, bid, r5) VALUES (135, 'm',  1121, 1,  2423,  'LE2008_r5');")
	tk.MustExec("INSERT INTO t (fid, oty, oid, pid, bid, r5) VALUES (139, 'm',  1125, 1,  2432, 'LE2005_r5');")
	tk.MustExec("INSERT INTO t (fid, oty, oid, pid, bid, r5) VALUES (143, 'm',  1129, 1,  2438,  'LE2006_r5');")
	tk.MustExec("INSERT INTO t (fid, oty, oid, pid, bid, r5) VALUES (147, 'm',  1133, 1,  2446,  'LE2014_r5');")
	tk.MustExec("INSERT INTO t (fid, oty, oid, pid, bid, r5) VALUES (167, 'm',  1178, 1,  2512,  'LE2055_r5');")
	tk.MustExec("INSERT INTO t (fid, oty, oid, pid, bid, r5) VALUES (171, 'm',  1321, 1,  2542,  'LE1006_r5');")
	tk.MustExec("INSERT INTO t (fid, oty, oid, pid, bid, r5) VALUES (179, 'm',  1466, 1,  2648,  'LE2171_r5');")
	tk.MustExec("INSERT INTO t (fid, oty, oid, pid, bid, r5) VALUES (187, 'm',  1567, 1,  2690,  'LE1293_r5');")
	tk.MustExec("INSERT INTO t (fid, oty, oid, pid, bid, r5) VALUES (57, 'm',  341, 1,  2102,  'LE1001_r5');")
	tk.MustExec("INSERT INTO t (fid, oty, oid, pid, bid, r5) VALUES (137, 'm',  1123, 1,  2427,  'LE2003_r5');")
	tk.MustExec("INSERT INTO t (fid, oty, oid, pid, bid, r5) VALUES (145, 'm',  1131, 1,  2442,  'LE2048_r5');")
	tk.MustExec("INSERT INTO t (fid, oty, oid, pid, bid, r5) VALUES (138, 'm',  1124, 1,  2429,  'LE2004_r5');")
	tk.MustExec("INSERT INTO t (fid, oty, oid, pid, bid, r5) VALUES (142, 'm',  1128, 1,  2436,  'LE2049_r5');")
	tk.MustExec("INSERT INTO t (fid, oty, oid, pid, bid, r5) VALUES (174, 'm',  1381, 1,  2602,  'LE2170_r5');")
	tk.MustExec("INSERT INTO t (fid, oty, oid, pid, bid, r5) VALUES (28, 'm',  81, 1,  2023,  'LE1009_r5');")
	tk.MustExec("INSERT INTO t (fid, oty, oid, pid, bid, r5) VALUES (60, 'm',  442, 1,  2145,  'LE1263_r5');")
	tk.MustExec("INSERT INTO t (fid, oty, oid, pid, bid, r5) VALUES (136, 'm',  1122, 1,  2425,  'LE2002_r5');")
	tk.MustExec("INSERT INTO t (fid, oty, oid, pid, bid, r5) VALUES (140, 'm',  1126, 1,  2434,  'LE2001_r5');")
	tk.MustExec("INSERT INTO t (fid, oty, oid, pid, bid, r5) VALUES (168, 'm',  1179, 1,  2514,  'LE2052_r5');")
	tk.MustExec("INSERT INTO t (fid, oty, oid, pid, bid, r5) VALUES (196, 'm',  3380, 1,  2890,  'LE1300_r5');")
	tk.MustExec("INSERT INTO t (fid, oty, oid, pid, bid, r5) VALUES (208, 'm',  3861, 1,  3150,  'LE1323_r5');")
	tk.MustExec("INSERT INTO t (fid, oty, oid, pid, bid, r5) VALUES (432, 'm',  4060, 1,  3290,  'LE1327_r5');")

	tk.MustQuery("SELECT DISTINCT t.bid, t.r5 FROM t left join t parent on parent.oid = t.pid WHERE t.oty = 'm';").Sort().Check(
		testkit.Rows("2023 LE1009_r5",
			"2102 LE1001_r5",
			"2143 LE1264_r5",
			"2145 LE1263_r5",
			"2423 LE2008_r5",
			"2425 LE2002_r5",
			"2427 LE2003_r5",
			"2429 LE2004_r5",
			"2432 LE2005_r5",
			"2434 LE2001_r5",
			"2436 LE2049_r5",
			"2438 LE2006_r5",
			"2442 LE2048_r5",
			"2446 LE2014_r5",
			"2512 LE2055_r5",
			"2514 LE2052_r5",
			"2542 LE1006_r5",
			"2602 LE2170_r5",
			"2648 LE2171_r5",
			"2690 LE1293_r5",
			"2890 LE1300_r5",
			"3150 LE1323_r5",
			"3290 LE1327_r5"))
}

func (s *testIntegrationSuite) TestIssue20139(c *C) {
	tk := testkit.NewTestKit(c, s.store)

	tk.MustExec("use test")
	tk.MustExec("drop table if exists t")
	tk.MustExec("create table t (id int, c int) partition by range (id) (partition p0 values less than (4), partition p1 values less than (7))")
	tk.MustExec("insert into t values(3, 3), (5, 5)")
	plan := tk.MustQuery("explain format = 'brief' select * from t where c = 1 and id = c")
	plan.Check(testkit.Rows(
		"TableReader 0.01 root partition:p0 data:Selection",
		"└─Selection 0.01 cop[tikv]  eq(test.t.c, 1), eq(test.t.id, 1)",
		"  └─TableFullScan 10000.00 cop[tikv] table:t keep order:false, stats:pseudo",
	))
	tk.MustExec("drop table t")
}

func (s *testIntegrationSuite) TestIssue14481(c *C) {
	tk := testkit.NewTestKit(c, s.store)

	tk.MustExec("use test")
	tk.MustExec("drop table if exists t")
	tk.MustExec("create table t(a int default null, b int default null, c int default null)")
	plan := tk.MustQuery("explain format = 'brief' select * from t where a = 1 and a = 2")
	plan.Check(testkit.Rows("TableDual 8000.00 root  rows:0"))
	tk.MustExec("drop table t")
}

func (s *testIntegrationSerialSuite) TestIssue20710(c *C) {
	tk := testkit.NewTestKitWithInit(c, s.store)
	tk.MustExec("drop table if exists t;")
	tk.MustExec("drop table if exists s;")
	tk.MustExec("create table t(a int, b int)")
	tk.MustExec("create table s(a int, b int, index(a))")
	tk.MustExec("insert into t values(1,1),(1,2),(2,2)")
	tk.MustExec("insert into s values(1,1),(2,2),(2,1)")

	var input []string
	var output []struct {
		SQL  string
		Plan []string
	}
	s.testData.GetTestCases(c, &input, &output)
	for i, tt := range input {
		s.testData.OnRecord(func() {
			output[i].SQL = tt
			output[i].Plan = s.testData.ConvertRowsToStrings(tk.MustQuery(tt).Rows())
		})
		res := tk.MustQuery(tt)
		res.Check(testkit.Rows(output[i].Plan...))
	}
}

func (s *testIntegrationSuite) TestQueryBlockTableAliasInHint(c *C) {
	tk := testkit.NewTestKit(c, s.store)

	tk.MustExec("use test")
	c.Assert(tk.HasPlan("select /*+ HASH_JOIN(@sel_1 t2) */ * FROM (select 1) t1 NATURAL LEFT JOIN (select 2) t2", "HashJoin"), IsTrue)
	tk.MustQuery("select /*+ HASH_JOIN(@sel_1 t2) */ * FROM (select 1) t1 NATURAL LEFT JOIN (select 2) t2").Check(testkit.Rows(
		"1 2",
	))
	c.Assert(tk.Se.GetSessionVars().StmtCtx.GetWarnings(), HasLen, 0)
}

func (s *testIntegrationSuite) TestIssue10448(c *C) {
	tk := testkit.NewTestKit(c, s.store)
	tk.MustExec("use test")
	tk.MustExec("drop table if exists t;")

	tk.MustExec("create table t(pk int(11) primary key)")
	tk.MustExec("insert into t values(1),(2),(3)")
	tk.MustQuery("select a from (select pk as a from t) t1 where a = 18446744073709551615").Check(testkit.Rows())
}

func (s *testIntegrationSuite) TestMultiUpdateOnPrimaryKey(c *C) {
	tk := testkit.NewTestKit(c, s.store)
	tk.MustExec("use test")

	tk.MustExec("drop table if exists t")
	tk.MustExec("create table t (a int not null primary key)")
	tk.MustExec("insert into t values (1)")
	tk.MustGetErrMsg(`UPDATE t m, t n SET m.a = m.a + 10, n.a = n.a + 10`,
		`[planner:1706]Primary key/partition key update is not allowed since the table is updated both as 'm' and 'n'.`)

	tk.MustExec("drop table if exists t")
	tk.MustExec("create table t (a varchar(10) not null primary key)")
	tk.MustExec("insert into t values ('abc')")
	tk.MustGetErrMsg(`UPDATE t m, t n SET m.a = 'def', n.a = 'xyz'`,
		`[planner:1706]Primary key/partition key update is not allowed since the table is updated both as 'm' and 'n'.`)

	tk.MustExec("drop table if exists t")
	tk.MustExec("create table t (a int, b int, primary key (a, b))")
	tk.MustExec("insert into t values (1, 2)")
	tk.MustGetErrMsg(`UPDATE t m, t n SET m.a = m.a + 10, n.b = n.b + 10`,
		`[planner:1706]Primary key/partition key update is not allowed since the table is updated both as 'm' and 'n'.`)

	tk.MustExec("drop table if exists t")
	tk.MustExec("create table t (a int primary key, b int)")
	tk.MustExec("insert into t values (1, 2)")
	tk.MustGetErrMsg(`UPDATE t m, t n SET m.a = m.a + 10, n.a = n.a + 10`,
		`[planner:1706]Primary key/partition key update is not allowed since the table is updated both as 'm' and 'n'.`)

	tk.MustExec(`UPDATE t m, t n SET m.b = m.b + 10, n.b = n.b + 10`)
	tk.MustQuery("SELECT * FROM t").Check(testkit.Rows("1 12"))

	tk.MustGetErrMsg(`UPDATE t m, t n SET m.a = m.a + 1, n.b = n.b + 10`,
		`[planner:1706]Primary key/partition key update is not allowed since the table is updated both as 'm' and 'n'.`)
	tk.MustGetErrMsg(`UPDATE t m, t n, t q SET m.a = m.a + 1, n.b = n.b + 10, q.b = q.b - 10`,
		`[planner:1706]Primary key/partition key update is not allowed since the table is updated both as 'm' and 'n'.`)
	tk.MustGetErrMsg(`UPDATE t m, t n, t q SET m.b = m.b + 1, n.a = n.a + 10, q.b = q.b - 10`,
		`[planner:1706]Primary key/partition key update is not allowed since the table is updated both as 'm' and 'n'.`)
	tk.MustGetErrMsg(`UPDATE t m, t n, t q SET m.b = m.b + 1, n.b = n.b + 10, q.a = q.a - 10`,
		`[planner:1706]Primary key/partition key update is not allowed since the table is updated both as 'm' and 'q'.`)
	tk.MustGetErrMsg(`UPDATE t q, t n, t m SET m.b = m.b + 1, n.b = n.b + 10, q.a = q.a - 10`,
		`[planner:1706]Primary key/partition key update is not allowed since the table is updated both as 'q' and 'n'.`)

	tk.MustExec("update t m, t n set m.a = n.a+10 where m.a=n.a")
	tk.MustQuery("select * from t").Check(testkit.Rows("11 12"))
}

func (s *testIntegrationSuite) TestOrderByHavingNotInSelect(c *C) {
	tk := testkit.NewTestKit(c, s.store)
	tk.MustExec("use test")
	tk.MustExec("drop table if exists ttest")
	tk.MustExec("create table ttest (v1 int, v2 int)")
	tk.MustExec("insert into ttest values(1, 2), (4,6), (1, 7)")
	tk.MustGetErrMsg("select v1 from ttest order by count(v2)",
		"[planner:3029]Expression #1 of ORDER BY contains aggregate function and applies to the result of a non-aggregated query")
	tk.MustGetErrMsg("select v1 from ttest having count(v2)",
		"[planner:8123]In aggregated query without GROUP BY, expression #1 of SELECT list contains nonaggregated column 'v1'; this is incompatible with sql_mode=only_full_group_by")
	tk.MustGetErrMsg("select v2, v1 from (select * from ttest) t1 join (select 1, 2) t2 group by v1",
		"[planner:1055]Expression #1 of SELECT list is not in GROUP BY clause and contains nonaggregated column 'test.t1.v2' which is not functionally dependent on columns in GROUP BY clause; this is incompatible with sql_mode=only_full_group_by")
	tk.MustGetErrMsg("select v2, v1 from (select t1.v1, t2.v2 from ttest t1 join ttest t2) t3 join (select 1, 2) t2 group by v1",
		"[planner:1055]Expression #1 of SELECT list is not in GROUP BY clause and contains nonaggregated column 'test.t3.v2' which is not functionally dependent on columns in GROUP BY clause; this is incompatible with sql_mode=only_full_group_by")

}

func (s *testIntegrationSuite) TestUpdateSetDefault(c *C) {
	// #20598
	tk := testkit.NewTestKit(c, s.store)
	tk.MustExec("use test")
	tk.MustExec("create table tt (x int, z int as (x+10) stored)")
	tk.MustExec("insert into tt(x) values (1)")
	tk.MustExec("update tt set x=2, z = default")
	tk.MustQuery("select * from tt").Check(testkit.Rows("2 12"))

	tk.MustGetErrMsg("update tt set z = 123",
		"[planner:3105]The value specified for generated column 'z' in table 'tt' is not allowed.")
	tk.MustGetErrMsg("update tt as ss set z = 123",
		"[planner:3105]The value specified for generated column 'z' in table 'tt' is not allowed.")
	tk.MustGetErrMsg("update tt as ss set x = 3, z = 13",
		"[planner:3105]The value specified for generated column 'z' in table 'tt' is not allowed.")
	tk.MustGetErrMsg("update tt as s1, tt as s2 set s1.z = default, s2.z = 456",
		"[planner:3105]The value specified for generated column 'z' in table 'tt' is not allowed.")
}

func (s *testIntegrationSuite) TestExtendedStatsSwitch(c *C) {
	tk := testkit.NewTestKit(c, s.store)
	tk.MustExec("use test")
	tk.MustExec("drop table if exists t")
	tk.MustExec("create table t(a int not null, b int not null, key(a), key(b))")
	tk.MustExec("insert into t values(1,1),(2,2),(3,3),(4,4),(5,5),(6,6)")

	tk.MustExec("set session tidb_enable_extended_stats = off")
	tk.MustGetErrMsg("alter table t add stats_extended s1 correlation(a,b)",
		"Extended statistics feature is not generally available now, and tidb_enable_extended_stats is OFF")
	tk.MustGetErrMsg("alter table t drop stats_extended s1",
		"Extended statistics feature is not generally available now, and tidb_enable_extended_stats is OFF")
	tk.MustGetErrMsg("admin reload stats_extended",
		"Extended statistics feature is not generally available now, and tidb_enable_extended_stats is OFF")

	tk.MustExec("set session tidb_enable_extended_stats = on")
	tk.MustExec("alter table t add stats_extended s1 correlation(a,b)")
	tk.MustQuery("select stats, status from mysql.stats_extended where name = 's1'").Check(testkit.Rows(
		"<nil> 0",
	))
	tk.MustExec("set session tidb_enable_extended_stats = off")
	// Analyze should not collect extended stats.
	tk.MustExec("analyze table t")
	tk.MustQuery("select stats, status from mysql.stats_extended where name = 's1'").Check(testkit.Rows(
		"<nil> 0",
	))
	tk.MustExec("set session tidb_enable_extended_stats = on")
	// Analyze would collect extended stats.
	tk.MustExec("analyze table t")
	tk.MustQuery("select stats, status from mysql.stats_extended where name = 's1'").Check(testkit.Rows(
		"1.000000 1",
	))
	// Estimated index scan count is 4 using extended stats.
	tk.MustQuery("explain format = 'brief' select * from t use index(b) where a > 3 order by b limit 1").Check(testkit.Rows(
		"Limit 1.00 root  offset:0, count:1",
		"└─Projection 1.00 root  test.t.a, test.t.b",
		"  └─IndexLookUp 1.00 root  ",
		"    ├─IndexFullScan(Build) 4.00 cop[tikv] table:t, index:b(b) keep order:true",
		"    └─Selection(Probe) 1.00 cop[tikv]  gt(test.t.a, 3)",
		"      └─TableRowIDScan 4.00 cop[tikv] table:t keep order:false",
	))
	tk.MustExec("set session tidb_enable_extended_stats = off")
	// Estimated index scan count is 2 using independent assumption.
	tk.MustQuery("explain format = 'brief' select * from t use index(b) where a > 3 order by b limit 1").Check(testkit.Rows(
		"Limit 1.00 root  offset:0, count:1",
		"└─Projection 1.00 root  test.t.a, test.t.b",
		"  └─IndexLookUp 1.00 root  ",
		"    ├─IndexFullScan(Build) 2.00 cop[tikv] table:t, index:b(b) keep order:true",
		"    └─Selection(Probe) 1.00 cop[tikv]  gt(test.t.a, 3)",
		"      └─TableRowIDScan 2.00 cop[tikv] table:t keep order:false",
	))
}

func (s *testIntegrationSuite) TestOrderByNotInSelectDistinct(c *C) {
	tk := testkit.NewTestKit(c, s.store)
	tk.MustExec("use test")

	// #12442
	tk.MustExec("drop table if exists ttest")
	tk.MustExec("create table ttest (v1 int, v2 int)")
	tk.MustExec("insert into ttest values(1, 2), (4,6), (1, 7)")

	tk.MustGetErrMsg("select distinct v1 from ttest order by v2",
		"[planner:3065]Expression #1 of ORDER BY clause is not in SELECT list, references column 'test.ttest.v2' which is not in SELECT list; this is incompatible with DISTINCT")
	tk.MustGetErrMsg("select distinct v1+1 from ttest order by v1",
		"[planner:3065]Expression #1 of ORDER BY clause is not in SELECT list, references column 'test.ttest.v1' which is not in SELECT list; this is incompatible with DISTINCT")
	tk.MustGetErrMsg("select distinct v1+1 from ttest order by 1+v1",
		"[planner:3065]Expression #1 of ORDER BY clause is not in SELECT list, references column 'test.ttest.v1' which is not in SELECT list; this is incompatible with DISTINCT")
	tk.MustGetErrMsg("select distinct v1+1 from ttest order by v1+2",
		"[planner:3065]Expression #1 of ORDER BY clause is not in SELECT list, references column 'test.ttest.v1' which is not in SELECT list; this is incompatible with DISTINCT")
	tk.MustGetErrMsg("select distinct count(v1) from ttest group by v2 order by sum(v1)",
		"[planner:3066]Expression #1 of ORDER BY clause is not in SELECT list, contains aggregate function; this is incompatible with DISTINCT")
	tk.MustGetErrMsg("select distinct sum(v1)+1 from ttest group by v2 order by sum(v1)",
		"[planner:3066]Expression #1 of ORDER BY clause is not in SELECT list, contains aggregate function; this is incompatible with DISTINCT")

	// Expressions in ORDER BY whole match some fields in DISTINCT.
	tk.MustQuery("select distinct v1+1 from ttest order by v1+1").Check(testkit.Rows("2", "5"))
	tk.MustQuery("select distinct count(v1) from ttest order by count(v1)").Check(testkit.Rows("3"))
	tk.MustQuery("select distinct count(v1) from ttest group by v2 order by count(v1)").Check(testkit.Rows("1"))
	tk.MustQuery("select distinct sum(v1) from ttest group by v2 order by sum(v1)").Check(testkit.Rows("1", "4"))
	tk.MustQuery("select distinct v1, v2 from ttest order by 1, 2").Check(testkit.Rows("1 2", "1 7", "4 6"))
	tk.MustQuery("select distinct v1, v2 from ttest order by 2, 1").Check(testkit.Rows("1 2", "4 6", "1 7"))

	// Referenced columns of expressions in ORDER BY whole match some fields in DISTINCT,
	// both original expression and alias can be referenced.
	tk.MustQuery("select distinct v1 from ttest order by v1+1").Check(testkit.Rows("1", "4"))
	tk.MustQuery("select distinct v1, v2 from ttest order by v1+1, v2").Check(testkit.Rows("1 2", "1 7", "4 6"))
	tk.MustQuery("select distinct v1+1 as z, v2 from ttest order by v1+1, z+v2").Check(testkit.Rows("2 2", "2 7", "5 6"))
	tk.MustQuery("select distinct sum(v1) as z from ttest group by v2 order by z+1").Check(testkit.Rows("1", "4"))
	tk.MustQuery("select distinct sum(v1)+1 from ttest group by v2 order by sum(v1)+1").Check(testkit.Rows("2", "5"))
	tk.MustQuery("select distinct v1 as z from ttest order by v1+z").Check(testkit.Rows("1", "4"))
}

func (s *testIntegrationSuite) TestInvalidNamedWindowSpec(c *C) {
	// #12356
	tk := testkit.NewTestKit(c, s.store)
	tk.MustExec("use test")
	tk.MustExec("DROP TABLE IF EXISTS temptest")
	tk.MustExec("create table temptest (val int, val1 int)")
	tk.MustQuery("SELECT val FROM temptest WINDOW w AS (ORDER BY val RANGE 1 PRECEDING)").Check(testkit.Rows())
	tk.MustGetErrMsg("SELECT val FROM temptest WINDOW w AS (ORDER BY val, val1 RANGE 1 PRECEDING)",
		"[planner:3587]Window 'w' with RANGE N PRECEDING/FOLLOWING frame requires exactly one ORDER BY expression, of numeric or temporal type")
	tk.MustGetErrMsg("select val1, avg(val1) as a from temptest group by val1 window w as (order by a)",
		"[planner:1054]Unknown column 'a' in 'window order by'")
	tk.MustGetErrMsg("select val1, avg(val1) as a from temptest group by val1 window w as (partition by a)",
		"[planner:1054]Unknown column 'a' in 'window partition by'")
}

func (s *testIntegrationSuite) TestCorrelatedAggregate(c *C) {
	tk := testkit.NewTestKit(c, s.store)
	tk.MustExec("use test")

	// #18350
	tk.MustExec("DROP TABLE IF EXISTS tab, tab2")
	tk.MustExec("CREATE TABLE tab(i INT)")
	tk.MustExec("CREATE TABLE tab2(j INT)")
	tk.MustExec("insert into tab values(1),(2),(3)")
	tk.MustExec("insert into tab2 values(1),(2),(3),(15)")
	tk.MustQuery(`SELECT m.i,
       (SELECT COUNT(n.j)
           FROM tab2 WHERE j=15) AS o
    FROM tab m, tab2 n GROUP BY 1 order by m.i`).Check(testkit.Rows("1 4", "2 4", "3 4"))
	tk.MustQuery(`SELECT
         (SELECT COUNT(n.j)
             FROM tab2 WHERE j=15) AS o
    FROM tab m, tab2 n order by m.i`).Check(testkit.Rows("12"))

	// #17748
	tk.MustExec("drop table if exists t1, t2")
	tk.MustExec("create table t1 (a int, b int)")
	tk.MustExec("create table t2 (m int, n int)")
	tk.MustExec("insert into t1 values (2,2), (2,2), (3,3), (3,3), (3,3), (4,4)")
	tk.MustExec("insert into t2 values (1,11), (2,22), (3,32), (4,44), (4,44)")
	tk.MustExec("set @@sql_mode='TRADITIONAL'")

	tk.MustQuery(`select count(*) c, a,
		( select group_concat(count(a)) from t2 where m = a )
		from t1 group by a order by a`).
		Check(testkit.Rows("2 2 2", "3 3 3", "1 4 1,1"))

	tk.MustExec("drop table if exists t")
	tk.MustExec("create table t (a int, b int)")
	tk.MustExec("insert into t values (1,1),(2,1),(2,2),(3,1),(3,2),(3,3)")

	// Sub-queries in SELECT fields
	// from SELECT fields
	tk.MustQuery("select (select count(a)) from t").Check(testkit.Rows("6"))
	tk.MustQuery("select (select (select (select count(a)))) from t").Check(testkit.Rows("6"))
	tk.MustQuery("select (select (select count(n.a)) from t m order by count(m.b)) from t n").Check(testkit.Rows("6"))
	// from WHERE
	tk.MustQuery("select (select count(n.a) from t where count(n.a)=3) from t n").Check(testkit.Rows("<nil>"))
	tk.MustQuery("select (select count(a) from t where count(distinct n.a)=3) from t n").Check(testkit.Rows("6"))
	// from HAVING
	tk.MustQuery("select (select count(n.a) from t having count(n.a)=6 limit 1) from t n").Check(testkit.Rows("6"))
	tk.MustQuery("select (select count(n.a) from t having count(distinct n.b)=3 limit 1) from t n").Check(testkit.Rows("6"))
	tk.MustQuery("select (select sum(distinct n.a) from t having count(distinct n.b)=3 limit 1) from t n").Check(testkit.Rows("6"))
	tk.MustQuery("select (select sum(distinct n.a) from t having count(distinct n.b)=6 limit 1) from t n").Check(testkit.Rows("<nil>"))
	// from ORDER BY
	tk.MustQuery("select (select count(n.a) from t order by count(n.b) limit 1) from t n").Check(testkit.Rows("6"))
	tk.MustQuery("select (select count(distinct n.b) from t order by count(n.b) limit 1) from t n").Check(testkit.Rows("3"))
	// from TableRefsClause
	tk.MustQuery("select (select cnt from (select count(a) cnt) s) from t").Check(testkit.Rows("6"))
	tk.MustQuery("select (select count(cnt) from (select count(a) cnt) s) from t").Check(testkit.Rows("1"))
	// from sub-query inside aggregate
	tk.MustQuery("select (select sum((select count(a)))) from t").Check(testkit.Rows("6"))
	tk.MustQuery("select (select sum((select count(a))+sum(a))) from t").Check(testkit.Rows("20"))
	// from GROUP BY
	tk.MustQuery("select (select count(a) from t group by count(n.a)) from t n").Check(testkit.Rows("6"))
	tk.MustQuery("select (select count(distinct a) from t group by count(n.a)) from t n").Check(testkit.Rows("3"))

	// Sub-queries in HAVING
	tk.MustQuery("select sum(a) from t having (select count(a)) = 0").Check(testkit.Rows())
	tk.MustQuery("select sum(a) from t having (select count(a)) > 0").Check(testkit.Rows("14"))

	// Sub-queries in ORDER BY
	tk.MustQuery("select count(a) from t group by b order by (select count(a))").Check(testkit.Rows("1", "2", "3"))
	tk.MustQuery("select count(a) from t group by b order by (select -count(a))").Check(testkit.Rows("3", "2", "1"))

	// Nested aggregate (correlated aggregate inside aggregate)
	tk.MustQuery("select (select sum(count(a))) from t").Check(testkit.Rows("6"))
	tk.MustQuery("select (select sum(sum(a))) from t").Check(testkit.Rows("14"))

	// Combining aggregates
	tk.MustQuery("select count(a), (select count(a)) from t").Check(testkit.Rows("6 6"))
	tk.MustQuery("select sum(distinct b), count(a), (select count(a)), (select cnt from (select sum(distinct b) as cnt) n) from t").
		Check(testkit.Rows("6 6 6 6"))
}

func (s *testIntegrationSuite) TestCorrelatedColumnAggFuncPushDown(c *C) {
	tk := testkit.NewTestKit(c, s.store)
	tk.MustExec("use test;")
	tk.MustExec("drop table if exists t;")
	tk.MustExec("create table t (a int, b int);")
	tk.MustExec("insert into t values (1,1);")
	tk.MustQuery("select (select count(n.a + a) from t) from t n;").Check(testkit.Rows(
		"1",
	))
}

// Test for issue https://github.com/pingcap/tidb/issues/21607.
func (s *testIntegrationSuite) TestConditionColPruneInPhysicalUnionScan(c *C) {
	tk := testkit.NewTestKit(c, s.store)
	tk.MustExec("use test;")
	tk.MustExec("drop table if exists t;")
	tk.MustExec("create table t (a int, b int);")
	tk.MustExec("begin;")
	tk.MustExec("insert into t values (1, 2);")
	tk.MustQuery("select count(*) from t where b = 1 and b in (3);").
		Check(testkit.Rows("0"))

	tk.MustExec("drop table t;")
	tk.MustExec("create table t (a int, b int as (a + 1), c int as (b + 1));")
	tk.MustExec("begin;")
	tk.MustExec("insert into t (a) values (1);")
	tk.MustQuery("select count(*) from t where b = 1 and b in (3);").
		Check(testkit.Rows("0"))
	tk.MustQuery("select count(*) from t where c = 1 and c in (3);").
		Check(testkit.Rows("0"))
}

func (s *testIntegrationSuite) TestInvalidHint(c *C) {
	tk := testkit.NewTestKit(c, s.store)

	tk.MustExec("use test")
	tk.MustExec("drop table if exists tt")
	tk.MustExec("create table tt(a int, key(a));")

	var input []string
	var output []struct {
		SQL      string
		Plan     []string
		Warnings []string
	}
	s.testData.GetTestCases(c, &input, &output)
	warning := "show warnings;"
	for i, tt := range input {
		s.testData.OnRecord(func() {
			output[i].SQL = tt
			output[i].Plan = s.testData.ConvertRowsToStrings(tk.MustQuery(tt).Rows())
			output[i].Warnings = s.testData.ConvertRowsToStrings(tk.MustQuery(warning).Rows())
		})
		tk.MustQuery(tt).Check(testkit.Rows(output[i].Plan...))
	}
}

// Test for issue https://github.com/pingcap/tidb/issues/18320
func (s *testIntegrationSuite) TestNonaggregateColumnWithSingleValueInOnlyFullGroupByMode(c *C) {
	tk := testkit.NewTestKit(c, s.store)
	tk.MustExec("use test")
	tk.MustExec("drop table if exists t")
	tk.MustExec("create table t (a int, b int, c int)")
	tk.MustExec("insert into t values (1, 2, 3), (4, 5, 6), (7, 8, 9)")
	tk.MustQuery("select a, count(b) from t where a = 1").Check(testkit.Rows("1 1"))
	tk.MustQuery("select a, count(b) from t where a = 10").Check(testkit.Rows("<nil> 0"))
	tk.MustQuery("select a, c, sum(b) from t where a = 1 group by c").Check(testkit.Rows("1 3 2"))
	tk.MustGetErrMsg("select a from t where a = 1 order by count(b)", "[planner:3029]Expression #1 of ORDER BY contains aggregate function and applies to the result of a non-aggregated query")
	tk.MustQuery("select a from t where a = 1 having count(b) > 0").Check(testkit.Rows("1"))
}

func (s *testIntegrationSuite) TestConvertRangeToPoint(c *C) {
	tk := testkit.NewTestKit(c, s.store)

	tk.MustExec("use test")
	tk.MustExec("drop table if exists t0")
	tk.MustExec("create table t0 (a int, b int, index(a, b))")
	tk.MustExec("insert into t0 values (1, 1)")
	tk.MustExec("insert into t0 values (2, 2)")
	tk.MustExec("insert into t0 values (2, 2)")
	tk.MustExec("insert into t0 values (2, 2)")
	tk.MustExec("insert into t0 values (2, 2)")
	tk.MustExec("insert into t0 values (2, 2)")
	tk.MustExec("insert into t0 values (3, 3)")

	tk.MustExec("drop table if exists t1")
	tk.MustExec("create table t1 (a int, b int, c int, index(a, b, c))")

	tk.MustExec("drop table if exists t2")
	tk.MustExec("create table t2 (a float, b float, index(a, b))")

	tk.MustExec("drop table if exists t3")
	tk.MustExec("create table t3 (a char(10), b char(10), c char(10), index(a, b, c))")

	var input []string
	var output []struct {
		SQL  string
		Plan []string
	}
	s.testData.GetTestCases(c, &input, &output)
	for i, tt := range input {
		s.testData.OnRecord(func() {
			output[i].SQL = tt
			output[i].Plan = s.testData.ConvertRowsToStrings(tk.MustQuery(tt).Rows())
		})
		tk.MustQuery(tt).Check(testkit.Rows(output[i].Plan...))
	}
}

func (s *testIntegrationSuite) TestIssue22040(c *C) {
	// #22040
	tk := testkit.NewTestKit(c, s.store)
	tk.MustExec("use test")
	tk.MustExec("drop table if exists t")
	tk.MustExec("create table t (a int, b int, primary key(a,b))")
	// valid case
	tk.MustExec("select * from t where (a,b) in ((1,2),(1,2))")
	// invalid case, column count doesn't match
	{
		err := tk.ExecToErr("select * from t where (a,b) in (1,2)")
		c.Assert(errors.Cause(err), FitsTypeOf, expression.ErrOperandColumns)
	}
	{
		err := tk.ExecToErr("select * from t where (a,b) in ((1,2),1)")
		c.Assert(errors.Cause(err), FitsTypeOf, expression.ErrOperandColumns)
	}
}

func (s *testIntegrationSuite) TestIssue22105(c *C) {
	tk := testkit.NewTestKit(c, s.store)

	tk.MustExec("use test")
	tk.MustExec("drop table if exists t")
	tk.MustExec(`CREATE TABLE t1 (
  key1 int(11) NOT NULL,
  key2 int(11) NOT NULL,
  key3 int(11) NOT NULL,
  key4 int(11) NOT NULL,
  key5 int(11) DEFAULT NULL,
  key6 int(11) DEFAULT NULL,
  key7 int(11) NOT NULL,
  key8 int(11) NOT NULL,
  KEY i1 (key1),
  KEY i2 (key2),
  KEY i3 (key3),
  KEY i4 (key4),
  KEY i5 (key5),
  KEY i6 (key6)
) ENGINE=InnoDB DEFAULT CHARSET=utf8mb4 COLLATE=utf8mb4_bin`)

	var input []string
	var output []struct {
		SQL  string
		Plan []string
	}
	s.testData.GetTestCases(c, &input, &output)
	for i, tt := range input {
		s.testData.OnRecord(func() {
			output[i].SQL = tt
			output[i].Plan = s.testData.ConvertRowsToStrings(tk.MustQuery(tt).Rows())
		})
		tk.MustQuery(tt).Check(testkit.Rows(output[i].Plan...))
	}
}

func (s *testIntegrationSuite) TestIssue22071(c *C) {
	tk := testkit.NewTestKit(c, s.store)
	tk.MustExec("use test")
	tk.MustExec("create table t (a int);")
	tk.MustExec("insert into t values(1),(2),(5)")
	tk.MustQuery("select n in (1,2) from (select a in (1,2) as n from t) g;").Sort().Check(testkit.Rows("0", "1", "1"))
	tk.MustQuery("select n in (1,n) from (select a in (1,2) as n from t) g;").Check(testkit.Rows("1", "1", "1"))
}

func (s *testIntegrationSuite) TestCreateViewIsolationRead(c *C) {
	se, err := session.CreateSession4Test(s.store)
	c.Assert(err, IsNil)
	c.Assert(se.Auth(&auth.UserIdentity{Username: "root", Hostname: "%"}, nil, nil), IsTrue)
	tk := testkit.NewTestKit(c, s.store)
	tk.Se = se

	tk.MustExec("use test;")
	tk.MustExec("drop table if exists t;")
	tk.MustExec("create table t(a int, b int);")
	tk.MustExec("set session tidb_isolation_read_engines='tiflash,tidb';")
	// No error for CreateView.
	tk.MustExec("create view v0 (a, avg_b) as select a, avg(b) from t group by a;")
	tk.MustGetErrMsg("select * from v0;", "[planner:1815]Internal : Can not find access path matching 'tidb_isolation_read_engines'(value: 'tiflash,tidb'). Available values are 'tikv'.")
	tk.MustExec("set session tidb_isolation_read_engines='tikv,tiflash,tidb';")
	tk.MustQuery("select * from v0;").Check(testkit.Rows())
}

func (s *testIntegrationSuite) TestIssue22199(c *C) {
	tk := testkit.NewTestKit(c, s.store)
	tk.MustExec("use test")
	tk.MustExec("drop table if exists t1, t2")
	tk.MustExec("create table t1(i int primary key, j int, index idx_j(j))")
	tk.MustExec("create table t2(i int primary key, j int, index idx_j(j))")
	tk.MustGetErrMsg("select t1.*, (select t2.* from t1) from t1", "[planner:1051]Unknown table 't2'")
}

func (s *testIntegrationSuite) TestIssue22892(c *C) {
	tk := testkit.NewTestKit(c, s.store)
	tk.MustExec("use test")
	tk.MustExec("set @@tidb_partition_prune_mode='static'")
	tk.MustExec("drop table if exists t1")
	tk.MustExec("create table t1(a int) partition by hash (a) partitions 5;")
	tk.MustExec("insert into t1 values (0);")
	tk.MustQuery("select * from t1 where a not between 1 and 2;").Check(testkit.Rows("0"))

	tk.MustExec("set @@tidb_partition_prune_mode='dynamic'")
	tk.MustExec("drop table if exists t2")
	tk.MustExec("create table t2(a int) partition by hash (a) partitions 5;")
	tk.MustExec("insert into t2 values (0);")
	tk.MustQuery("select * from t2 where a not between 1 and 2;").Check(testkit.Rows("0"))
}

func (s *testIntegrationSerialSuite) TestPushDownProjectionForTiFlash(c *C) {
	tk := testkit.NewTestKit(c, s.store)
	tk.MustExec("use test")
	tk.MustExec("drop table if exists t")
	tk.MustExec("create table t (id int, value decimal(6,3))")
	tk.MustExec("analyze table t")
	tk.MustExec("set session tidb_allow_mpp=OFF")

	// Create virtual tiflash replica info.
	dom := domain.GetDomain(tk.Se)
	is := dom.InfoSchema()
	db, exists := is.SchemaByName(model.NewCIStr("test"))
	c.Assert(exists, IsTrue)
	for _, tblInfo := range db.Tables {
		if tblInfo.Name.L == "t" {
			tblInfo.TiFlashReplica = &model.TiFlashReplicaInfo{
				Count:     1,
				Available: true,
			}
		}
	}

	tk.MustExec("set @@tidb_opt_broadcast_join=1;")

	var input []string
	var output []struct {
		SQL  string
		Plan []string
	}
	s.testData.GetTestCases(c, &input, &output)
	for i, tt := range input {
		s.testData.OnRecord(func() {
			output[i].SQL = tt
			output[i].Plan = s.testData.ConvertRowsToStrings(tk.MustQuery(tt).Rows())
		})
		res := tk.MustQuery(tt)
		res.Check(testkit.Rows(output[i].Plan...))
	}
}

func (s *testIntegrationSerialSuite) TestPushDownProjectionForMPP(c *C) {
	tk := testkit.NewTestKit(c, s.store)
	tk.MustExec("use test")
	tk.MustExec("drop table if exists t")
	tk.MustExec("create table t (id int, value decimal(6,3))")
	tk.MustExec("analyze table t")

	// Create virtual tiflash replica info.
	dom := domain.GetDomain(tk.Se)
	is := dom.InfoSchema()
	db, exists := is.SchemaByName(model.NewCIStr("test"))
	c.Assert(exists, IsTrue)
	for _, tblInfo := range db.Tables {
		if tblInfo.Name.L == "t" {
			tblInfo.TiFlashReplica = &model.TiFlashReplicaInfo{
				Count:     1,
				Available: true,
			}
		}
	}

	tk.MustExec("set @@tidb_allow_mpp=1; set @@tidb_opt_broadcast_join=0;")

	var input []string
	var output []struct {
		SQL  string
		Plan []string
	}
	s.testData.GetTestCases(c, &input, &output)
	for i, tt := range input {
		s.testData.OnRecord(func() {
			output[i].SQL = tt
			output[i].Plan = s.testData.ConvertRowsToStrings(tk.MustQuery(tt).Rows())
		})
		res := tk.MustQuery(tt)
		res.Check(testkit.Rows(output[i].Plan...))
	}
}

func (s *testIntegrationSuite) TestReorderSimplifiedOuterJoins(c *C) {
	tk := testkit.NewTestKit(c, s.store)

	tk.MustExec("use test")
	tk.MustExec("drop table if exists t1,t2,t3")
	tk.MustExec("create table t1 (pk char(32) primary key, col1 char(32), col2 varchar(40), col3 char(32), key (col1), key (col3), key (col2,col3), key (col1,col3))")
	tk.MustExec("create table t2 (pk char(32) primary key, col1 varchar(100))")
	tk.MustExec("create table t3 (pk char(32) primary key, keycol varchar(100), pad1 tinyint(1) default null, pad2 varchar(40), key (keycol,pad1,pad2))")

	var input []string
	var output []struct {
		SQL  string
		Plan []string
	}
	s.testData.GetTestCases(c, &input, &output)
	for i, tt := range input {
		s.testData.OnRecord(func() {
			output[i].SQL = tt
			output[i].Plan = s.testData.ConvertRowsToStrings(tk.MustQuery(tt).Rows())
		})
		tk.MustQuery(tt).Check(testkit.Rows(output[i].Plan...))
	}
}

// Apply operator may got panic because empty Projection is eliminated.
func (s *testIntegrationSerialSuite) TestIssue23887(c *C) {
	tk := testkit.NewTestKit(c, s.store)
	tk.MustExec("use test")
	tk.MustExec("drop table if exists t;")
	tk.MustExec("create table t(a int, b int);")
	tk.MustExec("insert into t values(1, 2), (3, 4);")
	var input []string
	var output []struct {
		SQL  string
		Plan []string
		Res  []string
	}
	s.testData.GetTestCases(c, &input, &output)
	for i, tt := range input {
		s.testData.OnRecord(func() {
			output[i].SQL = tt
			output[i].Plan = s.testData.ConvertRowsToStrings(tk.MustQuery("explain format = 'brief' " + tt).Rows())
			output[i].Res = s.testData.ConvertRowsToStrings(tk.MustQuery(tt).Sort().Rows())
		})
		tk.MustQuery("explain format = 'brief' " + tt).Check(testkit.Rows(output[i].Plan...))
		tk.MustQuery(tt).Sort().Check(testkit.Rows(output[i].Res...))
	}

	tk.MustExec("drop table if exists t1;")
	tk.MustExec("create table t1 (c1 int primary key, c2 int, c3 int, index c2 (c2));")
	tk.MustQuery("select count(1) from (select count(1) from (select * from t1 where c3 = 100) k) k2;").Check(testkit.Rows("1"))
}

func (s *testIntegrationSerialSuite) TestDeleteStmt(c *C) {
	tk := testkit.NewTestKit(c, s.store)
	tk.MustExec("use test")
	tk.MustExec("create table t(a int)")
	tk.MustExec("delete t from t;")
	tk.MustExec("delete t from test.t as t;")
	tk.MustGetErrCode("delete test.t from test.t as t;", mysql.ErrUnknownTable)
	tk.MustExec("delete test.t from t;")
	tk.MustExec("create database db1")
	tk.MustExec("use db1")
	tk.MustExec("create table t(a int)")
	tk.MustGetErrCode("delete test.t from t;", mysql.ErrUnknownTable)
}

func (s *testIntegrationSuite) TestIndexMergeConstantTrue(c *C) {
	tk := testkit.NewTestKit(c, s.store)
	tk.MustExec("use test")
	tk.MustExec("drop table if exists t;")
	tk.MustExec("create table t(a int primary key, b int not null, key(b))")
	tk.MustExec("delete /*+ use_index_merge(t) */ FROM t WHERE a=1 OR (b < SOME (SELECT /*+ use_index_merge(t)*/ b FROM t WHERE a<2 OR b<2))")

	tk.MustExec("drop table if exists t")
	tk.MustExec("create table t(a int not null, b int not null, key(a), key(b))")
	tk.MustExec("delete /*+ use_index_merge(t) */ FROM t WHERE a=1 OR (b < SOME (SELECT /*+ use_index_merge(t)*/ b FROM t WHERE a<2 OR b<2))")

	tk.MustExec("drop table if exists t")
	tk.MustExec("create table t(a int primary key, b int not null, c int, key(a), key(b,c))")
	tk.MustExec("delete /*+ use_index_merge(t) */ FROM t WHERE a=1 OR (a<2 and b<2)")
}

func (s *testIntegrationSerialSuite) TestPushDownAggForMPP(c *C) {
	tk := testkit.NewTestKit(c, s.store)
	tk.MustExec("use test")
	tk.MustExec("drop table if exists t")
	tk.MustExec("create table t (id int, value decimal(6,3))")
	tk.MustExec("analyze table t")

	// Create virtual tiflash replica info.
	dom := domain.GetDomain(tk.Se)
	is := dom.InfoSchema()
	db, exists := is.SchemaByName(model.NewCIStr("test"))
	c.Assert(exists, IsTrue)
	for _, tblInfo := range db.Tables {
		if tblInfo.Name.L == "t" {
			tblInfo.TiFlashReplica = &model.TiFlashReplicaInfo{
				Count:     1,
				Available: true,
			}
		}
	}

	tk.MustExec(" set @@tidb_allow_mpp=1; set @@tidb_opt_broadcast_join=0; set @@tidb_broadcast_join_threshold_count = 1; set @@tidb_broadcast_join_threshold_size=1;")

	var input []string
	var output []struct {
		SQL  string
		Plan []string
	}
	s.testData.GetTestCases(c, &input, &output)
	for i, tt := range input {
		s.testData.OnRecord(func() {
			output[i].SQL = tt
			output[i].Plan = s.testData.ConvertRowsToStrings(tk.MustQuery(tt).Rows())
		})
		res := tk.MustQuery(tt)
		res.Check(testkit.Rows(output[i].Plan...))
	}
}

func (s *testIntegrationSerialSuite) TestMppJoinDecimal(c *C) {
	tk := testkit.NewTestKit(c, s.store)
	tk.MustExec("use test")
	tk.MustExec("drop table if exists t")
	tk.MustExec("drop table if exists tt")
	tk.MustExec("create table t (c1 decimal(8, 5), c2 decimal(9, 5), c3 decimal(9, 4) NOT NULL, c4 decimal(8, 4) NOT NULL, c5 decimal(40, 20))")
	tk.MustExec("create table tt (pk int(11) NOT NULL AUTO_INCREMENT primary key,col_varchar_64 varchar(64),col_char_64_not_null char(64) NOT null, col_decimal_30_10_key decimal(30,10), col_tinyint tinyint, col_varchar_key varchar(1), key col_decimal_30_10_key (col_decimal_30_10_key), key col_varchar_key(col_varchar_key));")
	tk.MustExec("analyze table t")
	tk.MustExec("analyze table tt")

	// Create virtual tiflash replica info.
	dom := domain.GetDomain(tk.Se)
	is := dom.InfoSchema()
	db, exists := is.SchemaByName(model.NewCIStr("test"))
	c.Assert(exists, IsTrue)
	for _, tblInfo := range db.Tables {
		if tblInfo.Name.L == "t" || tblInfo.Name.L == "tt" {
			tblInfo.TiFlashReplica = &model.TiFlashReplicaInfo{
				Count:     1,
				Available: true,
			}
		}
	}

	tk.MustExec("set @@tidb_allow_mpp=1;")
	tk.MustExec("set @@session.tidb_broadcast_join_threshold_size = 1")
	tk.MustExec("set @@session.tidb_broadcast_join_threshold_count = 1")

	var input []string
	var output []struct {
		SQL  string
		Plan []string
	}
	s.testData.GetTestCases(c, &input, &output)
	for i, tt := range input {
		s.testData.OnRecord(func() {
			output[i].SQL = tt
			output[i].Plan = s.testData.ConvertRowsToStrings(tk.MustQuery(tt).Rows())
		})
		res := tk.MustQuery(tt)
		res.Check(testkit.Rows(output[i].Plan...))
	}
}

func (s *testIntegrationSerialSuite) TestMppAggTopNWithJoin(c *C) {
	tk := testkit.NewTestKit(c, s.store)
	tk.MustExec("use test")
	tk.MustExec("drop table if exists t")
	tk.MustExec("create table t (id int, value decimal(6,3))")
	tk.MustExec("analyze table t")

	// Create virtual tiflash replica info.
	dom := domain.GetDomain(tk.Se)
	is := dom.InfoSchema()
	db, exists := is.SchemaByName(model.NewCIStr("test"))
	c.Assert(exists, IsTrue)
	for _, tblInfo := range db.Tables {
		if tblInfo.Name.L == "t" {
			tblInfo.TiFlashReplica = &model.TiFlashReplicaInfo{
				Count:     1,
				Available: true,
			}
		}
	}

	tk.MustExec(" set @@tidb_allow_mpp=1;")

	var input []string
	var output []struct {
		SQL  string
		Plan []string
	}
	s.testData.GetTestCases(c, &input, &output)
	for i, tt := range input {
		s.testData.OnRecord(func() {
			output[i].SQL = tt
			output[i].Plan = s.testData.ConvertRowsToStrings(tk.MustQuery(tt).Rows())
		})
		res := tk.MustQuery(tt)
		res.Check(testkit.Rows(output[i].Plan...))
	}
}

func (s *testIntegrationSerialSuite) TestLimitIndexLookUpKeepOrder(c *C) {
	tk := testkit.NewTestKit(c, s.store)
	tk.MustExec("use test")
	tk.MustExec("drop table if exists t;")
	tk.MustExec("create table t(a int, b int, c int, d int, index idx(a,b,c));")

	var input []string
	var output []struct {
		SQL  string
		Plan []string
	}
	s.testData.GetTestCases(c, &input, &output)
	for i, tt := range input {
		s.testData.OnRecord(func() {
			output[i].SQL = tt
			output[i].Plan = s.testData.ConvertRowsToStrings(tk.MustQuery(tt).Rows())
		})
		tk.MustQuery(tt).Check(testkit.Rows(output[i].Plan...))
	}
}

func (s *testIntegrationSuite) TestDecorrelateInnerJoinInSubquery(c *C) {
	tk := testkit.NewTestKit(c, s.store)

	tk.MustExec("use test")
	tk.MustExec("drop table if exists t")
	tk.MustExec("create table t(a int not null, b int not null)")

	var input []string
	var output []struct {
		SQL  string
		Plan []string
	}
	s.testData.GetTestCases(c, &input, &output)
	for i, tt := range input {
		s.testData.OnRecord(func() {
			output[i].SQL = tt
			output[i].Plan = s.testData.ConvertRowsToStrings(tk.MustQuery(tt).Rows())
		})
		tk.MustQuery(tt).Check(testkit.Rows(output[i].Plan...))
	}
}

func (s *testIntegrationSuite) TestIndexMergeTableFilter(c *C) {
	tk := testkit.NewTestKit(c, s.store)
	tk.MustExec("use test")
	tk.MustExec("drop table if exists t;")
	tk.MustExec("create table t(a int, b int, c int, d int, key(a), key(b));")
	tk.MustExec("insert into t values(10,1,1,10)")

	tk.MustQuery("explain format = 'brief' select /*+ use_index_merge(t) */ * from t where a=10 or (b=10 and c=10)").Check(testkit.Rows(
		"IndexMerge 0.02 root  ",
		"├─IndexRangeScan(Build) 10.00 cop[tikv] table:t, index:a(a) range:[10,10], keep order:false, stats:pseudo",
		"├─IndexRangeScan(Build) 10.00 cop[tikv] table:t, index:b(b) range:[10,10], keep order:false, stats:pseudo",
		"└─Selection(Probe) 0.02 cop[tikv]  or(eq(test.t.a, 10), and(eq(test.t.b, 10), eq(test.t.c, 10)))",
		"  └─TableRowIDScan 19.99 cop[tikv] table:t keep order:false, stats:pseudo",
	))
	tk.MustQuery("select /*+ use_index_merge(t) */ * from t where a=10 or (b=10 and c=10)").Check(testkit.Rows(
		"10 1 1 10",
	))
	tk.MustQuery("explain format = 'brief' select /*+ use_index_merge(t) */ * from t where (a=10 and d=10) or (b=10 and c=10)").Check(testkit.Rows(
		"IndexMerge 0.00 root  ",
		"├─IndexRangeScan(Build) 10.00 cop[tikv] table:t, index:a(a) range:[10,10], keep order:false, stats:pseudo",
		"├─IndexRangeScan(Build) 10.00 cop[tikv] table:t, index:b(b) range:[10,10], keep order:false, stats:pseudo",
		"└─Selection(Probe) 0.00 cop[tikv]  or(and(eq(test.t.a, 10), eq(test.t.d, 10)), and(eq(test.t.b, 10), eq(test.t.c, 10)))",
		"  └─TableRowIDScan 19.99 cop[tikv] table:t keep order:false, stats:pseudo",
	))
	tk.MustQuery("select /*+ use_index_merge(t) */ * from t where (a=10 and d=10) or (b=10 and c=10)").Check(testkit.Rows(
		"10 1 1 10",
	))
}

func (s *testIntegrationSuite) TestIssue22850(c *C) {
	tk := testkit.NewTestKit(c, s.store)
	tk.MustExec("use test")
	tk.MustExec("drop table if exists t1")
	tk.MustExec("CREATE TABLE t1 (a int(11))")
	tk.MustQuery("SELECT @v:=(SELECT 1 FROM t1 t2 LEFT JOIN t1 ON t1.a GROUP BY t1.a) FROM t1").Check(testkit.Rows()) // work fine
}

// #22949: test HexLiteral Used in GetVar expr
func (s *testIntegrationSuite) TestGetVarExprWithHexLiteral(c *C) {
	tk := testkit.NewTestKit(c, s.store)
	tk.MustExec("use test;")
	tk.MustExec("drop table if exists t1_no_idx;")
	tk.MustExec("create table t1_no_idx(id int, col_bit bit(16));")
	tk.MustExec("insert into t1_no_idx values(1, 0x3135);")
	tk.MustExec("insert into t1_no_idx values(2, 0x0f);")

	tk.MustExec("prepare stmt from 'select id from t1_no_idx where col_bit = ?';")
	tk.MustExec("set @a = 0x3135;")
	tk.MustQuery("execute stmt using @a;").Check(testkit.Rows("1"))
	tk.MustExec("set @a = 0x0F;")
	tk.MustQuery("execute stmt using @a;").Check(testkit.Rows("2"))

	// same test, but use IN expr
	tk.MustExec("prepare stmt from 'select id from t1_no_idx where col_bit in (?)';")
	tk.MustExec("set @a = 0x3135;")
	tk.MustQuery("execute stmt using @a;").Check(testkit.Rows("1"))
	tk.MustExec("set @a = 0x0F;")
	tk.MustQuery("execute stmt using @a;").Check(testkit.Rows("2"))

	// same test, but use table with index on col_bit
	tk.MustExec("drop table if exists t2_idx;")
	tk.MustExec("create table t2_idx(id int, col_bit bit(16), key(col_bit));")
	tk.MustExec("insert into t2_idx values(1, 0x3135);")
	tk.MustExec("insert into t2_idx values(2, 0x0f);")

	tk.MustExec("prepare stmt from 'select id from t2_idx where col_bit = ?';")
	tk.MustExec("set @a = 0x3135;")
	tk.MustQuery("execute stmt using @a;").Check(testkit.Rows("1"))
	tk.MustExec("set @a = 0x0F;")
	tk.MustQuery("execute stmt using @a;").Check(testkit.Rows("2"))

	// same test, but use IN expr
	tk.MustExec("prepare stmt from 'select id from t2_idx where col_bit in (?)';")
	tk.MustExec("set @a = 0x3135;")
	tk.MustQuery("execute stmt using @a;").Check(testkit.Rows("1"))
	tk.MustExec("set @a = 0x0F;")
	tk.MustQuery("execute stmt using @a;").Check(testkit.Rows("2"))

	// test col varchar with GetVar
	tk.MustExec("drop table if exists t_varchar;")
	tk.MustExec("create table t_varchar(id int, col_varchar varchar(100), key(col_varchar));")
	tk.MustExec("insert into t_varchar values(1, '15');")
	tk.MustExec("prepare stmt from 'select id from t_varchar where col_varchar = ?';")
	tk.MustExec("set @a = 0x3135;")
	tk.MustQuery("execute stmt using @a;").Check(testkit.Rows("1"))
}

// test BitLiteral used with GetVar
func (s *testIntegrationSuite) TestGetVarExprWithBitLiteral(c *C) {
	tk := testkit.NewTestKit(c, s.store)
	tk.MustExec("use test;")
	tk.MustExec("drop table if exists t1_no_idx;")
	tk.MustExec("create table t1_no_idx(id int, col_bit bit(16));")
	tk.MustExec("insert into t1_no_idx values(1, 0x3135);")
	tk.MustExec("insert into t1_no_idx values(2, 0x0f);")

	tk.MustExec("prepare stmt from 'select id from t1_no_idx where col_bit = ?';")
	// 0b11000100110101 is 0x3135
	tk.MustExec("set @a = 0b11000100110101;")
	tk.MustQuery("execute stmt using @a;").Check(testkit.Rows("1"))

	// same test, but use IN expr
	tk.MustExec("prepare stmt from 'select id from t1_no_idx where col_bit in (?)';")
	tk.MustExec("set @a = 0b11000100110101;")
	tk.MustQuery("execute stmt using @a;").Check(testkit.Rows("1"))
}

func (s *testIntegrationSuite) TestIndexMergeClusterIndex(c *C) {
	tk := testkit.NewTestKit(c, s.store)
	tk.MustExec("use test;")
	tk.MustExec("drop table if exists t")
	tk.MustExec("create table t (c1 float, c2 int, c3 int, primary key (c1) /*T![clustered_index] CLUSTERED */, key idx_1 (c2), key idx_2 (c3))")
	tk.MustExec("insert into t values(1.0,1,2),(2.0,2,1),(3.0,1,1),(4.0,2,2)")
	tk.MustQuery("select /*+ use_index_merge(t) */ c3 from t where c3 = 1 or c2 = 1").Sort().Check(testkit.Rows(
		"1",
		"1",
		"2",
	))
	tk.MustExec("drop table t")
	tk.MustExec("create table t (a int, b int, c int, primary key (a,b) /*T![clustered_index] CLUSTERED */, key idx_c(c))")
	tk.MustExec("insert into t values (0,1,2)")
	tk.MustQuery("select /*+ use_index_merge(t) */ c from t where c > 10 or a < 1").Check(testkit.Rows(
		"2",
	))
}

func (s *testIntegrationSuite) TestMultiColMaxOneRow(c *C) {
	tk := testkit.NewTestKit(c, s.store)

	tk.MustExec("use test")
	tk.MustExec("drop table if exists t1,t2")
	tk.MustExec("create table t1(a int)")
	tk.MustExec("create table t2(a int, b int, c int, primary key(a,b))")

	var input []string
	var output []struct {
		SQL  string
		Plan []string
	}
	s.testData.GetTestCases(c, &input, &output)
	for i, tt := range input {
		s.testData.OnRecord(func() {
			output[i].SQL = tt
			output[i].Plan = s.testData.ConvertRowsToStrings(tk.MustQuery("explain format = 'brief' " + tt).Rows())
		})
		tk.MustQuery("explain format = 'brief' " + tt).Check(testkit.Rows(output[i].Plan...))
	}
}

func (s *testIntegrationSuite) TestIssue23736(c *C) {
	tk := testkit.NewTestKit(c, s.store)
	tk.MustExec("use test")
	tk.MustExec("drop table if exists t0, t1")
	tk.MustExec("create table t0(a int, b int, c int as (a + b) virtual, unique index (c) invisible);")
	tk.MustExec("create table t1(a int, b int, c int as (a + b) virtual);")
	tk.MustExec("insert into t0(a, b) values (12, -1), (8, 7);")
	tk.MustExec("insert into t1(a, b) values (12, -1), (8, 7);")
	tk.MustQuery("select /*+ stream_agg() */ count(1) from t0 where c > 10 and b < 2;").Check(testkit.Rows("1"))
	tk.MustQuery("select /*+ stream_agg() */ count(1) from t1 where c > 10 and b < 2;").Check(testkit.Rows("1"))
	tk.MustExec("delete from t0")
	tk.MustExec("insert into t0(a, b) values (5, 1);")
	tk.MustQuery("select /*+ nth_plan(3) */ count(1) from t0 where c > 10 and b < 2;").Check(testkit.Rows("0"))

	// Should not use invisible index
	c.Assert(tk.MustUseIndex("select /*+ stream_agg() */ count(1) from t0 where c > 10 and b < 2", "c"), IsFalse)
}

func (s *testIntegrationSuite) TestIssue23846(c *C) {
	tk := testkit.NewTestKit(c, s.store)
	tk.MustExec("use test")
	tk.MustExec("drop table if exists t")
	tk.MustExec("create table t(a varbinary(10),UNIQUE KEY(a))")
	tk.MustExec("insert into t values(0x00A4EEF4FA55D6706ED5)")
	tk.MustQuery("select count(*) from t where a=0x00A4EEF4FA55D6706ED5").Check(testkit.Rows("1"))
	tk.MustQuery("select * from t where a=0x00A4EEF4FA55D6706ED5").Check(testkit.Rows("\x00\xa4\xee\xf4\xfaU\xd6pn\xd5")) // not empty
}

func (s *testIntegrationSuite) TestIssue23839(c *C) {
	tk := testkit.NewTestKit(c, s.store)
	tk.MustExec("use test")
	tk.MustExec("drop table if exists BB")
	tk.MustExec("CREATE TABLE `BB` (\n" +
		"	`col_int` int(11) DEFAULT NULL,\n" +
		"	`col_varchar_10` varchar(10) DEFAULT NULL,\n" +
		"	`pk` int(11) NOT NULL AUTO_INCREMENT,\n" +
		"	`col_int_not_null` int(11) NOT NULL,\n" +
		"	`col_decimal` decimal(10,0) DEFAULT NULL,\n" +
		"	`col_datetime` datetime DEFAULT NULL,\n" +
		"	`col_decimal_not_null` decimal(10,0) NOT NULL,\n" +
		"	`col_datetime_not_null` datetime NOT NULL,\n" +
		"	`col_varchar_10_not_null` varchar(10) NOT NULL,\n" +
		"	PRIMARY KEY (`pk`) /*T![clustered_index] CLUSTERED */\n" +
		") ENGINE=InnoDB DEFAULT CHARSET=utf8mb4 COLLATE=utf8mb4_bin AUTO_INCREMENT=2000001")
	tk.Exec("explain SELECT OUTR . col2 AS X FROM (SELECT INNR . col1 as col1, SUM( INNR . col2 ) as col2 FROM (SELECT INNR . `col_int_not_null` + 1 as col1, INNR . `pk` as col2 FROM BB AS INNR) AS INNR GROUP BY col1) AS OUTR2 INNER JOIN (SELECT INNR . col1 as col1, MAX( INNR . col2 ) as col2 FROM (SELECT INNR . `col_int_not_null` + 1 as col1, INNR . `pk` as col2 FROM BB AS INNR) AS INNR GROUP BY col1) AS OUTR ON OUTR2.col1 = OUTR.col1 GROUP BY OUTR . col1, OUTR2 . col1 HAVING X <> 'b'")
}

// https://github.com/pingcap/tidb/issues/24095
func (s *testIntegrationSuite) TestIssue24095(c *C) {
	tk := testkit.NewTestKit(c, s.store)
	tk.MustExec("use test;")
	tk.MustExec("drop table if exists t;")
	tk.MustExec("create table t (id int, value decimal(10,5));")
	tk.MustExec("desc format = 'brief' select count(*) from t join (select t.id, t.value v1 from t join t t1 on t.id = t1.id order by t.value limit 1) v on v.id = t.id and v.v1 = t.value;")

	var input []string
	var output []struct {
		SQL  string
		Plan []string
	}
	s.testData.GetTestCases(c, &input, &output)
	for i, tt := range input {
		s.testData.OnRecord(func() {
			output[i].SQL = tt
			output[i].Plan = s.testData.ConvertRowsToStrings(tk.MustQuery("explain format = 'brief' " + tt).Rows())
		})
		tk.MustQuery("explain format = 'brief' " + tt).Check(testkit.Rows(output[i].Plan...))
	}
}

func (s *testIntegrationSuite) TestConflictReadFromStorage(c *C) {
	tk := testkit.NewTestKit(c, s.store)
	tk.MustExec("use test")
	tk.MustExec("drop table if exists t")
	tk.MustExec(`create table t (
					a int, b int, c varchar(20),
					primary key(a), key(b), key(c)
				) partition by range columns(a) (
					partition p0 values less than(6),
					partition p1 values less than(11),
					partition p2 values less than(16));`)
	tk.MustExec(`insert into t values (1,1,"1"), (2,2,"2"), (8,8,"8"), (11,11,"11"), (15,15,"15")`)
	// Create virtual tiflash replica info.
	dom := domain.GetDomain(tk.Se)
	is := dom.InfoSchema()
	db, exists := is.SchemaByName(model.NewCIStr("test"))
	c.Assert(exists, IsTrue)
	for _, tblInfo := range db.Tables {
		if tblInfo.Name.L == "t" {
			tblInfo.TiFlashReplica = &model.TiFlashReplicaInfo{
				Count:     1,
				Available: true,
			}
		}
	}
	tk.MustQuery(`explain select /*+ read_from_storage(tikv[t partition(p0)], tiflash[t partition(p1, p2)]) */ * from t`)
	tk.MustQuery("show warnings").Check(testkit.Rows("Warning 1815 Storage hints are conflict, you can only specify one storage type of table test.t"))
	tk.MustQuery(`explain select /*+ read_from_storage(tikv[t], tiflash[t]) */ * from t`)
	tk.MustQuery("show warnings").Check(testkit.Rows("Warning 1815 Storage hints are conflict, you can only specify one storage type of table test.t"))
}

// TestSequenceAsDataSource is used to test https://github.com/pingcap/tidb/issues/24383.
func (s *testIntegrationSuite) TestSequenceAsDataSource(c *C) {
	tk := testkit.NewTestKit(c, s.store)

	tk.MustExec("use test")
	tk.MustExec("drop sequence if exists s1, s2")
	tk.MustExec("create sequence s1")
	tk.MustExec("create sequence s2")

	var input []string
	var output []struct {
		SQL  string
		Plan []string
	}
	s.testData.GetTestCases(c, &input, &output)
	for i, tt := range input {
		s.testData.OnRecord(func() {
			output[i].SQL = tt
			output[i].Plan = s.testData.ConvertRowsToStrings(tk.MustQuery("explain format = 'brief' " + tt).Rows())
		})
		tk.MustQuery("explain format = 'brief' " + tt).Check(testkit.Rows(output[i].Plan...))
	}
}

<<<<<<< HEAD
func (s *testIntegrationSerialSuite) TestEnforceMPP(c *C) {
	tk := testkit.NewTestKit(c, s.store)

	// test value limit of tidb_opt_tiflash_concurrency_factor
	err := tk.ExecToErr("set @@tidb_opt_tiflash_concurrency_factor = 0")
	c.Assert(err, NotNil)
	c.Assert(err.Error(), Equals, `[variable:1231]Variable 'tidb_opt_tiflash_concurrency_factor' can't be set to the value of '0'`)

	tk.MustExec("set @@tidb_opt_tiflash_concurrency_factor = 1")
	tk.MustQuery("select @@tidb_opt_tiflash_concurrency_factor").Check(testkit.Rows("1"))
	tk.MustExec("set @@tidb_opt_tiflash_concurrency_factor = 24")
	tk.MustQuery("select @@tidb_opt_tiflash_concurrency_factor").Check(testkit.Rows("24"))

	// test set tidb_allow_mpp
	tk.MustExec("set @@session.tidb_allow_mpp = 0")
	tk.MustQuery("select @@session.tidb_allow_mpp").Check(testkit.Rows("OFF"))
	tk.MustExec("set @@session.tidb_allow_mpp = 1")
	tk.MustQuery("select @@session.tidb_allow_mpp").Check(testkit.Rows("ON"))
	tk.MustExec("set @@session.tidb_allow_mpp = 2")
	tk.MustQuery("select @@session.tidb_allow_mpp").Check(testkit.Rows("ENFORCE"))

	tk.MustExec("set @@session.tidb_allow_mpp = off")
	tk.MustQuery("select @@session.tidb_allow_mpp").Check(testkit.Rows("OFF"))
	tk.MustExec("set @@session.tidb_allow_mpp = oN")
	tk.MustQuery("select @@session.tidb_allow_mpp").Check(testkit.Rows("ON"))
	tk.MustExec("set @@session.tidb_allow_mpp = enForcE")
	tk.MustQuery("select @@session.tidb_allow_mpp").Check(testkit.Rows("ENFORCE"))

	tk.MustExec("set @@global.tidb_allow_mpp = faLsE")
	tk.MustQuery("select @@global.tidb_allow_mpp").Check(testkit.Rows("OFF"))
	tk.MustExec("set @@global.tidb_allow_mpp = True")
	tk.MustQuery("select @@global.tidb_allow_mpp").Check(testkit.Rows("ON"))

	err := tk.ExecToErr("set @@global.tidb_allow_mpp = enforceWithTypo")
	c.Assert(err, NotNil)
	c.Assert(err.Error(), Equals, `[variable:1231]Variable 'tidb_allow_mpp' can't be set to the value of 'enforceWithTypo'`)

	// test query
	tk.MustExec("use test")
	tk.MustExec("drop table if exists t")
	tk.MustExec("create table t(a int)")
	tk.MustExec("create index idx on t(a)")
=======
func (s *testIntegrationSerialSuite) TestMergeContinuousSelections(c *C) {
	tk := testkit.NewTestKit(c, s.store)
	tk.MustExec("use test")
	tk.MustExec("drop table if exists ts")
	tk.MustExec("create table ts (col_char_64 char(64), col_varchar_64_not_null varchar(64) not null, col_varchar_key varchar(1), id int primary key, col_varchar_64 varchar(64),col_char_64_not_null char(64) not null);")
>>>>>>> f135c534

	// Create virtual tiflash replica info.
	dom := domain.GetDomain(tk.Se)
	is := dom.InfoSchema()
	db, exists := is.SchemaByName(model.NewCIStr("test"))
	c.Assert(exists, IsTrue)
	for _, tblInfo := range db.Tables {
<<<<<<< HEAD
		if tblInfo.Name.L == "t" {
=======
		if tblInfo.Name.L == "ts" {
>>>>>>> f135c534
			tblInfo.TiFlashReplica = &model.TiFlashReplicaInfo{
				Count:     1,
				Available: true,
			}
		}
	}

<<<<<<< HEAD
	// ban mpp
	tk.MustExec("set @@session.tidb_allow_mpp = 0")
	tk.MustQuery("select @@session.tidb_allow_mpp").Check(testkit.Rows("OFF"))

	// read from tiflash, batch cop.
	tk.MustQuery("explain format='verbose' select /*+ read_from_storage(tiflash[t]) */ count(*) from t where a=1").Check(testkit.Rows(
		"StreamAgg_20 1.00 285050.00 root  funcs:count(Column#5)->Column#3",
		"└─TableReader_21 1.00 19003.88 root  data:StreamAgg_9",
		"  └─StreamAgg_9 1.00 19006.88 batchCop[tiflash]  funcs:count(1)->Column#5",
		"    └─Selection_19 10.00 285020.00 batchCop[tiflash]  eq(test.t.a, 1)",
		"      └─TableFullScan_18 10000.00 255020.00 batchCop[tiflash] table:t keep order:false, stats:pseudo"))

	// open mpp
	tk.MustExec("set @@session.tidb_allow_mpp = 1")
	tk.MustQuery("select @@session.tidb_allow_mpp").Check(testkit.Rows("ON"))

	// should use tikv to index read
	tk.MustQuery("explain format='verbose' select count(*) from t where a=1;").Check(testkit.Rows(
		"StreamAgg_30 1.00 485.00 root  funcs:count(Column#6)->Column#3",
		"└─IndexReader_31 1.00 32.88 root  index:StreamAgg_10",
		"  └─StreamAgg_10 1.00 35.88 cop[tikv]  funcs:count(1)->Column#6",
		"    └─IndexRangeScan_29 10.00 455.00 cop[tikv] table:t, index:idx(a) range:[1,1], keep order:false, stats:pseudo"))

	// read from tikv, indexRead
	tk.MustQuery("explain format='verbose' select /*+ read_from_storage(tikv[t]) */ count(*) from t where a=1;").Check(testkit.Rows(
		"StreamAgg_18 1.00 485.00 root  funcs:count(Column#5)->Column#3",
		"└─IndexReader_19 1.00 32.88 root  index:StreamAgg_10",
		"  └─StreamAgg_10 1.00 35.88 cop[tikv]  funcs:count(1)->Column#5",
		"    └─IndexRangeScan_17 10.00 455.00 cop[tikv] table:t, index:idx(a) range:[1,1], keep order:false, stats:pseudo"))

	// read from tiflash, mpp with large cost
	tk.MustQuery("explain format='verbose' select /*+ read_from_storage(tiflash[t]) */ count(*) from t where a=1").Check(testkit.Rows(
		"HashAgg_21 1.00 11910.68 root  funcs:count(Column#5)->Column#3",
		"└─TableReader_23 1.00 11877.08 root  data:ExchangeSender_22",
		"  └─ExchangeSender_22 1.00 285050.00 batchCop[tiflash]  ExchangeType: PassThrough",
		"    └─HashAgg_9 1.00 285050.00 batchCop[tiflash]  funcs:count(1)->Column#5",
		"      └─Selection_20 10.00 285020.00 batchCop[tiflash]  eq(test.t.a, 1)",
		"        └─TableFullScan_19 10000.00 255020.00 batchCop[tiflash] table:t keep order:false, stats:pseudo"))

	// enforce mpp
	tk.MustExec("set @@session.tidb_allow_mpp = 2")
	tk.MustQuery("select @@session.tidb_allow_mpp").Check(testkit.Rows("ENFORCE"))

	// should use mpp
	tk.MustQuery("explain format='verbose' select count(*) from t where a=1;").Check(testkit.Rows(
		"HashAgg_24 1.00 33.60 root  funcs:count(Column#5)->Column#3",
		"└─TableReader_26 1.00 0.00 root  data:ExchangeSender_25",
		"  └─ExchangeSender_25 1.00 285050.00 batchCop[tiflash]  ExchangeType: PassThrough",
		"    └─HashAgg_9 1.00 285050.00 batchCop[tiflash]  funcs:count(1)->Column#5",
		"      └─Selection_23 10.00 285020.00 batchCop[tiflash]  eq(test.t.a, 1)",
		"        └─TableFullScan_22 10000.00 255020.00 batchCop[tiflash] table:t keep order:false, stats:pseudo"))

	// read from tikv, indexRead
	tk.MustQuery("explain format='verbose' select /*+ read_from_storage(tikv[t]) */ count(*) from t where a=1;").Check(testkit.Rows(
		"StreamAgg_18 1.00 485.00 root  funcs:count(Column#5)->Column#3",
		"└─IndexReader_19 1.00 32.88 root  index:StreamAgg_10",
		"  └─StreamAgg_10 1.00 35.88 cop[tikv]  funcs:count(1)->Column#5",
		"    └─IndexRangeScan_17 10.00 455.00 cop[tikv] table:t, index:idx(a) range:[1,1], keep order:false, stats:pseudo"))

	// read from tiflash, mpp with little cost
	tk.MustQuery("explain format='verbose' select /*+ read_from_storage(tiflash[t]) */ count(*) from t where a=1").Check(testkit.Rows(
		"HashAgg_21 1.00 33.60 root  funcs:count(Column#5)->Column#3",
		"└─TableReader_23 1.00 0.00 root  data:ExchangeSender_22",
		"  └─ExchangeSender_22 1.00 285050.00 batchCop[tiflash]  ExchangeType: PassThrough",
		"    └─HashAgg_9 1.00 285050.00 batchCop[tiflash]  funcs:count(1)->Column#5",
		"      └─Selection_20 10.00 285020.00 batchCop[tiflash]  eq(test.t.a, 1)",
		"        └─TableFullScan_19 10000.00 255020.00 batchCop[tiflash] table:t keep order:false, stats:pseudo"))
=======
	tk.MustExec(" set @@tidb_allow_mpp=1;")

	var input []string
	var output []struct {
		SQL  string
		Plan []string
	}
	s.testData.GetTestCases(c, &input, &output)
	for i, tt := range input {
		s.testData.OnRecord(func() {
			output[i].SQL = tt
			output[i].Plan = s.testData.ConvertRowsToStrings(tk.MustQuery(tt).Rows())
		})
		res := tk.MustQuery(tt)
		res.Check(testkit.Rows(output[i].Plan...))
	}
>>>>>>> f135c534
}<|MERGE_RESOLUTION|>--- conflicted
+++ resolved
@@ -3652,7 +3652,45 @@
 	}
 }
 
-<<<<<<< HEAD
+func (s *testIntegrationSerialSuite) TestMergeContinuousSelections(c *C) {
+	tk := testkit.NewTestKit(c, s.store)
+	tk.MustExec("use test")
+	tk.MustExec("drop table if exists ts")
+	tk.MustExec("create table ts (col_char_64 char(64), col_varchar_64_not_null varchar(64) not null, col_varchar_key varchar(1), id int primary key, col_varchar_64 varchar(64),col_char_64_not_null char(64) not null);")
+
+	// Create virtual tiflash replica info.
+	dom := domain.GetDomain(tk.Se)
+	is := dom.InfoSchema()
+	db, exists := is.SchemaByName(model.NewCIStr("test"))
+	c.Assert(exists, IsTrue)
+	for _, tblInfo := range db.Tables {
+		if tblInfo.Name.L == "ts" {
+			tblInfo.TiFlashReplica = &model.TiFlashReplicaInfo{
+				Count:     1,
+				Available: true,
+			}
+		}
+	}
+
+	tk.MustExec(" set @@tidb_allow_mpp=1;")
+
+	var input []string
+	var output []struct {
+		SQL  string
+		Plan []string
+	}
+	s.testData.GetTestCases(c, &input, &output)
+	for i, tt := range input {
+		s.testData.OnRecord(func() {
+			output[i].SQL = tt
+			output[i].Plan = s.testData.ConvertRowsToStrings(tk.MustQuery(tt).Rows())
+		})
+		res := tk.MustQuery(tt)
+		res.Check(testkit.Rows(output[i].Plan...))
+	}
+}
+
+
 func (s *testIntegrationSerialSuite) TestEnforceMPP(c *C) {
 	tk := testkit.NewTestKit(c, s.store)
 
@@ -3695,13 +3733,6 @@
 	tk.MustExec("drop table if exists t")
 	tk.MustExec("create table t(a int)")
 	tk.MustExec("create index idx on t(a)")
-=======
-func (s *testIntegrationSerialSuite) TestMergeContinuousSelections(c *C) {
-	tk := testkit.NewTestKit(c, s.store)
-	tk.MustExec("use test")
-	tk.MustExec("drop table if exists ts")
-	tk.MustExec("create table ts (col_char_64 char(64), col_varchar_64_not_null varchar(64) not null, col_varchar_key varchar(1), id int primary key, col_varchar_64 varchar(64),col_char_64_not_null char(64) not null);")
->>>>>>> f135c534
 
 	// Create virtual tiflash replica info.
 	dom := domain.GetDomain(tk.Se)
@@ -3709,11 +3740,7 @@
 	db, exists := is.SchemaByName(model.NewCIStr("test"))
 	c.Assert(exists, IsTrue)
 	for _, tblInfo := range db.Tables {
-<<<<<<< HEAD
 		if tblInfo.Name.L == "t" {
-=======
-		if tblInfo.Name.L == "ts" {
->>>>>>> f135c534
 			tblInfo.TiFlashReplica = &model.TiFlashReplicaInfo{
 				Count:     1,
 				Available: true,
@@ -3721,7 +3748,6 @@
 		}
 	}
 
-<<<<<<< HEAD
 	// ban mpp
 	tk.MustExec("set @@session.tidb_allow_mpp = 0")
 	tk.MustQuery("select @@session.tidb_allow_mpp").Check(testkit.Rows("OFF"))
@@ -3789,22 +3815,4 @@
 		"    └─HashAgg_9 1.00 285050.00 batchCop[tiflash]  funcs:count(1)->Column#5",
 		"      └─Selection_20 10.00 285020.00 batchCop[tiflash]  eq(test.t.a, 1)",
 		"        └─TableFullScan_19 10000.00 255020.00 batchCop[tiflash] table:t keep order:false, stats:pseudo"))
-=======
-	tk.MustExec(" set @@tidb_allow_mpp=1;")
-
-	var input []string
-	var output []struct {
-		SQL  string
-		Plan []string
-	}
-	s.testData.GetTestCases(c, &input, &output)
-	for i, tt := range input {
-		s.testData.OnRecord(func() {
-			output[i].SQL = tt
-			output[i].Plan = s.testData.ConvertRowsToStrings(tk.MustQuery(tt).Rows())
-		})
-		res := tk.MustQuery(tt)
-		res.Check(testkit.Rows(output[i].Plan...))
-	}
->>>>>>> f135c534
 }