--- conflicted
+++ resolved
@@ -4954,7 +4954,6 @@
 	))
 }
 
-<<<<<<< HEAD
 func (s *testIntegrationSuite) TestIssue30200(c *C) {
 	tk := testkit.NewTestKit(c, s.store)
 
@@ -4979,7 +4978,8 @@
 		"  ├─IndexRangeScan_6(Build) 10.00 cop[tikv] table:t1, index:c2(c2) range:[\"10\",\"10\"], keep order:false, stats:pseudo",
 		"  └─TableRowIDScan_7(Probe) 19.99 cop[tikv] table:t1 keep order:false, stats:pseudo"))
 	tk.MustQuery("select /*+ use_index_merge(t1) */ 1 from t1 where c1 = 'ab' or c2 = '10' and char_length(left(c1, 10)) = 10;").Check(testkit.Rows("1"))
-=======
+}
+
 func (s *testIntegrationSuite) TestIssue29705(c *C) {
 	tk := testkit.NewTestKit(c, s.store)
 	origin := tk.MustQuery("SELECT @@session.tidb_partition_prune_mode")
@@ -5007,5 +5007,4 @@
 	tk.MustExec("set names utf8mb4 collate utf8mb4_general_ci;")
 	tk.MustQuery("select * from t where (a>'a' and b='a') or (b = 'A' and a < 'd') order by a,c;").Check(testkit.Rows("b a 1", "b A 2", "c a 3"))
 
->>>>>>> 732b7eb1
 }