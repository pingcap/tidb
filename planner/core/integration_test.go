--- conflicted
+++ resolved
@@ -1329,12 +1329,8 @@
 	tk := testkit.NewTestKit(t, store)
 
 	tk.MustExec("use test")
-<<<<<<< HEAD
-	tk.MustExec("drop view if exists v, v1")
-=======
 	tk.MustExec("set tidb_cost_model_version=2")
 	tk.MustExec("drop view if exists v, v1, v2")
->>>>>>> 6af4e4b1
 	tk.MustExec("drop table if exists t, t1, t2")
 	tk.MustExec("create table t(a int, b int);")
 	tk.MustExec("create table t1(a int, b int);")
@@ -1368,8 +1364,6 @@
 	tk := testkit.NewTestKit(t, store)
 
 	tk.MustExec("use test")
-<<<<<<< HEAD
-=======
 	tk.MustExec("set tidb_cost_model_version=2")
 	tk.MustExec("drop view if exists v, v1, v2, v3")
 	tk.MustExec("drop table if exists t, t1, t2")
@@ -1408,7 +1402,6 @@
 
 	tk.MustExec("use test")
 	tk.MustExec("set tidb_cost_model_version=2")
->>>>>>> 6af4e4b1
 	tk.MustExec("drop view if exists v, v1")
 	tk.MustExec("drop table if exists t, t1, t2")
 	tk.MustExec("create table t(a int, b int);")
@@ -1419,8 +1412,6 @@
 	tk.MustExec("create definer='root'@'localhost' view v1 as select t.a, t.b from t join (select count(*) as a from t1 join v on t1.b=v.b group by v.a) tt on t.a = tt.a;")
 	tk.MustExec("create definer='root'@'localhost' view v2 as select t.a, t.b from t join (select count(*) as a from t1 join v1 on t1.b=v1.b group by v1.a) tt on t.a = tt.a;")
 
-<<<<<<< HEAD
-=======
 	tk.MustExec("select * from v2")
 	tk.MustQuery("select @@last_plan_from_binding").Check(testkit.Rows("0"))
 	tk.MustExec("create global binding for select * from v2 using select /*+ qb_name(qb_v_2, v2.v1@sel_2 .v@sel_2 .@sel_2), merge_join(t1@qb_v_2), stream_agg(@qb_v_2), qb_name(qb_v_1, v2. v1@sel_2 .v@sel_2 .@sel_1), merge_join(t@qb_v_1) */ * from v2;")
@@ -1482,7 +1473,6 @@
 	tk.MustExec("create definer='root'@'localhost' view v11 as select a, sum(b) from t group by a")
 	tk.MustExec("create definer='root'@'localhost' view v12 as select t.a, t.b from t join t t1 on t.a = t1.a;")
 
->>>>>>> 6af4e4b1
 	var input []string
 	var output []struct {
 		SQL  string
