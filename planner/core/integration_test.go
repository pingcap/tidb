--- conflicted
+++ resolved
@@ -4602,16 +4602,6 @@
 	rows.Check(testkit.Rows("1", "2", "3", "4", "5"))
 }
 
-<<<<<<< HEAD
-func (s *testIntegrationSuite) TestIssue27313(c *C) {
-	tk := testkit.NewTestKit(c, s.store)
-	tk.MustExec("use test")
-	tk.MustExec("drop table if exists t")
-	tk.MustExec("create table t(a varchar(100), b int, c int, index idx1(a(2), b), index idx2(a))")
-	tk.MustExec("explain format = 'verbose' select * from t where a = 'abcdefghijk' and b > 4")
-	// no warning indicates that idx2 is not pruned by idx1.
-	tk.MustQuery("show warnings").Check(testkit.Rows())
-=======
 func (s *testIntegrationSuite) TestGroupBySetVar(c *C) {
 	tk := testkit.NewTestKit(c, s.store)
 	tk.MustExec("use test")
@@ -4827,6 +4817,14 @@
 			"  └─TopN(Probe) 10.00 cop[tikv]  test.t29711.a, offset:0, count:10",
 			"    └─TableRowIDScan 10000.00 cop[tikv] table:t29711 keep order:false, stats:pseudo",
 		))
-
->>>>>>> 4d16aabf
+}
+
+func (s *testIntegrationSuite) TestIssue27313(c *C) {
+	tk := testkit.NewTestKit(c, s.store)
+	tk.MustExec("use test")
+	tk.MustExec("drop table if exists t")
+	tk.MustExec("create table t(a varchar(100), b int, c int, index idx1(a(2), b), index idx2(a))")
+	tk.MustExec("explain format = 'verbose' select * from t where a = 'abcdefghijk' and b > 4")
+	// no warning indicates that idx2 is not pruned by idx1.
+	tk.MustQuery("show warnings").Check(testkit.Rows())
 }