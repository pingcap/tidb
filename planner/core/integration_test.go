--- conflicted
+++ resolved
@@ -1626,7 +1626,6 @@
 	tk.MustQuery("SELECT * FROM t").Check(testkit.Rows("2 12"))
 }
 
-<<<<<<< HEAD
 func (s *testIntegrationSuite) TestOrderByNotInSelectDistinct(c *C) {
 	tk := testkit.NewTestKit(c, s.store)
 	tk.MustExec("use test")
@@ -1665,7 +1664,8 @@
 	tk.MustQuery("select distinct sum(v1) as z from ttest group by v2 order by z+1").Check(testkit.Rows("1", "4"))
 	tk.MustQuery("select distinct sum(v1)+1 from ttest group by v2 order by sum(v1)+1").Check(testkit.Rows("2", "5"))
 	tk.MustQuery("select distinct v1 as z from ttest order by v1+z").Check(testkit.Rows("1", "4"))
-=======
+}
+
 func (s *testIntegrationSuite) TestCorrelatedAggregate(c *C) {
 	tk := testkit.NewTestKit(c, s.store)
 	tk.MustExec("use test")
@@ -1862,5 +1862,4 @@
 		})
 		tk.MustQuery(tt).Check(testkit.Rows(output[i].Plan...))
 	}
->>>>>>> c27fdc08
 }