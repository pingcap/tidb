--- conflicted
+++ resolved
@@ -1626,7 +1626,6 @@
 	tk.MustQuery("SELECT * FROM t").Check(testkit.Rows("2 12"))
 }
 
-<<<<<<< HEAD
 func (s *testIntegrationSuite) TestCorrelatedAggregate(c *C) {
 	tk := testkit.NewTestKit(c, s.store)
 	tk.MustExec("use test")
@@ -1705,7 +1704,8 @@
 	tk.MustQuery("select count(a), (select count(a)) from t").Check(testkit.Rows("6 6"))
 	tk.MustQuery("select sum(distinct b), count(a), (select count(a)), (select cnt from (select sum(distinct b) as cnt) n) from t").
 		Check(testkit.Rows("6 6 6 6"))
-=======
+}
+
 func (s *testIntegrationSuite) TestInvalidNamedWindowSpec(c *C) {
 	// #12356
 	tk := testkit.NewTestKit(c, s.store)
@@ -1750,7 +1750,6 @@
 		"[planner:3029]Expression #1 of ORDER BY contains aggregate function and applies to the result of a non-aggregated query")
 	tk.MustGetErrMsg("select v1 from ttest having count(v2)",
 		"[planner:8123]In aggregated query without GROUP BY, expression #1 of SELECT list contains nonaggregated column 'v1'; this is incompatible with sql_mode=only_full_group_by")
->>>>>>> 3f33bdb7
 }
 
 func (s *testIntegrationSuite) TestCorrelatedColumnAggFuncPushDown(c *C) {
