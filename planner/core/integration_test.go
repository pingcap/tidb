// Copyright 2019 PingCAP, Inc.
//
// Licensed under the Apache License, Version 2.0 (the "License");
// you may not use this file except in compliance with the License.
// You may obtain a copy of the License at
//
//     http://www.apache.org/licenses/LICENSE-2.0
//
// Unless required by applicable law or agreed to in writing, software
// distributed under the License is distributed on an "AS IS" BASIS,
// See the License for the specific language governing permissions and
// limitations under the License.

package core_test

import (
	"bytes"
	"fmt"
	"strings"

	. "github.com/pingcap/check"
	"github.com/pingcap/errors"
	"github.com/pingcap/parser/model"
	"github.com/pingcap/parser/mysql"
	"github.com/pingcap/parser/terror"
	"github.com/pingcap/tidb/config"
	"github.com/pingcap/tidb/domain"
	"github.com/pingcap/tidb/expression"
	"github.com/pingcap/tidb/infoschema"
	"github.com/pingcap/tidb/kv"
	"github.com/pingcap/tidb/planner/core"
	"github.com/pingcap/tidb/sessionctx/stmtctx"
	"github.com/pingcap/tidb/sessionctx/variable"
	"github.com/pingcap/tidb/table"
	"github.com/pingcap/tidb/util/collate"
	"github.com/pingcap/tidb/util/testkit"
	"github.com/pingcap/tidb/util/testutil"
)

var _ = Suite(&testIntegrationSuite{})
var _ = SerialSuites(&testIntegrationSerialSuite{})

type testIntegrationSuite struct {
	testData testutil.TestData
	store    kv.Storage
	dom      *domain.Domain
}

func (s *testIntegrationSuite) SetUpSuite(c *C) {
	var err error
	s.testData, err = testutil.LoadTestSuiteData("testdata", "integration_suite")
	c.Assert(err, IsNil)
}

func (s *testIntegrationSuite) TearDownSuite(c *C) {
	c.Assert(s.testData.GenerateOutputIfNeeded(), IsNil)
}

func (s *testIntegrationSuite) SetUpTest(c *C) {
	var err error
	s.store, s.dom, err = newStoreWithBootstrap()
	c.Assert(err, IsNil)
}

func (s *testIntegrationSuite) TearDownTest(c *C) {
	s.dom.Close()
	err := s.store.Close()
	c.Assert(err, IsNil)
}

type testIntegrationSerialSuite struct {
	testData testutil.TestData
	store    kv.Storage
	dom      *domain.Domain
}

func (s *testIntegrationSerialSuite) SetUpSuite(c *C) {
	var err error
	s.testData, err = testutil.LoadTestSuiteData("testdata", "integration_serial_suite")
	c.Assert(err, IsNil)
}

func (s *testIntegrationSerialSuite) TearDownSuite(c *C) {
	c.Assert(s.testData.GenerateOutputIfNeeded(), IsNil)
}

func (s *testIntegrationSerialSuite) SetUpTest(c *C) {
	var err error
	s.store, s.dom, err = newStoreWithBootstrap()
	c.Assert(err, IsNil)
}

func (s *testIntegrationSerialSuite) TearDownTest(c *C) {
	s.dom.Close()
	err := s.store.Close()
	c.Assert(err, IsNil)
}

func (s *testIntegrationSuite) TestShowSubquery(c *C) {
	tk := testkit.NewTestKit(c, s.store)
	tk.MustExec("use test")
	tk.MustExec("drop table if exists t")
	tk.MustExec("create table t(a varchar(10), b int, c int)")
	tk.MustQuery("show columns from t where true").Check(testkit.Rows(
		"a varchar(10) YES  <nil> ",
		"b int(11) YES  <nil> ",
		"c int(11) YES  <nil> ",
	))
	tk.MustQuery("show columns from t where field = 'b'").Check(testkit.Rows(
		"b int(11) YES  <nil> ",
	))
	tk.MustQuery("show columns from t where field in (select 'b')").Check(testkit.Rows(
		"b int(11) YES  <nil> ",
	))
	tk.MustQuery("show columns from t where field in (select 'b') and true").Check(testkit.Rows(
		"b int(11) YES  <nil> ",
	))
	tk.MustQuery("show columns from t where field in (select 'b') and false").Check(testkit.Rows())
	tk.MustExec("insert into t values('c', 0, 0)")
	tk.MustQuery("show columns from t where field < all (select a from t)").Check(testkit.Rows(
		"a varchar(10) YES  <nil> ",
		"b int(11) YES  <nil> ",
	))
	tk.MustExec("insert into t values('b', 0, 0)")
	tk.MustQuery("show columns from t where field < all (select a from t)").Check(testkit.Rows(
		"a varchar(10) YES  <nil> ",
	))
}

func (s *testIntegrationSuite) TestPpdWithSetVar(c *C) {
	tk := testkit.NewTestKit(c, s.store)
	tk.MustExec("use test")
	tk.MustExec("drop table if exists t")
	tk.MustExec("create table t(c1 int, c2 varchar(255))")
	tk.MustExec("insert into t values(1,'a'),(2,'d'),(3,'c')")

	tk.MustQuery("select t01.c1,t01.c2,t01.c3 from (select t1.*,@c3:=@c3+1 as c3 from (select t.*,@c3:=0 from t order by t.c1)t1)t01 where t01.c3=1 and t01.c2='d'").Check(testkit.Rows())
	tk.MustQuery("select t01.c1,t01.c2,t01.c3 from (select t1.*,@c3:=@c3+1 as c3 from (select t.*,@c3:=0 from t order by t.c1)t1)t01 where t01.c3=2 and t01.c2='d'").Check(testkit.Rows("2 d 2"))
}

func (s *testIntegrationSuite) TestBitColErrorMessage(c *C) {
	tk := testkit.NewTestKit(c, s.store)

	tk.MustExec("use test")
	tk.MustExec("drop table if exists bit_col_t")
	tk.MustExec("create table bit_col_t (a bit(64))")
	tk.MustExec("drop table bit_col_t")
	tk.MustExec("create table bit_col_t (a bit(1))")
	tk.MustExec("drop table bit_col_t")
	tk.MustGetErrCode("create table bit_col_t (a bit(0))", mysql.ErrInvalidFieldSize)
	tk.MustGetErrCode("create table bit_col_t (a bit(65))", mysql.ErrTooBigDisplaywidth)
}

func (s *testIntegrationSuite) TestPushLimitDownIndexLookUpReader(c *C) {
	tk := testkit.NewTestKit(c, s.store)

	tk.MustExec("set @@session.tidb_executor_concurrency = 4;")
	tk.MustExec("set @@session.tidb_hash_join_concurrency = 5;")
	tk.MustExec("set @@session.tidb_distsql_scan_concurrency = 15;")
	tk.MustExec("use test")
	tk.MustExec("drop table if exists tbl")
	tk.MustExec("create table tbl(a int, b int, c int, key idx_b_c(b,c))")
	tk.MustExec("insert into tbl values(1,1,1),(2,2,2),(3,3,3),(4,4,4),(5,5,5)")
	tk.MustExec("analyze table tbl")

	var input []string
	var output []struct {
		SQL  string
		Plan []string
	}
	s.testData.GetTestCases(c, &input, &output)
	for i, tt := range input {
		s.testData.OnRecord(func() {
			output[i].SQL = tt
			output[i].Plan = s.testData.ConvertRowsToStrings(tk.MustQuery(tt).Rows())
		})
		tk.MustQuery(tt).Check(testkit.Rows(output[i].Plan...))
	}
}

func (s *testIntegrationSuite) TestIsFromUnixtimeNullRejective(c *C) {
	tk := testkit.NewTestKit(c, s.store)
	tk.MustExec("use test")
	tk.MustExec(`drop table if exists t;`)
	tk.MustExec(`create table t(a bigint, b bigint);`)
	s.runTestsWithTestData("TestIsFromUnixtimeNullRejective", tk, c)
}

func (s *testIntegrationSuite) TestIssue22298(c *C) {
	tk := testkit.NewTestKit(c, s.store)
	tk.MustExec("use test")
	tk.MustExec(`drop table if exists t;`)
	tk.MustExec(`create table t(a int, b int);`)
	tk.MustGetErrMsg(`select * from t where 0 and c = 10;`, "[planner:1054]Unknown column 'c' in 'where clause'")
}

func (s *testIntegrationSuite) TestIssue22828(c *C) {
	tk := testkit.NewTestKit(c, s.store)
	tk.MustExec("use test")
	tk.MustExec(`drop table if exists t1;`)
	tk.MustExec(`create table t (c int);`)
	tk.MustGetErrMsg(`select group_concat((select concat(c,group_concat(c)) FROM t where xxx=xxx)) FROM t;`, "[planner:1054]Unknown column 'xxx' in 'where clause'")
}

func (s *testIntegrationSuite) runTestsWithTestData(caseName string, tk *testkit.TestKit, c *C) {
	var input []string
	var output []struct {
		SQL  string
		Plan []string
	}
	s.testData.GetTestCasesByName(caseName, c, &input, &output)
	for i, tt := range input {
		s.testData.OnRecord(func() {
			output[i].SQL = tt
			output[i].Plan = s.testData.ConvertRowsToStrings(tk.MustQuery(tt).Rows())
		})
		tk.MustQuery(tt).Check(testkit.Rows(output[i].Plan...))
	}
}

func (s *testIntegrationSuite) TestJoinNotNullFlag(c *C) {
	store, dom, err := newStoreWithBootstrap()
	c.Assert(err, IsNil)
	tk := testkit.NewTestKit(c, store)
	defer func() {
		dom.Close()
		store.Close()
	}()
	tk.MustExec("use test")
	tk.MustExec("drop table if exists t1, t2")
	tk.MustExec("create table t1(x int not null)")
	tk.MustExec("create table t2(x int)")
	tk.MustExec("insert into t2 values (1)")

	tk.MustQuery("select IFNULL((select t1.x from t1 where t1.x = t2.x), 'xxx') as col1 from t2").Check(testkit.Rows("xxx"))
	tk.MustQuery("select ifnull(t1.x, 'xxx') from t2 left join t1 using(x)").Check(testkit.Rows("xxx"))
	tk.MustQuery("select ifnull(t1.x, 'xxx') from t2 natural left join t1").Check(testkit.Rows("xxx"))
}

func (s *testIntegrationSuite) TestAntiJoinConstProp(c *C) {
	store, dom, err := newStoreWithBootstrap()
	c.Assert(err, IsNil)
	tk := testkit.NewTestKit(c, store)
	defer func() {
		dom.Close()
		store.Close()
	}()
	tk.MustExec("use test")
	tk.MustExec("drop table if exists t1, t2")
	tk.MustExec("create table t1(a int not null, b int not null)")
	tk.MustExec("insert into t1 values (1,1)")
	tk.MustExec("create table t2(a int not null, b int not null)")
	tk.MustExec("insert into t2 values (2,2)")

	tk.MustQuery("select * from t1 where t1.a not in (select a from t2 where t2.a = t1.a and t2.a > 1)").Check(testkit.Rows(
		"1 1",
	))
	tk.MustQuery("select * from t1 where t1.a not in (select a from t2 where t2.b = t1.b and t2.a > 1)").Check(testkit.Rows(
		"1 1",
	))
	tk.MustQuery("select * from t1 where t1.a not in (select a from t2 where t2.b = t1.b and t2.b > 1)").Check(testkit.Rows(
		"1 1",
	))
	tk.MustQuery("select q.a in (select count(*) from t1 s where not exists (select 1 from t1 p where q.a > 1 and p.a = s.a)) from t1 q").Check(testkit.Rows(
		"1",
	))
	tk.MustQuery("select q.a in (select not exists (select 1 from t1 p where q.a > 1 and p.a = s.a) from t1 s) from t1 q").Check(testkit.Rows(
		"1",
	))

	tk.MustExec("drop table t1, t2")
	tk.MustExec("create table t1(a int not null, b int)")
	tk.MustExec("insert into t1 values (1,null)")
	tk.MustExec("create table t2(a int not null, b int)")
	tk.MustExec("insert into t2 values (2,2)")

	tk.MustQuery("select * from t1 where t1.a not in (select a from t2 where t2.b > t1.b)").Check(testkit.Rows(
		"1 <nil>",
	))
	tk.MustQuery("select * from t1 where t1.a not in (select a from t2 where t1.a = 2)").Check(testkit.Rows(
		"1 <nil>",
	))
}

func (s *testIntegrationSuite) TestSimplifyOuterJoinWithCast(c *C) {
	tk := testkit.NewTestKit(c, s.store)

	tk.MustExec("use test")
	tk.MustExec("drop table if exists t")
	tk.MustExec("create table t(a int not null, b datetime default null)")

	var input []string
	var output []struct {
		SQL  string
		Plan []string
	}
	s.testData.GetTestCases(c, &input, &output)
	for i, tt := range input {
		s.testData.OnRecord(func() {
			output[i].SQL = tt
			output[i].Plan = s.testData.ConvertRowsToStrings(tk.MustQuery(tt).Rows())
		})
		tk.MustQuery(tt).Check(testkit.Rows(output[i].Plan...))
	}
}

func (s *testIntegrationSerialSuite) TestNoneAccessPathsFoundByIsolationRead(c *C) {
	tk := testkit.NewTestKit(c, s.store)

	tk.MustExec("use test")
	tk.MustExec("drop table if exists t")
	tk.MustExec("create table t(a int primary key)")

	_, err := tk.Exec("select * from t")
	c.Assert(err, IsNil)

	tk.MustExec("set @@session.tidb_isolation_read_engines = 'tiflash'")

	// Don't filter mysql.SystemDB by isolation read.
	tk.MustQuery("explain format = 'brief' select * from mysql.stats_meta").Check(testkit.Rows(
		"TableReader 10000.00 root  data:TableFullScan",
		"└─TableFullScan 10000.00 cop[tikv] table:stats_meta keep order:false, stats:pseudo"))

	_, err = tk.Exec("select * from t")
	c.Assert(err, NotNil)
	c.Assert(err.Error(), Equals, "[planner:1815]Internal : Can not find access path matching 'tidb_isolation_read_engines'(value: 'tiflash'). Available values are 'tikv'.")

	tk.MustExec("set @@session.tidb_isolation_read_engines = 'tiflash, tikv'")
	tk.MustExec("select * from t")
	defer config.RestoreFunc()()
	config.UpdateGlobal(func(conf *config.Config) {
		conf.IsolationRead.Engines = []string{"tiflash"}
	})
	// Change instance config doesn't affect isolation read.
	tk.MustExec("select * from t")
}

func (s *testIntegrationSerialSuite) TestSelPushDownTiFlash(c *C) {
	tk := testkit.NewTestKit(c, s.store)
	tk.MustExec("use test")
	tk.MustExec("drop table if exists t")
	tk.MustExec("create table t(a int primary key, b varchar(20))")

	// Create virtual tiflash replica info.
	dom := domain.GetDomain(tk.Se)
	is := dom.InfoSchema()
	db, exists := is.SchemaByName(model.NewCIStr("test"))
	c.Assert(exists, IsTrue)
	for _, tblInfo := range db.Tables {
		if tblInfo.Name.L == "t" {
			tblInfo.TiFlashReplica = &model.TiFlashReplicaInfo{
				Count:     1,
				Available: true,
			}
		}
	}

	tk.MustExec("set @@session.tidb_isolation_read_engines = 'tiflash'")
	var input []string
	var output []struct {
		SQL  string
		Plan []string
	}
	s.testData.GetTestCases(c, &input, &output)
	for i, tt := range input {
		s.testData.OnRecord(func() {
			output[i].SQL = tt
			output[i].Plan = s.testData.ConvertRowsToStrings(tk.MustQuery(tt).Rows())
		})
		res := tk.MustQuery(tt)
		res.Check(testkit.Rows(output[i].Plan...))
	}
}
func (s *testIntegrationSerialSuite) TestMPPJoin(c *C) {
	tk := testkit.NewTestKit(c, s.store)
	tk.MustExec("use test")
	tk.MustExec("drop table if exists d1_t")
	tk.MustExec("create table d1_t(d1_k int, value int)")
	tk.MustExec("insert into d1_t values(1,2),(2,3)")
	tk.MustExec("analyze table d1_t")
	tk.MustExec("drop table if exists d2_t")
	tk.MustExec("create table d2_t(d2_k decimal(10,2), value int)")
	tk.MustExec("insert into d2_t values(10.11,2),(10.12,3)")
	tk.MustExec("analyze table d2_t")
	tk.MustExec("drop table if exists d3_t")
	tk.MustExec("create table d3_t(d3_k date, value int)")
	tk.MustExec("insert into d3_t values(date'2010-01-01',2),(date'2010-01-02',3)")
	tk.MustExec("analyze table d3_t")
	tk.MustExec("drop table if exists fact_t")
	tk.MustExec("create table fact_t(d1_k int, d2_k decimal(10,2), d3_k date, col1 int, col2 int, col3 int)")
	tk.MustExec("insert into fact_t values(1,10.11,date'2010-01-01',1,2,3),(1,10.11,date'2010-01-02',1,2,3),(1,10.12,date'2010-01-01',1,2,3),(1,10.12,date'2010-01-02',1,2,3)")
	tk.MustExec("insert into fact_t values(2,10.11,date'2010-01-01',1,2,3),(2,10.11,date'2010-01-02',1,2,3),(2,10.12,date'2010-01-01',1,2,3),(2,10.12,date'2010-01-02',1,2,3)")
	tk.MustExec("analyze table fact_t")

	// Create virtual tiflash replica info.
	dom := domain.GetDomain(tk.Se)
	is := dom.InfoSchema()
	db, exists := is.SchemaByName(model.NewCIStr("test"))
	c.Assert(exists, IsTrue)
	for _, tblInfo := range db.Tables {
		if tblInfo.Name.L == "fact_t" || tblInfo.Name.L == "d1_t" || tblInfo.Name.L == "d2_t" || tblInfo.Name.L == "d3_t" {
			tblInfo.TiFlashReplica = &model.TiFlashReplicaInfo{
				Count:     1,
				Available: true,
			}
		}
	}

	tk.MustExec("set @@session.tidb_isolation_read_engines = 'tiflash'")
	tk.MustExec("set @@session.tidb_allow_mpp = 1")
	var input []string
	var output []struct {
		SQL  string
		Plan []string
	}
	s.testData.GetTestCases(c, &input, &output)
	for i, tt := range input {
		s.testData.OnRecord(func() {
			output[i].SQL = tt
			output[i].Plan = s.testData.ConvertRowsToStrings(tk.MustQuery(tt).Rows())
		})
		res := tk.MustQuery(tt)
		res.Check(testkit.Rows(output[i].Plan...))
	}
}

func (s *testIntegrationSerialSuite) TestMPPShuffledJoin(c *C) {
	tk := testkit.NewTestKit(c, s.store)
	tk.MustExec("use test")
	tk.MustExec("drop table if exists d1_t")
	tk.MustExec("create table d1_t(d1_k int, value int)")
	tk.MustExec("insert into d1_t values(1,2),(2,3)")
	tk.MustExec("insert into d1_t values(1,2),(2,3)")
	tk.MustExec("analyze table d1_t")
	tk.MustExec("drop table if exists d2_t")
	tk.MustExec("create table d2_t(d2_k decimal(10,2), value int)")
	tk.MustExec("insert into d2_t values(10.11,2),(10.12,3)")
	tk.MustExec("insert into d2_t values(10.11,2),(10.12,3)")
	tk.MustExec("analyze table d2_t")
	tk.MustExec("drop table if exists d3_t")
	tk.MustExec("create table d3_t(d3_k date, value int)")
	tk.MustExec("insert into d3_t values(date'2010-01-01',2),(date'2010-01-02',3)")
	tk.MustExec("insert into d3_t values(date'2010-01-01',2),(date'2010-01-02',3)")
	tk.MustExec("analyze table d3_t")
	tk.MustExec("drop table if exists fact_t")
	tk.MustExec("create table fact_t(d1_k int, d2_k decimal(10,2), d3_k date, col1 int, col2 int, col3 int)")
	tk.MustExec("insert into fact_t values(1,10.11,date'2010-01-01',1,2,3),(1,10.11,date'2010-01-02',1,2,3),(1,10.12,date'2010-01-01',1,2,3),(1,10.12,date'2010-01-02',1,2,3)")
	tk.MustExec("insert into fact_t values(2,10.11,date'2010-01-01',1,2,3),(2,10.11,date'2010-01-02',1,2,3),(2,10.12,date'2010-01-01',1,2,3),(2,10.12,date'2010-01-02',1,2,3)")
	tk.MustExec("insert into fact_t values(2,10.11,date'2010-01-01',1,2,3),(2,10.11,date'2010-01-02',1,2,3),(2,10.12,date'2010-01-01',1,2,3),(2,10.12,date'2010-01-02',1,2,3)")
	tk.MustExec("insert into fact_t values(2,10.11,date'2010-01-01',1,2,3),(2,10.11,date'2010-01-02',1,2,3),(2,10.12,date'2010-01-01',1,2,3),(2,10.12,date'2010-01-02',1,2,3)")
	tk.MustExec("analyze table fact_t")

	// Create virtual tiflash replica info.
	dom := domain.GetDomain(tk.Se)
	is := dom.InfoSchema()
	db, exists := is.SchemaByName(model.NewCIStr("test"))
	c.Assert(exists, IsTrue)
	for _, tblInfo := range db.Tables {
		if tblInfo.Name.L == "fact_t" || tblInfo.Name.L == "d1_t" || tblInfo.Name.L == "d2_t" || tblInfo.Name.L == "d3_t" {
			tblInfo.TiFlashReplica = &model.TiFlashReplicaInfo{
				Count:     1,
				Available: true,
			}
		}
	}

	tk.MustExec("set @@session.tidb_isolation_read_engines = 'tiflash'")
	tk.MustExec("set @@session.tidb_allow_mpp = 1")
	tk.MustExec("set @@session.tidb_broadcast_join_threshold_size = 1")
	tk.MustExec("set @@session.tidb_broadcast_join_threshold_count = 1")
	var input []string
	var output []struct {
		SQL  string
		Plan []string
	}
	s.testData.GetTestCases(c, &input, &output)
	for i, tt := range input {
		s.testData.OnRecord(func() {
			output[i].SQL = tt
			output[i].Plan = s.testData.ConvertRowsToStrings(tk.MustQuery(tt).Rows())
		})
		res := tk.MustQuery(tt)
		res.Check(testkit.Rows(output[i].Plan...))
	}
}

func (s *testIntegrationSerialSuite) TestBroadcastJoin(c *C) {
	tk := testkit.NewTestKit(c, s.store)
	tk.MustExec("use test")
	tk.MustExec("drop table if exists d1_t")
	tk.MustExec("create table d1_t(d1_k int, value int)")
	tk.MustExec("insert into d1_t values(1,2),(2,3)")
	tk.MustExec("analyze table d1_t")
	tk.MustExec("drop table if exists d2_t")
	tk.MustExec("create table d2_t(d2_k decimal(10,2), value int)")
	tk.MustExec("insert into d2_t values(10.11,2),(10.12,3)")
	tk.MustExec("analyze table d2_t")
	tk.MustExec("drop table if exists d3_t")
	tk.MustExec("create table d3_t(d3_k date, value int)")
	tk.MustExec("insert into d3_t values(date'2010-01-01',2),(date'2010-01-02',3)")
	tk.MustExec("analyze table d3_t")
	tk.MustExec("drop table if exists fact_t")
	tk.MustExec("create table fact_t(d1_k int, d2_k decimal(10,2), d3_k date, col1 int, col2 int, col3 int)")
	tk.MustExec("insert into fact_t values(1,10.11,date'2010-01-01',1,2,3),(1,10.11,date'2010-01-02',1,2,3),(1,10.12,date'2010-01-01',1,2,3),(1,10.12,date'2010-01-02',1,2,3)")
	tk.MustExec("insert into fact_t values(2,10.11,date'2010-01-01',1,2,3),(2,10.11,date'2010-01-02',1,2,3),(2,10.12,date'2010-01-01',1,2,3),(2,10.12,date'2010-01-02',1,2,3)")
	tk.MustExec("analyze table fact_t")

	// Create virtual tiflash replica info.
	dom := domain.GetDomain(tk.Se)
	is := dom.InfoSchema()
	db, exists := is.SchemaByName(model.NewCIStr("test"))
	c.Assert(exists, IsTrue)
	for _, tblInfo := range db.Tables {
		if tblInfo.Name.L == "fact_t" || tblInfo.Name.L == "d1_t" || tblInfo.Name.L == "d2_t" || tblInfo.Name.L == "d3_t" {
			tblInfo.TiFlashReplica = &model.TiFlashReplicaInfo{
				Count:     1,
				Available: true,
			}
		}
	}

	tk.MustExec("set @@session.tidb_isolation_read_engines = 'tiflash'")
	tk.MustExec("set @@session.tidb_allow_batch_cop = 1")
	tk.MustExec("set @@session.tidb_opt_broadcast_join = 1")
	// make cbo force choose broadcast join since sql hint does not work for semi/anti-semi join
	tk.MustExec("set @@session.tidb_opt_cpu_factor=10000000;")
	var input []string
	var output []struct {
		SQL  string
		Plan []string
	}
	s.testData.GetTestCases(c, &input, &output)
	for i, tt := range input {
		s.testData.OnRecord(func() {
			output[i].SQL = tt
			output[i].Plan = s.testData.ConvertRowsToStrings(tk.MustQuery(tt).Rows())
		})
		res := tk.MustQuery(tt)
		res.Check(testkit.Rows(output[i].Plan...))
	}

	// out table of out join should not be global
	_, err := tk.Exec("explain format = 'brief' select /*+ broadcast_join(fact_t, d1_t), broadcast_join_local(d1_t) */ count(*) from fact_t left join d1_t on fact_t.d1_k = d1_t.d1_k")
	c.Assert(err, NotNil)
	c.Assert(err.Error(), Equals, "[planner:1815]Internal : Can't find a proper physical plan for this query")
	// nullEQ not supported
	_, err = tk.Exec("explain format = 'brief' select /*+ broadcast_join(fact_t, d1_t) */ count(*) from fact_t join d1_t on fact_t.d1_k <=> d1_t.d1_k")
	c.Assert(err, NotNil)
	c.Assert(err.Error(), Equals, "[planner:1815]Internal : Can't find a proper physical plan for this query")
	// not supported if join condition has unsupported expr
	_, err = tk.Exec("explain format = 'brief' select /*+ broadcast_join(fact_t, d1_t) */ count(*) from fact_t left join d1_t on fact_t.d1_k = d1_t.d1_k and sqrt(fact_t.col1) > 2")
	c.Assert(err, NotNil)
	c.Assert(err.Error(), Equals, "[planner:1815]Internal : Can't find a proper physical plan for this query")
	// cartsian join not supported
	_, err = tk.Exec("explain format = 'brief' select /*+ broadcast_join(fact_t, d1_t) */ count(*) from fact_t join d1_t")
	c.Assert(err, NotNil)
	c.Assert(err.Error(), Equals, "[planner:1815]Internal : Can't find a proper physical plan for this query")
}

func (s *testIntegrationSerialSuite) TestJoinNotSupportedByTiFlash(c *C) {
	tk := testkit.NewTestKit(c, s.store)
	tk.MustExec("use test")
	tk.MustExec("drop table if exists table_1")
	tk.MustExec("create table table_1(id int not null, bit_col bit(2) not null, datetime_col datetime not null)")
	tk.MustExec("insert into table_1 values(1,b'1','2020-01-01 00:00:00'),(2,b'0','2020-01-01 00:00:00')")
	tk.MustExec("analyze table table_1")

	// Create virtual tiflash replica info.
	dom := domain.GetDomain(tk.Se)
	is := dom.InfoSchema()
	db, exists := is.SchemaByName(model.NewCIStr("test"))
	c.Assert(exists, IsTrue)
	for _, tblInfo := range db.Tables {
		if tblInfo.Name.L == "table_1" {
			tblInfo.TiFlashReplica = &model.TiFlashReplicaInfo{
				Count:     1,
				Available: true,
			}
		}
	}

	tk.MustExec("set @@session.tidb_isolation_read_engines = 'tiflash'")
	tk.MustExec("set @@session.tidb_allow_mpp = 1")
	var input []string
	var output []struct {
		SQL  string
		Plan []string
	}
	s.testData.GetTestCases(c, &input, &output)
	for i, tt := range input {
		s.testData.OnRecord(func() {
			output[i].SQL = tt
			output[i].Plan = s.testData.ConvertRowsToStrings(tk.MustQuery(tt).Rows())
		})
		res := tk.MustQuery(tt)
		res.Check(testkit.Rows(output[i].Plan...))
	}

	tk.MustExec("set @@session.tidb_broadcast_join_threshold_size = 1")
	tk.MustExec("set @@session.tidb_broadcast_join_threshold_count = 1")
	s.testData.GetTestCases(c, &input, &output)
	for i, tt := range input {
		s.testData.OnRecord(func() {
			output[i].SQL = tt
			output[i].Plan = s.testData.ConvertRowsToStrings(tk.MustQuery(tt).Rows())
		})
		res := tk.MustQuery(tt)
		res.Check(testkit.Rows(output[i].Plan...))
	}

	tk.MustExec("set @@session.tidb_allow_mpp = 0")
	tk.MustExec("set @@session.tidb_isolation_read_engines = 'tiflash'")
	tk.MustExec("set @@session.tidb_allow_batch_cop = 1")
	tk.MustExec("set @@session.tidb_opt_broadcast_join = 1")
	// make cbo force choose broadcast join since sql hint does not work for semi/anti-semi join
	tk.MustExec("set @@session.tidb_opt_cpu_factor=10000000;")
	s.testData.GetTestCases(c, &input, &output)
	for i, tt := range input {
		s.testData.OnRecord(func() {
			output[i].SQL = tt
			output[i].Plan = s.testData.ConvertRowsToStrings(tk.MustQuery(tt).Rows())
		})
		res := tk.MustQuery(tt)
		res.Check(testkit.Rows(output[i].Plan...))
	}
}

func (s *testIntegrationSerialSuite) TestMPPNotSupportedInNewCollation(c *C) {
	defer collate.SetNewCollationEnabledForTest(false)
	tk := testkit.NewTestKit(c, s.store)
	tk.MustExec("use test")
	tk.MustExec("drop table if exists table_1")
	tk.MustExec("create table table_1(id int not null, value int)")
	tk.MustExec("insert into table_1 values(1,1),(2,2)")
	tk.MustExec("analyze table table_1")

	// Create virtual tiflash replica info.
	dom := domain.GetDomain(tk.Se)
	is := dom.InfoSchema()
	db, exists := is.SchemaByName(model.NewCIStr("test"))
	c.Assert(exists, IsTrue)
	for _, tblInfo := range db.Tables {
		if tblInfo.Name.L == "table_1" {
			tblInfo.TiFlashReplica = &model.TiFlashReplicaInfo{
				Count:     1,
				Available: true,
			}
		}
	}

	collate.SetNewCollationEnabledForTest(true)
	tk.MustExec("set @@session.tidb_isolation_read_engines = 'tiflash'")
	tk.MustExec("set @@session.tidb_allow_mpp = 1")
	var input []string
	var output []struct {
		SQL  string
		Plan []string
	}
	s.testData.GetTestCases(c, &input, &output)
	for i, tt := range input {
		s.testData.OnRecord(func() {
			output[i].SQL = tt
			output[i].Plan = s.testData.ConvertRowsToStrings(tk.MustQuery(tt).Rows())
		})
		res := tk.MustQuery(tt)
		res.Check(testkit.Rows(output[i].Plan...))
	}
}

func (s *testIntegrationSerialSuite) TestAggPushDownEngine(c *C) {
	tk := testkit.NewTestKit(c, s.store)
	tk.MustExec("use test")
	tk.MustExec("drop table if exists t")
	tk.MustExec("create table t(a int primary key, b varchar(20))")

	// Create virtual tiflash replica info.
	dom := domain.GetDomain(tk.Se)
	is := dom.InfoSchema()
	db, exists := is.SchemaByName(model.NewCIStr("test"))
	c.Assert(exists, IsTrue)
	for _, tblInfo := range db.Tables {
		if tblInfo.Name.L == "t" {
			tblInfo.TiFlashReplica = &model.TiFlashReplicaInfo{
				Count:     1,
				Available: true,
			}
		}
	}

	tk.MustExec("set @@session.tidb_isolation_read_engines = 'tiflash'")

	tk.MustQuery("desc select approx_count_distinct(a) from t").Check(testkit.Rows(
		"StreamAgg_16 1.00 root  funcs:approx_count_distinct(Column#5)->Column#3",
		"└─TableReader_17 1.00 root  data:StreamAgg_8",
		"  └─StreamAgg_8 1.00 batchCop[tiflash]  funcs:approx_count_distinct(test.t.a)->Column#5",
		"    └─TableFullScan_15 10000.00 batchCop[tiflash] table:t keep order:false, stats:pseudo"))

	tk.MustExec("set @@session.tidb_isolation_read_engines = 'tikv'")

	tk.MustQuery("desc select approx_count_distinct(a) from t").Check(testkit.Rows(
		"HashAgg_5 1.00 root  funcs:approx_count_distinct(test.t.a)->Column#3",
		"└─TableReader_11 10000.00 root  data:TableFullScan_10",
		"  └─TableFullScan_10 10000.00 cop[tikv] table:t keep order:false, stats:pseudo"))
}

func (s *testIntegrationSerialSuite) TestIssue15110(c *C) {
	tk := testkit.NewTestKit(c, s.store)
	tk.MustExec("use test")
	tk.MustExec("drop table if exists crm_rd_150m")
	tk.MustExec(`CREATE TABLE crm_rd_150m (
	product varchar(256) DEFAULT NULL,
		uks varchar(16) DEFAULT NULL,
		brand varchar(256) DEFAULT NULL,
		cin varchar(16) DEFAULT NULL,
		created_date timestamp NULL DEFAULT NULL,
		quantity int(11) DEFAULT NULL,
		amount decimal(11,0) DEFAULT NULL,
		pl_date timestamp NULL DEFAULT NULL,
		customer_first_date timestamp NULL DEFAULT NULL,
		recent_date timestamp NULL DEFAULT NULL
	) ENGINE=InnoDB DEFAULT CHARSET=utf8 COLLATE=utf8_bin;`)

	// Create virtual tiflash replica info.
	dom := domain.GetDomain(tk.Se)
	is := dom.InfoSchema()
	db, exists := is.SchemaByName(model.NewCIStr("test"))
	c.Assert(exists, IsTrue)
	for _, tblInfo := range db.Tables {
		if tblInfo.Name.L == "crm_rd_150m" {
			tblInfo.TiFlashReplica = &model.TiFlashReplicaInfo{
				Count:     1,
				Available: true,
			}
		}
	}

	tk.MustExec("set @@session.tidb_isolation_read_engines = 'tiflash'")
	tk.MustExec("explain format = 'brief' SELECT count(*) FROM crm_rd_150m dataset_48 WHERE (CASE WHEN (month(dataset_48.customer_first_date)) <= 30 THEN '新客' ELSE NULL END) IS NOT NULL;")
}

func (s *testIntegrationSerialSuite) TestReadFromStorageHint(c *C) {
	tk := testkit.NewTestKit(c, s.store)

	tk.MustExec("use test")
	tk.MustExec("drop table if exists t, tt, ttt")
	tk.MustExec("create table t(a int, b int, index ia(a))")
	tk.MustExec("create table tt(a int, b int, primary key(a))")
	tk.MustExec("create table ttt(a int, primary key (a desc))")

	// Create virtual tiflash replica info.
	dom := domain.GetDomain(tk.Se)
	is := dom.InfoSchema()
	db, exists := is.SchemaByName(model.NewCIStr("test"))
	c.Assert(exists, IsTrue)
	for _, tblInfo := range db.Tables {
		tblInfo.TiFlashReplica = &model.TiFlashReplicaInfo{
			Count:     1,
			Available: true,
		}
	}

	var input []string
	var output []struct {
		SQL  string
		Plan []string
		Warn []string
	}
	s.testData.GetTestCases(c, &input, &output)
	for i, tt := range input {
		s.testData.OnRecord(func() {
			output[i].SQL = tt
			output[i].Plan = s.testData.ConvertRowsToStrings(tk.MustQuery(tt).Rows())
			output[i].Warn = s.testData.ConvertSQLWarnToStrings(tk.Se.GetSessionVars().StmtCtx.GetWarnings())
		})
		res := tk.MustQuery(tt)
		res.Check(testkit.Rows(output[i].Plan...))
		c.Assert(s.testData.ConvertSQLWarnToStrings(tk.Se.GetSessionVars().StmtCtx.GetWarnings()), DeepEquals, output[i].Warn)
	}
}

func (s *testIntegrationSerialSuite) TestReadFromStorageHintAndIsolationRead(c *C) {
	tk := testkit.NewTestKit(c, s.store)

	tk.MustExec("use test")
	tk.MustExec("drop table if exists t, tt, ttt")
	tk.MustExec("create table t(a int, b int, index ia(a))")
	tk.MustExec("set @@session.tidb_isolation_read_engines=\"tikv\"")

	// Create virtual tiflash replica info.
	dom := domain.GetDomain(tk.Se)
	is := dom.InfoSchema()
	db, exists := is.SchemaByName(model.NewCIStr("test"))
	c.Assert(exists, IsTrue)
	for _, tblInfo := range db.Tables {
		tblInfo.TiFlashReplica = &model.TiFlashReplicaInfo{
			Count:     1,
			Available: true,
		}
	}

	var input []string
	var output []struct {
		SQL  string
		Plan []string
		Warn []string
	}
	s.testData.GetTestCases(c, &input, &output)
	for i, tt := range input {
		tk.Se.GetSessionVars().StmtCtx.SetWarnings(nil)
		s.testData.OnRecord(func() {
			output[i].SQL = tt
			output[i].Plan = s.testData.ConvertRowsToStrings(tk.MustQuery(tt).Rows())
			output[i].Warn = s.testData.ConvertSQLWarnToStrings(tk.Se.GetSessionVars().StmtCtx.GetWarnings())
		})
		res := tk.MustQuery(tt)
		res.Check(testkit.Rows(output[i].Plan...))
		c.Assert(s.testData.ConvertSQLWarnToStrings(tk.Se.GetSessionVars().StmtCtx.GetWarnings()), DeepEquals, output[i].Warn)
	}
}

func (s *testIntegrationSerialSuite) TestIsolationReadTiFlashNotChoosePointGet(c *C) {
	tk := testkit.NewTestKit(c, s.store)

	tk.MustExec("use test")
	tk.MustExec("drop table if exists t")
	tk.MustExec("create table t(a int, b int, primary key (a))")

	// Create virtual tiflash replica info.
	dom := domain.GetDomain(tk.Se)
	is := dom.InfoSchema()
	db, exists := is.SchemaByName(model.NewCIStr("test"))
	c.Assert(exists, IsTrue)
	for _, tblInfo := range db.Tables {
		tblInfo.TiFlashReplica = &model.TiFlashReplicaInfo{
			Count:     1,
			Available: true,
		}
	}

	tk.MustExec("set @@session.tidb_isolation_read_engines=\"tiflash\"")
	var input []string
	var output []struct {
		SQL    string
		Result []string
	}
	s.testData.GetTestCases(c, &input, &output)
	for i, tt := range input {
		s.testData.OnRecord(func() {
			output[i].SQL = tt
			output[i].Result = s.testData.ConvertRowsToStrings(tk.MustQuery(tt).Rows())
		})
		tk.MustQuery(tt).Check(testkit.Rows(output[i].Result...))
	}
}

func (s *testIntegrationSerialSuite) TestIsolationReadTiFlashUseIndexHint(c *C) {
	tk := testkit.NewTestKit(c, s.store)

	tk.MustExec("use test")
	tk.MustExec("drop table if exists t")
	tk.MustExec("create table t(a int, index idx(a));")

	// Create virtual tiflash replica info.
	dom := domain.GetDomain(tk.Se)
	is := dom.InfoSchema()
	db, exists := is.SchemaByName(model.NewCIStr("test"))
	c.Assert(exists, IsTrue)
	for _, tblInfo := range db.Tables {
		tblInfo.TiFlashReplica = &model.TiFlashReplicaInfo{
			Count:     1,
			Available: true,
		}
	}

	tk.MustExec("set @@session.tidb_isolation_read_engines=\"tiflash\"")
	var input []string
	var output []struct {
		SQL  string
		Plan []string
		Warn []string
	}
	s.testData.GetTestCases(c, &input, &output)
	for i, tt := range input {
		s.testData.OnRecord(func() {
			output[i].SQL = tt
			output[i].Plan = s.testData.ConvertRowsToStrings(tk.MustQuery(tt).Rows())
			output[i].Warn = s.testData.ConvertSQLWarnToStrings(tk.Se.GetSessionVars().StmtCtx.GetWarnings())
		})
		res := tk.MustQuery(tt)
		res.Check(testkit.Rows(output[i].Plan...))
		c.Assert(s.testData.ConvertSQLWarnToStrings(tk.Se.GetSessionVars().StmtCtx.GetWarnings()), DeepEquals, output[i].Warn)
	}
}

func (s *testIntegrationSerialSuite) TestIsolationReadDoNotFilterSystemDB(c *C) {
	tk := testkit.NewTestKit(c, s.store)

	tk.MustExec("use test")
	tk.MustExec("set @@tidb_isolation_read_engines = \"tiflash\"")
	var input []string
	var output []struct {
		SQL  string
		Plan []string
	}
	s.testData.GetTestCases(c, &input, &output)
	for i, tt := range input {
		s.testData.OnRecord(func() {
			output[i].SQL = tt
			output[i].Plan = s.testData.ConvertRowsToStrings(tk.MustQuery(tt).Rows())
		})
		res := tk.MustQuery(tt)
		res.Check(testkit.Rows(output[i].Plan...))
	}
}

func (s *testIntegrationSuite) TestPartitionTableStats(c *C) {
	tk := testkit.NewTestKit(c, s.store)
	{
		tk.MustExec(`set @@tidb_partition_prune_mode='` + string(variable.Static) + `'`)
		tk.MustExec("use test")
		tk.MustExec("drop table if exists t")
		tk.MustExec("create table t(a int, b int)partition by range columns(a)(partition p0 values less than (10), partition p1 values less than(20), partition p2 values less than(30));")
		tk.MustExec("insert into t values(21, 1), (22, 2), (23, 3), (24, 4), (15, 5)")
		tk.MustExec("analyze table t")

		var input []string
		var output []struct {
			SQL    string
			Result []string
		}
		s.testData.GetTestCases(c, &input, &output)
		for i, tt := range input {
			s.testData.OnRecord(func() {
				output[i].SQL = tt
				output[i].Result = s.testData.ConvertRowsToStrings(tk.MustQuery(tt).Rows())
			})
			tk.MustQuery(tt).Check(testkit.Rows(output[i].Result...))
		}
	}
}

func (s *testIntegrationSuite) TestPartitionPruningForInExpr(c *C) {
	tk := testkit.NewTestKit(c, s.store)

	tk.MustExec("use test")
	tk.MustExec("drop table if exists t")
	tk.MustExec("create table t(a int(11), b int) partition by range (a) (partition p0 values less than (4), partition p1 values less than(10), partition p2 values less than maxvalue);")
	tk.MustExec("insert into t values (1, 1),(10, 10),(11, 11)")

	var input []string
	var output []struct {
		SQL  string
		Plan []string
	}
	s.testData.GetTestCases(c, &input, &output)
	for i, tt := range input {
		s.testData.OnRecord(func() {
			output[i].SQL = tt
			output[i].Plan = s.testData.ConvertRowsToStrings(tk.MustQuery(tt).Rows())
		})
		tk.MustQuery(tt).Check(testkit.Rows(output[i].Plan...))
	}
}

func (s *testIntegrationSerialSuite) TestPartitionPruningWithDateType(c *C) {
	tk := testkit.NewTestKit(c, s.store)

	tk.MustExec("use test")
	tk.MustExec("drop table if exists t")
	tk.MustExec("create table t(a datetime) partition by range columns (a) (partition p1 values less than ('20000101'), partition p2 values less than ('2000-10-01'));")
	tk.MustExec("insert into t values ('20000201'), ('19000101');")

	// cannot get the statistical information immediately
	// tk.MustQuery(`SELECT PARTITION_NAME,TABLE_ROWS FROM INFORMATION_SCHEMA.PARTITIONS WHERE TABLE_NAME = 't';`).Check(testkit.Rows("p1 1", "p2 1"))
	str := tk.MustQuery(`desc select * from t where a < '2000-01-01';`).Rows()[0][3].(string)
	c.Assert(strings.Contains(str, "partition:p1"), IsTrue)
}

func (s *testIntegrationSuite) TestPartitionPruningForEQ(c *C) {
	tk := testkit.NewTestKit(c, s.store)
	tk.MustExec("use test")

	tk.MustExec("drop table if exists t")
	tk.MustExec("create table t(a datetime, b int) partition by range(weekday(a)) (partition p0 values less than(10), partition p1 values less than (100))")

	is := infoschema.GetInfoSchema(tk.Se)
	tbl, err := is.TableByName(model.NewCIStr("test"), model.NewCIStr("t"))
	c.Assert(err, IsNil)
	pt := tbl.(table.PartitionedTable)
	query, err := expression.ParseSimpleExprWithTableInfo(tk.Se, "a = '2020-01-01 00:00:00'", tbl.Meta())
	c.Assert(err, IsNil)
	dbName := model.NewCIStr(tk.Se.GetSessionVars().CurrentDB)
	columns, names, err := expression.ColumnInfos2ColumnsAndNames(tk.Se, dbName, tbl.Meta().Name, tbl.Meta().Cols(), tbl.Meta())
	c.Assert(err, IsNil)
	// Even the partition is not monotonous, EQ condition should be prune!
	// select * from t where a = '2020-01-01 00:00:00'
	res, err := core.PartitionPruning(tk.Se, pt, []expression.Expression{query}, nil, columns, names)
	c.Assert(err, IsNil)
	c.Assert(res, HasLen, 1)
	c.Assert(res[0], Equals, 0)
}

func (s *testIntegrationSuite) TestErrNoDB(c *C) {
	tk := testkit.NewTestKit(c, s.store)
	tk.MustExec("create user test")
	_, err := tk.Exec("grant select on test1111 to test@'%'")
	c.Assert(errors.Cause(err), Equals, core.ErrNoDB)
	tk.MustExec("use test")
	tk.MustExec("create table test1111 (id int)")
	tk.MustExec("grant select on test1111 to test@'%'")
}

func (s *testIntegrationSuite) TestMaxMinEliminate(c *C) {
	tk := testkit.NewTestKit(c, s.store)

	tk.MustExec("use test")
	tk.MustExec("drop table if exists t")
	tk.MustExec("create table t(a int primary key)")
	tk.Se.GetSessionVars().EnableClusteredIndex = true
	tk.MustExec("create table cluster_index_t(a int, b int, c int, primary key (a, b));")

	var input []string
	var output []struct {
		SQL  string
		Plan []string
	}
	s.testData.GetTestCases(c, &input, &output)
	for i, tt := range input {
		s.testData.OnRecord(func() {
			output[i].SQL = tt
			output[i].Plan = s.testData.ConvertRowsToStrings(tk.MustQuery(tt).Rows())
		})
		tk.MustQuery(tt).Check(testkit.Rows(output[i].Plan...))
	}
}

func (s *testIntegrationSuite) TestINLJHintSmallTable(c *C) {
	tk := testkit.NewTestKit(c, s.store)
	tk.MustExec("use test")
	tk.MustExec("drop table if exists t1, t2")
	tk.MustExec("create table t1(a int not null, b int, key(a))")
	tk.MustExec("insert into t1 values(1,1),(2,2)")
	tk.MustExec("create table t2(a int not null, b int, key(a))")
	tk.MustExec("insert into t2 values(1,1),(2,2),(3,3),(4,4),(5,5)")
	tk.MustExec("analyze table t1, t2")
	tk.MustExec("explain format = 'brief' select /*+ TIDB_INLJ(t1) */ * from t1 join t2 on t1.a = t2.a")
}

func (s *testIntegrationSuite) TestIndexJoinUniqueCompositeIndex(c *C) {
	tk := testkit.NewTestKit(c, s.store)

	tk.MustExec("use test")
	tk.MustExec("drop table if exists t1, t2")
	tk.Se.GetSessionVars().EnableClusteredIndex = false
	tk.MustExec("create table t1(a int not null, c int not null)")
	tk.MustExec("create table t2(a int not null, b int not null, c int not null, primary key(a,b))")
	tk.MustExec("insert into t1 values(1,1)")
	tk.MustExec("insert into t2 values(1,1,1),(1,2,1)")
	tk.MustExec("analyze table t1,t2")

	var input []string
	var output []struct {
		SQL  string
		Plan []string
	}
	s.testData.GetTestCases(c, &input, &output)
	for i, tt := range input {
		s.testData.OnRecord(func() {
			output[i].SQL = tt
			output[i].Plan = s.testData.ConvertRowsToStrings(tk.MustQuery(tt).Rows())
		})
		tk.MustQuery(tt).Check(testkit.Rows(output[i].Plan...))
	}
}

func (s *testIntegrationSuite) TestIndexMerge(c *C) {
	tk := testkit.NewTestKit(c, s.store)

	tk.MustExec("use test")
	tk.MustExec("drop table if exists t")
	tk.MustExec("create table t(a int, b int, c int, unique index(a), unique index(b), primary key(c))")

	var input []string
	var output []struct {
		SQL  string
		Plan []string
	}
	s.testData.GetTestCases(c, &input, &output)
	for i, tt := range input {
		s.testData.OnRecord(func() {
			output[i].SQL = tt
			output[i].Plan = s.testData.ConvertRowsToStrings(tk.MustQuery(tt).Rows())
		})
		tk.MustQuery(tt).Check(testkit.Rows(output[i].Plan...))
	}
}

func (s *testIntegrationSuite) TestIndexMergeHint4CNF(c *C) {
	tk := testkit.NewTestKit(c, s.store)

	tk.MustExec("use test")
	tk.MustExec("drop table if exists t")
	tk.MustExec("create table t(id int primary key, a int, b int, c int, key(a), key(b), key(c))")

	var input []string
	var output []struct {
		SQL  string
		Plan []string
	}
	s.testData.GetTestCases(c, &input, &output)
	for i, tt := range input {
		s.testData.OnRecord(func() {
			output[i].SQL = tt
			output[i].Plan = s.testData.ConvertRowsToStrings(tk.MustQuery(tt).Rows())
		})
		tk.MustQuery(tt).Check(testkit.Rows(output[i].Plan...))
	}
}

func (s *testIntegrationSuite) TestInvisibleIndex(c *C) {
	tk := testkit.NewTestKit(c, s.store)

	tk.MustExec("use test")
	tk.MustExec("drop table if exists t")

	// Optimizer cannot see invisible indexes.
	tk.MustExec("create table t(a int, b int, unique index i_a (a) invisible, unique index i_b(b))")
	tk.MustExec("insert into t values (1,2)")

	// Optimizer cannot use invisible indexes.
	tk.MustQuery("select a from t order by a").Check(testkit.Rows("1"))
	c.Check(tk.MustUseIndex("select a from t order by a", "i_a"), IsFalse)
	tk.MustQuery("select a from t where a > 0").Check(testkit.Rows("1"))
	c.Check(tk.MustUseIndex("select a from t where a > 1", "i_a"), IsFalse)

	// If use invisible indexes in index hint and sql hint, throw an error.
	errStr := "[planner:1176]Key 'i_a' doesn't exist in table 't'"
	tk.MustGetErrMsg("select * from t use index(i_a)", errStr)
	tk.MustGetErrMsg("select * from t force index(i_a)", errStr)
	tk.MustGetErrMsg("select * from t ignore index(i_a)", errStr)
	tk.MustQuery("select /*+ USE_INDEX(t, i_a) */ * from t")
	c.Assert(tk.Se.GetSessionVars().StmtCtx.GetWarnings(), HasLen, 1)
	c.Assert(tk.Se.GetSessionVars().StmtCtx.GetWarnings()[0].Err.Error(), Equals, errStr)
	tk.MustQuery("select /*+ IGNORE_INDEX(t, i_a), USE_INDEX(t, i_b) */ a from t order by a")
	c.Assert(tk.Se.GetSessionVars().StmtCtx.GetWarnings(), HasLen, 1)
	c.Assert(tk.Se.GetSessionVars().StmtCtx.GetWarnings()[0].Err.Error(), Equals, errStr)

	tk.MustExec("admin check table t")
	tk.MustExec("admin check index t i_a")
}

// for issue #14822
func (s *testIntegrationSuite) TestIndexJoinTableRange(c *C) {
	tk := testkit.NewTestKit(c, s.store)

	tk.MustExec("use test")
	tk.MustExec("drop table if exists t1, t2")
	tk.MustExec("create table t1(a int, b int, primary key (a), key idx_t1_b (b))")
	tk.MustExec("create table t2(a int, b int, primary key (a), key idx_t1_b (b))")

	var input []string
	var output []struct {
		SQL  string
		Plan []string
	}
	s.testData.GetTestCases(c, &input, &output)
	for i, tt := range input {
		s.testData.OnRecord(func() {
			output[i].SQL = tt
			output[i].Plan = s.testData.ConvertRowsToStrings(tk.MustQuery(tt).Rows())
		})
		tk.MustQuery(tt).Check(testkit.Rows(output[i].Plan...))
	}
}

func (s *testIntegrationSuite) TestTopNByConstFunc(c *C) {
	tk := testkit.NewTestKit(c, s.store)
	tk.MustExec("use test")
	tk.MustQuery("select max(t.col) from (select 'a' as col union all select '' as col) as t").Check(testkit.Rows(
		"a",
	))
}

func (s *testIntegrationSuite) TestSubqueryWithTopN(c *C) {
	tk := testkit.NewTestKit(c, s.store)

	tk.MustExec("use test")
	tk.MustExec("drop table if exists t")
	tk.MustExec("create table t(a int, b int)")

	var input []string
	var output []struct {
		SQL  string
		Plan []string
	}
	s.testData.GetTestCases(c, &input, &output)
	for i, tt := range input {
		s.testData.OnRecord(func() {
			output[i].SQL = tt
			output[i].Plan = s.testData.ConvertRowsToStrings(tk.MustQuery(tt).Rows())
		})
		tk.MustQuery(tt).Check(testkit.Rows(output[i].Plan...))
	}
}

func (s *testIntegrationSuite) TestIndexHintWarning(c *C) {
	tk := testkit.NewTestKit(c, s.store)
	tk.MustExec("use test")
	tk.MustExec("drop table if exists t1, t2")
	tk.MustExec("create table t1(a int, b int, c int, key a(a), key b(b))")
	tk.MustExec("create table t2(a int, b int, c int, key a(a), key b(b))")
	var input []string
	var output []struct {
		SQL      string
		Warnings []string
	}
	s.testData.GetTestCases(c, &input, &output)
	for i, tt := range input {
		s.testData.OnRecord(func() {
			output[i].SQL = tt
			tk.MustQuery(tt)
			warns := tk.Se.GetSessionVars().StmtCtx.GetWarnings()
			output[i].Warnings = make([]string, len(warns))
			for j := range warns {
				output[i].Warnings[j] = warns[j].Err.Error()
			}
		})
		tk.MustQuery(tt)
		warns := tk.Se.GetSessionVars().StmtCtx.GetWarnings()
		c.Assert(len(warns), Equals, len(output[i].Warnings))
		for j := range warns {
			c.Assert(warns[j].Level, Equals, stmtctx.WarnLevelWarning)
			c.Assert(warns[j].Err.Error(), Equals, output[i].Warnings[j])
		}
	}
}

func (s *testIntegrationSuite) TestIssue15546(c *C) {
	tk := testkit.NewTestKit(c, s.store)

	tk.MustExec("use test")
	tk.MustExec("drop table if exists t, pt, vt")
	tk.MustExec("create table t(a int, b int)")
	tk.MustExec("insert into t values(1, 1)")
	tk.MustExec("create table pt(a int primary key, b int) partition by range(a) (" +
		"PARTITION `p0` VALUES LESS THAN (10), PARTITION `p1` VALUES LESS THAN (20), PARTITION `p2` VALUES LESS THAN (30))")
	tk.MustExec("insert into pt values(1, 1), (11, 11), (21, 21)")
	tk.MustExec("create definer='root'@'localhost' view vt(a, b) as select a, b from t")
	tk.MustQuery("select * from pt, vt where pt.a = vt.a").Check(testkit.Rows("1 1 1 1"))
}

func (s *testIntegrationSuite) TestApproxCountDistinctInPartitionTable(c *C) {
	tk := testkit.NewTestKit(c, s.store)

	tk.MustExec("use test")
	tk.MustExec("drop table if exists t")
	tk.MustExec("create table t(a int(11), b int) partition by range (a) (partition p0 values less than (3), partition p1 values less than maxvalue);")
	tk.MustExec("insert into t values(1, 1), (2, 1), (3, 1), (4, 2), (4, 2)")
	tk.MustExec("set session tidb_opt_agg_push_down=1")
<<<<<<< HEAD
	tk.MustExec(`set @@tidb_partition_prune_mode='` + string(variable.StaticOnly) + `'`)
	tk.MustQuery("explain format = 'brief' select approx_count_distinct(a), b from t group by b order by b desc").Check(testkit.Rows(
		"Sort 16000.00 root  schema:[Column#4 test.t.b], items:test.t.b:desc",
=======
	tk.MustExec(`set @@tidb_partition_prune_mode='` + string(variable.Static) + `'`)
	tk.MustQuery("explain format = 'brief' select approx_count_distinct(a), b from t group by b order by b desc").Check(testkit.Rows("Sort 16000.00 root  test.t.b:desc",
>>>>>>> cad8e15d
		"└─HashAgg 16000.00 root  group by:test.t.b, funcs:approx_count_distinct(Column#5)->Column#4, funcs:firstrow(Column#6)->test.t.b",
		"  └─PartitionUnion 16000.00 root  ",
		"    ├─HashAgg 8000.00 root  group by:test.t.b, funcs:approx_count_distinct(test.t.a)->Column#5, funcs:firstrow(test.t.b)->Column#6, funcs:firstrow(test.t.b)->test.t.b",
		"    │ └─TableReader 10000.00 root  data:TableFullScan",
		"    │   └─TableFullScan 10000.00 cop[tikv] table:t, partition:p0 keep order:false, stats:pseudo",
		"    └─HashAgg 8000.00 root  group by:test.t.b, funcs:approx_count_distinct(test.t.a)->Column#5, funcs:firstrow(test.t.b)->Column#6, funcs:firstrow(test.t.b)->test.t.b",
		"      └─TableReader 10000.00 root  data:TableFullScan",
		"        └─TableFullScan 10000.00 cop[tikv] table:t, partition:p1 keep order:false, stats:pseudo"))
	tk.MustQuery("select approx_count_distinct(a), b from t group by b order by b desc").Check(testkit.Rows("1 2", "3 1"))
}

func (s *testIntegrationSuite) TestApproxPercentile(c *C) {
	tk := testkit.NewTestKit(c, s.store)

	tk.MustExec("use test")
	tk.MustExec("drop table if exists t")
	tk.MustExec("create table t(a int, b int)")
	tk.MustExec("insert into t values(1, 1), (2, 1), (3, 2), (4, 2), (5, 2)")

	var input []string
	var output []struct {
		SQL  string
		Plan []string
		Res  []string
	}
	s.testData.GetTestCases(c, &input, &output)
	for i, tt := range input {
		s.testData.OnRecord(func() {
			output[i].SQL = tt
			output[i].Plan = s.testData.ConvertRowsToStrings(tk.MustQuery("explain " + tt).Rows())
			output[i].Res = s.testData.ConvertRowsToStrings(tk.MustQuery(tt).Rows())
		})
		tk.MustQuery("explain " + tt).Check(testkit.Rows(output[i].Plan...))
		tk.MustQuery(tt).Check(testkit.Rows(output[i].Res...))
	}
}

func (s *testIntegrationSuite) TestIssue17813(c *C) {
	tk := testkit.NewTestKit(c, s.store)

	tk.MustExec("use test")
	tk.MustExec("drop table if exists hash_partition_overflow")
	tk.MustExec("create table hash_partition_overflow (c0 bigint unsigned) partition by hash(c0) partitions 3")
	tk.MustExec("insert into hash_partition_overflow values (9223372036854775808)")
	tk.MustQuery("select * from hash_partition_overflow where c0 = 9223372036854775808").Check(testkit.Rows("9223372036854775808"))
	tk.MustQuery("select * from hash_partition_overflow where c0 in (1, 9223372036854775808)").Check(testkit.Rows("9223372036854775808"))
}

func (s *testIntegrationSuite) TestHintWithRequiredProperty(c *C) {
	tk := testkit.NewTestKit(c, s.store)
	tk.MustExec("set @@session.tidb_executor_concurrency = 4;")
	tk.MustExec("set @@session.tidb_hash_join_concurrency = 5;")
	tk.MustExec("set @@session.tidb_distsql_scan_concurrency = 15;")
	tk.MustExec("use test")
	tk.MustExec("drop table if exists t")
	tk.MustExec("create table t(a int primary key, b int, c int, key b(b))")
	var input []string
	var output []struct {
		SQL      string
		Plan     []string
		Warnings []string
	}
	s.testData.GetTestCases(c, &input, &output)
	for i, tt := range input {
		s.testData.OnRecord(func() {
			output[i].SQL = tt
			output[i].Plan = s.testData.ConvertRowsToStrings(tk.MustQuery(tt).Rows())
			warnings := tk.Se.GetSessionVars().StmtCtx.GetWarnings()
			output[i].Warnings = make([]string, len(warnings))
			for j, warning := range warnings {
				output[i].Warnings[j] = warning.Err.Error()
			}
		})
		tk.MustQuery(tt).Check(testkit.Rows(output[i].Plan...))
		warnings := tk.Se.GetSessionVars().StmtCtx.GetWarnings()
		c.Assert(len(warnings), Equals, len(output[i].Warnings))
		for j, warning := range warnings {
			c.Assert(output[i].Warnings[j], Equals, warning.Err.Error())
		}
	}
}

func (s *testIntegrationSuite) TestIssue15813(c *C) {
	tk := testkit.NewTestKit(c, s.store)

	tk.MustExec("use test")
	tk.MustExec("drop table if exists t0, t1")
	tk.MustExec("create table t0(c0 int primary key)")
	tk.MustExec("create table t1(c0 int primary key)")
	tk.MustExec("CREATE INDEX i0 ON t0(c0)")
	tk.MustExec("CREATE INDEX i0 ON t1(c0)")
	tk.MustQuery("select /*+ MERGE_JOIN(t0, t1) */ * from t0, t1 where t0.c0 = t1.c0").Check(testkit.Rows())
}

func (s *testIntegrationSuite) TestFullGroupByOrderBy(c *C) {
	tk := testkit.NewTestKit(c, s.store)

	tk.MustExec("use test")
	tk.MustExec("drop table if exists t")
	tk.MustExec("create table t(a int, b int)")
	tk.MustQuery("select count(a) as b from t group by a order by b").Check(testkit.Rows())
	err := tk.ExecToErr("select count(a) as cnt from t group by a order by b")
	c.Assert(terror.ErrorEqual(err, core.ErrFieldNotInGroupBy), IsTrue)
}

func (s *testIntegrationSuite) TestHintWithoutTableWarning(c *C) {
	tk := testkit.NewTestKit(c, s.store)
	tk.MustExec("use test")
	tk.MustExec("drop table if exists t1, t2")
	tk.MustExec("create table t1(a int, b int, c int, key a(a))")
	tk.MustExec("create table t2(a int, b int, c int, key a(a))")
	var input []string
	var output []struct {
		SQL      string
		Warnings []string
	}
	s.testData.GetTestCases(c, &input, &output)
	for i, tt := range input {
		s.testData.OnRecord(func() {
			output[i].SQL = tt
			tk.MustQuery(tt)
			warns := tk.Se.GetSessionVars().StmtCtx.GetWarnings()
			output[i].Warnings = make([]string, len(warns))
			for j := range warns {
				output[i].Warnings[j] = warns[j].Err.Error()
			}
		})
		tk.MustQuery(tt)
		warns := tk.Se.GetSessionVars().StmtCtx.GetWarnings()
		c.Assert(len(warns), Equals, len(output[i].Warnings))
		for j := range warns {
			c.Assert(warns[j].Level, Equals, stmtctx.WarnLevelWarning)
			c.Assert(warns[j].Err.Error(), Equals, output[i].Warnings[j])
		}
	}
}

func (s *testIntegrationSuite) TestIssue15858(c *C) {
	tk := testkit.NewTestKit(c, s.store)
	tk.MustExec("use test")
	tk.MustExec("drop table if exists t")
	tk.MustExec("create table t(a int primary key)")
	tk.MustExec("select * from t t1, (select a from t order by a+1) t2 where t1.a = t2.a")
}

func (s *testIntegrationSuite) TestIssue15846(c *C) {
	tk := testkit.NewTestKit(c, s.store)
	tk.MustExec("use test")
	tk.MustExec("drop table if exists t0, t1")
	tk.MustExec("CREATE TABLE t0(t0 INT UNIQUE);")
	tk.MustExec("CREATE TABLE t1(c0 FLOAT);")
	tk.MustExec("INSERT INTO t1(c0) VALUES (0);")
	tk.MustExec("INSERT INTO t0(t0) VALUES (NULL), (NULL);")
	tk.MustQuery("SELECT t1.c0 FROM t1 LEFT JOIN t0 ON 1;").Check(testkit.Rows("0", "0"))

	tk.MustExec("drop table if exists t0, t1")
	tk.MustExec("CREATE TABLE t0(t0 INT);")
	tk.MustExec("CREATE TABLE t1(c0 FLOAT);")
	tk.MustExec("INSERT INTO t1(c0) VALUES (0);")
	tk.MustExec("INSERT INTO t0(t0) VALUES (NULL), (NULL);")
	tk.MustQuery("SELECT t1.c0 FROM t1 LEFT JOIN t0 ON 1;").Check(testkit.Rows("0", "0"))

	tk.MustExec("drop table if exists t0, t1")
	tk.MustExec("CREATE TABLE t0(t0 INT);")
	tk.MustExec("CREATE TABLE t1(c0 FLOAT);")
	tk.MustExec("create unique index idx on t0(t0);")
	tk.MustExec("INSERT INTO t1(c0) VALUES (0);")
	tk.MustExec("INSERT INTO t0(t0) VALUES (NULL), (NULL);")
	tk.MustQuery("SELECT t1.c0 FROM t1 LEFT JOIN t0 ON 1;").Check(testkit.Rows("0", "0"))
}

func (s *testIntegrationSuite) TestFloorUnixTimestampPruning(c *C) {
	tk := testkit.NewTestKit(c, s.store)
	tk.MustExec("use test")
	tk.MustExec("drop table if exists floor_unix_timestamp")
	tk.MustExec(`create table floor_unix_timestamp (ts timestamp(3))
partition by range (floor(unix_timestamp(ts))) (
partition p0 values less than (unix_timestamp('2020-04-05 00:00:00')),
partition p1 values less than (unix_timestamp('2020-04-12 00:00:00')),
partition p2 values less than (unix_timestamp('2020-04-15 00:00:00')))`)
	tk.MustExec("insert into floor_unix_timestamp values ('2020-04-04 00:00:00')")
	tk.MustExec("insert into floor_unix_timestamp values ('2020-04-04 23:59:59.999')")
	tk.MustExec("insert into floor_unix_timestamp values ('2020-04-05 00:00:00')")
	tk.MustExec("insert into floor_unix_timestamp values ('2020-04-05 00:00:00.001')")
	tk.MustExec("insert into floor_unix_timestamp values ('2020-04-12 01:02:03.456')")
	tk.MustExec("insert into floor_unix_timestamp values ('2020-04-14 00:00:42')")
	tk.MustQuery("select count(*) from floor_unix_timestamp where '2020-04-05 00:00:00.001' = ts").Check(testkit.Rows("1"))
	tk.MustQuery("select * from floor_unix_timestamp where ts > '2020-04-05 00:00:00' order by ts").Check(testkit.Rows("2020-04-05 00:00:00.001", "2020-04-12 01:02:03.456", "2020-04-14 00:00:42.000"))
	tk.MustQuery("select count(*) from floor_unix_timestamp where ts <= '2020-04-05 23:00:00'").Check(testkit.Rows("4"))
	tk.MustQuery("select * from floor_unix_timestamp partition(p1, p2) where ts > '2020-04-14 00:00:00'").Check(testkit.Rows("2020-04-14 00:00:42.000"))
}

func (s *testIntegrationSuite) TestIssue16290And16292(c *C) {
	tk := testkit.NewTestKit(c, s.store)
	tk.MustExec("use test")
	tk.MustExec("drop table if exists t;")
	tk.MustExec("create table t(a int, b int, primary key(a));")
	tk.MustExec("insert into t values(1, 1);")

	for i := 0; i <= 1; i++ {
		tk.MustExec(fmt.Sprintf("set session tidb_opt_agg_push_down = %v", i))

		tk.MustQuery("select avg(a) from (select * from t ta union all select * from t tb) t;").Check(testkit.Rows("1.0000"))
		tk.MustQuery("select avg(b) from (select * from t ta union all select * from t tb) t;").Check(testkit.Rows("1.0000"))
		tk.MustQuery("select count(distinct a) from (select * from t ta union all select * from t tb) t;").Check(testkit.Rows("1"))
		tk.MustQuery("select count(distinct b) from (select * from t ta union all select * from t tb) t;").Check(testkit.Rows("1"))
	}
}

func (s *testIntegrationSuite) TestTableDualWithRequiredProperty(c *C) {
	tk := testkit.NewTestKit(c, s.store)
	tk.MustExec("use test")
	tk.MustExec("drop table if exists t1, t2;")
	tk.MustExec("create table t1 (a int, b int) partition by range(a) " +
		"(partition p0 values less than(10), partition p1 values less than MAXVALUE)")
	tk.MustExec("create table t2 (a int, b int)")
	tk.MustExec("select /*+ MERGE_JOIN(t1, t2) */ * from t1 partition (p0), t2  where t1.a > 100 and t1.a = t2.a")
}

func (s *testIntegrationSuite) TestIndexJoinInnerIndexNDV(c *C) {
	tk := testkit.NewTestKit(c, s.store)
	tk.MustExec("use test")
	tk.MustExec("drop table if exists t1, t2")
	tk.MustExec("create table t1(a int not null, b int not null, c int not null)")
	tk.MustExec("create table t2(a int not null, b int not null, c int not null, index idx1(a,b), index idx2(c))")
	tk.MustExec("insert into t1 values(1,1,1),(1,1,1),(1,1,1)")
	tk.MustExec("insert into t2 values(1,1,1),(1,1,2),(1,1,3)")
	tk.MustExec("analyze table t1, t2")

	var input []string
	var output []struct {
		SQL  string
		Plan []string
	}
	s.testData.GetTestCases(c, &input, &output)
	for i, tt := range input {
		s.testData.OnRecord(func() {
			output[i].SQL = tt
			output[i].Plan = s.testData.ConvertRowsToStrings(tk.MustQuery(tt).Rows())
		})
		tk.MustQuery(tt).Check(testkit.Rows(output[i].Plan...))
	}
}

func (s *testIntegrationSerialSuite) TestIssue16837(c *C) {
	tk := testkit.NewTestKit(c, s.store)
	tk.MustExec("use test")
	tk.MustExec("drop table if exists t")
	tk.MustExec("create table t(a int,b int,c int,d int,e int,unique key idx_ab(a,b),unique key(c),unique key(d))")
	tk.MustQuery("explain format = 'brief' select /*+ use_index_merge(t,c,idx_ab) */ * from t where a = 1 or (e = 1 and c = 1)").Check(testkit.Rows(
		"Projection 10.00 root  test.t.a, test.t.b, test.t.c, test.t.d, test.t.e",
		"└─IndexMerge 0.01 root  ",
		"  ├─IndexRangeScan(Build) 10.00 cop[tikv] table:t, index:idx_ab(a, b) range:[1,1], keep order:false, stats:pseudo",
		"  ├─IndexRangeScan(Build) 1.00 cop[tikv] table:t, index:c(c) range:[1,1], keep order:false, stats:pseudo",
		"  └─Selection(Probe) 0.01 cop[tikv]  or(eq(test.t.a, 1), and(eq(test.t.e, 1), eq(test.t.c, 1)))",
		"    └─TableRowIDScan 11.00 cop[tikv] table:t keep order:false, stats:pseudo"))
	tk.MustQuery("show warnings").Check(testkit.Rows())
	tk.MustExec("insert into t values (2, 1, 1, 1, 2)")
	tk.MustQuery("select /*+ use_index_merge(t,c,idx_ab) */ * from t where a = 1 or (e = 1 and c = 1)").Check(testkit.Rows())
}

func (s *testIntegrationSerialSuite) TestIndexMerge(c *C) {
	tk := testkit.NewTestKit(c, s.store)
	tk.MustExec("use test")
	tk.MustExec("drop table if exists t")
	tk.MustExec("create table t (a int, b int, unique key(a), unique key(b))")
	tk.MustQuery("desc format='brief' select /*+ use_index_merge(t) */ * from t where a =1 or (b=1 and b+2>1)").Check(testkit.Rows(
		"Projection 8000.00 root  test.t.a, test.t.b",
		"└─IndexMerge 2.00 root  ",
		"  ├─IndexRangeScan(Build) 1.00 cop[tikv] table:t, index:a(a) range:[1,1], keep order:false, stats:pseudo",
		"  ├─Selection(Build) 0.80 cop[tikv]  1",
		"  │ └─IndexRangeScan 1.00 cop[tikv] table:t, index:b(b) range:[1,1], keep order:false, stats:pseudo",
		"  └─TableRowIDScan(Probe) 2.00 cop[tikv] table:t keep order:false, stats:pseudo",
	))
	tk.MustQuery("show warnings").Check(testkit.Rows())

	tk.MustQuery("desc format='brief' select /*+ use_index_merge(t) */ * from t where a =1 or (b=1 and length(b)=1)").Check(testkit.Rows(
		"Projection 1.80 root  test.t.a, test.t.b",
		"└─IndexMerge 2.00 root  ",
		"  ├─IndexRangeScan(Build) 1.00 cop[tikv] table:t, index:a(a) range:[1,1], keep order:false, stats:pseudo",
		"  ├─Selection(Build) 0.80 cop[tikv]  eq(length(cast(1)), 1)",
		"  │ └─IndexRangeScan 1.00 cop[tikv] table:t, index:b(b) range:[1,1], keep order:false, stats:pseudo",
		"  └─TableRowIDScan(Probe) 2.00 cop[tikv] table:t keep order:false, stats:pseudo"))
	tk.MustQuery("show warnings").Check(testkit.Rows())

	tk.MustQuery("desc format='brief' select /*+ use_index_merge(t) */ * from t where (a=1 and length(a)=1) or (b=1 and length(b)=1)").Check(testkit.Rows(
		"Projection 1.60 root  test.t.a, test.t.b",
		"└─IndexMerge 2.00 root  ",
		"  ├─Selection(Build) 0.80 cop[tikv]  eq(length(cast(1)), 1)",
		"  │ └─IndexRangeScan 1.00 cop[tikv] table:t, index:a(a) range:[1,1], keep order:false, stats:pseudo",
		"  ├─Selection(Build) 0.80 cop[tikv]  eq(length(cast(1)), 1)",
		"  │ └─IndexRangeScan 1.00 cop[tikv] table:t, index:b(b) range:[1,1], keep order:false, stats:pseudo",
		"  └─TableRowIDScan(Probe) 2.00 cop[tikv] table:t keep order:false, stats:pseudo"))
	tk.MustQuery("show warnings").Check(testkit.Rows())

	tk.MustQuery("desc format='brief' select /*+ use_index_merge(t) */ * from t where (a=1 and length(b)=1) or (b=1 and length(a)=1)").Check(testkit.Rows(
		"Projection 1.60 root  test.t.a, test.t.b",
		"└─IndexMerge 0.00 root  ",
		"  ├─IndexRangeScan(Build) 1.00 cop[tikv] table:t, index:a(a) range:[1,1], keep order:false, stats:pseudo",
		"  ├─IndexRangeScan(Build) 1.00 cop[tikv] table:t, index:b(b) range:[1,1], keep order:false, stats:pseudo",
		"  └─Selection(Probe) 0.00 cop[tikv]  or(and(eq(test.t.a, 1), eq(length(cast(test.t.b)), 1)), and(eq(test.t.b, 1), eq(length(cast(test.t.a)), 1)))",
		"    └─TableRowIDScan 2.00 cop[tikv] table:t keep order:false, stats:pseudo",
	))
	tk.MustQuery("show warnings").Check(testkit.Rows())
}

func (s *testIntegrationSerialSuite) TestIssue16407(c *C) {
	tk := testkit.NewTestKit(c, s.store)
	tk.MustExec("use test")
	tk.MustExec("drop table if exists t")
	tk.MustExec("create table t(a int,b char(100),key(a),key(b(10)))")
	tk.MustQuery("explain format = 'brief' select /*+ use_index_merge(t) */ * from t where a=10 or b='x'").Check(testkit.Rows(
		"Projection 19.99 root  test.t.a, test.t.b",
		"└─IndexMerge 0.04 root  ",
		"  ├─IndexRangeScan(Build) 10.00 cop[tikv] table:t, index:a(a) range:[10,10], keep order:false, stats:pseudo",
		"  ├─IndexRangeScan(Build) 10.00 cop[tikv] table:t, index:b(b) range:[\"x\",\"x\"], keep order:false, stats:pseudo",
		"  └─Selection(Probe) 0.04 cop[tikv]  or(eq(test.t.a, 10), eq(test.t.b, \"x\"))",
		"    └─TableRowIDScan 19.99 cop[tikv] table:t keep order:false, stats:pseudo"))
	tk.MustQuery("show warnings").Check(testkit.Rows())
	tk.MustExec("insert into t values (1, 'xx')")
	tk.MustQuery("select /*+ use_index_merge(t) */ * from t where a=10 or b='x'").Check(testkit.Rows())
}

func (s *testIntegrationSuite) TestStreamAggProp(c *C) {
	tk := testkit.NewTestKit(c, s.store)

	tk.MustExec("use test")
	tk.MustExec("drop table if exists t")
	tk.MustExec("create table t(a int)")
	tk.MustExec("insert into t values(1),(1),(2)")

	var input []string
	var output []struct {
		SQL  string
		Plan []string
		Res  []string
	}
	s.testData.GetTestCases(c, &input, &output)
	for i, tt := range input {
		s.testData.OnRecord(func() {
			output[i].SQL = tt
			output[i].Plan = s.testData.ConvertRowsToStrings(tk.MustQuery("explain " + tt).Rows())
			output[i].Res = s.testData.ConvertRowsToStrings(tk.MustQuery(tt).Rows())
		})
		tk.MustQuery("explain " + tt).Check(testkit.Rows(output[i].Plan...))
		tk.MustQuery(tt).Check(testkit.Rows(output[i].Res...))
	}
}

func (s *testIntegrationSuite) TestOptimizeHintOnPartitionTable(c *C) {
	tk := testkit.NewTestKit(c, s.store)

	tk.MustExec("use test")
	tk.MustExec("drop table if exists t")
	tk.MustExec(`create table t (
					a int, b int, c varchar(20),
					primary key(a), key(b), key(c)
				) partition by range columns(a) (
					partition p0 values less than(6),
					partition p1 values less than(11),
					partition p2 values less than(16));`)
	tk.MustExec(`insert into t values (1,1,"1"), (2,2,"2"), (8,8,"8"), (11,11,"11"), (15,15,"15")`)

	// Create virtual tiflash replica info.
	dom := domain.GetDomain(tk.Se)
	is := dom.InfoSchema()
	db, exists := is.SchemaByName(model.NewCIStr("test"))
	c.Assert(exists, IsTrue)
	for _, tblInfo := range db.Tables {
		if tblInfo.Name.L == "t" {
			tblInfo.TiFlashReplica = &model.TiFlashReplicaInfo{
				Count:     1,
				Available: true,
			}
		}
	}

	tk.MustExec(`set @@tidb_partition_prune_mode='` + string(variable.Static) + `'`)

	var input []string
	var output []struct {
		SQL  string
		Plan []string
		Warn []string
	}
	s.testData.GetTestCases(c, &input, &output)
	for i, tt := range input {
		s.testData.OnRecord(func() {
			output[i].SQL = tt
			output[i].Plan = s.testData.ConvertRowsToStrings(tk.MustQuery("explain " + tt).Rows())
			output[i].Warn = s.testData.ConvertRowsToStrings(tk.MustQuery("show warnings").Rows())
		})
		tk.MustQuery("explain " + tt).Check(testkit.Rows(output[i].Plan...))
		tk.MustQuery("show warnings").Check(testkit.Rows(output[i].Warn...))
	}
}

func (s *testIntegrationSerialSuite) TestNotReadOnlySQLOnTiFlash(c *C) {
	tk := testkit.NewTestKit(c, s.store)

	tk.MustExec("use test")
	tk.MustExec("drop table if exists t")
	tk.MustExec("create table t (a int, b varchar(20))")
	tk.MustExec(`set @@tidb_isolation_read_engines = "tiflash"`)
	// Create virtual tiflash replica info.
	dom := domain.GetDomain(tk.Se)
	is := dom.InfoSchema()
	db, exists := is.SchemaByName(model.NewCIStr("test"))
	c.Assert(exists, IsTrue)
	for _, tblInfo := range db.Tables {
		if tblInfo.Name.L == "t" {
			tblInfo.TiFlashReplica = &model.TiFlashReplicaInfo{
				Count:     1,
				Available: true,
			}
		}
	}
	err := tk.ExecToErr("select * from t for update")
	c.Assert(err, NotNil)
	c.Assert(err.Error(), Equals, `[planner:1815]Internal : Can not find access path matching 'tidb_isolation_read_engines'(value: 'tiflash'). Available values are 'tiflash, tikv'.`)

	err = tk.ExecToErr("insert into t select * from t")
	c.Assert(err, NotNil)
	c.Assert(err.Error(), Equals, `[planner:1815]Internal : Can not find access path matching 'tidb_isolation_read_engines'(value: 'tiflash'). Available values are 'tiflash, tikv'.`)

	tk.MustExec("prepare stmt_insert from 'insert into t select * from t where t.a = ?'")
	tk.MustExec("set @a=1")
	err = tk.ExecToErr("execute stmt_insert using @a")
	c.Assert(err, NotNil)
	c.Assert(err.Error(), Equals, `[planner:1815]Internal : Can not find access path matching 'tidb_isolation_read_engines'(value: 'tiflash'). Available values are 'tiflash, tikv'.`)
}

func (s *testIntegrationSuite) TestSelectLimit(c *C) {
	tk := testkit.NewTestKit(c, s.store)

	tk.MustExec("use test")
	tk.MustExec("drop table if exists t")
	tk.MustExec("create table t(a int)")
	tk.MustExec("insert into t values(1),(1),(2)")

	// normal test
	tk.MustExec("set @@session.sql_select_limit=1")
	result := tk.MustQuery("select * from t order by a")
	result.Check(testkit.Rows("1"))
	result = tk.MustQuery("select * from t order by a limit 2")
	result.Check(testkit.Rows("1", "1"))
	tk.MustExec("set @@session.sql_select_limit=default")
	result = tk.MustQuery("select * from t order by a")
	result.Check(testkit.Rows("1", "1", "2"))

	// test for subquery
	tk.MustExec("set @@session.sql_select_limit=1")
	result = tk.MustQuery("select * from (select * from t) s order by a")
	result.Check(testkit.Rows("1"))
	result = tk.MustQuery("select * from (select * from t limit 2) s order by a") // limit write in subquery, has no effect.
	result.Check(testkit.Rows("1"))
	result = tk.MustQuery("select (select * from t limit 1) s") // limit write in subquery, has no effect.
	result.Check(testkit.Rows("1"))
	result = tk.MustQuery("select * from t where t.a in (select * from t) limit 3") // select_limit will not effect subquery
	result.Check(testkit.Rows("1", "1", "2"))
	result = tk.MustQuery("select * from (select * from t) s limit 3") // select_limit will not effect subquery
	result.Check(testkit.Rows("1", "1", "2"))

	// test for union
	result = tk.MustQuery("select * from t union all select * from t limit 2") // limit outside subquery
	result.Check(testkit.Rows("1", "1"))
	result = tk.MustQuery("select * from t union all (select * from t limit 2)") // limit inside subquery
	result.Check(testkit.Rows("1"))

	// test for prepare & execute
	tk.MustExec("prepare s1 from 'select * from t where a = ?'")
	tk.MustExec("set @a = 1")
	result = tk.MustQuery("execute s1 using @a")
	result.Check(testkit.Rows("1"))
	tk.MustExec("set @@session.sql_select_limit=default")
	result = tk.MustQuery("execute s1 using @a")
	result.Check(testkit.Rows("1", "1"))
	tk.MustExec("set @@session.sql_select_limit=1")
	tk.MustExec("prepare s2 from 'select * from t where a = ? limit 3'")
	result = tk.MustQuery("execute s2 using @a") // if prepare stmt has limit, select_limit takes no effect.
	result.Check(testkit.Rows("1", "1"))

	// test for create view
	tk.MustExec("set @@session.sql_select_limit=1")
	tk.MustExec("create definer='root'@'localhost' view s as select * from t") // select limit should not effect create view
	result = tk.MustQuery("select * from s")
	result.Check(testkit.Rows("1"))
	tk.MustExec("set @@session.sql_select_limit=default")
	result = tk.MustQuery("select * from s")
	result.Check(testkit.Rows("1", "1", "2"))

	// test for DML
	tk.MustExec("set @@session.sql_select_limit=1")
	tk.MustExec("create table b (a int)")
	tk.MustExec("insert into b select * from t") // all values are inserted
	result = tk.MustQuery("select * from b limit 3")
	result.Check(testkit.Rows("1", "1", "2"))
	tk.MustExec("update b set a = 2 where a = 1") // all values are updated
	result = tk.MustQuery("select * from b limit 3")
	result.Check(testkit.Rows("2", "2", "2"))
	result = tk.MustQuery("select * from b")
	result.Check(testkit.Rows("2"))
	tk.MustExec("delete from b where a = 2") // all values are deleted
	result = tk.MustQuery("select * from b")
	result.Check(testkit.Rows())
}

func (s *testIntegrationSuite) TestHintParserWarnings(c *C) {
	tk := testkit.NewTestKit(c, s.store)
	tk.MustExec("use test")
	tk.MustExec("drop table if exists t;")
	tk.MustExec("create table t(a int, b int, key(a), key(b));")
	tk.MustExec("select /*+ use_index_merge() */ * from t where a = 1 or b = 1;")
	rows := tk.MustQuery("show warnings;").Rows()
	c.Assert(len(rows), Equals, 1)
}

func (s *testIntegrationSuite) TestIssue16935(c *C) {
	tk := testkit.NewTestKit(c, s.store)
	tk.MustExec("use test")
	tk.MustExec("drop table if exists t0;")
	tk.MustExec("CREATE TABLE t0(c0 INT);")
	tk.MustExec("INSERT INTO t0(c0) VALUES (1), (1), (1), (1), (1), (1);")
	tk.MustExec("CREATE definer='root'@'localhost' VIEW v0(c0) AS SELECT NULL FROM t0;")

	tk.MustQuery("SELECT * FROM t0 LEFT JOIN v0 ON TRUE WHERE v0.c0 IS NULL;")
}

func (s *testIntegrationSuite) TestAccessPathOnClusterIndex(c *C) {
	tk := testkit.NewTestKit(c, s.store)
	tk.MustExec("use test")
	tk.Se.GetSessionVars().EnableClusteredIndex = true
	tk.MustExec("drop table if exists t1")
	tk.MustExec("create table t1 (a int, b varchar(20), c decimal(40,10), d int, primary key(a,b), key(c))")
	tk.MustExec(`insert into t1 values (1,"111",1.1,11), (2,"222",2.2,12), (3,"333",3.3,13)`)
	tk.MustExec("analyze table t1")

	var input []string
	var output []struct {
		SQL  string
		Plan []string
		Res  []string
	}
	s.testData.GetTestCases(c, &input, &output)
	for i, tt := range input {
		s.testData.OnRecord(func() {
			output[i].SQL = tt
			output[i].Plan = s.testData.ConvertRowsToStrings(tk.MustQuery("explain " + tt).Rows())
			output[i].Res = s.testData.ConvertRowsToStrings(tk.MustQuery(tt).Sort().Rows())
		})
		tk.MustQuery("explain " + tt).Check(testkit.Rows(output[i].Plan...))
		tk.MustQuery(tt).Sort().Check(testkit.Rows(output[i].Res...))
	}
}

func (s *testIntegrationSuite) TestClusterIndexUniqueDoubleRead(c *C) {
	tk := testkit.NewTestKit(c, s.store)
	tk.MustExec("create database cluster_idx_unique_double_read;")
	tk.MustExec("use cluster_idx_unique_double_read;")
	defer tk.MustExec("drop database cluster_idx_unique_double_read;")
	tk.Se.GetSessionVars().EnableClusteredIndex = true
	tk.MustExec("drop table if exists t")

	tk.MustExec("create table t (a varchar(64), b varchar(64), uk int, v int, primary key(a, b), unique key uuk(uk));")
	tk.MustExec("insert t values ('a', 'a1', 1, 11), ('b', 'b1', 2, 22), ('c', 'c1', 3, 33);")
	tk.MustQuery("select * from t use index (uuk);").Check(testkit.Rows("a a1 1 11", "b b1 2 22", "c c1 3 33"))
}

func (s *testIntegrationSuite) TestIndexJoinOnClusteredIndex(c *C) {
	tk := testkit.NewTestKit(c, s.store)
	tk.MustExec("use test")
	tk.Se.GetSessionVars().EnableClusteredIndex = true
	tk.MustExec("drop table if exists t1")
	tk.MustExec("create table t (a int, b varchar(20), c decimal(40,10), d int, primary key(a,b), key(c))")
	tk.MustExec(`insert into t values (1,"111",1.1,11), (2,"222",2.2,12), (3,"333",3.3,13)`)
	tk.MustExec("analyze table t")

	var input []string
	var output []struct {
		SQL  string
		Plan []string
		Res  []string
	}
	s.testData.GetTestCases(c, &input, &output)
	for i, tt := range input {
		s.testData.OnRecord(func() {
			output[i].SQL = tt
			output[i].Plan = s.testData.ConvertRowsToStrings(tk.MustQuery("explain " + tt).Rows())
			output[i].Res = s.testData.ConvertRowsToStrings(tk.MustQuery(tt).Rows())
		})
		tk.MustQuery("explain " + tt).Check(testkit.Rows(output[i].Plan...))
		tk.MustQuery(tt).Check(testkit.Rows(output[i].Res...))
	}
}
func (s *testIntegrationSerialSuite) TestIssue18984(c *C) {
	tk := testkit.NewTestKit(c, s.store)
	tk.MustExec("use test")
	tk.MustExec("drop table if exists t, t2")
	tk.Se.GetSessionVars().EnableClusteredIndex = true
	tk.MustExec("create table t(a int, b int, c int, primary key(a, b))")
	tk.MustExec("create table t2(a int, b int, c int, d int, primary key(a,b), index idx(c))")
	tk.MustExec("insert into t values(1,1,1), (2,2,2), (3,3,3)")
	tk.MustExec("insert into t2 values(1,2,3,4), (2,4,3,5), (1,3,1,1)")
	tk.MustQuery("select /*+ INL_MERGE_JOIN(t) */ * from t right outer join t2 on t.a=t2.c").Check(testkit.Rows(
		"1 1 1 1 3 1 1",
		"3 3 3 1 2 3 4",
		"3 3 3 2 4 3 5"))
	tk.MustQuery("select /*+ INL_MERGE_JOIN(t2) */ * from t left outer join t2 on t.a=t2.c").Check(testkit.Rows(
		"1 1 1 1 3 1 1",
		"2 2 2 <nil> <nil> <nil> <nil>",
		"3 3 3 1 2 3 4",
		"3 3 3 2 4 3 5"))
}

func (s *testIntegrationSuite) TestDistinctScalarFunctionPushDown(c *C) {
	tk := testkit.NewTestKit(c, s.store)
	tk.MustExec("use test")
	tk.MustExec("drop table if exists t")
	tk.MustExec("create table t (a int not null, b int not null, c int not null, primary key (a,c)) partition by range (c) (partition p0 values less than (5), partition p1 values less than (10))")
	tk.MustExec("insert into t values(1,1,1),(2,2,2),(3,1,3),(7,1,7),(8,2,8),(9,2,9)")
	tk.MustQuery("select count(distinct b+1) as col from t").Check(testkit.Rows(
		"2",
	))
}

func (s *testIntegrationSerialSuite) TestExplainAnalyzePointGet(c *C) {
	tk := testkit.NewTestKit(c, s.store)
	tk.MustExec("use test")
	tk.MustExec("drop table if exists t")
	tk.MustExec("create table t(a int primary key, b varchar(20))")
	tk.MustExec("insert into t values (1,1)")

	res := tk.MustQuery("explain analyze select * from t where a=1;")
	checkExplain := func(rpc string) {
		resBuff := bytes.NewBufferString("")
		for _, row := range res.Rows() {
			fmt.Fprintf(resBuff, "%s\n", row)
		}
		explain := resBuff.String()
		c.Assert(strings.Contains(explain, rpc+":{num_rpc:"), IsTrue, Commentf("%s", explain))
		c.Assert(strings.Contains(explain, "total_time:"), IsTrue, Commentf("%s", explain))
	}
	checkExplain("Get")
	res = tk.MustQuery("explain analyze select * from t where a in (1,2,3);")
	checkExplain("BatchGet")
}

func (s *testIntegrationSerialSuite) TestExplainAnalyzeDML(c *C) {
	tk := testkit.NewTestKit(c, s.store)
	tk.MustExec("use test")
	tk.MustExec("drop table if exists t")
	tk.MustExec(" create table t (a int, b int, unique index (a));")
	tk.MustExec("insert into t values (1,1)")

	res := tk.MustQuery("explain analyze select * from t where a=1;")
	checkExplain := func(rpc string) {
		resBuff := bytes.NewBufferString("")
		for _, row := range res.Rows() {
			fmt.Fprintf(resBuff, "%s\n", row)
		}
		explain := resBuff.String()
		c.Assert(strings.Contains(explain, rpc+":{num_rpc:"), IsTrue, Commentf("%s", explain))
		c.Assert(strings.Contains(explain, "total_time:"), IsTrue, Commentf("%s", explain))
	}
	checkExplain("Get")
	res = tk.MustQuery("explain analyze insert ignore into t values (1,1),(2,2),(3,3),(4,4);")
	checkExplain("BatchGet")
}

func (s *testIntegrationSuite) TestPartitionExplain(c *C) {
	tk := testkit.NewTestKit(c, s.store)
	tk.MustExec("use test")
	tk.MustExec(`create table pt (id int, c int, key i_id(id), key i_c(c)) partition by range (c) (
partition p0 values less than (4),
partition p1 values less than (7),
partition p2 values less than (10))`)

	tk.MustExec("set @@tidb_enable_index_merge = 1;")

	var input []string
	var output []struct {
		SQL  string
		Plan []string
	}
	s.testData.GetTestCases(c, &input, &output)
	for i, tt := range input {
		s.testData.OnRecord(func() {
			output[i].SQL = tt
			output[i].Plan = s.testData.ConvertRowsToStrings(tk.MustQuery("explain " + tt).Rows())
		})
		tk.MustQuery("explain " + tt).Check(testkit.Rows(output[i].Plan...))
	}
}

func (s *testIntegrationSuite) TestPartialBatchPointGet(c *C) {
	tk := testkit.NewTestKit(c, s.store)
	tk.MustExec("use test")
	tk.MustExec("drop table if exists t")
	tk.MustExec("create table t (c_int int, c_str varchar(40), primary key(c_int, c_str))")
	tk.MustExec("insert into t values (3, 'bose')")
	tk.MustQuery("select * from t where c_int in (3)").Check(testkit.Rows(
		"3 bose",
	))
	tk.MustQuery("select * from t where c_int in (3) or c_str in ('yalow') and c_int in (1, 2)").Check(testkit.Rows(
		"3 bose",
	))
}

func (s *testIntegrationSuite) TestIssue19926(c *C) {
	tk := testkit.NewTestKit(c, s.store)
	tk.MustExec("use test")
	tk.MustExec("drop table if exists ta;")
	tk.MustExec("drop table if exists tb;")
	tk.MustExec("drop table if exists tc;")
	tk.MustExec("drop view if exists v;")
	tk.MustExec("CREATE TABLE `ta`  (\n  `id` varchar(36) NOT NULL ,\n  `status` varchar(1) NOT NULL \n);")
	tk.MustExec("CREATE TABLE `tb`  (\n  `id` varchar(36) NOT NULL ,\n  `status` varchar(1) NOT NULL \n);")
	tk.MustExec("CREATE TABLE `tc`  (\n  `id` varchar(36) NOT NULL ,\n  `status` varchar(1) NOT NULL \n);")
	tk.MustExec("insert into ta values('1','1');")
	tk.MustExec("insert into tb values('1','1');")
	tk.MustExec("insert into tc values('1','1');")
	tk.MustExec("create definer='root'@'localhost' view v as\nselect \nconcat(`ta`.`status`,`tb`.`status`) AS `status`, \n`ta`.`id` AS `id`  from (`ta` join `tb`) \nwhere (`ta`.`id` = `tb`.`id`);")
	tk.MustQuery("SELECT tc.status,v.id FROM tc, v WHERE tc.id = v.id AND v.status = '11';").Check(testkit.Rows("1 1"))
}

func (s *testIntegrationSuite) TestDeleteUsingJoin(c *C) {
	tk := testkit.NewTestKit(c, s.store)
	tk.MustExec("use test")
	tk.MustExec("drop table if exists t1, t2")
	tk.MustExec("create table t1(a int primary key, b int)")
	tk.MustExec("create table t2(a int primary key, b int)")
	tk.MustExec("insert into t1 values(1,1),(2,2)")
	tk.MustExec("insert into t2 values(2,2)")
	tk.MustExec("delete t1.* from t1 join t2 using (a)")
	tk.MustQuery("select * from t1").Check(testkit.Rows("1 1"))
	tk.MustQuery("select * from t2").Check(testkit.Rows("2 2"))
}

func (s *testIntegrationSerialSuite) Test19942(c *C) {
	collate.SetNewCollationEnabledForTest(true)
	defer collate.SetNewCollationEnabledForTest(false)

	tk := testkit.NewTestKit(c, s.store)
	tk.MustExec("use test")
	tk.Se.GetSessionVars().EnableClusteredIndex = true
	tk.MustExec("CREATE TABLE test.`t` (" +
		"  `a` int(11) NOT NULL," +
		"  `b` varchar(10) COLLATE utf8_general_ci NOT NULL," +
		"  `c` varchar(50) COLLATE utf8_general_ci NOT NULL," +
		"  `d` char(10) NOT NULL," +
		"  PRIMARY KEY (`c`)," +
		"  UNIQUE KEY `a_uniq` (`a`)," +
		"  UNIQUE KEY `b_uniq` (`b`)," +
		"  UNIQUE KEY `d_uniq` (`d`)," +
		"  KEY `a_idx` (`a`)," +
		"  KEY `b_idx` (`b`)," +
		"  KEY `d_idx` (`d`)" +
		") ENGINE=InnoDB DEFAULT CHARSET=utf8 COLLATE=utf8_general_ci;")
	tk.MustExec("INSERT INTO test.t (a, b, c, d) VALUES (1, '1', '0', '1');")
	tk.MustExec("INSERT INTO test.t (a, b, c, d) VALUES (2, ' 2', ' 0', ' 2');")
	tk.MustExec("INSERT INTO test.t (a, b, c, d) VALUES (3, '  3 ', '  3 ', '  3 ');")
	tk.MustExec("INSERT INTO test.t (a, b, c, d) VALUES (4, 'a', 'a   ', 'a');")
	tk.MustExec("INSERT INTO test.t (a, b, c, d) VALUES (5, ' A  ', ' A   ', ' A  ');")
	tk.MustExec("INSERT INTO test.t (a, b, c, d) VALUES (6, ' E', 'é        ', ' E');")

	mkr := func() [][]interface{} {
		return testutil.RowsWithSep("|",
			"3|  3 |  3 |  3",
			"2| 2  0| 2",
			"5| A  | A   | A",
			"1|1|0|1",
			"4|a|a   |a",
			"6| E|é        | E")
	}
	tk.MustQuery("SELECT * FROM `test`.`t` FORCE INDEX(`a_uniq`);").Check(mkr())
	tk.MustQuery("SELECT * FROM `test`.`t` FORCE INDEX(`b_uniq`);").Check(mkr())
	tk.MustQuery("SELECT * FROM `test`.`t` FORCE INDEX(`d_uniq`);").Check(mkr())
	tk.MustQuery("SELECT * FROM `test`.`t` FORCE INDEX(`a_idx`);").Check(mkr())
	tk.MustQuery("SELECT * FROM `test`.`t` FORCE INDEX(`b_idx`);").Check(mkr())
	tk.MustQuery("SELECT * FROM `test`.`t` FORCE INDEX(`d_idx`);").Check(mkr())
	tk.MustExec("admin check table t")
}

func (s *testIntegrationSuite) TestPartitionUnionWithPPruningColumn(c *C) {
	tk := testkit.NewTestKit(c, s.store)
	tk.MustExec("use test")
	tk.MustExec("drop table if exists t;")
	tk.MustExec("CREATE TABLE `t` (\n  `fid` bigint(36) NOT NULL,\n  `oty` varchar(30) DEFAULT NULL,\n  `oid` int(11) DEFAULT NULL,\n  `pid` bigint(20) DEFAULT NULL,\n  `bid` int(11) DEFAULT NULL,\n  `r5` varchar(240) DEFAULT '',\n  PRIMARY KEY (`fid`)\n)PARTITION BY HASH( `fid` ) PARTITIONS 4;")

	tk.MustExec("INSERT INTO t (fid, oty, oid, pid, bid, r5) VALUES (59, 'm',  441, 1,  2143,  'LE1264_r5');")
	tk.MustExec("INSERT INTO t (fid, oty, oid, pid, bid, r5) VALUES (135, 'm',  1121, 1,  2423,  'LE2008_r5');")
	tk.MustExec("INSERT INTO t (fid, oty, oid, pid, bid, r5) VALUES (139, 'm',  1125, 1,  2432, 'LE2005_r5');")
	tk.MustExec("INSERT INTO t (fid, oty, oid, pid, bid, r5) VALUES (143, 'm',  1129, 1,  2438,  'LE2006_r5');")
	tk.MustExec("INSERT INTO t (fid, oty, oid, pid, bid, r5) VALUES (147, 'm',  1133, 1,  2446,  'LE2014_r5');")
	tk.MustExec("INSERT INTO t (fid, oty, oid, pid, bid, r5) VALUES (167, 'm',  1178, 1,  2512,  'LE2055_r5');")
	tk.MustExec("INSERT INTO t (fid, oty, oid, pid, bid, r5) VALUES (171, 'm',  1321, 1,  2542,  'LE1006_r5');")
	tk.MustExec("INSERT INTO t (fid, oty, oid, pid, bid, r5) VALUES (179, 'm',  1466, 1,  2648,  'LE2171_r5');")
	tk.MustExec("INSERT INTO t (fid, oty, oid, pid, bid, r5) VALUES (187, 'm',  1567, 1,  2690,  'LE1293_r5');")
	tk.MustExec("INSERT INTO t (fid, oty, oid, pid, bid, r5) VALUES (57, 'm',  341, 1,  2102,  'LE1001_r5');")
	tk.MustExec("INSERT INTO t (fid, oty, oid, pid, bid, r5) VALUES (137, 'm',  1123, 1,  2427,  'LE2003_r5');")
	tk.MustExec("INSERT INTO t (fid, oty, oid, pid, bid, r5) VALUES (145, 'm',  1131, 1,  2442,  'LE2048_r5');")
	tk.MustExec("INSERT INTO t (fid, oty, oid, pid, bid, r5) VALUES (138, 'm',  1124, 1,  2429,  'LE2004_r5');")
	tk.MustExec("INSERT INTO t (fid, oty, oid, pid, bid, r5) VALUES (142, 'm',  1128, 1,  2436,  'LE2049_r5');")
	tk.MustExec("INSERT INTO t (fid, oty, oid, pid, bid, r5) VALUES (174, 'm',  1381, 1,  2602,  'LE2170_r5');")
	tk.MustExec("INSERT INTO t (fid, oty, oid, pid, bid, r5) VALUES (28, 'm',  81, 1,  2023,  'LE1009_r5');")
	tk.MustExec("INSERT INTO t (fid, oty, oid, pid, bid, r5) VALUES (60, 'm',  442, 1,  2145,  'LE1263_r5');")
	tk.MustExec("INSERT INTO t (fid, oty, oid, pid, bid, r5) VALUES (136, 'm',  1122, 1,  2425,  'LE2002_r5');")
	tk.MustExec("INSERT INTO t (fid, oty, oid, pid, bid, r5) VALUES (140, 'm',  1126, 1,  2434,  'LE2001_r5');")
	tk.MustExec("INSERT INTO t (fid, oty, oid, pid, bid, r5) VALUES (168, 'm',  1179, 1,  2514,  'LE2052_r5');")
	tk.MustExec("INSERT INTO t (fid, oty, oid, pid, bid, r5) VALUES (196, 'm',  3380, 1,  2890,  'LE1300_r5');")
	tk.MustExec("INSERT INTO t (fid, oty, oid, pid, bid, r5) VALUES (208, 'm',  3861, 1,  3150,  'LE1323_r5');")
	tk.MustExec("INSERT INTO t (fid, oty, oid, pid, bid, r5) VALUES (432, 'm',  4060, 1,  3290,  'LE1327_r5');")

	tk.MustQuery("SELECT DISTINCT t.bid, t.r5 FROM t left join t parent on parent.oid = t.pid WHERE t.oty = 'm';").Sort().Check(
		testkit.Rows("2023 LE1009_r5",
			"2102 LE1001_r5",
			"2143 LE1264_r5",
			"2145 LE1263_r5",
			"2423 LE2008_r5",
			"2425 LE2002_r5",
			"2427 LE2003_r5",
			"2429 LE2004_r5",
			"2432 LE2005_r5",
			"2434 LE2001_r5",
			"2436 LE2049_r5",
			"2438 LE2006_r5",
			"2442 LE2048_r5",
			"2446 LE2014_r5",
			"2512 LE2055_r5",
			"2514 LE2052_r5",
			"2542 LE1006_r5",
			"2602 LE2170_r5",
			"2648 LE2171_r5",
			"2690 LE1293_r5",
			"2890 LE1300_r5",
			"3150 LE1323_r5",
			"3290 LE1327_r5"))
}

func (s *testIntegrationSuite) TestIssue20139(c *C) {
	tk := testkit.NewTestKit(c, s.store)

	tk.MustExec("use test")
	tk.MustExec("drop table if exists t")
	tk.MustExec("create table t (id int, c int) partition by range (id) (partition p0 values less than (4), partition p1 values less than (7))")
	tk.MustExec("insert into t values(3, 3), (5, 5)")
	plan := tk.MustQuery("explain format = 'brief' select * from t where c = 1 and id = c")
	plan.Check(testkit.Rows(
		"TableReader 0.01 root partition:p0 data:Selection",
		"└─Selection 0.01 cop[tikv]  eq(test.t.c, 1), eq(test.t.id, 1)",
		"  └─TableFullScan 10000.00 cop[tikv] table:t keep order:false, stats:pseudo",
	))
	tk.MustExec("drop table t")
}

func (s *testIntegrationSuite) TestIssue14481(c *C) {
	tk := testkit.NewTestKit(c, s.store)

	tk.MustExec("use test")
	tk.MustExec("drop table if exists t")
	tk.MustExec("create table t(a int default null, b int default null, c int default null)")
	plan := tk.MustQuery("explain format = 'brief' select * from t where a = 1 and a = 2")
	plan.Check(testkit.Rows("TableDual 8000.00 root  rows:0"))
	tk.MustExec("drop table t")
}

func (s *testIntegrationSerialSuite) TestIssue20710(c *C) {
	tk := testkit.NewTestKitWithInit(c, s.store)
	tk.MustExec("drop table if exists t;")
	tk.MustExec("drop table if exists s;")
	tk.MustExec("create table t(a int, b int)")
	tk.MustExec("create table s(a int, b int, index(a))")
	tk.MustExec("insert into t values(1,1),(1,2),(2,2)")
	tk.MustExec("insert into s values(1,1),(2,2),(2,1)")

	var input []string
	var output []struct {
		SQL  string
		Plan []string
	}
	s.testData.GetTestCases(c, &input, &output)
	for i, tt := range input {
		s.testData.OnRecord(func() {
			output[i].SQL = tt
			output[i].Plan = s.testData.ConvertRowsToStrings(tk.MustQuery(tt).Rows())
		})
		res := tk.MustQuery(tt)
		res.Check(testkit.Rows(output[i].Plan...))
	}
}

func (s *testIntegrationSuite) TestQueryBlockTableAliasInHint(c *C) {
	tk := testkit.NewTestKit(c, s.store)

	tk.MustExec("use test")
	c.Assert(tk.HasPlan("select /*+ HASH_JOIN(@sel_1 t2) */ * FROM (select 1) t1 NATURAL LEFT JOIN (select 2) t2", "HashJoin"), IsTrue)
	tk.MustQuery("select /*+ HASH_JOIN(@sel_1 t2) */ * FROM (select 1) t1 NATURAL LEFT JOIN (select 2) t2").Check(testkit.Rows(
		"1 2",
	))
	c.Assert(tk.Se.GetSessionVars().StmtCtx.GetWarnings(), HasLen, 0)
}

func (s *testIntegrationSuite) TestIssue10448(c *C) {
	tk := testkit.NewTestKit(c, s.store)
	tk.MustExec("use test")
	tk.MustExec("drop table if exists t;")

	tk.MustExec("create table t(pk int(11) primary key)")
	tk.MustExec("insert into t values(1),(2),(3)")
	tk.MustQuery("select a from (select pk as a from t) t1 where a = 18446744073709551615").Check(testkit.Rows())
}

func (s *testIntegrationSuite) TestMultiUpdateOnPrimaryKey(c *C) {
	tk := testkit.NewTestKit(c, s.store)
	tk.MustExec("use test")

	tk.MustExec("drop table if exists t")
	tk.MustExec("create table t (a int not null primary key)")
	tk.MustExec("insert into t values (1)")
	tk.MustGetErrMsg(`UPDATE t m, t n SET m.a = m.a + 10, n.a = n.a + 10`,
		`[planner:1706]Primary key/partition key update is not allowed since the table is updated both as 'm' and 'n'.`)

	tk.MustExec("drop table if exists t")
	tk.MustExec("create table t (a varchar(10) not null primary key)")
	tk.MustExec("insert into t values ('abc')")
	tk.MustGetErrMsg(`UPDATE t m, t n SET m.a = 'def', n.a = 'xyz'`,
		`[planner:1706]Primary key/partition key update is not allowed since the table is updated both as 'm' and 'n'.`)

	tk.MustExec("drop table if exists t")
	tk.MustExec("create table t (a int, b int, primary key (a, b))")
	tk.MustExec("insert into t values (1, 2)")
	tk.MustGetErrMsg(`UPDATE t m, t n SET m.a = m.a + 10, n.b = n.b + 10`,
		`[planner:1706]Primary key/partition key update is not allowed since the table is updated both as 'm' and 'n'.`)

	tk.MustExec("drop table if exists t")
	tk.MustExec("create table t (a int primary key, b int)")
	tk.MustExec("insert into t values (1, 2)")
	tk.MustGetErrMsg(`UPDATE t m, t n SET m.a = m.a + 10, n.a = n.a + 10`,
		`[planner:1706]Primary key/partition key update is not allowed since the table is updated both as 'm' and 'n'.`)

	tk.MustExec(`UPDATE t m, t n SET m.b = m.b + 10, n.b = n.b + 10`)
	tk.MustQuery("SELECT * FROM t").Check(testkit.Rows("1 12"))

	tk.MustGetErrMsg(`UPDATE t m, t n SET m.a = m.a + 1, n.b = n.b + 10`,
		`[planner:1706]Primary key/partition key update is not allowed since the table is updated both as 'm' and 'n'.`)
	tk.MustGetErrMsg(`UPDATE t m, t n, t q SET m.a = m.a + 1, n.b = n.b + 10, q.b = q.b - 10`,
		`[planner:1706]Primary key/partition key update is not allowed since the table is updated both as 'm' and 'n'.`)
	tk.MustGetErrMsg(`UPDATE t m, t n, t q SET m.b = m.b + 1, n.a = n.a + 10, q.b = q.b - 10`,
		`[planner:1706]Primary key/partition key update is not allowed since the table is updated both as 'm' and 'n'.`)
	tk.MustGetErrMsg(`UPDATE t m, t n, t q SET m.b = m.b + 1, n.b = n.b + 10, q.a = q.a - 10`,
		`[planner:1706]Primary key/partition key update is not allowed since the table is updated both as 'm' and 'q'.`)
	tk.MustGetErrMsg(`UPDATE t q, t n, t m SET m.b = m.b + 1, n.b = n.b + 10, q.a = q.a - 10`,
		`[planner:1706]Primary key/partition key update is not allowed since the table is updated both as 'q' and 'n'.`)

	tk.MustExec("update t m, t n set m.a = n.a+10 where m.a=n.a")
	tk.MustQuery("select * from t").Check(testkit.Rows("11 12"))
}

func (s *testIntegrationSuite) TestOrderByHavingNotInSelect(c *C) {
	tk := testkit.NewTestKit(c, s.store)
	tk.MustExec("use test")
	tk.MustExec("drop table if exists ttest")
	tk.MustExec("create table ttest (v1 int, v2 int)")
	tk.MustExec("insert into ttest values(1, 2), (4,6), (1, 7)")
	tk.MustGetErrMsg("select v1 from ttest order by count(v2)",
		"[planner:3029]Expression #1 of ORDER BY contains aggregate function and applies to the result of a non-aggregated query")
	tk.MustGetErrMsg("select v1 from ttest having count(v2)",
		"[planner:8123]In aggregated query without GROUP BY, expression #1 of SELECT list contains nonaggregated column 'v1'; this is incompatible with sql_mode=only_full_group_by")
}

func (s *testIntegrationSuite) TestUpdateSetDefault(c *C) {
	// #20598
	tk := testkit.NewTestKit(c, s.store)
	tk.MustExec("use test")
	tk.MustExec("create table tt (x int, z int as (x+10) stored)")
	tk.MustExec("insert into tt(x) values (1)")
	tk.MustExec("update tt set x=2, z = default")
	tk.MustQuery("select * from tt").Check(testkit.Rows("2 12"))

	tk.MustGetErrMsg("update tt set z = 123",
		"[planner:3105]The value specified for generated column 'z' in table 'tt' is not allowed.")
	tk.MustGetErrMsg("update tt as ss set z = 123",
		"[planner:3105]The value specified for generated column 'z' in table 'tt' is not allowed.")
	tk.MustGetErrMsg("update tt as ss set x = 3, z = 13",
		"[planner:3105]The value specified for generated column 'z' in table 'tt' is not allowed.")
	tk.MustGetErrMsg("update tt as s1, tt as s2 set s1.z = default, s2.z = 456",
		"[planner:3105]The value specified for generated column 'z' in table 'tt' is not allowed.")
}

func (s *testIntegrationSuite) TestExtendedStatsSwitch(c *C) {
	tk := testkit.NewTestKit(c, s.store)
	tk.MustExec("use test")
	tk.MustExec("drop table if exists t")
	tk.MustExec("create table t(a int not null, b int not null, key(a), key(b))")
	tk.MustExec("insert into t values(1,1),(2,2),(3,3),(4,4),(5,5),(6,6)")

	tk.MustExec("set session tidb_enable_extended_stats = off")
	tk.MustGetErrMsg("alter table t add stats_extended s1 correlation(a,b)",
		"Extended statistics feature is not generally available now, and tidb_enable_extended_stats is OFF")
	tk.MustGetErrMsg("alter table t drop stats_extended s1",
		"Extended statistics feature is not generally available now, and tidb_enable_extended_stats is OFF")
	tk.MustGetErrMsg("admin reload stats_extended",
		"Extended statistics feature is not generally available now, and tidb_enable_extended_stats is OFF")

	tk.MustExec("set session tidb_enable_extended_stats = on")
	tk.MustExec("alter table t add stats_extended s1 correlation(a,b)")
	tk.MustQuery("select stats, status from mysql.stats_extended where name = 's1'").Check(testkit.Rows(
		"<nil> 0",
	))
	tk.MustExec("set session tidb_enable_extended_stats = off")
	// Analyze should not collect extended stats.
	tk.MustExec("analyze table t")
	tk.MustQuery("select stats, status from mysql.stats_extended where name = 's1'").Check(testkit.Rows(
		"<nil> 0",
	))
	tk.MustExec("set session tidb_enable_extended_stats = on")
	// Analyze would collect extended stats.
	tk.MustExec("analyze table t")
	tk.MustQuery("select stats, status from mysql.stats_extended where name = 's1'").Check(testkit.Rows(
		"1.000000 1",
	))
	// Estimated index scan count is 4 using extended stats.
	tk.MustQuery("explain format = 'brief' select * from t use index(b) where a > 3 order by b limit 1").Check(testkit.Rows(
		"Limit 1.00 root  offset:0, count:1",
		"└─Projection 1.00 root  test.t.a, test.t.b",
		"  └─IndexLookUp 1.00 root  ",
		"    ├─IndexFullScan(Build) 4.00 cop[tikv] table:t, index:b(b) keep order:true",
		"    └─Selection(Probe) 1.00 cop[tikv]  gt(test.t.a, 3)",
		"      └─TableRowIDScan 4.00 cop[tikv] table:t keep order:false",
	))
	tk.MustExec("set session tidb_enable_extended_stats = off")
	// Estimated index scan count is 2 using independent assumption.
	tk.MustQuery("explain format = 'brief' select * from t use index(b) where a > 3 order by b limit 1").Check(testkit.Rows(
		"Limit 1.00 root  offset:0, count:1",
		"└─Projection 1.00 root  test.t.a, test.t.b",
		"  └─IndexLookUp 1.00 root  ",
		"    ├─IndexFullScan(Build) 2.00 cop[tikv] table:t, index:b(b) keep order:true",
		"    └─Selection(Probe) 1.00 cop[tikv]  gt(test.t.a, 3)",
		"      └─TableRowIDScan 2.00 cop[tikv] table:t keep order:false",
	))
}

func (s *testIntegrationSuite) TestOrderByNotInSelectDistinct(c *C) {
	tk := testkit.NewTestKit(c, s.store)
	tk.MustExec("use test")

	// #12442
	tk.MustExec("drop table if exists ttest")
	tk.MustExec("create table ttest (v1 int, v2 int)")
	tk.MustExec("insert into ttest values(1, 2), (4,6), (1, 7)")

	tk.MustGetErrMsg("select distinct v1 from ttest order by v2",
		"[planner:3065]Expression #1 of ORDER BY clause is not in SELECT list, references column 'test.ttest.v2' which is not in SELECT list; this is incompatible with DISTINCT")
	tk.MustGetErrMsg("select distinct v1+1 from ttest order by v1",
		"[planner:3065]Expression #1 of ORDER BY clause is not in SELECT list, references column 'test.ttest.v1' which is not in SELECT list; this is incompatible with DISTINCT")
	tk.MustGetErrMsg("select distinct v1+1 from ttest order by 1+v1",
		"[planner:3065]Expression #1 of ORDER BY clause is not in SELECT list, references column 'test.ttest.v1' which is not in SELECT list; this is incompatible with DISTINCT")
	tk.MustGetErrMsg("select distinct v1+1 from ttest order by v1+2",
		"[planner:3065]Expression #1 of ORDER BY clause is not in SELECT list, references column 'test.ttest.v1' which is not in SELECT list; this is incompatible with DISTINCT")
	tk.MustGetErrMsg("select distinct count(v1) from ttest group by v2 order by sum(v1)",
		"[planner:3066]Expression #1 of ORDER BY clause is not in SELECT list, contains aggregate function; this is incompatible with DISTINCT")
	tk.MustGetErrMsg("select distinct sum(v1)+1 from ttest group by v2 order by sum(v1)",
		"[planner:3066]Expression #1 of ORDER BY clause is not in SELECT list, contains aggregate function; this is incompatible with DISTINCT")

	// Expressions in ORDER BY whole match some fields in DISTINCT.
	tk.MustQuery("select distinct v1+1 from ttest order by v1+1").Check(testkit.Rows("2", "5"))
	tk.MustQuery("select distinct count(v1) from ttest order by count(v1)").Check(testkit.Rows("3"))
	tk.MustQuery("select distinct count(v1) from ttest group by v2 order by count(v1)").Check(testkit.Rows("1"))
	tk.MustQuery("select distinct sum(v1) from ttest group by v2 order by sum(v1)").Check(testkit.Rows("1", "4"))
	tk.MustQuery("select distinct v1, v2 from ttest order by 1, 2").Check(testkit.Rows("1 2", "1 7", "4 6"))
	tk.MustQuery("select distinct v1, v2 from ttest order by 2, 1").Check(testkit.Rows("1 2", "4 6", "1 7"))

	// Referenced columns of expressions in ORDER BY whole match some fields in DISTINCT,
	// both original expression and alias can be referenced.
	tk.MustQuery("select distinct v1 from ttest order by v1+1").Check(testkit.Rows("1", "4"))
	tk.MustQuery("select distinct v1, v2 from ttest order by v1+1, v2").Check(testkit.Rows("1 2", "1 7", "4 6"))
	tk.MustQuery("select distinct v1+1 as z, v2 from ttest order by v1+1, z+v2").Check(testkit.Rows("2 2", "2 7", "5 6"))
	tk.MustQuery("select distinct sum(v1) as z from ttest group by v2 order by z+1").Check(testkit.Rows("1", "4"))
	tk.MustQuery("select distinct sum(v1)+1 from ttest group by v2 order by sum(v1)+1").Check(testkit.Rows("2", "5"))
	tk.MustQuery("select distinct v1 as z from ttest order by v1+z").Check(testkit.Rows("1", "4"))
}

func (s *testIntegrationSuite) TestInvalidNamedWindowSpec(c *C) {
	// #12356
	tk := testkit.NewTestKit(c, s.store)
	tk.MustExec("use test")
	tk.MustExec("DROP TABLE IF EXISTS temptest")
	tk.MustExec("create table temptest (val int, val1 int)")
	tk.MustQuery("SELECT val FROM temptest WINDOW w AS (ORDER BY val RANGE 1 PRECEDING)").Check(testkit.Rows())
	tk.MustGetErrMsg("SELECT val FROM temptest WINDOW w AS (ORDER BY val, val1 RANGE 1 PRECEDING)",
		"[planner:3587]Window 'w' with RANGE N PRECEDING/FOLLOWING frame requires exactly one ORDER BY expression, of numeric or temporal type")
	tk.MustGetErrMsg("select val1, avg(val1) as a from temptest group by val1 window w as (order by a)",
		"[planner:1054]Unknown column 'a' in 'window order by'")
	tk.MustGetErrMsg("select val1, avg(val1) as a from temptest group by val1 window w as (partition by a)",
		"[planner:1054]Unknown column 'a' in 'window partition by'")
}

func (s *testIntegrationSuite) TestCorrelatedAggregate(c *C) {
	tk := testkit.NewTestKit(c, s.store)
	tk.MustExec("use test")

	// #18350
	tk.MustExec("DROP TABLE IF EXISTS tab, tab2")
	tk.MustExec("CREATE TABLE tab(i INT)")
	tk.MustExec("CREATE TABLE tab2(j INT)")
	tk.MustExec("insert into tab values(1),(2),(3)")
	tk.MustExec("insert into tab2 values(1),(2),(3),(15)")
	tk.MustQuery(`SELECT m.i,
       (SELECT COUNT(n.j)
           FROM tab2 WHERE j=15) AS o
    FROM tab m, tab2 n GROUP BY 1 order by m.i`).Check(testkit.Rows("1 4", "2 4", "3 4"))
	tk.MustQuery(`SELECT
         (SELECT COUNT(n.j)
             FROM tab2 WHERE j=15) AS o
    FROM tab m, tab2 n order by m.i`).Check(testkit.Rows("12"))

	// #17748
	tk.MustExec("drop table if exists t1, t2")
	tk.MustExec("create table t1 (a int, b int)")
	tk.MustExec("create table t2 (m int, n int)")
	tk.MustExec("insert into t1 values (2,2), (2,2), (3,3), (3,3), (3,3), (4,4)")
	tk.MustExec("insert into t2 values (1,11), (2,22), (3,32), (4,44), (4,44)")
	tk.MustExec("set @@sql_mode='TRADITIONAL'")

	tk.MustQuery(`select count(*) c, a,
		( select group_concat(count(a)) from t2 where m = a )
		from t1 group by a order by a`).
		Check(testkit.Rows("2 2 2", "3 3 3", "1 4 1,1"))

	tk.MustExec("drop table if exists t")
	tk.MustExec("create table t (a int, b int)")
	tk.MustExec("insert into t values (1,1),(2,1),(2,2),(3,1),(3,2),(3,3)")

	// Sub-queries in SELECT fields
	// from SELECT fields
	tk.MustQuery("select (select count(a)) from t").Check(testkit.Rows("6"))
	tk.MustQuery("select (select (select (select count(a)))) from t").Check(testkit.Rows("6"))
	tk.MustQuery("select (select (select count(n.a)) from t m order by count(m.b)) from t n").Check(testkit.Rows("6"))
	// from WHERE
	tk.MustQuery("select (select count(n.a) from t where count(n.a)=3) from t n").Check(testkit.Rows("<nil>"))
	tk.MustQuery("select (select count(a) from t where count(distinct n.a)=3) from t n").Check(testkit.Rows("6"))
	// from HAVING
	tk.MustQuery("select (select count(n.a) from t having count(n.a)=6 limit 1) from t n").Check(testkit.Rows("6"))
	tk.MustQuery("select (select count(n.a) from t having count(distinct n.b)=3 limit 1) from t n").Check(testkit.Rows("6"))
	tk.MustQuery("select (select sum(distinct n.a) from t having count(distinct n.b)=3 limit 1) from t n").Check(testkit.Rows("6"))
	tk.MustQuery("select (select sum(distinct n.a) from t having count(distinct n.b)=6 limit 1) from t n").Check(testkit.Rows("<nil>"))
	// from ORDER BY
	tk.MustQuery("select (select count(n.a) from t order by count(n.b) limit 1) from t n").Check(testkit.Rows("6"))
	tk.MustQuery("select (select count(distinct n.b) from t order by count(n.b) limit 1) from t n").Check(testkit.Rows("3"))
	// from TableRefsClause
	tk.MustQuery("select (select cnt from (select count(a) cnt) s) from t").Check(testkit.Rows("6"))
	tk.MustQuery("select (select count(cnt) from (select count(a) cnt) s) from t").Check(testkit.Rows("1"))
	// from sub-query inside aggregate
	tk.MustQuery("select (select sum((select count(a)))) from t").Check(testkit.Rows("6"))
	tk.MustQuery("select (select sum((select count(a))+sum(a))) from t").Check(testkit.Rows("20"))
	// from GROUP BY
	tk.MustQuery("select (select count(a) from t group by count(n.a)) from t n").Check(testkit.Rows("6"))
	tk.MustQuery("select (select count(distinct a) from t group by count(n.a)) from t n").Check(testkit.Rows("3"))

	// Sub-queries in HAVING
	tk.MustQuery("select sum(a) from t having (select count(a)) = 0").Check(testkit.Rows())
	tk.MustQuery("select sum(a) from t having (select count(a)) > 0").Check(testkit.Rows("14"))

	// Sub-queries in ORDER BY
	tk.MustQuery("select count(a) from t group by b order by (select count(a))").Check(testkit.Rows("1", "2", "3"))
	tk.MustQuery("select count(a) from t group by b order by (select -count(a))").Check(testkit.Rows("3", "2", "1"))

	// Nested aggregate (correlated aggregate inside aggregate)
	tk.MustQuery("select (select sum(count(a))) from t").Check(testkit.Rows("6"))
	tk.MustQuery("select (select sum(sum(a))) from t").Check(testkit.Rows("14"))

	// Combining aggregates
	tk.MustQuery("select count(a), (select count(a)) from t").Check(testkit.Rows("6 6"))
	tk.MustQuery("select sum(distinct b), count(a), (select count(a)), (select cnt from (select sum(distinct b) as cnt) n) from t").
		Check(testkit.Rows("6 6 6 6"))
}

func (s *testIntegrationSuite) TestCorrelatedColumnAggFuncPushDown(c *C) {
	tk := testkit.NewTestKit(c, s.store)
	tk.MustExec("use test;")
	tk.MustExec("drop table if exists t;")
	tk.MustExec("create table t (a int, b int);")
	tk.MustExec("insert into t values (1,1);")
	tk.MustQuery("select (select count(n.a + a) from t) from t n;").Check(testkit.Rows(
		"1",
	))
}

// Test for issue https://github.com/pingcap/tidb/issues/21607.
func (s *testIntegrationSuite) TestConditionColPruneInPhysicalUnionScan(c *C) {
	tk := testkit.NewTestKit(c, s.store)
	tk.MustExec("use test;")
	tk.MustExec("drop table if exists t;")
	tk.MustExec("create table t (a int, b int);")
	tk.MustExec("begin;")
	tk.MustExec("insert into t values (1, 2);")
	tk.MustQuery("select count(*) from t where b = 1 and b in (3);").
		Check(testkit.Rows("0"))

	tk.MustExec("drop table t;")
	tk.MustExec("create table t (a int, b int as (a + 1), c int as (b + 1));")
	tk.MustExec("begin;")
	tk.MustExec("insert into t (a) values (1);")
	tk.MustQuery("select count(*) from t where b = 1 and b in (3);").
		Check(testkit.Rows("0"))
	tk.MustQuery("select count(*) from t where c = 1 and c in (3);").
		Check(testkit.Rows("0"))
}

func (s *testIntegrationSuite) TestInvalidHint(c *C) {
	tk := testkit.NewTestKit(c, s.store)

	tk.MustExec("use test")
	tk.MustExec("drop table if exists tt")
	tk.MustExec("create table tt(a int, key(a));")

	var input []string
	var output []struct {
		SQL      string
		Plan     []string
		Warnings []string
	}
	s.testData.GetTestCases(c, &input, &output)
	warning := "show warnings;"
	for i, tt := range input {
		s.testData.OnRecord(func() {
			output[i].SQL = tt
			output[i].Plan = s.testData.ConvertRowsToStrings(tk.MustQuery(tt).Rows())
			output[i].Warnings = s.testData.ConvertRowsToStrings(tk.MustQuery(warning).Rows())
		})
		tk.MustQuery(tt).Check(testkit.Rows(output[i].Plan...))
	}
}

// Test for issue https://github.com/pingcap/tidb/issues/18320
func (s *testIntegrationSuite) TestNonaggregateColumnWithSingleValueInOnlyFullGroupByMode(c *C) {
	tk := testkit.NewTestKit(c, s.store)
	tk.MustExec("use test")
	tk.MustExec("drop table if exists t")
	tk.MustExec("create table t (a int, b int, c int)")
	tk.MustExec("insert into t values (1, 2, 3), (4, 5, 6), (7, 8, 9)")
	tk.MustQuery("select a, count(b) from t where a = 1").Check(testkit.Rows("1 1"))
	tk.MustQuery("select a, count(b) from t where a = 10").Check(testkit.Rows("<nil> 0"))
	tk.MustQuery("select a, c, sum(b) from t where a = 1 group by c").Check(testkit.Rows("1 3 2"))
	tk.MustGetErrMsg("select a from t where a = 1 order by count(b)", "[planner:3029]Expression #1 of ORDER BY contains aggregate function and applies to the result of a non-aggregated query")
	tk.MustQuery("select a from t where a = 1 having count(b) > 0").Check(testkit.Rows("1"))
}

func (s *testIntegrationSuite) TestConvertRangeToPoint(c *C) {
	tk := testkit.NewTestKit(c, s.store)

	tk.MustExec("use test")
	tk.MustExec("drop table if exists t0")
	tk.MustExec("create table t0 (a int, b int, index(a, b))")
	tk.MustExec("insert into t0 values (1, 1)")
	tk.MustExec("insert into t0 values (2, 2)")
	tk.MustExec("insert into t0 values (2, 2)")
	tk.MustExec("insert into t0 values (2, 2)")
	tk.MustExec("insert into t0 values (2, 2)")
	tk.MustExec("insert into t0 values (2, 2)")
	tk.MustExec("insert into t0 values (3, 3)")

	tk.MustExec("drop table if exists t1")
	tk.MustExec("create table t1 (a int, b int, c int, index(a, b, c))")

	tk.MustExec("drop table if exists t2")
	tk.MustExec("create table t2 (a float, b float, index(a, b))")

	tk.MustExec("drop table if exists t3")
	tk.MustExec("create table t3 (a char(10), b char(10), c char(10), index(a, b, c))")

	var input []string
	var output []struct {
		SQL  string
		Plan []string
	}
	s.testData.GetTestCases(c, &input, &output)
	for i, tt := range input {
		s.testData.OnRecord(func() {
			output[i].SQL = tt
			output[i].Plan = s.testData.ConvertRowsToStrings(tk.MustQuery(tt).Rows())
		})
		tk.MustQuery(tt).Check(testkit.Rows(output[i].Plan...))
	}
}

func (s *testIntegrationSuite) TestIssue22040(c *C) {
	// #22040
	tk := testkit.NewTestKit(c, s.store)
	tk.MustExec("use test")
	tk.MustExec("drop table if exists t")
	tk.MustExec("create table t (a int, b int, primary key(a,b))")
	// valid case
	tk.MustExec("select * from t where (a,b) in ((1,2),(1,2))")
	// invalid case, column count doesn't match
	{
		err := tk.ExecToErr("select * from t where (a,b) in (1,2)")
		c.Assert(errors.Cause(err), FitsTypeOf, expression.ErrOperandColumns)
	}
	{
		err := tk.ExecToErr("select * from t where (a,b) in ((1,2),1)")
		c.Assert(errors.Cause(err), FitsTypeOf, expression.ErrOperandColumns)
	}
}

func (s *testIntegrationSuite) TestIssue22105(c *C) {
	tk := testkit.NewTestKit(c, s.store)

	tk.MustExec("use test")
	tk.MustExec("drop table if exists t")
	tk.MustExec(`CREATE TABLE t1 (
  key1 int(11) NOT NULL,
  key2 int(11) NOT NULL,
  key3 int(11) NOT NULL,
  key4 int(11) NOT NULL,
  key5 int(11) DEFAULT NULL,
  key6 int(11) DEFAULT NULL,
  key7 int(11) NOT NULL,
  key8 int(11) NOT NULL,
  KEY i1 (key1),
  KEY i2 (key2),
  KEY i3 (key3),
  KEY i4 (key4),
  KEY i5 (key5),
  KEY i6 (key6)
) ENGINE=InnoDB DEFAULT CHARSET=utf8mb4 COLLATE=utf8mb4_bin`)

	var input []string
	var output []struct {
		SQL  string
		Plan []string
	}
	s.testData.GetTestCases(c, &input, &output)
	for i, tt := range input {
		s.testData.OnRecord(func() {
			output[i].SQL = tt
			output[i].Plan = s.testData.ConvertRowsToStrings(tk.MustQuery(tt).Rows())
		})
		tk.MustQuery(tt).Check(testkit.Rows(output[i].Plan...))
	}
}

func (s *testIntegrationSuite) TestIssue22071(c *C) {
	tk := testkit.NewTestKit(c, s.store)
	tk.MustExec("use test")
	tk.MustExec("create table t (a int);")
	tk.MustExec("insert into t values(1),(2),(5)")
	tk.MustQuery("select n in (1,2) from (select a in (1,2) as n from t) g;").Sort().Check(testkit.Rows("0", "1", "1"))
	tk.MustQuery("select n in (1,n) from (select a in (1,2) as n from t) g;").Check(testkit.Rows("1", "1", "1"))
}

func (s *testIntegrationSuite) TestIssue22199(c *C) {
	tk := testkit.NewTestKit(c, s.store)
	tk.MustExec("use test")
	tk.MustExec("drop table if exists t1, t2")
	tk.MustExec("create table t1(i int primary key, j int, index idx_j(j))")
	tk.MustExec("create table t2(i int primary key, j int, index idx_j(j))")
	tk.MustGetErrMsg("select t1.*, (select t2.* from t1) from t1", "[planner:1051]Unknown table 't2'")
}

func (s *testIntegrationSerialSuite) TestPushDownProjectionForTiFlash(c *C) {
	tk := testkit.NewTestKit(c, s.store)
	tk.MustExec("use test")
	tk.MustExec("drop table if exists t")
	tk.MustExec("create table t (id int, value decimal(6,3))")
	tk.MustExec("analyze table t")

	// Create virtual tiflash replica info.
	dom := domain.GetDomain(tk.Se)
	is := dom.InfoSchema()
	db, exists := is.SchemaByName(model.NewCIStr("test"))
	c.Assert(exists, IsTrue)
	for _, tblInfo := range db.Tables {
		if tblInfo.Name.L == "t" {
			tblInfo.TiFlashReplica = &model.TiFlashReplicaInfo{
				Count:     1,
				Available: true,
			}
		}
	}

	tk.MustExec("set @@tidb_opt_broadcast_join=1;")

	var input []string
	var output []struct {
		SQL  string
		Plan []string
	}
	s.testData.GetTestCases(c, &input, &output)
	for i, tt := range input {
		s.testData.OnRecord(func() {
			output[i].SQL = tt
			output[i].Plan = s.testData.ConvertRowsToStrings(tk.MustQuery(tt).Rows())
		})
		res := tk.MustQuery(tt)
		res.Check(testkit.Rows(output[i].Plan...))
	}
}

func (s *testIntegrationSerialSuite) TestPushDownProjectionForMPP(c *C) {
	tk := testkit.NewTestKit(c, s.store)
	tk.MustExec("use test")
	tk.MustExec("drop table if exists t")
	tk.MustExec("create table t (id int, value decimal(6,3))")
	tk.MustExec("analyze table t")

	// Create virtual tiflash replica info.
	dom := domain.GetDomain(tk.Se)
	is := dom.InfoSchema()
	db, exists := is.SchemaByName(model.NewCIStr("test"))
	c.Assert(exists, IsTrue)
	for _, tblInfo := range db.Tables {
		if tblInfo.Name.L == "t" {
			tblInfo.TiFlashReplica = &model.TiFlashReplicaInfo{
				Count:     1,
				Available: true,
			}
		}
	}

	tk.MustExec("set @@tidb_allow_mpp=1; set @@tidb_opt_broadcast_join=0;")

	var input []string
	var output []struct {
		SQL  string
		Plan []string
	}
	s.testData.GetTestCases(c, &input, &output)
	for i, tt := range input {
		s.testData.OnRecord(func() {
			output[i].SQL = tt
			output[i].Plan = s.testData.ConvertRowsToStrings(tk.MustQuery(tt).Rows())
		})
		res := tk.MustQuery(tt)
		res.Check(testkit.Rows(output[i].Plan...))
	}
}

func (s *testIntegrationSuite) TestReorderSimplifiedOuterJoins(c *C) {
	tk := testkit.NewTestKit(c, s.store)

	tk.MustExec("use test")
	tk.MustExec("drop table if exists t1,t2,t3")
	tk.MustExec("create table t1 (pk char(32) primary key, col1 char(32), col2 varchar(40), col3 char(32), key (col1), key (col3), key (col2,col3), key (col1,col3))")
	tk.MustExec("create table t2 (pk char(32) primary key, col1 varchar(100))")
	tk.MustExec("create table t3 (pk char(32) primary key, keycol varchar(100), pad1 tinyint(1) default null, pad2 varchar(40), key (keycol,pad1,pad2))")

	var input []string
	var output []struct {
		SQL  string
		Plan []string
	}
	s.testData.GetTestCases(c, &input, &output)
	for i, tt := range input {
		s.testData.OnRecord(func() {
			output[i].SQL = tt
			output[i].Plan = s.testData.ConvertRowsToStrings(tk.MustQuery(tt).Rows())
		})
		tk.MustQuery(tt).Check(testkit.Rows(output[i].Plan...))
	}
}

func (s *testIntegrationSerialSuite) TestDeleteStmt(c *C) {
	tk := testkit.NewTestKit(c, s.store)
	tk.MustExec("use test")
	tk.MustExec("create table t(a int)")
	tk.MustExec("delete t from t;")
	tk.MustExec("delete t from test.t as t;")
	tk.MustGetErrCode("delete test.t from test.t as t;", mysql.ErrUnknownTable)
	tk.MustExec("delete test.t from t;")
	tk.MustExec("create database db1")
	tk.MustExec("use db1")
	tk.MustExec("create table t(a int)")
	tk.MustGetErrCode("delete test.t from t;", mysql.ErrUnknownTable)
}

func (s *testIntegrationSuite) TestIndexMergeConstantTrue(c *C) {
	tk := testkit.NewTestKit(c, s.store)
	tk.MustExec("use test")
	tk.MustExec("drop table if exists t;")
	tk.MustExec("create table t(a int primary key, b int not null, key(b))")
	tk.MustExec("delete /*+ use_index_merge(t) */ FROM t WHERE a=1 OR (b < SOME (SELECT /*+ use_index_merge(t)*/ b FROM t WHERE a<2 OR b<2))")

	tk.MustExec("drop table if exists t")
	tk.MustExec("create table t(a int not null, b int not null, key(a), key(b))")
	tk.MustExec("delete /*+ use_index_merge(t) */ FROM t WHERE a=1 OR (b < SOME (SELECT /*+ use_index_merge(t)*/ b FROM t WHERE a<2 OR b<2))")

	tk.MustExec("drop table if exists t")
	tk.MustExec("create table t(a int primary key, b int not null, c int, key(a), key(b,c))")
	tk.MustExec("delete /*+ use_index_merge(t) */ FROM t WHERE a=1 OR (a<2 and b<2)")
}

func (s *testIntegrationSerialSuite) TestPushDownAggForMPP(c *C) {
	tk := testkit.NewTestKit(c, s.store)
	tk.MustExec("use test")
	tk.MustExec("drop table if exists t")
	tk.MustExec("create table t (id int, value decimal(6,3))")
	tk.MustExec("analyze table t")

	// Create virtual tiflash replica info.
	dom := domain.GetDomain(tk.Se)
	is := dom.InfoSchema()
	db, exists := is.SchemaByName(model.NewCIStr("test"))
	c.Assert(exists, IsTrue)
	for _, tblInfo := range db.Tables {
		if tblInfo.Name.L == "t" {
			tblInfo.TiFlashReplica = &model.TiFlashReplicaInfo{
				Count:     1,
				Available: true,
			}
		}
	}

	tk.MustExec(" set @@tidb_allow_mpp=1; set @@tidb_opt_broadcast_join=0; set @@tidb_broadcast_join_threshold_count = 1; set @@tidb_broadcast_join_threshold_size=1;")

	var input []string
	var output []struct {
		SQL  string
		Plan []string
	}
	s.testData.GetTestCases(c, &input, &output)
	for i, tt := range input {
		s.testData.OnRecord(func() {
			output[i].SQL = tt
			output[i].Plan = s.testData.ConvertRowsToStrings(tk.MustQuery(tt).Rows())
		})
		res := tk.MustQuery(tt)
		res.Check(testkit.Rows(output[i].Plan...))
	}
}

func (s *testIntegrationSerialSuite) TestMppAggWithJoin(c *C) {
	tk := testkit.NewTestKit(c, s.store)
	tk.MustExec("use test")
	tk.MustExec("drop table if exists t")
	tk.MustExec("create table t (id int, value decimal(6,3))")
	tk.MustExec("analyze table t")

	// Create virtual tiflash replica info.
	dom := domain.GetDomain(tk.Se)
	is := dom.InfoSchema()
	db, exists := is.SchemaByName(model.NewCIStr("test"))
	c.Assert(exists, IsTrue)
	for _, tblInfo := range db.Tables {
		if tblInfo.Name.L == "t" {
			tblInfo.TiFlashReplica = &model.TiFlashReplicaInfo{
				Count:     1,
				Available: true,
			}
		}
	}

	tk.MustExec(" set @@tidb_allow_mpp=1;")

	var input []string
	var output []struct {
		SQL  string
		Plan []string
	}
	s.testData.GetTestCases(c, &input, &output)
	for i, tt := range input {
		s.testData.OnRecord(func() {
			output[i].SQL = tt
			output[i].Plan = s.testData.ConvertRowsToStrings(tk.MustQuery(tt).Rows())
		})
		res := tk.MustQuery(tt)
		res.Check(testkit.Rows(output[i].Plan...))
	}
}

func (s *testIntegrationSuite) TestDecorrelateInnerJoinInSubquery(c *C) {
	tk := testkit.NewTestKit(c, s.store)

	tk.MustExec("use test")
	tk.MustExec("drop table if exists t")
	tk.MustExec("create table t(a int not null, b int not null)")

	var input []string
	var output []struct {
		SQL  string
		Plan []string
	}
	s.testData.GetTestCases(c, &input, &output)
	for i, tt := range input {
		s.testData.OnRecord(func() {
			output[i].SQL = tt
			output[i].Plan = s.testData.ConvertRowsToStrings(tk.MustQuery(tt).Rows())
		})
		tk.MustQuery(tt).Check(testkit.Rows(output[i].Plan...))
	}
}

func (s *testIntegrationSuite) TestIndexMergeTableFilter(c *C) {
	tk := testkit.NewTestKit(c, s.store)
	tk.MustExec("use test")
	tk.MustExec("drop table if exists t;")
	tk.MustExec("create table t(a int, b int, c int, d int, key(a), key(b));")
	tk.MustExec("insert into t values(10,1,1,10)")

	tk.MustQuery("explain format = 'brief' select /*+ use_index_merge(t) */ * from t where a=10 or (b=10 and c=10)").Check(testkit.Rows(
		"Projection 10.01 root  test.t.a, test.t.b, test.t.c, test.t.d",
		"└─IndexMerge 0.02 root  ",
		"  ├─IndexRangeScan(Build) 10.00 cop[tikv] table:t, index:a(a) range:[10,10], keep order:false, stats:pseudo",
		"  ├─IndexRangeScan(Build) 10.00 cop[tikv] table:t, index:b(b) range:[10,10], keep order:false, stats:pseudo",
		"  └─Selection(Probe) 0.02 cop[tikv]  or(eq(test.t.a, 10), and(eq(test.t.b, 10), eq(test.t.c, 10)))",
		"    └─TableRowIDScan 19.99 cop[tikv] table:t keep order:false, stats:pseudo",
	))
	tk.MustQuery("select /*+ use_index_merge(t) */ * from t where a=10 or (b=10 and c=10)").Check(testkit.Rows(
		"10 1 1 10",
	))
	tk.MustQuery("explain format = 'brief' select /*+ use_index_merge(t) */ * from t where (a=10 and d=10) or (b=10 and c=10)").Check(testkit.Rows(
		"Projection 0.02 root  test.t.a, test.t.b, test.t.c, test.t.d",
		"└─IndexMerge 0.00 root  ",
		"  ├─IndexRangeScan(Build) 10.00 cop[tikv] table:t, index:a(a) range:[10,10], keep order:false, stats:pseudo",
		"  ├─IndexRangeScan(Build) 10.00 cop[tikv] table:t, index:b(b) range:[10,10], keep order:false, stats:pseudo",
		"  └─Selection(Probe) 0.00 cop[tikv]  or(and(eq(test.t.a, 10), eq(test.t.d, 10)), and(eq(test.t.b, 10), eq(test.t.c, 10)))",
		"    └─TableRowIDScan 19.99 cop[tikv] table:t keep order:false, stats:pseudo",
	))
	tk.MustQuery("select /*+ use_index_merge(t) */ * from t where (a=10 and d=10) or (b=10 and c=10)").Check(testkit.Rows(
		"10 1 1 10",
	))
}<|MERGE_RESOLUTION|>--- conflicted
+++ resolved
@@ -1257,14 +1257,9 @@
 	tk.MustExec("create table t(a int(11), b int) partition by range (a) (partition p0 values less than (3), partition p1 values less than maxvalue);")
 	tk.MustExec("insert into t values(1, 1), (2, 1), (3, 1), (4, 2), (4, 2)")
 	tk.MustExec("set session tidb_opt_agg_push_down=1")
-<<<<<<< HEAD
-	tk.MustExec(`set @@tidb_partition_prune_mode='` + string(variable.StaticOnly) + `'`)
+	tk.MustExec(`set @@tidb_partition_prune_mode='` + string(variable.Static) + `'`)
 	tk.MustQuery("explain format = 'brief' select approx_count_distinct(a), b from t group by b order by b desc").Check(testkit.Rows(
 		"Sort 16000.00 root  schema:[Column#4 test.t.b], items:test.t.b:desc",
-=======
-	tk.MustExec(`set @@tidb_partition_prune_mode='` + string(variable.Static) + `'`)
-	tk.MustQuery("explain format = 'brief' select approx_count_distinct(a), b from t group by b order by b desc").Check(testkit.Rows("Sort 16000.00 root  test.t.b:desc",
->>>>>>> cad8e15d
 		"└─HashAgg 16000.00 root  group by:test.t.b, funcs:approx_count_distinct(Column#5)->Column#4, funcs:firstrow(Column#6)->test.t.b",
 		"  └─PartitionUnion 16000.00 root  ",
 		"    ├─HashAgg 8000.00 root  group by:test.t.b, funcs:approx_count_distinct(test.t.a)->Column#5, funcs:firstrow(test.t.b)->Column#6, funcs:firstrow(test.t.b)->test.t.b",
