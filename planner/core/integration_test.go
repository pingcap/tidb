// Copyright 2019 PingCAP, Inc.
//
// Licensed under the Apache License, Version 2.0 (the "License");
// you may not use this file except in compliance with the License.
// You may obtain a copy of the License at
//
//     http://www.apache.org/licenses/LICENSE-2.0
//
// Unless required by applicable law or agreed to in writing, software
// distributed under the License is distributed on an "AS IS" BASIS,
// WITHOUT WARRANTIES OR CONDITIONS OF ANY KIND, either express or implied.
// See the License for the specific language governing permissions and
// limitations under the License.

package core_test

import (
	"bytes"
	"fmt"
	"strings"

	. "github.com/pingcap/check"
	"github.com/pingcap/errors"
	"github.com/pingcap/tidb/config"
	"github.com/pingcap/tidb/domain"
	"github.com/pingcap/tidb/expression"
	"github.com/pingcap/tidb/infoschema"
	"github.com/pingcap/tidb/kv"
	"github.com/pingcap/tidb/parser/auth"
	"github.com/pingcap/tidb/parser/model"
	"github.com/pingcap/tidb/parser/mysql"
	"github.com/pingcap/tidb/parser/terror"
	"github.com/pingcap/tidb/planner/core"
	"github.com/pingcap/tidb/session"
	"github.com/pingcap/tidb/sessionctx/stmtctx"
	"github.com/pingcap/tidb/sessionctx/variable"
	"github.com/pingcap/tidb/statistics/handle"
	"github.com/pingcap/tidb/table"
	"github.com/pingcap/tidb/util/collate"
	"github.com/pingcap/tidb/util/testkit"
	"github.com/pingcap/tidb/util/testutil"
)

var _ = Suite(&testIntegrationSuite{})
var _ = SerialSuites(&testIntegrationSerialSuite{})

type testIntegrationSuite struct {
	testData testutil.TestData
	store    kv.Storage
	dom      *domain.Domain
}

func (s *testIntegrationSuite) SetUpSuite(c *C) {
	var err error
	s.testData, err = testutil.LoadTestSuiteData("testdata", "integration_suite")
	c.Assert(err, IsNil)
}

func (s *testIntegrationSuite) TearDownSuite(c *C) {
	c.Assert(s.testData.GenerateOutputIfNeeded(), IsNil)
}

func (s *testIntegrationSuite) SetUpTest(c *C) {
	var err error
	s.store, s.dom, err = newStoreWithBootstrap()
	c.Assert(err, IsNil)
}

func (s *testIntegrationSuite) TearDownTest(c *C) {
	s.dom.Close()
	err := s.store.Close()
	c.Assert(err, IsNil)
}

type testIntegrationSerialSuite struct {
	testData testutil.TestData
	store    kv.Storage
	dom      *domain.Domain
}

func (s *testIntegrationSerialSuite) SetUpSuite(c *C) {
	var err error
	s.testData, err = testutil.LoadTestSuiteData("testdata", "integration_serial_suite")
	c.Assert(err, IsNil)
}

func (s *testIntegrationSerialSuite) TearDownSuite(c *C) {
	c.Assert(s.testData.GenerateOutputIfNeeded(), IsNil)
}

func (s *testIntegrationSerialSuite) SetUpTest(c *C) {
	var err error
	s.store, s.dom, err = newStoreWithBootstrap()
	c.Assert(err, IsNil)
}

func (s *testIntegrationSerialSuite) TearDownTest(c *C) {
	s.dom.Close()
	err := s.store.Close()
	c.Assert(err, IsNil)
}

func (s *testIntegrationSuite) TestShowSubquery(c *C) {
	tk := testkit.NewTestKit(c, s.store)
	tk.MustExec("use test")
	tk.MustExec("drop table if exists t")
	tk.MustExec("create table t(a varchar(10), b int, c int)")
	tk.MustQuery("show columns from t where true").Check(testkit.Rows(
		"a varchar(10) YES  <nil> ",
		"b int(11) YES  <nil> ",
		"c int(11) YES  <nil> ",
	))
	tk.MustQuery("show columns from t where field = 'b'").Check(testkit.Rows(
		"b int(11) YES  <nil> ",
	))
	tk.MustQuery("show columns from t where field in (select 'b')").Check(testkit.Rows(
		"b int(11) YES  <nil> ",
	))
	tk.MustQuery("show columns from t where field in (select 'b') and true").Check(testkit.Rows(
		"b int(11) YES  <nil> ",
	))
	tk.MustQuery("show columns from t where field in (select 'b') and false").Check(testkit.Rows())
	tk.MustExec("insert into t values('c', 0, 0)")
	tk.MustQuery("show columns from t where field < all (select a from t)").Check(testkit.Rows(
		"a varchar(10) YES  <nil> ",
		"b int(11) YES  <nil> ",
	))
	tk.MustExec("insert into t values('b', 0, 0)")
	tk.MustQuery("show columns from t where field < all (select a from t)").Check(testkit.Rows(
		"a varchar(10) YES  <nil> ",
	))
}

func (s *testIntegrationSuite) TestPpdWithSetVar(c *C) {
	tk := testkit.NewTestKit(c, s.store)
	tk.MustExec("use test")
	tk.MustExec("drop table if exists t")
	tk.MustExec("create table t(c1 int, c2 varchar(255))")
	tk.MustExec("insert into t values(1,'a'),(2,'d'),(3,'c')")

	tk.MustQuery("select t01.c1,t01.c2,t01.c3 from (select t1.*,@c3:=@c3+1 as c3 from (select t.*,@c3:=0 from t order by t.c1)t1)t01 where t01.c3=1 and t01.c2='d'").Check(testkit.Rows())
	tk.MustQuery("select t01.c1,t01.c2,t01.c3 from (select t1.*,@c3:=@c3+1 as c3 from (select t.*,@c3:=0 from t order by t.c1)t1)t01 where t01.c3=2 and t01.c2='d'").Check(testkit.Rows("2 d 2"))
}

func (s *testIntegrationSuite) TestBitColErrorMessage(c *C) {
	tk := testkit.NewTestKit(c, s.store)

	tk.MustExec("use test")
	tk.MustExec("drop table if exists bit_col_t")
	tk.MustExec("create table bit_col_t (a bit(64))")
	tk.MustExec("drop table bit_col_t")
	tk.MustExec("create table bit_col_t (a bit(1))")
	tk.MustExec("drop table bit_col_t")
	tk.MustGetErrCode("create table bit_col_t (a bit(0))", mysql.ErrInvalidFieldSize)
	tk.MustGetErrCode("create table bit_col_t (a bit(65))", mysql.ErrTooBigDisplaywidth)
}

func (s *testIntegrationSuite) TestPushLimitDownIndexLookUpReader(c *C) {
	tk := testkit.NewTestKit(c, s.store)

	tk.MustExec("set @@session.tidb_executor_concurrency = 4;")
	tk.MustExec("set @@session.tidb_hash_join_concurrency = 5;")
	tk.MustExec("set @@session.tidb_distsql_scan_concurrency = 15;")
	tk.MustExec("use test")
	tk.MustExec("drop table if exists tbl")
	tk.MustExec("create table tbl(a int, b int, c int, key idx_b_c(b,c))")
	tk.MustExec("insert into tbl values(1,1,1),(2,2,2),(3,3,3),(4,4,4),(5,5,5)")
	tk.MustExec("analyze table tbl")

	var input []string
	var output []struct {
		SQL  string
		Plan []string
	}
	s.testData.GetTestCases(c, &input, &output)
	for i, tt := range input {
		s.testData.OnRecord(func() {
			output[i].SQL = tt
			output[i].Plan = s.testData.ConvertRowsToStrings(tk.MustQuery(tt).Rows())
		})
		tk.MustQuery(tt).Check(testkit.Rows(output[i].Plan...))
	}
}

func (s *testIntegrationSuite) TestAggColumnPrune(c *C) {
	tk := testkit.NewTestKit(c, s.store)

	tk.MustExec("use test")
	tk.MustExec("drop table if exists t")
	tk.MustExec("create table t(a int)")
	tk.MustExec("insert into t values(1),(2)")

	var input []string
	var output []struct {
		SQL string
		Res []string
	}
	s.testData.GetTestCases(c, &input, &output)
	for i, tt := range input {
		s.testData.OnRecord(func() {
			output[i].SQL = tt
			output[i].Res = s.testData.ConvertRowsToStrings(tk.MustQuery(tt).Rows())
		})
		tk.MustQuery(tt).Check(testkit.Rows(output[i].Res...))
	}
}

func (s *testIntegrationSuite) TestIsFromUnixtimeNullRejective(c *C) {
	tk := testkit.NewTestKit(c, s.store)
	tk.MustExec("use test")
	tk.MustExec(`drop table if exists t;`)
	tk.MustExec(`create table t(a bigint, b bigint);`)
	s.runTestsWithTestData("TestIsFromUnixtimeNullRejective", tk, c)
}

func (s *testIntegrationSuite) TestIssue22298(c *C) {
	tk := testkit.NewTestKit(c, s.store)
	tk.MustExec("use test")
	tk.MustExec(`drop table if exists t;`)
	tk.MustExec(`create table t(a int, b int);`)
	tk.MustGetErrMsg(`select * from t where 0 and c = 10;`, "[planner:1054]Unknown column 'c' in 'where clause'")
}

func (s *testIntegrationSuite) TestIssue24571(c *C) {
	tk := testkit.NewTestKit(c, s.store)
	tk.MustExec("use test")
	tk.MustExec(`create view v as select 1 as b;`)
	tk.MustExec(`create table t (a int);`)
	tk.MustExec(`update v, t set a=2;`)
	tk.MustGetErrCode(`update v, t set b=2;`, mysql.ErrNonUpdatableTable)
	tk.MustExec("create database db1")
	tk.MustExec("use db1")
	tk.MustExec("update test.t, (select 1 as a) as t set test.t.a=1;")
	// bug in MySQL: ERROR 1288 (HY000): The target table t of the UPDATE is not updatable
	tk.MustExec("update (select 1 as a) as t, test.t set test.t.a=1;")
}

func (s *testIntegrationSuite) TestIssue22828(c *C) {
	tk := testkit.NewTestKit(c, s.store)
	tk.MustExec("use test")
	tk.MustExec(`drop table if exists t1;`)
	tk.MustExec(`create table t (c int);`)
	tk.MustGetErrMsg(`select group_concat((select concat(c,group_concat(c)) FROM t where xxx=xxx)) FROM t;`, "[planner:1054]Unknown column 'xxx' in 'where clause'")
}

func (s *testIntegrationSuite) runTestsWithTestData(caseName string, tk *testkit.TestKit, c *C) {
	var input []string
	var output []struct {
		SQL  string
		Plan []string
	}
	s.testData.GetTestCasesByName(caseName, c, &input, &output)
	for i, tt := range input {
		s.testData.OnRecord(func() {
			output[i].SQL = tt
			output[i].Plan = s.testData.ConvertRowsToStrings(tk.MustQuery(tt).Rows())
		})
		tk.MustQuery(tt).Check(testkit.Rows(output[i].Plan...))
	}
}

func (s *testIntegrationSuite) TestJoinNotNullFlag(c *C) {
	store, dom, err := newStoreWithBootstrap()
	c.Assert(err, IsNil)
	tk := testkit.NewTestKit(c, store)
	defer func() {
		dom.Close()
		store.Close()
	}()
	tk.MustExec("use test")
	tk.MustExec("drop table if exists t1, t2")
	tk.MustExec("create table t1(x int not null)")
	tk.MustExec("create table t2(x int)")
	tk.MustExec("insert into t2 values (1)")

	tk.MustQuery("select IFNULL((select t1.x from t1 where t1.x = t2.x), 'xxx') as col1 from t2").Check(testkit.Rows("xxx"))
	tk.MustQuery("select ifnull(t1.x, 'xxx') from t2 left join t1 using(x)").Check(testkit.Rows("xxx"))
	tk.MustQuery("select ifnull(t1.x, 'xxx') from t2 natural left join t1").Check(testkit.Rows("xxx"))
}

func (s *testIntegrationSuite) TestAntiJoinConstProp(c *C) {
	store, dom, err := newStoreWithBootstrap()
	c.Assert(err, IsNil)
	tk := testkit.NewTestKit(c, store)
	defer func() {
		dom.Close()
		store.Close()
	}()
	tk.MustExec("use test")
	tk.MustExec("drop table if exists t1, t2")
	tk.MustExec("create table t1(a int not null, b int not null)")
	tk.MustExec("insert into t1 values (1,1)")
	tk.MustExec("create table t2(a int not null, b int not null)")
	tk.MustExec("insert into t2 values (2,2)")

	tk.MustQuery("select * from t1 where t1.a not in (select a from t2 where t2.a = t1.a and t2.a > 1)").Check(testkit.Rows(
		"1 1",
	))
	tk.MustQuery("select * from t1 where t1.a not in (select a from t2 where t2.b = t1.b and t2.a > 1)").Check(testkit.Rows(
		"1 1",
	))
	tk.MustQuery("select * from t1 where t1.a not in (select a from t2 where t2.b = t1.b and t2.b > 1)").Check(testkit.Rows(
		"1 1",
	))
	tk.MustQuery("select q.a in (select count(*) from t1 s where not exists (select 1 from t1 p where q.a > 1 and p.a = s.a)) from t1 q").Check(testkit.Rows(
		"1",
	))
	tk.MustQuery("select q.a in (select not exists (select 1 from t1 p where q.a > 1 and p.a = s.a) from t1 s) from t1 q").Check(testkit.Rows(
		"1",
	))

	tk.MustExec("drop table t1, t2")
	tk.MustExec("create table t1(a int not null, b int)")
	tk.MustExec("insert into t1 values (1,null)")
	tk.MustExec("create table t2(a int not null, b int)")
	tk.MustExec("insert into t2 values (2,2)")

	tk.MustQuery("select * from t1 where t1.a not in (select a from t2 where t2.b > t1.b)").Check(testkit.Rows(
		"1 <nil>",
	))
	tk.MustQuery("select * from t1 where t1.a not in (select a from t2 where t1.a = 2)").Check(testkit.Rows(
		"1 <nil>",
	))
}

func (s *testIntegrationSuite) TestSimplifyOuterJoinWithCast(c *C) {
	tk := testkit.NewTestKit(c, s.store)

	tk.MustExec("use test")
	tk.MustExec("drop table if exists t")
	tk.MustExec("create table t(a int not null, b datetime default null)")

	var input []string
	var output []struct {
		SQL  string
		Plan []string
	}
	s.testData.GetTestCases(c, &input, &output)
	for i, tt := range input {
		s.testData.OnRecord(func() {
			output[i].SQL = tt
			output[i].Plan = s.testData.ConvertRowsToStrings(tk.MustQuery(tt).Rows())
		})
		tk.MustQuery(tt).Check(testkit.Rows(output[i].Plan...))
	}
}

func (s *testIntegrationSerialSuite) TestNoneAccessPathsFoundByIsolationRead(c *C) {
	tk := testkit.NewTestKit(c, s.store)

	tk.MustExec("use test")
	tk.MustExec("drop table if exists t")
	tk.MustExec("create table t(a int primary key)")

	tk.MustExec("select * from t")

	tk.MustExec("set @@session.tidb_isolation_read_engines = 'tiflash'")

	// Don't filter mysql.SystemDB by isolation read.
	tk.MustQuery("explain format = 'brief' select * from mysql.stats_meta").Check(testkit.Rows(
		"TableReader 10000.00 root  data:TableFullScan",
		"└─TableFullScan 10000.00 cop[tikv] table:stats_meta keep order:false, stats:pseudo"))

	_, err := tk.Exec("select * from t")
	c.Assert(err, NotNil)
	c.Assert(err.Error(), Equals, "[planner:1815]Internal : Can not find access path matching 'tidb_isolation_read_engines'(value: 'tiflash'). Available values are 'tikv'.")

	tk.MustExec("set @@session.tidb_isolation_read_engines = 'tiflash, tikv'")
	tk.MustExec("select * from t")
	defer config.RestoreFunc()()
	config.UpdateGlobal(func(conf *config.Config) {
		conf.IsolationRead.Engines = []string{"tiflash"}
	})
	// Change instance config doesn't affect isolation read.
	tk.MustExec("select * from t")
}

func (s *testIntegrationSerialSuite) TestSelPushDownTiFlash(c *C) {
	tk := testkit.NewTestKit(c, s.store)
	tk.MustExec("use test")
	tk.MustExec("drop table if exists t")
	tk.MustExec("create table t(a int primary key, b varchar(20))")

	// Create virtual tiflash replica info.
	dom := domain.GetDomain(tk.Se)
	is := dom.InfoSchema()
	db, exists := is.SchemaByName(model.NewCIStr("test"))
	c.Assert(exists, IsTrue)
	for _, tblInfo := range db.Tables {
		if tblInfo.Name.L == "t" {
			tblInfo.TiFlashReplica = &model.TiFlashReplicaInfo{
				Count:     1,
				Available: true,
			}
		}
	}

	tk.MustExec("set @@session.tidb_isolation_read_engines = 'tiflash'")
	tk.MustExec("set @@session.tidb_allow_mpp = 0")

	var input []string
	var output []struct {
		SQL  string
		Plan []string
	}
	s.testData.GetTestCases(c, &input, &output)
	for i, tt := range input {
		s.testData.OnRecord(func() {
			output[i].SQL = tt
			output[i].Plan = s.testData.ConvertRowsToStrings(tk.MustQuery(tt).Rows())
		})
		res := tk.MustQuery(tt)
		res.Check(testkit.Rows(output[i].Plan...))
	}
}

func (s *testIntegrationSerialSuite) TestVerboseExplain(c *C) {
	tk := testkit.NewTestKit(c, s.store)
	tk.MustExec("use test")
	tk.MustExec(`set tidb_opt_limit_push_down_threshold=0`)
	tk.MustExec("drop table if exists t1, t2, t3")
	tk.MustExec("create table t1(a int, b int)")
	tk.MustExec("create table t2(a int, b int)")
	tk.MustExec("create table t3(a int, b int, index c(b))")
	tk.MustExec("insert into t1 values(1,2)")
	tk.MustExec("insert into t1 values(3,4)")
	tk.MustExec("insert into t1 values(5,6)")
	tk.MustExec("insert into t2 values(1,2)")
	tk.MustExec("insert into t2 values(3,4)")
	tk.MustExec("insert into t2 values(5,6)")
	tk.MustExec("insert into t3 values(1,2)")
	tk.MustExec("insert into t3 values(3,4)")
	tk.MustExec("insert into t3 values(5,6)")
	tk.MustExec("analyze table t1")
	tk.MustExec("analyze table t2")
	tk.MustExec("analyze table t3")

	// Create virtual tiflash replica info.
	dom := domain.GetDomain(tk.Se)
	is := dom.InfoSchema()
	db, exists := is.SchemaByName(model.NewCIStr("test"))
	c.Assert(exists, IsTrue)
	for _, tblInfo := range db.Tables {
		if tblInfo.Name.L == "t1" || tblInfo.Name.L == "t2" {
			tblInfo.TiFlashReplica = &model.TiFlashReplicaInfo{
				Count:     1,
				Available: true,
			}
		}
	}

	var input []string
	var output []struct {
		SQL  string
		Plan []string
	}
	s.testData.GetTestCases(c, &input, &output)
	for i, tt := range input {
		s.testData.OnRecord(func() {
			output[i].SQL = tt
			output[i].Plan = s.testData.ConvertRowsToStrings(tk.MustQuery(tt).Rows())
		})
		res := tk.MustQuery(tt)
		res.Check(testkit.Rows(output[i].Plan...))
	}
}

func (s *testIntegrationSerialSuite) TestPushDownToTiFlashWithKeepOrder(c *C) {
	tk := testkit.NewTestKit(c, s.store)
	tk.MustExec("use test")
	tk.MustExec("drop table if exists t")
	tk.MustExec("create table t(a int primary key, b varchar(20))")

	// Create virtual tiflash replica info.
	dom := domain.GetDomain(tk.Se)
	is := dom.InfoSchema()
	db, exists := is.SchemaByName(model.NewCIStr("test"))
	c.Assert(exists, IsTrue)
	for _, tblInfo := range db.Tables {
		if tblInfo.Name.L == "t" {
			tblInfo.TiFlashReplica = &model.TiFlashReplicaInfo{
				Count:     1,
				Available: true,
			}
		}
	}

	tk.MustExec("set @@session.tidb_isolation_read_engines = 'tiflash'")
	tk.MustExec("set @@session.tidb_allow_mpp = 0")
	var input []string
	var output []struct {
		SQL  string
		Plan []string
	}
	s.testData.GetTestCases(c, &input, &output)
	for i, tt := range input {
		s.testData.OnRecord(func() {
			output[i].SQL = tt
			output[i].Plan = s.testData.ConvertRowsToStrings(tk.MustQuery(tt).Rows())
		})
		res := tk.MustQuery(tt)
		res.Check(testkit.Rows(output[i].Plan...))
	}
}

func (s *testIntegrationSerialSuite) TestMPPJoin(c *C) {
	tk := testkit.NewTestKit(c, s.store)
	tk.MustExec("use test")
	tk.MustExec("drop table if exists d1_t")
	tk.MustExec("create table d1_t(d1_k int, value int)")
	tk.MustExec("insert into d1_t values(1,2),(2,3)")
	tk.MustExec("analyze table d1_t")
	tk.MustExec("drop table if exists d2_t")
	tk.MustExec("create table d2_t(d2_k decimal(10,2), value int)")
	tk.MustExec("insert into d2_t values(10.11,2),(10.12,3)")
	tk.MustExec("analyze table d2_t")
	tk.MustExec("drop table if exists d3_t")
	tk.MustExec("create table d3_t(d3_k date, value int)")
	tk.MustExec("insert into d3_t values(date'2010-01-01',2),(date'2010-01-02',3)")
	tk.MustExec("analyze table d3_t")
	tk.MustExec("drop table if exists fact_t")
	tk.MustExec("create table fact_t(d1_k int, d2_k decimal(10,2), d3_k date, col1 int, col2 int, col3 int)")
	tk.MustExec("insert into fact_t values(1,10.11,date'2010-01-01',1,2,3),(1,10.11,date'2010-01-02',1,2,3),(1,10.12,date'2010-01-01',1,2,3),(1,10.12,date'2010-01-02',1,2,3)")
	tk.MustExec("insert into fact_t values(2,10.11,date'2010-01-01',1,2,3),(2,10.11,date'2010-01-02',1,2,3),(2,10.12,date'2010-01-01',1,2,3),(2,10.12,date'2010-01-02',1,2,3)")
	tk.MustExec("analyze table fact_t")

	// Create virtual tiflash replica info.
	dom := domain.GetDomain(tk.Se)
	is := dom.InfoSchema()
	db, exists := is.SchemaByName(model.NewCIStr("test"))
	c.Assert(exists, IsTrue)
	for _, tblInfo := range db.Tables {
		if tblInfo.Name.L == "fact_t" || tblInfo.Name.L == "d1_t" || tblInfo.Name.L == "d2_t" || tblInfo.Name.L == "d3_t" {
			tblInfo.TiFlashReplica = &model.TiFlashReplicaInfo{
				Count:     1,
				Available: true,
			}
		}
	}

	tk.MustExec("set @@session.tidb_isolation_read_engines = 'tiflash'")
	tk.MustExec("set @@session.tidb_allow_mpp = 1")
	var input []string
	var output []struct {
		SQL  string
		Plan []string
	}
	s.testData.GetTestCases(c, &input, &output)
	for i, tt := range input {
		s.testData.OnRecord(func() {
			output[i].SQL = tt
			output[i].Plan = s.testData.ConvertRowsToStrings(tk.MustQuery(tt).Rows())
		})
		res := tk.MustQuery(tt)
		res.Check(testkit.Rows(output[i].Plan...))
	}
}

func (s *testIntegrationSerialSuite) TestMPPOuterJoinBuildSideForBroadcastJoin(c *C) {
	tk := testkit.NewTestKit(c, s.store)
	tk.MustExec("use test")
	tk.MustExec("drop table if exists a")
	tk.MustExec("create table a(id int, value int)")
	tk.MustExec("insert into a values(1,2),(2,3)")
	tk.MustExec("analyze table a")
	tk.MustExec("drop table if exists b")
	tk.MustExec("create table b(id int, value int)")
	tk.MustExec("insert into b values(1,2),(2,3),(3,4)")
	tk.MustExec("analyze table b")
	// Create virtual tiflash replica info.
	dom := domain.GetDomain(tk.Se)
	is := dom.InfoSchema()
	db, exists := is.SchemaByName(model.NewCIStr("test"))
	c.Assert(exists, IsTrue)
	for _, tblInfo := range db.Tables {
		if tblInfo.Name.L == "a" || tblInfo.Name.L == "b" {
			tblInfo.TiFlashReplica = &model.TiFlashReplicaInfo{
				Count:     1,
				Available: true,
			}
		}
	}
	tk.MustExec("set @@session.tidb_isolation_read_engines = 'tiflash'")
	tk.MustExec("set @@session.tidb_opt_mpp_outer_join_fixed_build_side = 0")
	tk.MustExec("set @@session.tidb_broadcast_join_threshold_size = 10000")
	tk.MustExec("set @@session.tidb_broadcast_join_threshold_count = 10000")
	var input []string
	var output []struct {
		SQL  string
		Plan []string
	}
	s.testData.GetTestCases(c, &input, &output)
	for i, tt := range input {
		s.testData.OnRecord(func() {
			output[i].SQL = tt
			output[i].Plan = s.testData.ConvertRowsToStrings(tk.MustQuery(tt).Rows())
		})
		res := tk.MustQuery(tt)
		res.Check(testkit.Rows(output[i].Plan...))
	}
}

func (s *testIntegrationSerialSuite) TestMPPOuterJoinBuildSideForShuffleJoinWithFixedBuildSide(c *C) {
	tk := testkit.NewTestKit(c, s.store)
	tk.MustExec("use test")
	tk.MustExec("drop table if exists a")
	tk.MustExec("create table a(id int, value int)")
	tk.MustExec("insert into a values(1,2),(2,3)")
	tk.MustExec("analyze table a")
	tk.MustExec("drop table if exists b")
	tk.MustExec("create table b(id int, value int)")
	tk.MustExec("insert into b values(1,2),(2,3),(3,4)")
	tk.MustExec("analyze table b")
	// Create virtual tiflash replica info.
	dom := domain.GetDomain(tk.Se)
	is := dom.InfoSchema()
	db, exists := is.SchemaByName(model.NewCIStr("test"))
	c.Assert(exists, IsTrue)
	for _, tblInfo := range db.Tables {
		if tblInfo.Name.L == "a" || tblInfo.Name.L == "b" {
			tblInfo.TiFlashReplica = &model.TiFlashReplicaInfo{
				Count:     1,
				Available: true,
			}
		}
	}
	tk.MustExec("set @@session.tidb_isolation_read_engines = 'tiflash'")
	tk.MustExec("set @@session.tidb_opt_mpp_outer_join_fixed_build_side = 1")
	tk.MustExec("set @@session.tidb_broadcast_join_threshold_size = 0")
	tk.MustExec("set @@session.tidb_broadcast_join_threshold_count = 0")
	var input []string
	var output []struct {
		SQL  string
		Plan []string
	}
	s.testData.GetTestCases(c, &input, &output)
	for i, tt := range input {
		s.testData.OnRecord(func() {
			output[i].SQL = tt
			output[i].Plan = s.testData.ConvertRowsToStrings(tk.MustQuery(tt).Rows())
		})
		res := tk.MustQuery(tt)
		res.Check(testkit.Rows(output[i].Plan...))
	}
}

func (s *testIntegrationSerialSuite) TestMPPOuterJoinBuildSideForShuffleJoin(c *C) {
	tk := testkit.NewTestKit(c, s.store)
	tk.MustExec("use test")
	tk.MustExec("drop table if exists a")
	tk.MustExec("create table a(id int, value int)")
	tk.MustExec("insert into a values(1,2),(2,3)")
	tk.MustExec("analyze table a")
	tk.MustExec("drop table if exists b")
	tk.MustExec("create table b(id int, value int)")
	tk.MustExec("insert into b values(1,2),(2,3),(3,4)")
	tk.MustExec("analyze table b")
	// Create virtual tiflash replica info.
	dom := domain.GetDomain(tk.Se)
	is := dom.InfoSchema()
	db, exists := is.SchemaByName(model.NewCIStr("test"))
	c.Assert(exists, IsTrue)
	for _, tblInfo := range db.Tables {
		if tblInfo.Name.L == "a" || tblInfo.Name.L == "b" {
			tblInfo.TiFlashReplica = &model.TiFlashReplicaInfo{
				Count:     1,
				Available: true,
			}
		}
	}
	tk.MustExec("set @@session.tidb_isolation_read_engines = 'tiflash'")
	tk.MustExec("set @@session.tidb_opt_mpp_outer_join_fixed_build_side = 0")
	tk.MustExec("set @@session.tidb_broadcast_join_threshold_size = 0")
	tk.MustExec("set @@session.tidb_broadcast_join_threshold_count = 0")
	var input []string
	var output []struct {
		SQL  string
		Plan []string
	}
	s.testData.GetTestCases(c, &input, &output)
	for i, tt := range input {
		s.testData.OnRecord(func() {
			output[i].SQL = tt
			output[i].Plan = s.testData.ConvertRowsToStrings(tk.MustQuery(tt).Rows())
		})
		res := tk.MustQuery(tt)
		res.Check(testkit.Rows(output[i].Plan...))
	}
}

func (s *testIntegrationSerialSuite) TestMPPShuffledJoin(c *C) {
	tk := testkit.NewTestKit(c, s.store)
	tk.MustExec("use test")
	tk.MustExec("drop table if exists d1_t")
	tk.MustExec("create table d1_t(d1_k int, value int)")
	tk.MustExec("insert into d1_t values(1,2),(2,3)")
	tk.MustExec("insert into d1_t values(1,2),(2,3)")
	tk.MustExec("analyze table d1_t")
	tk.MustExec("drop table if exists d2_t")
	tk.MustExec("create table d2_t(d2_k decimal(10,2), value int)")
	tk.MustExec("insert into d2_t values(10.11,2),(10.12,3)")
	tk.MustExec("insert into d2_t values(10.11,2),(10.12,3)")
	tk.MustExec("analyze table d2_t")
	tk.MustExec("drop table if exists d3_t")
	tk.MustExec("create table d3_t(d3_k date, value int)")
	tk.MustExec("insert into d3_t values(date'2010-01-01',2),(date'2010-01-02',3)")
	tk.MustExec("insert into d3_t values(date'2010-01-01',2),(date'2010-01-02',3)")
	tk.MustExec("analyze table d3_t")
	tk.MustExec("drop table if exists fact_t")
	tk.MustExec("create table fact_t(d1_k int, d2_k decimal(10,2), d3_k date, col1 int, col2 int, col3 int)")
	tk.MustExec("insert into fact_t values(1,10.11,date'2010-01-01',1,2,3),(1,10.11,date'2010-01-02',1,2,3),(1,10.12,date'2010-01-01',1,2,3),(1,10.12,date'2010-01-02',1,2,3)")
	tk.MustExec("insert into fact_t values(2,10.11,date'2010-01-01',1,2,3),(2,10.11,date'2010-01-02',1,2,3),(2,10.12,date'2010-01-01',1,2,3),(2,10.12,date'2010-01-02',1,2,3)")
	tk.MustExec("insert into fact_t values(2,10.11,date'2010-01-01',1,2,3),(2,10.11,date'2010-01-02',1,2,3),(2,10.12,date'2010-01-01',1,2,3),(2,10.12,date'2010-01-02',1,2,3)")
	tk.MustExec("insert into fact_t values(2,10.11,date'2010-01-01',1,2,3),(2,10.11,date'2010-01-02',1,2,3),(2,10.12,date'2010-01-01',1,2,3),(2,10.12,date'2010-01-02',1,2,3)")
	tk.MustExec("analyze table fact_t")

	// Create virtual tiflash replica info.
	dom := domain.GetDomain(tk.Se)
	is := dom.InfoSchema()
	db, exists := is.SchemaByName(model.NewCIStr("test"))
	c.Assert(exists, IsTrue)
	for _, tblInfo := range db.Tables {
		if tblInfo.Name.L == "fact_t" || tblInfo.Name.L == "d1_t" || tblInfo.Name.L == "d2_t" || tblInfo.Name.L == "d3_t" {
			tblInfo.TiFlashReplica = &model.TiFlashReplicaInfo{
				Count:     1,
				Available: true,
			}
		}
	}

	tk.MustExec("set @@session.tidb_isolation_read_engines = 'tiflash'")
	tk.MustExec("set @@session.tidb_allow_mpp = 1")
	tk.MustExec("set @@session.tidb_broadcast_join_threshold_size = 1")
	tk.MustExec("set @@session.tidb_broadcast_join_threshold_count = 1")
	var input []string
	var output []struct {
		SQL  string
		Plan []string
	}
	s.testData.GetTestCases(c, &input, &output)
	for i, tt := range input {
		s.testData.OnRecord(func() {
			output[i].SQL = tt
			output[i].Plan = s.testData.ConvertRowsToStrings(tk.MustQuery(tt).Rows())
		})
		res := tk.MustQuery(tt)
		res.Check(testkit.Rows(output[i].Plan...))
	}
}

func (s *testIntegrationSerialSuite) TestMPPJoinWithCanNotFoundColumnInSchemaColumnsError(c *C) {
	tk := testkit.NewTestKit(c, s.store)
	tk.MustExec("use test")
	tk.MustExec("drop table if exists t1")
	tk.MustExec("create table t1(id int, v1 decimal(20,2), v2 decimal(20,2))")
	tk.MustExec("create table t2(id int, v1 decimal(10,2), v2 decimal(10,2))")
	tk.MustExec("create table t3(id int, v1 decimal(10,2), v2 decimal(10,2))")
	tk.MustExec("insert into t1 values(1,1,1),(2,2,2)")
	tk.MustExec("insert into t2 values(1,1,1),(2,2,2),(3,3,3),(4,4,4),(5,5,5),(6,6,6),(7,7,7),(8,8,8)")
	tk.MustExec("insert into t3 values(1,1,1)")
	tk.MustExec("analyze table t1")
	tk.MustExec("analyze table t2")
	tk.MustExec("analyze table t3")

	dom := domain.GetDomain(tk.Se)
	is := dom.InfoSchema()
	db, exists := is.SchemaByName(model.NewCIStr("test"))
	c.Assert(exists, IsTrue)
	for _, tblInfo := range db.Tables {
		if tblInfo.Name.L == "t1" || tblInfo.Name.L == "t2" || tblInfo.Name.L == "t3" {
			tblInfo.TiFlashReplica = &model.TiFlashReplicaInfo{
				Count:     1,
				Available: true,
			}
		}
	}

	tk.MustExec("set @@session.tidb_isolation_read_engines = 'tiflash'")
	tk.MustExec("set @@session.tidb_enforce_mpp = 1")
	tk.MustExec("set @@session.tidb_broadcast_join_threshold_size = 0")
	tk.MustExec("set @@session.tidb_broadcast_join_threshold_count = 0")
	tk.MustExec("set @@session.tidb_opt_mpp_outer_join_fixed_build_side = 0")

	var input []string
	var output []struct {
		SQL  string
		Plan []string
	}
	s.testData.GetTestCases(c, &input, &output)
	for i, tt := range input {
		s.testData.OnRecord(func() {
			output[i].SQL = tt
			output[i].Plan = s.testData.ConvertRowsToStrings(tk.MustQuery(tt).Rows())
		})
		res := tk.MustQuery(tt)
		res.Check(testkit.Rows(output[i].Plan...))
	}
}

func (s *testIntegrationSerialSuite) TestJoinNotSupportedByTiFlash(c *C) {
	tk := testkit.NewTestKit(c, s.store)
	tk.MustExec("use test")
	tk.MustExec("drop table if exists table_1")
	tk.MustExec("create table table_1(id int not null, bit_col bit(2) not null, datetime_col datetime not null)")
	tk.MustExec("insert into table_1 values(1,b'1','2020-01-01 00:00:00'),(2,b'0','2020-01-01 00:00:00')")
	tk.MustExec("analyze table table_1")

	// Create virtual tiflash replica info.
	dom := domain.GetDomain(tk.Se)
	is := dom.InfoSchema()
	db, exists := is.SchemaByName(model.NewCIStr("test"))
	c.Assert(exists, IsTrue)
	for _, tblInfo := range db.Tables {
		if tblInfo.Name.L == "table_1" {
			tblInfo.TiFlashReplica = &model.TiFlashReplicaInfo{
				Count:     1,
				Available: true,
			}
		}
	}

	tk.MustExec("set @@session.tidb_isolation_read_engines = 'tiflash'")
	tk.MustExec("set @@session.tidb_allow_mpp = 1")
	var input []string
	var output []struct {
		SQL  string
		Plan []string
	}
	s.testData.GetTestCases(c, &input, &output)
	for i, tt := range input {
		s.testData.OnRecord(func() {
			output[i].SQL = tt
			output[i].Plan = s.testData.ConvertRowsToStrings(tk.MustQuery(tt).Rows())
		})
		res := tk.MustQuery(tt)
		res.Check(testkit.Rows(output[i].Plan...))
	}

	tk.MustExec("set @@session.tidb_broadcast_join_threshold_size = 1")
	tk.MustExec("set @@session.tidb_broadcast_join_threshold_count = 1")
	s.testData.GetTestCases(c, &input, &output)
	for i, tt := range input {
		s.testData.OnRecord(func() {
			output[i].SQL = tt
			output[i].Plan = s.testData.ConvertRowsToStrings(tk.MustQuery(tt).Rows())
		})
		res := tk.MustQuery(tt)
		res.Check(testkit.Rows(output[i].Plan...))
	}

	tk.MustExec("set @@session.tidb_allow_mpp = 0")
	tk.MustExec("set @@session.tidb_isolation_read_engines = 'tiflash'")
	tk.MustExec("set @@session.tidb_allow_batch_cop = 1")
	tk.MustExec("set @@session.tidb_opt_broadcast_join = 1")
	// make cbo force choose broadcast join since sql hint does not work for semi/anti-semi join
	tk.MustExec("set @@session.tidb_opt_cpu_factor=10000000;")
	s.testData.GetTestCases(c, &input, &output)
	for i, tt := range input {
		s.testData.OnRecord(func() {
			output[i].SQL = tt
			output[i].Plan = s.testData.ConvertRowsToStrings(tk.MustQuery(tt).Rows())
		})
		res := tk.MustQuery(tt)
		res.Check(testkit.Rows(output[i].Plan...))
	}
}

func (s *testIntegrationSerialSuite) TestMPPWithHashExchangeUnderNewCollation(c *C) {
	defer collate.SetNewCollationEnabledForTest(false)
	collate.SetNewCollationEnabledForTest(true)
	tk := testkit.NewTestKit(c, s.store)
	tk.MustExec("use test")
	tk.MustExec("drop table if exists table_1")
	tk.MustExec("create table table_1(id int not null, value char(10)) CHARACTER SET utf8mb4 COLLATE utf8mb4_general_ci;")
	tk.MustExec("insert into table_1 values(1,'1'),(2,'2')")
	tk.MustExec("drop table if exists table_2")
	tk.MustExec("create table table_2(id int not null, value char(10)) CHARACTER SET utf8mb4 COLLATE utf8mb4_bin;")
	tk.MustExec("insert into table_2 values(1,'1'),(2,'2')")
	tk.MustExec("analyze table table_1")
	tk.MustExec("analyze table table_2")

	// Create virtual tiflash replica info.
	dom := domain.GetDomain(tk.Se)
	is := dom.InfoSchema()
	db, exists := is.SchemaByName(model.NewCIStr("test"))
	c.Assert(exists, IsTrue)
	for _, tblInfo := range db.Tables {
		if tblInfo.Name.L == "table_1" || tblInfo.Name.L == "table_2" {
			tblInfo.TiFlashReplica = &model.TiFlashReplicaInfo{
				Count:     1,
				Available: true,
			}
		}
	}

	tk.MustExec("set @@session.tidb_isolation_read_engines = 'tiflash'")
	tk.MustExec("set @@session.tidb_allow_mpp = 1")
	tk.MustExec("set @@session.tidb_opt_broadcast_join = 0")
	tk.MustExec("set @@session.tidb_broadcast_join_threshold_count = 0")
	tk.MustExec("set @@session.tidb_broadcast_join_threshold_size = 0")
	tk.MustExec("set @@session.tidb_hash_exchange_with_new_collation = 1")
	var input []string
	var output []struct {
		SQL  string
		Plan []string
	}
	s.testData.GetTestCases(c, &input, &output)
	for i, tt := range input {
		s.testData.OnRecord(func() {
			output[i].SQL = tt
			output[i].Plan = s.testData.ConvertRowsToStrings(tk.MustQuery(tt).Rows())
		})
		res := tk.MustQuery(tt)
		res.Check(testkit.Rows(output[i].Plan...))
	}
}

func (s *testIntegrationSerialSuite) TestMPPWithBroadcastExchangeUnderNewCollation(c *C) {
	defer collate.SetNewCollationEnabledForTest(false)
	tk := testkit.NewTestKit(c, s.store)
	tk.MustExec("use test")
	tk.MustExec("drop table if exists table_1")
	tk.MustExec("create table table_1(id int not null, value char(10))")
	tk.MustExec("insert into table_1 values(1,'1'),(2,'2')")
	tk.MustExec("analyze table table_1")

	// Create virtual tiflash replica info.
	dom := domain.GetDomain(tk.Se)
	is := dom.InfoSchema()
	db, exists := is.SchemaByName(model.NewCIStr("test"))
	c.Assert(exists, IsTrue)
	for _, tblInfo := range db.Tables {
		if tblInfo.Name.L == "table_1" {
			tblInfo.TiFlashReplica = &model.TiFlashReplicaInfo{
				Count:     1,
				Available: true,
			}
		}
	}

	collate.SetNewCollationEnabledForTest(true)
	tk.MustExec("set @@session.tidb_isolation_read_engines = 'tiflash'")
	tk.MustExec("set @@session.tidb_allow_mpp = 1")
	var input []string
	var output []struct {
		SQL  string
		Plan []string
	}
	s.testData.GetTestCases(c, &input, &output)
	for i, tt := range input {
		s.testData.OnRecord(func() {
			output[i].SQL = tt
			output[i].Plan = s.testData.ConvertRowsToStrings(tk.MustQuery(tt).Rows())
		})
		res := tk.MustQuery(tt)
		res.Check(testkit.Rows(output[i].Plan...))
	}
}

func (s *testIntegrationSerialSuite) TestPartitionTableDynamicModeUnderNewCollation(c *C) {
	collate.SetNewCollationEnabledForTest(true)
	defer collate.SetNewCollationEnabledForTest(false)
	tk := testkit.NewTestKitWithInit(c, s.store)
	tk.MustExec("create database test_new_collation")
	tk.MustExec("use test_new_collation")
	tk.MustExec("set @@tidb_partition_prune_mode = 'dynamic'")

	// hash + range partition
	tk.MustExec(`CREATE TABLE thash (a int, c varchar(20) charset utf8mb4 collate utf8mb4_general_ci, key(a)) partition by hash(a) partitions 4`)
	tk.MustExec(`CREATE TABLE trange (a int, c varchar(20) charset utf8mb4 collate utf8mb4_general_ci, key(a)) partition by range(a) (
						partition p0 values less than (10),
						partition p1 values less than (20),
						partition p2 values less than (30),
						partition p3 values less than (40))`)
	tk.MustExec(`insert into thash values (1, 'a'), (1, 'A'), (11, 'a'), (11, 'A'), (21, 'a'), (21, 'A'), (31, 'a'), (31, 'A')`)
	tk.MustExec(`insert into trange values (1, 'a'), (1, 'A'), (11, 'a'), (11, 'A'), (21, 'a'), (21, 'A'), (31, 'a'), (31, 'A')`)
	tk.MustQuery(`select * from thash use index(a) where a in (1, 11, 31) and c='a'`).Sort().Check(testkit.Rows("1 A", "1 a", "11 A", "11 a", "31 A", "31 a"))
	tk.MustQuery(`select * from thash ignore index(a) where a in (1, 11, 31) and c='a'`).Sort().Check(testkit.Rows("1 A", "1 a", "11 A", "11 a", "31 A", "31 a"))
	tk.MustQuery(`select * from trange use index(a) where a in (1, 11, 31) and c='a'`).Sort().Check(testkit.Rows("1 A", "1 a", "11 A", "11 a", "31 A", "31 a"))
	tk.MustQuery(`select * from trange ignore index(a) where a in (1, 11, 31) and c='a'`).Sort().Check(testkit.Rows("1 A", "1 a", "11 A", "11 a", "31 A", "31 a"))

	// range partition and partitioned by utf8mb4_general_ci
	tk.MustExec(`create table strrange(a varchar(10) charset utf8mb4 collate utf8mb4_general_ci, b int) partition by range columns(a) (
						partition p0 values less than ('a'),
						partition p1 values less than ('k'),
						partition p2 values less than ('z'))`)
	tk.MustExec("insert into strrange values ('a', 1), ('A', 1), ('y', 1), ('Y', 1), ('q', 1)")
	tk.MustQuery("select * from strrange where a in ('a', 'y')").Sort().Check(testkit.Rows("A 1", "Y 1", "a 1", "y 1"))

	// list partition and partitioned by utf8mb4_general_ci
	tk.MustExec(`create table strlist(a varchar(10) charset utf8mb4 collate utf8mb4_general_ci, b int) partition by list(a) (
						partition p0 values in ('a', 'b'),
						partition p1 values in ('c', 'd'),
						partition p2 values in ('e', 'f'))`)
	tk.MustExec("insert into strlist values ('a', 1), ('A', 1), ('d', 1), ('D', 1), ('e', 1)")
	tk.MustQuery(`select * from strlist where a='a'`).Sort().Check(testkit.Rows("A 1", "a 1"))
	tk.MustQuery(`select * from strlist where a in ('D', 'e')`).Sort().Check(testkit.Rows("D 1", "d 1", "e 1"))
}

func (s *testIntegrationSerialSuite) TestMPPAvgRewrite(c *C) {
	defer collate.SetNewCollationEnabledForTest(false)
	tk := testkit.NewTestKit(c, s.store)
	tk.MustExec("use test")
	tk.MustExec("drop table if exists table_1")
	tk.MustExec("create table table_1(id int not null, value decimal(10,2))")
	tk.MustExec("insert into table_1 values(1,1),(2,2)")
	tk.MustExec("analyze table table_1")

	// Create virtual tiflash replica info.
	dom := domain.GetDomain(tk.Se)
	is := dom.InfoSchema()
	db, exists := is.SchemaByName(model.NewCIStr("test"))
	c.Assert(exists, IsTrue)
	for _, tblInfo := range db.Tables {
		if tblInfo.Name.L == "table_1" {
			tblInfo.TiFlashReplica = &model.TiFlashReplicaInfo{
				Count:     1,
				Available: true,
			}
		}
	}

	collate.SetNewCollationEnabledForTest(true)
	tk.MustExec("set @@session.tidb_isolation_read_engines = 'tiflash'")
	tk.MustExec("set @@session.tidb_allow_mpp = 1")
	var input []string
	var output []struct {
		SQL  string
		Plan []string
	}
	s.testData.GetTestCases(c, &input, &output)
	for i, tt := range input {
		s.testData.OnRecord(func() {
			output[i].SQL = tt
			output[i].Plan = s.testData.ConvertRowsToStrings(tk.MustQuery(tt).Rows())
		})
		res := tk.MustQuery(tt)
		res.Check(testkit.Rows(output[i].Plan...))
	}
}

func (s *testIntegrationSerialSuite) TestAggPushDownEngine(c *C) {
	tk := testkit.NewTestKit(c, s.store)
	tk.MustExec("use test")
	tk.MustExec("drop table if exists t")
	tk.MustExec("create table t(a int primary key, b varchar(20))")

	// Create virtual tiflash replica info.
	dom := domain.GetDomain(tk.Se)
	is := dom.InfoSchema()
	db, exists := is.SchemaByName(model.NewCIStr("test"))
	c.Assert(exists, IsTrue)
	for _, tblInfo := range db.Tables {
		if tblInfo.Name.L == "t" {
			tblInfo.TiFlashReplica = &model.TiFlashReplicaInfo{
				Count:     1,
				Available: true,
			}
		}
	}

	tk.MustExec("set @@session.tidb_isolation_read_engines = 'tiflash'")

	tk.MustQuery("desc select approx_count_distinct(a) from t").Check(testkit.Rows(
		"HashAgg_11 1.00 root  funcs:approx_count_distinct(Column#4)->Column#3",
		"└─TableReader_12 1.00 root  data:HashAgg_6",
		"  └─HashAgg_6 1.00 batchCop[tiflash]  funcs:approx_count_distinct(test.t.a)->Column#4",
		"    └─TableFullScan_10 10000.00 batchCop[tiflash] table:t keep order:false, stats:pseudo"))

	tk.MustExec("set @@session.tidb_isolation_read_engines = 'tikv'")

	tk.MustQuery("desc select approx_count_distinct(a) from t").Check(testkit.Rows(
		"HashAgg_5 1.00 root  funcs:approx_count_distinct(test.t.a)->Column#3",
		"└─TableReader_11 10000.00 root  data:TableFullScan_10",
		"  └─TableFullScan_10 10000.00 cop[tikv] table:t keep order:false, stats:pseudo"))
}

func (s *testIntegrationSerialSuite) TestIssue15110(c *C) {
	tk := testkit.NewTestKit(c, s.store)
	tk.MustExec("use test")
	tk.MustExec("drop table if exists crm_rd_150m")
	tk.MustExec(`CREATE TABLE crm_rd_150m (
	product varchar(256) DEFAULT NULL,
		uks varchar(16) DEFAULT NULL,
		brand varchar(256) DEFAULT NULL,
		cin varchar(16) DEFAULT NULL,
		created_date timestamp NULL DEFAULT NULL,
		quantity int(11) DEFAULT NULL,
		amount decimal(11,0) DEFAULT NULL,
		pl_date timestamp NULL DEFAULT NULL,
		customer_first_date timestamp NULL DEFAULT NULL,
		recent_date timestamp NULL DEFAULT NULL
	) ENGINE=InnoDB DEFAULT CHARSET=utf8 COLLATE=utf8_bin;`)

	// Create virtual tiflash replica info.
	dom := domain.GetDomain(tk.Se)
	is := dom.InfoSchema()
	db, exists := is.SchemaByName(model.NewCIStr("test"))
	c.Assert(exists, IsTrue)
	for _, tblInfo := range db.Tables {
		if tblInfo.Name.L == "crm_rd_150m" {
			tblInfo.TiFlashReplica = &model.TiFlashReplicaInfo{
				Count:     1,
				Available: true,
			}
		}
	}

	tk.MustExec("set @@session.tidb_isolation_read_engines = 'tiflash'")
	tk.MustExec("explain format = 'brief' SELECT count(*) FROM crm_rd_150m dataset_48 WHERE (CASE WHEN (month(dataset_48.customer_first_date)) <= 30 THEN '新客' ELSE NULL END) IS NOT NULL;")
}

func (s *testIntegrationSerialSuite) TestReadFromStorageHint(c *C) {
	tk := testkit.NewTestKit(c, s.store)

	tk.MustExec("use test")
	tk.MustExec("drop table if exists t, tt, ttt")
	tk.MustExec("set session tidb_allow_mpp=OFF")
	tk.MustExec("create table t(a int, b int, index ia(a))")
	tk.MustExec("create table tt(a int, b int, primary key(a))")
	tk.MustExec("create table ttt(a int, primary key (a desc))")

	// Create virtual tiflash replica info.
	dom := domain.GetDomain(tk.Se)
	is := dom.InfoSchema()
	db, exists := is.SchemaByName(model.NewCIStr("test"))
	c.Assert(exists, IsTrue)
	for _, tblInfo := range db.Tables {
		tblInfo.TiFlashReplica = &model.TiFlashReplicaInfo{
			Count:     1,
			Available: true,
		}
	}

	var input []string
	var output []struct {
		SQL  string
		Plan []string
		Warn []string
	}
	s.testData.GetTestCases(c, &input, &output)
	for i, tt := range input {
		s.testData.OnRecord(func() {
			output[i].SQL = tt
			output[i].Plan = s.testData.ConvertRowsToStrings(tk.MustQuery(tt).Rows())
			output[i].Warn = s.testData.ConvertSQLWarnToStrings(tk.Se.GetSessionVars().StmtCtx.GetWarnings())
		})
		res := tk.MustQuery(tt)
		res.Check(testkit.Rows(output[i].Plan...))
		c.Assert(s.testData.ConvertSQLWarnToStrings(tk.Se.GetSessionVars().StmtCtx.GetWarnings()), DeepEquals, output[i].Warn)
	}
}

func (s *testIntegrationSerialSuite) TestReadFromStorageHintAndIsolationRead(c *C) {
	tk := testkit.NewTestKit(c, s.store)

	tk.MustExec("use test")
	tk.MustExec("drop table if exists t, tt, ttt")
	tk.MustExec("create table t(a int, b int, index ia(a))")
	tk.MustExec("set @@session.tidb_isolation_read_engines=\"tikv\"")

	// Create virtual tiflash replica info.
	dom := domain.GetDomain(tk.Se)
	is := dom.InfoSchema()
	db, exists := is.SchemaByName(model.NewCIStr("test"))
	c.Assert(exists, IsTrue)
	for _, tblInfo := range db.Tables {
		tblInfo.TiFlashReplica = &model.TiFlashReplicaInfo{
			Count:     1,
			Available: true,
		}
	}

	var input []string
	var output []struct {
		SQL  string
		Plan []string
		Warn []string
	}
	s.testData.GetTestCases(c, &input, &output)
	for i, tt := range input {
		tk.Se.GetSessionVars().StmtCtx.SetWarnings(nil)
		s.testData.OnRecord(func() {
			output[i].SQL = tt
			output[i].Plan = s.testData.ConvertRowsToStrings(tk.MustQuery(tt).Rows())
			output[i].Warn = s.testData.ConvertSQLWarnToStrings(tk.Se.GetSessionVars().StmtCtx.GetWarnings())
		})
		res := tk.MustQuery(tt)
		res.Check(testkit.Rows(output[i].Plan...))
		c.Assert(s.testData.ConvertSQLWarnToStrings(tk.Se.GetSessionVars().StmtCtx.GetWarnings()), DeepEquals, output[i].Warn)
	}
}

func (s *testIntegrationSerialSuite) TestIsolationReadTiFlashNotChoosePointGet(c *C) {
	tk := testkit.NewTestKit(c, s.store)

	tk.MustExec("use test")
	tk.MustExec("drop table if exists t")
	tk.MustExec("create table t(a int, b int, primary key (a))")

	// Create virtual tiflash replica info.
	dom := domain.GetDomain(tk.Se)
	is := dom.InfoSchema()
	db, exists := is.SchemaByName(model.NewCIStr("test"))
	c.Assert(exists, IsTrue)
	for _, tblInfo := range db.Tables {
		tblInfo.TiFlashReplica = &model.TiFlashReplicaInfo{
			Count:     1,
			Available: true,
		}
	}

	tk.MustExec("set @@session.tidb_isolation_read_engines=\"tiflash\"")
	var input []string
	var output []struct {
		SQL    string
		Result []string
	}
	s.testData.GetTestCases(c, &input, &output)
	for i, tt := range input {
		s.testData.OnRecord(func() {
			output[i].SQL = tt
			output[i].Result = s.testData.ConvertRowsToStrings(tk.MustQuery(tt).Rows())
		})
		tk.MustQuery(tt).Check(testkit.Rows(output[i].Result...))
	}
}

func (s *testIntegrationSerialSuite) TestIsolationReadTiFlashUseIndexHint(c *C) {
	tk := testkit.NewTestKit(c, s.store)

	tk.MustExec("use test")
	tk.MustExec("drop table if exists t")
	tk.MustExec("create table t(a int, index idx(a));")

	// Create virtual tiflash replica info.
	dom := domain.GetDomain(tk.Se)
	is := dom.InfoSchema()
	db, exists := is.SchemaByName(model.NewCIStr("test"))
	c.Assert(exists, IsTrue)
	for _, tblInfo := range db.Tables {
		tblInfo.TiFlashReplica = &model.TiFlashReplicaInfo{
			Count:     1,
			Available: true,
		}
	}

	tk.MustExec("set @@session.tidb_isolation_read_engines=\"tiflash\"")
	var input []string
	var output []struct {
		SQL  string
		Plan []string
		Warn []string
	}
	s.testData.GetTestCases(c, &input, &output)
	for i, tt := range input {
		s.testData.OnRecord(func() {
			output[i].SQL = tt
			output[i].Plan = s.testData.ConvertRowsToStrings(tk.MustQuery(tt).Rows())
			output[i].Warn = s.testData.ConvertSQLWarnToStrings(tk.Se.GetSessionVars().StmtCtx.GetWarnings())
		})
		res := tk.MustQuery(tt)
		res.Check(testkit.Rows(output[i].Plan...))
		c.Assert(s.testData.ConvertSQLWarnToStrings(tk.Se.GetSessionVars().StmtCtx.GetWarnings()), DeepEquals, output[i].Warn)
	}
}

func (s *testIntegrationSerialSuite) TestIsolationReadDoNotFilterSystemDB(c *C) {
	tk := testkit.NewTestKit(c, s.store)

	tk.MustExec("use test")
	tk.MustExec("set @@tidb_isolation_read_engines = \"tiflash\"")
	var input []string
	var output []struct {
		SQL  string
		Plan []string
	}
	s.testData.GetTestCases(c, &input, &output)
	for i, tt := range input {
		s.testData.OnRecord(func() {
			output[i].SQL = tt
			output[i].Plan = s.testData.ConvertRowsToStrings(tk.MustQuery(tt).Rows())
		})
		res := tk.MustQuery(tt)
		res.Check(testkit.Rows(output[i].Plan...))
	}
}

func (s *testIntegrationSuite) TestPartitionTableStats(c *C) {
	tk := testkit.NewTestKit(c, s.store)
	{
		tk.MustExec(`set @@tidb_partition_prune_mode='` + string(variable.Static) + `'`)
		tk.MustExec("use test")
		tk.MustExec(`set tidb_opt_limit_push_down_threshold=0`)
		tk.MustExec("drop table if exists t")
		tk.MustExec("create table t(a int, b int)partition by range columns(a)(partition p0 values less than (10), partition p1 values less than(20), partition p2 values less than(30));")
		tk.MustExec("insert into t values(21, 1), (22, 2), (23, 3), (24, 4), (15, 5)")
		tk.MustExec("analyze table t")

		var input []string
		var output []struct {
			SQL    string
			Result []string
		}
		s.testData.GetTestCases(c, &input, &output)
		for i, tt := range input {
			s.testData.OnRecord(func() {
				output[i].SQL = tt
				output[i].Result = s.testData.ConvertRowsToStrings(tk.MustQuery(tt).Rows())
			})
			tk.MustQuery(tt).Check(testkit.Rows(output[i].Result...))
		}
	}
}

func (s *testIntegrationSuite) TestPartitionPruningForInExpr(c *C) {
	tk := testkit.NewTestKit(c, s.store)

	tk.MustExec("use test")
	tk.MustExec("drop table if exists t")
	tk.MustExec("create table t(a int(11) not null, b int) partition by range (a) (partition p0 values less than (4), partition p1 values less than(10), partition p2 values less than maxvalue);")
	tk.MustExec("insert into t values (1, 1),(10, 10),(11, 11)")

	var input []string
	var output []struct {
		SQL  string
		Plan []string
	}
	s.testData.GetTestCases(c, &input, &output)
	for i, tt := range input {
		s.testData.OnRecord(func() {
			output[i].SQL = tt
			output[i].Plan = s.testData.ConvertRowsToStrings(tk.MustQuery(tt).Rows())
		})
		tk.MustQuery(tt).Check(testkit.Rows(output[i].Plan...))
	}
}

func (s *testIntegrationSerialSuite) TestPartitionPruningWithDateType(c *C) {
	tk := testkit.NewTestKit(c, s.store)

	tk.MustExec("use test")
	tk.MustExec("drop table if exists t")
	tk.MustExec("create table t(a datetime) partition by range columns (a) (partition p1 values less than ('20000101'), partition p2 values less than ('2000-10-01'));")
	tk.MustExec("insert into t values ('20000201'), ('19000101');")

	// cannot get the statistical information immediately
	// tk.MustQuery(`SELECT PARTITION_NAME,TABLE_ROWS FROM INFORMATION_SCHEMA.PARTITIONS WHERE TABLE_NAME = 't';`).Check(testkit.Rows("p1 1", "p2 1"))
	str := tk.MustQuery(`desc select * from t where a < '2000-01-01';`).Rows()[0][3].(string)
	c.Assert(strings.Contains(str, "partition:p1"), IsTrue)
}

func (s *testIntegrationSuite) TestPartitionPruningForEQ(c *C) {
	tk := testkit.NewTestKit(c, s.store)
	tk.MustExec("use test")

	tk.MustExec("drop table if exists t")
	tk.MustExec("create table t(a datetime, b int) partition by range(weekday(a)) (partition p0 values less than(10), partition p1 values less than (100))")

	is := tk.Se.GetInfoSchema().(infoschema.InfoSchema)
	tbl, err := is.TableByName(model.NewCIStr("test"), model.NewCIStr("t"))
	c.Assert(err, IsNil)
	pt := tbl.(table.PartitionedTable)
	query, err := expression.ParseSimpleExprWithTableInfo(tk.Se, "a = '2020-01-01 00:00:00'", tbl.Meta())
	c.Assert(err, IsNil)
	dbName := model.NewCIStr(tk.Se.GetSessionVars().CurrentDB)
	columns, names, err := expression.ColumnInfos2ColumnsAndNames(tk.Se, dbName, tbl.Meta().Name, tbl.Meta().Cols(), tbl.Meta())
	c.Assert(err, IsNil)
	// Even the partition is not monotonous, EQ condition should be prune!
	// select * from t where a = '2020-01-01 00:00:00'
	res, err := core.PartitionPruning(tk.Se, pt, []expression.Expression{query}, nil, columns, names)
	c.Assert(err, IsNil)
	c.Assert(res, HasLen, 1)
	c.Assert(res[0], Equals, 0)
}

func (s *testIntegrationSuite) TestErrNoDB(c *C) {
	tk := testkit.NewTestKit(c, s.store)
	tk.MustExec("create user test")
	_, err := tk.Exec("grant select on test1111 to test@'%'")
	c.Assert(errors.Cause(err), Equals, core.ErrNoDB)
	_, err = tk.Exec("grant select on * to test@'%'")
	c.Assert(errors.Cause(err), Equals, core.ErrNoDB)
	_, err = tk.Exec("revoke select on * from test@'%'")
	c.Assert(errors.Cause(err), Equals, core.ErrNoDB)
	tk.MustExec("use test")
	tk.MustExec("create table test1111 (id int)")
	tk.MustExec("grant select on test1111 to test@'%'")
}

func (s *testIntegrationSuite) TestMaxMinEliminate(c *C) {
	tk := testkit.NewTestKit(c, s.store)

	tk.MustExec("use test")
	tk.MustExec("drop table if exists t")
	tk.MustExec("create table t(a int primary key)")
	tk.Se.GetSessionVars().EnableClusteredIndex = variable.ClusteredIndexDefModeOn
	tk.MustExec("create table cluster_index_t(a int, b int, c int, primary key (a, b));")

	var input []string
	var output []struct {
		SQL  string
		Plan []string
	}
	s.testData.GetTestCases(c, &input, &output)
	for i, tt := range input {
		s.testData.OnRecord(func() {
			output[i].SQL = tt
			output[i].Plan = s.testData.ConvertRowsToStrings(tk.MustQuery(tt).Rows())
		})
		tk.MustQuery(tt).Check(testkit.Rows(output[i].Plan...))
	}
}

func (s *testIntegrationSuite) TestINLJHintSmallTable(c *C) {
	tk := testkit.NewTestKit(c, s.store)
	tk.MustExec("use test")
	tk.MustExec("drop table if exists t1, t2")
	tk.MustExec("create table t1(a int not null, b int, key(a))")
	tk.MustExec("insert into t1 values(1,1),(2,2)")
	tk.MustExec("create table t2(a int not null, b int, key(a))")
	tk.MustExec("insert into t2 values(1,1),(2,2),(3,3),(4,4),(5,5)")
	tk.MustExec("analyze table t1, t2")
	tk.MustExec("explain format = 'brief' select /*+ TIDB_INLJ(t1) */ * from t1 join t2 on t1.a = t2.a")
}

func (s *testIntegrationSuite) TestIndexJoinUniqueCompositeIndex(c *C) {
	tk := testkit.NewTestKit(c, s.store)

	tk.MustExec("use test")
	tk.MustExec("drop table if exists t1, t2")
	tk.Se.GetSessionVars().EnableClusteredIndex = variable.ClusteredIndexDefModeIntOnly
	tk.MustExec("create table t1(a int not null, c int not null)")
	tk.MustExec("create table t2(a int not null, b int not null, c int not null, primary key(a,b))")
	tk.MustExec("insert into t1 values(1,1)")
	tk.MustExec("insert into t2 values(1,1,1),(1,2,1)")
	tk.MustExec("analyze table t1,t2")

	var input []string
	var output []struct {
		SQL  string
		Plan []string
	}
	s.testData.GetTestCases(c, &input, &output)
	for i, tt := range input {
		s.testData.OnRecord(func() {
			output[i].SQL = tt
			output[i].Plan = s.testData.ConvertRowsToStrings(tk.MustQuery(tt).Rows())
		})
		tk.MustQuery(tt).Check(testkit.Rows(output[i].Plan...))
	}
}

func (s *testIntegrationSuite) TestIndexMerge(c *C) {
	tk := testkit.NewTestKit(c, s.store)

	tk.MustExec("use test")
	tk.MustExec("drop table if exists t")
	tk.MustExec("create table t(a int, b int, c int, unique index(a), unique index(b), primary key(c))")

	var input []string
	var output []struct {
		SQL  string
		Plan []string
	}
	s.testData.GetTestCases(c, &input, &output)
	for i, tt := range input {
		s.testData.OnRecord(func() {
			output[i].SQL = tt
			output[i].Plan = s.testData.ConvertRowsToStrings(tk.MustQuery(tt).Rows())
		})
		tk.MustQuery(tt).Check(testkit.Rows(output[i].Plan...))
	}
}

func (s *testIntegrationSuite) TestIndexMergeHint4CNF(c *C) {
	tk := testkit.NewTestKit(c, s.store)

	tk.MustExec("use test")
	tk.MustExec("drop table if exists t")
	tk.MustExec("create table t(id int primary key, a int, b int, c int, key(a), key(b), key(c))")

	var input []string
	var output []struct {
		SQL  string
		Plan []string
	}
	s.testData.GetTestCases(c, &input, &output)
	for i, tt := range input {
		s.testData.OnRecord(func() {
			output[i].SQL = tt
			output[i].Plan = s.testData.ConvertRowsToStrings(tk.MustQuery(tt).Rows())
		})
		tk.MustQuery(tt).Check(testkit.Rows(output[i].Plan...))
	}
}

func (s *testIntegrationSuite) TestInvisibleIndex(c *C) {
	tk := testkit.NewTestKit(c, s.store)

	tk.MustExec("use test")
	tk.MustExec("drop table if exists t")

	// Optimizer cannot see invisible indexes.
	tk.MustExec("create table t(a int, b int, unique index i_a (a) invisible, unique index i_b(b))")
	tk.MustExec("insert into t values (1,2)")

	// For issue 26217, can't use invisible index after admin check table.
	tk.MustExec("admin check table t")

	// Optimizer cannot use invisible indexes.
	tk.MustQuery("select a from t order by a").Check(testkit.Rows("1"))
	c.Check(tk.MustUseIndex("select a from t order by a", "i_a"), IsFalse)
	tk.MustQuery("select a from t where a > 0").Check(testkit.Rows("1"))
	c.Check(tk.MustUseIndex("select a from t where a > 1", "i_a"), IsFalse)

	// If use invisible indexes in index hint and sql hint, throw an error.
	errStr := "[planner:1176]Key 'i_a' doesn't exist in table 't'"
	tk.MustGetErrMsg("select * from t use index(i_a)", errStr)
	tk.MustGetErrMsg("select * from t force index(i_a)", errStr)
	tk.MustGetErrMsg("select * from t ignore index(i_a)", errStr)
	tk.MustQuery("select /*+ USE_INDEX(t, i_a) */ * from t")
	c.Assert(tk.Se.GetSessionVars().StmtCtx.GetWarnings(), HasLen, 1)
	c.Assert(tk.Se.GetSessionVars().StmtCtx.GetWarnings()[0].Err.Error(), Equals, errStr)
	tk.MustQuery("select /*+ IGNORE_INDEX(t, i_a), USE_INDEX(t, i_b) */ a from t order by a")
	c.Assert(tk.Se.GetSessionVars().StmtCtx.GetWarnings(), HasLen, 1)
	c.Assert(tk.Se.GetSessionVars().StmtCtx.GetWarnings()[0].Err.Error(), Equals, errStr)
	tk.MustQuery("select /*+ FORCE_INDEX(t, i_a), USE_INDEX(t, i_b) */ a from t order by a")
	c.Assert(tk.Se.GetSessionVars().StmtCtx.GetWarnings(), HasLen, 1)
	c.Assert(tk.Se.GetSessionVars().StmtCtx.GetWarnings()[0].Err.Error(), Equals, errStr)
	// For issue 15519
	inapplicableErrStr := "[planner:1815]force_index(test.aaa) is inapplicable, check whether the table(test.aaa) exists"
	tk.MustQuery("select /*+ FORCE_INDEX(aaa) */ * from t")
	c.Assert(tk.Se.GetSessionVars().StmtCtx.GetWarnings(), HasLen, 1)
	c.Assert(tk.Se.GetSessionVars().StmtCtx.GetWarnings()[0].Err.Error(), Equals, inapplicableErrStr)

	tk.MustExec("admin check table t")
	tk.MustExec("admin check index t i_a")
}

// for issue #14822
func (s *testIntegrationSuite) TestIndexJoinTableRange(c *C) {
	tk := testkit.NewTestKit(c, s.store)

	tk.MustExec("use test")
	tk.MustExec("drop table if exists t1, t2")
	tk.MustExec("create table t1(a int, b int, primary key (a), key idx_t1_b (b))")
	tk.MustExec("create table t2(a int, b int, primary key (a), key idx_t1_b (b))")

	var input []string
	var output []struct {
		SQL  string
		Plan []string
	}
	s.testData.GetTestCases(c, &input, &output)
	for i, tt := range input {
		s.testData.OnRecord(func() {
			output[i].SQL = tt
			output[i].Plan = s.testData.ConvertRowsToStrings(tk.MustQuery(tt).Rows())
		})
		tk.MustQuery(tt).Check(testkit.Rows(output[i].Plan...))
	}
}

func (s *testIntegrationSuite) TestTopNByConstFunc(c *C) {
	tk := testkit.NewTestKit(c, s.store)
	tk.MustExec("use test")
	tk.MustQuery("select max(t.col) from (select 'a' as col union all select '' as col) as t").Check(testkit.Rows(
		"a",
	))
}

func (s *testIntegrationSuite) TestSubqueryWithTopN(c *C) {
	tk := testkit.NewTestKit(c, s.store)

	tk.MustExec("use test")
	tk.MustExec("drop table if exists t")
	tk.MustExec("create table t(a int, b int)")

	var input []string
	var output []struct {
		SQL  string
		Plan []string
	}
	s.testData.GetTestCases(c, &input, &output)
	for i, tt := range input {
		s.testData.OnRecord(func() {
			output[i].SQL = tt
			output[i].Plan = s.testData.ConvertRowsToStrings(tk.MustQuery(tt).Rows())
		})
		tk.MustQuery(tt).Check(testkit.Rows(output[i].Plan...))
	}
}

func (s *testIntegrationSuite) TestIndexHintWarning(c *C) {
	tk := testkit.NewTestKit(c, s.store)
	tk.MustExec("use test")
	tk.MustExec("drop table if exists t1, t2")
	tk.MustExec("create table t1(a int, b int, c int, key a(a), key b(b))")
	tk.MustExec("create table t2(a int, b int, c int, key a(a), key b(b))")
	var input []string
	var output []struct {
		SQL      string
		Warnings []string
	}
	s.testData.GetTestCases(c, &input, &output)
	for i, tt := range input {
		s.testData.OnRecord(func() {
			output[i].SQL = tt
			tk.MustQuery(tt)
			warns := tk.Se.GetSessionVars().StmtCtx.GetWarnings()
			output[i].Warnings = make([]string, len(warns))
			for j := range warns {
				output[i].Warnings[j] = warns[j].Err.Error()
			}
		})
		tk.MustQuery(tt)
		warns := tk.Se.GetSessionVars().StmtCtx.GetWarnings()
		c.Assert(len(warns), Equals, len(output[i].Warnings))
		for j := range warns {
			c.Assert(warns[j].Level, Equals, stmtctx.WarnLevelWarning)
			c.Assert(warns[j].Err.Error(), Equals, output[i].Warnings[j])
		}
	}
}

func (s *testIntegrationSuite) TestIssue15546(c *C) {
	tk := testkit.NewTestKit(c, s.store)

	tk.MustExec("use test")
	tk.MustExec("drop table if exists t, pt, vt")
	tk.MustExec("create table t(a int, b int)")
	tk.MustExec("insert into t values(1, 1)")
	tk.MustExec("create table pt(a int primary key, b int) partition by range(a) (" +
		"PARTITION `p0` VALUES LESS THAN (10), PARTITION `p1` VALUES LESS THAN (20), PARTITION `p2` VALUES LESS THAN (30))")
	tk.MustExec("insert into pt values(1, 1), (11, 11), (21, 21)")
	tk.MustExec("create definer='root'@'localhost' view vt(a, b) as select a, b from t")
	tk.MustQuery("select * from pt, vt where pt.a = vt.a").Check(testkit.Rows("1 1 1 1"))
}

func (s *testIntegrationSuite) TestApproxCountDistinctInPartitionTable(c *C) {
	tk := testkit.NewTestKit(c, s.store)

	tk.MustExec("use test")
	tk.MustExec("drop table if exists t")
	tk.MustExec("create table t(a int(11), b int) partition by range (a) (partition p0 values less than (3), partition p1 values less than maxvalue);")
	tk.MustExec("insert into t values(1, 1), (2, 1), (3, 1), (4, 2), (4, 2)")
	tk.MustExec("set session tidb_opt_agg_push_down=1")
	tk.MustExec(`set @@tidb_partition_prune_mode='` + string(variable.Static) + `'`)
	tk.MustQuery("explain format = 'brief' select approx_count_distinct(a), b from t group by b order by b desc").Check(testkit.Rows("Sort 16000.00 root  test.t.b:desc",
		"└─HashAgg 16000.00 root  group by:test.t.b, funcs:approx_count_distinct(Column#5)->Column#4, funcs:firstrow(Column#6)->test.t.b",
		"  └─PartitionUnion 16000.00 root  ",
		"    ├─HashAgg 8000.00 root  group by:test.t.b, funcs:approx_count_distinct(test.t.a)->Column#5, funcs:firstrow(test.t.b)->Column#6, funcs:firstrow(test.t.b)->test.t.b",
		"    │ └─TableReader 10000.00 root  data:TableFullScan",
		"    │   └─TableFullScan 10000.00 cop[tikv] table:t, partition:p0 keep order:false, stats:pseudo",
		"    └─HashAgg 8000.00 root  group by:test.t.b, funcs:approx_count_distinct(test.t.a)->Column#5, funcs:firstrow(test.t.b)->Column#6, funcs:firstrow(test.t.b)->test.t.b",
		"      └─TableReader 10000.00 root  data:TableFullScan",
		"        └─TableFullScan 10000.00 cop[tikv] table:t, partition:p1 keep order:false, stats:pseudo"))
	tk.MustQuery("select approx_count_distinct(a), b from t group by b order by b desc").Check(testkit.Rows("1 2", "3 1"))
}

func (s *testIntegrationSuite) TestApproxPercentile(c *C) {
	tk := testkit.NewTestKit(c, s.store)

	tk.MustExec("use test")
	tk.MustExec("drop table if exists t")
	tk.MustExec("create table t(a int, b int)")
	tk.MustExec("insert into t values(1, 1), (2, 1), (3, 2), (4, 2), (5, 2)")

	var input []string
	var output []struct {
		SQL  string
		Plan []string
		Res  []string
	}
	s.testData.GetTestCases(c, &input, &output)
	for i, tt := range input {
		s.testData.OnRecord(func() {
			output[i].SQL = tt
			output[i].Plan = s.testData.ConvertRowsToStrings(tk.MustQuery("explain " + tt).Rows())
			output[i].Res = s.testData.ConvertRowsToStrings(tk.MustQuery(tt).Rows())
		})
		tk.MustQuery("explain " + tt).Check(testkit.Rows(output[i].Plan...))
		tk.MustQuery(tt).Check(testkit.Rows(output[i].Res...))
	}
}

func (s *testIntegrationSuite) TestIssue17813(c *C) {
	tk := testkit.NewTestKit(c, s.store)

	tk.MustExec("use test")
	tk.MustExec("drop table if exists hash_partition_overflow")
	tk.MustExec("create table hash_partition_overflow (c0 bigint unsigned) partition by hash(c0) partitions 3")
	tk.MustExec("insert into hash_partition_overflow values (9223372036854775808)")
	tk.MustQuery("select * from hash_partition_overflow where c0 = 9223372036854775808").Check(testkit.Rows("9223372036854775808"))
	tk.MustQuery("select * from hash_partition_overflow where c0 in (1, 9223372036854775808)").Check(testkit.Rows("9223372036854775808"))
}

func (s *testIntegrationSuite) TestHintWithRequiredProperty(c *C) {
	tk := testkit.NewTestKit(c, s.store)
	tk.MustExec("set @@session.tidb_executor_concurrency = 4;")
	tk.MustExec("set @@session.tidb_hash_join_concurrency = 5;")
	tk.MustExec("set @@session.tidb_distsql_scan_concurrency = 15;")
	tk.MustExec("use test")
	tk.MustExec("drop table if exists t")
	tk.MustExec("create table t(a int primary key, b int, c int, key b(b))")
	var input []string
	var output []struct {
		SQL      string
		Plan     []string
		Warnings []string
	}
	s.testData.GetTestCases(c, &input, &output)
	for i, tt := range input {
		s.testData.OnRecord(func() {
			output[i].SQL = tt
			output[i].Plan = s.testData.ConvertRowsToStrings(tk.MustQuery(tt).Rows())
			warnings := tk.Se.GetSessionVars().StmtCtx.GetWarnings()
			output[i].Warnings = make([]string, len(warnings))
			for j, warning := range warnings {
				output[i].Warnings[j] = warning.Err.Error()
			}
		})
		tk.MustQuery(tt).Check(testkit.Rows(output[i].Plan...))
		warnings := tk.Se.GetSessionVars().StmtCtx.GetWarnings()
		c.Assert(len(warnings), Equals, len(output[i].Warnings))
		for j, warning := range warnings {
			c.Assert(output[i].Warnings[j], Equals, warning.Err.Error())
		}
	}
}

func (s *testIntegrationSuite) TestIssue15813(c *C) {
	tk := testkit.NewTestKit(c, s.store)

	tk.MustExec("use test")
	tk.MustExec("drop table if exists t0, t1")
	tk.MustExec("create table t0(c0 int primary key)")
	tk.MustExec("create table t1(c0 int primary key)")
	tk.MustExec("CREATE INDEX i0 ON t0(c0)")
	tk.MustExec("CREATE INDEX i0 ON t1(c0)")
	tk.MustQuery("select /*+ MERGE_JOIN(t0, t1) */ * from t0, t1 where t0.c0 = t1.c0").Check(testkit.Rows())
}

func (s *testIntegrationSuite) TestFullGroupByOrderBy(c *C) {
	tk := testkit.NewTestKit(c, s.store)

	tk.MustExec("use test")
	tk.MustExec("drop table if exists t")
	tk.MustExec("create table t(a int, b int)")
	tk.MustQuery("select count(a) as b from t group by a order by b").Check(testkit.Rows())
	err := tk.ExecToErr("select count(a) as cnt from t group by a order by b")
	c.Assert(terror.ErrorEqual(err, core.ErrFieldNotInGroupBy), IsTrue)
}

func (s *testIntegrationSuite) TestHintWithoutTableWarning(c *C) {
	tk := testkit.NewTestKit(c, s.store)
	tk.MustExec("use test")
	tk.MustExec("drop table if exists t1, t2")
	tk.MustExec("create table t1(a int, b int, c int, key a(a))")
	tk.MustExec("create table t2(a int, b int, c int, key a(a))")
	var input []string
	var output []struct {
		SQL      string
		Warnings []string
	}
	s.testData.GetTestCases(c, &input, &output)
	for i, tt := range input {
		s.testData.OnRecord(func() {
			output[i].SQL = tt
			tk.MustQuery(tt)
			warns := tk.Se.GetSessionVars().StmtCtx.GetWarnings()
			output[i].Warnings = make([]string, len(warns))
			for j := range warns {
				output[i].Warnings[j] = warns[j].Err.Error()
			}
		})
		tk.MustQuery(tt)
		warns := tk.Se.GetSessionVars().StmtCtx.GetWarnings()
		c.Assert(len(warns), Equals, len(output[i].Warnings))
		for j := range warns {
			c.Assert(warns[j].Level, Equals, stmtctx.WarnLevelWarning)
			c.Assert(warns[j].Err.Error(), Equals, output[i].Warnings[j])
		}
	}
}

func (s *testIntegrationSuite) TestIssue15858(c *C) {
	tk := testkit.NewTestKit(c, s.store)
	tk.MustExec("use test")
	tk.MustExec("drop table if exists t")
	tk.MustExec("create table t(a int primary key)")
	tk.MustExec("select * from t t1, (select a from t order by a+1) t2 where t1.a = t2.a")
}

func (s *testIntegrationSuite) TestIssue15846(c *C) {
	tk := testkit.NewTestKit(c, s.store)
	tk.MustExec("use test")
	tk.MustExec("drop table if exists t0, t1")
	tk.MustExec("CREATE TABLE t0(t0 INT UNIQUE);")
	tk.MustExec("CREATE TABLE t1(c0 FLOAT);")
	tk.MustExec("INSERT INTO t1(c0) VALUES (0);")
	tk.MustExec("INSERT INTO t0(t0) VALUES (NULL), (NULL);")
	tk.MustQuery("SELECT t1.c0 FROM t1 LEFT JOIN t0 ON 1;").Check(testkit.Rows("0", "0"))

	tk.MustExec("drop table if exists t0, t1")
	tk.MustExec("CREATE TABLE t0(t0 INT);")
	tk.MustExec("CREATE TABLE t1(c0 FLOAT);")
	tk.MustExec("INSERT INTO t1(c0) VALUES (0);")
	tk.MustExec("INSERT INTO t0(t0) VALUES (NULL), (NULL);")
	tk.MustQuery("SELECT t1.c0 FROM t1 LEFT JOIN t0 ON 1;").Check(testkit.Rows("0", "0"))

	tk.MustExec("drop table if exists t0, t1")
	tk.MustExec("CREATE TABLE t0(t0 INT);")
	tk.MustExec("CREATE TABLE t1(c0 FLOAT);")
	tk.MustExec("create unique index idx on t0(t0);")
	tk.MustExec("INSERT INTO t1(c0) VALUES (0);")
	tk.MustExec("INSERT INTO t0(t0) VALUES (NULL), (NULL);")
	tk.MustQuery("SELECT t1.c0 FROM t1 LEFT JOIN t0 ON 1;").Check(testkit.Rows("0", "0"))
}

func (s *testIntegrationSuite) TestFloorUnixTimestampPruning(c *C) {
	tk := testkit.NewTestKit(c, s.store)
	tk.MustExec("use test")
	tk.MustExec("drop table if exists floor_unix_timestamp")
	tk.MustExec(`create table floor_unix_timestamp (ts timestamp(3))
partition by range (floor(unix_timestamp(ts))) (
partition p0 values less than (unix_timestamp('2020-04-05 00:00:00')),
partition p1 values less than (unix_timestamp('2020-04-12 00:00:00')),
partition p2 values less than (unix_timestamp('2020-04-15 00:00:00')))`)
	tk.MustExec("insert into floor_unix_timestamp values ('2020-04-04 00:00:00')")
	tk.MustExec("insert into floor_unix_timestamp values ('2020-04-04 23:59:59.999')")
	tk.MustExec("insert into floor_unix_timestamp values ('2020-04-05 00:00:00')")
	tk.MustExec("insert into floor_unix_timestamp values ('2020-04-05 00:00:00.001')")
	tk.MustExec("insert into floor_unix_timestamp values ('2020-04-12 01:02:03.456')")
	tk.MustExec("insert into floor_unix_timestamp values ('2020-04-14 00:00:42')")
	tk.MustQuery("select count(*) from floor_unix_timestamp where '2020-04-05 00:00:00.001' = ts").Check(testkit.Rows("1"))
	tk.MustQuery("select * from floor_unix_timestamp where ts > '2020-04-05 00:00:00' order by ts").Check(testkit.Rows("2020-04-05 00:00:00.001", "2020-04-12 01:02:03.456", "2020-04-14 00:00:42.000"))
	tk.MustQuery("select count(*) from floor_unix_timestamp where ts <= '2020-04-05 23:00:00'").Check(testkit.Rows("4"))
	tk.MustQuery("select * from floor_unix_timestamp partition(p1, p2) where ts > '2020-04-14 00:00:00'").Check(testkit.Rows("2020-04-14 00:00:42.000"))
}

func (s *testIntegrationSuite) TestIssue16290And16292(c *C) {
	tk := testkit.NewTestKit(c, s.store)
	tk.MustExec("use test")
	tk.MustExec("drop table if exists t;")
	tk.MustExec("create table t(a int, b int, primary key(a));")
	tk.MustExec("insert into t values(1, 1);")

	for i := 0; i <= 1; i++ {
		tk.MustExec(fmt.Sprintf("set session tidb_opt_agg_push_down = %v", i))

		tk.MustQuery("select avg(a) from (select * from t ta union all select * from t tb) t;").Check(testkit.Rows("1.0000"))
		tk.MustQuery("select avg(b) from (select * from t ta union all select * from t tb) t;").Check(testkit.Rows("1.0000"))
		tk.MustQuery("select count(distinct a) from (select * from t ta union all select * from t tb) t;").Check(testkit.Rows("1"))
		tk.MustQuery("select count(distinct b) from (select * from t ta union all select * from t tb) t;").Check(testkit.Rows("1"))
	}
}

func (s *testIntegrationSuite) TestTableDualWithRequiredProperty(c *C) {
	tk := testkit.NewTestKit(c, s.store)
	tk.MustExec("use test")
	tk.MustExec("drop table if exists t1, t2;")
	tk.MustExec("create table t1 (a int, b int) partition by range(a) " +
		"(partition p0 values less than(10), partition p1 values less than MAXVALUE)")
	tk.MustExec("create table t2 (a int, b int)")
	tk.MustExec("select /*+ MERGE_JOIN(t1, t2) */ * from t1 partition (p0), t2  where t1.a > 100 and t1.a = t2.a")
}

func (s *testIntegrationSuite) TestIndexJoinInnerIndexNDV(c *C) {
	tk := testkit.NewTestKit(c, s.store)
	tk.MustExec("use test")
	tk.MustExec("drop table if exists t1, t2")
	tk.MustExec("create table t1(a int not null, b int not null, c int not null)")
	tk.MustExec("create table t2(a int not null, b int not null, c int not null, index idx1(a,b), index idx2(c))")
	tk.MustExec("insert into t1 values(1,1,1),(1,1,1),(1,1,1)")
	tk.MustExec("insert into t2 values(1,1,1),(1,1,2),(1,1,3)")
	tk.MustExec("analyze table t1, t2")

	var input []string
	var output []struct {
		SQL  string
		Plan []string
	}
	s.testData.GetTestCases(c, &input, &output)
	for i, tt := range input {
		s.testData.OnRecord(func() {
			output[i].SQL = tt
			output[i].Plan = s.testData.ConvertRowsToStrings(tk.MustQuery(tt).Rows())
		})
		tk.MustQuery(tt).Check(testkit.Rows(output[i].Plan...))
	}
}

func (s *testIntegrationSerialSuite) TestIssue16837(c *C) {
	tk := testkit.NewTestKit(c, s.store)
	tk.MustExec("use test")
	tk.MustExec("drop table if exists t")
	tk.MustExec("create table t(a int,b int,c int,d int,e int,unique key idx_ab(a,b),unique key(c),unique key(d))")
	tk.MustQuery("explain format = 'brief' select /*+ use_index_merge(t,c,idx_ab) */ * from t where a = 1 or (e = 1 and c = 1)").Check(testkit.Rows(
		"IndexMerge 0.01 root  ",
		"├─IndexRangeScan(Build) 10.00 cop[tikv] table:t, index:idx_ab(a, b) range:[1,1], keep order:false, stats:pseudo",
		"├─IndexRangeScan(Build) 1.00 cop[tikv] table:t, index:c(c) range:[1,1], keep order:false, stats:pseudo",
		"└─Selection(Probe) 0.01 cop[tikv]  or(eq(test.t.a, 1), and(eq(test.t.e, 1), eq(test.t.c, 1)))",
		"  └─TableRowIDScan 11.00 cop[tikv] table:t keep order:false, stats:pseudo"))
	tk.MustQuery("show warnings").Check(testkit.Rows())
	tk.MustExec("insert into t values (2, 1, 1, 1, 2)")
	tk.MustQuery("select /*+ use_index_merge(t,c,idx_ab) */ * from t where a = 1 or (e = 1 and c = 1)").Check(testkit.Rows())
}

func (s *testIntegrationSerialSuite) TestIndexMerge(c *C) {
	tk := testkit.NewTestKit(c, s.store)
	tk.MustExec("use test")
	tk.MustExec("drop table if exists t")
	tk.MustExec("create table t (a int, b int, unique key(a), unique key(b))")
	tk.MustExec("insert into t value (1, 5), (2, 4), (3, 3), (4, 2), (5, 1)")
	tk.MustExec("insert into t value (6, 0), (7, -1), (8, -2), (9, -3), (10, -4)")
	tk.MustExec("analyze table t")

	var input []string
	var output []struct {
		SQL      string
		Plan     []string
		Warnings []string
	}
	s.testData.GetTestCases(c, &input, &output)
	for i, tt := range input {
		s.testData.OnRecord(func() {
			output[i].SQL = tt
			output[i].Plan = s.testData.ConvertRowsToStrings(tk.MustQuery(tt).Rows())
			output[i].Warnings = s.testData.ConvertRowsToStrings(tk.MustQuery("show warnings").Rows())
		})
		tk.MustQuery(tt).Check(testkit.Rows(output[i].Plan...))
		tk.MustQuery("show warnings").Check(testkit.Rows(output[i].Warnings...))
	}
}

func (s *testIntegrationSerialSuite) TestIndexMergePartialScansClusteredIndex(c *C) {
	tk := testkit.NewTestKit(c, s.store)
	tk.MustExec("use test;")

	tk.MustExec("drop table if exists t;")
	tk.MustExec("create table t (a int, b int, c int, primary key (a, b) clustered, key idx_c(c));")
	tk.MustExec("insert into t values (1, 1, 1), (10, 10, 10), (100, 100, 100);")
	const queryTemplate = "select /*+ use_index_merge(t) */ %s from t where %s order by a, b;"
	projections := [][]string{{"a"}, {"b"}, {"c"}, {"a", "b"}, {"b", "c"}, {"c", "a"}, {"b", "a", "c"}}
	cases := []struct {
		condition string
		expected  []string
	}{
		{
			// 3 table scans
			"a < 2 or a < 10 or a > 11", []string{"1", "100"},
		},
		{
			// 3 index scans
			"c < 10 or c < 11 or c > 50", []string{"1", "10", "100"},
		},
		{
			// 1 table scan + 1 index scan
			"a < 2 or c > 10000", []string{"1"},
		},
		{
			// 2 table scans + 1 index scan
			"a < 2 or a > 88 or c > 10000", []string{"1", "100"},
		},
		{
			// 2 table scans + 2 index scans
			"a < 2 or (a >= 10 and b >= 10) or c > 100 or c < 1", []string{"1", "10", "100"},
		},
		{
			// 3 table scans + 2 index scans
			"a < 2 or (a >= 10 and b >= 10) or (a >= 20 and b < 10) or c > 100 or c < 1", []string{"1", "10", "100"},
		},
	}
	for _, p := range projections {
		for _, ca := range cases {
			query := fmt.Sprintf(queryTemplate, strings.Join(p, ","), ca.condition)
			tk.HasPlan(query, "IndexMerge")
			expected := make([]string, 0, len(ca.expected))
			for _, datum := range ca.expected {
				row := strings.Repeat(datum+" ", len(p))
				expected = append(expected, row[:len(row)-1])
			}
			tk.MustQuery(query).Check(testkit.Rows(expected...))
		}
	}
}

func (s *testIntegrationSerialSuite) TestIndexMergePartialScansTiDBRowID(c *C) {
	tk := testkit.NewTestKit(c, s.store)
	tk.MustExec("use test;")

	tk.MustExec("drop table if exists t;")
	tk.MustExec("create table t (a int, b int, c int, unique key (a, b), key idx_c(c));")
	tk.MustExec("insert into t values (1, 1, 1), (10, 10, 10), (100, 100, 100);")
	const queryTemplate = "select /*+ use_index_merge(t) */ %s from t where %s order by a;"
	projections := [][]string{{"a"}, {"b"}, {"c"}, {"a", "b"}, {"b", "c"}, {"c", "a"}, {"b", "a", "c"}}
	cases := []struct {
		condition string
		expected  []string
	}{
		{
			// 3 index scans
			"c < 10 or c < 11 or c > 50", []string{"1", "10", "100"},
		},
		{
			// 2 index scans
			"c < 10 or a < 2", []string{"1"},
		},
		{
			// 1 table scan + 1 index scan
			"_tidb_rowid < 2 or c > 10000", []string{"1"},
		},
		{
			// 2 table scans + 1 index scan
			"_tidb_rowid < 2 or _tidb_rowid < 10 or c > 11", []string{"1", "10", "100"},
		},
		{
			// 1 table scans + 3 index scans
			"_tidb_rowid < 2 or (a >= 10 and b >= 10) or c > 100 or c < 1", []string{"1", "10", "100"},
		},
		{
			// 1 table scans + 4 index scans
			"_tidb_rowid < 2 or (a >= 10 and b >= 10) or (a >= 20 and b < 10) or c > 100 or c < 1", []string{"1", "10", "100"},
		},
	}
	for _, p := range projections {
		for _, ca := range cases {
			query := fmt.Sprintf(queryTemplate, strings.Join(p, ","), ca.condition)
			tk.HasPlan(query, "IndexMerge")
			expected := make([]string, 0, len(ca.expected))
			for _, datum := range ca.expected {
				row := strings.Repeat(datum+" ", len(p))
				expected = append(expected, row[:len(row)-1])
			}
			tk.MustQuery(query).Check(testkit.Rows(expected...))
		}
	}
}

func (s *testIntegrationSerialSuite) TestIndexMergePartialScansPKIsHandle(c *C) {
	tk := testkit.NewTestKit(c, s.store)
	tk.MustExec("use test;")

	tk.MustExec("drop table if exists t;")
	tk.MustExec("create table t (a int, b int, c int, primary key (a), unique key (b), key idx_c(c));")
	tk.MustExec("insert into t values (1, 1, 1), (10, 10, 10), (100, 100, 100);")
	const queryTemplate = "select /*+ use_index_merge(t) */ %s from t where %s order by b;"
	projections := [][]string{{"a"}, {"b"}, {"c"}, {"a", "b"}, {"b", "c"}, {"c", "a"}, {"b", "a", "c"}}
	cases := []struct {
		condition string
		expected  []string
	}{
		{
			// 3 index scans
			"b < 10 or c < 11 or c > 50", []string{"1", "10", "100"},
		},
		{
			// 1 table scan + 1 index scan
			"a < 2 or c > 10000", []string{"1"},
		},
		{
			// 2 table scans + 1 index scan
			"a < 2 or a < 10 or b > 11", []string{"1", "100"},
		},
		{
			// 1 table scans + 3 index scans
			"a < 2 or b >= 10 or c > 100 or c < 1", []string{"1", "10", "100"},
		},
		{
			// 3 table scans + 2 index scans
			"a < 2 or a >= 10 or a >= 20 or c > 100 or b < 1", []string{"1", "10", "100"},
		},
	}
	for _, p := range projections {
		for _, ca := range cases {
			query := fmt.Sprintf(queryTemplate, strings.Join(p, ","), ca.condition)
			tk.HasPlan(query, "IndexMerge")
			expected := make([]string, 0, len(ca.expected))
			for _, datum := range ca.expected {
				row := strings.Repeat(datum+" ", len(p))
				expected = append(expected, row[:len(row)-1])
			}
			tk.MustQuery(query).Check(testkit.Rows(expected...))
		}
	}
}

func (s *testIntegrationSerialSuite) TestIssue23919(c *C) {
	tk := testkit.NewTestKit(c, s.store)
	tk.MustExec("use test;")

	// Test for the minimal reproducible case.
	tk.MustExec("drop table if exists t;")
	tk.MustExec("create table t (a int, b int, index(a), index(b)) partition by hash (a) partitions 2;")
	tk.MustExec("insert into t values (1, 5);")
	tk.MustQuery("select /*+ use_index_merge( t ) */ * from t where a in (3) or b in (5) order by a;").
		Check(testkit.Rows("1 5"))

	// Test for the original case.
	tk.MustExec("drop table if exists t;")
	tk.MustExec(`CREATE TABLE t (
  col_5 text NOT NULL,
  col_6 tinyint(3) unsigned DEFAULT NULL,
  col_7 float DEFAULT '4779.165058537128',
  col_8 smallint(6) NOT NULL DEFAULT '-24790',
  col_9 date DEFAULT '2031-01-15',
  col_37 int(11) DEFAULT '1350204687',
  PRIMARY KEY (col_5(6),col_8) /*T![clustered_index] NONCLUSTERED */,
  UNIQUE KEY idx_6 (col_9,col_7,col_8),
  KEY idx_8 (col_8,col_6,col_5(6),col_9,col_7),
  KEY idx_9 (col_9,col_7,col_8)
) ENGINE=InnoDB DEFAULT CHARSET=utf8mb4 COLLATE=utf8mb4_bin
PARTITION BY RANGE ( col_8 ) (
  PARTITION p0 VALUES LESS THAN (-17650),
  PARTITION p1 VALUES LESS THAN (-13033),
  PARTITION p2 VALUES LESS THAN (2521),
  PARTITION p3 VALUES LESS THAN (7510)
);`)
	tk.MustExec("insert into t values ('', NULL, 6304.0146, -24790, '2031-01-15', 1350204687);")
	tk.MustQuery("select  var_samp(col_7) aggCol from (select  /*+ use_index_merge( t ) */ * from t where " +
		"t.col_9 in ( '2002-06-22' ) or t.col_5 in ( 'PkfzI'  ) or t.col_8 in ( -24874 ) and t.col_6 > null and " +
		"t.col_5 > 'r' and t.col_9 in ( '1979-09-04' ) and t.col_7 < 8143.667552769195 or " +
		"t.col_5 in ( 'iZhfEjRWci' , 'T' , ''  ) or t.col_9 <> '1976-09-11' and t.col_7 = 8796.436181615773 and " +
		"t.col_8 = 7372 order by col_5,col_8  ) ordered_tbl group by col_6;").Check(testkit.Rows("<nil>"))
}

func (s *testIntegrationSerialSuite) TestIssue16407(c *C) {
	tk := testkit.NewTestKit(c, s.store)
	tk.MustExec("use test")
	tk.MustExec("drop table if exists t")
	tk.MustExec("create table t(a int,b char(100),key(a),key(b(10)))")
	tk.MustQuery("explain format = 'brief' select /*+ use_index_merge(t) */ * from t where a=10 or b='x'").Check(testkit.Rows(
		"IndexMerge 0.04 root  ",
		"├─IndexRangeScan(Build) 10.00 cop[tikv] table:t, index:a(a) range:[10,10], keep order:false, stats:pseudo",
		"├─IndexRangeScan(Build) 10.00 cop[tikv] table:t, index:b(b) range:[\"x\",\"x\"], keep order:false, stats:pseudo",
		"└─Selection(Probe) 0.04 cop[tikv]  or(eq(test.t.a, 10), eq(test.t.b, \"x\"))",
		"  └─TableRowIDScan 19.99 cop[tikv] table:t keep order:false, stats:pseudo"))
	tk.MustQuery("show warnings").Check(testkit.Rows())
	tk.MustExec("insert into t values (1, 'xx')")
	tk.MustQuery("select /*+ use_index_merge(t) */ * from t where a=10 or b='x'").Check(testkit.Rows())
}

func (s *testIntegrationSuite) TestStreamAggProp(c *C) {
	tk := testkit.NewTestKit(c, s.store)

	tk.MustExec("use test")
	tk.MustExec("drop table if exists t")
	tk.MustExec("create table t(a int)")
	tk.MustExec("insert into t values(1),(1),(2)")

	var input []string
	var output []struct {
		SQL  string
		Plan []string
		Res  []string
	}
	s.testData.GetTestCases(c, &input, &output)
	for i, tt := range input {
		s.testData.OnRecord(func() {
			output[i].SQL = tt
			output[i].Plan = s.testData.ConvertRowsToStrings(tk.MustQuery("explain format = 'brief' " + tt).Rows())
			output[i].Res = s.testData.ConvertRowsToStrings(tk.MustQuery(tt).Rows())
		})
		tk.MustQuery("explain format = 'brief' " + tt).Check(testkit.Rows(output[i].Plan...))
		tk.MustQuery(tt).Check(testkit.Rows(output[i].Res...))
	}
}

func (s *testIntegrationSuite) TestOptimizeHintOnPartitionTable(c *C) {
	tk := testkit.NewTestKit(c, s.store)

	tk.MustExec("use test")
	tk.MustExec("drop table if exists t")
	tk.MustExec(`create table t (
					a int, b int, c varchar(20),
					primary key(a), key(b), key(c)
				) partition by range columns(a) (
					partition p0 values less than(6),
					partition p1 values less than(11),
					partition p2 values less than(16));`)
	tk.MustExec(`insert into t values (1,1,"1"), (2,2,"2"), (8,8,"8"), (11,11,"11"), (15,15,"15")`)

	// Create virtual tiflash replica info.
	dom := domain.GetDomain(tk.Se)
	is := dom.InfoSchema()
	db, exists := is.SchemaByName(model.NewCIStr("test"))
	c.Assert(exists, IsTrue)
	for _, tblInfo := range db.Tables {
		if tblInfo.Name.L == "t" {
			tblInfo.TiFlashReplica = &model.TiFlashReplicaInfo{
				Count:     1,
				Available: true,
			}
		}
	}

	tk.MustExec(`set @@tidb_partition_prune_mode='` + string(variable.Static) + `'`)

	var input []string
	var output []struct {
		SQL  string
		Plan []string
		Warn []string
	}
	s.testData.GetTestCases(c, &input, &output)
	for i, tt := range input {
		s.testData.OnRecord(func() {
			output[i].SQL = tt
			output[i].Plan = s.testData.ConvertRowsToStrings(tk.MustQuery("explain format = 'brief' " + tt).Rows())
			output[i].Warn = s.testData.ConvertRowsToStrings(tk.MustQuery("show warnings").Rows())
		})
		tk.MustQuery("explain format = 'brief' " + tt).Check(testkit.Rows(output[i].Plan...))
		tk.MustQuery("show warnings").Check(testkit.Rows(output[i].Warn...))
	}
}

func (s *testIntegrationSerialSuite) TestNotReadOnlySQLOnTiFlash(c *C) {
	tk := testkit.NewTestKit(c, s.store)

	tk.MustExec("use test")
	tk.MustExec("drop table if exists t")
	tk.MustExec("create table t (a int, b varchar(20))")
	tk.MustExec(`set @@tidb_isolation_read_engines = "tiflash"`)
	// Create virtual tiflash replica info.
	dom := domain.GetDomain(tk.Se)
	is := dom.InfoSchema()
	db, exists := is.SchemaByName(model.NewCIStr("test"))
	c.Assert(exists, IsTrue)
	for _, tblInfo := range db.Tables {
		if tblInfo.Name.L == "t" {
			tblInfo.TiFlashReplica = &model.TiFlashReplicaInfo{
				Count:     1,
				Available: true,
			}
		}
	}
	err := tk.ExecToErr("select * from t for update")
	c.Assert(err, NotNil)
	c.Assert(err.Error(), Equals, `[planner:1815]Internal : Can not find access path matching 'tidb_isolation_read_engines'(value: 'tiflash'). Available values are 'tiflash, tikv'.`)

	err = tk.ExecToErr("insert into t select * from t")
	c.Assert(err, NotNil)
	c.Assert(err.Error(), Equals, `[planner:1815]Internal : Can not find access path matching 'tidb_isolation_read_engines'(value: 'tiflash'). Available values are 'tiflash, tikv'.`)

	tk.MustExec("prepare stmt_insert from 'insert into t select * from t where t.a = ?'")
	tk.MustExec("set @a=1")
	err = tk.ExecToErr("execute stmt_insert using @a")
	c.Assert(err, NotNil)
	c.Assert(err.Error(), Equals, `[planner:1815]Internal : Can not find access path matching 'tidb_isolation_read_engines'(value: 'tiflash'). Available values are 'tiflash, tikv'.`)
}

func (s *testIntegrationSuite) TestSelectLimit(c *C) {
	tk := testkit.NewTestKit(c, s.store)

	tk.MustExec("use test")
	tk.MustExec("drop table if exists t")
	tk.MustExec("create table t(a int)")
	tk.MustExec("insert into t values(1),(1),(2)")

	// normal test
	tk.MustExec("set @@session.sql_select_limit=1")
	result := tk.MustQuery("select * from t order by a")
	c.Assert(tk.Se.GetSessionVars().StmtCtx.GetWarnings(), HasLen, 0)
	result.Check(testkit.Rows("1"))
	result = tk.MustQuery("select * from t order by a limit 2")
	result.Check(testkit.Rows("1", "1"))
	tk.MustExec("set @@session.sql_select_limit=default")
	result = tk.MustQuery("select * from t order by a")
	result.Check(testkit.Rows("1", "1", "2"))

	// test for subquery
	tk.MustExec("set @@session.sql_select_limit=1")
	result = tk.MustQuery("select * from (select * from t) s order by a")
	result.Check(testkit.Rows("1"))
	result = tk.MustQuery("select * from (select * from t limit 2) s order by a") // limit write in subquery, has no effect.
	result.Check(testkit.Rows("1"))
	result = tk.MustQuery("select (select * from t limit 1) s") // limit write in subquery, has no effect.
	result.Check(testkit.Rows("1"))
	result = tk.MustQuery("select * from t where t.a in (select * from t) limit 3") // select_limit will not effect subquery
	result.Check(testkit.Rows("1", "1", "2"))
	result = tk.MustQuery("select * from (select * from t) s limit 3") // select_limit will not effect subquery
	result.Check(testkit.Rows("1", "1", "2"))

	// test for union
	result = tk.MustQuery("select * from t union all select * from t limit 2") // limit outside subquery
	result.Check(testkit.Rows("1", "1"))
	result = tk.MustQuery("select * from t union all (select * from t limit 2)") // limit inside subquery
	result.Check(testkit.Rows("1"))

	// test for prepare & execute
	tk.MustExec("prepare s1 from 'select * from t where a = ?'")
	tk.MustExec("set @a = 1")
	result = tk.MustQuery("execute s1 using @a")
	result.Check(testkit.Rows("1"))
	tk.MustExec("set @@session.sql_select_limit=default")
	result = tk.MustQuery("execute s1 using @a")
	result.Check(testkit.Rows("1", "1"))
	tk.MustExec("set @@session.sql_select_limit=1")
	tk.MustExec("prepare s2 from 'select * from t where a = ? limit 3'")
	result = tk.MustQuery("execute s2 using @a") // if prepare stmt has limit, select_limit takes no effect.
	result.Check(testkit.Rows("1", "1"))

	// test for create view
	tk.MustExec("set @@session.sql_select_limit=1")
	tk.MustExec("create definer='root'@'localhost' view s as select * from t") // select limit should not effect create view
	result = tk.MustQuery("select * from s")
	result.Check(testkit.Rows("1"))
	tk.MustExec("set @@session.sql_select_limit=default")
	result = tk.MustQuery("select * from s")
	result.Check(testkit.Rows("1", "1", "2"))

	// test for DML
	tk.MustExec("set @@session.sql_select_limit=1")
	tk.MustExec("create table b (a int)")
	tk.MustExec("insert into b select * from t") // all values are inserted
	result = tk.MustQuery("select * from b limit 3")
	result.Check(testkit.Rows("1", "1", "2"))
	tk.MustExec("update b set a = 2 where a = 1") // all values are updated
	result = tk.MustQuery("select * from b limit 3")
	result.Check(testkit.Rows("2", "2", "2"))
	result = tk.MustQuery("select * from b")
	result.Check(testkit.Rows("2"))
	tk.MustExec("delete from b where a = 2") // all values are deleted
	result = tk.MustQuery("select * from b")
	result.Check(testkit.Rows())
}

func (s *testIntegrationSuite) TestHintParserWarnings(c *C) {
	tk := testkit.NewTestKit(c, s.store)
	tk.MustExec("use test")
	tk.MustExec("drop table if exists t;")
	tk.MustExec("create table t(a int, b int, key(a), key(b));")
	tk.MustExec("select /*+ use_index_merge() */ * from t where a = 1 or b = 1;")
	rows := tk.MustQuery("show warnings;").Rows()
	c.Assert(len(rows), Equals, 1)
}

func (s *testIntegrationSuite) TestIssue16935(c *C) {
	tk := testkit.NewTestKit(c, s.store)
	tk.MustExec("use test")
	tk.MustExec("drop table if exists t0;")
	tk.MustExec("CREATE TABLE t0(c0 INT);")
	tk.MustExec("INSERT INTO t0(c0) VALUES (1), (1), (1), (1), (1), (1);")
	tk.MustExec("CREATE definer='root'@'localhost' VIEW v0(c0) AS SELECT NULL FROM t0;")

	tk.MustQuery("SELECT * FROM t0 LEFT JOIN v0 ON TRUE WHERE v0.c0 IS NULL;")
}

func (s *testIntegrationSuite) TestAccessPathOnClusterIndex(c *C) {
	tk := testkit.NewTestKit(c, s.store)
	tk.MustExec("use test")
	tk.Se.GetSessionVars().EnableClusteredIndex = variable.ClusteredIndexDefModeOn
	tk.MustExec("drop table if exists t1")
	tk.MustExec("create table t1 (a int, b varchar(20), c decimal(40,10), d int, primary key(a,b), key(c))")
	tk.MustExec(`insert into t1 values (1,"111",1.1,11), (2,"222",2.2,12), (3,"333",3.3,13)`)
	tk.MustExec("analyze table t1")

	var input []string
	var output []struct {
		SQL  string
		Plan []string
		Res  []string
	}
	s.testData.GetTestCases(c, &input, &output)
	for i, tt := range input {
		s.testData.OnRecord(func() {
			output[i].SQL = tt
			output[i].Plan = s.testData.ConvertRowsToStrings(tk.MustQuery("explain format='brief' " + tt).Rows())
			output[i].Res = s.testData.ConvertRowsToStrings(tk.MustQuery(tt).Sort().Rows())
		})
		tk.MustQuery("explain format='brief' " + tt).Check(testkit.Rows(output[i].Plan...))
		tk.MustQuery(tt).Sort().Check(testkit.Rows(output[i].Res...))
	}
}

func (s *testIntegrationSuite) TestClusterIndexUniqueDoubleRead(c *C) {
	tk := testkit.NewTestKit(c, s.store)
	tk.MustExec("create database cluster_idx_unique_double_read;")
	tk.MustExec("use cluster_idx_unique_double_read;")
	defer tk.MustExec("drop database cluster_idx_unique_double_read;")
	tk.Se.GetSessionVars().EnableClusteredIndex = variable.ClusteredIndexDefModeOn
	tk.MustExec("drop table if exists t")

	tk.MustExec("create table t (a varchar(64), b varchar(64), uk int, v int, primary key(a, b), unique key uuk(uk));")
	tk.MustExec("insert t values ('a', 'a1', 1, 11), ('b', 'b1', 2, 22), ('c', 'c1', 3, 33);")
	tk.MustQuery("select * from t use index (uuk);").Check(testkit.Rows("a a1 1 11", "b b1 2 22", "c c1 3 33"))
}

func (s *testIntegrationSuite) TestIndexJoinOnClusteredIndex(c *C) {
	tk := testkit.NewTestKit(c, s.store)
	tk.MustExec("use test")
	tk.Se.GetSessionVars().EnableClusteredIndex = variable.ClusteredIndexDefModeOn
	tk.MustExec("drop table if exists t1")
	tk.MustExec("create table t (a int, b varchar(20), c decimal(40,10), d int, primary key(a,b), key(c))")
	tk.MustExec(`insert into t values (1,"111",1.1,11), (2,"222",2.2,12), (3,"333",3.3,13)`)
	tk.MustExec("analyze table t")

	var input []string
	var output []struct {
		SQL  string
		Plan []string
		Res  []string
	}
	s.testData.GetTestCases(c, &input, &output)
	for i, tt := range input {
		s.testData.OnRecord(func() {
			output[i].SQL = tt
			output[i].Plan = s.testData.ConvertRowsToStrings(tk.MustQuery("explain format = 'brief' " + tt).Rows())
			output[i].Res = s.testData.ConvertRowsToStrings(tk.MustQuery(tt).Rows())
		})
		tk.MustQuery("explain  format = 'brief'" + tt).Check(testkit.Rows(output[i].Plan...))
		tk.MustQuery(tt).Check(testkit.Rows(output[i].Res...))
	}
}
func (s *testIntegrationSerialSuite) TestIssue18984(c *C) {
	tk := testkit.NewTestKit(c, s.store)
	tk.MustExec("use test")
	tk.MustExec("drop table if exists t, t2")
	tk.Se.GetSessionVars().EnableClusteredIndex = variable.ClusteredIndexDefModeOn
	tk.MustExec("create table t(a int, b int, c int, primary key(a, b))")
	tk.MustExec("create table t2(a int, b int, c int, d int, primary key(a,b), index idx(c))")
	tk.MustExec("insert into t values(1,1,1), (2,2,2), (3,3,3)")
	tk.MustExec("insert into t2 values(1,2,3,4), (2,4,3,5), (1,3,1,1)")
	tk.MustQuery("select /*+ INL_MERGE_JOIN(t) */ * from t right outer join t2 on t.a=t2.c").Check(testkit.Rows(
		"1 1 1 1 3 1 1",
		"3 3 3 1 2 3 4",
		"3 3 3 2 4 3 5"))
	tk.MustQuery("select /*+ INL_MERGE_JOIN(t2) */ * from t left outer join t2 on t.a=t2.c").Check(testkit.Rows(
		"1 1 1 1 3 1 1",
		"2 2 2 <nil> <nil> <nil> <nil>",
		"3 3 3 1 2 3 4",
		"3 3 3 2 4 3 5"))
}

func (s *testIntegrationSuite) TestDistinctScalarFunctionPushDown(c *C) {
	tk := testkit.NewTestKit(c, s.store)
	tk.MustExec("use test")
	tk.MustExec("drop table if exists t")
	tk.MustExec("create table t (a int not null, b int not null, c int not null, primary key (a,c)) partition by range (c) (partition p0 values less than (5), partition p1 values less than (10))")
	tk.MustExec("insert into t values(1,1,1),(2,2,2),(3,1,3),(7,1,7),(8,2,8),(9,2,9)")
	tk.MustQuery("select count(distinct b+1) as col from t").Check(testkit.Rows(
		"2",
	))
}

func (s *testIntegrationSerialSuite) TestExplainAnalyzePointGet(c *C) {
	tk := testkit.NewTestKit(c, s.store)
	tk.MustExec("use test")
	tk.MustExec("drop table if exists t")
	tk.MustExec("create table t(a int primary key, b varchar(20))")
	tk.MustExec("insert into t values (1,1)")

	res := tk.MustQuery("explain analyze select * from t where a=1;")
	checkExplain := func(rpc string) {
		resBuff := bytes.NewBufferString("")
		for _, row := range res.Rows() {
			fmt.Fprintf(resBuff, "%s\n", row)
		}
		explain := resBuff.String()
		c.Assert(strings.Contains(explain, rpc+":{num_rpc:"), IsTrue, Commentf("%s", explain))
		c.Assert(strings.Contains(explain, "total_time:"), IsTrue, Commentf("%s", explain))
	}
	checkExplain("Get")
	res = tk.MustQuery("explain analyze select * from t where a in (1,2,3);")
	checkExplain("BatchGet")
}

func (s *testIntegrationSerialSuite) TestExplainAnalyzeDML(c *C) {
	tk := testkit.NewTestKit(c, s.store)
	tk.MustExec("use test")
	tk.MustExec("drop table if exists t")
	tk.MustExec(" create table t (a int, b int, unique index (a));")
	tk.MustExec("insert into t values (1,1)")

	res := tk.MustQuery("explain analyze select * from t where a=1;")
	checkExplain := func(rpc string) {
		resBuff := bytes.NewBufferString("")
		for _, row := range res.Rows() {
			fmt.Fprintf(resBuff, "%s\n", row)
		}
		explain := resBuff.String()
		c.Assert(strings.Contains(explain, rpc+":{num_rpc:"), IsTrue, Commentf("%s", explain))
		c.Assert(strings.Contains(explain, "total_time:"), IsTrue, Commentf("%s", explain))
	}
	checkExplain("Get")
	res = tk.MustQuery("explain analyze insert ignore into t values (1,1),(2,2),(3,3),(4,4);")
	checkExplain("BatchGet")
}

func (s *testIntegrationSerialSuite) TestExplainAnalyzeDML2(c *C) {
	tk := testkit.NewTestKit(c, s.store)
	tk.MustExec("use test")

	cases := []struct {
		prepare    string
		sql        string
		planRegexp string
	}{
		// Test for alloc auto ID.
		{
			sql:        "insert into t () values ()",
			planRegexp: ".*prepare.*total.*, auto_id_allocator.*alloc_cnt: 1, Get.*num_rpc.*total_time.*commit_txn.*prewrite.*get_commit_ts.*commit.*write_keys.*, insert.*",
		},
		// Test for rebase ID.
		{
			sql:        "insert into t (a) values (99000000000)",
			planRegexp: ".*prepare.*total.*, auto_id_allocator.*rebase_cnt: 1, Get.*num_rpc.*total_time.*commit_txn.*prewrite.*get_commit_ts.*commit.*write_keys.*, insert.*",
		},
		// Test for alloc auto ID and rebase ID.
		{
			sql:        "insert into t (a) values (null), (99000000000)",
			planRegexp: ".*prepare.*total.*, auto_id_allocator.*alloc_cnt: 1, rebase_cnt: 1, Get.*num_rpc.*total_time.*commit_txn.*prewrite.*get_commit_ts.*commit.*write_keys.*, insert.*",
		},
		// Test for insert ignore.
		{
			sql:        "insert ignore into t values (null,1), (2, 2), (99000000000, 3), (100000000000, 4)",
			planRegexp: ".*prepare.*total.*, auto_id_allocator.*alloc_cnt: 1, rebase_cnt: 2, Get.*num_rpc.*total_time.*commit_txn.*count: 3, prewrite.*get_commit_ts.*commit.*write_keys.*, check_insert.*",
		},
		// Test for insert on duplicate.
		{
			sql:        "insert into t values (null,null), (1,1),(2,2) on duplicate key update a = a + 100000000000",
			planRegexp: ".*prepare.*total.*, auto_id_allocator.*alloc_cnt: 1, rebase_cnt: 1, Get.*num_rpc.*total_time.*commit_txn.*count: 2, prewrite.*get_commit_ts.*commit.*write_keys.*, check_insert.*",
		},
		// Test for replace with alloc ID.
		{
			sql:        "replace into t () values ()",
			planRegexp: ".*auto_id_allocator.*alloc_cnt: 1, Get.*num_rpc.*total_time.*commit_txn.*prewrite.*get_commit_ts.*commit.*write_keys.*",
		},
		// Test for replace with alloc ID and rebase ID.
		{
			sql:        "replace into t (a) values (null), (99000000000)",
			planRegexp: ".*auto_id_allocator.*alloc_cnt: 1, rebase_cnt: 1, Get.*num_rpc.*total_time.*commit_txn.*prewrite.*get_commit_ts.*commit.*write_keys.*",
		},
		// Test for update with rebase ID.
		{
			prepare:    "insert into t values (1,1),(2,2)",
			sql:        "update t set a=a*100000000000",
			planRegexp: ".*auto_id_allocator.*rebase_cnt: 2, Get.*num_rpc.*total_time.*commit_txn.*prewrite.*get_commit_ts.*commit.*write_keys.*",
		},
	}

	for _, ca := range cases {
		for i := 0; i < 3; i++ {
			tk.MustExec("drop table if exists t")
			switch i {
			case 0:
				tk.MustExec("create table t (a bigint auto_increment, b int, primary key (a));")
			case 1:
				tk.MustExec("create table t (a bigint unsigned auto_increment, b int, primary key (a));")
			case 2:
				if strings.Contains(ca.sql, "on duplicate key") {
					continue
				}
				tk.MustExec("create table t (a bigint primary key auto_random(5), b int);")
				tk.MustExec("set @@allow_auto_random_explicit_insert=1;")
			default:
				panic("should never happen")
			}
			if ca.prepare != "" {
				tk.MustExec(ca.prepare)
			}
			res := tk.MustQuery("explain analyze " + ca.sql)
			resBuff := bytes.NewBufferString("")
			for _, row := range res.Rows() {
				fmt.Fprintf(resBuff, "%s\t", row)
			}
			explain := resBuff.String()
			c.Assert(explain, Matches, ca.planRegexp, Commentf("idx: %v,sql: %v", i, ca.sql))
		}
	}

	// Test for table without auto id.
	for _, ca := range cases {
		tk.MustExec("drop table if exists t")
		tk.MustExec("create table t (a bigint, b int);")
		tk.MustExec("insert into t () values ()")
		if ca.prepare != "" {
			tk.MustExec(ca.prepare)
		}
		res := tk.MustQuery("explain analyze " + ca.sql)
		resBuff := bytes.NewBufferString("")
		for _, row := range res.Rows() {
			fmt.Fprintf(resBuff, "%s\t", row)
		}
		explain := resBuff.String()
		c.Assert(strings.Contains(explain, "auto_id_allocator"), IsFalse, Commentf("sql: %v, explain: %v", ca.sql, explain))
	}
}

func (s *testIntegrationSuite) TestPartitionExplain(c *C) {
	tk := testkit.NewTestKit(c, s.store)
	tk.MustExec("use test")
	tk.MustExec(`create table pt (id int, c int, key i_id(id), key i_c(c)) partition by range (c) (
partition p0 values less than (4),
partition p1 values less than (7),
partition p2 values less than (10))`)

	tk.MustExec("set @@tidb_enable_index_merge = 1;")

	var input []string
	var output []struct {
		SQL  string
		Plan []string
	}
	s.testData.GetTestCases(c, &input, &output)
	for i, tt := range input {
		s.testData.OnRecord(func() {
			output[i].SQL = tt
			output[i].Plan = s.testData.ConvertRowsToStrings(tk.MustQuery("explain " + tt).Rows())
		})
		tk.MustQuery("explain " + tt).Check(testkit.Rows(output[i].Plan...))
	}
}

func (s *testIntegrationSuite) TestPartialBatchPointGet(c *C) {
	tk := testkit.NewTestKit(c, s.store)
	tk.MustExec("use test")
	tk.MustExec("drop table if exists t")
	tk.MustExec("create table t (c_int int, c_str varchar(40), primary key(c_int, c_str))")
	tk.MustExec("insert into t values (3, 'bose')")
	tk.MustQuery("select * from t where c_int in (3)").Check(testkit.Rows(
		"3 bose",
	))
	tk.MustQuery("select * from t where c_int in (3) or c_str in ('yalow') and c_int in (1, 2)").Check(testkit.Rows(
		"3 bose",
	))
}

func (s *testIntegrationSuite) TestIssue19926(c *C) {
	tk := testkit.NewTestKit(c, s.store)
	tk.MustExec("use test")
	tk.MustExec("drop table if exists ta;")
	tk.MustExec("drop table if exists tb;")
	tk.MustExec("drop table if exists tc;")
	tk.MustExec("drop view if exists v;")
	tk.MustExec("CREATE TABLE `ta`  (\n  `id` varchar(36) NOT NULL ,\n  `status` varchar(1) NOT NULL \n);")
	tk.MustExec("CREATE TABLE `tb`  (\n  `id` varchar(36) NOT NULL ,\n  `status` varchar(1) NOT NULL \n);")
	tk.MustExec("CREATE TABLE `tc`  (\n  `id` varchar(36) NOT NULL ,\n  `status` varchar(1) NOT NULL \n);")
	tk.MustExec("insert into ta values('1','1');")
	tk.MustExec("insert into tb values('1','1');")
	tk.MustExec("insert into tc values('1','1');")
	tk.MustExec("create definer='root'@'localhost' view v as\nselect \nconcat(`ta`.`status`,`tb`.`status`) AS `status`, \n`ta`.`id` AS `id`  from (`ta` join `tb`) \nwhere (`ta`.`id` = `tb`.`id`);")
	tk.MustQuery("SELECT tc.status,v.id FROM tc, v WHERE tc.id = v.id AND v.status = '11';").Check(testkit.Rows("1 1"))
}

func (s *testIntegrationSuite) TestDeleteUsingJoin(c *C) {
	tk := testkit.NewTestKit(c, s.store)
	tk.MustExec("use test")
	tk.MustExec("drop table if exists t1, t2")
	tk.MustExec("create table t1(a int primary key, b int)")
	tk.MustExec("create table t2(a int primary key, b int)")
	tk.MustExec("insert into t1 values(1,1),(2,2)")
	tk.MustExec("insert into t2 values(2,2)")
	tk.MustExec("delete t1.* from t1 join t2 using (a)")
	tk.MustQuery("select * from t1").Check(testkit.Rows("1 1"))
	tk.MustQuery("select * from t2").Check(testkit.Rows("2 2"))
}

func (s *testIntegrationSerialSuite) Test19942(c *C) {
	collate.SetNewCollationEnabledForTest(true)
	defer collate.SetNewCollationEnabledForTest(false)

	tk := testkit.NewTestKit(c, s.store)
	tk.MustExec("use test")
	tk.Se.GetSessionVars().EnableClusteredIndex = variable.ClusteredIndexDefModeOn
	tk.MustExec("CREATE TABLE test.`t` (" +
		"  `a` int(11) NOT NULL," +
		"  `b` varchar(10) COLLATE utf8_general_ci NOT NULL," +
		"  `c` varchar(50) COLLATE utf8_general_ci NOT NULL," +
		"  `d` char(10) NOT NULL," +
		"  PRIMARY KEY (`c`)," +
		"  UNIQUE KEY `a_uniq` (`a`)," +
		"  UNIQUE KEY `b_uniq` (`b`)," +
		"  UNIQUE KEY `d_uniq` (`d`)," +
		"  KEY `a_idx` (`a`)," +
		"  KEY `b_idx` (`b`)," +
		"  KEY `d_idx` (`d`)" +
		") ENGINE=InnoDB DEFAULT CHARSET=utf8 COLLATE=utf8_general_ci;")
	tk.MustExec("INSERT INTO test.t (a, b, c, d) VALUES (1, '1', '0', '1');")
	tk.MustExec("INSERT INTO test.t (a, b, c, d) VALUES (2, ' 2', ' 0', ' 2');")
	tk.MustExec("INSERT INTO test.t (a, b, c, d) VALUES (3, '  3 ', '  3 ', '  3 ');")
	tk.MustExec("INSERT INTO test.t (a, b, c, d) VALUES (4, 'a', 'a   ', 'a');")
	tk.MustExec("INSERT INTO test.t (a, b, c, d) VALUES (5, ' A  ', ' A   ', ' A  ');")
	tk.MustExec("INSERT INTO test.t (a, b, c, d) VALUES (6, ' E', 'é        ', ' E');")

	mkr := func() [][]interface{} {
		return testutil.RowsWithSep("|",
			"3|  3 |  3 |  3",
			"2| 2  0| 2",
			"5| A  | A   | A",
			"1|1|0|1",
			"4|a|a   |a",
			"6| E|é        | E")
	}
	tk.MustQuery("SELECT * FROM `test`.`t` FORCE INDEX(`a_uniq`);").Check(mkr())
	tk.MustQuery("SELECT * FROM `test`.`t` FORCE INDEX(`b_uniq`);").Check(mkr())
	tk.MustQuery("SELECT * FROM `test`.`t` FORCE INDEX(`d_uniq`);").Check(mkr())
	tk.MustQuery("SELECT * FROM `test`.`t` FORCE INDEX(`a_idx`);").Check(mkr())
	tk.MustQuery("SELECT * FROM `test`.`t` FORCE INDEX(`b_idx`);").Check(mkr())
	tk.MustQuery("SELECT * FROM `test`.`t` FORCE INDEX(`d_idx`);").Check(mkr())
	tk.MustExec("admin check table t")
}

func (s *testIntegrationSuite) TestPartitionUnionWithPPruningColumn(c *C) {
	tk := testkit.NewTestKit(c, s.store)
	tk.MustExec("use test")
	tk.MustExec("drop table if exists t;")
	tk.MustExec("CREATE TABLE `t` (\n  `fid` bigint(36) NOT NULL,\n  `oty` varchar(30) DEFAULT NULL,\n  `oid` int(11) DEFAULT NULL,\n  `pid` bigint(20) DEFAULT NULL,\n  `bid` int(11) DEFAULT NULL,\n  `r5` varchar(240) DEFAULT '',\n  PRIMARY KEY (`fid`)\n)PARTITION BY HASH( `fid` ) PARTITIONS 4;")

	tk.MustExec("INSERT INTO t (fid, oty, oid, pid, bid, r5) VALUES (59, 'm',  441, 1,  2143,  'LE1264_r5');")
	tk.MustExec("INSERT INTO t (fid, oty, oid, pid, bid, r5) VALUES (135, 'm',  1121, 1,  2423,  'LE2008_r5');")
	tk.MustExec("INSERT INTO t (fid, oty, oid, pid, bid, r5) VALUES (139, 'm',  1125, 1,  2432, 'LE2005_r5');")
	tk.MustExec("INSERT INTO t (fid, oty, oid, pid, bid, r5) VALUES (143, 'm',  1129, 1,  2438,  'LE2006_r5');")
	tk.MustExec("INSERT INTO t (fid, oty, oid, pid, bid, r5) VALUES (147, 'm',  1133, 1,  2446,  'LE2014_r5');")
	tk.MustExec("INSERT INTO t (fid, oty, oid, pid, bid, r5) VALUES (167, 'm',  1178, 1,  2512,  'LE2055_r5');")
	tk.MustExec("INSERT INTO t (fid, oty, oid, pid, bid, r5) VALUES (171, 'm',  1321, 1,  2542,  'LE1006_r5');")
	tk.MustExec("INSERT INTO t (fid, oty, oid, pid, bid, r5) VALUES (179, 'm',  1466, 1,  2648,  'LE2171_r5');")
	tk.MustExec("INSERT INTO t (fid, oty, oid, pid, bid, r5) VALUES (187, 'm',  1567, 1,  2690,  'LE1293_r5');")
	tk.MustExec("INSERT INTO t (fid, oty, oid, pid, bid, r5) VALUES (57, 'm',  341, 1,  2102,  'LE1001_r5');")
	tk.MustExec("INSERT INTO t (fid, oty, oid, pid, bid, r5) VALUES (137, 'm',  1123, 1,  2427,  'LE2003_r5');")
	tk.MustExec("INSERT INTO t (fid, oty, oid, pid, bid, r5) VALUES (145, 'm',  1131, 1,  2442,  'LE2048_r5');")
	tk.MustExec("INSERT INTO t (fid, oty, oid, pid, bid, r5) VALUES (138, 'm',  1124, 1,  2429,  'LE2004_r5');")
	tk.MustExec("INSERT INTO t (fid, oty, oid, pid, bid, r5) VALUES (142, 'm',  1128, 1,  2436,  'LE2049_r5');")
	tk.MustExec("INSERT INTO t (fid, oty, oid, pid, bid, r5) VALUES (174, 'm',  1381, 1,  2602,  'LE2170_r5');")
	tk.MustExec("INSERT INTO t (fid, oty, oid, pid, bid, r5) VALUES (28, 'm',  81, 1,  2023,  'LE1009_r5');")
	tk.MustExec("INSERT INTO t (fid, oty, oid, pid, bid, r5) VALUES (60, 'm',  442, 1,  2145,  'LE1263_r5');")
	tk.MustExec("INSERT INTO t (fid, oty, oid, pid, bid, r5) VALUES (136, 'm',  1122, 1,  2425,  'LE2002_r5');")
	tk.MustExec("INSERT INTO t (fid, oty, oid, pid, bid, r5) VALUES (140, 'm',  1126, 1,  2434,  'LE2001_r5');")
	tk.MustExec("INSERT INTO t (fid, oty, oid, pid, bid, r5) VALUES (168, 'm',  1179, 1,  2514,  'LE2052_r5');")
	tk.MustExec("INSERT INTO t (fid, oty, oid, pid, bid, r5) VALUES (196, 'm',  3380, 1,  2890,  'LE1300_r5');")
	tk.MustExec("INSERT INTO t (fid, oty, oid, pid, bid, r5) VALUES (208, 'm',  3861, 1,  3150,  'LE1323_r5');")
	tk.MustExec("INSERT INTO t (fid, oty, oid, pid, bid, r5) VALUES (432, 'm',  4060, 1,  3290,  'LE1327_r5');")

	tk.MustQuery("SELECT DISTINCT t.bid, t.r5 FROM t left join t parent on parent.oid = t.pid WHERE t.oty = 'm';").Sort().Check(
		testkit.Rows("2023 LE1009_r5",
			"2102 LE1001_r5",
			"2143 LE1264_r5",
			"2145 LE1263_r5",
			"2423 LE2008_r5",
			"2425 LE2002_r5",
			"2427 LE2003_r5",
			"2429 LE2004_r5",
			"2432 LE2005_r5",
			"2434 LE2001_r5",
			"2436 LE2049_r5",
			"2438 LE2006_r5",
			"2442 LE2048_r5",
			"2446 LE2014_r5",
			"2512 LE2055_r5",
			"2514 LE2052_r5",
			"2542 LE1006_r5",
			"2602 LE2170_r5",
			"2648 LE2171_r5",
			"2690 LE1293_r5",
			"2890 LE1300_r5",
			"3150 LE1323_r5",
			"3290 LE1327_r5"))
}

func (s *testIntegrationSuite) TestIssue20139(c *C) {
	tk := testkit.NewTestKit(c, s.store)

	tk.MustExec("use test")
	tk.MustExec("drop table if exists t")
	tk.MustExec("create table t (id int, c int) partition by range (id) (partition p0 values less than (4), partition p1 values less than (7))")
	tk.MustExec("insert into t values(3, 3), (5, 5)")
	plan := tk.MustQuery("explain format = 'brief' select * from t where c = 1 and id = c")
	plan.Check(testkit.Rows(
		"TableReader 0.01 root partition:p0 data:Selection",
		"└─Selection 0.01 cop[tikv]  eq(test.t.c, 1), eq(test.t.id, 1)",
		"  └─TableFullScan 10000.00 cop[tikv] table:t keep order:false, stats:pseudo",
	))
	tk.MustExec("drop table t")
}

func (s *testIntegrationSuite) TestIssue14481(c *C) {
	tk := testkit.NewTestKit(c, s.store)

	tk.MustExec("use test")
	tk.MustExec("drop table if exists t")
	tk.MustExec("create table t(a int default null, b int default null, c int default null)")
	plan := tk.MustQuery("explain format = 'brief' select * from t where a = 1 and a = 2")
	plan.Check(testkit.Rows("TableDual 8000.00 root  rows:0"))
	tk.MustExec("drop table t")
}

func (s *testIntegrationSerialSuite) TestIssue20710(c *C) {
	tk := testkit.NewTestKitWithInit(c, s.store)
	tk.MustExec("drop table if exists t;")
	tk.MustExec("drop table if exists s;")
	tk.MustExec("create table t(a int, b int)")
	tk.MustExec("create table s(a int, b int, index(a))")
	tk.MustExec("insert into t values(1,1),(1,2),(2,2)")
	tk.MustExec("insert into s values(1,1),(2,2),(2,1)")

	var input []string
	var output []struct {
		SQL  string
		Plan []string
	}
	s.testData.GetTestCases(c, &input, &output)
	for i, tt := range input {
		s.testData.OnRecord(func() {
			output[i].SQL = tt
			output[i].Plan = s.testData.ConvertRowsToStrings(tk.MustQuery(tt).Rows())
		})
		res := tk.MustQuery(tt)
		res.Check(testkit.Rows(output[i].Plan...))
	}
}

func (s *testIntegrationSuite) TestQueryBlockTableAliasInHint(c *C) {
	tk := testkit.NewTestKit(c, s.store)

	tk.MustExec("use test")
	c.Assert(tk.HasPlan("select /*+ HASH_JOIN(@sel_1 t2) */ * FROM (select 1) t1 NATURAL LEFT JOIN (select 2) t2", "HashJoin"), IsTrue)
	tk.MustQuery("select /*+ HASH_JOIN(@sel_1 t2) */ * FROM (select 1) t1 NATURAL LEFT JOIN (select 2) t2").Check(testkit.Rows(
		"1 2",
	))
	c.Assert(tk.Se.GetSessionVars().StmtCtx.GetWarnings(), HasLen, 0)
}

func (s *testIntegrationSuite) TestIssue10448(c *C) {
	tk := testkit.NewTestKit(c, s.store)
	tk.MustExec("use test")
	tk.MustExec("drop table if exists t;")

	tk.MustExec("create table t(pk int(11) primary key)")
	tk.MustExec("insert into t values(1),(2),(3)")
	tk.MustQuery("select a from (select pk as a from t) t1 where a = 18446744073709551615").Check(testkit.Rows())
}

func (s *testIntegrationSuite) TestMultiUpdateOnPrimaryKey(c *C) {
	tk := testkit.NewTestKit(c, s.store)
	tk.MustExec("use test")

	tk.MustExec("drop table if exists t")
	tk.MustExec("create table t (a int not null primary key)")
	tk.MustExec("insert into t values (1)")
	tk.MustGetErrMsg(`UPDATE t m, t n SET m.a = m.a + 10, n.a = n.a + 10`,
		`[planner:1706]Primary key/partition key update is not allowed since the table is updated both as 'm' and 'n'.`)

	tk.MustExec("drop table if exists t")
	tk.MustExec("create table t (a varchar(10) not null primary key)")
	tk.MustExec("insert into t values ('abc')")
	tk.MustGetErrMsg(`UPDATE t m, t n SET m.a = 'def', n.a = 'xyz'`,
		`[planner:1706]Primary key/partition key update is not allowed since the table is updated both as 'm' and 'n'.`)

	tk.MustExec("drop table if exists t")
	tk.MustExec("create table t (a int, b int, primary key (a, b))")
	tk.MustExec("insert into t values (1, 2)")
	tk.MustGetErrMsg(`UPDATE t m, t n SET m.a = m.a + 10, n.b = n.b + 10`,
		`[planner:1706]Primary key/partition key update is not allowed since the table is updated both as 'm' and 'n'.`)

	tk.MustExec("drop table if exists t")
	tk.MustExec("create table t (a int primary key, b int)")
	tk.MustExec("insert into t values (1, 2)")
	tk.MustGetErrMsg(`UPDATE t m, t n SET m.a = m.a + 10, n.a = n.a + 10`,
		`[planner:1706]Primary key/partition key update is not allowed since the table is updated both as 'm' and 'n'.`)

	tk.MustExec(`UPDATE t m, t n SET m.b = m.b + 10, n.b = n.b + 10`)
	tk.MustQuery("SELECT * FROM t").Check(testkit.Rows("1 12"))

	tk.MustGetErrMsg(`UPDATE t m, t n SET m.a = m.a + 1, n.b = n.b + 10`,
		`[planner:1706]Primary key/partition key update is not allowed since the table is updated both as 'm' and 'n'.`)
	tk.MustGetErrMsg(`UPDATE t m, t n, t q SET m.a = m.a + 1, n.b = n.b + 10, q.b = q.b - 10`,
		`[planner:1706]Primary key/partition key update is not allowed since the table is updated both as 'm' and 'n'.`)
	tk.MustGetErrMsg(`UPDATE t m, t n, t q SET m.b = m.b + 1, n.a = n.a + 10, q.b = q.b - 10`,
		`[planner:1706]Primary key/partition key update is not allowed since the table is updated both as 'm' and 'n'.`)
	tk.MustGetErrMsg(`UPDATE t m, t n, t q SET m.b = m.b + 1, n.b = n.b + 10, q.a = q.a - 10`,
		`[planner:1706]Primary key/partition key update is not allowed since the table is updated both as 'm' and 'q'.`)
	tk.MustGetErrMsg(`UPDATE t q, t n, t m SET m.b = m.b + 1, n.b = n.b + 10, q.a = q.a - 10`,
		`[planner:1706]Primary key/partition key update is not allowed since the table is updated both as 'q' and 'n'.`)

	tk.MustExec("update t m, t n set m.a = n.a+10 where m.a=n.a")
	tk.MustQuery("select * from t").Check(testkit.Rows("11 12"))
}

func (s *testIntegrationSuite) TestOrderByHavingNotInSelect(c *C) {
	tk := testkit.NewTestKit(c, s.store)
	tk.MustExec("use test")
	tk.MustExec("drop table if exists ttest")
	tk.MustExec("create table ttest (v1 int, v2 int)")
	tk.MustExec("insert into ttest values(1, 2), (4,6), (1, 7)")
	tk.MustGetErrMsg("select v1 from ttest order by count(v2)",
		"[planner:3029]Expression #1 of ORDER BY contains aggregate function and applies to the result of a non-aggregated query")
	tk.MustGetErrMsg("select v1 from ttest having count(v2)",
		"[planner:8123]In aggregated query without GROUP BY, expression #1 of SELECT list contains nonaggregated column 'v1'; this is incompatible with sql_mode=only_full_group_by")
	tk.MustGetErrMsg("select v2, v1 from (select * from ttest) t1 join (select 1, 2) t2 group by v1",
		"[planner:1055]Expression #1 of SELECT list is not in GROUP BY clause and contains nonaggregated column 'test.t1.v2' which is not functionally dependent on columns in GROUP BY clause; this is incompatible with sql_mode=only_full_group_by")
	tk.MustGetErrMsg("select v2, v1 from (select t1.v1, t2.v2 from ttest t1 join ttest t2) t3 join (select 1, 2) t2 group by v1",
		"[planner:1055]Expression #1 of SELECT list is not in GROUP BY clause and contains nonaggregated column 'test.t3.v2' which is not functionally dependent on columns in GROUP BY clause; this is incompatible with sql_mode=only_full_group_by")

}

func (s *testIntegrationSuite) TestUpdateSetDefault(c *C) {
	// #20598
	tk := testkit.NewTestKit(c, s.store)
	tk.MustExec("use test")
	tk.MustExec("create table tt (x int, z int as (x+10) stored)")
	tk.MustExec("insert into tt(x) values (1)")
	tk.MustExec("update tt set x=2, z = default")
	tk.MustQuery("select * from tt").Check(testkit.Rows("2 12"))

	tk.MustGetErrMsg("update tt set z = 123",
		"[planner:3105]The value specified for generated column 'z' in table 'tt' is not allowed.")
	tk.MustGetErrMsg("update tt as ss set z = 123",
		"[planner:3105]The value specified for generated column 'z' in table 'tt' is not allowed.")
	tk.MustGetErrMsg("update tt as ss set x = 3, z = 13",
		"[planner:3105]The value specified for generated column 'z' in table 'tt' is not allowed.")
	tk.MustGetErrMsg("update tt as s1, tt as s2 set s1.z = default, s2.z = 456",
		"[planner:3105]The value specified for generated column 'z' in table 'tt' is not allowed.")
}

func (s *testIntegrationSuite) TestExtendedStatsSwitch(c *C) {
	tk := testkit.NewTestKit(c, s.store)
	tk.MustExec("use test")
	tk.MustExec("drop table if exists t")
	tk.MustExec("create table t(a int not null, b int not null, key(a), key(b))")
	tk.MustExec("insert into t values(1,1),(2,2),(3,3),(4,4),(5,5),(6,6)")

	tk.MustExec("set session tidb_enable_extended_stats = off")
	tk.MustGetErrMsg("alter table t add stats_extended s1 correlation(a,b)",
		"Extended statistics feature is not generally available now, and tidb_enable_extended_stats is OFF")
	tk.MustGetErrMsg("alter table t drop stats_extended s1",
		"Extended statistics feature is not generally available now, and tidb_enable_extended_stats is OFF")
	tk.MustGetErrMsg("admin reload stats_extended",
		"Extended statistics feature is not generally available now, and tidb_enable_extended_stats is OFF")

	tk.MustExec("set session tidb_enable_extended_stats = on")
	tk.MustExec("alter table t add stats_extended s1 correlation(a,b)")
	tk.MustQuery("select stats, status from mysql.stats_extended where name = 's1'").Check(testkit.Rows(
		"<nil> 0",
	))
	tk.MustExec("set session tidb_enable_extended_stats = off")
	// Analyze should not collect extended stats.
	tk.MustExec("analyze table t")
	tk.MustQuery("select stats, status from mysql.stats_extended where name = 's1'").Check(testkit.Rows(
		"<nil> 0",
	))
	tk.MustExec("set session tidb_enable_extended_stats = on")
	// Analyze would collect extended stats.
	tk.MustExec("analyze table t")
	tk.MustQuery("select stats, status from mysql.stats_extended where name = 's1'").Check(testkit.Rows(
		"1.000000 1",
	))
	// Estimated index scan count is 4 using extended stats.
	tk.MustQuery("explain format = 'brief' select * from t use index(b) where a > 3 order by b limit 1").Check(testkit.Rows(
		"Limit 1.00 root  offset:0, count:1",
		"└─Projection 1.00 root  test.t.a, test.t.b",
		"  └─IndexLookUp 1.00 root  ",
		"    ├─IndexFullScan(Build) 4.00 cop[tikv] table:t, index:b(b) keep order:true",
		"    └─Selection(Probe) 1.00 cop[tikv]  gt(test.t.a, 3)",
		"      └─TableRowIDScan 4.00 cop[tikv] table:t keep order:false",
	))
	tk.MustExec("set session tidb_enable_extended_stats = off")
	// Estimated index scan count is 2 using independent assumption.
	tk.MustQuery("explain format = 'brief' select * from t use index(b) where a > 3 order by b limit 1").Check(testkit.Rows(
		"Limit 1.00 root  offset:0, count:1",
		"└─Projection 1.00 root  test.t.a, test.t.b",
		"  └─IndexLookUp 1.00 root  ",
		"    ├─IndexFullScan(Build) 2.00 cop[tikv] table:t, index:b(b) keep order:true",
		"    └─Selection(Probe) 1.00 cop[tikv]  gt(test.t.a, 3)",
		"      └─TableRowIDScan 2.00 cop[tikv] table:t keep order:false",
	))
}

func (s *testIntegrationSuite) TestOrderByNotInSelectDistinct(c *C) {
	tk := testkit.NewTestKit(c, s.store)
	tk.MustExec("use test")

	// #12442
	tk.MustExec("drop table if exists ttest")
	tk.MustExec("create table ttest (v1 int, v2 int)")
	tk.MustExec("insert into ttest values(1, 2), (4,6), (1, 7)")

	tk.MustGetErrMsg("select distinct v1 from ttest order by v2",
		"[planner:3065]Expression #1 of ORDER BY clause is not in SELECT list, references column 'test.ttest.v2' which is not in SELECT list; this is incompatible with DISTINCT")
	tk.MustGetErrMsg("select distinct v1+1 from ttest order by v1",
		"[planner:3065]Expression #1 of ORDER BY clause is not in SELECT list, references column 'test.ttest.v1' which is not in SELECT list; this is incompatible with DISTINCT")
	tk.MustGetErrMsg("select distinct v1+1 from ttest order by 1+v1",
		"[planner:3065]Expression #1 of ORDER BY clause is not in SELECT list, references column 'test.ttest.v1' which is not in SELECT list; this is incompatible with DISTINCT")
	tk.MustGetErrMsg("select distinct v1+1 from ttest order by v1+2",
		"[planner:3065]Expression #1 of ORDER BY clause is not in SELECT list, references column 'test.ttest.v1' which is not in SELECT list; this is incompatible with DISTINCT")
	tk.MustGetErrMsg("select distinct count(v1) from ttest group by v2 order by sum(v1)",
		"[planner:3066]Expression #1 of ORDER BY clause is not in SELECT list, contains aggregate function; this is incompatible with DISTINCT")
	tk.MustGetErrMsg("select distinct sum(v1)+1 from ttest group by v2 order by sum(v1)",
		"[planner:3066]Expression #1 of ORDER BY clause is not in SELECT list, contains aggregate function; this is incompatible with DISTINCT")

	// Expressions in ORDER BY whole match some fields in DISTINCT.
	tk.MustQuery("select distinct v1+1 from ttest order by v1+1").Check(testkit.Rows("2", "5"))
	tk.MustQuery("select distinct count(v1) from ttest order by count(v1)").Check(testkit.Rows("3"))
	tk.MustQuery("select distinct count(v1) from ttest group by v2 order by count(v1)").Check(testkit.Rows("1"))
	tk.MustQuery("select distinct sum(v1) from ttest group by v2 order by sum(v1)").Check(testkit.Rows("1", "4"))
	tk.MustQuery("select distinct v1, v2 from ttest order by 1, 2").Check(testkit.Rows("1 2", "1 7", "4 6"))
	tk.MustQuery("select distinct v1, v2 from ttest order by 2, 1").Check(testkit.Rows("1 2", "4 6", "1 7"))

	// Referenced columns of expressions in ORDER BY whole match some fields in DISTINCT,
	// both original expression and alias can be referenced.
	tk.MustQuery("select distinct v1 from ttest order by v1+1").Check(testkit.Rows("1", "4"))
	tk.MustQuery("select distinct v1, v2 from ttest order by v1+1, v2").Check(testkit.Rows("1 2", "1 7", "4 6"))
	tk.MustQuery("select distinct v1+1 as z, v2 from ttest order by v1+1, z+v2").Check(testkit.Rows("2 2", "2 7", "5 6"))
	tk.MustQuery("select distinct sum(v1) as z from ttest group by v2 order by z+1").Check(testkit.Rows("1", "4"))
	tk.MustQuery("select distinct sum(v1)+1 from ttest group by v2 order by sum(v1)+1").Check(testkit.Rows("2", "5"))
	tk.MustQuery("select distinct v1 as z from ttest order by v1+z").Check(testkit.Rows("1", "4"))
}

func (s *testIntegrationSuite) TestInvalidNamedWindowSpec(c *C) {
	// #12356
	tk := testkit.NewTestKit(c, s.store)
	tk.MustExec("use test")
	tk.MustExec("DROP TABLE IF EXISTS temptest")
	tk.MustExec("create table temptest (val int, val1 int)")
	tk.MustQuery("SELECT val FROM temptest WINDOW w AS (ORDER BY val RANGE 1 PRECEDING)").Check(testkit.Rows())
	tk.MustGetErrMsg("SELECT val FROM temptest WINDOW w AS (ORDER BY val, val1 RANGE 1 PRECEDING)",
		"[planner:3587]Window 'w' with RANGE N PRECEDING/FOLLOWING frame requires exactly one ORDER BY expression, of numeric or temporal type")
	tk.MustGetErrMsg("select val1, avg(val1) as a from temptest group by val1 window w as (order by a)",
		"[planner:1054]Unknown column 'a' in 'window order by'")
	tk.MustGetErrMsg("select val1, avg(val1) as a from temptest group by val1 window w as (partition by a)",
		"[planner:1054]Unknown column 'a' in 'window partition by'")
}

func (s *testIntegrationSuite) TestCorrelatedAggregate(c *C) {
	tk := testkit.NewTestKit(c, s.store)
	tk.MustExec("use test")

	// #18350
	tk.MustExec("DROP TABLE IF EXISTS tab, tab2")
	tk.MustExec("CREATE TABLE tab(i INT)")
	tk.MustExec("CREATE TABLE tab2(j INT)")
	tk.MustExec("insert into tab values(1),(2),(3)")
	tk.MustExec("insert into tab2 values(1),(2),(3),(15)")
	tk.MustQuery(`SELECT m.i,
       (SELECT COUNT(n.j)
           FROM tab2 WHERE j=15) AS o
    FROM tab m, tab2 n GROUP BY 1 order by m.i`).Check(testkit.Rows("1 4", "2 4", "3 4"))
	tk.MustQuery(`SELECT
         (SELECT COUNT(n.j)
             FROM tab2 WHERE j=15) AS o
    FROM tab m, tab2 n order by m.i`).Check(testkit.Rows("12"))

	// #17748
	tk.MustExec("drop table if exists t1, t2")
	tk.MustExec("create table t1 (a int, b int)")
	tk.MustExec("create table t2 (m int, n int)")
	tk.MustExec("insert into t1 values (2,2), (2,2), (3,3), (3,3), (3,3), (4,4)")
	tk.MustExec("insert into t2 values (1,11), (2,22), (3,32), (4,44), (4,44)")
	tk.MustExec("set @@sql_mode='TRADITIONAL'")

	tk.MustQuery(`select count(*) c, a,
		( select group_concat(count(a)) from t2 where m = a )
		from t1 group by a order by a`).
		Check(testkit.Rows("2 2 2", "3 3 3", "1 4 1,1"))

	tk.MustExec("drop table if exists t")
	tk.MustExec("create table t (a int, b int)")
	tk.MustExec("insert into t values (1,1),(2,1),(2,2),(3,1),(3,2),(3,3)")

	// Sub-queries in SELECT fields
	// from SELECT fields
	tk.MustQuery("select (select count(a)) from t").Check(testkit.Rows("6"))
	tk.MustQuery("select (select (select (select count(a)))) from t").Check(testkit.Rows("6"))
	tk.MustQuery("select (select (select count(n.a)) from t m order by count(m.b)) from t n").Check(testkit.Rows("6"))
	// from WHERE
	tk.MustQuery("select (select count(n.a) from t where count(n.a)=3) from t n").Check(testkit.Rows("<nil>"))
	tk.MustQuery("select (select count(a) from t where count(distinct n.a)=3) from t n").Check(testkit.Rows("6"))
	// from HAVING
	tk.MustQuery("select (select count(n.a) from t having count(n.a)=6 limit 1) from t n").Check(testkit.Rows("6"))
	tk.MustQuery("select (select count(n.a) from t having count(distinct n.b)=3 limit 1) from t n").Check(testkit.Rows("6"))
	tk.MustQuery("select (select sum(distinct n.a) from t having count(distinct n.b)=3 limit 1) from t n").Check(testkit.Rows("6"))
	tk.MustQuery("select (select sum(distinct n.a) from t having count(distinct n.b)=6 limit 1) from t n").Check(testkit.Rows("<nil>"))
	// from ORDER BY
	tk.MustQuery("select (select count(n.a) from t order by count(n.b) limit 1) from t n").Check(testkit.Rows("6"))
	tk.MustQuery("select (select count(distinct n.b) from t order by count(n.b) limit 1) from t n").Check(testkit.Rows("3"))
	// from TableRefsClause
	tk.MustQuery("select (select cnt from (select count(a) cnt) s) from t").Check(testkit.Rows("6"))
	tk.MustQuery("select (select count(cnt) from (select count(a) cnt) s) from t").Check(testkit.Rows("1"))
	// from sub-query inside aggregate
	tk.MustQuery("select (select sum((select count(a)))) from t").Check(testkit.Rows("6"))
	tk.MustQuery("select (select sum((select count(a))+sum(a))) from t").Check(testkit.Rows("20"))
	// from GROUP BY
	tk.MustQuery("select (select count(a) from t group by count(n.a)) from t n").Check(testkit.Rows("6"))
	tk.MustQuery("select (select count(distinct a) from t group by count(n.a)) from t n").Check(testkit.Rows("3"))

	// Sub-queries in HAVING
	tk.MustQuery("select sum(a) from t having (select count(a)) = 0").Check(testkit.Rows())
	tk.MustQuery("select sum(a) from t having (select count(a)) > 0").Check(testkit.Rows("14"))

	// Sub-queries in ORDER BY
	tk.MustQuery("select count(a) from t group by b order by (select count(a))").Check(testkit.Rows("1", "2", "3"))
	tk.MustQuery("select count(a) from t group by b order by (select -count(a))").Check(testkit.Rows("3", "2", "1"))

	// Nested aggregate (correlated aggregate inside aggregate)
	tk.MustQuery("select (select sum(count(a))) from t").Check(testkit.Rows("6"))
	tk.MustQuery("select (select sum(sum(a))) from t").Check(testkit.Rows("14"))

	// Combining aggregates
	tk.MustQuery("select count(a), (select count(a)) from t").Check(testkit.Rows("6 6"))
	tk.MustQuery("select sum(distinct b), count(a), (select count(a)), (select cnt from (select sum(distinct b) as cnt) n) from t").
		Check(testkit.Rows("6 6 6 6"))
}

func (s *testIntegrationSuite) TestCorrelatedColumnAggFuncPushDown(c *C) {
	tk := testkit.NewTestKit(c, s.store)
	tk.MustExec("use test;")
	tk.MustExec("drop table if exists t;")
	tk.MustExec("create table t (a int, b int);")
	tk.MustExec("insert into t values (1,1);")
	tk.MustQuery("select (select count(n.a + a) from t) from t n;").Check(testkit.Rows(
		"1",
	))
}

// Test for issue https://github.com/pingcap/tidb/issues/21607.
func (s *testIntegrationSuite) TestConditionColPruneInPhysicalUnionScan(c *C) {
	tk := testkit.NewTestKit(c, s.store)
	tk.MustExec("use test;")
	tk.MustExec("drop table if exists t;")
	tk.MustExec("create table t (a int, b int);")
	tk.MustExec("begin;")
	tk.MustExec("insert into t values (1, 2);")
	tk.MustQuery("select count(*) from t where b = 1 and b in (3);").
		Check(testkit.Rows("0"))

	tk.MustExec("drop table t;")
	tk.MustExec("create table t (a int, b int as (a + 1), c int as (b + 1));")
	tk.MustExec("begin;")
	tk.MustExec("insert into t (a) values (1);")
	tk.MustQuery("select count(*) from t where b = 1 and b in (3);").
		Check(testkit.Rows("0"))
	tk.MustQuery("select count(*) from t where c = 1 and c in (3);").
		Check(testkit.Rows("0"))
}

func (s *testIntegrationSuite) TestInvalidHint(c *C) {
	tk := testkit.NewTestKit(c, s.store)

	tk.MustExec("use test")
	tk.MustExec("drop table if exists tt")
	tk.MustExec("create table tt(a int, key(a));")

	var input []string
	var output []struct {
		SQL      string
		Plan     []string
		Warnings []string
	}
	s.testData.GetTestCases(c, &input, &output)
	warning := "show warnings;"
	for i, tt := range input {
		s.testData.OnRecord(func() {
			output[i].SQL = tt
			output[i].Plan = s.testData.ConvertRowsToStrings(tk.MustQuery(tt).Rows())
			output[i].Warnings = s.testData.ConvertRowsToStrings(tk.MustQuery(warning).Rows())
		})
		tk.MustQuery(tt).Check(testkit.Rows(output[i].Plan...))
	}
}

// Test for issue https://github.com/pingcap/tidb/issues/18320
func (s *testIntegrationSuite) TestNonaggregateColumnWithSingleValueInOnlyFullGroupByMode(c *C) {
	tk := testkit.NewTestKit(c, s.store)
	tk.MustExec("use test")
	tk.MustExec("drop table if exists t")
	tk.MustExec("create table t (a int, b int, c int)")
	tk.MustExec("insert into t values (1, 2, 3), (4, 5, 6), (7, 8, 9)")
	tk.MustQuery("select a, count(b) from t where a = 1").Check(testkit.Rows("1 1"))
	tk.MustQuery("select a, count(b) from t where a = 10").Check(testkit.Rows("<nil> 0"))
	tk.MustQuery("select a, c, sum(b) from t where a = 1 group by c").Check(testkit.Rows("1 3 2"))
	tk.MustGetErrMsg("select a from t where a = 1 order by count(b)", "[planner:3029]Expression #1 of ORDER BY contains aggregate function and applies to the result of a non-aggregated query")
	tk.MustQuery("select a from t where a = 1 having count(b) > 0").Check(testkit.Rows("1"))
}

func (s *testIntegrationSuite) TestConvertRangeToPoint(c *C) {
	tk := testkit.NewTestKit(c, s.store)

	tk.MustExec("use test")
	tk.MustExec("drop table if exists t0")
	tk.MustExec("create table t0 (a int, b int, index(a, b))")
	tk.MustExec("insert into t0 values (1, 1)")
	tk.MustExec("insert into t0 values (2, 2)")
	tk.MustExec("insert into t0 values (2, 2)")
	tk.MustExec("insert into t0 values (2, 2)")
	tk.MustExec("insert into t0 values (2, 2)")
	tk.MustExec("insert into t0 values (2, 2)")
	tk.MustExec("insert into t0 values (3, 3)")

	tk.MustExec("drop table if exists t1")
	tk.MustExec("create table t1 (a int, b int, c int, index(a, b, c))")

	tk.MustExec("drop table if exists t2")
	tk.MustExec("create table t2 (a float, b float, index(a, b))")

	tk.MustExec("drop table if exists t3")
	tk.MustExec("create table t3 (a char(10), b char(10), c char(10), index(a, b, c))")

	var input []string
	var output []struct {
		SQL  string
		Plan []string
	}
	s.testData.GetTestCases(c, &input, &output)
	for i, tt := range input {
		s.testData.OnRecord(func() {
			output[i].SQL = tt
			output[i].Plan = s.testData.ConvertRowsToStrings(tk.MustQuery(tt).Rows())
		})
		tk.MustQuery(tt).Check(testkit.Rows(output[i].Plan...))
	}
}

func (s *testIntegrationSuite) TestIssue22040(c *C) {
	// #22040
	tk := testkit.NewTestKit(c, s.store)
	tk.MustExec("use test")
	tk.MustExec("drop table if exists t")
	tk.MustExec("create table t (a int, b int, primary key(a,b))")
	// valid case
	tk.MustExec("select * from t where (a,b) in ((1,2),(1,2))")
	// invalid case, column count doesn't match
	{
		err := tk.ExecToErr("select * from t where (a,b) in (1,2)")
		c.Assert(errors.Cause(err), FitsTypeOf, expression.ErrOperandColumns)
	}
	{
		err := tk.ExecToErr("select * from t where (a,b) in ((1,2),1)")
		c.Assert(errors.Cause(err), FitsTypeOf, expression.ErrOperandColumns)
	}
}

func (s *testIntegrationSuite) TestIssue22105(c *C) {
	tk := testkit.NewTestKit(c, s.store)

	tk.MustExec("use test")
	tk.MustExec("drop table if exists t")
	tk.MustExec(`CREATE TABLE t1 (
  key1 int(11) NOT NULL,
  key2 int(11) NOT NULL,
  key3 int(11) NOT NULL,
  key4 int(11) NOT NULL,
  key5 int(11) DEFAULT NULL,
  key6 int(11) DEFAULT NULL,
  key7 int(11) NOT NULL,
  key8 int(11) NOT NULL,
  KEY i1 (key1),
  KEY i2 (key2),
  KEY i3 (key3),
  KEY i4 (key4),
  KEY i5 (key5),
  KEY i6 (key6)
) ENGINE=InnoDB DEFAULT CHARSET=utf8mb4 COLLATE=utf8mb4_bin`)

	var input []string
	var output []struct {
		SQL  string
		Plan []string
	}
	s.testData.GetTestCases(c, &input, &output)
	for i, tt := range input {
		s.testData.OnRecord(func() {
			output[i].SQL = tt
			output[i].Plan = s.testData.ConvertRowsToStrings(tk.MustQuery(tt).Rows())
		})
		tk.MustQuery(tt).Check(testkit.Rows(output[i].Plan...))
	}
}

func (s *testIntegrationSuite) TestIssue22071(c *C) {
	tk := testkit.NewTestKit(c, s.store)
	tk.MustExec("use test")
	tk.MustExec("create table t (a int);")
	tk.MustExec("insert into t values(1),(2),(5)")
	tk.MustQuery("select n in (1,2) from (select a in (1,2) as n from t) g;").Sort().Check(testkit.Rows("0", "1", "1"))
	tk.MustQuery("select n in (1,n) from (select a in (1,2) as n from t) g;").Check(testkit.Rows("1", "1", "1"))
}

func (s *testIntegrationSuite) TestCreateViewIsolationRead(c *C) {
	se, err := session.CreateSession4Test(s.store)
	c.Assert(err, IsNil)
	c.Assert(se.Auth(&auth.UserIdentity{Username: "root", Hostname: "%"}, nil, nil), IsTrue)
	tk := testkit.NewTestKit(c, s.store)
	tk.Se = se

	tk.MustExec("use test;")
	tk.MustExec("drop table if exists t;")
	tk.MustExec("create table t(a int, b int);")
	tk.MustExec("set session tidb_isolation_read_engines='tiflash,tidb';")
	// No error for CreateView.
	tk.MustExec("create view v0 (a, avg_b) as select a, avg(b) from t group by a;")
	tk.MustGetErrMsg("select * from v0;", "[planner:1815]Internal : Can not find access path matching 'tidb_isolation_read_engines'(value: 'tiflash,tidb'). Available values are 'tikv'.")
	tk.MustExec("set session tidb_isolation_read_engines='tikv,tiflash,tidb';")
	tk.MustQuery("select * from v0;").Check(testkit.Rows())
}

func (s *testIntegrationSuite) TestIssue22199(c *C) {
	tk := testkit.NewTestKit(c, s.store)
	tk.MustExec("use test")
	tk.MustExec("drop table if exists t1, t2")
	tk.MustExec("create table t1(i int primary key, j int, index idx_j(j))")
	tk.MustExec("create table t2(i int primary key, j int, index idx_j(j))")
	tk.MustGetErrMsg("select t1.*, (select t2.* from t1) from t1", "[planner:1051]Unknown table 't2'")
}

func (s *testIntegrationSuite) TestIssue22892(c *C) {
	tk := testkit.NewTestKit(c, s.store)
	tk.MustExec("use test")
	tk.MustExec("set @@tidb_partition_prune_mode='static'")
	tk.MustExec("drop table if exists t1")
	tk.MustExec("create table t1(a int) partition by hash (a) partitions 5;")
	tk.MustExec("insert into t1 values (0);")
	tk.MustQuery("select * from t1 where a not between 1 and 2;").Check(testkit.Rows("0"))

	tk.MustExec("set @@tidb_partition_prune_mode='dynamic'")
	tk.MustExec("drop table if exists t2")
	tk.MustExec("create table t2(a int) partition by hash (a) partitions 5;")
	tk.MustExec("insert into t2 values (0);")
	tk.MustQuery("select * from t2 where a not between 1 and 2;").Check(testkit.Rows("0"))
}

func (s *testIntegrationSuite) TestIssue26719(c *C) {
	tk := testkit.NewTestKit(c, s.store)
	tk.MustExec("use test")
	tk.MustExec(`create table tx (a int) partition by range (a) (partition p0 values less than (10), partition p1 values less than (20))`)
	tk.MustExec(`insert into tx values (1)`)
	tk.MustExec("set @@tidb_partition_prune_mode='dynamic'")

	tk.MustExec(`begin`)
	tk.MustExec(`delete from tx where a in (1)`)
	tk.MustQuery(`select * from tx PARTITION(p0)`).Check(testkit.Rows())
	tk.MustQuery(`select * from tx`).Check(testkit.Rows())
	tk.MustExec(`rollback`)
}

func (s *testIntegrationSerialSuite) TestPushDownProjectionForTiFlash(c *C) {
	tk := testkit.NewTestKit(c, s.store)
	tk.MustExec("use test")
	tk.MustExec("drop table if exists t")
	tk.MustExec("create table t (id int, value decimal(6,3), name char(128))")
	tk.MustExec("analyze table t")
	tk.MustExec("set session tidb_allow_mpp=OFF")

	// Create virtual tiflash replica info.
	dom := domain.GetDomain(tk.Se)
	is := dom.InfoSchema()
	db, exists := is.SchemaByName(model.NewCIStr("test"))
	c.Assert(exists, IsTrue)
	for _, tblInfo := range db.Tables {
		if tblInfo.Name.L == "t" {
			tblInfo.TiFlashReplica = &model.TiFlashReplicaInfo{
				Count:     1,
				Available: true,
			}
		}
	}

	tk.MustExec("set @@tidb_opt_broadcast_join=1;")

	var input []string
	var output []struct {
		SQL  string
		Plan []string
	}
	s.testData.GetTestCases(c, &input, &output)
	for i, tt := range input {
		s.testData.OnRecord(func() {
			output[i].SQL = tt
			output[i].Plan = s.testData.ConvertRowsToStrings(tk.MustQuery(tt).Rows())
		})
		res := tk.MustQuery(tt)
		res.Check(testkit.Rows(output[i].Plan...))
	}
}

func (s *testIntegrationSerialSuite) TestPushDownProjectionForMPP(c *C) {
	tk := testkit.NewTestKit(c, s.store)
	tk.MustExec("use test")
	tk.MustExec("drop table if exists t")
	tk.MustExec("create table t (id int, value decimal(6,3), name char(128))")
	tk.MustExec("analyze table t")

	// Create virtual tiflash replica info.
	dom := domain.GetDomain(tk.Se)
	is := dom.InfoSchema()
	db, exists := is.SchemaByName(model.NewCIStr("test"))
	c.Assert(exists, IsTrue)
	for _, tblInfo := range db.Tables {
		if tblInfo.Name.L == "t" {
			tblInfo.TiFlashReplica = &model.TiFlashReplicaInfo{
				Count:     1,
				Available: true,
			}
		}
	}

	tk.MustExec("set @@tidb_allow_mpp=1; set @@tidb_opt_broadcast_join=0; set @@tidb_enforce_mpp=1;")

	var input []string
	var output []struct {
		SQL  string
		Plan []string
	}
	s.testData.GetTestCases(c, &input, &output)
	for i, tt := range input {
		s.testData.OnRecord(func() {
			output[i].SQL = tt
			output[i].Plan = s.testData.ConvertRowsToStrings(tk.MustQuery(tt).Rows())
		})
		res := tk.MustQuery(tt)
		res.Check(testkit.Rows(output[i].Plan...))
	}
}

func (s *testIntegrationSuite) TestReorderSimplifiedOuterJoins(c *C) {
	tk := testkit.NewTestKit(c, s.store)

	tk.MustExec("use test")
	tk.MustExec("drop table if exists t1,t2,t3")
	tk.MustExec("create table t1 (pk char(32) primary key, col1 char(32), col2 varchar(40), col3 char(32), key (col1), key (col3), key (col2,col3), key (col1,col3))")
	tk.MustExec("create table t2 (pk char(32) primary key, col1 varchar(100))")
	tk.MustExec("create table t3 (pk char(32) primary key, keycol varchar(100), pad1 tinyint(1) default null, pad2 varchar(40), key (keycol,pad1,pad2))")

	var input []string
	var output []struct {
		SQL  string
		Plan []string
	}
	s.testData.GetTestCases(c, &input, &output)
	for i, tt := range input {
		s.testData.OnRecord(func() {
			output[i].SQL = tt
			output[i].Plan = s.testData.ConvertRowsToStrings(tk.MustQuery(tt).Rows())
		})
		tk.MustQuery(tt).Check(testkit.Rows(output[i].Plan...))
	}
}

// Apply operator may got panic because empty Projection is eliminated.
func (s *testIntegrationSerialSuite) TestIssue23887(c *C) {
	tk := testkit.NewTestKit(c, s.store)
	tk.MustExec("use test")
	tk.MustExec("drop table if exists t;")
	tk.MustExec("create table t(a int, b int);")
	tk.MustExec("insert into t values(1, 2), (3, 4);")
	var input []string
	var output []struct {
		SQL  string
		Plan []string
		Res  []string
	}
	s.testData.GetTestCases(c, &input, &output)
	for i, tt := range input {
		s.testData.OnRecord(func() {
			output[i].SQL = tt
			output[i].Plan = s.testData.ConvertRowsToStrings(tk.MustQuery("explain format = 'brief' " + tt).Rows())
			output[i].Res = s.testData.ConvertRowsToStrings(tk.MustQuery(tt).Sort().Rows())
		})
		tk.MustQuery("explain format = 'brief' " + tt).Check(testkit.Rows(output[i].Plan...))
		tk.MustQuery(tt).Sort().Check(testkit.Rows(output[i].Res...))
	}

	tk.MustExec("drop table if exists t1;")
	tk.MustExec("create table t1 (c1 int primary key, c2 int, c3 int, index c2 (c2));")
	tk.MustQuery("select count(1) from (select count(1) from (select * from t1 where c3 = 100) k) k2;").Check(testkit.Rows("1"))
}

func (s *testIntegrationSerialSuite) TestDeleteStmt(c *C) {
	tk := testkit.NewTestKit(c, s.store)
	tk.MustExec("use test")
	tk.MustExec("create table t(a int)")
	tk.MustExec("delete t from t;")
	tk.MustExec("delete t from test.t as t;")
	tk.MustGetErrCode("delete test.t from test.t as t;", mysql.ErrUnknownTable)
	tk.MustExec("delete test.t from t;")
	tk.MustExec("create database db1")
	tk.MustExec("use db1")
	tk.MustExec("create table t(a int)")
	tk.MustGetErrCode("delete test.t from t;", mysql.ErrUnknownTable)
}

func (s *testIntegrationSuite) TestIndexMergeConstantTrue(c *C) {
	tk := testkit.NewTestKit(c, s.store)
	tk.MustExec("use test")
	tk.MustExec("drop table if exists t;")
	tk.MustExec("create table t(a int primary key, b int not null, key(b))")
	tk.MustExec("delete /*+ use_index_merge(t) */ FROM t WHERE a=1 OR (b < SOME (SELECT /*+ use_index_merge(t)*/ b FROM t WHERE a<2 OR b<2))")

	tk.MustExec("drop table if exists t")
	tk.MustExec("create table t(a int not null, b int not null, key(a), key(b))")
	tk.MustExec("delete /*+ use_index_merge(t) */ FROM t WHERE a=1 OR (b < SOME (SELECT /*+ use_index_merge(t)*/ b FROM t WHERE a<2 OR b<2))")

	tk.MustExec("drop table if exists t")
	tk.MustExec("create table t(a int primary key, b int not null, c int, key(a), key(b,c))")
	tk.MustExec("delete /*+ use_index_merge(t) */ FROM t WHERE a=1 OR (a<2 and b<2)")
}

func (s *testIntegrationSerialSuite) TestPushDownAggForMPP(c *C) {
	tk := testkit.NewTestKit(c, s.store)
	tk.MustExec("use test")
	tk.MustExec("drop table if exists t")
	tk.MustExec("create table t (id int, value decimal(6,3))")
	tk.MustExec("analyze table t")

	// Create virtual tiflash replica info.
	dom := domain.GetDomain(tk.Se)
	is := dom.InfoSchema()
	db, exists := is.SchemaByName(model.NewCIStr("test"))
	c.Assert(exists, IsTrue)
	for _, tblInfo := range db.Tables {
		if tblInfo.Name.L == "t" {
			tblInfo.TiFlashReplica = &model.TiFlashReplicaInfo{
				Count:     1,
				Available: true,
			}
		}
	}

	tk.MustExec(" set @@tidb_allow_mpp=1; set @@tidb_opt_broadcast_join=0; set @@tidb_broadcast_join_threshold_count = 1; set @@tidb_broadcast_join_threshold_size=1;")

	var input []string
	var output []struct {
		SQL  string
		Plan []string
	}
	s.testData.GetTestCases(c, &input, &output)
	for i, tt := range input {
		s.testData.OnRecord(func() {
			output[i].SQL = tt
			output[i].Plan = s.testData.ConvertRowsToStrings(tk.MustQuery(tt).Rows())
		})
		res := tk.MustQuery(tt)
		res.Check(testkit.Rows(output[i].Plan...))
	}
}

func (s *testIntegrationSerialSuite) TestMppUnionAll(c *C) {
	tk := testkit.NewTestKit(c, s.store)
	tk.MustExec("use test")
	tk.MustExec("drop table if exists t")
	tk.MustExec("drop table if exists t1")
	tk.MustExec("create table t (a int not null, b int, c varchar(20))")
	tk.MustExec("create table t1 (a int, b int not null, c double)")

	// Create virtual tiflash replica info.
	dom := domain.GetDomain(tk.Se)
	is := dom.InfoSchema()
	db, exists := is.SchemaByName(model.NewCIStr("test"))
	c.Assert(exists, IsTrue)
	for _, tblInfo := range db.Tables {
		if tblInfo.Name.L == "t" || tblInfo.Name.L == "t1" {
			tblInfo.TiFlashReplica = &model.TiFlashReplicaInfo{
				Count:     1,
				Available: true,
			}
		}
	}

	var input []string
	var output []struct {
		SQL  string
		Plan []string
	}
	s.testData.GetTestCases(c, &input, &output)
	for i, tt := range input {
		s.testData.OnRecord(func() {
			output[i].SQL = tt
			output[i].Plan = s.testData.ConvertRowsToStrings(tk.MustQuery(tt).Rows())
		})
		res := tk.MustQuery(tt)
		res.Check(testkit.Rows(output[i].Plan...))
	}

}

func (s *testIntegrationSerialSuite) TestMppJoinDecimal(c *C) {
	tk := testkit.NewTestKit(c, s.store)
	tk.MustExec("use test")
	tk.MustExec("drop table if exists t")
	tk.MustExec("drop table if exists tt")
	tk.MustExec("create table t (c1 decimal(8, 5), c2 decimal(9, 5), c3 decimal(9, 4) NOT NULL, c4 decimal(8, 4) NOT NULL, c5 decimal(40, 20))")
	tk.MustExec("create table tt (pk int(11) NOT NULL AUTO_INCREMENT primary key,col_varchar_64 varchar(64),col_char_64_not_null char(64) NOT null, col_decimal_30_10_key decimal(30,10), col_tinyint tinyint, col_varchar_key varchar(1), key col_decimal_30_10_key (col_decimal_30_10_key), key col_varchar_key(col_varchar_key));")
	tk.MustExec("analyze table t")
	tk.MustExec("analyze table tt")

	// Create virtual tiflash replica info.
	dom := domain.GetDomain(tk.Se)
	is := dom.InfoSchema()
	db, exists := is.SchemaByName(model.NewCIStr("test"))
	c.Assert(exists, IsTrue)
	for _, tblInfo := range db.Tables {
		if tblInfo.Name.L == "t" || tblInfo.Name.L == "tt" {
			tblInfo.TiFlashReplica = &model.TiFlashReplicaInfo{
				Count:     1,
				Available: true,
			}
		}
	}

	tk.MustExec("set @@tidb_allow_mpp=1;")
	tk.MustExec("set @@session.tidb_broadcast_join_threshold_size = 1")
	tk.MustExec("set @@session.tidb_broadcast_join_threshold_count = 1")

	var input []string
	var output []struct {
		SQL  string
		Plan []string
	}
	s.testData.GetTestCases(c, &input, &output)
	for i, tt := range input {
		s.testData.OnRecord(func() {
			output[i].SQL = tt
			output[i].Plan = s.testData.ConvertRowsToStrings(tk.MustQuery(tt).Rows())
		})
		res := tk.MustQuery(tt)
		res.Check(testkit.Rows(output[i].Plan...))
	}
}

func (s *testIntegrationSerialSuite) TestMppAggTopNWithJoin(c *C) {
	tk := testkit.NewTestKit(c, s.store)
	tk.MustExec("use test")
	tk.MustExec("drop table if exists t")
	tk.MustExec("create table t (id int, value decimal(6,3))")
	tk.MustExec("analyze table t")

	// Create virtual tiflash replica info.
	dom := domain.GetDomain(tk.Se)
	is := dom.InfoSchema()
	db, exists := is.SchemaByName(model.NewCIStr("test"))
	c.Assert(exists, IsTrue)
	for _, tblInfo := range db.Tables {
		if tblInfo.Name.L == "t" {
			tblInfo.TiFlashReplica = &model.TiFlashReplicaInfo{
				Count:     1,
				Available: true,
			}
		}
	}

	tk.MustExec(" set @@tidb_allow_mpp=1;")

	var input []string
	var output []struct {
		SQL  string
		Plan []string
	}
	s.testData.GetTestCases(c, &input, &output)
	for i, tt := range input {
		s.testData.OnRecord(func() {
			output[i].SQL = tt
			output[i].Plan = s.testData.ConvertRowsToStrings(tk.MustQuery(tt).Rows())
		})
		res := tk.MustQuery(tt)
		res.Check(testkit.Rows(output[i].Plan...))
	}
}

func (s *testIntegrationSerialSuite) TestLimitIndexLookUpKeepOrder(c *C) {
	tk := testkit.NewTestKit(c, s.store)
	tk.MustExec("use test")
	tk.MustExec("drop table if exists t;")
	tk.MustExec("create table t(a int, b int, c int, d int, index idx(a,b,c));")

	var input []string
	var output []struct {
		SQL  string
		Plan []string
	}
	s.testData.GetTestCases(c, &input, &output)
	for i, tt := range input {
		s.testData.OnRecord(func() {
			output[i].SQL = tt
			output[i].Plan = s.testData.ConvertRowsToStrings(tk.MustQuery(tt).Rows())
		})
		tk.MustQuery(tt).Check(testkit.Rows(output[i].Plan...))
	}
}

func (s *testIntegrationSuite) TestDecorrelateInnerJoinInSubquery(c *C) {
	tk := testkit.NewTestKit(c, s.store)

	tk.MustExec("use test")
	tk.MustExec("drop table if exists t")
	tk.MustExec("create table t(a int not null, b int not null)")

	var input []string
	var output []struct {
		SQL  string
		Plan []string
	}
	s.testData.GetTestCases(c, &input, &output)
	for i, tt := range input {
		s.testData.OnRecord(func() {
			output[i].SQL = tt
			output[i].Plan = s.testData.ConvertRowsToStrings(tk.MustQuery(tt).Rows())
		})
		tk.MustQuery(tt).Check(testkit.Rows(output[i].Plan...))
	}
}

func (s *testIntegrationSuite) TestIndexMergeTableFilter(c *C) {
	tk := testkit.NewTestKit(c, s.store)
	tk.MustExec("use test")
	tk.MustExec("drop table if exists t;")
	tk.MustExec("create table t(a int, b int, c int, d int, key(a), key(b));")
	tk.MustExec("insert into t values(10,1,1,10)")

	tk.MustQuery("explain format = 'brief' select /*+ use_index_merge(t) */ * from t where a=10 or (b=10 and c=10)").Check(testkit.Rows(
		"IndexMerge 0.02 root  ",
		"├─IndexRangeScan(Build) 10.00 cop[tikv] table:t, index:a(a) range:[10,10], keep order:false, stats:pseudo",
		"├─IndexRangeScan(Build) 10.00 cop[tikv] table:t, index:b(b) range:[10,10], keep order:false, stats:pseudo",
		"└─Selection(Probe) 0.02 cop[tikv]  or(eq(test.t.a, 10), and(eq(test.t.b, 10), eq(test.t.c, 10)))",
		"  └─TableRowIDScan 19.99 cop[tikv] table:t keep order:false, stats:pseudo",
	))
	tk.MustQuery("select /*+ use_index_merge(t) */ * from t where a=10 or (b=10 and c=10)").Check(testkit.Rows(
		"10 1 1 10",
	))
	tk.MustQuery("explain format = 'brief' select /*+ use_index_merge(t) */ * from t where (a=10 and d=10) or (b=10 and c=10)").Check(testkit.Rows(
		"IndexMerge 0.00 root  ",
		"├─IndexRangeScan(Build) 10.00 cop[tikv] table:t, index:a(a) range:[10,10], keep order:false, stats:pseudo",
		"├─IndexRangeScan(Build) 10.00 cop[tikv] table:t, index:b(b) range:[10,10], keep order:false, stats:pseudo",
		"└─Selection(Probe) 0.00 cop[tikv]  or(and(eq(test.t.a, 10), eq(test.t.d, 10)), and(eq(test.t.b, 10), eq(test.t.c, 10)))",
		"  └─TableRowIDScan 19.99 cop[tikv] table:t keep order:false, stats:pseudo",
	))
	tk.MustQuery("select /*+ use_index_merge(t) */ * from t where (a=10 and d=10) or (b=10 and c=10)").Check(testkit.Rows(
		"10 1 1 10",
	))
}

func (s *testIntegrationSuite) TestIssue22850(c *C) {
	tk := testkit.NewTestKit(c, s.store)
	tk.MustExec("use test")
	tk.MustExec("drop table if exists t1")
	tk.MustExec("CREATE TABLE t1 (a int(11))")
	tk.MustQuery("SELECT @v:=(SELECT 1 FROM t1 t2 LEFT JOIN t1 ON t1.a GROUP BY t1.a) FROM t1").Check(testkit.Rows()) // work fine
}

func (s *testIntegrationSuite) TestJoinSchemaChange(c *C) {
	tk := testkit.NewTestKit(c, s.store)
	tk.MustExec("use test")
	tk.MustExec("drop table if exists t1, t2")
	tk.MustExec("create table t1(a int(11))")
	tk.MustExec("create table t2(a decimal(40,20) unsigned, b decimal(40,20))")
	tk.MustQuery("select count(*) as x from t1 group by a having x not in (select a from t2 where x = t2.b)").Check(testkit.Rows())
}

// #22949: test HexLiteral Used in GetVar expr
func (s *testIntegrationSuite) TestGetVarExprWithHexLiteral(c *C) {
	tk := testkit.NewTestKit(c, s.store)
	tk.MustExec("use test;")
	tk.MustExec("drop table if exists t1_no_idx;")
	tk.MustExec("create table t1_no_idx(id int, col_bit bit(16));")
	tk.MustExec("insert into t1_no_idx values(1, 0x3135);")
	tk.MustExec("insert into t1_no_idx values(2, 0x0f);")

	tk.MustExec("prepare stmt from 'select id from t1_no_idx where col_bit = ?';")
	tk.MustExec("set @a = 0x3135;")
	tk.MustQuery("execute stmt using @a;").Check(testkit.Rows("1"))
	tk.MustExec("set @a = 0x0F;")
	tk.MustQuery("execute stmt using @a;").Check(testkit.Rows("2"))

	// same test, but use IN expr
	tk.MustExec("prepare stmt from 'select id from t1_no_idx where col_bit in (?)';")
	tk.MustExec("set @a = 0x3135;")
	tk.MustQuery("execute stmt using @a;").Check(testkit.Rows("1"))
	tk.MustExec("set @a = 0x0F;")
	tk.MustQuery("execute stmt using @a;").Check(testkit.Rows("2"))

	// same test, but use table with index on col_bit
	tk.MustExec("drop table if exists t2_idx;")
	tk.MustExec("create table t2_idx(id int, col_bit bit(16), key(col_bit));")
	tk.MustExec("insert into t2_idx values(1, 0x3135);")
	tk.MustExec("insert into t2_idx values(2, 0x0f);")

	tk.MustExec("prepare stmt from 'select id from t2_idx where col_bit = ?';")
	tk.MustExec("set @a = 0x3135;")
	tk.MustQuery("execute stmt using @a;").Check(testkit.Rows("1"))
	tk.MustExec("set @a = 0x0F;")
	tk.MustQuery("execute stmt using @a;").Check(testkit.Rows("2"))

	// same test, but use IN expr
	tk.MustExec("prepare stmt from 'select id from t2_idx where col_bit in (?)';")
	tk.MustExec("set @a = 0x3135;")
	tk.MustQuery("execute stmt using @a;").Check(testkit.Rows("1"))
	tk.MustExec("set @a = 0x0F;")
	tk.MustQuery("execute stmt using @a;").Check(testkit.Rows("2"))

	// test col varchar with GetVar
	tk.MustExec("drop table if exists t_varchar;")
	tk.MustExec("create table t_varchar(id int, col_varchar varchar(100), key(col_varchar));")
	tk.MustExec("insert into t_varchar values(1, '15');")
	tk.MustExec("prepare stmt from 'select id from t_varchar where col_varchar = ?';")
	tk.MustExec("set @a = 0x3135;")
	tk.MustQuery("execute stmt using @a;").Check(testkit.Rows("1"))
}

// test BitLiteral used with GetVar
func (s *testIntegrationSuite) TestGetVarExprWithBitLiteral(c *C) {
	tk := testkit.NewTestKit(c, s.store)
	tk.MustExec("use test;")
	tk.MustExec("drop table if exists t1_no_idx;")
	tk.MustExec("create table t1_no_idx(id int, col_bit bit(16));")
	tk.MustExec("insert into t1_no_idx values(1, 0x3135);")
	tk.MustExec("insert into t1_no_idx values(2, 0x0f);")

	tk.MustExec("prepare stmt from 'select id from t1_no_idx where col_bit = ?';")
	// 0b11000100110101 is 0x3135
	tk.MustExec("set @a = 0b11000100110101;")
	tk.MustQuery("execute stmt using @a;").Check(testkit.Rows("1"))

	// same test, but use IN expr
	tk.MustExec("prepare stmt from 'select id from t1_no_idx where col_bit in (?)';")
	tk.MustExec("set @a = 0b11000100110101;")
	tk.MustQuery("execute stmt using @a;").Check(testkit.Rows("1"))
}

func (s *testIntegrationSuite) TestIndexMergeClusterIndex(c *C) {
	tk := testkit.NewTestKit(c, s.store)
	tk.MustExec("use test;")
	tk.MustExec("drop table if exists t")
	tk.MustExec("create table t (c1 float, c2 int, c3 int, primary key (c1) /*T![clustered_index] CLUSTERED */, key idx_1 (c2), key idx_2 (c3))")
	tk.MustExec("insert into t values(1.0,1,2),(2.0,2,1),(3.0,1,1),(4.0,2,2)")
	tk.MustQuery("select /*+ use_index_merge(t) */ c3 from t where c3 = 1 or c2 = 1").Sort().Check(testkit.Rows(
		"1",
		"1",
		"2",
	))
	tk.MustExec("drop table t")
	tk.MustExec("create table t (a int, b int, c int, primary key (a,b) /*T![clustered_index] CLUSTERED */, key idx_c(c))")
	tk.MustExec("insert into t values (0,1,2)")
	tk.MustQuery("select /*+ use_index_merge(t) */ c from t where c > 10 or a < 1").Check(testkit.Rows(
		"2",
	))
}

func (s *testIntegrationSuite) TestMultiColMaxOneRow(c *C) {
	tk := testkit.NewTestKit(c, s.store)

	tk.MustExec("use test")
	tk.MustExec("drop table if exists t1,t2")
	tk.MustExec("create table t1(a int)")
	tk.MustExec("create table t2(a int, b int, c int, primary key(a,b))")

	var input []string
	var output []struct {
		SQL  string
		Plan []string
	}
	s.testData.GetTestCases(c, &input, &output)
	for i, tt := range input {
		s.testData.OnRecord(func() {
			output[i].SQL = tt
			output[i].Plan = s.testData.ConvertRowsToStrings(tk.MustQuery("explain format = 'brief' " + tt).Rows())
		})
		tk.MustQuery("explain format = 'brief' " + tt).Check(testkit.Rows(output[i].Plan...))
	}
}

func (s *testIntegrationSuite) TestIssue23736(c *C) {
	tk := testkit.NewTestKit(c, s.store)
	tk.MustExec("use test")
	tk.MustExec("drop table if exists t0, t1")
	tk.MustExec("create table t0(a int, b int, c int as (a + b) virtual, unique index (c) invisible);")
	tk.MustExec("create table t1(a int, b int, c int as (a + b) virtual);")
	tk.MustExec("insert into t0(a, b) values (12, -1), (8, 7);")
	tk.MustExec("insert into t1(a, b) values (12, -1), (8, 7);")
	tk.MustQuery("select /*+ stream_agg() */ count(1) from t0 where c > 10 and b < 2;").Check(testkit.Rows("1"))
	tk.MustQuery("select /*+ stream_agg() */ count(1) from t1 where c > 10 and b < 2;").Check(testkit.Rows("1"))
	tk.MustExec("delete from t0")
	tk.MustExec("insert into t0(a, b) values (5, 1);")
	tk.MustQuery("select /*+ nth_plan(3) */ count(1) from t0 where c > 10 and b < 2;").Check(testkit.Rows("0"))

	// Should not use invisible index
	c.Assert(tk.MustUseIndex("select /*+ stream_agg() */ count(1) from t0 where c > 10 and b < 2", "c"), IsFalse)
}

// https://github.com/pingcap/tidb/issues/23802
func (s *testIntegrationSuite) TestPanicWhileQueryTableWithIsNull(c *C) {
	tk := testkit.NewTestKit(c, s.store)
	tk.MustExec("use test")

	tk.MustExec("drop table if exists NT_HP27193")
	tk.MustExec("CREATE TABLE `NT_HP27193` (  `COL1` int(20) DEFAULT NULL,  `COL2` varchar(20) DEFAULT NULL,  `COL4` datetime DEFAULT NULL,  `COL3` bigint(20) DEFAULT NULL,  `COL5` float DEFAULT NULL) ENGINE=InnoDB DEFAULT CHARSET=utf8mb4 COLLATE=utf8mb4_bin PARTITION BY HASH ( `COL1`%`COL3` ) PARTITIONS 10;")
	_, err := tk.Exec("select col1 from NT_HP27193 where col1 is null;")
	c.Assert(err, IsNil)
	tk.MustExec("INSERT INTO NT_HP27193 (COL2, COL4, COL3, COL5) VALUES ('m',  '2020-05-04 13:15:27', 8,  2602)")
	_, err = tk.Exec("select col1 from NT_HP27193 where col1 is null;")
	c.Assert(err, IsNil)
	tk.MustExec("drop table if exists NT_HP27193")
}

func (s *testIntegrationSuite) TestIssue23846(c *C) {
	tk := testkit.NewTestKit(c, s.store)
	tk.MustExec("use test")
	tk.MustExec("drop table if exists t")
	tk.MustExec("create table t(a varbinary(10),UNIQUE KEY(a))")
	tk.MustExec("insert into t values(0x00A4EEF4FA55D6706ED5)")
	tk.MustQuery("select count(*) from t where a=0x00A4EEF4FA55D6706ED5").Check(testkit.Rows("1"))
	tk.MustQuery("select * from t where a=0x00A4EEF4FA55D6706ED5").Check(testkit.Rows("\x00\xa4\xee\xf4\xfaU\xd6pn\xd5")) // not empty
}

func (s *testIntegrationSuite) TestIssue23839(c *C) {
	tk := testkit.NewTestKit(c, s.store)
	tk.MustExec("use test")
	tk.MustExec("drop table if exists BB")
	tk.MustExec("CREATE TABLE `BB` (\n" +
		"	`col_int` int(11) DEFAULT NULL,\n" +
		"	`col_varchar_10` varchar(10) DEFAULT NULL,\n" +
		"	`pk` int(11) NOT NULL AUTO_INCREMENT,\n" +
		"	`col_int_not_null` int(11) NOT NULL,\n" +
		"	`col_decimal` decimal(10,0) DEFAULT NULL,\n" +
		"	`col_datetime` datetime DEFAULT NULL,\n" +
		"	`col_decimal_not_null` decimal(10,0) NOT NULL,\n" +
		"	`col_datetime_not_null` datetime NOT NULL,\n" +
		"	`col_varchar_10_not_null` varchar(10) NOT NULL,\n" +
		"	PRIMARY KEY (`pk`) /*T![clustered_index] CLUSTERED */\n" +
		") ENGINE=InnoDB DEFAULT CHARSET=utf8mb4 COLLATE=utf8mb4_bin AUTO_INCREMENT=2000001")
	tk.Exec("explain SELECT OUTR . col2 AS X FROM (SELECT INNR . col1 as col1, SUM( INNR . col2 ) as col2 FROM (SELECT INNR . `col_int_not_null` + 1 as col1, INNR . `pk` as col2 FROM BB AS INNR) AS INNR GROUP BY col1) AS OUTR2 INNER JOIN (SELECT INNR . col1 as col1, MAX( INNR . col2 ) as col2 FROM (SELECT INNR . `col_int_not_null` + 1 as col1, INNR . `pk` as col2 FROM BB AS INNR) AS INNR GROUP BY col1) AS OUTR ON OUTR2.col1 = OUTR.col1 GROUP BY OUTR . col1, OUTR2 . col1 HAVING X <> 'b'")
}

// https://github.com/pingcap/tidb/issues/24095
func (s *testIntegrationSuite) TestIssue24095(c *C) {
	tk := testkit.NewTestKit(c, s.store)
	tk.MustExec("use test;")
	tk.MustExec("drop table if exists t;")
	tk.MustExec("create table t (id int, value decimal(10,5));")
	tk.MustExec("desc format = 'brief' select count(*) from t join (select t.id, t.value v1 from t join t t1 on t.id = t1.id order by t.value limit 1) v on v.id = t.id and v.v1 = t.value;")

	var input []string
	var output []struct {
		SQL  string
		Plan []string
	}
	s.testData.GetTestCases(c, &input, &output)
	for i, tt := range input {
		s.testData.OnRecord(func() {
			output[i].SQL = tt
			output[i].Plan = s.testData.ConvertRowsToStrings(tk.MustQuery("explain format = 'brief' " + tt).Rows())
		})
		tk.MustQuery("explain format = 'brief' " + tt).Check(testkit.Rows(output[i].Plan...))
	}
}

func (s *testIntegrationSuite) TestIssue24281(c *C) {
	tk := testkit.NewTestKit(c, s.store)
	tk.MustExec("use test")
	tk.MustExec("drop table if exists member, agent, deposit, view_member_agents")
	tk.MustExec("create table member(login varchar(50) NOT NULL, agent_login varchar(100) DEFAULT NULL, PRIMARY KEY(login))")
	tk.MustExec("create table agent(login varchar(50) NOT NULL, data varchar(100) DEFAULT NULL, share_login varchar(50) NOT NULL, PRIMARY KEY(login))")
	tk.MustExec("create table deposit(id varchar(50) NOT NULL, member_login varchar(50) NOT NULL, transfer_amount int NOT NULL, PRIMARY KEY(id), KEY midx(member_login, transfer_amount))")
	tk.MustExec("create definer='root'@'localhost' view view_member_agents (member, share_login) as select m.login as member, a.share_login AS share_login from member as m join agent as a on m.agent_login = a.login")

	tk.MustExec(" select s.member_login as v1, SUM(s.transfer_amount) AS v2 " +
		"FROM deposit AS s " +
		"JOIN view_member_agents AS v ON s.member_login = v.member " +
		"WHERE 1 = 1 AND v.share_login = 'somevalue' " +
		"GROUP BY s.member_login " +
		"UNION select 1 as v1, 2 as v2")
}

func (s *testIntegrationSuite) TestIssue25799(c *C) {
	tk := testkit.NewTestKit(c, s.store)
	tk.MustExec("use test")
	tk.MustExec("drop table if exists t1, t2")
	tk.MustExec(`create table t1 (a float default null, b smallint(6) DEFAULT NULL)`)
	tk.MustExec(`insert into t1 values (1, 1)`)
	tk.MustExec(`create table t2 (a float default null, b tinyint(4) DEFAULT NULL, key b (b))`)
	tk.MustExec(`insert into t2 values (null, 1)`)
	tk.HasPlan(`select /*+ TIDB_INLJ(t2@sel_2) */ t1.a, t1.b from t1 where t1.a not in (select t2.a from t2 where t1.b=t2.b)`, `IndexJoin`)
	tk.MustQuery(`select /*+ TIDB_INLJ(t2@sel_2) */ t1.a, t1.b from t1 where t1.a not in (select t2.a from t2 where t1.b=t2.b)`).Check(testkit.Rows())
}

func (s *testIntegrationSuite) TestLimitWindowColPrune(c *C) {
	tk := testkit.NewTestKit(c, s.store)
	tk.MustExec("use test")
	tk.MustExec("drop table if exists t")
	tk.MustExec("create table t(a int)")
	tk.MustExec("insert into t values(1)")
	tk.MustQuery("select count(a) f1, row_number() over (order by count(a)) as f2 from t limit 1").Check(testkit.Rows("1 1"))
}

func (s *testIntegrationSuite) TestIncrementalAnalyzeStatsVer2(c *C) {
	tk := testkit.NewTestKit(c, s.store)
	tk.MustExec("use test")
	tk.MustExec("drop table if exists t")
	tk.MustExec("create table t(a int primary key, b int, index idx_b(b))")
	tk.MustExec("insert into t values(1,1),(2,2),(3,3)")
	tk.MustExec("set @@session.tidb_analyze_version = 2")
	tk.MustExec("analyze table t")
	is := tk.Se.GetInfoSchema().(infoschema.InfoSchema)
	tbl, err := is.TableByName(model.NewCIStr("test"), model.NewCIStr("t"))
	c.Assert(err, IsNil)
	tblID := tbl.Meta().ID
	rows := tk.MustQuery(fmt.Sprintf("select distinct_count from mysql.stats_histograms where table_id = %d and is_index = 1", tblID)).Rows()
	c.Assert(len(rows), Equals, 1)
	c.Assert(rows[0][0], Equals, "3")
	tk.MustExec("insert into t values(4,4),(5,5),(6,6)")
	tk.MustExec("analyze incremental table t index idx_b")
	c.Assert(tk.Se.GetSessionVars().StmtCtx.GetWarnings(), HasLen, 3)
	c.Assert(tk.Se.GetSessionVars().StmtCtx.GetWarnings()[0].Err.Error(), Equals, "The version 2 would collect all statistics not only the selected indexes")
	c.Assert(tk.Se.GetSessionVars().StmtCtx.GetWarnings()[1].Err.Error(), Equals, "The version 2 stats would ignore the INCREMENTAL keyword and do full sampling")
	c.Assert(tk.Se.GetSessionVars().StmtCtx.GetWarnings()[2].Err.Error(), Equals, "Analyze use auto adjusted sample rate 1.000000 for table test.t.")
	rows = tk.MustQuery(fmt.Sprintf("select distinct_count from mysql.stats_histograms where table_id = %d and is_index = 1", tblID)).Rows()
	c.Assert(len(rows), Equals, 1)
	c.Assert(rows[0][0], Equals, "6")
}

func (s *testIntegrationSuite) TestConflictReadFromStorage(c *C) {
	tk := testkit.NewTestKit(c, s.store)
	tk.MustExec("use test")
	tk.MustExec("drop table if exists t")
	tk.MustExec(`create table t (
					a int, b int, c varchar(20),
					primary key(a), key(b), key(c)
				) partition by range columns(a) (
					partition p0 values less than(6),
					partition p1 values less than(11),
					partition p2 values less than(16));`)
	tk.MustExec(`insert into t values (1,1,"1"), (2,2,"2"), (8,8,"8"), (11,11,"11"), (15,15,"15")`)
	// Create virtual tiflash replica info.
	dom := domain.GetDomain(tk.Se)
	is := dom.InfoSchema()
	db, exists := is.SchemaByName(model.NewCIStr("test"))
	c.Assert(exists, IsTrue)
	for _, tblInfo := range db.Tables {
		if tblInfo.Name.L == "t" {
			tblInfo.TiFlashReplica = &model.TiFlashReplicaInfo{
				Count:     1,
				Available: true,
			}
		}
	}
	tk.MustQuery(`explain select /*+ read_from_storage(tikv[t partition(p0)], tiflash[t partition(p1, p2)]) */ * from t`)
	tk.MustQuery("show warnings").Check(testkit.Rows("Warning 1815 Storage hints are conflict, you can only specify one storage type of table test.t"))
	tk.MustQuery(`explain select /*+ read_from_storage(tikv[t], tiflash[t]) */ * from t`)
	tk.MustQuery("show warnings").Check(testkit.Rows("Warning 1815 Storage hints are conflict, you can only specify one storage type of table test.t"))
}

// TestSequenceAsDataSource is used to test https://github.com/pingcap/tidb/issues/24383.
func (s *testIntegrationSuite) TestSequenceAsDataSource(c *C) {
	tk := testkit.NewTestKit(c, s.store)

	tk.MustExec("use test")
	tk.MustExec("drop sequence if exists s1, s2")
	tk.MustExec("create sequence s1")
	tk.MustExec("create sequence s2")

	var input []string
	var output []struct {
		SQL  string
		Plan []string
	}
	s.testData.GetTestCases(c, &input, &output)
	for i, tt := range input {
		s.testData.OnRecord(func() {
			output[i].SQL = tt
			output[i].Plan = s.testData.ConvertRowsToStrings(tk.MustQuery("explain format = 'brief' " + tt).Rows())
		})
		tk.MustQuery("explain format = 'brief' " + tt).Check(testkit.Rows(output[i].Plan...))
	}
}

func (s *testIntegrationSerialSuite) TestIssue27167(c *C) {
	collate.SetNewCollationEnabledForTest(true)
	defer collate.SetNewCollationEnabledForTest(false)
	tk := testkit.NewTestKit(c, s.store)
	tk.MustExec("set names utf8mb4")
	tk.MustExec("use test")
	tk.MustExec("drop table if exists all_types")

	tk.MustExec("CREATE TABLE `all_types` (" +
		"`id` int(11) NOT NULL," +
		"`d_tinyint` tinyint(4) DEFAULT NULL," +
		"`d_smallint` smallint(6) DEFAULT NULL," +
		"`d_int` int(11) DEFAULT NULL," +
		"`d_bigint` bigint(20) DEFAULT NULL," +
		"`d_float` float DEFAULT NULL," +
		"`d_double` double DEFAULT NULL," +
		"`d_decimal` decimal(10,2) DEFAULT NULL," +
		"`d_bit` bit(10) DEFAULT NULL," +
		"`d_binary` binary(10) DEFAULT NULL," +
		"`d_date` date DEFAULT NULL," +
		"`d_datetime` datetime DEFAULT NULL," +
		"`d_timestamp` timestamp NULL DEFAULT NULL," +
		"`d_varchar` varchar(20) NULL default NULL," +
		"PRIMARY KEY (`id`));",
	)

	tk.MustQuery("select @@collation_connection;").Check(testkit.Rows("utf8mb4_bin"))

	tk.MustExec(`insert into all_types values(0, 0, 1, 2, 3, 1.5, 2.2, 10.23, 12, 'xy', '2021-12-12', '2021-12-12 12:00:00', '2021-12-12 12:00:00', '123');`)

	tk.MustQuery("select collation(c) from (select d_date c from all_types union select d_int c from all_types) t").Check(testkit.Rows("utf8mb4_bin", "utf8mb4_bin"))
	tk.MustQuery("select collation(c) from (select d_date c from all_types union select d_int collate binary c from all_types) t").Check(testkit.Rows("binary", "binary"))
	tk.MustQuery("select collation(c) from (select d_date c from all_types union select d_float c from all_types) t").Check(testkit.Rows("utf8mb4_bin", "utf8mb4_bin"))
	// timestamp also OK
	tk.MustQuery("select collation(c) from (select d_timestamp c from all_types union select d_float c from all_types) t").Check(testkit.Rows("utf8mb4_bin", "utf8mb4_bin"))
}

func (s *testIntegrationSerialSuite) TestIssue25300(c *C) {
	collate.SetNewCollationEnabledForTest(true)
	defer collate.SetNewCollationEnabledForTest(false)
	tk := testkit.NewTestKit(c, s.store)
	tk.MustExec("use test")
	tk.MustExec(`create table t (a char(65) collate utf8_unicode_ci, b text collate utf8_general_ci not null);`)
	tk.MustExec(`insert into t values ('a', 'A');`)
	tk.MustExec(`insert into t values ('b', 'B');`)
	tk.MustGetErrCode(`(select a from t) union ( select b from t);`, mysql.ErrCantAggregateNcollations)
	tk.MustGetErrCode(`(select 'a' collate utf8mb4_unicode_ci) union (select 'b' collate utf8mb4_general_ci);`, mysql.ErrCantAggregateNcollations)
	tk.MustGetErrCode(`(select a from t) union ( select b from t) union all select 'a';`, mysql.ErrCantAggregateNcollations)
	tk.MustGetErrCode(`(select a from t) union ( select b from t) union select 'a';`, mysql.ErrCantAggregateNcollations)
	tk.MustGetErrCode(`(select a from t) union ( select b from t) union select 'a' except select 'd';`, mysql.ErrCantAggregateNcollations)
}

func (s *testIntegrationSerialSuite) TestMergeContinuousSelections(c *C) {
	tk := testkit.NewTestKit(c, s.store)
	tk.MustExec("use test")
	tk.MustExec("drop table if exists ts")
	tk.MustExec("create table ts (col_char_64 char(64), col_varchar_64_not_null varchar(64) not null, col_varchar_key varchar(1), id int primary key, col_varchar_64 varchar(64),col_char_64_not_null char(64) not null);")

	// Create virtual tiflash replica info.
	dom := domain.GetDomain(tk.Se)
	is := dom.InfoSchema()
	db, exists := is.SchemaByName(model.NewCIStr("test"))
	c.Assert(exists, IsTrue)
	for _, tblInfo := range db.Tables {
		if tblInfo.Name.L == "ts" {
			tblInfo.TiFlashReplica = &model.TiFlashReplicaInfo{
				Count:     1,
				Available: true,
			}
		}
	}

	tk.MustExec(" set @@tidb_allow_mpp=1;")

	var input []string
	var output []struct {
		SQL  string
		Plan []string
	}
	s.testData.GetTestCases(c, &input, &output)
	for i, tt := range input {
		s.testData.OnRecord(func() {
			output[i].SQL = tt
			output[i].Plan = s.testData.ConvertRowsToStrings(tk.MustQuery(tt).Rows())
		})
		res := tk.MustQuery(tt)
		res.Check(testkit.Rows(output[i].Plan...))
	}
}

func (s *testIntegrationSerialSuite) TestSelectIgnoreTemporaryTableInView(c *C) {
	tk := testkit.NewTestKit(c, s.store)
	tk.MustExec("use test")

	tk.Se.Auth(&auth.UserIdentity{Username: "root", Hostname: "localhost", CurrentUser: true, AuthUsername: "root", AuthHostname: "%"}, nil, []byte("012345678901234567890"))
	tk.MustExec("create table t1 (a int, b int)")
	tk.MustExec("create table t2 (c int, d int)")
	tk.MustExec("create view v1 as select * from t1 order by a")
	tk.MustExec("create view v2 as select * from ((select * from t1) union (select * from t2)) as tt order by a, b")
	tk.MustExec("create view v3 as select * from v1 order by a")
	tk.MustExec("create view v4 as select * from t1, t2 where t1.a = t2.c order by a, b")
	tk.MustExec("create view v5 as select * from (select * from t1) as t1 order by a")

	tk.MustExec("insert into t1 values (1, 2), (3, 4)")
	tk.MustExec("insert into t2 values (3, 5), (6, 7)")

	tk.MustExec("create temporary table t1 (a int, b int)")
	tk.MustExec("create temporary table t2 (c int, d int)")
	tk.MustQuery("select * from t1").Check(testkit.Rows())
	tk.MustQuery("select * from t2").Check(testkit.Rows())

	tk.MustQuery("select * from v1").Check(testkit.Rows("1 2", "3 4"))
	tk.MustQuery("select * from v2").Check(testkit.Rows("1 2", "3 4", "3 5", "6 7"))
	tk.MustQuery("select * from v3").Check(testkit.Rows("1 2", "3 4"))
	tk.MustQuery("select * from v4").Check(testkit.Rows("3 4 3 5"))
	tk.MustQuery("select * from v5").Check(testkit.Rows("1 2", "3 4"))

}

// TestIsMatchProp is used to test https://github.com/pingcap/tidb/issues/26017.
func (s *testIntegrationSuite) TestIsMatchProp(c *C) {
	tk := testkit.NewTestKit(c, s.store)

	tk.MustExec("use test")
	tk.MustExec("drop table if exists t1, t2")
	tk.MustExec("create table t1(a int, b int, c int, d int, index idx_a_b_c(a, b, c))")
	tk.MustExec("create table t2(a int, b int, c int, d int, index idx_a_b_c_d(a, b, c, d))")

	var input []string
	var output []struct {
		SQL  string
		Plan []string
	}
	s.testData.GetTestCases(c, &input, &output)
	for i, tt := range input {
		s.testData.OnRecord(func() {
			output[i].SQL = tt
			output[i].Plan = s.testData.ConvertRowsToStrings(tk.MustQuery("explain format = 'brief' " + tt).Rows())
		})
		tk.MustQuery("explain format = 'brief' " + tt).Check(testkit.Rows(output[i].Plan...))
	}
}

func (s *testIntegrationSerialSuite) TestIssue26250(c *C) {
	tk := testkit.NewTestKit(c, s.store)
	tk.MustExec("use test")
	tk.MustExec("create table tp (id int primary key) partition by range (id) (partition p0 values less than (100));")
	tk.MustExec("create table tn (id int primary key);")
	tk.MustExec("insert into tp values(1),(2);")
	tk.MustExec("insert into tn values(1),(2);")
	tk.MustQuery("select * from tp,tn where tp.id=tn.id and tn.id=1 for update;").Check(testkit.Rows("1 1"))
}

func (s *testIntegrationSuite) TestCorrelationAdjustment4Limit(c *C) {
	tk := testkit.NewTestKit(c, s.store)
	tk.MustExec("use test")
	tk.MustExec("drop table if exists t")
	tk.MustExec("create table t (pk int primary key auto_increment, year int, c varchar(256), index idx_year(year))")

	insertWithYear := func(n, year int) {
		for i := 0; i < n; i++ {
			tk.MustExec(fmt.Sprintf("insert into t (year, c) values (%v, space(256))", year))
		}
	}
	insertWithYear(10, 2000)
	insertWithYear(10, 2001)
	insertWithYear(10, 2002)
	tk.MustExec("analyze table t")

	// case 1
	tk.MustExec("set @@tidb_opt_enable_correlation_adjustment = false")
	// the estRow for TableFullScan is under-estimated since we have to scan through 2000 and 2001 to access 2002,
	// but the formula(LimitNum / Selectivity) based on uniform-assumption cannot consider this factor.
	tk.MustQuery("explain format=brief select * from t use index(primary) where year=2002 limit 1").Check(testkit.Rows(
		"Limit 1.00 root  offset:0, count:1",
		"└─TableReader 1.00 root  data:Limit",
		"  └─Limit 1.00 cop[tikv]  offset:0, count:1",
		"    └─Selection 1.00 cop[tikv]  eq(test.t.year, 2002)",
		"      └─TableFullScan 3.00 cop[tikv] table:t keep order:false"))

	// case 2: after enabling correlation adjustment, this factor can be considered.
	tk.MustExec("set @@tidb_opt_enable_correlation_adjustment = true")
	tk.MustQuery("explain format=brief select * from t use index(primary) where year=2002 limit 1").Check(testkit.Rows(
		"Limit 1.00 root  offset:0, count:1",
		"└─TableReader 1.00 root  data:Limit",
		"  └─Limit 1.00 cop[tikv]  offset:0, count:1",
		"    └─Selection 1.00 cop[tikv]  eq(test.t.year, 2002)",
		"      └─TableFullScan 21.00 cop[tikv] table:t keep order:false"))

	tk.MustExec("truncate table t")
	for y := 2000; y <= 2050; y++ {
		insertWithYear(2, y)
	}
	tk.MustExec("analyze table t")

	// case 3: correlation adjustment is only allowed to update the upper-bound, so estRow = max(1/selectivity, adjustedCount);
	// 1/sel = 1/(1/NDV) is around 50, adjustedCount is 1 since the first row can meet the requirement `year=2000`;
	// in this case the estRow is over-estimated, but it's safer that can avoid to convert IndexScan to TableScan incorrectly in some cases.
	tk.MustQuery("explain format=brief select * from t use index(primary) where year=2000 limit 1").Check(testkit.Rows(
		"Limit 1.00 root  offset:0, count:1",
		"└─TableReader 1.00 root  data:Limit",
		"  └─Limit 1.00 cop[tikv]  offset:0, count:1",
		"    └─Selection 1.00 cop[tikv]  eq(test.t.year, 2000)",
		"      └─TableFullScan 51.00 cop[tikv] table:t keep order:false"))
}

func (s *testIntegrationSerialSuite) TestCTESelfJoin(c *C) {
	tk := testkit.NewTestKit(c, s.store)
	tk.MustExec("use test")
	tk.MustExec("drop table if exists t1, t2, t3")
	tk.MustExec("create table t1(t1a int, t1b int, t1c int)")
	tk.MustExec("create table t2(t2a int, t2b int, t2c int)")
	tk.MustExec("create table t3(t3a int, t3b int, t3c int)")
	tk.MustExec(`
		with inv as
		(select t1a , t3a, sum(t2c)
			from t1, t2, t3
			where t2a = t1a
				and t2b = t3b
				and t3c = 1998
			group by t1a, t3a)
		select inv1.t1a, inv2.t3a
		from inv inv1, inv inv2
		where inv1.t1a = inv2.t1a
			and inv1.t3a = 4
			and inv2.t3a = 4+1`)
}

// https://github.com/pingcap/tidb/issues/26214
func (s *testIntegrationSerialSuite) TestIssue26214(c *C) {
	tk := testkit.NewTestKit(c, s.store)
	tk.MustExec("use test")
	tk.MustExec("drop table if exists t")
	tk.MustExec("create table `t` (`a` int(11) default null, `b` int(11) default null, `c` int(11) default null, key `expression_index` ((case when `a` < 0 then 1 else 2 end)))")
	_, err := tk.Exec("select * from t  where case when a < 0 then 1 else 2 end <= 1 order by 4;")
	c.Assert(core.ErrUnknownColumn.Equal(err), IsTrue)
}

func (s *testIntegrationSuite) TestCreateViewWithWindowFunc(c *C) {
	tk := testkit.NewTestKit(c, s.store)
	tk.MustExec("use test")
	tk.MustExec("drop table if exists t6;")
	tk.MustExec("CREATE TABLE t6(t TIME, ts TIMESTAMP);")
	tk.MustExec("INSERT INTO t6 VALUES ('12:30', '2016-07-05 08:30:42');")
	tk.MustExec("drop view if exists v;")
	tk.MustExec("CREATE definer='root'@'localhost' VIEW v AS SELECT COUNT(*) OVER w0, COUNT(*) OVER w from t6 WINDOW w0 AS (), w  AS (w0 ORDER BY t);")
	rows := tk.MustQuery("select * from v;")
	rows.Check(testkit.Rows("1 1"))
}

func (s *testIntegrationSuite) TestIssue29221(c *C) {
	tk := testkit.NewTestKit(c, s.store)
	tk.MustExec("use test")
	tk.MustExec("set tidb_enable_index_merge=on;")
	tk.MustExec("drop table if exists t;")
	tk.MustExec("create table t(a int, b int, index idx_a(a), index idx_b(b));")
	tk.MustExec("set @@session.sql_select_limit=3;")
	tk.MustQuery("explain format = 'brief' select * from t where a = 1 or b = 1;").Check(testkit.Rows(
		"Limit 3.00 root  offset:0, count:3",
		"└─IndexMerge 3.00 root  ",
		"  ├─IndexRangeScan(Build) 1.50 cop[tikv] table:t, index:idx_a(a) range:[1,1], keep order:false, stats:pseudo",
		"  ├─IndexRangeScan(Build) 1.50 cop[tikv] table:t, index:idx_b(b) range:[1,1], keep order:false, stats:pseudo",
		"  └─TableRowIDScan(Probe) 3.00 cop[tikv] table:t keep order:false, stats:pseudo"))
	tk.MustQuery("explain format = 'brief' select /*+ use_index_merge(t) */ * from t where a = 1 or b = 1;").Check(testkit.Rows(
		"Limit 3.00 root  offset:0, count:3",
		"└─IndexMerge 3.00 root  ",
		"  ├─IndexRangeScan(Build) 1.50 cop[tikv] table:t, index:idx_a(a) range:[1,1], keep order:false, stats:pseudo",
		"  ├─IndexRangeScan(Build) 1.50 cop[tikv] table:t, index:idx_b(b) range:[1,1], keep order:false, stats:pseudo",
		"  └─TableRowIDScan(Probe) 3.00 cop[tikv] table:t keep order:false, stats:pseudo"))
	tk.MustExec("set @@session.sql_select_limit=18446744073709551615;")
	tk.MustQuery("explain format = 'brief' select * from t where a = 1 or b = 1;").Check(testkit.Rows(
		"IndexMerge 19.99 root  ",
		"├─IndexRangeScan(Build) 10.00 cop[tikv] table:t, index:idx_a(a) range:[1,1], keep order:false, stats:pseudo",
		"├─IndexRangeScan(Build) 10.00 cop[tikv] table:t, index:idx_b(b) range:[1,1], keep order:false, stats:pseudo",
		"└─TableRowIDScan(Probe) 19.99 cop[tikv] table:t keep order:false, stats:pseudo"))
	tk.MustQuery("explain format = 'brief' select * from t where a = 1 or b = 1 limit 3;").Check(testkit.Rows(
		"Limit 3.00 root  offset:0, count:3",
		"└─IndexMerge 3.00 root  ",
		"  ├─IndexRangeScan(Build) 1.50 cop[tikv] table:t, index:idx_a(a) range:[1,1], keep order:false, stats:pseudo",
		"  ├─IndexRangeScan(Build) 1.50 cop[tikv] table:t, index:idx_b(b) range:[1,1], keep order:false, stats:pseudo",
		"  └─TableRowIDScan(Probe) 3.00 cop[tikv] table:t keep order:false, stats:pseudo"))
	tk.MustQuery("explain format = 'brief' select /*+ use_index_merge(t) */ * from t where a = 1 or b = 1;").Check(testkit.Rows(
		"IndexMerge 19.99 root  ",
		"├─IndexRangeScan(Build) 10.00 cop[tikv] table:t, index:idx_a(a) range:[1,1], keep order:false, stats:pseudo",
		"├─IndexRangeScan(Build) 10.00 cop[tikv] table:t, index:idx_b(b) range:[1,1], keep order:false, stats:pseudo",
		"└─TableRowIDScan(Probe) 19.99 cop[tikv] table:t keep order:false, stats:pseudo"))
	tk.MustQuery("explain format = 'brief' select /*+ use_index_merge(t) */ * from t where a = 1 or b = 1 limit 3;").Check(testkit.Rows(
		"Limit 3.00 root  offset:0, count:3",
		"└─IndexMerge 3.00 root  ",
		"  ├─IndexRangeScan(Build) 1.50 cop[tikv] table:t, index:idx_a(a) range:[1,1], keep order:false, stats:pseudo",
		"  ├─IndexRangeScan(Build) 1.50 cop[tikv] table:t, index:idx_b(b) range:[1,1], keep order:false, stats:pseudo",
		"  └─TableRowIDScan(Probe) 3.00 cop[tikv] table:t keep order:false, stats:pseudo"))
}

func (s *testIntegrationSerialSuite) TestLimitPushDown(c *C) {
	tk := testkit.NewTestKit(c, s.store)
	tk.MustExec("use test")
	tk.MustExec("drop table if exists t")

	tk.MustExec(`create table t (a int)`)
	tk.MustExec(`insert into t values (1)`)
	tk.MustExec(`analyze table t`)

	tk.MustExec(`set tidb_opt_limit_push_down_threshold=0`)
	tk.MustQuery(`explain format=brief select a from t order by a desc limit 10`).Check(testkit.Rows(
		`TopN 1.00 root  test.t.a:desc, offset:0, count:10`,
		`└─TableReader 1.00 root  data:TableFullScan`,
		`  └─TableFullScan 1.00 cop[tikv] table:t keep order:false`))

	tk.MustExec(`set tidb_opt_limit_push_down_threshold=10`)
	tk.MustQuery(`explain format=brief select a from t order by a desc limit 10`).Check(testkit.Rows(
		`TopN 1.00 root  test.t.a:desc, offset:0, count:10`,
		`└─TableReader 1.00 root  data:TopN`,
		`  └─TopN 1.00 cop[tikv]  test.t.a:desc, offset:0, count:10`,
		`    └─TableFullScan 1.00 cop[tikv] table:t keep order:false`))

	tk.MustQuery(`explain format=brief select a from t order by a desc limit 11`).Check(testkit.Rows(
		`TopN 1.00 root  test.t.a:desc, offset:0, count:11`,
		`└─TableReader 1.00 root  data:TableFullScan`,
		`  └─TableFullScan 1.00 cop[tikv] table:t keep order:false`))

	tk.MustQuery(`explain format=brief select /*+ limit_to_cop() */ a from t order by a desc limit 11`).Check(testkit.Rows(
		`TopN 1.00 root  test.t.a:desc, offset:0, count:11`,
		`└─TableReader 1.00 root  data:TopN`,
		`  └─TopN 1.00 cop[tikv]  test.t.a:desc, offset:0, count:11`,
		`    └─TableFullScan 1.00 cop[tikv] table:t keep order:false`))
}

func (s *testIntegrationSuite) TestIssue26559(c *C) {
	tk := testkit.NewTestKit(c, s.store)
	tk.MustExec("use test")
	tk.MustExec("create table t(a timestamp, b datetime);")
	tk.MustExec("insert into t values('2020-07-29 09:07:01', '2020-07-27 16:57:36');")
	tk.MustQuery("select greatest(a, b) from t union select null;").Sort().Check(testkit.Rows("2020-07-29 09:07:01", "<nil>"))
}

func (s *testIntegrationSuite) TestIssue29503(c *C) {
	tk := testkit.NewTestKit(c, s.store)
	defer config.RestoreFunc()()
	config.UpdateGlobal(func(conf *config.Config) {
		conf.Status.RecordQPSbyDB = true
	})

	tk.MustExec("use test")
	tk.MustExec("drop table if exists t;")
	tk.MustExec("create table t(a int);")
	err := tk.ExecToErr("create binding for select 1 using select 1;")
	c.Assert(err, Equals, nil)
	err = tk.ExecToErr("create binding for select a from t using select a from t;")
	c.Assert(err, Equals, nil)
	res := tk.MustQuery("show session bindings;")
	c.Assert(len(res.Rows()), Equals, 2)
}

func (s *testIntegrationSuite) TestHeuristicIndexSelection(c *C) {
	tk := testkit.NewTestKit(c, s.store)
	tk.MustExec("use test")
	tk.MustExec("drop table if exists t1, t2")
	tk.MustExec("create table t1(a int, b int, c int, d int, e int, f int, g int, primary key (a), unique key c_d_e (c, d, e), unique key f (f), unique key f_g (f, g), key g (g))")
	tk.MustExec("create table t2(a int, b int, c int, d int, unique index idx_a (a), unique index idx_b_c (b, c), unique index idx_b_c_a_d (b, c, a, d))")
	tk.MustExec("create table t3(a bigint, b varchar(255), c bigint, primary key(a, b) clustered)")
	tk.MustExec("create table t4(a bigint, b varchar(255), c bigint, primary key(a, b) nonclustered)")

	var input []string
	var output []struct {
		SQL      string
		Plan     []string
		Warnings []string
	}
	s.testData.GetTestCases(c, &input, &output)
	for i, tt := range input {
		s.testData.OnRecord(func() {
			output[i].SQL = tt
			output[i].Plan = s.testData.ConvertRowsToStrings(tk.MustQuery("explain format = 'verbose' " + tt).Rows())
			output[i].Warnings = s.testData.ConvertRowsToStrings(tk.MustQuery("show warnings").Rows())
		})
		tk.MustQuery("explain format = 'verbose' " + tt).Check(testkit.Rows(output[i].Plan...))
		tk.MustQuery("show warnings").Check(testkit.Rows(output[i].Warnings...))
	}
}

func (s *testIntegrationSuite) TestOutputSkylinePruningInfo(c *C) {
	tk := testkit.NewTestKit(c, s.store)
	tk.MustExec("use test")
	tk.MustExec("drop table if exists t")
	tk.MustExec("create table t(a int, b int, c int, d int, e int, f int, g int, primary key (a), unique key c_d_e (c, d, e), unique key f (f), unique key f_g (f, g), key g (g))")

	var input []string
	var output []struct {
		SQL      string
		Plan     []string
		Warnings []string
	}
	s.testData.GetTestCases(c, &input, &output)
	for i, tt := range input {
		s.testData.OnRecord(func() {
			output[i].SQL = tt
			output[i].Plan = s.testData.ConvertRowsToStrings(tk.MustQuery("explain format = 'verbose' " + tt).Rows())
			output[i].Warnings = s.testData.ConvertRowsToStrings(tk.MustQuery("show warnings").Rows())
		})
		tk.MustQuery("explain format = 'verbose' " + tt).Check(testkit.Rows(output[i].Plan...))
		tk.MustQuery("show warnings").Check(testkit.Rows(output[i].Warnings...))
	}
}

func (s *testIntegrationSuite) TestPreferRangeScanForUnsignedIntHandle(c *C) {
	tk := testkit.NewTestKit(c, s.store)
	tk.MustExec("use test")
	tk.MustExec("drop table if exists t")
	tk.MustExec("create table t(a int unsigned primary key, b int, c int, index idx_b(b))")
	tk.MustExec("insert into t values (1,2,3), (4,5,6), (7,8,9), (10,11,12), (13,14,15)")
	do, _ := session.GetDomain(s.store)
	c.Assert(do.StatsHandle().DumpStatsDeltaToKV(handle.DumpAll), IsNil)
	tk.MustExec("analyze table t")

	var input []string
	var output []struct {
		SQL      string
		Plan     []string
		Warnings []string
	}
	s.testData.GetTestCases(c, &input, &output)
	for i, tt := range input {
		s.testData.OnRecord(func() {
			output[i].SQL = tt
		})
		if strings.HasPrefix(tt, "set") {
			tk.MustExec(tt)
			continue
		}
		s.testData.OnRecord(func() {
			output[i].SQL = tt
			output[i].Plan = s.testData.ConvertRowsToStrings(tk.MustQuery(tt).Rows())
			output[i].Warnings = s.testData.ConvertRowsToStrings(tk.MustQuery("show warnings").Rows())
		})
		tk.MustQuery(tt).Check(testkit.Rows(output[i].Plan...))
		tk.MustQuery("show warnings").Check(testkit.Rows(output[i].Warnings...))
	}
}

func (s *testIntegrationSuite) TestIssue27083(c *C) {
	tk := testkit.NewTestKit(c, s.store)
	tk.MustExec("use test")
	tk.MustExec("drop table if exists t")
	tk.MustExec("create table t(a int primary key, b int, c int, index idx_b(b))")
	tk.MustExec("insert into t values (1,2,3), (4,5,6), (7,8,9), (10, 11, 12), (13,14,15), (16, 17, 18)")
	do, _ := session.GetDomain(s.store)
	c.Assert(do.StatsHandle().DumpStatsDeltaToKV(handle.DumpAll), IsNil)
	tk.MustExec("analyze table t")

	var input []string
	var output []struct {
		SQL  string
		Plan []string
	}
	s.testData.GetTestCases(c, &input, &output)
	for i, tt := range input {
		s.testData.OnRecord(func() {
			output[i].SQL = tt
			output[i].Plan = s.testData.ConvertRowsToStrings(tk.MustQuery("explain format = 'brief' " + tt).Rows())
		})
		tk.MustQuery("explain format = 'brief' " + tt).Check(testkit.Rows(output[i].Plan...))
	}
}

func (s *testIntegrationSuite) TestIssues27130(c *C) {
	tk := testkit.NewTestKit(c, s.store)
	tk.MustExec("use test")

	tk.MustExec("drop table if exists t1")
	tk.MustExec("create table t1( a enum('y','b','Abc','null'),b enum('y','b','Abc','null'),key(a));")
	tk.MustQuery(`explain format=brief select * from t1 where a like "A%"`).Check(testkit.Rows(
		"TableReader 8000.00 root  data:Selection",
		"└─Selection 8000.00 cop[tikv]  like(test.t1.a, \"A%\", 92)",
		"  └─TableFullScan 10000.00 cop[tikv] table:t1 keep order:false, stats:pseudo",
	))
	tk.MustQuery(`explain format=brief select * from t1 where b like "A%"`).Check(testkit.Rows(
		"TableReader 8000.00 root  data:Selection",
		"└─Selection 8000.00 cop[tikv]  like(test.t1.b, \"A%\", 92)",
		"  └─TableFullScan 10000.00 cop[tikv] table:t1 keep order:false, stats:pseudo",
	))

	tk.MustExec("drop table if exists t2")
	tk.MustExec("create table t2( a enum('y','b','Abc','null'),b enum('y','b','Abc','null'),key(a, b));")
	tk.MustQuery(`explain format=brief select * from t2 where a like "A%"`).Check(testkit.Rows(
		"TableReader 8000.00 root  data:Selection",
		"└─Selection 8000.00 cop[tikv]  like(test.t2.a, \"A%\", 92)",
		"  └─TableFullScan 10000.00 cop[tikv] table:t2 keep order:false, stats:pseudo",
	))
	tk.MustQuery(`explain format=brief select * from t2 where a like "A%" and b like "A%"`).Check(testkit.Rows(
		"TableReader 8000.00 root  data:Selection",
		"└─Selection 8000.00 cop[tikv]  like(test.t2.a, \"A%\", 92), like(test.t2.b, \"A%\", 92)",
		"  └─TableFullScan 10000.00 cop[tikv] table:t2 keep order:false, stats:pseudo",
	))

	tk.MustExec("drop table if exists t3")
	tk.MustExec("create table t3( a int,b enum('y','b','Abc','null'), c enum('y','b','Abc','null'),key(a, b, c));")
	tk.MustQuery(`explain format=brief select * from t3 where a = 1 and b like "A%"`).Check(testkit.Rows(
		"IndexReader 8.00 root  index:Selection",
		"└─Selection 8.00 cop[tikv]  like(test.t3.b, \"A%\", 92)",
		"  └─IndexRangeScan 10.00 cop[tikv] table:t3, index:a(a, b, c) range:[1,1], keep order:false, stats:pseudo",
	))
}

func (s *testIntegrationSuite) TestIssue27242(c *C) {
	tk := testkit.NewTestKit(c, s.store)
	tk.MustExec("use test")
	tk.MustExec("drop table if exists UK_MU16407")
	tk.MustExec("CREATE TABLE UK_MU16407 (COL3 timestamp NULL DEFAULT NULL, UNIQUE KEY U3(COL3));")
	tk.MustExec(`insert into UK_MU16407 values("1985-08-31 18:03:27");`)
	err := tk.ExecToErr(`SELECT COL3 FROM UK_MU16407 WHERE COL3>_utf8mb4'2039-1-19 3:14:40';`)
	c.Assert(err, NotNil)
	c.Assert(err.Error(), Matches, ".*Incorrect timestamp value.*")
}

func (s *testIntegrationSerialSuite) TestTemporaryTableForCte(c *C) {
	tk := testkit.NewTestKit(c, s.store)
	tk.MustExec("use test")

	tk.MustExec("create temporary table tmp1(a int, b int, c int);")
	tk.MustExec("insert into tmp1 values (1,1,1),(2,2,2),(3,3,3),(4,4,4);")
	rows := tk.MustQuery("with cte1 as (with cte2 as (select * from tmp1) select * from cte2) select * from cte1 left join tmp1 on cte1.c=tmp1.c;")
	rows.Check(testkit.Rows("1 1 1 1 1 1", "2 2 2 2 2 2", "3 3 3 3 3 3", "4 4 4 4 4 4"))
	rows = tk.MustQuery("with cte1 as (with cte2 as (select * from tmp1) select * from cte2) select * from cte1 t1 left join cte1 t2 on t1.c=t2.c;")
	rows.Check(testkit.Rows("1 1 1 1 1 1", "2 2 2 2 2 2", "3 3 3 3 3 3", "4 4 4 4 4 4"))
	rows = tk.MustQuery("WITH RECURSIVE cte(a) AS (SELECT 1 UNION SELECT a+1 FROM tmp1 WHERE a < 5) SELECT * FROM cte order by a;")
	rows.Check(testkit.Rows("1", "2", "3", "4", "5"))
}

func (s *testIntegrationSuite) TestGroupBySetVar(c *C) {
	tk := testkit.NewTestKit(c, s.store)
	tk.MustExec("use test")
	tk.MustExec("drop table if exists t1")
	tk.MustExec("create table t1(c1 int);")
	tk.MustExec("insert into t1 values(1), (2), (3), (4), (5), (6);")
	rows := tk.MustQuery("select floor(dt.rn/2) rownum, count(c1) from (select @rownum := @rownum + 1 rn, c1 from (select @rownum := -1) drn, t1) dt group by floor(dt.rn/2) order by rownum;")
	rows.Check(testkit.Rows("0 2", "1 2", "2 2"))

	tk.MustExec("create table ta(a int, b int);")
	tk.MustExec("set sql_mode='';")

	var input []string
	var output []struct {
		SQL  string
		Plan []string
	}
	s.testData.GetTestCases(c, &input, &output)
	for i, tt := range input {
		res := tk.MustQuery("explain format = 'brief' " + tt)
		s.testData.OnRecord(func() {
			output[i].SQL = tt
			output[i].Plan = s.testData.ConvertRowsToStrings(res.Rows())
		})
		res.Check(testkit.Rows(output[i].Plan...))
	}
}

func (s *testIntegrationSerialSuite) TestPushDownGroupConcatToTiFlash(c *C) {
	tk := testkit.NewTestKit(c, s.store)
	tk.MustExec("use test")
	tk.MustExec("drop table if exists ts")
	tk.MustExec("create table ts (col_0 char(64), col_1 varchar(64) not null, col_2 varchar(1), id int primary key);")

	// Create virtual tiflash replica info.
	dom := domain.GetDomain(tk.Se)
	is := dom.InfoSchema()
	db, exists := is.SchemaByName(model.NewCIStr("test"))
	c.Assert(exists, IsTrue)
	for _, tblInfo := range db.Tables {
		if tblInfo.Name.L == "ts" {
			tblInfo.TiFlashReplica = &model.TiFlashReplicaInfo{
				Count:     1,
				Available: true,
			}
		}
	}

	tk.MustExec("set @@tidb_isolation_read_engines='tiflash,tidb'; set @@tidb_allow_mpp=1; set @@tidb_enforce_mpp=1;")

	var input []string
	var output []struct {
		SQL  string
		Plan []string
	}
	s.testData.GetTestCases(c, &input, &output)
	for i, tt := range input {
		s.testData.OnRecord(func() {
			output[i].SQL = tt
			output[i].Plan = s.testData.ConvertRowsToStrings(tk.MustQuery(tt).Rows())
		})
		res := tk.MustQuery(tt)
		res.Check(testkit.Rows(output[i].Plan...))
	}
}

func (s *testIntegrationSuite) TestIssue27797(c *C) {
	tk := testkit.NewTestKit(c, s.store)
	origin := tk.MustQuery("SELECT @@session.tidb_partition_prune_mode")
	originStr := origin.Rows()[0][0].(string)
	defer func() {
		tk.MustExec("set @@session.tidb_partition_prune_mode = '" + originStr + "'")
	}()
	tk.MustExec("set @@session.tidb_partition_prune_mode = 'static'")
	tk.MustExec("use test")
	tk.MustExec("drop table if exists t27797")
	tk.MustExec("create table t27797(a int, b int, c int, d int) " +
		"partition by range columns(d) (" +
		"partition p0 values less than (20)," +
		"partition p1 values less than(40)," +
		"partition p2 values less than(60));")
	tk.MustExec("insert into t27797 values(1,1,1,1), (2,2,2,2), (22,22,22,22), (44,44,44,44);")
	tk.MustExec("set sql_mode='';")
	result := tk.MustQuery("select count(*) from (select a, b from t27797 where d > 1 and d < 60 and b > 0 group by b, c) tt;")
	result.Check(testkit.Rows("3"))

	tk.MustExec("drop table if exists IDT_HP24172")
	tk.MustExec("CREATE TABLE `IDT_HP24172` ( " +
		"`COL1` mediumint(16) DEFAULT NULL, " +
		"`COL2` varchar(20) DEFAULT NULL, " +
		"`COL4` datetime DEFAULT NULL, " +
		"`COL3` bigint(20) DEFAULT NULL, " +
		"`COL5` float DEFAULT NULL, " +
		"KEY `UM_COL` (`COL1`,`COL3`) " +
		") ENGINE=InnoDB DEFAULT CHARSET=utf8mb4 COLLATE=utf8mb4_bin " +
		"PARTITION BY HASH( `COL1`+`COL3` ) " +
		"PARTITIONS 8;")
	tk.MustExec("insert into IDT_HP24172(col1) values(8388607);")
	result = tk.MustQuery("select col2 from IDT_HP24172 where col1 = 8388607 and col1 in (select col1 from IDT_HP24172);")
	result.Check(testkit.Rows("<nil>"))
}

func (s *testIntegrationSuite) TestIssue28154(c *C) {
	tk := testkit.NewTestKit(c, s.store)
	tk.MustExec("use test")
	tk.MustExec("drop table if exists t")
	defer func() {
		tk.Exec("drop table if exists t")
	}()
	tk.MustExec("create table t(a TEXT)")
	tk.MustExec("insert into t values('abc')")
	result := tk.MustQuery("select * from t where from_base64('')")
	result.Check(testkit.Rows())
	_, err := tk.Exec("update t set a = 'def' where from_base64('')")
	c.Assert(err, NotNil)
	c.Assert(err.Error(), Equals, "[types:1292]Truncated incorrect DOUBLE value: ''")
	result = tk.MustQuery("select * from t where from_base64('invalidbase64')")
	result.Check(testkit.Rows())
	tk.MustExec("update t set a = 'hig' where from_base64('invalidbase64')")
	result = tk.MustQuery("select * from t where from_base64('test')")
	result.Check(testkit.Rows())
	_, err = tk.Exec("update t set a = 'xyz' where from_base64('test')")
	c.Assert(err, NotNil)
	c.Assert(err, ErrorMatches, "\\[types:1292\\]Truncated incorrect DOUBLE value.*")
	result = tk.MustQuery("select * from t")
	result.Check(testkit.Rows("abc"))
}

func (s *testIntegrationSerialSuite) TestRejectSortForMPP(c *C) {
	tk := testkit.NewTestKit(c, s.store)
	tk.MustExec("use test")
	tk.MustExec("drop table if exists t")
	tk.MustExec("create table t (id int, value decimal(6,3), name char(128))")
	tk.MustExec("analyze table t")

	// Create virtual tiflash replica info.
	dom := domain.GetDomain(tk.Se)
	is := dom.InfoSchema()
	db, exists := is.SchemaByName(model.NewCIStr("test"))
	c.Assert(exists, IsTrue)
	for _, tblInfo := range db.Tables {
		if tblInfo.Name.L == "t" {
			tblInfo.TiFlashReplica = &model.TiFlashReplicaInfo{
				Count:     1,
				Available: true,
			}
		}
	}

	tk.MustExec("set @@tidb_allow_mpp=1; set @@tidb_opt_broadcast_join=0; set @@tidb_enforce_mpp=1;")

	var input []string
	var output []struct {
		SQL  string
		Plan []string
	}
	s.testData.GetTestCases(c, &input, &output)
	for i, tt := range input {
		s.testData.OnRecord(func() {
			output[i].SQL = tt
			output[i].Plan = s.testData.ConvertRowsToStrings(tk.MustQuery(tt).Rows())
		})
		res := tk.MustQuery(tt)
		res.Check(testkit.Rows(output[i].Plan...))
	}
}

func (s *testIntegrationSuite) TestIssues29711(c *C) {
	tk := testkit.NewTestKit(c, s.store)
	tk.MustExec("use test")

	tk.MustExec("drop table if exists tbl_29711")
	tk.MustExec("CREATE TABLE `tbl_29711` (" +
		"`col_250` text COLLATE utf8_unicode_ci NOT NULL," +
		"`col_251` enum('Alice','Bob','Charlie','David') COLLATE utf8_unicode_ci NOT NULL DEFAULT 'Charlie'," +
		"PRIMARY KEY (`col_251`,`col_250`(1)) NONCLUSTERED);")
	tk.MustQuery("explain format=brief " +
		"select col_250,col_251 from tbl_29711 where col_251 between 'Bob' and 'David' order by col_250,col_251 limit 6;").
		Check(testkit.Rows(
			"TopN 6.00 root  test.tbl_29711.col_250, test.tbl_29711.col_251, offset:0, count:6",
			"└─IndexLookUp 6.00 root  ",
			"  ├─IndexRangeScan(Build) 30.00 cop[tikv] table:tbl_29711, index:PRIMARY(col_251, col_250) range:[\"Bob\",\"Bob\"], [\"Charlie\",\"Charlie\"], [\"David\",\"David\"], keep order:false, stats:pseudo",
			"  └─TopN(Probe) 6.00 cop[tikv]  test.tbl_29711.col_250, test.tbl_29711.col_251, offset:0, count:6",
			"    └─TableRowIDScan 30.00 cop[tikv] table:tbl_29711 keep order:false, stats:pseudo",
		))

	tk.MustExec("drop table if exists t29711")
	tk.MustExec("CREATE TABLE `t29711` (" +
		"`a` varchar(10) DEFAULT NULL," +
		"`b` int(11) DEFAULT NULL," +
		"`c` int(11) DEFAULT NULL," +
		"KEY `ia` (`a`(2)))")
	tk.MustQuery("explain format=brief select * from t29711 use index (ia) order by a limit 10;").
		Check(testkit.Rows(
			"TopN 10.00 root  test.t29711.a, offset:0, count:10",
			"└─IndexLookUp 10.00 root  ",
			"  ├─IndexFullScan(Build) 10000.00 cop[tikv] table:t29711, index:ia(a) keep order:false, stats:pseudo",
			"  └─TopN(Probe) 10.00 cop[tikv]  test.t29711.a, offset:0, count:10",
			"    └─TableRowIDScan 10000.00 cop[tikv] table:t29711 keep order:false, stats:pseudo",
		))

}

<<<<<<< HEAD
func (s *testIntegrationSuite) TestIssue31202(c *C) {
	store, dom := s.store, s.dom
	tk := testkit.NewTestKit(c, store)

	tk.MustExec("use test")
	tk.MustExec("create table t31202(a int primary key, b int);")

	tbl, err := dom.InfoSchema().TableByName(model.CIStr{O: "test", L: "test"}, model.CIStr{O: "t31202", L: "t31202"})
	c.Assert(err, IsNil)
	// Set the hacked TiFlash replica for explain tests.
	tbl.Meta().TiFlashReplica = &model.TiFlashReplicaInfo{Count: 1, Available: true}

	tk.MustQuery("explain format = 'brief' select * from t31202;").Check(testkit.Rows(
		"TableReader 10000.00 root  data:TableFullScan",
		"└─TableFullScan 10000.00 cop[tiflash] table:t31202 keep order:false, stats:pseudo"))

	tk.MustQuery("explain format = 'brief' select * from t31202 use index (primary);").Check(testkit.Rows(
		"TableReader 10000.00 root  data:TableFullScan",
		"└─TableFullScan 10000.00 cop[tikv] table:t31202 keep order:false, stats:pseudo"))
	tk.MustExec("drop table if exists t31202")
=======
func (s *testIntegrationSuite) TestIssue29705(c *C) {
	tk := testkit.NewTestKit(c, s.store)
	origin := tk.MustQuery("SELECT @@session.tidb_partition_prune_mode")
	originStr := origin.Rows()[0][0].(string)
	defer func() {
		tk.MustExec("set @@session.tidb_partition_prune_mode = '" + originStr + "'")
	}()
	tk.MustExec("set @@session.tidb_partition_prune_mode = 'static'")
	tk.MustExec("use test")
	tk.MustExec("drop table if exists t;")
	tk.MustExec("create table t(id int) partition by hash(id) partitions 4;")
	tk.MustExec("insert into t values(1);")
	result := tk.MustQuery("SELECT COUNT(1) FROM ( SELECT COUNT(1) FROM t b GROUP BY id) a;")
	result.Check(testkit.Rows("1"))
>>>>>>> 53f544df
}

func (s *testIntegrationSerialSuite) TestIssue30271(c *C) {
	defer collate.SetNewCollationEnabledForTest(false)
	collate.SetNewCollationEnabledForTest(true)
	tk := testkit.NewTestKit(c, s.store)
	tk.MustExec("use test")
	tk.MustExec("drop table if exists t")
	tk.MustExec("create table t(a char(10), b char(10), c char(10), index (a, b, c)) collate utf8mb4_bin;")
	tk.MustExec("insert into t values ('b', 'a', '1'), ('b', 'A', '2'), ('c', 'a', '3');")
	tk.MustExec("set names utf8mb4 collate utf8mb4_general_ci;")
	tk.MustQuery("select * from t where (a>'a' and b='a') or (b = 'A' and a < 'd') order by a,c;").Check(testkit.Rows("b a 1", "b A 2", "c a 3"))
}<|MERGE_RESOLUTION|>--- conflicted
+++ resolved
@@ -4793,7 +4793,6 @@
 
 }
 
-<<<<<<< HEAD
 func (s *testIntegrationSuite) TestIssue31202(c *C) {
 	store, dom := s.store, s.dom
 	tk := testkit.NewTestKit(c, store)
@@ -4814,7 +4813,8 @@
 		"TableReader 10000.00 root  data:TableFullScan",
 		"└─TableFullScan 10000.00 cop[tikv] table:t31202 keep order:false, stats:pseudo"))
 	tk.MustExec("drop table if exists t31202")
-=======
+}
+
 func (s *testIntegrationSuite) TestIssue29705(c *C) {
 	tk := testkit.NewTestKit(c, s.store)
 	origin := tk.MustQuery("SELECT @@session.tidb_partition_prune_mode")
@@ -4829,7 +4829,6 @@
 	tk.MustExec("insert into t values(1);")
 	result := tk.MustQuery("SELECT COUNT(1) FROM ( SELECT COUNT(1) FROM t b GROUP BY id) a;")
 	result.Check(testkit.Rows("1"))
->>>>>>> 53f544df
 }
 
 func (s *testIntegrationSerialSuite) TestIssue30271(c *C) {
