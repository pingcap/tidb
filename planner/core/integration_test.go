--- conflicted
+++ resolved
@@ -2155,14 +2155,27 @@
 	))
 }
 
-<<<<<<< HEAD
 func (s *testIntegrationSuite) TestConditionPushDownToIndexScanForPrefixIndex(c *C) {
 	tk := testkit.NewTestKit(c, s.store)
 
 	tk.MustExec("use test")
 	tk.MustExec("drop table if exists t")
 	tk.MustExec("create table t (a text, b text, index a_b (a(255), b(255)))")
-=======
+	var input []string
+	var output []struct {
+		SQL  string
+		Plan []string
+	}
+	s.testData.GetTestCases(c, &input, &output)
+	for i, tt := range input {
+		s.testData.OnRecord(func() {
+			output[i].SQL = tt
+			output[i].Plan = s.testData.ConvertRowsToStrings(tk.MustQuery(tt).Rows())
+		})
+		tk.MustQuery(tt).Check(testkit.Rows(output[i].Plan...))
+	}
+}
+
 // Test for issue https://github.com/pingcap/tidb/issues/21607.
 func (s *testIntegrationSuite) TestConditionColPruneInPhysicalUnionScan(c *C) {
 	tk := testkit.NewTestKit(c, s.store)
@@ -2220,7 +2233,6 @@
 
 	tk.MustExec("drop table if exists t3")
 	tk.MustExec("create table t3 (a char(10), b char(10), c char(10), index(a, b, c))")
->>>>>>> 092a01a0
 
 	var input []string
 	var output []struct {
