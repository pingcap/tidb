--- conflicted
+++ resolved
@@ -3971,7 +3971,6 @@
 
 }
 
-<<<<<<< HEAD
 // TestIsMatchProp is used to test https://github.com/pingcap/tidb/issues/26017.
 func (s *testIntegrationSuite) TestIsMatchProp(c *C) {
 	tk := testkit.NewTestKit(c, s.store)
@@ -3994,7 +3993,8 @@
 		})
 		tk.MustQuery("explain format = 'brief' " + tt).Check(testkit.Rows(output[i].Plan...))
 	}
-=======
+}
+
 func (s *testIntegrationSerialSuite) TestIssue26250(c *C) {
 	tk := testkit.NewTestKit(c, s.store)
 	tk.MustExec("use test")
@@ -4049,5 +4049,4 @@
 	tk.MustExec("create table t(a timestamp, b datetime);")
 	tk.MustExec("insert into t values('2020-07-29 09:07:01', '2020-07-27 16:57:36');")
 	tk.MustQuery("select greatest(a, b) from t union select null;").Sort().Check(testkit.Rows("2020-07-29 09:07:01", "<nil>"))
->>>>>>> 150fe0c3
 }