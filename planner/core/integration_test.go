// Copyright 2019 PingCAP, Inc.
//
// Licensed under the Apache License, Version 2.0 (the "License");
// you may not use this file except in compliance with the License.
// You may obtain a copy of the License at
//
//     http://www.apache.org/licenses/LICENSE-2.0
//
// Unless required by applicable law or agreed to in writing, software
// distributed under the License is distributed on an "AS IS" BASIS,
// See the License for the specific language governing permissions and
// limitations under the License.

package core_test

import (
	. "github.com/pingcap/check"
	"github.com/pingcap/errors"
	"github.com/pingcap/parser/model"
	"github.com/pingcap/parser/mysql"
	"github.com/pingcap/tidb/config"
	"github.com/pingcap/tidb/domain"
	"github.com/pingcap/tidb/kv"
	"github.com/pingcap/tidb/planner/core"
	"github.com/pingcap/tidb/sessionctx/stmtctx"
	"github.com/pingcap/tidb/util/testkit"
	"github.com/pingcap/tidb/util/testutil"
)

var _ = Suite(&testIntegrationSuite{})
var _ = SerialSuites(&testIntegrationSerialSuite{})

type testIntegrationSuite struct {
	testData testutil.TestData
	store    kv.Storage
	dom      *domain.Domain
}

func (s *testIntegrationSuite) SetUpSuite(c *C) {
	var err error
	s.testData, err = testutil.LoadTestSuiteData("testdata", "integration_suite")
	c.Assert(err, IsNil)
}

func (s *testIntegrationSuite) TearDownSuite(c *C) {
	c.Assert(s.testData.GenerateOutputIfNeeded(), IsNil)
}

func (s *testIntegrationSuite) SetUpTest(c *C) {
	var err error
	s.store, s.dom, err = newStoreWithBootstrap()
	c.Assert(err, IsNil)
}

func (s *testIntegrationSuite) TearDownTest(c *C) {
	s.dom.Close()
	err := s.store.Close()
	c.Assert(err, IsNil)
}

type testIntegrationSerialSuite struct {
	testData testutil.TestData
	store    kv.Storage
	dom      *domain.Domain
}

func (s *testIntegrationSerialSuite) SetUpSuite(c *C) {
	var err error
	s.testData, err = testutil.LoadTestSuiteData("testdata", "integration_serial_suite")
	c.Assert(err, IsNil)
}

func (s *testIntegrationSerialSuite) TearDownSuite(c *C) {
	c.Assert(s.testData.GenerateOutputIfNeeded(), IsNil)
}

func (s *testIntegrationSerialSuite) SetUpTest(c *C) {
	var err error
	s.store, s.dom, err = newStoreWithBootstrap()
	c.Assert(err, IsNil)
}

func (s *testIntegrationSerialSuite) TearDownTest(c *C) {
	s.dom.Close()
	err := s.store.Close()
	c.Assert(err, IsNil)
}

func (s *testIntegrationSuite) TestShowSubquery(c *C) {
	tk := testkit.NewTestKit(c, s.store)
	tk.MustExec("use test")
	tk.MustExec("drop table if exists t")
	tk.MustExec("create table t(a varchar(10), b int, c int)")
	tk.MustQuery("show columns from t where true").Check(testkit.Rows(
		"a varchar(10) YES  <nil> ",
		"b int(11) YES  <nil> ",
		"c int(11) YES  <nil> ",
	))
	tk.MustQuery("show columns from t where field = 'b'").Check(testkit.Rows(
		"b int(11) YES  <nil> ",
	))
	tk.MustQuery("show columns from t where field in (select 'b')").Check(testkit.Rows(
		"b int(11) YES  <nil> ",
	))
	tk.MustQuery("show columns from t where field in (select 'b') and true").Check(testkit.Rows(
		"b int(11) YES  <nil> ",
	))
	tk.MustQuery("show columns from t where field in (select 'b') and false").Check(testkit.Rows())
	tk.MustExec("insert into t values('c', 0, 0)")
	tk.MustQuery("show columns from t where field < all (select a from t)").Check(testkit.Rows(
		"a varchar(10) YES  <nil> ",
		"b int(11) YES  <nil> ",
	))
	tk.MustExec("insert into t values('b', 0, 0)")
	tk.MustQuery("show columns from t where field < all (select a from t)").Check(testkit.Rows(
		"a varchar(10) YES  <nil> ",
	))
}

func (s *testIntegrationSuite) TestIsFromUnixtimeNullRejective(c *C) {
	tk := testkit.NewTestKit(c, s.store)
	tk.MustExec("use test")
	tk.MustExec(`drop table if exists t;`)
	tk.MustExec(`create table t(a bigint, b bigint);`)
	s.runTestsWithTestData("TestIsFromUnixtimeNullRejective", tk, c)
}

func (s *testIntegrationSuite) runTestsWithTestData(caseName string, tk *testkit.TestKit, c *C) {
	var input []string
	var output []struct {
		SQL  string
		Plan []string
	}
	s.testData.GetTestCasesByName(caseName, c, &input, &output)
	for i, tt := range input {
		s.testData.OnRecord(func() {
			output[i].SQL = tt
			output[i].Plan = s.testData.ConvertRowsToStrings(tk.MustQuery(tt).Rows())
		})
		tk.MustQuery(tt).Check(testkit.Rows(output[i].Plan...))
	}
}

func (s *testIntegrationSuite) TestJoinNotNullFlag(c *C) {
	store, dom, err := newStoreWithBootstrap()
	c.Assert(err, IsNil)
	tk := testkit.NewTestKit(c, store)
	defer func() {
		dom.Close()
		store.Close()
	}()
	tk.MustExec("use test")
	tk.MustExec("drop table if exists t1, t2")
	tk.MustExec("create table t1(x int not null)")
	tk.MustExec("create table t2(x int)")
	tk.MustExec("insert into t2 values (1)")

	tk.MustQuery("select IFNULL((select t1.x from t1 where t1.x = t2.x), 'xxx') as col1 from t2").Check(testkit.Rows("xxx"))
	tk.MustQuery("select ifnull(t1.x, 'xxx') from t2 left join t1 using(x)").Check(testkit.Rows("xxx"))
	tk.MustQuery("select ifnull(t1.x, 'xxx') from t2 natural left join t1").Check(testkit.Rows("xxx"))
}

func (s *testIntegrationSuite) TestSimplifyOuterJoinWithCast(c *C) {
	tk := testkit.NewTestKit(c, s.store)

	tk.MustExec("use test")
	tk.MustExec("drop table if exists t")
	tk.MustExec("create table t(a int not null, b datetime default null)")

	var input []string
	var output []struct {
		SQL  string
		Plan []string
	}
	s.testData.GetTestCases(c, &input, &output)
	for i, tt := range input {
		s.testData.OnRecord(func() {
			output[i].SQL = tt
			output[i].Plan = s.testData.ConvertRowsToStrings(tk.MustQuery(tt).Rows())
		})
		tk.MustQuery(tt).Check(testkit.Rows(output[i].Plan...))
	}
}

func (s *testIntegrationSuite) TestAntiJoinConstProp(c *C) {
	store, dom, err := newStoreWithBootstrap()
	c.Assert(err, IsNil)
	tk := testkit.NewTestKit(c, store)
	defer func() {
		dom.Close()
		store.Close()
	}()
	tk.MustExec("use test")
	tk.MustExec("drop table if exists t1, t2")
	tk.MustExec("create table t1(a int not null, b int not null)")
	tk.MustExec("insert into t1 values (1,1)")
	tk.MustExec("create table t2(a int not null, b int not null)")
	tk.MustExec("insert into t2 values (2,2)")

	tk.MustQuery("select * from t1 where t1.a not in (select a from t2 where t2.a = t1.a and t2.a > 1)").Check(testkit.Rows(
		"1 1",
	))
	tk.MustQuery("select * from t1 where t1.a not in (select a from t2 where t2.b = t1.b and t2.a > 1)").Check(testkit.Rows(
		"1 1",
	))
	tk.MustQuery("select * from t1 where t1.a not in (select a from t2 where t2.b = t1.b and t2.b > 1)").Check(testkit.Rows(
		"1 1",
	))
	tk.MustQuery("select q.a in (select count(*) from t1 s where not exists (select 1 from t1 p where q.a > 1 and p.a = s.a)) from t1 q").Check(testkit.Rows(
		"1",
	))
	tk.MustQuery("select q.a in (select not exists (select 1 from t1 p where q.a > 1 and p.a = s.a) from t1 s) from t1 q").Check(testkit.Rows(
		"1",
	))

	tk.MustExec("drop table t1, t2")
	tk.MustExec("create table t1(a int not null, b int)")
	tk.MustExec("insert into t1 values (1,null)")
	tk.MustExec("create table t2(a int not null, b int)")
	tk.MustExec("insert into t2 values (2,2)")

	tk.MustQuery("select * from t1 where t1.a not in (select a from t2 where t2.b > t1.b)").Check(testkit.Rows(
		"1 <nil>",
	))
	tk.MustQuery("select * from t1 where t1.a not in (select a from t2 where t1.a = 2)").Check(testkit.Rows(
		"1 <nil>",
	))
}

func (s *testIntegrationSuite) TestPpdWithSetVar(c *C) {
	store, dom, err := newStoreWithBootstrap()
	c.Assert(err, IsNil)
	tk := testkit.NewTestKit(c, store)
	defer func() {
		dom.Close()
		store.Close()
	}()
	tk.MustExec("use test")
	tk.MustExec("drop table if exists t")
	tk.MustExec("create table t(c1 int, c2 varchar(255))")
	tk.MustExec("insert into t values(1,'a'),(2,'d'),(3,'c')")

	tk.MustQuery("select t01.c1,t01.c2,t01.c3 from (select t1.*,@c3:=@c3+1 as c3 from (select t.*,@c3:=0 from t order by t.c1)t1)t01 where t01.c3=1 and t01.c2='d'").Check(testkit.Rows())
	tk.MustQuery("select t01.c1,t01.c2,t01.c3 from (select t1.*,@c3:=@c3+1 as c3 from (select t.*,@c3:=0 from t order by t.c1)t1)t01 where t01.c3=2 and t01.c2='d'").Check(testkit.Rows("2 d 2"))
}

func (s *testIntegrationSuite) TestBitColErrorMessage(c *C) {
	store, dom, err := newStoreWithBootstrap()
	c.Assert(err, IsNil)
	tk := testkit.NewTestKit(c, store)
	defer func() {
		dom.Close()
		store.Close()
	}()

	tk.MustExec("use test")
	tk.MustExec("drop table if exists bit_col_t")
	tk.MustExec("create table bit_col_t (a bit(64))")
	tk.MustExec("drop table bit_col_t")
	tk.MustExec("create table bit_col_t (a bit(1))")
	tk.MustExec("drop table bit_col_t")
	tk.MustGetErrCode("create table bit_col_t (a bit(0))", mysql.ErrInvalidFieldSize)
	tk.MustGetErrCode("create table bit_col_t (a bit(65))", mysql.ErrTooBigDisplaywidth)
}

func (s *testIntegrationSuite) TestIsolationRead(c *C) {
	store, dom, err := newStoreWithBootstrap()
	c.Assert(err, IsNil)
	tk := testkit.NewTestKit(c, store)
	defer func() {
		dom.Close()
		store.Close()
	}()

	tk.MustExec("use test")
	tk.MustExec("drop table if exists t")
	tk.MustExec("create table t(a int)")
	tk.MustExec("set @@session.tidb_isolation_read_engines = 'tiflash'")

	// Don't filter mysql.SystemDB by isolation read.
	tk.MustQuery("explain select * from mysql.stats_meta").Check(testkit.Rows(
		"TableReader_5 10000.00 root data:TableScan_4",
		"└─TableScan_4 10000.00 cop[tikv] table:stats_meta, range:[-inf,+inf], keep order:false, stats:pseudo"))

	_, err = tk.Exec("select * from t")
	c.Assert(err, NotNil)
	c.Assert(err.Error(), Equals, "[planner:1815]Internal : Can not find access path matching 'tidb_isolation_read_engines'(value: 'tiflash'). Available values are 'tikv'.")

	tk.MustExec("set @@session.tidb_isolation_read_engines = 'tiflash, tikv'")
	tk.MustExec("select * from t")
	config.GetGlobalConfig().IsolationRead.Engines = []string{"tiflash"}
	defer func() { config.GetGlobalConfig().IsolationRead.Engines = []string{"tikv", "tiflash"} }()
	// Change instance config doesn't affect isolation read.
	tk.MustExec("select * from t")
}

func (s *testIntegrationSerialSuite) TestSelPushDownTiFlash(c *C) {
	tk := testkit.NewTestKit(c, s.store)
	tk.MustExec("use test")
	tk.MustExec("drop table if exists t")
	tk.MustExec("create table t(a int primary key, b varchar(20))")

	// Create virtual tiflash replica info.
	dom := domain.GetDomain(tk.Se)
	is := dom.InfoSchema()
	db, exists := is.SchemaByName(model.NewCIStr("test"))
	c.Assert(exists, IsTrue)
	for _, tblInfo := range db.Tables {
		if tblInfo.Name.L == "t" {
			tblInfo.TiFlashReplica = &model.TiFlashReplicaInfo{
				Count:     1,
				Available: true,
			}
		}
	}

	tk.MustExec("set @@session.tidb_isolation_read_engines = 'tiflash'")

	var input []string
	var output []struct {
		SQL  string
		Plan []string
	}
	s.testData.GetTestCases(c, &input, &output)
	for i, tt := range input {
		s.testData.OnRecord(func() {
			output[i].SQL = tt
			output[i].Plan = s.testData.ConvertRowsToStrings(tk.MustQuery(tt).Rows())
		})
		tk.MustQuery(tt).Check(testkit.Rows(output[i].Plan...))
	}
}

func (s *testIntegrationSerialSuite) TestIssue15110(c *C) {
	tk := testkit.NewTestKit(c, s.store)
	tk.MustExec("use test")
	tk.MustExec("drop table if exists crm_rd_150m")
	tk.MustExec(`CREATE TABLE crm_rd_150m (
	product varchar(256) DEFAULT NULL,
		uks varchar(16) DEFAULT NULL,
		brand varchar(256) DEFAULT NULL,
		cin varchar(16) DEFAULT NULL,
		created_date timestamp NULL DEFAULT NULL,
		quantity int(11) DEFAULT NULL,
		amount decimal(11,0) DEFAULT NULL,
		pl_date timestamp NULL DEFAULT NULL,
		customer_first_date timestamp NULL DEFAULT NULL,
		recent_date timestamp NULL DEFAULT NULL
	) ENGINE=InnoDB DEFAULT CHARSET=utf8 COLLATE=utf8_bin;`)

	// Create virtual tiflash replica info.
	dom := domain.GetDomain(tk.Se)
	is := dom.InfoSchema()
	db, exists := is.SchemaByName(model.NewCIStr("test"))
	c.Assert(exists, IsTrue)
	for _, tblInfo := range db.Tables {
		if tblInfo.Name.L == "crm_rd_150m" {
			tblInfo.TiFlashReplica = &model.TiFlashReplicaInfo{
				Count:     1,
				Available: true,
			}
		}
	}

	tk.MustExec("set @@session.tidb_isolation_read_engines = 'tiflash'")
	tk.MustExec("explain SELECT count(*) FROM crm_rd_150m dataset_48 WHERE (CASE WHEN (month(dataset_48.customer_first_date)) <= 30 THEN '新客' ELSE NULL END) IS NOT NULL;")
}

func (s *testIntegrationSerialSuite) TestReadFromStorageHint(c *C) {
	tk := testkit.NewTestKit(c, s.store)

	tk.MustExec("use test")
	tk.MustExec("drop table if exists t, tt, ttt")
	tk.MustExec("create table t(a int, b int, index ia(a))")
	tk.MustExec("create table tt(a int, b int, primary key(a))")
	tk.MustExec("create table ttt(a int, primary key (a desc))")

	// Create virtual tiflash replica info.
	dom := domain.GetDomain(tk.Se)
	is := dom.InfoSchema()
	db, exists := is.SchemaByName(model.NewCIStr("test"))
	c.Assert(exists, IsTrue)
	for _, tblInfo := range db.Tables {
		tblInfo.TiFlashReplica = &model.TiFlashReplicaInfo{
			Count:     1,
			Available: true,
		}
	}

	var input []string
	var output []struct {
		SQL  string
		Plan []string
		Warn []string
	}
	s.testData.GetTestCases(c, &input, &output)
	for i, tt := range input {
		s.testData.OnRecord(func() {
			output[i].SQL = tt
			output[i].Plan = s.testData.ConvertRowsToStrings(tk.MustQuery(tt).Rows())
			output[i].Warn = s.testData.ConvertSQLWarnToStrings(tk.Se.GetSessionVars().StmtCtx.GetWarnings())
		})
		res := tk.MustQuery(tt)
		res.Check(testkit.Rows(output[i].Plan...))
		c.Assert(s.testData.ConvertSQLWarnToStrings(tk.Se.GetSessionVars().StmtCtx.GetWarnings()), DeepEquals, output[i].Warn)
	}
}

func (s *testIntegrationSerialSuite) TestReadFromStorageHintAndIsolationRead(c *C) {
	tk := testkit.NewTestKit(c, s.store)

	tk.MustExec("use test")
	tk.MustExec("drop table if exists t, tt, ttt")
	tk.MustExec("create table t(a int, b int, index ia(a))")
	tk.MustExec("set @@session.tidb_isolation_read_engines=\"tikv\"")

	// Create virtual tiflash replica info.
	dom := domain.GetDomain(tk.Se)
	is := dom.InfoSchema()
	db, exists := is.SchemaByName(model.NewCIStr("test"))
	c.Assert(exists, IsTrue)
	for _, tblInfo := range db.Tables {
		tblInfo.TiFlashReplica = &model.TiFlashReplicaInfo{
			Count:     1,
			Available: true,
		}
	}

	var input []string
	var output []struct {
		SQL  string
		Plan []string
		Warn []string
	}
	s.testData.GetTestCases(c, &input, &output)
	for i, tt := range input {
		tk.Se.GetSessionVars().StmtCtx.SetWarnings(nil)
		s.testData.OnRecord(func() {
			output[i].SQL = tt
			output[i].Plan = s.testData.ConvertRowsToStrings(tk.MustQuery(tt).Rows())
			output[i].Warn = s.testData.ConvertSQLWarnToStrings(tk.Se.GetSessionVars().StmtCtx.GetWarnings())
		})
		res := tk.MustQuery(tt)
		res.Check(testkit.Rows(output[i].Plan...))
		c.Assert(s.testData.ConvertSQLWarnToStrings(tk.Se.GetSessionVars().StmtCtx.GetWarnings()), DeepEquals, output[i].Warn)
	}
}

func (s *testIntegrationSerialSuite) TestIsolationReadTiFlashNotChoosePointGet(c *C) {
	tk := testkit.NewTestKit(c, s.store)

	tk.MustExec("use test")
	tk.MustExec("drop table if exists t")
	tk.MustExec("create table t(a int, b int, primary key (a))")

	// Create virtual tiflash replica info.
	dom := domain.GetDomain(tk.Se)
	is := dom.InfoSchema()
	db, exists := is.SchemaByName(model.NewCIStr("test"))
	c.Assert(exists, IsTrue)
	for _, tblInfo := range db.Tables {
		tblInfo.TiFlashReplica = &model.TiFlashReplicaInfo{
			Count:     1,
			Available: true,
		}
	}

	tk.MustExec("set @@session.tidb_isolation_read_engines=\"tiflash\"")
	var input []string
	var output []struct {
		SQL    string
		Result []string
	}
	s.testData.GetTestCases(c, &input, &output)
	for i, tt := range input {
		s.testData.OnRecord(func() {
			output[i].SQL = tt
			output[i].Result = s.testData.ConvertRowsToStrings(tk.MustQuery(tt).Rows())
		})
		tk.MustQuery(tt).Check(testkit.Rows(output[i].Result...))
	}
}

func (s *testIntegrationSerialSuite) TestIsolationReadTiFlashUseIndexHint(c *C) {
	tk := testkit.NewTestKit(c, s.store)

	tk.MustExec("use test")
	tk.MustExec("drop table if exists t")
	tk.MustExec("create table t(a int, index idx(a));")

	// Create virtual tiflash replica info.
	dom := domain.GetDomain(tk.Se)
	is := dom.InfoSchema()
	db, exists := is.SchemaByName(model.NewCIStr("test"))
	c.Assert(exists, IsTrue)
	for _, tblInfo := range db.Tables {
		tblInfo.TiFlashReplica = &model.TiFlashReplicaInfo{
			Count:     1,
			Available: true,
		}
	}

	tk.MustExec("set @@session.tidb_isolation_read_engines=\"tiflash\"")
	var input []string
	var output []struct {
		SQL  string
		Plan []string
		Warn []string
	}
	s.testData.GetTestCases(c, &input, &output)
	for i, tt := range input {
		s.testData.OnRecord(func() {
			output[i].SQL = tt
			output[i].Plan = s.testData.ConvertRowsToStrings(tk.MustQuery(tt).Rows())
			output[i].Warn = s.testData.ConvertSQLWarnToStrings(tk.Se.GetSessionVars().StmtCtx.GetWarnings())
		})
		res := tk.MustQuery(tt)
		res.Check(testkit.Rows(output[i].Plan...))
		c.Assert(s.testData.ConvertSQLWarnToStrings(tk.Se.GetSessionVars().StmtCtx.GetWarnings()), DeepEquals, output[i].Warn)
	}
}

func (s *testIntegrationSuite) TestPartitionTableStats(c *C) {
	tk := testkit.NewTestKit(c, s.store)

	tk.MustExec("use test")
	tk.MustExec("drop table if exists t")
	tk.MustExec("create table t(a int, b int)partition by range columns(a)(partition p0 values less than (10), partition p1 values less than(20), partition p2 values less than(30));")
	tk.MustExec("insert into t values(21, 1), (22, 2), (23, 3), (24, 4), (15, 5)")
	tk.MustExec("analyze table t")

	var input []string
	var output []struct {
		SQL    string
		Result []string
	}
	s.testData.GetTestCases(c, &input, &output)
	for i, tt := range input {
		s.testData.OnRecord(func() {
			output[i].SQL = tt
			output[i].Result = s.testData.ConvertRowsToStrings(tk.MustQuery(tt).Rows())
		})
		tk.MustQuery(tt).Check(testkit.Rows(output[i].Result...))
	}
}

func (s *testIntegrationSuite) TestErrNoDB(c *C) {
	tk := testkit.NewTestKit(c, s.store)
	tk.MustExec("create user test")
	_, err := tk.Exec("grant select on test1111 to test@'%'")
	c.Assert(errors.Cause(err), Equals, core.ErrNoDB)
	tk.MustExec("use test")
	tk.MustExec("create table test1111 (id int)")
	tk.MustExec("grant select on test1111 to test@'%'")
}

func (s *testIntegrationSuite) TestMaxMinEliminate(c *C) {
	tk := testkit.NewTestKit(c, s.store)

	tk.MustExec("use test")
	tk.MustExec("drop table if exists t")
	tk.MustExec("create table t(a int primary key)")

	var input []string
	var output []struct {
		SQL  string
		Plan []string
	}
	s.testData.GetTestCases(c, &input, &output)
	for i, tt := range input {
		s.testData.OnRecord(func() {
			output[i].SQL = tt
			output[i].Plan = s.testData.ConvertRowsToStrings(tk.MustQuery(tt).Rows())
		})
		tk.MustQuery(tt).Check(testkit.Rows(output[i].Plan...))
	}
}

func (s *testIntegrationSuite) TestTopNByConstFunc(c *C) {
	tk := testkit.NewTestKit(c, s.store)
	tk.MustExec("use test")
	tk.MustQuery("select max(t.col) from (select 'a' as col union all select '' as col) as t").Check(testkit.Rows(
		"a",
	))
}

func (s *testIntegrationSuite) TestIndexHintWarning(c *C) {
	tk := testkit.NewTestKit(c, s.store)
	tk.MustExec("use test")
	tk.MustExec("drop table if exists t1, t2")
	tk.MustExec("create table t1(a int, b int, c int, key a(a))")
	tk.MustExec("create table t2(a int, b int, c int, key a(a))")
	var input []string
	var output []struct {
		SQL      string
		Warnings []string
	}
	s.testData.GetTestCases(c, &input, &output)
	for i, tt := range input {
		s.testData.OnRecord(func() {
			output[i].SQL = tt
			tk.MustQuery(tt)
			warns := tk.Se.GetSessionVars().StmtCtx.GetWarnings()
			output[i].Warnings = make([]string, len(warns))
			for j := range warns {
				output[i].Warnings[j] = warns[j].Err.Error()
			}
		})
		tk.MustQuery(tt)
		warns := tk.Se.GetSessionVars().StmtCtx.GetWarnings()
		c.Assert(len(warns), Equals, len(output[i].Warnings))
		for j := range warns {
			c.Assert(warns[j].Level, Equals, stmtctx.WarnLevelWarning)
			c.Assert(warns[j].Err.Error(), Equals, output[i].Warnings[j])
		}
	}
}

func (s *testIntegrationSuite) TestIssue15546(c *C) {
	tk := testkit.NewTestKit(c, s.store)

	tk.MustExec("use test")
	tk.MustExec("drop table if exists t, pt, vt")
	tk.MustExec("create table t(a1 int, b1 int)")
	tk.MustExec("insert into t values(1, 1)")
	tk.MustExec("create table pt(a2 int primary key, b2 int) partition by range(a2) (" +
		"PARTITION `p0` VALUES LESS THAN (10), PARTITION `p1` VALUES LESS THAN (20), PARTITION `p2` VALUES LESS THAN (30))")
	tk.MustExec("insert into pt values(1, 1), (11, 11), (21, 21)")
	tk.MustExec("create definer='root'@'localhost' view vt(a1, b1) as select a1, b1 from t")
	tk.MustQuery("select * from pt, vt where a2 = a1").Check(testkit.Rows("1 1 1 1"))
}

func (s *testIntegrationSuite) TestIssue15813(c *C) {
	tk := testkit.NewTestKit(c, s.store)

	tk.MustExec("use test")
	tk.MustExec("drop table if exists t0, t1")
	tk.MustExec("create table t0(c0 int primary key)")
	tk.MustExec("create table t1(c0 int primary key)")
	tk.MustExec("CREATE INDEX i0 ON t0(c0)")
	tk.MustExec("CREATE INDEX i0 ON t1(c0)")
	tk.MustQuery("select /*+ MERGE_JOIN(t0, t1) */ * from t0, t1 where t0.c0 = t1.c0").Check(testkit.Rows())
}

<<<<<<< HEAD
func (s *testIntegrationSuite) TestIssue16440(c *C) {
	tk := testkit.NewTestKit(c, s.store)

	tk.MustExec("use test")
	tk.MustExec("drop table if exists t1")
	tk.MustExec("create table t1(c0 int)")
	tk.MustExec("INSERT INTO t1(c0) VALUES (NULL);")
	tk.MustQuery("SELECT t1.c0 FROM t1 WHERE NOT t1.c0;").Check(testkit.Rows())
	tk.MustExec("drop table t1")
=======
func (s *testIntegrationSuite) TestIssue15846(c *C) {
	tk := testkit.NewTestKit(c, s.store)
	tk.MustExec("use test")
	tk.MustExec("drop table if exists t0, t1")
	tk.MustExec("CREATE TABLE t0(t0 INT UNIQUE);")
	tk.MustExec("CREATE TABLE t1(c0 FLOAT);")
	tk.MustExec("INSERT INTO t1(c0) VALUES (0);")
	tk.MustExec("INSERT INTO t0(t0) VALUES (NULL), (NULL);")
	tk.MustQuery("SELECT t1.c0 FROM t1 LEFT JOIN t0 ON 1;").Check(testkit.Rows("0", "0"))

	tk.MustExec("drop table if exists t0, t1")
	tk.MustExec("CREATE TABLE t0(t0 INT);")
	tk.MustExec("CREATE TABLE t1(c0 FLOAT);")
	tk.MustExec("INSERT INTO t1(c0) VALUES (0);")
	tk.MustExec("INSERT INTO t0(t0) VALUES (NULL), (NULL);")
	tk.MustQuery("SELECT t1.c0 FROM t1 LEFT JOIN t0 ON 1;").Check(testkit.Rows("0", "0"))

	tk.MustExec("drop table if exists t0, t1")
	tk.MustExec("CREATE TABLE t0(t0 INT);")
	tk.MustExec("CREATE TABLE t1(c0 FLOAT);")
	tk.MustExec("create unique index idx on t0(t0);")
	tk.MustExec("INSERT INTO t1(c0) VALUES (0);")
	tk.MustExec("INSERT INTO t0(t0) VALUES (NULL), (NULL);")
	tk.MustQuery("SELECT t1.c0 FROM t1 LEFT JOIN t0 ON 1;").Check(testkit.Rows("0", "0"))
}

func (s *testIntegrationSuite) TestFloorUnixTimestampPruning(c *C) {
	tk := testkit.NewTestKit(c, s.store)
	tk.MustExec("use test")
	tk.MustExec("drop table if exists floor_unix_timestamp")
	tk.MustExec(`create table floor_unix_timestamp (ts timestamp(3))
partition by range (floor(unix_timestamp(ts))) (
partition p0 values less than (unix_timestamp('2020-04-05 00:00:00')),
partition p1 values less than (unix_timestamp('2020-04-12 00:00:00')),
partition p2 values less than (unix_timestamp('2020-04-15 00:00:00')))`)
	tk.MustExec("insert into floor_unix_timestamp values ('2020-04-04 00:00:00')")
	tk.MustExec("insert into floor_unix_timestamp values ('2020-04-04 23:59:59.999')")
	tk.MustExec("insert into floor_unix_timestamp values ('2020-04-05 00:00:00')")
	tk.MustExec("insert into floor_unix_timestamp values ('2020-04-05 00:00:00.001')")
	tk.MustExec("insert into floor_unix_timestamp values ('2020-04-12 01:02:03.456')")
	tk.MustExec("insert into floor_unix_timestamp values ('2020-04-14 00:00:42')")
	tk.MustQuery("select count(*) from floor_unix_timestamp where '2020-04-05 00:00:00.001' = ts").Check(testkit.Rows("1"))
	tk.MustQuery("select * from floor_unix_timestamp where ts > '2020-04-05 00:00:00' order by ts").Check(testkit.Rows("2020-04-05 00:00:00.001", "2020-04-12 01:02:03.456", "2020-04-14 00:00:42.000"))
	tk.MustQuery("select count(*) from floor_unix_timestamp where ts <= '2020-04-05 23:00:00'").Check(testkit.Rows("4"))
	tk.MustQuery("select * from floor_unix_timestamp partition(p1, p2) where ts > '2020-04-14 00:00:00'").Check(testkit.Rows("2020-04-14 00:00:42.000"))
>>>>>>> 71abef12
}<|MERGE_RESOLUTION|>--- conflicted
+++ resolved
@@ -642,7 +642,6 @@
 	tk.MustQuery("select /*+ MERGE_JOIN(t0, t1) */ * from t0, t1 where t0.c0 = t1.c0").Check(testkit.Rows())
 }
 
-<<<<<<< HEAD
 func (s *testIntegrationSuite) TestIssue16440(c *C) {
 	tk := testkit.NewTestKit(c, s.store)
 
@@ -652,7 +651,8 @@
 	tk.MustExec("INSERT INTO t1(c0) VALUES (NULL);")
 	tk.MustQuery("SELECT t1.c0 FROM t1 WHERE NOT t1.c0;").Check(testkit.Rows())
 	tk.MustExec("drop table t1")
-=======
+}
+
 func (s *testIntegrationSuite) TestIssue15846(c *C) {
 	tk := testkit.NewTestKit(c, s.store)
 	tk.MustExec("use test")
@@ -698,5 +698,4 @@
 	tk.MustQuery("select * from floor_unix_timestamp where ts > '2020-04-05 00:00:00' order by ts").Check(testkit.Rows("2020-04-05 00:00:00.001", "2020-04-12 01:02:03.456", "2020-04-14 00:00:42.000"))
 	tk.MustQuery("select count(*) from floor_unix_timestamp where ts <= '2020-04-05 23:00:00'").Check(testkit.Rows("4"))
 	tk.MustQuery("select * from floor_unix_timestamp partition(p1, p2) where ts > '2020-04-14 00:00:00'").Check(testkit.Rows("2020-04-14 00:00:42.000"))
->>>>>>> 71abef12
 }