--- conflicted
+++ resolved
@@ -8353,7 +8353,6 @@
 	tk.MustQuery("explain select * from t where c2 > 1;").CheckAt([]int{0, 2, 4}, rows)
 }
 
-<<<<<<< HEAD
 func TestIssue46177(t *testing.T) {
 	store := testkit.CreateMockStore(t)
 	tk := testkit.NewTestKit(t, store)
@@ -8399,7 +8398,8 @@
 		`└─Sort 1.00 root  test.sbtest.k`,
 		`  └─TableReader 1.00 root  data:TableRangeScan`,
 		`    └─TableRangeScan 1.00 cop[tikv] table:sbtest range:[0,1), keep order:false, stats:pseudo`))
-=======
+}
+
 func TestIssue45044(t *testing.T) {
 	store := testkit.CreateMockStore(t)
 	tk := testkit.NewTestKit(t, store)
@@ -8407,7 +8407,6 @@
 	tk.MustExec(`set tidb_enable_ordered_result_mode = on`)
 	tk.MustExec(`create table t1(c1 int)`)
 	tk.MustQuery(`select * from t1 group by t1.c1 having count(1) > 1 order by count(1) limit 10`).Check(testkit.Rows()) // no error
->>>>>>> 7a8ae6eb
 }
 
 // https://github.com/pingcap/tidb/issues/41458
