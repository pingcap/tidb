--- conflicted
+++ resolved
@@ -1968,7 +1968,6 @@
 		"└─TableRowIDScan_6(Probe) 2048.00 cop[tikv] table:test keep order:false"))
 }
 
-<<<<<<< HEAD
 func (s *testIntegrationSuite) TestInvalidNamedWindowSpec(c *C) {
 	// #12356
 	tk := testkit.NewTestKit(c, s.store)
@@ -1982,7 +1981,8 @@
 		"[planner:1054]Unknown column 'a' in 'window order by'")
 	tk.MustGetErrMsg("select val1, avg(val1) as a from temptest group by val1 window w as (partition by a)",
 		"[planner:1054]Unknown column 'a' in 'window partition by'")
-=======
+}
+
 func (s *testIntegrationSuite) TestCorrelatedColumnAggFuncPushDown(c *C) {
 	tk := testkit.NewTestKit(c, s.store)
 	tk.MustExec("use test;")
@@ -1992,5 +1992,4 @@
 	tk.MustQuery("select (select count(n.a + a) from t) from t n;").Check(testkit.Rows(
 		"1",
 	))
->>>>>>> 1b12071e
 }