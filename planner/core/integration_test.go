--- conflicted
+++ resolved
@@ -8309,7 +8309,6 @@
 	)`)
 }
 
-<<<<<<< HEAD
 func TestMppVersion(t *testing.T) {
 	store, dom := testkit.CreateMockStoreAndDomain(t)
 	tk := testkit.NewTestKit(t, store)
@@ -8410,7 +8409,8 @@
 
 		res.CheckAt([]int{0, 2, 4}, rows)
 	}
-=======
+}
+
 // https://github.com/pingcap/tidb/issues/36888.
 func TestIssue36888(t *testing.T) {
 	store := testkit.CreateMockStore(t)
@@ -8430,5 +8430,4 @@
 	tk.MustExec("use test")
 	tk.MustExec("CREATE TABLE t(col1 enum('p5', '9a33x') NOT NULL DEFAULT 'p5',col2 tinyblob DEFAULT NULL) ENGINE = InnoDB DEFAULT CHARSET = latin1 COLLATE = latin1_bin;")
 	tk.MustQuery("(select last_value(col1) over () as r0 from t) union all (select col2 as r0 from t);")
->>>>>>> fb29c807
 }