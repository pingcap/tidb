--- conflicted
+++ resolved
@@ -3707,32 +3707,6 @@
 	}
 }
 
-<<<<<<< HEAD
-func (s *testIntegrationSuite) TestEliminateLockForTemporaryTable(c *C) {
-	tk := testkit.NewTestKit(c, s.store)
-
-	tk.MustExec("use test;")
-	tk.MustExec("create global temporary table t1 (a int primary key, b int, c int, index i_b(b))  on commit delete rows;")
-	defer func() {
-		tk.MustExec("drop global temporary table if exists t1;")
-	}()
-	tk.MustExec("begin;")
-	tk.MustExec("insert t1 values (8,8,9);")
-
-	var input []string
-	var output []struct {
-		SQL  string
-		Plan []string
-	}
-	s.testData.GetTestCases(c, &input, &output)
-	for i, tt := range input {
-		s.testData.OnRecord(func() {
-			output[i].SQL = tt
-			output[i].Plan = s.testData.ConvertRowsToStrings(tk.MustQuery("explain format = 'brief' " + tt).Rows())
-		})
-		tk.MustQuery("explain format = 'brief' " + tt).Check(testkit.Rows(output[i].Plan...))
-	}
-=======
 func (s *testIntegrationSerialSuite) TestEnforceMPP(c *C) {
 	tk := testkit.NewTestKit(c, s.store)
 
@@ -3857,5 +3831,30 @@
 		"    └─HashAgg_9 1.00 285050.00 batchCop[tiflash]  funcs:count(1)->Column#5",
 		"      └─Selection_20 10.00 285020.00 batchCop[tiflash]  eq(test.t.a, 1)",
 		"        └─TableFullScan_19 10000.00 255020.00 batchCop[tiflash] table:t keep order:false, stats:pseudo"))
->>>>>>> b1d134d7
+}
+
+func (s *testIntegrationSuite) TestEliminateLockForTemporaryTable(c *C) {
+	tk := testkit.NewTestKit(c, s.store)
+
+	tk.MustExec("use test;")
+	tk.MustExec("create global temporary table t1 (a int primary key, b int, c int, index i_b(b))  on commit delete rows;")
+	defer func() {
+		tk.MustExec("drop global temporary table if exists t1;")
+	}()
+	tk.MustExec("begin;")
+	tk.MustExec("insert t1 values (8,8,9);")
+
+	var input []string
+	var output []struct {
+		SQL  string
+		Plan []string
+	}
+	s.testData.GetTestCases(c, &input, &output)
+	for i, tt := range input {
+		s.testData.OnRecord(func() {
+			output[i].SQL = tt
+			output[i].Plan = s.testData.ConvertRowsToStrings(tk.MustQuery("explain format = 'brief' " + tt).Rows())
+		})
+		tk.MustQuery("explain format = 'brief' " + tt).Check(testkit.Rows(output[i].Plan...))
+	}
 }