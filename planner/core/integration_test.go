// Copyright 2019 PingCAP, Inc.
//
// Licensed under the Apache License, Version 2.0 (the "License");
// you may not use this file except in compliance with the License.
// You may obtain a copy of the License at
//
//     http://www.apache.org/licenses/LICENSE-2.0
//
// Unless required by applicable law or agreed to in writing, software
// distributed under the License is distributed on an "AS IS" BASIS,
// See the License for the specific language governing permissions and
// limitations under the License.

package core_test

import (
	"fmt"

	. "github.com/pingcap/check"
	"github.com/pingcap/errors"
	"github.com/pingcap/parser/model"
	"github.com/pingcap/parser/mysql"
	"github.com/pingcap/tidb/config"
	"github.com/pingcap/tidb/domain"
	"github.com/pingcap/tidb/kv"
	"github.com/pingcap/tidb/planner/core"
	"github.com/pingcap/tidb/sessionctx/stmtctx"
	"github.com/pingcap/tidb/util/testkit"
	"github.com/pingcap/tidb/util/testutil"
)

var _ = Suite(&testIntegrationSuite{})
var _ = SerialSuites(&testIntegrationSerialSuite{})

type testIntegrationSuite struct {
	testData testutil.TestData
	store    kv.Storage
	dom      *domain.Domain
}

func (s *testIntegrationSuite) SetUpSuite(c *C) {
	var err error
	s.testData, err = testutil.LoadTestSuiteData("testdata", "integration_suite")
	c.Assert(err, IsNil)
}

func (s *testIntegrationSuite) TearDownSuite(c *C) {
	c.Assert(s.testData.GenerateOutputIfNeeded(), IsNil)
}

func (s *testIntegrationSuite) SetUpTest(c *C) {
	var err error
	s.store, s.dom, err = newStoreWithBootstrap()
	c.Assert(err, IsNil)
}

func (s *testIntegrationSuite) TearDownTest(c *C) {
	s.dom.Close()
	err := s.store.Close()
	c.Assert(err, IsNil)
}

type testIntegrationSerialSuite struct {
	testData testutil.TestData
	store    kv.Storage
	dom      *domain.Domain
}

func (s *testIntegrationSerialSuite) SetUpSuite(c *C) {
	var err error
	s.testData, err = testutil.LoadTestSuiteData("testdata", "integration_serial_suite")
	c.Assert(err, IsNil)
}

func (s *testIntegrationSerialSuite) TearDownSuite(c *C) {
	c.Assert(s.testData.GenerateOutputIfNeeded(), IsNil)
}

func (s *testIntegrationSerialSuite) SetUpTest(c *C) {
	var err error
	s.store, s.dom, err = newStoreWithBootstrap()
	c.Assert(err, IsNil)
}

func (s *testIntegrationSerialSuite) TearDownTest(c *C) {
	s.dom.Close()
	err := s.store.Close()
	c.Assert(err, IsNil)
}

func (s *testIntegrationSuite) TestShowSubquery(c *C) {
	tk := testkit.NewTestKit(c, s.store)
	tk.MustExec("use test")
	tk.MustExec("drop table if exists t")
	tk.MustExec("create table t(a varchar(10), b int, c int)")
	tk.MustQuery("show columns from t where true").Check(testkit.Rows(
		"a varchar(10) YES  <nil> ",
		"b int(11) YES  <nil> ",
		"c int(11) YES  <nil> ",
	))
	tk.MustQuery("show columns from t where field = 'b'").Check(testkit.Rows(
		"b int(11) YES  <nil> ",
	))
	tk.MustQuery("show columns from t where field in (select 'b')").Check(testkit.Rows(
		"b int(11) YES  <nil> ",
	))
	tk.MustQuery("show columns from t where field in (select 'b') and true").Check(testkit.Rows(
		"b int(11) YES  <nil> ",
	))
	tk.MustQuery("show columns from t where field in (select 'b') and false").Check(testkit.Rows())
	tk.MustExec("insert into t values('c', 0, 0)")
	tk.MustQuery("show columns from t where field < all (select a from t)").Check(testkit.Rows(
		"a varchar(10) YES  <nil> ",
		"b int(11) YES  <nil> ",
	))
	tk.MustExec("insert into t values('b', 0, 0)")
	tk.MustQuery("show columns from t where field < all (select a from t)").Check(testkit.Rows(
		"a varchar(10) YES  <nil> ",
	))
}

func (s *testIntegrationSuite) TestPpdWithSetVar(c *C) {
	tk := testkit.NewTestKit(c, s.store)
	tk.MustExec("use test")
	tk.MustExec("drop table if exists t")
	tk.MustExec("create table t(c1 int, c2 varchar(255))")
	tk.MustExec("insert into t values(1,'a'),(2,'d'),(3,'c')")

	tk.MustQuery("select t01.c1,t01.c2,t01.c3 from (select t1.*,@c3:=@c3+1 as c3 from (select t.*,@c3:=0 from t order by t.c1)t1)t01 where t01.c3=1 and t01.c2='d'").Check(testkit.Rows())
	tk.MustQuery("select t01.c1,t01.c2,t01.c3 from (select t1.*,@c3:=@c3+1 as c3 from (select t.*,@c3:=0 from t order by t.c1)t1)t01 where t01.c3=2 and t01.c2='d'").Check(testkit.Rows("2 d 2"))
}

func (s *testIntegrationSuite) TestBitColErrorMessage(c *C) {
	tk := testkit.NewTestKit(c, s.store)

	tk.MustExec("use test")
	tk.MustExec("drop table if exists bit_col_t")
	tk.MustExec("create table bit_col_t (a bit(64))")
	tk.MustExec("drop table bit_col_t")
	tk.MustExec("create table bit_col_t (a bit(1))")
	tk.MustExec("drop table bit_col_t")
	tk.MustGetErrCode("create table bit_col_t (a bit(0))", mysql.ErrInvalidFieldSize)
	tk.MustGetErrCode("create table bit_col_t (a bit(65))", mysql.ErrTooBigDisplaywidth)
}

func (s *testIntegrationSuite) TestPushLimitDownIndexLookUpReader(c *C) {
	tk := testkit.NewTestKit(c, s.store)

	tk.MustExec("use test")
	tk.MustExec("drop table if exists tbl")
	tk.MustExec("create table tbl(a int, b int, c int, key idx_b_c(b,c))")
	tk.MustExec("insert into tbl values(1,1,1),(2,2,2),(3,3,3),(4,4,4),(5,5,5)")
	tk.MustExec("analyze table tbl")

	var input []string
	var output []struct {
		SQL  string
		Plan []string
	}
	s.testData.GetTestCases(c, &input, &output)
	for i, tt := range input {
		s.testData.OnRecord(func() {
			output[i].SQL = tt
			output[i].Plan = s.testData.ConvertRowsToStrings(tk.MustQuery(tt).Rows())
		})
		tk.MustQuery(tt).Check(testkit.Rows(output[i].Plan...))
	}
}

func (s *testIntegrationSuite) TestIsFromUnixtimeNullRejective(c *C) {
	tk := testkit.NewTestKit(c, s.store)
	tk.MustExec("use test")
	tk.MustExec(`drop table if exists t;`)
	tk.MustExec(`create table t(a bigint, b bigint);`)
	s.runTestsWithTestData("TestIsFromUnixtimeNullRejective", tk, c)
}

func (s *testIntegrationSuite) runTestsWithTestData(caseName string, tk *testkit.TestKit, c *C) {
	var input []string
	var output []struct {
		SQL  string
		Plan []string
	}
	s.testData.GetTestCasesByName(caseName, c, &input, &output)
	for i, tt := range input {
		s.testData.OnRecord(func() {
			output[i].SQL = tt
			output[i].Plan = s.testData.ConvertRowsToStrings(tk.MustQuery(tt).Rows())
		})
		tk.MustQuery(tt).Check(testkit.Rows(output[i].Plan...))
	}
}

func (s *testIntegrationSuite) TestJoinNotNullFlag(c *C) {
	store, dom, err := newStoreWithBootstrap()
	c.Assert(err, IsNil)
	tk := testkit.NewTestKit(c, store)
	defer func() {
		dom.Close()
		store.Close()
	}()
	tk.MustExec("use test")
	tk.MustExec("drop table if exists t1, t2")
	tk.MustExec("create table t1(x int not null)")
	tk.MustExec("create table t2(x int)")
	tk.MustExec("insert into t2 values (1)")

	tk.MustQuery("select IFNULL((select t1.x from t1 where t1.x = t2.x), 'xxx') as col1 from t2").Check(testkit.Rows("xxx"))
	tk.MustQuery("select ifnull(t1.x, 'xxx') from t2 left join t1 using(x)").Check(testkit.Rows("xxx"))
	tk.MustQuery("select ifnull(t1.x, 'xxx') from t2 natural left join t1").Check(testkit.Rows("xxx"))
}

func (s *testIntegrationSuite) TestAntiJoinConstProp(c *C) {
	store, dom, err := newStoreWithBootstrap()
	c.Assert(err, IsNil)
	tk := testkit.NewTestKit(c, store)
	defer func() {
		dom.Close()
		store.Close()
	}()
	tk.MustExec("use test")
	tk.MustExec("drop table if exists t1, t2")
	tk.MustExec("create table t1(a int not null, b int not null)")
	tk.MustExec("insert into t1 values (1,1)")
	tk.MustExec("create table t2(a int not null, b int not null)")
	tk.MustExec("insert into t2 values (2,2)")

	tk.MustQuery("select * from t1 where t1.a not in (select a from t2 where t2.a = t1.a and t2.a > 1)").Check(testkit.Rows(
		"1 1",
	))
	tk.MustQuery("select * from t1 where t1.a not in (select a from t2 where t2.b = t1.b and t2.a > 1)").Check(testkit.Rows(
		"1 1",
	))
	tk.MustQuery("select * from t1 where t1.a not in (select a from t2 where t2.b = t1.b and t2.b > 1)").Check(testkit.Rows(
		"1 1",
	))
	tk.MustQuery("select q.a in (select count(*) from t1 s where not exists (select 1 from t1 p where q.a > 1 and p.a = s.a)) from t1 q").Check(testkit.Rows(
		"1",
	))
	tk.MustQuery("select q.a in (select not exists (select 1 from t1 p where q.a > 1 and p.a = s.a) from t1 s) from t1 q").Check(testkit.Rows(
		"1",
	))

	tk.MustExec("drop table t1, t2")
	tk.MustExec("create table t1(a int not null, b int)")
	tk.MustExec("insert into t1 values (1,null)")
	tk.MustExec("create table t2(a int not null, b int)")
	tk.MustExec("insert into t2 values (2,2)")

	tk.MustQuery("select * from t1 where t1.a not in (select a from t2 where t2.b > t1.b)").Check(testkit.Rows(
		"1 <nil>",
	))
	tk.MustQuery("select * from t1 where t1.a not in (select a from t2 where t1.a = 2)").Check(testkit.Rows(
		"1 <nil>",
	))
}

func (s *testIntegrationSuite) TestSimplifyOuterJoinWithCast(c *C) {
	tk := testkit.NewTestKit(c, s.store)

	tk.MustExec("use test")
	tk.MustExec("drop table if exists t")
	tk.MustExec("create table t(a int not null, b datetime default null)")

	var input []string
	var output []struct {
		SQL  string
		Plan []string
	}
	s.testData.GetTestCases(c, &input, &output)
	for i, tt := range input {
		s.testData.OnRecord(func() {
			output[i].SQL = tt
			output[i].Plan = s.testData.ConvertRowsToStrings(tk.MustQuery(tt).Rows())
		})
		tk.MustQuery(tt).Check(testkit.Rows(output[i].Plan...))
	}
}

func (s *testIntegrationSerialSuite) TestNoneAccessPathsFoundByIsolationRead(c *C) {
	tk := testkit.NewTestKit(c, s.store)

	tk.MustExec("use test")
	tk.MustExec("drop table if exists t")
	tk.MustExec("create table t(a int primary key)")

	_, err := tk.Exec("select * from t")
	c.Assert(err, IsNil)

	tk.MustExec("set @@session.tidb_isolation_read_engines = 'tiflash'")

	// Don't filter mysql.SystemDB by isolation read.
	tk.MustQuery("explain select * from mysql.stats_meta").Check(testkit.Rows(
		"TableReader_5 10000.00 root  data:TableFullScan_4",
		"└─TableFullScan_4 10000.00 cop[tikv] table:stats_meta keep order:false, stats:pseudo"))

	_, err = tk.Exec("select * from t")
	c.Assert(err, NotNil)
	c.Assert(err.Error(), Equals, "[planner:1815]Internal : Can not find access path matching 'tidb_isolation_read_engines'(value: 'tiflash'). Available values are 'tikv'.")

	tk.MustExec("set @@session.tidb_isolation_read_engines = 'tiflash, tikv'")
	tk.MustExec("select * from t")
	config.GetGlobalConfig().IsolationRead.Engines = []string{"tiflash"}
	defer func() { config.GetGlobalConfig().IsolationRead.Engines = []string{"tikv", "tiflash"} }()
	// Change instance config doesn't affect isolation read.
	tk.MustExec("select * from t")
}

func (s *testIntegrationSerialSuite) TestSelPushDownTiFlash(c *C) {
	tk := testkit.NewTestKit(c, s.store)
	tk.MustExec("use test")
	tk.MustExec("drop table if exists t")
	tk.MustExec("create table t(a int primary key, b varchar(20))")

	// Create virtual tiflash replica info.
	dom := domain.GetDomain(tk.Se)
	is := dom.InfoSchema()
	db, exists := is.SchemaByName(model.NewCIStr("test"))
	c.Assert(exists, IsTrue)
	for _, tblInfo := range db.Tables {
		if tblInfo.Name.L == "t" {
			tblInfo.TiFlashReplica = &model.TiFlashReplicaInfo{
				Count:     1,
				Available: true,
			}
		}
	}

	tk.MustExec("set @@session.tidb_isolation_read_engines = 'tiflash'")
	var input []string
	var output []struct {
		SQL  string
		Plan []string
	}
	s.testData.GetTestCases(c, &input, &output)
	for i, tt := range input {
		s.testData.OnRecord(func() {
			output[i].SQL = tt
			output[i].Plan = s.testData.ConvertRowsToStrings(tk.MustQuery(tt).Rows())
		})
		res := tk.MustQuery(tt)
		res.Check(testkit.Rows(output[i].Plan...))
	}
}

func (s *testIntegrationSerialSuite) TestIssue15110(c *C) {
	tk := testkit.NewTestKit(c, s.store)
	tk.MustExec("use test")
	tk.MustExec("drop table if exists crm_rd_150m")
	tk.MustExec(`CREATE TABLE crm_rd_150m (
	product varchar(256) DEFAULT NULL,
		uks varchar(16) DEFAULT NULL,
		brand varchar(256) DEFAULT NULL,
		cin varchar(16) DEFAULT NULL,
		created_date timestamp NULL DEFAULT NULL,
		quantity int(11) DEFAULT NULL,
		amount decimal(11,0) DEFAULT NULL,
		pl_date timestamp NULL DEFAULT NULL,
		customer_first_date timestamp NULL DEFAULT NULL,
		recent_date timestamp NULL DEFAULT NULL
	) ENGINE=InnoDB DEFAULT CHARSET=utf8 COLLATE=utf8_bin;`)

	// Create virtual tiflash replica info.
	dom := domain.GetDomain(tk.Se)
	is := dom.InfoSchema()
	db, exists := is.SchemaByName(model.NewCIStr("test"))
	c.Assert(exists, IsTrue)
	for _, tblInfo := range db.Tables {
		if tblInfo.Name.L == "crm_rd_150m" {
			tblInfo.TiFlashReplica = &model.TiFlashReplicaInfo{
				Count:     1,
				Available: true,
			}
		}
	}

	tk.MustExec("set @@session.tidb_isolation_read_engines = 'tiflash'")
	tk.MustExec("explain SELECT count(*) FROM crm_rd_150m dataset_48 WHERE (CASE WHEN (month(dataset_48.customer_first_date)) <= 30 THEN '新客' ELSE NULL END) IS NOT NULL;")
}

func (s *testIntegrationSerialSuite) TestReadFromStorageHint(c *C) {
	tk := testkit.NewTestKit(c, s.store)

	tk.MustExec("use test")
	tk.MustExec("drop table if exists t, tt, ttt")
	tk.MustExec("create table t(a int, b int, index ia(a))")
	tk.MustExec("create table tt(a int, b int, primary key(a))")
	tk.MustExec("create table ttt(a int, primary key (a desc))")

	// Create virtual tiflash replica info.
	dom := domain.GetDomain(tk.Se)
	is := dom.InfoSchema()
	db, exists := is.SchemaByName(model.NewCIStr("test"))
	c.Assert(exists, IsTrue)
	for _, tblInfo := range db.Tables {
		tblInfo.TiFlashReplica = &model.TiFlashReplicaInfo{
			Count:     1,
			Available: true,
		}
	}

	var input []string
	var output []struct {
		SQL  string
		Plan []string
		Warn []string
	}
	s.testData.GetTestCases(c, &input, &output)
	for i, tt := range input {
		s.testData.OnRecord(func() {
			output[i].SQL = tt
			output[i].Plan = s.testData.ConvertRowsToStrings(tk.MustQuery(tt).Rows())
			output[i].Warn = s.testData.ConvertSQLWarnToStrings(tk.Se.GetSessionVars().StmtCtx.GetWarnings())
		})
		res := tk.MustQuery(tt)
		res.Check(testkit.Rows(output[i].Plan...))
		c.Assert(s.testData.ConvertSQLWarnToStrings(tk.Se.GetSessionVars().StmtCtx.GetWarnings()), DeepEquals, output[i].Warn)
	}
}

func (s *testIntegrationSerialSuite) TestReadFromStorageHintAndIsolationRead(c *C) {
	tk := testkit.NewTestKit(c, s.store)

	tk.MustExec("use test")
	tk.MustExec("drop table if exists t, tt, ttt")
	tk.MustExec("create table t(a int, b int, index ia(a))")
	tk.MustExec("set @@session.tidb_isolation_read_engines=\"tikv\"")

	// Create virtual tiflash replica info.
	dom := domain.GetDomain(tk.Se)
	is := dom.InfoSchema()
	db, exists := is.SchemaByName(model.NewCIStr("test"))
	c.Assert(exists, IsTrue)
	for _, tblInfo := range db.Tables {
		tblInfo.TiFlashReplica = &model.TiFlashReplicaInfo{
			Count:     1,
			Available: true,
		}
	}

	var input []string
	var output []struct {
		SQL  string
		Plan []string
		Warn []string
	}
	s.testData.GetTestCases(c, &input, &output)
	for i, tt := range input {
		tk.Se.GetSessionVars().StmtCtx.SetWarnings(nil)
		s.testData.OnRecord(func() {
			output[i].SQL = tt
			output[i].Plan = s.testData.ConvertRowsToStrings(tk.MustQuery(tt).Rows())
			output[i].Warn = s.testData.ConvertSQLWarnToStrings(tk.Se.GetSessionVars().StmtCtx.GetWarnings())
		})
		res := tk.MustQuery(tt)
		res.Check(testkit.Rows(output[i].Plan...))
		c.Assert(s.testData.ConvertSQLWarnToStrings(tk.Se.GetSessionVars().StmtCtx.GetWarnings()), DeepEquals, output[i].Warn)
	}
}

func (s *testIntegrationSerialSuite) TestIsolationReadTiFlashNotChoosePointGet(c *C) {
	tk := testkit.NewTestKit(c, s.store)

	tk.MustExec("use test")
	tk.MustExec("drop table if exists t")
	tk.MustExec("create table t(a int, b int, primary key (a))")

	// Create virtual tiflash replica info.
	dom := domain.GetDomain(tk.Se)
	is := dom.InfoSchema()
	db, exists := is.SchemaByName(model.NewCIStr("test"))
	c.Assert(exists, IsTrue)
	for _, tblInfo := range db.Tables {
		tblInfo.TiFlashReplica = &model.TiFlashReplicaInfo{
			Count:     1,
			Available: true,
		}
	}

	tk.MustExec("set @@session.tidb_isolation_read_engines=\"tiflash\"")
	var input []string
	var output []struct {
		SQL    string
		Result []string
	}
	s.testData.GetTestCases(c, &input, &output)
	for i, tt := range input {
		s.testData.OnRecord(func() {
			output[i].SQL = tt
			output[i].Result = s.testData.ConvertRowsToStrings(tk.MustQuery(tt).Rows())
		})
		tk.MustQuery(tt).Check(testkit.Rows(output[i].Result...))
	}
}

func (s *testIntegrationSerialSuite) TestIsolationReadTiFlashUseIndexHint(c *C) {
	tk := testkit.NewTestKit(c, s.store)

	tk.MustExec("use test")
	tk.MustExec("drop table if exists t")
	tk.MustExec("create table t(a int, index idx(a));")

	// Create virtual tiflash replica info.
	dom := domain.GetDomain(tk.Se)
	is := dom.InfoSchema()
	db, exists := is.SchemaByName(model.NewCIStr("test"))
	c.Assert(exists, IsTrue)
	for _, tblInfo := range db.Tables {
		tblInfo.TiFlashReplica = &model.TiFlashReplicaInfo{
			Count:     1,
			Available: true,
		}
	}

	tk.MustExec("set @@session.tidb_isolation_read_engines=\"tiflash\"")
	var input []string
	var output []struct {
		SQL  string
		Plan []string
		Warn []string
	}
	s.testData.GetTestCases(c, &input, &output)
	for i, tt := range input {
		s.testData.OnRecord(func() {
			output[i].SQL = tt
			output[i].Plan = s.testData.ConvertRowsToStrings(tk.MustQuery(tt).Rows())
			output[i].Warn = s.testData.ConvertSQLWarnToStrings(tk.Se.GetSessionVars().StmtCtx.GetWarnings())
		})
		res := tk.MustQuery(tt)
		res.Check(testkit.Rows(output[i].Plan...))
		c.Assert(s.testData.ConvertSQLWarnToStrings(tk.Se.GetSessionVars().StmtCtx.GetWarnings()), DeepEquals, output[i].Warn)
	}
}

func (s *testIntegrationSuite) TestPartitionTableStats(c *C) {
	tk := testkit.NewTestKit(c, s.store)

	tk.MustExec("use test")
	tk.MustExec("drop table if exists t")
	tk.MustExec("create table t(a int, b int)partition by range columns(a)(partition p0 values less than (10), partition p1 values less than(20), partition p2 values less than(30));")
	tk.MustExec("insert into t values(21, 1), (22, 2), (23, 3), (24, 4), (15, 5)")
	tk.MustExec("analyze table t")

	var input []string
	var output []struct {
		SQL    string
		Result []string
	}
	s.testData.GetTestCases(c, &input, &output)
	for i, tt := range input {
		s.testData.OnRecord(func() {
			output[i].SQL = tt
			output[i].Result = s.testData.ConvertRowsToStrings(tk.MustQuery(tt).Rows())
		})
		tk.MustQuery(tt).Check(testkit.Rows(output[i].Result...))
	}
}

func (s *testIntegrationSuite) TestErrNoDB(c *C) {
	tk := testkit.NewTestKit(c, s.store)
	tk.MustExec("create user test")
	_, err := tk.Exec("grant select on test1111 to test@'%'")
	c.Assert(errors.Cause(err), Equals, core.ErrNoDB)
	tk.MustExec("use test")
	tk.MustExec("create table test1111 (id int)")
	tk.MustExec("grant select on test1111 to test@'%'")
}

func (s *testIntegrationSuite) TestMaxMinEliminate(c *C) {
	tk := testkit.NewTestKit(c, s.store)

	tk.MustExec("use test")
	tk.MustExec("drop table if exists t")
	tk.MustExec("create table t(a int primary key)")

	var input []string
	var output []struct {
		SQL  string
		Plan []string
	}
	s.testData.GetTestCases(c, &input, &output)
	for i, tt := range input {
		s.testData.OnRecord(func() {
			output[i].SQL = tt
			output[i].Plan = s.testData.ConvertRowsToStrings(tk.MustQuery(tt).Rows())
		})
		tk.MustQuery(tt).Check(testkit.Rows(output[i].Plan...))
	}
}

func (s *testIntegrationSuite) TestINLJHintSmallTable(c *C) {
	tk := testkit.NewTestKit(c, s.store)
	tk.MustExec("use test")
	tk.MustExec("drop table if exists t1, t2")
	tk.MustExec("create table t1(a int not null, b int, key(a))")
	tk.MustExec("insert into t1 values(1,1),(2,2)")
	tk.MustExec("create table t2(a int not null, b int, key(a))")
	tk.MustExec("insert into t2 values(1,1),(2,2),(3,3),(4,4),(5,5)")
	tk.MustExec("analyze table t1, t2")
	tk.MustExec("explain select /*+ TIDB_INLJ(t1) */ * from t1 join t2 on t1.a = t2.a")
}

func (s *testIntegrationSuite) TestIndexJoinUniqueCompositeIndex(c *C) {
	tk := testkit.NewTestKit(c, s.store)

	tk.MustExec("use test")
	tk.MustExec("drop table if exists t1, t2")
	tk.MustExec("create table t1(a int not null, c int not null)")
	tk.MustExec("create table t2(a int not null, b int not null, c int not null, primary key(a,b))")
	tk.MustExec("insert into t1 values(1,1)")
	tk.MustExec("insert into t2 values(1,1,1),(1,2,1)")
	tk.MustExec("analyze table t1,t2")

	var input []string
	var output []struct {
		SQL  string
		Plan []string
	}
	s.testData.GetTestCases(c, &input, &output)
	for i, tt := range input {
		s.testData.OnRecord(func() {
			output[i].SQL = tt
			output[i].Plan = s.testData.ConvertRowsToStrings(tk.MustQuery(tt).Rows())
		})
		tk.MustQuery(tt).Check(testkit.Rows(output[i].Plan...))
	}
}

func (s *testIntegrationSuite) TestIndexMerge(c *C) {
	tk := testkit.NewTestKit(c, s.store)

	tk.MustExec("use test")
	tk.MustExec("drop table if exists t")
	tk.MustExec("create table t(a int, b int, c int, unique index(a), unique index(b), primary key(c))")

	var input []string
	var output []struct {
		SQL  string
		Plan []string
	}
	s.testData.GetTestCases(c, &input, &output)
	for i, tt := range input {
		s.testData.OnRecord(func() {
			output[i].SQL = tt
			output[i].Plan = s.testData.ConvertRowsToStrings(tk.MustQuery(tt).Rows())
		})
		tk.MustQuery(tt).Check(testkit.Rows(output[i].Plan...))
	}
}

// for issue #14822
func (s *testIntegrationSuite) TestIndexJoinTableRange(c *C) {
	tk := testkit.NewTestKit(c, s.store)

	tk.MustExec("use test")
	tk.MustExec("drop table if exists t1, t2")
	tk.MustExec("create table t1(a int, b int, primary key (a), key idx_t1_b (b))")
	tk.MustExec("create table t2(a int, b int, primary key (a), key idx_t1_b (b))")

	var input []string
	var output []struct {
		SQL  string
		Plan []string
	}
	s.testData.GetTestCases(c, &input, &output)
	for i, tt := range input {
		s.testData.OnRecord(func() {
			output[i].SQL = tt
			output[i].Plan = s.testData.ConvertRowsToStrings(tk.MustQuery(tt).Rows())
		})
		tk.MustQuery(tt).Check(testkit.Rows(output[i].Plan...))
	}
}

func (s *testIntegrationSuite) TestTopNByConstFunc(c *C) {
	tk := testkit.NewTestKit(c, s.store)
	tk.MustExec("use test")
	tk.MustQuery("select max(t.col) from (select 'a' as col union all select '' as col) as t").Check(testkit.Rows(
		"a",
	))
}

func (s *testIntegrationSuite) TestSubqueryWithTopN(c *C) {
	tk := testkit.NewTestKit(c, s.store)

	tk.MustExec("use test")
	tk.MustExec("drop table if exists t")
	tk.MustExec("create table t(a int, b int)")

	var input []string
	var output []struct {
		SQL  string
		Plan []string
	}
	s.testData.GetTestCases(c, &input, &output)
	for i, tt := range input {
		s.testData.OnRecord(func() {
			output[i].SQL = tt
			output[i].Plan = s.testData.ConvertRowsToStrings(tk.MustQuery(tt).Rows())
		})
		tk.MustQuery(tt).Check(testkit.Rows(output[i].Plan...))
	}
}

func (s *testIntegrationSuite) TestIndexHintWarning(c *C) {
	tk := testkit.NewTestKit(c, s.store)
	tk.MustExec("use test")
	tk.MustExec("drop table if exists t1, t2")
	tk.MustExec("create table t1(a int, b int, c int, key a(a), key b(b))")
	tk.MustExec("create table t2(a int, b int, c int, key a(a), key b(b))")
	var input []string
	var output []struct {
		SQL      string
		Warnings []string
	}
	s.testData.GetTestCases(c, &input, &output)
	for i, tt := range input {
		s.testData.OnRecord(func() {
			output[i].SQL = tt
			tk.MustQuery(tt)
			warns := tk.Se.GetSessionVars().StmtCtx.GetWarnings()
			output[i].Warnings = make([]string, len(warns))
			for j := range warns {
				output[i].Warnings[j] = warns[j].Err.Error()
			}
		})
		tk.MustQuery(tt)
		warns := tk.Se.GetSessionVars().StmtCtx.GetWarnings()
		c.Assert(len(warns), Equals, len(output[i].Warnings))
		for j := range warns {
			c.Assert(warns[j].Level, Equals, stmtctx.WarnLevelWarning)
			c.Assert(warns[j].Err.Error(), Equals, output[i].Warnings[j])
		}
	}
}

func (s *testIntegrationSuite) TestIssue15546(c *C) {
	tk := testkit.NewTestKit(c, s.store)

	tk.MustExec("use test")
	tk.MustExec("drop table if exists t, pt, vt")
	tk.MustExec("create table t(a int, b int)")
	tk.MustExec("insert into t values(1, 1)")
	tk.MustExec("create table pt(a int primary key, b int) partition by range(a) (" +
		"PARTITION `p0` VALUES LESS THAN (10), PARTITION `p1` VALUES LESS THAN (20), PARTITION `p2` VALUES LESS THAN (30))")
	tk.MustExec("insert into pt values(1, 1), (11, 11), (21, 21)")
	tk.MustExec("create definer='root'@'localhost' view vt(a, b) as select a, b from t")
	tk.MustQuery("select * from pt, vt where pt.a = vt.a").Check(testkit.Rows("1 1 1 1"))
}

func (s *testIntegrationSuite) TestIssue15813(c *C) {
	tk := testkit.NewTestKit(c, s.store)

	tk.MustExec("use test")
	tk.MustExec("drop table if exists t0, t1")
	tk.MustExec("create table t0(c0 int primary key)")
	tk.MustExec("create table t1(c0 int primary key)")
	tk.MustExec("CREATE INDEX i0 ON t0(c0)")
	tk.MustExec("CREATE INDEX i0 ON t1(c0)")
	tk.MustQuery("select /*+ MERGE_JOIN(t0, t1) */ * from t0, t1 where t0.c0 = t1.c0").Check(testkit.Rows())
}

func (s *testIntegrationSuite) TestHintWithoutTableWarning(c *C) {
	tk := testkit.NewTestKit(c, s.store)
	tk.MustExec("use test")
	tk.MustExec("drop table if exists t1, t2")
	tk.MustExec("create table t1(a int, b int, c int, key a(a))")
	tk.MustExec("create table t2(a int, b int, c int, key a(a))")
	var input []string
	var output []struct {
		SQL      string
		Warnings []string
	}
	s.testData.GetTestCases(c, &input, &output)
	for i, tt := range input {
		s.testData.OnRecord(func() {
			output[i].SQL = tt
			tk.MustQuery(tt)
			warns := tk.Se.GetSessionVars().StmtCtx.GetWarnings()
			output[i].Warnings = make([]string, len(warns))
			for j := range warns {
				output[i].Warnings[j] = warns[j].Err.Error()
			}
		})
		tk.MustQuery(tt)
		warns := tk.Se.GetSessionVars().StmtCtx.GetWarnings()
		c.Assert(len(warns), Equals, len(output[i].Warnings))
		for j := range warns {
			c.Assert(warns[j].Level, Equals, stmtctx.WarnLevelWarning)
			c.Assert(warns[j].Err.Error(), Equals, output[i].Warnings[j])
		}
	}
}

func (s *testIntegrationSuite) TestIssue15858(c *C) {
	tk := testkit.NewTestKit(c, s.store)
	tk.MustExec("use test")
	tk.MustExec("drop table if exists t")
	tk.MustExec("create table t(a int primary key)")
	tk.MustExec("select * from t t1, (select a from t order by a+1) t2 where t1.a = t2.a")
}

func (s *testIntegrationSuite) TestIssue15846(c *C) {
	tk := testkit.NewTestKit(c, s.store)
	tk.MustExec("use test")
	tk.MustExec("drop table if exists t0, t1")
	tk.MustExec("CREATE TABLE t0(t0 INT UNIQUE);")
	tk.MustExec("CREATE TABLE t1(c0 FLOAT);")
	tk.MustExec("INSERT INTO t1(c0) VALUES (0);")
	tk.MustExec("INSERT INTO t0(t0) VALUES (NULL), (NULL);")
	tk.MustQuery("SELECT t1.c0 FROM t1 LEFT JOIN t0 ON 1;").Check(testkit.Rows("0", "0"))

	tk.MustExec("drop table if exists t0, t1")
	tk.MustExec("CREATE TABLE t0(t0 INT);")
	tk.MustExec("CREATE TABLE t1(c0 FLOAT);")
	tk.MustExec("INSERT INTO t1(c0) VALUES (0);")
	tk.MustExec("INSERT INTO t0(t0) VALUES (NULL), (NULL);")
	tk.MustQuery("SELECT t1.c0 FROM t1 LEFT JOIN t0 ON 1;").Check(testkit.Rows("0", "0"))

	tk.MustExec("drop table if exists t0, t1")
	tk.MustExec("CREATE TABLE t0(t0 INT);")
	tk.MustExec("CREATE TABLE t1(c0 FLOAT);")
	tk.MustExec("create unique index idx on t0(t0);")
	tk.MustExec("INSERT INTO t1(c0) VALUES (0);")
	tk.MustExec("INSERT INTO t0(t0) VALUES (NULL), (NULL);")
	tk.MustQuery("SELECT t1.c0 FROM t1 LEFT JOIN t0 ON 1;").Check(testkit.Rows("0", "0"))
}

<<<<<<< HEAD
func (s *testIntegrationSuite) TestFloorUnixTimestampPruning(c *C) {
	tk := testkit.NewTestKit(c, s.store)
	tk.MustExec("use test")
	tk.MustExec("drop table if exists floor_unix_timestamp")
	tk.MustExec(`create table floor_unix_timestamp (ts timestamp(3))
partition by range (floor(unix_timestamp(ts))) (
partition p0 values less than (unix_timestamp('2020-04-05 00:00:00')),
partition p1 values less than (unix_timestamp('2020-04-12 00:00:00')),
partition p2 values less than (unix_timestamp('2020-04-15 00:00:00')))`)
	tk.MustExec("insert into floor_unix_timestamp values ('2020-04-04 00:00:00')")
	tk.MustExec("insert into floor_unix_timestamp values ('2020-04-04 23:59:59.999')")
	tk.MustExec("insert into floor_unix_timestamp values ('2020-04-05 00:00:00')")
	tk.MustExec("insert into floor_unix_timestamp values ('2020-04-05 00:00:00.001')")
	tk.MustExec("insert into floor_unix_timestamp values ('2020-04-12 01:02:03.456')")
	tk.MustExec("insert into floor_unix_timestamp values ('2020-04-14 00:00:42')")
	tk.MustQuery("select count(*) from floor_unix_timestamp where '2020-04-05 00:00:00.001' = ts").Check(testkit.Rows("1"))
	tk.MustQuery("select * from floor_unix_timestamp where ts > '2020-04-05 00:00:00' order by ts").Check(testkit.Rows("2020-04-05 00:00:00.001", "2020-04-12 01:02:03.456", "2020-04-14 00:00:42.000"))
	tk.MustQuery("select count(*) from floor_unix_timestamp where ts <= '2020-04-05 23:00:00'").Check(testkit.Rows("4"))
	tk.MustQuery("select * from floor_unix_timestamp partition(p1, p2) where ts > '2020-04-14 00:00:00'").Check(testkit.Rows("2020-04-14 00:00:42.000"))
=======
func (s *testIntegrationSuite) TestIssue16290And16292(c *C) {
	tk := testkit.NewTestKit(c, s.store)
	tk.MustExec("use test")
	tk.MustExec("drop table if exists t;")
	tk.MustExec("create table t(a int, b int, primary key(a));")
	tk.MustExec("insert into t values(1, 1);")

	for i := 0; i <= 1; i++ {
		tk.MustExec(fmt.Sprintf("set session tidb_opt_agg_push_down = %v", i))

		tk.MustQuery("select avg(a) from (select * from t ta union all select * from t tb) t;").Check(testkit.Rows("1.0000"))
		tk.MustQuery("select avg(b) from (select * from t ta union all select * from t tb) t;").Check(testkit.Rows("1.0000"))
		tk.MustQuery("select count(distinct a) from (select * from t ta union all select * from t tb) t;").Check(testkit.Rows("1"))
		tk.MustQuery("select count(distinct b) from (select * from t ta union all select * from t tb) t;").Check(testkit.Rows("1"))
	}
>>>>>>> 9b2aa18b
}<|MERGE_RESOLUTION|>--- conflicted
+++ resolved
@@ -826,7 +826,6 @@
 	tk.MustQuery("SELECT t1.c0 FROM t1 LEFT JOIN t0 ON 1;").Check(testkit.Rows("0", "0"))
 }
 
-<<<<<<< HEAD
 func (s *testIntegrationSuite) TestFloorUnixTimestampPruning(c *C) {
 	tk := testkit.NewTestKit(c, s.store)
 	tk.MustExec("use test")
@@ -846,7 +845,8 @@
 	tk.MustQuery("select * from floor_unix_timestamp where ts > '2020-04-05 00:00:00' order by ts").Check(testkit.Rows("2020-04-05 00:00:00.001", "2020-04-12 01:02:03.456", "2020-04-14 00:00:42.000"))
 	tk.MustQuery("select count(*) from floor_unix_timestamp where ts <= '2020-04-05 23:00:00'").Check(testkit.Rows("4"))
 	tk.MustQuery("select * from floor_unix_timestamp partition(p1, p2) where ts > '2020-04-14 00:00:00'").Check(testkit.Rows("2020-04-14 00:00:42.000"))
-=======
+}
+
 func (s *testIntegrationSuite) TestIssue16290And16292(c *C) {
 	tk := testkit.NewTestKit(c, s.store)
 	tk.MustExec("use test")
@@ -862,5 +862,4 @@
 		tk.MustQuery("select count(distinct a) from (select * from t ta union all select * from t tb) t;").Check(testkit.Rows("1"))
 		tk.MustQuery("select count(distinct b) from (select * from t ta union all select * from t tb) t;").Check(testkit.Rows("1"))
 	}
->>>>>>> 9b2aa18b
 }