--- conflicted
+++ resolved
@@ -3981,7 +3981,6 @@
 	tk.MustQuery("select * from tp,tn where tp.id=tn.id and tn.id=1 for update;").Check(testkit.Rows("1 1"))
 }
 
-<<<<<<< HEAD
 func (s *testIntegrationSerialSuite) TestCTESelfJoin(c *C) {
 	tk := testkit.NewTestKit(c, s.store)
 	tk.MustExec("use test")
@@ -4002,7 +4001,8 @@
 		where inv1.t1a = inv2.t1a  
 			and inv1.t3a = 4
 			and inv2.t3a = 4+1`)
-=======
+}
+
 // https://github.com/pingcap/tidb/issues/26214
 func (s *testIntegrationSerialSuite) TestIssue26214(c *C) {
 	originalVal := config.GetGlobalConfig().Experimental.AllowsExpressionIndex
@@ -4017,5 +4017,4 @@
 	tk.MustExec("create table `t` (`a` int(11) default null, `b` int(11) default null, `c` int(11) default null, key `expression_index` ((case when `a` < 0 then 1 else 2 end)))")
 	_, err := tk.Exec("select * from t  where case when a < 0 then 1 else 2 end <= 1 order by 4;")
 	c.Assert(core.ErrUnknownColumn.Equal(err), IsTrue)
->>>>>>> 4116dd24
 }