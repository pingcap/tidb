--- conflicted
+++ resolved
@@ -445,7 +445,6 @@
 	}
 }
 
-<<<<<<< HEAD
 func (s *testIntegrationSerialSuite) TestIsolationReadTiFlashNotChoosePointGet(c *C) {
 	tk := testkit.NewTestKit(c, s.store)
 
@@ -481,10 +480,7 @@
 	}
 }
 
-func (s *testIntegrationSuite) TestIsolationReadTiFlashUseIndexHint(c *C) {
-=======
 func (s *testIntegrationSerialSuite) TestIsolationReadTiFlashUseIndexHint(c *C) {
->>>>>>> a6bebab9
 	tk := testkit.NewTestKit(c, s.store)
 
 	tk.MustExec("use test")
