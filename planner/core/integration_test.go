// Copyright 2019 PingCAP, Inc.
//
// Licensed under the Apache License, Version 2.0 (the "License");
// you may not use this file except in compliance with the License.
// You may obtain a copy of the License at
//
//     http://www.apache.org/licenses/LICENSE-2.0
//
// Unless required by applicable law or agreed to in writing, software
// distributed under the License is distributed on an "AS IS" BASIS,
// See the License for the specific language governing permissions and
// limitations under the License.

package core_test

import (
	"bytes"
	"fmt"
	"strings"

	. "github.com/pingcap/check"
	"github.com/pingcap/errors"
	"github.com/pingcap/parser/model"
	"github.com/pingcap/parser/mysql"
	"github.com/pingcap/parser/terror"
	"github.com/pingcap/tidb/config"
	"github.com/pingcap/tidb/domain"
	"github.com/pingcap/tidb/expression"
	"github.com/pingcap/tidb/infoschema"
	"github.com/pingcap/tidb/kv"
	"github.com/pingcap/tidb/planner/core"
	"github.com/pingcap/tidb/sessionctx/stmtctx"
	"github.com/pingcap/tidb/sessionctx/variable"
	"github.com/pingcap/tidb/table"
	"github.com/pingcap/tidb/util/collate"
	"github.com/pingcap/tidb/util/testkit"
	"github.com/pingcap/tidb/util/testutil"
)

var _ = Suite(&testIntegrationSuite{})
var _ = SerialSuites(&testIntegrationSerialSuite{})

type testIntegrationSuite struct {
	testData testutil.TestData
	store    kv.Storage
	dom      *domain.Domain
}

func (s *testIntegrationSuite) SetUpSuite(c *C) {
	var err error
	s.testData, err = testutil.LoadTestSuiteData("testdata", "integration_suite")
	c.Assert(err, IsNil)
}

func (s *testIntegrationSuite) TearDownSuite(c *C) {
	c.Assert(s.testData.GenerateOutputIfNeeded(), IsNil)
}

func (s *testIntegrationSuite) SetUpTest(c *C) {
	var err error
	s.store, s.dom, err = newStoreWithBootstrap()
	c.Assert(err, IsNil)
}

func (s *testIntegrationSuite) TearDownTest(c *C) {
	s.dom.Close()
	err := s.store.Close()
	c.Assert(err, IsNil)
}

type testIntegrationSerialSuite struct {
	testData testutil.TestData
	store    kv.Storage
	dom      *domain.Domain
}

func (s *testIntegrationSerialSuite) SetUpSuite(c *C) {
	var err error
	s.testData, err = testutil.LoadTestSuiteData("testdata", "integration_serial_suite")
	c.Assert(err, IsNil)
}

func (s *testIntegrationSerialSuite) TearDownSuite(c *C) {
	c.Assert(s.testData.GenerateOutputIfNeeded(), IsNil)
}

func (s *testIntegrationSerialSuite) SetUpTest(c *C) {
	var err error
	s.store, s.dom, err = newStoreWithBootstrap()
	c.Assert(err, IsNil)
}

func (s *testIntegrationSerialSuite) TearDownTest(c *C) {
	s.dom.Close()
	err := s.store.Close()
	c.Assert(err, IsNil)
}

func (s *testIntegrationSuite) TestShowSubquery(c *C) {
	tk := testkit.NewTestKit(c, s.store)
	tk.MustExec("use test")
	tk.MustExec("drop table if exists t")
	tk.MustExec("create table t(a varchar(10), b int, c int)")
	tk.MustQuery("show columns from t where true").Check(testkit.Rows(
		"a varchar(10) YES  <nil> ",
		"b int(11) YES  <nil> ",
		"c int(11) YES  <nil> ",
	))
	tk.MustQuery("show columns from t where field = 'b'").Check(testkit.Rows(
		"b int(11) YES  <nil> ",
	))
	tk.MustQuery("show columns from t where field in (select 'b')").Check(testkit.Rows(
		"b int(11) YES  <nil> ",
	))
	tk.MustQuery("show columns from t where field in (select 'b') and true").Check(testkit.Rows(
		"b int(11) YES  <nil> ",
	))
	tk.MustQuery("show columns from t where field in (select 'b') and false").Check(testkit.Rows())
	tk.MustExec("insert into t values('c', 0, 0)")
	tk.MustQuery("show columns from t where field < all (select a from t)").Check(testkit.Rows(
		"a varchar(10) YES  <nil> ",
		"b int(11) YES  <nil> ",
	))
	tk.MustExec("insert into t values('b', 0, 0)")
	tk.MustQuery("show columns from t where field < all (select a from t)").Check(testkit.Rows(
		"a varchar(10) YES  <nil> ",
	))
}

func (s *testIntegrationSuite) TestPpdWithSetVar(c *C) {
	tk := testkit.NewTestKit(c, s.store)
	tk.MustExec("use test")
	tk.MustExec("drop table if exists t")
	tk.MustExec("create table t(c1 int, c2 varchar(255))")
	tk.MustExec("insert into t values(1,'a'),(2,'d'),(3,'c')")

	tk.MustQuery("select t01.c1,t01.c2,t01.c3 from (select t1.*,@c3:=@c3+1 as c3 from (select t.*,@c3:=0 from t order by t.c1)t1)t01 where t01.c3=1 and t01.c2='d'").Check(testkit.Rows())
	tk.MustQuery("select t01.c1,t01.c2,t01.c3 from (select t1.*,@c3:=@c3+1 as c3 from (select t.*,@c3:=0 from t order by t.c1)t1)t01 where t01.c3=2 and t01.c2='d'").Check(testkit.Rows("2 d 2"))
}

func (s *testIntegrationSuite) TestBitColErrorMessage(c *C) {
	tk := testkit.NewTestKit(c, s.store)

	tk.MustExec("use test")
	tk.MustExec("drop table if exists bit_col_t")
	tk.MustExec("create table bit_col_t (a bit(64))")
	tk.MustExec("drop table bit_col_t")
	tk.MustExec("create table bit_col_t (a bit(1))")
	tk.MustExec("drop table bit_col_t")
	tk.MustGetErrCode("create table bit_col_t (a bit(0))", mysql.ErrInvalidFieldSize)
	tk.MustGetErrCode("create table bit_col_t (a bit(65))", mysql.ErrTooBigDisplaywidth)
}

func (s *testIntegrationSuite) TestPushLimitDownIndexLookUpReader(c *C) {
	tk := testkit.NewTestKit(c, s.store)

	tk.MustExec("set @@session.tidb_executor_concurrency = 4;")
	tk.MustExec("set @@session.tidb_hash_join_concurrency = 5;")
	tk.MustExec("set @@session.tidb_distsql_scan_concurrency = 15;")
	tk.MustExec("use test")
	tk.MustExec("drop table if exists tbl")
	tk.MustExec("create table tbl(a int, b int, c int, key idx_b_c(b,c))")
	tk.MustExec("insert into tbl values(1,1,1),(2,2,2),(3,3,3),(4,4,4),(5,5,5)")
	tk.MustExec("analyze table tbl")

	var input []string
	var output []struct {
		SQL  string
		Plan []string
	}
	s.testData.GetTestCases(c, &input, &output)
	for i, tt := range input {
		s.testData.OnRecord(func() {
			output[i].SQL = tt
			output[i].Plan = s.testData.ConvertRowsToStrings(tk.MustQuery(tt).Rows())
		})
		tk.MustQuery(tt).Check(testkit.Rows(output[i].Plan...))
	}
}

func (s *testIntegrationSuite) TestIsFromUnixtimeNullRejective(c *C) {
	tk := testkit.NewTestKit(c, s.store)
	tk.MustExec("use test")
	tk.MustExec(`drop table if exists t;`)
	tk.MustExec(`create table t(a bigint, b bigint);`)
	s.runTestsWithTestData("TestIsFromUnixtimeNullRejective", tk, c)
}

func (s *testIntegrationSuite) runTestsWithTestData(caseName string, tk *testkit.TestKit, c *C) {
	var input []string
	var output []struct {
		SQL  string
		Plan []string
	}
	s.testData.GetTestCasesByName(caseName, c, &input, &output)
	for i, tt := range input {
		s.testData.OnRecord(func() {
			output[i].SQL = tt
			output[i].Plan = s.testData.ConvertRowsToStrings(tk.MustQuery(tt).Rows())
		})
		tk.MustQuery(tt).Check(testkit.Rows(output[i].Plan...))
	}
}

func (s *testIntegrationSuite) TestJoinNotNullFlag(c *C) {
	store, dom, err := newStoreWithBootstrap()
	c.Assert(err, IsNil)
	tk := testkit.NewTestKit(c, store)
	defer func() {
		dom.Close()
		store.Close()
	}()
	tk.MustExec("use test")
	tk.MustExec("drop table if exists t1, t2")
	tk.MustExec("create table t1(x int not null)")
	tk.MustExec("create table t2(x int)")
	tk.MustExec("insert into t2 values (1)")

	tk.MustQuery("select IFNULL((select t1.x from t1 where t1.x = t2.x), 'xxx') as col1 from t2").Check(testkit.Rows("xxx"))
	tk.MustQuery("select ifnull(t1.x, 'xxx') from t2 left join t1 using(x)").Check(testkit.Rows("xxx"))
	tk.MustQuery("select ifnull(t1.x, 'xxx') from t2 natural left join t1").Check(testkit.Rows("xxx"))
}

func (s *testIntegrationSuite) TestAntiJoinConstProp(c *C) {
	store, dom, err := newStoreWithBootstrap()
	c.Assert(err, IsNil)
	tk := testkit.NewTestKit(c, store)
	defer func() {
		dom.Close()
		store.Close()
	}()
	tk.MustExec("use test")
	tk.MustExec("drop table if exists t1, t2")
	tk.MustExec("create table t1(a int not null, b int not null)")
	tk.MustExec("insert into t1 values (1,1)")
	tk.MustExec("create table t2(a int not null, b int not null)")
	tk.MustExec("insert into t2 values (2,2)")

	tk.MustQuery("select * from t1 where t1.a not in (select a from t2 where t2.a = t1.a and t2.a > 1)").Check(testkit.Rows(
		"1 1",
	))
	tk.MustQuery("select * from t1 where t1.a not in (select a from t2 where t2.b = t1.b and t2.a > 1)").Check(testkit.Rows(
		"1 1",
	))
	tk.MustQuery("select * from t1 where t1.a not in (select a from t2 where t2.b = t1.b and t2.b > 1)").Check(testkit.Rows(
		"1 1",
	))
	tk.MustQuery("select q.a in (select count(*) from t1 s where not exists (select 1 from t1 p where q.a > 1 and p.a = s.a)) from t1 q").Check(testkit.Rows(
		"1",
	))
	tk.MustQuery("select q.a in (select not exists (select 1 from t1 p where q.a > 1 and p.a = s.a) from t1 s) from t1 q").Check(testkit.Rows(
		"1",
	))

	tk.MustExec("drop table t1, t2")
	tk.MustExec("create table t1(a int not null, b int)")
	tk.MustExec("insert into t1 values (1,null)")
	tk.MustExec("create table t2(a int not null, b int)")
	tk.MustExec("insert into t2 values (2,2)")

	tk.MustQuery("select * from t1 where t1.a not in (select a from t2 where t2.b > t1.b)").Check(testkit.Rows(
		"1 <nil>",
	))
	tk.MustQuery("select * from t1 where t1.a not in (select a from t2 where t1.a = 2)").Check(testkit.Rows(
		"1 <nil>",
	))
}

func (s *testIntegrationSuite) TestSimplifyOuterJoinWithCast(c *C) {
	tk := testkit.NewTestKit(c, s.store)

	tk.MustExec("use test")
	tk.MustExec("drop table if exists t")
	tk.MustExec("create table t(a int not null, b datetime default null)")

	var input []string
	var output []struct {
		SQL  string
		Plan []string
	}
	s.testData.GetTestCases(c, &input, &output)
	for i, tt := range input {
		s.testData.OnRecord(func() {
			output[i].SQL = tt
			output[i].Plan = s.testData.ConvertRowsToStrings(tk.MustQuery(tt).Rows())
		})
		tk.MustQuery(tt).Check(testkit.Rows(output[i].Plan...))
	}
}

func (s *testIntegrationSerialSuite) TestNoneAccessPathsFoundByIsolationRead(c *C) {
	tk := testkit.NewTestKit(c, s.store)

	tk.MustExec("use test")
	tk.MustExec("drop table if exists t")
	tk.MustExec("create table t(a int primary key)")

	_, err := tk.Exec("select * from t")
	c.Assert(err, IsNil)

	tk.MustExec("set @@session.tidb_isolation_read_engines = 'tiflash'")

	// Don't filter mysql.SystemDB by isolation read.
	tk.MustQuery("explain select * from mysql.stats_meta").Check(testkit.Rows(
		"TableReader_5 10000.00 root  data:TableFullScan_4",
		"└─TableFullScan_4 10000.00 cop[tikv] table:stats_meta keep order:false, stats:pseudo"))

	_, err = tk.Exec("select * from t")
	c.Assert(err, NotNil)
	c.Assert(err.Error(), Equals, "[planner:1815]Internal : Can not find access path matching 'tidb_isolation_read_engines'(value: 'tiflash'). Available values are 'tikv'.")

	tk.MustExec("set @@session.tidb_isolation_read_engines = 'tiflash, tikv'")
	tk.MustExec("select * from t")
	defer config.RestoreFunc()()
	config.UpdateGlobal(func(conf *config.Config) {
		conf.IsolationRead.Engines = []string{"tiflash"}
	})
	// Change instance config doesn't affect isolation read.
	tk.MustExec("select * from t")
}

func (s *testIntegrationSerialSuite) TestSelPushDownTiFlash(c *C) {
	tk := testkit.NewTestKit(c, s.store)
	tk.MustExec("use test")
	tk.MustExec("drop table if exists t")
	tk.MustExec("create table t(a int primary key, b varchar(20))")

	// Create virtual tiflash replica info.
	dom := domain.GetDomain(tk.Se)
	is := dom.InfoSchema()
	db, exists := is.SchemaByName(model.NewCIStr("test"))
	c.Assert(exists, IsTrue)
	for _, tblInfo := range db.Tables {
		if tblInfo.Name.L == "t" {
			tblInfo.TiFlashReplica = &model.TiFlashReplicaInfo{
				Count:     1,
				Available: true,
			}
		}
	}

	tk.MustExec("set @@session.tidb_isolation_read_engines = 'tiflash'")
	var input []string
	var output []struct {
		SQL  string
		Plan []string
	}
	s.testData.GetTestCases(c, &input, &output)
	for i, tt := range input {
		s.testData.OnRecord(func() {
			output[i].SQL = tt
			output[i].Plan = s.testData.ConvertRowsToStrings(tk.MustQuery(tt).Rows())
		})
		res := tk.MustQuery(tt)
		res.Check(testkit.Rows(output[i].Plan...))
	}
}

func (s *testIntegrationSerialSuite) TestBroadcastJoin(c *C) {
	tk := testkit.NewTestKit(c, s.store)
	tk.MustExec("use test")
	tk.MustExec("drop table if exists d1_t")
	tk.MustExec("create table d1_t(d1_k int, value int)")
	tk.MustExec("insert into d1_t values(1,2),(2,3)")
	tk.MustExec("analyze table d1_t")
	tk.MustExec("drop table if exists d2_t")
	tk.MustExec("create table d2_t(d2_k decimal(10,2), value int)")
	tk.MustExec("insert into d2_t values(10.11,2),(10.12,3)")
	tk.MustExec("analyze table d2_t")
	tk.MustExec("drop table if exists d3_t")
	tk.MustExec("create table d3_t(d3_k date, value int)")
	tk.MustExec("insert into d3_t values(date'2010-01-01',2),(date'2010-01-02',3)")
	tk.MustExec("analyze table d3_t")
	tk.MustExec("drop table if exists fact_t")
	tk.MustExec("create table fact_t(d1_k int, d2_k decimal(10,2), d3_k date, col1 int, col2 int, col3 int)")
	tk.MustExec("insert into fact_t values(1,10.11,date'2010-01-01',1,2,3),(1,10.11,date'2010-01-02',1,2,3),(1,10.12,date'2010-01-01',1,2,3),(1,10.12,date'2010-01-02',1,2,3)")
	tk.MustExec("insert into fact_t values(2,10.11,date'2010-01-01',1,2,3),(2,10.11,date'2010-01-02',1,2,3),(2,10.12,date'2010-01-01',1,2,3),(2,10.12,date'2010-01-02',1,2,3)")
	tk.MustExec("analyze table fact_t")

	// Create virtual tiflash replica info.
	dom := domain.GetDomain(tk.Se)
	is := dom.InfoSchema()
	db, exists := is.SchemaByName(model.NewCIStr("test"))
	c.Assert(exists, IsTrue)
	for _, tblInfo := range db.Tables {
		if tblInfo.Name.L == "fact_t" || tblInfo.Name.L == "d1_t" || tblInfo.Name.L == "d2_t" || tblInfo.Name.L == "d3_t" {
			tblInfo.TiFlashReplica = &model.TiFlashReplicaInfo{
				Count:     1,
				Available: true,
			}
		}
	}

	tk.MustExec("set @@session.tidb_isolation_read_engines = 'tiflash'")
	tk.MustExec("set @@session.tidb_allow_batch_cop = 1")
	tk.MustExec("set @@session.tidb_opt_broadcast_join = 1")
	// make cbo force choose broadcast join since sql hint does not work for semi/anti-semi join
	tk.MustExec("set @@session.tidb_opt_cpu_factor=10000000;")
	var input []string
	var output []struct {
		SQL  string
		Plan []string
	}
	s.testData.GetTestCases(c, &input, &output)
	for i, tt := range input {
		s.testData.OnRecord(func() {
			output[i].SQL = tt
			output[i].Plan = s.testData.ConvertRowsToStrings(tk.MustQuery(tt).Rows())
		})
		res := tk.MustQuery(tt)
		res.Check(testkit.Rows(output[i].Plan...))
	}

	// out table of out join should not be global
	_, err := tk.Exec("explain select /*+ broadcast_join(fact_t, d1_t), broadcast_join_local(d1_t) */ count(*) from fact_t left join d1_t on fact_t.d1_k = d1_t.d1_k")
	c.Assert(err, NotNil)
	c.Assert(err.Error(), Equals, "[planner:1815]Internal : Can't find a proper physical plan for this query")
	// nullEQ not supported
	_, err = tk.Exec("explain select /*+ broadcast_join(fact_t, d1_t) */ count(*) from fact_t join d1_t on fact_t.d1_k <=> d1_t.d1_k")
	c.Assert(err, NotNil)
	c.Assert(err.Error(), Equals, "[planner:1815]Internal : Can't find a proper physical plan for this query")
	// not supported if join condition has unsupported expr
	_, err = tk.Exec("explain select /*+ broadcast_join(fact_t, d1_t) */ count(*) from fact_t left join d1_t on fact_t.d1_k = d1_t.d1_k and sqrt(fact_t.col1) > 2")
	c.Assert(err, NotNil)
	c.Assert(err.Error(), Equals, "[planner:1815]Internal : Can't find a proper physical plan for this query")
	// cartsian join not supported
	_, err = tk.Exec("explain select /*+ broadcast_join(fact_t, d1_t) */ count(*) from fact_t join d1_t")
	c.Assert(err, NotNil)
	c.Assert(err.Error(), Equals, "[planner:1815]Internal : Can't find a proper physical plan for this query")
}

func (s *testIntegrationSerialSuite) TestAggPushDownEngine(c *C) {
	tk := testkit.NewTestKit(c, s.store)
	tk.MustExec("use test")
	tk.MustExec("drop table if exists t")
	tk.MustExec("create table t(a int primary key, b varchar(20))")

	// Create virtual tiflash replica info.
	dom := domain.GetDomain(tk.Se)
	is := dom.InfoSchema()
	db, exists := is.SchemaByName(model.NewCIStr("test"))
	c.Assert(exists, IsTrue)
	for _, tblInfo := range db.Tables {
		if tblInfo.Name.L == "t" {
			tblInfo.TiFlashReplica = &model.TiFlashReplicaInfo{
				Count:     1,
				Available: true,
			}
		}
	}

	tk.MustExec("set @@session.tidb_isolation_read_engines = 'tiflash'")

	tk.MustQuery("desc select approx_count_distinct(a) from t").Check(testkit.Rows(
		"StreamAgg_16 1.00 root  funcs:approx_count_distinct(Column#5)->Column#3",
		"└─TableReader_17 1.00 root  data:StreamAgg_8",
		"  └─StreamAgg_8 1.00 cop[tiflash]  funcs:approx_count_distinct(test.t.a)->Column#5",
		"    └─TableFullScan_15 10000.00 cop[tiflash] table:t keep order:false, stats:pseudo"))

	tk.MustExec("set @@session.tidb_isolation_read_engines = 'tikv'")

	tk.MustQuery("desc select approx_count_distinct(a) from t").Check(testkit.Rows(
		"HashAgg_5 1.00 root  funcs:approx_count_distinct(test.t.a)->Column#3",
		"└─TableReader_11 10000.00 root  data:TableFullScan_10",
		"  └─TableFullScan_10 10000.00 cop[tikv] table:t keep order:false, stats:pseudo"))
}

func (s *testIntegrationSerialSuite) TestIssue15110(c *C) {
	tk := testkit.NewTestKit(c, s.store)
	tk.MustExec("use test")
	tk.MustExec("drop table if exists crm_rd_150m")
	tk.MustExec(`CREATE TABLE crm_rd_150m (
	product varchar(256) DEFAULT NULL,
		uks varchar(16) DEFAULT NULL,
		brand varchar(256) DEFAULT NULL,
		cin varchar(16) DEFAULT NULL,
		created_date timestamp NULL DEFAULT NULL,
		quantity int(11) DEFAULT NULL,
		amount decimal(11,0) DEFAULT NULL,
		pl_date timestamp NULL DEFAULT NULL,
		customer_first_date timestamp NULL DEFAULT NULL,
		recent_date timestamp NULL DEFAULT NULL
	) ENGINE=InnoDB DEFAULT CHARSET=utf8 COLLATE=utf8_bin;`)

	// Create virtual tiflash replica info.
	dom := domain.GetDomain(tk.Se)
	is := dom.InfoSchema()
	db, exists := is.SchemaByName(model.NewCIStr("test"))
	c.Assert(exists, IsTrue)
	for _, tblInfo := range db.Tables {
		if tblInfo.Name.L == "crm_rd_150m" {
			tblInfo.TiFlashReplica = &model.TiFlashReplicaInfo{
				Count:     1,
				Available: true,
			}
		}
	}

	tk.MustExec("set @@session.tidb_isolation_read_engines = 'tiflash'")
	tk.MustExec("explain SELECT count(*) FROM crm_rd_150m dataset_48 WHERE (CASE WHEN (month(dataset_48.customer_first_date)) <= 30 THEN '新客' ELSE NULL END) IS NOT NULL;")
}

func (s *testIntegrationSerialSuite) TestReadFromStorageHint(c *C) {
	tk := testkit.NewTestKit(c, s.store)

	tk.MustExec("use test")
	tk.MustExec("drop table if exists t, tt, ttt")
	tk.MustExec("create table t(a int, b int, index ia(a))")
	tk.MustExec("create table tt(a int, b int, primary key(a))")
	tk.MustExec("create table ttt(a int, primary key (a desc))")

	// Create virtual tiflash replica info.
	dom := domain.GetDomain(tk.Se)
	is := dom.InfoSchema()
	db, exists := is.SchemaByName(model.NewCIStr("test"))
	c.Assert(exists, IsTrue)
	for _, tblInfo := range db.Tables {
		tblInfo.TiFlashReplica = &model.TiFlashReplicaInfo{
			Count:     1,
			Available: true,
		}
	}

	var input []string
	var output []struct {
		SQL  string
		Plan []string
		Warn []string
	}
	s.testData.GetTestCases(c, &input, &output)
	for i, tt := range input {
		s.testData.OnRecord(func() {
			output[i].SQL = tt
			output[i].Plan = s.testData.ConvertRowsToStrings(tk.MustQuery(tt).Rows())
			output[i].Warn = s.testData.ConvertSQLWarnToStrings(tk.Se.GetSessionVars().StmtCtx.GetWarnings())
		})
		res := tk.MustQuery(tt)
		res.Check(testkit.Rows(output[i].Plan...))
		c.Assert(s.testData.ConvertSQLWarnToStrings(tk.Se.GetSessionVars().StmtCtx.GetWarnings()), DeepEquals, output[i].Warn)
	}
}

func (s *testIntegrationSerialSuite) TestReadFromStorageHintAndIsolationRead(c *C) {
	tk := testkit.NewTestKit(c, s.store)

	tk.MustExec("use test")
	tk.MustExec("drop table if exists t, tt, ttt")
	tk.MustExec("create table t(a int, b int, index ia(a))")
	tk.MustExec("set @@session.tidb_isolation_read_engines=\"tikv\"")

	// Create virtual tiflash replica info.
	dom := domain.GetDomain(tk.Se)
	is := dom.InfoSchema()
	db, exists := is.SchemaByName(model.NewCIStr("test"))
	c.Assert(exists, IsTrue)
	for _, tblInfo := range db.Tables {
		tblInfo.TiFlashReplica = &model.TiFlashReplicaInfo{
			Count:     1,
			Available: true,
		}
	}

	var input []string
	var output []struct {
		SQL  string
		Plan []string
		Warn []string
	}
	s.testData.GetTestCases(c, &input, &output)
	for i, tt := range input {
		tk.Se.GetSessionVars().StmtCtx.SetWarnings(nil)
		s.testData.OnRecord(func() {
			output[i].SQL = tt
			output[i].Plan = s.testData.ConvertRowsToStrings(tk.MustQuery(tt).Rows())
			output[i].Warn = s.testData.ConvertSQLWarnToStrings(tk.Se.GetSessionVars().StmtCtx.GetWarnings())
		})
		res := tk.MustQuery(tt)
		res.Check(testkit.Rows(output[i].Plan...))
		c.Assert(s.testData.ConvertSQLWarnToStrings(tk.Se.GetSessionVars().StmtCtx.GetWarnings()), DeepEquals, output[i].Warn)
	}
}

func (s *testIntegrationSerialSuite) TestIsolationReadTiFlashNotChoosePointGet(c *C) {
	tk := testkit.NewTestKit(c, s.store)

	tk.MustExec("use test")
	tk.MustExec("drop table if exists t")
	tk.MustExec("create table t(a int, b int, primary key (a))")

	// Create virtual tiflash replica info.
	dom := domain.GetDomain(tk.Se)
	is := dom.InfoSchema()
	db, exists := is.SchemaByName(model.NewCIStr("test"))
	c.Assert(exists, IsTrue)
	for _, tblInfo := range db.Tables {
		tblInfo.TiFlashReplica = &model.TiFlashReplicaInfo{
			Count:     1,
			Available: true,
		}
	}

	tk.MustExec("set @@session.tidb_isolation_read_engines=\"tiflash\"")
	var input []string
	var output []struct {
		SQL    string
		Result []string
	}
	s.testData.GetTestCases(c, &input, &output)
	for i, tt := range input {
		s.testData.OnRecord(func() {
			output[i].SQL = tt
			output[i].Result = s.testData.ConvertRowsToStrings(tk.MustQuery(tt).Rows())
		})
		tk.MustQuery(tt).Check(testkit.Rows(output[i].Result...))
	}
}

func (s *testIntegrationSerialSuite) TestIsolationReadTiFlashUseIndexHint(c *C) {
	tk := testkit.NewTestKit(c, s.store)

	tk.MustExec("use test")
	tk.MustExec("drop table if exists t")
	tk.MustExec("create table t(a int, index idx(a));")

	// Create virtual tiflash replica info.
	dom := domain.GetDomain(tk.Se)
	is := dom.InfoSchema()
	db, exists := is.SchemaByName(model.NewCIStr("test"))
	c.Assert(exists, IsTrue)
	for _, tblInfo := range db.Tables {
		tblInfo.TiFlashReplica = &model.TiFlashReplicaInfo{
			Count:     1,
			Available: true,
		}
	}

	tk.MustExec("set @@session.tidb_isolation_read_engines=\"tiflash\"")
	var input []string
	var output []struct {
		SQL  string
		Plan []string
		Warn []string
	}
	s.testData.GetTestCases(c, &input, &output)
	for i, tt := range input {
		s.testData.OnRecord(func() {
			output[i].SQL = tt
			output[i].Plan = s.testData.ConvertRowsToStrings(tk.MustQuery(tt).Rows())
			output[i].Warn = s.testData.ConvertSQLWarnToStrings(tk.Se.GetSessionVars().StmtCtx.GetWarnings())
		})
		res := tk.MustQuery(tt)
		res.Check(testkit.Rows(output[i].Plan...))
		c.Assert(s.testData.ConvertSQLWarnToStrings(tk.Se.GetSessionVars().StmtCtx.GetWarnings()), DeepEquals, output[i].Warn)
	}
}

func (s *testIntegrationSerialSuite) TestIsolationReadDoNotFilterSystemDB(c *C) {
	tk := testkit.NewTestKit(c, s.store)

	tk.MustExec("use test")
	tk.MustExec("set @@tidb_isolation_read_engines = \"tiflash\"")
	var input []string
	var output []struct {
		SQL  string
		Plan []string
	}
	s.testData.GetTestCases(c, &input, &output)
	for i, tt := range input {
		s.testData.OnRecord(func() {
			output[i].SQL = tt
			output[i].Plan = s.testData.ConvertRowsToStrings(tk.MustQuery(tt).Rows())
		})
		res := tk.MustQuery(tt)
		res.Check(testkit.Rows(output[i].Plan...))
	}
}

func (s *testIntegrationSuite) TestPartitionTableStats(c *C) {
	tk := testkit.NewTestKit(c, s.store)
	{
		tk.MustExec(`set @@tidb_partition_prune_mode='` + string(variable.StaticOnly) + `'`)
		tk.MustExec("use test")
		tk.MustExec("drop table if exists t")
		tk.MustExec("create table t(a int, b int)partition by range columns(a)(partition p0 values less than (10), partition p1 values less than(20), partition p2 values less than(30));")
		tk.MustExec("insert into t values(21, 1), (22, 2), (23, 3), (24, 4), (15, 5)")
		tk.MustExec("analyze table t")

		var input []string
		var output []struct {
			SQL    string
			Result []string
		}
		s.testData.GetTestCases(c, &input, &output)
		for i, tt := range input {
			s.testData.OnRecord(func() {
				output[i].SQL = tt
				output[i].Result = s.testData.ConvertRowsToStrings(tk.MustQuery(tt).Rows())
			})
			tk.MustQuery(tt).Check(testkit.Rows(output[i].Result...))
		}
	}
}

func (s *testIntegrationSuite) TestPartitionPruningForInExpr(c *C) {
	tk := testkit.NewTestKit(c, s.store)

	tk.MustExec("use test")
	tk.MustExec("drop table if exists t")
	tk.MustExec("create table t(a int(11), b int) partition by range (a) (partition p0 values less than (4), partition p1 values less than(10), partition p2 values less than maxvalue);")
	tk.MustExec("insert into t values (1, 1),(10, 10),(11, 11)")

	var input []string
	var output []struct {
		SQL  string
		Plan []string
	}
	s.testData.GetTestCases(c, &input, &output)
	for i, tt := range input {
		s.testData.OnRecord(func() {
			output[i].SQL = tt
			output[i].Plan = s.testData.ConvertRowsToStrings(tk.MustQuery(tt).Rows())
		})
		tk.MustQuery(tt).Check(testkit.Rows(output[i].Plan...))
	}
}

func (s *testIntegrationSerialSuite) TestPartitionPruningWithDateType(c *C) {
	tk := testkit.NewTestKit(c, s.store)

	tk.MustExec("use test")
	tk.MustExec("drop table if exists t")
	tk.MustExec("create table t(a datetime) partition by range columns (a) (partition p1 values less than ('20000101'), partition p2 values less than ('2000-10-01'));")
	tk.MustExec("insert into t values ('20000201'), ('19000101');")

	// cannot get the statistical information immediately
	// tk.MustQuery(`SELECT PARTITION_NAME,TABLE_ROWS FROM INFORMATION_SCHEMA.PARTITIONS WHERE TABLE_NAME = 't';`).Check(testkit.Rows("p1 1", "p2 1"))
	str := tk.MustQuery(`desc select * from t where a < '2000-01-01';`).Rows()[0][3].(string)
	c.Assert(strings.Contains(str, "partition:p1"), IsTrue)
}

func (s *testIntegrationSuite) TestPartitionPruningForEQ(c *C) {
	tk := testkit.NewTestKit(c, s.store)
	tk.MustExec("use test")

	tk.MustExec("drop table if exists t")
	tk.MustExec("create table t(a datetime, b int) partition by range(weekday(a)) (partition p0 values less than(10), partition p1 values less than (100))")

	is := infoschema.GetInfoSchema(tk.Se)
	tbl, err := is.TableByName(model.NewCIStr("test"), model.NewCIStr("t"))
	c.Assert(err, IsNil)
	pt := tbl.(table.PartitionedTable)
	query, err := expression.ParseSimpleExprWithTableInfo(tk.Se, "a = '2020-01-01 00:00:00'", tbl.Meta())
	c.Assert(err, IsNil)
	dbName := model.NewCIStr(tk.Se.GetSessionVars().CurrentDB)
	columns, names, err := expression.ColumnInfos2ColumnsAndNames(tk.Se, dbName, tbl.Meta().Name, tbl.Meta().Cols(), tbl.Meta())
	c.Assert(err, IsNil)
	// Even the partition is not monotonous, EQ condition should be prune!
	// select * from t where a = '2020-01-01 00:00:00'
	res, err := core.PartitionPruning(tk.Se, pt, []expression.Expression{query}, nil, columns, names)
	c.Assert(err, IsNil)
	c.Assert(res, HasLen, 1)
	c.Assert(res[0], Equals, 0)
}

func (s *testIntegrationSuite) TestErrNoDB(c *C) {
	tk := testkit.NewTestKit(c, s.store)
	tk.MustExec("create user test")
	_, err := tk.Exec("grant select on test1111 to test@'%'")
	c.Assert(errors.Cause(err), Equals, core.ErrNoDB)
	tk.MustExec("use test")
	tk.MustExec("create table test1111 (id int)")
	tk.MustExec("grant select on test1111 to test@'%'")
}

func (s *testIntegrationSuite) TestMaxMinEliminate(c *C) {
	tk := testkit.NewTestKit(c, s.store)

	tk.MustExec("use test")
	tk.MustExec("drop table if exists t")
	tk.MustExec("create table t(a int primary key)")
	tk.MustExec("set @@tidb_enable_clustered_index=1;")
	tk.MustExec("create table cluster_index_t(a int, b int, c int, primary key (a, b));")

	var input []string
	var output []struct {
		SQL  string
		Plan []string
	}
	s.testData.GetTestCases(c, &input, &output)
	for i, tt := range input {
		s.testData.OnRecord(func() {
			output[i].SQL = tt
			output[i].Plan = s.testData.ConvertRowsToStrings(tk.MustQuery(tt).Rows())
		})
		tk.MustQuery(tt).Check(testkit.Rows(output[i].Plan...))
	}
}

func (s *testIntegrationSuite) TestINLJHintSmallTable(c *C) {
	tk := testkit.NewTestKit(c, s.store)
	tk.MustExec("use test")
	tk.MustExec("drop table if exists t1, t2")
	tk.MustExec("create table t1(a int not null, b int, key(a))")
	tk.MustExec("insert into t1 values(1,1),(2,2)")
	tk.MustExec("create table t2(a int not null, b int, key(a))")
	tk.MustExec("insert into t2 values(1,1),(2,2),(3,3),(4,4),(5,5)")
	tk.MustExec("analyze table t1, t2")
	tk.MustExec("explain select /*+ TIDB_INLJ(t1) */ * from t1 join t2 on t1.a = t2.a")
}

func (s *testIntegrationSuite) TestIndexJoinUniqueCompositeIndex(c *C) {
	tk := testkit.NewTestKit(c, s.store)

	tk.MustExec("use test")
	tk.MustExec("drop table if exists t1, t2")
	tk.MustExec("set @@tidb_enable_clustered_index=0")
	tk.MustExec("create table t1(a int not null, c int not null)")
	tk.MustExec("create table t2(a int not null, b int not null, c int not null, primary key(a,b))")
	tk.MustExec("insert into t1 values(1,1)")
	tk.MustExec("insert into t2 values(1,1,1),(1,2,1)")
	tk.MustExec("analyze table t1,t2")

	var input []string
	var output []struct {
		SQL  string
		Plan []string
	}
	s.testData.GetTestCases(c, &input, &output)
	for i, tt := range input {
		s.testData.OnRecord(func() {
			output[i].SQL = tt
			output[i].Plan = s.testData.ConvertRowsToStrings(tk.MustQuery(tt).Rows())
		})
		tk.MustQuery(tt).Check(testkit.Rows(output[i].Plan...))
	}
}

func (s *testIntegrationSuite) TestIndexMerge(c *C) {
	tk := testkit.NewTestKit(c, s.store)

	tk.MustExec("use test")
	tk.MustExec("drop table if exists t")
	tk.MustExec("create table t(a int, b int, c int, unique index(a), unique index(b), primary key(c))")

	var input []string
	var output []struct {
		SQL  string
		Plan []string
	}
	s.testData.GetTestCases(c, &input, &output)
	for i, tt := range input {
		s.testData.OnRecord(func() {
			output[i].SQL = tt
			output[i].Plan = s.testData.ConvertRowsToStrings(tk.MustQuery(tt).Rows())
		})
		tk.MustQuery(tt).Check(testkit.Rows(output[i].Plan...))
	}
}

func (s *testIntegrationSuite) TestIndexMergeHint4CNF(c *C) {
	tk := testkit.NewTestKit(c, s.store)

	tk.MustExec("use test")
	tk.MustExec("drop table if exists t")
	tk.MustExec("create table t(id int primary key, a int, b int, c int, key(a), key(b), key(c))")

	var input []string
	var output []struct {
		SQL  string
		Plan []string
	}
	s.testData.GetTestCases(c, &input, &output)
	for i, tt := range input {
		s.testData.OnRecord(func() {
			output[i].SQL = tt
			output[i].Plan = s.testData.ConvertRowsToStrings(tk.MustQuery(tt).Rows())
		})
		tk.MustQuery(tt).Check(testkit.Rows(output[i].Plan...))
	}
}

func (s *testIntegrationSuite) TestInvisibleIndex(c *C) {
	tk := testkit.NewTestKit(c, s.store)

	tk.MustExec("use test")
	tk.MustExec("drop table if exists t")

	// Optimizer cannot see invisible indexes.
	tk.MustExec("create table t(a int, b int, unique index i_a (a) invisible, unique index i_b(b))")
	tk.MustExec("insert into t values (1,2)")

	// Optimizer cannot use invisible indexes.
	tk.MustQuery("select a from t order by a").Check(testkit.Rows("1"))
	c.Check(tk.MustUseIndex("select a from t order by a", "i_a"), IsFalse)
	tk.MustQuery("select a from t where a > 0").Check(testkit.Rows("1"))
	c.Check(tk.MustUseIndex("select a from t where a > 1", "i_a"), IsFalse)

	// If use invisible indexes in index hint and sql hint, throw an error.
	errStr := "[planner:1176]Key 'i_a' doesn't exist in table 't'"
	tk.MustGetErrMsg("select * from t use index(i_a)", errStr)
	tk.MustGetErrMsg("select * from t force index(i_a)", errStr)
	tk.MustGetErrMsg("select * from t ignore index(i_a)", errStr)
	tk.MustQuery("select /*+ USE_INDEX(t, i_a) */ * from t")
	c.Assert(tk.Se.GetSessionVars().StmtCtx.GetWarnings(), HasLen, 1)
	c.Assert(tk.Se.GetSessionVars().StmtCtx.GetWarnings()[0].Err.Error(), Equals, errStr)
	tk.MustQuery("select /*+ IGNORE_INDEX(t, i_a), USE_INDEX(t, i_b) */ a from t order by a")
	c.Assert(tk.Se.GetSessionVars().StmtCtx.GetWarnings(), HasLen, 1)
	c.Assert(tk.Se.GetSessionVars().StmtCtx.GetWarnings()[0].Err.Error(), Equals, errStr)

	tk.MustExec("admin check table t")
	tk.MustExec("admin check index t i_a")
}

// for issue #14822
func (s *testIntegrationSuite) TestIndexJoinTableRange(c *C) {
	tk := testkit.NewTestKit(c, s.store)

	tk.MustExec("use test")
	tk.MustExec("drop table if exists t1, t2")
	tk.MustExec("create table t1(a int, b int, primary key (a), key idx_t1_b (b))")
	tk.MustExec("create table t2(a int, b int, primary key (a), key idx_t1_b (b))")

	var input []string
	var output []struct {
		SQL  string
		Plan []string
	}
	s.testData.GetTestCases(c, &input, &output)
	for i, tt := range input {
		s.testData.OnRecord(func() {
			output[i].SQL = tt
			output[i].Plan = s.testData.ConvertRowsToStrings(tk.MustQuery(tt).Rows())
		})
		tk.MustQuery(tt).Check(testkit.Rows(output[i].Plan...))
	}
}

func (s *testIntegrationSuite) TestTopNByConstFunc(c *C) {
	tk := testkit.NewTestKit(c, s.store)
	tk.MustExec("use test")
	tk.MustQuery("select max(t.col) from (select 'a' as col union all select '' as col) as t").Check(testkit.Rows(
		"a",
	))
}

func (s *testIntegrationSuite) TestSubqueryWithTopN(c *C) {
	tk := testkit.NewTestKit(c, s.store)

	tk.MustExec("use test")
	tk.MustExec("drop table if exists t")
	tk.MustExec("create table t(a int, b int)")

	var input []string
	var output []struct {
		SQL  string
		Plan []string
	}
	s.testData.GetTestCases(c, &input, &output)
	for i, tt := range input {
		s.testData.OnRecord(func() {
			output[i].SQL = tt
			output[i].Plan = s.testData.ConvertRowsToStrings(tk.MustQuery(tt).Rows())
		})
		tk.MustQuery(tt).Check(testkit.Rows(output[i].Plan...))
	}
}

func (s *testIntegrationSuite) TestIndexHintWarning(c *C) {
	tk := testkit.NewTestKit(c, s.store)
	tk.MustExec("use test")
	tk.MustExec("drop table if exists t1, t2")
	tk.MustExec("create table t1(a int, b int, c int, key a(a), key b(b))")
	tk.MustExec("create table t2(a int, b int, c int, key a(a), key b(b))")
	var input []string
	var output []struct {
		SQL      string
		Warnings []string
	}
	s.testData.GetTestCases(c, &input, &output)
	for i, tt := range input {
		s.testData.OnRecord(func() {
			output[i].SQL = tt
			tk.MustQuery(tt)
			warns := tk.Se.GetSessionVars().StmtCtx.GetWarnings()
			output[i].Warnings = make([]string, len(warns))
			for j := range warns {
				output[i].Warnings[j] = warns[j].Err.Error()
			}
		})
		tk.MustQuery(tt)
		warns := tk.Se.GetSessionVars().StmtCtx.GetWarnings()
		c.Assert(len(warns), Equals, len(output[i].Warnings))
		for j := range warns {
			c.Assert(warns[j].Level, Equals, stmtctx.WarnLevelWarning)
			c.Assert(warns[j].Err.Error(), Equals, output[i].Warnings[j])
		}
	}
}

func (s *testIntegrationSuite) TestIssue15546(c *C) {
	tk := testkit.NewTestKit(c, s.store)

	tk.MustExec("use test")
	tk.MustExec("drop table if exists t, pt, vt")
	tk.MustExec("create table t(a int, b int)")
	tk.MustExec("insert into t values(1, 1)")
	tk.MustExec("create table pt(a int primary key, b int) partition by range(a) (" +
		"PARTITION `p0` VALUES LESS THAN (10), PARTITION `p1` VALUES LESS THAN (20), PARTITION `p2` VALUES LESS THAN (30))")
	tk.MustExec("insert into pt values(1, 1), (11, 11), (21, 21)")
	tk.MustExec("create definer='root'@'localhost' view vt(a, b) as select a, b from t")
	tk.MustQuery("select * from pt, vt where pt.a = vt.a").Check(testkit.Rows("1 1 1 1"))
}

func (s *testIntegrationSuite) TestApproxCountDistinctInPartitionTable(c *C) {
	tk := testkit.NewTestKit(c, s.store)

	tk.MustExec("use test")
	tk.MustExec("drop table if exists t")
	tk.MustExec("create table t(a int(11), b int) partition by range (a) (partition p0 values less than (3), partition p1 values less than maxvalue);")
	tk.MustExec("insert into t values(1, 1), (2, 1), (3, 1), (4, 2), (4, 2)")
	tk.MustExec("set session tidb_opt_agg_push_down=1")
	tk.MustExec(`set @@tidb_partition_prune_mode='` + string(variable.StaticOnly) + `'`)
	tk.MustQuery("explain select approx_count_distinct(a), b from t group by b order by b desc").Check(testkit.Rows("Sort_12 16000.00 root  test.t.b:desc",
		"└─HashAgg_17 16000.00 root  group by:test.t.b, funcs:approx_count_distinct(Column#5)->Column#4, funcs:firstrow(Column#6)->test.t.b",
		"  └─PartitionUnion_18 16000.00 root  ",
		"    ├─HashAgg_19 8000.00 root  group by:test.t.b, funcs:approx_count_distinct(test.t.a)->Column#5, funcs:firstrow(test.t.b)->Column#6, funcs:firstrow(test.t.b)->test.t.b",
		"    │ └─TableReader_23 10000.00 root  data:TableFullScan_22",
		"    │   └─TableFullScan_22 10000.00 cop[tikv] table:t, partition:p0 keep order:false, stats:pseudo",
		"    └─HashAgg_26 8000.00 root  group by:test.t.b, funcs:approx_count_distinct(test.t.a)->Column#5, funcs:firstrow(test.t.b)->Column#6, funcs:firstrow(test.t.b)->test.t.b",
		"      └─TableReader_30 10000.00 root  data:TableFullScan_29",
		"        └─TableFullScan_29 10000.00 cop[tikv] table:t, partition:p1 keep order:false, stats:pseudo"))
	tk.MustQuery("select approx_count_distinct(a), b from t group by b order by b desc").Check(testkit.Rows("1 2", "3 1"))
}

func (s *testIntegrationSuite) TestApproxPercentile(c *C) {
	tk := testkit.NewTestKit(c, s.store)

	tk.MustExec("use test")
	tk.MustExec("drop table if exists t")
	tk.MustExec("create table t(a int, b int)")
	tk.MustExec("insert into t values(1, 1), (2, 1), (3, 2), (4, 2), (5, 2)")

	var input []string
	var output []struct {
		SQL  string
		Plan []string
		Res  []string
	}
	s.testData.GetTestCases(c, &input, &output)
	for i, tt := range input {
		s.testData.OnRecord(func() {
			output[i].SQL = tt
			output[i].Plan = s.testData.ConvertRowsToStrings(tk.MustQuery("explain " + tt).Rows())
			output[i].Res = s.testData.ConvertRowsToStrings(tk.MustQuery(tt).Rows())
		})
		tk.MustQuery("explain " + tt).Check(testkit.Rows(output[i].Plan...))
		tk.MustQuery(tt).Check(testkit.Rows(output[i].Res...))
	}
}

func (s *testIntegrationSuite) TestIssue17813(c *C) {
	tk := testkit.NewTestKit(c, s.store)

	tk.MustExec("use test")
	tk.MustExec("drop table if exists hash_partition_overflow")
	tk.MustExec("create table hash_partition_overflow (c0 bigint unsigned) partition by hash(c0) partitions 3")
	tk.MustExec("insert into hash_partition_overflow values (9223372036854775808)")
	tk.MustQuery("select * from hash_partition_overflow where c0 = 9223372036854775808").Check(testkit.Rows("9223372036854775808"))
	tk.MustQuery("select * from hash_partition_overflow where c0 in (1, 9223372036854775808)").Check(testkit.Rows("9223372036854775808"))
}

func (s *testIntegrationSuite) TestHintWithRequiredProperty(c *C) {
	tk := testkit.NewTestKit(c, s.store)
	tk.MustExec("set @@session.tidb_executor_concurrency = 4;")
	tk.MustExec("set @@session.tidb_hash_join_concurrency = 5;")
	tk.MustExec("set @@session.tidb_distsql_scan_concurrency = 15;")
	tk.MustExec("use test")
	tk.MustExec("drop table if exists t")
	tk.MustExec("create table t(a int primary key, b int, c int, key b(b))")
	var input []string
	var output []struct {
		SQL      string
		Plan     []string
		Warnings []string
	}
	s.testData.GetTestCases(c, &input, &output)
	for i, tt := range input {
		s.testData.OnRecord(func() {
			output[i].SQL = tt
			output[i].Plan = s.testData.ConvertRowsToStrings(tk.MustQuery(tt).Rows())
			warnings := tk.Se.GetSessionVars().StmtCtx.GetWarnings()
			output[i].Warnings = make([]string, len(warnings))
			for j, warning := range warnings {
				output[i].Warnings[j] = warning.Err.Error()
			}
		})
		tk.MustQuery(tt).Check(testkit.Rows(output[i].Plan...))
		warnings := tk.Se.GetSessionVars().StmtCtx.GetWarnings()
		c.Assert(len(warnings), Equals, len(output[i].Warnings))
		for j, warning := range warnings {
			c.Assert(output[i].Warnings[j], Equals, warning.Err.Error())
		}
	}
}

func (s *testIntegrationSuite) TestIssue15813(c *C) {
	tk := testkit.NewTestKit(c, s.store)

	tk.MustExec("use test")
	tk.MustExec("drop table if exists t0, t1")
	tk.MustExec("create table t0(c0 int primary key)")
	tk.MustExec("create table t1(c0 int primary key)")
	tk.MustExec("CREATE INDEX i0 ON t0(c0)")
	tk.MustExec("CREATE INDEX i0 ON t1(c0)")
	tk.MustQuery("select /*+ MERGE_JOIN(t0, t1) */ * from t0, t1 where t0.c0 = t1.c0").Check(testkit.Rows())
}

func (s *testIntegrationSuite) TestFullGroupByOrderBy(c *C) {
	tk := testkit.NewTestKit(c, s.store)

	tk.MustExec("use test")
	tk.MustExec("drop table if exists t")
	tk.MustExec("create table t(a int, b int)")
	tk.MustQuery("select count(a) as b from t group by a order by b").Check(testkit.Rows())
	err := tk.ExecToErr("select count(a) as cnt from t group by a order by b")
	c.Assert(terror.ErrorEqual(err, core.ErrFieldNotInGroupBy), IsTrue)
}

func (s *testIntegrationSuite) TestHintWithoutTableWarning(c *C) {
	tk := testkit.NewTestKit(c, s.store)
	tk.MustExec("use test")
	tk.MustExec("drop table if exists t1, t2")
	tk.MustExec("create table t1(a int, b int, c int, key a(a))")
	tk.MustExec("create table t2(a int, b int, c int, key a(a))")
	var input []string
	var output []struct {
		SQL      string
		Warnings []string
	}
	s.testData.GetTestCases(c, &input, &output)
	for i, tt := range input {
		s.testData.OnRecord(func() {
			output[i].SQL = tt
			tk.MustQuery(tt)
			warns := tk.Se.GetSessionVars().StmtCtx.GetWarnings()
			output[i].Warnings = make([]string, len(warns))
			for j := range warns {
				output[i].Warnings[j] = warns[j].Err.Error()
			}
		})
		tk.MustQuery(tt)
		warns := tk.Se.GetSessionVars().StmtCtx.GetWarnings()
		c.Assert(len(warns), Equals, len(output[i].Warnings))
		for j := range warns {
			c.Assert(warns[j].Level, Equals, stmtctx.WarnLevelWarning)
			c.Assert(warns[j].Err.Error(), Equals, output[i].Warnings[j])
		}
	}
}

func (s *testIntegrationSuite) TestIssue15858(c *C) {
	tk := testkit.NewTestKit(c, s.store)
	tk.MustExec("use test")
	tk.MustExec("drop table if exists t")
	tk.MustExec("create table t(a int primary key)")
	tk.MustExec("select * from t t1, (select a from t order by a+1) t2 where t1.a = t2.a")
}

func (s *testIntegrationSuite) TestIssue15846(c *C) {
	tk := testkit.NewTestKit(c, s.store)
	tk.MustExec("use test")
	tk.MustExec("drop table if exists t0, t1")
	tk.MustExec("CREATE TABLE t0(t0 INT UNIQUE);")
	tk.MustExec("CREATE TABLE t1(c0 FLOAT);")
	tk.MustExec("INSERT INTO t1(c0) VALUES (0);")
	tk.MustExec("INSERT INTO t0(t0) VALUES (NULL), (NULL);")
	tk.MustQuery("SELECT t1.c0 FROM t1 LEFT JOIN t0 ON 1;").Check(testkit.Rows("0", "0"))

	tk.MustExec("drop table if exists t0, t1")
	tk.MustExec("CREATE TABLE t0(t0 INT);")
	tk.MustExec("CREATE TABLE t1(c0 FLOAT);")
	tk.MustExec("INSERT INTO t1(c0) VALUES (0);")
	tk.MustExec("INSERT INTO t0(t0) VALUES (NULL), (NULL);")
	tk.MustQuery("SELECT t1.c0 FROM t1 LEFT JOIN t0 ON 1;").Check(testkit.Rows("0", "0"))

	tk.MustExec("drop table if exists t0, t1")
	tk.MustExec("CREATE TABLE t0(t0 INT);")
	tk.MustExec("CREATE TABLE t1(c0 FLOAT);")
	tk.MustExec("create unique index idx on t0(t0);")
	tk.MustExec("INSERT INTO t1(c0) VALUES (0);")
	tk.MustExec("INSERT INTO t0(t0) VALUES (NULL), (NULL);")
	tk.MustQuery("SELECT t1.c0 FROM t1 LEFT JOIN t0 ON 1;").Check(testkit.Rows("0", "0"))
}

func (s *testIntegrationSuite) TestFloorUnixTimestampPruning(c *C) {
	tk := testkit.NewTestKit(c, s.store)
	tk.MustExec("use test")
	tk.MustExec("drop table if exists floor_unix_timestamp")
	tk.MustExec(`create table floor_unix_timestamp (ts timestamp(3))
partition by range (floor(unix_timestamp(ts))) (
partition p0 values less than (unix_timestamp('2020-04-05 00:00:00')),
partition p1 values less than (unix_timestamp('2020-04-12 00:00:00')),
partition p2 values less than (unix_timestamp('2020-04-15 00:00:00')))`)
	tk.MustExec("insert into floor_unix_timestamp values ('2020-04-04 00:00:00')")
	tk.MustExec("insert into floor_unix_timestamp values ('2020-04-04 23:59:59.999')")
	tk.MustExec("insert into floor_unix_timestamp values ('2020-04-05 00:00:00')")
	tk.MustExec("insert into floor_unix_timestamp values ('2020-04-05 00:00:00.001')")
	tk.MustExec("insert into floor_unix_timestamp values ('2020-04-12 01:02:03.456')")
	tk.MustExec("insert into floor_unix_timestamp values ('2020-04-14 00:00:42')")
	tk.MustQuery("select count(*) from floor_unix_timestamp where '2020-04-05 00:00:00.001' = ts").Check(testkit.Rows("1"))
	tk.MustQuery("select * from floor_unix_timestamp where ts > '2020-04-05 00:00:00' order by ts").Check(testkit.Rows("2020-04-05 00:00:00.001", "2020-04-12 01:02:03.456", "2020-04-14 00:00:42.000"))
	tk.MustQuery("select count(*) from floor_unix_timestamp where ts <= '2020-04-05 23:00:00'").Check(testkit.Rows("4"))
	tk.MustQuery("select * from floor_unix_timestamp partition(p1, p2) where ts > '2020-04-14 00:00:00'").Check(testkit.Rows("2020-04-14 00:00:42.000"))
}

func (s *testIntegrationSuite) TestIssue16290And16292(c *C) {
	tk := testkit.NewTestKit(c, s.store)
	tk.MustExec("use test")
	tk.MustExec("drop table if exists t;")
	tk.MustExec("create table t(a int, b int, primary key(a));")
	tk.MustExec("insert into t values(1, 1);")

	for i := 0; i <= 1; i++ {
		tk.MustExec(fmt.Sprintf("set session tidb_opt_agg_push_down = %v", i))

		tk.MustQuery("select avg(a) from (select * from t ta union all select * from t tb) t;").Check(testkit.Rows("1.0000"))
		tk.MustQuery("select avg(b) from (select * from t ta union all select * from t tb) t;").Check(testkit.Rows("1.0000"))
		tk.MustQuery("select count(distinct a) from (select * from t ta union all select * from t tb) t;").Check(testkit.Rows("1"))
		tk.MustQuery("select count(distinct b) from (select * from t ta union all select * from t tb) t;").Check(testkit.Rows("1"))
	}
}

func (s *testIntegrationSuite) TestTableDualWithRequiredProperty(c *C) {
	tk := testkit.NewTestKit(c, s.store)
	tk.MustExec("use test")
	tk.MustExec("drop table if exists t1, t2;")
	tk.MustExec("create table t1 (a int, b int) partition by range(a) " +
		"(partition p0 values less than(10), partition p1 values less than MAXVALUE)")
	tk.MustExec("create table t2 (a int, b int)")
	tk.MustExec("select /*+ MERGE_JOIN(t1, t2) */ * from t1 partition (p0), t2  where t1.a > 100 and t1.a = t2.a")
}

func (s *testIntegrationSuite) TestIndexJoinInnerIndexNDV(c *C) {
	tk := testkit.NewTestKit(c, s.store)
	tk.MustExec("use test")
	tk.MustExec("drop table if exists t1, t2")
	tk.MustExec("create table t1(a int not null, b int not null, c int not null)")
	tk.MustExec("create table t2(a int not null, b int not null, c int not null, index idx1(a,b), index idx2(c))")
	tk.MustExec("insert into t1 values(1,1,1),(1,1,1),(1,1,1)")
	tk.MustExec("insert into t2 values(1,1,1),(1,1,2),(1,1,3)")
	tk.MustExec("analyze table t1, t2")

	var input []string
	var output []struct {
		SQL  string
		Plan []string
	}
	s.testData.GetTestCases(c, &input, &output)
	for i, tt := range input {
		s.testData.OnRecord(func() {
			output[i].SQL = tt
			output[i].Plan = s.testData.ConvertRowsToStrings(tk.MustQuery(tt).Rows())
		})
		tk.MustQuery(tt).Check(testkit.Rows(output[i].Plan...))
	}
}

func (s *testIntegrationSerialSuite) TestIssue16837(c *C) {
	tk := testkit.NewTestKit(c, s.store)
	tk.MustExec("use test")
	tk.MustExec("drop table if exists t")
	tk.MustExec("create table t(a int,b int,c int,d int,e int,unique key idx_ab(a,b),unique key(c),unique key(d))")
	tk.MustQuery("explain select /*+ use_index_merge(t,c,idx_ab) */ * from t where a = 1 or (e = 1 and c = 1)").Check(testkit.Rows(
		"Projection_4 10.00 root  test.t.a, test.t.b, test.t.c, test.t.d, test.t.e",
		"└─IndexMerge_9 0.01 root  ",
		"  ├─IndexRangeScan_5(Build) 10.00 cop[tikv] table:t, index:idx_ab(a, b) range:[1,1], keep order:false, stats:pseudo",
		"  ├─IndexRangeScan_6(Build) 1.00 cop[tikv] table:t, index:c(c) range:[1,1], keep order:false, stats:pseudo",
		"  └─Selection_8(Probe) 0.01 cop[tikv]  eq(test.t.e, 1)",
		"    └─TableRowIDScan_7 11.00 cop[tikv] table:t keep order:false, stats:pseudo"))
	tk.MustQuery("show warnings").Check(testkit.Rows())
	tk.MustExec("insert into t values (2, 1, 1, 1, 2)")
	tk.MustQuery("select /*+ use_index_merge(t,c,idx_ab) */ * from t where a = 1 or (e = 1 and c = 1)").Check(testkit.Rows())
}

func (s *testIntegrationSerialSuite) TestIndexMerge(c *C) {
	tk := testkit.NewTestKit(c, s.store)
	tk.MustExec("use test")
	tk.MustExec("drop table if exists t")
	tk.MustExec("create table t (a int, b int, unique key(a), unique key(b))")
	tk.MustQuery("desc select /*+ use_index_merge(t) */ * from t where a =1 or (b=1 and b+2>1)").Check(testkit.Rows(
		"Projection_4 8000.00 root  test.t.a, test.t.b",
		"└─IndexMerge_9 2.00 root  ",
		"  ├─IndexRangeScan_5(Build) 1.00 cop[tikv] table:t, index:a(a) range:[1,1], keep order:false, stats:pseudo",
		"  ├─Selection_7(Build) 0.80 cop[tikv]  1",
		"  │ └─IndexRangeScan_6 1.00 cop[tikv] table:t, index:b(b) range:[1,1], keep order:false, stats:pseudo",
		"  └─TableRowIDScan_8(Probe) 2.00 cop[tikv] table:t keep order:false, stats:pseudo",
	))
	tk.MustQuery("show warnings").Check(testkit.Rows())

	tk.MustQuery("desc select /*+ use_index_merge(t) */ * from t where a =1 or (b=1 and length(b)=1)").Check(testkit.Rows(
		"Projection_4 1.80 root  test.t.a, test.t.b",
		"└─IndexMerge_9 2.00 root  ",
		"  ├─IndexRangeScan_5(Build) 1.00 cop[tikv] table:t, index:a(a) range:[1,1], keep order:false, stats:pseudo",
		"  ├─Selection_7(Build) 0.80 cop[tikv]  eq(length(cast(1)), 1)",
		"  │ └─IndexRangeScan_6 1.00 cop[tikv] table:t, index:b(b) range:[1,1], keep order:false, stats:pseudo",
		"  └─TableRowIDScan_8(Probe) 2.00 cop[tikv] table:t keep order:false, stats:pseudo"))
	tk.MustQuery("show warnings").Check(testkit.Rows())

	tk.MustQuery("desc select /*+ use_index_merge(t) */ * from t where (a=1 and length(a)=1) or (b=1 and length(b)=1)").Check(testkit.Rows(
		"Projection_4 1.60 root  test.t.a, test.t.b",
		"└─IndexMerge_10 2.00 root  ",
		"  ├─Selection_6(Build) 0.80 cop[tikv]  eq(length(cast(1)), 1)",
		"  │ └─IndexRangeScan_5 1.00 cop[tikv] table:t, index:a(a) range:[1,1], keep order:false, stats:pseudo",
		"  ├─Selection_8(Build) 0.80 cop[tikv]  eq(length(cast(1)), 1)",
		"  │ └─IndexRangeScan_7 1.00 cop[tikv] table:t, index:b(b) range:[1,1], keep order:false, stats:pseudo",
		"  └─TableRowIDScan_9(Probe) 2.00 cop[tikv] table:t keep order:false, stats:pseudo"))
	tk.MustQuery("show warnings").Check(testkit.Rows())

	tk.MustQuery("desc select /*+ use_index_merge(t) */ * from t where (a=1 and length(b)=1) or (b=1 and length(a)=1)").Check(testkit.Rows(
		"Projection_4 1.60 root  test.t.a, test.t.b",
		"└─IndexMerge_9 1.60 root  ",
		"  ├─IndexRangeScan_5(Build) 1.00 cop[tikv] table:t, index:a(a) range:[1,1], keep order:false, stats:pseudo",
		"  ├─IndexRangeScan_6(Build) 1.00 cop[tikv] table:t, index:b(b) range:[1,1], keep order:false, stats:pseudo",
		"  └─Selection_8(Probe) 1.60 cop[tikv]  eq(length(cast(test.t.a)), 1), eq(length(cast(test.t.b)), 1)",
		"    └─TableRowIDScan_7 2.00 cop[tikv] table:t keep order:false, stats:pseudo"))
	tk.MustQuery("show warnings").Check(testkit.Rows())
}

func (s *testIntegrationSerialSuite) TestIssue16407(c *C) {
	tk := testkit.NewTestKit(c, s.store)
	tk.MustExec("use test")
	tk.MustExec("drop table if exists t")
	tk.MustExec("create table t(a int,b char(100),key(a),key(b(10)))")
	tk.MustQuery("explain select /*+ use_index_merge(t) */ * from t where a=10 or b='x'").Check(testkit.Rows(
		"Projection_4 19.99 root  test.t.a, test.t.b",
		"└─IndexMerge_9 0.02 root  ",
		"  ├─IndexRangeScan_5(Build) 10.00 cop[tikv] table:t, index:a(a) range:[10,10], keep order:false, stats:pseudo",
		"  ├─IndexRangeScan_6(Build) 10.00 cop[tikv] table:t, index:b(b) range:[\"x\",\"x\"], keep order:false, stats:pseudo",
		"  └─Selection_8(Probe) 0.02 cop[tikv]  eq(test.t.b, \"x\")",
		"    └─TableRowIDScan_7 19.99 cop[tikv] table:t keep order:false, stats:pseudo"))
	tk.MustQuery("show warnings").Check(testkit.Rows())
	tk.MustExec("insert into t values (1, 'xx')")
	tk.MustQuery("select /*+ use_index_merge(t) */ * from t where a=10 or b='x'").Check(testkit.Rows())
}

func (s *testIntegrationSuite) TestStreamAggProp(c *C) {
	tk := testkit.NewTestKit(c, s.store)

	tk.MustExec("use test")
	tk.MustExec("drop table if exists t")
	tk.MustExec("create table t(a int)")
	tk.MustExec("insert into t values(1),(1),(2)")

	var input []string
	var output []struct {
		SQL  string
		Plan []string
		Res  []string
	}
	s.testData.GetTestCases(c, &input, &output)
	for i, tt := range input {
		s.testData.OnRecord(func() {
			output[i].SQL = tt
			output[i].Plan = s.testData.ConvertRowsToStrings(tk.MustQuery("explain " + tt).Rows())
			output[i].Res = s.testData.ConvertRowsToStrings(tk.MustQuery(tt).Rows())
		})
		tk.MustQuery("explain " + tt).Check(testkit.Rows(output[i].Plan...))
		tk.MustQuery(tt).Check(testkit.Rows(output[i].Res...))
	}
}

func (s *testIntegrationSuite) TestOptimizeHintOnPartitionTable(c *C) {
	tk := testkit.NewTestKit(c, s.store)

	tk.MustExec("use test")
	tk.MustExec("drop table if exists t")
	tk.MustExec(`create table t (
					a int, b int, c varchar(20),
					primary key(a), key(b), key(c)
				) partition by range columns(a) (
					partition p0 values less than(6),
					partition p1 values less than(11),
					partition p2 values less than(16));`)
	tk.MustExec(`insert into t values (1,1,"1"), (2,2,"2"), (8,8,"8"), (11,11,"11"), (15,15,"15")`)

	// Create virtual tiflash replica info.
	dom := domain.GetDomain(tk.Se)
	is := dom.InfoSchema()
	db, exists := is.SchemaByName(model.NewCIStr("test"))
	c.Assert(exists, IsTrue)
	for _, tblInfo := range db.Tables {
		if tblInfo.Name.L == "t" {
			tblInfo.TiFlashReplica = &model.TiFlashReplicaInfo{
				Count:     1,
				Available: true,
			}
		}
	}

	tk.MustExec(`set @@tidb_partition_prune_mode='` + string(variable.StaticOnly) + `'`)

	var input []string
	var output []struct {
		SQL  string
		Plan []string
		Warn []string
	}
	s.testData.GetTestCases(c, &input, &output)
	for i, tt := range input {
		s.testData.OnRecord(func() {
			output[i].SQL = tt
			output[i].Plan = s.testData.ConvertRowsToStrings(tk.MustQuery("explain " + tt).Rows())
			output[i].Warn = s.testData.ConvertRowsToStrings(tk.MustQuery("show warnings").Rows())
		})
		tk.MustQuery("explain " + tt).Check(testkit.Rows(output[i].Plan...))
		tk.MustQuery("show warnings").Check(testkit.Rows(output[i].Warn...))
	}
}

func (s *testIntegrationSerialSuite) TestNotReadOnlySQLOnTiFlash(c *C) {
	tk := testkit.NewTestKit(c, s.store)

	tk.MustExec("use test")
	tk.MustExec("drop table if exists t")
	tk.MustExec("create table t (a int, b varchar(20))")
	tk.MustExec(`set @@tidb_isolation_read_engines = "tiflash"`)
	// Create virtual tiflash replica info.
	dom := domain.GetDomain(tk.Se)
	is := dom.InfoSchema()
	db, exists := is.SchemaByName(model.NewCIStr("test"))
	c.Assert(exists, IsTrue)
	for _, tblInfo := range db.Tables {
		if tblInfo.Name.L == "t" {
			tblInfo.TiFlashReplica = &model.TiFlashReplicaInfo{
				Count:     1,
				Available: true,
			}
		}
	}
	err := tk.ExecToErr("select * from t for update")
	c.Assert(err, NotNil)
	c.Assert(err.Error(), Equals, `[planner:1815]Internal : Can not find access path matching 'tidb_isolation_read_engines'(value: 'tiflash'). Available values are 'tiflash, tikv'.`)

	err = tk.ExecToErr("insert into t select * from t")
	c.Assert(err, NotNil)
	c.Assert(err.Error(), Equals, `[planner:1815]Internal : Can not find access path matching 'tidb_isolation_read_engines'(value: 'tiflash'). Available values are 'tiflash, tikv'.`)

	tk.MustExec("prepare stmt_insert from 'insert into t select * from t where t.a = ?'")
	tk.MustExec("set @a=1")
	err = tk.ExecToErr("execute stmt_insert using @a")
	c.Assert(err, NotNil)
	c.Assert(err.Error(), Equals, `[planner:1815]Internal : Can not find access path matching 'tidb_isolation_read_engines'(value: 'tiflash'). Available values are 'tiflash, tikv'.`)
}

func (s *testIntegrationSuite) TestSelectLimit(c *C) {
	tk := testkit.NewTestKit(c, s.store)

	tk.MustExec("use test")
	tk.MustExec("drop table if exists t")
	tk.MustExec("create table t(a int)")
	tk.MustExec("insert into t values(1),(1),(2)")

	// normal test
	tk.MustExec("set @@session.sql_select_limit=1")
	result := tk.MustQuery("select * from t order by a")
	result.Check(testkit.Rows("1"))
	result = tk.MustQuery("select * from t order by a limit 2")
	result.Check(testkit.Rows("1", "1"))
	tk.MustExec("set @@session.sql_select_limit=default")
	result = tk.MustQuery("select * from t order by a")
	result.Check(testkit.Rows("1", "1", "2"))

	// test for subquery
	tk.MustExec("set @@session.sql_select_limit=1")
	result = tk.MustQuery("select * from (select * from t) s order by a")
	result.Check(testkit.Rows("1"))
	result = tk.MustQuery("select * from (select * from t limit 2) s order by a") // limit write in subquery, has no effect.
	result.Check(testkit.Rows("1"))
	result = tk.MustQuery("select (select * from t limit 1) s") // limit write in subquery, has no effect.
	result.Check(testkit.Rows("1"))
	result = tk.MustQuery("select * from t where t.a in (select * from t) limit 3") // select_limit will not effect subquery
	result.Check(testkit.Rows("1", "1", "2"))
	result = tk.MustQuery("select * from (select * from t) s limit 3") // select_limit will not effect subquery
	result.Check(testkit.Rows("1", "1", "2"))

	// test for union
	result = tk.MustQuery("select * from t union all select * from t limit 2") // limit outside subquery
	result.Check(testkit.Rows("1", "1"))
	result = tk.MustQuery("select * from t union all (select * from t limit 2)") // limit inside subquery
	result.Check(testkit.Rows("1"))

	// test for prepare & execute
	tk.MustExec("prepare s1 from 'select * from t where a = ?'")
	tk.MustExec("set @a = 1")
	result = tk.MustQuery("execute s1 using @a")
	result.Check(testkit.Rows("1"))
	tk.MustExec("set @@session.sql_select_limit=default")
	result = tk.MustQuery("execute s1 using @a")
	result.Check(testkit.Rows("1", "1"))
	tk.MustExec("set @@session.sql_select_limit=1")
	tk.MustExec("prepare s2 from 'select * from t where a = ? limit 3'")
	result = tk.MustQuery("execute s2 using @a") // if prepare stmt has limit, select_limit takes no effect.
	result.Check(testkit.Rows("1", "1"))

	// test for create view
	tk.MustExec("set @@session.sql_select_limit=1")
	tk.MustExec("create definer='root'@'localhost' view s as select * from t") // select limit should not effect create view
	result = tk.MustQuery("select * from s")
	result.Check(testkit.Rows("1"))
	tk.MustExec("set @@session.sql_select_limit=default")
	result = tk.MustQuery("select * from s")
	result.Check(testkit.Rows("1", "1", "2"))

	// test for DML
	tk.MustExec("set @@session.sql_select_limit=1")
	tk.MustExec("create table b (a int)")
	tk.MustExec("insert into b select * from t") // all values are inserted
	result = tk.MustQuery("select * from b limit 3")
	result.Check(testkit.Rows("1", "1", "2"))
	tk.MustExec("update b set a = 2 where a = 1") // all values are updated
	result = tk.MustQuery("select * from b limit 3")
	result.Check(testkit.Rows("2", "2", "2"))
	result = tk.MustQuery("select * from b")
	result.Check(testkit.Rows("2"))
	tk.MustExec("delete from b where a = 2") // all values are deleted
	result = tk.MustQuery("select * from b")
	result.Check(testkit.Rows())
}

func (s *testIntegrationSuite) TestHintParserWarnings(c *C) {
	tk := testkit.NewTestKit(c, s.store)
	tk.MustExec("use test")
	tk.MustExec("drop table if exists t;")
	tk.MustExec("create table t(a int, b int, key(a), key(b));")
	tk.MustExec("select /*+ use_index_merge() */ * from t where a = 1 or b = 1;")
	rows := tk.MustQuery("show warnings;").Rows()
	c.Assert(len(rows), Equals, 1)
}

func (s *testIntegrationSuite) TestIssue16935(c *C) {
	tk := testkit.NewTestKit(c, s.store)
	tk.MustExec("use test")
	tk.MustExec("drop table if exists t0;")
	tk.MustExec("CREATE TABLE t0(c0 INT);")
	tk.MustExec("INSERT INTO t0(c0) VALUES (1), (1), (1), (1), (1), (1);")
	tk.MustExec("CREATE definer='root'@'localhost' VIEW v0(c0) AS SELECT NULL FROM t0;")

	tk.MustQuery("SELECT * FROM t0 LEFT JOIN v0 ON TRUE WHERE v0.c0 IS NULL;")
}

func (s *testIntegrationSuite) TestAccessPathOnClusterIndex(c *C) {
	tk := testkit.NewTestKit(c, s.store)
	tk.MustExec("use test")
	tk.MustExec("set @@tidb_enable_clustered_index = 1")
	tk.MustExec("drop table if exists t1")
	tk.MustExec("create table t1 (a int, b varchar(20), c decimal(40,10), d int, primary key(a,b), key(c))")
	tk.MustExec(`insert into t1 values (1,"111",1.1,11), (2,"222",2.2,12), (3,"333",3.3,13)`)
	tk.MustExec("analyze table t1")

	var input []string
	var output []struct {
		SQL  string
		Plan []string
		Res  []string
	}
	s.testData.GetTestCases(c, &input, &output)
	for i, tt := range input {
		s.testData.OnRecord(func() {
			output[i].SQL = tt
			output[i].Plan = s.testData.ConvertRowsToStrings(tk.MustQuery("explain " + tt).Rows())
			output[i].Res = s.testData.ConvertRowsToStrings(tk.MustQuery(tt).Sort().Rows())
		})
		tk.MustQuery("explain " + tt).Check(testkit.Rows(output[i].Plan...))
		tk.MustQuery(tt).Sort().Check(testkit.Rows(output[i].Res...))
	}
}

func (s *testIntegrationSuite) TestClusterIndexUniqueDoubleRead(c *C) {
	tk := testkit.NewTestKit(c, s.store)
	tk.MustExec("create database cluster_idx_unique_double_read;")
	tk.MustExec("use cluster_idx_unique_double_read;")
	defer tk.MustExec("drop database cluster_idx_unique_double_read;")
	tk.MustExec("set @@tidb_enable_clustered_index = 1")
	tk.MustExec("drop table if exists t")

	tk.MustExec("create table t (a varchar(64), b varchar(64), uk int, v int, primary key(a, b), unique key uuk(uk));")
	tk.MustExec("insert t values ('a', 'a1', 1, 11), ('b', 'b1', 2, 22), ('c', 'c1', 3, 33);")
	tk.MustQuery("select * from t use index (uuk);").Check(testkit.Rows("a a1 1 11", "b b1 2 22", "c c1 3 33"))
}

func (s *testIntegrationSuite) TestIndexJoinOnClusteredIndex(c *C) {
	tk := testkit.NewTestKit(c, s.store)
	tk.MustExec("use test")
	tk.MustExec("set @@tidb_enable_clustered_index = 1")
	tk.MustExec("drop table if exists t1")
	tk.MustExec("create table t (a int, b varchar(20), c decimal(40,10), d int, primary key(a,b), key(c))")
	tk.MustExec(`insert into t values (1,"111",1.1,11), (2,"222",2.2,12), (3,"333",3.3,13)`)
	tk.MustExec("analyze table t")

	var input []string
	var output []struct {
		SQL  string
		Plan []string
		Res  []string
	}
	s.testData.GetTestCases(c, &input, &output)
	for i, tt := range input {
		s.testData.OnRecord(func() {
			output[i].SQL = tt
			output[i].Plan = s.testData.ConvertRowsToStrings(tk.MustQuery("explain " + tt).Rows())
			output[i].Res = s.testData.ConvertRowsToStrings(tk.MustQuery(tt).Rows())
		})
		tk.MustQuery("explain " + tt).Check(testkit.Rows(output[i].Plan...))
		tk.MustQuery(tt).Check(testkit.Rows(output[i].Res...))
	}
}
func (s *testIntegrationSerialSuite) TestIssue18984(c *C) {
	tk := testkit.NewTestKit(c, s.store)
	tk.MustExec("use test")
	tk.MustExec("drop table if exists t, t2")
	tk.MustExec("set tidb_enable_clustered_index=1")
	tk.MustExec("create table t(a int, b int, c int, primary key(a, b))")
	tk.MustExec("create table t2(a int, b int, c int, d int, primary key(a,b), index idx(c))")
	tk.MustExec("insert into t values(1,1,1), (2,2,2), (3,3,3)")
	tk.MustExec("insert into t2 values(1,2,3,4), (2,4,3,5), (1,3,1,1)")
	tk.MustQuery("select /*+ INL_MERGE_JOIN(t) */ * from t right outer join t2 on t.a=t2.c").Check(testkit.Rows(
		"1 1 1 1 3 1 1",
		"3 3 3 1 2 3 4",
		"3 3 3 2 4 3 5"))
	tk.MustQuery("select /*+ INL_MERGE_JOIN(t2) */ * from t left outer join t2 on t.a=t2.c").Check(testkit.Rows(
		"1 1 1 1 3 1 1",
		"2 2 2 <nil> <nil> <nil> <nil>",
		"3 3 3 1 2 3 4",
		"3 3 3 2 4 3 5"))
}

func (s *testIntegrationSuite) TestDistinctScalarFunctionPushDown(c *C) {
	tk := testkit.NewTestKit(c, s.store)
	tk.MustExec("use test")
	tk.MustExec("drop table if exists t")
	tk.MustExec("create table t (a int not null, b int not null, c int not null, primary key (a,c)) partition by range (c) (partition p0 values less than (5), partition p1 values less than (10))")
	tk.MustExec("insert into t values(1,1,1),(2,2,2),(3,1,3),(7,1,7),(8,2,8),(9,2,9)")
	tk.MustQuery("select count(distinct b+1) as col from t").Check(testkit.Rows(
		"2",
	))
}

func (s *testIntegrationSerialSuite) TestExplainAnalyzePointGet(c *C) {
	tk := testkit.NewTestKit(c, s.store)
	tk.MustExec("use test")
	tk.MustExec("drop table if exists t")
	tk.MustExec("create table t(a int primary key, b varchar(20))")
	tk.MustExec("insert into t values (1,1)")

	res := tk.MustQuery("explain analyze select * from t where a=1;")
	checkExplain := func(rpc string) {
		resBuff := bytes.NewBufferString("")
		for _, row := range res.Rows() {
			fmt.Fprintf(resBuff, "%s\n", row)
		}
		explain := resBuff.String()
		c.Assert(strings.Contains(explain, rpc+":{num_rpc:"), IsTrue, Commentf("%s", explain))
		c.Assert(strings.Contains(explain, "total_time:"), IsTrue, Commentf("%s", explain))
	}
	checkExplain("Get")
	res = tk.MustQuery("explain analyze select * from t where a in (1,2,3);")
	checkExplain("BatchGet")
}

func (s *testIntegrationSerialSuite) TestExplainAnalyzeDML(c *C) {
	tk := testkit.NewTestKit(c, s.store)
	tk.MustExec("use test")
	tk.MustExec("drop table if exists t")
	tk.MustExec(" create table t (a int, b int, unique index (a));")
	tk.MustExec("insert into t values (1,1)")

	res := tk.MustQuery("explain analyze select * from t where a=1;")
	checkExplain := func(rpc string) {
		resBuff := bytes.NewBufferString("")
		for _, row := range res.Rows() {
			fmt.Fprintf(resBuff, "%s\n", row)
		}
		explain := resBuff.String()
		c.Assert(strings.Contains(explain, rpc+":{num_rpc:"), IsTrue, Commentf("%s", explain))
		c.Assert(strings.Contains(explain, "total_time:"), IsTrue, Commentf("%s", explain))
	}
	checkExplain("Get")
	res = tk.MustQuery("explain analyze insert ignore into t values (1,1),(2,2),(3,3),(4,4);")
	checkExplain("BatchGet")
}

func (s *testIntegrationSuite) TestPartitionExplain(c *C) {
	tk := testkit.NewTestKit(c, s.store)
	tk.MustExec("use test")
	tk.MustExec(`create table pt (id int, c int, key i_id(id), key i_c(c)) partition by range (c) (
partition p0 values less than (4),
partition p1 values less than (7),
partition p2 values less than (10))`)

	tk.MustExec("set @@tidb_enable_index_merge = 1;")

	var input []string
	var output []struct {
		SQL  string
		Plan []string
	}
	s.testData.GetTestCases(c, &input, &output)
	for i, tt := range input {
		s.testData.OnRecord(func() {
			output[i].SQL = tt
			output[i].Plan = s.testData.ConvertRowsToStrings(tk.MustQuery("explain " + tt).Rows())
		})
		tk.MustQuery("explain " + tt).Check(testkit.Rows(output[i].Plan...))
	}
}

func (s *testIntegrationSuite) TestPartialBatchPointGet(c *C) {
	tk := testkit.NewTestKit(c, s.store)
	tk.MustExec("use test")
	tk.MustExec("drop table if exists t")
	tk.MustExec("create table t (c_int int, c_str varchar(40), primary key(c_int, c_str))")
	tk.MustExec("insert into t values (3, 'bose')")
	tk.MustQuery("select * from t where c_int in (3)").Check(testkit.Rows(
		"3 bose",
	))
	tk.MustQuery("select * from t where c_int in (3) or c_str in ('yalow') and c_int in (1, 2)").Check(testkit.Rows(
		"3 bose",
	))
}

func (s *testIntegrationSuite) TestIssue19926(c *C) {
	tk := testkit.NewTestKit(c, s.store)
	tk.MustExec("use test")
	tk.MustExec("drop table if exists ta;")
	tk.MustExec("drop table if exists tb;")
	tk.MustExec("drop table if exists tc;")
	tk.MustExec("drop view if exists v;")
	tk.MustExec("CREATE TABLE `ta`  (\n  `id` varchar(36) NOT NULL ,\n  `status` varchar(1) NOT NULL \n);")
	tk.MustExec("CREATE TABLE `tb`  (\n  `id` varchar(36) NOT NULL ,\n  `status` varchar(1) NOT NULL \n);")
	tk.MustExec("CREATE TABLE `tc`  (\n  `id` varchar(36) NOT NULL ,\n  `status` varchar(1) NOT NULL \n);")
	tk.MustExec("insert into ta values('1','1');")
	tk.MustExec("insert into tb values('1','1');")
	tk.MustExec("insert into tc values('1','1');")
	tk.MustExec("create definer='root'@'localhost' view v as\nselect \nconcat(`ta`.`status`,`tb`.`status`) AS `status`, \n`ta`.`id` AS `id`  from (`ta` join `tb`) \nwhere (`ta`.`id` = `tb`.`id`);")
	tk.MustQuery("SELECT tc.status,v.id FROM tc, v WHERE tc.id = v.id AND v.status = '11';").Check(testkit.Rows("1 1"))
}

func (s *testIntegrationSuite) TestDeleteUsingJoin(c *C) {
	tk := testkit.NewTestKit(c, s.store)
	tk.MustExec("use test")
	tk.MustExec("drop table if exists t1, t2")
	tk.MustExec("create table t1(a int primary key, b int)")
	tk.MustExec("create table t2(a int primary key, b int)")
	tk.MustExec("insert into t1 values(1,1),(2,2)")
	tk.MustExec("insert into t2 values(2,2)")
	tk.MustExec("delete t1.* from t1 join t2 using (a)")
	tk.MustQuery("select * from t1").Check(testkit.Rows("1 1"))
	tk.MustQuery("select * from t2").Check(testkit.Rows("2 2"))
}

func (s *testIntegrationSerialSuite) Test19942(c *C) {
	collate.SetNewCollationEnabledForTest(true)
	defer collate.SetNewCollationEnabledForTest(false)

	tk := testkit.NewTestKit(c, s.store)
	tk.MustExec("use test")
	tk.MustExec("SET @@tidb_enable_clustered_index=1;")
	tk.MustExec("CREATE TABLE test.`t` (" +
		"  `a` int(11) NOT NULL," +
		"  `b` varchar(10) COLLATE utf8_general_ci NOT NULL," +
		"  `c` varchar(50) COLLATE utf8_general_ci NOT NULL," +
		"  `d` char(10) NOT NULL," +
		"  PRIMARY KEY (`c`)," +
		"  UNIQUE KEY `a_uniq` (`a`)," +
		"  UNIQUE KEY `b_uniq` (`b`)," +
		"  UNIQUE KEY `d_uniq` (`d`)," +
		"  KEY `a_idx` (`a`)," +
		"  KEY `b_idx` (`b`)," +
		"  KEY `d_idx` (`d`)" +
		") ENGINE=InnoDB DEFAULT CHARSET=utf8 COLLATE=utf8_general_ci;")
	tk.MustExec("INSERT INTO test.t (a, b, c, d) VALUES (1, '1', '0', '1');")
	tk.MustExec("INSERT INTO test.t (a, b, c, d) VALUES (2, ' 2', ' 0', ' 2');")
	tk.MustExec("INSERT INTO test.t (a, b, c, d) VALUES (3, '  3 ', '  3 ', '  3 ');")
	tk.MustExec("INSERT INTO test.t (a, b, c, d) VALUES (4, 'a', 'a   ', 'a');")
	tk.MustExec("INSERT INTO test.t (a, b, c, d) VALUES (5, ' A  ', ' A   ', ' A  ');")
	tk.MustExec("INSERT INTO test.t (a, b, c, d) VALUES (6, ' E', 'é        ', ' E');")

	mkr := func() [][]interface{} {
		return testutil.RowsWithSep("|",
			"3|  3 |  3 |  3",
			"2| 2  0| 2",
			"5| A  | A   | A",
			"1|1|0|1",
			"4|a|a   |a",
			"6| E|é        | E")
	}
	tk.MustQuery("SELECT * FROM `test`.`t` FORCE INDEX(`a_uniq`);").Check(mkr())
	tk.MustQuery("SELECT * FROM `test`.`t` FORCE INDEX(`b_uniq`);").Check(mkr())
	tk.MustQuery("SELECT * FROM `test`.`t` FORCE INDEX(`d_uniq`);").Check(mkr())
	tk.MustQuery("SELECT * FROM `test`.`t` FORCE INDEX(`a_idx`);").Check(mkr())
	tk.MustQuery("SELECT * FROM `test`.`t` FORCE INDEX(`b_idx`);").Check(mkr())
	tk.MustQuery("SELECT * FROM `test`.`t` FORCE INDEX(`d_idx`);").Check(mkr())
	tk.MustExec("admin check table t")
}

func (s *testIntegrationSuite) TestPartitionUnionWithPPruningColumn(c *C) {
	tk := testkit.NewTestKit(c, s.store)
	tk.MustExec("use test")
	tk.MustExec("drop table if exists t;")
	tk.MustExec("CREATE TABLE `t` (\n  `fid` bigint(36) NOT NULL,\n  `oty` varchar(30) DEFAULT NULL,\n  `oid` int(11) DEFAULT NULL,\n  `pid` bigint(20) DEFAULT NULL,\n  `bid` int(11) DEFAULT NULL,\n  `r5` varchar(240) DEFAULT '',\n  PRIMARY KEY (`fid`)\n)PARTITION BY HASH( `fid` ) PARTITIONS 4;")

	tk.MustExec("INSERT INTO t (fid, oty, oid, pid, bid, r5) VALUES (59, 'm',  441, 1,  2143,  'LE1264_r5');")
	tk.MustExec("INSERT INTO t (fid, oty, oid, pid, bid, r5) VALUES (135, 'm',  1121, 1,  2423,  'LE2008_r5');")
	tk.MustExec("INSERT INTO t (fid, oty, oid, pid, bid, r5) VALUES (139, 'm',  1125, 1,  2432, 'LE2005_r5');")
	tk.MustExec("INSERT INTO t (fid, oty, oid, pid, bid, r5) VALUES (143, 'm',  1129, 1,  2438,  'LE2006_r5');")
	tk.MustExec("INSERT INTO t (fid, oty, oid, pid, bid, r5) VALUES (147, 'm',  1133, 1,  2446,  'LE2014_r5');")
	tk.MustExec("INSERT INTO t (fid, oty, oid, pid, bid, r5) VALUES (167, 'm',  1178, 1,  2512,  'LE2055_r5');")
	tk.MustExec("INSERT INTO t (fid, oty, oid, pid, bid, r5) VALUES (171, 'm',  1321, 1,  2542,  'LE1006_r5');")
	tk.MustExec("INSERT INTO t (fid, oty, oid, pid, bid, r5) VALUES (179, 'm',  1466, 1,  2648,  'LE2171_r5');")
	tk.MustExec("INSERT INTO t (fid, oty, oid, pid, bid, r5) VALUES (187, 'm',  1567, 1,  2690,  'LE1293_r5');")
	tk.MustExec("INSERT INTO t (fid, oty, oid, pid, bid, r5) VALUES (57, 'm',  341, 1,  2102,  'LE1001_r5');")
	tk.MustExec("INSERT INTO t (fid, oty, oid, pid, bid, r5) VALUES (137, 'm',  1123, 1,  2427,  'LE2003_r5');")
	tk.MustExec("INSERT INTO t (fid, oty, oid, pid, bid, r5) VALUES (145, 'm',  1131, 1,  2442,  'LE2048_r5');")
	tk.MustExec("INSERT INTO t (fid, oty, oid, pid, bid, r5) VALUES (138, 'm',  1124, 1,  2429,  'LE2004_r5');")
	tk.MustExec("INSERT INTO t (fid, oty, oid, pid, bid, r5) VALUES (142, 'm',  1128, 1,  2436,  'LE2049_r5');")
	tk.MustExec("INSERT INTO t (fid, oty, oid, pid, bid, r5) VALUES (174, 'm',  1381, 1,  2602,  'LE2170_r5');")
	tk.MustExec("INSERT INTO t (fid, oty, oid, pid, bid, r5) VALUES (28, 'm',  81, 1,  2023,  'LE1009_r5');")
	tk.MustExec("INSERT INTO t (fid, oty, oid, pid, bid, r5) VALUES (60, 'm',  442, 1,  2145,  'LE1263_r5');")
	tk.MustExec("INSERT INTO t (fid, oty, oid, pid, bid, r5) VALUES (136, 'm',  1122, 1,  2425,  'LE2002_r5');")
	tk.MustExec("INSERT INTO t (fid, oty, oid, pid, bid, r5) VALUES (140, 'm',  1126, 1,  2434,  'LE2001_r5');")
	tk.MustExec("INSERT INTO t (fid, oty, oid, pid, bid, r5) VALUES (168, 'm',  1179, 1,  2514,  'LE2052_r5');")
	tk.MustExec("INSERT INTO t (fid, oty, oid, pid, bid, r5) VALUES (196, 'm',  3380, 1,  2890,  'LE1300_r5');")
	tk.MustExec("INSERT INTO t (fid, oty, oid, pid, bid, r5) VALUES (208, 'm',  3861, 1,  3150,  'LE1323_r5');")
	tk.MustExec("INSERT INTO t (fid, oty, oid, pid, bid, r5) VALUES (432, 'm',  4060, 1,  3290,  'LE1327_r5');")

	tk.MustQuery("SELECT DISTINCT t.bid, t.r5 FROM t left join t parent on parent.oid = t.pid WHERE t.oty = 'm';").Sort().Check(
		testkit.Rows("2023 LE1009_r5",
			"2102 LE1001_r5",
			"2143 LE1264_r5",
			"2145 LE1263_r5",
			"2423 LE2008_r5",
			"2425 LE2002_r5",
			"2427 LE2003_r5",
			"2429 LE2004_r5",
			"2432 LE2005_r5",
			"2434 LE2001_r5",
			"2436 LE2049_r5",
			"2438 LE2006_r5",
			"2442 LE2048_r5",
			"2446 LE2014_r5",
			"2512 LE2055_r5",
			"2514 LE2052_r5",
			"2542 LE1006_r5",
			"2602 LE2170_r5",
			"2648 LE2171_r5",
			"2690 LE1293_r5",
			"2890 LE1300_r5",
			"3150 LE1323_r5",
			"3290 LE1327_r5"))
}

func (s *testIntegrationSuite) TestIssue20139(c *C) {
	tk := testkit.NewTestKit(c, s.store)

	tk.MustExec("use test")
	tk.MustExec("drop table if exists t")
	tk.MustExec("create table t (id int, c int) partition by range (id) (partition p0 values less than (4), partition p1 values less than (7))")
	tk.MustExec("insert into t values(3, 3), (5, 5)")
	plan := tk.MustQuery("explain select * from t where c = 1 and id = c")
	plan.Check(testkit.Rows(
		"TableReader_7 0.01 root partition:p0 data:Selection_6",
		"└─Selection_6 0.01 cop[tikv]  eq(test.t.c, 1), eq(test.t.id, 1)",
		"  └─TableFullScan_5 10000.00 cop[tikv] table:t keep order:false, stats:pseudo",
	))
	tk.MustExec("drop table t")
}

func (s *testIntegrationSuite) TestIssue14481(c *C) {
	tk := testkit.NewTestKit(c, s.store)

	tk.MustExec("use test")
	tk.MustExec("drop table if exists t")
	tk.MustExec("create table t(a int default null, b int default null, c int default null)")
	plan := tk.MustQuery("explain select * from t where a = 1 and a = 2")
	plan.Check(testkit.Rows("TableDual_5 8000.00 root  rows:0"))
	tk.MustExec("drop table t")
}

func (s *testIntegrationSerialSuite) TestIssue20710(c *C) {
	tk := testkit.NewTestKitWithInit(c, s.store)
	tk.MustExec("drop table if exists t;")
	tk.MustExec("drop table if exists s;")
	tk.MustExec("create table t(a int, b int)")
	tk.MustExec("create table s(a int, b int, index(a))")
	tk.MustExec("insert into t values(1,1),(1,2),(2,2)")
	tk.MustExec("insert into s values(1,1),(2,2),(2,1)")

	var input []string
	var output []struct {
		SQL  string
		Plan []string
	}
	s.testData.GetTestCases(c, &input, &output)
	for i, tt := range input {
		s.testData.OnRecord(func() {
			output[i].SQL = tt
			output[i].Plan = s.testData.ConvertRowsToStrings(tk.MustQuery(tt).Rows())
		})
		res := tk.MustQuery(tt)
		res.Check(testkit.Rows(output[i].Plan...))
	}
}

func (s *testIntegrationSuite) TestQueryBlockTableAliasInHint(c *C) {
	tk := testkit.NewTestKit(c, s.store)

	tk.MustExec("use test")
	c.Assert(tk.HasPlan("select /*+ HASH_JOIN(@sel_1 t2) */ * FROM (select 1) t1 NATURAL LEFT JOIN (select 2) t2", "HashJoin"), IsTrue)
	tk.MustQuery("select /*+ HASH_JOIN(@sel_1 t2) */ * FROM (select 1) t1 NATURAL LEFT JOIN (select 2) t2").Check(testkit.Rows(
		"1 2",
	))
	c.Assert(tk.Se.GetSessionVars().StmtCtx.GetWarnings(), HasLen, 0)
}

func (s *testIntegrationSuite) TestIssue10448(c *C) {
	tk := testkit.NewTestKit(c, s.store)
	tk.MustExec("use test")
	tk.MustExec("drop table if exists t;")

	tk.MustExec("create table t(pk int(11) primary key)")
	tk.MustExec("insert into t values(1),(2),(3)")
	tk.MustQuery("select a from (select pk as a from t) t1 where a = 18446744073709551615").Check(testkit.Rows())
}

func (s *testIntegrationSuite) TestMultiUpdateOnPrimaryKey(c *C) {
	tk := testkit.NewTestKit(c, s.store)
	tk.MustExec("use test")

	tk.MustExec("drop table if exists t")
	tk.MustExec("create table t (a int not null primary key)")
	tk.MustExec("insert into t values (1)")
	tk.MustGetErrMsg(`UPDATE t m, t n SET m.a = m.a + 10, n.a = n.a + 10`,
		`[planner:1706]Primary key/partition key update is not allowed since the table is updated both as 'm' and 'n'.`)

	tk.MustExec("drop table if exists t")
	tk.MustExec("create table t (a varchar(10) not null primary key)")
	tk.MustExec("insert into t values ('abc')")
	tk.MustGetErrMsg(`UPDATE t m, t n SET m.a = 'def', n.a = 'xyz'`,
		`[planner:1706]Primary key/partition key update is not allowed since the table is updated both as 'm' and 'n'.`)

	tk.MustExec("drop table if exists t")
	tk.MustExec("create table t (a int, b int, primary key (a, b))")
	tk.MustExec("insert into t values (1, 2)")
	tk.MustGetErrMsg(`UPDATE t m, t n SET m.a = m.a + 10, n.b = n.b + 10`,
		`[planner:1706]Primary key/partition key update is not allowed since the table is updated both as 'm' and 'n'.`)

	tk.MustExec("drop table if exists t")
	tk.MustExec("create table t (a int primary key, b int)")
	tk.MustExec("insert into t values (1, 2)")
	tk.MustGetErrMsg(`UPDATE t m, t n SET m.a = m.a + 10, n.a = n.a + 10`,
		`[planner:1706]Primary key/partition key update is not allowed since the table is updated both as 'm' and 'n'.`)

	tk.MustExec(`UPDATE t m, t n SET m.b = m.b + 10, n.b = n.b + 10`)
	tk.MustQuery("SELECT * FROM t").Check(testkit.Rows("1 12"))

	tk.MustGetErrMsg(`UPDATE t m, t n SET m.a = m.a + 1, n.b = n.b + 10`,
		`[planner:1706]Primary key/partition key update is not allowed since the table is updated both as 'm' and 'n'.`)
	tk.MustGetErrMsg(`UPDATE t m, t n, t q SET m.a = m.a + 1, n.b = n.b + 10, q.b = q.b - 10`,
		`[planner:1706]Primary key/partition key update is not allowed since the table is updated both as 'm' and 'n'.`)
	tk.MustGetErrMsg(`UPDATE t m, t n, t q SET m.b = m.b + 1, n.a = n.a + 10, q.b = q.b - 10`,
		`[planner:1706]Primary key/partition key update is not allowed since the table is updated both as 'm' and 'n'.`)
	tk.MustGetErrMsg(`UPDATE t m, t n, t q SET m.b = m.b + 1, n.b = n.b + 10, q.a = q.a - 10`,
		`[planner:1706]Primary key/partition key update is not allowed since the table is updated both as 'm' and 'q'.`)
	tk.MustGetErrMsg(`UPDATE t q, t n, t m SET m.b = m.b + 1, n.b = n.b + 10, q.a = q.a - 10`,
		`[planner:1706]Primary key/partition key update is not allowed since the table is updated both as 'q' and 'n'.`)

	tk.MustExec("update t m, t n set m.a = n.a+10 where m.a=n.a")
	tk.MustQuery("select * from t").Check(testkit.Rows("11 12"))
}

func (s *testIntegrationSuite) TestOrderByHavingNotInSelect(c *C) {
	tk := testkit.NewTestKit(c, s.store)
	tk.MustExec("use test")
	tk.MustExec("drop table if exists ttest")
	tk.MustExec("create table ttest (v1 int, v2 int)")
	tk.MustExec("insert into ttest values(1, 2), (4,6), (1, 7)")
	tk.MustGetErrMsg("select v1 from ttest order by count(v2)",
		"[planner:3029]Expression #1 of ORDER BY contains aggregate function and applies to the result of a non-aggregated query")
	tk.MustGetErrMsg("select v1 from ttest having count(v2)",
		"[planner:8123]In aggregated query without GROUP BY, expression #1 of SELECT list contains nonaggregated column 'v1'; this is incompatible with sql_mode=only_full_group_by")
}

func (s *testIntegrationSuite) TestUpdateSetDefault(c *C) {
	// #20598
	tk := testkit.NewTestKit(c, s.store)
	tk.MustExec("use test")
	tk.MustExec("create table tt (x int, z int as (x+10) stored)")
	tk.MustExec("insert into tt(x) values (1)")
	tk.MustExec("update tt set x=2, z = default")
	tk.MustQuery("select * from tt").Check(testkit.Rows("2 12"))

	tk.MustGetErrMsg("update tt set z = 123",
		"[planner:3105]The value specified for generated column 'z' in table 'tt' is not allowed.")
	tk.MustGetErrMsg("update tt as ss set z = 123",
		"[planner:3105]The value specified for generated column 'z' in table 'tt' is not allowed.")
	tk.MustGetErrMsg("update tt as ss set x = 3, z = 13",
		"[planner:3105]The value specified for generated column 'z' in table 'tt' is not allowed.")
	tk.MustGetErrMsg("update tt as s1, tt as s2 set s1.z = default, s2.z = 456",
		"[planner:3105]The value specified for generated column 'z' in table 'tt' is not allowed.")
}

func (s *testIntegrationSuite) TestOrderByNotInSelectDistinct(c *C) {
	tk := testkit.NewTestKit(c, s.store)
	tk.MustExec("use test")

	// #12442
	tk.MustExec("drop table if exists ttest")
	tk.MustExec("create table ttest (v1 int, v2 int)")
	tk.MustExec("insert into ttest values(1, 2), (4,6), (1, 7)")

	tk.MustGetErrMsg("select distinct v1 from ttest order by v2",
		"[planner:3065]Expression #1 of ORDER BY clause is not in SELECT list, references column 'test.ttest.v2' which is not in SELECT list; this is incompatible with DISTINCT")
	tk.MustGetErrMsg("select distinct v1+1 from ttest order by v1",
		"[planner:3065]Expression #1 of ORDER BY clause is not in SELECT list, references column 'test.ttest.v1' which is not in SELECT list; this is incompatible with DISTINCT")
	tk.MustGetErrMsg("select distinct v1+1 from ttest order by 1+v1",
		"[planner:3065]Expression #1 of ORDER BY clause is not in SELECT list, references column 'test.ttest.v1' which is not in SELECT list; this is incompatible with DISTINCT")
	tk.MustGetErrMsg("select distinct v1+1 from ttest order by v1+2",
		"[planner:3065]Expression #1 of ORDER BY clause is not in SELECT list, references column 'test.ttest.v1' which is not in SELECT list; this is incompatible with DISTINCT")
	tk.MustGetErrMsg("select distinct count(v1) from ttest group by v2 order by sum(v1)",
		"[planner:3066]Expression #1 of ORDER BY clause is not in SELECT list, contains aggregate function; this is incompatible with DISTINCT")
	tk.MustGetErrMsg("select distinct sum(v1)+1 from ttest group by v2 order by sum(v1)",
		"[planner:3066]Expression #1 of ORDER BY clause is not in SELECT list, contains aggregate function; this is incompatible with DISTINCT")

	// Expressions in ORDER BY whole match some fields in DISTINCT.
	tk.MustQuery("select distinct v1+1 from ttest order by v1+1").Check(testkit.Rows("2", "5"))
	tk.MustQuery("select distinct count(v1) from ttest order by count(v1)").Check(testkit.Rows("3"))
	tk.MustQuery("select distinct count(v1) from ttest group by v2 order by count(v1)").Check(testkit.Rows("1"))
	tk.MustQuery("select distinct sum(v1) from ttest group by v2 order by sum(v1)").Check(testkit.Rows("1", "4"))
	tk.MustQuery("select distinct v1, v2 from ttest order by 1, 2").Check(testkit.Rows("1 2", "1 7", "4 6"))
	tk.MustQuery("select distinct v1, v2 from ttest order by 2, 1").Check(testkit.Rows("1 2", "4 6", "1 7"))

	// Referenced columns of expressions in ORDER BY whole match some fields in DISTINCT,
	// both original expression and alias can be referenced.
	tk.MustQuery("select distinct v1 from ttest order by v1+1").Check(testkit.Rows("1", "4"))
	tk.MustQuery("select distinct v1, v2 from ttest order by v1+1, v2").Check(testkit.Rows("1 2", "1 7", "4 6"))
	tk.MustQuery("select distinct v1+1 as z, v2 from ttest order by v1+1, z+v2").Check(testkit.Rows("2 2", "2 7", "5 6"))
	tk.MustQuery("select distinct sum(v1) as z from ttest group by v2 order by z+1").Check(testkit.Rows("1", "4"))
	tk.MustQuery("select distinct sum(v1)+1 from ttest group by v2 order by sum(v1)+1").Check(testkit.Rows("2", "5"))
	tk.MustQuery("select distinct v1 as z from ttest order by v1+z").Check(testkit.Rows("1", "4"))
}

func (s *testIntegrationSuite) TestCorrelatedAggregate(c *C) {
	tk := testkit.NewTestKit(c, s.store)
	tk.MustExec("use test")

	// #18350
	tk.MustExec("DROP TABLE IF EXISTS tab, tab2")
	tk.MustExec("CREATE TABLE tab(i INT)")
	tk.MustExec("CREATE TABLE tab2(j INT)")
	tk.MustExec("insert into tab values(1),(2),(3)")
	tk.MustExec("insert into tab2 values(1),(2),(3),(15)")
	tk.MustQuery(`SELECT m.i,
       (SELECT COUNT(n.j)
           FROM tab2 WHERE j=15) AS o
    FROM tab m, tab2 n GROUP BY 1 order by m.i`).Check(testkit.Rows("1 4", "2 4", "3 4"))
	tk.MustQuery(`SELECT
         (SELECT COUNT(n.j)
             FROM tab2 WHERE j=15) AS o
    FROM tab m, tab2 n order by m.i`).Check(testkit.Rows("12"))

	// #17748
	tk.MustExec("drop table if exists t1, t2")
	tk.MustExec("create table t1 (a int, b int)")
	tk.MustExec("create table t2 (m int, n int)")
	tk.MustExec("insert into t1 values (2,2), (2,2), (3,3), (3,3), (3,3), (4,4)")
	tk.MustExec("insert into t2 values (1,11), (2,22), (3,32), (4,44), (4,44)")
	tk.MustExec("set @@sql_mode='TRADITIONAL'")

	tk.MustQuery(`select count(*) c, a,
		( select group_concat(count(a)) from t2 where m = a )
		from t1 group by a order by a`).
		Check(testkit.Rows("2 2 2", "3 3 3", "1 4 1,1"))

	tk.MustExec("drop table if exists t")
	tk.MustExec("create table t (a int, b int)")
	tk.MustExec("insert into t values (1,1),(2,1),(2,2),(3,1),(3,2),(3,3)")

	// Sub-queries in SELECT fields
	// from SELECT fields
	tk.MustQuery("select (select count(a)) from t").Check(testkit.Rows("6"))
	tk.MustQuery("select (select (select (select count(a)))) from t").Check(testkit.Rows("6"))
	tk.MustQuery("select (select (select count(n.a)) from t m order by count(m.b)) from t n").Check(testkit.Rows("6"))
	// from WHERE
	tk.MustQuery("select (select count(n.a) from t where count(n.a)=3) from t n").Check(testkit.Rows("<nil>"))
	tk.MustQuery("select (select count(a) from t where count(distinct n.a)=3) from t n").Check(testkit.Rows("6"))
	// from HAVING
	tk.MustQuery("select (select count(n.a) from t having count(n.a)=6 limit 1) from t n").Check(testkit.Rows("6"))
	tk.MustQuery("select (select count(n.a) from t having count(distinct n.b)=3 limit 1) from t n").Check(testkit.Rows("6"))
	tk.MustQuery("select (select sum(distinct n.a) from t having count(distinct n.b)=3 limit 1) from t n").Check(testkit.Rows("6"))
	tk.MustQuery("select (select sum(distinct n.a) from t having count(distinct n.b)=6 limit 1) from t n").Check(testkit.Rows("<nil>"))
	// from ORDER BY
	tk.MustQuery("select (select count(n.a) from t order by count(n.b) limit 1) from t n").Check(testkit.Rows("6"))
	tk.MustQuery("select (select count(distinct n.b) from t order by count(n.b) limit 1) from t n").Check(testkit.Rows("3"))
	// from TableRefsClause
	tk.MustQuery("select (select cnt from (select count(a) cnt) s) from t").Check(testkit.Rows("6"))
	tk.MustQuery("select (select count(cnt) from (select count(a) cnt) s) from t").Check(testkit.Rows("1"))
	// from sub-query inside aggregate
	tk.MustQuery("select (select sum((select count(a)))) from t").Check(testkit.Rows("6"))
	tk.MustQuery("select (select sum((select count(a))+sum(a))) from t").Check(testkit.Rows("20"))
	// from GROUP BY
	tk.MustQuery("select (select count(a) from t group by count(n.a)) from t n").Check(testkit.Rows("6"))
	tk.MustQuery("select (select count(distinct a) from t group by count(n.a)) from t n").Check(testkit.Rows("3"))

	// Sub-queries in HAVING
	tk.MustQuery("select sum(a) from t having (select count(a)) = 0").Check(testkit.Rows())
	tk.MustQuery("select sum(a) from t having (select count(a)) > 0").Check(testkit.Rows("14"))

	// Sub-queries in ORDER BY
	tk.MustQuery("select count(a) from t group by b order by (select count(a))").Check(testkit.Rows("1", "2", "3"))
	tk.MustQuery("select count(a) from t group by b order by (select -count(a))").Check(testkit.Rows("3", "2", "1"))

	// Nested aggregate (correlated aggregate inside aggregate)
	tk.MustQuery("select (select sum(count(a))) from t").Check(testkit.Rows("6"))
	tk.MustQuery("select (select sum(sum(a))) from t").Check(testkit.Rows("14"))

	// Combining aggregates
	tk.MustQuery("select count(a), (select count(a)) from t").Check(testkit.Rows("6 6"))
	tk.MustQuery("select sum(distinct b), count(a), (select count(a)), (select cnt from (select sum(distinct b) as cnt) n) from t").
		Check(testkit.Rows("6 6 6 6"))
}

func (s *testIntegrationSuite) TestCorrelatedColumnAggFuncPushDown(c *C) {
	tk := testkit.NewTestKit(c, s.store)
	tk.MustExec("use test;")
	tk.MustExec("drop table if exists t;")
	tk.MustExec("create table t (a int, b int);")
	tk.MustExec("insert into t values (1,1);")
	tk.MustQuery("select (select count(n.a + a) from t) from t n;").Check(testkit.Rows(
		"1",
	))
}

// Test for issue https://github.com/pingcap/tidb/issues/21607.
func (s *testIntegrationSuite) TestConditionColPruneInPhysicalUnionScan(c *C) {
	tk := testkit.NewTestKit(c, s.store)
	tk.MustExec("use test;")
	tk.MustExec("drop table if exists t;")
	tk.MustExec("create table t (a int, b int);")
	tk.MustExec("begin;")
	tk.MustExec("insert into t values (1, 2);")
	tk.MustQuery("select count(*) from t where b = 1 and b in (3);").
		Check(testkit.Rows("0"))

	tk.MustExec("drop table t;")
	tk.MustExec("create table t (a int, b int as (a + 1), c int as (b + 1));")
	tk.MustExec("begin;")
	tk.MustExec("insert into t (a) values (1);")
	tk.MustQuery("select count(*) from t where b = 1 and b in (3);").
		Check(testkit.Rows("0"))
	tk.MustQuery("select count(*) from t where c = 1 and c in (3);").
		Check(testkit.Rows("0"))
}

<<<<<<< HEAD
func (s *testIntegrationSuite) TestConvertRangeToPoint(c *C) {
	tk := testkit.NewTestKit(c, s.store)

	tk.MustExec("use test")
	tk.MustExec("drop table if exists t0")
	tk.MustExec("create table t0 (a int, b int, index(a, b))")
	tk.MustExec("insert into t0 values (1, 1)")
	tk.MustExec("insert into t0 values (2, 2)")
	tk.MustExec("insert into t0 values (2, 2)")
	tk.MustExec("insert into t0 values (2, 2)")
	tk.MustExec("insert into t0 values (2, 2)")
	tk.MustExec("insert into t0 values (2, 2)")
	tk.MustExec("insert into t0 values (3, 3)")

	tk.MustExec("drop table if exists t1")
	tk.MustExec("create table t1 (a int, b int, c int, index(a, b, c))")

	tk.MustExec("drop table if exists t2")
	tk.MustExec("create table t2 (a float, b float, index(a, b))")

	tk.MustExec("drop table if exists t3")
	tk.MustExec("create table t3 (a char(10), b char(10), c char(10), index(a, b, c))")

	var input []string
	var output []struct {
		SQL  string
		Plan []string
	}
	s.testData.GetTestCases(c, &input, &output)
	for i, tt := range input {
		s.testData.OnRecord(func() {
			output[i].SQL = tt
			output[i].Plan = s.testData.ConvertRowsToStrings(tk.MustQuery(tt).Rows())
		})
		tk.MustQuery(tt).Check(testkit.Rows(output[i].Plan...))
	}
=======
// Test for issue https://github.com/pingcap/tidb/issues/18320
func (s *testIntegrationSuite) TestNonaggregateColumnWithSingleValueInOnlyFullGroupByMode(c *C) {
	tk := testkit.NewTestKit(c, s.store)
	tk.MustExec("use test")
	tk.MustExec("drop table if exists t")
	tk.MustExec("create table t (a int, b int, c int)")
	tk.MustExec("insert into t values (1, 2, 3), (4, 5, 6), (7, 8, 9)")
	tk.MustQuery("select a, count(b) from t where a = 1").Check(testkit.Rows("1 1"))
	tk.MustQuery("select a, count(b) from t where a = 10").Check(testkit.Rows("<nil> 0"))
	tk.MustQuery("select a, c, sum(b) from t where a = 1 group by c").Check(testkit.Rows("1 3 2"))
	tk.MustGetErrMsg("select a from t where a = 1 order by count(b)", "[planner:3029]Expression #1 of ORDER BY contains aggregate function and applies to the result of a non-aggregated query")
	tk.MustQuery("select a from t where a = 1 having count(b) > 0").Check(testkit.Rows("1"))
>>>>>>> 8792bf86
}<|MERGE_RESOLUTION|>--- conflicted
+++ resolved
@@ -2161,7 +2161,20 @@
 		Check(testkit.Rows("0"))
 }
 
-<<<<<<< HEAD
+// Test for issue https://github.com/pingcap/tidb/issues/18320
+func (s *testIntegrationSuite) TestNonaggregateColumnWithSingleValueInOnlyFullGroupByMode(c *C) {
+	tk := testkit.NewTestKit(c, s.store)
+	tk.MustExec("use test")
+	tk.MustExec("drop table if exists t")
+	tk.MustExec("create table t (a int, b int, c int)")
+	tk.MustExec("insert into t values (1, 2, 3), (4, 5, 6), (7, 8, 9)")
+	tk.MustQuery("select a, count(b) from t where a = 1").Check(testkit.Rows("1 1"))
+	tk.MustQuery("select a, count(b) from t where a = 10").Check(testkit.Rows("<nil> 0"))
+	tk.MustQuery("select a, c, sum(b) from t where a = 1 group by c").Check(testkit.Rows("1 3 2"))
+	tk.MustGetErrMsg("select a from t where a = 1 order by count(b)", "[planner:3029]Expression #1 of ORDER BY contains aggregate function and applies to the result of a non-aggregated query")
+	tk.MustQuery("select a from t where a = 1 having count(b) > 0").Check(testkit.Rows("1"))
+}
+
 func (s *testIntegrationSuite) TestConvertRangeToPoint(c *C) {
 	tk := testkit.NewTestKit(c, s.store)
 
@@ -2198,18 +2211,4 @@
 		})
 		tk.MustQuery(tt).Check(testkit.Rows(output[i].Plan...))
 	}
-=======
-// Test for issue https://github.com/pingcap/tidb/issues/18320
-func (s *testIntegrationSuite) TestNonaggregateColumnWithSingleValueInOnlyFullGroupByMode(c *C) {
-	tk := testkit.NewTestKit(c, s.store)
-	tk.MustExec("use test")
-	tk.MustExec("drop table if exists t")
-	tk.MustExec("create table t (a int, b int, c int)")
-	tk.MustExec("insert into t values (1, 2, 3), (4, 5, 6), (7, 8, 9)")
-	tk.MustQuery("select a, count(b) from t where a = 1").Check(testkit.Rows("1 1"))
-	tk.MustQuery("select a, count(b) from t where a = 10").Check(testkit.Rows("<nil> 0"))
-	tk.MustQuery("select a, c, sum(b) from t where a = 1 group by c").Check(testkit.Rows("1 3 2"))
-	tk.MustGetErrMsg("select a from t where a = 1 order by count(b)", "[planner:3029]Expression #1 of ORDER BY contains aggregate function and applies to the result of a non-aggregated query")
-	tk.MustQuery("select a from t where a = 1 having count(b) > 0").Check(testkit.Rows("1"))
->>>>>>> 8792bf86
-}+} 