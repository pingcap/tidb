// Copyright 2019 PingCAP, Inc.
//
// Licensed under the Apache License, Version 2.0 (the "License");
// you may not use this file except in compliance with the License.
// You may obtain a copy of the License at
//
//     http://www.apache.org/licenses/LICENSE-2.0
//
// Unless required by applicable law or agreed to in writing, software
// distributed under the License is distributed on an "AS IS" BASIS,
// WITHOUT WARRANTIES OR CONDITIONS OF ANY KIND, either express or implied.
// See the License for the specific language governing permissions and
// limitations under the License.

package core_test

import (
	"bytes"
	"fmt"
	"strings"
	"testing"

	"github.com/pingcap/errors"
	"github.com/pingcap/tidb/config"
	"github.com/pingcap/tidb/domain"
	"github.com/pingcap/tidb/expression"
	"github.com/pingcap/tidb/infoschema"
	"github.com/pingcap/tidb/parser/auth"
	"github.com/pingcap/tidb/parser/model"
	"github.com/pingcap/tidb/parser/mysql"
	"github.com/pingcap/tidb/parser/terror"
	"github.com/pingcap/tidb/planner/core"
	"github.com/pingcap/tidb/session"
	"github.com/pingcap/tidb/sessionctx/stmtctx"
	"github.com/pingcap/tidb/sessionctx/variable"
	"github.com/pingcap/tidb/statistics/handle"
	"github.com/pingcap/tidb/table"
	"github.com/pingcap/tidb/testkit"
	"github.com/pingcap/tidb/testkit/testdata"
	"github.com/stretchr/testify/require"
)

func TestShowSubquery(t *testing.T) {
	store, clean := testkit.CreateMockStore(t)
	defer clean()
	tk := testkit.NewTestKit(t, store)
	tk.MustExec("use test")
	tk.MustExec("drop table if exists t")
	tk.MustExec("create table t(a varchar(10), b int, c int)")
	tk.MustQuery("show columns from t where true").Check(testkit.Rows(
		"a varchar(10) YES  <nil> ",
		"b int(11) YES  <nil> ",
		"c int(11) YES  <nil> ",
	))
	tk.MustQuery("show columns from t where field = 'b'").Check(testkit.Rows(
		"b int(11) YES  <nil> ",
	))
	tk.MustQuery("show columns from t where field in (select 'b')").Check(testkit.Rows(
		"b int(11) YES  <nil> ",
	))
	tk.MustQuery("show columns from t where field in (select 'b') and true").Check(testkit.Rows(
		"b int(11) YES  <nil> ",
	))
	tk.MustQuery("show columns from t where field in (select 'b') and false").Check(testkit.Rows())
	tk.MustExec("insert into t values('c', 0, 0)")
	tk.MustQuery("show columns from t where field < all (select a from t)").Check(testkit.Rows(
		"a varchar(10) YES  <nil> ",
		"b int(11) YES  <nil> ",
	))
	tk.MustExec("insert into t values('b', 0, 0)")
	tk.MustQuery("show columns from t where field < all (select a from t)").Check(testkit.Rows(
		"a varchar(10) YES  <nil> ",
	))
}

func TestPpdWithSetVar(t *testing.T) {
	store, clean := testkit.CreateMockStore(t)
	defer clean()
	tk := testkit.NewTestKit(t, store)
	tk.MustExec("use test")
	tk.MustExec("drop table if exists t")
	tk.MustExec("create table t(c1 int, c2 varchar(255))")
	tk.MustExec("insert into t values(1,'a'),(2,'d'),(3,'c')")

	tk.MustQuery("select t01.c1,t01.c2,t01.c3 from (select t1.*,@c3:=@c3+1 as c3 from (select t.*,@c3:=0 from t order by t.c1)t1)t01 where t01.c3=1 and t01.c2='d'").Check(testkit.Rows())
	tk.MustQuery("select t01.c1,t01.c2,t01.c3 from (select t1.*,@c3:=@c3+1 as c3 from (select t.*,@c3:=0 from t order by t.c1)t1)t01 where t01.c3=2 and t01.c2='d'").Check(testkit.Rows("2 d 2"))
}

func TestBitColErrorMessage(t *testing.T) {
	store, clean := testkit.CreateMockStore(t)
	defer clean()
	tk := testkit.NewTestKit(t, store)

	tk.MustExec("use test")
	tk.MustExec("drop table if exists bit_col_t")
	tk.MustExec("create table bit_col_t (a bit(64))")
	tk.MustExec("drop table bit_col_t")
	tk.MustExec("create table bit_col_t (a bit(1))")
	tk.MustExec("drop table bit_col_t")
	tk.MustGetErrCode("create table bit_col_t (a bit(0))", mysql.ErrInvalidFieldSize)
	tk.MustGetErrCode("create table bit_col_t (a bit(65))", mysql.ErrTooBigDisplaywidth)
}

func TestPushLimitDownIndexLookUpReader(t *testing.T) {
	store, clean := testkit.CreateMockStore(t)
	defer clean()
	tk := testkit.NewTestKit(t, store)

	tk.MustExec("set @@session.tidb_executor_concurrency = 4;")
	tk.MustExec("set @@session.tidb_hash_join_concurrency = 5;")
	tk.MustExec("set @@session.tidb_distsql_scan_concurrency = 15;")
	tk.MustExec("use test")
	tk.MustExec("drop table if exists tbl")
	tk.MustExec("create table tbl(a int, b int, c int, key idx_b_c(b,c))")
	tk.MustExec("insert into tbl values(1,1,1),(2,2,2),(3,3,3),(4,4,4),(5,5,5)")
	tk.MustExec("analyze table tbl")

	var input []string
	var output []struct {
		SQL  string
		Plan []string
	}
	integrationSuiteData := core.GetIntegrationSuiteData()
	integrationSuiteData.GetTestCases(t, &input, &output)
	for i, tt := range input {
		testdata.OnRecord(func() {
			output[i].SQL = tt
			output[i].Plan = testdata.ConvertRowsToStrings(tk.MustQuery(tt).Rows())
		})
		tk.MustQuery(tt).Check(testkit.Rows(output[i].Plan...))
	}
}

func TestAggColumnPrune(t *testing.T) {
	store, clean := testkit.CreateMockStore(t)
	defer clean()
	tk := testkit.NewTestKit(t, store)

	tk.MustExec("use test")
	tk.MustExec("drop table if exists t")
	tk.MustExec("create table t(a int)")
	tk.MustExec("insert into t values(1),(2)")

	var input []string
	var output []struct {
		SQL string
		Res []string
	}
	integrationSuiteData := core.GetIntegrationSuiteData()
	integrationSuiteData.GetTestCases(t, &input, &output)
	for i, tt := range input {
		testdata.OnRecord(func() {
			output[i].SQL = tt
			output[i].Res = testdata.ConvertRowsToStrings(tk.MustQuery(tt).Rows())
		})
		tk.MustQuery(tt).Check(testkit.Rows(output[i].Res...))
	}
}

func TestIsFromUnixtimeNullRejective(t *testing.T) {
	store, clean := testkit.CreateMockStore(t)
	defer clean()
	tk := testkit.NewTestKit(t, store)
	tk.MustExec("use test")
	tk.MustExec(`drop table if exists t;`)
	tk.MustExec(`create table t(a bigint, b bigint);`)
	var input []string
	var output []struct {
		SQL  string
		Plan []string
	}
	integrationSuiteData := core.GetIntegrationSuiteData()
	integrationSuiteData.GetTestCases(t, &input, &output)
	for i, tt := range input {
		testdata.OnRecord(func() {
			output[i].SQL = tt
			output[i].Plan = testdata.ConvertRowsToStrings(tk.MustQuery(tt).Rows())
		})
		tk.MustQuery(tt).Check(testkit.Rows(output[i].Plan...))
	}
}

func TestIssue22298(t *testing.T) {
	store, clean := testkit.CreateMockStore(t)
	defer clean()
	tk := testkit.NewTestKit(t, store)
	tk.MustExec("use test")
	tk.MustExec(`drop table if exists t;`)
	tk.MustExec(`create table t(a int, b int);`)
	tk.MustGetErrMsg(`select * from t where 0 and c = 10;`, "[planner:1054]Unknown column 'c' in 'where clause'")
}

func TestIssue24571(t *testing.T) {
	store, clean := testkit.CreateMockStore(t)
	defer clean()
	tk := testkit.NewTestKit(t, store)
	tk.MustExec("use test")
	tk.MustExec(`create view v as select 1 as b;`)
	tk.MustExec(`create table t (a int);`)
	tk.MustExec(`update v, t set a=2;`)
	tk.MustGetErrCode(`update v, t set b=2;`, mysql.ErrNonUpdatableTable)
	tk.MustExec("create database db1")
	tk.MustExec("use db1")
	tk.MustExec("update test.t, (select 1 as a) as t set test.t.a=1;")
	// bug in MySQL: ERROR 1288 (HY000): The target table t of the UPDATE is not updatable
	tk.MustExec("update (select 1 as a) as t, test.t set test.t.a=1;")
}

func TestBuildUpdateListResolver(t *testing.T) {
	store, clean := testkit.CreateMockStore(t)
	defer clean()
	tk := testkit.NewTestKit(t, store)
	tk.MustExec("use test")

	// For issue https://github.com/pingcap/tidb/issues/24567
	tk.MustExec("drop table if exists t")
	tk.MustExec("drop table if exists t1")
	tk.MustExec("create table t(a int)")
	tk.MustExec("create table t1(b int)")
	tk.MustGetErrCode("update (select 1 as a) as t set a=1", mysql.ErrNonUpdatableTable)
	tk.MustGetErrCode("update (select 1 as a) as t, t1 set a=1", mysql.ErrNonUpdatableTable)
	tk.MustExec("drop table if exists t")
	tk.MustExec("drop table if exists t1")

	// For issue https://github.com/pingcap/tidb/issues/30031
	tk.MustExec("create table t(a int default -1, c int as (a+10) stored)")
	tk.MustExec("insert into t(a) values(1)")
	tk.MustExec("update test.t, (select 1 as b) as t set test.t.a=default")
	tk.MustQuery("select * from t").Check(testkit.Rows("-1 9"))
	tk.MustExec("drop table if exists t")
}

func TestIssue22828(t *testing.T) {
	store, clean := testkit.CreateMockStore(t)
	defer clean()
	tk := testkit.NewTestKit(t, store)
	tk.MustExec("use test")
	tk.MustExec(`drop table if exists t1;`)
	tk.MustExec(`create table t (c int);`)
	tk.MustGetErrMsg(`select group_concat((select concat(c,group_concat(c)) FROM t where xxx=xxx)) FROM t;`, "[planner:1054]Unknown column 'xxx' in 'where clause'")
}

func TestJoinNotNullFlag(t *testing.T) {
	store, clean := testkit.CreateMockStore(t)
	defer clean()
	tk := testkit.NewTestKit(t, store)
	tk.MustExec("use test")
	tk.MustExec("drop table if exists t1, t2")
	tk.MustExec("create table t1(x int not null)")
	tk.MustExec("create table t2(x int)")
	tk.MustExec("insert into t2 values (1)")

	tk.MustQuery("select IFNULL((select t1.x from t1 where t1.x = t2.x), 'xxx') as col1 from t2").Check(testkit.Rows("xxx"))
	tk.MustQuery("select ifnull(t1.x, 'xxx') from t2 left join t1 using(x)").Check(testkit.Rows("xxx"))
	tk.MustQuery("select ifnull(t1.x, 'xxx') from t2 natural left join t1").Check(testkit.Rows("xxx"))
}

func TestAntiJoinConstProp(t *testing.T) {
	store, clean := testkit.CreateMockStore(t)
	defer clean()
	tk := testkit.NewTestKit(t, store)
	tk.MustExec("use test")
	tk.MustExec("drop table if exists t1, t2")
	tk.MustExec("create table t1(a int not null, b int not null)")
	tk.MustExec("insert into t1 values (1,1)")
	tk.MustExec("create table t2(a int not null, b int not null)")
	tk.MustExec("insert into t2 values (2,2)")

	tk.MustQuery("select * from t1 where t1.a not in (select a from t2 where t2.a = t1.a and t2.a > 1)").Check(testkit.Rows(
		"1 1",
	))
	tk.MustQuery("select * from t1 where t1.a not in (select a from t2 where t2.b = t1.b and t2.a > 1)").Check(testkit.Rows(
		"1 1",
	))
	tk.MustQuery("select * from t1 where t1.a not in (select a from t2 where t2.b = t1.b and t2.b > 1)").Check(testkit.Rows(
		"1 1",
	))
	tk.MustQuery("select q.a in (select count(*) from t1 s where not exists (select 1 from t1 p where q.a > 1 and p.a = s.a)) from t1 q").Check(testkit.Rows(
		"1",
	))
	tk.MustQuery("select q.a in (select not exists (select 1 from t1 p where q.a > 1 and p.a = s.a) from t1 s) from t1 q").Check(testkit.Rows(
		"1",
	))

	tk.MustExec("drop table t1, t2")
	tk.MustExec("create table t1(a int not null, b int)")
	tk.MustExec("insert into t1 values (1,null)")
	tk.MustExec("create table t2(a int not null, b int)")
	tk.MustExec("insert into t2 values (2,2)")

	tk.MustQuery("select * from t1 where t1.a not in (select a from t2 where t2.b > t1.b)").Check(testkit.Rows(
		"1 <nil>",
	))
	tk.MustQuery("select * from t1 where t1.a not in (select a from t2 where t1.a = 2)").Check(testkit.Rows(
		"1 <nil>",
	))
}

func TestSimplifyOuterJoinWithCast(t *testing.T) {
	store, clean := testkit.CreateMockStore(t)
	defer clean()
	tk := testkit.NewTestKit(t, store)

	tk.MustExec("use test")
	tk.MustExec("drop table if exists t")
	tk.MustExec("create table t(a int not null, b datetime default null)")

	var input []string
	var output []struct {
		SQL  string
		Plan []string
	}
	integrationSuiteData := core.GetIntegrationSuiteData()
	integrationSuiteData.GetTestCases(t, &input, &output)
	for i, tt := range input {
		testdata.OnRecord(func() {
			output[i].SQL = tt
			output[i].Plan = testdata.ConvertRowsToStrings(tk.MustQuery(tt).Rows())
		})
		tk.MustQuery(tt).Check(testkit.Rows(output[i].Plan...))
	}
}

func TestNoneAccessPathsFoundByIsolationRead(t *testing.T) {
	store, clean := testkit.CreateMockStore(t)
	defer clean()
	tk := testkit.NewTestKit(t, store)

	tk.MustExec("use test")
	tk.MustExec("drop table if exists t")
	tk.MustExec("create table t(a int primary key)")

	tk.MustExec("select * from t")

	tk.MustExec("set @@session.tidb_isolation_read_engines = 'tiflash'")

	// Don't filter mysql.SystemDB by isolation read.
	tk.MustQuery("explain format = 'brief' select * from mysql.stats_meta").Check(testkit.Rows(
		"TableReader 10000.00 root  data:TableFullScan",
		"└─TableFullScan 10000.00 cop[tikv] table:stats_meta keep order:false, stats:pseudo"))

	_, err := tk.Exec("select * from t")
	require.EqualError(t, err, "[planner:1815]Internal : No access path for table 't' is found with 'tidb_isolation_read_engines' = 'tiflash', valid values can be 'tikv'. Please check tiflash replica or ensure the query is readonly.")

	tk.MustExec("set @@session.tidb_isolation_read_engines = 'tiflash, tikv'")
	tk.MustExec("select * from t")
	defer config.RestoreFunc()()
	config.UpdateGlobal(func(conf *config.Config) {
		conf.IsolationRead.Engines = []string{"tiflash"}
	})
	// Change instance config doesn't affect isolation read.
	tk.MustExec("select * from t")
}

func TestSelPushDownTiFlash(t *testing.T) {
	store, clean := testkit.CreateMockStore(t)
	defer clean()
	tk := testkit.NewTestKit(t, store)
	tk.MustExec("use test")
	tk.MustExec("drop table if exists t")
	tk.MustExec("create table t(a int primary key, b varchar(20))")

	// Create virtual tiflash replica info.
	dom := domain.GetDomain(tk.Session())
	is := dom.InfoSchema()
	db, exists := is.SchemaByName(model.NewCIStr("test"))
	require.True(t, exists)
	for _, tblInfo := range db.Tables {
		if tblInfo.Name.L == "t" {
			tblInfo.TiFlashReplica = &model.TiFlashReplicaInfo{
				Count:     1,
				Available: true,
			}
		}
	}

	tk.MustExec("set @@session.tidb_isolation_read_engines = 'tiflash'")
	tk.MustExec("set @@session.tidb_allow_mpp = 0")

	var input []string
	var output []struct {
		SQL  string
		Plan []string
	}
	integrationSuiteData := core.GetIntegrationSuiteData()
	integrationSuiteData.GetTestCases(t, &input, &output)
	for i, tt := range input {
		testdata.OnRecord(func() {
			output[i].SQL = tt
			output[i].Plan = testdata.ConvertRowsToStrings(tk.MustQuery(tt).Rows())
		})
		res := tk.MustQuery(tt)
		res.Check(testkit.Rows(output[i].Plan...))
	}
}

func TestVerboseExplain(t *testing.T) {
	store, clean := testkit.CreateMockStore(t)
	defer clean()
	tk := testkit.NewTestKit(t, store)
	tk.MustExec("use test")
	tk.MustExec(`set tidb_opt_limit_push_down_threshold=0`)
	tk.MustExec("drop table if exists t1, t2, t3")
	tk.MustExec("create table t1(a int, b int)")
	tk.MustExec("create table t2(a int, b int)")
	tk.MustExec("create table t3(a int, b int, index c(b))")
	tk.MustExec("insert into t1 values(1,2)")
	tk.MustExec("insert into t1 values(3,4)")
	tk.MustExec("insert into t1 values(5,6)")
	tk.MustExec("insert into t2 values(1,2)")
	tk.MustExec("insert into t2 values(3,4)")
	tk.MustExec("insert into t2 values(5,6)")
	tk.MustExec("insert into t3 values(1,2)")
	tk.MustExec("insert into t3 values(3,4)")
	tk.MustExec("insert into t3 values(5,6)")
	tk.MustExec("analyze table t1")
	tk.MustExec("analyze table t2")
	tk.MustExec("analyze table t3")

	// Create virtual tiflash replica info.
	dom := domain.GetDomain(tk.Session())
	is := dom.InfoSchema()
	db, exists := is.SchemaByName(model.NewCIStr("test"))
	require.True(t, exists)
	for _, tblInfo := range db.Tables {
		if tblInfo.Name.L == "t1" || tblInfo.Name.L == "t2" {
			tblInfo.TiFlashReplica = &model.TiFlashReplicaInfo{
				Count:     1,
				Available: true,
			}
		}
	}

	var input []string
	var output []struct {
		SQL  string
		Plan []string
	}
	integrationSuiteData := core.GetIntegrationSuiteData()
	integrationSuiteData.GetTestCases(t, &input, &output)
	for i, tt := range input {
		testdata.OnRecord(func() {
			output[i].SQL = tt
			output[i].Plan = testdata.ConvertRowsToStrings(tk.MustQuery(tt).Rows())
		})
		res := tk.MustQuery(tt)
		res.Check(testkit.Rows(output[i].Plan...))
	}
}

func TestPushDownToTiFlashWithKeepOrder(t *testing.T) {
	store, clean := testkit.CreateMockStore(t)
	defer clean()
	tk := testkit.NewTestKit(t, store)
	tk.MustExec("use test")
	tk.MustExec("drop table if exists t")
	tk.MustExec("create table t(a int primary key, b varchar(20))")

	// Create virtual tiflash replica info.
	dom := domain.GetDomain(tk.Session())
	is := dom.InfoSchema()
	db, exists := is.SchemaByName(model.NewCIStr("test"))
	require.True(t, exists)
	for _, tblInfo := range db.Tables {
		if tblInfo.Name.L == "t" {
			tblInfo.TiFlashReplica = &model.TiFlashReplicaInfo{
				Count:     1,
				Available: true,
			}
		}
	}

	tk.MustExec("set @@session.tidb_isolation_read_engines = 'tiflash'")
	tk.MustExec("set @@session.tidb_allow_mpp = 0")
	var input []string
	var output []struct {
		SQL  string
		Plan []string
	}
	integrationSuiteData := core.GetIntegrationSuiteData()
	integrationSuiteData.GetTestCases(t, &input, &output)
	for i, tt := range input {
		testdata.OnRecord(func() {
			output[i].SQL = tt
			output[i].Plan = testdata.ConvertRowsToStrings(tk.MustQuery(tt).Rows())
		})
		res := tk.MustQuery(tt)
		res.Check(testkit.Rows(output[i].Plan...))
	}
}

func TestMPPJoin(t *testing.T) {
	store, clean := testkit.CreateMockStore(t)
	defer clean()
	tk := testkit.NewTestKit(t, store)
	tk.MustExec("use test")
	tk.MustExec("drop table if exists d1_t")
	tk.MustExec("create table d1_t(d1_k int, value int)")
	tk.MustExec("insert into d1_t values(1,2),(2,3)")
	tk.MustExec("analyze table d1_t")
	tk.MustExec("drop table if exists d2_t")
	tk.MustExec("create table d2_t(d2_k decimal(10,2), value int)")
	tk.MustExec("insert into d2_t values(10.11,2),(10.12,3)")
	tk.MustExec("analyze table d2_t")
	tk.MustExec("drop table if exists d3_t")
	tk.MustExec("create table d3_t(d3_k date, value int)")
	tk.MustExec("insert into d3_t values(date'2010-01-01',2),(date'2010-01-02',3)")
	tk.MustExec("analyze table d3_t")
	tk.MustExec("drop table if exists fact_t")
	tk.MustExec("create table fact_t(d1_k int, d2_k decimal(10,2), d3_k date, col1 int, col2 int, col3 int)")
	tk.MustExec("insert into fact_t values(1,10.11,date'2010-01-01',1,2,3),(1,10.11,date'2010-01-02',1,2,3),(1,10.12,date'2010-01-01',1,2,3),(1,10.12,date'2010-01-02',1,2,3)")
	tk.MustExec("insert into fact_t values(2,10.11,date'2010-01-01',1,2,3),(2,10.11,date'2010-01-02',1,2,3),(2,10.12,date'2010-01-01',1,2,3),(2,10.12,date'2010-01-02',1,2,3)")
	tk.MustExec("analyze table fact_t")

	// Create virtual tiflash replica info.
	dom := domain.GetDomain(tk.Session())
	is := dom.InfoSchema()
	db, exists := is.SchemaByName(model.NewCIStr("test"))
	require.True(t, exists)
	for _, tblInfo := range db.Tables {
		if tblInfo.Name.L == "fact_t" || tblInfo.Name.L == "d1_t" || tblInfo.Name.L == "d2_t" || tblInfo.Name.L == "d3_t" {
			tblInfo.TiFlashReplica = &model.TiFlashReplicaInfo{
				Count:     1,
				Available: true,
			}
		}
	}

	tk.MustExec("set @@session.tidb_isolation_read_engines = 'tiflash'")
	tk.MustExec("set @@session.tidb_allow_mpp = 1")
	var input []string
	var output []struct {
		SQL  string
		Plan []string
	}
	integrationSuiteData := core.GetIntegrationSuiteData()
	integrationSuiteData.GetTestCases(t, &input, &output)
	for i, tt := range input {
		testdata.OnRecord(func() {
			output[i].SQL = tt
			output[i].Plan = testdata.ConvertRowsToStrings(tk.MustQuery(tt).Rows())
		})
		res := tk.MustQuery(tt)
		res.Check(testkit.Rows(output[i].Plan...))
	}
}

func TestMPPLeftSemiJoin(t *testing.T) {
	store, clean := testkit.CreateMockStore(t)
	defer clean()
	tk := testkit.NewTestKit(t, store)

	// test table
	tk.MustExec("use test")
	tk.MustExec("create table test.t(a int not null, b int null);")
	tk.MustExec("set tidb_allow_mpp=1; set tidb_enforce_mpp=1;")

	// Create virtual tiflash replica info.
	dom := domain.GetDomain(tk.Session())
	is := dom.InfoSchema()
	db, exists := is.SchemaByName(model.NewCIStr("test"))
	require.True(t, exists)
	for _, tblInfo := range db.Tables {
		if tblInfo.Name.L == "t" {
			tblInfo.TiFlashReplica = &model.TiFlashReplicaInfo{
				Count:     1,
				Available: true,
			}
		}
	}

	var input []string
	var output []struct {
		SQL  string
		Plan []string
		Warn []string
	}
	integrationSuiteData := core.GetIntegrationSuiteData()
	integrationSuiteData.GetTestCases(t, &input, &output)
	for i, tt := range input {
		testdata.OnRecord(func() {
			output[i].SQL = tt
		})
		if strings.HasPrefix(tt, "set") || strings.HasPrefix(tt, "UPDATE") {
			tk.MustExec(tt)
			continue
		}
		testdata.OnRecord(func() {
			output[i].SQL = tt
			output[i].Plan = testdata.ConvertRowsToStrings(tk.MustQuery(tt).Rows())
			output[i].Warn = testdata.ConvertSQLWarnToStrings(tk.Session().GetSessionVars().StmtCtx.GetWarnings())
		})
		res := tk.MustQuery(tt)
		res.Check(testkit.Rows(output[i].Plan...))
		require.Equal(t, output[i].Warn, testdata.ConvertSQLWarnToStrings(tk.Session().GetSessionVars().StmtCtx.GetWarnings()))
	}
}

func TestMPPOuterJoinBuildSideForBroadcastJoin(t *testing.T) {
	store, clean := testkit.CreateMockStore(t)
	defer clean()
	tk := testkit.NewTestKit(t, store)
	tk.MustExec("use test")
	tk.MustExec("drop table if exists a")
	tk.MustExec("create table a(id int, value int)")
	tk.MustExec("insert into a values(1,2),(2,3)")
	tk.MustExec("analyze table a")
	tk.MustExec("drop table if exists b")
	tk.MustExec("create table b(id int, value int)")
	tk.MustExec("insert into b values(1,2),(2,3),(3,4)")
	tk.MustExec("analyze table b")
	// Create virtual tiflash replica info.
	dom := domain.GetDomain(tk.Session())
	is := dom.InfoSchema()
	db, exists := is.SchemaByName(model.NewCIStr("test"))
	require.True(t, exists)
	for _, tblInfo := range db.Tables {
		if tblInfo.Name.L == "a" || tblInfo.Name.L == "b" {
			tblInfo.TiFlashReplica = &model.TiFlashReplicaInfo{
				Count:     1,
				Available: true,
			}
		}
	}
	tk.MustExec("set @@session.tidb_isolation_read_engines = 'tiflash'")
	tk.MustExec("set @@session.tidb_opt_mpp_outer_join_fixed_build_side = 0")
	tk.MustExec("set @@session.tidb_broadcast_join_threshold_size = 10000")
	tk.MustExec("set @@session.tidb_broadcast_join_threshold_count = 10000")
	var input []string
	var output []struct {
		SQL  string
		Plan []string
	}
	integrationSuiteData := core.GetIntegrationSuiteData()
	integrationSuiteData.GetTestCases(t, &input, &output)
	for i, tt := range input {
		testdata.OnRecord(func() {
			output[i].SQL = tt
			output[i].Plan = testdata.ConvertRowsToStrings(tk.MustQuery(tt).Rows())
		})
		res := tk.MustQuery(tt)
		res.Check(testkit.Rows(output[i].Plan...))
	}
}

func TestMPPOuterJoinBuildSideForShuffleJoinWithFixedBuildSide(t *testing.T) {
	store, clean := testkit.CreateMockStore(t)
	defer clean()
	tk := testkit.NewTestKit(t, store)
	tk.MustExec("use test")
	tk.MustExec("drop table if exists a")
	tk.MustExec("create table a(id int, value int)")
	tk.MustExec("insert into a values(1,2),(2,3)")
	tk.MustExec("analyze table a")
	tk.MustExec("drop table if exists b")
	tk.MustExec("create table b(id int, value int)")
	tk.MustExec("insert into b values(1,2),(2,3),(3,4)")
	tk.MustExec("analyze table b")
	// Create virtual tiflash replica info.
	dom := domain.GetDomain(tk.Session())
	is := dom.InfoSchema()
	db, exists := is.SchemaByName(model.NewCIStr("test"))
	require.True(t, exists)
	for _, tblInfo := range db.Tables {
		if tblInfo.Name.L == "a" || tblInfo.Name.L == "b" {
			tblInfo.TiFlashReplica = &model.TiFlashReplicaInfo{
				Count:     1,
				Available: true,
			}
		}
	}
	tk.MustExec("set @@session.tidb_isolation_read_engines = 'tiflash'")
	tk.MustExec("set @@session.tidb_opt_mpp_outer_join_fixed_build_side = 1")
	tk.MustExec("set @@session.tidb_broadcast_join_threshold_size = 0")
	tk.MustExec("set @@session.tidb_broadcast_join_threshold_count = 0")
	var input []string
	var output []struct {
		SQL  string
		Plan []string
	}
	integrationSuiteData := core.GetIntegrationSuiteData()
	integrationSuiteData.GetTestCases(t, &input, &output)
	for i, tt := range input {
		testdata.OnRecord(func() {
			output[i].SQL = tt
			output[i].Plan = testdata.ConvertRowsToStrings(tk.MustQuery(tt).Rows())
		})
		res := tk.MustQuery(tt)
		res.Check(testkit.Rows(output[i].Plan...))
	}
}

func TestMPPOuterJoinBuildSideForShuffleJoin(t *testing.T) {
	store, clean := testkit.CreateMockStore(t)
	defer clean()
	tk := testkit.NewTestKit(t, store)
	tk.MustExec("use test")
	tk.MustExec("drop table if exists a")
	tk.MustExec("create table a(id int, value int)")
	tk.MustExec("insert into a values(1,2),(2,3)")
	tk.MustExec("analyze table a")
	tk.MustExec("drop table if exists b")
	tk.MustExec("create table b(id int, value int)")
	tk.MustExec("insert into b values(1,2),(2,3),(3,4)")
	tk.MustExec("analyze table b")
	// Create virtual tiflash replica info.
	dom := domain.GetDomain(tk.Session())
	is := dom.InfoSchema()
	db, exists := is.SchemaByName(model.NewCIStr("test"))
	require.True(t, exists)
	for _, tblInfo := range db.Tables {
		if tblInfo.Name.L == "a" || tblInfo.Name.L == "b" {
			tblInfo.TiFlashReplica = &model.TiFlashReplicaInfo{
				Count:     1,
				Available: true,
			}
		}
	}
	tk.MustExec("set @@session.tidb_isolation_read_engines = 'tiflash'")
	tk.MustExec("set @@session.tidb_opt_mpp_outer_join_fixed_build_side = 0")
	tk.MustExec("set @@session.tidb_broadcast_join_threshold_size = 0")
	tk.MustExec("set @@session.tidb_broadcast_join_threshold_count = 0")
	var input []string
	var output []struct {
		SQL  string
		Plan []string
	}
	integrationSuiteData := core.GetIntegrationSuiteData()
	integrationSuiteData.GetTestCases(t, &input, &output)
	for i, tt := range input {
		testdata.OnRecord(func() {
			output[i].SQL = tt
			output[i].Plan = testdata.ConvertRowsToStrings(tk.MustQuery(tt).Rows())
		})
		res := tk.MustQuery(tt)
		res.Check(testkit.Rows(output[i].Plan...))
	}
}

func TestMPPShuffledJoin(t *testing.T) {
	store, clean := testkit.CreateMockStore(t)
	defer clean()
	tk := testkit.NewTestKit(t, store)
	tk.MustExec("use test")
	tk.MustExec("drop table if exists d1_t")
	tk.MustExec("create table d1_t(d1_k int, value int)")
	tk.MustExec("insert into d1_t values(1,2),(2,3)")
	tk.MustExec("insert into d1_t values(1,2),(2,3)")
	tk.MustExec("analyze table d1_t")
	tk.MustExec("drop table if exists d2_t")
	tk.MustExec("create table d2_t(d2_k decimal(10,2), value int)")
	tk.MustExec("insert into d2_t values(10.11,2),(10.12,3)")
	tk.MustExec("insert into d2_t values(10.11,2),(10.12,3)")
	tk.MustExec("analyze table d2_t")
	tk.MustExec("drop table if exists d3_t")
	tk.MustExec("create table d3_t(d3_k date, value int)")
	tk.MustExec("insert into d3_t values(date'2010-01-01',2),(date'2010-01-02',3)")
	tk.MustExec("insert into d3_t values(date'2010-01-01',2),(date'2010-01-02',3)")
	tk.MustExec("analyze table d3_t")
	tk.MustExec("drop table if exists fact_t")
	tk.MustExec("create table fact_t(d1_k int, d2_k decimal(10,2), d3_k date, col1 int, col2 int, col3 int)")
	tk.MustExec("insert into fact_t values(1,10.11,date'2010-01-01',1,2,3),(1,10.11,date'2010-01-02',1,2,3),(1,10.12,date'2010-01-01',1,2,3),(1,10.12,date'2010-01-02',1,2,3)")
	tk.MustExec("insert into fact_t values(2,10.11,date'2010-01-01',1,2,3),(2,10.11,date'2010-01-02',1,2,3),(2,10.12,date'2010-01-01',1,2,3),(2,10.12,date'2010-01-02',1,2,3)")
	tk.MustExec("insert into fact_t values(2,10.11,date'2010-01-01',1,2,3),(2,10.11,date'2010-01-02',1,2,3),(2,10.12,date'2010-01-01',1,2,3),(2,10.12,date'2010-01-02',1,2,3)")
	tk.MustExec("insert into fact_t values(2,10.11,date'2010-01-01',1,2,3),(2,10.11,date'2010-01-02',1,2,3),(2,10.12,date'2010-01-01',1,2,3),(2,10.12,date'2010-01-02',1,2,3)")
	tk.MustExec("analyze table fact_t")

	// Create virtual tiflash replica info.
	dom := domain.GetDomain(tk.Session())
	is := dom.InfoSchema()
	db, exists := is.SchemaByName(model.NewCIStr("test"))
	require.True(t, exists)
	for _, tblInfo := range db.Tables {
		if tblInfo.Name.L == "fact_t" || tblInfo.Name.L == "d1_t" || tblInfo.Name.L == "d2_t" || tblInfo.Name.L == "d3_t" {
			tblInfo.TiFlashReplica = &model.TiFlashReplicaInfo{
				Count:     1,
				Available: true,
			}
		}
	}

	tk.MustExec("set @@session.tidb_isolation_read_engines = 'tiflash'")
	tk.MustExec("set @@session.tidb_allow_mpp = 1")
	tk.MustExec("set @@session.tidb_broadcast_join_threshold_size = 1")
	tk.MustExec("set @@session.tidb_broadcast_join_threshold_count = 1")
	var input []string
	var output []struct {
		SQL  string
		Plan []string
	}
	integrationSuiteData := core.GetIntegrationSuiteData()
	integrationSuiteData.GetTestCases(t, &input, &output)
	for i, tt := range input {
		testdata.OnRecord(func() {
			output[i].SQL = tt
			output[i].Plan = testdata.ConvertRowsToStrings(tk.MustQuery(tt).Rows())
		})
		res := tk.MustQuery(tt)
		res.Check(testkit.Rows(output[i].Plan...))
	}
}

func TestMPPJoinWithCanNotFoundColumnInSchemaColumnsError(t *testing.T) {
	store, clean := testkit.CreateMockStore(t)
	defer clean()
	tk := testkit.NewTestKit(t, store)
	tk.MustExec("use test")
	tk.MustExec("drop table if exists t1")
	tk.MustExec("create table t1(id int, v1 decimal(20,2), v2 decimal(20,2))")
	tk.MustExec("create table t2(id int, v1 decimal(10,2), v2 decimal(10,2))")
	tk.MustExec("create table t3(id int, v1 decimal(10,2), v2 decimal(10,2))")
	tk.MustExec("insert into t1 values(1,1,1),(2,2,2)")
	tk.MustExec("insert into t2 values(1,1,1),(2,2,2),(3,3,3),(4,4,4),(5,5,5),(6,6,6),(7,7,7),(8,8,8)")
	tk.MustExec("insert into t3 values(1,1,1)")
	tk.MustExec("analyze table t1")
	tk.MustExec("analyze table t2")
	tk.MustExec("analyze table t3")

	dom := domain.GetDomain(tk.Session())
	is := dom.InfoSchema()
	db, exists := is.SchemaByName(model.NewCIStr("test"))
	require.True(t, exists)
	for _, tblInfo := range db.Tables {
		if tblInfo.Name.L == "t1" || tblInfo.Name.L == "t2" || tblInfo.Name.L == "t3" {
			tblInfo.TiFlashReplica = &model.TiFlashReplicaInfo{
				Count:     1,
				Available: true,
			}
		}
	}

	tk.MustExec("set @@session.tidb_isolation_read_engines = 'tiflash'")
	tk.MustExec("set @@session.tidb_enforce_mpp = 1")
	tk.MustExec("set @@session.tidb_broadcast_join_threshold_size = 0")
	tk.MustExec("set @@session.tidb_broadcast_join_threshold_count = 0")
	tk.MustExec("set @@session.tidb_opt_mpp_outer_join_fixed_build_side = 0")

	var input []string
	var output []struct {
		SQL  string
		Plan []string
	}
	integrationSuiteData := core.GetIntegrationSuiteData()
	integrationSuiteData.GetTestCases(t, &input, &output)
	for i, tt := range input {
		testdata.OnRecord(func() {
			output[i].SQL = tt
			output[i].Plan = testdata.ConvertRowsToStrings(tk.MustQuery(tt).Rows())
		})
		res := tk.MustQuery(tt)
		res.Check(testkit.Rows(output[i].Plan...))
	}
}

func TestJoinNotSupportedByTiFlash(t *testing.T) {
	store, clean := testkit.CreateMockStore(t)
	defer clean()
	tk := testkit.NewTestKit(t, store)
	tk.MustExec("use test")
	tk.MustExec("drop table if exists table_1")
	tk.MustExec("create table table_1(id int not null, bit_col bit(2) not null, datetime_col datetime not null)")
	tk.MustExec("insert into table_1 values(1,b'1','2020-01-01 00:00:00'),(2,b'0','2020-01-01 00:00:00')")
	tk.MustExec("analyze table table_1")

	// Create virtual tiflash replica info.
	dom := domain.GetDomain(tk.Session())
	is := dom.InfoSchema()
	db, exists := is.SchemaByName(model.NewCIStr("test"))
	require.True(t, exists)
	for _, tblInfo := range db.Tables {
		if tblInfo.Name.L == "table_1" {
			tblInfo.TiFlashReplica = &model.TiFlashReplicaInfo{
				Count:     1,
				Available: true,
			}
		}
	}

	tk.MustExec("set @@session.tidb_isolation_read_engines = 'tiflash'")
	tk.MustExec("set @@session.tidb_allow_mpp = 1")
	var input []string
	var output []struct {
		SQL  string
		Plan []string
	}
	integrationSuiteData := core.GetIntegrationSuiteData()
	integrationSuiteData.GetTestCases(t, &input, &output)
	for i, tt := range input {
		testdata.OnRecord(func() {
			output[i].SQL = tt
			output[i].Plan = testdata.ConvertRowsToStrings(tk.MustQuery(tt).Rows())
		})
		res := tk.MustQuery(tt)
		res.Check(testkit.Rows(output[i].Plan...))
	}

	tk.MustExec("set @@session.tidb_broadcast_join_threshold_size = 1")
	tk.MustExec("set @@session.tidb_broadcast_join_threshold_count = 1")
	integrationSuiteData.GetTestCases(t, &input, &output)
	for i, tt := range input {
		testdata.OnRecord(func() {
			output[i].SQL = tt
			output[i].Plan = testdata.ConvertRowsToStrings(tk.MustQuery(tt).Rows())
		})
		res := tk.MustQuery(tt)
		res.Check(testkit.Rows(output[i].Plan...))
	}
<<<<<<< HEAD
=======

	tk.MustExec("set @@session.tidb_allow_mpp = 0")
	tk.MustExec("set @@session.tidb_isolation_read_engines = 'tiflash'")
	tk.MustExec("set @@session.tidb_allow_batch_cop = 1")
	tk.MustExec("set @@session.tidb_opt_broadcast_join = 1")
	// make cbo force choose broadcast join since sql hint does not work for semi/anti-semi join
	tk.MustExec("set @@session.tidb_opt_cpu_factor=10000000;")
	integrationSuiteData.GetTestCases(t, &input, &output)
	for i, tt := range input {
		testdata.OnRecord(func() {
			output[i].SQL = tt
			output[i].Plan = testdata.ConvertRowsToStrings(tk.MustQuery(tt).Rows())
		})
		res := tk.MustQuery(tt)
		res.Check(testkit.Rows(output[i].Plan...))
	}
>>>>>>> a11ece9f
}

func TestMPPWithHashExchangeUnderNewCollation(t *testing.T) {
	store, clean := testkit.CreateMockStore(t)
	defer clean()
	tk := testkit.NewTestKit(t, store)
	tk.MustExec("use test")
	tk.MustExec("drop table if exists table_1")
	tk.MustExec("create table table_1(id int not null, value char(10)) CHARACTER SET utf8mb4 COLLATE utf8mb4_general_ci;")
	tk.MustExec("insert into table_1 values(1,'1'),(2,'2')")
	tk.MustExec("drop table if exists table_2")
	tk.MustExec("create table table_2(id int not null, value char(10)) CHARACTER SET utf8mb4 COLLATE utf8mb4_bin;")
	tk.MustExec("insert into table_2 values(1,'1'),(2,'2')")
	tk.MustExec("analyze table table_1")
	tk.MustExec("analyze table table_2")

	// Create virtual tiflash replica info.
	dom := domain.GetDomain(tk.Session())
	is := dom.InfoSchema()
	db, exists := is.SchemaByName(model.NewCIStr("test"))
	require.True(t, exists)
	for _, tblInfo := range db.Tables {
		if tblInfo.Name.L == "table_1" || tblInfo.Name.L == "table_2" {
			tblInfo.TiFlashReplica = &model.TiFlashReplicaInfo{
				Count:     1,
				Available: true,
			}
		}
	}

	tk.MustExec("set @@session.tidb_isolation_read_engines = 'tiflash'")
	tk.MustExec("set @@session.tidb_allow_mpp = 1")
	tk.MustExec("set @@session.tidb_broadcast_join_threshold_count = 0")
	tk.MustExec("set @@session.tidb_broadcast_join_threshold_size = 0")
	tk.MustExec("set @@session.tidb_hash_exchange_with_new_collation = 1")
	var input []string
	var output []struct {
		SQL  string
		Plan []string
	}
	integrationSuiteData := core.GetIntegrationSuiteData()
	integrationSuiteData.GetTestCases(t, &input, &output)
	for i, tt := range input {
		testdata.OnRecord(func() {
			output[i].SQL = tt
			output[i].Plan = testdata.ConvertRowsToStrings(tk.MustQuery(tt).Rows())
		})
		res := tk.MustQuery(tt)
		res.Check(testkit.Rows(output[i].Plan...))
	}
}

func TestMPPWithBroadcastExchangeUnderNewCollation(t *testing.T) {
	store, clean := testkit.CreateMockStore(t)
	defer clean()
	tk := testkit.NewTestKit(t, store)
	tk.MustExec("use test")
	tk.MustExec("drop table if exists table_1")
	tk.MustExec("create table table_1(id int not null, value char(10))")
	tk.MustExec("insert into table_1 values(1,'1'),(2,'2')")
	tk.MustExec("analyze table table_1")

	// Create virtual tiflash replica info.
	dom := domain.GetDomain(tk.Session())
	is := dom.InfoSchema()
	db, exists := is.SchemaByName(model.NewCIStr("test"))
	require.True(t, exists)
	for _, tblInfo := range db.Tables {
		if tblInfo.Name.L == "table_1" {
			tblInfo.TiFlashReplica = &model.TiFlashReplicaInfo{
				Count:     1,
				Available: true,
			}
		}
	}

	tk.MustExec("set @@session.tidb_isolation_read_engines = 'tiflash'")
	tk.MustExec("set @@session.tidb_allow_mpp = 1")
	var input []string
	var output []struct {
		SQL  string
		Plan []string
	}
	integrationSuiteData := core.GetIntegrationSuiteData()
	integrationSuiteData.GetTestCases(t, &input, &output)
	for i, tt := range input {
		testdata.OnRecord(func() {
			output[i].SQL = tt
			output[i].Plan = testdata.ConvertRowsToStrings(tk.MustQuery(tt).Rows())
		})
		res := tk.MustQuery(tt)
		res.Check(testkit.Rows(output[i].Plan...))
	}
}

func TestPartitionTableDynamicModeUnderNewCollation(t *testing.T) {
	store, clean := testkit.CreateMockStore(t)
	defer clean()
	tk := testkit.NewTestKit(t, store)
	tk.MustExec("create database test_new_collation")
	tk.MustExec("use test_new_collation")
	tk.MustExec("set @@tidb_partition_prune_mode = 'dynamic'")

	// hash + range partition
	tk.MustExec(`CREATE TABLE thash (a int, c varchar(20) charset utf8mb4 collate utf8mb4_general_ci, key(a)) partition by hash(a) partitions 4`)
	tk.MustExec(`CREATE TABLE trange (a int, c varchar(20) charset utf8mb4 collate utf8mb4_general_ci, key(a)) partition by range(a) (
						partition p0 values less than (10),
						partition p1 values less than (20),
						partition p2 values less than (30),
						partition p3 values less than (40))`)
	tk.MustExec(`insert into thash values (1, 'a'), (1, 'A'), (11, 'a'), (11, 'A'), (21, 'a'), (21, 'A'), (31, 'a'), (31, 'A')`)
	tk.MustExec(`insert into trange values (1, 'a'), (1, 'A'), (11, 'a'), (11, 'A'), (21, 'a'), (21, 'A'), (31, 'a'), (31, 'A')`)
	tk.MustQuery(`select * from thash use index(a) where a in (1, 11, 31) and c='a'`).Sort().Check(testkit.Rows("1 A", "1 a", "11 A", "11 a", "31 A", "31 a"))
	tk.MustQuery(`select * from thash ignore index(a) where a in (1, 11, 31) and c='a'`).Sort().Check(testkit.Rows("1 A", "1 a", "11 A", "11 a", "31 A", "31 a"))
	tk.MustQuery(`select * from trange use index(a) where a in (1, 11, 31) and c='a'`).Sort().Check(testkit.Rows("1 A", "1 a", "11 A", "11 a", "31 A", "31 a"))
	tk.MustQuery(`select * from trange ignore index(a) where a in (1, 11, 31) and c='a'`).Sort().Check(testkit.Rows("1 A", "1 a", "11 A", "11 a", "31 A", "31 a"))

	// range partition and partitioned by utf8mb4_general_ci
	tk.MustExec(`create table strrange(a varchar(10) charset utf8mb4 collate utf8mb4_general_ci, b int) partition by range columns(a) (
						partition p0 values less than ('a'),
						partition p1 values less than ('k'),
						partition p2 values less than ('z'))`)
	tk.MustExec("insert into strrange values ('a', 1), ('A', 1), ('y', 1), ('Y', 1), ('q', 1)")
	tk.MustQuery("select * from strrange where a in ('a', 'y')").Sort().Check(testkit.Rows("A 1", "Y 1", "a 1", "y 1"))

	// list partition and partitioned by utf8mb4_general_ci
	tk.MustExec(`create table strlist(a varchar(10) charset utf8mb4 collate utf8mb4_general_ci, b int) partition by list(a) (
						partition p0 values in ('a', 'b'),
						partition p1 values in ('c', 'd'),
						partition p2 values in ('e', 'f'))`)
	tk.MustExec("insert into strlist values ('a', 1), ('A', 1), ('d', 1), ('D', 1), ('e', 1)")
	tk.MustQuery(`select * from strlist where a='a'`).Sort().Check(testkit.Rows("A 1", "a 1"))
	tk.MustQuery(`select * from strlist where a in ('D', 'e')`).Sort().Check(testkit.Rows("D 1", "d 1", "e 1"))
}

func TestMPPAvgRewrite(t *testing.T) {
	store, clean := testkit.CreateMockStore(t)
	defer clean()
	tk := testkit.NewTestKit(t, store)
	tk.MustExec("use test")
	tk.MustExec("drop table if exists table_1")
	tk.MustExec("create table table_1(id int not null, value decimal(10,2))")
	tk.MustExec("insert into table_1 values(1,1),(2,2)")
	tk.MustExec("analyze table table_1")

	// Create virtual tiflash replica info.
	dom := domain.GetDomain(tk.Session())
	is := dom.InfoSchema()
	db, exists := is.SchemaByName(model.NewCIStr("test"))
	require.True(t, exists)
	for _, tblInfo := range db.Tables {
		if tblInfo.Name.L == "table_1" {
			tblInfo.TiFlashReplica = &model.TiFlashReplicaInfo{
				Count:     1,
				Available: true,
			}
		}
	}

	tk.MustExec("set @@session.tidb_isolation_read_engines = 'tiflash'")
	tk.MustExec("set @@session.tidb_allow_mpp = 1")
	var input []string
	var output []struct {
		SQL  string
		Plan []string
	}
	integrationSuiteData := core.GetIntegrationSuiteData()
	integrationSuiteData.GetTestCases(t, &input, &output)
	for i, tt := range input {
		testdata.OnRecord(func() {
			output[i].SQL = tt
			output[i].Plan = testdata.ConvertRowsToStrings(tk.MustQuery(tt).Rows())
		})
		res := tk.MustQuery(tt)
		res.Check(testkit.Rows(output[i].Plan...))
	}
}

func TestAggPushDownEngine(t *testing.T) {
	store, clean := testkit.CreateMockStore(t)
	defer clean()
	tk := testkit.NewTestKit(t, store)
	tk.MustExec("use test")
	tk.MustExec("drop table if exists t")
	tk.MustExec("create table t(a int primary key, b varchar(20))")

	// Create virtual tiflash replica info.
	dom := domain.GetDomain(tk.Session())
	is := dom.InfoSchema()
	db, exists := is.SchemaByName(model.NewCIStr("test"))
	require.True(t, exists)
	for _, tblInfo := range db.Tables {
		if tblInfo.Name.L == "t" {
			tblInfo.TiFlashReplica = &model.TiFlashReplicaInfo{
				Count:     1,
				Available: true,
			}
		}
	}

	tk.MustExec("set @@session.tidb_isolation_read_engines = 'tiflash'")

	tk.MustQuery("explain format = 'brief' select approx_count_distinct(a) from t").Check(testkit.Rows(
		"StreamAgg 1.00 root  funcs:approx_count_distinct(Column#5)->Column#3",
		"└─TableReader 1.00 root  data:StreamAgg",
		"  └─StreamAgg 1.00 batchCop[tiflash]  funcs:approx_count_distinct(test.t.a)->Column#5",
		"    └─TableFullScan 10000.00 batchCop[tiflash] table:t keep order:false, stats:pseudo"))

	tk.MustExec("set @@session.tidb_isolation_read_engines = 'tikv'")

	tk.MustQuery("explain format = 'brief' select approx_count_distinct(a) from t").Check(testkit.Rows(
		"HashAgg 1.00 root  funcs:approx_count_distinct(test.t.a)->Column#3",
		"└─TableReader 10000.00 root  data:TableFullScan",
		"  └─TableFullScan 10000.00 cop[tikv] table:t keep order:false, stats:pseudo"))
}

func TestIssue15110(t *testing.T) {
	store, clean := testkit.CreateMockStore(t)
	defer clean()
	tk := testkit.NewTestKit(t, store)
	tk.MustExec("use test")
	tk.MustExec("drop table if exists crm_rd_150m")
	tk.MustExec(`CREATE TABLE crm_rd_150m (
	product varchar(256) DEFAULT NULL,
		uks varchar(16) DEFAULT NULL,
		brand varchar(256) DEFAULT NULL,
		cin varchar(16) DEFAULT NULL,
		created_date timestamp NULL DEFAULT NULL,
		quantity int(11) DEFAULT NULL,
		amount decimal(11,0) DEFAULT NULL,
		pl_date timestamp NULL DEFAULT NULL,
		customer_first_date timestamp NULL DEFAULT NULL,
		recent_date timestamp NULL DEFAULT NULL
	) ENGINE=InnoDB DEFAULT CHARSET=utf8 COLLATE=utf8_bin;`)

	// Create virtual tiflash replica info.
	dom := domain.GetDomain(tk.Session())
	is := dom.InfoSchema()
	db, exists := is.SchemaByName(model.NewCIStr("test"))
	require.True(t, exists)
	for _, tblInfo := range db.Tables {
		if tblInfo.Name.L == "crm_rd_150m" {
			tblInfo.TiFlashReplica = &model.TiFlashReplicaInfo{
				Count:     1,
				Available: true,
			}
		}
	}

	tk.MustExec("set @@session.tidb_isolation_read_engines = 'tiflash'")
	tk.MustExec("explain format = 'brief' SELECT count(*) FROM crm_rd_150m dataset_48 WHERE (CASE WHEN (month(dataset_48.customer_first_date)) <= 30 THEN '新客' ELSE NULL END) IS NOT NULL;")
}

func TestReadFromStorageHint(t *testing.T) {
	store, clean := testkit.CreateMockStore(t)
	defer clean()
	tk := testkit.NewTestKit(t, store)

	tk.MustExec("use test")
	tk.MustExec("drop table if exists t, tt, ttt")
	tk.MustExec("set session tidb_allow_mpp=OFF")
	tk.MustExec("create table t(a int, b int, index ia(a))")
	tk.MustExec("create table tt(a int, b int, primary key(a))")
	tk.MustExec("create table ttt(a int, primary key (a desc))")

	// Create virtual tiflash replica info.
	dom := domain.GetDomain(tk.Session())
	is := dom.InfoSchema()
	db, exists := is.SchemaByName(model.NewCIStr("test"))
	require.True(t, exists)
	for _, tblInfo := range db.Tables {
		tblInfo.TiFlashReplica = &model.TiFlashReplicaInfo{
			Count:     1,
			Available: true,
		}
	}

	var input []string
	var output []struct {
		SQL  string
		Plan []string
		Warn []string
	}
	integrationSuiteData := core.GetIntegrationSuiteData()
	integrationSuiteData.GetTestCases(t, &input, &output)
	for i, tt := range input {
		testdata.OnRecord(func() {
			output[i].SQL = tt
			output[i].Plan = testdata.ConvertRowsToStrings(tk.MustQuery(tt).Rows())
			output[i].Warn = testdata.ConvertSQLWarnToStrings(tk.Session().GetSessionVars().StmtCtx.GetWarnings())
		})
		res := tk.MustQuery(tt)
		res.Check(testkit.Rows(output[i].Plan...))
		require.Equal(t, output[i].Warn, testdata.ConvertSQLWarnToStrings(tk.Session().GetSessionVars().StmtCtx.GetWarnings()))
	}
}

func TestReadFromStorageHintAndIsolationRead(t *testing.T) {
	store, clean := testkit.CreateMockStore(t)
	defer clean()
	tk := testkit.NewTestKit(t, store)

	tk.MustExec("use test")
	tk.MustExec("drop table if exists t, tt, ttt")
	tk.MustExec("create table t(a int, b int, index ia(a))")
	tk.MustExec("set @@session.tidb_isolation_read_engines=\"tikv\"")

	// Create virtual tiflash replica info.
	dom := domain.GetDomain(tk.Session())
	is := dom.InfoSchema()
	db, exists := is.SchemaByName(model.NewCIStr("test"))
	require.True(t, exists)
	for _, tblInfo := range db.Tables {
		tblInfo.TiFlashReplica = &model.TiFlashReplicaInfo{
			Count:     1,
			Available: true,
		}
	}

	var input []string
	var output []struct {
		SQL  string
		Plan []string
		Warn []string
	}
	integrationSuiteData := core.GetIntegrationSuiteData()
	integrationSuiteData.GetTestCases(t, &input, &output)
	for i, tt := range input {
		tk.Session().GetSessionVars().StmtCtx.SetWarnings(nil)
		testdata.OnRecord(func() {
			output[i].SQL = tt
			output[i].Plan = testdata.ConvertRowsToStrings(tk.MustQuery(tt).Rows())
			output[i].Warn = testdata.ConvertSQLWarnToStrings(tk.Session().GetSessionVars().StmtCtx.GetWarnings())
		})
		res := tk.MustQuery(tt)
		res.Check(testkit.Rows(output[i].Plan...))
		require.Equal(t, output[i].Warn, testdata.ConvertSQLWarnToStrings(tk.Session().GetSessionVars().StmtCtx.GetWarnings()))
	}
}

func TestIsolationReadTiFlashNotChoosePointGet(t *testing.T) {
	store, clean := testkit.CreateMockStore(t)
	defer clean()
	tk := testkit.NewTestKit(t, store)

	tk.MustExec("use test")
	tk.MustExec("drop table if exists t")
	tk.MustExec("create table t(a int, b int, primary key (a))")

	// Create virtual tiflash replica info.
	dom := domain.GetDomain(tk.Session())
	is := dom.InfoSchema()
	db, exists := is.SchemaByName(model.NewCIStr("test"))
	require.True(t, exists)
	for _, tblInfo := range db.Tables {
		tblInfo.TiFlashReplica = &model.TiFlashReplicaInfo{
			Count:     1,
			Available: true,
		}
	}

	tk.MustExec("set @@session.tidb_isolation_read_engines=\"tiflash\"")
	var input []string
	var output []struct {
		SQL    string
		Result []string
	}
	integrationSuiteData := core.GetIntegrationSuiteData()
	integrationSuiteData.GetTestCases(t, &input, &output)
	for i, tt := range input {
		testdata.OnRecord(func() {
			output[i].SQL = tt
			output[i].Result = testdata.ConvertRowsToStrings(tk.MustQuery(tt).Rows())
		})
		tk.MustQuery(tt).Check(testkit.Rows(output[i].Result...))
	}
}

func TestIsolationReadTiFlashUseIndexHint(t *testing.T) {
	store, clean := testkit.CreateMockStore(t)
	defer clean()
	tk := testkit.NewTestKit(t, store)

	tk.MustExec("use test")
	tk.MustExec("drop table if exists t")
	tk.MustExec("create table t(a int, index idx(a));")

	// Create virtual tiflash replica info.
	dom := domain.GetDomain(tk.Session())
	is := dom.InfoSchema()
	db, exists := is.SchemaByName(model.NewCIStr("test"))
	require.True(t, exists)
	for _, tblInfo := range db.Tables {
		tblInfo.TiFlashReplica = &model.TiFlashReplicaInfo{
			Count:     1,
			Available: true,
		}
	}

	tk.MustExec("set @@session.tidb_isolation_read_engines=\"tiflash\"")
	var input []string
	var output []struct {
		SQL  string
		Plan []string
		Warn []string
	}
	integrationSuiteData := core.GetIntegrationSuiteData()
	integrationSuiteData.GetTestCases(t, &input, &output)
	for i, tt := range input {
		testdata.OnRecord(func() {
			output[i].SQL = tt
			output[i].Plan = testdata.ConvertRowsToStrings(tk.MustQuery(tt).Rows())
			output[i].Warn = testdata.ConvertSQLWarnToStrings(tk.Session().GetSessionVars().StmtCtx.GetWarnings())
		})
		res := tk.MustQuery(tt)
		res.Check(testkit.Rows(output[i].Plan...))
		require.Equal(t, output[i].Warn, testdata.ConvertSQLWarnToStrings(tk.Session().GetSessionVars().StmtCtx.GetWarnings()))
	}
}

func TestIsolationReadDoNotFilterSystemDB(t *testing.T) {
	store, clean := testkit.CreateMockStore(t)
	defer clean()
	tk := testkit.NewTestKit(t, store)

	tk.MustExec("use test")
	tk.MustExec("set @@tidb_isolation_read_engines = \"tiflash\"")
	var input []string
	var output []struct {
		SQL  string
		Plan []string
	}
	integrationSuiteData := core.GetIntegrationSuiteData()
	integrationSuiteData.GetTestCases(t, &input, &output)
	for i, tt := range input {
		testdata.OnRecord(func() {
			output[i].SQL = tt
			output[i].Plan = testdata.ConvertRowsToStrings(tk.MustQuery(tt).Rows())
		})
		res := tk.MustQuery(tt)
		res.Check(testkit.Rows(output[i].Plan...))
	}
}

func TestPartitionTableStats(t *testing.T) {
	store, clean := testkit.CreateMockStore(t)
	defer clean()
	tk := testkit.NewTestKit(t, store)
	{
		tk.MustExec(`set @@tidb_partition_prune_mode='` + string(variable.Static) + `'`)
		tk.MustExec("use test")
		tk.MustExec(`set tidb_opt_limit_push_down_threshold=0`)
		tk.MustExec("drop table if exists t")
		tk.MustExec("create table t(a int, b int)partition by range columns(a)(partition p0 values less than (10), partition p1 values less than(20), partition p2 values less than(30));")
		tk.MustExec("insert into t values(21, 1), (22, 2), (23, 3), (24, 4), (15, 5)")
		tk.MustExec("analyze table t")

		var input []string
		var output []struct {
			SQL    string
			Result []string
		}
		integrationSuiteData := core.GetIntegrationSuiteData()
		integrationSuiteData.GetTestCases(t, &input, &output)
		for i, tt := range input {
			testdata.OnRecord(func() {
				output[i].SQL = tt
				output[i].Result = testdata.ConvertRowsToStrings(tk.MustQuery(tt).Rows())
			})
			tk.MustQuery(tt).Check(testkit.Rows(output[i].Result...))
		}
	}
}

func TestPartitionPruningForInExpr(t *testing.T) {
	store, clean := testkit.CreateMockStore(t)
	defer clean()
	tk := testkit.NewTestKit(t, store)

	tk.MustExec("use test")
	tk.MustExec("drop table if exists t")
	tk.MustExec("create table t(a int(11) not null, b int) partition by range (a) (partition p0 values less than (4), partition p1 values less than(10), partition p2 values less than maxvalue);")
	tk.MustExec("insert into t values (1, 1),(10, 10),(11, 11)")

	var input []string
	var output []struct {
		SQL  string
		Plan []string
	}
	integrationSuiteData := core.GetIntegrationSuiteData()
	integrationSuiteData.GetTestCases(t, &input, &output)
	for i, tt := range input {
		testdata.OnRecord(func() {
			output[i].SQL = tt
			output[i].Plan = testdata.ConvertRowsToStrings(tk.MustQuery(tt).Rows())
		})
		tk.MustQuery(tt).Check(testkit.Rows(output[i].Plan...))
	}
}

func TestPartitionPruningWithDateType(t *testing.T) {
	store, clean := testkit.CreateMockStore(t)
	defer clean()
	tk := testkit.NewTestKit(t, store)

	tk.MustExec("use test")
	tk.MustExec("drop table if exists t")
	tk.MustExec("create table t(a datetime) partition by range columns (a) (partition p1 values less than ('20000101'), partition p2 values less than ('2000-10-01'));")
	tk.MustExec("insert into t values ('20000201'), ('19000101');")

	// cannot get the statistical information immediately
	// tk.MustQuery(`SELECT PARTITION_NAME,TABLE_ROWS FROM INFORMATION_SCHEMA.PARTITIONS WHERE TABLE_NAME = 't';`).Check(testkit.Rows("p1 1", "p2 1"))
	str := tk.MustQuery(`desc select * from t where a < '2000-01-01';`).Rows()[0][3].(string)
	require.True(t, strings.Contains(str, "partition:p1"))
}

func TestPartitionPruningForEQ(t *testing.T) {
	store, clean := testkit.CreateMockStore(t)
	defer clean()
	tk := testkit.NewTestKit(t, store)
	tk.MustExec("use test")

	tk.MustExec("drop table if exists t")
	tk.MustExec("create table t(a datetime, b int) partition by range(weekday(a)) (partition p0 values less than(10), partition p1 values less than (100))")

	is := tk.Session().GetInfoSchema().(infoschema.InfoSchema)
	tbl, err := is.TableByName(model.NewCIStr("test"), model.NewCIStr("t"))
	require.NoError(t, err)
	pt := tbl.(table.PartitionedTable)
	query, err := expression.ParseSimpleExprWithTableInfo(tk.Session(), "a = '2020-01-01 00:00:00'", tbl.Meta())
	require.NoError(t, err)
	dbName := model.NewCIStr(tk.Session().GetSessionVars().CurrentDB)
	columns, names, err := expression.ColumnInfos2ColumnsAndNames(tk.Session(), dbName, tbl.Meta().Name, tbl.Meta().Cols(), tbl.Meta())
	require.NoError(t, err)
	// Even the partition is not monotonous, EQ condition should be prune!
	// select * from t where a = '2020-01-01 00:00:00'
	res, err := core.PartitionPruning(tk.Session(), pt, []expression.Expression{query}, nil, columns, names)
	require.NoError(t, err)
	require.Len(t, res, 1)
	require.Equal(t, 0, res[0])
}

func TestErrNoDB(t *testing.T) {
	store, clean := testkit.CreateMockStore(t)
	defer clean()
	tk := testkit.NewTestKit(t, store)
	tk.MustExec("create user test")
	_, err := tk.Exec("grant select on test1111 to test@'%'")
	require.Equal(t, core.ErrNoDB, errors.Cause(err))
	_, err = tk.Exec("grant select on * to test@'%'")
	require.Equal(t, core.ErrNoDB, errors.Cause(err))
	_, err = tk.Exec("revoke select on * from test@'%'")
	require.Equal(t, core.ErrNoDB, errors.Cause(err))
	tk.MustExec("use test")
	tk.MustExec("create table test1111 (id int)")
	tk.MustExec("grant select on test1111 to test@'%'")
}

func TestMaxMinEliminate(t *testing.T) {
	store, clean := testkit.CreateMockStore(t)
	defer clean()
	tk := testkit.NewTestKit(t, store)

	tk.MustExec("use test")
	tk.MustExec("drop table if exists t")
	tk.MustExec("create table t(a int primary key)")
	tk.Session().GetSessionVars().EnableClusteredIndex = variable.ClusteredIndexDefModeOn
	tk.MustExec("create table cluster_index_t(a int, b int, c int, primary key (a, b));")

	var input []string
	var output []struct {
		SQL  string
		Plan []string
	}
	integrationSuiteData := core.GetIntegrationSuiteData()
	integrationSuiteData.GetTestCases(t, &input, &output)
	for i, tt := range input {
		testdata.OnRecord(func() {
			output[i].SQL = tt
			output[i].Plan = testdata.ConvertRowsToStrings(tk.MustQuery(tt).Rows())
		})
		tk.MustQuery(tt).Check(testkit.Rows(output[i].Plan...))
	}
}

func TestINLJHintSmallTable(t *testing.T) {
	store, clean := testkit.CreateMockStore(t)
	defer clean()
	tk := testkit.NewTestKit(t, store)
	tk.MustExec("use test")
	tk.MustExec("drop table if exists t1, t2")
	tk.MustExec("create table t1(a int not null, b int, key(a))")
	tk.MustExec("insert into t1 values(1,1),(2,2)")
	tk.MustExec("create table t2(a int not null, b int, key(a))")
	tk.MustExec("insert into t2 values(1,1),(2,2),(3,3),(4,4),(5,5)")
	tk.MustExec("analyze table t1, t2")
	tk.MustExec("explain format = 'brief' select /*+ TIDB_INLJ(t1) */ * from t1 join t2 on t1.a = t2.a")
}

func TestIndexJoinUniqueCompositeIndex(t *testing.T) {
	store, clean := testkit.CreateMockStore(t)
	defer clean()
	tk := testkit.NewTestKit(t, store)

	tk.MustExec("use test")
	tk.MustExec("drop table if exists t1, t2")
	tk.Session().GetSessionVars().EnableClusteredIndex = variable.ClusteredIndexDefModeIntOnly
	tk.MustExec("create table t1(a int not null, c int not null)")
	tk.MustExec("create table t2(a int not null, b int not null, c int not null, primary key(a,b))")
	tk.MustExec("insert into t1 values(1,1)")
	tk.MustExec("insert into t2 values(1,1,1),(1,2,1)")
	tk.MustExec("analyze table t1,t2")

	var input []string
	var output []struct {
		SQL  string
		Plan []string
	}
	integrationSuiteData := core.GetIntegrationSuiteData()
	integrationSuiteData.GetTestCases(t, &input, &output)
	for i, tt := range input {
		testdata.OnRecord(func() {
			output[i].SQL = tt
			output[i].Plan = testdata.ConvertRowsToStrings(tk.MustQuery(tt).Rows())
		})
		tk.MustQuery(tt).Check(testkit.Rows(output[i].Plan...))
	}
}

func TestIndexMerge(t *testing.T) {
	store, clean := testkit.CreateMockStore(t)
	defer clean()
	tk := testkit.NewTestKit(t, store)

	tk.MustExec("use test")
	tk.MustExec("drop table if exists t")
	tk.MustExec("create table t(a int, b int, c int, unique index(a), unique index(b), primary key(c))")

	var input []string
	var output []struct {
		SQL  string
		Plan []string
	}
	integrationSuiteData := core.GetIntegrationSuiteData()
	integrationSuiteData.GetTestCases(t, &input, &output)
	for i, tt := range input {
		testdata.OnRecord(func() {
			output[i].SQL = tt
			output[i].Plan = testdata.ConvertRowsToStrings(tk.MustQuery(tt).Rows())
		})
		tk.MustQuery(tt).Check(testkit.Rows(output[i].Plan...))
	}
}

func TestIndexMergeHint4CNF(t *testing.T) {
	store, clean := testkit.CreateMockStore(t)
	defer clean()
	tk := testkit.NewTestKit(t, store)

	tk.MustExec("use test")
	tk.MustExec("drop table if exists t")
	tk.MustExec("create table t(id int primary key, a int, b int, c int, key(a), key(b), key(c))")

	var input []string
	var output []struct {
		SQL  string
		Plan []string
	}
	integrationSuiteData := core.GetIntegrationSuiteData()
	integrationSuiteData.GetTestCases(t, &input, &output)
	for i, tt := range input {
		testdata.OnRecord(func() {
			output[i].SQL = tt
			output[i].Plan = testdata.ConvertRowsToStrings(tk.MustQuery(tt).Rows())
		})
		tk.MustQuery(tt).Check(testkit.Rows(output[i].Plan...))
	}
}

func TestInvisibleIndex(t *testing.T) {
	store, clean := testkit.CreateMockStore(t)
	defer clean()
	tk := testkit.NewTestKit(t, store)

	tk.MustExec("use test")
	tk.MustExec("drop table if exists t")

	// Optimizer cannot see invisible indexes.
	tk.MustExec("create table t(a int, b int, unique index i_a (a) invisible, unique index i_b(b))")
	tk.MustExec("insert into t values (1,2)")

	// For issue 26217, can't use invisible index after admin check table.
	tk.MustExec("admin check table t")

	// Optimizer cannot use invisible indexes.
	tk.MustQuery("select a from t order by a").Check(testkit.Rows("1"))
	require.False(t, tk.MustUseIndex("select a from t order by a", "i_a"))
	tk.MustQuery("select a from t where a > 0").Check(testkit.Rows("1"))
	require.False(t, tk.MustUseIndex("select a from t where a > 1", "i_a"))

	// If use invisible indexes in index hint and sql hint, throw an error.
	errStr := "[planner:1176]Key 'i_a' doesn't exist in table 't'"
	tk.MustGetErrMsg("select * from t use index(i_a)", errStr)
	tk.MustGetErrMsg("select * from t force index(i_a)", errStr)
	tk.MustGetErrMsg("select * from t ignore index(i_a)", errStr)
	tk.MustQuery("select /*+ USE_INDEX(t, i_a) */ * from t")
	require.Len(t, tk.Session().GetSessionVars().StmtCtx.GetWarnings(), 1)
	require.EqualError(t, tk.Session().GetSessionVars().StmtCtx.GetWarnings()[0].Err, errStr)
	tk.MustQuery("select /*+ IGNORE_INDEX(t, i_a), USE_INDEX(t, i_b) */ a from t order by a")
	require.Len(t, tk.Session().GetSessionVars().StmtCtx.GetWarnings(), 1)
	require.EqualError(t, tk.Session().GetSessionVars().StmtCtx.GetWarnings()[0].Err, errStr)
	tk.MustQuery("select /*+ FORCE_INDEX(t, i_a), USE_INDEX(t, i_b) */ a from t order by a")
	require.Len(t, tk.Session().GetSessionVars().StmtCtx.GetWarnings(), 1)
	require.EqualError(t, tk.Session().GetSessionVars().StmtCtx.GetWarnings()[0].Err, errStr)
	// For issue 15519
	inapplicableErrStr := "[planner:1815]force_index(test.aaa) is inapplicable, check whether the table(test.aaa) exists"
	tk.MustQuery("select /*+ FORCE_INDEX(aaa) */ * from t")
	require.Len(t, tk.Session().GetSessionVars().StmtCtx.GetWarnings(), 1)
	require.EqualError(t, tk.Session().GetSessionVars().StmtCtx.GetWarnings()[0].Err, inapplicableErrStr)

	tk.MustExec("admin check table t")
	tk.MustExec("admin check index t i_a")
}

// for issue #14822
func TestIndexJoinTableRange(t *testing.T) {
	store, clean := testkit.CreateMockStore(t)
	defer clean()
	tk := testkit.NewTestKit(t, store)

	tk.MustExec("use test")
	tk.MustExec("drop table if exists t1, t2")
	tk.MustExec("create table t1(a int, b int, primary key (a), key idx_t1_b (b))")
	tk.MustExec("create table t2(a int, b int, primary key (a), key idx_t1_b (b))")

	var input []string
	var output []struct {
		SQL  string
		Plan []string
	}
	integrationSuiteData := core.GetIntegrationSuiteData()
	integrationSuiteData.GetTestCases(t, &input, &output)
	for i, tt := range input {
		testdata.OnRecord(func() {
			output[i].SQL = tt
			output[i].Plan = testdata.ConvertRowsToStrings(tk.MustQuery(tt).Rows())
		})
		tk.MustQuery(tt).Check(testkit.Rows(output[i].Plan...))
	}
}

func TestTopNByConstFunc(t *testing.T) {
	store, clean := testkit.CreateMockStore(t)
	defer clean()
	tk := testkit.NewTestKit(t, store)
	tk.MustExec("use test")
	tk.MustQuery("select max(t.col) from (select 'a' as col union all select '' as col) as t").Check(testkit.Rows(
		"a",
	))
}

func TestSubqueryWithTopN(t *testing.T) {
	store, clean := testkit.CreateMockStore(t)
	defer clean()
	tk := testkit.NewTestKit(t, store)

	tk.MustExec("use test")
	tk.MustExec("drop table if exists t")
	tk.MustExec("create table t(a int, b int)")

	var input []string
	var output []struct {
		SQL  string
		Plan []string
	}
	integrationSuiteData := core.GetIntegrationSuiteData()
	integrationSuiteData.GetTestCases(t, &input, &output)
	for i, tt := range input {
		testdata.OnRecord(func() {
			output[i].SQL = tt
			output[i].Plan = testdata.ConvertRowsToStrings(tk.MustQuery(tt).Rows())
		})
		tk.MustQuery(tt).Check(testkit.Rows(output[i].Plan...))
	}
}

func TestIndexHintWarning(t *testing.T) {
	store, clean := testkit.CreateMockStore(t)
	defer clean()
	tk := testkit.NewTestKit(t, store)
	tk.MustExec("use test")
	tk.MustExec("drop table if exists t1, t2")
	tk.MustExec("create table t1(a int, b int, c int, key a(a), key b(b))")
	tk.MustExec("create table t2(a int, b int, c int, key a(a), key b(b))")
	var input []string
	var output []struct {
		SQL      string
		Warnings []string
	}
	integrationSuiteData := core.GetIntegrationSuiteData()
	integrationSuiteData.GetTestCases(t, &input, &output)
	for i, tt := range input {
		testdata.OnRecord(func() {
			output[i].SQL = tt
			tk.MustQuery(tt)
			warns := tk.Session().GetSessionVars().StmtCtx.GetWarnings()
			output[i].Warnings = make([]string, len(warns))
			for j := range warns {
				output[i].Warnings[j] = warns[j].Err.Error()
			}
		})
		tk.MustQuery(tt)
		warns := tk.Session().GetSessionVars().StmtCtx.GetWarnings()
		require.Len(t, warns, len(output[i].Warnings))
		for j := range warns {
			require.Equal(t, stmtctx.WarnLevelWarning, warns[j].Level)
			require.EqualError(t, warns[j].Err, output[i].Warnings[j])
		}
	}
}

func TestIssue15546(t *testing.T) {
	store, clean := testkit.CreateMockStore(t)
	defer clean()
	tk := testkit.NewTestKit(t, store)

	tk.MustExec("use test")
	tk.MustExec("drop table if exists t, pt, vt")
	tk.MustExec("create table t(a int, b int)")
	tk.MustExec("insert into t values(1, 1)")
	tk.MustExec("create table pt(a int primary key, b int) partition by range(a) (" +
		"PARTITION `p0` VALUES LESS THAN (10), PARTITION `p1` VALUES LESS THAN (20), PARTITION `p2` VALUES LESS THAN (30))")
	tk.MustExec("insert into pt values(1, 1), (11, 11), (21, 21)")
	tk.MustExec("create definer='root'@'localhost' view vt(a, b) as select a, b from t")
	tk.MustQuery("select * from pt, vt where pt.a = vt.a").Check(testkit.Rows("1 1 1 1"))
}

func TestApproxCountDistinctInPartitionTable(t *testing.T) {
	store, clean := testkit.CreateMockStore(t)
	defer clean()
	tk := testkit.NewTestKit(t, store)

	tk.MustExec("use test")
	tk.MustExec("drop table if exists t")
	tk.MustExec("create table t(a int(11), b int) partition by range (a) (partition p0 values less than (3), partition p1 values less than maxvalue);")
	tk.MustExec("insert into t values(1, 1), (2, 1), (3, 1), (4, 2), (4, 2)")
	tk.MustExec("set session tidb_opt_agg_push_down=1")
	tk.MustExec(`set @@tidb_partition_prune_mode='` + string(variable.Static) + `'`)
	tk.MustQuery("explain format = 'brief' select approx_count_distinct(a), b from t group by b order by b desc").Check(testkit.Rows("Sort 16000.00 root  test.t.b:desc",
		"└─HashAgg 16000.00 root  group by:test.t.b, funcs:approx_count_distinct(Column#5)->Column#4, funcs:firstrow(Column#6)->test.t.b",
		"  └─PartitionUnion 16000.00 root  ",
		"    ├─HashAgg 8000.00 root  group by:test.t.b, funcs:approx_count_distinct(test.t.a)->Column#5, funcs:firstrow(test.t.b)->Column#6, funcs:firstrow(test.t.b)->test.t.b",
		"    │ └─TableReader 10000.00 root  data:TableFullScan",
		"    │   └─TableFullScan 10000.00 cop[tikv] table:t, partition:p0 keep order:false, stats:pseudo",
		"    └─HashAgg 8000.00 root  group by:test.t.b, funcs:approx_count_distinct(test.t.a)->Column#5, funcs:firstrow(test.t.b)->Column#6, funcs:firstrow(test.t.b)->test.t.b",
		"      └─TableReader 10000.00 root  data:TableFullScan",
		"        └─TableFullScan 10000.00 cop[tikv] table:t, partition:p1 keep order:false, stats:pseudo"))
	tk.MustQuery("select approx_count_distinct(a), b from t group by b order by b desc").Check(testkit.Rows("1 2", "3 1"))
}

func TestApproxPercentile(t *testing.T) {
	store, clean := testkit.CreateMockStore(t)
	defer clean()
	tk := testkit.NewTestKit(t, store)

	tk.MustExec("use test")
	tk.MustExec("drop table if exists t")
	tk.MustExec("create table t(a int, b int)")
	tk.MustExec("insert into t values(1, 1), (2, 1), (3, 2), (4, 2), (5, 2)")

	var input []string
	var output []struct {
		SQL  string
		Plan []string
		Res  []string
	}
	integrationSuiteData := core.GetIntegrationSuiteData()
	integrationSuiteData.GetTestCases(t, &input, &output)
	for i, tt := range input {
		testdata.OnRecord(func() {
			output[i].SQL = tt
			output[i].Plan = testdata.ConvertRowsToStrings(tk.MustQuery("explain " + tt).Rows())
			output[i].Res = testdata.ConvertRowsToStrings(tk.MustQuery(tt).Rows())
		})
		tk.MustQuery("explain " + tt).Check(testkit.Rows(output[i].Plan...))
		tk.MustQuery(tt).Check(testkit.Rows(output[i].Res...))
	}
}

func TestIssue17813(t *testing.T) {
	store, clean := testkit.CreateMockStore(t)
	defer clean()
	tk := testkit.NewTestKit(t, store)

	tk.MustExec("use test")
	tk.MustExec("drop table if exists hash_partition_overflow")
	tk.MustExec("create table hash_partition_overflow (c0 bigint unsigned) partition by hash(c0) partitions 3")
	tk.MustExec("insert into hash_partition_overflow values (9223372036854775808)")
	tk.MustQuery("select * from hash_partition_overflow where c0 = 9223372036854775808").Check(testkit.Rows("9223372036854775808"))
	tk.MustQuery("select * from hash_partition_overflow where c0 in (1, 9223372036854775808)").Check(testkit.Rows("9223372036854775808"))
}

func TestHintWithRequiredProperty(t *testing.T) {
	store, clean := testkit.CreateMockStore(t)
	defer clean()
	tk := testkit.NewTestKit(t, store)
	tk.MustExec("set @@session.tidb_executor_concurrency = 4;")
	tk.MustExec("set @@session.tidb_hash_join_concurrency = 5;")
	tk.MustExec("set @@session.tidb_distsql_scan_concurrency = 15;")
	tk.MustExec("use test")
	tk.MustExec("drop table if exists t")
	tk.MustExec("create table t(a int primary key, b int, c int, key b(b))")
	var input []string
	var output []struct {
		SQL      string
		Plan     []string
		Warnings []string
	}
	integrationSuiteData := core.GetIntegrationSuiteData()
	integrationSuiteData.GetTestCases(t, &input, &output)
	for i, tt := range input {
		testdata.OnRecord(func() {
			output[i].SQL = tt
			output[i].Plan = testdata.ConvertRowsToStrings(tk.MustQuery(tt).Rows())
			warnings := tk.Session().GetSessionVars().StmtCtx.GetWarnings()
			output[i].Warnings = make([]string, len(warnings))
			for j, warning := range warnings {
				output[i].Warnings[j] = warning.Err.Error()
			}
		})
		tk.MustQuery(tt).Check(testkit.Rows(output[i].Plan...))
		warnings := tk.Session().GetSessionVars().StmtCtx.GetWarnings()
		require.Len(t, warnings, len(output[i].Warnings))
		for j, warning := range warnings {
			require.EqualError(t, warning.Err, output[i].Warnings[j])
		}
	}
}

func TestIssue15813(t *testing.T) {
	store, clean := testkit.CreateMockStore(t)
	defer clean()
	tk := testkit.NewTestKit(t, store)

	tk.MustExec("use test")
	tk.MustExec("drop table if exists t0, t1")
	tk.MustExec("create table t0(c0 int primary key)")
	tk.MustExec("create table t1(c0 int primary key)")
	tk.MustExec("CREATE INDEX i0 ON t0(c0)")
	tk.MustExec("CREATE INDEX i0 ON t1(c0)")
	tk.MustQuery("select /*+ MERGE_JOIN(t0, t1) */ * from t0, t1 where t0.c0 = t1.c0").Check(testkit.Rows())
}

func TestIssue31261(t *testing.T) {
	store, clean := testkit.CreateMockStore(t)
	defer clean()
	tk := testkit.NewTestKit(t, store)

	tk.MustExec(`use test`)
	tk.MustExec(`drop table if exists PK_MULTI_COL_5177`)
	tk.MustExec(`	CREATE TABLE PK_MULTI_COL_5177 (
		COL1 binary(10) NOT NULL,
		COL2 varbinary(10) NOT NULL,
		COL3 smallint(45) NOT NULL,
		PRIMARY KEY (COL1(5),COL2,COL3),
		UNIQUE KEY UIDXM (COL1(5),COL2),
		UNIQUE KEY UIDX (COL2),
		KEY IDX3 (COL3),
		KEY IDXM (COL3,COL2))`)
	tk.MustExec(`insert into PK_MULTI_COL_5177(col1, col2, col3) values(0x00000000000000000000, 0x002B200DF5BA03E59F82, 1)`)
	require.Len(t, tk.MustQuery(`select col1, col2 from PK_MULTI_COL_5177 where col1 = 0x00000000000000000000 and col2 in (0x002B200DF5BA03E59F82, 0x002B200DF5BA03E59F82, 0x002B200DF5BA03E59F82)`).Rows(), 1)
	require.Len(t, tk.MustQuery(`select col1, col2 from PK_MULTI_COL_5177 where col1 = 0x00000000000000000000 and col2 = 0x002B200DF5BA03E59F82`).Rows(), 1)
}

func TestFullGroupByOrderBy(t *testing.T) {
	store, clean := testkit.CreateMockStore(t)
	defer clean()
	tk := testkit.NewTestKit(t, store)

	tk.MustExec("use test")
	tk.MustExec("drop table if exists t")
	tk.MustExec("create table t(a int, b int)")
	tk.MustQuery("select count(a) as b from t group by a order by b").Check(testkit.Rows())
	err := tk.ExecToErr("select count(a) as cnt from t group by a order by b")
	require.True(t, terror.ErrorEqual(err, core.ErrFieldNotInGroupBy))
}

func TestHintWithoutTableWarning(t *testing.T) {
	store, clean := testkit.CreateMockStore(t)
	defer clean()
	tk := testkit.NewTestKit(t, store)
	tk.MustExec("use test")
	tk.MustExec("drop table if exists t1, t2")
	tk.MustExec("create table t1(a int, b int, c int, key a(a))")
	tk.MustExec("create table t2(a int, b int, c int, key a(a))")
	var input []string
	var output []struct {
		SQL      string
		Warnings []string
	}
	integrationSuiteData := core.GetIntegrationSuiteData()
	integrationSuiteData.GetTestCases(t, &input, &output)
	for i, tt := range input {
		testdata.OnRecord(func() {
			output[i].SQL = tt
			tk.MustQuery(tt)
			warns := tk.Session().GetSessionVars().StmtCtx.GetWarnings()
			output[i].Warnings = make([]string, len(warns))
			for j := range warns {
				output[i].Warnings[j] = warns[j].Err.Error()
			}
		})
		tk.MustQuery(tt)
		warns := tk.Session().GetSessionVars().StmtCtx.GetWarnings()
		require.Len(t, warns, len(output[i].Warnings))
		for j := range warns {
			require.Equal(t, stmtctx.WarnLevelWarning, warns[j].Level)
			require.EqualError(t, warns[j].Err, output[i].Warnings[j])
		}
	}
}

func TestIssue15858(t *testing.T) {
	store, clean := testkit.CreateMockStore(t)
	defer clean()
	tk := testkit.NewTestKit(t, store)
	tk.MustExec("use test")
	tk.MustExec("drop table if exists t")
	tk.MustExec("create table t(a int primary key)")
	tk.MustExec("select * from t t1, (select a from t order by a+1) t2 where t1.a = t2.a")
}

func TestIssue15846(t *testing.T) {
	store, clean := testkit.CreateMockStore(t)
	defer clean()
	tk := testkit.NewTestKit(t, store)
	tk.MustExec("use test")
	tk.MustExec("drop table if exists t0, t1")
	tk.MustExec("CREATE TABLE t0(t0 INT UNIQUE);")
	tk.MustExec("CREATE TABLE t1(c0 FLOAT);")
	tk.MustExec("INSERT INTO t1(c0) VALUES (0);")
	tk.MustExec("INSERT INTO t0(t0) VALUES (NULL), (NULL);")
	tk.MustQuery("SELECT t1.c0 FROM t1 LEFT JOIN t0 ON 1;").Check(testkit.Rows("0", "0"))

	tk.MustExec("drop table if exists t0, t1")
	tk.MustExec("CREATE TABLE t0(t0 INT);")
	tk.MustExec("CREATE TABLE t1(c0 FLOAT);")
	tk.MustExec("INSERT INTO t1(c0) VALUES (0);")
	tk.MustExec("INSERT INTO t0(t0) VALUES (NULL), (NULL);")
	tk.MustQuery("SELECT t1.c0 FROM t1 LEFT JOIN t0 ON 1;").Check(testkit.Rows("0", "0"))

	tk.MustExec("drop table if exists t0, t1")
	tk.MustExec("CREATE TABLE t0(t0 INT);")
	tk.MustExec("CREATE TABLE t1(c0 FLOAT);")
	tk.MustExec("create unique index idx on t0(t0);")
	tk.MustExec("INSERT INTO t1(c0) VALUES (0);")
	tk.MustExec("INSERT INTO t0(t0) VALUES (NULL), (NULL);")
	tk.MustQuery("SELECT t1.c0 FROM t1 LEFT JOIN t0 ON 1;").Check(testkit.Rows("0", "0"))
}

func TestFloorUnixTimestampPruning(t *testing.T) {
	store, clean := testkit.CreateMockStore(t)
	defer clean()
	tk := testkit.NewTestKit(t, store)
	tk.MustExec("use test")
	tk.MustExec("drop table if exists floor_unix_timestamp")
	tk.MustExec(`create table floor_unix_timestamp (ts timestamp(3))
partition by range (floor(unix_timestamp(ts))) (
partition p0 values less than (unix_timestamp('2020-04-05 00:00:00')),
partition p1 values less than (unix_timestamp('2020-04-12 00:00:00')),
partition p2 values less than (unix_timestamp('2020-04-15 00:00:00')))`)
	tk.MustExec("insert into floor_unix_timestamp values ('2020-04-04 00:00:00')")
	tk.MustExec("insert into floor_unix_timestamp values ('2020-04-04 23:59:59.999')")
	tk.MustExec("insert into floor_unix_timestamp values ('2020-04-05 00:00:00')")
	tk.MustExec("insert into floor_unix_timestamp values ('2020-04-05 00:00:00.001')")
	tk.MustExec("insert into floor_unix_timestamp values ('2020-04-12 01:02:03.456')")
	tk.MustExec("insert into floor_unix_timestamp values ('2020-04-14 00:00:42')")
	tk.MustQuery("select count(*) from floor_unix_timestamp where '2020-04-05 00:00:00.001' = ts").Check(testkit.Rows("1"))
	tk.MustQuery("select * from floor_unix_timestamp where ts > '2020-04-05 00:00:00' order by ts").Check(testkit.Rows("2020-04-05 00:00:00.001", "2020-04-12 01:02:03.456", "2020-04-14 00:00:42.000"))
	tk.MustQuery("select count(*) from floor_unix_timestamp where ts <= '2020-04-05 23:00:00'").Check(testkit.Rows("4"))
	tk.MustQuery("select * from floor_unix_timestamp partition(p1, p2) where ts > '2020-04-14 00:00:00'").Check(testkit.Rows("2020-04-14 00:00:42.000"))
}

func TestIssue16290And16292(t *testing.T) {
	store, clean := testkit.CreateMockStore(t)
	defer clean()
	tk := testkit.NewTestKit(t, store)
	tk.MustExec("use test")
	tk.MustExec("drop table if exists t;")
	tk.MustExec("create table t(a int, b int, primary key(a));")
	tk.MustExec("insert into t values(1, 1);")

	for i := 0; i <= 1; i++ {
		tk.MustExec(fmt.Sprintf("set session tidb_opt_agg_push_down = %v", i))

		tk.MustQuery("select avg(a) from (select * from t ta union all select * from t tb) t;").Check(testkit.Rows("1.0000"))
		tk.MustQuery("select avg(b) from (select * from t ta union all select * from t tb) t;").Check(testkit.Rows("1.0000"))
		tk.MustQuery("select count(distinct a) from (select * from t ta union all select * from t tb) t;").Check(testkit.Rows("1"))
		tk.MustQuery("select count(distinct b) from (select * from t ta union all select * from t tb) t;").Check(testkit.Rows("1"))
	}
}

func TestTableDualWithRequiredProperty(t *testing.T) {
	store, clean := testkit.CreateMockStore(t)
	defer clean()
	tk := testkit.NewTestKit(t, store)
	tk.MustExec("use test")
	tk.MustExec("drop table if exists t1, t2;")
	tk.MustExec("create table t1 (a int, b int) partition by range(a) " +
		"(partition p0 values less than(10), partition p1 values less than MAXVALUE)")
	tk.MustExec("create table t2 (a int, b int)")
	tk.MustExec("select /*+ MERGE_JOIN(t1, t2) */ * from t1 partition (p0), t2  where t1.a > 100 and t1.a = t2.a")
}

func TestIndexJoinInnerIndexNDV(t *testing.T) {
	store, clean := testkit.CreateMockStore(t)
	defer clean()
	tk := testkit.NewTestKit(t, store)
	tk.MustExec("use test")
	tk.MustExec("drop table if exists t1, t2")
	tk.MustExec("create table t1(a int not null, b int not null, c int not null)")
	tk.MustExec("create table t2(a int not null, b int not null, c int not null, index idx1(a,b), index idx2(c))")
	tk.MustExec("insert into t1 values(1,1,1),(1,1,1),(1,1,1)")
	tk.MustExec("insert into t2 values(1,1,1),(1,1,2),(1,1,3)")
	tk.MustExec("analyze table t1, t2")

	var input []string
	var output []struct {
		SQL  string
		Plan []string
	}
	integrationSuiteData := core.GetIntegrationSuiteData()
	integrationSuiteData.GetTestCases(t, &input, &output)
	for i, tt := range input {
		testdata.OnRecord(func() {
			output[i].SQL = tt
			output[i].Plan = testdata.ConvertRowsToStrings(tk.MustQuery(tt).Rows())
		})
		tk.MustQuery(tt).Check(testkit.Rows(output[i].Plan...))
	}
}

func TestIssue16837(t *testing.T) {
	store, clean := testkit.CreateMockStore(t)
	defer clean()
	tk := testkit.NewTestKit(t, store)
	tk.MustExec("use test")
	tk.MustExec("drop table if exists t")
	tk.MustExec("create table t(a int,b int,c int,d int,e int,unique key idx_ab(a,b),unique key(c),unique key(d))")
	tk.MustQuery("explain format = 'brief' select /*+ use_index_merge(t,c,idx_ab) */ * from t where a = 1 or (e = 1 and c = 1)").Check(testkit.Rows(
		"IndexMerge 0.01 root  ",
		"├─IndexRangeScan(Build) 10.00 cop[tikv] table:t, index:idx_ab(a, b) range:[1,1], keep order:false, stats:pseudo",
		"├─IndexRangeScan(Build) 1.00 cop[tikv] table:t, index:c(c) range:[1,1], keep order:false, stats:pseudo",
		"└─Selection(Probe) 0.01 cop[tikv]  or(eq(test.t.a, 1), and(eq(test.t.e, 1), eq(test.t.c, 1)))",
		"  └─TableRowIDScan 11.00 cop[tikv] table:t keep order:false, stats:pseudo"))
	tk.MustQuery("show warnings").Check(testkit.Rows())
	tk.MustExec("insert into t values (2, 1, 1, 1, 2)")
	tk.MustQuery("select /*+ use_index_merge(t,c,idx_ab) */ * from t where a = 1 or (e = 1 and c = 1)").Check(testkit.Rows())
}

func TestIndexMergeSerial(t *testing.T) {
	store, clean := testkit.CreateMockStore(t)
	defer clean()
	tk := testkit.NewTestKit(t, store)
	tk.MustExec("use test")
	tk.MustExec("drop table if exists t")
	tk.MustExec("create table t (a int, b int, unique key(a), unique key(b))")
	tk.MustExec("insert into t value (1, 5), (2, 4), (3, 3), (4, 2), (5, 1)")
	tk.MustExec("insert into t value (6, 0), (7, -1), (8, -2), (9, -3), (10, -4)")
	tk.MustExec("analyze table t")

	var input []string
	var output []struct {
		SQL      string
		Plan     []string
		Warnings []string
	}
	integrationSuiteData := core.GetIntegrationSuiteData()
	integrationSuiteData.GetTestCases(t, &input, &output)
	for i, tt := range input {
		testdata.OnRecord(func() {
			output[i].SQL = tt
			output[i].Plan = testdata.ConvertRowsToStrings(tk.MustQuery(tt).Rows())
			output[i].Warnings = testdata.ConvertRowsToStrings(tk.MustQuery("show warnings").Rows())
		})
		tk.MustQuery(tt).Check(testkit.Rows(output[i].Plan...))
		tk.MustQuery("show warnings").Check(testkit.Rows(output[i].Warnings...))
	}
}

func TestIndexMergePartialScansClusteredIndex(t *testing.T) {
	store, clean := testkit.CreateMockStore(t)
	defer clean()
	tk := testkit.NewTestKit(t, store)
	tk.MustExec("use test;")

	tk.MustExec("drop table if exists t;")
	tk.MustExec("create table t (a int, b int, c int, primary key (a, b) clustered, key idx_c(c));")
	tk.MustExec("insert into t values (1, 1, 1), (10, 10, 10), (100, 100, 100);")
	const queryTemplate = "select /*+ use_index_merge(t) */ %s from t where %s order by a, b;"
	projections := [][]string{{"a"}, {"b"}, {"c"}, {"a", "b"}, {"b", "c"}, {"c", "a"}, {"b", "a", "c"}}
	cases := []struct {
		condition string
		expected  []string
	}{
		{
			// 3 table scans
			"a < 2 or a < 10 or a > 11", []string{"1", "100"},
		},
		{
			// 3 index scans
			"c < 10 or c < 11 or c > 50", []string{"1", "10", "100"},
		},
		{
			// 1 table scan + 1 index scan
			"a < 2 or c > 10000", []string{"1"},
		},
		{
			// 2 table scans + 1 index scan
			"a < 2 or a > 88 or c > 10000", []string{"1", "100"},
		},
		{
			// 2 table scans + 2 index scans
			"a < 2 or (a >= 10 and b >= 10) or c > 100 or c < 1", []string{"1", "10", "100"},
		},
		{
			// 3 table scans + 2 index scans
			"a < 2 or (a >= 10 and b >= 10) or (a >= 20 and b < 10) or c > 100 or c < 1", []string{"1", "10", "100"},
		},
	}
	for _, p := range projections {
		for _, ca := range cases {
			query := fmt.Sprintf(queryTemplate, strings.Join(p, ","), ca.condition)
			tk.HasPlan(query, "IndexMerge")
			expected := make([]string, 0, len(ca.expected))
			for _, datum := range ca.expected {
				row := strings.Repeat(datum+" ", len(p))
				expected = append(expected, row[:len(row)-1])
			}
			tk.MustQuery(query).Check(testkit.Rows(expected...))
		}
	}
}

func TestIndexMergePartialScansTiDBRowID(t *testing.T) {
	store, clean := testkit.CreateMockStore(t)
	defer clean()
	tk := testkit.NewTestKit(t, store)
	tk.MustExec("use test;")

	tk.MustExec("drop table if exists t;")
	tk.MustExec("create table t (a int, b int, c int, unique key (a, b), key idx_c(c));")
	tk.MustExec("insert into t values (1, 1, 1), (10, 10, 10), (100, 100, 100);")
	const queryTemplate = "select /*+ use_index_merge(t) */ %s from t where %s order by a;"
	projections := [][]string{{"a"}, {"b"}, {"c"}, {"a", "b"}, {"b", "c"}, {"c", "a"}, {"b", "a", "c"}}
	cases := []struct {
		condition string
		expected  []string
	}{
		{
			// 3 index scans
			"c < 10 or c < 11 or c > 50", []string{"1", "10", "100"},
		},
		{
			// 2 index scans
			"c < 10 or a < 2", []string{"1"},
		},
		{
			// 1 table scan + 1 index scan
			"_tidb_rowid < 2 or c > 10000", []string{"1"},
		},
		{
			// 2 table scans + 1 index scan
			"_tidb_rowid < 2 or _tidb_rowid < 10 or c > 11", []string{"1", "10", "100"},
		},
		{
			// 1 table scans + 3 index scans
			"_tidb_rowid < 2 or (a >= 10 and b >= 10) or c > 100 or c < 1", []string{"1", "10", "100"},
		},
		{
			// 1 table scans + 4 index scans
			"_tidb_rowid < 2 or (a >= 10 and b >= 10) or (a >= 20 and b < 10) or c > 100 or c < 1", []string{"1", "10", "100"},
		},
	}
	for _, p := range projections {
		for _, ca := range cases {
			query := fmt.Sprintf(queryTemplate, strings.Join(p, ","), ca.condition)
			tk.HasPlan(query, "IndexMerge")
			expected := make([]string, 0, len(ca.expected))
			for _, datum := range ca.expected {
				row := strings.Repeat(datum+" ", len(p))
				expected = append(expected, row[:len(row)-1])
			}
			tk.MustQuery(query).Check(testkit.Rows(expected...))
		}
	}
}

func TestIndexMergePartialScansPKIsHandle(t *testing.T) {
	store, clean := testkit.CreateMockStore(t)
	defer clean()
	tk := testkit.NewTestKit(t, store)
	tk.MustExec("use test;")

	tk.MustExec("drop table if exists t;")
	tk.MustExec("create table t (a int, b int, c int, primary key (a), unique key (b), key idx_c(c));")
	tk.MustExec("insert into t values (1, 1, 1), (10, 10, 10), (100, 100, 100);")
	const queryTemplate = "select /*+ use_index_merge(t) */ %s from t where %s order by b;"
	projections := [][]string{{"a"}, {"b"}, {"c"}, {"a", "b"}, {"b", "c"}, {"c", "a"}, {"b", "a", "c"}}
	cases := []struct {
		condition string
		expected  []string
	}{
		{
			// 3 index scans
			"b < 10 or c < 11 or c > 50", []string{"1", "10", "100"},
		},
		{
			// 1 table scan + 1 index scan
			"a < 2 or c > 10000", []string{"1"},
		},
		{
			// 2 table scans + 1 index scan
			"a < 2 or a < 10 or b > 11", []string{"1", "100"},
		},
		{
			// 1 table scans + 3 index scans
			"a < 2 or b >= 10 or c > 100 or c < 1", []string{"1", "10", "100"},
		},
		{
			// 3 table scans + 2 index scans
			"a < 2 or a >= 10 or a >= 20 or c > 100 or b < 1", []string{"1", "10", "100"},
		},
	}
	for _, p := range projections {
		for _, ca := range cases {
			query := fmt.Sprintf(queryTemplate, strings.Join(p, ","), ca.condition)
			tk.HasPlan(query, "IndexMerge")
			expected := make([]string, 0, len(ca.expected))
			for _, datum := range ca.expected {
				row := strings.Repeat(datum+" ", len(p))
				expected = append(expected, row[:len(row)-1])
			}
			tk.MustQuery(query).Check(testkit.Rows(expected...))
		}
	}
}

func TestIssue23919(t *testing.T) {
	store, clean := testkit.CreateMockStore(t)
	defer clean()
	tk := testkit.NewTestKit(t, store)
	tk.MustExec("use test;")

	// Test for the minimal reproducible case.
	tk.MustExec("drop table if exists t;")
	tk.MustExec("create table t (a int, b int, index(a), index(b)) partition by hash (a) partitions 2;")
	tk.MustExec("insert into t values (1, 5);")
	tk.MustQuery("select /*+ use_index_merge( t ) */ * from t where a in (3) or b in (5) order by a;").
		Check(testkit.Rows("1 5"))

	// Test for the original case.
	tk.MustExec("drop table if exists t;")
	tk.MustExec(`CREATE TABLE t (
  col_5 text NOT NULL,
  col_6 tinyint(3) unsigned DEFAULT NULL,
  col_7 float DEFAULT '4779.165058537128',
  col_8 smallint(6) NOT NULL DEFAULT '-24790',
  col_9 date DEFAULT '2031-01-15',
  col_37 int(11) DEFAULT '1350204687',
  PRIMARY KEY (col_5(6),col_8) /*T![clustered_index] NONCLUSTERED */,
  UNIQUE KEY idx_6 (col_9,col_7,col_8),
  KEY idx_8 (col_8,col_6,col_5(6),col_9,col_7),
  KEY idx_9 (col_9,col_7,col_8)
) ENGINE=InnoDB DEFAULT CHARSET=utf8mb4 COLLATE=utf8mb4_bin
PARTITION BY RANGE ( col_8 ) (
  PARTITION p0 VALUES LESS THAN (-17650),
  PARTITION p1 VALUES LESS THAN (-13033),
  PARTITION p2 VALUES LESS THAN (2521),
  PARTITION p3 VALUES LESS THAN (7510)
);`)
	tk.MustExec("insert into t values ('', NULL, 6304.0146, -24790, '2031-01-15', 1350204687);")
	tk.MustQuery("select  var_samp(col_7) aggCol from (select  /*+ use_index_merge( t ) */ * from t where " +
		"t.col_9 in ( '2002-06-22' ) or t.col_5 in ( 'PkfzI'  ) or t.col_8 in ( -24874 ) and t.col_6 > null and " +
		"t.col_5 > 'r' and t.col_9 in ( '1979-09-04' ) and t.col_7 < 8143.667552769195 or " +
		"t.col_5 in ( 'iZhfEjRWci' , 'T' , ''  ) or t.col_9 <> '1976-09-11' and t.col_7 = 8796.436181615773 and " +
		"t.col_8 = 7372 order by col_5,col_8  ) ordered_tbl group by col_6;").Check(testkit.Rows("<nil>"))
}

func TestIssue16407(t *testing.T) {
	store, clean := testkit.CreateMockStore(t)
	defer clean()
	tk := testkit.NewTestKit(t, store)
	tk.MustExec("use test")
	tk.MustExec("drop table if exists t")
	tk.MustExec("create table t(a int,b char(100),key(a),key(b(10)))")
	tk.MustQuery("explain format = 'brief' select /*+ use_index_merge(t) */ * from t where a=10 or b='x'").Check(testkit.Rows(
		"IndexMerge 0.04 root  ",
		"├─IndexRangeScan(Build) 10.00 cop[tikv] table:t, index:a(a) range:[10,10], keep order:false, stats:pseudo",
		"├─IndexRangeScan(Build) 10.00 cop[tikv] table:t, index:b(b) range:[\"x\",\"x\"], keep order:false, stats:pseudo",
		"└─Selection(Probe) 0.04 cop[tikv]  or(eq(test.t.a, 10), eq(test.t.b, \"x\"))",
		"  └─TableRowIDScan 19.99 cop[tikv] table:t keep order:false, stats:pseudo"))
	tk.MustQuery("show warnings").Check(testkit.Rows())
	tk.MustExec("insert into t values (1, 'xx')")
	tk.MustQuery("select /*+ use_index_merge(t) */ * from t where a=10 or b='x'").Check(testkit.Rows())
}

func TestStreamAggProp(t *testing.T) {
	store, clean := testkit.CreateMockStore(t)
	defer clean()
	tk := testkit.NewTestKit(t, store)

	tk.MustExec("use test")
	tk.MustExec("drop table if exists t")
	tk.MustExec("create table t(a int)")
	tk.MustExec("insert into t values(1),(1),(2)")

	var input []string
	var output []struct {
		SQL  string
		Plan []string
		Res  []string
	}
	integrationSuiteData := core.GetIntegrationSuiteData()
	integrationSuiteData.GetTestCases(t, &input, &output)
	for i, tt := range input {
		testdata.OnRecord(func() {
			output[i].SQL = tt
			output[i].Plan = testdata.ConvertRowsToStrings(tk.MustQuery("explain format = 'brief' " + tt).Rows())
			output[i].Res = testdata.ConvertRowsToStrings(tk.MustQuery(tt).Rows())
		})
		tk.MustQuery("explain format = 'brief' " + tt).Check(testkit.Rows(output[i].Plan...))
		tk.MustQuery(tt).Check(testkit.Rows(output[i].Res...))
	}
}

func TestOptimizeHintOnPartitionTable(t *testing.T) {
	store, clean := testkit.CreateMockStore(t)
	defer clean()
	tk := testkit.NewTestKit(t, store)

	tk.MustExec("use test")
	tk.MustExec("drop table if exists t")
	tk.MustExec(`create table t (
					a int, b int, c varchar(20),
					primary key(a), key(b), key(c)
				) partition by range columns(a) (
					partition p0 values less than(6),
					partition p1 values less than(11),
					partition p2 values less than(16));`)
	tk.MustExec(`insert into t values (1,1,"1"), (2,2,"2"), (8,8,"8"), (11,11,"11"), (15,15,"15")`)
	tk.MustExec("set @@tidb_enable_index_merge = off")
	defer func() {
		tk.MustExec("set @@tidb_enable_index_merge = on")
	}()

	// Create virtual tiflash replica info.
	dom := domain.GetDomain(tk.Session())
	is := dom.InfoSchema()
	db, exists := is.SchemaByName(model.NewCIStr("test"))
	require.True(t, exists)
	for _, tblInfo := range db.Tables {
		if tblInfo.Name.L == "t" {
			tblInfo.TiFlashReplica = &model.TiFlashReplicaInfo{
				Count:     1,
				Available: true,
			}
		}
	}

	tk.MustExec(`set @@tidb_partition_prune_mode='` + string(variable.Static) + `'`)

	var input []string
	var output []struct {
		SQL  string
		Plan []string
		Warn []string
	}
	integrationSuiteData := core.GetIntegrationSuiteData()
	integrationSuiteData.GetTestCases(t, &input, &output)
	for i, tt := range input {
		testdata.OnRecord(func() {
			output[i].SQL = tt
			output[i].Plan = testdata.ConvertRowsToStrings(tk.MustQuery("explain format = 'brief' " + tt).Rows())
			output[i].Warn = testdata.ConvertRowsToStrings(tk.MustQuery("show warnings").Rows())
		})
		tk.MustQuery("explain format = 'brief' " + tt).Check(testkit.Rows(output[i].Plan...))
		tk.MustQuery("show warnings").Check(testkit.Rows(output[i].Warn...))
	}
}

func TestNotReadOnlySQLOnTiFlash(t *testing.T) {
	store, clean := testkit.CreateMockStore(t)
	defer clean()
	tk := testkit.NewTestKit(t, store)

	tk.MustExec("use test")
	tk.MustExec("drop table if exists t")
	tk.MustExec("create table t (a int, b varchar(20))")
	tk.MustExec(`set @@tidb_isolation_read_engines = "tiflash"`)
	// Create virtual tiflash replica info.
	dom := domain.GetDomain(tk.Session())
	is := dom.InfoSchema()
	db, exists := is.SchemaByName(model.NewCIStr("test"))
	require.True(t, exists)
	for _, tblInfo := range db.Tables {
		if tblInfo.Name.L == "t" {
			tblInfo.TiFlashReplica = &model.TiFlashReplicaInfo{
				Count:     1,
				Available: true,
			}
		}
	}
	err := tk.ExecToErr("select * from t for update")
	require.EqualError(t, err, `[planner:1815]Internal : No access path for table 't' is found with 'tidb_isolation_read_engines' = 'tiflash', valid values can be 'tiflash, tikv'. Please check tiflash replica or ensure the query is readonly.`)

	err = tk.ExecToErr("insert into t select * from t")
	require.EqualError(t, err, `[planner:1815]Internal : No access path for table 't' is found with 'tidb_isolation_read_engines' = 'tiflash', valid values can be 'tiflash, tikv'. Please check tiflash replica or ensure the query is readonly.`)

	tk.MustExec("prepare stmt_insert from 'insert into t select * from t where t.a = ?'")
	tk.MustExec("set @a=1")
	err = tk.ExecToErr("execute stmt_insert using @a")
	require.EqualError(t, err, `[planner:1815]Internal : No access path for table 't' is found with 'tidb_isolation_read_engines' = 'tiflash', valid values can be 'tiflash, tikv'. Please check tiflash replica or ensure the query is readonly.`)
}

func TestSelectLimit(t *testing.T) {
	store, clean := testkit.CreateMockStore(t)
	defer clean()
	tk := testkit.NewTestKit(t, store)

	tk.MustExec("use test")
	tk.MustExec("drop table if exists t")
	tk.MustExec("create table t(a int)")
	tk.MustExec("insert into t values(1),(1),(2)")

	// normal test
	tk.MustExec("set @@session.sql_select_limit=1")
	result := tk.MustQuery("select * from t order by a")
	require.Len(t, tk.Session().GetSessionVars().StmtCtx.GetWarnings(), 0)
	result.Check(testkit.Rows("1"))
	result = tk.MustQuery("select * from t order by a limit 2")
	result.Check(testkit.Rows("1", "1"))
	tk.MustExec("set @@session.sql_select_limit=default")
	result = tk.MustQuery("select * from t order by a")
	result.Check(testkit.Rows("1", "1", "2"))

	// test for subquery
	tk.MustExec("set @@session.sql_select_limit=1")
	result = tk.MustQuery("select * from (select * from t) s order by a")
	result.Check(testkit.Rows("1"))
	result = tk.MustQuery("select * from (select * from t limit 2) s order by a") // limit write in subquery, has no effect.
	result.Check(testkit.Rows("1"))
	result = tk.MustQuery("select (select * from t limit 1) s") // limit write in subquery, has no effect.
	result.Check(testkit.Rows("1"))
	result = tk.MustQuery("select * from t where t.a in (select * from t) limit 3") // select_limit will not effect subquery
	result.Check(testkit.Rows("1", "1", "2"))
	result = tk.MustQuery("select * from (select * from t) s limit 3") // select_limit will not effect subquery
	result.Check(testkit.Rows("1", "1", "2"))

	// test for union
	result = tk.MustQuery("select * from t union all select * from t limit 2") // limit outside subquery
	result.Check(testkit.Rows("1", "1"))
	result = tk.MustQuery("select * from t union all (select * from t limit 2)") // limit inside subquery
	result.Check(testkit.Rows("1"))

	// test for prepare & execute
	tk.MustExec("prepare s1 from 'select * from t where a = ?'")
	tk.MustExec("set @a = 1")
	result = tk.MustQuery("execute s1 using @a")
	result.Check(testkit.Rows("1"))
	tk.MustExec("set @@session.sql_select_limit=default")
	result = tk.MustQuery("execute s1 using @a")
	result.Check(testkit.Rows("1", "1"))
	tk.MustExec("set @@session.sql_select_limit=1")
	tk.MustExec("prepare s2 from 'select * from t where a = ? limit 3'")
	result = tk.MustQuery("execute s2 using @a") // if prepare stmt has limit, select_limit takes no effect.
	result.Check(testkit.Rows("1", "1"))

	// test for create view
	tk.MustExec("set @@session.sql_select_limit=1")
	tk.MustExec("create definer='root'@'localhost' view s as select * from t") // select limit should not effect create view
	result = tk.MustQuery("select * from s")
	result.Check(testkit.Rows("1"))
	tk.MustExec("set @@session.sql_select_limit=default")
	result = tk.MustQuery("select * from s")
	result.Check(testkit.Rows("1", "1", "2"))

	// test for DML
	tk.MustExec("set @@session.sql_select_limit=1")
	tk.MustExec("create table b (a int)")
	tk.MustExec("insert into b select * from t") // all values are inserted
	result = tk.MustQuery("select * from b limit 3")
	result.Check(testkit.Rows("1", "1", "2"))
	tk.MustExec("update b set a = 2 where a = 1") // all values are updated
	result = tk.MustQuery("select * from b limit 3")
	result.Check(testkit.Rows("2", "2", "2"))
	result = tk.MustQuery("select * from b")
	result.Check(testkit.Rows("2"))
	tk.MustExec("delete from b where a = 2") // all values are deleted
	result = tk.MustQuery("select * from b")
	result.Check(testkit.Rows())
}

func TestHintParserWarnings(t *testing.T) {
	store, clean := testkit.CreateMockStore(t)
	defer clean()
	tk := testkit.NewTestKit(t, store)
	tk.MustExec("use test")
	tk.MustExec("drop table if exists t;")
	tk.MustExec("create table t(a int, b int, key(a), key(b));")
	tk.MustExec("select /*+ use_index_merge() */ * from t where a = 1 or b = 1;")
	rows := tk.MustQuery("show warnings;").Rows()
	require.Len(t, rows, 1)
}

func TestIssue16935(t *testing.T) {
	store, clean := testkit.CreateMockStore(t)
	defer clean()
	tk := testkit.NewTestKit(t, store)
	tk.MustExec("use test")
	tk.MustExec("drop table if exists t0;")
	tk.MustExec("CREATE TABLE t0(c0 INT);")
	tk.MustExec("INSERT INTO t0(c0) VALUES (1), (1), (1), (1), (1), (1);")
	tk.MustExec("CREATE definer='root'@'localhost' VIEW v0(c0) AS SELECT NULL FROM t0;")
	tk.MustQuery("SELECT * FROM t0 LEFT JOIN v0 ON TRUE WHERE v0.c0 IS NULL;")
}

func TestAccessPathOnClusterIndex(t *testing.T) {
	store, clean := testkit.CreateMockStore(t)
	defer clean()
	tk := testkit.NewTestKit(t, store)
	tk.MustExec("use test")
	tk.Session().GetSessionVars().EnableClusteredIndex = variable.ClusteredIndexDefModeOn
	tk.MustExec("drop table if exists t1")
	tk.MustExec("create table t1 (a int, b varchar(20), c decimal(40,10), d int, primary key(a,b), key(c))")
	tk.MustExec(`insert into t1 values (1,"111",1.1,11), (2,"222",2.2,12), (3,"333",3.3,13)`)
	tk.MustExec("analyze table t1")

	var input []string
	var output []struct {
		SQL  string
		Plan []string
		Res  []string
	}
	integrationSuiteData := core.GetIntegrationSuiteData()
	integrationSuiteData.GetTestCases(t, &input, &output)
	for i, tt := range input {
		testdata.OnRecord(func() {
			output[i].SQL = tt
			output[i].Plan = testdata.ConvertRowsToStrings(tk.MustQuery("explain format='brief' " + tt).Rows())
			output[i].Res = testdata.ConvertRowsToStrings(tk.MustQuery(tt).Sort().Rows())
		})
		tk.MustQuery("explain format='brief' " + tt).Check(testkit.Rows(output[i].Plan...))
		tk.MustQuery(tt).Sort().Check(testkit.Rows(output[i].Res...))
	}
}

func TestClusterIndexUniqueDoubleRead(t *testing.T) {
	store, clean := testkit.CreateMockStore(t)
	defer clean()
	tk := testkit.NewTestKit(t, store)
	tk.MustExec("create database cluster_idx_unique_double_read;")
	tk.MustExec("use cluster_idx_unique_double_read;")
	defer tk.MustExec("drop database cluster_idx_unique_double_read;")
	tk.Session().GetSessionVars().EnableClusteredIndex = variable.ClusteredIndexDefModeOn
	tk.MustExec("drop table if exists t")

	tk.MustExec("create table t (a varchar(64), b varchar(64), uk int, v int, primary key(a, b), unique key uuk(uk));")
	tk.MustExec("insert t values ('a', 'a1', 1, 11), ('b', 'b1', 2, 22), ('c', 'c1', 3, 33);")
	tk.MustQuery("select * from t use index (uuk);").Check(testkit.Rows("a a1 1 11", "b b1 2 22", "c c1 3 33"))
}

func TestIndexJoinOnClusteredIndex(t *testing.T) {
	store, clean := testkit.CreateMockStore(t)
	defer clean()
	tk := testkit.NewTestKit(t, store)
	tk.MustExec("use test")
	tk.Session().GetSessionVars().EnableClusteredIndex = variable.ClusteredIndexDefModeOn
	tk.MustExec("drop table if exists t1")
	tk.MustExec("create table t (a int, b varchar(20), c decimal(40,10), d int, primary key(a,b), key(c))")
	tk.MustExec(`insert into t values (1,"111",1.1,11), (2,"222",2.2,12), (3,"333",3.3,13)`)
	tk.MustExec("analyze table t")

	var input []string
	var output []struct {
		SQL  string
		Plan []string
		Res  []string
	}
	integrationSuiteData := core.GetIntegrationSuiteData()
	integrationSuiteData.GetTestCases(t, &input, &output)
	for i, tt := range input {
		testdata.OnRecord(func() {
			output[i].SQL = tt
			output[i].Plan = testdata.ConvertRowsToStrings(tk.MustQuery("explain format = 'brief' " + tt).Rows())
			output[i].Res = testdata.ConvertRowsToStrings(tk.MustQuery(tt).Rows())
		})
		tk.MustQuery("explain  format = 'brief'" + tt).Check(testkit.Rows(output[i].Plan...))
		tk.MustQuery(tt).Check(testkit.Rows(output[i].Res...))
	}
}
func TestIssue18984(t *testing.T) {
	store, clean := testkit.CreateMockStore(t)
	defer clean()
	tk := testkit.NewTestKit(t, store)
	tk.MustExec("use test")
	tk.MustExec("drop table if exists t, t2")
	tk.Session().GetSessionVars().EnableClusteredIndex = variable.ClusteredIndexDefModeOn
	tk.MustExec("create table t(a int, b int, c int, primary key(a, b))")
	tk.MustExec("create table t2(a int, b int, c int, d int, primary key(a,b), index idx(c))")
	tk.MustExec("insert into t values(1,1,1), (2,2,2), (3,3,3)")
	tk.MustExec("insert into t2 values(1,2,3,4), (2,4,3,5), (1,3,1,1)")
	tk.MustQuery("select /*+ INL_MERGE_JOIN(t) */ * from t right outer join t2 on t.a=t2.c").Check(testkit.Rows(
		"1 1 1 1 3 1 1",
		"3 3 3 1 2 3 4",
		"3 3 3 2 4 3 5"))
	tk.MustQuery("select /*+ INL_MERGE_JOIN(t2) */ * from t left outer join t2 on t.a=t2.c").Check(testkit.Rows(
		"1 1 1 1 3 1 1",
		"2 2 2 <nil> <nil> <nil> <nil>",
		"3 3 3 1 2 3 4",
		"3 3 3 2 4 3 5"))
}

func TestScalarFunctionPushDown(t *testing.T) {
	store, clean := testkit.CreateMockStore(t)
	defer clean()
	tk := testkit.NewTestKit(t, store)
	tk.MustExec("use test")
	tk.MustExec("create table t(id int signed, id2 int unsigned ,c varchar(11), d datetime, b double)")
	tk.MustExec("insert into t(id,c,d) values (1,'abc','2021-12-12')")
	rows := [][]interface{}{
		{"TableReader_7", "root", "data:Selection_6"},
		{"└─Selection_6", "cop[tikv]", "right(test.t.c, 1)"},
		{"  └─TableFullScan_5", "cop[tikv]", "keep order:false, stats:pseudo"},
	}
	tk.MustQuery("explain analyze select /*+read_from_storage(tikv[t])*/ * from t where right(c,1);").
		CheckAt([]int{0, 3, 6}, rows)

	rows[1][2] = "left(test.t.c, 1)"
	tk.MustQuery("explain analyze select /*+read_from_storage(tikv[t])*/ * from t where left(c,1);").
		CheckAt([]int{0, 3, 6}, rows)

	rows[1][2] = "mod(test.t.id, test.t.id)"
	tk.MustQuery("explain analyze select /*+read_from_storage(tikv[t])*/ * from t where mod(id, id);").
		CheckAt([]int{0, 3, 6}, rows)
	rows[1][2] = "mod(test.t.id, test.t.id2)"
	tk.MustQuery("explain analyze select /*+read_from_storage(tikv[t])*/ * from t where mod(id, id2);").
		CheckAt([]int{0, 3, 6}, rows)
	rows[1][2] = "mod(test.t.id2, test.t.id)"
	tk.MustQuery("explain analyze select /*+read_from_storage(tikv[t])*/ * from t where mod(id2, id);").
		CheckAt([]int{0, 3, 6}, rows)
	rows[1][2] = "mod(test.t.id2, test.t.id2)"
	tk.MustQuery("explain analyze select /*+read_from_storage(tikv[t])*/ * from t where mod(id2, id2);").
		CheckAt([]int{0, 3, 6}, rows)

	rows[1][2] = "sin(cast(test.t.id, double BINARY))"
	tk.MustQuery("explain analyze select /*+read_from_storage(tikv[t])*/ * from t where sin(id);").
		CheckAt([]int{0, 3, 6}, rows)

	rows[1][2] = "asin(cast(test.t.id, double BINARY))"
	tk.MustQuery("explain analyze select /*+read_from_storage(tikv[t])*/ * from t where asin(id);").
		CheckAt([]int{0, 3, 6}, rows)

	rows[1][2] = "cos(cast(test.t.id, double BINARY))"
	tk.MustQuery("explain analyze select /*+read_from_storage(tikv[t])*/ * from t where cos(id);").
		CheckAt([]int{0, 3, 6}, rows)

	rows[1][2] = "acos(cast(test.t.id, double BINARY))"
	tk.MustQuery("explain analyze select /*+read_from_storage(tikv[t])*/ * from t where acos(id);").
		CheckAt([]int{0, 3, 6}, rows)

	rows[1][2] = "tan(cast(test.t.id, double BINARY))"
	tk.MustQuery("explain analyze select /*+read_from_storage(tikv[t])*/ * from t where tan(id);").
		CheckAt([]int{0, 3, 6}, rows)

	rows[1][2] = "atan(cast(test.t.id, double BINARY))"
	tk.MustQuery("explain analyze select /*+read_from_storage(tikv[t])*/ * from t where atan(id);").
		CheckAt([]int{0, 3, 6}, rows)

	rows[1][2] = "atan2(cast(test.t.id, double BINARY), cast(test.t.id, double BINARY))"
	tk.MustQuery("explain analyze select /*+read_from_storage(tikv[t])*/ * from t where atan2(id,id);").
		CheckAt([]int{0, 3, 6}, rows)

	rows[1][2] = "hour(cast(test.t.d, time))"
	tk.MustQuery("explain analyze select /*+read_from_storage(tikv[t])*/ * from t where hour(d);").
		CheckAt([]int{0, 3, 6}, rows)

	rows[1][2] = "hour(cast(test.t.d, time))"
	tk.MustQuery("explain analyze select /*+read_from_storage(tikv[t])*/ * from t where hour(d);").
		CheckAt([]int{0, 3, 6}, rows)

	rows[1][2] = "minute(cast(test.t.d, time))"
	tk.MustQuery("explain analyze select /*+read_from_storage(tikv[t])*/ * from t where minute(d);").
		CheckAt([]int{0, 3, 6}, rows)

	rows[1][2] = "second(cast(test.t.d, time))"
	tk.MustQuery("explain analyze select /*+read_from_storage(tikv[t])*/ * from t where second(d);").
		CheckAt([]int{0, 3, 6}, rows)

	rows[1][2] = "month(test.t.d)"
	tk.MustQuery("explain analyze select /*+read_from_storage(tikv[t])*/ * from t where month(d);").
		CheckAt([]int{0, 3, 6}, rows)

	//rows[1][2] = "dayname(test.t.d)"
	//tk.MustQuery("explain analyze select /*+read_from_storage(tikv[t])*/ * from t where dayname(d);").
	//	CheckAt([]int{0, 3, 6}, rows)

	rows[1][2] = "dayofmonth(test.t.d)"
	tk.MustQuery("explain analyze select /*+read_from_storage(tikv[t])*/ * from t where dayofmonth(d);").
		CheckAt([]int{0, 3, 6}, rows)

	rows[1][2] = "weekday(test.t.d)"
	tk.MustQuery("explain analyze select /*+read_from_storage(tikv[t])*/ * from t where weekday(d);").
		CheckAt([]int{0, 3, 6}, rows)

	rows[1][2] = "weekday(test.t.d)"
	tk.MustQuery("explain analyze select /*+read_from_storage(tikv[t])*/ * from t where weekday(d);").
		CheckAt([]int{0, 3, 6}, rows)

	rows[1][2] = "from_days(test.t.id)"
	tk.MustQuery("explain analyze select /*+read_from_storage(tikv[t])*/ * from t where from_days(id);").
		CheckAt([]int{0, 3, 6}, rows)

	rows[1][2] = "to_days(test.t.d)"
	tk.MustQuery("explain analyze select /*+read_from_storage(tikv[t])*/ * from t where to_days(d);").
		CheckAt([]int{0, 3, 6}, rows)

	rows[1][2] = "last_day(test.t.d)"
	tk.MustQuery("explain analyze select /*+read_from_storage(tikv[t])*/ * from t where last_day(d);").
		CheckAt([]int{0, 3, 6}, rows)

	rows[1][2] = "gt(4, test.t.id)"
	tk.MustQuery("explain analyze select /*+read_from_storage(tikv[t])*/ * from t where pi() > id;").
		CheckAt([]int{0, 3, 6}, rows)

	rows[1][2] = "truncate(test.t.id, 0)"
	tk.MustQuery("explain analyze select /*+read_from_storage(tikv[t])*/ * from t where truncate(id,0)").
		CheckAt([]int{0, 3, 6}, rows)

	rows[1][2] = "bin(test.t.id)"
	tk.MustQuery("explain analyze select /*+read_from_storage(tikv[t])*/ * from t where bin(id)").
		CheckAt([]int{0, 3, 6}, rows)

	rows[1][2] = "unhex(test.t.c)"
	tk.MustQuery("explain analyze select /*+read_from_storage(tikv[t])*/ * from t where unhex(c)").
		CheckAt([]int{0, 3, 6}, rows)

	rows[1][2] = "locate(test.t.c, test.t.c)"
	tk.MustQuery("explain analyze select /*+read_from_storage(tikv[t])*/ * from t where locate(c,c)").
		CheckAt([]int{0, 3, 6}, rows)

	rows[1][2] = "ord(test.t.c)"
	tk.MustQuery("explain analyze select /*+read_from_storage(tikv[t])*/ * from t where ord(c)").
		CheckAt([]int{0, 3, 6}, rows)

	rows[1][2] = "lpad(test.t.c, 1, test.t.c)"
	tk.MustQuery("explain analyze select /*+read_from_storage(tikv[t])*/ * from t where lpad(c,1,c)").
		CheckAt([]int{0, 3, 6}, rows)

	rows[1][2] = "rpad(test.t.c, 1, test.t.c)"
	tk.MustQuery("explain analyze select /*+read_from_storage(tikv[t])*/ * from t where rpad(c,1,c)").
		CheckAt([]int{0, 3, 6}, rows)

	rows[1][2] = "trim(test.t.c)"
	tk.MustQuery("explain analyze select /*+read_from_storage(tikv[t])*/ * from t where trim(c)").
		CheckAt([]int{0, 3, 6}, rows)

	rows[1][2] = "from_base64(test.t.c)"
	tk.MustQuery("explain analyze select /*+read_from_storage(tikv[t])*/ * from t where from_base64(c)").
		CheckAt([]int{0, 3, 6}, rows)

	rows[1][2] = "to_base64(test.t.c)"
	tk.MustQuery("explain analyze select /*+read_from_storage(tikv[t])*/ * from t where to_base64(c)").
		CheckAt([]int{0, 3, 6}, rows)

	rows[1][2] = "make_set(1, test.t.c, test.t.c)"
	tk.MustQuery("explain analyze select /*+read_from_storage(tikv[t])*/ * from t where make_set(1,c,c)").
		CheckAt([]int{0, 3, 6}, rows)

	rows[1][2] = "substring_index(test.t.c, test.t.c, 1)"
	tk.MustQuery("explain analyze select /*+read_from_storage(tikv[t])*/ * from t where substring_index(c,c,1)").
		CheckAt([]int{0, 3, 6}, rows)

	rows[1][2] = "instr(test.t.c, test.t.c)"
	tk.MustQuery("explain analyze select /*+read_from_storage(tikv[t])*/ * from t where instr(c,c)").
		CheckAt([]int{0, 3, 6}, rows)

	rows[1][2] = "quote(test.t.c)"
	tk.MustQuery("explain analyze select /*+read_from_storage(tikv[t])*/ * from t where quote(c)").
		CheckAt([]int{0, 3, 6}, rows)

	rows[1][2] = "oct(test.t.id)"
	tk.MustQuery("explain analyze select /*+read_from_storage(tikv[t])*/ * from t where oct(id)").
		CheckAt([]int{0, 3, 6}, rows)

	rows[1][2] = "find_in_set(test.t.c, test.t.c)"
	tk.MustQuery("explain analyze select /*+read_from_storage(tikv[t])*/ * from t where find_in_set(c,c)").
		CheckAt([]int{0, 3, 6}, rows)

	rows[1][2] = "repeat(test.t.c, 2)"
	tk.MustQuery("explain analyze select /*+read_from_storage(tikv[t])*/ * from t where repeat(c,2)").
		CheckAt([]int{0, 3, 6}, rows)

	rows[1][2] = "round(test.t.b)"
	tk.MustQuery("explain analyze select /*+read_from_storage(tikv[t])*/ * from t where round(b)").
		CheckAt([]int{0, 3, 6}, rows)

	rows[1][2] = "round(test.t.b, 2)"
	tk.MustQuery("explain analyze select /*+read_from_storage(tikv[t])*/ * from t where round(b,2)").
		CheckAt([]int{0, 3, 6}, rows)

	rows[1][2] = "date(test.t.d)"
	tk.MustQuery("explain analyze select /*+read_from_storage(tikv[t])*/ * from t where date(d)").
		CheckAt([]int{0, 3, 6}, rows)

	rows[1][2] = "week(test.t.d)"
	tk.MustQuery("explain analyze select /*+read_from_storage(tikv[t])*/ * from t where week(d)").
		CheckAt([]int{0, 3, 6}, rows)

	rows[1][2] = "yearweek(test.t.d)"
	tk.MustQuery("explain analyze select /*+read_from_storage(tikv[t])*/ * from t where yearweek(d)").
		CheckAt([]int{0, 3, 6}, rows)

	rows[1][2] = "to_seconds(test.t.d)"
	tk.MustQuery("explain analyze select /*+read_from_storage(tikv[t])*/ * from t where to_seconds(d)").
		CheckAt([]int{0, 3, 6}, rows)

	rows[1][2] = "datediff(test.t.d, test.t.d)"
	tk.MustQuery("explain analyze select /*+read_from_storage(tikv[t])*/ * from t where datediff(d,d)").
		CheckAt([]int{0, 3, 6}, rows)

	rows[1][2] = "gt(test.t.d, sysdate())"
	tk.MustQuery("explain analyze select /*+read_from_storage(tikv[t])*/ * from t where d > sysdate()").
		CheckAt([]int{0, 3, 6}, rows)
}

func TestDistinctScalarFunctionPushDown(t *testing.T) {
	store, clean := testkit.CreateMockStore(t)
	defer clean()
	tk := testkit.NewTestKit(t, store)
	tk.MustExec("use test")
	tk.MustExec("drop table if exists t")
	tk.MustExec("create table t (a int not null, b int not null, c int not null, primary key (a,c)) partition by range (c) (partition p0 values less than (5), partition p1 values less than (10))")
	tk.MustExec("insert into t values(1,1,1),(2,2,2),(3,1,3),(7,1,7),(8,2,8),(9,2,9)")
	tk.MustQuery("select count(distinct b+1) as col from t").Check(testkit.Rows(
		"2",
	))
}

func TestExplainAnalyzePointGet(t *testing.T) {
	store, clean := testkit.CreateMockStore(t)
	defer clean()
	tk := testkit.NewTestKit(t, store)
	tk.MustExec("use test")
	tk.MustExec("drop table if exists t")
	tk.MustExec("create table t(a int primary key, b varchar(20))")
	tk.MustExec("insert into t values (1,1)")

	res := tk.MustQuery("explain analyze select * from t where a=1;")
	checkExplain := func(rpc string) {
		resBuff := bytes.NewBufferString("")
		for _, row := range res.Rows() {
			_, _ = fmt.Fprintf(resBuff, "%s\n", row)
		}
		explain := resBuff.String()
		require.Containsf(t, explain, rpc+":{num_rpc:", "%s", explain)
		require.Containsf(t, explain, "total_time:", "%s", explain)
	}
	checkExplain("Get")
	res = tk.MustQuery("explain analyze select * from t where a in (1,2,3);")
	checkExplain("BatchGet")
}

func TestExplainAnalyzeDML(t *testing.T) {
	store, clean := testkit.CreateMockStore(t)
	defer clean()
	tk := testkit.NewTestKit(t, store)
	tk.MustExec("use test")
	tk.MustExec("drop table if exists t")
	tk.MustExec(" create table t (a int, b int, unique index (a));")
	tk.MustExec("insert into t values (1,1)")

	res := tk.MustQuery("explain analyze select * from t where a=1;")
	checkExplain := func(rpc string) {
		resBuff := bytes.NewBufferString("")
		for _, row := range res.Rows() {
			_, _ = fmt.Fprintf(resBuff, "%s\n", row)
		}
		explain := resBuff.String()
		require.Containsf(t, explain, rpc+":{num_rpc:", "%s", explain)
		require.Containsf(t, explain, "total_time:", "%s", explain)
	}
	checkExplain("Get")
	res = tk.MustQuery("explain analyze insert ignore into t values (1,1),(2,2),(3,3),(4,4);")
	checkExplain("BatchGet")
}

func TestExplainAnalyzeDML2(t *testing.T) {
	store, clean := testkit.CreateMockStore(t)
	defer clean()
	tk := testkit.NewTestKit(t, store)
	tk.MustExec("use test")

	cases := []struct {
		prepare    string
		sql        string
		planRegexp string
	}{
		// Test for alloc auto ID.
		{
			sql:        "insert into t () values ()",
			planRegexp: ".*prepare.*total.*, auto_id_allocator.*alloc_cnt: 1, Get.*num_rpc.*total_time.*commit_txn.*prewrite.*get_commit_ts.*commit.*write_keys.*, insert.*",
		},
		// Test for rebase ID.
		{
			sql:        "insert into t (a) values (99000000000)",
			planRegexp: ".*prepare.*total.*, auto_id_allocator.*rebase_cnt: 1, Get.*num_rpc.*total_time.*commit_txn.*prewrite.*get_commit_ts.*commit.*write_keys.*, insert.*",
		},
		// Test for alloc auto ID and rebase ID.
		{
			sql:        "insert into t (a) values (null), (99000000000)",
			planRegexp: ".*prepare.*total.*, auto_id_allocator.*alloc_cnt: 1, rebase_cnt: 1, Get.*num_rpc.*total_time.*commit_txn.*prewrite.*get_commit_ts.*commit.*write_keys.*, insert.*",
		},
		// Test for insert ignore.
		{
			sql:        "insert ignore into t values (null,1), (2, 2), (99000000000, 3), (100000000000, 4)",
			planRegexp: ".*prepare.*total.*, auto_id_allocator.*alloc_cnt: 1, rebase_cnt: 2, Get.*num_rpc.*total_time.*commit_txn.*count: 3, prewrite.*get_commit_ts.*commit.*write_keys.*, check_insert.*",
		},
		// Test for insert on duplicate.
		{
			sql:        "insert into t values (null,null), (1,1),(2,2) on duplicate key update a = a + 100000000000",
			planRegexp: ".*prepare.*total.*, auto_id_allocator.*alloc_cnt: 1, rebase_cnt: 1, Get.*num_rpc.*total_time.*commit_txn.*count: 2, prewrite.*get_commit_ts.*commit.*write_keys.*, check_insert.*",
		},
		// Test for replace with alloc ID.
		{
			sql:        "replace into t () values ()",
			planRegexp: ".*auto_id_allocator.*alloc_cnt: 1, Get.*num_rpc.*total_time.*commit_txn.*prewrite.*get_commit_ts.*commit.*write_keys.*",
		},
		// Test for replace with alloc ID and rebase ID.
		{
			sql:        "replace into t (a) values (null), (99000000000)",
			planRegexp: ".*auto_id_allocator.*alloc_cnt: 1, rebase_cnt: 1, Get.*num_rpc.*total_time.*commit_txn.*prewrite.*get_commit_ts.*commit.*write_keys.*",
		},
		// Test for update with rebase ID.
		{
			prepare:    "insert into t values (1,1),(2,2)",
			sql:        "update t set a=a*100000000000",
			planRegexp: ".*auto_id_allocator.*rebase_cnt: 2, Get.*num_rpc.*total_time.*commit_txn.*prewrite.*get_commit_ts.*commit.*write_keys.*",
		},
	}

	for _, ca := range cases {
		for i := 0; i < 3; i++ {
			tk.MustExec("drop table if exists t")
			switch i {
			case 0:
				tk.MustExec("create table t (a bigint auto_increment, b int, primary key (a));")
			case 1:
				tk.MustExec("create table t (a bigint unsigned auto_increment, b int, primary key (a));")
			case 2:
				if strings.Contains(ca.sql, "on duplicate key") {
					continue
				}
				tk.MustExec("create table t (a bigint primary key auto_random(5), b int);")
				tk.MustExec("set @@allow_auto_random_explicit_insert=1;")
			default:
				panic("should never happen")
			}
			if ca.prepare != "" {
				tk.MustExec(ca.prepare)
			}
			res := tk.MustQuery("explain analyze " + ca.sql)
			resBuff := bytes.NewBufferString("")
			for _, row := range res.Rows() {
				_, _ = fmt.Fprintf(resBuff, "%s\t", row)
			}
			explain := resBuff.String()
			require.Regexpf(t, ca.planRegexp, explain, "idx: %v,sql: %v", i, ca.sql)
		}
	}

	// Test for table without auto id.
	for _, ca := range cases {
		tk.MustExec("drop table if exists t")
		tk.MustExec("create table t (a bigint, b int);")
		tk.MustExec("insert into t () values ()")
		if ca.prepare != "" {
			tk.MustExec(ca.prepare)
		}
		res := tk.MustQuery("explain analyze " + ca.sql)
		resBuff := bytes.NewBufferString("")
		for _, row := range res.Rows() {
			_, _ = fmt.Fprintf(resBuff, "%s\t", row)
		}
		explain := resBuff.String()
		require.NotContainsf(t, explain, "auto_id_allocator", "sql: %v, explain: %v", ca.sql, explain)
	}
}

func TestPartitionExplain(t *testing.T) {
	store, clean := testkit.CreateMockStore(t)
	defer clean()
	tk := testkit.NewTestKit(t, store)
	tk.MustExec("use test")
	tk.MustExec(`create table pt (id int, c int, key i_id(id), key i_c(c)) partition by range (c) (
partition p0 values less than (4),
partition p1 values less than (7),
partition p2 values less than (10))`)

	tk.MustExec("set @@tidb_enable_index_merge = 1;")

	var input []string
	var output []struct {
		SQL  string
		Plan []string
	}
	integrationSuiteData := core.GetIntegrationSuiteData()
	integrationSuiteData.GetTestCases(t, &input, &output)
	for i, tt := range input {
		testdata.OnRecord(func() {
			output[i].SQL = tt
			output[i].Plan = testdata.ConvertRowsToStrings(tk.MustQuery("explain " + tt).Rows())
		})
		tk.MustQuery("explain " + tt).Check(testkit.Rows(output[i].Plan...))
	}
}

func TestPartialBatchPointGet(t *testing.T) {
	store, clean := testkit.CreateMockStore(t)
	defer clean()
	tk := testkit.NewTestKit(t, store)
	tk.MustExec("use test")
	tk.MustExec("drop table if exists t")
	tk.MustExec("create table t (c_int int, c_str varchar(40), primary key(c_int, c_str))")
	tk.MustExec("insert into t values (3, 'bose')")
	tk.MustQuery("select * from t where c_int in (3)").Check(testkit.Rows(
		"3 bose",
	))
	tk.MustQuery("select * from t where c_int in (3) or c_str in ('yalow') and c_int in (1, 2)").Check(testkit.Rows(
		"3 bose",
	))
}

func TestIssue19926(t *testing.T) {
	store, clean := testkit.CreateMockStore(t)
	defer clean()
	tk := testkit.NewTestKit(t, store)
	tk.MustExec("use test")
	tk.MustExec("drop table if exists ta;")
	tk.MustExec("drop table if exists tb;")
	tk.MustExec("drop table if exists tc;")
	tk.MustExec("drop view if exists v;")
	tk.MustExec("CREATE TABLE `ta`  (\n  `id` varchar(36) NOT NULL ,\n  `status` varchar(1) NOT NULL \n);")
	tk.MustExec("CREATE TABLE `tb`  (\n  `id` varchar(36) NOT NULL ,\n  `status` varchar(1) NOT NULL \n);")
	tk.MustExec("CREATE TABLE `tc`  (\n  `id` varchar(36) NOT NULL ,\n  `status` varchar(1) NOT NULL \n);")
	tk.MustExec("insert into ta values('1','1');")
	tk.MustExec("insert into tb values('1','1');")
	tk.MustExec("insert into tc values('1','1');")
	tk.MustExec("create definer='root'@'localhost' view v as\nselect \nconcat(`ta`.`status`,`tb`.`status`) AS `status`, \n`ta`.`id` AS `id`  from (`ta` join `tb`) \nwhere (`ta`.`id` = `tb`.`id`);")
	tk.MustQuery("SELECT tc.status,v.id FROM tc, v WHERE tc.id = v.id AND v.status = '11';").Check(testkit.Rows("1 1"))
}

func TestDeleteUsingJoin(t *testing.T) {
	store, clean := testkit.CreateMockStore(t)
	defer clean()
	tk := testkit.NewTestKit(t, store)
	tk.MustExec("use test")
	tk.MustExec("drop table if exists t1, t2")
	tk.MustExec("create table t1(a int primary key, b int)")
	tk.MustExec("create table t2(a int primary key, b int)")
	tk.MustExec("insert into t1 values(1,1),(2,2)")
	tk.MustExec("insert into t2 values(2,2)")
	tk.MustExec("delete t1.* from t1 join t2 using (a)")
	tk.MustQuery("select * from t1").Check(testkit.Rows("1 1"))
	tk.MustQuery("select * from t2").Check(testkit.Rows("2 2"))
}

func Test19942(t *testing.T) {
	store, clean := testkit.CreateMockStore(t)
	defer clean()
	tk := testkit.NewTestKit(t, store)
	tk.MustExec("use test")
	tk.Session().GetSessionVars().EnableClusteredIndex = variable.ClusteredIndexDefModeOn
	tk.MustExec("CREATE TABLE test.`t` (" +
		"  `a` int(11) NOT NULL," +
		"  `b` varchar(10) COLLATE utf8_general_ci NOT NULL," +
		"  `c` varchar(50) COLLATE utf8_general_ci NOT NULL," +
		"  `d` char(10) NOT NULL," +
		"  PRIMARY KEY (`c`)," +
		"  UNIQUE KEY `a_uniq` (`a`)," +
		"  UNIQUE KEY `b_uniq` (`b`)," +
		"  UNIQUE KEY `d_uniq` (`d`)," +
		"  KEY `a_idx` (`a`)," +
		"  KEY `b_idx` (`b`)," +
		"  KEY `d_idx` (`d`)" +
		") ENGINE=InnoDB DEFAULT CHARSET=utf8 COLLATE=utf8_general_ci;")
	tk.MustExec("INSERT INTO test.t (a, b, c, d) VALUES (1, '1', '0', '1');")
	tk.MustExec("INSERT INTO test.t (a, b, c, d) VALUES (2, ' 2', ' 0', ' 2');")
	tk.MustExec("INSERT INTO test.t (a, b, c, d) VALUES (3, '  3 ', '  3 ', '  3 ');")
	tk.MustExec("INSERT INTO test.t (a, b, c, d) VALUES (4, 'a', 'a   ', 'a');")
	tk.MustExec("INSERT INTO test.t (a, b, c, d) VALUES (5, ' A  ', ' A   ', ' A  ');")
	tk.MustExec("INSERT INTO test.t (a, b, c, d) VALUES (6, ' E', 'é        ', ' E');")

	mkr := func() [][]interface{} {
		return testkit.RowsWithSep("|",
			"3|  3 |  3 |  3",
			"2| 2  0| 2",
			"5| A  | A   | A",
			"1|1|0|1",
			"4|a|a   |a",
			"6| E|é        | E")
	}
	tk.MustQuery("SELECT * FROM `test`.`t` FORCE INDEX(`a_uniq`);").Check(mkr())
	tk.MustQuery("SELECT * FROM `test`.`t` FORCE INDEX(`b_uniq`);").Check(mkr())
	tk.MustQuery("SELECT * FROM `test`.`t` FORCE INDEX(`d_uniq`);").Check(mkr())
	tk.MustQuery("SELECT * FROM `test`.`t` FORCE INDEX(`a_idx`);").Check(mkr())
	tk.MustQuery("SELECT * FROM `test`.`t` FORCE INDEX(`b_idx`);").Check(mkr())
	tk.MustQuery("SELECT * FROM `test`.`t` FORCE INDEX(`d_idx`);").Check(mkr())
	tk.MustExec("admin check table t")
}

func TestPartitionUnionWithPPruningColumn(t *testing.T) {
	store, clean := testkit.CreateMockStore(t)
	defer clean()
	tk := testkit.NewTestKit(t, store)
	tk.MustExec("use test")
	tk.MustExec("drop table if exists t;")
	tk.MustExec("CREATE TABLE `t` (\n  `fid` bigint(36) NOT NULL,\n  `oty` varchar(30) DEFAULT NULL,\n  `oid` int(11) DEFAULT NULL,\n  `pid` bigint(20) DEFAULT NULL,\n  `bid` int(11) DEFAULT NULL,\n  `r5` varchar(240) DEFAULT '',\n  PRIMARY KEY (`fid`)\n)PARTITION BY HASH( `fid` ) PARTITIONS 4;")

	tk.MustExec("INSERT INTO t (fid, oty, oid, pid, bid, r5) VALUES (59, 'm',  441, 1,  2143,  'LE1264_r5');")
	tk.MustExec("INSERT INTO t (fid, oty, oid, pid, bid, r5) VALUES (135, 'm',  1121, 1,  2423,  'LE2008_r5');")
	tk.MustExec("INSERT INTO t (fid, oty, oid, pid, bid, r5) VALUES (139, 'm',  1125, 1,  2432, 'LE2005_r5');")
	tk.MustExec("INSERT INTO t (fid, oty, oid, pid, bid, r5) VALUES (143, 'm',  1129, 1,  2438,  'LE2006_r5');")
	tk.MustExec("INSERT INTO t (fid, oty, oid, pid, bid, r5) VALUES (147, 'm',  1133, 1,  2446,  'LE2014_r5');")
	tk.MustExec("INSERT INTO t (fid, oty, oid, pid, bid, r5) VALUES (167, 'm',  1178, 1,  2512,  'LE2055_r5');")
	tk.MustExec("INSERT INTO t (fid, oty, oid, pid, bid, r5) VALUES (171, 'm',  1321, 1,  2542,  'LE1006_r5');")
	tk.MustExec("INSERT INTO t (fid, oty, oid, pid, bid, r5) VALUES (179, 'm',  1466, 1,  2648,  'LE2171_r5');")
	tk.MustExec("INSERT INTO t (fid, oty, oid, pid, bid, r5) VALUES (187, 'm',  1567, 1,  2690,  'LE1293_r5');")
	tk.MustExec("INSERT INTO t (fid, oty, oid, pid, bid, r5) VALUES (57, 'm',  341, 1,  2102,  'LE1001_r5');")
	tk.MustExec("INSERT INTO t (fid, oty, oid, pid, bid, r5) VALUES (137, 'm',  1123, 1,  2427,  'LE2003_r5');")
	tk.MustExec("INSERT INTO t (fid, oty, oid, pid, bid, r5) VALUES (145, 'm',  1131, 1,  2442,  'LE2048_r5');")
	tk.MustExec("INSERT INTO t (fid, oty, oid, pid, bid, r5) VALUES (138, 'm',  1124, 1,  2429,  'LE2004_r5');")
	tk.MustExec("INSERT INTO t (fid, oty, oid, pid, bid, r5) VALUES (142, 'm',  1128, 1,  2436,  'LE2049_r5');")
	tk.MustExec("INSERT INTO t (fid, oty, oid, pid, bid, r5) VALUES (174, 'm',  1381, 1,  2602,  'LE2170_r5');")
	tk.MustExec("INSERT INTO t (fid, oty, oid, pid, bid, r5) VALUES (28, 'm',  81, 1,  2023,  'LE1009_r5');")
	tk.MustExec("INSERT INTO t (fid, oty, oid, pid, bid, r5) VALUES (60, 'm',  442, 1,  2145,  'LE1263_r5');")
	tk.MustExec("INSERT INTO t (fid, oty, oid, pid, bid, r5) VALUES (136, 'm',  1122, 1,  2425,  'LE2002_r5');")
	tk.MustExec("INSERT INTO t (fid, oty, oid, pid, bid, r5) VALUES (140, 'm',  1126, 1,  2434,  'LE2001_r5');")
	tk.MustExec("INSERT INTO t (fid, oty, oid, pid, bid, r5) VALUES (168, 'm',  1179, 1,  2514,  'LE2052_r5');")
	tk.MustExec("INSERT INTO t (fid, oty, oid, pid, bid, r5) VALUES (196, 'm',  3380, 1,  2890,  'LE1300_r5');")
	tk.MustExec("INSERT INTO t (fid, oty, oid, pid, bid, r5) VALUES (208, 'm',  3861, 1,  3150,  'LE1323_r5');")
	tk.MustExec("INSERT INTO t (fid, oty, oid, pid, bid, r5) VALUES (432, 'm',  4060, 1,  3290,  'LE1327_r5');")

	tk.MustQuery("SELECT DISTINCT t.bid, t.r5 FROM t left join t parent on parent.oid = t.pid WHERE t.oty = 'm';").Sort().Check(
		testkit.Rows("2023 LE1009_r5",
			"2102 LE1001_r5",
			"2143 LE1264_r5",
			"2145 LE1263_r5",
			"2423 LE2008_r5",
			"2425 LE2002_r5",
			"2427 LE2003_r5",
			"2429 LE2004_r5",
			"2432 LE2005_r5",
			"2434 LE2001_r5",
			"2436 LE2049_r5",
			"2438 LE2006_r5",
			"2442 LE2048_r5",
			"2446 LE2014_r5",
			"2512 LE2055_r5",
			"2514 LE2052_r5",
			"2542 LE1006_r5",
			"2602 LE2170_r5",
			"2648 LE2171_r5",
			"2690 LE1293_r5",
			"2890 LE1300_r5",
			"3150 LE1323_r5",
			"3290 LE1327_r5"))
}

func TestIssue20139(t *testing.T) {
	store, clean := testkit.CreateMockStore(t)
	defer clean()
	tk := testkit.NewTestKit(t, store)

	tk.MustExec("use test")
	tk.MustExec("drop table if exists t")
	tk.MustExec("create table t (id int, c int) partition by range (id) (partition p0 values less than (4), partition p1 values less than (7))")
	tk.MustExec("insert into t values(3, 3), (5, 5)")
	plan := tk.MustQuery("explain format = 'brief' select * from t where c = 1 and id = c")
	plan.Check(testkit.Rows(
		"TableReader 0.01 root partition:p0 data:Selection",
		"└─Selection 0.01 cop[tikv]  eq(test.t.c, 1), eq(test.t.id, 1)",
		"  └─TableFullScan 10000.00 cop[tikv] table:t keep order:false, stats:pseudo",
	))
	tk.MustExec("drop table t")
}

func TestIssue14481(t *testing.T) {
	store, clean := testkit.CreateMockStore(t)
	defer clean()
	tk := testkit.NewTestKit(t, store)

	tk.MustExec("use test")
	tk.MustExec("drop table if exists t")
	tk.MustExec("create table t(a int default null, b int default null, c int default null)")
	plan := tk.MustQuery("explain format = 'brief' select * from t where a = 1 and a = 2")
	plan.Check(testkit.Rows("TableDual 8000.00 root  rows:0"))
	tk.MustExec("drop table t")
}

func TestIssue20710(t *testing.T) {
	store, clean := testkit.CreateMockStore(t)
	defer clean()
	tk := testkit.NewTestKit(t, store)
	tk.MustExec("use test")
	tk.MustExec("drop table if exists t;")
	tk.MustExec("drop table if exists s;")
	tk.MustExec("create table t(a int, b int)")
	tk.MustExec("create table s(a int, b int, index(a))")
	tk.MustExec("insert into t values(1,1),(1,2),(2,2)")
	tk.MustExec("insert into s values(1,1),(2,2),(2,1)")

	var input []string
	var output []struct {
		SQL  string
		Plan []string
	}
	integrationSuiteData := core.GetIntegrationSuiteData()
	integrationSuiteData.GetTestCases(t, &input, &output)
	for i, tt := range input {
		testdata.OnRecord(func() {
			output[i].SQL = tt
			output[i].Plan = testdata.ConvertRowsToStrings(tk.MustQuery(tt).Rows())
		})
		res := tk.MustQuery(tt)
		res.Check(testkit.Rows(output[i].Plan...))
	}
}

func TestQueryBlockTableAliasInHint(t *testing.T) {
	store, clean := testkit.CreateMockStore(t)
	defer clean()
	tk := testkit.NewTestKit(t, store)

	tk.MustExec("use test")
	require.True(t, tk.HasPlan("select /*+ HASH_JOIN(@sel_1 t2) */ * FROM (select 1) t1 NATURAL LEFT JOIN (select 2) t2", "HashJoin"))
	tk.MustQuery("select /*+ HASH_JOIN(@sel_1 t2) */ * FROM (select 1) t1 NATURAL LEFT JOIN (select 2) t2").Check(testkit.Rows(
		"1 2",
	))
	require.Len(t, tk.Session().GetSessionVars().StmtCtx.GetWarnings(), 0)
}

func TestIssue10448(t *testing.T) {
	store, clean := testkit.CreateMockStore(t)
	defer clean()
	tk := testkit.NewTestKit(t, store)
	tk.MustExec("use test")
	tk.MustExec("drop table if exists t;")

	tk.MustExec("create table t(pk int(11) primary key)")
	tk.MustExec("insert into t values(1),(2),(3)")
	tk.MustQuery("select a from (select pk as a from t) t1 where a = 18446744073709551615").Check(testkit.Rows())
}

func TestMultiUpdateOnPrimaryKey(t *testing.T) {
	store, clean := testkit.CreateMockStore(t)
	defer clean()
	tk := testkit.NewTestKit(t, store)
	tk.MustExec("use test")

	tk.MustExec("drop table if exists t")
	tk.MustExec("create table t (a int not null primary key)")
	tk.MustExec("insert into t values (1)")
	tk.MustGetErrMsg(`UPDATE t m, t n SET m.a = m.a + 10, n.a = n.a + 10`,
		`[planner:1706]Primary key/partition key update is not allowed since the table is updated both as 'm' and 'n'.`)

	tk.MustExec("drop table if exists t")
	tk.MustExec("create table t (a varchar(10) not null primary key)")
	tk.MustExec("insert into t values ('abc')")
	tk.MustGetErrMsg(`UPDATE t m, t n SET m.a = 'def', n.a = 'xyz'`,
		`[planner:1706]Primary key/partition key update is not allowed since the table is updated both as 'm' and 'n'.`)

	tk.MustExec("drop table if exists t")
	tk.MustExec("create table t (a int, b int, primary key (a, b))")
	tk.MustExec("insert into t values (1, 2)")
	tk.MustGetErrMsg(`UPDATE t m, t n SET m.a = m.a + 10, n.b = n.b + 10`,
		`[planner:1706]Primary key/partition key update is not allowed since the table is updated both as 'm' and 'n'.`)

	tk.MustExec("drop table if exists t")
	tk.MustExec("create table t (a int primary key, b int)")
	tk.MustExec("insert into t values (1, 2)")
	tk.MustGetErrMsg(`UPDATE t m, t n SET m.a = m.a + 10, n.a = n.a + 10`,
		`[planner:1706]Primary key/partition key update is not allowed since the table is updated both as 'm' and 'n'.`)

	tk.MustExec(`UPDATE t m, t n SET m.b = m.b + 10, n.b = n.b + 10`)
	tk.MustQuery("SELECT * FROM t").Check(testkit.Rows("1 12"))

	tk.MustGetErrMsg(`UPDATE t m, t n SET m.a = m.a + 1, n.b = n.b + 10`,
		`[planner:1706]Primary key/partition key update is not allowed since the table is updated both as 'm' and 'n'.`)
	tk.MustGetErrMsg(`UPDATE t m, t n, t q SET m.a = m.a + 1, n.b = n.b + 10, q.b = q.b - 10`,
		`[planner:1706]Primary key/partition key update is not allowed since the table is updated both as 'm' and 'n'.`)
	tk.MustGetErrMsg(`UPDATE t m, t n, t q SET m.b = m.b + 1, n.a = n.a + 10, q.b = q.b - 10`,
		`[planner:1706]Primary key/partition key update is not allowed since the table is updated both as 'm' and 'n'.`)
	tk.MustGetErrMsg(`UPDATE t m, t n, t q SET m.b = m.b + 1, n.b = n.b + 10, q.a = q.a - 10`,
		`[planner:1706]Primary key/partition key update is not allowed since the table is updated both as 'm' and 'q'.`)
	tk.MustGetErrMsg(`UPDATE t q, t n, t m SET m.b = m.b + 1, n.b = n.b + 10, q.a = q.a - 10`,
		`[planner:1706]Primary key/partition key update is not allowed since the table is updated both as 'q' and 'n'.`)

	tk.MustExec("update t m, t n set m.a = n.a+10 where m.a=n.a")
	tk.MustQuery("select * from t").Check(testkit.Rows("11 12"))
}

func TestOrderByHavingNotInSelect(t *testing.T) {
	store, clean := testkit.CreateMockStore(t)
	defer clean()
	tk := testkit.NewTestKit(t, store)
	tk.MustExec("use test")
	tk.MustExec("drop table if exists ttest")
	tk.MustExec("create table ttest (v1 int, v2 int)")
	tk.MustExec("insert into ttest values(1, 2), (4,6), (1, 7)")
	tk.MustGetErrMsg("select v1 from ttest order by count(v2)",
		"[planner:3029]Expression #1 of ORDER BY contains aggregate function and applies to the result of a non-aggregated query")
	tk.MustGetErrMsg("select v1 from ttest having count(v2)",
		"[planner:8123]In aggregated query without GROUP BY, expression #1 of SELECT list contains nonaggregated column 'v1'; this is incompatible with sql_mode=only_full_group_by")
	tk.MustGetErrMsg("select v2, v1 from (select * from ttest) t1 join (select 1, 2) t2 group by v1",
		"[planner:1055]Expression #1 of SELECT list is not in GROUP BY clause and contains nonaggregated column 'test.t1.v2' which is not functionally dependent on columns in GROUP BY clause; this is incompatible with sql_mode=only_full_group_by")
	tk.MustGetErrMsg("select v2, v1 from (select t1.v1, t2.v2 from ttest t1 join ttest t2) t3 join (select 1, 2) t2 group by v1",
		"[planner:1055]Expression #1 of SELECT list is not in GROUP BY clause and contains nonaggregated column 'test.t3.v2' which is not functionally dependent on columns in GROUP BY clause; this is incompatible with sql_mode=only_full_group_by")

}

func TestUpdateSetDefault(t *testing.T) {
	store, clean := testkit.CreateMockStore(t)
	defer clean()
	// #20598
	tk := testkit.NewTestKit(t, store)
	tk.MustExec("use test")
	tk.MustExec("create table tt (x int, z int as (x+10) stored)")
	tk.MustExec("insert into tt(x) values (1)")
	tk.MustExec("update tt set x=2, z = default")
	tk.MustExec("update tt set x=2, z = default(z)")
	tk.MustQuery("select * from tt").Check(testkit.Rows("2 12"))

	tk.MustGetErrMsg("update tt set x=2, z = default(x)",
		"[planner:3105]The value specified for generated column 'z' in table 'tt' is not allowed.")
	tk.MustGetErrMsg("update tt set z = 123",
		"[planner:3105]The value specified for generated column 'z' in table 'tt' is not allowed.")
	tk.MustGetErrMsg("update tt as ss set z = 123",
		"[planner:3105]The value specified for generated column 'z' in table 'tt' is not allowed.")
	tk.MustGetErrMsg("update tt as ss set x = 3, z = 13",
		"[planner:3105]The value specified for generated column 'z' in table 'tt' is not allowed.")
	tk.MustGetErrMsg("update tt as s1, tt as s2 set s1.z = default, s2.z = 456",
		"[planner:3105]The value specified for generated column 'z' in table 'tt' is not allowed.")
}

func TestExtendedStatsSwitch(t *testing.T) {
	store, clean := testkit.CreateMockStore(t)
	defer clean()
	tk := testkit.NewTestKit(t, store)
	tk.MustExec("use test")
	tk.MustExec("drop table if exists t")
	tk.MustExec("create table t(a int not null, b int not null, key(a), key(b))")
	tk.MustExec("insert into t values(1,1),(2,2),(3,3),(4,4),(5,5),(6,6)")

	tk.MustExec("set session tidb_enable_extended_stats = off")
	tk.MustGetErrMsg("alter table t add stats_extended s1 correlation(a,b)",
		"Extended statistics feature is not generally available now, and tidb_enable_extended_stats is OFF")
	tk.MustGetErrMsg("alter table t drop stats_extended s1",
		"Extended statistics feature is not generally available now, and tidb_enable_extended_stats is OFF")
	tk.MustGetErrMsg("admin reload stats_extended",
		"Extended statistics feature is not generally available now, and tidb_enable_extended_stats is OFF")

	tk.MustExec("set session tidb_enable_extended_stats = on")
	tk.MustExec("alter table t add stats_extended s1 correlation(a,b)")
	tk.MustQuery("select stats, status from mysql.stats_extended where name = 's1'").Check(testkit.Rows(
		"<nil> 0",
	))
	tk.MustExec("set session tidb_enable_extended_stats = off")
	// Analyze should not collect extended stats.
	tk.MustExec("analyze table t")
	tk.MustQuery("select stats, status from mysql.stats_extended where name = 's1'").Check(testkit.Rows(
		"<nil> 0",
	))
	tk.MustExec("set session tidb_enable_extended_stats = on")
	// Analyze would collect extended stats.
	tk.MustExec("analyze table t")
	tk.MustQuery("select stats, status from mysql.stats_extended where name = 's1'").Check(testkit.Rows(
		"1.000000 1",
	))
	// Estimated index scan count is 4 using extended stats.
	tk.MustQuery("explain format = 'brief' select * from t use index(b) where a > 3 order by b limit 1").Check(testkit.Rows(
		"Limit 1.00 root  offset:0, count:1",
		"└─Projection 1.00 root  test.t.a, test.t.b",
		"  └─IndexLookUp 1.00 root  ",
		"    ├─IndexFullScan(Build) 4.00 cop[tikv] table:t, index:b(b) keep order:true",
		"    └─Selection(Probe) 1.00 cop[tikv]  gt(test.t.a, 3)",
		"      └─TableRowIDScan 4.00 cop[tikv] table:t keep order:false",
	))
	tk.MustExec("set session tidb_enable_extended_stats = off")
	// Estimated index scan count is 2 using independent assumption.
	tk.MustQuery("explain format = 'brief' select * from t use index(b) where a > 3 order by b limit 1").Check(testkit.Rows(
		"Limit 1.00 root  offset:0, count:1",
		"└─Projection 1.00 root  test.t.a, test.t.b",
		"  └─IndexLookUp 1.00 root  ",
		"    ├─IndexFullScan(Build) 2.00 cop[tikv] table:t, index:b(b) keep order:true",
		"    └─Selection(Probe) 1.00 cop[tikv]  gt(test.t.a, 3)",
		"      └─TableRowIDScan 2.00 cop[tikv] table:t keep order:false",
	))
}

func TestOrderByNotInSelectDistinct(t *testing.T) {
	store, clean := testkit.CreateMockStore(t)
	defer clean()
	tk := testkit.NewTestKit(t, store)
	tk.MustExec("use test")

	// #12442
	tk.MustExec("drop table if exists ttest")
	tk.MustExec("create table ttest (v1 int, v2 int)")
	tk.MustExec("insert into ttest values(1, 2), (4,6), (1, 7)")

	tk.MustGetErrMsg("select distinct v1 from ttest order by v2",
		"[planner:3065]Expression #1 of ORDER BY clause is not in SELECT list, references column 'test.ttest.v2' which is not in SELECT list; this is incompatible with DISTINCT")
	tk.MustGetErrMsg("select distinct v1+1 from ttest order by v1",
		"[planner:3065]Expression #1 of ORDER BY clause is not in SELECT list, references column 'test.ttest.v1' which is not in SELECT list; this is incompatible with DISTINCT")
	tk.MustGetErrMsg("select distinct v1+1 from ttest order by 1+v1",
		"[planner:3065]Expression #1 of ORDER BY clause is not in SELECT list, references column 'test.ttest.v1' which is not in SELECT list; this is incompatible with DISTINCT")
	tk.MustGetErrMsg("select distinct v1+1 from ttest order by v1+2",
		"[planner:3065]Expression #1 of ORDER BY clause is not in SELECT list, references column 'test.ttest.v1' which is not in SELECT list; this is incompatible with DISTINCT")
	tk.MustGetErrMsg("select distinct count(v1) from ttest group by v2 order by sum(v1)",
		"[planner:3066]Expression #1 of ORDER BY clause is not in SELECT list, contains aggregate function; this is incompatible with DISTINCT")
	tk.MustGetErrMsg("select distinct sum(v1)+1 from ttest group by v2 order by sum(v1)",
		"[planner:3066]Expression #1 of ORDER BY clause is not in SELECT list, contains aggregate function; this is incompatible with DISTINCT")

	// Expressions in ORDER BY whole match some fields in DISTINCT.
	tk.MustQuery("select distinct v1+1 from ttest order by v1+1").Check(testkit.Rows("2", "5"))
	tk.MustQuery("select distinct count(v1) from ttest order by count(v1)").Check(testkit.Rows("3"))
	tk.MustQuery("select distinct count(v1) from ttest group by v2 order by count(v1)").Check(testkit.Rows("1"))
	tk.MustQuery("select distinct sum(v1) from ttest group by v2 order by sum(v1)").Check(testkit.Rows("1", "4"))
	tk.MustQuery("select distinct v1, v2 from ttest order by 1, 2").Check(testkit.Rows("1 2", "1 7", "4 6"))
	tk.MustQuery("select distinct v1, v2 from ttest order by 2, 1").Check(testkit.Rows("1 2", "4 6", "1 7"))

	// Referenced columns of expressions in ORDER BY whole match some fields in DISTINCT,
	// both original expression and alias can be referenced.
	tk.MustQuery("select distinct v1 from ttest order by v1+1").Check(testkit.Rows("1", "4"))
	tk.MustQuery("select distinct v1, v2 from ttest order by v1+1, v2").Check(testkit.Rows("1 2", "1 7", "4 6"))
	tk.MustQuery("select distinct v1+1 as z, v2 from ttest order by v1+1, z+v2").Check(testkit.Rows("2 2", "2 7", "5 6"))
	tk.MustQuery("select distinct sum(v1) as z from ttest group by v2 order by z+1").Check(testkit.Rows("1", "4"))
	tk.MustQuery("select distinct sum(v1)+1 from ttest group by v2 order by sum(v1)+1").Check(testkit.Rows("2", "5"))
	tk.MustQuery("select distinct v1 as z from ttest order by v1+z").Check(testkit.Rows("1", "4"))
}

func TestInvalidNamedWindowSpec(t *testing.T) {
	store, clean := testkit.CreateMockStore(t)
	defer clean()
	// #12356
	tk := testkit.NewTestKit(t, store)
	tk.MustExec("use test")
	tk.MustExec("DROP TABLE IF EXISTS temptest")
	tk.MustExec("create table temptest (val int, val1 int)")
	tk.MustQuery("SELECT val FROM temptest WINDOW w AS (ORDER BY val RANGE 1 PRECEDING)").Check(testkit.Rows())
	tk.MustGetErrMsg("SELECT val FROM temptest WINDOW w AS (ORDER BY val, val1 RANGE 1 PRECEDING)",
		"[planner:3587]Window 'w' with RANGE N PRECEDING/FOLLOWING frame requires exactly one ORDER BY expression, of numeric or temporal type")
	tk.MustGetErrMsg("select val1, avg(val1) as a from temptest group by val1 window w as (order by a)",
		"[planner:1054]Unknown column 'a' in 'window order by'")
	tk.MustGetErrMsg("select val1, avg(val1) as a from temptest group by val1 window w as (partition by a)",
		"[planner:1054]Unknown column 'a' in 'window partition by'")
}

func TestCorrelatedAggregate(t *testing.T) {
	store, clean := testkit.CreateMockStore(t)
	defer clean()
	tk := testkit.NewTestKit(t, store)
	tk.MustExec("use test")

	// #18350
	tk.MustExec("DROP TABLE IF EXISTS tab, tab2")
	tk.MustExec("CREATE TABLE tab(i INT)")
	tk.MustExec("CREATE TABLE tab2(j INT)")
	tk.MustExec("insert into tab values(1),(2),(3)")
	tk.MustExec("insert into tab2 values(1),(2),(3),(15)")
	tk.MustQuery(`SELECT m.i,
       (SELECT COUNT(n.j)
           FROM tab2 WHERE j=15) AS o
    FROM tab m, tab2 n GROUP BY 1 order by m.i`).Check(testkit.Rows("1 4", "2 4", "3 4"))
	tk.MustQuery(`SELECT
         (SELECT COUNT(n.j)
             FROM tab2 WHERE j=15) AS o
    FROM tab m, tab2 n order by m.i`).Check(testkit.Rows("12"))

	// #17748
	tk.MustExec("drop table if exists t1, t2")
	tk.MustExec("create table t1 (a int, b int)")
	tk.MustExec("create table t2 (m int, n int)")
	tk.MustExec("insert into t1 values (2,2), (2,2), (3,3), (3,3), (3,3), (4,4)")
	tk.MustExec("insert into t2 values (1,11), (2,22), (3,32), (4,44), (4,44)")
	tk.MustExec("set @@sql_mode='TRADITIONAL'")

	tk.MustQuery(`select count(*) c, a,
		( select group_concat(count(a)) from t2 where m = a )
		from t1 group by a order by a`).
		Check(testkit.Rows("2 2 2", "3 3 3", "1 4 1,1"))

	tk.MustExec("drop table if exists t")
	tk.MustExec("create table t (a int, b int)")
	tk.MustExec("insert into t values (1,1),(2,1),(2,2),(3,1),(3,2),(3,3)")

	// Sub-queries in SELECT fields
	// from SELECT fields
	tk.MustQuery("select (select count(a)) from t").Check(testkit.Rows("6"))
	tk.MustQuery("select (select (select (select count(a)))) from t").Check(testkit.Rows("6"))
	tk.MustQuery("select (select (select count(n.a)) from t m order by count(m.b)) from t n").Check(testkit.Rows("6"))
	// from WHERE
	tk.MustQuery("select (select count(n.a) from t where count(n.a)=3) from t n").Check(testkit.Rows("<nil>"))
	tk.MustQuery("select (select count(a) from t where count(distinct n.a)=3) from t n").Check(testkit.Rows("6"))
	// from HAVING
	tk.MustQuery("select (select count(n.a) from t having count(n.a)=6 limit 1) from t n").Check(testkit.Rows("6"))
	tk.MustQuery("select (select count(n.a) from t having count(distinct n.b)=3 limit 1) from t n").Check(testkit.Rows("6"))
	tk.MustQuery("select (select sum(distinct n.a) from t having count(distinct n.b)=3 limit 1) from t n").Check(testkit.Rows("6"))
	tk.MustQuery("select (select sum(distinct n.a) from t having count(distinct n.b)=6 limit 1) from t n").Check(testkit.Rows("<nil>"))
	// from ORDER BY
	tk.MustQuery("select (select count(n.a) from t order by count(n.b) limit 1) from t n").Check(testkit.Rows("6"))
	tk.MustQuery("select (select count(distinct n.b) from t order by count(n.b) limit 1) from t n").Check(testkit.Rows("3"))
	// from TableRefsClause
	tk.MustQuery("select (select cnt from (select count(a) cnt) s) from t").Check(testkit.Rows("6"))
	tk.MustQuery("select (select count(cnt) from (select count(a) cnt) s) from t").Check(testkit.Rows("1"))
	// from sub-query inside aggregate
	tk.MustQuery("select (select sum((select count(a)))) from t").Check(testkit.Rows("6"))
	tk.MustQuery("select (select sum((select count(a))+sum(a))) from t").Check(testkit.Rows("20"))
	// from GROUP BY
	tk.MustQuery("select (select count(a) from t group by count(n.a)) from t n").Check(testkit.Rows("6"))
	tk.MustQuery("select (select count(distinct a) from t group by count(n.a)) from t n").Check(testkit.Rows("3"))

	// Sub-queries in HAVING
	tk.MustQuery("select sum(a) from t having (select count(a)) = 0").Check(testkit.Rows())
	tk.MustQuery("select sum(a) from t having (select count(a)) > 0").Check(testkit.Rows("14"))

	// Sub-queries in ORDER BY
	tk.MustQuery("select count(a) from t group by b order by (select count(a))").Check(testkit.Rows("1", "2", "3"))
	tk.MustQuery("select count(a) from t group by b order by (select -count(a))").Check(testkit.Rows("3", "2", "1"))

	// Nested aggregate (correlated aggregate inside aggregate)
	tk.MustQuery("select (select sum(count(a))) from t").Check(testkit.Rows("6"))
	tk.MustQuery("select (select sum(sum(a))) from t").Check(testkit.Rows("14"))

	// Combining aggregates
	tk.MustQuery("select count(a), (select count(a)) from t").Check(testkit.Rows("6 6"))
	tk.MustQuery("select sum(distinct b), count(a), (select count(a)), (select cnt from (select sum(distinct b) as cnt) n) from t").
		Check(testkit.Rows("6 6 6 6"))
}

func TestCorrelatedColumnAggFuncPushDown(t *testing.T) {
	store, clean := testkit.CreateMockStore(t)
	defer clean()
	tk := testkit.NewTestKit(t, store)
	tk.MustExec("use test;")
	tk.MustExec("drop table if exists t;")
	tk.MustExec("create table t (a int, b int);")
	tk.MustExec("insert into t values (1,1);")
	tk.MustQuery("select (select count(n.a + a) from t) from t n;").Check(testkit.Rows(
		"1",
	))
}

// Test for issue https://github.com/pingcap/tidb/issues/21607.
func TestConditionColPruneInPhysicalUnionScan(t *testing.T) {
	store, clean := testkit.CreateMockStore(t)
	defer clean()
	tk := testkit.NewTestKit(t, store)
	tk.MustExec("use test;")
	tk.MustExec("drop table if exists t;")
	tk.MustExec("create table t (a int, b int);")
	tk.MustExec("begin;")
	tk.MustExec("insert into t values (1, 2);")
	tk.MustQuery("select count(*) from t where b = 1 and b in (3);").
		Check(testkit.Rows("0"))

	tk.MustExec("drop table t;")
	tk.MustExec("create table t (a int, b int as (a + 1), c int as (b + 1));")
	tk.MustExec("begin;")
	tk.MustExec("insert into t (a) values (1);")
	tk.MustQuery("select count(*) from t where b = 1 and b in (3);").
		Check(testkit.Rows("0"))
	tk.MustQuery("select count(*) from t where c = 1 and c in (3);").
		Check(testkit.Rows("0"))
}

func TestInvalidHint(t *testing.T) {
	store, clean := testkit.CreateMockStore(t)
	defer clean()
	tk := testkit.NewTestKit(t, store)

	tk.MustExec("use test")
	tk.MustExec("drop table if exists tt")
	tk.MustExec("create table tt(a int, key(a));")

	var input []string
	var output []struct {
		SQL      string
		Plan     []string
		Warnings []string
	}
	integrationSuiteData := core.GetIntegrationSuiteData()
	integrationSuiteData.GetTestCases(t, &input, &output)
	warning := "show warnings;"
	for i, tt := range input {
		testdata.OnRecord(func() {
			output[i].SQL = tt
			output[i].Plan = testdata.ConvertRowsToStrings(tk.MustQuery(tt).Rows())
			output[i].Warnings = testdata.ConvertRowsToStrings(tk.MustQuery(warning).Rows())
		})
		tk.MustQuery(tt).Check(testkit.Rows(output[i].Plan...))
	}
}

// Test for issue https://github.com/pingcap/tidb/issues/18320
func TestNonaggregateColumnWithSingleValueInOnlyFullGroupByMode(t *testing.T) {
	store, clean := testkit.CreateMockStore(t)
	defer clean()
	tk := testkit.NewTestKit(t, store)
	tk.MustExec("use test")
	tk.MustExec("drop table if exists t")
	tk.MustExec("create table t (a int, b int, c int)")
	tk.MustExec("insert into t values (1, 2, 3), (4, 5, 6), (7, 8, 9)")
	tk.MustQuery("select a, count(b) from t where a = 1").Check(testkit.Rows("1 1"))
	tk.MustQuery("select a, count(b) from t where a = 10").Check(testkit.Rows("<nil> 0"))
	tk.MustQuery("select a, c, sum(b) from t where a = 1 group by c").Check(testkit.Rows("1 3 2"))
	tk.MustGetErrMsg("select a from t where a = 1 order by count(b)", "[planner:3029]Expression #1 of ORDER BY contains aggregate function and applies to the result of a non-aggregated query")
	tk.MustQuery("select a from t where a = 1 having count(b) > 0").Check(testkit.Rows("1"))
}

func TestConvertRangeToPoint(t *testing.T) {
	store, clean := testkit.CreateMockStore(t)
	defer clean()
	tk := testkit.NewTestKit(t, store)

	tk.MustExec("use test")
	tk.MustExec("drop table if exists t0")
	tk.MustExec("create table t0 (a int, b int, index(a, b))")
	tk.MustExec("insert into t0 values (1, 1)")
	tk.MustExec("insert into t0 values (2, 2)")
	tk.MustExec("insert into t0 values (2, 2)")
	tk.MustExec("insert into t0 values (2, 2)")
	tk.MustExec("insert into t0 values (2, 2)")
	tk.MustExec("insert into t0 values (2, 2)")
	tk.MustExec("insert into t0 values (3, 3)")

	tk.MustExec("drop table if exists t1")
	tk.MustExec("create table t1 (a int, b int, c int, index(a, b, c))")

	tk.MustExec("drop table if exists t2")
	tk.MustExec("create table t2 (a float, b float, index(a, b))")

	tk.MustExec("drop table if exists t3")
	tk.MustExec("create table t3 (a char(10), b char(10), c char(10), index(a, b, c))")

	var input []string
	var output []struct {
		SQL  string
		Plan []string
	}
	integrationSuiteData := core.GetIntegrationSuiteData()
	integrationSuiteData.GetTestCases(t, &input, &output)
	for i, tt := range input {
		testdata.OnRecord(func() {
			output[i].SQL = tt
			output[i].Plan = testdata.ConvertRowsToStrings(tk.MustQuery(tt).Rows())
		})
		tk.MustQuery(tt).Check(testkit.Rows(output[i].Plan...))
	}
}

func TestIssue22040(t *testing.T) {
	store, clean := testkit.CreateMockStore(t)
	defer clean()
	// #22040
	tk := testkit.NewTestKit(t, store)
	tk.MustExec("use test")
	tk.MustExec("drop table if exists t")
	tk.MustExec("create table t (a int, b int, primary key(a,b))")
	// valid case
	tk.MustExec("select * from t where (a,b) in ((1,2),(1,2))")
	// invalid case, column count doesn't match
	{
		err := tk.ExecToErr("select * from t where (a,b) in (1,2)")
		require.IsType(t, expression.ErrOperandColumns, errors.Cause(err))
	}
	{
		err := tk.ExecToErr("select * from t where (a,b) in ((1,2),1)")
		require.IsType(t, expression.ErrOperandColumns, errors.Cause(err))
	}
}

func TestIssue22105(t *testing.T) {
	store, clean := testkit.CreateMockStore(t)
	defer clean()
	tk := testkit.NewTestKit(t, store)

	tk.MustExec("use test")
	tk.MustExec("drop table if exists t")
	tk.MustExec(`CREATE TABLE t1 (
  key1 int(11) NOT NULL,
  key2 int(11) NOT NULL,
  key3 int(11) NOT NULL,
  key4 int(11) NOT NULL,
  key5 int(11) DEFAULT NULL,
  key6 int(11) DEFAULT NULL,
  key7 int(11) NOT NULL,
  key8 int(11) NOT NULL,
  KEY i1 (key1),
  KEY i2 (key2),
  KEY i3 (key3),
  KEY i4 (key4),
  KEY i5 (key5),
  KEY i6 (key6)
) ENGINE=InnoDB DEFAULT CHARSET=utf8mb4 COLLATE=utf8mb4_bin`)

	var input []string
	var output []struct {
		SQL  string
		Plan []string
	}
	integrationSuiteData := core.GetIntegrationSuiteData()
	integrationSuiteData.GetTestCases(t, &input, &output)
	for i, tt := range input {
		testdata.OnRecord(func() {
			output[i].SQL = tt
			output[i].Plan = testdata.ConvertRowsToStrings(tk.MustQuery(tt).Rows())
		})
		tk.MustQuery(tt).Check(testkit.Rows(output[i].Plan...))
	}
}

func TestIssue22071(t *testing.T) {
	store, clean := testkit.CreateMockStore(t)
	defer clean()
	tk := testkit.NewTestKit(t, store)
	tk.MustExec("use test")
	tk.MustExec("create table t (a int);")
	tk.MustExec("insert into t values(1),(2),(5)")
	tk.MustQuery("select n in (1,2) from (select a in (1,2) as n from t) g;").Sort().Check(testkit.Rows("0", "1", "1"))
	tk.MustQuery("select n in (1,n) from (select a in (1,2) as n from t) g;").Check(testkit.Rows("1", "1", "1"))
}

func TestCreateViewIsolationRead(t *testing.T) {
	store, clean := testkit.CreateMockStore(t)
	defer clean()
	se, err := session.CreateSession4Test(store)
	require.NoError(t, err)
	require.True(t, se.Auth(&auth.UserIdentity{Username: "root", Hostname: "%"}, nil, nil))
	tk := testkit.NewTestKit(t, store)
	tk.SetSession(se)

	tk.MustExec("use test;")
	tk.MustExec("drop table if exists t;")
	tk.MustExec("create table t(a int, b int);")
	tk.MustExec("set session tidb_isolation_read_engines='tiflash,tidb';")
	// No error for CreateView.
	tk.MustExec("create view v0 (a, avg_b) as select a, avg(b) from t group by a;")
	tk.MustGetErrMsg("select * from v0;", "[planner:1815]Internal : No access path for table 't' is found with 'tidb_isolation_read_engines' = 'tiflash,tidb', valid values can be 'tikv'.")
	tk.MustExec("set session tidb_isolation_read_engines='tikv,tiflash,tidb';")
	tk.MustQuery("select * from v0;").Check(testkit.Rows())
}

func TestIssue22199(t *testing.T) {
	store, clean := testkit.CreateMockStore(t)
	defer clean()
	tk := testkit.NewTestKit(t, store)
	tk.MustExec("use test")
	tk.MustExec("drop table if exists t1, t2")
	tk.MustExec("create table t1(i int primary key, j int, index idx_j(j))")
	tk.MustExec("create table t2(i int primary key, j int, index idx_j(j))")
	tk.MustGetErrMsg("select t1.*, (select t2.* from t1) from t1", "[planner:1051]Unknown table 't2'")
}

func TestIssue22892(t *testing.T) {
	store, clean := testkit.CreateMockStore(t)
	defer clean()
	tk := testkit.NewTestKit(t, store)
	tk.MustExec("use test")
	tk.MustExec("set @@tidb_partition_prune_mode='static'")
	tk.MustExec("drop table if exists t1")
	tk.MustExec("create table t1(a int) partition by hash (a) partitions 5;")
	tk.MustExec("insert into t1 values (0);")
	tk.MustQuery("select * from t1 where a not between 1 and 2;").Check(testkit.Rows("0"))

	tk.MustExec("set @@tidb_partition_prune_mode='dynamic'")
	tk.MustExec("drop table if exists t2")
	tk.MustExec("create table t2(a int) partition by hash (a) partitions 5;")
	tk.MustExec("insert into t2 values (0);")
	tk.MustQuery("select * from t2 where a not between 1 and 2;").Check(testkit.Rows("0"))
}

func TestIssue26719(t *testing.T) {
	store, clean := testkit.CreateMockStore(t)
	defer clean()
	tk := testkit.NewTestKit(t, store)
	tk.MustExec("use test")
	tk.MustExec(`create table tx (a int) partition by range (a) (partition p0 values less than (10), partition p1 values less than (20))`)
	tk.MustExec(`insert into tx values (1)`)
	tk.MustExec("set @@tidb_partition_prune_mode='dynamic'")

	tk.MustExec(`begin`)
	tk.MustExec(`delete from tx where a in (1)`)
	tk.MustQuery(`select * from tx PARTITION(p0)`).Check(testkit.Rows())
	tk.MustQuery(`select * from tx`).Check(testkit.Rows())
	tk.MustExec(`rollback`)
}

func TestIssue32428(t *testing.T) {
	store, clean := testkit.CreateMockStore(t)
	defer clean()
	tk := testkit.NewTestKit(t, store)
	tk.MustExec("use test")
	tk.MustExec("create table `t1` (`a` enum('aa') DEFAULT NULL, KEY `k` (`a`))")
	tk.MustExec("insert into t1 values('aa')")
	tk.MustExec("insert into t1 values(null)")
	tk.MustQuery("select a from t1 where a<=>'aa'").Check(testkit.Rows("aa"))
	tk.MustQuery("select a from t1 where a<=>null").Check(testkit.Rows("<nil>"))

	tk.MustExec(`CREATE TABLE IDT_MULTI15860STROBJSTROBJ (
	  COL1 enum('aa') DEFAULT NULL,
	  COL2 int(41) DEFAULT NULL,
	  COL3 year(4) DEFAULT NULL,
	  KEY U_M_COL4 (COL1,COL2),
	  KEY U_M_COL5 (COL3,COL2))`)
	tk.MustExec(`insert into IDT_MULTI15860STROBJSTROBJ  values("aa", 1013610488, 1982)`)
	tk.MustQuery(`SELECT * FROM IDT_MULTI15860STROBJSTROBJ t1 RIGHT JOIN IDT_MULTI15860STROBJSTROBJ t2 ON t1.col1 <=> t2.col1 where t1.col1 is null and t2.col1 = "aa"`).Check(testkit.Rows()) // empty result
	tk.MustExec(`prepare stmt from "SELECT * FROM IDT_MULTI15860STROBJSTROBJ t1 RIGHT JOIN IDT_MULTI15860STROBJSTROBJ t2 ON t1.col1 <=> t2.col1 where t1.col1 is null and t2.col1 = ?"`)
	tk.MustExec(`set @a="aa"`)
	tk.MustQuery(`execute stmt using @a`).Check(testkit.Rows()) // empty result
}

func TestPushDownProjectionForTiFlash(t *testing.T) {
	store, clean := testkit.CreateMockStore(t)
	defer clean()
	tk := testkit.NewTestKit(t, store)
	tk.MustExec("use test")
	tk.MustExec("drop table if exists t")
	tk.MustExec("create table t (id int, value decimal(6,3), name char(128))")
	tk.MustExec("analyze table t")
	tk.MustExec("set session tidb_allow_mpp=OFF")

	// Create virtual tiflash replica info.
	dom := domain.GetDomain(tk.Session())
	is := dom.InfoSchema()
	db, exists := is.SchemaByName(model.NewCIStr("test"))
	require.True(t, exists)
	for _, tblInfo := range db.Tables {
		if tblInfo.Name.L == "t" {
			tblInfo.TiFlashReplica = &model.TiFlashReplicaInfo{
				Count:     1,
				Available: true,
			}
		}
	}

	var input []string
	var output []struct {
		SQL  string
		Plan []string
	}
	integrationSuiteData := core.GetIntegrationSuiteData()
	integrationSuiteData.GetTestCases(t, &input, &output)
	for i, tt := range input {
		testdata.OnRecord(func() {
			output[i].SQL = tt
			output[i].Plan = testdata.ConvertRowsToStrings(tk.MustQuery(tt).Rows())
		})
		res := tk.MustQuery(tt)
		res.Check(testkit.Rows(output[i].Plan...))
	}
}

func TestPushDownProjectionForMPP(t *testing.T) {
	store, clean := testkit.CreateMockStore(t)
	defer clean()
	tk := testkit.NewTestKit(t, store)
	tk.MustExec("use test")
	tk.MustExec("drop table if exists t")
	tk.MustExec("create table t (id int, value decimal(6,3), name char(128))")
	tk.MustExec("analyze table t")

	// Create virtual tiflash replica info.
	dom := domain.GetDomain(tk.Session())
	is := dom.InfoSchema()
	db, exists := is.SchemaByName(model.NewCIStr("test"))
	require.True(t, exists)
	for _, tblInfo := range db.Tables {
		if tblInfo.Name.L == "t" {
			tblInfo.TiFlashReplica = &model.TiFlashReplicaInfo{
				Count:     1,
				Available: true,
			}
		}
	}

	tk.MustExec("set @@tidb_allow_mpp=1; set @@tidb_enforce_mpp=1;")

	var input []string
	var output []struct {
		SQL  string
		Plan []string
	}
	integrationSuiteData := core.GetIntegrationSuiteData()
	integrationSuiteData.GetTestCases(t, &input, &output)
	for i, tt := range input {
		testdata.OnRecord(func() {
			output[i].SQL = tt
			output[i].Plan = testdata.ConvertRowsToStrings(tk.MustQuery(tt).Rows())
		})
		res := tk.MustQuery(tt)
		res.Check(testkit.Rows(output[i].Plan...))
	}
}

func TestReorderSimplifiedOuterJoins(t *testing.T) {
	store, clean := testkit.CreateMockStore(t)
	defer clean()
	tk := testkit.NewTestKit(t, store)

	tk.MustExec("use test")
	tk.MustExec("drop table if exists t1,t2,t3")
	tk.MustExec("create table t1 (pk char(32) primary key, col1 char(32), col2 varchar(40), col3 char(32), key (col1), key (col3), key (col2,col3), key (col1,col3))")
	tk.MustExec("create table t2 (pk char(32) primary key, col1 varchar(100))")
	tk.MustExec("create table t3 (pk char(32) primary key, keycol varchar(100), pad1 tinyint(1) default null, pad2 varchar(40), key (keycol,pad1,pad2))")

	var input []string
	var output []struct {
		SQL  string
		Plan []string
	}
	integrationSuiteData := core.GetIntegrationSuiteData()
	integrationSuiteData.GetTestCases(t, &input, &output)
	for i, tt := range input {
		testdata.OnRecord(func() {
			output[i].SQL = tt
			output[i].Plan = testdata.ConvertRowsToStrings(tk.MustQuery(tt).Rows())
		})
		tk.MustQuery(tt).Check(testkit.Rows(output[i].Plan...))
	}
}

// Apply operator may got panic because empty Projection is eliminated.
func TestIssue23887(t *testing.T) {
	store, clean := testkit.CreateMockStore(t)
	defer clean()
	tk := testkit.NewTestKit(t, store)
	tk.MustExec("use test")
	tk.MustExec("drop table if exists t;")
	tk.MustExec("create table t(a int, b int);")
	tk.MustExec("insert into t values(1, 2), (3, 4);")
	var input []string
	var output []struct {
		SQL  string
		Plan []string
		Res  []string
	}
	integrationSuiteData := core.GetIntegrationSuiteData()
	integrationSuiteData.GetTestCases(t, &input, &output)
	for i, tt := range input {
		testdata.OnRecord(func() {
			output[i].SQL = tt
			output[i].Plan = testdata.ConvertRowsToStrings(tk.MustQuery("explain format = 'brief' " + tt).Rows())
			output[i].Res = testdata.ConvertRowsToStrings(tk.MustQuery(tt).Sort().Rows())
		})
		tk.MustQuery("explain format = 'brief' " + tt).Check(testkit.Rows(output[i].Plan...))
		tk.MustQuery(tt).Sort().Check(testkit.Rows(output[i].Res...))
	}

	tk.MustExec("drop table if exists t1;")
	tk.MustExec("create table t1 (c1 int primary key, c2 int, c3 int, index c2 (c2));")
	tk.MustQuery("select count(1) from (select count(1) from (select * from t1 where c3 = 100) k) k2;").Check(testkit.Rows("1"))
}

func TestDeleteStmt(t *testing.T) {
	store, clean := testkit.CreateMockStore(t)
	defer clean()
	tk := testkit.NewTestKit(t, store)
	tk.MustExec("use test")
	tk.MustExec("create table t(a int)")
	tk.MustExec("delete t from t;")
	tk.MustExec("delete t from test.t as t;")
	tk.MustGetErrCode("delete test.t from test.t as t;", mysql.ErrUnknownTable)
	tk.MustExec("delete test.t from t;")
	tk.MustExec("create database db1")
	tk.MustExec("use db1")
	tk.MustExec("create table t(a int)")
	tk.MustGetErrCode("delete test.t from t;", mysql.ErrUnknownTable)
}

func TestIndexMergeConstantTrue(t *testing.T) {
	store, clean := testkit.CreateMockStore(t)
	defer clean()
	tk := testkit.NewTestKit(t, store)
	tk.MustExec("use test")
	tk.MustExec("drop table if exists t;")
	tk.MustExec("create table t(a int primary key, b int not null, key(b))")
	tk.MustExec("delete /*+ use_index_merge(t) */ FROM t WHERE a=1 OR (b < SOME (SELECT /*+ use_index_merge(t)*/ b FROM t WHERE a<2 OR b<2))")

	tk.MustExec("drop table if exists t")
	tk.MustExec("create table t(a int not null, b int not null, key(a), key(b))")
	tk.MustExec("delete /*+ use_index_merge(t) */ FROM t WHERE a=1 OR (b < SOME (SELECT /*+ use_index_merge(t)*/ b FROM t WHERE a<2 OR b<2))")

	tk.MustExec("drop table if exists t")
	tk.MustExec("create table t(a int primary key, b int not null, c int, key(a), key(b,c))")
	tk.MustExec("delete /*+ use_index_merge(t) */ FROM t WHERE a=1 OR (a<2 and b<2)")
}

func TestPushDownAggForMPP(t *testing.T) {
	store, clean := testkit.CreateMockStore(t)
	defer clean()
	tk := testkit.NewTestKit(t, store)
	tk.MustExec("use test")
	tk.MustExec("drop table if exists t")
	tk.MustExec("create table t (id int, value decimal(6,3))")
	tk.MustExec("analyze table t")

	// Create virtual tiflash replica info.
	dom := domain.GetDomain(tk.Session())
	is := dom.InfoSchema()
	db, exists := is.SchemaByName(model.NewCIStr("test"))
	require.True(t, exists)
	for _, tblInfo := range db.Tables {
		if tblInfo.Name.L == "t" {
			tblInfo.TiFlashReplica = &model.TiFlashReplicaInfo{
				Count:     1,
				Available: true,
			}
		}
	}

	tk.MustExec(" set @@tidb_allow_mpp=1; set @@tidb_broadcast_join_threshold_count = 1; set @@tidb_broadcast_join_threshold_size=1;")

	var input []string
	var output []struct {
		SQL  string
		Plan []string
	}
	integrationSuiteData := core.GetIntegrationSuiteData()
	integrationSuiteData.GetTestCases(t, &input, &output)
	for i, tt := range input {
		testdata.OnRecord(func() {
			output[i].SQL = tt
			output[i].Plan = testdata.ConvertRowsToStrings(tk.MustQuery(tt).Rows())
		})
		res := tk.MustQuery(tt)
		res.Check(testkit.Rows(output[i].Plan...))
	}
}

func TestMppUnionAll(t *testing.T) {
	store, clean := testkit.CreateMockStore(t)
	defer clean()
	tk := testkit.NewTestKit(t, store)
	tk.MustExec("use test")
	tk.MustExec("drop table if exists t")
	tk.MustExec("drop table if exists t1")
	tk.MustExec("create table t (a int not null, b int, c varchar(20))")
	tk.MustExec("create table t1 (a int, b int not null, c double)")

	// Create virtual tiflash replica info.
	dom := domain.GetDomain(tk.Session())
	is := dom.InfoSchema()
	db, exists := is.SchemaByName(model.NewCIStr("test"))
	require.True(t, exists)
	for _, tblInfo := range db.Tables {
		if tblInfo.Name.L == "t" || tblInfo.Name.L == "t1" {
			tblInfo.TiFlashReplica = &model.TiFlashReplicaInfo{
				Count:     1,
				Available: true,
			}
		}
	}

	var input []string
	var output []struct {
		SQL  string
		Plan []string
	}
	integrationSuiteData := core.GetIntegrationSuiteData()
	integrationSuiteData.GetTestCases(t, &input, &output)
	for i, tt := range input {
		testdata.OnRecord(func() {
			output[i].SQL = tt
			output[i].Plan = testdata.ConvertRowsToStrings(tk.MustQuery(tt).Rows())
		})
		res := tk.MustQuery(tt)
		res.Check(testkit.Rows(output[i].Plan...))
	}

}

func TestMppJoinDecimal(t *testing.T) {
	store, clean := testkit.CreateMockStore(t)
	defer clean()
	tk := testkit.NewTestKit(t, store)
	tk.MustExec("use test")
	tk.MustExec("drop table if exists t")
	tk.MustExec("drop table if exists tt")
	tk.MustExec("create table t (c1 decimal(8, 5), c2 decimal(9, 5), c3 decimal(9, 4) NOT NULL, c4 decimal(8, 4) NOT NULL, c5 decimal(40, 20))")
	tk.MustExec("create table tt (pk int(11) NOT NULL AUTO_INCREMENT primary key,col_varchar_64 varchar(64),col_char_64_not_null char(64) NOT null, col_decimal_30_10_key decimal(30,10), col_tinyint tinyint, col_varchar_key varchar(1), key col_decimal_30_10_key (col_decimal_30_10_key), key col_varchar_key(col_varchar_key));")
	tk.MustExec("analyze table t")
	tk.MustExec("analyze table tt")

	// Create virtual tiflash replica info.
	dom := domain.GetDomain(tk.Session())
	is := dom.InfoSchema()
	db, exists := is.SchemaByName(model.NewCIStr("test"))
	require.True(t, exists)
	for _, tblInfo := range db.Tables {
		if tblInfo.Name.L == "t" || tblInfo.Name.L == "tt" {
			tblInfo.TiFlashReplica = &model.TiFlashReplicaInfo{
				Count:     1,
				Available: true,
			}
		}
	}

	tk.MustExec("set @@tidb_allow_mpp=1;")
	tk.MustExec("set @@session.tidb_broadcast_join_threshold_size = 1")
	tk.MustExec("set @@session.tidb_broadcast_join_threshold_count = 1")

	var input []string
	var output []struct {
		SQL  string
		Plan []string
	}
	integrationSuiteData := core.GetIntegrationSuiteData()
	integrationSuiteData.GetTestCases(t, &input, &output)
	for i, tt := range input {
		testdata.OnRecord(func() {
			output[i].SQL = tt
			output[i].Plan = testdata.ConvertRowsToStrings(tk.MustQuery(tt).Rows())
		})
		res := tk.MustQuery(tt)
		res.Check(testkit.Rows(output[i].Plan...))
	}
}

func TestMppAggTopNWithJoin(t *testing.T) {
	store, clean := testkit.CreateMockStore(t)
	defer clean()
	tk := testkit.NewTestKit(t, store)
	tk.MustExec("use test")
	tk.MustExec("drop table if exists t")
	tk.MustExec("create table t (id int, value decimal(6,3))")
	tk.MustExec("analyze table t")

	// Create virtual tiflash replica info.
	dom := domain.GetDomain(tk.Session())
	is := dom.InfoSchema()
	db, exists := is.SchemaByName(model.NewCIStr("test"))
	require.True(t, exists)
	for _, tblInfo := range db.Tables {
		if tblInfo.Name.L == "t" {
			tblInfo.TiFlashReplica = &model.TiFlashReplicaInfo{
				Count:     1,
				Available: true,
			}
		}
	}

	tk.MustExec(" set @@tidb_allow_mpp=1;")

	var input []string
	var output []struct {
		SQL  string
		Plan []string
	}
	integrationSuiteData := core.GetIntegrationSuiteData()
	integrationSuiteData.GetTestCases(t, &input, &output)
	for i, tt := range input {
		testdata.OnRecord(func() {
			output[i].SQL = tt
			output[i].Plan = testdata.ConvertRowsToStrings(tk.MustQuery(tt).Rows())
		})
		res := tk.MustQuery(tt)
		res.Check(testkit.Rows(output[i].Plan...))
	}
}

func TestLimitIndexLookUpKeepOrder(t *testing.T) {
	store, clean := testkit.CreateMockStore(t)
	defer clean()
	tk := testkit.NewTestKit(t, store)
	tk.MustExec("use test")
	tk.MustExec("drop table if exists t;")
	tk.MustExec("create table t(a int, b int, c int, d int, index idx(a,b,c));")

	var input []string
	var output []struct {
		SQL  string
		Plan []string
	}
	integrationSuiteData := core.GetIntegrationSuiteData()
	integrationSuiteData.GetTestCases(t, &input, &output)
	for i, tt := range input {
		testdata.OnRecord(func() {
			output[i].SQL = tt
			output[i].Plan = testdata.ConvertRowsToStrings(tk.MustQuery(tt).Rows())
		})
		tk.MustQuery(tt).Check(testkit.Rows(output[i].Plan...))
	}
}

func TestDecorrelateInnerJoinInSubquery(t *testing.T) {
	store, clean := testkit.CreateMockStore(t)
	defer clean()
	tk := testkit.NewTestKit(t, store)

	tk.MustExec("use test")
	tk.MustExec("drop table if exists t")
	tk.MustExec("create table t(a int not null, b int not null)")

	var input []string
	var output []struct {
		SQL  string
		Plan []string
	}
	integrationSuiteData := core.GetIntegrationSuiteData()
	integrationSuiteData.GetTestCases(t, &input, &output)
	for i, tt := range input {
		testdata.OnRecord(func() {
			output[i].SQL = tt
			output[i].Plan = testdata.ConvertRowsToStrings(tk.MustQuery(tt).Rows())
		})
		tk.MustQuery(tt).Check(testkit.Rows(output[i].Plan...))
	}
}

func TestIndexMergeTableFilter(t *testing.T) {
	store, clean := testkit.CreateMockStore(t)
	defer clean()
	tk := testkit.NewTestKit(t, store)
	tk.MustExec("use test")
	tk.MustExec("drop table if exists t;")
	tk.MustExec("create table t(a int, b int, c int, d int, key(a), key(b));")
	tk.MustExec("insert into t values(10,1,1,10)")

	tk.MustQuery("explain format = 'brief' select /*+ use_index_merge(t) */ * from t where a=10 or (b=10 and c=10)").Check(testkit.Rows(
		"IndexMerge 0.02 root  ",
		"├─IndexRangeScan(Build) 10.00 cop[tikv] table:t, index:a(a) range:[10,10], keep order:false, stats:pseudo",
		"├─IndexRangeScan(Build) 10.00 cop[tikv] table:t, index:b(b) range:[10,10], keep order:false, stats:pseudo",
		"└─Selection(Probe) 0.02 cop[tikv]  or(eq(test.t.a, 10), and(eq(test.t.b, 10), eq(test.t.c, 10)))",
		"  └─TableRowIDScan 19.99 cop[tikv] table:t keep order:false, stats:pseudo",
	))
	tk.MustQuery("select /*+ use_index_merge(t) */ * from t where a=10 or (b=10 and c=10)").Check(testkit.Rows(
		"10 1 1 10",
	))
	tk.MustQuery("explain format = 'brief' select /*+ use_index_merge(t) */ * from t where (a=10 and d=10) or (b=10 and c=10)").Check(testkit.Rows(
		"IndexMerge 0.00 root  ",
		"├─IndexRangeScan(Build) 10.00 cop[tikv] table:t, index:a(a) range:[10,10], keep order:false, stats:pseudo",
		"├─IndexRangeScan(Build) 10.00 cop[tikv] table:t, index:b(b) range:[10,10], keep order:false, stats:pseudo",
		"└─Selection(Probe) 0.00 cop[tikv]  or(and(eq(test.t.a, 10), eq(test.t.d, 10)), and(eq(test.t.b, 10), eq(test.t.c, 10)))",
		"  └─TableRowIDScan 19.99 cop[tikv] table:t keep order:false, stats:pseudo",
	))
	tk.MustQuery("select /*+ use_index_merge(t) */ * from t where (a=10 and d=10) or (b=10 and c=10)").Check(testkit.Rows(
		"10 1 1 10",
	))
}

func TestIssue22850(t *testing.T) {
	store, clean := testkit.CreateMockStore(t)
	defer clean()
	tk := testkit.NewTestKit(t, store)
	tk.MustExec("use test")
	tk.MustExec("drop table if exists t1")
	tk.MustExec("CREATE TABLE t1 (a int(11))")
	tk.MustQuery("SELECT @v:=(SELECT 1 FROM t1 t2 LEFT JOIN t1 ON t1.a GROUP BY t1.a) FROM t1").Check(testkit.Rows()) // work fine
}

func TestJoinSchemaChange(t *testing.T) {
	store, clean := testkit.CreateMockStore(t)
	defer clean()
	tk := testkit.NewTestKit(t, store)
	tk.MustExec("use test")
	tk.MustExec("drop table if exists t1, t2")
	tk.MustExec("create table t1(a int(11))")
	tk.MustExec("create table t2(a decimal(40,20) unsigned, b decimal(40,20))")
	tk.MustQuery("select count(*) as x from t1 group by a having x not in (select a from t2 where x = t2.b)").Check(testkit.Rows())
}

// #22949: test HexLiteral Used in GetVar expr
func TestGetVarExprWithHexLiteral(t *testing.T) {
	store, clean := testkit.CreateMockStore(t)
	defer clean()
	tk := testkit.NewTestKit(t, store)
	tk.MustExec("use test;")
	tk.MustExec("drop table if exists t1_no_idx;")
	tk.MustExec("create table t1_no_idx(id int, col_bit bit(16));")
	tk.MustExec("insert into t1_no_idx values(1, 0x3135);")
	tk.MustExec("insert into t1_no_idx values(2, 0x0f);")

	tk.MustExec("prepare stmt from 'select id from t1_no_idx where col_bit = ?';")
	tk.MustExec("set @a = 0x3135;")
	tk.MustQuery("execute stmt using @a;").Check(testkit.Rows("1"))
	tk.MustExec("set @a = 0x0F;")
	tk.MustQuery("execute stmt using @a;").Check(testkit.Rows("2"))

	// same test, but use IN expr
	tk.MustExec("prepare stmt from 'select id from t1_no_idx where col_bit in (?)';")
	tk.MustExec("set @a = 0x3135;")
	tk.MustQuery("execute stmt using @a;").Check(testkit.Rows("1"))
	tk.MustExec("set @a = 0x0F;")
	tk.MustQuery("execute stmt using @a;").Check(testkit.Rows("2"))

	// same test, but use table with index on col_bit
	tk.MustExec("drop table if exists t2_idx;")
	tk.MustExec("create table t2_idx(id int, col_bit bit(16), key(col_bit));")
	tk.MustExec("insert into t2_idx values(1, 0x3135);")
	tk.MustExec("insert into t2_idx values(2, 0x0f);")

	tk.MustExec("prepare stmt from 'select id from t2_idx where col_bit = ?';")
	tk.MustExec("set @a = 0x3135;")
	tk.MustQuery("execute stmt using @a;").Check(testkit.Rows("1"))
	tk.MustExec("set @a = 0x0F;")
	tk.MustQuery("execute stmt using @a;").Check(testkit.Rows("2"))

	// same test, but use IN expr
	tk.MustExec("prepare stmt from 'select id from t2_idx where col_bit in (?)';")
	tk.MustExec("set @a = 0x3135;")
	tk.MustQuery("execute stmt using @a;").Check(testkit.Rows("1"))
	tk.MustExec("set @a = 0x0F;")
	tk.MustQuery("execute stmt using @a;").Check(testkit.Rows("2"))

	// test col varchar with GetVar
	tk.MustExec("drop table if exists t_varchar;")
	tk.MustExec("create table t_varchar(id int, col_varchar varchar(100), key(col_varchar));")
	tk.MustExec("insert into t_varchar values(1, '15');")
	tk.MustExec("prepare stmt from 'select id from t_varchar where col_varchar = ?';")
	tk.MustExec("set @a = 0x3135;")
	tk.MustQuery("execute stmt using @a;").Check(testkit.Rows("1"))
}

// test BitLiteral used with GetVar
func TestGetVarExprWithBitLiteral(t *testing.T) {
	store, clean := testkit.CreateMockStore(t)
	defer clean()
	tk := testkit.NewTestKit(t, store)
	tk.MustExec("use test;")
	tk.MustExec("drop table if exists t1_no_idx;")
	tk.MustExec("create table t1_no_idx(id int, col_bit bit(16));")
	tk.MustExec("insert into t1_no_idx values(1, 0x3135);")
	tk.MustExec("insert into t1_no_idx values(2, 0x0f);")

	tk.MustExec("prepare stmt from 'select id from t1_no_idx where col_bit = ?';")
	// 0b11000100110101 is 0x3135
	tk.MustExec("set @a = 0b11000100110101;")
	tk.MustQuery("execute stmt using @a;").Check(testkit.Rows("1"))

	// same test, but use IN expr
	tk.MustExec("prepare stmt from 'select id from t1_no_idx where col_bit in (?)';")
	tk.MustExec("set @a = 0b11000100110101;")
	tk.MustQuery("execute stmt using @a;").Check(testkit.Rows("1"))
}

func TestIndexMergeClusterIndex(t *testing.T) {
	store, clean := testkit.CreateMockStore(t)
	defer clean()
	tk := testkit.NewTestKit(t, store)
	tk.MustExec("use test;")
	tk.MustExec("drop table if exists t")
	tk.MustExec("create table t (c1 float, c2 int, c3 int, primary key (c1) /*T![clustered_index] CLUSTERED */, key idx_1 (c2), key idx_2 (c3))")
	tk.MustExec("insert into t values(1.0,1,2),(2.0,2,1),(3.0,1,1),(4.0,2,2)")
	tk.MustQuery("select /*+ use_index_merge(t) */ c3 from t where c3 = 1 or c2 = 1").Sort().Check(testkit.Rows(
		"1",
		"1",
		"2",
	))
	tk.MustExec("drop table t")
	tk.MustExec("create table t (a int, b int, c int, primary key (a,b) /*T![clustered_index] CLUSTERED */, key idx_c(c))")
	tk.MustExec("insert into t values (0,1,2)")
	tk.MustQuery("select /*+ use_index_merge(t) */ c from t where c > 10 or a < 1").Check(testkit.Rows(
		"2",
	))
}

func TestMultiColMaxOneRow(t *testing.T) {
	store, clean := testkit.CreateMockStore(t)
	defer clean()
	tk := testkit.NewTestKit(t, store)

	tk.MustExec("use test")
	tk.MustExec("drop table if exists t1,t2")
	tk.MustExec("create table t1(a int)")
	tk.MustExec("create table t2(a int, b int, c int, primary key(a,b))")

	var input []string
	var output []struct {
		SQL  string
		Plan []string
	}
	integrationSuiteData := core.GetIntegrationSuiteData()
	integrationSuiteData.GetTestCases(t, &input, &output)
	for i, tt := range input {
		testdata.OnRecord(func() {
			output[i].SQL = tt
			output[i].Plan = testdata.ConvertRowsToStrings(tk.MustQuery("explain format = 'brief' " + tt).Rows())
		})
		tk.MustQuery("explain format = 'brief' " + tt).Check(testkit.Rows(output[i].Plan...))
	}
}

func TestIssue23736(t *testing.T) {
	store, clean := testkit.CreateMockStore(t)
	defer clean()
	tk := testkit.NewTestKit(t, store)
	tk.MustExec("use test")
	tk.MustExec("drop table if exists t0, t1")
	tk.MustExec("create table t0(a int, b int, c int as (a + b) virtual, unique index (c) invisible);")
	tk.MustExec("create table t1(a int, b int, c int as (a + b) virtual);")
	tk.MustExec("insert into t0(a, b) values (12, -1), (8, 7);")
	tk.MustExec("insert into t1(a, b) values (12, -1), (8, 7);")
	tk.MustQuery("select /*+ stream_agg() */ count(1) from t0 where c > 10 and b < 2;").Check(testkit.Rows("1"))
	tk.MustQuery("select /*+ stream_agg() */ count(1) from t1 where c > 10 and b < 2;").Check(testkit.Rows("1"))
	tk.MustExec("delete from t0")
	tk.MustExec("insert into t0(a, b) values (5, 1);")
	tk.MustQuery("select /*+ nth_plan(3) */ count(1) from t0 where c > 10 and b < 2;").Check(testkit.Rows("0"))

	// Should not use invisible index
	require.False(t, tk.MustUseIndex("select /*+ stream_agg() */ count(1) from t0 where c > 10 and b < 2", "c"))
}

// https://github.com/pingcap/tidb/issues/23802
func TestPanicWhileQueryTableWithIsNull(t *testing.T) {
	store, clean := testkit.CreateMockStore(t)
	defer clean()
	tk := testkit.NewTestKit(t, store)
	tk.MustExec("use test")

	tk.MustExec("drop table if exists NT_HP27193")
	tk.MustExec("CREATE TABLE `NT_HP27193` (  `COL1` int(20) DEFAULT NULL,  `COL2` varchar(20) DEFAULT NULL,  `COL4` datetime DEFAULT NULL,  `COL3` bigint(20) DEFAULT NULL,  `COL5` float DEFAULT NULL) ENGINE=InnoDB DEFAULT CHARSET=utf8mb4 COLLATE=utf8mb4_bin PARTITION BY HASH ( `COL1`%`COL3` ) PARTITIONS 10;")
	_, err := tk.Exec("select col1 from NT_HP27193 where col1 is null;")
	require.NoError(t, err)
	tk.MustExec("INSERT INTO NT_HP27193 (COL2, COL4, COL3, COL5) VALUES ('m',  '2020-05-04 13:15:27', 8,  2602)")
	_, err = tk.Exec("select col1 from NT_HP27193 where col1 is null;")
	require.NoError(t, err)
	tk.MustExec("drop table if exists NT_HP27193")
}

func TestIssue23846(t *testing.T) {
	store, clean := testkit.CreateMockStore(t)
	defer clean()
	tk := testkit.NewTestKit(t, store)
	tk.MustExec("use test")
	tk.MustExec("drop table if exists t")
	tk.MustExec("create table t(a varbinary(10),UNIQUE KEY(a))")
	tk.MustExec("insert into t values(0x00A4EEF4FA55D6706ED5)")
	tk.MustQuery("select count(*) from t where a=0x00A4EEF4FA55D6706ED5").Check(testkit.Rows("1"))
	tk.MustQuery("select * from t where a=0x00A4EEF4FA55D6706ED5").Check(testkit.Rows("\x00\xa4\xee\xf4\xfaU\xd6pn\xd5")) // not empty
}

func TestIssue23839(t *testing.T) {
	store, clean := testkit.CreateMockStore(t)
	defer clean()
	tk := testkit.NewTestKit(t, store)
	tk.MustExec("use test")
	tk.MustExec("drop table if exists BB")
	tk.MustExec("CREATE TABLE `BB` (\n" +
		"	`col_int` int(11) DEFAULT NULL,\n" +
		"	`col_varchar_10` varchar(10) DEFAULT NULL,\n" +
		"	`pk` int(11) NOT NULL AUTO_INCREMENT,\n" +
		"	`col_int_not_null` int(11) NOT NULL,\n" +
		"	`col_decimal` decimal(10,0) DEFAULT NULL,\n" +
		"	`col_datetime` datetime DEFAULT NULL,\n" +
		"	`col_decimal_not_null` decimal(10,0) NOT NULL,\n" +
		"	`col_datetime_not_null` datetime NOT NULL,\n" +
		"	`col_varchar_10_not_null` varchar(10) NOT NULL,\n" +
		"	PRIMARY KEY (`pk`) /*T![clustered_index] CLUSTERED */\n" +
		") ENGINE=InnoDB DEFAULT CHARSET=utf8mb4 COLLATE=utf8mb4_bin AUTO_INCREMENT=2000001")
	tk.Exec("explain SELECT OUTR . col2 AS X FROM (SELECT INNR . col1 as col1, SUM( INNR . col2 ) as col2 FROM (SELECT INNR . `col_int_not_null` + 1 as col1, INNR . `pk` as col2 FROM BB AS INNR) AS INNR GROUP BY col1) AS OUTR2 INNER JOIN (SELECT INNR . col1 as col1, MAX( INNR . col2 ) as col2 FROM (SELECT INNR . `col_int_not_null` + 1 as col1, INNR . `pk` as col2 FROM BB AS INNR) AS INNR GROUP BY col1) AS OUTR ON OUTR2.col1 = OUTR.col1 GROUP BY OUTR . col1, OUTR2 . col1 HAVING X <> 'b'")
}

// https://github.com/pingcap/tidb/issues/24095
func TestIssue24095(t *testing.T) {
	store, clean := testkit.CreateMockStore(t)
	defer clean()
	tk := testkit.NewTestKit(t, store)
	tk.MustExec("use test;")
	tk.MustExec("drop table if exists t;")
	tk.MustExec("create table t (id int, value decimal(10,5));")
	tk.MustExec("desc format = 'brief' select count(*) from t join (select t.id, t.value v1 from t join t t1 on t.id = t1.id order by t.value limit 1) v on v.id = t.id and v.v1 = t.value;")

	var input []string
	var output []struct {
		SQL  string
		Plan []string
	}
	integrationSuiteData := core.GetIntegrationSuiteData()
	integrationSuiteData.GetTestCases(t, &input, &output)
	for i, tt := range input {
		testdata.OnRecord(func() {
			output[i].SQL = tt
			output[i].Plan = testdata.ConvertRowsToStrings(tk.MustQuery("explain format = 'brief' " + tt).Rows())
		})
		tk.MustQuery("explain format = 'brief' " + tt).Check(testkit.Rows(output[i].Plan...))
	}
}

func TestIssue24281(t *testing.T) {
	store, clean := testkit.CreateMockStore(t)
	defer clean()
	tk := testkit.NewTestKit(t, store)
	tk.MustExec("use test")
	tk.MustExec("drop table if exists member, agent, deposit, view_member_agents")
	tk.MustExec("create table member(login varchar(50) NOT NULL, agent_login varchar(100) DEFAULT NULL, PRIMARY KEY(login))")
	tk.MustExec("create table agent(login varchar(50) NOT NULL, data varchar(100) DEFAULT NULL, share_login varchar(50) NOT NULL, PRIMARY KEY(login))")
	tk.MustExec("create table deposit(id varchar(50) NOT NULL, member_login varchar(50) NOT NULL, transfer_amount int NOT NULL, PRIMARY KEY(id), KEY midx(member_login, transfer_amount))")
	tk.MustExec("create definer='root'@'localhost' view view_member_agents (member, share_login) as select m.login as member, a.share_login AS share_login from member as m join agent as a on m.agent_login = a.login")

	tk.MustExec(" select s.member_login as v1, SUM(s.transfer_amount) AS v2 " +
		"FROM deposit AS s " +
		"JOIN view_member_agents AS v ON s.member_login = v.member " +
		"WHERE 1 = 1 AND v.share_login = 'somevalue' " +
		"GROUP BY s.member_login " +
		"UNION select 1 as v1, 2 as v2")
}

func TestIssue25799(t *testing.T) {
	store, clean := testkit.CreateMockStore(t)
	defer clean()
	tk := testkit.NewTestKit(t, store)
	tk.MustExec("use test")
	tk.MustExec("drop table if exists t1, t2")
	tk.MustExec(`create table t1 (a float default null, b smallint(6) DEFAULT NULL)`)
	tk.MustExec(`insert into t1 values (1, 1)`)
	tk.MustExec(`create table t2 (a float default null, b tinyint(4) DEFAULT NULL, key b (b))`)
	tk.MustExec(`insert into t2 values (null, 1)`)
	tk.HasPlan(`select /*+ TIDB_INLJ(t2@sel_2) */ t1.a, t1.b from t1 where t1.a not in (select t2.a from t2 where t1.b=t2.b)`, `IndexJoin`)
	tk.MustQuery(`select /*+ TIDB_INLJ(t2@sel_2) */ t1.a, t1.b from t1 where t1.a not in (select t2.a from t2 where t1.b=t2.b)`).Check(testkit.Rows())
}

func TestLimitWindowColPrune(t *testing.T) {
	store, clean := testkit.CreateMockStore(t)
	defer clean()
	tk := testkit.NewTestKit(t, store)
	tk.MustExec("use test")
	tk.MustExec("drop table if exists t")
	tk.MustExec("create table t(a int)")
	tk.MustExec("insert into t values(1)")
	tk.MustQuery("select count(a) f1, row_number() over (order by count(a)) as f2 from t limit 1").Check(testkit.Rows("1 1"))
}

func TestIncrementalAnalyzeStatsVer2(t *testing.T) {
	store, clean := testkit.CreateMockStore(t)
	defer clean()
	tk := testkit.NewTestKit(t, store)
	tk.MustExec("use test")
	tk.MustExec("drop table if exists t")
	tk.MustExec("create table t(a int primary key, b int, index idx_b(b))")
	tk.MustExec("insert into t values(1,1),(2,2),(3,3)")
	tk.MustExec("set @@session.tidb_analyze_version = 2")
	tk.MustExec("analyze table t")
	is := tk.Session().GetInfoSchema().(infoschema.InfoSchema)
	tbl, err := is.TableByName(model.NewCIStr("test"), model.NewCIStr("t"))
	require.NoError(t, err)
	tblID := tbl.Meta().ID
	rows := tk.MustQuery(fmt.Sprintf("select distinct_count from mysql.stats_histograms where table_id = %d and is_index = 1", tblID)).Rows()
	require.Len(t, rows, 1)
	require.Equal(t, "3", rows[0][0])
	tk.MustExec("insert into t values(4,4),(5,5),(6,6)")
	tk.MustExec("analyze incremental table t index idx_b")
	warns := tk.Session().GetSessionVars().StmtCtx.GetWarnings()
	require.Len(t, warns, 3)
	require.EqualError(t, warns[0].Err, "The version 2 would collect all statistics not only the selected indexes")
	require.EqualError(t, warns[1].Err, "The version 2 stats would ignore the INCREMENTAL keyword and do full sampling")
	require.EqualError(t, warns[2].Err, "Analyze use auto adjusted sample rate 1.000000 for table test.t.")
	rows = tk.MustQuery(fmt.Sprintf("select distinct_count from mysql.stats_histograms where table_id = %d and is_index = 1", tblID)).Rows()
	require.Len(t, rows, 1)
	require.Equal(t, "6", rows[0][0])
}

func TestConflictReadFromStorage(t *testing.T) {
	store, clean := testkit.CreateMockStore(t)
	defer clean()
	tk := testkit.NewTestKit(t, store)
	tk.MustExec("use test")
	tk.MustExec("drop table if exists t")
	tk.MustExec(`create table t (
					a int, b int, c varchar(20),
					primary key(a), key(b), key(c)
				) partition by range columns(a) (
					partition p0 values less than(6),
					partition p1 values less than(11),
					partition p2 values less than(16));`)
	tk.MustExec(`insert into t values (1,1,"1"), (2,2,"2"), (8,8,"8"), (11,11,"11"), (15,15,"15")`)
	// Create virtual tiflash replica info.
	dom := domain.GetDomain(tk.Session())
	is := dom.InfoSchema()
	db, exists := is.SchemaByName(model.NewCIStr("test"))
	require.True(t, exists)
	for _, tblInfo := range db.Tables {
		if tblInfo.Name.L == "t" {
			tblInfo.TiFlashReplica = &model.TiFlashReplicaInfo{
				Count:     1,
				Available: true,
			}
		}
	}
	tk.MustQuery(`explain select /*+ read_from_storage(tikv[t partition(p0)], tiflash[t partition(p1, p2)]) */ * from t`)
	tk.MustQuery("show warnings").Check(testkit.Rows("Warning 1815 Storage hints are conflict, you can only specify one storage type of table test.t"))
	tk.MustQuery(`explain select /*+ read_from_storage(tikv[t], tiflash[t]) */ * from t`)
	tk.MustQuery("show warnings").Check(testkit.Rows("Warning 1815 Storage hints are conflict, you can only specify one storage type of table test.t"))
}

// TestSequenceAsDataSource is used to test https://github.com/pingcap/tidb/issues/24383.
func TestSequenceAsDataSource(t *testing.T) {
	store, clean := testkit.CreateMockStore(t)
	defer clean()
	tk := testkit.NewTestKit(t, store)

	tk.MustExec("use test")
	tk.MustExec("drop sequence if exists s1, s2")
	tk.MustExec("create sequence s1")
	tk.MustExec("create sequence s2")

	var input []string
	var output []struct {
		SQL  string
		Plan []string
	}
	integrationSuiteData := core.GetIntegrationSuiteData()
	integrationSuiteData.GetTestCases(t, &input, &output)
	for i, tt := range input {
		testdata.OnRecord(func() {
			output[i].SQL = tt
			output[i].Plan = testdata.ConvertRowsToStrings(tk.MustQuery("explain format = 'brief' " + tt).Rows())
		})
		tk.MustQuery("explain format = 'brief' " + tt).Check(testkit.Rows(output[i].Plan...))
	}
}

func TestIssue27167(t *testing.T) {
	store, clean := testkit.CreateMockStore(t)
	defer clean()
	tk := testkit.NewTestKit(t, store)
	tk.MustExec("set names utf8mb4")
	tk.MustExec("use test")
	tk.MustExec("drop table if exists all_types")

	tk.MustExec("CREATE TABLE `all_types` (" +
		"`id` int(11) NOT NULL," +
		"`d_tinyint` tinyint(4) DEFAULT NULL," +
		"`d_smallint` smallint(6) DEFAULT NULL," +
		"`d_int` int(11) DEFAULT NULL," +
		"`d_bigint` bigint(20) DEFAULT NULL," +
		"`d_float` float DEFAULT NULL," +
		"`d_double` double DEFAULT NULL," +
		"`d_decimal` decimal(10,2) DEFAULT NULL," +
		"`d_bit` bit(10) DEFAULT NULL," +
		"`d_binary` binary(10) DEFAULT NULL," +
		"`d_date` date DEFAULT NULL," +
		"`d_datetime` datetime DEFAULT NULL," +
		"`d_timestamp` timestamp NULL DEFAULT NULL," +
		"`d_varchar` varchar(20) NULL default NULL," +
		"PRIMARY KEY (`id`));",
	)

	tk.MustQuery("select @@collation_connection;").Check(testkit.Rows("utf8mb4_bin"))

	tk.MustExec(`insert into all_types values(0, 0, 1, 2, 3, 1.5, 2.2, 10.23, 12, 'xy', '2021-12-12', '2021-12-12 12:00:00', '2021-12-12 12:00:00', '123');`)

	tk.MustQuery("select collation(c) from (select d_date c from all_types union select d_int c from all_types) t").Check(testkit.Rows("utf8mb4_bin", "utf8mb4_bin"))
	tk.MustQuery("select collation(c) from (select d_date c from all_types union select d_int collate binary c from all_types) t").Check(testkit.Rows("binary", "binary"))
	tk.MustQuery("select collation(c) from (select d_date c from all_types union select d_float c from all_types) t").Check(testkit.Rows("utf8mb4_bin", "utf8mb4_bin"))
	// timestamp also OK
	tk.MustQuery("select collation(c) from (select d_timestamp c from all_types union select d_float c from all_types) t").Check(testkit.Rows("utf8mb4_bin", "utf8mb4_bin"))
}

func TestIssue25300(t *testing.T) {
	store, clean := testkit.CreateMockStore(t)
	defer clean()
	tk := testkit.NewTestKit(t, store)
	tk.MustExec("use test")
	tk.MustExec(`create table t (a char(65) collate utf8_unicode_ci, b text collate utf8_general_ci not null);`)
	tk.MustExec(`insert into t values ('a', 'A');`)
	tk.MustExec(`insert into t values ('b', 'B');`)
	tk.MustGetErrCode(`(select a from t) union ( select b from t);`, mysql.ErrCantAggregateNcollations)
	tk.MustGetErrCode(`(select 'a' collate utf8mb4_unicode_ci) union (select 'b' collate utf8mb4_general_ci);`, mysql.ErrCantAggregateNcollations)
	tk.MustGetErrCode(`(select a from t) union ( select b from t) union all select 'a';`, mysql.ErrCantAggregateNcollations)
	tk.MustGetErrCode(`(select a from t) union ( select b from t) union select 'a';`, mysql.ErrCantAggregateNcollations)
	tk.MustGetErrCode(`(select a from t) union ( select b from t) union select 'a' except select 'd';`, mysql.ErrCantAggregateNcollations)
}

func TestMergeContinuousSelections(t *testing.T) {
	store, clean := testkit.CreateMockStore(t)
	defer clean()
	tk := testkit.NewTestKit(t, store)
	tk.MustExec("use test")
	tk.MustExec("drop table if exists ts")
	tk.MustExec("create table ts (col_char_64 char(64), col_varchar_64_not_null varchar(64) not null, col_varchar_key varchar(1), id int primary key, col_varchar_64 varchar(64),col_char_64_not_null char(64) not null);")

	// Create virtual tiflash replica info.
	dom := domain.GetDomain(tk.Session())
	is := dom.InfoSchema()
	db, exists := is.SchemaByName(model.NewCIStr("test"))
	require.True(t, exists)
	for _, tblInfo := range db.Tables {
		if tblInfo.Name.L == "ts" {
			tblInfo.TiFlashReplica = &model.TiFlashReplicaInfo{
				Count:     1,
				Available: true,
			}
		}
	}

	tk.MustExec(" set @@tidb_allow_mpp=1;")

	var input []string
	var output []struct {
		SQL  string
		Plan []string
	}
	integrationSuiteData := core.GetIntegrationSuiteData()
	integrationSuiteData.GetTestCases(t, &input, &output)
	for i, tt := range input {
		testdata.OnRecord(func() {
			output[i].SQL = tt
			output[i].Plan = testdata.ConvertRowsToStrings(tk.MustQuery(tt).Rows())
		})
		res := tk.MustQuery(tt)
		res.Check(testkit.Rows(output[i].Plan...))
	}
}

func TestSelectIgnoreTemporaryTableInView(t *testing.T) {
	store, clean := testkit.CreateMockStore(t)
	defer clean()
	tk := testkit.NewTestKit(t, store)
	tk.MustExec("use test")

	tk.Session().Auth(&auth.UserIdentity{Username: "root", Hostname: "localhost", CurrentUser: true, AuthUsername: "root", AuthHostname: "%"}, nil, []byte("012345678901234567890"))
	tk.MustExec("create table t1 (a int, b int)")
	tk.MustExec("create table t2 (c int, d int)")
	tk.MustExec("create view v1 as select * from t1 order by a")
	tk.MustExec("create view v2 as select * from ((select * from t1) union (select * from t2)) as tt order by a, b")
	tk.MustExec("create view v3 as select * from v1 order by a")
	tk.MustExec("create view v4 as select * from t1, t2 where t1.a = t2.c order by a, b")
	tk.MustExec("create view v5 as select * from (select * from t1) as t1 order by a")

	tk.MustExec("insert into t1 values (1, 2), (3, 4)")
	tk.MustExec("insert into t2 values (3, 5), (6, 7)")

	tk.MustExec("create temporary table t1 (a int, b int)")
	tk.MustExec("create temporary table t2 (c int, d int)")
	tk.MustQuery("select * from t1").Check(testkit.Rows())
	tk.MustQuery("select * from t2").Check(testkit.Rows())

	tk.MustQuery("select * from v1").Check(testkit.Rows("1 2", "3 4"))
	tk.MustQuery("select * from v2").Check(testkit.Rows("1 2", "3 4", "3 5", "6 7"))
	tk.MustQuery("select * from v3").Check(testkit.Rows("1 2", "3 4"))
	tk.MustQuery("select * from v4").Check(testkit.Rows("3 4 3 5"))
	tk.MustQuery("select * from v5").Check(testkit.Rows("1 2", "3 4"))

}

// TestIsMatchProp is used to test https://github.com/pingcap/tidb/issues/26017.
func TestIsMatchProp(t *testing.T) {
	store, clean := testkit.CreateMockStore(t)
	defer clean()
	tk := testkit.NewTestKit(t, store)

	tk.MustExec("use test")
	tk.MustExec("drop table if exists t1, t2")
	tk.MustExec("create table t1(a int, b int, c int, d int, index idx_a_b_c(a, b, c))")
	tk.MustExec("create table t2(a int, b int, c int, d int, index idx_a_b_c_d(a, b, c, d))")

	var input []string
	var output []struct {
		SQL  string
		Plan []string
	}
	integrationSuiteData := core.GetIntegrationSuiteData()
	integrationSuiteData.GetTestCases(t, &input, &output)
	for i, tt := range input {
		testdata.OnRecord(func() {
			output[i].SQL = tt
			output[i].Plan = testdata.ConvertRowsToStrings(tk.MustQuery("explain format = 'brief' " + tt).Rows())
		})
		tk.MustQuery("explain format = 'brief' " + tt).Check(testkit.Rows(output[i].Plan...))
	}
}

func TestIssue26250(t *testing.T) {
	store, clean := testkit.CreateMockStore(t)
	defer clean()
	tk := testkit.NewTestKit(t, store)
	tk.MustExec("use test")
	tk.MustExec("create table tp (id int primary key) partition by range (id) (partition p0 values less than (100));")
	tk.MustExec("create table tn (id int primary key);")
	tk.MustExec("insert into tp values(1),(2);")
	tk.MustExec("insert into tn values(1),(2);")
	tk.MustQuery("select * from tp,tn where tp.id=tn.id and tn.id=1 for update;").Check(testkit.Rows("1 1"))
}

func TestCorrelationAdjustment4Limit(t *testing.T) {
	store, clean := testkit.CreateMockStore(t)
	defer clean()
	tk := testkit.NewTestKit(t, store)
	tk.MustExec("use test")
	tk.MustExec("drop table if exists t")
	tk.MustExec("create table t (pk int primary key auto_increment, year int, c varchar(256), index idx_year(year))")

	insertWithYear := func(n, year int) {
		for i := 0; i < n; i++ {
			tk.MustExec(fmt.Sprintf("insert into t (year, c) values (%v, space(256))", year))
		}
	}
	insertWithYear(10, 2000)
	insertWithYear(10, 2001)
	insertWithYear(10, 2002)
	tk.MustExec("analyze table t")

	// case 1
	tk.MustExec("set @@tidb_opt_enable_correlation_adjustment = false")
	// the estRow for TableFullScan is under-estimated since we have to scan through 2000 and 2001 to access 2002,
	// but the formula(LimitNum / Selectivity) based on uniform-assumption cannot consider this factor.
	tk.MustQuery("explain format=brief select * from t use index(primary) where year=2002 limit 1").Check(testkit.Rows(
		"Limit 1.00 root  offset:0, count:1",
		"└─TableReader 1.00 root  data:Limit",
		"  └─Limit 1.00 cop[tikv]  offset:0, count:1",
		"    └─Selection 1.00 cop[tikv]  eq(test.t.year, 2002)",
		"      └─TableFullScan 3.00 cop[tikv] table:t keep order:false"))

	// case 2: after enabling correlation adjustment, this factor can be considered.
	tk.MustExec("set @@tidb_opt_enable_correlation_adjustment = true")
	tk.MustQuery("explain format=brief select * from t use index(primary) where year=2002 limit 1").Check(testkit.Rows(
		"Limit 1.00 root  offset:0, count:1",
		"└─TableReader 1.00 root  data:Limit",
		"  └─Limit 1.00 cop[tikv]  offset:0, count:1",
		"    └─Selection 1.00 cop[tikv]  eq(test.t.year, 2002)",
		"      └─TableFullScan 21.00 cop[tikv] table:t keep order:false"))

	tk.MustExec("truncate table t")
	for y := 2000; y <= 2050; y++ {
		insertWithYear(2, y)
	}
	tk.MustExec("analyze table t")

	// case 3: correlation adjustment is only allowed to update the upper-bound, so estRow = max(1/selectivity, adjustedCount);
	// 1/sel = 1/(1/NDV) is around 50, adjustedCount is 1 since the first row can meet the requirement `year=2000`;
	// in this case the estRow is over-estimated, but it's safer that can avoid to convert IndexScan to TableScan incorrectly in some cases.
	tk.MustQuery("explain format=brief select * from t use index(primary) where year=2000 limit 1").Check(testkit.Rows(
		"Limit 1.00 root  offset:0, count:1",
		"└─TableReader 1.00 root  data:Limit",
		"  └─Limit 1.00 cop[tikv]  offset:0, count:1",
		"    └─Selection 1.00 cop[tikv]  eq(test.t.year, 2000)",
		"      └─TableFullScan 51.00 cop[tikv] table:t keep order:false"))
}

func TestCTESelfJoin(t *testing.T) {
	store, clean := testkit.CreateMockStore(t)
	defer clean()
	tk := testkit.NewTestKit(t, store)
	tk.MustExec("use test")
	tk.MustExec("drop table if exists t1, t2, t3")
	tk.MustExec("create table t1(t1a int, t1b int, t1c int)")
	tk.MustExec("create table t2(t2a int, t2b int, t2c int)")
	tk.MustExec("create table t3(t3a int, t3b int, t3c int)")
	tk.MustExec(`
		with inv as
		(select t1a , t3a, sum(t2c)
			from t1, t2, t3
			where t2a = t1a
				and t2b = t3b
				and t3c = 1998
			group by t1a, t3a)
		select inv1.t1a, inv2.t3a
		from inv inv1, inv inv2
		where inv1.t1a = inv2.t1a
			and inv1.t3a = 4
			and inv2.t3a = 4+1`)
}

// https://github.com/pingcap/tidb/issues/26214
func TestIssue26214(t *testing.T) {
	store, clean := testkit.CreateMockStore(t)
	defer clean()
	tk := testkit.NewTestKit(t, store)
	tk.MustExec("use test")
	tk.MustExec("drop table if exists t")
	tk.MustExec("create table `t` (`a` int(11) default null, `b` int(11) default null, `c` int(11) default null, key `expression_index` ((case when `a` < 0 then 1 else 2 end)))")
	_, err := tk.Exec("select * from t  where case when a < 0 then 1 else 2 end <= 1 order by 4;")
	require.True(t, core.ErrUnknownColumn.Equal(err))
}

func TestCreateViewWithWindowFunc(t *testing.T) {
	store, clean := testkit.CreateMockStore(t)
	defer clean()
	tk := testkit.NewTestKit(t, store)
	tk.MustExec("use test")
	tk.MustExec("drop table if exists t6;")
	tk.MustExec("CREATE TABLE t6(t TIME, ts TIMESTAMP);")
	tk.MustExec("INSERT INTO t6 VALUES ('12:30', '2016-07-05 08:30:42');")
	tk.MustExec("drop view if exists v;")
	tk.MustExec("CREATE definer='root'@'localhost' VIEW v AS SELECT COUNT(*) OVER w0, COUNT(*) OVER w from t6 WINDOW w0 AS (), w  AS (w0 ORDER BY t);")
	rows := tk.MustQuery("select * from v;")
	rows.Check(testkit.Rows("1 1"))
}

func TestIssue29834(t *testing.T) {
	store, clean := testkit.CreateMockStore(t)
	defer clean()
	tk := testkit.NewTestKit(t, store)
	tk.MustExec("use test")
	tk.MustExec("drop table if exists IDT_MC21814;")
	tk.MustExec("CREATE TABLE `IDT_MC21814` (`COL1` year(4) DEFAULT NULL,`COL2` year(4) DEFAULT NULL,KEY `U_M_COL` (`COL1`,`COL2`)) ENGINE=InnoDB DEFAULT CHARSET=utf8mb4 COLLATE=utf8mb4_bin;")
	tk.MustExec("insert into IDT_MC21814 values(1901, 2119), (2155, 2000);")
	tk.MustQuery("SELECT/*+ INL_JOIN(t1, t2), nth_plan(1) */ t2.* FROM IDT_MC21814 t1 LEFT JOIN IDT_MC21814 t2 ON t1.col1 = t2.col1 WHERE t2.col2 BETWEEN 2593 AND 1971 AND t1.col1 IN (2155, 1901, 1967);").Check(testkit.Rows())
	tk.MustQuery("SELECT/*+ INL_JOIN(t1, t2), nth_plan(2) */ t2.* FROM IDT_MC21814 t1 LEFT JOIN IDT_MC21814 t2 ON t1.col1 = t2.col1 WHERE t2.col2 BETWEEN 2593 AND 1971 AND t1.col1 IN (2155, 1901, 1967);").Check(testkit.Rows())
	// Only can generate one index join plan. Because the index join inner child can not be tableDual.
	tk.MustQuery("show warnings").Check(testkit.Rows("Warning 1105 The parameter of nth_plan() is out of range."))
}

func TestIssue29221(t *testing.T) {
	store, clean := testkit.CreateMockStore(t)
	defer clean()
	tk := testkit.NewTestKit(t, store)
	tk.MustExec("use test")
	tk.MustExec("set tidb_enable_index_merge=on;")
	tk.MustExec("drop table if exists t;")
	tk.MustExec("create table t(a int, b int, index idx_a(a), index idx_b(b));")
	tk.MustExec("set @@session.sql_select_limit=3;")
	tk.MustQuery("explain format = 'brief' select * from t where a = 1 or b = 1;").Check(testkit.Rows(
		"Limit 3.00 root  offset:0, count:3",
		"└─IndexMerge 3.00 root  ",
		"  ├─IndexRangeScan(Build) 1.50 cop[tikv] table:t, index:idx_a(a) range:[1,1], keep order:false, stats:pseudo",
		"  ├─IndexRangeScan(Build) 1.50 cop[tikv] table:t, index:idx_b(b) range:[1,1], keep order:false, stats:pseudo",
		"  └─TableRowIDScan(Probe) 3.00 cop[tikv] table:t keep order:false, stats:pseudo"))
	tk.MustQuery("explain format = 'brief' select /*+ use_index_merge(t) */ * from t where a = 1 or b = 1;").Check(testkit.Rows(
		"Limit 3.00 root  offset:0, count:3",
		"└─IndexMerge 3.00 root  ",
		"  ├─IndexRangeScan(Build) 1.50 cop[tikv] table:t, index:idx_a(a) range:[1,1], keep order:false, stats:pseudo",
		"  ├─IndexRangeScan(Build) 1.50 cop[tikv] table:t, index:idx_b(b) range:[1,1], keep order:false, stats:pseudo",
		"  └─TableRowIDScan(Probe) 3.00 cop[tikv] table:t keep order:false, stats:pseudo"))
	tk.MustExec("set @@session.sql_select_limit=18446744073709551615;")
	tk.MustQuery("explain format = 'brief' select * from t where a = 1 or b = 1;").Check(testkit.Rows(
		"IndexMerge 19.99 root  ",
		"├─IndexRangeScan(Build) 10.00 cop[tikv] table:t, index:idx_a(a) range:[1,1], keep order:false, stats:pseudo",
		"├─IndexRangeScan(Build) 10.00 cop[tikv] table:t, index:idx_b(b) range:[1,1], keep order:false, stats:pseudo",
		"└─TableRowIDScan(Probe) 19.99 cop[tikv] table:t keep order:false, stats:pseudo"))
	tk.MustQuery("explain format = 'brief' select * from t where a = 1 or b = 1 limit 3;").Check(testkit.Rows(
		"Limit 3.00 root  offset:0, count:3",
		"└─IndexMerge 3.00 root  ",
		"  ├─IndexRangeScan(Build) 1.50 cop[tikv] table:t, index:idx_a(a) range:[1,1], keep order:false, stats:pseudo",
		"  ├─IndexRangeScan(Build) 1.50 cop[tikv] table:t, index:idx_b(b) range:[1,1], keep order:false, stats:pseudo",
		"  └─TableRowIDScan(Probe) 3.00 cop[tikv] table:t keep order:false, stats:pseudo"))
	tk.MustQuery("explain format = 'brief' select /*+ use_index_merge(t) */ * from t where a = 1 or b = 1;").Check(testkit.Rows(
		"IndexMerge 19.99 root  ",
		"├─IndexRangeScan(Build) 10.00 cop[tikv] table:t, index:idx_a(a) range:[1,1], keep order:false, stats:pseudo",
		"├─IndexRangeScan(Build) 10.00 cop[tikv] table:t, index:idx_b(b) range:[1,1], keep order:false, stats:pseudo",
		"└─TableRowIDScan(Probe) 19.99 cop[tikv] table:t keep order:false, stats:pseudo"))
	tk.MustQuery("explain format = 'brief' select /*+ use_index_merge(t) */ * from t where a = 1 or b = 1 limit 3;").Check(testkit.Rows(
		"Limit 3.00 root  offset:0, count:3",
		"└─IndexMerge 3.00 root  ",
		"  ├─IndexRangeScan(Build) 1.50 cop[tikv] table:t, index:idx_a(a) range:[1,1], keep order:false, stats:pseudo",
		"  ├─IndexRangeScan(Build) 1.50 cop[tikv] table:t, index:idx_b(b) range:[1,1], keep order:false, stats:pseudo",
		"  └─TableRowIDScan(Probe) 3.00 cop[tikv] table:t keep order:false, stats:pseudo"))
}

func TestLimitPushDown(t *testing.T) {
	store, clean := testkit.CreateMockStore(t)
	defer clean()
	tk := testkit.NewTestKit(t, store)
	tk.MustExec("use test")
	tk.MustExec("drop table if exists t")

	tk.MustExec(`create table t (a int)`)
	tk.MustExec(`insert into t values (1)`)
	tk.MustExec(`analyze table t`)

	tk.MustExec(`set tidb_opt_limit_push_down_threshold=0`)
	tk.MustQuery(`explain format=brief select a from t order by a desc limit 10`).Check(testkit.Rows(
		`TopN 1.00 root  test.t.a:desc, offset:0, count:10`,
		`└─TableReader 1.00 root  data:TableFullScan`,
		`  └─TableFullScan 1.00 cop[tikv] table:t keep order:false`))

	tk.MustExec(`set tidb_opt_limit_push_down_threshold=10`)
	tk.MustQuery(`explain format=brief select a from t order by a desc limit 10`).Check(testkit.Rows(
		`TopN 1.00 root  test.t.a:desc, offset:0, count:10`,
		`└─TableReader 1.00 root  data:TopN`,
		`  └─TopN 1.00 cop[tikv]  test.t.a:desc, offset:0, count:10`,
		`    └─TableFullScan 1.00 cop[tikv] table:t keep order:false`))

	tk.MustQuery(`explain format=brief select a from t order by a desc limit 11`).Check(testkit.Rows(
		`TopN 1.00 root  test.t.a:desc, offset:0, count:11`,
		`└─TableReader 1.00 root  data:TableFullScan`,
		`  └─TableFullScan 1.00 cop[tikv] table:t keep order:false`))

	tk.MustQuery(`explain format=brief select /*+ limit_to_cop() */ a from t order by a desc limit 11`).Check(testkit.Rows(
		`TopN 1.00 root  test.t.a:desc, offset:0, count:11`,
		`└─TableReader 1.00 root  data:TopN`,
		`  └─TopN 1.00 cop[tikv]  test.t.a:desc, offset:0, count:11`,
		`    └─TableFullScan 1.00 cop[tikv] table:t keep order:false`))
}

func TestIssue26559(t *testing.T) {
	store, clean := testkit.CreateMockStore(t)
	defer clean()
	tk := testkit.NewTestKit(t, store)
	tk.MustExec("use test")
	tk.MustExec("create table t(a timestamp, b datetime);")
	tk.MustExec("insert into t values('2020-07-29 09:07:01', '2020-07-27 16:57:36');")
	tk.MustQuery("select greatest(a, b) from t union select null;").Sort().Check(testkit.Rows("2020-07-29 09:07:01", "<nil>"))
}

func TestIssue29503(t *testing.T) {
	store, clean := testkit.CreateMockStore(t)
	defer clean()
	tk := testkit.NewTestKit(t, store)
	defer config.RestoreFunc()()
	config.UpdateGlobal(func(conf *config.Config) {
		conf.Status.RecordQPSbyDB = true
	})

	tk.MustExec("use test")
	tk.MustExec("drop table if exists t;")
	tk.MustExec("create table t(a int);")
	require.NoError(t, tk.ExecToErr("create binding for select 1 using select 1;"))
	require.NoError(t, tk.ExecToErr("create binding for select a from t using select a from t;"))
	res := tk.MustQuery("show session bindings;")
	require.Len(t, res.Rows(), 2)
}

func TestHeuristicIndexSelection(t *testing.T) {
	store, clean := testkit.CreateMockStore(t)
	defer clean()
	tk := testkit.NewTestKit(t, store)
	tk.MustExec("use test")
	tk.MustExec("drop table if exists t1, t2")
	tk.MustExec("create table t1(a int, b int, c int, d int, e int, f int, g int, primary key (a), unique key c_d_e (c, d, e), unique key f (f), unique key f_g (f, g), key g (g))")
	tk.MustExec("create table t2(a int, b int, c int, d int, unique index idx_a (a), unique index idx_b_c (b, c), unique index idx_b_c_a_d (b, c, a, d))")
	tk.MustExec("create table t3(a bigint, b varchar(255), c bigint, primary key(a, b) clustered)")
	tk.MustExec("create table t4(a bigint, b varchar(255), c bigint, primary key(a, b) nonclustered)")

	var input []string
	var output []struct {
		SQL      string
		Plan     []string
		Warnings []string
	}
	integrationSuiteData := core.GetIntegrationSuiteData()
	integrationSuiteData.GetTestCases(t, &input, &output)
	for i, tt := range input {
		testdata.OnRecord(func() {
			output[i].SQL = tt
			output[i].Plan = testdata.ConvertRowsToStrings(tk.MustQuery("explain format = 'verbose' " + tt).Rows())
			output[i].Warnings = testdata.ConvertRowsToStrings(tk.MustQuery("show warnings").Rows())
		})
		tk.MustQuery("explain format = 'verbose' " + tt).Check(testkit.Rows(output[i].Plan...))
		tk.MustQuery("show warnings").Check(testkit.Rows(output[i].Warnings...))
	}
}

func TestOutputSkylinePruningInfo(t *testing.T) {
	store, clean := testkit.CreateMockStore(t)
	defer clean()
	tk := testkit.NewTestKit(t, store)
	tk.MustExec("use test")
	tk.MustExec("drop table if exists t")
	tk.MustExec("create table t(a int, b int, c int, d int, e int, f int, g int, primary key (a), unique key c_d_e (c, d, e), unique key f (f), unique key f_g (f, g), key g (g))")

	var input []string
	var output []struct {
		SQL      string
		Plan     []string
		Warnings []string
	}
	integrationSuiteData := core.GetIntegrationSuiteData()
	integrationSuiteData.GetTestCases(t, &input, &output)
	for i, tt := range input {
		testdata.OnRecord(func() {
			output[i].SQL = tt
			output[i].Plan = testdata.ConvertRowsToStrings(tk.MustQuery("explain format = 'verbose' " + tt).Rows())
			output[i].Warnings = testdata.ConvertRowsToStrings(tk.MustQuery("show warnings").Rows())
		})
		tk.MustQuery("explain format = 'verbose' " + tt).Check(testkit.Rows(output[i].Plan...))
		tk.MustQuery("show warnings").Check(testkit.Rows(output[i].Warnings...))
	}
}

func TestPreferRangeScanForUnsignedIntHandle(t *testing.T) {
	store, clean := testkit.CreateMockStore(t)
	defer clean()
	tk := testkit.NewTestKit(t, store)
	tk.MustExec("use test")
	tk.MustExec("drop table if exists t")
	tk.MustExec("create table t(a int unsigned primary key, b int, c int, index idx_b(b))")
	tk.MustExec("insert into t values (1,2,3), (4,5,6), (7,8,9), (10,11,12), (13,14,15)")
	do, _ := session.GetDomain(store)
	require.Nil(t, do.StatsHandle().DumpStatsDeltaToKV(handle.DumpAll))
	tk.MustExec("analyze table t")

	var input []string
	var output []struct {
		SQL      string
		Plan     []string
		Warnings []string
	}
	integrationSuiteData := core.GetIntegrationSuiteData()
	integrationSuiteData.GetTestCases(t, &input, &output)
	for i, tt := range input {
		testdata.OnRecord(func() {
			output[i].SQL = tt
		})
		if strings.HasPrefix(tt, "set") {
			tk.MustExec(tt)
			continue
		}
		testdata.OnRecord(func() {
			output[i].SQL = tt
			output[i].Plan = testdata.ConvertRowsToStrings(tk.MustQuery(tt).Rows())
			output[i].Warnings = testdata.ConvertRowsToStrings(tk.MustQuery("show warnings").Rows())
		})
		tk.MustQuery(tt).Check(testkit.Rows(output[i].Plan...))
		tk.MustQuery("show warnings").Check(testkit.Rows(output[i].Warnings...))
	}
}

func TestIssue27083(t *testing.T) {
	store, clean := testkit.CreateMockStore(t)
	defer clean()
	tk := testkit.NewTestKit(t, store)
	tk.MustExec("use test")
	tk.MustExec("drop table if exists t")
	tk.MustExec("create table t(a int primary key, b int, c int, index idx_b(b))")
	tk.MustExec("insert into t values (1,2,3), (4,5,6), (7,8,9), (10, 11, 12), (13,14,15), (16, 17, 18)")
	do, _ := session.GetDomain(store)
	require.Nil(t, do.StatsHandle().DumpStatsDeltaToKV(handle.DumpAll))
	tk.MustExec("analyze table t")

	var input []string
	var output []struct {
		SQL  string
		Plan []string
	}
	integrationSuiteData := core.GetIntegrationSuiteData()
	integrationSuiteData.GetTestCases(t, &input, &output)
	for i, tt := range input {
		testdata.OnRecord(func() {
			output[i].SQL = tt
			output[i].Plan = testdata.ConvertRowsToStrings(tk.MustQuery("explain format = 'brief' " + tt).Rows())
		})
		tk.MustQuery("explain format = 'brief' " + tt).Check(testkit.Rows(output[i].Plan...))
	}
}

func TestIssues27130(t *testing.T) {
	store, clean := testkit.CreateMockStore(t)
	defer clean()
	tk := testkit.NewTestKit(t, store)
	tk.MustExec("use test")

	tk.MustExec("drop table if exists t1")
	tk.MustExec("create table t1( a enum('y','b','Abc','null'),b enum('y','b','Abc','null'),key(a));")
	tk.MustQuery(`explain format=brief select * from t1 where a like "A%"`).Check(testkit.Rows(
		"TableReader 8000.00 root  data:Selection",
		"└─Selection 8000.00 cop[tikv]  like(test.t1.a, \"A%\", 92)",
		"  └─TableFullScan 10000.00 cop[tikv] table:t1 keep order:false, stats:pseudo",
	))
	tk.MustQuery(`explain format=brief select * from t1 where b like "A%"`).Check(testkit.Rows(
		"TableReader 8000.00 root  data:Selection",
		"└─Selection 8000.00 cop[tikv]  like(test.t1.b, \"A%\", 92)",
		"  └─TableFullScan 10000.00 cop[tikv] table:t1 keep order:false, stats:pseudo",
	))

	tk.MustExec("drop table if exists t2")
	tk.MustExec("create table t2( a enum('y','b','Abc','null'),b enum('y','b','Abc','null'),key(a, b));")
	tk.MustQuery(`explain format=brief select * from t2 where a like "A%"`).Check(testkit.Rows(
		"TableReader 8000.00 root  data:Selection",
		"└─Selection 8000.00 cop[tikv]  like(test.t2.a, \"A%\", 92)",
		"  └─TableFullScan 10000.00 cop[tikv] table:t2 keep order:false, stats:pseudo",
	))
	tk.MustQuery(`explain format=brief select * from t2 where a like "A%" and b like "A%"`).Check(testkit.Rows(
		"TableReader 8000.00 root  data:Selection",
		"└─Selection 8000.00 cop[tikv]  like(test.t2.a, \"A%\", 92), like(test.t2.b, \"A%\", 92)",
		"  └─TableFullScan 10000.00 cop[tikv] table:t2 keep order:false, stats:pseudo",
	))

	tk.MustExec("drop table if exists t3")
	tk.MustExec("create table t3( a int,b enum('y','b','Abc','null'), c enum('y','b','Abc','null'),key(a, b, c));")
	tk.MustQuery(`explain format=brief select * from t3 where a = 1 and b like "A%"`).Check(testkit.Rows(
		"IndexReader 8.00 root  index:Selection",
		"└─Selection 8.00 cop[tikv]  like(test.t3.b, \"A%\", 92)",
		"  └─IndexRangeScan 10.00 cop[tikv] table:t3, index:a(a, b, c) range:[1,1], keep order:false, stats:pseudo",
	))
}

func TestIssue27242(t *testing.T) {
	store, clean := testkit.CreateMockStore(t)
	defer clean()
	tk := testkit.NewTestKit(t, store)
	tk.MustExec("use test")
	tk.MustExec("drop table if exists UK_MU16407")
	tk.MustExec("CREATE TABLE UK_MU16407 (COL3 timestamp NULL DEFAULT NULL, UNIQUE KEY U3(COL3));")
	defer tk.MustExec("DROP TABLE UK_MU16407")
	tk.MustExec(`insert into UK_MU16407 values("1985-08-31 18:03:27");`)
	tk.MustExec(`SELECT COL3 FROM UK_MU16407 WHERE COL3>_utf8mb4'2039-1-19 3:14:40';`)
}

func verifyTimestampOutOfRange(tk *testkit.TestKit) {
	tk.MustQuery(`select * from t28424 where t != "2038-1-19 3:14:08"`).Sort().Check(testkit.Rows("1970-01-01 00:00:01]\n[2038-01-19 03:14:07"))
	tk.MustQuery(`select * from t28424 where t < "2038-1-19 3:14:08"`).Sort().Check(testkit.Rows("1970-01-01 00:00:01]\n[2038-01-19 03:14:07"))
	tk.MustQuery(`select * from t28424 where t <= "2038-1-19 3:14:08"`).Sort().Check(testkit.Rows("1970-01-01 00:00:01]\n[2038-01-19 03:14:07"))
	tk.MustQuery(`select * from t28424 where t >= "2038-1-19 3:14:08"`).Check(testkit.Rows())
	tk.MustQuery(`select * from t28424 where t > "2038-1-19 3:14:08"`).Check(testkit.Rows())
	tk.MustQuery(`select * from t28424 where t != "1970-1-1 0:0:0"`).Sort().Check(testkit.Rows("1970-01-01 00:00:01]\n[2038-01-19 03:14:07"))
	tk.MustQuery(`select * from t28424 where t < "1970-1-1 0:0:0"`).Check(testkit.Rows())
	tk.MustQuery(`select * from t28424 where t <= "1970-1-1 0:0:0"`).Check(testkit.Rows())
	tk.MustQuery(`select * from t28424 where t >= "1970-1-1 0:0:0"`).Sort().Check(testkit.Rows("1970-01-01 00:00:01]\n[2038-01-19 03:14:07"))
	tk.MustQuery(`select * from t28424 where t > "1970-1-1 0:0:0"`).Sort().Check(testkit.Rows("1970-01-01 00:00:01]\n[2038-01-19 03:14:07"))
}

func TestIssue28424(t *testing.T) {
	store, clean := testkit.CreateMockStore(t)
	defer clean()
	tk := testkit.NewTestKit(t, store)
	tk.MustExec("use test")
	tk.MustExec("drop table if exists t28424, dt28242")

	tk.MustExec(`set time_zone='+00:00'`)
	tk.MustExec(`drop table if exists t28424,dt28424`)
	tk.MustExec(`create table t28424 (t timestamp)`)
	defer tk.MustExec("DROP TABLE t28424")
	tk.MustExec(`insert into t28424 values ("2038-01-19 03:14:07"), ("1970-01-01 00:00:01")`)

	verifyTimestampOutOfRange(tk)
	tk.MustExec(`alter table t28424 add unique index (t)`)
	verifyTimestampOutOfRange(tk)
	tk.MustExec(`create table dt28424 (dt datetime)`)
	defer tk.MustExec("DROP TABLE dt28424")
	tk.MustExec(`insert into dt28424 values ("2038-01-19 03:14:07"), ("1970-01-01 00:00:01")`)
	tk.MustExec(`insert into dt28424 values ("1969-12-31 23:59:59"), ("1970-01-01 00:00:00"), ("2038-03-19 03:14:08")`)
	tk.MustQuery(`select * from t28424 right join dt28424 on t28424.t = dt28424.dt`).Sort().Check(testkit.Rows(
		"1970-01-01 00:00:01 1970-01-01 00:00:01]\n" +
			"[2038-01-19 03:14:07 2038-01-19 03:14:07]\n" +
			"[<nil> 1969-12-31 23:59:59]\n" +
			"[<nil> 1970-01-01 00:00:00]\n" +
			"[<nil> 2038-03-19 03:14:08"))
}

func TestTemporaryTableForCte(t *testing.T) {
	store, clean := testkit.CreateMockStore(t)
	defer clean()
	tk := testkit.NewTestKit(t, store)
	tk.MustExec("use test")

	tk.MustExec("create temporary table tmp1(a int, b int, c int);")
	tk.MustExec("insert into tmp1 values (1,1,1),(2,2,2),(3,3,3),(4,4,4);")
	rows := tk.MustQuery("with cte1 as (with cte2 as (select * from tmp1) select * from cte2) select * from cte1 left join tmp1 on cte1.c=tmp1.c;")
	rows.Check(testkit.Rows("1 1 1 1 1 1", "2 2 2 2 2 2", "3 3 3 3 3 3", "4 4 4 4 4 4"))
	rows = tk.MustQuery("with cte1 as (with cte2 as (select * from tmp1) select * from cte2) select * from cte1 t1 left join cte1 t2 on t1.c=t2.c;")
	rows.Check(testkit.Rows("1 1 1 1 1 1", "2 2 2 2 2 2", "3 3 3 3 3 3", "4 4 4 4 4 4"))
	rows = tk.MustQuery("WITH RECURSIVE cte(a) AS (SELECT 1 UNION SELECT a+1 FROM tmp1 WHERE a < 5) SELECT * FROM cte order by a;")
	rows.Check(testkit.Rows("1", "2", "3", "4", "5"))
}

func TestGroupBySetVar(t *testing.T) {
	store, clean := testkit.CreateMockStore(t)
	defer clean()
	tk := testkit.NewTestKit(t, store)
	tk.MustExec("use test")
	tk.MustExec("drop table if exists t1")
	tk.MustExec("create table t1(c1 int);")
	tk.MustExec("insert into t1 values(1), (2), (3), (4), (5), (6);")
	rows := tk.MustQuery("select floor(dt.rn/2) rownum, count(c1) from (select @rownum := @rownum + 1 rn, c1 from (select @rownum := -1) drn, t1) dt group by floor(dt.rn/2) order by rownum;")
	rows.Check(testkit.Rows("0 2", "1 2", "2 2"))

	tk.MustExec("create table ta(a int, b int);")
	tk.MustExec("set sql_mode='';")

	var input []string
	var output []struct {
		SQL  string
		Plan []string
	}
	integrationSuiteData := core.GetIntegrationSuiteData()
	integrationSuiteData.GetTestCases(t, &input, &output)
	for i, tt := range input {
		res := tk.MustQuery("explain format = 'brief' " + tt)
		testdata.OnRecord(func() {
			output[i].SQL = tt
			output[i].Plan = testdata.ConvertRowsToStrings(res.Rows())
		})
		res.Check(testkit.Rows(output[i].Plan...))
	}
}

func TestPushDownGroupConcatToTiFlash(t *testing.T) {
	store, clean := testkit.CreateMockStore(t)
	defer clean()
	tk := testkit.NewTestKit(t, store)
	tk.MustExec("use test")
	tk.MustExec("drop table if exists ts")
	tk.MustExec("create table ts (col_0 char(64), col_1 varchar(64) not null, col_2 varchar(1), id int primary key);")

	// Create virtual tiflash replica info.
	dom := domain.GetDomain(tk.Session())
	is := dom.InfoSchema()
	db, exists := is.SchemaByName(model.NewCIStr("test"))
	require.True(t, exists)
	for _, tblInfo := range db.Tables {
		if tblInfo.Name.L == "ts" {
			tblInfo.TiFlashReplica = &model.TiFlashReplicaInfo{
				Count:     1,
				Available: true,
			}
		}
	}

	tk.MustExec("set @@tidb_isolation_read_engines='tiflash,tidb'; set @@tidb_allow_mpp=1; set @@tidb_enforce_mpp=1;")

	var input []string
	var output []struct {
		SQL     string
		Plan    []string
		Warning []string
	}
	integrationSuiteData := core.GetIntegrationSuiteData()
	integrationSuiteData.GetTestCases(t, &input, &output)
	for i, tt := range input {
		testdata.OnRecord(func() {
			output[i].SQL = tt
			output[i].Plan = testdata.ConvertRowsToStrings(tk.MustQuery(tt).Rows())
		})
		res := tk.MustQuery(tt)
		res.Check(testkit.Rows(output[i].Plan...))

		comment := fmt.Sprintf("case:%v sql:%s", i, tt)
		warnings := tk.Session().GetSessionVars().StmtCtx.GetWarnings()
		testdata.OnRecord(func() {
			if len(warnings) > 0 {
				output[i].Warning = make([]string, len(warnings))
				for j, warning := range warnings {
					output[i].Warning[j] = warning.Err.Error()
				}
			}
		})
		if len(output[i].Warning) == 0 {
			require.Len(t, warnings, 0, comment)
		} else {
			require.Len(t, warnings, len(output[i].Warning), comment)
			for j, warning := range warnings {
				require.Equal(t, stmtctx.WarnLevelWarning, warning.Level, comment)
				require.EqualError(t, warning.Err, output[i].Warning[j], comment)
			}
		}
	}
}

func TestIssue27797(t *testing.T) {
	store, clean := testkit.CreateMockStore(t)
	defer clean()
	tk := testkit.NewTestKit(t, store)
	origin := tk.MustQuery("SELECT @@session.tidb_partition_prune_mode")
	originStr := origin.Rows()[0][0].(string)
	defer func() {
		tk.MustExec("set @@session.tidb_partition_prune_mode = '" + originStr + "'")
	}()
	tk.MustExec("set @@session.tidb_partition_prune_mode = 'static'")
	tk.MustExec("use test")
	tk.MustExec("drop table if exists t27797")
	tk.MustExec("create table t27797(a int, b int, c int, d int) " +
		"partition by range columns(d) (" +
		"partition p0 values less than (20)," +
		"partition p1 values less than(40)," +
		"partition p2 values less than(60));")
	tk.MustExec("insert into t27797 values(1,1,1,1), (2,2,2,2), (22,22,22,22), (44,44,44,44);")
	tk.MustExec("set sql_mode='';")
	result := tk.MustQuery("select count(*) from (select a, b from t27797 where d > 1 and d < 60 and b > 0 group by b, c) tt;")
	result.Check(testkit.Rows("3"))

	tk.MustExec("drop table if exists IDT_HP24172")
	tk.MustExec("CREATE TABLE `IDT_HP24172` ( " +
		"`COL1` mediumint(16) DEFAULT NULL, " +
		"`COL2` varchar(20) DEFAULT NULL, " +
		"`COL4` datetime DEFAULT NULL, " +
		"`COL3` bigint(20) DEFAULT NULL, " +
		"`COL5` float DEFAULT NULL, " +
		"KEY `UM_COL` (`COL1`,`COL3`) " +
		") ENGINE=InnoDB DEFAULT CHARSET=utf8mb4 COLLATE=utf8mb4_bin " +
		"PARTITION BY HASH( `COL1`+`COL3` ) " +
		"PARTITIONS 8;")
	tk.MustExec("insert into IDT_HP24172(col1) values(8388607);")
	result = tk.MustQuery("select col2 from IDT_HP24172 where col1 = 8388607 and col1 in (select col1 from IDT_HP24172);")
	result.Check(testkit.Rows("<nil>"))
}

func TestIssue27949(t *testing.T) {
	store, clean := testkit.CreateMockStore(t)
	defer clean()
	tk := testkit.NewTestKit(t, store)
	tk.MustExec("use test")
	tk.MustExec("drop table if exists t27949")
	tk.MustExec("create table t27949 (a int, b int, key(b))")
	tk.MustQuery("explain format = 'brief' select * from t27949 where b=1").Check(testkit.Rows("IndexLookUp 10.00 root  ",
		"├─IndexRangeScan(Build) 10.00 cop[tikv] table:t27949, index:b(b) range:[1,1], keep order:false, stats:pseudo",
		"└─TableRowIDScan(Probe) 10.00 cop[tikv] table:t27949 keep order:false, stats:pseudo"))
	tk.MustExec("create global binding for select * from t27949 where b=1 using select * from t27949 ignore index(b) where b=1")
	tk.MustQuery("explain format = 'brief' select * from t27949 where b=1").Check(testkit.Rows("TableReader 10.00 root  data:Selection",
		"└─Selection 10.00 cop[tikv]  eq(test.t27949.b, 1)",
		"  └─TableFullScan 10000.00 cop[tikv] table:t27949 keep order:false, stats:pseudo"))
	tk.MustExec("set @@sql_select_limit=100")
	tk.MustQuery("explain format = 'brief' select * from t27949 where b=1").Check(testkit.Rows("Limit 10.00 root  offset:0, count:100",
		"└─TableReader 10.00 root  data:Limit",
		"  └─Limit 10.00 cop[tikv]  offset:0, count:100",
		"    └─Selection 10.00 cop[tikv]  eq(test.t27949.b, 1)",
		"      └─TableFullScan 10000.00 cop[tikv] table:t27949 keep order:false, stats:pseudo"))

	tk.MustExec("drop table if exists t")
	tk.MustExec("create table t(a int, index idx_a(a));")
	tk.MustExec("create binding for select * from t  using select * from t use index(idx_a);")
	tk.MustExec("select * from t;")
	tk.MustQuery("select @@last_plan_from_binding;").Check(testkit.Rows("1"))
	tk.MustExec("prepare stmt from 'select * from t';")
	tk.MustExec("execute stmt;")
	tk.MustQuery("select @@last_plan_from_binding;").Check(testkit.Rows("1"))
}

func TestIssue28154(t *testing.T) {
	store, clean := testkit.CreateMockStore(t)
	defer clean()
	tk := testkit.NewTestKit(t, store)
	tk.MustExec("use test")
	tk.MustExec("drop table if exists t")
	defer func() {
		tk.MustExec("drop table if exists t")
	}()
	tk.MustExec("create table t(a TEXT)")
	tk.MustExec("insert into t values('abc')")
	result := tk.MustQuery("select * from t where from_base64('')")
	result.Check(testkit.Rows())
	_, err := tk.Exec("update t set a = 'def' where from_base64('')")
	require.EqualError(t, err, "[types:1292]Truncated incorrect DOUBLE value: ''")
	result = tk.MustQuery("select * from t where from_base64('invalidbase64')")
	result.Check(testkit.Rows())
	tk.MustExec("update t set a = 'hig' where from_base64('invalidbase64')")
	result = tk.MustQuery("select * from t where from_base64('test')")
	result.Check(testkit.Rows())
	_, err = tk.Exec("update t set a = 'xyz' where from_base64('test')")
	require.Error(t, err)
	require.Regexp(t, "\\[types:1292\\]Truncated incorrect DOUBLE value.*", err.Error())
	result = tk.MustQuery("select * from t")
	result.Check(testkit.Rows("abc"))
}

func TestRejectSortForMPP(t *testing.T) {
	store, clean := testkit.CreateMockStore(t)
	defer clean()
	tk := testkit.NewTestKit(t, store)
	tk.MustExec("use test")
	tk.MustExec("drop table if exists t")
	tk.MustExec("create table t (id int, value decimal(6,3), name char(128))")
	tk.MustExec("analyze table t")

	// Create virtual tiflash replica info.
	dom := domain.GetDomain(tk.Session())
	is := dom.InfoSchema()
	db, exists := is.SchemaByName(model.NewCIStr("test"))
	require.True(t, exists)
	for _, tblInfo := range db.Tables {
		if tblInfo.Name.L == "t" {
			tblInfo.TiFlashReplica = &model.TiFlashReplicaInfo{
				Count:     1,
				Available: true,
			}
		}
	}

	tk.MustExec("set @@tidb_allow_mpp=1; set @@tidb_enforce_mpp=1;")

	var input []string
	var output []struct {
		SQL  string
		Plan []string
	}
	integrationSuiteData := core.GetIntegrationSuiteData()
	integrationSuiteData.GetTestCases(t, &input, &output)
	for i, tt := range input {
		testdata.OnRecord(func() {
			output[i].SQL = tt
			output[i].Plan = testdata.ConvertRowsToStrings(tk.MustQuery(tt).Rows())
		})
		res := tk.MustQuery(tt)
		res.Check(testkit.Rows(output[i].Plan...))
	}
}

func TestRegardNULLAsPoint(t *testing.T) {
	store, clean := testkit.CreateMockStore(t)
	defer clean()
	tk := testkit.NewTestKit(t, store)
	tk.MustExec("use test")

	tk.MustExec("drop table if exists tpk")
	tk.MustExec(`create table tuk (a int, b int, c int, unique key (a, b, c))`)
	tk.MustExec(`create table tik (a int, b int, c int, key (a, b, c))`)
	for _, va := range []string{"NULL", "1"} {
		for _, vb := range []string{"NULL", "1"} {
			for _, vc := range []string{"NULL", "1"} {
				tk.MustExec(fmt.Sprintf(`insert into tuk values (%v, %v, %v)`, va, vb, vc))
				tk.MustExec(fmt.Sprintf(`insert into tik values (%v, %v, %v)`, va, vb, vc))
				if va == "1" && vb == "1" && vc == "1" {
					continue
				}
				// duplicated NULL rows
				tk.MustExec(fmt.Sprintf(`insert into tuk values (%v, %v, %v)`, va, vb, vc))
				tk.MustExec(fmt.Sprintf(`insert into tik values (%v, %v, %v)`, va, vb, vc))
			}
		}
	}

	var input []string
	var output []struct {
		SQL          string
		PlanEnabled  []string
		PlanDisabled []string
		Result       []string
	}
	integrationSuiteData := core.GetIntegrationSuiteData()
	integrationSuiteData.GetTestCases(t, &input, &output)
	for i, tt := range input {
		testdata.OnRecord(func() {
			output[i].SQL = tt
			tk.MustExec(`set @@session.tidb_regard_null_as_point=true`)
			output[i].PlanEnabled = testdata.ConvertRowsToStrings(tk.MustQuery("explain " + tt).Rows())
			output[i].Result = testdata.ConvertRowsToStrings(tk.MustQuery(tt).Rows())

			tk.MustExec(`set @@session.tidb_regard_null_as_point=false`)
			output[i].PlanDisabled = testdata.ConvertRowsToStrings(tk.MustQuery("explain " + tt).Rows())
		})
		tk.MustExec(`set @@session.tidb_regard_null_as_point=true`)
		tk.MustQuery("explain " + tt).Check(testkit.Rows(output[i].PlanEnabled...))
		tk.MustQuery(tt).Check(testkit.Rows(output[i].Result...))

		tk.MustExec(`set @@session.tidb_regard_null_as_point=false`)
		tk.MustQuery("explain " + tt).Check(testkit.Rows(output[i].PlanDisabled...))
		tk.MustQuery(tt).Check(testkit.Rows(output[i].Result...))
	}
}

func TestIssues29711(t *testing.T) {
	store, clean := testkit.CreateMockStore(t)
	defer clean()
	tk := testkit.NewTestKit(t, store)
	tk.MustExec("use test")

	tk.MustExec("drop table if exists tbl_29711")
	tk.MustExec("CREATE TABLE `tbl_29711` (" +
		"`col_250` text COLLATE utf8_unicode_ci NOT NULL," +
		"`col_251` enum('Alice','Bob','Charlie','David') COLLATE utf8_unicode_ci NOT NULL DEFAULT 'Charlie'," +
		"PRIMARY KEY (`col_251`,`col_250`(1)) NONCLUSTERED);")
	tk.MustQuery("explain format=brief " +
		"select col_250,col_251 from tbl_29711 where col_251 between 'Bob' and 'David' order by col_250,col_251 limit 6;").
		Check(testkit.Rows(
			"TopN 6.00 root  test.tbl_29711.col_250, test.tbl_29711.col_251, offset:0, count:6",
			"└─IndexLookUp 6.00 root  ",
			"  ├─IndexRangeScan(Build) 30.00 cop[tikv] table:tbl_29711, index:PRIMARY(col_251, col_250) range:[\"Bob\",\"Bob\"], [\"Charlie\",\"Charlie\"], [\"David\",\"David\"], keep order:false, stats:pseudo",
			"  └─TopN(Probe) 6.00 cop[tikv]  test.tbl_29711.col_250, test.tbl_29711.col_251, offset:0, count:6",
			"    └─TableRowIDScan 30.00 cop[tikv] table:tbl_29711 keep order:false, stats:pseudo",
		))

	tk.MustExec("drop table if exists t29711")
	tk.MustExec("CREATE TABLE `t29711` (" +
		"`a` varchar(10) DEFAULT NULL," +
		"`b` int(11) DEFAULT NULL," +
		"`c` int(11) DEFAULT NULL," +
		"KEY `ia` (`a`(2)))")
	tk.MustQuery("explain format=brief select * from t29711 use index (ia) order by a limit 10;").
		Check(testkit.Rows(
			"TopN 10.00 root  test.t29711.a, offset:0, count:10",
			"└─IndexLookUp 10.00 root  ",
			"  ├─IndexFullScan(Build) 10000.00 cop[tikv] table:t29711, index:ia(a) keep order:false, stats:pseudo",
			"  └─TopN(Probe) 10.00 cop[tikv]  test.t29711.a, offset:0, count:10",
			"    └─TableRowIDScan 10000.00 cop[tikv] table:t29711 keep order:false, stats:pseudo",
		))
}

func TestIssue27313(t *testing.T) {
	store, clean := testkit.CreateMockStore(t)
	defer clean()
	tk := testkit.NewTestKit(t, store)
	tk.MustExec("use test")
	tk.MustExec("drop table if exists t")
	tk.MustExec("create table t(a varchar(100), b int, c int, index idx1(a(2), b), index idx2(a))")
	tk.MustExec("explain format = 'verbose' select * from t where a = 'abcdefghijk' and b > 4")
	// no warning indicates that idx2 is not pruned by idx1.
	tk.MustQuery("show warnings").Check(testkit.Rows())
}

func TestIssue30094(t *testing.T) {
	store, clean := testkit.CreateMockStore(t)
	defer clean()
	tk := testkit.NewTestKit(t, store)

	tk.MustExec("use test")
	tk.MustExec(`drop table if exists t30094;`)
	tk.MustExec(`create table t30094(a varchar(10));`)
	tk.MustQuery(`explain format = 'brief' select * from t30094 where cast(a as float) and cast(a as char);`).Check(testkit.Rows(
		"TableReader 8000.00 root  data:Selection",
		"└─Selection 8000.00 cop[tikv]  cast(test.t30094.a, float BINARY), cast(test.t30094.a, var_string(5))",
		"  └─TableFullScan 10000.00 cop[tikv] table:t30094 keep order:false, stats:pseudo",
	))
	tk.MustQuery(`explain format = 'brief' select * from t30094 where  concat(a,'1') = _binary 0xe59388e59388e59388 collate binary and concat(a,'1') = _binary 0xe598bfe598bfe598bf collate binary;`).Check(testkit.Rows(
		"TableReader 8000.00 root  data:Selection",
		"└─Selection 8000.00 cop[tikv]  eq(concat(test.t30094.a, \"1\"), \"0xe59388e59388e59388\"), eq(concat(test.t30094.a, \"1\"), \"0xe598bfe598bfe598bf\")",
		"  └─TableFullScan 10000.00 cop[tikv] table:t30094 keep order:false, stats:pseudo",
	))
}

func TestIssue30200(t *testing.T) {
	store, clean := testkit.CreateMockStore(t)
	defer clean()
	tk := testkit.NewTestKit(t, store)

	tk.MustExec("use test")
	tk.MustExec("drop table if exists t1;")
	tk.MustExec("create table t1(c1 varchar(100), c2 varchar(100), key(c1), key(c2), c3 varchar(100));")
	tk.MustExec("insert into t1 values('ab', '10', '10');")

	tk.MustExec("drop table if exists tt1;")
	tk.MustExec("create table tt1(c1 varchar(100), c2 varchar(100), c3 varchar(100), c4 varchar(100), key idx_0(c1), key idx_1(c2, c3));")
	tk.MustExec("insert into tt1 values('ab', '10', '10', '10');")

	tk.MustExec("drop table if exists tt2;")
	tk.MustExec("create table tt2 (c1 int , pk int, primary key( pk ) , unique key( c1));")
	tk.MustExec("insert into tt2 values(-3896405, -1), (-2, 1), (-1, -2);")

	tk.MustExec("drop table if exists tt3;")
	tk.MustExec("create table tt3(c1 int, c2 int, c3 int as (c1 + c2), key(c1), key(c2), key(c3));")
	tk.MustExec("insert into tt3(c1, c2) values(1, 1);")

	oriIndexMergeSwitcher := tk.MustQuery("select @@tidb_enable_index_merge;").Rows()[0][0].(string)
	tk.MustExec("set tidb_enable_index_merge = on;")
	defer func() {
		tk.MustExec(fmt.Sprintf("set tidb_enable_index_merge = %s;", oriIndexMergeSwitcher))
	}()

	var input []string
	var output []struct {
		SQL  string
		Plan []string
		Res  []string
	}
	integrationSuiteData := core.GetIntegrationSuiteData()
	integrationSuiteData.GetTestCases(t, &input, &output)
	for i, tt := range input {
		testdata.OnRecord(func() {
			output[i].SQL = tt
			output[i].Plan = testdata.ConvertRowsToStrings(tk.MustQuery("explain format=brief " + tt).Rows())
			output[i].Res = testdata.ConvertRowsToStrings(tk.MustQuery(tt).Rows())
		})
		tk.MustQuery("explain format=brief " + tt).Check(testkit.Rows(output[i].Plan...))
		tk.MustQuery(tt).Check(testkit.Rows(output[i].Res...))
	}
}

func TestIssue29705(t *testing.T) {
	store, clean := testkit.CreateMockStore(t)
	defer clean()
	tk := testkit.NewTestKit(t, store)
	origin := tk.MustQuery("SELECT @@session.tidb_partition_prune_mode")
	originStr := origin.Rows()[0][0].(string)
	defer func() {
		tk.MustExec("set @@session.tidb_partition_prune_mode = '" + originStr + "'")
	}()
	tk.MustExec("set @@session.tidb_partition_prune_mode = 'static'")
	tk.MustExec("use test")
	tk.MustExec("drop table if exists t;")
	tk.MustExec("create table t(id int) partition by hash(id) partitions 4;")
	tk.MustExec("insert into t values(1);")
	result := tk.MustQuery("SELECT COUNT(1) FROM ( SELECT COUNT(1) FROM t b GROUP BY id) a;")
	result.Check(testkit.Rows("1"))
}

func TestIssue30271(t *testing.T) {
	store, clean := testkit.CreateMockStore(t)
	defer clean()
	tk := testkit.NewTestKit(t, store)
	tk.MustExec("use test")
	tk.MustExec("drop table if exists t")
	tk.MustExec("create table t(a char(10), b char(10), c char(10), index (a, b, c)) collate utf8mb4_bin;")
	tk.MustExec("insert into t values ('b', 'a', '1'), ('b', 'A', '2'), ('c', 'a', '3');")
	tk.MustExec("set names utf8mb4 collate utf8mb4_general_ci;")
	tk.MustQuery("select * from t where (a>'a' and b='a') or (b = 'A' and a < 'd') order by a,c;").Check(testkit.Rows("b a 1", "b A 2", "c a 3"))

}

func TestIssue30804(t *testing.T) {
	store, clean := testkit.CreateMockStore(t)
	defer clean()
	tk := testkit.NewTestKit(t, store)
	tk.MustExec("use test")
	tk.MustExec("drop table if exists t1, t2")
	tk.MustExec("create table t1(a int, b int)")
	tk.MustExec("create table t2(a int, b int)")
	// minimal reproduction of https://github.com/pingcap/tidb/issues/30804
	tk.MustExec("select avg(0) over w from t1 window w as (order by (select 1))")
	// named window cannot be used in subquery
	err := tk.ExecToErr("select avg(0) over w from t1 where b > (select sum(t2.a) over w from t2) window w as (partition by t1.b)")
	require.True(t, core.ErrWindowNoSuchWindow.Equal(err))
	tk.MustExec("select avg(0) over w1 from t1 where b > (select sum(t2.a) over w2 from t2 window w2 as (partition by t2.b)) window w1 as (partition by t1.b)")
}

func TestIndexMergeWarning(t *testing.T) {
	store, clean := testkit.CreateMockStore(t)
	defer clean()
	tk := testkit.NewTestKit(t, store)
	tk.MustExec("use test")

	tk.MustExec("drop table if exists t1")
	tk.MustExec("create table t1(c1 int, c2 int)")
	tk.MustExec("select /*+ use_index_merge(t1) */ * from t1 where c1 < 1 or c2 < 1")
	warningMsg := "Warning 1105 IndexMerge is inapplicable or disabled. No available filter or available index."
	tk.MustQuery("show warnings").Check(testkit.Rows(warningMsg))

	tk.MustExec("drop table if exists t1")
	tk.MustExec("create table t1(c1 int, c2 int, key(c1), key(c2))")
	tk.MustExec("select /*+ use_index_merge(t1), no_index_merge() */ * from t1 where c1 < 1 or c2 < 1")
	warningMsg = "Warning 1105 IndexMerge is inapplicable or disabled. Got no_index_merge hint or tidb_enable_index_merge is off."
	tk.MustQuery("show warnings").Check(testkit.Rows(warningMsg))

	tk.MustExec("drop table if exists t1")
	tk.MustExec("create temporary table t1(c1 int, c2 int, key(c1), key(c2))")
	tk.MustExec("select /*+ use_index_merge(t1) */ * from t1 where c1 < 1 or c2 < 1")
	warningMsg = "Warning 1105 IndexMerge is inapplicable or disabled. Cannot use IndexMerge on temporary table."
	tk.MustQuery("show warnings").Check(testkit.Rows(warningMsg))
}

func TestIndexMergeWithCorrelatedColumns(t *testing.T) {
	store, clean := testkit.CreateMockStore(t)
	defer clean()
	tk := testkit.NewTestKit(t, store)
	tk.MustExec("use test;")

	tk.MustExec("drop table if exists t1, t2;")
	tk.MustExec("create table t1(c1 int, c2 int, c3 int, primary key(c1), key(c2));")
	tk.MustExec("insert into t1 values(1, 1, 1);")
	tk.MustExec("insert into t1 values(2, 2, 2);")
	tk.MustExec("create table t2(c1 int, c2 int, c3 int);")
	tk.MustExec("insert into t2 values(1, 1, 1);")
	tk.MustExec("insert into t2 values(2, 2, 2);")

	tk.MustExec("drop table if exists tt1, tt2;")
	tk.MustExec("create table tt1  (c_int int, c_str varchar(40), c_datetime datetime, c_decimal decimal(12, 6), primary key(c_int), key(c_int), key(c_str), unique key(c_decimal), key(c_datetime));")
	tk.MustExec("create table tt2  like tt1 ;")
	tk.MustExec(`insert into tt1 (c_int, c_str, c_datetime, c_decimal) values (6, 'sharp payne', '2020-06-07 10:40:39', 6.117000) ,
			    (7, 'objective kare', '2020-02-05 18:47:26', 1.053000) ,
			    (8, 'thirsty pasteur', '2020-01-02 13:06:56', 2.506000) ,
			    (9, 'blissful wilbur', '2020-06-04 11:34:04', 9.144000) ,
			    (10, 'reverent mclean', '2020-02-12 07:36:26', 7.751000) ;`)
	tk.MustExec(`insert into tt2 (c_int, c_str, c_datetime, c_decimal) values (6, 'beautiful joliot', '2020-01-16 01:44:37', 5.627000) ,
			    (7, 'hopeful blackburn', '2020-05-23 21:44:20', 7.890000) ,
			    (8, 'ecstatic davinci', '2020-02-01 12:27:17', 5.648000) ,
			    (9, 'hopeful lewin', '2020-05-05 05:58:25', 7.288000) ,
			    (10, 'sharp jennings', '2020-01-28 04:35:03', 9.758000) ;`)

	var input []string
	var output []struct {
		SQL  string
		Plan []string
		Res  []string
	}
	integrationSuiteData := core.GetIntegrationSuiteData()
	integrationSuiteData.GetTestCases(t, &input, &output)
	for i, tt := range input {
		testdata.OnRecord(func() {
			output[i].SQL = tt
			output[i].Plan = testdata.ConvertRowsToStrings(tk.MustQuery("explain format=brief " + tt).Rows())
			output[i].Res = testdata.ConvertRowsToStrings(tk.MustQuery(tt).Rows())
		})
		tk.MustQuery("explain format=brief " + tt).Check(testkit.Rows(output[i].Plan...))
		tk.MustQuery(tt).Check(testkit.Rows(output[i].Res...))
	}

}

func TestIssue20510(t *testing.T) {
	store, clean := testkit.CreateMockStore(t)
	defer clean()
	tk := testkit.NewTestKit(t, store)
	tk.MustExec("use test")

	tk.MustExec("drop table if exists t1, t2")
	tk.MustExec("CREATE TABLE t1 (a int PRIMARY KEY, b int)")
	tk.MustExec("CREATE TABLE t2 (a int PRIMARY KEY, b int)")
	tk.MustExec("INSERT INTO t1 VALUES (1,1), (2,1), (3,1), (4,2)")
	tk.MustExec("INSERT INTO t2 VALUES (1,2), (2,2)")

	tk.MustQuery("explain format=brief SELECT * FROM t1 LEFT JOIN t2 ON t1.a=t2.a WHERE not(0+(t1.a=30 and t2.b=1));").Check(testkit.Rows(
		"Selection 8000.00 root  not(plus(0, and(eq(test.t1.a, 30), eq(test.t2.b, 1))))",
		"└─MergeJoin 10000.00 root  left outer join, left key:test.t1.a, right key:test.t2.a",
		"  ├─TableReader(Build) 8000.00 root  data:Selection",
		"  │ └─Selection 8000.00 cop[tikv]  not(istrue_with_null(plus(0, and(eq(test.t2.a, 30), eq(test.t2.b, 1)))))",
		"  │   └─TableFullScan 10000.00 cop[tikv] table:t2 keep order:true, stats:pseudo",
		"  └─TableReader(Probe) 10000.00 root  data:TableFullScan",
		"    └─TableFullScan 10000.00 cop[tikv] table:t1 keep order:true, stats:pseudo"))
	tk.MustQuery("SELECT * FROM t1 LEFT JOIN t2 ON t1.a=t2.a WHERE not(0+(t1.a=30 and t2.b=1));").Check(testkit.Rows(
		"1 1 1 2",
		"2 1 2 2",
		"3 1 <nil> <nil>",
		"4 2 <nil> <nil>",
	))
}

func TestIssue31035(t *testing.T) {
	store, clean := testkit.CreateMockStore(t)
	defer clean()
	tk := testkit.NewTestKit(t, store)
	tk.MustExec("use test")
	tk.MustExec("drop table if exists t1;")
	tk.MustExec("create table t1(c1 longtext, c2 decimal(37, 4), unique key(c1(10)), unique key(c2));")
	tk.MustExec("insert into t1 values('眐', -962541614831459.7458);")
	tk.MustQuery("select * from t1 order by c2 + 10;").Check(testkit.Rows("眐 -962541614831459.7458"))
}

// TestDNFCondSelectivityWithConst test selectivity calculation with DNF conditions with one is const.
// Close https://github.com/pingcap/tidb/issues/31096
func TestDNFCondSelectivityWithConst(t *testing.T) {
	store, clean := testkit.CreateMockStore(t)
	defer clean()
	testKit := testkit.NewTestKit(t, store)
	testKit.MustExec("use test")
	testKit.MustExec("drop table if exists t1")
	testKit.MustExec("create table t1(a int, b int, c int);")
	testKit.MustExec("insert into t1 value(10,10,10)")
	for i := 0; i < 7; i++ {
		testKit.MustExec("insert into t1 select * from t1")
	}
	testKit.MustExec("insert into t1 value(1,1,1)")
	testKit.MustExec("analyze table t1")

	testKit.MustQuery("explain format = 'brief' select * from t1 where a=1 or b=1;").Check(testkit.Rows(
		"TableReader 1.99 root  data:Selection",
		"└─Selection 1.99 cop[tikv]  or(eq(test.t1.a, 1), eq(test.t1.b, 1))",
		"  └─TableFullScan 129.00 cop[tikv] table:t1 keep order:false"))
	testKit.MustQuery("explain format = 'brief' select * from t1 where 0=1 or a=1 or b=1;").Check(testkit.Rows(
		"TableReader 1.99 root  data:Selection",
		"└─Selection 1.99 cop[tikv]  or(0, or(eq(test.t1.a, 1), eq(test.t1.b, 1)))",
		"  └─TableFullScan 129.00 cop[tikv] table:t1 keep order:false"))
	testKit.MustQuery("explain format = 'brief' select * from t1 where null or a=1 or b=1;").Check(testkit.Rows(
		"TableReader 1.99 root  data:Selection",
		"└─Selection 1.99 cop[tikv]  or(0, or(eq(test.t1.a, 1), eq(test.t1.b, 1)))",
		"  └─TableFullScan 129.00 cop[tikv] table:t1 keep order:false"))
	testKit.MustQuery("explain format = 'brief' select * from t1 where a=1 or false or b=1;").Check(testkit.Rows(
		"TableReader 1.99 root  data:Selection",
		"└─Selection 1.99 cop[tikv]  or(eq(test.t1.a, 1), or(0, eq(test.t1.b, 1)))",
		"  └─TableFullScan 129.00 cop[tikv] table:t1 keep order:false"))
	testKit.MustQuery("explain format = 'brief' select * from t1 where a=1 or b=1 or \"false\";").Check(testkit.Rows(
		"TableReader 1.99 root  data:Selection",
		"└─Selection 1.99 cop[tikv]  or(eq(test.t1.a, 1), or(eq(test.t1.b, 1), 0))",
		"  └─TableFullScan 129.00 cop[tikv] table:t1 keep order:false"))
	testKit.MustQuery("explain format = 'brief' select * from t1 where 1=1 or a=1 or b=1;").Check(testkit.Rows(
		"TableReader 129.00 root  data:Selection",
		"└─Selection 129.00 cop[tikv]  or(1, or(eq(test.t1.a, 1), eq(test.t1.b, 1)))",
		"  └─TableFullScan 129.00 cop[tikv] table:t1 keep order:false"))
	testKit.MustQuery("explain format = 'brief' select * from t1 where a=1 or b=1 or 1=1;").Check(testkit.Rows(
		"TableReader 129.00 root  data:Selection",
		"└─Selection 129.00 cop[tikv]  or(eq(test.t1.a, 1), or(eq(test.t1.b, 1), 1))",
		"  └─TableFullScan 129.00 cop[tikv] table:t1 keep order:false"))
	testKit.MustExec("drop table if exists t1")
}

func TestIssue31202(t *testing.T) {
	store, dom, clean := testkit.CreateMockStoreAndDomain(t)
	defer clean()
	tk := testkit.NewTestKit(t, store)

	tk.MustExec("use test")
	tk.MustExec("create table t31202(a int primary key, b int);")

	tbl, err := dom.InfoSchema().TableByName(model.CIStr{O: "test", L: "test"}, model.CIStr{O: "t31202", L: "t31202"})
	require.NoError(t, err)
	// Set the hacked TiFlash replica for explain tests.
	tbl.Meta().TiFlashReplica = &model.TiFlashReplicaInfo{Count: 1, Available: true}

	tk.MustQuery("explain format = 'brief' select * from t31202;").Check(testkit.Rows(
		"TableReader 10000.00 root  data:TableFullScan",
		"└─TableFullScan 10000.00 cop[tiflash] table:t31202 keep order:false, stats:pseudo"))

	tk.MustQuery("explain format = 'brief' select * from t31202 use index (primary);").Check(testkit.Rows(
		"TableReader 10000.00 root  data:TableFullScan",
		"└─TableFullScan 10000.00 cop[tikv] table:t31202 keep order:false, stats:pseudo"))
	tk.MustExec("drop table if exists t31202")
}

func TestNaturalJoinUpdateSameTable(t *testing.T) {
	store, clean := testkit.CreateMockStore(t)
	defer clean()
	tk := testkit.NewTestKit(t, store)

	tk.MustExec("create database natural_join_update")
	defer tk.MustExec("drop database natural_join_update")
	tk.MustExec("use natural_join_update")
	tk.MustExec("create table t1(a int, b int)")
	tk.MustExec("insert into t1 values (1,1),(2,2)")
	tk.MustExec("update t1 as a natural join t1 b SET a.a = 2, b.b = 3")
	tk.MustQuery("select * from t1").Sort().Check(testkit.Rows("2 3", "2 3"))
	tk.MustExec("drop table t1")
	tk.MustExec("create table t1 (a int primary key, b int)")
	tk.MustExec("insert into t1 values (1,1),(2,2)")
	tk.MustGetErrCode(`update t1 as a natural join t1 b SET a.a = 2, b.b = 3`, mysql.ErrMultiUpdateKeyConflict)
	tk.MustExec("drop table t1")
	tk.MustExec("create table t1 (a int, b int) partition by hash (a) partitions 3")
	tk.MustExec("insert into t1 values (1,1),(2,2)")
	tk.MustGetErrCode(`update t1 as a natural join t1 b SET a.a = 2, b.b = 3`, mysql.ErrMultiUpdateKeyConflict)
	tk.MustExec("drop table t1")
	tk.MustExec("create table t1 (A int, b int) partition by hash (b) partitions 3")
	tk.MustExec("insert into t1 values (1,1),(2,2)")
	tk.MustGetErrCode(`update t1 as a natural join t1 B SET a.A = 2, b.b = 3`, mysql.ErrMultiUpdateKeyConflict)
	_, err := tk.Exec(`update t1 as a natural join t1 B SET a.A = 2, b.b = 3`)
	require.Error(t, err)
	require.Regexp(t, ".planner:1706.Primary key/partition key update is not allowed since the table is updated both as 'a' and 'B'.", err.Error())
	tk.MustExec("drop table t1")
	tk.MustExec("create table t1 (A int, b int) partition by RANGE COLUMNS (b) (partition `pNeg` values less than (0),partition `pPos` values less than MAXVALUE)")
	tk.MustExec("insert into t1 values (1,1),(2,2)")
	tk.MustGetErrCode(`update t1 as a natural join t1 B SET a.A = 2, b.b = 3`, mysql.ErrMultiUpdateKeyConflict)
	tk.MustExec("drop table t1")
}

func TestAggPushToCopForCachedTable(t *testing.T) {
	store, clean := testkit.CreateMockStore(t)
	defer clean()
	tk := testkit.NewTestKit(t, store)

	tk.MustExec("use test")
	tk.MustExec(`create table t32157(
  process_code varchar(8) NOT NULL,
  ctrl_class varchar(2) NOT NULL,
  ctrl_type varchar(1) NOT NULL,
  oper_no varchar(12) DEFAULT NULL,
  modify_date datetime DEFAULT NULL,
  d_c_flag varchar(2) NOT NULL,
  PRIMARY KEY (process_code,ctrl_class,d_c_flag));`)
	tk.MustExec("insert into t32157 values ('GDEP0071', '05', '1', '10000', '2016-06-29 00:00:00', 'C')")
	tk.MustExec("insert into t32157 values ('GDEP0071', '05', '0', '0000', '2016-06-01 00:00:00', 'D')")
	tk.MustExec("alter table t32157 cache")

	tk.MustQuery("explain format = 'brief' select /*+AGG_TO_COP()*/ count(*) from t32157 ignore index(primary) where process_code = 'GDEP0071'").Check(testkit.Rows(
		"StreamAgg 1.00 root  funcs:count(1)->Column#8]\n" +
			"[└─TableReader 10.00 root  data:Selection]\n" +
			"[  └─Selection 10.00 cop[tikv]  eq(test.t32157.process_code, \"GDEP0071\")]\n" +
			"[    └─TableFullScan 10000.00 cop[tikv] table:t32157 keep order:false, stats:pseudo"))

	var readFromCacheNoPanic bool
	for i := 0; i < 10; i++ {
		tk.MustQuery("select /*+AGG_TO_COP()*/ count(*) from t32157 ignore index(primary) where process_code = 'GDEP0071'").Check(testkit.Rows("2"))
		if tk.Session().GetSessionVars().StmtCtx.ReadFromTableCache {
			readFromCacheNoPanic = true
			break
		}
	}
	require.True(t, readFromCacheNoPanic)

	tk.MustExec("drop table if exists t31202")
}

func TestIssue31240(t *testing.T) {
	store, dom, clean := testkit.CreateMockStoreAndDomain(t)
	defer clean()
	tk := testkit.NewTestKit(t, store)

	tk.MustExec("use test")
	tk.MustExec("create table t31240(a int, b int);")
	tk.MustExec("set @@tidb_allow_mpp = 0")

	tbl, err := dom.InfoSchema().TableByName(model.CIStr{O: "test", L: "test"}, model.CIStr{O: "t31240", L: "t31240"})
	require.NoError(t, err)
	// Set the hacked TiFlash replica for explain tests.
	tbl.Meta().TiFlashReplica = &model.TiFlashReplicaInfo{Count: 1, Available: true}

	var input []string
	var output []struct {
		SQL  string
		Plan []string
	}
	integrationSuiteData := core.GetIntegrationSuiteData()
	integrationSuiteData.GetTestCases(t, &input, &output)
	for i, tt := range input {
		testdata.OnRecord(func() {
			output[i].SQL = tt
		})
		if strings.HasPrefix(tt, "set") {
			tk.MustExec(tt)
			continue
		}
		testdata.OnRecord(func() {
			output[i].Plan = testdata.ConvertRowsToStrings(tk.MustQuery(tt).Rows())
		})
		tk.MustQuery(tt).Check(testkit.Rows(output[i].Plan...))
	}
	tk.MustExec("drop table if exists t31240")
}<|MERGE_RESOLUTION|>--- conflicted
+++ resolved
@@ -905,25 +905,6 @@
 		res := tk.MustQuery(tt)
 		res.Check(testkit.Rows(output[i].Plan...))
 	}
-<<<<<<< HEAD
-=======
-
-	tk.MustExec("set @@session.tidb_allow_mpp = 0")
-	tk.MustExec("set @@session.tidb_isolation_read_engines = 'tiflash'")
-	tk.MustExec("set @@session.tidb_allow_batch_cop = 1")
-	tk.MustExec("set @@session.tidb_opt_broadcast_join = 1")
-	// make cbo force choose broadcast join since sql hint does not work for semi/anti-semi join
-	tk.MustExec("set @@session.tidb_opt_cpu_factor=10000000;")
-	integrationSuiteData.GetTestCases(t, &input, &output)
-	for i, tt := range input {
-		testdata.OnRecord(func() {
-			output[i].SQL = tt
-			output[i].Plan = testdata.ConvertRowsToStrings(tk.MustQuery(tt).Rows())
-		})
-		res := tk.MustQuery(tt)
-		res.Check(testkit.Rows(output[i].Plan...))
-	}
->>>>>>> a11ece9f
 }
 
 func TestMPPWithHashExchangeUnderNewCollation(t *testing.T) {
