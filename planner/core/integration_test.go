--- conflicted
+++ resolved
@@ -1105,19 +1105,11 @@
 
 	tk.MustExec("set @@session.tidb_isolation_read_engines = 'tiflash'")
 
-<<<<<<< HEAD
-	tk.MustQuery("desc select approx_count_distinct(a) from t").Check(testkit.Rows(
-		"HashAgg_10 1.00 root  funcs:approx_count_distinct(Column#4)->Column#3",
-		"└─TableReader_11 1.00 root  data:HashAgg_5",
-		"  └─HashAgg_5 1.00 batchCop[tiflash]  funcs:approx_count_distinct(test.t.a)->Column#4",
-		"    └─TableFullScan_9 10000.00 batchCop[tiflash] table:t keep order:false, stats:pseudo"))
-=======
 	tk.MustQuery("explain format = 'brief' select approx_count_distinct(a) from t").Check(testkit.Rows(
 		"StreamAgg 1.00 root  funcs:approx_count_distinct(Column#5)->Column#3",
 		"└─TableReader 1.00 root  data:StreamAgg",
 		"  └─StreamAgg 1.00 batchCop[tiflash]  funcs:approx_count_distinct(test.t.a)->Column#5",
 		"    └─TableFullScan 10000.00 batchCop[tiflash] table:t keep order:false, stats:pseudo"))
->>>>>>> 61986869
 
 	tk.MustExec("set @@session.tidb_isolation_read_engines = 'tikv'")
 
