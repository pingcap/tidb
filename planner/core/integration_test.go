// Copyright 2019 PingCAP, Inc.
//
// Licensed under the Apache License, Version 2.0 (the "License");
// you may not use this file except in compliance with the License.
// You may obtain a copy of the License at
//
//     http://www.apache.org/licenses/LICENSE-2.0
//
// Unless required by applicable law or agreed to in writing, software
// distributed under the License is distributed on an "AS IS" BASIS,
// See the License for the specific language governing permissions and
// limitations under the License.

package core_test

import (
	"bytes"
	"fmt"
	"strings"

	. "github.com/pingcap/check"
	"github.com/pingcap/errors"
	"github.com/pingcap/parser/model"
	"github.com/pingcap/parser/mysql"
	"github.com/pingcap/parser/terror"
	"github.com/pingcap/tidb/config"
	"github.com/pingcap/tidb/domain"
	"github.com/pingcap/tidb/expression"
	"github.com/pingcap/tidb/infoschema"
	"github.com/pingcap/tidb/kv"
	"github.com/pingcap/tidb/planner/core"
	"github.com/pingcap/tidb/sessionctx/stmtctx"
	"github.com/pingcap/tidb/sessionctx/variable"
	"github.com/pingcap/tidb/table"
	"github.com/pingcap/tidb/util/collate"
	"github.com/pingcap/tidb/util/testkit"
	"github.com/pingcap/tidb/util/testutil"
)

var _ = Suite(&testIntegrationSuite{})
var _ = SerialSuites(&testIntegrationSerialSuite{})

type testIntegrationSuite struct {
	testData testutil.TestData
	store    kv.Storage
	dom      *domain.Domain
}

func (s *testIntegrationSuite) SetUpSuite(c *C) {
	var err error
	s.testData, err = testutil.LoadTestSuiteData("testdata", "integration_suite")
	c.Assert(err, IsNil)
}

func (s *testIntegrationSuite) TearDownSuite(c *C) {
	c.Assert(s.testData.GenerateOutputIfNeeded(), IsNil)
}

func (s *testIntegrationSuite) SetUpTest(c *C) {
	var err error
	s.store, s.dom, err = newStoreWithBootstrap()
	c.Assert(err, IsNil)
}

func (s *testIntegrationSuite) TearDownTest(c *C) {
	s.dom.Close()
	err := s.store.Close()
	c.Assert(err, IsNil)
}

type testIntegrationSerialSuite struct {
	testData testutil.TestData
	store    kv.Storage
	dom      *domain.Domain
}

func (s *testIntegrationSerialSuite) SetUpSuite(c *C) {
	var err error
	s.testData, err = testutil.LoadTestSuiteData("testdata", "integration_serial_suite")
	c.Assert(err, IsNil)
}

func (s *testIntegrationSerialSuite) TearDownSuite(c *C) {
	c.Assert(s.testData.GenerateOutputIfNeeded(), IsNil)
}

func (s *testIntegrationSerialSuite) SetUpTest(c *C) {
	var err error
	s.store, s.dom, err = newStoreWithBootstrap()
	c.Assert(err, IsNil)
}

func (s *testIntegrationSerialSuite) TearDownTest(c *C) {
	s.dom.Close()
	err := s.store.Close()
	c.Assert(err, IsNil)
}

func (s *testIntegrationSuite) TestShowSubquery(c *C) {
	tk := testkit.NewTestKit(c, s.store)
	tk.MustExec("use test")
	tk.MustExec("drop table if exists t")
	tk.MustExec("create table t(a varchar(10), b int, c int)")
	tk.MustQuery("show columns from t where true").Check(testkit.Rows(
		"a varchar(10) YES  <nil> ",
		"b int(11) YES  <nil> ",
		"c int(11) YES  <nil> ",
	))
	tk.MustQuery("show columns from t where field = 'b'").Check(testkit.Rows(
		"b int(11) YES  <nil> ",
	))
	tk.MustQuery("show columns from t where field in (select 'b')").Check(testkit.Rows(
		"b int(11) YES  <nil> ",
	))
	tk.MustQuery("show columns from t where field in (select 'b') and true").Check(testkit.Rows(
		"b int(11) YES  <nil> ",
	))
	tk.MustQuery("show columns from t where field in (select 'b') and false").Check(testkit.Rows())
	tk.MustExec("insert into t values('c', 0, 0)")
	tk.MustQuery("show columns from t where field < all (select a from t)").Check(testkit.Rows(
		"a varchar(10) YES  <nil> ",
		"b int(11) YES  <nil> ",
	))
	tk.MustExec("insert into t values('b', 0, 0)")
	tk.MustQuery("show columns from t where field < all (select a from t)").Check(testkit.Rows(
		"a varchar(10) YES  <nil> ",
	))
}

func (s *testIntegrationSuite) TestPpdWithSetVar(c *C) {
	tk := testkit.NewTestKit(c, s.store)
	tk.MustExec("use test")
	tk.MustExec("drop table if exists t")
	tk.MustExec("create table t(c1 int, c2 varchar(255))")
	tk.MustExec("insert into t values(1,'a'),(2,'d'),(3,'c')")

	tk.MustQuery("select t01.c1,t01.c2,t01.c3 from (select t1.*,@c3:=@c3+1 as c3 from (select t.*,@c3:=0 from t order by t.c1)t1)t01 where t01.c3=1 and t01.c2='d'").Check(testkit.Rows())
	tk.MustQuery("select t01.c1,t01.c2,t01.c3 from (select t1.*,@c3:=@c3+1 as c3 from (select t.*,@c3:=0 from t order by t.c1)t1)t01 where t01.c3=2 and t01.c2='d'").Check(testkit.Rows("2 d 2"))
}

func (s *testIntegrationSuite) TestBitColErrorMessage(c *C) {
	tk := testkit.NewTestKit(c, s.store)

	tk.MustExec("use test")
	tk.MustExec("drop table if exists bit_col_t")
	tk.MustExec("create table bit_col_t (a bit(64))")
	tk.MustExec("drop table bit_col_t")
	tk.MustExec("create table bit_col_t (a bit(1))")
	tk.MustExec("drop table bit_col_t")
	tk.MustGetErrCode("create table bit_col_t (a bit(0))", mysql.ErrInvalidFieldSize)
	tk.MustGetErrCode("create table bit_col_t (a bit(65))", mysql.ErrTooBigDisplaywidth)
}

func (s *testIntegrationSuite) TestPushLimitDownIndexLookUpReader(c *C) {
	tk := testkit.NewTestKit(c, s.store)

	tk.MustExec("set @@session.tidb_executor_concurrency = 4;")
	tk.MustExec("set @@session.tidb_hash_join_concurrency = 5;")
	tk.MustExec("set @@session.tidb_distsql_scan_concurrency = 15;")
	tk.MustExec("use test")
	tk.MustExec("drop table if exists tbl")
	tk.MustExec("create table tbl(a int, b int, c int, key idx_b_c(b,c))")
	tk.MustExec("insert into tbl values(1,1,1),(2,2,2),(3,3,3),(4,4,4),(5,5,5)")
	tk.MustExec("analyze table tbl")

	var input []string
	var output []struct {
		SQL  string
		Plan []string
	}
	s.testData.GetTestCases(c, &input, &output)
	for i, tt := range input {
		s.testData.OnRecord(func() {
			output[i].SQL = tt
			output[i].Plan = s.testData.ConvertRowsToStrings(tk.MustQuery(tt).Rows())
		})
		tk.MustQuery(tt).Check(testkit.Rows(output[i].Plan...))
	}
}

func (s *testIntegrationSuite) TestIsFromUnixtimeNullRejective(c *C) {
	tk := testkit.NewTestKit(c, s.store)
	tk.MustExec("use test")
	tk.MustExec(`drop table if exists t;`)
	tk.MustExec(`create table t(a bigint, b bigint);`)
	s.runTestsWithTestData("TestIsFromUnixtimeNullRejective", tk, c)
}

func (s *testIntegrationSuite) runTestsWithTestData(caseName string, tk *testkit.TestKit, c *C) {
	var input []string
	var output []struct {
		SQL  string
		Plan []string
	}
	s.testData.GetTestCasesByName(caseName, c, &input, &output)
	for i, tt := range input {
		s.testData.OnRecord(func() {
			output[i].SQL = tt
			output[i].Plan = s.testData.ConvertRowsToStrings(tk.MustQuery(tt).Rows())
		})
		tk.MustQuery(tt).Check(testkit.Rows(output[i].Plan...))
	}
}

func (s *testIntegrationSuite) TestJoinNotNullFlag(c *C) {
	store, dom, err := newStoreWithBootstrap()
	c.Assert(err, IsNil)
	tk := testkit.NewTestKit(c, store)
	defer func() {
		dom.Close()
		store.Close()
	}()
	tk.MustExec("use test")
	tk.MustExec("drop table if exists t1, t2")
	tk.MustExec("create table t1(x int not null)")
	tk.MustExec("create table t2(x int)")
	tk.MustExec("insert into t2 values (1)")

	tk.MustQuery("select IFNULL((select t1.x from t1 where t1.x = t2.x), 'xxx') as col1 from t2").Check(testkit.Rows("xxx"))
	tk.MustQuery("select ifnull(t1.x, 'xxx') from t2 left join t1 using(x)").Check(testkit.Rows("xxx"))
	tk.MustQuery("select ifnull(t1.x, 'xxx') from t2 natural left join t1").Check(testkit.Rows("xxx"))
}

func (s *testIntegrationSuite) TestAntiJoinConstProp(c *C) {
	store, dom, err := newStoreWithBootstrap()
	c.Assert(err, IsNil)
	tk := testkit.NewTestKit(c, store)
	defer func() {
		dom.Close()
		store.Close()
	}()
	tk.MustExec("use test")
	tk.MustExec("drop table if exists t1, t2")
	tk.MustExec("create table t1(a int not null, b int not null)")
	tk.MustExec("insert into t1 values (1,1)")
	tk.MustExec("create table t2(a int not null, b int not null)")
	tk.MustExec("insert into t2 values (2,2)")

	tk.MustQuery("select * from t1 where t1.a not in (select a from t2 where t2.a = t1.a and t2.a > 1)").Check(testkit.Rows(
		"1 1",
	))
	tk.MustQuery("select * from t1 where t1.a not in (select a from t2 where t2.b = t1.b and t2.a > 1)").Check(testkit.Rows(
		"1 1",
	))
	tk.MustQuery("select * from t1 where t1.a not in (select a from t2 where t2.b = t1.b and t2.b > 1)").Check(testkit.Rows(
		"1 1",
	))
	tk.MustQuery("select q.a in (select count(*) from t1 s where not exists (select 1 from t1 p where q.a > 1 and p.a = s.a)) from t1 q").Check(testkit.Rows(
		"1",
	))
	tk.MustQuery("select q.a in (select not exists (select 1 from t1 p where q.a > 1 and p.a = s.a) from t1 s) from t1 q").Check(testkit.Rows(
		"1",
	))

	tk.MustExec("drop table t1, t2")
	tk.MustExec("create table t1(a int not null, b int)")
	tk.MustExec("insert into t1 values (1,null)")
	tk.MustExec("create table t2(a int not null, b int)")
	tk.MustExec("insert into t2 values (2,2)")

	tk.MustQuery("select * from t1 where t1.a not in (select a from t2 where t2.b > t1.b)").Check(testkit.Rows(
		"1 <nil>",
	))
	tk.MustQuery("select * from t1 where t1.a not in (select a from t2 where t1.a = 2)").Check(testkit.Rows(
		"1 <nil>",
	))
}

func (s *testIntegrationSuite) TestSimplifyOuterJoinWithCast(c *C) {
	tk := testkit.NewTestKit(c, s.store)

	tk.MustExec("use test")
	tk.MustExec("drop table if exists t")
	tk.MustExec("create table t(a int not null, b datetime default null)")

	var input []string
	var output []struct {
		SQL  string
		Plan []string
	}
	s.testData.GetTestCases(c, &input, &output)
	for i, tt := range input {
		s.testData.OnRecord(func() {
			output[i].SQL = tt
			output[i].Plan = s.testData.ConvertRowsToStrings(tk.MustQuery(tt).Rows())
		})
		tk.MustQuery(tt).Check(testkit.Rows(output[i].Plan...))
	}
}

func (s *testIntegrationSerialSuite) TestNoneAccessPathsFoundByIsolationRead(c *C) {
	tk := testkit.NewTestKit(c, s.store)

	tk.MustExec("use test")
	tk.MustExec("drop table if exists t")
	tk.MustExec("create table t(a int primary key)")

	_, err := tk.Exec("select * from t")
	c.Assert(err, IsNil)

	tk.MustExec("set @@session.tidb_isolation_read_engines = 'tiflash'")

	// Don't filter mysql.SystemDB by isolation read.
	tk.MustQuery("explain select * from mysql.stats_meta").Check(testkit.Rows(
		"TableReader_5 10000.00 root  data:TableFullScan_4",
		"└─TableFullScan_4 10000.00 cop[tikv] table:stats_meta keep order:false, stats:pseudo"))

	_, err = tk.Exec("select * from t")
	c.Assert(err, NotNil)
	c.Assert(err.Error(), Equals, "[planner:1815]Internal : Can not find access path matching 'tidb_isolation_read_engines'(value: 'tiflash'). Available values are 'tikv'.")

	tk.MustExec("set @@session.tidb_isolation_read_engines = 'tiflash, tikv'")
	tk.MustExec("select * from t")
	defer config.RestoreFunc()()
	config.UpdateGlobal(func(conf *config.Config) {
		conf.IsolationRead.Engines = []string{"tiflash"}
	})
	// Change instance config doesn't affect isolation read.
	tk.MustExec("select * from t")
}

func (s *testIntegrationSerialSuite) TestSelPushDownTiFlash(c *C) {
	tk := testkit.NewTestKit(c, s.store)
	tk.MustExec("use test")
	tk.MustExec("drop table if exists t")
	tk.MustExec("create table t(a int primary key, b varchar(20))")

	// Create virtual tiflash replica info.
	dom := domain.GetDomain(tk.Se)
	is := dom.InfoSchema()
	db, exists := is.SchemaByName(model.NewCIStr("test"))
	c.Assert(exists, IsTrue)
	for _, tblInfo := range db.Tables {
		if tblInfo.Name.L == "t" {
			tblInfo.TiFlashReplica = &model.TiFlashReplicaInfo{
				Count:     1,
				Available: true,
			}
		}
	}

	tk.MustExec("set @@session.tidb_isolation_read_engines = 'tiflash'")
	var input []string
	var output []struct {
		SQL  string
		Plan []string
	}
	s.testData.GetTestCases(c, &input, &output)
	for i, tt := range input {
		s.testData.OnRecord(func() {
			output[i].SQL = tt
			output[i].Plan = s.testData.ConvertRowsToStrings(tk.MustQuery(tt).Rows())
		})
		res := tk.MustQuery(tt)
		res.Check(testkit.Rows(output[i].Plan...))
	}
}
func (s *testIntegrationSerialSuite) TestMPPJoin(c *C) {
	tk := testkit.NewTestKit(c, s.store)
	tk.MustExec("use test")
	tk.MustExec("drop table if exists d1_t")
	tk.MustExec("create table d1_t(d1_k int, value int)")
	tk.MustExec("insert into d1_t values(1,2),(2,3)")
	tk.MustExec("analyze table d1_t")
	tk.MustExec("drop table if exists d2_t")
	tk.MustExec("create table d2_t(d2_k decimal(10,2), value int)")
	tk.MustExec("insert into d2_t values(10.11,2),(10.12,3)")
	tk.MustExec("analyze table d2_t")
	tk.MustExec("drop table if exists d3_t")
	tk.MustExec("create table d3_t(d3_k date, value int)")
	tk.MustExec("insert into d3_t values(date'2010-01-01',2),(date'2010-01-02',3)")
	tk.MustExec("analyze table d3_t")
	tk.MustExec("drop table if exists fact_t")
	tk.MustExec("create table fact_t(d1_k int, d2_k decimal(10,2), d3_k date, col1 int, col2 int, col3 int)")
	tk.MustExec("insert into fact_t values(1,10.11,date'2010-01-01',1,2,3),(1,10.11,date'2010-01-02',1,2,3),(1,10.12,date'2010-01-01',1,2,3),(1,10.12,date'2010-01-02',1,2,3)")
	tk.MustExec("insert into fact_t values(2,10.11,date'2010-01-01',1,2,3),(2,10.11,date'2010-01-02',1,2,3),(2,10.12,date'2010-01-01',1,2,3),(2,10.12,date'2010-01-02',1,2,3)")
	tk.MustExec("analyze table fact_t")

	// Create virtual tiflash replica info.
	dom := domain.GetDomain(tk.Se)
	is := dom.InfoSchema()
	db, exists := is.SchemaByName(model.NewCIStr("test"))
	c.Assert(exists, IsTrue)
	for _, tblInfo := range db.Tables {
		if tblInfo.Name.L == "fact_t" || tblInfo.Name.L == "d1_t" || tblInfo.Name.L == "d2_t" || tblInfo.Name.L == "d3_t" {
			tblInfo.TiFlashReplica = &model.TiFlashReplicaInfo{
				Count:     1,
				Available: true,
			}
		}
	}

	tk.MustExec("set @@session.tidb_isolation_read_engines = 'tiflash'")
	tk.MustExec("set @@session.tidb_allow_mpp = 1")
	var input []string
	var output []struct {
		SQL  string
		Plan []string
	}
	s.testData.GetTestCases(c, &input, &output)
	for i, tt := range input {
		s.testData.OnRecord(func() {
			output[i].SQL = tt
			output[i].Plan = s.testData.ConvertRowsToStrings(tk.MustQuery(tt).Rows())
		})
		res := tk.MustQuery(tt)
		res.Check(testkit.Rows(output[i].Plan...))
	}
}

func (s *testIntegrationSerialSuite) TestMPPShuffledJoin(c *C) {
	tk := testkit.NewTestKit(c, s.store)
	tk.MustExec("use test")
	tk.MustExec("drop table if exists d1_t")
	tk.MustExec("create table d1_t(d1_k int, value int)")
	tk.MustExec("insert into d1_t values(1,2),(2,3)")
	tk.MustExec("insert into d1_t values(1,2),(2,3)")
	tk.MustExec("analyze table d1_t")
	tk.MustExec("drop table if exists d2_t")
	tk.MustExec("create table d2_t(d2_k decimal(10,2), value int)")
	tk.MustExec("insert into d2_t values(10.11,2),(10.12,3)")
	tk.MustExec("insert into d2_t values(10.11,2),(10.12,3)")
	tk.MustExec("analyze table d2_t")
	tk.MustExec("drop table if exists d3_t")
	tk.MustExec("create table d3_t(d3_k date, value int)")
	tk.MustExec("insert into d3_t values(date'2010-01-01',2),(date'2010-01-02',3)")
	tk.MustExec("insert into d3_t values(date'2010-01-01',2),(date'2010-01-02',3)")
	tk.MustExec("analyze table d3_t")
	tk.MustExec("drop table if exists fact_t")
	tk.MustExec("create table fact_t(d1_k int, d2_k decimal(10,2), d3_k date, col1 int, col2 int, col3 int)")
	tk.MustExec("insert into fact_t values(1,10.11,date'2010-01-01',1,2,3),(1,10.11,date'2010-01-02',1,2,3),(1,10.12,date'2010-01-01',1,2,3),(1,10.12,date'2010-01-02',1,2,3)")
	tk.MustExec("insert into fact_t values(2,10.11,date'2010-01-01',1,2,3),(2,10.11,date'2010-01-02',1,2,3),(2,10.12,date'2010-01-01',1,2,3),(2,10.12,date'2010-01-02',1,2,3)")
	tk.MustExec("insert into fact_t values(2,10.11,date'2010-01-01',1,2,3),(2,10.11,date'2010-01-02',1,2,3),(2,10.12,date'2010-01-01',1,2,3),(2,10.12,date'2010-01-02',1,2,3)")
	tk.MustExec("insert into fact_t values(2,10.11,date'2010-01-01',1,2,3),(2,10.11,date'2010-01-02',1,2,3),(2,10.12,date'2010-01-01',1,2,3),(2,10.12,date'2010-01-02',1,2,3)")
	tk.MustExec("analyze table fact_t")

	// Create virtual tiflash replica info.
	dom := domain.GetDomain(tk.Se)
	is := dom.InfoSchema()
	db, exists := is.SchemaByName(model.NewCIStr("test"))
	c.Assert(exists, IsTrue)
	for _, tblInfo := range db.Tables {
		if tblInfo.Name.L == "fact_t" || tblInfo.Name.L == "d1_t" || tblInfo.Name.L == "d2_t" || tblInfo.Name.L == "d3_t" {
			tblInfo.TiFlashReplica = &model.TiFlashReplicaInfo{
				Count:     1,
				Available: true,
			}
		}
	}

	tk.MustExec("set @@session.tidb_isolation_read_engines = 'tiflash'")
	tk.MustExec("set @@session.tidb_allow_mpp = 1")
	tk.MustExec("set @@session.tidb_broadcast_join_threshold_size = 1")
	tk.MustExec("set @@session.tidb_broadcast_join_threshold_count = 1")
	var input []string
	var output []struct {
		SQL  string
		Plan []string
	}
	s.testData.GetTestCases(c, &input, &output)
	for i, tt := range input {
		s.testData.OnRecord(func() {
			output[i].SQL = tt
			output[i].Plan = s.testData.ConvertRowsToStrings(tk.MustQuery(tt).Rows())
		})
		res := tk.MustQuery(tt)
		res.Check(testkit.Rows(output[i].Plan...))
	}
}

func (s *testIntegrationSerialSuite) TestBroadcastJoin(c *C) {
	tk := testkit.NewTestKit(c, s.store)
	tk.MustExec("use test")
	tk.MustExec("drop table if exists d1_t")
	tk.MustExec("create table d1_t(d1_k int, value int)")
	tk.MustExec("insert into d1_t values(1,2),(2,3)")
	tk.MustExec("analyze table d1_t")
	tk.MustExec("drop table if exists d2_t")
	tk.MustExec("create table d2_t(d2_k decimal(10,2), value int)")
	tk.MustExec("insert into d2_t values(10.11,2),(10.12,3)")
	tk.MustExec("analyze table d2_t")
	tk.MustExec("drop table if exists d3_t")
	tk.MustExec("create table d3_t(d3_k date, value int)")
	tk.MustExec("insert into d3_t values(date'2010-01-01',2),(date'2010-01-02',3)")
	tk.MustExec("analyze table d3_t")
	tk.MustExec("drop table if exists fact_t")
	tk.MustExec("create table fact_t(d1_k int, d2_k decimal(10,2), d3_k date, col1 int, col2 int, col3 int)")
	tk.MustExec("insert into fact_t values(1,10.11,date'2010-01-01',1,2,3),(1,10.11,date'2010-01-02',1,2,3),(1,10.12,date'2010-01-01',1,2,3),(1,10.12,date'2010-01-02',1,2,3)")
	tk.MustExec("insert into fact_t values(2,10.11,date'2010-01-01',1,2,3),(2,10.11,date'2010-01-02',1,2,3),(2,10.12,date'2010-01-01',1,2,3),(2,10.12,date'2010-01-02',1,2,3)")
	tk.MustExec("analyze table fact_t")

	// Create virtual tiflash replica info.
	dom := domain.GetDomain(tk.Se)
	is := dom.InfoSchema()
	db, exists := is.SchemaByName(model.NewCIStr("test"))
	c.Assert(exists, IsTrue)
	for _, tblInfo := range db.Tables {
		if tblInfo.Name.L == "fact_t" || tblInfo.Name.L == "d1_t" || tblInfo.Name.L == "d2_t" || tblInfo.Name.L == "d3_t" {
			tblInfo.TiFlashReplica = &model.TiFlashReplicaInfo{
				Count:     1,
				Available: true,
			}
		}
	}

	tk.MustExec("set @@session.tidb_isolation_read_engines = 'tiflash'")
	tk.MustExec("set @@session.tidb_allow_batch_cop = 1")
	tk.MustExec("set @@session.tidb_opt_broadcast_join = 1")
	// make cbo force choose broadcast join since sql hint does not work for semi/anti-semi join
	tk.MustExec("set @@session.tidb_opt_cpu_factor=10000000;")
	var input []string
	var output []struct {
		SQL  string
		Plan []string
	}
	s.testData.GetTestCases(c, &input, &output)
	for i, tt := range input {
		s.testData.OnRecord(func() {
			output[i].SQL = tt
			output[i].Plan = s.testData.ConvertRowsToStrings(tk.MustQuery(tt).Rows())
		})
		res := tk.MustQuery(tt)
		res.Check(testkit.Rows(output[i].Plan...))
	}

	// out table of out join should not be global
	_, err := tk.Exec("explain select /*+ broadcast_join(fact_t, d1_t), broadcast_join_local(d1_t) */ count(*) from fact_t left join d1_t on fact_t.d1_k = d1_t.d1_k")
	c.Assert(err, NotNil)
	c.Assert(err.Error(), Equals, "[planner:1815]Internal : Can't find a proper physical plan for this query")
	// nullEQ not supported
	_, err = tk.Exec("explain select /*+ broadcast_join(fact_t, d1_t) */ count(*) from fact_t join d1_t on fact_t.d1_k <=> d1_t.d1_k")
	c.Assert(err, NotNil)
	c.Assert(err.Error(), Equals, "[planner:1815]Internal : Can't find a proper physical plan for this query")
	// not supported if join condition has unsupported expr
	_, err = tk.Exec("explain select /*+ broadcast_join(fact_t, d1_t) */ count(*) from fact_t left join d1_t on fact_t.d1_k = d1_t.d1_k and sqrt(fact_t.col1) > 2")
	c.Assert(err, NotNil)
	c.Assert(err.Error(), Equals, "[planner:1815]Internal : Can't find a proper physical plan for this query")
	// cartsian join not supported
	_, err = tk.Exec("explain select /*+ broadcast_join(fact_t, d1_t) */ count(*) from fact_t join d1_t")
	c.Assert(err, NotNil)
	c.Assert(err.Error(), Equals, "[planner:1815]Internal : Can't find a proper physical plan for this query")
}

func (s *testIntegrationSerialSuite) TestAggPushDownEngine(c *C) {
	tk := testkit.NewTestKit(c, s.store)
	tk.MustExec("use test")
	tk.MustExec("drop table if exists t")
	tk.MustExec("create table t(a int primary key, b varchar(20))")

	// Create virtual tiflash replica info.
	dom := domain.GetDomain(tk.Se)
	is := dom.InfoSchema()
	db, exists := is.SchemaByName(model.NewCIStr("test"))
	c.Assert(exists, IsTrue)
	for _, tblInfo := range db.Tables {
		if tblInfo.Name.L == "t" {
			tblInfo.TiFlashReplica = &model.TiFlashReplicaInfo{
				Count:     1,
				Available: true,
			}
		}
	}

	tk.MustExec("set @@session.tidb_isolation_read_engines = 'tiflash'")

	tk.MustQuery("desc select approx_count_distinct(a) from t").Check(testkit.Rows(
		"StreamAgg_16 1.00 root  funcs:approx_count_distinct(Column#5)->Column#3",
		"└─TableReader_17 1.00 root  data:StreamAgg_8",
		"  └─StreamAgg_8 1.00 cop[tiflash]  funcs:approx_count_distinct(test.t.a)->Column#5",
		"    └─TableFullScan_15 10000.00 cop[tiflash] table:t keep order:false, stats:pseudo"))

	tk.MustExec("set @@session.tidb_isolation_read_engines = 'tikv'")

	tk.MustQuery("desc select approx_count_distinct(a) from t").Check(testkit.Rows(
		"HashAgg_5 1.00 root  funcs:approx_count_distinct(test.t.a)->Column#3",
		"└─TableReader_11 10000.00 root  data:TableFullScan_10",
		"  └─TableFullScan_10 10000.00 cop[tikv] table:t keep order:false, stats:pseudo"))
}

func (s *testIntegrationSerialSuite) TestIssue15110(c *C) {
	tk := testkit.NewTestKit(c, s.store)
	tk.MustExec("use test")
	tk.MustExec("drop table if exists crm_rd_150m")
	tk.MustExec(`CREATE TABLE crm_rd_150m (
	product varchar(256) DEFAULT NULL,
		uks varchar(16) DEFAULT NULL,
		brand varchar(256) DEFAULT NULL,
		cin varchar(16) DEFAULT NULL,
		created_date timestamp NULL DEFAULT NULL,
		quantity int(11) DEFAULT NULL,
		amount decimal(11,0) DEFAULT NULL,
		pl_date timestamp NULL DEFAULT NULL,
		customer_first_date timestamp NULL DEFAULT NULL,
		recent_date timestamp NULL DEFAULT NULL
	) ENGINE=InnoDB DEFAULT CHARSET=utf8 COLLATE=utf8_bin;`)

	// Create virtual tiflash replica info.
	dom := domain.GetDomain(tk.Se)
	is := dom.InfoSchema()
	db, exists := is.SchemaByName(model.NewCIStr("test"))
	c.Assert(exists, IsTrue)
	for _, tblInfo := range db.Tables {
		if tblInfo.Name.L == "crm_rd_150m" {
			tblInfo.TiFlashReplica = &model.TiFlashReplicaInfo{
				Count:     1,
				Available: true,
			}
		}
	}

	tk.MustExec("set @@session.tidb_isolation_read_engines = 'tiflash'")
	tk.MustExec("explain SELECT count(*) FROM crm_rd_150m dataset_48 WHERE (CASE WHEN (month(dataset_48.customer_first_date)) <= 30 THEN '新客' ELSE NULL END) IS NOT NULL;")
}

func (s *testIntegrationSerialSuite) TestReadFromStorageHint(c *C) {
	tk := testkit.NewTestKit(c, s.store)

	tk.MustExec("use test")
	tk.MustExec("drop table if exists t, tt, ttt")
	tk.MustExec("create table t(a int, b int, index ia(a))")
	tk.MustExec("create table tt(a int, b int, primary key(a))")
	tk.MustExec("create table ttt(a int, primary key (a desc))")

	// Create virtual tiflash replica info.
	dom := domain.GetDomain(tk.Se)
	is := dom.InfoSchema()
	db, exists := is.SchemaByName(model.NewCIStr("test"))
	c.Assert(exists, IsTrue)
	for _, tblInfo := range db.Tables {
		tblInfo.TiFlashReplica = &model.TiFlashReplicaInfo{
			Count:     1,
			Available: true,
		}
	}

	var input []string
	var output []struct {
		SQL  string
		Plan []string
		Warn []string
	}
	s.testData.GetTestCases(c, &input, &output)
	for i, tt := range input {
		s.testData.OnRecord(func() {
			output[i].SQL = tt
			output[i].Plan = s.testData.ConvertRowsToStrings(tk.MustQuery(tt).Rows())
			output[i].Warn = s.testData.ConvertSQLWarnToStrings(tk.Se.GetSessionVars().StmtCtx.GetWarnings())
		})
		res := tk.MustQuery(tt)
		res.Check(testkit.Rows(output[i].Plan...))
		c.Assert(s.testData.ConvertSQLWarnToStrings(tk.Se.GetSessionVars().StmtCtx.GetWarnings()), DeepEquals, output[i].Warn)
	}
}

func (s *testIntegrationSerialSuite) TestReadFromStorageHintAndIsolationRead(c *C) {
	tk := testkit.NewTestKit(c, s.store)

	tk.MustExec("use test")
	tk.MustExec("drop table if exists t, tt, ttt")
	tk.MustExec("create table t(a int, b int, index ia(a))")
	tk.MustExec("set @@session.tidb_isolation_read_engines=\"tikv\"")

	// Create virtual tiflash replica info.
	dom := domain.GetDomain(tk.Se)
	is := dom.InfoSchema()
	db, exists := is.SchemaByName(model.NewCIStr("test"))
	c.Assert(exists, IsTrue)
	for _, tblInfo := range db.Tables {
		tblInfo.TiFlashReplica = &model.TiFlashReplicaInfo{
			Count:     1,
			Available: true,
		}
	}

	var input []string
	var output []struct {
		SQL  string
		Plan []string
		Warn []string
	}
	s.testData.GetTestCases(c, &input, &output)
	for i, tt := range input {
		tk.Se.GetSessionVars().StmtCtx.SetWarnings(nil)
		s.testData.OnRecord(func() {
			output[i].SQL = tt
			output[i].Plan = s.testData.ConvertRowsToStrings(tk.MustQuery(tt).Rows())
			output[i].Warn = s.testData.ConvertSQLWarnToStrings(tk.Se.GetSessionVars().StmtCtx.GetWarnings())
		})
		res := tk.MustQuery(tt)
		res.Check(testkit.Rows(output[i].Plan...))
		c.Assert(s.testData.ConvertSQLWarnToStrings(tk.Se.GetSessionVars().StmtCtx.GetWarnings()), DeepEquals, output[i].Warn)
	}
}

func (s *testIntegrationSerialSuite) TestIsolationReadTiFlashNotChoosePointGet(c *C) {
	tk := testkit.NewTestKit(c, s.store)

	tk.MustExec("use test")
	tk.MustExec("drop table if exists t")
	tk.MustExec("create table t(a int, b int, primary key (a))")

	// Create virtual tiflash replica info.
	dom := domain.GetDomain(tk.Se)
	is := dom.InfoSchema()
	db, exists := is.SchemaByName(model.NewCIStr("test"))
	c.Assert(exists, IsTrue)
	for _, tblInfo := range db.Tables {
		tblInfo.TiFlashReplica = &model.TiFlashReplicaInfo{
			Count:     1,
			Available: true,
		}
	}

	tk.MustExec("set @@session.tidb_isolation_read_engines=\"tiflash\"")
	var input []string
	var output []struct {
		SQL    string
		Result []string
	}
	s.testData.GetTestCases(c, &input, &output)
	for i, tt := range input {
		s.testData.OnRecord(func() {
			output[i].SQL = tt
			output[i].Result = s.testData.ConvertRowsToStrings(tk.MustQuery(tt).Rows())
		})
		tk.MustQuery(tt).Check(testkit.Rows(output[i].Result...))
	}
}

func (s *testIntegrationSerialSuite) TestIsolationReadTiFlashUseIndexHint(c *C) {
	tk := testkit.NewTestKit(c, s.store)

	tk.MustExec("use test")
	tk.MustExec("drop table if exists t")
	tk.MustExec("create table t(a int, index idx(a));")

	// Create virtual tiflash replica info.
	dom := domain.GetDomain(tk.Se)
	is := dom.InfoSchema()
	db, exists := is.SchemaByName(model.NewCIStr("test"))
	c.Assert(exists, IsTrue)
	for _, tblInfo := range db.Tables {
		tblInfo.TiFlashReplica = &model.TiFlashReplicaInfo{
			Count:     1,
			Available: true,
		}
	}

	tk.MustExec("set @@session.tidb_isolation_read_engines=\"tiflash\"")
	var input []string
	var output []struct {
		SQL  string
		Plan []string
		Warn []string
	}
	s.testData.GetTestCases(c, &input, &output)
	for i, tt := range input {
		s.testData.OnRecord(func() {
			output[i].SQL = tt
			output[i].Plan = s.testData.ConvertRowsToStrings(tk.MustQuery(tt).Rows())
			output[i].Warn = s.testData.ConvertSQLWarnToStrings(tk.Se.GetSessionVars().StmtCtx.GetWarnings())
		})
		res := tk.MustQuery(tt)
		res.Check(testkit.Rows(output[i].Plan...))
		c.Assert(s.testData.ConvertSQLWarnToStrings(tk.Se.GetSessionVars().StmtCtx.GetWarnings()), DeepEquals, output[i].Warn)
	}
}

func (s *testIntegrationSerialSuite) TestIsolationReadDoNotFilterSystemDB(c *C) {
	tk := testkit.NewTestKit(c, s.store)

	tk.MustExec("use test")
	tk.MustExec("set @@tidb_isolation_read_engines = \"tiflash\"")
	var input []string
	var output []struct {
		SQL  string
		Plan []string
	}
	s.testData.GetTestCases(c, &input, &output)
	for i, tt := range input {
		s.testData.OnRecord(func() {
			output[i].SQL = tt
			output[i].Plan = s.testData.ConvertRowsToStrings(tk.MustQuery(tt).Rows())
		})
		res := tk.MustQuery(tt)
		res.Check(testkit.Rows(output[i].Plan...))
	}
}

func (s *testIntegrationSuite) TestPartitionTableStats(c *C) {
	tk := testkit.NewTestKit(c, s.store)
	{
		tk.MustExec(`set @@tidb_partition_prune_mode='` + string(variable.StaticOnly) + `'`)
		tk.MustExec("use test")
		tk.MustExec("drop table if exists t")
		tk.MustExec("create table t(a int, b int)partition by range columns(a)(partition p0 values less than (10), partition p1 values less than(20), partition p2 values less than(30));")
		tk.MustExec("insert into t values(21, 1), (22, 2), (23, 3), (24, 4), (15, 5)")
		tk.MustExec("analyze table t")

		var input []string
		var output []struct {
			SQL    string
			Result []string
		}
		s.testData.GetTestCases(c, &input, &output)
		for i, tt := range input {
			s.testData.OnRecord(func() {
				output[i].SQL = tt
				output[i].Result = s.testData.ConvertRowsToStrings(tk.MustQuery(tt).Rows())
			})
			tk.MustQuery(tt).Check(testkit.Rows(output[i].Result...))
		}
	}
}

func (s *testIntegrationSuite) TestPartitionPruningForInExpr(c *C) {
	tk := testkit.NewTestKit(c, s.store)

	tk.MustExec("use test")
	tk.MustExec("drop table if exists t")
	tk.MustExec("create table t(a int(11), b int) partition by range (a) (partition p0 values less than (4), partition p1 values less than(10), partition p2 values less than maxvalue);")
	tk.MustExec("insert into t values (1, 1),(10, 10),(11, 11)")

	var input []string
	var output []struct {
		SQL  string
		Plan []string
	}
	s.testData.GetTestCases(c, &input, &output)
	for i, tt := range input {
		s.testData.OnRecord(func() {
			output[i].SQL = tt
			output[i].Plan = s.testData.ConvertRowsToStrings(tk.MustQuery(tt).Rows())
		})
		tk.MustQuery(tt).Check(testkit.Rows(output[i].Plan...))
	}
}

func (s *testIntegrationSerialSuite) TestPartitionPruningWithDateType(c *C) {
	tk := testkit.NewTestKit(c, s.store)

	tk.MustExec("use test")
	tk.MustExec("drop table if exists t")
	tk.MustExec("create table t(a datetime) partition by range columns (a) (partition p1 values less than ('20000101'), partition p2 values less than ('2000-10-01'));")
	tk.MustExec("insert into t values ('20000201'), ('19000101');")

	// cannot get the statistical information immediately
	// tk.MustQuery(`SELECT PARTITION_NAME,TABLE_ROWS FROM INFORMATION_SCHEMA.PARTITIONS WHERE TABLE_NAME = 't';`).Check(testkit.Rows("p1 1", "p2 1"))
	str := tk.MustQuery(`desc select * from t where a < '2000-01-01';`).Rows()[0][3].(string)
	c.Assert(strings.Contains(str, "partition:p1"), IsTrue)
}

func (s *testIntegrationSuite) TestPartitionPruningForEQ(c *C) {
	tk := testkit.NewTestKit(c, s.store)
	tk.MustExec("use test")

	tk.MustExec("drop table if exists t")
	tk.MustExec("create table t(a datetime, b int) partition by range(weekday(a)) (partition p0 values less than(10), partition p1 values less than (100))")

	is := infoschema.GetInfoSchema(tk.Se)
	tbl, err := is.TableByName(model.NewCIStr("test"), model.NewCIStr("t"))
	c.Assert(err, IsNil)
	pt := tbl.(table.PartitionedTable)
	query, err := expression.ParseSimpleExprWithTableInfo(tk.Se, "a = '2020-01-01 00:00:00'", tbl.Meta())
	c.Assert(err, IsNil)
	dbName := model.NewCIStr(tk.Se.GetSessionVars().CurrentDB)
	columns, names, err := expression.ColumnInfos2ColumnsAndNames(tk.Se, dbName, tbl.Meta().Name, tbl.Meta().Cols(), tbl.Meta())
	c.Assert(err, IsNil)
	// Even the partition is not monotonous, EQ condition should be prune!
	// select * from t where a = '2020-01-01 00:00:00'
	res, err := core.PartitionPruning(tk.Se, pt, []expression.Expression{query}, nil, columns, names)
	c.Assert(err, IsNil)
	c.Assert(res, HasLen, 1)
	c.Assert(res[0], Equals, 0)
}

func (s *testIntegrationSuite) TestErrNoDB(c *C) {
	tk := testkit.NewTestKit(c, s.store)
	tk.MustExec("create user test")
	_, err := tk.Exec("grant select on test1111 to test@'%'")
	c.Assert(errors.Cause(err), Equals, core.ErrNoDB)
	tk.MustExec("use test")
	tk.MustExec("create table test1111 (id int)")
	tk.MustExec("grant select on test1111 to test@'%'")
}

func (s *testIntegrationSuite) TestMaxMinEliminate(c *C) {
	tk := testkit.NewTestKit(c, s.store)

	tk.MustExec("use test")
	tk.MustExec("drop table if exists t")
	tk.MustExec("create table t(a int primary key)")
	tk.MustExec("set @@tidb_enable_clustered_index=1;")
	tk.MustExec("create table cluster_index_t(a int, b int, c int, primary key (a, b));")

	var input []string
	var output []struct {
		SQL  string
		Plan []string
	}
	s.testData.GetTestCases(c, &input, &output)
	for i, tt := range input {
		s.testData.OnRecord(func() {
			output[i].SQL = tt
			output[i].Plan = s.testData.ConvertRowsToStrings(tk.MustQuery(tt).Rows())
		})
		tk.MustQuery(tt).Check(testkit.Rows(output[i].Plan...))
	}
}

func (s *testIntegrationSuite) TestINLJHintSmallTable(c *C) {
	tk := testkit.NewTestKit(c, s.store)
	tk.MustExec("use test")
	tk.MustExec("drop table if exists t1, t2")
	tk.MustExec("create table t1(a int not null, b int, key(a))")
	tk.MustExec("insert into t1 values(1,1),(2,2)")
	tk.MustExec("create table t2(a int not null, b int, key(a))")
	tk.MustExec("insert into t2 values(1,1),(2,2),(3,3),(4,4),(5,5)")
	tk.MustExec("analyze table t1, t2")
	tk.MustExec("explain select /*+ TIDB_INLJ(t1) */ * from t1 join t2 on t1.a = t2.a")
}

func (s *testIntegrationSuite) TestIndexJoinUniqueCompositeIndex(c *C) {
	tk := testkit.NewTestKit(c, s.store)

	tk.MustExec("use test")
	tk.MustExec("drop table if exists t1, t2")
	tk.MustExec("set @@tidb_enable_clustered_index=0")
	tk.MustExec("create table t1(a int not null, c int not null)")
	tk.MustExec("create table t2(a int not null, b int not null, c int not null, primary key(a,b))")
	tk.MustExec("insert into t1 values(1,1)")
	tk.MustExec("insert into t2 values(1,1,1),(1,2,1)")
	tk.MustExec("analyze table t1,t2")

	var input []string
	var output []struct {
		SQL  string
		Plan []string
	}
	s.testData.GetTestCases(c, &input, &output)
	for i, tt := range input {
		s.testData.OnRecord(func() {
			output[i].SQL = tt
			output[i].Plan = s.testData.ConvertRowsToStrings(tk.MustQuery(tt).Rows())
		})
		tk.MustQuery(tt).Check(testkit.Rows(output[i].Plan...))
	}
}

func (s *testIntegrationSuite) TestIndexMerge(c *C) {
	tk := testkit.NewTestKit(c, s.store)

	tk.MustExec("use test")
	tk.MustExec("drop table if exists t")
	tk.MustExec("create table t(a int, b int, c int, unique index(a), unique index(b), primary key(c))")

	var input []string
	var output []struct {
		SQL  string
		Plan []string
	}
	s.testData.GetTestCases(c, &input, &output)
	for i, tt := range input {
		s.testData.OnRecord(func() {
			output[i].SQL = tt
			output[i].Plan = s.testData.ConvertRowsToStrings(tk.MustQuery(tt).Rows())
		})
		tk.MustQuery(tt).Check(testkit.Rows(output[i].Plan...))
	}
}

func (s *testIntegrationSuite) TestIndexMergeHint4CNF(c *C) {
	tk := testkit.NewTestKit(c, s.store)

	tk.MustExec("use test")
	tk.MustExec("drop table if exists t")
	tk.MustExec("create table t(id int primary key, a int, b int, c int, key(a), key(b), key(c))")

	var input []string
	var output []struct {
		SQL  string
		Plan []string
	}
	s.testData.GetTestCases(c, &input, &output)
	for i, tt := range input {
		s.testData.OnRecord(func() {
			output[i].SQL = tt
			output[i].Plan = s.testData.ConvertRowsToStrings(tk.MustQuery(tt).Rows())
		})
		tk.MustQuery(tt).Check(testkit.Rows(output[i].Plan...))
	}
}

func (s *testIntegrationSuite) TestInvisibleIndex(c *C) {
	tk := testkit.NewTestKit(c, s.store)

	tk.MustExec("use test")
	tk.MustExec("drop table if exists t")

	// Optimizer cannot see invisible indexes.
	tk.MustExec("create table t(a int, b int, unique index i_a (a) invisible, unique index i_b(b))")
	tk.MustExec("insert into t values (1,2)")

	// Optimizer cannot use invisible indexes.
	tk.MustQuery("select a from t order by a").Check(testkit.Rows("1"))
	c.Check(tk.MustUseIndex("select a from t order by a", "i_a"), IsFalse)
	tk.MustQuery("select a from t where a > 0").Check(testkit.Rows("1"))
	c.Check(tk.MustUseIndex("select a from t where a > 1", "i_a"), IsFalse)

	// If use invisible indexes in index hint and sql hint, throw an error.
	errStr := "[planner:1176]Key 'i_a' doesn't exist in table 't'"
	tk.MustGetErrMsg("select * from t use index(i_a)", errStr)
	tk.MustGetErrMsg("select * from t force index(i_a)", errStr)
	tk.MustGetErrMsg("select * from t ignore index(i_a)", errStr)
	tk.MustQuery("select /*+ USE_INDEX(t, i_a) */ * from t")
	c.Assert(tk.Se.GetSessionVars().StmtCtx.GetWarnings(), HasLen, 1)
	c.Assert(tk.Se.GetSessionVars().StmtCtx.GetWarnings()[0].Err.Error(), Equals, errStr)
	tk.MustQuery("select /*+ IGNORE_INDEX(t, i_a), USE_INDEX(t, i_b) */ a from t order by a")
	c.Assert(tk.Se.GetSessionVars().StmtCtx.GetWarnings(), HasLen, 1)
	c.Assert(tk.Se.GetSessionVars().StmtCtx.GetWarnings()[0].Err.Error(), Equals, errStr)

	tk.MustExec("admin check table t")
	tk.MustExec("admin check index t i_a")
}

// for issue #14822
func (s *testIntegrationSuite) TestIndexJoinTableRange(c *C) {
	tk := testkit.NewTestKit(c, s.store)

	tk.MustExec("use test")
	tk.MustExec("drop table if exists t1, t2")
	tk.MustExec("create table t1(a int, b int, primary key (a), key idx_t1_b (b))")
	tk.MustExec("create table t2(a int, b int, primary key (a), key idx_t1_b (b))")

	var input []string
	var output []struct {
		SQL  string
		Plan []string
	}
	s.testData.GetTestCases(c, &input, &output)
	for i, tt := range input {
		s.testData.OnRecord(func() {
			output[i].SQL = tt
			output[i].Plan = s.testData.ConvertRowsToStrings(tk.MustQuery(tt).Rows())
		})
		tk.MustQuery(tt).Check(testkit.Rows(output[i].Plan...))
	}
}

func (s *testIntegrationSuite) TestTopNByConstFunc(c *C) {
	tk := testkit.NewTestKit(c, s.store)
	tk.MustExec("use test")
	tk.MustQuery("select max(t.col) from (select 'a' as col union all select '' as col) as t").Check(testkit.Rows(
		"a",
	))
}

func (s *testIntegrationSuite) TestSubqueryWithTopN(c *C) {
	tk := testkit.NewTestKit(c, s.store)

	tk.MustExec("use test")
	tk.MustExec("drop table if exists t")
	tk.MustExec("create table t(a int, b int)")

	var input []string
	var output []struct {
		SQL  string
		Plan []string
	}
	s.testData.GetTestCases(c, &input, &output)
	for i, tt := range input {
		s.testData.OnRecord(func() {
			output[i].SQL = tt
			output[i].Plan = s.testData.ConvertRowsToStrings(tk.MustQuery(tt).Rows())
		})
		tk.MustQuery(tt).Check(testkit.Rows(output[i].Plan...))
	}
}

func (s *testIntegrationSuite) TestIndexHintWarning(c *C) {
	tk := testkit.NewTestKit(c, s.store)
	tk.MustExec("use test")
	tk.MustExec("drop table if exists t1, t2")
	tk.MustExec("create table t1(a int, b int, c int, key a(a), key b(b))")
	tk.MustExec("create table t2(a int, b int, c int, key a(a), key b(b))")
	var input []string
	var output []struct {
		SQL      string
		Warnings []string
	}
	s.testData.GetTestCases(c, &input, &output)
	for i, tt := range input {
		s.testData.OnRecord(func() {
			output[i].SQL = tt
			tk.MustQuery(tt)
			warns := tk.Se.GetSessionVars().StmtCtx.GetWarnings()
			output[i].Warnings = make([]string, len(warns))
			for j := range warns {
				output[i].Warnings[j] = warns[j].Err.Error()
			}
		})
		tk.MustQuery(tt)
		warns := tk.Se.GetSessionVars().StmtCtx.GetWarnings()
		c.Assert(len(warns), Equals, len(output[i].Warnings))
		for j := range warns {
			c.Assert(warns[j].Level, Equals, stmtctx.WarnLevelWarning)
			c.Assert(warns[j].Err.Error(), Equals, output[i].Warnings[j])
		}
	}
}

func (s *testIntegrationSuite) TestIssue15546(c *C) {
	tk := testkit.NewTestKit(c, s.store)

	tk.MustExec("use test")
	tk.MustExec("drop table if exists t, pt, vt")
	tk.MustExec("create table t(a int, b int)")
	tk.MustExec("insert into t values(1, 1)")
	tk.MustExec("create table pt(a int primary key, b int) partition by range(a) (" +
		"PARTITION `p0` VALUES LESS THAN (10), PARTITION `p1` VALUES LESS THAN (20), PARTITION `p2` VALUES LESS THAN (30))")
	tk.MustExec("insert into pt values(1, 1), (11, 11), (21, 21)")
	tk.MustExec("create definer='root'@'localhost' view vt(a, b) as select a, b from t")
	tk.MustQuery("select * from pt, vt where pt.a = vt.a").Check(testkit.Rows("1 1 1 1"))
}

func (s *testIntegrationSuite) TestApproxCountDistinctInPartitionTable(c *C) {
	tk := testkit.NewTestKit(c, s.store)

	tk.MustExec("use test")
	tk.MustExec("drop table if exists t")
	tk.MustExec("create table t(a int(11), b int) partition by range (a) (partition p0 values less than (3), partition p1 values less than maxvalue);")
	tk.MustExec("insert into t values(1, 1), (2, 1), (3, 1), (4, 2), (4, 2)")
	tk.MustExec("set session tidb_opt_agg_push_down=1")
	tk.MustExec(`set @@tidb_partition_prune_mode='` + string(variable.StaticOnly) + `'`)
	tk.MustQuery("explain select approx_count_distinct(a), b from t group by b order by b desc").Check(testkit.Rows("Sort_12 16000.00 root  test.t.b:desc",
		"└─HashAgg_15 16000.00 root  group by:test.t.b, funcs:approx_count_distinct(Column#5)->Column#4, funcs:firstrow(Column#6)->test.t.b",
		"  └─PartitionUnion_16 16000.00 root  ",
		"    ├─HashAgg_17 8000.00 root  group by:test.t.b, funcs:approx_count_distinct(test.t.a)->Column#5, funcs:firstrow(test.t.b)->Column#6, funcs:firstrow(test.t.b)->test.t.b",
		"    │ └─TableReader_21 10000.00 root  data:TableFullScan_20",
		"    │   └─TableFullScan_20 10000.00 cop[tikv] table:t, partition:p0 keep order:false, stats:pseudo",
		"    └─HashAgg_24 8000.00 root  group by:test.t.b, funcs:approx_count_distinct(test.t.a)->Column#5, funcs:firstrow(test.t.b)->Column#6, funcs:firstrow(test.t.b)->test.t.b",
		"      └─TableReader_28 10000.00 root  data:TableFullScan_27",
		"        └─TableFullScan_27 10000.00 cop[tikv] table:t, partition:p1 keep order:false, stats:pseudo"))
	tk.MustQuery("select approx_count_distinct(a), b from t group by b order by b desc").Check(testkit.Rows("1 2", "3 1"))
}

func (s *testIntegrationSuite) TestApproxPercentile(c *C) {
	tk := testkit.NewTestKit(c, s.store)

	tk.MustExec("use test")
	tk.MustExec("drop table if exists t")
	tk.MustExec("create table t(a int, b int)")
	tk.MustExec("insert into t values(1, 1), (2, 1), (3, 2), (4, 2), (5, 2)")

	var input []string
	var output []struct {
		SQL  string
		Plan []string
		Res  []string
	}
	s.testData.GetTestCases(c, &input, &output)
	for i, tt := range input {
		s.testData.OnRecord(func() {
			output[i].SQL = tt
			output[i].Plan = s.testData.ConvertRowsToStrings(tk.MustQuery("explain " + tt).Rows())
			output[i].Res = s.testData.ConvertRowsToStrings(tk.MustQuery(tt).Rows())
		})
		tk.MustQuery("explain " + tt).Check(testkit.Rows(output[i].Plan...))
		tk.MustQuery(tt).Check(testkit.Rows(output[i].Res...))
	}
}

func (s *testIntegrationSuite) TestIssue17813(c *C) {
	tk := testkit.NewTestKit(c, s.store)

	tk.MustExec("use test")
	tk.MustExec("drop table if exists hash_partition_overflow")
	tk.MustExec("create table hash_partition_overflow (c0 bigint unsigned) partition by hash(c0) partitions 3")
	tk.MustExec("insert into hash_partition_overflow values (9223372036854775808)")
	tk.MustQuery("select * from hash_partition_overflow where c0 = 9223372036854775808").Check(testkit.Rows("9223372036854775808"))
	tk.MustQuery("select * from hash_partition_overflow where c0 in (1, 9223372036854775808)").Check(testkit.Rows("9223372036854775808"))
}

func (s *testIntegrationSuite) TestHintWithRequiredProperty(c *C) {
	tk := testkit.NewTestKit(c, s.store)
	tk.MustExec("set @@session.tidb_executor_concurrency = 4;")
	tk.MustExec("set @@session.tidb_hash_join_concurrency = 5;")
	tk.MustExec("set @@session.tidb_distsql_scan_concurrency = 15;")
	tk.MustExec("use test")
	tk.MustExec("drop table if exists t")
	tk.MustExec("create table t(a int primary key, b int, c int, key b(b))")
	var input []string
	var output []struct {
		SQL      string
		Plan     []string
		Warnings []string
	}
	s.testData.GetTestCases(c, &input, &output)
	for i, tt := range input {
		s.testData.OnRecord(func() {
			output[i].SQL = tt
			output[i].Plan = s.testData.ConvertRowsToStrings(tk.MustQuery(tt).Rows())
			warnings := tk.Se.GetSessionVars().StmtCtx.GetWarnings()
			output[i].Warnings = make([]string, len(warnings))
			for j, warning := range warnings {
				output[i].Warnings[j] = warning.Err.Error()
			}
		})
		tk.MustQuery(tt).Check(testkit.Rows(output[i].Plan...))
		warnings := tk.Se.GetSessionVars().StmtCtx.GetWarnings()
		c.Assert(len(warnings), Equals, len(output[i].Warnings))
		for j, warning := range warnings {
			c.Assert(output[i].Warnings[j], Equals, warning.Err.Error())
		}
	}
}

func (s *testIntegrationSuite) TestIssue15813(c *C) {
	tk := testkit.NewTestKit(c, s.store)

	tk.MustExec("use test")
	tk.MustExec("drop table if exists t0, t1")
	tk.MustExec("create table t0(c0 int primary key)")
	tk.MustExec("create table t1(c0 int primary key)")
	tk.MustExec("CREATE INDEX i0 ON t0(c0)")
	tk.MustExec("CREATE INDEX i0 ON t1(c0)")
	tk.MustQuery("select /*+ MERGE_JOIN(t0, t1) */ * from t0, t1 where t0.c0 = t1.c0").Check(testkit.Rows())
}

func (s *testIntegrationSuite) TestFullGroupByOrderBy(c *C) {
	tk := testkit.NewTestKit(c, s.store)

	tk.MustExec("use test")
	tk.MustExec("drop table if exists t")
	tk.MustExec("create table t(a int, b int)")
	tk.MustQuery("select count(a) as b from t group by a order by b").Check(testkit.Rows())
	err := tk.ExecToErr("select count(a) as cnt from t group by a order by b")
	c.Assert(terror.ErrorEqual(err, core.ErrFieldNotInGroupBy), IsTrue)
}

func (s *testIntegrationSuite) TestHintWithoutTableWarning(c *C) {
	tk := testkit.NewTestKit(c, s.store)
	tk.MustExec("use test")
	tk.MustExec("drop table if exists t1, t2")
	tk.MustExec("create table t1(a int, b int, c int, key a(a))")
	tk.MustExec("create table t2(a int, b int, c int, key a(a))")
	var input []string
	var output []struct {
		SQL      string
		Warnings []string
	}
	s.testData.GetTestCases(c, &input, &output)
	for i, tt := range input {
		s.testData.OnRecord(func() {
			output[i].SQL = tt
			tk.MustQuery(tt)
			warns := tk.Se.GetSessionVars().StmtCtx.GetWarnings()
			output[i].Warnings = make([]string, len(warns))
			for j := range warns {
				output[i].Warnings[j] = warns[j].Err.Error()
			}
		})
		tk.MustQuery(tt)
		warns := tk.Se.GetSessionVars().StmtCtx.GetWarnings()
		c.Assert(len(warns), Equals, len(output[i].Warnings))
		for j := range warns {
			c.Assert(warns[j].Level, Equals, stmtctx.WarnLevelWarning)
			c.Assert(warns[j].Err.Error(), Equals, output[i].Warnings[j])
		}
	}
}

func (s *testIntegrationSuite) TestIssue15858(c *C) {
	tk := testkit.NewTestKit(c, s.store)
	tk.MustExec("use test")
	tk.MustExec("drop table if exists t")
	tk.MustExec("create table t(a int primary key)")
	tk.MustExec("select * from t t1, (select a from t order by a+1) t2 where t1.a = t2.a")
}

func (s *testIntegrationSuite) TestIssue15846(c *C) {
	tk := testkit.NewTestKit(c, s.store)
	tk.MustExec("use test")
	tk.MustExec("drop table if exists t0, t1")
	tk.MustExec("CREATE TABLE t0(t0 INT UNIQUE);")
	tk.MustExec("CREATE TABLE t1(c0 FLOAT);")
	tk.MustExec("INSERT INTO t1(c0) VALUES (0);")
	tk.MustExec("INSERT INTO t0(t0) VALUES (NULL), (NULL);")
	tk.MustQuery("SELECT t1.c0 FROM t1 LEFT JOIN t0 ON 1;").Check(testkit.Rows("0", "0"))

	tk.MustExec("drop table if exists t0, t1")
	tk.MustExec("CREATE TABLE t0(t0 INT);")
	tk.MustExec("CREATE TABLE t1(c0 FLOAT);")
	tk.MustExec("INSERT INTO t1(c0) VALUES (0);")
	tk.MustExec("INSERT INTO t0(t0) VALUES (NULL), (NULL);")
	tk.MustQuery("SELECT t1.c0 FROM t1 LEFT JOIN t0 ON 1;").Check(testkit.Rows("0", "0"))

	tk.MustExec("drop table if exists t0, t1")
	tk.MustExec("CREATE TABLE t0(t0 INT);")
	tk.MustExec("CREATE TABLE t1(c0 FLOAT);")
	tk.MustExec("create unique index idx on t0(t0);")
	tk.MustExec("INSERT INTO t1(c0) VALUES (0);")
	tk.MustExec("INSERT INTO t0(t0) VALUES (NULL), (NULL);")
	tk.MustQuery("SELECT t1.c0 FROM t1 LEFT JOIN t0 ON 1;").Check(testkit.Rows("0", "0"))
}

func (s *testIntegrationSuite) TestFloorUnixTimestampPruning(c *C) {
	tk := testkit.NewTestKit(c, s.store)
	tk.MustExec("use test")
	tk.MustExec("drop table if exists floor_unix_timestamp")
	tk.MustExec(`create table floor_unix_timestamp (ts timestamp(3))
partition by range (floor(unix_timestamp(ts))) (
partition p0 values less than (unix_timestamp('2020-04-05 00:00:00')),
partition p1 values less than (unix_timestamp('2020-04-12 00:00:00')),
partition p2 values less than (unix_timestamp('2020-04-15 00:00:00')))`)
	tk.MustExec("insert into floor_unix_timestamp values ('2020-04-04 00:00:00')")
	tk.MustExec("insert into floor_unix_timestamp values ('2020-04-04 23:59:59.999')")
	tk.MustExec("insert into floor_unix_timestamp values ('2020-04-05 00:00:00')")
	tk.MustExec("insert into floor_unix_timestamp values ('2020-04-05 00:00:00.001')")
	tk.MustExec("insert into floor_unix_timestamp values ('2020-04-12 01:02:03.456')")
	tk.MustExec("insert into floor_unix_timestamp values ('2020-04-14 00:00:42')")
	tk.MustQuery("select count(*) from floor_unix_timestamp where '2020-04-05 00:00:00.001' = ts").Check(testkit.Rows("1"))
	tk.MustQuery("select * from floor_unix_timestamp where ts > '2020-04-05 00:00:00' order by ts").Check(testkit.Rows("2020-04-05 00:00:00.001", "2020-04-12 01:02:03.456", "2020-04-14 00:00:42.000"))
	tk.MustQuery("select count(*) from floor_unix_timestamp where ts <= '2020-04-05 23:00:00'").Check(testkit.Rows("4"))
	tk.MustQuery("select * from floor_unix_timestamp partition(p1, p2) where ts > '2020-04-14 00:00:00'").Check(testkit.Rows("2020-04-14 00:00:42.000"))
}

func (s *testIntegrationSuite) TestIssue16290And16292(c *C) {
	tk := testkit.NewTestKit(c, s.store)
	tk.MustExec("use test")
	tk.MustExec("drop table if exists t;")
	tk.MustExec("create table t(a int, b int, primary key(a));")
	tk.MustExec("insert into t values(1, 1);")

	for i := 0; i <= 1; i++ {
		tk.MustExec(fmt.Sprintf("set session tidb_opt_agg_push_down = %v", i))

		tk.MustQuery("select avg(a) from (select * from t ta union all select * from t tb) t;").Check(testkit.Rows("1.0000"))
		tk.MustQuery("select avg(b) from (select * from t ta union all select * from t tb) t;").Check(testkit.Rows("1.0000"))
		tk.MustQuery("select count(distinct a) from (select * from t ta union all select * from t tb) t;").Check(testkit.Rows("1"))
		tk.MustQuery("select count(distinct b) from (select * from t ta union all select * from t tb) t;").Check(testkit.Rows("1"))
	}
}

func (s *testIntegrationSuite) TestTableDualWithRequiredProperty(c *C) {
	tk := testkit.NewTestKit(c, s.store)
	tk.MustExec("use test")
	tk.MustExec("drop table if exists t1, t2;")
	tk.MustExec("create table t1 (a int, b int) partition by range(a) " +
		"(partition p0 values less than(10), partition p1 values less than MAXVALUE)")
	tk.MustExec("create table t2 (a int, b int)")
	tk.MustExec("select /*+ MERGE_JOIN(t1, t2) */ * from t1 partition (p0), t2  where t1.a > 100 and t1.a = t2.a")
}

func (s *testIntegrationSuite) TestIndexJoinInnerIndexNDV(c *C) {
	tk := testkit.NewTestKit(c, s.store)
	tk.MustExec("use test")
	tk.MustExec("drop table if exists t1, t2")
	tk.MustExec("create table t1(a int not null, b int not null, c int not null)")
	tk.MustExec("create table t2(a int not null, b int not null, c int not null, index idx1(a,b), index idx2(c))")
	tk.MustExec("insert into t1 values(1,1,1),(1,1,1),(1,1,1)")
	tk.MustExec("insert into t2 values(1,1,1),(1,1,2),(1,1,3)")
	tk.MustExec("analyze table t1, t2")

	var input []string
	var output []struct {
		SQL  string
		Plan []string
	}
	s.testData.GetTestCases(c, &input, &output)
	for i, tt := range input {
		s.testData.OnRecord(func() {
			output[i].SQL = tt
			output[i].Plan = s.testData.ConvertRowsToStrings(tk.MustQuery(tt).Rows())
		})
		tk.MustQuery(tt).Check(testkit.Rows(output[i].Plan...))
	}
}

func (s *testIntegrationSerialSuite) TestIssue16837(c *C) {
	tk := testkit.NewTestKit(c, s.store)
	tk.MustExec("use test")
	tk.MustExec("drop table if exists t")
	tk.MustExec("create table t(a int,b int,c int,d int,e int,unique key idx_ab(a,b),unique key(c),unique key(d))")
	tk.MustQuery("explain select /*+ use_index_merge(t,c,idx_ab) */ * from t where a = 1 or (e = 1 and c = 1)").Check(testkit.Rows(
		"Projection_4 10.00 root  test.t.a, test.t.b, test.t.c, test.t.d, test.t.e",
		"└─IndexMerge_9 0.01 root  ",
		"  ├─IndexRangeScan_5(Build) 10.00 cop[tikv] table:t, index:idx_ab(a, b) range:[1,1], keep order:false, stats:pseudo",
		"  ├─IndexRangeScan_6(Build) 1.00 cop[tikv] table:t, index:c(c) range:[1,1], keep order:false, stats:pseudo",
		"  └─Selection_8(Probe) 0.01 cop[tikv]  eq(test.t.e, 1)",
		"    └─TableRowIDScan_7 11.00 cop[tikv] table:t keep order:false, stats:pseudo"))
	tk.MustQuery("show warnings").Check(testkit.Rows())
	tk.MustExec("insert into t values (2, 1, 1, 1, 2)")
	tk.MustQuery("select /*+ use_index_merge(t,c,idx_ab) */ * from t where a = 1 or (e = 1 and c = 1)").Check(testkit.Rows())
}

func (s *testIntegrationSerialSuite) TestIndexMerge(c *C) {
	tk := testkit.NewTestKit(c, s.store)
	tk.MustExec("use test")
	tk.MustExec("drop table if exists t")
	tk.MustExec("create table t (a int, b int, unique key(a), unique key(b))")
	tk.MustQuery("desc select /*+ use_index_merge(t) */ * from t where a =1 or (b=1 and b+2>1)").Check(testkit.Rows(
		"Projection_4 8000.00 root  test.t.a, test.t.b",
		"└─IndexMerge_9 2.00 root  ",
		"  ├─IndexRangeScan_5(Build) 1.00 cop[tikv] table:t, index:a(a) range:[1,1], keep order:false, stats:pseudo",
		"  ├─Selection_7(Build) 0.80 cop[tikv]  1",
		"  │ └─IndexRangeScan_6 1.00 cop[tikv] table:t, index:b(b) range:[1,1], keep order:false, stats:pseudo",
		"  └─TableRowIDScan_8(Probe) 2.00 cop[tikv] table:t keep order:false, stats:pseudo",
	))
	tk.MustQuery("show warnings").Check(testkit.Rows())

	tk.MustQuery("desc select /*+ use_index_merge(t) */ * from t where a =1 or (b=1 and length(b)=1)").Check(testkit.Rows(
		"Projection_4 1.80 root  test.t.a, test.t.b",
		"└─IndexMerge_9 2.00 root  ",
		"  ├─IndexRangeScan_5(Build) 1.00 cop[tikv] table:t, index:a(a) range:[1,1], keep order:false, stats:pseudo",
		"  ├─Selection_7(Build) 0.80 cop[tikv]  eq(length(cast(1)), 1)",
		"  │ └─IndexRangeScan_6 1.00 cop[tikv] table:t, index:b(b) range:[1,1], keep order:false, stats:pseudo",
		"  └─TableRowIDScan_8(Probe) 2.00 cop[tikv] table:t keep order:false, stats:pseudo"))
	tk.MustQuery("show warnings").Check(testkit.Rows())

	tk.MustQuery("desc select /*+ use_index_merge(t) */ * from t where (a=1 and length(a)=1) or (b=1 and length(b)=1)").Check(testkit.Rows(
		"Projection_4 1.60 root  test.t.a, test.t.b",
		"└─IndexMerge_10 2.00 root  ",
		"  ├─Selection_6(Build) 0.80 cop[tikv]  eq(length(cast(1)), 1)",
		"  │ └─IndexRangeScan_5 1.00 cop[tikv] table:t, index:a(a) range:[1,1], keep order:false, stats:pseudo",
		"  ├─Selection_8(Build) 0.80 cop[tikv]  eq(length(cast(1)), 1)",
		"  │ └─IndexRangeScan_7 1.00 cop[tikv] table:t, index:b(b) range:[1,1], keep order:false, stats:pseudo",
		"  └─TableRowIDScan_9(Probe) 2.00 cop[tikv] table:t keep order:false, stats:pseudo"))
	tk.MustQuery("show warnings").Check(testkit.Rows())

	tk.MustQuery("desc select /*+ use_index_merge(t) */ * from t where (a=1 and length(b)=1) or (b=1 and length(a)=1)").Check(testkit.Rows(
		"TableReader_7 1.60 root  data:Selection_6",
		"└─Selection_6 1.60 cop[tikv]  or(and(eq(test.t.a, 1), eq(length(cast(test.t.b)), 1)), and(eq(test.t.b, 1), eq(length(cast(test.t.a)), 1)))",
		"  └─TableFullScan_5 10000.00 cop[tikv] table:t keep order:false, stats:pseudo"))
	tk.MustQuery("show warnings").Check(testkit.Rows("Warning 1105 IndexMerge is inapplicable or disabled"))
}

func (s *testIntegrationSerialSuite) TestIssue16407(c *C) {
	tk := testkit.NewTestKit(c, s.store)
	tk.MustExec("use test")
	tk.MustExec("drop table if exists t")
	tk.MustExec("create table t(a int,b char(100),key(a),key(b(10)))")
	tk.MustQuery("explain select /*+ use_index_merge(t) */ * from t where a=10 or b='x'").Check(testkit.Rows(
		"Projection_4 19.99 root  test.t.a, test.t.b",
		"└─IndexMerge_9 0.02 root  ",
		"  ├─IndexRangeScan_5(Build) 10.00 cop[tikv] table:t, index:a(a) range:[10,10], keep order:false, stats:pseudo",
		"  ├─IndexRangeScan_6(Build) 10.00 cop[tikv] table:t, index:b(b) range:[\"x\",\"x\"], keep order:false, stats:pseudo",
		"  └─Selection_8(Probe) 0.02 cop[tikv]  eq(test.t.b, \"x\")",
		"    └─TableRowIDScan_7 19.99 cop[tikv] table:t keep order:false, stats:pseudo"))
	tk.MustQuery("show warnings").Check(testkit.Rows())
	tk.MustExec("insert into t values (1, 'xx')")
	tk.MustQuery("select /*+ use_index_merge(t) */ * from t where a=10 or b='x'").Check(testkit.Rows())
}

func (s *testIntegrationSuite) TestStreamAggProp(c *C) {
	tk := testkit.NewTestKit(c, s.store)

	tk.MustExec("use test")
	tk.MustExec("drop table if exists t")
	tk.MustExec("create table t(a int)")
	tk.MustExec("insert into t values(1),(1),(2)")

	var input []string
	var output []struct {
		SQL  string
		Plan []string
		Res  []string
	}
	s.testData.GetTestCases(c, &input, &output)
	for i, tt := range input {
		s.testData.OnRecord(func() {
			output[i].SQL = tt
			output[i].Plan = s.testData.ConvertRowsToStrings(tk.MustQuery("explain " + tt).Rows())
			output[i].Res = s.testData.ConvertRowsToStrings(tk.MustQuery(tt).Rows())
		})
		tk.MustQuery("explain " + tt).Check(testkit.Rows(output[i].Plan...))
		tk.MustQuery(tt).Check(testkit.Rows(output[i].Res...))
	}
}

func (s *testIntegrationSuite) TestOptimizeHintOnPartitionTable(c *C) {
	tk := testkit.NewTestKit(c, s.store)

	tk.MustExec("use test")
	tk.MustExec("drop table if exists t")
	tk.MustExec(`create table t (
					a int, b int, c varchar(20),
					primary key(a), key(b), key(c)
				) partition by range columns(a) (
					partition p0 values less than(6),
					partition p1 values less than(11),
					partition p2 values less than(16));`)
	tk.MustExec(`insert into t values (1,1,"1"), (2,2,"2"), (8,8,"8"), (11,11,"11"), (15,15,"15")`)

	// Create virtual tiflash replica info.
	dom := domain.GetDomain(tk.Se)
	is := dom.InfoSchema()
	db, exists := is.SchemaByName(model.NewCIStr("test"))
	c.Assert(exists, IsTrue)
	for _, tblInfo := range db.Tables {
		if tblInfo.Name.L == "t" {
			tblInfo.TiFlashReplica = &model.TiFlashReplicaInfo{
				Count:     1,
				Available: true,
			}
		}
	}

	tk.MustExec(`set @@tidb_partition_prune_mode='` + string(variable.StaticOnly) + `'`)

	var input []string
	var output []struct {
		SQL  string
		Plan []string
		Warn []string
	}
	s.testData.GetTestCases(c, &input, &output)
	for i, tt := range input {
		s.testData.OnRecord(func() {
			output[i].SQL = tt
			output[i].Plan = s.testData.ConvertRowsToStrings(tk.MustQuery("explain " + tt).Rows())
			output[i].Warn = s.testData.ConvertRowsToStrings(tk.MustQuery("show warnings").Rows())
		})
		tk.MustQuery("explain " + tt).Check(testkit.Rows(output[i].Plan...))
		tk.MustQuery("show warnings").Check(testkit.Rows(output[i].Warn...))
	}
}

func (s *testIntegrationSerialSuite) TestNotReadOnlySQLOnTiFlash(c *C) {
	tk := testkit.NewTestKit(c, s.store)

	tk.MustExec("use test")
	tk.MustExec("drop table if exists t")
	tk.MustExec("create table t (a int, b varchar(20))")
	tk.MustExec(`set @@tidb_isolation_read_engines = "tiflash"`)
	// Create virtual tiflash replica info.
	dom := domain.GetDomain(tk.Se)
	is := dom.InfoSchema()
	db, exists := is.SchemaByName(model.NewCIStr("test"))
	c.Assert(exists, IsTrue)
	for _, tblInfo := range db.Tables {
		if tblInfo.Name.L == "t" {
			tblInfo.TiFlashReplica = &model.TiFlashReplicaInfo{
				Count:     1,
				Available: true,
			}
		}
	}
	err := tk.ExecToErr("select * from t for update")
	c.Assert(err, NotNil)
	c.Assert(err.Error(), Equals, `[planner:1815]Internal : Can not find access path matching 'tidb_isolation_read_engines'(value: 'tiflash'). Available values are 'tiflash, tikv'.`)

	err = tk.ExecToErr("insert into t select * from t")
	c.Assert(err, NotNil)
	c.Assert(err.Error(), Equals, `[planner:1815]Internal : Can not find access path matching 'tidb_isolation_read_engines'(value: 'tiflash'). Available values are 'tiflash, tikv'.`)

	tk.MustExec("prepare stmt_insert from 'insert into t select * from t where t.a = ?'")
	tk.MustExec("set @a=1")
	err = tk.ExecToErr("execute stmt_insert using @a")
	c.Assert(err, NotNil)
	c.Assert(err.Error(), Equals, `[planner:1815]Internal : Can not find access path matching 'tidb_isolation_read_engines'(value: 'tiflash'). Available values are 'tiflash, tikv'.`)
}

func (s *testIntegrationSuite) TestSelectLimit(c *C) {
	tk := testkit.NewTestKit(c, s.store)

	tk.MustExec("use test")
	tk.MustExec("drop table if exists t")
	tk.MustExec("create table t(a int)")
	tk.MustExec("insert into t values(1),(1),(2)")

	// normal test
	tk.MustExec("set @@session.sql_select_limit=1")
	result := tk.MustQuery("select * from t order by a")
	result.Check(testkit.Rows("1"))
	result = tk.MustQuery("select * from t order by a limit 2")
	result.Check(testkit.Rows("1", "1"))
	tk.MustExec("set @@session.sql_select_limit=default")
	result = tk.MustQuery("select * from t order by a")
	result.Check(testkit.Rows("1", "1", "2"))

	// test for subquery
	tk.MustExec("set @@session.sql_select_limit=1")
	result = tk.MustQuery("select * from (select * from t) s order by a")
	result.Check(testkit.Rows("1"))
	result = tk.MustQuery("select * from (select * from t limit 2) s order by a") // limit write in subquery, has no effect.
	result.Check(testkit.Rows("1"))
	result = tk.MustQuery("select (select * from t limit 1) s") // limit write in subquery, has no effect.
	result.Check(testkit.Rows("1"))
	result = tk.MustQuery("select * from t where t.a in (select * from t) limit 3") // select_limit will not effect subquery
	result.Check(testkit.Rows("1", "1", "2"))
	result = tk.MustQuery("select * from (select * from t) s limit 3") // select_limit will not effect subquery
	result.Check(testkit.Rows("1", "1", "2"))

	// test for union
	result = tk.MustQuery("select * from t union all select * from t limit 2") // limit outside subquery
	result.Check(testkit.Rows("1", "1"))
	result = tk.MustQuery("select * from t union all (select * from t limit 2)") // limit inside subquery
	result.Check(testkit.Rows("1"))

	// test for prepare & execute
	tk.MustExec("prepare s1 from 'select * from t where a = ?'")
	tk.MustExec("set @a = 1")
	result = tk.MustQuery("execute s1 using @a")
	result.Check(testkit.Rows("1"))
	tk.MustExec("set @@session.sql_select_limit=default")
	result = tk.MustQuery("execute s1 using @a")
	result.Check(testkit.Rows("1", "1"))
	tk.MustExec("set @@session.sql_select_limit=1")
	tk.MustExec("prepare s2 from 'select * from t where a = ? limit 3'")
	result = tk.MustQuery("execute s2 using @a") // if prepare stmt has limit, select_limit takes no effect.
	result.Check(testkit.Rows("1", "1"))

	// test for create view
	tk.MustExec("set @@session.sql_select_limit=1")
	tk.MustExec("create definer='root'@'localhost' view s as select * from t") // select limit should not effect create view
	result = tk.MustQuery("select * from s")
	result.Check(testkit.Rows("1"))
	tk.MustExec("set @@session.sql_select_limit=default")
	result = tk.MustQuery("select * from s")
	result.Check(testkit.Rows("1", "1", "2"))

	// test for DML
	tk.MustExec("set @@session.sql_select_limit=1")
	tk.MustExec("create table b (a int)")
	tk.MustExec("insert into b select * from t") // all values are inserted
	result = tk.MustQuery("select * from b limit 3")
	result.Check(testkit.Rows("1", "1", "2"))
	tk.MustExec("update b set a = 2 where a = 1") // all values are updated
	result = tk.MustQuery("select * from b limit 3")
	result.Check(testkit.Rows("2", "2", "2"))
	result = tk.MustQuery("select * from b")
	result.Check(testkit.Rows("2"))
	tk.MustExec("delete from b where a = 2") // all values are deleted
	result = tk.MustQuery("select * from b")
	result.Check(testkit.Rows())
}

func (s *testIntegrationSuite) TestHintParserWarnings(c *C) {
	tk := testkit.NewTestKit(c, s.store)
	tk.MustExec("use test")
	tk.MustExec("drop table if exists t;")
	tk.MustExec("create table t(a int, b int, key(a), key(b));")
	tk.MustExec("select /*+ use_index_merge() */ * from t where a = 1 or b = 1;")
	rows := tk.MustQuery("show warnings;").Rows()
	c.Assert(len(rows), Equals, 1)
}

func (s *testIntegrationSuite) TestIssue16935(c *C) {
	tk := testkit.NewTestKit(c, s.store)
	tk.MustExec("use test")
	tk.MustExec("drop table if exists t0;")
	tk.MustExec("CREATE TABLE t0(c0 INT);")
	tk.MustExec("INSERT INTO t0(c0) VALUES (1), (1), (1), (1), (1), (1);")
	tk.MustExec("CREATE definer='root'@'localhost' VIEW v0(c0) AS SELECT NULL FROM t0;")

	tk.MustQuery("SELECT * FROM t0 LEFT JOIN v0 ON TRUE WHERE v0.c0 IS NULL;")
}

func (s *testIntegrationSuite) TestAccessPathOnClusterIndex(c *C) {
	tk := testkit.NewTestKit(c, s.store)
	tk.MustExec("use test")
	tk.MustExec("set @@tidb_enable_clustered_index = 1")
	tk.MustExec("drop table if exists t1")
	tk.MustExec("create table t1 (a int, b varchar(20), c decimal(40,10), d int, primary key(a,b), key(c))")
	tk.MustExec(`insert into t1 values (1,"111",1.1,11), (2,"222",2.2,12), (3,"333",3.3,13)`)
	tk.MustExec("analyze table t1")

	var input []string
	var output []struct {
		SQL  string
		Plan []string
		Res  []string
	}
	s.testData.GetTestCases(c, &input, &output)
	for i, tt := range input {
		s.testData.OnRecord(func() {
			output[i].SQL = tt
			output[i].Plan = s.testData.ConvertRowsToStrings(tk.MustQuery("explain " + tt).Rows())
			output[i].Res = s.testData.ConvertRowsToStrings(tk.MustQuery(tt).Sort().Rows())
		})
		tk.MustQuery("explain " + tt).Check(testkit.Rows(output[i].Plan...))
		tk.MustQuery(tt).Sort().Check(testkit.Rows(output[i].Res...))
	}
}

func (s *testIntegrationSuite) TestClusterIndexUniqueDoubleRead(c *C) {
	tk := testkit.NewTestKit(c, s.store)
	tk.MustExec("create database cluster_idx_unique_double_read;")
	tk.MustExec("use cluster_idx_unique_double_read;")
	defer tk.MustExec("drop database cluster_idx_unique_double_read;")
	tk.MustExec("set @@tidb_enable_clustered_index = 1")
	tk.MustExec("drop table if exists t")

	tk.MustExec("create table t (a varchar(64), b varchar(64), uk int, v int, primary key(a, b), unique key uuk(uk));")
	tk.MustExec("insert t values ('a', 'a1', 1, 11), ('b', 'b1', 2, 22), ('c', 'c1', 3, 33);")
	tk.MustQuery("select * from t use index (uuk);").Check(testkit.Rows("a a1 1 11", "b b1 2 22", "c c1 3 33"))
}

func (s *testIntegrationSuite) TestIndexJoinOnClusteredIndex(c *C) {
	tk := testkit.NewTestKit(c, s.store)
	tk.MustExec("use test")
	tk.MustExec("set @@tidb_enable_clustered_index = 1")
	tk.MustExec("drop table if exists t1")
	tk.MustExec("create table t (a int, b varchar(20), c decimal(40,10), d int, primary key(a,b), key(c))")
	tk.MustExec(`insert into t values (1,"111",1.1,11), (2,"222",2.2,12), (3,"333",3.3,13)`)
	tk.MustExec("analyze table t")

	var input []string
	var output []struct {
		SQL  string
		Plan []string
		Res  []string
	}
	s.testData.GetTestCases(c, &input, &output)
	for i, tt := range input {
		s.testData.OnRecord(func() {
			output[i].SQL = tt
			output[i].Plan = s.testData.ConvertRowsToStrings(tk.MustQuery("explain " + tt).Rows())
			output[i].Res = s.testData.ConvertRowsToStrings(tk.MustQuery(tt).Rows())
		})
		tk.MustQuery("explain " + tt).Check(testkit.Rows(output[i].Plan...))
		tk.MustQuery(tt).Check(testkit.Rows(output[i].Res...))
	}
}
func (s *testIntegrationSerialSuite) TestIssue18984(c *C) {
	tk := testkit.NewTestKit(c, s.store)
	tk.MustExec("use test")
	tk.MustExec("drop table if exists t, t2")
	tk.MustExec("set tidb_enable_clustered_index=1")
	tk.MustExec("create table t(a int, b int, c int, primary key(a, b))")
	tk.MustExec("create table t2(a int, b int, c int, d int, primary key(a,b), index idx(c))")
	tk.MustExec("insert into t values(1,1,1), (2,2,2), (3,3,3)")
	tk.MustExec("insert into t2 values(1,2,3,4), (2,4,3,5), (1,3,1,1)")
	tk.MustQuery("select /*+ INL_MERGE_JOIN(t) */ * from t right outer join t2 on t.a=t2.c").Check(testkit.Rows(
		"1 1 1 1 3 1 1",
		"3 3 3 1 2 3 4",
		"3 3 3 2 4 3 5"))
	tk.MustQuery("select /*+ INL_MERGE_JOIN(t2) */ * from t left outer join t2 on t.a=t2.c").Check(testkit.Rows(
		"1 1 1 1 3 1 1",
		"2 2 2 <nil> <nil> <nil> <nil>",
		"3 3 3 1 2 3 4",
		"3 3 3 2 4 3 5"))
}

func (s *testIntegrationSuite) TestDistinctScalarFunctionPushDown(c *C) {
	tk := testkit.NewTestKit(c, s.store)
	tk.MustExec("use test")
	tk.MustExec("drop table if exists t")
	tk.MustExec("create table t (a int not null, b int not null, c int not null, primary key (a,c)) partition by range (c) (partition p0 values less than (5), partition p1 values less than (10))")
	tk.MustExec("insert into t values(1,1,1),(2,2,2),(3,1,3),(7,1,7),(8,2,8),(9,2,9)")
	tk.MustQuery("select count(distinct b+1) as col from t").Check(testkit.Rows(
		"2",
	))
}

func (s *testIntegrationSerialSuite) TestExplainAnalyzePointGet(c *C) {
	tk := testkit.NewTestKit(c, s.store)
	tk.MustExec("use test")
	tk.MustExec("drop table if exists t")
	tk.MustExec("create table t(a int primary key, b varchar(20))")
	tk.MustExec("insert into t values (1,1)")

	res := tk.MustQuery("explain analyze select * from t where a=1;")
	checkExplain := func(rpc string) {
		resBuff := bytes.NewBufferString("")
		for _, row := range res.Rows() {
			fmt.Fprintf(resBuff, "%s\n", row)
		}
		explain := resBuff.String()
		c.Assert(strings.Contains(explain, rpc+":{num_rpc:"), IsTrue, Commentf("%s", explain))
		c.Assert(strings.Contains(explain, "total_time:"), IsTrue, Commentf("%s", explain))
	}
	checkExplain("Get")
	res = tk.MustQuery("explain analyze select * from t where a in (1,2,3);")
	checkExplain("BatchGet")
}

func (s *testIntegrationSerialSuite) TestExplainAnalyzeDML(c *C) {
	tk := testkit.NewTestKit(c, s.store)
	tk.MustExec("use test")
	tk.MustExec("drop table if exists t")
	tk.MustExec(" create table t (a int, b int, unique index (a));")
	tk.MustExec("insert into t values (1,1)")

	res := tk.MustQuery("explain analyze select * from t where a=1;")
	checkExplain := func(rpc string) {
		resBuff := bytes.NewBufferString("")
		for _, row := range res.Rows() {
			fmt.Fprintf(resBuff, "%s\n", row)
		}
		explain := resBuff.String()
		c.Assert(strings.Contains(explain, rpc+":{num_rpc:"), IsTrue, Commentf("%s", explain))
		c.Assert(strings.Contains(explain, "total_time:"), IsTrue, Commentf("%s", explain))
	}
	checkExplain("Get")
	res = tk.MustQuery("explain analyze insert ignore into t values (1,1),(2,2),(3,3),(4,4);")
	checkExplain("BatchGet")
}

func (s *testIntegrationSuite) TestPartitionExplain(c *C) {
	tk := testkit.NewTestKit(c, s.store)
	tk.MustExec("use test")
	tk.MustExec(`create table pt (id int, c int, key i_id(id), key i_c(c)) partition by range (c) (
partition p0 values less than (4),
partition p1 values less than (7),
partition p2 values less than (10))`)

	tk.MustExec("set @@tidb_enable_index_merge = 1;")

	var input []string
	var output []struct {
		SQL  string
		Plan []string
	}
	s.testData.GetTestCases(c, &input, &output)
	for i, tt := range input {
		s.testData.OnRecord(func() {
			output[i].SQL = tt
			output[i].Plan = s.testData.ConvertRowsToStrings(tk.MustQuery("explain " + tt).Rows())
		})
		tk.MustQuery("explain " + tt).Check(testkit.Rows(output[i].Plan...))
	}
}

func (s *testIntegrationSuite) TestPartialBatchPointGet(c *C) {
	tk := testkit.NewTestKit(c, s.store)
	tk.MustExec("use test")
	tk.MustExec("drop table if exists t")
	tk.MustExec("create table t (c_int int, c_str varchar(40), primary key(c_int, c_str))")
	tk.MustExec("insert into t values (3, 'bose')")
	tk.MustQuery("select * from t where c_int in (3)").Check(testkit.Rows(
		"3 bose",
	))
	tk.MustQuery("select * from t where c_int in (3) or c_str in ('yalow') and c_int in (1, 2)").Check(testkit.Rows(
		"3 bose",
	))
}

func (s *testIntegrationSuite) TestIssue19926(c *C) {
	tk := testkit.NewTestKit(c, s.store)
	tk.MustExec("use test")
	tk.MustExec("drop table if exists ta;")
	tk.MustExec("drop table if exists tb;")
	tk.MustExec("drop table if exists tc;")
	tk.MustExec("drop view if exists v;")
	tk.MustExec("CREATE TABLE `ta`  (\n  `id` varchar(36) NOT NULL ,\n  `status` varchar(1) NOT NULL \n);")
	tk.MustExec("CREATE TABLE `tb`  (\n  `id` varchar(36) NOT NULL ,\n  `status` varchar(1) NOT NULL \n);")
	tk.MustExec("CREATE TABLE `tc`  (\n  `id` varchar(36) NOT NULL ,\n  `status` varchar(1) NOT NULL \n);")
	tk.MustExec("insert into ta values('1','1');")
	tk.MustExec("insert into tb values('1','1');")
	tk.MustExec("insert into tc values('1','1');")
	tk.MustExec("create definer='root'@'localhost' view v as\nselect \nconcat(`ta`.`status`,`tb`.`status`) AS `status`, \n`ta`.`id` AS `id`  from (`ta` join `tb`) \nwhere (`ta`.`id` = `tb`.`id`);")
	tk.MustQuery("SELECT tc.status,v.id FROM tc, v WHERE tc.id = v.id AND v.status = '11';").Check(testkit.Rows("1 1"))
}

func (s *testIntegrationSuite) TestDeleteUsingJoin(c *C) {
	tk := testkit.NewTestKit(c, s.store)
	tk.MustExec("use test")
	tk.MustExec("drop table if exists t1, t2")
	tk.MustExec("create table t1(a int primary key, b int)")
	tk.MustExec("create table t2(a int primary key, b int)")
	tk.MustExec("insert into t1 values(1,1),(2,2)")
	tk.MustExec("insert into t2 values(2,2)")
	tk.MustExec("delete t1.* from t1 join t2 using (a)")
	tk.MustQuery("select * from t1").Check(testkit.Rows("1 1"))
	tk.MustQuery("select * from t2").Check(testkit.Rows("2 2"))
}

func (s *testIntegrationSerialSuite) Test19942(c *C) {
	collate.SetNewCollationEnabledForTest(true)
	defer collate.SetNewCollationEnabledForTest(false)

	tk := testkit.NewTestKit(c, s.store)
	tk.MustExec("use test")
	tk.MustExec("SET @@tidb_enable_clustered_index=1;")
	tk.MustExec("CREATE TABLE test.`t` (" +
		"  `a` int(11) NOT NULL," +
		"  `b` varchar(10) COLLATE utf8_general_ci NOT NULL," +
		"  `c` varchar(50) COLLATE utf8_general_ci NOT NULL," +
		"  `d` char(10) NOT NULL," +
		"  PRIMARY KEY (`c`)," +
		"  UNIQUE KEY `a_uniq` (`a`)," +
		"  UNIQUE KEY `b_uniq` (`b`)," +
		"  UNIQUE KEY `d_uniq` (`d`)," +
		"  KEY `a_idx` (`a`)," +
		"  KEY `b_idx` (`b`)," +
		"  KEY `d_idx` (`d`)" +
		") ENGINE=InnoDB DEFAULT CHARSET=utf8 COLLATE=utf8_general_ci;")
	tk.MustExec("INSERT INTO test.t (a, b, c, d) VALUES (1, '1', '0', '1');")
	tk.MustExec("INSERT INTO test.t (a, b, c, d) VALUES (2, ' 2', ' 0', ' 2');")
	tk.MustExec("INSERT INTO test.t (a, b, c, d) VALUES (3, '  3 ', '  3 ', '  3 ');")
	tk.MustExec("INSERT INTO test.t (a, b, c, d) VALUES (4, 'a', 'a   ', 'a');")
	tk.MustExec("INSERT INTO test.t (a, b, c, d) VALUES (5, ' A  ', ' A   ', ' A  ');")
	tk.MustExec("INSERT INTO test.t (a, b, c, d) VALUES (6, ' E', 'é        ', ' E');")

	mkr := func() [][]interface{} {
		return testutil.RowsWithSep("|",
			"3|  3 |  3 |  3",
			"2| 2  0| 2",
			"5| A  | A   | A",
			"1|1|0|1",
			"4|a|a   |a",
			"6| E|é        | E")
	}
	tk.MustQuery("SELECT * FROM `test`.`t` FORCE INDEX(`a_uniq`);").Check(mkr())
	tk.MustQuery("SELECT * FROM `test`.`t` FORCE INDEX(`b_uniq`);").Check(mkr())
	tk.MustQuery("SELECT * FROM `test`.`t` FORCE INDEX(`d_uniq`);").Check(mkr())
	tk.MustQuery("SELECT * FROM `test`.`t` FORCE INDEX(`a_idx`);").Check(mkr())
	tk.MustQuery("SELECT * FROM `test`.`t` FORCE INDEX(`b_idx`);").Check(mkr())
	tk.MustQuery("SELECT * FROM `test`.`t` FORCE INDEX(`d_idx`);").Check(mkr())
	tk.MustExec("admin check table t")
}

func (s *testIntegrationSuite) TestPartitionUnionWithPPruningColumn(c *C) {
	tk := testkit.NewTestKit(c, s.store)
	tk.MustExec("use test")
	tk.MustExec("drop table if exists t;")
	tk.MustExec("CREATE TABLE `t` (\n  `fid` bigint(36) NOT NULL,\n  `oty` varchar(30) DEFAULT NULL,\n  `oid` int(11) DEFAULT NULL,\n  `pid` bigint(20) DEFAULT NULL,\n  `bid` int(11) DEFAULT NULL,\n  `r5` varchar(240) DEFAULT '',\n  PRIMARY KEY (`fid`)\n)PARTITION BY HASH( `fid` ) PARTITIONS 4;")

	tk.MustExec("INSERT INTO t (fid, oty, oid, pid, bid, r5) VALUES (59, 'm',  441, 1,  2143,  'LE1264_r5');")
	tk.MustExec("INSERT INTO t (fid, oty, oid, pid, bid, r5) VALUES (135, 'm',  1121, 1,  2423,  'LE2008_r5');")
	tk.MustExec("INSERT INTO t (fid, oty, oid, pid, bid, r5) VALUES (139, 'm',  1125, 1,  2432, 'LE2005_r5');")
	tk.MustExec("INSERT INTO t (fid, oty, oid, pid, bid, r5) VALUES (143, 'm',  1129, 1,  2438,  'LE2006_r5');")
	tk.MustExec("INSERT INTO t (fid, oty, oid, pid, bid, r5) VALUES (147, 'm',  1133, 1,  2446,  'LE2014_r5');")
	tk.MustExec("INSERT INTO t (fid, oty, oid, pid, bid, r5) VALUES (167, 'm',  1178, 1,  2512,  'LE2055_r5');")
	tk.MustExec("INSERT INTO t (fid, oty, oid, pid, bid, r5) VALUES (171, 'm',  1321, 1,  2542,  'LE1006_r5');")
	tk.MustExec("INSERT INTO t (fid, oty, oid, pid, bid, r5) VALUES (179, 'm',  1466, 1,  2648,  'LE2171_r5');")
	tk.MustExec("INSERT INTO t (fid, oty, oid, pid, bid, r5) VALUES (187, 'm',  1567, 1,  2690,  'LE1293_r5');")
	tk.MustExec("INSERT INTO t (fid, oty, oid, pid, bid, r5) VALUES (57, 'm',  341, 1,  2102,  'LE1001_r5');")
	tk.MustExec("INSERT INTO t (fid, oty, oid, pid, bid, r5) VALUES (137, 'm',  1123, 1,  2427,  'LE2003_r5');")
	tk.MustExec("INSERT INTO t (fid, oty, oid, pid, bid, r5) VALUES (145, 'm',  1131, 1,  2442,  'LE2048_r5');")
	tk.MustExec("INSERT INTO t (fid, oty, oid, pid, bid, r5) VALUES (138, 'm',  1124, 1,  2429,  'LE2004_r5');")
	tk.MustExec("INSERT INTO t (fid, oty, oid, pid, bid, r5) VALUES (142, 'm',  1128, 1,  2436,  'LE2049_r5');")
	tk.MustExec("INSERT INTO t (fid, oty, oid, pid, bid, r5) VALUES (174, 'm',  1381, 1,  2602,  'LE2170_r5');")
	tk.MustExec("INSERT INTO t (fid, oty, oid, pid, bid, r5) VALUES (28, 'm',  81, 1,  2023,  'LE1009_r5');")
	tk.MustExec("INSERT INTO t (fid, oty, oid, pid, bid, r5) VALUES (60, 'm',  442, 1,  2145,  'LE1263_r5');")
	tk.MustExec("INSERT INTO t (fid, oty, oid, pid, bid, r5) VALUES (136, 'm',  1122, 1,  2425,  'LE2002_r5');")
	tk.MustExec("INSERT INTO t (fid, oty, oid, pid, bid, r5) VALUES (140, 'm',  1126, 1,  2434,  'LE2001_r5');")
	tk.MustExec("INSERT INTO t (fid, oty, oid, pid, bid, r5) VALUES (168, 'm',  1179, 1,  2514,  'LE2052_r5');")
	tk.MustExec("INSERT INTO t (fid, oty, oid, pid, bid, r5) VALUES (196, 'm',  3380, 1,  2890,  'LE1300_r5');")
	tk.MustExec("INSERT INTO t (fid, oty, oid, pid, bid, r5) VALUES (208, 'm',  3861, 1,  3150,  'LE1323_r5');")
	tk.MustExec("INSERT INTO t (fid, oty, oid, pid, bid, r5) VALUES (432, 'm',  4060, 1,  3290,  'LE1327_r5');")

	tk.MustQuery("SELECT DISTINCT t.bid, t.r5 FROM t left join t parent on parent.oid = t.pid WHERE t.oty = 'm';").Sort().Check(
		testkit.Rows("2023 LE1009_r5",
			"2102 LE1001_r5",
			"2143 LE1264_r5",
			"2145 LE1263_r5",
			"2423 LE2008_r5",
			"2425 LE2002_r5",
			"2427 LE2003_r5",
			"2429 LE2004_r5",
			"2432 LE2005_r5",
			"2434 LE2001_r5",
			"2436 LE2049_r5",
			"2438 LE2006_r5",
			"2442 LE2048_r5",
			"2446 LE2014_r5",
			"2512 LE2055_r5",
			"2514 LE2052_r5",
			"2542 LE1006_r5",
			"2602 LE2170_r5",
			"2648 LE2171_r5",
			"2690 LE1293_r5",
			"2890 LE1300_r5",
			"3150 LE1323_r5",
			"3290 LE1327_r5"))
}

func (s *testIntegrationSuite) TestIssue20139(c *C) {
	tk := testkit.NewTestKit(c, s.store)

	tk.MustExec("use test")
	tk.MustExec("drop table if exists t")
	tk.MustExec("create table t (id int, c int) partition by range (id) (partition p0 values less than (4), partition p1 values less than (7))")
	tk.MustExec("insert into t values(3, 3), (5, 5)")
	plan := tk.MustQuery("explain select * from t where c = 1 and id = c")
	plan.Check(testkit.Rows(
		"TableReader_7 0.01 root partition:p0 data:Selection_6",
		"└─Selection_6 0.01 cop[tikv]  eq(test.t.c, 1), eq(test.t.id, 1)",
		"  └─TableFullScan_5 10000.00 cop[tikv] table:t keep order:false, stats:pseudo",
	))
	tk.MustExec("drop table t")
}

func (s *testIntegrationSuite) TestIssue14481(c *C) {
	tk := testkit.NewTestKit(c, s.store)

	tk.MustExec("use test")
	tk.MustExec("drop table if exists t")
	tk.MustExec("create table t(a int default null, b int default null, c int default null)")
	plan := tk.MustQuery("explain select * from t where a = 1 and a = 2")
	plan.Check(testkit.Rows("TableDual_5 8000.00 root  rows:0"))
	tk.MustExec("drop table t")
}

func (s *testIntegrationSerialSuite) TestIssue20710(c *C) {
	tk := testkit.NewTestKitWithInit(c, s.store)
	tk.MustExec("drop table if exists t;")
	tk.MustExec("drop table if exists s;")
	tk.MustExec("create table t(a int, b int)")
	tk.MustExec("create table s(a int, b int, index(a))")
	tk.MustExec("insert into t values(1,1),(1,2),(2,2)")
	tk.MustExec("insert into s values(1,1),(2,2),(2,1)")

	var input []string
	var output []struct {
		SQL  string
		Plan []string
	}
	s.testData.GetTestCases(c, &input, &output)
	for i, tt := range input {
		s.testData.OnRecord(func() {
			output[i].SQL = tt
			output[i].Plan = s.testData.ConvertRowsToStrings(tk.MustQuery(tt).Rows())
		})
		res := tk.MustQuery(tt)
		res.Check(testkit.Rows(output[i].Plan...))
	}
}

func (s *testIntegrationSuite) TestQueryBlockTableAliasInHint(c *C) {
	tk := testkit.NewTestKit(c, s.store)

	tk.MustExec("use test")
	c.Assert(tk.HasPlan("select /*+ HASH_JOIN(@sel_1 t2) */ * FROM (select 1) t1 NATURAL LEFT JOIN (select 2) t2", "HashJoin"), IsTrue)
	tk.MustQuery("select /*+ HASH_JOIN(@sel_1 t2) */ * FROM (select 1) t1 NATURAL LEFT JOIN (select 2) t2").Check(testkit.Rows(
		"1 2",
	))
	c.Assert(tk.Se.GetSessionVars().StmtCtx.GetWarnings(), HasLen, 0)
}

func (s *testIntegrationSuite) TestIssue10448(c *C) {
	tk := testkit.NewTestKit(c, s.store)
	tk.MustExec("use test")
	tk.MustExec("drop table if exists t;")

	tk.MustExec("create table t(pk int(11) primary key)")
	tk.MustExec("insert into t values(1),(2),(3)")
	tk.MustQuery("select a from (select pk as a from t) t1 where a = 18446744073709551615").Check(testkit.Rows())
}

func (s *testIntegrationSuite) TestMultiUpdateOnPrimaryKey(c *C) {
	tk := testkit.NewTestKit(c, s.store)
	tk.MustExec("use test")

	tk.MustExec("drop table if exists t")
	tk.MustExec("create table t (a int not null primary key)")
	tk.MustExec("insert into t values (1)")
	tk.MustGetErrMsg(`UPDATE t m, t n SET m.a = m.a + 10, n.a = n.a + 10`,
		`[planner:1706]Primary key/partition key update is not allowed since the table is updated both as 'm' and 'n'.`)

	tk.MustExec("drop table if exists t")
	tk.MustExec("create table t (a varchar(10) not null primary key)")
	tk.MustExec("insert into t values ('abc')")
	tk.MustGetErrMsg(`UPDATE t m, t n SET m.a = 'def', n.a = 'xyz'`,
		`[planner:1706]Primary key/partition key update is not allowed since the table is updated both as 'm' and 'n'.`)

	tk.MustExec("drop table if exists t")
	tk.MustExec("create table t (a int, b int, primary key (a, b))")
	tk.MustExec("insert into t values (1, 2)")
	tk.MustGetErrMsg(`UPDATE t m, t n SET m.a = m.a + 10, n.b = n.b + 10`,
		`[planner:1706]Primary key/partition key update is not allowed since the table is updated both as 'm' and 'n'.`)

	tk.MustExec("drop table if exists t")
	tk.MustExec("create table t (a int primary key, b int)")
	tk.MustExec("insert into t values (1, 2)")
	tk.MustGetErrMsg(`UPDATE t m, t n SET m.a = m.a + 10, n.a = n.a + 10`,
		`[planner:1706]Primary key/partition key update is not allowed since the table is updated both as 'm' and 'n'.`)

	tk.MustExec(`UPDATE t m, t n SET m.b = m.b + 10, n.b = n.b + 10`)
	tk.MustQuery("SELECT * FROM t").Check(testkit.Rows("1 12"))

	tk.MustGetErrMsg(`UPDATE t m, t n SET m.a = m.a + 1, n.b = n.b + 10`,
		`[planner:1706]Primary key/partition key update is not allowed since the table is updated both as 'm' and 'n'.`)
	tk.MustGetErrMsg(`UPDATE t m, t n, t q SET m.a = m.a + 1, n.b = n.b + 10, q.b = q.b - 10`,
		`[planner:1706]Primary key/partition key update is not allowed since the table is updated both as 'm' and 'n'.`)
	tk.MustGetErrMsg(`UPDATE t m, t n, t q SET m.b = m.b + 1, n.a = n.a + 10, q.b = q.b - 10`,
		`[planner:1706]Primary key/partition key update is not allowed since the table is updated both as 'm' and 'n'.`)
	tk.MustGetErrMsg(`UPDATE t m, t n, t q SET m.b = m.b + 1, n.b = n.b + 10, q.a = q.a - 10`,
		`[planner:1706]Primary key/partition key update is not allowed since the table is updated both as 'm' and 'q'.`)
	tk.MustGetErrMsg(`UPDATE t q, t n, t m SET m.b = m.b + 1, n.b = n.b + 10, q.a = q.a - 10`,
		`[planner:1706]Primary key/partition key update is not allowed since the table is updated both as 'q' and 'n'.`)

	tk.MustExec("update t m, t n set m.a = n.a+10 where m.a=n.a")
	tk.MustQuery("select * from t").Check(testkit.Rows("11 12"))
}

func (s *testIntegrationSuite) TestOrderByHavingNotInSelect(c *C) {
	tk := testkit.NewTestKit(c, s.store)
	tk.MustExec("use test")
	tk.MustExec("drop table if exists ttest")
	tk.MustExec("create table ttest (v1 int, v2 int)")
	tk.MustExec("insert into ttest values(1, 2), (4,6), (1, 7)")
	tk.MustGetErrMsg("select v1 from ttest order by count(v2)",
		"[planner:3029]Expression #1 of ORDER BY contains aggregate function and applies to the result of a non-aggregated query")
	tk.MustGetErrMsg("select v1 from ttest having count(v2)",
		"[planner:8123]In aggregated query without GROUP BY, expression #1 of SELECT list contains nonaggregated column 'v1'; this is incompatible with sql_mode=only_full_group_by")
}

func (s *testIntegrationSuite) TestUpdateSetDefault(c *C) {
	// #20598
	tk := testkit.NewTestKit(c, s.store)
	tk.MustExec("use test")
	tk.MustExec("create table tt (x int, z int as (x+10) stored)")
	tk.MustExec("insert into tt(x) values (1)")
	tk.MustExec("update tt set x=2, z = default")
	tk.MustQuery("select * from tt").Check(testkit.Rows("2 12"))

	tk.MustGetErrMsg("update tt set z = 123",
		"[planner:3105]The value specified for generated column 'z' in table 'tt' is not allowed.")
	tk.MustGetErrMsg("update tt as ss set z = 123",
		"[planner:3105]The value specified for generated column 'z' in table 'tt' is not allowed.")
	tk.MustGetErrMsg("update tt as ss set x = 3, z = 13",
		"[planner:3105]The value specified for generated column 'z' in table 'tt' is not allowed.")
	tk.MustGetErrMsg("update tt as s1, tt as s2 set s1.z = default, s2.z = 456",
		"[planner:3105]The value specified for generated column 'z' in table 'tt' is not allowed.")
}

func (s *testIntegrationSuite) TestOrderByNotInSelectDistinct(c *C) {
	tk := testkit.NewTestKit(c, s.store)
	tk.MustExec("use test")

	// #12442
	tk.MustExec("drop table if exists ttest")
	tk.MustExec("create table ttest (v1 int, v2 int)")
	tk.MustExec("insert into ttest values(1, 2), (4,6), (1, 7)")

	tk.MustGetErrMsg("select distinct v1 from ttest order by v2",
		"[planner:3065]Expression #1 of ORDER BY clause is not in SELECT list, references column 'test.ttest.v2' which is not in SELECT list; this is incompatible with DISTINCT")
	tk.MustGetErrMsg("select distinct v1+1 from ttest order by v1",
		"[planner:3065]Expression #1 of ORDER BY clause is not in SELECT list, references column 'test.ttest.v1' which is not in SELECT list; this is incompatible with DISTINCT")
	tk.MustGetErrMsg("select distinct v1+1 from ttest order by 1+v1",
		"[planner:3065]Expression #1 of ORDER BY clause is not in SELECT list, references column 'test.ttest.v1' which is not in SELECT list; this is incompatible with DISTINCT")
	tk.MustGetErrMsg("select distinct v1+1 from ttest order by v1+2",
		"[planner:3065]Expression #1 of ORDER BY clause is not in SELECT list, references column 'test.ttest.v1' which is not in SELECT list; this is incompatible with DISTINCT")
	tk.MustGetErrMsg("select distinct count(v1) from ttest group by v2 order by sum(v1)",
		"[planner:3066]Expression #1 of ORDER BY clause is not in SELECT list, contains aggregate function; this is incompatible with DISTINCT")
	tk.MustGetErrMsg("select distinct sum(v1)+1 from ttest group by v2 order by sum(v1)",
		"[planner:3066]Expression #1 of ORDER BY clause is not in SELECT list, contains aggregate function; this is incompatible with DISTINCT")

	// Expressions in ORDER BY whole match some fields in DISTINCT.
	tk.MustQuery("select distinct v1+1 from ttest order by v1+1").Check(testkit.Rows("2", "5"))
	tk.MustQuery("select distinct count(v1) from ttest order by count(v1)").Check(testkit.Rows("3"))
	tk.MustQuery("select distinct count(v1) from ttest group by v2 order by count(v1)").Check(testkit.Rows("1"))
	tk.MustQuery("select distinct sum(v1) from ttest group by v2 order by sum(v1)").Check(testkit.Rows("1", "4"))
	tk.MustQuery("select distinct v1, v2 from ttest order by 1, 2").Check(testkit.Rows("1 2", "1 7", "4 6"))
	tk.MustQuery("select distinct v1, v2 from ttest order by 2, 1").Check(testkit.Rows("1 2", "4 6", "1 7"))

	// Referenced columns of expressions in ORDER BY whole match some fields in DISTINCT,
	// both original expression and alias can be referenced.
	tk.MustQuery("select distinct v1 from ttest order by v1+1").Check(testkit.Rows("1", "4"))
	tk.MustQuery("select distinct v1, v2 from ttest order by v1+1, v2").Check(testkit.Rows("1 2", "1 7", "4 6"))
	tk.MustQuery("select distinct v1+1 as z, v2 from ttest order by v1+1, z+v2").Check(testkit.Rows("2 2", "2 7", "5 6"))
	tk.MustQuery("select distinct sum(v1) as z from ttest group by v2 order by z+1").Check(testkit.Rows("1", "4"))
	tk.MustQuery("select distinct sum(v1)+1 from ttest group by v2 order by sum(v1)+1").Check(testkit.Rows("2", "5"))
	tk.MustQuery("select distinct v1 as z from ttest order by v1+z").Check(testkit.Rows("1", "4"))
}

func (s *testIntegrationSuite) TestInvalidNamedWindowSpec(c *C) {
	// #12356
	tk := testkit.NewTestKit(c, s.store)
	tk.MustExec("use test")
	tk.MustExec("DROP TABLE IF EXISTS temptest")
	tk.MustExec("create table temptest (val int, val1 int)")
	tk.MustQuery("SELECT val FROM temptest WINDOW w AS (ORDER BY val RANGE 1 PRECEDING)").Check(testkit.Rows())
	tk.MustGetErrMsg("SELECT val FROM temptest WINDOW w AS (ORDER BY val, val1 RANGE 1 PRECEDING)",
		"[planner:3587]Window 'w' with RANGE N PRECEDING/FOLLOWING frame requires exactly one ORDER BY expression, of numeric or temporal type")
	tk.MustGetErrMsg("select val1, avg(val1) as a from temptest group by val1 window w as (order by a)",
		"[planner:1054]Unknown column 'a' in 'window order by'")
	tk.MustGetErrMsg("select val1, avg(val1) as a from temptest group by val1 window w as (partition by a)",
		"[planner:1054]Unknown column 'a' in 'window partition by'")
}

func (s *testIntegrationSuite) TestCorrelatedAggregate(c *C) {
	tk := testkit.NewTestKit(c, s.store)
	tk.MustExec("use test")

	// #18350
	tk.MustExec("DROP TABLE IF EXISTS tab, tab2")
	tk.MustExec("CREATE TABLE tab(i INT)")
	tk.MustExec("CREATE TABLE tab2(j INT)")
	tk.MustExec("insert into tab values(1),(2),(3)")
	tk.MustExec("insert into tab2 values(1),(2),(3),(15)")
	tk.MustQuery(`SELECT m.i,
       (SELECT COUNT(n.j)
           FROM tab2 WHERE j=15) AS o
    FROM tab m, tab2 n GROUP BY 1 order by m.i`).Check(testkit.Rows("1 4", "2 4", "3 4"))
	tk.MustQuery(`SELECT
         (SELECT COUNT(n.j)
             FROM tab2 WHERE j=15) AS o
    FROM tab m, tab2 n order by m.i`).Check(testkit.Rows("12"))

	// #17748
	tk.MustExec("drop table if exists t1, t2")
	tk.MustExec("create table t1 (a int, b int)")
	tk.MustExec("create table t2 (m int, n int)")
	tk.MustExec("insert into t1 values (2,2), (2,2), (3,3), (3,3), (3,3), (4,4)")
	tk.MustExec("insert into t2 values (1,11), (2,22), (3,32), (4,44), (4,44)")
	tk.MustExec("set @@sql_mode='TRADITIONAL'")

	tk.MustQuery(`select count(*) c, a,
		( select group_concat(count(a)) from t2 where m = a )
		from t1 group by a order by a`).
		Check(testkit.Rows("2 2 2", "3 3 3", "1 4 1,1"))

	tk.MustExec("drop table if exists t")
	tk.MustExec("create table t (a int, b int)")
	tk.MustExec("insert into t values (1,1),(2,1),(2,2),(3,1),(3,2),(3,3)")

	// Sub-queries in SELECT fields
	// from SELECT fields
	tk.MustQuery("select (select count(a)) from t").Check(testkit.Rows("6"))
	tk.MustQuery("select (select (select (select count(a)))) from t").Check(testkit.Rows("6"))
	tk.MustQuery("select (select (select count(n.a)) from t m order by count(m.b)) from t n").Check(testkit.Rows("6"))
	// from WHERE
	tk.MustQuery("select (select count(n.a) from t where count(n.a)=3) from t n").Check(testkit.Rows("<nil>"))
	tk.MustQuery("select (select count(a) from t where count(distinct n.a)=3) from t n").Check(testkit.Rows("6"))
	// from HAVING
	tk.MustQuery("select (select count(n.a) from t having count(n.a)=6 limit 1) from t n").Check(testkit.Rows("6"))
	tk.MustQuery("select (select count(n.a) from t having count(distinct n.b)=3 limit 1) from t n").Check(testkit.Rows("6"))
	tk.MustQuery("select (select sum(distinct n.a) from t having count(distinct n.b)=3 limit 1) from t n").Check(testkit.Rows("6"))
	tk.MustQuery("select (select sum(distinct n.a) from t having count(distinct n.b)=6 limit 1) from t n").Check(testkit.Rows("<nil>"))
	// from ORDER BY
	tk.MustQuery("select (select count(n.a) from t order by count(n.b) limit 1) from t n").Check(testkit.Rows("6"))
	tk.MustQuery("select (select count(distinct n.b) from t order by count(n.b) limit 1) from t n").Check(testkit.Rows("3"))
	// from TableRefsClause
	tk.MustQuery("select (select cnt from (select count(a) cnt) s) from t").Check(testkit.Rows("6"))
	tk.MustQuery("select (select count(cnt) from (select count(a) cnt) s) from t").Check(testkit.Rows("1"))
	// from sub-query inside aggregate
	tk.MustQuery("select (select sum((select count(a)))) from t").Check(testkit.Rows("6"))
	tk.MustQuery("select (select sum((select count(a))+sum(a))) from t").Check(testkit.Rows("20"))
	// from GROUP BY
	tk.MustQuery("select (select count(a) from t group by count(n.a)) from t n").Check(testkit.Rows("6"))
	tk.MustQuery("select (select count(distinct a) from t group by count(n.a)) from t n").Check(testkit.Rows("3"))

	// Sub-queries in HAVING
	tk.MustQuery("select sum(a) from t having (select count(a)) = 0").Check(testkit.Rows())
	tk.MustQuery("select sum(a) from t having (select count(a)) > 0").Check(testkit.Rows("14"))

	// Sub-queries in ORDER BY
	tk.MustQuery("select count(a) from t group by b order by (select count(a))").Check(testkit.Rows("1", "2", "3"))
	tk.MustQuery("select count(a) from t group by b order by (select -count(a))").Check(testkit.Rows("3", "2", "1"))

	// Nested aggregate (correlated aggregate inside aggregate)
	tk.MustQuery("select (select sum(count(a))) from t").Check(testkit.Rows("6"))
	tk.MustQuery("select (select sum(sum(a))) from t").Check(testkit.Rows("14"))

	// Combining aggregates
	tk.MustQuery("select count(a), (select count(a)) from t").Check(testkit.Rows("6 6"))
	tk.MustQuery("select sum(distinct b), count(a), (select count(a)), (select cnt from (select sum(distinct b) as cnt) n) from t").
		Check(testkit.Rows("6 6 6 6"))
}

func (s *testIntegrationSuite) TestCorrelatedColumnAggFuncPushDown(c *C) {
	tk := testkit.NewTestKit(c, s.store)
	tk.MustExec("use test;")
	tk.MustExec("drop table if exists t;")
	tk.MustExec("create table t (a int, b int);")
	tk.MustExec("insert into t values (1,1);")
	tk.MustQuery("select (select count(n.a + a) from t) from t n;").Check(testkit.Rows(
		"1",
	))
}

// Test for issue https://github.com/pingcap/tidb/issues/21607.
func (s *testIntegrationSuite) TestConditionColPruneInPhysicalUnionScan(c *C) {
	tk := testkit.NewTestKit(c, s.store)
	tk.MustExec("use test;")
	tk.MustExec("drop table if exists t;")
	tk.MustExec("create table t (a int, b int);")
	tk.MustExec("begin;")
	tk.MustExec("insert into t values (1, 2);")
	tk.MustQuery("select count(*) from t where b = 1 and b in (3);").
		Check(testkit.Rows("0"))

	tk.MustExec("drop table t;")
	tk.MustExec("create table t (a int, b int as (a + 1), c int as (b + 1));")
	tk.MustExec("begin;")
	tk.MustExec("insert into t (a) values (1);")
	tk.MustQuery("select count(*) from t where b = 1 and b in (3);").
		Check(testkit.Rows("0"))
	tk.MustQuery("select count(*) from t where c = 1 and c in (3);").
		Check(testkit.Rows("0"))
}

func (s *testIntegrationSuite) TestInvalidHint(c *C) {
	tk := testkit.NewTestKit(c, s.store)

	tk.MustExec("use test")
	tk.MustExec("drop table if exists tt")
	tk.MustExec("create table tt(a int, key(a));")

	var input []string
	var output []struct {
		SQL      string
		Plan     []string
		Warnings []string
	}
	s.testData.GetTestCases(c, &input, &output)
	warning := "show warnings;"
	for i, tt := range input {
		s.testData.OnRecord(func() {
			output[i].SQL = tt
			output[i].Plan = s.testData.ConvertRowsToStrings(tk.MustQuery(tt).Rows())
			output[i].Warnings = s.testData.ConvertRowsToStrings(tk.MustQuery(warning).Rows())
		})
		tk.MustQuery(tt).Check(testkit.Rows(output[i].Plan...))
	}
}

// Test for issue https://github.com/pingcap/tidb/issues/18320
func (s *testIntegrationSuite) TestNonaggregateColumnWithSingleValueInOnlyFullGroupByMode(c *C) {
	tk := testkit.NewTestKit(c, s.store)
	tk.MustExec("use test")
	tk.MustExec("drop table if exists t")
	tk.MustExec("create table t (a int, b int, c int)")
	tk.MustExec("insert into t values (1, 2, 3), (4, 5, 6), (7, 8, 9)")
	tk.MustQuery("select a, count(b) from t where a = 1").Check(testkit.Rows("1 1"))
	tk.MustQuery("select a, count(b) from t where a = 10").Check(testkit.Rows("<nil> 0"))
	tk.MustQuery("select a, c, sum(b) from t where a = 1 group by c").Check(testkit.Rows("1 3 2"))
	tk.MustGetErrMsg("select a from t where a = 1 order by count(b)", "[planner:3029]Expression #1 of ORDER BY contains aggregate function and applies to the result of a non-aggregated query")
	tk.MustQuery("select a from t where a = 1 having count(b) > 0").Check(testkit.Rows("1"))
}

func (s *testIntegrationSuite) TestConvertRangeToPoint(c *C) {
	tk := testkit.NewTestKit(c, s.store)

	tk.MustExec("use test")
	tk.MustExec("drop table if exists t0")
	tk.MustExec("create table t0 (a int, b int, index(a, b))")
	tk.MustExec("insert into t0 values (1, 1)")
	tk.MustExec("insert into t0 values (2, 2)")
	tk.MustExec("insert into t0 values (2, 2)")
	tk.MustExec("insert into t0 values (2, 2)")
	tk.MustExec("insert into t0 values (2, 2)")
	tk.MustExec("insert into t0 values (2, 2)")
	tk.MustExec("insert into t0 values (3, 3)")

	tk.MustExec("drop table if exists t1")
	tk.MustExec("create table t1 (a int, b int, c int, index(a, b, c))")

	tk.MustExec("drop table if exists t2")
	tk.MustExec("create table t2 (a float, b float, index(a, b))")

	tk.MustExec("drop table if exists t3")
	tk.MustExec("create table t3 (a char(10), b char(10), c char(10), index(a, b, c))")

	var input []string
	var output []struct {
		SQL  string
		Plan []string
	}
	s.testData.GetTestCases(c, &input, &output)
	for i, tt := range input {
		s.testData.OnRecord(func() {
			output[i].SQL = tt
			output[i].Plan = s.testData.ConvertRowsToStrings(tk.MustQuery(tt).Rows())
		})
		tk.MustQuery(tt).Check(testkit.Rows(output[i].Plan...))
	}
}

func (s *testIntegrationSuite) TestIssue22040(c *C) {
	// #22040
	tk := testkit.NewTestKit(c, s.store)
	tk.MustExec("use test")
	tk.MustExec("drop table if exists t")
	tk.MustExec("create table t (a int, b int, primary key(a,b))")
	// valid case
	tk.MustExec("select * from t where (a,b) in ((1,2),(1,2))")
	// invalid case, column count doesn't match
	{
		err := tk.ExecToErr("select * from t where (a,b) in (1,2)")
		c.Assert(errors.Cause(err), FitsTypeOf, expression.ErrOperandColumns)
	}
	{
		err := tk.ExecToErr("select * from t where (a,b) in ((1,2),1)")
		c.Assert(errors.Cause(err), FitsTypeOf, expression.ErrOperandColumns)
	}
}

func (s *testIntegrationSuite) TestIssue22105(c *C) {
	tk := testkit.NewTestKit(c, s.store)

	tk.MustExec("use test")
	tk.MustExec("drop table if exists t")
	tk.MustExec(`CREATE TABLE t1 (
  key1 int(11) NOT NULL,
  key2 int(11) NOT NULL,
  key3 int(11) NOT NULL,
  key4 int(11) NOT NULL,
  key5 int(11) DEFAULT NULL,
  key6 int(11) DEFAULT NULL,
  key7 int(11) NOT NULL,
  key8 int(11) NOT NULL,
  KEY i1 (key1),
  KEY i2 (key2),
  KEY i3 (key3),
  KEY i4 (key4),
  KEY i5 (key5),
  KEY i6 (key6)
) ENGINE=InnoDB DEFAULT CHARSET=utf8mb4 COLLATE=utf8mb4_bin`)

	var input []string
	var output []struct {
		SQL  string
		Plan []string
	}
	s.testData.GetTestCases(c, &input, &output)
	for i, tt := range input {
		s.testData.OnRecord(func() {
			output[i].SQL = tt
			output[i].Plan = s.testData.ConvertRowsToStrings(tk.MustQuery(tt).Rows())
		})
		tk.MustQuery(tt).Check(testkit.Rows(output[i].Plan...))
	}
}

func (s *testIntegrationSuite) TestIssue22071(c *C) {
	tk := testkit.NewTestKit(c, s.store)
	tk.MustExec("use test")
	tk.MustExec("create table t (a int);")
	tk.MustExec("insert into t values(1),(2),(5)")
	tk.MustQuery("select n in (1,2) from (select a in (1,2) as n from t) g;").Sort().Check(testkit.Rows("0", "1", "1"))
	tk.MustQuery("select n in (1,n) from (select a in (1,2) as n from t) g;").Check(testkit.Rows("1", "1", "1"))
}

<<<<<<< HEAD
func (s *testIntegrationSuite) TestIssue22199(c *C) {
	tk := testkit.NewTestKit(c, s.store)
	tk.MustExec("use test")
	tk.MustExec("drop table if exists t1, t2")
	tk.MustExec("create table t1(i int primary key, j int, index idx_j(j))")
	tk.MustExec("create table t2(i int primary key, j int, index idx_j(j))")
	tk.MustGetErrMsg("select t1.*, (select t2.* from t1) from t1", "[planner:1051]Unknown table 't2'")
=======
func (s *testIntegrationSerialSuite) TestPushDownProjectionForTiFlash(c *C) {
	tk := testkit.NewTestKit(c, s.store)
	tk.MustExec("use test")
	tk.MustExec("drop table if exists t")
	tk.MustExec("create table t (id int, value decimal(6,3))")
	tk.MustExec("analyze table t")

	// Create virtual tiflash replica info.
	dom := domain.GetDomain(tk.Se)
	is := dom.InfoSchema()
	db, exists := is.SchemaByName(model.NewCIStr("test"))
	c.Assert(exists, IsTrue)
	for _, tblInfo := range db.Tables {
		if tblInfo.Name.L == "t" {
			tblInfo.TiFlashReplica = &model.TiFlashReplicaInfo{
				Count:     1,
				Available: true,
			}
		}
	}

	tk.MustExec("set @@tidb_opt_broadcast_join=1;")

	var input []string
	var output []struct {
		SQL  string
		Plan []string
	}
	s.testData.GetTestCases(c, &input, &output)
	for i, tt := range input {
		s.testData.OnRecord(func() {
			output[i].SQL = tt
			output[i].Plan = s.testData.ConvertRowsToStrings(tk.MustQuery(tt).Rows())
		})
		res := tk.MustQuery(tt)
		res.Check(testkit.Rows(output[i].Plan...))
	}
}

func (s *testIntegrationSerialSuite) TestPushDownProjectionForMPP(c *C) {
	tk := testkit.NewTestKit(c, s.store)
	tk.MustExec("use test")
	tk.MustExec("drop table if exists t")
	tk.MustExec("create table t (id int, value decimal(6,3))")
	tk.MustExec("analyze table t")

	// Create virtual tiflash replica info.
	dom := domain.GetDomain(tk.Se)
	is := dom.InfoSchema()
	db, exists := is.SchemaByName(model.NewCIStr("test"))
	c.Assert(exists, IsTrue)
	for _, tblInfo := range db.Tables {
		if tblInfo.Name.L == "t" {
			tblInfo.TiFlashReplica = &model.TiFlashReplicaInfo{
				Count:     1,
				Available: true,
			}
		}
	}

	tk.MustExec("set @@tidb_allow_mpp=1; set @@tidb_opt_broadcast_join=0;")

	var input []string
	var output []struct {
		SQL  string
		Plan []string
	}
	s.testData.GetTestCases(c, &input, &output)
	for i, tt := range input {
		s.testData.OnRecord(func() {
			output[i].SQL = tt
			output[i].Plan = s.testData.ConvertRowsToStrings(tk.MustQuery(tt).Rows())
		})
		res := tk.MustQuery(tt)
		res.Check(testkit.Rows(output[i].Plan...))
	}
>>>>>>> 73a6f53a
}<|MERGE_RESOLUTION|>--- conflicted
+++ resolved
@@ -2427,7 +2427,6 @@
 	tk.MustQuery("select n in (1,n) from (select a in (1,2) as n from t) g;").Check(testkit.Rows("1", "1", "1"))
 }
 
-<<<<<<< HEAD
 func (s *testIntegrationSuite) TestIssue22199(c *C) {
 	tk := testkit.NewTestKit(c, s.store)
 	tk.MustExec("use test")
@@ -2435,7 +2434,8 @@
 	tk.MustExec("create table t1(i int primary key, j int, index idx_j(j))")
 	tk.MustExec("create table t2(i int primary key, j int, index idx_j(j))")
 	tk.MustGetErrMsg("select t1.*, (select t2.* from t1) from t1", "[planner:1051]Unknown table 't2'")
-=======
+}
+
 func (s *testIntegrationSerialSuite) TestPushDownProjectionForTiFlash(c *C) {
 	tk := testkit.NewTestKit(c, s.store)
 	tk.MustExec("use test")
@@ -2512,5 +2512,4 @@
 		res := tk.MustQuery(tt)
 		res.Check(testkit.Rows(output[i].Plan...))
 	}
->>>>>>> 73a6f53a
 }