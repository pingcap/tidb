--- conflicted
+++ resolved
@@ -1907,21 +1907,6 @@
 	tk.MustQuery("SELECT * FROM t").Check(testkit.Rows("2 12"))
 }
 
-<<<<<<< HEAD
-func (s *testIntegrationSuite) TestInvalidNamedWindowSpec(c *C) {
-	// #12356
-	tk := testkit.NewTestKit(c, s.store)
-	tk.MustExec("use test")
-	tk.MustExec("DROP TABLE IF EXISTS temptest")
-	tk.MustExec("create table temptest (val int, val1 int)")
-	tk.MustQuery("SELECT val FROM temptest WINDOW w AS (ORDER BY val RANGE 1 PRECEDING)").Check(testkit.Rows())
-	tk.MustGetErrMsg("SELECT val FROM temptest WINDOW w AS (ORDER BY val, val1 RANGE 1 PRECEDING)",
-		"[planner:3587]Window 'w' with RANGE N PRECEDING/FOLLOWING frame requires exactly one ORDER BY expression, of numeric or temporal type")
-	tk.MustGetErrMsg("select val1, avg(val1) as a from temptest group by val1 window w as (order by a)",
-		"[planner:1054]Unknown column 'a' in 'window order by'")
-	tk.MustGetErrMsg("select val1, avg(val1) as a from temptest group by val1 window w as (partition by a)",
-		"[planner:1054]Unknown column 'a' in 'window partition by'")
-=======
 func (s *testIntegrationSuite) TestPreferRangeScan(c *C) {
 	tk := testkit.NewTestKit(c, s.store)
 	tk.MustExec("use test")
@@ -1951,5 +1936,19 @@
 		"IndexLookUp_7 2048.00 root  ",
 		"├─IndexRangeScan_5(Build) 2048.00 cop[tikv] table:test, index:idx_age(age) range:[5,5], keep order:false",
 		"└─TableRowIDScan_6(Probe) 2048.00 cop[tikv] table:test keep order:false"))
->>>>>>> e01f5e41
+}
+
+func (s *testIntegrationSuite) TestInvalidNamedWindowSpec(c *C) {
+	// #12356
+	tk := testkit.NewTestKit(c, s.store)
+	tk.MustExec("use test")
+	tk.MustExec("DROP TABLE IF EXISTS temptest")
+	tk.MustExec("create table temptest (val int, val1 int)")
+	tk.MustQuery("SELECT val FROM temptest WINDOW w AS (ORDER BY val RANGE 1 PRECEDING)").Check(testkit.Rows())
+	tk.MustGetErrMsg("SELECT val FROM temptest WINDOW w AS (ORDER BY val, val1 RANGE 1 PRECEDING)",
+		"[planner:3587]Window 'w' with RANGE N PRECEDING/FOLLOWING frame requires exactly one ORDER BY expression, of numeric or temporal type")
+	tk.MustGetErrMsg("select val1, avg(val1) as a from temptest group by val1 window w as (order by a)",
+		"[planner:1054]Unknown column 'a' in 'window order by'")
+	tk.MustGetErrMsg("select val1, avg(val1) as a from temptest group by val1 window w as (partition by a)",
+		"[planner:1054]Unknown column 'a' in 'window partition by'")
 }