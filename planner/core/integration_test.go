// Copyright 2019 PingCAP, Inc.
//
// Licensed under the Apache License, Version 2.0 (the "License");
// you may not use this file except in compliance with the License.
// You may obtain a copy of the License at
//
//     http://www.apache.org/licenses/LICENSE-2.0
//
// Unless required by applicable law or agreed to in writing, software
// distributed under the License is distributed on an "AS IS" BASIS,
// See the License for the specific language governing permissions and
// limitations under the License.

package core_test

import (
	"bytes"
	"fmt"
	"strings"

	. "github.com/pingcap/check"
	"github.com/pingcap/errors"
	"github.com/pingcap/parser/auth"
	"github.com/pingcap/parser/model"
	"github.com/pingcap/parser/mysql"
	"github.com/pingcap/parser/terror"
	"github.com/pingcap/tidb/config"
	"github.com/pingcap/tidb/domain"
	"github.com/pingcap/tidb/expression"
	"github.com/pingcap/tidb/infoschema"
	"github.com/pingcap/tidb/kv"
	"github.com/pingcap/tidb/planner/core"
	"github.com/pingcap/tidb/session"
	"github.com/pingcap/tidb/sessionctx/stmtctx"
	"github.com/pingcap/tidb/sessionctx/variable"
	"github.com/pingcap/tidb/table"
	"github.com/pingcap/tidb/util/collate"
	"github.com/pingcap/tidb/util/testkit"
	"github.com/pingcap/tidb/util/testutil"
)

var _ = Suite(&testIntegrationSuite{})
var _ = SerialSuites(&testIntegrationSerialSuite{})

type testIntegrationSuite struct {
	testData testutil.TestData
	store    kv.Storage
	dom      *domain.Domain
}

func (s *testIntegrationSuite) SetUpSuite(c *C) {
	var err error
	s.testData, err = testutil.LoadTestSuiteData("testdata", "integration_suite")
	c.Assert(err, IsNil)
}

func (s *testIntegrationSuite) TearDownSuite(c *C) {
	c.Assert(s.testData.GenerateOutputIfNeeded(), IsNil)
}

func (s *testIntegrationSuite) SetUpTest(c *C) {
	var err error
	s.store, s.dom, err = newStoreWithBootstrap()
	c.Assert(err, IsNil)
}

func (s *testIntegrationSuite) TearDownTest(c *C) {
	s.dom.Close()
	err := s.store.Close()
	c.Assert(err, IsNil)
}

type testIntegrationSerialSuite struct {
	testData testutil.TestData
	store    kv.Storage
	dom      *domain.Domain
}

func (s *testIntegrationSerialSuite) SetUpSuite(c *C) {
	var err error
	s.testData, err = testutil.LoadTestSuiteData("testdata", "integration_serial_suite")
	c.Assert(err, IsNil)
}

func (s *testIntegrationSerialSuite) TearDownSuite(c *C) {
	c.Assert(s.testData.GenerateOutputIfNeeded(), IsNil)
}

func (s *testIntegrationSerialSuite) SetUpTest(c *C) {
	var err error
	s.store, s.dom, err = newStoreWithBootstrap()
	c.Assert(err, IsNil)
}

func (s *testIntegrationSerialSuite) TearDownTest(c *C) {
	s.dom.Close()
	err := s.store.Close()
	c.Assert(err, IsNil)
}

func (s *testIntegrationSuite) TestShowSubquery(c *C) {
	tk := testkit.NewTestKit(c, s.store)
	tk.MustExec("use test")
	tk.MustExec("drop table if exists t")
	tk.MustExec("create table t(a varchar(10), b int, c int)")
	tk.MustQuery("show columns from t where true").Check(testkit.Rows(
		"a varchar(10) YES  <nil> ",
		"b int(11) YES  <nil> ",
		"c int(11) YES  <nil> ",
	))
	tk.MustQuery("show columns from t where field = 'b'").Check(testkit.Rows(
		"b int(11) YES  <nil> ",
	))
	tk.MustQuery("show columns from t where field in (select 'b')").Check(testkit.Rows(
		"b int(11) YES  <nil> ",
	))
	tk.MustQuery("show columns from t where field in (select 'b') and true").Check(testkit.Rows(
		"b int(11) YES  <nil> ",
	))
	tk.MustQuery("show columns from t where field in (select 'b') and false").Check(testkit.Rows())
	tk.MustExec("insert into t values('c', 0, 0)")
	tk.MustQuery("show columns from t where field < all (select a from t)").Check(testkit.Rows(
		"a varchar(10) YES  <nil> ",
		"b int(11) YES  <nil> ",
	))
	tk.MustExec("insert into t values('b', 0, 0)")
	tk.MustQuery("show columns from t where field < all (select a from t)").Check(testkit.Rows(
		"a varchar(10) YES  <nil> ",
	))
}

func (s *testIntegrationSuite) TestPpdWithSetVar(c *C) {
	tk := testkit.NewTestKit(c, s.store)
	tk.MustExec("use test")
	tk.MustExec("drop table if exists t")
	tk.MustExec("create table t(c1 int, c2 varchar(255))")
	tk.MustExec("insert into t values(1,'a'),(2,'d'),(3,'c')")

	tk.MustQuery("select t01.c1,t01.c2,t01.c3 from (select t1.*,@c3:=@c3+1 as c3 from (select t.*,@c3:=0 from t order by t.c1)t1)t01 where t01.c3=1 and t01.c2='d'").Check(testkit.Rows())
	tk.MustQuery("select t01.c1,t01.c2,t01.c3 from (select t1.*,@c3:=@c3+1 as c3 from (select t.*,@c3:=0 from t order by t.c1)t1)t01 where t01.c3=2 and t01.c2='d'").Check(testkit.Rows("2 d 2"))
}

func (s *testIntegrationSuite) TestBitColErrorMessage(c *C) {
	tk := testkit.NewTestKit(c, s.store)

	tk.MustExec("use test")
	tk.MustExec("drop table if exists bit_col_t")
	tk.MustExec("create table bit_col_t (a bit(64))")
	tk.MustExec("drop table bit_col_t")
	tk.MustExec("create table bit_col_t (a bit(1))")
	tk.MustExec("drop table bit_col_t")
	tk.MustGetErrCode("create table bit_col_t (a bit(0))", mysql.ErrInvalidFieldSize)
	tk.MustGetErrCode("create table bit_col_t (a bit(65))", mysql.ErrTooBigDisplaywidth)
}

func (s *testIntegrationSuite) TestPushLimitDownIndexLookUpReader(c *C) {
	tk := testkit.NewTestKit(c, s.store)

	tk.MustExec("set @@session.tidb_executor_concurrency = 4;")
	tk.MustExec("set @@session.tidb_hash_join_concurrency = 5;")
	tk.MustExec("set @@session.tidb_distsql_scan_concurrency = 15;")
	tk.MustExec("use test")
	tk.MustExec("drop table if exists tbl")
	tk.MustExec("create table tbl(a int, b int, c int, key idx_b_c(b,c))")
	tk.MustExec("insert into tbl values(1,1,1),(2,2,2),(3,3,3),(4,4,4),(5,5,5)")
	tk.MustExec("analyze table tbl")

	var input []string
	var output []struct {
		SQL  string
		Plan []string
	}
	s.testData.GetTestCases(c, &input, &output)
	for i, tt := range input {
		s.testData.OnRecord(func() {
			output[i].SQL = tt
			output[i].Plan = s.testData.ConvertRowsToStrings(tk.MustQuery(tt).Rows())
		})
		tk.MustQuery(tt).Check(testkit.Rows(output[i].Plan...))
	}
}

func (s *testIntegrationSuite) TestAggColumnPrune(c *C) {
	tk := testkit.NewTestKit(c, s.store)

	tk.MustExec("use test")
	tk.MustExec("drop table if exists t")
	tk.MustExec("create table t(a int)")
	tk.MustExec("insert into t values(1),(2)")

	var input []string
	var output []struct {
		SQL string
		Res []string
	}
	s.testData.GetTestCases(c, &input, &output)
	for i, tt := range input {
		s.testData.OnRecord(func() {
			output[i].SQL = tt
			output[i].Res = s.testData.ConvertRowsToStrings(tk.MustQuery(tt).Rows())
		})
		tk.MustQuery(tt).Check(testkit.Rows(output[i].Res...))
	}
}

func (s *testIntegrationSuite) TestIsFromUnixtimeNullRejective(c *C) {
	tk := testkit.NewTestKit(c, s.store)
	tk.MustExec("use test")
	tk.MustExec(`drop table if exists t;`)
	tk.MustExec(`create table t(a bigint, b bigint);`)
	s.runTestsWithTestData("TestIsFromUnixtimeNullRejective", tk, c)
}

func (s *testIntegrationSuite) TestIssue22298(c *C) {
	tk := testkit.NewTestKit(c, s.store)
	tk.MustExec("use test")
	tk.MustExec(`drop table if exists t;`)
	tk.MustExec(`create table t(a int, b int);`)
	tk.MustGetErrMsg(`select * from t where 0 and c = 10;`, "[planner:1054]Unknown column 'c' in 'where clause'")
}

func (s *testIntegrationSuite) TestIssue24571(c *C) {
	tk := testkit.NewTestKit(c, s.store)
	tk.MustExec("use test")
	tk.MustExec(`create view v as select 1 as b;`)
	tk.MustExec(`create table t (a int);`)
	tk.MustExec(`update v, t set a=2;`)
	tk.MustGetErrCode(`update v, t set b=2;`, mysql.ErrNonUpdatableTable)
	tk.MustExec("create database db1")
	tk.MustExec("use db1")
	tk.MustExec("update test.t, (select 1 as a) as t set test.t.a=1;")
	// bug in MySQL: ERROR 1288 (HY000): The target table t of the UPDATE is not updatable
	tk.MustExec("update (select 1 as a) as t, test.t set test.t.a=1;")
}

func (s *testIntegrationSuite) TestIssue22828(c *C) {
	tk := testkit.NewTestKit(c, s.store)
	tk.MustExec("use test")
	tk.MustExec(`drop table if exists t1;`)
	tk.MustExec(`create table t (c int);`)
	tk.MustGetErrMsg(`select group_concat((select concat(c,group_concat(c)) FROM t where xxx=xxx)) FROM t;`, "[planner:1054]Unknown column 'xxx' in 'where clause'")
}

func (s *testIntegrationSuite) runTestsWithTestData(caseName string, tk *testkit.TestKit, c *C) {
	var input []string
	var output []struct {
		SQL  string
		Plan []string
	}
	s.testData.GetTestCasesByName(caseName, c, &input, &output)
	for i, tt := range input {
		s.testData.OnRecord(func() {
			output[i].SQL = tt
			output[i].Plan = s.testData.ConvertRowsToStrings(tk.MustQuery(tt).Rows())
		})
		tk.MustQuery(tt).Check(testkit.Rows(output[i].Plan...))
	}
}

func (s *testIntegrationSuite) TestJoinNotNullFlag(c *C) {
	store, dom, err := newStoreWithBootstrap()
	c.Assert(err, IsNil)
	tk := testkit.NewTestKit(c, store)
	defer func() {
		dom.Close()
		store.Close()
	}()
	tk.MustExec("use test")
	tk.MustExec("drop table if exists t1, t2")
	tk.MustExec("create table t1(x int not null)")
	tk.MustExec("create table t2(x int)")
	tk.MustExec("insert into t2 values (1)")

	tk.MustQuery("select IFNULL((select t1.x from t1 where t1.x = t2.x), 'xxx') as col1 from t2").Check(testkit.Rows("xxx"))
	tk.MustQuery("select ifnull(t1.x, 'xxx') from t2 left join t1 using(x)").Check(testkit.Rows("xxx"))
	tk.MustQuery("select ifnull(t1.x, 'xxx') from t2 natural left join t1").Check(testkit.Rows("xxx"))
}

func (s *testIntegrationSuite) TestAntiJoinConstProp(c *C) {
	store, dom, err := newStoreWithBootstrap()
	c.Assert(err, IsNil)
	tk := testkit.NewTestKit(c, store)
	defer func() {
		dom.Close()
		store.Close()
	}()
	tk.MustExec("use test")
	tk.MustExec("drop table if exists t1, t2")
	tk.MustExec("create table t1(a int not null, b int not null)")
	tk.MustExec("insert into t1 values (1,1)")
	tk.MustExec("create table t2(a int not null, b int not null)")
	tk.MustExec("insert into t2 values (2,2)")

	tk.MustQuery("select * from t1 where t1.a not in (select a from t2 where t2.a = t1.a and t2.a > 1)").Check(testkit.Rows(
		"1 1",
	))
	tk.MustQuery("select * from t1 where t1.a not in (select a from t2 where t2.b = t1.b and t2.a > 1)").Check(testkit.Rows(
		"1 1",
	))
	tk.MustQuery("select * from t1 where t1.a not in (select a from t2 where t2.b = t1.b and t2.b > 1)").Check(testkit.Rows(
		"1 1",
	))
	tk.MustQuery("select q.a in (select count(*) from t1 s where not exists (select 1 from t1 p where q.a > 1 and p.a = s.a)) from t1 q").Check(testkit.Rows(
		"1",
	))
	tk.MustQuery("select q.a in (select not exists (select 1 from t1 p where q.a > 1 and p.a = s.a) from t1 s) from t1 q").Check(testkit.Rows(
		"1",
	))

	tk.MustExec("drop table t1, t2")
	tk.MustExec("create table t1(a int not null, b int)")
	tk.MustExec("insert into t1 values (1,null)")
	tk.MustExec("create table t2(a int not null, b int)")
	tk.MustExec("insert into t2 values (2,2)")

	tk.MustQuery("select * from t1 where t1.a not in (select a from t2 where t2.b > t1.b)").Check(testkit.Rows(
		"1 <nil>",
	))
	tk.MustQuery("select * from t1 where t1.a not in (select a from t2 where t1.a = 2)").Check(testkit.Rows(
		"1 <nil>",
	))
}

func (s *testIntegrationSuite) TestSimplifyOuterJoinWithCast(c *C) {
	tk := testkit.NewTestKit(c, s.store)

	tk.MustExec("use test")
	tk.MustExec("drop table if exists t")
	tk.MustExec("create table t(a int not null, b datetime default null)")

	var input []string
	var output []struct {
		SQL  string
		Plan []string
	}
	s.testData.GetTestCases(c, &input, &output)
	for i, tt := range input {
		s.testData.OnRecord(func() {
			output[i].SQL = tt
			output[i].Plan = s.testData.ConvertRowsToStrings(tk.MustQuery(tt).Rows())
		})
		tk.MustQuery(tt).Check(testkit.Rows(output[i].Plan...))
	}
}

func (s *testIntegrationSerialSuite) TestNoneAccessPathsFoundByIsolationRead(c *C) {
	tk := testkit.NewTestKit(c, s.store)

	tk.MustExec("use test")
	tk.MustExec("drop table if exists t")
	tk.MustExec("create table t(a int primary key)")

	tk.MustExec("select * from t")

	tk.MustExec("set @@session.tidb_isolation_read_engines = 'tiflash'")

	// Don't filter mysql.SystemDB by isolation read.
	tk.MustQuery("explain format = 'brief' select * from mysql.stats_meta").Check(testkit.Rows(
		"TableReader 10000.00 root  data:TableFullScan",
		"└─TableFullScan 10000.00 cop[tikv] table:stats_meta keep order:false, stats:pseudo"))

	_, err := tk.Exec("select * from t")
	c.Assert(err, NotNil)
	c.Assert(err.Error(), Equals, "[planner:1815]Internal : Can not find access path matching 'tidb_isolation_read_engines'(value: 'tiflash'). Available values are 'tikv'.")

	tk.MustExec("set @@session.tidb_isolation_read_engines = 'tiflash, tikv'")
	tk.MustExec("select * from t")
	defer config.RestoreFunc()()
	config.UpdateGlobal(func(conf *config.Config) {
		conf.IsolationRead.Engines = []string{"tiflash"}
	})
	// Change instance config doesn't affect isolation read.
	tk.MustExec("select * from t")
}

func (s *testIntegrationSerialSuite) TestSelPushDownTiFlash(c *C) {
	tk := testkit.NewTestKit(c, s.store)
	tk.MustExec("use test")
	tk.MustExec("drop table if exists t")
	tk.MustExec("create table t(a int primary key, b varchar(20))")

	// Create virtual tiflash replica info.
	dom := domain.GetDomain(tk.Se)
	is := dom.InfoSchema()
	db, exists := is.SchemaByName(model.NewCIStr("test"))
	c.Assert(exists, IsTrue)
	for _, tblInfo := range db.Tables {
		if tblInfo.Name.L == "t" {
			tblInfo.TiFlashReplica = &model.TiFlashReplicaInfo{
				Count:     1,
				Available: true,
			}
		}
	}

	tk.MustExec("set @@session.tidb_isolation_read_engines = 'tiflash'")
	tk.MustExec("set @@session.tidb_allow_mpp = 0")

	var input []string
	var output []struct {
		SQL  string
		Plan []string
	}
	s.testData.GetTestCases(c, &input, &output)
	for i, tt := range input {
		s.testData.OnRecord(func() {
			output[i].SQL = tt
			output[i].Plan = s.testData.ConvertRowsToStrings(tk.MustQuery(tt).Rows())
		})
		res := tk.MustQuery(tt)
		res.Check(testkit.Rows(output[i].Plan...))
	}
}

func (s *testIntegrationSerialSuite) TestVerboseExplain(c *C) {
	tk := testkit.NewTestKit(c, s.store)
	tk.MustExec("use test")
	tk.MustExec(`set tidb_opt_limit_push_down_threshold=0`)
	tk.MustExec("drop table if exists t1, t2, t3")
	tk.MustExec("create table t1(a int, b int)")
	tk.MustExec("create table t2(a int, b int)")
	tk.MustExec("create table t3(a int, b int, index c(b))")
	tk.MustExec("insert into t1 values(1,2)")
	tk.MustExec("insert into t1 values(3,4)")
	tk.MustExec("insert into t1 values(5,6)")
	tk.MustExec("insert into t2 values(1,2)")
	tk.MustExec("insert into t2 values(3,4)")
	tk.MustExec("insert into t2 values(5,6)")
	tk.MustExec("insert into t3 values(1,2)")
	tk.MustExec("insert into t3 values(3,4)")
	tk.MustExec("insert into t3 values(5,6)")
	tk.MustExec("analyze table t1")
	tk.MustExec("analyze table t2")
	tk.MustExec("analyze table t3")

	// Create virtual tiflash replica info.
	dom := domain.GetDomain(tk.Se)
	is := dom.InfoSchema()
	db, exists := is.SchemaByName(model.NewCIStr("test"))
	c.Assert(exists, IsTrue)
	for _, tblInfo := range db.Tables {
		if tblInfo.Name.L == "t1" || tblInfo.Name.L == "t2" {
			tblInfo.TiFlashReplica = &model.TiFlashReplicaInfo{
				Count:     1,
				Available: true,
			}
		}
	}

	var input []string
	var output []struct {
		SQL  string
		Plan []string
	}
	s.testData.GetTestCases(c, &input, &output)
	for i, tt := range input {
		s.testData.OnRecord(func() {
			output[i].SQL = tt
			output[i].Plan = s.testData.ConvertRowsToStrings(tk.MustQuery(tt).Rows())
		})
		res := tk.MustQuery(tt)
		res.Check(testkit.Rows(output[i].Plan...))
	}
}

func (s *testIntegrationSerialSuite) TestPushDownToTiFlashWithKeepOrder(c *C) {
	tk := testkit.NewTestKit(c, s.store)
	tk.MustExec("use test")
	tk.MustExec("drop table if exists t")
	tk.MustExec("create table t(a int primary key, b varchar(20))")

	// Create virtual tiflash replica info.
	dom := domain.GetDomain(tk.Se)
	is := dom.InfoSchema()
	db, exists := is.SchemaByName(model.NewCIStr("test"))
	c.Assert(exists, IsTrue)
	for _, tblInfo := range db.Tables {
		if tblInfo.Name.L == "t" {
			tblInfo.TiFlashReplica = &model.TiFlashReplicaInfo{
				Count:     1,
				Available: true,
			}
		}
	}

	tk.MustExec("set @@session.tidb_isolation_read_engines = 'tiflash'")
	tk.MustExec("set @@session.tidb_allow_mpp = 0")
	var input []string
	var output []struct {
		SQL  string
		Plan []string
	}
	s.testData.GetTestCases(c, &input, &output)
	for i, tt := range input {
		s.testData.OnRecord(func() {
			output[i].SQL = tt
			output[i].Plan = s.testData.ConvertRowsToStrings(tk.MustQuery(tt).Rows())
		})
		res := tk.MustQuery(tt)
		res.Check(testkit.Rows(output[i].Plan...))
	}
}

func (s *testIntegrationSerialSuite) TestMPPJoin(c *C) {
	tk := testkit.NewTestKit(c, s.store)
	tk.MustExec("use test")
	tk.MustExec("drop table if exists d1_t")
	tk.MustExec("create table d1_t(d1_k int, value int)")
	tk.MustExec("insert into d1_t values(1,2),(2,3)")
	tk.MustExec("analyze table d1_t")
	tk.MustExec("drop table if exists d2_t")
	tk.MustExec("create table d2_t(d2_k decimal(10,2), value int)")
	tk.MustExec("insert into d2_t values(10.11,2),(10.12,3)")
	tk.MustExec("analyze table d2_t")
	tk.MustExec("drop table if exists d3_t")
	tk.MustExec("create table d3_t(d3_k date, value int)")
	tk.MustExec("insert into d3_t values(date'2010-01-01',2),(date'2010-01-02',3)")
	tk.MustExec("analyze table d3_t")
	tk.MustExec("drop table if exists fact_t")
	tk.MustExec("create table fact_t(d1_k int, d2_k decimal(10,2), d3_k date, col1 int, col2 int, col3 int)")
	tk.MustExec("insert into fact_t values(1,10.11,date'2010-01-01',1,2,3),(1,10.11,date'2010-01-02',1,2,3),(1,10.12,date'2010-01-01',1,2,3),(1,10.12,date'2010-01-02',1,2,3)")
	tk.MustExec("insert into fact_t values(2,10.11,date'2010-01-01',1,2,3),(2,10.11,date'2010-01-02',1,2,3),(2,10.12,date'2010-01-01',1,2,3),(2,10.12,date'2010-01-02',1,2,3)")
	tk.MustExec("analyze table fact_t")

	// Create virtual tiflash replica info.
	dom := domain.GetDomain(tk.Se)
	is := dom.InfoSchema()
	db, exists := is.SchemaByName(model.NewCIStr("test"))
	c.Assert(exists, IsTrue)
	for _, tblInfo := range db.Tables {
		if tblInfo.Name.L == "fact_t" || tblInfo.Name.L == "d1_t" || tblInfo.Name.L == "d2_t" || tblInfo.Name.L == "d3_t" {
			tblInfo.TiFlashReplica = &model.TiFlashReplicaInfo{
				Count:     1,
				Available: true,
			}
		}
	}

	tk.MustExec("set @@session.tidb_isolation_read_engines = 'tiflash'")
	tk.MustExec("set @@session.tidb_allow_mpp = 1")
	var input []string
	var output []struct {
		SQL  string
		Plan []string
	}
	s.testData.GetTestCases(c, &input, &output)
	for i, tt := range input {
		s.testData.OnRecord(func() {
			output[i].SQL = tt
			output[i].Plan = s.testData.ConvertRowsToStrings(tk.MustQuery(tt).Rows())
		})
		res := tk.MustQuery(tt)
		res.Check(testkit.Rows(output[i].Plan...))
	}
}

func (s *testIntegrationSerialSuite) TestMPPOuterJoinBuildSideForBroadcastJoin(c *C) {
	tk := testkit.NewTestKit(c, s.store)
	tk.MustExec("use test")
	tk.MustExec("drop table if exists a")
	tk.MustExec("create table a(id int, value int)")
	tk.MustExec("insert into a values(1,2),(2,3)")
	tk.MustExec("analyze table a")
	tk.MustExec("drop table if exists b")
	tk.MustExec("create table b(id int, value int)")
	tk.MustExec("insert into b values(1,2),(2,3),(3,4)")
	tk.MustExec("analyze table b")
	// Create virtual tiflash replica info.
	dom := domain.GetDomain(tk.Se)
	is := dom.InfoSchema()
	db, exists := is.SchemaByName(model.NewCIStr("test"))
	c.Assert(exists, IsTrue)
	for _, tblInfo := range db.Tables {
		if tblInfo.Name.L == "a" || tblInfo.Name.L == "b" {
			tblInfo.TiFlashReplica = &model.TiFlashReplicaInfo{
				Count:     1,
				Available: true,
			}
		}
	}
	tk.MustExec("set @@session.tidb_isolation_read_engines = 'tiflash'")
	tk.MustExec("set @@session.tidb_opt_mpp_outer_join_fixed_build_side = 0")
	tk.MustExec("set @@session.tidb_broadcast_join_threshold_size = 10000")
	tk.MustExec("set @@session.tidb_broadcast_join_threshold_count = 10000")
	var input []string
	var output []struct {
		SQL  string
		Plan []string
	}
	s.testData.GetTestCases(c, &input, &output)
	for i, tt := range input {
		s.testData.OnRecord(func() {
			output[i].SQL = tt
			output[i].Plan = s.testData.ConvertRowsToStrings(tk.MustQuery(tt).Rows())
		})
		res := tk.MustQuery(tt)
		res.Check(testkit.Rows(output[i].Plan...))
	}
}

func (s *testIntegrationSerialSuite) TestMPPOuterJoinBuildSideForShuffleJoinWithFixedBuildSide(c *C) {
	tk := testkit.NewTestKit(c, s.store)
	tk.MustExec("use test")
	tk.MustExec("drop table if exists a")
	tk.MustExec("create table a(id int, value int)")
	tk.MustExec("insert into a values(1,2),(2,3)")
	tk.MustExec("analyze table a")
	tk.MustExec("drop table if exists b")
	tk.MustExec("create table b(id int, value int)")
	tk.MustExec("insert into b values(1,2),(2,3),(3,4)")
	tk.MustExec("analyze table b")
	// Create virtual tiflash replica info.
	dom := domain.GetDomain(tk.Se)
	is := dom.InfoSchema()
	db, exists := is.SchemaByName(model.NewCIStr("test"))
	c.Assert(exists, IsTrue)
	for _, tblInfo := range db.Tables {
		if tblInfo.Name.L == "a" || tblInfo.Name.L == "b" {
			tblInfo.TiFlashReplica = &model.TiFlashReplicaInfo{
				Count:     1,
				Available: true,
			}
		}
	}
	tk.MustExec("set @@session.tidb_isolation_read_engines = 'tiflash'")
	tk.MustExec("set @@session.tidb_opt_mpp_outer_join_fixed_build_side = 1")
	tk.MustExec("set @@session.tidb_broadcast_join_threshold_size = 0")
	tk.MustExec("set @@session.tidb_broadcast_join_threshold_count = 0")
	var input []string
	var output []struct {
		SQL  string
		Plan []string
	}
	s.testData.GetTestCases(c, &input, &output)
	for i, tt := range input {
		s.testData.OnRecord(func() {
			output[i].SQL = tt
			output[i].Plan = s.testData.ConvertRowsToStrings(tk.MustQuery(tt).Rows())
		})
		res := tk.MustQuery(tt)
		res.Check(testkit.Rows(output[i].Plan...))
	}
}

func (s *testIntegrationSerialSuite) TestMPPOuterJoinBuildSideForShuffleJoin(c *C) {
	tk := testkit.NewTestKit(c, s.store)
	tk.MustExec("use test")
	tk.MustExec("drop table if exists a")
	tk.MustExec("create table a(id int, value int)")
	tk.MustExec("insert into a values(1,2),(2,3)")
	tk.MustExec("analyze table a")
	tk.MustExec("drop table if exists b")
	tk.MustExec("create table b(id int, value int)")
	tk.MustExec("insert into b values(1,2),(2,3),(3,4)")
	tk.MustExec("analyze table b")
	// Create virtual tiflash replica info.
	dom := domain.GetDomain(tk.Se)
	is := dom.InfoSchema()
	db, exists := is.SchemaByName(model.NewCIStr("test"))
	c.Assert(exists, IsTrue)
	for _, tblInfo := range db.Tables {
		if tblInfo.Name.L == "a" || tblInfo.Name.L == "b" {
			tblInfo.TiFlashReplica = &model.TiFlashReplicaInfo{
				Count:     1,
				Available: true,
			}
		}
	}
	tk.MustExec("set @@session.tidb_isolation_read_engines = 'tiflash'")
	tk.MustExec("set @@session.tidb_opt_mpp_outer_join_fixed_build_side = 0")
	tk.MustExec("set @@session.tidb_broadcast_join_threshold_size = 0")
	tk.MustExec("set @@session.tidb_broadcast_join_threshold_count = 0")
	var input []string
	var output []struct {
		SQL  string
		Plan []string
	}
	s.testData.GetTestCases(c, &input, &output)
	for i, tt := range input {
		s.testData.OnRecord(func() {
			output[i].SQL = tt
			output[i].Plan = s.testData.ConvertRowsToStrings(tk.MustQuery(tt).Rows())
		})
		res := tk.MustQuery(tt)
		res.Check(testkit.Rows(output[i].Plan...))
	}
}

func (s *testIntegrationSerialSuite) TestMPPShuffledJoin(c *C) {
	tk := testkit.NewTestKit(c, s.store)
	tk.MustExec("use test")
	tk.MustExec("drop table if exists d1_t")
	tk.MustExec("create table d1_t(d1_k int, value int)")
	tk.MustExec("insert into d1_t values(1,2),(2,3)")
	tk.MustExec("insert into d1_t values(1,2),(2,3)")
	tk.MustExec("analyze table d1_t")
	tk.MustExec("drop table if exists d2_t")
	tk.MustExec("create table d2_t(d2_k decimal(10,2), value int)")
	tk.MustExec("insert into d2_t values(10.11,2),(10.12,3)")
	tk.MustExec("insert into d2_t values(10.11,2),(10.12,3)")
	tk.MustExec("analyze table d2_t")
	tk.MustExec("drop table if exists d3_t")
	tk.MustExec("create table d3_t(d3_k date, value int)")
	tk.MustExec("insert into d3_t values(date'2010-01-01',2),(date'2010-01-02',3)")
	tk.MustExec("insert into d3_t values(date'2010-01-01',2),(date'2010-01-02',3)")
	tk.MustExec("analyze table d3_t")
	tk.MustExec("drop table if exists fact_t")
	tk.MustExec("create table fact_t(d1_k int, d2_k decimal(10,2), d3_k date, col1 int, col2 int, col3 int)")
	tk.MustExec("insert into fact_t values(1,10.11,date'2010-01-01',1,2,3),(1,10.11,date'2010-01-02',1,2,3),(1,10.12,date'2010-01-01',1,2,3),(1,10.12,date'2010-01-02',1,2,3)")
	tk.MustExec("insert into fact_t values(2,10.11,date'2010-01-01',1,2,3),(2,10.11,date'2010-01-02',1,2,3),(2,10.12,date'2010-01-01',1,2,3),(2,10.12,date'2010-01-02',1,2,3)")
	tk.MustExec("insert into fact_t values(2,10.11,date'2010-01-01',1,2,3),(2,10.11,date'2010-01-02',1,2,3),(2,10.12,date'2010-01-01',1,2,3),(2,10.12,date'2010-01-02',1,2,3)")
	tk.MustExec("insert into fact_t values(2,10.11,date'2010-01-01',1,2,3),(2,10.11,date'2010-01-02',1,2,3),(2,10.12,date'2010-01-01',1,2,3),(2,10.12,date'2010-01-02',1,2,3)")
	tk.MustExec("analyze table fact_t")

	// Create virtual tiflash replica info.
	dom := domain.GetDomain(tk.Se)
	is := dom.InfoSchema()
	db, exists := is.SchemaByName(model.NewCIStr("test"))
	c.Assert(exists, IsTrue)
	for _, tblInfo := range db.Tables {
		if tblInfo.Name.L == "fact_t" || tblInfo.Name.L == "d1_t" || tblInfo.Name.L == "d2_t" || tblInfo.Name.L == "d3_t" {
			tblInfo.TiFlashReplica = &model.TiFlashReplicaInfo{
				Count:     1,
				Available: true,
			}
		}
	}

	tk.MustExec("set @@session.tidb_isolation_read_engines = 'tiflash'")
	tk.MustExec("set @@session.tidb_allow_mpp = 1")
	tk.MustExec("set @@session.tidb_broadcast_join_threshold_size = 1")
	tk.MustExec("set @@session.tidb_broadcast_join_threshold_count = 1")
	var input []string
	var output []struct {
		SQL  string
		Plan []string
	}
	s.testData.GetTestCases(c, &input, &output)
	for i, tt := range input {
		s.testData.OnRecord(func() {
			output[i].SQL = tt
			output[i].Plan = s.testData.ConvertRowsToStrings(tk.MustQuery(tt).Rows())
		})
		res := tk.MustQuery(tt)
		res.Check(testkit.Rows(output[i].Plan...))
	}
}

func (s *testIntegrationSerialSuite) TestJoinNotSupportedByTiFlash(c *C) {
	tk := testkit.NewTestKit(c, s.store)
	tk.MustExec("use test")
	tk.MustExec("drop table if exists table_1")
	tk.MustExec("create table table_1(id int not null, bit_col bit(2) not null, datetime_col datetime not null)")
	tk.MustExec("insert into table_1 values(1,b'1','2020-01-01 00:00:00'),(2,b'0','2020-01-01 00:00:00')")
	tk.MustExec("analyze table table_1")

	// Create virtual tiflash replica info.
	dom := domain.GetDomain(tk.Se)
	is := dom.InfoSchema()
	db, exists := is.SchemaByName(model.NewCIStr("test"))
	c.Assert(exists, IsTrue)
	for _, tblInfo := range db.Tables {
		if tblInfo.Name.L == "table_1" {
			tblInfo.TiFlashReplica = &model.TiFlashReplicaInfo{
				Count:     1,
				Available: true,
			}
		}
	}

	tk.MustExec("set @@session.tidb_isolation_read_engines = 'tiflash'")
	tk.MustExec("set @@session.tidb_allow_mpp = 1")
	var input []string
	var output []struct {
		SQL  string
		Plan []string
	}
	s.testData.GetTestCases(c, &input, &output)
	for i, tt := range input {
		s.testData.OnRecord(func() {
			output[i].SQL = tt
			output[i].Plan = s.testData.ConvertRowsToStrings(tk.MustQuery(tt).Rows())
		})
		res := tk.MustQuery(tt)
		res.Check(testkit.Rows(output[i].Plan...))
	}

	tk.MustExec("set @@session.tidb_broadcast_join_threshold_size = 1")
	tk.MustExec("set @@session.tidb_broadcast_join_threshold_count = 1")
	s.testData.GetTestCases(c, &input, &output)
	for i, tt := range input {
		s.testData.OnRecord(func() {
			output[i].SQL = tt
			output[i].Plan = s.testData.ConvertRowsToStrings(tk.MustQuery(tt).Rows())
		})
		res := tk.MustQuery(tt)
		res.Check(testkit.Rows(output[i].Plan...))
	}

	tk.MustExec("set @@session.tidb_allow_mpp = 0")
	tk.MustExec("set @@session.tidb_isolation_read_engines = 'tiflash'")
	tk.MustExec("set @@session.tidb_allow_batch_cop = 1")
	tk.MustExec("set @@session.tidb_opt_broadcast_join = 1")
	// make cbo force choose broadcast join since sql hint does not work for semi/anti-semi join
	tk.MustExec("set @@session.tidb_opt_cpu_factor=10000000;")
	s.testData.GetTestCases(c, &input, &output)
	for i, tt := range input {
		s.testData.OnRecord(func() {
			output[i].SQL = tt
			output[i].Plan = s.testData.ConvertRowsToStrings(tk.MustQuery(tt).Rows())
		})
		res := tk.MustQuery(tt)
		res.Check(testkit.Rows(output[i].Plan...))
	}
}

func (s *testIntegrationSerialSuite) TestMPPWithHashExchangeUnderNewCollation(c *C) {
	defer collate.SetNewCollationEnabledForTest(false)
	collate.SetNewCollationEnabledForTest(true)
	tk := testkit.NewTestKit(c, s.store)
	tk.MustExec("use test")
	tk.MustExec("drop table if exists table_1")
	tk.MustExec("create table table_1(id int not null, value char(10)) CHARACTER SET utf8mb4 COLLATE utf8mb4_general_ci;")
	tk.MustExec("insert into table_1 values(1,'1'),(2,'2')")
	tk.MustExec("drop table if exists table_2")
	tk.MustExec("create table table_2(id int not null, value char(10)) CHARACTER SET utf8mb4 COLLATE utf8mb4_bin;")
	tk.MustExec("insert into table_2 values(1,'1'),(2,'2')")
	tk.MustExec("analyze table table_1")
	tk.MustExec("analyze table table_2")

	// Create virtual tiflash replica info.
	dom := domain.GetDomain(tk.Se)
	is := dom.InfoSchema()
	db, exists := is.SchemaByName(model.NewCIStr("test"))
	c.Assert(exists, IsTrue)
	for _, tblInfo := range db.Tables {
		if tblInfo.Name.L == "table_1" || tblInfo.Name.L == "table_2" {
			tblInfo.TiFlashReplica = &model.TiFlashReplicaInfo{
				Count:     1,
				Available: true,
			}
		}
	}

	tk.MustExec("set @@session.tidb_isolation_read_engines = 'tiflash'")
	tk.MustExec("set @@session.tidb_allow_mpp = 1")
	tk.MustExec("set @@session.tidb_opt_broadcast_join = 0")
	tk.MustExec("set @@session.tidb_broadcast_join_threshold_count = 0")
	tk.MustExec("set @@session.tidb_broadcast_join_threshold_size = 0")
	tk.MustExec("set @@session.tidb_hash_exchange_with_new_collation = 1")
	var input []string
	var output []struct {
		SQL  string
		Plan []string
	}
	s.testData.GetTestCases(c, &input, &output)
	for i, tt := range input {
		s.testData.OnRecord(func() {
			output[i].SQL = tt
			output[i].Plan = s.testData.ConvertRowsToStrings(tk.MustQuery(tt).Rows())
		})
		res := tk.MustQuery(tt)
		res.Check(testkit.Rows(output[i].Plan...))
	}
}

func (s *testIntegrationSerialSuite) TestMPPWithBroadcastExchangeUnderNewCollation(c *C) {
	defer collate.SetNewCollationEnabledForTest(false)
	tk := testkit.NewTestKit(c, s.store)
	tk.MustExec("use test")
	tk.MustExec("drop table if exists table_1")
	tk.MustExec("create table table_1(id int not null, value char(10))")
	tk.MustExec("insert into table_1 values(1,'1'),(2,'2')")
	tk.MustExec("analyze table table_1")

	// Create virtual tiflash replica info.
	dom := domain.GetDomain(tk.Se)
	is := dom.InfoSchema()
	db, exists := is.SchemaByName(model.NewCIStr("test"))
	c.Assert(exists, IsTrue)
	for _, tblInfo := range db.Tables {
		if tblInfo.Name.L == "table_1" {
			tblInfo.TiFlashReplica = &model.TiFlashReplicaInfo{
				Count:     1,
				Available: true,
			}
		}
	}

	collate.SetNewCollationEnabledForTest(true)
	tk.MustExec("set @@session.tidb_isolation_read_engines = 'tiflash'")
	tk.MustExec("set @@session.tidb_allow_mpp = 1")
	var input []string
	var output []struct {
		SQL  string
		Plan []string
	}
	s.testData.GetTestCases(c, &input, &output)
	for i, tt := range input {
		s.testData.OnRecord(func() {
			output[i].SQL = tt
			output[i].Plan = s.testData.ConvertRowsToStrings(tk.MustQuery(tt).Rows())
		})
		res := tk.MustQuery(tt)
		res.Check(testkit.Rows(output[i].Plan...))
	}
}

func (s *testIntegrationSerialSuite) TestPartitionTableDynamicModeUnderNewCollation(c *C) {
	collate.SetNewCollationEnabledForTest(true)
	defer collate.SetNewCollationEnabledForTest(false)
	tk := testkit.NewTestKitWithInit(c, s.store)
	tk.MustExec("create database test_new_collation")
	tk.MustExec("use test_new_collation")
	tk.MustExec("set @@tidb_partition_prune_mode = 'dynamic'")

	// hash + range partition
	tk.MustExec(`CREATE TABLE thash (a int, c varchar(20) charset utf8mb4 collate utf8mb4_general_ci, key(a)) partition by hash(a) partitions 4`)
	tk.MustExec(`CREATE TABLE trange (a int, c varchar(20) charset utf8mb4 collate utf8mb4_general_ci, key(a)) partition by range(a) (
						partition p0 values less than (10),
						partition p1 values less than (20),
						partition p2 values less than (30),
						partition p3 values less than (40))`)
	tk.MustExec(`insert into thash values (1, 'a'), (1, 'A'), (11, 'a'), (11, 'A'), (21, 'a'), (21, 'A'), (31, 'a'), (31, 'A')`)
	tk.MustExec(`insert into trange values (1, 'a'), (1, 'A'), (11, 'a'), (11, 'A'), (21, 'a'), (21, 'A'), (31, 'a'), (31, 'A')`)
	tk.MustQuery(`select * from thash use index(a) where a in (1, 11, 31) and c='a'`).Sort().Check(testkit.Rows("1 A", "1 a", "11 A", "11 a", "31 A", "31 a"))
	tk.MustQuery(`select * from thash ignore index(a) where a in (1, 11, 31) and c='a'`).Sort().Check(testkit.Rows("1 A", "1 a", "11 A", "11 a", "31 A", "31 a"))
	tk.MustQuery(`select * from trange use index(a) where a in (1, 11, 31) and c='a'`).Sort().Check(testkit.Rows("1 A", "1 a", "11 A", "11 a", "31 A", "31 a"))
	tk.MustQuery(`select * from trange ignore index(a) where a in (1, 11, 31) and c='a'`).Sort().Check(testkit.Rows("1 A", "1 a", "11 A", "11 a", "31 A", "31 a"))

	// range partition and partitioned by utf8mb4_general_ci
	tk.MustExec(`create table strrange(a varchar(10) charset utf8mb4 collate utf8mb4_general_ci, b int) partition by range columns(a) (
						partition p0 values less than ('a'),
						partition p1 values less than ('k'),
						partition p2 values less than ('z'))`)
	tk.MustExec("insert into strrange values ('a', 1), ('A', 1), ('y', 1), ('Y', 1), ('q', 1)")
	tk.MustQuery("select * from strrange where a in ('a', 'y')").Sort().Check(testkit.Rows("A 1", "Y 1", "a 1", "y 1"))

	// list partition and partitioned by utf8mb4_general_ci
	tk.MustExec(`create table strlist(a varchar(10) charset utf8mb4 collate utf8mb4_general_ci, b int) partition by list(a) (
						partition p0 values in ('a', 'b'),
						partition p1 values in ('c', 'd'),
						partition p2 values in ('e', 'f'))`)
	tk.MustExec("insert into strlist values ('a', 1), ('A', 1), ('d', 1), ('D', 1), ('e', 1)")
	tk.MustQuery(`select * from strlist where a='a'`).Sort().Check(testkit.Rows("A 1", "a 1"))
	tk.MustQuery(`select * from strlist where a in ('D', 'e')`).Sort().Check(testkit.Rows("D 1", "d 1", "e 1"))
}

func (s *testIntegrationSerialSuite) TestMPPAvgRewrite(c *C) {
	defer collate.SetNewCollationEnabledForTest(false)
	tk := testkit.NewTestKit(c, s.store)
	tk.MustExec("use test")
	tk.MustExec("drop table if exists table_1")
	tk.MustExec("create table table_1(id int not null, value decimal(10,2))")
	tk.MustExec("insert into table_1 values(1,1),(2,2)")
	tk.MustExec("analyze table table_1")

	// Create virtual tiflash replica info.
	dom := domain.GetDomain(tk.Se)
	is := dom.InfoSchema()
	db, exists := is.SchemaByName(model.NewCIStr("test"))
	c.Assert(exists, IsTrue)
	for _, tblInfo := range db.Tables {
		if tblInfo.Name.L == "table_1" {
			tblInfo.TiFlashReplica = &model.TiFlashReplicaInfo{
				Count:     1,
				Available: true,
			}
		}
	}

	collate.SetNewCollationEnabledForTest(true)
	tk.MustExec("set @@session.tidb_isolation_read_engines = 'tiflash'")
	tk.MustExec("set @@session.tidb_allow_mpp = 1")
	var input []string
	var output []struct {
		SQL  string
		Plan []string
	}
	s.testData.GetTestCases(c, &input, &output)
	for i, tt := range input {
		s.testData.OnRecord(func() {
			output[i].SQL = tt
			output[i].Plan = s.testData.ConvertRowsToStrings(tk.MustQuery(tt).Rows())
		})
		res := tk.MustQuery(tt)
		res.Check(testkit.Rows(output[i].Plan...))
	}
}

func (s *testIntegrationSerialSuite) TestAggPushDownEngine(c *C) {
	tk := testkit.NewTestKit(c, s.store)
	tk.MustExec("use test")
	tk.MustExec("drop table if exists t")
	tk.MustExec("create table t(a int primary key, b varchar(20))")

	// Create virtual tiflash replica info.
	dom := domain.GetDomain(tk.Se)
	is := dom.InfoSchema()
	db, exists := is.SchemaByName(model.NewCIStr("test"))
	c.Assert(exists, IsTrue)
	for _, tblInfo := range db.Tables {
		if tblInfo.Name.L == "t" {
			tblInfo.TiFlashReplica = &model.TiFlashReplicaInfo{
				Count:     1,
				Available: true,
			}
		}
	}

	tk.MustExec("set @@session.tidb_isolation_read_engines = 'tiflash'")

	tk.MustQuery("desc select approx_count_distinct(a) from t").Check(testkit.Rows(
		"HashAgg_11 1.00 root  funcs:approx_count_distinct(Column#4)->Column#3",
		"└─TableReader_12 1.00 root  data:HashAgg_6",
		"  └─HashAgg_6 1.00 batchCop[tiflash]  funcs:approx_count_distinct(test.t.a)->Column#4",
		"    └─TableFullScan_10 10000.00 batchCop[tiflash] table:t keep order:false, stats:pseudo"))

	tk.MustExec("set @@session.tidb_isolation_read_engines = 'tikv'")

	tk.MustQuery("desc select approx_count_distinct(a) from t").Check(testkit.Rows(
		"HashAgg_5 1.00 root  funcs:approx_count_distinct(test.t.a)->Column#3",
		"└─TableReader_11 10000.00 root  data:TableFullScan_10",
		"  └─TableFullScan_10 10000.00 cop[tikv] table:t keep order:false, stats:pseudo"))
}

func (s *testIntegrationSerialSuite) TestIssue15110(c *C) {
	tk := testkit.NewTestKit(c, s.store)
	tk.MustExec("use test")
	tk.MustExec("drop table if exists crm_rd_150m")
	tk.MustExec(`CREATE TABLE crm_rd_150m (
	product varchar(256) DEFAULT NULL,
		uks varchar(16) DEFAULT NULL,
		brand varchar(256) DEFAULT NULL,
		cin varchar(16) DEFAULT NULL,
		created_date timestamp NULL DEFAULT NULL,
		quantity int(11) DEFAULT NULL,
		amount decimal(11,0) DEFAULT NULL,
		pl_date timestamp NULL DEFAULT NULL,
		customer_first_date timestamp NULL DEFAULT NULL,
		recent_date timestamp NULL DEFAULT NULL
	) ENGINE=InnoDB DEFAULT CHARSET=utf8 COLLATE=utf8_bin;`)

	// Create virtual tiflash replica info.
	dom := domain.GetDomain(tk.Se)
	is := dom.InfoSchema()
	db, exists := is.SchemaByName(model.NewCIStr("test"))
	c.Assert(exists, IsTrue)
	for _, tblInfo := range db.Tables {
		if tblInfo.Name.L == "crm_rd_150m" {
			tblInfo.TiFlashReplica = &model.TiFlashReplicaInfo{
				Count:     1,
				Available: true,
			}
		}
	}

	tk.MustExec("set @@session.tidb_isolation_read_engines = 'tiflash'")
	tk.MustExec("explain format = 'brief' SELECT count(*) FROM crm_rd_150m dataset_48 WHERE (CASE WHEN (month(dataset_48.customer_first_date)) <= 30 THEN '新客' ELSE NULL END) IS NOT NULL;")
}

func (s *testIntegrationSerialSuite) TestReadFromStorageHint(c *C) {
	tk := testkit.NewTestKit(c, s.store)

	tk.MustExec("use test")
	tk.MustExec("drop table if exists t, tt, ttt")
	tk.MustExec("set session tidb_allow_mpp=OFF")
	tk.MustExec("create table t(a int, b int, index ia(a))")
	tk.MustExec("create table tt(a int, b int, primary key(a))")
	tk.MustExec("create table ttt(a int, primary key (a desc))")

	// Create virtual tiflash replica info.
	dom := domain.GetDomain(tk.Se)
	is := dom.InfoSchema()
	db, exists := is.SchemaByName(model.NewCIStr("test"))
	c.Assert(exists, IsTrue)
	for _, tblInfo := range db.Tables {
		tblInfo.TiFlashReplica = &model.TiFlashReplicaInfo{
			Count:     1,
			Available: true,
		}
	}

	var input []string
	var output []struct {
		SQL  string
		Plan []string
		Warn []string
	}
	s.testData.GetTestCases(c, &input, &output)
	for i, tt := range input {
		s.testData.OnRecord(func() {
			output[i].SQL = tt
			output[i].Plan = s.testData.ConvertRowsToStrings(tk.MustQuery(tt).Rows())
			output[i].Warn = s.testData.ConvertSQLWarnToStrings(tk.Se.GetSessionVars().StmtCtx.GetWarnings())
		})
		res := tk.MustQuery(tt)
		res.Check(testkit.Rows(output[i].Plan...))
		c.Assert(s.testData.ConvertSQLWarnToStrings(tk.Se.GetSessionVars().StmtCtx.GetWarnings()), DeepEquals, output[i].Warn)
	}
}

func (s *testIntegrationSerialSuite) TestReadFromStorageHintAndIsolationRead(c *C) {
	tk := testkit.NewTestKit(c, s.store)

	tk.MustExec("use test")
	tk.MustExec("drop table if exists t, tt, ttt")
	tk.MustExec("create table t(a int, b int, index ia(a))")
	tk.MustExec("set @@session.tidb_isolation_read_engines=\"tikv\"")

	// Create virtual tiflash replica info.
	dom := domain.GetDomain(tk.Se)
	is := dom.InfoSchema()
	db, exists := is.SchemaByName(model.NewCIStr("test"))
	c.Assert(exists, IsTrue)
	for _, tblInfo := range db.Tables {
		tblInfo.TiFlashReplica = &model.TiFlashReplicaInfo{
			Count:     1,
			Available: true,
		}
	}

	var input []string
	var output []struct {
		SQL  string
		Plan []string
		Warn []string
	}
	s.testData.GetTestCases(c, &input, &output)
	for i, tt := range input {
		tk.Se.GetSessionVars().StmtCtx.SetWarnings(nil)
		s.testData.OnRecord(func() {
			output[i].SQL = tt
			output[i].Plan = s.testData.ConvertRowsToStrings(tk.MustQuery(tt).Rows())
			output[i].Warn = s.testData.ConvertSQLWarnToStrings(tk.Se.GetSessionVars().StmtCtx.GetWarnings())
		})
		res := tk.MustQuery(tt)
		res.Check(testkit.Rows(output[i].Plan...))
		c.Assert(s.testData.ConvertSQLWarnToStrings(tk.Se.GetSessionVars().StmtCtx.GetWarnings()), DeepEquals, output[i].Warn)
	}
}

func (s *testIntegrationSerialSuite) TestIsolationReadTiFlashNotChoosePointGet(c *C) {
	tk := testkit.NewTestKit(c, s.store)

	tk.MustExec("use test")
	tk.MustExec("drop table if exists t")
	tk.MustExec("create table t(a int, b int, primary key (a))")

	// Create virtual tiflash replica info.
	dom := domain.GetDomain(tk.Se)
	is := dom.InfoSchema()
	db, exists := is.SchemaByName(model.NewCIStr("test"))
	c.Assert(exists, IsTrue)
	for _, tblInfo := range db.Tables {
		tblInfo.TiFlashReplica = &model.TiFlashReplicaInfo{
			Count:     1,
			Available: true,
		}
	}

	tk.MustExec("set @@session.tidb_isolation_read_engines=\"tiflash\"")
	var input []string
	var output []struct {
		SQL    string
		Result []string
	}
	s.testData.GetTestCases(c, &input, &output)
	for i, tt := range input {
		s.testData.OnRecord(func() {
			output[i].SQL = tt
			output[i].Result = s.testData.ConvertRowsToStrings(tk.MustQuery(tt).Rows())
		})
		tk.MustQuery(tt).Check(testkit.Rows(output[i].Result...))
	}
}

func (s *testIntegrationSerialSuite) TestIsolationReadTiFlashUseIndexHint(c *C) {
	tk := testkit.NewTestKit(c, s.store)

	tk.MustExec("use test")
	tk.MustExec("drop table if exists t")
	tk.MustExec("create table t(a int, index idx(a));")

	// Create virtual tiflash replica info.
	dom := domain.GetDomain(tk.Se)
	is := dom.InfoSchema()
	db, exists := is.SchemaByName(model.NewCIStr("test"))
	c.Assert(exists, IsTrue)
	for _, tblInfo := range db.Tables {
		tblInfo.TiFlashReplica = &model.TiFlashReplicaInfo{
			Count:     1,
			Available: true,
		}
	}

	tk.MustExec("set @@session.tidb_isolation_read_engines=\"tiflash\"")
	var input []string
	var output []struct {
		SQL  string
		Plan []string
		Warn []string
	}
	s.testData.GetTestCases(c, &input, &output)
	for i, tt := range input {
		s.testData.OnRecord(func() {
			output[i].SQL = tt
			output[i].Plan = s.testData.ConvertRowsToStrings(tk.MustQuery(tt).Rows())
			output[i].Warn = s.testData.ConvertSQLWarnToStrings(tk.Se.GetSessionVars().StmtCtx.GetWarnings())
		})
		res := tk.MustQuery(tt)
		res.Check(testkit.Rows(output[i].Plan...))
		c.Assert(s.testData.ConvertSQLWarnToStrings(tk.Se.GetSessionVars().StmtCtx.GetWarnings()), DeepEquals, output[i].Warn)
	}
}

func (s *testIntegrationSerialSuite) TestIsolationReadDoNotFilterSystemDB(c *C) {
	tk := testkit.NewTestKit(c, s.store)

	tk.MustExec("use test")
	tk.MustExec("set @@tidb_isolation_read_engines = \"tiflash\"")
	var input []string
	var output []struct {
		SQL  string
		Plan []string
	}
	s.testData.GetTestCases(c, &input, &output)
	for i, tt := range input {
		s.testData.OnRecord(func() {
			output[i].SQL = tt
			output[i].Plan = s.testData.ConvertRowsToStrings(tk.MustQuery(tt).Rows())
		})
		res := tk.MustQuery(tt)
		res.Check(testkit.Rows(output[i].Plan...))
	}
}

func (s *testIntegrationSuite) TestPartitionTableStats(c *C) {
	tk := testkit.NewTestKit(c, s.store)
	{
		tk.MustExec(`set @@tidb_partition_prune_mode='` + string(variable.Static) + `'`)
		tk.MustExec("use test")
		tk.MustExec(`set tidb_opt_limit_push_down_threshold=0`)
		tk.MustExec("drop table if exists t")
		tk.MustExec("create table t(a int, b int)partition by range columns(a)(partition p0 values less than (10), partition p1 values less than(20), partition p2 values less than(30));")
		tk.MustExec("insert into t values(21, 1), (22, 2), (23, 3), (24, 4), (15, 5)")
		tk.MustExec("analyze table t")

		var input []string
		var output []struct {
			SQL    string
			Result []string
		}
		s.testData.GetTestCases(c, &input, &output)
		for i, tt := range input {
			s.testData.OnRecord(func() {
				output[i].SQL = tt
				output[i].Result = s.testData.ConvertRowsToStrings(tk.MustQuery(tt).Rows())
			})
			tk.MustQuery(tt).Check(testkit.Rows(output[i].Result...))
		}
	}
}

func (s *testIntegrationSuite) TestPartitionPruningForInExpr(c *C) {
	tk := testkit.NewTestKit(c, s.store)

	tk.MustExec("use test")
	tk.MustExec("drop table if exists t")
	tk.MustExec("create table t(a int(11) not null, b int) partition by range (a) (partition p0 values less than (4), partition p1 values less than(10), partition p2 values less than maxvalue);")
	tk.MustExec("insert into t values (1, 1),(10, 10),(11, 11)")

	var input []string
	var output []struct {
		SQL  string
		Plan []string
	}
	s.testData.GetTestCases(c, &input, &output)
	for i, tt := range input {
		s.testData.OnRecord(func() {
			output[i].SQL = tt
			output[i].Plan = s.testData.ConvertRowsToStrings(tk.MustQuery(tt).Rows())
		})
		tk.MustQuery(tt).Check(testkit.Rows(output[i].Plan...))
	}
}

func (s *testIntegrationSerialSuite) TestPartitionPruningWithDateType(c *C) {
	tk := testkit.NewTestKit(c, s.store)

	tk.MustExec("use test")
	tk.MustExec("drop table if exists t")
	tk.MustExec("create table t(a datetime) partition by range columns (a) (partition p1 values less than ('20000101'), partition p2 values less than ('2000-10-01'));")
	tk.MustExec("insert into t values ('20000201'), ('19000101');")

	// cannot get the statistical information immediately
	// tk.MustQuery(`SELECT PARTITION_NAME,TABLE_ROWS FROM INFORMATION_SCHEMA.PARTITIONS WHERE TABLE_NAME = 't';`).Check(testkit.Rows("p1 1", "p2 1"))
	str := tk.MustQuery(`desc select * from t where a < '2000-01-01';`).Rows()[0][3].(string)
	c.Assert(strings.Contains(str, "partition:p1"), IsTrue)
}

func (s *testIntegrationSuite) TestPartitionPruningForEQ(c *C) {
	tk := testkit.NewTestKit(c, s.store)
	tk.MustExec("use test")

	tk.MustExec("drop table if exists t")
	tk.MustExec("create table t(a datetime, b int) partition by range(weekday(a)) (partition p0 values less than(10), partition p1 values less than (100))")

	is := tk.Se.GetInfoSchema().(infoschema.InfoSchema)
	tbl, err := is.TableByName(model.NewCIStr("test"), model.NewCIStr("t"))
	c.Assert(err, IsNil)
	pt := tbl.(table.PartitionedTable)
	query, err := expression.ParseSimpleExprWithTableInfo(tk.Se, "a = '2020-01-01 00:00:00'", tbl.Meta())
	c.Assert(err, IsNil)
	dbName := model.NewCIStr(tk.Se.GetSessionVars().CurrentDB)
	columns, names, err := expression.ColumnInfos2ColumnsAndNames(tk.Se, dbName, tbl.Meta().Name, tbl.Meta().Cols(), tbl.Meta())
	c.Assert(err, IsNil)
	// Even the partition is not monotonous, EQ condition should be prune!
	// select * from t where a = '2020-01-01 00:00:00'
	res, err := core.PartitionPruning(tk.Se, pt, []expression.Expression{query}, nil, columns, names)
	c.Assert(err, IsNil)
	c.Assert(res, HasLen, 1)
	c.Assert(res[0], Equals, 0)
}

func (s *testIntegrationSuite) TestErrNoDB(c *C) {
	tk := testkit.NewTestKit(c, s.store)
	tk.MustExec("create user test")
	_, err := tk.Exec("grant select on test1111 to test@'%'")
	c.Assert(errors.Cause(err), Equals, core.ErrNoDB)
	_, err = tk.Exec("grant select on * to test@'%'")
	c.Assert(errors.Cause(err), Equals, core.ErrNoDB)
	_, err = tk.Exec("revoke select on * from test@'%'")
	c.Assert(errors.Cause(err), Equals, core.ErrNoDB)
	tk.MustExec("use test")
	tk.MustExec("create table test1111 (id int)")
	tk.MustExec("grant select on test1111 to test@'%'")
}

func (s *testIntegrationSuite) TestMaxMinEliminate(c *C) {
	tk := testkit.NewTestKit(c, s.store)

	tk.MustExec("use test")
	tk.MustExec("drop table if exists t")
	tk.MustExec("create table t(a int primary key)")
	tk.Se.GetSessionVars().EnableClusteredIndex = variable.ClusteredIndexDefModeOn
	tk.MustExec("create table cluster_index_t(a int, b int, c int, primary key (a, b));")

	var input []string
	var output []struct {
		SQL  string
		Plan []string
	}
	s.testData.GetTestCases(c, &input, &output)
	for i, tt := range input {
		s.testData.OnRecord(func() {
			output[i].SQL = tt
			output[i].Plan = s.testData.ConvertRowsToStrings(tk.MustQuery(tt).Rows())
		})
		tk.MustQuery(tt).Check(testkit.Rows(output[i].Plan...))
	}
}

func (s *testIntegrationSuite) TestINLJHintSmallTable(c *C) {
	tk := testkit.NewTestKit(c, s.store)
	tk.MustExec("use test")
	tk.MustExec("drop table if exists t1, t2")
	tk.MustExec("create table t1(a int not null, b int, key(a))")
	tk.MustExec("insert into t1 values(1,1),(2,2)")
	tk.MustExec("create table t2(a int not null, b int, key(a))")
	tk.MustExec("insert into t2 values(1,1),(2,2),(3,3),(4,4),(5,5)")
	tk.MustExec("analyze table t1, t2")
	tk.MustExec("explain format = 'brief' select /*+ TIDB_INLJ(t1) */ * from t1 join t2 on t1.a = t2.a")
}

func (s *testIntegrationSuite) TestIndexJoinUniqueCompositeIndex(c *C) {
	tk := testkit.NewTestKit(c, s.store)

	tk.MustExec("use test")
	tk.MustExec("drop table if exists t1, t2")
	tk.Se.GetSessionVars().EnableClusteredIndex = variable.ClusteredIndexDefModeIntOnly
	tk.MustExec("create table t1(a int not null, c int not null)")
	tk.MustExec("create table t2(a int not null, b int not null, c int not null, primary key(a,b))")
	tk.MustExec("insert into t1 values(1,1)")
	tk.MustExec("insert into t2 values(1,1,1),(1,2,1)")
	tk.MustExec("analyze table t1,t2")

	var input []string
	var output []struct {
		SQL  string
		Plan []string
	}
	s.testData.GetTestCases(c, &input, &output)
	for i, tt := range input {
		s.testData.OnRecord(func() {
			output[i].SQL = tt
			output[i].Plan = s.testData.ConvertRowsToStrings(tk.MustQuery(tt).Rows())
		})
		tk.MustQuery(tt).Check(testkit.Rows(output[i].Plan...))
	}
}

func (s *testIntegrationSuite) TestIndexMerge(c *C) {
	tk := testkit.NewTestKit(c, s.store)

	tk.MustExec("use test")
	tk.MustExec("drop table if exists t")
	tk.MustExec("create table t(a int, b int, c int, unique index(a), unique index(b), primary key(c))")

	var input []string
	var output []struct {
		SQL  string
		Plan []string
	}
	s.testData.GetTestCases(c, &input, &output)
	for i, tt := range input {
		s.testData.OnRecord(func() {
			output[i].SQL = tt
			output[i].Plan = s.testData.ConvertRowsToStrings(tk.MustQuery(tt).Rows())
		})
		tk.MustQuery(tt).Check(testkit.Rows(output[i].Plan...))
	}
}

func (s *testIntegrationSuite) TestIndexMergeHint4CNF(c *C) {
	tk := testkit.NewTestKit(c, s.store)

	tk.MustExec("use test")
	tk.MustExec("drop table if exists t")
	tk.MustExec("create table t(id int primary key, a int, b int, c int, key(a), key(b), key(c))")

	var input []string
	var output []struct {
		SQL  string
		Plan []string
	}
	s.testData.GetTestCases(c, &input, &output)
	for i, tt := range input {
		s.testData.OnRecord(func() {
			output[i].SQL = tt
			output[i].Plan = s.testData.ConvertRowsToStrings(tk.MustQuery(tt).Rows())
		})
		tk.MustQuery(tt).Check(testkit.Rows(output[i].Plan...))
	}
}

func (s *testIntegrationSuite) TestInvisibleIndex(c *C) {
	tk := testkit.NewTestKit(c, s.store)

	tk.MustExec("use test")
	tk.MustExec("drop table if exists t")

	// Optimizer cannot see invisible indexes.
	tk.MustExec("create table t(a int, b int, unique index i_a (a) invisible, unique index i_b(b))")
	tk.MustExec("insert into t values (1,2)")

	// For issue 26217, can't use invisible index after admin check table.
	tk.MustExec("admin check table t")

	// Optimizer cannot use invisible indexes.
	tk.MustQuery("select a from t order by a").Check(testkit.Rows("1"))
	c.Check(tk.MustUseIndex("select a from t order by a", "i_a"), IsFalse)
	tk.MustQuery("select a from t where a > 0").Check(testkit.Rows("1"))
	c.Check(tk.MustUseIndex("select a from t where a > 1", "i_a"), IsFalse)

	// If use invisible indexes in index hint and sql hint, throw an error.
	errStr := "[planner:1176]Key 'i_a' doesn't exist in table 't'"
	tk.MustGetErrMsg("select * from t use index(i_a)", errStr)
	tk.MustGetErrMsg("select * from t force index(i_a)", errStr)
	tk.MustGetErrMsg("select * from t ignore index(i_a)", errStr)
	tk.MustQuery("select /*+ USE_INDEX(t, i_a) */ * from t")
	c.Assert(tk.Se.GetSessionVars().StmtCtx.GetWarnings(), HasLen, 1)
	c.Assert(tk.Se.GetSessionVars().StmtCtx.GetWarnings()[0].Err.Error(), Equals, errStr)
	tk.MustQuery("select /*+ IGNORE_INDEX(t, i_a), USE_INDEX(t, i_b) */ a from t order by a")
	c.Assert(tk.Se.GetSessionVars().StmtCtx.GetWarnings(), HasLen, 1)
	c.Assert(tk.Se.GetSessionVars().StmtCtx.GetWarnings()[0].Err.Error(), Equals, errStr)
	tk.MustQuery("select /*+ FORCE_INDEX(t, i_a), USE_INDEX(t, i_b) */ a from t order by a")
	c.Assert(tk.Se.GetSessionVars().StmtCtx.GetWarnings(), HasLen, 1)
	c.Assert(tk.Se.GetSessionVars().StmtCtx.GetWarnings()[0].Err.Error(), Equals, errStr)
	// For issue 15519
	inapplicableErrStr := "[planner:1815]force_index(test.aaa) is inapplicable, check whether the table(test.aaa) exists"
	tk.MustQuery("select /*+ FORCE_INDEX(aaa) */ * from t")
	c.Assert(tk.Se.GetSessionVars().StmtCtx.GetWarnings(), HasLen, 1)
	c.Assert(tk.Se.GetSessionVars().StmtCtx.GetWarnings()[0].Err.Error(), Equals, inapplicableErrStr)

	tk.MustExec("admin check table t")
	tk.MustExec("admin check index t i_a")
}

// for issue #14822
func (s *testIntegrationSuite) TestIndexJoinTableRange(c *C) {
	tk := testkit.NewTestKit(c, s.store)

	tk.MustExec("use test")
	tk.MustExec("drop table if exists t1, t2")
	tk.MustExec("create table t1(a int, b int, primary key (a), key idx_t1_b (b))")
	tk.MustExec("create table t2(a int, b int, primary key (a), key idx_t1_b (b))")

	var input []string
	var output []struct {
		SQL  string
		Plan []string
	}
	s.testData.GetTestCases(c, &input, &output)
	for i, tt := range input {
		s.testData.OnRecord(func() {
			output[i].SQL = tt
			output[i].Plan = s.testData.ConvertRowsToStrings(tk.MustQuery(tt).Rows())
		})
		tk.MustQuery(tt).Check(testkit.Rows(output[i].Plan...))
	}
}

func (s *testIntegrationSuite) TestTopNByConstFunc(c *C) {
	tk := testkit.NewTestKit(c, s.store)
	tk.MustExec("use test")
	tk.MustQuery("select max(t.col) from (select 'a' as col union all select '' as col) as t").Check(testkit.Rows(
		"a",
	))
}

func (s *testIntegrationSuite) TestSubqueryWithTopN(c *C) {
	tk := testkit.NewTestKit(c, s.store)

	tk.MustExec("use test")
	tk.MustExec("drop table if exists t")
	tk.MustExec("create table t(a int, b int)")

	var input []string
	var output []struct {
		SQL  string
		Plan []string
	}
	s.testData.GetTestCases(c, &input, &output)
	for i, tt := range input {
		s.testData.OnRecord(func() {
			output[i].SQL = tt
			output[i].Plan = s.testData.ConvertRowsToStrings(tk.MustQuery(tt).Rows())
		})
		tk.MustQuery(tt).Check(testkit.Rows(output[i].Plan...))
	}
}

func (s *testIntegrationSuite) TestIndexHintWarning(c *C) {
	tk := testkit.NewTestKit(c, s.store)
	tk.MustExec("use test")
	tk.MustExec("drop table if exists t1, t2")
	tk.MustExec("create table t1(a int, b int, c int, key a(a), key b(b))")
	tk.MustExec("create table t2(a int, b int, c int, key a(a), key b(b))")
	var input []string
	var output []struct {
		SQL      string
		Warnings []string
	}
	s.testData.GetTestCases(c, &input, &output)
	for i, tt := range input {
		s.testData.OnRecord(func() {
			output[i].SQL = tt
			tk.MustQuery(tt)
			warns := tk.Se.GetSessionVars().StmtCtx.GetWarnings()
			output[i].Warnings = make([]string, len(warns))
			for j := range warns {
				output[i].Warnings[j] = warns[j].Err.Error()
			}
		})
		tk.MustQuery(tt)
		warns := tk.Se.GetSessionVars().StmtCtx.GetWarnings()
		c.Assert(len(warns), Equals, len(output[i].Warnings))
		for j := range warns {
			c.Assert(warns[j].Level, Equals, stmtctx.WarnLevelWarning)
			c.Assert(warns[j].Err.Error(), Equals, output[i].Warnings[j])
		}
	}
}

func (s *testIntegrationSuite) TestIssue15546(c *C) {
	tk := testkit.NewTestKit(c, s.store)

	tk.MustExec("use test")
	tk.MustExec("drop table if exists t, pt, vt")
	tk.MustExec("create table t(a int, b int)")
	tk.MustExec("insert into t values(1, 1)")
	tk.MustExec("create table pt(a int primary key, b int) partition by range(a) (" +
		"PARTITION `p0` VALUES LESS THAN (10), PARTITION `p1` VALUES LESS THAN (20), PARTITION `p2` VALUES LESS THAN (30))")
	tk.MustExec("insert into pt values(1, 1), (11, 11), (21, 21)")
	tk.MustExec("create definer='root'@'localhost' view vt(a, b) as select a, b from t")
	tk.MustQuery("select * from pt, vt where pt.a = vt.a").Check(testkit.Rows("1 1 1 1"))
}

func (s *testIntegrationSuite) TestApproxCountDistinctInPartitionTable(c *C) {
	tk := testkit.NewTestKit(c, s.store)

	tk.MustExec("use test")
	tk.MustExec("drop table if exists t")
	tk.MustExec("create table t(a int(11), b int) partition by range (a) (partition p0 values less than (3), partition p1 values less than maxvalue);")
	tk.MustExec("insert into t values(1, 1), (2, 1), (3, 1), (4, 2), (4, 2)")
	tk.MustExec("set session tidb_opt_agg_push_down=1")
	tk.MustExec(`set @@tidb_partition_prune_mode='` + string(variable.Static) + `'`)
	tk.MustQuery("explain format = 'brief' select approx_count_distinct(a), b from t group by b order by b desc").Check(testkit.Rows("Sort 16000.00 root  test.t.b:desc",
		"└─HashAgg 16000.00 root  group by:test.t.b, funcs:approx_count_distinct(Column#5)->Column#4, funcs:firstrow(Column#6)->test.t.b",
		"  └─PartitionUnion 16000.00 root  ",
		"    ├─HashAgg 8000.00 root  group by:test.t.b, funcs:approx_count_distinct(test.t.a)->Column#5, funcs:firstrow(test.t.b)->Column#6, funcs:firstrow(test.t.b)->test.t.b",
		"    │ └─TableReader 10000.00 root  data:TableFullScan",
		"    │   └─TableFullScan 10000.00 cop[tikv] table:t, partition:p0 keep order:false, stats:pseudo",
		"    └─HashAgg 8000.00 root  group by:test.t.b, funcs:approx_count_distinct(test.t.a)->Column#5, funcs:firstrow(test.t.b)->Column#6, funcs:firstrow(test.t.b)->test.t.b",
		"      └─TableReader 10000.00 root  data:TableFullScan",
		"        └─TableFullScan 10000.00 cop[tikv] table:t, partition:p1 keep order:false, stats:pseudo"))
	tk.MustQuery("select approx_count_distinct(a), b from t group by b order by b desc").Check(testkit.Rows("1 2", "3 1"))
}

func (s *testIntegrationSuite) TestApproxPercentile(c *C) {
	tk := testkit.NewTestKit(c, s.store)

	tk.MustExec("use test")
	tk.MustExec("drop table if exists t")
	tk.MustExec("create table t(a int, b int)")
	tk.MustExec("insert into t values(1, 1), (2, 1), (3, 2), (4, 2), (5, 2)")

	var input []string
	var output []struct {
		SQL  string
		Plan []string
		Res  []string
	}
	s.testData.GetTestCases(c, &input, &output)
	for i, tt := range input {
		s.testData.OnRecord(func() {
			output[i].SQL = tt
			output[i].Plan = s.testData.ConvertRowsToStrings(tk.MustQuery("explain " + tt).Rows())
			output[i].Res = s.testData.ConvertRowsToStrings(tk.MustQuery(tt).Rows())
		})
		tk.MustQuery("explain " + tt).Check(testkit.Rows(output[i].Plan...))
		tk.MustQuery(tt).Check(testkit.Rows(output[i].Res...))
	}
}

func (s *testIntegrationSuite) TestIssue17813(c *C) {
	tk := testkit.NewTestKit(c, s.store)

	tk.MustExec("use test")
	tk.MustExec("drop table if exists hash_partition_overflow")
	tk.MustExec("create table hash_partition_overflow (c0 bigint unsigned) partition by hash(c0) partitions 3")
	tk.MustExec("insert into hash_partition_overflow values (9223372036854775808)")
	tk.MustQuery("select * from hash_partition_overflow where c0 = 9223372036854775808").Check(testkit.Rows("9223372036854775808"))
	tk.MustQuery("select * from hash_partition_overflow where c0 in (1, 9223372036854775808)").Check(testkit.Rows("9223372036854775808"))
}

func (s *testIntegrationSuite) TestHintWithRequiredProperty(c *C) {
	tk := testkit.NewTestKit(c, s.store)
	tk.MustExec("set @@session.tidb_executor_concurrency = 4;")
	tk.MustExec("set @@session.tidb_hash_join_concurrency = 5;")
	tk.MustExec("set @@session.tidb_distsql_scan_concurrency = 15;")
	tk.MustExec("use test")
	tk.MustExec("drop table if exists t")
	tk.MustExec("create table t(a int primary key, b int, c int, key b(b))")
	var input []string
	var output []struct {
		SQL      string
		Plan     []string
		Warnings []string
	}
	s.testData.GetTestCases(c, &input, &output)
	for i, tt := range input {
		s.testData.OnRecord(func() {
			output[i].SQL = tt
			output[i].Plan = s.testData.ConvertRowsToStrings(tk.MustQuery(tt).Rows())
			warnings := tk.Se.GetSessionVars().StmtCtx.GetWarnings()
			output[i].Warnings = make([]string, len(warnings))
			for j, warning := range warnings {
				output[i].Warnings[j] = warning.Err.Error()
			}
		})
		tk.MustQuery(tt).Check(testkit.Rows(output[i].Plan...))
		warnings := tk.Se.GetSessionVars().StmtCtx.GetWarnings()
		c.Assert(len(warnings), Equals, len(output[i].Warnings))
		for j, warning := range warnings {
			c.Assert(output[i].Warnings[j], Equals, warning.Err.Error())
		}
	}
}

func (s *testIntegrationSuite) TestIssue15813(c *C) {
	tk := testkit.NewTestKit(c, s.store)

	tk.MustExec("use test")
	tk.MustExec("drop table if exists t0, t1")
	tk.MustExec("create table t0(c0 int primary key)")
	tk.MustExec("create table t1(c0 int primary key)")
	tk.MustExec("CREATE INDEX i0 ON t0(c0)")
	tk.MustExec("CREATE INDEX i0 ON t1(c0)")
	tk.MustQuery("select /*+ MERGE_JOIN(t0, t1) */ * from t0, t1 where t0.c0 = t1.c0").Check(testkit.Rows())
}

func (s *testIntegrationSuite) TestFullGroupByOrderBy(c *C) {
	tk := testkit.NewTestKit(c, s.store)

	tk.MustExec("use test")
	tk.MustExec("drop table if exists t")
	tk.MustExec("create table t(a int, b int)")
	tk.MustQuery("select count(a) as b from t group by a order by b").Check(testkit.Rows())
	err := tk.ExecToErr("select count(a) as cnt from t group by a order by b")
	c.Assert(terror.ErrorEqual(err, core.ErrFieldNotInGroupBy), IsTrue)
}

func (s *testIntegrationSuite) TestHintWithoutTableWarning(c *C) {
	tk := testkit.NewTestKit(c, s.store)
	tk.MustExec("use test")
	tk.MustExec("drop table if exists t1, t2")
	tk.MustExec("create table t1(a int, b int, c int, key a(a))")
	tk.MustExec("create table t2(a int, b int, c int, key a(a))")
	var input []string
	var output []struct {
		SQL      string
		Warnings []string
	}
	s.testData.GetTestCases(c, &input, &output)
	for i, tt := range input {
		s.testData.OnRecord(func() {
			output[i].SQL = tt
			tk.MustQuery(tt)
			warns := tk.Se.GetSessionVars().StmtCtx.GetWarnings()
			output[i].Warnings = make([]string, len(warns))
			for j := range warns {
				output[i].Warnings[j] = warns[j].Err.Error()
			}
		})
		tk.MustQuery(tt)
		warns := tk.Se.GetSessionVars().StmtCtx.GetWarnings()
		c.Assert(len(warns), Equals, len(output[i].Warnings))
		for j := range warns {
			c.Assert(warns[j].Level, Equals, stmtctx.WarnLevelWarning)
			c.Assert(warns[j].Err.Error(), Equals, output[i].Warnings[j])
		}
	}
}

func (s *testIntegrationSuite) TestIssue15858(c *C) {
	tk := testkit.NewTestKit(c, s.store)
	tk.MustExec("use test")
	tk.MustExec("drop table if exists t")
	tk.MustExec("create table t(a int primary key)")
	tk.MustExec("select * from t t1, (select a from t order by a+1) t2 where t1.a = t2.a")
}

func (s *testIntegrationSuite) TestIssue15846(c *C) {
	tk := testkit.NewTestKit(c, s.store)
	tk.MustExec("use test")
	tk.MustExec("drop table if exists t0, t1")
	tk.MustExec("CREATE TABLE t0(t0 INT UNIQUE);")
	tk.MustExec("CREATE TABLE t1(c0 FLOAT);")
	tk.MustExec("INSERT INTO t1(c0) VALUES (0);")
	tk.MustExec("INSERT INTO t0(t0) VALUES (NULL), (NULL);")
	tk.MustQuery("SELECT t1.c0 FROM t1 LEFT JOIN t0 ON 1;").Check(testkit.Rows("0", "0"))

	tk.MustExec("drop table if exists t0, t1")
	tk.MustExec("CREATE TABLE t0(t0 INT);")
	tk.MustExec("CREATE TABLE t1(c0 FLOAT);")
	tk.MustExec("INSERT INTO t1(c0) VALUES (0);")
	tk.MustExec("INSERT INTO t0(t0) VALUES (NULL), (NULL);")
	tk.MustQuery("SELECT t1.c0 FROM t1 LEFT JOIN t0 ON 1;").Check(testkit.Rows("0", "0"))

	tk.MustExec("drop table if exists t0, t1")
	tk.MustExec("CREATE TABLE t0(t0 INT);")
	tk.MustExec("CREATE TABLE t1(c0 FLOAT);")
	tk.MustExec("create unique index idx on t0(t0);")
	tk.MustExec("INSERT INTO t1(c0) VALUES (0);")
	tk.MustExec("INSERT INTO t0(t0) VALUES (NULL), (NULL);")
	tk.MustQuery("SELECT t1.c0 FROM t1 LEFT JOIN t0 ON 1;").Check(testkit.Rows("0", "0"))
}

func (s *testIntegrationSuite) TestFloorUnixTimestampPruning(c *C) {
	tk := testkit.NewTestKit(c, s.store)
	tk.MustExec("use test")
	tk.MustExec("drop table if exists floor_unix_timestamp")
	tk.MustExec(`create table floor_unix_timestamp (ts timestamp(3))
partition by range (floor(unix_timestamp(ts))) (
partition p0 values less than (unix_timestamp('2020-04-05 00:00:00')),
partition p1 values less than (unix_timestamp('2020-04-12 00:00:00')),
partition p2 values less than (unix_timestamp('2020-04-15 00:00:00')))`)
	tk.MustExec("insert into floor_unix_timestamp values ('2020-04-04 00:00:00')")
	tk.MustExec("insert into floor_unix_timestamp values ('2020-04-04 23:59:59.999')")
	tk.MustExec("insert into floor_unix_timestamp values ('2020-04-05 00:00:00')")
	tk.MustExec("insert into floor_unix_timestamp values ('2020-04-05 00:00:00.001')")
	tk.MustExec("insert into floor_unix_timestamp values ('2020-04-12 01:02:03.456')")
	tk.MustExec("insert into floor_unix_timestamp values ('2020-04-14 00:00:42')")
	tk.MustQuery("select count(*) from floor_unix_timestamp where '2020-04-05 00:00:00.001' = ts").Check(testkit.Rows("1"))
	tk.MustQuery("select * from floor_unix_timestamp where ts > '2020-04-05 00:00:00' order by ts").Check(testkit.Rows("2020-04-05 00:00:00.001", "2020-04-12 01:02:03.456", "2020-04-14 00:00:42.000"))
	tk.MustQuery("select count(*) from floor_unix_timestamp where ts <= '2020-04-05 23:00:00'").Check(testkit.Rows("4"))
	tk.MustQuery("select * from floor_unix_timestamp partition(p1, p2) where ts > '2020-04-14 00:00:00'").Check(testkit.Rows("2020-04-14 00:00:42.000"))
}

func (s *testIntegrationSuite) TestIssue16290And16292(c *C) {
	tk := testkit.NewTestKit(c, s.store)
	tk.MustExec("use test")
	tk.MustExec("drop table if exists t;")
	tk.MustExec("create table t(a int, b int, primary key(a));")
	tk.MustExec("insert into t values(1, 1);")

	for i := 0; i <= 1; i++ {
		tk.MustExec(fmt.Sprintf("set session tidb_opt_agg_push_down = %v", i))

		tk.MustQuery("select avg(a) from (select * from t ta union all select * from t tb) t;").Check(testkit.Rows("1.0000"))
		tk.MustQuery("select avg(b) from (select * from t ta union all select * from t tb) t;").Check(testkit.Rows("1.0000"))
		tk.MustQuery("select count(distinct a) from (select * from t ta union all select * from t tb) t;").Check(testkit.Rows("1"))
		tk.MustQuery("select count(distinct b) from (select * from t ta union all select * from t tb) t;").Check(testkit.Rows("1"))
	}
}

func (s *testIntegrationSuite) TestTableDualWithRequiredProperty(c *C) {
	tk := testkit.NewTestKit(c, s.store)
	tk.MustExec("use test")
	tk.MustExec("drop table if exists t1, t2;")
	tk.MustExec("create table t1 (a int, b int) partition by range(a) " +
		"(partition p0 values less than(10), partition p1 values less than MAXVALUE)")
	tk.MustExec("create table t2 (a int, b int)")
	tk.MustExec("select /*+ MERGE_JOIN(t1, t2) */ * from t1 partition (p0), t2  where t1.a > 100 and t1.a = t2.a")
}

func (s *testIntegrationSuite) TestIndexJoinInnerIndexNDV(c *C) {
	tk := testkit.NewTestKit(c, s.store)
	tk.MustExec("use test")
	tk.MustExec("drop table if exists t1, t2")
	tk.MustExec("create table t1(a int not null, b int not null, c int not null)")
	tk.MustExec("create table t2(a int not null, b int not null, c int not null, index idx1(a,b), index idx2(c))")
	tk.MustExec("insert into t1 values(1,1,1),(1,1,1),(1,1,1)")
	tk.MustExec("insert into t2 values(1,1,1),(1,1,2),(1,1,3)")
	tk.MustExec("analyze table t1, t2")

	var input []string
	var output []struct {
		SQL  string
		Plan []string
	}
	s.testData.GetTestCases(c, &input, &output)
	for i, tt := range input {
		s.testData.OnRecord(func() {
			output[i].SQL = tt
			output[i].Plan = s.testData.ConvertRowsToStrings(tk.MustQuery(tt).Rows())
		})
		tk.MustQuery(tt).Check(testkit.Rows(output[i].Plan...))
	}
}

func (s *testIntegrationSerialSuite) TestIssue16837(c *C) {
	tk := testkit.NewTestKit(c, s.store)
	tk.MustExec("use test")
	tk.MustExec("drop table if exists t")
	tk.MustExec("create table t(a int,b int,c int,d int,e int,unique key idx_ab(a,b),unique key(c),unique key(d))")
	tk.MustQuery("explain format = 'brief' select /*+ use_index_merge(t,c,idx_ab) */ * from t where a = 1 or (e = 1 and c = 1)").Check(testkit.Rows(
		"IndexMerge 0.01 root  ",
		"├─IndexRangeScan(Build) 10.00 cop[tikv] table:t, index:idx_ab(a, b) range:[1,1], keep order:false, stats:pseudo",
		"├─IndexRangeScan(Build) 1.00 cop[tikv] table:t, index:c(c) range:[1,1], keep order:false, stats:pseudo",
		"└─Selection(Probe) 0.01 cop[tikv]  or(eq(test.t.a, 1), and(eq(test.t.e, 1), eq(test.t.c, 1)))",
		"  └─TableRowIDScan 11.00 cop[tikv] table:t keep order:false, stats:pseudo"))
	tk.MustQuery("show warnings").Check(testkit.Rows())
	tk.MustExec("insert into t values (2, 1, 1, 1, 2)")
	tk.MustQuery("select /*+ use_index_merge(t,c,idx_ab) */ * from t where a = 1 or (e = 1 and c = 1)").Check(testkit.Rows())
}

func (s *testIntegrationSerialSuite) TestIndexMerge(c *C) {
	tk := testkit.NewTestKit(c, s.store)
	tk.MustExec("use test")
	tk.MustExec("drop table if exists t")
	tk.MustExec("create table t (a int, b int, unique key(a), unique key(b))")
	tk.MustExec("insert into t value (1, 5), (2, 4), (3, 3), (4, 2), (5, 1)")
	tk.MustExec("insert into t value (6, 0), (7, -1), (8, -2), (9, -3), (10, -4)")
	tk.MustExec("analyze table t")

	var input []string
	var output []struct {
		SQL      string
		Plan     []string
		Warnings []string
	}
	s.testData.GetTestCases(c, &input, &output)
	for i, tt := range input {
		s.testData.OnRecord(func() {
			output[i].SQL = tt
			output[i].Plan = s.testData.ConvertRowsToStrings(tk.MustQuery(tt).Rows())
			output[i].Warnings = s.testData.ConvertRowsToStrings(tk.MustQuery("show warnings").Rows())
		})
		tk.MustQuery(tt).Check(testkit.Rows(output[i].Plan...))
		tk.MustQuery("show warnings").Check(testkit.Rows(output[i].Warnings...))
	}
}

func (s *testIntegrationSerialSuite) TestIndexMergePartialScansClusteredIndex(c *C) {
	tk := testkit.NewTestKit(c, s.store)
	tk.MustExec("use test;")

	tk.MustExec("drop table if exists t;")
	tk.MustExec("create table t (a int, b int, c int, primary key (a, b) clustered, key idx_c(c));")
	tk.MustExec("insert into t values (1, 1, 1), (10, 10, 10), (100, 100, 100);")
	const queryTemplate = "select /*+ use_index_merge(t) */ %s from t where %s order by a, b;"
	projections := [][]string{{"a"}, {"b"}, {"c"}, {"a", "b"}, {"b", "c"}, {"c", "a"}, {"b", "a", "c"}}
	cases := []struct {
		condition string
		expected  []string
	}{
		{
			// 3 table scans
			"a < 2 or a < 10 or a > 11", []string{"1", "100"},
		},
		{
			// 3 index scans
			"c < 10 or c < 11 or c > 50", []string{"1", "10", "100"},
		},
		{
			// 1 table scan + 1 index scan
			"a < 2 or c > 10000", []string{"1"},
		},
		{
			// 2 table scans + 1 index scan
			"a < 2 or a > 88 or c > 10000", []string{"1", "100"},
		},
		{
			// 2 table scans + 2 index scans
			"a < 2 or (a >= 10 and b >= 10) or c > 100 or c < 1", []string{"1", "10", "100"},
		},
		{
			// 3 table scans + 2 index scans
			"a < 2 or (a >= 10 and b >= 10) or (a >= 20 and b < 10) or c > 100 or c < 1", []string{"1", "10", "100"},
		},
	}
	for _, p := range projections {
		for _, ca := range cases {
			query := fmt.Sprintf(queryTemplate, strings.Join(p, ","), ca.condition)
			tk.HasPlan(query, "IndexMerge")
			expected := make([]string, 0, len(ca.expected))
			for _, datum := range ca.expected {
				row := strings.Repeat(datum+" ", len(p))
				expected = append(expected, row[:len(row)-1])
			}
			tk.MustQuery(query).Check(testkit.Rows(expected...))
		}
	}
}

func (s *testIntegrationSerialSuite) TestIndexMergePartialScansTiDBRowID(c *C) {
	tk := testkit.NewTestKit(c, s.store)
	tk.MustExec("use test;")

	tk.MustExec("drop table if exists t;")
	tk.MustExec("create table t (a int, b int, c int, unique key (a, b), key idx_c(c));")
	tk.MustExec("insert into t values (1, 1, 1), (10, 10, 10), (100, 100, 100);")
	const queryTemplate = "select /*+ use_index_merge(t) */ %s from t where %s order by a;"
	projections := [][]string{{"a"}, {"b"}, {"c"}, {"a", "b"}, {"b", "c"}, {"c", "a"}, {"b", "a", "c"}}
	cases := []struct {
		condition string
		expected  []string
	}{
		{
			// 3 index scans
			"c < 10 or c < 11 or c > 50", []string{"1", "10", "100"},
		},
		{
			// 2 index scans
			"c < 10 or a < 2", []string{"1"},
		},
		{
			// 1 table scan + 1 index scan
			"_tidb_rowid < 2 or c > 10000", []string{"1"},
		},
		{
			// 2 table scans + 1 index scan
			"_tidb_rowid < 2 or _tidb_rowid < 10 or c > 11", []string{"1", "10", "100"},
		},
		{
			// 1 table scans + 3 index scans
			"_tidb_rowid < 2 or (a >= 10 and b >= 10) or c > 100 or c < 1", []string{"1", "10", "100"},
		},
		{
			// 1 table scans + 4 index scans
			"_tidb_rowid < 2 or (a >= 10 and b >= 10) or (a >= 20 and b < 10) or c > 100 or c < 1", []string{"1", "10", "100"},
		},
	}
	for _, p := range projections {
		for _, ca := range cases {
			query := fmt.Sprintf(queryTemplate, strings.Join(p, ","), ca.condition)
			tk.HasPlan(query, "IndexMerge")
			expected := make([]string, 0, len(ca.expected))
			for _, datum := range ca.expected {
				row := strings.Repeat(datum+" ", len(p))
				expected = append(expected, row[:len(row)-1])
			}
			tk.MustQuery(query).Check(testkit.Rows(expected...))
		}
	}
}

func (s *testIntegrationSerialSuite) TestIndexMergePartialScansPKIsHandle(c *C) {
	tk := testkit.NewTestKit(c, s.store)
	tk.MustExec("use test;")

	tk.MustExec("drop table if exists t;")
	tk.MustExec("create table t (a int, b int, c int, primary key (a), unique key (b), key idx_c(c));")
	tk.MustExec("insert into t values (1, 1, 1), (10, 10, 10), (100, 100, 100);")
	const queryTemplate = "select /*+ use_index_merge(t) */ %s from t where %s order by b;"
	projections := [][]string{{"a"}, {"b"}, {"c"}, {"a", "b"}, {"b", "c"}, {"c", "a"}, {"b", "a", "c"}}
	cases := []struct {
		condition string
		expected  []string
	}{
		{
			// 3 index scans
			"b < 10 or c < 11 or c > 50", []string{"1", "10", "100"},
		},
		{
			// 1 table scan + 1 index scan
			"a < 2 or c > 10000", []string{"1"},
		},
		{
			// 2 table scans + 1 index scan
			"a < 2 or a < 10 or b > 11", []string{"1", "100"},
		},
		{
			// 1 table scans + 3 index scans
			"a < 2 or b >= 10 or c > 100 or c < 1", []string{"1", "10", "100"},
		},
		{
			// 3 table scans + 2 index scans
			"a < 2 or a >= 10 or a >= 20 or c > 100 or b < 1", []string{"1", "10", "100"},
		},
	}
	for _, p := range projections {
		for _, ca := range cases {
			query := fmt.Sprintf(queryTemplate, strings.Join(p, ","), ca.condition)
			tk.HasPlan(query, "IndexMerge")
			expected := make([]string, 0, len(ca.expected))
			for _, datum := range ca.expected {
				row := strings.Repeat(datum+" ", len(p))
				expected = append(expected, row[:len(row)-1])
			}
			tk.MustQuery(query).Check(testkit.Rows(expected...))
		}
	}
}

func (s *testIntegrationSerialSuite) TestIssue23919(c *C) {
	tk := testkit.NewTestKit(c, s.store)
	tk.MustExec("use test;")

	// Test for the minimal reproducible case.
	tk.MustExec("drop table if exists t;")
	tk.MustExec("create table t (a int, b int, index(a), index(b)) partition by hash (a) partitions 2;")
	tk.MustExec("insert into t values (1, 5);")
	tk.MustQuery("select /*+ use_index_merge( t ) */ * from t where a in (3) or b in (5) order by a;").
		Check(testkit.Rows("1 5"))

	// Test for the original case.
	tk.MustExec("drop table if exists t;")
	tk.MustExec(`CREATE TABLE t (
  col_5 text NOT NULL,
  col_6 tinyint(3) unsigned DEFAULT NULL,
  col_7 float DEFAULT '4779.165058537128',
  col_8 smallint(6) NOT NULL DEFAULT '-24790',
  col_9 date DEFAULT '2031-01-15',
  col_37 int(11) DEFAULT '1350204687',
  PRIMARY KEY (col_5(6),col_8) /*T![clustered_index] NONCLUSTERED */,
  UNIQUE KEY idx_6 (col_9,col_7,col_8),
  KEY idx_8 (col_8,col_6,col_5(6),col_9,col_7),
  KEY idx_9 (col_9,col_7,col_8)
) ENGINE=InnoDB DEFAULT CHARSET=utf8mb4 COLLATE=utf8mb4_bin
PARTITION BY RANGE ( col_8 ) (
  PARTITION p0 VALUES LESS THAN (-17650),
  PARTITION p1 VALUES LESS THAN (-13033),
  PARTITION p2 VALUES LESS THAN (2521),
  PARTITION p3 VALUES LESS THAN (7510)
);`)
	tk.MustExec("insert into t values ('', NULL, 6304.0146, -24790, '2031-01-15', 1350204687);")
	tk.MustQuery("select  var_samp(col_7) aggCol from (select  /*+ use_index_merge( t ) */ * from t where " +
		"t.col_9 in ( '2002-06-22' ) or t.col_5 in ( 'PkfzI'  ) or t.col_8 in ( -24874 ) and t.col_6 > null and " +
		"t.col_5 > 'r' and t.col_9 in ( '1979-09-04' ) and t.col_7 < 8143.667552769195 or " +
		"t.col_5 in ( 'iZhfEjRWci' , 'T' , ''  ) or t.col_9 <> '1976-09-11' and t.col_7 = 8796.436181615773 and " +
		"t.col_8 = 7372 order by col_5,col_8  ) ordered_tbl group by col_6;").Check(testkit.Rows("<nil>"))
}

func (s *testIntegrationSerialSuite) TestIssue16407(c *C) {
	tk := testkit.NewTestKit(c, s.store)
	tk.MustExec("use test")
	tk.MustExec("drop table if exists t")
	tk.MustExec("create table t(a int,b char(100),key(a),key(b(10)))")
	tk.MustQuery("explain format = 'brief' select /*+ use_index_merge(t) */ * from t where a=10 or b='x'").Check(testkit.Rows(
		"IndexMerge 0.04 root  ",
		"├─IndexRangeScan(Build) 10.00 cop[tikv] table:t, index:a(a) range:[10,10], keep order:false, stats:pseudo",
		"├─IndexRangeScan(Build) 10.00 cop[tikv] table:t, index:b(b) range:[\"x\",\"x\"], keep order:false, stats:pseudo",
		"└─Selection(Probe) 0.04 cop[tikv]  or(eq(test.t.a, 10), eq(test.t.b, \"x\"))",
		"  └─TableRowIDScan 19.99 cop[tikv] table:t keep order:false, stats:pseudo"))
	tk.MustQuery("show warnings").Check(testkit.Rows())
	tk.MustExec("insert into t values (1, 'xx')")
	tk.MustQuery("select /*+ use_index_merge(t) */ * from t where a=10 or b='x'").Check(testkit.Rows())
}

func (s *testIntegrationSuite) TestStreamAggProp(c *C) {
	tk := testkit.NewTestKit(c, s.store)

	tk.MustExec("use test")
	tk.MustExec("drop table if exists t")
	tk.MustExec("create table t(a int)")
	tk.MustExec("insert into t values(1),(1),(2)")

	var input []string
	var output []struct {
		SQL  string
		Plan []string
		Res  []string
	}
	s.testData.GetTestCases(c, &input, &output)
	for i, tt := range input {
		s.testData.OnRecord(func() {
			output[i].SQL = tt
			output[i].Plan = s.testData.ConvertRowsToStrings(tk.MustQuery("explain format = 'brief' " + tt).Rows())
			output[i].Res = s.testData.ConvertRowsToStrings(tk.MustQuery(tt).Rows())
		})
		tk.MustQuery("explain format = 'brief' " + tt).Check(testkit.Rows(output[i].Plan...))
		tk.MustQuery(tt).Check(testkit.Rows(output[i].Res...))
	}
}

func (s *testIntegrationSuite) TestOptimizeHintOnPartitionTable(c *C) {
	tk := testkit.NewTestKit(c, s.store)

	tk.MustExec("use test")
	tk.MustExec("drop table if exists t")
	tk.MustExec(`create table t (
					a int, b int, c varchar(20),
					primary key(a), key(b), key(c)
				) partition by range columns(a) (
					partition p0 values less than(6),
					partition p1 values less than(11),
					partition p2 values less than(16));`)
	tk.MustExec(`insert into t values (1,1,"1"), (2,2,"2"), (8,8,"8"), (11,11,"11"), (15,15,"15")`)

	// Create virtual tiflash replica info.
	dom := domain.GetDomain(tk.Se)
	is := dom.InfoSchema()
	db, exists := is.SchemaByName(model.NewCIStr("test"))
	c.Assert(exists, IsTrue)
	for _, tblInfo := range db.Tables {
		if tblInfo.Name.L == "t" {
			tblInfo.TiFlashReplica = &model.TiFlashReplicaInfo{
				Count:     1,
				Available: true,
			}
		}
	}

	tk.MustExec(`set @@tidb_partition_prune_mode='` + string(variable.Static) + `'`)

	var input []string
	var output []struct {
		SQL  string
		Plan []string
		Warn []string
	}
	s.testData.GetTestCases(c, &input, &output)
	for i, tt := range input {
		s.testData.OnRecord(func() {
			output[i].SQL = tt
			output[i].Plan = s.testData.ConvertRowsToStrings(tk.MustQuery("explain format = 'brief' " + tt).Rows())
			output[i].Warn = s.testData.ConvertRowsToStrings(tk.MustQuery("show warnings").Rows())
		})
		tk.MustQuery("explain format = 'brief' " + tt).Check(testkit.Rows(output[i].Plan...))
		tk.MustQuery("show warnings").Check(testkit.Rows(output[i].Warn...))
	}
}

func (s *testIntegrationSerialSuite) TestNotReadOnlySQLOnTiFlash(c *C) {
	tk := testkit.NewTestKit(c, s.store)

	tk.MustExec("use test")
	tk.MustExec("drop table if exists t")
	tk.MustExec("create table t (a int, b varchar(20))")
	tk.MustExec(`set @@tidb_isolation_read_engines = "tiflash"`)
	// Create virtual tiflash replica info.
	dom := domain.GetDomain(tk.Se)
	is := dom.InfoSchema()
	db, exists := is.SchemaByName(model.NewCIStr("test"))
	c.Assert(exists, IsTrue)
	for _, tblInfo := range db.Tables {
		if tblInfo.Name.L == "t" {
			tblInfo.TiFlashReplica = &model.TiFlashReplicaInfo{
				Count:     1,
				Available: true,
			}
		}
	}
	err := tk.ExecToErr("select * from t for update")
	c.Assert(err, NotNil)
	c.Assert(err.Error(), Equals, `[planner:1815]Internal : Can not find access path matching 'tidb_isolation_read_engines'(value: 'tiflash'). Available values are 'tiflash, tikv'.`)

	err = tk.ExecToErr("insert into t select * from t")
	c.Assert(err, NotNil)
	c.Assert(err.Error(), Equals, `[planner:1815]Internal : Can not find access path matching 'tidb_isolation_read_engines'(value: 'tiflash'). Available values are 'tiflash, tikv'.`)

	tk.MustExec("prepare stmt_insert from 'insert into t select * from t where t.a = ?'")
	tk.MustExec("set @a=1")
	err = tk.ExecToErr("execute stmt_insert using @a")
	c.Assert(err, NotNil)
	c.Assert(err.Error(), Equals, `[planner:1815]Internal : Can not find access path matching 'tidb_isolation_read_engines'(value: 'tiflash'). Available values are 'tiflash, tikv'.`)
}

func (s *testIntegrationSuite) TestSelectLimit(c *C) {
	tk := testkit.NewTestKit(c, s.store)

	tk.MustExec("use test")
	tk.MustExec("drop table if exists t")
	tk.MustExec("create table t(a int)")
	tk.MustExec("insert into t values(1),(1),(2)")

	// normal test
	tk.MustExec("set @@session.sql_select_limit=1")
	result := tk.MustQuery("select * from t order by a")
	c.Assert(tk.Se.GetSessionVars().StmtCtx.GetWarnings(), HasLen, 0)
	result.Check(testkit.Rows("1"))
	result = tk.MustQuery("select * from t order by a limit 2")
	result.Check(testkit.Rows("1", "1"))
	tk.MustExec("set @@session.sql_select_limit=default")
	result = tk.MustQuery("select * from t order by a")
	result.Check(testkit.Rows("1", "1", "2"))

	// test for subquery
	tk.MustExec("set @@session.sql_select_limit=1")
	result = tk.MustQuery("select * from (select * from t) s order by a")
	result.Check(testkit.Rows("1"))
	result = tk.MustQuery("select * from (select * from t limit 2) s order by a") // limit write in subquery, has no effect.
	result.Check(testkit.Rows("1"))
	result = tk.MustQuery("select (select * from t limit 1) s") // limit write in subquery, has no effect.
	result.Check(testkit.Rows("1"))
	result = tk.MustQuery("select * from t where t.a in (select * from t) limit 3") // select_limit will not effect subquery
	result.Check(testkit.Rows("1", "1", "2"))
	result = tk.MustQuery("select * from (select * from t) s limit 3") // select_limit will not effect subquery
	result.Check(testkit.Rows("1", "1", "2"))

	// test for union
	result = tk.MustQuery("select * from t union all select * from t limit 2") // limit outside subquery
	result.Check(testkit.Rows("1", "1"))
	result = tk.MustQuery("select * from t union all (select * from t limit 2)") // limit inside subquery
	result.Check(testkit.Rows("1"))

	// test for prepare & execute
	tk.MustExec("prepare s1 from 'select * from t where a = ?'")
	tk.MustExec("set @a = 1")
	result = tk.MustQuery("execute s1 using @a")
	result.Check(testkit.Rows("1"))
	tk.MustExec("set @@session.sql_select_limit=default")
	result = tk.MustQuery("execute s1 using @a")
	result.Check(testkit.Rows("1", "1"))
	tk.MustExec("set @@session.sql_select_limit=1")
	tk.MustExec("prepare s2 from 'select * from t where a = ? limit 3'")
	result = tk.MustQuery("execute s2 using @a") // if prepare stmt has limit, select_limit takes no effect.
	result.Check(testkit.Rows("1", "1"))

	// test for create view
	tk.MustExec("set @@session.sql_select_limit=1")
	tk.MustExec("create definer='root'@'localhost' view s as select * from t") // select limit should not effect create view
	result = tk.MustQuery("select * from s")
	result.Check(testkit.Rows("1"))
	tk.MustExec("set @@session.sql_select_limit=default")
	result = tk.MustQuery("select * from s")
	result.Check(testkit.Rows("1", "1", "2"))

	// test for DML
	tk.MustExec("set @@session.sql_select_limit=1")
	tk.MustExec("create table b (a int)")
	tk.MustExec("insert into b select * from t") // all values are inserted
	result = tk.MustQuery("select * from b limit 3")
	result.Check(testkit.Rows("1", "1", "2"))
	tk.MustExec("update b set a = 2 where a = 1") // all values are updated
	result = tk.MustQuery("select * from b limit 3")
	result.Check(testkit.Rows("2", "2", "2"))
	result = tk.MustQuery("select * from b")
	result.Check(testkit.Rows("2"))
	tk.MustExec("delete from b where a = 2") // all values are deleted
	result = tk.MustQuery("select * from b")
	result.Check(testkit.Rows())
}

func (s *testIntegrationSuite) TestHintParserWarnings(c *C) {
	tk := testkit.NewTestKit(c, s.store)
	tk.MustExec("use test")
	tk.MustExec("drop table if exists t;")
	tk.MustExec("create table t(a int, b int, key(a), key(b));")
	tk.MustExec("select /*+ use_index_merge() */ * from t where a = 1 or b = 1;")
	rows := tk.MustQuery("show warnings;").Rows()
	c.Assert(len(rows), Equals, 1)
}

func (s *testIntegrationSuite) TestIssue16935(c *C) {
	tk := testkit.NewTestKit(c, s.store)
	tk.MustExec("use test")
	tk.MustExec("drop table if exists t0;")
	tk.MustExec("CREATE TABLE t0(c0 INT);")
	tk.MustExec("INSERT INTO t0(c0) VALUES (1), (1), (1), (1), (1), (1);")
	tk.MustExec("CREATE definer='root'@'localhost' VIEW v0(c0) AS SELECT NULL FROM t0;")

	tk.MustQuery("SELECT * FROM t0 LEFT JOIN v0 ON TRUE WHERE v0.c0 IS NULL;")
}

func (s *testIntegrationSuite) TestAccessPathOnClusterIndex(c *C) {
	tk := testkit.NewTestKit(c, s.store)
	tk.MustExec("use test")
	tk.Se.GetSessionVars().EnableClusteredIndex = variable.ClusteredIndexDefModeOn
	tk.MustExec("drop table if exists t1")
	tk.MustExec("create table t1 (a int, b varchar(20), c decimal(40,10), d int, primary key(a,b), key(c))")
	tk.MustExec(`insert into t1 values (1,"111",1.1,11), (2,"222",2.2,12), (3,"333",3.3,13)`)
	tk.MustExec("analyze table t1")

	var input []string
	var output []struct {
		SQL  string
		Plan []string
		Res  []string
	}
	s.testData.GetTestCases(c, &input, &output)
	for i, tt := range input {
		s.testData.OnRecord(func() {
			output[i].SQL = tt
			output[i].Plan = s.testData.ConvertRowsToStrings(tk.MustQuery("explain format='brief' " + tt).Rows())
			output[i].Res = s.testData.ConvertRowsToStrings(tk.MustQuery(tt).Sort().Rows())
		})
		tk.MustQuery("explain format='brief' " + tt).Check(testkit.Rows(output[i].Plan...))
		tk.MustQuery(tt).Sort().Check(testkit.Rows(output[i].Res...))
	}
}

func (s *testIntegrationSuite) TestClusterIndexUniqueDoubleRead(c *C) {
	tk := testkit.NewTestKit(c, s.store)
	tk.MustExec("create database cluster_idx_unique_double_read;")
	tk.MustExec("use cluster_idx_unique_double_read;")
	defer tk.MustExec("drop database cluster_idx_unique_double_read;")
	tk.Se.GetSessionVars().EnableClusteredIndex = variable.ClusteredIndexDefModeOn
	tk.MustExec("drop table if exists t")

	tk.MustExec("create table t (a varchar(64), b varchar(64), uk int, v int, primary key(a, b), unique key uuk(uk));")
	tk.MustExec("insert t values ('a', 'a1', 1, 11), ('b', 'b1', 2, 22), ('c', 'c1', 3, 33);")
	tk.MustQuery("select * from t use index (uuk);").Check(testkit.Rows("a a1 1 11", "b b1 2 22", "c c1 3 33"))
}

func (s *testIntegrationSuite) TestIndexJoinOnClusteredIndex(c *C) {
	tk := testkit.NewTestKit(c, s.store)
	tk.MustExec("use test")
	tk.Se.GetSessionVars().EnableClusteredIndex = variable.ClusteredIndexDefModeOn
	tk.MustExec("drop table if exists t1")
	tk.MustExec("create table t (a int, b varchar(20), c decimal(40,10), d int, primary key(a,b), key(c))")
	tk.MustExec(`insert into t values (1,"111",1.1,11), (2,"222",2.2,12), (3,"333",3.3,13)`)
	tk.MustExec("analyze table t")

	var input []string
	var output []struct {
		SQL  string
		Plan []string
		Res  []string
	}
	s.testData.GetTestCases(c, &input, &output)
	for i, tt := range input {
		s.testData.OnRecord(func() {
			output[i].SQL = tt
			output[i].Plan = s.testData.ConvertRowsToStrings(tk.MustQuery("explain format = 'brief' " + tt).Rows())
			output[i].Res = s.testData.ConvertRowsToStrings(tk.MustQuery(tt).Rows())
		})
		tk.MustQuery("explain  format = 'brief'" + tt).Check(testkit.Rows(output[i].Plan...))
		tk.MustQuery(tt).Check(testkit.Rows(output[i].Res...))
	}
}
func (s *testIntegrationSerialSuite) TestIssue18984(c *C) {
	tk := testkit.NewTestKit(c, s.store)
	tk.MustExec("use test")
	tk.MustExec("drop table if exists t, t2")
	tk.Se.GetSessionVars().EnableClusteredIndex = variable.ClusteredIndexDefModeOn
	tk.MustExec("create table t(a int, b int, c int, primary key(a, b))")
	tk.MustExec("create table t2(a int, b int, c int, d int, primary key(a,b), index idx(c))")
	tk.MustExec("insert into t values(1,1,1), (2,2,2), (3,3,3)")
	tk.MustExec("insert into t2 values(1,2,3,4), (2,4,3,5), (1,3,1,1)")
	tk.MustQuery("select /*+ INL_MERGE_JOIN(t) */ * from t right outer join t2 on t.a=t2.c").Check(testkit.Rows(
		"1 1 1 1 3 1 1",
		"3 3 3 1 2 3 4",
		"3 3 3 2 4 3 5"))
	tk.MustQuery("select /*+ INL_MERGE_JOIN(t2) */ * from t left outer join t2 on t.a=t2.c").Check(testkit.Rows(
		"1 1 1 1 3 1 1",
		"2 2 2 <nil> <nil> <nil> <nil>",
		"3 3 3 1 2 3 4",
		"3 3 3 2 4 3 5"))
}

func (s *testIntegrationSuite) TestDistinctScalarFunctionPushDown(c *C) {
	tk := testkit.NewTestKit(c, s.store)
	tk.MustExec("use test")
	tk.MustExec("drop table if exists t")
	tk.MustExec("create table t (a int not null, b int not null, c int not null, primary key (a,c)) partition by range (c) (partition p0 values less than (5), partition p1 values less than (10))")
	tk.MustExec("insert into t values(1,1,1),(2,2,2),(3,1,3),(7,1,7),(8,2,8),(9,2,9)")
	tk.MustQuery("select count(distinct b+1) as col from t").Check(testkit.Rows(
		"2",
	))
}

func (s *testIntegrationSerialSuite) TestExplainAnalyzePointGet(c *C) {
	tk := testkit.NewTestKit(c, s.store)
	tk.MustExec("use test")
	tk.MustExec("drop table if exists t")
	tk.MustExec("create table t(a int primary key, b varchar(20))")
	tk.MustExec("insert into t values (1,1)")

	res := tk.MustQuery("explain analyze select * from t where a=1;")
	checkExplain := func(rpc string) {
		resBuff := bytes.NewBufferString("")
		for _, row := range res.Rows() {
			fmt.Fprintf(resBuff, "%s\n", row)
		}
		explain := resBuff.String()
		c.Assert(strings.Contains(explain, rpc+":{num_rpc:"), IsTrue, Commentf("%s", explain))
		c.Assert(strings.Contains(explain, "total_time:"), IsTrue, Commentf("%s", explain))
	}
	checkExplain("Get")
	res = tk.MustQuery("explain analyze select * from t where a in (1,2,3);")
	checkExplain("BatchGet")
}

func (s *testIntegrationSerialSuite) TestExplainAnalyzeDML(c *C) {
	tk := testkit.NewTestKit(c, s.store)
	tk.MustExec("use test")
	tk.MustExec("drop table if exists t")
	tk.MustExec(" create table t (a int, b int, unique index (a));")
	tk.MustExec("insert into t values (1,1)")

	res := tk.MustQuery("explain analyze select * from t where a=1;")
	checkExplain := func(rpc string) {
		resBuff := bytes.NewBufferString("")
		for _, row := range res.Rows() {
			fmt.Fprintf(resBuff, "%s\n", row)
		}
		explain := resBuff.String()
		c.Assert(strings.Contains(explain, rpc+":{num_rpc:"), IsTrue, Commentf("%s", explain))
		c.Assert(strings.Contains(explain, "total_time:"), IsTrue, Commentf("%s", explain))
	}
	checkExplain("Get")
	res = tk.MustQuery("explain analyze insert ignore into t values (1,1),(2,2),(3,3),(4,4);")
	checkExplain("BatchGet")
}

func (s *testIntegrationSuite) TestPartitionExplain(c *C) {
	tk := testkit.NewTestKit(c, s.store)
	tk.MustExec("use test")
	tk.MustExec(`create table pt (id int, c int, key i_id(id), key i_c(c)) partition by range (c) (
partition p0 values less than (4),
partition p1 values less than (7),
partition p2 values less than (10))`)

	tk.MustExec("set @@tidb_enable_index_merge = 1;")

	var input []string
	var output []struct {
		SQL  string
		Plan []string
	}
	s.testData.GetTestCases(c, &input, &output)
	for i, tt := range input {
		s.testData.OnRecord(func() {
			output[i].SQL = tt
			output[i].Plan = s.testData.ConvertRowsToStrings(tk.MustQuery("explain " + tt).Rows())
		})
		tk.MustQuery("explain " + tt).Check(testkit.Rows(output[i].Plan...))
	}
}

func (s *testIntegrationSuite) TestPartialBatchPointGet(c *C) {
	tk := testkit.NewTestKit(c, s.store)
	tk.MustExec("use test")
	tk.MustExec("drop table if exists t")
	tk.MustExec("create table t (c_int int, c_str varchar(40), primary key(c_int, c_str))")
	tk.MustExec("insert into t values (3, 'bose')")
	tk.MustQuery("select * from t where c_int in (3)").Check(testkit.Rows(
		"3 bose",
	))
	tk.MustQuery("select * from t where c_int in (3) or c_str in ('yalow') and c_int in (1, 2)").Check(testkit.Rows(
		"3 bose",
	))
}

func (s *testIntegrationSuite) TestIssue19926(c *C) {
	tk := testkit.NewTestKit(c, s.store)
	tk.MustExec("use test")
	tk.MustExec("drop table if exists ta;")
	tk.MustExec("drop table if exists tb;")
	tk.MustExec("drop table if exists tc;")
	tk.MustExec("drop view if exists v;")
	tk.MustExec("CREATE TABLE `ta`  (\n  `id` varchar(36) NOT NULL ,\n  `status` varchar(1) NOT NULL \n);")
	tk.MustExec("CREATE TABLE `tb`  (\n  `id` varchar(36) NOT NULL ,\n  `status` varchar(1) NOT NULL \n);")
	tk.MustExec("CREATE TABLE `tc`  (\n  `id` varchar(36) NOT NULL ,\n  `status` varchar(1) NOT NULL \n);")
	tk.MustExec("insert into ta values('1','1');")
	tk.MustExec("insert into tb values('1','1');")
	tk.MustExec("insert into tc values('1','1');")
	tk.MustExec("create definer='root'@'localhost' view v as\nselect \nconcat(`ta`.`status`,`tb`.`status`) AS `status`, \n`ta`.`id` AS `id`  from (`ta` join `tb`) \nwhere (`ta`.`id` = `tb`.`id`);")
	tk.MustQuery("SELECT tc.status,v.id FROM tc, v WHERE tc.id = v.id AND v.status = '11';").Check(testkit.Rows("1 1"))
}

func (s *testIntegrationSuite) TestDeleteUsingJoin(c *C) {
	tk := testkit.NewTestKit(c, s.store)
	tk.MustExec("use test")
	tk.MustExec("drop table if exists t1, t2")
	tk.MustExec("create table t1(a int primary key, b int)")
	tk.MustExec("create table t2(a int primary key, b int)")
	tk.MustExec("insert into t1 values(1,1),(2,2)")
	tk.MustExec("insert into t2 values(2,2)")
	tk.MustExec("delete t1.* from t1 join t2 using (a)")
	tk.MustQuery("select * from t1").Check(testkit.Rows("1 1"))
	tk.MustQuery("select * from t2").Check(testkit.Rows("2 2"))
}

func (s *testIntegrationSerialSuite) Test19942(c *C) {
	collate.SetNewCollationEnabledForTest(true)
	defer collate.SetNewCollationEnabledForTest(false)

	tk := testkit.NewTestKit(c, s.store)
	tk.MustExec("use test")
	tk.Se.GetSessionVars().EnableClusteredIndex = variable.ClusteredIndexDefModeOn
	tk.MustExec("CREATE TABLE test.`t` (" +
		"  `a` int(11) NOT NULL," +
		"  `b` varchar(10) COLLATE utf8_general_ci NOT NULL," +
		"  `c` varchar(50) COLLATE utf8_general_ci NOT NULL," +
		"  `d` char(10) NOT NULL," +
		"  PRIMARY KEY (`c`)," +
		"  UNIQUE KEY `a_uniq` (`a`)," +
		"  UNIQUE KEY `b_uniq` (`b`)," +
		"  UNIQUE KEY `d_uniq` (`d`)," +
		"  KEY `a_idx` (`a`)," +
		"  KEY `b_idx` (`b`)," +
		"  KEY `d_idx` (`d`)" +
		") ENGINE=InnoDB DEFAULT CHARSET=utf8 COLLATE=utf8_general_ci;")
	tk.MustExec("INSERT INTO test.t (a, b, c, d) VALUES (1, '1', '0', '1');")
	tk.MustExec("INSERT INTO test.t (a, b, c, d) VALUES (2, ' 2', ' 0', ' 2');")
	tk.MustExec("INSERT INTO test.t (a, b, c, d) VALUES (3, '  3 ', '  3 ', '  3 ');")
	tk.MustExec("INSERT INTO test.t (a, b, c, d) VALUES (4, 'a', 'a   ', 'a');")
	tk.MustExec("INSERT INTO test.t (a, b, c, d) VALUES (5, ' A  ', ' A   ', ' A  ');")
	tk.MustExec("INSERT INTO test.t (a, b, c, d) VALUES (6, ' E', 'é        ', ' E');")

	mkr := func() [][]interface{} {
		return testutil.RowsWithSep("|",
			"3|  3 |  3 |  3",
			"2| 2  0| 2",
			"5| A  | A   | A",
			"1|1|0|1",
			"4|a|a   |a",
			"6| E|é        | E")
	}
	tk.MustQuery("SELECT * FROM `test`.`t` FORCE INDEX(`a_uniq`);").Check(mkr())
	tk.MustQuery("SELECT * FROM `test`.`t` FORCE INDEX(`b_uniq`);").Check(mkr())
	tk.MustQuery("SELECT * FROM `test`.`t` FORCE INDEX(`d_uniq`);").Check(mkr())
	tk.MustQuery("SELECT * FROM `test`.`t` FORCE INDEX(`a_idx`);").Check(mkr())
	tk.MustQuery("SELECT * FROM `test`.`t` FORCE INDEX(`b_idx`);").Check(mkr())
	tk.MustQuery("SELECT * FROM `test`.`t` FORCE INDEX(`d_idx`);").Check(mkr())
	tk.MustExec("admin check table t")
}

func (s *testIntegrationSuite) TestPartitionUnionWithPPruningColumn(c *C) {
	tk := testkit.NewTestKit(c, s.store)
	tk.MustExec("use test")
	tk.MustExec("drop table if exists t;")
	tk.MustExec("CREATE TABLE `t` (\n  `fid` bigint(36) NOT NULL,\n  `oty` varchar(30) DEFAULT NULL,\n  `oid` int(11) DEFAULT NULL,\n  `pid` bigint(20) DEFAULT NULL,\n  `bid` int(11) DEFAULT NULL,\n  `r5` varchar(240) DEFAULT '',\n  PRIMARY KEY (`fid`)\n)PARTITION BY HASH( `fid` ) PARTITIONS 4;")

	tk.MustExec("INSERT INTO t (fid, oty, oid, pid, bid, r5) VALUES (59, 'm',  441, 1,  2143,  'LE1264_r5');")
	tk.MustExec("INSERT INTO t (fid, oty, oid, pid, bid, r5) VALUES (135, 'm',  1121, 1,  2423,  'LE2008_r5');")
	tk.MustExec("INSERT INTO t (fid, oty, oid, pid, bid, r5) VALUES (139, 'm',  1125, 1,  2432, 'LE2005_r5');")
	tk.MustExec("INSERT INTO t (fid, oty, oid, pid, bid, r5) VALUES (143, 'm',  1129, 1,  2438,  'LE2006_r5');")
	tk.MustExec("INSERT INTO t (fid, oty, oid, pid, bid, r5) VALUES (147, 'm',  1133, 1,  2446,  'LE2014_r5');")
	tk.MustExec("INSERT INTO t (fid, oty, oid, pid, bid, r5) VALUES (167, 'm',  1178, 1,  2512,  'LE2055_r5');")
	tk.MustExec("INSERT INTO t (fid, oty, oid, pid, bid, r5) VALUES (171, 'm',  1321, 1,  2542,  'LE1006_r5');")
	tk.MustExec("INSERT INTO t (fid, oty, oid, pid, bid, r5) VALUES (179, 'm',  1466, 1,  2648,  'LE2171_r5');")
	tk.MustExec("INSERT INTO t (fid, oty, oid, pid, bid, r5) VALUES (187, 'm',  1567, 1,  2690,  'LE1293_r5');")
	tk.MustExec("INSERT INTO t (fid, oty, oid, pid, bid, r5) VALUES (57, 'm',  341, 1,  2102,  'LE1001_r5');")
	tk.MustExec("INSERT INTO t (fid, oty, oid, pid, bid, r5) VALUES (137, 'm',  1123, 1,  2427,  'LE2003_r5');")
	tk.MustExec("INSERT INTO t (fid, oty, oid, pid, bid, r5) VALUES (145, 'm',  1131, 1,  2442,  'LE2048_r5');")
	tk.MustExec("INSERT INTO t (fid, oty, oid, pid, bid, r5) VALUES (138, 'm',  1124, 1,  2429,  'LE2004_r5');")
	tk.MustExec("INSERT INTO t (fid, oty, oid, pid, bid, r5) VALUES (142, 'm',  1128, 1,  2436,  'LE2049_r5');")
	tk.MustExec("INSERT INTO t (fid, oty, oid, pid, bid, r5) VALUES (174, 'm',  1381, 1,  2602,  'LE2170_r5');")
	tk.MustExec("INSERT INTO t (fid, oty, oid, pid, bid, r5) VALUES (28, 'm',  81, 1,  2023,  'LE1009_r5');")
	tk.MustExec("INSERT INTO t (fid, oty, oid, pid, bid, r5) VALUES (60, 'm',  442, 1,  2145,  'LE1263_r5');")
	tk.MustExec("INSERT INTO t (fid, oty, oid, pid, bid, r5) VALUES (136, 'm',  1122, 1,  2425,  'LE2002_r5');")
	tk.MustExec("INSERT INTO t (fid, oty, oid, pid, bid, r5) VALUES (140, 'm',  1126, 1,  2434,  'LE2001_r5');")
	tk.MustExec("INSERT INTO t (fid, oty, oid, pid, bid, r5) VALUES (168, 'm',  1179, 1,  2514,  'LE2052_r5');")
	tk.MustExec("INSERT INTO t (fid, oty, oid, pid, bid, r5) VALUES (196, 'm',  3380, 1,  2890,  'LE1300_r5');")
	tk.MustExec("INSERT INTO t (fid, oty, oid, pid, bid, r5) VALUES (208, 'm',  3861, 1,  3150,  'LE1323_r5');")
	tk.MustExec("INSERT INTO t (fid, oty, oid, pid, bid, r5) VALUES (432, 'm',  4060, 1,  3290,  'LE1327_r5');")

	tk.MustQuery("SELECT DISTINCT t.bid, t.r5 FROM t left join t parent on parent.oid = t.pid WHERE t.oty = 'm';").Sort().Check(
		testkit.Rows("2023 LE1009_r5",
			"2102 LE1001_r5",
			"2143 LE1264_r5",
			"2145 LE1263_r5",
			"2423 LE2008_r5",
			"2425 LE2002_r5",
			"2427 LE2003_r5",
			"2429 LE2004_r5",
			"2432 LE2005_r5",
			"2434 LE2001_r5",
			"2436 LE2049_r5",
			"2438 LE2006_r5",
			"2442 LE2048_r5",
			"2446 LE2014_r5",
			"2512 LE2055_r5",
			"2514 LE2052_r5",
			"2542 LE1006_r5",
			"2602 LE2170_r5",
			"2648 LE2171_r5",
			"2690 LE1293_r5",
			"2890 LE1300_r5",
			"3150 LE1323_r5",
			"3290 LE1327_r5"))
}

func (s *testIntegrationSuite) TestIssue20139(c *C) {
	tk := testkit.NewTestKit(c, s.store)

	tk.MustExec("use test")
	tk.MustExec("drop table if exists t")
	tk.MustExec("create table t (id int, c int) partition by range (id) (partition p0 values less than (4), partition p1 values less than (7))")
	tk.MustExec("insert into t values(3, 3), (5, 5)")
	plan := tk.MustQuery("explain format = 'brief' select * from t where c = 1 and id = c")
	plan.Check(testkit.Rows(
		"TableReader 0.01 root partition:p0 data:Selection",
		"└─Selection 0.01 cop[tikv]  eq(test.t.c, 1), eq(test.t.id, 1)",
		"  └─TableFullScan 10000.00 cop[tikv] table:t keep order:false, stats:pseudo",
	))
	tk.MustExec("drop table t")
}

func (s *testIntegrationSuite) TestIssue14481(c *C) {
	tk := testkit.NewTestKit(c, s.store)

	tk.MustExec("use test")
	tk.MustExec("drop table if exists t")
	tk.MustExec("create table t(a int default null, b int default null, c int default null)")
	plan := tk.MustQuery("explain format = 'brief' select * from t where a = 1 and a = 2")
	plan.Check(testkit.Rows("TableDual 8000.00 root  rows:0"))
	tk.MustExec("drop table t")
}

func (s *testIntegrationSerialSuite) TestIssue20710(c *C) {
	tk := testkit.NewTestKitWithInit(c, s.store)
	tk.MustExec("drop table if exists t;")
	tk.MustExec("drop table if exists s;")
	tk.MustExec("create table t(a int, b int)")
	tk.MustExec("create table s(a int, b int, index(a))")
	tk.MustExec("insert into t values(1,1),(1,2),(2,2)")
	tk.MustExec("insert into s values(1,1),(2,2),(2,1)")

	var input []string
	var output []struct {
		SQL  string
		Plan []string
	}
	s.testData.GetTestCases(c, &input, &output)
	for i, tt := range input {
		s.testData.OnRecord(func() {
			output[i].SQL = tt
			output[i].Plan = s.testData.ConvertRowsToStrings(tk.MustQuery(tt).Rows())
		})
		res := tk.MustQuery(tt)
		res.Check(testkit.Rows(output[i].Plan...))
	}
}

func (s *testIntegrationSuite) TestQueryBlockTableAliasInHint(c *C) {
	tk := testkit.NewTestKit(c, s.store)

	tk.MustExec("use test")
	c.Assert(tk.HasPlan("select /*+ HASH_JOIN(@sel_1 t2) */ * FROM (select 1) t1 NATURAL LEFT JOIN (select 2) t2", "HashJoin"), IsTrue)
	tk.MustQuery("select /*+ HASH_JOIN(@sel_1 t2) */ * FROM (select 1) t1 NATURAL LEFT JOIN (select 2) t2").Check(testkit.Rows(
		"1 2",
	))
	c.Assert(tk.Se.GetSessionVars().StmtCtx.GetWarnings(), HasLen, 0)
}

func (s *testIntegrationSuite) TestIssue10448(c *C) {
	tk := testkit.NewTestKit(c, s.store)
	tk.MustExec("use test")
	tk.MustExec("drop table if exists t;")

	tk.MustExec("create table t(pk int(11) primary key)")
	tk.MustExec("insert into t values(1),(2),(3)")
	tk.MustQuery("select a from (select pk as a from t) t1 where a = 18446744073709551615").Check(testkit.Rows())
}

func (s *testIntegrationSuite) TestMultiUpdateOnPrimaryKey(c *C) {
	tk := testkit.NewTestKit(c, s.store)
	tk.MustExec("use test")

	tk.MustExec("drop table if exists t")
	tk.MustExec("create table t (a int not null primary key)")
	tk.MustExec("insert into t values (1)")
	tk.MustGetErrMsg(`UPDATE t m, t n SET m.a = m.a + 10, n.a = n.a + 10`,
		`[planner:1706]Primary key/partition key update is not allowed since the table is updated both as 'm' and 'n'.`)

	tk.MustExec("drop table if exists t")
	tk.MustExec("create table t (a varchar(10) not null primary key)")
	tk.MustExec("insert into t values ('abc')")
	tk.MustGetErrMsg(`UPDATE t m, t n SET m.a = 'def', n.a = 'xyz'`,
		`[planner:1706]Primary key/partition key update is not allowed since the table is updated both as 'm' and 'n'.`)

	tk.MustExec("drop table if exists t")
	tk.MustExec("create table t (a int, b int, primary key (a, b))")
	tk.MustExec("insert into t values (1, 2)")
	tk.MustGetErrMsg(`UPDATE t m, t n SET m.a = m.a + 10, n.b = n.b + 10`,
		`[planner:1706]Primary key/partition key update is not allowed since the table is updated both as 'm' and 'n'.`)

	tk.MustExec("drop table if exists t")
	tk.MustExec("create table t (a int primary key, b int)")
	tk.MustExec("insert into t values (1, 2)")
	tk.MustGetErrMsg(`UPDATE t m, t n SET m.a = m.a + 10, n.a = n.a + 10`,
		`[planner:1706]Primary key/partition key update is not allowed since the table is updated both as 'm' and 'n'.`)

	tk.MustExec(`UPDATE t m, t n SET m.b = m.b + 10, n.b = n.b + 10`)
	tk.MustQuery("SELECT * FROM t").Check(testkit.Rows("1 12"))

	tk.MustGetErrMsg(`UPDATE t m, t n SET m.a = m.a + 1, n.b = n.b + 10`,
		`[planner:1706]Primary key/partition key update is not allowed since the table is updated both as 'm' and 'n'.`)
	tk.MustGetErrMsg(`UPDATE t m, t n, t q SET m.a = m.a + 1, n.b = n.b + 10, q.b = q.b - 10`,
		`[planner:1706]Primary key/partition key update is not allowed since the table is updated both as 'm' and 'n'.`)
	tk.MustGetErrMsg(`UPDATE t m, t n, t q SET m.b = m.b + 1, n.a = n.a + 10, q.b = q.b - 10`,
		`[planner:1706]Primary key/partition key update is not allowed since the table is updated both as 'm' and 'n'.`)
	tk.MustGetErrMsg(`UPDATE t m, t n, t q SET m.b = m.b + 1, n.b = n.b + 10, q.a = q.a - 10`,
		`[planner:1706]Primary key/partition key update is not allowed since the table is updated both as 'm' and 'q'.`)
	tk.MustGetErrMsg(`UPDATE t q, t n, t m SET m.b = m.b + 1, n.b = n.b + 10, q.a = q.a - 10`,
		`[planner:1706]Primary key/partition key update is not allowed since the table is updated both as 'q' and 'n'.`)

	tk.MustExec("update t m, t n set m.a = n.a+10 where m.a=n.a")
	tk.MustQuery("select * from t").Check(testkit.Rows("11 12"))
}

func (s *testIntegrationSuite) TestOrderByHavingNotInSelect(c *C) {
	tk := testkit.NewTestKit(c, s.store)
	tk.MustExec("use test")
	tk.MustExec("drop table if exists ttest")
	tk.MustExec("create table ttest (v1 int, v2 int)")
	tk.MustExec("insert into ttest values(1, 2), (4,6), (1, 7)")
	tk.MustGetErrMsg("select v1 from ttest order by count(v2)",
		"[planner:3029]Expression #1 of ORDER BY contains aggregate function and applies to the result of a non-aggregated query")
	tk.MustGetErrMsg("select v1 from ttest having count(v2)",
		"[planner:8123]In aggregated query without GROUP BY, expression #1 of SELECT list contains nonaggregated column 'v1'; this is incompatible with sql_mode=only_full_group_by")
	tk.MustGetErrMsg("select v2, v1 from (select * from ttest) t1 join (select 1, 2) t2 group by v1",
		"[planner:1055]Expression #1 of SELECT list is not in GROUP BY clause and contains nonaggregated column 'test.t1.v2' which is not functionally dependent on columns in GROUP BY clause; this is incompatible with sql_mode=only_full_group_by")
	tk.MustGetErrMsg("select v2, v1 from (select t1.v1, t2.v2 from ttest t1 join ttest t2) t3 join (select 1, 2) t2 group by v1",
		"[planner:1055]Expression #1 of SELECT list is not in GROUP BY clause and contains nonaggregated column 'test.t3.v2' which is not functionally dependent on columns in GROUP BY clause; this is incompatible with sql_mode=only_full_group_by")

}

func (s *testIntegrationSuite) TestUpdateSetDefault(c *C) {
	// #20598
	tk := testkit.NewTestKit(c, s.store)
	tk.MustExec("use test")
	tk.MustExec("create table tt (x int, z int as (x+10) stored)")
	tk.MustExec("insert into tt(x) values (1)")
	tk.MustExec("update tt set x=2, z = default")
	tk.MustQuery("select * from tt").Check(testkit.Rows("2 12"))

	tk.MustGetErrMsg("update tt set z = 123",
		"[planner:3105]The value specified for generated column 'z' in table 'tt' is not allowed.")
	tk.MustGetErrMsg("update tt as ss set z = 123",
		"[planner:3105]The value specified for generated column 'z' in table 'tt' is not allowed.")
	tk.MustGetErrMsg("update tt as ss set x = 3, z = 13",
		"[planner:3105]The value specified for generated column 'z' in table 'tt' is not allowed.")
	tk.MustGetErrMsg("update tt as s1, tt as s2 set s1.z = default, s2.z = 456",
		"[planner:3105]The value specified for generated column 'z' in table 'tt' is not allowed.")
}

func (s *testIntegrationSuite) TestExtendedStatsSwitch(c *C) {
	tk := testkit.NewTestKit(c, s.store)
	tk.MustExec("use test")
	tk.MustExec("drop table if exists t")
	tk.MustExec("create table t(a int not null, b int not null, key(a), key(b))")
	tk.MustExec("insert into t values(1,1),(2,2),(3,3),(4,4),(5,5),(6,6)")

	tk.MustExec("set session tidb_enable_extended_stats = off")
	tk.MustGetErrMsg("alter table t add stats_extended s1 correlation(a,b)",
		"Extended statistics feature is not generally available now, and tidb_enable_extended_stats is OFF")
	tk.MustGetErrMsg("alter table t drop stats_extended s1",
		"Extended statistics feature is not generally available now, and tidb_enable_extended_stats is OFF")
	tk.MustGetErrMsg("admin reload stats_extended",
		"Extended statistics feature is not generally available now, and tidb_enable_extended_stats is OFF")

	tk.MustExec("set session tidb_enable_extended_stats = on")
	tk.MustExec("alter table t add stats_extended s1 correlation(a,b)")
	tk.MustQuery("select stats, status from mysql.stats_extended where name = 's1'").Check(testkit.Rows(
		"<nil> 0",
	))
	tk.MustExec("set session tidb_enable_extended_stats = off")
	// Analyze should not collect extended stats.
	tk.MustExec("analyze table t")
	tk.MustQuery("select stats, status from mysql.stats_extended where name = 's1'").Check(testkit.Rows(
		"<nil> 0",
	))
	tk.MustExec("set session tidb_enable_extended_stats = on")
	// Analyze would collect extended stats.
	tk.MustExec("analyze table t")
	tk.MustQuery("select stats, status from mysql.stats_extended where name = 's1'").Check(testkit.Rows(
		"1.000000 1",
	))
	// Estimated index scan count is 4 using extended stats.
	tk.MustQuery("explain format = 'brief' select * from t use index(b) where a > 3 order by b limit 1").Check(testkit.Rows(
		"Limit 1.00 root  offset:0, count:1",
		"└─Projection 1.00 root  test.t.a, test.t.b",
		"  └─IndexLookUp 1.00 root  ",
		"    ├─IndexFullScan(Build) 4.00 cop[tikv] table:t, index:b(b) keep order:true",
		"    └─Selection(Probe) 1.00 cop[tikv]  gt(test.t.a, 3)",
		"      └─TableRowIDScan 4.00 cop[tikv] table:t keep order:false",
	))
	tk.MustExec("set session tidb_enable_extended_stats = off")
	// Estimated index scan count is 2 using independent assumption.
	tk.MustQuery("explain format = 'brief' select * from t use index(b) where a > 3 order by b limit 1").Check(testkit.Rows(
		"Limit 1.00 root  offset:0, count:1",
		"└─Projection 1.00 root  test.t.a, test.t.b",
		"  └─IndexLookUp 1.00 root  ",
		"    ├─IndexFullScan(Build) 2.00 cop[tikv] table:t, index:b(b) keep order:true",
		"    └─Selection(Probe) 1.00 cop[tikv]  gt(test.t.a, 3)",
		"      └─TableRowIDScan 2.00 cop[tikv] table:t keep order:false",
	))
}

func (s *testIntegrationSuite) TestOrderByNotInSelectDistinct(c *C) {
	tk := testkit.NewTestKit(c, s.store)
	tk.MustExec("use test")

	// #12442
	tk.MustExec("drop table if exists ttest")
	tk.MustExec("create table ttest (v1 int, v2 int)")
	tk.MustExec("insert into ttest values(1, 2), (4,6), (1, 7)")

	tk.MustGetErrMsg("select distinct v1 from ttest order by v2",
		"[planner:3065]Expression #1 of ORDER BY clause is not in SELECT list, references column 'test.ttest.v2' which is not in SELECT list; this is incompatible with DISTINCT")
	tk.MustGetErrMsg("select distinct v1+1 from ttest order by v1",
		"[planner:3065]Expression #1 of ORDER BY clause is not in SELECT list, references column 'test.ttest.v1' which is not in SELECT list; this is incompatible with DISTINCT")
	tk.MustGetErrMsg("select distinct v1+1 from ttest order by 1+v1",
		"[planner:3065]Expression #1 of ORDER BY clause is not in SELECT list, references column 'test.ttest.v1' which is not in SELECT list; this is incompatible with DISTINCT")
	tk.MustGetErrMsg("select distinct v1+1 from ttest order by v1+2",
		"[planner:3065]Expression #1 of ORDER BY clause is not in SELECT list, references column 'test.ttest.v1' which is not in SELECT list; this is incompatible with DISTINCT")
	tk.MustGetErrMsg("select distinct count(v1) from ttest group by v2 order by sum(v1)",
		"[planner:3066]Expression #1 of ORDER BY clause is not in SELECT list, contains aggregate function; this is incompatible with DISTINCT")
	tk.MustGetErrMsg("select distinct sum(v1)+1 from ttest group by v2 order by sum(v1)",
		"[planner:3066]Expression #1 of ORDER BY clause is not in SELECT list, contains aggregate function; this is incompatible with DISTINCT")

	// Expressions in ORDER BY whole match some fields in DISTINCT.
	tk.MustQuery("select distinct v1+1 from ttest order by v1+1").Check(testkit.Rows("2", "5"))
	tk.MustQuery("select distinct count(v1) from ttest order by count(v1)").Check(testkit.Rows("3"))
	tk.MustQuery("select distinct count(v1) from ttest group by v2 order by count(v1)").Check(testkit.Rows("1"))
	tk.MustQuery("select distinct sum(v1) from ttest group by v2 order by sum(v1)").Check(testkit.Rows("1", "4"))
	tk.MustQuery("select distinct v1, v2 from ttest order by 1, 2").Check(testkit.Rows("1 2", "1 7", "4 6"))
	tk.MustQuery("select distinct v1, v2 from ttest order by 2, 1").Check(testkit.Rows("1 2", "4 6", "1 7"))

	// Referenced columns of expressions in ORDER BY whole match some fields in DISTINCT,
	// both original expression and alias can be referenced.
	tk.MustQuery("select distinct v1 from ttest order by v1+1").Check(testkit.Rows("1", "4"))
	tk.MustQuery("select distinct v1, v2 from ttest order by v1+1, v2").Check(testkit.Rows("1 2", "1 7", "4 6"))
	tk.MustQuery("select distinct v1+1 as z, v2 from ttest order by v1+1, z+v2").Check(testkit.Rows("2 2", "2 7", "5 6"))
	tk.MustQuery("select distinct sum(v1) as z from ttest group by v2 order by z+1").Check(testkit.Rows("1", "4"))
	tk.MustQuery("select distinct sum(v1)+1 from ttest group by v2 order by sum(v1)+1").Check(testkit.Rows("2", "5"))
	tk.MustQuery("select distinct v1 as z from ttest order by v1+z").Check(testkit.Rows("1", "4"))
}

func (s *testIntegrationSuite) TestInvalidNamedWindowSpec(c *C) {
	// #12356
	tk := testkit.NewTestKit(c, s.store)
	tk.MustExec("use test")
	tk.MustExec("DROP TABLE IF EXISTS temptest")
	tk.MustExec("create table temptest (val int, val1 int)")
	tk.MustQuery("SELECT val FROM temptest WINDOW w AS (ORDER BY val RANGE 1 PRECEDING)").Check(testkit.Rows())
	tk.MustGetErrMsg("SELECT val FROM temptest WINDOW w AS (ORDER BY val, val1 RANGE 1 PRECEDING)",
		"[planner:3587]Window 'w' with RANGE N PRECEDING/FOLLOWING frame requires exactly one ORDER BY expression, of numeric or temporal type")
	tk.MustGetErrMsg("select val1, avg(val1) as a from temptest group by val1 window w as (order by a)",
		"[planner:1054]Unknown column 'a' in 'window order by'")
	tk.MustGetErrMsg("select val1, avg(val1) as a from temptest group by val1 window w as (partition by a)",
		"[planner:1054]Unknown column 'a' in 'window partition by'")
}

func (s *testIntegrationSuite) TestCorrelatedAggregate(c *C) {
	tk := testkit.NewTestKit(c, s.store)
	tk.MustExec("use test")

	// #18350
	tk.MustExec("DROP TABLE IF EXISTS tab, tab2")
	tk.MustExec("CREATE TABLE tab(i INT)")
	tk.MustExec("CREATE TABLE tab2(j INT)")
	tk.MustExec("insert into tab values(1),(2),(3)")
	tk.MustExec("insert into tab2 values(1),(2),(3),(15)")
	tk.MustQuery(`SELECT m.i,
       (SELECT COUNT(n.j)
           FROM tab2 WHERE j=15) AS o
    FROM tab m, tab2 n GROUP BY 1 order by m.i`).Check(testkit.Rows("1 4", "2 4", "3 4"))
	tk.MustQuery(`SELECT
         (SELECT COUNT(n.j)
             FROM tab2 WHERE j=15) AS o
    FROM tab m, tab2 n order by m.i`).Check(testkit.Rows("12"))

	// #17748
	tk.MustExec("drop table if exists t1, t2")
	tk.MustExec("create table t1 (a int, b int)")
	tk.MustExec("create table t2 (m int, n int)")
	tk.MustExec("insert into t1 values (2,2), (2,2), (3,3), (3,3), (3,3), (4,4)")
	tk.MustExec("insert into t2 values (1,11), (2,22), (3,32), (4,44), (4,44)")
	tk.MustExec("set @@sql_mode='TRADITIONAL'")

	tk.MustQuery(`select count(*) c, a,
		( select group_concat(count(a)) from t2 where m = a )
		from t1 group by a order by a`).
		Check(testkit.Rows("2 2 2", "3 3 3", "1 4 1,1"))

	tk.MustExec("drop table if exists t")
	tk.MustExec("create table t (a int, b int)")
	tk.MustExec("insert into t values (1,1),(2,1),(2,2),(3,1),(3,2),(3,3)")

	// Sub-queries in SELECT fields
	// from SELECT fields
	tk.MustQuery("select (select count(a)) from t").Check(testkit.Rows("6"))
	tk.MustQuery("select (select (select (select count(a)))) from t").Check(testkit.Rows("6"))
	tk.MustQuery("select (select (select count(n.a)) from t m order by count(m.b)) from t n").Check(testkit.Rows("6"))
	// from WHERE
	tk.MustQuery("select (select count(n.a) from t where count(n.a)=3) from t n").Check(testkit.Rows("<nil>"))
	tk.MustQuery("select (select count(a) from t where count(distinct n.a)=3) from t n").Check(testkit.Rows("6"))
	// from HAVING
	tk.MustQuery("select (select count(n.a) from t having count(n.a)=6 limit 1) from t n").Check(testkit.Rows("6"))
	tk.MustQuery("select (select count(n.a) from t having count(distinct n.b)=3 limit 1) from t n").Check(testkit.Rows("6"))
	tk.MustQuery("select (select sum(distinct n.a) from t having count(distinct n.b)=3 limit 1) from t n").Check(testkit.Rows("6"))
	tk.MustQuery("select (select sum(distinct n.a) from t having count(distinct n.b)=6 limit 1) from t n").Check(testkit.Rows("<nil>"))
	// from ORDER BY
	tk.MustQuery("select (select count(n.a) from t order by count(n.b) limit 1) from t n").Check(testkit.Rows("6"))
	tk.MustQuery("select (select count(distinct n.b) from t order by count(n.b) limit 1) from t n").Check(testkit.Rows("3"))
	// from TableRefsClause
	tk.MustQuery("select (select cnt from (select count(a) cnt) s) from t").Check(testkit.Rows("6"))
	tk.MustQuery("select (select count(cnt) from (select count(a) cnt) s) from t").Check(testkit.Rows("1"))
	// from sub-query inside aggregate
	tk.MustQuery("select (select sum((select count(a)))) from t").Check(testkit.Rows("6"))
	tk.MustQuery("select (select sum((select count(a))+sum(a))) from t").Check(testkit.Rows("20"))
	// from GROUP BY
	tk.MustQuery("select (select count(a) from t group by count(n.a)) from t n").Check(testkit.Rows("6"))
	tk.MustQuery("select (select count(distinct a) from t group by count(n.a)) from t n").Check(testkit.Rows("3"))

	// Sub-queries in HAVING
	tk.MustQuery("select sum(a) from t having (select count(a)) = 0").Check(testkit.Rows())
	tk.MustQuery("select sum(a) from t having (select count(a)) > 0").Check(testkit.Rows("14"))

	// Sub-queries in ORDER BY
	tk.MustQuery("select count(a) from t group by b order by (select count(a))").Check(testkit.Rows("1", "2", "3"))
	tk.MustQuery("select count(a) from t group by b order by (select -count(a))").Check(testkit.Rows("3", "2", "1"))

	// Nested aggregate (correlated aggregate inside aggregate)
	tk.MustQuery("select (select sum(count(a))) from t").Check(testkit.Rows("6"))
	tk.MustQuery("select (select sum(sum(a))) from t").Check(testkit.Rows("14"))

	// Combining aggregates
	tk.MustQuery("select count(a), (select count(a)) from t").Check(testkit.Rows("6 6"))
	tk.MustQuery("select sum(distinct b), count(a), (select count(a)), (select cnt from (select sum(distinct b) as cnt) n) from t").
		Check(testkit.Rows("6 6 6 6"))
}

func (s *testIntegrationSuite) TestCorrelatedColumnAggFuncPushDown(c *C) {
	tk := testkit.NewTestKit(c, s.store)
	tk.MustExec("use test;")
	tk.MustExec("drop table if exists t;")
	tk.MustExec("create table t (a int, b int);")
	tk.MustExec("insert into t values (1,1);")
	tk.MustQuery("select (select count(n.a + a) from t) from t n;").Check(testkit.Rows(
		"1",
	))
}

// Test for issue https://github.com/pingcap/tidb/issues/21607.
func (s *testIntegrationSuite) TestConditionColPruneInPhysicalUnionScan(c *C) {
	tk := testkit.NewTestKit(c, s.store)
	tk.MustExec("use test;")
	tk.MustExec("drop table if exists t;")
	tk.MustExec("create table t (a int, b int);")
	tk.MustExec("begin;")
	tk.MustExec("insert into t values (1, 2);")
	tk.MustQuery("select count(*) from t where b = 1 and b in (3);").
		Check(testkit.Rows("0"))

	tk.MustExec("drop table t;")
	tk.MustExec("create table t (a int, b int as (a + 1), c int as (b + 1));")
	tk.MustExec("begin;")
	tk.MustExec("insert into t (a) values (1);")
	tk.MustQuery("select count(*) from t where b = 1 and b in (3);").
		Check(testkit.Rows("0"))
	tk.MustQuery("select count(*) from t where c = 1 and c in (3);").
		Check(testkit.Rows("0"))
}

func (s *testIntegrationSuite) TestInvalidHint(c *C) {
	tk := testkit.NewTestKit(c, s.store)

	tk.MustExec("use test")
	tk.MustExec("drop table if exists tt")
	tk.MustExec("create table tt(a int, key(a));")

	var input []string
	var output []struct {
		SQL      string
		Plan     []string
		Warnings []string
	}
	s.testData.GetTestCases(c, &input, &output)
	warning := "show warnings;"
	for i, tt := range input {
		s.testData.OnRecord(func() {
			output[i].SQL = tt
			output[i].Plan = s.testData.ConvertRowsToStrings(tk.MustQuery(tt).Rows())
			output[i].Warnings = s.testData.ConvertRowsToStrings(tk.MustQuery(warning).Rows())
		})
		tk.MustQuery(tt).Check(testkit.Rows(output[i].Plan...))
	}
}

// Test for issue https://github.com/pingcap/tidb/issues/18320
func (s *testIntegrationSuite) TestNonaggregateColumnWithSingleValueInOnlyFullGroupByMode(c *C) {
	tk := testkit.NewTestKit(c, s.store)
	tk.MustExec("use test")
	tk.MustExec("drop table if exists t")
	tk.MustExec("create table t (a int, b int, c int)")
	tk.MustExec("insert into t values (1, 2, 3), (4, 5, 6), (7, 8, 9)")
	tk.MustQuery("select a, count(b) from t where a = 1").Check(testkit.Rows("1 1"))
	tk.MustQuery("select a, count(b) from t where a = 10").Check(testkit.Rows("<nil> 0"))
	tk.MustQuery("select a, c, sum(b) from t where a = 1 group by c").Check(testkit.Rows("1 3 2"))
	tk.MustGetErrMsg("select a from t where a = 1 order by count(b)", "[planner:3029]Expression #1 of ORDER BY contains aggregate function and applies to the result of a non-aggregated query")
	tk.MustQuery("select a from t where a = 1 having count(b) > 0").Check(testkit.Rows("1"))
}

func (s *testIntegrationSuite) TestConvertRangeToPoint(c *C) {
	tk := testkit.NewTestKit(c, s.store)

	tk.MustExec("use test")
	tk.MustExec("drop table if exists t0")
	tk.MustExec("create table t0 (a int, b int, index(a, b))")
	tk.MustExec("insert into t0 values (1, 1)")
	tk.MustExec("insert into t0 values (2, 2)")
	tk.MustExec("insert into t0 values (2, 2)")
	tk.MustExec("insert into t0 values (2, 2)")
	tk.MustExec("insert into t0 values (2, 2)")
	tk.MustExec("insert into t0 values (2, 2)")
	tk.MustExec("insert into t0 values (3, 3)")

	tk.MustExec("drop table if exists t1")
	tk.MustExec("create table t1 (a int, b int, c int, index(a, b, c))")

	tk.MustExec("drop table if exists t2")
	tk.MustExec("create table t2 (a float, b float, index(a, b))")

	tk.MustExec("drop table if exists t3")
	tk.MustExec("create table t3 (a char(10), b char(10), c char(10), index(a, b, c))")

	var input []string
	var output []struct {
		SQL  string
		Plan []string
	}
	s.testData.GetTestCases(c, &input, &output)
	for i, tt := range input {
		s.testData.OnRecord(func() {
			output[i].SQL = tt
			output[i].Plan = s.testData.ConvertRowsToStrings(tk.MustQuery(tt).Rows())
		})
		tk.MustQuery(tt).Check(testkit.Rows(output[i].Plan...))
	}
}

func (s *testIntegrationSuite) TestIssue22040(c *C) {
	// #22040
	tk := testkit.NewTestKit(c, s.store)
	tk.MustExec("use test")
	tk.MustExec("drop table if exists t")
	tk.MustExec("create table t (a int, b int, primary key(a,b))")
	// valid case
	tk.MustExec("select * from t where (a,b) in ((1,2),(1,2))")
	// invalid case, column count doesn't match
	{
		err := tk.ExecToErr("select * from t where (a,b) in (1,2)")
		c.Assert(errors.Cause(err), FitsTypeOf, expression.ErrOperandColumns)
	}
	{
		err := tk.ExecToErr("select * from t where (a,b) in ((1,2),1)")
		c.Assert(errors.Cause(err), FitsTypeOf, expression.ErrOperandColumns)
	}
}

func (s *testIntegrationSuite) TestIssue22105(c *C) {
	tk := testkit.NewTestKit(c, s.store)

	tk.MustExec("use test")
	tk.MustExec("drop table if exists t")
	tk.MustExec(`CREATE TABLE t1 (
  key1 int(11) NOT NULL,
  key2 int(11) NOT NULL,
  key3 int(11) NOT NULL,
  key4 int(11) NOT NULL,
  key5 int(11) DEFAULT NULL,
  key6 int(11) DEFAULT NULL,
  key7 int(11) NOT NULL,
  key8 int(11) NOT NULL,
  KEY i1 (key1),
  KEY i2 (key2),
  KEY i3 (key3),
  KEY i4 (key4),
  KEY i5 (key5),
  KEY i6 (key6)
) ENGINE=InnoDB DEFAULT CHARSET=utf8mb4 COLLATE=utf8mb4_bin`)

	var input []string
	var output []struct {
		SQL  string
		Plan []string
	}
	s.testData.GetTestCases(c, &input, &output)
	for i, tt := range input {
		s.testData.OnRecord(func() {
			output[i].SQL = tt
			output[i].Plan = s.testData.ConvertRowsToStrings(tk.MustQuery(tt).Rows())
		})
		tk.MustQuery(tt).Check(testkit.Rows(output[i].Plan...))
	}
}

func (s *testIntegrationSuite) TestIssue22071(c *C) {
	tk := testkit.NewTestKit(c, s.store)
	tk.MustExec("use test")
	tk.MustExec("create table t (a int);")
	tk.MustExec("insert into t values(1),(2),(5)")
	tk.MustQuery("select n in (1,2) from (select a in (1,2) as n from t) g;").Sort().Check(testkit.Rows("0", "1", "1"))
	tk.MustQuery("select n in (1,n) from (select a in (1,2) as n from t) g;").Check(testkit.Rows("1", "1", "1"))
}

func (s *testIntegrationSuite) TestCreateViewIsolationRead(c *C) {
	se, err := session.CreateSession4Test(s.store)
	c.Assert(err, IsNil)
	c.Assert(se.Auth(&auth.UserIdentity{Username: "root", Hostname: "%"}, nil, nil), IsTrue)
	tk := testkit.NewTestKit(c, s.store)
	tk.Se = se

	tk.MustExec("use test;")
	tk.MustExec("drop table if exists t;")
	tk.MustExec("create table t(a int, b int);")
	tk.MustExec("set session tidb_isolation_read_engines='tiflash,tidb';")
	// No error for CreateView.
	tk.MustExec("create view v0 (a, avg_b) as select a, avg(b) from t group by a;")
	tk.MustGetErrMsg("select * from v0;", "[planner:1815]Internal : Can not find access path matching 'tidb_isolation_read_engines'(value: 'tiflash,tidb'). Available values are 'tikv'.")
	tk.MustExec("set session tidb_isolation_read_engines='tikv,tiflash,tidb';")
	tk.MustQuery("select * from v0;").Check(testkit.Rows())
}

func (s *testIntegrationSuite) TestIssue22199(c *C) {
	tk := testkit.NewTestKit(c, s.store)
	tk.MustExec("use test")
	tk.MustExec("drop table if exists t1, t2")
	tk.MustExec("create table t1(i int primary key, j int, index idx_j(j))")
	tk.MustExec("create table t2(i int primary key, j int, index idx_j(j))")
	tk.MustGetErrMsg("select t1.*, (select t2.* from t1) from t1", "[planner:1051]Unknown table 't2'")
}

func (s *testIntegrationSuite) TestIssue22892(c *C) {
	tk := testkit.NewTestKit(c, s.store)
	tk.MustExec("use test")
	tk.MustExec("set @@tidb_partition_prune_mode='static'")
	tk.MustExec("drop table if exists t1")
	tk.MustExec("create table t1(a int) partition by hash (a) partitions 5;")
	tk.MustExec("insert into t1 values (0);")
	tk.MustQuery("select * from t1 where a not between 1 and 2;").Check(testkit.Rows("0"))

	tk.MustExec("set @@tidb_partition_prune_mode='dynamic'")
	tk.MustExec("drop table if exists t2")
	tk.MustExec("create table t2(a int) partition by hash (a) partitions 5;")
	tk.MustExec("insert into t2 values (0);")
	tk.MustQuery("select * from t2 where a not between 1 and 2;").Check(testkit.Rows("0"))
}

func (s *testIntegrationSuite) TestIssue26719(c *C) {
	tk := testkit.NewTestKit(c, s.store)
	tk.MustExec("use test")
	tk.MustExec(`create table tx (a int) partition by range (a) (partition p0 values less than (10), partition p1 values less than (20))`)
	tk.MustExec(`insert into tx values (1)`)
	tk.MustExec("set @@tidb_partition_prune_mode='dynamic'")

	tk.MustExec(`begin`)
	tk.MustExec(`delete from tx where a in (1)`)
	tk.MustQuery(`select * from tx PARTITION(p0)`).Check(testkit.Rows())
	tk.MustQuery(`select * from tx`).Check(testkit.Rows())
	tk.MustExec(`rollback`)
}

func (s *testIntegrationSerialSuite) TestPushDownProjectionForTiFlash(c *C) {
	tk := testkit.NewTestKit(c, s.store)
	tk.MustExec("use test")
	tk.MustExec("drop table if exists t")
	tk.MustExec("create table t (id int, value decimal(6,3))")
	tk.MustExec("analyze table t")
	tk.MustExec("set session tidb_allow_mpp=OFF")

	// Create virtual tiflash replica info.
	dom := domain.GetDomain(tk.Se)
	is := dom.InfoSchema()
	db, exists := is.SchemaByName(model.NewCIStr("test"))
	c.Assert(exists, IsTrue)
	for _, tblInfo := range db.Tables {
		if tblInfo.Name.L == "t" {
			tblInfo.TiFlashReplica = &model.TiFlashReplicaInfo{
				Count:     1,
				Available: true,
			}
		}
	}

	tk.MustExec("set @@tidb_opt_broadcast_join=1;")

	var input []string
	var output []struct {
		SQL  string
		Plan []string
	}
	s.testData.GetTestCases(c, &input, &output)
	for i, tt := range input {
		s.testData.OnRecord(func() {
			output[i].SQL = tt
			output[i].Plan = s.testData.ConvertRowsToStrings(tk.MustQuery(tt).Rows())
		})
		res := tk.MustQuery(tt)
		res.Check(testkit.Rows(output[i].Plan...))
	}
}

func (s *testIntegrationSerialSuite) TestPushDownProjectionForMPP(c *C) {
	tk := testkit.NewTestKit(c, s.store)
	tk.MustExec("use test")
	tk.MustExec("drop table if exists t")
	tk.MustExec("create table t (id int, value decimal(6,3))")
	tk.MustExec("analyze table t")

	// Create virtual tiflash replica info.
	dom := domain.GetDomain(tk.Se)
	is := dom.InfoSchema()
	db, exists := is.SchemaByName(model.NewCIStr("test"))
	c.Assert(exists, IsTrue)
	for _, tblInfo := range db.Tables {
		if tblInfo.Name.L == "t" {
			tblInfo.TiFlashReplica = &model.TiFlashReplicaInfo{
				Count:     1,
				Available: true,
			}
		}
	}

	tk.MustExec("set @@tidb_allow_mpp=1; set @@tidb_opt_broadcast_join=0; set @@tidb_enforce_mpp=1;")

	var input []string
	var output []struct {
		SQL  string
		Plan []string
	}
	s.testData.GetTestCases(c, &input, &output)
	for i, tt := range input {
		s.testData.OnRecord(func() {
			output[i].SQL = tt
			output[i].Plan = s.testData.ConvertRowsToStrings(tk.MustQuery(tt).Rows())
		})
		res := tk.MustQuery(tt)
		res.Check(testkit.Rows(output[i].Plan...))
	}
}

func (s *testIntegrationSuite) TestReorderSimplifiedOuterJoins(c *C) {
	tk := testkit.NewTestKit(c, s.store)

	tk.MustExec("use test")
	tk.MustExec("drop table if exists t1,t2,t3")
	tk.MustExec("create table t1 (pk char(32) primary key, col1 char(32), col2 varchar(40), col3 char(32), key (col1), key (col3), key (col2,col3), key (col1,col3))")
	tk.MustExec("create table t2 (pk char(32) primary key, col1 varchar(100))")
	tk.MustExec("create table t3 (pk char(32) primary key, keycol varchar(100), pad1 tinyint(1) default null, pad2 varchar(40), key (keycol,pad1,pad2))")

	var input []string
	var output []struct {
		SQL  string
		Plan []string
	}
	s.testData.GetTestCases(c, &input, &output)
	for i, tt := range input {
		s.testData.OnRecord(func() {
			output[i].SQL = tt
			output[i].Plan = s.testData.ConvertRowsToStrings(tk.MustQuery(tt).Rows())
		})
		tk.MustQuery(tt).Check(testkit.Rows(output[i].Plan...))
	}
}

// Apply operator may got panic because empty Projection is eliminated.
func (s *testIntegrationSerialSuite) TestIssue23887(c *C) {
	tk := testkit.NewTestKit(c, s.store)
	tk.MustExec("use test")
	tk.MustExec("drop table if exists t;")
	tk.MustExec("create table t(a int, b int);")
	tk.MustExec("insert into t values(1, 2), (3, 4);")
	var input []string
	var output []struct {
		SQL  string
		Plan []string
		Res  []string
	}
	s.testData.GetTestCases(c, &input, &output)
	for i, tt := range input {
		s.testData.OnRecord(func() {
			output[i].SQL = tt
			output[i].Plan = s.testData.ConvertRowsToStrings(tk.MustQuery("explain format = 'brief' " + tt).Rows())
			output[i].Res = s.testData.ConvertRowsToStrings(tk.MustQuery(tt).Sort().Rows())
		})
		tk.MustQuery("explain format = 'brief' " + tt).Check(testkit.Rows(output[i].Plan...))
		tk.MustQuery(tt).Sort().Check(testkit.Rows(output[i].Res...))
	}

	tk.MustExec("drop table if exists t1;")
	tk.MustExec("create table t1 (c1 int primary key, c2 int, c3 int, index c2 (c2));")
	tk.MustQuery("select count(1) from (select count(1) from (select * from t1 where c3 = 100) k) k2;").Check(testkit.Rows("1"))
}

func (s *testIntegrationSerialSuite) TestDeleteStmt(c *C) {
	tk := testkit.NewTestKit(c, s.store)
	tk.MustExec("use test")
	tk.MustExec("create table t(a int)")
	tk.MustExec("delete t from t;")
	tk.MustExec("delete t from test.t as t;")
	tk.MustGetErrCode("delete test.t from test.t as t;", mysql.ErrUnknownTable)
	tk.MustExec("delete test.t from t;")
	tk.MustExec("create database db1")
	tk.MustExec("use db1")
	tk.MustExec("create table t(a int)")
	tk.MustGetErrCode("delete test.t from t;", mysql.ErrUnknownTable)
}

func (s *testIntegrationSuite) TestIndexMergeConstantTrue(c *C) {
	tk := testkit.NewTestKit(c, s.store)
	tk.MustExec("use test")
	tk.MustExec("drop table if exists t;")
	tk.MustExec("create table t(a int primary key, b int not null, key(b))")
	tk.MustExec("delete /*+ use_index_merge(t) */ FROM t WHERE a=1 OR (b < SOME (SELECT /*+ use_index_merge(t)*/ b FROM t WHERE a<2 OR b<2))")

	tk.MustExec("drop table if exists t")
	tk.MustExec("create table t(a int not null, b int not null, key(a), key(b))")
	tk.MustExec("delete /*+ use_index_merge(t) */ FROM t WHERE a=1 OR (b < SOME (SELECT /*+ use_index_merge(t)*/ b FROM t WHERE a<2 OR b<2))")

	tk.MustExec("drop table if exists t")
	tk.MustExec("create table t(a int primary key, b int not null, c int, key(a), key(b,c))")
	tk.MustExec("delete /*+ use_index_merge(t) */ FROM t WHERE a=1 OR (a<2 and b<2)")
}

func (s *testIntegrationSerialSuite) TestPushDownAggForMPP(c *C) {
	tk := testkit.NewTestKit(c, s.store)
	tk.MustExec("use test")
	tk.MustExec("drop table if exists t")
	tk.MustExec("create table t (id int, value decimal(6,3))")
	tk.MustExec("analyze table t")

	// Create virtual tiflash replica info.
	dom := domain.GetDomain(tk.Se)
	is := dom.InfoSchema()
	db, exists := is.SchemaByName(model.NewCIStr("test"))
	c.Assert(exists, IsTrue)
	for _, tblInfo := range db.Tables {
		if tblInfo.Name.L == "t" {
			tblInfo.TiFlashReplica = &model.TiFlashReplicaInfo{
				Count:     1,
				Available: true,
			}
		}
	}

	tk.MustExec(" set @@tidb_allow_mpp=1; set @@tidb_opt_broadcast_join=0; set @@tidb_broadcast_join_threshold_count = 1; set @@tidb_broadcast_join_threshold_size=1;")

	var input []string
	var output []struct {
		SQL  string
		Plan []string
	}
	s.testData.GetTestCases(c, &input, &output)
	for i, tt := range input {
		s.testData.OnRecord(func() {
			output[i].SQL = tt
			output[i].Plan = s.testData.ConvertRowsToStrings(tk.MustQuery(tt).Rows())
		})
		res := tk.MustQuery(tt)
		res.Check(testkit.Rows(output[i].Plan...))
	}
}

func (s *testIntegrationSerialSuite) TestMppUnionAll(c *C) {
	tk := testkit.NewTestKit(c, s.store)
	tk.MustExec("use test")
	tk.MustExec("drop table if exists t")
	tk.MustExec("drop table if exists t1")
	tk.MustExec("create table t (a int not null, b int, c varchar(20))")
	tk.MustExec("create table t1 (a int, b int not null, c double)")

	// Create virtual tiflash replica info.
	dom := domain.GetDomain(tk.Se)
	is := dom.InfoSchema()
	db, exists := is.SchemaByName(model.NewCIStr("test"))
	c.Assert(exists, IsTrue)
	for _, tblInfo := range db.Tables {
		if tblInfo.Name.L == "t" || tblInfo.Name.L == "t1" {
			tblInfo.TiFlashReplica = &model.TiFlashReplicaInfo{
				Count:     1,
				Available: true,
			}
		}
	}

	var input []string
	var output []struct {
		SQL  string
		Plan []string
	}
	s.testData.GetTestCases(c, &input, &output)
	for i, tt := range input {
		s.testData.OnRecord(func() {
			output[i].SQL = tt
			output[i].Plan = s.testData.ConvertRowsToStrings(tk.MustQuery(tt).Rows())
		})
		res := tk.MustQuery(tt)
		res.Check(testkit.Rows(output[i].Plan...))
	}

}

func (s *testIntegrationSerialSuite) TestMppJoinDecimal(c *C) {
	tk := testkit.NewTestKit(c, s.store)
	tk.MustExec("use test")
	tk.MustExec("drop table if exists t")
	tk.MustExec("drop table if exists tt")
	tk.MustExec("create table t (c1 decimal(8, 5), c2 decimal(9, 5), c3 decimal(9, 4) NOT NULL, c4 decimal(8, 4) NOT NULL, c5 decimal(40, 20))")
	tk.MustExec("create table tt (pk int(11) NOT NULL AUTO_INCREMENT primary key,col_varchar_64 varchar(64),col_char_64_not_null char(64) NOT null, col_decimal_30_10_key decimal(30,10), col_tinyint tinyint, col_varchar_key varchar(1), key col_decimal_30_10_key (col_decimal_30_10_key), key col_varchar_key(col_varchar_key));")
	tk.MustExec("analyze table t")
	tk.MustExec("analyze table tt")

	// Create virtual tiflash replica info.
	dom := domain.GetDomain(tk.Se)
	is := dom.InfoSchema()
	db, exists := is.SchemaByName(model.NewCIStr("test"))
	c.Assert(exists, IsTrue)
	for _, tblInfo := range db.Tables {
		if tblInfo.Name.L == "t" || tblInfo.Name.L == "tt" {
			tblInfo.TiFlashReplica = &model.TiFlashReplicaInfo{
				Count:     1,
				Available: true,
			}
		}
	}

	tk.MustExec("set @@tidb_allow_mpp=1;")
	tk.MustExec("set @@session.tidb_broadcast_join_threshold_size = 1")
	tk.MustExec("set @@session.tidb_broadcast_join_threshold_count = 1")

	var input []string
	var output []struct {
		SQL  string
		Plan []string
	}
	s.testData.GetTestCases(c, &input, &output)
	for i, tt := range input {
		s.testData.OnRecord(func() {
			output[i].SQL = tt
			output[i].Plan = s.testData.ConvertRowsToStrings(tk.MustQuery(tt).Rows())
		})
		res := tk.MustQuery(tt)
		res.Check(testkit.Rows(output[i].Plan...))
	}
}

func (s *testIntegrationSerialSuite) TestMppAggTopNWithJoin(c *C) {
	tk := testkit.NewTestKit(c, s.store)
	tk.MustExec("use test")
	tk.MustExec("drop table if exists t")
	tk.MustExec("create table t (id int, value decimal(6,3))")
	tk.MustExec("analyze table t")

	// Create virtual tiflash replica info.
	dom := domain.GetDomain(tk.Se)
	is := dom.InfoSchema()
	db, exists := is.SchemaByName(model.NewCIStr("test"))
	c.Assert(exists, IsTrue)
	for _, tblInfo := range db.Tables {
		if tblInfo.Name.L == "t" {
			tblInfo.TiFlashReplica = &model.TiFlashReplicaInfo{
				Count:     1,
				Available: true,
			}
		}
	}

	tk.MustExec(" set @@tidb_allow_mpp=1;")

	var input []string
	var output []struct {
		SQL  string
		Plan []string
	}
	s.testData.GetTestCases(c, &input, &output)
	for i, tt := range input {
		s.testData.OnRecord(func() {
			output[i].SQL = tt
			output[i].Plan = s.testData.ConvertRowsToStrings(tk.MustQuery(tt).Rows())
		})
		res := tk.MustQuery(tt)
		res.Check(testkit.Rows(output[i].Plan...))
	}
}

func (s *testIntegrationSerialSuite) TestLimitIndexLookUpKeepOrder(c *C) {
	tk := testkit.NewTestKit(c, s.store)
	tk.MustExec("use test")
	tk.MustExec("drop table if exists t;")
	tk.MustExec("create table t(a int, b int, c int, d int, index idx(a,b,c));")

	var input []string
	var output []struct {
		SQL  string
		Plan []string
	}
	s.testData.GetTestCases(c, &input, &output)
	for i, tt := range input {
		s.testData.OnRecord(func() {
			output[i].SQL = tt
			output[i].Plan = s.testData.ConvertRowsToStrings(tk.MustQuery(tt).Rows())
		})
		tk.MustQuery(tt).Check(testkit.Rows(output[i].Plan...))
	}
}

func (s *testIntegrationSuite) TestDecorrelateInnerJoinInSubquery(c *C) {
	tk := testkit.NewTestKit(c, s.store)

	tk.MustExec("use test")
	tk.MustExec("drop table if exists t")
	tk.MustExec("create table t(a int not null, b int not null)")

	var input []string
	var output []struct {
		SQL  string
		Plan []string
	}
	s.testData.GetTestCases(c, &input, &output)
	for i, tt := range input {
		s.testData.OnRecord(func() {
			output[i].SQL = tt
			output[i].Plan = s.testData.ConvertRowsToStrings(tk.MustQuery(tt).Rows())
		})
		tk.MustQuery(tt).Check(testkit.Rows(output[i].Plan...))
	}
}

func (s *testIntegrationSuite) TestIndexMergeTableFilter(c *C) {
	tk := testkit.NewTestKit(c, s.store)
	tk.MustExec("use test")
	tk.MustExec("drop table if exists t;")
	tk.MustExec("create table t(a int, b int, c int, d int, key(a), key(b));")
	tk.MustExec("insert into t values(10,1,1,10)")

	tk.MustQuery("explain format = 'brief' select /*+ use_index_merge(t) */ * from t where a=10 or (b=10 and c=10)").Check(testkit.Rows(
		"IndexMerge 0.02 root  ",
		"├─IndexRangeScan(Build) 10.00 cop[tikv] table:t, index:a(a) range:[10,10], keep order:false, stats:pseudo",
		"├─IndexRangeScan(Build) 10.00 cop[tikv] table:t, index:b(b) range:[10,10], keep order:false, stats:pseudo",
		"└─Selection(Probe) 0.02 cop[tikv]  or(eq(test.t.a, 10), and(eq(test.t.b, 10), eq(test.t.c, 10)))",
		"  └─TableRowIDScan 19.99 cop[tikv] table:t keep order:false, stats:pseudo",
	))
	tk.MustQuery("select /*+ use_index_merge(t) */ * from t where a=10 or (b=10 and c=10)").Check(testkit.Rows(
		"10 1 1 10",
	))
	tk.MustQuery("explain format = 'brief' select /*+ use_index_merge(t) */ * from t where (a=10 and d=10) or (b=10 and c=10)").Check(testkit.Rows(
		"IndexMerge 0.00 root  ",
		"├─IndexRangeScan(Build) 10.00 cop[tikv] table:t, index:a(a) range:[10,10], keep order:false, stats:pseudo",
		"├─IndexRangeScan(Build) 10.00 cop[tikv] table:t, index:b(b) range:[10,10], keep order:false, stats:pseudo",
		"└─Selection(Probe) 0.00 cop[tikv]  or(and(eq(test.t.a, 10), eq(test.t.d, 10)), and(eq(test.t.b, 10), eq(test.t.c, 10)))",
		"  └─TableRowIDScan 19.99 cop[tikv] table:t keep order:false, stats:pseudo",
	))
	tk.MustQuery("select /*+ use_index_merge(t) */ * from t where (a=10 and d=10) or (b=10 and c=10)").Check(testkit.Rows(
		"10 1 1 10",
	))
}

func (s *testIntegrationSuite) TestIssue22850(c *C) {
	tk := testkit.NewTestKit(c, s.store)
	tk.MustExec("use test")
	tk.MustExec("drop table if exists t1")
	tk.MustExec("CREATE TABLE t1 (a int(11))")
	tk.MustQuery("SELECT @v:=(SELECT 1 FROM t1 t2 LEFT JOIN t1 ON t1.a GROUP BY t1.a) FROM t1").Check(testkit.Rows()) // work fine
}

func (s *testIntegrationSuite) TestJoinSchemaChange(c *C) {
	tk := testkit.NewTestKit(c, s.store)
	tk.MustExec("use test")
	tk.MustExec("drop table if exists t1, t2")
	tk.MustExec("create table t1(a int(11))")
	tk.MustExec("create table t2(a decimal(40,20) unsigned, b decimal(40,20))")
	tk.MustQuery("select count(*) as x from t1 group by a having x not in (select a from t2 where x = t2.b)").Check(testkit.Rows())
}

// #22949: test HexLiteral Used in GetVar expr
func (s *testIntegrationSuite) TestGetVarExprWithHexLiteral(c *C) {
	tk := testkit.NewTestKit(c, s.store)
	tk.MustExec("use test;")
	tk.MustExec("drop table if exists t1_no_idx;")
	tk.MustExec("create table t1_no_idx(id int, col_bit bit(16));")
	tk.MustExec("insert into t1_no_idx values(1, 0x3135);")
	tk.MustExec("insert into t1_no_idx values(2, 0x0f);")

	tk.MustExec("prepare stmt from 'select id from t1_no_idx where col_bit = ?';")
	tk.MustExec("set @a = 0x3135;")
	tk.MustQuery("execute stmt using @a;").Check(testkit.Rows("1"))
	tk.MustExec("set @a = 0x0F;")
	tk.MustQuery("execute stmt using @a;").Check(testkit.Rows("2"))

	// same test, but use IN expr
	tk.MustExec("prepare stmt from 'select id from t1_no_idx where col_bit in (?)';")
	tk.MustExec("set @a = 0x3135;")
	tk.MustQuery("execute stmt using @a;").Check(testkit.Rows("1"))
	tk.MustExec("set @a = 0x0F;")
	tk.MustQuery("execute stmt using @a;").Check(testkit.Rows("2"))

	// same test, but use table with index on col_bit
	tk.MustExec("drop table if exists t2_idx;")
	tk.MustExec("create table t2_idx(id int, col_bit bit(16), key(col_bit));")
	tk.MustExec("insert into t2_idx values(1, 0x3135);")
	tk.MustExec("insert into t2_idx values(2, 0x0f);")

	tk.MustExec("prepare stmt from 'select id from t2_idx where col_bit = ?';")
	tk.MustExec("set @a = 0x3135;")
	tk.MustQuery("execute stmt using @a;").Check(testkit.Rows("1"))
	tk.MustExec("set @a = 0x0F;")
	tk.MustQuery("execute stmt using @a;").Check(testkit.Rows("2"))

	// same test, but use IN expr
	tk.MustExec("prepare stmt from 'select id from t2_idx where col_bit in (?)';")
	tk.MustExec("set @a = 0x3135;")
	tk.MustQuery("execute stmt using @a;").Check(testkit.Rows("1"))
	tk.MustExec("set @a = 0x0F;")
	tk.MustQuery("execute stmt using @a;").Check(testkit.Rows("2"))

	// test col varchar with GetVar
	tk.MustExec("drop table if exists t_varchar;")
	tk.MustExec("create table t_varchar(id int, col_varchar varchar(100), key(col_varchar));")
	tk.MustExec("insert into t_varchar values(1, '15');")
	tk.MustExec("prepare stmt from 'select id from t_varchar where col_varchar = ?';")
	tk.MustExec("set @a = 0x3135;")
	tk.MustQuery("execute stmt using @a;").Check(testkit.Rows("1"))
}

// test BitLiteral used with GetVar
func (s *testIntegrationSuite) TestGetVarExprWithBitLiteral(c *C) {
	tk := testkit.NewTestKit(c, s.store)
	tk.MustExec("use test;")
	tk.MustExec("drop table if exists t1_no_idx;")
	tk.MustExec("create table t1_no_idx(id int, col_bit bit(16));")
	tk.MustExec("insert into t1_no_idx values(1, 0x3135);")
	tk.MustExec("insert into t1_no_idx values(2, 0x0f);")

	tk.MustExec("prepare stmt from 'select id from t1_no_idx where col_bit = ?';")
	// 0b11000100110101 is 0x3135
	tk.MustExec("set @a = 0b11000100110101;")
	tk.MustQuery("execute stmt using @a;").Check(testkit.Rows("1"))

	// same test, but use IN expr
	tk.MustExec("prepare stmt from 'select id from t1_no_idx where col_bit in (?)';")
	tk.MustExec("set @a = 0b11000100110101;")
	tk.MustQuery("execute stmt using @a;").Check(testkit.Rows("1"))
}

func (s *testIntegrationSuite) TestIndexMergeClusterIndex(c *C) {
	tk := testkit.NewTestKit(c, s.store)
	tk.MustExec("use test;")
	tk.MustExec("drop table if exists t")
	tk.MustExec("create table t (c1 float, c2 int, c3 int, primary key (c1) /*T![clustered_index] CLUSTERED */, key idx_1 (c2), key idx_2 (c3))")
	tk.MustExec("insert into t values(1.0,1,2),(2.0,2,1),(3.0,1,1),(4.0,2,2)")
	tk.MustQuery("select /*+ use_index_merge(t) */ c3 from t where c3 = 1 or c2 = 1").Sort().Check(testkit.Rows(
		"1",
		"1",
		"2",
	))
	tk.MustExec("drop table t")
	tk.MustExec("create table t (a int, b int, c int, primary key (a,b) /*T![clustered_index] CLUSTERED */, key idx_c(c))")
	tk.MustExec("insert into t values (0,1,2)")
	tk.MustQuery("select /*+ use_index_merge(t) */ c from t where c > 10 or a < 1").Check(testkit.Rows(
		"2",
	))
}

func (s *testIntegrationSuite) TestMultiColMaxOneRow(c *C) {
	tk := testkit.NewTestKit(c, s.store)

	tk.MustExec("use test")
	tk.MustExec("drop table if exists t1,t2")
	tk.MustExec("create table t1(a int)")
	tk.MustExec("create table t2(a int, b int, c int, primary key(a,b))")

	var input []string
	var output []struct {
		SQL  string
		Plan []string
	}
	s.testData.GetTestCases(c, &input, &output)
	for i, tt := range input {
		s.testData.OnRecord(func() {
			output[i].SQL = tt
			output[i].Plan = s.testData.ConvertRowsToStrings(tk.MustQuery("explain format = 'brief' " + tt).Rows())
		})
		tk.MustQuery("explain format = 'brief' " + tt).Check(testkit.Rows(output[i].Plan...))
	}
}

func (s *testIntegrationSuite) TestIssue23736(c *C) {
	tk := testkit.NewTestKit(c, s.store)
	tk.MustExec("use test")
	tk.MustExec("drop table if exists t0, t1")
	tk.MustExec("create table t0(a int, b int, c int as (a + b) virtual, unique index (c) invisible);")
	tk.MustExec("create table t1(a int, b int, c int as (a + b) virtual);")
	tk.MustExec("insert into t0(a, b) values (12, -1), (8, 7);")
	tk.MustExec("insert into t1(a, b) values (12, -1), (8, 7);")
	tk.MustQuery("select /*+ stream_agg() */ count(1) from t0 where c > 10 and b < 2;").Check(testkit.Rows("1"))
	tk.MustQuery("select /*+ stream_agg() */ count(1) from t1 where c > 10 and b < 2;").Check(testkit.Rows("1"))
	tk.MustExec("delete from t0")
	tk.MustExec("insert into t0(a, b) values (5, 1);")
	tk.MustQuery("select /*+ nth_plan(3) */ count(1) from t0 where c > 10 and b < 2;").Check(testkit.Rows("0"))

	// Should not use invisible index
	c.Assert(tk.MustUseIndex("select /*+ stream_agg() */ count(1) from t0 where c > 10 and b < 2", "c"), IsFalse)
}

// https://github.com/pingcap/tidb/issues/23802
func (s *testIntegrationSuite) TestPanicWhileQueryTableWithIsNull(c *C) {
	tk := testkit.NewTestKit(c, s.store)
	tk.MustExec("use test")

	tk.MustExec("drop table if exists NT_HP27193")
	tk.MustExec("CREATE TABLE `NT_HP27193` (  `COL1` int(20) DEFAULT NULL,  `COL2` varchar(20) DEFAULT NULL,  `COL4` datetime DEFAULT NULL,  `COL3` bigint(20) DEFAULT NULL,  `COL5` float DEFAULT NULL) ENGINE=InnoDB DEFAULT CHARSET=utf8mb4 COLLATE=utf8mb4_bin PARTITION BY HASH ( `COL1`%`COL3` ) PARTITIONS 10;")
	_, err := tk.Exec("select col1 from NT_HP27193 where col1 is null;")
	c.Assert(err, IsNil)
	tk.MustExec("INSERT INTO NT_HP27193 (COL2, COL4, COL3, COL5) VALUES ('m',  '2020-05-04 13:15:27', 8,  2602)")
	_, err = tk.Exec("select col1 from NT_HP27193 where col1 is null;")
	c.Assert(err, IsNil)
	tk.MustExec("drop table if exists NT_HP27193")
}

func (s *testIntegrationSuite) TestIssue23846(c *C) {
	tk := testkit.NewTestKit(c, s.store)
	tk.MustExec("use test")
	tk.MustExec("drop table if exists t")
	tk.MustExec("create table t(a varbinary(10),UNIQUE KEY(a))")
	tk.MustExec("insert into t values(0x00A4EEF4FA55D6706ED5)")
	tk.MustQuery("select count(*) from t where a=0x00A4EEF4FA55D6706ED5").Check(testkit.Rows("1"))
	tk.MustQuery("select * from t where a=0x00A4EEF4FA55D6706ED5").Check(testkit.Rows("\x00\xa4\xee\xf4\xfaU\xd6pn\xd5")) // not empty
}

func (s *testIntegrationSuite) TestIssue23839(c *C) {
	tk := testkit.NewTestKit(c, s.store)
	tk.MustExec("use test")
	tk.MustExec("drop table if exists BB")
	tk.MustExec("CREATE TABLE `BB` (\n" +
		"	`col_int` int(11) DEFAULT NULL,\n" +
		"	`col_varchar_10` varchar(10) DEFAULT NULL,\n" +
		"	`pk` int(11) NOT NULL AUTO_INCREMENT,\n" +
		"	`col_int_not_null` int(11) NOT NULL,\n" +
		"	`col_decimal` decimal(10,0) DEFAULT NULL,\n" +
		"	`col_datetime` datetime DEFAULT NULL,\n" +
		"	`col_decimal_not_null` decimal(10,0) NOT NULL,\n" +
		"	`col_datetime_not_null` datetime NOT NULL,\n" +
		"	`col_varchar_10_not_null` varchar(10) NOT NULL,\n" +
		"	PRIMARY KEY (`pk`) /*T![clustered_index] CLUSTERED */\n" +
		") ENGINE=InnoDB DEFAULT CHARSET=utf8mb4 COLLATE=utf8mb4_bin AUTO_INCREMENT=2000001")
	tk.Exec("explain SELECT OUTR . col2 AS X FROM (SELECT INNR . col1 as col1, SUM( INNR . col2 ) as col2 FROM (SELECT INNR . `col_int_not_null` + 1 as col1, INNR . `pk` as col2 FROM BB AS INNR) AS INNR GROUP BY col1) AS OUTR2 INNER JOIN (SELECT INNR . col1 as col1, MAX( INNR . col2 ) as col2 FROM (SELECT INNR . `col_int_not_null` + 1 as col1, INNR . `pk` as col2 FROM BB AS INNR) AS INNR GROUP BY col1) AS OUTR ON OUTR2.col1 = OUTR.col1 GROUP BY OUTR . col1, OUTR2 . col1 HAVING X <> 'b'")
}

// https://github.com/pingcap/tidb/issues/24095
func (s *testIntegrationSuite) TestIssue24095(c *C) {
	tk := testkit.NewTestKit(c, s.store)
	tk.MustExec("use test;")
	tk.MustExec("drop table if exists t;")
	tk.MustExec("create table t (id int, value decimal(10,5));")
	tk.MustExec("desc format = 'brief' select count(*) from t join (select t.id, t.value v1 from t join t t1 on t.id = t1.id order by t.value limit 1) v on v.id = t.id and v.v1 = t.value;")

	var input []string
	var output []struct {
		SQL  string
		Plan []string
	}
	s.testData.GetTestCases(c, &input, &output)
	for i, tt := range input {
		s.testData.OnRecord(func() {
			output[i].SQL = tt
			output[i].Plan = s.testData.ConvertRowsToStrings(tk.MustQuery("explain format = 'brief' " + tt).Rows())
		})
		tk.MustQuery("explain format = 'brief' " + tt).Check(testkit.Rows(output[i].Plan...))
	}
}

func (s *testIntegrationSuite) TestIssue24281(c *C) {
	tk := testkit.NewTestKit(c, s.store)
	tk.MustExec("use test")
	tk.MustExec("drop table if exists member, agent, deposit, view_member_agents")
	tk.MustExec("create table member(login varchar(50) NOT NULL, agent_login varchar(100) DEFAULT NULL, PRIMARY KEY(login))")
	tk.MustExec("create table agent(login varchar(50) NOT NULL, data varchar(100) DEFAULT NULL, share_login varchar(50) NOT NULL, PRIMARY KEY(login))")
	tk.MustExec("create table deposit(id varchar(50) NOT NULL, member_login varchar(50) NOT NULL, transfer_amount int NOT NULL, PRIMARY KEY(id), KEY midx(member_login, transfer_amount))")
	tk.MustExec("create definer='root'@'localhost' view view_member_agents (member, share_login) as select m.login as member, a.share_login AS share_login from member as m join agent as a on m.agent_login = a.login")

	tk.MustExec(" select s.member_login as v1, SUM(s.transfer_amount) AS v2 " +
		"FROM deposit AS s " +
		"JOIN view_member_agents AS v ON s.member_login = v.member " +
		"WHERE 1 = 1 AND v.share_login = 'somevalue' " +
		"GROUP BY s.member_login " +
		"UNION select 1 as v1, 2 as v2")
}

func (s *testIntegrationSuite) TestIssue25799(c *C) {
	tk := testkit.NewTestKit(c, s.store)
	tk.MustExec("use test")
	tk.MustExec("drop table if exists t1, t2")
	tk.MustExec(`create table t1 (a float default null, b smallint(6) DEFAULT NULL)`)
	tk.MustExec(`insert into t1 values (1, 1)`)
	tk.MustExec(`create table t2 (a float default null, b tinyint(4) DEFAULT NULL, key b (b))`)
	tk.MustExec(`insert into t2 values (null, 1)`)
	tk.HasPlan(`select /*+ TIDB_INLJ(t2@sel_2) */ t1.a, t1.b from t1 where t1.a not in (select t2.a from t2 where t1.b=t2.b)`, `IndexJoin`)
	tk.MustQuery(`select /*+ TIDB_INLJ(t2@sel_2) */ t1.a, t1.b from t1 where t1.a not in (select t2.a from t2 where t1.b=t2.b)`).Check(testkit.Rows())
}

func (s *testIntegrationSuite) TestLimitWindowColPrune(c *C) {
	tk := testkit.NewTestKit(c, s.store)
	tk.MustExec("use test")
	tk.MustExec("drop table if exists t")
	tk.MustExec("create table t(a int)")
	tk.MustExec("insert into t values(1)")
	tk.MustQuery("select count(a) f1, row_number() over (order by count(a)) as f2 from t limit 1").Check(testkit.Rows("1 1"))
}

func (s *testIntegrationSuite) TestIncrementalAnalyzeStatsVer2(c *C) {
	tk := testkit.NewTestKit(c, s.store)
	tk.MustExec("use test")
	tk.MustExec("drop table if exists t")
	tk.MustExec("create table t(a int primary key, b int, index idx_b(b))")
	tk.MustExec("insert into t values(1,1),(2,2),(3,3)")
	tk.MustExec("set @@session.tidb_analyze_version = 2")
	tk.MustExec("analyze table t")
	is := tk.Se.GetInfoSchema().(infoschema.InfoSchema)
	tbl, err := is.TableByName(model.NewCIStr("test"), model.NewCIStr("t"))
	c.Assert(err, IsNil)
	tblID := tbl.Meta().ID
	rows := tk.MustQuery(fmt.Sprintf("select distinct_count from mysql.stats_histograms where table_id = %d and is_index = 1", tblID)).Rows()
	c.Assert(len(rows), Equals, 1)
	c.Assert(rows[0][0], Equals, "3")
	tk.MustExec("insert into t values(4,4),(5,5),(6,6)")
	tk.MustExec("analyze incremental table t index idx_b")
	c.Assert(tk.Se.GetSessionVars().StmtCtx.GetWarnings(), HasLen, 2)
	c.Assert(tk.Se.GetSessionVars().StmtCtx.GetWarnings()[0].Err.Error(), Equals, "The version 2 would collect all statistics not only the selected indexes")
	c.Assert(tk.Se.GetSessionVars().StmtCtx.GetWarnings()[1].Err.Error(), Equals, "The version 2 stats would ignore the INCREMENTAL keyword and do full sampling")
	rows = tk.MustQuery(fmt.Sprintf("select distinct_count from mysql.stats_histograms where table_id = %d and is_index = 1", tblID)).Rows()
	c.Assert(len(rows), Equals, 1)
	c.Assert(rows[0][0], Equals, "6")
}

func (s *testIntegrationSuite) TestConflictReadFromStorage(c *C) {
	tk := testkit.NewTestKit(c, s.store)
	tk.MustExec("use test")
	tk.MustExec("drop table if exists t")
	tk.MustExec(`create table t (
					a int, b int, c varchar(20),
					primary key(a), key(b), key(c)
				) partition by range columns(a) (
					partition p0 values less than(6),
					partition p1 values less than(11),
					partition p2 values less than(16));`)
	tk.MustExec(`insert into t values (1,1,"1"), (2,2,"2"), (8,8,"8"), (11,11,"11"), (15,15,"15")`)
	// Create virtual tiflash replica info.
	dom := domain.GetDomain(tk.Se)
	is := dom.InfoSchema()
	db, exists := is.SchemaByName(model.NewCIStr("test"))
	c.Assert(exists, IsTrue)
	for _, tblInfo := range db.Tables {
		if tblInfo.Name.L == "t" {
			tblInfo.TiFlashReplica = &model.TiFlashReplicaInfo{
				Count:     1,
				Available: true,
			}
		}
	}
	tk.MustQuery(`explain select /*+ read_from_storage(tikv[t partition(p0)], tiflash[t partition(p1, p2)]) */ * from t`)
	tk.MustQuery("show warnings").Check(testkit.Rows("Warning 1815 Storage hints are conflict, you can only specify one storage type of table test.t"))
	tk.MustQuery(`explain select /*+ read_from_storage(tikv[t], tiflash[t]) */ * from t`)
	tk.MustQuery("show warnings").Check(testkit.Rows("Warning 1815 Storage hints are conflict, you can only specify one storage type of table test.t"))
}

// TestSequenceAsDataSource is used to test https://github.com/pingcap/tidb/issues/24383.
func (s *testIntegrationSuite) TestSequenceAsDataSource(c *C) {
	tk := testkit.NewTestKit(c, s.store)

	tk.MustExec("use test")
	tk.MustExec("drop sequence if exists s1, s2")
	tk.MustExec("create sequence s1")
	tk.MustExec("create sequence s2")

	var input []string
	var output []struct {
		SQL  string
		Plan []string
	}
	s.testData.GetTestCases(c, &input, &output)
	for i, tt := range input {
		s.testData.OnRecord(func() {
			output[i].SQL = tt
			output[i].Plan = s.testData.ConvertRowsToStrings(tk.MustQuery("explain format = 'brief' " + tt).Rows())
		})
		tk.MustQuery("explain format = 'brief' " + tt).Check(testkit.Rows(output[i].Plan...))
	}
}

func (s *testIntegrationSerialSuite) TestIssue25300(c *C) {
	collate.SetNewCollationEnabledForTest(true)
	defer collate.SetNewCollationEnabledForTest(false)
	tk := testkit.NewTestKit(c, s.store)
	tk.MustExec("use test")
	tk.MustExec(`create table t (a char(65) collate utf8_unicode_ci, b text collate utf8_general_ci not null);`)
	tk.MustExec(`insert into t values ('a', 'A');`)
	tk.MustExec(`insert into t values ('b', 'B');`)
	tk.MustGetErrCode(`(select a from t) union ( select b from t);`, mysql.ErrCantAggregate2collations)
	tk.MustGetErrCode(`(select 'a' collate utf8mb4_unicode_ci) union (select 'b' collate utf8mb4_general_ci);`, mysql.ErrCantAggregate2collations)
	tk.MustGetErrCode(`(select a from t) union ( select b from t) union all select 'a';`, mysql.ErrCantAggregate2collations)
	tk.MustGetErrCode(`(select a from t) union ( select b from t) union select 'a';`, mysql.ErrCantAggregate3collations)
	tk.MustGetErrCode(`(select a from t) union ( select b from t) union select 'a' except select 'd';`, mysql.ErrCantAggregate3collations)
}

func (s *testIntegrationSerialSuite) TestMergeContinuousSelections(c *C) {
	tk := testkit.NewTestKit(c, s.store)
	tk.MustExec("use test")
	tk.MustExec("drop table if exists ts")
	tk.MustExec("create table ts (col_char_64 char(64), col_varchar_64_not_null varchar(64) not null, col_varchar_key varchar(1), id int primary key, col_varchar_64 varchar(64),col_char_64_not_null char(64) not null);")

	// Create virtual tiflash replica info.
	dom := domain.GetDomain(tk.Se)
	is := dom.InfoSchema()
	db, exists := is.SchemaByName(model.NewCIStr("test"))
	c.Assert(exists, IsTrue)
	for _, tblInfo := range db.Tables {
		if tblInfo.Name.L == "ts" {
			tblInfo.TiFlashReplica = &model.TiFlashReplicaInfo{
				Count:     1,
				Available: true,
			}
		}
	}

	tk.MustExec(" set @@tidb_allow_mpp=1;")

	var input []string
	var output []struct {
		SQL  string
		Plan []string
	}
	s.testData.GetTestCases(c, &input, &output)
	for i, tt := range input {
		s.testData.OnRecord(func() {
			output[i].SQL = tt
			output[i].Plan = s.testData.ConvertRowsToStrings(tk.MustQuery(tt).Rows())
		})
		res := tk.MustQuery(tt)
		res.Check(testkit.Rows(output[i].Plan...))
	}
}

func (s *testIntegrationSerialSuite) TestSelectIgnoreTemporaryTableInView(c *C) {
	tk := testkit.NewTestKit(c, s.store)
	tk.MustExec("use test")

	tk.Se.Auth(&auth.UserIdentity{Username: "root", Hostname: "localhost", CurrentUser: true, AuthUsername: "root", AuthHostname: "%"}, nil, []byte("012345678901234567890"))
	tk.MustExec("set @@tidb_enable_noop_functions=1")
	tk.MustExec("create table t1 (a int, b int)")
	tk.MustExec("create table t2 (c int, d int)")
	tk.MustExec("create view v1 as select * from t1 order by a")
	tk.MustExec("create view v2 as select * from ((select * from t1) union (select * from t2)) as tt order by a, b")
	tk.MustExec("create view v3 as select * from v1 order by a")
	tk.MustExec("create view v4 as select * from t1, t2 where t1.a = t2.c order by a, b")
	tk.MustExec("create view v5 as select * from (select * from t1) as t1 order by a")

	tk.MustExec("insert into t1 values (1, 2), (3, 4)")
	tk.MustExec("insert into t2 values (3, 5), (6, 7)")

	tk.MustExec("create temporary table t1 (a int, b int)")
	tk.MustExec("create temporary table t2 (c int, d int)")
	tk.MustQuery("select * from t1").Check(testkit.Rows())
	tk.MustQuery("select * from t2").Check(testkit.Rows())

	tk.MustQuery("select * from v1").Check(testkit.Rows("1 2", "3 4"))
	tk.MustQuery("select * from v2").Check(testkit.Rows("1 2", "3 4", "3 5", "6 7"))
	tk.MustQuery("select * from v3").Check(testkit.Rows("1 2", "3 4"))
	tk.MustQuery("select * from v4").Check(testkit.Rows("3 4 3 5"))
	tk.MustQuery("select * from v5").Check(testkit.Rows("1 2", "3 4"))

}

<<<<<<< HEAD
func (s *testIntegrationSerialSuite) TestSelectTemporaryTableReopen(c *C) {
	tk := testkit.NewTestKit(c, s.store)
	tk.MustExec("use test")

	tk.Se.Auth(&auth.UserIdentity{Username: "root", Hostname: "localhost", CurrentUser: true, AuthUsername: "root", AuthHostname: "%"}, nil, []byte("012345678901234567890"))
	tk.MustExec("set @@tidb_enable_noop_functions=1")
	tk.MustExec("create temporary table tmp1(a int, b int, c int);")
	err := tk.QueryToErr("with cte1 as (with cte2 as (select * from tmp1) select * from cte2) select * from cte1 left join tmp1 on cte1.c=tmp1.c;")
	c.Assert(err.Error(), Equals, "ERROR 1815 (HY000): Can't reopen table: 'tmp1'")
	err = tk.QueryToErr("with cte1 as (with cte2 as (select * from tmp1) select * from cte2) select * from cte1 t1 left join cte1 t2 on t1.c=t2.c;")
	c.Assert(err.Error(), Equals, "ERROR 1815 (HY000): Can't reopen table: 'tmp1'")
	err = tk.QueryToErr("WITH RECURSIVE cte(a) AS (SELECT 1 UNION SELECT a+1 FROM tmp1 WHERE a < 5) SELECT * FROM cte;")
	c.Assert(err.Error(), Equals, "ERROR 1815 (HY000): Can't reopen table: 'tmp1'")
	err = tk.QueryToErr("select * from tmp1 union select * from tmp1;")
	c.Assert(err.Error(), Equals, "ERROR 1815 (HY000): Can't reopen table: 'tmp1'")
	err = tk.QueryToErr("select * from tmp1 union select * from tmp1;")
	c.Assert(err.Error(), Equals, "select * from tmp1 t1 left join tmp1 t2 on t1.c=t2.c;")
	err = tk.QueryToErr("select * from tmp1 t1 left join (select * from tmp1) t2 on t1.c=t2.c;")
	c.Assert(err.Error(), Equals, "select * from tmp1 t1 left join tmp1 t2 on t1.c=t2.c;")
=======
// TestIsMatchProp is used to test https://github.com/pingcap/tidb/issues/26017.
func (s *testIntegrationSuite) TestIsMatchProp(c *C) {
	tk := testkit.NewTestKit(c, s.store)

	tk.MustExec("use test")
	tk.MustExec("drop table if exists t1, t2")
	tk.MustExec("create table t1(a int, b int, c int, d int, index idx_a_b_c(a, b, c))")
	tk.MustExec("create table t2(a int, b int, c int, d int, index idx_a_b_c_d(a, b, c, d))")

	var input []string
	var output []struct {
		SQL  string
		Plan []string
	}
	s.testData.GetTestCases(c, &input, &output)
	for i, tt := range input {
		s.testData.OnRecord(func() {
			output[i].SQL = tt
			output[i].Plan = s.testData.ConvertRowsToStrings(tk.MustQuery("explain format = 'brief' " + tt).Rows())
		})
		tk.MustQuery("explain format = 'brief' " + tt).Check(testkit.Rows(output[i].Plan...))
	}
}

func (s *testIntegrationSerialSuite) TestIssue26250(c *C) {
	tk := testkit.NewTestKit(c, s.store)
	tk.MustExec("use test")
	tk.MustExec("create table tp (id int primary key) partition by range (id) (partition p0 values less than (100));")
	tk.MustExec("create table tn (id int primary key);")
	tk.MustExec("insert into tp values(1),(2);")
	tk.MustExec("insert into tn values(1),(2);")
	tk.MustQuery("select * from tp,tn where tp.id=tn.id and tn.id=1 for update;").Check(testkit.Rows("1 1"))
}

func (s *testIntegrationSuite) TestCorrelationAdjustment4Limit(c *C) {
	tk := testkit.NewTestKit(c, s.store)
	tk.MustExec("use test")
	tk.MustExec("drop table if exists t")
	tk.MustExec("create table t (pk int primary key auto_increment, year int, c varchar(256), index idx_year(year))")

	insertWithYear := func(n, year int) {
		for i := 0; i < n; i++ {
			tk.MustExec(fmt.Sprintf("insert into t (year, c) values (%v, space(256))", year))
		}
	}
	insertWithYear(10, 2000)
	insertWithYear(10, 2001)
	insertWithYear(10, 2002)
	tk.MustExec("analyze table t")

	// case 1
	tk.MustExec("set @@tidb_opt_enable_correlation_adjustment = false")
	// the estRow for TableFullScan is under-estimated since we have to scan through 2000 and 2001 to access 2002,
	// but the formula(LimitNum / Selectivity) based on uniform-assumption cannot consider this factor.
	tk.MustQuery("explain format=brief select * from t use index(primary) where year=2002 limit 1").Check(testkit.Rows(
		"Limit 1.00 root  offset:0, count:1",
		"└─TableReader 1.00 root  data:Limit",
		"  └─Limit 1.00 cop[tikv]  offset:0, count:1",
		"    └─Selection 1.00 cop[tikv]  eq(test.t.year, 2002)",
		"      └─TableFullScan 3.00 cop[tikv] table:t keep order:false"))

	// case 2: after enabling correlation adjustment, this factor can be considered.
	tk.MustExec("set @@tidb_opt_enable_correlation_adjustment = true")
	tk.MustQuery("explain format=brief select * from t use index(primary) where year=2002 limit 1").Check(testkit.Rows(
		"Limit 1.00 root  offset:0, count:1",
		"└─TableReader 1.00 root  data:Limit",
		"  └─Limit 1.00 cop[tikv]  offset:0, count:1",
		"    └─Selection 1.00 cop[tikv]  eq(test.t.year, 2002)",
		"      └─TableFullScan 21.00 cop[tikv] table:t keep order:false"))

	tk.MustExec("truncate table t")
	for y := 2000; y <= 2050; y++ {
		insertWithYear(2, y)
	}
	tk.MustExec("analyze table t")

	// case 3: correlation adjustment is only allowed to update the upper-bound, so estRow = max(1/selectivity, adjustedCount);
	// 1/sel = 1/(1/NDV) is around 50, adjustedCount is 1 since the first row can meet the requirement `year=2000`;
	// in this case the estRow is over-estimated, but it's safer that can avoid to convert IndexScan to TableScan incorrectly in some cases.
	tk.MustQuery("explain format=brief select * from t use index(primary) where year=2000 limit 1").Check(testkit.Rows(
		"Limit 1.00 root  offset:0, count:1",
		"└─TableReader 1.00 root  data:Limit",
		"  └─Limit 1.00 cop[tikv]  offset:0, count:1",
		"    └─Selection 1.00 cop[tikv]  eq(test.t.year, 2000)",
		"      └─TableFullScan 51.00 cop[tikv] table:t keep order:false"))
}

func (s *testIntegrationSerialSuite) TestCTESelfJoin(c *C) {
	tk := testkit.NewTestKit(c, s.store)
	tk.MustExec("use test")
	tk.MustExec("drop table if exists t1, t2, t3")
	tk.MustExec("create table t1(t1a int, t1b int, t1c int)")
	tk.MustExec("create table t2(t2a int, t2b int, t2c int)")
	tk.MustExec("create table t3(t3a int, t3b int, t3c int)")
	tk.MustExec(`
		with inv as
		(select t1a , t3a, sum(t2c)
			from t1, t2, t3
			where t2a = t1a
				and t2b = t3b
				and t3c = 1998
			group by t1a, t3a)
		select inv1.t1a, inv2.t3a
		from inv inv1, inv inv2
		where inv1.t1a = inv2.t1a
			and inv1.t3a = 4
			and inv2.t3a = 4+1`)
}

// https://github.com/pingcap/tidb/issues/26214
func (s *testIntegrationSerialSuite) TestIssue26214(c *C) {
	tk := testkit.NewTestKit(c, s.store)
	tk.MustExec("use test")
	tk.MustExec("drop table if exists t")
	tk.MustExec("create table `t` (`a` int(11) default null, `b` int(11) default null, `c` int(11) default null, key `expression_index` ((case when `a` < 0 then 1 else 2 end)))")
	_, err := tk.Exec("select * from t  where case when a < 0 then 1 else 2 end <= 1 order by 4;")
	c.Assert(core.ErrUnknownColumn.Equal(err), IsTrue)
}

func (s *testIntegrationSerialSuite) TestLimitPushDown(c *C) {
	tk := testkit.NewTestKit(c, s.store)
	tk.MustExec("use test")
	tk.MustExec("drop table if exists t")

	tk.MustExec(`create table t (a int)`)
	tk.MustExec(`insert into t values (1)`)
	tk.MustExec(`analyze table t`)

	tk.MustExec(`set tidb_opt_limit_push_down_threshold=0`)
	tk.MustQuery(`explain format=brief select a from t order by a desc limit 10`).Check(testkit.Rows(
		`TopN 1.00 root  test.t.a:desc, offset:0, count:10`,
		`└─TableReader 1.00 root  data:TableFullScan`,
		`  └─TableFullScan 1.00 cop[tikv] table:t keep order:false`))

	tk.MustExec(`set tidb_opt_limit_push_down_threshold=10`)
	tk.MustQuery(`explain format=brief select a from t order by a desc limit 10`).Check(testkit.Rows(
		`TopN 1.00 root  test.t.a:desc, offset:0, count:10`,
		`└─TableReader 1.00 root  data:TopN`,
		`  └─TopN 1.00 cop[tikv]  test.t.a:desc, offset:0, count:10`,
		`    └─TableFullScan 1.00 cop[tikv] table:t keep order:false`))

	tk.MustQuery(`explain format=brief select a from t order by a desc limit 11`).Check(testkit.Rows(
		`TopN 1.00 root  test.t.a:desc, offset:0, count:11`,
		`└─TableReader 1.00 root  data:TableFullScan`,
		`  └─TableFullScan 1.00 cop[tikv] table:t keep order:false`))

	tk.MustQuery(`explain format=brief select /*+ limit_to_cop() */ a from t order by a desc limit 11`).Check(testkit.Rows(
		`TopN 1.00 root  test.t.a:desc, offset:0, count:11`,
		`└─TableReader 1.00 root  data:TopN`,
		`  └─TopN 1.00 cop[tikv]  test.t.a:desc, offset:0, count:11`,
		`    └─TableFullScan 1.00 cop[tikv] table:t keep order:false`))
}

func (s *testIntegrationSuite) TestIssue26559(c *C) {
	tk := testkit.NewTestKit(c, s.store)
	tk.MustExec("use test")
	tk.MustExec("create table t(a timestamp, b datetime);")
	tk.MustExec("insert into t values('2020-07-29 09:07:01', '2020-07-27 16:57:36');")
	tk.MustQuery("select greatest(a, b) from t union select null;").Sort().Check(testkit.Rows("2020-07-29 09:07:01", "<nil>"))
}

func (s *testIntegrationSuite) TestHeuristicIndexSelection(c *C) {
	tk := testkit.NewTestKit(c, s.store)
	tk.MustExec("use test")
	tk.MustExec("drop table if exists t1, t2")
	tk.MustExec("create table t1(a int, b int, c int, d int, e int, f int, g int, primary key (a), unique key c_d_e (c, d, e), unique key f (f), unique key f_g (f, g), key g (g))")
	tk.MustExec("create table t2(a int, b int, c int, d int, unique index idx_a (a), unique index idx_b_c (b, c), unique index idx_b_c_a_d (b, c, a, d))")

	var input []string
	var output []struct {
		SQL      string
		Plan     []string
		Warnings []string
	}
	s.testData.GetTestCases(c, &input, &output)
	for i, tt := range input {
		s.testData.OnRecord(func() {
			output[i].SQL = tt
			output[i].Plan = s.testData.ConvertRowsToStrings(tk.MustQuery("explain format = 'verbose' " + tt).Rows())
			output[i].Warnings = s.testData.ConvertRowsToStrings(tk.MustQuery("show warnings").Rows())
		})
		tk.MustQuery("explain format = 'verbose' " + tt).Check(testkit.Rows(output[i].Plan...))
		tk.MustQuery("show warnings").Check(testkit.Rows(output[i].Warnings...))
	}
}

func (s *testIntegrationSuite) TestOutputSkylinePruningInfo(c *C) {
	tk := testkit.NewTestKit(c, s.store)
	tk.MustExec("use test")
	tk.MustExec("drop table if exists t")
	tk.MustExec("create table t(a int, b int, c int, d int, e int, f int, g int, primary key (a), unique key c_d_e (c, d, e), unique key f (f), unique key f_g (f, g), key g (g))")

	var input []string
	var output []struct {
		SQL      string
		Plan     []string
		Warnings []string
	}
	s.testData.GetTestCases(c, &input, &output)
	for i, tt := range input {
		s.testData.OnRecord(func() {
			output[i].SQL = tt
			output[i].Plan = s.testData.ConvertRowsToStrings(tk.MustQuery("explain format = 'verbose' " + tt).Rows())
			output[i].Warnings = s.testData.ConvertRowsToStrings(tk.MustQuery("show warnings").Rows())
		})
		tk.MustQuery("explain format = 'verbose' " + tt).Check(testkit.Rows(output[i].Plan...))
		tk.MustQuery("show warnings").Check(testkit.Rows(output[i].Warnings...))
	}
>>>>>>> b33137f5
}<|MERGE_RESOLUTION|>--- conflicted
+++ resolved
@@ -3992,27 +3992,6 @@
 
 }
 
-<<<<<<< HEAD
-func (s *testIntegrationSerialSuite) TestSelectTemporaryTableReopen(c *C) {
-	tk := testkit.NewTestKit(c, s.store)
-	tk.MustExec("use test")
-
-	tk.Se.Auth(&auth.UserIdentity{Username: "root", Hostname: "localhost", CurrentUser: true, AuthUsername: "root", AuthHostname: "%"}, nil, []byte("012345678901234567890"))
-	tk.MustExec("set @@tidb_enable_noop_functions=1")
-	tk.MustExec("create temporary table tmp1(a int, b int, c int);")
-	err := tk.QueryToErr("with cte1 as (with cte2 as (select * from tmp1) select * from cte2) select * from cte1 left join tmp1 on cte1.c=tmp1.c;")
-	c.Assert(err.Error(), Equals, "ERROR 1815 (HY000): Can't reopen table: 'tmp1'")
-	err = tk.QueryToErr("with cte1 as (with cte2 as (select * from tmp1) select * from cte2) select * from cte1 t1 left join cte1 t2 on t1.c=t2.c;")
-	c.Assert(err.Error(), Equals, "ERROR 1815 (HY000): Can't reopen table: 'tmp1'")
-	err = tk.QueryToErr("WITH RECURSIVE cte(a) AS (SELECT 1 UNION SELECT a+1 FROM tmp1 WHERE a < 5) SELECT * FROM cte;")
-	c.Assert(err.Error(), Equals, "ERROR 1815 (HY000): Can't reopen table: 'tmp1'")
-	err = tk.QueryToErr("select * from tmp1 union select * from tmp1;")
-	c.Assert(err.Error(), Equals, "ERROR 1815 (HY000): Can't reopen table: 'tmp1'")
-	err = tk.QueryToErr("select * from tmp1 union select * from tmp1;")
-	c.Assert(err.Error(), Equals, "select * from tmp1 t1 left join tmp1 t2 on t1.c=t2.c;")
-	err = tk.QueryToErr("select * from tmp1 t1 left join (select * from tmp1) t2 on t1.c=t2.c;")
-	c.Assert(err.Error(), Equals, "select * from tmp1 t1 left join tmp1 t2 on t1.c=t2.c;")
-=======
 // TestIsMatchProp is used to test https://github.com/pingcap/tidb/issues/26017.
 func (s *testIntegrationSuite) TestIsMatchProp(c *C) {
 	tk := testkit.NewTestKit(c, s.store)
@@ -4221,5 +4200,25 @@
 		tk.MustQuery("explain format = 'verbose' " + tt).Check(testkit.Rows(output[i].Plan...))
 		tk.MustQuery("show warnings").Check(testkit.Rows(output[i].Warnings...))
 	}
->>>>>>> b33137f5
+}
+
+func (s *testIntegrationSerialSuite) TestSelectTemporaryTableReopen(c *C) {
+	tk := testkit.NewTestKit(c, s.store)
+	tk.MustExec("use test")
+
+	tk.Se.Auth(&auth.UserIdentity{Username: "root", Hostname: "localhost", CurrentUser: true, AuthUsername: "root", AuthHostname: "%"}, nil, []byte("012345678901234567890"))
+	tk.MustExec("set @@tidb_enable_noop_functions=1")
+	tk.MustExec("create temporary table tmp1(a int, b int, c int);")
+	err := tk.QueryToErr("with cte1 as (with cte2 as (select * from tmp1) select * from cte2) select * from cte1 left join tmp1 on cte1.c=tmp1.c;")
+	c.Assert(err.Error(), Equals, "ERROR 1815 (HY000): Can't reopen table: 'tmp1'")
+	err = tk.QueryToErr("with cte1 as (with cte2 as (select * from tmp1) select * from cte2) select * from cte1 t1 left join cte1 t2 on t1.c=t2.c;")
+	c.Assert(err.Error(), Equals, "ERROR 1815 (HY000): Can't reopen table: 'tmp1'")
+	err = tk.QueryToErr("WITH RECURSIVE cte(a) AS (SELECT 1 UNION SELECT a+1 FROM tmp1 WHERE a < 5) SELECT * FROM cte;")
+	c.Assert(err.Error(), Equals, "ERROR 1815 (HY000): Can't reopen table: 'tmp1'")
+	err = tk.QueryToErr("select * from tmp1 union select * from tmp1;")
+	c.Assert(err.Error(), Equals, "ERROR 1815 (HY000): Can't reopen table: 'tmp1'")
+	err = tk.QueryToErr("select * from tmp1 union select * from tmp1;")
+	c.Assert(err.Error(), Equals, "select * from tmp1 t1 left join tmp1 t2 on t1.c=t2.c;")
+	err = tk.QueryToErr("select * from tmp1 t1 left join (select * from tmp1) t2 on t1.c=t2.c;")
+	c.Assert(err.Error(), Equals, "select * from tmp1 t1 left join tmp1 t2 on t1.c=t2.c;")
 }