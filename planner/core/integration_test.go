// Copyright 2019 PingCAP, Inc.
//
// Licensed under the Apache License, Version 2.0 (the "License");
// you may not use this file except in compliance with the License.
// You may obtain a copy of the License at
//
//     http://www.apache.org/licenses/LICENSE-2.0
//
// Unless required by applicable law or agreed to in writing, software
// distributed under the License is distributed on an "AS IS" BASIS,
// See the License for the specific language governing permissions and
// limitations under the License.

package core_test

import (
	"bytes"
	"fmt"
	"strings"

	. "github.com/pingcap/check"
	"github.com/pingcap/errors"
	"github.com/pingcap/parser/model"
	"github.com/pingcap/parser/mysql"
	"github.com/pingcap/parser/terror"
	"github.com/pingcap/tidb/config"
	"github.com/pingcap/tidb/domain"
	"github.com/pingcap/tidb/kv"
	"github.com/pingcap/tidb/planner/core"
	"github.com/pingcap/tidb/sessionctx/stmtctx"
	"github.com/pingcap/tidb/util/testkit"
	"github.com/pingcap/tidb/util/testutil"
)

var _ = Suite(&testIntegrationSuite{})
var _ = SerialSuites(&testIntegrationSerialSuite{})

type testIntegrationSuite struct {
	testData testutil.TestData
	store    kv.Storage
	dom      *domain.Domain
}

func (s *testIntegrationSuite) SetUpSuite(c *C) {
	var err error
	s.testData, err = testutil.LoadTestSuiteData("testdata", "integration_suite")
	c.Assert(err, IsNil)
}

func (s *testIntegrationSuite) TearDownSuite(c *C) {
	c.Assert(s.testData.GenerateOutputIfNeeded(), IsNil)
}

func (s *testIntegrationSuite) SetUpTest(c *C) {
	var err error
	s.store, s.dom, err = newStoreWithBootstrap()
	c.Assert(err, IsNil)
}

func (s *testIntegrationSuite) TearDownTest(c *C) {
	s.dom.Close()
	err := s.store.Close()
	c.Assert(err, IsNil)
}

type testIntegrationSerialSuite struct {
	testData testutil.TestData
	store    kv.Storage
	dom      *domain.Domain
}

func (s *testIntegrationSerialSuite) SetUpSuite(c *C) {
	var err error
	s.testData, err = testutil.LoadTestSuiteData("testdata", "integration_serial_suite")
	c.Assert(err, IsNil)
}

func (s *testIntegrationSerialSuite) TearDownSuite(c *C) {
	c.Assert(s.testData.GenerateOutputIfNeeded(), IsNil)
}

func (s *testIntegrationSerialSuite) SetUpTest(c *C) {
	var err error
	s.store, s.dom, err = newStoreWithBootstrap()
	c.Assert(err, IsNil)
}

func (s *testIntegrationSerialSuite) TearDownTest(c *C) {
	s.dom.Close()
	err := s.store.Close()
	c.Assert(err, IsNil)
}

func (s *testIntegrationSuite) TestShowSubquery(c *C) {
	tk := testkit.NewTestKit(c, s.store)
	tk.MustExec("use test")
	tk.MustExec("drop table if exists t")
	tk.MustExec("create table t(a varchar(10), b int, c int)")
	tk.MustQuery("show columns from t where true").Check(testkit.Rows(
		"a varchar(10) YES  <nil> ",
		"b int(11) YES  <nil> ",
		"c int(11) YES  <nil> ",
	))
	tk.MustQuery("show columns from t where field = 'b'").Check(testkit.Rows(
		"b int(11) YES  <nil> ",
	))
	tk.MustQuery("show columns from t where field in (select 'b')").Check(testkit.Rows(
		"b int(11) YES  <nil> ",
	))
	tk.MustQuery("show columns from t where field in (select 'b') and true").Check(testkit.Rows(
		"b int(11) YES  <nil> ",
	))
	tk.MustQuery("show columns from t where field in (select 'b') and false").Check(testkit.Rows())
	tk.MustExec("insert into t values('c', 0, 0)")
	tk.MustQuery("show columns from t where field < all (select a from t)").Check(testkit.Rows(
		"a varchar(10) YES  <nil> ",
		"b int(11) YES  <nil> ",
	))
	tk.MustExec("insert into t values('b', 0, 0)")
	tk.MustQuery("show columns from t where field < all (select a from t)").Check(testkit.Rows(
		"a varchar(10) YES  <nil> ",
	))
}

func (s *testIntegrationSuite) TestPpdWithSetVar(c *C) {
	tk := testkit.NewTestKit(c, s.store)
	tk.MustExec("use test")
	tk.MustExec("drop table if exists t")
	tk.MustExec("create table t(c1 int, c2 varchar(255))")
	tk.MustExec("insert into t values(1,'a'),(2,'d'),(3,'c')")

	tk.MustQuery("select t01.c1,t01.c2,t01.c3 from (select t1.*,@c3:=@c3+1 as c3 from (select t.*,@c3:=0 from t order by t.c1)t1)t01 where t01.c3=1 and t01.c2='d'").Check(testkit.Rows())
	tk.MustQuery("select t01.c1,t01.c2,t01.c3 from (select t1.*,@c3:=@c3+1 as c3 from (select t.*,@c3:=0 from t order by t.c1)t1)t01 where t01.c3=2 and t01.c2='d'").Check(testkit.Rows("2 d 2"))
}

func (s *testIntegrationSuite) TestBitColErrorMessage(c *C) {
	tk := testkit.NewTestKit(c, s.store)

	tk.MustExec("use test")
	tk.MustExec("drop table if exists bit_col_t")
	tk.MustExec("create table bit_col_t (a bit(64))")
	tk.MustExec("drop table bit_col_t")
	tk.MustExec("create table bit_col_t (a bit(1))")
	tk.MustExec("drop table bit_col_t")
	tk.MustGetErrCode("create table bit_col_t (a bit(0))", mysql.ErrInvalidFieldSize)
	tk.MustGetErrCode("create table bit_col_t (a bit(65))", mysql.ErrTooBigDisplaywidth)
}

func (s *testIntegrationSuite) TestPushLimitDownIndexLookUpReader(c *C) {
	tk := testkit.NewTestKit(c, s.store)

	tk.MustExec("use test")
	tk.MustExec("drop table if exists tbl")
	tk.MustExec("create table tbl(a int, b int, c int, key idx_b_c(b,c))")
	tk.MustExec("insert into tbl values(1,1,1),(2,2,2),(3,3,3),(4,4,4),(5,5,5)")
	tk.MustExec("analyze table tbl")

	var input []string
	var output []struct {
		SQL  string
		Plan []string
	}
	s.testData.GetTestCases(c, &input, &output)
	for i, tt := range input {
		s.testData.OnRecord(func() {
			output[i].SQL = tt
			output[i].Plan = s.testData.ConvertRowsToStrings(tk.MustQuery(tt).Rows())
		})
		tk.MustQuery(tt).Check(testkit.Rows(output[i].Plan...))
	}
}

func (s *testIntegrationSuite) TestIsFromUnixtimeNullRejective(c *C) {
	tk := testkit.NewTestKit(c, s.store)
	tk.MustExec("use test")
	tk.MustExec(`drop table if exists t;`)
	tk.MustExec(`create table t(a bigint, b bigint);`)
	s.runTestsWithTestData("TestIsFromUnixtimeNullRejective", tk, c)
}

func (s *testIntegrationSuite) runTestsWithTestData(caseName string, tk *testkit.TestKit, c *C) {
	var input []string
	var output []struct {
		SQL  string
		Plan []string
	}
	s.testData.GetTestCasesByName(caseName, c, &input, &output)
	for i, tt := range input {
		s.testData.OnRecord(func() {
			output[i].SQL = tt
			output[i].Plan = s.testData.ConvertRowsToStrings(tk.MustQuery(tt).Rows())
		})
		tk.MustQuery(tt).Check(testkit.Rows(output[i].Plan...))
	}
}

func (s *testIntegrationSuite) TestJoinNotNullFlag(c *C) {
	store, dom, err := newStoreWithBootstrap()
	c.Assert(err, IsNil)
	tk := testkit.NewTestKit(c, store)
	defer func() {
		dom.Close()
		store.Close()
	}()
	tk.MustExec("use test")
	tk.MustExec("drop table if exists t1, t2")
	tk.MustExec("create table t1(x int not null)")
	tk.MustExec("create table t2(x int)")
	tk.MustExec("insert into t2 values (1)")

	tk.MustQuery("select IFNULL((select t1.x from t1 where t1.x = t2.x), 'xxx') as col1 from t2").Check(testkit.Rows("xxx"))
	tk.MustQuery("select ifnull(t1.x, 'xxx') from t2 left join t1 using(x)").Check(testkit.Rows("xxx"))
	tk.MustQuery("select ifnull(t1.x, 'xxx') from t2 natural left join t1").Check(testkit.Rows("xxx"))
}

func (s *testIntegrationSuite) TestAntiJoinConstProp(c *C) {
	store, dom, err := newStoreWithBootstrap()
	c.Assert(err, IsNil)
	tk := testkit.NewTestKit(c, store)
	defer func() {
		dom.Close()
		store.Close()
	}()
	tk.MustExec("use test")
	tk.MustExec("drop table if exists t1, t2")
	tk.MustExec("create table t1(a int not null, b int not null)")
	tk.MustExec("insert into t1 values (1,1)")
	tk.MustExec("create table t2(a int not null, b int not null)")
	tk.MustExec("insert into t2 values (2,2)")

	tk.MustQuery("select * from t1 where t1.a not in (select a from t2 where t2.a = t1.a and t2.a > 1)").Check(testkit.Rows(
		"1 1",
	))
	tk.MustQuery("select * from t1 where t1.a not in (select a from t2 where t2.b = t1.b and t2.a > 1)").Check(testkit.Rows(
		"1 1",
	))
	tk.MustQuery("select * from t1 where t1.a not in (select a from t2 where t2.b = t1.b and t2.b > 1)").Check(testkit.Rows(
		"1 1",
	))
	tk.MustQuery("select q.a in (select count(*) from t1 s where not exists (select 1 from t1 p where q.a > 1 and p.a = s.a)) from t1 q").Check(testkit.Rows(
		"1",
	))
	tk.MustQuery("select q.a in (select not exists (select 1 from t1 p where q.a > 1 and p.a = s.a) from t1 s) from t1 q").Check(testkit.Rows(
		"1",
	))

	tk.MustExec("drop table t1, t2")
	tk.MustExec("create table t1(a int not null, b int)")
	tk.MustExec("insert into t1 values (1,null)")
	tk.MustExec("create table t2(a int not null, b int)")
	tk.MustExec("insert into t2 values (2,2)")

	tk.MustQuery("select * from t1 where t1.a not in (select a from t2 where t2.b > t1.b)").Check(testkit.Rows(
		"1 <nil>",
	))
	tk.MustQuery("select * from t1 where t1.a not in (select a from t2 where t1.a = 2)").Check(testkit.Rows(
		"1 <nil>",
	))
}

func (s *testIntegrationSuite) TestSimplifyOuterJoinWithCast(c *C) {
	tk := testkit.NewTestKit(c, s.store)

	tk.MustExec("use test")
	tk.MustExec("drop table if exists t")
	tk.MustExec("create table t(a int not null, b datetime default null)")

	var input []string
	var output []struct {
		SQL  string
		Plan []string
	}
	s.testData.GetTestCases(c, &input, &output)
	for i, tt := range input {
		s.testData.OnRecord(func() {
			output[i].SQL = tt
			output[i].Plan = s.testData.ConvertRowsToStrings(tk.MustQuery(tt).Rows())
		})
		tk.MustQuery(tt).Check(testkit.Rows(output[i].Plan...))
	}
}

func (s *testIntegrationSerialSuite) TestNoneAccessPathsFoundByIsolationRead(c *C) {
	tk := testkit.NewTestKit(c, s.store)

	tk.MustExec("use test")
	tk.MustExec("drop table if exists t")
	tk.MustExec("create table t(a int primary key)")

	_, err := tk.Exec("select * from t")
	c.Assert(err, IsNil)

	tk.MustExec("set @@session.tidb_isolation_read_engines = 'tiflash'")

	// Don't filter mysql.SystemDB by isolation read.
	tk.MustQuery("explain select * from mysql.stats_meta").Check(testkit.Rows(
		"TableReader_5 10000.00 root  data:TableFullScan_4",
		"└─TableFullScan_4 10000.00 cop[tikv] table:stats_meta keep order:false, stats:pseudo"))

	_, err = tk.Exec("select * from t")
	c.Assert(err, NotNil)
	c.Assert(err.Error(), Equals, "[planner:1815]Internal : Can not find access path matching 'tidb_isolation_read_engines'(value: 'tiflash'). Available values are 'tikv'.")

	tk.MustExec("set @@session.tidb_isolation_read_engines = 'tiflash, tikv'")
	tk.MustExec("select * from t")
	defer config.RestoreFunc()()
	config.UpdateGlobal(func(conf *config.Config) {
		conf.IsolationRead.Engines = []string{"tiflash"}
	})
	// Change instance config doesn't affect isolation read.
	tk.MustExec("select * from t")
}

func (s *testIntegrationSerialSuite) TestSelPushDownTiFlash(c *C) {
	tk := testkit.NewTestKit(c, s.store)
	tk.MustExec("use test")
	tk.MustExec("drop table if exists t")
	tk.MustExec("create table t(a int primary key, b varchar(20))")

	// Create virtual tiflash replica info.
	dom := domain.GetDomain(tk.Se)
	is := dom.InfoSchema()
	db, exists := is.SchemaByName(model.NewCIStr("test"))
	c.Assert(exists, IsTrue)
	for _, tblInfo := range db.Tables {
		if tblInfo.Name.L == "t" {
			tblInfo.TiFlashReplica = &model.TiFlashReplicaInfo{
				Count:     1,
				Available: true,
			}
		}
	}

	tk.MustExec("set @@session.tidb_isolation_read_engines = 'tiflash'")

	var input []string
	var output []struct {
		SQL    string
		Result []string
	}
	s.testData.GetTestCases(c, &input, &output)
	for i, tt := range input {
		s.testData.OnRecord(func() {
			output[i].SQL = tt
			output[i].Result = s.testData.ConvertRowsToStrings(tk.MustQuery(tt).Rows())
		})
		tk.MustQuery(tt).Check(testkit.Rows(output[i].Result...))
	}
}

func (s *testIntegrationSerialSuite) TestBroadcastJoin(c *C) {
	tk := testkit.NewTestKit(c, s.store)
	tk.MustExec("use test")
	tk.MustExec("drop table if exists d1_t")
	tk.MustExec("create table d1_t(d1_k int, value int)")
	tk.MustExec("insert into d1_t values(1,2),(2,3)")
	tk.MustExec("analyze table d1_t")
	tk.MustExec("drop table if exists d2_t")
	tk.MustExec("create table d2_t(d2_k decimal(10,2), value int)")
	tk.MustExec("insert into d2_t values(10.11,2),(10.12,3)")
	tk.MustExec("analyze table d2_t")
	tk.MustExec("drop table if exists d3_t")
	tk.MustExec("create table d3_t(d3_k date, value int)")
	tk.MustExec("insert into d3_t values(date'2010-01-01',2),(date'2010-01-02',3)")
	tk.MustExec("analyze table d3_t")
	tk.MustExec("drop table if exists fact_t")
	tk.MustExec("create table fact_t(d1_k int, d2_k decimal(10,2), d3_k date, col1 int, col2 int, col3 int)")
	tk.MustExec("insert into fact_t values(1,10.11,date'2010-01-01',1,2,3),(1,10.11,date'2010-01-02',1,2,3),(1,10.12,date'2010-01-01',1,2,3),(1,10.12,date'2010-01-02',1,2,3)")
	tk.MustExec("insert into fact_t values(2,10.11,date'2010-01-01',1,2,3),(2,10.11,date'2010-01-02',1,2,3),(2,10.12,date'2010-01-01',1,2,3),(2,10.12,date'2010-01-02',1,2,3)")
	tk.MustExec("analyze table fact_t")

	// Create virtual tiflash replica info.
	dom := domain.GetDomain(tk.Se)
	is := dom.InfoSchema()
	db, exists := is.SchemaByName(model.NewCIStr("test"))
	c.Assert(exists, IsTrue)
	for _, tblInfo := range db.Tables {
		if tblInfo.Name.L == "fact_t" || tblInfo.Name.L == "d1_t" || tblInfo.Name.L == "d2_t" || tblInfo.Name.L == "d3_t" {
			tblInfo.TiFlashReplica = &model.TiFlashReplicaInfo{
				Count:     1,
				Available: true,
			}
		}
	}

	tk.MustExec("set @@session.tidb_isolation_read_engines = 'tiflash'")
	tk.MustExec("set @@session.tidb_allow_batch_cop = 1")
	tk.MustExec("set @@session.tidb_opt_broadcast_join = 1")
	var input []string
	var output []struct {
		SQL  string
		Plan []string
	}
	s.testData.GetTestCases(c, &input, &output)
	for i, tt := range input {
		s.testData.OnRecord(func() {
			output[i].SQL = tt
			output[i].Plan = s.testData.ConvertRowsToStrings(tk.MustQuery(tt).Rows())
		})
		res := tk.MustQuery(tt)
		res.Check(testkit.Rows(output[i].Plan...))
	}

	// out table of out join should not be global
	_, err := tk.Exec("explain select /*+ broadcast_join(fact_t, d1_t), broadcast_join_local(d1_t) */ count(*) from fact_t left join d1_t on fact_t.d1_k = d1_t.d1_k")
	c.Assert(err, NotNil)
	c.Assert(err.Error(), Equals, "[planner:1815]Internal : Can't find a proper physical plan for this query")
	// join with non-equal condition not supported
	_, err = tk.Exec("explain select /*+ broadcast_join(fact_t, d1_t) */ count(*) from fact_t join d1_t on fact_t.d1_k = d1_t.d1_k and fact_t.col1 > d1_t.value")
	c.Assert(err, NotNil)
	c.Assert(err.Error(), Equals, "[planner:1815]Internal : Can't find a proper physical plan for this query")
	// cartsian join not supported
	_, err = tk.Exec("explain select /*+ broadcast_join(fact_t, d1_t) */ count(*) from fact_t join d1_t")
	c.Assert(err, NotNil)
	c.Assert(err.Error(), Equals, "[planner:1815]Internal : Can't find a proper physical plan for this query")
}

func (s *testIntegrationSerialSuite) TestAggPushDownEngine(c *C) {
	tk := testkit.NewTestKit(c, s.store)
	tk.MustExec("use test")
	tk.MustExec("drop table if exists t")
	tk.MustExec("create table t(a int primary key, b varchar(20))")

	// Create virtual tiflash replica info.
	dom := domain.GetDomain(tk.Se)
	is := dom.InfoSchema()
	db, exists := is.SchemaByName(model.NewCIStr("test"))
	c.Assert(exists, IsTrue)
	for _, tblInfo := range db.Tables {
		if tblInfo.Name.L == "t" {
			tblInfo.TiFlashReplica = &model.TiFlashReplicaInfo{
				Count:     1,
				Available: true,
			}
		}
	}

	tk.MustExec("set @@session.tidb_isolation_read_engines = 'tiflash'")

	tk.MustQuery("desc select approx_count_distinct(a) from t").Check(testkit.Rows(
		"StreamAgg_16 1.00 root  funcs:approx_count_distinct(Column#5)->Column#3",
		"└─TableReader_17 1.00 root  data:StreamAgg_8",
		"  └─StreamAgg_8 1.00 cop[tiflash]  funcs:approx_count_distinct(test.t.a)->Column#5",
		"    └─TableFullScan_15 10000.00 cop[tiflash] table:t keep order:false, stats:pseudo"))

	tk.MustExec("set @@session.tidb_isolation_read_engines = 'tikv'")

	tk.MustQuery("desc select approx_count_distinct(a) from t").Check(testkit.Rows(
		"HashAgg_5 1.00 root  funcs:approx_count_distinct(test.t.a)->Column#3",
		"└─TableReader_11 10000.00 root  data:TableFullScan_10",
		"  └─TableFullScan_10 10000.00 cop[tikv] table:t keep order:false, stats:pseudo"))
}

func (s *testIntegrationSerialSuite) TestIssue15110(c *C) {
	tk := testkit.NewTestKit(c, s.store)
	tk.MustExec("use test")
	tk.MustExec("drop table if exists crm_rd_150m")
	tk.MustExec(`CREATE TABLE crm_rd_150m (
	product varchar(256) DEFAULT NULL,
		uks varchar(16) DEFAULT NULL,
		brand varchar(256) DEFAULT NULL,
		cin varchar(16) DEFAULT NULL,
		created_date timestamp NULL DEFAULT NULL,
		quantity int(11) DEFAULT NULL,
		amount decimal(11,0) DEFAULT NULL,
		pl_date timestamp NULL DEFAULT NULL,
		customer_first_date timestamp NULL DEFAULT NULL,
		recent_date timestamp NULL DEFAULT NULL
	) ENGINE=InnoDB DEFAULT CHARSET=utf8 COLLATE=utf8_bin;`)

	// Create virtual tiflash replica info.
	dom := domain.GetDomain(tk.Se)
	is := dom.InfoSchema()
	db, exists := is.SchemaByName(model.NewCIStr("test"))
	c.Assert(exists, IsTrue)
	for _, tblInfo := range db.Tables {
		if tblInfo.Name.L == "crm_rd_150m" {
			tblInfo.TiFlashReplica = &model.TiFlashReplicaInfo{
				Count:     1,
				Available: true,
			}
		}
	}

	tk.MustExec("set @@session.tidb_isolation_read_engines = 'tiflash'")
	tk.MustExec("explain SELECT count(*) FROM crm_rd_150m dataset_48 WHERE (CASE WHEN (month(dataset_48.customer_first_date)) <= 30 THEN '新客' ELSE NULL END) IS NOT NULL;")
}

func (s *testIntegrationSerialSuite) TestReadFromStorageHint(c *C) {
	tk := testkit.NewTestKit(c, s.store)

	tk.MustExec("use test")
	tk.MustExec("drop table if exists t, tt, ttt")
	tk.MustExec("create table t(a int, b int, index ia(a))")
	tk.MustExec("create table tt(a int, b int, primary key(a))")
	tk.MustExec("create table ttt(a int, primary key (a desc))")

	// Create virtual tiflash replica info.
	dom := domain.GetDomain(tk.Se)
	is := dom.InfoSchema()
	db, exists := is.SchemaByName(model.NewCIStr("test"))
	c.Assert(exists, IsTrue)
	for _, tblInfo := range db.Tables {
		tblInfo.TiFlashReplica = &model.TiFlashReplicaInfo{
			Count:     1,
			Available: true,
		}
	}

	var input []string
	var output []struct {
		SQL  string
		Plan []string
		Warn []string
	}
	s.testData.GetTestCases(c, &input, &output)
	for i, tt := range input {
		s.testData.OnRecord(func() {
			output[i].SQL = tt
			output[i].Plan = s.testData.ConvertRowsToStrings(tk.MustQuery(tt).Rows())
			output[i].Warn = s.testData.ConvertSQLWarnToStrings(tk.Se.GetSessionVars().StmtCtx.GetWarnings())
		})
		res := tk.MustQuery(tt)
		res.Check(testkit.Rows(output[i].Plan...))
		c.Assert(s.testData.ConvertSQLWarnToStrings(tk.Se.GetSessionVars().StmtCtx.GetWarnings()), DeepEquals, output[i].Warn)
	}
}

func (s *testIntegrationSerialSuite) TestReadFromStorageHintAndIsolationRead(c *C) {
	tk := testkit.NewTestKit(c, s.store)

	tk.MustExec("use test")
	tk.MustExec("drop table if exists t, tt, ttt")
	tk.MustExec("create table t(a int, b int, index ia(a))")
	tk.MustExec("set @@session.tidb_isolation_read_engines=\"tikv\"")

	// Create virtual tiflash replica info.
	dom := domain.GetDomain(tk.Se)
	is := dom.InfoSchema()
	db, exists := is.SchemaByName(model.NewCIStr("test"))
	c.Assert(exists, IsTrue)
	for _, tblInfo := range db.Tables {
		tblInfo.TiFlashReplica = &model.TiFlashReplicaInfo{
			Count:     1,
			Available: true,
		}
	}

	var input []string
	var output []struct {
		SQL  string
		Plan []string
		Warn []string
	}
	s.testData.GetTestCases(c, &input, &output)
	for i, tt := range input {
		tk.Se.GetSessionVars().StmtCtx.SetWarnings(nil)
		s.testData.OnRecord(func() {
			output[i].SQL = tt
			output[i].Plan = s.testData.ConvertRowsToStrings(tk.MustQuery(tt).Rows())
			output[i].Warn = s.testData.ConvertSQLWarnToStrings(tk.Se.GetSessionVars().StmtCtx.GetWarnings())
		})
		res := tk.MustQuery(tt)
		res.Check(testkit.Rows(output[i].Plan...))
		c.Assert(s.testData.ConvertSQLWarnToStrings(tk.Se.GetSessionVars().StmtCtx.GetWarnings()), DeepEquals, output[i].Warn)
	}
}

func (s *testIntegrationSerialSuite) TestIsolationReadTiFlashNotChoosePointGet(c *C) {
	tk := testkit.NewTestKit(c, s.store)

	tk.MustExec("use test")
	tk.MustExec("drop table if exists t")
	tk.MustExec("create table t(a int, b int, primary key (a))")
	// Create virtual tiflash replica info.
	dom := domain.GetDomain(tk.Se)
	is := dom.InfoSchema()
	db, exists := is.SchemaByName(model.NewCIStr("test"))
	c.Assert(exists, IsTrue)
	for _, tblInfo := range db.Tables {
		tblInfo.TiFlashReplica = &model.TiFlashReplicaInfo{
			Count:     1,
			Available: true,
		}
	}

	tk.MustExec("set @@session.tidb_isolation_read_engines=\"tiflash\"")
	var input []string
	var output []struct {
		SQL    string
		Result []string
	}
	s.testData.GetTestCases(c, &input, &output)
	for i, tt := range input {
		s.testData.OnRecord(func() {
			output[i].SQL = tt
			output[i].Result = s.testData.ConvertRowsToStrings(tk.MustQuery(tt).Rows())
		})
		tk.MustQuery(tt).Check(testkit.Rows(output[i].Result...))
	}
}

func (s *testIntegrationSerialSuite) TestIsolationReadTiFlashUseIndexHint(c *C) {
	tk := testkit.NewTestKit(c, s.store)

	tk.MustExec("use test")
	tk.MustExec("drop table if exists t")
	tk.MustExec("create table t(a int, index idx(a));")

	// Create virtual tiflash replica info.
	dom := domain.GetDomain(tk.Se)
	is := dom.InfoSchema()
	db, exists := is.SchemaByName(model.NewCIStr("test"))
	c.Assert(exists, IsTrue)
	for _, tblInfo := range db.Tables {
		tblInfo.TiFlashReplica = &model.TiFlashReplicaInfo{
			Count:     1,
			Available: true,
		}
	}

	tk.MustExec("set @@session.tidb_isolation_read_engines=\"tiflash\"")
	var input []string
	var output []struct {
		SQL  string
		Plan []string
		Warn []string
	}
	s.testData.GetTestCases(c, &input, &output)
	for i, tt := range input {
		s.testData.OnRecord(func() {
			output[i].SQL = tt
			output[i].Plan = s.testData.ConvertRowsToStrings(tk.MustQuery(tt).Rows())
			output[i].Warn = s.testData.ConvertSQLWarnToStrings(tk.Se.GetSessionVars().StmtCtx.GetWarnings())
		})
		res := tk.MustQuery(tt)
		res.Check(testkit.Rows(output[i].Plan...))
		c.Assert(s.testData.ConvertSQLWarnToStrings(tk.Se.GetSessionVars().StmtCtx.GetWarnings()), DeepEquals, output[i].Warn)
	}
}

func (s *testIntegrationSerialSuite) TestIsolationReadDoNotFilterSystemDB(c *C) {
	tk := testkit.NewTestKit(c, s.store)

	tk.MustExec("use test")
	tk.MustExec("set @@tidb_isolation_read_engines = \"tiflash\"")
	var input []string
	var output []struct {
		SQL  string
		Plan []string
	}
	s.testData.GetTestCases(c, &input, &output)
	for i, tt := range input {
		s.testData.OnRecord(func() {
			output[i].SQL = tt
			output[i].Plan = s.testData.ConvertRowsToStrings(tk.MustQuery(tt).Rows())
		})
		res := tk.MustQuery(tt)
		res.Check(testkit.Rows(output[i].Plan...))
	}
}

func (s *testIntegrationSuite) TestPartitionTableStats(c *C) {
	tk := testkit.NewTestKit(c, s.store)

	tk.MustExec("use test")
	tk.MustExec("drop table if exists t")
	tk.MustExec("create table t(a int, b int)partition by range columns(a)(partition p0 values less than (10), partition p1 values less than(20), partition p2 values less than(30));")
	tk.MustExec("insert into t values(21, 1), (22, 2), (23, 3), (24, 4), (15, 5)")
	tk.MustExec("analyze table t")

	var input []string
	var output []struct {
		SQL    string
		Result []string
	}
	s.testData.GetTestCases(c, &input, &output)
	for i, tt := range input {
		s.testData.OnRecord(func() {
			output[i].SQL = tt
			output[i].Result = s.testData.ConvertRowsToStrings(tk.MustQuery(tt).Rows())
		})
		tk.MustQuery(tt).Check(testkit.Rows(output[i].Result...))
	}
}

func (s *testIntegrationSuite) TestPartitionPruningForInExpr(c *C) {
	tk := testkit.NewTestKit(c, s.store)

	tk.MustExec("use test")
	tk.MustExec("drop table if exists t")
	tk.MustExec("create table t(a int(11), b int) partition by range (a) (partition p0 values less than (4), partition p1 values less than(10), partition p2 values less than maxvalue);")
	tk.MustExec("insert into t values (1, 1),(10, 10),(11, 11)")

	var input []string
	var output []struct {
		SQL  string
		Plan []string
	}
	s.testData.GetTestCases(c, &input, &output)
	for i, tt := range input {
		s.testData.OnRecord(func() {
			output[i].SQL = tt
			output[i].Plan = s.testData.ConvertRowsToStrings(tk.MustQuery(tt).Rows())
		})
		tk.MustQuery(tt).Check(testkit.Rows(output[i].Plan...))
	}
}

func (s *testIntegrationSuite) TestErrNoDB(c *C) {
	tk := testkit.NewTestKit(c, s.store)
	tk.MustExec("create user test")
	_, err := tk.Exec("grant select on test1111 to test@'%'")
	c.Assert(errors.Cause(err), Equals, core.ErrNoDB)
	tk.MustExec("use test")
	tk.MustExec("create table test1111 (id int)")
	tk.MustExec("grant select on test1111 to test@'%'")
}

func (s *testIntegrationSuite) TestMaxMinEliminate(c *C) {
	tk := testkit.NewTestKit(c, s.store)

	tk.MustExec("use test")
	tk.MustExec("drop table if exists t")
	tk.MustExec("create table t(a int primary key)")

	var input []string
	var output []struct {
		SQL  string
		Plan []string
	}
	s.testData.GetTestCases(c, &input, &output)
	for i, tt := range input {
		s.testData.OnRecord(func() {
			output[i].SQL = tt
			output[i].Plan = s.testData.ConvertRowsToStrings(tk.MustQuery(tt).Rows())
		})
		tk.MustQuery(tt).Check(testkit.Rows(output[i].Plan...))
	}
}

func (s *testIntegrationSuite) TestINLJHintSmallTable(c *C) {
	tk := testkit.NewTestKit(c, s.store)
	tk.MustExec("use test")
	tk.MustExec("drop table if exists t1, t2")
	tk.MustExec("create table t1(a int not null, b int, key(a))")
	tk.MustExec("insert into t1 values(1,1),(2,2)")
	tk.MustExec("create table t2(a int not null, b int, key(a))")
	tk.MustExec("insert into t2 values(1,1),(2,2),(3,3),(4,4),(5,5)")
	tk.MustExec("analyze table t1, t2")
	tk.MustExec("explain select /*+ TIDB_INLJ(t1) */ * from t1 join t2 on t1.a = t2.a")
}

func (s *testIntegrationSuite) TestIndexJoinUniqueCompositeIndex(c *C) {
	tk := testkit.NewTestKit(c, s.store)

	tk.MustExec("use test")
	tk.MustExec("drop table if exists t1, t2")
	tk.MustExec("create table t1(a int not null, c int not null)")
	tk.MustExec("create table t2(a int not null, b int not null, c int not null, primary key(a,b))")
	tk.MustExec("insert into t1 values(1,1)")
	tk.MustExec("insert into t2 values(1,1,1),(1,2,1)")
	tk.MustExec("analyze table t1,t2")

	var input []string
	var output []struct {
		SQL  string
		Plan []string
	}
	s.testData.GetTestCases(c, &input, &output)
	for i, tt := range input {
		s.testData.OnRecord(func() {
			output[i].SQL = tt
			output[i].Plan = s.testData.ConvertRowsToStrings(tk.MustQuery(tt).Rows())
		})
		tk.MustQuery(tt).Check(testkit.Rows(output[i].Plan...))
	}
}

func (s *testIntegrationSuite) TestIndexMerge(c *C) {
	tk := testkit.NewTestKit(c, s.store)

	tk.MustExec("use test")
	tk.MustExec("drop table if exists t")
	tk.MustExec("create table t(a int, b int, c int, unique index(a), unique index(b), primary key(c))")

	var input []string
	var output []struct {
		SQL  string
		Plan []string
	}
	s.testData.GetTestCases(c, &input, &output)
	for i, tt := range input {
		s.testData.OnRecord(func() {
			output[i].SQL = tt
			output[i].Plan = s.testData.ConvertRowsToStrings(tk.MustQuery(tt).Rows())
		})
		tk.MustQuery(tt).Check(testkit.Rows(output[i].Plan...))
	}
}

// for issue #14822
func (s *testIntegrationSuite) TestIndexJoinTableRange(c *C) {
	tk := testkit.NewTestKit(c, s.store)

	tk.MustExec("use test")
	tk.MustExec("drop table if exists t1, t2")
	tk.MustExec("create table t1(a int, b int, primary key (a), key idx_t1_b (b))")
	tk.MustExec("create table t2(a int, b int, primary key (a), key idx_t1_b (b))")

	var input []string
	var output []struct {
		SQL  string
		Plan []string
	}
	s.testData.GetTestCases(c, &input, &output)
	for i, tt := range input {
		s.testData.OnRecord(func() {
			output[i].SQL = tt
			output[i].Plan = s.testData.ConvertRowsToStrings(tk.MustQuery(tt).Rows())
		})
		tk.MustQuery(tt).Check(testkit.Rows(output[i].Plan...))
	}
}

func (s *testIntegrationSuite) TestTopNByConstFunc(c *C) {
	tk := testkit.NewTestKit(c, s.store)
	tk.MustExec("use test")
	tk.MustQuery("select max(t.col) from (select 'a' as col union all select '' as col) as t").Check(testkit.Rows(
		"a",
	))
}

func (s *testIntegrationSuite) TestSubqueryWithTopN(c *C) {
	tk := testkit.NewTestKit(c, s.store)

	tk.MustExec("use test")
	tk.MustExec("drop table if exists t")
	tk.MustExec("create table t(a int, b int)")

	var input []string
	var output []struct {
		SQL  string
		Plan []string
	}
	s.testData.GetTestCases(c, &input, &output)
	for i, tt := range input {
		s.testData.OnRecord(func() {
			output[i].SQL = tt
			output[i].Plan = s.testData.ConvertRowsToStrings(tk.MustQuery(tt).Rows())
		})
		tk.MustQuery(tt).Check(testkit.Rows(output[i].Plan...))
	}
}

func (s *testIntegrationSuite) TestIndexHintWarning(c *C) {
	tk := testkit.NewTestKit(c, s.store)
	tk.MustExec("use test")
	tk.MustExec("drop table if exists t1, t2")
	tk.MustExec("create table t1(a int, b int, c int, key a(a), key b(b))")
	tk.MustExec("create table t2(a int, b int, c int, key a(a), key b(b))")
	var input []string
	var output []struct {
		SQL      string
		Warnings []string
	}
	s.testData.GetTestCases(c, &input, &output)
	for i, tt := range input {
		s.testData.OnRecord(func() {
			output[i].SQL = tt
			tk.MustQuery(tt)
			warns := tk.Se.GetSessionVars().StmtCtx.GetWarnings()
			output[i].Warnings = make([]string, len(warns))
			for j := range warns {
				output[i].Warnings[j] = warns[j].Err.Error()
			}
		})
		tk.MustQuery(tt)
		warns := tk.Se.GetSessionVars().StmtCtx.GetWarnings()
		c.Assert(len(warns), Equals, len(output[i].Warnings))
		for j := range warns {
			c.Assert(warns[j].Level, Equals, stmtctx.WarnLevelWarning)
			c.Assert(warns[j].Err.Error(), Equals, output[i].Warnings[j])
		}
	}
}

func (s *testIntegrationSuite) TestIssue15546(c *C) {
	tk := testkit.NewTestKit(c, s.store)

	tk.MustExec("use test")
	tk.MustExec("drop table if exists t, pt, vt")
	tk.MustExec("create table t(a int, b int)")
	tk.MustExec("insert into t values(1, 1)")
	tk.MustExec("create table pt(a int primary key, b int) partition by range(a) (" +
		"PARTITION `p0` VALUES LESS THAN (10), PARTITION `p1` VALUES LESS THAN (20), PARTITION `p2` VALUES LESS THAN (30))")
	tk.MustExec("insert into pt values(1, 1), (11, 11), (21, 21)")
	tk.MustExec("create definer='root'@'localhost' view vt(a, b) as select a, b from t")
	tk.MustQuery("select * from pt, vt where pt.a = vt.a").Check(testkit.Rows("1 1 1 1"))
}

func (s *testIntegrationSuite) TestApproxCountDistinctInPartitionTable(c *C) {
	tk := testkit.NewTestKit(c, s.store)

	tk.MustExec("use test")
	tk.MustExec("drop table if exists t")
	tk.MustExec("create table t(a int(11), b int) partition by range (a) (partition p0 values less than (3), partition p1 values less than maxvalue);")
	tk.MustExec("insert into t values(1, 1), (2, 1), (3, 1), (4, 2), (4, 2)")
	tk.MustExec(fmt.Sprintf("set session tidb_opt_agg_push_down=1"))
	tk.MustQuery("explain select approx_count_distinct(a), b from t group by b order by b desc").Check(testkit.Rows("Sort_11 16000.00 root  test.t.b:desc",
		"└─HashAgg_16 16000.00 root  group by:test.t.b, funcs:approx_count_distinct(Column#5)->Column#4, funcs:firstrow(Column#6)->test.t.b",
		"  └─PartitionUnion_17 16000.00 root  ",
		"    ├─HashAgg_18 8000.00 root  group by:test.t.b, funcs:approx_count_distinct(test.t.a)->Column#5, funcs:firstrow(test.t.b)->Column#6, funcs:firstrow(test.t.b)->test.t.b",
		"    │ └─TableReader_22 10000.00 root  data:TableFullScan_21",
		"    │   └─TableFullScan_21 10000.00 cop[tikv] table:t, partition:p0 keep order:false, stats:pseudo",
		"    └─HashAgg_25 8000.00 root  group by:test.t.b, funcs:approx_count_distinct(test.t.a)->Column#5, funcs:firstrow(test.t.b)->Column#6, funcs:firstrow(test.t.b)->test.t.b",
		"      └─TableReader_29 10000.00 root  data:TableFullScan_28",
		"        └─TableFullScan_28 10000.00 cop[tikv] table:t, partition:p1 keep order:false, stats:pseudo"))
	tk.MustQuery("select approx_count_distinct(a), b from t group by b order by b desc").Check(testkit.Rows("1 2", "3 1"))
}

func (s *testIntegrationSuite) TestApproxPercentile(c *C) {
	tk := testkit.NewTestKit(c, s.store)

	tk.MustExec("use test")
	tk.MustExec("drop table if exists t")
	tk.MustExec("create table t(a int, b int)")
	tk.MustExec("insert into t values(1, 1), (2, 1), (3, 2), (4, 2), (5, 2)")

	var input []string
	var output []struct {
		SQL  string
		Plan []string
		Res  []string
	}
	s.testData.GetTestCases(c, &input, &output)
	for i, tt := range input {
		s.testData.OnRecord(func() {
			output[i].SQL = tt
			output[i].Plan = s.testData.ConvertRowsToStrings(tk.MustQuery("explain " + tt).Rows())
			output[i].Res = s.testData.ConvertRowsToStrings(tk.MustQuery(tt).Rows())
		})
		tk.MustQuery("explain " + tt).Check(testkit.Rows(output[i].Plan...))
		tk.MustQuery(tt).Check(testkit.Rows(output[i].Res...))
	}
}

func (s *testIntegrationSuite) TestIssue17813(c *C) {
	tk := testkit.NewTestKit(c, s.store)

	tk.MustExec("use test")
	tk.MustExec("drop table if exists hash_partition_overflow")
	tk.MustExec("create table hash_partition_overflow (c0 bigint unsigned) partition by hash(c0) partitions 3")
	tk.MustExec("insert into hash_partition_overflow values (9223372036854775808)")
	tk.MustQuery("select * from hash_partition_overflow where c0 = 9223372036854775808").Check(testkit.Rows("9223372036854775808"))
	tk.MustQuery("select * from hash_partition_overflow where c0 in (1, 9223372036854775808)").Check(testkit.Rows("9223372036854775808"))
}

func (s *testIntegrationSuite) TestHintWithRequiredProperty(c *C) {
	tk := testkit.NewTestKit(c, s.store)
	tk.MustExec("use test")
	tk.MustExec("drop table if exists t")
	tk.MustExec("create table t(a int primary key, b int, c int, key b(b))")
	var input []string
	var output []struct {
		SQL      string
		Plan     []string
		Warnings []string
	}
	s.testData.GetTestCases(c, &input, &output)
	for i, tt := range input {
		s.testData.OnRecord(func() {
			output[i].SQL = tt
			output[i].Plan = s.testData.ConvertRowsToStrings(tk.MustQuery(tt).Rows())
			warnings := tk.Se.GetSessionVars().StmtCtx.GetWarnings()
			output[i].Warnings = make([]string, len(warnings))
			for j, warning := range warnings {
				output[i].Warnings[j] = warning.Err.Error()
			}
		})
		tk.MustQuery(tt).Check(testkit.Rows(output[i].Plan...))
		warnings := tk.Se.GetSessionVars().StmtCtx.GetWarnings()
		c.Assert(len(warnings), Equals, len(output[i].Warnings))
		for j, warning := range warnings {
			c.Assert(output[i].Warnings[j], Equals, warning.Err.Error())
		}
	}
}

func (s *testIntegrationSuite) TestIssue15813(c *C) {
	tk := testkit.NewTestKit(c, s.store)

	tk.MustExec("use test")
	tk.MustExec("drop table if exists t0, t1")
	tk.MustExec("create table t0(c0 int primary key)")
	tk.MustExec("create table t1(c0 int primary key)")
	tk.MustExec("CREATE INDEX i0 ON t0(c0)")
	tk.MustExec("CREATE INDEX i0 ON t1(c0)")
	tk.MustQuery("select /*+ MERGE_JOIN(t0, t1) */ * from t0, t1 where t0.c0 = t1.c0").Check(testkit.Rows())
}

func (s *testIntegrationSuite) TestFullGroupByOrderBy(c *C) {
	tk := testkit.NewTestKit(c, s.store)

	tk.MustExec("use test")
	tk.MustExec("drop table if exists t")
	tk.MustExec("create table t(a int, b int)")
	tk.MustQuery("select count(a) as b from t group by a order by b").Check(testkit.Rows())
	err := tk.ExecToErr("select count(a) as cnt from t group by a order by b")
	c.Assert(terror.ErrorEqual(err, core.ErrFieldNotInGroupBy), IsTrue)
}

func (s *testIntegrationSuite) TestHintWithoutTableWarning(c *C) {
	tk := testkit.NewTestKit(c, s.store)
	tk.MustExec("use test")
	tk.MustExec("drop table if exists t1, t2")
	tk.MustExec("create table t1(a int, b int, c int, key a(a))")
	tk.MustExec("create table t2(a int, b int, c int, key a(a))")
	var input []string
	var output []struct {
		SQL      string
		Warnings []string
	}
	s.testData.GetTestCases(c, &input, &output)
	for i, tt := range input {
		s.testData.OnRecord(func() {
			output[i].SQL = tt
			tk.MustQuery(tt)
			warns := tk.Se.GetSessionVars().StmtCtx.GetWarnings()
			output[i].Warnings = make([]string, len(warns))
			for j := range warns {
				output[i].Warnings[j] = warns[j].Err.Error()
			}
		})
		tk.MustQuery(tt)
		warns := tk.Se.GetSessionVars().StmtCtx.GetWarnings()
		c.Assert(len(warns), Equals, len(output[i].Warnings))
		for j := range warns {
			c.Assert(warns[j].Level, Equals, stmtctx.WarnLevelWarning)
			c.Assert(warns[j].Err.Error(), Equals, output[i].Warnings[j])
		}
	}
}

func (s *testIntegrationSuite) TestIssue15846(c *C) {
	tk := testkit.NewTestKit(c, s.store)
	tk.MustExec("use test")
	tk.MustExec("drop table if exists t0, t1")
	tk.MustExec("CREATE TABLE t0(t0 INT UNIQUE);")
	tk.MustExec("CREATE TABLE t1(c0 FLOAT);")
	tk.MustExec("INSERT INTO t1(c0) VALUES (0);")
	tk.MustExec("INSERT INTO t0(t0) VALUES (NULL), (NULL);")
	tk.MustQuery("SELECT t1.c0 FROM t1 LEFT JOIN t0 ON 1;").Check(testkit.Rows("0", "0"))

	tk.MustExec("drop table if exists t0, t1")
	tk.MustExec("CREATE TABLE t0(t0 INT);")
	tk.MustExec("CREATE TABLE t1(c0 FLOAT);")
	tk.MustExec("INSERT INTO t1(c0) VALUES (0);")
	tk.MustExec("INSERT INTO t0(t0) VALUES (NULL), (NULL);")
	tk.MustQuery("SELECT t1.c0 FROM t1 LEFT JOIN t0 ON 1;").Check(testkit.Rows("0", "0"))

	tk.MustExec("drop table if exists t0, t1")
	tk.MustExec("CREATE TABLE t0(t0 INT);")
	tk.MustExec("CREATE TABLE t1(c0 FLOAT);")
	tk.MustExec("create unique index idx on t0(t0);")
	tk.MustExec("INSERT INTO t1(c0) VALUES (0);")
	tk.MustExec("INSERT INTO t0(t0) VALUES (NULL), (NULL);")
	tk.MustQuery("SELECT t1.c0 FROM t1 LEFT JOIN t0 ON 1;").Check(testkit.Rows("0", "0"))
}

func (s *testIntegrationSuite) TestFloorUnixTimestampPruning(c *C) {
	tk := testkit.NewTestKit(c, s.store)
	tk.MustExec("use test")
	tk.MustExec("drop table if exists floor_unix_timestamp")
	tk.MustExec(`create table floor_unix_timestamp (ts timestamp(3))
partition by range (floor(unix_timestamp(ts))) (
partition p0 values less than (unix_timestamp('2020-04-05 00:00:00')),
partition p1 values less than (unix_timestamp('2020-04-12 00:00:00')),
partition p2 values less than (unix_timestamp('2020-04-15 00:00:00')))`)
	tk.MustExec("insert into floor_unix_timestamp values ('2020-04-04 00:00:00')")
	tk.MustExec("insert into floor_unix_timestamp values ('2020-04-04 23:59:59.999')")
	tk.MustExec("insert into floor_unix_timestamp values ('2020-04-05 00:00:00')")
	tk.MustExec("insert into floor_unix_timestamp values ('2020-04-05 00:00:00.001')")
	tk.MustExec("insert into floor_unix_timestamp values ('2020-04-12 01:02:03.456')")
	tk.MustExec("insert into floor_unix_timestamp values ('2020-04-14 00:00:42')")
	tk.MustQuery("select count(*) from floor_unix_timestamp where '2020-04-05 00:00:00.001' = ts").Check(testkit.Rows("1"))
	tk.MustQuery("select * from floor_unix_timestamp where ts > '2020-04-05 00:00:00' order by ts").Check(testkit.Rows("2020-04-05 00:00:00.001", "2020-04-12 01:02:03.456", "2020-04-14 00:00:42.000"))
	tk.MustQuery("select count(*) from floor_unix_timestamp where ts <= '2020-04-05 23:00:00'").Check(testkit.Rows("4"))
	tk.MustQuery("select * from floor_unix_timestamp partition(p1, p2) where ts > '2020-04-14 00:00:00'").Check(testkit.Rows("2020-04-14 00:00:42.000"))
}

func (s *testIntegrationSuite) TestIssue16290And16292(c *C) {
	tk := testkit.NewTestKit(c, s.store)
	tk.MustExec("use test")
	tk.MustExec("drop table if exists t;")
	tk.MustExec("create table t(a int, b int, primary key(a));")
	tk.MustExec("insert into t values(1, 1);")

	for i := 0; i <= 1; i++ {
		tk.MustExec(fmt.Sprintf("set session tidb_opt_agg_push_down = %v", i))

		tk.MustQuery("select avg(a) from (select * from t ta union all select * from t tb) t;").Check(testkit.Rows("1.0000"))
		tk.MustQuery("select avg(b) from (select * from t ta union all select * from t tb) t;").Check(testkit.Rows("1.0000"))
		tk.MustQuery("select count(distinct a) from (select * from t ta union all select * from t tb) t;").Check(testkit.Rows("1"))
		tk.MustQuery("select count(distinct b) from (select * from t ta union all select * from t tb) t;").Check(testkit.Rows("1"))
	}
}

func (s *testIntegrationSuite) TestTableDualWithRequiredProperty(c *C) {
	tk := testkit.NewTestKit(c, s.store)
	tk.MustExec("use test")
	tk.MustExec("drop table if exists t1, t2;")
	tk.MustExec("create table t1 (a int, b int) partition by range(a) " +
		"(partition p0 values less than(10), partition p1 values less than MAXVALUE)")
	tk.MustExec("create table t2 (a int, b int)")
	tk.MustExec("select /*+ MERGE_JOIN(t1, t2) */ * from t1 partition (p0), t2  where t1.a > 100 and t1.a = t2.a")
}

func (s *testIntegrationSuite) TestIssue15858(c *C) {
	tk := testkit.NewTestKit(c, s.store)
	tk.MustExec("use test")
	tk.MustExec("drop table if exists t")
	tk.MustExec("create table t(a int primary key)")
	tk.MustExec("select * from t t1, (select a from t order by a+1) t2 where t1.a = t2.a")
}

func (s *testIntegrationSerialSuite) TestIssue16837(c *C) {
	tk := testkit.NewTestKit(c, s.store)
	tk.MustExec("use test")
	tk.MustExec("drop table if exists t")
	tk.MustExec("create table t(a int,b int,c int,d int,e int,unique key idx_ab(a,b),unique key(c),unique key(d))")
	tk.MustQuery("explain select /*+ use_index_merge(t,c,idx_ab) */ * from t where a = 1 or (e = 1 and c = 1)").Check(testkit.Rows(
		"TableReader_7 8000.00 root  data:Selection_6",
		"└─Selection_6 8000.00 cop[tikv]  or(eq(test.t.a, 1), and(eq(test.t.e, 1), eq(test.t.c, 1)))",
		"  └─TableFullScan_5 10000.00 cop[tikv] table:t keep order:false, stats:pseudo"))
	tk.MustQuery("show warnings").Check(testkit.Rows("Warning 1105 IndexMerge is inapplicable or disabled"))
	tk.MustExec("insert into t values (2, 1, 1, 1, 2)")
	tk.MustQuery("select /*+ use_index_merge(t,c,idx_ab) */ * from t where a = 1 or (e = 1 and c = 1)").Check(testkit.Rows())
}

func (s *testIntegrationSuite) TestStreamAggProp(c *C) {
	tk := testkit.NewTestKit(c, s.store)

	tk.MustExec("use test")
	tk.MustExec("drop table if exists t")
	tk.MustExec("create table t(a int)")
	tk.MustExec("insert into t values(1),(1),(2)")

	var input []string
	var output []struct {
		SQL  string
		Plan []string
		Res  []string
	}
	s.testData.GetTestCases(c, &input, &output)
	for i, tt := range input {
		s.testData.OnRecord(func() {
			output[i].SQL = tt
			output[i].Plan = s.testData.ConvertRowsToStrings(tk.MustQuery("explain " + tt).Rows())
			output[i].Res = s.testData.ConvertRowsToStrings(tk.MustQuery(tt).Rows())
		})
		tk.MustQuery("explain " + tt).Check(testkit.Rows(output[i].Plan...))
		tk.MustQuery(tt).Check(testkit.Rows(output[i].Res...))
	}
}

func (s *testIntegrationSuite) TestOptimizeHintOnPartitionTable(c *C) {
	tk := testkit.NewTestKit(c, s.store)

	tk.MustExec("use test")
	tk.MustExec("drop table if exists t")
	tk.MustExec(`create table t (
					a int, b int, c varchar(20),
					primary key(a), key(b), key(c)
				) partition by range columns(a) (
					partition p0 values less than(6),
					partition p1 values less than(11),
					partition p2 values less than(16));`)
	tk.MustExec(`insert into t values (1,1,"1"), (2,2,"2"), (8,8,"8"), (11,11,"11"), (15,15,"15")`)

	// Create virtual tiflash replica info.
	dom := domain.GetDomain(tk.Se)
	is := dom.InfoSchema()
	db, exists := is.SchemaByName(model.NewCIStr("test"))
	c.Assert(exists, IsTrue)
	for _, tblInfo := range db.Tables {
		if tblInfo.Name.L == "t" {
			tblInfo.TiFlashReplica = &model.TiFlashReplicaInfo{
				Count:     1,
				Available: true,
			}
		}
	}

	var input []string
	var output []struct {
		SQL  string
		Plan []string
		Warn []string
	}
	s.testData.GetTestCases(c, &input, &output)
	for i, tt := range input {
		s.testData.OnRecord(func() {
			output[i].SQL = tt
			output[i].Plan = s.testData.ConvertRowsToStrings(tk.MustQuery("explain " + tt).Rows())
			output[i].Warn = s.testData.ConvertRowsToStrings(tk.MustQuery("show warnings").Rows())
		})
		tk.MustQuery("explain " + tt).Check(testkit.Rows(output[i].Plan...))
		tk.MustQuery("show warnings").Check(testkit.Rows(output[i].Warn...))
	}
}

func (s *testIntegrationSerialSuite) TestNotReadOnlySQLOnTiFlash(c *C) {
	tk := testkit.NewTestKit(c, s.store)

	tk.MustExec("use test")
	tk.MustExec("drop table if exists t")
	tk.MustExec("create table t (a int, b varchar(20))")
	tk.MustExec(`set @@tidb_isolation_read_engines = "tiflash"`)
	// Create virtual tiflash replica info.
	dom := domain.GetDomain(tk.Se)
	is := dom.InfoSchema()
	db, exists := is.SchemaByName(model.NewCIStr("test"))
	c.Assert(exists, IsTrue)
	for _, tblInfo := range db.Tables {
		if tblInfo.Name.L == "t" {
			tblInfo.TiFlashReplica = &model.TiFlashReplicaInfo{
				Count:     1,
				Available: true,
			}
		}
	}
	err := tk.ExecToErr("select * from t for update")
	c.Assert(err, NotNil)
	c.Assert(err.Error(), Equals, `[planner:1815]Internal : Can not find access path matching 'tidb_isolation_read_engines'(value: 'tiflash'). Available values are 'tiflash, tikv'.`)

	err = tk.ExecToErr("insert into t select * from t")
	c.Assert(err, NotNil)
	c.Assert(err.Error(), Equals, `[planner:1815]Internal : Can not find access path matching 'tidb_isolation_read_engines'(value: 'tiflash'). Available values are 'tiflash, tikv'.`)

	tk.MustExec("prepare stmt_insert from 'insert into t select * from t where t.a = ?'")
	tk.MustExec("set @a=1")
	err = tk.ExecToErr("execute stmt_insert using @a")
	c.Assert(err, NotNil)
	c.Assert(err.Error(), Equals, `[planner:1815]Internal : Can not find access path matching 'tidb_isolation_read_engines'(value: 'tiflash'). Available values are 'tiflash, tikv'.`)
}

func (s *testIntegrationSuite) TestSelectLimit(c *C) {
	tk := testkit.NewTestKit(c, s.store)

	tk.MustExec("use test")
	tk.MustExec("drop table if exists t")
	tk.MustExec("create table t(a int)")
	tk.MustExec("insert into t values(1),(1),(2)")

	// normal test
	tk.MustExec("set @@session.sql_select_limit=1")
	result := tk.MustQuery("select * from t order by a")
	result.Check(testkit.Rows("1"))
	result = tk.MustQuery("select * from t order by a limit 2")
	result.Check(testkit.Rows("1", "1"))
	tk.MustExec("set @@session.sql_select_limit=default")
	result = tk.MustQuery("select * from t order by a")
	result.Check(testkit.Rows("1", "1", "2"))

	// test for subquery
	tk.MustExec("set @@session.sql_select_limit=1")
	result = tk.MustQuery("select * from (select * from t) s order by a")
	result.Check(testkit.Rows("1"))
	result = tk.MustQuery("select * from (select * from t limit 2) s order by a") // limit write in subquery, has no effect.
	result.Check(testkit.Rows("1"))
	result = tk.MustQuery("select (select * from t limit 1) s") // limit write in subquery, has no effect.
	result.Check(testkit.Rows("1"))
	result = tk.MustQuery("select * from t where t.a in (select * from t) limit 3") // select_limit will not effect subquery
	result.Check(testkit.Rows("1", "1", "2"))
	result = tk.MustQuery("select * from (select * from t) s limit 3") // select_limit will not effect subquery
	result.Check(testkit.Rows("1", "1", "2"))

	// test for union
	result = tk.MustQuery("select * from t union all select * from t limit 2") // limit outside subquery
	result.Check(testkit.Rows("1", "1"))
	result = tk.MustQuery("select * from t union all (select * from t limit 2)") // limit inside subquery
	result.Check(testkit.Rows("1"))

	// test for prepare & execute
	tk.MustExec("prepare s1 from 'select * from t where a = ?'")
	tk.MustExec("set @a = 1")
	result = tk.MustQuery("execute s1 using @a")
	result.Check(testkit.Rows("1"))
	tk.MustExec("set @@session.sql_select_limit=default")
	result = tk.MustQuery("execute s1 using @a")
	result.Check(testkit.Rows("1", "1"))
	tk.MustExec("set @@session.sql_select_limit=1")
	tk.MustExec("prepare s2 from 'select * from t where a = ? limit 3'")
	result = tk.MustQuery("execute s2 using @a") // if prepare stmt has limit, select_limit takes no effect.
	result.Check(testkit.Rows("1", "1"))

	// test for create view
	tk.MustExec("set @@session.sql_select_limit=1")
	tk.MustExec("create definer='root'@'localhost' view s as select * from t") // select limit should not effect create view
	result = tk.MustQuery("select * from s")
	result.Check(testkit.Rows("1"))
	tk.MustExec("set @@session.sql_select_limit=default")
	result = tk.MustQuery("select * from s")
	result.Check(testkit.Rows("1", "1", "2"))

	// test for DML
	tk.MustExec("set @@session.sql_select_limit=1")
	tk.MustExec("create table b (a int)")
	tk.MustExec("insert into b select * from t") // all values are inserted
	result = tk.MustQuery("select * from b limit 3")
	result.Check(testkit.Rows("1", "1", "2"))
	tk.MustExec("update b set a = 2 where a = 1") // all values are updated
	result = tk.MustQuery("select * from b limit 3")
	result.Check(testkit.Rows("2", "2", "2"))
	result = tk.MustQuery("select * from b")
	result.Check(testkit.Rows("2"))
	tk.MustExec("delete from b where a = 2") // all values are deleted
	result = tk.MustQuery("select * from b")
	result.Check(testkit.Rows())

}

func (s *testIntegrationSuite) TestIssue16935(c *C) {
	tk := testkit.NewTestKit(c, s.store)
	tk.MustExec("use test")
	tk.MustExec("drop table if exists t0;")
	tk.MustExec("CREATE TABLE t0(c0 INT);")
	tk.MustExec("INSERT INTO t0(c0) VALUES (1), (1), (1), (1), (1), (1);")
	tk.MustExec("CREATE definer='root'@'localhost' VIEW v0(c0) AS SELECT NULL FROM t0;")

	tk.MustQuery("SELECT * FROM t0 LEFT JOIN v0 ON TRUE WHERE v0.c0 IS NULL;")
}

func (s *testIntegrationSuite) TestDistinctScalarFunctionPushDown(c *C) {
	tk := testkit.NewTestKit(c, s.store)
	tk.MustExec("use test")
	tk.MustExec("drop table if exists t")
	tk.MustExec("create table t (a int not null, b int not null, c int not null, primary key (a,c)) partition by range (c) (partition p0 values less than (5), partition p1 values less than (10))")
	tk.MustExec("insert into t values(1,1,1),(2,2,2),(3,1,3),(7,1,7),(8,2,8),(9,2,9)")
	tk.MustQuery("select count(distinct b+1) as col from t").Check(testkit.Rows(
		"2",
	))
}

func (s *testIntegrationSerialSuite) TestExplainAnalyzePointGet(c *C) {
	tk := testkit.NewTestKit(c, s.store)
	tk.MustExec("use test")
	tk.MustExec("drop table if exists t")
	tk.MustExec("create table t(a int primary key, b varchar(20))")
	tk.MustExec("insert into t values (1,1)")

	res := tk.MustQuery("explain analyze select * from t where a=1;")
	checkExplain := func(rpc string) {
		resBuff := bytes.NewBufferString("")
		for _, row := range res.Rows() {
			fmt.Fprintf(resBuff, "%s\n", row)
		}
		explain := resBuff.String()
		c.Assert(strings.Contains(explain, rpc+":{num_rpc:"), IsTrue, Commentf("%s", explain))
		c.Assert(strings.Contains(explain, "total_time:"), IsTrue, Commentf("%s", explain))
	}
	checkExplain("Get")
	res = tk.MustQuery("explain analyze select * from t where a in (1,2,3);")
	checkExplain("BatchGet")
}

func (s *testIntegrationSerialSuite) TestExplainAnalyzeDML(c *C) {
	tk := testkit.NewTestKit(c, s.store)
	tk.MustExec("use test")
	tk.MustExec("drop table if exists t")
	tk.MustExec(" create table t (a int, b int, unique index (a));")
	tk.MustExec("insert into t values (1,1)")

	res := tk.MustQuery("explain analyze select * from t where a=1;")
	checkExplain := func(rpc string) {
		resBuff := bytes.NewBufferString("")
		for _, row := range res.Rows() {
			fmt.Fprintf(resBuff, "%s\n", row)
		}
		explain := resBuff.String()
		c.Assert(strings.Contains(explain, rpc+":{num_rpc:"), IsTrue, Commentf("%s", explain))
		c.Assert(strings.Contains(explain, "total_time:"), IsTrue, Commentf("%s", explain))
	}
	checkExplain("Get")
	res = tk.MustQuery("explain analyze insert ignore into t values (1,1),(2,2),(3,3),(4,4);")
	checkExplain("BatchGet")
}

func (s *testIntegrationSuite) TestPartialBatchPointGet(c *C) {
	tk := testkit.NewTestKit(c, s.store)
	tk.MustExec("use test")
	tk.MustExec("drop table if exists t")
	tk.MustExec("create table t (c_int int, c_str varchar(40), primary key(c_int, c_str))")
	tk.MustExec("insert into t values (3, 'bose')")
	tk.MustQuery("select * from t where c_int in (3)").Check(testkit.Rows(
		"3 bose",
	))
	tk.MustQuery("select * from t where c_int in (3) or c_str in ('yalow') and c_int in (1, 2)").Check(testkit.Rows(
		"3 bose",
	))
}

func (s *testIntegrationSuite) TestIssue19926(c *C) {
	tk := testkit.NewTestKit(c, s.store)
	tk.MustExec("use test")
	tk.MustExec("drop table if exists ta;")
	tk.MustExec("drop table if exists tb;")
	tk.MustExec("drop table if exists tc;")
	tk.MustExec("drop view if exists v;")
	tk.MustExec("CREATE TABLE `ta`  (\n  `id` varchar(36) NOT NULL ,\n  `status` varchar(1) NOT NULL \n);")
	tk.MustExec("CREATE TABLE `tb`  (\n  `id` varchar(36) NOT NULL ,\n  `status` varchar(1) NOT NULL \n);")
	tk.MustExec("CREATE TABLE `tc`  (\n  `id` varchar(36) NOT NULL ,\n  `status` varchar(1) NOT NULL \n);")
	tk.MustExec("insert into ta values('1','1');")
	tk.MustExec("insert into tb values('1','1');")
	tk.MustExec("insert into tc values('1','1');")
	tk.MustExec("create definer='root'@'localhost' view v as\nselect \nconcat(`ta`.`status`,`tb`.`status`) AS `status`, \n`ta`.`id` AS `id`  from (`ta` join `tb`) \nwhere (`ta`.`id` = `tb`.`id`);")
	tk.MustQuery("SELECT tc.status,v.id FROM tc, v WHERE tc.id = v.id AND v.status = '11';").Check(testkit.Rows("1 1"))
}

func (s *testIntegrationSuite) TestPartitionUnionWithPPruningColumn(c *C) {
	tk := testkit.NewTestKit(c, s.store)
	tk.MustExec("use test")
	tk.MustExec("drop table if exists t;")
	tk.MustExec("CREATE TABLE `t` (\n  `fid` bigint(36) NOT NULL,\n  `oty` varchar(30) DEFAULT NULL,\n  `oid` int(11) DEFAULT NULL,\n  `pid` bigint(20) DEFAULT NULL,\n  `bid` int(11) DEFAULT NULL,\n  `r5` varchar(240) DEFAULT '',\n  PRIMARY KEY (`fid`)\n)PARTITION BY HASH( `fid` ) PARTITIONS 4;")

	tk.MustExec("INSERT INTO t (fid, oty, oid, pid, bid, r5) VALUES (59, 'm',  441, 1,  2143,  'LE1264_r5');")
	tk.MustExec("INSERT INTO t (fid, oty, oid, pid, bid, r5) VALUES (135, 'm',  1121, 1,  2423,  'LE2008_r5');")
	tk.MustExec("INSERT INTO t (fid, oty, oid, pid, bid, r5) VALUES (139, 'm',  1125, 1,  2432, 'LE2005_r5');")
	tk.MustExec("INSERT INTO t (fid, oty, oid, pid, bid, r5) VALUES (143, 'm',  1129, 1,  2438,  'LE2006_r5');")
	tk.MustExec("INSERT INTO t (fid, oty, oid, pid, bid, r5) VALUES (147, 'm',  1133, 1,  2446,  'LE2014_r5');")
	tk.MustExec("INSERT INTO t (fid, oty, oid, pid, bid, r5) VALUES (167, 'm',  1178, 1,  2512,  'LE2055_r5');")
	tk.MustExec("INSERT INTO t (fid, oty, oid, pid, bid, r5) VALUES (171, 'm',  1321, 1,  2542,  'LE1006_r5');")
	tk.MustExec("INSERT INTO t (fid, oty, oid, pid, bid, r5) VALUES (179, 'm',  1466, 1,  2648,  'LE2171_r5');")
	tk.MustExec("INSERT INTO t (fid, oty, oid, pid, bid, r5) VALUES (187, 'm',  1567, 1,  2690,  'LE1293_r5');")
	tk.MustExec("INSERT INTO t (fid, oty, oid, pid, bid, r5) VALUES (57, 'm',  341, 1,  2102,  'LE1001_r5');")
	tk.MustExec("INSERT INTO t (fid, oty, oid, pid, bid, r5) VALUES (137, 'm',  1123, 1,  2427,  'LE2003_r5');")
	tk.MustExec("INSERT INTO t (fid, oty, oid, pid, bid, r5) VALUES (145, 'm',  1131, 1,  2442,  'LE2048_r5');")
	tk.MustExec("INSERT INTO t (fid, oty, oid, pid, bid, r5) VALUES (138, 'm',  1124, 1,  2429,  'LE2004_r5');")
	tk.MustExec("INSERT INTO t (fid, oty, oid, pid, bid, r5) VALUES (142, 'm',  1128, 1,  2436,  'LE2049_r5');")
	tk.MustExec("INSERT INTO t (fid, oty, oid, pid, bid, r5) VALUES (174, 'm',  1381, 1,  2602,  'LE2170_r5');")
	tk.MustExec("INSERT INTO t (fid, oty, oid, pid, bid, r5) VALUES (28, 'm',  81, 1,  2023,  'LE1009_r5');")
	tk.MustExec("INSERT INTO t (fid, oty, oid, pid, bid, r5) VALUES (60, 'm',  442, 1,  2145,  'LE1263_r5');")
	tk.MustExec("INSERT INTO t (fid, oty, oid, pid, bid, r5) VALUES (136, 'm',  1122, 1,  2425,  'LE2002_r5');")
	tk.MustExec("INSERT INTO t (fid, oty, oid, pid, bid, r5) VALUES (140, 'm',  1126, 1,  2434,  'LE2001_r5');")
	tk.MustExec("INSERT INTO t (fid, oty, oid, pid, bid, r5) VALUES (168, 'm',  1179, 1,  2514,  'LE2052_r5');")
	tk.MustExec("INSERT INTO t (fid, oty, oid, pid, bid, r5) VALUES (196, 'm',  3380, 1,  2890,  'LE1300_r5');")
	tk.MustExec("INSERT INTO t (fid, oty, oid, pid, bid, r5) VALUES (208, 'm',  3861, 1,  3150,  'LE1323_r5');")
	tk.MustExec("INSERT INTO t (fid, oty, oid, pid, bid, r5) VALUES (432, 'm',  4060, 1,  3290,  'LE1327_r5');")

	tk.MustQuery("SELECT DISTINCT t.bid, t.r5 FROM t left join t parent on parent.oid = t.pid WHERE t.oty = 'm';").Sort().Check(
		testkit.Rows("2023 LE1009_r5",
			"2102 LE1001_r5",
			"2143 LE1264_r5",
			"2145 LE1263_r5",
			"2423 LE2008_r5",
			"2425 LE2002_r5",
			"2427 LE2003_r5",
			"2429 LE2004_r5",
			"2432 LE2005_r5",
			"2434 LE2001_r5",
			"2436 LE2049_r5",
			"2438 LE2006_r5",
			"2442 LE2048_r5",
			"2446 LE2014_r5",
			"2512 LE2055_r5",
			"2514 LE2052_r5",
			"2542 LE1006_r5",
			"2602 LE2170_r5",
			"2648 LE2171_r5",
			"2690 LE1293_r5",
			"2890 LE1300_r5",
			"3150 LE1323_r5",
			"3290 LE1327_r5"))

}

<<<<<<< HEAD
func (s *testIntegrationSerialSuite) TestIssue20710(c *C) {
	tk := testkit.NewTestKitWithInit(c, s.store)
	tk.MustExec("drop table if exists t;")
	tk.MustExec("drop table if exists s;")
	tk.MustExec("create table t(a int, b int)")
	tk.MustExec("create table s(a int, b int, index(a))")
	tk.MustExec("insert into t values(1,1),(1,2),(2,2)")
	tk.MustExec("insert into s values(1,1),(2,2),(2,1)")

	var input []string
	var output []struct {
		SQL  string
		Plan []string
	}
	s.testData.GetTestCases(c, &input, &output)
	for i, tt := range input {
		s.testData.OnRecord(func() {
			output[i].SQL = tt
			output[i].Plan = s.testData.ConvertRowsToStrings(tk.MustQuery(tt).Rows())
		})
		res := tk.MustQuery(tt)
		res.Check(testkit.Rows(output[i].Plan...))
	}
}

=======
>>>>>>> 5c1aa3cb
func (s *testIntegrationSuite) TestIssue10448(c *C) {
	tk := testkit.NewTestKit(c, s.store)
	tk.MustExec("use test")
	tk.MustExec("drop table if exists t;")

	tk.MustExec("create table t(pk int(11) primary key)")
	tk.MustExec("insert into t values(1),(2),(3)")
	tk.MustQuery("select a from (select pk as a from t) t1 where a = 18446744073709551615").Check(testkit.Rows())
}<|MERGE_RESOLUTION|>--- conflicted
+++ resolved
@@ -1475,7 +1475,6 @@
 
 }
 
-<<<<<<< HEAD
 func (s *testIntegrationSerialSuite) TestIssue20710(c *C) {
 	tk := testkit.NewTestKitWithInit(c, s.store)
 	tk.MustExec("drop table if exists t;")
@@ -1501,8 +1500,6 @@
 	}
 }
 
-=======
->>>>>>> 5c1aa3cb
 func (s *testIntegrationSuite) TestIssue10448(c *C) {
 	tk := testkit.NewTestKit(c, s.store)
 	tk.MustExec("use test")
