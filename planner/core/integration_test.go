--- conflicted
+++ resolved
@@ -8453,48 +8453,6 @@
 	require.False(t, tk.HasPlanForLastExecution("IndexMerge"))
 }
 
-<<<<<<< HEAD
-// https://github.com/pingcap/tidb/issues/41355
-// The "virtual generated column" push down is not supported now.
-// This test covers: TopN, Projection, Selection.
-func TestVirtualExprPushDown(t *testing.T) {
-	store, dom := testkit.CreateMockStoreAndDomain(t)
-	tk := testkit.NewTestKit(t, store)
-	tk.MustExec("use test;")
-	tk.MustExec("drop table if exists t;")
-	tk.MustExec("CREATE TABLE t (c1 int DEFAULT 0, c2 int GENERATED ALWAYS AS (abs(c1)) VIRTUAL);")
-	tk.MustExec("insert into t(c1) values(1), (-1), (2), (-2), (99), (-99);")
-	tk.MustExec("set @@tidb_isolation_read_engines = 'tikv'")
-
-	// TopN to tikv.
-	rows := [][]interface{}{
-		{"TopN_7", "root", "test.t.c2, offset:0, count:2"},
-		{"└─TableReader_13", "root", "data:TableFullScan_12"},
-		{"  └─TableFullScan_12", "cop[tikv]", "keep order:false, stats:pseudo"},
-	}
-	tk.MustQuery("explain select * from t order by c2 limit 2;").CheckAt([]int{0, 2, 4}, rows)
-
-	// Projection to tikv.
-	rows = [][]interface{}{
-		{"Projection_3", "root", "plus(test.t.c1, test.t.c2)->Column#4"},
-		{"└─TableReader_5", "root", "data:TableFullScan_4"},
-		{"  └─TableFullScan_4", "cop[tikv]", "keep order:false, stats:pseudo"},
-	}
-	tk.MustExec("set session tidb_opt_projection_push_down='ON';")
-	tk.MustQuery("explain select c1 + c2 from t;").CheckAt([]int{0, 2, 4}, rows)
-	tk.MustExec("set session tidb_opt_projection_push_down='OFF';")
-
-	// Selection to tikv.
-	rows = [][]interface{}{
-		{"Selection_7", "root", "gt(test.t.c2, 1)"},
-		{"└─TableReader_6", "root", "data:TableFullScan_5"},
-		{"  └─TableFullScan_5", "cop[tikv]", "keep order:false, stats:pseudo"},
-	}
-	tk.MustQuery("explain select * from t where c2 > 1;").CheckAt([]int{0, 2, 4}, rows)
-
-	tk.MustExec("set @@tidb_allow_mpp=1; set @@tidb_enforce_mpp=1")
-	tk.MustExec("set @@tidb_isolation_read_engines = 'tiflash'")
-=======
 func TestIsIPv4ToTiFlash(t *testing.T) {
 	store, dom := testkit.CreateMockStoreAndDomain(t)
 	tk := testkit.NewTestKit(t, store)
@@ -8544,7 +8502,6 @@
 	tk.MustExec("set @@tidb_isolation_read_engines = 'tiflash'")
 
 	// Create virtual tiflash replica info.
->>>>>>> aa3b57cc
 	is := dom.InfoSchema()
 	db, exists := is.SchemaByName(model.NewCIStr("test"))
 	require.True(t, exists)
@@ -8557,7 +8514,67 @@
 		}
 	}
 
-<<<<<<< HEAD
+	rows := [][]interface{}{
+		{"TableReader_9", "root", "MppVersion: 1, data:ExchangeSender_8"},
+		{"└─ExchangeSender_8", "mpp[tiflash]", "ExchangeType: PassThrough"},
+		{"  └─Projection_4", "mpp[tiflash]", "is_ipv6(test.t.v6)->Column#4"},
+		{"    └─TableFullScan_7", "mpp[tiflash]", "keep order:false, stats:pseudo"},
+	}
+	tk.MustQuery("explain select is_ipv6(v6) from t;").CheckAt([]int{0, 2, 4}, rows)
+}
+
+// https://github.com/pingcap/tidb/issues/41355
+// The "virtual generated column" push down is not supported now.
+// This test covers: TopN, Projection, Selection.
+func TestVirtualExprPushDown(t *testing.T) {
+	store, dom := testkit.CreateMockStoreAndDomain(t)
+	tk := testkit.NewTestKit(t, store)
+	tk.MustExec("use test;")
+	tk.MustExec("drop table if exists t;")
+	tk.MustExec("CREATE TABLE t (c1 int DEFAULT 0, c2 int GENERATED ALWAYS AS (abs(c1)) VIRTUAL);")
+	tk.MustExec("insert into t(c1) values(1), (-1), (2), (-2), (99), (-99);")
+	tk.MustExec("set @@tidb_isolation_read_engines = 'tikv'")
+
+	// TopN to tikv.
+	rows := [][]interface{}{
+		{"TopN_7", "root", "test.t.c2, offset:0, count:2"},
+		{"└─TableReader_13", "root", "data:TableFullScan_12"},
+		{"  └─TableFullScan_12", "cop[tikv]", "keep order:false, stats:pseudo"},
+	}
+	tk.MustQuery("explain select * from t order by c2 limit 2;").CheckAt([]int{0, 2, 4}, rows)
+
+	// Projection to tikv.
+	rows = [][]interface{}{
+		{"Projection_3", "root", "plus(test.t.c1, test.t.c2)->Column#4"},
+		{"└─TableReader_5", "root", "data:TableFullScan_4"},
+		{"  └─TableFullScan_4", "cop[tikv]", "keep order:false, stats:pseudo"},
+	}
+	tk.MustExec("set session tidb_opt_projection_push_down='ON';")
+	tk.MustQuery("explain select c1 + c2 from t;").CheckAt([]int{0, 2, 4}, rows)
+	tk.MustExec("set session tidb_opt_projection_push_down='OFF';")
+
+	// Selection to tikv.
+	rows = [][]interface{}{
+		{"Selection_7", "root", "gt(test.t.c2, 1)"},
+		{"└─TableReader_6", "root", "data:TableFullScan_5"},
+		{"  └─TableFullScan_5", "cop[tikv]", "keep order:false, stats:pseudo"},
+	}
+	tk.MustQuery("explain select * from t where c2 > 1;").CheckAt([]int{0, 2, 4}, rows)
+
+	tk.MustExec("set @@tidb_allow_mpp=1; set @@tidb_enforce_mpp=1")
+	tk.MustExec("set @@tidb_isolation_read_engines = 'tiflash'")
+	is := dom.InfoSchema()
+	db, exists := is.SchemaByName(model.NewCIStr("test"))
+	require.True(t, exists)
+	for _, tblInfo := range db.Tables {
+		if tblInfo.Name.L == "t" {
+			tblInfo.TiFlashReplica = &model.TiFlashReplicaInfo{
+				Count:     1,
+				Available: true,
+			}
+		}
+	}
+
 	// TopN to tiflash.
 	rows = [][]interface{}{
 		{"TopN_7", "root", "test.t.c2, offset:0, count:2"},
@@ -8583,13 +8600,4 @@
 		{"  └─TableFullScan_6", "cop[tiflash]", "keep order:false, stats:pseudo"},
 	}
 	tk.MustQuery("explain select * from t where c2 > 1;").CheckAt([]int{0, 2, 4}, rows)
-=======
-	rows := [][]interface{}{
-		{"TableReader_9", "root", "MppVersion: 1, data:ExchangeSender_8"},
-		{"└─ExchangeSender_8", "mpp[tiflash]", "ExchangeType: PassThrough"},
-		{"  └─Projection_4", "mpp[tiflash]", "is_ipv6(test.t.v6)->Column#4"},
-		{"    └─TableFullScan_7", "mpp[tiflash]", "keep order:false, stats:pseudo"},
-	}
-	tk.MustQuery("explain select is_ipv6(v6) from t;").CheckAt([]int{0, 2, 4}, rows)
->>>>>>> aa3b57cc
 }