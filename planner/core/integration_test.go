--- conflicted
+++ resolved
@@ -3151,7 +3151,6 @@
 	tk.MustQuery("select * from t where a=0x00A4EEF4FA55D6706ED5").Check(testkit.Rows("\x00\xa4\xee\xf4\xfaU\xd6pn\xd5")) // not empty
 }
 
-<<<<<<< HEAD
 func (s *testIntegrationSuite) TestIssue24281(c *C) {
 	tk := testkit.NewTestKit(c, s.store)
 	tk.MustExec("use test")
@@ -3167,7 +3166,8 @@
 		"WHERE 1 = 1 AND v.share_login = 'somevalue' " +
 		"GROUP BY s.member_login " +
 		"UNION select 1 as v1, 2 as v2")
-=======
+}
+
 func (s *testIntegrationSerialSuite) TestMergeContinuousSelections(c *C) {
 	tk := testkit.NewTestKit(c, s.store)
 	tk.MustExec("use test")
@@ -3204,5 +3204,4 @@
 		res := tk.MustQuery(tt)
 		res.Check(testkit.Rows(output[i].Plan...))
 	}
->>>>>>> d34be8ad
 }