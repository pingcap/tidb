// Copyright 2019 PingCAP, Inc.
//
// Licensed under the Apache License, Version 2.0 (the "License");
// you may not use this file except in compliance with the License.
// You may obtain a copy of the License at
//
//     http://www.apache.org/licenses/LICENSE-2.0
//
// Unless required by applicable law or agreed to in writing, software
// distributed under the License is distributed on an "AS IS" BASIS,
// See the License for the specific language governing permissions and
// limitations under the License.

package core_test

import (
	"bytes"
	"fmt"
	"strings"

	. "github.com/pingcap/check"
	"github.com/pingcap/errors"
	"github.com/pingcap/parser/model"
	"github.com/pingcap/parser/mysql"
	"github.com/pingcap/parser/terror"
	"github.com/pingcap/tidb/config"
	"github.com/pingcap/tidb/domain"
	"github.com/pingcap/tidb/expression"
	"github.com/pingcap/tidb/infoschema"
	"github.com/pingcap/tidb/kv"
	"github.com/pingcap/tidb/planner/core"
	"github.com/pingcap/tidb/sessionctx/stmtctx"
	"github.com/pingcap/tidb/sessionctx/variable"
	"github.com/pingcap/tidb/table"
	"github.com/pingcap/tidb/util/collate"
	"github.com/pingcap/tidb/util/testkit"
	"github.com/pingcap/tidb/util/testutil"
)

var _ = Suite(&testIntegrationSuite{})
var _ = SerialSuites(&testIntegrationSerialSuite{})

type testIntegrationSuite struct {
	testData testutil.TestData
	store    kv.Storage
	dom      *domain.Domain
}

func (s *testIntegrationSuite) SetUpSuite(c *C) {
	var err error
	s.testData, err = testutil.LoadTestSuiteData("testdata", "integration_suite")
	c.Assert(err, IsNil)
}

func (s *testIntegrationSuite) TearDownSuite(c *C) {
	c.Assert(s.testData.GenerateOutputIfNeeded(), IsNil)
}

func (s *testIntegrationSuite) SetUpTest(c *C) {
	var err error
	s.store, s.dom, err = newStoreWithBootstrap()
	c.Assert(err, IsNil)
}

func (s *testIntegrationSuite) TearDownTest(c *C) {
	s.dom.Close()
	err := s.store.Close()
	c.Assert(err, IsNil)
}

type testIntegrationSerialSuite struct {
	testData testutil.TestData
	store    kv.Storage
	dom      *domain.Domain
}

func (s *testIntegrationSerialSuite) SetUpSuite(c *C) {
	var err error
	s.testData, err = testutil.LoadTestSuiteData("testdata", "integration_serial_suite")
	c.Assert(err, IsNil)
}

func (s *testIntegrationSerialSuite) TearDownSuite(c *C) {
	c.Assert(s.testData.GenerateOutputIfNeeded(), IsNil)
}

func (s *testIntegrationSerialSuite) SetUpTest(c *C) {
	var err error
	s.store, s.dom, err = newStoreWithBootstrap()
	c.Assert(err, IsNil)
}

func (s *testIntegrationSerialSuite) TearDownTest(c *C) {
	s.dom.Close()
	err := s.store.Close()
	c.Assert(err, IsNil)
}

func (s *testIntegrationSuite) TestShowSubquery(c *C) {
	tk := testkit.NewTestKit(c, s.store)
	tk.MustExec("use test")
	tk.MustExec("drop table if exists t")
	tk.MustExec("create table t(a varchar(10), b int, c int)")
	tk.MustQuery("show columns from t where true").Check(testkit.Rows(
		"a varchar(10) YES  <nil> ",
		"b int(11) YES  <nil> ",
		"c int(11) YES  <nil> ",
	))
	tk.MustQuery("show columns from t where field = 'b'").Check(testkit.Rows(
		"b int(11) YES  <nil> ",
	))
	tk.MustQuery("show columns from t where field in (select 'b')").Check(testkit.Rows(
		"b int(11) YES  <nil> ",
	))
	tk.MustQuery("show columns from t where field in (select 'b') and true").Check(testkit.Rows(
		"b int(11) YES  <nil> ",
	))
	tk.MustQuery("show columns from t where field in (select 'b') and false").Check(testkit.Rows())
	tk.MustExec("insert into t values('c', 0, 0)")
	tk.MustQuery("show columns from t where field < all (select a from t)").Check(testkit.Rows(
		"a varchar(10) YES  <nil> ",
		"b int(11) YES  <nil> ",
	))
	tk.MustExec("insert into t values('b', 0, 0)")
	tk.MustQuery("show columns from t where field < all (select a from t)").Check(testkit.Rows(
		"a varchar(10) YES  <nil> ",
	))
}

func (s *testIntegrationSuite) TestPpdWithSetVar(c *C) {
	tk := testkit.NewTestKit(c, s.store)
	tk.MustExec("use test")
	tk.MustExec("drop table if exists t")
	tk.MustExec("create table t(c1 int, c2 varchar(255))")
	tk.MustExec("insert into t values(1,'a'),(2,'d'),(3,'c')")

	tk.MustQuery("select t01.c1,t01.c2,t01.c3 from (select t1.*,@c3:=@c3+1 as c3 from (select t.*,@c3:=0 from t order by t.c1)t1)t01 where t01.c3=1 and t01.c2='d'").Check(testkit.Rows())
	tk.MustQuery("select t01.c1,t01.c2,t01.c3 from (select t1.*,@c3:=@c3+1 as c3 from (select t.*,@c3:=0 from t order by t.c1)t1)t01 where t01.c3=2 and t01.c2='d'").Check(testkit.Rows("2 d 2"))
}

func (s *testIntegrationSuite) TestBitColErrorMessage(c *C) {
	tk := testkit.NewTestKit(c, s.store)

	tk.MustExec("use test")
	tk.MustExec("drop table if exists bit_col_t")
	tk.MustExec("create table bit_col_t (a bit(64))")
	tk.MustExec("drop table bit_col_t")
	tk.MustExec("create table bit_col_t (a bit(1))")
	tk.MustExec("drop table bit_col_t")
	tk.MustGetErrCode("create table bit_col_t (a bit(0))", mysql.ErrInvalidFieldSize)
	tk.MustGetErrCode("create table bit_col_t (a bit(65))", mysql.ErrTooBigDisplaywidth)
}

func (s *testIntegrationSuite) TestPushLimitDownIndexLookUpReader(c *C) {
	tk := testkit.NewTestKit(c, s.store)

	tk.MustExec("set @@session.tidb_executor_concurrency = 4;")
	tk.MustExec("set @@session.tidb_hash_join_concurrency = 5;")
	tk.MustExec("set @@session.tidb_distsql_scan_concurrency = 15;")
	tk.MustExec("use test")
	tk.MustExec("drop table if exists tbl")
	tk.MustExec("create table tbl(a int, b int, c int, key idx_b_c(b,c))")
	tk.MustExec("insert into tbl values(1,1,1),(2,2,2),(3,3,3),(4,4,4),(5,5,5)")
	tk.MustExec("analyze table tbl")

	var input []string
	var output []struct {
		SQL  string
		Plan []string
	}
	s.testData.GetTestCases(c, &input, &output)
	for i, tt := range input {
		s.testData.OnRecord(func() {
			output[i].SQL = tt
			output[i].Plan = s.testData.ConvertRowsToStrings(tk.MustQuery(tt).Rows())
		})
		tk.MustQuery(tt).Check(testkit.Rows(output[i].Plan...))
	}
}

func (s *testIntegrationSuite) TestIsFromUnixtimeNullRejective(c *C) {
	tk := testkit.NewTestKit(c, s.store)
	tk.MustExec("use test")
	tk.MustExec(`drop table if exists t;`)
	tk.MustExec(`create table t(a bigint, b bigint);`)
	s.runTestsWithTestData("TestIsFromUnixtimeNullRejective", tk, c)
}

func (s *testIntegrationSuite) TestIssue22298(c *C) {
	tk := testkit.NewTestKit(c, s.store)
	tk.MustExec("use test")
	tk.MustExec(`drop table if exists t;`)
	tk.MustExec(`create table t(a int, b int);`)
	tk.MustGetErrMsg(`select * from t where 0 and c = 10;`, "[planner:1054]Unknown column 'c' in 'where clause'")
}

func (s *testIntegrationSuite) TestIssue22828(c *C) {
	tk := testkit.NewTestKit(c, s.store)
	tk.MustExec("use test")
	tk.MustExec(`drop table if exists t1;`)
	tk.MustExec(`create table t (c int);`)
	tk.MustGetErrMsg(`select group_concat((select concat(c,group_concat(c)) FROM t where xxx=xxx)) FROM t;`, "[planner:1054]Unknown column 'xxx' in 'where clause'")
}

func (s *testIntegrationSuite) runTestsWithTestData(caseName string, tk *testkit.TestKit, c *C) {
	var input []string
	var output []struct {
		SQL  string
		Plan []string
	}
	s.testData.GetTestCasesByName(caseName, c, &input, &output)
	for i, tt := range input {
		s.testData.OnRecord(func() {
			output[i].SQL = tt
			output[i].Plan = s.testData.ConvertRowsToStrings(tk.MustQuery(tt).Rows())
		})
		tk.MustQuery(tt).Check(testkit.Rows(output[i].Plan...))
	}
}

func (s *testIntegrationSuite) TestJoinNotNullFlag(c *C) {
	store, dom, err := newStoreWithBootstrap()
	c.Assert(err, IsNil)
	tk := testkit.NewTestKit(c, store)
	defer func() {
		dom.Close()
		store.Close()
	}()
	tk.MustExec("use test")
	tk.MustExec("drop table if exists t1, t2")
	tk.MustExec("create table t1(x int not null)")
	tk.MustExec("create table t2(x int)")
	tk.MustExec("insert into t2 values (1)")

	tk.MustQuery("select IFNULL((select t1.x from t1 where t1.x = t2.x), 'xxx') as col1 from t2").Check(testkit.Rows("xxx"))
	tk.MustQuery("select ifnull(t1.x, 'xxx') from t2 left join t1 using(x)").Check(testkit.Rows("xxx"))
	tk.MustQuery("select ifnull(t1.x, 'xxx') from t2 natural left join t1").Check(testkit.Rows("xxx"))
}

func (s *testIntegrationSuite) TestAntiJoinConstProp(c *C) {
	store, dom, err := newStoreWithBootstrap()
	c.Assert(err, IsNil)
	tk := testkit.NewTestKit(c, store)
	defer func() {
		dom.Close()
		store.Close()
	}()
	tk.MustExec("use test")
	tk.MustExec("drop table if exists t1, t2")
	tk.MustExec("create table t1(a int not null, b int not null)")
	tk.MustExec("insert into t1 values (1,1)")
	tk.MustExec("create table t2(a int not null, b int not null)")
	tk.MustExec("insert into t2 values (2,2)")

	tk.MustQuery("select * from t1 where t1.a not in (select a from t2 where t2.a = t1.a and t2.a > 1)").Check(testkit.Rows(
		"1 1",
	))
	tk.MustQuery("select * from t1 where t1.a not in (select a from t2 where t2.b = t1.b and t2.a > 1)").Check(testkit.Rows(
		"1 1",
	))
	tk.MustQuery("select * from t1 where t1.a not in (select a from t2 where t2.b = t1.b and t2.b > 1)").Check(testkit.Rows(
		"1 1",
	))
	tk.MustQuery("select q.a in (select count(*) from t1 s where not exists (select 1 from t1 p where q.a > 1 and p.a = s.a)) from t1 q").Check(testkit.Rows(
		"1",
	))
	tk.MustQuery("select q.a in (select not exists (select 1 from t1 p where q.a > 1 and p.a = s.a) from t1 s) from t1 q").Check(testkit.Rows(
		"1",
	))

	tk.MustExec("drop table t1, t2")
	tk.MustExec("create table t1(a int not null, b int)")
	tk.MustExec("insert into t1 values (1,null)")
	tk.MustExec("create table t2(a int not null, b int)")
	tk.MustExec("insert into t2 values (2,2)")

	tk.MustQuery("select * from t1 where t1.a not in (select a from t2 where t2.b > t1.b)").Check(testkit.Rows(
		"1 <nil>",
	))
	tk.MustQuery("select * from t1 where t1.a not in (select a from t2 where t1.a = 2)").Check(testkit.Rows(
		"1 <nil>",
	))
}

func (s *testIntegrationSuite) TestSimplifyOuterJoinWithCast(c *C) {
	tk := testkit.NewTestKit(c, s.store)

	tk.MustExec("use test")
	tk.MustExec("drop table if exists t")
	tk.MustExec("create table t(a int not null, b datetime default null)")

	var input []string
	var output []struct {
		SQL  string
		Plan []string
	}
	s.testData.GetTestCases(c, &input, &output)
	for i, tt := range input {
		s.testData.OnRecord(func() {
			output[i].SQL = tt
			output[i].Plan = s.testData.ConvertRowsToStrings(tk.MustQuery(tt).Rows())
		})
		tk.MustQuery(tt).Check(testkit.Rows(output[i].Plan...))
	}
}

func (s *testIntegrationSerialSuite) TestNoneAccessPathsFoundByIsolationRead(c *C) {
	tk := testkit.NewTestKit(c, s.store)

	tk.MustExec("use test")
	tk.MustExec("drop table if exists t")
	tk.MustExec("create table t(a int primary key)")

	_, err := tk.Exec("select * from t")
	c.Assert(err, IsNil)

	tk.MustExec("set @@session.tidb_isolation_read_engines = 'tiflash'")

	// Don't filter mysql.SystemDB by isolation read.
	tk.MustQuery("explain format = 'brief' select * from mysql.stats_meta").Check(testkit.Rows(
		"TableReader 10000.00 root  data:TableFullScan",
		"└─TableFullScan 10000.00 cop[tikv] table:stats_meta keep order:false, stats:pseudo"))

	_, err = tk.Exec("select * from t")
	c.Assert(err, NotNil)
	c.Assert(err.Error(), Equals, "[planner:1815]Internal : Can not find access path matching 'tidb_isolation_read_engines'(value: 'tiflash'). Available values are 'tikv'.")

	tk.MustExec("set @@session.tidb_isolation_read_engines = 'tiflash, tikv'")
	tk.MustExec("select * from t")
	defer config.RestoreFunc()()
	config.UpdateGlobal(func(conf *config.Config) {
		conf.IsolationRead.Engines = []string{"tiflash"}
	})
	// Change instance config doesn't affect isolation read.
	tk.MustExec("select * from t")
}

func (s *testIntegrationSerialSuite) TestSelPushDownTiFlash(c *C) {
	tk := testkit.NewTestKit(c, s.store)
	tk.MustExec("use test")
	tk.MustExec("drop table if exists t")
	tk.MustExec("create table t(a int primary key, b varchar(20))")

	// Create virtual tiflash replica info.
	dom := domain.GetDomain(tk.Se)
	is := dom.InfoSchema()
	db, exists := is.SchemaByName(model.NewCIStr("test"))
	c.Assert(exists, IsTrue)
	for _, tblInfo := range db.Tables {
		if tblInfo.Name.L == "t" {
			tblInfo.TiFlashReplica = &model.TiFlashReplicaInfo{
				Count:     1,
				Available: true,
			}
		}
	}

	tk.MustExec("set @@session.tidb_isolation_read_engines = 'tiflash'")
	var input []string
	var output []struct {
		SQL  string
		Plan []string
	}
	s.testData.GetTestCases(c, &input, &output)
	for i, tt := range input {
		s.testData.OnRecord(func() {
			output[i].SQL = tt
			output[i].Plan = s.testData.ConvertRowsToStrings(tk.MustQuery(tt).Rows())
		})
		res := tk.MustQuery(tt)
		res.Check(testkit.Rows(output[i].Plan...))
	}
}

func (s *testIntegrationSerialSuite) TestPushDownToTiFlashWithKeepOrder(c *C) {
	tk := testkit.NewTestKit(c, s.store)
	tk.MustExec("use test")
	tk.MustExec("drop table if exists t")
	tk.MustExec("create table t(a int primary key, b varchar(20))")

	// Create virtual tiflash replica info.
	dom := domain.GetDomain(tk.Se)
	is := dom.InfoSchema()
	db, exists := is.SchemaByName(model.NewCIStr("test"))
	c.Assert(exists, IsTrue)
	for _, tblInfo := range db.Tables {
		if tblInfo.Name.L == "t" {
			tblInfo.TiFlashReplica = &model.TiFlashReplicaInfo{
				Count:     1,
				Available: true,
			}
		}
	}

	tk.MustExec("set @@session.tidb_isolation_read_engines = 'tiflash'")
	var input []string
	var output []struct {
		SQL  string
		Plan []string
	}
	s.testData.GetTestCases(c, &input, &output)
	for i, tt := range input {
		s.testData.OnRecord(func() {
			output[i].SQL = tt
			output[i].Plan = s.testData.ConvertRowsToStrings(tk.MustQuery(tt).Rows())
		})
		res := tk.MustQuery(tt)
		res.Check(testkit.Rows(output[i].Plan...))
	}
}

func (s *testIntegrationSerialSuite) TestMPPJoin(c *C) {
	tk := testkit.NewTestKit(c, s.store)
	tk.MustExec("use test")
	tk.MustExec("drop table if exists d1_t")
	tk.MustExec("create table d1_t(d1_k int, value int)")
	tk.MustExec("insert into d1_t values(1,2),(2,3)")
	tk.MustExec("analyze table d1_t")
	tk.MustExec("drop table if exists d2_t")
	tk.MustExec("create table d2_t(d2_k decimal(10,2), value int)")
	tk.MustExec("insert into d2_t values(10.11,2),(10.12,3)")
	tk.MustExec("analyze table d2_t")
	tk.MustExec("drop table if exists d3_t")
	tk.MustExec("create table d3_t(d3_k date, value int)")
	tk.MustExec("insert into d3_t values(date'2010-01-01',2),(date'2010-01-02',3)")
	tk.MustExec("analyze table d3_t")
	tk.MustExec("drop table if exists fact_t")
	tk.MustExec("create table fact_t(d1_k int, d2_k decimal(10,2), d3_k date, col1 int, col2 int, col3 int)")
	tk.MustExec("insert into fact_t values(1,10.11,date'2010-01-01',1,2,3),(1,10.11,date'2010-01-02',1,2,3),(1,10.12,date'2010-01-01',1,2,3),(1,10.12,date'2010-01-02',1,2,3)")
	tk.MustExec("insert into fact_t values(2,10.11,date'2010-01-01',1,2,3),(2,10.11,date'2010-01-02',1,2,3),(2,10.12,date'2010-01-01',1,2,3),(2,10.12,date'2010-01-02',1,2,3)")
	tk.MustExec("analyze table fact_t")

	// Create virtual tiflash replica info.
	dom := domain.GetDomain(tk.Se)
	is := dom.InfoSchema()
	db, exists := is.SchemaByName(model.NewCIStr("test"))
	c.Assert(exists, IsTrue)
	for _, tblInfo := range db.Tables {
		if tblInfo.Name.L == "fact_t" || tblInfo.Name.L == "d1_t" || tblInfo.Name.L == "d2_t" || tblInfo.Name.L == "d3_t" {
			tblInfo.TiFlashReplica = &model.TiFlashReplicaInfo{
				Count:     1,
				Available: true,
			}
		}
	}

	tk.MustExec("set @@session.tidb_isolation_read_engines = 'tiflash'")
	tk.MustExec("set @@session.tidb_allow_mpp = 1")
	var input []string
	var output []struct {
		SQL  string
		Plan []string
	}
	s.testData.GetTestCases(c, &input, &output)
	for i, tt := range input {
		s.testData.OnRecord(func() {
			output[i].SQL = tt
			output[i].Plan = s.testData.ConvertRowsToStrings(tk.MustQuery(tt).Rows())
		})
		res := tk.MustQuery(tt)
		res.Check(testkit.Rows(output[i].Plan...))
	}
}

func (s *testIntegrationSerialSuite) TestMPPShuffledJoin(c *C) {
	tk := testkit.NewTestKit(c, s.store)
	tk.MustExec("use test")
	tk.MustExec("drop table if exists d1_t")
	tk.MustExec("create table d1_t(d1_k int, value int)")
	tk.MustExec("insert into d1_t values(1,2),(2,3)")
	tk.MustExec("insert into d1_t values(1,2),(2,3)")
	tk.MustExec("analyze table d1_t")
	tk.MustExec("drop table if exists d2_t")
	tk.MustExec("create table d2_t(d2_k decimal(10,2), value int)")
	tk.MustExec("insert into d2_t values(10.11,2),(10.12,3)")
	tk.MustExec("insert into d2_t values(10.11,2),(10.12,3)")
	tk.MustExec("analyze table d2_t")
	tk.MustExec("drop table if exists d3_t")
	tk.MustExec("create table d3_t(d3_k date, value int)")
	tk.MustExec("insert into d3_t values(date'2010-01-01',2),(date'2010-01-02',3)")
	tk.MustExec("insert into d3_t values(date'2010-01-01',2),(date'2010-01-02',3)")
	tk.MustExec("analyze table d3_t")
	tk.MustExec("drop table if exists fact_t")
	tk.MustExec("create table fact_t(d1_k int, d2_k decimal(10,2), d3_k date, col1 int, col2 int, col3 int)")
	tk.MustExec("insert into fact_t values(1,10.11,date'2010-01-01',1,2,3),(1,10.11,date'2010-01-02',1,2,3),(1,10.12,date'2010-01-01',1,2,3),(1,10.12,date'2010-01-02',1,2,3)")
	tk.MustExec("insert into fact_t values(2,10.11,date'2010-01-01',1,2,3),(2,10.11,date'2010-01-02',1,2,3),(2,10.12,date'2010-01-01',1,2,3),(2,10.12,date'2010-01-02',1,2,3)")
	tk.MustExec("insert into fact_t values(2,10.11,date'2010-01-01',1,2,3),(2,10.11,date'2010-01-02',1,2,3),(2,10.12,date'2010-01-01',1,2,3),(2,10.12,date'2010-01-02',1,2,3)")
	tk.MustExec("insert into fact_t values(2,10.11,date'2010-01-01',1,2,3),(2,10.11,date'2010-01-02',1,2,3),(2,10.12,date'2010-01-01',1,2,3),(2,10.12,date'2010-01-02',1,2,3)")
	tk.MustExec("analyze table fact_t")

	// Create virtual tiflash replica info.
	dom := domain.GetDomain(tk.Se)
	is := dom.InfoSchema()
	db, exists := is.SchemaByName(model.NewCIStr("test"))
	c.Assert(exists, IsTrue)
	for _, tblInfo := range db.Tables {
		if tblInfo.Name.L == "fact_t" || tblInfo.Name.L == "d1_t" || tblInfo.Name.L == "d2_t" || tblInfo.Name.L == "d3_t" {
			tblInfo.TiFlashReplica = &model.TiFlashReplicaInfo{
				Count:     1,
				Available: true,
			}
		}
	}

	tk.MustExec("set @@session.tidb_isolation_read_engines = 'tiflash'")
	tk.MustExec("set @@session.tidb_allow_mpp = 1")
	tk.MustExec("set @@session.tidb_broadcast_join_threshold_size = 1")
	tk.MustExec("set @@session.tidb_broadcast_join_threshold_count = 1")
	var input []string
	var output []struct {
		SQL  string
		Plan []string
	}
	s.testData.GetTestCases(c, &input, &output)
	for i, tt := range input {
		s.testData.OnRecord(func() {
			output[i].SQL = tt
			output[i].Plan = s.testData.ConvertRowsToStrings(tk.MustQuery(tt).Rows())
		})
		res := tk.MustQuery(tt)
		res.Check(testkit.Rows(output[i].Plan...))
	}
}

func (s *testIntegrationSerialSuite) TestBroadcastJoin(c *C) {
	tk := testkit.NewTestKit(c, s.store)
	tk.MustExec("use test")
	tk.MustExec("set session tidb_allow_mpp = OFF")
	tk.MustExec("drop table if exists d1_t")
	tk.MustExec("create table d1_t(d1_k int, value int)")
	tk.MustExec("insert into d1_t values(1,2),(2,3)")
	tk.MustExec("analyze table d1_t")
	tk.MustExec("drop table if exists d2_t")
	tk.MustExec("create table d2_t(d2_k decimal(10,2), value int)")
	tk.MustExec("insert into d2_t values(10.11,2),(10.12,3)")
	tk.MustExec("analyze table d2_t")
	tk.MustExec("drop table if exists d3_t")
	tk.MustExec("create table d3_t(d3_k date, value int)")
	tk.MustExec("insert into d3_t values(date'2010-01-01',2),(date'2010-01-02',3)")
	tk.MustExec("analyze table d3_t")
	tk.MustExec("drop table if exists fact_t")
	tk.MustExec("create table fact_t(d1_k int, d2_k decimal(10,2), d3_k date, col1 int, col2 int, col3 int)")
	tk.MustExec("insert into fact_t values(1,10.11,date'2010-01-01',1,2,3),(1,10.11,date'2010-01-02',1,2,3),(1,10.12,date'2010-01-01',1,2,3),(1,10.12,date'2010-01-02',1,2,3)")
	tk.MustExec("insert into fact_t values(2,10.11,date'2010-01-01',1,2,3),(2,10.11,date'2010-01-02',1,2,3),(2,10.12,date'2010-01-01',1,2,3),(2,10.12,date'2010-01-02',1,2,3)")
	tk.MustExec("analyze table fact_t")

	// Create virtual tiflash replica info.
	dom := domain.GetDomain(tk.Se)
	is := dom.InfoSchema()
	db, exists := is.SchemaByName(model.NewCIStr("test"))
	c.Assert(exists, IsTrue)
	for _, tblInfo := range db.Tables {
		if tblInfo.Name.L == "fact_t" || tblInfo.Name.L == "d1_t" || tblInfo.Name.L == "d2_t" || tblInfo.Name.L == "d3_t" {
			tblInfo.TiFlashReplica = &model.TiFlashReplicaInfo{
				Count:     1,
				Available: true,
			}
		}
	}

	tk.MustExec("set @@session.tidb_isolation_read_engines = 'tiflash'")
	tk.MustExec("set @@session.tidb_allow_batch_cop = 1")
	tk.MustExec("set @@session.tidb_opt_broadcast_join = 1")
	// make cbo force choose broadcast join since sql hint does not work for semi/anti-semi join
	tk.MustExec("set @@session.tidb_opt_cpu_factor=10000000;")
	var input []string
	var output []struct {
		SQL  string
		Plan []string
	}
	s.testData.GetTestCases(c, &input, &output)
	for i, tt := range input {
		s.testData.OnRecord(func() {
			output[i].SQL = tt
			output[i].Plan = s.testData.ConvertRowsToStrings(tk.MustQuery(tt).Rows())
		})
		res := tk.MustQuery(tt)
		res.Check(testkit.Rows(output[i].Plan...))
	}

	// out table of out join should not be global
	_, err := tk.Exec("explain format = 'brief' select /*+ broadcast_join(fact_t, d1_t), broadcast_join_local(d1_t) */ count(*) from fact_t left join d1_t on fact_t.d1_k = d1_t.d1_k")
	c.Assert(err, NotNil)
	c.Assert(err.Error(), Equals, "[planner:1815]Internal : Can't find a proper physical plan for this query")
	// nullEQ not supported
	_, err = tk.Exec("explain format = 'brief' select /*+ broadcast_join(fact_t, d1_t) */ count(*) from fact_t join d1_t on fact_t.d1_k <=> d1_t.d1_k")
	c.Assert(err, NotNil)
	c.Assert(err.Error(), Equals, "[planner:1815]Internal : Can't find a proper physical plan for this query")
	// not supported if join condition has unsupported expr
	_, err = tk.Exec("explain format = 'brief' select /*+ broadcast_join(fact_t, d1_t) */ count(*) from fact_t left join d1_t on fact_t.d1_k = d1_t.d1_k and sqrt(fact_t.col1) > 2")
	c.Assert(err, NotNil)
	c.Assert(err.Error(), Equals, "[planner:1815]Internal : Can't find a proper physical plan for this query")
	// cartsian join not supported
	_, err = tk.Exec("explain format = 'brief' select /*+ broadcast_join(fact_t, d1_t) */ count(*) from fact_t join d1_t")
	c.Assert(err, NotNil)
	c.Assert(err.Error(), Equals, "[planner:1815]Internal : Can't find a proper physical plan for this query")
}

func (s *testIntegrationSerialSuite) TestJoinNotSupportedByTiFlash(c *C) {
	tk := testkit.NewTestKit(c, s.store)
	tk.MustExec("use test")
	tk.MustExec("drop table if exists table_1")
	tk.MustExec("create table table_1(id int not null, bit_col bit(2) not null, datetime_col datetime not null)")
	tk.MustExec("insert into table_1 values(1,b'1','2020-01-01 00:00:00'),(2,b'0','2020-01-01 00:00:00')")
	tk.MustExec("analyze table table_1")

	// Create virtual tiflash replica info.
	dom := domain.GetDomain(tk.Se)
	is := dom.InfoSchema()
	db, exists := is.SchemaByName(model.NewCIStr("test"))
	c.Assert(exists, IsTrue)
	for _, tblInfo := range db.Tables {
		if tblInfo.Name.L == "table_1" {
			tblInfo.TiFlashReplica = &model.TiFlashReplicaInfo{
				Count:     1,
				Available: true,
			}
		}
	}

	tk.MustExec("set @@session.tidb_isolation_read_engines = 'tiflash'")
	tk.MustExec("set @@session.tidb_allow_mpp = 1")
	var input []string
	var output []struct {
		SQL  string
		Plan []string
	}
	s.testData.GetTestCases(c, &input, &output)
	for i, tt := range input {
		s.testData.OnRecord(func() {
			output[i].SQL = tt
			output[i].Plan = s.testData.ConvertRowsToStrings(tk.MustQuery(tt).Rows())
		})
		res := tk.MustQuery(tt)
		res.Check(testkit.Rows(output[i].Plan...))
	}

	tk.MustExec("set @@session.tidb_broadcast_join_threshold_size = 1")
	tk.MustExec("set @@session.tidb_broadcast_join_threshold_count = 1")
	s.testData.GetTestCases(c, &input, &output)
	for i, tt := range input {
		s.testData.OnRecord(func() {
			output[i].SQL = tt
			output[i].Plan = s.testData.ConvertRowsToStrings(tk.MustQuery(tt).Rows())
		})
		res := tk.MustQuery(tt)
		res.Check(testkit.Rows(output[i].Plan...))
	}

	tk.MustExec("set @@session.tidb_allow_mpp = 0")
	tk.MustExec("set @@session.tidb_isolation_read_engines = 'tiflash'")
	tk.MustExec("set @@session.tidb_allow_batch_cop = 1")
	tk.MustExec("set @@session.tidb_opt_broadcast_join = 1")
	// make cbo force choose broadcast join since sql hint does not work for semi/anti-semi join
	tk.MustExec("set @@session.tidb_opt_cpu_factor=10000000;")
	s.testData.GetTestCases(c, &input, &output)
	for i, tt := range input {
		s.testData.OnRecord(func() {
			output[i].SQL = tt
			output[i].Plan = s.testData.ConvertRowsToStrings(tk.MustQuery(tt).Rows())
		})
		res := tk.MustQuery(tt)
		res.Check(testkit.Rows(output[i].Plan...))
	}
}

func (s *testIntegrationSerialSuite) TestMPPWithHashExchangeUnderNewCollation(c *C) {
	defer collate.SetNewCollationEnabledForTest(false)
	tk := testkit.NewTestKit(c, s.store)
	tk.MustExec("use test")
	tk.MustExec("drop table if exists table_1")
	tk.MustExec("create table table_1(id int not null, value char(10))")
	tk.MustExec("insert into table_1 values(1,'1'),(2,'2')")
	tk.MustExec("analyze table table_1")

	// Create virtual tiflash replica info.
	dom := domain.GetDomain(tk.Se)
	is := dom.InfoSchema()
	db, exists := is.SchemaByName(model.NewCIStr("test"))
	c.Assert(exists, IsTrue)
	for _, tblInfo := range db.Tables {
		if tblInfo.Name.L == "table_1" {
			tblInfo.TiFlashReplica = &model.TiFlashReplicaInfo{
				Count:     1,
				Available: true,
			}
		}
	}

	collate.SetNewCollationEnabledForTest(true)
	tk.MustExec("set @@session.tidb_isolation_read_engines = 'tiflash'")
	tk.MustExec("set @@session.tidb_allow_mpp = 1")
	tk.MustExec("set @@session.tidb_opt_broadcast_join = 0")
	tk.MustExec("set @@session.tidb_broadcast_join_threshold_count = 0")
	tk.MustExec("set @@session.tidb_broadcast_join_threshold_size = 0")
	var input []string
	var output []struct {
		SQL  string
		Plan []string
	}
	s.testData.GetTestCases(c, &input, &output)
	for i, tt := range input {
		s.testData.OnRecord(func() {
			output[i].SQL = tt
			output[i].Plan = s.testData.ConvertRowsToStrings(tk.MustQuery(tt).Rows())
		})
		res := tk.MustQuery(tt)
		res.Check(testkit.Rows(output[i].Plan...))
	}
}

func (s *testIntegrationSerialSuite) TestMPPWithBroadcastExchangeUnderNewCollation(c *C) {
	defer collate.SetNewCollationEnabledForTest(false)
	tk := testkit.NewTestKit(c, s.store)
	tk.MustExec("use test")
	tk.MustExec("drop table if exists table_1")
	tk.MustExec("create table table_1(id int not null, value char(10))")
	tk.MustExec("insert into table_1 values(1,'1'),(2,'2')")
	tk.MustExec("analyze table table_1")

	// Create virtual tiflash replica info.
	dom := domain.GetDomain(tk.Se)
	is := dom.InfoSchema()
	db, exists := is.SchemaByName(model.NewCIStr("test"))
	c.Assert(exists, IsTrue)
	for _, tblInfo := range db.Tables {
		if tblInfo.Name.L == "table_1" {
			tblInfo.TiFlashReplica = &model.TiFlashReplicaInfo{
				Count:     1,
				Available: true,
			}
		}
	}

	collate.SetNewCollationEnabledForTest(true)
	tk.MustExec("set @@session.tidb_isolation_read_engines = 'tiflash'")
	tk.MustExec("set @@session.tidb_allow_mpp = 1")
	var input []string
	var output []struct {
		SQL  string
		Plan []string
	}
	s.testData.GetTestCases(c, &input, &output)
	for i, tt := range input {
		s.testData.OnRecord(func() {
			output[i].SQL = tt
			output[i].Plan = s.testData.ConvertRowsToStrings(tk.MustQuery(tt).Rows())
		})
		res := tk.MustQuery(tt)
		res.Check(testkit.Rows(output[i].Plan...))
	}
}

func (s *testIntegrationSerialSuite) TestMPPAvgRewrite(c *C) {
	defer collate.SetNewCollationEnabledForTest(false)
	tk := testkit.NewTestKit(c, s.store)
	tk.MustExec("use test")
	tk.MustExec("drop table if exists table_1")
	tk.MustExec("create table table_1(id int not null, value decimal(10,2))")
	tk.MustExec("insert into table_1 values(1,1),(2,2)")
	tk.MustExec("analyze table table_1")

	// Create virtual tiflash replica info.
	dom := domain.GetDomain(tk.Se)
	is := dom.InfoSchema()
	db, exists := is.SchemaByName(model.NewCIStr("test"))
	c.Assert(exists, IsTrue)
	for _, tblInfo := range db.Tables {
		if tblInfo.Name.L == "table_1" {
			tblInfo.TiFlashReplica = &model.TiFlashReplicaInfo{
				Count:     1,
				Available: true,
			}
		}
	}

	collate.SetNewCollationEnabledForTest(true)
	tk.MustExec("set @@session.tidb_isolation_read_engines = 'tiflash'")
	tk.MustExec("set @@session.tidb_allow_mpp = 1")
	var input []string
	var output []struct {
		SQL  string
		Plan []string
	}
	s.testData.GetTestCases(c, &input, &output)
	for i, tt := range input {
		s.testData.OnRecord(func() {
			output[i].SQL = tt
			output[i].Plan = s.testData.ConvertRowsToStrings(tk.MustQuery(tt).Rows())
		})
		res := tk.MustQuery(tt)
		res.Check(testkit.Rows(output[i].Plan...))
	}
}

func (s *testIntegrationSerialSuite) TestAggPushDownEngine(c *C) {
	tk := testkit.NewTestKit(c, s.store)
	tk.MustExec("use test")
	tk.MustExec("drop table if exists t")
	tk.MustExec("create table t(a int primary key, b varchar(20))")

	// Create virtual tiflash replica info.
	dom := domain.GetDomain(tk.Se)
	is := dom.InfoSchema()
	db, exists := is.SchemaByName(model.NewCIStr("test"))
	c.Assert(exists, IsTrue)
	for _, tblInfo := range db.Tables {
		if tblInfo.Name.L == "t" {
			tblInfo.TiFlashReplica = &model.TiFlashReplicaInfo{
				Count:     1,
				Available: true,
			}
		}
	}

	tk.MustExec("set @@session.tidb_isolation_read_engines = 'tiflash'")

	tk.MustQuery("desc select approx_count_distinct(a) from t").Check(testkit.Rows(
		"HashAgg_11 1.00 root  funcs:approx_count_distinct(Column#4)->Column#3",
		"└─TableReader_12 1.00 root  data:HashAgg_6",
		"  └─HashAgg_6 1.00 batchCop[tiflash]  funcs:approx_count_distinct(test.t.a)->Column#4",
		"    └─TableFullScan_10 10000.00 batchCop[tiflash] table:t keep order:false, stats:pseudo"))

	tk.MustExec("set @@session.tidb_isolation_read_engines = 'tikv'")

	tk.MustQuery("desc select approx_count_distinct(a) from t").Check(testkit.Rows(
		"HashAgg_5 1.00 root  funcs:approx_count_distinct(test.t.a)->Column#3",
		"└─TableReader_11 10000.00 root  data:TableFullScan_10",
		"  └─TableFullScan_10 10000.00 cop[tikv] table:t keep order:false, stats:pseudo"))
}

func (s *testIntegrationSerialSuite) TestIssue15110(c *C) {
	tk := testkit.NewTestKit(c, s.store)
	tk.MustExec("use test")
	tk.MustExec("drop table if exists crm_rd_150m")
	tk.MustExec(`CREATE TABLE crm_rd_150m (
	product varchar(256) DEFAULT NULL,
		uks varchar(16) DEFAULT NULL,
		brand varchar(256) DEFAULT NULL,
		cin varchar(16) DEFAULT NULL,
		created_date timestamp NULL DEFAULT NULL,
		quantity int(11) DEFAULT NULL,
		amount decimal(11,0) DEFAULT NULL,
		pl_date timestamp NULL DEFAULT NULL,
		customer_first_date timestamp NULL DEFAULT NULL,
		recent_date timestamp NULL DEFAULT NULL
	) ENGINE=InnoDB DEFAULT CHARSET=utf8 COLLATE=utf8_bin;`)

	// Create virtual tiflash replica info.
	dom := domain.GetDomain(tk.Se)
	is := dom.InfoSchema()
	db, exists := is.SchemaByName(model.NewCIStr("test"))
	c.Assert(exists, IsTrue)
	for _, tblInfo := range db.Tables {
		if tblInfo.Name.L == "crm_rd_150m" {
			tblInfo.TiFlashReplica = &model.TiFlashReplicaInfo{
				Count:     1,
				Available: true,
			}
		}
	}

	tk.MustExec("set @@session.tidb_isolation_read_engines = 'tiflash'")
	tk.MustExec("explain format = 'brief' SELECT count(*) FROM crm_rd_150m dataset_48 WHERE (CASE WHEN (month(dataset_48.customer_first_date)) <= 30 THEN '新客' ELSE NULL END) IS NOT NULL;")
}

func (s *testIntegrationSerialSuite) TestReadFromStorageHint(c *C) {
	tk := testkit.NewTestKit(c, s.store)

	tk.MustExec("use test")
	tk.MustExec("drop table if exists t, tt, ttt")
	tk.MustExec("set session tidb_allow_mpp=OFF")
	tk.MustExec("create table t(a int, b int, index ia(a))")
	tk.MustExec("create table tt(a int, b int, primary key(a))")
	tk.MustExec("create table ttt(a int, primary key (a desc))")

	// Create virtual tiflash replica info.
	dom := domain.GetDomain(tk.Se)
	is := dom.InfoSchema()
	db, exists := is.SchemaByName(model.NewCIStr("test"))
	c.Assert(exists, IsTrue)
	for _, tblInfo := range db.Tables {
		tblInfo.TiFlashReplica = &model.TiFlashReplicaInfo{
			Count:     1,
			Available: true,
		}
	}

	var input []string
	var output []struct {
		SQL  string
		Plan []string
		Warn []string
	}
	s.testData.GetTestCases(c, &input, &output)
	for i, tt := range input {
		s.testData.OnRecord(func() {
			output[i].SQL = tt
			output[i].Plan = s.testData.ConvertRowsToStrings(tk.MustQuery(tt).Rows())
			output[i].Warn = s.testData.ConvertSQLWarnToStrings(tk.Se.GetSessionVars().StmtCtx.GetWarnings())
		})
		res := tk.MustQuery(tt)
		res.Check(testkit.Rows(output[i].Plan...))
		c.Assert(s.testData.ConvertSQLWarnToStrings(tk.Se.GetSessionVars().StmtCtx.GetWarnings()), DeepEquals, output[i].Warn)
	}
}

func (s *testIntegrationSerialSuite) TestReadFromStorageHintAndIsolationRead(c *C) {
	tk := testkit.NewTestKit(c, s.store)

	tk.MustExec("use test")
	tk.MustExec("drop table if exists t, tt, ttt")
	tk.MustExec("create table t(a int, b int, index ia(a))")
	tk.MustExec("set @@session.tidb_isolation_read_engines=\"tikv\"")

	// Create virtual tiflash replica info.
	dom := domain.GetDomain(tk.Se)
	is := dom.InfoSchema()
	db, exists := is.SchemaByName(model.NewCIStr("test"))
	c.Assert(exists, IsTrue)
	for _, tblInfo := range db.Tables {
		tblInfo.TiFlashReplica = &model.TiFlashReplicaInfo{
			Count:     1,
			Available: true,
		}
	}

	var input []string
	var output []struct {
		SQL  string
		Plan []string
		Warn []string
	}
	s.testData.GetTestCases(c, &input, &output)
	for i, tt := range input {
		tk.Se.GetSessionVars().StmtCtx.SetWarnings(nil)
		s.testData.OnRecord(func() {
			output[i].SQL = tt
			output[i].Plan = s.testData.ConvertRowsToStrings(tk.MustQuery(tt).Rows())
			output[i].Warn = s.testData.ConvertSQLWarnToStrings(tk.Se.GetSessionVars().StmtCtx.GetWarnings())
		})
		res := tk.MustQuery(tt)
		res.Check(testkit.Rows(output[i].Plan...))
		c.Assert(s.testData.ConvertSQLWarnToStrings(tk.Se.GetSessionVars().StmtCtx.GetWarnings()), DeepEquals, output[i].Warn)
	}
}

func (s *testIntegrationSerialSuite) TestIsolationReadTiFlashNotChoosePointGet(c *C) {
	tk := testkit.NewTestKit(c, s.store)

	tk.MustExec("use test")
	tk.MustExec("drop table if exists t")
	tk.MustExec("create table t(a int, b int, primary key (a))")

	// Create virtual tiflash replica info.
	dom := domain.GetDomain(tk.Se)
	is := dom.InfoSchema()
	db, exists := is.SchemaByName(model.NewCIStr("test"))
	c.Assert(exists, IsTrue)
	for _, tblInfo := range db.Tables {
		tblInfo.TiFlashReplica = &model.TiFlashReplicaInfo{
			Count:     1,
			Available: true,
		}
	}

	tk.MustExec("set @@session.tidb_isolation_read_engines=\"tiflash\"")
	var input []string
	var output []struct {
		SQL    string
		Result []string
	}
	s.testData.GetTestCases(c, &input, &output)
	for i, tt := range input {
		s.testData.OnRecord(func() {
			output[i].SQL = tt
			output[i].Result = s.testData.ConvertRowsToStrings(tk.MustQuery(tt).Rows())
		})
		tk.MustQuery(tt).Check(testkit.Rows(output[i].Result...))
	}
}

func (s *testIntegrationSerialSuite) TestIsolationReadTiFlashUseIndexHint(c *C) {
	tk := testkit.NewTestKit(c, s.store)

	tk.MustExec("use test")
	tk.MustExec("drop table if exists t")
	tk.MustExec("create table t(a int, index idx(a));")

	// Create virtual tiflash replica info.
	dom := domain.GetDomain(tk.Se)
	is := dom.InfoSchema()
	db, exists := is.SchemaByName(model.NewCIStr("test"))
	c.Assert(exists, IsTrue)
	for _, tblInfo := range db.Tables {
		tblInfo.TiFlashReplica = &model.TiFlashReplicaInfo{
			Count:     1,
			Available: true,
		}
	}

	tk.MustExec("set @@session.tidb_isolation_read_engines=\"tiflash\"")
	var input []string
	var output []struct {
		SQL  string
		Plan []string
		Warn []string
	}
	s.testData.GetTestCases(c, &input, &output)
	for i, tt := range input {
		s.testData.OnRecord(func() {
			output[i].SQL = tt
			output[i].Plan = s.testData.ConvertRowsToStrings(tk.MustQuery(tt).Rows())
			output[i].Warn = s.testData.ConvertSQLWarnToStrings(tk.Se.GetSessionVars().StmtCtx.GetWarnings())
		})
		res := tk.MustQuery(tt)
		res.Check(testkit.Rows(output[i].Plan...))
		c.Assert(s.testData.ConvertSQLWarnToStrings(tk.Se.GetSessionVars().StmtCtx.GetWarnings()), DeepEquals, output[i].Warn)
	}
}

func (s *testIntegrationSerialSuite) TestIsolationReadDoNotFilterSystemDB(c *C) {
	tk := testkit.NewTestKit(c, s.store)

	tk.MustExec("use test")
	tk.MustExec("set @@tidb_isolation_read_engines = \"tiflash\"")
	var input []string
	var output []struct {
		SQL  string
		Plan []string
	}
	s.testData.GetTestCases(c, &input, &output)
	for i, tt := range input {
		s.testData.OnRecord(func() {
			output[i].SQL = tt
			output[i].Plan = s.testData.ConvertRowsToStrings(tk.MustQuery(tt).Rows())
		})
		res := tk.MustQuery(tt)
		res.Check(testkit.Rows(output[i].Plan...))
	}
}

func (s *testIntegrationSuite) TestPartitionTableStats(c *C) {
	tk := testkit.NewTestKit(c, s.store)
	{
		tk.MustExec(`set @@tidb_partition_prune_mode='` + string(variable.Static) + `'`)
		tk.MustExec("use test")
		tk.MustExec("drop table if exists t")
		tk.MustExec("create table t(a int, b int)partition by range columns(a)(partition p0 values less than (10), partition p1 values less than(20), partition p2 values less than(30));")
		tk.MustExec("insert into t values(21, 1), (22, 2), (23, 3), (24, 4), (15, 5)")
		tk.MustExec("analyze table t")

		var input []string
		var output []struct {
			SQL    string
			Result []string
		}
		s.testData.GetTestCases(c, &input, &output)
		for i, tt := range input {
			s.testData.OnRecord(func() {
				output[i].SQL = tt
				output[i].Result = s.testData.ConvertRowsToStrings(tk.MustQuery(tt).Rows())
			})
			tk.MustQuery(tt).Check(testkit.Rows(output[i].Result...))
		}
	}
}

func (s *testIntegrationSuite) TestPartitionPruningForInExpr(c *C) {
	tk := testkit.NewTestKit(c, s.store)

	tk.MustExec("use test")
	tk.MustExec("drop table if exists t")
	tk.MustExec("create table t(a int(11) not null, b int) partition by range (a) (partition p0 values less than (4), partition p1 values less than(10), partition p2 values less than maxvalue);")
	tk.MustExec("insert into t values (1, 1),(10, 10),(11, 11)")

	var input []string
	var output []struct {
		SQL  string
		Plan []string
	}
	s.testData.GetTestCases(c, &input, &output)
	for i, tt := range input {
		s.testData.OnRecord(func() {
			output[i].SQL = tt
			output[i].Plan = s.testData.ConvertRowsToStrings(tk.MustQuery(tt).Rows())
		})
		tk.MustQuery(tt).Check(testkit.Rows(output[i].Plan...))
	}
}

func (s *testIntegrationSerialSuite) TestPartitionPruningWithDateType(c *C) {
	tk := testkit.NewTestKit(c, s.store)

	tk.MustExec("use test")
	tk.MustExec("drop table if exists t")
	tk.MustExec("create table t(a datetime) partition by range columns (a) (partition p1 values less than ('20000101'), partition p2 values less than ('2000-10-01'));")
	tk.MustExec("insert into t values ('20000201'), ('19000101');")

	// cannot get the statistical information immediately
	// tk.MustQuery(`SELECT PARTITION_NAME,TABLE_ROWS FROM INFORMATION_SCHEMA.PARTITIONS WHERE TABLE_NAME = 't';`).Check(testkit.Rows("p1 1", "p2 1"))
	str := tk.MustQuery(`desc select * from t where a < '2000-01-01';`).Rows()[0][3].(string)
	c.Assert(strings.Contains(str, "partition:p1"), IsTrue)
}

func (s *testIntegrationSuite) TestPartitionPruningForEQ(c *C) {
	tk := testkit.NewTestKit(c, s.store)
	tk.MustExec("use test")

	tk.MustExec("drop table if exists t")
	tk.MustExec("create table t(a datetime, b int) partition by range(weekday(a)) (partition p0 values less than(10), partition p1 values less than (100))")

	is := infoschema.GetInfoSchema(tk.Se)
	tbl, err := is.TableByName(model.NewCIStr("test"), model.NewCIStr("t"))
	c.Assert(err, IsNil)
	pt := tbl.(table.PartitionedTable)
	query, err := expression.ParseSimpleExprWithTableInfo(tk.Se, "a = '2020-01-01 00:00:00'", tbl.Meta())
	c.Assert(err, IsNil)
	dbName := model.NewCIStr(tk.Se.GetSessionVars().CurrentDB)
	columns, names, err := expression.ColumnInfos2ColumnsAndNames(tk.Se, dbName, tbl.Meta().Name, tbl.Meta().Cols(), tbl.Meta())
	c.Assert(err, IsNil)
	// Even the partition is not monotonous, EQ condition should be prune!
	// select * from t where a = '2020-01-01 00:00:00'
	res, err := core.PartitionPruning(tk.Se, pt, []expression.Expression{query}, nil, columns, names)
	c.Assert(err, IsNil)
	c.Assert(res, HasLen, 1)
	c.Assert(res[0], Equals, 0)
}

func (s *testIntegrationSuite) TestErrNoDB(c *C) {
	tk := testkit.NewTestKit(c, s.store)
	tk.MustExec("create user test")
	_, err := tk.Exec("grant select on test1111 to test@'%'")
	c.Assert(errors.Cause(err), Equals, core.ErrNoDB)
	tk.MustExec("use test")
	tk.MustExec("create table test1111 (id int)")
	tk.MustExec("grant select on test1111 to test@'%'")
}

func (s *testIntegrationSuite) TestMaxMinEliminate(c *C) {
	tk := testkit.NewTestKit(c, s.store)

	tk.MustExec("use test")
	tk.MustExec("drop table if exists t")
	tk.MustExec("create table t(a int primary key)")
	tk.Se.GetSessionVars().EnableClusteredIndex = variable.ClusteredIndexDefModeOn
	tk.MustExec("create table cluster_index_t(a int, b int, c int, primary key (a, b));")

	var input []string
	var output []struct {
		SQL  string
		Plan []string
	}
	s.testData.GetTestCases(c, &input, &output)
	for i, tt := range input {
		s.testData.OnRecord(func() {
			output[i].SQL = tt
			output[i].Plan = s.testData.ConvertRowsToStrings(tk.MustQuery(tt).Rows())
		})
		tk.MustQuery(tt).Check(testkit.Rows(output[i].Plan...))
	}
}

func (s *testIntegrationSuite) TestINLJHintSmallTable(c *C) {
	tk := testkit.NewTestKit(c, s.store)
	tk.MustExec("use test")
	tk.MustExec("drop table if exists t1, t2")
	tk.MustExec("create table t1(a int not null, b int, key(a))")
	tk.MustExec("insert into t1 values(1,1),(2,2)")
	tk.MustExec("create table t2(a int not null, b int, key(a))")
	tk.MustExec("insert into t2 values(1,1),(2,2),(3,3),(4,4),(5,5)")
	tk.MustExec("analyze table t1, t2")
	tk.MustExec("explain format = 'brief' select /*+ TIDB_INLJ(t1) */ * from t1 join t2 on t1.a = t2.a")
}

func (s *testIntegrationSuite) TestIndexJoinUniqueCompositeIndex(c *C) {
	tk := testkit.NewTestKit(c, s.store)

	tk.MustExec("use test")
	tk.MustExec("drop table if exists t1, t2")
	tk.Se.GetSessionVars().EnableClusteredIndex = variable.ClusteredIndexDefModeIntOnly
	tk.MustExec("create table t1(a int not null, c int not null)")
	tk.MustExec("create table t2(a int not null, b int not null, c int not null, primary key(a,b))")
	tk.MustExec("insert into t1 values(1,1)")
	tk.MustExec("insert into t2 values(1,1,1),(1,2,1)")
	tk.MustExec("analyze table t1,t2")

	var input []string
	var output []struct {
		SQL  string
		Plan []string
	}
	s.testData.GetTestCases(c, &input, &output)
	for i, tt := range input {
		s.testData.OnRecord(func() {
			output[i].SQL = tt
			output[i].Plan = s.testData.ConvertRowsToStrings(tk.MustQuery(tt).Rows())
		})
		tk.MustQuery(tt).Check(testkit.Rows(output[i].Plan...))
	}
}

func (s *testIntegrationSuite) TestIndexMerge(c *C) {
	tk := testkit.NewTestKit(c, s.store)

	tk.MustExec("use test")
	tk.MustExec("drop table if exists t")
	tk.MustExec("create table t(a int, b int, c int, unique index(a), unique index(b), primary key(c))")

	var input []string
	var output []struct {
		SQL  string
		Plan []string
	}
	s.testData.GetTestCases(c, &input, &output)
	for i, tt := range input {
		s.testData.OnRecord(func() {
			output[i].SQL = tt
			output[i].Plan = s.testData.ConvertRowsToStrings(tk.MustQuery(tt).Rows())
		})
		tk.MustQuery(tt).Check(testkit.Rows(output[i].Plan...))
	}
}

func (s *testIntegrationSuite) TestIndexMergeHint4CNF(c *C) {
	tk := testkit.NewTestKit(c, s.store)

	tk.MustExec("use test")
	tk.MustExec("drop table if exists t")
	tk.MustExec("create table t(id int primary key, a int, b int, c int, key(a), key(b), key(c))")

	var input []string
	var output []struct {
		SQL  string
		Plan []string
	}
	s.testData.GetTestCases(c, &input, &output)
	for i, tt := range input {
		s.testData.OnRecord(func() {
			output[i].SQL = tt
			output[i].Plan = s.testData.ConvertRowsToStrings(tk.MustQuery(tt).Rows())
		})
		tk.MustQuery(tt).Check(testkit.Rows(output[i].Plan...))
	}
}

func (s *testIntegrationSuite) TestInvisibleIndex(c *C) {
	tk := testkit.NewTestKit(c, s.store)

	tk.MustExec("use test")
	tk.MustExec("drop table if exists t")

	// Optimizer cannot see invisible indexes.
	tk.MustExec("create table t(a int, b int, unique index i_a (a) invisible, unique index i_b(b))")
	tk.MustExec("insert into t values (1,2)")

	// Optimizer cannot use invisible indexes.
	tk.MustQuery("select a from t order by a").Check(testkit.Rows("1"))
	c.Check(tk.MustUseIndex("select a from t order by a", "i_a"), IsFalse)
	tk.MustQuery("select a from t where a > 0").Check(testkit.Rows("1"))
	c.Check(tk.MustUseIndex("select a from t where a > 1", "i_a"), IsFalse)

	// If use invisible indexes in index hint and sql hint, throw an error.
	errStr := "[planner:1176]Key 'i_a' doesn't exist in table 't'"
	tk.MustGetErrMsg("select * from t use index(i_a)", errStr)
	tk.MustGetErrMsg("select * from t force index(i_a)", errStr)
	tk.MustGetErrMsg("select * from t ignore index(i_a)", errStr)
	tk.MustQuery("select /*+ USE_INDEX(t, i_a) */ * from t")
	c.Assert(tk.Se.GetSessionVars().StmtCtx.GetWarnings(), HasLen, 1)
	c.Assert(tk.Se.GetSessionVars().StmtCtx.GetWarnings()[0].Err.Error(), Equals, errStr)
	tk.MustQuery("select /*+ IGNORE_INDEX(t, i_a), USE_INDEX(t, i_b) */ a from t order by a")
	c.Assert(tk.Se.GetSessionVars().StmtCtx.GetWarnings(), HasLen, 1)
	c.Assert(tk.Se.GetSessionVars().StmtCtx.GetWarnings()[0].Err.Error(), Equals, errStr)

	tk.MustExec("admin check table t")
	tk.MustExec("admin check index t i_a")
}

// for issue #14822
func (s *testIntegrationSuite) TestIndexJoinTableRange(c *C) {
	tk := testkit.NewTestKit(c, s.store)

	tk.MustExec("use test")
	tk.MustExec("drop table if exists t1, t2")
	tk.MustExec("create table t1(a int, b int, primary key (a), key idx_t1_b (b))")
	tk.MustExec("create table t2(a int, b int, primary key (a), key idx_t1_b (b))")

	var input []string
	var output []struct {
		SQL  string
		Plan []string
	}
	s.testData.GetTestCases(c, &input, &output)
	for i, tt := range input {
		s.testData.OnRecord(func() {
			output[i].SQL = tt
			output[i].Plan = s.testData.ConvertRowsToStrings(tk.MustQuery(tt).Rows())
		})
		tk.MustQuery(tt).Check(testkit.Rows(output[i].Plan...))
	}
}

func (s *testIntegrationSuite) TestTopNByConstFunc(c *C) {
	tk := testkit.NewTestKit(c, s.store)
	tk.MustExec("use test")
	tk.MustQuery("select max(t.col) from (select 'a' as col union all select '' as col) as t").Check(testkit.Rows(
		"a",
	))
}

func (s *testIntegrationSuite) TestSubqueryWithTopN(c *C) {
	tk := testkit.NewTestKit(c, s.store)

	tk.MustExec("use test")
	tk.MustExec("drop table if exists t")
	tk.MustExec("create table t(a int, b int)")

	var input []string
	var output []struct {
		SQL  string
		Plan []string
	}
	s.testData.GetTestCases(c, &input, &output)
	for i, tt := range input {
		s.testData.OnRecord(func() {
			output[i].SQL = tt
			output[i].Plan = s.testData.ConvertRowsToStrings(tk.MustQuery(tt).Rows())
		})
		tk.MustQuery(tt).Check(testkit.Rows(output[i].Plan...))
	}
}

func (s *testIntegrationSuite) TestIndexHintWarning(c *C) {
	tk := testkit.NewTestKit(c, s.store)
	tk.MustExec("use test")
	tk.MustExec("drop table if exists t1, t2")
	tk.MustExec("create table t1(a int, b int, c int, key a(a), key b(b))")
	tk.MustExec("create table t2(a int, b int, c int, key a(a), key b(b))")
	var input []string
	var output []struct {
		SQL      string
		Warnings []string
	}
	s.testData.GetTestCases(c, &input, &output)
	for i, tt := range input {
		s.testData.OnRecord(func() {
			output[i].SQL = tt
			tk.MustQuery(tt)
			warns := tk.Se.GetSessionVars().StmtCtx.GetWarnings()
			output[i].Warnings = make([]string, len(warns))
			for j := range warns {
				output[i].Warnings[j] = warns[j].Err.Error()
			}
		})
		tk.MustQuery(tt)
		warns := tk.Se.GetSessionVars().StmtCtx.GetWarnings()
		c.Assert(len(warns), Equals, len(output[i].Warnings))
		for j := range warns {
			c.Assert(warns[j].Level, Equals, stmtctx.WarnLevelWarning)
			c.Assert(warns[j].Err.Error(), Equals, output[i].Warnings[j])
		}
	}
}

func (s *testIntegrationSuite) TestIssue15546(c *C) {
	tk := testkit.NewTestKit(c, s.store)

	tk.MustExec("use test")
	tk.MustExec("drop table if exists t, pt, vt")
	tk.MustExec("create table t(a int, b int)")
	tk.MustExec("insert into t values(1, 1)")
	tk.MustExec("create table pt(a int primary key, b int) partition by range(a) (" +
		"PARTITION `p0` VALUES LESS THAN (10), PARTITION `p1` VALUES LESS THAN (20), PARTITION `p2` VALUES LESS THAN (30))")
	tk.MustExec("insert into pt values(1, 1), (11, 11), (21, 21)")
	tk.MustExec("create definer='root'@'localhost' view vt(a, b) as select a, b from t")
	tk.MustQuery("select * from pt, vt where pt.a = vt.a").Check(testkit.Rows("1 1 1 1"))
}

func (s *testIntegrationSuite) TestApproxCountDistinctInPartitionTable(c *C) {
	tk := testkit.NewTestKit(c, s.store)

	tk.MustExec("use test")
	tk.MustExec("drop table if exists t")
	tk.MustExec("create table t(a int(11), b int) partition by range (a) (partition p0 values less than (3), partition p1 values less than maxvalue);")
	tk.MustExec("insert into t values(1, 1), (2, 1), (3, 1), (4, 2), (4, 2)")
	tk.MustExec("set session tidb_opt_agg_push_down=1")
	tk.MustExec(`set @@tidb_partition_prune_mode='` + string(variable.Static) + `'`)
	tk.MustQuery("explain format = 'brief' select approx_count_distinct(a), b from t group by b order by b desc").Check(testkit.Rows("Sort 16000.00 root  test.t.b:desc",
		"└─HashAgg 16000.00 root  group by:test.t.b, funcs:approx_count_distinct(Column#5)->Column#4, funcs:firstrow(Column#6)->test.t.b",
		"  └─PartitionUnion 16000.00 root  ",
		"    ├─HashAgg 8000.00 root  group by:test.t.b, funcs:approx_count_distinct(test.t.a)->Column#5, funcs:firstrow(test.t.b)->Column#6, funcs:firstrow(test.t.b)->test.t.b",
		"    │ └─TableReader 10000.00 root  data:TableFullScan",
		"    │   └─TableFullScan 10000.00 cop[tikv] table:t, partition:p0 keep order:false, stats:pseudo",
		"    └─HashAgg 8000.00 root  group by:test.t.b, funcs:approx_count_distinct(test.t.a)->Column#5, funcs:firstrow(test.t.b)->Column#6, funcs:firstrow(test.t.b)->test.t.b",
		"      └─TableReader 10000.00 root  data:TableFullScan",
		"        └─TableFullScan 10000.00 cop[tikv] table:t, partition:p1 keep order:false, stats:pseudo"))
	tk.MustQuery("select approx_count_distinct(a), b from t group by b order by b desc").Check(testkit.Rows("1 2", "3 1"))
}

func (s *testIntegrationSuite) TestApproxPercentile(c *C) {
	tk := testkit.NewTestKit(c, s.store)

	tk.MustExec("use test")
	tk.MustExec("drop table if exists t")
	tk.MustExec("create table t(a int, b int)")
	tk.MustExec("insert into t values(1, 1), (2, 1), (3, 2), (4, 2), (5, 2)")

	var input []string
	var output []struct {
		SQL  string
		Plan []string
		Res  []string
	}
	s.testData.GetTestCases(c, &input, &output)
	for i, tt := range input {
		s.testData.OnRecord(func() {
			output[i].SQL = tt
			output[i].Plan = s.testData.ConvertRowsToStrings(tk.MustQuery("explain " + tt).Rows())
			output[i].Res = s.testData.ConvertRowsToStrings(tk.MustQuery(tt).Rows())
		})
		tk.MustQuery("explain " + tt).Check(testkit.Rows(output[i].Plan...))
		tk.MustQuery(tt).Check(testkit.Rows(output[i].Res...))
	}
}

func (s *testIntegrationSuite) TestIssue17813(c *C) {
	tk := testkit.NewTestKit(c, s.store)

	tk.MustExec("use test")
	tk.MustExec("drop table if exists hash_partition_overflow")
	tk.MustExec("create table hash_partition_overflow (c0 bigint unsigned) partition by hash(c0) partitions 3")
	tk.MustExec("insert into hash_partition_overflow values (9223372036854775808)")
	tk.MustQuery("select * from hash_partition_overflow where c0 = 9223372036854775808").Check(testkit.Rows("9223372036854775808"))
	tk.MustQuery("select * from hash_partition_overflow where c0 in (1, 9223372036854775808)").Check(testkit.Rows("9223372036854775808"))
}

func (s *testIntegrationSuite) TestHintWithRequiredProperty(c *C) {
	tk := testkit.NewTestKit(c, s.store)
	tk.MustExec("set @@session.tidb_executor_concurrency = 4;")
	tk.MustExec("set @@session.tidb_hash_join_concurrency = 5;")
	tk.MustExec("set @@session.tidb_distsql_scan_concurrency = 15;")
	tk.MustExec("use test")
	tk.MustExec("drop table if exists t")
	tk.MustExec("create table t(a int primary key, b int, c int, key b(b))")
	var input []string
	var output []struct {
		SQL      string
		Plan     []string
		Warnings []string
	}
	s.testData.GetTestCases(c, &input, &output)
	for i, tt := range input {
		s.testData.OnRecord(func() {
			output[i].SQL = tt
			output[i].Plan = s.testData.ConvertRowsToStrings(tk.MustQuery(tt).Rows())
			warnings := tk.Se.GetSessionVars().StmtCtx.GetWarnings()
			output[i].Warnings = make([]string, len(warnings))
			for j, warning := range warnings {
				output[i].Warnings[j] = warning.Err.Error()
			}
		})
		tk.MustQuery(tt).Check(testkit.Rows(output[i].Plan...))
		warnings := tk.Se.GetSessionVars().StmtCtx.GetWarnings()
		c.Assert(len(warnings), Equals, len(output[i].Warnings))
		for j, warning := range warnings {
			c.Assert(output[i].Warnings[j], Equals, warning.Err.Error())
		}
	}
}

func (s *testIntegrationSuite) TestIssue15813(c *C) {
	tk := testkit.NewTestKit(c, s.store)

	tk.MustExec("use test")
	tk.MustExec("drop table if exists t0, t1")
	tk.MustExec("create table t0(c0 int primary key)")
	tk.MustExec("create table t1(c0 int primary key)")
	tk.MustExec("CREATE INDEX i0 ON t0(c0)")
	tk.MustExec("CREATE INDEX i0 ON t1(c0)")
	tk.MustQuery("select /*+ MERGE_JOIN(t0, t1) */ * from t0, t1 where t0.c0 = t1.c0").Check(testkit.Rows())
}

func (s *testIntegrationSuite) TestFullGroupByOrderBy(c *C) {
	tk := testkit.NewTestKit(c, s.store)

	tk.MustExec("use test")
	tk.MustExec("drop table if exists t")
	tk.MustExec("create table t(a int, b int)")
	tk.MustQuery("select count(a) as b from t group by a order by b").Check(testkit.Rows())
	err := tk.ExecToErr("select count(a) as cnt from t group by a order by b")
	c.Assert(terror.ErrorEqual(err, core.ErrFieldNotInGroupBy), IsTrue)
}

func (s *testIntegrationSuite) TestHintWithoutTableWarning(c *C) {
	tk := testkit.NewTestKit(c, s.store)
	tk.MustExec("use test")
	tk.MustExec("drop table if exists t1, t2")
	tk.MustExec("create table t1(a int, b int, c int, key a(a))")
	tk.MustExec("create table t2(a int, b int, c int, key a(a))")
	var input []string
	var output []struct {
		SQL      string
		Warnings []string
	}
	s.testData.GetTestCases(c, &input, &output)
	for i, tt := range input {
		s.testData.OnRecord(func() {
			output[i].SQL = tt
			tk.MustQuery(tt)
			warns := tk.Se.GetSessionVars().StmtCtx.GetWarnings()
			output[i].Warnings = make([]string, len(warns))
			for j := range warns {
				output[i].Warnings[j] = warns[j].Err.Error()
			}
		})
		tk.MustQuery(tt)
		warns := tk.Se.GetSessionVars().StmtCtx.GetWarnings()
		c.Assert(len(warns), Equals, len(output[i].Warnings))
		for j := range warns {
			c.Assert(warns[j].Level, Equals, stmtctx.WarnLevelWarning)
			c.Assert(warns[j].Err.Error(), Equals, output[i].Warnings[j])
		}
	}
}

func (s *testIntegrationSuite) TestIssue15858(c *C) {
	tk := testkit.NewTestKit(c, s.store)
	tk.MustExec("use test")
	tk.MustExec("drop table if exists t")
	tk.MustExec("create table t(a int primary key)")
	tk.MustExec("select * from t t1, (select a from t order by a+1) t2 where t1.a = t2.a")
}

func (s *testIntegrationSuite) TestIssue15846(c *C) {
	tk := testkit.NewTestKit(c, s.store)
	tk.MustExec("use test")
	tk.MustExec("drop table if exists t0, t1")
	tk.MustExec("CREATE TABLE t0(t0 INT UNIQUE);")
	tk.MustExec("CREATE TABLE t1(c0 FLOAT);")
	tk.MustExec("INSERT INTO t1(c0) VALUES (0);")
	tk.MustExec("INSERT INTO t0(t0) VALUES (NULL), (NULL);")
	tk.MustQuery("SELECT t1.c0 FROM t1 LEFT JOIN t0 ON 1;").Check(testkit.Rows("0", "0"))

	tk.MustExec("drop table if exists t0, t1")
	tk.MustExec("CREATE TABLE t0(t0 INT);")
	tk.MustExec("CREATE TABLE t1(c0 FLOAT);")
	tk.MustExec("INSERT INTO t1(c0) VALUES (0);")
	tk.MustExec("INSERT INTO t0(t0) VALUES (NULL), (NULL);")
	tk.MustQuery("SELECT t1.c0 FROM t1 LEFT JOIN t0 ON 1;").Check(testkit.Rows("0", "0"))

	tk.MustExec("drop table if exists t0, t1")
	tk.MustExec("CREATE TABLE t0(t0 INT);")
	tk.MustExec("CREATE TABLE t1(c0 FLOAT);")
	tk.MustExec("create unique index idx on t0(t0);")
	tk.MustExec("INSERT INTO t1(c0) VALUES (0);")
	tk.MustExec("INSERT INTO t0(t0) VALUES (NULL), (NULL);")
	tk.MustQuery("SELECT t1.c0 FROM t1 LEFT JOIN t0 ON 1;").Check(testkit.Rows("0", "0"))
}

func (s *testIntegrationSuite) TestFloorUnixTimestampPruning(c *C) {
	tk := testkit.NewTestKit(c, s.store)
	tk.MustExec("use test")
	tk.MustExec("drop table if exists floor_unix_timestamp")
	tk.MustExec(`create table floor_unix_timestamp (ts timestamp(3))
partition by range (floor(unix_timestamp(ts))) (
partition p0 values less than (unix_timestamp('2020-04-05 00:00:00')),
partition p1 values less than (unix_timestamp('2020-04-12 00:00:00')),
partition p2 values less than (unix_timestamp('2020-04-15 00:00:00')))`)
	tk.MustExec("insert into floor_unix_timestamp values ('2020-04-04 00:00:00')")
	tk.MustExec("insert into floor_unix_timestamp values ('2020-04-04 23:59:59.999')")
	tk.MustExec("insert into floor_unix_timestamp values ('2020-04-05 00:00:00')")
	tk.MustExec("insert into floor_unix_timestamp values ('2020-04-05 00:00:00.001')")
	tk.MustExec("insert into floor_unix_timestamp values ('2020-04-12 01:02:03.456')")
	tk.MustExec("insert into floor_unix_timestamp values ('2020-04-14 00:00:42')")
	tk.MustQuery("select count(*) from floor_unix_timestamp where '2020-04-05 00:00:00.001' = ts").Check(testkit.Rows("1"))
	tk.MustQuery("select * from floor_unix_timestamp where ts > '2020-04-05 00:00:00' order by ts").Check(testkit.Rows("2020-04-05 00:00:00.001", "2020-04-12 01:02:03.456", "2020-04-14 00:00:42.000"))
	tk.MustQuery("select count(*) from floor_unix_timestamp where ts <= '2020-04-05 23:00:00'").Check(testkit.Rows("4"))
	tk.MustQuery("select * from floor_unix_timestamp partition(p1, p2) where ts > '2020-04-14 00:00:00'").Check(testkit.Rows("2020-04-14 00:00:42.000"))
}

func (s *testIntegrationSuite) TestIssue16290And16292(c *C) {
	tk := testkit.NewTestKit(c, s.store)
	tk.MustExec("use test")
	tk.MustExec("drop table if exists t;")
	tk.MustExec("create table t(a int, b int, primary key(a));")
	tk.MustExec("insert into t values(1, 1);")

	for i := 0; i <= 1; i++ {
		tk.MustExec(fmt.Sprintf("set session tidb_opt_agg_push_down = %v", i))

		tk.MustQuery("select avg(a) from (select * from t ta union all select * from t tb) t;").Check(testkit.Rows("1.0000"))
		tk.MustQuery("select avg(b) from (select * from t ta union all select * from t tb) t;").Check(testkit.Rows("1.0000"))
		tk.MustQuery("select count(distinct a) from (select * from t ta union all select * from t tb) t;").Check(testkit.Rows("1"))
		tk.MustQuery("select count(distinct b) from (select * from t ta union all select * from t tb) t;").Check(testkit.Rows("1"))
	}
}

func (s *testIntegrationSuite) TestTableDualWithRequiredProperty(c *C) {
	tk := testkit.NewTestKit(c, s.store)
	tk.MustExec("use test")
	tk.MustExec("drop table if exists t1, t2;")
	tk.MustExec("create table t1 (a int, b int) partition by range(a) " +
		"(partition p0 values less than(10), partition p1 values less than MAXVALUE)")
	tk.MustExec("create table t2 (a int, b int)")
	tk.MustExec("select /*+ MERGE_JOIN(t1, t2) */ * from t1 partition (p0), t2  where t1.a > 100 and t1.a = t2.a")
}

func (s *testIntegrationSuite) TestIndexJoinInnerIndexNDV(c *C) {
	tk := testkit.NewTestKit(c, s.store)
	tk.MustExec("use test")
	tk.MustExec("drop table if exists t1, t2")
	tk.MustExec("create table t1(a int not null, b int not null, c int not null)")
	tk.MustExec("create table t2(a int not null, b int not null, c int not null, index idx1(a,b), index idx2(c))")
	tk.MustExec("insert into t1 values(1,1,1),(1,1,1),(1,1,1)")
	tk.MustExec("insert into t2 values(1,1,1),(1,1,2),(1,1,3)")
	tk.MustExec("analyze table t1, t2")

	var input []string
	var output []struct {
		SQL  string
		Plan []string
	}
	s.testData.GetTestCases(c, &input, &output)
	for i, tt := range input {
		s.testData.OnRecord(func() {
			output[i].SQL = tt
			output[i].Plan = s.testData.ConvertRowsToStrings(tk.MustQuery(tt).Rows())
		})
		tk.MustQuery(tt).Check(testkit.Rows(output[i].Plan...))
	}
}

func (s *testIntegrationSerialSuite) TestIssue16837(c *C) {
	tk := testkit.NewTestKit(c, s.store)
	tk.MustExec("use test")
	tk.MustExec("drop table if exists t")
	tk.MustExec("create table t(a int,b int,c int,d int,e int,unique key idx_ab(a,b),unique key(c),unique key(d))")
	tk.MustQuery("explain format = 'brief' select /*+ use_index_merge(t,c,idx_ab) */ * from t where a = 1 or (e = 1 and c = 1)").Check(testkit.Rows(
		"Projection 10.00 root  test.t.a, test.t.b, test.t.c, test.t.d, test.t.e",
		"└─IndexMerge 0.01 root  ",
		"  ├─IndexRangeScan(Build) 10.00 cop[tikv] table:t, index:idx_ab(a, b) range:[1,1], keep order:false, stats:pseudo",
		"  ├─IndexRangeScan(Build) 1.00 cop[tikv] table:t, index:c(c) range:[1,1], keep order:false, stats:pseudo",
		"  └─Selection(Probe) 0.01 cop[tikv]  or(eq(test.t.a, 1), and(eq(test.t.e, 1), eq(test.t.c, 1)))",
		"    └─TableRowIDScan 11.00 cop[tikv] table:t keep order:false, stats:pseudo"))
	tk.MustQuery("show warnings").Check(testkit.Rows())
	tk.MustExec("insert into t values (2, 1, 1, 1, 2)")
	tk.MustQuery("select /*+ use_index_merge(t,c,idx_ab) */ * from t where a = 1 or (e = 1 and c = 1)").Check(testkit.Rows())
}

func (s *testIntegrationSerialSuite) TestIndexMerge(c *C) {
	tk := testkit.NewTestKit(c, s.store)
	tk.MustExec("use test")
	tk.MustExec("drop table if exists t")
	tk.MustExec("create table t (a int, b int, unique key(a), unique key(b))")
	tk.MustQuery("desc format='brief' select /*+ use_index_merge(t) */ * from t where a =1 or (b=1 and b+2>1)").Check(testkit.Rows(
		"Projection 8000.00 root  test.t.a, test.t.b",
		"└─IndexMerge 2.00 root  ",
		"  ├─IndexRangeScan(Build) 1.00 cop[tikv] table:t, index:a(a) range:[1,1], keep order:false, stats:pseudo",
		"  ├─Selection(Build) 0.80 cop[tikv]  1",
		"  │ └─IndexRangeScan 1.00 cop[tikv] table:t, index:b(b) range:[1,1], keep order:false, stats:pseudo",
		"  └─TableRowIDScan(Probe) 2.00 cop[tikv] table:t keep order:false, stats:pseudo",
	))
	tk.MustQuery("show warnings").Check(testkit.Rows())

	tk.MustQuery("desc format='brief' select /*+ use_index_merge(t) */ * from t where a =1 or (b=1 and length(b)=1)").Check(testkit.Rows(
		"Projection 1.80 root  test.t.a, test.t.b",
		"└─IndexMerge 2.00 root  ",
		"  ├─IndexRangeScan(Build) 1.00 cop[tikv] table:t, index:a(a) range:[1,1], keep order:false, stats:pseudo",
		"  ├─Selection(Build) 0.80 cop[tikv]  eq(length(cast(1)), 1)",
		"  │ └─IndexRangeScan 1.00 cop[tikv] table:t, index:b(b) range:[1,1], keep order:false, stats:pseudo",
		"  └─TableRowIDScan(Probe) 2.00 cop[tikv] table:t keep order:false, stats:pseudo"))
	tk.MustQuery("show warnings").Check(testkit.Rows())

	tk.MustQuery("desc format='brief' select /*+ use_index_merge(t) */ * from t where (a=1 and length(a)=1) or (b=1 and length(b)=1)").Check(testkit.Rows(
		"Projection 1.60 root  test.t.a, test.t.b",
		"└─IndexMerge 2.00 root  ",
		"  ├─Selection(Build) 0.80 cop[tikv]  eq(length(cast(1)), 1)",
		"  │ └─IndexRangeScan 1.00 cop[tikv] table:t, index:a(a) range:[1,1], keep order:false, stats:pseudo",
		"  ├─Selection(Build) 0.80 cop[tikv]  eq(length(cast(1)), 1)",
		"  │ └─IndexRangeScan 1.00 cop[tikv] table:t, index:b(b) range:[1,1], keep order:false, stats:pseudo",
		"  └─TableRowIDScan(Probe) 2.00 cop[tikv] table:t keep order:false, stats:pseudo"))
	tk.MustQuery("show warnings").Check(testkit.Rows())

	tk.MustQuery("desc format='brief' select /*+ use_index_merge(t) */ * from t where (a=1 and length(b)=1) or (b=1 and length(a)=1)").Check(testkit.Rows(
		"Projection 1.60 root  test.t.a, test.t.b",
		"└─IndexMerge 0.00 root  ",
		"  ├─IndexRangeScan(Build) 1.00 cop[tikv] table:t, index:a(a) range:[1,1], keep order:false, stats:pseudo",
		"  ├─IndexRangeScan(Build) 1.00 cop[tikv] table:t, index:b(b) range:[1,1], keep order:false, stats:pseudo",
		"  └─Selection(Probe) 0.00 cop[tikv]  or(and(eq(test.t.a, 1), eq(length(cast(test.t.b)), 1)), and(eq(test.t.b, 1), eq(length(cast(test.t.a)), 1)))",
		"    └─TableRowIDScan 2.00 cop[tikv] table:t keep order:false, stats:pseudo",
	))
	tk.MustQuery("show warnings").Check(testkit.Rows())
}

func (s *testIntegrationSerialSuite) TestIssue16407(c *C) {
	tk := testkit.NewTestKit(c, s.store)
	tk.MustExec("use test")
	tk.MustExec("drop table if exists t")
	tk.MustExec("create table t(a int,b char(100),key(a),key(b(10)))")
	tk.MustQuery("explain format = 'brief' select /*+ use_index_merge(t) */ * from t where a=10 or b='x'").Check(testkit.Rows(
		"Projection 19.99 root  test.t.a, test.t.b",
		"└─IndexMerge 0.04 root  ",
		"  ├─IndexRangeScan(Build) 10.00 cop[tikv] table:t, index:a(a) range:[10,10], keep order:false, stats:pseudo",
		"  ├─IndexRangeScan(Build) 10.00 cop[tikv] table:t, index:b(b) range:[\"x\",\"x\"], keep order:false, stats:pseudo",
		"  └─Selection(Probe) 0.04 cop[tikv]  or(eq(test.t.a, 10), eq(test.t.b, \"x\"))",
		"    └─TableRowIDScan 19.99 cop[tikv] table:t keep order:false, stats:pseudo"))
	tk.MustQuery("show warnings").Check(testkit.Rows())
	tk.MustExec("insert into t values (1, 'xx')")
	tk.MustQuery("select /*+ use_index_merge(t) */ * from t where a=10 or b='x'").Check(testkit.Rows())
}

func (s *testIntegrationSuite) TestStreamAggProp(c *C) {
	tk := testkit.NewTestKit(c, s.store)

	tk.MustExec("use test")
	tk.MustExec("drop table if exists t")
	tk.MustExec("create table t(a int)")
	tk.MustExec("insert into t values(1),(1),(2)")

	var input []string
	var output []struct {
		SQL  string
		Plan []string
		Res  []string
	}
	s.testData.GetTestCases(c, &input, &output)
	for i, tt := range input {
		s.testData.OnRecord(func() {
			output[i].SQL = tt
			output[i].Plan = s.testData.ConvertRowsToStrings(tk.MustQuery("explain format = 'brief' " + tt).Rows())
			output[i].Res = s.testData.ConvertRowsToStrings(tk.MustQuery(tt).Rows())
		})
		tk.MustQuery("explain format = 'brief' " + tt).Check(testkit.Rows(output[i].Plan...))
		tk.MustQuery(tt).Check(testkit.Rows(output[i].Res...))
	}
}

func (s *testIntegrationSuite) TestOptimizeHintOnPartitionTable(c *C) {
	tk := testkit.NewTestKit(c, s.store)

	tk.MustExec("use test")
	tk.MustExec("drop table if exists t")
	tk.MustExec(`create table t (
					a int, b int, c varchar(20),
					primary key(a), key(b), key(c)
				) partition by range columns(a) (
					partition p0 values less than(6),
					partition p1 values less than(11),
					partition p2 values less than(16));`)
	tk.MustExec(`insert into t values (1,1,"1"), (2,2,"2"), (8,8,"8"), (11,11,"11"), (15,15,"15")`)

	// Create virtual tiflash replica info.
	dom := domain.GetDomain(tk.Se)
	is := dom.InfoSchema()
	db, exists := is.SchemaByName(model.NewCIStr("test"))
	c.Assert(exists, IsTrue)
	for _, tblInfo := range db.Tables {
		if tblInfo.Name.L == "t" {
			tblInfo.TiFlashReplica = &model.TiFlashReplicaInfo{
				Count:     1,
				Available: true,
			}
		}
	}

	tk.MustExec(`set @@tidb_partition_prune_mode='` + string(variable.Static) + `'`)

	var input []string
	var output []struct {
		SQL  string
		Plan []string
		Warn []string
	}
	s.testData.GetTestCases(c, &input, &output)
	for i, tt := range input {
		s.testData.OnRecord(func() {
			output[i].SQL = tt
			output[i].Plan = s.testData.ConvertRowsToStrings(tk.MustQuery("explain format = 'brief' " + tt).Rows())
			output[i].Warn = s.testData.ConvertRowsToStrings(tk.MustQuery("show warnings").Rows())
		})
		tk.MustQuery("explain format = 'brief' " + tt).Check(testkit.Rows(output[i].Plan...))
		tk.MustQuery("show warnings").Check(testkit.Rows(output[i].Warn...))
	}
}

func (s *testIntegrationSerialSuite) TestNotReadOnlySQLOnTiFlash(c *C) {
	tk := testkit.NewTestKit(c, s.store)

	tk.MustExec("use test")
	tk.MustExec("drop table if exists t")
	tk.MustExec("create table t (a int, b varchar(20))")
	tk.MustExec(`set @@tidb_isolation_read_engines = "tiflash"`)
	// Create virtual tiflash replica info.
	dom := domain.GetDomain(tk.Se)
	is := dom.InfoSchema()
	db, exists := is.SchemaByName(model.NewCIStr("test"))
	c.Assert(exists, IsTrue)
	for _, tblInfo := range db.Tables {
		if tblInfo.Name.L == "t" {
			tblInfo.TiFlashReplica = &model.TiFlashReplicaInfo{
				Count:     1,
				Available: true,
			}
		}
	}
	err := tk.ExecToErr("select * from t for update")
	c.Assert(err, NotNil)
	c.Assert(err.Error(), Equals, `[planner:1815]Internal : Can not find access path matching 'tidb_isolation_read_engines'(value: 'tiflash'). Available values are 'tiflash, tikv'.`)

	err = tk.ExecToErr("insert into t select * from t")
	c.Assert(err, NotNil)
	c.Assert(err.Error(), Equals, `[planner:1815]Internal : Can not find access path matching 'tidb_isolation_read_engines'(value: 'tiflash'). Available values are 'tiflash, tikv'.`)

	tk.MustExec("prepare stmt_insert from 'insert into t select * from t where t.a = ?'")
	tk.MustExec("set @a=1")
	err = tk.ExecToErr("execute stmt_insert using @a")
	c.Assert(err, NotNil)
	c.Assert(err.Error(), Equals, `[planner:1815]Internal : Can not find access path matching 'tidb_isolation_read_engines'(value: 'tiflash'). Available values are 'tiflash, tikv'.`)
}

func (s *testIntegrationSuite) TestSelectLimit(c *C) {
	tk := testkit.NewTestKit(c, s.store)

	tk.MustExec("use test")
	tk.MustExec("drop table if exists t")
	tk.MustExec("create table t(a int)")
	tk.MustExec("insert into t values(1),(1),(2)")

	// normal test
	tk.MustExec("set @@session.sql_select_limit=1")
	result := tk.MustQuery("select * from t order by a")
	result.Check(testkit.Rows("1"))
	result = tk.MustQuery("select * from t order by a limit 2")
	result.Check(testkit.Rows("1", "1"))
	tk.MustExec("set @@session.sql_select_limit=default")
	result = tk.MustQuery("select * from t order by a")
	result.Check(testkit.Rows("1", "1", "2"))

	// test for subquery
	tk.MustExec("set @@session.sql_select_limit=1")
	result = tk.MustQuery("select * from (select * from t) s order by a")
	result.Check(testkit.Rows("1"))
	result = tk.MustQuery("select * from (select * from t limit 2) s order by a") // limit write in subquery, has no effect.
	result.Check(testkit.Rows("1"))
	result = tk.MustQuery("select (select * from t limit 1) s") // limit write in subquery, has no effect.
	result.Check(testkit.Rows("1"))
	result = tk.MustQuery("select * from t where t.a in (select * from t) limit 3") // select_limit will not effect subquery
	result.Check(testkit.Rows("1", "1", "2"))
	result = tk.MustQuery("select * from (select * from t) s limit 3") // select_limit will not effect subquery
	result.Check(testkit.Rows("1", "1", "2"))

	// test for union
	result = tk.MustQuery("select * from t union all select * from t limit 2") // limit outside subquery
	result.Check(testkit.Rows("1", "1"))
	result = tk.MustQuery("select * from t union all (select * from t limit 2)") // limit inside subquery
	result.Check(testkit.Rows("1"))

	// test for prepare & execute
	tk.MustExec("prepare s1 from 'select * from t where a = ?'")
	tk.MustExec("set @a = 1")
	result = tk.MustQuery("execute s1 using @a")
	result.Check(testkit.Rows("1"))
	tk.MustExec("set @@session.sql_select_limit=default")
	result = tk.MustQuery("execute s1 using @a")
	result.Check(testkit.Rows("1", "1"))
	tk.MustExec("set @@session.sql_select_limit=1")
	tk.MustExec("prepare s2 from 'select * from t where a = ? limit 3'")
	result = tk.MustQuery("execute s2 using @a") // if prepare stmt has limit, select_limit takes no effect.
	result.Check(testkit.Rows("1", "1"))

	// test for create view
	tk.MustExec("set @@session.sql_select_limit=1")
	tk.MustExec("create definer='root'@'localhost' view s as select * from t") // select limit should not effect create view
	result = tk.MustQuery("select * from s")
	result.Check(testkit.Rows("1"))
	tk.MustExec("set @@session.sql_select_limit=default")
	result = tk.MustQuery("select * from s")
	result.Check(testkit.Rows("1", "1", "2"))

	// test for DML
	tk.MustExec("set @@session.sql_select_limit=1")
	tk.MustExec("create table b (a int)")
	tk.MustExec("insert into b select * from t") // all values are inserted
	result = tk.MustQuery("select * from b limit 3")
	result.Check(testkit.Rows("1", "1", "2"))
	tk.MustExec("update b set a = 2 where a = 1") // all values are updated
	result = tk.MustQuery("select * from b limit 3")
	result.Check(testkit.Rows("2", "2", "2"))
	result = tk.MustQuery("select * from b")
	result.Check(testkit.Rows("2"))
	tk.MustExec("delete from b where a = 2") // all values are deleted
	result = tk.MustQuery("select * from b")
	result.Check(testkit.Rows())
}

func (s *testIntegrationSuite) TestHintParserWarnings(c *C) {
	tk := testkit.NewTestKit(c, s.store)
	tk.MustExec("use test")
	tk.MustExec("drop table if exists t;")
	tk.MustExec("create table t(a int, b int, key(a), key(b));")
	tk.MustExec("select /*+ use_index_merge() */ * from t where a = 1 or b = 1;")
	rows := tk.MustQuery("show warnings;").Rows()
	c.Assert(len(rows), Equals, 1)
}

func (s *testIntegrationSuite) TestIssue16935(c *C) {
	tk := testkit.NewTestKit(c, s.store)
	tk.MustExec("use test")
	tk.MustExec("drop table if exists t0;")
	tk.MustExec("CREATE TABLE t0(c0 INT);")
	tk.MustExec("INSERT INTO t0(c0) VALUES (1), (1), (1), (1), (1), (1);")
	tk.MustExec("CREATE definer='root'@'localhost' VIEW v0(c0) AS SELECT NULL FROM t0;")

	tk.MustQuery("SELECT * FROM t0 LEFT JOIN v0 ON TRUE WHERE v0.c0 IS NULL;")
}

func (s *testIntegrationSuite) TestAccessPathOnClusterIndex(c *C) {
	tk := testkit.NewTestKit(c, s.store)
	tk.MustExec("use test")
	tk.Se.GetSessionVars().EnableClusteredIndex = variable.ClusteredIndexDefModeOn
	tk.MustExec("drop table if exists t1")
	tk.MustExec("create table t1 (a int, b varchar(20), c decimal(40,10), d int, primary key(a,b), key(c))")
	tk.MustExec(`insert into t1 values (1,"111",1.1,11), (2,"222",2.2,12), (3,"333",3.3,13)`)
	tk.MustExec("analyze table t1")

	var input []string
	var output []struct {
		SQL  string
		Plan []string
		Res  []string
	}
	s.testData.GetTestCases(c, &input, &output)
	for i, tt := range input {
		s.testData.OnRecord(func() {
			output[i].SQL = tt
			output[i].Plan = s.testData.ConvertRowsToStrings(tk.MustQuery("explain " + tt).Rows())
			output[i].Res = s.testData.ConvertRowsToStrings(tk.MustQuery(tt).Sort().Rows())
		})
		tk.MustQuery("explain " + tt).Check(testkit.Rows(output[i].Plan...))
		tk.MustQuery(tt).Sort().Check(testkit.Rows(output[i].Res...))
	}
}

func (s *testIntegrationSuite) TestClusterIndexUniqueDoubleRead(c *C) {
	tk := testkit.NewTestKit(c, s.store)
	tk.MustExec("create database cluster_idx_unique_double_read;")
	tk.MustExec("use cluster_idx_unique_double_read;")
	defer tk.MustExec("drop database cluster_idx_unique_double_read;")
	tk.Se.GetSessionVars().EnableClusteredIndex = variable.ClusteredIndexDefModeOn
	tk.MustExec("drop table if exists t")

	tk.MustExec("create table t (a varchar(64), b varchar(64), uk int, v int, primary key(a, b), unique key uuk(uk));")
	tk.MustExec("insert t values ('a', 'a1', 1, 11), ('b', 'b1', 2, 22), ('c', 'c1', 3, 33);")
	tk.MustQuery("select * from t use index (uuk);").Check(testkit.Rows("a a1 1 11", "b b1 2 22", "c c1 3 33"))
}

func (s *testIntegrationSuite) TestIndexJoinOnClusteredIndex(c *C) {
	tk := testkit.NewTestKit(c, s.store)
	tk.MustExec("use test")
	tk.Se.GetSessionVars().EnableClusteredIndex = variable.ClusteredIndexDefModeOn
	tk.MustExec("drop table if exists t1")
	tk.MustExec("create table t (a int, b varchar(20), c decimal(40,10), d int, primary key(a,b), key(c))")
	tk.MustExec(`insert into t values (1,"111",1.1,11), (2,"222",2.2,12), (3,"333",3.3,13)`)
	tk.MustExec("analyze table t")

	var input []string
	var output []struct {
		SQL  string
		Plan []string
		Res  []string
	}
	s.testData.GetTestCases(c, &input, &output)
	for i, tt := range input {
		s.testData.OnRecord(func() {
			output[i].SQL = tt
			output[i].Plan = s.testData.ConvertRowsToStrings(tk.MustQuery("explain format = 'brief' " + tt).Rows())
			output[i].Res = s.testData.ConvertRowsToStrings(tk.MustQuery(tt).Rows())
		})
		tk.MustQuery("explain  format = 'brief'" + tt).Check(testkit.Rows(output[i].Plan...))
		tk.MustQuery(tt).Check(testkit.Rows(output[i].Res...))
	}
}
func (s *testIntegrationSerialSuite) TestIssue18984(c *C) {
	tk := testkit.NewTestKit(c, s.store)
	tk.MustExec("use test")
	tk.MustExec("drop table if exists t, t2")
	tk.Se.GetSessionVars().EnableClusteredIndex = variable.ClusteredIndexDefModeOn
	tk.MustExec("create table t(a int, b int, c int, primary key(a, b))")
	tk.MustExec("create table t2(a int, b int, c int, d int, primary key(a,b), index idx(c))")
	tk.MustExec("insert into t values(1,1,1), (2,2,2), (3,3,3)")
	tk.MustExec("insert into t2 values(1,2,3,4), (2,4,3,5), (1,3,1,1)")
	tk.MustQuery("select /*+ INL_MERGE_JOIN(t) */ * from t right outer join t2 on t.a=t2.c").Check(testkit.Rows(
		"1 1 1 1 3 1 1",
		"3 3 3 1 2 3 4",
		"3 3 3 2 4 3 5"))
	tk.MustQuery("select /*+ INL_MERGE_JOIN(t2) */ * from t left outer join t2 on t.a=t2.c").Check(testkit.Rows(
		"1 1 1 1 3 1 1",
		"2 2 2 <nil> <nil> <nil> <nil>",
		"3 3 3 1 2 3 4",
		"3 3 3 2 4 3 5"))
}

func (s *testIntegrationSuite) TestDistinctScalarFunctionPushDown(c *C) {
	tk := testkit.NewTestKit(c, s.store)
	tk.MustExec("use test")
	tk.MustExec("drop table if exists t")
	tk.MustExec("create table t (a int not null, b int not null, c int not null, primary key (a,c)) partition by range (c) (partition p0 values less than (5), partition p1 values less than (10))")
	tk.MustExec("insert into t values(1,1,1),(2,2,2),(3,1,3),(7,1,7),(8,2,8),(9,2,9)")
	tk.MustQuery("select count(distinct b+1) as col from t").Check(testkit.Rows(
		"2",
	))
}

func (s *testIntegrationSerialSuite) TestExplainAnalyzePointGet(c *C) {
	tk := testkit.NewTestKit(c, s.store)
	tk.MustExec("use test")
	tk.MustExec("drop table if exists t")
	tk.MustExec("create table t(a int primary key, b varchar(20))")
	tk.MustExec("insert into t values (1,1)")

	res := tk.MustQuery("explain analyze select * from t where a=1;")
	checkExplain := func(rpc string) {
		resBuff := bytes.NewBufferString("")
		for _, row := range res.Rows() {
			fmt.Fprintf(resBuff, "%s\n", row)
		}
		explain := resBuff.String()
		c.Assert(strings.Contains(explain, rpc+":{num_rpc:"), IsTrue, Commentf("%s", explain))
		c.Assert(strings.Contains(explain, "total_time:"), IsTrue, Commentf("%s", explain))
	}
	checkExplain("Get")
	res = tk.MustQuery("explain analyze select * from t where a in (1,2,3);")
	checkExplain("BatchGet")
}

func (s *testIntegrationSerialSuite) TestExplainAnalyzeDML(c *C) {
	tk := testkit.NewTestKit(c, s.store)
	tk.MustExec("use test")
	tk.MustExec("drop table if exists t")
	tk.MustExec(" create table t (a int, b int, unique index (a));")
	tk.MustExec("insert into t values (1,1)")

	res := tk.MustQuery("explain analyze select * from t where a=1;")
	checkExplain := func(rpc string) {
		resBuff := bytes.NewBufferString("")
		for _, row := range res.Rows() {
			fmt.Fprintf(resBuff, "%s\n", row)
		}
		explain := resBuff.String()
		c.Assert(strings.Contains(explain, rpc+":{num_rpc:"), IsTrue, Commentf("%s", explain))
		c.Assert(strings.Contains(explain, "total_time:"), IsTrue, Commentf("%s", explain))
	}
	checkExplain("Get")
	res = tk.MustQuery("explain analyze insert ignore into t values (1,1),(2,2),(3,3),(4,4);")
	checkExplain("BatchGet")
}

func (s *testIntegrationSuite) TestPartitionExplain(c *C) {
	tk := testkit.NewTestKit(c, s.store)
	tk.MustExec("use test")
	tk.MustExec(`create table pt (id int, c int, key i_id(id), key i_c(c)) partition by range (c) (
partition p0 values less than (4),
partition p1 values less than (7),
partition p2 values less than (10))`)

	tk.MustExec("set @@tidb_enable_index_merge = 1;")

	var input []string
	var output []struct {
		SQL  string
		Plan []string
	}
	s.testData.GetTestCases(c, &input, &output)
	for i, tt := range input {
		s.testData.OnRecord(func() {
			output[i].SQL = tt
			output[i].Plan = s.testData.ConvertRowsToStrings(tk.MustQuery("explain " + tt).Rows())
		})
		tk.MustQuery("explain " + tt).Check(testkit.Rows(output[i].Plan...))
	}
}

func (s *testIntegrationSuite) TestPartialBatchPointGet(c *C) {
	tk := testkit.NewTestKit(c, s.store)
	tk.MustExec("use test")
	tk.MustExec("drop table if exists t")
	tk.MustExec("create table t (c_int int, c_str varchar(40), primary key(c_int, c_str))")
	tk.MustExec("insert into t values (3, 'bose')")
	tk.MustQuery("select * from t where c_int in (3)").Check(testkit.Rows(
		"3 bose",
	))
	tk.MustQuery("select * from t where c_int in (3) or c_str in ('yalow') and c_int in (1, 2)").Check(testkit.Rows(
		"3 bose",
	))
}

func (s *testIntegrationSuite) TestIssue19926(c *C) {
	tk := testkit.NewTestKit(c, s.store)
	tk.MustExec("use test")
	tk.MustExec("drop table if exists ta;")
	tk.MustExec("drop table if exists tb;")
	tk.MustExec("drop table if exists tc;")
	tk.MustExec("drop view if exists v;")
	tk.MustExec("CREATE TABLE `ta`  (\n  `id` varchar(36) NOT NULL ,\n  `status` varchar(1) NOT NULL \n);")
	tk.MustExec("CREATE TABLE `tb`  (\n  `id` varchar(36) NOT NULL ,\n  `status` varchar(1) NOT NULL \n);")
	tk.MustExec("CREATE TABLE `tc`  (\n  `id` varchar(36) NOT NULL ,\n  `status` varchar(1) NOT NULL \n);")
	tk.MustExec("insert into ta values('1','1');")
	tk.MustExec("insert into tb values('1','1');")
	tk.MustExec("insert into tc values('1','1');")
	tk.MustExec("create definer='root'@'localhost' view v as\nselect \nconcat(`ta`.`status`,`tb`.`status`) AS `status`, \n`ta`.`id` AS `id`  from (`ta` join `tb`) \nwhere (`ta`.`id` = `tb`.`id`);")
	tk.MustQuery("SELECT tc.status,v.id FROM tc, v WHERE tc.id = v.id AND v.status = '11';").Check(testkit.Rows("1 1"))
}

func (s *testIntegrationSuite) TestDeleteUsingJoin(c *C) {
	tk := testkit.NewTestKit(c, s.store)
	tk.MustExec("use test")
	tk.MustExec("drop table if exists t1, t2")
	tk.MustExec("create table t1(a int primary key, b int)")
	tk.MustExec("create table t2(a int primary key, b int)")
	tk.MustExec("insert into t1 values(1,1),(2,2)")
	tk.MustExec("insert into t2 values(2,2)")
	tk.MustExec("delete t1.* from t1 join t2 using (a)")
	tk.MustQuery("select * from t1").Check(testkit.Rows("1 1"))
	tk.MustQuery("select * from t2").Check(testkit.Rows("2 2"))
}

func (s *testIntegrationSerialSuite) Test19942(c *C) {
	collate.SetNewCollationEnabledForTest(true)
	defer collate.SetNewCollationEnabledForTest(false)

	tk := testkit.NewTestKit(c, s.store)
	tk.MustExec("use test")
	tk.Se.GetSessionVars().EnableClusteredIndex = variable.ClusteredIndexDefModeOn
	tk.MustExec("CREATE TABLE test.`t` (" +
		"  `a` int(11) NOT NULL," +
		"  `b` varchar(10) COLLATE utf8_general_ci NOT NULL," +
		"  `c` varchar(50) COLLATE utf8_general_ci NOT NULL," +
		"  `d` char(10) NOT NULL," +
		"  PRIMARY KEY (`c`)," +
		"  UNIQUE KEY `a_uniq` (`a`)," +
		"  UNIQUE KEY `b_uniq` (`b`)," +
		"  UNIQUE KEY `d_uniq` (`d`)," +
		"  KEY `a_idx` (`a`)," +
		"  KEY `b_idx` (`b`)," +
		"  KEY `d_idx` (`d`)" +
		") ENGINE=InnoDB DEFAULT CHARSET=utf8 COLLATE=utf8_general_ci;")
	tk.MustExec("INSERT INTO test.t (a, b, c, d) VALUES (1, '1', '0', '1');")
	tk.MustExec("INSERT INTO test.t (a, b, c, d) VALUES (2, ' 2', ' 0', ' 2');")
	tk.MustExec("INSERT INTO test.t (a, b, c, d) VALUES (3, '  3 ', '  3 ', '  3 ');")
	tk.MustExec("INSERT INTO test.t (a, b, c, d) VALUES (4, 'a', 'a   ', 'a');")
	tk.MustExec("INSERT INTO test.t (a, b, c, d) VALUES (5, ' A  ', ' A   ', ' A  ');")
	tk.MustExec("INSERT INTO test.t (a, b, c, d) VALUES (6, ' E', 'é        ', ' E');")

	mkr := func() [][]interface{} {
		return testutil.RowsWithSep("|",
			"3|  3 |  3 |  3",
			"2| 2  0| 2",
			"5| A  | A   | A",
			"1|1|0|1",
			"4|a|a   |a",
			"6| E|é        | E")
	}
	tk.MustQuery("SELECT * FROM `test`.`t` FORCE INDEX(`a_uniq`);").Check(mkr())
	tk.MustQuery("SELECT * FROM `test`.`t` FORCE INDEX(`b_uniq`);").Check(mkr())
	tk.MustQuery("SELECT * FROM `test`.`t` FORCE INDEX(`d_uniq`);").Check(mkr())
	tk.MustQuery("SELECT * FROM `test`.`t` FORCE INDEX(`a_idx`);").Check(mkr())
	tk.MustQuery("SELECT * FROM `test`.`t` FORCE INDEX(`b_idx`);").Check(mkr())
	tk.MustQuery("SELECT * FROM `test`.`t` FORCE INDEX(`d_idx`);").Check(mkr())
	tk.MustExec("admin check table t")
}

func (s *testIntegrationSuite) TestPartitionUnionWithPPruningColumn(c *C) {
	tk := testkit.NewTestKit(c, s.store)
	tk.MustExec("use test")
	tk.MustExec("drop table if exists t;")
	tk.MustExec("CREATE TABLE `t` (\n  `fid` bigint(36) NOT NULL,\n  `oty` varchar(30) DEFAULT NULL,\n  `oid` int(11) DEFAULT NULL,\n  `pid` bigint(20) DEFAULT NULL,\n  `bid` int(11) DEFAULT NULL,\n  `r5` varchar(240) DEFAULT '',\n  PRIMARY KEY (`fid`)\n)PARTITION BY HASH( `fid` ) PARTITIONS 4;")

	tk.MustExec("INSERT INTO t (fid, oty, oid, pid, bid, r5) VALUES (59, 'm',  441, 1,  2143,  'LE1264_r5');")
	tk.MustExec("INSERT INTO t (fid, oty, oid, pid, bid, r5) VALUES (135, 'm',  1121, 1,  2423,  'LE2008_r5');")
	tk.MustExec("INSERT INTO t (fid, oty, oid, pid, bid, r5) VALUES (139, 'm',  1125, 1,  2432, 'LE2005_r5');")
	tk.MustExec("INSERT INTO t (fid, oty, oid, pid, bid, r5) VALUES (143, 'm',  1129, 1,  2438,  'LE2006_r5');")
	tk.MustExec("INSERT INTO t (fid, oty, oid, pid, bid, r5) VALUES (147, 'm',  1133, 1,  2446,  'LE2014_r5');")
	tk.MustExec("INSERT INTO t (fid, oty, oid, pid, bid, r5) VALUES (167, 'm',  1178, 1,  2512,  'LE2055_r5');")
	tk.MustExec("INSERT INTO t (fid, oty, oid, pid, bid, r5) VALUES (171, 'm',  1321, 1,  2542,  'LE1006_r5');")
	tk.MustExec("INSERT INTO t (fid, oty, oid, pid, bid, r5) VALUES (179, 'm',  1466, 1,  2648,  'LE2171_r5');")
	tk.MustExec("INSERT INTO t (fid, oty, oid, pid, bid, r5) VALUES (187, 'm',  1567, 1,  2690,  'LE1293_r5');")
	tk.MustExec("INSERT INTO t (fid, oty, oid, pid, bid, r5) VALUES (57, 'm',  341, 1,  2102,  'LE1001_r5');")
	tk.MustExec("INSERT INTO t (fid, oty, oid, pid, bid, r5) VALUES (137, 'm',  1123, 1,  2427,  'LE2003_r5');")
	tk.MustExec("INSERT INTO t (fid, oty, oid, pid, bid, r5) VALUES (145, 'm',  1131, 1,  2442,  'LE2048_r5');")
	tk.MustExec("INSERT INTO t (fid, oty, oid, pid, bid, r5) VALUES (138, 'm',  1124, 1,  2429,  'LE2004_r5');")
	tk.MustExec("INSERT INTO t (fid, oty, oid, pid, bid, r5) VALUES (142, 'm',  1128, 1,  2436,  'LE2049_r5');")
	tk.MustExec("INSERT INTO t (fid, oty, oid, pid, bid, r5) VALUES (174, 'm',  1381, 1,  2602,  'LE2170_r5');")
	tk.MustExec("INSERT INTO t (fid, oty, oid, pid, bid, r5) VALUES (28, 'm',  81, 1,  2023,  'LE1009_r5');")
	tk.MustExec("INSERT INTO t (fid, oty, oid, pid, bid, r5) VALUES (60, 'm',  442, 1,  2145,  'LE1263_r5');")
	tk.MustExec("INSERT INTO t (fid, oty, oid, pid, bid, r5) VALUES (136, 'm',  1122, 1,  2425,  'LE2002_r5');")
	tk.MustExec("INSERT INTO t (fid, oty, oid, pid, bid, r5) VALUES (140, 'm',  1126, 1,  2434,  'LE2001_r5');")
	tk.MustExec("INSERT INTO t (fid, oty, oid, pid, bid, r5) VALUES (168, 'm',  1179, 1,  2514,  'LE2052_r5');")
	tk.MustExec("INSERT INTO t (fid, oty, oid, pid, bid, r5) VALUES (196, 'm',  3380, 1,  2890,  'LE1300_r5');")
	tk.MustExec("INSERT INTO t (fid, oty, oid, pid, bid, r5) VALUES (208, 'm',  3861, 1,  3150,  'LE1323_r5');")
	tk.MustExec("INSERT INTO t (fid, oty, oid, pid, bid, r5) VALUES (432, 'm',  4060, 1,  3290,  'LE1327_r5');")

	tk.MustQuery("SELECT DISTINCT t.bid, t.r5 FROM t left join t parent on parent.oid = t.pid WHERE t.oty = 'm';").Sort().Check(
		testkit.Rows("2023 LE1009_r5",
			"2102 LE1001_r5",
			"2143 LE1264_r5",
			"2145 LE1263_r5",
			"2423 LE2008_r5",
			"2425 LE2002_r5",
			"2427 LE2003_r5",
			"2429 LE2004_r5",
			"2432 LE2005_r5",
			"2434 LE2001_r5",
			"2436 LE2049_r5",
			"2438 LE2006_r5",
			"2442 LE2048_r5",
			"2446 LE2014_r5",
			"2512 LE2055_r5",
			"2514 LE2052_r5",
			"2542 LE1006_r5",
			"2602 LE2170_r5",
			"2648 LE2171_r5",
			"2690 LE1293_r5",
			"2890 LE1300_r5",
			"3150 LE1323_r5",
			"3290 LE1327_r5"))
}

func (s *testIntegrationSuite) TestIssue20139(c *C) {
	tk := testkit.NewTestKit(c, s.store)

	tk.MustExec("use test")
	tk.MustExec("drop table if exists t")
	tk.MustExec("create table t (id int, c int) partition by range (id) (partition p0 values less than (4), partition p1 values less than (7))")
	tk.MustExec("insert into t values(3, 3), (5, 5)")
	plan := tk.MustQuery("explain format = 'brief' select * from t where c = 1 and id = c")
	plan.Check(testkit.Rows(
		"TableReader 0.01 root partition:p0 data:Selection",
		"└─Selection 0.01 cop[tikv]  eq(test.t.c, 1), eq(test.t.id, 1)",
		"  └─TableFullScan 10000.00 cop[tikv] table:t keep order:false, stats:pseudo",
	))
	tk.MustExec("drop table t")
}

func (s *testIntegrationSuite) TestIssue14481(c *C) {
	tk := testkit.NewTestKit(c, s.store)

	tk.MustExec("use test")
	tk.MustExec("drop table if exists t")
	tk.MustExec("create table t(a int default null, b int default null, c int default null)")
	plan := tk.MustQuery("explain format = 'brief' select * from t where a = 1 and a = 2")
	plan.Check(testkit.Rows("TableDual 8000.00 root  rows:0"))
	tk.MustExec("drop table t")
}

func (s *testIntegrationSerialSuite) TestIssue20710(c *C) {
	tk := testkit.NewTestKitWithInit(c, s.store)
	tk.MustExec("drop table if exists t;")
	tk.MustExec("drop table if exists s;")
	tk.MustExec("create table t(a int, b int)")
	tk.MustExec("create table s(a int, b int, index(a))")
	tk.MustExec("insert into t values(1,1),(1,2),(2,2)")
	tk.MustExec("insert into s values(1,1),(2,2),(2,1)")

	var input []string
	var output []struct {
		SQL  string
		Plan []string
	}
	s.testData.GetTestCases(c, &input, &output)
	for i, tt := range input {
		s.testData.OnRecord(func() {
			output[i].SQL = tt
			output[i].Plan = s.testData.ConvertRowsToStrings(tk.MustQuery(tt).Rows())
		})
		res := tk.MustQuery(tt)
		res.Check(testkit.Rows(output[i].Plan...))
	}
}

func (s *testIntegrationSuite) TestQueryBlockTableAliasInHint(c *C) {
	tk := testkit.NewTestKit(c, s.store)

	tk.MustExec("use test")
	c.Assert(tk.HasPlan("select /*+ HASH_JOIN(@sel_1 t2) */ * FROM (select 1) t1 NATURAL LEFT JOIN (select 2) t2", "HashJoin"), IsTrue)
	tk.MustQuery("select /*+ HASH_JOIN(@sel_1 t2) */ * FROM (select 1) t1 NATURAL LEFT JOIN (select 2) t2").Check(testkit.Rows(
		"1 2",
	))
	c.Assert(tk.Se.GetSessionVars().StmtCtx.GetWarnings(), HasLen, 0)
}

func (s *testIntegrationSuite) TestIssue10448(c *C) {
	tk := testkit.NewTestKit(c, s.store)
	tk.MustExec("use test")
	tk.MustExec("drop table if exists t;")

	tk.MustExec("create table t(pk int(11) primary key)")
	tk.MustExec("insert into t values(1),(2),(3)")
	tk.MustQuery("select a from (select pk as a from t) t1 where a = 18446744073709551615").Check(testkit.Rows())
}

func (s *testIntegrationSuite) TestMultiUpdateOnPrimaryKey(c *C) {
	tk := testkit.NewTestKit(c, s.store)
	tk.MustExec("use test")

	tk.MustExec("drop table if exists t")
	tk.MustExec("create table t (a int not null primary key)")
	tk.MustExec("insert into t values (1)")
	tk.MustGetErrMsg(`UPDATE t m, t n SET m.a = m.a + 10, n.a = n.a + 10`,
		`[planner:1706]Primary key/partition key update is not allowed since the table is updated both as 'm' and 'n'.`)

	tk.MustExec("drop table if exists t")
	tk.MustExec("create table t (a varchar(10) not null primary key)")
	tk.MustExec("insert into t values ('abc')")
	tk.MustGetErrMsg(`UPDATE t m, t n SET m.a = 'def', n.a = 'xyz'`,
		`[planner:1706]Primary key/partition key update is not allowed since the table is updated both as 'm' and 'n'.`)

	tk.MustExec("drop table if exists t")
	tk.MustExec("create table t (a int, b int, primary key (a, b))")
	tk.MustExec("insert into t values (1, 2)")
	tk.MustGetErrMsg(`UPDATE t m, t n SET m.a = m.a + 10, n.b = n.b + 10`,
		`[planner:1706]Primary key/partition key update is not allowed since the table is updated both as 'm' and 'n'.`)

	tk.MustExec("drop table if exists t")
	tk.MustExec("create table t (a int primary key, b int)")
	tk.MustExec("insert into t values (1, 2)")
	tk.MustGetErrMsg(`UPDATE t m, t n SET m.a = m.a + 10, n.a = n.a + 10`,
		`[planner:1706]Primary key/partition key update is not allowed since the table is updated both as 'm' and 'n'.`)

	tk.MustExec(`UPDATE t m, t n SET m.b = m.b + 10, n.b = n.b + 10`)
	tk.MustQuery("SELECT * FROM t").Check(testkit.Rows("1 12"))

	tk.MustGetErrMsg(`UPDATE t m, t n SET m.a = m.a + 1, n.b = n.b + 10`,
		`[planner:1706]Primary key/partition key update is not allowed since the table is updated both as 'm' and 'n'.`)
	tk.MustGetErrMsg(`UPDATE t m, t n, t q SET m.a = m.a + 1, n.b = n.b + 10, q.b = q.b - 10`,
		`[planner:1706]Primary key/partition key update is not allowed since the table is updated both as 'm' and 'n'.`)
	tk.MustGetErrMsg(`UPDATE t m, t n, t q SET m.b = m.b + 1, n.a = n.a + 10, q.b = q.b - 10`,
		`[planner:1706]Primary key/partition key update is not allowed since the table is updated both as 'm' and 'n'.`)
	tk.MustGetErrMsg(`UPDATE t m, t n, t q SET m.b = m.b + 1, n.b = n.b + 10, q.a = q.a - 10`,
		`[planner:1706]Primary key/partition key update is not allowed since the table is updated both as 'm' and 'q'.`)
	tk.MustGetErrMsg(`UPDATE t q, t n, t m SET m.b = m.b + 1, n.b = n.b + 10, q.a = q.a - 10`,
		`[planner:1706]Primary key/partition key update is not allowed since the table is updated both as 'q' and 'n'.`)

	tk.MustExec("update t m, t n set m.a = n.a+10 where m.a=n.a")
	tk.MustQuery("select * from t").Check(testkit.Rows("11 12"))
}

func (s *testIntegrationSuite) TestOrderByHavingNotInSelect(c *C) {
	tk := testkit.NewTestKit(c, s.store)
	tk.MustExec("use test")
	tk.MustExec("drop table if exists ttest")
	tk.MustExec("create table ttest (v1 int, v2 int)")
	tk.MustExec("insert into ttest values(1, 2), (4,6), (1, 7)")
	tk.MustGetErrMsg("select v1 from ttest order by count(v2)",
		"[planner:3029]Expression #1 of ORDER BY contains aggregate function and applies to the result of a non-aggregated query")
	tk.MustGetErrMsg("select v1 from ttest having count(v2)",
		"[planner:8123]In aggregated query without GROUP BY, expression #1 of SELECT list contains nonaggregated column 'v1'; this is incompatible with sql_mode=only_full_group_by")
	tk.MustGetErrMsg("select v2, v1 from (select * from ttest) t1 join (select 1, 2) t2 group by v1",
		"[planner:1055]Expression #1 of SELECT list is not in GROUP BY clause and contains nonaggregated column 'test.t1.v2' which is not functionally dependent on columns in GROUP BY clause; this is incompatible with sql_mode=only_full_group_by")
	tk.MustGetErrMsg("select v2, v1 from (select t1.v1, t2.v2 from ttest t1 join ttest t2) t3 join (select 1, 2) t2 group by v1",
		"[planner:1055]Expression #1 of SELECT list is not in GROUP BY clause and contains nonaggregated column 'test.t3.v2' which is not functionally dependent on columns in GROUP BY clause; this is incompatible with sql_mode=only_full_group_by")

}

func (s *testIntegrationSuite) TestUpdateSetDefault(c *C) {
	// #20598
	tk := testkit.NewTestKit(c, s.store)
	tk.MustExec("use test")
	tk.MustExec("create table tt (x int, z int as (x+10) stored)")
	tk.MustExec("insert into tt(x) values (1)")
	tk.MustExec("update tt set x=2, z = default")
	tk.MustQuery("select * from tt").Check(testkit.Rows("2 12"))

	tk.MustGetErrMsg("update tt set z = 123",
		"[planner:3105]The value specified for generated column 'z' in table 'tt' is not allowed.")
	tk.MustGetErrMsg("update tt as ss set z = 123",
		"[planner:3105]The value specified for generated column 'z' in table 'tt' is not allowed.")
	tk.MustGetErrMsg("update tt as ss set x = 3, z = 13",
		"[planner:3105]The value specified for generated column 'z' in table 'tt' is not allowed.")
	tk.MustGetErrMsg("update tt as s1, tt as s2 set s1.z = default, s2.z = 456",
		"[planner:3105]The value specified for generated column 'z' in table 'tt' is not allowed.")
}

func (s *testIntegrationSuite) TestExtendedStatsSwitch(c *C) {
	tk := testkit.NewTestKit(c, s.store)
	tk.MustExec("use test")
	tk.MustExec("drop table if exists t")
	tk.MustExec("create table t(a int not null, b int not null, key(a), key(b))")
	tk.MustExec("insert into t values(1,1),(2,2),(3,3),(4,4),(5,5),(6,6)")

	tk.MustExec("set session tidb_enable_extended_stats = off")
	tk.MustGetErrMsg("alter table t add stats_extended s1 correlation(a,b)",
		"Extended statistics feature is not generally available now, and tidb_enable_extended_stats is OFF")
	tk.MustGetErrMsg("alter table t drop stats_extended s1",
		"Extended statistics feature is not generally available now, and tidb_enable_extended_stats is OFF")
	tk.MustGetErrMsg("admin reload stats_extended",
		"Extended statistics feature is not generally available now, and tidb_enable_extended_stats is OFF")

	tk.MustExec("set session tidb_enable_extended_stats = on")
	tk.MustExec("alter table t add stats_extended s1 correlation(a,b)")
	tk.MustQuery("select stats, status from mysql.stats_extended where name = 's1'").Check(testkit.Rows(
		"<nil> 0",
	))
	tk.MustExec("set session tidb_enable_extended_stats = off")
	// Analyze should not collect extended stats.
	tk.MustExec("analyze table t")
	tk.MustQuery("select stats, status from mysql.stats_extended where name = 's1'").Check(testkit.Rows(
		"<nil> 0",
	))
	tk.MustExec("set session tidb_enable_extended_stats = on")
	// Analyze would collect extended stats.
	tk.MustExec("analyze table t")
	tk.MustQuery("select stats, status from mysql.stats_extended where name = 's1'").Check(testkit.Rows(
		"1.000000 1",
	))
	// Estimated index scan count is 4 using extended stats.
	tk.MustQuery("explain format = 'brief' select * from t use index(b) where a > 3 order by b limit 1").Check(testkit.Rows(
		"Limit 1.00 root  offset:0, count:1",
		"└─Projection 1.00 root  test.t.a, test.t.b",
		"  └─IndexLookUp 1.00 root  ",
		"    ├─IndexFullScan(Build) 4.00 cop[tikv] table:t, index:b(b) keep order:true",
		"    └─Selection(Probe) 1.00 cop[tikv]  gt(test.t.a, 3)",
		"      └─TableRowIDScan 4.00 cop[tikv] table:t keep order:false",
	))
	tk.MustExec("set session tidb_enable_extended_stats = off")
	// Estimated index scan count is 2 using independent assumption.
	tk.MustQuery("explain format = 'brief' select * from t use index(b) where a > 3 order by b limit 1").Check(testkit.Rows(
		"Limit 1.00 root  offset:0, count:1",
		"└─Projection 1.00 root  test.t.a, test.t.b",
		"  └─IndexLookUp 1.00 root  ",
		"    ├─IndexFullScan(Build) 2.00 cop[tikv] table:t, index:b(b) keep order:true",
		"    └─Selection(Probe) 1.00 cop[tikv]  gt(test.t.a, 3)",
		"      └─TableRowIDScan 2.00 cop[tikv] table:t keep order:false",
	))
}

func (s *testIntegrationSuite) TestOrderByNotInSelectDistinct(c *C) {
	tk := testkit.NewTestKit(c, s.store)
	tk.MustExec("use test")

	// #12442
	tk.MustExec("drop table if exists ttest")
	tk.MustExec("create table ttest (v1 int, v2 int)")
	tk.MustExec("insert into ttest values(1, 2), (4,6), (1, 7)")

	tk.MustGetErrMsg("select distinct v1 from ttest order by v2",
		"[planner:3065]Expression #1 of ORDER BY clause is not in SELECT list, references column 'test.ttest.v2' which is not in SELECT list; this is incompatible with DISTINCT")
	tk.MustGetErrMsg("select distinct v1+1 from ttest order by v1",
		"[planner:3065]Expression #1 of ORDER BY clause is not in SELECT list, references column 'test.ttest.v1' which is not in SELECT list; this is incompatible with DISTINCT")
	tk.MustGetErrMsg("select distinct v1+1 from ttest order by 1+v1",
		"[planner:3065]Expression #1 of ORDER BY clause is not in SELECT list, references column 'test.ttest.v1' which is not in SELECT list; this is incompatible with DISTINCT")
	tk.MustGetErrMsg("select distinct v1+1 from ttest order by v1+2",
		"[planner:3065]Expression #1 of ORDER BY clause is not in SELECT list, references column 'test.ttest.v1' which is not in SELECT list; this is incompatible with DISTINCT")
	tk.MustGetErrMsg("select distinct count(v1) from ttest group by v2 order by sum(v1)",
		"[planner:3066]Expression #1 of ORDER BY clause is not in SELECT list, contains aggregate function; this is incompatible with DISTINCT")
	tk.MustGetErrMsg("select distinct sum(v1)+1 from ttest group by v2 order by sum(v1)",
		"[planner:3066]Expression #1 of ORDER BY clause is not in SELECT list, contains aggregate function; this is incompatible with DISTINCT")

	// Expressions in ORDER BY whole match some fields in DISTINCT.
	tk.MustQuery("select distinct v1+1 from ttest order by v1+1").Check(testkit.Rows("2", "5"))
	tk.MustQuery("select distinct count(v1) from ttest order by count(v1)").Check(testkit.Rows("3"))
	tk.MustQuery("select distinct count(v1) from ttest group by v2 order by count(v1)").Check(testkit.Rows("1"))
	tk.MustQuery("select distinct sum(v1) from ttest group by v2 order by sum(v1)").Check(testkit.Rows("1", "4"))
	tk.MustQuery("select distinct v1, v2 from ttest order by 1, 2").Check(testkit.Rows("1 2", "1 7", "4 6"))
	tk.MustQuery("select distinct v1, v2 from ttest order by 2, 1").Check(testkit.Rows("1 2", "4 6", "1 7"))

	// Referenced columns of expressions in ORDER BY whole match some fields in DISTINCT,
	// both original expression and alias can be referenced.
	tk.MustQuery("select distinct v1 from ttest order by v1+1").Check(testkit.Rows("1", "4"))
	tk.MustQuery("select distinct v1, v2 from ttest order by v1+1, v2").Check(testkit.Rows("1 2", "1 7", "4 6"))
	tk.MustQuery("select distinct v1+1 as z, v2 from ttest order by v1+1, z+v2").Check(testkit.Rows("2 2", "2 7", "5 6"))
	tk.MustQuery("select distinct sum(v1) as z from ttest group by v2 order by z+1").Check(testkit.Rows("1", "4"))
	tk.MustQuery("select distinct sum(v1)+1 from ttest group by v2 order by sum(v1)+1").Check(testkit.Rows("2", "5"))
	tk.MustQuery("select distinct v1 as z from ttest order by v1+z").Check(testkit.Rows("1", "4"))
}

func (s *testIntegrationSuite) TestInvalidNamedWindowSpec(c *C) {
	// #12356
	tk := testkit.NewTestKit(c, s.store)
	tk.MustExec("use test")
	tk.MustExec("DROP TABLE IF EXISTS temptest")
	tk.MustExec("create table temptest (val int, val1 int)")
	tk.MustQuery("SELECT val FROM temptest WINDOW w AS (ORDER BY val RANGE 1 PRECEDING)").Check(testkit.Rows())
	tk.MustGetErrMsg("SELECT val FROM temptest WINDOW w AS (ORDER BY val, val1 RANGE 1 PRECEDING)",
		"[planner:3587]Window 'w' with RANGE N PRECEDING/FOLLOWING frame requires exactly one ORDER BY expression, of numeric or temporal type")
	tk.MustGetErrMsg("select val1, avg(val1) as a from temptest group by val1 window w as (order by a)",
		"[planner:1054]Unknown column 'a' in 'window order by'")
	tk.MustGetErrMsg("select val1, avg(val1) as a from temptest group by val1 window w as (partition by a)",
		"[planner:1054]Unknown column 'a' in 'window partition by'")
}

func (s *testIntegrationSuite) TestCorrelatedAggregate(c *C) {
	tk := testkit.NewTestKit(c, s.store)
	tk.MustExec("use test")

	// #18350
	tk.MustExec("DROP TABLE IF EXISTS tab, tab2")
	tk.MustExec("CREATE TABLE tab(i INT)")
	tk.MustExec("CREATE TABLE tab2(j INT)")
	tk.MustExec("insert into tab values(1),(2),(3)")
	tk.MustExec("insert into tab2 values(1),(2),(3),(15)")
	tk.MustQuery(`SELECT m.i,
       (SELECT COUNT(n.j)
           FROM tab2 WHERE j=15) AS o
    FROM tab m, tab2 n GROUP BY 1 order by m.i`).Check(testkit.Rows("1 4", "2 4", "3 4"))
	tk.MustQuery(`SELECT
         (SELECT COUNT(n.j)
             FROM tab2 WHERE j=15) AS o
    FROM tab m, tab2 n order by m.i`).Check(testkit.Rows("12"))

	// #17748
	tk.MustExec("drop table if exists t1, t2")
	tk.MustExec("create table t1 (a int, b int)")
	tk.MustExec("create table t2 (m int, n int)")
	tk.MustExec("insert into t1 values (2,2), (2,2), (3,3), (3,3), (3,3), (4,4)")
	tk.MustExec("insert into t2 values (1,11), (2,22), (3,32), (4,44), (4,44)")
	tk.MustExec("set @@sql_mode='TRADITIONAL'")

	tk.MustQuery(`select count(*) c, a,
		( select group_concat(count(a)) from t2 where m = a )
		from t1 group by a order by a`).
		Check(testkit.Rows("2 2 2", "3 3 3", "1 4 1,1"))

	tk.MustExec("drop table if exists t")
	tk.MustExec("create table t (a int, b int)")
	tk.MustExec("insert into t values (1,1),(2,1),(2,2),(3,1),(3,2),(3,3)")

	// Sub-queries in SELECT fields
	// from SELECT fields
	tk.MustQuery("select (select count(a)) from t").Check(testkit.Rows("6"))
	tk.MustQuery("select (select (select (select count(a)))) from t").Check(testkit.Rows("6"))
	tk.MustQuery("select (select (select count(n.a)) from t m order by count(m.b)) from t n").Check(testkit.Rows("6"))
	// from WHERE
	tk.MustQuery("select (select count(n.a) from t where count(n.a)=3) from t n").Check(testkit.Rows("<nil>"))
	tk.MustQuery("select (select count(a) from t where count(distinct n.a)=3) from t n").Check(testkit.Rows("6"))
	// from HAVING
	tk.MustQuery("select (select count(n.a) from t having count(n.a)=6 limit 1) from t n").Check(testkit.Rows("6"))
	tk.MustQuery("select (select count(n.a) from t having count(distinct n.b)=3 limit 1) from t n").Check(testkit.Rows("6"))
	tk.MustQuery("select (select sum(distinct n.a) from t having count(distinct n.b)=3 limit 1) from t n").Check(testkit.Rows("6"))
	tk.MustQuery("select (select sum(distinct n.a) from t having count(distinct n.b)=6 limit 1) from t n").Check(testkit.Rows("<nil>"))
	// from ORDER BY
	tk.MustQuery("select (select count(n.a) from t order by count(n.b) limit 1) from t n").Check(testkit.Rows("6"))
	tk.MustQuery("select (select count(distinct n.b) from t order by count(n.b) limit 1) from t n").Check(testkit.Rows("3"))
	// from TableRefsClause
	tk.MustQuery("select (select cnt from (select count(a) cnt) s) from t").Check(testkit.Rows("6"))
	tk.MustQuery("select (select count(cnt) from (select count(a) cnt) s) from t").Check(testkit.Rows("1"))
	// from sub-query inside aggregate
	tk.MustQuery("select (select sum((select count(a)))) from t").Check(testkit.Rows("6"))
	tk.MustQuery("select (select sum((select count(a))+sum(a))) from t").Check(testkit.Rows("20"))
	// from GROUP BY
	tk.MustQuery("select (select count(a) from t group by count(n.a)) from t n").Check(testkit.Rows("6"))
	tk.MustQuery("select (select count(distinct a) from t group by count(n.a)) from t n").Check(testkit.Rows("3"))

	// Sub-queries in HAVING
	tk.MustQuery("select sum(a) from t having (select count(a)) = 0").Check(testkit.Rows())
	tk.MustQuery("select sum(a) from t having (select count(a)) > 0").Check(testkit.Rows("14"))

	// Sub-queries in ORDER BY
	tk.MustQuery("select count(a) from t group by b order by (select count(a))").Check(testkit.Rows("1", "2", "3"))
	tk.MustQuery("select count(a) from t group by b order by (select -count(a))").Check(testkit.Rows("3", "2", "1"))

	// Nested aggregate (correlated aggregate inside aggregate)
	tk.MustQuery("select (select sum(count(a))) from t").Check(testkit.Rows("6"))
	tk.MustQuery("select (select sum(sum(a))) from t").Check(testkit.Rows("14"))

	// Combining aggregates
	tk.MustQuery("select count(a), (select count(a)) from t").Check(testkit.Rows("6 6"))
	tk.MustQuery("select sum(distinct b), count(a), (select count(a)), (select cnt from (select sum(distinct b) as cnt) n) from t").
		Check(testkit.Rows("6 6 6 6"))
}

func (s *testIntegrationSuite) TestCorrelatedColumnAggFuncPushDown(c *C) {
	tk := testkit.NewTestKit(c, s.store)
	tk.MustExec("use test;")
	tk.MustExec("drop table if exists t;")
	tk.MustExec("create table t (a int, b int);")
	tk.MustExec("insert into t values (1,1);")
	tk.MustQuery("select (select count(n.a + a) from t) from t n;").Check(testkit.Rows(
		"1",
	))
}

// Test for issue https://github.com/pingcap/tidb/issues/21607.
func (s *testIntegrationSuite) TestConditionColPruneInPhysicalUnionScan(c *C) {
	tk := testkit.NewTestKit(c, s.store)
	tk.MustExec("use test;")
	tk.MustExec("drop table if exists t;")
	tk.MustExec("create table t (a int, b int);")
	tk.MustExec("begin;")
	tk.MustExec("insert into t values (1, 2);")
	tk.MustQuery("select count(*) from t where b = 1 and b in (3);").
		Check(testkit.Rows("0"))

	tk.MustExec("drop table t;")
	tk.MustExec("create table t (a int, b int as (a + 1), c int as (b + 1));")
	tk.MustExec("begin;")
	tk.MustExec("insert into t (a) values (1);")
	tk.MustQuery("select count(*) from t where b = 1 and b in (3);").
		Check(testkit.Rows("0"))
	tk.MustQuery("select count(*) from t where c = 1 and c in (3);").
		Check(testkit.Rows("0"))
}

func (s *testIntegrationSuite) TestInvalidHint(c *C) {
	tk := testkit.NewTestKit(c, s.store)

	tk.MustExec("use test")
	tk.MustExec("drop table if exists tt")
	tk.MustExec("create table tt(a int, key(a));")

	var input []string
	var output []struct {
		SQL      string
		Plan     []string
		Warnings []string
	}
	s.testData.GetTestCases(c, &input, &output)
	warning := "show warnings;"
	for i, tt := range input {
		s.testData.OnRecord(func() {
			output[i].SQL = tt
			output[i].Plan = s.testData.ConvertRowsToStrings(tk.MustQuery(tt).Rows())
			output[i].Warnings = s.testData.ConvertRowsToStrings(tk.MustQuery(warning).Rows())
		})
		tk.MustQuery(tt).Check(testkit.Rows(output[i].Plan...))
	}
}

// Test for issue https://github.com/pingcap/tidb/issues/18320
func (s *testIntegrationSuite) TestNonaggregateColumnWithSingleValueInOnlyFullGroupByMode(c *C) {
	tk := testkit.NewTestKit(c, s.store)
	tk.MustExec("use test")
	tk.MustExec("drop table if exists t")
	tk.MustExec("create table t (a int, b int, c int)")
	tk.MustExec("insert into t values (1, 2, 3), (4, 5, 6), (7, 8, 9)")
	tk.MustQuery("select a, count(b) from t where a = 1").Check(testkit.Rows("1 1"))
	tk.MustQuery("select a, count(b) from t where a = 10").Check(testkit.Rows("<nil> 0"))
	tk.MustQuery("select a, c, sum(b) from t where a = 1 group by c").Check(testkit.Rows("1 3 2"))
	tk.MustGetErrMsg("select a from t where a = 1 order by count(b)", "[planner:3029]Expression #1 of ORDER BY contains aggregate function and applies to the result of a non-aggregated query")
	tk.MustQuery("select a from t where a = 1 having count(b) > 0").Check(testkit.Rows("1"))
}

func (s *testIntegrationSuite) TestConvertRangeToPoint(c *C) {
	tk := testkit.NewTestKit(c, s.store)

	tk.MustExec("use test")
	tk.MustExec("drop table if exists t0")
	tk.MustExec("create table t0 (a int, b int, index(a, b))")
	tk.MustExec("insert into t0 values (1, 1)")
	tk.MustExec("insert into t0 values (2, 2)")
	tk.MustExec("insert into t0 values (2, 2)")
	tk.MustExec("insert into t0 values (2, 2)")
	tk.MustExec("insert into t0 values (2, 2)")
	tk.MustExec("insert into t0 values (2, 2)")
	tk.MustExec("insert into t0 values (3, 3)")

	tk.MustExec("drop table if exists t1")
	tk.MustExec("create table t1 (a int, b int, c int, index(a, b, c))")

	tk.MustExec("drop table if exists t2")
	tk.MustExec("create table t2 (a float, b float, index(a, b))")

	tk.MustExec("drop table if exists t3")
	tk.MustExec("create table t3 (a char(10), b char(10), c char(10), index(a, b, c))")

	var input []string
	var output []struct {
		SQL  string
		Plan []string
	}
	s.testData.GetTestCases(c, &input, &output)
	for i, tt := range input {
		s.testData.OnRecord(func() {
			output[i].SQL = tt
			output[i].Plan = s.testData.ConvertRowsToStrings(tk.MustQuery(tt).Rows())
		})
		tk.MustQuery(tt).Check(testkit.Rows(output[i].Plan...))
	}
}

func (s *testIntegrationSuite) TestIssue22040(c *C) {
	// #22040
	tk := testkit.NewTestKit(c, s.store)
	tk.MustExec("use test")
	tk.MustExec("drop table if exists t")
	tk.MustExec("create table t (a int, b int, primary key(a,b))")
	// valid case
	tk.MustExec("select * from t where (a,b) in ((1,2),(1,2))")
	// invalid case, column count doesn't match
	{
		err := tk.ExecToErr("select * from t where (a,b) in (1,2)")
		c.Assert(errors.Cause(err), FitsTypeOf, expression.ErrOperandColumns)
	}
	{
		err := tk.ExecToErr("select * from t where (a,b) in ((1,2),1)")
		c.Assert(errors.Cause(err), FitsTypeOf, expression.ErrOperandColumns)
	}
}

func (s *testIntegrationSuite) TestIssue22105(c *C) {
	tk := testkit.NewTestKit(c, s.store)

	tk.MustExec("use test")
	tk.MustExec("drop table if exists t")
	tk.MustExec(`CREATE TABLE t1 (
  key1 int(11) NOT NULL,
  key2 int(11) NOT NULL,
  key3 int(11) NOT NULL,
  key4 int(11) NOT NULL,
  key5 int(11) DEFAULT NULL,
  key6 int(11) DEFAULT NULL,
  key7 int(11) NOT NULL,
  key8 int(11) NOT NULL,
  KEY i1 (key1),
  KEY i2 (key2),
  KEY i3 (key3),
  KEY i4 (key4),
  KEY i5 (key5),
  KEY i6 (key6)
) ENGINE=InnoDB DEFAULT CHARSET=utf8mb4 COLLATE=utf8mb4_bin`)

	var input []string
	var output []struct {
		SQL  string
		Plan []string
	}
	s.testData.GetTestCases(c, &input, &output)
	for i, tt := range input {
		s.testData.OnRecord(func() {
			output[i].SQL = tt
			output[i].Plan = s.testData.ConvertRowsToStrings(tk.MustQuery(tt).Rows())
		})
		tk.MustQuery(tt).Check(testkit.Rows(output[i].Plan...))
	}
}

func (s *testIntegrationSuite) TestIssue22071(c *C) {
	tk := testkit.NewTestKit(c, s.store)
	tk.MustExec("use test")
	tk.MustExec("create table t (a int);")
	tk.MustExec("insert into t values(1),(2),(5)")
	tk.MustQuery("select n in (1,2) from (select a in (1,2) as n from t) g;").Sort().Check(testkit.Rows("0", "1", "1"))
	tk.MustQuery("select n in (1,n) from (select a in (1,2) as n from t) g;").Check(testkit.Rows("1", "1", "1"))
}

func (s *testIntegrationSuite) TestIssue22199(c *C) {
	tk := testkit.NewTestKit(c, s.store)
	tk.MustExec("use test")
	tk.MustExec("drop table if exists t1, t2")
	tk.MustExec("create table t1(i int primary key, j int, index idx_j(j))")
	tk.MustExec("create table t2(i int primary key, j int, index idx_j(j))")
	tk.MustGetErrMsg("select t1.*, (select t2.* from t1) from t1", "[planner:1051]Unknown table 't2'")
}

func (s *testIntegrationSuite) TestIssue22892(c *C) {
	tk := testkit.NewTestKit(c, s.store)
	tk.MustExec("use test")
	tk.MustExec("set @@tidb_partition_prune_mode='static'")
	tk.MustExec("drop table if exists t1")
	tk.MustExec("create table t1(a int) partition by hash (a) partitions 5;")
	tk.MustExec("insert into t1 values (0);")
	tk.MustQuery("select * from t1 where a not between 1 and 2;").Check(testkit.Rows("0"))

	tk.MustExec("set @@tidb_partition_prune_mode='dynamic'")
	tk.MustExec("drop table if exists t2")
	tk.MustExec("create table t2(a int) partition by hash (a) partitions 5;")
	tk.MustExec("insert into t2 values (0);")
	tk.MustQuery("select * from t2 where a not between 1 and 2;").Check(testkit.Rows("0"))
}

func (s *testIntegrationSerialSuite) TestPushDownProjectionForTiFlash(c *C) {
	tk := testkit.NewTestKit(c, s.store)
	tk.MustExec("use test")
	tk.MustExec("drop table if exists t")
	tk.MustExec("create table t (id int, value decimal(6,3))")
	tk.MustExec("analyze table t")
	tk.MustExec("set session tidb_allow_mpp=OFF")

	// Create virtual tiflash replica info.
	dom := domain.GetDomain(tk.Se)
	is := dom.InfoSchema()
	db, exists := is.SchemaByName(model.NewCIStr("test"))
	c.Assert(exists, IsTrue)
	for _, tblInfo := range db.Tables {
		if tblInfo.Name.L == "t" {
			tblInfo.TiFlashReplica = &model.TiFlashReplicaInfo{
				Count:     1,
				Available: true,
			}
		}
	}

	tk.MustExec("set @@tidb_opt_broadcast_join=1;")

	var input []string
	var output []struct {
		SQL  string
		Plan []string
	}
	s.testData.GetTestCases(c, &input, &output)
	for i, tt := range input {
		s.testData.OnRecord(func() {
			output[i].SQL = tt
			output[i].Plan = s.testData.ConvertRowsToStrings(tk.MustQuery(tt).Rows())
		})
		res := tk.MustQuery(tt)
		res.Check(testkit.Rows(output[i].Plan...))
	}
}

func (s *testIntegrationSerialSuite) TestPushDownProjectionForMPP(c *C) {
	tk := testkit.NewTestKit(c, s.store)
	tk.MustExec("use test")
	tk.MustExec("drop table if exists t")
	tk.MustExec("create table t (id int, value decimal(6,3))")
	tk.MustExec("analyze table t")

	// Create virtual tiflash replica info.
	dom := domain.GetDomain(tk.Se)
	is := dom.InfoSchema()
	db, exists := is.SchemaByName(model.NewCIStr("test"))
	c.Assert(exists, IsTrue)
	for _, tblInfo := range db.Tables {
		if tblInfo.Name.L == "t" {
			tblInfo.TiFlashReplica = &model.TiFlashReplicaInfo{
				Count:     1,
				Available: true,
			}
		}
	}

	tk.MustExec("set @@tidb_allow_mpp=1; set @@tidb_opt_broadcast_join=0;")

	var input []string
	var output []struct {
		SQL  string
		Plan []string
	}
	s.testData.GetTestCases(c, &input, &output)
	for i, tt := range input {
		s.testData.OnRecord(func() {
			output[i].SQL = tt
			output[i].Plan = s.testData.ConvertRowsToStrings(tk.MustQuery(tt).Rows())
		})
		res := tk.MustQuery(tt)
		res.Check(testkit.Rows(output[i].Plan...))
	}
}

func (s *testIntegrationSuite) TestReorderSimplifiedOuterJoins(c *C) {
	tk := testkit.NewTestKit(c, s.store)

	tk.MustExec("use test")
	tk.MustExec("drop table if exists t1,t2,t3")
	tk.MustExec("create table t1 (pk char(32) primary key, col1 char(32), col2 varchar(40), col3 char(32), key (col1), key (col3), key (col2,col3), key (col1,col3))")
	tk.MustExec("create table t2 (pk char(32) primary key, col1 varchar(100))")
	tk.MustExec("create table t3 (pk char(32) primary key, keycol varchar(100), pad1 tinyint(1) default null, pad2 varchar(40), key (keycol,pad1,pad2))")

	var input []string
	var output []struct {
		SQL  string
		Plan []string
	}
	s.testData.GetTestCases(c, &input, &output)
	for i, tt := range input {
		s.testData.OnRecord(func() {
			output[i].SQL = tt
			output[i].Plan = s.testData.ConvertRowsToStrings(tk.MustQuery(tt).Rows())
		})
		tk.MustQuery(tt).Check(testkit.Rows(output[i].Plan...))
	}
}

// Apply operator may got panic because empty Projection is eliminated.
func (s *testIntegrationSerialSuite) TestIssue23887(c *C) {
	tk := testkit.NewTestKit(c, s.store)
	tk.MustExec("use test")
	tk.MustExec("drop table if exists t;")
	tk.MustExec("create table t(a int, b int);")
	tk.MustExec("insert into t values(1, 2), (3, 4);")
	var input []string
	var output []struct {
		SQL  string
		Plan []string
		Res  []string
	}
	s.testData.GetTestCases(c, &input, &output)
	for i, tt := range input {
		s.testData.OnRecord(func() {
			output[i].SQL = tt
			output[i].Plan = s.testData.ConvertRowsToStrings(tk.MustQuery("explain format = 'brief' " + tt).Rows())
			output[i].Res = s.testData.ConvertRowsToStrings(tk.MustQuery(tt).Sort().Rows())
		})
		tk.MustQuery("explain format = 'brief' " + tt).Check(testkit.Rows(output[i].Plan...))
		tk.MustQuery(tt).Sort().Check(testkit.Rows(output[i].Res...))
	}

	tk.MustExec("drop table if exists t1;")
	tk.MustExec("create table t1 (c1 int primary key, c2 int, c3 int, index c2 (c2));")
	tk.MustQuery("select count(1) from (select count(1) from (select * from t1 where c3 = 100) k) k2;").Check(testkit.Rows("1"))
}

func (s *testIntegrationSerialSuite) TestDeleteStmt(c *C) {
	tk := testkit.NewTestKit(c, s.store)
	tk.MustExec("use test")
	tk.MustExec("create table t(a int)")
	tk.MustExec("delete t from t;")
	tk.MustExec("delete t from test.t as t;")
	tk.MustGetErrCode("delete test.t from test.t as t;", mysql.ErrUnknownTable)
	tk.MustExec("delete test.t from t;")
	tk.MustExec("create database db1")
	tk.MustExec("use db1")
	tk.MustExec("create table t(a int)")
	tk.MustGetErrCode("delete test.t from t;", mysql.ErrUnknownTable)
}

func (s *testIntegrationSuite) TestIndexMergeConstantTrue(c *C) {
	tk := testkit.NewTestKit(c, s.store)
	tk.MustExec("use test")
	tk.MustExec("drop table if exists t;")
	tk.MustExec("create table t(a int primary key, b int not null, key(b))")
	tk.MustExec("delete /*+ use_index_merge(t) */ FROM t WHERE a=1 OR (b < SOME (SELECT /*+ use_index_merge(t)*/ b FROM t WHERE a<2 OR b<2))")

	tk.MustExec("drop table if exists t")
	tk.MustExec("create table t(a int not null, b int not null, key(a), key(b))")
	tk.MustExec("delete /*+ use_index_merge(t) */ FROM t WHERE a=1 OR (b < SOME (SELECT /*+ use_index_merge(t)*/ b FROM t WHERE a<2 OR b<2))")

	tk.MustExec("drop table if exists t")
	tk.MustExec("create table t(a int primary key, b int not null, c int, key(a), key(b,c))")
	tk.MustExec("delete /*+ use_index_merge(t) */ FROM t WHERE a=1 OR (a<2 and b<2)")
}

func (s *testIntegrationSerialSuite) TestPushDownAggForMPP(c *C) {
	tk := testkit.NewTestKit(c, s.store)
	tk.MustExec("use test")
	tk.MustExec("drop table if exists t")
	tk.MustExec("create table t (id int, value decimal(6,3))")
	tk.MustExec("analyze table t")

	// Create virtual tiflash replica info.
	dom := domain.GetDomain(tk.Se)
	is := dom.InfoSchema()
	db, exists := is.SchemaByName(model.NewCIStr("test"))
	c.Assert(exists, IsTrue)
	for _, tblInfo := range db.Tables {
		if tblInfo.Name.L == "t" {
			tblInfo.TiFlashReplica = &model.TiFlashReplicaInfo{
				Count:     1,
				Available: true,
			}
		}
	}

	tk.MustExec(" set @@tidb_allow_mpp=1; set @@tidb_opt_broadcast_join=0; set @@tidb_broadcast_join_threshold_count = 1; set @@tidb_broadcast_join_threshold_size=1;")

	var input []string
	var output []struct {
		SQL  string
		Plan []string
	}
	s.testData.GetTestCases(c, &input, &output)
	for i, tt := range input {
		s.testData.OnRecord(func() {
			output[i].SQL = tt
			output[i].Plan = s.testData.ConvertRowsToStrings(tk.MustQuery(tt).Rows())
		})
		res := tk.MustQuery(tt)
		res.Check(testkit.Rows(output[i].Plan...))
	}
}

func (s *testIntegrationSerialSuite) TestMppJoinDecimal(c *C) {
	tk := testkit.NewTestKit(c, s.store)
	tk.MustExec("use test")
	tk.MustExec("drop table if exists t")
	tk.MustExec("drop table if exists tt")
	tk.MustExec("create table t (c1 decimal(8, 5), c2 decimal(9, 5), c3 decimal(9, 4) NOT NULL, c4 decimal(8, 4) NOT NULL, c5 decimal(40, 20))")
	tk.MustExec("create table tt (pk int(11) NOT NULL AUTO_INCREMENT primary key,col_varchar_64 varchar(64),col_char_64_not_null char(64) NOT null, col_decimal_30_10_key decimal(30,10), col_tinyint tinyint, col_varchar_key varchar(1), key col_decimal_30_10_key (col_decimal_30_10_key), key col_varchar_key(col_varchar_key));")
	tk.MustExec("analyze table t")
	tk.MustExec("analyze table tt")

	// Create virtual tiflash replica info.
	dom := domain.GetDomain(tk.Se)
	is := dom.InfoSchema()
	db, exists := is.SchemaByName(model.NewCIStr("test"))
	c.Assert(exists, IsTrue)
	for _, tblInfo := range db.Tables {
		if tblInfo.Name.L == "t" || tblInfo.Name.L == "tt" {
			tblInfo.TiFlashReplica = &model.TiFlashReplicaInfo{
				Count:     1,
				Available: true,
			}
		}
	}

	tk.MustExec("set @@tidb_allow_mpp=1;")
	tk.MustExec("set @@session.tidb_broadcast_join_threshold_size = 1")
	tk.MustExec("set @@session.tidb_broadcast_join_threshold_count = 1")

	var input []string
	var output []struct {
		SQL  string
		Plan []string
	}
	s.testData.GetTestCases(c, &input, &output)
	for i, tt := range input {
		s.testData.OnRecord(func() {
			output[i].SQL = tt
			output[i].Plan = s.testData.ConvertRowsToStrings(tk.MustQuery(tt).Rows())
		})
		res := tk.MustQuery(tt)
		res.Check(testkit.Rows(output[i].Plan...))
	}
}

func (s *testIntegrationSerialSuite) TestMppAggWithJoin(c *C) {
	tk := testkit.NewTestKit(c, s.store)
	tk.MustExec("use test")
	tk.MustExec("drop table if exists t")
	tk.MustExec("create table t (id int, value decimal(6,3))")
	tk.MustExec("analyze table t")

	// Create virtual tiflash replica info.
	dom := domain.GetDomain(tk.Se)
	is := dom.InfoSchema()
	db, exists := is.SchemaByName(model.NewCIStr("test"))
	c.Assert(exists, IsTrue)
	for _, tblInfo := range db.Tables {
		if tblInfo.Name.L == "t" {
			tblInfo.TiFlashReplica = &model.TiFlashReplicaInfo{
				Count:     1,
				Available: true,
			}
		}
	}

	tk.MustExec(" set @@tidb_allow_mpp=1;")

	var input []string
	var output []struct {
		SQL  string
		Plan []string
	}
	s.testData.GetTestCases(c, &input, &output)
	for i, tt := range input {
		s.testData.OnRecord(func() {
			output[i].SQL = tt
			output[i].Plan = s.testData.ConvertRowsToStrings(tk.MustQuery(tt).Rows())
		})
		res := tk.MustQuery(tt)
		res.Check(testkit.Rows(output[i].Plan...))
	}
}

func (s *testIntegrationSuite) TestDecorrelateInnerJoinInSubquery(c *C) {
	tk := testkit.NewTestKit(c, s.store)

	tk.MustExec("use test")
	tk.MustExec("drop table if exists t")
	tk.MustExec("create table t(a int not null, b int not null)")

	var input []string
	var output []struct {
		SQL  string
		Plan []string
	}
	s.testData.GetTestCases(c, &input, &output)
	for i, tt := range input {
		s.testData.OnRecord(func() {
			output[i].SQL = tt
			output[i].Plan = s.testData.ConvertRowsToStrings(tk.MustQuery(tt).Rows())
		})
		tk.MustQuery(tt).Check(testkit.Rows(output[i].Plan...))
	}
}

func (s *testIntegrationSuite) TestIndexMergeTableFilter(c *C) {
	tk := testkit.NewTestKit(c, s.store)
	tk.MustExec("use test")
	tk.MustExec("drop table if exists t;")
	tk.MustExec("create table t(a int, b int, c int, d int, key(a), key(b));")
	tk.MustExec("insert into t values(10,1,1,10)")

	tk.MustQuery("explain format = 'brief' select /*+ use_index_merge(t) */ * from t where a=10 or (b=10 and c=10)").Check(testkit.Rows(
		"Projection 10.01 root  test.t.a, test.t.b, test.t.c, test.t.d",
		"└─IndexMerge 0.02 root  ",
		"  ├─IndexRangeScan(Build) 10.00 cop[tikv] table:t, index:a(a) range:[10,10], keep order:false, stats:pseudo",
		"  ├─IndexRangeScan(Build) 10.00 cop[tikv] table:t, index:b(b) range:[10,10], keep order:false, stats:pseudo",
		"  └─Selection(Probe) 0.02 cop[tikv]  or(eq(test.t.a, 10), and(eq(test.t.b, 10), eq(test.t.c, 10)))",
		"    └─TableRowIDScan 19.99 cop[tikv] table:t keep order:false, stats:pseudo",
	))
	tk.MustQuery("select /*+ use_index_merge(t) */ * from t where a=10 or (b=10 and c=10)").Check(testkit.Rows(
		"10 1 1 10",
	))
	tk.MustQuery("explain format = 'brief' select /*+ use_index_merge(t) */ * from t where (a=10 and d=10) or (b=10 and c=10)").Check(testkit.Rows(
		"Projection 0.02 root  test.t.a, test.t.b, test.t.c, test.t.d",
		"└─IndexMerge 0.00 root  ",
		"  ├─IndexRangeScan(Build) 10.00 cop[tikv] table:t, index:a(a) range:[10,10], keep order:false, stats:pseudo",
		"  ├─IndexRangeScan(Build) 10.00 cop[tikv] table:t, index:b(b) range:[10,10], keep order:false, stats:pseudo",
		"  └─Selection(Probe) 0.00 cop[tikv]  or(and(eq(test.t.a, 10), eq(test.t.d, 10)), and(eq(test.t.b, 10), eq(test.t.c, 10)))",
		"    └─TableRowIDScan 19.99 cop[tikv] table:t keep order:false, stats:pseudo",
	))
	tk.MustQuery("select /*+ use_index_merge(t) */ * from t where (a=10 and d=10) or (b=10 and c=10)").Check(testkit.Rows(
		"10 1 1 10",
	))
}

func (s *testIntegrationSuite) TestIndexMergeClusterIndex(c *C) {
	tk := testkit.NewTestKit(c, s.store)
	tk.MustExec("use test;")
	tk.MustExec("drop table if exists t")
	tk.MustExec("create table t (c1 float, c2 int, c3 int, primary key (c1) /*T![clustered_index] CLUSTERED */, key idx_1 (c2), key idx_2 (c3))")
	tk.MustExec("insert into t values(1.0,1,2),(2.0,2,1),(3.0,1,1),(4.0,2,2)")
	tk.MustQuery("select /*+ use_index_merge(t) */ c3 from t where c3 = 1 or c2 = 1").Sort().Check(testkit.Rows(
		"1",
		"1",
		"2",
	))
	tk.MustExec("drop table t")
	tk.MustExec("create table t (a int, b int, c int, primary key (a,b) /*T![clustered_index] CLUSTERED */, key idx_c(c))")
	tk.MustExec("insert into t values (0,1,2)")
	tk.MustQuery("select /*+ use_index_merge(t) */ c from t where c > 10 or a < 1").Check(testkit.Rows(
		"2",
	))
}

func (s *testIntegrationSuite) TestIssue23736(c *C) {
	tk := testkit.NewTestKit(c, s.store)
	tk.MustExec("use test")
	tk.MustExec("drop table if exists t0, t1")
	tk.MustExec("create table t0(a int, b int, c int as (a + b) virtual, unique index (c) invisible);")
	tk.MustExec("create table t1(a int, b int, c int as (a + b) virtual);")
	tk.MustExec("insert into t0(a, b) values (12, -1), (8, 7);")
	tk.MustExec("insert into t1(a, b) values (12, -1), (8, 7);")
	tk.MustQuery("select /*+ stream_agg() */ count(1) from t0 where c > 10 and b < 2;").Check(testkit.Rows("1"))
	tk.MustQuery("select /*+ stream_agg() */ count(1) from t1 where c > 10 and b < 2;").Check(testkit.Rows("1"))
	tk.MustExec("delete from t0")
	tk.MustExec("insert into t0(a, b) values (5, 1);")
	tk.MustQuery("select /*+ nth_plan(3) */ count(1) from t0 where c > 10 and b < 2;").Check(testkit.Rows("0"))

	// Should not use invisible index
	c.Assert(tk.MustUseIndex("select /*+ stream_agg() */ count(1) from t0 where c > 10 and b < 2", "c"), IsFalse)
}

<<<<<<< HEAD
func (s *testIntegrationSuite) TestIssue23839(c *C) {
	tk := testkit.NewTestKit(c, s.store)
	tk.MustExec("use test")
	tk.MustExec("drop table if exists BB")
	tk.MustExec("CREATE TABLE `BB` (\n" +
		"	`col_int` int(11) DEFAULT NULL,\n" +
		"	`col_varchar_10` varchar(10) DEFAULT NULL,\n" +
		"	`pk` int(11) NOT NULL AUTO_INCREMENT,\n" +
		"	`col_int_not_null` int(11) NOT NULL,\n" +
		"	`col_decimal` decimal(10,0) DEFAULT NULL,\n" +
		"	`col_datetime` datetime DEFAULT NULL,\n" +
		"	`col_decimal_not_null` decimal(10,0) NOT NULL,\n" +
		"	`col_datetime_not_null` datetime NOT NULL,\n" +
		"	`col_varchar_10_not_null` varchar(10) NOT NULL,\n" +
		"	PRIMARY KEY (`pk`) /*T![clustered_index] CLUSTERED */\n" +
		") ENGINE=InnoDB DEFAULT CHARSET=utf8mb4 COLLATE=utf8mb4_bin AUTO_INCREMENT=2000001")
	tk.Exec("explain SELECT OUTR . col2 AS X FROM (SELECT INNR . col1 as col1, SUM( INNR . col2 ) as col2 FROM (SELECT INNR . `col_int_not_null` + 1 as col1, INNR . `pk` as col2 FROM BB AS INNR) AS INNR GROUP BY col1) AS OUTR2 INNER JOIN (SELECT INNR . col1 as col1, MAX( INNR . col2 ) as col2 FROM (SELECT INNR . `col_int_not_null` + 1 as col1, INNR . `pk` as col2 FROM BB AS INNR) AS INNR GROUP BY col1) AS OUTR ON OUTR2.col1 = OUTR.col1 GROUP BY OUTR . col1, OUTR2 . col1 HAVING X <> 'b'")
=======
func (s *testIntegrationSuite) TestIssue23846(c *C) {
	tk := testkit.NewTestKit(c, s.store)
	tk.MustExec("use test")
	tk.MustExec("drop table if exists t")
	tk.MustExec("create table t(a varbinary(10),UNIQUE KEY(a))")
	tk.MustExec("insert into t values(0x00A4EEF4FA55D6706ED5)")
	tk.MustQuery("select count(*) from t where a=0x00A4EEF4FA55D6706ED5").Check(testkit.Rows("1"))
	tk.MustQuery("select * from t where a=0x00A4EEF4FA55D6706ED5").Check(testkit.Rows("\x00\xa4\xee\xf4\xfaU\xd6pn\xd5")) // not empty
}

func (s *testIntegrationSuite) TestIssue24281(c *C) {
	tk := testkit.NewTestKit(c, s.store)
	tk.MustExec("use test")
	tk.MustExec("drop table if exists member, agent, deposit, view_member_agents")
	tk.MustExec("create table member(login varchar(50) NOT NULL, agent_login varchar(100) DEFAULT NULL, PRIMARY KEY(login))")
	tk.MustExec("create table agent(login varchar(50) NOT NULL, data varchar(100) DEFAULT NULL, share_login varchar(50) NOT NULL, PRIMARY KEY(login))")
	tk.MustExec("create table deposit(id varchar(50) NOT NULL, member_login varchar(50) NOT NULL, transfer_amount int NOT NULL, PRIMARY KEY(id), KEY midx(member_login, transfer_amount))")
	tk.MustExec("create definer='root'@'localhost' view view_member_agents (member, share_login) as select m.login as member, a.share_login AS share_login from member as m join agent as a on m.agent_login = a.login")

	tk.MustExec(" select s.member_login as v1, SUM(s.transfer_amount) AS v2 " +
		"FROM deposit AS s " +
		"JOIN view_member_agents AS v ON s.member_login = v.member " +
		"WHERE 1 = 1 AND v.share_login = 'somevalue' " +
		"GROUP BY s.member_login " +
		"UNION select 1 as v1, 2 as v2")
}

func (s *testIntegrationSerialSuite) TestMergeContinuousSelections(c *C) {
	tk := testkit.NewTestKit(c, s.store)
	tk.MustExec("use test")
	tk.MustExec("drop table if exists ts")
	tk.MustExec("create table ts (col_char_64 char(64), col_varchar_64_not_null varchar(64) not null, col_varchar_key varchar(1), id int primary key, col_varchar_64 varchar(64),col_char_64_not_null char(64) not null);")

	// Create virtual tiflash replica info.
	dom := domain.GetDomain(tk.Se)
	is := dom.InfoSchema()
	db, exists := is.SchemaByName(model.NewCIStr("test"))
	c.Assert(exists, IsTrue)
	for _, tblInfo := range db.Tables {
		if tblInfo.Name.L == "ts" {
			tblInfo.TiFlashReplica = &model.TiFlashReplicaInfo{
				Count:     1,
				Available: true,
			}
		}
	}

	tk.MustExec(" set @@tidb_allow_mpp=1;")

	var input []string
	var output []struct {
		SQL  string
		Plan []string
	}
	s.testData.GetTestCases(c, &input, &output)
	for i, tt := range input {
		s.testData.OnRecord(func() {
			output[i].SQL = tt
			output[i].Plan = s.testData.ConvertRowsToStrings(tk.MustQuery(tt).Rows())
		})
		res := tk.MustQuery(tt)
		res.Check(testkit.Rows(output[i].Plan...))
	}
>>>>>>> 083d6a7b
}<|MERGE_RESOLUTION|>--- conflicted
+++ resolved
@@ -3141,7 +3141,71 @@
 	c.Assert(tk.MustUseIndex("select /*+ stream_agg() */ count(1) from t0 where c > 10 and b < 2", "c"), IsFalse)
 }
 
-<<<<<<< HEAD
+func (s *testIntegrationSuite) TestIssue23846(c *C) {
+	tk := testkit.NewTestKit(c, s.store)
+	tk.MustExec("use test")
+	tk.MustExec("drop table if exists t")
+	tk.MustExec("create table t(a varbinary(10),UNIQUE KEY(a))")
+	tk.MustExec("insert into t values(0x00A4EEF4FA55D6706ED5)")
+	tk.MustQuery("select count(*) from t where a=0x00A4EEF4FA55D6706ED5").Check(testkit.Rows("1"))
+	tk.MustQuery("select * from t where a=0x00A4EEF4FA55D6706ED5").Check(testkit.Rows("\x00\xa4\xee\xf4\xfaU\xd6pn\xd5")) // not empty
+}
+
+func (s *testIntegrationSuite) TestIssue24281(c *C) {
+	tk := testkit.NewTestKit(c, s.store)
+	tk.MustExec("use test")
+	tk.MustExec("drop table if exists member, agent, deposit, view_member_agents")
+	tk.MustExec("create table member(login varchar(50) NOT NULL, agent_login varchar(100) DEFAULT NULL, PRIMARY KEY(login))")
+	tk.MustExec("create table agent(login varchar(50) NOT NULL, data varchar(100) DEFAULT NULL, share_login varchar(50) NOT NULL, PRIMARY KEY(login))")
+	tk.MustExec("create table deposit(id varchar(50) NOT NULL, member_login varchar(50) NOT NULL, transfer_amount int NOT NULL, PRIMARY KEY(id), KEY midx(member_login, transfer_amount))")
+	tk.MustExec("create definer='root'@'localhost' view view_member_agents (member, share_login) as select m.login as member, a.share_login AS share_login from member as m join agent as a on m.agent_login = a.login")
+
+	tk.MustExec(" select s.member_login as v1, SUM(s.transfer_amount) AS v2 " +
+		"FROM deposit AS s " +
+		"JOIN view_member_agents AS v ON s.member_login = v.member " +
+		"WHERE 1 = 1 AND v.share_login = 'somevalue' " +
+		"GROUP BY s.member_login " +
+		"UNION select 1 as v1, 2 as v2")
+}
+
+func (s *testIntegrationSerialSuite) TestMergeContinuousSelections(c *C) {
+	tk := testkit.NewTestKit(c, s.store)
+	tk.MustExec("use test")
+	tk.MustExec("drop table if exists ts")
+	tk.MustExec("create table ts (col_char_64 char(64), col_varchar_64_not_null varchar(64) not null, col_varchar_key varchar(1), id int primary key, col_varchar_64 varchar(64),col_char_64_not_null char(64) not null);")
+
+	// Create virtual tiflash replica info.
+	dom := domain.GetDomain(tk.Se)
+	is := dom.InfoSchema()
+	db, exists := is.SchemaByName(model.NewCIStr("test"))
+	c.Assert(exists, IsTrue)
+	for _, tblInfo := range db.Tables {
+		if tblInfo.Name.L == "ts" {
+			tblInfo.TiFlashReplica = &model.TiFlashReplicaInfo{
+				Count:     1,
+				Available: true,
+			}
+		}
+	}
+
+	tk.MustExec(" set @@tidb_allow_mpp=1;")
+
+	var input []string
+	var output []struct {
+		SQL  string
+		Plan []string
+	}
+	s.testData.GetTestCases(c, &input, &output)
+	for i, tt := range input {
+		s.testData.OnRecord(func() {
+			output[i].SQL = tt
+			output[i].Plan = s.testData.ConvertRowsToStrings(tk.MustQuery(tt).Rows())
+		})
+		res := tk.MustQuery(tt)
+		res.Check(testkit.Rows(output[i].Plan...))
+	}
+}
+
 func (s *testIntegrationSuite) TestIssue23839(c *C) {
 	tk := testkit.NewTestKit(c, s.store)
 	tk.MustExec("use test")
@@ -3159,69 +3223,4 @@
 		"	PRIMARY KEY (`pk`) /*T![clustered_index] CLUSTERED */\n" +
 		") ENGINE=InnoDB DEFAULT CHARSET=utf8mb4 COLLATE=utf8mb4_bin AUTO_INCREMENT=2000001")
 	tk.Exec("explain SELECT OUTR . col2 AS X FROM (SELECT INNR . col1 as col1, SUM( INNR . col2 ) as col2 FROM (SELECT INNR . `col_int_not_null` + 1 as col1, INNR . `pk` as col2 FROM BB AS INNR) AS INNR GROUP BY col1) AS OUTR2 INNER JOIN (SELECT INNR . col1 as col1, MAX( INNR . col2 ) as col2 FROM (SELECT INNR . `col_int_not_null` + 1 as col1, INNR . `pk` as col2 FROM BB AS INNR) AS INNR GROUP BY col1) AS OUTR ON OUTR2.col1 = OUTR.col1 GROUP BY OUTR . col1, OUTR2 . col1 HAVING X <> 'b'")
-=======
-func (s *testIntegrationSuite) TestIssue23846(c *C) {
-	tk := testkit.NewTestKit(c, s.store)
-	tk.MustExec("use test")
-	tk.MustExec("drop table if exists t")
-	tk.MustExec("create table t(a varbinary(10),UNIQUE KEY(a))")
-	tk.MustExec("insert into t values(0x00A4EEF4FA55D6706ED5)")
-	tk.MustQuery("select count(*) from t where a=0x00A4EEF4FA55D6706ED5").Check(testkit.Rows("1"))
-	tk.MustQuery("select * from t where a=0x00A4EEF4FA55D6706ED5").Check(testkit.Rows("\x00\xa4\xee\xf4\xfaU\xd6pn\xd5")) // not empty
-}
-
-func (s *testIntegrationSuite) TestIssue24281(c *C) {
-	tk := testkit.NewTestKit(c, s.store)
-	tk.MustExec("use test")
-	tk.MustExec("drop table if exists member, agent, deposit, view_member_agents")
-	tk.MustExec("create table member(login varchar(50) NOT NULL, agent_login varchar(100) DEFAULT NULL, PRIMARY KEY(login))")
-	tk.MustExec("create table agent(login varchar(50) NOT NULL, data varchar(100) DEFAULT NULL, share_login varchar(50) NOT NULL, PRIMARY KEY(login))")
-	tk.MustExec("create table deposit(id varchar(50) NOT NULL, member_login varchar(50) NOT NULL, transfer_amount int NOT NULL, PRIMARY KEY(id), KEY midx(member_login, transfer_amount))")
-	tk.MustExec("create definer='root'@'localhost' view view_member_agents (member, share_login) as select m.login as member, a.share_login AS share_login from member as m join agent as a on m.agent_login = a.login")
-
-	tk.MustExec(" select s.member_login as v1, SUM(s.transfer_amount) AS v2 " +
-		"FROM deposit AS s " +
-		"JOIN view_member_agents AS v ON s.member_login = v.member " +
-		"WHERE 1 = 1 AND v.share_login = 'somevalue' " +
-		"GROUP BY s.member_login " +
-		"UNION select 1 as v1, 2 as v2")
-}
-
-func (s *testIntegrationSerialSuite) TestMergeContinuousSelections(c *C) {
-	tk := testkit.NewTestKit(c, s.store)
-	tk.MustExec("use test")
-	tk.MustExec("drop table if exists ts")
-	tk.MustExec("create table ts (col_char_64 char(64), col_varchar_64_not_null varchar(64) not null, col_varchar_key varchar(1), id int primary key, col_varchar_64 varchar(64),col_char_64_not_null char(64) not null);")
-
-	// Create virtual tiflash replica info.
-	dom := domain.GetDomain(tk.Se)
-	is := dom.InfoSchema()
-	db, exists := is.SchemaByName(model.NewCIStr("test"))
-	c.Assert(exists, IsTrue)
-	for _, tblInfo := range db.Tables {
-		if tblInfo.Name.L == "ts" {
-			tblInfo.TiFlashReplica = &model.TiFlashReplicaInfo{
-				Count:     1,
-				Available: true,
-			}
-		}
-	}
-
-	tk.MustExec(" set @@tidb_allow_mpp=1;")
-
-	var input []string
-	var output []struct {
-		SQL  string
-		Plan []string
-	}
-	s.testData.GetTestCases(c, &input, &output)
-	for i, tt := range input {
-		s.testData.OnRecord(func() {
-			output[i].SQL = tt
-			output[i].Plan = s.testData.ConvertRowsToStrings(tk.MustQuery(tt).Rows())
-		})
-		res := tk.MustQuery(tt)
-		res.Check(testkit.Rows(output[i].Plan...))
-	}
->>>>>>> 083d6a7b
 }