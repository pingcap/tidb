--- conflicted
+++ resolved
@@ -6990,29 +6990,6 @@
 		"    └─TableFullScan 10000.00 cop[tikv] table:t1 keep order:false, stats:pseudo"))
 }
 
-<<<<<<< HEAD
-func TestGetFormatPushDownToTiFlash(t *testing.T) {
-	store, dom, clean := testkit.CreateMockStoreAndDomain(t)
-	defer clean()
-	tk := testkit.NewTestKit(t, store)
-
-	tk.MustExec("use test")
-	tk.MustExec("create table t(location varchar(10));")
-	tk.MustExec("insert into t values('USA'), ('JIS'), ('ISO'), ('EUR'), ('INTERNAL')")
-	tk.MustExec("set @@tidb_enforce_mpp=1;")
-	tk.MustExec("set @@tidb_isolation_read_engines = 'tiflash';")
-
-	tbl, err := dom.InfoSchema().TableByName(model.CIStr{O: "test", L: "test"}, model.CIStr{O: "t", L: "t"})
-	require.NoError(t, err)
-	// Set the hacked TiFlash replica for explain tests.
-	tbl.Meta().TiFlashReplica = &model.TiFlashReplicaInfo{Count: 1, Available: true}
-
-	tk.MustQuery("explain format = 'brief' select GET_FORMAT(DATE, location) from t;").Check(testkit.Rows(
-		"TableReader 10000.00 root  data:ExchangeSender",
-		"└─ExchangeSender 10000.00 mpp[tiflash]  ExchangeType: PassThrough",
-		"  └─Projection 10000.00 mpp[tiflash]  get_format(DATE, test.t.location)->Column#3",
-		"    └─TableFullScan 10000.00 mpp[tiflash] table:t keep order:false, stats:pseudo"))
-=======
 func TestIssue36194(t *testing.T) {
 	store, dom, clean := testkit.CreateMockStoreAndDomain(t)
 	defer clean()
@@ -7039,5 +7016,27 @@
 		"    └─Limit 100.00 mpp[tiflash]  offset:0, count:100",
 		"      └─Selection 100.00 mpp[tiflash]  gt(plus(test.t.a, 1), 20)",
 		"        └─TableFullScan 125.00 mpp[tiflash] table:t keep order:false, stats:pseudo"))
->>>>>>> 1885ebfa
+}
+
+func TestGetFormatPushDownToTiFlash(t *testing.T) {
+	store, dom, clean := testkit.CreateMockStoreAndDomain(t)
+	defer clean()
+	tk := testkit.NewTestKit(t, store)
+
+	tk.MustExec("use test")
+	tk.MustExec("create table t(location varchar(10));")
+	tk.MustExec("insert into t values('USA'), ('JIS'), ('ISO'), ('EUR'), ('INTERNAL')")
+	tk.MustExec("set @@tidb_enforce_mpp=1;")
+	tk.MustExec("set @@tidb_isolation_read_engines = 'tiflash';")
+
+	tbl, err := dom.InfoSchema().TableByName(model.CIStr{O: "test", L: "test"}, model.CIStr{O: "t", L: "t"})
+	require.NoError(t, err)
+	// Set the hacked TiFlash replica for explain tests.
+	tbl.Meta().TiFlashReplica = &model.TiFlashReplicaInfo{Count: 1, Available: true}
+
+	tk.MustQuery("explain format = 'brief' select GET_FORMAT(DATE, location) from t;").Check(testkit.Rows(
+		"TableReader 10000.00 root  data:ExchangeSender",
+		"└─ExchangeSender 10000.00 mpp[tiflash]  ExchangeType: PassThrough",
+		"  └─Projection 10000.00 mpp[tiflash]  get_format(DATE, test.t.location)->Column#3",
+		"    └─TableFullScan 10000.00 mpp[tiflash] table:t keep order:false, stats:pseudo"))
 }