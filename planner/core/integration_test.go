--- conflicted
+++ resolved
@@ -2611,7 +2611,6 @@
 	}
 }
 
-<<<<<<< HEAD
 func (s *testIntegrationSerialSuite) TestDeleteStmt(c *C) {
 	tk := testkit.NewTestKit(c, s.store)
 	tk.MustExec("use test")
@@ -2624,7 +2623,8 @@
 	tk.MustExec("use db1")
 	tk.MustExec("create table t(a int)")
 	tk.MustGetErrCode("delete test.t from t;", mysql.ErrUnknownTable)
-=======
+}
+
 func (s *testIntegrationSuite) TestIndexMergeConstantTrue(c *C) {
 	tk := testkit.NewTestKit(c, s.store)
 	tk.MustExec("use test")
@@ -2639,7 +2639,6 @@
 	tk.MustExec("drop table if exists t")
 	tk.MustExec("create table t(a int primary key, b int not null, c int, key(a), key(b,c))")
 	tk.MustExec("delete /*+ use_index_merge(t) */ FROM t WHERE a=1 OR (a<2 and b<2)")
->>>>>>> b42a6f44
 }
 
 func (s *testIntegrationSerialSuite) TestPushDownAggForMPP(c *C) {
