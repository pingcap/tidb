--- conflicted
+++ resolved
@@ -416,20 +416,12 @@
 	}
 }
 
-<<<<<<< HEAD
 func (s *testIntegrationSerialSuite) TestIsolationReadTiFlashNotChoosePointGet(c *C) {
-=======
-func (s *testIntegrationSuite) TestIsolationReadTiFlashUseIndexHint(c *C) {
->>>>>>> c85d8d79
-	tk := testkit.NewTestKit(c, s.store)
-
-	tk.MustExec("use test")
-	tk.MustExec("drop table if exists t")
-<<<<<<< HEAD
+	tk := testkit.NewTestKit(c, s.store)
+
+	tk.MustExec("use test")
+	tk.MustExec("drop table if exists t")
 	tk.MustExec("create table t(a int, b int, primary key (a))")
-=======
-	tk.MustExec("create table t(a int, index idx(a));")
->>>>>>> c85d8d79
 
 	// Create virtual tiflash replica info.
 	dom := domain.GetDomain(tk.Se)
@@ -446,31 +438,61 @@
 	tk.MustExec("set @@session.tidb_isolation_read_engines=\"tiflash\"")
 	var input []string
 	var output []struct {
-<<<<<<< HEAD
+		<<<<<<< HEAD
 		SQL    string
 		Result []string
-=======
+		=======
 		SQL  string
 		Plan []string
 		Warn []string
->>>>>>> c85d8d79
-	}
-	s.testData.GetTestCases(c, &input, &output)
-	for i, tt := range input {
-		s.testData.OnRecord(func() {
-			output[i].SQL = tt
-<<<<<<< HEAD
+		>>>>>>> origin/release-3.1
+	}
+	s.testData.GetTestCases(c, &input, &output)
+	for i, tt := range input {
+		s.testData.OnRecord(func() {
+			output[i].SQL = tt
 			output[i].Result = s.testData.ConvertRowsToStrings(tk.MustQuery(tt).Rows())
 		})
 		tk.MustQuery(tt).Check(testkit.Rows(output[i].Result...))
-=======
+	}
+}
+
+func (s *testIntegrationSuite) TestIsolationReadTiFlashUseIndexHint(c *C) {
+	tk := testkit.NewTestKit(c, s.store)
+
+	tk.MustExec("use test")
+	tk.MustExec("drop table if exists t")
+	tk.MustExec("create table t(a int, index idx(a));")
+
+	// Create virtual tiflash replica info.
+	dom := domain.GetDomain(tk.Se)
+	is := dom.InfoSchema()
+	db, exists := is.SchemaByName(model.NewCIStr("test"))
+	c.Assert(exists, IsTrue)
+	for _, tblInfo := range db.Tables {
+		tblInfo.TiFlashReplica = &model.TiFlashReplicaInfo{
+			Count:     1,
+			Available: true,
+		}
+	}
+
+	tk.MustExec("set @@session.tidb_isolation_read_engines=\"tiflash\"")
+	var input []string
+	var output []struct {
+		SQL  string
+		Plan []string
+		Warn []string
+	}
+	s.testData.GetTestCases(c, &input, &output)
+	for i, tt := range input {
+		s.testData.OnRecord(func() {
+			output[i].SQL = tt
 			output[i].Plan = s.testData.ConvertRowsToStrings(tk.MustQuery(tt).Rows())
 			output[i].Warn = s.testData.ConvertSQLWarnToStrings(tk.Se.GetSessionVars().StmtCtx.GetWarnings())
 		})
 		res := tk.MustQuery(tt)
 		res.Check(testkit.Rows(output[i].Plan...))
 		c.Assert(s.testData.ConvertSQLWarnToStrings(tk.Se.GetSessionVars().StmtCtx.GetWarnings()), DeepEquals, output[i].Warn)
->>>>>>> c85d8d79
 	}
 }
 
