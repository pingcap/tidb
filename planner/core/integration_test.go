// Copyright 2019 PingCAP, Inc.
//
// Licensed under the Apache License, Version 2.0 (the "License");
// you may not use this file except in compliance with the License.
// You may obtain a copy of the License at
//
//     http://www.apache.org/licenses/LICENSE-2.0
//
// Unless required by applicable law or agreed to in writing, software
// distributed under the License is distributed on an "AS IS" BASIS,
// See the License for the specific language governing permissions and
// limitations under the License.

package core_test

import (
	"bytes"
	"fmt"
	"strings"

	. "github.com/pingcap/check"
	"github.com/pingcap/errors"
	"github.com/pingcap/parser/model"
	"github.com/pingcap/parser/mysql"
	"github.com/pingcap/parser/terror"
	"github.com/pingcap/tidb/config"
	"github.com/pingcap/tidb/domain"
	"github.com/pingcap/tidb/expression"
	"github.com/pingcap/tidb/infoschema"
	"github.com/pingcap/tidb/kv"
	"github.com/pingcap/tidb/planner/core"
	"github.com/pingcap/tidb/sessionctx/stmtctx"
	"github.com/pingcap/tidb/sessionctx/variable"
	"github.com/pingcap/tidb/table"
	"github.com/pingcap/tidb/util/collate"
	"github.com/pingcap/tidb/util/testkit"
	"github.com/pingcap/tidb/util/testutil"
)

var _ = Suite(&testIntegrationSuite{})
var _ = SerialSuites(&testIntegrationSerialSuite{})

type testIntegrationSuite struct {
	testData testutil.TestData
	store    kv.Storage
	dom      *domain.Domain
}

func (s *testIntegrationSuite) SetUpSuite(c *C) {
	var err error
	s.testData, err = testutil.LoadTestSuiteData("testdata", "integration_suite")
	c.Assert(err, IsNil)
}

func (s *testIntegrationSuite) TearDownSuite(c *C) {
	c.Assert(s.testData.GenerateOutputIfNeeded(), IsNil)
}

func (s *testIntegrationSuite) SetUpTest(c *C) {
	var err error
	s.store, s.dom, err = newStoreWithBootstrap()
	c.Assert(err, IsNil)
}

func (s *testIntegrationSuite) TearDownTest(c *C) {
	s.dom.Close()
	err := s.store.Close()
	c.Assert(err, IsNil)
}

type testIntegrationSerialSuite struct {
	testData testutil.TestData
	store    kv.Storage
	dom      *domain.Domain
}

func (s *testIntegrationSerialSuite) SetUpSuite(c *C) {
	var err error
	s.testData, err = testutil.LoadTestSuiteData("testdata", "integration_serial_suite")
	c.Assert(err, IsNil)
}

func (s *testIntegrationSerialSuite) TearDownSuite(c *C) {
	c.Assert(s.testData.GenerateOutputIfNeeded(), IsNil)
}

func (s *testIntegrationSerialSuite) SetUpTest(c *C) {
	var err error
	s.store, s.dom, err = newStoreWithBootstrap()
	c.Assert(err, IsNil)
}

func (s *testIntegrationSerialSuite) TearDownTest(c *C) {
	s.dom.Close()
	err := s.store.Close()
	c.Assert(err, IsNil)
}

func (s *testIntegrationSuite) TestShowSubquery(c *C) {
	tk := testkit.NewTestKit(c, s.store)
	tk.MustExec("use test")
	tk.MustExec("drop table if exists t")
	tk.MustExec("create table t(a varchar(10), b int, c int)")
	tk.MustQuery("show columns from t where true").Check(testkit.Rows(
		"a varchar(10) YES  <nil> ",
		"b int(11) YES  <nil> ",
		"c int(11) YES  <nil> ",
	))
	tk.MustQuery("show columns from t where field = 'b'").Check(testkit.Rows(
		"b int(11) YES  <nil> ",
	))
	tk.MustQuery("show columns from t where field in (select 'b')").Check(testkit.Rows(
		"b int(11) YES  <nil> ",
	))
	tk.MustQuery("show columns from t where field in (select 'b') and true").Check(testkit.Rows(
		"b int(11) YES  <nil> ",
	))
	tk.MustQuery("show columns from t where field in (select 'b') and false").Check(testkit.Rows())
	tk.MustExec("insert into t values('c', 0, 0)")
	tk.MustQuery("show columns from t where field < all (select a from t)").Check(testkit.Rows(
		"a varchar(10) YES  <nil> ",
		"b int(11) YES  <nil> ",
	))
	tk.MustExec("insert into t values('b', 0, 0)")
	tk.MustQuery("show columns from t where field < all (select a from t)").Check(testkit.Rows(
		"a varchar(10) YES  <nil> ",
	))
}

func (s *testIntegrationSuite) TestPpdWithSetVar(c *C) {
	tk := testkit.NewTestKit(c, s.store)
	tk.MustExec("use test")
	tk.MustExec("drop table if exists t")
	tk.MustExec("create table t(c1 int, c2 varchar(255))")
	tk.MustExec("insert into t values(1,'a'),(2,'d'),(3,'c')")

	tk.MustQuery("select t01.c1,t01.c2,t01.c3 from (select t1.*,@c3:=@c3+1 as c3 from (select t.*,@c3:=0 from t order by t.c1)t1)t01 where t01.c3=1 and t01.c2='d'").Check(testkit.Rows())
	tk.MustQuery("select t01.c1,t01.c2,t01.c3 from (select t1.*,@c3:=@c3+1 as c3 from (select t.*,@c3:=0 from t order by t.c1)t1)t01 where t01.c3=2 and t01.c2='d'").Check(testkit.Rows("2 d 2"))
}

func (s *testIntegrationSuite) TestBitColErrorMessage(c *C) {
	tk := testkit.NewTestKit(c, s.store)

	tk.MustExec("use test")
	tk.MustExec("drop table if exists bit_col_t")
	tk.MustExec("create table bit_col_t (a bit(64))")
	tk.MustExec("drop table bit_col_t")
	tk.MustExec("create table bit_col_t (a bit(1))")
	tk.MustExec("drop table bit_col_t")
	tk.MustGetErrCode("create table bit_col_t (a bit(0))", mysql.ErrInvalidFieldSize)
	tk.MustGetErrCode("create table bit_col_t (a bit(65))", mysql.ErrTooBigDisplaywidth)
}

func (s *testIntegrationSuite) TestPushLimitDownIndexLookUpReader(c *C) {
	tk := testkit.NewTestKit(c, s.store)

	tk.MustExec("set @@session.tidb_executor_concurrency = 4;")
	tk.MustExec("set @@session.tidb_hash_join_concurrency = 5;")
	tk.MustExec("set @@session.tidb_distsql_scan_concurrency = 15;")
	tk.MustExec("use test")
	tk.MustExec("drop table if exists tbl")
	tk.MustExec("create table tbl(a int, b int, c int, key idx_b_c(b,c))")
	tk.MustExec("insert into tbl values(1,1,1),(2,2,2),(3,3,3),(4,4,4),(5,5,5)")
	tk.MustExec("analyze table tbl")

	var input []string
	var output []struct {
		SQL  string
		Plan []string
	}
	s.testData.GetTestCases(c, &input, &output)
	for i, tt := range input {
		s.testData.OnRecord(func() {
			output[i].SQL = tt
			output[i].Plan = s.testData.ConvertRowsToStrings(tk.MustQuery(tt).Rows())
		})
		tk.MustQuery(tt).Check(testkit.Rows(output[i].Plan...))
	}
}

func (s *testIntegrationSuite) TestAggColumnPrune(c *C) {
	tk := testkit.NewTestKit(c, s.store)

	tk.MustExec("use test")
	tk.MustExec("drop table if exists t")
	tk.MustExec("create table t(a int)")
	tk.MustExec("insert into t values(1),(2)")

	var input []string
	var output []struct {
		SQL string
		Res []string
	}
	s.testData.GetTestCases(c, &input, &output)
	for i, tt := range input {
		s.testData.OnRecord(func() {
			output[i].SQL = tt
			output[i].Res = s.testData.ConvertRowsToStrings(tk.MustQuery(tt).Rows())
		})
		tk.MustQuery(tt).Check(testkit.Rows(output[i].Res...))
	}
}

func (s *testIntegrationSuite) TestIsFromUnixtimeNullRejective(c *C) {
	tk := testkit.NewTestKit(c, s.store)
	tk.MustExec("use test")
	tk.MustExec(`drop table if exists t;`)
	tk.MustExec(`create table t(a bigint, b bigint);`)
	s.runTestsWithTestData("TestIsFromUnixtimeNullRejective", tk, c)
}

func (s *testIntegrationSuite) TestIssue22298(c *C) {
	tk := testkit.NewTestKit(c, s.store)
	tk.MustExec("use test")
	tk.MustExec(`drop table if exists t;`)
	tk.MustExec(`create table t(a int, b int);`)
	tk.MustGetErrMsg(`select * from t where 0 and c = 10;`, "[planner:1054]Unknown column 'c' in 'where clause'")
}

func (s *testIntegrationSuite) TestIssue22828(c *C) {
	tk := testkit.NewTestKit(c, s.store)
	tk.MustExec("use test")
	tk.MustExec(`drop table if exists t1;`)
	tk.MustExec(`create table t (c int);`)
	tk.MustGetErrMsg(`select group_concat((select concat(c,group_concat(c)) FROM t where xxx=xxx)) FROM t;`, "[planner:1054]Unknown column 'xxx' in 'where clause'")
}

func (s *testIntegrationSuite) runTestsWithTestData(caseName string, tk *testkit.TestKit, c *C) {
	var input []string
	var output []struct {
		SQL  string
		Plan []string
	}
	s.testData.GetTestCasesByName(caseName, c, &input, &output)
	for i, tt := range input {
		s.testData.OnRecord(func() {
			output[i].SQL = tt
			output[i].Plan = s.testData.ConvertRowsToStrings(tk.MustQuery(tt).Rows())
		})
		tk.MustQuery(tt).Check(testkit.Rows(output[i].Plan...))
	}
}

func (s *testIntegrationSuite) TestJoinNotNullFlag(c *C) {
	store, dom, err := newStoreWithBootstrap()
	c.Assert(err, IsNil)
	tk := testkit.NewTestKit(c, store)
	defer func() {
		dom.Close()
		store.Close()
	}()
	tk.MustExec("use test")
	tk.MustExec("drop table if exists t1, t2")
	tk.MustExec("create table t1(x int not null)")
	tk.MustExec("create table t2(x int)")
	tk.MustExec("insert into t2 values (1)")

	tk.MustQuery("select IFNULL((select t1.x from t1 where t1.x = t2.x), 'xxx') as col1 from t2").Check(testkit.Rows("xxx"))
	tk.MustQuery("select ifnull(t1.x, 'xxx') from t2 left join t1 using(x)").Check(testkit.Rows("xxx"))
	tk.MustQuery("select ifnull(t1.x, 'xxx') from t2 natural left join t1").Check(testkit.Rows("xxx"))
}

func (s *testIntegrationSuite) TestAntiJoinConstProp(c *C) {
	store, dom, err := newStoreWithBootstrap()
	c.Assert(err, IsNil)
	tk := testkit.NewTestKit(c, store)
	defer func() {
		dom.Close()
		store.Close()
	}()
	tk.MustExec("use test")
	tk.MustExec("drop table if exists t1, t2")
	tk.MustExec("create table t1(a int not null, b int not null)")
	tk.MustExec("insert into t1 values (1,1)")
	tk.MustExec("create table t2(a int not null, b int not null)")
	tk.MustExec("insert into t2 values (2,2)")

	tk.MustQuery("select * from t1 where t1.a not in (select a from t2 where t2.a = t1.a and t2.a > 1)").Check(testkit.Rows(
		"1 1",
	))
	tk.MustQuery("select * from t1 where t1.a not in (select a from t2 where t2.b = t1.b and t2.a > 1)").Check(testkit.Rows(
		"1 1",
	))
	tk.MustQuery("select * from t1 where t1.a not in (select a from t2 where t2.b = t1.b and t2.b > 1)").Check(testkit.Rows(
		"1 1",
	))
	tk.MustQuery("select q.a in (select count(*) from t1 s where not exists (select 1 from t1 p where q.a > 1 and p.a = s.a)) from t1 q").Check(testkit.Rows(
		"1",
	))
	tk.MustQuery("select q.a in (select not exists (select 1 from t1 p where q.a > 1 and p.a = s.a) from t1 s) from t1 q").Check(testkit.Rows(
		"1",
	))

	tk.MustExec("drop table t1, t2")
	tk.MustExec("create table t1(a int not null, b int)")
	tk.MustExec("insert into t1 values (1,null)")
	tk.MustExec("create table t2(a int not null, b int)")
	tk.MustExec("insert into t2 values (2,2)")

	tk.MustQuery("select * from t1 where t1.a not in (select a from t2 where t2.b > t1.b)").Check(testkit.Rows(
		"1 <nil>",
	))
	tk.MustQuery("select * from t1 where t1.a not in (select a from t2 where t1.a = 2)").Check(testkit.Rows(
		"1 <nil>",
	))
}

func (s *testIntegrationSuite) TestSimplifyOuterJoinWithCast(c *C) {
	tk := testkit.NewTestKit(c, s.store)

	tk.MustExec("use test")
	tk.MustExec("drop table if exists t")
	tk.MustExec("create table t(a int not null, b datetime default null)")

	var input []string
	var output []struct {
		SQL  string
		Plan []string
	}
	s.testData.GetTestCases(c, &input, &output)
	for i, tt := range input {
		s.testData.OnRecord(func() {
			output[i].SQL = tt
			output[i].Plan = s.testData.ConvertRowsToStrings(tk.MustQuery(tt).Rows())
		})
		tk.MustQuery(tt).Check(testkit.Rows(output[i].Plan...))
	}
}

func (s *testIntegrationSerialSuite) TestNoneAccessPathsFoundByIsolationRead(c *C) {
	tk := testkit.NewTestKit(c, s.store)

	tk.MustExec("use test")
	tk.MustExec("drop table if exists t")
	tk.MustExec("create table t(a int primary key)")

	_, err := tk.Exec("select * from t")
	c.Assert(err, IsNil)

	tk.MustExec("set @@session.tidb_isolation_read_engines = 'tiflash'")

	// Don't filter mysql.SystemDB by isolation read.
	tk.MustQuery("explain format = 'brief' select * from mysql.stats_meta").Check(testkit.Rows(
		"TableReader 10000.00 root  data:TableFullScan",
		"└─TableFullScan 10000.00 cop[tikv] table:stats_meta keep order:false, stats:pseudo"))

	_, err = tk.Exec("select * from t")
	c.Assert(err, NotNil)
	c.Assert(err.Error(), Equals, "[planner:1815]Internal : Can not find access path matching 'tidb_isolation_read_engines'(value: 'tiflash'). Available values are 'tikv'.")

	tk.MustExec("set @@session.tidb_isolation_read_engines = 'tiflash, tikv'")
	tk.MustExec("select * from t")
	defer config.RestoreFunc()()
	config.UpdateGlobal(func(conf *config.Config) {
		conf.IsolationRead.Engines = []string{"tiflash"}
	})
	// Change instance config doesn't affect isolation read.
	tk.MustExec("select * from t")
}

func (s *testIntegrationSerialSuite) TestSelPushDownTiFlash(c *C) {
	tk := testkit.NewTestKit(c, s.store)
	tk.MustExec("use test")
	tk.MustExec("drop table if exists t")
	tk.MustExec("create table t(a int primary key, b varchar(20))")

	// Create virtual tiflash replica info.
	dom := domain.GetDomain(tk.Se)
	is := dom.InfoSchema()
	db, exists := is.SchemaByName(model.NewCIStr("test"))
	c.Assert(exists, IsTrue)
	for _, tblInfo := range db.Tables {
		if tblInfo.Name.L == "t" {
			tblInfo.TiFlashReplica = &model.TiFlashReplicaInfo{
				Count:     1,
				Available: true,
			}
		}
	}

	tk.MustExec("set @@session.tidb_isolation_read_engines = 'tiflash'")
	tk.MustExec("set @@session.tidb_allow_mpp = 0")

	var input []string
	var output []struct {
		SQL  string
		Plan []string
	}
	s.testData.GetTestCases(c, &input, &output)
	for i, tt := range input {
		s.testData.OnRecord(func() {
			output[i].SQL = tt
			output[i].Plan = s.testData.ConvertRowsToStrings(tk.MustQuery(tt).Rows())
		})
		res := tk.MustQuery(tt)
		res.Check(testkit.Rows(output[i].Plan...))
	}
}

func (s *testIntegrationSerialSuite) TestPushDownToTiFlashWithKeepOrder(c *C) {
	tk := testkit.NewTestKit(c, s.store)
	tk.MustExec("use test")
	tk.MustExec("drop table if exists t")
	tk.MustExec("create table t(a int primary key, b varchar(20))")

	// Create virtual tiflash replica info.
	dom := domain.GetDomain(tk.Se)
	is := dom.InfoSchema()
	db, exists := is.SchemaByName(model.NewCIStr("test"))
	c.Assert(exists, IsTrue)
	for _, tblInfo := range db.Tables {
		if tblInfo.Name.L == "t" {
			tblInfo.TiFlashReplica = &model.TiFlashReplicaInfo{
				Count:     1,
				Available: true,
			}
		}
	}

	tk.MustExec("set @@session.tidb_isolation_read_engines = 'tiflash'")
	tk.MustExec("set @@session.tidb_allow_mpp = 0")
	var input []string
	var output []struct {
		SQL  string
		Plan []string
	}
	s.testData.GetTestCases(c, &input, &output)
	for i, tt := range input {
		s.testData.OnRecord(func() {
			output[i].SQL = tt
			output[i].Plan = s.testData.ConvertRowsToStrings(tk.MustQuery(tt).Rows())
		})
		res := tk.MustQuery(tt)
		res.Check(testkit.Rows(output[i].Plan...))
	}
}

func (s *testIntegrationSerialSuite) TestMPPJoin(c *C) {
	tk := testkit.NewTestKit(c, s.store)
	tk.MustExec("use test")
	tk.MustExec("drop table if exists d1_t")
	tk.MustExec("create table d1_t(d1_k int, value int)")
	tk.MustExec("insert into d1_t values(1,2),(2,3)")
	tk.MustExec("analyze table d1_t")
	tk.MustExec("drop table if exists d2_t")
	tk.MustExec("create table d2_t(d2_k decimal(10,2), value int)")
	tk.MustExec("insert into d2_t values(10.11,2),(10.12,3)")
	tk.MustExec("analyze table d2_t")
	tk.MustExec("drop table if exists d3_t")
	tk.MustExec("create table d3_t(d3_k date, value int)")
	tk.MustExec("insert into d3_t values(date'2010-01-01',2),(date'2010-01-02',3)")
	tk.MustExec("analyze table d3_t")
	tk.MustExec("drop table if exists fact_t")
	tk.MustExec("create table fact_t(d1_k int, d2_k decimal(10,2), d3_k date, col1 int, col2 int, col3 int)")
	tk.MustExec("insert into fact_t values(1,10.11,date'2010-01-01',1,2,3),(1,10.11,date'2010-01-02',1,2,3),(1,10.12,date'2010-01-01',1,2,3),(1,10.12,date'2010-01-02',1,2,3)")
	tk.MustExec("insert into fact_t values(2,10.11,date'2010-01-01',1,2,3),(2,10.11,date'2010-01-02',1,2,3),(2,10.12,date'2010-01-01',1,2,3),(2,10.12,date'2010-01-02',1,2,3)")
	tk.MustExec("analyze table fact_t")

	// Create virtual tiflash replica info.
	dom := domain.GetDomain(tk.Se)
	is := dom.InfoSchema()
	db, exists := is.SchemaByName(model.NewCIStr("test"))
	c.Assert(exists, IsTrue)
	for _, tblInfo := range db.Tables {
		if tblInfo.Name.L == "fact_t" || tblInfo.Name.L == "d1_t" || tblInfo.Name.L == "d2_t" || tblInfo.Name.L == "d3_t" {
			tblInfo.TiFlashReplica = &model.TiFlashReplicaInfo{
				Count:     1,
				Available: true,
			}
		}
	}

	tk.MustExec("set @@session.tidb_isolation_read_engines = 'tiflash'")
	tk.MustExec("set @@session.tidb_allow_mpp = 1")
	var input []string
	var output []struct {
		SQL  string
		Plan []string
	}
	s.testData.GetTestCases(c, &input, &output)
	for i, tt := range input {
		s.testData.OnRecord(func() {
			output[i].SQL = tt
			output[i].Plan = s.testData.ConvertRowsToStrings(tk.MustQuery(tt).Rows())
		})
		res := tk.MustQuery(tt)
		res.Check(testkit.Rows(output[i].Plan...))
	}
}

func (s *testIntegrationSerialSuite) TestMPPOuterJoinBuildSideForBroadcastJoin(c *C) {
	tk := testkit.NewTestKit(c, s.store)
	tk.MustExec("use test")
	tk.MustExec("drop table if exists a")
	tk.MustExec("create table a(id int, value int)")
	tk.MustExec("insert into a values(1,2),(2,3)")
	tk.MustExec("analyze table a")
	tk.MustExec("drop table if exists b")
	tk.MustExec("create table b(id int, value int)")
	tk.MustExec("insert into b values(1,2),(2,3),(3,4)")
	tk.MustExec("analyze table b")
	// Create virtual tiflash replica info.
	dom := domain.GetDomain(tk.Se)
	is := dom.InfoSchema()
	db, exists := is.SchemaByName(model.NewCIStr("test"))
	c.Assert(exists, IsTrue)
	for _, tblInfo := range db.Tables {
		if tblInfo.Name.L == "a" || tblInfo.Name.L == "b" {
			tblInfo.TiFlashReplica = &model.TiFlashReplicaInfo{
				Count:     1,
				Available: true,
			}
		}
	}
	tk.MustExec("set @@session.tidb_isolation_read_engines = 'tiflash'")
	tk.MustExec("set @@session.tidb_opt_mpp_outer_join_fixed_build_side = 0")
	tk.MustExec("set @@session.tidb_broadcast_join_threshold_size = 10000")
	tk.MustExec("set @@session.tidb_broadcast_join_threshold_count = 10000")
	var input []string
	var output []struct {
		SQL  string
		Plan []string
	}
	s.testData.GetTestCases(c, &input, &output)
	for i, tt := range input {
		s.testData.OnRecord(func() {
			output[i].SQL = tt
			output[i].Plan = s.testData.ConvertRowsToStrings(tk.MustQuery(tt).Rows())
		})
		res := tk.MustQuery(tt)
		res.Check(testkit.Rows(output[i].Plan...))
	}
}

func (s *testIntegrationSerialSuite) TestMPPOuterJoinBuildSideForShuffleJoinWithFixedBuildSide(c *C) {
	tk := testkit.NewTestKit(c, s.store)
	tk.MustExec("use test")
	tk.MustExec("drop table if exists a")
	tk.MustExec("create table a(id int, value int)")
	tk.MustExec("insert into a values(1,2),(2,3)")
	tk.MustExec("analyze table a")
	tk.MustExec("drop table if exists b")
	tk.MustExec("create table b(id int, value int)")
	tk.MustExec("insert into b values(1,2),(2,3),(3,4)")
	tk.MustExec("analyze table b")
	// Create virtual tiflash replica info.
	dom := domain.GetDomain(tk.Se)
	is := dom.InfoSchema()
	db, exists := is.SchemaByName(model.NewCIStr("test"))
	c.Assert(exists, IsTrue)
	for _, tblInfo := range db.Tables {
		if tblInfo.Name.L == "a" || tblInfo.Name.L == "b" {
			tblInfo.TiFlashReplica = &model.TiFlashReplicaInfo{
				Count:     1,
				Available: true,
			}
		}
	}
	tk.MustExec("set @@session.tidb_isolation_read_engines = 'tiflash'")
	tk.MustExec("set @@session.tidb_opt_mpp_outer_join_fixed_build_side = 1")
	tk.MustExec("set @@session.tidb_broadcast_join_threshold_size = 0")
	tk.MustExec("set @@session.tidb_broadcast_join_threshold_count = 0")
	var input []string
	var output []struct {
		SQL  string
		Plan []string
	}
	s.testData.GetTestCases(c, &input, &output)
	for i, tt := range input {
		s.testData.OnRecord(func() {
			output[i].SQL = tt
			output[i].Plan = s.testData.ConvertRowsToStrings(tk.MustQuery(tt).Rows())
		})
		res := tk.MustQuery(tt)
		res.Check(testkit.Rows(output[i].Plan...))
	}
}

func (s *testIntegrationSerialSuite) TestMPPOuterJoinBuildSideForShuffleJoin(c *C) {
	tk := testkit.NewTestKit(c, s.store)
	tk.MustExec("use test")
	tk.MustExec("drop table if exists a")
	tk.MustExec("create table a(id int, value int)")
	tk.MustExec("insert into a values(1,2),(2,3)")
	tk.MustExec("analyze table a")
	tk.MustExec("drop table if exists b")
	tk.MustExec("create table b(id int, value int)")
	tk.MustExec("insert into b values(1,2),(2,3),(3,4)")
	tk.MustExec("analyze table b")
	// Create virtual tiflash replica info.
	dom := domain.GetDomain(tk.Se)
	is := dom.InfoSchema()
	db, exists := is.SchemaByName(model.NewCIStr("test"))
	c.Assert(exists, IsTrue)
	for _, tblInfo := range db.Tables {
		if tblInfo.Name.L == "a" || tblInfo.Name.L == "b" {
			tblInfo.TiFlashReplica = &model.TiFlashReplicaInfo{
				Count:     1,
				Available: true,
			}
		}
	}
	tk.MustExec("set @@session.tidb_isolation_read_engines = 'tiflash'")
	tk.MustExec("set @@session.tidb_opt_mpp_outer_join_fixed_build_side = 0")
	tk.MustExec("set @@session.tidb_broadcast_join_threshold_size = 0")
	tk.MustExec("set @@session.tidb_broadcast_join_threshold_count = 0")
	var input []string
	var output []struct {
		SQL  string
		Plan []string
	}
	s.testData.GetTestCases(c, &input, &output)
	for i, tt := range input {
		s.testData.OnRecord(func() {
			output[i].SQL = tt
			output[i].Plan = s.testData.ConvertRowsToStrings(tk.MustQuery(tt).Rows())
		})
		res := tk.MustQuery(tt)
		res.Check(testkit.Rows(output[i].Plan...))
	}
}

func (s *testIntegrationSerialSuite) TestMPPShuffledJoin(c *C) {
	tk := testkit.NewTestKit(c, s.store)
	tk.MustExec("use test")
	tk.MustExec("drop table if exists d1_t")
	tk.MustExec("create table d1_t(d1_k int, value int)")
	tk.MustExec("insert into d1_t values(1,2),(2,3)")
	tk.MustExec("insert into d1_t values(1,2),(2,3)")
	tk.MustExec("analyze table d1_t")
	tk.MustExec("drop table if exists d2_t")
	tk.MustExec("create table d2_t(d2_k decimal(10,2), value int)")
	tk.MustExec("insert into d2_t values(10.11,2),(10.12,3)")
	tk.MustExec("insert into d2_t values(10.11,2),(10.12,3)")
	tk.MustExec("analyze table d2_t")
	tk.MustExec("drop table if exists d3_t")
	tk.MustExec("create table d3_t(d3_k date, value int)")
	tk.MustExec("insert into d3_t values(date'2010-01-01',2),(date'2010-01-02',3)")
	tk.MustExec("insert into d3_t values(date'2010-01-01',2),(date'2010-01-02',3)")
	tk.MustExec("analyze table d3_t")
	tk.MustExec("drop table if exists fact_t")
	tk.MustExec("create table fact_t(d1_k int, d2_k decimal(10,2), d3_k date, col1 int, col2 int, col3 int)")
	tk.MustExec("insert into fact_t values(1,10.11,date'2010-01-01',1,2,3),(1,10.11,date'2010-01-02',1,2,3),(1,10.12,date'2010-01-01',1,2,3),(1,10.12,date'2010-01-02',1,2,3)")
	tk.MustExec("insert into fact_t values(2,10.11,date'2010-01-01',1,2,3),(2,10.11,date'2010-01-02',1,2,3),(2,10.12,date'2010-01-01',1,2,3),(2,10.12,date'2010-01-02',1,2,3)")
	tk.MustExec("insert into fact_t values(2,10.11,date'2010-01-01',1,2,3),(2,10.11,date'2010-01-02',1,2,3),(2,10.12,date'2010-01-01',1,2,3),(2,10.12,date'2010-01-02',1,2,3)")
	tk.MustExec("insert into fact_t values(2,10.11,date'2010-01-01',1,2,3),(2,10.11,date'2010-01-02',1,2,3),(2,10.12,date'2010-01-01',1,2,3),(2,10.12,date'2010-01-02',1,2,3)")
	tk.MustExec("analyze table fact_t")

	// Create virtual tiflash replica info.
	dom := domain.GetDomain(tk.Se)
	is := dom.InfoSchema()
	db, exists := is.SchemaByName(model.NewCIStr("test"))
	c.Assert(exists, IsTrue)
	for _, tblInfo := range db.Tables {
		if tblInfo.Name.L == "fact_t" || tblInfo.Name.L == "d1_t" || tblInfo.Name.L == "d2_t" || tblInfo.Name.L == "d3_t" {
			tblInfo.TiFlashReplica = &model.TiFlashReplicaInfo{
				Count:     1,
				Available: true,
			}
		}
	}

	tk.MustExec("set @@session.tidb_isolation_read_engines = 'tiflash'")
	tk.MustExec("set @@session.tidb_allow_mpp = 1")
	tk.MustExec("set @@session.tidb_broadcast_join_threshold_size = 1")
	tk.MustExec("set @@session.tidb_broadcast_join_threshold_count = 1")
	var input []string
	var output []struct {
		SQL  string
		Plan []string
	}
	s.testData.GetTestCases(c, &input, &output)
	for i, tt := range input {
		s.testData.OnRecord(func() {
			output[i].SQL = tt
			output[i].Plan = s.testData.ConvertRowsToStrings(tk.MustQuery(tt).Rows())
		})
		res := tk.MustQuery(tt)
		res.Check(testkit.Rows(output[i].Plan...))
	}
}

func (s *testIntegrationSerialSuite) TestJoinNotSupportedByTiFlash(c *C) {
	tk := testkit.NewTestKit(c, s.store)
	tk.MustExec("use test")
	tk.MustExec("drop table if exists table_1")
	tk.MustExec("create table table_1(id int not null, bit_col bit(2) not null, datetime_col datetime not null)")
	tk.MustExec("insert into table_1 values(1,b'1','2020-01-01 00:00:00'),(2,b'0','2020-01-01 00:00:00')")
	tk.MustExec("analyze table table_1")

	// Create virtual tiflash replica info.
	dom := domain.GetDomain(tk.Se)
	is := dom.InfoSchema()
	db, exists := is.SchemaByName(model.NewCIStr("test"))
	c.Assert(exists, IsTrue)
	for _, tblInfo := range db.Tables {
		if tblInfo.Name.L == "table_1" {
			tblInfo.TiFlashReplica = &model.TiFlashReplicaInfo{
				Count:     1,
				Available: true,
			}
		}
	}

	tk.MustExec("set @@session.tidb_isolation_read_engines = 'tiflash'")
	tk.MustExec("set @@session.tidb_allow_mpp = 1")
	var input []string
	var output []struct {
		SQL  string
		Plan []string
	}
	s.testData.GetTestCases(c, &input, &output)
	for i, tt := range input {
		s.testData.OnRecord(func() {
			output[i].SQL = tt
			output[i].Plan = s.testData.ConvertRowsToStrings(tk.MustQuery(tt).Rows())
		})
		res := tk.MustQuery(tt)
		res.Check(testkit.Rows(output[i].Plan...))
	}

	tk.MustExec("set @@session.tidb_broadcast_join_threshold_size = 1")
	tk.MustExec("set @@session.tidb_broadcast_join_threshold_count = 1")
	s.testData.GetTestCases(c, &input, &output)
	for i, tt := range input {
		s.testData.OnRecord(func() {
			output[i].SQL = tt
			output[i].Plan = s.testData.ConvertRowsToStrings(tk.MustQuery(tt).Rows())
		})
		res := tk.MustQuery(tt)
		res.Check(testkit.Rows(output[i].Plan...))
	}

	tk.MustExec("set @@session.tidb_allow_mpp = 0")
	tk.MustExec("set @@session.tidb_isolation_read_engines = 'tiflash'")
	tk.MustExec("set @@session.tidb_allow_batch_cop = 1")
	tk.MustExec("set @@session.tidb_opt_broadcast_join = 1")
	// make cbo force choose broadcast join since sql hint does not work for semi/anti-semi join
	tk.MustExec("set @@session.tidb_opt_cpu_factor=10000000;")
	s.testData.GetTestCases(c, &input, &output)
	for i, tt := range input {
		s.testData.OnRecord(func() {
			output[i].SQL = tt
			output[i].Plan = s.testData.ConvertRowsToStrings(tk.MustQuery(tt).Rows())
		})
		res := tk.MustQuery(tt)
		res.Check(testkit.Rows(output[i].Plan...))
	}
}

func (s *testIntegrationSerialSuite) TestMPPWithHashExchangeUnderNewCollation(c *C) {
	defer collate.SetNewCollationEnabledForTest(false)
	tk := testkit.NewTestKit(c, s.store)
	tk.MustExec("use test")
	tk.MustExec("drop table if exists table_1")
	tk.MustExec("create table table_1(id int not null, value char(10))")
	tk.MustExec("insert into table_1 values(1,'1'),(2,'2')")
	tk.MustExec("analyze table table_1")

	// Create virtual tiflash replica info.
	dom := domain.GetDomain(tk.Se)
	is := dom.InfoSchema()
	db, exists := is.SchemaByName(model.NewCIStr("test"))
	c.Assert(exists, IsTrue)
	for _, tblInfo := range db.Tables {
		if tblInfo.Name.L == "table_1" {
			tblInfo.TiFlashReplica = &model.TiFlashReplicaInfo{
				Count:     1,
				Available: true,
			}
		}
	}

	collate.SetNewCollationEnabledForTest(true)
	tk.MustExec("set @@session.tidb_isolation_read_engines = 'tiflash'")
	tk.MustExec("set @@session.tidb_allow_mpp = 1")
	tk.MustExec("set @@session.tidb_opt_broadcast_join = 0")
	tk.MustExec("set @@session.tidb_broadcast_join_threshold_count = 0")
	tk.MustExec("set @@session.tidb_broadcast_join_threshold_size = 0")
	var input []string
	var output []struct {
		SQL  string
		Plan []string
	}
	s.testData.GetTestCases(c, &input, &output)
	for i, tt := range input {
		s.testData.OnRecord(func() {
			output[i].SQL = tt
			output[i].Plan = s.testData.ConvertRowsToStrings(tk.MustQuery(tt).Rows())
		})
		res := tk.MustQuery(tt)
		res.Check(testkit.Rows(output[i].Plan...))
	}
}

func (s *testIntegrationSerialSuite) TestMPPWithBroadcastExchangeUnderNewCollation(c *C) {
	defer collate.SetNewCollationEnabledForTest(false)
	tk := testkit.NewTestKit(c, s.store)
	tk.MustExec("use test")
	tk.MustExec("drop table if exists table_1")
	tk.MustExec("create table table_1(id int not null, value char(10))")
	tk.MustExec("insert into table_1 values(1,'1'),(2,'2')")
	tk.MustExec("analyze table table_1")

	// Create virtual tiflash replica info.
	dom := domain.GetDomain(tk.Se)
	is := dom.InfoSchema()
	db, exists := is.SchemaByName(model.NewCIStr("test"))
	c.Assert(exists, IsTrue)
	for _, tblInfo := range db.Tables {
		if tblInfo.Name.L == "table_1" {
			tblInfo.TiFlashReplica = &model.TiFlashReplicaInfo{
				Count:     1,
				Available: true,
			}
		}
	}

	collate.SetNewCollationEnabledForTest(true)
	tk.MustExec("set @@session.tidb_isolation_read_engines = 'tiflash'")
	tk.MustExec("set @@session.tidb_allow_mpp = 1")
	var input []string
	var output []struct {
		SQL  string
		Plan []string
	}
	s.testData.GetTestCases(c, &input, &output)
	for i, tt := range input {
		s.testData.OnRecord(func() {
			output[i].SQL = tt
			output[i].Plan = s.testData.ConvertRowsToStrings(tk.MustQuery(tt).Rows())
		})
		res := tk.MustQuery(tt)
		res.Check(testkit.Rows(output[i].Plan...))
	}
}

func (s *testIntegrationSerialSuite) TestMPPAvgRewrite(c *C) {
	defer collate.SetNewCollationEnabledForTest(false)
	tk := testkit.NewTestKit(c, s.store)
	tk.MustExec("use test")
	tk.MustExec("drop table if exists table_1")
	tk.MustExec("create table table_1(id int not null, value decimal(10,2))")
	tk.MustExec("insert into table_1 values(1,1),(2,2)")
	tk.MustExec("analyze table table_1")

	// Create virtual tiflash replica info.
	dom := domain.GetDomain(tk.Se)
	is := dom.InfoSchema()
	db, exists := is.SchemaByName(model.NewCIStr("test"))
	c.Assert(exists, IsTrue)
	for _, tblInfo := range db.Tables {
		if tblInfo.Name.L == "table_1" {
			tblInfo.TiFlashReplica = &model.TiFlashReplicaInfo{
				Count:     1,
				Available: true,
			}
		}
	}

	collate.SetNewCollationEnabledForTest(true)
	tk.MustExec("set @@session.tidb_isolation_read_engines = 'tiflash'")
	tk.MustExec("set @@session.tidb_allow_mpp = 1")
	var input []string
	var output []struct {
		SQL  string
		Plan []string
	}
	s.testData.GetTestCases(c, &input, &output)
	for i, tt := range input {
		s.testData.OnRecord(func() {
			output[i].SQL = tt
			output[i].Plan = s.testData.ConvertRowsToStrings(tk.MustQuery(tt).Rows())
		})
		res := tk.MustQuery(tt)
		res.Check(testkit.Rows(output[i].Plan...))
	}
}

func (s *testIntegrationSerialSuite) TestAggPushDownEngine(c *C) {
	tk := testkit.NewTestKit(c, s.store)
	tk.MustExec("use test")
	tk.MustExec("drop table if exists t")
	tk.MustExec("create table t(a int primary key, b varchar(20))")

	// Create virtual tiflash replica info.
	dom := domain.GetDomain(tk.Se)
	is := dom.InfoSchema()
	db, exists := is.SchemaByName(model.NewCIStr("test"))
	c.Assert(exists, IsTrue)
	for _, tblInfo := range db.Tables {
		if tblInfo.Name.L == "t" {
			tblInfo.TiFlashReplica = &model.TiFlashReplicaInfo{
				Count:     1,
				Available: true,
			}
		}
	}

	tk.MustExec("set @@session.tidb_isolation_read_engines = 'tiflash'")

	tk.MustQuery("desc select approx_count_distinct(a) from t").Check(testkit.Rows(
		"HashAgg_11 1.00 root  funcs:approx_count_distinct(Column#4)->Column#3",
		"└─TableReader_12 1.00 root  data:HashAgg_6",
		"  └─HashAgg_6 1.00 batchCop[tiflash]  funcs:approx_count_distinct(test.t.a)->Column#4",
		"    └─TableFullScan_10 10000.00 batchCop[tiflash] table:t keep order:false, stats:pseudo"))

	tk.MustExec("set @@session.tidb_isolation_read_engines = 'tikv'")

	tk.MustQuery("desc select approx_count_distinct(a) from t").Check(testkit.Rows(
		"HashAgg_5 1.00 root  funcs:approx_count_distinct(test.t.a)->Column#3",
		"└─TableReader_11 10000.00 root  data:TableFullScan_10",
		"  └─TableFullScan_10 10000.00 cop[tikv] table:t keep order:false, stats:pseudo"))
}

func (s *testIntegrationSerialSuite) TestIssue15110(c *C) {
	tk := testkit.NewTestKit(c, s.store)
	tk.MustExec("use test")
	tk.MustExec("drop table if exists crm_rd_150m")
	tk.MustExec(`CREATE TABLE crm_rd_150m (
	product varchar(256) DEFAULT NULL,
		uks varchar(16) DEFAULT NULL,
		brand varchar(256) DEFAULT NULL,
		cin varchar(16) DEFAULT NULL,
		created_date timestamp NULL DEFAULT NULL,
		quantity int(11) DEFAULT NULL,
		amount decimal(11,0) DEFAULT NULL,
		pl_date timestamp NULL DEFAULT NULL,
		customer_first_date timestamp NULL DEFAULT NULL,
		recent_date timestamp NULL DEFAULT NULL
	) ENGINE=InnoDB DEFAULT CHARSET=utf8 COLLATE=utf8_bin;`)

	// Create virtual tiflash replica info.
	dom := domain.GetDomain(tk.Se)
	is := dom.InfoSchema()
	db, exists := is.SchemaByName(model.NewCIStr("test"))
	c.Assert(exists, IsTrue)
	for _, tblInfo := range db.Tables {
		if tblInfo.Name.L == "crm_rd_150m" {
			tblInfo.TiFlashReplica = &model.TiFlashReplicaInfo{
				Count:     1,
				Available: true,
			}
		}
	}

	tk.MustExec("set @@session.tidb_isolation_read_engines = 'tiflash'")
	tk.MustExec("explain format = 'brief' SELECT count(*) FROM crm_rd_150m dataset_48 WHERE (CASE WHEN (month(dataset_48.customer_first_date)) <= 30 THEN '新客' ELSE NULL END) IS NOT NULL;")
}

func (s *testIntegrationSerialSuite) TestReadFromStorageHint(c *C) {
	tk := testkit.NewTestKit(c, s.store)

	tk.MustExec("use test")
	tk.MustExec("drop table if exists t, tt, ttt")
	tk.MustExec("set session tidb_allow_mpp=OFF")
	tk.MustExec("create table t(a int, b int, index ia(a))")
	tk.MustExec("create table tt(a int, b int, primary key(a))")
	tk.MustExec("create table ttt(a int, primary key (a desc))")

	// Create virtual tiflash replica info.
	dom := domain.GetDomain(tk.Se)
	is := dom.InfoSchema()
	db, exists := is.SchemaByName(model.NewCIStr("test"))
	c.Assert(exists, IsTrue)
	for _, tblInfo := range db.Tables {
		tblInfo.TiFlashReplica = &model.TiFlashReplicaInfo{
			Count:     1,
			Available: true,
		}
	}

	var input []string
	var output []struct {
		SQL  string
		Plan []string
		Warn []string
	}
	s.testData.GetTestCases(c, &input, &output)
	for i, tt := range input {
		s.testData.OnRecord(func() {
			output[i].SQL = tt
			output[i].Plan = s.testData.ConvertRowsToStrings(tk.MustQuery(tt).Rows())
			output[i].Warn = s.testData.ConvertSQLWarnToStrings(tk.Se.GetSessionVars().StmtCtx.GetWarnings())
		})
		res := tk.MustQuery(tt)
		res.Check(testkit.Rows(output[i].Plan...))
		c.Assert(s.testData.ConvertSQLWarnToStrings(tk.Se.GetSessionVars().StmtCtx.GetWarnings()), DeepEquals, output[i].Warn)
	}
}

func (s *testIntegrationSerialSuite) TestReadFromStorageHintAndIsolationRead(c *C) {
	tk := testkit.NewTestKit(c, s.store)

	tk.MustExec("use test")
	tk.MustExec("drop table if exists t, tt, ttt")
	tk.MustExec("create table t(a int, b int, index ia(a))")
	tk.MustExec("set @@session.tidb_isolation_read_engines=\"tikv\"")

	// Create virtual tiflash replica info.
	dom := domain.GetDomain(tk.Se)
	is := dom.InfoSchema()
	db, exists := is.SchemaByName(model.NewCIStr("test"))
	c.Assert(exists, IsTrue)
	for _, tblInfo := range db.Tables {
		tblInfo.TiFlashReplica = &model.TiFlashReplicaInfo{
			Count:     1,
			Available: true,
		}
	}

	var input []string
	var output []struct {
		SQL  string
		Plan []string
		Warn []string
	}
	s.testData.GetTestCases(c, &input, &output)
	for i, tt := range input {
		tk.Se.GetSessionVars().StmtCtx.SetWarnings(nil)
		s.testData.OnRecord(func() {
			output[i].SQL = tt
			output[i].Plan = s.testData.ConvertRowsToStrings(tk.MustQuery(tt).Rows())
			output[i].Warn = s.testData.ConvertSQLWarnToStrings(tk.Se.GetSessionVars().StmtCtx.GetWarnings())
		})
		res := tk.MustQuery(tt)
		res.Check(testkit.Rows(output[i].Plan...))
		c.Assert(s.testData.ConvertSQLWarnToStrings(tk.Se.GetSessionVars().StmtCtx.GetWarnings()), DeepEquals, output[i].Warn)
	}
}

func (s *testIntegrationSerialSuite) TestIsolationReadTiFlashNotChoosePointGet(c *C) {
	tk := testkit.NewTestKit(c, s.store)

	tk.MustExec("use test")
	tk.MustExec("drop table if exists t")
	tk.MustExec("create table t(a int, b int, primary key (a))")

	// Create virtual tiflash replica info.
	dom := domain.GetDomain(tk.Se)
	is := dom.InfoSchema()
	db, exists := is.SchemaByName(model.NewCIStr("test"))
	c.Assert(exists, IsTrue)
	for _, tblInfo := range db.Tables {
		tblInfo.TiFlashReplica = &model.TiFlashReplicaInfo{
			Count:     1,
			Available: true,
		}
	}

	tk.MustExec("set @@session.tidb_isolation_read_engines=\"tiflash\"")
	var input []string
	var output []struct {
		SQL    string
		Result []string
	}
	s.testData.GetTestCases(c, &input, &output)
	for i, tt := range input {
		s.testData.OnRecord(func() {
			output[i].SQL = tt
			output[i].Result = s.testData.ConvertRowsToStrings(tk.MustQuery(tt).Rows())
		})
		tk.MustQuery(tt).Check(testkit.Rows(output[i].Result...))
	}
}

func (s *testIntegrationSerialSuite) TestIsolationReadTiFlashUseIndexHint(c *C) {
	tk := testkit.NewTestKit(c, s.store)

	tk.MustExec("use test")
	tk.MustExec("drop table if exists t")
	tk.MustExec("create table t(a int, index idx(a));")

	// Create virtual tiflash replica info.
	dom := domain.GetDomain(tk.Se)
	is := dom.InfoSchema()
	db, exists := is.SchemaByName(model.NewCIStr("test"))
	c.Assert(exists, IsTrue)
	for _, tblInfo := range db.Tables {
		tblInfo.TiFlashReplica = &model.TiFlashReplicaInfo{
			Count:     1,
			Available: true,
		}
	}

	tk.MustExec("set @@session.tidb_isolation_read_engines=\"tiflash\"")
	var input []string
	var output []struct {
		SQL  string
		Plan []string
		Warn []string
	}
	s.testData.GetTestCases(c, &input, &output)
	for i, tt := range input {
		s.testData.OnRecord(func() {
			output[i].SQL = tt
			output[i].Plan = s.testData.ConvertRowsToStrings(tk.MustQuery(tt).Rows())
			output[i].Warn = s.testData.ConvertSQLWarnToStrings(tk.Se.GetSessionVars().StmtCtx.GetWarnings())
		})
		res := tk.MustQuery(tt)
		res.Check(testkit.Rows(output[i].Plan...))
		c.Assert(s.testData.ConvertSQLWarnToStrings(tk.Se.GetSessionVars().StmtCtx.GetWarnings()), DeepEquals, output[i].Warn)
	}
}

func (s *testIntegrationSerialSuite) TestIsolationReadDoNotFilterSystemDB(c *C) {
	tk := testkit.NewTestKit(c, s.store)

	tk.MustExec("use test")
	tk.MustExec("set @@tidb_isolation_read_engines = \"tiflash\"")
	var input []string
	var output []struct {
		SQL  string
		Plan []string
	}
	s.testData.GetTestCases(c, &input, &output)
	for i, tt := range input {
		s.testData.OnRecord(func() {
			output[i].SQL = tt
			output[i].Plan = s.testData.ConvertRowsToStrings(tk.MustQuery(tt).Rows())
		})
		res := tk.MustQuery(tt)
		res.Check(testkit.Rows(output[i].Plan...))
	}
}

func (s *testIntegrationSuite) TestPartitionTableStats(c *C) {
	tk := testkit.NewTestKit(c, s.store)
	{
		tk.MustExec(`set @@tidb_partition_prune_mode='` + string(variable.Static) + `'`)
		tk.MustExec("use test")
		tk.MustExec("drop table if exists t")
		tk.MustExec("create table t(a int, b int)partition by range columns(a)(partition p0 values less than (10), partition p1 values less than(20), partition p2 values less than(30));")
		tk.MustExec("insert into t values(21, 1), (22, 2), (23, 3), (24, 4), (15, 5)")
		tk.MustExec("analyze table t")

		var input []string
		var output []struct {
			SQL    string
			Result []string
		}
		s.testData.GetTestCases(c, &input, &output)
		for i, tt := range input {
			s.testData.OnRecord(func() {
				output[i].SQL = tt
				output[i].Result = s.testData.ConvertRowsToStrings(tk.MustQuery(tt).Rows())
			})
			tk.MustQuery(tt).Check(testkit.Rows(output[i].Result...))
		}
	}
}

func (s *testIntegrationSuite) TestPartitionPruningForInExpr(c *C) {
	tk := testkit.NewTestKit(c, s.store)

	tk.MustExec("use test")
	tk.MustExec("drop table if exists t")
	tk.MustExec("create table t(a int(11) not null, b int) partition by range (a) (partition p0 values less than (4), partition p1 values less than(10), partition p2 values less than maxvalue);")
	tk.MustExec("insert into t values (1, 1),(10, 10),(11, 11)")

	var input []string
	var output []struct {
		SQL  string
		Plan []string
	}
	s.testData.GetTestCases(c, &input, &output)
	for i, tt := range input {
		s.testData.OnRecord(func() {
			output[i].SQL = tt
			output[i].Plan = s.testData.ConvertRowsToStrings(tk.MustQuery(tt).Rows())
		})
		tk.MustQuery(tt).Check(testkit.Rows(output[i].Plan...))
	}
}

func (s *testIntegrationSerialSuite) TestPartitionPruningWithDateType(c *C) {
	tk := testkit.NewTestKit(c, s.store)

	tk.MustExec("use test")
	tk.MustExec("drop table if exists t")
	tk.MustExec("create table t(a datetime) partition by range columns (a) (partition p1 values less than ('20000101'), partition p2 values less than ('2000-10-01'));")
	tk.MustExec("insert into t values ('20000201'), ('19000101');")

	// cannot get the statistical information immediately
	// tk.MustQuery(`SELECT PARTITION_NAME,TABLE_ROWS FROM INFORMATION_SCHEMA.PARTITIONS WHERE TABLE_NAME = 't';`).Check(testkit.Rows("p1 1", "p2 1"))
	str := tk.MustQuery(`desc select * from t where a < '2000-01-01';`).Rows()[0][3].(string)
	c.Assert(strings.Contains(str, "partition:p1"), IsTrue)
}

func (s *testIntegrationSuite) TestPartitionPruningForEQ(c *C) {
	tk := testkit.NewTestKit(c, s.store)
	tk.MustExec("use test")

	tk.MustExec("drop table if exists t")
	tk.MustExec("create table t(a datetime, b int) partition by range(weekday(a)) (partition p0 values less than(10), partition p1 values less than (100))")

	is := infoschema.GetInfoSchema(tk.Se)
	tbl, err := is.TableByName(model.NewCIStr("test"), model.NewCIStr("t"))
	c.Assert(err, IsNil)
	pt := tbl.(table.PartitionedTable)
	query, err := expression.ParseSimpleExprWithTableInfo(tk.Se, "a = '2020-01-01 00:00:00'", tbl.Meta())
	c.Assert(err, IsNil)
	dbName := model.NewCIStr(tk.Se.GetSessionVars().CurrentDB)
	columns, names, err := expression.ColumnInfos2ColumnsAndNames(tk.Se, dbName, tbl.Meta().Name, tbl.Meta().Cols(), tbl.Meta())
	c.Assert(err, IsNil)
	// Even the partition is not monotonous, EQ condition should be prune!
	// select * from t where a = '2020-01-01 00:00:00'
	res, err := core.PartitionPruning(tk.Se, pt, []expression.Expression{query}, nil, columns, names)
	c.Assert(err, IsNil)
	c.Assert(res, HasLen, 1)
	c.Assert(res[0], Equals, 0)
}

func (s *testIntegrationSuite) TestErrNoDB(c *C) {
	tk := testkit.NewTestKit(c, s.store)
	tk.MustExec("create user test")
	_, err := tk.Exec("grant select on test1111 to test@'%'")
	c.Assert(errors.Cause(err), Equals, core.ErrNoDB)
	tk.MustExec("use test")
	tk.MustExec("create table test1111 (id int)")
	tk.MustExec("grant select on test1111 to test@'%'")
}

func (s *testIntegrationSuite) TestMaxMinEliminate(c *C) {
	tk := testkit.NewTestKit(c, s.store)

	tk.MustExec("use test")
	tk.MustExec("drop table if exists t")
	tk.MustExec("create table t(a int primary key)")
	tk.Se.GetSessionVars().EnableClusteredIndex = variable.ClusteredIndexDefModeOn
	tk.MustExec("create table cluster_index_t(a int, b int, c int, primary key (a, b));")

	var input []string
	var output []struct {
		SQL  string
		Plan []string
	}
	s.testData.GetTestCases(c, &input, &output)
	for i, tt := range input {
		s.testData.OnRecord(func() {
			output[i].SQL = tt
			output[i].Plan = s.testData.ConvertRowsToStrings(tk.MustQuery(tt).Rows())
		})
		tk.MustQuery(tt).Check(testkit.Rows(output[i].Plan...))
	}
}

func (s *testIntegrationSuite) TestINLJHintSmallTable(c *C) {
	tk := testkit.NewTestKit(c, s.store)
	tk.MustExec("use test")
	tk.MustExec("drop table if exists t1, t2")
	tk.MustExec("create table t1(a int not null, b int, key(a))")
	tk.MustExec("insert into t1 values(1,1),(2,2)")
	tk.MustExec("create table t2(a int not null, b int, key(a))")
	tk.MustExec("insert into t2 values(1,1),(2,2),(3,3),(4,4),(5,5)")
	tk.MustExec("analyze table t1, t2")
	tk.MustExec("explain format = 'brief' select /*+ TIDB_INLJ(t1) */ * from t1 join t2 on t1.a = t2.a")
}

func (s *testIntegrationSuite) TestIndexJoinUniqueCompositeIndex(c *C) {
	tk := testkit.NewTestKit(c, s.store)

	tk.MustExec("use test")
	tk.MustExec("drop table if exists t1, t2")
	tk.Se.GetSessionVars().EnableClusteredIndex = variable.ClusteredIndexDefModeIntOnly
	tk.MustExec("create table t1(a int not null, c int not null)")
	tk.MustExec("create table t2(a int not null, b int not null, c int not null, primary key(a,b))")
	tk.MustExec("insert into t1 values(1,1)")
	tk.MustExec("insert into t2 values(1,1,1),(1,2,1)")
	tk.MustExec("analyze table t1,t2")

	var input []string
	var output []struct {
		SQL  string
		Plan []string
	}
	s.testData.GetTestCases(c, &input, &output)
	for i, tt := range input {
		s.testData.OnRecord(func() {
			output[i].SQL = tt
			output[i].Plan = s.testData.ConvertRowsToStrings(tk.MustQuery(tt).Rows())
		})
		tk.MustQuery(tt).Check(testkit.Rows(output[i].Plan...))
	}
}

func (s *testIntegrationSuite) TestIndexMerge(c *C) {
	tk := testkit.NewTestKit(c, s.store)

	tk.MustExec("use test")
	tk.MustExec("drop table if exists t")
	tk.MustExec("create table t(a int, b int, c int, unique index(a), unique index(b), primary key(c))")

	var input []string
	var output []struct {
		SQL  string
		Plan []string
	}
	s.testData.GetTestCases(c, &input, &output)
	for i, tt := range input {
		s.testData.OnRecord(func() {
			output[i].SQL = tt
			output[i].Plan = s.testData.ConvertRowsToStrings(tk.MustQuery(tt).Rows())
		})
		tk.MustQuery(tt).Check(testkit.Rows(output[i].Plan...))
	}
}

func (s *testIntegrationSuite) TestIndexMergeHint4CNF(c *C) {
	tk := testkit.NewTestKit(c, s.store)

	tk.MustExec("use test")
	tk.MustExec("drop table if exists t")
	tk.MustExec("create table t(id int primary key, a int, b int, c int, key(a), key(b), key(c))")

	var input []string
	var output []struct {
		SQL  string
		Plan []string
	}
	s.testData.GetTestCases(c, &input, &output)
	for i, tt := range input {
		s.testData.OnRecord(func() {
			output[i].SQL = tt
			output[i].Plan = s.testData.ConvertRowsToStrings(tk.MustQuery(tt).Rows())
		})
		tk.MustQuery(tt).Check(testkit.Rows(output[i].Plan...))
	}
}

func (s *testIntegrationSuite) TestInvisibleIndex(c *C) {
	tk := testkit.NewTestKit(c, s.store)

	tk.MustExec("use test")
	tk.MustExec("drop table if exists t")

	// Optimizer cannot see invisible indexes.
	tk.MustExec("create table t(a int, b int, unique index i_a (a) invisible, unique index i_b(b))")
	tk.MustExec("insert into t values (1,2)")

	// Optimizer cannot use invisible indexes.
	tk.MustQuery("select a from t order by a").Check(testkit.Rows("1"))
	c.Check(tk.MustUseIndex("select a from t order by a", "i_a"), IsFalse)
	tk.MustQuery("select a from t where a > 0").Check(testkit.Rows("1"))
	c.Check(tk.MustUseIndex("select a from t where a > 1", "i_a"), IsFalse)

	// If use invisible indexes in index hint and sql hint, throw an error.
	errStr := "[planner:1176]Key 'i_a' doesn't exist in table 't'"
	tk.MustGetErrMsg("select * from t use index(i_a)", errStr)
	tk.MustGetErrMsg("select * from t force index(i_a)", errStr)
	tk.MustGetErrMsg("select * from t ignore index(i_a)", errStr)
	tk.MustQuery("select /*+ USE_INDEX(t, i_a) */ * from t")
	c.Assert(tk.Se.GetSessionVars().StmtCtx.GetWarnings(), HasLen, 1)
	c.Assert(tk.Se.GetSessionVars().StmtCtx.GetWarnings()[0].Err.Error(), Equals, errStr)
	tk.MustQuery("select /*+ IGNORE_INDEX(t, i_a), USE_INDEX(t, i_b) */ a from t order by a")
	c.Assert(tk.Se.GetSessionVars().StmtCtx.GetWarnings(), HasLen, 1)
	c.Assert(tk.Se.GetSessionVars().StmtCtx.GetWarnings()[0].Err.Error(), Equals, errStr)

	tk.MustExec("admin check table t")
	tk.MustExec("admin check index t i_a")
}

// for issue #14822
func (s *testIntegrationSuite) TestIndexJoinTableRange(c *C) {
	tk := testkit.NewTestKit(c, s.store)

	tk.MustExec("use test")
	tk.MustExec("drop table if exists t1, t2")
	tk.MustExec("create table t1(a int, b int, primary key (a), key idx_t1_b (b))")
	tk.MustExec("create table t2(a int, b int, primary key (a), key idx_t1_b (b))")

	var input []string
	var output []struct {
		SQL  string
		Plan []string
	}
	s.testData.GetTestCases(c, &input, &output)
	for i, tt := range input {
		s.testData.OnRecord(func() {
			output[i].SQL = tt
			output[i].Plan = s.testData.ConvertRowsToStrings(tk.MustQuery(tt).Rows())
		})
		tk.MustQuery(tt).Check(testkit.Rows(output[i].Plan...))
	}
}

func (s *testIntegrationSuite) TestTopNByConstFunc(c *C) {
	tk := testkit.NewTestKit(c, s.store)
	tk.MustExec("use test")
	tk.MustQuery("select max(t.col) from (select 'a' as col union all select '' as col) as t").Check(testkit.Rows(
		"a",
	))
}

func (s *testIntegrationSuite) TestSubqueryWithTopN(c *C) {
	tk := testkit.NewTestKit(c, s.store)

	tk.MustExec("use test")
	tk.MustExec("drop table if exists t")
	tk.MustExec("create table t(a int, b int)")

	var input []string
	var output []struct {
		SQL  string
		Plan []string
	}
	s.testData.GetTestCases(c, &input, &output)
	for i, tt := range input {
		s.testData.OnRecord(func() {
			output[i].SQL = tt
			output[i].Plan = s.testData.ConvertRowsToStrings(tk.MustQuery(tt).Rows())
		})
		tk.MustQuery(tt).Check(testkit.Rows(output[i].Plan...))
	}
}

func (s *testIntegrationSuite) TestIndexHintWarning(c *C) {
	tk := testkit.NewTestKit(c, s.store)
	tk.MustExec("use test")
	tk.MustExec("drop table if exists t1, t2")
	tk.MustExec("create table t1(a int, b int, c int, key a(a), key b(b))")
	tk.MustExec("create table t2(a int, b int, c int, key a(a), key b(b))")
	var input []string
	var output []struct {
		SQL      string
		Warnings []string
	}
	s.testData.GetTestCases(c, &input, &output)
	for i, tt := range input {
		s.testData.OnRecord(func() {
			output[i].SQL = tt
			tk.MustQuery(tt)
			warns := tk.Se.GetSessionVars().StmtCtx.GetWarnings()
			output[i].Warnings = make([]string, len(warns))
			for j := range warns {
				output[i].Warnings[j] = warns[j].Err.Error()
			}
		})
		tk.MustQuery(tt)
		warns := tk.Se.GetSessionVars().StmtCtx.GetWarnings()
		c.Assert(len(warns), Equals, len(output[i].Warnings))
		for j := range warns {
			c.Assert(warns[j].Level, Equals, stmtctx.WarnLevelWarning)
			c.Assert(warns[j].Err.Error(), Equals, output[i].Warnings[j])
		}
	}
}

func (s *testIntegrationSuite) TestIssue15546(c *C) {
	tk := testkit.NewTestKit(c, s.store)

	tk.MustExec("use test")
	tk.MustExec("drop table if exists t, pt, vt")
	tk.MustExec("create table t(a int, b int)")
	tk.MustExec("insert into t values(1, 1)")
	tk.MustExec("create table pt(a int primary key, b int) partition by range(a) (" +
		"PARTITION `p0` VALUES LESS THAN (10), PARTITION `p1` VALUES LESS THAN (20), PARTITION `p2` VALUES LESS THAN (30))")
	tk.MustExec("insert into pt values(1, 1), (11, 11), (21, 21)")
	tk.MustExec("create definer='root'@'localhost' view vt(a, b) as select a, b from t")
	tk.MustQuery("select * from pt, vt where pt.a = vt.a").Check(testkit.Rows("1 1 1 1"))
}

func (s *testIntegrationSuite) TestApproxCountDistinctInPartitionTable(c *C) {
	tk := testkit.NewTestKit(c, s.store)

	tk.MustExec("use test")
	tk.MustExec("drop table if exists t")
	tk.MustExec("create table t(a int(11), b int) partition by range (a) (partition p0 values less than (3), partition p1 values less than maxvalue);")
	tk.MustExec("insert into t values(1, 1), (2, 1), (3, 1), (4, 2), (4, 2)")
	tk.MustExec("set session tidb_opt_agg_push_down=1")
	tk.MustExec(`set @@tidb_partition_prune_mode='` + string(variable.Static) + `'`)
	tk.MustQuery("explain format = 'brief' select approx_count_distinct(a), b from t group by b order by b desc").Check(testkit.Rows("Sort 16000.00 root  test.t.b:desc",
		"└─HashAgg 16000.00 root  group by:test.t.b, funcs:approx_count_distinct(Column#5)->Column#4, funcs:firstrow(Column#6)->test.t.b",
		"  └─PartitionUnion 16000.00 root  ",
		"    ├─HashAgg 8000.00 root  group by:test.t.b, funcs:approx_count_distinct(test.t.a)->Column#5, funcs:firstrow(test.t.b)->Column#6, funcs:firstrow(test.t.b)->test.t.b",
		"    │ └─TableReader 10000.00 root  data:TableFullScan",
		"    │   └─TableFullScan 10000.00 cop[tikv] table:t, partition:p0 keep order:false, stats:pseudo",
		"    └─HashAgg 8000.00 root  group by:test.t.b, funcs:approx_count_distinct(test.t.a)->Column#5, funcs:firstrow(test.t.b)->Column#6, funcs:firstrow(test.t.b)->test.t.b",
		"      └─TableReader 10000.00 root  data:TableFullScan",
		"        └─TableFullScan 10000.00 cop[tikv] table:t, partition:p1 keep order:false, stats:pseudo"))
	tk.MustQuery("select approx_count_distinct(a), b from t group by b order by b desc").Check(testkit.Rows("1 2", "3 1"))
}

func (s *testIntegrationSuite) TestApproxPercentile(c *C) {
	tk := testkit.NewTestKit(c, s.store)

	tk.MustExec("use test")
	tk.MustExec("drop table if exists t")
	tk.MustExec("create table t(a int, b int)")
	tk.MustExec("insert into t values(1, 1), (2, 1), (3, 2), (4, 2), (5, 2)")

	var input []string
	var output []struct {
		SQL  string
		Plan []string
		Res  []string
	}
	s.testData.GetTestCases(c, &input, &output)
	for i, tt := range input {
		s.testData.OnRecord(func() {
			output[i].SQL = tt
			output[i].Plan = s.testData.ConvertRowsToStrings(tk.MustQuery("explain " + tt).Rows())
			output[i].Res = s.testData.ConvertRowsToStrings(tk.MustQuery(tt).Rows())
		})
		tk.MustQuery("explain " + tt).Check(testkit.Rows(output[i].Plan...))
		tk.MustQuery(tt).Check(testkit.Rows(output[i].Res...))
	}
}

func (s *testIntegrationSuite) TestIssue17813(c *C) {
	tk := testkit.NewTestKit(c, s.store)

	tk.MustExec("use test")
	tk.MustExec("drop table if exists hash_partition_overflow")
	tk.MustExec("create table hash_partition_overflow (c0 bigint unsigned) partition by hash(c0) partitions 3")
	tk.MustExec("insert into hash_partition_overflow values (9223372036854775808)")
	tk.MustQuery("select * from hash_partition_overflow where c0 = 9223372036854775808").Check(testkit.Rows("9223372036854775808"))
	tk.MustQuery("select * from hash_partition_overflow where c0 in (1, 9223372036854775808)").Check(testkit.Rows("9223372036854775808"))
}

func (s *testIntegrationSuite) TestHintWithRequiredProperty(c *C) {
	tk := testkit.NewTestKit(c, s.store)
	tk.MustExec("set @@session.tidb_executor_concurrency = 4;")
	tk.MustExec("set @@session.tidb_hash_join_concurrency = 5;")
	tk.MustExec("set @@session.tidb_distsql_scan_concurrency = 15;")
	tk.MustExec("use test")
	tk.MustExec("drop table if exists t")
	tk.MustExec("create table t(a int primary key, b int, c int, key b(b))")
	var input []string
	var output []struct {
		SQL      string
		Plan     []string
		Warnings []string
	}
	s.testData.GetTestCases(c, &input, &output)
	for i, tt := range input {
		s.testData.OnRecord(func() {
			output[i].SQL = tt
			output[i].Plan = s.testData.ConvertRowsToStrings(tk.MustQuery(tt).Rows())
			warnings := tk.Se.GetSessionVars().StmtCtx.GetWarnings()
			output[i].Warnings = make([]string, len(warnings))
			for j, warning := range warnings {
				output[i].Warnings[j] = warning.Err.Error()
			}
		})
		tk.MustQuery(tt).Check(testkit.Rows(output[i].Plan...))
		warnings := tk.Se.GetSessionVars().StmtCtx.GetWarnings()
		c.Assert(len(warnings), Equals, len(output[i].Warnings))
		for j, warning := range warnings {
			c.Assert(output[i].Warnings[j], Equals, warning.Err.Error())
		}
	}
}

func (s *testIntegrationSuite) TestIssue15813(c *C) {
	tk := testkit.NewTestKit(c, s.store)

	tk.MustExec("use test")
	tk.MustExec("drop table if exists t0, t1")
	tk.MustExec("create table t0(c0 int primary key)")
	tk.MustExec("create table t1(c0 int primary key)")
	tk.MustExec("CREATE INDEX i0 ON t0(c0)")
	tk.MustExec("CREATE INDEX i0 ON t1(c0)")
	tk.MustQuery("select /*+ MERGE_JOIN(t0, t1) */ * from t0, t1 where t0.c0 = t1.c0").Check(testkit.Rows())
}

func (s *testIntegrationSuite) TestFullGroupByOrderBy(c *C) {
	tk := testkit.NewTestKit(c, s.store)

	tk.MustExec("use test")
	tk.MustExec("drop table if exists t")
	tk.MustExec("create table t(a int, b int)")
	tk.MustQuery("select count(a) as b from t group by a order by b").Check(testkit.Rows())
	err := tk.ExecToErr("select count(a) as cnt from t group by a order by b")
	c.Assert(terror.ErrorEqual(err, core.ErrFieldNotInGroupBy), IsTrue)
}

func (s *testIntegrationSuite) TestHintWithoutTableWarning(c *C) {
	tk := testkit.NewTestKit(c, s.store)
	tk.MustExec("use test")
	tk.MustExec("drop table if exists t1, t2")
	tk.MustExec("create table t1(a int, b int, c int, key a(a))")
	tk.MustExec("create table t2(a int, b int, c int, key a(a))")
	var input []string
	var output []struct {
		SQL      string
		Warnings []string
	}
	s.testData.GetTestCases(c, &input, &output)
	for i, tt := range input {
		s.testData.OnRecord(func() {
			output[i].SQL = tt
			tk.MustQuery(tt)
			warns := tk.Se.GetSessionVars().StmtCtx.GetWarnings()
			output[i].Warnings = make([]string, len(warns))
			for j := range warns {
				output[i].Warnings[j] = warns[j].Err.Error()
			}
		})
		tk.MustQuery(tt)
		warns := tk.Se.GetSessionVars().StmtCtx.GetWarnings()
		c.Assert(len(warns), Equals, len(output[i].Warnings))
		for j := range warns {
			c.Assert(warns[j].Level, Equals, stmtctx.WarnLevelWarning)
			c.Assert(warns[j].Err.Error(), Equals, output[i].Warnings[j])
		}
	}
}

func (s *testIntegrationSuite) TestIssue15858(c *C) {
	tk := testkit.NewTestKit(c, s.store)
	tk.MustExec("use test")
	tk.MustExec("drop table if exists t")
	tk.MustExec("create table t(a int primary key)")
	tk.MustExec("select * from t t1, (select a from t order by a+1) t2 where t1.a = t2.a")
}

func (s *testIntegrationSuite) TestIssue15846(c *C) {
	tk := testkit.NewTestKit(c, s.store)
	tk.MustExec("use test")
	tk.MustExec("drop table if exists t0, t1")
	tk.MustExec("CREATE TABLE t0(t0 INT UNIQUE);")
	tk.MustExec("CREATE TABLE t1(c0 FLOAT);")
	tk.MustExec("INSERT INTO t1(c0) VALUES (0);")
	tk.MustExec("INSERT INTO t0(t0) VALUES (NULL), (NULL);")
	tk.MustQuery("SELECT t1.c0 FROM t1 LEFT JOIN t0 ON 1;").Check(testkit.Rows("0", "0"))

	tk.MustExec("drop table if exists t0, t1")
	tk.MustExec("CREATE TABLE t0(t0 INT);")
	tk.MustExec("CREATE TABLE t1(c0 FLOAT);")
	tk.MustExec("INSERT INTO t1(c0) VALUES (0);")
	tk.MustExec("INSERT INTO t0(t0) VALUES (NULL), (NULL);")
	tk.MustQuery("SELECT t1.c0 FROM t1 LEFT JOIN t0 ON 1;").Check(testkit.Rows("0", "0"))

	tk.MustExec("drop table if exists t0, t1")
	tk.MustExec("CREATE TABLE t0(t0 INT);")
	tk.MustExec("CREATE TABLE t1(c0 FLOAT);")
	tk.MustExec("create unique index idx on t0(t0);")
	tk.MustExec("INSERT INTO t1(c0) VALUES (0);")
	tk.MustExec("INSERT INTO t0(t0) VALUES (NULL), (NULL);")
	tk.MustQuery("SELECT t1.c0 FROM t1 LEFT JOIN t0 ON 1;").Check(testkit.Rows("0", "0"))
}

func (s *testIntegrationSuite) TestFloorUnixTimestampPruning(c *C) {
	tk := testkit.NewTestKit(c, s.store)
	tk.MustExec("use test")
	tk.MustExec("drop table if exists floor_unix_timestamp")
	tk.MustExec(`create table floor_unix_timestamp (ts timestamp(3))
partition by range (floor(unix_timestamp(ts))) (
partition p0 values less than (unix_timestamp('2020-04-05 00:00:00')),
partition p1 values less than (unix_timestamp('2020-04-12 00:00:00')),
partition p2 values less than (unix_timestamp('2020-04-15 00:00:00')))`)
	tk.MustExec("insert into floor_unix_timestamp values ('2020-04-04 00:00:00')")
	tk.MustExec("insert into floor_unix_timestamp values ('2020-04-04 23:59:59.999')")
	tk.MustExec("insert into floor_unix_timestamp values ('2020-04-05 00:00:00')")
	tk.MustExec("insert into floor_unix_timestamp values ('2020-04-05 00:00:00.001')")
	tk.MustExec("insert into floor_unix_timestamp values ('2020-04-12 01:02:03.456')")
	tk.MustExec("insert into floor_unix_timestamp values ('2020-04-14 00:00:42')")
	tk.MustQuery("select count(*) from floor_unix_timestamp where '2020-04-05 00:00:00.001' = ts").Check(testkit.Rows("1"))
	tk.MustQuery("select * from floor_unix_timestamp where ts > '2020-04-05 00:00:00' order by ts").Check(testkit.Rows("2020-04-05 00:00:00.001", "2020-04-12 01:02:03.456", "2020-04-14 00:00:42.000"))
	tk.MustQuery("select count(*) from floor_unix_timestamp where ts <= '2020-04-05 23:00:00'").Check(testkit.Rows("4"))
	tk.MustQuery("select * from floor_unix_timestamp partition(p1, p2) where ts > '2020-04-14 00:00:00'").Check(testkit.Rows("2020-04-14 00:00:42.000"))
}

func (s *testIntegrationSuite) TestIssue16290And16292(c *C) {
	tk := testkit.NewTestKit(c, s.store)
	tk.MustExec("use test")
	tk.MustExec("drop table if exists t;")
	tk.MustExec("create table t(a int, b int, primary key(a));")
	tk.MustExec("insert into t values(1, 1);")

	for i := 0; i <= 1; i++ {
		tk.MustExec(fmt.Sprintf("set session tidb_opt_agg_push_down = %v", i))

		tk.MustQuery("select avg(a) from (select * from t ta union all select * from t tb) t;").Check(testkit.Rows("1.0000"))
		tk.MustQuery("select avg(b) from (select * from t ta union all select * from t tb) t;").Check(testkit.Rows("1.0000"))
		tk.MustQuery("select count(distinct a) from (select * from t ta union all select * from t tb) t;").Check(testkit.Rows("1"))
		tk.MustQuery("select count(distinct b) from (select * from t ta union all select * from t tb) t;").Check(testkit.Rows("1"))
	}
}

func (s *testIntegrationSuite) TestTableDualWithRequiredProperty(c *C) {
	tk := testkit.NewTestKit(c, s.store)
	tk.MustExec("use test")
	tk.MustExec("drop table if exists t1, t2;")
	tk.MustExec("create table t1 (a int, b int) partition by range(a) " +
		"(partition p0 values less than(10), partition p1 values less than MAXVALUE)")
	tk.MustExec("create table t2 (a int, b int)")
	tk.MustExec("select /*+ MERGE_JOIN(t1, t2) */ * from t1 partition (p0), t2  where t1.a > 100 and t1.a = t2.a")
}

func (s *testIntegrationSuite) TestIndexJoinInnerIndexNDV(c *C) {
	tk := testkit.NewTestKit(c, s.store)
	tk.MustExec("use test")
	tk.MustExec("drop table if exists t1, t2")
	tk.MustExec("create table t1(a int not null, b int not null, c int not null)")
	tk.MustExec("create table t2(a int not null, b int not null, c int not null, index idx1(a,b), index idx2(c))")
	tk.MustExec("insert into t1 values(1,1,1),(1,1,1),(1,1,1)")
	tk.MustExec("insert into t2 values(1,1,1),(1,1,2),(1,1,3)")
	tk.MustExec("analyze table t1, t2")

	var input []string
	var output []struct {
		SQL  string
		Plan []string
	}
	s.testData.GetTestCases(c, &input, &output)
	for i, tt := range input {
		s.testData.OnRecord(func() {
			output[i].SQL = tt
			output[i].Plan = s.testData.ConvertRowsToStrings(tk.MustQuery(tt).Rows())
		})
		tk.MustQuery(tt).Check(testkit.Rows(output[i].Plan...))
	}
}

func (s *testIntegrationSerialSuite) TestIssue16837(c *C) {
	tk := testkit.NewTestKit(c, s.store)
	tk.MustExec("use test")
	tk.MustExec("drop table if exists t")
	tk.MustExec("create table t(a int,b int,c int,d int,e int,unique key idx_ab(a,b),unique key(c),unique key(d))")
	tk.MustQuery("explain format = 'brief' select /*+ use_index_merge(t,c,idx_ab) */ * from t where a = 1 or (e = 1 and c = 1)").Check(testkit.Rows(
		"IndexMerge 0.01 root  ",
		"├─IndexRangeScan(Build) 10.00 cop[tikv] table:t, index:idx_ab(a, b) range:[1,1], keep order:false, stats:pseudo",
		"├─IndexRangeScan(Build) 1.00 cop[tikv] table:t, index:c(c) range:[1,1], keep order:false, stats:pseudo",
		"└─Selection(Probe) 0.01 cop[tikv]  or(eq(test.t.a, 1), and(eq(test.t.e, 1), eq(test.t.c, 1)))",
		"  └─TableRowIDScan 11.00 cop[tikv] table:t keep order:false, stats:pseudo"))
	tk.MustQuery("show warnings").Check(testkit.Rows())
	tk.MustExec("insert into t values (2, 1, 1, 1, 2)")
	tk.MustQuery("select /*+ use_index_merge(t,c,idx_ab) */ * from t where a = 1 or (e = 1 and c = 1)").Check(testkit.Rows())
}

func (s *testIntegrationSerialSuite) TestIndexMerge(c *C) {
	tk := testkit.NewTestKit(c, s.store)
	tk.MustExec("use test")
	tk.MustExec("drop table if exists t")
	tk.MustExec("create table t (a int, b int, unique key(a), unique key(b))")
	tk.MustQuery("desc format='brief' select /*+ use_index_merge(t) */ * from t where a =1 or (b=1 and b+2>1)").Check(testkit.Rows(
		"IndexMerge 2.00 root  ",
		"├─IndexRangeScan(Build) 1.00 cop[tikv] table:t, index:a(a) range:[1,1], keep order:false, stats:pseudo",
		"├─Selection(Build) 0.80 cop[tikv]  1",
		"│ └─IndexRangeScan 1.00 cop[tikv] table:t, index:b(b) range:[1,1], keep order:false, stats:pseudo",
		"└─TableRowIDScan(Probe) 2.00 cop[tikv] table:t keep order:false, stats:pseudo",
	))
	tk.MustQuery("show warnings").Check(testkit.Rows())

	tk.MustQuery("desc format='brief' select /*+ use_index_merge(t) */ * from t where a =1 or (b=1 and length(b)=1)").Check(testkit.Rows(
		"IndexMerge 2.00 root  ",
		"├─IndexRangeScan(Build) 1.00 cop[tikv] table:t, index:a(a) range:[1,1], keep order:false, stats:pseudo",
		"├─Selection(Build) 0.80 cop[tikv]  eq(length(cast(1)), 1)",
		"│ └─IndexRangeScan 1.00 cop[tikv] table:t, index:b(b) range:[1,1], keep order:false, stats:pseudo",
		"└─TableRowIDScan(Probe) 2.00 cop[tikv] table:t keep order:false, stats:pseudo"))
	tk.MustQuery("show warnings").Check(testkit.Rows())

	tk.MustQuery("desc format='brief' select /*+ use_index_merge(t) */ * from t where (a=1 and length(a)=1) or (b=1 and length(b)=1)").Check(testkit.Rows(
		"IndexMerge 2.00 root  ",
		"├─Selection(Build) 0.80 cop[tikv]  eq(length(cast(1)), 1)",
		"│ └─IndexRangeScan 1.00 cop[tikv] table:t, index:a(a) range:[1,1], keep order:false, stats:pseudo",
		"├─Selection(Build) 0.80 cop[tikv]  eq(length(cast(1)), 1)",
		"│ └─IndexRangeScan 1.00 cop[tikv] table:t, index:b(b) range:[1,1], keep order:false, stats:pseudo",
		"└─TableRowIDScan(Probe) 2.00 cop[tikv] table:t keep order:false, stats:pseudo"))
	tk.MustQuery("show warnings").Check(testkit.Rows())

	tk.MustQuery("desc format='brief' select /*+ use_index_merge(t) */ * from t where (a=1 and length(b)=1) or (b=1 and length(a)=1)").Check(testkit.Rows(
		"IndexMerge 0.00 root  ",
		"├─IndexRangeScan(Build) 1.00 cop[tikv] table:t, index:a(a) range:[1,1], keep order:false, stats:pseudo",
		"├─IndexRangeScan(Build) 1.00 cop[tikv] table:t, index:b(b) range:[1,1], keep order:false, stats:pseudo",
		"└─Selection(Probe) 0.00 cop[tikv]  or(and(eq(test.t.a, 1), eq(length(cast(test.t.b)), 1)), and(eq(test.t.b, 1), eq(length(cast(test.t.a)), 1)))",
		"  └─TableRowIDScan 2.00 cop[tikv] table:t keep order:false, stats:pseudo",
	))
	tk.MustQuery("show warnings").Check(testkit.Rows())
}

func (s *testIntegrationSerialSuite) TestIndexMergePartialScansClusteredIndex(c *C) {
	tk := testkit.NewTestKit(c, s.store)
	tk.MustExec("use test;")

	tk.MustExec("drop table if exists t;")
	tk.MustExec("create table t (a int, b int, c int, primary key (a, b) clustered, key idx_c(c));")
	tk.MustExec("insert into t values (1, 1, 1), (10, 10, 10), (100, 100, 100);")
	const queryTemplate = "select /*+ use_index_merge(t) */ %s from t where %s order by a, b;"
	projections := [][]string{{"a"}, {"b"}, {"c"}, {"a", "b"}, {"b", "c"}, {"c", "a"}, {"b", "a", "c"}}
	cases := []struct {
		condition string
		expected  []string
	}{
		{
			// 3 table scans
			"a < 2 or a < 10 or a > 11", []string{"1", "100"},
		},
		{
			// 3 index scans
			"c < 10 or c < 11 or c > 50", []string{"1", "10", "100"},
		},
		{
			// 1 table scan + 1 index scan
			"a < 2 or c > 10000", []string{"1"},
		},
		{
			// 2 table scans + 1 index scan
			"a < 2 or a > 88 or c > 10000", []string{"1", "100"},
		},
		{
			// 2 table scans + 2 index scans
			"a < 2 or (a >= 10 and b >= 10) or c > 100 or c < 1", []string{"1", "10", "100"},
		},
		{
			// 3 table scans + 2 index scans
			"a < 2 or (a >= 10 and b >= 10) or (a >= 20 and b < 10) or c > 100 or c < 1", []string{"1", "10", "100"},
		},
	}
	for _, p := range projections {
		for _, ca := range cases {
			query := fmt.Sprintf(queryTemplate, strings.Join(p, ","), ca.condition)
			tk.HasPlan(query, "IndexMerge")
			expected := make([]string, 0, len(ca.expected))
			for _, datum := range ca.expected {
				row := strings.Repeat(datum+" ", len(p))
				expected = append(expected, row[:len(row)-1])
			}
			tk.MustQuery(query).Check(testkit.Rows(expected...))
		}
	}
}

func (s *testIntegrationSerialSuite) TestIndexMergePartialScansTiDBRowID(c *C) {
	tk := testkit.NewTestKit(c, s.store)
	tk.MustExec("use test;")

	tk.MustExec("drop table if exists t;")
	tk.MustExec("create table t (a int, b int, c int, unique key (a, b), key idx_c(c));")
	tk.MustExec("insert into t values (1, 1, 1), (10, 10, 10), (100, 100, 100);")
	const queryTemplate = "select /*+ use_index_merge(t) */ %s from t where %s order by a;"
	projections := [][]string{{"a"}, {"b"}, {"c"}, {"a", "b"}, {"b", "c"}, {"c", "a"}, {"b", "a", "c"}}
	cases := []struct {
		condition string
		expected  []string
	}{
		{
			// 3 index scans
			"c < 10 or c < 11 or c > 50", []string{"1", "10", "100"},
		},
		{
			// 2 index scans
			"c < 10 or a < 2", []string{"1"},
		},
		{
			// 1 table scan + 1 index scan
			"_tidb_rowid < 2 or c > 10000", []string{"1"},
		},
		{
			// 2 table scans + 1 index scan
			"_tidb_rowid < 2 or _tidb_rowid < 10 or c > 11", []string{"1", "10", "100"},
		},
		{
			// 1 table scans + 3 index scans
			"_tidb_rowid < 2 or (a >= 10 and b >= 10) or c > 100 or c < 1", []string{"1", "10", "100"},
		},
		{
			// 1 table scans + 4 index scans
			"_tidb_rowid < 2 or (a >= 10 and b >= 10) or (a >= 20 and b < 10) or c > 100 or c < 1", []string{"1", "10", "100"},
		},
	}
	for _, p := range projections {
		for _, ca := range cases {
			query := fmt.Sprintf(queryTemplate, strings.Join(p, ","), ca.condition)
			tk.HasPlan(query, "IndexMerge")
			expected := make([]string, 0, len(ca.expected))
			for _, datum := range ca.expected {
				row := strings.Repeat(datum+" ", len(p))
				expected = append(expected, row[:len(row)-1])
			}
			tk.MustQuery(query).Check(testkit.Rows(expected...))
		}
	}
}

func (s *testIntegrationSerialSuite) TestIndexMergePartialScansPKIsHandle(c *C) {
	tk := testkit.NewTestKit(c, s.store)
	tk.MustExec("use test;")

	tk.MustExec("drop table if exists t;")
	tk.MustExec("create table t (a int, b int, c int, primary key (a), unique key (b), key idx_c(c));")
	tk.MustExec("insert into t values (1, 1, 1), (10, 10, 10), (100, 100, 100);")
	const queryTemplate = "select /*+ use_index_merge(t) */ %s from t where %s order by b;"
	projections := [][]string{{"a"}, {"b"}, {"c"}, {"a", "b"}, {"b", "c"}, {"c", "a"}, {"b", "a", "c"}}
	cases := []struct {
		condition string
		expected  []string
	}{
		{
			// 3 index scans
			"b < 10 or c < 11 or c > 50", []string{"1", "10", "100"},
		},
		{
			// 1 table scan + 1 index scan
			"a < 2 or c > 10000", []string{"1"},
		},
		{
			// 2 table scans + 1 index scan
			"a < 2 or a < 10 or b > 11", []string{"1", "100"},
		},
		{
			// 1 table scans + 3 index scans
			"a < 2 or b >= 10 or c > 100 or c < 1", []string{"1", "10", "100"},
		},
		{
			// 3 table scans + 2 index scans
			"a < 2 or a >= 10 or a >= 20 or c > 100 or b < 1", []string{"1", "10", "100"},
		},
	}
	for _, p := range projections {
		for _, ca := range cases {
			query := fmt.Sprintf(queryTemplate, strings.Join(p, ","), ca.condition)
			tk.HasPlan(query, "IndexMerge")
			expected := make([]string, 0, len(ca.expected))
			for _, datum := range ca.expected {
				row := strings.Repeat(datum+" ", len(p))
				expected = append(expected, row[:len(row)-1])
			}
			tk.MustQuery(query).Check(testkit.Rows(expected...))
		}
	}
}

func (s *testIntegrationSerialSuite) TestIssue23919(c *C) {
	tk := testkit.NewTestKit(c, s.store)
	tk.MustExec("use test;")

	// Test for the minimal reproducible case.
	tk.MustExec("drop table if exists t;")
	tk.MustExec("create table t (a int, b int, index(a), index(b)) partition by hash (a) partitions 2;")
	tk.MustExec("insert into t values (1, 5);")
	tk.MustQuery("select /*+ use_index_merge( t ) */ * from t where a in (3) or b in (5) order by a;").
		Check(testkit.Rows("1 5"))

	// Test for the original case.
	tk.MustExec("drop table if exists t;")
	tk.MustExec(`CREATE TABLE t (
  col_5 text NOT NULL,
  col_6 tinyint(3) unsigned DEFAULT NULL,
  col_7 float DEFAULT '4779.165058537128',
  col_8 smallint(6) NOT NULL DEFAULT '-24790',
  col_9 date DEFAULT '2031-01-15',
  col_37 int(11) DEFAULT '1350204687',
  PRIMARY KEY (col_5(6),col_8) /*T![clustered_index] NONCLUSTERED */,
  UNIQUE KEY idx_6 (col_9,col_7,col_8),
  KEY idx_8 (col_8,col_6,col_5(6),col_9,col_7),
  KEY idx_9 (col_9,col_7,col_8)
) ENGINE=InnoDB DEFAULT CHARSET=utf8mb4 COLLATE=utf8mb4_bin
PARTITION BY RANGE ( col_8 ) (
  PARTITION p0 VALUES LESS THAN (-17650),
  PARTITION p1 VALUES LESS THAN (-13033),
  PARTITION p2 VALUES LESS THAN (2521),
  PARTITION p3 VALUES LESS THAN (7510)
);`)
	tk.MustExec("insert into t values ('', NULL, 6304.0146, -24790, '2031-01-15', 1350204687);")
	tk.MustQuery("select  var_samp(col_7) aggCol from (select  /*+ use_index_merge( t ) */ * from t where " +
		"t.col_9 in ( '2002-06-22' ) or t.col_5 in ( 'PkfzI'  ) or t.col_8 in ( -24874 ) and t.col_6 > null and " +
		"t.col_5 > 'r' and t.col_9 in ( '1979-09-04' ) and t.col_7 < 8143.667552769195 or " +
		"t.col_5 in ( 'iZhfEjRWci' , 'T' , ''  ) or t.col_9 <> '1976-09-11' and t.col_7 = 8796.436181615773 and " +
		"t.col_8 = 7372 order by col_5,col_8  ) ordered_tbl group by col_6;").Check(testkit.Rows("<nil>"))
}

func (s *testIntegrationSerialSuite) TestIssue16407(c *C) {
	tk := testkit.NewTestKit(c, s.store)
	tk.MustExec("use test")
	tk.MustExec("drop table if exists t")
	tk.MustExec("create table t(a int,b char(100),key(a),key(b(10)))")
	tk.MustQuery("explain format = 'brief' select /*+ use_index_merge(t) */ * from t where a=10 or b='x'").Check(testkit.Rows(
		"IndexMerge 0.04 root  ",
		"├─IndexRangeScan(Build) 10.00 cop[tikv] table:t, index:a(a) range:[10,10], keep order:false, stats:pseudo",
		"├─IndexRangeScan(Build) 10.00 cop[tikv] table:t, index:b(b) range:[\"x\",\"x\"], keep order:false, stats:pseudo",
		"└─Selection(Probe) 0.04 cop[tikv]  or(eq(test.t.a, 10), eq(test.t.b, \"x\"))",
		"  └─TableRowIDScan 19.99 cop[tikv] table:t keep order:false, stats:pseudo"))
	tk.MustQuery("show warnings").Check(testkit.Rows())
	tk.MustExec("insert into t values (1, 'xx')")
	tk.MustQuery("select /*+ use_index_merge(t) */ * from t where a=10 or b='x'").Check(testkit.Rows())
}

func (s *testIntegrationSuite) TestStreamAggProp(c *C) {
	tk := testkit.NewTestKit(c, s.store)

	tk.MustExec("use test")
	tk.MustExec("drop table if exists t")
	tk.MustExec("create table t(a int)")
	tk.MustExec("insert into t values(1),(1),(2)")

	var input []string
	var output []struct {
		SQL  string
		Plan []string
		Res  []string
	}
	s.testData.GetTestCases(c, &input, &output)
	for i, tt := range input {
		s.testData.OnRecord(func() {
			output[i].SQL = tt
			output[i].Plan = s.testData.ConvertRowsToStrings(tk.MustQuery("explain format = 'brief' " + tt).Rows())
			output[i].Res = s.testData.ConvertRowsToStrings(tk.MustQuery(tt).Rows())
		})
		tk.MustQuery("explain format = 'brief' " + tt).Check(testkit.Rows(output[i].Plan...))
		tk.MustQuery(tt).Check(testkit.Rows(output[i].Res...))
	}
}

func (s *testIntegrationSuite) TestOptimizeHintOnPartitionTable(c *C) {
	tk := testkit.NewTestKit(c, s.store)

	tk.MustExec("use test")
	tk.MustExec("drop table if exists t")
	tk.MustExec(`create table t (
					a int, b int, c varchar(20),
					primary key(a), key(b), key(c)
				) partition by range columns(a) (
					partition p0 values less than(6),
					partition p1 values less than(11),
					partition p2 values less than(16));`)
	tk.MustExec(`insert into t values (1,1,"1"), (2,2,"2"), (8,8,"8"), (11,11,"11"), (15,15,"15")`)

	// Create virtual tiflash replica info.
	dom := domain.GetDomain(tk.Se)
	is := dom.InfoSchema()
	db, exists := is.SchemaByName(model.NewCIStr("test"))
	c.Assert(exists, IsTrue)
	for _, tblInfo := range db.Tables {
		if tblInfo.Name.L == "t" {
			tblInfo.TiFlashReplica = &model.TiFlashReplicaInfo{
				Count:     1,
				Available: true,
			}
		}
	}

	tk.MustExec(`set @@tidb_partition_prune_mode='` + string(variable.Static) + `'`)

	var input []string
	var output []struct {
		SQL  string
		Plan []string
		Warn []string
	}
	s.testData.GetTestCases(c, &input, &output)
	for i, tt := range input {
		s.testData.OnRecord(func() {
			output[i].SQL = tt
			output[i].Plan = s.testData.ConvertRowsToStrings(tk.MustQuery("explain format = 'brief' " + tt).Rows())
			output[i].Warn = s.testData.ConvertRowsToStrings(tk.MustQuery("show warnings").Rows())
		})
		tk.MustQuery("explain format = 'brief' " + tt).Check(testkit.Rows(output[i].Plan...))
		tk.MustQuery("show warnings").Check(testkit.Rows(output[i].Warn...))
	}
}

func (s *testIntegrationSerialSuite) TestNotReadOnlySQLOnTiFlash(c *C) {
	tk := testkit.NewTestKit(c, s.store)

	tk.MustExec("use test")
	tk.MustExec("drop table if exists t")
	tk.MustExec("create table t (a int, b varchar(20))")
	tk.MustExec(`set @@tidb_isolation_read_engines = "tiflash"`)
	// Create virtual tiflash replica info.
	dom := domain.GetDomain(tk.Se)
	is := dom.InfoSchema()
	db, exists := is.SchemaByName(model.NewCIStr("test"))
	c.Assert(exists, IsTrue)
	for _, tblInfo := range db.Tables {
		if tblInfo.Name.L == "t" {
			tblInfo.TiFlashReplica = &model.TiFlashReplicaInfo{
				Count:     1,
				Available: true,
			}
		}
	}
	err := tk.ExecToErr("select * from t for update")
	c.Assert(err, NotNil)
	c.Assert(err.Error(), Equals, `[planner:1815]Internal : Can not find access path matching 'tidb_isolation_read_engines'(value: 'tiflash'). Available values are 'tiflash, tikv'.`)

	err = tk.ExecToErr("insert into t select * from t")
	c.Assert(err, NotNil)
	c.Assert(err.Error(), Equals, `[planner:1815]Internal : Can not find access path matching 'tidb_isolation_read_engines'(value: 'tiflash'). Available values are 'tiflash, tikv'.`)

	tk.MustExec("prepare stmt_insert from 'insert into t select * from t where t.a = ?'")
	tk.MustExec("set @a=1")
	err = tk.ExecToErr("execute stmt_insert using @a")
	c.Assert(err, NotNil)
	c.Assert(err.Error(), Equals, `[planner:1815]Internal : Can not find access path matching 'tidb_isolation_read_engines'(value: 'tiflash'). Available values are 'tiflash, tikv'.`)
}

func (s *testIntegrationSuite) TestSelectLimit(c *C) {
	tk := testkit.NewTestKit(c, s.store)

	tk.MustExec("use test")
	tk.MustExec("drop table if exists t")
	tk.MustExec("create table t(a int)")
	tk.MustExec("insert into t values(1),(1),(2)")

	// normal test
	tk.MustExec("set @@session.sql_select_limit=1")
	result := tk.MustQuery("select * from t order by a")
	result.Check(testkit.Rows("1"))
	result = tk.MustQuery("select * from t order by a limit 2")
	result.Check(testkit.Rows("1", "1"))
	tk.MustExec("set @@session.sql_select_limit=default")
	result = tk.MustQuery("select * from t order by a")
	result.Check(testkit.Rows("1", "1", "2"))

	// test for subquery
	tk.MustExec("set @@session.sql_select_limit=1")
	result = tk.MustQuery("select * from (select * from t) s order by a")
	result.Check(testkit.Rows("1"))
	result = tk.MustQuery("select * from (select * from t limit 2) s order by a") // limit write in subquery, has no effect.
	result.Check(testkit.Rows("1"))
	result = tk.MustQuery("select (select * from t limit 1) s") // limit write in subquery, has no effect.
	result.Check(testkit.Rows("1"))
	result = tk.MustQuery("select * from t where t.a in (select * from t) limit 3") // select_limit will not effect subquery
	result.Check(testkit.Rows("1", "1", "2"))
	result = tk.MustQuery("select * from (select * from t) s limit 3") // select_limit will not effect subquery
	result.Check(testkit.Rows("1", "1", "2"))

	// test for union
	result = tk.MustQuery("select * from t union all select * from t limit 2") // limit outside subquery
	result.Check(testkit.Rows("1", "1"))
	result = tk.MustQuery("select * from t union all (select * from t limit 2)") // limit inside subquery
	result.Check(testkit.Rows("1"))

	// test for prepare & execute
	tk.MustExec("prepare s1 from 'select * from t where a = ?'")
	tk.MustExec("set @a = 1")
	result = tk.MustQuery("execute s1 using @a")
	result.Check(testkit.Rows("1"))
	tk.MustExec("set @@session.sql_select_limit=default")
	result = tk.MustQuery("execute s1 using @a")
	result.Check(testkit.Rows("1", "1"))
	tk.MustExec("set @@session.sql_select_limit=1")
	tk.MustExec("prepare s2 from 'select * from t where a = ? limit 3'")
	result = tk.MustQuery("execute s2 using @a") // if prepare stmt has limit, select_limit takes no effect.
	result.Check(testkit.Rows("1", "1"))

	// test for create view
	tk.MustExec("set @@session.sql_select_limit=1")
	tk.MustExec("create definer='root'@'localhost' view s as select * from t") // select limit should not effect create view
	result = tk.MustQuery("select * from s")
	result.Check(testkit.Rows("1"))
	tk.MustExec("set @@session.sql_select_limit=default")
	result = tk.MustQuery("select * from s")
	result.Check(testkit.Rows("1", "1", "2"))

	// test for DML
	tk.MustExec("set @@session.sql_select_limit=1")
	tk.MustExec("create table b (a int)")
	tk.MustExec("insert into b select * from t") // all values are inserted
	result = tk.MustQuery("select * from b limit 3")
	result.Check(testkit.Rows("1", "1", "2"))
	tk.MustExec("update b set a = 2 where a = 1") // all values are updated
	result = tk.MustQuery("select * from b limit 3")
	result.Check(testkit.Rows("2", "2", "2"))
	result = tk.MustQuery("select * from b")
	result.Check(testkit.Rows("2"))
	tk.MustExec("delete from b where a = 2") // all values are deleted
	result = tk.MustQuery("select * from b")
	result.Check(testkit.Rows())
}

func (s *testIntegrationSuite) TestHintParserWarnings(c *C) {
	tk := testkit.NewTestKit(c, s.store)
	tk.MustExec("use test")
	tk.MustExec("drop table if exists t;")
	tk.MustExec("create table t(a int, b int, key(a), key(b));")
	tk.MustExec("select /*+ use_index_merge() */ * from t where a = 1 or b = 1;")
	rows := tk.MustQuery("show warnings;").Rows()
	c.Assert(len(rows), Equals, 1)
}

func (s *testIntegrationSuite) TestIssue16935(c *C) {
	tk := testkit.NewTestKit(c, s.store)
	tk.MustExec("use test")
	tk.MustExec("drop table if exists t0;")
	tk.MustExec("CREATE TABLE t0(c0 INT);")
	tk.MustExec("INSERT INTO t0(c0) VALUES (1), (1), (1), (1), (1), (1);")
	tk.MustExec("CREATE definer='root'@'localhost' VIEW v0(c0) AS SELECT NULL FROM t0;")

	tk.MustQuery("SELECT * FROM t0 LEFT JOIN v0 ON TRUE WHERE v0.c0 IS NULL;")
}

func (s *testIntegrationSuite) TestAccessPathOnClusterIndex(c *C) {
	tk := testkit.NewTestKit(c, s.store)
	tk.MustExec("use test")
	tk.Se.GetSessionVars().EnableClusteredIndex = variable.ClusteredIndexDefModeOn
	tk.MustExec("drop table if exists t1")
	tk.MustExec("create table t1 (a int, b varchar(20), c decimal(40,10), d int, primary key(a,b), key(c))")
	tk.MustExec(`insert into t1 values (1,"111",1.1,11), (2,"222",2.2,12), (3,"333",3.3,13)`)
	tk.MustExec("analyze table t1")

	var input []string
	var output []struct {
		SQL  string
		Plan []string
		Res  []string
	}
	s.testData.GetTestCases(c, &input, &output)
	for i, tt := range input {
		s.testData.OnRecord(func() {
			output[i].SQL = tt
			output[i].Plan = s.testData.ConvertRowsToStrings(tk.MustQuery("explain format='brief' " + tt).Rows())
			output[i].Res = s.testData.ConvertRowsToStrings(tk.MustQuery(tt).Sort().Rows())
		})
		tk.MustQuery("explain format='brief' " + tt).Check(testkit.Rows(output[i].Plan...))
		tk.MustQuery(tt).Sort().Check(testkit.Rows(output[i].Res...))
	}
}

func (s *testIntegrationSuite) TestClusterIndexUniqueDoubleRead(c *C) {
	tk := testkit.NewTestKit(c, s.store)
	tk.MustExec("create database cluster_idx_unique_double_read;")
	tk.MustExec("use cluster_idx_unique_double_read;")
	defer tk.MustExec("drop database cluster_idx_unique_double_read;")
	tk.Se.GetSessionVars().EnableClusteredIndex = variable.ClusteredIndexDefModeOn
	tk.MustExec("drop table if exists t")

	tk.MustExec("create table t (a varchar(64), b varchar(64), uk int, v int, primary key(a, b), unique key uuk(uk));")
	tk.MustExec("insert t values ('a', 'a1', 1, 11), ('b', 'b1', 2, 22), ('c', 'c1', 3, 33);")
	tk.MustQuery("select * from t use index (uuk);").Check(testkit.Rows("a a1 1 11", "b b1 2 22", "c c1 3 33"))
}

func (s *testIntegrationSuite) TestIndexJoinOnClusteredIndex(c *C) {
	tk := testkit.NewTestKit(c, s.store)
	tk.MustExec("use test")
	tk.Se.GetSessionVars().EnableClusteredIndex = variable.ClusteredIndexDefModeOn
	tk.MustExec("drop table if exists t1")
	tk.MustExec("create table t (a int, b varchar(20), c decimal(40,10), d int, primary key(a,b), key(c))")
	tk.MustExec(`insert into t values (1,"111",1.1,11), (2,"222",2.2,12), (3,"333",3.3,13)`)
	tk.MustExec("analyze table t")

	var input []string
	var output []struct {
		SQL  string
		Plan []string
		Res  []string
	}
	s.testData.GetTestCases(c, &input, &output)
	for i, tt := range input {
		s.testData.OnRecord(func() {
			output[i].SQL = tt
			output[i].Plan = s.testData.ConvertRowsToStrings(tk.MustQuery("explain format = 'brief' " + tt).Rows())
			output[i].Res = s.testData.ConvertRowsToStrings(tk.MustQuery(tt).Rows())
		})
		tk.MustQuery("explain  format = 'brief'" + tt).Check(testkit.Rows(output[i].Plan...))
		tk.MustQuery(tt).Check(testkit.Rows(output[i].Res...))
	}
}
func (s *testIntegrationSerialSuite) TestIssue18984(c *C) {
	tk := testkit.NewTestKit(c, s.store)
	tk.MustExec("use test")
	tk.MustExec("drop table if exists t, t2")
	tk.Se.GetSessionVars().EnableClusteredIndex = variable.ClusteredIndexDefModeOn
	tk.MustExec("create table t(a int, b int, c int, primary key(a, b))")
	tk.MustExec("create table t2(a int, b int, c int, d int, primary key(a,b), index idx(c))")
	tk.MustExec("insert into t values(1,1,1), (2,2,2), (3,3,3)")
	tk.MustExec("insert into t2 values(1,2,3,4), (2,4,3,5), (1,3,1,1)")
	tk.MustQuery("select /*+ INL_MERGE_JOIN(t) */ * from t right outer join t2 on t.a=t2.c").Check(testkit.Rows(
		"1 1 1 1 3 1 1",
		"3 3 3 1 2 3 4",
		"3 3 3 2 4 3 5"))
	tk.MustQuery("select /*+ INL_MERGE_JOIN(t2) */ * from t left outer join t2 on t.a=t2.c").Check(testkit.Rows(
		"1 1 1 1 3 1 1",
		"2 2 2 <nil> <nil> <nil> <nil>",
		"3 3 3 1 2 3 4",
		"3 3 3 2 4 3 5"))
}

func (s *testIntegrationSuite) TestDistinctScalarFunctionPushDown(c *C) {
	tk := testkit.NewTestKit(c, s.store)
	tk.MustExec("use test")
	tk.MustExec("drop table if exists t")
	tk.MustExec("create table t (a int not null, b int not null, c int not null, primary key (a,c)) partition by range (c) (partition p0 values less than (5), partition p1 values less than (10))")
	tk.MustExec("insert into t values(1,1,1),(2,2,2),(3,1,3),(7,1,7),(8,2,8),(9,2,9)")
	tk.MustQuery("select count(distinct b+1) as col from t").Check(testkit.Rows(
		"2",
	))
}

func (s *testIntegrationSerialSuite) TestExplainAnalyzePointGet(c *C) {
	tk := testkit.NewTestKit(c, s.store)
	tk.MustExec("use test")
	tk.MustExec("drop table if exists t")
	tk.MustExec("create table t(a int primary key, b varchar(20))")
	tk.MustExec("insert into t values (1,1)")

	res := tk.MustQuery("explain analyze select * from t where a=1;")
	checkExplain := func(rpc string) {
		resBuff := bytes.NewBufferString("")
		for _, row := range res.Rows() {
			fmt.Fprintf(resBuff, "%s\n", row)
		}
		explain := resBuff.String()
		c.Assert(strings.Contains(explain, rpc+":{num_rpc:"), IsTrue, Commentf("%s", explain))
		c.Assert(strings.Contains(explain, "total_time:"), IsTrue, Commentf("%s", explain))
	}
	checkExplain("Get")
	res = tk.MustQuery("explain analyze select * from t where a in (1,2,3);")
	checkExplain("BatchGet")
}

func (s *testIntegrationSerialSuite) TestExplainAnalyzeDML(c *C) {
	tk := testkit.NewTestKit(c, s.store)
	tk.MustExec("use test")
	tk.MustExec("drop table if exists t")
	tk.MustExec(" create table t (a int, b int, unique index (a));")
	tk.MustExec("insert into t values (1,1)")

	res := tk.MustQuery("explain analyze select * from t where a=1;")
	checkExplain := func(rpc string) {
		resBuff := bytes.NewBufferString("")
		for _, row := range res.Rows() {
			fmt.Fprintf(resBuff, "%s\n", row)
		}
		explain := resBuff.String()
		c.Assert(strings.Contains(explain, rpc+":{num_rpc:"), IsTrue, Commentf("%s", explain))
		c.Assert(strings.Contains(explain, "total_time:"), IsTrue, Commentf("%s", explain))
	}
	checkExplain("Get")
	res = tk.MustQuery("explain analyze insert ignore into t values (1,1),(2,2),(3,3),(4,4);")
	checkExplain("BatchGet")
}

func (s *testIntegrationSuite) TestPartitionExplain(c *C) {
	tk := testkit.NewTestKit(c, s.store)
	tk.MustExec("use test")
	tk.MustExec(`create table pt (id int, c int, key i_id(id), key i_c(c)) partition by range (c) (
partition p0 values less than (4),
partition p1 values less than (7),
partition p2 values less than (10))`)

	tk.MustExec("set @@tidb_enable_index_merge = 1;")

	var input []string
	var output []struct {
		SQL  string
		Plan []string
	}
	s.testData.GetTestCases(c, &input, &output)
	for i, tt := range input {
		s.testData.OnRecord(func() {
			output[i].SQL = tt
			output[i].Plan = s.testData.ConvertRowsToStrings(tk.MustQuery("explain " + tt).Rows())
		})
		tk.MustQuery("explain " + tt).Check(testkit.Rows(output[i].Plan...))
	}
}

func (s *testIntegrationSuite) TestPartialBatchPointGet(c *C) {
	tk := testkit.NewTestKit(c, s.store)
	tk.MustExec("use test")
	tk.MustExec("drop table if exists t")
	tk.MustExec("create table t (c_int int, c_str varchar(40), primary key(c_int, c_str))")
	tk.MustExec("insert into t values (3, 'bose')")
	tk.MustQuery("select * from t where c_int in (3)").Check(testkit.Rows(
		"3 bose",
	))
	tk.MustQuery("select * from t where c_int in (3) or c_str in ('yalow') and c_int in (1, 2)").Check(testkit.Rows(
		"3 bose",
	))
}

func (s *testIntegrationSuite) TestIssue19926(c *C) {
	tk := testkit.NewTestKit(c, s.store)
	tk.MustExec("use test")
	tk.MustExec("drop table if exists ta;")
	tk.MustExec("drop table if exists tb;")
	tk.MustExec("drop table if exists tc;")
	tk.MustExec("drop view if exists v;")
	tk.MustExec("CREATE TABLE `ta`  (\n  `id` varchar(36) NOT NULL ,\n  `status` varchar(1) NOT NULL \n);")
	tk.MustExec("CREATE TABLE `tb`  (\n  `id` varchar(36) NOT NULL ,\n  `status` varchar(1) NOT NULL \n);")
	tk.MustExec("CREATE TABLE `tc`  (\n  `id` varchar(36) NOT NULL ,\n  `status` varchar(1) NOT NULL \n);")
	tk.MustExec("insert into ta values('1','1');")
	tk.MustExec("insert into tb values('1','1');")
	tk.MustExec("insert into tc values('1','1');")
	tk.MustExec("create definer='root'@'localhost' view v as\nselect \nconcat(`ta`.`status`,`tb`.`status`) AS `status`, \n`ta`.`id` AS `id`  from (`ta` join `tb`) \nwhere (`ta`.`id` = `tb`.`id`);")
	tk.MustQuery("SELECT tc.status,v.id FROM tc, v WHERE tc.id = v.id AND v.status = '11';").Check(testkit.Rows("1 1"))
}

func (s *testIntegrationSuite) TestDeleteUsingJoin(c *C) {
	tk := testkit.NewTestKit(c, s.store)
	tk.MustExec("use test")
	tk.MustExec("drop table if exists t1, t2")
	tk.MustExec("create table t1(a int primary key, b int)")
	tk.MustExec("create table t2(a int primary key, b int)")
	tk.MustExec("insert into t1 values(1,1),(2,2)")
	tk.MustExec("insert into t2 values(2,2)")
	tk.MustExec("delete t1.* from t1 join t2 using (a)")
	tk.MustQuery("select * from t1").Check(testkit.Rows("1 1"))
	tk.MustQuery("select * from t2").Check(testkit.Rows("2 2"))
}

func (s *testIntegrationSerialSuite) Test19942(c *C) {
	collate.SetNewCollationEnabledForTest(true)
	defer collate.SetNewCollationEnabledForTest(false)

	tk := testkit.NewTestKit(c, s.store)
	tk.MustExec("use test")
	tk.Se.GetSessionVars().EnableClusteredIndex = variable.ClusteredIndexDefModeOn
	tk.MustExec("CREATE TABLE test.`t` (" +
		"  `a` int(11) NOT NULL," +
		"  `b` varchar(10) COLLATE utf8_general_ci NOT NULL," +
		"  `c` varchar(50) COLLATE utf8_general_ci NOT NULL," +
		"  `d` char(10) NOT NULL," +
		"  PRIMARY KEY (`c`)," +
		"  UNIQUE KEY `a_uniq` (`a`)," +
		"  UNIQUE KEY `b_uniq` (`b`)," +
		"  UNIQUE KEY `d_uniq` (`d`)," +
		"  KEY `a_idx` (`a`)," +
		"  KEY `b_idx` (`b`)," +
		"  KEY `d_idx` (`d`)" +
		") ENGINE=InnoDB DEFAULT CHARSET=utf8 COLLATE=utf8_general_ci;")
	tk.MustExec("INSERT INTO test.t (a, b, c, d) VALUES (1, '1', '0', '1');")
	tk.MustExec("INSERT INTO test.t (a, b, c, d) VALUES (2, ' 2', ' 0', ' 2');")
	tk.MustExec("INSERT INTO test.t (a, b, c, d) VALUES (3, '  3 ', '  3 ', '  3 ');")
	tk.MustExec("INSERT INTO test.t (a, b, c, d) VALUES (4, 'a', 'a   ', 'a');")
	tk.MustExec("INSERT INTO test.t (a, b, c, d) VALUES (5, ' A  ', ' A   ', ' A  ');")
	tk.MustExec("INSERT INTO test.t (a, b, c, d) VALUES (6, ' E', 'é        ', ' E');")

	mkr := func() [][]interface{} {
		return testutil.RowsWithSep("|",
			"3|  3 |  3 |  3",
			"2| 2  0| 2",
			"5| A  | A   | A",
			"1|1|0|1",
			"4|a|a   |a",
			"6| E|é        | E")
	}
	tk.MustQuery("SELECT * FROM `test`.`t` FORCE INDEX(`a_uniq`);").Check(mkr())
	tk.MustQuery("SELECT * FROM `test`.`t` FORCE INDEX(`b_uniq`);").Check(mkr())
	tk.MustQuery("SELECT * FROM `test`.`t` FORCE INDEX(`d_uniq`);").Check(mkr())
	tk.MustQuery("SELECT * FROM `test`.`t` FORCE INDEX(`a_idx`);").Check(mkr())
	tk.MustQuery("SELECT * FROM `test`.`t` FORCE INDEX(`b_idx`);").Check(mkr())
	tk.MustQuery("SELECT * FROM `test`.`t` FORCE INDEX(`d_idx`);").Check(mkr())
	tk.MustExec("admin check table t")
}

func (s *testIntegrationSuite) TestPartitionUnionWithPPruningColumn(c *C) {
	tk := testkit.NewTestKit(c, s.store)
	tk.MustExec("use test")
	tk.MustExec("drop table if exists t;")
	tk.MustExec("CREATE TABLE `t` (\n  `fid` bigint(36) NOT NULL,\n  `oty` varchar(30) DEFAULT NULL,\n  `oid` int(11) DEFAULT NULL,\n  `pid` bigint(20) DEFAULT NULL,\n  `bid` int(11) DEFAULT NULL,\n  `r5` varchar(240) DEFAULT '',\n  PRIMARY KEY (`fid`)\n)PARTITION BY HASH( `fid` ) PARTITIONS 4;")

	tk.MustExec("INSERT INTO t (fid, oty, oid, pid, bid, r5) VALUES (59, 'm',  441, 1,  2143,  'LE1264_r5');")
	tk.MustExec("INSERT INTO t (fid, oty, oid, pid, bid, r5) VALUES (135, 'm',  1121, 1,  2423,  'LE2008_r5');")
	tk.MustExec("INSERT INTO t (fid, oty, oid, pid, bid, r5) VALUES (139, 'm',  1125, 1,  2432, 'LE2005_r5');")
	tk.MustExec("INSERT INTO t (fid, oty, oid, pid, bid, r5) VALUES (143, 'm',  1129, 1,  2438,  'LE2006_r5');")
	tk.MustExec("INSERT INTO t (fid, oty, oid, pid, bid, r5) VALUES (147, 'm',  1133, 1,  2446,  'LE2014_r5');")
	tk.MustExec("INSERT INTO t (fid, oty, oid, pid, bid, r5) VALUES (167, 'm',  1178, 1,  2512,  'LE2055_r5');")
	tk.MustExec("INSERT INTO t (fid, oty, oid, pid, bid, r5) VALUES (171, 'm',  1321, 1,  2542,  'LE1006_r5');")
	tk.MustExec("INSERT INTO t (fid, oty, oid, pid, bid, r5) VALUES (179, 'm',  1466, 1,  2648,  'LE2171_r5');")
	tk.MustExec("INSERT INTO t (fid, oty, oid, pid, bid, r5) VALUES (187, 'm',  1567, 1,  2690,  'LE1293_r5');")
	tk.MustExec("INSERT INTO t (fid, oty, oid, pid, bid, r5) VALUES (57, 'm',  341, 1,  2102,  'LE1001_r5');")
	tk.MustExec("INSERT INTO t (fid, oty, oid, pid, bid, r5) VALUES (137, 'm',  1123, 1,  2427,  'LE2003_r5');")
	tk.MustExec("INSERT INTO t (fid, oty, oid, pid, bid, r5) VALUES (145, 'm',  1131, 1,  2442,  'LE2048_r5');")
	tk.MustExec("INSERT INTO t (fid, oty, oid, pid, bid, r5) VALUES (138, 'm',  1124, 1,  2429,  'LE2004_r5');")
	tk.MustExec("INSERT INTO t (fid, oty, oid, pid, bid, r5) VALUES (142, 'm',  1128, 1,  2436,  'LE2049_r5');")
	tk.MustExec("INSERT INTO t (fid, oty, oid, pid, bid, r5) VALUES (174, 'm',  1381, 1,  2602,  'LE2170_r5');")
	tk.MustExec("INSERT INTO t (fid, oty, oid, pid, bid, r5) VALUES (28, 'm',  81, 1,  2023,  'LE1009_r5');")
	tk.MustExec("INSERT INTO t (fid, oty, oid, pid, bid, r5) VALUES (60, 'm',  442, 1,  2145,  'LE1263_r5');")
	tk.MustExec("INSERT INTO t (fid, oty, oid, pid, bid, r5) VALUES (136, 'm',  1122, 1,  2425,  'LE2002_r5');")
	tk.MustExec("INSERT INTO t (fid, oty, oid, pid, bid, r5) VALUES (140, 'm',  1126, 1,  2434,  'LE2001_r5');")
	tk.MustExec("INSERT INTO t (fid, oty, oid, pid, bid, r5) VALUES (168, 'm',  1179, 1,  2514,  'LE2052_r5');")
	tk.MustExec("INSERT INTO t (fid, oty, oid, pid, bid, r5) VALUES (196, 'm',  3380, 1,  2890,  'LE1300_r5');")
	tk.MustExec("INSERT INTO t (fid, oty, oid, pid, bid, r5) VALUES (208, 'm',  3861, 1,  3150,  'LE1323_r5');")
	tk.MustExec("INSERT INTO t (fid, oty, oid, pid, bid, r5) VALUES (432, 'm',  4060, 1,  3290,  'LE1327_r5');")

	tk.MustQuery("SELECT DISTINCT t.bid, t.r5 FROM t left join t parent on parent.oid = t.pid WHERE t.oty = 'm';").Sort().Check(
		testkit.Rows("2023 LE1009_r5",
			"2102 LE1001_r5",
			"2143 LE1264_r5",
			"2145 LE1263_r5",
			"2423 LE2008_r5",
			"2425 LE2002_r5",
			"2427 LE2003_r5",
			"2429 LE2004_r5",
			"2432 LE2005_r5",
			"2434 LE2001_r5",
			"2436 LE2049_r5",
			"2438 LE2006_r5",
			"2442 LE2048_r5",
			"2446 LE2014_r5",
			"2512 LE2055_r5",
			"2514 LE2052_r5",
			"2542 LE1006_r5",
			"2602 LE2170_r5",
			"2648 LE2171_r5",
			"2690 LE1293_r5",
			"2890 LE1300_r5",
			"3150 LE1323_r5",
			"3290 LE1327_r5"))
}

func (s *testIntegrationSuite) TestIssue20139(c *C) {
	tk := testkit.NewTestKit(c, s.store)

	tk.MustExec("use test")
	tk.MustExec("drop table if exists t")
	tk.MustExec("create table t (id int, c int) partition by range (id) (partition p0 values less than (4), partition p1 values less than (7))")
	tk.MustExec("insert into t values(3, 3), (5, 5)")
	plan := tk.MustQuery("explain format = 'brief' select * from t where c = 1 and id = c")
	plan.Check(testkit.Rows(
		"TableReader 0.01 root partition:p0 data:Selection",
		"└─Selection 0.01 cop[tikv]  eq(test.t.c, 1), eq(test.t.id, 1)",
		"  └─TableFullScan 10000.00 cop[tikv] table:t keep order:false, stats:pseudo",
	))
	tk.MustExec("drop table t")
}

func (s *testIntegrationSuite) TestIssue14481(c *C) {
	tk := testkit.NewTestKit(c, s.store)

	tk.MustExec("use test")
	tk.MustExec("drop table if exists t")
	tk.MustExec("create table t(a int default null, b int default null, c int default null)")
	plan := tk.MustQuery("explain format = 'brief' select * from t where a = 1 and a = 2")
	plan.Check(testkit.Rows("TableDual 8000.00 root  rows:0"))
	tk.MustExec("drop table t")
}

func (s *testIntegrationSerialSuite) TestIssue20710(c *C) {
	tk := testkit.NewTestKitWithInit(c, s.store)
	tk.MustExec("drop table if exists t;")
	tk.MustExec("drop table if exists s;")
	tk.MustExec("create table t(a int, b int)")
	tk.MustExec("create table s(a int, b int, index(a))")
	tk.MustExec("insert into t values(1,1),(1,2),(2,2)")
	tk.MustExec("insert into s values(1,1),(2,2),(2,1)")

	var input []string
	var output []struct {
		SQL  string
		Plan []string
	}
	s.testData.GetTestCases(c, &input, &output)
	for i, tt := range input {
		s.testData.OnRecord(func() {
			output[i].SQL = tt
			output[i].Plan = s.testData.ConvertRowsToStrings(tk.MustQuery(tt).Rows())
		})
		res := tk.MustQuery(tt)
		res.Check(testkit.Rows(output[i].Plan...))
	}
}

func (s *testIntegrationSuite) TestQueryBlockTableAliasInHint(c *C) {
	tk := testkit.NewTestKit(c, s.store)

	tk.MustExec("use test")
	c.Assert(tk.HasPlan("select /*+ HASH_JOIN(@sel_1 t2) */ * FROM (select 1) t1 NATURAL LEFT JOIN (select 2) t2", "HashJoin"), IsTrue)
	tk.MustQuery("select /*+ HASH_JOIN(@sel_1 t2) */ * FROM (select 1) t1 NATURAL LEFT JOIN (select 2) t2").Check(testkit.Rows(
		"1 2",
	))
	c.Assert(tk.Se.GetSessionVars().StmtCtx.GetWarnings(), HasLen, 0)
}

func (s *testIntegrationSuite) TestIssue10448(c *C) {
	tk := testkit.NewTestKit(c, s.store)
	tk.MustExec("use test")
	tk.MustExec("drop table if exists t;")

	tk.MustExec("create table t(pk int(11) primary key)")
	tk.MustExec("insert into t values(1),(2),(3)")
	tk.MustQuery("select a from (select pk as a from t) t1 where a = 18446744073709551615").Check(testkit.Rows())
}

func (s *testIntegrationSuite) TestMultiUpdateOnPrimaryKey(c *C) {
	tk := testkit.NewTestKit(c, s.store)
	tk.MustExec("use test")

	tk.MustExec("drop table if exists t")
	tk.MustExec("create table t (a int not null primary key)")
	tk.MustExec("insert into t values (1)")
	tk.MustGetErrMsg(`UPDATE t m, t n SET m.a = m.a + 10, n.a = n.a + 10`,
		`[planner:1706]Primary key/partition key update is not allowed since the table is updated both as 'm' and 'n'.`)

	tk.MustExec("drop table if exists t")
	tk.MustExec("create table t (a varchar(10) not null primary key)")
	tk.MustExec("insert into t values ('abc')")
	tk.MustGetErrMsg(`UPDATE t m, t n SET m.a = 'def', n.a = 'xyz'`,
		`[planner:1706]Primary key/partition key update is not allowed since the table is updated both as 'm' and 'n'.`)

	tk.MustExec("drop table if exists t")
	tk.MustExec("create table t (a int, b int, primary key (a, b))")
	tk.MustExec("insert into t values (1, 2)")
	tk.MustGetErrMsg(`UPDATE t m, t n SET m.a = m.a + 10, n.b = n.b + 10`,
		`[planner:1706]Primary key/partition key update is not allowed since the table is updated both as 'm' and 'n'.`)

	tk.MustExec("drop table if exists t")
	tk.MustExec("create table t (a int primary key, b int)")
	tk.MustExec("insert into t values (1, 2)")
	tk.MustGetErrMsg(`UPDATE t m, t n SET m.a = m.a + 10, n.a = n.a + 10`,
		`[planner:1706]Primary key/partition key update is not allowed since the table is updated both as 'm' and 'n'.`)

	tk.MustExec(`UPDATE t m, t n SET m.b = m.b + 10, n.b = n.b + 10`)
	tk.MustQuery("SELECT * FROM t").Check(testkit.Rows("1 12"))

	tk.MustGetErrMsg(`UPDATE t m, t n SET m.a = m.a + 1, n.b = n.b + 10`,
		`[planner:1706]Primary key/partition key update is not allowed since the table is updated both as 'm' and 'n'.`)
	tk.MustGetErrMsg(`UPDATE t m, t n, t q SET m.a = m.a + 1, n.b = n.b + 10, q.b = q.b - 10`,
		`[planner:1706]Primary key/partition key update is not allowed since the table is updated both as 'm' and 'n'.`)
	tk.MustGetErrMsg(`UPDATE t m, t n, t q SET m.b = m.b + 1, n.a = n.a + 10, q.b = q.b - 10`,
		`[planner:1706]Primary key/partition key update is not allowed since the table is updated both as 'm' and 'n'.`)
	tk.MustGetErrMsg(`UPDATE t m, t n, t q SET m.b = m.b + 1, n.b = n.b + 10, q.a = q.a - 10`,
		`[planner:1706]Primary key/partition key update is not allowed since the table is updated both as 'm' and 'q'.`)
	tk.MustGetErrMsg(`UPDATE t q, t n, t m SET m.b = m.b + 1, n.b = n.b + 10, q.a = q.a - 10`,
		`[planner:1706]Primary key/partition key update is not allowed since the table is updated both as 'q' and 'n'.`)

	tk.MustExec("update t m, t n set m.a = n.a+10 where m.a=n.a")
	tk.MustQuery("select * from t").Check(testkit.Rows("11 12"))
}

func (s *testIntegrationSuite) TestOrderByHavingNotInSelect(c *C) {
	tk := testkit.NewTestKit(c, s.store)
	tk.MustExec("use test")
	tk.MustExec("drop table if exists ttest")
	tk.MustExec("create table ttest (v1 int, v2 int)")
	tk.MustExec("insert into ttest values(1, 2), (4,6), (1, 7)")
	tk.MustGetErrMsg("select v1 from ttest order by count(v2)",
		"[planner:3029]Expression #1 of ORDER BY contains aggregate function and applies to the result of a non-aggregated query")
	tk.MustGetErrMsg("select v1 from ttest having count(v2)",
		"[planner:8123]In aggregated query without GROUP BY, expression #1 of SELECT list contains nonaggregated column 'v1'; this is incompatible with sql_mode=only_full_group_by")
	tk.MustGetErrMsg("select v2, v1 from (select * from ttest) t1 join (select 1, 2) t2 group by v1",
		"[planner:1055]Expression #1 of SELECT list is not in GROUP BY clause and contains nonaggregated column 'test.t1.v2' which is not functionally dependent on columns in GROUP BY clause; this is incompatible with sql_mode=only_full_group_by")
	tk.MustGetErrMsg("select v2, v1 from (select t1.v1, t2.v2 from ttest t1 join ttest t2) t3 join (select 1, 2) t2 group by v1",
		"[planner:1055]Expression #1 of SELECT list is not in GROUP BY clause and contains nonaggregated column 'test.t3.v2' which is not functionally dependent on columns in GROUP BY clause; this is incompatible with sql_mode=only_full_group_by")

}

func (s *testIntegrationSuite) TestUpdateSetDefault(c *C) {
	// #20598
	tk := testkit.NewTestKit(c, s.store)
	tk.MustExec("use test")
	tk.MustExec("create table tt (x int, z int as (x+10) stored)")
	tk.MustExec("insert into tt(x) values (1)")
	tk.MustExec("update tt set x=2, z = default")
	tk.MustQuery("select * from tt").Check(testkit.Rows("2 12"))

	tk.MustGetErrMsg("update tt set z = 123",
		"[planner:3105]The value specified for generated column 'z' in table 'tt' is not allowed.")
	tk.MustGetErrMsg("update tt as ss set z = 123",
		"[planner:3105]The value specified for generated column 'z' in table 'tt' is not allowed.")
	tk.MustGetErrMsg("update tt as ss set x = 3, z = 13",
		"[planner:3105]The value specified for generated column 'z' in table 'tt' is not allowed.")
	tk.MustGetErrMsg("update tt as s1, tt as s2 set s1.z = default, s2.z = 456",
		"[planner:3105]The value specified for generated column 'z' in table 'tt' is not allowed.")
}

func (s *testIntegrationSuite) TestExtendedStatsSwitch(c *C) {
	tk := testkit.NewTestKit(c, s.store)
	tk.MustExec("use test")
	tk.MustExec("drop table if exists t")
	tk.MustExec("create table t(a int not null, b int not null, key(a), key(b))")
	tk.MustExec("insert into t values(1,1),(2,2),(3,3),(4,4),(5,5),(6,6)")

	tk.MustExec("set session tidb_enable_extended_stats = off")
	tk.MustGetErrMsg("alter table t add stats_extended s1 correlation(a,b)",
		"Extended statistics feature is not generally available now, and tidb_enable_extended_stats is OFF")
	tk.MustGetErrMsg("alter table t drop stats_extended s1",
		"Extended statistics feature is not generally available now, and tidb_enable_extended_stats is OFF")
	tk.MustGetErrMsg("admin reload stats_extended",
		"Extended statistics feature is not generally available now, and tidb_enable_extended_stats is OFF")

	tk.MustExec("set session tidb_enable_extended_stats = on")
	tk.MustExec("alter table t add stats_extended s1 correlation(a,b)")
	tk.MustQuery("select stats, status from mysql.stats_extended where name = 's1'").Check(testkit.Rows(
		"<nil> 0",
	))
	tk.MustExec("set session tidb_enable_extended_stats = off")
	// Analyze should not collect extended stats.
	tk.MustExec("analyze table t")
	tk.MustQuery("select stats, status from mysql.stats_extended where name = 's1'").Check(testkit.Rows(
		"<nil> 0",
	))
	tk.MustExec("set session tidb_enable_extended_stats = on")
	// Analyze would collect extended stats.
	tk.MustExec("analyze table t")
	tk.MustQuery("select stats, status from mysql.stats_extended where name = 's1'").Check(testkit.Rows(
		"1.000000 1",
	))
	// Estimated index scan count is 4 using extended stats.
	tk.MustQuery("explain format = 'brief' select * from t use index(b) where a > 3 order by b limit 1").Check(testkit.Rows(
		"Limit 1.00 root  offset:0, count:1",
		"└─Projection 1.00 root  test.t.a, test.t.b",
		"  └─IndexLookUp 1.00 root  ",
		"    ├─IndexFullScan(Build) 4.00 cop[tikv] table:t, index:b(b) keep order:true",
		"    └─Selection(Probe) 1.00 cop[tikv]  gt(test.t.a, 3)",
		"      └─TableRowIDScan 4.00 cop[tikv] table:t keep order:false",
	))
	tk.MustExec("set session tidb_enable_extended_stats = off")
	// Estimated index scan count is 2 using independent assumption.
	tk.MustQuery("explain format = 'brief' select * from t use index(b) where a > 3 order by b limit 1").Check(testkit.Rows(
		"Limit 1.00 root  offset:0, count:1",
		"└─Projection 1.00 root  test.t.a, test.t.b",
		"  └─IndexLookUp 1.00 root  ",
		"    ├─IndexFullScan(Build) 2.00 cop[tikv] table:t, index:b(b) keep order:true",
		"    └─Selection(Probe) 1.00 cop[tikv]  gt(test.t.a, 3)",
		"      └─TableRowIDScan 2.00 cop[tikv] table:t keep order:false",
	))
}

func (s *testIntegrationSuite) TestOrderByNotInSelectDistinct(c *C) {
	tk := testkit.NewTestKit(c, s.store)
	tk.MustExec("use test")

	// #12442
	tk.MustExec("drop table if exists ttest")
	tk.MustExec("create table ttest (v1 int, v2 int)")
	tk.MustExec("insert into ttest values(1, 2), (4,6), (1, 7)")

	tk.MustGetErrMsg("select distinct v1 from ttest order by v2",
		"[planner:3065]Expression #1 of ORDER BY clause is not in SELECT list, references column 'test.ttest.v2' which is not in SELECT list; this is incompatible with DISTINCT")
	tk.MustGetErrMsg("select distinct v1+1 from ttest order by v1",
		"[planner:3065]Expression #1 of ORDER BY clause is not in SELECT list, references column 'test.ttest.v1' which is not in SELECT list; this is incompatible with DISTINCT")
	tk.MustGetErrMsg("select distinct v1+1 from ttest order by 1+v1",
		"[planner:3065]Expression #1 of ORDER BY clause is not in SELECT list, references column 'test.ttest.v1' which is not in SELECT list; this is incompatible with DISTINCT")
	tk.MustGetErrMsg("select distinct v1+1 from ttest order by v1+2",
		"[planner:3065]Expression #1 of ORDER BY clause is not in SELECT list, references column 'test.ttest.v1' which is not in SELECT list; this is incompatible with DISTINCT")
	tk.MustGetErrMsg("select distinct count(v1) from ttest group by v2 order by sum(v1)",
		"[planner:3066]Expression #1 of ORDER BY clause is not in SELECT list, contains aggregate function; this is incompatible with DISTINCT")
	tk.MustGetErrMsg("select distinct sum(v1)+1 from ttest group by v2 order by sum(v1)",
		"[planner:3066]Expression #1 of ORDER BY clause is not in SELECT list, contains aggregate function; this is incompatible with DISTINCT")

	// Expressions in ORDER BY whole match some fields in DISTINCT.
	tk.MustQuery("select distinct v1+1 from ttest order by v1+1").Check(testkit.Rows("2", "5"))
	tk.MustQuery("select distinct count(v1) from ttest order by count(v1)").Check(testkit.Rows("3"))
	tk.MustQuery("select distinct count(v1) from ttest group by v2 order by count(v1)").Check(testkit.Rows("1"))
	tk.MustQuery("select distinct sum(v1) from ttest group by v2 order by sum(v1)").Check(testkit.Rows("1", "4"))
	tk.MustQuery("select distinct v1, v2 from ttest order by 1, 2").Check(testkit.Rows("1 2", "1 7", "4 6"))
	tk.MustQuery("select distinct v1, v2 from ttest order by 2, 1").Check(testkit.Rows("1 2", "4 6", "1 7"))

	// Referenced columns of expressions in ORDER BY whole match some fields in DISTINCT,
	// both original expression and alias can be referenced.
	tk.MustQuery("select distinct v1 from ttest order by v1+1").Check(testkit.Rows("1", "4"))
	tk.MustQuery("select distinct v1, v2 from ttest order by v1+1, v2").Check(testkit.Rows("1 2", "1 7", "4 6"))
	tk.MustQuery("select distinct v1+1 as z, v2 from ttest order by v1+1, z+v2").Check(testkit.Rows("2 2", "2 7", "5 6"))
	tk.MustQuery("select distinct sum(v1) as z from ttest group by v2 order by z+1").Check(testkit.Rows("1", "4"))
	tk.MustQuery("select distinct sum(v1)+1 from ttest group by v2 order by sum(v1)+1").Check(testkit.Rows("2", "5"))
	tk.MustQuery("select distinct v1 as z from ttest order by v1+z").Check(testkit.Rows("1", "4"))
}

func (s *testIntegrationSuite) TestInvalidNamedWindowSpec(c *C) {
	// #12356
	tk := testkit.NewTestKit(c, s.store)
	tk.MustExec("use test")
	tk.MustExec("DROP TABLE IF EXISTS temptest")
	tk.MustExec("create table temptest (val int, val1 int)")
	tk.MustQuery("SELECT val FROM temptest WINDOW w AS (ORDER BY val RANGE 1 PRECEDING)").Check(testkit.Rows())
	tk.MustGetErrMsg("SELECT val FROM temptest WINDOW w AS (ORDER BY val, val1 RANGE 1 PRECEDING)",
		"[planner:3587]Window 'w' with RANGE N PRECEDING/FOLLOWING frame requires exactly one ORDER BY expression, of numeric or temporal type")
	tk.MustGetErrMsg("select val1, avg(val1) as a from temptest group by val1 window w as (order by a)",
		"[planner:1054]Unknown column 'a' in 'window order by'")
	tk.MustGetErrMsg("select val1, avg(val1) as a from temptest group by val1 window w as (partition by a)",
		"[planner:1054]Unknown column 'a' in 'window partition by'")
}

func (s *testIntegrationSuite) TestCorrelatedAggregate(c *C) {
	tk := testkit.NewTestKit(c, s.store)
	tk.MustExec("use test")

	// #18350
	tk.MustExec("DROP TABLE IF EXISTS tab, tab2")
	tk.MustExec("CREATE TABLE tab(i INT)")
	tk.MustExec("CREATE TABLE tab2(j INT)")
	tk.MustExec("insert into tab values(1),(2),(3)")
	tk.MustExec("insert into tab2 values(1),(2),(3),(15)")
	tk.MustQuery(`SELECT m.i,
       (SELECT COUNT(n.j)
           FROM tab2 WHERE j=15) AS o
    FROM tab m, tab2 n GROUP BY 1 order by m.i`).Check(testkit.Rows("1 4", "2 4", "3 4"))
	tk.MustQuery(`SELECT
         (SELECT COUNT(n.j)
             FROM tab2 WHERE j=15) AS o
    FROM tab m, tab2 n order by m.i`).Check(testkit.Rows("12"))

	// #17748
	tk.MustExec("drop table if exists t1, t2")
	tk.MustExec("create table t1 (a int, b int)")
	tk.MustExec("create table t2 (m int, n int)")
	tk.MustExec("insert into t1 values (2,2), (2,2), (3,3), (3,3), (3,3), (4,4)")
	tk.MustExec("insert into t2 values (1,11), (2,22), (3,32), (4,44), (4,44)")
	tk.MustExec("set @@sql_mode='TRADITIONAL'")

	tk.MustQuery(`select count(*) c, a,
		( select group_concat(count(a)) from t2 where m = a )
		from t1 group by a order by a`).
		Check(testkit.Rows("2 2 2", "3 3 3", "1 4 1,1"))

	tk.MustExec("drop table if exists t")
	tk.MustExec("create table t (a int, b int)")
	tk.MustExec("insert into t values (1,1),(2,1),(2,2),(3,1),(3,2),(3,3)")

	// Sub-queries in SELECT fields
	// from SELECT fields
	tk.MustQuery("select (select count(a)) from t").Check(testkit.Rows("6"))
	tk.MustQuery("select (select (select (select count(a)))) from t").Check(testkit.Rows("6"))
	tk.MustQuery("select (select (select count(n.a)) from t m order by count(m.b)) from t n").Check(testkit.Rows("6"))
	// from WHERE
	tk.MustQuery("select (select count(n.a) from t where count(n.a)=3) from t n").Check(testkit.Rows("<nil>"))
	tk.MustQuery("select (select count(a) from t where count(distinct n.a)=3) from t n").Check(testkit.Rows("6"))
	// from HAVING
	tk.MustQuery("select (select count(n.a) from t having count(n.a)=6 limit 1) from t n").Check(testkit.Rows("6"))
	tk.MustQuery("select (select count(n.a) from t having count(distinct n.b)=3 limit 1) from t n").Check(testkit.Rows("6"))
	tk.MustQuery("select (select sum(distinct n.a) from t having count(distinct n.b)=3 limit 1) from t n").Check(testkit.Rows("6"))
	tk.MustQuery("select (select sum(distinct n.a) from t having count(distinct n.b)=6 limit 1) from t n").Check(testkit.Rows("<nil>"))
	// from ORDER BY
	tk.MustQuery("select (select count(n.a) from t order by count(n.b) limit 1) from t n").Check(testkit.Rows("6"))
	tk.MustQuery("select (select count(distinct n.b) from t order by count(n.b) limit 1) from t n").Check(testkit.Rows("3"))
	// from TableRefsClause
	tk.MustQuery("select (select cnt from (select count(a) cnt) s) from t").Check(testkit.Rows("6"))
	tk.MustQuery("select (select count(cnt) from (select count(a) cnt) s) from t").Check(testkit.Rows("1"))
	// from sub-query inside aggregate
	tk.MustQuery("select (select sum((select count(a)))) from t").Check(testkit.Rows("6"))
	tk.MustQuery("select (select sum((select count(a))+sum(a))) from t").Check(testkit.Rows("20"))
	// from GROUP BY
	tk.MustQuery("select (select count(a) from t group by count(n.a)) from t n").Check(testkit.Rows("6"))
	tk.MustQuery("select (select count(distinct a) from t group by count(n.a)) from t n").Check(testkit.Rows("3"))

	// Sub-queries in HAVING
	tk.MustQuery("select sum(a) from t having (select count(a)) = 0").Check(testkit.Rows())
	tk.MustQuery("select sum(a) from t having (select count(a)) > 0").Check(testkit.Rows("14"))

	// Sub-queries in ORDER BY
	tk.MustQuery("select count(a) from t group by b order by (select count(a))").Check(testkit.Rows("1", "2", "3"))
	tk.MustQuery("select count(a) from t group by b order by (select -count(a))").Check(testkit.Rows("3", "2", "1"))

	// Nested aggregate (correlated aggregate inside aggregate)
	tk.MustQuery("select (select sum(count(a))) from t").Check(testkit.Rows("6"))
	tk.MustQuery("select (select sum(sum(a))) from t").Check(testkit.Rows("14"))

	// Combining aggregates
	tk.MustQuery("select count(a), (select count(a)) from t").Check(testkit.Rows("6 6"))
	tk.MustQuery("select sum(distinct b), count(a), (select count(a)), (select cnt from (select sum(distinct b) as cnt) n) from t").
		Check(testkit.Rows("6 6 6 6"))
}

func (s *testIntegrationSuite) TestCorrelatedColumnAggFuncPushDown(c *C) {
	tk := testkit.NewTestKit(c, s.store)
	tk.MustExec("use test;")
	tk.MustExec("drop table if exists t;")
	tk.MustExec("create table t (a int, b int);")
	tk.MustExec("insert into t values (1,1);")
	tk.MustQuery("select (select count(n.a + a) from t) from t n;").Check(testkit.Rows(
		"1",
	))
}

// Test for issue https://github.com/pingcap/tidb/issues/21607.
func (s *testIntegrationSuite) TestConditionColPruneInPhysicalUnionScan(c *C) {
	tk := testkit.NewTestKit(c, s.store)
	tk.MustExec("use test;")
	tk.MustExec("drop table if exists t;")
	tk.MustExec("create table t (a int, b int);")
	tk.MustExec("begin;")
	tk.MustExec("insert into t values (1, 2);")
	tk.MustQuery("select count(*) from t where b = 1 and b in (3);").
		Check(testkit.Rows("0"))

	tk.MustExec("drop table t;")
	tk.MustExec("create table t (a int, b int as (a + 1), c int as (b + 1));")
	tk.MustExec("begin;")
	tk.MustExec("insert into t (a) values (1);")
	tk.MustQuery("select count(*) from t where b = 1 and b in (3);").
		Check(testkit.Rows("0"))
	tk.MustQuery("select count(*) from t where c = 1 and c in (3);").
		Check(testkit.Rows("0"))
}

func (s *testIntegrationSuite) TestInvalidHint(c *C) {
	tk := testkit.NewTestKit(c, s.store)

	tk.MustExec("use test")
	tk.MustExec("drop table if exists tt")
	tk.MustExec("create table tt(a int, key(a));")

	var input []string
	var output []struct {
		SQL      string
		Plan     []string
		Warnings []string
	}
	s.testData.GetTestCases(c, &input, &output)
	warning := "show warnings;"
	for i, tt := range input {
		s.testData.OnRecord(func() {
			output[i].SQL = tt
			output[i].Plan = s.testData.ConvertRowsToStrings(tk.MustQuery(tt).Rows())
			output[i].Warnings = s.testData.ConvertRowsToStrings(tk.MustQuery(warning).Rows())
		})
		tk.MustQuery(tt).Check(testkit.Rows(output[i].Plan...))
	}
}

// Test for issue https://github.com/pingcap/tidb/issues/18320
func (s *testIntegrationSuite) TestNonaggregateColumnWithSingleValueInOnlyFullGroupByMode(c *C) {
	tk := testkit.NewTestKit(c, s.store)
	tk.MustExec("use test")
	tk.MustExec("drop table if exists t")
	tk.MustExec("create table t (a int, b int, c int)")
	tk.MustExec("insert into t values (1, 2, 3), (4, 5, 6), (7, 8, 9)")
	tk.MustQuery("select a, count(b) from t where a = 1").Check(testkit.Rows("1 1"))
	tk.MustQuery("select a, count(b) from t where a = 10").Check(testkit.Rows("<nil> 0"))
	tk.MustQuery("select a, c, sum(b) from t where a = 1 group by c").Check(testkit.Rows("1 3 2"))
	tk.MustGetErrMsg("select a from t where a = 1 order by count(b)", "[planner:3029]Expression #1 of ORDER BY contains aggregate function and applies to the result of a non-aggregated query")
	tk.MustQuery("select a from t where a = 1 having count(b) > 0").Check(testkit.Rows("1"))
}

func (s *testIntegrationSuite) TestConvertRangeToPoint(c *C) {
	tk := testkit.NewTestKit(c, s.store)

	tk.MustExec("use test")
	tk.MustExec("drop table if exists t0")
	tk.MustExec("create table t0 (a int, b int, index(a, b))")
	tk.MustExec("insert into t0 values (1, 1)")
	tk.MustExec("insert into t0 values (2, 2)")
	tk.MustExec("insert into t0 values (2, 2)")
	tk.MustExec("insert into t0 values (2, 2)")
	tk.MustExec("insert into t0 values (2, 2)")
	tk.MustExec("insert into t0 values (2, 2)")
	tk.MustExec("insert into t0 values (3, 3)")

	tk.MustExec("drop table if exists t1")
	tk.MustExec("create table t1 (a int, b int, c int, index(a, b, c))")

	tk.MustExec("drop table if exists t2")
	tk.MustExec("create table t2 (a float, b float, index(a, b))")

	tk.MustExec("drop table if exists t3")
	tk.MustExec("create table t3 (a char(10), b char(10), c char(10), index(a, b, c))")

	var input []string
	var output []struct {
		SQL  string
		Plan []string
	}
	s.testData.GetTestCases(c, &input, &output)
	for i, tt := range input {
		s.testData.OnRecord(func() {
			output[i].SQL = tt
			output[i].Plan = s.testData.ConvertRowsToStrings(tk.MustQuery(tt).Rows())
		})
		tk.MustQuery(tt).Check(testkit.Rows(output[i].Plan...))
	}
}

func (s *testIntegrationSuite) TestIssue22040(c *C) {
	// #22040
	tk := testkit.NewTestKit(c, s.store)
	tk.MustExec("use test")
	tk.MustExec("drop table if exists t")
	tk.MustExec("create table t (a int, b int, primary key(a,b))")
	// valid case
	tk.MustExec("select * from t where (a,b) in ((1,2),(1,2))")
	// invalid case, column count doesn't match
	{
		err := tk.ExecToErr("select * from t where (a,b) in (1,2)")
		c.Assert(errors.Cause(err), FitsTypeOf, expression.ErrOperandColumns)
	}
	{
		err := tk.ExecToErr("select * from t where (a,b) in ((1,2),1)")
		c.Assert(errors.Cause(err), FitsTypeOf, expression.ErrOperandColumns)
	}
}

func (s *testIntegrationSuite) TestIssue22105(c *C) {
	tk := testkit.NewTestKit(c, s.store)

	tk.MustExec("use test")
	tk.MustExec("drop table if exists t")
	tk.MustExec(`CREATE TABLE t1 (
  key1 int(11) NOT NULL,
  key2 int(11) NOT NULL,
  key3 int(11) NOT NULL,
  key4 int(11) NOT NULL,
  key5 int(11) DEFAULT NULL,
  key6 int(11) DEFAULT NULL,
  key7 int(11) NOT NULL,
  key8 int(11) NOT NULL,
  KEY i1 (key1),
  KEY i2 (key2),
  KEY i3 (key3),
  KEY i4 (key4),
  KEY i5 (key5),
  KEY i6 (key6)
) ENGINE=InnoDB DEFAULT CHARSET=utf8mb4 COLLATE=utf8mb4_bin`)

	var input []string
	var output []struct {
		SQL  string
		Plan []string
	}
	s.testData.GetTestCases(c, &input, &output)
	for i, tt := range input {
		s.testData.OnRecord(func() {
			output[i].SQL = tt
			output[i].Plan = s.testData.ConvertRowsToStrings(tk.MustQuery(tt).Rows())
		})
		tk.MustQuery(tt).Check(testkit.Rows(output[i].Plan...))
	}
}

func (s *testIntegrationSuite) TestIssue22071(c *C) {
	tk := testkit.NewTestKit(c, s.store)
	tk.MustExec("use test")
	tk.MustExec("create table t (a int);")
	tk.MustExec("insert into t values(1),(2),(5)")
	tk.MustQuery("select n in (1,2) from (select a in (1,2) as n from t) g;").Sort().Check(testkit.Rows("0", "1", "1"))
	tk.MustQuery("select n in (1,n) from (select a in (1,2) as n from t) g;").Check(testkit.Rows("1", "1", "1"))
}

func (s *testIntegrationSuite) TestIssue22199(c *C) {
	tk := testkit.NewTestKit(c, s.store)
	tk.MustExec("use test")
	tk.MustExec("drop table if exists t1, t2")
	tk.MustExec("create table t1(i int primary key, j int, index idx_j(j))")
	tk.MustExec("create table t2(i int primary key, j int, index idx_j(j))")
	tk.MustGetErrMsg("select t1.*, (select t2.* from t1) from t1", "[planner:1051]Unknown table 't2'")
}

func (s *testIntegrationSuite) TestIssue22892(c *C) {
	tk := testkit.NewTestKit(c, s.store)
	tk.MustExec("use test")
	tk.MustExec("set @@tidb_partition_prune_mode='static'")
	tk.MustExec("drop table if exists t1")
	tk.MustExec("create table t1(a int) partition by hash (a) partitions 5;")
	tk.MustExec("insert into t1 values (0);")
	tk.MustQuery("select * from t1 where a not between 1 and 2;").Check(testkit.Rows("0"))

	tk.MustExec("set @@tidb_partition_prune_mode='dynamic'")
	tk.MustExec("drop table if exists t2")
	tk.MustExec("create table t2(a int) partition by hash (a) partitions 5;")
	tk.MustExec("insert into t2 values (0);")
	tk.MustQuery("select * from t2 where a not between 1 and 2;").Check(testkit.Rows("0"))
}

func (s *testIntegrationSerialSuite) TestPushDownProjectionForTiFlash(c *C) {
	tk := testkit.NewTestKit(c, s.store)
	tk.MustExec("use test")
	tk.MustExec("drop table if exists t")
	tk.MustExec("create table t (id int, value decimal(6,3))")
	tk.MustExec("analyze table t")
	tk.MustExec("set session tidb_allow_mpp=OFF")

	// Create virtual tiflash replica info.
	dom := domain.GetDomain(tk.Se)
	is := dom.InfoSchema()
	db, exists := is.SchemaByName(model.NewCIStr("test"))
	c.Assert(exists, IsTrue)
	for _, tblInfo := range db.Tables {
		if tblInfo.Name.L == "t" {
			tblInfo.TiFlashReplica = &model.TiFlashReplicaInfo{
				Count:     1,
				Available: true,
			}
		}
	}

	tk.MustExec("set @@tidb_opt_broadcast_join=1;")

	var input []string
	var output []struct {
		SQL  string
		Plan []string
	}
	s.testData.GetTestCases(c, &input, &output)
	for i, tt := range input {
		s.testData.OnRecord(func() {
			output[i].SQL = tt
			output[i].Plan = s.testData.ConvertRowsToStrings(tk.MustQuery(tt).Rows())
		})
		res := tk.MustQuery(tt)
		res.Check(testkit.Rows(output[i].Plan...))
	}
}

func (s *testIntegrationSerialSuite) TestPushDownProjectionForMPP(c *C) {
	tk := testkit.NewTestKit(c, s.store)
	tk.MustExec("use test")
	tk.MustExec("drop table if exists t")
	tk.MustExec("create table t (id int, value decimal(6,3))")
	tk.MustExec("analyze table t")

	// Create virtual tiflash replica info.
	dom := domain.GetDomain(tk.Se)
	is := dom.InfoSchema()
	db, exists := is.SchemaByName(model.NewCIStr("test"))
	c.Assert(exists, IsTrue)
	for _, tblInfo := range db.Tables {
		if tblInfo.Name.L == "t" {
			tblInfo.TiFlashReplica = &model.TiFlashReplicaInfo{
				Count:     1,
				Available: true,
			}
		}
	}

	tk.MustExec("set @@tidb_allow_mpp=1; set @@tidb_opt_broadcast_join=0; set @@tidb_enforce_mpp=1;")

	var input []string
	var output []struct {
		SQL  string
		Plan []string
	}
	s.testData.GetTestCases(c, &input, &output)
	for i, tt := range input {
		s.testData.OnRecord(func() {
			output[i].SQL = tt
			output[i].Plan = s.testData.ConvertRowsToStrings(tk.MustQuery(tt).Rows())
		})
		res := tk.MustQuery(tt)
		res.Check(testkit.Rows(output[i].Plan...))
	}
}

func (s *testIntegrationSuite) TestReorderSimplifiedOuterJoins(c *C) {
	tk := testkit.NewTestKit(c, s.store)

	tk.MustExec("use test")
	tk.MustExec("drop table if exists t1,t2,t3")
	tk.MustExec("create table t1 (pk char(32) primary key, col1 char(32), col2 varchar(40), col3 char(32), key (col1), key (col3), key (col2,col3), key (col1,col3))")
	tk.MustExec("create table t2 (pk char(32) primary key, col1 varchar(100))")
	tk.MustExec("create table t3 (pk char(32) primary key, keycol varchar(100), pad1 tinyint(1) default null, pad2 varchar(40), key (keycol,pad1,pad2))")

	var input []string
	var output []struct {
		SQL  string
		Plan []string
	}
	s.testData.GetTestCases(c, &input, &output)
	for i, tt := range input {
		s.testData.OnRecord(func() {
			output[i].SQL = tt
			output[i].Plan = s.testData.ConvertRowsToStrings(tk.MustQuery(tt).Rows())
		})
		tk.MustQuery(tt).Check(testkit.Rows(output[i].Plan...))
	}
}

// Apply operator may got panic because empty Projection is eliminated.
func (s *testIntegrationSerialSuite) TestIssue23887(c *C) {
	tk := testkit.NewTestKit(c, s.store)
	tk.MustExec("use test")
	tk.MustExec("drop table if exists t;")
	tk.MustExec("create table t(a int, b int);")
	tk.MustExec("insert into t values(1, 2), (3, 4);")
	var input []string
	var output []struct {
		SQL  string
		Plan []string
		Res  []string
	}
	s.testData.GetTestCases(c, &input, &output)
	for i, tt := range input {
		s.testData.OnRecord(func() {
			output[i].SQL = tt
			output[i].Plan = s.testData.ConvertRowsToStrings(tk.MustQuery("explain format = 'brief' " + tt).Rows())
			output[i].Res = s.testData.ConvertRowsToStrings(tk.MustQuery(tt).Sort().Rows())
		})
		tk.MustQuery("explain format = 'brief' " + tt).Check(testkit.Rows(output[i].Plan...))
		tk.MustQuery(tt).Sort().Check(testkit.Rows(output[i].Res...))
	}

	tk.MustExec("drop table if exists t1;")
	tk.MustExec("create table t1 (c1 int primary key, c2 int, c3 int, index c2 (c2));")
	tk.MustQuery("select count(1) from (select count(1) from (select * from t1 where c3 = 100) k) k2;").Check(testkit.Rows("1"))
}

func (s *testIntegrationSerialSuite) TestDeleteStmt(c *C) {
	tk := testkit.NewTestKit(c, s.store)
	tk.MustExec("use test")
	tk.MustExec("create table t(a int)")
	tk.MustExec("delete t from t;")
	tk.MustExec("delete t from test.t as t;")
	tk.MustGetErrCode("delete test.t from test.t as t;", mysql.ErrUnknownTable)
	tk.MustExec("delete test.t from t;")
	tk.MustExec("create database db1")
	tk.MustExec("use db1")
	tk.MustExec("create table t(a int)")
	tk.MustGetErrCode("delete test.t from t;", mysql.ErrUnknownTable)
}

func (s *testIntegrationSuite) TestIndexMergeConstantTrue(c *C) {
	tk := testkit.NewTestKit(c, s.store)
	tk.MustExec("use test")
	tk.MustExec("drop table if exists t;")
	tk.MustExec("create table t(a int primary key, b int not null, key(b))")
	tk.MustExec("delete /*+ use_index_merge(t) */ FROM t WHERE a=1 OR (b < SOME (SELECT /*+ use_index_merge(t)*/ b FROM t WHERE a<2 OR b<2))")

	tk.MustExec("drop table if exists t")
	tk.MustExec("create table t(a int not null, b int not null, key(a), key(b))")
	tk.MustExec("delete /*+ use_index_merge(t) */ FROM t WHERE a=1 OR (b < SOME (SELECT /*+ use_index_merge(t)*/ b FROM t WHERE a<2 OR b<2))")

	tk.MustExec("drop table if exists t")
	tk.MustExec("create table t(a int primary key, b int not null, c int, key(a), key(b,c))")
	tk.MustExec("delete /*+ use_index_merge(t) */ FROM t WHERE a=1 OR (a<2 and b<2)")
}

func (s *testIntegrationSerialSuite) TestPushDownAggForMPP(c *C) {
	tk := testkit.NewTestKit(c, s.store)
	tk.MustExec("use test")
	tk.MustExec("drop table if exists t")
	tk.MustExec("create table t (id int, value decimal(6,3))")
	tk.MustExec("analyze table t")

	// Create virtual tiflash replica info.
	dom := domain.GetDomain(tk.Se)
	is := dom.InfoSchema()
	db, exists := is.SchemaByName(model.NewCIStr("test"))
	c.Assert(exists, IsTrue)
	for _, tblInfo := range db.Tables {
		if tblInfo.Name.L == "t" {
			tblInfo.TiFlashReplica = &model.TiFlashReplicaInfo{
				Count:     1,
				Available: true,
			}
		}
	}

	tk.MustExec(" set @@tidb_allow_mpp=1; set @@tidb_opt_broadcast_join=0; set @@tidb_broadcast_join_threshold_count = 1; set @@tidb_broadcast_join_threshold_size=1;")

	var input []string
	var output []struct {
		SQL  string
		Plan []string
	}
	s.testData.GetTestCases(c, &input, &output)
	for i, tt := range input {
		s.testData.OnRecord(func() {
			output[i].SQL = tt
			output[i].Plan = s.testData.ConvertRowsToStrings(tk.MustQuery(tt).Rows())
		})
		res := tk.MustQuery(tt)
		res.Check(testkit.Rows(output[i].Plan...))
	}
}

func (s *testIntegrationSerialSuite) TestMppUnionAll(c *C) {
	tk := testkit.NewTestKit(c, s.store)
	tk.MustExec("use test")
	tk.MustExec("drop table if exists t")
	tk.MustExec("drop table if exists t1")
	tk.MustExec("create table t (a int not null, b int, c varchar(20))")
	tk.MustExec("create table t1 (a int, b int not null, c double)")

	// Create virtual tiflash replica info.
	dom := domain.GetDomain(tk.Se)
	is := dom.InfoSchema()
	db, exists := is.SchemaByName(model.NewCIStr("test"))
	c.Assert(exists, IsTrue)
	for _, tblInfo := range db.Tables {
		if tblInfo.Name.L == "t" || tblInfo.Name.L == "t1" {
			tblInfo.TiFlashReplica = &model.TiFlashReplicaInfo{
				Count:     1,
				Available: true,
			}
		}
	}

	var input []string
	var output []struct {
		SQL  string
		Plan []string
	}
	s.testData.GetTestCases(c, &input, &output)
	for i, tt := range input {
		s.testData.OnRecord(func() {
			output[i].SQL = tt
			output[i].Plan = s.testData.ConvertRowsToStrings(tk.MustQuery(tt).Rows())
		})
		res := tk.MustQuery(tt)
		res.Check(testkit.Rows(output[i].Plan...))
	}

}

func (s *testIntegrationSerialSuite) TestMppJoinDecimal(c *C) {
	tk := testkit.NewTestKit(c, s.store)
	tk.MustExec("use test")
	tk.MustExec("drop table if exists t")
	tk.MustExec("drop table if exists tt")
	tk.MustExec("create table t (c1 decimal(8, 5), c2 decimal(9, 5), c3 decimal(9, 4) NOT NULL, c4 decimal(8, 4) NOT NULL, c5 decimal(40, 20))")
	tk.MustExec("create table tt (pk int(11) NOT NULL AUTO_INCREMENT primary key,col_varchar_64 varchar(64),col_char_64_not_null char(64) NOT null, col_decimal_30_10_key decimal(30,10), col_tinyint tinyint, col_varchar_key varchar(1), key col_decimal_30_10_key (col_decimal_30_10_key), key col_varchar_key(col_varchar_key));")
	tk.MustExec("analyze table t")
	tk.MustExec("analyze table tt")

	// Create virtual tiflash replica info.
	dom := domain.GetDomain(tk.Se)
	is := dom.InfoSchema()
	db, exists := is.SchemaByName(model.NewCIStr("test"))
	c.Assert(exists, IsTrue)
	for _, tblInfo := range db.Tables {
		if tblInfo.Name.L == "t" || tblInfo.Name.L == "tt" {
			tblInfo.TiFlashReplica = &model.TiFlashReplicaInfo{
				Count:     1,
				Available: true,
			}
		}
	}

	tk.MustExec("set @@tidb_allow_mpp=1;")
	tk.MustExec("set @@session.tidb_broadcast_join_threshold_size = 1")
	tk.MustExec("set @@session.tidb_broadcast_join_threshold_count = 1")

	var input []string
	var output []struct {
		SQL  string
		Plan []string
	}
	s.testData.GetTestCases(c, &input, &output)
	for i, tt := range input {
		s.testData.OnRecord(func() {
			output[i].SQL = tt
			output[i].Plan = s.testData.ConvertRowsToStrings(tk.MustQuery(tt).Rows())
		})
		res := tk.MustQuery(tt)
		res.Check(testkit.Rows(output[i].Plan...))
	}
}

func (s *testIntegrationSerialSuite) TestMppAggTopNWithJoin(c *C) {
	tk := testkit.NewTestKit(c, s.store)
	tk.MustExec("use test")
	tk.MustExec("drop table if exists t")
	tk.MustExec("create table t (id int, value decimal(6,3))")
	tk.MustExec("analyze table t")

	// Create virtual tiflash replica info.
	dom := domain.GetDomain(tk.Se)
	is := dom.InfoSchema()
	db, exists := is.SchemaByName(model.NewCIStr("test"))
	c.Assert(exists, IsTrue)
	for _, tblInfo := range db.Tables {
		if tblInfo.Name.L == "t" {
			tblInfo.TiFlashReplica = &model.TiFlashReplicaInfo{
				Count:     1,
				Available: true,
			}
		}
	}

	tk.MustExec(" set @@tidb_allow_mpp=1;")

	var input []string
	var output []struct {
		SQL  string
		Plan []string
	}
	s.testData.GetTestCases(c, &input, &output)
	for i, tt := range input {
		s.testData.OnRecord(func() {
			output[i].SQL = tt
			output[i].Plan = s.testData.ConvertRowsToStrings(tk.MustQuery(tt).Rows())
		})
		res := tk.MustQuery(tt)
		res.Check(testkit.Rows(output[i].Plan...))
	}
}

func (s *testIntegrationSerialSuite) TestLimitIndexLookUpKeepOrder(c *C) {
	tk := testkit.NewTestKit(c, s.store)
	tk.MustExec("use test")
	tk.MustExec("drop table if exists t;")
	tk.MustExec("create table t(a int, b int, c int, d int, index idx(a,b,c));")

	var input []string
	var output []struct {
		SQL  string
		Plan []string
	}
	s.testData.GetTestCases(c, &input, &output)
	for i, tt := range input {
		s.testData.OnRecord(func() {
			output[i].SQL = tt
			output[i].Plan = s.testData.ConvertRowsToStrings(tk.MustQuery(tt).Rows())
		})
		tk.MustQuery(tt).Check(testkit.Rows(output[i].Plan...))
	}
}

func (s *testIntegrationSuite) TestDecorrelateInnerJoinInSubquery(c *C) {
	tk := testkit.NewTestKit(c, s.store)

	tk.MustExec("use test")
	tk.MustExec("drop table if exists t")
	tk.MustExec("create table t(a int not null, b int not null)")

	var input []string
	var output []struct {
		SQL  string
		Plan []string
	}
	s.testData.GetTestCases(c, &input, &output)
	for i, tt := range input {
		s.testData.OnRecord(func() {
			output[i].SQL = tt
			output[i].Plan = s.testData.ConvertRowsToStrings(tk.MustQuery(tt).Rows())
		})
		tk.MustQuery(tt).Check(testkit.Rows(output[i].Plan...))
	}
}

func (s *testIntegrationSuite) TestIndexMergeTableFilter(c *C) {
	tk := testkit.NewTestKit(c, s.store)
	tk.MustExec("use test")
	tk.MustExec("drop table if exists t;")
	tk.MustExec("create table t(a int, b int, c int, d int, key(a), key(b));")
	tk.MustExec("insert into t values(10,1,1,10)")

	tk.MustQuery("explain format = 'brief' select /*+ use_index_merge(t) */ * from t where a=10 or (b=10 and c=10)").Check(testkit.Rows(
		"IndexMerge 0.02 root  ",
		"├─IndexRangeScan(Build) 10.00 cop[tikv] table:t, index:a(a) range:[10,10], keep order:false, stats:pseudo",
		"├─IndexRangeScan(Build) 10.00 cop[tikv] table:t, index:b(b) range:[10,10], keep order:false, stats:pseudo",
		"└─Selection(Probe) 0.02 cop[tikv]  or(eq(test.t.a, 10), and(eq(test.t.b, 10), eq(test.t.c, 10)))",
		"  └─TableRowIDScan 19.99 cop[tikv] table:t keep order:false, stats:pseudo",
	))
	tk.MustQuery("select /*+ use_index_merge(t) */ * from t where a=10 or (b=10 and c=10)").Check(testkit.Rows(
		"10 1 1 10",
	))
	tk.MustQuery("explain format = 'brief' select /*+ use_index_merge(t) */ * from t where (a=10 and d=10) or (b=10 and c=10)").Check(testkit.Rows(
		"IndexMerge 0.00 root  ",
		"├─IndexRangeScan(Build) 10.00 cop[tikv] table:t, index:a(a) range:[10,10], keep order:false, stats:pseudo",
		"├─IndexRangeScan(Build) 10.00 cop[tikv] table:t, index:b(b) range:[10,10], keep order:false, stats:pseudo",
		"└─Selection(Probe) 0.00 cop[tikv]  or(and(eq(test.t.a, 10), eq(test.t.d, 10)), and(eq(test.t.b, 10), eq(test.t.c, 10)))",
		"  └─TableRowIDScan 19.99 cop[tikv] table:t keep order:false, stats:pseudo",
	))
	tk.MustQuery("select /*+ use_index_merge(t) */ * from t where (a=10 and d=10) or (b=10 and c=10)").Check(testkit.Rows(
		"10 1 1 10",
	))
}

func (s *testIntegrationSuite) TestIndexMergeClusterIndex(c *C) {
	tk := testkit.NewTestKit(c, s.store)
	tk.MustExec("use test;")
	tk.MustExec("drop table if exists t")
	tk.MustExec("create table t (c1 float, c2 int, c3 int, primary key (c1) /*T![clustered_index] CLUSTERED */, key idx_1 (c2), key idx_2 (c3))")
	tk.MustExec("insert into t values(1.0,1,2),(2.0,2,1),(3.0,1,1),(4.0,2,2)")
	tk.MustQuery("select /*+ use_index_merge(t) */ c3 from t where c3 = 1 or c2 = 1").Sort().Check(testkit.Rows(
		"1",
		"1",
		"2",
	))
	tk.MustExec("drop table t")
	tk.MustExec("create table t (a int, b int, c int, primary key (a,b) /*T![clustered_index] CLUSTERED */, key idx_c(c))")
	tk.MustExec("insert into t values (0,1,2)")
	tk.MustQuery("select /*+ use_index_merge(t) */ c from t where c > 10 or a < 1").Check(testkit.Rows(
		"2",
	))
}

func (s *testIntegrationSuite) TestIssue23736(c *C) {
	tk := testkit.NewTestKit(c, s.store)
	tk.MustExec("use test")
	tk.MustExec("drop table if exists t0, t1")
	tk.MustExec("create table t0(a int, b int, c int as (a + b) virtual, unique index (c) invisible);")
	tk.MustExec("create table t1(a int, b int, c int as (a + b) virtual);")
	tk.MustExec("insert into t0(a, b) values (12, -1), (8, 7);")
	tk.MustExec("insert into t1(a, b) values (12, -1), (8, 7);")
	tk.MustQuery("select /*+ stream_agg() */ count(1) from t0 where c > 10 and b < 2;").Check(testkit.Rows("1"))
	tk.MustQuery("select /*+ stream_agg() */ count(1) from t1 where c > 10 and b < 2;").Check(testkit.Rows("1"))
	tk.MustExec("delete from t0")
	tk.MustExec("insert into t0(a, b) values (5, 1);")
	tk.MustQuery("select /*+ nth_plan(3) */ count(1) from t0 where c > 10 and b < 2;").Check(testkit.Rows("0"))

	// Should not use invisible index
	c.Assert(tk.MustUseIndex("select /*+ stream_agg() */ count(1) from t0 where c > 10 and b < 2", "c"), IsFalse)
}

// https://github.com/pingcap/tidb/issues/23802
func (s *testIntegrationSuite) TestPanicWhileQueryTableWithIsNull(c *C) {
	tk := testkit.NewTestKit(c, s.store)
	tk.MustExec("use test")

	tk.MustExec("drop table if exists NT_HP27193")
	tk.MustExec("CREATE TABLE `NT_HP27193` (  `COL1` int(20) DEFAULT NULL,  `COL2` varchar(20) DEFAULT NULL,  `COL4` datetime DEFAULT NULL,  `COL3` bigint(20) DEFAULT NULL,  `COL5` float DEFAULT NULL) ENGINE=InnoDB DEFAULT CHARSET=utf8mb4 COLLATE=utf8mb4_bin PARTITION BY HASH ( `COL1`%`COL3` ) PARTITIONS 10;")
	_, err := tk.Exec("select col1 from NT_HP27193 where col1 is null;")
	c.Assert(err, IsNil)
	tk.MustExec("INSERT INTO NT_HP27193 (COL2, COL4, COL3, COL5) VALUES ('m',  '2020-05-04 13:15:27', 8,  2602)")
	_, err = tk.Exec("select col1 from NT_HP27193 where col1 is null;")
	c.Assert(err, IsNil)
	tk.MustExec("drop table if exists NT_HP27193")
}

func (s *testIntegrationSuite) TestIssue23846(c *C) {
	tk := testkit.NewTestKit(c, s.store)
	tk.MustExec("use test")
	tk.MustExec("drop table if exists t")
	tk.MustExec("create table t(a varbinary(10),UNIQUE KEY(a))")
	tk.MustExec("insert into t values(0x00A4EEF4FA55D6706ED5)")
	tk.MustQuery("select count(*) from t where a=0x00A4EEF4FA55D6706ED5").Check(testkit.Rows("1"))
	tk.MustQuery("select * from t where a=0x00A4EEF4FA55D6706ED5").Check(testkit.Rows("\x00\xa4\xee\xf4\xfaU\xd6pn\xd5")) // not empty
}

<<<<<<< HEAD
func (s *testIntegrationSuite) TestConflictReadFromStorage(c *C) {
	tk := testkit.NewTestKit(c, s.store)
	tk.MustExec("use test")
	tk.MustExec("drop table if exists t")
	tk.MustExec(`create table t (
					a int, b int, c varchar(20),
					primary key(a), key(b), key(c)
				) partition by range columns(a) (
					partition p0 values less than(6),
					partition p1 values less than(11),
					partition p2 values less than(16));`)
	tk.MustExec(`insert into t values (1,1,"1"), (2,2,"2"), (8,8,"8"), (11,11,"11"), (15,15,"15")`)
=======
func (s *testIntegrationSuite) TestIssue24281(c *C) {
	tk := testkit.NewTestKit(c, s.store)
	tk.MustExec("use test")
	tk.MustExec("drop table if exists member, agent, deposit, view_member_agents")
	tk.MustExec("create table member(login varchar(50) NOT NULL, agent_login varchar(100) DEFAULT NULL, PRIMARY KEY(login))")
	tk.MustExec("create table agent(login varchar(50) NOT NULL, data varchar(100) DEFAULT NULL, share_login varchar(50) NOT NULL, PRIMARY KEY(login))")
	tk.MustExec("create table deposit(id varchar(50) NOT NULL, member_login varchar(50) NOT NULL, transfer_amount int NOT NULL, PRIMARY KEY(id), KEY midx(member_login, transfer_amount))")
	tk.MustExec("create definer='root'@'localhost' view view_member_agents (member, share_login) as select m.login as member, a.share_login AS share_login from member as m join agent as a on m.agent_login = a.login")

	tk.MustExec(" select s.member_login as v1, SUM(s.transfer_amount) AS v2 " +
		"FROM deposit AS s " +
		"JOIN view_member_agents AS v ON s.member_login = v.member " +
		"WHERE 1 = 1 AND v.share_login = 'somevalue' " +
		"GROUP BY s.member_login " +
		"UNION select 1 as v1, 2 as v2")
}

func (s *testIntegrationSuite) TestIssue25799(c *C) {
	tk := testkit.NewTestKit(c, s.store)
	tk.MustExec("use test")
	tk.MustExec("drop table if exists t1, t2")
	tk.MustExec(`create table t1 (a float default null, b smallint(6) DEFAULT NULL)`)
	tk.MustExec(`insert into t1 values (1, 1)`)
	tk.MustExec(`create table t2 (a float default null, b tinyint(4) DEFAULT NULL, key b (b))`)
	tk.MustExec(`insert into t2 values (null, 1)`)
	tk.HasPlan(`select /*+ TIDB_INLJ(t2@sel_2) */ t1.a, t1.b from t1 where t1.a not in (select t2.a from t2 where t1.b=t2.b)`, `IndexJoin`)
	tk.MustQuery(`select /*+ TIDB_INLJ(t2@sel_2) */ t1.a, t1.b from t1 where t1.a not in (select t2.a from t2 where t1.b=t2.b)`).Check(testkit.Rows())
}

func (s *testIntegrationSuite) TestLimitWindowColPrune(c *C) {
	tk := testkit.NewTestKit(c, s.store)
	tk.MustExec("use test")
	tk.MustExec("drop table if exists t")
	tk.MustExec("create table t(a int)")
	tk.MustExec("insert into t values(1)")
	tk.MustQuery("select count(a) f1, row_number() over (order by count(a)) as f2 from t limit 1").Check(testkit.Rows("1 1"))
}

func (s *testIntegrationSerialSuite) TestMergeContinuousSelections(c *C) {
	tk := testkit.NewTestKit(c, s.store)
	tk.MustExec("use test")
	tk.MustExec("drop table if exists ts")
	tk.MustExec("create table ts (col_char_64 char(64), col_varchar_64_not_null varchar(64) not null, col_varchar_key varchar(1), id int primary key, col_varchar_64 varchar(64),col_char_64_not_null char(64) not null);")

>>>>>>> 0b642f63
	// Create virtual tiflash replica info.
	dom := domain.GetDomain(tk.Se)
	is := dom.InfoSchema()
	db, exists := is.SchemaByName(model.NewCIStr("test"))
	c.Assert(exists, IsTrue)
	for _, tblInfo := range db.Tables {
<<<<<<< HEAD
		if tblInfo.Name.L == "t" {
=======
		if tblInfo.Name.L == "ts" {
>>>>>>> 0b642f63
			tblInfo.TiFlashReplica = &model.TiFlashReplicaInfo{
				Count:     1,
				Available: true,
			}
		}
	}
<<<<<<< HEAD
	tk.MustQuery(`explain select /*+ read_from_storage(tikv[t partition(p0)], tiflash[t partition(p1, p2)]) */ * from t`)
	tk.MustQuery("show warnings").Check(testkit.Rows("Warning 1815 Storage hints are conflict, you can only specify one storage type of table test.t"))
	tk.MustQuery(`explain select /*+ read_from_storage(tikv[t], tiflash[t]) */ * from t`)
	tk.MustQuery("show warnings").Check(testkit.Rows("Warning 1815 Storage hints are conflict, you can only specify one storage type of table test.t"))
=======

	tk.MustExec(" set @@tidb_allow_mpp=1;")

	var input []string
	var output []struct {
		SQL  string
		Plan []string
	}
	s.testData.GetTestCases(c, &input, &output)
	for i, tt := range input {
		s.testData.OnRecord(func() {
			output[i].SQL = tt
			output[i].Plan = s.testData.ConvertRowsToStrings(tk.MustQuery(tt).Rows())
		})
		res := tk.MustQuery(tt)
		res.Check(testkit.Rows(output[i].Plan...))
	}
}

func (s *testIntegrationSuite) TestIssue23839(c *C) {
	tk := testkit.NewTestKit(c, s.store)
	tk.MustExec("use test")
	tk.MustExec("drop table if exists BB")
	tk.MustExec("CREATE TABLE `BB` (\n" +
		"	`col_int` int(11) DEFAULT NULL,\n" +
		"	`col_varchar_10` varchar(10) DEFAULT NULL,\n" +
		"	`pk` int(11) NOT NULL AUTO_INCREMENT,\n" +
		"	`col_int_not_null` int(11) NOT NULL,\n" +
		"	`col_decimal` decimal(10,0) DEFAULT NULL,\n" +
		"	`col_datetime` datetime DEFAULT NULL,\n" +
		"	`col_decimal_not_null` decimal(10,0) NOT NULL,\n" +
		"	`col_datetime_not_null` datetime NOT NULL,\n" +
		"	`col_varchar_10_not_null` varchar(10) NOT NULL,\n" +
		"	PRIMARY KEY (`pk`) /*T![clustered_index] CLUSTERED */\n" +
		") ENGINE=InnoDB DEFAULT CHARSET=utf8mb4 COLLATE=utf8mb4_bin AUTO_INCREMENT=2000001")
	tk.Exec("explain SELECT OUTR . col2 AS X FROM (SELECT INNR . col1 as col1, SUM( INNR . col2 ) as col2 FROM (SELECT INNR . `col_int_not_null` + 1 as col1, INNR . `pk` as col2 FROM BB AS INNR) AS INNR GROUP BY col1) AS OUTR2 INNER JOIN (SELECT INNR . col1 as col1, MAX( INNR . col2 ) as col2 FROM (SELECT INNR . `col_int_not_null` + 1 as col1, INNR . `pk` as col2 FROM BB AS INNR) AS INNR GROUP BY col1) AS OUTR ON OUTR2.col1 = OUTR.col1 GROUP BY OUTR . col1, OUTR2 . col1 HAVING X <> 'b'")
}

// #22949: test HexLiteral Used in GetVar expr
func (s *testIntegrationSuite) TestGetVarExprWithHexLiteral(c *C) {
	tk := testkit.NewTestKit(c, s.store)
	tk.MustExec("use test;")
	tk.MustExec("drop table if exists t1_no_idx;")
	tk.MustExec("create table t1_no_idx(id int, col_bit bit(16));")
	tk.MustExec("insert into t1_no_idx values(1, 0x3135);")
	tk.MustExec("insert into t1_no_idx values(2, 0x0f);")

	tk.MustExec("prepare stmt from 'select id from t1_no_idx where col_bit = ?';")
	tk.MustExec("set @a = 0x3135;")
	tk.MustQuery("execute stmt using @a;").Check(testkit.Rows("1"))
	tk.MustExec("set @a = 0x0F;")
	tk.MustQuery("execute stmt using @a;").Check(testkit.Rows("2"))

	// same test, but use IN expr
	tk.MustExec("prepare stmt from 'select id from t1_no_idx where col_bit in (?)';")
	tk.MustExec("set @a = 0x3135;")
	tk.MustQuery("execute stmt using @a;").Check(testkit.Rows("1"))
	tk.MustExec("set @a = 0x0F;")
	tk.MustQuery("execute stmt using @a;").Check(testkit.Rows("2"))

	// same test, but use table with index on col_bit
	tk.MustExec("drop table if exists t2_idx;")
	tk.MustExec("create table t2_idx(id int, col_bit bit(16), key(col_bit));")
	tk.MustExec("insert into t2_idx values(1, 0x3135);")
	tk.MustExec("insert into t2_idx values(2, 0x0f);")

	tk.MustExec("prepare stmt from 'select id from t2_idx where col_bit = ?';")
	tk.MustExec("set @a = 0x3135;")
	tk.MustQuery("execute stmt using @a;").Check(testkit.Rows("1"))
	tk.MustExec("set @a = 0x0F;")
	tk.MustQuery("execute stmt using @a;").Check(testkit.Rows("2"))

	// same test, but use IN expr
	tk.MustExec("prepare stmt from 'select id from t2_idx where col_bit in (?)';")
	tk.MustExec("set @a = 0x3135;")
	tk.MustQuery("execute stmt using @a;").Check(testkit.Rows("1"))
	tk.MustExec("set @a = 0x0F;")
	tk.MustQuery("execute stmt using @a;").Check(testkit.Rows("2"))

	// test col varchar with GetVar
	tk.MustExec("drop table if exists t_varchar;")
	tk.MustExec("create table t_varchar(id int, col_varchar varchar(100), key(col_varchar));")
	tk.MustExec("insert into t_varchar values(1, '15');")
	tk.MustExec("prepare stmt from 'select id from t_varchar where col_varchar = ?';")
	tk.MustExec("set @a = 0x3135;")
	tk.MustQuery("execute stmt using @a;").Check(testkit.Rows("1"))
}

// test BitLiteral used with GetVar
func (s *testIntegrationSuite) TestGetVarExprWithBitLiteral(c *C) {
	tk := testkit.NewTestKit(c, s.store)
	tk.MustExec("use test;")
	tk.MustExec("drop table if exists t1_no_idx;")
	tk.MustExec("create table t1_no_idx(id int, col_bit bit(16));")
	tk.MustExec("insert into t1_no_idx values(1, 0x3135);")
	tk.MustExec("insert into t1_no_idx values(2, 0x0f);")

	tk.MustExec("prepare stmt from 'select id from t1_no_idx where col_bit = ?';")
	// 0b11000100110101 is 0x3135
	tk.MustExec("set @a = 0b11000100110101;")
	tk.MustQuery("execute stmt using @a;").Check(testkit.Rows("1"))

	// same test, but use IN expr
	tk.MustExec("prepare stmt from 'select id from t1_no_idx where col_bit in (?)';")
	tk.MustExec("set @a = 0b11000100110101;")
	tk.MustQuery("execute stmt using @a;").Check(testkit.Rows("1"))
}

func (s *testIntegrationSuite) TestIssue26559(c *C) {
	tk := testkit.NewTestKit(c, s.store)
	tk.MustExec("use test")
	tk.MustExec("create table t(a timestamp, b datetime);")
	tk.MustExec("insert into t values('2020-07-29 09:07:01', '2020-07-27 16:57:36');")
	tk.MustQuery("select greatest(a, b) from t union select null;").Sort().Check(testkit.Rows("2020-07-29 09:07:01", "<nil>"))
>>>>>>> 0b642f63
}<|MERGE_RESOLUTION|>--- conflicted
+++ resolved
@@ -3493,7 +3493,6 @@
 	tk.MustQuery("select * from t where a=0x00A4EEF4FA55D6706ED5").Check(testkit.Rows("\x00\xa4\xee\xf4\xfaU\xd6pn\xd5")) // not empty
 }
 
-<<<<<<< HEAD
 func (s *testIntegrationSuite) TestConflictReadFromStorage(c *C) {
 	tk := testkit.NewTestKit(c, s.store)
 	tk.MustExec("use test")
@@ -3506,7 +3505,25 @@
 					partition p1 values less than(11),
 					partition p2 values less than(16));`)
 	tk.MustExec(`insert into t values (1,1,"1"), (2,2,"2"), (8,8,"8"), (11,11,"11"), (15,15,"15")`)
-=======
+  // Create virtual tiflash replica info.
+	dom := domain.GetDomain(tk.Se)
+	is := dom.InfoSchema()
+	db, exists := is.SchemaByName(model.NewCIStr("test"))
+	c.Assert(exists, IsTrue)
+	for _, tblInfo := range db.Tables {
+		if tblInfo.Name.L == "t" {
+			tblInfo.TiFlashReplica = &model.TiFlashReplicaInfo{
+				Count:     1,
+				Available: true,
+			}
+		}
+	}
+	tk.MustQuery(`explain select /*+ read_from_storage(tikv[t partition(p0)], tiflash[t partition(p1, p2)]) */ * from t`)
+	tk.MustQuery("show warnings").Check(testkit.Rows("Warning 1815 Storage hints are conflict, you can only specify one storage type of table test.t"))
+	tk.MustQuery(`explain select /*+ read_from_storage(tikv[t], tiflash[t]) */ * from t`)
+	tk.MustQuery("show warnings").Check(testkit.Rows("Warning 1815 Storage hints are conflict, you can only specify one storage type of table test.t"))
+}
+
 func (s *testIntegrationSuite) TestIssue24281(c *C) {
 	tk := testkit.NewTestKit(c, s.store)
 	tk.MustExec("use test")
@@ -3551,30 +3568,19 @@
 	tk.MustExec("drop table if exists ts")
 	tk.MustExec("create table ts (col_char_64 char(64), col_varchar_64_not_null varchar(64) not null, col_varchar_key varchar(1), id int primary key, col_varchar_64 varchar(64),col_char_64_not_null char(64) not null);")
 
->>>>>>> 0b642f63
 	// Create virtual tiflash replica info.
 	dom := domain.GetDomain(tk.Se)
 	is := dom.InfoSchema()
 	db, exists := is.SchemaByName(model.NewCIStr("test"))
 	c.Assert(exists, IsTrue)
 	for _, tblInfo := range db.Tables {
-<<<<<<< HEAD
-		if tblInfo.Name.L == "t" {
-=======
 		if tblInfo.Name.L == "ts" {
->>>>>>> 0b642f63
 			tblInfo.TiFlashReplica = &model.TiFlashReplicaInfo{
 				Count:     1,
 				Available: true,
 			}
 		}
 	}
-<<<<<<< HEAD
-	tk.MustQuery(`explain select /*+ read_from_storage(tikv[t partition(p0)], tiflash[t partition(p1, p2)]) */ * from t`)
-	tk.MustQuery("show warnings").Check(testkit.Rows("Warning 1815 Storage hints are conflict, you can only specify one storage type of table test.t"))
-	tk.MustQuery(`explain select /*+ read_from_storage(tikv[t], tiflash[t]) */ * from t`)
-	tk.MustQuery("show warnings").Check(testkit.Rows("Warning 1815 Storage hints are conflict, you can only specify one storage type of table test.t"))
-=======
 
 	tk.MustExec(" set @@tidb_allow_mpp=1;")
 
@@ -3689,5 +3695,4 @@
 	tk.MustExec("create table t(a timestamp, b datetime);")
 	tk.MustExec("insert into t values('2020-07-29 09:07:01', '2020-07-27 16:57:36');")
 	tk.MustQuery("select greatest(a, b) from t union select null;").Sort().Check(testkit.Rows("2020-07-29 09:07:01", "<nil>"))
->>>>>>> 0b642f63
 }