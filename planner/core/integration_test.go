--- conflicted
+++ resolved
@@ -1625,7 +1625,6 @@
 	tk.MustQuery("SELECT * FROM t").Check(testkit.Rows("2 12"))
 }
 
-<<<<<<< HEAD
 func (s *testIntegrationSuite) TestInvalidNamedWindowSpec(c *C) {
 	// #12356
 	tk := testkit.NewTestKit(c, s.store)
@@ -1639,7 +1638,8 @@
 		"[planner:1054]Unknown column 'a' in 'window order by'")
 	tk.MustGetErrMsg("select val1, avg(val1) as a from temptest group by val1 window w as (partition by a)",
 		"[planner:1054]Unknown column 'a' in 'window partition by'")
-=======
+}
+
 func (s *testIntegrationSuite) TestOrderByHavingNotInSelect(c *C) {
 	tk := testkit.NewTestKit(c, s.store)
 	tk.MustExec("use test")
@@ -1650,7 +1650,6 @@
 		"[planner:3029]Expression #1 of ORDER BY contains aggregate function and applies to the result of a non-aggregated query")
 	tk.MustGetErrMsg("select v1 from ttest having count(v2)",
 		"[planner:8123]In aggregated query without GROUP BY, expression #1 of SELECT list contains nonaggregated column 'v1'; this is incompatible with sql_mode=only_full_group_by")
->>>>>>> 63e08600
 }
 
 func (s *testIntegrationSuite) TestCorrelatedColumnAggFuncPushDown(c *C) {
