--- conflicted
+++ resolved
@@ -542,14 +542,6 @@
 	}
 }
 
-<<<<<<< HEAD
-func (s *testIntegrationSuite) TestSubqueryWithTopN(c *C) {
-	tk := testkit.NewTestKit(c, s.store)
-
-	tk.MustExec("use test")
-	tk.MustExec("drop table if exists t")
-	tk.MustExec("create table t(a int, b int)")
-=======
 // for issue #14822
 func (s *testIntegrationSuite) TestIndexJoinTableRange(c *C) {
 	tk := testkit.NewTestKit(c, s.store)
@@ -558,23 +550,20 @@
 	tk.MustExec("drop table if exists t1, t2")
 	tk.MustExec("create table t1(a int, b int, primary key (a), key idx_t1_b (b))")
 	tk.MustExec("create table t2(a int, b int, primary key (a), key idx_t1_b (b))")
->>>>>>> 9e98f706
-
-	var input []string
-	var output []struct {
-		SQL  string
-		Plan []string
-	}
-	s.testData.GetTestCases(c, &input, &output)
-	for i, tt := range input {
-		s.testData.OnRecord(func() {
-			output[i].SQL = tt
-			output[i].Plan = s.testData.ConvertRowsToStrings(tk.MustQuery(tt).Rows())
-		})
-		tk.MustQuery(tt).Check(testkit.Rows(output[i].Plan...))
-	}
-<<<<<<< HEAD
-=======
+
+	var input []string
+	var output []struct {
+		SQL  string
+		Plan []string
+	}
+	s.testData.GetTestCases(c, &input, &output)
+	for i, tt := range input {
+		s.testData.OnRecord(func() {
+			output[i].SQL = tt
+			output[i].Plan = s.testData.ConvertRowsToStrings(tk.MustQuery(tt).Rows())
+		})
+		tk.MustQuery(tt).Check(testkit.Rows(output[i].Plan...))
+	}
 }
 
 func (s *testIntegrationSuite) TestTopNByConstFunc(c *C) {
@@ -583,5 +572,26 @@
 	tk.MustQuery("select max(t.col) from (select 'a' as col union all select '' as col) as t").Check(testkit.Rows(
 		"a",
 	))
->>>>>>> 9e98f706
+}
+
+func (s *testIntegrationSuite) TestSubqueryWithTopN(c *C) {
+	tk := testkit.NewTestKit(c, s.store)
+
+	tk.MustExec("use test")
+	tk.MustExec("drop table if exists t")
+	tk.MustExec("create table t(a int, b int)")
+
+	var input []string
+	var output []struct {
+		SQL  string
+		Plan []string
+	}
+	s.testData.GetTestCases(c, &input, &output)
+	for i, tt := range input {
+		s.testData.OnRecord(func() {
+			output[i].SQL = tt
+			output[i].Plan = s.testData.ConvertRowsToStrings(tk.MustQuery(tt).Rows())
+		})
+		tk.MustQuery(tt).Check(testkit.Rows(output[i].Plan...))
+	}
 }