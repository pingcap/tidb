--- conflicted
+++ resolved
@@ -77,64 +77,66 @@
 	return m
 }
 
-<<<<<<< HEAD
-func buildOnDeleteFKChecks(ctx sessionctx.Context, is infoschema.InfoSchema, tblID2table map[int64]table.Table) (map[int64][]*FKCheck, error) {
-	if !ctx.GetSessionVars().ForeignKeyChecks {
-		return nil, nil
-	}
-=======
 func (updt *Update) buildOnUpdateFKChecks(ctx sessionctx.Context, is infoschema.InfoSchema, tblID2table map[int64]table.Table) error {
 	if !ctx.GetSessionVars().ForeignKeyChecks {
 		return nil
 	}
 	tblID2UpdateColumns := updt.buildTbl2UpdateColumns()
->>>>>>> df5f05ff
 	fkChecks := make(map[int64][]*FKCheck)
 	for tid, tbl := range tblID2table {
 		tblInfo := tbl.Meta()
 		dbInfo, exist := is.SchemaByTable(tblInfo)
 		if !exist {
-<<<<<<< HEAD
-			return nil, infoschema.ErrDatabaseNotExists
+			// Normally, it should never happen. Just check here to avoid panic here.
+			return infoschema.ErrDatabaseNotExists
+		}
+		updateCols := tblID2UpdateColumns[tid]
+		if len(updateCols) == 0 {
+			continue
+		}
+		referredFKChecks, err := buildOnUpdateReferredFKChecks(is, dbInfo.Name.L, tblInfo, updateCols)
+		if err != nil {
+			return err
+		}
+		if len(referredFKChecks) > 0 {
+			fkChecks[tid] = append(fkChecks[tid], referredFKChecks...)
+		}
+		childFKChecks, err := buildOnUpdateChildFKChecks(is, dbInfo.Name.L, tblInfo, updateCols)
+		if err != nil {
+			return err
+		}
+		if len(childFKChecks) > 0 {
+			fkChecks[tid] = append(fkChecks[tid], childFKChecks...)
+		}
+	}
+	updt.FKChecks = fkChecks
+	return nil
+}
+
+func (del *Delete) buildOnDeleteFKChecks(ctx sessionctx.Context, is infoschema.InfoSchema, tblID2table map[int64]table.Table) error {
+	if !ctx.GetSessionVars().ForeignKeyChecks {
+		return nil
+	}
+	fkChecks := make(map[int64][]*FKCheck)
+	for tid, tbl := range tblID2table {
+		tblInfo := tbl.Meta()
+		dbInfo, exist := is.SchemaByTable(tblInfo)
+		if !exist {
+			return infoschema.ErrDatabaseNotExists
 		}
 		referredFKs := is.GetTableReferredForeignKeys(dbInfo.Name.L, tblInfo.Name.L)
 		for _, referredFK := range referredFKs {
 			fkCheck, err := buildFKCheckOnModifyReferTable(is, referredFK)
 			if err != nil {
-				return nil, err
+				return err
 			}
 			if fkCheck != nil {
 				fkChecks[tid] = append(fkChecks[tid], fkCheck)
 			}
 		}
 	}
-	return fkChecks, nil
-=======
-			// Normally, it should never happen. Just check here to avoid panic here.
-			return infoschema.ErrDatabaseNotExists
-		}
-		updateCols := tblID2UpdateColumns[tid]
-		if len(updateCols) == 0 {
-			continue
-		}
-		referredFKChecks, err := buildOnUpdateReferredFKChecks(is, dbInfo.Name.L, tblInfo, updateCols)
-		if err != nil {
-			return err
-		}
-		if len(referredFKChecks) > 0 {
-			fkChecks[tid] = append(fkChecks[tid], referredFKChecks...)
-		}
-		childFKChecks, err := buildOnUpdateChildFKChecks(is, dbInfo.Name.L, tblInfo, updateCols)
-		if err != nil {
-			return err
-		}
-		if len(childFKChecks) > 0 {
-			fkChecks[tid] = append(fkChecks[tid], childFKChecks...)
-		}
-	}
-	updt.FKChecks = fkChecks
+	del.FKChecks = fkChecks
 	return nil
->>>>>>> df5f05ff
 }
 
 func buildOnUpdateReferredFKChecks(is infoschema.InfoSchema, dbName string, tblInfo *model.TableInfo, updateCols map[string]struct{}) ([]*FKCheck, error) {
