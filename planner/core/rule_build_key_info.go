--- conflicted
+++ resolved
@@ -120,8 +120,6 @@
 	}
 }
 
-<<<<<<< HEAD
-=======
 // BuildKeyInfo implements LogicalPlan BuildKeyInfo interface.
 func (p *LogicalTableDual) BuildKeyInfo(selfSchema *expression.Schema, childSchema []*expression.Schema) {
 	p.baseLogicalPlan.BuildKeyInfo(selfSchema, childSchema)
@@ -130,7 +128,6 @@
 	}
 }
 
->>>>>>> 3a4e733a
 // A bijection exists between columns of a projection's schema and this projection's Exprs.
 // Sometimes we need a schema made by expr of Exprs to convert a column in child's schema to a column in this projection's Schema.
 func (p *LogicalProjection) buildSchemaByExprs(selfSchema *expression.Schema) *expression.Schema {
