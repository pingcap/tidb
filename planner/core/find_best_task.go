// Copyright 2017 PingCAP, Inc.
//
// Licensed under the Apache License, Version 2.0 (the "License");
// you may not use this file except in compliance with the License.
// You may obtain a copy of the License at
//
//     http://www.apache.org/licenses/LICENSE-2.0
//
// Unless required by applicable law or agreed to in writing, software
// distributed under the License is distributed on an "AS IS" BASIS,
// See the License for the specific language governing permissions and
// limitations under the License.

package core

import (
	"math"

	"github.com/pingcap/errors"
	"github.com/pingcap/parser/ast"
	"github.com/pingcap/parser/model"
	"github.com/pingcap/parser/mysql"
	"github.com/pingcap/tidb/expression"
	"github.com/pingcap/tidb/kv"
	"github.com/pingcap/tidb/planner/property"
	"github.com/pingcap/tidb/planner/util"
	"github.com/pingcap/tidb/sessionctx/stmtctx"
	"github.com/pingcap/tidb/statistics"
	"github.com/pingcap/tidb/types"
	"github.com/pingcap/tidb/util/chunk"
	"github.com/pingcap/tidb/util/collate"
	"github.com/pingcap/tidb/util/logutil"
	"github.com/pingcap/tidb/util/ranger"
	"github.com/pingcap/tidb/util/set"
	"go.uber.org/zap"
	"golang.org/x/tools/container/intsets"
)

const (
	// SelectionFactor is the default factor of the selectivity.
	// For example, If we have no idea how to estimate the selectivity
	// of a Selection or a JoinCondition, we can use this default value.
	SelectionFactor = 0.8
	distinctFactor  = 0.8
)

var aggFuncFactor = map[string]float64{
	ast.AggFuncCount:       1.0,
	ast.AggFuncSum:         1.0,
	ast.AggFuncAvg:         2.0,
	ast.AggFuncFirstRow:    0.1,
	ast.AggFuncMax:         1.0,
	ast.AggFuncMin:         1.0,
	ast.AggFuncGroupConcat: 1.0,
	ast.AggFuncBitOr:       0.9,
	ast.AggFuncBitXor:      0.9,
	ast.AggFuncBitAnd:      0.9,
	ast.AggFuncVarPop:      3.0,
	ast.AggFuncVarSamp:     3.0,
	ast.AggFuncStddevPop:   3.0,
	ast.AggFuncStddevSamp:  3.0,
	"default":              1.5,
}

// PlanCounterTp is used in hint nth_plan() to indicate which plan to use.
type PlanCounterTp int64

// PlanCounterDisabled is the default value of PlanCounterTp, indicating that optimizer needn't force a plan.
var PlanCounterDisabled PlanCounterTp = -1

// Dec minus PlanCounterTp value by x.
func (c *PlanCounterTp) Dec(x int64) {
	if *c <= 0 {
		return
	}
	*c = PlanCounterTp(int64(*c) - x)
	if *c < 0 {
		*c = 0
	}
}

// Empty indicates whether the PlanCounterTp is clear now.
func (c *PlanCounterTp) Empty() bool {
	return *c == 0
}

// IsForce indicates whether to force a plan.
func (c *PlanCounterTp) IsForce() bool {
	return *c != -1
}

// wholeTaskTypes records all possible kinds of task that a plan can return. For Agg, TopN and Limit, we will try to get
// these tasks one by one.
var wholeTaskTypes = [...]property.TaskType{property.CopSingleReadTaskType, property.CopDoubleReadTaskType, property.RootTaskType}

var invalidTask = &rootTask{cst: math.MaxFloat64}

// GetPropByOrderByItems will check if this sort property can be pushed or not. In order to simplify the problem, we only
// consider the case that all expression are columns.
func GetPropByOrderByItems(items []*util.ByItems) (*property.PhysicalProperty, bool) {
	propItems := make([]property.SortItem, 0, len(items))
	for _, item := range items {
		col, ok := item.Expr.(*expression.Column)
		if !ok {
			return nil, false
		}
		propItems = append(propItems, property.SortItem{Col: col, Desc: item.Desc})
	}
	return &property.PhysicalProperty{SortItems: propItems}, true
}

// GetPropByOrderByItemsContainScalarFunc will check if this sort property can be pushed or not. In order to simplify the
// problem, we only consider the case that all expression are columns or some special scalar functions.
func GetPropByOrderByItemsContainScalarFunc(items []*util.ByItems) (*property.PhysicalProperty, bool, bool) {
	propItems := make([]property.SortItem, 0, len(items))
	onlyColumn := true
	for _, item := range items {
		switch expr := item.Expr.(type) {
		case *expression.Column:
			propItems = append(propItems, property.SortItem{Col: expr, Desc: item.Desc})
		case *expression.ScalarFunction:
			col, desc := expr.GetSingleColumn(item.Desc)
			if col == nil {
				return nil, false, false
			}
			propItems = append(propItems, property.SortItem{Col: col, Desc: desc})
			onlyColumn = false
		default:
			return nil, false, false
		}
	}
	return &property.PhysicalProperty{SortItems: propItems}, true, onlyColumn
}

func (p *LogicalTableDual) findBestTask(prop *property.PhysicalProperty, planCounter *PlanCounterTp) (task, int64, error) {
	// If the required property is not empty and the row count > 1,
	// we cannot ensure this required property.
	// But if the row count is 0 or 1, we don't need to care about the property.
	if (!prop.IsEmpty() && p.RowCount > 1) || planCounter.Empty() {
		return invalidTask, 0, nil
	}
	dual := PhysicalTableDual{
		RowCount: p.RowCount,
	}.Init(p.ctx, p.stats, p.blockOffset)
	dual.SetSchema(p.schema)
	planCounter.Dec(1)
	return &rootTask{p: dual}, 1, nil
}

func (p *LogicalShow) findBestTask(prop *property.PhysicalProperty, planCounter *PlanCounterTp) (task, int64, error) {
	if !prop.IsEmpty() || planCounter.Empty() {
		return invalidTask, 0, nil
	}
	pShow := PhysicalShow{ShowContents: p.ShowContents}.Init(p.ctx)
	pShow.SetSchema(p.schema)
	planCounter.Dec(1)
	return &rootTask{p: pShow}, 1, nil
}

func (p *LogicalShowDDLJobs) findBestTask(prop *property.PhysicalProperty, planCounter *PlanCounterTp) (task, int64, error) {
	if !prop.IsEmpty() || planCounter.Empty() {
		return invalidTask, 0, nil
	}
	pShow := PhysicalShowDDLJobs{JobNumber: p.JobNumber}.Init(p.ctx)
	pShow.SetSchema(p.schema)
	planCounter.Dec(1)
	return &rootTask{p: pShow}, 1, nil
}

// rebuildChildTasks rebuilds the childTasks to make the clock_th combination.
func (p *baseLogicalPlan) rebuildChildTasks(childTasks *[]task, pp PhysicalPlan, childCnts []int64, planCounter int64, TS uint64) error {
	// The taskMap of children nodes should be rolled back first.
	for _, child := range p.children {
		child.rollBackTaskMap(TS)
	}

	multAll := int64(1)
	var curClock PlanCounterTp
	for _, x := range childCnts {
		multAll *= x
	}
	*childTasks = (*childTasks)[:0]
	for j, child := range p.children {
		multAll /= childCnts[j]
		curClock = PlanCounterTp((planCounter-1)/multAll + 1)
		childTask, _, err := child.findBestTask(pp.GetChildReqProps(j), &curClock)
		planCounter = (planCounter-1)%multAll + 1
		if err != nil {
			return err
		}
		if curClock != 0 {
			return errors.Errorf("PlanCounterTp planCounter is not handled")
		}
		if childTask != nil && childTask.invalid() {
			return errors.Errorf("The current plan is invalid, please skip this plan.")
		}
		*childTasks = append(*childTasks, childTask)
	}
	return nil
}

func (p *baseLogicalPlan) enumeratePhysicalPlans4Task(physicalPlans []PhysicalPlan, prop *property.PhysicalProperty, planCounter *PlanCounterTp) (task, int64, error) {
	var bestTask task = invalidTask
	var curCntPlan, cntPlan int64
	childTasks := make([]task, 0, len(p.children))
	childCnts := make([]int64, len(p.children))
	cntPlan = 0
	for _, pp := range physicalPlans {
		// Find best child tasks firstly.
		childTasks = childTasks[:0]
		// The curCntPlan records the number of possible plans for pp
		curCntPlan = 1
		TimeStampNow := p.GetlogicalTS4TaskMap()
		savedPlanID := p.ctx.GetSessionVars().PlanID
		for j, child := range p.children {
			childTask, cnt, err := child.findBestTask(pp.GetChildReqProps(j), &PlanCounterDisabled)
			childCnts[j] = cnt
			if err != nil {
				return nil, 0, err
			}
			curCntPlan = curCntPlan * cnt
			if childTask != nil && childTask.invalid() {
				break
			}
			childTasks = append(childTasks, childTask)
		}

		// This check makes sure that there is no invalid child task.
		if len(childTasks) != len(p.children) {
			continue
		}

		// If the target plan can be found in this physicalPlan(pp), rebuild childTasks to build the corresponding combination.
		if planCounter.IsForce() && int64(*planCounter) <= curCntPlan {
			p.ctx.GetSessionVars().PlanID = savedPlanID
			curCntPlan = int64(*planCounter)
			err := p.rebuildChildTasks(&childTasks, pp, childCnts, int64(*planCounter), TimeStampNow)
			if err != nil {
				return nil, 0, err
			}
		}

		// Combine best child tasks with parent physical plan.
		curTask := pp.attach2Task(childTasks...)

		if prop.IsFlashProp() {
			if _, ok := curTask.(*copTask); !ok {
				continue
			}
		}

		// Enforce curTask property
		if prop.Enforced {
			curTask = enforceProperty(prop, curTask, p.basePlan.ctx)
		}

		// Optimize by shuffle executor to running in parallel manner.
		if prop.IsEmpty() {
			// Currently, we do not regard shuffled plan as a new plan.
			curTask = optimizeByShuffle(pp, curTask, p.basePlan.ctx)
		}

		cntPlan += curCntPlan
		planCounter.Dec(curCntPlan)

		if planCounter.Empty() {
			bestTask = curTask
			break
		}

		// Get the most efficient one.
		if curTask.cost() < bestTask.cost() || (bestTask.invalid() && !curTask.invalid()) {
			bestTask = curTask
		}
	}
	return bestTask, cntPlan, nil
}

// findBestTask implements LogicalPlan interface.
func (p *baseLogicalPlan) findBestTask(prop *property.PhysicalProperty, planCounter *PlanCounterTp) (bestTask task, cntPlan int64, err error) {
	// If p is an inner plan in an IndexJoin, the IndexJoin will generate an inner plan by itself,
	// and set inner child prop nil, so here we do nothing.
	if prop == nil {
		return nil, 1, nil
	}
	// Look up the task with this prop in the task map.
	// It's used to reduce double counting.
	bestTask = p.getTask(prop)
	if bestTask != nil {
		planCounter.Dec(1)
		return bestTask, 1, nil
	}

	if prop.TaskTp != property.RootTaskType && prop.TaskTp != property.CopTiFlashLocalReadTaskType && prop.TaskTp != property.CopTiFlashGlobalReadTaskType {
		// Currently all plan cannot totally push down.
		p.storeTask(prop, invalidTask)
		return invalidTask, 0, nil
	}

	bestTask = invalidTask
	cntPlan = 0
	// prop should be read only because its cached hashcode might be not consistent
	// when it is changed. So we clone a new one for the temporary changes.
	newProp := prop.Clone()
	newProp.Enforced = prop.Enforced
	var plansFitsProp, plansNeedEnforce []PhysicalPlan
	var hintWorksWithProp bool
	// Maybe the plan can satisfy the required property,
	// so we try to get the task without the enforced sort first.
	plansFitsProp, hintWorksWithProp = p.self.exhaustPhysicalPlans(newProp)
	if !hintWorksWithProp && !newProp.IsEmpty() {
		// If there is a hint in the plan and the hint cannot satisfy the property,
		// we enforce this property and try to generate the PhysicalPlan again to
		// make sure the hint can work.
		newProp.Enforced = true
	}

	if newProp.Enforced {
		// Then, we use the empty property to get physicalPlans and
		// try to get the task with an enforced sort.
		newProp.SortItems = []property.SortItem{}
		newProp.ExpectedCnt = math.MaxFloat64
		var hintCanWork bool
		plansNeedEnforce, hintCanWork = p.self.exhaustPhysicalPlans(newProp)
		if hintCanWork && !hintWorksWithProp {
			// If the hint can work with the empty property, but cannot work with
			// the required property, we give up `plansFitProp` to make sure the hint
			// can work.
			plansFitsProp = nil
		}
		if !hintCanWork && !hintWorksWithProp && !prop.Enforced {
			// If the original property is not enforced and hint cannot
			// work anyway, we give up `plansNeedEnforce` for efficiency,
			plansNeedEnforce = nil
		}
		newProp.SortItems = prop.SortItems
		newProp.ExpectedCnt = prop.ExpectedCnt
	}

	newProp.Enforced = false
	var cnt int64
	var curTask task
	if bestTask, cnt, err = p.enumeratePhysicalPlans4Task(plansFitsProp, newProp, planCounter); err != nil {
		return nil, 0, err
	}
	cntPlan += cnt
	if planCounter.Empty() {
		goto END
	}

	newProp.Enforced = true
	curTask, cnt, err = p.enumeratePhysicalPlans4Task(plansNeedEnforce, newProp, planCounter)
	if err != nil {
		return nil, 0, err
	}
	cntPlan += cnt
	if planCounter.Empty() {
		bestTask = curTask
		goto END
	}
	if curTask.cost() < bestTask.cost() || (bestTask.invalid() && !curTask.invalid()) {
		bestTask = curTask
	}

END:
	p.storeTask(prop, bestTask)
	return bestTask, cntPlan, nil
}

func (p *LogicalMemTable) findBestTask(prop *property.PhysicalProperty, planCounter *PlanCounterTp) (t task, cntPlan int64, err error) {
	if !prop.IsEmpty() || planCounter.Empty() {
		return invalidTask, 0, nil
	}
	memTable := PhysicalMemTable{
		DBName:         p.DBName,
		Table:          p.TableInfo,
		Columns:        p.TableInfo.Columns,
		Extractor:      p.Extractor,
		QueryTimeRange: p.QueryTimeRange,
	}.Init(p.ctx, p.stats, p.blockOffset)
	memTable.SetSchema(p.schema)
	planCounter.Dec(1)
	return &rootTask{p: memTable}, 1, nil
}

// tryToGetDualTask will check if the push down predicate has false constant. If so, it will return table dual.
func (ds *DataSource) tryToGetDualTask() (task, error) {
	for _, cond := range ds.pushedDownConds {
		if con, ok := cond.(*expression.Constant); ok && con.DeferredExpr == nil && con.ParamMarker == nil {
			result, _, err := expression.EvalBool(ds.ctx, []expression.Expression{cond}, chunk.Row{})
			if err != nil {
				return nil, err
			}
			if !result {
				dual := PhysicalTableDual{}.Init(ds.ctx, ds.stats, ds.blockOffset)
				dual.SetSchema(ds.schema)
				return &rootTask{
					p: dual,
				}, nil
			}
		}
	}
	return nil, nil
}

// candidatePath is used to maintain required info for skyline pruning.
type candidatePath struct {
	path         *util.AccessPath
	columnSet    *intsets.Sparse // columnSet is the set of columns that occurred in the access conditions.
	isSingleScan bool
	isMatchProp  bool
}

// compareColumnSet will compares the two set. The last return value is used to indicate
// if they are comparable, it is false when both two sets have columns that do not occur in the other.
// When the second return value is true, the value of first:
// (1) -1 means that `l` is a strict subset of `r`;
// (2) 0 means that `l` equals to `r`;
// (3) 1 means that `l` is a strict superset of `r`.
func compareColumnSet(l, r *intsets.Sparse) (int, bool) {
	lLen, rLen := l.Len(), r.Len()
	if lLen < rLen {
		// -1 is meaningful only when l.SubsetOf(r) is true.
		return -1, l.SubsetOf(r)
	}
	if lLen == rLen {
		// 0 is meaningful only when l.SubsetOf(r) is true.
		return 0, l.SubsetOf(r)
	}
	// 1 is meaningful only when r.SubsetOf(l) is true.
	return 1, r.SubsetOf(l)
}

func compareBool(l, r bool) int {
	if l == r {
		return 0
	}
	if !l {
		return -1
	}
	return 1
}

// compareCandidates is the core of skyline pruning. It compares the two candidate paths on three dimensions:
// (1): the set of columns that occurred in the access condition,
// (2): whether or not it matches the physical property
// (3): does it require a double scan.
// If `x` is not worse than `y` at all factors,
// and there exists one factor that `x` is better than `y`, then `x` is better than `y`.
func compareCandidates(lhs, rhs *candidatePath) int {
	setsResult, comparable := compareColumnSet(lhs.columnSet, rhs.columnSet)
	if !comparable {
		return 0
	}
	scanResult := compareBool(lhs.isSingleScan, rhs.isSingleScan)
	matchResult := compareBool(lhs.isMatchProp, rhs.isMatchProp)
	sum := setsResult + scanResult + matchResult
	if setsResult >= 0 && scanResult >= 0 && matchResult >= 0 && sum > 0 {
		return 1
	}
	if setsResult <= 0 && scanResult <= 0 && matchResult <= 0 && sum < 0 {
		return -1
	}
	return 0
}

func (ds *DataSource) getTableCandidate(path *util.AccessPath, prop *property.PhysicalProperty) *candidatePath {
	candidate := &candidatePath{path: path}
	if path.IsIntHandlePath {
		pkCol := ds.getPKIsHandleCol()
		if len(prop.SortItems) == 1 && pkCol != nil {
			candidate.isMatchProp = prop.SortItems[0].Col.Equal(nil, pkCol)
			if path.StoreType == kv.TiFlash {
				candidate.isMatchProp = candidate.isMatchProp && !prop.SortItems[0].Desc
			}
		}
	} else {
		all, _ := prop.AllSameOrder()
		// When the prop is empty or `all` is false, `isMatchProp` is better to be `false` because
		// it needs not to keep order for index scan.
		if !prop.IsEmpty() && all {
			for i, col := range path.IdxCols {
				if col.Equal(nil, prop.SortItems[0].Col) {
					candidate.isMatchProp = matchIndicesProp(path.IdxCols[i:], path.IdxColLens[i:], prop.SortItems)
					break
				} else if i >= path.EqCondCount {
					break
				}
			}
		}
	}
	candidate.columnSet = expression.ExtractColumnSet(path.AccessConds)
	candidate.isSingleScan = true
	return candidate
}

func (ds *DataSource) getIndexCandidate(path *util.AccessPath, prop *property.PhysicalProperty, isSingleScan bool) *candidatePath {
	candidate := &candidatePath{path: path}
	all, _ := prop.AllSameOrder()
	// When the prop is empty or `all` is false, `isMatchProp` is better to be `false` because
	// it needs not to keep order for index scan.
	if !prop.IsEmpty() && all {
		for i, col := range path.IdxCols {
			if col.Equal(nil, prop.SortItems[0].Col) {
				candidate.isMatchProp = matchIndicesProp(path.IdxCols[i:], path.IdxColLens[i:], prop.SortItems)
				break
			} else if i >= path.EqCondCount {
				break
			}
		}
	}
	candidate.columnSet = expression.ExtractColumnSet(path.AccessConds)
	candidate.isSingleScan = isSingleScan
	return candidate
}

func (ds *DataSource) getIndexMergeCandidate(path *util.AccessPath) *candidatePath {
	candidate := &candidatePath{path: path}
	return candidate
}

// skylinePruning prunes access paths according to different factors. An access path can be pruned only if
// there exists a path that is not worse than it at all factors and there is at least one better factor.
func (ds *DataSource) skylinePruning(prop *property.PhysicalProperty) []*candidatePath {
	candidates := make([]*candidatePath, 0, 4)
	for _, path := range ds.possibleAccessPaths {
		if path.PartialIndexPaths != nil {
			candidates = append(candidates, ds.getIndexMergeCandidate(path))
			continue
		}
		// if we already know the range of the scan is empty, just return a TableDual
		if len(path.Ranges) == 0 && !ds.ctx.GetSessionVars().StmtCtx.UseCache {
			return []*candidatePath{{path: path}}
		}
		if path.StoreType != kv.TiFlash && (prop.TaskTp == property.CopTiFlashLocalReadTaskType || prop.TaskTp == property.CopTiFlashGlobalReadTaskType) {
			continue
		}
		var currentCandidate *candidatePath
		if path.IsTablePath() {
			if path.StoreType == kv.TiFlash {
				if path.IsTiFlashGlobalRead && prop.TaskTp == property.CopTiFlashGlobalReadTaskType {
					currentCandidate = ds.getTableCandidate(path, prop)
				}
				if !path.IsTiFlashGlobalRead && prop.TaskTp != property.CopTiFlashGlobalReadTaskType {
					currentCandidate = ds.getTableCandidate(path, prop)
				}
			} else {
				if !path.IsTiFlashGlobalRead && !prop.IsFlashProp() {
					currentCandidate = ds.getTableCandidate(path, prop)
				}
			}
			if currentCandidate == nil {
				continue
			}
		} else {
			coveredByIdx := ds.isCoveringIndex(ds.schema.Columns, path.FullIdxCols, path.FullIdxColLens, ds.tableInfo)
			if len(path.AccessConds) > 0 || !prop.IsEmpty() || path.Forced || coveredByIdx {
				// We will use index to generate physical plan if any of the following conditions is satisfied:
				// 1. This path's access cond is not nil.
				// 2. We have a non-empty prop to match.
				// 3. This index is forced to choose.
				// 4. The needed columns are all covered by index columns(and handleCol).
				currentCandidate = ds.getIndexCandidate(path, prop, coveredByIdx)
			} else {
				continue
			}
		}
		pruned := false
		for i := len(candidates) - 1; i >= 0; i-- {
			if candidates[i].path.StoreType == kv.TiFlash {
				continue
			}
			result := compareCandidates(candidates[i], currentCandidate)
			if result == 1 {
				pruned = true
				// We can break here because the current candidate cannot prune others anymore.
				break
			} else if result == -1 {
				candidates = append(candidates[:i], candidates[i+1:]...)
			}
		}
		if !pruned {
			candidates = append(candidates, currentCandidate)
		}
	}

	if ds.ctx.GetSessionVars().GetAllowPreferRangeScan() && len(candidates) > 1 {
		// remove the table/index full scan path
		for i, c := range candidates {
			for _, ran := range c.path.Ranges {
				if ran.IsFullRange() {
					candidates = append(candidates[:i], candidates[i+1:]...)
					return candidates
				}
			}
		}
	}

	return candidates
}

// findBestTask implements the PhysicalPlan interface.
// It will enumerate all the available indices and choose a plan with least cost.
func (ds *DataSource) findBestTask(prop *property.PhysicalProperty, planCounter *PlanCounterTp) (t task, cntPlan int64, err error) {
	// If ds is an inner plan in an IndexJoin, the IndexJoin will generate an inner plan by itself,
	// and set inner child prop nil, so here we do nothing.
	if prop == nil {
		planCounter.Dec(1)
		return nil, 1, nil
	}

	t = ds.getTask(prop)
	if t != nil {
		cntPlan = 1
		planCounter.Dec(1)
		return
	}
	var cnt int64
	// If prop.enforced is true, the prop.cols need to be set nil for ds.findBestTask.
	// Before function return, reset it for enforcing task prop and storing map<prop,task>.
	oldPropCols := prop.SortItems
	if prop.Enforced {
		// First, get the bestTask without enforced prop
		prop.Enforced = false
		t, cnt, err = ds.findBestTask(prop, planCounter)
		if err != nil {
			return nil, 0, err
		}
		prop.Enforced = true
		if t != invalidTask {
			ds.storeTask(prop, t)
			cntPlan = cnt
			return
		}
		// Next, get the bestTask with enforced prop
		prop.SortItems = []property.SortItem{}
	}
	defer func() {
		if err != nil {
			return
		}
		if prop.Enforced {
			prop.SortItems = oldPropCols
			t = enforceProperty(prop, t, ds.basePlan.ctx)
		}
		ds.storeTask(prop, t)
	}()

	t, err = ds.tryToGetDualTask()
	if err != nil || t != nil {
		planCounter.Dec(1)
		return t, 1, err
	}

	t = invalidTask
	candidates := ds.skylinePruning(prop)

	cntPlan = 0
	for _, candidate := range candidates {
		path := candidate.path
		if path.PartialIndexPaths != nil {
			idxMergeTask, err := ds.convertToIndexMergeScan(prop, candidate)
			if err != nil {
				return nil, 0, err
			}
			if !idxMergeTask.invalid() {
				cntPlan += 1
				planCounter.Dec(1)
			}
			if idxMergeTask.cost() < t.cost() || planCounter.Empty() {
				t = idxMergeTask
			}
			if planCounter.Empty() {
				return t, cntPlan, nil
			}
			continue
		}
		// if we already know the range of the scan is empty, just return a TableDual
		if len(path.Ranges) == 0 && !ds.ctx.GetSessionVars().StmtCtx.UseCache {
			dual := PhysicalTableDual{}.Init(ds.ctx, ds.stats, ds.blockOffset)
			dual.SetSchema(ds.schema)
			cntPlan += 1
			planCounter.Dec(1)
			return &rootTask{
				p: dual,
			}, cntPlan, nil
		}
		canConvertPointGet := (!ds.isPartition && len(path.Ranges) > 0) || (ds.isPartition && len(path.Ranges) == 1)
		canConvertPointGet = canConvertPointGet && candidate.path.StoreType != kv.TiFlash
		if !candidate.path.IsIntHandlePath {
			canConvertPointGet = canConvertPointGet &&
				candidate.path.Index.Unique && !candidate.path.Index.HasPrefixIndex()
			idxColsLen := len(candidate.path.Index.Columns)
			for _, ran := range candidate.path.Ranges {
				if len(ran.LowVal) != idxColsLen {
					canConvertPointGet = false
					break
				}
			}
		}
		if ds.table.Meta().GetPartitionInfo() != nil && ds.ctx.GetSessionVars().UseDynamicPartitionPrune() {
			canConvertPointGet = false
		}
		if canConvertPointGet {
			allRangeIsPoint := true
			for _, ran := range path.Ranges {
				if !ran.IsPoint(ds.ctx.GetSessionVars().StmtCtx) {
					allRangeIsPoint = false
					break
				}
			}
			if allRangeIsPoint {
				var pointGetTask task
				if len(path.Ranges) == 1 {
					pointGetTask = ds.convertToPointGet(prop, candidate)
				} else {
					pointGetTask = ds.convertToBatchPointGet(prop, candidate)
				}
				if !pointGetTask.invalid() {
					cntPlan += 1
					planCounter.Dec(1)
				}
				if pointGetTask.cost() < t.cost() || planCounter.Empty() {
					t = pointGetTask
					if planCounter.Empty() {
						return
					}
					continue
				}
			}
		}
		if path.IsTablePath() {
			if ds.preferStoreType&preferTiFlash != 0 && path.StoreType == kv.TiKV {
				continue
			}
			if ds.preferStoreType&preferTiKV != 0 && path.StoreType == kv.TiFlash {
				continue
			}
			tblTask, err := ds.convertToTableScan(prop, candidate)
			if err != nil {
				return nil, 0, err
			}
			if !tblTask.invalid() {
				cntPlan += 1
				planCounter.Dec(1)
			}
			if tblTask.cost() < t.cost() || planCounter.Empty() {
				t = tblTask
			}
			if planCounter.Empty() {
				return t, cntPlan, nil
			}
			continue
		}
		// TiFlash storage do not support index scan.
		if ds.preferStoreType&preferTiFlash != 0 {
			continue
		}
		idxTask, err := ds.convertToIndexScan(prop, candidate)
		if err != nil {
			return nil, 0, err
		}
		if !idxTask.invalid() {
			cntPlan += 1
			planCounter.Dec(1)
		}
		if idxTask.cost() < t.cost() || planCounter.Empty() {
			t = idxTask
		}
		if planCounter.Empty() {
			return t, cntPlan, nil
		}
	}

	return
}

func (ds *DataSource) convertToIndexMergeScan(prop *property.PhysicalProperty, candidate *candidatePath) (task task, err error) {
	if prop.TaskTp != property.RootTaskType || !prop.IsEmpty() {
		return invalidTask, nil
	}
	path := candidate.path
	var totalCost float64
	scans := make([]PhysicalPlan, 0, len(path.PartialIndexPaths))
	cop := &copTask{
		indexPlanFinished: true,
		tblColHists:       ds.TblColHists,
	}
	cop.partitionInfo = PartitionInfo{
		PruningConds:   ds.allConds,
		PartitionNames: ds.partitionNames,
		Columns:        ds.TblCols,
		ColumnNames:    ds.names,
	}
	for _, partPath := range path.PartialIndexPaths {
		var scan PhysicalPlan
		var partialCost float64
		if partPath.IsTablePath() {
			scan, partialCost = ds.convertToPartialTableScan(prop, partPath)
		} else {
			scan, partialCost = ds.convertToPartialIndexScan(prop, partPath)
		}
		scans = append(scans, scan)
		totalCost += partialCost
	}
	totalRowCount := path.CountAfterAccess
	if prop.ExpectedCnt < ds.stats.RowCount {
		totalRowCount *= prop.ExpectedCnt / ds.stats.RowCount
	}
	ts, partialCost, err := ds.buildIndexMergeTableScan(prop, path.TableFilters, totalRowCount)
	if err != nil {
		return nil, err
	}
	totalCost += partialCost
	cop.tablePlan = ts
	cop.idxMergePartPlans = scans
	cop.cst = totalCost
	task = finishCopTask(ds.ctx, cop)
	return task, nil
}

func (ds *DataSource) convertToPartialIndexScan(prop *property.PhysicalProperty, path *util.AccessPath) (
	indexPlan PhysicalPlan,
	partialCost float64) {
	idx := path.Index
	is, partialCost, rowCount := ds.getOriginalPhysicalIndexScan(prop, path, false, false)
	rowSize := is.indexScanRowSize(idx, ds, false)
	// TODO: Consider using isCoveringIndex() to avoid another TableRead
	indexConds := path.IndexFilters
	sessVars := ds.ctx.GetSessionVars()
	if indexConds != nil {
		var selectivity float64
		partialCost += rowCount * sessVars.CopCPUFactor
		if path.CountAfterAccess > 0 {
			selectivity = path.CountAfterIndex / path.CountAfterAccess
		}
		rowCount = is.stats.RowCount * selectivity
		stats := &property.StatsInfo{RowCount: rowCount}
		stats.StatsVersion = ds.statisticTable.Version
		if ds.statisticTable.Pseudo {
			stats.StatsVersion = statistics.PseudoVersion
		}
		indexPlan := PhysicalSelection{Conditions: indexConds}.Init(is.ctx, stats, ds.blockOffset)
		indexPlan.SetChildren(is)
		partialCost += rowCount * rowSize * sessVars.NetworkFactor
		return indexPlan, partialCost
	}
	partialCost += rowCount * rowSize * sessVars.NetworkFactor
	indexPlan = is
	return indexPlan, partialCost
}

func (ds *DataSource) convertToPartialTableScan(prop *property.PhysicalProperty, path *util.AccessPath) (
	tablePlan PhysicalPlan,
	partialCost float64) {
	ts, partialCost, rowCount := ds.getOriginalPhysicalTableScan(prop, path, false)
	rowSize := ds.TblColHists.GetAvgRowSize(ds.ctx, ds.TblCols, false, false)
	sessVars := ds.ctx.GetSessionVars()
	if len(ts.filterCondition) > 0 {
		selectivity, _, err := ds.tableStats.HistColl.Selectivity(ds.ctx, ts.filterCondition, nil)
		if err != nil {
			logutil.BgLogger().Debug("calculate selectivity failed, use selection factor", zap.Error(err))
			selectivity = SelectionFactor
		}
		tablePlan = PhysicalSelection{Conditions: ts.filterCondition}.Init(ts.ctx, ts.stats.ScaleByExpectCnt(selectivity*rowCount), ds.blockOffset)
		tablePlan.SetChildren(ts)
		partialCost += rowCount * sessVars.CopCPUFactor
		partialCost += selectivity * rowCount * rowSize * sessVars.NetworkFactor
		return tablePlan, partialCost
	}
	partialCost += rowCount * rowSize * sessVars.NetworkFactor
	tablePlan = ts
	return tablePlan, partialCost
}

func (ds *DataSource) buildIndexMergeTableScan(prop *property.PhysicalProperty, tableFilters []expression.Expression, totalRowCount float64) (PhysicalPlan, float64, error) {
	var partialCost float64
	sessVars := ds.ctx.GetSessionVars()
	ts := PhysicalTableScan{
		Table:           ds.tableInfo,
		Columns:         ds.Columns,
		TableAsName:     ds.TableAsName,
		DBName:          ds.DBName,
		isPartition:     ds.isPartition,
		physicalTableID: ds.physicalTableID,
		HandleCols:      ds.handleCols,
	}.Init(ds.ctx, ds.blockOffset)
	ts.SetSchema(ds.schema.Clone())
	if ts.HandleCols == nil {
		handleCol := ds.getPKIsHandleCol()
		if handleCol == nil {
			handleCol, _ = ts.appendExtraHandleCol(ds)
		}
		ts.HandleCols = NewIntHandleCols(handleCol)
	}
	var err error
	ts.HandleCols, err = ts.HandleCols.ResolveIndices(ts.schema)
	if err != nil {
		return nil, 0, err
	}
	if ts.Table.PKIsHandle {
		if pkColInfo := ts.Table.GetPkColInfo(); pkColInfo != nil {
			if ds.statisticTable.Columns[pkColInfo.ID] != nil {
				ts.Hist = &ds.statisticTable.Columns[pkColInfo.ID].Histogram
			}
		}
	}
	rowSize := ds.TblColHists.GetTableAvgRowSize(ds.ctx, ds.TblCols, ts.StoreType, true)
	partialCost += totalRowCount * rowSize * sessVars.ScanFactor
	ts.stats = ds.tableStats.ScaleByExpectCnt(totalRowCount)
	if ds.statisticTable.Pseudo {
		ts.stats.StatsVersion = statistics.PseudoVersion
	}
	if len(tableFilters) > 0 {
		partialCost += totalRowCount * sessVars.CopCPUFactor
		selectivity, _, err := ds.tableStats.HistColl.Selectivity(ds.ctx, tableFilters, nil)
		if err != nil {
			logutil.BgLogger().Debug("calculate selectivity failed, use selection factor", zap.Error(err))
			selectivity = SelectionFactor
		}
		sel := PhysicalSelection{Conditions: tableFilters}.Init(ts.ctx, ts.stats.ScaleByExpectCnt(selectivity*totalRowCount), ts.blockOffset)
		sel.SetChildren(ts)
		return sel, partialCost, nil
	}
	return ts, partialCost, nil
}

func indexCoveringCol(col *expression.Column, indexCols []*expression.Column, idxColLens []int) bool {
	for i, indexCol := range indexCols {
		isFullLen := idxColLens[i] == types.UnspecifiedLength || idxColLens[i] == col.RetType.Flen
		if indexCol != nil && col.Equal(nil, indexCol) && isFullLen {
			return true
		}
	}
	return false
}

func (ds *DataSource) isCoveringIndex(columns, indexColumns []*expression.Column, idxColLens []int, tblInfo *model.TableInfo) bool {
	for _, col := range columns {
		if tblInfo.PKIsHandle && mysql.HasPriKeyFlag(col.RetType.Flag) {
			continue
		}
		if col.ID == model.ExtraHandleID {
			continue
		}
		coveredByPlainIndex := indexCoveringCol(col, indexColumns, idxColLens)
		coveredByClusteredIndex := indexCoveringCol(col, ds.commonHandleCols, ds.commonHandleLens)
		if !coveredByPlainIndex && !coveredByClusteredIndex {
			return false
		}

		isClusteredNewCollationIdx := collate.NewCollationEnabled() &&
			col.GetType().EvalType() == types.ETString &&
			!mysql.HasBinaryFlag(col.GetType().Flag)
		if !coveredByPlainIndex && coveredByClusteredIndex && isClusteredNewCollationIdx {
			return false
		}
	}
	return true
}

// If there is a table reader which needs to keep order, we should append a pk to table scan.
func (ts *PhysicalTableScan) appendExtraHandleCol(ds *DataSource) (*expression.Column, bool) {
	handleCols := ds.handleCols
	if handleCols != nil {
		return handleCols.GetCol(0), false
	}
	handleCol := ds.newExtraHandleSchemaCol()
	ts.schema.Append(handleCol)
	ts.Columns = append(ts.Columns, model.NewExtraHandleColInfo())
	return handleCol, true
}

// convertToIndexScan converts the DataSource to index scan with idx.
func (ds *DataSource) convertToIndexScan(prop *property.PhysicalProperty, candidate *candidatePath) (task task, err error) {
	if !candidate.isSingleScan {
		// If it's parent requires single read task, return max cost.
		if prop.TaskTp == property.CopSingleReadTaskType {
			return invalidTask, nil
		}
	} else if prop.TaskTp == property.CopDoubleReadTaskType {
		// If it's parent requires double read task, return max cost.
		return invalidTask, nil
	}
	if !prop.IsEmpty() && !candidate.isMatchProp {
		return invalidTask, nil
	}
	path := candidate.path
	is, cost, _ := ds.getOriginalPhysicalIndexScan(prop, path, candidate.isMatchProp, candidate.isSingleScan)
	cop := &copTask{
		indexPlan:   is,
		tblColHists: ds.TblColHists,
		tblCols:     ds.TblCols,
	}
	cop.partitionInfo = PartitionInfo{
		PruningConds:   ds.allConds,
		PartitionNames: ds.partitionNames,
		Columns:        ds.TblCols,
		ColumnNames:    ds.names,
	}
	if !candidate.isSingleScan {
		// On this way, it's double read case.
		ts := PhysicalTableScan{
			Columns:         ds.Columns,
			Table:           is.Table,
			TableAsName:     ds.TableAsName,
			isPartition:     ds.isPartition,
			physicalTableID: ds.physicalTableID,
		}.Init(ds.ctx, is.blockOffset)
		ts.SetSchema(ds.schema.Clone())
		cop.tablePlan = ts
	}
	cop.cst = cost
	task = cop
	if cop.tablePlan != nil && ds.tableInfo.IsCommonHandle {
		cop.commonHandleCols = ds.commonHandleCols
	}
	if candidate.isMatchProp {
		if cop.tablePlan != nil && !ds.tableInfo.IsCommonHandle {
			col, isNew := cop.tablePlan.(*PhysicalTableScan).appendExtraHandleCol(ds)
			cop.extraHandleCol = col
			cop.doubleReadNeedProj = isNew
		}
		cop.keepOrder = true
		// IndexScan on partition table can't keep order.
		if ds.tableInfo.GetPartitionInfo() != nil {
			return invalidTask, nil
		}
	}
	// prop.IsEmpty() would always return true when coming to here,
	// so we can just use prop.ExpectedCnt as parameter of addPushedDownSelection.
	finalStats := ds.stats.ScaleByExpectCnt(prop.ExpectedCnt)
	is.addPushedDownSelection(cop, ds, path, finalStats)
	if prop.TaskTp == property.RootTaskType {
		task = finishCopTask(ds.ctx, task)
	} else if _, ok := task.(*rootTask); ok {
		return invalidTask, nil
	}
	return task, nil
}

func (is *PhysicalIndexScan) indexScanRowSize(idx *model.IndexInfo, ds *DataSource, isForScan bool) float64 {
	scanCols := make([]*expression.Column, 0, len(idx.Columns)+1)
	// If `initSchema` has already appended the handle column in schema, just use schema columns, otherwise, add extra handle column.
	if len(idx.Columns) == len(is.schema.Columns) {
		scanCols = append(scanCols, is.schema.Columns...)
		handleCol := ds.getPKIsHandleCol()
		if handleCol != nil {
			scanCols = append(scanCols, handleCol)
		}
	} else {
		scanCols = is.schema.Columns
	}
	if isForScan {
		return ds.TblColHists.GetIndexAvgRowSize(is.ctx, scanCols, is.Index.Unique)
	}
	return ds.TblColHists.GetAvgRowSize(is.ctx, scanCols, true, false)
}

// initSchema is used to set the schema of PhysicalIndexScan. Before calling this,
// make sure the following field of PhysicalIndexScan are initialized:
//   PhysicalIndexScan.Table         *model.TableInfo
//   PhysicalIndexScan.Index         *model.IndexInfo
//   PhysicalIndexScan.Index.Columns []*IndexColumn
//   PhysicalIndexScan.IdxCols       []*expression.Column
//   PhysicalIndexScan.Columns       []*model.ColumnInfo
func (is *PhysicalIndexScan) initSchema(idxExprCols []*expression.Column, isDoubleRead bool) {
	indexCols := make([]*expression.Column, len(is.IdxCols), len(is.Index.Columns)+1)
	copy(indexCols, is.IdxCols)

	for i := len(is.IdxCols); i < len(is.Index.Columns); i++ {
		if idxExprCols[i] != nil {
			indexCols = append(indexCols, idxExprCols[i])
		} else {
			// TODO: try to reuse the col generated when building the DataSource.
			indexCols = append(indexCols, &expression.Column{
				ID:       is.Table.Columns[is.Index.Columns[i].Offset].ID,
				RetType:  &is.Table.Columns[is.Index.Columns[i].Offset].FieldType,
				UniqueID: is.ctx.GetSessionVars().AllocPlanColumnID(),
			})
		}
	}
	is.NeedCommonHandle = is.Table.IsCommonHandle

	if is.NeedCommonHandle {
		for i := len(is.Index.Columns); i < len(idxExprCols); i++ {
			indexCols = append(indexCols, idxExprCols[i])
		}
	}
	setHandle := len(indexCols) > len(is.Index.Columns)
	if !setHandle {
		for i, col := range is.Columns {
			if (mysql.HasPriKeyFlag(col.Flag) && is.Table.PKIsHandle) || col.ID == model.ExtraHandleID {
				indexCols = append(indexCols, is.dataSourceSchema.Columns[i])
				setHandle = true
				break
			}
		}
	}

	if isDoubleRead {
		// If it's double read case, the first index must return handle. So we should add extra handle column
		// if there isn't a handle column.
		if !setHandle {
			if !is.Table.IsCommonHandle {
				indexCols = append(indexCols, &expression.Column{
					RetType:  types.NewFieldType(mysql.TypeLonglong),
					ID:       model.ExtraHandleID,
					UniqueID: is.ctx.GetSessionVars().AllocPlanColumnID(),
				})
			}
		}
		// If index is global, we should add extra column for pid.
		if is.Index.Global {
			indexCols = append(indexCols, &expression.Column{
				RetType:  types.NewFieldType(mysql.TypeLonglong),
				ID:       model.ExtraPidColID,
				UniqueID: is.ctx.GetSessionVars().AllocPlanColumnID(),
			})
		}
	}

	is.SetSchema(expression.NewSchema(indexCols...))
}

func (is *PhysicalIndexScan) addPushedDownSelection(copTask *copTask, p *DataSource, path *util.AccessPath, finalStats *property.StatsInfo) {
	// Add filter condition to table plan now.
	indexConds, tableConds := path.IndexFilters, path.TableFilters

	tableConds, copTask.rootTaskConds = SplitSelCondsWithVirtualColumn(tableConds)

	var newRootConds []expression.Expression
	indexConds, newRootConds = expression.PushDownExprs(is.ctx.GetSessionVars().StmtCtx, indexConds, is.ctx.GetClient(), kv.TiKV)
	copTask.rootTaskConds = append(copTask.rootTaskConds, newRootConds...)

	tableConds, newRootConds = expression.PushDownExprs(is.ctx.GetSessionVars().StmtCtx, tableConds, is.ctx.GetClient(), kv.TiKV)
	copTask.rootTaskConds = append(copTask.rootTaskConds, newRootConds...)

	sessVars := is.ctx.GetSessionVars()
	if indexConds != nil {
		copTask.cst += copTask.count() * sessVars.CopCPUFactor
		var selectivity float64
		if path.CountAfterAccess > 0 {
			selectivity = path.CountAfterIndex / path.CountAfterAccess
		}
		count := is.stats.RowCount * selectivity
		stats := p.tableStats.ScaleByExpectCnt(count)
		indexSel := PhysicalSelection{Conditions: indexConds}.Init(is.ctx, stats, is.blockOffset)
		indexSel.SetChildren(is)
		copTask.indexPlan = indexSel
	}
	if len(tableConds) > 0 {
		copTask.finishIndexPlan()
		copTask.cst += copTask.count() * sessVars.CopCPUFactor
		tableSel := PhysicalSelection{Conditions: tableConds}.Init(is.ctx, finalStats, is.blockOffset)
		tableSel.SetChildren(copTask.tablePlan)
		copTask.tablePlan = tableSel
	}
}

// SplitSelCondsWithVirtualColumn filter the select conditions which contain virtual column
func SplitSelCondsWithVirtualColumn(conds []expression.Expression) ([]expression.Expression, []expression.Expression) {
	var filterConds []expression.Expression
	for i := len(conds) - 1; i >= 0; i-- {
		if expression.ContainVirtualColumn(conds[i : i+1]) {
			filterConds = append(filterConds, conds[i])
			conds = append(conds[:i], conds[i+1:]...)
		}
	}
	return conds, filterConds
}

func matchIndicesProp(idxCols []*expression.Column, colLens []int, propItems []property.SortItem) bool {
	if len(idxCols) < len(propItems) {
		return false
	}
	for i, item := range propItems {
		if colLens[i] != types.UnspecifiedLength || !item.Col.Equal(nil, idxCols[i]) {
			return false
		}
	}
	return true
}

func (ds *DataSource) splitIndexFilterConditions(conditions []expression.Expression, indexColumns []*expression.Column, idxColLens []int,
	table *model.TableInfo) (indexConds, tableConds []expression.Expression) {
	var indexConditions, tableConditions []expression.Expression
	for _, cond := range conditions {
		if ds.isCoveringIndex(expression.ExtractColumns(cond), indexColumns, idxColLens, table) {
			indexConditions = append(indexConditions, cond)
		} else {
			tableConditions = append(tableConditions, cond)
		}
	}
	return indexConditions, tableConditions
}

// getMostCorrCol4Handle checks if column in the condition is correlated enough with handle. If the condition
// contains multiple columns, return nil and get the max correlation, which would be used in the heuristic estimation.
func getMostCorrCol4Handle(exprs []expression.Expression, histColl *statistics.Table, threshold float64) (*expression.Column, float64) {
	var cols []*expression.Column
	cols = expression.ExtractColumnsFromExpressions(cols, exprs, nil)
	if len(cols) == 0 {
		return nil, 0
	}
	colSet := set.NewInt64Set()
	var corr float64
	var corrCol *expression.Column
	for _, col := range cols {
		if colSet.Exist(col.UniqueID) {
			continue
		}
		colSet.Insert(col.UniqueID)
		hist, ok := histColl.Columns[col.ID]
		if !ok {
			continue
		}
		curCorr := hist.Correlation
		if corrCol == nil || math.Abs(corr) < math.Abs(curCorr) {
			corrCol = col
			corr = curCorr
		}
	}
	if len(colSet) == 1 && math.Abs(corr) >= threshold {
		return corrCol, corr
	}
	return nil, corr
}

// getColumnRangeCounts estimates row count for each range respectively.
func getColumnRangeCounts(sc *stmtctx.StatementContext, colID int64, ranges []*ranger.Range, histColl *statistics.Table, idxID int64) ([]float64, bool) {
	var err error
	var count float64
	rangeCounts := make([]float64, len(ranges))
	for i, ran := range ranges {
		if idxID >= 0 {
			idxHist := histColl.Indices[idxID]
<<<<<<< HEAD
			if idxHist == nil || idxHist.IsInvalid(false, idxHist.CMSketch != nil) {
=======
			if idxHist == nil || idxHist.IsInvalid(sc, false) {
>>>>>>> d1f22878
				return nil, false
			}
			count, err = histColl.GetRowCountByIndexRanges(sc, idxID, []*ranger.Range{ran})
		} else {
			colHist, ok := histColl.Columns[colID]
			if !ok || colHist.IsInvalid(sc, false) {
				return nil, false
			}
			count, err = histColl.GetRowCountByColumnRanges(sc, colID, []*ranger.Range{ran})
		}
		if err != nil {
			return nil, false
		}
		rangeCounts[i] = count
	}
	return rangeCounts, true
}

// convertRangeFromExpectedCnt builds new ranges used to estimate row count we need to scan in table scan before finding specified
// number of tuples which fall into input ranges.
func convertRangeFromExpectedCnt(ranges []*ranger.Range, rangeCounts []float64, expectedCnt float64, desc bool) ([]*ranger.Range, float64, bool) {
	var i int
	var count float64
	var convertedRanges []*ranger.Range
	if desc {
		for i = len(ranges) - 1; i >= 0; i-- {
			if count+rangeCounts[i] >= expectedCnt {
				break
			}
			count += rangeCounts[i]
		}
		if i < 0 {
			return nil, 0, true
		}
		convertedRanges = []*ranger.Range{{LowVal: ranges[i].HighVal, HighVal: []types.Datum{types.MaxValueDatum()}, LowExclude: !ranges[i].HighExclude}}
	} else {
		for i = 0; i < len(ranges); i++ {
			if count+rangeCounts[i] >= expectedCnt {
				break
			}
			count += rangeCounts[i]
		}
		if i == len(ranges) {
			return nil, 0, true
		}
		convertedRanges = []*ranger.Range{{LowVal: []types.Datum{{}}, HighVal: ranges[i].LowVal, HighExclude: !ranges[i].LowExclude}}
	}
	return convertedRanges, count, false
}

// crossEstimateTableRowCount estimates row count of table scan using histogram of another column which is in TableFilters
// and has high order correlation with handle column. For example, if the query is like:
// `select * from tbl where a = 1 order by pk limit 1`
// if order of column `a` is strictly correlated with column `pk`, the row count of table scan should be:
// `1 + row_count(a < 1 or a is null)`
func (ds *DataSource) crossEstimateTableRowCount(path *util.AccessPath, expectedCnt float64, desc bool) (float64, bool, float64) {
	if ds.statisticTable.Pseudo || len(path.TableFilters) == 0 {
		return 0, false, 0
	}
	col, corr := getMostCorrCol4Handle(path.TableFilters, ds.statisticTable, ds.ctx.GetSessionVars().CorrelationThreshold)
	return ds.crossEstimateRowCount(path, path.TableFilters, col, corr, expectedCnt, desc)
}

// crossEstimateRowCount is the common logic of crossEstimateTableRowCount and crossEstimateIndexRowCount.
func (ds *DataSource) crossEstimateRowCount(path *util.AccessPath, conds []expression.Expression, col *expression.Column, corr, expectedCnt float64, desc bool) (float64, bool, float64) {
	// If the scan is not full range scan, we cannot use histogram of other columns for estimation, because
	// the histogram reflects value distribution in the whole table level.
	if col == nil || len(path.AccessConds) > 0 {
		return 0, false, corr
	}
	colInfoID, colID := col.ID, col.UniqueID
	if corr < 0 {
		desc = !desc
	}
	accessConds, remained := ranger.DetachCondsForColumn(ds.ctx, conds, col)
	if len(accessConds) == 0 {
		return 0, false, corr
	}
	sc := ds.ctx.GetSessionVars().StmtCtx
	ranges, err := ranger.BuildColumnRange(accessConds, sc, col.RetType, types.UnspecifiedLength)
	if len(ranges) == 0 || err != nil {
		return 0, err == nil, corr
	}
	idxID, idxExists := ds.stats.HistColl.ColID2IdxID[colID]
	if !idxExists {
		idxID = -1
	}
	rangeCounts, ok := getColumnRangeCounts(sc, colInfoID, ranges, ds.statisticTable, idxID)
	if !ok {
		return 0, false, corr
	}
	convertedRanges, count, isFull := convertRangeFromExpectedCnt(ranges, rangeCounts, expectedCnt, desc)
	if isFull {
		return path.CountAfterAccess, true, 0
	}
	var rangeCount float64
	if idxExists {
		rangeCount, err = ds.statisticTable.GetRowCountByIndexRanges(sc, idxID, convertedRanges)
	} else {
		rangeCount, err = ds.statisticTable.GetRowCountByColumnRanges(sc, colInfoID, convertedRanges)
	}
	if err != nil {
		return 0, false, corr
	}
	scanCount := rangeCount + expectedCnt - count
	if len(remained) > 0 {
		scanCount = scanCount / SelectionFactor
	}
	scanCount = math.Min(scanCount, path.CountAfterAccess)
	return scanCount, true, 0
}

// crossEstimateIndexRowCount estimates row count of index scan using histogram of another column which is in TableFilters/IndexFilters
// and has high order correlation with the first index column. For example, if the query is like:
// `select * from tbl where a = 1 order by b limit 1`
// if order of column `a` is strictly correlated with column `b`, the row count of IndexScan(b) should be:
// `1 + row_count(a < 1 or a is null)`
func (ds *DataSource) crossEstimateIndexRowCount(path *util.AccessPath, expectedCnt float64, desc bool) (float64, bool, float64) {
	filtersLen := len(path.TableFilters) + len(path.IndexFilters)
	if ds.statisticTable.Pseudo || filtersLen == 0 {
		return 0, false, 0
	}
	col, corr := getMostCorrCol4Index(path, ds.statisticTable, ds.ctx.GetSessionVars().CorrelationThreshold)
	filters := make([]expression.Expression, 0, filtersLen)
	filters = append(filters, path.TableFilters...)
	filters = append(filters, path.IndexFilters...)
	return ds.crossEstimateRowCount(path, filters, col, corr, expectedCnt, desc)
}

// getMostCorrCol4Index checks if column in the condition is correlated enough with the first index column. If the condition
// contains multiple columns, return nil and get the max correlation, which would be used in the heuristic estimation.
func getMostCorrCol4Index(path *util.AccessPath, histColl *statistics.Table, threshold float64) (*expression.Column, float64) {
	if histColl.ExtendedStats == nil || len(histColl.ExtendedStats.Stats) == 0 {
		return nil, 0
	}
	var cols []*expression.Column
	cols = expression.ExtractColumnsFromExpressions(cols, path.TableFilters, nil)
	cols = expression.ExtractColumnsFromExpressions(cols, path.IndexFilters, nil)
	if len(cols) == 0 {
		return nil, 0
	}
	colSet := set.NewInt64Set()
	var corr float64
	var corrCol *expression.Column
	for _, col := range cols {
		if colSet.Exist(col.UniqueID) {
			continue
		}
		colSet.Insert(col.UniqueID)
		curCorr := float64(0)
		for _, item := range histColl.ExtendedStats.Stats {
			if (col.ID == item.ColIDs[0] && path.FullIdxCols[0].ID == item.ColIDs[1]) ||
				(col.ID == item.ColIDs[1] && path.FullIdxCols[0].ID == item.ColIDs[0]) {
				curCorr = item.ScalarVals
				break
			}
		}
		if corrCol == nil || math.Abs(corr) < math.Abs(curCorr) {
			corrCol = col
			corr = curCorr
		}
	}
	if len(colSet) == 1 && math.Abs(corr) >= threshold {
		return corrCol, corr
	}
	return nil, corr
}

// GetPhysicalScan returns PhysicalTableScan for the LogicalTableScan.
func (s *LogicalTableScan) GetPhysicalScan(schema *expression.Schema, stats *property.StatsInfo) *PhysicalTableScan {
	ds := s.Source
	ts := PhysicalTableScan{
		Table:           ds.tableInfo,
		Columns:         ds.Columns,
		TableAsName:     ds.TableAsName,
		DBName:          ds.DBName,
		isPartition:     ds.isPartition,
		physicalTableID: ds.physicalTableID,
		Ranges:          s.Ranges,
		AccessCondition: s.AccessConds,
	}.Init(s.ctx, s.blockOffset)
	ts.stats = stats
	ts.SetSchema(schema.Clone())
	if ts.Table.PKIsHandle {
		if pkColInfo := ts.Table.GetPkColInfo(); pkColInfo != nil {
			if ds.statisticTable.Columns[pkColInfo.ID] != nil {
				ts.Hist = &ds.statisticTable.Columns[pkColInfo.ID].Histogram
			}
		}
	}
	return ts
}

// GetPhysicalIndexScan returns PhysicalIndexScan for the logical IndexScan.
func (s *LogicalIndexScan) GetPhysicalIndexScan(schema *expression.Schema, stats *property.StatsInfo) *PhysicalIndexScan {
	ds := s.Source
	is := PhysicalIndexScan{
		Table:            ds.tableInfo,
		TableAsName:      ds.TableAsName,
		DBName:           ds.DBName,
		Columns:          s.Columns,
		Index:            s.Index,
		IdxCols:          s.IdxCols,
		IdxColLens:       s.IdxColLens,
		AccessCondition:  s.AccessConds,
		Ranges:           s.Ranges,
		dataSourceSchema: ds.schema,
		isPartition:      ds.isPartition,
		physicalTableID:  ds.physicalTableID,
	}.Init(ds.ctx, ds.blockOffset)
	is.stats = stats
	is.initSchema(s.FullIdxCols, s.IsDoubleRead)
	return is
}

// convertToTableScan converts the DataSource to table scan.
func (ds *DataSource) convertToTableScan(prop *property.PhysicalProperty, candidate *candidatePath) (task task, err error) {
	// It will be handled in convertToIndexScan.
	if prop.TaskTp == property.CopDoubleReadTaskType {
		return invalidTask, nil
	}
	if !prop.IsEmpty() && !candidate.isMatchProp {
		return invalidTask, nil
	}
	ts, cost, _ := ds.getOriginalPhysicalTableScan(prop, candidate.path, candidate.isMatchProp)
	copTask := &copTask{
		tablePlan:         ts,
		indexPlanFinished: true,
		tblColHists:       ds.TblColHists,
		cst:               cost,
	}
	copTask.partitionInfo = PartitionInfo{
		PruningConds:   ds.allConds,
		PartitionNames: ds.partitionNames,
		Columns:        ds.TblCols,
		ColumnNames:    ds.names,
	}
	ts.PartitionInfo = copTask.partitionInfo
	task = copTask
	if candidate.isMatchProp {
		copTask.keepOrder = true
		// TableScan on partition table can't keep order.
		if ds.tableInfo.GetPartitionInfo() != nil {
			return invalidTask, nil
		}
	}
	ts.addPushedDownSelection(copTask, ds.stats.ScaleByExpectCnt(prop.ExpectedCnt))
	if prop.IsFlashProp() && len(copTask.rootTaskConds) != 0 {
		return invalidTask, nil
	}
	if prop.TaskTp == property.RootTaskType {
		task = finishCopTask(ds.ctx, task)
	} else if _, ok := task.(*rootTask); ok {
		return invalidTask, nil
	}
	return task, nil
}

func (ds *DataSource) convertToPointGet(prop *property.PhysicalProperty, candidate *candidatePath) task {
	if !prop.IsEmpty() && !candidate.isMatchProp {
		return invalidTask
	}
	if prop.TaskTp == property.CopDoubleReadTaskType && candidate.isSingleScan ||
		prop.TaskTp == property.CopSingleReadTaskType && !candidate.isSingleScan {
		return invalidTask
	}

	accessCnt := math.Min(candidate.path.CountAfterAccess, float64(1))
	pointGetPlan := PointGetPlan{
		ctx:              ds.ctx,
		AccessConditions: candidate.path.AccessConds,
		schema:           ds.schema.Clone(),
		dbName:           ds.DBName.L,
		TblInfo:          ds.TableInfo(),
		outputNames:      ds.OutputNames(),
		LockWaitTime:     ds.ctx.GetSessionVars().LockWaitTimeout,
		Columns:          ds.Columns,
	}.Init(ds.ctx, ds.tableStats.ScaleByExpectCnt(accessCnt), ds.blockOffset)
	var partitionInfo *model.PartitionDefinition
	if ds.isPartition {
		if pi := ds.tableInfo.GetPartitionInfo(); pi != nil {
			for _, def := range pi.Definitions {
				if def.ID == ds.physicalTableID {
					partitionInfo = &def
					break
				}
			}
		}
		if partitionInfo == nil {
			return invalidTask
		}
	}
	rTsk := &rootTask{p: pointGetPlan}
	var cost float64
	if candidate.path.IsIntHandlePath {
		pointGetPlan.Handle = kv.IntHandle(candidate.path.Ranges[0].LowVal[0].GetInt64())
		pointGetPlan.UnsignedHandle = mysql.HasUnsignedFlag(ds.handleCols.GetCol(0).RetType.Flag)
		pointGetPlan.PartitionInfo = partitionInfo
		cost = pointGetPlan.GetCost(ds.TblCols)
		// Add filter condition to table plan now.
		if len(candidate.path.TableFilters) > 0 {
			sessVars := ds.ctx.GetSessionVars()
			cost += pointGetPlan.stats.RowCount * sessVars.CPUFactor
			sel := PhysicalSelection{
				Conditions: candidate.path.TableFilters,
			}.Init(ds.ctx, ds.stats.ScaleByExpectCnt(prop.ExpectedCnt), ds.blockOffset)
			sel.SetChildren(pointGetPlan)
			rTsk.p = sel
		}
	} else {
		pointGetPlan.IndexInfo = candidate.path.Index
		pointGetPlan.IdxCols = candidate.path.IdxCols
		pointGetPlan.IdxColLens = candidate.path.IdxColLens
		pointGetPlan.IndexValues = candidate.path.Ranges[0].LowVal
		pointGetPlan.PartitionInfo = partitionInfo
		if candidate.isSingleScan {
			cost = pointGetPlan.GetCost(candidate.path.IdxCols)
		} else {
			cost = pointGetPlan.GetCost(ds.TblCols)
		}
		// Add index condition to table plan now.
		if len(candidate.path.IndexFilters)+len(candidate.path.TableFilters) > 0 {
			sessVars := ds.ctx.GetSessionVars()
			cost += pointGetPlan.stats.RowCount * sessVars.CPUFactor
			sel := PhysicalSelection{
				Conditions: append(candidate.path.IndexFilters, candidate.path.TableFilters...),
			}.Init(ds.ctx, ds.stats.ScaleByExpectCnt(prop.ExpectedCnt), ds.blockOffset)
			sel.SetChildren(pointGetPlan)
			rTsk.p = sel
		}
	}

	rTsk.cst = cost
	return rTsk
}

func (ds *DataSource) convertToBatchPointGet(prop *property.PhysicalProperty, candidate *candidatePath) task {
	if !prop.IsEmpty() && !candidate.isMatchProp {
		return invalidTask
	}
	if prop.TaskTp == property.CopDoubleReadTaskType && candidate.isSingleScan ||
		prop.TaskTp == property.CopSingleReadTaskType && !candidate.isSingleScan {
		return invalidTask
	}

	accessCnt := math.Min(candidate.path.CountAfterAccess, float64(len(candidate.path.Ranges)))
	batchPointGetPlan := BatchPointGetPlan{
		ctx:              ds.ctx,
		AccessConditions: candidate.path.AccessConds,
		TblInfo:          ds.TableInfo(),
		KeepOrder:        !prop.IsEmpty(),
		Columns:          ds.Columns,
	}.Init(ds.ctx, ds.tableStats.ScaleByExpectCnt(accessCnt), ds.schema.Clone(), ds.names, ds.blockOffset)
	if batchPointGetPlan.KeepOrder {
		batchPointGetPlan.Desc = prop.SortItems[0].Desc
	}
	rTsk := &rootTask{p: batchPointGetPlan}
	var cost float64
	if candidate.path.IsIntHandlePath {
		for _, ran := range candidate.path.Ranges {
			batchPointGetPlan.Handles = append(batchPointGetPlan.Handles, kv.IntHandle(ran.LowVal[0].GetInt64()))
		}
		cost = batchPointGetPlan.GetCost(ds.TblCols)
		// Add filter condition to table plan now.
		if len(candidate.path.TableFilters) > 0 {
			sessVars := ds.ctx.GetSessionVars()
			cost += batchPointGetPlan.stats.RowCount * sessVars.CPUFactor
			sel := PhysicalSelection{
				Conditions: candidate.path.TableFilters,
			}.Init(ds.ctx, ds.stats.ScaleByExpectCnt(prop.ExpectedCnt), ds.blockOffset)
			sel.SetChildren(batchPointGetPlan)
			rTsk.p = sel
		}
	} else {
		batchPointGetPlan.IndexInfo = candidate.path.Index
		batchPointGetPlan.IdxCols = candidate.path.IdxCols
		batchPointGetPlan.IdxColLens = candidate.path.IdxColLens
		for _, ran := range candidate.path.Ranges {
			batchPointGetPlan.IndexValues = append(batchPointGetPlan.IndexValues, ran.LowVal)
		}
		if !prop.IsEmpty() {
			batchPointGetPlan.KeepOrder = true
			batchPointGetPlan.Desc = prop.SortItems[0].Desc
		}
		if candidate.isSingleScan {
			cost = batchPointGetPlan.GetCost(candidate.path.IdxCols)
		} else {
			cost = batchPointGetPlan.GetCost(ds.TblCols)
		}
		// Add index condition to table plan now.
		if len(candidate.path.IndexFilters)+len(candidate.path.TableFilters) > 0 {
			sessVars := ds.ctx.GetSessionVars()
			cost += batchPointGetPlan.stats.RowCount * sessVars.CPUFactor
			sel := PhysicalSelection{
				Conditions: append(candidate.path.IndexFilters, candidate.path.TableFilters...),
			}.Init(ds.ctx, ds.stats.ScaleByExpectCnt(prop.ExpectedCnt), ds.blockOffset)
			sel.SetChildren(batchPointGetPlan)
			rTsk.p = sel
		}
	}

	rTsk.cst = cost
	return rTsk
}

func (ts *PhysicalTableScan) addPushedDownSelection(copTask *copTask, stats *property.StatsInfo) {
	ts.filterCondition, copTask.rootTaskConds = SplitSelCondsWithVirtualColumn(ts.filterCondition)
	var newRootConds []expression.Expression
	ts.filterCondition, newRootConds = expression.PushDownExprs(ts.ctx.GetSessionVars().StmtCtx, ts.filterCondition, ts.ctx.GetClient(), ts.StoreType)
	copTask.rootTaskConds = append(copTask.rootTaskConds, newRootConds...)

	// Add filter condition to table plan now.
	sessVars := ts.ctx.GetSessionVars()
	if len(ts.filterCondition) > 0 {
		copTask.cst += copTask.count() * sessVars.CopCPUFactor
		sel := PhysicalSelection{Conditions: ts.filterCondition}.Init(ts.ctx, stats, ts.blockOffset)
		sel.SetChildren(ts)
		copTask.tablePlan = sel
	}
}

func (ds *DataSource) getOriginalPhysicalTableScan(prop *property.PhysicalProperty, path *util.AccessPath, isMatchProp bool) (*PhysicalTableScan, float64, float64) {
	ts := PhysicalTableScan{
		Table:           ds.tableInfo,
		Columns:         ds.Columns,
		TableAsName:     ds.TableAsName,
		DBName:          ds.DBName,
		isPartition:     ds.isPartition,
		physicalTableID: ds.physicalTableID,
		Ranges:          path.Ranges,
		AccessCondition: path.AccessConds,
		filterCondition: path.TableFilters,
		StoreType:       path.StoreType,
		IsGlobalRead:    path.IsTiFlashGlobalRead,
	}.Init(ds.ctx, ds.blockOffset)
	ts.SetSchema(ds.schema.Clone())
	if ts.Table.PKIsHandle {
		if pkColInfo := ts.Table.GetPkColInfo(); pkColInfo != nil {
			if ds.statisticTable.Columns[pkColInfo.ID] != nil {
				ts.Hist = &ds.statisticTable.Columns[pkColInfo.ID].Histogram
			}
		}
	}
	rowCount := path.CountAfterAccess
	if prop.ExpectedCnt < ds.stats.RowCount {
		count, ok, corr := ds.crossEstimateTableRowCount(path, prop.ExpectedCnt, isMatchProp && prop.SortItems[0].Desc)
		if ok {
			// TODO: actually, before using this count as the estimated row count of table scan, we need additionally
			// check if count < row_count(first_region | last_region), and use the larger one since we build one copTask
			// for one region now, so even if it is `limit 1`, we have to scan at least one region in table scan.
			// Currently, we can use `tikvrpc.CmdDebugGetRegionProperties` interface as `getSampRegionsRowCount()` does
			// to get the row count in a region, but that result contains MVCC old version rows, so it is not that accurate.
			// Considering that when this scenario happens, the execution time is close between IndexScan and TableScan,
			// we do not add this check temporarily.
			rowCount = count
		} else if abs := math.Abs(corr); abs < 1 {
			correlationFactor := math.Pow(1-abs, float64(ds.ctx.GetSessionVars().CorrelationExpFactor))
			selectivity := ds.stats.RowCount / rowCount
			rowCount = math.Min(prop.ExpectedCnt/selectivity/correlationFactor, rowCount)
		}
	}
	// We need NDV of columns since it may be used in cost estimation of join. Precisely speaking,
	// we should track NDV of each histogram bucket, and sum up the NDV of buckets we actually need
	// to scan, but this would only help improve accuracy of NDV for one column, for other columns,
	// we still need to assume values are uniformly distributed. For simplicity, we use uniform-assumption
	// for all columns now, as we do in `deriveStatsByFilter`.
	ts.stats = ds.tableStats.ScaleByExpectCnt(rowCount)
	var rowSize float64
	if ts.StoreType == kv.TiKV {
		rowSize = ds.TblColHists.GetTableAvgRowSize(ds.ctx, ds.TblCols, ts.StoreType, true)
	} else {
		// If `ds.handleCol` is nil, then the schema of tableScan doesn't have handle column.
		// This logic can be ensured in column pruning.
		rowSize = ds.TblColHists.GetTableAvgRowSize(ds.ctx, ts.Schema().Columns, ts.StoreType, ds.handleCols != nil)
	}
	sessVars := ds.ctx.GetSessionVars()
	cost := rowCount * rowSize * sessVars.ScanFactor
	if ts.IsGlobalRead {
		cost += rowCount * sessVars.NetworkFactor * rowSize
	}
	if isMatchProp {
		if prop.SortItems[0].Desc {
			ts.Desc = true
			cost = rowCount * rowSize * sessVars.DescScanFactor
		}
		ts.KeepOrder = true
	}
	switch ts.StoreType {
	case kv.TiKV:
		cost += float64(len(ts.Ranges)) * sessVars.SeekFactor
	case kv.TiFlash:
		cost += float64(len(ts.Ranges)) * float64(len(ts.Columns)) * sessVars.SeekFactor
	}
	return ts, cost, rowCount
}

func (ds *DataSource) getOriginalPhysicalIndexScan(prop *property.PhysicalProperty, path *util.AccessPath, isMatchProp bool, isSingleScan bool) (*PhysicalIndexScan, float64, float64) {
	idx := path.Index
	is := PhysicalIndexScan{
		Table:            ds.tableInfo,
		TableAsName:      ds.TableAsName,
		DBName:           ds.DBName,
		Columns:          ds.Columns,
		Index:            idx,
		IdxCols:          path.IdxCols,
		IdxColLens:       path.IdxColLens,
		AccessCondition:  path.AccessConds,
		Ranges:           path.Ranges,
		dataSourceSchema: ds.schema,
		isPartition:      ds.isPartition,
		physicalTableID:  ds.physicalTableID,
	}.Init(ds.ctx, ds.blockOffset)
	statsTbl := ds.statisticTable
	if statsTbl.Indices[idx.ID] != nil {
		is.Hist = &statsTbl.Indices[idx.ID].Histogram
	}
	rowCount := path.CountAfterAccess
	is.initSchema(append(path.FullIdxCols, ds.commonHandleCols...), !isSingleScan)
	if (isMatchProp || prop.IsEmpty()) && prop.ExpectedCnt < ds.stats.RowCount {
		count, ok, corr := ds.crossEstimateIndexRowCount(path, prop.ExpectedCnt, isMatchProp && prop.SortItems[0].Desc)
		if ok {
			rowCount = count
		} else if abs := math.Abs(corr); abs < 1 {
			correlationFactor := math.Pow(1-abs, float64(ds.ctx.GetSessionVars().CorrelationExpFactor))
			selectivity := ds.stats.RowCount / rowCount
			rowCount = math.Min(prop.ExpectedCnt/selectivity/correlationFactor, rowCount)
		}
	}
	is.stats = ds.tableStats.ScaleByExpectCnt(rowCount)
	rowSize := is.indexScanRowSize(idx, ds, true)
	sessVars := ds.ctx.GetSessionVars()
	cost := rowCount * rowSize * sessVars.ScanFactor
	if isMatchProp {
		if prop.SortItems[0].Desc {
			is.Desc = true
			cost = rowCount * rowSize * sessVars.DescScanFactor
		}
		is.KeepOrder = true
	}
	cost += float64(len(is.Ranges)) * sessVars.SeekFactor
	return is, cost, rowCount
}<|MERGE_RESOLUTION|>--- conflicted
+++ resolved
@@ -1235,11 +1235,7 @@
 	for i, ran := range ranges {
 		if idxID >= 0 {
 			idxHist := histColl.Indices[idxID]
-<<<<<<< HEAD
-			if idxHist == nil || idxHist.IsInvalid(false, idxHist.CMSketch != nil) {
-=======
 			if idxHist == nil || idxHist.IsInvalid(sc, false) {
->>>>>>> d1f22878
 				return nil, false
 			}
 			count, err = histColl.GetRowCountByIndexRanges(sc, idxID, []*ranger.Range{ran})
