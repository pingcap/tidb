--- conflicted
+++ resolved
@@ -356,7 +356,7 @@
 		}
 		pruned := false
 		for i := len(candidates) - 1; i >= 0; i-- {
-			if candidates[i].path.storeType == kv.TiFlash {
+			if candidates[i].path.StoreType == kv.TiFlash {
 				continue
 			}
 			result := compareCandidates(candidates[i], currentCandidate)
@@ -518,15 +518,9 @@
 	isCovered bool) {
 	idx := path.Index
 	is, partialCost, rowCount := ds.getOriginalPhysicalIndexScan(prop, path, false, false)
-<<<<<<< HEAD
-	rowSize := is.indexScanRowSize(idx, ds)
+	rowSize := is.indexScanRowSize(idx, ds, false)
 	isCovered = isCoveringIndex(ds.schema.Columns, path.FullIdxCols, path.FullIdxColLens, ds.tableInfo.PKIsHandle)
 	indexConds := path.IndexFilters
-=======
-	rowSize := is.indexScanRowSize(idx, ds, false)
-	isCovered = isCoveringIndex(ds.schema.Columns, path.fullIdxCols, path.fullIdxColLens, ds.tableInfo.PKIsHandle)
-	indexConds := path.indexFilters
->>>>>>> b80b4178
 	sessVars := ds.ctx.GetSessionVars()
 	if indexConds != nil {
 		var selectivity float64
@@ -1120,13 +1114,8 @@
 	if statsTbl.Indices[idx.ID] != nil {
 		is.Hist = &statsTbl.Indices[idx.ID].Histogram
 	}
-<<<<<<< HEAD
 	rowCount := path.CountAfterAccess
-	is.initSchema(ds.id, idx, path.FullIdxCols, !isSingleScan)
-=======
-	rowCount := path.countAfterAccess
-	is.initSchema(idx, path.fullIdxCols, !isSingleScan)
->>>>>>> b80b4178
+	is.initSchema(idx, path.FullIdxCols, !isSingleScan)
 	// Only use expectedCnt when it's smaller than the count we calculated.
 	// e.g. IndexScan(count1)->After Filter(count2). The `ds.stats.RowCount` is count2. count1 is the one we need to calculate
 	// If expectedCnt and count2 are both zero and we go into the below `if` block, the count1 will be set to zero though it's shouldn't be.
