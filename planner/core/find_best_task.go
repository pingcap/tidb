--- conflicted
+++ resolved
@@ -94,14 +94,8 @@
 		return invalidTask, nil
 	}
 	dual := PhysicalTableDual{
-<<<<<<< HEAD
-		RowCount:   p.RowCount,
-		SourcePlan: p.sourcePlan,
-	}.Init(p.ctx, p.stats)
-=======
 		RowCount: p.RowCount,
 	}.Init(p.ctx, p.stats, p.blockOffset)
->>>>>>> e2b1f7ef
 	dual.SetSchema(p.schema)
 	return &rootTask{p: dual}, nil
 }
@@ -328,14 +322,11 @@
 	}
 	candidate.columnSet = expression.ExtractColumnSet(path.accessConds)
 	candidate.isSingleScan = isCoveringIndex(ds.schema.Columns, path.fullIdxCols, path.fullIdxColLens, ds.tableInfo.PKIsHandle)
-<<<<<<< HEAD
-=======
 	return candidate
 }
 
 func (ds *DataSource) getIndexMergeCandidate(path *accessPath) *candidatePath {
 	candidate := &candidatePath{path: path}
->>>>>>> e2b1f7ef
 	return candidate
 }
 
@@ -477,8 +468,6 @@
 	return
 }
 
-<<<<<<< HEAD
-=======
 func (ds *DataSource) convertToIndexMergeScan(prop *property.PhysicalProperty, candidate *candidatePath) (task task, err error) {
 	if prop.TaskTp != property.RootTaskType || !prop.IsEmpty() {
 		return invalidTask, nil
@@ -611,7 +600,6 @@
 	return ts, partialCost
 }
 
->>>>>>> e2b1f7ef
 func isCoveringIndex(columns, indexColumns []*expression.Column, idxColLens []int, pkIsHandle bool) bool {
 	for _, col := range columns {
 		if pkIsHandle && mysql.HasPriKeyFlag(col.RetType.Flag) {
@@ -682,21 +670,7 @@
 		ts.SetSchema(ds.schema.Clone())
 		cop.tablePlan = ts
 	}
-<<<<<<< HEAD
-	is.initSchema(ds.id, idx, path.fullIdxCols, cop.tablePlan != nil)
-	// Only use expectedCnt when it's smaller than the count we calculated.
-	// e.g. IndexScan(count1)->After Filter(count2). The `ds.stats.RowCount` is count2. count1 is the one we need to calculate
-	// If expectedCnt and count2 are both zero and we go into the below `if` block, the count1 will be set to zero though it's shouldn't be.
-	if (candidate.isMatchProp || prop.IsEmpty()) && prop.ExpectedCnt < ds.stats.RowCount {
-		selectivity := ds.stats.RowCount / path.countAfterAccess
-		rowCount = math.Min(prop.ExpectedCnt/selectivity, rowCount)
-	}
-	is.stats = ds.tableStats.ScaleByExpectCnt(rowCount)
-	rowSize := is.indexScanRowSize(idx, ds)
-	cop.cst = rowCount * rowSize * scanFactor
-=======
 	cop.cst = cost
->>>>>>> e2b1f7ef
 	task = cop
 	if candidate.isMatchProp {
 		if cop.tablePlan != nil {
@@ -733,10 +707,6 @@
 	return ds.TblColHists.GetAvgRowSize(scanCols, true)
 }
 
-<<<<<<< HEAD
-// TODO: refactor this part, we should not call Clone in fact.
-=======
->>>>>>> e2b1f7ef
 func (is *PhysicalIndexScan) initSchema(id int, idx *model.IndexInfo, idxExprCols []*expression.Column, isDoubleRead bool) {
 	indexCols := make([]*expression.Column, len(is.IdxCols), len(idx.Columns)+1)
 	copy(indexCols, is.IdxCols)
@@ -744,14 +714,10 @@
 		if idxExprCols[i] != nil {
 			indexCols = append(indexCols, idxExprCols[i])
 		} else {
-<<<<<<< HEAD
-			indexCols = append(indexCols, &expression.Column{
-				ID:       is.Table.Columns[idx.Columns[i].Offset].ID,
-=======
 			// TODO: try to reuse the col generated when building the DataSource.
 			indexCols = append(indexCols, &expression.Column{
 				ColName:  idx.Columns[i].Name,
->>>>>>> e2b1f7ef
+				ID:       is.Table.Columns[idx.Columns[i].Offset].ID,
 				RetType:  &is.Table.Columns[idx.Columns[i].Offset].FieldType,
 				UniqueID: is.ctx.GetSessionVars().AllocPlanColumnID(),
 			})
