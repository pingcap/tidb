--- conflicted
+++ resolved
@@ -1984,15 +1984,8 @@
 		pointGetPlan.PartitionInfo = partitionInfo
 		if candidate.path.IsSingleScan {
 			pointGetPlan.accessCols = candidate.path.IdxCols
-<<<<<<< HEAD
-			cost = pointGetPlan.GetCost()
 		} else {
 			pointGetPlan.accessCols = ds.TblCols
-			cost = pointGetPlan.GetCost()
-=======
-		} else {
-			pointGetPlan.accessCols = ds.TblCols
->>>>>>> 090feabf
 		}
 		cost = pointGetPlan.GetCost()
 		// Add index condition to table plan now.
@@ -2068,15 +2061,8 @@
 		}
 		if candidate.path.IsSingleScan {
 			batchPointGetPlan.accessCols = candidate.path.IdxCols
-<<<<<<< HEAD
-			cost = batchPointGetPlan.GetCost()
 		} else {
 			batchPointGetPlan.accessCols = ds.TblCols
-			cost = batchPointGetPlan.GetCost()
-=======
-		} else {
-			batchPointGetPlan.accessCols = ds.TblCols
->>>>>>> 090feabf
 		}
 		cost = batchPointGetPlan.GetCost()
 		// Add index condition to table plan now.
