// Copyright 2017 PingCAP, Inc.
//
// Licensed under the Apache License, Version 2.0 (the "License");
// you may not use this file except in compliance with the License.
// You may obtain a copy of the License at
//
//     http://www.apache.org/licenses/LICENSE-2.0
//
// Unless required by applicable law or agreed to in writing, software
// distributed under the License is distributed on an "AS IS" BASIS,
// See the License for the specific language governing permissions and
// limitations under the License.

package core

import (
	"fmt"
	"math"
	"strings"

	"github.com/pingcap/errors"
	"github.com/pingcap/parser/ast"
	"github.com/pingcap/parser/model"
	"github.com/pingcap/parser/mysql"
	"github.com/pingcap/tidb/expression"
	"github.com/pingcap/tidb/kv"
	"github.com/pingcap/tidb/planner/property"
	"github.com/pingcap/tidb/planner/util"
	"github.com/pingcap/tidb/sessionctx/stmtctx"
	"github.com/pingcap/tidb/statistics"
	"github.com/pingcap/tidb/types"
	tidbutil "github.com/pingcap/tidb/util"
	"github.com/pingcap/tidb/util/chunk"
	"github.com/pingcap/tidb/util/collate"
	"github.com/pingcap/tidb/util/logutil"
	"github.com/pingcap/tidb/util/ranger"
	"github.com/pingcap/tidb/util/set"
	"go.uber.org/zap"
	"golang.org/x/tools/container/intsets"
)

const (
	// SelectionFactor is the default factor of the selectivity.
	// For example, If we have no idea how to estimate the selectivity
	// of a Selection or a JoinCondition, we can use this default value.
	SelectionFactor = 0.8
	distinctFactor  = 0.8

	// If the actual row count is much more than the limit count, the unordered scan may cost much more than keep order.
	// So when a limit exists, we don't apply the DescScanFactor.
	smallScanThreshold = 10000
)

var aggFuncFactor = map[string]float64{
	ast.AggFuncCount:       1.0,
	ast.AggFuncSum:         1.0,
	ast.AggFuncAvg:         2.0,
	ast.AggFuncFirstRow:    0.1,
	ast.AggFuncMax:         1.0,
	ast.AggFuncMin:         1.0,
	ast.AggFuncGroupConcat: 1.0,
	ast.AggFuncBitOr:       0.9,
	ast.AggFuncBitXor:      0.9,
	ast.AggFuncBitAnd:      0.9,
	ast.AggFuncVarPop:      3.0,
	ast.AggFuncVarSamp:     3.0,
	ast.AggFuncStddevPop:   3.0,
	ast.AggFuncStddevSamp:  3.0,
	"default":              1.5,
}

// PlanCounterTp is used in hint nth_plan() to indicate which plan to use.
type PlanCounterTp int64

// PlanCounterDisabled is the default value of PlanCounterTp, indicating that optimizer needn't force a plan.
var PlanCounterDisabled PlanCounterTp = -1

// Dec minus PlanCounterTp value by x.
func (c *PlanCounterTp) Dec(x int64) {
	if *c <= 0 {
		return
	}
	*c = PlanCounterTp(int64(*c) - x)
	if *c < 0 {
		*c = 0
	}
}

// Empty indicates whether the PlanCounterTp is clear now.
func (c *PlanCounterTp) Empty() bool {
	return *c == 0
}

// IsForce indicates whether to force a plan.
func (c *PlanCounterTp) IsForce() bool {
	return *c != -1
}

var invalidTask = &rootTask{cst: math.MaxFloat64}

// GetPropByOrderByItems will check if this sort property can be pushed or not. In order to simplify the problem, we only
// consider the case that all expression are columns.
func GetPropByOrderByItems(items []*util.ByItems) (*property.PhysicalProperty, bool) {
	propItems := make([]property.SortItem, 0, len(items))
	for _, item := range items {
		col, ok := item.Expr.(*expression.Column)
		if !ok {
			return nil, false
		}
		propItems = append(propItems, property.SortItem{Col: col, Desc: item.Desc})
	}
	return &property.PhysicalProperty{SortItems: propItems}, true
}

// GetPropByOrderByItemsContainScalarFunc will check if this sort property can be pushed or not. In order to simplify the
// problem, we only consider the case that all expression are columns or some special scalar functions.
func GetPropByOrderByItemsContainScalarFunc(items []*util.ByItems) (*property.PhysicalProperty, bool, bool) {
	propItems := make([]property.SortItem, 0, len(items))
	onlyColumn := true
	for _, item := range items {
		switch expr := item.Expr.(type) {
		case *expression.Column:
			propItems = append(propItems, property.SortItem{Col: expr, Desc: item.Desc})
		case *expression.ScalarFunction:
			col, desc := expr.GetSingleColumn(item.Desc)
			if col == nil {
				return nil, false, false
			}
			propItems = append(propItems, property.SortItem{Col: col, Desc: desc})
			onlyColumn = false
		default:
			return nil, false, false
		}
	}
	return &property.PhysicalProperty{SortItems: propItems}, true, onlyColumn
}

func (p *LogicalTableDual) findBestTask(prop *property.PhysicalProperty, planCounter *PlanCounterTp) (task, int64, error) {
	// If the required property is not empty and the row count > 1,
	// we cannot ensure this required property.
	// But if the row count is 0 or 1, we don't need to care about the property.
	if (!prop.IsEmpty() && p.RowCount > 1) || planCounter.Empty() {
		return invalidTask, 0, nil
	}
	dual := PhysicalTableDual{
		RowCount: p.RowCount,
	}.Init(p.ctx, p.stats, p.blockOffset)
	dual.SetSchema(p.schema)
	planCounter.Dec(1)
	return &rootTask{p: dual, isEmpty: p.RowCount == 0}, 1, nil
}

func (p *LogicalShow) findBestTask(prop *property.PhysicalProperty, planCounter *PlanCounterTp) (task, int64, error) {
	if !prop.IsEmpty() || planCounter.Empty() {
		return invalidTask, 0, nil
	}
	pShow := PhysicalShow{ShowContents: p.ShowContents}.Init(p.ctx)
	pShow.SetSchema(p.schema)
	planCounter.Dec(1)
	return &rootTask{p: pShow}, 1, nil
}

func (p *LogicalShowDDLJobs) findBestTask(prop *property.PhysicalProperty, planCounter *PlanCounterTp) (task, int64, error) {
	if !prop.IsEmpty() || planCounter.Empty() {
		return invalidTask, 0, nil
	}
	pShow := PhysicalShowDDLJobs{JobNumber: p.JobNumber}.Init(p.ctx)
	pShow.SetSchema(p.schema)
	planCounter.Dec(1)
	return &rootTask{p: pShow}, 1, nil
}

// rebuildChildTasks rebuilds the childTasks to make the clock_th combination.
func (p *baseLogicalPlan) rebuildChildTasks(childTasks *[]task, pp PhysicalPlan, childCnts []int64, planCounter int64, TS uint64) error {
	// The taskMap of children nodes should be rolled back first.
	for _, child := range p.children {
		child.rollBackTaskMap(TS)
	}

	multAll := int64(1)
	var curClock PlanCounterTp
	for _, x := range childCnts {
		multAll *= x
	}
	*childTasks = (*childTasks)[:0]
	for j, child := range p.children {
		multAll /= childCnts[j]
		curClock = PlanCounterTp((planCounter-1)/multAll + 1)
		childTask, _, err := child.findBestTask(pp.GetChildReqProps(j), &curClock)
		planCounter = (planCounter-1)%multAll + 1
		if err != nil {
			return err
		}
		if curClock != 0 {
			return errors.Errorf("PlanCounterTp planCounter is not handled")
		}
		if childTask != nil && childTask.invalid() {
			return errors.Errorf("The current plan is invalid, please skip this plan.")
		}
		*childTasks = append(*childTasks, childTask)
	}
	return nil
}

func (p *baseLogicalPlan) enumeratePhysicalPlans4Task(physicalPlans []PhysicalPlan, prop *property.PhysicalProperty, addEnforcer bool, planCounter *PlanCounterTp) (task, int64, error) {
	var bestTask task = invalidTask
	var curCntPlan, cntPlan int64
	childTasks := make([]task, 0, len(p.children))
	childCnts := make([]int64, len(p.children))
	cntPlan = 0
	for _, pp := range physicalPlans {
		// Find best child tasks firstly.
		childTasks = childTasks[:0]
		// The curCntPlan records the number of possible plans for pp
		curCntPlan = 1
		TimeStampNow := p.GetLogicalTS4TaskMap()
		savedPlanID := p.ctx.GetSessionVars().PlanID
		for j, child := range p.children {
			childTask, cnt, err := child.findBestTask(pp.GetChildReqProps(j), &PlanCounterDisabled)
			childCnts[j] = cnt
			if err != nil {
				return nil, 0, err
			}
			curCntPlan = curCntPlan * cnt
			if childTask != nil && childTask.invalid() {
				break
			}
			childTasks = append(childTasks, childTask)
		}

		// This check makes sure that there is no invalid child task.
		if len(childTasks) != len(p.children) {
			continue
		}

		// If the target plan can be found in this physicalPlan(pp), rebuild childTasks to build the corresponding combination.
		if planCounter.IsForce() && int64(*planCounter) <= curCntPlan {
			p.ctx.GetSessionVars().PlanID = savedPlanID
			curCntPlan = int64(*planCounter)
			err := p.rebuildChildTasks(&childTasks, pp, childCnts, int64(*planCounter), TimeStampNow)
			if err != nil {
				return nil, 0, err
			}
		}

		// Combine best child tasks with parent physical plan.
		curTask := pp.attach2Task(childTasks...)

		if curTask.invalid() {
			continue
		}

		// An optimal task could not satisfy the property, so it should be converted here.
		if _, ok := curTask.(*rootTask); !ok && prop.TaskTp == property.RootTaskType {
			curTask = curTask.convertToRootTask(p.ctx)
		}

		// Enforce curTask property
		if addEnforcer {
			curTask = enforceProperty(prop, curTask, p.basePlan.ctx)
		}

		// Optimize by shuffle executor to running in parallel manner.
		if prop.IsEmpty() {
			// Currently, we do not regard shuffled plan as a new plan.
			curTask = optimizeByShuffle(curTask, p.basePlan.ctx)
		}

		cntPlan += curCntPlan
		planCounter.Dec(curCntPlan)

		if planCounter.Empty() {
			bestTask = curTask
			break
		}
		// Get the most efficient one.
		if curTask.cost() < bestTask.cost() || (bestTask.invalid() && !curTask.invalid()) {
			bestTask = curTask
		}
	}
	return bestTask, cntPlan, nil
}

// findBestTask implements LogicalPlan interface.
func (p *baseLogicalPlan) findBestTask(prop *property.PhysicalProperty, planCounter *PlanCounterTp) (bestTask task, cntPlan int64, err error) {
	// If p is an inner plan in an IndexJoin, the IndexJoin will generate an inner plan by itself,
	// and set inner child prop nil, so here we do nothing.
	if prop == nil {
		return nil, 1, nil
	}
	// Look up the task with this prop in the task map.
	// It's used to reduce double counting.
	bestTask = p.getTask(prop)
	if bestTask != nil {
		planCounter.Dec(1)
		return bestTask, 1, nil
	}

	canAddEnforcer := prop.CanAddEnforcer

	if prop.TaskTp != property.RootTaskType && !prop.IsFlashProp() {
		// Currently all plan cannot totally push down to TiKV.
		p.storeTask(prop, invalidTask)
		return invalidTask, 0, nil
	}

	bestTask = invalidTask
	cntPlan = 0
	// prop should be read only because its cached hashcode might be not consistent
	// when it is changed. So we clone a new one for the temporary changes.
	newProp := prop.CloneEssentialFields()
	var plansFitsProp, plansNeedEnforce []PhysicalPlan
	var hintWorksWithProp bool
	// Maybe the plan can satisfy the required property,
	// so we try to get the task without the enforced sort first.
	plansFitsProp, hintWorksWithProp, err = p.self.exhaustPhysicalPlans(newProp)
	if err != nil {
		return nil, 0, err
	}
	if !hintWorksWithProp && !newProp.IsEmpty() {
		// If there is a hint in the plan and the hint cannot satisfy the property,
		// we enforce this property and try to generate the PhysicalPlan again to
		// make sure the hint can work.
		canAddEnforcer = true
	}

	if canAddEnforcer {
		// Then, we use the empty property to get physicalPlans and
		// try to get the task with an enforced sort.
		newProp.SortItems = []property.SortItem{}
		newProp.ExpectedCnt = math.MaxFloat64
		newProp.MPPPartitionCols = nil
		newProp.MPPPartitionTp = property.AnyType
		var hintCanWork bool
		plansNeedEnforce, hintCanWork, err = p.self.exhaustPhysicalPlans(newProp)
		if err != nil {
			return nil, 0, err
		}
		if hintCanWork && !hintWorksWithProp {
			// If the hint can work with the empty property, but cannot work with
			// the required property, we give up `plansFitProp` to make sure the hint
			// can work.
			plansFitsProp = nil
		}
		if !hintCanWork && !hintWorksWithProp && !prop.CanAddEnforcer {
			// If the original property is not enforced and hint cannot
			// work anyway, we give up `plansNeedEnforce` for efficiency,
			plansNeedEnforce = nil
		}
		newProp = prop
	}

	var cnt int64
	var curTask task
	if bestTask, cnt, err = p.enumeratePhysicalPlans4Task(plansFitsProp, newProp, false, planCounter); err != nil {
		return nil, 0, err
	}
	cntPlan += cnt
	if planCounter.Empty() {
		goto END
	}

	curTask, cnt, err = p.enumeratePhysicalPlans4Task(plansNeedEnforce, newProp, true, planCounter)
	if err != nil {
		return nil, 0, err
	}
	cntPlan += cnt
	if planCounter.Empty() {
		bestTask = curTask
		goto END
	}
	if curTask.cost() < bestTask.cost() || (bestTask.invalid() && !curTask.invalid()) {
		bestTask = curTask
	}

END:
	p.storeTask(prop, bestTask)
	return bestTask, cntPlan, nil
}

func (p *LogicalMemTable) findBestTask(prop *property.PhysicalProperty, planCounter *PlanCounterTp) (t task, cntPlan int64, err error) {
	if !prop.IsEmpty() || planCounter.Empty() {
		return invalidTask, 0, nil
	}
	memTable := PhysicalMemTable{
		DBName:         p.DBName,
		Table:          p.TableInfo,
		Columns:        p.Columns,
		Extractor:      p.Extractor,
		QueryTimeRange: p.QueryTimeRange,
	}.Init(p.ctx, p.stats, p.blockOffset)
	memTable.SetSchema(p.schema)
	planCounter.Dec(1)
	return &rootTask{p: memTable}, 1, nil
}

// tryToGetDualTask will check if the push down predicate has false constant. If so, it will return table dual.
func (ds *DataSource) tryToGetDualTask() (task, error) {
	for _, cond := range ds.pushedDownConds {
		if con, ok := cond.(*expression.Constant); ok && con.DeferredExpr == nil && con.ParamMarker == nil {
			result, _, err := expression.EvalBool(ds.ctx, []expression.Expression{cond}, chunk.Row{})
			if err != nil {
				return nil, err
			}
			if !result {
				dual := PhysicalTableDual{}.Init(ds.ctx, ds.stats, ds.blockOffset)
				dual.SetSchema(ds.schema)
				return &rootTask{
					p: dual,
				}, nil
			}
		}
	}
	return nil, nil
}

// candidatePath is used to maintain required info for skyline pruning.
type candidatePath struct {
	path               *util.AccessPath
	accessCondsColSet  *intsets.Sparse // accessCondsColSet is the set of columns that occurred in the access conditions.
	indexFiltersColSet *intsets.Sparse // indexFiltersColSet is the set of columns that occurred in the index filters.
<<<<<<< HEAD
	isSingleScan       bool
=======
>>>>>>> eeb0e5e6
	isMatchProp        bool
}

// compareColumnSet will compares the two set. The last return value is used to indicate
// if they are comparable, it is false when both two sets have columns that do not occur in the other.
// When the second return value is true, the value of first:
// (1) -1 means that `l` is a strict subset of `r`;
// (2) 0 means that `l` equals to `r`;
// (3) 1 means that `l` is a strict superset of `r`.
func compareColumnSet(l, r *intsets.Sparse) (int, bool) {
	lLen, rLen := l.Len(), r.Len()
	if lLen < rLen {
		// -1 is meaningful only when l.SubsetOf(r) is true.
		return -1, l.SubsetOf(r)
	}
	if lLen == rLen {
		// 0 is meaningful only when l.SubsetOf(r) is true.
		return 0, l.SubsetOf(r)
	}
	// 1 is meaningful only when r.SubsetOf(l) is true.
	return 1, r.SubsetOf(l)
}

func compareBool(l, r bool) int {
	if l == r {
		return 0
	}
	if !l {
		return -1
	}
	return 1
}

func compareIndexBack(lhs, rhs *candidatePath) (int, bool) {
<<<<<<< HEAD
	result := compareBool(lhs.isSingleScan, rhs.isSingleScan)
	if result == 0 && !lhs.isSingleScan {
=======
	result := compareBool(lhs.path.IsSingleScan, rhs.path.IsSingleScan)
	if result == 0 && !lhs.path.IsSingleScan {
>>>>>>> eeb0e5e6
		// if both lhs and rhs need to access table after IndexScan, we use the set of columns that occurred in IndexFilters
		// to compare how many table rows will be accessed.
		return compareColumnSet(lhs.indexFiltersColSet, rhs.indexFiltersColSet)
	}
	return result, true
}

// compareCandidates is the core of skyline pruning. It compares the two candidate paths on three dimensions:
// (1): the set of columns that occurred in the access condition,
// (2): whether or not it matches the physical property
// (3): does it require a double scan.
// If `x` is not worse than `y` at all factors,
// and there exists one factor that `x` is better than `y`, then `x` is better than `y`.
func compareCandidates(lhs, rhs *candidatePath) int {
	setsResult, comparable := compareColumnSet(lhs.accessCondsColSet, rhs.accessCondsColSet)
	if !comparable {
		return 0
	}
	scanResult, comparable := compareIndexBack(lhs, rhs)
	if !comparable {
		return 0
	}
	matchResult := compareBool(lhs.isMatchProp, rhs.isMatchProp)
	sum := setsResult + scanResult + matchResult
	if setsResult >= 0 && scanResult >= 0 && matchResult >= 0 && sum > 0 {
		return 1
	}
	if setsResult <= 0 && scanResult <= 0 && matchResult <= 0 && sum < 0 {
		return -1
	}
	return 0
}

func (ds *DataSource) isMatchProp(path *util.AccessPath, prop *property.PhysicalProperty) bool {
	var isMatchProp bool
	if path.IsIntHandlePath {
		pkCol := ds.getPKIsHandleCol()
		if len(prop.SortItems) == 1 && pkCol != nil {
			isMatchProp = prop.SortItems[0].Col.Equal(nil, pkCol)
			if path.StoreType == kv.TiFlash {
				isMatchProp = isMatchProp && !prop.SortItems[0].Desc
			}
		}
		return isMatchProp
	}
	all, _ := prop.AllSameOrder()
	// When the prop is empty or `all` is false, `isMatchProp` is better to be `false` because
	// it needs not to keep order for index scan.

	// Basically, if `prop.SortItems` is the prefix of `path.IdxCols`, then `isMatchProp` is true. However, we need to consider
	// the situations when some columns of `path.IdxCols` are evaluated as constant. For example:
	// ```
	// create table t(a int, b int, c int, d int, index idx_a_b_c(a, b, c), index idx_d_c_b_a(d, c, b, a));
	// select * from t where a = 1 order by b, c;
	// select * from t where b = 1 order by a, c;
	// select * from t where d = 1 and b = 2 order by c, a;
	// select * from t where d = 1 and b = 2 order by c, b, a;
	// ```
	// In the first two `SELECT` statements, `idx_a_b_c` matches the sort order. In the last two `SELECT` statements, `idx_d_c_b_a`
	// matches the sort order. Hence, we use `path.ConstCols` to deal with the above situations.
	if !prop.IsEmpty() && all && len(path.IdxCols) >= len(prop.SortItems) {
		isMatchProp = true
		i := 0
		for _, sortItem := range prop.SortItems {
			found := false
			for ; i < len(path.IdxCols); i++ {
				if path.IdxColLens[i] == types.UnspecifiedLength && sortItem.Col.Equal(nil, path.IdxCols[i]) {
					found = true
					i++
					break
				}
				if path.ConstCols == nil || i >= len(path.ConstCols) || !path.ConstCols[i] {
					break
				}
			}
			if !found {
				isMatchProp = false
				break
			}
		}
	}
	return isMatchProp
}

func (ds *DataSource) getTableCandidate(path *util.AccessPath, prop *property.PhysicalProperty) *candidatePath {
	candidate := &candidatePath{path: path}
	candidate.isMatchProp = ds.isMatchProp(path, prop)
	candidate.accessCondsColSet = expression.ExtractColumnSet(path.AccessConds)
<<<<<<< HEAD
	candidate.isSingleScan = true
=======
>>>>>>> eeb0e5e6
	return candidate
}

func (ds *DataSource) getIndexCandidate(path *util.AccessPath, prop *property.PhysicalProperty) *candidatePath {
	candidate := &candidatePath{path: path}
<<<<<<< HEAD
	candidate.isMatchProp = ds.isMatchProp(path, prop)
	candidate.accessCondsColSet = expression.ExtractColumnSet(path.AccessConds)
	candidate.indexFiltersColSet = expression.ExtractColumnSet(path.IndexFilters)
	candidate.isSingleScan = isSingleScan
=======
	all, _ := prop.AllSameOrder()
	// When the prop is empty or `all` is false, `isMatchProp` is better to be `false` because
	// it needs not to keep order for index scan.
	if !prop.IsEmpty() && all {
		for i, col := range path.IdxCols {
			if col.EqualByExprAndID(nil, prop.SortItems[0].Col) {
				candidate.isMatchProp = matchIndicesProp(path.IdxCols[i:], path.IdxColLens[i:], prop.SortItems)
				break
			} else if i >= path.EqCondCount {
				break
			}
		}
	}
	candidate.isMatchProp = ds.isMatchProp(path, prop)
	candidate.accessCondsColSet = expression.ExtractColumnSet(path.AccessConds)
	candidate.indexFiltersColSet = expression.ExtractColumnSet(path.IndexFilters)
>>>>>>> eeb0e5e6
	return candidate
}

func (ds *DataSource) getIndexMergeCandidate(path *util.AccessPath) *candidatePath {
	candidate := &candidatePath{path: path}
	return candidate
}

// skylinePruning prunes access paths according to different factors. An access path can be pruned only if
// there exists a path that is not worse than it at all factors and there is at least one better factor.
// The first return value indicates the candidate paths for CBO path selection.
// The second return value indicates which paths are pruned if ds.ctx.GetSessionVars().StmtCtx.InExplainStmt.
func (ds *DataSource) skylinePruning(prop *property.PhysicalProperty) ([]*candidatePath, string) {
	candidates := make([]*candidatePath, 0, 4)
	// TODO: don't allocate prunedPaths if not InExplainStmt
	prunedPaths := make([]*util.AccessPath, 0, 4)
	for _, path := range ds.possibleAccessPaths {
		if path.PartialIndexPaths != nil {
			candidates = append(candidates, ds.getIndexMergeCandidate(path))
			continue
		}
		// if we already know the range of the scan is empty, just return a TableDual
		if len(path.Ranges) == 0 {
			return []*candidatePath{{path: path}}, ""
		}
		if path.StoreType != kv.TiFlash && prop.IsFlashProp() {
			prunedPaths = append(prunedPaths, path)
			continue
		}
		var currentCandidate *candidatePath
		if path.IsTablePath() {
			if path.StoreType == kv.TiFlash {
				if path.IsTiFlashGlobalRead && prop.TaskTp == property.CopTiFlashGlobalReadTaskType {
					currentCandidate = ds.getTableCandidate(path, prop)
				}
				if !path.IsTiFlashGlobalRead && prop.TaskTp != property.CopTiFlashGlobalReadTaskType {
					currentCandidate = ds.getTableCandidate(path, prop)
				}
			} else {
				if !path.IsTiFlashGlobalRead && !prop.IsFlashProp() {
					currentCandidate = ds.getTableCandidate(path, prop)
				}
			}
			if currentCandidate == nil {
				prunedPaths = append(prunedPaths, path)
				continue
			}
		} else {
			if len(path.AccessConds) > 0 || !prop.IsEmpty() || path.Forced || path.IsSingleScan {
				// We will use index to generate physical plan if any of the following conditions is satisfied:
				// 1. This path's access cond is not nil.
				// 2. We have a non-empty prop to match.
				// 3. This index is forced to choose.
				// 4. The needed columns are all covered by index columns(and handleCol).
				currentCandidate = ds.getIndexCandidate(path, prop)
			} else {
				prunedPaths = append(prunedPaths, path)
				continue
			}
		}
		pruned := false
		for i := len(candidates) - 1; i >= 0; i-- {
			if candidates[i].path.StoreType == kv.TiFlash {
				continue
			}
			result := compareCandidates(candidates[i], currentCandidate)
			if result == 1 {
				pruned = true
				// We can break here because the current candidate cannot prune others anymore.
				break
			} else if result == -1 {
				prunedPaths = append(prunedPaths, candidates[i].path)
				candidates = append(candidates[:i], candidates[i+1:]...)
			}
		}
		if pruned {
			prunedPaths = append(prunedPaths, currentCandidate.path)
		} else {
			candidates = append(candidates, currentCandidate)
		}
	}

	getPruningInfo := func(paths []*util.AccessPath) string {
		if !ds.ctx.GetSessionVars().StmtCtx.InExplainStmt || len(paths) == 0 {
			return ""
		}
		names := make([]string, 0, len(paths))
		var tableName string
		if ds.TableAsName.O == "" {
			tableName = ds.tableInfo.Name.O
		} else {
			tableName = ds.TableAsName.O
		}
		for _, path := range paths {
			if path.IsTablePath() {
				names = append(names, tableName)
			} else {
				names = append(names, path.Index.Name.O)
			}
		}
		items := make([]string, 0, len(prop.SortItems))
		for _, item := range prop.SortItems {
			items = append(items, item.String())
		}
		return fmt.Sprintf("[%s] is pruned when selecting path for %s given Prop{SortItems: [%s], TaskTp: %s}",
			strings.Join(names, ","), tableName, strings.Join(items, " "), prop.TaskTp)
	}

	if ds.ctx.GetSessionVars().GetAllowPreferRangeScan() && len(candidates) > 1 {
		// remove the table/index full scan path
		for i, c := range candidates {
			for _, ran := range c.path.Ranges {
				if ran.IsFullRange() {
					prunedPaths = append(prunedPaths, candidates[i].path)
					candidates = append(candidates[:i], candidates[i+1:]...)
					return candidates, getPruningInfo(prunedPaths)
				}
			}
		}
	}

	return candidates, getPruningInfo(prunedPaths)
}

// findBestTask implements the PhysicalPlan interface.
// It will enumerate all the available indices and choose a plan with least cost.
func (ds *DataSource) findBestTask(prop *property.PhysicalProperty, planCounter *PlanCounterTp) (t task, cntPlan int64, err error) {
	// If ds is an inner plan in an IndexJoin, the IndexJoin will generate an inner plan by itself,
	// and set inner child prop nil, so here we do nothing.
	if prop == nil {
		planCounter.Dec(1)
		return nil, 1, nil
	}

	t = ds.getTask(prop)
	if t != nil {
		cntPlan = 1
		planCounter.Dec(1)
		return
	}
	var cnt int64
	// If prop.enforced is true, the prop.cols need to be set nil for ds.findBestTask.
	// Before function return, reset it for enforcing task prop and storing map<prop,task>.
	oldProp := prop.CloneEssentialFields()
	if prop.CanAddEnforcer {
		// First, get the bestTask without enforced prop
		prop.CanAddEnforcer = false
		t, cnt, err = ds.findBestTask(prop, planCounter)
		if err != nil {
			return nil, 0, err
		}
		prop.CanAddEnforcer = true
		if t != invalidTask {
			ds.storeTask(prop, t)
			cntPlan = cnt
			return
		}
		// Next, get the bestTask with enforced prop
		prop.SortItems = []property.SortItem{}
		prop.MPPPartitionTp = property.AnyType
	} else if prop.MPPPartitionTp != property.AnyType {
		return invalidTask, 0, nil
	}
	defer func() {
		if err != nil {
			return
		}
		if prop.CanAddEnforcer {
			*prop = *oldProp
			t = enforceProperty(prop, t, ds.basePlan.ctx)
			prop.CanAddEnforcer = true
		}
		ds.storeTask(prop, t)
		if ds.SampleInfo != nil && !t.invalid() {
			if _, ok := t.plan().(*PhysicalTableSample); !ok {
				warning := expression.ErrInvalidTableSample.GenWithStackByArgs("plan not supported")
				ds.ctx.GetSessionVars().StmtCtx.AppendWarning(warning)
			}
		}
	}()

	t, err = ds.tryToGetDualTask()
	if err != nil || t != nil {
		planCounter.Dec(1)
		return t, 1, err
	}

	t = invalidTask
	candidates, pruningInfo := ds.skylinePruning(prop)
	defer func() {
		if err == nil && t != nil && !t.invalid() && pruningInfo != "" {
			if ds.ctx.GetSessionVars().StmtCtx.OptimInfo == nil {
				ds.ctx.GetSessionVars().StmtCtx.OptimInfo = make(map[int]string)
			}
			ds.ctx.GetSessionVars().StmtCtx.OptimInfo[t.plan().ID()] = pruningInfo
		}
	}()

	cntPlan = 0
	for _, candidate := range candidates {
		path := candidate.path
		if path.PartialIndexPaths != nil {
			idxMergeTask, err := ds.convertToIndexMergeScan(prop, candidate)
			if err != nil {
				return nil, 0, err
			}
			if !idxMergeTask.invalid() {
				cntPlan += 1
				planCounter.Dec(1)
			}
			if idxMergeTask.cost() < t.cost() || planCounter.Empty() {
				t = idxMergeTask
			}
			if planCounter.Empty() {
				return t, cntPlan, nil
			}
			continue
		}
		// if we already know the range of the scan is empty, just return a TableDual
		if len(path.Ranges) == 0 && !ds.ctx.GetSessionVars().StmtCtx.UseCache {
			dual := PhysicalTableDual{}.Init(ds.ctx, ds.stats, ds.blockOffset)
			dual.SetSchema(ds.schema)
			cntPlan += 1
			planCounter.Dec(1)
			return &rootTask{
				p: dual,
			}, cntPlan, nil
		}
		canConvertPointGet := len(path.Ranges) > 0 && path.StoreType == kv.TiKV
		if canConvertPointGet && !path.IsIntHandlePath {
			// We simply do not build [batch] point get for prefix indexes. This can be optimized.
			canConvertPointGet = path.Index.Unique && !path.Index.HasPrefixIndex()
			// If any range cannot cover all columns of the index, we cannot build [batch] point get.
			idxColsLen := len(path.Index.Columns)
			for _, ran := range path.Ranges {
				if len(ran.LowVal) != idxColsLen {
					canConvertPointGet = false
					break
				}
			}
		}
		var hashPartColName *ast.ColumnName
		if tblInfo := ds.table.Meta(); canConvertPointGet && tblInfo.GetPartitionInfo() != nil {
			// We do not build [batch] point get for dynamic table partitions now. This can be optimized.
			if ds.ctx.GetSessionVars().UseDynamicPartitionPrune() {
				canConvertPointGet = false
			}
			if canConvertPointGet && len(path.Ranges) > 1 {
				// We can only build batch point get for hash partitions on a simple column now. This is
				// decided by the current implementation of `BatchPointGetExec::initialize()`, specifically,
				// the `getPhysID()` function. Once we optimize that part, we can come back and enable
				// BatchPointGet plan for more cases.
				hashPartColName = getHashPartitionColumnName(ds.ctx, tblInfo)
				if hashPartColName == nil {
					canConvertPointGet = false
				}
			}
			if canConvertPointGet {
				// If the schema contains ExtraPidColID, do not convert to point get.
				// Because the point get executor can not handle the extra partition ID column now.
				for _, col := range ds.schema.Columns {
					if col.ID == model.ExtraPidColID {
						canConvertPointGet = false
						break
					}
				}
			}
		}
		if canConvertPointGet {
			allRangeIsPoint := true
			for _, ran := range path.Ranges {
				if !ran.IsPoint(ds.ctx.GetSessionVars().StmtCtx) {
					allRangeIsPoint = false
					break
				}
			}
			if allRangeIsPoint {
				var pointGetTask task
				if len(path.Ranges) == 1 {
					pointGetTask = ds.convertToPointGet(prop, candidate)
				} else {
					pointGetTask = ds.convertToBatchPointGet(prop, candidate, hashPartColName)
				}
				if !pointGetTask.invalid() {
					cntPlan += 1
					planCounter.Dec(1)
				}
				if pointGetTask.cost() < t.cost() || planCounter.Empty() {
					t = pointGetTask
					if planCounter.Empty() {
						return
					}
					continue
				}
			}
		}
		if path.IsTablePath() {
			if ds.preferStoreType&preferTiFlash != 0 && path.StoreType == kv.TiKV {
				continue
			}
			if ds.preferStoreType&preferTiKV != 0 && path.StoreType == kv.TiFlash {
				continue
			}
			var tblTask task
			if ds.SampleInfo != nil {
				tblTask, err = ds.convertToSampleTable(prop, candidate)
			} else {
				tblTask, err = ds.convertToTableScan(prop, candidate)
			}
			if err != nil {
				return nil, 0, err
			}
			if !tblTask.invalid() {
				cntPlan += 1
				planCounter.Dec(1)
			}
			if tblTask.cost() < t.cost() || planCounter.Empty() {
				t = tblTask
			}
			if planCounter.Empty() {
				return t, cntPlan, nil
			}
			continue
		}
		// TiFlash storage do not support index scan.
		if ds.preferStoreType&preferTiFlash != 0 {
			continue
		}
		idxTask, err := ds.convertToIndexScan(prop, candidate)
		if err != nil {
			return nil, 0, err
		}
		if !idxTask.invalid() {
			cntPlan += 1
			planCounter.Dec(1)
		}
		if idxTask.cost() < t.cost() || planCounter.Empty() {
			t = idxTask
		}
		if planCounter.Empty() {
			return t, cntPlan, nil
		}
	}

	return
}

func (ds *DataSource) convertToIndexMergeScan(prop *property.PhysicalProperty, candidate *candidatePath) (task task, err error) {
	if prop.TaskTp != property.RootTaskType || !prop.IsEmpty() {
		return invalidTask, nil
	}
	path := candidate.path
	var totalCost float64
	scans := make([]PhysicalPlan, 0, len(path.PartialIndexPaths))
	cop := &copTask{
		indexPlanFinished: true,
		tblColHists:       ds.TblColHists,
	}
	cop.partitionInfo = PartitionInfo{
		PruningConds:   ds.allConds,
		PartitionNames: ds.partitionNames,
		Columns:        ds.TblCols,
		ColumnNames:    ds.names,
	}
	for _, partPath := range path.PartialIndexPaths {
		var scan PhysicalPlan
		var partialCost float64
		if partPath.IsTablePath() {
			scan, partialCost = ds.convertToPartialTableScan(prop, partPath)
		} else {
			scan, partialCost = ds.convertToPartialIndexScan(prop, partPath)
		}
		scans = append(scans, scan)
		totalCost += partialCost
	}
	totalRowCount := path.CountAfterAccess
	if prop.ExpectedCnt < ds.stats.RowCount {
		totalRowCount *= prop.ExpectedCnt / ds.stats.RowCount
	}
	ts, partialCost, err := ds.buildIndexMergeTableScan(prop, path.TableFilters, totalRowCount)
	if err != nil {
		return nil, err
	}
	totalCost += partialCost
	cop.tablePlan = ts
	cop.idxMergePartPlans = scans
	cop.cst = totalCost
	task = cop.convertToRootTask(ds.ctx)
	return task, nil
}

func (ds *DataSource) convertToPartialIndexScan(prop *property.PhysicalProperty, path *util.AccessPath) (
	indexPlan PhysicalPlan,
	partialCost float64) {
	idx := path.Index
	is, partialCost, rowCount := ds.getOriginalPhysicalIndexScan(prop, path, false, false)
	rowSize := is.indexScanRowSize(idx, ds, false)
	// TODO: Consider using isCoveringIndex() to avoid another TableRead
	indexConds := path.IndexFilters
	sessVars := ds.ctx.GetSessionVars()
	if indexConds != nil {
		var selectivity float64
		partialCost += rowCount * sessVars.CopCPUFactor
		if path.CountAfterAccess > 0 {
			selectivity = path.CountAfterIndex / path.CountAfterAccess
		}
		rowCount = is.stats.RowCount * selectivity
		stats := &property.StatsInfo{RowCount: rowCount}
		stats.StatsVersion = ds.statisticTable.Version
		if ds.statisticTable.Pseudo {
			stats.StatsVersion = statistics.PseudoVersion
		}
		indexPlan := PhysicalSelection{Conditions: indexConds}.Init(is.ctx, stats, ds.blockOffset)
		indexPlan.SetChildren(is)
		partialCost += rowCount * rowSize * sessVars.GetNetworkFactor(ds.tableInfo)
		return indexPlan, partialCost
	}
	partialCost += rowCount * rowSize * sessVars.GetNetworkFactor(ds.tableInfo)
	indexPlan = is
	return indexPlan, partialCost
}

func checkColinSchema(cols []*expression.Column, schema *expression.Schema) bool {
	for _, col := range cols {
		if schema.ColumnIndex(col) == -1 {
			return false
		}
	}
	return true
}

func (ds *DataSource) convertToPartialTableScan(prop *property.PhysicalProperty, path *util.AccessPath) (
	tablePlan PhysicalPlan, partialCost float64) {
	ts, partialCost, rowCount := ds.getOriginalPhysicalTableScan(prop, path, false)
	overwritePartialTableScanSchema(ds, ts)
	// remove ineffetive filter condition after overwriting physicalscan schema
	newFilterConds := make([]expression.Expression, 0, len(path.TableFilters))
	for _, cond := range ts.filterCondition {
		cols := expression.ExtractColumns(cond)
		if checkColinSchema(cols, ts.schema) {
			newFilterConds = append(newFilterConds, cond)
		}
	}
	ts.filterCondition = newFilterConds
	rowSize := ds.TblColHists.GetAvgRowSize(ds.ctx, ts.schema.Columns, false, false)
	sessVars := ds.ctx.GetSessionVars()
	if len(ts.filterCondition) > 0 {
		selectivity, _, err := ds.tableStats.HistColl.Selectivity(ds.ctx, ts.filterCondition, nil)
		if err != nil {
			logutil.BgLogger().Debug("calculate selectivity failed, use selection factor", zap.Error(err))
			selectivity = SelectionFactor
		}
		tablePlan = PhysicalSelection{Conditions: ts.filterCondition}.Init(ts.ctx, ts.stats.ScaleByExpectCnt(selectivity*rowCount), ds.blockOffset)
		tablePlan.SetChildren(ts)
		partialCost += rowCount * sessVars.CopCPUFactor
		partialCost += selectivity * rowCount * rowSize * sessVars.GetNetworkFactor(ds.tableInfo)
		return tablePlan, partialCost
	}
	partialCost += rowCount * rowSize * sessVars.GetNetworkFactor(ds.tableInfo)
	tablePlan = ts
	return tablePlan, partialCost
}

// overwritePartialTableScanSchema change the schema of partial table scan to handle columns.
func overwritePartialTableScanSchema(ds *DataSource, ts *PhysicalTableScan) {
	handleCols := ds.handleCols
	if handleCols == nil {
		handleCols = NewIntHandleCols(ds.newExtraHandleSchemaCol())
	}
	hdColNum := handleCols.NumCols()
	exprCols := make([]*expression.Column, 0, hdColNum)
	infoCols := make([]*model.ColumnInfo, 0, hdColNum)
	for i := 0; i < hdColNum; i++ {
		col := handleCols.GetCol(i)
		exprCols = append(exprCols, col)
		infoCols = append(infoCols, col.ToInfo())
	}
	ts.schema = expression.NewSchema(exprCols...)
	ts.Columns = infoCols
}

// setIndexMergeTableScanHandleCols set the handle columns of the table scan.
func setIndexMergeTableScanHandleCols(ds *DataSource, ts *PhysicalTableScan) (err error) {
	handleCols := ds.handleCols
	if handleCols == nil {
		handleCols = NewIntHandleCols(ds.newExtraHandleSchemaCol())
	}
	hdColNum := handleCols.NumCols()
	exprCols := make([]*expression.Column, 0, hdColNum)
	for i := 0; i < hdColNum; i++ {
		col := handleCols.GetCol(i)
		exprCols = append(exprCols, col)
	}
	ts.HandleCols, err = handleCols.ResolveIndices(expression.NewSchema(exprCols...))
	return
}

func (ds *DataSource) buildIndexMergeTableScan(prop *property.PhysicalProperty, tableFilters []expression.Expression,
	totalRowCount float64) (PhysicalPlan, float64, error) {
	var partialCost float64
	sessVars := ds.ctx.GetSessionVars()
	ts := PhysicalTableScan{
		Table:           ds.tableInfo,
		Columns:         ds.Columns,
		TableAsName:     ds.TableAsName,
		DBName:          ds.DBName,
		isPartition:     ds.isPartition,
		physicalTableID: ds.physicalTableID,
		HandleCols:      ds.handleCols,
	}.Init(ds.ctx, ds.blockOffset)
	ts.SetSchema(ds.schema.Clone())
	err := setIndexMergeTableScanHandleCols(ds, ts)
	if err != nil {
		return nil, 0, err
	}
	if ts.Table.PKIsHandle {
		if pkColInfo := ts.Table.GetPkColInfo(); pkColInfo != nil {
			if ds.statisticTable.Columns[pkColInfo.ID] != nil {
				ts.Hist = &ds.statisticTable.Columns[pkColInfo.ID].Histogram
			}
		}
	}
	rowSize := ds.TblColHists.GetTableAvgRowSize(ds.ctx, ds.TblCols, ts.StoreType, true)
	partialCost += totalRowCount * rowSize * sessVars.GetScanFactor(ds.tableInfo)
	ts.stats = ds.tableStats.ScaleByExpectCnt(totalRowCount)
	if ds.statisticTable.Pseudo {
		ts.stats.StatsVersion = statistics.PseudoVersion
	}
	if len(tableFilters) > 0 {
		partialCost += totalRowCount * sessVars.CopCPUFactor
		selectivity, _, err := ds.tableStats.HistColl.Selectivity(ds.ctx, tableFilters, nil)
		if err != nil {
			logutil.BgLogger().Debug("calculate selectivity failed, use selection factor", zap.Error(err))
			selectivity = SelectionFactor
		}
		sel := PhysicalSelection{Conditions: tableFilters}.Init(ts.ctx, ts.stats.ScaleByExpectCnt(selectivity*totalRowCount), ts.blockOffset)
		sel.SetChildren(ts)
		return sel, partialCost, nil
	}
	return ts, partialCost, nil
}

func indexCoveringCol(col *expression.Column, indexCols []*expression.Column, idxColLens []int) bool {
	for i, indexCol := range indexCols {
		isFullLen := idxColLens[i] == types.UnspecifiedLength || idxColLens[i] == col.RetType.Flen
		if indexCol != nil && col.EqualByExprAndID(nil, indexCol) && isFullLen {
			return true
		}
	}
	return false
}

func (ds *DataSource) isCoveringIndex(columns, indexColumns []*expression.Column, idxColLens []int, tblInfo *model.TableInfo) bool {
	for _, col := range columns {
		if tblInfo.PKIsHandle && mysql.HasPriKeyFlag(col.RetType.Flag) {
			continue
		}
		if col.ID == model.ExtraHandleID {
			continue
		}
		coveredByPlainIndex := indexCoveringCol(col, indexColumns, idxColLens)
		coveredByClusteredIndex := indexCoveringCol(col, ds.commonHandleCols, ds.commonHandleLens)
		if !coveredByPlainIndex && !coveredByClusteredIndex {
			return false
		}
		isClusteredNewCollationIdx := collate.NewCollationEnabled() &&
			col.GetType().EvalType() == types.ETString &&
			!mysql.HasBinaryFlag(col.GetType().Flag)
		if !coveredByPlainIndex && coveredByClusteredIndex && isClusteredNewCollationIdx && ds.table.Meta().CommonHandleVersion == 0 {
			return false
		}
	}
	return true
}

// If there is a table reader which needs to keep order, we should append a pk to table scan.
func (ts *PhysicalTableScan) appendExtraHandleCol(ds *DataSource) (*expression.Column, bool) {
	handleCols := ds.handleCols
	if handleCols != nil {
		return handleCols.GetCol(0), false
	}
	handleCol := ds.newExtraHandleSchemaCol()
	ts.schema.Append(handleCol)
	ts.Columns = append(ts.Columns, model.NewExtraHandleColInfo())
	return handleCol, true
}

// convertToIndexScan converts the DataSource to index scan with idx.
func (ds *DataSource) convertToIndexScan(prop *property.PhysicalProperty, candidate *candidatePath) (task task, err error) {
	if !candidate.path.IsSingleScan {
		// If it's parent requires single read task, return max cost.
		if prop.TaskTp == property.CopSingleReadTaskType {
			return invalidTask, nil
		}
	} else if prop.TaskTp == property.CopDoubleReadTaskType {
		// If it's parent requires double read task, return max cost.
		return invalidTask, nil
	}
	if !prop.IsEmpty() && !candidate.isMatchProp {
		return invalidTask, nil
	}
	path := candidate.path
	is, cost, _ := ds.getOriginalPhysicalIndexScan(prop, path, candidate.isMatchProp, candidate.path.IsSingleScan)
	cop := &copTask{
		indexPlan:   is,
		tblColHists: ds.TblColHists,
		tblCols:     ds.TblCols,
	}
	cop.partitionInfo = PartitionInfo{
		PruningConds:   ds.allConds,
		PartitionNames: ds.partitionNames,
		Columns:        ds.TblCols,
		ColumnNames:    ds.names,
	}
	if !candidate.path.IsSingleScan {
		// On this way, it's double read case.
		ts := PhysicalTableScan{
			Columns:         ds.Columns,
			Table:           is.Table,
			TableAsName:     ds.TableAsName,
			isPartition:     ds.isPartition,
			physicalTableID: ds.physicalTableID,
		}.Init(ds.ctx, is.blockOffset)
		ts.SetSchema(ds.schema.Clone())
		ts.SetCost(cost)
		cop.tablePlan = ts
	}
	cop.cst = cost
	task = cop
	if cop.tablePlan != nil && ds.tableInfo.IsCommonHandle {
		cop.commonHandleCols = ds.commonHandleCols
		commonHandle := ds.handleCols.(*CommonHandleCols)
		for _, col := range commonHandle.columns {
			if ds.schema.ColumnIndex(col) == -1 {
				ts := cop.tablePlan.(*PhysicalTableScan)
				ts.Schema().Append(col)
				ts.Columns = append(ts.Columns, col.ToInfo())
				cop.needExtraProj = true
			}
		}
	}
	if candidate.isMatchProp {
		if cop.tablePlan != nil && !ds.tableInfo.IsCommonHandle {
			col, isNew := cop.tablePlan.(*PhysicalTableScan).appendExtraHandleCol(ds)
			cop.extraHandleCol = col
			cop.needExtraProj = cop.needExtraProj || isNew
		}
		cop.keepOrder = true
		// IndexScan on partition table can't keep order.
		if ds.tableInfo.GetPartitionInfo() != nil {
			return invalidTask, nil
		}
	}
	if cop.needExtraProj {
		cop.originSchema = ds.schema
	}
	// prop.IsEmpty() would always return true when coming to here,
	// so we can just use prop.ExpectedCnt as parameter of addPushedDownSelection.
	finalStats := ds.stats.ScaleByExpectCnt(prop.ExpectedCnt)
	is.addPushedDownSelection(cop, ds, path, finalStats)
	if prop.TaskTp == property.RootTaskType {
		task = task.convertToRootTask(ds.ctx)
	} else if _, ok := task.(*rootTask); ok {
		return invalidTask, nil
	}
	return task, nil
}

func (is *PhysicalIndexScan) indexScanRowSize(idx *model.IndexInfo, ds *DataSource, isForScan bool) float64 {
	scanCols := make([]*expression.Column, 0, len(idx.Columns)+1)
	// If `initSchema` has already appended the handle column in schema, just use schema columns, otherwise, add extra handle column.
	if len(idx.Columns) == len(is.schema.Columns) {
		scanCols = append(scanCols, is.schema.Columns...)
		handleCol := ds.getPKIsHandleCol()
		if handleCol != nil {
			scanCols = append(scanCols, handleCol)
		}
	} else {
		scanCols = is.schema.Columns
	}
	if isForScan {
		return ds.TblColHists.GetIndexAvgRowSize(is.ctx, scanCols, is.Index.Unique)
	}
	return ds.TblColHists.GetAvgRowSize(is.ctx, scanCols, true, false)
}

// initSchema is used to set the schema of PhysicalIndexScan. Before calling this,
// make sure the following field of PhysicalIndexScan are initialized:
//   PhysicalIndexScan.Table         *model.TableInfo
//   PhysicalIndexScan.Index         *model.IndexInfo
//   PhysicalIndexScan.Index.Columns []*IndexColumn
//   PhysicalIndexScan.IdxCols       []*expression.Column
//   PhysicalIndexScan.Columns       []*model.ColumnInfo
func (is *PhysicalIndexScan) initSchema(idxExprCols []*expression.Column, isDoubleRead bool) {
	indexCols := make([]*expression.Column, len(is.IdxCols), len(is.Index.Columns)+1)
	copy(indexCols, is.IdxCols)

	for i := len(is.IdxCols); i < len(is.Index.Columns); i++ {
		if idxExprCols[i] != nil {
			indexCols = append(indexCols, idxExprCols[i])
		} else {
			// TODO: try to reuse the col generated when building the DataSource.
			indexCols = append(indexCols, &expression.Column{
				ID:       is.Table.Columns[is.Index.Columns[i].Offset].ID,
				RetType:  &is.Table.Columns[is.Index.Columns[i].Offset].FieldType,
				UniqueID: is.ctx.GetSessionVars().AllocPlanColumnID(),
			})
		}
	}
	is.NeedCommonHandle = is.Table.IsCommonHandle

	if is.NeedCommonHandle {
		for i := len(is.Index.Columns); i < len(idxExprCols); i++ {
			indexCols = append(indexCols, idxExprCols[i])
		}
	}
	setHandle := len(indexCols) > len(is.Index.Columns)
	if !setHandle {
		for i, col := range is.Columns {
			if (mysql.HasPriKeyFlag(col.Flag) && is.Table.PKIsHandle) || col.ID == model.ExtraHandleID {
				indexCols = append(indexCols, is.dataSourceSchema.Columns[i])
				setHandle = true
				break
			}
		}
	}

	if isDoubleRead {
		// If it's double read case, the first index must return handle. So we should add extra handle column
		// if there isn't a handle column.
		if !setHandle {
			if !is.Table.IsCommonHandle {
				indexCols = append(indexCols, &expression.Column{
					RetType:  types.NewFieldType(mysql.TypeLonglong),
					ID:       model.ExtraHandleID,
					UniqueID: is.ctx.GetSessionVars().AllocPlanColumnID(),
				})
			}
		}
		// If index is global, we should add extra column for pid.
		if is.Index.Global {
			indexCols = append(indexCols, &expression.Column{
				RetType:  types.NewFieldType(mysql.TypeLonglong),
				ID:       model.ExtraPidColID,
				UniqueID: is.ctx.GetSessionVars().AllocPlanColumnID(),
			})
		}
	}

	is.SetSchema(expression.NewSchema(indexCols...))
}

func (is *PhysicalIndexScan) addPushedDownSelection(copTask *copTask, p *DataSource, path *util.AccessPath, finalStats *property.StatsInfo) {
	// Add filter condition to table plan now.
	indexConds, tableConds := path.IndexFilters, path.TableFilters

	tableConds, copTask.rootTaskConds = SplitSelCondsWithVirtualColumn(tableConds)

	var newRootConds []expression.Expression
	indexConds, newRootConds = expression.PushDownExprs(is.ctx.GetSessionVars().StmtCtx, indexConds, is.ctx.GetClient(), kv.TiKV)
	copTask.rootTaskConds = append(copTask.rootTaskConds, newRootConds...)

	tableConds, newRootConds = expression.PushDownExprs(is.ctx.GetSessionVars().StmtCtx, tableConds, is.ctx.GetClient(), kv.TiKV)
	copTask.rootTaskConds = append(copTask.rootTaskConds, newRootConds...)

	sessVars := is.ctx.GetSessionVars()
	if indexConds != nil {
		copTask.cst += copTask.count() * sessVars.CopCPUFactor
		var selectivity float64
		if path.CountAfterAccess > 0 {
			selectivity = path.CountAfterIndex / path.CountAfterAccess
		}
		count := is.stats.RowCount * selectivity
		stats := p.tableStats.ScaleByExpectCnt(count)
		indexSel := PhysicalSelection{Conditions: indexConds}.Init(is.ctx, stats, is.blockOffset)
		indexSel.SetChildren(is)
		copTask.indexPlan = indexSel
	}
	if len(tableConds) > 0 {
		copTask.finishIndexPlan()
		copTask.cst += copTask.count() * sessVars.CopCPUFactor
		tableSel := PhysicalSelection{Conditions: tableConds}.Init(is.ctx, finalStats, is.blockOffset)
		tableSel.SetChildren(copTask.tablePlan)
		copTask.tablePlan = tableSel
	}
}

// SplitSelCondsWithVirtualColumn filter the select conditions which contain virtual column
func SplitSelCondsWithVirtualColumn(conds []expression.Expression) ([]expression.Expression, []expression.Expression) {
	var filterConds []expression.Expression
	for i := len(conds) - 1; i >= 0; i-- {
		if expression.ContainVirtualColumn(conds[i : i+1]) {
			filterConds = append(filterConds, conds[i])
			conds = append(conds[:i], conds[i+1:]...)
		}
	}
	return conds, filterConds
}

func matchIndicesProp(idxCols []*expression.Column, colLens []int, propItems []property.SortItem) bool {
	if len(idxCols) < len(propItems) {
		return false
	}
	for i, item := range propItems {
		if colLens[i] != types.UnspecifiedLength || !item.Col.EqualByExprAndID(nil, idxCols[i]) {
			return false
		}
	}
	return true
}

func (ds *DataSource) splitIndexFilterConditions(conditions []expression.Expression, indexColumns []*expression.Column, idxColLens []int,
	table *model.TableInfo) (indexConds, tableConds []expression.Expression) {
	var indexConditions, tableConditions []expression.Expression
	for _, cond := range conditions {
		if ds.isCoveringIndex(expression.ExtractColumns(cond), indexColumns, idxColLens, table) {
			indexConditions = append(indexConditions, cond)
		} else {
			tableConditions = append(tableConditions, cond)
		}
	}
	return indexConditions, tableConditions
}

// getMostCorrCol4Handle checks if column in the condition is correlated enough with handle. If the condition
// contains multiple columns, return nil and get the max correlation, which would be used in the heuristic estimation.
func getMostCorrCol4Handle(exprs []expression.Expression, histColl *statistics.Table, threshold float64) (*expression.Column, float64) {
	var cols []*expression.Column
	cols = expression.ExtractColumnsFromExpressions(cols, exprs, nil)
	if len(cols) == 0 {
		return nil, 0
	}
	colSet := set.NewInt64Set()
	var corr float64
	var corrCol *expression.Column
	for _, col := range cols {
		if colSet.Exist(col.UniqueID) {
			continue
		}
		colSet.Insert(col.UniqueID)
		hist, ok := histColl.Columns[col.ID]
		if !ok {
			continue
		}
		curCorr := hist.Correlation
		if corrCol == nil || math.Abs(corr) < math.Abs(curCorr) {
			corrCol = col
			corr = curCorr
		}
	}
	if len(colSet) == 1 && math.Abs(corr) >= threshold {
		return corrCol, corr
	}
	return nil, corr
}

// getColumnRangeCounts estimates row count for each range respectively.
func getColumnRangeCounts(sc *stmtctx.StatementContext, colID int64, ranges []*ranger.Range, histColl *statistics.HistColl, idxID int64) ([]float64, bool) {
	var err error
	var count float64
	rangeCounts := make([]float64, len(ranges))
	for i, ran := range ranges {
		if idxID >= 0 {
			idxHist := histColl.Indices[idxID]
			if idxHist == nil || idxHist.IsInvalid(false) {
				return nil, false
			}
			count, err = histColl.GetRowCountByIndexRanges(sc, idxID, []*ranger.Range{ran})
		} else {
			colHist, ok := histColl.Columns[colID]
			if !ok || colHist.IsInvalid(sc, false) {
				return nil, false
			}
			count, err = histColl.GetRowCountByColumnRanges(sc, colID, []*ranger.Range{ran})
		}
		if err != nil {
			return nil, false
		}
		rangeCounts[i] = count
	}
	return rangeCounts, true
}

// convertRangeFromExpectedCnt builds new ranges used to estimate row count we need to scan in table scan before finding specified
// number of tuples which fall into input ranges.
func convertRangeFromExpectedCnt(ranges []*ranger.Range, rangeCounts []float64, expectedCnt float64, desc bool) ([]*ranger.Range, float64, bool) {
	var i int
	var count float64
	var convertedRanges []*ranger.Range
	if desc {
		for i = len(ranges) - 1; i >= 0; i-- {
			if count+rangeCounts[i] >= expectedCnt {
				break
			}
			count += rangeCounts[i]
		}
		if i < 0 {
			return nil, 0, true
		}
		convertedRanges = []*ranger.Range{{LowVal: ranges[i].HighVal, HighVal: []types.Datum{types.MaxValueDatum()}, LowExclude: !ranges[i].HighExclude}}
	} else {
		for i = 0; i < len(ranges); i++ {
			if count+rangeCounts[i] >= expectedCnt {
				break
			}
			count += rangeCounts[i]
		}
		if i == len(ranges) {
			return nil, 0, true
		}
		convertedRanges = []*ranger.Range{{LowVal: []types.Datum{{}}, HighVal: ranges[i].LowVal, HighExclude: !ranges[i].LowExclude}}
	}
	return convertedRanges, count, false
}

// crossEstimateTableRowCount estimates row count of table scan using histogram of another column which is in TableFilters
// and has high order correlation with handle column. For example, if the query is like:
// `select * from tbl where a = 1 order by pk limit 1`
// if order of column `a` is strictly correlated with column `pk`, the row count of table scan should be:
// `1 + row_count(a < 1 or a is null)`
func (ds *DataSource) crossEstimateTableRowCount(path *util.AccessPath, expectedCnt float64, desc bool) (float64, bool, float64) {
	if ds.statisticTable.Pseudo || len(path.TableFilters) == 0 || !ds.ctx.GetSessionVars().EnableCorrelationAdjustment {
		return 0, false, 0
	}
	col, corr := getMostCorrCol4Handle(path.TableFilters, ds.statisticTable, ds.ctx.GetSessionVars().CorrelationThreshold)
	return ds.crossEstimateRowCount(path, path.TableFilters, col, corr, expectedCnt, desc)
}

// crossEstimateRowCount is the common logic of crossEstimateTableRowCount and crossEstimateIndexRowCount.
func (ds *DataSource) crossEstimateRowCount(path *util.AccessPath, conds []expression.Expression, col *expression.Column, corr, expectedCnt float64, desc bool) (float64, bool, float64) {
	// If the scan is not full range scan, we cannot use histogram of other columns for estimation, because
	// the histogram reflects value distribution in the whole table level.
	if col == nil || len(path.AccessConds) > 0 {
		return 0, false, corr
	}
	colID := col.UniqueID
	if corr < 0 {
		desc = !desc
	}
	accessConds, remained := ranger.DetachCondsForColumn(ds.ctx, conds, col)
	if len(accessConds) == 0 {
		return 0, false, corr
	}
	sc := ds.ctx.GetSessionVars().StmtCtx
	ranges, err := ranger.BuildColumnRange(accessConds, sc, col.RetType, types.UnspecifiedLength)
	if len(ranges) == 0 || err != nil {
		return 0, err == nil, corr
	}
	idxID, idxExists := ds.stats.HistColl.ColID2IdxID[colID]
	if !idxExists {
		idxID = -1
	}
	rangeCounts, ok := getColumnRangeCounts(sc, colID, ranges, ds.tableStats.HistColl, idxID)
	if !ok {
		return 0, false, corr
	}
	convertedRanges, count, isFull := convertRangeFromExpectedCnt(ranges, rangeCounts, expectedCnt, desc)
	if isFull {
		return path.CountAfterAccess, true, 0
	}
	var rangeCount float64
	if idxExists {
		rangeCount, err = ds.tableStats.HistColl.GetRowCountByIndexRanges(sc, idxID, convertedRanges)
	} else {
		rangeCount, err = ds.tableStats.HistColl.GetRowCountByColumnRanges(sc, colID, convertedRanges)
	}
	if err != nil {
		return 0, false, corr
	}
	scanCount := rangeCount + expectedCnt - count
	if len(remained) > 0 {
		scanCount = scanCount / SelectionFactor
	}
	scanCount = math.Min(scanCount, path.CountAfterAccess)
	return scanCount, true, 0
}

// crossEstimateIndexRowCount estimates row count of index scan using histogram of another column which is in TableFilters/IndexFilters
// and has high order correlation with the first index column. For example, if the query is like:
// `select * from tbl where a = 1 order by b limit 1`
// if order of column `a` is strictly correlated with column `b`, the row count of IndexScan(b) should be:
// `1 + row_count(a < 1 or a is null)`
func (ds *DataSource) crossEstimateIndexRowCount(path *util.AccessPath, expectedCnt float64, desc bool) (float64, bool, float64) {
	filtersLen := len(path.TableFilters) + len(path.IndexFilters)
	sessVars := ds.ctx.GetSessionVars()
	if ds.statisticTable.Pseudo || filtersLen == 0 || !sessVars.EnableExtendedStats || !ds.ctx.GetSessionVars().EnableCorrelationAdjustment {
		return 0, false, 0
	}
	col, corr := getMostCorrCol4Index(path, ds.statisticTable, sessVars.CorrelationThreshold)
	filters := make([]expression.Expression, 0, filtersLen)
	filters = append(filters, path.TableFilters...)
	filters = append(filters, path.IndexFilters...)
	return ds.crossEstimateRowCount(path, filters, col, corr, expectedCnt, desc)
}

// getMostCorrCol4Index checks if column in the condition is correlated enough with the first index column. If the condition
// contains multiple columns, return nil and get the max correlation, which would be used in the heuristic estimation.
func getMostCorrCol4Index(path *util.AccessPath, histColl *statistics.Table, threshold float64) (*expression.Column, float64) {
	if histColl.ExtendedStats == nil || len(histColl.ExtendedStats.Stats) == 0 {
		return nil, 0
	}
	var cols []*expression.Column
	cols = expression.ExtractColumnsFromExpressions(cols, path.TableFilters, nil)
	cols = expression.ExtractColumnsFromExpressions(cols, path.IndexFilters, nil)
	if len(cols) == 0 {
		return nil, 0
	}
	colSet := set.NewInt64Set()
	var corr float64
	var corrCol *expression.Column
	for _, col := range cols {
		if colSet.Exist(col.UniqueID) {
			continue
		}
		colSet.Insert(col.UniqueID)
		curCorr := float64(0)
		for _, item := range histColl.ExtendedStats.Stats {
			if (col.ID == item.ColIDs[0] && path.FullIdxCols[0].ID == item.ColIDs[1]) ||
				(col.ID == item.ColIDs[1] && path.FullIdxCols[0].ID == item.ColIDs[0]) {
				curCorr = item.ScalarVals
				break
			}
		}
		if corrCol == nil || math.Abs(corr) < math.Abs(curCorr) {
			corrCol = col
			corr = curCorr
		}
	}
	if len(colSet) == 1 && math.Abs(corr) >= threshold {
		return corrCol, corr
	}
	return nil, corr
}

// GetPhysicalScan returns PhysicalTableScan for the LogicalTableScan.
func (s *LogicalTableScan) GetPhysicalScan(schema *expression.Schema, stats *property.StatsInfo) *PhysicalTableScan {
	ds := s.Source
	ts := PhysicalTableScan{
		Table:           ds.tableInfo,
		Columns:         ds.Columns,
		TableAsName:     ds.TableAsName,
		DBName:          ds.DBName,
		isPartition:     ds.isPartition,
		physicalTableID: ds.physicalTableID,
		Ranges:          s.Ranges,
		AccessCondition: s.AccessConds,
	}.Init(s.ctx, s.blockOffset)
	ts.stats = stats
	ts.SetSchema(schema.Clone())
	if ts.Table.PKIsHandle {
		if pkColInfo := ts.Table.GetPkColInfo(); pkColInfo != nil {
			if ds.statisticTable.Columns[pkColInfo.ID] != nil {
				ts.Hist = &ds.statisticTable.Columns[pkColInfo.ID].Histogram
			}
		}
	}
	return ts
}

// GetPhysicalIndexScan returns PhysicalIndexScan for the logical IndexScan.
func (s *LogicalIndexScan) GetPhysicalIndexScan(schema *expression.Schema, stats *property.StatsInfo) *PhysicalIndexScan {
	ds := s.Source
	is := PhysicalIndexScan{
		Table:            ds.tableInfo,
		TableAsName:      ds.TableAsName,
		DBName:           ds.DBName,
		Columns:          s.Columns,
		Index:            s.Index,
		IdxCols:          s.IdxCols,
		IdxColLens:       s.IdxColLens,
		AccessCondition:  s.AccessConds,
		Ranges:           s.Ranges,
		dataSourceSchema: ds.schema,
		isPartition:      ds.isPartition,
		physicalTableID:  ds.physicalTableID,
	}.Init(ds.ctx, ds.blockOffset)
	is.stats = stats
	is.initSchema(s.FullIdxCols, s.IsDoubleRead)
	return is
}

// convertToTableScan converts the DataSource to table scan.
func (ds *DataSource) convertToTableScan(prop *property.PhysicalProperty, candidate *candidatePath) (task task, err error) {
	// It will be handled in convertToIndexScan.
	if prop.TaskTp == property.CopDoubleReadTaskType {
		return invalidTask, nil
	}
	if !prop.IsEmpty() && !candidate.isMatchProp {
		return invalidTask, nil
	}
	ts, cost, _ := ds.getOriginalPhysicalTableScan(prop, candidate.path, candidate.isMatchProp)
	if ts.KeepOrder && ts.Desc && ts.StoreType == kv.TiFlash {
		return invalidTask, nil
	}
	if prop.TaskTp == property.MppTaskType {
		if ts.KeepOrder {
			return &mppTask{}, nil
		}
		if prop.MPPPartitionTp != property.AnyType || ts.isPartition {
			// If ts is a single partition, then this partition table is in static-only prune, then we should not choose mpp execution.
			ds.SCtx().GetSessionVars().RaiseWarningWhenMPPEnforced("MPP mode may be blocked because table `" + ds.tableInfo.Name.O + "`is a partition table which is not supported when `@@tidb_partition_prune_mode=static`.")
			return &mppTask{}, nil
		}
		for _, col := range ts.schema.Columns {
			if col.VirtualExpr != nil {
				ds.SCtx().GetSessionVars().RaiseWarningWhenMPPEnforced("MPP mode may be blocked because column `" + col.OrigName + "` is a virtual column which is not supported now.")
				return &mppTask{}, nil
			}
		}
		mppTask := &mppTask{
			p:      ts,
			cst:    cost,
			partTp: property.AnyType,
		}
		ts.PartitionInfo = PartitionInfo{
			PruningConds:   ds.allConds,
			PartitionNames: ds.partitionNames,
			Columns:        ds.TblCols,
			ColumnNames:    ds.names,
		}
		ts.cost = cost
		mppTask = ts.addPushedDownSelectionToMppTask(mppTask, ds.stats)
		return mppTask, nil
	}
	copTask := &copTask{
		tablePlan:         ts,
		indexPlanFinished: true,
		tblColHists:       ds.TblColHists,
		cst:               cost,
	}
	copTask.partitionInfo = PartitionInfo{
		PruningConds:   ds.allConds,
		PartitionNames: ds.partitionNames,
		Columns:        ds.TblCols,
		ColumnNames:    ds.names,
	}
	ts.PartitionInfo = copTask.partitionInfo
	task = copTask
	if candidate.isMatchProp {
		copTask.keepOrder = true
		// TableScan on partition table can't keep order.
		if ds.tableInfo.GetPartitionInfo() != nil {
			return invalidTask, nil
		}
	}
	ts.cost = task.cost()
	ts.addPushedDownSelection(copTask, ds.stats.ScaleByExpectCnt(prop.ExpectedCnt))
	if prop.IsFlashProp() && len(copTask.rootTaskConds) != 0 {
		return invalidTask, nil
	}
	if prop.TaskTp == property.RootTaskType {
		task = task.convertToRootTask(ds.ctx)
	} else if _, ok := task.(*rootTask); ok {
		return invalidTask, nil
	}
	return task, nil
}

func (ds *DataSource) convertToSampleTable(prop *property.PhysicalProperty, candidate *candidatePath) (task task, err error) {
	if prop.TaskTp == property.CopDoubleReadTaskType {
		return invalidTask, nil
	}
	if !prop.IsEmpty() && !candidate.isMatchProp {
		return invalidTask, nil
	}
	p := PhysicalTableSample{
		TableSampleInfo: ds.SampleInfo,
		TableInfo:       ds.table,
		Desc:            candidate.isMatchProp && prop.SortItems[0].Desc,
	}.Init(ds.ctx, ds.SelectBlockOffset())
	p.schema = ds.schema
	return &rootTask{
		p: p,
	}, nil
}

func (ds *DataSource) convertToPointGet(prop *property.PhysicalProperty, candidate *candidatePath) task {
	if !prop.IsEmpty() && !candidate.isMatchProp {
		return invalidTask
	}
	if prop.TaskTp == property.CopDoubleReadTaskType && candidate.path.IsSingleScan ||
		prop.TaskTp == property.CopSingleReadTaskType && !candidate.path.IsSingleScan {
		return invalidTask
	}

	if tidbutil.IsMemDB(ds.DBName.L) {
		return invalidTask
	}

	accessCnt := math.Min(candidate.path.CountAfterAccess, float64(1))
	pointGetPlan := PointGetPlan{
		ctx:              ds.ctx,
		AccessConditions: candidate.path.AccessConds,
		schema:           ds.schema.Clone(),
		dbName:           ds.DBName.L,
		TblInfo:          ds.TableInfo(),
		outputNames:      ds.OutputNames(),
		LockWaitTime:     ds.ctx.GetSessionVars().LockWaitTimeout,
		Columns:          ds.Columns,
	}.Init(ds.ctx, ds.tableStats.ScaleByExpectCnt(accessCnt), ds.blockOffset)
	var partitionInfo *model.PartitionDefinition
	if ds.isPartition {
		if pi := ds.tableInfo.GetPartitionInfo(); pi != nil {
			for _, def := range pi.Definitions {
				if def.ID == ds.physicalTableID {
					partitionInfo = &def
					break
				}
			}
		}
		if partitionInfo == nil {
			return invalidTask
		}
	}
	rTsk := &rootTask{p: pointGetPlan}
	var cost float64
	if candidate.path.IsIntHandlePath {
		pointGetPlan.Handle = kv.IntHandle(candidate.path.Ranges[0].LowVal[0].GetInt64())
		pointGetPlan.UnsignedHandle = mysql.HasUnsignedFlag(ds.handleCols.GetCol(0).RetType.Flag)
		pointGetPlan.PartitionInfo = partitionInfo
		cost = pointGetPlan.GetCost(ds.TblCols)
		// Add filter condition to table plan now.
		if len(candidate.path.TableFilters) > 0 {
			sessVars := ds.ctx.GetSessionVars()
			cost += pointGetPlan.stats.RowCount * sessVars.CPUFactor
			sel := PhysicalSelection{
				Conditions: candidate.path.TableFilters,
			}.Init(ds.ctx, ds.stats.ScaleByExpectCnt(prop.ExpectedCnt), ds.blockOffset)
			sel.SetChildren(pointGetPlan)
			rTsk.p = sel
		}
	} else {
		pointGetPlan.IndexInfo = candidate.path.Index
		pointGetPlan.IdxCols = candidate.path.IdxCols
		pointGetPlan.IdxColLens = candidate.path.IdxColLens
		pointGetPlan.IndexValues = candidate.path.Ranges[0].LowVal
		pointGetPlan.PartitionInfo = partitionInfo
		if candidate.path.IsSingleScan {
			cost = pointGetPlan.GetCost(candidate.path.IdxCols)
		} else {
			cost = pointGetPlan.GetCost(ds.TblCols)
		}
		// Add index condition to table plan now.
		if len(candidate.path.IndexFilters)+len(candidate.path.TableFilters) > 0 {
			sessVars := ds.ctx.GetSessionVars()
			cost += pointGetPlan.stats.RowCount * sessVars.CPUFactor
			sel := PhysicalSelection{
				Conditions: append(candidate.path.IndexFilters, candidate.path.TableFilters...),
			}.Init(ds.ctx, ds.stats.ScaleByExpectCnt(prop.ExpectedCnt), ds.blockOffset)
			sel.SetChildren(pointGetPlan)
			rTsk.p = sel
		}
	}

	rTsk.cst = cost
	pointGetPlan.SetCost(cost)
	return rTsk
}

func (ds *DataSource) convertToBatchPointGet(prop *property.PhysicalProperty, candidate *candidatePath, hashPartColName *ast.ColumnName) task {
	if !prop.IsEmpty() && !candidate.isMatchProp {
		return invalidTask
	}
	if prop.TaskTp == property.CopDoubleReadTaskType && candidate.path.IsSingleScan ||
		prop.TaskTp == property.CopSingleReadTaskType && !candidate.path.IsSingleScan {
		return invalidTask
	}

	accessCnt := math.Min(candidate.path.CountAfterAccess, float64(len(candidate.path.Ranges)))
	batchPointGetPlan := BatchPointGetPlan{
		ctx:              ds.ctx,
		AccessConditions: candidate.path.AccessConds,
		TblInfo:          ds.TableInfo(),
		KeepOrder:        !prop.IsEmpty(),
		Columns:          ds.Columns,
		SinglePart:       ds.isPartition,
		PartTblID:        ds.physicalTableID,
		PartitionExpr:    getPartitionExpr(ds.ctx, ds.TableInfo()),
	}.Init(ds.ctx, ds.tableStats.ScaleByExpectCnt(accessCnt), ds.schema.Clone(), ds.names, ds.blockOffset)
	if batchPointGetPlan.KeepOrder {
		batchPointGetPlan.Desc = prop.SortItems[0].Desc
	}
	rTsk := &rootTask{p: batchPointGetPlan}
	var cost float64
	if candidate.path.IsIntHandlePath {
		for _, ran := range candidate.path.Ranges {
			batchPointGetPlan.Handles = append(batchPointGetPlan.Handles, kv.IntHandle(ran.LowVal[0].GetInt64()))
		}
		cost = batchPointGetPlan.GetCost(ds.TblCols)
		// Add filter condition to table plan now.
		if len(candidate.path.TableFilters) > 0 {
			sessVars := ds.ctx.GetSessionVars()
			cost += batchPointGetPlan.stats.RowCount * sessVars.CPUFactor
			sel := PhysicalSelection{
				Conditions: candidate.path.TableFilters,
			}.Init(ds.ctx, ds.stats.ScaleByExpectCnt(prop.ExpectedCnt), ds.blockOffset)
			sel.SetChildren(batchPointGetPlan)
			rTsk.p = sel
		}
	} else {
		batchPointGetPlan.IndexInfo = candidate.path.Index
		batchPointGetPlan.IdxCols = candidate.path.IdxCols
		batchPointGetPlan.IdxColLens = candidate.path.IdxColLens
		batchPointGetPlan.PartitionColPos = getHashPartitionColumnPos(candidate.path.Index, hashPartColName)
		for _, ran := range candidate.path.Ranges {
			batchPointGetPlan.IndexValues = append(batchPointGetPlan.IndexValues, ran.LowVal)
		}
		if !prop.IsEmpty() {
			batchPointGetPlan.KeepOrder = true
			batchPointGetPlan.Desc = prop.SortItems[0].Desc
		}
		if candidate.path.IsSingleScan {
			cost = batchPointGetPlan.GetCost(candidate.path.IdxCols)
		} else {
			cost = batchPointGetPlan.GetCost(ds.TblCols)
		}
		// Add index condition to table plan now.
		if len(candidate.path.IndexFilters)+len(candidate.path.TableFilters) > 0 {
			sessVars := ds.ctx.GetSessionVars()
			cost += batchPointGetPlan.stats.RowCount * sessVars.CPUFactor
			sel := PhysicalSelection{
				Conditions: append(candidate.path.IndexFilters, candidate.path.TableFilters...),
			}.Init(ds.ctx, ds.stats.ScaleByExpectCnt(prop.ExpectedCnt), ds.blockOffset)
			sel.SetChildren(batchPointGetPlan)
			rTsk.p = sel
		}
	}

	rTsk.cst = cost
	batchPointGetPlan.SetCost(cost)
	return rTsk
}

func (ts *PhysicalTableScan) addPushedDownSelectionToMppTask(mpp *mppTask, stats *property.StatsInfo) *mppTask {
	filterCondition, rootTaskConds := SplitSelCondsWithVirtualColumn(ts.filterCondition)
	var newRootConds []expression.Expression
	filterCondition, newRootConds = expression.PushDownExprs(ts.ctx.GetSessionVars().StmtCtx, filterCondition, ts.ctx.GetClient(), ts.StoreType)
	rootTaskConds = append(rootTaskConds, newRootConds...)
	if len(rootTaskConds) > 0 {
		return &mppTask{}
	}
	ts.filterCondition = filterCondition
	// Add filter condition to table plan now.
	sessVars := ts.ctx.GetSessionVars()
	if len(ts.filterCondition) > 0 {
		mpp.cst += mpp.count() * sessVars.CopCPUFactor
		sel := PhysicalSelection{Conditions: ts.filterCondition}.Init(ts.ctx, stats, ts.blockOffset)
		sel.SetChildren(ts)
		sel.cost = mpp.cst
		mpp.p = sel
	}
	return mpp
}

func (ts *PhysicalTableScan) addPushedDownSelection(copTask *copTask, stats *property.StatsInfo) {
	ts.filterCondition, copTask.rootTaskConds = SplitSelCondsWithVirtualColumn(ts.filterCondition)
	var newRootConds []expression.Expression
	ts.filterCondition, newRootConds = expression.PushDownExprs(ts.ctx.GetSessionVars().StmtCtx, ts.filterCondition, ts.ctx.GetClient(), ts.StoreType)
	copTask.rootTaskConds = append(copTask.rootTaskConds, newRootConds...)

	// Add filter condition to table plan now.
	sessVars := ts.ctx.GetSessionVars()
	if len(ts.filterCondition) > 0 {
		copTask.cst += copTask.count() * sessVars.CopCPUFactor
		sel := PhysicalSelection{Conditions: ts.filterCondition}.Init(ts.ctx, stats, ts.blockOffset)
		sel.SetChildren(ts)
		sel.cost = copTask.cst
		copTask.tablePlan = sel
	}
}

func (ds *DataSource) getOriginalPhysicalTableScan(prop *property.PhysicalProperty, path *util.AccessPath, isMatchProp bool) (*PhysicalTableScan, float64, float64) {
	ts := PhysicalTableScan{
		Table:           ds.tableInfo,
		Columns:         ds.Columns,
		TableAsName:     ds.TableAsName,
		DBName:          ds.DBName,
		isPartition:     ds.isPartition,
		physicalTableID: ds.physicalTableID,
		Ranges:          path.Ranges,
		AccessCondition: path.AccessConds,
		StoreType:       path.StoreType,
		IsGlobalRead:    path.IsTiFlashGlobalRead,
	}.Init(ds.ctx, ds.blockOffset)
	ts.filterCondition = make([]expression.Expression, len(path.TableFilters))
	copy(ts.filterCondition, path.TableFilters)
	ts.SetSchema(ds.schema.Clone())
	if ts.Table.PKIsHandle {
		if pkColInfo := ts.Table.GetPkColInfo(); pkColInfo != nil {
			if ds.statisticTable.Columns[pkColInfo.ID] != nil {
				ts.Hist = &ds.statisticTable.Columns[pkColInfo.ID].Histogram
			}
		}
	}
	rowCount := path.CountAfterAccess
	if prop.ExpectedCnt < ds.stats.RowCount {
		selectivity := ds.stats.RowCount / path.CountAfterAccess
		uniformEst := math.Min(path.CountAfterAccess, prop.ExpectedCnt/selectivity)

		corrEst, ok, corr := ds.crossEstimateTableRowCount(path, prop.ExpectedCnt, isMatchProp && prop.SortItems[0].Desc)
		if ok {
			// TODO: actually, before using this count as the estimated row count of table scan, we need additionally
			// check if count < row_count(first_region | last_region), and use the larger one since we build one copTask
			// for one region now, so even if it is `limit 1`, we have to scan at least one region in table scan.
			// Currently, we can use `tikvrpc.CmdDebugGetRegionProperties` interface as `getSampRegionsRowCount()` does
			// to get the row count in a region, but that result contains MVCC old version rows, so it is not that accurate.
			// Considering that when this scenario happens, the execution time is close between IndexScan and TableScan,
			// we do not add this check temporarily.

			// to reduce risks of correlation adjustment, use the maximum between uniformEst and corrEst
			rowCount = math.Max(uniformEst, corrEst)
		} else if abs := math.Abs(corr); abs < 1 {
			correlationFactor := math.Pow(1-abs, float64(ds.ctx.GetSessionVars().CorrelationExpFactor))
			rowCount = math.Min(path.CountAfterAccess, uniformEst/correlationFactor)
		}
	}
	// We need NDV of columns since it may be used in cost estimation of join. Precisely speaking,
	// we should track NDV of each histogram bucket, and sum up the NDV of buckets we actually need
	// to scan, but this would only help improve accuracy of NDV for one column, for other columns,
	// we still need to assume values are uniformly distributed. For simplicity, we use uniform-assumption
	// for all columns now, as we do in `deriveStatsByFilter`.
	ts.stats = ds.tableStats.ScaleByExpectCnt(rowCount)
	var rowSize float64
	if ts.StoreType == kv.TiKV {
		rowSize = ds.TblColHists.GetTableAvgRowSize(ds.ctx, ds.TblCols, ts.StoreType, true)
	} else {
		// If `ds.handleCol` is nil, then the schema of tableScan doesn't have handle column.
		// This logic can be ensured in column pruning.
		rowSize = ds.TblColHists.GetTableAvgRowSize(ds.ctx, ts.Schema().Columns, ts.StoreType, ds.handleCols != nil)
	}
	sessVars := ds.ctx.GetSessionVars()
	cost := rowCount * rowSize * sessVars.GetScanFactor(ds.tableInfo)
	if ts.IsGlobalRead {
		cost += rowCount * sessVars.GetNetworkFactor(ds.tableInfo) * rowSize
	}
	if isMatchProp {
		ts.Desc = prop.SortItems[0].Desc
		if prop.SortItems[0].Desc && prop.ExpectedCnt >= smallScanThreshold {
			cost = rowCount * rowSize * sessVars.GetDescScanFactor(ds.tableInfo)
		}
		ts.KeepOrder = true
	}
	switch ts.StoreType {
	case kv.TiKV:
		cost += float64(len(ts.Ranges)) * sessVars.GetSeekFactor(ds.tableInfo)
	case kv.TiFlash:
		cost += float64(len(ts.Ranges)) * float64(len(ts.Columns)) * sessVars.GetSeekFactor(ds.tableInfo)
	}
	return ts, cost, rowCount
}

func (ds *DataSource) getOriginalPhysicalIndexScan(prop *property.PhysicalProperty, path *util.AccessPath, isMatchProp bool, isSingleScan bool) (*PhysicalIndexScan, float64, float64) {
	idx := path.Index
	is := PhysicalIndexScan{
		Table:            ds.tableInfo,
		TableAsName:      ds.TableAsName,
		DBName:           ds.DBName,
		Columns:          ds.Columns,
		Index:            idx,
		IdxCols:          path.IdxCols,
		IdxColLens:       path.IdxColLens,
		AccessCondition:  path.AccessConds,
		Ranges:           path.Ranges,
		dataSourceSchema: ds.schema,
		isPartition:      ds.isPartition,
		physicalTableID:  ds.physicalTableID,
	}.Init(ds.ctx, ds.blockOffset)
	statsTbl := ds.statisticTable
	if statsTbl.Indices[idx.ID] != nil {
		is.Hist = &statsTbl.Indices[idx.ID].Histogram
	}
	rowCount := path.CountAfterAccess
	is.initSchema(append(path.FullIdxCols, ds.commonHandleCols...), !isSingleScan)
	if (isMatchProp || prop.IsEmpty()) && prop.ExpectedCnt < ds.stats.RowCount {
		count, ok, corr := ds.crossEstimateIndexRowCount(path, prop.ExpectedCnt, isMatchProp && prop.SortItems[0].Desc)
		if ok {
			rowCount = count
		} else if abs := math.Abs(corr); abs < 1 {
			correlationFactor := math.Pow(1-abs, float64(ds.ctx.GetSessionVars().CorrelationExpFactor))
			selectivity := ds.stats.RowCount / rowCount
			rowCount = math.Min(prop.ExpectedCnt/selectivity/correlationFactor, rowCount)
		}
	}
	is.stats = ds.tableStats.ScaleByExpectCnt(rowCount)
	rowSize := is.indexScanRowSize(idx, ds, true)
	sessVars := ds.ctx.GetSessionVars()
	cost := rowCount * rowSize * sessVars.GetScanFactor(ds.tableInfo)
	if isMatchProp {
		is.Desc = prop.SortItems[0].Desc
		if prop.SortItems[0].Desc && prop.ExpectedCnt >= smallScanThreshold {
			cost = rowCount * rowSize * sessVars.GetDescScanFactor(ds.tableInfo)
		}
		is.KeepOrder = true
	}
	cost += float64(len(is.Ranges)) * sessVars.GetSeekFactor(ds.tableInfo)
	is.cost = cost
	return is, cost, rowCount
}

func (p *LogicalCTE) findBestTask(prop *property.PhysicalProperty, planCounter *PlanCounterTp) (t task, cntPlan int64, err error) {
	if !prop.IsEmpty() && !prop.CanAddEnforcer {
		return invalidTask, 1, nil
	}
	// The physical plan has been build when derive stats.
	pcte := PhysicalCTE{SeedPlan: p.cte.seedPartPhysicalPlan, RecurPlan: p.cte.recursivePartPhysicalPlan, CTE: p.cte, cteAsName: p.cteAsName}.Init(p.ctx, p.stats)
	pcte.SetSchema(p.schema)
	cst := p.cte.seedPartPhysicalPlan.Cost()
	if p.cte.recursivePartPhysicalPlan != nil {
		cst += p.cte.recursivePartPhysicalPlan.Cost()
	}
	t = &rootTask{pcte, cst, false}
	if prop.CanAddEnforcer {
		t = enforceProperty(prop, t, p.basePlan.ctx)
	}
	return t, 1, nil
}

func (p *LogicalCTETable) findBestTask(prop *property.PhysicalProperty, planCounter *PlanCounterTp) (t task, cntPlan int64, err error) {
	if !prop.IsEmpty() {
		return nil, 1, nil
	}

	pcteTable := PhysicalCTETable{IDForStorage: p.idForStorage}.Init(p.ctx, p.stats)
	pcteTable.SetSchema(p.schema)
	t = &rootTask{p: pcteTable}
	return t, 1, nil
}<|MERGE_RESOLUTION|>--- conflicted
+++ resolved
@@ -419,10 +419,6 @@
 	path               *util.AccessPath
 	accessCondsColSet  *intsets.Sparse // accessCondsColSet is the set of columns that occurred in the access conditions.
 	indexFiltersColSet *intsets.Sparse // indexFiltersColSet is the set of columns that occurred in the index filters.
-<<<<<<< HEAD
-	isSingleScan       bool
-=======
->>>>>>> eeb0e5e6
 	isMatchProp        bool
 }
 
@@ -457,13 +453,8 @@
 }
 
 func compareIndexBack(lhs, rhs *candidatePath) (int, bool) {
-<<<<<<< HEAD
-	result := compareBool(lhs.isSingleScan, rhs.isSingleScan)
-	if result == 0 && !lhs.isSingleScan {
-=======
 	result := compareBool(lhs.path.IsSingleScan, rhs.path.IsSingleScan)
 	if result == 0 && !lhs.path.IsSingleScan {
->>>>>>> eeb0e5e6
 		// if both lhs and rhs need to access table after IndexScan, we use the set of columns that occurred in IndexFilters
 		// to compare how many table rows will be accessed.
 		return compareColumnSet(lhs.indexFiltersColSet, rhs.indexFiltersColSet)
@@ -552,38 +543,14 @@
 	candidate := &candidatePath{path: path}
 	candidate.isMatchProp = ds.isMatchProp(path, prop)
 	candidate.accessCondsColSet = expression.ExtractColumnSet(path.AccessConds)
-<<<<<<< HEAD
-	candidate.isSingleScan = true
-=======
->>>>>>> eeb0e5e6
 	return candidate
 }
 
 func (ds *DataSource) getIndexCandidate(path *util.AccessPath, prop *property.PhysicalProperty) *candidatePath {
 	candidate := &candidatePath{path: path}
-<<<<<<< HEAD
 	candidate.isMatchProp = ds.isMatchProp(path, prop)
 	candidate.accessCondsColSet = expression.ExtractColumnSet(path.AccessConds)
 	candidate.indexFiltersColSet = expression.ExtractColumnSet(path.IndexFilters)
-	candidate.isSingleScan = isSingleScan
-=======
-	all, _ := prop.AllSameOrder()
-	// When the prop is empty or `all` is false, `isMatchProp` is better to be `false` because
-	// it needs not to keep order for index scan.
-	if !prop.IsEmpty() && all {
-		for i, col := range path.IdxCols {
-			if col.EqualByExprAndID(nil, prop.SortItems[0].Col) {
-				candidate.isMatchProp = matchIndicesProp(path.IdxCols[i:], path.IdxColLens[i:], prop.SortItems)
-				break
-			} else if i >= path.EqCondCount {
-				break
-			}
-		}
-	}
-	candidate.isMatchProp = ds.isMatchProp(path, prop)
-	candidate.accessCondsColSet = expression.ExtractColumnSet(path.AccessConds)
-	candidate.indexFiltersColSet = expression.ExtractColumnSet(path.IndexFilters)
->>>>>>> eeb0e5e6
 	return candidate
 }
 
