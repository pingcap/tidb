--- conflicted
+++ resolved
@@ -734,16 +734,13 @@
 func (is *PhysicalIndexScan) addPushedDownSelection(copTask *copTask, p *DataSource, path *accessPath, finalStats *property.StatsInfo) {
 	// Add filter condition to table plan now.
 	indexConds, tableConds := path.indexFilters, path.tableFilters
-<<<<<<< HEAD
 
 	tableConds, copTask.rootTaskConds = splitSelCondsWithVirtualColumn(tableConds)
 	if len(tableConds) == 0 {
 		tableConds = nil
 	}
 
-=======
 	sessVars := is.ctx.GetSessionVars()
->>>>>>> 729f3e4c
 	if indexConds != nil {
 		copTask.cst += copTask.count() * sessVars.CopCPUFactor
 		var selectivity float64
