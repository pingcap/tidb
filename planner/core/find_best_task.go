// Copyright 2017 PingCAP, Inc.
//
// Licensed under the Apache License, Version 2.0 (the "License");
// you may not use this file except in compliance with the License.
// You may obtain a copy of the License at
//
//     http://www.apache.org/licenses/LICENSE-2.0
//
// Unless required by applicable law or agreed to in writing, software
// distributed under the License is distributed on an "AS IS" BASIS,
// See the License for the specific language governing permissions and
// limitations under the License.

package core

import (
	"math"

	"github.com/pingcap/errors"
	"github.com/pingcap/parser/ast"
	"github.com/pingcap/parser/model"
	"github.com/pingcap/parser/mysql"
	"github.com/pingcap/tidb/expression"
	"github.com/pingcap/tidb/kv"
	"github.com/pingcap/tidb/planner/property"
	"github.com/pingcap/tidb/planner/util"
	"github.com/pingcap/tidb/sessionctx/stmtctx"
	"github.com/pingcap/tidb/statistics"
	"github.com/pingcap/tidb/types"
	"github.com/pingcap/tidb/util/chunk"
	"github.com/pingcap/tidb/util/logutil"
	"github.com/pingcap/tidb/util/ranger"
	"github.com/pingcap/tidb/util/set"
	"go.uber.org/zap"
	"golang.org/x/tools/container/intsets"
)

const (
	// SelectionFactor is the default factor of the selectivity.
	// For example, If we have no idea how to estimate the selectivity
	// of a Selection or a JoinCondition, we can use this default value.
	SelectionFactor = 0.8
	distinctFactor  = 0.8
)

var aggFuncFactor = map[string]float64{
	ast.AggFuncCount:       1.0,
	ast.AggFuncSum:         1.0,
	ast.AggFuncAvg:         2.0,
	ast.AggFuncFirstRow:    0.1,
	ast.AggFuncMax:         1.0,
	ast.AggFuncMin:         1.0,
	ast.AggFuncGroupConcat: 1.0,
	ast.AggFuncBitOr:       0.9,
	ast.AggFuncBitXor:      0.9,
	ast.AggFuncBitAnd:      0.9,
	ast.AggFuncVarPop:      3.0,
	ast.AggFuncVarSamp:     3.0,
	ast.AggFuncStddevPop:   3.0,
	ast.AggFuncStddevSamp:  3.0,
	"default":              1.5,
}

// PlanCounterTp is used in hint nth_plan() to indicate which plan to use.
type PlanCounterTp int64

// PlanCounterDisabled is the default value of PlanCounterTp, indicating that optimizer needn't force a plan.
var PlanCounterDisabled PlanCounterTp = -1

// Dec minus PlanCounterTp value by x.
func (c *PlanCounterTp) Dec(x int64) {
	if *c <= 0 {
		return
	}
	*c = PlanCounterTp(int64(*c) - x)
	if *c < 0 {
		*c = 0
	}
}

// Empty indicates whether the PlanCounterTp is clear now.
func (c *PlanCounterTp) Empty() bool {
	return *c == 0
}

// IsForce indicates whether to force a plan.
func (c *PlanCounterTp) IsForce() bool {
	return *c != -1
}

// wholeTaskTypes records all possible kinds of task that a plan can return. For Agg, TopN and Limit, we will try to get
// these tasks one by one.
var wholeTaskTypes = [...]property.TaskType{property.CopSingleReadTaskType, property.CopDoubleReadTaskType, property.RootTaskType}

var invalidTask = &rootTask{cst: math.MaxFloat64}

// GetPropByOrderByItems will check if this sort property can be pushed or not. In order to simplify the problem, we only
// consider the case that all expression are columns.
func GetPropByOrderByItems(items []*util.ByItems) (*property.PhysicalProperty, bool) {
	propItems := make([]property.Item, 0, len(items))
	for _, item := range items {
		col, ok := item.Expr.(*expression.Column)
		if !ok {
			return nil, false
		}
		propItems = append(propItems, property.Item{Col: col, Desc: item.Desc})
	}
	return &property.PhysicalProperty{Items: propItems}, true
}

// GetPropByOrderByItemsContainScalarFunc will check if this sort property can be pushed or not. In order to simplify the
// problem, we only consider the case that all expression are columns or some special scalar functions.
func GetPropByOrderByItemsContainScalarFunc(items []*util.ByItems) (*property.PhysicalProperty, bool, bool) {
	propItems := make([]property.Item, 0, len(items))
	onlyColumn := true
	for _, item := range items {
		switch expr := item.Expr.(type) {
		case *expression.Column:
			propItems = append(propItems, property.Item{Col: expr, Desc: item.Desc})
		case *expression.ScalarFunction:
			col, desc := expr.GetSingleColumn(item.Desc)
			if col == nil {
				return nil, false, false
			}
			propItems = append(propItems, property.Item{Col: col, Desc: desc})
			onlyColumn = false
		default:
			return nil, false, false
		}
	}
	return &property.PhysicalProperty{Items: propItems}, true, onlyColumn
}

func (p *LogicalTableDual) findBestTask(prop *property.PhysicalProperty, planCounter *PlanCounterTp) (task, int64, error) {
	// If the required property is not empty and the row count > 1,
	// we cannot ensure this required property.
	// But if the row count is 0 or 1, we don't need to care about the property.
	if (!prop.IsEmpty() && p.RowCount > 1) || planCounter.Empty() {
		return invalidTask, 0, nil
	}
	dual := PhysicalTableDual{
		RowCount: p.RowCount,
	}.Init(p.ctx, p.stats, p.blockOffset)
	dual.SetSchema(p.schema)
	planCounter.Dec(1)
	return &rootTask{p: dual}, 1, nil
}

func (p *LogicalShow) findBestTask(prop *property.PhysicalProperty, planCounter *PlanCounterTp) (task, int64, error) {
	if !prop.IsEmpty() || planCounter.Empty() {
		return invalidTask, 0, nil
	}
	pShow := PhysicalShow{ShowContents: p.ShowContents}.Init(p.ctx)
	pShow.SetSchema(p.schema)
	planCounter.Dec(1)
	return &rootTask{p: pShow}, 1, nil
}

func (p *LogicalShowDDLJobs) findBestTask(prop *property.PhysicalProperty, planCounter *PlanCounterTp) (task, int64, error) {
	if !prop.IsEmpty() || planCounter.Empty() {
		return invalidTask, 0, nil
	}
	pShow := PhysicalShowDDLJobs{JobNumber: p.JobNumber}.Init(p.ctx)
	pShow.SetSchema(p.schema)
	planCounter.Dec(1)
	return &rootTask{p: pShow}, 1, nil
}

// rebuildChildTasks rebuilds the childTasks to make the clock_th combination.
func (p *baseLogicalPlan) rebuildChildTasks(childTasks *[]task, pp PhysicalPlan, childCnts []int64, planCounter int64, TS uint64) error {
	// The taskMap of children nodes should be rolled back first.
	for _, child := range p.children {
		child.rollBackTaskMap(TS)
	}

	multAll := int64(1)
	var curClock PlanCounterTp
	for _, x := range childCnts {
		multAll *= x
	}
	*childTasks = (*childTasks)[:0]
	for j, child := range p.children {
		multAll /= childCnts[j]
		curClock = PlanCounterTp((planCounter-1)/multAll + 1)
		childTask, _, err := child.findBestTask(pp.GetChildReqProps(j), &curClock)
		planCounter = (planCounter-1)%multAll + 1
		if err != nil {
			return err
		}
		if curClock != 0 {
			return errors.Errorf("PlanCounterTp planCounter is not handled")
		}
		if childTask != nil && childTask.invalid() {
			return errors.Errorf("The current plan is invalid, please skip this plan.")
		}
		*childTasks = append(*childTasks, childTask)
	}
	return nil
}

func (p *baseLogicalPlan) enumeratePhysicalPlans4Task(physicalPlans []PhysicalPlan, prop *property.PhysicalProperty, planCounter *PlanCounterTp) (task, int64, error) {
	var bestTask task = invalidTask
	var curCntPlan, cntPlan int64
	childTasks := make([]task, 0, len(p.children))
	childCnts := make([]int64, len(p.children))
	cntPlan = 0
	for _, pp := range physicalPlans {
		// Find best child tasks firstly.
		childTasks = childTasks[:0]
		// The curCntPlan records the number of possible plans for pp
		curCntPlan = 1
		TimeStampNow := p.GetlogicalTS4TaskMap()
		savedPlanID := p.ctx.GetSessionVars().PlanID
		for j, child := range p.children {
			childTask, cnt, err := child.findBestTask(pp.GetChildReqProps(j), &PlanCounterDisabled)
			childCnts[j] = cnt
			if err != nil {
				return nil, 0, err
			}
			curCntPlan = curCntPlan * cnt
			if childTask != nil && childTask.invalid() {
				break
			}
			childTasks = append(childTasks, childTask)
		}

		// This check makes sure that there is no invalid child task.
		if len(childTasks) != len(p.children) {
			continue
		}

		// If the target plan can be found in this physicalPlan(pp), rebuild childTasks to build the corresponding combination.
		if planCounter.IsForce() && int64(*planCounter) <= curCntPlan {
			p.ctx.GetSessionVars().PlanID = savedPlanID
			curCntPlan = int64(*planCounter)
			err := p.rebuildChildTasks(&childTasks, pp, childCnts, int64(*planCounter), TimeStampNow)
			if err != nil {
				return nil, 0, err
			}
		}

		// Combine best child tasks with parent physical plan.
		curTask := pp.attach2Task(childTasks...)

		if prop.IsFlashOnlyProp() {
			if _, ok := curTask.(*copTask); !ok {
				continue
			}
		}

		// Enforce curTask property
		if prop.Enforced {
			curTask = enforceProperty(prop, curTask, p.basePlan.ctx)
		}

		// Optimize by shuffle executor to running in parallel manner.
		if prop.IsEmpty() {
			// Currently, we do not regard shuffled plan as a new plan.
			curTask = optimizeByShuffle(pp, curTask, p.basePlan.ctx)
		}

		cntPlan += curCntPlan
		planCounter.Dec(curCntPlan)

		if planCounter.Empty() {
			bestTask = curTask
			break
		}

		// Get the most efficient one.
		if curTask.cost() < bestTask.cost() || (bestTask.invalid() && !curTask.invalid()) {
			bestTask = curTask
		}
	}
	return bestTask, cntPlan, nil
}

// findBestTask implements LogicalPlan interface.
func (p *baseLogicalPlan) findBestTask(prop *property.PhysicalProperty, planCounter *PlanCounterTp) (bestTask task, cntPlan int64, err error) {
	// If p is an inner plan in an IndexJoin, the IndexJoin will generate an inner plan by itself,
	// and set inner child prop nil, so here we do nothing.
	if prop == nil {
		return nil, 1, nil
	}
	// Look up the task with this prop in the task map.
	// It's used to reduce double counting.
	bestTask = p.getTask(prop)
	if bestTask != nil {
		planCounter.Dec(1)
		return bestTask, 1, nil
	}

	if prop.TaskTp != property.RootTaskType && prop.TaskTp != property.CopTiFlashLocalReadTaskType && prop.TaskTp != property.CopTiFlashGlobalReadTaskType {
		// Currently all plan cannot totally push down.
		p.storeTask(prop, invalidTask)
		return invalidTask, 0, nil
	}

	bestTask = invalidTask
	cntPlan = 0
	// prop should be read only because its cached hashcode might be not consistent
	// when it is changed. So we clone a new one for the temporary changes.
	newProp := prop.Clone()
	newProp.Enforced = prop.Enforced
	var plansFitsProp, plansNeedEnforce []PhysicalPlan
	var hintWorksWithProp bool
	// Maybe the plan can satisfy the required property,
	// so we try to get the task without the enforced sort first.
	plansFitsProp, hintWorksWithProp = p.self.exhaustPhysicalPlans(newProp)
	if !hintWorksWithProp && !newProp.IsEmpty() {
		// If there is a hint in the plan and the hint cannot satisfy the property,
		// we enforce this property and try to generate the PhysicalPlan again to
		// make sure the hint can work.
		newProp.Enforced = true
	}

	if newProp.Enforced {
		// Then, we use the empty property to get physicalPlans and
		// try to get the task with an enforced sort.
		newProp.Items = []property.Item{}
		newProp.ExpectedCnt = math.MaxFloat64
		var hintCanWork bool
		plansNeedEnforce, hintCanWork = p.self.exhaustPhysicalPlans(newProp)
		if hintCanWork && !hintWorksWithProp {
			// If the hint can work with the empty property, but cannot work with
			// the required property, we give up `plansFitProp` to make sure the hint
			// can work.
			plansFitsProp = nil
		}
		if !hintCanWork && !hintWorksWithProp && !prop.Enforced {
			// If the original property is not enforced and hint cannot
			// work anyway, we give up `plansNeedEnforce` for efficiency,
			plansNeedEnforce = nil
		}
		newProp.Items = prop.Items
		newProp.ExpectedCnt = prop.ExpectedCnt
	}

	newProp.Enforced = false
	var cnt int64
	var curTask task
	if bestTask, cnt, err = p.enumeratePhysicalPlans4Task(plansFitsProp, newProp, planCounter); err != nil {
		return nil, 0, err
	}
	cntPlan += cnt
	if planCounter.Empty() {
		goto END
	}

	newProp.Enforced = true
	curTask, cnt, err = p.enumeratePhysicalPlans4Task(plansNeedEnforce, newProp, planCounter)
	if err != nil {
		return nil, 0, err
	}
	cntPlan += cnt
	if planCounter.Empty() {
		bestTask = curTask
		goto END
	}
	if curTask.cost() < bestTask.cost() || (bestTask.invalid() && !curTask.invalid()) {
		bestTask = curTask
	}

END:
	p.storeTask(prop, bestTask)
	return bestTask, cntPlan, nil
}

func (p *LogicalMemTable) findBestTask(prop *property.PhysicalProperty, planCounter *PlanCounterTp) (t task, cntPlan int64, err error) {
	if !prop.IsEmpty() || planCounter.Empty() {
		return invalidTask, 0, nil
	}
	memTable := PhysicalMemTable{
		DBName:         p.DBName,
		Table:          p.TableInfo,
		Columns:        p.TableInfo.Columns,
		Extractor:      p.Extractor,
		QueryTimeRange: p.QueryTimeRange,
	}.Init(p.ctx, p.stats, p.blockOffset)
	memTable.SetSchema(p.schema)
	planCounter.Dec(1)
	return &rootTask{p: memTable}, 1, nil
}

// tryToGetDualTask will check if the push down predicate has false constant. If so, it will return table dual.
func (ds *DataSource) tryToGetDualTask() (task, error) {
	for _, cond := range ds.pushedDownConds {
		if con, ok := cond.(*expression.Constant); ok && con.DeferredExpr == nil && con.ParamMarker == nil {
			result, _, err := expression.EvalBool(ds.ctx, []expression.Expression{cond}, chunk.Row{})
			if err != nil {
				return nil, err
			}
			if !result {
				dual := PhysicalTableDual{}.Init(ds.ctx, ds.stats, ds.blockOffset)
				dual.SetSchema(ds.schema)
				return &rootTask{
					p: dual,
				}, nil
			}
		}
	}
	return nil, nil
}

// candidatePath is used to maintain required info for skyline pruning.
type candidatePath struct {
	path         *util.AccessPath
	columnSet    *intsets.Sparse // columnSet is the set of columns that occurred in the access conditions.
	isSingleScan bool
	isMatchProp  bool
}

// compareColumnSet will compares the two set. The last return value is used to indicate
// if they are comparable, it is false when both two sets have columns that do not occur in the other.
// When the second return value is true, the value of first:
// (1) -1 means that `l` is a strict subset of `r`;
// (2) 0 means that `l` equals to `r`;
// (3) 1 means that `l` is a strict superset of `r`.
func compareColumnSet(l, r *intsets.Sparse) (int, bool) {
	lLen, rLen := l.Len(), r.Len()
	if lLen < rLen {
		// -1 is meaningful only when l.SubsetOf(r) is true.
		return -1, l.SubsetOf(r)
	}
	if lLen == rLen {
		// 0 is meaningful only when l.SubsetOf(r) is true.
		return 0, l.SubsetOf(r)
	}
	// 1 is meaningful only when r.SubsetOf(l) is true.
	return 1, r.SubsetOf(l)
}

func compareBool(l, r bool) int {
	if l == r {
		return 0
	}
	if !l {
		return -1
	}
	return 1
}

// compareCandidates is the core of skyline pruning. It compares the two candidate paths on three dimensions:
// (1): the set of columns that occurred in the access condition,
// (2): whether or not it matches the physical property
// (3): does it require a double scan.
// If `x` is not worse than `y` at all factors,
// and there exists one factor that `x` is better than `y`, then `x` is better than `y`.
func compareCandidates(lhs, rhs *candidatePath) int {
	setsResult, comparable := compareColumnSet(lhs.columnSet, rhs.columnSet)
	if !comparable {
		return 0
	}
	scanResult := compareBool(lhs.isSingleScan, rhs.isSingleScan)
	matchResult := compareBool(lhs.isMatchProp, rhs.isMatchProp)
	sum := setsResult + scanResult + matchResult
	if setsResult >= 0 && scanResult >= 0 && matchResult >= 0 && sum > 0 {
		return 1
	}
	if setsResult <= 0 && scanResult <= 0 && matchResult <= 0 && sum < 0 {
		return -1
	}
	return 0
}

func (ds *DataSource) getTableCandidate(path *util.AccessPath, prop *property.PhysicalProperty) *candidatePath {
	candidate := &candidatePath{path: path}
	if path.IsIntHandlePath {
		pkCol := ds.getPKIsHandleCol()
		if len(prop.Items) == 1 && pkCol != nil {
			candidate.isMatchProp = prop.Items[0].Col.Equal(nil, pkCol)
			if path.StoreType == kv.TiFlash {
				candidate.isMatchProp = candidate.isMatchProp && !prop.Items[0].Desc
			}
		}
	} else {
		all, _ := prop.AllSameOrder()
		// When the prop is empty or `all` is false, `isMatchProp` is better to be `false` because
		// it needs not to keep order for index scan.
		if !prop.IsEmpty() && all {
			for i, col := range path.IdxCols {
				if col.Equal(nil, prop.Items[0].Col) {
					candidate.isMatchProp = matchIndicesProp(path.IdxCols[i:], path.IdxColLens[i:], prop.Items)
					break
				} else if i >= path.EqCondCount {
					break
				}
			}
		}
	}
	candidate.columnSet = expression.ExtractColumnSet(path.AccessConds)
	candidate.isSingleScan = true
	return candidate
}

func (ds *DataSource) getIndexCandidate(path *util.AccessPath, prop *property.PhysicalProperty, isSingleScan bool) *candidatePath {
	candidate := &candidatePath{path: path}
	all, _ := prop.AllSameOrder()
	// When the prop is empty or `all` is false, `isMatchProp` is better to be `false` because
	// it needs not to keep order for index scan.
	if !prop.IsEmpty() && all {
		for i, col := range path.IdxCols {
			if col.Equal(nil, prop.Items[0].Col) {
				candidate.isMatchProp = matchIndicesProp(path.IdxCols[i:], path.IdxColLens[i:], prop.Items)
				break
			} else if i >= path.EqCondCount {
				break
			}
		}
	}
	candidate.columnSet = expression.ExtractColumnSet(path.AccessConds)
	candidate.isSingleScan = isSingleScan
	return candidate
}

func (ds *DataSource) getIndexMergeCandidate(path *util.AccessPath) *candidatePath {
	candidate := &candidatePath{path: path}
	return candidate
}

// skylinePruning prunes access paths according to different factors. An access path can be pruned only if
// there exists a path that is not worse than it at all factors and there is at least one better factor.
func (ds *DataSource) skylinePruning(prop *property.PhysicalProperty) []*candidatePath {
	candidates := make([]*candidatePath, 0, 4)
	for _, path := range ds.possibleAccessPaths {
		if path.PartialIndexPaths != nil {
			candidates = append(candidates, ds.getIndexMergeCandidate(path))
			continue
		}
		// if we already know the range of the scan is empty, just return a TableDual
		if len(path.Ranges) == 0 && !ds.ctx.GetSessionVars().StmtCtx.UseCache {
			return []*candidatePath{{path: path}}
		}
		if path.StoreType != kv.TiFlash && (prop.TaskTp == property.CopTiFlashLocalReadTaskType || prop.TaskTp == property.CopTiFlashGlobalReadTaskType) {
			continue
		}
		var currentCandidate *candidatePath
		if path.IsTablePath() {
			if path.StoreType == kv.TiFlash {
				if path.IsTiFlashGlobalRead && prop.TaskTp == property.CopTiFlashGlobalReadTaskType {
					currentCandidate = ds.getTableCandidate(path, prop)
				}
				if !path.IsTiFlashGlobalRead && prop.TaskTp != property.CopTiFlashGlobalReadTaskType {
					currentCandidate = ds.getTableCandidate(path, prop)
				}
			} else {
				if !path.IsTiFlashGlobalRead && !prop.IsFlashOnlyProp() {
					currentCandidate = ds.getTableCandidate(path, prop)
				}
			}
			if currentCandidate == nil {
				continue
			}
		} else {
			coveredByIdx := ds.isCoveringIndex(ds.schema.Columns, path.FullIdxCols, path.FullIdxColLens, ds.tableInfo)
			if len(path.AccessConds) > 0 || !prop.IsEmpty() || path.Forced || coveredByIdx {
				// We will use index to generate physical plan if any of the following conditions is satisfied:
				// 1. This path's access cond is not nil.
				// 2. We have a non-empty prop to match.
				// 3. This index is forced to choose.
				// 4. The needed columns are all covered by index columns(and handleCol).
				currentCandidate = ds.getIndexCandidate(path, prop, coveredByIdx)
			} else {
				continue
			}
		}
		pruned := false
		for i := len(candidates) - 1; i >= 0; i-- {
			if candidates[i].path.StoreType == kv.TiFlash {
				continue
			}
			result := compareCandidates(candidates[i], currentCandidate)
			if result == 1 {
				pruned = true
				// We can break here because the current candidate cannot prune others anymore.
				break
			} else if result == -1 {
				candidates = append(candidates[:i], candidates[i+1:]...)
			}
		}
		if !pruned {
			candidates = append(candidates, currentCandidate)
		}
	}
	return candidates
}

// findBestTask implements the PhysicalPlan interface.
// It will enumerate all the available indices and choose a plan with least cost.
func (ds *DataSource) findBestTask(prop *property.PhysicalProperty, planCounter *PlanCounterTp) (t task, cntPlan int64, err error) {
	// If ds is an inner plan in an IndexJoin, the IndexJoin will generate an inner plan by itself,
	// and set inner child prop nil, so here we do nothing.
	if prop == nil {
		planCounter.Dec(1)
		return nil, 1, nil
	}

	t = ds.getTask(prop)
	if t != nil {
		cntPlan = 1
		planCounter.Dec(1)
		return
	}
	var cnt int64
	// If prop.enforced is true, the prop.cols need to be set nil for ds.findBestTask.
	// Before function return, reset it for enforcing task prop and storing map<prop,task>.
	oldPropCols := prop.Items
	if prop.Enforced {
		// First, get the bestTask without enforced prop
		prop.Enforced = false
		t, cnt, err = ds.findBestTask(prop, planCounter)
		if err != nil {
			return nil, 0, err
		}
		prop.Enforced = true
		if t != invalidTask {
			ds.storeTask(prop, t)
			cntPlan = cnt
			return
		}
		// Next, get the bestTask with enforced prop
		prop.Items = []property.Item{}
	}
	defer func() {
		if err != nil {
			return
		}
		if prop.Enforced {
			prop.Items = oldPropCols
			t = enforceProperty(prop, t, ds.basePlan.ctx)
		}
		ds.storeTask(prop, t)
	}()

	t, err = ds.tryToGetDualTask()
	if err != nil || t != nil {
		planCounter.Dec(1)
		return t, 1, err
	}

	t = invalidTask
	candidates := ds.skylinePruning(prop)

	cntPlan = 0
	for _, candidate := range candidates {
		path := candidate.path
		if path.PartialIndexPaths != nil && ds.preferStoreType&preferTiFlash == 0 {
			idxMergeTask, err := ds.convertToIndexMergeScan(prop, candidate)
			if err != nil {
				return nil, 0, err
			}
			if !idxMergeTask.invalid() {
				cntPlan += 1
				planCounter.Dec(1)
			}
			if idxMergeTask.cost() < t.cost() || planCounter.Empty() {
				t = idxMergeTask
			}
			if planCounter.Empty() {
				return t, cntPlan, nil
			}
			continue
		}
		// if we already know the range of the scan is empty, just return a TableDual
		if len(path.Ranges) == 0 && !ds.ctx.GetSessionVars().StmtCtx.UseCache {
			dual := PhysicalTableDual{}.Init(ds.ctx, ds.stats, ds.blockOffset)
			dual.SetSchema(ds.schema)
			cntPlan += 1
			planCounter.Dec(1)
			return &rootTask{
				p: dual,
			}, cntPlan, nil
		}
		canConvertPointGet := (!ds.isPartition && len(path.Ranges) > 0) || (ds.isPartition && len(path.Ranges) == 1)
<<<<<<< HEAD
		canConvertPointGet = canConvertPointGet && candidate.path.StoreType != kv.TiFlash && ds.preferStoreType&preferTiFlash == 0
		if !candidate.path.IsTablePath {
=======
		canConvertPointGet = canConvertPointGet && candidate.path.StoreType != kv.TiFlash
		if !candidate.path.IsIntHandlePath {
>>>>>>> 30636c5f
			canConvertPointGet = canConvertPointGet &&
				candidate.path.Index.Unique &&
				!candidate.path.Index.HasPrefixIndex() &&
				len(candidate.path.Ranges[0].LowVal) == len(candidate.path.Index.Columns)
		}
		if ds.table.Meta().GetPartitionInfo() != nil && !tryOldPartitionImplementation(ds.ctx) {
			canConvertPointGet = false
		}
		if canConvertPointGet {
			allRangeIsPoint := true
			for _, ran := range path.Ranges {
				if !ran.IsPoint(ds.ctx.GetSessionVars().StmtCtx) {
					allRangeIsPoint = false
					break
				}
			}
			if allRangeIsPoint {
				var pointGetTask task
				if len(path.Ranges) == 1 {
					pointGetTask = ds.convertToPointGet(prop, candidate)
				} else {
					pointGetTask = ds.convertToBatchPointGet(prop, candidate)
				}
				if !pointGetTask.invalid() {
					cntPlan += 1
					planCounter.Dec(1)
				}
				if pointGetTask.cost() < t.cost() || planCounter.Empty() {
					t = pointGetTask
					if planCounter.Empty() {
						return
					}
					continue
				}
			}
		}
		if path.IsTablePath() {
			if ds.preferStoreType&preferTiFlash != 0 && path.StoreType == kv.TiKV {
				continue
			}
			if ds.preferStoreType&preferTiKV != 0 && path.StoreType == kv.TiFlash {
				continue
			}
			tblTask, err := ds.convertToTableScan(prop, candidate)
			if err != nil {
				return nil, 0, err
			}
			if !tblTask.invalid() {
				cntPlan += 1
				planCounter.Dec(1)
			}
			if tblTask.cost() < t.cost() || planCounter.Empty() {
				t = tblTask
			}
			if planCounter.Empty() {
				return t, cntPlan, nil
			}
			continue
		}
		// TiFlash storage do not support index scan.
		if ds.preferStoreType&preferTiFlash != 0 {
			continue
		}
		idxTask, err := ds.convertToIndexScan(prop, candidate)
		if err != nil {
			return nil, 0, err
		}
		if !idxTask.invalid() {
			cntPlan += 1
			planCounter.Dec(1)
		}
		if idxTask.cost() < t.cost() || planCounter.Empty() {
			t = idxTask
		}
		if planCounter.Empty() {
			return t, cntPlan, nil
		}
	}

	return
}

func (ds *DataSource) convertToIndexMergeScan(prop *property.PhysicalProperty, candidate *candidatePath) (task task, err error) {
	if prop.TaskTp != property.RootTaskType || !prop.IsEmpty() {
		return invalidTask, nil
	}
	path := candidate.path
	var totalCost, totalRowCount float64
	scans := make([]PhysicalPlan, 0, len(path.PartialIndexPaths))
	cop := &copTask{
		indexPlanFinished: true,
		tblColHists:       ds.TblColHists,
	}
	cop.partitionTable.pruningConds = ds.allConds
	cop.partitionTable.partitionNames = ds.partitionNames
	for _, partPath := range path.PartialIndexPaths {
		var scan PhysicalPlan
		var partialCost, rowCount float64
		if partPath.IsTablePath() {
			scan, partialCost, rowCount = ds.convertToPartialTableScan(prop, partPath)
		} else {
			scan, partialCost, rowCount = ds.convertToPartialIndexScan(prop, partPath)
		}
		scans = append(scans, scan)
		totalCost += partialCost
		totalRowCount += rowCount
	}

	ts, partialCost, err := ds.buildIndexMergeTableScan(prop, path.TableFilters, totalRowCount)
	if err != nil {
		return nil, err
	}
	totalCost += partialCost
	cop.tablePlan = ts
	cop.idxMergePartPlans = scans
	cop.cst = totalCost
	task = finishCopTask(ds.ctx, cop)
	return task, nil
}

func (ds *DataSource) convertToPartialIndexScan(prop *property.PhysicalProperty, path *util.AccessPath) (
	indexPlan PhysicalPlan,
	partialCost float64,
	rowCount float64) {
	idx := path.Index
	is, partialCost, rowCount := ds.getOriginalPhysicalIndexScan(prop, path, false, false)
	rowSize := is.indexScanRowSize(idx, ds, false)
	// TODO: Consider using isCoveringIndex() to avoid another TableRead
	indexConds := path.IndexFilters
	sessVars := ds.ctx.GetSessionVars()
	if indexConds != nil {
		var selectivity float64
		partialCost += rowCount * sessVars.CopCPUFactor
		if path.CountAfterAccess > 0 {
			selectivity = path.CountAfterIndex / path.CountAfterAccess
		}
		rowCount = is.stats.RowCount * selectivity
		stats := &property.StatsInfo{RowCount: rowCount}
		stats.StatsVersion = ds.statisticTable.Version
		if ds.statisticTable.Pseudo {
			stats.StatsVersion = statistics.PseudoVersion
		}
		indexPlan := PhysicalSelection{Conditions: indexConds}.Init(is.ctx, stats, ds.blockOffset)
		indexPlan.SetChildren(is)
		partialCost += rowCount * rowSize * sessVars.NetworkFactor
		return indexPlan, partialCost, rowCount
	}
	partialCost += rowCount * rowSize * sessVars.NetworkFactor
	indexPlan = is
	return indexPlan, partialCost, rowCount
}

func (ds *DataSource) convertToPartialTableScan(prop *property.PhysicalProperty, path *util.AccessPath) (
	tablePlan PhysicalPlan,
	partialCost float64,
	rowCount float64) {
	ts, partialCost, rowCount := ds.getOriginalPhysicalTableScan(prop, path, false)
	rowSize := ds.TblColHists.GetAvgRowSize(ds.ctx, ds.TblCols, false, false)
	sessVars := ds.ctx.GetSessionVars()
	if len(ts.filterCondition) > 0 {
		selectivity, _, err := ds.tableStats.HistColl.Selectivity(ds.ctx, ts.filterCondition, nil)
		if err != nil {
			logutil.BgLogger().Debug("calculate selectivity failed, use selection factor", zap.Error(err))
			selectivity = SelectionFactor
		}
		tablePlan = PhysicalSelection{Conditions: ts.filterCondition}.Init(ts.ctx, ts.stats.ScaleByExpectCnt(selectivity*rowCount), ds.blockOffset)
		tablePlan.SetChildren(ts)
		partialCost += rowCount * sessVars.CopCPUFactor
		partialCost += selectivity * rowCount * rowSize * sessVars.NetworkFactor
		return tablePlan, partialCost, rowCount
	}
	partialCost += rowCount * rowSize * sessVars.NetworkFactor
	tablePlan = ts
	return tablePlan, partialCost, rowCount
}

func (ds *DataSource) buildIndexMergeTableScan(prop *property.PhysicalProperty, tableFilters []expression.Expression, totalRowCount float64) (PhysicalPlan, float64, error) {
	var partialCost float64
	sessVars := ds.ctx.GetSessionVars()
	ts := PhysicalTableScan{
		Table:           ds.tableInfo,
		Columns:         ds.Columns,
		TableAsName:     ds.TableAsName,
		DBName:          ds.DBName,
		isPartition:     ds.isPartition,
		physicalTableID: ds.physicalTableID,
		HandleCols:      ds.handleCols,
	}.Init(ds.ctx, ds.blockOffset)
	ts.SetSchema(ds.schema.Clone())
	if ts.HandleCols == nil {
		handleCol := ds.getPKIsHandleCol()
		if handleCol == nil {
			handleCol, _ = ts.appendExtraHandleCol(ds)
		}
		ts.HandleCols = NewIntHandleCols(handleCol)
	}
	var err error
	ts.HandleCols, err = ts.HandleCols.ResolveIndices(ts.schema)
	if err != nil {
		return nil, 0, err
	}
	ts.Columns = ExpandVirtualColumn(ts.Columns, ts.schema, ts.Table.Columns)
	if ts.Table.PKIsHandle {
		if pkColInfo := ts.Table.GetPkColInfo(); pkColInfo != nil {
			if ds.statisticTable.Columns[pkColInfo.ID] != nil {
				ts.Hist = &ds.statisticTable.Columns[pkColInfo.ID].Histogram
			}
		}
	}
	rowSize := ds.TblColHists.GetTableAvgRowSize(ds.ctx, ds.TblCols, ts.StoreType, true)
	partialCost += totalRowCount * rowSize * sessVars.ScanFactor
	ts.stats = ds.tableStats.ScaleByExpectCnt(totalRowCount)
	if ds.statisticTable.Pseudo {
		ts.stats.StatsVersion = statistics.PseudoVersion
	}
	if len(tableFilters) > 0 {
		partialCost += totalRowCount * sessVars.CopCPUFactor
		selectivity, _, err := ds.tableStats.HistColl.Selectivity(ds.ctx, tableFilters, nil)
		if err != nil {
			logutil.BgLogger().Debug("calculate selectivity failed, use selection factor", zap.Error(err))
			selectivity = SelectionFactor
		}
		sel := PhysicalSelection{Conditions: tableFilters}.Init(ts.ctx, ts.stats.ScaleByExpectCnt(selectivity*totalRowCount), ts.blockOffset)
		sel.SetChildren(ts)
		return sel, partialCost, nil
	}
	return ts, partialCost, nil
}

func indexCoveringCol(col *expression.Column, indexCols []*expression.Column, idxColLens []int) bool {
	for i, indexCol := range indexCols {
		isFullLen := idxColLens[i] == types.UnspecifiedLength || idxColLens[i] == col.RetType.Flen
		if indexCol != nil && col.Equal(nil, indexCol) && isFullLen {
			return true
		}
	}
	return false
}

func (ds *DataSource) isCoveringIndex(columns, indexColumns []*expression.Column, idxColLens []int, tblInfo *model.TableInfo) bool {
	for _, col := range columns {
		if tblInfo.PKIsHandle && mysql.HasPriKeyFlag(col.RetType.Flag) {
			continue
		}
		if col.ID == model.ExtraHandleID {
			continue
		}
		if !indexCoveringCol(col, indexColumns, idxColLens) && !indexCoveringCol(col, ds.commonHandleCols, ds.commonHandleLens) {
			return false
		}
	}
	return true
}

// If there is a table reader which needs to keep order, we should append a pk to table scan.
func (ts *PhysicalTableScan) appendExtraHandleCol(ds *DataSource) (*expression.Column, bool) {
	handleCols := ds.handleCols
	if handleCols != nil {
		return handleCols.GetCol(0), false
	}
	handleCol := ds.newExtraHandleSchemaCol()
	ts.schema.Append(handleCol)
	ts.Columns = append(ts.Columns, model.NewExtraHandleColInfo())
	return handleCol, true
}

// convertToIndexScan converts the DataSource to index scan with idx.
func (ds *DataSource) convertToIndexScan(prop *property.PhysicalProperty, candidate *candidatePath) (task task, err error) {
	if !candidate.isSingleScan {
		// If it's parent requires single read task, return max cost.
		if prop.TaskTp == property.CopSingleReadTaskType {
			return invalidTask, nil
		}
	} else if prop.TaskTp == property.CopDoubleReadTaskType {
		// If it's parent requires double read task, return max cost.
		return invalidTask, nil
	}
	if !prop.IsEmpty() && !candidate.isMatchProp {
		return invalidTask, nil
	}
	path := candidate.path
	is, cost, _ := ds.getOriginalPhysicalIndexScan(prop, path, candidate.isMatchProp, candidate.isSingleScan)
	cop := &copTask{
		indexPlan:   is,
		tblColHists: ds.TblColHists,
		tblCols:     ds.TblCols,
	}
	cop.partitionTable.pruningConds = ds.allConds
	cop.partitionTable.partitionNames = ds.partitionNames
	if !candidate.isSingleScan {
		// On this way, it's double read case.
		ts := PhysicalTableScan{
			Columns:         ds.Columns,
			Table:           is.Table,
			TableAsName:     ds.TableAsName,
			isPartition:     ds.isPartition,
			physicalTableID: ds.physicalTableID,
		}.Init(ds.ctx, is.blockOffset)
		ts.SetSchema(ds.schema.Clone())
		ts.Columns = ExpandVirtualColumn(ts.Columns, ts.schema, ts.Table.Columns)
		cop.tablePlan = ts
	}
	cop.cst = cost
	task = cop
	if cop.tablePlan != nil && ds.tableInfo.IsCommonHandle {
		cop.commonHandleCols = ds.commonHandleCols
	}
	if candidate.isMatchProp {
		if cop.tablePlan != nil && !ds.tableInfo.IsCommonHandle {
			col, isNew := cop.tablePlan.(*PhysicalTableScan).appendExtraHandleCol(ds)
			cop.extraHandleCol = col
			cop.doubleReadNeedProj = isNew
		}
		cop.keepOrder = true
		// IndexScan on partition table can't keep order.
		if ds.tableInfo.GetPartitionInfo() != nil {
			return invalidTask, nil
		}
	}
	// prop.IsEmpty() would always return true when coming to here,
	// so we can just use prop.ExpectedCnt as parameter of addPushedDownSelection.
	finalStats := ds.stats.ScaleByExpectCnt(prop.ExpectedCnt)
	is.addPushedDownSelection(cop, ds, path, finalStats)
	if prop.TaskTp == property.RootTaskType {
		task = finishCopTask(ds.ctx, task)
	} else if _, ok := task.(*rootTask); ok {
		return invalidTask, nil
	}
	return task, nil
}

func (is *PhysicalIndexScan) indexScanRowSize(idx *model.IndexInfo, ds *DataSource, isForScan bool) float64 {
	scanCols := make([]*expression.Column, 0, len(idx.Columns)+1)
	// If `initSchema` has already appended the handle column in schema, just use schema columns, otherwise, add extra handle column.
	if len(idx.Columns) == len(is.schema.Columns) {
		scanCols = append(scanCols, is.schema.Columns...)
		handleCol := ds.getPKIsHandleCol()
		if handleCol != nil {
			scanCols = append(scanCols, handleCol)
		}
	} else {
		scanCols = is.schema.Columns
	}
	if isForScan {
		return ds.TblColHists.GetIndexAvgRowSize(is.ctx, scanCols, is.Index.Unique)
	}
	return ds.TblColHists.GetAvgRowSize(is.ctx, scanCols, true, false)
}

// initSchema is used to set the schema of PhysicalIndexScan. Before calling this,
// make sure the following field of PhysicalIndexScan are initialized:
//   PhysicalIndexScan.Table         *model.TableInfo
//   PhysicalIndexScan.Index         *model.IndexInfo
//   PhysicalIndexScan.Index.Columns []*IndexColumn
//   PhysicalIndexScan.IdxCols       []*expression.Column
//   PhysicalIndexScan.Columns       []*model.ColumnInfo
func (is *PhysicalIndexScan) initSchema(idxExprCols []*expression.Column, isDoubleRead bool) {
	indexCols := make([]*expression.Column, len(is.IdxCols), len(is.Index.Columns)+1)
	copy(indexCols, is.IdxCols)

	for i := len(is.IdxCols); i < len(is.Index.Columns); i++ {
		if idxExprCols[i] != nil {
			indexCols = append(indexCols, idxExprCols[i])
		} else {
			// TODO: try to reuse the col generated when building the DataSource.
			indexCols = append(indexCols, &expression.Column{
				ID:       is.Table.Columns[is.Index.Columns[i].Offset].ID,
				RetType:  &is.Table.Columns[is.Index.Columns[i].Offset].FieldType,
				UniqueID: is.ctx.GetSessionVars().AllocPlanColumnID(),
			})
		}
	}
	is.NeedCommonHandle = is.Table.IsCommonHandle

	if is.NeedCommonHandle {
		for i := len(is.Index.Columns); i < len(idxExprCols); i++ {
			indexCols = append(indexCols, idxExprCols[i])
		}
		is.SetSchema(expression.NewSchema(indexCols...))
		return
	}
	setHandle := len(indexCols) > len(is.Index.Columns)
	if !setHandle {
		for i, col := range is.Columns {
			if (mysql.HasPriKeyFlag(col.Flag) && is.Table.PKIsHandle) || col.ID == model.ExtraHandleID {
				indexCols = append(indexCols, is.dataSourceSchema.Columns[i])
				setHandle = true
				break
			}
		}
	}
	// If it's double read case, the first index must return handle. So we should add extra handle column
	// if there isn't a handle column.
	if isDoubleRead && !setHandle {
		if !is.Table.IsCommonHandle {
			indexCols = append(indexCols, &expression.Column{
				RetType:  types.NewFieldType(mysql.TypeLonglong),
				ID:       model.ExtraHandleID,
				UniqueID: is.ctx.GetSessionVars().AllocPlanColumnID(),
			})
		}
	}

	is.SetSchema(expression.NewSchema(indexCols...))
}

func (is *PhysicalIndexScan) addPushedDownSelection(copTask *copTask, p *DataSource, path *util.AccessPath, finalStats *property.StatsInfo) {
	// Add filter condition to table plan now.
	indexConds, tableConds := path.IndexFilters, path.TableFilters

	tableConds, copTask.rootTaskConds = SplitSelCondsWithVirtualColumn(tableConds)

	var newRootConds []expression.Expression
	indexConds, newRootConds = expression.PushDownExprs(is.ctx.GetSessionVars().StmtCtx, indexConds, is.ctx.GetClient(), kv.TiKV)
	copTask.rootTaskConds = append(copTask.rootTaskConds, newRootConds...)

	tableConds, newRootConds = expression.PushDownExprs(is.ctx.GetSessionVars().StmtCtx, tableConds, is.ctx.GetClient(), kv.TiKV)
	copTask.rootTaskConds = append(copTask.rootTaskConds, newRootConds...)

	sessVars := is.ctx.GetSessionVars()
	if indexConds != nil {
		copTask.cst += copTask.count() * sessVars.CopCPUFactor
		var selectivity float64
		if path.CountAfterAccess > 0 {
			selectivity = path.CountAfterIndex / path.CountAfterAccess
		}
		count := is.stats.RowCount * selectivity
		stats := p.tableStats.ScaleByExpectCnt(count)
		indexSel := PhysicalSelection{Conditions: indexConds}.Init(is.ctx, stats, is.blockOffset)
		indexSel.SetChildren(is)
		copTask.indexPlan = indexSel
	}
	if len(tableConds) > 0 {
		copTask.finishIndexPlan()
		copTask.cst += copTask.count() * sessVars.CopCPUFactor
		tableSel := PhysicalSelection{Conditions: tableConds}.Init(is.ctx, finalStats, is.blockOffset)
		tableSel.SetChildren(copTask.tablePlan)
		copTask.tablePlan = tableSel
	}
}

// SplitSelCondsWithVirtualColumn filter the select conditions which contain virtual column
func SplitSelCondsWithVirtualColumn(conds []expression.Expression) ([]expression.Expression, []expression.Expression) {
	var filterConds []expression.Expression
	for i := len(conds) - 1; i >= 0; i-- {
		if expression.ContainVirtualColumn(conds[i : i+1]) {
			filterConds = append(filterConds, conds[i])
			conds = append(conds[:i], conds[i+1:]...)
		}
	}
	return conds, filterConds
}

func matchIndicesProp(idxCols []*expression.Column, colLens []int, propItems []property.Item) bool {
	if len(idxCols) < len(propItems) {
		return false
	}
	for i, item := range propItems {
		if colLens[i] != types.UnspecifiedLength || !item.Col.Equal(nil, idxCols[i]) {
			return false
		}
	}
	return true
}

func (ds *DataSource) splitIndexFilterConditions(conditions []expression.Expression, indexColumns []*expression.Column, idxColLens []int,
	table *model.TableInfo) (indexConds, tableConds []expression.Expression) {
	var indexConditions, tableConditions []expression.Expression
	for _, cond := range conditions {
		if ds.isCoveringIndex(expression.ExtractColumns(cond), indexColumns, idxColLens, table) {
			indexConditions = append(indexConditions, cond)
		} else {
			tableConditions = append(tableConditions, cond)
		}
	}
	return indexConditions, tableConditions
}

// getMostCorrColFromExprs checks if column in the condition is correlated enough with handle. If the condition
// contains multiple columns, return nil and get the max correlation, which would be used in the heuristic estimation.
func getMostCorrColFromExprs(exprs []expression.Expression, histColl *statistics.Table, threshold float64) (*expression.Column, float64) {
	var cols []*expression.Column
	cols = expression.ExtractColumnsFromExpressions(cols, exprs, nil)
	if len(cols) == 0 {
		return nil, 0
	}
	colSet := set.NewInt64Set()
	var corr float64
	var corrCol *expression.Column
	for _, col := range cols {
		if colSet.Exist(col.UniqueID) {
			continue
		}
		colSet.Insert(col.UniqueID)
		hist, ok := histColl.Columns[col.ID]
		if !ok {
			continue
		}
		curCorr := math.Abs(hist.Correlation)
		if corrCol == nil || corr < curCorr {
			corrCol = col
			corr = curCorr
		}
	}
	if len(colSet) == 1 && corr >= threshold {
		return corrCol, corr
	}
	return nil, corr
}

// getColumnRangeCounts estimates row count for each range respectively.
func getColumnRangeCounts(sc *stmtctx.StatementContext, colID int64, ranges []*ranger.Range, histColl *statistics.Table, idxID int64) ([]float64, bool) {
	var err error
	var count float64
	rangeCounts := make([]float64, len(ranges))
	for i, ran := range ranges {
		if idxID >= 0 {
			idxHist := histColl.Indices[idxID]
			if idxHist == nil || idxHist.IsInvalid(false) {
				return nil, false
			}
			count, err = histColl.GetRowCountByIndexRanges(sc, idxID, []*ranger.Range{ran})
		} else {
			colHist, ok := histColl.Columns[colID]
			if !ok || colHist.IsInvalid(sc, false) {
				return nil, false
			}
			count, err = histColl.GetRowCountByColumnRanges(sc, colID, []*ranger.Range{ran})
		}
		if err != nil {
			return nil, false
		}
		rangeCounts[i] = count
	}
	return rangeCounts, true
}

// convertRangeFromExpectedCnt builds new ranges used to estimate row count we need to scan in table scan before finding specified
// number of tuples which fall into input ranges.
func convertRangeFromExpectedCnt(ranges []*ranger.Range, rangeCounts []float64, expectedCnt float64, desc bool) ([]*ranger.Range, float64, bool) {
	var i int
	var count float64
	var convertedRanges []*ranger.Range
	if desc {
		for i = len(ranges) - 1; i >= 0; i-- {
			if count+rangeCounts[i] >= expectedCnt {
				break
			}
			count += rangeCounts[i]
		}
		if i < 0 {
			return nil, 0, true
		}
		convertedRanges = []*ranger.Range{{LowVal: ranges[i].HighVal, HighVal: []types.Datum{types.MaxValueDatum()}, LowExclude: !ranges[i].HighExclude}}
	} else {
		for i = 0; i < len(ranges); i++ {
			if count+rangeCounts[i] >= expectedCnt {
				break
			}
			count += rangeCounts[i]
		}
		if i == len(ranges) {
			return nil, 0, true
		}
		convertedRanges = []*ranger.Range{{LowVal: []types.Datum{{}}, HighVal: ranges[i].LowVal, HighExclude: !ranges[i].LowExclude}}
	}
	return convertedRanges, count, false
}

// crossEstimateRowCount estimates row count of table scan using histogram of another column which is in TableFilters
// and has high order correlation with handle column. For example, if the query is like:
// `select * from tbl where a = 1 order by pk limit 1`
// if order of column `a` is strictly correlated with column `pk`, the row count of table scan should be:
// `1 + row_count(a < 1 or a is null)`
func (ds *DataSource) crossEstimateRowCount(path *util.AccessPath, expectedCnt float64, desc bool) (float64, bool, float64) {
	if ds.statisticTable.Pseudo || len(path.TableFilters) == 0 {
		return 0, false, 0
	}
	col, corr := getMostCorrColFromExprs(path.TableFilters, ds.statisticTable, ds.ctx.GetSessionVars().CorrelationThreshold)
	// If table scan is not full range scan, we cannot use histogram of other columns for estimation, because
	// the histogram reflects value distribution in the whole table level.
	if col == nil || len(path.AccessConds) > 0 {
		return 0, false, corr
	}
	colInfoID := col.ID
	colID := col.UniqueID
	colHist := ds.statisticTable.Columns[colInfoID]
	if colHist.Correlation < 0 {
		desc = !desc
	}
	accessConds, remained := ranger.DetachCondsForColumn(ds.ctx, path.TableFilters, col)
	if len(accessConds) == 0 {
		return 0, false, corr
	}
	sc := ds.ctx.GetSessionVars().StmtCtx
	ranges, err := ranger.BuildColumnRange(accessConds, sc, col.RetType, types.UnspecifiedLength)
	if len(ranges) == 0 || err != nil {
		return 0, err == nil, corr
	}
	idxID, idxExists := ds.stats.HistColl.ColID2IdxID[colID]
	if !idxExists {
		idxID = -1
	}
	rangeCounts, ok := getColumnRangeCounts(sc, colInfoID, ranges, ds.statisticTable, idxID)
	if !ok {
		return 0, false, corr
	}
	convertedRanges, count, isFull := convertRangeFromExpectedCnt(ranges, rangeCounts, expectedCnt, desc)
	if isFull {
		return path.CountAfterAccess, true, 0
	}
	var rangeCount float64
	if idxExists {
		rangeCount, err = ds.statisticTable.GetRowCountByIndexRanges(sc, idxID, convertedRanges)
	} else {
		rangeCount, err = ds.statisticTable.GetRowCountByColumnRanges(sc, colInfoID, convertedRanges)
	}
	if err != nil {
		return 0, false, corr
	}
	scanCount := rangeCount + expectedCnt - count
	if len(remained) > 0 {
		scanCount = scanCount / SelectionFactor
	}
	scanCount = math.Min(scanCount, path.CountAfterAccess)
	return scanCount, true, 0
}

// GetPhysicalScan returns PhysicalTableScan for the LogicalTableScan.
func (s *LogicalTableScan) GetPhysicalScan(schema *expression.Schema, stats *property.StatsInfo) *PhysicalTableScan {
	ds := s.Source
	ts := PhysicalTableScan{
		Table:           ds.tableInfo,
		Columns:         ds.Columns,
		TableAsName:     ds.TableAsName,
		DBName:          ds.DBName,
		isPartition:     ds.isPartition,
		physicalTableID: ds.physicalTableID,
		Ranges:          s.Ranges,
		AccessCondition: s.AccessConds,
	}.Init(s.ctx, s.blockOffset)
	ts.stats = stats
	ts.SetSchema(schema.Clone())
	if ts.Table.PKIsHandle {
		if pkColInfo := ts.Table.GetPkColInfo(); pkColInfo != nil {
			if ds.statisticTable.Columns[pkColInfo.ID] != nil {
				ts.Hist = &ds.statisticTable.Columns[pkColInfo.ID].Histogram
			}
		}
	}
	return ts
}

// GetPhysicalIndexScan returns PhysicalIndexScan for the logical IndexScan.
func (s *LogicalIndexScan) GetPhysicalIndexScan(schema *expression.Schema, stats *property.StatsInfo) *PhysicalIndexScan {
	ds := s.Source
	is := PhysicalIndexScan{
		Table:            ds.tableInfo,
		TableAsName:      ds.TableAsName,
		DBName:           ds.DBName,
		Columns:          s.Columns,
		Index:            s.Index,
		IdxCols:          s.IdxCols,
		IdxColLens:       s.IdxColLens,
		AccessCondition:  s.AccessConds,
		Ranges:           s.Ranges,
		dataSourceSchema: ds.schema,
		isPartition:      ds.isPartition,
		physicalTableID:  ds.physicalTableID,
	}.Init(ds.ctx, ds.blockOffset)
	is.stats = stats
	is.initSchema(s.FullIdxCols, s.IsDoubleRead)
	return is
}

// convertToTableScan converts the DataSource to table scan.
func (ds *DataSource) convertToTableScan(prop *property.PhysicalProperty, candidate *candidatePath) (task task, err error) {
	// It will be handled in convertToIndexScan.
	if prop.TaskTp == property.CopDoubleReadTaskType {
		return invalidTask, nil
	}
	if !prop.IsEmpty() && !candidate.isMatchProp {
		return invalidTask, nil
	}
	ts, cost, _ := ds.getOriginalPhysicalTableScan(prop, candidate.path, candidate.isMatchProp)
	copTask := &copTask{
		tablePlan:         ts,
		indexPlanFinished: true,
		tblColHists:       ds.TblColHists,
		cst:               cost,
	}
	copTask.partitionTable.pruningConds = ds.allConds
	copTask.partitionTable.partitionNames = ds.partitionNames
	task = copTask
	if candidate.isMatchProp {
		copTask.keepOrder = true
		// TableScan on partition table can't keep order.
		if ds.tableInfo.GetPartitionInfo() != nil {
			return invalidTask, nil
		}
	}
	ts.addPushedDownSelection(copTask, ds.stats.ScaleByExpectCnt(prop.ExpectedCnt))
	if prop.IsFlashOnlyProp() && len(copTask.rootTaskConds) != 0 {
		return invalidTask, nil
	}
	if prop.TaskTp == property.RootTaskType {
		task = finishCopTask(ds.ctx, task)
	} else if _, ok := task.(*rootTask); ok {
		return invalidTask, nil
	}
	return task, nil
}

func (ds *DataSource) convertToPointGet(prop *property.PhysicalProperty, candidate *candidatePath) task {
	if !prop.IsEmpty() && !candidate.isMatchProp {
		return invalidTask
	}
	if prop.TaskTp == property.CopDoubleReadTaskType && candidate.isSingleScan ||
		prop.TaskTp == property.CopSingleReadTaskType && !candidate.isSingleScan {
		return invalidTask
	}

	pointGetPlan := PointGetPlan{
		ctx:              ds.ctx,
		AccessConditions: candidate.path.AccessConds,
		schema:           ds.schema.Clone(),
		dbName:           ds.DBName.L,
		TblInfo:          ds.TableInfo(),
		outputNames:      ds.OutputNames(),
		LockWaitTime:     ds.ctx.GetSessionVars().LockWaitTimeout,
		Columns:          ds.Columns,
	}.Init(ds.ctx, ds.stats.ScaleByExpectCnt(1.0), ds.blockOffset)
	var partitionInfo *model.PartitionDefinition
	if ds.isPartition {
		if pi := ds.tableInfo.GetPartitionInfo(); pi != nil {
			for _, def := range pi.Definitions {
				if def.ID == ds.physicalTableID {
					partitionInfo = &def
					break
				}
			}
		}
		if partitionInfo == nil {
			return invalidTask
		}
	}
	rTsk := &rootTask{p: pointGetPlan}
	var cost float64
	if candidate.path.IsIntHandlePath {
		pointGetPlan.Handle = kv.IntHandle(candidate.path.Ranges[0].LowVal[0].GetInt64())
		pointGetPlan.UnsignedHandle = mysql.HasUnsignedFlag(ds.handleCols.GetCol(0).RetType.Flag)
		pointGetPlan.PartitionInfo = partitionInfo
		cost = pointGetPlan.GetCost(ds.TblCols)
		// Add filter condition to table plan now.
		if len(candidate.path.TableFilters) > 0 {
			sessVars := ds.ctx.GetSessionVars()
			cost += pointGetPlan.stats.RowCount * sessVars.CPUFactor
			sel := PhysicalSelection{
				Conditions: candidate.path.TableFilters,
			}.Init(ds.ctx, ds.stats.ScaleByExpectCnt(prop.ExpectedCnt), ds.blockOffset)
			sel.SetChildren(pointGetPlan)
			rTsk.p = sel
		}
	} else {
		pointGetPlan.IndexInfo = candidate.path.Index
		pointGetPlan.IdxCols = candidate.path.IdxCols
		pointGetPlan.IdxColLens = candidate.path.IdxColLens
		pointGetPlan.IndexValues = candidate.path.Ranges[0].LowVal
		pointGetPlan.PartitionInfo = partitionInfo
		if candidate.isSingleScan {
			cost = pointGetPlan.GetCost(candidate.path.IdxCols)
		} else {
			cost = pointGetPlan.GetCost(ds.TblCols)
		}
		// Add index condition to table plan now.
		if len(candidate.path.IndexFilters)+len(candidate.path.TableFilters) > 0 {
			sessVars := ds.ctx.GetSessionVars()
			cost += pointGetPlan.stats.RowCount * sessVars.CPUFactor
			sel := PhysicalSelection{
				Conditions: append(candidate.path.IndexFilters, candidate.path.TableFilters...),
			}.Init(ds.ctx, ds.stats.ScaleByExpectCnt(prop.ExpectedCnt), ds.blockOffset)
			sel.SetChildren(pointGetPlan)
			rTsk.p = sel
		}
	}

	rTsk.cst = cost
	return rTsk
}

func (ds *DataSource) convertToBatchPointGet(prop *property.PhysicalProperty, candidate *candidatePath) task {
	if !prop.IsEmpty() && !candidate.isMatchProp {
		return invalidTask
	}
	if prop.TaskTp == property.CopDoubleReadTaskType && candidate.isSingleScan ||
		prop.TaskTp == property.CopSingleReadTaskType && !candidate.isSingleScan {
		return invalidTask
	}

	batchPointGetPlan := BatchPointGetPlan{
		ctx:              ds.ctx,
		AccessConditions: candidate.path.AccessConds,
		TblInfo:          ds.TableInfo(),
		KeepOrder:        !prop.IsEmpty(),
		Columns:          ds.Columns,
	}.Init(ds.ctx, ds.stats.ScaleByExpectCnt(float64(len(candidate.path.Ranges))), ds.schema.Clone(), ds.names, ds.blockOffset)
	if batchPointGetPlan.KeepOrder {
		batchPointGetPlan.Desc = prop.Items[0].Desc
	}
	rTsk := &rootTask{p: batchPointGetPlan}
	var cost float64
	if candidate.path.IsIntHandlePath {
		for _, ran := range candidate.path.Ranges {
			batchPointGetPlan.Handles = append(batchPointGetPlan.Handles, kv.IntHandle(ran.LowVal[0].GetInt64()))
		}
		cost = batchPointGetPlan.GetCost(ds.TblCols)
		// Add filter condition to table plan now.
		if len(candidate.path.TableFilters) > 0 {
			sessVars := ds.ctx.GetSessionVars()
			cost += batchPointGetPlan.stats.RowCount * sessVars.CPUFactor
			sel := PhysicalSelection{
				Conditions: candidate.path.TableFilters,
			}.Init(ds.ctx, ds.stats.ScaleByExpectCnt(prop.ExpectedCnt), ds.blockOffset)
			sel.SetChildren(batchPointGetPlan)
			rTsk.p = sel
		}
	} else {
		batchPointGetPlan.IndexInfo = candidate.path.Index
		batchPointGetPlan.IdxCols = candidate.path.IdxCols
		batchPointGetPlan.IdxColLens = candidate.path.IdxColLens
		for _, ran := range candidate.path.Ranges {
			batchPointGetPlan.IndexValues = append(batchPointGetPlan.IndexValues, ran.LowVal)
		}
		if !prop.IsEmpty() {
			batchPointGetPlan.KeepOrder = true
			batchPointGetPlan.Desc = prop.Items[0].Desc
		}
		if candidate.isSingleScan {
			cost = batchPointGetPlan.GetCost(candidate.path.IdxCols)
		} else {
			cost = batchPointGetPlan.GetCost(ds.TblCols)
		}
		// Add index condition to table plan now.
		if len(candidate.path.IndexFilters)+len(candidate.path.TableFilters) > 0 {
			sessVars := ds.ctx.GetSessionVars()
			cost += batchPointGetPlan.stats.RowCount * sessVars.CPUFactor
			sel := PhysicalSelection{
				Conditions: append(candidate.path.IndexFilters, candidate.path.TableFilters...),
			}.Init(ds.ctx, ds.stats.ScaleByExpectCnt(prop.ExpectedCnt), ds.blockOffset)
			sel.SetChildren(batchPointGetPlan)
			rTsk.p = sel
		}
	}

	rTsk.cst = cost
	return rTsk
}

func (ts *PhysicalTableScan) addPushedDownSelection(copTask *copTask, stats *property.StatsInfo) {
	ts.filterCondition, copTask.rootTaskConds = SplitSelCondsWithVirtualColumn(ts.filterCondition)
	var newRootConds []expression.Expression
	ts.filterCondition, newRootConds = expression.PushDownExprs(ts.ctx.GetSessionVars().StmtCtx, ts.filterCondition, ts.ctx.GetClient(), ts.StoreType)
	copTask.rootTaskConds = append(copTask.rootTaskConds, newRootConds...)

	// Add filter condition to table plan now.
	sessVars := ts.ctx.GetSessionVars()
	if len(ts.filterCondition) > 0 {
		copTask.cst += copTask.count() * sessVars.CopCPUFactor
		sel := PhysicalSelection{Conditions: ts.filterCondition}.Init(ts.ctx, stats, ts.blockOffset)
		sel.SetChildren(ts)
		copTask.tablePlan = sel
	}
}

func (ds *DataSource) getOriginalPhysicalTableScan(prop *property.PhysicalProperty, path *util.AccessPath, isMatchProp bool) (*PhysicalTableScan, float64, float64) {
	ts := PhysicalTableScan{
		Table:           ds.tableInfo,
		Columns:         ds.Columns,
		TableAsName:     ds.TableAsName,
		DBName:          ds.DBName,
		isPartition:     ds.isPartition,
		physicalTableID: ds.physicalTableID,
		Ranges:          path.Ranges,
		AccessCondition: path.AccessConds,
		filterCondition: path.TableFilters,
		StoreType:       path.StoreType,
		IsGlobalRead:    path.IsTiFlashGlobalRead,
	}.Init(ds.ctx, ds.blockOffset)
	ts.SetSchema(ds.schema.Clone())
	if ts.Table.PKIsHandle {
		if pkColInfo := ts.Table.GetPkColInfo(); pkColInfo != nil {
			if ds.statisticTable.Columns[pkColInfo.ID] != nil {
				ts.Hist = &ds.statisticTable.Columns[pkColInfo.ID].Histogram
			}
		}
	}
	rowCount := path.CountAfterAccess
	if prop.ExpectedCnt < ds.stats.RowCount {
		count, ok, corr := ds.crossEstimateRowCount(path, prop.ExpectedCnt, isMatchProp && prop.Items[0].Desc)
		if ok {
			// TODO: actually, before using this count as the estimated row count of table scan, we need additionally
			// check if count < row_count(first_region | last_region), and use the larger one since we build one copTask
			// for one region now, so even if it is `limit 1`, we have to scan at least one region in table scan.
			// Currently, we can use `tikvrpc.CmdDebugGetRegionProperties` interface as `getSampRegionsRowCount()` does
			// to get the row count in a region, but that result contains MVCC old version rows, so it is not that accurate.
			// Considering that when this scenario happens, the execution time is close between IndexScan and TableScan,
			// we do not add this check temporarily.
			rowCount = count
		} else if corr < 1 {
			correlationFactor := math.Pow(1-corr, float64(ds.ctx.GetSessionVars().CorrelationExpFactor))
			selectivity := ds.stats.RowCount / rowCount
			rowCount = math.Min(prop.ExpectedCnt/selectivity/correlationFactor, rowCount)
		}
	}
	// We need NDV of columns since it may be used in cost estimation of join. Precisely speaking,
	// we should track NDV of each histogram bucket, and sum up the NDV of buckets we actually need
	// to scan, but this would only help improve accuracy of NDV for one column, for other columns,
	// we still need to assume values are uniformly distributed. For simplicity, we use uniform-assumption
	// for all columns now, as we do in `deriveStatsByFilter`.
	ts.stats = ds.tableStats.ScaleByExpectCnt(rowCount)
	var rowSize float64
	if ts.StoreType == kv.TiKV {
		rowSize = ds.TblColHists.GetTableAvgRowSize(ds.ctx, ds.TblCols, ts.StoreType, true)
	} else {
		// If `ds.handleCol` is nil, then the schema of tableScan doesn't have handle column.
		// This logic can be ensured in column pruning.
		rowSize = ds.TblColHists.GetTableAvgRowSize(ds.ctx, ts.Schema().Columns, ts.StoreType, ds.handleCols != nil)
	}
	sessVars := ds.ctx.GetSessionVars()
	cost := rowCount * rowSize * sessVars.ScanFactor
	if ts.IsGlobalRead {
		cost += rowCount * sessVars.NetworkFactor * rowSize
	}
	if isMatchProp {
		if prop.Items[0].Desc {
			ts.Desc = true
			cost = rowCount * rowSize * sessVars.DescScanFactor
		}
		ts.KeepOrder = true
	}
	switch ts.StoreType {
	case kv.TiKV:
		cost += float64(len(ts.Ranges)) * sessVars.SeekFactor
	case kv.TiFlash:
		cost += float64(len(ts.Ranges)) * float64(len(ts.Columns)) * sessVars.SeekFactor
	}
	return ts, cost, rowCount
}

func (ds *DataSource) getOriginalPhysicalIndexScan(prop *property.PhysicalProperty, path *util.AccessPath, isMatchProp bool, isSingleScan bool) (*PhysicalIndexScan, float64, float64) {
	idx := path.Index
	is := PhysicalIndexScan{
		Table:            ds.tableInfo,
		TableAsName:      ds.TableAsName,
		DBName:           ds.DBName,
		Columns:          ds.Columns,
		Index:            idx,
		IdxCols:          path.IdxCols,
		IdxColLens:       path.IdxColLens,
		AccessCondition:  path.AccessConds,
		Ranges:           path.Ranges,
		dataSourceSchema: ds.schema,
		isPartition:      ds.isPartition,
		physicalTableID:  ds.physicalTableID,
	}.Init(ds.ctx, ds.blockOffset)
	statsTbl := ds.statisticTable
	if statsTbl.Indices[idx.ID] != nil {
		is.Hist = &statsTbl.Indices[idx.ID].Histogram
	}
	rowCount := path.CountAfterAccess
	is.initSchema(append(path.FullIdxCols, ds.commonHandleCols...), !isSingleScan)
	// Only use expectedCnt when it's smaller than the count we calculated.
	// e.g. IndexScan(count1)->After Filter(count2). The `ds.stats.RowCount` is count2. count1 is the one we need to calculate
	// If expectedCnt and count2 are both zero and we go into the below `if` block, the count1 will be set to zero though it's shouldn't be.
	if (isMatchProp || prop.IsEmpty()) && prop.ExpectedCnt < ds.stats.RowCount {
		selectivity := ds.stats.RowCount / path.CountAfterAccess
		rowCount = math.Min(prop.ExpectedCnt/selectivity, rowCount)
	}
	is.stats = ds.tableStats.ScaleByExpectCnt(rowCount)
	rowSize := is.indexScanRowSize(idx, ds, true)
	sessVars := ds.ctx.GetSessionVars()
	cost := rowCount * rowSize * sessVars.ScanFactor
	if isMatchProp {
		if prop.Items[0].Desc {
			is.Desc = true
			cost = rowCount * rowSize * sessVars.DescScanFactor
		}
		is.KeepOrder = true
	}
	cost += float64(len(is.Ranges)) * sessVars.SeekFactor
	return is, cost, rowCount
}<|MERGE_RESOLUTION|>--- conflicted
+++ resolved
@@ -672,13 +672,8 @@
 			}, cntPlan, nil
 		}
 		canConvertPointGet := (!ds.isPartition && len(path.Ranges) > 0) || (ds.isPartition && len(path.Ranges) == 1)
-<<<<<<< HEAD
 		canConvertPointGet = canConvertPointGet && candidate.path.StoreType != kv.TiFlash && ds.preferStoreType&preferTiFlash == 0
-		if !candidate.path.IsTablePath {
-=======
-		canConvertPointGet = canConvertPointGet && candidate.path.StoreType != kv.TiFlash
 		if !candidate.path.IsIntHandlePath {
->>>>>>> 30636c5f
 			canConvertPointGet = canConvertPointGet &&
 				candidate.path.Index.Unique &&
 				!candidate.path.Index.HasPrefixIndex() &&
