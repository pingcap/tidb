--- conflicted
+++ resolved
@@ -796,12 +796,8 @@
 	}
 
 	t = invalidTask
-<<<<<<< HEAD
-	candidates, pruningInfo := ds.skylinePruning(prop)
-=======
 	candidates := ds.skylinePruning(prop)
 	pruningInfo := ds.getPruningInfo(candidates, prop)
->>>>>>> 01a87e32
 	defer func() {
 		if err == nil && t != nil && !t.invalid() && pruningInfo != "" {
 			if ds.ctx.GetSessionVars().StmtCtx.OptimInfo == nil {
