--- conflicted
+++ resolved
@@ -303,15 +303,11 @@
 		}
 		opt.appendCandidate(p, curTask.plan(), prop)
 		// Get the most efficient one.
-<<<<<<< HEAD
-		bestTask = updateBestTask(bestTask, curTask, p.ctx.GetSessionVars().IsMPPEnforced())
-=======
 		if curIsBetter, err := compareTaskCost(p.ctx, curTask, bestTask); err != nil {
 			return nil, 0, err
 		} else if curIsBetter {
 			bestTask = curTask
 		}
->>>>>>> cd297b9f
 	}
 	return bestTask, cntPlan, nil
 }
@@ -481,15 +477,11 @@
 		goto END
 	}
 	opt.appendCandidate(p, curTask.plan(), prop)
-<<<<<<< HEAD
-	bestTask = updateBestTask(bestTask, curTask, p.ctx.GetSessionVars().IsMPPEnforced())
-=======
 	if curIsBetter, err := compareTaskCost(p.ctx, curTask, bestTask); err != nil {
 		return nil, 0, err
 	} else if curIsBetter {
 		bestTask = curTask
 	}
->>>>>>> cd297b9f
 
 END:
 	p.storeTask(prop, bestTask)
@@ -497,9 +489,6 @@
 }
 
 func (p *LogicalMemTable) findBestTask(prop *property.PhysicalProperty, planCounter *PlanCounterTp, opt *physicalOptimizeOp) (t task, cntPlan int64, err error) {
-<<<<<<< HEAD
-	if !prop.IsSortItemEmpty() || planCounter.Empty() {
-=======
 	if prop.MPPPartitionTp != property.AnyType {
 		return invalidTask, 0, nil
 	}
@@ -534,8 +523,7 @@
 		}
 	}()
 
-	if !prop.IsEmpty() || planCounter.Empty() {
->>>>>>> cd297b9f
+	if !prop.IsSortItemEmpty() || planCounter.Empty() {
 		return invalidTask, 0, nil
 	}
 	memTable := PhysicalMemTable{
