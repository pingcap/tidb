// Copyright 2017 PingCAP, Inc.
//
// Licensed under the Apache License, Version 2.0 (the "License");
// you may not use this file except in compliance with the License.
// You may obtain a copy of the License at
//
//     http://www.apache.org/licenses/LICENSE-2.0
//
// Unless required by applicable law or agreed to in writing, software
// distributed under the License is distributed on an "AS IS" BASIS,
// See the License for the specific language governing permissions and
// limitations under the License.

package core

import (
	"math"

	"github.com/pingcap/errors"
	"github.com/pingcap/parser/ast"
	"github.com/pingcap/parser/model"
	"github.com/pingcap/parser/mysql"
	"github.com/pingcap/tidb/expression"
	"github.com/pingcap/tidb/kv"
	"github.com/pingcap/tidb/planner/property"
	"github.com/pingcap/tidb/planner/util"
	"github.com/pingcap/tidb/sessionctx/stmtctx"
	"github.com/pingcap/tidb/statistics"
	"github.com/pingcap/tidb/types"
	tidbutil "github.com/pingcap/tidb/util"
	"github.com/pingcap/tidb/util/chunk"
	"github.com/pingcap/tidb/util/collate"
	"github.com/pingcap/tidb/util/logutil"
	"github.com/pingcap/tidb/util/ranger"
	"github.com/pingcap/tidb/util/set"
	"go.uber.org/zap"
	"golang.org/x/tools/container/intsets"
)

const (
	// SelectionFactor is the default factor of the selectivity.
	// For example, If we have no idea how to estimate the selectivity
	// of a Selection or a JoinCondition, we can use this default value.
	SelectionFactor = 0.8
	distinctFactor  = 0.8

	// If the actual row count is much more than the limit count, the unordered scan may cost much more than keep order.
	// So when a limit exists, we don't apply the DescScanFactor.
	smallScanThreshold = 10000
)

var aggFuncFactor = map[string]float64{
	ast.AggFuncCount:       1.0,
	ast.AggFuncSum:         1.0,
	ast.AggFuncAvg:         2.0,
	ast.AggFuncFirstRow:    0.1,
	ast.AggFuncMax:         1.0,
	ast.AggFuncMin:         1.0,
	ast.AggFuncGroupConcat: 1.0,
	ast.AggFuncBitOr:       0.9,
	ast.AggFuncBitXor:      0.9,
	ast.AggFuncBitAnd:      0.9,
	ast.AggFuncVarPop:      3.0,
	ast.AggFuncVarSamp:     3.0,
	ast.AggFuncStddevPop:   3.0,
	ast.AggFuncStddevSamp:  3.0,
	"default":              1.5,
}

// PlanCounterTp is used in hint nth_plan() to indicate which plan to use.
type PlanCounterTp int64

// PlanCounterDisabled is the default value of PlanCounterTp, indicating that optimizer needn't force a plan.
var PlanCounterDisabled PlanCounterTp = -1

// Dec minus PlanCounterTp value by x.
func (c *PlanCounterTp) Dec(x int64) {
	if *c <= 0 {
		return
	}
	*c = PlanCounterTp(int64(*c) - x)
	if *c < 0 {
		*c = 0
	}
}

// Empty indicates whether the PlanCounterTp is clear now.
func (c *PlanCounterTp) Empty() bool {
	return *c == 0
}

// IsForce indicates whether to force a plan.
func (c *PlanCounterTp) IsForce() bool {
	return *c != -1
}

var invalidTask = &rootTask{cst: math.MaxFloat64}

// GetPropByOrderByItems will check if this sort property can be pushed or not. In order to simplify the problem, we only
// consider the case that all expression are columns.
func GetPropByOrderByItems(items []*util.ByItems) (*property.PhysicalProperty, bool) {
	propItems := make([]property.SortItem, 0, len(items))
	for _, item := range items {
		col, ok := item.Expr.(*expression.Column)
		if !ok {
			return nil, false
		}
		propItems = append(propItems, property.SortItem{Col: col, Desc: item.Desc})
	}
	return &property.PhysicalProperty{SortItems: propItems}, true
}

// GetPropByOrderByItemsContainScalarFunc will check if this sort property can be pushed or not. In order to simplify the
// problem, we only consider the case that all expression are columns or some special scalar functions.
func GetPropByOrderByItemsContainScalarFunc(items []*util.ByItems) (*property.PhysicalProperty, bool, bool) {
	propItems := make([]property.SortItem, 0, len(items))
	onlyColumn := true
	for _, item := range items {
		switch expr := item.Expr.(type) {
		case *expression.Column:
			propItems = append(propItems, property.SortItem{Col: expr, Desc: item.Desc})
		case *expression.ScalarFunction:
			col, desc := expr.GetSingleColumn(item.Desc)
			if col == nil {
				return nil, false, false
			}
			propItems = append(propItems, property.SortItem{Col: col, Desc: desc})
			onlyColumn = false
		default:
			return nil, false, false
		}
	}
	return &property.PhysicalProperty{SortItems: propItems}, true, onlyColumn
}

func (p *LogicalTableDual) findBestTask(prop *property.PhysicalProperty, planCounter *PlanCounterTp) (task, int64, error) {
	// If the required property is not empty and the row count > 1,
	// we cannot ensure this required property.
	// But if the row count is 0 or 1, we don't need to care about the property.
	if (!prop.IsEmpty() && p.RowCount > 1) || planCounter.Empty() {
		return invalidTask, 0, nil
	}
	dual := PhysicalTableDual{
		RowCount: p.RowCount,
	}.Init(p.ctx, p.stats, p.blockOffset)
	dual.SetSchema(p.schema)
	planCounter.Dec(1)
	return &rootTask{p: dual, isEmpty: p.RowCount == 0}, 1, nil
}

func (p *LogicalShow) findBestTask(prop *property.PhysicalProperty, planCounter *PlanCounterTp) (task, int64, error) {
	if !prop.IsEmpty() || planCounter.Empty() {
		return invalidTask, 0, nil
	}
	pShow := PhysicalShow{ShowContents: p.ShowContents}.Init(p.ctx)
	pShow.SetSchema(p.schema)
	planCounter.Dec(1)
	return &rootTask{p: pShow}, 1, nil
}

func (p *LogicalShowDDLJobs) findBestTask(prop *property.PhysicalProperty, planCounter *PlanCounterTp) (task, int64, error) {
	if !prop.IsEmpty() || planCounter.Empty() {
		return invalidTask, 0, nil
	}
	pShow := PhysicalShowDDLJobs{JobNumber: p.JobNumber}.Init(p.ctx)
	pShow.SetSchema(p.schema)
	planCounter.Dec(1)
	return &rootTask{p: pShow}, 1, nil
}

// rebuildChildTasks rebuilds the childTasks to make the clock_th combination.
func (p *baseLogicalPlan) rebuildChildTasks(childTasks *[]task, pp PhysicalPlan, childCnts []int64, planCounter int64, TS uint64) error {
	// The taskMap of children nodes should be rolled back first.
	for _, child := range p.children {
		child.rollBackTaskMap(TS)
	}

	multAll := int64(1)
	var curClock PlanCounterTp
	for _, x := range childCnts {
		multAll *= x
	}
	*childTasks = (*childTasks)[:0]
	for j, child := range p.children {
		multAll /= childCnts[j]
		curClock = PlanCounterTp((planCounter-1)/multAll + 1)
		childTask, _, err := child.findBestTask(pp.GetChildReqProps(j), &curClock)
		planCounter = (planCounter-1)%multAll + 1
		if err != nil {
			return err
		}
		if curClock != 0 {
			return errors.Errorf("PlanCounterTp planCounter is not handled")
		}
		if childTask != nil && childTask.invalid() {
			return errors.Errorf("The current plan is invalid, please skip this plan.")
		}
		*childTasks = append(*childTasks, childTask)
	}
	return nil
}

func (p *baseLogicalPlan) enumeratePhysicalPlans4Task(physicalPlans []PhysicalPlan, prop *property.PhysicalProperty, addEnforcer bool, planCounter *PlanCounterTp) (task, int64, error) {
	var bestTask task = invalidTask
	var curCntPlan, cntPlan int64
	childTasks := make([]task, 0, len(p.children))
	childCnts := make([]int64, len(p.children))
	cntPlan = 0
	for _, pp := range physicalPlans {
		// Find best child tasks firstly.
		childTasks = childTasks[:0]
		// The curCntPlan records the number of possible plans for pp
		curCntPlan = 1
		TimeStampNow := p.GetLogicalTS4TaskMap()
		savedPlanID := p.ctx.GetSessionVars().PlanID
		for j, child := range p.children {
			childTask, cnt, err := child.findBestTask(pp.GetChildReqProps(j), &PlanCounterDisabled)
			childCnts[j] = cnt
			if err != nil {
				return nil, 0, err
			}
			curCntPlan = curCntPlan * cnt
			if childTask != nil && childTask.invalid() {
				break
			}
			childTasks = append(childTasks, childTask)
		}

		// This check makes sure that there is no invalid child task.
		if len(childTasks) != len(p.children) {
			continue
		}

		// If the target plan can be found in this physicalPlan(pp), rebuild childTasks to build the corresponding combination.
		if planCounter.IsForce() && int64(*planCounter) <= curCntPlan {
			p.ctx.GetSessionVars().PlanID = savedPlanID
			curCntPlan = int64(*planCounter)
			err := p.rebuildChildTasks(&childTasks, pp, childCnts, int64(*planCounter), TimeStampNow)
			if err != nil {
				return nil, 0, err
			}
		}

		// Combine best child tasks with parent physical plan.
		curTask := pp.attach2Task(childTasks...)

		if curTask.invalid() {
			continue
		}

		// An optimal task could not satisfy the property, so it should be converted here.
		if _, ok := curTask.(*rootTask); !ok && prop.TaskTp == property.RootTaskType {
			curTask = curTask.convertToRootTask(p.ctx)
		}

		// Enforce curTask property
		if addEnforcer {
			curTask = enforceProperty(prop, curTask, p.basePlan.ctx)
		}

		// Optimize by shuffle executor to running in parallel manner.
		if prop.IsEmpty() {
			// Currently, we do not regard shuffled plan as a new plan.
			curTask = optimizeByShuffle(curTask, p.basePlan.ctx)
		}

		cntPlan += curCntPlan
		planCounter.Dec(curCntPlan)

		if planCounter.Empty() {
			bestTask = curTask
			break
		}
		// Get the most efficient one.
		if curTask.cost() < bestTask.cost() || (bestTask.invalid() && !curTask.invalid()) {
			bestTask = curTask
		}
	}
	return bestTask, cntPlan, nil
}

// findBestTask implements LogicalPlan interface.
func (p *baseLogicalPlan) findBestTask(prop *property.PhysicalProperty, planCounter *PlanCounterTp) (bestTask task, cntPlan int64, err error) {
	// If p is an inner plan in an IndexJoin, the IndexJoin will generate an inner plan by itself,
	// and set inner child prop nil, so here we do nothing.
	if prop == nil {
		return nil, 1, nil
	}
	// Look up the task with this prop in the task map.
	// It's used to reduce double counting.
	bestTask = p.getTask(prop)
	if bestTask != nil {
		planCounter.Dec(1)
		return bestTask, 1, nil
	}

	canAddEnforcer := prop.CanAddEnforcer

	if prop.TaskTp != property.RootTaskType && !prop.IsFlashProp() {
		// Currently all plan cannot totally push down to TiKV.
		p.storeTask(prop, invalidTask)
		return invalidTask, 0, nil
	}

	bestTask = invalidTask
	cntPlan = 0
	// prop should be read only because its cached hashcode might be not consistent
	// when it is changed. So we clone a new one for the temporary changes.
	newProp := prop.CloneEssentialFields()
	var plansFitsProp, plansNeedEnforce []PhysicalPlan
	var hintWorksWithProp bool
	// Maybe the plan can satisfy the required property,
	// so we try to get the task without the enforced sort first.
	plansFitsProp, hintWorksWithProp, err = p.self.exhaustPhysicalPlans(newProp)
	if err != nil {
		return nil, 0, err
	}
	if !hintWorksWithProp && !newProp.IsEmpty() {
		// If there is a hint in the plan and the hint cannot satisfy the property,
		// we enforce this property and try to generate the PhysicalPlan again to
		// make sure the hint can work.
		canAddEnforcer = true
	}

	if canAddEnforcer {
		// Then, we use the empty property to get physicalPlans and
		// try to get the task with an enforced sort.
		newProp.SortItems = []property.SortItem{}
		newProp.ExpectedCnt = math.MaxFloat64
		newProp.MPPPartitionCols = nil
		newProp.MPPPartitionTp = property.AnyType
		var hintCanWork bool
		plansNeedEnforce, hintCanWork, err = p.self.exhaustPhysicalPlans(newProp)
		if err != nil {
			return nil, 0, err
		}
		if hintCanWork && !hintWorksWithProp {
			// If the hint can work with the empty property, but cannot work with
			// the required property, we give up `plansFitProp` to make sure the hint
			// can work.
			plansFitsProp = nil
		}
		if !hintCanWork && !hintWorksWithProp && !prop.CanAddEnforcer {
			// If the original property is not enforced and hint cannot
			// work anyway, we give up `plansNeedEnforce` for efficiency,
			plansNeedEnforce = nil
		}
		newProp = prop
	}

	var cnt int64
	var curTask task
	if bestTask, cnt, err = p.enumeratePhysicalPlans4Task(plansFitsProp, newProp, false, planCounter); err != nil {
		return nil, 0, err
	}
	cntPlan += cnt
	if planCounter.Empty() {
		goto END
	}

	curTask, cnt, err = p.enumeratePhysicalPlans4Task(plansNeedEnforce, newProp, true, planCounter)
	if err != nil {
		return nil, 0, err
	}
	cntPlan += cnt
	if planCounter.Empty() {
		bestTask = curTask
		goto END
	}
	if curTask.cost() < bestTask.cost() || (bestTask.invalid() && !curTask.invalid()) {
		bestTask = curTask
	}

END:
	p.storeTask(prop, bestTask)
	return bestTask, cntPlan, nil
}

func (p *LogicalMemTable) findBestTask(prop *property.PhysicalProperty, planCounter *PlanCounterTp) (t task, cntPlan int64, err error) {
	if !prop.IsEmpty() || planCounter.Empty() {
		return invalidTask, 0, nil
	}
	memTable := PhysicalMemTable{
		DBName:         p.DBName,
		Table:          p.TableInfo,
		Columns:        p.Columns,
		Extractor:      p.Extractor,
		QueryTimeRange: p.QueryTimeRange,
	}.Init(p.ctx, p.stats, p.blockOffset)
	memTable.SetSchema(p.schema)
	planCounter.Dec(1)
	return &rootTask{p: memTable}, 1, nil
}

// tryToGetDualTask will check if the push down predicate has false constant. If so, it will return table dual.
func (ds *DataSource) tryToGetDualTask() (task, error) {
	for _, cond := range ds.pushedDownConds {
		if con, ok := cond.(*expression.Constant); ok && con.DeferredExpr == nil && con.ParamMarker == nil {
			result, _, err := expression.EvalBool(ds.ctx, []expression.Expression{cond}, chunk.Row{})
			if err != nil {
				return nil, err
			}
			if !result {
				dual := PhysicalTableDual{}.Init(ds.ctx, ds.stats, ds.blockOffset)
				dual.SetSchema(ds.schema)
				return &rootTask{
					p: dual,
				}, nil
			}
		}
	}
	return nil, nil
}

// candidatePath is used to maintain required info for skyline pruning.
type candidatePath struct {
	path               *util.AccessPath
	accessCondsColSet  *intsets.Sparse // accessCondsColSet is the set of columns that occurred in the access conditions.
	indexFiltersColSet *intsets.Sparse // indexFiltersColSet is the set of columns that occurred in the index filters.
	isSingleScan       bool
	isMatchProp        bool
}

// compareColumnSet will compares the two set. The last return value is used to indicate
// if they are comparable, it is false when both two sets have columns that do not occur in the other.
// When the second return value is true, the value of first:
// (1) -1 means that `l` is a strict subset of `r`;
// (2) 0 means that `l` equals to `r`;
// (3) 1 means that `l` is a strict superset of `r`.
func compareColumnSet(l, r *intsets.Sparse) (int, bool) {
	lLen, rLen := l.Len(), r.Len()
	if lLen < rLen {
		// -1 is meaningful only when l.SubsetOf(r) is true.
		return -1, l.SubsetOf(r)
	}
	if lLen == rLen {
		// 0 is meaningful only when l.SubsetOf(r) is true.
		return 0, l.SubsetOf(r)
	}
	// 1 is meaningful only when r.SubsetOf(l) is true.
	return 1, r.SubsetOf(l)
}

func compareBool(l, r bool) int {
	if l == r {
		return 0
	}
	if !l {
		return -1
	}
	return 1
}

func compareIndexBack(lhs, rhs *candidatePath) (int, bool) {
	result := compareBool(lhs.isSingleScan, rhs.isSingleScan)
	if result == 0 && !lhs.isSingleScan {
		// if both lhs and rhs need to access table after IndexScan, we use the set of columns that occurred in IndexFilters
		// to compare how many table rows will be accessed.
		return compareColumnSet(lhs.indexFiltersColSet, rhs.indexFiltersColSet)
	}
	return result, true
}

// compareCandidates is the core of skyline pruning. It compares the two candidate paths on three dimensions:
// (1): the set of columns that occurred in the access condition,
// (2): whether or not it matches the physical property
// (3): does it require a double scan.
// If `x` is not worse than `y` at all factors,
// and there exists one factor that `x` is better than `y`, then `x` is better than `y`.
func compareCandidates(lhs, rhs *candidatePath) int {
	setsResult, comparable := compareColumnSet(lhs.accessCondsColSet, rhs.accessCondsColSet)
	if !comparable {
		return 0
	}
	scanResult, comparable := compareIndexBack(lhs, rhs)
	if !comparable {
		return 0
	}
	matchResult := compareBool(lhs.isMatchProp, rhs.isMatchProp)
	sum := setsResult + scanResult + matchResult
	if setsResult >= 0 && scanResult >= 0 && matchResult >= 0 && sum > 0 {
		return 1
	}
	if setsResult <= 0 && scanResult <= 0 && matchResult <= 0 && sum < 0 {
		return -1
	}
	return 0
}

func (ds *DataSource) isMatchProp(path *util.AccessPath, prop *property.PhysicalProperty) bool {
	var isMatchProp bool
	if path.IsIntHandlePath {
		pkCol := ds.getPKIsHandleCol()
		if len(prop.SortItems) == 1 && pkCol != nil {
			isMatchProp = prop.SortItems[0].Col.Equal(nil, pkCol)
			if path.StoreType == kv.TiFlash {
				isMatchProp = isMatchProp && !prop.SortItems[0].Desc
			}
		}
		return isMatchProp
	}
	all, _ := prop.AllSameOrder()
	// When the prop is empty or `all` is false, `isMatchProp` is better to be `false` because
	// it needs not to keep order for index scan.

	// Basically, if `prop.SortItems` is the prefix of `path.IdxCols`, then `isMatchProp` is true. However, we need to consider
	// the situations when some columns of `path.IdxCols` are evaluated as constant. For example:
	// ```
	// create table t(a int, b int, c int, d int, index idx_a_b_c(a, b, c), index idx_d_c_b_a(d, c, b, a));
	// select * from t where a = 1 order by b, c;
	// select * from t where b = 1 order by a, c;
	// select * from t where d = 1 and b = 2 order by c, a;
	// select * from t where d = 1 and b = 2 order by c, b, a;
	// ```
	// In the first two `SELECT` statements, `idx_a_b_c` matches the sort order. In the last two `SELECT` statements, `idx_d_c_b_a`
	// matches the sort order. Hence, we use `path.ConstCols` to deal with the above situations.
	if !prop.IsEmpty() && all && len(path.IdxCols) >= len(prop.SortItems) {
		isMatchProp = true
		i := 0
		for _, sortItem := range prop.SortItems {
			found := false
			for ; i < len(path.IdxCols); i++ {
				if path.IdxColLens[i] == types.UnspecifiedLength && sortItem.Col.Equal(nil, path.IdxCols[i]) {
					found = true
					i++
					break
				}
				if path.ConstCols == nil || i >= len(path.ConstCols) || !path.ConstCols[i] {
					break
				}
			}
			if !found {
				isMatchProp = false
				break
			}
		}
	}
	return isMatchProp
}

func (ds *DataSource) getTableCandidate(path *util.AccessPath, prop *property.PhysicalProperty) *candidatePath {
	candidate := &candidatePath{path: path}
	candidate.isMatchProp = ds.isMatchProp(path, prop)
	candidate.accessCondsColSet = expression.ExtractColumnSet(path.AccessConds)
	candidate.isSingleScan = true
	return candidate
}

func (ds *DataSource) getIndexCandidate(path *util.AccessPath, prop *property.PhysicalProperty, isSingleScan bool) *candidatePath {
	candidate := &candidatePath{path: path}
<<<<<<< HEAD
	all, _ := prop.AllSameOrder()
	// When the prop is empty or `all` is false, `isMatchProp` is better to be `false` because
	// it needs not to keep order for index scan.
	if !prop.IsEmpty() && all {
		for i, col := range path.IdxCols {
			if col.EqualByExprAndID(nil, prop.SortItems[0].Col) {
				candidate.isMatchProp = matchIndicesProp(path.IdxCols[i:], path.IdxColLens[i:], prop.SortItems)
				break
			} else if i >= path.EqCondCount {
				break
			}
		}
	}
	candidate.columnSet = expression.ExtractColumnSet(path.AccessConds)
=======
	candidate.isMatchProp = ds.isMatchProp(path, prop)
	candidate.accessCondsColSet = expression.ExtractColumnSet(path.AccessConds)
	candidate.indexFiltersColSet = expression.ExtractColumnSet(path.IndexFilters)
>>>>>>> 7f284380
	candidate.isSingleScan = isSingleScan
	return candidate
}

func (ds *DataSource) getIndexMergeCandidate(path *util.AccessPath) *candidatePath {
	candidate := &candidatePath{path: path}
	return candidate
}

// skylinePruning prunes access paths according to different factors. An access path can be pruned only if
// there exists a path that is not worse than it at all factors and there is at least one better factor.
func (ds *DataSource) skylinePruning(prop *property.PhysicalProperty) []*candidatePath {
	candidates := make([]*candidatePath, 0, 4)
	for _, path := range ds.possibleAccessPaths {
		if path.PartialIndexPaths != nil {
			candidates = append(candidates, ds.getIndexMergeCandidate(path))
			continue
		}
		// if we already know the range of the scan is empty, just return a TableDual
		if len(path.Ranges) == 0 {
			return []*candidatePath{{path: path}}
		}
		if path.StoreType != kv.TiFlash && prop.IsFlashProp() {
			continue
		}
		var currentCandidate *candidatePath
		if path.IsTablePath() {
			if path.StoreType == kv.TiFlash {
				if path.IsTiFlashGlobalRead && prop.TaskTp == property.CopTiFlashGlobalReadTaskType {
					currentCandidate = ds.getTableCandidate(path, prop)
				}
				if !path.IsTiFlashGlobalRead && prop.TaskTp != property.CopTiFlashGlobalReadTaskType {
					currentCandidate = ds.getTableCandidate(path, prop)
				}
			} else {
				if !path.IsTiFlashGlobalRead && !prop.IsFlashProp() {
					currentCandidate = ds.getTableCandidate(path, prop)
				}
			}
			if currentCandidate == nil {
				continue
			}
		} else {
			coveredByIdx := ds.isCoveringIndex(ds.schema.Columns, path.FullIdxCols, path.FullIdxColLens, ds.tableInfo)
			if len(path.AccessConds) > 0 || !prop.IsEmpty() || path.Forced || coveredByIdx {
				// We will use index to generate physical plan if any of the following conditions is satisfied:
				// 1. This path's access cond is not nil.
				// 2. We have a non-empty prop to match.
				// 3. This index is forced to choose.
				// 4. The needed columns are all covered by index columns(and handleCol).
				currentCandidate = ds.getIndexCandidate(path, prop, coveredByIdx)
			} else {
				continue
			}
		}
		pruned := false
		for i := len(candidates) - 1; i >= 0; i-- {
			if candidates[i].path.StoreType == kv.TiFlash {
				continue
			}
			result := compareCandidates(candidates[i], currentCandidate)
			if result == 1 {
				pruned = true
				// We can break here because the current candidate cannot prune others anymore.
				break
			} else if result == -1 {
				candidates = append(candidates[:i], candidates[i+1:]...)
			}
		}
		if !pruned {
			candidates = append(candidates, currentCandidate)
		}
	}

	if ds.ctx.GetSessionVars().GetAllowPreferRangeScan() && len(candidates) > 1 {
		// remove the table/index full scan path
		for i, c := range candidates {
			for _, ran := range c.path.Ranges {
				if ran.IsFullRange() {
					candidates = append(candidates[:i], candidates[i+1:]...)
					return candidates
				}
			}
		}
	}

	return candidates
}

// findBestTask implements the PhysicalPlan interface.
// It will enumerate all the available indices and choose a plan with least cost.
func (ds *DataSource) findBestTask(prop *property.PhysicalProperty, planCounter *PlanCounterTp) (t task, cntPlan int64, err error) {
	// If ds is an inner plan in an IndexJoin, the IndexJoin will generate an inner plan by itself,
	// and set inner child prop nil, so here we do nothing.
	if prop == nil {
		planCounter.Dec(1)
		return nil, 1, nil
	}

	t = ds.getTask(prop)
	if t != nil {
		cntPlan = 1
		planCounter.Dec(1)
		return
	}
	var cnt int64
	// If prop.enforced is true, the prop.cols need to be set nil for ds.findBestTask.
	// Before function return, reset it for enforcing task prop and storing map<prop,task>.
	oldProp := prop.CloneEssentialFields()
	if prop.CanAddEnforcer {
		// First, get the bestTask without enforced prop
		prop.CanAddEnforcer = false
		t, cnt, err = ds.findBestTask(prop, planCounter)
		if err != nil {
			return nil, 0, err
		}
		prop.CanAddEnforcer = true
		if t != invalidTask {
			ds.storeTask(prop, t)
			cntPlan = cnt
			return
		}
		// Next, get the bestTask with enforced prop
		prop.SortItems = []property.SortItem{}
		prop.MPPPartitionTp = property.AnyType
	} else if prop.MPPPartitionTp != property.AnyType {
		return invalidTask, 0, nil
	}
	defer func() {
		if err != nil {
			return
		}
		if prop.CanAddEnforcer {
			*prop = *oldProp
			t = enforceProperty(prop, t, ds.basePlan.ctx)
			prop.CanAddEnforcer = true
		}
		ds.storeTask(prop, t)
		if ds.SampleInfo != nil && !t.invalid() {
			if _, ok := t.plan().(*PhysicalTableSample); !ok {
				warning := expression.ErrInvalidTableSample.GenWithStackByArgs("plan not supported")
				ds.ctx.GetSessionVars().StmtCtx.AppendWarning(warning)
			}
		}
	}()

	t, err = ds.tryToGetDualTask()
	if err != nil || t != nil {
		planCounter.Dec(1)
		return t, 1, err
	}

	t = invalidTask
	candidates := ds.skylinePruning(prop)

	cntPlan = 0
	for _, candidate := range candidates {
		path := candidate.path
		if path.PartialIndexPaths != nil {
			idxMergeTask, err := ds.convertToIndexMergeScan(prop, candidate)
			if err != nil {
				return nil, 0, err
			}
			if !idxMergeTask.invalid() {
				cntPlan += 1
				planCounter.Dec(1)
			}
			if idxMergeTask.cost() < t.cost() || planCounter.Empty() {
				t = idxMergeTask
			}
			if planCounter.Empty() {
				return t, cntPlan, nil
			}
			continue
		}
		// if we already know the range of the scan is empty, just return a TableDual
		if len(path.Ranges) == 0 && !ds.ctx.GetSessionVars().StmtCtx.UseCache {
			dual := PhysicalTableDual{}.Init(ds.ctx, ds.stats, ds.blockOffset)
			dual.SetSchema(ds.schema)
			cntPlan += 1
			planCounter.Dec(1)
			return &rootTask{
				p: dual,
			}, cntPlan, nil
		}
		canConvertPointGet := len(path.Ranges) > 0 && path.StoreType == kv.TiKV
		if canConvertPointGet && !path.IsIntHandlePath {
			// We simply do not build [batch] point get for prefix indexes. This can be optimized.
			canConvertPointGet = path.Index.Unique && !path.Index.HasPrefixIndex()
			// If any range cannot cover all columns of the index, we cannot build [batch] point get.
			idxColsLen := len(path.Index.Columns)
			for _, ran := range path.Ranges {
				if len(ran.LowVal) != idxColsLen {
					canConvertPointGet = false
					break
				}
			}
		}
		var hashPartColName *ast.ColumnName
		if tblInfo := ds.table.Meta(); canConvertPointGet && tblInfo.GetPartitionInfo() != nil {
			// We do not build [batch] point get for dynamic table partitions now. This can be optimized.
			if ds.ctx.GetSessionVars().UseDynamicPartitionPrune() {
				canConvertPointGet = false
			}
			if canConvertPointGet && len(path.Ranges) > 1 {
				// We can only build batch point get for hash partitions on a simple column now. This is
				// decided by the current implementation of `BatchPointGetExec::initialize()`, specifically,
				// the `getPhysID()` function. Once we optimize that part, we can come back and enable
				// BatchPointGet plan for more cases.
				hashPartColName = getHashPartitionColumnName(ds.ctx, tblInfo)
				if hashPartColName == nil {
					canConvertPointGet = false
				}
			}
			if canConvertPointGet {
				// If the schema contains ExtraPidColID, do not convert to point get.
				// Because the point get executor can not handle the extra partition ID column now.
				for _, col := range ds.schema.Columns {
					if col.ID == model.ExtraPidColID {
						canConvertPointGet = false
						break
					}
				}
			}
		}
		if canConvertPointGet {
			allRangeIsPoint := true
			for _, ran := range path.Ranges {
				if !ran.IsPoint(ds.ctx.GetSessionVars().StmtCtx) {
					allRangeIsPoint = false
					break
				}
			}
			if allRangeIsPoint {
				var pointGetTask task
				if len(path.Ranges) == 1 {
					pointGetTask = ds.convertToPointGet(prop, candidate)
				} else {
					pointGetTask = ds.convertToBatchPointGet(prop, candidate, hashPartColName)
				}
				if !pointGetTask.invalid() {
					cntPlan += 1
					planCounter.Dec(1)
				}
				if pointGetTask.cost() < t.cost() || planCounter.Empty() {
					t = pointGetTask
					if planCounter.Empty() {
						return
					}
					continue
				}
			}
		}
		if path.IsTablePath() {
			if ds.preferStoreType&preferTiFlash != 0 && path.StoreType == kv.TiKV {
				continue
			}
			if ds.preferStoreType&preferTiKV != 0 && path.StoreType == kv.TiFlash {
				continue
			}
			var tblTask task
			if ds.SampleInfo != nil {
				tblTask, err = ds.convertToSampleTable(prop, candidate)
			} else {
				tblTask, err = ds.convertToTableScan(prop, candidate)
			}
			if err != nil {
				return nil, 0, err
			}
			if !tblTask.invalid() {
				cntPlan += 1
				planCounter.Dec(1)
			}
			if tblTask.cost() < t.cost() || planCounter.Empty() {
				t = tblTask
			}
			if planCounter.Empty() {
				return t, cntPlan, nil
			}
			continue
		}
		// TiFlash storage do not support index scan.
		if ds.preferStoreType&preferTiFlash != 0 {
			continue
		}
		idxTask, err := ds.convertToIndexScan(prop, candidate)
		if err != nil {
			return nil, 0, err
		}
		if !idxTask.invalid() {
			cntPlan += 1
			planCounter.Dec(1)
		}
		if idxTask.cost() < t.cost() || planCounter.Empty() {
			t = idxTask
		}
		if planCounter.Empty() {
			return t, cntPlan, nil
		}
	}

	return
}

func (ds *DataSource) convertToIndexMergeScan(prop *property.PhysicalProperty, candidate *candidatePath) (task task, err error) {
	if prop.TaskTp != property.RootTaskType || !prop.IsEmpty() {
		return invalidTask, nil
	}
	path := candidate.path
	var totalCost float64
	scans := make([]PhysicalPlan, 0, len(path.PartialIndexPaths))
	cop := &copTask{
		indexPlanFinished: true,
		tblColHists:       ds.TblColHists,
	}
	cop.partitionInfo = PartitionInfo{
		PruningConds:   ds.allConds,
		PartitionNames: ds.partitionNames,
		Columns:        ds.TblCols,
		ColumnNames:    ds.names,
	}
	for _, partPath := range path.PartialIndexPaths {
		var scan PhysicalPlan
		var partialCost float64
		if partPath.IsTablePath() {
			scan, partialCost = ds.convertToPartialTableScan(prop, partPath)
		} else {
			scan, partialCost = ds.convertToPartialIndexScan(prop, partPath)
		}
		scans = append(scans, scan)
		totalCost += partialCost
	}
	totalRowCount := path.CountAfterAccess
	if prop.ExpectedCnt < ds.stats.RowCount {
		totalRowCount *= prop.ExpectedCnt / ds.stats.RowCount
	}
	ts, partialCost, err := ds.buildIndexMergeTableScan(prop, path.TableFilters, totalRowCount)
	if err != nil {
		return nil, err
	}
	totalCost += partialCost
	cop.tablePlan = ts
	cop.idxMergePartPlans = scans
	cop.cst = totalCost
	task = cop.convertToRootTask(ds.ctx)
	return task, nil
}

func (ds *DataSource) convertToPartialIndexScan(prop *property.PhysicalProperty, path *util.AccessPath) (
	indexPlan PhysicalPlan,
	partialCost float64) {
	idx := path.Index
	is, partialCost, rowCount := ds.getOriginalPhysicalIndexScan(prop, path, false, false)
	rowSize := is.indexScanRowSize(idx, ds, false)
	// TODO: Consider using isCoveringIndex() to avoid another TableRead
	indexConds := path.IndexFilters
	sessVars := ds.ctx.GetSessionVars()
	if indexConds != nil {
		var selectivity float64
		partialCost += rowCount * sessVars.CopCPUFactor
		if path.CountAfterAccess > 0 {
			selectivity = path.CountAfterIndex / path.CountAfterAccess
		}
		rowCount = is.stats.RowCount * selectivity
		stats := &property.StatsInfo{RowCount: rowCount}
		stats.StatsVersion = ds.statisticTable.Version
		if ds.statisticTable.Pseudo {
			stats.StatsVersion = statistics.PseudoVersion
		}
		indexPlan := PhysicalSelection{Conditions: indexConds}.Init(is.ctx, stats, ds.blockOffset)
		indexPlan.SetChildren(is)
		partialCost += rowCount * rowSize * sessVars.GetNetworkFactor(ds.tableInfo)
		return indexPlan, partialCost
	}
	partialCost += rowCount * rowSize * sessVars.GetNetworkFactor(ds.tableInfo)
	indexPlan = is
	return indexPlan, partialCost
}

func checkColinSchema(cols []*expression.Column, schema *expression.Schema) bool {
	for _, col := range cols {
		if schema.ColumnIndex(col) == -1 {
			return false
		}
	}
	return true
}

func (ds *DataSource) convertToPartialTableScan(prop *property.PhysicalProperty, path *util.AccessPath) (
	tablePlan PhysicalPlan, partialCost float64) {
	ts, partialCost, rowCount := ds.getOriginalPhysicalTableScan(prop, path, false)
	overwritePartialTableScanSchema(ds, ts)
	// remove ineffetive filter condition after overwriting physicalscan schema
	newFilterConds := make([]expression.Expression, 0, len(path.TableFilters))
	for _, cond := range ts.filterCondition {
		cols := expression.ExtractColumns(cond)
		if checkColinSchema(cols, ts.schema) {
			newFilterConds = append(newFilterConds, cond)
		}
	}
	ts.filterCondition = newFilterConds
	rowSize := ds.TblColHists.GetAvgRowSize(ds.ctx, ts.schema.Columns, false, false)
	sessVars := ds.ctx.GetSessionVars()
	if len(ts.filterCondition) > 0 {
		selectivity, _, err := ds.tableStats.HistColl.Selectivity(ds.ctx, ts.filterCondition, nil)
		if err != nil {
			logutil.BgLogger().Debug("calculate selectivity failed, use selection factor", zap.Error(err))
			selectivity = SelectionFactor
		}
		tablePlan = PhysicalSelection{Conditions: ts.filterCondition}.Init(ts.ctx, ts.stats.ScaleByExpectCnt(selectivity*rowCount), ds.blockOffset)
		tablePlan.SetChildren(ts)
		partialCost += rowCount * sessVars.CopCPUFactor
		partialCost += selectivity * rowCount * rowSize * sessVars.GetNetworkFactor(ds.tableInfo)
		return tablePlan, partialCost
	}
	partialCost += rowCount * rowSize * sessVars.GetNetworkFactor(ds.tableInfo)
	tablePlan = ts
	return tablePlan, partialCost
}

// overwritePartialTableScanSchema change the schema of partial table scan to handle columns.
func overwritePartialTableScanSchema(ds *DataSource, ts *PhysicalTableScan) {
	handleCols := ds.handleCols
	if handleCols == nil {
		handleCols = NewIntHandleCols(ds.newExtraHandleSchemaCol())
	}
	hdColNum := handleCols.NumCols()
	exprCols := make([]*expression.Column, 0, hdColNum)
	infoCols := make([]*model.ColumnInfo, 0, hdColNum)
	for i := 0; i < hdColNum; i++ {
		col := handleCols.GetCol(i)
		exprCols = append(exprCols, col)
		infoCols = append(infoCols, col.ToInfo())
	}
	ts.schema = expression.NewSchema(exprCols...)
	ts.Columns = infoCols
}

// setIndexMergeTableScanHandleCols set the handle columns of the table scan.
func setIndexMergeTableScanHandleCols(ds *DataSource, ts *PhysicalTableScan) (err error) {
	handleCols := ds.handleCols
	if handleCols == nil {
		handleCols = NewIntHandleCols(ds.newExtraHandleSchemaCol())
	}
	hdColNum := handleCols.NumCols()
	exprCols := make([]*expression.Column, 0, hdColNum)
	for i := 0; i < hdColNum; i++ {
		col := handleCols.GetCol(i)
		exprCols = append(exprCols, col)
	}
	ts.HandleCols, err = handleCols.ResolveIndices(expression.NewSchema(exprCols...))
	return
}

func (ds *DataSource) buildIndexMergeTableScan(prop *property.PhysicalProperty, tableFilters []expression.Expression,
	totalRowCount float64) (PhysicalPlan, float64, error) {
	var partialCost float64
	sessVars := ds.ctx.GetSessionVars()
	ts := PhysicalTableScan{
		Table:           ds.tableInfo,
		Columns:         ds.Columns,
		TableAsName:     ds.TableAsName,
		DBName:          ds.DBName,
		isPartition:     ds.isPartition,
		physicalTableID: ds.physicalTableID,
		HandleCols:      ds.handleCols,
	}.Init(ds.ctx, ds.blockOffset)
	ts.SetSchema(ds.schema.Clone())
	err := setIndexMergeTableScanHandleCols(ds, ts)
	if err != nil {
		return nil, 0, err
	}
	if ts.Table.PKIsHandle {
		if pkColInfo := ts.Table.GetPkColInfo(); pkColInfo != nil {
			if ds.statisticTable.Columns[pkColInfo.ID] != nil {
				ts.Hist = &ds.statisticTable.Columns[pkColInfo.ID].Histogram
			}
		}
	}
	rowSize := ds.TblColHists.GetTableAvgRowSize(ds.ctx, ds.TblCols, ts.StoreType, true)
	partialCost += totalRowCount * rowSize * sessVars.GetScanFactor(ds.tableInfo)
	ts.stats = ds.tableStats.ScaleByExpectCnt(totalRowCount)
	if ds.statisticTable.Pseudo {
		ts.stats.StatsVersion = statistics.PseudoVersion
	}
	if len(tableFilters) > 0 {
		partialCost += totalRowCount * sessVars.CopCPUFactor
		selectivity, _, err := ds.tableStats.HistColl.Selectivity(ds.ctx, tableFilters, nil)
		if err != nil {
			logutil.BgLogger().Debug("calculate selectivity failed, use selection factor", zap.Error(err))
			selectivity = SelectionFactor
		}
		sel := PhysicalSelection{Conditions: tableFilters}.Init(ts.ctx, ts.stats.ScaleByExpectCnt(selectivity*totalRowCount), ts.blockOffset)
		sel.SetChildren(ts)
		return sel, partialCost, nil
	}
	return ts, partialCost, nil
}

func indexCoveringCol(col *expression.Column, indexCols []*expression.Column, idxColLens []int) bool {
	for i, indexCol := range indexCols {
		isFullLen := idxColLens[i] == types.UnspecifiedLength || idxColLens[i] == col.RetType.Flen
		if indexCol != nil && col.EqualByExprAndID(nil, indexCol) && isFullLen {
			return true
		}
	}
	return false
}

func (ds *DataSource) isCoveringIndex(columns, indexColumns []*expression.Column, idxColLens []int, tblInfo *model.TableInfo) bool {
	for _, col := range columns {
		if tblInfo.PKIsHandle && mysql.HasPriKeyFlag(col.RetType.Flag) {
			continue
		}
		if col.ID == model.ExtraHandleID {
			continue
		}
		coveredByPlainIndex := indexCoveringCol(col, indexColumns, idxColLens)
		coveredByClusteredIndex := indexCoveringCol(col, ds.commonHandleCols, ds.commonHandleLens)
		if !coveredByPlainIndex && !coveredByClusteredIndex {
			return false
		}
		isClusteredNewCollationIdx := collate.NewCollationEnabled() &&
			col.GetType().EvalType() == types.ETString &&
			!mysql.HasBinaryFlag(col.GetType().Flag)
		if !coveredByPlainIndex && coveredByClusteredIndex && isClusteredNewCollationIdx && ds.table.Meta().CommonHandleVersion == 0 {
			return false
		}
	}
	return true
}

// If there is a table reader which needs to keep order, we should append a pk to table scan.
func (ts *PhysicalTableScan) appendExtraHandleCol(ds *DataSource) (*expression.Column, bool) {
	handleCols := ds.handleCols
	if handleCols != nil {
		return handleCols.GetCol(0), false
	}
	handleCol := ds.newExtraHandleSchemaCol()
	ts.schema.Append(handleCol)
	ts.Columns = append(ts.Columns, model.NewExtraHandleColInfo())
	return handleCol, true
}

// convertToIndexScan converts the DataSource to index scan with idx.
func (ds *DataSource) convertToIndexScan(prop *property.PhysicalProperty, candidate *candidatePath) (task task, err error) {
	if !candidate.isSingleScan {
		// If it's parent requires single read task, return max cost.
		if prop.TaskTp == property.CopSingleReadTaskType {
			return invalidTask, nil
		}
	} else if prop.TaskTp == property.CopDoubleReadTaskType {
		// If it's parent requires double read task, return max cost.
		return invalidTask, nil
	}
	if !prop.IsEmpty() && !candidate.isMatchProp {
		return invalidTask, nil
	}
	path := candidate.path
	is, cost, _ := ds.getOriginalPhysicalIndexScan(prop, path, candidate.isMatchProp, candidate.isSingleScan)
	cop := &copTask{
		indexPlan:   is,
		tblColHists: ds.TblColHists,
		tblCols:     ds.TblCols,
	}
	cop.partitionInfo = PartitionInfo{
		PruningConds:   ds.allConds,
		PartitionNames: ds.partitionNames,
		Columns:        ds.TblCols,
		ColumnNames:    ds.names,
	}
	if !candidate.isSingleScan {
		// On this way, it's double read case.
		ts := PhysicalTableScan{
			Columns:         ds.Columns,
			Table:           is.Table,
			TableAsName:     ds.TableAsName,
			isPartition:     ds.isPartition,
			physicalTableID: ds.physicalTableID,
		}.Init(ds.ctx, is.blockOffset)
		ts.SetSchema(ds.schema.Clone())
		ts.SetCost(cost)
		cop.tablePlan = ts
	}
	cop.cst = cost
	task = cop
	if cop.tablePlan != nil && ds.tableInfo.IsCommonHandle {
		cop.commonHandleCols = ds.commonHandleCols
		commonHandle := ds.handleCols.(*CommonHandleCols)
		for _, col := range commonHandle.columns {
			if ds.schema.ColumnIndex(col) == -1 {
				ts := cop.tablePlan.(*PhysicalTableScan)
				ts.Schema().Append(col)
				ts.Columns = append(ts.Columns, col.ToInfo())
				cop.needExtraProj = true
			}
		}
	}
	if candidate.isMatchProp {
		if cop.tablePlan != nil && !ds.tableInfo.IsCommonHandle {
			col, isNew := cop.tablePlan.(*PhysicalTableScan).appendExtraHandleCol(ds)
			cop.extraHandleCol = col
			cop.needExtraProj = cop.needExtraProj || isNew
		}
		cop.keepOrder = true
		// IndexScan on partition table can't keep order.
		if ds.tableInfo.GetPartitionInfo() != nil {
			return invalidTask, nil
		}
	}
	if cop.needExtraProj {
		cop.originSchema = ds.schema
	}
	// prop.IsEmpty() would always return true when coming to here,
	// so we can just use prop.ExpectedCnt as parameter of addPushedDownSelection.
	finalStats := ds.stats.ScaleByExpectCnt(prop.ExpectedCnt)
	is.addPushedDownSelection(cop, ds, path, finalStats)
	if prop.TaskTp == property.RootTaskType {
		task = task.convertToRootTask(ds.ctx)
	} else if _, ok := task.(*rootTask); ok {
		return invalidTask, nil
	}
	return task, nil
}

func (is *PhysicalIndexScan) indexScanRowSize(idx *model.IndexInfo, ds *DataSource, isForScan bool) float64 {
	scanCols := make([]*expression.Column, 0, len(idx.Columns)+1)
	// If `initSchema` has already appended the handle column in schema, just use schema columns, otherwise, add extra handle column.
	if len(idx.Columns) == len(is.schema.Columns) {
		scanCols = append(scanCols, is.schema.Columns...)
		handleCol := ds.getPKIsHandleCol()
		if handleCol != nil {
			scanCols = append(scanCols, handleCol)
		}
	} else {
		scanCols = is.schema.Columns
	}
	if isForScan {
		return ds.TblColHists.GetIndexAvgRowSize(is.ctx, scanCols, is.Index.Unique)
	}
	return ds.TblColHists.GetAvgRowSize(is.ctx, scanCols, true, false)
}

// initSchema is used to set the schema of PhysicalIndexScan. Before calling this,
// make sure the following field of PhysicalIndexScan are initialized:
//   PhysicalIndexScan.Table         *model.TableInfo
//   PhysicalIndexScan.Index         *model.IndexInfo
//   PhysicalIndexScan.Index.Columns []*IndexColumn
//   PhysicalIndexScan.IdxCols       []*expression.Column
//   PhysicalIndexScan.Columns       []*model.ColumnInfo
func (is *PhysicalIndexScan) initSchema(idxExprCols []*expression.Column, isDoubleRead bool) {
	indexCols := make([]*expression.Column, len(is.IdxCols), len(is.Index.Columns)+1)
	copy(indexCols, is.IdxCols)

	for i := len(is.IdxCols); i < len(is.Index.Columns); i++ {
		if idxExprCols[i] != nil {
			indexCols = append(indexCols, idxExprCols[i])
		} else {
			// TODO: try to reuse the col generated when building the DataSource.
			indexCols = append(indexCols, &expression.Column{
				ID:       is.Table.Columns[is.Index.Columns[i].Offset].ID,
				RetType:  &is.Table.Columns[is.Index.Columns[i].Offset].FieldType,
				UniqueID: is.ctx.GetSessionVars().AllocPlanColumnID(),
			})
		}
	}
	is.NeedCommonHandle = is.Table.IsCommonHandle

	if is.NeedCommonHandle {
		for i := len(is.Index.Columns); i < len(idxExprCols); i++ {
			indexCols = append(indexCols, idxExprCols[i])
		}
	}
	setHandle := len(indexCols) > len(is.Index.Columns)
	if !setHandle {
		for i, col := range is.Columns {
			if (mysql.HasPriKeyFlag(col.Flag) && is.Table.PKIsHandle) || col.ID == model.ExtraHandleID {
				indexCols = append(indexCols, is.dataSourceSchema.Columns[i])
				setHandle = true
				break
			}
		}
	}

	if isDoubleRead {
		// If it's double read case, the first index must return handle. So we should add extra handle column
		// if there isn't a handle column.
		if !setHandle {
			if !is.Table.IsCommonHandle {
				indexCols = append(indexCols, &expression.Column{
					RetType:  types.NewFieldType(mysql.TypeLonglong),
					ID:       model.ExtraHandleID,
					UniqueID: is.ctx.GetSessionVars().AllocPlanColumnID(),
				})
			}
		}
		// If index is global, we should add extra column for pid.
		if is.Index.Global {
			indexCols = append(indexCols, &expression.Column{
				RetType:  types.NewFieldType(mysql.TypeLonglong),
				ID:       model.ExtraPidColID,
				UniqueID: is.ctx.GetSessionVars().AllocPlanColumnID(),
			})
		}
	}

	is.SetSchema(expression.NewSchema(indexCols...))
}

func (is *PhysicalIndexScan) addPushedDownSelection(copTask *copTask, p *DataSource, path *util.AccessPath, finalStats *property.StatsInfo) {
	// Add filter condition to table plan now.
	indexConds, tableConds := path.IndexFilters, path.TableFilters

	tableConds, copTask.rootTaskConds = SplitSelCondsWithVirtualColumn(tableConds)

	var newRootConds []expression.Expression
	indexConds, newRootConds = expression.PushDownExprs(is.ctx.GetSessionVars().StmtCtx, indexConds, is.ctx.GetClient(), kv.TiKV)
	copTask.rootTaskConds = append(copTask.rootTaskConds, newRootConds...)

	tableConds, newRootConds = expression.PushDownExprs(is.ctx.GetSessionVars().StmtCtx, tableConds, is.ctx.GetClient(), kv.TiKV)
	copTask.rootTaskConds = append(copTask.rootTaskConds, newRootConds...)

	sessVars := is.ctx.GetSessionVars()
	if indexConds != nil {
		copTask.cst += copTask.count() * sessVars.CopCPUFactor
		var selectivity float64
		if path.CountAfterAccess > 0 {
			selectivity = path.CountAfterIndex / path.CountAfterAccess
		}
		count := is.stats.RowCount * selectivity
		stats := p.tableStats.ScaleByExpectCnt(count)
		indexSel := PhysicalSelection{Conditions: indexConds}.Init(is.ctx, stats, is.blockOffset)
		indexSel.SetChildren(is)
		copTask.indexPlan = indexSel
	}
	if len(tableConds) > 0 {
		copTask.finishIndexPlan()
		copTask.cst += copTask.count() * sessVars.CopCPUFactor
		tableSel := PhysicalSelection{Conditions: tableConds}.Init(is.ctx, finalStats, is.blockOffset)
		tableSel.SetChildren(copTask.tablePlan)
		copTask.tablePlan = tableSel
	}
}

// SplitSelCondsWithVirtualColumn filter the select conditions which contain virtual column
func SplitSelCondsWithVirtualColumn(conds []expression.Expression) ([]expression.Expression, []expression.Expression) {
	var filterConds []expression.Expression
	for i := len(conds) - 1; i >= 0; i-- {
		if expression.ContainVirtualColumn(conds[i : i+1]) {
			filterConds = append(filterConds, conds[i])
			conds = append(conds[:i], conds[i+1:]...)
		}
	}
	return conds, filterConds
}

func matchIndicesProp(idxCols []*expression.Column, colLens []int, propItems []property.SortItem) bool {
	if len(idxCols) < len(propItems) {
		return false
	}
	for i, item := range propItems {
		if colLens[i] != types.UnspecifiedLength || !item.Col.EqualByExprAndID(nil, idxCols[i]) {
			return false
		}
	}
	return true
}

func (ds *DataSource) splitIndexFilterConditions(conditions []expression.Expression, indexColumns []*expression.Column, idxColLens []int,
	table *model.TableInfo) (indexConds, tableConds []expression.Expression) {
	var indexConditions, tableConditions []expression.Expression
	for _, cond := range conditions {
		if ds.isCoveringIndex(expression.ExtractColumns(cond), indexColumns, idxColLens, table) {
			indexConditions = append(indexConditions, cond)
		} else {
			tableConditions = append(tableConditions, cond)
		}
	}
	return indexConditions, tableConditions
}

// getMostCorrCol4Handle checks if column in the condition is correlated enough with handle. If the condition
// contains multiple columns, return nil and get the max correlation, which would be used in the heuristic estimation.
func getMostCorrCol4Handle(exprs []expression.Expression, histColl *statistics.Table, threshold float64) (*expression.Column, float64) {
	var cols []*expression.Column
	cols = expression.ExtractColumnsFromExpressions(cols, exprs, nil)
	if len(cols) == 0 {
		return nil, 0
	}
	colSet := set.NewInt64Set()
	var corr float64
	var corrCol *expression.Column
	for _, col := range cols {
		if colSet.Exist(col.UniqueID) {
			continue
		}
		colSet.Insert(col.UniqueID)
		hist, ok := histColl.Columns[col.ID]
		if !ok {
			continue
		}
		curCorr := hist.Correlation
		if corrCol == nil || math.Abs(corr) < math.Abs(curCorr) {
			corrCol = col
			corr = curCorr
		}
	}
	if len(colSet) == 1 && math.Abs(corr) >= threshold {
		return corrCol, corr
	}
	return nil, corr
}

// getColumnRangeCounts estimates row count for each range respectively.
func getColumnRangeCounts(sc *stmtctx.StatementContext, colID int64, ranges []*ranger.Range, histColl *statistics.HistColl, idxID int64) ([]float64, bool) {
	var err error
	var count float64
	rangeCounts := make([]float64, len(ranges))
	for i, ran := range ranges {
		if idxID >= 0 {
			idxHist := histColl.Indices[idxID]
			if idxHist == nil || idxHist.IsInvalid(false) {
				return nil, false
			}
			count, err = histColl.GetRowCountByIndexRanges(sc, idxID, []*ranger.Range{ran})
		} else {
			colHist, ok := histColl.Columns[colID]
			if !ok || colHist.IsInvalid(sc, false) {
				return nil, false
			}
			count, err = histColl.GetRowCountByColumnRanges(sc, colID, []*ranger.Range{ran})
		}
		if err != nil {
			return nil, false
		}
		rangeCounts[i] = count
	}
	return rangeCounts, true
}

// convertRangeFromExpectedCnt builds new ranges used to estimate row count we need to scan in table scan before finding specified
// number of tuples which fall into input ranges.
func convertRangeFromExpectedCnt(ranges []*ranger.Range, rangeCounts []float64, expectedCnt float64, desc bool) ([]*ranger.Range, float64, bool) {
	var i int
	var count float64
	var convertedRanges []*ranger.Range
	if desc {
		for i = len(ranges) - 1; i >= 0; i-- {
			if count+rangeCounts[i] >= expectedCnt {
				break
			}
			count += rangeCounts[i]
		}
		if i < 0 {
			return nil, 0, true
		}
		convertedRanges = []*ranger.Range{{LowVal: ranges[i].HighVal, HighVal: []types.Datum{types.MaxValueDatum()}, LowExclude: !ranges[i].HighExclude}}
	} else {
		for i = 0; i < len(ranges); i++ {
			if count+rangeCounts[i] >= expectedCnt {
				break
			}
			count += rangeCounts[i]
		}
		if i == len(ranges) {
			return nil, 0, true
		}
		convertedRanges = []*ranger.Range{{LowVal: []types.Datum{{}}, HighVal: ranges[i].LowVal, HighExclude: !ranges[i].LowExclude}}
	}
	return convertedRanges, count, false
}

// crossEstimateTableRowCount estimates row count of table scan using histogram of another column which is in TableFilters
// and has high order correlation with handle column. For example, if the query is like:
// `select * from tbl where a = 1 order by pk limit 1`
// if order of column `a` is strictly correlated with column `pk`, the row count of table scan should be:
// `1 + row_count(a < 1 or a is null)`
func (ds *DataSource) crossEstimateTableRowCount(path *util.AccessPath, expectedCnt float64, desc bool) (float64, bool, float64) {
	if ds.statisticTable.Pseudo || len(path.TableFilters) == 0 || !ds.ctx.GetSessionVars().EnableCorrelationAdjustment {
		return 0, false, 0
	}
	col, corr := getMostCorrCol4Handle(path.TableFilters, ds.statisticTable, ds.ctx.GetSessionVars().CorrelationThreshold)
	return ds.crossEstimateRowCount(path, path.TableFilters, col, corr, expectedCnt, desc)
}

// crossEstimateRowCount is the common logic of crossEstimateTableRowCount and crossEstimateIndexRowCount.
func (ds *DataSource) crossEstimateRowCount(path *util.AccessPath, conds []expression.Expression, col *expression.Column, corr, expectedCnt float64, desc bool) (float64, bool, float64) {
	// If the scan is not full range scan, we cannot use histogram of other columns for estimation, because
	// the histogram reflects value distribution in the whole table level.
	if col == nil || len(path.AccessConds) > 0 {
		return 0, false, corr
	}
	colID := col.UniqueID
	if corr < 0 {
		desc = !desc
	}
	accessConds, remained := ranger.DetachCondsForColumn(ds.ctx, conds, col)
	if len(accessConds) == 0 {
		return 0, false, corr
	}
	sc := ds.ctx.GetSessionVars().StmtCtx
	ranges, err := ranger.BuildColumnRange(accessConds, sc, col.RetType, types.UnspecifiedLength)
	if len(ranges) == 0 || err != nil {
		return 0, err == nil, corr
	}
	idxID, idxExists := ds.stats.HistColl.ColID2IdxID[colID]
	if !idxExists {
		idxID = -1
	}
	rangeCounts, ok := getColumnRangeCounts(sc, colID, ranges, ds.tableStats.HistColl, idxID)
	if !ok {
		return 0, false, corr
	}
	convertedRanges, count, isFull := convertRangeFromExpectedCnt(ranges, rangeCounts, expectedCnt, desc)
	if isFull {
		return path.CountAfterAccess, true, 0
	}
	var rangeCount float64
	if idxExists {
		rangeCount, err = ds.tableStats.HistColl.GetRowCountByIndexRanges(sc, idxID, convertedRanges)
	} else {
		rangeCount, err = ds.tableStats.HistColl.GetRowCountByColumnRanges(sc, colID, convertedRanges)
	}
	if err != nil {
		return 0, false, corr
	}
	scanCount := rangeCount + expectedCnt - count
	if len(remained) > 0 {
		scanCount = scanCount / SelectionFactor
	}
	scanCount = math.Min(scanCount, path.CountAfterAccess)
	return scanCount, true, 0
}

// crossEstimateIndexRowCount estimates row count of index scan using histogram of another column which is in TableFilters/IndexFilters
// and has high order correlation with the first index column. For example, if the query is like:
// `select * from tbl where a = 1 order by b limit 1`
// if order of column `a` is strictly correlated with column `b`, the row count of IndexScan(b) should be:
// `1 + row_count(a < 1 or a is null)`
func (ds *DataSource) crossEstimateIndexRowCount(path *util.AccessPath, expectedCnt float64, desc bool) (float64, bool, float64) {
	filtersLen := len(path.TableFilters) + len(path.IndexFilters)
	sessVars := ds.ctx.GetSessionVars()
	if ds.statisticTable.Pseudo || filtersLen == 0 || !sessVars.EnableExtendedStats || !ds.ctx.GetSessionVars().EnableCorrelationAdjustment {
		return 0, false, 0
	}
	col, corr := getMostCorrCol4Index(path, ds.statisticTable, sessVars.CorrelationThreshold)
	filters := make([]expression.Expression, 0, filtersLen)
	filters = append(filters, path.TableFilters...)
	filters = append(filters, path.IndexFilters...)
	return ds.crossEstimateRowCount(path, filters, col, corr, expectedCnt, desc)
}

// getMostCorrCol4Index checks if column in the condition is correlated enough with the first index column. If the condition
// contains multiple columns, return nil and get the max correlation, which would be used in the heuristic estimation.
func getMostCorrCol4Index(path *util.AccessPath, histColl *statistics.Table, threshold float64) (*expression.Column, float64) {
	if histColl.ExtendedStats == nil || len(histColl.ExtendedStats.Stats) == 0 {
		return nil, 0
	}
	var cols []*expression.Column
	cols = expression.ExtractColumnsFromExpressions(cols, path.TableFilters, nil)
	cols = expression.ExtractColumnsFromExpressions(cols, path.IndexFilters, nil)
	if len(cols) == 0 {
		return nil, 0
	}
	colSet := set.NewInt64Set()
	var corr float64
	var corrCol *expression.Column
	for _, col := range cols {
		if colSet.Exist(col.UniqueID) {
			continue
		}
		colSet.Insert(col.UniqueID)
		curCorr := float64(0)
		for _, item := range histColl.ExtendedStats.Stats {
			if (col.ID == item.ColIDs[0] && path.FullIdxCols[0].ID == item.ColIDs[1]) ||
				(col.ID == item.ColIDs[1] && path.FullIdxCols[0].ID == item.ColIDs[0]) {
				curCorr = item.ScalarVals
				break
			}
		}
		if corrCol == nil || math.Abs(corr) < math.Abs(curCorr) {
			corrCol = col
			corr = curCorr
		}
	}
	if len(colSet) == 1 && math.Abs(corr) >= threshold {
		return corrCol, corr
	}
	return nil, corr
}

// GetPhysicalScan returns PhysicalTableScan for the LogicalTableScan.
func (s *LogicalTableScan) GetPhysicalScan(schema *expression.Schema, stats *property.StatsInfo) *PhysicalTableScan {
	ds := s.Source
	ts := PhysicalTableScan{
		Table:           ds.tableInfo,
		Columns:         ds.Columns,
		TableAsName:     ds.TableAsName,
		DBName:          ds.DBName,
		isPartition:     ds.isPartition,
		physicalTableID: ds.physicalTableID,
		Ranges:          s.Ranges,
		AccessCondition: s.AccessConds,
	}.Init(s.ctx, s.blockOffset)
	ts.stats = stats
	ts.SetSchema(schema.Clone())
	if ts.Table.PKIsHandle {
		if pkColInfo := ts.Table.GetPkColInfo(); pkColInfo != nil {
			if ds.statisticTable.Columns[pkColInfo.ID] != nil {
				ts.Hist = &ds.statisticTable.Columns[pkColInfo.ID].Histogram
			}
		}
	}
	return ts
}

// GetPhysicalIndexScan returns PhysicalIndexScan for the logical IndexScan.
func (s *LogicalIndexScan) GetPhysicalIndexScan(schema *expression.Schema, stats *property.StatsInfo) *PhysicalIndexScan {
	ds := s.Source
	is := PhysicalIndexScan{
		Table:            ds.tableInfo,
		TableAsName:      ds.TableAsName,
		DBName:           ds.DBName,
		Columns:          s.Columns,
		Index:            s.Index,
		IdxCols:          s.IdxCols,
		IdxColLens:       s.IdxColLens,
		AccessCondition:  s.AccessConds,
		Ranges:           s.Ranges,
		dataSourceSchema: ds.schema,
		isPartition:      ds.isPartition,
		physicalTableID:  ds.physicalTableID,
	}.Init(ds.ctx, ds.blockOffset)
	is.stats = stats
	is.initSchema(s.FullIdxCols, s.IsDoubleRead)
	return is
}

// convertToTableScan converts the DataSource to table scan.
func (ds *DataSource) convertToTableScan(prop *property.PhysicalProperty, candidate *candidatePath) (task task, err error) {
	// It will be handled in convertToIndexScan.
	if prop.TaskTp == property.CopDoubleReadTaskType {
		return invalidTask, nil
	}
	if !prop.IsEmpty() && !candidate.isMatchProp {
		return invalidTask, nil
	}
	ts, cost, _ := ds.getOriginalPhysicalTableScan(prop, candidate.path, candidate.isMatchProp)
	if ts.KeepOrder && ts.Desc && ts.StoreType == kv.TiFlash {
		return invalidTask, nil
	}
	if prop.TaskTp == property.MppTaskType {
		if ts.KeepOrder {
			return &mppTask{}, nil
		}
		if prop.MPPPartitionTp != property.AnyType || ts.isPartition {
			// If ts is a single partition, then this partition table is in static-only prune, then we should not choose mpp execution.
			ds.SCtx().GetSessionVars().RaiseWarningWhenMPPEnforced("MPP mode may be blocked because table `" + ds.tableInfo.Name.O + "`is a partition table which is not supported when `@@tidb_partition_prune_mode=static`.")
			return &mppTask{}, nil
		}
		for _, col := range ts.schema.Columns {
			if col.VirtualExpr != nil {
				ds.SCtx().GetSessionVars().RaiseWarningWhenMPPEnforced("MPP mode may be blocked because column `" + col.OrigName + "` is a virtual column which is not supported now.")
				return &mppTask{}, nil
			}
		}
		mppTask := &mppTask{
			p:      ts,
			cst:    cost,
			partTp: property.AnyType,
		}
		ts.PartitionInfo = PartitionInfo{
			PruningConds:   ds.allConds,
			PartitionNames: ds.partitionNames,
			Columns:        ds.TblCols,
			ColumnNames:    ds.names,
		}
		ts.cost = cost
		mppTask = ts.addPushedDownSelectionToMppTask(mppTask, ds.stats)
		return mppTask, nil
	}
	copTask := &copTask{
		tablePlan:         ts,
		indexPlanFinished: true,
		tblColHists:       ds.TblColHists,
		cst:               cost,
	}
	copTask.partitionInfo = PartitionInfo{
		PruningConds:   ds.allConds,
		PartitionNames: ds.partitionNames,
		Columns:        ds.TblCols,
		ColumnNames:    ds.names,
	}
	ts.PartitionInfo = copTask.partitionInfo
	task = copTask
	if candidate.isMatchProp {
		copTask.keepOrder = true
		// TableScan on partition table can't keep order.
		if ds.tableInfo.GetPartitionInfo() != nil {
			return invalidTask, nil
		}
	}
	ts.cost = task.cost()
	ts.addPushedDownSelection(copTask, ds.stats.ScaleByExpectCnt(prop.ExpectedCnt))
	if prop.IsFlashProp() && len(copTask.rootTaskConds) != 0 {
		return invalidTask, nil
	}
	if prop.TaskTp == property.RootTaskType {
		task = task.convertToRootTask(ds.ctx)
	} else if _, ok := task.(*rootTask); ok {
		return invalidTask, nil
	}
	return task, nil
}

func (ds *DataSource) convertToSampleTable(prop *property.PhysicalProperty, candidate *candidatePath) (task task, err error) {
	if prop.TaskTp == property.CopDoubleReadTaskType {
		return invalidTask, nil
	}
	if !prop.IsEmpty() && !candidate.isMatchProp {
		return invalidTask, nil
	}
	p := PhysicalTableSample{
		TableSampleInfo: ds.SampleInfo,
		TableInfo:       ds.table,
		Desc:            candidate.isMatchProp && prop.SortItems[0].Desc,
	}.Init(ds.ctx, ds.SelectBlockOffset())
	p.schema = ds.schema
	return &rootTask{
		p: p,
	}, nil
}

func (ds *DataSource) convertToPointGet(prop *property.PhysicalProperty, candidate *candidatePath) task {
	if !prop.IsEmpty() && !candidate.isMatchProp {
		return invalidTask
	}
	if prop.TaskTp == property.CopDoubleReadTaskType && candidate.isSingleScan ||
		prop.TaskTp == property.CopSingleReadTaskType && !candidate.isSingleScan {
		return invalidTask
	}

	if tidbutil.IsMemDB(ds.DBName.L) {
		return invalidTask
	}

	accessCnt := math.Min(candidate.path.CountAfterAccess, float64(1))
	pointGetPlan := PointGetPlan{
		ctx:              ds.ctx,
		AccessConditions: candidate.path.AccessConds,
		schema:           ds.schema.Clone(),
		dbName:           ds.DBName.L,
		TblInfo:          ds.TableInfo(),
		outputNames:      ds.OutputNames(),
		LockWaitTime:     ds.ctx.GetSessionVars().LockWaitTimeout,
		Columns:          ds.Columns,
	}.Init(ds.ctx, ds.tableStats.ScaleByExpectCnt(accessCnt), ds.blockOffset)
	var partitionInfo *model.PartitionDefinition
	if ds.isPartition {
		if pi := ds.tableInfo.GetPartitionInfo(); pi != nil {
			for _, def := range pi.Definitions {
				if def.ID == ds.physicalTableID {
					partitionInfo = &def
					break
				}
			}
		}
		if partitionInfo == nil {
			return invalidTask
		}
	}
	rTsk := &rootTask{p: pointGetPlan}
	var cost float64
	if candidate.path.IsIntHandlePath {
		pointGetPlan.Handle = kv.IntHandle(candidate.path.Ranges[0].LowVal[0].GetInt64())
		pointGetPlan.UnsignedHandle = mysql.HasUnsignedFlag(ds.handleCols.GetCol(0).RetType.Flag)
		pointGetPlan.PartitionInfo = partitionInfo
		cost = pointGetPlan.GetCost(ds.TblCols)
		// Add filter condition to table plan now.
		if len(candidate.path.TableFilters) > 0 {
			sessVars := ds.ctx.GetSessionVars()
			cost += pointGetPlan.stats.RowCount * sessVars.CPUFactor
			sel := PhysicalSelection{
				Conditions: candidate.path.TableFilters,
			}.Init(ds.ctx, ds.stats.ScaleByExpectCnt(prop.ExpectedCnt), ds.blockOffset)
			sel.SetChildren(pointGetPlan)
			rTsk.p = sel
		}
	} else {
		pointGetPlan.IndexInfo = candidate.path.Index
		pointGetPlan.IdxCols = candidate.path.IdxCols
		pointGetPlan.IdxColLens = candidate.path.IdxColLens
		pointGetPlan.IndexValues = candidate.path.Ranges[0].LowVal
		pointGetPlan.PartitionInfo = partitionInfo
		if candidate.isSingleScan {
			cost = pointGetPlan.GetCost(candidate.path.IdxCols)
		} else {
			cost = pointGetPlan.GetCost(ds.TblCols)
		}
		// Add index condition to table plan now.
		if len(candidate.path.IndexFilters)+len(candidate.path.TableFilters) > 0 {
			sessVars := ds.ctx.GetSessionVars()
			cost += pointGetPlan.stats.RowCount * sessVars.CPUFactor
			sel := PhysicalSelection{
				Conditions: append(candidate.path.IndexFilters, candidate.path.TableFilters...),
			}.Init(ds.ctx, ds.stats.ScaleByExpectCnt(prop.ExpectedCnt), ds.blockOffset)
			sel.SetChildren(pointGetPlan)
			rTsk.p = sel
		}
	}

	rTsk.cst = cost
	pointGetPlan.SetCost(cost)
	return rTsk
}

func (ds *DataSource) convertToBatchPointGet(prop *property.PhysicalProperty, candidate *candidatePath, hashPartColName *ast.ColumnName) task {
	if !prop.IsEmpty() && !candidate.isMatchProp {
		return invalidTask
	}
	if prop.TaskTp == property.CopDoubleReadTaskType && candidate.isSingleScan ||
		prop.TaskTp == property.CopSingleReadTaskType && !candidate.isSingleScan {
		return invalidTask
	}

	accessCnt := math.Min(candidate.path.CountAfterAccess, float64(len(candidate.path.Ranges)))
	batchPointGetPlan := BatchPointGetPlan{
		ctx:              ds.ctx,
		AccessConditions: candidate.path.AccessConds,
		TblInfo:          ds.TableInfo(),
		KeepOrder:        !prop.IsEmpty(),
		Columns:          ds.Columns,
		SinglePart:       ds.isPartition,
		PartTblID:        ds.physicalTableID,
		PartitionExpr:    getPartitionExpr(ds.ctx, ds.TableInfo()),
	}.Init(ds.ctx, ds.tableStats.ScaleByExpectCnt(accessCnt), ds.schema.Clone(), ds.names, ds.blockOffset)
	if batchPointGetPlan.KeepOrder {
		batchPointGetPlan.Desc = prop.SortItems[0].Desc
	}
	rTsk := &rootTask{p: batchPointGetPlan}
	var cost float64
	if candidate.path.IsIntHandlePath {
		for _, ran := range candidate.path.Ranges {
			batchPointGetPlan.Handles = append(batchPointGetPlan.Handles, kv.IntHandle(ran.LowVal[0].GetInt64()))
		}
		cost = batchPointGetPlan.GetCost(ds.TblCols)
		// Add filter condition to table plan now.
		if len(candidate.path.TableFilters) > 0 {
			sessVars := ds.ctx.GetSessionVars()
			cost += batchPointGetPlan.stats.RowCount * sessVars.CPUFactor
			sel := PhysicalSelection{
				Conditions: candidate.path.TableFilters,
			}.Init(ds.ctx, ds.stats.ScaleByExpectCnt(prop.ExpectedCnt), ds.blockOffset)
			sel.SetChildren(batchPointGetPlan)
			rTsk.p = sel
		}
	} else {
		batchPointGetPlan.IndexInfo = candidate.path.Index
		batchPointGetPlan.IdxCols = candidate.path.IdxCols
		batchPointGetPlan.IdxColLens = candidate.path.IdxColLens
		batchPointGetPlan.PartitionColPos = getHashPartitionColumnPos(candidate.path.Index, hashPartColName)
		for _, ran := range candidate.path.Ranges {
			batchPointGetPlan.IndexValues = append(batchPointGetPlan.IndexValues, ran.LowVal)
		}
		if !prop.IsEmpty() {
			batchPointGetPlan.KeepOrder = true
			batchPointGetPlan.Desc = prop.SortItems[0].Desc
		}
		if candidate.isSingleScan {
			cost = batchPointGetPlan.GetCost(candidate.path.IdxCols)
		} else {
			cost = batchPointGetPlan.GetCost(ds.TblCols)
		}
		// Add index condition to table plan now.
		if len(candidate.path.IndexFilters)+len(candidate.path.TableFilters) > 0 {
			sessVars := ds.ctx.GetSessionVars()
			cost += batchPointGetPlan.stats.RowCount * sessVars.CPUFactor
			sel := PhysicalSelection{
				Conditions: append(candidate.path.IndexFilters, candidate.path.TableFilters...),
			}.Init(ds.ctx, ds.stats.ScaleByExpectCnt(prop.ExpectedCnt), ds.blockOffset)
			sel.SetChildren(batchPointGetPlan)
			rTsk.p = sel
		}
	}

	rTsk.cst = cost
	batchPointGetPlan.SetCost(cost)
	return rTsk
}

func (ts *PhysicalTableScan) addPushedDownSelectionToMppTask(mpp *mppTask, stats *property.StatsInfo) *mppTask {
	filterCondition, rootTaskConds := SplitSelCondsWithVirtualColumn(ts.filterCondition)
	var newRootConds []expression.Expression
	filterCondition, newRootConds = expression.PushDownExprs(ts.ctx.GetSessionVars().StmtCtx, filterCondition, ts.ctx.GetClient(), ts.StoreType)
	rootTaskConds = append(rootTaskConds, newRootConds...)
	if len(rootTaskConds) > 0 {
		return &mppTask{}
	}
	ts.filterCondition = filterCondition
	// Add filter condition to table plan now.
	sessVars := ts.ctx.GetSessionVars()
	if len(ts.filterCondition) > 0 {
		mpp.cst += mpp.count() * sessVars.CopCPUFactor
		sel := PhysicalSelection{Conditions: ts.filterCondition}.Init(ts.ctx, stats, ts.blockOffset)
		sel.SetChildren(ts)
		sel.cost = mpp.cst
		mpp.p = sel
	}
	return mpp
}

func (ts *PhysicalTableScan) addPushedDownSelection(copTask *copTask, stats *property.StatsInfo) {
	ts.filterCondition, copTask.rootTaskConds = SplitSelCondsWithVirtualColumn(ts.filterCondition)
	var newRootConds []expression.Expression
	ts.filterCondition, newRootConds = expression.PushDownExprs(ts.ctx.GetSessionVars().StmtCtx, ts.filterCondition, ts.ctx.GetClient(), ts.StoreType)
	copTask.rootTaskConds = append(copTask.rootTaskConds, newRootConds...)

	// Add filter condition to table plan now.
	sessVars := ts.ctx.GetSessionVars()
	if len(ts.filterCondition) > 0 {
		copTask.cst += copTask.count() * sessVars.CopCPUFactor
		sel := PhysicalSelection{Conditions: ts.filterCondition}.Init(ts.ctx, stats, ts.blockOffset)
		sel.SetChildren(ts)
		sel.cost = copTask.cst
		copTask.tablePlan = sel
	}
}

func (ds *DataSource) getOriginalPhysicalTableScan(prop *property.PhysicalProperty, path *util.AccessPath, isMatchProp bool) (*PhysicalTableScan, float64, float64) {
	ts := PhysicalTableScan{
		Table:           ds.tableInfo,
		Columns:         ds.Columns,
		TableAsName:     ds.TableAsName,
		DBName:          ds.DBName,
		isPartition:     ds.isPartition,
		physicalTableID: ds.physicalTableID,
		Ranges:          path.Ranges,
		AccessCondition: path.AccessConds,
		StoreType:       path.StoreType,
		IsGlobalRead:    path.IsTiFlashGlobalRead,
	}.Init(ds.ctx, ds.blockOffset)
	ts.filterCondition = make([]expression.Expression, len(path.TableFilters))
	copy(ts.filterCondition, path.TableFilters)
	ts.SetSchema(ds.schema.Clone())
	if ts.Table.PKIsHandle {
		if pkColInfo := ts.Table.GetPkColInfo(); pkColInfo != nil {
			if ds.statisticTable.Columns[pkColInfo.ID] != nil {
				ts.Hist = &ds.statisticTable.Columns[pkColInfo.ID].Histogram
			}
		}
	}
	rowCount := path.CountAfterAccess
	if prop.ExpectedCnt < ds.stats.RowCount {
		selectivity := ds.stats.RowCount / path.CountAfterAccess
		uniformEst := math.Min(path.CountAfterAccess, prop.ExpectedCnt/selectivity)

		corrEst, ok, corr := ds.crossEstimateTableRowCount(path, prop.ExpectedCnt, isMatchProp && prop.SortItems[0].Desc)
		if ok {
			// TODO: actually, before using this count as the estimated row count of table scan, we need additionally
			// check if count < row_count(first_region | last_region), and use the larger one since we build one copTask
			// for one region now, so even if it is `limit 1`, we have to scan at least one region in table scan.
			// Currently, we can use `tikvrpc.CmdDebugGetRegionProperties` interface as `getSampRegionsRowCount()` does
			// to get the row count in a region, but that result contains MVCC old version rows, so it is not that accurate.
			// Considering that when this scenario happens, the execution time is close between IndexScan and TableScan,
			// we do not add this check temporarily.

			// to reduce risks of correlation adjustment, use the maximum between uniformEst and corrEst
			rowCount = math.Max(uniformEst, corrEst)
		} else if abs := math.Abs(corr); abs < 1 {
			correlationFactor := math.Pow(1-abs, float64(ds.ctx.GetSessionVars().CorrelationExpFactor))
			rowCount = math.Min(path.CountAfterAccess, uniformEst/correlationFactor)
		}
	}
	// We need NDV of columns since it may be used in cost estimation of join. Precisely speaking,
	// we should track NDV of each histogram bucket, and sum up the NDV of buckets we actually need
	// to scan, but this would only help improve accuracy of NDV for one column, for other columns,
	// we still need to assume values are uniformly distributed. For simplicity, we use uniform-assumption
	// for all columns now, as we do in `deriveStatsByFilter`.
	ts.stats = ds.tableStats.ScaleByExpectCnt(rowCount)
	var rowSize float64
	if ts.StoreType == kv.TiKV {
		rowSize = ds.TblColHists.GetTableAvgRowSize(ds.ctx, ds.TblCols, ts.StoreType, true)
	} else {
		// If `ds.handleCol` is nil, then the schema of tableScan doesn't have handle column.
		// This logic can be ensured in column pruning.
		rowSize = ds.TblColHists.GetTableAvgRowSize(ds.ctx, ts.Schema().Columns, ts.StoreType, ds.handleCols != nil)
	}
	sessVars := ds.ctx.GetSessionVars()
	cost := rowCount * rowSize * sessVars.GetScanFactor(ds.tableInfo)
	if ts.IsGlobalRead {
		cost += rowCount * sessVars.GetNetworkFactor(ds.tableInfo) * rowSize
	}
	if isMatchProp {
		ts.Desc = prop.SortItems[0].Desc
		if prop.SortItems[0].Desc && prop.ExpectedCnt >= smallScanThreshold {
			cost = rowCount * rowSize * sessVars.GetDescScanFactor(ds.tableInfo)
		}
		ts.KeepOrder = true
	}
	switch ts.StoreType {
	case kv.TiKV:
		cost += float64(len(ts.Ranges)) * sessVars.GetSeekFactor(ds.tableInfo)
	case kv.TiFlash:
		cost += float64(len(ts.Ranges)) * float64(len(ts.Columns)) * sessVars.GetSeekFactor(ds.tableInfo)
	}
	return ts, cost, rowCount
}

func (ds *DataSource) getOriginalPhysicalIndexScan(prop *property.PhysicalProperty, path *util.AccessPath, isMatchProp bool, isSingleScan bool) (*PhysicalIndexScan, float64, float64) {
	idx := path.Index
	is := PhysicalIndexScan{
		Table:            ds.tableInfo,
		TableAsName:      ds.TableAsName,
		DBName:           ds.DBName,
		Columns:          ds.Columns,
		Index:            idx,
		IdxCols:          path.IdxCols,
		IdxColLens:       path.IdxColLens,
		AccessCondition:  path.AccessConds,
		Ranges:           path.Ranges,
		dataSourceSchema: ds.schema,
		isPartition:      ds.isPartition,
		physicalTableID:  ds.physicalTableID,
	}.Init(ds.ctx, ds.blockOffset)
	statsTbl := ds.statisticTable
	if statsTbl.Indices[idx.ID] != nil {
		is.Hist = &statsTbl.Indices[idx.ID].Histogram
	}
	rowCount := path.CountAfterAccess
	is.initSchema(append(path.FullIdxCols, ds.commonHandleCols...), !isSingleScan)
	if (isMatchProp || prop.IsEmpty()) && prop.ExpectedCnt < ds.stats.RowCount {
		count, ok, corr := ds.crossEstimateIndexRowCount(path, prop.ExpectedCnt, isMatchProp && prop.SortItems[0].Desc)
		if ok {
			rowCount = count
		} else if abs := math.Abs(corr); abs < 1 {
			correlationFactor := math.Pow(1-abs, float64(ds.ctx.GetSessionVars().CorrelationExpFactor))
			selectivity := ds.stats.RowCount / rowCount
			rowCount = math.Min(prop.ExpectedCnt/selectivity/correlationFactor, rowCount)
		}
	}
	is.stats = ds.tableStats.ScaleByExpectCnt(rowCount)
	rowSize := is.indexScanRowSize(idx, ds, true)
	sessVars := ds.ctx.GetSessionVars()
	cost := rowCount * rowSize * sessVars.GetScanFactor(ds.tableInfo)
	if isMatchProp {
		is.Desc = prop.SortItems[0].Desc
		if prop.SortItems[0].Desc && prop.ExpectedCnt >= smallScanThreshold {
			cost = rowCount * rowSize * sessVars.GetDescScanFactor(ds.tableInfo)
		}
		is.KeepOrder = true
	}
	cost += float64(len(is.Ranges)) * sessVars.GetSeekFactor(ds.tableInfo)
	is.cost = cost
	return is, cost, rowCount
}

func (p *LogicalCTE) findBestTask(prop *property.PhysicalProperty, planCounter *PlanCounterTp) (t task, cntPlan int64, err error) {
	if !prop.IsEmpty() && !prop.CanAddEnforcer {
		return invalidTask, 1, nil
	}
	// The physical plan has been build when derive stats.
	pcte := PhysicalCTE{SeedPlan: p.cte.seedPartPhysicalPlan, RecurPlan: p.cte.recursivePartPhysicalPlan, CTE: p.cte, cteAsName: p.cteAsName}.Init(p.ctx, p.stats)
	pcte.SetSchema(p.schema)
	cst := p.cte.seedPartPhysicalPlan.Cost()
	if p.cte.recursivePartPhysicalPlan != nil {
		cst += p.cte.recursivePartPhysicalPlan.Cost()
	}
	t = &rootTask{pcte, cst, false}
	if prop.CanAddEnforcer {
		t = enforceProperty(prop, t, p.basePlan.ctx)
	}
	return t, 1, nil
}

func (p *LogicalCTETable) findBestTask(prop *property.PhysicalProperty, planCounter *PlanCounterTp) (t task, cntPlan int64, err error) {
	if !prop.IsEmpty() {
		return nil, 1, nil
	}

	pcteTable := PhysicalCTETable{IDForStorage: p.idForStorage}.Init(p.ctx, p.stats)
	pcteTable.SetSchema(p.schema)
	t = &rootTask{p: pcteTable}
	return t, 1, nil
}<|MERGE_RESOLUTION|>--- conflicted
+++ resolved
@@ -548,7 +548,6 @@
 
 func (ds *DataSource) getIndexCandidate(path *util.AccessPath, prop *property.PhysicalProperty, isSingleScan bool) *candidatePath {
 	candidate := &candidatePath{path: path}
-<<<<<<< HEAD
 	all, _ := prop.AllSameOrder()
 	// When the prop is empty or `all` is false, `isMatchProp` is better to be `false` because
 	// it needs not to keep order for index scan.
@@ -563,11 +562,9 @@
 		}
 	}
 	candidate.columnSet = expression.ExtractColumnSet(path.AccessConds)
-=======
 	candidate.isMatchProp = ds.isMatchProp(path, prop)
 	candidate.accessCondsColSet = expression.ExtractColumnSet(path.AccessConds)
 	candidate.indexFiltersColSet = expression.ExtractColumnSet(path.IndexFilters)
->>>>>>> 7f284380
 	candidate.isSingleScan = isSingleScan
 	return candidate
 }
