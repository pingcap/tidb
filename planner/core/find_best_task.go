--- conflicted
+++ resolved
@@ -1989,16 +1989,9 @@
 		cst += p.cte.recursivePartPhysicalPlan.Cost()
 	}
 	t = &rootTask{pcte, cst, false}
-<<<<<<< HEAD
-<<<<<<< HEAD
-	p.cte.cteTask = t
-=======
 	if prop.CanAddEnforcer {
 		t = enforceProperty(prop, t, p.basePlan.ctx)
 	}
->>>>>>> 57d704bff... planner: fix CTE bug when MergeJoin is used (#25514)
-=======
->>>>>>> b1b56b88
 	return t, 1, nil
 }
 
