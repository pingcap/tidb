--- conflicted
+++ resolved
@@ -141,7 +141,7 @@
 	// If the required property is not empty and the row count > 1,
 	// we cannot ensure this required property.
 	// But if the row count is 0 or 1, we don't need to care about the property.
-	if (!prop.IsSortItemEmpty() && p.RowCount > 1) || planCounter.Empty() {
+	if (!prop.IsEmpty() && p.RowCount > 1) || planCounter.Empty() {
 		return invalidTask, 0, nil
 	}
 	dual := PhysicalTableDual{
@@ -153,7 +153,7 @@
 }
 
 func (p *LogicalShow) findBestTask(prop *property.PhysicalProperty, planCounter *PlanCounterTp, opt *physicalOptimizeOp) (task, int64, error) {
-	if !prop.IsSortItemEmpty() || planCounter.Empty() {
+	if !prop.IsEmpty() || planCounter.Empty() {
 		return invalidTask, 0, nil
 	}
 	pShow := PhysicalShow{ShowContents: p.ShowContents, Extractor: p.Extractor}.Init(p.ctx)
@@ -163,7 +163,7 @@
 }
 
 func (p *LogicalShowDDLJobs) findBestTask(prop *property.PhysicalProperty, planCounter *PlanCounterTp, opt *physicalOptimizeOp) (task, int64, error) {
-	if !prop.IsSortItemEmpty() || planCounter.Empty() {
+	if !prop.IsEmpty() || planCounter.Empty() {
 		return invalidTask, 0, nil
 	}
 	pShow := PhysicalShowDDLJobs{JobNumber: p.JobNumber}.Init(p.ctx)
@@ -265,7 +265,7 @@
 		}
 
 		// Optimize by shuffle executor to running in parallel manner.
-		if prop.IsSortItemEmpty() {
+		if prop.IsEmpty() {
 			// Currently, we do not regard shuffled plan as a new plan.
 			curTask = optimizeByShuffle(curTask, p.basePlan.ctx)
 		}
@@ -362,7 +362,7 @@
 	if err != nil {
 		return nil, 0, err
 	}
-	if !hintWorksWithProp && !newProp.IsSortItemEmpty() {
+	if !hintWorksWithProp && !newProp.IsEmpty() {
 		// If there is a hint in the plan and the hint cannot satisfy the property,
 		// we enforce this property and try to generate the PhysicalPlan again to
 		// make sure the hint can work.
@@ -426,7 +426,7 @@
 }
 
 func (p *LogicalMemTable) findBestTask(prop *property.PhysicalProperty, planCounter *PlanCounterTp, opt *physicalOptimizeOp) (t task, cntPlan int64, err error) {
-	if !prop.IsSortItemEmpty() || planCounter.Empty() {
+	if !prop.IsEmpty() || planCounter.Empty() {
 		return invalidTask, 0, nil
 	}
 	memTable := PhysicalMemTable{
@@ -542,7 +542,7 @@
 	// ```
 	// In the first two `SELECT` statements, `idx_a_b_c` matches the sort order. In the last two `SELECT` statements, `idx_d_c_b_a`
 	// matches the sort order. Hence, we use `path.ConstCols` to deal with the above situations.
-	if !prop.IsSortItemEmpty() && all && len(path.IdxCols) >= len(prop.SortItems) {
+	if !prop.IsEmpty() && all && len(path.IdxCols) >= len(prop.SortItems) {
 		isMatchProp = true
 		i := 0
 		for _, sortItem := range prop.SortItems {
@@ -621,7 +621,7 @@
 				continue
 			}
 		} else {
-			if len(path.AccessConds) > 0 || !prop.IsSortItemEmpty() || path.Forced || path.IsSingleScan {
+			if len(path.AccessConds) > 0 || !prop.IsEmpty() || path.Forced || path.IsSingleScan {
 				// We will use index to generate physical plan if any of the following conditions is satisfied:
 				// 1. This path's access cond is not nil.
 				// 2. We have a non-empty prop to match.
@@ -993,13 +993,8 @@
 	return false
 }
 
-<<<<<<< HEAD
-func (ds *DataSource) convertToIndexMergeScan(prop *property.PhysicalProperty, candidate *candidatePath) (task task, err error) {
-	if prop.TaskTp != property.RootTaskType || !prop.IsSortItemEmpty() {
-=======
 func (ds *DataSource) convertToIndexMergeScan(prop *property.PhysicalProperty, candidate *candidatePath, opt *physicalOptimizeOp) (task task, err error) {
 	if prop.TaskTp != property.RootTaskType || !prop.IsEmpty() {
->>>>>>> 7f442079
 		return invalidTask, nil
 	}
 	path := candidate.path
@@ -1297,7 +1292,7 @@
 		// If it's parent requires double read task, return max cost.
 		return invalidTask, nil
 	}
-	if !prop.IsSortItemEmpty() && !candidate.isMatchProp {
+	if !prop.IsEmpty() && !candidate.isMatchProp {
 		return invalidTask, nil
 	}
 	path := candidate.path
@@ -1360,7 +1355,7 @@
 	if cop.needExtraProj {
 		cop.originSchema = ds.schema
 	}
-	// prop.IsSortItemEmpty() would always return true when coming to here,
+	// prop.IsEmpty() would always return true when coming to here,
 	// so we can just use prop.ExpectedCnt as parameter of addPushedDownSelection.
 	finalStats := ds.stats.ScaleByExpectCnt(prop.ExpectedCnt)
 	is.addPushedDownSelection(cop, ds, path, finalStats)
@@ -1798,7 +1793,7 @@
 	if prop.TaskTp == property.CopDoubleReadTaskType {
 		return invalidTask, nil
 	}
-	if !prop.IsSortItemEmpty() && !candidate.isMatchProp {
+	if !prop.IsEmpty() && !candidate.isMatchProp {
 		return invalidTask, nil
 	}
 	ts, cost, _ := ds.getOriginalPhysicalTableScan(prop, candidate.path, candidate.isMatchProp)
@@ -1875,7 +1870,7 @@
 	if prop.TaskTp == property.CopDoubleReadTaskType {
 		return invalidTask, nil
 	}
-	if !prop.IsSortItemEmpty() && !candidate.isMatchProp {
+	if !prop.IsEmpty() && !candidate.isMatchProp {
 		return invalidTask, nil
 	}
 	if candidate.isMatchProp {
@@ -1895,13 +1890,8 @@
 	}, nil
 }
 
-<<<<<<< HEAD
-func (ds *DataSource) convertToPointGet(prop *property.PhysicalProperty, candidate *candidatePath) task {
-	if !prop.IsSortItemEmpty() && !candidate.isMatchProp {
-=======
 func (ds *DataSource) convertToPointGet(prop *property.PhysicalProperty, candidate *candidatePath, opt *physicalOptimizeOp) (task task) {
 	if !prop.IsEmpty() && !candidate.isMatchProp {
->>>>>>> 7f442079
 		return invalidTask
 	}
 	if prop.TaskTp == property.CopDoubleReadTaskType && candidate.path.IsSingleScan ||
@@ -1984,14 +1974,9 @@
 	return rTsk
 }
 
-<<<<<<< HEAD
-func (ds *DataSource) convertToBatchPointGet(prop *property.PhysicalProperty, candidate *candidatePath, hashPartColName *ast.ColumnName) task {
-	if !prop.IsSortItemEmpty() && !candidate.isMatchProp {
-=======
 func (ds *DataSource) convertToBatchPointGet(prop *property.PhysicalProperty,
 	candidate *candidatePath, hashPartColName *ast.ColumnName, opt *physicalOptimizeOp) (task task) {
 	if !prop.IsEmpty() && !candidate.isMatchProp {
->>>>>>> 7f442079
 		return invalidTask
 	}
 	if prop.TaskTp == property.CopDoubleReadTaskType && candidate.path.IsSingleScan ||
@@ -2004,7 +1989,7 @@
 		ctx:              ds.ctx,
 		AccessConditions: candidate.path.AccessConds,
 		TblInfo:          ds.TableInfo(),
-		KeepOrder:        !prop.IsSortItemEmpty(),
+		KeepOrder:        !prop.IsEmpty(),
 		Columns:          ds.Columns,
 		SinglePart:       ds.isPartition,
 		PartTblID:        ds.physicalTableID,
@@ -2038,7 +2023,7 @@
 		for _, ran := range candidate.path.Ranges {
 			batchPointGetPlan.IndexValues = append(batchPointGetPlan.IndexValues, ran.LowVal)
 		}
-		if !prop.IsSortItemEmpty() {
+		if !prop.IsEmpty() {
 			batchPointGetPlan.KeepOrder = true
 			batchPointGetPlan.Desc = prop.SortItems[0].Desc
 		}
@@ -2212,7 +2197,7 @@
 	}
 	rowCount := path.CountAfterAccess
 	is.initSchema(append(path.FullIdxCols, ds.commonHandleCols...), !isSingleScan)
-	if (isMatchProp || prop.IsSortItemEmpty()) && prop.ExpectedCnt < ds.stats.RowCount {
+	if (isMatchProp || prop.IsEmpty()) && prop.ExpectedCnt < ds.stats.RowCount {
 		count, ok, corr := ds.crossEstimateIndexRowCount(path, prop.ExpectedCnt, isMatchProp && prop.SortItems[0].Desc)
 		if ok {
 			rowCount = count
@@ -2239,7 +2224,7 @@
 }
 
 func (p *LogicalCTE) findBestTask(prop *property.PhysicalProperty, planCounter *PlanCounterTp, opt *physicalOptimizeOp) (t task, cntPlan int64, err error) {
-	if !prop.IsSortItemEmpty() && !prop.CanAddEnforcer {
+	if !prop.IsEmpty() && !prop.CanAddEnforcer {
 		return invalidTask, 1, nil
 	}
 	// The physical plan has been build when derive stats.
@@ -2257,7 +2242,7 @@
 }
 
 func (p *LogicalCTETable) findBestTask(prop *property.PhysicalProperty, planCounter *PlanCounterTp, opt *physicalOptimizeOp) (t task, cntPlan int64, err error) {
-	if !prop.IsSortItemEmpty() {
+	if !prop.IsEmpty() {
 		return nil, 1, nil
 	}
 
