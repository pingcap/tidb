--- conflicted
+++ resolved
@@ -2268,11 +2268,8 @@
 		physicalTableID:  ds.physicalTableID,
 		tblColHists:      ds.TblColHists,
 		pkIsHandleCol:    ds.getPKIsHandleCol(),
-<<<<<<< HEAD
 		constColsByCond:  path.ConstCols,
-=======
 		prop:             prop,
->>>>>>> 4cade24e
 	}.Init(ds.ctx, ds.blockOffset)
 	statsTbl := ds.statisticTable
 	if statsTbl.Indices[idx.ID] != nil {
