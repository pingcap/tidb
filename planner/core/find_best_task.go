// Copyright 2017 PingCAP, Inc.
//
// Licensed under the Apache License, Version 2.0 (the "License");
// you may not use this file except in compliance with the License.
// You may obtain a copy of the License at
//
//     http://www.apache.org/licenses/LICENSE-2.0
//
// Unless required by applicable law or agreed to in writing, software
// distributed under the License is distributed on an "AS IS" BASIS,
// WITHOUT WARRANTIES OR CONDITIONS OF ANY KIND, either express or implied.
// See the License for the specific language governing permissions and
// limitations under the License.

package core

import (
	"fmt"
	"math"
	"strings"

	"github.com/pingcap/errors"
	"github.com/pingcap/tidb/config"
	"github.com/pingcap/tidb/expression"
	"github.com/pingcap/tidb/kv"
	"github.com/pingcap/tidb/parser/ast"
	"github.com/pingcap/tidb/parser/model"
	"github.com/pingcap/tidb/parser/mysql"
	"github.com/pingcap/tidb/planner/property"
	"github.com/pingcap/tidb/planner/util"
	"github.com/pingcap/tidb/sessionctx"
	"github.com/pingcap/tidb/sessionctx/stmtctx"
	"github.com/pingcap/tidb/statistics"
	"github.com/pingcap/tidb/types"
	tidbutil "github.com/pingcap/tidb/util"
	"github.com/pingcap/tidb/util/chunk"
	"github.com/pingcap/tidb/util/collate"
	"github.com/pingcap/tidb/util/logutil"
	"github.com/pingcap/tidb/util/ranger"
	"github.com/pingcap/tidb/util/set"
	"github.com/pingcap/tidb/util/tracing"
	"go.uber.org/zap"
)

const (
	// SelectionFactor is the default factor of the selectivity.
	// For example, If we have no idea how to estimate the selectivity
	// of a Selection or a JoinCondition, we can use this default value.
	SelectionFactor = 0.8
	distinctFactor  = 0.8

	// If the actual row count is much more than the limit count, the unordered scan may cost much more than keep order.
	// So when a limit exists, we don't apply the DescScanFactor.
	smallScanThreshold = 10000
)

var aggFuncFactor = map[string]float64{
	ast.AggFuncCount:       1.0,
	ast.AggFuncSum:         1.0,
	ast.AggFuncAvg:         2.0,
	ast.AggFuncFirstRow:    0.1,
	ast.AggFuncMax:         1.0,
	ast.AggFuncMin:         1.0,
	ast.AggFuncGroupConcat: 1.0,
	ast.AggFuncBitOr:       0.9,
	ast.AggFuncBitXor:      0.9,
	ast.AggFuncBitAnd:      0.9,
	ast.AggFuncVarPop:      3.0,
	ast.AggFuncVarSamp:     3.0,
	ast.AggFuncStddevPop:   3.0,
	ast.AggFuncStddevSamp:  3.0,
	"default":              1.5,
}

// PlanCounterTp is used in hint nth_plan() to indicate which plan to use.
type PlanCounterTp int64

// PlanCounterDisabled is the default value of PlanCounterTp, indicating that optimizer needn't force a plan.
var PlanCounterDisabled PlanCounterTp = -1

// Dec minus PlanCounterTp value by x.
func (c *PlanCounterTp) Dec(x int64) {
	if *c <= 0 {
		return
	}
	*c = PlanCounterTp(int64(*c) - x)
	if *c < 0 {
		*c = 0
	}
}

// Empty indicates whether the PlanCounterTp is clear now.
func (c *PlanCounterTp) Empty() bool {
	return *c == 0
}

// IsForce indicates whether to force a plan.
func (c *PlanCounterTp) IsForce() bool {
	return *c != -1
}

var invalidTask = &rootTask{p: nil} // invalid if p is nil

// GetPropByOrderByItems will check if this sort property can be pushed or not. In order to simplify the problem, we only
// consider the case that all expression are columns.
func GetPropByOrderByItems(items []*util.ByItems) (*property.PhysicalProperty, bool) {
	propItems := make([]property.SortItem, 0, len(items))
	for _, item := range items {
		col, ok := item.Expr.(*expression.Column)
		if !ok {
			return nil, false
		}
		propItems = append(propItems, property.SortItem{Col: col, Desc: item.Desc})
	}
	return &property.PhysicalProperty{SortItems: propItems}, true
}

// GetPropByOrderByItemsContainScalarFunc will check if this sort property can be pushed or not. In order to simplify the
// problem, we only consider the case that all expression are columns or some special scalar functions.
func GetPropByOrderByItemsContainScalarFunc(items []*util.ByItems) (*property.PhysicalProperty, bool, bool) {
	propItems := make([]property.SortItem, 0, len(items))
	onlyColumn := true
	for _, item := range items {
		switch expr := item.Expr.(type) {
		case *expression.Column:
			propItems = append(propItems, property.SortItem{Col: expr, Desc: item.Desc})
		case *expression.ScalarFunction:
			col, desc := expr.GetSingleColumn(item.Desc)
			if col == nil {
				return nil, false, false
			}
			propItems = append(propItems, property.SortItem{Col: col, Desc: desc})
			onlyColumn = false
		default:
			return nil, false, false
		}
	}
	return &property.PhysicalProperty{SortItems: propItems}, true, onlyColumn
}

func (p *LogicalTableDual) findBestTask(prop *property.PhysicalProperty, planCounter *PlanCounterTp, _ *physicalOptimizeOp) (task, int64, error) {
	// If the required property is not empty and the row count > 1,
	// we cannot ensure this required property.
	// But if the row count is 0 or 1, we don't need to care about the property.
	if (!prop.IsSortItemEmpty() && p.RowCount > 1) || planCounter.Empty() {
		return invalidTask, 0, nil
	}
	dual := PhysicalTableDual{
		RowCount: p.RowCount,
	}.Init(p.ctx, p.stats, p.blockOffset)
	dual.SetSchema(p.schema)
	planCounter.Dec(1)
	return &rootTask{p: dual, isEmpty: p.RowCount == 0}, 1, nil
}

func (p *LogicalShow) findBestTask(prop *property.PhysicalProperty, planCounter *PlanCounterTp, _ *physicalOptimizeOp) (task, int64, error) {
	if !prop.IsSortItemEmpty() || planCounter.Empty() {
		return invalidTask, 0, nil
	}
	pShow := PhysicalShow{ShowContents: p.ShowContents, Extractor: p.Extractor}.Init(p.ctx)
	pShow.SetSchema(p.schema)
	planCounter.Dec(1)
	return &rootTask{p: pShow}, 1, nil
}

func (p *LogicalShowDDLJobs) findBestTask(prop *property.PhysicalProperty, planCounter *PlanCounterTp, _ *physicalOptimizeOp) (task, int64, error) {
	if !prop.IsSortItemEmpty() || planCounter.Empty() {
		return invalidTask, 0, nil
	}
	pShow := PhysicalShowDDLJobs{JobNumber: p.JobNumber}.Init(p.ctx)
	pShow.SetSchema(p.schema)
	planCounter.Dec(1)
	return &rootTask{p: pShow}, 1, nil
}

// rebuildChildTasks rebuilds the childTasks to make the clock_th combination.
func (p *baseLogicalPlan) rebuildChildTasks(childTasks *[]task, pp PhysicalPlan, childCnts []int64, planCounter int64, ts uint64, opt *physicalOptimizeOp) error {
	// The taskMap of children nodes should be rolled back first.
	for _, child := range p.children {
		child.rollBackTaskMap(ts)
	}

	multAll := int64(1)
	var curClock PlanCounterTp
	for _, x := range childCnts {
		multAll *= x
	}
	*childTasks = (*childTasks)[:0]
	for j, child := range p.children {
		multAll /= childCnts[j]
		curClock = PlanCounterTp((planCounter-1)/multAll + 1)
		childTask, _, err := child.findBestTask(pp.GetChildReqProps(j), &curClock, opt)
		planCounter = (planCounter-1)%multAll + 1
		if err != nil {
			return err
		}
		if curClock != 0 {
			return errors.Errorf("PlanCounterTp planCounter is not handled")
		}
		if childTask != nil && childTask.invalid() {
			return errors.Errorf("The current plan is invalid, please skip this plan")
		}
		*childTasks = append(*childTasks, childTask)
	}
	return nil
}

func (p *baseLogicalPlan) enumeratePhysicalPlans4Task(physicalPlans []PhysicalPlan,
	prop *property.PhysicalProperty, addEnforcer bool, planCounter *PlanCounterTp, opt *physicalOptimizeOp) (task, int64, error) {
	var bestTask task = invalidTask
	var curCntPlan, cntPlan int64
	childTasks := make([]task, 0, len(p.children))
	childCnts := make([]int64, len(p.children))
	cntPlan = 0
	for _, pp := range physicalPlans {
		// Find best child tasks firstly.
		childTasks = childTasks[:0]
		// The curCntPlan records the number of possible plans for pp
		curCntPlan = 1
		timeStampNow := p.GetLogicalTS4TaskMap()
		savedPlanID := p.ctx.GetSessionVars().PlanID
		for j, child := range p.children {
			childProp := pp.GetChildReqProps(j)
			childTask, cnt, err := child.findBestTask(childProp, &PlanCounterDisabled, opt)
			childCnts[j] = cnt
			if err != nil {
				return nil, 0, err
			}
			curCntPlan = curCntPlan * cnt
			if childTask != nil && childTask.invalid() {
				break
			}
			childTasks = append(childTasks, childTask)
		}

		// This check makes sure that there is no invalid child task.
		if len(childTasks) != len(p.children) {
			continue
		}

		// If the target plan can be found in this physicalPlan(pp), rebuild childTasks to build the corresponding combination.
		if planCounter.IsForce() && int64(*planCounter) <= curCntPlan {
			p.ctx.GetSessionVars().PlanID = savedPlanID
			curCntPlan = int64(*planCounter)
			err := p.rebuildChildTasks(&childTasks, pp, childCnts, int64(*planCounter), timeStampNow, opt)
			if err != nil {
				return nil, 0, err
			}
		}

		// Combine best child tasks with parent physical plan.
		curTask := pp.attach2Task(childTasks...)

		if curTask.invalid() {
			continue
		}

		// An optimal task could not satisfy the property, so it should be converted here.
		if _, ok := curTask.(*rootTask); !ok && prop.TaskTp == property.RootTaskType {
			curTask = curTask.convertToRootTask(p.ctx)
		}

		// Enforce curTask property
		if addEnforcer {
			curTask = enforceProperty(prop, curTask, p.basePlan.ctx)
		}

		// Optimize by shuffle executor to running in parallel manner.
		if _, isMpp := curTask.(*mppTask); !isMpp && prop.IsSortItemEmpty() {
			// Currently, we do not regard shuffled plan as a new plan.
			curTask = optimizeByShuffle(curTask, p.basePlan.ctx)
		}

		cntPlan += curCntPlan
		planCounter.Dec(curCntPlan)

		if planCounter.Empty() {
			bestTask = curTask
			break
		}
		opt.appendCandidate(p, curTask.plan(), prop)
		// Get the most efficient one.
		if curIsBetter, err := compareTaskCost(p.ctx, curTask, bestTask, opt); err != nil {
			return nil, 0, err
		} else if curIsBetter {
			bestTask = curTask
		}
	}
	return bestTask, cntPlan, nil
}

// compareTaskCost compares cost of curTask and bestTask and returns whether curTask's cost is smaller than bestTask's.
func compareTaskCost(_ sessionctx.Context, curTask, bestTask task, op *physicalOptimizeOp) (curIsBetter bool, err error) {
	curCost, curInvalid, err := getTaskPlanCost(curTask, op)
	if err != nil {
		return false, err
	}
	bestCost, bestInvalid, err := getTaskPlanCost(bestTask, op)
	if err != nil {
		return false, err
	}
	if curInvalid {
		return false, nil
	}
	if bestInvalid {
		return true, nil
	}
	return curCost < bestCost, nil
}

// getTaskPlanCost returns the cost of this task.
// The new cost interface will be used if EnableNewCostInterface is true.
// The second returned value indicates whether this task is valid.
func getTaskPlanCost(t task, op *physicalOptimizeOp) (float64, bool, error) {
	if t.invalid() {
		return math.MaxFloat64, true, nil
	}

	// use the new cost interface
	var taskType property.TaskType
	switch t.(type) {
	case *rootTask:
		taskType = property.RootTaskType
	case *copTask: // no need to know whether the task is single-read or double-read, so both CopSingleReadTaskType and CopDoubleReadTaskType are OK
		taskType = property.CopSingleReadTaskType
	case *mppTask:
		taskType = property.MppTaskType
	default:
		return 0, false, errors.New("unknown task type")
	}
	cost, err := getPlanCost(t.plan(), taskType, NewDefaultPlanCostOption().WithOptimizeTracer(op))
	return cost, false, err
}

type physicalOptimizeOp struct {
	// tracer is goring to track optimize steps during physical optimizing
	tracer *tracing.PhysicalOptimizeTracer
}

func defaultPhysicalOptimizeOption() *physicalOptimizeOp {
	return &physicalOptimizeOp{}
}

func (op *physicalOptimizeOp) withEnableOptimizeTracer(tracer *tracing.PhysicalOptimizeTracer) *physicalOptimizeOp {
	op.tracer = tracer
	return op
}

func (op *physicalOptimizeOp) appendCandidate(lp LogicalPlan, pp PhysicalPlan, prop *property.PhysicalProperty) {
	if op == nil || op.tracer == nil || pp == nil {
		return
	}
	candidate := &tracing.CandidatePlanTrace{
		PlanTrace: &tracing.PlanTrace{TP: pp.TP(), ID: pp.ID(),
			ExplainInfo: pp.ExplainInfo(), ProperType: prop.String()},
		MappingLogicalPlan: tracing.CodecPlanName(lp.TP(), lp.ID())}
	op.tracer.AppendCandidate(candidate)
	pp.appendChildCandidate(op)
}

func (op *physicalOptimizeOp) appendPlanCostDetail(detail *tracing.PhysicalPlanCostDetail) {
	if op == nil || op.tracer == nil {
		return
	}
	op.tracer.PhysicalPlanCostDetails[detail.GetPlanID()] = detail
}

// findBestTask implements LogicalPlan interface.
func (p *baseLogicalPlan) findBestTask(prop *property.PhysicalProperty, planCounter *PlanCounterTp, opt *physicalOptimizeOp) (bestTask task, cntPlan int64, err error) {
	// If p is an inner plan in an IndexJoin, the IndexJoin will generate an inner plan by itself,
	// and set inner child prop nil, so here we do nothing.
	if prop == nil {
		return nil, 1, nil
	}
	// Look up the task with this prop in the task map.
	// It's used to reduce double counting.
	bestTask = p.getTask(prop)
	if bestTask != nil {
		planCounter.Dec(1)
		return bestTask, 1, nil
	}

	canAddEnforcer := prop.CanAddEnforcer

	if prop.TaskTp != property.RootTaskType && !prop.IsFlashProp() {
		// Currently all plan cannot totally push down to TiKV.
		p.storeTask(prop, invalidTask)
		return invalidTask, 0, nil
	}

	bestTask = invalidTask
	cntPlan = 0
	// prop should be read only because its cached hashcode might be not consistent
	// when it is changed. So we clone a new one for the temporary changes.
	newProp := prop.CloneEssentialFields()
	var plansFitsProp, plansNeedEnforce []PhysicalPlan
	var hintWorksWithProp bool
	// Maybe the plan can satisfy the required property,
	// so we try to get the task without the enforced sort first.
	plansFitsProp, hintWorksWithProp, err = p.self.exhaustPhysicalPlans(newProp)
	if err != nil {
		return nil, 0, err
	}
	if !hintWorksWithProp && !newProp.IsSortItemEmpty() {
		// If there is a hint in the plan and the hint cannot satisfy the property,
		// we enforce this property and try to generate the PhysicalPlan again to
		// make sure the hint can work.
		canAddEnforcer = true
	}

	if canAddEnforcer {
		// Then, we use the empty property to get physicalPlans and
		// try to get the task with an enforced sort.
		newProp.SortItems = []property.SortItem{}
		newProp.SortItemsForPartition = []property.SortItem{}
		newProp.ExpectedCnt = math.MaxFloat64
		newProp.MPPPartitionCols = nil
		newProp.MPPPartitionTp = property.AnyType
		var hintCanWork bool
		plansNeedEnforce, hintCanWork, err = p.self.exhaustPhysicalPlans(newProp)
		if err != nil {
			return nil, 0, err
		}
		if hintCanWork && !hintWorksWithProp {
			// If the hint can work with the empty property, but cannot work with
			// the required property, we give up `plansFitProp` to make sure the hint
			// can work.
			plansFitsProp = nil
		}
		if !hintCanWork && !hintWorksWithProp && !prop.CanAddEnforcer {
			// If the original property is not enforced and hint cannot
			// work anyway, we give up `plansNeedEnforce` for efficiency,
			plansNeedEnforce = nil
		}
		newProp = prop
	}

	var cnt int64
	var curTask task
	if bestTask, cnt, err = p.enumeratePhysicalPlans4Task(plansFitsProp, newProp, false, planCounter, opt); err != nil {
		return nil, 0, err
	}
	cntPlan += cnt
	if planCounter.Empty() {
		goto END
	}

	curTask, cnt, err = p.enumeratePhysicalPlans4Task(plansNeedEnforce, newProp, true, planCounter, opt)
	if err != nil {
		return nil, 0, err
	}
	cntPlan += cnt
	if planCounter.Empty() {
		bestTask = curTask
		goto END
	}
	opt.appendCandidate(p, curTask.plan(), prop)
	if curIsBetter, err := compareTaskCost(p.ctx, curTask, bestTask, opt); err != nil {
		return nil, 0, err
	} else if curIsBetter {
		bestTask = curTask
	}

END:
	p.storeTask(prop, bestTask)
	return bestTask, cntPlan, nil
}

func (p *LogicalMemTable) findBestTask(prop *property.PhysicalProperty, planCounter *PlanCounterTp, opt *physicalOptimizeOp) (t task, cntPlan int64, err error) {
	if prop.MPPPartitionTp != property.AnyType {
		return invalidTask, 0, nil
	}

	// If prop.CanAddEnforcer is true, the prop.SortItems need to be set nil for p.findBestTask.
	// Before function return, reset it for enforcing task prop.
	oldProp := prop.CloneEssentialFields()
	if prop.CanAddEnforcer {
		// First, get the bestTask without enforced prop
		prop.CanAddEnforcer = false
		cnt := int64(0)
		t, cnt, err = p.findBestTask(prop, planCounter, opt)
		if err != nil {
			return nil, 0, err
		}
		prop.CanAddEnforcer = true
		if t != invalidTask {
			cntPlan = cnt
			return
		}
		// Next, get the bestTask with enforced prop
		prop.SortItems = []property.SortItem{}
	}
	defer func() {
		if err != nil {
			return
		}
		if prop.CanAddEnforcer {
			*prop = *oldProp
			t = enforceProperty(prop, t, p.basePlan.ctx)
			prop.CanAddEnforcer = true
		}
	}()

	if !prop.IsSortItemEmpty() || planCounter.Empty() {
		return invalidTask, 0, nil
	}
	memTable := PhysicalMemTable{
		DBName:         p.DBName,
		Table:          p.TableInfo,
		Columns:        p.Columns,
		Extractor:      p.Extractor,
		QueryTimeRange: p.QueryTimeRange,
	}.Init(p.ctx, p.stats, p.blockOffset)
	memTable.SetSchema(p.schema)
	planCounter.Dec(1)
	return &rootTask{p: memTable}, 1, nil
}

// tryToGetDualTask will check if the push down predicate has false constant. If so, it will return table dual.
func (ds *DataSource) tryToGetDualTask() (task, error) {
	for _, cond := range ds.pushedDownConds {
		if con, ok := cond.(*expression.Constant); ok && con.DeferredExpr == nil && con.ParamMarker == nil {
			result, _, err := expression.EvalBool(ds.ctx, []expression.Expression{cond}, chunk.Row{})
			if err != nil {
				return nil, err
			}
			if !result {
				dual := PhysicalTableDual{}.Init(ds.ctx, ds.stats, ds.blockOffset)
				dual.SetSchema(ds.schema)
				return &rootTask{
					p: dual,
				}, nil
			}
		}
	}
	return nil, nil
}

// candidatePath is used to maintain required info for skyline pruning.
type candidatePath struct {
	path              *util.AccessPath
	accessCondsColMap util.Col2Len // accessCondsColMap maps Column.UniqueID to column length for the columns in AccessConds.
	indexCondsColMap  util.Col2Len // indexCondsColMap maps Column.UniqueID to column length for the columns in AccessConds and indexFilters.
	isMatchProp       bool
}

func compareBool(l, r bool) int {
	if l == r {
		return 0
	}
	if !l {
		return -1
	}
	return 1
}

func compareIndexBack(lhs, rhs *candidatePath) (int, bool) {
	result := compareBool(lhs.path.IsSingleScan, rhs.path.IsSingleScan)
	if result == 0 && !lhs.path.IsSingleScan {
		// if both lhs and rhs need to access table after IndexScan, we utilize the set of columns that occurred in AccessConds and IndexFilters
		// to compare how many table rows will be accessed.
		return util.CompareCol2Len(lhs.indexCondsColMap, rhs.indexCondsColMap)
	}
	return result, true
}

// compareCandidates is the core of skyline pruning. It compares the two candidate paths on three dimensions:
// (1): the set of columns that occurred in the access condition,
// (2): does it require a double scan,
// (3): whether or not it matches the physical property.
// If `x` is not worse than `y` at all factors,
// and there exists one factor that `x` is better than `y`, then `x` is better than `y`.
func compareCandidates(lhs, rhs *candidatePath) int {
	accessResult, comparable1 := util.CompareCol2Len(lhs.accessCondsColMap, rhs.accessCondsColMap)
	if !comparable1 {
		return 0
	}
	scanResult, comparable2 := compareIndexBack(lhs, rhs)
	if !comparable2 {
		return 0
	}
	matchResult := compareBool(lhs.isMatchProp, rhs.isMatchProp)
	sum := accessResult + scanResult + matchResult
	if accessResult >= 0 && scanResult >= 0 && matchResult >= 0 && sum > 0 {
		return 1
	}
	if accessResult <= 0 && scanResult <= 0 && matchResult <= 0 && sum < 0 {
		return -1
	}
	return 0
}

func (ds *DataSource) isMatchProp(path *util.AccessPath, prop *property.PhysicalProperty) bool {
	var isMatchProp bool
	if path.IsIntHandlePath {
		pkCol := ds.getPKIsHandleCol()
		if len(prop.SortItems) == 1 && pkCol != nil {
			isMatchProp = prop.SortItems[0].Col.Equal(nil, pkCol)
			if path.StoreType == kv.TiFlash {
				isMatchProp = isMatchProp && !prop.SortItems[0].Desc
			}
		}
		return isMatchProp
	}
	all, _ := prop.AllSameOrder()
	// When the prop is empty or `all` is false, `isMatchProp` is better to be `false` because
	// it needs not to keep order for index scan.

	// Basically, if `prop.SortItems` is the prefix of `path.IdxCols`, then `isMatchProp` is true. However, we need to consider
	// the situations when some columns of `path.IdxCols` are evaluated as constant. For example:
	// ```
	// create table t(a int, b int, c int, d int, index idx_a_b_c(a, b, c), index idx_d_c_b_a(d, c, b, a));
	// select * from t where a = 1 order by b, c;
	// select * from t where b = 1 order by a, c;
	// select * from t where d = 1 and b = 2 order by c, a;
	// select * from t where d = 1 and b = 2 order by c, b, a;
	// ```
	// In the first two `SELECT` statements, `idx_a_b_c` matches the sort order. In the last two `SELECT` statements, `idx_d_c_b_a`
	// matches the sort order. Hence, we use `path.ConstCols` to deal with the above situations.
	if !prop.IsSortItemEmpty() && all && len(path.IdxCols) >= len(prop.SortItems) {
		isMatchProp = true
		i := 0
		for _, sortItem := range prop.SortItems {
			found := false
			for ; i < len(path.IdxCols); i++ {
				if path.IdxColLens[i] == types.UnspecifiedLength && sortItem.Col.Equal(nil, path.IdxCols[i]) {
					found = true
					i++
					break
				}
				if path.ConstCols == nil || i >= len(path.ConstCols) || !path.ConstCols[i] {
					break
				}
			}
			if !found {
				isMatchProp = false
				break
			}
		}
	}
	return isMatchProp
}

func (ds *DataSource) getTableCandidate(path *util.AccessPath, prop *property.PhysicalProperty) *candidatePath {
	candidate := &candidatePath{path: path}
	candidate.isMatchProp = ds.isMatchProp(path, prop)
	candidate.accessCondsColMap = util.ExtractCol2Len(path.AccessConds, nil, nil)
	return candidate
}

func (ds *DataSource) getIndexCandidate(path *util.AccessPath, prop *property.PhysicalProperty) *candidatePath {
	candidate := &candidatePath{path: path}
	candidate.isMatchProp = ds.isMatchProp(path, prop)
	candidate.accessCondsColMap = util.ExtractCol2Len(path.AccessConds, path.IdxCols, path.IdxColLens)
	candidate.indexCondsColMap = util.ExtractCol2Len(append(path.AccessConds, path.IndexFilters...), path.FullIdxCols, path.FullIdxColLens)
	return candidate
}

func (ds *DataSource) getIndexMergeCandidate(path *util.AccessPath) *candidatePath {
	candidate := &candidatePath{path: path}
	return candidate
}

// skylinePruning prunes access paths according to different factors. An access path can be pruned only if
// there exists a path that is not worse than it at all factors and there is at least one better factor.
func (ds *DataSource) skylinePruning(prop *property.PhysicalProperty) []*candidatePath {
	candidates := make([]*candidatePath, 0, 4)
	for _, path := range ds.possibleAccessPaths {
		// We should check whether the possible access path is valid first.
		if path.StoreType != kv.TiFlash && prop.IsFlashProp() {
			continue
		}
		if path.PartialIndexPaths != nil {
			candidates = append(candidates, ds.getIndexMergeCandidate(path))
			continue
		}
		// if we already know the range of the scan is empty, just return a TableDual
		if len(path.Ranges) == 0 {
			return []*candidatePath{{path: path}}
		}
		var currentCandidate *candidatePath
		if path.IsTablePath() {
			currentCandidate = ds.getTableCandidate(path, prop)
		} else {
			if len(path.AccessConds) > 0 || !prop.IsSortItemEmpty() || path.Forced || path.IsSingleScan {
				// We will use index to generate physical plan if any of the following conditions is satisfied:
				// 1. This path's access cond is not nil.
				// 2. We have a non-empty prop to match.
				// 3. This index is forced to choose.
				// 4. The needed columns are all covered by index columns(and handleCol).
				currentCandidate = ds.getIndexCandidate(path, prop)
			} else {
				continue
			}
		}
		pruned := false
		for i := len(candidates) - 1; i >= 0; i-- {
			if candidates[i].path.StoreType == kv.TiFlash {
				continue
			}
			result := compareCandidates(candidates[i], currentCandidate)
			if result == 1 {
				pruned = true
				// We can break here because the current candidate cannot prune others anymore.
				break
			} else if result == -1 {
				candidates = append(candidates[:i], candidates[i+1:]...)
			}
		}
		if !pruned {
			candidates = append(candidates, currentCandidate)
		}
	}

	if ds.ctx.GetSessionVars().GetAllowPreferRangeScan() && len(candidates) > 1 {
		// If a candidate path is TiFlash-path or forced-path, we just keep them. For other candidate paths, if there exists
		// any range scan path, we remove full scan paths and keep range scan paths.
		preferredPaths := make([]*candidatePath, 0, len(candidates))
		var hasRangeScanPath bool
		for _, c := range candidates {
			if c.path.Forced || c.path.StoreType == kv.TiFlash {
				preferredPaths = append(preferredPaths, c)
				continue
			}
			var unsignedIntHandle bool
			if c.path.IsIntHandlePath && ds.tableInfo.PKIsHandle {
				if pkColInfo := ds.tableInfo.GetPkColInfo(); pkColInfo != nil {
					unsignedIntHandle = mysql.HasUnsignedFlag(pkColInfo.GetFlag())
				}
			}
			if !ranger.HasFullRange(c.path.Ranges, unsignedIntHandle) {
				preferredPaths = append(preferredPaths, c)
				hasRangeScanPath = true
			}
		}
		if hasRangeScanPath {
			return preferredPaths
		}
	}

	return candidates
}

func (ds *DataSource) getPruningInfo(candidates []*candidatePath, prop *property.PhysicalProperty) string {
	if len(candidates) == len(ds.possibleAccessPaths) {
		return ""
	}
	if len(candidates) == 1 && len(candidates[0].path.Ranges) == 0 {
		// For TableDual, we don't need to output pruning info.
		return ""
	}
	names := make([]string, 0, len(candidates))
	var tableName string
	if ds.TableAsName.O == "" {
		tableName = ds.tableInfo.Name.O
	} else {
		tableName = ds.TableAsName.O
	}
	getSimplePathName := func(path *util.AccessPath) string {
		if path.IsTablePath() {
			if path.StoreType == kv.TiFlash {
				return tableName + "(tiflash)"
			}
			return tableName
		}
		return path.Index.Name.O
	}
	for _, cand := range candidates {
		if cand.path.PartialIndexPaths != nil {
			partialNames := make([]string, 0, len(cand.path.PartialIndexPaths))
			for _, partialPath := range cand.path.PartialIndexPaths {
				partialNames = append(partialNames, getSimplePathName(partialPath))
			}
			names = append(names, fmt.Sprintf("IndexMerge{%s}", strings.Join(partialNames, ",")))
		} else {
			names = append(names, getSimplePathName(cand.path))
		}
	}
	items := make([]string, 0, len(prop.SortItems))
	for _, item := range prop.SortItems {
		items = append(items, item.String())
	}
	return fmt.Sprintf("[%s] remain after pruning paths for %s given Prop{SortItems: [%s], TaskTp: %s}",
		strings.Join(names, ","), tableName, strings.Join(items, " "), prop.TaskTp)
}

func (ds *DataSource) isPointGetConvertableSchema() bool {
	for _, col := range ds.Columns {
		if col.Name.L == model.ExtraHandleName.L {
			continue
		}

		// Only handle tables that all columns are public.
		if col.State != model.StatePublic {
			return false
		}
	}
	return true
}

// findBestTask implements the PhysicalPlan interface.
// It will enumerate all the available indices and choose a plan with least cost.
func (ds *DataSource) findBestTask(prop *property.PhysicalProperty, planCounter *PlanCounterTp, opt *physicalOptimizeOp) (t task, cntPlan int64, err error) {
	// If ds is an inner plan in an IndexJoin, the IndexJoin will generate an inner plan by itself,
	// and set inner child prop nil, so here we do nothing.
	if prop == nil {
		planCounter.Dec(1)
		return nil, 1, nil
	}
	if ds.isForUpdateRead && ds.ctx.GetSessionVars().TxnCtx.IsExplicit {
		hasPointGetPath := false
		for _, path := range ds.possibleAccessPaths {
			if ds.isPointGetPath(path) {
				hasPointGetPath = true
				break
			}
		}
		tblName := ds.tableInfo.Name
		ds.possibleAccessPaths, err = filterPathByIsolationRead(ds.ctx, ds.possibleAccessPaths, tblName, ds.DBName)
		if err != nil {
			return nil, 1, err
		}
		if hasPointGetPath {
			newPaths := make([]*util.AccessPath, 0)
			for _, path := range ds.possibleAccessPaths {
				// if the path is the point get range path with for update lock, we should forbid tiflash as it's store path (#39543)
				if path.StoreType != kv.TiFlash {
					newPaths = append(newPaths, path)
				}
			}
			ds.possibleAccessPaths = newPaths
		}
	}
	t = ds.getTask(prop)
	if t != nil {
		cntPlan = 1
		planCounter.Dec(1)
		return
	}
	var cnt int64
	// If prop.CanAddEnforcer is true, the prop.SortItems need to be set nil for ds.findBestTask.
	// Before function return, reset it for enforcing task prop and storing map<prop,task>.
	oldProp := prop.CloneEssentialFields()
	if prop.CanAddEnforcer {
		// First, get the bestTask without enforced prop
		prop.CanAddEnforcer = false
		t, cnt, err = ds.findBestTask(prop, planCounter, opt)
		if err != nil {
			return nil, 0, err
		}
		prop.CanAddEnforcer = true
		if t != invalidTask {
			ds.storeTask(prop, t)
			cntPlan = cnt
			return
		}
		// Next, get the bestTask with enforced prop
		prop.SortItems = []property.SortItem{}
		prop.MPPPartitionTp = property.AnyType
	} else if prop.MPPPartitionTp != property.AnyType {
		return invalidTask, 0, nil
	}
	defer func() {
		if err != nil {
			return
		}
		if prop.CanAddEnforcer {
			*prop = *oldProp
			t = enforceProperty(prop, t, ds.basePlan.ctx)
			prop.CanAddEnforcer = true
		}
		ds.storeTask(prop, t)
		if ds.SampleInfo != nil && !t.invalid() {
			if _, ok := t.plan().(*PhysicalTableSample); !ok {
				warning := expression.ErrInvalidTableSample.GenWithStackByArgs("plan not supported")
				ds.ctx.GetSessionVars().StmtCtx.AppendWarning(warning)
			}
		}
	}()

	t, err = ds.tryToGetDualTask()
	if err != nil || t != nil {
		planCounter.Dec(1)
		return t, 1, err
	}

	t = invalidTask
	candidates := ds.skylinePruning(prop)
	pruningInfo := ds.getPruningInfo(candidates, prop)
	defer func() {
		if err == nil && t != nil && !t.invalid() && pruningInfo != "" {
			warnErr := errors.New(pruningInfo)
			if ds.ctx.GetSessionVars().StmtCtx.InVerboseExplain {
				ds.ctx.GetSessionVars().StmtCtx.AppendNote(warnErr)
			} else {
				ds.ctx.GetSessionVars().StmtCtx.AppendExtraNote(warnErr)
			}
		}
	}()

	cntPlan = 0
	for _, candidate := range candidates {
		path := candidate.path
		if path.PartialIndexPaths != nil {
			idxMergeTask, err := ds.convertToIndexMergeScan(prop, candidate, opt)
			if err != nil {
				return nil, 0, err
			}
			if !idxMergeTask.invalid() {
				cntPlan++
				planCounter.Dec(1)
			}
			appendCandidate(ds, idxMergeTask, prop, opt)

			curIsBetter, err := compareTaskCost(ds.ctx, idxMergeTask, t, opt)
			if err != nil {
				return nil, 0, err
			}
			if curIsBetter || planCounter.Empty() {
				t = idxMergeTask
			}
			if planCounter.Empty() {
				return t, cntPlan, nil
			}
			continue
		}
		// if we already know the range of the scan is empty, just return a TableDual
		if len(path.Ranges) == 0 {
			// We should uncache the tableDual plan.
			if expression.MaybeOverOptimized4PlanCache(ds.ctx, path.AccessConds) {
				ds.ctx.GetSessionVars().StmtCtx.SetSkipPlanCache(errors.Errorf("skip plan-cache: get a TableDual plan"))
			}
			dual := PhysicalTableDual{}.Init(ds.ctx, ds.stats, ds.blockOffset)
			dual.SetSchema(ds.schema)
			cntPlan++
			planCounter.Dec(1)
			return &rootTask{
				p: dual,
			}, cntPlan, nil
		}

		canConvertPointGet := len(path.Ranges) > 0 && path.StoreType == kv.TiKV && ds.isPointGetConvertableSchema()

		if canConvertPointGet && expression.MaybeOverOptimized4PlanCache(ds.ctx, path.AccessConds) {
			canConvertPointGet = ds.canConvertToPointGetForPlanCache(path)
		}

		if canConvertPointGet && !path.IsIntHandlePath {
			// We simply do not build [batch] point get for prefix indexes. This can be optimized.
			canConvertPointGet = path.Index.Unique && !path.Index.HasPrefixIndex()
			// If any range cannot cover all columns of the index, we cannot build [batch] point get.
			idxColsLen := len(path.Index.Columns)
			for _, ran := range path.Ranges {
				if len(ran.LowVal) != idxColsLen {
					canConvertPointGet = false
					break
				}
			}
		}
		var hashPartColName *ast.ColumnName
		if tblInfo := ds.table.Meta(); canConvertPointGet && tblInfo.GetPartitionInfo() != nil {
			// We do not build [batch] point get for dynamic table partitions now. This can be optimized.
			if ds.ctx.GetSessionVars().StmtCtx.UseDynamicPartitionPrune() {
				canConvertPointGet = false
			}
			if canConvertPointGet && len(path.Ranges) > 1 {
				// We can only build batch point get for hash partitions on a simple column now. This is
				// decided by the current implementation of `BatchPointGetExec::initialize()`, specifically,
				// the `getPhysID()` function. Once we optimize that part, we can come back and enable
				// BatchPointGet plan for more cases.
				hashPartColName = getHashPartitionColumnName(ds.ctx, tblInfo)
				if hashPartColName == nil {
					canConvertPointGet = false
				}
			}
			if canConvertPointGet {
				// If the schema contains ExtraPidColID, do not convert to point get.
				// Because the point get executor can not handle the extra partition ID column now.
				for _, col := range ds.schema.Columns {
					if col.ID == model.ExtraPidColID {
						canConvertPointGet = false
						break
					}
				}
			}
		}
		if canConvertPointGet {
			allRangeIsPoint := true
			for _, ran := range path.Ranges {
				if !ran.IsPointNonNullable(ds.ctx) {
					// unique indexes can have duplicated NULL rows so we cannot use PointGet if there is NULL
					allRangeIsPoint = false
					break
				}
			}
			if allRangeIsPoint {
				var pointGetTask task
				if len(path.Ranges) == 1 {
					pointGetTask = ds.convertToPointGet(prop, candidate, opt)
				} else {
					pointGetTask = ds.convertToBatchPointGet(prop, candidate, hashPartColName, opt)
				}
				appendCandidate(ds, pointGetTask, prop, opt)
				if !pointGetTask.invalid() {
					cntPlan++
					planCounter.Dec(1)
				}
				curIsBetter, cerr := compareTaskCost(ds.ctx, pointGetTask, t, opt)
				if cerr != nil {
					return nil, 0, cerr
				}
				if curIsBetter || planCounter.Empty() {
					t = pointGetTask
					if planCounter.Empty() {
						return
					}
					continue
				}
			}
		}
		if path.IsTablePath() {
			if ds.preferStoreType&preferTiFlash != 0 && path.StoreType == kv.TiKV {
				continue
			}
			if ds.preferStoreType&preferTiKV != 0 && path.StoreType == kv.TiFlash {
				continue
			}
			var tblTask task
			if ds.SampleInfo != nil {
				tblTask, err = ds.convertToSampleTable(prop, candidate, opt)
			} else {
				tblTask, err = ds.convertToTableScan(prop, candidate, opt)
			}
			if err != nil {
				return nil, 0, err
			}
			if !tblTask.invalid() {
				cntPlan++
				planCounter.Dec(1)
			}
			appendCandidate(ds, tblTask, prop, opt)
			curIsBetter, err := compareTaskCost(ds.ctx, tblTask, t, opt)
			if err != nil {
				return nil, 0, err
			}
			if curIsBetter || planCounter.Empty() {
				t = tblTask
			}
			if planCounter.Empty() {
				return t, cntPlan, nil
			}
			continue
		}
		// TiFlash storage do not support index scan.
		if ds.preferStoreType&preferTiFlash != 0 {
			continue
		}
		idxTask, err := ds.convertToIndexScan(prop, candidate, opt)
		if err != nil {
			return nil, 0, err
		}
		if !idxTask.invalid() {
			cntPlan++
			planCounter.Dec(1)
		}
		appendCandidate(ds, idxTask, prop, opt)
		curIsBetter, err := compareTaskCost(ds.ctx, idxTask, t, opt)
		if err != nil {
			return nil, 0, err
		}
		if curIsBetter || planCounter.Empty() {
			t = idxTask
		}
		if planCounter.Empty() {
			return t, cntPlan, nil
		}
	}

	return
}

func (ds *DataSource) canConvertToPointGetForPlanCache(path *util.AccessPath) bool {
	// PointGet might contain some over-optimized assumptions, like `a>=1 and a<=1` --> `a=1`, but
	// these assumptions may be broken after parameters change.
	// So for safety, we narrow down the scope and just generate PointGet in some particular and simple scenarios.

	// scenario 1: each column corresponds to a single EQ, `a=1 and b=2 and c=3` --> `[1, 2, 3]`
	if len(path.Ranges) > 0 && path.Ranges[0].Width() == len(path.AccessConds) {
		for _, accessCond := range path.AccessConds {
			f, ok := accessCond.(*expression.ScalarFunction)
			if !ok {
				return false
			}
			if f.FuncName.L != ast.EQ {
				return false
			}
		}
		return true
	}
	return false
}

func (ds *DataSource) convertToIndexMergeScan(prop *property.PhysicalProperty, candidate *candidatePath, _ *physicalOptimizeOp) (task task, err error) {
	if prop.TaskTp != property.RootTaskType || !prop.IsSortItemEmpty() {
		return invalidTask, nil
	}
	path := candidate.path
	scans := make([]PhysicalPlan, 0, len(path.PartialIndexPaths))
	cop := &copTask{
		indexPlanFinished: true,
		tblColHists:       ds.TblColHists,
	}
	cop.partitionInfo = PartitionInfo{
		PruningConds:   pushDownNot(ds.ctx, ds.allConds),
		PartitionNames: ds.partitionNames,
		Columns:        ds.TblCols,
		ColumnNames:    ds.names,
	}
	for _, partPath := range path.PartialIndexPaths {
		var scan PhysicalPlan
		if partPath.IsTablePath() {
			scan = ds.convertToPartialTableScan(prop, partPath)
		} else {
			scan = ds.convertToPartialIndexScan(prop, partPath)
		}
		scans = append(scans, scan)
	}
	totalRowCount := path.CountAfterAccess
	if prop.ExpectedCnt < ds.stats.RowCount {
		totalRowCount *= prop.ExpectedCnt / ds.stats.RowCount
	}
	ts, remainingFilters, err := ds.buildIndexMergeTableScan(prop, path.TableFilters, totalRowCount)
	if err != nil {
		return nil, err
	}
	cop.tablePlan = ts
	cop.idxMergePartPlans = scans
	cop.idxMergeIsIntersection = path.IndexMergeIsIntersection
	if remainingFilters != nil {
		cop.rootTaskConds = remainingFilters
	}
	task = cop.convertToRootTask(ds.ctx)
	ds.addSelection4PlanCache(task.(*rootTask), ds.tableStats.ScaleByExpectCnt(totalRowCount), prop)
	return task, nil
}

func (ds *DataSource) convertToPartialIndexScan(prop *property.PhysicalProperty, path *util.AccessPath) (indexPlan PhysicalPlan) {
	is := ds.getOriginalPhysicalIndexScan(prop, path, false, false)
	// TODO: Consider using isIndexCoveringColumns() to avoid another TableRead
	indexConds := path.IndexFilters
	if len(indexConds) > 0 {
		var selectivity float64
		if path.CountAfterAccess > 0 {
			selectivity = path.CountAfterIndex / path.CountAfterAccess
		}
		rowCount := is.stats.RowCount * selectivity
		stats := &property.StatsInfo{RowCount: rowCount}
		stats.StatsVersion = ds.statisticTable.Version
		if ds.statisticTable.Pseudo {
			stats.StatsVersion = statistics.PseudoVersion
		}
		indexPlan := PhysicalSelection{Conditions: indexConds}.Init(is.ctx, stats, ds.blockOffset)
		indexPlan.SetChildren(is)
		return indexPlan
	}
	indexPlan = is
	return indexPlan
}

func checkColinSchema(cols []*expression.Column, schema *expression.Schema) bool {
	for _, col := range cols {
		if schema.ColumnIndex(col) == -1 {
			return false
		}
	}
	return true
}

func (ds *DataSource) convertToPartialTableScan(prop *property.PhysicalProperty, path *util.AccessPath) (tablePlan PhysicalPlan) {
	ts, rowCount := ds.getOriginalPhysicalTableScan(prop, path, false)
	overwritePartialTableScanSchema(ds, ts)
	// remove ineffetive filter condition after overwriting physicalscan schema
	newFilterConds := make([]expression.Expression, 0, len(path.TableFilters))
	for _, cond := range ts.filterCondition {
		cols := expression.ExtractColumns(cond)
		if checkColinSchema(cols, ts.schema) {
			newFilterConds = append(newFilterConds, cond)
		}
	}
	ts.filterCondition = newFilterConds
	if len(ts.filterCondition) > 0 {
		selectivity, _, err := ds.tableStats.HistColl.Selectivity(ds.ctx, ts.filterCondition, nil)
		if err != nil {
			logutil.BgLogger().Debug("calculate selectivity failed, use selection factor", zap.Error(err))
			selectivity = SelectionFactor
		}
		tablePlan = PhysicalSelection{Conditions: ts.filterCondition}.Init(ts.ctx, ts.stats.ScaleByExpectCnt(selectivity*rowCount), ds.blockOffset)
		tablePlan.SetChildren(ts)
		return tablePlan
	}
	tablePlan = ts
	return tablePlan
}

// overwritePartialTableScanSchema change the schema of partial table scan to handle columns.
func overwritePartialTableScanSchema(ds *DataSource, ts *PhysicalTableScan) {
	handleCols := ds.handleCols
	if handleCols == nil {
		handleCols = NewIntHandleCols(ds.newExtraHandleSchemaCol())
	}
	hdColNum := handleCols.NumCols()
	exprCols := make([]*expression.Column, 0, hdColNum)
	infoCols := make([]*model.ColumnInfo, 0, hdColNum)
	for i := 0; i < hdColNum; i++ {
		col := handleCols.GetCol(i)
		exprCols = append(exprCols, col)
		infoCols = append(infoCols, col.ToInfo())
	}
	ts.schema = expression.NewSchema(exprCols...)
	ts.Columns = infoCols
}

// setIndexMergeTableScanHandleCols set the handle columns of the table scan.
func setIndexMergeTableScanHandleCols(ds *DataSource, ts *PhysicalTableScan) (err error) {
	handleCols := ds.handleCols
	if handleCols == nil {
		handleCols = NewIntHandleCols(ds.newExtraHandleSchemaCol())
	}
	hdColNum := handleCols.NumCols()
	exprCols := make([]*expression.Column, 0, hdColNum)
	for i := 0; i < hdColNum; i++ {
		col := handleCols.GetCol(i)
		exprCols = append(exprCols, col)
	}
	ts.HandleCols, err = handleCols.ResolveIndices(expression.NewSchema(exprCols...))
	return
}

// buildIndexMergeTableScan() returns Selection that will be pushed to TiKV.
// Filters that cannot be pushed to TiKV are also returned, and an extra Selection above IndexMergeReader will be constructed later.
func (ds *DataSource) buildIndexMergeTableScan(_ *property.PhysicalProperty, tableFilters []expression.Expression,
	totalRowCount float64) (PhysicalPlan, []expression.Expression, error) {
	sessVars := ds.ctx.GetSessionVars()
	ts := PhysicalTableScan{
		Table:           ds.tableInfo,
		Columns:         ds.Columns,
		TableAsName:     ds.TableAsName,
		DBName:          ds.DBName,
		isPartition:     ds.isPartition,
		physicalTableID: ds.physicalTableID,
		HandleCols:      ds.handleCols,
		tblCols:         ds.TblCols,
		tblColHists:     ds.TblColHists,
	}.Init(ds.ctx, ds.blockOffset)
	ts.SetSchema(ds.schema.Clone())
	err := setIndexMergeTableScanHandleCols(ds, ts)
	if err != nil {
		return nil, nil, err
	}
	if ts.Table.PKIsHandle {
		if pkColInfo := ts.Table.GetPkColInfo(); pkColInfo != nil {
			if ds.statisticTable.Columns[pkColInfo.ID] != nil {
				ts.Hist = &ds.statisticTable.Columns[pkColInfo.ID].Histogram
			}
		}
	}
	ts.stats = ds.tableStats.ScaleByExpectCnt(totalRowCount)
	if ds.statisticTable.Pseudo {
		ts.stats.StatsVersion = statistics.PseudoVersion
	}
	if len(tableFilters) > 0 {
		pushedFilters, remainingFilters := extractFiltersForIndexMerge(sessVars.StmtCtx, ds.ctx.GetClient(), tableFilters)
		pushedFilters1, remainingFilters1 := SplitSelCondsWithVirtualColumn(pushedFilters)
		pushedFilters = pushedFilters1
		remainingFilters = append(remainingFilters, remainingFilters1...)
		if len(pushedFilters) != 0 {
			selectivity, _, err := ds.tableStats.HistColl.Selectivity(ds.ctx, pushedFilters, nil)
			if err != nil {
				logutil.BgLogger().Debug("calculate selectivity failed, use selection factor", zap.Error(err))
				selectivity = SelectionFactor
			}
			sel := PhysicalSelection{Conditions: pushedFilters}.Init(ts.ctx, ts.stats.ScaleByExpectCnt(selectivity*totalRowCount), ts.blockOffset)
			sel.SetChildren(ts)
			return sel, remainingFilters, nil
		}
		return ts, remainingFilters, nil
	}
	return ts, nil, nil
}

// extractFiltersForIndexMerge returns:
// `pushed`: exprs that can be pushed to TiKV.
// `remaining`: exprs that can NOT be pushed to TiKV but can be pushed to other storage engines.
// Why do we need this func?
// IndexMerge only works on TiKV, so we need to find all exprs that cannot be pushed to TiKV, and add a new Selection above IndexMergeReader.
//
//	But the new Selection should exclude the exprs that can NOT be pushed to ALL the storage engines.
//	Because these exprs have already been put in another Selection(check rule_predicate_push_down).
func extractFiltersForIndexMerge(sc *stmtctx.StatementContext, client kv.Client, filters []expression.Expression) (pushed []expression.Expression, remaining []expression.Expression) {
	for _, expr := range filters {
		if expression.CanExprsPushDown(sc, []expression.Expression{expr}, client, kv.TiKV) {
			pushed = append(pushed, expr)
			continue
		}
		if expression.CanExprsPushDown(sc, []expression.Expression{expr}, client, kv.UnSpecified) {
			remaining = append(remaining, expr)
		}
	}
	return
}

func isIndexColsCoveringCol(col *expression.Column, indexCols []*expression.Column, idxColLens []int, ignoreLen bool) bool {
	for i, indexCol := range indexCols {
		if indexCol == nil || !col.EqualByExprAndID(nil, indexCol) {
			continue
		}
		if ignoreLen || idxColLens[i] == types.UnspecifiedLength || idxColLens[i] == col.RetType.GetFlen() {
			return true
		}
	}
	return false
}

func (ds *DataSource) indexCoveringColumn(column *expression.Column, indexColumns []*expression.Column, idxColLens []int, ignoreLen bool) bool {
	if ds.tableInfo.PKIsHandle && mysql.HasPriKeyFlag(column.RetType.GetFlag()) {
		return true
	}
	if column.ID == model.ExtraHandleID {
		return true
	}
	coveredByPlainIndex := isIndexColsCoveringCol(column, indexColumns, idxColLens, ignoreLen)
	coveredByClusteredIndex := isIndexColsCoveringCol(column, ds.commonHandleCols, ds.commonHandleLens, ignoreLen)
	if !coveredByPlainIndex && !coveredByClusteredIndex {
		return false
	}
	isClusteredNewCollationIdx := collate.NewCollationEnabled() &&
		column.GetType().EvalType() == types.ETString &&
		!mysql.HasBinaryFlag(column.GetType().GetFlag())
	if !coveredByPlainIndex && coveredByClusteredIndex && isClusteredNewCollationIdx && ds.table.Meta().CommonHandleVersion == 0 {
		return false
	}
	return true
}

func (ds *DataSource) isIndexCoveringColumns(columns, indexColumns []*expression.Column, idxColLens []int) bool {
	for _, col := range columns {
		if !ds.indexCoveringColumn(col, indexColumns, idxColLens, false) {
			return false
		}
	}
	return true
}

func (ds *DataSource) isIndexCoveringCondition(condition expression.Expression, indexColumns []*expression.Column, idxColLens []int) bool {
	switch v := condition.(type) {
	case *expression.Column:
		return ds.indexCoveringColumn(v, indexColumns, idxColLens, false)
	case *expression.ScalarFunction:
		// Even if the index only contains prefix `col`, the index can cover `col is null`.
		if v.FuncName.L == ast.IsNull {
			if col, ok := v.GetArgs()[0].(*expression.Column); ok {
				return ds.indexCoveringColumn(col, indexColumns, idxColLens, true)
			}
		}
		for _, arg := range v.GetArgs() {
			if !ds.isIndexCoveringCondition(arg, indexColumns, idxColLens) {
				return false
			}
		}
		return true
	}
	return true
}

func (ds *DataSource) isSingleScan(indexColumns []*expression.Column, idxColLens []int) bool {
	if !ds.ctx.GetSessionVars().OptPrefixIndexSingleScan || ds.colsRequiringFullLen == nil {
		// ds.colsRequiringFullLen is set at (*DataSource).PruneColumns. In some cases we don't reach (*DataSource).PruneColumns
		// and ds.colsRequiringFullLen is nil, so we fall back to ds.isIndexCoveringColumns(ds.schema.Columns, indexColumns, idxColLens).
		return ds.isIndexCoveringColumns(ds.schema.Columns, indexColumns, idxColLens)
	}
	if !ds.isIndexCoveringColumns(ds.colsRequiringFullLen, indexColumns, idxColLens) {
		return false
	}
	for _, cond := range ds.allConds {
		if !ds.isIndexCoveringCondition(cond, indexColumns, idxColLens) {
			return false
		}
	}
	return true
}

// If there is a table reader which needs to keep order, we should append a pk to table scan.
func (ts *PhysicalTableScan) appendExtraHandleCol(ds *DataSource) (*expression.Column, bool) {
	handleCols := ds.handleCols
	if handleCols != nil {
		return handleCols.GetCol(0), false
	}
	handleCol := ds.newExtraHandleSchemaCol()
	ts.schema.Append(handleCol)
	ts.Columns = append(ts.Columns, model.NewExtraHandleColInfo())
	return handleCol, true
}

// addSelection4PlanCache adds an extra safeguard selection upon this root task for safety.
// When reusing cached plans and rebuilding range for them, the range builder may return an loose range after parameters change.
// When we add the extra selection, it should meet two conditions:
// 1. The length of 'ds.pushedDownConds` should not be zero.
// 2. The result of function `MaybeOverOptimized4PlanCache(ds.pushedDownConds)` call needs to return true.
func (ds *DataSource) addSelection4PlanCache(task *rootTask, stats *property.StatsInfo, prop *property.PhysicalProperty) {
	if !expression.MaybeOverOptimized4PlanCache(ds.ctx, ds.pushedDownConds) || len(ds.pushedDownConds) == 0 {
		return
	}
	sel := PhysicalSelection{Conditions: ds.pushedDownConds}.Init(ds.ctx, stats, ds.blockOffset, prop)
	sel.SetChildren(task.p)
	task.p = sel
}

// convertToIndexScan converts the DataSource to index scan with idx.
func (ds *DataSource) convertToIndexScan(prop *property.PhysicalProperty,
	candidate *candidatePath, _ *physicalOptimizeOp) (task task, err error) {
	if candidate.path.Index.MVIndex {
		// MVIndex is special since different index rows may return the same _row_id and this can break some assumptions of IndexReader.
		// Currently only support using IndexMerge to access MVIndex instead of IndexReader.
		// TODO: make IndexReader support accessing MVIndex directly.
		return invalidTask, nil
	}
	if !candidate.path.IsSingleScan {
		// If it's parent requires single read task, return max cost.
		if prop.TaskTp == property.CopSingleReadTaskType {
			return invalidTask, nil
		}
	} else if prop.TaskTp == property.CopDoubleReadTaskType {
		// If it's parent requires double read task, return max cost.
		return invalidTask, nil
	}
	if !prop.IsSortItemEmpty() && !candidate.isMatchProp {
		return invalidTask, nil
	}
	path := candidate.path
	is := ds.getOriginalPhysicalIndexScan(prop, path, candidate.isMatchProp, candidate.path.IsSingleScan)
	cop := &copTask{
		indexPlan:   is,
		tblColHists: ds.TblColHists,
		tblCols:     ds.TblCols,
		expectCnt:   uint64(prop.ExpectedCnt),
	}
	cop.partitionInfo = PartitionInfo{
		PruningConds:   pushDownNot(ds.ctx, ds.allConds),
		PartitionNames: ds.partitionNames,
		Columns:        ds.TblCols,
		ColumnNames:    ds.names,
	}
	if !candidate.path.IsSingleScan {
		// On this way, it's double read case.
		ts := PhysicalTableScan{
			Columns:         ds.Columns,
			Table:           is.Table,
			TableAsName:     ds.TableAsName,
			DBName:          ds.DBName,
			isPartition:     ds.isPartition,
			physicalTableID: ds.physicalTableID,
			tblCols:         ds.TblCols,
			tblColHists:     ds.TblColHists,
		}.Init(ds.ctx, is.blockOffset)
		ts.SetSchema(ds.schema.Clone())
		// We set `StatsVersion` here and fill other fields in `(*copTask).finishIndexPlan`. Since `copTask.indexPlan` may
		// change before calling `(*copTask).finishIndexPlan`, we don't know the stats information of `ts` currently and on
		// the other hand, it may be hard to identify `StatsVersion` of `ts` in `(*copTask).finishIndexPlan`.
		ts.stats = &property.StatsInfo{StatsVersion: ds.tableStats.StatsVersion}
		cop.tablePlan = ts
	}
	task = cop
	if cop.tablePlan != nil && ds.tableInfo.IsCommonHandle {
		cop.commonHandleCols = ds.commonHandleCols
		commonHandle := ds.handleCols.(*CommonHandleCols)
		for _, col := range commonHandle.columns {
			if ds.schema.ColumnIndex(col) == -1 {
				ts := cop.tablePlan.(*PhysicalTableScan)
				ts.Schema().Append(col)
				ts.Columns = append(ts.Columns, col.ToInfo())
				cop.needExtraProj = true
			}
		}
	}
	if candidate.isMatchProp {
		if cop.tablePlan != nil && !ds.tableInfo.IsCommonHandle {
			col, isNew := cop.tablePlan.(*PhysicalTableScan).appendExtraHandleCol(ds)
			cop.extraHandleCol = col
			cop.needExtraProj = cop.needExtraProj || isNew
		}
		cop.keepOrder = true
		// IndexScan on partition table can't keep order.
		if ds.tableInfo.GetPartitionInfo() != nil {
			return invalidTask, nil
		}
	}
	if cop.needExtraProj {
		cop.originSchema = ds.schema
	}
	// prop.IsSortItemEmpty() would always return true when coming to here,
	// so we can just use prop.ExpectedCnt as parameter of addPushedDownSelection.
	finalStats := ds.stats.ScaleByExpectCnt(prop.ExpectedCnt)
	is.addPushedDownSelection(cop, ds, path, finalStats)
	if prop.TaskTp == property.RootTaskType {
		task = task.convertToRootTask(ds.ctx)
		ds.addSelection4PlanCache(task.(*rootTask), finalStats, prop)
	} else if _, ok := task.(*rootTask); ok {
		return invalidTask, nil
	}
	return task, nil
}

func (is *PhysicalIndexScan) getScanRowSize() float64 {
	idx := is.Index
	scanCols := make([]*expression.Column, 0, len(idx.Columns)+1)
	// If `initSchema` has already appended the handle column in schema, just use schema columns, otherwise, add extra handle column.
	if len(idx.Columns) == len(is.schema.Columns) {
		scanCols = append(scanCols, is.schema.Columns...)
		handleCol := is.pkIsHandleCol
		if handleCol != nil {
			scanCols = append(scanCols, handleCol)
		}
	} else {
		scanCols = is.schema.Columns
	}
	return is.tblColHists.GetIndexAvgRowSize(is.ctx, scanCols, is.Index.Unique)
}

// initSchema is used to set the schema of PhysicalIndexScan. Before calling this,
// make sure the following field of PhysicalIndexScan are initialized:
//
//	PhysicalIndexScan.Table         *model.TableInfo
//	PhysicalIndexScan.Index         *model.IndexInfo
//	PhysicalIndexScan.Index.Columns []*IndexColumn
//	PhysicalIndexScan.IdxCols       []*expression.Column
//	PhysicalIndexScan.Columns       []*model.ColumnInfo
func (is *PhysicalIndexScan) initSchema(idxExprCols []*expression.Column, isDoubleRead bool) {
	indexCols := make([]*expression.Column, len(is.IdxCols), len(is.Index.Columns)+1)
	copy(indexCols, is.IdxCols)

	for i := len(is.IdxCols); i < len(is.Index.Columns); i++ {
		if idxExprCols[i] != nil {
			indexCols = append(indexCols, idxExprCols[i])
		} else {
			// TODO: try to reuse the col generated when building the DataSource.
			indexCols = append(indexCols, &expression.Column{
				ID:       is.Table.Columns[is.Index.Columns[i].Offset].ID,
				RetType:  &is.Table.Columns[is.Index.Columns[i].Offset].FieldType,
				UniqueID: is.ctx.GetSessionVars().AllocPlanColumnID(),
			})
		}
	}
	is.NeedCommonHandle = is.Table.IsCommonHandle

	if is.NeedCommonHandle {
		for i := len(is.Index.Columns); i < len(idxExprCols); i++ {
			indexCols = append(indexCols, idxExprCols[i])
		}
	}
	setHandle := len(indexCols) > len(is.Index.Columns)
	if !setHandle {
		for i, col := range is.Columns {
			if (mysql.HasPriKeyFlag(col.GetFlag()) && is.Table.PKIsHandle) || col.ID == model.ExtraHandleID {
				indexCols = append(indexCols, is.dataSourceSchema.Columns[i])
				setHandle = true
				break
			}
		}
	}

	if isDoubleRead {
		// If it's double read case, the first index must return handle. So we should add extra handle column
		// if there isn't a handle column.
		if !setHandle {
			if !is.Table.IsCommonHandle {
				indexCols = append(indexCols, &expression.Column{
					RetType:  types.NewFieldType(mysql.TypeLonglong),
					ID:       model.ExtraHandleID,
					UniqueID: is.ctx.GetSessionVars().AllocPlanColumnID(),
				})
			}
		}
		// If index is global, we should add extra column for pid.
		if is.Index.Global {
			indexCols = append(indexCols, &expression.Column{
				RetType:  types.NewFieldType(mysql.TypeLonglong),
				ID:       model.ExtraPidColID,
				UniqueID: is.ctx.GetSessionVars().AllocPlanColumnID(),
			})
		}
	}

	is.SetSchema(expression.NewSchema(indexCols...))
}

func (is *PhysicalIndexScan) addPushedDownSelection(copTask *copTask, p *DataSource, path *util.AccessPath, finalStats *property.StatsInfo) {
	// Add filter condition to table plan now.
	indexConds, tableConds := path.IndexFilters, path.TableFilters
	tableConds, copTask.rootTaskConds = SplitSelCondsWithVirtualColumn(tableConds)

	var newRootConds []expression.Expression
	indexConds, newRootConds = expression.PushDownExprs(is.ctx.GetSessionVars().StmtCtx, indexConds, is.ctx.GetClient(), kv.TiKV)
	copTask.rootTaskConds = append(copTask.rootTaskConds, newRootConds...)

	tableConds, newRootConds = expression.PushDownExprs(is.ctx.GetSessionVars().StmtCtx, tableConds, is.ctx.GetClient(), kv.TiKV)
	copTask.rootTaskConds = append(copTask.rootTaskConds, newRootConds...)

	if indexConds != nil {
		var selectivity float64
		if path.CountAfterAccess > 0 {
			selectivity = path.CountAfterIndex / path.CountAfterAccess
		}
		count := is.stats.RowCount * selectivity
		stats := p.tableStats.ScaleByExpectCnt(count)
		indexSel := PhysicalSelection{Conditions: indexConds}.Init(is.ctx, stats, is.blockOffset)
		indexSel.SetChildren(is)
		copTask.indexPlan = indexSel
	}
	if len(tableConds) > 0 {
		copTask.finishIndexPlan()
		tableSel := PhysicalSelection{Conditions: tableConds}.Init(is.ctx, finalStats, is.blockOffset)
		if len(copTask.rootTaskConds) != 0 {
			selectivity, _, err := copTask.tblColHists.Selectivity(is.ctx, tableConds, nil)
			if err != nil {
				logutil.BgLogger().Debug("calculate selectivity failed, use selection factor", zap.Error(err))
				selectivity = SelectionFactor
			}
			tableSel.stats = copTask.plan().statsInfo().Scale(selectivity)
		}
		tableSel.SetChildren(copTask.tablePlan)
		copTask.tablePlan = tableSel
	}
}

// SplitSelCondsWithVirtualColumn filter the select conditions which contain virtual column
func SplitSelCondsWithVirtualColumn(conds []expression.Expression) (withoutVirt []expression.Expression, withVirt []expression.Expression) {
	for i := range conds {
		if expression.ContainVirtualColumn(conds[i : i+1]) {
			withVirt = append(withVirt, conds[i])
		} else {
			withoutVirt = append(withoutVirt, conds[i])
		}
	}
	return withoutVirt, withVirt
}

func matchIndicesProp(idxCols []*expression.Column, colLens []int, propItems []property.SortItem) bool {
	if len(idxCols) < len(propItems) {
		return false
	}
	for i, item := range propItems {
		if colLens[i] != types.UnspecifiedLength || !item.Col.EqualByExprAndID(nil, idxCols[i]) {
			return false
		}
	}
	return true
}

func (ds *DataSource) splitIndexFilterConditions(conditions []expression.Expression, indexColumns []*expression.Column,
	idxColLens []int) (indexConds, tableConds []expression.Expression) {
	var indexConditions, tableConditions []expression.Expression
	for _, cond := range conditions {
		var covered bool
		if ds.ctx.GetSessionVars().OptPrefixIndexSingleScan {
			covered = ds.isIndexCoveringCondition(cond, indexColumns, idxColLens)
		} else {
			covered = ds.isIndexCoveringColumns(expression.ExtractColumns(cond), indexColumns, idxColLens)
		}
		if covered {
			indexConditions = append(indexConditions, cond)
		} else {
			tableConditions = append(tableConditions, cond)
		}
	}
	return indexConditions, tableConditions
}

// getMostCorrCol4Handle checks if column in the condition is correlated enough with handle. If the condition
// contains multiple columns, return nil and get the max correlation, which would be used in the heuristic estimation.
func getMostCorrCol4Handle(exprs []expression.Expression, histColl *statistics.Table, threshold float64) (*expression.Column, float64) {
	var cols []*expression.Column
	cols = expression.ExtractColumnsFromExpressions(cols, exprs, nil)
	if len(cols) == 0 {
		return nil, 0
	}
	colSet := set.NewInt64Set()
	var corr float64
	var corrCol *expression.Column
	for _, col := range cols {
		if colSet.Exist(col.UniqueID) {
			continue
		}
		colSet.Insert(col.UniqueID)
		hist, ok := histColl.Columns[col.ID]
		if !ok {
			continue
		}
		curCorr := hist.Correlation
		if corrCol == nil || math.Abs(corr) < math.Abs(curCorr) {
			corrCol = col
			corr = curCorr
		}
	}
	if len(colSet) == 1 && math.Abs(corr) >= threshold {
		return corrCol, corr
	}
	return nil, corr
}

// getColumnRangeCounts estimates row count for each range respectively.
func getColumnRangeCounts(sctx sessionctx.Context, colID int64, ranges []*ranger.Range, histColl *statistics.HistColl, idxID int64) ([]float64, bool) {
	var err error
	var count float64
	rangeCounts := make([]float64, len(ranges))
	for i, ran := range ranges {
		if idxID >= 0 {
			idxHist := histColl.Indices[idxID]
			if idxHist == nil || idxHist.IsInvalid(false) {
				return nil, false
			}
			count, err = histColl.GetRowCountByIndexRanges(sctx, idxID, []*ranger.Range{ran})
		} else {
			colHist, ok := histColl.Columns[colID]
			if !ok || colHist.IsInvalid(sctx, false) {
				return nil, false
			}
			count, err = histColl.GetRowCountByColumnRanges(sctx, colID, []*ranger.Range{ran})
		}
		if err != nil {
			return nil, false
		}
		rangeCounts[i] = count
	}
	return rangeCounts, true
}

// convertRangeFromExpectedCnt builds new ranges used to estimate row count we need to scan in table scan before finding specified
// number of tuples which fall into input ranges.
func convertRangeFromExpectedCnt(ranges []*ranger.Range, rangeCounts []float64, expectedCnt float64, desc bool) ([]*ranger.Range, float64, bool) {
	var i int
	var count float64
	var convertedRanges []*ranger.Range
	if desc {
		for i = len(ranges) - 1; i >= 0; i-- {
			if count+rangeCounts[i] >= expectedCnt {
				break
			}
			count += rangeCounts[i]
		}
		if i < 0 {
			return nil, 0, true
		}
		convertedRanges = []*ranger.Range{{LowVal: ranges[i].HighVal, HighVal: []types.Datum{types.MaxValueDatum()}, LowExclude: !ranges[i].HighExclude, Collators: ranges[i].Collators}}
	} else {
		for i = 0; i < len(ranges); i++ {
			if count+rangeCounts[i] >= expectedCnt {
				break
			}
			count += rangeCounts[i]
		}
		if i == len(ranges) {
			return nil, 0, true
		}
		convertedRanges = []*ranger.Range{{LowVal: []types.Datum{{}}, HighVal: ranges[i].LowVal, HighExclude: !ranges[i].LowExclude, Collators: ranges[i].Collators}}
	}
	return convertedRanges, count, false
}

// crossEstimateTableRowCount estimates row count of table scan using histogram of another column which is in TableFilters
// and has high order correlation with handle column. For example, if the query is like:
// `select * from tbl where a = 1 order by pk limit 1`
// if order of column `a` is strictly correlated with column `pk`, the row count of table scan should be:
// `1 + row_count(a < 1 or a is null)`
func (ds *DataSource) crossEstimateTableRowCount(path *util.AccessPath, expectedCnt float64, desc bool) (float64, bool, float64) {
	if ds.statisticTable.Pseudo || len(path.TableFilters) == 0 || !ds.ctx.GetSessionVars().EnableCorrelationAdjustment {
		return 0, false, 0
	}
	col, corr := getMostCorrCol4Handle(path.TableFilters, ds.statisticTable, ds.ctx.GetSessionVars().CorrelationThreshold)
	return ds.crossEstimateRowCount(path, path.TableFilters, col, corr, expectedCnt, desc)
}

// crossEstimateRowCount is the common logic of crossEstimateTableRowCount and crossEstimateIndexRowCount.
func (ds *DataSource) crossEstimateRowCount(path *util.AccessPath, conds []expression.Expression, col *expression.Column, corr, expectedCnt float64, desc bool) (float64, bool, float64) {
	// If the scan is not full range scan, we cannot use histogram of other columns for estimation, because
	// the histogram reflects value distribution in the whole table level.
	if col == nil || len(path.AccessConds) > 0 {
		return 0, false, corr
	}
	colID := col.UniqueID
	if corr < 0 {
		desc = !desc
	}
	accessConds, remained := ranger.DetachCondsForColumn(ds.ctx, conds, col)
	if len(accessConds) == 0 {
		return 0, false, corr
	}
	ranges, accessConds, _, err := ranger.BuildColumnRange(accessConds, ds.ctx, col.RetType, types.UnspecifiedLength, ds.ctx.GetSessionVars().RangeMaxSize)
	if len(ranges) == 0 || len(accessConds) == 0 || err != nil {
		return 0, err == nil, corr
	}
	idxID := int64(-1)
	idxIDs, idxExists := ds.stats.HistColl.ColID2IdxIDs[colID]
	if idxExists && len(idxIDs) > 0 {
		idxID = idxIDs[0]
	}
	rangeCounts, ok := getColumnRangeCounts(ds.ctx, colID, ranges, ds.tableStats.HistColl, idxID)
	if !ok {
		return 0, false, corr
	}
	convertedRanges, count, isFull := convertRangeFromExpectedCnt(ranges, rangeCounts, expectedCnt, desc)
	if isFull {
		return path.CountAfterAccess, true, 0
	}
	var rangeCount float64
	if idxExists {
		rangeCount, err = ds.tableStats.HistColl.GetRowCountByIndexRanges(ds.ctx, idxID, convertedRanges)
	} else {
		rangeCount, err = ds.tableStats.HistColl.GetRowCountByColumnRanges(ds.ctx, colID, convertedRanges)
	}
	if err != nil {
		return 0, false, corr
	}
	scanCount := rangeCount + expectedCnt - count
	if len(remained) > 0 {
		scanCount = scanCount / SelectionFactor
	}
	scanCount = math.Min(scanCount, path.CountAfterAccess)
	return scanCount, true, 0
}

// crossEstimateIndexRowCount estimates row count of index scan using histogram of another column which is in TableFilters/IndexFilters
// and has high order correlation with the first index column. For example, if the query is like:
// `select * from tbl where a = 1 order by b limit 1`
// if order of column `a` is strictly correlated with column `b`, the row count of IndexScan(b) should be:
// `1 + row_count(a < 1 or a is null)`
func (ds *DataSource) crossEstimateIndexRowCount(path *util.AccessPath, expectedCnt float64, desc bool) (float64, bool, float64) {
	filtersLen := len(path.TableFilters) + len(path.IndexFilters)
	sessVars := ds.ctx.GetSessionVars()
	if ds.statisticTable.Pseudo || filtersLen == 0 || !sessVars.EnableExtendedStats || !ds.ctx.GetSessionVars().EnableCorrelationAdjustment {
		return 0, false, 0
	}
	col, corr := getMostCorrCol4Index(path, ds.statisticTable, sessVars.CorrelationThreshold)
	filters := make([]expression.Expression, 0, filtersLen)
	filters = append(filters, path.TableFilters...)
	filters = append(filters, path.IndexFilters...)
	return ds.crossEstimateRowCount(path, filters, col, corr, expectedCnt, desc)
}

// getMostCorrCol4Index checks if column in the condition is correlated enough with the first index column. If the condition
// contains multiple columns, return nil and get the max correlation, which would be used in the heuristic estimation.
func getMostCorrCol4Index(path *util.AccessPath, histColl *statistics.Table, threshold float64) (*expression.Column, float64) {
	if histColl.ExtendedStats == nil || len(histColl.ExtendedStats.Stats) == 0 {
		return nil, 0
	}
	var cols []*expression.Column
	cols = expression.ExtractColumnsFromExpressions(cols, path.TableFilters, nil)
	cols = expression.ExtractColumnsFromExpressions(cols, path.IndexFilters, nil)
	if len(cols) == 0 {
		return nil, 0
	}
	colSet := set.NewInt64Set()
	var corr float64
	var corrCol *expression.Column
	for _, col := range cols {
		if colSet.Exist(col.UniqueID) {
			continue
		}
		colSet.Insert(col.UniqueID)
		curCorr := float64(0)
		for _, item := range histColl.ExtendedStats.Stats {
			if (col.ID == item.ColIDs[0] && path.FullIdxCols[0].ID == item.ColIDs[1]) ||
				(col.ID == item.ColIDs[1] && path.FullIdxCols[0].ID == item.ColIDs[0]) {
				curCorr = item.ScalarVals
				break
			}
		}
		if corrCol == nil || math.Abs(corr) < math.Abs(curCorr) {
			corrCol = col
			corr = curCorr
		}
	}
	if len(colSet) == 1 && math.Abs(corr) >= threshold {
		return corrCol, corr
	}
	return nil, corr
}

// GetPhysicalScan returns PhysicalTableScan for the LogicalTableScan.
func (s *LogicalTableScan) GetPhysicalScan(schema *expression.Schema, stats *property.StatsInfo) *PhysicalTableScan {
	ds := s.Source
	ts := PhysicalTableScan{
		Table:           ds.tableInfo,
		Columns:         ds.Columns,
		TableAsName:     ds.TableAsName,
		DBName:          ds.DBName,
		isPartition:     ds.isPartition,
		physicalTableID: ds.physicalTableID,
		Ranges:          s.Ranges,
		AccessCondition: s.AccessConds,
		tblCols:         ds.TblCols,
		tblColHists:     ds.TblColHists,
	}.Init(s.ctx, s.blockOffset)
	ts.stats = stats
	ts.SetSchema(schema.Clone())
	if ts.Table.PKIsHandle {
		if pkColInfo := ts.Table.GetPkColInfo(); pkColInfo != nil {
			if ds.statisticTable.Columns[pkColInfo.ID] != nil {
				ts.Hist = &ds.statisticTable.Columns[pkColInfo.ID].Histogram
			}
		}
	}
	return ts
}

// GetPhysicalIndexScan returns PhysicalIndexScan for the logical IndexScan.
func (s *LogicalIndexScan) GetPhysicalIndexScan(_ *expression.Schema, stats *property.StatsInfo) *PhysicalIndexScan {
	ds := s.Source
	is := PhysicalIndexScan{
		Table:            ds.tableInfo,
		TableAsName:      ds.TableAsName,
		DBName:           ds.DBName,
		Columns:          s.Columns,
		Index:            s.Index,
		IdxCols:          s.IdxCols,
		IdxColLens:       s.IdxColLens,
		AccessCondition:  s.AccessConds,
		Ranges:           s.Ranges,
		dataSourceSchema: ds.schema,
		isPartition:      ds.isPartition,
		physicalTableID:  ds.physicalTableID,
		tblColHists:      ds.TblColHists,
		pkIsHandleCol:    ds.getPKIsHandleCol(),
	}.Init(ds.ctx, ds.blockOffset)
	is.stats = stats
	is.initSchema(s.FullIdxCols, s.IsDoubleRead)
	return is
}

// isPointGetPath indicates whether the conditions are point-get-able.
// eg: create table t(a int, b int,c int unique, primary (a,b))
// select * from t where a = 1 and b = 1 and c =1;
// the datasource can access by primary key(a,b) or unique key c which are both point-get-able
func (ds *DataSource) isPointGetPath(path *util.AccessPath) bool {
	if len(path.Ranges) < 1 {
		return false
	}
	if !path.IsIntHandlePath {
		if path.Index == nil {
			return false
		}
		if !path.Index.Unique || path.Index.HasPrefixIndex() {
			return false
		}
		idxColsLen := len(path.Index.Columns)
		for _, ran := range path.Ranges {
			if len(ran.LowVal) != idxColsLen {
				return false
			}
		}
	}
	for _, ran := range path.Ranges {
		if !ran.IsPointNonNullable(ds.ctx) {
			return false
		}
	}
	return true
}

// convertToTableScan converts the DataSource to table scan.
func (ds *DataSource) convertToTableScan(prop *property.PhysicalProperty, candidate *candidatePath, _ *physicalOptimizeOp) (task task, err error) {
	// It will be handled in convertToIndexScan.
	if prop.TaskTp == property.CopDoubleReadTaskType {
		return invalidTask, nil
	}
	if !prop.IsSortItemEmpty() && !candidate.isMatchProp {
		return invalidTask, nil
	}
	ts, _ := ds.getOriginalPhysicalTableScan(prop, candidate.path, candidate.isMatchProp)
	if ts.KeepOrder && ts.StoreType == kv.TiFlash && (ts.Desc || ds.SCtx().GetSessionVars().TiFlashFastScan) {
		// TiFlash fast mode(https://github.com/pingcap/tidb/pull/35851) does not keep order in TableScan
		return invalidTask, nil
	}
	if ts.StoreType == kv.TiFlash {
		for _, col := range ts.schema.Columns {
			// In theory, TiFlash does not support virtual expr, but in non-mpp mode, if the cop request only contain table scan, then
			// TiDB will fill the virtual column after decoding the cop response(executor.FillVirtualColumnValue), that is to say, the virtual
			// columns in Cop request is just a placeholder, so TiFlash can support virtual column in cop request mode. However, virtual column
			// with TiDBShard is special, it can be added using create index statement, TiFlash's ddl does not handle create index statement, so
			// there is a chance that the TiDBShard's virtual column is not seen by TiFlash, in this case, TiFlash will throw column not found error
			if ds.containExprPrefixUk && expression.GcColumnExprIsTidbShard(col.VirtualExpr) {
				ds.SCtx().GetSessionVars().RaiseWarningWhenMPPEnforced("MPP mode may be blocked because column `" + col.OrigName + "` is a virtual column which is not supported now.")
				return invalidTask, nil
			}
		}
	}
	// In disaggregated tiflash mode, only MPP is allowed, cop and batchCop is deprecated.
	// So if prop.TaskTp is RootTaskType, have to use mppTask then convert to rootTask.
	isDisaggregatedTiFlashPath := config.GetGlobalConfig().DisaggregatedTiFlash && ts.StoreType == kv.TiFlash
	canMppConvertToRootForDisaggregatedTiFlash := isDisaggregatedTiFlashPath && prop.TaskTp == property.RootTaskType && ds.SCtx().GetSessionVars().IsMPPAllowed()
	if prop.TaskTp == property.MppTaskType || canMppConvertToRootForDisaggregatedTiFlash {
		if ts.KeepOrder {
			return invalidTask, nil
		}
		if prop.MPPPartitionTp != property.AnyType || ts.isPartition {
			// If ts is a single partition, then this partition table is in static-only prune, then we should not choose mpp execution.
			ds.SCtx().GetSessionVars().RaiseWarningWhenMPPEnforced("MPP mode may be blocked because table `" + ds.tableInfo.Name.O + "`is a partition table which is not supported when `@@tidb_partition_prune_mode=static`.")
			return invalidTask, nil
		}
		for _, col := range ts.schema.Columns {
			if col.VirtualExpr != nil {
				ds.SCtx().GetSessionVars().RaiseWarningWhenMPPEnforced("MPP mode may be blocked because column `" + col.OrigName + "` is a virtual column which is not supported now.")
				return invalidTask, nil
			}
		}

		mppVersion := kv.GetTiDBMppVersion()
		if v := ds.SCtx().GetSessionVars().MppVersion; v != kv.MppVersionUnspecified {
			mppVersion = v
		}

		mppTask := &mppTask{
<<<<<<< HEAD
			p:          ts,
			partTp:     property.AnyType,
			mppVersion: mppVersion,
=======
			p:           ts,
			partTp:      property.AnyType,
			tblColHists: ds.TblColHists,
>>>>>>> e1a2b586
		}
		ts.PartitionInfo = PartitionInfo{
			PruningConds:   pushDownNot(ds.ctx, ds.allConds),
			PartitionNames: ds.partitionNames,
			Columns:        ds.TblCols,
			ColumnNames:    ds.names,
		}
		mppTask = ts.addPushedDownSelectionToMppTask(mppTask, ds.stats.ScaleByExpectCnt(prop.ExpectedCnt))
		task = mppTask
		if !mppTask.invalid() {
			if prop.TaskTp == property.MppTaskType && len(mppTask.rootTaskConds) > 0 {
				// If got filters cannot be pushed down to tiflash, we have to make sure it will be executed in TiDB,
				// So have to return a rootTask, but prop requires mppTask, cannot meet this requirement.
				task = invalidTask
			} else if prop.TaskTp == property.RootTaskType {
				// when got here, canMppConvertToRootForDisaggregatedTiFlash is true.
				task = mppTask
				task = task.convertToRootTask(ds.ctx)
				if !task.invalid() {
					ds.addSelection4PlanCache(task.(*rootTask), ds.stats.ScaleByExpectCnt(prop.ExpectedCnt), prop)
				}
			}
		}
		return task, nil
	}
	if isDisaggregatedTiFlashPath {
		// prop.TaskTp is cop related, just return invalidTask.
		return invalidTask, nil
	}
	copTask := &copTask{
		tablePlan:         ts,
		indexPlanFinished: true,
		tblColHists:       ds.TblColHists,
	}
	copTask.partitionInfo = PartitionInfo{
		PruningConds:   pushDownNot(ds.ctx, ds.allConds),
		PartitionNames: ds.partitionNames,
		Columns:        ds.TblCols,
		ColumnNames:    ds.names,
	}
	ts.PartitionInfo = copTask.partitionInfo
	task = copTask
	if candidate.isMatchProp {
		copTask.keepOrder = true
		// TableScan on partition table can't keep order.
		if ds.tableInfo.GetPartitionInfo() != nil {
			return invalidTask, nil
		}
	}
	ts.addPushedDownSelection(copTask, ds.stats.ScaleByExpectCnt(prop.ExpectedCnt))
	if prop.IsFlashProp() && len(copTask.rootTaskConds) != 0 {
		return invalidTask, nil
	}
	if prop.TaskTp == property.RootTaskType {
		task = task.convertToRootTask(ds.ctx)
		ds.addSelection4PlanCache(task.(*rootTask), ds.stats.ScaleByExpectCnt(prop.ExpectedCnt), prop)
	} else if _, ok := task.(*rootTask); ok {
		return invalidTask, nil
	}
	return task, nil
}

func (ds *DataSource) convertToSampleTable(prop *property.PhysicalProperty,
	candidate *candidatePath, _ *physicalOptimizeOp) (task task, err error) {
	if prop.TaskTp == property.CopDoubleReadTaskType {
		return invalidTask, nil
	}
	if !prop.IsSortItemEmpty() && !candidate.isMatchProp {
		return invalidTask, nil
	}
	if candidate.isMatchProp {
		// TableSample on partition table can't keep order.
		if ds.tableInfo.GetPartitionInfo() != nil {
			return invalidTask, nil
		}
	}
	p := PhysicalTableSample{
		TableSampleInfo: ds.SampleInfo,
		TableInfo:       ds.table,
		Desc:            candidate.isMatchProp && prop.SortItems[0].Desc,
	}.Init(ds.ctx, ds.SelectBlockOffset())
	p.schema = ds.schema
	return &rootTask{
		p: p,
	}, nil
}

func (ds *DataSource) convertToPointGet(prop *property.PhysicalProperty, candidate *candidatePath, opt *physicalOptimizeOp) (task task) {
	if !prop.IsSortItemEmpty() && !candidate.isMatchProp {
		return invalidTask
	}
	if prop.TaskTp == property.CopDoubleReadTaskType && candidate.path.IsSingleScan ||
		prop.TaskTp == property.CopSingleReadTaskType && !candidate.path.IsSingleScan {
		return invalidTask
	}

	if tidbutil.IsMemDB(ds.DBName.L) {
		return invalidTask
	}

	accessCnt := math.Min(candidate.path.CountAfterAccess, float64(1))
	pointGetPlan := PointGetPlan{
		ctx:              ds.ctx,
		AccessConditions: candidate.path.AccessConds,
		schema:           ds.schema.Clone(),
		dbName:           ds.DBName.L,
		TblInfo:          ds.TableInfo(),
		outputNames:      ds.OutputNames(),
		LockWaitTime:     ds.ctx.GetSessionVars().LockWaitTimeout,
		Columns:          ds.Columns,
	}.Init(ds.ctx, ds.tableStats.ScaleByExpectCnt(accessCnt), ds.blockOffset)
	var partitionInfo *model.PartitionDefinition
	if ds.isPartition {
		if pi := ds.tableInfo.GetPartitionInfo(); pi != nil {
			for i := range pi.Definitions {
				def := pi.Definitions[i]
				if def.ID == ds.physicalTableID {
					partitionInfo = &def
					break
				}
			}
		}
		if partitionInfo == nil {
			return invalidTask
		}
	}
	rTsk := &rootTask{p: pointGetPlan}
	if candidate.path.IsIntHandlePath {
		pointGetPlan.Handle = kv.IntHandle(candidate.path.Ranges[0].LowVal[0].GetInt64())
		pointGetPlan.UnsignedHandle = mysql.HasUnsignedFlag(ds.handleCols.GetCol(0).RetType.GetFlag())
		pointGetPlan.PartitionInfo = partitionInfo
		pointGetPlan.accessCols = ds.TblCols
		// Add filter condition to table plan now.
		if len(candidate.path.TableFilters) > 0 {
			sel := PhysicalSelection{
				Conditions: candidate.path.TableFilters,
			}.Init(ds.ctx, ds.stats.ScaleByExpectCnt(prop.ExpectedCnt), ds.blockOffset)
			sel.SetChildren(pointGetPlan)
			rTsk.p = sel
		}
	} else {
		pointGetPlan.IndexInfo = candidate.path.Index
		pointGetPlan.IdxCols = candidate.path.IdxCols
		pointGetPlan.IdxColLens = candidate.path.IdxColLens
		pointGetPlan.IndexValues = candidate.path.Ranges[0].LowVal
		pointGetPlan.PartitionInfo = partitionInfo
		if candidate.path.IsSingleScan {
			pointGetPlan.accessCols = candidate.path.IdxCols
		} else {
			pointGetPlan.accessCols = ds.TblCols
		}
		// Add index condition to table plan now.
		if len(candidate.path.IndexFilters)+len(candidate.path.TableFilters) > 0 {
			sel := PhysicalSelection{
				Conditions: append(candidate.path.IndexFilters, candidate.path.TableFilters...),
			}.Init(ds.ctx, ds.stats.ScaleByExpectCnt(prop.ExpectedCnt), ds.blockOffset)
			sel.SetChildren(pointGetPlan)
			rTsk.p = sel
		}
	}

	return rTsk
}

func (ds *DataSource) convertToBatchPointGet(prop *property.PhysicalProperty,
	candidate *candidatePath, hashPartColName *ast.ColumnName, opt *physicalOptimizeOp) (task task) {
	if !prop.IsSortItemEmpty() && !candidate.isMatchProp {
		return invalidTask
	}
	if prop.TaskTp == property.CopDoubleReadTaskType && candidate.path.IsSingleScan ||
		prop.TaskTp == property.CopSingleReadTaskType && !candidate.path.IsSingleScan {
		return invalidTask
	}

	accessCnt := math.Min(candidate.path.CountAfterAccess, float64(len(candidate.path.Ranges)))
	batchPointGetPlan := BatchPointGetPlan{
		ctx:              ds.ctx,
		dbName:           ds.DBName.L,
		AccessConditions: candidate.path.AccessConds,
		TblInfo:          ds.TableInfo(),
		KeepOrder:        !prop.IsSortItemEmpty(),
		Columns:          ds.Columns,
		SinglePart:       ds.isPartition,
		PartTblID:        ds.physicalTableID,
		PartitionExpr:    getPartitionExpr(ds.ctx, ds.TableInfo()),
	}.Init(ds.ctx, ds.tableStats.ScaleByExpectCnt(accessCnt), ds.schema.Clone(), ds.names, ds.blockOffset)
	if batchPointGetPlan.KeepOrder {
		batchPointGetPlan.Desc = prop.SortItems[0].Desc
	}
	rTsk := &rootTask{p: batchPointGetPlan}
	if candidate.path.IsIntHandlePath {
		for _, ran := range candidate.path.Ranges {
			batchPointGetPlan.Handles = append(batchPointGetPlan.Handles, kv.IntHandle(ran.LowVal[0].GetInt64()))
		}
		batchPointGetPlan.accessCols = ds.TblCols
		// Add filter condition to table plan now.
		if len(candidate.path.TableFilters) > 0 {
			sel := PhysicalSelection{
				Conditions: candidate.path.TableFilters,
			}.Init(ds.ctx, ds.stats.ScaleByExpectCnt(prop.ExpectedCnt), ds.blockOffset)
			sel.SetChildren(batchPointGetPlan)
			rTsk.p = sel
		}
	} else {
		batchPointGetPlan.IndexInfo = candidate.path.Index
		batchPointGetPlan.IdxCols = candidate.path.IdxCols
		batchPointGetPlan.IdxColLens = candidate.path.IdxColLens
		batchPointGetPlan.PartitionColPos = getHashPartitionColumnPos(candidate.path.Index, hashPartColName)
		for _, ran := range candidate.path.Ranges {
			batchPointGetPlan.IndexValues = append(batchPointGetPlan.IndexValues, ran.LowVal)
		}
		if !prop.IsSortItemEmpty() {
			batchPointGetPlan.KeepOrder = true
			batchPointGetPlan.Desc = prop.SortItems[0].Desc
		}
		if candidate.path.IsSingleScan {
			batchPointGetPlan.accessCols = candidate.path.IdxCols
		} else {
			batchPointGetPlan.accessCols = ds.TblCols
		}
		// Add index condition to table plan now.
		if len(candidate.path.IndexFilters)+len(candidate.path.TableFilters) > 0 {
			sel := PhysicalSelection{
				Conditions: append(candidate.path.IndexFilters, candidate.path.TableFilters...),
			}.Init(ds.ctx, ds.stats.ScaleByExpectCnt(prop.ExpectedCnt), ds.blockOffset)
			sel.SetChildren(batchPointGetPlan)
			rTsk.p = sel
		}
	}

	return rTsk
}

func (ts *PhysicalTableScan) addPushedDownSelectionToMppTask(mpp *mppTask, stats *property.StatsInfo) *mppTask {
	filterCondition, rootTaskConds := SplitSelCondsWithVirtualColumn(ts.filterCondition)
	var newRootConds []expression.Expression
	filterCondition, newRootConds = expression.PushDownExprs(ts.ctx.GetSessionVars().StmtCtx, filterCondition, ts.ctx.GetClient(), ts.StoreType)
<<<<<<< HEAD
	rootTaskConds = append(rootTaskConds, newRootConds...)
	if len(rootTaskConds) > 0 {
		return &mppTask{mppVersion: mpp.mppVersion}
	}
=======
	mpp.rootTaskConds = append(rootTaskConds, newRootConds...)

>>>>>>> e1a2b586
	ts.filterCondition = filterCondition
	// Add filter condition to table plan now.
	if len(ts.filterCondition) > 0 {
		sel := PhysicalSelection{Conditions: ts.filterCondition}.Init(ts.ctx, stats, ts.blockOffset)
		sel.SetChildren(ts)
		mpp.p = sel
	}
	return mpp
}

func (ts *PhysicalTableScan) addPushedDownSelection(copTask *copTask, stats *property.StatsInfo) {
	ts.filterCondition, copTask.rootTaskConds = SplitSelCondsWithVirtualColumn(ts.filterCondition)
	var newRootConds []expression.Expression
	ts.filterCondition, newRootConds = expression.PushDownExprs(ts.ctx.GetSessionVars().StmtCtx, ts.filterCondition, ts.ctx.GetClient(), ts.StoreType)
	copTask.rootTaskConds = append(copTask.rootTaskConds, newRootConds...)

	// Add filter condition to table plan now.
	if len(ts.filterCondition) > 0 {
		sel := PhysicalSelection{Conditions: ts.filterCondition}.Init(ts.ctx, stats, ts.blockOffset)
		if len(copTask.rootTaskConds) != 0 {
			selectivity, _, err := copTask.tblColHists.Selectivity(ts.ctx, ts.filterCondition, nil)
			if err != nil {
				logutil.BgLogger().Debug("calculate selectivity failed, use selection factor", zap.Error(err))
				selectivity = SelectionFactor
			}
			sel.stats = ts.stats.Scale(selectivity)
		}
		sel.SetChildren(ts)
		copTask.tablePlan = sel
	}
}

func (ts *PhysicalTableScan) getScanRowSize() float64 {
	if ts.StoreType == kv.TiKV {
		return ts.tblColHists.GetTableAvgRowSize(ts.ctx, ts.tblCols, ts.StoreType, true)
	}
	// If `ts.handleCol` is nil, then the schema of tableScan doesn't have handle column.
	// This logic can be ensured in column pruning.
	return ts.tblColHists.GetTableAvgRowSize(ts.ctx, ts.Schema().Columns, ts.StoreType, ts.HandleCols != nil)
}

func (ds *DataSource) getOriginalPhysicalTableScan(prop *property.PhysicalProperty, path *util.AccessPath, isMatchProp bool) (*PhysicalTableScan, float64) {
	ts := PhysicalTableScan{
		Table:           ds.tableInfo,
		Columns:         ds.Columns,
		TableAsName:     ds.TableAsName,
		DBName:          ds.DBName,
		isPartition:     ds.isPartition,
		physicalTableID: ds.physicalTableID,
		Ranges:          path.Ranges,
		AccessCondition: path.AccessConds,
		StoreType:       path.StoreType,
		HandleCols:      ds.handleCols,
		tblCols:         ds.TblCols,
		tblColHists:     ds.TblColHists,
		prop:            prop,
	}.Init(ds.ctx, ds.blockOffset)
	ts.filterCondition = make([]expression.Expression, len(path.TableFilters))
	copy(ts.filterCondition, path.TableFilters)
	ts.SetSchema(ds.schema.Clone())
	if ts.Table.PKIsHandle {
		if pkColInfo := ts.Table.GetPkColInfo(); pkColInfo != nil {
			if ds.statisticTable.Columns[pkColInfo.ID] != nil {
				ts.Hist = &ds.statisticTable.Columns[pkColInfo.ID].Histogram
			}
		}
	}
	rowCount := path.CountAfterAccess
	if prop.ExpectedCnt < ds.stats.RowCount {
		selectivity := ds.stats.RowCount / path.CountAfterAccess
		uniformEst := math.Min(path.CountAfterAccess, prop.ExpectedCnt/selectivity)

		corrEst, ok, corr := ds.crossEstimateTableRowCount(path, prop.ExpectedCnt, isMatchProp && prop.SortItems[0].Desc)
		if ok {
			// TODO: actually, before using this count as the estimated row count of table scan, we need additionally
			// check if count < row_count(first_region | last_region), and use the larger one since we build one copTask
			// for one region now, so even if it is `limit 1`, we have to scan at least one region in table scan.
			// Currently, we can use `tikvrpc.CmdDebugGetRegionProperties` interface as `getSampRegionsRowCount()` does
			// to get the row count in a region, but that result contains MVCC old version rows, so it is not that accurate.
			// Considering that when this scenario happens, the execution time is close between IndexScan and TableScan,
			// we do not add this check temporarily.

			// to reduce risks of correlation adjustment, use the maximum between uniformEst and corrEst
			rowCount = math.Max(uniformEst, corrEst)
		} else if abs := math.Abs(corr); abs < 1 {
			correlationFactor := math.Pow(1-abs, float64(ds.ctx.GetSessionVars().CorrelationExpFactor))
			rowCount = math.Min(path.CountAfterAccess, uniformEst/correlationFactor)
		}
	}
	// We need NDV of columns since it may be used in cost estimation of join. Precisely speaking,
	// we should track NDV of each histogram bucket, and sum up the NDV of buckets we actually need
	// to scan, but this would only help improve accuracy of NDV for one column, for other columns,
	// we still need to assume values are uniformly distributed. For simplicity, we use uniform-assumption
	// for all columns now, as we do in `deriveStatsByFilter`.
	ts.stats = ds.tableStats.ScaleByExpectCnt(rowCount)
	if isMatchProp {
		ts.Desc = prop.SortItems[0].Desc
		ts.KeepOrder = true
	}
	return ts, rowCount
}

func (ds *DataSource) getOriginalPhysicalIndexScan(prop *property.PhysicalProperty, path *util.AccessPath, isMatchProp bool, isSingleScan bool) *PhysicalIndexScan {
	idx := path.Index
	is := PhysicalIndexScan{
		Table:            ds.tableInfo,
		TableAsName:      ds.TableAsName,
		DBName:           ds.DBName,
		Columns:          ds.Columns,
		Index:            idx,
		IdxCols:          path.IdxCols,
		IdxColLens:       path.IdxColLens,
		AccessCondition:  path.AccessConds,
		Ranges:           path.Ranges,
		dataSourceSchema: ds.schema,
		isPartition:      ds.isPartition,
		physicalTableID:  ds.physicalTableID,
		tblColHists:      ds.TblColHists,
		pkIsHandleCol:    ds.getPKIsHandleCol(),
		constColsByCond:  path.ConstCols,
		prop:             prop,
	}.Init(ds.ctx, ds.blockOffset)
	statsTbl := ds.statisticTable
	if statsTbl.Indices[idx.ID] != nil {
		is.Hist = &statsTbl.Indices[idx.ID].Histogram
	}
	rowCount := path.CountAfterAccess
	is.initSchema(append(path.FullIdxCols, ds.commonHandleCols...), !isSingleScan)
	if (isMatchProp || prop.IsSortItemEmpty()) && prop.ExpectedCnt < ds.stats.RowCount {
		count, ok, corr := ds.crossEstimateIndexRowCount(path, prop.ExpectedCnt, isMatchProp && prop.SortItems[0].Desc)
		if ok {
			rowCount = count
		} else if abs := math.Abs(corr); abs < 1 {
			correlationFactor := math.Pow(1-abs, float64(ds.ctx.GetSessionVars().CorrelationExpFactor))
			selectivity := ds.stats.RowCount / rowCount
			rowCount = math.Min(prop.ExpectedCnt/selectivity/correlationFactor, rowCount)
		}
	}
	is.stats = ds.tableStats.ScaleByExpectCnt(rowCount)
	if isMatchProp {
		is.Desc = prop.SortItems[0].Desc
		is.KeepOrder = true
	}
	return is
}

func (p *LogicalCTE) findBestTask(prop *property.PhysicalProperty, _ *PlanCounterTp, _ *physicalOptimizeOp) (t task, cntPlan int64, err error) {
	if !prop.IsSortItemEmpty() && !prop.CanAddEnforcer {
		return invalidTask, 1, nil
	}
	// The physical plan has been build when derive stats.
	pcte := PhysicalCTE{SeedPlan: p.cte.seedPartPhysicalPlan, RecurPlan: p.cte.recursivePartPhysicalPlan, CTE: p.cte, cteAsName: p.cteAsName, cteName: p.cteName}.Init(p.ctx, p.stats)
	pcte.SetSchema(p.schema)
	t = &rootTask{pcte, false}
	if prop.CanAddEnforcer {
		t = enforceProperty(prop, t, p.basePlan.ctx)
	}
	return t, 1, nil
}

func (p *LogicalCTETable) findBestTask(prop *property.PhysicalProperty, _ *PlanCounterTp, _ *physicalOptimizeOp) (t task, cntPlan int64, err error) {
	if !prop.IsSortItemEmpty() {
		return nil, 1, nil
	}

	pcteTable := PhysicalCTETable{IDForStorage: p.idForStorage}.Init(p.ctx, p.stats)
	pcteTable.SetSchema(p.schema)
	t = &rootTask{p: pcteTable}
	return t, 1, nil
}

func appendCandidate(lp LogicalPlan, task task, prop *property.PhysicalProperty, opt *physicalOptimizeOp) {
	if task == nil || task.invalid() {
		return
	}
	opt.appendCandidate(lp, task.plan(), prop)
}

// PushDownNot here can convert condition 'not (a != 1)' to 'a = 1'. When we build range from conds, the condition like
// 'not (a != 1)' would not be handled so we need to convert it to 'a = 1', which can be handled when building range.
func pushDownNot(ctx sessionctx.Context, conds []expression.Expression) []expression.Expression {
	for i, cond := range conds {
		conds[i] = expression.PushDownNot(ctx, cond)
	}
	return conds
}<|MERGE_RESOLUTION|>--- conflicted
+++ resolved
@@ -2019,15 +2019,10 @@
 		}
 
 		mppTask := &mppTask{
-<<<<<<< HEAD
-			p:          ts,
-			partTp:     property.AnyType,
-			mppVersion: mppVersion,
-=======
 			p:           ts,
 			partTp:      property.AnyType,
 			tblColHists: ds.TblColHists,
->>>>>>> e1a2b586
+			mppVersion:  mppVersion,
 		}
 		ts.PartitionInfo = PartitionInfo{
 			PruningConds:   pushDownNot(ds.ctx, ds.allConds),
@@ -2265,15 +2260,8 @@
 	filterCondition, rootTaskConds := SplitSelCondsWithVirtualColumn(ts.filterCondition)
 	var newRootConds []expression.Expression
 	filterCondition, newRootConds = expression.PushDownExprs(ts.ctx.GetSessionVars().StmtCtx, filterCondition, ts.ctx.GetClient(), ts.StoreType)
-<<<<<<< HEAD
-	rootTaskConds = append(rootTaskConds, newRootConds...)
-	if len(rootTaskConds) > 0 {
-		return &mppTask{mppVersion: mpp.mppVersion}
-	}
-=======
 	mpp.rootTaskConds = append(rootTaskConds, newRootConds...)
 
->>>>>>> e1a2b586
 	ts.filterCondition = filterCondition
 	// Add filter condition to table plan now.
 	if len(ts.filterCondition) > 0 {
