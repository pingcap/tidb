// Copyright 2017 PingCAP, Inc.
//
// Licensed under the Apache License, Version 2.0 (the "License");
// you may not use this file except in compliance with the License.
// You may obtain a copy of the License at
//
//     http://www.apache.org/licenses/LICENSE-2.0
//
// Unless required by applicable law or agreed to in writing, software
// distributed under the License is distributed on an "AS IS" BASIS,
// See the License for the specific language governing permissions and
// limitations under the License.

package core

import (
	"math"

	"github.com/pingcap/parser/ast"
	"github.com/pingcap/parser/model"
	"github.com/pingcap/parser/mysql"
	"github.com/pingcap/tidb/expression"
	"github.com/pingcap/tidb/infoschema"
	"github.com/pingcap/tidb/kv"
	"github.com/pingcap/tidb/planner/property"
	"github.com/pingcap/tidb/sessionctx/stmtctx"
	"github.com/pingcap/tidb/statistics"
	"github.com/pingcap/tidb/types"
	"github.com/pingcap/tidb/util/chunk"
	"github.com/pingcap/tidb/util/logutil"
	"github.com/pingcap/tidb/util/ranger"
	"github.com/pingcap/tidb/util/set"
	"go.uber.org/zap"
	"golang.org/x/tools/container/intsets"
)

const (
	selectionFactor = 0.8
	distinctFactor  = 0.8
)

var aggFuncFactor = map[string]float64{
	ast.AggFuncCount:       1.0,
	ast.AggFuncSum:         1.0,
	ast.AggFuncAvg:         2.0,
	ast.AggFuncFirstRow:    0.1,
	ast.AggFuncMax:         1.0,
	ast.AggFuncMin:         1.0,
	ast.AggFuncGroupConcat: 1.0,
	ast.AggFuncBitOr:       0.9,
	ast.AggFuncBitXor:      0.9,
	ast.AggFuncBitAnd:      0.9,
	ast.AggFuncVarPop:      3.0,
	ast.AggFuncVarSamp:     3.0,
	ast.AggFuncStddevPop:   3.0,
	ast.AggFuncStddevSamp:  3.0,
	"default":              1.5,
}

// wholeTaskTypes records all possible kinds of task that a plan can return. For Agg, TopN and Limit, we will try to get
// these tasks one by one.
var wholeTaskTypes = [...]property.TaskType{property.CopSingleReadTaskType, property.CopDoubleReadTaskType, property.RootTaskType}

var invalidTask = &rootTask{cst: math.MaxFloat64}

// getPropByOrderByItems will check if this sort property can be pushed or not. In order to simplify the problem, we only
// consider the case that all expression are columns.
func getPropByOrderByItems(items []*ByItems) (*property.PhysicalProperty, bool) {
	propItems := make([]property.Item, 0, len(items))
	for _, item := range items {
		col, ok := item.Expr.(*expression.Column)
		if !ok {
			return nil, false
		}
		propItems = append(propItems, property.Item{Col: col, Desc: item.Desc})
	}
	return &property.PhysicalProperty{Items: propItems}, true
}

func (p *LogicalTableDual) findBestTask(prop *property.PhysicalProperty) (task, error) {
	if !prop.IsEmpty() {
		return invalidTask, nil
	}
	dual := PhysicalTableDual{
		RowCount: p.RowCount,
	}.Init(p.ctx, p.stats, p.blockOffset)
	dual.SetSchema(p.schema)
	return &rootTask{p: dual}, nil
}

func (p *LogicalShow) findBestTask(prop *property.PhysicalProperty) (task, error) {
	if !prop.IsEmpty() {
		return invalidTask, nil
	}
	pShow := PhysicalShow{ShowContents: p.ShowContents}.Init(p.ctx)
	pShow.SetSchema(p.schema)
	return &rootTask{p: pShow}, nil
}

func (p *LogicalShowDDLJobs) findBestTask(prop *property.PhysicalProperty) (task, error) {
	if !prop.IsEmpty() {
		return invalidTask, nil
	}
	pShow := PhysicalShowDDLJobs{JobNumber: p.JobNumber}.Init(p.ctx)
	pShow.SetSchema(p.schema)
	return &rootTask{p: pShow}, nil
}

// findBestTask implements LogicalPlan interface.
func (p *baseLogicalPlan) findBestTask(prop *property.PhysicalProperty) (bestTask task, err error) {
	// If p is an inner plan in an IndexJoin, the IndexJoin will generate an inner plan by itself,
	// and set inner child prop nil, so here we do nothing.
	if prop == nil {
		return nil, nil
	}
	// Look up the task with this prop in the task map.
	// It's used to reduce double counting.
	bestTask = p.getTask(prop)
	if bestTask != nil {
		return bestTask, nil
	}

	if prop.TaskTp != property.RootTaskType {
		// Currently all plan cannot totally push down.
		p.storeTask(prop, invalidTask)
		return invalidTask, nil
	}

	bestTask = invalidTask
	childTasks := make([]task, 0, len(p.children))

	// If prop.enforced is true, cols of prop as parameter in exhaustPhysicalPlans should be nil
	// And reset it for enforcing task prop and storing map<prop,task>
	oldPropCols := prop.Items
	if prop.Enforced {
		// First, get the bestTask without enforced prop
		prop.Enforced = false
		bestTask, err = p.findBestTask(prop)
		if err != nil {
			return nil, err
		}
		prop.Enforced = true
		// Next, get the bestTask with enforced prop
		prop.Items = []property.Item{}
	}
	physicalPlans := p.self.exhaustPhysicalPlans(prop)
	prop.Items = oldPropCols

	for _, pp := range physicalPlans {
		// find best child tasks firstly.
		childTasks = childTasks[:0]
		for i, child := range p.children {
			childTask, err := child.findBestTask(pp.GetChildReqProps(i))
			if err != nil {
				return nil, err
			}
			if childTask != nil && childTask.invalid() {
				break
			}
			childTasks = append(childTasks, childTask)
		}

		// This check makes sure that there is no invalid child task.
		if len(childTasks) != len(p.children) {
			continue
		}

		// combine best child tasks with parent physical plan.
		curTask := pp.attach2Task(childTasks...)

		// enforce curTask property
		if prop.Enforced {
			curTask = enforceProperty(prop, curTask, p.basePlan.ctx)
		}

		// get the most efficient one.
		if curTask.cost() < bestTask.cost() {
			bestTask = curTask
		}
	}

	p.storeTask(prop, bestTask)
	return bestTask, nil
}

// tryToGetMemTask will check if this table is a mem table. If it is, it will produce a task.
func (ds *DataSource) tryToGetMemTask(prop *property.PhysicalProperty) (task task, err error) {
	if !prop.IsEmpty() {
		return nil, nil
	}
	if !infoschema.IsMemoryDB(ds.DBName.L) {
		return nil, nil
	}

	memTable := PhysicalMemTable{
		DBName:      ds.DBName,
		Table:       ds.tableInfo,
		Columns:     ds.Columns,
		TableAsName: ds.TableAsName,
	}.Init(ds.ctx, ds.stats, ds.blockOffset)
	memTable.SetSchema(ds.schema)

	// Stop to push down these conditions.
	var retPlan PhysicalPlan = memTable
	if len(ds.pushedDownConds) > 0 {
		sel := PhysicalSelection{
			Conditions: ds.pushedDownConds,
		}.Init(ds.ctx, ds.stats, ds.blockOffset)
		sel.SetChildren(memTable)
		retPlan = sel
	}
	return &rootTask{p: retPlan}, nil
}

// tryToGetDualTask will check if the push down predicate has false constant. If so, it will return table dual.
func (ds *DataSource) tryToGetDualTask() (task, error) {
	for _, cond := range ds.pushedDownConds {
		if con, ok := cond.(*expression.Constant); ok && con.DeferredExpr == nil && con.ParamMarker == nil {
			result, _, err := expression.EvalBool(ds.ctx, []expression.Expression{cond}, chunk.Row{})
			if err != nil {
				return nil, err
			}
			if !result {
				dual := PhysicalTableDual{}.Init(ds.ctx, ds.stats, ds.blockOffset)
				dual.SetSchema(ds.schema)
				return &rootTask{
					p: dual,
				}, nil
			}
		}
	}
	return nil, nil
}

// candidatePath is used to maintain required info for skyline pruning.
type candidatePath struct {
	path         *accessPath
	columnSet    *intsets.Sparse // columnSet is the set of columns that occurred in the access conditions.
	isSingleScan bool
	isMatchProp  bool
}

// compareColumnSet will compares the two set. The last return value is used to indicate
// if they are comparable, it is false when both two sets have columns that do not occur in the other.
// When the second return value is true, the value of first:
// (1) -1 means that `l` is a strict subset of `r`;
// (2) 0 means that `l` equals to `r`;
// (3) 1 means that `l` is a strict superset of `r`.
func compareColumnSet(l, r *intsets.Sparse) (int, bool) {
	lLen, rLen := l.Len(), r.Len()
	if lLen < rLen {
		// -1 is meaningful only when l.SubsetOf(r) is true.
		return -1, l.SubsetOf(r)
	}
	if lLen == rLen {
		// 0 is meaningful only when l.SubsetOf(r) is true.
		return 0, l.SubsetOf(r)
	}
	// 1 is meaningful only when r.SubsetOf(l) is true.
	return 1, r.SubsetOf(l)
}

func compareBool(l, r bool) int {
	if l == r {
		return 0
	}
	if l == false {
		return -1
	}
	return 1
}

// compareCandidates is the core of skyline pruning. It compares the two candidate paths on three dimensions:
// (1): the set of columns that occurred in the access condition,
// (2): whether or not it matches the physical property
// (3): does it require a double scan.
// If `x` is not worse than `y` at all factors,
// and there exists one factor that `x` is better than `y`, then `x` is better than `y`.
func compareCandidates(lhs, rhs *candidatePath) int {
	setsResult, comparable := compareColumnSet(lhs.columnSet, rhs.columnSet)
	if !comparable {
		return 0
	}
	scanResult := compareBool(lhs.isSingleScan, rhs.isSingleScan)
	matchResult := compareBool(lhs.isMatchProp, rhs.isMatchProp)
	sum := setsResult + scanResult + matchResult
	if setsResult >= 0 && scanResult >= 0 && matchResult >= 0 && sum > 0 {
		return 1
	}
	if setsResult <= 0 && scanResult <= 0 && matchResult <= 0 && sum < 0 {
		return -1
	}
	return 0
}

func (ds *DataSource) getTableCandidate(path *accessPath, prop *property.PhysicalProperty) *candidatePath {
	candidate := &candidatePath{path: path}
	pkCol := ds.getPKIsHandleCol()
	candidate.isMatchProp = len(prop.Items) == 1 && pkCol != nil && prop.Items[0].Col.Equal(nil, pkCol)
	candidate.columnSet = expression.ExtractColumnSet(path.accessConds)
	candidate.isSingleScan = true
	return candidate
}

func (ds *DataSource) getIndexCandidate(path *accessPath, prop *property.PhysicalProperty) *candidatePath {
	candidate := &candidatePath{path: path}
	all, _ := prop.AllSameOrder()
	// When the prop is empty or `all` is false, `isMatchProp` is better to be `false` because
	// it needs not to keep order for index scan.
	if !prop.IsEmpty() && all {
		for i, col := range path.idxCols {
			if col.Equal(nil, prop.Items[0].Col) {
				candidate.isMatchProp = matchIndicesProp(path.idxCols[i:], path.idxColLens[i:], prop.Items)
				break
			} else if i >= path.eqCondCount {
				break
			}
		}
	}
	candidate.columnSet = expression.ExtractColumnSet(path.accessConds)
	candidate.isSingleScan = isCoveringIndex(ds.schema.Columns, path.fullIdxCols, path.fullIdxColLens, ds.tableInfo.PKIsHandle)
	return candidate
}

func (ds *DataSource) getIndexMergeCandidate(path *accessPath) *candidatePath {
	candidate := &candidatePath{path: path}
	return candidate
}

// skylinePruning prunes access paths according to different factors. An access path can be pruned only if
// there exists a path that is not worse than it at all factors and there is at least one better factor.
func (ds *DataSource) skylinePruning(prop *property.PhysicalProperty) []*candidatePath {
	candidates := make([]*candidatePath, 0, 4)
	for _, path := range ds.possibleAccessPaths {
		if path.partialIndexPaths != nil {
			candidates = append(candidates, ds.getIndexMergeCandidate(path))
			continue
		}
		// if we already know the range of the scan is empty, just return a TableDual
		if len(path.ranges) == 0 && !ds.ctx.GetSessionVars().StmtCtx.UseCache {
			return []*candidatePath{{path: path}}
		}
		var currentCandidate *candidatePath
		if path.isTablePath {
			currentCandidate = ds.getTableCandidate(path, prop)
		} else if len(path.accessConds) > 0 || !prop.IsEmpty() || path.forced || isCoveringIndex(ds.schema.Columns, path.fullIdxCols, path.fullIdxColLens, ds.tableInfo.PKIsHandle) {
			// We will use index to generate physical plan if any of the following conditions is satisfied:
			// 1. This path's access cond is not nil.
			// 2. We have a non-empty prop to match.
			// 3. This index is forced to choose.
			// 4. The needed columns are all covered by index columns(and handleCol).
			currentCandidate = ds.getIndexCandidate(path, prop)
		} else {
			continue
		}
		pruned := false
		for i := len(candidates) - 1; i >= 0; i-- {
			result := compareCandidates(candidates[i], currentCandidate)
			if result == 1 {
				pruned = true
				// We can break here because the current candidate cannot prune others anymore.
				break
			} else if result == -1 {
				candidates = append(candidates[:i], candidates[i+1:]...)
			}
		}
		if !pruned {
			candidates = append(candidates, currentCandidate)
		}
	}
	return candidates
}

// findBestTask implements the PhysicalPlan interface.
// It will enumerate all the available indices and choose a plan with least cost.
func (ds *DataSource) findBestTask(prop *property.PhysicalProperty) (t task, err error) {
	// If ds is an inner plan in an IndexJoin, the IndexJoin will generate an inner plan by itself,
	// and set inner child prop nil, so here we do nothing.
	if prop == nil {
		return nil, nil
	}

	t = ds.getTask(prop)
	if t != nil {
		return
	}
	// If prop.enforced is true, the prop.cols need to be set nil for ds.findBestTask.
	// Before function return, reset it for enforcing task prop and storing map<prop,task>.
	oldPropCols := prop.Items
	if prop.Enforced {
		// First, get the bestTask without enforced prop
		prop.Enforced = false
		t, err = ds.findBestTask(prop)
		if err != nil {
			return nil, err
		}
		prop.Enforced = true
		if t != invalidTask {
			ds.storeTask(prop, t)
			return
		}
		// Next, get the bestTask with enforced prop
		prop.Items = []property.Item{}
	}
	defer func() {
		if err != nil {
			return
		}
		if prop.Enforced {
			prop.Items = oldPropCols
			t = enforceProperty(prop, t, ds.basePlan.ctx)
		}
		ds.storeTask(prop, t)
	}()

	t, err = ds.tryToGetDualTask()
	if err != nil || t != nil {
		return t, err
	}
	t, err = ds.tryToGetMemTask(prop)
	if err != nil || t != nil {
		return t, err
	}

	t = invalidTask
	candidates := ds.skylinePruning(prop)
	for _, candidate := range candidates {
		path := candidate.path
		if path.partialIndexPaths != nil {
			idxMergeTask, err := ds.convertToIndexMergeScan(prop, candidate)
			if err != nil {
				return nil, err
			}
			if idxMergeTask.cost() < t.cost() {
				t = idxMergeTask
			}
			continue
		}
		// if we already know the range of the scan is empty, just return a TableDual
		if len(path.ranges) == 0 && !ds.ctx.GetSessionVars().StmtCtx.UseCache {
			dual := PhysicalTableDual{}.Init(ds.ctx, ds.stats, ds.blockOffset)
			dual.SetSchema(ds.schema)
			return &rootTask{
				p: dual,
			}, nil
		}
		if path.isTablePath {
			tblTask, err := ds.convertToTableScan(prop, candidate)
			if err != nil {
				return nil, err
			}
			if tblTask.cost() < t.cost() {
				t = tblTask
			}
			continue
		}
		// TiFlash storage do not support index scan.
		if ds.preferStoreType&preferTiFlash != 0 {
			continue
		}
		idxTask, err := ds.convertToIndexScan(prop, candidate)
		if err != nil {
			return nil, err
		}
		if idxTask.cost() < t.cost() {
			t = idxTask
		}
	}
	return
}

func (ds *DataSource) convertToIndexMergeScan(prop *property.PhysicalProperty, candidate *candidatePath) (task task, err error) {
	if prop.TaskTp != property.RootTaskType || !prop.IsEmpty() {
		return invalidTask, nil
	}
	path := candidate.path
	var totalCost, totalRowCount float64
	scans := make([]PhysicalPlan, 0, len(path.partialIndexPaths))
	cop := &copTask{
		indexPlanFinished: true,
		tblColHists:       ds.TblColHists,
	}
	allCovered := true
	for _, partPath := range path.partialIndexPaths {
		var scan PhysicalPlan
		var partialCost, rowCount float64
		var tempCovered bool
		if partPath.isTablePath {
			scan, partialCost, rowCount, tempCovered = ds.convertToPartialTableScan(prop, partPath)
		} else {
			scan, partialCost, rowCount, tempCovered = ds.convertToPartialIndexScan(prop, partPath)
		}
		scans = append(scans, scan)
		totalCost += partialCost
		totalRowCount += rowCount
		allCovered = allCovered && tempCovered
	}

	if !allCovered || len(path.tableFilters) > 0 {
		ts, partialCost := ds.buildIndexMergeTableScan(prop, path.tableFilters, totalRowCount)
		totalCost += partialCost
		cop.tablePlan = ts
	}
	cop.idxMergePartPlans = scans
	cop.cst = totalCost
	task = finishCopTask(ds.ctx, cop)
	return task, nil
}

func (ds *DataSource) convertToPartialIndexScan(prop *property.PhysicalProperty, path *accessPath) (
	indexPlan PhysicalPlan,
	partialCost float64,
	rowCount float64,
	isCovered bool) {
	idx := path.index
	is, partialCost, rowCount := ds.getOriginalPhysicalIndexScan(prop, path, false, false)
	rowSize := is.indexScanRowSize(idx, ds)
	isCovered = isCoveringIndex(ds.schema.Columns, path.fullIdxCols, path.fullIdxColLens, ds.tableInfo.PKIsHandle)
	indexConds := path.indexFilters
	sessVars := ds.ctx.GetSessionVars()
	if indexConds != nil {
		var selectivity float64
		partialCost += rowCount * sessVars.CopCPUFactor
		if path.countAfterAccess > 0 {
			selectivity = path.countAfterIndex / path.countAfterAccess
		}
		rowCount = is.stats.RowCount * selectivity
		stats := &property.StatsInfo{RowCount: rowCount}
		stats.StatsVersion = ds.statisticTable.Version
		if ds.statisticTable.Pseudo {
			stats.StatsVersion = statistics.PseudoVersion
		}
		indexPlan := PhysicalSelection{Conditions: indexConds}.Init(is.ctx, stats, ds.blockOffset)
		indexPlan.SetChildren(is)
		partialCost += rowCount * rowSize * sessVars.NetworkFactor
		return indexPlan, partialCost, rowCount, isCovered
	}
	partialCost += rowCount * rowSize * sessVars.NetworkFactor
	indexPlan = is
	return indexPlan, partialCost, rowCount, isCovered
}

func (ds *DataSource) convertToPartialTableScan(prop *property.PhysicalProperty, path *accessPath) (
	tablePlan PhysicalPlan,
	partialCost float64,
	rowCount float64,
	isCovered bool) {
	ts, partialCost, rowCount := ds.getOriginalPhysicalTableScan(prop, path, false)
	rowSize := ds.TblColHists.GetAvgRowSize(ds.TblCols, false)
	sessVars := ds.ctx.GetSessionVars()
	if len(ts.filterCondition) > 0 {
		selectivity, _, err := ds.tableStats.HistColl.Selectivity(ds.ctx, ts.filterCondition)
		if err != nil {
			logutil.BgLogger().Debug("calculate selectivity failed, use selection factor", zap.Error(err))
			selectivity = selectionFactor
		}
		tablePlan = PhysicalSelection{Conditions: ts.filterCondition}.Init(ts.ctx, ts.stats.ScaleByExpectCnt(selectivity*rowCount), ds.blockOffset)
		tablePlan.SetChildren(ts)
		partialCost += rowCount * sessVars.CopCPUFactor
		partialCost += selectivity * rowCount * rowSize * sessVars.NetworkFactor
		return tablePlan, partialCost, rowCount, true
	}
	partialCost += rowCount * rowSize * sessVars.NetworkFactor
	tablePlan = ts
	return tablePlan, partialCost, rowCount, true
}

func (ds *DataSource) buildIndexMergeTableScan(prop *property.PhysicalProperty, tableFilters []expression.Expression, totalRowCount float64) (PhysicalPlan, float64) {
	var partialCost float64
	sessVars := ds.ctx.GetSessionVars()
	ts := PhysicalTableScan{
		Table:           ds.tableInfo,
		Columns:         ds.Columns,
		TableAsName:     ds.TableAsName,
		DBName:          ds.DBName,
		isPartition:     ds.isPartition,
		physicalTableID: ds.physicalTableID,
	}.Init(ds.ctx, ds.blockOffset)
	ts.SetSchema(ds.schema.Clone())
	if ts.Table.PKIsHandle {
		if pkColInfo := ts.Table.GetPkColInfo(); pkColInfo != nil {
			if ds.statisticTable.Columns[pkColInfo.ID] != nil {
				ts.Hist = &ds.statisticTable.Columns[pkColInfo.ID].Histogram
			}
		}
	}
	rowSize := ds.TblColHists.GetAvgRowSize(ds.TblCols, false)
	partialCost += totalRowCount * rowSize * sessVars.ScanFactor
	ts.stats = ds.tableStats.ScaleByExpectCnt(totalRowCount)
	if ds.statisticTable.Pseudo {
		ts.stats.StatsVersion = statistics.PseudoVersion
	}
	if len(tableFilters) > 0 {
		partialCost += totalRowCount * sessVars.CopCPUFactor
		selectivity, _, err := ds.tableStats.HistColl.Selectivity(ds.ctx, tableFilters)
		if err != nil {
			logutil.BgLogger().Debug("calculate selectivity failed, use selection factor", zap.Error(err))
			selectivity = selectionFactor
		}
		sel := PhysicalSelection{Conditions: tableFilters}.Init(ts.ctx, ts.stats.ScaleByExpectCnt(selectivity*totalRowCount), ts.blockOffset)
		sel.SetChildren(ts)
		return sel, partialCost
	}
	return ts, partialCost
}

func isCoveringIndex(columns, indexColumns []*expression.Column, idxColLens []int, pkIsHandle bool) bool {
	for _, col := range columns {
		if pkIsHandle && mysql.HasPriKeyFlag(col.RetType.Flag) {
			continue
		}
		if col.ID == model.ExtraHandleID {
			continue
		}
		isIndexColumn := false
		for i, indexCol := range indexColumns {
			isFullLen := idxColLens[i] == types.UnspecifiedLength || idxColLens[i] == col.RetType.Flen
			// We use col.OrigColName instead of col.ColName.
			// Related issue: https://github.com/pingcap/tidb/issues/9636.
			if indexCol != nil && col.Equal(nil, indexCol) && isFullLen {
				isIndexColumn = true
				break
			}
		}
		if !isIndexColumn {
			return false
		}
	}
	return true
}

// If there is a table reader which needs to keep order, we should append a pk to table scan.
func (ts *PhysicalTableScan) appendExtraHandleCol(ds *DataSource) (*expression.Column, bool) {
	handleCol := ds.handleCol
	if handleCol != nil {
		return handleCol, false
	}
	handleCol = ds.newExtraHandleSchemaCol()
	ts.schema.Append(handleCol)
	ts.Columns = append(ts.Columns, model.NewExtraHandleColInfo())
	return handleCol, true
}

// convertToIndexScan converts the DataSource to index scan with idx.
func (ds *DataSource) convertToIndexScan(prop *property.PhysicalProperty, candidate *candidatePath) (task task, err error) {
	if !candidate.isSingleScan {
		// If it's parent requires single read task, return max cost.
		if prop.TaskTp == property.CopSingleReadTaskType {
			return invalidTask, nil
		}
	} else if prop.TaskTp == property.CopDoubleReadTaskType {
		// If it's parent requires double read task, return max cost.
		return invalidTask, nil
	}
	if !prop.IsEmpty() && !candidate.isMatchProp {
		return invalidTask, nil
	}
	path := candidate.path
	is, cost, _ := ds.getOriginalPhysicalIndexScan(prop, path, candidate.isMatchProp, candidate.isSingleScan)
	cop := &copTask{
		indexPlan:   is,
		tblColHists: ds.TblColHists,
		tblCols:     ds.TblCols,
	}
	if !candidate.isSingleScan {
		// On this way, it's double read case.
		ts := PhysicalTableScan{
			Columns:         ds.Columns,
			Table:           is.Table,
			TableAsName:     ds.TableAsName,
			isPartition:     ds.isPartition,
			physicalTableID: ds.physicalTableID,
		}.Init(ds.ctx, is.blockOffset)
		ts.SetSchema(ds.schema.Clone())
		ts.ExpandVirtualColumn()
		cop.tablePlan = ts
	}
	cop.cst = cost
	task = cop
	if candidate.isMatchProp {
		if cop.tablePlan != nil {
			col, isNew := cop.tablePlan.(*PhysicalTableScan).appendExtraHandleCol(ds)
			cop.extraHandleCol = col
			cop.doubleReadNeedProj = isNew
		}
		cop.keepOrder = true
	}
	// prop.IsEmpty() would always return true when coming to here,
	// so we can just use prop.ExpectedCnt as parameter of addPushedDownSelection.
	finalStats := ds.stats.ScaleByExpectCnt(prop.ExpectedCnt)
	is.addPushedDownSelection(cop, ds, path, finalStats)
	if prop.TaskTp == property.RootTaskType {
		task = finishCopTask(ds.ctx, task)
	} else if _, ok := task.(*rootTask); ok {
		return invalidTask, nil
	}
	return task, nil
}

func (is *PhysicalIndexScan) indexScanRowSize(idx *model.IndexInfo, ds *DataSource) float64 {
	scanCols := make([]*expression.Column, 0, len(idx.Columns)+1)
	// If `initSchema` has already appended the handle column in schema, just use schema columns, otherwise, add extra handle column.
	if len(idx.Columns) == len(is.schema.Columns) {
		scanCols = append(scanCols, is.schema.Columns...)
		handleCol := ds.getPKIsHandleCol()
		if handleCol != nil {
			scanCols = append(scanCols, handleCol)
		}
	} else {
		scanCols = is.schema.Columns
	}
	return ds.TblColHists.GetAvgRowSize(scanCols, true)
}

func (is *PhysicalIndexScan) initSchema(id int, idx *model.IndexInfo, idxExprCols []*expression.Column, isDoubleRead bool) {
	indexCols := make([]*expression.Column, len(is.IdxCols), len(idx.Columns)+1)
	copy(indexCols, is.IdxCols)
	for i := len(is.IdxCols); i < len(idx.Columns); i++ {
		if idxExprCols[i] != nil {
			indexCols = append(indexCols, idxExprCols[i])
		} else {
			// TODO: try to reuse the col generated when building the DataSource.
			indexCols = append(indexCols, &expression.Column{
				ColName:  idx.Columns[i].Name,
				RetType:  &is.Table.Columns[idx.Columns[i].Offset].FieldType,
				UniqueID: is.ctx.GetSessionVars().AllocPlanColumnID(),
			})
		}
	}
	setHandle := len(indexCols) > len(idx.Columns)
	if !setHandle {
		for i, col := range is.Columns {
			if (mysql.HasPriKeyFlag(col.Flag) && is.Table.PKIsHandle) || col.ID == model.ExtraHandleID {
				indexCols = append(indexCols, is.dataSourceSchema.Columns[i])
				setHandle = true
				break
			}
		}
	}
	// If it's double read case, the first index must return handle. So we should add extra handle column
	// if there isn't a handle column.
	if isDoubleRead && !setHandle {
		indexCols = append(indexCols, &expression.Column{ID: model.ExtraHandleID, ColName: model.ExtraHandleName, UniqueID: is.ctx.GetSessionVars().AllocPlanColumnID()})
	}
	is.SetSchema(expression.NewSchema(indexCols...))
}

func (is *PhysicalIndexScan) addPushedDownSelection(copTask *copTask, p *DataSource, path *accessPath, finalStats *property.StatsInfo) {
	// Add filter condition to table plan now.
	indexConds, tableConds := path.indexFilters, path.tableFilters

	tableConds, copTask.rootTaskConds = splitSelCondsWithVirtualColumn(tableConds)
	if len(tableConds) == 0 {
		tableConds = nil
	}

	sessVars := is.ctx.GetSessionVars()
	if indexConds != nil {
		copTask.cst += copTask.count() * sessVars.CopCPUFactor
		var selectivity float64
		if path.countAfterAccess > 0 {
			selectivity = path.countAfterIndex / path.countAfterAccess
		}
		count := is.stats.RowCount * selectivity
		stats := p.tableStats.ScaleByExpectCnt(count)
		indexSel := PhysicalSelection{Conditions: indexConds}.Init(is.ctx, stats, is.blockOffset)
		indexSel.SetChildren(is)
		copTask.indexPlan = indexSel
	}
	if tableConds != nil {
		copTask.finishIndexPlan()
		copTask.cst += copTask.count() * sessVars.CopCPUFactor
		tableSel := PhysicalSelection{Conditions: tableConds}.Init(is.ctx, finalStats, is.blockOffset)
		tableSel.SetChildren(copTask.tablePlan)
		copTask.tablePlan = tableSel
	}
}

// splitSelCondsWithVirtualColumn filter the select conditions which contain virtual column
func splitSelCondsWithVirtualColumn(conds []expression.Expression) ([]expression.Expression, []expression.Expression) {
	filterConds := make([]expression.Expression, 0)
	for i := len(conds) - 1; i >= 0; i-- {
		baseCol := expression.ExtractColumns(conds[i])
		for _, col := range baseCol {
			if col.VirtualExpr != nil {
				filterConds = append(filterConds, conds[i])
				conds = append(conds[:i], conds[i+1:]...)
				break
			}
		}
	}
	return conds, filterConds
}

func matchIndicesProp(idxCols []*expression.Column, colLens []int, propItems []property.Item) bool {
	if len(idxCols) < len(propItems) {
		return false
	}
	for i, item := range propItems {
		if colLens[i] != types.UnspecifiedLength || !item.Col.Equal(nil, idxCols[i]) {
			return false
		}
	}
	return true
}

func splitIndexFilterConditions(conditions []expression.Expression, indexColumns []*expression.Column, idxColLens []int,
	table *model.TableInfo) (indexConds, tableConds []expression.Expression) {
	var indexConditions, tableConditions []expression.Expression
	for _, cond := range conditions {
		if isCoveringIndex(expression.ExtractColumns(cond), indexColumns, idxColLens, table.PKIsHandle) {
			indexConditions = append(indexConditions, cond)
		} else {
			tableConditions = append(tableConditions, cond)
		}
	}
	return indexConditions, tableConditions
}

// getMostCorrColFromExprs checks if column in the condition is correlated enough with handle. If the condition
// contains multiple columns, return nil and get the max correlation, which would be used in the heuristic estimation.
func getMostCorrColFromExprs(exprs []expression.Expression, histColl *statistics.Table, threshold float64) (*expression.Column, float64) {
	var cols []*expression.Column
	cols = expression.ExtractColumnsFromExpressions(cols, exprs, nil)
	if len(cols) == 0 {
		return nil, 0
	}
	colSet := set.NewInt64Set()
	var corr float64
	var corrCol *expression.Column
	for _, col := range cols {
		if colSet.Exist(col.UniqueID) {
			continue
		}
		colSet.Insert(col.UniqueID)
		hist, ok := histColl.Columns[col.ID]
		if !ok {
			continue
		}
		curCorr := math.Abs(hist.Correlation)
		if corrCol == nil || corr < curCorr {
			corrCol = col
			corr = curCorr
		}
	}
	if len(colSet) == 1 && corr >= threshold {
		return corrCol, corr
	}
	return nil, corr
}

// getColumnRangeCounts estimates row count for each range respectively.
func getColumnRangeCounts(sc *stmtctx.StatementContext, colID int64, ranges []*ranger.Range, histColl *statistics.Table, idxID int64) ([]float64, bool) {
	var err error
	var count float64
	rangeCounts := make([]float64, len(ranges))
	for i, ran := range ranges {
		if idxID >= 0 {
			idxHist := histColl.Indices[idxID]
			if idxHist == nil || idxHist.IsInvalid(false) {
				return nil, false
			}
			count, err = histColl.GetRowCountByIndexRanges(sc, idxID, []*ranger.Range{ran})
		} else {
			colHist, ok := histColl.Columns[colID]
			if !ok || colHist.IsInvalid(sc, false) {
				return nil, false
			}
			count, err = histColl.GetRowCountByColumnRanges(sc, colID, []*ranger.Range{ran})
		}
		if err != nil {
			return nil, false
		}
		rangeCounts[i] = count
	}
	return rangeCounts, true
}

// convertRangeFromExpectedCnt builds new ranges used to estimate row count we need to scan in table scan before finding specified
// number of tuples which fall into input ranges.
func convertRangeFromExpectedCnt(ranges []*ranger.Range, rangeCounts []float64, expectedCnt float64, desc bool) ([]*ranger.Range, float64, bool) {
	var i int
	var count float64
	var convertedRanges []*ranger.Range
	if desc {
		for i = len(ranges) - 1; i >= 0; i-- {
			if count+rangeCounts[i] >= expectedCnt {
				break
			}
			count += rangeCounts[i]
		}
		if i < 0 {
			return nil, 0, true
		}
		convertedRanges = []*ranger.Range{{LowVal: ranges[i].HighVal, HighVal: []types.Datum{types.MaxValueDatum()}, LowExclude: !ranges[i].HighExclude}}
	} else {
		for i = 0; i < len(ranges); i++ {
			if count+rangeCounts[i] >= expectedCnt {
				break
			}
			count += rangeCounts[i]
		}
		if i == len(ranges) {
			return nil, 0, true
		}
		convertedRanges = []*ranger.Range{{LowVal: []types.Datum{{}}, HighVal: ranges[i].LowVal, HighExclude: !ranges[i].LowExclude}}
	}
	return convertedRanges, count, false
}

// crossEstimateRowCount estimates row count of table scan using histogram of another column which is in tableFilters
// and has high order correlation with handle column. For example, if the query is like:
// `select * from tbl where a = 1 order by pk limit 1`
// if order of column `a` is strictly correlated with column `pk`, the row count of table scan should be:
// `1 + row_count(a < 1 or a is null)`
func (ds *DataSource) crossEstimateRowCount(path *accessPath, expectedCnt float64, desc bool) (float64, bool, float64) {
	if ds.statisticTable.Pseudo || len(path.tableFilters) == 0 {
		return 0, false, 0
	}
	col, corr := getMostCorrColFromExprs(path.tableFilters, ds.statisticTable, ds.ctx.GetSessionVars().CorrelationThreshold)
	// If table scan is not full range scan, we cannot use histogram of other columns for estimation, because
	// the histogram reflects value distribution in the whole table level.
	if col == nil || len(path.accessConds) > 0 {
		return 0, false, corr
	}
	colInfoID := col.ID
	colID := col.UniqueID
	colHist := ds.statisticTable.Columns[colInfoID]
	if colHist.Correlation < 0 {
		desc = !desc
	}
	accessConds, remained := ranger.DetachCondsForColumn(ds.ctx, path.tableFilters, col)
	if len(accessConds) == 0 {
		return 0, false, corr
	}
	sc := ds.ctx.GetSessionVars().StmtCtx
	ranges, err := ranger.BuildColumnRange(accessConds, sc, col.RetType, types.UnspecifiedLength)
	if len(ranges) == 0 || err != nil {
		return 0, err == nil, corr
	}
	idxID, idxExists := ds.stats.HistColl.ColID2IdxID[colID]
	if !idxExists {
		idxID = -1
	}
	rangeCounts, ok := getColumnRangeCounts(sc, colInfoID, ranges, ds.statisticTable, idxID)
	if !ok {
		return 0, false, corr
	}
	convertedRanges, count, isFull := convertRangeFromExpectedCnt(ranges, rangeCounts, expectedCnt, desc)
	if isFull {
		return path.countAfterAccess, true, 0
	}
	var rangeCount float64
	if idxExists {
		rangeCount, err = ds.statisticTable.GetRowCountByIndexRanges(sc, idxID, convertedRanges)
	} else {
		rangeCount, err = ds.statisticTable.GetRowCountByColumnRanges(sc, colInfoID, convertedRanges)
	}
	if err != nil {
		return 0, false, corr
	}
	scanCount := rangeCount + expectedCnt - count
	if len(remained) > 0 {
		scanCount = scanCount / selectionFactor
	}
	scanCount = math.Min(scanCount, path.countAfterAccess)
	return scanCount, true, 0
}

// GetPhysicalScan returns PhysicalTableScan for the logical TableScan.
func (s *TableScan) GetPhysicalScan(schema *expression.Schema, stats *property.StatsInfo) *PhysicalTableScan {
	ds := s.Source
	ts := PhysicalTableScan{
		Table:           ds.tableInfo,
		Columns:         ds.Columns,
		TableAsName:     ds.TableAsName,
		DBName:          ds.DBName,
		isPartition:     ds.isPartition,
		physicalTableID: ds.physicalTableID,
		Ranges:          s.Ranges,
		AccessCondition: s.AccessConds,
	}.Init(s.ctx, s.blockOffset)
	ts.stats = stats
	ts.SetSchema(schema.Clone())
	if ts.Table.PKIsHandle {
		if pkColInfo := ts.Table.GetPkColInfo(); pkColInfo != nil {
			if ds.statisticTable.Columns[pkColInfo.ID] != nil {
				ts.Hist = &ds.statisticTable.Columns[pkColInfo.ID].Histogram
			}
		}
	}
	return ts
}

// convertToTableScan converts the DataSource to table scan.
func (ds *DataSource) convertToTableScan(prop *property.PhysicalProperty, candidate *candidatePath) (task task, err error) {
	// It will be handled in convertToIndexScan.
	if prop.TaskTp == property.CopDoubleReadTaskType {
		return invalidTask, nil
	}
	if !prop.IsEmpty() && !candidate.isMatchProp {
		return invalidTask, nil
	}
	ts, cost, _ := ds.getOriginalPhysicalTableScan(prop, candidate.path, candidate.isMatchProp)
	copTask := &copTask{
		tablePlan:         ts,
		indexPlanFinished: true,
		tblColHists:       ds.TblColHists,
		cst:               cost,
	}
	task = copTask
	if candidate.isMatchProp {
		copTask.keepOrder = true
	}
	ts.addPushedDownSelection(copTask, ds.stats.ScaleByExpectCnt(prop.ExpectedCnt))
	if prop.TaskTp == property.RootTaskType {
		task = finishCopTask(ds.ctx, task)
	} else if _, ok := task.(*rootTask); ok {
		return invalidTask, nil
	}
	return task, nil
}

func (ts *PhysicalTableScan) addPushedDownSelection(copTask *copTask, stats *property.StatsInfo) {
	ts.filterCondition, copTask.rootTaskConds = splitSelCondsWithVirtualColumn(ts.filterCondition)

	// Add filter condition to table plan now.
	sessVars := ts.ctx.GetSessionVars()
	if len(ts.filterCondition) > 0 {
		copTask.cst += copTask.count() * sessVars.CopCPUFactor
		sel := PhysicalSelection{Conditions: ts.filterCondition}.Init(ts.ctx, stats, ts.blockOffset)
		sel.SetChildren(ts)
		copTask.tablePlan = sel
	}
}

func (ds *DataSource) getOriginalPhysicalTableScan(prop *property.PhysicalProperty, path *accessPath, isMatchProp bool) (*PhysicalTableScan, float64, float64) {
	ts := PhysicalTableScan{
		Table:           ds.tableInfo,
		Columns:         ds.Columns,
		TableAsName:     ds.TableAsName,
		DBName:          ds.DBName,
		isPartition:     ds.isPartition,
		physicalTableID: ds.physicalTableID,
		Ranges:          path.ranges,
		AccessCondition: path.accessConds,
		filterCondition: path.tableFilters,
	}.Init(ds.ctx, ds.blockOffset)
<<<<<<< HEAD
	ts.SetSchema(ds.schema.Clone())
=======
	if ds.preferStoreType&preferTiFlash != 0 {
		ts.StoreType = kv.TiFlash
	} else {
		ts.StoreType = kv.TiKV
	}
	ts.SetSchema(ds.schema)
>>>>>>> 7ffa4500
	if ts.Table.PKIsHandle {
		if pkColInfo := ts.Table.GetPkColInfo(); pkColInfo != nil {
			if ds.statisticTable.Columns[pkColInfo.ID] != nil {
				ts.Hist = &ds.statisticTable.Columns[pkColInfo.ID].Histogram
			}
		}
	}
	rowCount := path.countAfterAccess
	if prop.ExpectedCnt < ds.stats.RowCount {
		count, ok, corr := ds.crossEstimateRowCount(path, prop.ExpectedCnt, isMatchProp && prop.Items[0].Desc)
		if ok {
			// TODO: actually, before using this count as the estimated row count of table scan, we need additionally
			// check if count < row_count(first_region | last_region), and use the larger one since we build one copTask
			// for one region now, so even if it is `limit 1`, we have to scan at least one region in table scan.
			// Currently, we can use `tikvrpc.CmdDebugGetRegionProperties` interface as `getSampRegionsRowCount()` does
			// to get the row count in a region, but that result contains MVCC old version rows, so it is not that accurate.
			// Considering that when this scenario happens, the execution time is close between IndexScan and TableScan,
			// we do not add this check temporarily.
			rowCount = count
		} else if corr < 1 {
			correlationFactor := math.Pow(1-corr, float64(ds.ctx.GetSessionVars().CorrelationExpFactor))
			selectivity := ds.stats.RowCount / rowCount
			rowCount = math.Min(prop.ExpectedCnt/selectivity/correlationFactor, rowCount)
		}
	}
	// We need NDV of columns since it may be used in cost estimation of join. Precisely speaking,
	// we should track NDV of each histogram bucket, and sum up the NDV of buckets we actually need
	// to scan, but this would only help improve accuracy of NDV for one column, for other columns,
	// we still need to assume values are uniformly distributed. For simplicity, we use uniform-assumption
	// for all columns now, as we do in `deriveStatsByFilter`.
	ts.stats = ds.tableStats.ScaleByExpectCnt(rowCount)
	rowSize := ds.TblColHists.GetAvgRowSize(ds.TblCols, false)
	sessVars := ds.ctx.GetSessionVars()
	cost := rowCount * rowSize * sessVars.ScanFactor
	if isMatchProp {
		if prop.Items[0].Desc {
			ts.Desc = true
			cost = rowCount * rowSize * sessVars.DescScanFactor
		}
		ts.KeepOrder = true
	}
	return ts, cost, rowCount
}

func (ds *DataSource) getOriginalPhysicalIndexScan(prop *property.PhysicalProperty, path *accessPath, isMatchProp bool, isSingleScan bool) (*PhysicalIndexScan, float64, float64) {
	idx := path.index
	is := PhysicalIndexScan{
		Table:            ds.tableInfo,
		TableAsName:      ds.TableAsName,
		DBName:           ds.DBName,
		Columns:          ds.Columns,
		Index:            idx,
		IdxCols:          path.idxCols,
		IdxColLens:       path.idxColLens,
		AccessCondition:  path.accessConds,
		Ranges:           path.ranges,
		dataSourceSchema: ds.schema,
		isPartition:      ds.isPartition,
		physicalTableID:  ds.physicalTableID,
	}.Init(ds.ctx, ds.blockOffset)
	statsTbl := ds.statisticTable
	if statsTbl.Indices[idx.ID] != nil {
		is.Hist = &statsTbl.Indices[idx.ID].Histogram
	}
	rowCount := path.countAfterAccess
	is.initSchema(ds.id, idx, path.fullIdxCols, !isSingleScan)
	// Only use expectedCnt when it's smaller than the count we calculated.
	// e.g. IndexScan(count1)->After Filter(count2). The `ds.stats.RowCount` is count2. count1 is the one we need to calculate
	// If expectedCnt and count2 are both zero and we go into the below `if` block, the count1 will be set to zero though it's shouldn't be.
	if (isMatchProp || prop.IsEmpty()) && prop.ExpectedCnt < ds.stats.RowCount {
		selectivity := ds.stats.RowCount / path.countAfterAccess
		rowCount = math.Min(prop.ExpectedCnt/selectivity, rowCount)
	}
	is.stats = ds.tableStats.ScaleByExpectCnt(rowCount)
	rowSize := is.indexScanRowSize(idx, ds)
	sessVars := ds.ctx.GetSessionVars()
	cost := rowCount * rowSize * sessVars.ScanFactor
	if isMatchProp {
		if prop.Items[0].Desc {
			is.Desc = true
			cost = rowCount * rowSize * sessVars.DescScanFactor
		}
		is.KeepOrder = true
	}
	return is, cost, rowCount
}<|MERGE_RESOLUTION|>--- conflicted
+++ resolved
@@ -1046,16 +1046,12 @@
 		AccessCondition: path.accessConds,
 		filterCondition: path.tableFilters,
 	}.Init(ds.ctx, ds.blockOffset)
-<<<<<<< HEAD
-	ts.SetSchema(ds.schema.Clone())
-=======
 	if ds.preferStoreType&preferTiFlash != 0 {
 		ts.StoreType = kv.TiFlash
 	} else {
 		ts.StoreType = kv.TiKV
 	}
-	ts.SetSchema(ds.schema)
->>>>>>> 7ffa4500
+	ts.SetSchema(ds.schema.Clone())
 	if ts.Table.PKIsHandle {
 		if pkColInfo := ts.Table.GetPkColInfo(); pkColInfo != nil {
 			if ds.statisticTable.Columns[pkColInfo.ID] != nil {
