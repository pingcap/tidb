// Copyright 2017 PingCAP, Inc.
//
// Licensed under the Apache License, Version 2.0 (the "License");
// you may not use this file except in compliance with the License.
// You may obtain a copy of the License at
//
//     http://www.apache.org/licenses/LICENSE-2.0
//
// Unless required by applicable law or agreed to in writing, software
// distributed under the License is distributed on an "AS IS" BASIS,
// WITHOUT WARRANTIES OR CONDITIONS OF ANY KIND, either express or implied.
// See the License for the specific language governing permissions and
// limitations under the License.

package core

import (
	"fmt"
	"math"
	"strings"

	"github.com/pingcap/errors"
	"github.com/pingcap/tidb/config"
	"github.com/pingcap/tidb/expression"
	"github.com/pingcap/tidb/kv"
	"github.com/pingcap/tidb/parser/ast"
	"github.com/pingcap/tidb/parser/model"
	"github.com/pingcap/tidb/parser/mysql"
	"github.com/pingcap/tidb/planner/property"
	"github.com/pingcap/tidb/planner/util"
	"github.com/pingcap/tidb/sessionctx"
	"github.com/pingcap/tidb/sessionctx/stmtctx"
	"github.com/pingcap/tidb/statistics"
	"github.com/pingcap/tidb/types"
	tidbutil "github.com/pingcap/tidb/util"
	"github.com/pingcap/tidb/util/chunk"
	"github.com/pingcap/tidb/util/collate"
	"github.com/pingcap/tidb/util/logutil"
	"github.com/pingcap/tidb/util/ranger"
	"github.com/pingcap/tidb/util/set"
	"github.com/pingcap/tidb/util/tracing"
	"go.uber.org/zap"
)

const (
	// SelectionFactor is the default factor of the selectivity.
	// For example, If we have no idea how to estimate the selectivity
	// of a Selection or a JoinCondition, we can use this default value.
	SelectionFactor = 0.8
	distinctFactor  = 0.8

	// If the actual row count is much more than the limit count, the unordered scan may cost much more than keep order.
	// So when a limit exists, we don't apply the DescScanFactor.
	smallScanThreshold = 10000
)

var aggFuncFactor = map[string]float64{
	ast.AggFuncCount:       1.0,
	ast.AggFuncSum:         1.0,
	ast.AggFuncAvg:         2.0,
	ast.AggFuncFirstRow:    0.1,
	ast.AggFuncMax:         1.0,
	ast.AggFuncMin:         1.0,
	ast.AggFuncGroupConcat: 1.0,
	ast.AggFuncBitOr:       0.9,
	ast.AggFuncBitXor:      0.9,
	ast.AggFuncBitAnd:      0.9,
	ast.AggFuncVarPop:      3.0,
	ast.AggFuncVarSamp:     3.0,
	ast.AggFuncStddevPop:   3.0,
	ast.AggFuncStddevSamp:  3.0,
	"default":              1.5,
}

// PlanCounterTp is used in hint nth_plan() to indicate which plan to use.
type PlanCounterTp int64

// PlanCounterDisabled is the default value of PlanCounterTp, indicating that optimizer needn't force a plan.
var PlanCounterDisabled PlanCounterTp = -1

// Dec minus PlanCounterTp value by x.
func (c *PlanCounterTp) Dec(x int64) {
	if *c <= 0 {
		return
	}
	*c = PlanCounterTp(int64(*c) - x)
	if *c < 0 {
		*c = 0
	}
}

// Empty indicates whether the PlanCounterTp is clear now.
func (c *PlanCounterTp) Empty() bool {
	return *c == 0
}

// IsForce indicates whether to force a plan.
func (c *PlanCounterTp) IsForce() bool {
	return *c != -1
}

var invalidTask = &rootTask{p: nil} // invalid if p is nil

// GetPropByOrderByItems will check if this sort property can be pushed or not. In order to simplify the problem, we only
// consider the case that all expression are columns.
func GetPropByOrderByItems(items []*util.ByItems) (*property.PhysicalProperty, bool) {
	propItems := make([]property.SortItem, 0, len(items))
	for _, item := range items {
		col, ok := item.Expr.(*expression.Column)
		if !ok {
			return nil, false
		}
		propItems = append(propItems, property.SortItem{Col: col, Desc: item.Desc})
	}
	return &property.PhysicalProperty{SortItems: propItems}, true
}

// GetPropByOrderByItemsContainScalarFunc will check if this sort property can be pushed or not. In order to simplify the
// problem, we only consider the case that all expression are columns or some special scalar functions.
func GetPropByOrderByItemsContainScalarFunc(items []*util.ByItems) (*property.PhysicalProperty, bool, bool) {
	propItems := make([]property.SortItem, 0, len(items))
	onlyColumn := true
	for _, item := range items {
		switch expr := item.Expr.(type) {
		case *expression.Column:
			propItems = append(propItems, property.SortItem{Col: expr, Desc: item.Desc})
		case *expression.ScalarFunction:
			col, desc := expr.GetSingleColumn(item.Desc)
			if col == nil {
				return nil, false, false
			}
			propItems = append(propItems, property.SortItem{Col: col, Desc: desc})
			onlyColumn = false
		default:
			return nil, false, false
		}
	}
	return &property.PhysicalProperty{SortItems: propItems}, true, onlyColumn
}

func (p *LogicalTableDual) findBestTask(prop *property.PhysicalProperty, planCounter *PlanCounterTp, _ *physicalOptimizeOp) (task, int64, error) {
	// If the required property is not empty and the row count > 1,
	// we cannot ensure this required property.
	// But if the row count is 0 or 1, we don't need to care about the property.
	if (!prop.IsSortItemEmpty() && p.RowCount > 1) || planCounter.Empty() {
		return invalidTask, 0, nil
	}
	dual := PhysicalTableDual{
		RowCount: p.RowCount,
	}.Init(p.ctx, p.stats, p.blockOffset)
	dual.SetSchema(p.schema)
	planCounter.Dec(1)
	return &rootTask{p: dual, isEmpty: p.RowCount == 0}, 1, nil
}

func (p *LogicalShow) findBestTask(prop *property.PhysicalProperty, planCounter *PlanCounterTp, _ *physicalOptimizeOp) (task, int64, error) {
	if !prop.IsSortItemEmpty() || planCounter.Empty() {
		return invalidTask, 0, nil
	}
	pShow := PhysicalShow{ShowContents: p.ShowContents, Extractor: p.Extractor}.Init(p.ctx)
	pShow.SetSchema(p.schema)
	planCounter.Dec(1)
	return &rootTask{p: pShow}, 1, nil
}

func (p *LogicalShowDDLJobs) findBestTask(prop *property.PhysicalProperty, planCounter *PlanCounterTp, _ *physicalOptimizeOp) (task, int64, error) {
	if !prop.IsSortItemEmpty() || planCounter.Empty() {
		return invalidTask, 0, nil
	}
	pShow := PhysicalShowDDLJobs{JobNumber: p.JobNumber}.Init(p.ctx)
	pShow.SetSchema(p.schema)
	planCounter.Dec(1)
	return &rootTask{p: pShow}, 1, nil
}

// rebuildChildTasks rebuilds the childTasks to make the clock_th combination.
func (p *baseLogicalPlan) rebuildChildTasks(childTasks *[]task, pp PhysicalPlan, childCnts []int64, planCounter int64, ts uint64, opt *physicalOptimizeOp) error {
	// The taskMap of children nodes should be rolled back first.
	for _, child := range p.children {
		child.rollBackTaskMap(ts)
	}

	multAll := int64(1)
	var curClock PlanCounterTp
	for _, x := range childCnts {
		multAll *= x
	}
	*childTasks = (*childTasks)[:0]
	for j, child := range p.children {
		multAll /= childCnts[j]
		curClock = PlanCounterTp((planCounter-1)/multAll + 1)
		childTask, _, err := child.findBestTask(pp.GetChildReqProps(j), &curClock, opt)
		planCounter = (planCounter-1)%multAll + 1
		if err != nil {
			return err
		}
		if curClock != 0 {
			return errors.Errorf("PlanCounterTp planCounter is not handled")
		}
		if childTask != nil && childTask.invalid() {
			return errors.Errorf("The current plan is invalid, please skip this plan")
		}
		*childTasks = append(*childTasks, childTask)
	}
	return nil
}

func (p *baseLogicalPlan) enumeratePhysicalPlans4Task(physicalPlans []PhysicalPlan,
	prop *property.PhysicalProperty, addEnforcer bool, planCounter *PlanCounterTp, opt *physicalOptimizeOp) (task, int64, error) {
	var bestTask task = invalidTask
	var curCntPlan, cntPlan int64
	childTasks := make([]task, 0, len(p.children))
	childCnts := make([]int64, len(p.children))
	cntPlan = 0
	for _, pp := range physicalPlans {
		// Find best child tasks firstly.
		childTasks = childTasks[:0]
		// The curCntPlan records the number of possible plans for pp
		curCntPlan = 1
		timeStampNow := p.GetLogicalTS4TaskMap()
		savedPlanID := p.ctx.GetSessionVars().PlanID
		for j, child := range p.children {
			childProp := pp.GetChildReqProps(j)
			childTask, cnt, err := child.findBestTask(childProp, &PlanCounterDisabled, opt)
			childCnts[j] = cnt
			if err != nil {
				return nil, 0, err
			}
			curCntPlan = curCntPlan * cnt
			if childTask != nil && childTask.invalid() {
				break
			}
			childTasks = append(childTasks, childTask)
		}

		// This check makes sure that there is no invalid child task.
		if len(childTasks) != len(p.children) {
			continue
		}

		// If the target plan can be found in this physicalPlan(pp), rebuild childTasks to build the corresponding combination.
		if planCounter.IsForce() && int64(*planCounter) <= curCntPlan {
			p.ctx.GetSessionVars().PlanID = savedPlanID
			curCntPlan = int64(*planCounter)
			err := p.rebuildChildTasks(&childTasks, pp, childCnts, int64(*planCounter), timeStampNow, opt)
			if err != nil {
				return nil, 0, err
			}
		}

		if _, ok := pp.(*PhysicalCTEStorage); ok {
			logutil.BgLogger().Warn("xxxxx")
		}
		// Combine best child tasks with parent physical plan.
		curTask := pp.attach2Task(childTasks...)

		if curTask.invalid() {
			continue
		}

		// An optimal task could not satisfy the property, so it should be converted here.
		if _, ok := curTask.(*rootTask); !ok && prop.TaskTp == property.RootTaskType {
			curTask = curTask.convertToRootTask(p.ctx)
		}

		// Enforce curTask property
		if addEnforcer {
			curTask = enforceProperty(prop, curTask, p.basePlan.ctx)
		}

		// Optimize by shuffle executor to running in parallel manner.
		if _, isMpp := curTask.(*mppTask); !isMpp && prop.IsSortItemEmpty() {
			// Currently, we do not regard shuffled plan as a new plan.
			curTask = optimizeByShuffle(curTask, p.basePlan.ctx)
		}

		cntPlan += curCntPlan
		planCounter.Dec(curCntPlan)

		if planCounter.Empty() {
			bestTask = curTask
			break
		}
		opt.appendCandidate(p, curTask.plan(), prop)
		// Get the most efficient one.
		if curIsBetter, err := compareTaskCost(p.ctx, curTask, bestTask, opt); err != nil {
			return nil, 0, err
		} else if curIsBetter {
			bestTask = curTask
		}
	}
	return bestTask, cntPlan, nil
}

func (p *LogicalSequence) enumeratePhysicalPlans4Task(physicalPlans []PhysicalPlan,
	prop *property.PhysicalProperty, addEnforcer bool, planCounter *PlanCounterTp, opt *physicalOptimizeOp) (task, int64, error) {
	var bestTask task = invalidTask
	var curCntPlan, cntPlan int64
	childTasks := make([]task, 0, len(p.children))
	childCnts := make([]int64, len(p.children))
	cntPlan = 0
	origCTECanMPP := p.ctx.GetSessionVars().CurrentCTECanMPP
	defer func() {
		p.ctx.GetSessionVars().CurrentCTECanMPP = origCTECanMPP
	}()
	for _, pp := range physicalPlans {
		// Find best child tasks firstly.
		childTasks = childTasks[:0]
		// The curCntPlan records the number of possible plans for pp
		curCntPlan = 1
		timeStampNow := p.GetLogicalTS4TaskMap()
		savedPlanID := p.ctx.GetSessionVars().PlanID
		allMpp := true
		lastIdx := len(p.children) - 1
		p.ctx.GetSessionVars().CurrentCTECanMPP = true
		for j := 0; j < lastIdx; j++ {
			child := p.children[j]
			childProp := pp.GetChildReqProps(j)
			childTask, cnt, err := child.findBestTask(childProp, &PlanCounterDisabled, opt)
			childCnts[j] = cnt
			if err != nil {
				return nil, 0, err
			}
			curCntPlan = curCntPlan * cnt
			if childTask != nil && childTask.invalid() {
				break
			}
			childTasks = append(childTasks, childTask)
			_, isMpp := childTask.(*mppTask)
			allMpp = allMpp && isMpp
		}
		lastChildProp := pp.GetChildReqProps(lastIdx).CloneEssentialFields()
		lastChildProp.CTECanMPP = allMpp
		lastChildTask, cnt, err := p.Children()[lastIdx].findBestTask(lastChildProp, &PlanCounterDisabled, opt)
		childCnts[lastIdx] = cnt
		if err != nil {
			return nil, 0, err
		}
		curCntPlan = curCntPlan * cnt
		if lastChildTask != nil && lastChildTask.invalid() {
			break
		}
		childTasks = append(childTasks, lastChildTask)

		// This check makes sure that there is no invalid child task.
		if len(childTasks) != len(p.children) {
			continue
		}

		// If the target plan can be found in this physicalPlan(pp), rebuild childTasks to build the corresponding combination.
		if planCounter.IsForce() && int64(*planCounter) <= curCntPlan {
			p.ctx.GetSessionVars().PlanID = savedPlanID
			curCntPlan = int64(*planCounter)
			err := p.rebuildChildTasks(&childTasks, pp, childCnts, int64(*planCounter), timeStampNow, opt)
			if err != nil {
				return nil, 0, err
			}
		}

		// Combine best child tasks with parent physical plan.
		curTask := pp.attach2Task(childTasks...)

		if curTask.invalid() {
			continue
		}

		// An optimal task could not satisfy the property, so it should be converted here.
		if _, ok := curTask.(*rootTask); !ok && prop.TaskTp == property.RootTaskType {
			curTask = curTask.convertToRootTask(p.ctx)
		}

		// Enforce curTask property
		if addEnforcer {
			curTask = enforceProperty(prop, curTask, p.basePlan.ctx)
		}

		// Optimize by shuffle executor to running in parallel manner.
		if _, isMpp := curTask.(*mppTask); !isMpp && prop.IsSortItemEmpty() {
			// Currently, we do not regard shuffled plan as a new plan.
			curTask = optimizeByShuffle(curTask, p.basePlan.ctx)
		}

		cntPlan += curCntPlan
		planCounter.Dec(curCntPlan)

		if planCounter.Empty() {
			bestTask = curTask
			break
		}
		opt.appendCandidate(p, curTask.plan(), prop)
		// Get the most efficient one.
		if curIsBetter, err := compareTaskCost(p.ctx, curTask, bestTask, opt); err != nil {
			return nil, 0, err
		} else if curIsBetter {
			bestTask = curTask
		}
	}
	return bestTask, cntPlan, nil
}

// compareTaskCost compares cost of curTask and bestTask and returns whether curTask's cost is smaller than bestTask's.
func compareTaskCost(_ sessionctx.Context, curTask, bestTask task, op *physicalOptimizeOp) (curIsBetter bool, err error) {
	curCost, curInvalid, err := getTaskPlanCost(curTask, op)
	if err != nil {
		return false, err
	}
	bestCost, bestInvalid, err := getTaskPlanCost(bestTask, op)
	if err != nil {
		return false, err
	}
	if curInvalid {
		return false, nil
	}
	if bestInvalid {
		return true, nil
	}
	return curCost < bestCost, nil
}

// getTaskPlanCost returns the cost of this task.
// The new cost interface will be used if EnableNewCostInterface is true.
// The second returned value indicates whether this task is valid.
func getTaskPlanCost(t task, op *physicalOptimizeOp) (float64, bool, error) {
	if t.invalid() {
		return math.MaxFloat64, true, nil
	}

	// use the new cost interface
	var taskType property.TaskType
	switch t.(type) {
	case *rootTask:
		taskType = property.RootTaskType
	case *copTask: // no need to know whether the task is single-read or double-read, so both CopSingleReadTaskType and CopDoubleReadTaskType are OK
		taskType = property.CopSingleReadTaskType
	case *mppTask:
		taskType = property.MppTaskType
	default:
		return 0, false, errors.New("unknown task type")
	}
	if t.plan() == nil {
		// It's a very special case for index merge case.
		cost := 0.0
		copTsk := t.(*copTask)
		for _, partialScan := range copTsk.idxMergePartPlans {
			partialCost, err := getPlanCost(partialScan, taskType, NewDefaultPlanCostOption().WithOptimizeTracer(op))
			if err != nil {
				return 0, false, err
			}
			cost += partialCost
		}
		return cost, false, nil
	}
	cost, err := getPlanCost(t.plan(), taskType, NewDefaultPlanCostOption().WithOptimizeTracer(op))
	return cost, false, err
}

type physicalOptimizeOp struct {
	// tracer is goring to track optimize steps during physical optimizing
	tracer *tracing.PhysicalOptimizeTracer
}

func defaultPhysicalOptimizeOption() *physicalOptimizeOp {
	return &physicalOptimizeOp{}
}

func (op *physicalOptimizeOp) withEnableOptimizeTracer(tracer *tracing.PhysicalOptimizeTracer) *physicalOptimizeOp {
	op.tracer = tracer
	return op
}

func (op *physicalOptimizeOp) appendCandidate(lp LogicalPlan, pp PhysicalPlan, prop *property.PhysicalProperty) {
	if op == nil || op.tracer == nil || pp == nil {
		return
	}
	candidate := &tracing.CandidatePlanTrace{
		PlanTrace: &tracing.PlanTrace{TP: pp.TP(), ID: pp.ID(),
			ExplainInfo: pp.ExplainInfo(), ProperType: prop.String()},
		MappingLogicalPlan: tracing.CodecPlanName(lp.TP(), lp.ID())}
	op.tracer.AppendCandidate(candidate)
	pp.appendChildCandidate(op)
}

func (op *physicalOptimizeOp) appendPlanCostDetail(detail *tracing.PhysicalPlanCostDetail) {
	if op == nil || op.tracer == nil {
		return
	}
	op.tracer.PhysicalPlanCostDetails[detail.GetPlanID()] = detail
}

// findBestTask implements LogicalPlan interface.
func (p *baseLogicalPlan) findBestTask(prop *property.PhysicalProperty, planCounter *PlanCounterTp, opt *physicalOptimizeOp) (bestTask task, cntPlan int64, err error) {
	// If p is an inner plan in an IndexJoin, the IndexJoin will generate an inner plan by itself,
	// and set inner child prop nil, so here we do nothing.
	if prop == nil {
		return nil, 1, nil
	}
	// Look up the task with this prop in the task map.
	// It's used to reduce double counting.
	bestTask = p.getTask(prop)
	if bestTask != nil {
		planCounter.Dec(1)
		return bestTask, 1, nil
	}

	canAddEnforcer := prop.CanAddEnforcer

	if prop.TaskTp != property.RootTaskType && !prop.IsFlashProp() {
		// Currently all plan cannot totally push down to TiKV.
		p.storeTask(prop, invalidTask)
		return invalidTask, 0, nil
	}

	cntPlan = 0
	// prop should be read only because its cached hashcode might be not consistent
	// when it is changed. So we clone a new one for the temporary changes.
	newProp := prop.CloneEssentialFields()
	var plansFitsProp, plansNeedEnforce []PhysicalPlan
	var hintWorksWithProp bool
	// Maybe the plan can satisfy the required property,
	// so we try to get the task without the enforced sort first.
	plansFitsProp, hintWorksWithProp, err = p.self.exhaustPhysicalPlans(newProp)
	if err != nil {
		return nil, 0, err
	}
	if !hintWorksWithProp && !newProp.IsSortItemEmpty() {
		// If there is a hint in the plan and the hint cannot satisfy the property,
		// we enforce this property and try to generate the PhysicalPlan again to
		// make sure the hint can work.
		canAddEnforcer = true
	}

	if canAddEnforcer {
		// Then, we use the empty property to get physicalPlans and
		// try to get the task with an enforced sort.
		newProp.SortItems = []property.SortItem{}
		newProp.SortItemsForPartition = []property.SortItem{}
		newProp.ExpectedCnt = math.MaxFloat64
		newProp.MPPPartitionCols = nil
		newProp.MPPPartitionTp = property.AnyType
		var hintCanWork bool
		plansNeedEnforce, hintCanWork, err = p.self.exhaustPhysicalPlans(newProp)
		if err != nil {
			return nil, 0, err
		}
		if hintCanWork && !hintWorksWithProp {
			// If the hint can work with the empty property, but cannot work with
			// the required property, we give up `plansFitProp` to make sure the hint
			// can work.
			plansFitsProp = nil
		}
		if !hintCanWork && !hintWorksWithProp && !prop.CanAddEnforcer {
			// If the original property is not enforced and hint cannot
			// work anyway, we give up `plansNeedEnforce` for efficiency,
			plansNeedEnforce = nil
		}
		newProp = prop
	}

	var cnt int64
	var curTask task
	if bestTask, cnt, err = p.enumeratePhysicalPlans4Task(plansFitsProp, newProp, false, planCounter, opt); err != nil {
		return nil, 0, err
	}
	cntPlan += cnt
	if planCounter.Empty() {
		goto END
	}

	curTask, cnt, err = p.enumeratePhysicalPlans4Task(plansNeedEnforce, newProp, true, planCounter, opt)
	if err != nil {
		return nil, 0, err
	}
	cntPlan += cnt
	if planCounter.Empty() {
		bestTask = curTask
		goto END
	}
	opt.appendCandidate(p, curTask.plan(), prop)
	if curIsBetter, err := compareTaskCost(p.ctx, curTask, bestTask, opt); err != nil {
		return nil, 0, err
	} else if curIsBetter {
		bestTask = curTask
	}

END:
	p.storeTask(prop, bestTask)
	return bestTask, cntPlan, nil
}

// findBestTask implements LogicalPlan interface.
func (p *LogicalSequence) findBestTask(prop *property.PhysicalProperty, planCounter *PlanCounterTp, opt *physicalOptimizeOp) (bestTask task, cntPlan int64, err error) {
	// If p is an inner plan in an IndexJoin, the IndexJoin will generate an inner plan by itself,
	// and set inner child prop nil, so here we do nothing.
	if prop == nil {
		return nil, 1, nil
	}
	// Look up the task with this prop in the task map.
	// It's used to reduce double counting.
	bestTask = p.getTask(prop)
	if bestTask != nil {
		planCounter.Dec(1)
		return bestTask, 1, nil
	}

	canAddEnforcer := prop.CanAddEnforcer

	if prop.TaskTp != property.RootTaskType && !prop.IsFlashProp() {
		// Currently all plan cannot totally push down to TiKV.
		p.storeTask(prop, invalidTask)
		return invalidTask, 0, nil
	}

	bestTask = invalidTask
	cntPlan = 0
	// prop should be read only because its cached hashcode might be not consistent
	// when it is changed. So we clone a new one for the temporary changes.
	newProp := prop.CloneEssentialFields()
	var plansFitsProp, plansNeedEnforce []PhysicalPlan
	var hintWorksWithProp bool
	// Maybe the plan can satisfy the required property,
	// so we try to get the task without the enforced sort first.
	plansFitsProp, hintWorksWithProp, err = p.self.exhaustPhysicalPlans(newProp)
	if err != nil {
		return nil, 0, err
	}
	if !hintWorksWithProp && !newProp.IsSortItemEmpty() {
		// If there is a hint in the plan and the hint cannot satisfy the property,
		// we enforce this property and try to generate the PhysicalPlan again to
		// make sure the hint can work.
		canAddEnforcer = true
	}

	if canAddEnforcer {
		// Then, we use the empty property to get physicalPlans and
		// try to get the task with an enforced sort.
		newProp.SortItems = []property.SortItem{}
		newProp.SortItemsForPartition = []property.SortItem{}
		newProp.ExpectedCnt = math.MaxFloat64
		newProp.MPPPartitionCols = nil
		newProp.MPPPartitionTp = property.AnyType
		var hintCanWork bool
		plansNeedEnforce, hintCanWork, err = p.self.exhaustPhysicalPlans(newProp)
		if err != nil {
			return nil, 0, err
		}
		if hintCanWork && !hintWorksWithProp {
			// If the hint can work with the empty property, but cannot work with
			// the required property, we give up `plansFitProp` to make sure the hint
			// can work.
			plansFitsProp = nil
		}
		if !hintCanWork && !hintWorksWithProp && !prop.CanAddEnforcer {
			// If the original property is not enforced and hint cannot
			// work anyway, we give up `plansNeedEnforce` for efficiency,
			plansNeedEnforce = nil
		}
		newProp = prop
	}

	var cnt int64
	var curTask task
	if bestTask, cnt, err = p.enumeratePhysicalPlans4Task(plansFitsProp, newProp, false, planCounter, opt); err != nil {
		return nil, 0, err
	}
	cntPlan += cnt
	if planCounter.Empty() {
		goto END
	}

	curTask, cnt, err = p.enumeratePhysicalPlans4Task(plansNeedEnforce, newProp, true, planCounter, opt)
	if err != nil {
		return nil, 0, err
	}
	cntPlan += cnt
	if planCounter.Empty() {
		bestTask = curTask
		goto END
	}
	opt.appendCandidate(p, curTask.plan(), prop)
	if curIsBetter, err := compareTaskCost(p.ctx, curTask, bestTask, opt); err != nil {
		return nil, 0, err
	} else if curIsBetter {
		bestTask = curTask
	}

END:
	p.storeTask(prop, bestTask)
	return bestTask, cntPlan, nil
}

func (p *LogicalMemTable) findBestTask(prop *property.PhysicalProperty, planCounter *PlanCounterTp, opt *physicalOptimizeOp) (t task, cntPlan int64, err error) {
	if prop.MPPPartitionTp != property.AnyType {
		return invalidTask, 0, nil
	}

	// If prop.CanAddEnforcer is true, the prop.SortItems need to be set nil for p.findBestTask.
	// Before function return, reset it for enforcing task prop.
	oldProp := prop.CloneEssentialFields()
	if prop.CanAddEnforcer {
		// First, get the bestTask without enforced prop
		prop.CanAddEnforcer = false
		cnt := int64(0)
		t, cnt, err = p.findBestTask(prop, planCounter, opt)
		if err != nil {
			return nil, 0, err
		}
		prop.CanAddEnforcer = true
		if t != invalidTask {
			cntPlan = cnt
			return
		}
		// Next, get the bestTask with enforced prop
		prop.SortItems = []property.SortItem{}
	}
	defer func() {
		if err != nil {
			return
		}
		if prop.CanAddEnforcer {
			*prop = *oldProp
			t = enforceProperty(prop, t, p.basePlan.ctx)
			prop.CanAddEnforcer = true
		}
	}()

	if !prop.IsSortItemEmpty() || planCounter.Empty() {
		return invalidTask, 0, nil
	}
	memTable := PhysicalMemTable{
		DBName:         p.DBName,
		Table:          p.TableInfo,
		Columns:        p.Columns,
		Extractor:      p.Extractor,
		QueryTimeRange: p.QueryTimeRange,
	}.Init(p.ctx, p.stats, p.blockOffset)
	memTable.SetSchema(p.schema)
	planCounter.Dec(1)
	return &rootTask{p: memTable}, 1, nil
}

// tryToGetDualTask will check if the push down predicate has false constant. If so, it will return table dual.
func (ds *DataSource) tryToGetDualTask() (task, error) {
	for _, cond := range ds.pushedDownConds {
		if con, ok := cond.(*expression.Constant); ok && con.DeferredExpr == nil && con.ParamMarker == nil {
			result, _, err := expression.EvalBool(ds.ctx, []expression.Expression{cond}, chunk.Row{})
			if err != nil {
				return nil, err
			}
			if !result {
				dual := PhysicalTableDual{}.Init(ds.ctx, ds.stats, ds.blockOffset)
				dual.SetSchema(ds.schema)
				return &rootTask{
					p: dual,
				}, nil
			}
		}
	}
	return nil, nil
}

// candidatePath is used to maintain required info for skyline pruning.
type candidatePath struct {
	path              *util.AccessPath
	accessCondsColMap util.Col2Len // accessCondsColMap maps Column.UniqueID to column length for the columns in AccessConds.
	indexCondsColMap  util.Col2Len // indexCondsColMap maps Column.UniqueID to column length for the columns in AccessConds and indexFilters.
	isMatchProp       bool
}

func compareBool(l, r bool) int {
	if l == r {
		return 0
	}
	if !l {
		return -1
	}
	return 1
}

func compareIndexBack(lhs, rhs *candidatePath) (int, bool) {
	result := compareBool(lhs.path.IsSingleScan, rhs.path.IsSingleScan)
	if result == 0 && !lhs.path.IsSingleScan {
		// if both lhs and rhs need to access table after IndexScan, we utilize the set of columns that occurred in AccessConds and IndexFilters
		// to compare how many table rows will be accessed.
		return util.CompareCol2Len(lhs.indexCondsColMap, rhs.indexCondsColMap)
	}
	return result, true
}

// compareCandidates is the core of skyline pruning. It compares the two candidate paths on three dimensions:
// (1): the set of columns that occurred in the access condition,
// (2): does it require a double scan,
// (3): whether or not it matches the physical property.
// If `x` is not worse than `y` at all factors,
// and there exists one factor that `x` is better than `y`, then `x` is better than `y`.
func compareCandidates(lhs, rhs *candidatePath) int {
	accessResult, comparable1 := util.CompareCol2Len(lhs.accessCondsColMap, rhs.accessCondsColMap)
	if !comparable1 {
		return 0
	}
	scanResult, comparable2 := compareIndexBack(lhs, rhs)
	if !comparable2 {
		return 0
	}
	matchResult := compareBool(lhs.isMatchProp, rhs.isMatchProp)
	sum := accessResult + scanResult + matchResult
	if accessResult >= 0 && scanResult >= 0 && matchResult >= 0 && sum > 0 {
		return 1
	}
	if accessResult <= 0 && scanResult <= 0 && matchResult <= 0 && sum < 0 {
		return -1
	}
	return 0
}

func (ds *DataSource) isMatchProp(path *util.AccessPath, prop *property.PhysicalProperty) bool {
	var isMatchProp bool
	if path.IsIntHandlePath {
		pkCol := ds.getPKIsHandleCol()
		if len(prop.SortItems) == 1 && pkCol != nil {
			isMatchProp = prop.SortItems[0].Col.Equal(nil, pkCol)
			if path.StoreType == kv.TiFlash {
				isMatchProp = isMatchProp && !prop.SortItems[0].Desc
			}
		}
		return isMatchProp
	}
	all, _ := prop.AllSameOrder()
	// When the prop is empty or `all` is false, `isMatchProp` is better to be `false` because
	// it needs not to keep order for index scan.

	// Basically, if `prop.SortItems` is the prefix of `path.IdxCols`, then `isMatchProp` is true. However, we need to consider
	// the situations when some columns of `path.IdxCols` are evaluated as constant. For example:
	// ```
	// create table t(a int, b int, c int, d int, index idx_a_b_c(a, b, c), index idx_d_c_b_a(d, c, b, a));
	// select * from t where a = 1 order by b, c;
	// select * from t where b = 1 order by a, c;
	// select * from t where d = 1 and b = 2 order by c, a;
	// select * from t where d = 1 and b = 2 order by c, b, a;
	// ```
	// In the first two `SELECT` statements, `idx_a_b_c` matches the sort order. In the last two `SELECT` statements, `idx_d_c_b_a`
	// matches the sort order. Hence, we use `path.ConstCols` to deal with the above situations.
	if !prop.IsSortItemEmpty() && all && len(path.IdxCols) >= len(prop.SortItems) {
		isMatchProp = true
		i := 0
		for _, sortItem := range prop.SortItems {
			found := false
			for ; i < len(path.IdxCols); i++ {
				if path.IdxColLens[i] == types.UnspecifiedLength && sortItem.Col.Equal(nil, path.IdxCols[i]) {
					found = true
					i++
					break
				}
				if path.ConstCols == nil || i >= len(path.ConstCols) || !path.ConstCols[i] {
					break
				}
			}
			if !found {
				isMatchProp = false
				break
			}
		}
	}
	return isMatchProp
}

func (ds *DataSource) getTableCandidate(path *util.AccessPath, prop *property.PhysicalProperty) *candidatePath {
	candidate := &candidatePath{path: path}
	candidate.isMatchProp = ds.isMatchProp(path, prop)
	candidate.accessCondsColMap = util.ExtractCol2Len(path.AccessConds, nil, nil)
	return candidate
}

func (ds *DataSource) getIndexCandidate(path *util.AccessPath, prop *property.PhysicalProperty) *candidatePath {
	candidate := &candidatePath{path: path}
	candidate.isMatchProp = ds.isMatchProp(path, prop)
	candidate.accessCondsColMap = util.ExtractCol2Len(path.AccessConds, path.IdxCols, path.IdxColLens)
	candidate.indexCondsColMap = util.ExtractCol2Len(append(path.AccessConds, path.IndexFilters...), path.FullIdxCols, path.FullIdxColLens)
	return candidate
}

func (ds *DataSource) getIndexMergeCandidate(path *util.AccessPath) *candidatePath {
	candidate := &candidatePath{path: path}
	return candidate
}

// skylinePruning prunes access paths according to different factors. An access path can be pruned only if
// there exists a path that is not worse than it at all factors and there is at least one better factor.
func (ds *DataSource) skylinePruning(prop *property.PhysicalProperty) []*candidatePath {
	candidates := make([]*candidatePath, 0, 4)
	for _, path := range ds.possibleAccessPaths {
		// We should check whether the possible access path is valid first.
		if path.StoreType != kv.TiFlash && prop.IsFlashProp() {
			continue
		}
		if path.PartialIndexPaths != nil {
			candidates = append(candidates, ds.getIndexMergeCandidate(path))
			continue
		}
		// if we already know the range of the scan is empty, just return a TableDual
		if len(path.Ranges) == 0 {
			return []*candidatePath{{path: path}}
		}
		var currentCandidate *candidatePath
		if path.IsTablePath() {
			currentCandidate = ds.getTableCandidate(path, prop)
		} else {
			if len(path.AccessConds) > 0 || !prop.IsSortItemEmpty() || path.Forced || path.IsSingleScan {
				// We will use index to generate physical plan if any of the following conditions is satisfied:
				// 1. This path's access cond is not nil.
				// 2. We have a non-empty prop to match.
				// 3. This index is forced to choose.
				// 4. The needed columns are all covered by index columns(and handleCol).
				currentCandidate = ds.getIndexCandidate(path, prop)
			} else {
				continue
			}
		}
		pruned := false
		for i := len(candidates) - 1; i >= 0; i-- {
			if candidates[i].path.StoreType == kv.TiFlash {
				continue
			}
			result := compareCandidates(candidates[i], currentCandidate)
			if result == 1 {
				pruned = true
				// We can break here because the current candidate cannot prune others anymore.
				break
			} else if result == -1 {
				candidates = append(candidates[:i], candidates[i+1:]...)
			}
		}
		if !pruned {
			candidates = append(candidates, currentCandidate)
		}
	}

	if ds.ctx.GetSessionVars().GetAllowPreferRangeScan() && len(candidates) > 1 {
		// If a candidate path is TiFlash-path or forced-path, we just keep them. For other candidate paths, if there exists
		// any range scan path, we remove full scan paths and keep range scan paths.
		preferredPaths := make([]*candidatePath, 0, len(candidates))
		var hasRangeScanPath bool
		for _, c := range candidates {
			if c.path.Forced || c.path.StoreType == kv.TiFlash {
				preferredPaths = append(preferredPaths, c)
				continue
			}
			var unsignedIntHandle bool
			if c.path.IsIntHandlePath && ds.tableInfo.PKIsHandle {
				if pkColInfo := ds.tableInfo.GetPkColInfo(); pkColInfo != nil {
					unsignedIntHandle = mysql.HasUnsignedFlag(pkColInfo.GetFlag())
				}
			}
			if !ranger.HasFullRange(c.path.Ranges, unsignedIntHandle) {
				preferredPaths = append(preferredPaths, c)
				hasRangeScanPath = true
			}
		}
		if hasRangeScanPath {
			return preferredPaths
		}
	}

	return candidates
}

func (ds *DataSource) getPruningInfo(candidates []*candidatePath, prop *property.PhysicalProperty) string {
	if len(candidates) == len(ds.possibleAccessPaths) {
		return ""
	}
	if len(candidates) == 1 && len(candidates[0].path.Ranges) == 0 {
		// For TableDual, we don't need to output pruning info.
		return ""
	}
	names := make([]string, 0, len(candidates))
	var tableName string
	if ds.TableAsName.O == "" {
		tableName = ds.tableInfo.Name.O
	} else {
		tableName = ds.TableAsName.O
	}
	getSimplePathName := func(path *util.AccessPath) string {
		if path.IsTablePath() {
			if path.StoreType == kv.TiFlash {
				return tableName + "(tiflash)"
			}
			return tableName
		}
		return path.Index.Name.O
	}
	for _, cand := range candidates {
		if cand.path.PartialIndexPaths != nil {
			partialNames := make([]string, 0, len(cand.path.PartialIndexPaths))
			for _, partialPath := range cand.path.PartialIndexPaths {
				partialNames = append(partialNames, getSimplePathName(partialPath))
			}
			names = append(names, fmt.Sprintf("IndexMerge{%s}", strings.Join(partialNames, ",")))
		} else {
			names = append(names, getSimplePathName(cand.path))
		}
	}
	items := make([]string, 0, len(prop.SortItems))
	for _, item := range prop.SortItems {
		items = append(items, item.String())
	}
	return fmt.Sprintf("[%s] remain after pruning paths for %s given Prop{SortItems: [%s], TaskTp: %s}",
		strings.Join(names, ","), tableName, strings.Join(items, " "), prop.TaskTp)
}

func (ds *DataSource) isPointGetConvertableSchema() bool {
	for _, col := range ds.Columns {
		if col.Name.L == model.ExtraHandleName.L {
			continue
		}

		// Only handle tables that all columns are public.
		if col.State != model.StatePublic {
			return false
		}
	}
	return true
}

// findBestTask implements the PhysicalPlan interface.
// It will enumerate all the available indices and choose a plan with least cost.
func (ds *DataSource) findBestTask(prop *property.PhysicalProperty, planCounter *PlanCounterTp, opt *physicalOptimizeOp) (t task, cntPlan int64, err error) {
	// If ds is an inner plan in an IndexJoin, the IndexJoin will generate an inner plan by itself,
	// and set inner child prop nil, so here we do nothing.
	if prop == nil {
		planCounter.Dec(1)
		return nil, 1, nil
	}
	if ds.isForUpdateRead && ds.ctx.GetSessionVars().TxnCtx.IsExplicit {
		hasPointGetPath := false
		for _, path := range ds.possibleAccessPaths {
			if ds.isPointGetPath(path) {
				hasPointGetPath = true
				break
			}
		}
		tblName := ds.tableInfo.Name
		ds.possibleAccessPaths, err = filterPathByIsolationRead(ds.ctx, ds.possibleAccessPaths, tblName, ds.DBName)
		if err != nil {
			return nil, 1, err
		}
		if hasPointGetPath {
			newPaths := make([]*util.AccessPath, 0)
			for _, path := range ds.possibleAccessPaths {
				// if the path is the point get range path with for update lock, we should forbid tiflash as it's store path (#39543)
				if path.StoreType != kv.TiFlash {
					newPaths = append(newPaths, path)
				}
			}
			ds.possibleAccessPaths = newPaths
		}
	}
	t = ds.getTask(prop)
	if t != nil {
		cntPlan = 1
		planCounter.Dec(1)
		return
	}
	var cnt int64
	// If prop.CanAddEnforcer is true, the prop.SortItems need to be set nil for ds.findBestTask.
	// Before function return, reset it for enforcing task prop and storing map<prop,task>.
	oldProp := prop.CloneEssentialFields()
	if prop.CanAddEnforcer {
		// First, get the bestTask without enforced prop
		prop.CanAddEnforcer = false
		t, cnt, err = ds.findBestTask(prop, planCounter, opt)
		if err != nil {
			return nil, 0, err
		}
		prop.CanAddEnforcer = true
		if t != invalidTask {
			ds.storeTask(prop, t)
			cntPlan = cnt
			return
		}
		// Next, get the bestTask with enforced prop
		prop.SortItems = []property.SortItem{}
		prop.MPPPartitionTp = property.AnyType
	} else if prop.MPPPartitionTp != property.AnyType {
		return invalidTask, 0, nil
	}
	defer func() {
		if err != nil {
			return
		}
		if prop.CanAddEnforcer {
			*prop = *oldProp
			t = enforceProperty(prop, t, ds.basePlan.ctx)
			prop.CanAddEnforcer = true
		}
		ds.storeTask(prop, t)
		if ds.SampleInfo != nil && !t.invalid() {
			if _, ok := t.plan().(*PhysicalTableSample); !ok {
				warning := expression.ErrInvalidTableSample.GenWithStackByArgs("plan not supported")
				ds.ctx.GetSessionVars().StmtCtx.AppendWarning(warning)
			}
		}
	}()

	t, err = ds.tryToGetDualTask()
	if err != nil || t != nil {
		planCounter.Dec(1)
		return t, 1, err
	}

	t = invalidTask
	candidates := ds.skylinePruning(prop)
	pruningInfo := ds.getPruningInfo(candidates, prop)
	defer func() {
		if err == nil && t != nil && !t.invalid() && pruningInfo != "" {
			warnErr := errors.New(pruningInfo)
			if ds.ctx.GetSessionVars().StmtCtx.InVerboseExplain {
				ds.ctx.GetSessionVars().StmtCtx.AppendNote(warnErr)
			} else {
				ds.ctx.GetSessionVars().StmtCtx.AppendExtraNote(warnErr)
			}
		}
	}()

	cntPlan = 0
	for _, candidate := range candidates {
		path := candidate.path
		if path.PartialIndexPaths != nil {
			idxMergeTask, err := ds.convertToIndexMergeScan(prop, candidate, opt)
			if err != nil {
				return nil, 0, err
			}
			if !idxMergeTask.invalid() {
				cntPlan++
				planCounter.Dec(1)
			}
			appendCandidate(ds, idxMergeTask, prop, opt)

			curIsBetter, err := compareTaskCost(ds.ctx, idxMergeTask, t, opt)
			if err != nil {
				return nil, 0, err
			}
			if curIsBetter || planCounter.Empty() {
				t = idxMergeTask
			}
			if planCounter.Empty() {
				return t, cntPlan, nil
			}
			continue
		}
		// if we already know the range of the scan is empty, just return a TableDual
		if len(path.Ranges) == 0 {
			// We should uncache the tableDual plan.
			if expression.MaybeOverOptimized4PlanCache(ds.ctx, path.AccessConds) {
				ds.ctx.GetSessionVars().StmtCtx.SetSkipPlanCache(errors.Errorf("skip plan-cache: get a TableDual plan"))
			}
			dual := PhysicalTableDual{}.Init(ds.ctx, ds.stats, ds.blockOffset)
			dual.SetSchema(ds.schema)
			cntPlan++
			planCounter.Dec(1)
			return &rootTask{
				p: dual,
			}, cntPlan, nil
		}

		canConvertPointGet := len(path.Ranges) > 0 && path.StoreType == kv.TiKV && ds.isPointGetConvertableSchema()

		if canConvertPointGet && expression.MaybeOverOptimized4PlanCache(ds.ctx, path.AccessConds) {
			canConvertPointGet = ds.canConvertToPointGetForPlanCache(path)
		}
		if canConvertPointGet && path.Index != nil && path.Index.MVIndex {
			canConvertPointGet = false // cannot use PointGet upon MVIndex
		}

		if canConvertPointGet && !path.IsIntHandlePath {
			// We simply do not build [batch] point get for prefix indexes. This can be optimized.
			canConvertPointGet = path.Index.Unique && !path.Index.HasPrefixIndex()
			// If any range cannot cover all columns of the index, we cannot build [batch] point get.
			idxColsLen := len(path.Index.Columns)
			for _, ran := range path.Ranges {
				if len(ran.LowVal) != idxColsLen {
					canConvertPointGet = false
					break
				}
			}
		}
		var hashPartColName *model.CIStr
		if tblInfo := ds.table.Meta(); canConvertPointGet && tblInfo.GetPartitionInfo() != nil {
			// We do not build [batch] point get for dynamic table partitions now. This can be optimized.
			if ds.ctx.GetSessionVars().StmtCtx.UseDynamicPartitionPrune() {
				canConvertPointGet = false
			}
			if canConvertPointGet && len(path.Ranges) > 1 {
				// We can only build batch point get for hash partitions on a simple column now. This is
				// decided by the current implementation of `BatchPointGetExec::initialize()`, specifically,
				// the `getPhysID()` function. Once we optimize that part, we can come back and enable
				// BatchPointGet plan for more cases.
				hashPartColName = getHashOrKeyPartitionColumnName(ds.ctx, tblInfo)
				if hashPartColName == nil {
					canConvertPointGet = false
				}
			}
			if canConvertPointGet {
				// If the schema contains ExtraPidColID, do not convert to point get.
				// Because the point get executor can not handle the extra partition ID column now.
				for _, col := range ds.schema.Columns {
					if col.ID == model.ExtraPidColID {
						canConvertPointGet = false
						break
					}
				}
			}
		}
		if canConvertPointGet {
			allRangeIsPoint := true
			for _, ran := range path.Ranges {
				if !ran.IsPointNonNullable(ds.ctx) {
					// unique indexes can have duplicated NULL rows so we cannot use PointGet if there is NULL
					allRangeIsPoint = false
					break
				}
			}
			if allRangeIsPoint {
				var pointGetTask task
				if len(path.Ranges) == 1 {
					pointGetTask = ds.convertToPointGet(prop, candidate, opt)
				} else {
					pointGetTask = ds.convertToBatchPointGet(prop, candidate, hashPartColName, opt)
				}
				appendCandidate(ds, pointGetTask, prop, opt)
				if !pointGetTask.invalid() {
					cntPlan++
					planCounter.Dec(1)
				}
				curIsBetter, cerr := compareTaskCost(ds.ctx, pointGetTask, t, opt)
				if cerr != nil {
					return nil, 0, cerr
				}
				if curIsBetter || planCounter.Empty() {
					t = pointGetTask
					if planCounter.Empty() {
						return
					}
					continue
				}
			}
		}
		if path.IsTablePath() {
			if ds.preferStoreType&preferTiFlash != 0 && path.StoreType == kv.TiKV {
				continue
			}
			if ds.preferStoreType&preferTiKV != 0 && path.StoreType == kv.TiFlash {
				continue
			}
			var tblTask task
			if ds.SampleInfo != nil {
				tblTask, err = ds.convertToSampleTable(prop, candidate, opt)
			} else {
				tblTask, err = ds.convertToTableScan(prop, candidate, opt)
			}
			if err != nil {
				return nil, 0, err
			}
			if !tblTask.invalid() {
				cntPlan++
				planCounter.Dec(1)
			}
			appendCandidate(ds, tblTask, prop, opt)
			curIsBetter, err := compareTaskCost(ds.ctx, tblTask, t, opt)
			if err != nil {
				return nil, 0, err
			}
			if curIsBetter || planCounter.Empty() {
				t = tblTask
			}
			if planCounter.Empty() {
				return t, cntPlan, nil
			}
			continue
		}
		// TiFlash storage do not support index scan.
		if ds.preferStoreType&preferTiFlash != 0 {
			continue
		}
		idxTask, err := ds.convertToIndexScan(prop, candidate, opt)
		if err != nil {
			return nil, 0, err
		}
		if !idxTask.invalid() {
			cntPlan++
			planCounter.Dec(1)
		}
		appendCandidate(ds, idxTask, prop, opt)
		curIsBetter, err := compareTaskCost(ds.ctx, idxTask, t, opt)
		if err != nil {
			return nil, 0, err
		}
		if curIsBetter || planCounter.Empty() {
			t = idxTask
		}
		if planCounter.Empty() {
			return t, cntPlan, nil
		}
	}

	return
}

func (ds *DataSource) canConvertToPointGetForPlanCache(path *util.AccessPath) bool {
	// PointGet might contain some over-optimized assumptions, like `a>=1 and a<=1` --> `a=1`, but
	// these assumptions may be broken after parameters change.
	// So for safety, we narrow down the scope and just generate PointGet in some particular and simple scenarios.

	// scenario 1: each column corresponds to a single EQ, `a=1 and b=2 and c=3` --> `[1, 2, 3]`
	if len(path.Ranges) > 0 && path.Ranges[0].Width() == len(path.AccessConds) {
		for _, accessCond := range path.AccessConds {
			f, ok := accessCond.(*expression.ScalarFunction)
			if !ok {
				return false
			}
			if f.FuncName.L != ast.EQ {
				return false
			}
		}
		return true
	}
	return false
}

func (ds *DataSource) convertToIndexMergeScan(prop *property.PhysicalProperty, candidate *candidatePath, _ *physicalOptimizeOp) (task task, err error) {
	if prop.IsFlashProp() || prop.TaskTp == property.CopSingleReadTaskType || !prop.IsSortItemEmpty() {
		return invalidTask, nil
	}
	if prop.TaskTp == property.CopMultiReadTaskType && candidate.path.IndexMergeIsIntersection {
		return invalidTask, nil
	}
	path := candidate.path
	scans := make([]PhysicalPlan, 0, len(path.PartialIndexPaths))
	cop := &copTask{
		indexPlanFinished: false,
		tblColHists:       ds.TblColHists,
	}
	cop.partitionInfo = PartitionInfo{
		PruningConds:   pushDownNot(ds.ctx, ds.allConds),
		PartitionNames: ds.partitionNames,
		Columns:        ds.TblCols,
		ColumnNames:    ds.names,
	}
	for _, partPath := range path.PartialIndexPaths {
		var scan PhysicalPlan
		if partPath.IsTablePath() {
			scan = ds.convertToPartialTableScan(prop, partPath)
		} else {
			scan = ds.convertToPartialIndexScan(prop, partPath)
		}
		scans = append(scans, scan)
	}
	totalRowCount := path.CountAfterAccess
	if prop.ExpectedCnt < ds.stats.RowCount {
		totalRowCount *= prop.ExpectedCnt / ds.stats.RowCount
	}
	ts, remainingFilters, err := ds.buildIndexMergeTableScan(prop, path.TableFilters, totalRowCount)
	if err != nil {
		return invalidTask, err
	}
	cop.tablePlan = ts
	cop.idxMergePartPlans = scans
	cop.idxMergeIsIntersection = path.IndexMergeIsIntersection
	cop.idxMergeAccessMVIndex = path.IndexMergeAccessMVIndex
	if remainingFilters != nil {
		cop.rootTaskConds = remainingFilters
	}
	_, pureTableScan := ts.(*PhysicalTableScan)
	if prop.TaskTp != property.RootTaskType && (len(remainingFilters) > 0 || !pureTableScan) {
		return invalidTask, nil
	}
	if prop.TaskTp == property.RootTaskType {
		cop.indexPlanFinished = true
		task = cop.convertToRootTask(ds.ctx)
		ds.addSelection4PlanCache(task.(*rootTask), ds.tableStats.ScaleByExpectCnt(totalRowCount), prop)
	} else {
		task = cop
	}
	return task, nil
}

func (ds *DataSource) convertToPartialIndexScan(prop *property.PhysicalProperty, path *util.AccessPath) (indexPlan PhysicalPlan) {
	is := ds.getOriginalPhysicalIndexScan(prop, path, false, false)
	// TODO: Consider using isIndexCoveringColumns() to avoid another TableRead
	indexConds := path.IndexFilters
	if len(indexConds) > 0 {
		var selectivity float64
		if path.CountAfterAccess > 0 {
			selectivity = path.CountAfterIndex / path.CountAfterAccess
		}
		rowCount := is.stats.RowCount * selectivity
		stats := &property.StatsInfo{RowCount: rowCount}
		stats.StatsVersion = ds.statisticTable.Version
		if ds.statisticTable.Pseudo {
			stats.StatsVersion = statistics.PseudoVersion
		}
		indexPlan := PhysicalSelection{Conditions: indexConds}.Init(is.ctx, stats, ds.blockOffset)
		indexPlan.SetChildren(is)
		return indexPlan
	}
	indexPlan = is
	return indexPlan
}

func checkColinSchema(cols []*expression.Column, schema *expression.Schema) bool {
	for _, col := range cols {
		if schema.ColumnIndex(col) == -1 {
			return false
		}
	}
	return true
}

func (ds *DataSource) convertToPartialTableScan(prop *property.PhysicalProperty, path *util.AccessPath) (tablePlan PhysicalPlan) {
	ts, rowCount := ds.getOriginalPhysicalTableScan(prop, path, false)
	overwritePartialTableScanSchema(ds, ts)
	// remove ineffetive filter condition after overwriting physicalscan schema
	newFilterConds := make([]expression.Expression, 0, len(path.TableFilters))
	for _, cond := range ts.filterCondition {
		cols := expression.ExtractColumns(cond)
		if checkColinSchema(cols, ts.schema) {
			newFilterConds = append(newFilterConds, cond)
		}
	}
	ts.filterCondition = newFilterConds
	if len(ts.filterCondition) > 0 {
		selectivity, _, err := ds.tableStats.HistColl.Selectivity(ds.ctx, ts.filterCondition, nil)
		if err != nil {
			logutil.BgLogger().Debug("calculate selectivity failed, use selection factor", zap.Error(err))
			selectivity = SelectionFactor
		}
		tablePlan = PhysicalSelection{Conditions: ts.filterCondition}.Init(ts.ctx, ts.stats.ScaleByExpectCnt(selectivity*rowCount), ds.blockOffset)
		tablePlan.SetChildren(ts)
		return tablePlan
	}
	tablePlan = ts
	return tablePlan
}

// overwritePartialTableScanSchema change the schema of partial table scan to handle columns.
func overwritePartialTableScanSchema(ds *DataSource, ts *PhysicalTableScan) {
	handleCols := ds.handleCols
	if handleCols == nil {
		handleCols = NewIntHandleCols(ds.newExtraHandleSchemaCol())
	}
	hdColNum := handleCols.NumCols()
	exprCols := make([]*expression.Column, 0, hdColNum)
	infoCols := make([]*model.ColumnInfo, 0, hdColNum)
	for i := 0; i < hdColNum; i++ {
		col := handleCols.GetCol(i)
		exprCols = append(exprCols, col)
		infoCols = append(infoCols, col.ToInfo())
	}
	ts.schema = expression.NewSchema(exprCols...)
	ts.Columns = infoCols
}

// setIndexMergeTableScanHandleCols set the handle columns of the table scan.
func setIndexMergeTableScanHandleCols(ds *DataSource, ts *PhysicalTableScan) (err error) {
	handleCols := ds.handleCols
	if handleCols == nil {
		handleCols = NewIntHandleCols(ds.newExtraHandleSchemaCol())
	}
	hdColNum := handleCols.NumCols()
	exprCols := make([]*expression.Column, 0, hdColNum)
	for i := 0; i < hdColNum; i++ {
		col := handleCols.GetCol(i)
		exprCols = append(exprCols, col)
	}
	ts.HandleCols, err = handleCols.ResolveIndices(expression.NewSchema(exprCols...))
	return
}

// buildIndexMergeTableScan() returns Selection that will be pushed to TiKV.
// Filters that cannot be pushed to TiKV are also returned, and an extra Selection above IndexMergeReader will be constructed later.
func (ds *DataSource) buildIndexMergeTableScan(_ *property.PhysicalProperty, tableFilters []expression.Expression,
	totalRowCount float64) (PhysicalPlan, []expression.Expression, error) {
	sessVars := ds.ctx.GetSessionVars()
	ts := PhysicalTableScan{
		Table:           ds.tableInfo,
		Columns:         ds.Columns,
		TableAsName:     ds.TableAsName,
		DBName:          ds.DBName,
		isPartition:     ds.isPartition,
		physicalTableID: ds.physicalTableID,
		HandleCols:      ds.handleCols,
		tblCols:         ds.TblCols,
		tblColHists:     ds.TblColHists,
	}.Init(ds.ctx, ds.blockOffset)
	ts.SetSchema(ds.schema.Clone())
	err := setIndexMergeTableScanHandleCols(ds, ts)
	if err != nil {
		return nil, nil, err
	}
	if ts.Table.PKIsHandle {
		if pkColInfo := ts.Table.GetPkColInfo(); pkColInfo != nil {
			if ds.statisticTable.Columns[pkColInfo.ID] != nil {
				ts.Hist = &ds.statisticTable.Columns[pkColInfo.ID].Histogram
			}
		}
	}
	ts.stats = ds.tableStats.ScaleByExpectCnt(totalRowCount)
	if ds.statisticTable.Pseudo {
		ts.stats.StatsVersion = statistics.PseudoVersion
	}
	if len(tableFilters) > 0 {
		pushedFilters, remainingFilters := extractFiltersForIndexMerge(sessVars.StmtCtx, ds.ctx.GetClient(), tableFilters)
		pushedFilters1, remainingFilters1 := SplitSelCondsWithVirtualColumn(pushedFilters)
		pushedFilters = pushedFilters1
		remainingFilters = append(remainingFilters, remainingFilters1...)
		if len(pushedFilters) != 0 {
			selectivity, _, err := ds.tableStats.HistColl.Selectivity(ds.ctx, pushedFilters, nil)
			if err != nil {
				logutil.BgLogger().Debug("calculate selectivity failed, use selection factor", zap.Error(err))
				selectivity = SelectionFactor
			}
			sel := PhysicalSelection{Conditions: pushedFilters}.Init(ts.ctx, ts.stats.ScaleByExpectCnt(selectivity*totalRowCount), ts.blockOffset)
			sel.SetChildren(ts)
			return sel, remainingFilters, nil
		}
		return ts, remainingFilters, nil
	}
	return ts, nil, nil
}

// extractFiltersForIndexMerge returns:
// `pushed`: exprs that can be pushed to TiKV.
// `remaining`: exprs that can NOT be pushed to TiKV but can be pushed to other storage engines.
// Why do we need this func?
// IndexMerge only works on TiKV, so we need to find all exprs that cannot be pushed to TiKV, and add a new Selection above IndexMergeReader.
//
//	But the new Selection should exclude the exprs that can NOT be pushed to ALL the storage engines.
//	Because these exprs have already been put in another Selection(check rule_predicate_push_down).
func extractFiltersForIndexMerge(sc *stmtctx.StatementContext, client kv.Client, filters []expression.Expression) (pushed []expression.Expression, remaining []expression.Expression) {
	for _, expr := range filters {
		if expression.CanExprsPushDown(sc, []expression.Expression{expr}, client, kv.TiKV) {
			pushed = append(pushed, expr)
			continue
		}
		if expression.CanExprsPushDown(sc, []expression.Expression{expr}, client, kv.UnSpecified) {
			remaining = append(remaining, expr)
		}
	}
	return
}

func isIndexColsCoveringCol(col *expression.Column, indexCols []*expression.Column, idxColLens []int, ignoreLen bool) bool {
	for i, indexCol := range indexCols {
		if indexCol == nil || !col.EqualByExprAndID(nil, indexCol) {
			continue
		}
		if ignoreLen || idxColLens[i] == types.UnspecifiedLength || idxColLens[i] == col.RetType.GetFlen() {
			return true
		}
	}
	return false
}

func (ds *DataSource) indexCoveringColumn(column *expression.Column, indexColumns []*expression.Column, idxColLens []int, ignoreLen bool) bool {
	if ds.tableInfo.PKIsHandle && mysql.HasPriKeyFlag(column.RetType.GetFlag()) {
		return true
	}
	if column.ID == model.ExtraHandleID {
		return true
	}
	coveredByPlainIndex := isIndexColsCoveringCol(column, indexColumns, idxColLens, ignoreLen)
	coveredByClusteredIndex := isIndexColsCoveringCol(column, ds.commonHandleCols, ds.commonHandleLens, ignoreLen)
	if !coveredByPlainIndex && !coveredByClusteredIndex {
		return false
	}
	isClusteredNewCollationIdx := collate.NewCollationEnabled() &&
		column.GetType().EvalType() == types.ETString &&
		!mysql.HasBinaryFlag(column.GetType().GetFlag())
	if !coveredByPlainIndex && coveredByClusteredIndex && isClusteredNewCollationIdx && ds.table.Meta().CommonHandleVersion == 0 {
		return false
	}
	return true
}

func (ds *DataSource) isIndexCoveringColumns(columns, indexColumns []*expression.Column, idxColLens []int) bool {
	for _, col := range columns {
		if !ds.indexCoveringColumn(col, indexColumns, idxColLens, false) {
			return false
		}
	}
	return true
}

func (ds *DataSource) isIndexCoveringCondition(condition expression.Expression, indexColumns []*expression.Column, idxColLens []int) bool {
	switch v := condition.(type) {
	case *expression.Column:
		return ds.indexCoveringColumn(v, indexColumns, idxColLens, false)
	case *expression.ScalarFunction:
		// Even if the index only contains prefix `col`, the index can cover `col is null`.
		if v.FuncName.L == ast.IsNull {
			if col, ok := v.GetArgs()[0].(*expression.Column); ok {
				return ds.indexCoveringColumn(col, indexColumns, idxColLens, true)
			}
		}
		for _, arg := range v.GetArgs() {
			if !ds.isIndexCoveringCondition(arg, indexColumns, idxColLens) {
				return false
			}
		}
		return true
	}
	return true
}

func (ds *DataSource) isSingleScan(indexColumns []*expression.Column, idxColLens []int) bool {
	if !ds.ctx.GetSessionVars().OptPrefixIndexSingleScan || ds.colsRequiringFullLen == nil {
		// ds.colsRequiringFullLen is set at (*DataSource).PruneColumns. In some cases we don't reach (*DataSource).PruneColumns
		// and ds.colsRequiringFullLen is nil, so we fall back to ds.isIndexCoveringColumns(ds.schema.Columns, indexColumns, idxColLens).
		return ds.isIndexCoveringColumns(ds.schema.Columns, indexColumns, idxColLens)
	}
	if !ds.isIndexCoveringColumns(ds.colsRequiringFullLen, indexColumns, idxColLens) {
		return false
	}
	for _, cond := range ds.allConds {
		if !ds.isIndexCoveringCondition(cond, indexColumns, idxColLens) {
			return false
		}
	}
	return true
}

// If there is a table reader which needs to keep order, we should append a pk to table scan.
func (ts *PhysicalTableScan) appendExtraHandleCol(ds *DataSource) (*expression.Column, bool) {
	handleCols := ds.handleCols
	if handleCols != nil {
		return handleCols.GetCol(0), false
	}
	handleCol := ds.newExtraHandleSchemaCol()
	ts.schema.Append(handleCol)
	ts.Columns = append(ts.Columns, model.NewExtraHandleColInfo())
	return handleCol, true
}

// addSelection4PlanCache adds an extra safeguard selection upon this root task for safety.
// When reusing cached plans and rebuilding range for them, the range builder may return an loose range after parameters change.
// When we add the extra selection, it should meet two conditions:
// 1. The length of 'ds.pushedDownConds` should not be zero.
// 2. The result of function `MaybeOverOptimized4PlanCache(ds.pushedDownConds)` call needs to return true.
func (ds *DataSource) addSelection4PlanCache(task *rootTask, stats *property.StatsInfo, prop *property.PhysicalProperty) {
	if !expression.MaybeOverOptimized4PlanCache(ds.ctx, ds.pushedDownConds) || len(ds.pushedDownConds) == 0 {
		return
	}
	sel := PhysicalSelection{Conditions: ds.pushedDownConds}.Init(ds.ctx, stats, ds.blockOffset, prop)
	sel.SetChildren(task.p)
	task.p = sel
}

// convertToIndexScan converts the DataSource to index scan with idx.
func (ds *DataSource) convertToIndexScan(prop *property.PhysicalProperty,
	candidate *candidatePath, _ *physicalOptimizeOp) (task task, err error) {
	if candidate.path.Index.MVIndex {
		// MVIndex is special since different index rows may return the same _row_id and this can break some assumptions of IndexReader.
		// Currently only support using IndexMerge to access MVIndex instead of IndexReader.
		// TODO: make IndexReader support accessing MVIndex directly.
		return invalidTask, nil
	}
	if !candidate.path.IsSingleScan {
		// If it's parent requires single read task, return max cost.
		if prop.TaskTp == property.CopSingleReadTaskType {
			return invalidTask, nil
		}
	} else if prop.TaskTp == property.CopMultiReadTaskType {
		// If it's parent requires double read task, return max cost.
		return invalidTask, nil
	}
	if !prop.IsSortItemEmpty() && !candidate.isMatchProp {
		return invalidTask, nil
	}
	// If we need to keep order for the index scan, we should forbid the non-keep-order index scan when we try to generate the path.
	if prop.IsSortItemEmpty() && candidate.path.ForceKeepOrder {
		return invalidTask, nil
	}
	// If we don't need to keep order for the index scan, we should forbid the non-keep-order index scan when we try to generate the path.
	if !prop.IsSortItemEmpty() && candidate.path.ForceNoKeepOrder {
		return invalidTask, nil
	}
	path := candidate.path
	is := ds.getOriginalPhysicalIndexScan(prop, path, candidate.isMatchProp, candidate.path.IsSingleScan)
	cop := &copTask{
		indexPlan:   is,
		tblColHists: ds.TblColHists,
		tblCols:     ds.TblCols,
		expectCnt:   uint64(prop.ExpectedCnt),
	}
	cop.partitionInfo = PartitionInfo{
		PruningConds:   pushDownNot(ds.ctx, ds.allConds),
		PartitionNames: ds.partitionNames,
		Columns:        ds.TblCols,
		ColumnNames:    ds.names,
	}
	if !candidate.path.IsSingleScan {
		// On this way, it's double read case.
		ts := PhysicalTableScan{
			Columns:         ds.Columns,
			Table:           is.Table,
			TableAsName:     ds.TableAsName,
			DBName:          ds.DBName,
			isPartition:     ds.isPartition,
			physicalTableID: ds.physicalTableID,
			tblCols:         ds.TblCols,
			tblColHists:     ds.TblColHists,
		}.Init(ds.ctx, is.blockOffset)
		ts.SetSchema(ds.schema.Clone())
		// We set `StatsVersion` here and fill other fields in `(*copTask).finishIndexPlan`. Since `copTask.indexPlan` may
		// change before calling `(*copTask).finishIndexPlan`, we don't know the stats information of `ts` currently and on
		// the other hand, it may be hard to identify `StatsVersion` of `ts` in `(*copTask).finishIndexPlan`.
		ts.stats = &property.StatsInfo{StatsVersion: ds.tableStats.StatsVersion}
		cop.tablePlan = ts
	}
	task = cop
	if cop.tablePlan != nil && ds.tableInfo.IsCommonHandle {
		cop.commonHandleCols = ds.commonHandleCols
		commonHandle := ds.handleCols.(*CommonHandleCols)
		for _, col := range commonHandle.columns {
			if ds.schema.ColumnIndex(col) == -1 {
				ts := cop.tablePlan.(*PhysicalTableScan)
				ts.Schema().Append(col)
				ts.Columns = append(ts.Columns, col.ToInfo())
				cop.needExtraProj = true
			}
		}
	}
	if candidate.isMatchProp {
		cop.keepOrder = true
		// IndexScan on partition table can't keep order.
		if ds.tableInfo.GetPartitionInfo() != nil {
			return invalidTask, nil
		}
		if cop.tablePlan != nil && !ds.tableInfo.IsCommonHandle {
			col, isNew := cop.tablePlan.(*PhysicalTableScan).appendExtraHandleCol(ds)
			cop.extraHandleCol = col
			cop.needExtraProj = cop.needExtraProj || isNew
		}
	}
	if cop.needExtraProj {
		cop.originSchema = ds.schema
	}
	// prop.IsSortItemEmpty() would always return true when coming to here,
	// so we can just use prop.ExpectedCnt as parameter of addPushedDownSelection.
	finalStats := ds.stats.ScaleByExpectCnt(prop.ExpectedCnt)
	is.addPushedDownSelection(cop, ds, path, finalStats)
	if prop.TaskTp == property.RootTaskType {
		task = task.convertToRootTask(ds.ctx)
		ds.addSelection4PlanCache(task.(*rootTask), finalStats, prop)
	} else if _, ok := task.(*rootTask); ok {
		return invalidTask, nil
	}
	return task, nil
}

func (is *PhysicalIndexScan) getScanRowSize() float64 {
	idx := is.Index
	scanCols := make([]*expression.Column, 0, len(idx.Columns)+1)
	// If `initSchema` has already appended the handle column in schema, just use schema columns, otherwise, add extra handle column.
	if len(idx.Columns) == len(is.schema.Columns) {
		scanCols = append(scanCols, is.schema.Columns...)
		handleCol := is.pkIsHandleCol
		if handleCol != nil {
			scanCols = append(scanCols, handleCol)
		}
	} else {
		scanCols = is.schema.Columns
	}
	return is.tblColHists.GetIndexAvgRowSize(is.ctx, scanCols, is.Index.Unique)
}

// initSchema is used to set the schema of PhysicalIndexScan. Before calling this,
// make sure the following field of PhysicalIndexScan are initialized:
//
//	PhysicalIndexScan.Table         *model.TableInfo
//	PhysicalIndexScan.Index         *model.IndexInfo
//	PhysicalIndexScan.Index.Columns []*IndexColumn
//	PhysicalIndexScan.IdxCols       []*expression.Column
//	PhysicalIndexScan.Columns       []*model.ColumnInfo
func (is *PhysicalIndexScan) initSchema(idxExprCols []*expression.Column, isDoubleRead bool) {
	indexCols := make([]*expression.Column, len(is.IdxCols), len(is.Index.Columns)+1)
	copy(indexCols, is.IdxCols)

	for i := len(is.IdxCols); i < len(is.Index.Columns); i++ {
		if idxExprCols[i] != nil {
			indexCols = append(indexCols, idxExprCols[i])
		} else {
			// TODO: try to reuse the col generated when building the DataSource.
			indexCols = append(indexCols, &expression.Column{
				ID:       is.Table.Columns[is.Index.Columns[i].Offset].ID,
				RetType:  &is.Table.Columns[is.Index.Columns[i].Offset].FieldType,
				UniqueID: is.ctx.GetSessionVars().AllocPlanColumnID(),
			})
		}
	}
	is.NeedCommonHandle = is.Table.IsCommonHandle

	if is.NeedCommonHandle {
		for i := len(is.Index.Columns); i < len(idxExprCols); i++ {
			indexCols = append(indexCols, idxExprCols[i])
		}
	}
	setHandle := len(indexCols) > len(is.Index.Columns)
	if !setHandle {
		for i, col := range is.Columns {
			if (mysql.HasPriKeyFlag(col.GetFlag()) && is.Table.PKIsHandle) || col.ID == model.ExtraHandleID {
				indexCols = append(indexCols, is.dataSourceSchema.Columns[i])
				setHandle = true
				break
			}
		}
	}

	if isDoubleRead {
		// If it's double read case, the first index must return handle. So we should add extra handle column
		// if there isn't a handle column.
		if !setHandle {
			if !is.Table.IsCommonHandle {
				indexCols = append(indexCols, &expression.Column{
					RetType:  types.NewFieldType(mysql.TypeLonglong),
					ID:       model.ExtraHandleID,
					UniqueID: is.ctx.GetSessionVars().AllocPlanColumnID(),
				})
			}
		}
		// If index is global, we should add extra column for pid.
		if is.Index.Global {
			indexCols = append(indexCols, &expression.Column{
				RetType:  types.NewFieldType(mysql.TypeLonglong),
				ID:       model.ExtraPidColID,
				UniqueID: is.ctx.GetSessionVars().AllocPlanColumnID(),
			})
		}
	}

	is.SetSchema(expression.NewSchema(indexCols...))
}

func (is *PhysicalIndexScan) addPushedDownSelection(copTask *copTask, p *DataSource, path *util.AccessPath, finalStats *property.StatsInfo) {
	// Add filter condition to table plan now.
	indexConds, tableConds := path.IndexFilters, path.TableFilters
	tableConds, copTask.rootTaskConds = SplitSelCondsWithVirtualColumn(tableConds)

	var newRootConds []expression.Expression
	indexConds, newRootConds = expression.PushDownExprs(is.ctx.GetSessionVars().StmtCtx, indexConds, is.ctx.GetClient(), kv.TiKV)
	copTask.rootTaskConds = append(copTask.rootTaskConds, newRootConds...)

	tableConds, newRootConds = expression.PushDownExprs(is.ctx.GetSessionVars().StmtCtx, tableConds, is.ctx.GetClient(), kv.TiKV)
	copTask.rootTaskConds = append(copTask.rootTaskConds, newRootConds...)

	if indexConds != nil {
		var selectivity float64
		if path.CountAfterAccess > 0 {
			selectivity = path.CountAfterIndex / path.CountAfterAccess
		}
		count := is.stats.RowCount * selectivity
		stats := p.tableStats.ScaleByExpectCnt(count)
		indexSel := PhysicalSelection{Conditions: indexConds}.Init(is.ctx, stats, is.blockOffset)
		indexSel.SetChildren(is)
		copTask.indexPlan = indexSel
	}
	if len(tableConds) > 0 {
		copTask.finishIndexPlan()
		tableSel := PhysicalSelection{Conditions: tableConds}.Init(is.ctx, finalStats, is.blockOffset)
		if len(copTask.rootTaskConds) != 0 {
			selectivity, _, err := copTask.tblColHists.Selectivity(is.ctx, tableConds, nil)
			if err != nil {
				logutil.BgLogger().Debug("calculate selectivity failed, use selection factor", zap.Error(err))
				selectivity = SelectionFactor
			}
			tableSel.stats = copTask.plan().statsInfo().Scale(selectivity)
		}
		tableSel.SetChildren(copTask.tablePlan)
		copTask.tablePlan = tableSel
	}
}

// SplitSelCondsWithVirtualColumn filter the select conditions which contain virtual column
func SplitSelCondsWithVirtualColumn(conds []expression.Expression) (withoutVirt []expression.Expression, withVirt []expression.Expression) {
	for i := range conds {
		if expression.ContainVirtualColumn(conds[i : i+1]) {
			withVirt = append(withVirt, conds[i])
		} else {
			withoutVirt = append(withoutVirt, conds[i])
		}
	}
	return withoutVirt, withVirt
}

func matchIndicesProp(idxCols []*expression.Column, colLens []int, propItems []property.SortItem) bool {
	if len(idxCols) < len(propItems) {
		return false
	}
	for i, item := range propItems {
		if colLens[i] != types.UnspecifiedLength || !item.Col.EqualByExprAndID(nil, idxCols[i]) {
			return false
		}
	}
	return true
}

func (ds *DataSource) splitIndexFilterConditions(conditions []expression.Expression, indexColumns []*expression.Column,
	idxColLens []int) (indexConds, tableConds []expression.Expression) {
	var indexConditions, tableConditions []expression.Expression
	for _, cond := range conditions {
		var covered bool
		if ds.ctx.GetSessionVars().OptPrefixIndexSingleScan {
			covered = ds.isIndexCoveringCondition(cond, indexColumns, idxColLens)
		} else {
			covered = ds.isIndexCoveringColumns(expression.ExtractColumns(cond), indexColumns, idxColLens)
		}
		if covered {
			indexConditions = append(indexConditions, cond)
		} else {
			tableConditions = append(tableConditions, cond)
		}
	}
	return indexConditions, tableConditions
}

// getMostCorrCol4Handle checks if column in the condition is correlated enough with handle. If the condition
// contains multiple columns, return nil and get the max correlation, which would be used in the heuristic estimation.
func getMostCorrCol4Handle(exprs []expression.Expression, histColl *statistics.Table, threshold float64) (*expression.Column, float64) {
	var cols []*expression.Column
	cols = expression.ExtractColumnsFromExpressions(cols, exprs, nil)
	if len(cols) == 0 {
		return nil, 0
	}
	colSet := set.NewInt64Set()
	var corr float64
	var corrCol *expression.Column
	for _, col := range cols {
		if colSet.Exist(col.UniqueID) {
			continue
		}
		colSet.Insert(col.UniqueID)
		hist, ok := histColl.Columns[col.ID]
		if !ok {
			continue
		}
		curCorr := hist.Correlation
		if corrCol == nil || math.Abs(corr) < math.Abs(curCorr) {
			corrCol = col
			corr = curCorr
		}
	}
	if len(colSet) == 1 && math.Abs(corr) >= threshold {
		return corrCol, corr
	}
	return nil, corr
}

// getColumnRangeCounts estimates row count for each range respectively.
func getColumnRangeCounts(sctx sessionctx.Context, colID int64, ranges []*ranger.Range, histColl *statistics.HistColl, idxID int64) ([]float64, bool) {
	var err error
	var count float64
	rangeCounts := make([]float64, len(ranges))
	for i, ran := range ranges {
		if idxID >= 0 {
			idxHist := histColl.Indices[idxID]
			if idxHist == nil || idxHist.IsInvalid(false) {
				return nil, false
			}
			count, err = histColl.GetRowCountByIndexRanges(sctx, idxID, []*ranger.Range{ran})
		} else {
			colHist, ok := histColl.Columns[colID]
			if !ok || colHist.IsInvalid(sctx, false) {
				return nil, false
			}
			count, err = histColl.GetRowCountByColumnRanges(sctx, colID, []*ranger.Range{ran})
		}
		if err != nil {
			return nil, false
		}
		rangeCounts[i] = count
	}
	return rangeCounts, true
}

// convertRangeFromExpectedCnt builds new ranges used to estimate row count we need to scan in table scan before finding specified
// number of tuples which fall into input ranges.
func convertRangeFromExpectedCnt(ranges []*ranger.Range, rangeCounts []float64, expectedCnt float64, desc bool) ([]*ranger.Range, float64, bool) {
	var i int
	var count float64
	var convertedRanges []*ranger.Range
	if desc {
		for i = len(ranges) - 1; i >= 0; i-- {
			if count+rangeCounts[i] >= expectedCnt {
				break
			}
			count += rangeCounts[i]
		}
		if i < 0 {
			return nil, 0, true
		}
		convertedRanges = []*ranger.Range{{LowVal: ranges[i].HighVal, HighVal: []types.Datum{types.MaxValueDatum()}, LowExclude: !ranges[i].HighExclude, Collators: ranges[i].Collators}}
	} else {
		for i = 0; i < len(ranges); i++ {
			if count+rangeCounts[i] >= expectedCnt {
				break
			}
			count += rangeCounts[i]
		}
		if i == len(ranges) {
			return nil, 0, true
		}
		convertedRanges = []*ranger.Range{{LowVal: []types.Datum{{}}, HighVal: ranges[i].LowVal, HighExclude: !ranges[i].LowExclude, Collators: ranges[i].Collators}}
	}
	return convertedRanges, count, false
}

// crossEstimateTableRowCount estimates row count of table scan using histogram of another column which is in TableFilters
// and has high order correlation with handle column. For example, if the query is like:
// `select * from tbl where a = 1 order by pk limit 1`
// if order of column `a` is strictly correlated with column `pk`, the row count of table scan should be:
// `1 + row_count(a < 1 or a is null)`
func (ds *DataSource) crossEstimateTableRowCount(path *util.AccessPath, expectedCnt float64, desc bool) (float64, bool, float64) {
	if ds.statisticTable.Pseudo || len(path.TableFilters) == 0 || !ds.ctx.GetSessionVars().EnableCorrelationAdjustment {
		return 0, false, 0
	}
	col, corr := getMostCorrCol4Handle(path.TableFilters, ds.statisticTable, ds.ctx.GetSessionVars().CorrelationThreshold)
	return ds.crossEstimateRowCount(path, path.TableFilters, col, corr, expectedCnt, desc)
}

// crossEstimateRowCount is the common logic of crossEstimateTableRowCount and crossEstimateIndexRowCount.
func (ds *DataSource) crossEstimateRowCount(path *util.AccessPath, conds []expression.Expression, col *expression.Column, corr, expectedCnt float64, desc bool) (float64, bool, float64) {
	// If the scan is not full range scan, we cannot use histogram of other columns for estimation, because
	// the histogram reflects value distribution in the whole table level.
	if col == nil || len(path.AccessConds) > 0 {
		return 0, false, corr
	}
	colID := col.UniqueID
	if corr < 0 {
		desc = !desc
	}
	accessConds, remained := ranger.DetachCondsForColumn(ds.ctx, conds, col)
	if len(accessConds) == 0 {
		return 0, false, corr
	}
	ranges, accessConds, _, err := ranger.BuildColumnRange(accessConds, ds.ctx, col.RetType, types.UnspecifiedLength, ds.ctx.GetSessionVars().RangeMaxSize)
	if len(ranges) == 0 || len(accessConds) == 0 || err != nil {
		return 0, err == nil, corr
	}
	idxID := int64(-1)
	idxIDs, idxExists := ds.stats.HistColl.ColID2IdxIDs[colID]
	if idxExists && len(idxIDs) > 0 {
		idxID = idxIDs[0]
	}
	rangeCounts, ok := getColumnRangeCounts(ds.ctx, colID, ranges, ds.tableStats.HistColl, idxID)
	if !ok {
		return 0, false, corr
	}
	convertedRanges, count, isFull := convertRangeFromExpectedCnt(ranges, rangeCounts, expectedCnt, desc)
	if isFull {
		return path.CountAfterAccess, true, 0
	}
	var rangeCount float64
	if idxExists {
		rangeCount, err = ds.tableStats.HistColl.GetRowCountByIndexRanges(ds.ctx, idxID, convertedRanges)
	} else {
		rangeCount, err = ds.tableStats.HistColl.GetRowCountByColumnRanges(ds.ctx, colID, convertedRanges)
	}
	if err != nil {
		return 0, false, corr
	}
	scanCount := rangeCount + expectedCnt - count
	if len(remained) > 0 {
		scanCount = scanCount / SelectionFactor
	}
	scanCount = math.Min(scanCount, path.CountAfterAccess)
	return scanCount, true, 0
}

// crossEstimateIndexRowCount estimates row count of index scan using histogram of another column which is in TableFilters/IndexFilters
// and has high order correlation with the first index column. For example, if the query is like:
// `select * from tbl where a = 1 order by b limit 1`
// if order of column `a` is strictly correlated with column `b`, the row count of IndexScan(b) should be:
// `1 + row_count(a < 1 or a is null)`
func (ds *DataSource) crossEstimateIndexRowCount(path *util.AccessPath, expectedCnt float64, desc bool) (float64, bool, float64) {
	filtersLen := len(path.TableFilters) + len(path.IndexFilters)
	sessVars := ds.ctx.GetSessionVars()
	if ds.statisticTable.Pseudo || filtersLen == 0 || !sessVars.EnableExtendedStats || !ds.ctx.GetSessionVars().EnableCorrelationAdjustment {
		return 0, false, 0
	}
	col, corr := getMostCorrCol4Index(path, ds.statisticTable, sessVars.CorrelationThreshold)
	filters := make([]expression.Expression, 0, filtersLen)
	filters = append(filters, path.TableFilters...)
	filters = append(filters, path.IndexFilters...)
	return ds.crossEstimateRowCount(path, filters, col, corr, expectedCnt, desc)
}

// getMostCorrCol4Index checks if column in the condition is correlated enough with the first index column. If the condition
// contains multiple columns, return nil and get the max correlation, which would be used in the heuristic estimation.
func getMostCorrCol4Index(path *util.AccessPath, histColl *statistics.Table, threshold float64) (*expression.Column, float64) {
	if histColl.ExtendedStats == nil || len(histColl.ExtendedStats.Stats) == 0 {
		return nil, 0
	}
	var cols []*expression.Column
	cols = expression.ExtractColumnsFromExpressions(cols, path.TableFilters, nil)
	cols = expression.ExtractColumnsFromExpressions(cols, path.IndexFilters, nil)
	if len(cols) == 0 {
		return nil, 0
	}
	colSet := set.NewInt64Set()
	var corr float64
	var corrCol *expression.Column
	for _, col := range cols {
		if colSet.Exist(col.UniqueID) {
			continue
		}
		colSet.Insert(col.UniqueID)
		curCorr := float64(0)
		for _, item := range histColl.ExtendedStats.Stats {
			if (col.ID == item.ColIDs[0] && path.FullIdxCols[0].ID == item.ColIDs[1]) ||
				(col.ID == item.ColIDs[1] && path.FullIdxCols[0].ID == item.ColIDs[0]) {
				curCorr = item.ScalarVals
				break
			}
		}
		if corrCol == nil || math.Abs(corr) < math.Abs(curCorr) {
			corrCol = col
			corr = curCorr
		}
	}
	if len(colSet) == 1 && math.Abs(corr) >= threshold {
		return corrCol, corr
	}
	return nil, corr
}

// GetPhysicalScan returns PhysicalTableScan for the LogicalTableScan.
func (s *LogicalTableScan) GetPhysicalScan(schema *expression.Schema, stats *property.StatsInfo) *PhysicalTableScan {
	ds := s.Source
	ts := PhysicalTableScan{
		Table:           ds.tableInfo,
		Columns:         ds.Columns,
		TableAsName:     ds.TableAsName,
		DBName:          ds.DBName,
		isPartition:     ds.isPartition,
		physicalTableID: ds.physicalTableID,
		Ranges:          s.Ranges,
		AccessCondition: s.AccessConds,
		tblCols:         ds.TblCols,
		tblColHists:     ds.TblColHists,
	}.Init(s.ctx, s.blockOffset)
	ts.stats = stats
	ts.SetSchema(schema.Clone())
	if ts.Table.PKIsHandle {
		if pkColInfo := ts.Table.GetPkColInfo(); pkColInfo != nil {
			if ds.statisticTable.Columns[pkColInfo.ID] != nil {
				ts.Hist = &ds.statisticTable.Columns[pkColInfo.ID].Histogram
			}
		}
	}
	return ts
}

// GetPhysicalIndexScan returns PhysicalIndexScan for the logical IndexScan.
func (s *LogicalIndexScan) GetPhysicalIndexScan(_ *expression.Schema, stats *property.StatsInfo) *PhysicalIndexScan {
	ds := s.Source
	is := PhysicalIndexScan{
		Table:            ds.tableInfo,
		TableAsName:      ds.TableAsName,
		DBName:           ds.DBName,
		Columns:          s.Columns,
		Index:            s.Index,
		IdxCols:          s.IdxCols,
		IdxColLens:       s.IdxColLens,
		AccessCondition:  s.AccessConds,
		Ranges:           s.Ranges,
		dataSourceSchema: ds.schema,
		isPartition:      ds.isPartition,
		physicalTableID:  ds.physicalTableID,
		tblColHists:      ds.TblColHists,
		pkIsHandleCol:    ds.getPKIsHandleCol(),
	}.Init(ds.ctx, ds.blockOffset)
	is.stats = stats
	is.initSchema(s.FullIdxCols, s.IsDoubleRead)
	return is
}

// isPointGetPath indicates whether the conditions are point-get-able.
// eg: create table t(a int, b int,c int unique, primary (a,b))
// select * from t where a = 1 and b = 1 and c =1;
// the datasource can access by primary key(a,b) or unique key c which are both point-get-able
func (ds *DataSource) isPointGetPath(path *util.AccessPath) bool {
	if len(path.Ranges) < 1 {
		return false
	}
	if !path.IsIntHandlePath {
		if path.Index == nil {
			return false
		}
		if !path.Index.Unique || path.Index.HasPrefixIndex() {
			return false
		}
		idxColsLen := len(path.Index.Columns)
		for _, ran := range path.Ranges {
			if len(ran.LowVal) != idxColsLen {
				return false
			}
		}
	}
	for _, ran := range path.Ranges {
		if !ran.IsPointNonNullable(ds.ctx) {
			return false
		}
	}
	return true
}

// convertToTableScan converts the DataSource to table scan.
func (ds *DataSource) convertToTableScan(prop *property.PhysicalProperty, candidate *candidatePath, _ *physicalOptimizeOp) (task task, err error) {
	// It will be handled in convertToIndexScan.
	if prop.TaskTp == property.CopMultiReadTaskType {
		return invalidTask, nil
	}
	if !prop.IsSortItemEmpty() && !candidate.isMatchProp {
		return invalidTask, nil
	}
	// If we need to keep order for the index scan, we should forbid the non-keep-order index scan when we try to generate the path.
	if prop.IsSortItemEmpty() && candidate.path.ForceKeepOrder {
		return invalidTask, nil
	}
	// If we don't need to keep order for the index scan, we should forbid the non-keep-order index scan when we try to generate the path.
	if !prop.IsSortItemEmpty() && candidate.path.ForceNoKeepOrder {
		return invalidTask, nil
	}
	ts, _ := ds.getOriginalPhysicalTableScan(prop, candidate.path, candidate.isMatchProp)
	if ts.KeepOrder && ts.StoreType == kv.TiFlash && (ts.Desc || ds.SCtx().GetSessionVars().TiFlashFastScan) {
		// TiFlash fast mode(https://github.com/pingcap/tidb/pull/35851) does not keep order in TableScan
		return invalidTask, nil
	}
	if ts.StoreType == kv.TiFlash {
		for _, col := range ts.Columns {
			if col.IsGenerated() && !col.GeneratedStored {
				col.AddFlag(mysql.GeneratedColumnFlag)
			}
		}
	}
	// In disaggregated tiflash mode, only MPP is allowed, cop and batchCop is deprecated.
	// So if prop.TaskTp is RootTaskType, have to use mppTask then convert to rootTask.
	isDisaggregatedTiFlash := config.GetGlobalConfig().DisaggregatedTiFlash
	isDisaggregatedTiFlashPath := isDisaggregatedTiFlash && ts.StoreType == kv.TiFlash
	canMppConvertToRootForDisaggregatedTiFlash := isDisaggregatedTiFlashPath && prop.TaskTp == property.RootTaskType && ds.SCtx().GetSessionVars().IsMPPAllowed()
	if prop.TaskTp == property.MppTaskType || canMppConvertToRootForDisaggregatedTiFlash {
		if ts.KeepOrder {
			return invalidTask, nil
		}
		if prop.MPPPartitionTp != property.AnyType || (ts.isPartition && !isDisaggregatedTiFlash) {
			// If ts is a single partition, then this partition table is in static-only prune, then we should not choose mpp execution.
			// But in disaggregated tiflash mode, we enable using mpp for static pruning partition table, because cop and batchCop is deprecated.
			ds.SCtx().GetSessionVars().RaiseWarningWhenMPPEnforced("MPP mode may be blocked because table `" + ds.tableInfo.Name.O + "`is a partition table which is not supported when `@@tidb_partition_prune_mode=static`.")
			return invalidTask, nil
		}
		var hasVirtualColumn bool
		for _, col := range ts.schema.Columns {
			if col.VirtualExpr != nil {
				ds.SCtx().GetSessionVars().RaiseWarningWhenMPPEnforced("MPP mode may be blocked because column `" + col.OrigName + "` is a virtual column which is not supported now.")
				hasVirtualColumn = true
				break
			}
		}
		if hasVirtualColumn && !canMppConvertToRootForDisaggregatedTiFlash {
			return invalidTask, nil
		}
		mppTask := &mppTask{
			p:           ts,
			partTp:      property.AnyType,
			tblColHists: ds.TblColHists,
		}
		ts.PartitionInfo = PartitionInfo{
			PruningConds:   pushDownNot(ds.ctx, ds.allConds),
			PartitionNames: ds.partitionNames,
			Columns:        ds.TblCols,
			ColumnNames:    ds.names,
		}
		mppTask = ts.addPushedDownSelectionToMppTask(mppTask, ds.stats.ScaleByExpectCnt(prop.ExpectedCnt))
		task = mppTask
		if !mppTask.invalid() {
			if prop.TaskTp == property.MppTaskType && len(mppTask.rootTaskConds) > 0 {
				// If got filters cannot be pushed down to tiflash, we have to make sure it will be executed in TiDB,
				// So have to return a rootTask, but prop requires mppTask, cannot meet this requirement.
				task = invalidTask
			} else if prop.TaskTp == property.RootTaskType {
				// When got here, canMppConvertToRootForDisaggregatedTiFlash is true.
				// This is for situations like cannot generate mppTask for some operators.
				// Such as when the build side of HashJoin is Projection,
				// which cannot pushdown to tiflash(because TiFlash doesn't support some expr in Proj)
				// So HashJoin cannot pushdown to tiflash. But we still want TableScan to run on tiflash.
				task = mppTask
				task = task.convertToRootTask(ds.ctx)
				if !task.invalid() {
					ds.addSelection4PlanCache(task.(*rootTask), ds.stats.ScaleByExpectCnt(prop.ExpectedCnt), prop)
				}
			}
		}
		return task, nil
	}
	if isDisaggregatedTiFlashPath {
		// prop.TaskTp is cop related, just return invalidTask.
		return invalidTask, nil
	}
	copTask := &copTask{
		tablePlan:         ts,
		indexPlanFinished: true,
		tblColHists:       ds.TblColHists,
	}
	copTask.partitionInfo = PartitionInfo{
		PruningConds:   pushDownNot(ds.ctx, ds.allConds),
		PartitionNames: ds.partitionNames,
		Columns:        ds.TblCols,
		ColumnNames:    ds.names,
	}
	ts.PartitionInfo = copTask.partitionInfo
	task = copTask
	if candidate.isMatchProp {
		copTask.keepOrder = true
		// TableScan on partition table can't keep order.
		if ds.tableInfo.GetPartitionInfo() != nil {
			return invalidTask, nil
		}
	}
	ts.addPushedDownSelection(copTask, ds.stats.ScaleByExpectCnt(prop.ExpectedCnt))
	if prop.IsFlashProp() && len(copTask.rootTaskConds) != 0 {
		return invalidTask, nil
	}
	if prop.TaskTp == property.RootTaskType {
		task = task.convertToRootTask(ds.ctx)
		ds.addSelection4PlanCache(task.(*rootTask), ds.stats.ScaleByExpectCnt(prop.ExpectedCnt), prop)
	} else if _, ok := task.(*rootTask); ok {
		return invalidTask, nil
	}
	return task, nil
}

func (ds *DataSource) convertToSampleTable(prop *property.PhysicalProperty,
	candidate *candidatePath, _ *physicalOptimizeOp) (task task, err error) {
	if prop.TaskTp == property.CopMultiReadTaskType {
		return invalidTask, nil
	}
	if !prop.IsSortItemEmpty() && !candidate.isMatchProp {
		return invalidTask, nil
	}
	if candidate.isMatchProp {
		// TableSample on partition table can't keep order.
		if ds.tableInfo.GetPartitionInfo() != nil {
			return invalidTask, nil
		}
	}
	p := PhysicalTableSample{
		TableSampleInfo: ds.SampleInfo,
		TableInfo:       ds.table,
		Desc:            candidate.isMatchProp && prop.SortItems[0].Desc,
	}.Init(ds.ctx, ds.SelectBlockOffset())
	p.schema = ds.schema
	return &rootTask{
		p: p,
	}, nil
}

func (ds *DataSource) convertToPointGet(prop *property.PhysicalProperty, candidate *candidatePath, opt *physicalOptimizeOp) (task task) {
	if !prop.IsSortItemEmpty() && !candidate.isMatchProp {
		return invalidTask
	}
	if prop.TaskTp == property.CopMultiReadTaskType && candidate.path.IsSingleScan ||
		prop.TaskTp == property.CopSingleReadTaskType && !candidate.path.IsSingleScan {
		return invalidTask
	}

	if tidbutil.IsMemDB(ds.DBName.L) {
		return invalidTask
	}

	accessCnt := math.Min(candidate.path.CountAfterAccess, float64(1))
	pointGetPlan := PointGetPlan{
		ctx:              ds.ctx,
		AccessConditions: candidate.path.AccessConds,
		schema:           ds.schema.Clone(),
		dbName:           ds.DBName.L,
		TblInfo:          ds.TableInfo(),
		outputNames:      ds.OutputNames(),
		LockWaitTime:     ds.ctx.GetSessionVars().LockWaitTimeout,
		Columns:          ds.Columns,
	}.Init(ds.ctx, ds.tableStats.ScaleByExpectCnt(accessCnt), ds.blockOffset)
	var partitionInfo *model.PartitionDefinition
	if ds.isPartition {
		if pi := ds.tableInfo.GetPartitionInfo(); pi != nil {
			for i := range pi.Definitions {
				def := pi.Definitions[i]
				if def.ID == ds.physicalTableID {
					partitionInfo = &def
					break
				}
			}
		}
		if partitionInfo == nil {
			return invalidTask
		}
	}
	rTsk := &rootTask{p: pointGetPlan}
	if candidate.path.IsIntHandlePath {
		pointGetPlan.Handle = kv.IntHandle(candidate.path.Ranges[0].LowVal[0].GetInt64())
		pointGetPlan.UnsignedHandle = mysql.HasUnsignedFlag(ds.handleCols.GetCol(0).RetType.GetFlag())
		pointGetPlan.PartitionInfo = partitionInfo
		pointGetPlan.accessCols = ds.TblCols
		// Add filter condition to table plan now.
		if len(candidate.path.TableFilters) > 0 {
			sel := PhysicalSelection{
				Conditions: candidate.path.TableFilters,
			}.Init(ds.ctx, ds.stats.ScaleByExpectCnt(prop.ExpectedCnt), ds.blockOffset)
			sel.SetChildren(pointGetPlan)
			rTsk.p = sel
		}
	} else {
		pointGetPlan.IndexInfo = candidate.path.Index
		pointGetPlan.IdxCols = candidate.path.IdxCols
		pointGetPlan.IdxColLens = candidate.path.IdxColLens
		pointGetPlan.IndexValues = candidate.path.Ranges[0].LowVal
		pointGetPlan.PartitionInfo = partitionInfo
		if candidate.path.IsSingleScan {
			pointGetPlan.accessCols = candidate.path.IdxCols
		} else {
			pointGetPlan.accessCols = ds.TblCols
		}
		// Add index condition to table plan now.
		if len(candidate.path.IndexFilters)+len(candidate.path.TableFilters) > 0 {
			sel := PhysicalSelection{
				Conditions: append(candidate.path.IndexFilters, candidate.path.TableFilters...),
			}.Init(ds.ctx, ds.stats.ScaleByExpectCnt(prop.ExpectedCnt), ds.blockOffset)
			sel.SetChildren(pointGetPlan)
			rTsk.p = sel
		}
	}

	return rTsk
}

func (ds *DataSource) convertToBatchPointGet(prop *property.PhysicalProperty,
	candidate *candidatePath, hashPartColName *model.CIStr, opt *physicalOptimizeOp) (task task) {
	if !prop.IsSortItemEmpty() && !candidate.isMatchProp {
		return invalidTask
	}
	if prop.TaskTp == property.CopMultiReadTaskType && candidate.path.IsSingleScan ||
		prop.TaskTp == property.CopSingleReadTaskType && !candidate.path.IsSingleScan {
		return invalidTask
	}

	accessCnt := math.Min(candidate.path.CountAfterAccess, float64(len(candidate.path.Ranges)))
	batchPointGetPlan := BatchPointGetPlan{
		ctx:              ds.ctx,
		dbName:           ds.DBName.L,
		AccessConditions: candidate.path.AccessConds,
		TblInfo:          ds.TableInfo(),
		KeepOrder:        !prop.IsSortItemEmpty(),
		Columns:          ds.Columns,
		SinglePart:       ds.isPartition,
		PartTblID:        ds.physicalTableID,
		PartitionExpr:    getPartitionExpr(ds.ctx, ds.TableInfo()),
	}.Init(ds.ctx, ds.tableStats.ScaleByExpectCnt(accessCnt), ds.schema.Clone(), ds.names, ds.blockOffset)
	if batchPointGetPlan.KeepOrder {
		batchPointGetPlan.Desc = prop.SortItems[0].Desc
	}
	rTsk := &rootTask{p: batchPointGetPlan}
	if candidate.path.IsIntHandlePath {
		for _, ran := range candidate.path.Ranges {
			batchPointGetPlan.Handles = append(batchPointGetPlan.Handles, kv.IntHandle(ran.LowVal[0].GetInt64()))
		}
		batchPointGetPlan.accessCols = ds.TblCols
		// Add filter condition to table plan now.
		if len(candidate.path.TableFilters) > 0 {
			sel := PhysicalSelection{
				Conditions: candidate.path.TableFilters,
			}.Init(ds.ctx, ds.stats.ScaleByExpectCnt(prop.ExpectedCnt), ds.blockOffset)
			sel.SetChildren(batchPointGetPlan)
			rTsk.p = sel
		}
	} else {
		batchPointGetPlan.IndexInfo = candidate.path.Index
		batchPointGetPlan.IdxCols = candidate.path.IdxCols
		batchPointGetPlan.IdxColLens = candidate.path.IdxColLens
		batchPointGetPlan.PartitionColPos = getColumnPosInIndex(candidate.path.Index, hashPartColName)
		for _, ran := range candidate.path.Ranges {
			batchPointGetPlan.IndexValues = append(batchPointGetPlan.IndexValues, ran.LowVal)
		}
		if !prop.IsSortItemEmpty() {
			batchPointGetPlan.KeepOrder = true
			batchPointGetPlan.Desc = prop.SortItems[0].Desc
		}
		if candidate.path.IsSingleScan {
			batchPointGetPlan.accessCols = candidate.path.IdxCols
		} else {
			batchPointGetPlan.accessCols = ds.TblCols
		}
		// Add index condition to table plan now.
		if len(candidate.path.IndexFilters)+len(candidate.path.TableFilters) > 0 {
			sel := PhysicalSelection{
				Conditions: append(candidate.path.IndexFilters, candidate.path.TableFilters...),
			}.Init(ds.ctx, ds.stats.ScaleByExpectCnt(prop.ExpectedCnt), ds.blockOffset)
			sel.SetChildren(batchPointGetPlan)
			rTsk.p = sel
		}
	}

	return rTsk
}

func (ts *PhysicalTableScan) addPushedDownSelectionToMppTask(mpp *mppTask, stats *property.StatsInfo) *mppTask {
	filterCondition, rootTaskConds := SplitSelCondsWithVirtualColumn(ts.filterCondition)
	var newRootConds []expression.Expression
	filterCondition, newRootConds = expression.PushDownExprs(ts.ctx.GetSessionVars().StmtCtx, filterCondition, ts.ctx.GetClient(), ts.StoreType)
	mpp.rootTaskConds = append(rootTaskConds, newRootConds...)

	ts.filterCondition = filterCondition
	// Add filter condition to table plan now.
	if len(ts.filterCondition) > 0 {
		sel := PhysicalSelection{Conditions: ts.filterCondition}.Init(ts.ctx, stats, ts.blockOffset)
		sel.SetChildren(ts)
		mpp.p = sel
	}
	return mpp
}

func (ts *PhysicalTableScan) addPushedDownSelection(copTask *copTask, stats *property.StatsInfo) {
	ts.filterCondition, copTask.rootTaskConds = SplitSelCondsWithVirtualColumn(ts.filterCondition)
	var newRootConds []expression.Expression
	ts.filterCondition, newRootConds = expression.PushDownExprs(ts.ctx.GetSessionVars().StmtCtx, ts.filterCondition, ts.ctx.GetClient(), ts.StoreType)
	copTask.rootTaskConds = append(copTask.rootTaskConds, newRootConds...)

	// Add filter condition to table plan now.
	if len(ts.filterCondition) > 0 {
		sel := PhysicalSelection{Conditions: ts.filterCondition}.Init(ts.ctx, stats, ts.blockOffset)
		if len(copTask.rootTaskConds) != 0 {
			selectivity, _, err := copTask.tblColHists.Selectivity(ts.ctx, ts.filterCondition, nil)
			if err != nil {
				logutil.BgLogger().Debug("calculate selectivity failed, use selection factor", zap.Error(err))
				selectivity = SelectionFactor
			}
			sel.stats = ts.stats.Scale(selectivity)
		}
		sel.SetChildren(ts)
		copTask.tablePlan = sel
	}
}

func (ts *PhysicalTableScan) getScanRowSize() float64 {
	if ts.StoreType == kv.TiKV {
		return ts.tblColHists.GetTableAvgRowSize(ts.ctx, ts.tblCols, ts.StoreType, true)
	}
	// If `ts.handleCol` is nil, then the schema of tableScan doesn't have handle column.
	// This logic can be ensured in column pruning.
	return ts.tblColHists.GetTableAvgRowSize(ts.ctx, ts.Schema().Columns, ts.StoreType, ts.HandleCols != nil)
}

func (ds *DataSource) getOriginalPhysicalTableScan(prop *property.PhysicalProperty, path *util.AccessPath, isMatchProp bool) (*PhysicalTableScan, float64) {
	ts := PhysicalTableScan{
		Table:           ds.tableInfo,
		Columns:         ds.Columns,
		TableAsName:     ds.TableAsName,
		DBName:          ds.DBName,
		isPartition:     ds.isPartition,
		physicalTableID: ds.physicalTableID,
		Ranges:          path.Ranges,
		AccessCondition: path.AccessConds,
		StoreType:       path.StoreType,
		HandleCols:      ds.handleCols,
		tblCols:         ds.TblCols,
		tblColHists:     ds.TblColHists,
		prop:            prop,
	}.Init(ds.ctx, ds.blockOffset)
	ts.filterCondition = make([]expression.Expression, len(path.TableFilters))
	copy(ts.filterCondition, path.TableFilters)
	ts.SetSchema(ds.schema.Clone())
	if ts.Table.PKIsHandle {
		if pkColInfo := ts.Table.GetPkColInfo(); pkColInfo != nil {
			if ds.statisticTable.Columns[pkColInfo.ID] != nil {
				ts.Hist = &ds.statisticTable.Columns[pkColInfo.ID].Histogram
			}
		}
	}
	rowCount := path.CountAfterAccess
	if prop.ExpectedCnt < ds.stats.RowCount {
		selectivity := ds.stats.RowCount / path.CountAfterAccess
		uniformEst := math.Min(path.CountAfterAccess, prop.ExpectedCnt/selectivity)

		corrEst, ok, corr := ds.crossEstimateTableRowCount(path, prop.ExpectedCnt, isMatchProp && prop.SortItems[0].Desc)
		if ok {
			// TODO: actually, before using this count as the estimated row count of table scan, we need additionally
			// check if count < row_count(first_region | last_region), and use the larger one since we build one copTask
			// for one region now, so even if it is `limit 1`, we have to scan at least one region in table scan.
			// Currently, we can use `tikvrpc.CmdDebugGetRegionProperties` interface as `getSampRegionsRowCount()` does
			// to get the row count in a region, but that result contains MVCC old version rows, so it is not that accurate.
			// Considering that when this scenario happens, the execution time is close between IndexScan and TableScan,
			// we do not add this check temporarily.

			// to reduce risks of correlation adjustment, use the maximum between uniformEst and corrEst
			rowCount = math.Max(uniformEst, corrEst)
		} else if abs := math.Abs(corr); abs < 1 {
			correlationFactor := math.Pow(1-abs, float64(ds.ctx.GetSessionVars().CorrelationExpFactor))
			rowCount = math.Min(path.CountAfterAccess, uniformEst/correlationFactor)
		}
	}
	// We need NDV of columns since it may be used in cost estimation of join. Precisely speaking,
	// we should track NDV of each histogram bucket, and sum up the NDV of buckets we actually need
	// to scan, but this would only help improve accuracy of NDV for one column, for other columns,
	// we still need to assume values are uniformly distributed. For simplicity, we use uniform-assumption
	// for all columns now, as we do in `deriveStatsByFilter`.
	ts.stats = ds.tableStats.ScaleByExpectCnt(rowCount)
	if isMatchProp {
		ts.Desc = prop.SortItems[0].Desc
		ts.KeepOrder = true
	}
	return ts, rowCount
}

func (ds *DataSource) getOriginalPhysicalIndexScan(prop *property.PhysicalProperty, path *util.AccessPath, isMatchProp bool, isSingleScan bool) *PhysicalIndexScan {
	idx := path.Index
	is := PhysicalIndexScan{
		Table:            ds.tableInfo,
		TableAsName:      ds.TableAsName,
		DBName:           ds.DBName,
		Columns:          ds.Columns,
		Index:            idx,
		IdxCols:          path.IdxCols,
		IdxColLens:       path.IdxColLens,
		AccessCondition:  path.AccessConds,
		Ranges:           path.Ranges,
		dataSourceSchema: ds.schema,
		isPartition:      ds.isPartition,
		physicalTableID:  ds.physicalTableID,
		tblColHists:      ds.TblColHists,
		pkIsHandleCol:    ds.getPKIsHandleCol(),
		constColsByCond:  path.ConstCols,
		prop:             prop,
	}.Init(ds.ctx, ds.blockOffset)
	statsTbl := ds.statisticTable
	if statsTbl.Indices[idx.ID] != nil {
		is.Hist = &statsTbl.Indices[idx.ID].Histogram
	}
	rowCount := path.CountAfterAccess
	is.initSchema(append(path.FullIdxCols, ds.commonHandleCols...), !isSingleScan)
	if (isMatchProp || prop.IsSortItemEmpty()) && prop.ExpectedCnt < ds.stats.RowCount {
		count, ok, corr := ds.crossEstimateIndexRowCount(path, prop.ExpectedCnt, isMatchProp && prop.SortItems[0].Desc)
		if ok {
			rowCount = count
		} else if abs := math.Abs(corr); abs < 1 {
			correlationFactor := math.Pow(1-abs, float64(ds.ctx.GetSessionVars().CorrelationExpFactor))
			selectivity := ds.stats.RowCount / rowCount
			rowCount = math.Min(prop.ExpectedCnt/selectivity/correlationFactor, rowCount)
		}
	}
	is.stats = ds.tableStats.ScaleByExpectCnt(rowCount)
	if isMatchProp {
		is.Desc = prop.SortItems[0].Desc
		is.KeepOrder = true
	}
	return is
}

func (p *LogicalCTE) findBestTask(prop *property.PhysicalProperty, counter *PlanCounterTp, pop *physicalOptimizeOp) (t task, cntPlan int64, err error) {
	if len(p.children) > 0 {
		logutil.BgLogger().Warn("build physical for cte", zap.String("logical plan", ToString(p.children[0])))
		return p.baseLogicalPlan.findBestTask(prop, counter, pop)
	}
	logutil.BgLogger().Warn("build cte", zap.String("prop type", prop.TaskTp.String()), zap.Bool("can mpp", prop.CTECanMPP))
	if !prop.IsSortItemEmpty() && !prop.CanAddEnforcer {
		return invalidTask, 1, nil
	}
	logutil.BgLogger().Warn("build cte", zap.String("prop type", prop.TaskTp.String()), zap.Bool("can mpp", prop.CTECanMPP))
	// The physical plan has been build when derive stats.
	pcte := PhysicalCTE{SeedPlan: p.cte.seedPartPhysicalPlan, RecurPlan: p.cte.recursivePartPhysicalPlan, CTE: p.cte, cteAsName: p.cteAsName, cteName: p.cteName}.Init(p.ctx, p.stats)
	pcte.SetSchema(p.schema)
<<<<<<< HEAD
	if prop.IsFlashProp() && prop.CTECanMPP {
		if prop.MPPPartitionTp != property.AnyType {
			return invalidTask, 1, nil
		}
		t = &mppTask{
			p:           pcte,
			partTp:      prop.MPPPartitionTp,
			hashCols:    prop.MPPPartitionCols,
			tblColHists: p.stats.HistColl,
		}
	} else {
		t = &rootTask{pcte, false}
	}
=======
	t = &rootTask{p: pcte, isEmpty: false}
>>>>>>> 44ffbdc2
	if prop.CanAddEnforcer {
		t = enforceProperty(prop, t, p.basePlan.ctx)
	}
	return t, 1, nil
}

func (p *LogicalCTETable) findBestTask(prop *property.PhysicalProperty, _ *PlanCounterTp, _ *physicalOptimizeOp) (t task, cntPlan int64, err error) {
	if !prop.IsSortItemEmpty() {
		return nil, 1, nil
	}

	pcteTable := PhysicalCTETable{IDForStorage: p.idForStorage}.Init(p.ctx, p.stats)
	pcteTable.SetSchema(p.schema)
	t = &rootTask{p: pcteTable}
	return t, 1, nil
}

func appendCandidate(lp LogicalPlan, task task, prop *property.PhysicalProperty, opt *physicalOptimizeOp) {
	if task == nil || task.invalid() {
		return
	}
	opt.appendCandidate(lp, task.plan(), prop)
}

// PushDownNot here can convert condition 'not (a != 1)' to 'a = 1'. When we build range from conds, the condition like
// 'not (a != 1)' would not be handled so we need to convert it to 'a = 1', which can be handled when building range.
func pushDownNot(ctx sessionctx.Context, conds []expression.Expression) []expression.Expression {
	for i, cond := range conds {
		conds[i] = expression.PushDownNot(ctx, cond)
	}
	return conds
}<|MERGE_RESOLUTION|>--- conflicted
+++ resolved
@@ -2673,7 +2673,6 @@
 	// The physical plan has been build when derive stats.
 	pcte := PhysicalCTE{SeedPlan: p.cte.seedPartPhysicalPlan, RecurPlan: p.cte.recursivePartPhysicalPlan, CTE: p.cte, cteAsName: p.cteAsName, cteName: p.cteName}.Init(p.ctx, p.stats)
 	pcte.SetSchema(p.schema)
-<<<<<<< HEAD
 	if prop.IsFlashProp() && prop.CTECanMPP {
 		if prop.MPPPartitionTp != property.AnyType {
 			return invalidTask, 1, nil
@@ -2685,11 +2684,8 @@
 			tblColHists: p.stats.HistColl,
 		}
 	} else {
-		t = &rootTask{pcte, false}
-	}
-=======
-	t = &rootTask{p: pcte, isEmpty: false}
->>>>>>> 44ffbdc2
+		t = &rootTask{p: pcte, isEmpty: false}
+	}
 	if prop.CanAddEnforcer {
 		t = enforceProperty(prop, t, p.basePlan.ctx)
 	}
