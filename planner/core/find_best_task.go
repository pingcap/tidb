--- conflicted
+++ resolved
@@ -638,7 +638,6 @@
 	return candidates
 }
 
-<<<<<<< HEAD
 func (ds *DataSource) getPruningInfo(candidates []*candidatePath, prop *property.PhysicalProperty) string {
 	if !ds.ctx.GetSessionVars().StmtCtx.InVerboseExplain || len(candidates) == len(ds.possibleAccessPaths) {
 		return ""
@@ -680,8 +679,8 @@
 	}
 	return fmt.Sprintf("[%s] remain after pruning paths for %s given Prop{SortItems: [%s], TaskTp: %s}",
 		strings.Join(names, ","), tableName, strings.Join(items, " "), prop.TaskTp)
-
-=======
+}
+
 func (ds *DataSource) isPointGetConvertableSchema() bool {
 	for _, col := range ds.Columns {
 		// Only handle tables that all columns are public.
@@ -690,7 +689,6 @@
 		}
 	}
 	return true
->>>>>>> 7afab6ea
 }
 
 // findBestTask implements the PhysicalPlan interface.
