// Copyright 2017 PingCAP, Inc.
//
// Licensed under the Apache License, Version 2.0 (the "License");
// you may not use this file except in compliance with the License.
// You may obtain a copy of the License at
//
//     http://www.apache.org/licenses/LICENSE-2.0
//
// Unless required by applicable law or agreed to in writing, software
// distributed under the License is distributed on an "AS IS" BASIS,
// WITHOUT WARRANTIES OR CONDITIONS OF ANY KIND, either express or implied.
// See the License for the specific language governing permissions and
// limitations under the License.

package core

import (
	"fmt"
	"math"
	"strings"

	"github.com/pingcap/errors"
	"github.com/pingcap/tidb/config"
	"github.com/pingcap/tidb/expression"
	"github.com/pingcap/tidb/kv"
	"github.com/pingcap/tidb/parser/ast"
	"github.com/pingcap/tidb/parser/model"
	"github.com/pingcap/tidb/parser/mysql"
	"github.com/pingcap/tidb/planner/property"
	"github.com/pingcap/tidb/planner/util"
	"github.com/pingcap/tidb/sessionctx"
	"github.com/pingcap/tidb/sessionctx/stmtctx"
	"github.com/pingcap/tidb/statistics"
	"github.com/pingcap/tidb/types"
	tidbutil "github.com/pingcap/tidb/util"
	"github.com/pingcap/tidb/util/chunk"
	"github.com/pingcap/tidb/util/collate"
	"github.com/pingcap/tidb/util/logutil"
	"github.com/pingcap/tidb/util/ranger"
	"github.com/pingcap/tidb/util/set"
	"github.com/pingcap/tidb/util/tracing"
	"go.uber.org/zap"
)

const (
	// SelectionFactor is the default factor of the selectivity.
	// For example, If we have no idea how to estimate the selectivity
	// of a Selection or a JoinCondition, we can use this default value.
	SelectionFactor = 0.8
	distinctFactor  = 0.8

	// If the actual row count is much more than the limit count, the unordered scan may cost much more than keep order.
	// So when a limit exists, we don't apply the DescScanFactor.
	smallScanThreshold = 10000
)

var aggFuncFactor = map[string]float64{
	ast.AggFuncCount:       1.0,
	ast.AggFuncSum:         1.0,
	ast.AggFuncAvg:         2.0,
	ast.AggFuncFirstRow:    0.1,
	ast.AggFuncMax:         1.0,
	ast.AggFuncMin:         1.0,
	ast.AggFuncGroupConcat: 1.0,
	ast.AggFuncBitOr:       0.9,
	ast.AggFuncBitXor:      0.9,
	ast.AggFuncBitAnd:      0.9,
	ast.AggFuncVarPop:      3.0,
	ast.AggFuncVarSamp:     3.0,
	ast.AggFuncStddevPop:   3.0,
	ast.AggFuncStddevSamp:  3.0,
	"default":              1.5,
}

// PlanCounterTp is used in hint nth_plan() to indicate which plan to use.
type PlanCounterTp int64

// PlanCounterDisabled is the default value of PlanCounterTp, indicating that optimizer needn't force a plan.
var PlanCounterDisabled PlanCounterTp = -1

// Dec minus PlanCounterTp value by x.
func (c *PlanCounterTp) Dec(x int64) {
	if *c <= 0 {
		return
	}
	*c = PlanCounterTp(int64(*c) - x)
	if *c < 0 {
		*c = 0
	}
}

// Empty indicates whether the PlanCounterTp is clear now.
func (c *PlanCounterTp) Empty() bool {
	return *c == 0
}

// IsForce indicates whether to force a plan.
func (c *PlanCounterTp) IsForce() bool {
	return *c != -1
}

var invalidTask = &rootTask{p: nil} // invalid if p is nil

// GetPropByOrderByItems will check if this sort property can be pushed or not. In order to simplify the problem, we only
// consider the case that all expression are columns.
func GetPropByOrderByItems(items []*util.ByItems) (*property.PhysicalProperty, bool) {
	propItems := make([]property.SortItem, 0, len(items))
	for _, item := range items {
		col, ok := item.Expr.(*expression.Column)
		if !ok {
			return nil, false
		}
		propItems = append(propItems, property.SortItem{Col: col, Desc: item.Desc})
	}
	return &property.PhysicalProperty{SortItems: propItems}, true
}

// GetPropByOrderByItemsContainScalarFunc will check if this sort property can be pushed or not. In order to simplify the
// problem, we only consider the case that all expression are columns or some special scalar functions.
func GetPropByOrderByItemsContainScalarFunc(items []*util.ByItems) (*property.PhysicalProperty, bool, bool) {
	propItems := make([]property.SortItem, 0, len(items))
	onlyColumn := true
	for _, item := range items {
		switch expr := item.Expr.(type) {
		case *expression.Column:
			propItems = append(propItems, property.SortItem{Col: expr, Desc: item.Desc})
		case *expression.ScalarFunction:
			col, desc := expr.GetSingleColumn(item.Desc)
			if col == nil {
				return nil, false, false
			}
			propItems = append(propItems, property.SortItem{Col: col, Desc: desc})
			onlyColumn = false
		default:
			return nil, false, false
		}
	}
	return &property.PhysicalProperty{SortItems: propItems}, true, onlyColumn
}

func (p *LogicalTableDual) findBestTask(prop *property.PhysicalProperty, planCounter *PlanCounterTp, _ *physicalOptimizeOp) (task, int64, error) {
	// If the required property is not empty and the row count > 1,
	// we cannot ensure this required property.
	// But if the row count is 0 or 1, we don't need to care about the property.
	if (!prop.IsSortItemEmpty() && p.RowCount > 1) || planCounter.Empty() {
		return invalidTask, 0, nil
	}
	dual := PhysicalTableDual{
		RowCount: p.RowCount,
	}.Init(p.ctx, p.stats, p.blockOffset)
	dual.SetSchema(p.schema)
	planCounter.Dec(1)
	return &rootTask{p: dual, isEmpty: p.RowCount == 0}, 1, nil
}

func (p *LogicalShow) findBestTask(prop *property.PhysicalProperty, planCounter *PlanCounterTp, _ *physicalOptimizeOp) (task, int64, error) {
	if !prop.IsSortItemEmpty() || planCounter.Empty() {
		return invalidTask, 0, nil
	}
	pShow := PhysicalShow{ShowContents: p.ShowContents, Extractor: p.Extractor}.Init(p.ctx)
	pShow.SetSchema(p.schema)
	planCounter.Dec(1)
	return &rootTask{p: pShow}, 1, nil
}

func (p *LogicalShowDDLJobs) findBestTask(prop *property.PhysicalProperty, planCounter *PlanCounterTp, _ *physicalOptimizeOp) (task, int64, error) {
	if !prop.IsSortItemEmpty() || planCounter.Empty() {
		return invalidTask, 0, nil
	}
	pShow := PhysicalShowDDLJobs{JobNumber: p.JobNumber}.Init(p.ctx)
	pShow.SetSchema(p.schema)
	planCounter.Dec(1)
	return &rootTask{p: pShow}, 1, nil
}

// rebuildChildTasks rebuilds the childTasks to make the clock_th combination.
func (p *baseLogicalPlan) rebuildChildTasks(childTasks *[]task, pp PhysicalPlan, childCnts []int64, planCounter int64, ts uint64, opt *physicalOptimizeOp) error {
	// The taskMap of children nodes should be rolled back first.
	for _, child := range p.children {
		child.rollBackTaskMap(ts)
	}

	multAll := int64(1)
	var curClock PlanCounterTp
	for _, x := range childCnts {
		multAll *= x
	}
	*childTasks = (*childTasks)[:0]
	for j, child := range p.children {
		multAll /= childCnts[j]
		curClock = PlanCounterTp((planCounter-1)/multAll + 1)
		childTask, _, err := child.findBestTask(pp.GetChildReqProps(j), &curClock, opt)
		planCounter = (planCounter-1)%multAll + 1
		if err != nil {
			return err
		}
		if curClock != 0 {
			return errors.Errorf("PlanCounterTp planCounter is not handled")
		}
		if childTask != nil && childTask.invalid() {
			return errors.Errorf("The current plan is invalid, please skip this plan")
		}
		*childTasks = append(*childTasks, childTask)
	}
	return nil
}

func (p *baseLogicalPlan) enumeratePhysicalPlans4Task(physicalPlans []PhysicalPlan,
	prop *property.PhysicalProperty, addEnforcer bool, planCounter *PlanCounterTp, opt *physicalOptimizeOp) (task, int64, error) {
	var bestTask task = invalidTask
	var curCntPlan, cntPlan int64
	childTasks := make([]task, 0, len(p.children))
	childCnts := make([]int64, len(p.children))
	cntPlan = 0
	for _, pp := range physicalPlans {
		// Find best child tasks firstly.
		childTasks = childTasks[:0]
		// The curCntPlan records the number of possible plans for pp
		curCntPlan = 1
		timeStampNow := p.GetLogicalTS4TaskMap()
		savedPlanID := p.ctx.GetSessionVars().PlanID
		for j, child := range p.children {
			childProp := pp.GetChildReqProps(j)
			childTask, cnt, err := child.findBestTask(childProp, &PlanCounterDisabled, opt)
			childCnts[j] = cnt
			if err != nil {
				return nil, 0, err
			}
			curCntPlan = curCntPlan * cnt
			if childTask != nil && childTask.invalid() {
				break
			}
			childTasks = append(childTasks, childTask)
		}

		// This check makes sure that there is no invalid child task.
		if len(childTasks) != len(p.children) {
			continue
		}

		// If the target plan can be found in this physicalPlan(pp), rebuild childTasks to build the corresponding combination.
		if planCounter.IsForce() && int64(*planCounter) <= curCntPlan {
			p.ctx.GetSessionVars().PlanID = savedPlanID
			curCntPlan = int64(*planCounter)
			err := p.rebuildChildTasks(&childTasks, pp, childCnts, int64(*planCounter), timeStampNow, opt)
			if err != nil {
				return nil, 0, err
			}
		}

		// Combine best child tasks with parent physical plan.
		curTask := pp.attach2Task(childTasks...)

		if curTask.invalid() {
			continue
		}

		// An optimal task could not satisfy the property, so it should be converted here.
		if _, ok := curTask.(*rootTask); !ok && prop.TaskTp == property.RootTaskType {
			curTask = curTask.convertToRootTask(p.ctx)
		}

		// Enforce curTask property
		if addEnforcer {
			curTask = enforceProperty(prop, curTask, p.basePlan.ctx)
		}

		// Optimize by shuffle executor to running in parallel manner.
		if _, isMpp := curTask.(*mppTask); !isMpp && prop.IsSortItemEmpty() {
			// Currently, we do not regard shuffled plan as a new plan.
			curTask = optimizeByShuffle(curTask, p.basePlan.ctx)
		}

		cntPlan += curCntPlan
		planCounter.Dec(curCntPlan)

		if planCounter.Empty() {
			bestTask = curTask
			break
		}
		opt.appendCandidate(p, curTask.plan(), prop)
		// Get the most efficient one.
		if curIsBetter, err := compareTaskCost(p.ctx, curTask, bestTask, opt); err != nil {
			return nil, 0, err
		} else if curIsBetter {
			bestTask = curTask
		}
	}
	return bestTask, cntPlan, nil
}

// compareTaskCost compares cost of curTask and bestTask and returns whether curTask's cost is smaller than bestTask's.
func compareTaskCost(_ sessionctx.Context, curTask, bestTask task, op *physicalOptimizeOp) (curIsBetter bool, err error) {
	curCost, curInvalid, err := getTaskPlanCost(curTask, op)
	if err != nil {
		return false, err
	}
	bestCost, bestInvalid, err := getTaskPlanCost(bestTask, op)
	if err != nil {
		return false, err
	}
	if curInvalid {
		return false, nil
	}
	if bestInvalid {
		return true, nil
	}
	return curCost < bestCost, nil
}

// getTaskPlanCost returns the cost of this task.
// The new cost interface will be used if EnableNewCostInterface is true.
// The second returned value indicates whether this task is valid.
func getTaskPlanCost(t task, op *physicalOptimizeOp) (float64, bool, error) {
	if t.invalid() {
		return math.MaxFloat64, true, nil
	}

	// use the new cost interface
	var taskType property.TaskType
	switch t.(type) {
	case *rootTask:
		taskType = property.RootTaskType
	case *copTask: // no need to know whether the task is single-read or double-read, so both CopSingleReadTaskType and CopDoubleReadTaskType are OK
		taskType = property.CopSingleReadTaskType
	case *mppTask:
		taskType = property.MppTaskType
	default:
		return 0, false, errors.New("unknown task type")
	}
	cost, err := getPlanCost(t.plan(), taskType, NewDefaultPlanCostOption().WithOptimizeTracer(op))
	return cost, false, err
}

type physicalOptimizeOp struct {
	// tracer is goring to track optimize steps during physical optimizing
	tracer *tracing.PhysicalOptimizeTracer
}

func defaultPhysicalOptimizeOption() *physicalOptimizeOp {
	return &physicalOptimizeOp{}
}

func (op *physicalOptimizeOp) withEnableOptimizeTracer(tracer *tracing.PhysicalOptimizeTracer) *physicalOptimizeOp {
	op.tracer = tracer
	return op
}

func (op *physicalOptimizeOp) appendCandidate(lp LogicalPlan, pp PhysicalPlan, prop *property.PhysicalProperty) {
	if op == nil || op.tracer == nil || pp == nil {
		return
	}
	candidate := &tracing.CandidatePlanTrace{
		PlanTrace: &tracing.PlanTrace{TP: pp.TP(), ID: pp.ID(),
			ExplainInfo: pp.ExplainInfo(), ProperType: prop.String()},
		MappingLogicalPlan: tracing.CodecPlanName(lp.TP(), lp.ID())}
	op.tracer.AppendCandidate(candidate)
	pp.appendChildCandidate(op)
}

func (op *physicalOptimizeOp) appendPlanCostDetail(detail *tracing.PhysicalPlanCostDetail) {
	if op == nil || op.tracer == nil {
		return
	}
	op.tracer.PhysicalPlanCostDetails[detail.GetPlanID()] = detail
}

// findBestTask implements LogicalPlan interface.
func (p *baseLogicalPlan) findBestTask(prop *property.PhysicalProperty, planCounter *PlanCounterTp, opt *physicalOptimizeOp) (bestTask task, cntPlan int64, err error) {
	// If p is an inner plan in an IndexJoin, the IndexJoin will generate an inner plan by itself,
	// and set inner child prop nil, so here we do nothing.
	if prop == nil {
		return nil, 1, nil
	}
	// Look up the task with this prop in the task map.
	// It's used to reduce double counting.
	bestTask = p.getTask(prop)
	if bestTask != nil {
		planCounter.Dec(1)
		return bestTask, 1, nil
	}

	canAddEnforcer := prop.CanAddEnforcer

	if prop.TaskTp != property.RootTaskType && !prop.IsFlashProp() {
		// Currently all plan cannot totally push down to TiKV.
		p.storeTask(prop, invalidTask)
		return invalidTask, 0, nil
	}

	bestTask = invalidTask
	cntPlan = 0
	// prop should be read only because its cached hashcode might be not consistent
	// when it is changed. So we clone a new one for the temporary changes.
	newProp := prop.CloneEssentialFields()
	var plansFitsProp, plansNeedEnforce []PhysicalPlan
	var hintWorksWithProp bool
	// Maybe the plan can satisfy the required property,
	// so we try to get the task without the enforced sort first.
	plansFitsProp, hintWorksWithProp, err = p.self.exhaustPhysicalPlans(newProp)
	if err != nil {
		return nil, 0, err
	}
	if !hintWorksWithProp && !newProp.IsSortItemEmpty() {
		// If there is a hint in the plan and the hint cannot satisfy the property,
		// we enforce this property and try to generate the PhysicalPlan again to
		// make sure the hint can work.
		canAddEnforcer = true
	}

	if canAddEnforcer {
		// Then, we use the empty property to get physicalPlans and
		// try to get the task with an enforced sort.
		newProp.SortItems = []property.SortItem{}
		newProp.SortItemsForPartition = []property.SortItem{}
		newProp.ExpectedCnt = math.MaxFloat64
		newProp.MPPPartitionCols = nil
		newProp.MPPPartitionTp = property.AnyType
		var hintCanWork bool
		plansNeedEnforce, hintCanWork, err = p.self.exhaustPhysicalPlans(newProp)
		if err != nil {
			return nil, 0, err
		}
		if hintCanWork && !hintWorksWithProp {
			// If the hint can work with the empty property, but cannot work with
			// the required property, we give up `plansFitProp` to make sure the hint
			// can work.
			plansFitsProp = nil
		}
		if !hintCanWork && !hintWorksWithProp && !prop.CanAddEnforcer {
			// If the original property is not enforced and hint cannot
			// work anyway, we give up `plansNeedEnforce` for efficiency,
			plansNeedEnforce = nil
		}
		newProp = prop
	}

	var cnt int64
	var curTask task
	if bestTask, cnt, err = p.enumeratePhysicalPlans4Task(plansFitsProp, newProp, false, planCounter, opt); err != nil {
		return nil, 0, err
	}
	cntPlan += cnt
	if planCounter.Empty() {
		goto END
	}

	curTask, cnt, err = p.enumeratePhysicalPlans4Task(plansNeedEnforce, newProp, true, planCounter, opt)
	if err != nil {
		return nil, 0, err
	}
	cntPlan += cnt
	if planCounter.Empty() {
		bestTask = curTask
		goto END
	}
	opt.appendCandidate(p, curTask.plan(), prop)
	if curIsBetter, err := compareTaskCost(p.ctx, curTask, bestTask, opt); err != nil {
		return nil, 0, err
	} else if curIsBetter {
		bestTask = curTask
	}

END:
	p.storeTask(prop, bestTask)
	return bestTask, cntPlan, nil
}

func (p *LogicalMemTable) findBestTask(prop *property.PhysicalProperty, planCounter *PlanCounterTp, opt *physicalOptimizeOp) (t task, cntPlan int64, err error) {
	if prop.MPPPartitionTp != property.AnyType {
		return invalidTask, 0, nil
	}

	// If prop.CanAddEnforcer is true, the prop.SortItems need to be set nil for p.findBestTask.
	// Before function return, reset it for enforcing task prop.
	oldProp := prop.CloneEssentialFields()
	if prop.CanAddEnforcer {
		// First, get the bestTask without enforced prop
		prop.CanAddEnforcer = false
		cnt := int64(0)
		t, cnt, err = p.findBestTask(prop, planCounter, opt)
		if err != nil {
			return nil, 0, err
		}
		prop.CanAddEnforcer = true
		if t != invalidTask {
			cntPlan = cnt
			return
		}
		// Next, get the bestTask with enforced prop
		prop.SortItems = []property.SortItem{}
	}
	defer func() {
		if err != nil {
			return
		}
		if prop.CanAddEnforcer {
			*prop = *oldProp
			t = enforceProperty(prop, t, p.basePlan.ctx)
			prop.CanAddEnforcer = true
		}
	}()

	if !prop.IsSortItemEmpty() || planCounter.Empty() {
		return invalidTask, 0, nil
	}
	memTable := PhysicalMemTable{
		DBName:         p.DBName,
		Table:          p.TableInfo,
		Columns:        p.Columns,
		Extractor:      p.Extractor,
		QueryTimeRange: p.QueryTimeRange,
	}.Init(p.ctx, p.stats, p.blockOffset)
	memTable.SetSchema(p.schema)
	planCounter.Dec(1)
	return &rootTask{p: memTable}, 1, nil
}

// tryToGetDualTask will check if the push down predicate has false constant. If so, it will return table dual.
func (ds *DataSource) tryToGetDualTask() (task, error) {
	for _, cond := range ds.pushedDownConds {
		if con, ok := cond.(*expression.Constant); ok && con.DeferredExpr == nil && con.ParamMarker == nil {
			result, _, err := expression.EvalBool(ds.ctx, []expression.Expression{cond}, chunk.Row{})
			if err != nil {
				return nil, err
			}
			if !result {
				dual := PhysicalTableDual{}.Init(ds.ctx, ds.stats, ds.blockOffset)
				dual.SetSchema(ds.schema)
				return &rootTask{
					p: dual,
				}, nil
			}
		}
	}
	return nil, nil
}

// candidatePath is used to maintain required info for skyline pruning.
type candidatePath struct {
	path              *util.AccessPath
	accessCondsColMap util.Col2Len // accessCondsColMap maps Column.UniqueID to column length for the columns in AccessConds.
	indexCondsColMap  util.Col2Len // indexCondsColMap maps Column.UniqueID to column length for the columns in AccessConds and indexFilters.
	isMatchProp       bool
}

func compareBool(l, r bool) int {
	if l == r {
		return 0
	}
	if !l {
		return -1
	}
	return 1
}

func compareIndexBack(lhs, rhs *candidatePath) (int, bool) {
	result := compareBool(lhs.path.IsSingleScan, rhs.path.IsSingleScan)
	if result == 0 && !lhs.path.IsSingleScan {
		// if both lhs and rhs need to access table after IndexScan, we utilize the set of columns that occurred in AccessConds and IndexFilters
		// to compare how many table rows will be accessed.
		return util.CompareCol2Len(lhs.indexCondsColMap, rhs.indexCondsColMap)
	}
	return result, true
}

// compareCandidates is the core of skyline pruning. It compares the two candidate paths on three dimensions:
// (1): the set of columns that occurred in the access condition,
// (2): does it require a double scan,
// (3): whether or not it matches the physical property.
// If `x` is not worse than `y` at all factors,
// and there exists one factor that `x` is better than `y`, then `x` is better than `y`.
func compareCandidates(lhs, rhs *candidatePath) int {
	accessResult, comparable1 := util.CompareCol2Len(lhs.accessCondsColMap, rhs.accessCondsColMap)
	if !comparable1 {
		return 0
	}
	scanResult, comparable2 := compareIndexBack(lhs, rhs)
	if !comparable2 {
		return 0
	}
	matchResult := compareBool(lhs.isMatchProp, rhs.isMatchProp)
	sum := accessResult + scanResult + matchResult
	if accessResult >= 0 && scanResult >= 0 && matchResult >= 0 && sum > 0 {
		return 1
	}
	if accessResult <= 0 && scanResult <= 0 && matchResult <= 0 && sum < 0 {
		return -1
	}
	return 0
}

func (ds *DataSource) isMatchProp(path *util.AccessPath, prop *property.PhysicalProperty) bool {
	var isMatchProp bool
	if path.IsIntHandlePath {
		pkCol := ds.getPKIsHandleCol()
		if len(prop.SortItems) == 1 && pkCol != nil {
			isMatchProp = prop.SortItems[0].Col.Equal(nil, pkCol)
			if path.StoreType == kv.TiFlash {
				isMatchProp = isMatchProp && !prop.SortItems[0].Desc
			}
		}
		return isMatchProp
	}
	all, _ := prop.AllSameOrder()
	// When the prop is empty or `all` is false, `isMatchProp` is better to be `false` because
	// it needs not to keep order for index scan.

	// Basically, if `prop.SortItems` is the prefix of `path.IdxCols`, then `isMatchProp` is true. However, we need to consider
	// the situations when some columns of `path.IdxCols` are evaluated as constant. For example:
	// ```
	// create table t(a int, b int, c int, d int, index idx_a_b_c(a, b, c), index idx_d_c_b_a(d, c, b, a));
	// select * from t where a = 1 order by b, c;
	// select * from t where b = 1 order by a, c;
	// select * from t where d = 1 and b = 2 order by c, a;
	// select * from t where d = 1 and b = 2 order by c, b, a;
	// ```
	// In the first two `SELECT` statements, `idx_a_b_c` matches the sort order. In the last two `SELECT` statements, `idx_d_c_b_a`
	// matches the sort order. Hence, we use `path.ConstCols` to deal with the above situations.
	if !prop.IsSortItemEmpty() && all && len(path.IdxCols) >= len(prop.SortItems) {
		isMatchProp = true
		i := 0
		for _, sortItem := range prop.SortItems {
			found := false
			for ; i < len(path.IdxCols); i++ {
				if path.IdxColLens[i] == types.UnspecifiedLength && sortItem.Col.Equal(nil, path.IdxCols[i]) {
					found = true
					i++
					break
				}
				if path.ConstCols == nil || i >= len(path.ConstCols) || !path.ConstCols[i] {
					break
				}
			}
			if !found {
				isMatchProp = false
				break
			}
		}
	}
	return isMatchProp
}

func (ds *DataSource) getTableCandidate(path *util.AccessPath, prop *property.PhysicalProperty) *candidatePath {
	candidate := &candidatePath{path: path}
	candidate.isMatchProp = ds.isMatchProp(path, prop)
	candidate.accessCondsColMap = util.ExtractCol2Len(path.AccessConds, nil, nil)
	return candidate
}

func (ds *DataSource) getIndexCandidate(path *util.AccessPath, prop *property.PhysicalProperty) *candidatePath {
	candidate := &candidatePath{path: path}
	candidate.isMatchProp = ds.isMatchProp(path, prop)
	candidate.accessCondsColMap = util.ExtractCol2Len(path.AccessConds, path.IdxCols, path.IdxColLens)
	candidate.indexCondsColMap = util.ExtractCol2Len(append(path.AccessConds, path.IndexFilters...), path.FullIdxCols, path.FullIdxColLens)
	return candidate
}

func (ds *DataSource) getIndexMergeCandidate(path *util.AccessPath) *candidatePath {
	candidate := &candidatePath{path: path}
	return candidate
}

// skylinePruning prunes access paths according to different factors. An access path can be pruned only if
// there exists a path that is not worse than it at all factors and there is at least one better factor.
func (ds *DataSource) skylinePruning(prop *property.PhysicalProperty) []*candidatePath {
	candidates := make([]*candidatePath, 0, 4)
	for _, path := range ds.possibleAccessPaths {
		// We should check whether the possible access path is valid first.
		if path.StoreType != kv.TiFlash && prop.IsFlashProp() {
			continue
		}
		if path.PartialIndexPaths != nil {
			candidates = append(candidates, ds.getIndexMergeCandidate(path))
			continue
		}
		// if we already know the range of the scan is empty, just return a TableDual
		if len(path.Ranges) == 0 {
			return []*candidatePath{{path: path}}
		}
		var currentCandidate *candidatePath
		if path.IsTablePath() {
			currentCandidate = ds.getTableCandidate(path, prop)
		} else {
			if len(path.AccessConds) > 0 || !prop.IsSortItemEmpty() || path.Forced || path.IsSingleScan {
				// We will use index to generate physical plan if any of the following conditions is satisfied:
				// 1. This path's access cond is not nil.
				// 2. We have a non-empty prop to match.
				// 3. This index is forced to choose.
				// 4. The needed columns are all covered by index columns(and handleCol).
				currentCandidate = ds.getIndexCandidate(path, prop)
			} else {
				continue
			}
		}
		pruned := false
		for i := len(candidates) - 1; i >= 0; i-- {
			if candidates[i].path.StoreType == kv.TiFlash {
				continue
			}
			result := compareCandidates(candidates[i], currentCandidate)
			if result == 1 {
				pruned = true
				// We can break here because the current candidate cannot prune others anymore.
				break
			} else if result == -1 {
				candidates = append(candidates[:i], candidates[i+1:]...)
			}
		}
		if !pruned {
			candidates = append(candidates, currentCandidate)
		}
	}

	if ds.ctx.GetSessionVars().GetAllowPreferRangeScan() && len(candidates) > 1 {
		// If a candidate path is TiFlash-path or forced-path, we just keep them. For other candidate paths, if there exists
		// any range scan path, we remove full scan paths and keep range scan paths.
		preferredPaths := make([]*candidatePath, 0, len(candidates))
		var hasRangeScanPath bool
		for _, c := range candidates {
			if c.path.Forced || c.path.StoreType == kv.TiFlash {
				preferredPaths = append(preferredPaths, c)
				continue
			}
			var unsignedIntHandle bool
			if c.path.IsIntHandlePath && ds.tableInfo.PKIsHandle {
				if pkColInfo := ds.tableInfo.GetPkColInfo(); pkColInfo != nil {
					unsignedIntHandle = mysql.HasUnsignedFlag(pkColInfo.GetFlag())
				}
			}
			if !ranger.HasFullRange(c.path.Ranges, unsignedIntHandle) {
				preferredPaths = append(preferredPaths, c)
				hasRangeScanPath = true
			}
		}
		if hasRangeScanPath {
			return preferredPaths
		}
	}

	return candidates
}

func (ds *DataSource) getPruningInfo(candidates []*candidatePath, prop *property.PhysicalProperty) string {
	if len(candidates) == len(ds.possibleAccessPaths) {
		return ""
	}
	if len(candidates) == 1 && len(candidates[0].path.Ranges) == 0 {
		// For TableDual, we don't need to output pruning info.
		return ""
	}
	names := make([]string, 0, len(candidates))
	var tableName string
	if ds.TableAsName.O == "" {
		tableName = ds.tableInfo.Name.O
	} else {
		tableName = ds.TableAsName.O
	}
	getSimplePathName := func(path *util.AccessPath) string {
		if path.IsTablePath() {
			if path.StoreType == kv.TiFlash {
				return tableName + "(tiflash)"
			}
			return tableName
		}
		return path.Index.Name.O
	}
	for _, cand := range candidates {
		if cand.path.PartialIndexPaths != nil {
			partialNames := make([]string, 0, len(cand.path.PartialIndexPaths))
			for _, partialPath := range cand.path.PartialIndexPaths {
				partialNames = append(partialNames, getSimplePathName(partialPath))
			}
			names = append(names, fmt.Sprintf("IndexMerge{%s}", strings.Join(partialNames, ",")))
		} else {
			names = append(names, getSimplePathName(cand.path))
		}
	}
	items := make([]string, 0, len(prop.SortItems))
	for _, item := range prop.SortItems {
		items = append(items, item.String())
	}
	return fmt.Sprintf("[%s] remain after pruning paths for %s given Prop{SortItems: [%s], TaskTp: %s}",
		strings.Join(names, ","), tableName, strings.Join(items, " "), prop.TaskTp)
}

func (ds *DataSource) isPointGetConvertableSchema() bool {
	for _, col := range ds.Columns {
		if col.Name.L == model.ExtraHandleName.L {
			continue
		}

		// Only handle tables that all columns are public.
		if col.State != model.StatePublic {
			return false
		}
	}
	return true
}

// findBestTask implements the PhysicalPlan interface.
// It will enumerate all the available indices and choose a plan with least cost.
func (ds *DataSource) findBestTask(prop *property.PhysicalProperty, planCounter *PlanCounterTp, opt *physicalOptimizeOp) (t task, cntPlan int64, err error) {
	// If ds is an inner plan in an IndexJoin, the IndexJoin will generate an inner plan by itself,
	// and set inner child prop nil, so here we do nothing.
	if prop == nil {
		planCounter.Dec(1)
		return nil, 1, nil
	}
	if ds.isForUpdateRead && ds.ctx.GetSessionVars().TxnCtx.IsExplicit {
		hasPointGetPath := false
		for _, path := range ds.possibleAccessPaths {
			if ds.isPointGetPath(path) {
				hasPointGetPath = true
				break
			}
		}
		tblName := ds.tableInfo.Name
		ds.possibleAccessPaths, err = filterPathByIsolationRead(ds.ctx, ds.possibleAccessPaths, tblName, ds.DBName)
		if err != nil {
			return nil, 1, err
		}
		if hasPointGetPath {
			newPaths := make([]*util.AccessPath, 0)
			for _, path := range ds.possibleAccessPaths {
				// if the path is the point get range path with for update lock, we should forbid tiflash as it's store path (#39543)
				if path.StoreType != kv.TiFlash {
					newPaths = append(newPaths, path)
				}
			}
			ds.possibleAccessPaths = newPaths
		}
	}
	t = ds.getTask(prop)
	if t != nil {
		cntPlan = 1
		planCounter.Dec(1)
		return
	}
	var cnt int64
	// If prop.CanAddEnforcer is true, the prop.SortItems need to be set nil for ds.findBestTask.
	// Before function return, reset it for enforcing task prop and storing map<prop,task>.
	oldProp := prop.CloneEssentialFields()
	if prop.CanAddEnforcer {
		// First, get the bestTask without enforced prop
		prop.CanAddEnforcer = false
		t, cnt, err = ds.findBestTask(prop, planCounter, opt)
		if err != nil {
			return nil, 0, err
		}
		prop.CanAddEnforcer = true
		if t != invalidTask {
			ds.storeTask(prop, t)
			cntPlan = cnt
			return
		}
		// Next, get the bestTask with enforced prop
		prop.SortItems = []property.SortItem{}
		prop.MPPPartitionTp = property.AnyType
	} else if prop.MPPPartitionTp != property.AnyType {
		return invalidTask, 0, nil
	}
	defer func() {
		if err != nil {
			return
		}
		if prop.CanAddEnforcer {
			*prop = *oldProp
			t = enforceProperty(prop, t, ds.basePlan.ctx)
			prop.CanAddEnforcer = true
		}
		ds.storeTask(prop, t)
		if ds.SampleInfo != nil && !t.invalid() {
			if _, ok := t.plan().(*PhysicalTableSample); !ok {
				warning := expression.ErrInvalidTableSample.GenWithStackByArgs("plan not supported")
				ds.ctx.GetSessionVars().StmtCtx.AppendWarning(warning)
			}
		}
	}()

	t, err = ds.tryToGetDualTask()
	if err != nil || t != nil {
		planCounter.Dec(1)
		return t, 1, err
	}

	t = invalidTask
	candidates := ds.skylinePruning(prop)
	pruningInfo := ds.getPruningInfo(candidates, prop)
	defer func() {
		if err == nil && t != nil && !t.invalid() && pruningInfo != "" {
			warnErr := errors.New(pruningInfo)
			if ds.ctx.GetSessionVars().StmtCtx.InVerboseExplain {
				ds.ctx.GetSessionVars().StmtCtx.AppendNote(warnErr)
			} else {
				ds.ctx.GetSessionVars().StmtCtx.AppendExtraNote(warnErr)
			}
		}
	}()

	cntPlan = 0
	for _, candidate := range candidates {
		path := candidate.path
		if path.PartialIndexPaths != nil {
			idxMergeTask, err := ds.convertToIndexMergeScan(prop, candidate, opt)
			if err != nil {
				return nil, 0, err
			}
			if !idxMergeTask.invalid() {
				cntPlan++
				planCounter.Dec(1)
			}
			appendCandidate(ds, idxMergeTask, prop, opt)

			curIsBetter, err := compareTaskCost(ds.ctx, idxMergeTask, t, opt)
			if err != nil {
				return nil, 0, err
			}
			if curIsBetter || planCounter.Empty() {
				t = idxMergeTask
			}
			if planCounter.Empty() {
				return t, cntPlan, nil
			}
			continue
		}
		// if we already know the range of the scan is empty, just return a TableDual
		if len(path.Ranges) == 0 {
			// We should uncache the tableDual plan.
			if expression.MaybeOverOptimized4PlanCache(ds.ctx, path.AccessConds) {
<<<<<<< HEAD
				ds.ctx.GetSessionVars().StmtCtx.SkipPlanCache = true
				ds.ctx.GetSessionVars().StmtCtx.AppendWarning(errors.Errorf("skip plan-cache: get a TableDual plan"))
=======
				ds.ctx.GetSessionVars().StmtCtx.SetSkipPlanCache(errors.Errorf("skip plan-cache: get a TableDual plan"))
>>>>>>> f7de8bee
			}
			dual := PhysicalTableDual{}.Init(ds.ctx, ds.stats, ds.blockOffset)
			dual.SetSchema(ds.schema)
			cntPlan++
			planCounter.Dec(1)
			return &rootTask{
				p: dual,
			}, cntPlan, nil
		}

		canConvertPointGet := len(path.Ranges) > 0 && path.StoreType == kv.TiKV && ds.isPointGetConvertableSchema()

		if canConvertPointGet && expression.MaybeOverOptimized4PlanCache(ds.ctx, path.AccessConds) {
			canConvertPointGet = ds.canConvertToPointGetForPlanCache(path)
		}

		if canConvertPointGet && !path.IsIntHandlePath {
			// We simply do not build [batch] point get for prefix indexes. This can be optimized.
			canConvertPointGet = path.Index.Unique && !path.Index.HasPrefixIndex()
			// If any range cannot cover all columns of the index, we cannot build [batch] point get.
			idxColsLen := len(path.Index.Columns)
			for _, ran := range path.Ranges {
				if len(ran.LowVal) != idxColsLen {
					canConvertPointGet = false
					break
				}
			}
		}
		var hashPartColName *ast.ColumnName
		if tblInfo := ds.table.Meta(); canConvertPointGet && tblInfo.GetPartitionInfo() != nil {
			// We do not build [batch] point get for dynamic table partitions now. This can be optimized.
			if ds.ctx.GetSessionVars().StmtCtx.UseDynamicPartitionPrune() {
				canConvertPointGet = false
			}
			if canConvertPointGet && len(path.Ranges) > 1 {
				// We can only build batch point get for hash partitions on a simple column now. This is
				// decided by the current implementation of `BatchPointGetExec::initialize()`, specifically,
				// the `getPhysID()` function. Once we optimize that part, we can come back and enable
				// BatchPointGet plan for more cases.
				hashPartColName = getHashPartitionColumnName(ds.ctx, tblInfo)
				if hashPartColName == nil {
					canConvertPointGet = false
				}
			}
			if canConvertPointGet {
				// If the schema contains ExtraPidColID, do not convert to point get.
				// Because the point get executor can not handle the extra partition ID column now.
				for _, col := range ds.schema.Columns {
					if col.ID == model.ExtraPidColID {
						canConvertPointGet = false
						break
					}
				}
			}
		}
		if canConvertPointGet {
			allRangeIsPoint := true
			for _, ran := range path.Ranges {
				if !ran.IsPointNonNullable(ds.ctx) {
					// unique indexes can have duplicated NULL rows so we cannot use PointGet if there is NULL
					allRangeIsPoint = false
					break
				}
			}
			if allRangeIsPoint {
				var pointGetTask task
				if len(path.Ranges) == 1 {
					pointGetTask = ds.convertToPointGet(prop, candidate, opt)
				} else {
					pointGetTask = ds.convertToBatchPointGet(prop, candidate, hashPartColName, opt)
				}
				appendCandidate(ds, pointGetTask, prop, opt)
				if !pointGetTask.invalid() {
					cntPlan++
					planCounter.Dec(1)
				}
				curIsBetter, cerr := compareTaskCost(ds.ctx, pointGetTask, t, opt)
				if cerr != nil {
					return nil, 0, cerr
				}
				if curIsBetter || planCounter.Empty() {
					t = pointGetTask
					if planCounter.Empty() {
						return
					}
					continue
				}
			}
		}
		if path.IsTablePath() {
			if ds.preferStoreType&preferTiFlash != 0 && path.StoreType == kv.TiKV {
				continue
			}
			if ds.preferStoreType&preferTiKV != 0 && path.StoreType == kv.TiFlash {
				continue
			}
			var tblTask task
			if ds.SampleInfo != nil {
				tblTask, err = ds.convertToSampleTable(prop, candidate, opt)
			} else {
				tblTask, err = ds.convertToTableScan(prop, candidate, opt)
			}
			if err != nil {
				return nil, 0, err
			}
			if !tblTask.invalid() {
				cntPlan++
				planCounter.Dec(1)
			}
			appendCandidate(ds, tblTask, prop, opt)
			curIsBetter, err := compareTaskCost(ds.ctx, tblTask, t, opt)
			if err != nil {
				return nil, 0, err
			}
			if curIsBetter || planCounter.Empty() {
				t = tblTask
			}
			if planCounter.Empty() {
				return t, cntPlan, nil
			}
			continue
		}
		// TiFlash storage do not support index scan.
		if ds.preferStoreType&preferTiFlash != 0 {
			continue
		}
		idxTask, err := ds.convertToIndexScan(prop, candidate, opt)
		if err != nil {
			return nil, 0, err
		}
		if !idxTask.invalid() {
			cntPlan++
			planCounter.Dec(1)
		}
		appendCandidate(ds, idxTask, prop, opt)
		curIsBetter, err := compareTaskCost(ds.ctx, idxTask, t, opt)
		if err != nil {
			return nil, 0, err
		}
		if curIsBetter || planCounter.Empty() {
			t = idxTask
		}
		if planCounter.Empty() {
			return t, cntPlan, nil
		}
	}

	return
}

func (ds *DataSource) canConvertToPointGetForPlanCache(path *util.AccessPath) bool {
	// PointGet might contain some over-optimized assumptions, like `a>=1 and a<=1` --> `a=1`, but
	// these assumptions may be broken after parameters change.
	// So for safety, we narrow down the scope and just generate PointGet in some particular and simple scenarios.

	// scenario 1: each column corresponds to a single EQ, `a=1 and b=2 and c=3` --> `[1, 2, 3]`
	if len(path.Ranges) > 0 && path.Ranges[0].Width() == len(path.AccessConds) {
		for _, accessCond := range path.AccessConds {
			f, ok := accessCond.(*expression.ScalarFunction)
			if !ok {
				return false
			}
			if f.FuncName.L != ast.EQ {
				return false
			}
		}
		return true
	}
	return false
}

func (ds *DataSource) convertToIndexMergeScan(prop *property.PhysicalProperty, candidate *candidatePath, _ *physicalOptimizeOp) (task task, err error) {
	if prop.TaskTp != property.RootTaskType || !prop.IsSortItemEmpty() {
		return invalidTask, nil
	}
	path := candidate.path
	scans := make([]PhysicalPlan, 0, len(path.PartialIndexPaths))
	cop := &copTask{
		indexPlanFinished: true,
		tblColHists:       ds.TblColHists,
	}
	cop.partitionInfo = PartitionInfo{
		PruningConds:   pushDownNot(ds.ctx, ds.allConds),
		PartitionNames: ds.partitionNames,
		Columns:        ds.TblCols,
		ColumnNames:    ds.names,
	}
	for _, partPath := range path.PartialIndexPaths {
		var scan PhysicalPlan
		if partPath.IsTablePath() {
			scan = ds.convertToPartialTableScan(prop, partPath)
		} else {
			scan = ds.convertToPartialIndexScan(prop, partPath)
		}
		scans = append(scans, scan)
	}
	totalRowCount := path.CountAfterAccess
	if prop.ExpectedCnt < ds.stats.RowCount {
		totalRowCount *= prop.ExpectedCnt / ds.stats.RowCount
	}
	ts, remainingFilters, err := ds.buildIndexMergeTableScan(prop, path.TableFilters, totalRowCount)
	if err != nil {
		return nil, err
	}
	cop.tablePlan = ts
	cop.idxMergePartPlans = scans
	cop.idxMergeIsIntersection = path.IndexMergeIsIntersection
	if remainingFilters != nil {
		cop.rootTaskConds = remainingFilters
	}
	task = cop.convertToRootTask(ds.ctx)
	ds.addSelection4PlanCache(task.(*rootTask), ds.tableStats.ScaleByExpectCnt(totalRowCount), prop)
	return task, nil
}

func (ds *DataSource) convertToPartialIndexScan(prop *property.PhysicalProperty, path *util.AccessPath) (indexPlan PhysicalPlan) {
	is := ds.getOriginalPhysicalIndexScan(prop, path, false, false)
	// TODO: Consider using isIndexCoveringColumns() to avoid another TableRead
	indexConds := path.IndexFilters
	if len(indexConds) > 0 {
		var selectivity float64
		if path.CountAfterAccess > 0 {
			selectivity = path.CountAfterIndex / path.CountAfterAccess
		}
		rowCount := is.stats.RowCount * selectivity
		stats := &property.StatsInfo{RowCount: rowCount}
		stats.StatsVersion = ds.statisticTable.Version
		if ds.statisticTable.Pseudo {
			stats.StatsVersion = statistics.PseudoVersion
		}
		indexPlan := PhysicalSelection{Conditions: indexConds}.Init(is.ctx, stats, ds.blockOffset)
		indexPlan.SetChildren(is)
		return indexPlan
	}
	indexPlan = is
	return indexPlan
}

func checkColinSchema(cols []*expression.Column, schema *expression.Schema) bool {
	for _, col := range cols {
		if schema.ColumnIndex(col) == -1 {
			return false
		}
	}
	return true
}

func (ds *DataSource) convertToPartialTableScan(prop *property.PhysicalProperty, path *util.AccessPath) (tablePlan PhysicalPlan) {
	ts, rowCount := ds.getOriginalPhysicalTableScan(prop, path, false)
	overwritePartialTableScanSchema(ds, ts)
	// remove ineffetive filter condition after overwriting physicalscan schema
	newFilterConds := make([]expression.Expression, 0, len(path.TableFilters))
	for _, cond := range ts.filterCondition {
		cols := expression.ExtractColumns(cond)
		if checkColinSchema(cols, ts.schema) {
			newFilterConds = append(newFilterConds, cond)
		}
	}
	ts.filterCondition = newFilterConds
	if len(ts.filterCondition) > 0 {
		selectivity, _, err := ds.tableStats.HistColl.Selectivity(ds.ctx, ts.filterCondition, nil)
		if err != nil {
			logutil.BgLogger().Debug("calculate selectivity failed, use selection factor", zap.Error(err))
			selectivity = SelectionFactor
		}
		tablePlan = PhysicalSelection{Conditions: ts.filterCondition}.Init(ts.ctx, ts.stats.ScaleByExpectCnt(selectivity*rowCount), ds.blockOffset)
		tablePlan.SetChildren(ts)
		return tablePlan
	}
	tablePlan = ts
	return tablePlan
}

// overwritePartialTableScanSchema change the schema of partial table scan to handle columns.
func overwritePartialTableScanSchema(ds *DataSource, ts *PhysicalTableScan) {
	handleCols := ds.handleCols
	if handleCols == nil {
		handleCols = NewIntHandleCols(ds.newExtraHandleSchemaCol())
	}
	hdColNum := handleCols.NumCols()
	exprCols := make([]*expression.Column, 0, hdColNum)
	infoCols := make([]*model.ColumnInfo, 0, hdColNum)
	for i := 0; i < hdColNum; i++ {
		col := handleCols.GetCol(i)
		exprCols = append(exprCols, col)
		infoCols = append(infoCols, col.ToInfo())
	}
	ts.schema = expression.NewSchema(exprCols...)
	ts.Columns = infoCols
}

// setIndexMergeTableScanHandleCols set the handle columns of the table scan.
func setIndexMergeTableScanHandleCols(ds *DataSource, ts *PhysicalTableScan) (err error) {
	handleCols := ds.handleCols
	if handleCols == nil {
		handleCols = NewIntHandleCols(ds.newExtraHandleSchemaCol())
	}
	hdColNum := handleCols.NumCols()
	exprCols := make([]*expression.Column, 0, hdColNum)
	for i := 0; i < hdColNum; i++ {
		col := handleCols.GetCol(i)
		exprCols = append(exprCols, col)
	}
	ts.HandleCols, err = handleCols.ResolveIndices(expression.NewSchema(exprCols...))
	return
}

// buildIndexMergeTableScan() returns Selection that will be pushed to TiKV.
// Filters that cannot be pushed to TiKV are also returned, and an extra Selection above IndexMergeReader will be constructed later.
func (ds *DataSource) buildIndexMergeTableScan(_ *property.PhysicalProperty, tableFilters []expression.Expression,
	totalRowCount float64) (PhysicalPlan, []expression.Expression, error) {
	sessVars := ds.ctx.GetSessionVars()
	ts := PhysicalTableScan{
		Table:           ds.tableInfo,
		Columns:         ds.Columns,
		TableAsName:     ds.TableAsName,
		DBName:          ds.DBName,
		isPartition:     ds.isPartition,
		physicalTableID: ds.physicalTableID,
		HandleCols:      ds.handleCols,
		tblCols:         ds.TblCols,
		tblColHists:     ds.TblColHists,
	}.Init(ds.ctx, ds.blockOffset)
	ts.SetSchema(ds.schema.Clone())
	err := setIndexMergeTableScanHandleCols(ds, ts)
	if err != nil {
		return nil, nil, err
	}
	if ts.Table.PKIsHandle {
		if pkColInfo := ts.Table.GetPkColInfo(); pkColInfo != nil {
			if ds.statisticTable.Columns[pkColInfo.ID] != nil {
				ts.Hist = &ds.statisticTable.Columns[pkColInfo.ID].Histogram
			}
		}
	}
	ts.stats = ds.tableStats.ScaleByExpectCnt(totalRowCount)
	if ds.statisticTable.Pseudo {
		ts.stats.StatsVersion = statistics.PseudoVersion
	}
	if len(tableFilters) > 0 {
		pushedFilters, remainingFilters := extractFiltersForIndexMerge(sessVars.StmtCtx, ds.ctx.GetClient(), tableFilters)
		pushedFilters1, remainingFilters1 := SplitSelCondsWithVirtualColumn(pushedFilters)
		pushedFilters = pushedFilters1
		remainingFilters = append(remainingFilters, remainingFilters1...)
		if len(pushedFilters) != 0 {
			selectivity, _, err := ds.tableStats.HistColl.Selectivity(ds.ctx, pushedFilters, nil)
			if err != nil {
				logutil.BgLogger().Debug("calculate selectivity failed, use selection factor", zap.Error(err))
				selectivity = SelectionFactor
			}
			sel := PhysicalSelection{Conditions: pushedFilters}.Init(ts.ctx, ts.stats.ScaleByExpectCnt(selectivity*totalRowCount), ts.blockOffset)
			sel.SetChildren(ts)
			return sel, remainingFilters, nil
		}
		return ts, remainingFilters, nil
	}
	return ts, nil, nil
}

// extractFiltersForIndexMerge returns:
// `pushed`: exprs that can be pushed to TiKV.
// `remaining`: exprs that can NOT be pushed to TiKV but can be pushed to other storage engines.
// Why do we need this func?
// IndexMerge only works on TiKV, so we need to find all exprs that cannot be pushed to TiKV, and add a new Selection above IndexMergeReader.
//
//	But the new Selection should exclude the exprs that can NOT be pushed to ALL the storage engines.
//	Because these exprs have already been put in another Selection(check rule_predicate_push_down).
func extractFiltersForIndexMerge(sc *stmtctx.StatementContext, client kv.Client, filters []expression.Expression) (pushed []expression.Expression, remaining []expression.Expression) {
	for _, expr := range filters {
		if expression.CanExprsPushDown(sc, []expression.Expression{expr}, client, kv.TiKV) {
			pushed = append(pushed, expr)
			continue
		}
		if expression.CanExprsPushDown(sc, []expression.Expression{expr}, client, kv.UnSpecified) {
			remaining = append(remaining, expr)
		}
	}
	return
}

func isIndexColsCoveringCol(col *expression.Column, indexCols []*expression.Column, idxColLens []int, ignoreLen bool) bool {
	for i, indexCol := range indexCols {
		if indexCol == nil || !col.EqualByExprAndID(nil, indexCol) {
			continue
		}
		if ignoreLen || idxColLens[i] == types.UnspecifiedLength || idxColLens[i] == col.RetType.GetFlen() {
			return true
		}
	}
	return false
}

func (ds *DataSource) indexCoveringColumn(column *expression.Column, indexColumns []*expression.Column, idxColLens []int, ignoreLen bool) bool {
	if ds.tableInfo.PKIsHandle && mysql.HasPriKeyFlag(column.RetType.GetFlag()) {
		return true
	}
	if column.ID == model.ExtraHandleID {
		return true
	}
	coveredByPlainIndex := isIndexColsCoveringCol(column, indexColumns, idxColLens, ignoreLen)
	coveredByClusteredIndex := isIndexColsCoveringCol(column, ds.commonHandleCols, ds.commonHandleLens, ignoreLen)
	if !coveredByPlainIndex && !coveredByClusteredIndex {
		return false
	}
	isClusteredNewCollationIdx := collate.NewCollationEnabled() &&
		column.GetType().EvalType() == types.ETString &&
		!mysql.HasBinaryFlag(column.GetType().GetFlag())
	if !coveredByPlainIndex && coveredByClusteredIndex && isClusteredNewCollationIdx && ds.table.Meta().CommonHandleVersion == 0 {
		return false
	}
	return true
}

func (ds *DataSource) isIndexCoveringColumns(columns, indexColumns []*expression.Column, idxColLens []int) bool {
	for _, col := range columns {
		if !ds.indexCoveringColumn(col, indexColumns, idxColLens, false) {
			return false
		}
	}
	return true
}

func (ds *DataSource) isIndexCoveringCondition(condition expression.Expression, indexColumns []*expression.Column, idxColLens []int) bool {
	switch v := condition.(type) {
	case *expression.Column:
		return ds.indexCoveringColumn(v, indexColumns, idxColLens, false)
	case *expression.ScalarFunction:
		// Even if the index only contains prefix `col`, the index can cover `col is null`.
		if v.FuncName.L == ast.IsNull {
			if col, ok := v.GetArgs()[0].(*expression.Column); ok {
				return ds.indexCoveringColumn(col, indexColumns, idxColLens, true)
			}
		}
		for _, arg := range v.GetArgs() {
			if !ds.isIndexCoveringCondition(arg, indexColumns, idxColLens) {
				return false
			}
		}
		return true
	}
	return true
}

func (ds *DataSource) isSingleScan(indexColumns []*expression.Column, idxColLens []int) bool {
	if !ds.ctx.GetSessionVars().OptPrefixIndexSingleScan || ds.colsRequiringFullLen == nil {
		// ds.colsRequiringFullLen is set at (*DataSource).PruneColumns. In some cases we don't reach (*DataSource).PruneColumns
		// and ds.colsRequiringFullLen is nil, so we fall back to ds.isIndexCoveringColumns(ds.schema.Columns, indexColumns, idxColLens).
		return ds.isIndexCoveringColumns(ds.schema.Columns, indexColumns, idxColLens)
	}
	if !ds.isIndexCoveringColumns(ds.colsRequiringFullLen, indexColumns, idxColLens) {
		return false
	}
	for _, cond := range ds.allConds {
		if !ds.isIndexCoveringCondition(cond, indexColumns, idxColLens) {
			return false
		}
	}
	return true
}

// If there is a table reader which needs to keep order, we should append a pk to table scan.
func (ts *PhysicalTableScan) appendExtraHandleCol(ds *DataSource) (*expression.Column, bool) {
	handleCols := ds.handleCols
	if handleCols != nil {
		return handleCols.GetCol(0), false
	}
	handleCol := ds.newExtraHandleSchemaCol()
	ts.schema.Append(handleCol)
	ts.Columns = append(ts.Columns, model.NewExtraHandleColInfo())
	return handleCol, true
}

// addSelection4PlanCache adds an extra safeguard selection upon this root task for safety.
// When reusing cached plans and rebuilding range for them, the range builder may return an loose range after parameters change.
// When we add the extra selection, it should meet two conditions:
// 1. The length of 'ds.pushedDownConds` should not be zero.
// 2. The result of function `MaybeOverOptimized4PlanCache(ds.pushedDownConds)` call needs to return true.
func (ds *DataSource) addSelection4PlanCache(task *rootTask, stats *property.StatsInfo, prop *property.PhysicalProperty) {
	if !expression.MaybeOverOptimized4PlanCache(ds.ctx, ds.pushedDownConds) || len(ds.pushedDownConds) == 0 {
		return
	}
	sel := PhysicalSelection{Conditions: ds.pushedDownConds}.Init(ds.ctx, stats, ds.blockOffset, prop)
	sel.SetChildren(task.p)
	task.p = sel
}

// convertToIndexScan converts the DataSource to index scan with idx.
func (ds *DataSource) convertToIndexScan(prop *property.PhysicalProperty,
	candidate *candidatePath, _ *physicalOptimizeOp) (task task, err error) {
	if candidate.path.Index.MVIndex {
		// MVIndex is special since different index rows may return the same _row_id and this can break some assumptions of IndexReader.
		// Currently only support using IndexMerge to access MVIndex instead of IndexReader.
		// TODO: make IndexReader support accessing MVIndex directly.
		return invalidTask, nil
	}
	if !candidate.path.IsSingleScan {
		// If it's parent requires single read task, return max cost.
		if prop.TaskTp == property.CopSingleReadTaskType {
			return invalidTask, nil
		}
	} else if prop.TaskTp == property.CopDoubleReadTaskType {
		// If it's parent requires double read task, return max cost.
		return invalidTask, nil
	}
	if !prop.IsSortItemEmpty() && !candidate.isMatchProp {
		return invalidTask, nil
	}
	path := candidate.path
	is := ds.getOriginalPhysicalIndexScan(prop, path, candidate.isMatchProp, candidate.path.IsSingleScan)
	cop := &copTask{
		indexPlan:   is,
		tblColHists: ds.TblColHists,
		tblCols:     ds.TblCols,
		expectCnt:   uint64(prop.ExpectedCnt),
	}
	cop.partitionInfo = PartitionInfo{
		PruningConds:   pushDownNot(ds.ctx, ds.allConds),
		PartitionNames: ds.partitionNames,
		Columns:        ds.TblCols,
		ColumnNames:    ds.names,
	}
	if !candidate.path.IsSingleScan {
		// On this way, it's double read case.
		ts := PhysicalTableScan{
			Columns:         ds.Columns,
			Table:           is.Table,
			TableAsName:     ds.TableAsName,
			DBName:          ds.DBName,
			isPartition:     ds.isPartition,
			physicalTableID: ds.physicalTableID,
			tblCols:         ds.TblCols,
			tblColHists:     ds.TblColHists,
		}.Init(ds.ctx, is.blockOffset)
		ts.SetSchema(ds.schema.Clone())
		// We set `StatsVersion` here and fill other fields in `(*copTask).finishIndexPlan`. Since `copTask.indexPlan` may
		// change before calling `(*copTask).finishIndexPlan`, we don't know the stats information of `ts` currently and on
		// the other hand, it may be hard to identify `StatsVersion` of `ts` in `(*copTask).finishIndexPlan`.
		ts.stats = &property.StatsInfo{StatsVersion: ds.tableStats.StatsVersion}
		cop.tablePlan = ts
	}
	task = cop
	if cop.tablePlan != nil && ds.tableInfo.IsCommonHandle {
		cop.commonHandleCols = ds.commonHandleCols
		commonHandle := ds.handleCols.(*CommonHandleCols)
		for _, col := range commonHandle.columns {
			if ds.schema.ColumnIndex(col) == -1 {
				ts := cop.tablePlan.(*PhysicalTableScan)
				ts.Schema().Append(col)
				ts.Columns = append(ts.Columns, col.ToInfo())
				cop.needExtraProj = true
			}
		}
	}
	if candidate.isMatchProp {
		if cop.tablePlan != nil && !ds.tableInfo.IsCommonHandle {
			col, isNew := cop.tablePlan.(*PhysicalTableScan).appendExtraHandleCol(ds)
			cop.extraHandleCol = col
			cop.needExtraProj = cop.needExtraProj || isNew
		}
		cop.keepOrder = true
		// IndexScan on partition table can't keep order.
		if ds.tableInfo.GetPartitionInfo() != nil {
			return invalidTask, nil
		}
	}
	if cop.needExtraProj {
		cop.originSchema = ds.schema
	}
	// prop.IsSortItemEmpty() would always return true when coming to here,
	// so we can just use prop.ExpectedCnt as parameter of addPushedDownSelection.
	finalStats := ds.stats.ScaleByExpectCnt(prop.ExpectedCnt)
	is.addPushedDownSelection(cop, ds, path, finalStats)
	if prop.TaskTp == property.RootTaskType {
		task = task.convertToRootTask(ds.ctx)
		ds.addSelection4PlanCache(task.(*rootTask), finalStats, prop)
	} else if _, ok := task.(*rootTask); ok {
		return invalidTask, nil
	}
	return task, nil
}

func (is *PhysicalIndexScan) getScanRowSize() float64 {
	idx := is.Index
	scanCols := make([]*expression.Column, 0, len(idx.Columns)+1)
	// If `initSchema` has already appended the handle column in schema, just use schema columns, otherwise, add extra handle column.
	if len(idx.Columns) == len(is.schema.Columns) {
		scanCols = append(scanCols, is.schema.Columns...)
		handleCol := is.pkIsHandleCol
		if handleCol != nil {
			scanCols = append(scanCols, handleCol)
		}
	} else {
		scanCols = is.schema.Columns
	}
	return is.tblColHists.GetIndexAvgRowSize(is.ctx, scanCols, is.Index.Unique)
}

// initSchema is used to set the schema of PhysicalIndexScan. Before calling this,
// make sure the following field of PhysicalIndexScan are initialized:
//
//	PhysicalIndexScan.Table         *model.TableInfo
//	PhysicalIndexScan.Index         *model.IndexInfo
//	PhysicalIndexScan.Index.Columns []*IndexColumn
//	PhysicalIndexScan.IdxCols       []*expression.Column
//	PhysicalIndexScan.Columns       []*model.ColumnInfo
func (is *PhysicalIndexScan) initSchema(idxExprCols []*expression.Column, isDoubleRead bool) {
	indexCols := make([]*expression.Column, len(is.IdxCols), len(is.Index.Columns)+1)
	copy(indexCols, is.IdxCols)

	for i := len(is.IdxCols); i < len(is.Index.Columns); i++ {
		if idxExprCols[i] != nil {
			indexCols = append(indexCols, idxExprCols[i])
		} else {
			// TODO: try to reuse the col generated when building the DataSource.
			indexCols = append(indexCols, &expression.Column{
				ID:       is.Table.Columns[is.Index.Columns[i].Offset].ID,
				RetType:  &is.Table.Columns[is.Index.Columns[i].Offset].FieldType,
				UniqueID: is.ctx.GetSessionVars().AllocPlanColumnID(),
			})
		}
	}
	is.NeedCommonHandle = is.Table.IsCommonHandle

	if is.NeedCommonHandle {
		for i := len(is.Index.Columns); i < len(idxExprCols); i++ {
			indexCols = append(indexCols, idxExprCols[i])
		}
	}
	setHandle := len(indexCols) > len(is.Index.Columns)
	if !setHandle {
		for i, col := range is.Columns {
			if (mysql.HasPriKeyFlag(col.GetFlag()) && is.Table.PKIsHandle) || col.ID == model.ExtraHandleID {
				indexCols = append(indexCols, is.dataSourceSchema.Columns[i])
				setHandle = true
				break
			}
		}
	}

	if isDoubleRead {
		// If it's double read case, the first index must return handle. So we should add extra handle column
		// if there isn't a handle column.
		if !setHandle {
			if !is.Table.IsCommonHandle {
				indexCols = append(indexCols, &expression.Column{
					RetType:  types.NewFieldType(mysql.TypeLonglong),
					ID:       model.ExtraHandleID,
					UniqueID: is.ctx.GetSessionVars().AllocPlanColumnID(),
				})
			}
		}
		// If index is global, we should add extra column for pid.
		if is.Index.Global {
			indexCols = append(indexCols, &expression.Column{
				RetType:  types.NewFieldType(mysql.TypeLonglong),
				ID:       model.ExtraPidColID,
				UniqueID: is.ctx.GetSessionVars().AllocPlanColumnID(),
			})
		}
	}

	is.SetSchema(expression.NewSchema(indexCols...))
}

func (is *PhysicalIndexScan) addPushedDownSelection(copTask *copTask, p *DataSource, path *util.AccessPath, finalStats *property.StatsInfo) {
	// Add filter condition to table plan now.
	indexConds, tableConds := path.IndexFilters, path.TableFilters
	tableConds, copTask.rootTaskConds = SplitSelCondsWithVirtualColumn(tableConds)

	var newRootConds []expression.Expression
	indexConds, newRootConds = expression.PushDownExprs(is.ctx.GetSessionVars().StmtCtx, indexConds, is.ctx.GetClient(), kv.TiKV)
	copTask.rootTaskConds = append(copTask.rootTaskConds, newRootConds...)

	tableConds, newRootConds = expression.PushDownExprs(is.ctx.GetSessionVars().StmtCtx, tableConds, is.ctx.GetClient(), kv.TiKV)
	copTask.rootTaskConds = append(copTask.rootTaskConds, newRootConds...)

	if indexConds != nil {
		var selectivity float64
		if path.CountAfterAccess > 0 {
			selectivity = path.CountAfterIndex / path.CountAfterAccess
		}
		count := is.stats.RowCount * selectivity
		stats := p.tableStats.ScaleByExpectCnt(count)
		indexSel := PhysicalSelection{Conditions: indexConds}.Init(is.ctx, stats, is.blockOffset)
		indexSel.SetChildren(is)
		copTask.indexPlan = indexSel
	}
	if len(tableConds) > 0 {
		copTask.finishIndexPlan()
		tableSel := PhysicalSelection{Conditions: tableConds}.Init(is.ctx, finalStats, is.blockOffset)
		if len(copTask.rootTaskConds) != 0 {
			selectivity, _, err := copTask.tblColHists.Selectivity(is.ctx, tableConds, nil)
			if err != nil {
				logutil.BgLogger().Debug("calculate selectivity failed, use selection factor", zap.Error(err))
				selectivity = SelectionFactor
			}
			tableSel.stats = copTask.plan().statsInfo().Scale(selectivity)
		}
		tableSel.SetChildren(copTask.tablePlan)
		copTask.tablePlan = tableSel
	}
}

// SplitSelCondsWithVirtualColumn filter the select conditions which contain virtual column
func SplitSelCondsWithVirtualColumn(conds []expression.Expression) (withoutVirt []expression.Expression, withVirt []expression.Expression) {
	for i := range conds {
		if expression.ContainVirtualColumn(conds[i : i+1]) {
			withVirt = append(withVirt, conds[i])
		} else {
			withoutVirt = append(withoutVirt, conds[i])
		}
	}
	return withoutVirt, withVirt
}

func matchIndicesProp(idxCols []*expression.Column, colLens []int, propItems []property.SortItem) bool {
	if len(idxCols) < len(propItems) {
		return false
	}
	for i, item := range propItems {
		if colLens[i] != types.UnspecifiedLength || !item.Col.EqualByExprAndID(nil, idxCols[i]) {
			return false
		}
	}
	return true
}

func (ds *DataSource) splitIndexFilterConditions(conditions []expression.Expression, indexColumns []*expression.Column,
	idxColLens []int) (indexConds, tableConds []expression.Expression) {
	var indexConditions, tableConditions []expression.Expression
	for _, cond := range conditions {
		var covered bool
		if ds.ctx.GetSessionVars().OptPrefixIndexSingleScan {
			covered = ds.isIndexCoveringCondition(cond, indexColumns, idxColLens)
		} else {
			covered = ds.isIndexCoveringColumns(expression.ExtractColumns(cond), indexColumns, idxColLens)
		}
		if covered {
			indexConditions = append(indexConditions, cond)
		} else {
			tableConditions = append(tableConditions, cond)
		}
	}
	return indexConditions, tableConditions
}

// getMostCorrCol4Handle checks if column in the condition is correlated enough with handle. If the condition
// contains multiple columns, return nil and get the max correlation, which would be used in the heuristic estimation.
func getMostCorrCol4Handle(exprs []expression.Expression, histColl *statistics.Table, threshold float64) (*expression.Column, float64) {
	var cols []*expression.Column
	cols = expression.ExtractColumnsFromExpressions(cols, exprs, nil)
	if len(cols) == 0 {
		return nil, 0
	}
	colSet := set.NewInt64Set()
	var corr float64
	var corrCol *expression.Column
	for _, col := range cols {
		if colSet.Exist(col.UniqueID) {
			continue
		}
		colSet.Insert(col.UniqueID)
		hist, ok := histColl.Columns[col.ID]
		if !ok {
			continue
		}
		curCorr := hist.Correlation
		if corrCol == nil || math.Abs(corr) < math.Abs(curCorr) {
			corrCol = col
			corr = curCorr
		}
	}
	if len(colSet) == 1 && math.Abs(corr) >= threshold {
		return corrCol, corr
	}
	return nil, corr
}

// getColumnRangeCounts estimates row count for each range respectively.
func getColumnRangeCounts(sctx sessionctx.Context, colID int64, ranges []*ranger.Range, histColl *statistics.HistColl, idxID int64) ([]float64, bool) {
	var err error
	var count float64
	rangeCounts := make([]float64, len(ranges))
	for i, ran := range ranges {
		if idxID >= 0 {
			idxHist := histColl.Indices[idxID]
			if idxHist == nil || idxHist.IsInvalid(false) {
				return nil, false
			}
			count, err = histColl.GetRowCountByIndexRanges(sctx, idxID, []*ranger.Range{ran})
		} else {
			colHist, ok := histColl.Columns[colID]
			if !ok || colHist.IsInvalid(sctx, false) {
				return nil, false
			}
			count, err = histColl.GetRowCountByColumnRanges(sctx, colID, []*ranger.Range{ran})
		}
		if err != nil {
			return nil, false
		}
		rangeCounts[i] = count
	}
	return rangeCounts, true
}

// convertRangeFromExpectedCnt builds new ranges used to estimate row count we need to scan in table scan before finding specified
// number of tuples which fall into input ranges.
func convertRangeFromExpectedCnt(ranges []*ranger.Range, rangeCounts []float64, expectedCnt float64, desc bool) ([]*ranger.Range, float64, bool) {
	var i int
	var count float64
	var convertedRanges []*ranger.Range
	if desc {
		for i = len(ranges) - 1; i >= 0; i-- {
			if count+rangeCounts[i] >= expectedCnt {
				break
			}
			count += rangeCounts[i]
		}
		if i < 0 {
			return nil, 0, true
		}
		convertedRanges = []*ranger.Range{{LowVal: ranges[i].HighVal, HighVal: []types.Datum{types.MaxValueDatum()}, LowExclude: !ranges[i].HighExclude, Collators: ranges[i].Collators}}
	} else {
		for i = 0; i < len(ranges); i++ {
			if count+rangeCounts[i] >= expectedCnt {
				break
			}
			count += rangeCounts[i]
		}
		if i == len(ranges) {
			return nil, 0, true
		}
		convertedRanges = []*ranger.Range{{LowVal: []types.Datum{{}}, HighVal: ranges[i].LowVal, HighExclude: !ranges[i].LowExclude, Collators: ranges[i].Collators}}
	}
	return convertedRanges, count, false
}

// crossEstimateTableRowCount estimates row count of table scan using histogram of another column which is in TableFilters
// and has high order correlation with handle column. For example, if the query is like:
// `select * from tbl where a = 1 order by pk limit 1`
// if order of column `a` is strictly correlated with column `pk`, the row count of table scan should be:
// `1 + row_count(a < 1 or a is null)`
func (ds *DataSource) crossEstimateTableRowCount(path *util.AccessPath, expectedCnt float64, desc bool) (float64, bool, float64) {
	if ds.statisticTable.Pseudo || len(path.TableFilters) == 0 || !ds.ctx.GetSessionVars().EnableCorrelationAdjustment {
		return 0, false, 0
	}
	col, corr := getMostCorrCol4Handle(path.TableFilters, ds.statisticTable, ds.ctx.GetSessionVars().CorrelationThreshold)
	return ds.crossEstimateRowCount(path, path.TableFilters, col, corr, expectedCnt, desc)
}

// crossEstimateRowCount is the common logic of crossEstimateTableRowCount and crossEstimateIndexRowCount.
func (ds *DataSource) crossEstimateRowCount(path *util.AccessPath, conds []expression.Expression, col *expression.Column, corr, expectedCnt float64, desc bool) (float64, bool, float64) {
	// If the scan is not full range scan, we cannot use histogram of other columns for estimation, because
	// the histogram reflects value distribution in the whole table level.
	if col == nil || len(path.AccessConds) > 0 {
		return 0, false, corr
	}
	colID := col.UniqueID
	if corr < 0 {
		desc = !desc
	}
	accessConds, remained := ranger.DetachCondsForColumn(ds.ctx, conds, col)
	if len(accessConds) == 0 {
		return 0, false, corr
	}
	ranges, accessConds, _, err := ranger.BuildColumnRange(accessConds, ds.ctx, col.RetType, types.UnspecifiedLength, ds.ctx.GetSessionVars().RangeMaxSize)
	if len(ranges) == 0 || len(accessConds) == 0 || err != nil {
		return 0, err == nil, corr
	}
	idxID := int64(-1)
	idxIDs, idxExists := ds.stats.HistColl.ColID2IdxIDs[colID]
	if idxExists && len(idxIDs) > 0 {
		idxID = idxIDs[0]
	}
	rangeCounts, ok := getColumnRangeCounts(ds.ctx, colID, ranges, ds.tableStats.HistColl, idxID)
	if !ok {
		return 0, false, corr
	}
	convertedRanges, count, isFull := convertRangeFromExpectedCnt(ranges, rangeCounts, expectedCnt, desc)
	if isFull {
		return path.CountAfterAccess, true, 0
	}
	var rangeCount float64
	if idxExists {
		rangeCount, err = ds.tableStats.HistColl.GetRowCountByIndexRanges(ds.ctx, idxID, convertedRanges)
	} else {
		rangeCount, err = ds.tableStats.HistColl.GetRowCountByColumnRanges(ds.ctx, colID, convertedRanges)
	}
	if err != nil {
		return 0, false, corr
	}
	scanCount := rangeCount + expectedCnt - count
	if len(remained) > 0 {
		scanCount = scanCount / SelectionFactor
	}
	scanCount = math.Min(scanCount, path.CountAfterAccess)
	return scanCount, true, 0
}

// crossEstimateIndexRowCount estimates row count of index scan using histogram of another column which is in TableFilters/IndexFilters
// and has high order correlation with the first index column. For example, if the query is like:
// `select * from tbl where a = 1 order by b limit 1`
// if order of column `a` is strictly correlated with column `b`, the row count of IndexScan(b) should be:
// `1 + row_count(a < 1 or a is null)`
func (ds *DataSource) crossEstimateIndexRowCount(path *util.AccessPath, expectedCnt float64, desc bool) (float64, bool, float64) {
	filtersLen := len(path.TableFilters) + len(path.IndexFilters)
	sessVars := ds.ctx.GetSessionVars()
	if ds.statisticTable.Pseudo || filtersLen == 0 || !sessVars.EnableExtendedStats || !ds.ctx.GetSessionVars().EnableCorrelationAdjustment {
		return 0, false, 0
	}
	col, corr := getMostCorrCol4Index(path, ds.statisticTable, sessVars.CorrelationThreshold)
	filters := make([]expression.Expression, 0, filtersLen)
	filters = append(filters, path.TableFilters...)
	filters = append(filters, path.IndexFilters...)
	return ds.crossEstimateRowCount(path, filters, col, corr, expectedCnt, desc)
}

// getMostCorrCol4Index checks if column in the condition is correlated enough with the first index column. If the condition
// contains multiple columns, return nil and get the max correlation, which would be used in the heuristic estimation.
func getMostCorrCol4Index(path *util.AccessPath, histColl *statistics.Table, threshold float64) (*expression.Column, float64) {
	if histColl.ExtendedStats == nil || len(histColl.ExtendedStats.Stats) == 0 {
		return nil, 0
	}
	var cols []*expression.Column
	cols = expression.ExtractColumnsFromExpressions(cols, path.TableFilters, nil)
	cols = expression.ExtractColumnsFromExpressions(cols, path.IndexFilters, nil)
	if len(cols) == 0 {
		return nil, 0
	}
	colSet := set.NewInt64Set()
	var corr float64
	var corrCol *expression.Column
	for _, col := range cols {
		if colSet.Exist(col.UniqueID) {
			continue
		}
		colSet.Insert(col.UniqueID)
		curCorr := float64(0)
		for _, item := range histColl.ExtendedStats.Stats {
			if (col.ID == item.ColIDs[0] && path.FullIdxCols[0].ID == item.ColIDs[1]) ||
				(col.ID == item.ColIDs[1] && path.FullIdxCols[0].ID == item.ColIDs[0]) {
				curCorr = item.ScalarVals
				break
			}
		}
		if corrCol == nil || math.Abs(corr) < math.Abs(curCorr) {
			corrCol = col
			corr = curCorr
		}
	}
	if len(colSet) == 1 && math.Abs(corr) >= threshold {
		return corrCol, corr
	}
	return nil, corr
}

// GetPhysicalScan returns PhysicalTableScan for the LogicalTableScan.
func (s *LogicalTableScan) GetPhysicalScan(schema *expression.Schema, stats *property.StatsInfo) *PhysicalTableScan {
	ds := s.Source
	ts := PhysicalTableScan{
		Table:           ds.tableInfo,
		Columns:         ds.Columns,
		TableAsName:     ds.TableAsName,
		DBName:          ds.DBName,
		isPartition:     ds.isPartition,
		physicalTableID: ds.physicalTableID,
		Ranges:          s.Ranges,
		AccessCondition: s.AccessConds,
		tblCols:         ds.TblCols,
		tblColHists:     ds.TblColHists,
	}.Init(s.ctx, s.blockOffset)
	ts.stats = stats
	ts.SetSchema(schema.Clone())
	if ts.Table.PKIsHandle {
		if pkColInfo := ts.Table.GetPkColInfo(); pkColInfo != nil {
			if ds.statisticTable.Columns[pkColInfo.ID] != nil {
				ts.Hist = &ds.statisticTable.Columns[pkColInfo.ID].Histogram
			}
		}
	}
	return ts
}

// GetPhysicalIndexScan returns PhysicalIndexScan for the logical IndexScan.
func (s *LogicalIndexScan) GetPhysicalIndexScan(_ *expression.Schema, stats *property.StatsInfo) *PhysicalIndexScan {
	ds := s.Source
	is := PhysicalIndexScan{
		Table:            ds.tableInfo,
		TableAsName:      ds.TableAsName,
		DBName:           ds.DBName,
		Columns:          s.Columns,
		Index:            s.Index,
		IdxCols:          s.IdxCols,
		IdxColLens:       s.IdxColLens,
		AccessCondition:  s.AccessConds,
		Ranges:           s.Ranges,
		dataSourceSchema: ds.schema,
		isPartition:      ds.isPartition,
		physicalTableID:  ds.physicalTableID,
		tblColHists:      ds.TblColHists,
		pkIsHandleCol:    ds.getPKIsHandleCol(),
	}.Init(ds.ctx, ds.blockOffset)
	is.stats = stats
	is.initSchema(s.FullIdxCols, s.IsDoubleRead)
	return is
}

// isPointGetPath indicates whether the conditions are point-get-able.
// eg: create table t(a int, b int,c int unique, primary (a,b))
// select * from t where a = 1 and b = 1 and c =1;
// the datasource can access by primary key(a,b) or unique key c which are both point-get-able
func (ds *DataSource) isPointGetPath(path *util.AccessPath) bool {
	if len(path.Ranges) < 1 {
		return false
	}
	if !path.IsIntHandlePath {
		if path.Index == nil {
			return false
		}
		if !path.Index.Unique || path.Index.HasPrefixIndex() {
			return false
		}
		idxColsLen := len(path.Index.Columns)
		for _, ran := range path.Ranges {
			if len(ran.LowVal) != idxColsLen {
				return false
			}
		}
	}
	for _, ran := range path.Ranges {
		if !ran.IsPointNonNullable(ds.ctx) {
			return false
		}
	}
	return true
}

// convertToTableScan converts the DataSource to table scan.
func (ds *DataSource) convertToTableScan(prop *property.PhysicalProperty, candidate *candidatePath, _ *physicalOptimizeOp) (task task, err error) {
	// It will be handled in convertToIndexScan.
	if prop.TaskTp == property.CopDoubleReadTaskType {
		return invalidTask, nil
	}
	if !prop.IsSortItemEmpty() && !candidate.isMatchProp {
		return invalidTask, nil
	}
	ts, _ := ds.getOriginalPhysicalTableScan(prop, candidate.path, candidate.isMatchProp)
	if ts.KeepOrder && ts.StoreType == kv.TiFlash && (ts.Desc || ds.SCtx().GetSessionVars().TiFlashFastScan) {
		// TiFlash fast mode(https://github.com/pingcap/tidb/pull/35851) does not keep order in TableScan
		return invalidTask, nil
	}
	if ts.StoreType == kv.TiFlash {
		for _, col := range ts.schema.Columns {
			// In theory, TiFlash does not support virtual expr, but in non-mpp mode, if the cop request only contain table scan, then
			// TiDB will fill the virtual column after decoding the cop response(executor.FillVirtualColumnValue), that is to say, the virtual
			// columns in Cop request is just a placeholder, so TiFlash can support virtual column in cop request mode. However, virtual column
			// with TiDBShard is special, it can be added using create index statement, TiFlash's ddl does not handle create index statement, so
			// there is a chance that the TiDBShard's virtual column is not seen by TiFlash, in this case, TiFlash will throw column not found error
			if ds.containExprPrefixUk && expression.GcColumnExprIsTidbShard(col.VirtualExpr) {
				ds.SCtx().GetSessionVars().RaiseWarningWhenMPPEnforced("MPP mode may be blocked because column `" + col.OrigName + "` is a virtual column which is not supported now.")
				return invalidTask, nil
			}
		}
	}
<<<<<<< HEAD
	// In disaggregated tiflash mode, only MPP is allowed, Cop and BatchCop is deprecated.
	if prop.TaskTp == property.MppTaskType || config.GetGlobalConfig().DisaggregatedTiFlash && ts.StoreType == kv.TiFlash {
=======
	// In disaggregated tiflash mode, only MPP is allowed, cop and batchCop is deprecated.
	// So if prop.TaskTp is RootTaskType, have to use mppTask then convert to rootTask.
	isDisaggregatedTiFlashPath := config.GetGlobalConfig().DisaggregatedTiFlash && ts.StoreType == kv.TiFlash
	canMppConvertToRootForDisaggregatedTiFlash := isDisaggregatedTiFlashPath && prop.TaskTp == property.RootTaskType && ds.SCtx().GetSessionVars().IsMPPAllowed()
	if prop.TaskTp == property.MppTaskType || canMppConvertToRootForDisaggregatedTiFlash {
>>>>>>> f7de8bee
		if ts.KeepOrder {
			return invalidTask, nil
		}
		if prop.MPPPartitionTp != property.AnyType || ts.isPartition {
			// If ts is a single partition, then this partition table is in static-only prune, then we should not choose mpp execution.
			ds.SCtx().GetSessionVars().RaiseWarningWhenMPPEnforced("MPP mode may be blocked because table `" + ds.tableInfo.Name.O + "`is a partition table which is not supported when `@@tidb_partition_prune_mode=static`.")
			return invalidTask, nil
		}
		for _, col := range ts.schema.Columns {
			if col.VirtualExpr != nil {
				ds.SCtx().GetSessionVars().RaiseWarningWhenMPPEnforced("MPP mode may be blocked because column `" + col.OrigName + "` is a virtual column which is not supported now.")
				return invalidTask, nil
			}
		}
		mppTask := &mppTask{
			p:           ts,
			partTp:      property.AnyType,
			tblColHists: ds.TblColHists,
		}
		ts.PartitionInfo = PartitionInfo{
			PruningConds:   pushDownNot(ds.ctx, ds.allConds),
			PartitionNames: ds.partitionNames,
			Columns:        ds.TblCols,
			ColumnNames:    ds.names,
		}
		mppTask = ts.addPushedDownSelectionToMppTask(mppTask, ds.stats.ScaleByExpectCnt(prop.ExpectedCnt))
		task = mppTask
		if !mppTask.invalid() {
			if prop.TaskTp == property.MppTaskType && len(mppTask.rootTaskConds) > 0 {
				// If got filters cannot be pushed down to tiflash, we have to make sure it will be executed in TiDB,
				// So have to return a rootTask, but prop requires mppTask, cannot meet this requirement.
				task = invalidTask
			} else if prop.TaskTp == property.RootTaskType {
				// when got here, canMppConvertToRootForDisaggregatedTiFlash is true.
				task = mppTask
				task = task.convertToRootTask(ds.ctx)
				if !task.invalid() {
					ds.addSelection4PlanCache(task.(*rootTask), ds.stats.ScaleByExpectCnt(prop.ExpectedCnt), prop)
				}
			}
		}
		return task, nil
	}
	if isDisaggregatedTiFlashPath {
		// prop.TaskTp is cop related, just return invalidTask.
		return invalidTask, nil
	}
	copTask := &copTask{
		tablePlan:         ts,
		indexPlanFinished: true,
		tblColHists:       ds.TblColHists,
	}
	copTask.partitionInfo = PartitionInfo{
		PruningConds:   pushDownNot(ds.ctx, ds.allConds),
		PartitionNames: ds.partitionNames,
		Columns:        ds.TblCols,
		ColumnNames:    ds.names,
	}
	ts.PartitionInfo = copTask.partitionInfo
	task = copTask
	if candidate.isMatchProp {
		copTask.keepOrder = true
		// TableScan on partition table can't keep order.
		if ds.tableInfo.GetPartitionInfo() != nil {
			return invalidTask, nil
		}
	}
	ts.addPushedDownSelection(copTask, ds.stats.ScaleByExpectCnt(prop.ExpectedCnt))
	if prop.IsFlashProp() && len(copTask.rootTaskConds) != 0 {
		return invalidTask, nil
	}
	if prop.TaskTp == property.RootTaskType {
		task = task.convertToRootTask(ds.ctx)
		ds.addSelection4PlanCache(task.(*rootTask), ds.stats.ScaleByExpectCnt(prop.ExpectedCnt), prop)
	} else if _, ok := task.(*rootTask); ok {
		return invalidTask, nil
	}
	return task, nil
}

func (ds *DataSource) convertToSampleTable(prop *property.PhysicalProperty,
	candidate *candidatePath, _ *physicalOptimizeOp) (task task, err error) {
	if prop.TaskTp == property.CopDoubleReadTaskType {
		return invalidTask, nil
	}
	if !prop.IsSortItemEmpty() && !candidate.isMatchProp {
		return invalidTask, nil
	}
	if candidate.isMatchProp {
		// TableSample on partition table can't keep order.
		if ds.tableInfo.GetPartitionInfo() != nil {
			return invalidTask, nil
		}
	}
	p := PhysicalTableSample{
		TableSampleInfo: ds.SampleInfo,
		TableInfo:       ds.table,
		Desc:            candidate.isMatchProp && prop.SortItems[0].Desc,
	}.Init(ds.ctx, ds.SelectBlockOffset())
	p.schema = ds.schema
	return &rootTask{
		p: p,
	}, nil
}

func (ds *DataSource) convertToPointGet(prop *property.PhysicalProperty, candidate *candidatePath, opt *physicalOptimizeOp) (task task) {
	if !prop.IsSortItemEmpty() && !candidate.isMatchProp {
		return invalidTask
	}
	if prop.TaskTp == property.CopDoubleReadTaskType && candidate.path.IsSingleScan ||
		prop.TaskTp == property.CopSingleReadTaskType && !candidate.path.IsSingleScan {
		return invalidTask
	}

	if tidbutil.IsMemDB(ds.DBName.L) {
		return invalidTask
	}

	accessCnt := math.Min(candidate.path.CountAfterAccess, float64(1))
	pointGetPlan := PointGetPlan{
		ctx:              ds.ctx,
		AccessConditions: candidate.path.AccessConds,
		schema:           ds.schema.Clone(),
		dbName:           ds.DBName.L,
		TblInfo:          ds.TableInfo(),
		outputNames:      ds.OutputNames(),
		LockWaitTime:     ds.ctx.GetSessionVars().LockWaitTimeout,
		Columns:          ds.Columns,
	}.Init(ds.ctx, ds.tableStats.ScaleByExpectCnt(accessCnt), ds.blockOffset)
	var partitionInfo *model.PartitionDefinition
	if ds.isPartition {
		if pi := ds.tableInfo.GetPartitionInfo(); pi != nil {
			for i := range pi.Definitions {
				def := pi.Definitions[i]
				if def.ID == ds.physicalTableID {
					partitionInfo = &def
					break
				}
			}
		}
		if partitionInfo == nil {
			return invalidTask
		}
	}
	rTsk := &rootTask{p: pointGetPlan}
	if candidate.path.IsIntHandlePath {
		pointGetPlan.Handle = kv.IntHandle(candidate.path.Ranges[0].LowVal[0].GetInt64())
		pointGetPlan.UnsignedHandle = mysql.HasUnsignedFlag(ds.handleCols.GetCol(0).RetType.GetFlag())
		pointGetPlan.PartitionInfo = partitionInfo
		pointGetPlan.accessCols = ds.TblCols
		// Add filter condition to table plan now.
		if len(candidate.path.TableFilters) > 0 {
			sel := PhysicalSelection{
				Conditions: candidate.path.TableFilters,
			}.Init(ds.ctx, ds.stats.ScaleByExpectCnt(prop.ExpectedCnt), ds.blockOffset)
			sel.SetChildren(pointGetPlan)
			rTsk.p = sel
		}
	} else {
		pointGetPlan.IndexInfo = candidate.path.Index
		pointGetPlan.IdxCols = candidate.path.IdxCols
		pointGetPlan.IdxColLens = candidate.path.IdxColLens
		pointGetPlan.IndexValues = candidate.path.Ranges[0].LowVal
		pointGetPlan.PartitionInfo = partitionInfo
		if candidate.path.IsSingleScan {
			pointGetPlan.accessCols = candidate.path.IdxCols
		} else {
			pointGetPlan.accessCols = ds.TblCols
		}
		// Add index condition to table plan now.
		if len(candidate.path.IndexFilters)+len(candidate.path.TableFilters) > 0 {
			sel := PhysicalSelection{
				Conditions: append(candidate.path.IndexFilters, candidate.path.TableFilters...),
			}.Init(ds.ctx, ds.stats.ScaleByExpectCnt(prop.ExpectedCnt), ds.blockOffset)
			sel.SetChildren(pointGetPlan)
			rTsk.p = sel
		}
	}

	return rTsk
}

func (ds *DataSource) convertToBatchPointGet(prop *property.PhysicalProperty,
	candidate *candidatePath, hashPartColName *ast.ColumnName, opt *physicalOptimizeOp) (task task) {
	if !prop.IsSortItemEmpty() && !candidate.isMatchProp {
		return invalidTask
	}
	if prop.TaskTp == property.CopDoubleReadTaskType && candidate.path.IsSingleScan ||
		prop.TaskTp == property.CopSingleReadTaskType && !candidate.path.IsSingleScan {
		return invalidTask
	}

	accessCnt := math.Min(candidate.path.CountAfterAccess, float64(len(candidate.path.Ranges)))
	batchPointGetPlan := BatchPointGetPlan{
		ctx:              ds.ctx,
		dbName:           ds.DBName.L,
		AccessConditions: candidate.path.AccessConds,
		TblInfo:          ds.TableInfo(),
		KeepOrder:        !prop.IsSortItemEmpty(),
		Columns:          ds.Columns,
		SinglePart:       ds.isPartition,
		PartTblID:        ds.physicalTableID,
		PartitionExpr:    getPartitionExpr(ds.ctx, ds.TableInfo()),
	}.Init(ds.ctx, ds.tableStats.ScaleByExpectCnt(accessCnt), ds.schema.Clone(), ds.names, ds.blockOffset)
	if batchPointGetPlan.KeepOrder {
		batchPointGetPlan.Desc = prop.SortItems[0].Desc
	}
	rTsk := &rootTask{p: batchPointGetPlan}
	if candidate.path.IsIntHandlePath {
		for _, ran := range candidate.path.Ranges {
			batchPointGetPlan.Handles = append(batchPointGetPlan.Handles, kv.IntHandle(ran.LowVal[0].GetInt64()))
		}
		batchPointGetPlan.accessCols = ds.TblCols
		// Add filter condition to table plan now.
		if len(candidate.path.TableFilters) > 0 {
			sel := PhysicalSelection{
				Conditions: candidate.path.TableFilters,
			}.Init(ds.ctx, ds.stats.ScaleByExpectCnt(prop.ExpectedCnt), ds.blockOffset)
			sel.SetChildren(batchPointGetPlan)
			rTsk.p = sel
		}
	} else {
		batchPointGetPlan.IndexInfo = candidate.path.Index
		batchPointGetPlan.IdxCols = candidate.path.IdxCols
		batchPointGetPlan.IdxColLens = candidate.path.IdxColLens
		batchPointGetPlan.PartitionColPos = getHashPartitionColumnPos(candidate.path.Index, hashPartColName)
		for _, ran := range candidate.path.Ranges {
			batchPointGetPlan.IndexValues = append(batchPointGetPlan.IndexValues, ran.LowVal)
		}
		if !prop.IsSortItemEmpty() {
			batchPointGetPlan.KeepOrder = true
			batchPointGetPlan.Desc = prop.SortItems[0].Desc
		}
		if candidate.path.IsSingleScan {
			batchPointGetPlan.accessCols = candidate.path.IdxCols
		} else {
			batchPointGetPlan.accessCols = ds.TblCols
		}
		// Add index condition to table plan now.
		if len(candidate.path.IndexFilters)+len(candidate.path.TableFilters) > 0 {
			sel := PhysicalSelection{
				Conditions: append(candidate.path.IndexFilters, candidate.path.TableFilters...),
			}.Init(ds.ctx, ds.stats.ScaleByExpectCnt(prop.ExpectedCnt), ds.blockOffset)
			sel.SetChildren(batchPointGetPlan)
			rTsk.p = sel
		}
	}

	return rTsk
}

func (ts *PhysicalTableScan) addPushedDownSelectionToMppTask(mpp *mppTask, stats *property.StatsInfo) *mppTask {
	filterCondition, rootTaskConds := SplitSelCondsWithVirtualColumn(ts.filterCondition)
	var newRootConds []expression.Expression
	filterCondition, newRootConds = expression.PushDownExprs(ts.ctx.GetSessionVars().StmtCtx, filterCondition, ts.ctx.GetClient(), ts.StoreType)
	mpp.rootTaskConds = append(rootTaskConds, newRootConds...)

	ts.filterCondition = filterCondition
	// Add filter condition to table plan now.
	if len(ts.filterCondition) > 0 {
		sel := PhysicalSelection{Conditions: ts.filterCondition}.Init(ts.ctx, stats, ts.blockOffset)
		sel.SetChildren(ts)
		mpp.p = sel
	}
	return mpp
}

func (ts *PhysicalTableScan) addPushedDownSelection(copTask *copTask, stats *property.StatsInfo) {
	ts.filterCondition, copTask.rootTaskConds = SplitSelCondsWithVirtualColumn(ts.filterCondition)
	var newRootConds []expression.Expression
	ts.filterCondition, newRootConds = expression.PushDownExprs(ts.ctx.GetSessionVars().StmtCtx, ts.filterCondition, ts.ctx.GetClient(), ts.StoreType)
	copTask.rootTaskConds = append(copTask.rootTaskConds, newRootConds...)

	// Add filter condition to table plan now.
	if len(ts.filterCondition) > 0 {
		sel := PhysicalSelection{Conditions: ts.filterCondition}.Init(ts.ctx, stats, ts.blockOffset)
		if len(copTask.rootTaskConds) != 0 {
			selectivity, _, err := copTask.tblColHists.Selectivity(ts.ctx, ts.filterCondition, nil)
			if err != nil {
				logutil.BgLogger().Debug("calculate selectivity failed, use selection factor", zap.Error(err))
				selectivity = SelectionFactor
			}
			sel.stats = ts.stats.Scale(selectivity)
		}
		sel.SetChildren(ts)
		copTask.tablePlan = sel
	}
}

func (ts *PhysicalTableScan) getScanRowSize() float64 {
	if ts.StoreType == kv.TiKV {
		return ts.tblColHists.GetTableAvgRowSize(ts.ctx, ts.tblCols, ts.StoreType, true)
	}
	// If `ts.handleCol` is nil, then the schema of tableScan doesn't have handle column.
	// This logic can be ensured in column pruning.
	return ts.tblColHists.GetTableAvgRowSize(ts.ctx, ts.Schema().Columns, ts.StoreType, ts.HandleCols != nil)
}

func (ds *DataSource) getOriginalPhysicalTableScan(prop *property.PhysicalProperty, path *util.AccessPath, isMatchProp bool) (*PhysicalTableScan, float64) {
	ts := PhysicalTableScan{
		Table:           ds.tableInfo,
		Columns:         ds.Columns,
		TableAsName:     ds.TableAsName,
		DBName:          ds.DBName,
		isPartition:     ds.isPartition,
		physicalTableID: ds.physicalTableID,
		Ranges:          path.Ranges,
		AccessCondition: path.AccessConds,
		StoreType:       path.StoreType,
		HandleCols:      ds.handleCols,
		tblCols:         ds.TblCols,
		tblColHists:     ds.TblColHists,
		prop:            prop,
	}.Init(ds.ctx, ds.blockOffset)
	ts.filterCondition = make([]expression.Expression, len(path.TableFilters))
	copy(ts.filterCondition, path.TableFilters)
	ts.SetSchema(ds.schema.Clone())
	if ts.Table.PKIsHandle {
		if pkColInfo := ts.Table.GetPkColInfo(); pkColInfo != nil {
			if ds.statisticTable.Columns[pkColInfo.ID] != nil {
				ts.Hist = &ds.statisticTable.Columns[pkColInfo.ID].Histogram
			}
		}
	}
	rowCount := path.CountAfterAccess
	if prop.ExpectedCnt < ds.stats.RowCount {
		selectivity := ds.stats.RowCount / path.CountAfterAccess
		uniformEst := math.Min(path.CountAfterAccess, prop.ExpectedCnt/selectivity)

		corrEst, ok, corr := ds.crossEstimateTableRowCount(path, prop.ExpectedCnt, isMatchProp && prop.SortItems[0].Desc)
		if ok {
			// TODO: actually, before using this count as the estimated row count of table scan, we need additionally
			// check if count < row_count(first_region | last_region), and use the larger one since we build one copTask
			// for one region now, so even if it is `limit 1`, we have to scan at least one region in table scan.
			// Currently, we can use `tikvrpc.CmdDebugGetRegionProperties` interface as `getSampRegionsRowCount()` does
			// to get the row count in a region, but that result contains MVCC old version rows, so it is not that accurate.
			// Considering that when this scenario happens, the execution time is close between IndexScan and TableScan,
			// we do not add this check temporarily.

			// to reduce risks of correlation adjustment, use the maximum between uniformEst and corrEst
			rowCount = math.Max(uniformEst, corrEst)
		} else if abs := math.Abs(corr); abs < 1 {
			correlationFactor := math.Pow(1-abs, float64(ds.ctx.GetSessionVars().CorrelationExpFactor))
			rowCount = math.Min(path.CountAfterAccess, uniformEst/correlationFactor)
		}
	}
	// We need NDV of columns since it may be used in cost estimation of join. Precisely speaking,
	// we should track NDV of each histogram bucket, and sum up the NDV of buckets we actually need
	// to scan, but this would only help improve accuracy of NDV for one column, for other columns,
	// we still need to assume values are uniformly distributed. For simplicity, we use uniform-assumption
	// for all columns now, as we do in `deriveStatsByFilter`.
	ts.stats = ds.tableStats.ScaleByExpectCnt(rowCount)
	if isMatchProp {
		ts.Desc = prop.SortItems[0].Desc
		ts.KeepOrder = true
	}
	return ts, rowCount
}

func (ds *DataSource) getOriginalPhysicalIndexScan(prop *property.PhysicalProperty, path *util.AccessPath, isMatchProp bool, isSingleScan bool) *PhysicalIndexScan {
	idx := path.Index
	is := PhysicalIndexScan{
		Table:            ds.tableInfo,
		TableAsName:      ds.TableAsName,
		DBName:           ds.DBName,
		Columns:          ds.Columns,
		Index:            idx,
		IdxCols:          path.IdxCols,
		IdxColLens:       path.IdxColLens,
		AccessCondition:  path.AccessConds,
		Ranges:           path.Ranges,
		dataSourceSchema: ds.schema,
		isPartition:      ds.isPartition,
		physicalTableID:  ds.physicalTableID,
		tblColHists:      ds.TblColHists,
		pkIsHandleCol:    ds.getPKIsHandleCol(),
		constColsByCond:  path.ConstCols,
		prop:             prop,
	}.Init(ds.ctx, ds.blockOffset)
	statsTbl := ds.statisticTable
	if statsTbl.Indices[idx.ID] != nil {
		is.Hist = &statsTbl.Indices[idx.ID].Histogram
	}
	rowCount := path.CountAfterAccess
	is.initSchema(append(path.FullIdxCols, ds.commonHandleCols...), !isSingleScan)
	if (isMatchProp || prop.IsSortItemEmpty()) && prop.ExpectedCnt < ds.stats.RowCount {
		count, ok, corr := ds.crossEstimateIndexRowCount(path, prop.ExpectedCnt, isMatchProp && prop.SortItems[0].Desc)
		if ok {
			rowCount = count
		} else if abs := math.Abs(corr); abs < 1 {
			correlationFactor := math.Pow(1-abs, float64(ds.ctx.GetSessionVars().CorrelationExpFactor))
			selectivity := ds.stats.RowCount / rowCount
			rowCount = math.Min(prop.ExpectedCnt/selectivity/correlationFactor, rowCount)
		}
	}
	is.stats = ds.tableStats.ScaleByExpectCnt(rowCount)
	if isMatchProp {
		is.Desc = prop.SortItems[0].Desc
		is.KeepOrder = true
	}
	return is
}

func (p *LogicalCTE) findBestTask(prop *property.PhysicalProperty, _ *PlanCounterTp, _ *physicalOptimizeOp) (t task, cntPlan int64, err error) {
	if !prop.IsSortItemEmpty() && !prop.CanAddEnforcer {
		return invalidTask, 1, nil
	}
	// The physical plan has been build when derive stats.
	pcte := PhysicalCTE{SeedPlan: p.cte.seedPartPhysicalPlan, RecurPlan: p.cte.recursivePartPhysicalPlan, CTE: p.cte, cteAsName: p.cteAsName, cteName: p.cteName}.Init(p.ctx, p.stats)
	pcte.SetSchema(p.schema)
	t = &rootTask{pcte, false}
	if prop.CanAddEnforcer {
		t = enforceProperty(prop, t, p.basePlan.ctx)
	}
	return t, 1, nil
}

func (p *LogicalCTETable) findBestTask(prop *property.PhysicalProperty, _ *PlanCounterTp, _ *physicalOptimizeOp) (t task, cntPlan int64, err error) {
	if !prop.IsSortItemEmpty() {
		return nil, 1, nil
	}

	pcteTable := PhysicalCTETable{IDForStorage: p.idForStorage}.Init(p.ctx, p.stats)
	pcteTable.SetSchema(p.schema)
	t = &rootTask{p: pcteTable}
	return t, 1, nil
}

func appendCandidate(lp LogicalPlan, task task, prop *property.PhysicalProperty, opt *physicalOptimizeOp) {
	if task == nil || task.invalid() {
		return
	}
	opt.appendCandidate(lp, task.plan(), prop)
}

// PushDownNot here can convert condition 'not (a != 1)' to 'a = 1'. When we build range from conds, the condition like
// 'not (a != 1)' would not be handled so we need to convert it to 'a = 1', which can be handled when building range.
func pushDownNot(ctx sessionctx.Context, conds []expression.Expression) []expression.Expression {
	for i, cond := range conds {
		conds[i] = expression.PushDownNot(ctx, cond)
	}
	return conds
}<|MERGE_RESOLUTION|>--- conflicted
+++ resolved
@@ -928,12 +928,7 @@
 		if len(path.Ranges) == 0 {
 			// We should uncache the tableDual plan.
 			if expression.MaybeOverOptimized4PlanCache(ds.ctx, path.AccessConds) {
-<<<<<<< HEAD
-				ds.ctx.GetSessionVars().StmtCtx.SkipPlanCache = true
-				ds.ctx.GetSessionVars().StmtCtx.AppendWarning(errors.Errorf("skip plan-cache: get a TableDual plan"))
-=======
 				ds.ctx.GetSessionVars().StmtCtx.SetSkipPlanCache(errors.Errorf("skip plan-cache: get a TableDual plan"))
->>>>>>> f7de8bee
 			}
 			dual := PhysicalTableDual{}.Init(ds.ctx, ds.stats, ds.blockOffset)
 			dual.SetSchema(ds.schema)
@@ -1998,16 +1993,11 @@
 			}
 		}
 	}
-<<<<<<< HEAD
-	// In disaggregated tiflash mode, only MPP is allowed, Cop and BatchCop is deprecated.
-	if prop.TaskTp == property.MppTaskType || config.GetGlobalConfig().DisaggregatedTiFlash && ts.StoreType == kv.TiFlash {
-=======
 	// In disaggregated tiflash mode, only MPP is allowed, cop and batchCop is deprecated.
 	// So if prop.TaskTp is RootTaskType, have to use mppTask then convert to rootTask.
 	isDisaggregatedTiFlashPath := config.GetGlobalConfig().DisaggregatedTiFlash && ts.StoreType == kv.TiFlash
 	canMppConvertToRootForDisaggregatedTiFlash := isDisaggregatedTiFlashPath && prop.TaskTp == property.RootTaskType && ds.SCtx().GetSessionVars().IsMPPAllowed()
 	if prop.TaskTp == property.MppTaskType || canMppConvertToRootForDisaggregatedTiFlash {
->>>>>>> f7de8bee
 		if ts.KeepOrder {
 			return invalidTask, nil
 		}
