// Copyright 2018 PingCAP, Inc.
//
// Licensed under the Apache License, Version 2.0 (the "License");
// you may not use this file except in compliance with the License.
// You may obtain a copy of the License at
//
//     http://www.apache.org/licenses/LICENSE-2.0
//
// Unless required by applicable law or agreed to in writing, software
// distributed under the License is distributed on an "AS IS" BASIS,
// See the License for the specific language governing permissions and
// limitations under the License.

package core_test

import (
	"context"
	"fmt"
	"math"
	"strings"

	. "github.com/pingcap/check"
	"github.com/pingcap/tidb/domain"
	"github.com/pingcap/tidb/kv"
	"github.com/pingcap/tidb/metrics"
	"github.com/pingcap/tidb/planner"
	"github.com/pingcap/tidb/planner/core"
	"github.com/pingcap/tidb/session"
	"github.com/pingcap/tidb/sessionctx"
	"github.com/pingcap/tidb/util/kvcache"
	"github.com/pingcap/tidb/util/testkit"
	"github.com/pingcap/tidb/util/testleak"
	"github.com/pingcap/tidb/util/testutil"
	dto "github.com/prometheus/client_model/go"
)

var _ = SerialSuites(&testPointGetSuite{})

type testPointGetSuite struct {
	store    kv.Storage
	dom      *domain.Domain
	testData testutil.TestData
}

func (s *testPointGetSuite) SetUpSuite(c *C) {
	testleak.BeforeTest()
	store, dom, err := newStoreWithBootstrap()
	c.Assert(err, IsNil)
	s.store = store
	s.dom = dom
	s.testData, err = testutil.LoadTestSuiteData("testdata", "point_get_plan")
	c.Assert(err, IsNil)
}

func (s *testPointGetSuite) TearDownSuite(c *C) {
	s.dom.Close()
	s.store.Close()
	testleak.AfterTest(c)()
	c.Assert(s.testData.GenerateOutputIfNeeded(), IsNil)
}

func (s *testPointGetSuite) TestPointGetPlanCache(c *C) {
	tk := testkit.NewTestKit(c, s.store)
	orgEnable := core.PreparedPlanCacheEnabled()
	defer func() {
		core.SetPreparedPlanCache(orgEnable)
	}()
	core.SetPreparedPlanCache(true)
	var err error
	tk.Se, err = session.CreateSession4TestWithOpt(s.store, &session.Opt{
		PreparedPlanCache: kvcache.NewSimpleLRUCache(100, 0.1, math.MaxUint64),
	})
	c.Assert(err, IsNil)

	tk.MustExec("use test")
	tk.MustExec("drop table if exists t")
	tk.MustExec("create table t(a bigint unsigned primary key, b int, c int, key idx_bc(b,c))")
	tk.MustExec("insert into t values(1, 1, 1), (2, 2, 2), (3, 3, 3)")
	tk.MustQuery("explain select * from t where a = 1").Check(testkit.Rows(
		"Point_Get_1 1.00 root table:t handle:1",
	))
	tk.MustQuery("explain select * from t where 1 = a").Check(testkit.Rows(
		"Point_Get_1 1.00 root table:t handle:1",
	))
	tk.MustQuery("explain update t set b=b+1, c=c+1 where a = 1").Check(testkit.Rows(
		"Update_4 N/A root  N/A",
		"└─Point_Get_1 1.00 root table:t handle:1",
	))
	tk.MustQuery("explain delete from t where a = 1").Check(testkit.Rows(
		"Delete_2 N/A root  N/A",
		"└─Point_Get_1 1.00 root table:t handle:1",
	))
	tk.MustQuery("explain select a from t where a = -1").Check(testkit.Rows(
		"TableDual_5 0.00 root  rows:0",
	))
	tk.MustExec(`prepare stmt0 from "select a from t where a = ?"`)
	tk.MustExec("set @p0 = -1")
	tk.MustQuery("execute stmt0 using @p0").Check(testkit.Rows())
	metrics.ResettablePlanCacheCounterFortTest = true
	metrics.PlanCacheCounter.Reset()
	counter := metrics.PlanCacheCounter.WithLabelValues("prepare")
	pb := &dto.Metric{}
	var hit float64
	// PointGetPlan for Select.
	tk.MustExec(`prepare stmt1 from "select * from t where a = ?"`)
	tk.MustExec(`prepare stmt2 from "select * from t where b = ? and c = ?"`)
	tk.MustExec("set @param=1")
	tk.MustQuery("execute stmt1 using @param").Check(testkit.Rows("1 1 1"))
	counter.Write(pb)
	hit = pb.GetCounter().GetValue()
	c.Check(hit, Equals, float64(0))
	tk.MustExec("set @param=2")
	tk.MustQuery("execute stmt1 using @param").Check(testkit.Rows("2 2 2"))
	counter.Write(pb)
	hit = pb.GetCounter().GetValue()
	c.Check(hit, Equals, float64(1))
	tk.MustQuery("execute stmt2 using @param, @param").Check(testkit.Rows("2 2 2"))
	counter.Write(pb)
	hit = pb.GetCounter().GetValue()
	c.Check(hit, Equals, float64(1))
	tk.MustExec("set @param=1")
	tk.MustQuery("execute stmt2 using @param, @param").Check(testkit.Rows("1 1 1"))
	counter.Write(pb)
	hit = pb.GetCounter().GetValue()
	c.Check(hit, Equals, float64(2))
	// PointGetPlan for Update.
	tk.MustExec(`prepare stmt3 from "update t set b=b+1, c=c+1 where a = ?"`)
	tk.MustExec(`prepare stmt4 from "update t set a=a+1 where b = ? and c = ?"`)
	tk.MustExec("set @param=3")
	tk.MustExec("execute stmt3 using @param")
	tk.MustQuery("select * from t").Check(testkit.Rows(
		"1 1 1",
		"2 2 2",
		"3 4 4",
	))
	counter.Write(pb)
	hit = pb.GetCounter().GetValue()
	c.Check(hit, Equals, float64(2))
	tk.MustExec("set @param=4")
	tk.MustExec("execute stmt4 using @param, @param")
	tk.MustQuery("select * from t").Check(testkit.Rows(
		"1 1 1",
		"2 2 2",
		"4 4 4",
	))
	counter.Write(pb)
	hit = pb.GetCounter().GetValue()
	c.Check(hit, Equals, float64(2))
	// PointGetPlan for Delete.
	tk.MustExec(`prepare stmt5 from "delete from t where a = ?"`)
	tk.MustExec(`prepare stmt6 from "delete from t where b = ? and c = ?"`)
	tk.MustExec("execute stmt5 using @param")
	tk.MustQuery("select * from t").Check(testkit.Rows(
		"1 1 1",
		"2 2 2",
	))
	counter.Write(pb)
	hit = pb.GetCounter().GetValue()
	c.Check(hit, Equals, float64(2))
	tk.MustExec("set @param=2")
	tk.MustExec("execute stmt6 using @param, @param")
	tk.MustQuery("select * from t").Check(testkit.Rows(
		"1 1 1",
	))
	counter.Write(pb)
	hit = pb.GetCounter().GetValue()
	c.Check(hit, Equals, float64(2))
	tk.MustExec("insert into t (a, b, c) values (18446744073709551615, 4, 4)")
	tk.MustExec("set @p1=-1")
	tk.MustExec("set @p2=1")
	tk.MustExec(`prepare stmt7 from "select a from t where a = ?"`)
	tk.MustQuery("execute stmt7 using @p1").Check(testkit.Rows())
	tk.MustQuery("execute stmt7 using @p2").Check(testkit.Rows("1"))
	counter.Write(pb)
	hit = pb.GetCounter().GetValue()
	c.Check(hit, Equals, float64(2))
}

func (s *testPointGetSuite) TestPointGetForUpdate(c *C) {
	tk := testkit.NewTestKit(c, s.store)
	tk.MustExec("use test")
	tk.MustExec("create table fu (id int primary key, val int)")
	tk.MustExec("insert into fu values (6, 6)")

	// In autocommit mode, outside a transaction, "for update" doesn't take effect.
	checkUseForUpdate(tk, c, false)

	tk.MustExec("begin")
	checkUseForUpdate(tk, c, true)
	tk.MustExec("rollback")

	tk.MustExec("set @@session.autocommit = 0")
	checkUseForUpdate(tk, c, true)
	tk.MustExec("rollback")
}

func checkUseForUpdate(tk *testkit.TestKit, c *C, expectLock bool) {
	res := tk.MustQuery("explain select * from fu where id = 6 for update")
	// Point_Get_1	1.00	root	table:fu, handle:6
	opInfo := res.Rows()[0][4]
	selectLock := strings.Contains(fmt.Sprintf("%s", opInfo), "lock")
	c.Assert(selectLock, Equals, expectLock)

	tk.MustQuery("select * from fu where id = 6 for update").Check(testkit.Rows("6 6"))
}

func (s *testPointGetSuite) TestWhereIn2BatchPointGet(c *C) {
	tk := testkit.NewTestKit(c, s.store)
	tk.MustExec("use test")
	tk.MustExec("drop table if exists t")
	tk.MustExec("create table t(a int primary key auto_increment not null, b int, c int, unique key idx_abc(a, b, c))")
	tk.MustExec("insert into t values(1, 1, 1), (2, 2, 2), (3, 3, 3), (4, 4, 5)")
	tk.MustQuery("select * from t").Check(testkit.Rows(
		"1 1 1",
		"2 2 2",
		"3 3 3",
		"4 4 5",
	))
	tk.MustQuery("explain select * from t where a = 1 and b = 1 and c = 1").Check(testkit.Rows(
		"Point_Get_1 1.00 root table:t, index:idx_abc(a, b, c) ",
	))
	tk.MustQuery("explain select * from t where 1 = a and 1 = b and 1 = c").Check(testkit.Rows(
		"Point_Get_1 1.00 root table:t, index:idx_abc(a, b, c) ",
	))
	tk.MustQuery("explain select * from t where 1 = a and b = 1 and 1 = c").Check(testkit.Rows(
		"Point_Get_1 1.00 root table:t, index:idx_abc(a, b, c) ",
	))
	tk.MustQuery("explain select * from t where (a, b, c) in ((1, 1, 1), (2, 2, 2))").Check(testkit.Rows(
		"Batch_Point_Get_1 2.00 root table:t, index:idx_abc(a, b, c) keep order:false, desc:false",
	))

	tk.MustQuery("explain select * from t where a in (1, 2, 3, 4, 5)").Check(testkit.Rows(
		"Batch_Point_Get_1 5.00 root table:t handle:[1 2 3 4 5], keep order:false, desc:false",
	))

	tk.MustQuery("explain select * from t where a in (1, 2, 3, 1, 2)").Check(testkit.Rows(
		"Batch_Point_Get_1 5.00 root table:t handle:[1 2 3 1 2], keep order:false, desc:false",
	))

	tk.MustExec("begin")
	tk.MustQuery("explain select * from t where a in (1, 2, 3, 1, 2) FOR UPDATE").Check(testkit.Rows(
		"Batch_Point_Get_1 5.00 root table:t handle:[1 2 3 1 2], keep order:false, desc:false, lock",
	))
	tk.MustExec("rollback")

	tk.MustQuery("explain select * from t where (a) in ((1), (2), (3), (1), (2))").Check(testkit.Rows(
		"Batch_Point_Get_1 5.00 root table:t handle:[1 2 3 1 2], keep order:false, desc:false",
	))

	tk.MustExec("use test")
	tk.MustExec("drop table if exists t")
	tk.MustExec("create table t(a int, b int, c int, unique key idx_ab(a, b))")
	tk.MustExec("insert into t values(1, 2, 3), (2, 3, 4), (3, 4, 5), (4, 5, 6)")
	tk.MustQuery("select * from t").Check(testkit.Rows(
		"1 2 3",
		"2 3 4",
		"3 4 5",
		"4 5 6",
	))
	tk.MustQuery("explain select * from t where (a, b) in ((1, 2), (2, 3))").Check(testkit.Rows(
		"Batch_Point_Get_1 2.00 root table:t, index:idx_ab(a, b) keep order:false, desc:false",
	))
	tk.MustQuery("select * from t where (a, b) in ((1, 2), (2, 3))").Check(testkit.Rows(
		"1 2 3",
		"2 3 4",
	))
	tk.MustQuery("select * from t where (b, a) in ((1, 2), (2, 3))").Check(testkit.Rows())
	tk.MustQuery("select * from t where (b, a) in ((2, 1), (3, 2))").Check(testkit.Rows(
		"1 2 3",
		"2 3 4",
	))
	tk.MustQuery("select * from t where (b, a) in ((2, 1), (3, 2), (2, 1), (5, 4))").Check(testkit.Rows(
		"1 2 3",
		"2 3 4",
		"4 5 6",
	))
	tk.MustQuery("select * from t where (b, a) in ((2, 1), (3, 2), (2, 1), (5, 4), (3, 4))").Check(testkit.Rows(
		"1 2 3",
		"2 3 4",
		"4 5 6",
	))

	tk.MustExec("begin pessimistic")
	tk.MustQuery("explain select * from t where (a, b) in ((1, 2), (2, 3)) FOR UPDATE").Check(testkit.Rows(
		"Batch_Point_Get_1 2.00 root table:t, index:idx_ab(a, b) keep order:false, desc:false, lock",
	))
	tk.MustExec("rollback")
}

// Test that the plan id will be reset before optimization every time.
func (s *testPointGetSuite) TestPointGetId(c *C) {
	tk := testkit.NewTestKit(c, s.store)
	tk.MustExec("use test")
	tk.MustExec("drop table if exists t")
	tk.MustExec("create table t (c1 int primary key, c2 int)")
	defer tk.MustExec("drop table if exists t")
	pointGetQuery := "select c2 from t where c1 = 1"
	for i := 0; i < 2; i++ {
		ctx := tk.Se.(sessionctx.Context)
		stmts, err := session.Parse(ctx, pointGetQuery)
		c.Assert(err, IsNil)
		c.Assert(stmts, HasLen, 1)
		stmt := stmts[0]
		is := domain.GetDomain(ctx).InfoSchema()
		err = core.Preprocess(ctx, stmt, is)
		c.Assert(err, IsNil)
		p, _, err := planner.Optimize(context.TODO(), ctx, stmt, is)
		c.Assert(err, IsNil)
		// Test explain result is useless, plan id will be reset when running `explain`.
		c.Assert(p.ID(), Equals, 1)
	}
}

func (s *testPointGetSuite) TestCBOPointGet(c *C) {
	tk := testkit.NewTestKit(c, s.store)
	tk.MustExec("use test")
	tk.MustExec("drop table if exists t")
	tk.MustExec("set @@tidb_enable_clustered_index=0")
	tk.MustExec("create table t (a varchar(20), b int, c int, d int, primary key(a), unique key(b, c))")
	tk.MustExec("insert into t values('1',4,4,1), ('2',3,3,2), ('3',2,2,3), ('4',1,1,4)")

	var input []string
	var output []struct {
		SQL  string
		Plan []string
		Res  []string
	}
	s.testData.GetTestCases(c, &input, &output)
	for i, sql := range input {
		plan := tk.MustQuery("explain " + sql)
		res := tk.MustQuery(sql)
		s.testData.OnRecord(func() {
			output[i].SQL = sql
			output[i].Plan = s.testData.ConvertRowsToStrings(plan.Rows())
			output[i].Res = s.testData.ConvertRowsToStrings(res.Rows())
		})
		plan.Check(testkit.Rows(output[i].Plan...))
		res.Check(testkit.Rows(output[i].Res...))
	}
}

func (s *testPointGetSuite) TestBatchPointGetPlanCache(c *C) {
	tk := testkit.NewTestKit(c, s.store)
	orgEnable := core.PreparedPlanCacheEnabled()
	defer func() {
		core.SetPreparedPlanCache(orgEnable)
	}()
	core.SetPreparedPlanCache(true)

	var err error
	tk.Se, err = session.CreateSession4TestWithOpt(s.store, &session.Opt{
		PreparedPlanCache: kvcache.NewSimpleLRUCache(100, 0.1, math.MaxUint64),
	})
	c.Assert(err, IsNil)

	tk.MustExec("use test")
	tk.MustExec("drop table if exists t")
	tk.MustExec("create table t(a int primary key, b int)")
	tk.MustExec("insert into t values(1, 1), (2, 2), (3, 3), (4, 4)")
	tk.MustQuery("explain select * from t where a in (1, 2)").Check(testkit.Rows(
		"Batch_Point_Get_1 2.00 root table:t handle:[1 2], keep order:false, desc:false",
	))
	tk.MustExec("prepare stmt from 'select * from t where a in (?,?)'")
	tk.MustExec("set @p1 = 1, @p2 = 2")
	tk.MustQuery("execute stmt using @p1, @p2;").Check(testkit.Rows(
		"1 1",
		"2 2",
	))
	tk.MustExec("set @p1 = 3, @p2 = 4")
	tk.MustQuery("execute stmt using @p1, @p2;").Check(testkit.Rows(
		"3 3",
		"4 4",
	))
}

func (s *testPointGetSuite) TestBatchPointGetPartition(c *C) {
	tk := testkit.NewTestKit(c, s.store)
	orgEnable := core.PreparedPlanCacheEnabled()
	defer func() {
		core.SetPreparedPlanCache(orgEnable)
	}()
	core.SetPreparedPlanCache(true)

	var err error
	tk.Se, err = session.CreateSession4TestWithOpt(s.store, &session.Opt{
		PreparedPlanCache: kvcache.NewSimpleLRUCache(100, 0.1, math.MaxUint64),
	})
	c.Assert(err, IsNil)

	tk.MustExec("use test")
	tk.MustExec("drop table if exists t")
	tk.MustExec("create table t(a int primary key, b int) PARTITION BY HASH(a) PARTITIONS 4")
	tk.MustExec("insert into t values (1, 1), (2, 2), (3, 3), (4, 4)")
	tk.MustQuery("explain select * from t where a in (1, 2, 3, 4)").Check(testkit.Rows(
		"Batch_Point_Get_1 4.00 root table:t handle:[1 2 3 4], keep order:false, desc:false",
	))
	tk.MustQuery("select * from t where a in (1, 2, 3, 4)").Check(testkit.Rows("1 1", "2 2", "3 3", "4 4"))

	tk.MustQuery("explain update t set b = b + 1 where a in (1, 2, 3, 4)").Check(testkit.Rows(
		"Update_3 N/A root  N/A]\n[└─Batch_Point_Get_1 4.00 root table:t handle:[1 2 3 4], keep order:false, desc:false",
	))
	tk.MustExec("update t set b = b + 1 where a in (1, 2, 3, 4)")
	tk.MustQuery("select * from t where a in (1, 2, 3, 4)").Check(testkit.Rows("1 2", "2 3", "3 4", "4 5"))

	tk.MustQuery("explain delete from t where a in (1, 2, 3, 4)").Check(testkit.Rows(
		"Delete_2 N/A root  N/A]\n[└─Batch_Point_Get_1 4.00 root table:t handle:[1 2 3 4], keep order:false, desc:false",
	))
	tk.MustExec("delete from t where a in (1, 2, 3, 4)")
	tk.MustQuery("select * from t where a in (1, 2, 3, 4)").Check(testkit.Rows())

	tk.MustExec("drop table t")
	tk.MustExec("create table t(a int, b int, c int, primary key (a, b)) PARTITION BY HASH(a) PARTITIONS 4")
	tk.MustExec("insert into t values (1, 1, 1), (2, 2, 2), (3, 3, 3), (4, 4, 4)")
	tk.MustQuery("explain select * from t where (a, b) in ((1, 1), (2, 2), (3, 3), (4, 4))").Check(testkit.Rows(
		"Batch_Point_Get_1 4.00 root table:t, clustered index:PRIMARY(a, b) keep order:false, desc:false",
	))
	tk.MustQuery("select * from t where (a, b) in ((1, 1), (2, 2), (3, 3), (4, 4))").
		Check(testkit.Rows("1 1 1", "2 2 2", "3 3 3", "4 4 4"))

	tk.MustQuery("explain update t set c = c + 1 where (a,b) in ((1,1),(2,2),(3,3),(4,4))").Check(testkit.Rows(
<<<<<<< HEAD
		"Update_3 N/A root  N/A]\n[└─Batch_Point_Get_1 4.00 root table:t, index:PRIMARY(a, b) keep order:false, desc:false",
=======
		"Update_2 N/A root  N/A]\n[└─Batch_Point_Get_1 4.00 root table:t, clustered index:PRIMARY(a, b) keep order:false, desc:false",
>>>>>>> cc3d9db3
	))
	tk.MustExec("update t set c = c + 1 where (a,b) in ((1,1),(2,2),(3,3),(4,4))")
	tk.MustQuery("select * from t where (a, b) in ((1, 1), (2, 2), (3, 3), (4, 4))").Sort().
		Check(testkit.Rows("1 1 2", "2 2 3", "3 3 4", "4 4 5"))

	tk.MustQuery("explain delete from t where (a,b) in ((1,1),(2,2),(3,3),(4,4))").Check(testkit.Rows(
		"Delete_2 N/A root  N/A]\n[└─Batch_Point_Get_1 4.00 root table:t, clustered index:PRIMARY(a, b) keep order:false, desc:false",
	))
	tk.MustExec("delete from t where (a,b) in ((1,1),(2,2),(3,3),(4,4))")
	tk.MustQuery("select * from t where (a, b) in ((1, 1), (2, 2), (3, 3), (4, 4))").Check(testkit.Rows())
}

func (s *testPointGetSuite) TestIssue19141(c *C) {
	// For issue 19141, fix partition selection on batch point get.
	tk := testkit.NewTestKit(c, s.store)
	tk.MustExec("use test")
	tk.MustExec("create table t19141 (c_int int, primary key (c_int)) partition by hash ( c_int ) partitions 4")
	tk.MustExec("insert into t19141 values (1), (2), (3), (4)")
	tk.MustQuery("select * from t19141 partition (p0)").Check(testkit.Rows("4"))
	tk.MustQuery("select * from t19141 partition (p0) where c_int = 1").Check(testkit.Rows())
	tk.MustExec("update t19141 partition (p0) set c_int = -c_int where c_int = 1") // TableDual after partition selection.
	tk.MustQuery("select * from t19141 order by c_int").Check(testkit.Rows("1", "2", "3", "4"))

	// Bach point get
	tk.MustQuery("select * from t19141 partition (p0, p2) where c_int in (1,2,3)").Check(testkit.Rows("2"))
	tk.MustExec("update t19141 partition (p1) set c_int = -c_int where c_int in (2,3)") // No data changed
	tk.MustQuery("select * from t19141 order by c_int").Check(testkit.Rows("1", "2", "3", "4"))
	tk.MustExec("delete from t19141 partition (p0) where c_int in (2,3)") // No data changed
	tk.MustQuery("select * from t19141 order by c_int").Check(testkit.Rows("1", "2", "3", "4"))
}<|MERGE_RESOLUTION|>--- conflicted
+++ resolved
@@ -418,11 +418,7 @@
 		Check(testkit.Rows("1 1 1", "2 2 2", "3 3 3", "4 4 4"))
 
 	tk.MustQuery("explain update t set c = c + 1 where (a,b) in ((1,1),(2,2),(3,3),(4,4))").Check(testkit.Rows(
-<<<<<<< HEAD
-		"Update_3 N/A root  N/A]\n[└─Batch_Point_Get_1 4.00 root table:t, index:PRIMARY(a, b) keep order:false, desc:false",
-=======
-		"Update_2 N/A root  N/A]\n[└─Batch_Point_Get_1 4.00 root table:t, clustered index:PRIMARY(a, b) keep order:false, desc:false",
->>>>>>> cc3d9db3
+		"Update_3 N/A root  N/A]\n[└─Batch_Point_Get_1 4.00 root table:t, clustered index:PRIMARY(a, b) keep order:false, desc:false",
 	))
 	tk.MustExec("update t set c = c + 1 where (a,b) in ((1,1),(2,2),(3,3),(4,4))")
 	tk.MustQuery("select * from t where (a, b) in ((1, 1), (2, 2), (3, 3), (4, 4))").Sort().
