--- conflicted
+++ resolved
@@ -454,7 +454,6 @@
 	tk.MustQuery("select * from t19141 order by c_int").Check(testkit.Rows("1", "2", "3", "4"))
 }
 
-<<<<<<< HEAD
 func (s *testPointGetSuite) TestIssue20692(c *C) {
 	tk := testkit.NewTestKit(c, s.store)
 	tk.MustExec("use test")
@@ -498,7 +497,8 @@
 	<-stop2
 	tk3.MustExec("commit;")
 	tk3.MustQuery("select * from t;").Check(testkit.Rows("10 20 30 40"))
-=======
+}
+
 func (s *testPointGetSuite) TestUpdateWithTableReadLockWillFail(c *C) {
 	gcfg := config.GetGlobalConfig()
 	etl := gcfg.EnableTableLock
@@ -534,5 +534,4 @@
 	_, err = tk.Exec("select * from t2 where (a, b, c) in ((1, 1), (2, 2, 2));")
 	c.Assert(err, NotNil)
 	c.Assert(err.Error(), Equals, "[expression:1241]Operand should contain 3 column(s)")
->>>>>>> 98d60e5f
 }