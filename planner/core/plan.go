// Copyright 2015 PingCAP, Inc.
//
// Licensed under the Apache License, Version 2.0 (the "License");
// you may not use this file except in compliance with the License.
// You may obtain a copy of the License at
//
//     http://www.apache.org/licenses/LICENSE-2.0
//
// Unless required by applicable law or agreed to in writing, software
// distributed under the License is distributed on an "AS IS" BASIS,
// See the License for the specific language governing permissions and
// limitations under the License.

package core

import (
	"fmt"
	"math"
	"strconv"

	"github.com/cznic/mathutil"
	"github.com/pingcap/errors"
	"github.com/pingcap/tidb/expression"
	"github.com/pingcap/tidb/kv"
	"github.com/pingcap/tidb/planner/property"
	"github.com/pingcap/tidb/planner/util"
	"github.com/pingcap/tidb/sessionctx"
	"github.com/pingcap/tidb/types"
	"github.com/pingcap/tidb/util/stringutil"
	"github.com/pingcap/tipb/go-tipb"
)

// Plan is the description of an execution flow.
// It is created from ast.Node first, then optimized by the optimizer,
// finally used by the executor to create a Cursor which executes the statement.
type Plan interface {
	// Get the schema.
	Schema() *expression.Schema

	// Get the ID.
	ID() int

	// TP get the plan type.
	TP() string

	// Get the ID in explain statement
	ExplainID() fmt.Stringer

	// ExplainInfo returns operator information to be explained.
	ExplainInfo() string

	// replaceExprColumns replace all the column reference in the plan's expression node.
	replaceExprColumns(replace map[string]*expression.Column)

	SCtx() sessionctx.Context

	// property.StatsInfo will return the property.StatsInfo for this plan.
	statsInfo() *property.StatsInfo

	// OutputNames returns the outputting names of each column.
	OutputNames() types.NameSlice

	// SetOutputNames sets the outputting name by the given slice.
	SetOutputNames(names types.NameSlice)

	SelectBlockOffset() int
}

func enforceProperty(p *property.PhysicalProperty, tsk task, ctx sessionctx.Context) task {
	if p.IsEmpty() || tsk.plan() == nil {
		return tsk
	}
	tsk = finishCopTask(ctx, tsk)
	sortReqProp := &property.PhysicalProperty{TaskTp: property.RootTaskType, SortItems: p.SortItems, ExpectedCnt: math.MaxFloat64}
	sort := PhysicalSort{ByItems: make([]*util.ByItems, 0, len(p.SortItems))}.Init(ctx, tsk.plan().statsInfo(), tsk.plan().SelectBlockOffset(), sortReqProp)
	for _, col := range p.SortItems {
		sort.ByItems = append(sort.ByItems, &util.ByItems{Expr: col.Col, Desc: col.Desc})
	}
	return sort.attach2Task(tsk)
}

// optimizeByShuffle insert `PhysicalShuffle` to optimize performance by running in a parallel manner.
func optimizeByShuffle(pp PhysicalPlan, tsk task, ctx sessionctx.Context) task {
	if tsk.plan() == nil {
		return tsk
	}

	// Don't use `tsk.plan()` here, which will probably be different from `pp`.
	// Eg., when `pp` is `NominalSort`, `tsk.plan()` would be its child.
	switch p := pp.(type) {
	case *PhysicalWindow:
		if shuffle := optimizeByShuffle4Window(p, ctx); shuffle != nil {
			return shuffle.attach2Task(tsk)
		}
	case *PhysicalStreamAgg:
		if shuffle := optimizeByShuffle4StreamAgg(p, ctx); shuffle != nil {
			return shuffle.attach2Task(tsk)
		}
	}
	return tsk
}

func optimizeByShuffle4Window(pp *PhysicalWindow, ctx sessionctx.Context) *PhysicalShuffle {
	concurrency := ctx.GetSessionVars().WindowConcurrency()
	if concurrency <= 1 {
		return nil
	}

	sort, ok := pp.Children()[0].(*PhysicalSort)
	if !ok {
		// Multi-thread executing on SORTED data source is not effective enough by current implementation.
		// TODO: Implement a better one.
		return nil
	}
	tail, dataSource := sort, sort.Children()[0]

	partitionBy := make([]*expression.Column, 0, len(pp.PartitionBy))
	for _, item := range pp.PartitionBy {
		partitionBy = append(partitionBy, item.Col)
	}
	NDV := int(getCardinality(partitionBy, dataSource.Schema(), dataSource.statsInfo()))
	if NDV <= 1 {
		return nil
	}
	concurrency = mathutil.Min(concurrency, NDV)

	byItems := make([]expression.Expression, 0, len(pp.PartitionBy))
	for _, item := range pp.PartitionBy {
		byItems = append(byItems, item.Col)
	}
	reqProp := &property.PhysicalProperty{ExpectedCnt: math.MaxFloat64}
	shuffle := PhysicalShuffle{
<<<<<<< HEAD
		Concurrency:  concurrency,
		Tail:         tail,
		DataSource:   dataSource,
		SplitterType: PartitionHashSplitterType,
		ByItems:      byItems,
	}.Init(ctx, pp.statsInfo(), pp.SelectBlockOffset(), reqProp)
	return shuffle
}

func optimizeByShuffle4StreamAgg(pp *PhysicalStreamAgg, ctx sessionctx.Context) *PhysicalShuffle {
	concurrency := ctx.GetSessionVars().StreamAggConcurrency()
	if concurrency <= 1 {
		return nil
	}

	childExec, ok := pp.Children()[0].(*PhysicalSort)
	if !ok {
		// Multi-thread executing on SORTED data source is not effective enough by current implementation.
		// TODO: Implement a better one.
		return nil
	}

	tail, dataSource := childExec, childExec.Children()[0]
	reqProp := &property.PhysicalProperty{ExpectedCnt: math.MaxFloat64}
	shuffle := PhysicalShuffle{
		Concurrency:  concurrency,
		Tail:         tail,
		DataSource:   dataSource,
		SplitterType: PartitionHashSplitterType,
		ByItems:      cloneExprs(pp.GroupByItems),
=======
		Concurrency:      concurrency,
		Tails:            []PhysicalPlan{tail},
		DataSources:      []PhysicalPlan{dataSource},
		SplitterType:     PartitionHashSplitterType,
		HashByItemArrays: [][]expression.Expression{byItems},
>>>>>>> ceddc106
	}.Init(ctx, pp.statsInfo(), pp.SelectBlockOffset(), reqProp)
	return shuffle
}

// LogicalPlan is a tree of logical operators.
// We can do a lot of logical optimizations to it, like predicate pushdown and column pruning.
type LogicalPlan interface {
	Plan

	// HashCode encodes a LogicalPlan to fast compare whether a LogicalPlan equals to another.
	// We use a strict encode method here which ensures there is no conflict.
	HashCode() []byte

	// PredicatePushDown pushes down the predicates in the where/on/having clauses as deeply as possible.
	// It will accept a predicate that is an expression slice, and return the expressions that can't be pushed.
	// Because it might change the root if the having clause exists, we need to return a plan that represents a new root.
	PredicatePushDown([]expression.Expression) ([]expression.Expression, LogicalPlan)

	// PruneColumns prunes the unused columns.
	PruneColumns([]*expression.Column) error

	// findBestTask converts the logical plan to the physical plan. It's a new interface.
	// It is called recursively from the parent to the children to create the result physical plan.
	// Some logical plans will convert the children to the physical plans in different ways, and return the one
	// With the lowest cost and how many plans are found in this function.
	// planCounter is a counter for planner to force a plan.
	// If planCounter > 0, the clock_th plan generated in this function will be returned.
	// If planCounter = 0, the plan generated in this function will not be considered.
	// If planCounter = -1, then we will not force plan.
	findBestTask(prop *property.PhysicalProperty, planCounter *PlanCounterTp) (task, int64, error)

	// BuildKeyInfo will collect the information of unique keys into schema.
	// Because this method is also used in cascades planner, we cannot use
	// things like `p.schema` or `p.children` inside it. We should use the `selfSchema`
	// and `childSchema` instead.
	BuildKeyInfo(selfSchema *expression.Schema, childSchema []*expression.Schema)

	// pushDownTopN will push down the topN or limit operator during logical optimization.
	pushDownTopN(topN *LogicalTopN) LogicalPlan

	// recursiveDeriveStats derives statistic info between plans.
	recursiveDeriveStats(colGroups [][]*expression.Column) (*property.StatsInfo, error)

	// DeriveStats derives statistic info for current plan node given child stats.
	// We need selfSchema, childSchema here because it makes this method can be used in
	// cascades planner, where LogicalPlan might not record its children or schema.
	DeriveStats(childStats []*property.StatsInfo, selfSchema *expression.Schema, childSchema []*expression.Schema, colGroups [][]*expression.Column) (*property.StatsInfo, error)

	// ExtractColGroups extracts column groups from child operator whose DNVs are required by the current operator.
	// For example, if current operator is LogicalAggregation of `Group By a, b`, we indicate the child operators to maintain
	// and propagate the NDV info of column group (a, b), to improve the row count estimation of current LogicalAggregation.
	// The parameter colGroups are column groups required by upper operators, besides from the column groups derived from
	// current operator, we should pass down parent colGroups to child operator as many as possible.
	ExtractColGroups(colGroups [][]*expression.Column) [][]*expression.Column

	// PreparePossibleProperties is only used for join and aggregation. Like group by a,b,c, all permutation of (a,b,c) is
	// valid, but the ordered indices in leaf plan is limited. So we can get all possible order properties by a pre-walking.
	PreparePossibleProperties(schema *expression.Schema, childrenProperties ...[][]*expression.Column) [][]*expression.Column

	// exhaustPhysicalPlans generates all possible plans that can match the required property.
	// It will return:
	// 1. All possible plans that can match the required property.
	// 2. Whether the SQL hint can work. Return true if there is no hint.
	exhaustPhysicalPlans(*property.PhysicalProperty) (physicalPlans []PhysicalPlan, hintCanWork bool)

	// ExtractCorrelatedCols extracts correlated columns inside the LogicalPlan.
	ExtractCorrelatedCols() []*expression.CorrelatedColumn

	// MaxOneRow means whether this operator only returns max one row.
	MaxOneRow() bool

	// Get all the children.
	Children() []LogicalPlan

	// SetChildren sets the children for the plan.
	SetChildren(...LogicalPlan)

	// SetChild sets the ith child for the plan.
	SetChild(i int, child LogicalPlan)

	// rollBackTaskMap roll back all taskMap's logs after TimeStamp TS.
	rollBackTaskMap(TS uint64)
}

// PhysicalPlan is a tree of the physical operators.
type PhysicalPlan interface {
	Plan

	// attach2Task makes the current physical plan as the father of task's physicalPlan and updates the cost of
	// current task. If the child's task is cop task, some operator may close this task and return a new rootTask.
	attach2Task(...task) task

	// ToPB converts physical plan to tipb executor.
	ToPB(ctx sessionctx.Context, storeType kv.StoreType) (*tipb.Executor, error)

	// getChildReqProps gets the required property by child index.
	GetChildReqProps(idx int) *property.PhysicalProperty

	// StatsCount returns the count of property.StatsInfo for this plan.
	StatsCount() float64

	// ExtractCorrelatedCols extracts correlated columns inside the PhysicalPlan.
	ExtractCorrelatedCols() []*expression.CorrelatedColumn

	// Get all the children.
	Children() []PhysicalPlan

	// SetChildren sets the children for the plan.
	SetChildren(...PhysicalPlan)

	// SetChild sets the ith child for the plan.
	SetChild(i int, child PhysicalPlan)

	// ResolveIndices resolves the indices for columns. After doing this, the columns can evaluate the rows by their indices.
	ResolveIndices() error

	// Stats returns the StatsInfo of the plan.
	Stats() *property.StatsInfo

	// ExplainNormalizedInfo returns operator normalized information for generating digest.
	ExplainNormalizedInfo() string

	// Clone clones this physical plan.
	Clone() (PhysicalPlan, error)
}

type baseLogicalPlan struct {
	basePlan

	taskMap map[string]task
	// taskMapBak forms a backlog stack of taskMap, used to roll back the taskMap.
	taskMapBak []string
	// taskMapBakTS stores the timestamps of logs.
	taskMapBakTS []uint64
	self         LogicalPlan
	maxOneRow    bool
	children     []LogicalPlan
}

func (p *baseLogicalPlan) MaxOneRow() bool {
	return p.maxOneRow
}

// ExplainInfo implements Plan interface.
func (p *baseLogicalPlan) ExplainInfo() string {
	return ""
}

type basePhysicalPlan struct {
	basePlan

	childrenReqProps []*property.PhysicalProperty
	self             PhysicalPlan
	children         []PhysicalPlan
}

func (p *basePhysicalPlan) cloneWithSelf(newSelf PhysicalPlan) (*basePhysicalPlan, error) {
	base := &basePhysicalPlan{
		basePlan: p.basePlan,
		self:     newSelf,
	}
	for _, child := range p.children {
		cloned, err := child.Clone()
		if err != nil {
			return nil, err
		}
		base.children = append(base.children, cloned)
	}
	for _, prop := range p.childrenReqProps {
		base.childrenReqProps = append(base.childrenReqProps, prop.Clone())
	}
	return base, nil
}

// Clone implements PhysicalPlan interface.
func (p *basePhysicalPlan) Clone() (PhysicalPlan, error) {
	return nil, errors.Errorf("%T doesn't support cloning", p.self)
}

// ExplainInfo implements Plan interface.
func (p *basePhysicalPlan) ExplainInfo() string {
	return ""
}

// ExplainInfo implements Plan interface.
func (p *basePhysicalPlan) ExplainNormalizedInfo() string {
	return ""
}

func (p *basePhysicalPlan) GetChildReqProps(idx int) *property.PhysicalProperty {
	return p.childrenReqProps[idx]
}

// ExtractCorrelatedCols implements PhysicalPlan interface.
func (p *basePhysicalPlan) ExtractCorrelatedCols() []*expression.CorrelatedColumn {
	return nil
}

// GetlogicalTS4TaskMap get the logical TimeStamp now to help rollback the TaskMap changes after that.
func (p *baseLogicalPlan) GetlogicalTS4TaskMap() uint64 {
	p.ctx.GetSessionVars().StmtCtx.TaskMapBakTS += 1
	return p.ctx.GetSessionVars().StmtCtx.TaskMapBakTS
}

func (p *baseLogicalPlan) rollBackTaskMap(TS uint64) {
	if !p.ctx.GetSessionVars().StmtCtx.StmtHints.TaskMapNeedBackUp() {
		return
	}
	if len(p.taskMapBak) > 0 {
		// Rollback all the logs with TimeStamp TS.
		N := len(p.taskMapBak)
		for i := 0; i < N; i++ {
			cur := p.taskMapBak[i]
			if p.taskMapBakTS[i] < TS {
				continue
			}

			// Remove the i_th log.
			p.taskMapBak = append(p.taskMapBak[:i], p.taskMapBak[i+1:]...)
			p.taskMapBakTS = append(p.taskMapBakTS[:i], p.taskMapBakTS[i+1:]...)
			i--
			N--

			// Roll back taskMap.
			p.taskMap[cur] = nil
		}
	}
	for _, child := range p.children {
		child.rollBackTaskMap(TS)
	}
}

func (p *baseLogicalPlan) getTask(prop *property.PhysicalProperty) task {
	key := prop.HashCode()
	return p.taskMap[string(key)]
}

func (p *baseLogicalPlan) storeTask(prop *property.PhysicalProperty, task task) {
	key := prop.HashCode()
	if p.ctx.GetSessionVars().StmtCtx.StmtHints.TaskMapNeedBackUp() {
		// Empty string for useless change.
		TS := p.GetlogicalTS4TaskMap()
		p.taskMapBakTS = append(p.taskMapBakTS, TS)
		p.taskMapBak = append(p.taskMapBak, string(key))
	}
	p.taskMap[string(key)] = task
}

// HasMaxOneRow returns if the LogicalPlan will output at most one row.
func HasMaxOneRow(p LogicalPlan, childMaxOneRow []bool) bool {
	if len(childMaxOneRow) == 0 {
		// The reason why we use this check is that, this function
		// is used both in planner/core and planner/cascades.
		// In cascades planner, LogicalPlan may have no `children`.
		return false
	}
	switch x := p.(type) {
	case *LogicalLock, *LogicalLimit, *LogicalSort, *LogicalSelection,
		*LogicalApply, *LogicalProjection, *LogicalWindow, *LogicalAggregation:
		return childMaxOneRow[0]
	case *LogicalMaxOneRow:
		return true
	case *LogicalJoin:
		switch x.JoinType {
		case SemiJoin, AntiSemiJoin, LeftOuterSemiJoin, AntiLeftOuterSemiJoin:
			return childMaxOneRow[0]
		default:
			return childMaxOneRow[0] && childMaxOneRow[1]
		}
	}
	return false
}

// BuildKeyInfo implements LogicalPlan BuildKeyInfo interface.
func (p *baseLogicalPlan) BuildKeyInfo(selfSchema *expression.Schema, childSchema []*expression.Schema) {
	childMaxOneRow := make([]bool, len(p.children))
	for i := range p.children {
		childMaxOneRow[i] = p.children[i].MaxOneRow()
	}
	p.maxOneRow = HasMaxOneRow(p.self, childMaxOneRow)
}

// BuildKeyInfo implements LogicalPlan BuildKeyInfo interface.
func (p *logicalSchemaProducer) BuildKeyInfo(selfSchema *expression.Schema, childSchema []*expression.Schema) {
	selfSchema.Keys = nil
	p.baseLogicalPlan.BuildKeyInfo(selfSchema, childSchema)

	// default implementation for plans has only one child: proprgate child keys
	// multi-children plans are likely to have particular implementation.
	if len(childSchema) == 1 {
		for _, key := range childSchema[0].Keys {
			indices := selfSchema.ColumnsIndices(key)
			if indices == nil {
				continue
			}
			newKey := make([]*expression.Column, 0, len(key))
			for _, i := range indices {
				newKey = append(newKey, selfSchema.Columns[i])
			}
			selfSchema.Keys = append(selfSchema.Keys, newKey)
		}
	}
}

func newBasePlan(ctx sessionctx.Context, tp string, offset int) basePlan {
	ctx.GetSessionVars().PlanID++
	id := ctx.GetSessionVars().PlanID
	return basePlan{
		tp:          tp,
		id:          id,
		ctx:         ctx,
		blockOffset: offset,
	}
}

func newBaseLogicalPlan(ctx sessionctx.Context, tp string, self LogicalPlan, offset int) baseLogicalPlan {
	return baseLogicalPlan{
		taskMap:      make(map[string]task),
		taskMapBak:   make([]string, 0, 10),
		taskMapBakTS: make([]uint64, 0, 10),
		basePlan:     newBasePlan(ctx, tp, offset),
		self:         self,
	}
}

func newBasePhysicalPlan(ctx sessionctx.Context, tp string, self PhysicalPlan, offset int) basePhysicalPlan {
	return basePhysicalPlan{
		basePlan: newBasePlan(ctx, tp, offset),
		self:     self,
	}
}

func (p *baseLogicalPlan) ExtractCorrelatedCols() []*expression.CorrelatedColumn {
	return nil
}

// PruneColumns implements LogicalPlan interface.
func (p *baseLogicalPlan) PruneColumns(parentUsedCols []*expression.Column) error {
	if len(p.children) == 0 {
		return nil
	}
	return p.children[0].PruneColumns(parentUsedCols)
}

// basePlan implements base Plan interface.
// Should be used as embedded struct in Plan implementations.
type basePlan struct {
	tp          string
	id          int
	ctx         sessionctx.Context
	stats       *property.StatsInfo
	blockOffset int
}

// OutputNames returns the outputting names of each column.
func (p *basePlan) OutputNames() types.NameSlice {
	return nil
}

func (p *basePlan) SetOutputNames(names types.NameSlice) {
}

func (p *basePlan) replaceExprColumns(replace map[string]*expression.Column) {
}

// ID implements Plan ID interface.
func (p *basePlan) ID() int {
	return p.id
}

// property.StatsInfo implements the Plan interface.
func (p *basePlan) statsInfo() *property.StatsInfo {
	return p.stats
}

// ExplainInfo implements Plan interface.
func (p *basePlan) ExplainInfo() string {
	return "N/A"
}

func (p *basePlan) ExplainID() fmt.Stringer {
	return stringutil.MemoizeStr(func() string {
		return p.tp + "_" + strconv.Itoa(p.id)
	})
}

// TP implements Plan interface.
func (p *basePlan) TP() string {
	return p.tp
}

func (p *basePlan) SelectBlockOffset() int {
	return p.blockOffset
}

// Stats implements Plan Stats interface.
func (p *basePlan) Stats() *property.StatsInfo {
	return p.stats
}

// Schema implements Plan Schema interface.
func (p *baseLogicalPlan) Schema() *expression.Schema {
	return p.children[0].Schema()
}

func (p *baseLogicalPlan) OutputNames() types.NameSlice {
	return p.children[0].OutputNames()
}

func (p *baseLogicalPlan) SetOutputNames(names types.NameSlice) {
	p.children[0].SetOutputNames(names)
}

// Schema implements Plan Schema interface.
func (p *basePhysicalPlan) Schema() *expression.Schema {
	return p.children[0].Schema()
}

// Children implements LogicalPlan Children interface.
func (p *baseLogicalPlan) Children() []LogicalPlan {
	return p.children
}

// Children implements PhysicalPlan Children interface.
func (p *basePhysicalPlan) Children() []PhysicalPlan {
	return p.children
}

// SetChildren implements LogicalPlan SetChildren interface.
func (p *baseLogicalPlan) SetChildren(children ...LogicalPlan) {
	p.children = children
}

// SetChildren implements PhysicalPlan SetChildren interface.
func (p *basePhysicalPlan) SetChildren(children ...PhysicalPlan) {
	p.children = children
}

// SetChild implements LogicalPlan SetChild interface.
func (p *baseLogicalPlan) SetChild(i int, child LogicalPlan) {
	p.children[i] = child
}

// SetChild implements PhysicalPlan SetChild interface.
func (p *basePhysicalPlan) SetChild(i int, child PhysicalPlan) {
	p.children[i] = child
}

// Context implements Plan Context interface.
func (p *basePlan) SCtx() sessionctx.Context {
	return p.ctx
}<|MERGE_RESOLUTION|>--- conflicted
+++ resolved
@@ -130,12 +130,11 @@
 	}
 	reqProp := &property.PhysicalProperty{ExpectedCnt: math.MaxFloat64}
 	shuffle := PhysicalShuffle{
-<<<<<<< HEAD
 		Concurrency:  concurrency,
-		Tail:         tail,
-		DataSource:   dataSource,
+		Tails:        []PhysicalPlan{tail},
+		DataSources:  []PhysicalPlan{dataSource},
 		SplitterType: PartitionHashSplitterType,
-		ByItems:      byItems,
+		ByItemArrays: [][]expression.Expression{byItems},
 	}.Init(ctx, pp.statsInfo(), pp.SelectBlockOffset(), reqProp)
 	return shuffle
 }
@@ -157,17 +156,10 @@
 	reqProp := &property.PhysicalProperty{ExpectedCnt: math.MaxFloat64}
 	shuffle := PhysicalShuffle{
 		Concurrency:  concurrency,
-		Tail:         tail,
-		DataSource:   dataSource,
+		Tails:        []PhysicalPlan{tail},
+		DataSources:  []PhysicalPlan{dataSource},
 		SplitterType: PartitionHashSplitterType,
-		ByItems:      cloneExprs(pp.GroupByItems),
-=======
-		Concurrency:      concurrency,
-		Tails:            []PhysicalPlan{tail},
-		DataSources:      []PhysicalPlan{dataSource},
-		SplitterType:     PartitionHashSplitterType,
-		HashByItemArrays: [][]expression.Expression{byItems},
->>>>>>> ceddc106
+		ByItemArrays: [][]expression.Expression{cloneExprs(pp.GroupByItems)},
 	}.Init(ctx, pp.statsInfo(), pp.SelectBlockOffset(), reqProp)
 	return shuffle
 }
