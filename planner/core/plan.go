// Copyright 2015 PingCAP, Inc.
//
// Licensed under the Apache License, Version 2.0 (the "License");
// you may not use this file except in compliance with the License.
// You may obtain a copy of the License at
//
//     http://www.apache.org/licenses/LICENSE-2.0
//
// Unless required by applicable law or agreed to in writing, software
// distributed under the License is distributed on an "AS IS" BASIS,
// See the License for the specific language governing permissions and
// limitations under the License.

package core

import (
	"fmt"
	"math"
	"strconv"

	"github.com/pingcap/tidb/expression"
	"github.com/pingcap/tidb/planner/property"
	"github.com/pingcap/tidb/sessionctx"
	"github.com/pingcap/tidb/types"
	"github.com/pingcap/tidb/util/stringutil"
	"github.com/pingcap/tipb/go-tipb"
)

// Plan is the description of an execution flow.
// It is created from ast.Node first, then optimized by the optimizer,
// finally used by the executor to create a Cursor which executes the statement.
type Plan interface {
	// Get the schema.
	Schema() *expression.Schema
	// Get the ID.
	ID() int
	// Get the ID in explain statement
	ExplainID() fmt.Stringer
	// replaceExprColumns replace all the column reference in the plan's expression node.
	replaceExprColumns(replace map[string]*expression.Column)

	SCtx() sessionctx.Context

	// property.StatsInfo will return the property.StatsInfo for this plan.
	statsInfo() *property.StatsInfo

	// OutputNames returns the outputting names of each column.
<<<<<<< HEAD
	OutputNames() types.NameSlice

	SetOutputNames(names types.NameSlice)
=======
	OutputNames() []*types.FieldName
	SelectBlockOffset() int
>>>>>>> e2b1f7ef
}

func enforceProperty(p *property.PhysicalProperty, tsk task, ctx sessionctx.Context) task {
	if p.IsEmpty() || tsk.plan() == nil {
		return tsk
	}
	tsk = finishCopTask(ctx, tsk)
	sortReqProp := &property.PhysicalProperty{TaskTp: property.RootTaskType, Items: p.Items, ExpectedCnt: math.MaxFloat64}
	sort := PhysicalSort{ByItems: make([]*ByItems, 0, len(p.Items))}.Init(ctx, tsk.plan().statsInfo(), tsk.plan().SelectBlockOffset(), sortReqProp)
	for _, col := range p.Items {
		sort.ByItems = append(sort.ByItems, &ByItems{col.Col, col.Desc})
	}
	return sort.attach2Task(tsk)
}

// LogicalPlan is a tree of logical operators.
// We can do a lot of logical optimizations to it, like predicate pushdown and column pruning.
type LogicalPlan interface {
	Plan

	// PredicatePushDown pushes down the predicates in the where/on/having clauses as deeply as possible.
	// It will accept a predicate that is an expression slice, and return the expressions that can't be pushed.
	// Because it might change the root if the having clause exists, we need to return a plan that represents a new root.
	PredicatePushDown([]expression.Expression) ([]expression.Expression, LogicalPlan)

	// PruneColumns prunes the unused columns.
	PruneColumns([]*expression.Column) error

	// findBestTask converts the logical plan to the physical plan. It's a new interface.
	// It is called recursively from the parent to the children to create the result physical plan.
	// Some logical plans will convert the children to the physical plans in different ways, and return the one
	// with the lowest cost.
	findBestTask(prop *property.PhysicalProperty) (task, error)

	// buildKeyInfo will collect the information of unique keys into schema.
	buildKeyInfo()

	// pushDownTopN will push down the topN or limit operator during logical optimization.
	pushDownTopN(topN *LogicalTopN) LogicalPlan

	// recursiveDeriveStats derives statistic info between plans.
	recursiveDeriveStats() (*property.StatsInfo, error)

	// DeriveStats derives statistic info for current plan node given child stats.
	DeriveStats(childStats []*property.StatsInfo) (*property.StatsInfo, error)

	// preparePossibleProperties is only used for join and aggregation. Like group by a,b,c, all permutation of (a,b,c) is
	// valid, but the ordered indices in leaf plan is limited. So we can get all possible order properties by a pre-walking.
	// Please make sure that children's method is called though we may not need its return value,
	// so we can prepare possible properties for every LogicalPlan node.
	preparePossibleProperties() [][]*expression.Column

	// exhaustPhysicalPlans generates all possible plans that can match the required property.
	exhaustPhysicalPlans(*property.PhysicalProperty) []PhysicalPlan

	extractCorrelatedCols() []*expression.CorrelatedColumn

	// MaxOneRow means whether this operator only returns max one row.
	MaxOneRow() bool

	// Get all the children.
	Children() []LogicalPlan

	// SetChildren sets the children for the plan.
	SetChildren(...LogicalPlan)

	// SetChild sets the ith child for the plan.
	SetChild(i int, child LogicalPlan)
}

// PhysicalPlan is a tree of the physical operators.
type PhysicalPlan interface {
	Plan

	// attach2Task makes the current physical plan as the father of task's physicalPlan and updates the cost of
	// current task. If the child's task is cop task, some operator may close this task and return a new rootTask.
	attach2Task(...task) task

	// ToPB converts physical plan to tipb executor.
	ToPB(ctx sessionctx.Context) (*tipb.Executor, error)

	// ExplainInfo returns operator information to be explained.
	ExplainInfo() string

	// getChildReqProps gets the required property by child index.
	GetChildReqProps(idx int) *property.PhysicalProperty

	// StatsCount returns the count of property.StatsInfo for this plan.
	StatsCount() float64

	// Get all the children.
	Children() []PhysicalPlan

	// SetChildren sets the children for the plan.
	SetChildren(...PhysicalPlan)

	// SetChild sets the ith child for the plan.
	SetChild(i int, child PhysicalPlan)

	// ResolveIndices resolves the indices for columns. After doing this, the columns can evaluate the rows by their indices.
	ResolveIndices() error
}

type baseLogicalPlan struct {
	basePlan

	taskMap   map[string]task
	self      LogicalPlan
	maxOneRow bool
	children  []LogicalPlan
}

func (p *baseLogicalPlan) MaxOneRow() bool {
	return p.maxOneRow
}

type basePhysicalPlan struct {
	basePlan

	childrenReqProps []*property.PhysicalProperty
	self             PhysicalPlan
	children         []PhysicalPlan
}

func (p *basePhysicalPlan) GetChildReqProps(idx int) *property.PhysicalProperty {
	return p.childrenReqProps[idx]
}

// ExplainInfo implements PhysicalPlan interface.
func (p *basePhysicalPlan) ExplainInfo() string {
	return ""
}

func (p *baseLogicalPlan) getTask(prop *property.PhysicalProperty) task {
	key := prop.HashCode()
	return p.taskMap[string(key)]
}

func (p *baseLogicalPlan) storeTask(prop *property.PhysicalProperty, task task) {
	key := prop.HashCode()
	p.taskMap[string(key)] = task
}

func (p *baseLogicalPlan) buildKeyInfo() {
	for _, child := range p.children {
		child.buildKeyInfo()
	}
	switch p.self.(type) {
	case *LogicalLock, *LogicalLimit, *LogicalSort, *LogicalSelection, *LogicalApply, *LogicalProjection:
		p.maxOneRow = p.children[0].MaxOneRow()
	case *LogicalMaxOneRow:
		p.maxOneRow = true
	}
}

func newBasePlan(ctx sessionctx.Context, tp string, offset int) basePlan {
	ctx.GetSessionVars().PlanID++
	id := ctx.GetSessionVars().PlanID
	return basePlan{
		tp:          tp,
		id:          id,
		ctx:         ctx,
		blockOffset: offset,
	}
}

func newBaseLogicalPlan(ctx sessionctx.Context, tp string, self LogicalPlan, offset int) baseLogicalPlan {
	return baseLogicalPlan{
		taskMap:  make(map[string]task),
		basePlan: newBasePlan(ctx, tp, offset),
		self:     self,
	}
}

func newBasePhysicalPlan(ctx sessionctx.Context, tp string, self PhysicalPlan, offset int) basePhysicalPlan {
	return basePhysicalPlan{
		basePlan: newBasePlan(ctx, tp, offset),
		self:     self,
	}
}

func (p *baseLogicalPlan) extractCorrelatedCols() []*expression.CorrelatedColumn {
	corCols := make([]*expression.CorrelatedColumn, 0, len(p.children))
	for _, child := range p.children {
		corCols = append(corCols, child.extractCorrelatedCols()...)
	}
	return corCols
}

// PruneColumns implements LogicalPlan interface.
func (p *baseLogicalPlan) PruneColumns(parentUsedCols []*expression.Column) error {
	if len(p.children) == 0 {
		return nil
	}
	return p.children[0].PruneColumns(parentUsedCols)
}

// basePlan implements base Plan interface.
// Should be used as embedded struct in Plan implementations.
type basePlan struct {
	tp          string
	id          int
	ctx         sessionctx.Context
	stats       *property.StatsInfo
	blockOffset int
}

// OutputNames returns the outputting names of each column.
func (p *basePlan) OutputNames() types.NameSlice {
	return nil
}

func (p *basePlan) SetOutputNames(names types.NameSlice) {
}

func (p *basePlan) replaceExprColumns(replace map[string]*expression.Column) {
}

// ID implements Plan ID interface.
func (p *basePlan) ID() int {
	return p.id
}

// property.StatsInfo implements the Plan interface.
func (p *basePlan) statsInfo() *property.StatsInfo {
	return p.stats
}

func (p *basePlan) ExplainID() fmt.Stringer {
	return stringutil.MemoizeStr(func() string {
		return p.tp + "_" + strconv.Itoa(p.id)
	})
}

func (p *basePlan) SelectBlockOffset() int {
	return p.blockOffset
}

// Schema implements Plan Schema interface.
func (p *baseLogicalPlan) Schema() *expression.Schema {
	return p.children[0].Schema()
}

func (p *baseLogicalPlan) OutputNames() types.NameSlice {
	return p.children[0].OutputNames()
}

func (p *baseLogicalPlan) SetOutputNames(names types.NameSlice) {
	p.children[0].SetOutputNames(names)
}

// Schema implements Plan Schema interface.
func (p *basePhysicalPlan) Schema() *expression.Schema {
	return p.children[0].Schema()
}

// Children implements LogicalPlan Children interface.
func (p *baseLogicalPlan) Children() []LogicalPlan {
	return p.children
}

// Children implements PhysicalPlan Children interface.
func (p *basePhysicalPlan) Children() []PhysicalPlan {
	return p.children
}

// SetChildren implements LogicalPlan SetChildren interface.
func (p *baseLogicalPlan) SetChildren(children ...LogicalPlan) {
	p.children = children
}

// SetChildren implements PhysicalPlan SetChildren interface.
func (p *basePhysicalPlan) SetChildren(children ...PhysicalPlan) {
	p.children = children
}

// SetChild implements LogicalPlan SetChild interface.
func (p *baseLogicalPlan) SetChild(i int, child LogicalPlan) {
	p.children[i] = child
}

// SetChild implements PhysicalPlan SetChild interface.
func (p *basePhysicalPlan) SetChild(i int, child PhysicalPlan) {
	p.children[i] = child
}

// Context implements Plan Context interface.
func (p *basePlan) SCtx() sessionctx.Context {
	return p.ctx
}<|MERGE_RESOLUTION|>--- conflicted
+++ resolved
@@ -45,14 +45,11 @@
 	statsInfo() *property.StatsInfo
 
 	// OutputNames returns the outputting names of each column.
-<<<<<<< HEAD
 	OutputNames() types.NameSlice
 
 	SetOutputNames(names types.NameSlice)
-=======
-	OutputNames() []*types.FieldName
+
 	SelectBlockOffset() int
->>>>>>> e2b1f7ef
 }
 
 func enforceProperty(p *property.PhysicalProperty, tsk task, ctx sessionctx.Context) task {
