// Copyright 2015 PingCAP, Inc.
//
// Licensed under the Apache License, Version 2.0 (the "License");
// you may not use this file except in compliance with the License.
// You may obtain a copy of the License at
//
//     http://www.apache.org/licenses/LICENSE-2.0
//
// Unless required by applicable law or agreed to in writing, software
// distributed under the License is distributed on an "AS IS" BASIS,
// See the License for the specific language governing permissions and
// limitations under the License.

package core

import (
	"fmt"
	"math"
	"strconv"

	"github.com/pingcap/tidb/expression"
	"github.com/pingcap/tidb/planner/property"
	"github.com/pingcap/tidb/sessionctx"
	"github.com/pingcap/tidb/types"
	"github.com/pingcap/tidb/util/stringutil"
	"github.com/pingcap/tipb/go-tipb"
)

// Plan is the description of an execution flow.
// It is created from ast.Node first, then optimized by the optimizer,
// finally used by the executor to create a Cursor which executes the statement.
type Plan interface {
	// Get the schema.
	Schema() *expression.Schema

	// Get the ID.
	ID() int

	// Get the ID in explain statement
	ExplainID() fmt.Stringer

	// ExplainInfo returns operator information to be explained.
	ExplainInfo() string

	// replaceExprColumns replace all the column reference in the plan's expression node.
	replaceExprColumns(replace map[string]*expression.Column)

	SCtx() sessionctx.Context

	// property.StatsInfo will return the property.StatsInfo for this plan.
	statsInfo() *property.StatsInfo

	// OutputNames returns the outputting names of each column.
<<<<<<< HEAD
	OutputNames() types.NameSlice

	SetOutputNames(names types.NameSlice)
=======
	OutputNames() []*types.FieldName
>>>>>>> 0f4a5450

	SelectBlockOffset() int
}

func enforceProperty(p *property.PhysicalProperty, tsk task, ctx sessionctx.Context) task {
	if p.IsEmpty() || tsk.plan() == nil {
		return tsk
	}
	tsk = finishCopTask(ctx, tsk)
	sortReqProp := &property.PhysicalProperty{TaskTp: property.RootTaskType, Items: p.Items, ExpectedCnt: math.MaxFloat64}
	sort := PhysicalSort{ByItems: make([]*ByItems, 0, len(p.Items))}.Init(ctx, tsk.plan().statsInfo(), tsk.plan().SelectBlockOffset(), sortReqProp)
	for _, col := range p.Items {
		sort.ByItems = append(sort.ByItems, &ByItems{col.Col, col.Desc})
	}
	return sort.attach2Task(tsk)
}

// LogicalPlan is a tree of logical operators.
// We can do a lot of logical optimizations to it, like predicate pushdown and column pruning.
type LogicalPlan interface {
	Plan

	// PredicatePushDown pushes down the predicates in the where/on/having clauses as deeply as possible.
	// It will accept a predicate that is an expression slice, and return the expressions that can't be pushed.
	// Because it might change the root if the having clause exists, we need to return a plan that represents a new root.
	PredicatePushDown([]expression.Expression) ([]expression.Expression, LogicalPlan)

	// PruneColumns prunes the unused columns.
	PruneColumns([]*expression.Column) error

	// findBestTask converts the logical plan to the physical plan. It's a new interface.
	// It is called recursively from the parent to the children to create the result physical plan.
	// Some logical plans will convert the children to the physical plans in different ways, and return the one
	// with the lowest cost.
	findBestTask(prop *property.PhysicalProperty) (task, error)

	// buildKeyInfo will collect the information of unique keys into schema.
	buildKeyInfo()

	// pushDownTopN will push down the topN or limit operator during logical optimization.
	pushDownTopN(topN *LogicalTopN) LogicalPlan

	// recursiveDeriveStats derives statistic info between plans.
	recursiveDeriveStats() (*property.StatsInfo, error)

	// DeriveStats derives statistic info for current plan node given child stats.
	DeriveStats(childStats []*property.StatsInfo) (*property.StatsInfo, error)

	// preparePossibleProperties is only used for join and aggregation. Like group by a,b,c, all permutation of (a,b,c) is
	// valid, but the ordered indices in leaf plan is limited. So we can get all possible order properties by a pre-walking.
	// Please make sure that children's method is called though we may not need its return value,
	// so we can prepare possible properties for every LogicalPlan node.
	preparePossibleProperties() [][]*expression.Column

	// exhaustPhysicalPlans generates all possible plans that can match the required property.
	exhaustPhysicalPlans(*property.PhysicalProperty) []PhysicalPlan

	extractCorrelatedCols() []*expression.CorrelatedColumn

	// MaxOneRow means whether this operator only returns max one row.
	MaxOneRow() bool

	// Get all the children.
	Children() []LogicalPlan

	// SetChildren sets the children for the plan.
	SetChildren(...LogicalPlan)

	// SetChild sets the ith child for the plan.
	SetChild(i int, child LogicalPlan)
}

// PhysicalPlan is a tree of the physical operators.
type PhysicalPlan interface {
	Plan

	// attach2Task makes the current physical plan as the father of task's physicalPlan and updates the cost of
	// current task. If the child's task is cop task, some operator may close this task and return a new rootTask.
	attach2Task(...task) task

	// ToPB converts physical plan to tipb executor.
	ToPB(ctx sessionctx.Context) (*tipb.Executor, error)

	// getChildReqProps gets the required property by child index.
	GetChildReqProps(idx int) *property.PhysicalProperty

	// StatsCount returns the count of property.StatsInfo for this plan.
	StatsCount() float64

	// Get all the children.
	Children() []PhysicalPlan

	// SetChildren sets the children for the plan.
	SetChildren(...PhysicalPlan)

	// SetChild sets the ith child for the plan.
	SetChild(i int, child PhysicalPlan)

	// ResolveIndices resolves the indices for columns. After doing this, the columns can evaluate the rows by their indices.
	ResolveIndices() error
}

type baseLogicalPlan struct {
	basePlan

	taskMap   map[string]task
	self      LogicalPlan
	maxOneRow bool
	children  []LogicalPlan
}

func (p *baseLogicalPlan) MaxOneRow() bool {
	return p.maxOneRow
}

type basePhysicalPlan struct {
	basePlan

	childrenReqProps []*property.PhysicalProperty
	self             PhysicalPlan
	children         []PhysicalPlan
}

func (p *basePhysicalPlan) GetChildReqProps(idx int) *property.PhysicalProperty {
	return p.childrenReqProps[idx]
}

// ExplainInfo implements PhysicalPlan interface.
func (p *basePhysicalPlan) ExplainInfo() string {
	return ""
}

func (p *baseLogicalPlan) getTask(prop *property.PhysicalProperty) task {
	key := prop.HashCode()
	return p.taskMap[string(key)]
}

func (p *baseLogicalPlan) storeTask(prop *property.PhysicalProperty, task task) {
	key := prop.HashCode()
	p.taskMap[string(key)] = task
}

func (p *baseLogicalPlan) buildKeyInfo() {
	for _, child := range p.children {
		child.buildKeyInfo()
	}
	switch p.self.(type) {
	case *LogicalLock, *LogicalLimit, *LogicalSort, *LogicalSelection, *LogicalApply, *LogicalProjection:
		p.maxOneRow = p.children[0].MaxOneRow()
	case *LogicalMaxOneRow:
		p.maxOneRow = true
	}
}

func newBasePlan(ctx sessionctx.Context, tp string, offset int) basePlan {
	ctx.GetSessionVars().PlanID++
	id := ctx.GetSessionVars().PlanID
	return basePlan{
		tp:          tp,
		id:          id,
		ctx:         ctx,
		blockOffset: offset,
	}
}

func newBaseLogicalPlan(ctx sessionctx.Context, tp string, self LogicalPlan, offset int) baseLogicalPlan {
	return baseLogicalPlan{
		taskMap:  make(map[string]task),
		basePlan: newBasePlan(ctx, tp, offset),
		self:     self,
	}
}

func newBasePhysicalPlan(ctx sessionctx.Context, tp string, self PhysicalPlan, offset int) basePhysicalPlan {
	return basePhysicalPlan{
		basePlan: newBasePlan(ctx, tp, offset),
		self:     self,
	}
}

func (p *baseLogicalPlan) extractCorrelatedCols() []*expression.CorrelatedColumn {
	corCols := make([]*expression.CorrelatedColumn, 0, len(p.children))
	for _, child := range p.children {
		corCols = append(corCols, child.extractCorrelatedCols()...)
	}
	return corCols
}

// PruneColumns implements LogicalPlan interface.
func (p *baseLogicalPlan) PruneColumns(parentUsedCols []*expression.Column) error {
	if len(p.children) == 0 {
		return nil
	}
	return p.children[0].PruneColumns(parentUsedCols)
}

// basePlan implements base Plan interface.
// Should be used as embedded struct in Plan implementations.
type basePlan struct {
	tp          string
	id          int
	ctx         sessionctx.Context
	stats       *property.StatsInfo
	blockOffset int
}

// OutputNames returns the outputting names of each column.
func (p *basePlan) OutputNames() types.NameSlice {
	return nil
}

func (p *basePlan) SetOutputNames(names types.NameSlice) {
}

func (p *basePlan) replaceExprColumns(replace map[string]*expression.Column) {
}

// ID implements Plan ID interface.
func (p *basePlan) ID() int {
	return p.id
}

// property.StatsInfo implements the Plan interface.
func (p *basePlan) statsInfo() *property.StatsInfo {
	return p.stats
}

func (p *basePlan) ExplainID() fmt.Stringer {
	return stringutil.MemoizeStr(func() string {
		return p.tp + "_" + strconv.Itoa(p.id)
	})
}

func (p *basePlan) ExplainInfo() string {
	return "N/A"
}

func (p *basePlan) SelectBlockOffset() int {
	return p.blockOffset
}

// Schema implements Plan Schema interface.
func (p *baseLogicalPlan) Schema() *expression.Schema {
	return p.children[0].Schema()
}

func (p *baseLogicalPlan) OutputNames() types.NameSlice {
	return p.children[0].OutputNames()
}

func (p *baseLogicalPlan) SetOutputNames(names types.NameSlice) {
	p.children[0].SetOutputNames(names)
}

// Schema implements Plan Schema interface.
func (p *basePhysicalPlan) Schema() *expression.Schema {
	return p.children[0].Schema()
}

// Children implements LogicalPlan Children interface.
func (p *baseLogicalPlan) Children() []LogicalPlan {
	return p.children
}

// Children implements PhysicalPlan Children interface.
func (p *basePhysicalPlan) Children() []PhysicalPlan {
	return p.children
}

// SetChildren implements LogicalPlan SetChildren interface.
func (p *baseLogicalPlan) SetChildren(children ...LogicalPlan) {
	p.children = children
}

// SetChildren implements PhysicalPlan SetChildren interface.
func (p *basePhysicalPlan) SetChildren(children ...PhysicalPlan) {
	p.children = children
}

// SetChild implements LogicalPlan SetChild interface.
func (p *baseLogicalPlan) SetChild(i int, child LogicalPlan) {
	p.children[i] = child
}

// SetChild implements PhysicalPlan SetChild interface.
func (p *basePhysicalPlan) SetChild(i int, child PhysicalPlan) {
	p.children[i] = child
}

// Context implements Plan Context interface.
func (p *basePlan) SCtx() sessionctx.Context {
	return p.ctx
}<|MERGE_RESOLUTION|>--- conflicted
+++ resolved
@@ -51,13 +51,9 @@
 	statsInfo() *property.StatsInfo
 
 	// OutputNames returns the outputting names of each column.
-<<<<<<< HEAD
 	OutputNames() types.NameSlice
 
 	SetOutputNames(names types.NameSlice)
-=======
-	OutputNames() []*types.FieldName
->>>>>>> 0f4a5450
 
 	SelectBlockOffset() int
 }
