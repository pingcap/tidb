// Copyright 2015 PingCAP, Inc.
//
// Licensed under the Apache License, Version 2.0 (the "License");
// you may not use this file except in compliance with the License.
// You may obtain a copy of the License at
//
//     http://www.apache.org/licenses/LICENSE-2.0
//
// Unless required by applicable law or agreed to in writing, software
// distributed under the License is distributed on an "AS IS" BASIS,
// See the License for the specific language governing permissions and
// limitations under the License.

package core

import (
	"fmt"
	"math"
	"strconv"

	"github.com/pingcap/errors"
	"github.com/pingcap/parser/ast"
	"github.com/pingcap/tidb/expression"
	"github.com/pingcap/tidb/planner/property"
	"github.com/pingcap/tidb/sessionctx"
	"github.com/pingcap/tidb/types"
	"github.com/pingcap/tidb/util/stringutil"
	"github.com/pingcap/tipb/go-tipb"
)

// Plan is the description of an execution flow.
// It is created from ast.Node first, then optimized by the optimizer,
// finally used by the executor to create a Cursor which executes the statement.
type Plan interface {
	// Get the schema.
	Schema() *expression.Schema
	// Get the ID.
	ID() int
	// Get the ID in explain statement
	ExplainID() fmt.Stringer
	// TP get the plan type.
	TP() string
	// replaceExprColumns replace all the column reference in the plan's expression node.
	replaceExprColumns(replace map[string]*expression.Column)

	SCtx() sessionctx.Context

	// property.StatsInfo will return the property.StatsInfo for this plan.
	statsInfo() *property.StatsInfo

	// OutputNames returns the outputting names of each column.
	OutputNames() []*types.FieldName
	SelectBlockOffset() int
}

func enforceProperty(p *property.PhysicalProperty, tsk task, ctx sessionctx.Context) task {
	if p.IsEmpty() || tsk.plan() == nil {
		return tsk
	}
	tsk = finishCopTask(ctx, tsk)
	sortReqProp := &property.PhysicalProperty{TaskTp: property.RootTaskType, Items: p.Items, ExpectedCnt: math.MaxFloat64}
	sort := PhysicalSort{ByItems: make([]*ByItems, 0, len(p.Items))}.Init(ctx, tsk.plan().statsInfo(), tsk.plan().SelectBlockOffset(), sortReqProp)
	for _, col := range p.Items {
		sort.ByItems = append(sort.ByItems, &ByItems{col.Col, col.Desc})
	}
	return sort.attach2Task(tsk)
}

// LogicalPlan is a tree of logical operators.
// We can do a lot of logical optimizations to it, like predicate pushdown and column pruning.
type LogicalPlan interface {
	Plan

	// PredicatePushDown pushes down the predicates in the where/on/having clauses as deeply as possible.
	// It will accept a predicate that is an expression slice, and return the expressions that can't be pushed.
	// Because it might change the root if the having clause exists, we need to return a plan that represents a new root.
	PredicatePushDown([]expression.Expression) ([]expression.Expression, LogicalPlan)

	// PruneColumns prunes the unused columns.
	PruneColumns([]*expression.Column) error

	// findBestTask converts the logical plan to the physical plan. It's a new interface.
	// It is called recursively from the parent to the children to create the result physical plan.
	// Some logical plans will convert the children to the physical plans in different ways, and return the one
	// with the lowest cost.
	findBestTask(prop *property.PhysicalProperty) (task, error)

	// buildKeyInfo will collect the information of unique keys into schema.
	buildKeyInfo()

	// pushDownTopN will push down the topN or limit operator during logical optimization.
	pushDownTopN(topN *LogicalTopN) LogicalPlan

	// recursiveDeriveStats derives statistic info between plans.
	recursiveDeriveStats() (*property.StatsInfo, error)

	// DeriveStats derives statistic info for current plan node given child stats.
	DeriveStats(childStats []*property.StatsInfo) (*property.StatsInfo, error)

	// preparePossibleProperties is only used for join and aggregation. Like group by a,b,c, all permutation of (a,b,c) is
	// valid, but the ordered indices in leaf plan is limited. So we can get all possible order properties by a pre-walking.
	// Please make sure that children's method is called though we may not need its return value,
	// so we can prepare possible properties for every LogicalPlan node.
	preparePossibleProperties() [][]*expression.Column

	// exhaustPhysicalPlans generates all possible plans that can match the required property.
	exhaustPhysicalPlans(*property.PhysicalProperty) []PhysicalPlan

	extractCorrelatedCols() []*expression.CorrelatedColumn

	// MaxOneRow means whether this operator only returns max one row.
	MaxOneRow() bool

	// findColumn finds the column in basePlan's schema.
	// If the column is not in the schema, returns an error.
	findColumn(*ast.ColumnName) (*expression.Column, int, error)

	// Get all the children.
	Children() []LogicalPlan

	// SetChildren sets the children for the plan.
	SetChildren(...LogicalPlan)

	// SetChild sets the ith child for the plan.
	SetChild(i int, child LogicalPlan)
}

// PhysicalPlan is a tree of the physical operators.
type PhysicalPlan interface {
	Plan

	// attach2Task makes the current physical plan as the father of task's physicalPlan and updates the cost of
	// current task. If the child's task is cop task, some operator may close this task and return a new rootTask.
	attach2Task(...task) task

	// ToPB converts physical plan to tipb executor.
	ToPB(ctx sessionctx.Context) (*tipb.Executor, error)

	// ExplainInfo returns operator information to be explained.
	ExplainInfo() string

	// getChildReqProps gets the required property by child index.
	GetChildReqProps(idx int) *property.PhysicalProperty

	// StatsCount returns the count of property.StatsInfo for this plan.
	StatsCount() float64

	// Get all the children.
	Children() []PhysicalPlan

	// SetChildren sets the children for the plan.
	SetChildren(...PhysicalPlan)

	// SetChild sets the ith child for the plan.
	SetChild(i int, child PhysicalPlan)

	// ResolveIndices resolves the indices for columns. After doing this, the columns can evaluate the rows by their indices.
	ResolveIndices() error
}

type baseLogicalPlan struct {
	basePlan

	taskMap   map[string]task
	self      LogicalPlan
	maxOneRow bool
	children  []LogicalPlan
}

func (p *baseLogicalPlan) MaxOneRow() bool {
	return p.maxOneRow
}

type basePhysicalPlan struct {
	basePlan

	childrenReqProps []*property.PhysicalProperty
	self             PhysicalPlan
	children         []PhysicalPlan
}

func (p *basePhysicalPlan) GetChildReqProps(idx int) *property.PhysicalProperty {
	return p.childrenReqProps[idx]
}

// ExplainInfo implements PhysicalPlan interface.
func (p *basePhysicalPlan) ExplainInfo() string {
	return ""
}

func (p *baseLogicalPlan) getTask(prop *property.PhysicalProperty) task {
	key := prop.HashCode()
	return p.taskMap[string(key)]
}

func (p *baseLogicalPlan) storeTask(prop *property.PhysicalProperty, task task) {
	key := prop.HashCode()
	p.taskMap[string(key)] = task
}

func (p *baseLogicalPlan) buildKeyInfo() {
	for _, child := range p.children {
		child.buildKeyInfo()
	}
	switch p.self.(type) {
	case *LogicalLock, *LogicalLimit, *LogicalSort, *LogicalSelection, *LogicalApply, *LogicalProjection:
		p.maxOneRow = p.children[0].MaxOneRow()
	case *LogicalMaxOneRow:
		p.maxOneRow = true
	}
}

func newBasePlan(ctx sessionctx.Context, tp string, offset int) basePlan {
	ctx.GetSessionVars().PlanID++
	id := ctx.GetSessionVars().PlanID
	return basePlan{
		tp:          tp,
		id:          id,
		ctx:         ctx,
		blockOffset: offset,
	}
}

func newBaseLogicalPlan(ctx sessionctx.Context, tp string, self LogicalPlan, offset int) baseLogicalPlan {
	return baseLogicalPlan{
		taskMap:  make(map[string]task),
		basePlan: newBasePlan(ctx, tp, offset),
		self:     self,
	}
}

func newBasePhysicalPlan(ctx sessionctx.Context, tp string, self PhysicalPlan, offset int) basePhysicalPlan {
	return basePhysicalPlan{
		basePlan: newBasePlan(ctx, tp, offset),
		self:     self,
	}
}

func (p *baseLogicalPlan) extractCorrelatedCols() []*expression.CorrelatedColumn {
	corCols := make([]*expression.CorrelatedColumn, 0, len(p.children))
	for _, child := range p.children {
		corCols = append(corCols, child.extractCorrelatedCols()...)
	}
	return corCols
}

// PruneColumns implements LogicalPlan interface.
func (p *baseLogicalPlan) PruneColumns(parentUsedCols []*expression.Column) error {
	if len(p.children) == 0 {
		return nil
	}
	return p.children[0].PruneColumns(parentUsedCols)
}

// basePlan implements base Plan interface.
// Should be used as embedded struct in Plan implementations.
type basePlan struct {
	tp          string
	id          int
	ctx         sessionctx.Context
	stats       *property.StatsInfo
	blockOffset int
}

// OutputNames returns the outputting names of each column.
func (p *basePlan) OutputNames() []*types.FieldName {
	return nil
}

func (p *basePlan) replaceExprColumns(replace map[string]*expression.Column) {
}

// ID implements Plan ID interface.
func (p *basePlan) ID() int {
	return p.id
}

// property.StatsInfo implements the Plan interface.
func (p *basePlan) statsInfo() *property.StatsInfo {
	return p.stats
}

func (p *basePlan) ExplainID() fmt.Stringer {
	return stringutil.MemoizeStr(func() string {
		return p.tp + "_" + strconv.Itoa(p.id)
	})
}

<<<<<<< HEAD
func (p *basePlan) TP() string {
	return p.tp
=======
func (p *basePlan) SelectBlockOffset() int {
	return p.blockOffset
>>>>>>> 0f552747
}

// Schema implements Plan Schema interface.
func (p *baseLogicalPlan) Schema() *expression.Schema {
	return p.children[0].Schema()
}

// Schema implements Plan Schema interface.
func (p *basePhysicalPlan) Schema() *expression.Schema {
	return p.children[0].Schema()
}

// Children implements LogicalPlan Children interface.
func (p *baseLogicalPlan) Children() []LogicalPlan {
	return p.children
}

// Children implements PhysicalPlan Children interface.
func (p *basePhysicalPlan) Children() []PhysicalPlan {
	return p.children
}

// SetChildren implements LogicalPlan SetChildren interface.
func (p *baseLogicalPlan) SetChildren(children ...LogicalPlan) {
	p.children = children
}

// SetChildren implements PhysicalPlan SetChildren interface.
func (p *basePhysicalPlan) SetChildren(children ...PhysicalPlan) {
	p.children = children
}

// SetChild implements LogicalPlan SetChild interface.
func (p *baseLogicalPlan) SetChild(i int, child LogicalPlan) {
	p.children[i] = child
}

// SetChild implements PhysicalPlan SetChild interface.
func (p *basePhysicalPlan) SetChild(i int, child PhysicalPlan) {
	p.children[i] = child
}

// Context implements Plan Context interface.
func (p *basePlan) SCtx() sessionctx.Context {
	return p.ctx
}

func (p *baseLogicalPlan) findColumn(column *ast.ColumnName) (*expression.Column, int, error) {
	col, idx, err := p.self.Schema().FindColumnAndIndex(column)
	if err == nil && col == nil {
		err = errors.Errorf("column %s not found", column.Name.O)
	}
	return col, idx, err
}<|MERGE_RESOLUTION|>--- conflicted
+++ resolved
@@ -286,13 +286,12 @@
 	})
 }
 
-<<<<<<< HEAD
 func (p *basePlan) TP() string {
 	return p.tp
-=======
+}
+
 func (p *basePlan) SelectBlockOffset() int {
 	return p.blockOffset
->>>>>>> 0f552747
 }
 
 // Schema implements Plan Schema interface.
