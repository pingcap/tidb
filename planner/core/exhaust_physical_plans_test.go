// Copyright 2018 PingCAP, Inc.
//
// Licensed under the Apache License, Version 2.0 (the "License");
// you may not use this file except in compliance with the License.
// You may obtain a copy of the License at
//
//     http://www.apache.org/licenses/LICENSE-2.0
//
// Unless required by applicable law or agreed to in writing, software
// distributed under the License is distributed on an "AS IS" BASIS,
// See the License for the specific language governing permissions and
// limitations under the License.

package core

import (
	"fmt"

	. "github.com/pingcap/check"
	"github.com/pingcap/parser/ast"
	"github.com/pingcap/parser/model"
	"github.com/pingcap/parser/mysql"
	"github.com/pingcap/tidb/expression"
	"github.com/pingcap/tidb/types"
)

func (s *testUnitTestSuit) rewriteSimpleExpr(str string, schema *expression.Schema, names types.NameSlice) ([]expression.Expression, error) {
	if str == "" {
		return nil, nil
	}
	filters, err := expression.ParseSimpleExprsWithNames(s.ctx, str, schema, names)
	if err != nil {
		return nil, err
	}
	if sf, ok := filters[0].(*expression.ScalarFunction); ok && sf.FuncName.L == ast.LogicAnd {
		filters = expression.FlattenCNFConditions(sf)
	}
	return filters, nil
}

func (s *testUnitTestSuit) TestIndexJoinAnalyzeLookUpFilters(c *C) {
	s.ctx.GetSessionVars().PlanID = -1
	joinNode := LogicalJoin{}.Init(s.ctx, 0)
	dataSourceNode := DataSource{}.Init(s.ctx, 0)
	dsSchema := expression.NewSchema()
	var dsNames types.NameSlice
	dsSchema.Append(&expression.Column{
		UniqueID: s.ctx.GetSessionVars().AllocPlanColumnID(),
		RetType:  types.NewFieldType(mysql.TypeLonglong),
	})
	dsNames = append(dsNames, &types.FieldName{
		ColName: model.NewCIStr("a"),
		TblName: model.NewCIStr("t"),
		DBName:  model.NewCIStr("test"),
	})
	dsSchema.Append(&expression.Column{
		UniqueID: s.ctx.GetSessionVars().AllocPlanColumnID(),
		RetType:  types.NewFieldType(mysql.TypeLonglong),
	})
	dsNames = append(dsNames, &types.FieldName{
		ColName: model.NewCIStr("b"),
		TblName: model.NewCIStr("t"),
		DBName:  model.NewCIStr("test"),
	})
	dsSchema.Append(&expression.Column{
		UniqueID: s.ctx.GetSessionVars().AllocPlanColumnID(),
		RetType:  types.NewFieldType(mysql.TypeVarchar),
	})
	dsNames = append(dsNames, &types.FieldName{
		ColName: model.NewCIStr("c"),
		TblName: model.NewCIStr("t"),
		DBName:  model.NewCIStr("test"),
	})
	dsSchema.Append(&expression.Column{
		UniqueID: s.ctx.GetSessionVars().AllocPlanColumnID(),
		RetType:  types.NewFieldType(mysql.TypeLonglong),
	})
	dsNames = append(dsNames, &types.FieldName{
		ColName: model.NewCIStr("d"),
		TblName: model.NewCIStr("t"),
		DBName:  model.NewCIStr("test"),
	})
	dataSourceNode.schema = dsSchema
	outerChildSchema := expression.NewSchema()
	var outerChildNames types.NameSlice
	outerChildSchema.Append(&expression.Column{
		UniqueID: s.ctx.GetSessionVars().AllocPlanColumnID(),
		RetType:  types.NewFieldType(mysql.TypeLonglong),
	})
	outerChildNames = append(outerChildNames, &types.FieldName{
		ColName: model.NewCIStr("e"),
		TblName: model.NewCIStr("t1"),
		DBName:  model.NewCIStr("test"),
	})
	outerChildSchema.Append(&expression.Column{
		UniqueID: s.ctx.GetSessionVars().AllocPlanColumnID(),
		RetType:  types.NewFieldType(mysql.TypeLonglong),
	})
	outerChildNames = append(outerChildNames, &types.FieldName{
		ColName: model.NewCIStr("f"),
		TblName: model.NewCIStr("t1"),
		DBName:  model.NewCIStr("test"),
	})
	outerChildSchema.Append(&expression.Column{
		UniqueID: s.ctx.GetSessionVars().AllocPlanColumnID(),
		RetType:  types.NewFieldType(mysql.TypeVarchar),
	})
	outerChildNames = append(outerChildNames, &types.FieldName{
		ColName: model.NewCIStr("g"),
		TblName: model.NewCIStr("t1"),
		DBName:  model.NewCIStr("test"),
	})
	outerChildSchema.Append(&expression.Column{
		UniqueID: s.ctx.GetSessionVars().AllocPlanColumnID(),
		RetType:  types.NewFieldType(mysql.TypeLonglong),
	})
	outerChildNames = append(outerChildNames, &types.FieldName{
		ColName: model.NewCIStr("h"),
		TblName: model.NewCIStr("t1"),
		DBName:  model.NewCIStr("test"),
	})
	joinNode.SetSchema(expression.MergeSchema(dsSchema, outerChildSchema))
	path := &accessPath{
		idxCols:    append(make([]*expression.Column, 0, 4), dsSchema.Columns...),
		idxColLens: []int{types.UnspecifiedLength, types.UnspecifiedLength, 2, types.UnspecifiedLength},
	}
<<<<<<< HEAD
	joinColNames := append(dsNames.Shallow(), outerChildNames...)
=======
>>>>>>> e2b1f7ef

	tests := []struct {
		innerKeys       []*expression.Column
		pushedDownConds string
		otherConds      string
		ranges          string
		idxOff2KeyOff   string
		accesses        string
		remained        string
		compareFilters  string
	}{
		// Join key not continuous and no pushed filter to match.
		{
			innerKeys:       []*expression.Column{dsSchema.Columns[0], dsSchema.Columns[2]},
			pushedDownConds: "",
			otherConds:      "",
			ranges:          "[[NULL,NULL]]",
			idxOff2KeyOff:   "[0 -1 -1 -1]",
			accesses:        "[]",
			remained:        "[]",
			compareFilters:  "<nil>",
		},
		// Join key and pushed eq filter not continuous.
		{
			innerKeys:       []*expression.Column{dsSchema.Columns[2]},
			pushedDownConds: "a = 1",
			otherConds:      "",
			ranges:          "[]",
			idxOff2KeyOff:   "[]",
			accesses:        "[]",
			remained:        "[]",
			compareFilters:  "<nil>",
		},
		// Keys are continuous.
		{
			innerKeys:       []*expression.Column{dsSchema.Columns[1]},
			pushedDownConds: "a = 1",
			otherConds:      "",
			ranges:          "[[1 NULL,1 NULL]]",
			idxOff2KeyOff:   "[-1 0 -1 -1]",
			accesses:        "[eq(Column#1, 1)]",
			remained:        "[]",
			compareFilters:  "<nil>",
		},
		// Keys are continuous and there're correlated filters.
		{
			innerKeys:       []*expression.Column{dsSchema.Columns[1]},
			pushedDownConds: "a = 1",
			otherConds:      "c > g and c < concat(g, \"ab\")",
			ranges:          "[[1 NULL NULL,1 NULL NULL]]",
			idxOff2KeyOff:   "[-1 0 -1 -1]",
			accesses:        "[eq(Column#1, 1) gt(Column#3, Column#7) lt(Column#3, concat(Column#7, ab))]",
			remained:        "[]",
			compareFilters:  "gt(Column#3, Column#7) lt(Column#3, concat(Column#7, ab))",
		},
		// cast function won't be involved.
		{
			innerKeys:       []*expression.Column{dsSchema.Columns[1]},
			pushedDownConds: "a = 1",
			otherConds:      "c > g and c < g + 10",
			ranges:          "[[1 NULL NULL,1 NULL NULL]]",
			idxOff2KeyOff:   "[-1 0 -1 -1]",
			accesses:        "[eq(Column#1, 1) gt(Column#3, Column#7)]",
			remained:        "[]",
			compareFilters:  "gt(Column#3, Column#7)",
		},
		// Can deal with prefix index correctly.
		{
			innerKeys:       []*expression.Column{dsSchema.Columns[1]},
			pushedDownConds: "a = 1 and c > 'a' and c < 'aaaaaa'",
			otherConds:      "",
			ranges:          "[(1 NULL \"a\",1 NULL \"[97 97]\"]]",
			idxOff2KeyOff:   "[-1 0 -1 -1]",
			accesses:        "[eq(Column#1, 1) gt(Column#3, a) lt(Column#3, aaaaaa)]",
			remained:        "[gt(Column#3, a) lt(Column#3, aaaaaa)]",
			compareFilters:  "<nil>",
		},
		// Can generate correct ranges for in functions.
		{
			innerKeys:       []*expression.Column{dsSchema.Columns[1]},
			pushedDownConds: "a in (1, 2, 3) and c in ('a', 'b', 'c')",
			otherConds:      "",
			ranges:          "[[1 NULL \"a\",1 NULL \"a\"] [2 NULL \"a\",2 NULL \"a\"] [3 NULL \"a\",3 NULL \"a\"] [1 NULL \"b\",1 NULL \"b\"] [2 NULL \"b\",2 NULL \"b\"] [3 NULL \"b\",3 NULL \"b\"] [1 NULL \"c\",1 NULL \"c\"] [2 NULL \"c\",2 NULL \"c\"] [3 NULL \"c\",3 NULL \"c\"]]",
			idxOff2KeyOff:   "[-1 0 -1 -1]",
			accesses:        "[in(Column#1, 1, 2, 3) in(Column#3, a, b, c)]",
			remained:        "[in(Column#3, a, b, c)]",
			compareFilters:  "<nil>",
		},
		// Can generate correct ranges for in functions with correlated filters..
		{
			innerKeys:       []*expression.Column{dsSchema.Columns[1]},
			pushedDownConds: "a in (1, 2, 3) and c in ('a', 'b', 'c')",
			otherConds:      "d > h and d < h + 100",
			ranges:          "[[1 NULL \"a\" NULL,1 NULL \"a\" NULL] [2 NULL \"a\" NULL,2 NULL \"a\" NULL] [3 NULL \"a\" NULL,3 NULL \"a\" NULL] [1 NULL \"b\" NULL,1 NULL \"b\" NULL] [2 NULL \"b\" NULL,2 NULL \"b\" NULL] [3 NULL \"b\" NULL,3 NULL \"b\" NULL] [1 NULL \"c\" NULL,1 NULL \"c\" NULL] [2 NULL \"c\" NULL,2 NULL \"c\" NULL] [3 NULL \"c\" NULL,3 NULL \"c\" NULL]]",
			idxOff2KeyOff:   "[-1 0 -1 -1]",
			accesses:        "[in(Column#1, 1, 2, 3) in(Column#3, a, b, c) gt(Column#4, Column#8) lt(Column#4, plus(Column#8, 100))]",
			remained:        "[in(Column#3, a, b, c)]",
			compareFilters:  "gt(Column#4, Column#8) lt(Column#4, plus(Column#8, 100))",
		},
		// Join keys are not continuous and the pushed key connect the key but not eq/in functions.
		{
			innerKeys:       []*expression.Column{dsSchema.Columns[0], dsSchema.Columns[2]},
			pushedDownConds: "b > 1",
			otherConds:      "",
			ranges:          "[(NULL 1,NULL +inf]]",
			idxOff2KeyOff:   "[0 -1 -1 -1]",
			accesses:        "[gt(Column#2, 1)]",
			remained:        "[]",
			compareFilters:  "<nil>",
		},
	}
	for i, tt := range tests {
		pushed, err := s.rewriteSimpleExpr(tt.pushedDownConds, dsSchema, dsNames)
		c.Assert(err, IsNil)
		dataSourceNode.pushedDownConds = pushed
		others, err := s.rewriteSimpleExpr(tt.otherConds, joinNode.schema, joinColNames)
		c.Assert(err, IsNil)
		joinNode.OtherConditions = others
		helper := &indexJoinBuildHelper{join: joinNode, lastColManager: nil}
		_, err = helper.analyzeLookUpFilters(path, dataSourceNode, tt.innerKeys)
		c.Assert(err, IsNil)
		c.Assert(fmt.Sprintf("%v", helper.chosenRanges), Equals, tt.ranges, Commentf("test case: #%v", i))
		c.Assert(fmt.Sprintf("%v", helper.idxOff2KeyOff), Equals, tt.idxOff2KeyOff)
		c.Assert(fmt.Sprintf("%v", helper.chosenAccess), Equals, tt.accesses)
		c.Assert(fmt.Sprintf("%v", helper.chosenRemained), Equals, tt.remained)
		c.Assert(fmt.Sprintf("%v", helper.lastColManager), Equals, tt.compareFilters)
	}
}<|MERGE_RESOLUTION|>--- conflicted
+++ resolved
@@ -124,10 +124,7 @@
 		idxCols:    append(make([]*expression.Column, 0, 4), dsSchema.Columns...),
 		idxColLens: []int{types.UnspecifiedLength, types.UnspecifiedLength, 2, types.UnspecifiedLength},
 	}
-<<<<<<< HEAD
 	joinColNames := append(dsNames.Shallow(), outerChildNames...)
-=======
->>>>>>> e2b1f7ef
 
 	tests := []struct {
 		innerKeys       []*expression.Column
