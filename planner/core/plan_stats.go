// Copyright 2021 PingCAP, Inc.
//
// Licensed under the Apache License, Version 2.0 (the "License");
// you may not use this file except in compliance with the License.
// You may obtain a copy of the License at
//
//     http://www.apache.org/licenses/LICENSE-2.0
//
// Unless required by applicable law or agreed to in writing, software
// distributed under the License is distributed on an "AS IS" BASIS,
// WITHOUT WARRANTIES OR CONDITIONS OF ANY KIND, either express or implied.
// See the License for the specific language governing permissions and
// limitations under the License.

package core

import (
	"context"
	"time"

	"github.com/pingcap/tidb/domain"
	"github.com/pingcap/tidb/infoschema"
	"github.com/pingcap/tidb/parser/model"
	"github.com/pingcap/tidb/sessionctx"
	"github.com/pingcap/tidb/sessionctx/variable"
	"github.com/pingcap/tidb/sessiontxn"
	"github.com/pingcap/tidb/statistics"
	"github.com/pingcap/tidb/table"
	"github.com/pingcap/tidb/util/logutil"
	"github.com/pingcap/tidb/util/mathutil"
	"go.uber.org/zap"
)

type collectPredicateColumnsPoint struct{}

func (collectPredicateColumnsPoint) optimize(_ context.Context, plan LogicalPlan, _ *logicalOptimizeOp) (LogicalPlan, error) {
	if plan.SCtx().GetSessionVars().InRestrictedSQL {
		return plan, nil
	}
	predicateNeeded := variable.EnableColumnTracking.Load()
	syncWait := plan.SCtx().GetSessionVars().StatsLoadSyncWait * time.Millisecond.Nanoseconds()
	histNeeded := syncWait > 0
	predicateColumns, histNeededColumns := CollectColumnStatsUsage(plan, predicateNeeded, histNeeded)
	if len(predicateColumns) > 0 {
		plan.SCtx().UpdateColStatsUsage(predicateColumns)
	}
	if !histNeeded {
		return plan, nil
	}

	// Prepare the table metadata to avoid repeatedly fetching from the infoSchema below.
	is := sessiontxn.GetTxnManager(plan.SCtx()).GetTxnInfoSchema()
	tblID2Tbl := make(map[int64]table.Table)
	for _, neededCol := range histNeededColumns {
		tbl, _ := infoschema.FindTableByTblOrPartID(is, neededCol.TableID)
		if tbl == nil {
			continue
		}
		tblID2Tbl[neededCol.TableID] = tbl
	}

	// collect needed virtual columns from already needed columns
	// Note that we use the dependingVirtualCols only to collect needed index stats, but not to trigger stats loading on
	// the virtual columns themselves. It's because virtual columns themselves don't have statistics, while expression
	// indexes, which are indexes on virtual columns, have statistics. We don't waste the resource here now.
	dependingVirtualCols := CollectDependingVirtualCols(tblID2Tbl, histNeededColumns)

	histNeededIndices := collectSyncIndices(plan.SCtx(), append(histNeededColumns, dependingVirtualCols...), tblID2Tbl)
	histNeededItems := collectHistNeededItems(histNeededColumns, histNeededIndices)
	if histNeeded && len(histNeededItems) > 0 {
		err := RequestLoadStats(plan.SCtx(), histNeededItems, syncWait)
		return plan, err
	}
	return plan, nil
}

func (collectPredicateColumnsPoint) name() string {
	return "collect_predicate_columns_point"
}

type syncWaitStatsLoadPoint struct{}

func (syncWaitStatsLoadPoint) optimize(_ context.Context, plan LogicalPlan, _ *logicalOptimizeOp) (LogicalPlan, error) {
	if plan.SCtx().GetSessionVars().InRestrictedSQL {
		return plan, nil
	}
	if plan.SCtx().GetSessionVars().StmtCtx.IsSyncStatsFailed {
		return plan, nil
	}
	err := SyncWaitStatsLoad(plan)
	return plan, err
}

func (syncWaitStatsLoadPoint) name() string {
	return "sync_wait_stats_load_point"
}

const maxDuration = 1<<63 - 1

// RequestLoadStats send load column/index stats requests to stats handle
func RequestLoadStats(ctx sessionctx.Context, neededHistItems []model.StatsLoadItem, syncWait int64) error {
	stmtCtx := ctx.GetSessionVars().StmtCtx
	hintMaxExecutionTime := int64(stmtCtx.MaxExecutionTime)
	if hintMaxExecutionTime <= 0 {
		hintMaxExecutionTime = maxDuration
	}
	sessMaxExecutionTime := int64(ctx.GetSessionVars().MaxExecutionTime)
	if sessMaxExecutionTime <= 0 {
		sessMaxExecutionTime = maxDuration
	}
	waitTime := mathutil.Min(syncWait, hintMaxExecutionTime, sessMaxExecutionTime)
	var timeout = time.Duration(waitTime)
	err := domain.GetDomain(ctx).StatsHandle().SendLoadRequests(stmtCtx, neededHistItems, timeout)
	if err != nil {
		stmtCtx.IsSyncStatsFailed = true
		if variable.StatsLoadPseudoTimeout.Load() {
			logutil.BgLogger().Warn("RequestLoadStats failed", zap.Error(err), zap.Float64("sync wait timeout", float64(syncWait)), zap.Int64("max exec in hint", hintMaxExecutionTime), zap.Int64("max exec in sess", sessMaxExecutionTime))
			stmtCtx.AppendWarning(err)
			return nil
		}
		logutil.BgLogger().Warn("RequestLoadStats failed", zap.Error(err), zap.Float64("sync wait timeout", float64(syncWait)), zap.Int64("max exec in hint", hintMaxExecutionTime), zap.Int64("max exec in sess", sessMaxExecutionTime))
		return err
	}
	return nil
}

// SyncWaitStatsLoad sync-wait for stats load until timeout
func SyncWaitStatsLoad(plan LogicalPlan) error {
	stmtCtx := plan.SCtx().GetSessionVars().StmtCtx
	if len(stmtCtx.StatsLoad.NeededItems) <= 0 {
		return nil
	}
	err := domain.GetDomain(plan.SCtx()).StatsHandle().SyncWaitStatsLoad(stmtCtx)
	if err != nil {
		stmtCtx.IsSyncStatsFailed = true
		if variable.StatsLoadPseudoTimeout.Load() {
			logutil.BgLogger().Warn("SyncWaitStatsLoad failed", zap.Error(err))
			stmtCtx.AppendWarning(err)
			return nil
		}
		logutil.BgLogger().Error("SyncWaitStatsLoad failed", zap.Error(err))
		return err
	}
	return nil
}

// CollectDependingVirtualCols collects the virtual columns that depend on the needed columns, and returns them in a new slice.
//
// Why do we need this?
// It's mainly for stats sync loading.
// Currently, virtual columns themselves don't have statistics. But expression indexes, which are indexes on virtual
// columns, have statistics. We need to collect needed virtual columns, then needed expression index stats can be
// collected for sync loading.
// In normal cases, if a virtual column can be used, which means related statistics may be needed, the corresponding
// expressions in the query must have already been replaced with the virtual column before here. So we just need to treat
// them like normal columns in stats sync loading, which means we just extract the Column from the expressions, the
// virtual columns we want will be there.
// However, in some cases (the mv index case now), the expressions are not replaced with the virtual columns before here.
// Instead, we match the expression in the query against the expression behind the virtual columns after here when
// building the access paths. This means we are unable to known what virtual columns will be needed by just extracting
// the Column from the expressions here. So we need to manually collect the virtual columns that may be needed.
//
// Note 1: As long as a virtual column depends on the needed columns, it will be collected. This could collect some virtual
// columns that are not actually needed.
// It's OK because that's how sync loading is expected. Sync loading only needs to ensure all actually needed stats are
// triggered to be loaded. Other logic of sync loading also works like this.
// If we want to collect only the virtual columns that are actually needed, we need to make the checking logic here exactly
// the same as the logic for generating the access paths, which will make the logic here very complicated.
//
// Note 2: Only direct dependencies are considered here.
// If a virtual column depends on another virtual column, and the latter depends on the needed columns, then the former
// will not be collected.
// For example: create table t(a int, b int, c int as (a+b), d int as (c+1)); If a is needed, then c will be collected,
// but d will not be collected.
// It's because currently it's impossible that statistics related to indirectly depending columns are actually needed.
// If we need to check indirect dependency some day, we can easily extend the logic here.
func CollectDependingVirtualCols(tblID2Tbl map[int64]table.Table, neededItems []model.TableItemID) []model.TableItemID {
	generatedCols := make([]model.TableItemID, 0)

	// group the neededItems by table id
	tblID2neededColIDs := make(map[int64][]int64, len(tblID2Tbl))
	for _, item := range neededItems {
		if item.IsIndex {
			continue
		}
		tblID2neededColIDs[item.TableID] = append(tblID2neededColIDs[item.TableID], item.ID)
	}

	// process them by table id
	for tblID, colIDs := range tblID2neededColIDs {
		tbl := tblID2Tbl[tblID]
		if tbl == nil {
			continue
		}
		// collect the needed columns on this table into a set for faster lookup
		colNameSet := make(map[string]struct{}, len(colIDs))
		for _, colID := range colIDs {
			name := tbl.Meta().FindColumnNameByID(colID)
			if name == "" {
				continue
			}
			colNameSet[name] = struct{}{}
		}
		// iterate columns in this table, and collect the virtual columns that depend on the needed columns
		for _, col := range tbl.Cols() {
			// only handles virtual columns
			if !col.IsVirtualGenerated() {
				continue
			}
			// If this column is already needed, then skip it.
			if _, ok := colNameSet[col.Name.L]; ok {
				continue
			}
			// If there exists a needed column that is depended on by this virtual column,
			// then we think this virtual column is needed.
			for depCol := range col.Dependences {
				if _, ok := colNameSet[depCol]; ok {
					generatedCols = append(generatedCols, model.TableItemID{TableID: tblID, ID: col.ID, IsIndex: false})
					break
				}
			}
		}
	}
	return generatedCols
}

// collectSyncIndices will collect the indices which includes following conditions:
// 1. the indices contained the any one of histNeededColumns, eg: histNeededColumns contained A,B columns, and idx_a is
// composed up by A column, then we thought the idx_a should be collected
// 2. The stats condition of idx_a can't meet IsFullLoad, which means its stats was evicted previously
<<<<<<< HEAD
func collectSyncIndices(ctx sessionctx.Context, histNeededColumns []model.StatsLoadItem) map[model.TableItemID]struct{} {
=======
func collectSyncIndices(ctx sessionctx.Context,
	histNeededColumns []model.TableItemID,
	tblID2Tbl map[int64]table.Table,
) map[model.TableItemID]struct{} {
>>>>>>> fc4f8a1d
	histNeededIndices := make(map[model.TableItemID]struct{})
	stats := domain.GetDomain(ctx).StatsHandle()
	for _, column := range histNeededColumns {
		if column.IsIndex {
			continue
		}
		tbl := tblID2Tbl[column.TableID]
		if tbl == nil {
			continue
		}
		colName := tbl.Meta().FindColumnNameByID(column.ID)
		if colName == "" {
			continue
		}
		for _, idx := range tbl.Indices() {
			if idx.Meta().State != model.StatePublic {
				continue
			}
			idxCol := idx.Meta().FindColumnByName(colName)
			idxID := idx.Meta().ID
			if idxCol != nil {
				tblStats := stats.GetTableStats(tbl.Meta())
				if tblStats == nil || tblStats.Pseudo {
					continue
				}
				idxStats, ok := tblStats.Indices[idx.Meta().ID]
				if ok && (idxStats.IsFullLoad() || !idxStats.IsStatsInitialized()) {
					continue
				}
				if !ok && !tblStats.ColAndIndexExistenceMap.Has(idxID, true) {
					continue
				}
				histNeededIndices[model.TableItemID{TableID: column.TableID, ID: idxID, IsIndex: true}] = struct{}{}
			}
		}
	}
	return histNeededIndices
}

func collectHistNeededItems(histNeededColumns []model.StatsLoadItem, histNeededIndices map[model.TableItemID]struct{}) (histNeededItems []model.StatsLoadItem) {
	histNeededItems = make([]model.StatsLoadItem, 0, len(histNeededColumns)+len(histNeededIndices))
	for idx := range histNeededIndices {
		histNeededItems = append(histNeededItems, model.StatsLoadItem{TableItemID: idx, FullLoad: true})
	}
	histNeededItems = append(histNeededItems, histNeededColumns...)
	return
}

func recordTableRuntimeStats(sctx sessionctx.Context, tbls map[int64]struct{}) {
	tblStats := sctx.GetSessionVars().StmtCtx.TableStats
	if tblStats == nil {
		tblStats = map[int64]interface{}{}
	}
	for tblID := range tbls {
		tblJSONStats, skip, err := recordSingleTableRuntimeStats(sctx, tblID)
		if err != nil {
			logutil.BgLogger().Warn("record table json stats failed", zap.Int64("tblID", tblID), zap.Error(err))
		}
		if tblJSONStats == nil && !skip {
			logutil.BgLogger().Warn("record table json stats failed due to empty", zap.Int64("tblID", tblID))
		}
		tblStats[tblID] = tblJSONStats
	}
	sctx.GetSessionVars().StmtCtx.TableStats = tblStats
}

func recordSingleTableRuntimeStats(sctx sessionctx.Context, tblID int64) (stats *statistics.Table, skip bool, err error) {
	dom := domain.GetDomain(sctx)
	statsHandle := dom.StatsHandle()
	is := sctx.GetDomainInfoSchema().(infoschema.InfoSchema)
	tbl, ok := is.TableByID(tblID)
	if !ok {
		return nil, false, nil
	}
	tableInfo := tbl.Meta()
	stats = statsHandle.GetTableStats(tableInfo)
	// Skip the warning if the table is a temporary table because the temporary table doesn't have stats.
	skip = tableInfo.TempTableType != model.TempTableNone
	return stats, skip, nil
}<|MERGE_RESOLUTION|>--- conflicted
+++ resolved
@@ -174,8 +174,8 @@
 // but d will not be collected.
 // It's because currently it's impossible that statistics related to indirectly depending columns are actually needed.
 // If we need to check indirect dependency some day, we can easily extend the logic here.
-func CollectDependingVirtualCols(tblID2Tbl map[int64]table.Table, neededItems []model.TableItemID) []model.TableItemID {
-	generatedCols := make([]model.TableItemID, 0)
+func CollectDependingVirtualCols(tblID2Tbl map[int64]table.Table, neededItems []model.StatsLoadItem) []model.StatsLoadItem {
+	generatedCols := make([]model.StatsLoadItem, 0)
 
 	// group the neededItems by table id
 	tblID2neededColIDs := make(map[int64][]int64, len(tblID2Tbl))
@@ -215,7 +215,7 @@
 			// then we think this virtual column is needed.
 			for depCol := range col.Dependences {
 				if _, ok := colNameSet[depCol]; ok {
-					generatedCols = append(generatedCols, model.TableItemID{TableID: tblID, ID: col.ID, IsIndex: false})
+					generatedCols = append(generatedCols, model.StatsLoadItem{TableItemID: model.TableItemID{TableID: tblID, ID: col.ID, IsIndex: false}, FullLoad: true})
 					break
 				}
 			}
@@ -228,14 +228,10 @@
 // 1. the indices contained the any one of histNeededColumns, eg: histNeededColumns contained A,B columns, and idx_a is
 // composed up by A column, then we thought the idx_a should be collected
 // 2. The stats condition of idx_a can't meet IsFullLoad, which means its stats was evicted previously
-<<<<<<< HEAD
-func collectSyncIndices(ctx sessionctx.Context, histNeededColumns []model.StatsLoadItem) map[model.TableItemID]struct{} {
-=======
 func collectSyncIndices(ctx sessionctx.Context,
-	histNeededColumns []model.TableItemID,
+	histNeededColumns []model.StatsLoadItem,
 	tblID2Tbl map[int64]table.Table,
 ) map[model.TableItemID]struct{} {
->>>>>>> fc4f8a1d
 	histNeededIndices := make(map[model.TableItemID]struct{})
 	stats := domain.GetDomain(ctx).StatsHandle()
 	for _, column := range histNeededColumns {
