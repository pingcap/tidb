[
  {
    "Name": "TestEnforceMPP",
    "Cases": [
      {
        "SQL": "select @@tidb_allow_mpp",
        "Plan": [
          "1"
        ],
        "Warn": null
      },
      {
        "SQL": "select @@tidb_enforce_mpp",
        "Plan": [
          "0"
        ],
        "Warn": null
      },
      {
        "SQL": "select @@tidb_opt_tiflash_concurrency_factor",
        "Plan": [
          "24"
        ],
        "Warn": null
      },
      {
        "SQL": "set @@tidb_allow_mpp=0",
        "Plan": null,
        "Warn": null
      },
      {
        "SQL": "explain format='verbose' select count(*) from t where a=1",
        "Plan": [
          "StreamAgg_24 1.00 193.81 root  funcs:count(Column#6)->Column#4",
          "└─IndexReader_25 1.00 143.91 root  index:StreamAgg_9",
          "  └─StreamAgg_9 1.00 2127.00 cop[tikv]  funcs:count(1)->Column#6",
          "    └─IndexRangeScan_23 10.00 1628.00 cop[tikv] table:t, index:idx(a) range:[1,1], keep order:false, stats:pseudo"
        ],
        "Warn": null
      },
      {
        "SQL": "explain format='verbose' select /*+ read_from_storage(tikv[t]) */ count(*) from t where a=1",
        "Plan": [
          "StreamAgg_17 1.00 193.81 root  funcs:count(Column#6)->Column#4",
          "└─IndexReader_18 1.00 143.91 root  index:StreamAgg_9",
          "  └─StreamAgg_9 1.00 2127.00 cop[tikv]  funcs:count(1)->Column#6",
          "    └─IndexRangeScan_16 10.00 1628.00 cop[tikv] table:t, index:idx(a) range:[1,1], keep order:false, stats:pseudo"
        ],
        "Warn": null
      },
      {
        "SQL": "explain format='verbose' select /*+ read_from_storage(tiflash[t]) */ count(*) from t where a=1",
        "Plan": [
          "StreamAgg_10 1.00 64007.91 root  funcs:count(1)->Column#4",
          "└─TableReader_24 10.00 63508.91 root  data:Selection_23",
          "  └─Selection_23 10.00 952000.00 cop[tiflash]  eq(test.t.a, 1)",
          "    └─TableFullScan_22 10000.00 928000.00 cop[tiflash] table:t keep order:false, stats:pseudo"
        ],
        "Warn": null
      },
      {
        "SQL": "set @@tidb_allow_mpp=1;",
        "Plan": null,
        "Warn": null
      },
      {
        "SQL": "set @@tidb_enforce_mpp=0;",
        "Plan": null,
        "Warn": null
      },
      {
        "SQL": "explain format='verbose' select count(*) from t where a=1",
        "Plan": [
          "StreamAgg_31 1.00 193.81 root  funcs:count(Column#7)->Column#4",
          "└─IndexReader_32 1.00 143.91 root  index:StreamAgg_11",
          "  └─StreamAgg_11 1.00 2127.00 cop[tikv]  funcs:count(1)->Column#7",
          "    └─IndexRangeScan_30 10.00 1628.00 cop[tikv] table:t, index:idx(a) range:[1,1], keep order:false, stats:pseudo"
        ],
        "Warn": null
      },
      {
        "SQL": "explain format='verbose' select /*+ read_from_storage(tikv[t]) */ count(*) from t where a=1",
        "Plan": [
          "StreamAgg_19 1.00 193.81 root  funcs:count(Column#6)->Column#4",
          "└─IndexReader_20 1.00 143.91 root  index:StreamAgg_11",
          "  └─StreamAgg_11 1.00 2127.00 cop[tikv]  funcs:count(1)->Column#6",
          "    └─IndexRangeScan_18 10.00 1628.00 cop[tikv] table:t, index:idx(a) range:[1,1], keep order:false, stats:pseudo"
        ],
        "Warn": null
      },
      {
        "SQL": "explain format='verbose' select /*+ read_from_storage(tiflash[t]) */ count(*) from t where a=1",
        "Plan": [
          "StreamAgg_12 1.00 64007.91 root  funcs:count(1)->Column#4",
          "└─TableReader_31 10.00 63508.91 root  data:Selection_30",
          "  └─Selection_30 10.00 952000.00 cop[tiflash]  eq(test.t.a, 1)",
          "    └─TableFullScan_29 10000.00 928000.00 cop[tiflash] table:t keep order:false, stats:pseudo"
        ],
        "Warn": null
      },
      {
        "SQL": "set @@tidb_opt_tiflash_concurrency_factor = 1000000",
        "Plan": null,
        "Warn": null
      },
      {
        "SQL": "explain format='verbose' select count(*) from t where a=1",
        "Plan": [
          "StreamAgg_31 1.00 193.81 root  funcs:count(Column#7)->Column#4",
          "└─IndexReader_32 1.00 143.91 root  index:StreamAgg_11",
          "  └─StreamAgg_11 1.00 2127.00 cop[tikv]  funcs:count(1)->Column#7",
          "    └─IndexRangeScan_30 10.00 1628.00 cop[tikv] table:t, index:idx(a) range:[1,1], keep order:false, stats:pseudo"
        ],
        "Warn": null
      },
      {
        "SQL": "explain format='verbose' select /*+ read_from_storage(tikv[t]) */ count(*) from t where a=1",
        "Plan": [
          "StreamAgg_19 1.00 193.81 root  funcs:count(Column#6)->Column#4",
          "└─IndexReader_20 1.00 143.91 root  index:StreamAgg_11",
          "  └─StreamAgg_11 1.00 2127.00 cop[tikv]  funcs:count(1)->Column#6",
          "    └─IndexRangeScan_18 10.00 1628.00 cop[tikv] table:t, index:idx(a) range:[1,1], keep order:false, stats:pseudo"
        ],
        "Warn": null
      },
      {
        "SQL": "explain format='verbose' select /*+ read_from_storage(tiflash[t]) */ count(*) from t where a=1",
        "Plan": [
          "StreamAgg_12 1.00 64007.91 root  funcs:count(1)->Column#4",
          "└─TableReader_31 10.00 63508.91 root  data:Selection_30",
          "  └─Selection_30 10.00 952000.00 cop[tiflash]  eq(test.t.a, 1)",
          "    └─TableFullScan_29 10000.00 928000.00 cop[tiflash] table:t keep order:false, stats:pseudo"
        ],
        "Warn": null
      },
      {
        "SQL": "set @@tidb_enforce_mpp=1;",
        "Plan": null,
        "Warn": null
      },
      {
        "SQL": "explain format='verbose' select count(*) from t where a=1",
        "Plan": [
          "StreamAgg_31 1.00 193.81 root  funcs:count(Column#7)->Column#4",
          "└─IndexReader_32 1.00 143.91 root  index:StreamAgg_11",
          "  └─StreamAgg_11 1.00 2127.00 cop[tikv]  funcs:count(1)->Column#7",
          "    └─IndexRangeScan_30 10.00 1628.00 cop[tikv] table:t, index:idx(a) range:[1,1], keep order:false, stats:pseudo"
        ],
        "Warn": null
      },
      {
        "SQL": "explain format='verbose' select /*+ read_from_storage(tikv[t]) */ count(*) from t where a=1",
        "Plan": [
          "StreamAgg_19 1.00 193.81 root  funcs:count(Column#6)->Column#4",
          "└─IndexReader_20 1.00 143.91 root  index:StreamAgg_11",
          "  └─StreamAgg_11 1.00 2127.00 cop[tikv]  funcs:count(1)->Column#6",
          "    └─IndexRangeScan_18 10.00 1628.00 cop[tikv] table:t, index:idx(a) range:[1,1], keep order:false, stats:pseudo"
        ],
        "Warn": [
          "MPP mode may be blocked because you have set a hint to read table `t` from TiKV."
        ]
      },
      {
        "SQL": "explain format='verbose' select /*+ read_from_storage(tiflash[t]) */ count(*) from t where a=1",
        "Plan": [
          "StreamAgg_27 1.00 49.90 root  funcs:count(Column#7)->Column#4",
          "└─TableReader_28 1.00 0.00 root  data:StreamAgg_11",
          "  └─StreamAgg_11 1.00 1427024.00 batchCop[tiflash]  funcs:count(1)->Column#7",
          "    └─Selection_26 10.00 1427000.00 batchCop[tiflash]  eq(test.t.a, 1)",
          "      └─TableFullScan_25 10000.00 928000.00 batchCop[tiflash] table:t keep order:false, stats:pseudo"
        ],
        "Warn": null
      }
    ]
  },
  {
    "Name": "TestEnforceMPPWarning1",
    "Cases": [
      {
        "SQL": "set @@tidb_allow_mpp=1;set @@tidb_enforce_mpp=1;",
        "Plan": null,
        "Warn": null
      },
      {
        "SQL": "explain format = 'brief' select count(*) from t where a=1 -- 1. no replica",
        "Plan": [
          "StreamAgg 1.00 root  funcs:count(Column#8)->Column#6",
          "└─IndexReader 1.00 root  index:StreamAgg",
          "  └─StreamAgg 1.00 cop[tikv]  funcs:count(1)->Column#8",
          "    └─IndexRangeScan 10.00 cop[tikv] table:t, index:idx(a) range:[1,1], keep order:false, stats:pseudo"
        ],
        "Warn": [
          "MPP mode may be blocked because there aren't tiflash replicas of table `t`."
        ]
      },
      {
        "SQL": "cmd: create-replica",
        "Plan": null,
        "Warn": null
      },
      {
        "SQL": "explain select count(*) from t where a=1 -- 2. replica not ready",
        "Plan": [
          "StreamAgg_17 1.00 root  funcs:count(Column#8)->Column#6",
          "└─IndexReader_18 1.00 root  index:StreamAgg_9",
          "  └─StreamAgg_9 1.00 cop[tikv]  funcs:count(1)->Column#8",
          "    └─IndexRangeScan_16 10.00 cop[tikv] table:t, index:idx(a) range:[1,1], keep order:false, stats:pseudo"
        ],
        "Warn": [
          "MPP mode may be blocked because tiflash replicas of table `t` not ready."
        ]
      },
      {
        "SQL": "cmd: enable-replica",
        "Plan": null,
        "Warn": null
      },
      {
        "SQL": "set @@session.tidb_isolation_read_engines = 'tikv';",
        "Plan": null,
        "Warn": null
      },
      {
        "SQL": "explain select count(*) from t where a=1 -- 3. isolation_engine not match",
        "Plan": [
          "StreamAgg_17 1.00 root  funcs:count(Column#8)->Column#6",
          "└─IndexReader_18 1.00 root  index:StreamAgg_9",
          "  └─StreamAgg_9 1.00 cop[tikv]  funcs:count(1)->Column#8",
          "    └─IndexRangeScan_16 10.00 cop[tikv] table:t, index:idx(a) range:[1,1], keep order:false, stats:pseudo"
        ],
        "Warn": [
          "MPP mode may be blocked because 'tidb_isolation_read_engines'(value: 'tikv') not match, need 'tiflash'."
        ]
      },
      {
        "SQL": "set @@session.tidb_isolation_read_engines = 'tikv, tiflash';",
        "Plan": null,
        "Warn": null
      },
      {
        "SQL": "explain format = 'brief' select /*+ read_from_storage(tikv[t]) */ count(*) from t where a=1 -- 4. hint use tikv",
        "Plan": [
          "StreamAgg 1.00 root  funcs:count(Column#8)->Column#6",
          "└─IndexReader 1.00 root  index:StreamAgg",
          "  └─StreamAgg 1.00 cop[tikv]  funcs:count(1)->Column#8",
          "    └─IndexRangeScan 10.00 cop[tikv] table:t, index:idx(a) range:[1,1], keep order:false, stats:pseudo"
        ],
        "Warn": [
          "MPP mode may be blocked because you have set a hint to read table `t` from TiKV."
        ]
      },
      {
        "SQL": "explain format = 'brief' SELECT a, ROW_NUMBER() OVER (ORDER BY a) FROM t; -- 5. window unsupported",
        "Plan": [
          "TableReader 10000.00 root  MppVersion: 1, data:ExchangeSender",
          "└─ExchangeSender 10000.00 mpp[tiflash]  ExchangeType: PassThrough",
          "  └─Window 10000.00 mpp[tiflash]  row_number()->Column#7 over(order by test.t.a rows between current row and current row)",
          "    └─Sort 10000.00 mpp[tiflash]  test.t.a",
          "      └─ExchangeReceiver 10000.00 mpp[tiflash]  ",
          "        └─ExchangeSender 10000.00 mpp[tiflash]  ExchangeType: PassThrough",
          "          └─TableFullScan 10000.00 mpp[tiflash] table:t keep order:false, stats:pseudo"
        ],
        "Warn": null
      },
      {
        "SQL": "EXPLAIN format = 'brief' SELECT t1.b FROM t t1 join t t2 where t1.a=t2.a; -- 6. virtual column",
        "Plan": [
          "HashJoin 12487.50 root  inner join, equal:[eq(test.t.a, test.t.a)]",
          "├─TableReader(Build) 9990.00 root  data:Selection",
          "│ └─Selection 9990.00 cop[tiflash]  not(isnull(test.t.a))",
          "│   └─TableFullScan 10000.00 cop[tiflash] table:t2 keep order:false, stats:pseudo",
          "└─TableReader(Probe) 9990.00 root  data:Selection",
          "  └─Selection 9990.00 cop[tiflash]  not(isnull(test.t.a))",
          "    └─TableFullScan 10000.00 cop[tiflash] table:t1 keep order:false, stats:pseudo"
        ],
        "Warn": [
          "MPP mode may be blocked because column `test.t.b` is a virtual column which is not supported now."
        ]
      },
      {
        "SQL": "EXPLAIN format = 'brief' SELECT count(b) from t where a=1; -- 7. agg func has virtual column",
        "Plan": [
          "StreamAgg 1.00 root  funcs:count(test.t.b)->Column#6",
          "└─TableReader 10.00 root  data:Selection",
          "  └─Selection 10.00 cop[tiflash]  eq(test.t.a, 1)",
          "    └─TableFullScan 10000.00 cop[tiflash] table:t keep order:false, stats:pseudo"
        ],
        "Warn": [
          "Aggregation can not be pushed to tiflash because expressions of AggFunc `count` contain virtual column or correlated column, which is not supported now",
          "Aggregation can not be pushed to tiflash because expressions of AggFunc `count` contain virtual column or correlated column, which is not supported now",
          "Aggregation can not be pushed to tikv because expressions of AggFunc `count` contain virtual column or correlated column, which is not supported now",
          "Aggregation can not be pushed to tiflash because expressions of AggFunc `count` contain virtual column or correlated column, which is not supported now",
          "Aggregation can not be pushed to tiflash because expressions of AggFunc `count` contain virtual column or correlated column, which is not supported now"
        ]
      },
      {
        "SQL": "EXPLAIN format = 'brief' SELECT count(*) from t group by b; -- 8. group by virtual column",
        "Plan": [
          "HashAgg 8000.00 root  group by:test.t.b, funcs:count(1)->Column#6",
          "└─Projection 10000.00 root  test.t.b",
          "  └─TableReader 10000.00 root  data:TableFullScan",
          "    └─TableFullScan 10000.00 cop[tiflash] table:t keep order:false, stats:pseudo"
        ],
        "Warn": [
          "Aggregation can not be pushed to tiflash because groupByItems contain virtual columns, which is not supported now",
          "Aggregation can not be pushed to tiflash because groupByItems contain virtual columns, which is not supported now",
          "Aggregation can not be pushed to tiflash because groupByItems contain virtual columns, which is not supported now"
        ]
      },
      {
        "SQL": "EXPLAIN format = 'brief' SELECT count(a) from t group by md5(a); -- 10. scalar func not supported",
        "Plan": [
          "HashAgg 8000.00 root  group by:Column#8, funcs:count(Column#7)->Column#6",
          "└─Projection 10000.00 root  test.t.a, md5(cast(test.t.a, var_string(20)))->Column#8",
          "  └─TableReader 10000.00 root  data:TableFullScan",
          "    └─TableFullScan 10000.00 cop[tiflash] table:t keep order:false, stats:pseudo"
        ],
        "Warn": [
          "Scalar function 'md5'(signature: MD5, return type: var_string(32)) is not supported to push down to tiflash now.",
          "Aggregation can not be pushed to tiflash because groupByItems contain unsupported exprs",
          "Scalar function 'md5'(signature: MD5, return type: var_string(32)) is not supported to push down to tiflash now.",
          "Aggregation can not be pushed to tiflash because groupByItems contain unsupported exprs",
          "Scalar function 'md5'(signature: MD5, return type: var_string(32)) is not supported to push down to tiflash now.",
          "Aggregation can not be pushed to tiflash because groupByItems contain unsupported exprs"
        ]
      },
      {
        "SQL": "EXPLAIN format = 'brief' SELECT count(a) from t where c=1; -- 11. type not supported",
        "Plan": [
          "StreamAgg 1.00 root  funcs:count(test.t.a)->Column#6",
          "└─TableReader 10.00 root  data:Selection",
          "  └─Selection 10.00 cop[tikv]  eq(test.t.c, 1)",
          "    └─TableFullScan 10000.00 cop[tikv] table:t keep order:false, stats:pseudo"
        ],
        "Warn": [
          "Expression about 'test.t.c' can not be pushed to TiFlash because it contains unsupported calculation of type 'enum'.",
          "Expression about 'test.t.c' can not be pushed to TiFlash because it contains unsupported calculation of type 'enum'.",
          "Expression about 'test.t.c' can not be pushed to TiFlash because it contains unsupported calculation of type 'enum'.",
          "Expression about 'test.t.c' can not be pushed to TiFlash because it contains unsupported calculation of type 'enum'.",
          "Expression about 'test.t.c' can not be pushed to TiFlash because it contains unsupported calculation of type 'enum'."
        ]
      },
      {
        "SQL": "EXPLAIN format = 'brief' SELECT count(a) from t where d=1; -- 11.1. type not supported",
        "Plan": [
          "StreamAgg 1.00 root  funcs:count(test.t.a)->Column#6",
          "└─TableReader 10.00 root  data:Selection",
          "  └─Selection 10.00 cop[tikv]  eq(test.t.d, 1)",
          "    └─TableFullScan 10000.00 cop[tikv] table:t keep order:false, stats:pseudo"
        ],
        "Warn": [
          "Expression about 'test.t.d' can not be pushed to TiFlash because it contains unsupported calculation of type 'bit'.",
          "Expression about 'test.t.d' can not be pushed to TiFlash because it contains unsupported calculation of type 'bit'.",
          "Expression about 'test.t.d' can not be pushed to TiFlash because it contains unsupported calculation of type 'bit'.",
          "Expression about 'test.t.d' can not be pushed to TiFlash because it contains unsupported calculation of type 'bit'.",
          "Expression about 'test.t.d' can not be pushed to TiFlash because it contains unsupported calculation of type 'bit'."
        ]
      }
    ]
  },
  {
    "Name": "TestEnforceMPPWarning2",
    "Cases": [
      {
        "SQL": "set @@tidb_allow_mpp=1;set @@tidb_enforce_mpp=1;",
        "Plan": null,
        "Warn": null
      },
      {
        "SQL": "set @@tidb_partition_prune_mode=static;",
        "Plan": null,
        "Warn": null
      },
      {
        "SQL": "EXPLAIN SELECT count(*) from t where a=1; -- 1. static partition prune",
        "Plan": [
          "StreamAgg_32 1.00 root  funcs:count(Column#6)->Column#4",
          "└─TableReader_33 1.00 root  data:StreamAgg_13",
          "  └─StreamAgg_13 1.00 batchCop[tiflash]  funcs:count(1)->Column#6",
          "    └─Selection_31 10.00 batchCop[tiflash]  eq(test.t.a, 1)",
          "      └─TableFullScan_30 10000.00 batchCop[tiflash] table:t, partition:p0 keep order:false, stats:pseudo"
        ],
        "Warn": [
          "MPP mode may be blocked because table `t`is a partition table which is not supported when `@@tidb_partition_prune_mode=static`."
        ]
      },
      {
        "SQL": "set @@tidb_partition_prune_mode=dynamic;",
        "Plan": null,
        "Warn": null
      }
    ]
  },
  {
    "Name": "TestEnforceMPPWarning3",
    "Cases": [
      {
        "SQL": "set @@tidb_allow_mpp=1;set @@tidb_enforce_mpp=1;set @@tidb_hash_exchange_with_new_collation=0;",
        "Plan": null,
        "Warn": null
      },
      {
        "SQL": "cmd: enable-new-collation",
        "Plan": null,
        "Warn": null
      },
      {
        "SQL": "EXPLAIN SELECT count(*) from t group by b; -- 1. new collation FIXME",
        "Plan": [
          "HashAgg_24 8000.00 root  group by:test.t.b, funcs:count(Column#7)->Column#4",
          "└─TableReader_26 8000.00 root  MppVersion: 1, data:ExchangeSender_25",
          "  └─ExchangeSender_25 8000.00 mpp[tiflash]  ExchangeType: PassThrough",
          "    └─HashAgg_11 8000.00 mpp[tiflash]  group by:test.t.b, funcs:count(1)->Column#7",
          "      └─TableFullScan_21 10000.00 mpp[tiflash] table:t keep order:false, stats:pseudo"
        ],
        "Warn": [
          "MPP mode may be blocked because when `new_collation_enabled` is true, HashJoin or HashAgg with string key is not supported now.",
          "MPP mode may be blocked because when `new_collation_enabled` is true, HashJoin or HashAgg with string key is not supported now.",
          "MPP mode may be blocked because when `new_collation_enabled` is true, HashJoin or HashAgg with string key is not supported now."
        ]
      },
      {
        "SQL": "EXPLAIN SELECT * from t t1 join t t2 on t1.b=t2.b; -- 2. new collation FIXME",
        "Plan": [
          "TableReader_34 12487.50 root  MppVersion: 1, data:ExchangeSender_33",
          "└─ExchangeSender_33 12487.50 mpp[tiflash]  ExchangeType: PassThrough",
          "  └─HashJoin_32 12487.50 mpp[tiflash]  inner join, equal:[eq(test.t.b, test.t.b)]",
          "    ├─ExchangeReceiver_15(Build) 9990.00 mpp[tiflash]  ",
          "    │ └─ExchangeSender_14 9990.00 mpp[tiflash]  ExchangeType: Broadcast",
          "    │   └─Selection_13 9990.00 mpp[tiflash]  not(isnull(test.t.b))",
          "    │     └─TableFullScan_12 10000.00 mpp[tiflash] table:t1 keep order:false, stats:pseudo",
          "    └─Selection_17(Probe) 9990.00 mpp[tiflash]  not(isnull(test.t.b))",
          "      └─TableFullScan_16 10000.00 mpp[tiflash] table:t2 keep order:false, stats:pseudo"
        ],
        "Warn": null
      }
    ]
  },
  {
    "Name": "TestEnforceMPPWarning4",
    "Cases": [
      {
        "SQL": "set @@tidb_allow_mpp=1;set @@tidb_enforce_mpp=1; -- test joins",
        "Plan": null,
        "Warn": null
      },
      {
        "SQL": "EXPLAIN SELECT /*+ MERGE_JOIN(t,s) */ * from t join s using(a); -- 1. hint use MERGE_JOIN",
        "Plan": [
          "MergeJoin_9 12500.00 root  inner join, left key:test.t.a, right key:test.s.a",
          "├─TableReader_19(Build) 10000.00 root  data:TableFullScan_18",
          "│ └─TableFullScan_18 10000.00 cop[tiflash] table:s keep order:true, stats:pseudo",
          "└─TableReader_15(Probe) 10000.00 root  data:TableFullScan_14",
          "  └─TableFullScan_14 10000.00 cop[tiflash] table:t keep order:true, stats:pseudo"
        ],
        "Warn": [
          "MPP mode may be blocked because you have used hint to specify a join algorithm which is not supported by mpp now.",
          "MPP mode may be blocked because you have used hint to specify a join algorithm which is not supported by mpp now."
        ]
      },
      {
        "SQL": "EXPLAIN SELECT /*+ INL_JOIN(t,s) */ * from t, s where t.a=s.a; -- 2. hint use INL_JOIN",
        "Plan": [
          "IndexJoin_16 12500.00 root  inner join, inner:TableReader_13, outer key:test.t.a, inner key:test.s.a, equal cond:eq(test.t.a, test.s.a)",
          "├─TableReader_33(Build) 10000.00 root  data:TableFullScan_32",
          "│ └─TableFullScan_32 10000.00 cop[tiflash] table:t keep order:false, stats:pseudo",
          "└─TableReader_13(Probe) 10000.00 root  data:TableRangeScan_12",
          "  └─TableRangeScan_12 10000.00 cop[tikv] table:s range: decided by [test.t.a], keep order:false, stats:pseudo"
        ],
        "Warn": [
          "MPP mode may be blocked because you have used hint to specify a join algorithm which is not supported by mpp now.",
          "MPP mode may be blocked because you have used hint to specify a join algorithm which is not supported by mpp now."
        ]
      },
      {
        "SQL": "EXPLAIN SELECT /*+ INL_HASH_JOIN(t,s) */ * from t join s using(a); -- 3. hint use INL_HASH_JOIN",
        "Plan": [
          "IndexHashJoin_17 12500.00 root  inner join, inner:TableReader_12, outer key:test.t.a, inner key:test.s.a, equal cond:eq(test.t.a, test.s.a)",
          "├─TableReader_32(Build) 10000.00 root  data:TableFullScan_31",
          "│ └─TableFullScan_31 10000.00 cop[tiflash] table:t keep order:false, stats:pseudo",
          "└─TableReader_12(Probe) 10000.00 root  data:TableRangeScan_11",
          "  └─TableRangeScan_11 10000.00 cop[tikv] table:s range: decided by [test.t.a], keep order:false, stats:pseudo"
        ],
        "Warn": [
          "MPP mode may be blocked because you have used hint to specify a join algorithm which is not supported by mpp now.",
          "MPP mode may be blocked because you have used hint to specify a join algorithm which is not supported by mpp now."
        ]
      },
      {
        "SQL": "EXPLAIN SELECT /*+ HASH_JOIN(t,s) */ * from t join s using(a); -- 4. hint use INL_JOIN",
        "Plan": [
<<<<<<< HEAD
          "TableReader_44 12500.00 root  MppVersion: 1, data:ExchangeSender_43",
          "└─ExchangeSender_43 12500.00 mpp[tiflash]  ExchangeType: PassThrough",
          "  └─Projection_6 12500.00 mpp[tiflash]  test.t.a",
          "    └─HashJoin_38 12500.00 mpp[tiflash]  inner join, equal:[eq(test.t.a, test.s.a)]",
          "      ├─ExchangeReceiver_41(Build) 10000.00 mpp[tiflash]  ",
          "      │ └─ExchangeSender_40 10000.00 mpp[tiflash]  ExchangeType: Broadcast",
          "      │   └─TableFullScan_39 10000.00 mpp[tiflash] table:t keep order:false, stats:pseudo",
          "      └─TableFullScan_42(Probe) 10000.00 mpp[tiflash] table:s keep order:false, stats:pseudo"
=======
          "HashJoin_29 12500.00 root  inner join, equal:[eq(test.t.a, test.s.a)]",
          "├─TableReader_38(Build) 10000.00 root  data:TableFullScan_37",
          "│ └─TableFullScan_37 10000.00 cop[tiflash] table:s keep order:false, stats:pseudo",
          "└─TableReader_34(Probe) 10000.00 root  data:TableFullScan_33",
          "  └─TableFullScan_33 10000.00 cop[tiflash] table:t keep order:false, stats:pseudo"
>>>>>>> 196ddc08
        ],
        "Warn": null
      },
      {
        "SQL": "set @@tidb_opt_broadcast_cartesian_join = 0",
        "Plan": null,
        "Warn": null
      },
      {
        "SQL": "EXPLAIN SELECT * from t join s; -- 5. cartesian join, cartesian banned.",
        "Plan": [
          "HashJoin_8 100000000.00 root  CARTESIAN inner join",
          "├─TableReader_17(Build) 10000.00 root  data:TableFullScan_16",
          "│ └─TableFullScan_16 10000.00 cop[tiflash] table:s keep order:false, stats:pseudo",
          "└─TableReader_13(Probe) 10000.00 root  data:TableFullScan_12",
          "  └─TableFullScan_12 10000.00 cop[tiflash] table:t keep order:false, stats:pseudo"
        ],
        "Warn": [
          "MPP mode may be blocked because `Cartesian Product` is only supported by broadcast join, check value and documents of variable `tidb_opt_broadcast_cartesian_join`.",
          "MPP mode may be blocked because `Cartesian Product` is only supported by broadcast join, check value and documents of variable `tidb_opt_broadcast_cartesian_join`."
        ]
      },
      {
        "SQL": "set @@tidb_broadcast_join_threshold_size = 0; set @@tidb_opt_broadcast_cartesian_join = 1",
        "Plan": null,
        "Warn": null
      },
      {
        "SQL": "EXPLAIN SELECT * from t join s; -- 6. cartesian join, broadcast banned.",
        "Plan": [
          "HashJoin_8 100000000.00 root  CARTESIAN inner join",
          "├─TableReader_17(Build) 10000.00 root  data:TableFullScan_16",
          "│ └─TableFullScan_16 10000.00 cop[tiflash] table:s keep order:false, stats:pseudo",
          "└─TableReader_13(Probe) 10000.00 root  data:TableFullScan_12",
          "  └─TableFullScan_12 10000.00 cop[tiflash] table:t keep order:false, stats:pseudo"
        ],
        "Warn": [
          "MPP mode may be blocked because `Cartesian Product` is only supported by broadcast join, check value and documents of variables `tidb_broadcast_join_threshold_size` and `tidb_broadcast_join_threshold_count`.",
          "MPP mode may be blocked because `Cartesian Product` is only supported by broadcast join, check value and documents of variables `tidb_broadcast_join_threshold_size` and `tidb_broadcast_join_threshold_count`."
        ]
      },
      {
        "SQL": "set @@tidb_broadcast_join_threshold_size = 104857600; set @@tidb_opt_broadcast_cartesian_join = 1",
        "Plan": null,
        "Warn": null
      },
      {
        "SQL": "EXPLAIN SELECT * from t join s; -- can use mpp",
        "Plan": [
          "TableReader_27 100000000.00 root  MppVersion: 1, data:ExchangeSender_26",
          "└─ExchangeSender_26 100000000.00 mpp[tiflash]  ExchangeType: PassThrough",
          "  └─HashJoin_25 100000000.00 mpp[tiflash]  CARTESIAN inner join",
          "    ├─ExchangeReceiver_13(Build) 10000.00 mpp[tiflash]  ",
          "    │ └─ExchangeSender_12 10000.00 mpp[tiflash]  ExchangeType: Broadcast",
          "    │   └─TableFullScan_11 10000.00 mpp[tiflash] table:t keep order:false, stats:pseudo",
          "    └─TableFullScan_14(Probe) 10000.00 mpp[tiflash] table:s keep order:false, stats:pseudo"
        ],
        "Warn": null
      },
      {
        "SQL": "set @@tidb_broadcast_join_threshold_size = 0; set @@tidb_opt_broadcast_cartesian_join = 2",
        "Plan": null,
        "Warn": null
      },
      {
        "SQL": "EXPLAIN SELECT * from t join s; -- can use mpp",
        "Plan": [
          "TableReader_27 100000000.00 root  MppVersion: 1, data:ExchangeSender_26",
          "└─ExchangeSender_26 100000000.00 mpp[tiflash]  ExchangeType: PassThrough",
          "  └─HashJoin_25 100000000.00 mpp[tiflash]  CARTESIAN inner join",
          "    ├─ExchangeReceiver_13(Build) 10000.00 mpp[tiflash]  ",
          "    │ └─ExchangeSender_12 10000.00 mpp[tiflash]  ExchangeType: Broadcast",
          "    │   └─TableFullScan_11 10000.00 mpp[tiflash] table:t keep order:false, stats:pseudo",
          "    └─TableFullScan_14(Probe) 10000.00 mpp[tiflash] table:s keep order:false, stats:pseudo"
        ],
        "Warn": null
      },
      {
        "SQL": "set @@tidb_broadcast_join_threshold_size = 104857600; set @@tidb_opt_broadcast_cartesian_join = 1;",
        "Plan": null,
        "Warn": null
      },
      {
        "SQL": "explain select a from t where t.a>1 or t.a in (select a from t); -- 7. left outer semi join",
        "Plan": [
          "TableReader_51 8000.00 root  MppVersion: 1, data:ExchangeSender_50",
          "└─ExchangeSender_50 8000.00 mpp[tiflash]  ExchangeType: PassThrough",
          "  └─Projection_8 8000.00 mpp[tiflash]  test.t.a",
          "    └─Selection_49 8000.00 mpp[tiflash]  or(gt(test.t.a, 1), Column#3)",
          "      └─HashJoin_46 10000.00 mpp[tiflash]  left outer semi join, equal:[eq(test.t.a, test.t.a)]",
          "        ├─ExchangeReceiver_27(Build) 10000.00 mpp[tiflash]  ",
          "        │ └─ExchangeSender_26 10000.00 mpp[tiflash]  ExchangeType: Broadcast",
          "        │   └─TableFullScan_25 10000.00 mpp[tiflash] table:t keep order:false, stats:pseudo",
          "        └─TableFullScan_24(Probe) 10000.00 mpp[tiflash] table:t keep order:false, stats:pseudo"
        ],
        "Warn": null
      },
      {
        "SQL": "explain select a from t where t.a>1 or t.a not in (select a from t); -- now it's supported -- 8. anti left outer semi join",
        "Plan": [
          "TableReader_51 8000.00 root  MppVersion: 1, data:ExchangeSender_50",
          "└─ExchangeSender_50 8000.00 mpp[tiflash]  ExchangeType: PassThrough",
          "  └─Projection_8 8000.00 mpp[tiflash]  test.t.a",
          "    └─Selection_49 8000.00 mpp[tiflash]  or(gt(test.t.a, 1), Column#3)",
          "      └─HashJoin_46 10000.00 mpp[tiflash]  anti left outer semi join, equal:[eq(test.t.a, test.t.a)]",
          "        ├─ExchangeReceiver_27(Build) 10000.00 mpp[tiflash]  ",
          "        │ └─ExchangeSender_26 10000.00 mpp[tiflash]  ExchangeType: Broadcast",
          "        │   └─TableFullScan_25 10000.00 mpp[tiflash] table:t keep order:false, stats:pseudo",
          "        └─TableFullScan_24(Probe) 10000.00 mpp[tiflash] table:t keep order:false, stats:pseudo"
        ],
        "Warn": null
      },
      {
        "SQL": "explain select a from t where t.a not in (select a from s where t.a<1); -- 9. non left join has left conditions",
        "Plan": [
          "MergeJoin_10 8000.00 root  anti semi join, left key:test.t.a, right key:test.s.a, left cond:[lt(test.t.a, 1)]",
          "├─TableReader_29(Build) 10000.00 root  data:TableFullScan_28",
          "│ └─TableFullScan_28 10000.00 cop[tiflash] table:s keep order:true, stats:pseudo",
          "└─TableReader_25(Probe) 10000.00 root  data:TableFullScan_24",
          "  └─TableFullScan_24 10000.00 cop[tiflash] table:t keep order:true, stats:pseudo"
        ],
        "Warn": [
          "MPP mode may be blocked because there is a join that is not `left join` but has left conditions, which is not supported by mpp now, see github.com/pingcap/tidb/issues/26090 for more information.",
          "MPP mode may be blocked because there is a join that is not `left join` but has left conditions, which is not supported by mpp now, see github.com/pingcap/tidb/issues/26090 for more information."
        ]
      }
    ]
  },
  {
    "Name": "TestMPP2PhaseAggPushDown",
    "Cases": [
      {
        "SQL": "set @@tidb_allow_mpp=1;set @@tidb_enforce_mpp=1;set @@tidb_opt_agg_push_down=1;",
        "Plan": null,
        "Warn": null
      },
      {
        "SQL": "EXPLAIN select count(*) from c, o where c.c_id=o.c_id; -- 1. test agg push down, scalar aggregate",
        "Plan": [
          "HashAgg_13 1.00 root  funcs:count(Column#7)->Column#6",
          "└─TableReader_35 9990.00 root  MppVersion: 1, data:ExchangeSender_34",
          "  └─ExchangeSender_34 9990.00 mpp[tiflash]  ExchangeType: PassThrough",
          "    └─HashJoin_14 9990.00 mpp[tiflash]  inner join, equal:[eq(test.c.c_id, test.o.c_id)]",
          "      ├─ExchangeReceiver_33(Build) 8000.00 mpp[tiflash]  ",
          "      │ └─ExchangeSender_32 8000.00 mpp[tiflash]  ExchangeType: Broadcast",
          "      │   └─Projection_28 8000.00 mpp[tiflash]  Column#7, test.o.c_id",
          "      │     └─HashAgg_29 8000.00 mpp[tiflash]  group by:test.o.c_id, funcs:sum(Column#8)->Column#7, funcs:firstrow(test.o.c_id)->test.o.c_id",
          "      │       └─ExchangeReceiver_31 8000.00 mpp[tiflash]  ",
          "      │         └─ExchangeSender_30 8000.00 mpp[tiflash]  ExchangeType: HashPartition, Compression: FAST, Hash Cols: [name: test.o.c_id, collate: binary]",
          "      │           └─HashAgg_20 8000.00 mpp[tiflash]  group by:test.o.c_id, funcs:count(1)->Column#8",
          "      │             └─TableFullScan_27 10000.00 mpp[tiflash] table:o keep order:false, stats:pseudo",
          "      └─Selection_18(Probe) 9990.00 mpp[tiflash]  not(isnull(test.c.c_id))",
          "        └─TableFullScan_17 10000.00 mpp[tiflash] table:c keep order:false, stats:pseudo"
        ],
        "Warn": null
      },
      {
        "SQL": "EXPLAIN select o.o_id, count(*) from c, o where c.c_id=o.c_id group by o.o_id; -- 2. test agg push down, group by non-join column",
        "Plan": [
          "TableReader_78 8000.00 root  MppVersion: 1, data:ExchangeSender_77",
          "└─ExchangeSender_77 8000.00 mpp[tiflash]  ExchangeType: PassThrough",
          "  └─Projection_10 8000.00 mpp[tiflash]  test.o.o_id, Column#6",
          "    └─Projection_76 8000.00 mpp[tiflash]  Column#6, test.o.o_id",
          "      └─HashAgg_75 8000.00 mpp[tiflash]  group by:test.o.o_id, funcs:count(Column#7)->Column#6, funcs:firstrow(Column#8)->test.o.o_id",
          "        └─ExchangeReceiver_71 9990.00 mpp[tiflash]  ",
          "          └─ExchangeSender_70 9990.00 mpp[tiflash]  ExchangeType: HashPartition, Compression: FAST, Hash Cols: [name: test.o.o_id, collate: binary]",
          "            └─HashJoin_69 9990.00 mpp[tiflash]  inner join, equal:[eq(test.c.c_id, test.o.c_id)]",
          "              ├─ExchangeReceiver_34(Build) 8000.00 mpp[tiflash]  ",
          "              │ └─ExchangeSender_33 8000.00 mpp[tiflash]  ExchangeType: Broadcast",
          "              │   └─Projection_29 8000.00 mpp[tiflash]  Column#7, Column#8, test.o.o_id, test.o.c_id",
          "              │     └─HashAgg_30 8000.00 mpp[tiflash]  group by:test.o.c_id, test.o.o_id, funcs:sum(Column#9)->Column#7, funcs:firstrow(test.o.o_id)->Column#8, funcs:firstrow(test.o.o_id)->test.o.o_id, funcs:firstrow(test.o.c_id)->test.o.c_id",
          "              │       └─ExchangeReceiver_32 8000.00 mpp[tiflash]  ",
          "              │         └─ExchangeSender_31 8000.00 mpp[tiflash]  ExchangeType: HashPartition, Compression: FAST, Hash Cols: [name: test.o.o_id, collate: binary], [name: test.o.c_id, collate: binary]",
          "              │           └─HashAgg_21 8000.00 mpp[tiflash]  group by:test.o.c_id, test.o.o_id, funcs:count(1)->Column#9",
          "              │             └─TableFullScan_28 10000.00 mpp[tiflash] table:o keep order:false, stats:pseudo",
          "              └─Selection_19(Probe) 9990.00 mpp[tiflash]  not(isnull(test.c.c_id))",
          "                └─TableFullScan_18 10000.00 mpp[tiflash] table:c keep order:false, stats:pseudo"
        ],
        "Warn": null
      },
      {
        "SQL": "EXPLAIN select o.c_id, count(*) from c, o where c.c_id=o.c_id group by o.c_id; -- 3. test agg push down, group by join column",
        "Plan": [
          "TableReader_78 8000.00 root  MppVersion: 1, data:ExchangeSender_77",
          "└─ExchangeSender_77 8000.00 mpp[tiflash]  ExchangeType: PassThrough",
          "  └─Projection_10 8000.00 mpp[tiflash]  test.o.c_id, Column#6",
          "    └─Projection_76 8000.00 mpp[tiflash]  Column#6, test.o.c_id",
          "      └─HashAgg_75 8000.00 mpp[tiflash]  group by:test.o.c_id, funcs:count(Column#7)->Column#6, funcs:firstrow(Column#8)->test.o.c_id",
          "        └─ExchangeReceiver_71 9990.00 mpp[tiflash]  ",
          "          └─ExchangeSender_70 9990.00 mpp[tiflash]  ExchangeType: HashPartition, Compression: FAST, Hash Cols: [name: test.o.c_id, collate: binary]",
          "            └─HashJoin_69 9990.00 mpp[tiflash]  inner join, equal:[eq(test.c.c_id, test.o.c_id)]",
          "              ├─ExchangeReceiver_34(Build) 8000.00 mpp[tiflash]  ",
          "              │ └─ExchangeSender_33 8000.00 mpp[tiflash]  ExchangeType: Broadcast",
          "              │   └─Projection_29 8000.00 mpp[tiflash]  Column#7, Column#8, test.o.c_id",
          "              │     └─HashAgg_30 8000.00 mpp[tiflash]  group by:test.o.c_id, funcs:sum(Column#9)->Column#7, funcs:firstrow(test.o.c_id)->Column#8, funcs:firstrow(test.o.c_id)->test.o.c_id",
          "              │       └─ExchangeReceiver_32 8000.00 mpp[tiflash]  ",
          "              │         └─ExchangeSender_31 8000.00 mpp[tiflash]  ExchangeType: HashPartition, Compression: FAST, Hash Cols: [name: test.o.c_id, collate: binary]",
          "              │           └─HashAgg_21 8000.00 mpp[tiflash]  group by:test.o.c_id, funcs:count(1)->Column#9",
          "              │             └─TableFullScan_28 10000.00 mpp[tiflash] table:o keep order:false, stats:pseudo",
          "              └─Selection_19(Probe) 9990.00 mpp[tiflash]  not(isnull(test.c.c_id))",
          "                └─TableFullScan_18 10000.00 mpp[tiflash] table:c keep order:false, stats:pseudo"
        ],
        "Warn": null
      }
    ]
  },
  {
    "Name": "TestMPPSkewedGroupDistinctRewrite",
    "Cases": [
      {
        "SQL": "set @@tidb_allow_mpp=1;set @@tidb_enforce_mpp=1;set @@tidb_opt_skew_distinct_agg=1;",
        "Plan": null,
        "Warn": null
      },
      {
        "SQL": "EXPLAIN select count(distinct c) from t group by d;",
        "Plan": [
          "TableReader_56 8000.00 root  MppVersion: 1, data:ExchangeSender_55",
          "└─ExchangeSender_55 8000.00 mpp[tiflash]  ExchangeType: PassThrough",
          "  └─Projection_51 8000.00 mpp[tiflash]  Column#7",
          "    └─HashAgg_52 8000.00 mpp[tiflash]  group by:test.t.d, funcs:sum(Column#18)->Column#7",
          "      └─ExchangeReceiver_54 8000.00 mpp[tiflash]  ",
          "        └─ExchangeSender_53 8000.00 mpp[tiflash]  ExchangeType: HashPartition, Compression: FAST, Hash Cols: [name: test.t.d, collate: binary]",
          "          └─HashAgg_50 8000.00 mpp[tiflash]  group by:test.t.d, funcs:count(test.t.c)->Column#18",
          "            └─Projection_37 8000.00 mpp[tiflash]  test.t.c, test.t.d",
          "              └─HashAgg_38 8000.00 mpp[tiflash]  group by:test.t.c, test.t.d, funcs:firstrow(test.t.c)->test.t.c, funcs:firstrow(test.t.d)->test.t.d",
          "                └─ExchangeReceiver_40 8000.00 mpp[tiflash]  ",
          "                  └─ExchangeSender_39 8000.00 mpp[tiflash]  ExchangeType: HashPartition, Compression: FAST, Hash Cols: [name: test.t.d, collate: binary], [name: test.t.c, collate: binary]",
          "                    └─HashAgg_36 8000.00 mpp[tiflash]  group by:test.t.c, test.t.d, ",
          "                      └─TableFullScan_26 10000.00 mpp[tiflash] table:t keep order:false, stats:pseudo"
        ],
        "Warn": null
      },
      {
        "SQL": "EXPLAIN select count(distinct c), count(a) from t group by d;",
        "Plan": [
          "TableReader_57 8000.00 root  MppVersion: 1, data:ExchangeSender_56",
          "└─ExchangeSender_56 8000.00 mpp[tiflash]  ExchangeType: PassThrough",
          "  └─Projection_8 8000.00 mpp[tiflash]  Column#7, cast(Column#10, bigint(21) BINARY)->Column#8",
          "    └─Projection_52 8000.00 mpp[tiflash]  Column#7, Column#10",
          "      └─HashAgg_53 8000.00 mpp[tiflash]  group by:test.t.d, funcs:sum(Column#27)->Column#7, funcs:sum(Column#28)->Column#10",
          "        └─ExchangeReceiver_55 8000.00 mpp[tiflash]  ",
          "          └─ExchangeSender_54 8000.00 mpp[tiflash]  ExchangeType: HashPartition, Compression: FAST, Hash Cols: [name: test.t.d, collate: binary]",
          "            └─HashAgg_51 8000.00 mpp[tiflash]  group by:Column#31, funcs:count(Column#29)->Column#27, funcs:sum(Column#30)->Column#28",
          "              └─Projection_58 8000.00 mpp[tiflash]  test.t.c, cast(Column#9, decimal(20,0) BINARY)->Column#30, test.t.d",
          "                └─Projection_38 8000.00 mpp[tiflash]  test.t.c, Column#9, test.t.d",
          "                  └─HashAgg_39 8000.00 mpp[tiflash]  group by:test.t.c, test.t.d, funcs:firstrow(test.t.c)->test.t.c, funcs:sum(Column#21)->Column#9, funcs:firstrow(test.t.d)->test.t.d",
          "                    └─ExchangeReceiver_41 8000.00 mpp[tiflash]  ",
          "                      └─ExchangeSender_40 8000.00 mpp[tiflash]  ExchangeType: HashPartition, Compression: FAST, Hash Cols: [name: test.t.d, collate: binary], [name: test.t.c, collate: binary]",
          "                        └─HashAgg_37 8000.00 mpp[tiflash]  group by:test.t.c, test.t.d, funcs:count(test.t.a)->Column#21",
          "                          └─TableFullScan_27 10000.00 mpp[tiflash] table:t keep order:false, stats:pseudo"
        ],
        "Warn": null
      },
      {
        "SQL": "EXPLAIN select count(distinct c) from t group by b+d;",
        "Plan": [
          "TableReader_56 8000.00 root  MppVersion: 1, data:ExchangeSender_55",
          "└─ExchangeSender_55 8000.00 mpp[tiflash]  ExchangeType: PassThrough",
          "  └─Projection_51 8000.00 mpp[tiflash]  Column#7",
          "    └─HashAgg_52 8000.00 mpp[tiflash]  group by:Column#28, funcs:sum(Column#29)->Column#7",
          "      └─ExchangeReceiver_54 8000.00 mpp[tiflash]  ",
          "        └─ExchangeSender_53 8000.00 mpp[tiflash]  ExchangeType: HashPartition, Compression: FAST, Hash Cols: [name: Column#28, collate: binary]",
          "          └─HashAgg_50 8000.00 mpp[tiflash]  group by:Column#35, funcs:count(Column#34)->Column#29",
          "            └─Projection_58 8000.00 mpp[tiflash]  test.t.c, plus(test.t.b, cast(test.t.d, bigint(10) BINARY))->Column#35",
          "              └─Projection_37 8000.00 mpp[tiflash]  test.t.c, test.t.b, test.t.d",
          "                └─HashAgg_38 8000.00 mpp[tiflash]  group by:Column#20, test.t.c, funcs:firstrow(test.t.c)->test.t.c, funcs:firstrow(Column#22)->test.t.b, funcs:firstrow(Column#23)->test.t.d",
          "                  └─ExchangeReceiver_40 8000.00 mpp[tiflash]  ",
          "                    └─ExchangeSender_39 8000.00 mpp[tiflash]  ExchangeType: HashPartition, Compression: FAST, Hash Cols: [name: test.t.c, collate: binary]",
          "                      └─HashAgg_36 8000.00 mpp[tiflash]  group by:Column#32, Column#33, funcs:firstrow(Column#30)->Column#22, funcs:firstrow(Column#31)->Column#23",
          "                        └─Projection_57 10000.00 mpp[tiflash]  test.t.b, test.t.d, plus(test.t.b, cast(test.t.d, bigint(10) BINARY))->Column#32, test.t.c",
          "                          └─TableFullScan_26 10000.00 mpp[tiflash] table:t keep order:false, stats:pseudo"
        ],
        "Warn": null
      },
      {
        "SQL": "EXPLAIN select count(distinct c) from t group by b+d, a+b;",
        "Plan": [
          "TableReader_56 8000.00 root  MppVersion: 1, data:ExchangeSender_55",
          "└─ExchangeSender_55 8000.00 mpp[tiflash]  ExchangeType: PassThrough",
          "  └─Projection_51 8000.00 mpp[tiflash]  Column#7",
          "    └─HashAgg_52 8000.00 mpp[tiflash]  group by:Column#42, Column#43, funcs:sum(Column#44)->Column#7",
          "      └─ExchangeReceiver_54 8000.00 mpp[tiflash]  ",
          "        └─ExchangeSender_53 8000.00 mpp[tiflash]  ExchangeType: HashPartition, Compression: FAST, Hash Cols: [name: Column#42, collate: binary], [name: Column#43, collate: binary]",
          "          └─HashAgg_50 8000.00 mpp[tiflash]  group by:Column#53, Column#54, funcs:count(Column#52)->Column#44",
          "            └─Projection_58 8000.00 mpp[tiflash]  test.t.c, plus(test.t.b, cast(test.t.d, bigint(10) BINARY))->Column#53, plus(test.t.a, test.t.b)->Column#54",
          "              └─Projection_37 8000.00 mpp[tiflash]  test.t.c, test.t.b, test.t.d, test.t.a, test.t.b",
          "                └─HashAgg_38 8000.00 mpp[tiflash]  group by:Column#29, Column#30, test.t.c, funcs:firstrow(test.t.c)->test.t.c, funcs:firstrow(Column#32)->test.t.b, funcs:firstrow(Column#33)->test.t.d, funcs:firstrow(Column#34)->test.t.a, funcs:firstrow(Column#35)->test.t.b",
          "                  └─ExchangeReceiver_40 8000.00 mpp[tiflash]  ",
          "                    └─ExchangeSender_39 8000.00 mpp[tiflash]  ExchangeType: HashPartition, Compression: FAST, Hash Cols: [name: test.t.c, collate: binary]",
          "                      └─HashAgg_36 8000.00 mpp[tiflash]  group by:Column#49, Column#50, Column#51, funcs:firstrow(Column#45)->Column#32, funcs:firstrow(Column#46)->Column#33, funcs:firstrow(Column#47)->Column#34, funcs:firstrow(Column#48)->Column#35",
          "                        └─Projection_57 10000.00 mpp[tiflash]  test.t.b, test.t.d, test.t.a, test.t.b, plus(test.t.b, cast(test.t.d, bigint(10) BINARY))->Column#49, plus(test.t.a, test.t.b)->Column#50, test.t.c",
          "                          └─TableFullScan_26 10000.00 mpp[tiflash] table:t keep order:false, stats:pseudo"
        ],
        "Warn": null
      },
      {
        "SQL": "EXPLAIN select count(distinct c), count(*) from t group by date_format(d,'%Y');",
        "Plan": [
          "TableReader_57 8000.00 root  MppVersion: 1, data:ExchangeSender_56",
          "└─ExchangeSender_56 8000.00 mpp[tiflash]  ExchangeType: PassThrough",
          "  └─Projection_8 8000.00 mpp[tiflash]  Column#7, cast(Column#10, bigint(21) BINARY)->Column#8",
          "    └─Projection_52 8000.00 mpp[tiflash]  Column#7, Column#10",
          "      └─HashAgg_53 8000.00 mpp[tiflash]  group by:Column#33, funcs:sum(Column#34)->Column#7, funcs:sum(Column#35)->Column#10",
          "        └─ExchangeReceiver_55 8000.00 mpp[tiflash]  ",
          "          └─ExchangeSender_54 8000.00 mpp[tiflash]  ExchangeType: HashPartition, Compression: FAST, Hash Cols: [name: Column#33, collate: utf8mb4_bin]",
          "            └─HashAgg_51 8000.00 mpp[tiflash]  group by:Column#41, funcs:count(Column#39)->Column#34, funcs:sum(Column#40)->Column#35",
          "              └─Projection_59 8000.00 mpp[tiflash]  test.t.c, cast(Column#9, decimal(20,0) BINARY)->Column#40, date_format(test.t.d, %Y)->Column#41",
          "                └─Projection_38 8000.00 mpp[tiflash]  test.t.c, Column#9, test.t.d",
          "                  └─HashAgg_39 8000.00 mpp[tiflash]  group by:Column#23, test.t.c, funcs:firstrow(test.t.c)->test.t.c, funcs:sum(Column#25)->Column#9, funcs:firstrow(Column#26)->test.t.d",
          "                    └─ExchangeReceiver_41 8000.00 mpp[tiflash]  ",
          "                      └─ExchangeSender_40 8000.00 mpp[tiflash]  ExchangeType: HashPartition, Compression: FAST, Hash Cols: [name: test.t.c, collate: binary]",
          "                        └─HashAgg_37 8000.00 mpp[tiflash]  group by:Column#37, Column#38, funcs:count(1)->Column#25, funcs:firstrow(Column#36)->Column#26",
          "                          └─Projection_58 10000.00 mpp[tiflash]  test.t.d, date_format(test.t.d, %Y)->Column#37, test.t.c",
          "                            └─TableFullScan_27 10000.00 mpp[tiflash] table:t keep order:false, stats:pseudo"
        ],
        "Warn": null
      },
      {
        "SQL": "EXPLAIN select date_format(d,'%Y') as df, sum(a), count(b), count(distinct c) from t group by date_format(d,'%Y');",
        "Plan": [
          "TableReader_57 8000.00 root  MppVersion: 1, data:ExchangeSender_56",
          "└─ExchangeSender_56 8000.00 mpp[tiflash]  ExchangeType: PassThrough",
          "  └─Projection_8 8000.00 mpp[tiflash]  date_format(test.t.d, %Y)->Column#10, Column#7, cast(Column#14, bigint(21) BINARY)->Column#8, Column#9",
          "    └─Projection_52 8000.00 mpp[tiflash]  Column#7, Column#14, Column#9, test.t.d",
          "      └─HashAgg_53 8000.00 mpp[tiflash]  group by:Column#45, funcs:sum(Column#46)->Column#7, funcs:sum(Column#47)->Column#14, funcs:sum(Column#48)->Column#9, funcs:firstrow(Column#49)->test.t.d",
          "        └─ExchangeReceiver_55 8000.00 mpp[tiflash]  ",
          "          └─ExchangeSender_54 8000.00 mpp[tiflash]  ExchangeType: HashPartition, Compression: FAST, Hash Cols: [name: Column#45, collate: utf8mb4_bin]",
          "            └─HashAgg_51 8000.00 mpp[tiflash]  group by:Column#59, funcs:sum(Column#55)->Column#46, funcs:sum(Column#56)->Column#47, funcs:count(Column#57)->Column#48, funcs:firstrow(Column#58)->Column#49",
          "              └─Projection_59 8000.00 mpp[tiflash]  Column#12, cast(Column#13, decimal(20,0) BINARY)->Column#56, test.t.c, test.t.d, date_format(test.t.d, %Y)->Column#59",
          "                └─Projection_38 8000.00 mpp[tiflash]  Column#12, Column#13, test.t.c, test.t.d",
          "                  └─HashAgg_39 8000.00 mpp[tiflash]  group by:Column#30, test.t.c, funcs:sum(Column#31)->Column#12, funcs:sum(Column#32)->Column#13, funcs:firstrow(test.t.c)->test.t.c, funcs:firstrow(Column#34)->test.t.d",
          "                    └─ExchangeReceiver_41 8000.00 mpp[tiflash]  ",
          "                      └─ExchangeSender_40 8000.00 mpp[tiflash]  ExchangeType: HashPartition, Compression: FAST, Hash Cols: [name: test.t.c, collate: binary]",
          "                        └─HashAgg_37 8000.00 mpp[tiflash]  group by:Column#53, Column#54, funcs:sum(Column#50)->Column#31, funcs:count(Column#51)->Column#32, funcs:firstrow(Column#52)->Column#34",
          "                          └─Projection_58 10000.00 mpp[tiflash]  cast(test.t.a, decimal(10,0) BINARY)->Column#50, test.t.b, test.t.d, date_format(test.t.d, %Y)->Column#53, test.t.c",
          "                            └─TableFullScan_27 10000.00 mpp[tiflash] table:t keep order:false, stats:pseudo"
        ],
        "Warn": null
      },
      {
        "SQL": "EXPLAIN select d, count(distinct c), sum(a), max(b), count(*) from t group by d;",
        "Plan": [
          "TableReader_57 8000.00 root  MppVersion: 1, data:ExchangeSender_56",
          "└─ExchangeSender_56 8000.00 mpp[tiflash]  ExchangeType: PassThrough",
          "  └─Projection_8 8000.00 mpp[tiflash]  test.t.d, Column#7, Column#8, Column#9, cast(Column#14, bigint(21) BINARY)->Column#10",
          "    └─Projection_52 8000.00 mpp[tiflash]  Column#7, Column#8, Column#9, Column#14, test.t.d",
          "      └─HashAgg_53 8000.00 mpp[tiflash]  group by:test.t.d, funcs:sum(Column#45)->Column#7, funcs:sum(Column#46)->Column#8, funcs:max(Column#47)->Column#9, funcs:sum(Column#48)->Column#14, funcs:firstrow(test.t.d)->test.t.d",
          "        └─ExchangeReceiver_55 8000.00 mpp[tiflash]  ",
          "          └─ExchangeSender_54 8000.00 mpp[tiflash]  ExchangeType: HashPartition, Compression: FAST, Hash Cols: [name: test.t.d, collate: binary]",
          "            └─HashAgg_51 8000.00 mpp[tiflash]  group by:Column#58, funcs:count(Column#54)->Column#45, funcs:sum(Column#55)->Column#46, funcs:max(Column#56)->Column#47, funcs:sum(Column#57)->Column#48",
          "              └─Projection_59 8000.00 mpp[tiflash]  test.t.c, Column#11, Column#12, cast(Column#13, decimal(20,0) BINARY)->Column#57, test.t.d",
          "                └─Projection_38 8000.00 mpp[tiflash]  test.t.c, Column#11, Column#12, Column#13, test.t.d",
          "                  └─HashAgg_39 8000.00 mpp[tiflash]  group by:test.t.c, test.t.d, funcs:firstrow(test.t.c)->test.t.c, funcs:sum(Column#31)->Column#11, funcs:max(Column#32)->Column#12, funcs:sum(Column#33)->Column#13, funcs:firstrow(test.t.d)->test.t.d",
          "                    └─ExchangeReceiver_41 8000.00 mpp[tiflash]  ",
          "                      └─ExchangeSender_40 8000.00 mpp[tiflash]  ExchangeType: HashPartition, Compression: FAST, Hash Cols: [name: test.t.d, collate: binary], [name: test.t.c, collate: binary]",
          "                        └─HashAgg_37 8000.00 mpp[tiflash]  group by:Column#52, Column#53, funcs:sum(Column#50)->Column#31, funcs:max(Column#51)->Column#32, funcs:count(1)->Column#33",
          "                          └─Projection_58 10000.00 mpp[tiflash]  cast(test.t.a, decimal(10,0) BINARY)->Column#50, test.t.b, test.t.d, test.t.c",
          "                            └─TableFullScan_27 10000.00 mpp[tiflash] table:t keep order:false, stats:pseudo"
        ],
        "Warn": null
      },
      {
        "SQL": "EXPLAIN select date_format(d,'%Y') as df, count(distinct c) from t group by date_format(d,'%Y');",
        "Plan": [
          "TableReader_56 8000.00 root  MppVersion: 1, data:ExchangeSender_55",
          "└─ExchangeSender_55 8000.00 mpp[tiflash]  ExchangeType: PassThrough",
          "  └─Projection_7 8000.00 mpp[tiflash]  date_format(test.t.d, %Y)->Column#8, Column#7",
          "    └─Projection_51 8000.00 mpp[tiflash]  Column#7, test.t.d",
          "      └─HashAgg_52 8000.00 mpp[tiflash]  group by:Column#28, funcs:sum(Column#29)->Column#7, funcs:firstrow(Column#30)->test.t.d",
          "        └─ExchangeReceiver_54 8000.00 mpp[tiflash]  ",
          "          └─ExchangeSender_53 8000.00 mpp[tiflash]  ExchangeType: HashPartition, Compression: FAST, Hash Cols: [name: Column#28, collate: utf8mb4_bin]",
          "            └─HashAgg_50 8000.00 mpp[tiflash]  group by:Column#36, funcs:count(Column#34)->Column#29, funcs:firstrow(Column#35)->Column#30",
          "              └─Projection_58 8000.00 mpp[tiflash]  test.t.c, test.t.d, date_format(test.t.d, %Y)->Column#36",
          "                └─Projection_37 8000.00 mpp[tiflash]  test.t.c, test.t.d",
          "                  └─HashAgg_38 8000.00 mpp[tiflash]  group by:Column#19, test.t.c, funcs:firstrow(test.t.c)->test.t.c, funcs:firstrow(Column#21)->test.t.d",
          "                    └─ExchangeReceiver_40 8000.00 mpp[tiflash]  ",
          "                      └─ExchangeSender_39 8000.00 mpp[tiflash]  ExchangeType: HashPartition, Compression: FAST, Hash Cols: [name: test.t.c, collate: binary]",
          "                        └─HashAgg_36 8000.00 mpp[tiflash]  group by:Column#32, Column#33, funcs:firstrow(Column#31)->Column#21",
          "                          └─Projection_57 10000.00 mpp[tiflash]  test.t.d, date_format(test.t.d, %Y)->Column#32, test.t.c",
          "                            └─TableFullScan_26 10000.00 mpp[tiflash] table:t keep order:false, stats:pseudo"
        ],
        "Warn": null
      },
      {
        "SQL": "EXPLAIN select date_format(d,'%Y') as df, a, count(b), count(distinct c) from t group by date_format(d,'%Y'), a;",
        "Plan": [
          "TableReader_57 8000.00 root  MppVersion: 1, data:ExchangeSender_56",
          "└─ExchangeSender_56 8000.00 mpp[tiflash]  ExchangeType: PassThrough",
          "  └─Projection_8 8000.00 mpp[tiflash]  date_format(test.t.d, %Y)->Column#9, test.t.a, cast(Column#12, bigint(21) BINARY)->Column#7, Column#8",
          "    └─Projection_52 8000.00 mpp[tiflash]  Column#12, Column#8, test.t.a, test.t.d",
          "      └─HashAgg_53 8000.00 mpp[tiflash]  group by:Column#43, test.t.a, funcs:sum(Column#44)->Column#12, funcs:sum(Column#45)->Column#8, funcs:firstrow(test.t.a)->test.t.a, funcs:firstrow(Column#47)->test.t.d",
          "        └─ExchangeReceiver_55 8000.00 mpp[tiflash]  ",
          "          └─ExchangeSender_54 8000.00 mpp[tiflash]  ExchangeType: HashPartition, Compression: FAST, Hash Cols: [name: test.t.a, collate: binary]",
          "            └─HashAgg_51 8000.00 mpp[tiflash]  group by:Column#56, Column#57, funcs:sum(Column#53)->Column#44, funcs:count(Column#54)->Column#45, funcs:firstrow(Column#55)->Column#47",
          "              └─Projection_59 8000.00 mpp[tiflash]  cast(Column#11, decimal(20,0) BINARY)->Column#53, test.t.c, test.t.d, date_format(test.t.d, %Y)->Column#56, test.t.a",
          "                └─Projection_38 8000.00 mpp[tiflash]  Column#11, test.t.c, test.t.a, test.t.d",
          "                  └─HashAgg_39 8000.00 mpp[tiflash]  group by:Column#28, test.t.a, test.t.c, funcs:sum(Column#29)->Column#11, funcs:firstrow(test.t.c)->test.t.c, funcs:firstrow(test.t.a)->test.t.a, funcs:firstrow(Column#32)->test.t.d",
          "                    └─ExchangeReceiver_41 8000.00 mpp[tiflash]  ",
          "                      └─ExchangeSender_40 8000.00 mpp[tiflash]  ExchangeType: HashPartition, Compression: FAST, Hash Cols: [name: test.t.a, collate: binary], [name: test.t.c, collate: binary]",
          "                        └─HashAgg_37 8000.00 mpp[tiflash]  group by:Column#50, Column#51, Column#52, funcs:count(Column#48)->Column#29, funcs:firstrow(Column#49)->Column#32",
          "                          └─Projection_58 10000.00 mpp[tiflash]  test.t.b, test.t.d, date_format(test.t.d, %Y)->Column#50, test.t.a, test.t.c",
          "                            └─TableFullScan_27 10000.00 mpp[tiflash] table:t keep order:false, stats:pseudo"
        ],
        "Warn": null
      },
      {
        "SQL": "EXPLAIN select date_format(d,'%Y') as df, a, count(b), avg(distinct c) from t group by date_format(d,'%Y'), a;",
        "Plan": [
          "TableReader_57 8000.00 root  MppVersion: 1, data:ExchangeSender_56",
          "└─ExchangeSender_56 8000.00 mpp[tiflash]  ExchangeType: PassThrough",
          "  └─Projection_8 8000.00 mpp[tiflash]  date_format(test.t.d, %Y)->Column#9, test.t.a, cast(Column#12, bigint(21) BINARY)->Column#7, Column#8",
          "    └─Projection_52 8000.00 mpp[tiflash]  Column#12, div(Column#8, cast(case(eq(Column#46, 0), 1, Column#46), decimal(20,0) BINARY))->Column#8, test.t.a, test.t.d",
          "      └─HashAgg_53 8000.00 mpp[tiflash]  group by:Column#47, test.t.a, funcs:sum(Column#48)->Column#12, funcs:sum(Column#49)->Column#46, funcs:sum(Column#50)->Column#8, funcs:firstrow(test.t.a)->test.t.a, funcs:firstrow(Column#52)->test.t.d",
          "        └─ExchangeReceiver_55 8000.00 mpp[tiflash]  ",
          "          └─ExchangeSender_54 8000.00 mpp[tiflash]  ExchangeType: HashPartition, Compression: FAST, Hash Cols: [name: test.t.a, collate: binary]",
          "            └─HashAgg_51 8000.00 mpp[tiflash]  group by:Column#62, Column#63, funcs:sum(Column#58)->Column#48, funcs:count(Column#59)->Column#49, funcs:sum(Column#60)->Column#50, funcs:firstrow(Column#61)->Column#52",
          "              └─Projection_59 8000.00 mpp[tiflash]  cast(Column#11, decimal(20,0) BINARY)->Column#58, test.t.c, cast(test.t.c, decimal(20,0) BINARY)->Column#60, test.t.d, date_format(test.t.d, %Y)->Column#62, test.t.a",
          "                └─Projection_38 8000.00 mpp[tiflash]  Column#11, test.t.c, test.t.a, test.t.d",
          "                  └─HashAgg_39 8000.00 mpp[tiflash]  group by:Column#28, test.t.a, test.t.c, funcs:sum(Column#29)->Column#11, funcs:firstrow(test.t.c)->test.t.c, funcs:firstrow(test.t.a)->test.t.a, funcs:firstrow(Column#32)->test.t.d",
          "                    └─ExchangeReceiver_41 8000.00 mpp[tiflash]  ",
          "                      └─ExchangeSender_40 8000.00 mpp[tiflash]  ExchangeType: HashPartition, Compression: FAST, Hash Cols: [name: test.t.a, collate: binary], [name: test.t.c, collate: binary]",
          "                        └─HashAgg_37 8000.00 mpp[tiflash]  group by:Column#55, Column#56, Column#57, funcs:count(Column#53)->Column#29, funcs:firstrow(Column#54)->Column#32",
          "                          └─Projection_58 10000.00 mpp[tiflash]  test.t.b, test.t.d, date_format(test.t.d, %Y)->Column#55, test.t.a, test.t.c",
          "                            └─TableFullScan_27 10000.00 mpp[tiflash] table:t keep order:false, stats:pseudo"
        ],
        "Warn": null
      },
      {
        "SQL": "EXPLAIN select d,e, min(b), count(distinct c), bit_or(a) from t group by e,d; -- bit agg func can't be pushed to TiFlash",
        "Plan": [
          "Projection_4 8000.00 root  test.t.d, test.t.e, Column#7, Column#8, Column#9",
          "└─HashAgg_6 8000.00 root  group by:test.t.d, test.t.e, funcs:min(test.t.b)->Column#7, funcs:count(distinct test.t.c)->Column#8, funcs:bit_or(test.t.a)->Column#9, funcs:firstrow(test.t.d)->test.t.d, funcs:firstrow(test.t.e)->test.t.e",
          "  └─TableReader_10 10000.00 root  data:TableFullScan_9",
          "    └─TableFullScan_9 10000.00 cop[tiflash] table:t keep order:false, stats:pseudo"
        ],
        "Warn": [
          "Aggregation can not be pushed to tiflash because AggFunc `bit_or` is not supported now",
          "Aggregation can not be pushed to tiflash because AggFunc `bit_or` is not supported now"
        ]
      },
      {
        "SQL": "EXPLAIN select a, count(b), avg(distinct c), count(distinct c) from t group by a; -- multi distinct funcs, bail out",
        "Plan": [
          "Projection_4 8000.00 root  test.t.a, Column#7, Column#8, Column#9",
          "└─HashAgg_6 8000.00 root  group by:Column#14, funcs:count(Column#10)->Column#7, funcs:avg(distinct Column#11)->Column#8, funcs:count(distinct Column#12)->Column#9, funcs:firstrow(Column#13)->test.t.a",
          "  └─Projection_11 10000.00 root  test.t.b, cast(test.t.c, decimal(20,0) BINARY)->Column#11, test.t.c, test.t.a, test.t.a",
          "    └─TableReader_10 10000.00 root  data:TableFullScan_9",
          "      └─TableFullScan_9 10000.00 cop[tiflash] table:t keep order:false, stats:pseudo"
        ],
        "Warn": [
          "Aggregation can not be pushed to storage layer in mpp mode because it contains agg function with distinct",
          "Aggregation can not be pushed to storage layer in mpp mode because it contains agg function with distinct"
        ]
      },
      {
        "SQL": "EXPLAIN select count(b), count(distinct c) from t; -- single distinct func but no group key, bail out",
        "Plan": [
          "TableReader_34 1.00 root  MppVersion: 1, data:ExchangeSender_33",
          "└─ExchangeSender_33 1.00 mpp[tiflash]  ExchangeType: PassThrough",
          "  └─Projection_27 1.00 mpp[tiflash]  Column#7, Column#8",
          "    └─HashAgg_28 1.00 mpp[tiflash]  funcs:sum(Column#13)->Column#7, funcs:sum(Column#14)->Column#8",
          "      └─ExchangeReceiver_32 1.00 mpp[tiflash]  ",
          "        └─ExchangeSender_31 1.00 mpp[tiflash]  ExchangeType: PassThrough",
          "          └─HashAgg_28 1.00 mpp[tiflash]  funcs:sum(Column#12)->Column#13, funcs:count(distinct test.t.c)->Column#14",
          "            └─ExchangeReceiver_30 1.00 mpp[tiflash]  ",
          "              └─ExchangeSender_29 1.00 mpp[tiflash]  ExchangeType: HashPartition, Compression: FAST, Hash Cols: [name: test.t.c, collate: binary]",
          "                └─HashAgg_26 1.00 mpp[tiflash]  group by:test.t.c, funcs:count(test.t.b)->Column#12",
          "                  └─TableFullScan_13 10000.00 mpp[tiflash] table:t keep order:false, stats:pseudo"
        ],
        "Warn": null
      }
    ]
  },
  {
    "Name": "TestMPPSingleDistinct3Stage",
    "Cases": [
      {
        "SQL": "set @@tidb_allow_mpp=1;set @@tidb_enforce_mpp=1;",
        "Plan": null,
        "Warn": null
      },
      {
        "SQL": "EXPLAIN select count(distinct b) from t;",
        "Plan": [
          "TableReader_34 1.00 root  MppVersion: 1, data:ExchangeSender_33",
          "└─ExchangeSender_33 1.00 mpp[tiflash]  ExchangeType: PassThrough",
          "  └─Projection_27 1.00 mpp[tiflash]  Column#7",
          "    └─HashAgg_28 1.00 mpp[tiflash]  funcs:sum(Column#9)->Column#7",
          "      └─ExchangeReceiver_32 1.00 mpp[tiflash]  ",
          "        └─ExchangeSender_31 1.00 mpp[tiflash]  ExchangeType: PassThrough",
          "          └─HashAgg_28 1.00 mpp[tiflash]  funcs:count(distinct test.t.b)->Column#9",
          "            └─ExchangeReceiver_30 1.00 mpp[tiflash]  ",
          "              └─ExchangeSender_29 1.00 mpp[tiflash]  ExchangeType: HashPartition, Compression: FAST, Hash Cols: [name: test.t.b, collate: binary]",
          "                └─HashAgg_26 1.00 mpp[tiflash]  group by:test.t.b, ",
          "                  └─TableFullScan_13 10000.00 mpp[tiflash] table:t keep order:false, stats:pseudo"
        ],
        "Warn": null
      },
      {
        "SQL": "EXPLAIN select count(distinct c) from t;",
        "Plan": [
          "TableReader_34 1.00 root  MppVersion: 1, data:ExchangeSender_33",
          "└─ExchangeSender_33 1.00 mpp[tiflash]  ExchangeType: PassThrough",
          "  └─Projection_27 1.00 mpp[tiflash]  Column#7",
          "    └─HashAgg_28 1.00 mpp[tiflash]  funcs:sum(Column#9)->Column#7",
          "      └─ExchangeReceiver_32 1.00 mpp[tiflash]  ",
          "        └─ExchangeSender_31 1.00 mpp[tiflash]  ExchangeType: PassThrough",
          "          └─HashAgg_28 1.00 mpp[tiflash]  funcs:count(distinct test.t.c)->Column#9",
          "            └─ExchangeReceiver_30 1.00 mpp[tiflash]  ",
          "              └─ExchangeSender_29 1.00 mpp[tiflash]  ExchangeType: HashPartition, Compression: FAST, Hash Cols: [name: test.t.c, collate: binary]",
          "                └─HashAgg_26 1.00 mpp[tiflash]  group by:test.t.c, ",
          "                  └─TableFullScan_13 10000.00 mpp[tiflash] table:t keep order:false, stats:pseudo"
        ],
        "Warn": null
      },
      {
        "SQL": "EXPLAIN select count(distinct e) from t;",
        "Plan": [
          "TableReader_34 1.00 root  MppVersion: 1, data:ExchangeSender_33",
          "└─ExchangeSender_33 1.00 mpp[tiflash]  ExchangeType: PassThrough",
          "  └─Projection_27 1.00 mpp[tiflash]  Column#7",
          "    └─HashAgg_28 1.00 mpp[tiflash]  funcs:sum(Column#9)->Column#7",
          "      └─ExchangeReceiver_32 1.00 mpp[tiflash]  ",
          "        └─ExchangeSender_31 1.00 mpp[tiflash]  ExchangeType: PassThrough",
          "          └─HashAgg_28 1.00 mpp[tiflash]  funcs:count(distinct test.t.e)->Column#9",
          "            └─ExchangeReceiver_30 1.00 mpp[tiflash]  ",
          "              └─ExchangeSender_29 1.00 mpp[tiflash]  ExchangeType: HashPartition, Compression: FAST, Hash Cols: [name: test.t.e, collate: utf8mb4_general_ci]",
          "                └─HashAgg_26 1.00 mpp[tiflash]  group by:test.t.e, ",
          "                  └─TableFullScan_13 10000.00 mpp[tiflash] table:t keep order:false, stats:pseudo"
        ],
        "Warn": null
      },
      {
        "SQL": "EXPLAIN select count(distinct a,b,c,e) from t;",
        "Plan": [
          "TableReader_34 1.00 root  MppVersion: 1, data:ExchangeSender_33",
          "└─ExchangeSender_33 1.00 mpp[tiflash]  ExchangeType: PassThrough",
          "  └─Projection_27 1.00 mpp[tiflash]  Column#7",
          "    └─HashAgg_28 1.00 mpp[tiflash]  funcs:sum(Column#9)->Column#7",
          "      └─ExchangeReceiver_32 1.00 mpp[tiflash]  ",
          "        └─ExchangeSender_31 1.00 mpp[tiflash]  ExchangeType: PassThrough",
          "          └─HashAgg_28 1.00 mpp[tiflash]  funcs:count(distinct test.t.a, test.t.b, test.t.c, test.t.e)->Column#9",
          "            └─ExchangeReceiver_30 1.00 mpp[tiflash]  ",
          "              └─ExchangeSender_29 1.00 mpp[tiflash]  ExchangeType: HashPartition, Compression: FAST, Hash Cols: [name: test.t.a, collate: binary], [name: test.t.b, collate: binary], [name: test.t.c, collate: binary], [name: test.t.e, collate: utf8mb4_general_ci]",
          "                └─HashAgg_26 1.00 mpp[tiflash]  group by:test.t.a, test.t.b, test.t.c, test.t.e, ",
          "                  └─TableFullScan_13 10000.00 mpp[tiflash] table:t keep order:false, stats:pseudo"
        ],
        "Warn": null
      },
      {
        "SQL": "EXPLAIN select count(distinct c), count(a), count(*) from t;",
        "Plan": [
          "TableReader_34 1.00 root  MppVersion: 1, data:ExchangeSender_33",
          "└─ExchangeSender_33 1.00 mpp[tiflash]  ExchangeType: PassThrough",
          "  └─Projection_27 1.00 mpp[tiflash]  Column#7, Column#8, Column#9",
          "    └─HashAgg_28 1.00 mpp[tiflash]  funcs:sum(Column#17)->Column#7, funcs:sum(Column#18)->Column#8, funcs:sum(Column#19)->Column#9",
          "      └─ExchangeReceiver_32 1.00 mpp[tiflash]  ",
          "        └─ExchangeSender_31 1.00 mpp[tiflash]  ExchangeType: PassThrough",
          "          └─HashAgg_28 1.00 mpp[tiflash]  funcs:count(distinct test.t.c)->Column#17, funcs:sum(Column#15)->Column#18, funcs:sum(Column#16)->Column#19",
          "            └─ExchangeReceiver_30 1.00 mpp[tiflash]  ",
          "              └─ExchangeSender_29 1.00 mpp[tiflash]  ExchangeType: HashPartition, Compression: FAST, Hash Cols: [name: test.t.c, collate: binary]",
          "                └─HashAgg_26 1.00 mpp[tiflash]  group by:test.t.c, funcs:count(test.t.a)->Column#15, funcs:count(1)->Column#16",
          "                  └─TableFullScan_13 10000.00 mpp[tiflash] table:t keep order:false, stats:pseudo"
        ],
        "Warn": null
      },
      {
        "SQL": "EXPLAIN select sum(b), count(a), count(*), count(distinct c) from t;",
        "Plan": [
          "TableReader_34 1.00 root  MppVersion: 1, data:ExchangeSender_33",
          "└─ExchangeSender_33 1.00 mpp[tiflash]  ExchangeType: PassThrough",
          "  └─Projection_27 1.00 mpp[tiflash]  Column#7, Column#8, Column#9, Column#10",
          "    └─HashAgg_28 1.00 mpp[tiflash]  funcs:sum(Column#21)->Column#7, funcs:sum(Column#22)->Column#8, funcs:sum(Column#23)->Column#9, funcs:sum(Column#24)->Column#10",
          "      └─ExchangeReceiver_32 1.00 mpp[tiflash]  ",
          "        └─ExchangeSender_31 1.00 mpp[tiflash]  ExchangeType: PassThrough",
          "          └─HashAgg_28 1.00 mpp[tiflash]  funcs:sum(Column#18)->Column#21, funcs:sum(Column#19)->Column#22, funcs:sum(Column#20)->Column#23, funcs:count(distinct test.t.c)->Column#24",
          "            └─ExchangeReceiver_30 1.00 mpp[tiflash]  ",
          "              └─ExchangeSender_29 1.00 mpp[tiflash]  ExchangeType: HashPartition, Compression: FAST, Hash Cols: [name: test.t.c, collate: binary]",
          "                └─HashAgg_26 1.00 mpp[tiflash]  group by:Column#27, funcs:sum(Column#25)->Column#18, funcs:count(Column#26)->Column#19, funcs:count(1)->Column#20",
          "                  └─Projection_35 10000.00 mpp[tiflash]  cast(test.t.b, decimal(20,0) BINARY)->Column#25, test.t.a, test.t.c",
          "                    └─TableFullScan_13 10000.00 mpp[tiflash] table:t keep order:false, stats:pseudo"
        ],
        "Warn": null
      },
      {
        "SQL": "EXPLAIN select sum(b+a), count(*), count(distinct c), count(a) from t having count(distinct c) > 2;",
        "Plan": [
          "TableReader_41 0.80 root  MppVersion: 1, data:ExchangeSender_40",
          "└─ExchangeSender_40 0.80 mpp[tiflash]  ExchangeType: PassThrough",
          "  └─Selection_39 0.80 mpp[tiflash]  gt(Column#9, 2)",
          "    └─Projection_31 1.00 mpp[tiflash]  Column#7, Column#8, Column#9, Column#10",
          "      └─HashAgg_32 1.00 mpp[tiflash]  funcs:sum(Column#25)->Column#7, funcs:sum(Column#26)->Column#8, funcs:sum(Column#27)->Column#9, funcs:sum(Column#28)->Column#10",
          "        └─ExchangeReceiver_36 1.00 mpp[tiflash]  ",
          "          └─ExchangeSender_35 1.00 mpp[tiflash]  ExchangeType: PassThrough",
          "            └─HashAgg_32 1.00 mpp[tiflash]  funcs:sum(Column#22)->Column#25, funcs:sum(Column#23)->Column#26, funcs:count(distinct test.t.c)->Column#27, funcs:sum(Column#24)->Column#28",
          "              └─ExchangeReceiver_34 1.00 mpp[tiflash]  ",
          "                └─ExchangeSender_33 1.00 mpp[tiflash]  ExchangeType: HashPartition, Compression: FAST, Hash Cols: [name: test.t.c, collate: binary]",
          "                  └─HashAgg_30 1.00 mpp[tiflash]  group by:Column#31, funcs:sum(Column#29)->Column#22, funcs:count(1)->Column#23, funcs:count(Column#30)->Column#24",
          "                    └─Projection_42 10000.00 mpp[tiflash]  cast(plus(test.t.b, test.t.a), decimal(20,0) BINARY)->Column#29, test.t.a, test.t.c",
          "                      └─TableFullScan_17 10000.00 mpp[tiflash] table:t keep order:false, stats:pseudo"
        ],
        "Warn": null
      },
      {
        "SQL": "EXPLAIN select sum(b+a), count(*), count(a) from t having count(distinct c) > 2;",
        "Plan": [
          "TableReader_41 0.80 root  MppVersion: 1, data:ExchangeSender_40",
          "└─ExchangeSender_40 0.80 mpp[tiflash]  ExchangeType: PassThrough",
          "  └─Projection_7 0.80 mpp[tiflash]  Column#7, Column#8, Column#9",
          "    └─Selection_39 0.80 mpp[tiflash]  gt(Column#10, 2)",
          "      └─Projection_31 1.00 mpp[tiflash]  Column#7, Column#8, Column#9, Column#10",
          "        └─HashAgg_32 1.00 mpp[tiflash]  funcs:sum(Column#24)->Column#7, funcs:sum(Column#25)->Column#8, funcs:sum(Column#26)->Column#9, funcs:sum(Column#27)->Column#10",
          "          └─ExchangeReceiver_36 1.00 mpp[tiflash]  ",
          "            └─ExchangeSender_35 1.00 mpp[tiflash]  ExchangeType: PassThrough",
          "              └─HashAgg_32 1.00 mpp[tiflash]  funcs:sum(Column#21)->Column#24, funcs:sum(Column#22)->Column#25, funcs:sum(Column#23)->Column#26, funcs:count(distinct test.t.c)->Column#27",
          "                └─ExchangeReceiver_34 1.00 mpp[tiflash]  ",
          "                  └─ExchangeSender_33 1.00 mpp[tiflash]  ExchangeType: HashPartition, Compression: FAST, Hash Cols: [name: test.t.c, collate: binary]",
          "                    └─HashAgg_30 1.00 mpp[tiflash]  group by:Column#30, funcs:sum(Column#28)->Column#21, funcs:count(1)->Column#22, funcs:count(Column#29)->Column#23",
          "                      └─Projection_42 10000.00 mpp[tiflash]  cast(plus(test.t.b, test.t.a), decimal(20,0) BINARY)->Column#28, test.t.a, test.t.c",
          "                        └─TableFullScan_17 10000.00 mpp[tiflash] table:t keep order:false, stats:pseudo"
        ],
        "Warn": null
      },
      {
        "SQL": "EXPLAIN select sum(b+a), max(b), count(distinct c), count(*) from t having count(a) > 2;",
        "Plan": [
          "TableReader_41 0.80 root  MppVersion: 1, data:ExchangeSender_40",
          "└─ExchangeSender_40 0.80 mpp[tiflash]  ExchangeType: PassThrough",
          "  └─Projection_7 0.80 mpp[tiflash]  Column#7, Column#8, Column#9, Column#10",
          "    └─Selection_39 0.80 mpp[tiflash]  gt(Column#11, 2)",
          "      └─Projection_31 1.00 mpp[tiflash]  Column#7, Column#8, Column#9, Column#10, Column#11",
          "        └─HashAgg_32 1.00 mpp[tiflash]  funcs:sum(Column#29)->Column#7, funcs:max(Column#30)->Column#8, funcs:sum(Column#31)->Column#9, funcs:sum(Column#32)->Column#10, funcs:sum(Column#33)->Column#11",
          "          └─ExchangeReceiver_36 1.00 mpp[tiflash]  ",
          "            └─ExchangeSender_35 1.00 mpp[tiflash]  ExchangeType: PassThrough",
          "              └─HashAgg_32 1.00 mpp[tiflash]  funcs:sum(Column#25)->Column#29, funcs:max(Column#26)->Column#30, funcs:count(distinct test.t.c)->Column#31, funcs:sum(Column#27)->Column#32, funcs:sum(Column#28)->Column#33",
          "                └─ExchangeReceiver_34 1.00 mpp[tiflash]  ",
          "                  └─ExchangeSender_33 1.00 mpp[tiflash]  ExchangeType: HashPartition, Compression: FAST, Hash Cols: [name: test.t.c, collate: binary]",
          "                    └─HashAgg_30 1.00 mpp[tiflash]  group by:Column#37, funcs:sum(Column#34)->Column#25, funcs:max(Column#35)->Column#26, funcs:count(1)->Column#27, funcs:count(Column#36)->Column#28",
          "                      └─Projection_42 10000.00 mpp[tiflash]  cast(plus(test.t.b, test.t.a), decimal(20,0) BINARY)->Column#34, test.t.b, test.t.a, test.t.c",
          "                        └─TableFullScan_17 10000.00 mpp[tiflash] table:t keep order:false, stats:pseudo"
        ],
        "Warn": null
      },
      {
        "SQL": "EXPLAIN select sum(b), count(distinct a, b, e), count(a+b) from t;",
        "Plan": [
          "TableReader_34 1.00 root  MppVersion: 1, data:ExchangeSender_33",
          "└─ExchangeSender_33 1.00 mpp[tiflash]  ExchangeType: PassThrough",
          "  └─Projection_27 1.00 mpp[tiflash]  Column#7, Column#8, Column#9",
          "    └─HashAgg_28 1.00 mpp[tiflash]  funcs:sum(Column#17)->Column#7, funcs:sum(Column#18)->Column#8, funcs:sum(Column#19)->Column#9",
          "      └─ExchangeReceiver_32 1.00 mpp[tiflash]  ",
          "        └─ExchangeSender_31 1.00 mpp[tiflash]  ExchangeType: PassThrough",
          "          └─HashAgg_28 1.00 mpp[tiflash]  funcs:sum(Column#15)->Column#17, funcs:count(distinct test.t.a, test.t.b, test.t.e)->Column#18, funcs:sum(Column#16)->Column#19",
          "            └─ExchangeReceiver_30 1.00 mpp[tiflash]  ",
          "              └─ExchangeSender_29 1.00 mpp[tiflash]  ExchangeType: HashPartition, Compression: FAST, Hash Cols: [name: test.t.a, collate: binary], [name: test.t.b, collate: binary], [name: test.t.e, collate: utf8mb4_general_ci]",
          "                └─HashAgg_26 1.00 mpp[tiflash]  group by:Column#22, Column#23, Column#24, funcs:sum(Column#20)->Column#15, funcs:count(Column#21)->Column#16",
          "                  └─Projection_35 10000.00 mpp[tiflash]  cast(test.t.b, decimal(20,0) BINARY)->Column#20, plus(test.t.a, test.t.b)->Column#21, test.t.a, test.t.b, test.t.e",
          "                    └─TableFullScan_13 10000.00 mpp[tiflash] table:t keep order:false, stats:pseudo"
        ],
        "Warn": null
      },
      {
        "SQL": "EXPLAIN select count(distinct b), json_objectagg(d,c) from t;",
        "Plan": [
          "HashAgg_6 1.00 root  funcs:count(distinct Column#9)->Column#7, funcs:json_objectagg(Column#10, Column#11)->Column#8",
          "└─Projection_16 10000.00 root  test.t.b, cast(test.t.d, var_string(10))->Column#10, test.t.c",
          "  └─TableReader_11 10000.00 root  data:TableFullScan_10",
          "    └─TableFullScan_10 10000.00 cop[tiflash] table:t keep order:false, stats:pseudo"
        ],
        "Warn": [
          "Aggregation can not be pushed to tiflash because AggFunc `json_objectagg` is not supported now",
          "Aggregation can not be pushed to tiflash because AggFunc `json_objectagg` is not supported now"
        ]
      },
      {
        "SQL": "EXPLAIN select count(distinct c+a), count(a) from t;",
        "Plan": [
          "TableReader_30 1.00 root  MppVersion: 1, data:ExchangeSender_29",
          "└─ExchangeSender_29 1.00 mpp[tiflash]  ExchangeType: PassThrough",
          "  └─Projection_25 1.00 mpp[tiflash]  Column#7, Column#8",
          "    └─HashAgg_26 1.00 mpp[tiflash]  funcs:count(distinct Column#11)->Column#7, funcs:sum(Column#12)->Column#8",
          "      └─ExchangeReceiver_28 1.00 mpp[tiflash]  ",
          "        └─ExchangeSender_27 1.00 mpp[tiflash]  ExchangeType: PassThrough",
          "          └─HashAgg_24 1.00 mpp[tiflash]  group by:Column#14, funcs:count(Column#13)->Column#12",
          "            └─Projection_31 10000.00 mpp[tiflash]  test.t.a, plus(test.t.c, test.t.a)->Column#14",
          "              └─TableFullScan_13 10000.00 mpp[tiflash] table:t keep order:false, stats:pseudo"
        ],
        "Warn": null
      },
      {
        "SQL": "EXPLAIN select sum(b), count(distinct c+a, b, e), count(a+b) from t;",
        "Plan": [
          "TableReader_30 1.00 root  MppVersion: 1, data:ExchangeSender_29",
          "└─ExchangeSender_29 1.00 mpp[tiflash]  ExchangeType: PassThrough",
          "  └─Projection_25 1.00 mpp[tiflash]  Column#7, Column#8, Column#9",
          "    └─HashAgg_26 1.00 mpp[tiflash]  funcs:sum(Column#13)->Column#7, funcs:count(distinct Column#14, test.t.b, test.t.e)->Column#8, funcs:sum(Column#15)->Column#9",
          "      └─ExchangeReceiver_28 1.00 mpp[tiflash]  ",
          "        └─ExchangeSender_27 1.00 mpp[tiflash]  ExchangeType: PassThrough",
          "          └─HashAgg_24 1.00 mpp[tiflash]  group by:Column#18, Column#19, Column#20, funcs:sum(Column#16)->Column#13, funcs:count(Column#17)->Column#15",
          "            └─Projection_31 10000.00 mpp[tiflash]  cast(test.t.b, decimal(20,0) BINARY)->Column#16, plus(test.t.a, test.t.b)->Column#17, plus(test.t.c, test.t.a)->Column#18, test.t.b, test.t.e",
          "              └─TableFullScan_13 10000.00 mpp[tiflash] table:t keep order:false, stats:pseudo"
        ],
        "Warn": null
      }
    ]
  },
  {
    "Name": "TestMPPMultiDistinct3Stage",
    "Cases": [
      {
        "SQL": "EXPLAIN select count(distinct a) from t",
        "Plan": [
          "TableReader_30 1.00 root  MppVersion: 1, data:ExchangeSender_29",
          "└─ExchangeSender_29 1.00 mpp[tiflash]  ExchangeType: PassThrough",
          "  └─Projection_23 1.00 mpp[tiflash]  Column#6",
          "    └─HashAgg_24 1.00 mpp[tiflash]  funcs:sum(Column#8)->Column#6",
          "      └─ExchangeReceiver_28 1.00 mpp[tiflash]  ",
          "        └─ExchangeSender_27 1.00 mpp[tiflash]  ExchangeType: PassThrough",
          "          └─HashAgg_24 1.00 mpp[tiflash]  funcs:count(distinct test.t.a)->Column#8",
          "            └─ExchangeReceiver_26 1.00 mpp[tiflash]  ",
          "              └─ExchangeSender_25 1.00 mpp[tiflash]  ExchangeType: HashPartition, Compression: FAST, Hash Cols: [name: test.t.a, collate: binary]",
          "                └─HashAgg_22 1.00 mpp[tiflash]  group by:test.t.a, ",
          "                  └─TableFullScan_11 10000.00 mpp[tiflash] table:t keep order:false, stats:pseudo"
        ],
        "Warn": null
      },
      {
        "SQL": "select count(distinct a) from t",
        "Plan": [
          "5"
        ],
        "Warn": null
      },
      {
        "SQL": "EXPLAIN select count(distinct a), count(distinct b) from t",
        "Plan": [
          "TableReader_36 1.00 root  MppVersion: 1, data:ExchangeSender_35",
          "└─ExchangeSender_35 1.00 mpp[tiflash]  ExchangeType: PassThrough",
          "  └─Projection_26 1.00 mpp[tiflash]  Column#6, Column#7",
          "    └─HashAgg_27 1.00 mpp[tiflash]  funcs:sum(Column#12)->Column#6, funcs:sum(Column#13)->Column#7",
          "      └─ExchangeReceiver_34 1.00 mpp[tiflash]  ",
          "        └─ExchangeSender_33 1.00 mpp[tiflash]  ExchangeType: PassThrough",
          "          └─HashAgg_29 1.00 mpp[tiflash]  funcs:count(distinct test.t.a)->Column#12, funcs:count(distinct test.t.b)->Column#13",
          "            └─ExchangeReceiver_32 16000.00 mpp[tiflash]  ",
          "              └─ExchangeSender_31 16000.00 mpp[tiflash]  ExchangeType: HashPartition, Compression: FAST, Hash Cols: [name: test.t.a, collate: binary], [name: test.t.b, collate: binary], [name: Column#11, collate: binary]",
          "                └─HashAgg_25 16000.00 mpp[tiflash]  group by:Column#11, test.t.a, test.t.b, ",
          "                  └─Expand_28 20000.00 mpp[tiflash]  group set num:2, groupingID:Column#11, [{<test.t.a>},{<test.t.b>}]",
          "                    └─TableFullScan_11 10000.00 mpp[tiflash] table:t keep order:false, stats:pseudo"
        ],
        "Warn": null
      },
      {
        "SQL": "select count(distinct a), count(distinct b) from t",
        "Plan": [
          "5 5"
        ],
        "Warn": null
      },
      {
        "SQL": "EXPLAIN select count(distinct a), count(distinct b), count(c) from t",
        "Plan": [
          "TableReader_36 1.00 root  MppVersion: 1, data:ExchangeSender_35",
          "└─ExchangeSender_35 1.00 mpp[tiflash]  ExchangeType: PassThrough",
          "  └─Projection_26 1.00 mpp[tiflash]  Column#6, Column#7, Column#8",
          "    └─HashAgg_27 1.00 mpp[tiflash]  funcs:sum(Column#18)->Column#6, funcs:sum(Column#19)->Column#7, funcs:sum(Column#20)->Column#8",
          "      └─ExchangeReceiver_34 1.00 mpp[tiflash]  ",
          "        └─ExchangeSender_33 1.00 mpp[tiflash]  ExchangeType: PassThrough",
          "          └─HashAgg_29 1.00 mpp[tiflash]  funcs:count(distinct test.t.a)->Column#18, funcs:count(distinct test.t.b)->Column#19, funcs:sum(Column#15)->Column#20",
          "            └─ExchangeReceiver_32 16000.00 mpp[tiflash]  ",
          "              └─ExchangeSender_31 16000.00 mpp[tiflash]  ExchangeType: HashPartition, Compression: FAST, Hash Cols: [name: test.t.a, collate: binary], [name: test.t.b, collate: binary], [name: Column#16, collate: binary]",
          "                └─HashAgg_25 16000.00 mpp[tiflash]  group by:Column#16, test.t.a, test.t.b, funcs:count(Column#17)->Column#15",
          "                  └─Projection_30 20000.00 mpp[tiflash]  test.t.a, test.t.b, test.t.c, Column#16, case(eq(Column#16, 1), test.t.c, <nil>)->Column#17",
          "                    └─Expand_28 20000.00 mpp[tiflash]  group set num:2, groupingID:Column#16, [{<test.t.a>},{<test.t.b>}]",
          "                      └─TableFullScan_11 10000.00 mpp[tiflash] table:t keep order:false, stats:pseudo"
        ],
        "Warn": null
      },
      {
        "SQL": "select count(distinct a), count(distinct b), count(c) from t",
        "Plan": [
          "5 5 10"
        ],
        "Warn": null
      },
      {
        "SQL": "EXPLAIN select count(distinct a), count(distinct b), count(c+1) from t",
        "Plan": [
          "TableReader_36 1.00 root  MppVersion: 1, data:ExchangeSender_35",
          "└─ExchangeSender_35 1.00 mpp[tiflash]  ExchangeType: PassThrough",
          "  └─Projection_26 1.00 mpp[tiflash]  Column#6, Column#7, Column#8",
          "    └─HashAgg_27 1.00 mpp[tiflash]  funcs:sum(Column#18)->Column#6, funcs:sum(Column#19)->Column#7, funcs:sum(Column#20)->Column#8",
          "      └─ExchangeReceiver_34 1.00 mpp[tiflash]  ",
          "        └─ExchangeSender_33 1.00 mpp[tiflash]  ExchangeType: PassThrough",
          "          └─HashAgg_29 1.00 mpp[tiflash]  funcs:count(distinct test.t.a)->Column#18, funcs:count(distinct test.t.b)->Column#19, funcs:sum(Column#15)->Column#20",
          "            └─ExchangeReceiver_32 16000.00 mpp[tiflash]  ",
          "              └─ExchangeSender_31 16000.00 mpp[tiflash]  ExchangeType: HashPartition, Compression: FAST, Hash Cols: [name: test.t.a, collate: binary], [name: test.t.b, collate: binary], [name: Column#16, collate: binary]",
          "                └─HashAgg_25 16000.00 mpp[tiflash]  group by:Column#16, test.t.a, test.t.b, funcs:count(Column#17)->Column#15",
          "                  └─Projection_30 20000.00 mpp[tiflash]  test.t.a, test.t.b, test.t.c, Column#16, case(eq(Column#16, 1), plus(test.t.c, 1), <nil>)->Column#17",
          "                    └─Expand_28 20000.00 mpp[tiflash]  group set num:2, groupingID:Column#16, [{<test.t.a>},{<test.t.b>}]",
          "                      └─TableFullScan_11 10000.00 mpp[tiflash] table:t keep order:false, stats:pseudo"
        ],
        "Warn": null
      },
      {
        "SQL": "select count(distinct a), count(distinct b), count(c+1) from t",
        "Plan": [
          "5 5 10"
        ],
        "Warn": null
      },
      {
        "SQL": "EXPLAIN select count(distinct a), count(distinct b), sum(c) from t",
        "Plan": [
          "TableReader_36 1.00 root  MppVersion: 1, data:ExchangeSender_35",
          "└─ExchangeSender_35 1.00 mpp[tiflash]  ExchangeType: PassThrough",
          "  └─Projection_26 1.00 mpp[tiflash]  Column#6, Column#7, Column#8",
          "    └─HashAgg_27 1.00 mpp[tiflash]  funcs:sum(Column#18)->Column#6, funcs:sum(Column#19)->Column#7, funcs:sum(Column#20)->Column#8",
          "      └─ExchangeReceiver_34 1.00 mpp[tiflash]  ",
          "        └─ExchangeSender_33 1.00 mpp[tiflash]  ExchangeType: PassThrough",
          "          └─HashAgg_29 1.00 mpp[tiflash]  funcs:count(distinct test.t.a)->Column#18, funcs:count(distinct test.t.b)->Column#19, funcs:sum(Column#15)->Column#20",
          "            └─ExchangeReceiver_32 16000.00 mpp[tiflash]  ",
          "              └─ExchangeSender_31 16000.00 mpp[tiflash]  ExchangeType: HashPartition, Compression: FAST, Hash Cols: [name: test.t.a, collate: binary], [name: test.t.b, collate: binary], [name: Column#16, collate: binary]",
          "                └─HashAgg_25 16000.00 mpp[tiflash]  group by:Column#22, Column#23, Column#24, funcs:sum(Column#21)->Column#15",
          "                  └─Projection_37 20000.00 mpp[tiflash]  cast(Column#17, decimal(10,0) BINARY)->Column#21, test.t.a, test.t.b, Column#16",
          "                    └─Projection_30 20000.00 mpp[tiflash]  test.t.a, test.t.b, test.t.c, Column#16, case(eq(Column#16, 1), test.t.c, <nil>)->Column#17",
          "                      └─Expand_28 20000.00 mpp[tiflash]  group set num:2, groupingID:Column#16, [{<test.t.a>},{<test.t.b>}]",
          "                        └─TableFullScan_11 10000.00 mpp[tiflash] table:t keep order:false, stats:pseudo"
        ],
        "Warn": null
      },
      {
        "SQL": "select count(distinct a), count(distinct b), sum(c) from t",
        "Plan": [
          "5 5 30000"
        ],
        "Warn": null
      },
      {
        "SQL": "EXPLAIN select count(distinct a, b), count(distinct b), count(c), sum(d) from t",
        "Plan": [
          "TableReader_26 1.00 root  MppVersion: 1, data:ExchangeSender_25",
          "└─ExchangeSender_25 1.00 mpp[tiflash]  ExchangeType: PassThrough",
          "  └─Projection_21 1.00 mpp[tiflash]  Column#6, Column#7, Column#8, Column#9",
          "    └─HashAgg_22 1.00 mpp[tiflash]  funcs:count(distinct test.t.a, test.t.b)->Column#6, funcs:count(distinct test.t.b)->Column#7, funcs:sum(Column#12)->Column#8, funcs:sum(Column#13)->Column#9",
          "      └─ExchangeReceiver_24 1.00 mpp[tiflash]  ",
          "        └─ExchangeSender_23 1.00 mpp[tiflash]  ExchangeType: PassThrough",
          "          └─HashAgg_20 1.00 mpp[tiflash]  group by:Column#16, Column#17, funcs:count(Column#14)->Column#12, funcs:sum(Column#15)->Column#13",
          "            └─Projection_27 10000.00 mpp[tiflash]  test.t.c, cast(test.t.d, decimal(10,0) BINARY)->Column#15, test.t.a, test.t.b",
          "              └─TableFullScan_11 10000.00 mpp[tiflash] table:t keep order:false, stats:pseudo"
        ],
        "Warn": [
          "Some grouping sets should be merged",
          "Some grouping sets should be merged"
        ]
      },
      {
        "SQL": "select count(distinct a, b), count(distinct b), count(c), sum(d) from t",
        "Plan": [
          "5 5 10 10"
        ],
        "Warn": [
          "Some grouping sets should be merged",
          "Some grouping sets should be merged"
        ]
      },
      {
        "SQL": "EXPLAIN select count(distinct a+b), sum(c) from t",
        "Plan": [
          "TableReader_26 1.00 root  MppVersion: 1, data:ExchangeSender_25",
          "└─ExchangeSender_25 1.00 mpp[tiflash]  ExchangeType: PassThrough",
          "  └─Projection_21 1.00 mpp[tiflash]  Column#6, Column#7",
          "    └─HashAgg_22 1.00 mpp[tiflash]  funcs:count(distinct Column#10)->Column#6, funcs:sum(Column#11)->Column#7",
          "      └─ExchangeReceiver_24 1.00 mpp[tiflash]  ",
          "        └─ExchangeSender_23 1.00 mpp[tiflash]  ExchangeType: PassThrough",
          "          └─HashAgg_20 1.00 mpp[tiflash]  group by:Column#13, funcs:sum(Column#12)->Column#11",
          "            └─Projection_27 10000.00 mpp[tiflash]  cast(test.t.c, decimal(10,0) BINARY)->Column#12, plus(test.t.a, test.t.b)->Column#13",
          "              └─TableFullScan_11 10000.00 mpp[tiflash] table:t keep order:false, stats:pseudo"
        ],
        "Warn": null
      },
      {
        "SQL": "select count(distinct a+b), sum(c) from t",
        "Plan": [
          "5 30000"
        ],
        "Warn": null
      },
      {
        "SQL": "EXPLAIN select count(distinct a+b), count(distinct b+c), count(c) from t",
        "Plan": [
          "TableReader_26 1.00 root  MppVersion: 1, data:ExchangeSender_25",
          "└─ExchangeSender_25 1.00 mpp[tiflash]  ExchangeType: PassThrough",
          "  └─Projection_21 1.00 mpp[tiflash]  Column#6, Column#7, Column#8",
          "    └─HashAgg_22 1.00 mpp[tiflash]  funcs:count(distinct Column#12)->Column#6, funcs:count(distinct Column#13)->Column#7, funcs:sum(Column#14)->Column#8",
          "      └─ExchangeReceiver_24 1.00 mpp[tiflash]  ",
          "        └─ExchangeSender_23 1.00 mpp[tiflash]  ExchangeType: PassThrough",
          "          └─HashAgg_20 1.00 mpp[tiflash]  group by:Column#16, Column#17, funcs:count(Column#15)->Column#14",
          "            └─Projection_27 10000.00 mpp[tiflash]  test.t.c, plus(test.t.a, test.t.b)->Column#16, plus(test.t.b, test.t.c)->Column#17",
          "              └─TableFullScan_11 10000.00 mpp[tiflash] table:t keep order:false, stats:pseudo"
        ],
        "Warn": null
      },
      {
        "SQL": "select count(distinct a+b), count(distinct b+c), count(c) from t",
        "Plan": [
          "5 5 10"
        ],
        "Warn": null
      },
      {
        "SQL": "explain select count(distinct a,c), count(distinct b,c), count(c) from t",
        "Plan": [
          "TableReader_26 1.00 root  MppVersion: 1, data:ExchangeSender_25",
          "└─ExchangeSender_25 1.00 mpp[tiflash]  ExchangeType: PassThrough",
          "  └─Projection_21 1.00 mpp[tiflash]  Column#6, Column#7, Column#8",
          "    └─HashAgg_22 1.00 mpp[tiflash]  funcs:count(distinct test.t.a, test.t.c)->Column#6, funcs:count(distinct test.t.b, test.t.c)->Column#7, funcs:sum(Column#10)->Column#8",
          "      └─ExchangeReceiver_24 1.00 mpp[tiflash]  ",
          "        └─ExchangeSender_23 1.00 mpp[tiflash]  ExchangeType: PassThrough",
          "          └─HashAgg_20 1.00 mpp[tiflash]  group by:test.t.a, test.t.b, test.t.c, funcs:count(test.t.c)->Column#10",
          "            └─TableFullScan_11 10000.00 mpp[tiflash] table:t keep order:false, stats:pseudo"
        ],
        "Warn": null
      },
      {
        "SQL": "select count(distinct a), count(distinct b), count(*) from t",
        "Plan": [
          "5 5 10"
        ],
        "Warn": null
      },
      {
        "SQL": "explain select count(distinct a), count(distinct b), count(*) from t",
        "Plan": [
          "TableReader_36 1.00 root  MppVersion: 1, data:ExchangeSender_35",
          "└─ExchangeSender_35 1.00 mpp[tiflash]  ExchangeType: PassThrough",
          "  └─Projection_26 1.00 mpp[tiflash]  Column#6, Column#7, Column#8",
          "    └─HashAgg_27 1.00 mpp[tiflash]  funcs:sum(Column#18)->Column#6, funcs:sum(Column#19)->Column#7, funcs:sum(Column#20)->Column#8",
          "      └─ExchangeReceiver_34 1.00 mpp[tiflash]  ",
          "        └─ExchangeSender_33 1.00 mpp[tiflash]  ExchangeType: PassThrough",
          "          └─HashAgg_29 1.00 mpp[tiflash]  funcs:count(distinct test.t.a)->Column#18, funcs:count(distinct test.t.b)->Column#19, funcs:sum(Column#15)->Column#20",
          "            └─ExchangeReceiver_32 16000.00 mpp[tiflash]  ",
          "              └─ExchangeSender_31 16000.00 mpp[tiflash]  ExchangeType: HashPartition, Compression: FAST, Hash Cols: [name: test.t.a, collate: binary], [name: test.t.b, collate: binary], [name: Column#16, collate: binary]",
          "                └─HashAgg_25 16000.00 mpp[tiflash]  group by:Column#16, test.t.a, test.t.b, funcs:count(Column#17)->Column#15",
          "                  └─Projection_30 20000.00 mpp[tiflash]  test.t.a, test.t.b, Column#16, case(eq(Column#16, 1), 1, <nil>)->Column#17",
          "                    └─Expand_28 20000.00 mpp[tiflash]  group set num:2, groupingID:Column#16, [{<test.t.a>},{<test.t.b>}]",
          "                      └─TableFullScan_11 10000.00 mpp[tiflash] table:t keep order:false, stats:pseudo"
        ],
        "Warn": null
      },
      {
        "SQL": "select count(distinct a), count(distinct b), avg(c+d) from t",
        "Plan": [
          "5 5 3001.0000"
        ],
        "Warn": null
      },
      {
        "SQL": "explain select count(distinct a), count(distinct b), avg(c+d) from t",
        "Plan": [
          "TableReader_36 1.00 root  MppVersion: 1, data:ExchangeSender_35",
          "└─ExchangeSender_35 1.00 mpp[tiflash]  ExchangeType: PassThrough",
          "  └─Projection_26 1.00 mpp[tiflash]  Column#6, Column#7, div(Column#8, cast(case(eq(Column#19, 0), 1, Column#19), decimal(20,0) BINARY))->Column#8",
          "    └─HashAgg_27 1.00 mpp[tiflash]  funcs:sum(Column#25)->Column#6, funcs:sum(Column#26)->Column#7, funcs:sum(Column#27)->Column#19, funcs:sum(Column#28)->Column#8",
          "      └─ExchangeReceiver_34 1.00 mpp[tiflash]  ",
          "        └─ExchangeSender_33 1.00 mpp[tiflash]  ExchangeType: PassThrough",
          "          └─HashAgg_29 1.00 mpp[tiflash]  funcs:count(distinct test.t.a)->Column#25, funcs:count(distinct test.t.b)->Column#26, funcs:sum(Column#20)->Column#27, funcs:sum(Column#21)->Column#28",
          "            └─ExchangeReceiver_32 16000.00 mpp[tiflash]  ",
          "              └─ExchangeSender_31 16000.00 mpp[tiflash]  ExchangeType: HashPartition, Compression: FAST, Hash Cols: [name: test.t.a, collate: binary], [name: test.t.b, collate: binary], [name: Column#22, collate: binary]",
          "                └─HashAgg_25 16000.00 mpp[tiflash]  group by:Column#31, Column#32, Column#33, funcs:count(Column#29)->Column#20, funcs:sum(Column#30)->Column#21",
          "                  └─Projection_37 20000.00 mpp[tiflash]  Column#23, cast(Column#24, decimal(20,0) BINARY)->Column#30, test.t.a, test.t.b, Column#22",
          "                    └─Projection_30 20000.00 mpp[tiflash]  test.t.a, test.t.b, test.t.c, test.t.d, Column#22, case(eq(Column#22, 1), plus(test.t.c, test.t.d), <nil>)->Column#23, case(eq(Column#22, 1), plus(test.t.c, test.t.d), <nil>)->Column#24",
          "                      └─Expand_28 20000.00 mpp[tiflash]  group set num:2, groupingID:Column#22, [{<test.t.a>},{<test.t.b>}]",
          "                        └─TableFullScan_11 10000.00 mpp[tiflash] table:t keep order:false, stats:pseudo"
        ],
        "Warn": null
      }
    ]
  }
]<|MERGE_RESOLUTION|>--- conflicted
+++ resolved
@@ -489,24 +489,16 @@
       {
         "SQL": "EXPLAIN SELECT /*+ HASH_JOIN(t,s) */ * from t join s using(a); -- 4. hint use INL_JOIN",
         "Plan": [
-<<<<<<< HEAD
-          "TableReader_44 12500.00 root  MppVersion: 1, data:ExchangeSender_43",
-          "└─ExchangeSender_43 12500.00 mpp[tiflash]  ExchangeType: PassThrough",
-          "  └─Projection_6 12500.00 mpp[tiflash]  test.t.a",
-          "    └─HashJoin_38 12500.00 mpp[tiflash]  inner join, equal:[eq(test.t.a, test.s.a)]",
-          "      ├─ExchangeReceiver_41(Build) 10000.00 mpp[tiflash]  ",
-          "      │ └─ExchangeSender_40 10000.00 mpp[tiflash]  ExchangeType: Broadcast",
-          "      │   └─TableFullScan_39 10000.00 mpp[tiflash] table:t keep order:false, stats:pseudo",
-          "      └─TableFullScan_42(Probe) 10000.00 mpp[tiflash] table:s keep order:false, stats:pseudo"
-=======
           "HashJoin_29 12500.00 root  inner join, equal:[eq(test.t.a, test.s.a)]",
           "├─TableReader_38(Build) 10000.00 root  data:TableFullScan_37",
           "│ └─TableFullScan_37 10000.00 cop[tiflash] table:s keep order:false, stats:pseudo",
           "└─TableReader_34(Probe) 10000.00 root  data:TableFullScan_33",
           "  └─TableFullScan_33 10000.00 cop[tiflash] table:t keep order:false, stats:pseudo"
->>>>>>> 196ddc08
-        ],
-        "Warn": null
+        ],
+        "Warn": [
+          "MPP mode may be blocked because you have used hint to specify a join algorithm which is not supported by mpp now.",
+          "MPP mode may be blocked because you have used hint to specify a join algorithm which is not supported by mpp now."
+        ]
       },
       {
         "SQL": "set @@tidb_opt_broadcast_cartesian_join = 0",
