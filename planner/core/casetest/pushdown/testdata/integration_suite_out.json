[
  {
    "Name": "TestPushDownToTiFlashWithKeepOrder",
    "Cases": [
      {
        "SQL": "explain format = 'brief' select max(a) from t",
        "Plan": [
          "StreamAgg 1.00 root  funcs:max(test.t.a)->Column#3",
          "└─TopN 1.00 root  test.t.a:desc, offset:0, count:1",
          "  └─TableReader 1.00 root  data:TopN",
          "    └─TopN 1.00 batchCop[tiflash]  test.t.a:desc, offset:0, count:1",
          "      └─TableFullScan 10000.00 batchCop[tiflash] table:t keep order:false, stats:pseudo"
        ]
      },
      {
        "SQL": "explain format = 'brief' select min(a) from t",
        "Plan": [
          "StreamAgg 1.00 root  funcs:min(test.t.a)->Column#3",
          "└─Limit 1.00 root  offset:0, count:1",
          "  └─TableReader 1.00 root  data:Limit",
          "    └─Limit 1.00 cop[tiflash]  offset:0, count:1",
          "      └─TableFullScan 1.00 cop[tiflash] table:t keep order:true, stats:pseudo"
        ]
      }
    ]
  },
  {
    "Name": "TestPushDownToTiFlashWithKeepOrderInFastMode",
    "Cases": [
      {
        "SQL": "explain format = 'brief' select max(a) from t",
        "Plan": [
          "StreamAgg 1.00 root  funcs:max(test.t.a)->Column#3",
          "└─TopN 1.00 root  test.t.a:desc, offset:0, count:1",
          "  └─TableReader 1.00 root  data:TopN",
          "    └─TopN 1.00 batchCop[tiflash]  test.t.a:desc, offset:0, count:1",
          "      └─TableFullScan 10000.00 batchCop[tiflash] table:t keep order:false, stats:pseudo"
        ]
      },
      {
        "SQL": "explain format = 'brief' select min(a) from t",
        "Plan": [
          "StreamAgg 1.00 root  funcs:min(test.t.a)->Column#3",
          "└─TopN 1.00 root  test.t.a, offset:0, count:1",
          "  └─TableReader 1.00 root  data:TopN",
          "    └─TopN 1.00 batchCop[tiflash]  test.t.a, offset:0, count:1",
          "      └─TableFullScan 10000.00 batchCop[tiflash] table:t keep order:false, stats:pseudo"
        ]
      }
    ]
  },
  {
    "Name": "TestPushDownProjectionForTiFlashCoprocessor",
    "Cases": [
      {
        "SQL": "desc format = 'brief' select i * 2 from t",
        "Plan": [
          "TableReader 10000.00 root  MppVersion: 2, data:ExchangeSender",
          "└─ExchangeSender 10000.00 mpp[tiflash]  ExchangeType: PassThrough",
          "  └─Projection 10000.00 mpp[tiflash]  mul(test.t.i, 2)->Column#13",
          "    └─TableFullScan 10000.00 mpp[tiflash] table:t keep order:false, stats:pseudo"
        ]
      },
      {
        "SQL": "desc format = 'brief' select DATE_FORMAT(t, '%Y-%m-%d %H') as date from t",
        "Plan": [
          "TableReader 10000.00 root  MppVersion: 2, data:ExchangeSender",
          "└─ExchangeSender 10000.00 mpp[tiflash]  ExchangeType: PassThrough",
          "  └─Projection 10000.00 mpp[tiflash]  date_format(test.t.t, %Y-%m-%d %H)->Column#13",
          "    └─TableFullScan 10000.00 mpp[tiflash] table:t keep order:false, stats:pseudo"
        ]
      },
      {
        "SQL": "desc format = 'brief' select md5(s) from t; -- we do generate mpp plan, while the cost-cmp failed",
        "Plan": [
          "TableReader 10000.00 root  data:Projection",
          "└─Projection 10000.00 cop[tikv]  md5(test.t.s)->Column#13",
          "  └─TableFullScan 10000.00 cop[tikv] table:t keep order:false, stats:pseudo"
        ]
      },
      {
        "SQL": "desc format = 'brief' select c from t where a+1=3",
        "Plan": [
          "Projection 8000.00 root  test.t.c",
          "└─TableReader 8000.00 root  MppVersion: 2, data:ExchangeSender",
          "  └─ExchangeSender 8000.00 mpp[tiflash]  ExchangeType: PassThrough",
          "    └─Selection 8000.00 mpp[tiflash]  eq(plus(test.t.a, 1), 3)",
          "      └─TableFullScan 10000.00 mpp[tiflash] table:t pushed down filter:empty, keep order:false, stats:pseudo"
        ]
      },
      {
        "SQL": "desc format = 'brief' select /*+ hash_agg()*/ count(b) from  (select id + 1 as b from t)A",
        "Plan": [
          "HashAgg 1.00 root  funcs:count(Column#17)->Column#14",
          "└─TableReader 1.00 root  MppVersion: 2, data:ExchangeSender",
          "  └─ExchangeSender 1.00 mpp[tiflash]  ExchangeType: PassThrough",
          "    └─HashAgg 1.00 mpp[tiflash]  funcs:count(Column#19)->Column#17",
          "      └─Projection 10000.00 mpp[tiflash]  plus(test.t.id, 1)->Column#19",
          "        └─TableFullScan 10000.00 mpp[tiflash] table:t keep order:false, stats:pseudo"
        ]
      },
      {
        "SQL": "desc format = 'brief' select /*+ hash_agg()*/ count(*) from  (select id + 1 as b from t)A",
        "Plan": [
          "HashAgg 1.00 root  funcs:count(Column#16)->Column#14",
          "└─TableReader 1.00 root  MppVersion: 2, data:ExchangeSender",
          "  └─ExchangeSender 1.00 mpp[tiflash]  ExchangeType: PassThrough",
          "    └─HashAgg 1.00 mpp[tiflash]  funcs:count(test.t._tidb_rowid)->Column#16",
          "      └─TableFullScan 10000.00 mpp[tiflash] table:t keep order:false, stats:pseudo"
        ]
      },
      {
        "SQL": "desc format = 'brief' select /*+ hash_agg()*/ sum(b) from  (select id + 1 as b from t)A",
        "Plan": [
          "HashAgg 1.00 root  funcs:sum(Column#17)->Column#14",
          "└─TableReader 1.00 root  MppVersion: 2, data:ExchangeSender",
          "  └─ExchangeSender 1.00 mpp[tiflash]  ExchangeType: PassThrough",
          "    └─HashAgg 1.00 mpp[tiflash]  funcs:sum(Column#19)->Column#17",
          "      └─Projection 10000.00 mpp[tiflash]  cast(plus(test.t.id, 1), decimal(20,0) BINARY)->Column#19",
          "        └─TableFullScan 10000.00 mpp[tiflash] table:t keep order:false, stats:pseudo"
        ]
      },
      {
        "SQL": "desc format = 'brief' select /*+ stream_agg()*/ count(b) from  (select id + 1 as b from t)A",
        "Plan": [
          "HashAgg 1.00 root  funcs:count(Column#18)->Column#14",
          "└─TableReader 1.00 root  MppVersion: 2, data:ExchangeSender",
          "  └─ExchangeSender 1.00 mpp[tiflash]  ExchangeType: PassThrough",
          "    └─HashAgg 1.00 mpp[tiflash]  funcs:count(Column#19)->Column#18",
          "      └─Projection 10000.00 mpp[tiflash]  plus(test.t.id, 1)->Column#19",
          "        └─TableFullScan 10000.00 mpp[tiflash] table:t keep order:false, stats:pseudo"
        ]
      },
      {
        "SQL": "desc format = 'brief' select /*+ stream_agg()*/ count(*) from  (select id + 1 as b from t)A",
        "Plan": [
          "HashAgg 1.00 root  funcs:count(Column#17)->Column#14",
          "└─TableReader 1.00 root  MppVersion: 2, data:ExchangeSender",
          "  └─ExchangeSender 1.00 mpp[tiflash]  ExchangeType: PassThrough",
          "    └─HashAgg 1.00 mpp[tiflash]  funcs:count(test.t._tidb_rowid)->Column#17",
          "      └─TableFullScan 10000.00 mpp[tiflash] table:t keep order:false, stats:pseudo"
        ]
      },
      {
        "SQL": "desc format = 'brief' select /*+ stream_agg()*/ sum(b) from  (select id + 1 as b from t)A",
        "Plan": [
          "HashAgg 1.00 root  funcs:sum(Column#18)->Column#14",
          "└─TableReader 1.00 root  MppVersion: 2, data:ExchangeSender",
          "  └─ExchangeSender 1.00 mpp[tiflash]  ExchangeType: PassThrough",
          "    └─HashAgg 1.00 mpp[tiflash]  funcs:sum(Column#19)->Column#18",
          "      └─Projection 10000.00 mpp[tiflash]  cast(plus(test.t.id, 1), decimal(20,0) BINARY)->Column#19",
          "        └─TableFullScan 10000.00 mpp[tiflash] table:t keep order:false, stats:pseudo"
        ]
      },
      {
        "SQL": "desc format = 'brief' select * from (select id-2 as b from t) B join (select id-2 as b from t) A on A.b=B.b",
        "Plan": [
          "TableReader 10000.00 root  MppVersion: 2, data:ExchangeSender",
          "└─ExchangeSender 10000.00 mpp[tiflash]  ExchangeType: PassThrough",
          "  └─HashJoin 10000.00 mpp[tiflash]  inner join, equal:[eq(Column#13, Column#26)]",
          "    ├─ExchangeReceiver(Build) 8000.00 mpp[tiflash]  ",
          "    │ └─ExchangeSender 8000.00 mpp[tiflash]  ExchangeType: Broadcast, Compression: FAST",
          "    │   └─Projection 8000.00 mpp[tiflash]  minus(test.t.id, 2)->Column#13",
          "    │     └─Selection 8000.00 mpp[tiflash]  not(isnull(minus(test.t.id, 2)))",
          "    │       └─TableFullScan 10000.00 mpp[tiflash] table:t pushed down filter:empty, keep order:false, stats:pseudo",
          "    └─Projection(Probe) 8000.00 mpp[tiflash]  minus(test.t.id, 2)->Column#26",
          "      └─Selection 8000.00 mpp[tiflash]  not(isnull(minus(test.t.id, 2)))",
          "        └─TableFullScan 10000.00 mpp[tiflash] table:t pushed down filter:empty, keep order:false, stats:pseudo"
        ]
      },
      {
        "SQL": "desc format = 'brief' select * from t join (select id-2 as b from t) A on A.b=t.id",
        "Plan": [
          "HashJoin 10000.00 root  inner join, equal:[eq(test.t.id, Column#25)]",
          "├─TableReader(Build) 8000.00 root  MppVersion: 2, data:ExchangeSender",
          "│ └─ExchangeSender 8000.00 mpp[tiflash]  ExchangeType: PassThrough",
          "│   └─Projection 8000.00 mpp[tiflash]  minus(test.t.id, 2)->Column#25",
          "│     └─Selection 8000.00 mpp[tiflash]  not(isnull(minus(test.t.id, 2)))",
          "│       └─TableFullScan 10000.00 mpp[tiflash] table:t pushed down filter:empty, keep order:false, stats:pseudo",
          "└─TableReader(Probe) 9990.00 root  MppVersion: 2, data:ExchangeSender",
          "  └─ExchangeSender 9990.00 mpp[tiflash]  ExchangeType: PassThrough",
          "    └─Selection 9990.00 mpp[tiflash]  not(isnull(test.t.id))",
          "      └─TableFullScan 10000.00 mpp[tiflash] table:t pushed down filter:empty, keep order:false, stats:pseudo"
        ]
      },
      {
        "SQL": "desc format = 'brief' select * from t left join (select id-2 as b from t) A on A.b=t.id",
        "Plan": [
          "HashJoin 10000.00 root  left outer join, equal:[eq(test.t.id, Column#25)]",
          "├─TableReader(Build) 8000.00 root  MppVersion: 2, data:ExchangeSender",
          "│ └─ExchangeSender 8000.00 mpp[tiflash]  ExchangeType: PassThrough",
          "│   └─Projection 8000.00 mpp[tiflash]  minus(test.t.id, 2)->Column#25",
          "│     └─Selection 8000.00 mpp[tiflash]  not(isnull(minus(test.t.id, 2)))",
          "│       └─TableFullScan 10000.00 mpp[tiflash] table:t pushed down filter:empty, keep order:false, stats:pseudo",
          "└─TableReader(Probe) 10000.00 root  MppVersion: 2, data:ExchangeSender",
          "  └─ExchangeSender 10000.00 mpp[tiflash]  ExchangeType: PassThrough",
          "    └─TableFullScan 10000.00 mpp[tiflash] table:t keep order:false, stats:pseudo"
        ]
      },
      {
        "SQL": "desc format = 'brief' select * from t right join (select id-2 as b from t) A on A.b=t.id",
        "Plan": [
          "HashJoin 12487.50 root  right outer join, equal:[eq(test.t.id, Column#25)]",
          "├─TableReader(Build) 10000.00 root  MppVersion: 2, data:ExchangeSender",
          "│ └─ExchangeSender 10000.00 mpp[tiflash]  ExchangeType: PassThrough",
          "│   └─Projection 10000.00 mpp[tiflash]  minus(test.t.id, 2)->Column#25",
          "│     └─TableFullScan 10000.00 mpp[tiflash] table:t keep order:false, stats:pseudo",
          "└─TableReader(Probe) 9990.00 root  MppVersion: 2, data:ExchangeSender",
          "  └─ExchangeSender 9990.00 mpp[tiflash]  ExchangeType: PassThrough",
          "    └─Selection 9990.00 mpp[tiflash]  not(isnull(test.t.id))",
          "      └─TableFullScan 10000.00 mpp[tiflash] table:t pushed down filter:empty, keep order:false, stats:pseudo"
        ]
      },
      {
        "SQL": "desc format = 'brief' select A.b, B.b from (select id-2 as b from t) B join (select id-2 as b from t) A on A.b=B.b",
        "Plan": [
          "TableReader 10000.00 root  MppVersion: 2, data:ExchangeSender",
          "└─ExchangeSender 10000.00 mpp[tiflash]  ExchangeType: PassThrough",
          "  └─Projection 10000.00 mpp[tiflash]  Column#26, Column#13",
          "    └─HashJoin 10000.00 mpp[tiflash]  inner join, equal:[eq(Column#13, Column#26)]",
          "      ├─ExchangeReceiver(Build) 8000.00 mpp[tiflash]  ",
          "      │ └─ExchangeSender 8000.00 mpp[tiflash]  ExchangeType: Broadcast, Compression: FAST",
          "      │   └─Projection 8000.00 mpp[tiflash]  minus(test.t.id, 2)->Column#13",
          "      │     └─Selection 8000.00 mpp[tiflash]  not(isnull(minus(test.t.id, 2)))",
          "      │       └─TableFullScan 10000.00 mpp[tiflash] table:t pushed down filter:empty, keep order:false, stats:pseudo",
          "      └─Projection(Probe) 8000.00 mpp[tiflash]  minus(test.t.id, 2)->Column#26",
          "        └─Selection 8000.00 mpp[tiflash]  not(isnull(minus(test.t.id, 2)))",
          "          └─TableFullScan 10000.00 mpp[tiflash] table:t pushed down filter:empty, keep order:false, stats:pseudo"
        ]
      },
      {
        "SQL": "desc format = 'brief' select A.id from t as A where exists (select 1 from t where t.id=A.id)",
        "Plan": [
          "TableReader 7992.00 root  MppVersion: 2, data:ExchangeSender",
          "└─ExchangeSender 7992.00 mpp[tiflash]  ExchangeType: PassThrough",
          "  └─HashJoin 7992.00 mpp[tiflash]  semi join, equal:[eq(test.t.id, test.t.id)]",
          "    ├─ExchangeReceiver(Build) 9990.00 mpp[tiflash]  ",
          "    │ └─ExchangeSender 9990.00 mpp[tiflash]  ExchangeType: Broadcast, Compression: FAST",
          "    │   └─Selection 9990.00 mpp[tiflash]  not(isnull(test.t.id))",
          "    │     └─TableFullScan 10000.00 mpp[tiflash] table:t pushed down filter:empty, keep order:false, stats:pseudo",
          "    └─Selection(Probe) 9990.00 mpp[tiflash]  not(isnull(test.t.id))",
          "      └─TableFullScan 10000.00 mpp[tiflash] table:A pushed down filter:empty, keep order:false, stats:pseudo"
        ]
      },
      {
        "SQL": "desc format = 'brief' select A.id from t as A where not exists  (select 1 from t where t.id=A.id)",
        "Plan": [
          "TableReader 8000.00 root  MppVersion: 2, data:ExchangeSender",
          "└─ExchangeSender 8000.00 mpp[tiflash]  ExchangeType: PassThrough",
          "  └─HashJoin 8000.00 mpp[tiflash]  anti semi join, equal:[eq(test.t.id, test.t.id)]",
          "    ├─ExchangeReceiver(Build) 10000.00 mpp[tiflash]  ",
          "    │ └─ExchangeSender 10000.00 mpp[tiflash]  ExchangeType: Broadcast, Compression: FAST",
          "    │   └─TableFullScan 10000.00 mpp[tiflash] table:t keep order:false, stats:pseudo",
          "    └─TableFullScan(Probe) 10000.00 mpp[tiflash] table:A keep order:false, stats:pseudo"
        ]
      },
      {
        "SQL": "desc format = 'brief' SELECT FROM_UNIXTIME(name,'%Y-%m-%d')  FROM t;",
        "Plan": [
          "TableReader 10000.00 root  MppVersion: 2, data:ExchangeSender",
          "└─ExchangeSender 10000.00 mpp[tiflash]  ExchangeType: PassThrough",
          "  └─Projection 10000.00 mpp[tiflash]  from_unixtime(cast(test.t.name, decimal(65,6) BINARY), %Y-%m-%d)->Column#13",
          "    └─TableFullScan 10000.00 mpp[tiflash] table:t keep order:false, stats:pseudo"
        ]
      }
    ]
  },
  {
    "Name": "TestPushDownProjectionForTiFlash",
    "Cases": [
      {
        "SQL": "desc format = 'brief' select /*+ hash_agg()*/ count(b) from  (select /*+ read_from_storage(tiflash[t]) */ id + 1 as b from t)A",
        "Plan": [
          "HashAgg 1.00 root  funcs:count(Column#8)->Column#6",
          "└─TableReader 1.00 root  data:HashAgg",
          "  └─HashAgg 1.00 batchCop[tiflash]  funcs:count(Column#9)->Column#8",
          "    └─Projection 10000.00 batchCop[tiflash]  plus(test.t.id, 1)->Column#9",
          "      └─TableFullScan 10000.00 batchCop[tiflash] table:t keep order:false, stats:pseudo"
        ]
      },
      {
        "SQL": "desc format = 'brief' select /*+ hash_agg()*/ count(*) from  (select /*+ read_from_storage(tiflash[t]) */ id + 1 as b from t)A",
        "Plan": [
          "HashAgg 1.00 root  funcs:count(Column#7)->Column#6",
          "└─TableReader 1.00 root  data:HashAgg",
          "  └─HashAgg 1.00 batchCop[tiflash]  funcs:count(test.t._tidb_rowid)->Column#7",
          "    └─TableFullScan 10000.00 batchCop[tiflash] table:t keep order:false, stats:pseudo"
        ]
      },
      {
        "SQL": "desc format = 'brief' select /*+ hash_agg()*/ sum(b) from  (select /*+ read_from_storage(tiflash[t]) */ id + 1 as b from t)A",
        "Plan": [
          "HashAgg 1.00 root  funcs:sum(Column#8)->Column#6",
          "└─TableReader 1.00 root  data:HashAgg",
          "  └─HashAgg 1.00 batchCop[tiflash]  funcs:sum(Column#9)->Column#8",
          "    └─Projection 10000.00 batchCop[tiflash]  cast(plus(test.t.id, 1), decimal(20,0) BINARY)->Column#9",
          "      └─TableFullScan 10000.00 batchCop[tiflash] table:t keep order:false, stats:pseudo"
        ]
      },
      {
        "SQL": "desc format = 'brief' select /*+ stream_agg()*/ count(b) from  (select /*+ read_from_storage(tiflash[t]) */ id + 1 as b from t)A",
        "Plan": [
          "StreamAgg 1.00 root  funcs:count(Column#8)->Column#6",
          "└─TableReader 1.00 root  data:StreamAgg",
          "  └─StreamAgg 1.00 batchCop[tiflash]  funcs:count(Column#10)->Column#8",
          "    └─Projection 10000.00 batchCop[tiflash]  plus(test.t.id, 1)->Column#10",
          "      └─TableFullScan 10000.00 batchCop[tiflash] table:t keep order:false, stats:pseudo"
        ]
      },
      {
        "SQL": "desc format = 'brief' select /*+ stream_agg()*/ count(*) from  (select /*+ read_from_storage(tiflash[t]) */ id + 1 as b from t)A",
        "Plan": [
          "StreamAgg 1.00 root  funcs:count(Column#7)->Column#6",
          "└─TableReader 1.00 root  data:StreamAgg",
          "  └─StreamAgg 1.00 batchCop[tiflash]  funcs:count(test.t._tidb_rowid)->Column#7",
          "    └─TableFullScan 10000.00 batchCop[tiflash] table:t keep order:false, stats:pseudo"
        ]
      },
      {
        "SQL": "desc format = 'brief' select /*+ stream_agg()*/ sum(b) from  (select /*+ read_from_storage(tiflash[t]) */ id + 1 as b from t)A",
        "Plan": [
          "StreamAgg 1.00 root  funcs:sum(Column#8)->Column#6",
          "└─TableReader 1.00 root  data:StreamAgg",
          "  └─StreamAgg 1.00 batchCop[tiflash]  funcs:sum(Column#10)->Column#8",
          "    └─Projection 10000.00 batchCop[tiflash]  cast(plus(test.t.id, 1), decimal(20,0) BINARY)->Column#10",
          "      └─TableFullScan 10000.00 batchCop[tiflash] table:t keep order:false, stats:pseudo"
        ]
      },
      {
        "SQL": "desc format = 'brief' select * from (select id-2 as b from t) B join (select id-2 as b from t) A on A.b=B.b",
        "Plan": [
          "HashJoin 10000.00 root  inner join, equal:[eq(Column#5, Column#10)]",
          "├─Projection(Build) 8000.00 root  minus(test.t.id, 2)->Column#10",
          "│ └─TableReader 8000.00 root  data:Selection",
          "│   └─Selection 8000.00 cop[tiflash]  not(isnull(minus(test.t.id, 2)))",
          "│     └─TableFullScan 10000.00 cop[tiflash] table:t pushed down filter:empty, keep order:false, stats:pseudo",
          "└─Projection(Probe) 8000.00 root  minus(test.t.id, 2)->Column#5",
          "  └─TableReader 8000.00 root  data:Selection",
          "    └─Selection 8000.00 cop[tiflash]  not(isnull(minus(test.t.id, 2)))",
          "      └─TableFullScan 10000.00 cop[tiflash] table:t pushed down filter:empty, keep order:false, stats:pseudo"
        ]
      },
      {
        "SQL": "desc format = 'brief' select * from t join (select id-2 as b from t) A on A.b=t.id",
        "Plan": [
          "HashJoin 10000.00 root  inner join, equal:[eq(test.t.id, Column#9)]",
          "├─Projection(Build) 8000.00 root  minus(test.t.id, 2)->Column#9",
          "│ └─TableReader 8000.00 root  data:Selection",
          "│   └─Selection 8000.00 cop[tiflash]  not(isnull(minus(test.t.id, 2)))",
          "│     └─TableFullScan 10000.00 cop[tiflash] table:t pushed down filter:empty, keep order:false, stats:pseudo",
          "└─TableReader(Probe) 9990.00 root  data:Selection",
          "  └─Selection 9990.00 cop[tiflash]  not(isnull(test.t.id))",
          "    └─TableFullScan 10000.00 cop[tiflash] table:t pushed down filter:empty, keep order:false, stats:pseudo"
        ]
      },
      {
        "SQL": "desc format = 'brief' select * from t left join (select id-2 as b from t) A on A.b=t.id",
        "Plan": [
          "HashJoin 10000.00 root  left outer join, equal:[eq(test.t.id, Column#9)]",
          "├─Projection(Build) 8000.00 root  minus(test.t.id, 2)->Column#9",
          "│ └─TableReader 8000.00 root  data:Selection",
          "│   └─Selection 8000.00 cop[tiflash]  not(isnull(minus(test.t.id, 2)))",
          "│     └─TableFullScan 10000.00 cop[tiflash] table:t pushed down filter:empty, keep order:false, stats:pseudo",
          "└─TableReader(Probe) 10000.00 root  data:TableFullScan",
          "  └─TableFullScan 10000.00 cop[tiflash] table:t keep order:false, stats:pseudo"
        ]
      },
      {
        "SQL": "desc format = 'brief' select * from t right join (select id-2 as b from t) A on A.b=t.id",
        "Plan": [
          "HashJoin 12487.50 root  right outer join, equal:[eq(test.t.id, Column#9)]",
          "├─Projection(Build) 10000.00 root  minus(test.t.id, 2)->Column#9",
          "│ └─TableReader 10000.00 root  data:TableFullScan",
          "│   └─TableFullScan 10000.00 cop[tiflash] table:t keep order:false, stats:pseudo",
          "└─TableReader(Probe) 9990.00 root  data:Selection",
          "  └─Selection 9990.00 cop[tiflash]  not(isnull(test.t.id))",
          "    └─TableFullScan 10000.00 cop[tiflash] table:t pushed down filter:empty, keep order:false, stats:pseudo"
        ]
      },
      {
        "SQL": "desc format = 'brief' select A.b, B.b from (select id-2 as b from t) B join (select id-2 as b from t) A on A.b=B.b",
        "Plan": [
          "Projection 10000.00 root  Column#10, Column#5",
          "└─HashJoin 10000.00 root  inner join, equal:[eq(Column#5, Column#10)]",
          "  ├─Projection(Build) 8000.00 root  minus(test.t.id, 2)->Column#10",
          "  │ └─TableReader 8000.00 root  data:Selection",
          "  │   └─Selection 8000.00 cop[tiflash]  not(isnull(minus(test.t.id, 2)))",
          "  │     └─TableFullScan 10000.00 cop[tiflash] table:t pushed down filter:empty, keep order:false, stats:pseudo",
          "  └─Projection(Probe) 8000.00 root  minus(test.t.id, 2)->Column#5",
          "    └─TableReader 8000.00 root  data:Selection",
          "      └─Selection 8000.00 cop[tiflash]  not(isnull(minus(test.t.id, 2)))",
          "        └─TableFullScan 10000.00 cop[tiflash] table:t pushed down filter:empty, keep order:false, stats:pseudo"
        ]
      },
      {
        "SQL": "desc format = 'brief' select A.id from t as A where exists (select 1 from t where t.id=A.id)",
        "Plan": [
          "HashJoin 7992.00 root  semi join, equal:[eq(test.t.id, test.t.id)]",
          "├─TableReader(Build) 9990.00 root  data:Selection",
          "│ └─Selection 9990.00 cop[tiflash]  not(isnull(test.t.id))",
          "│   └─TableFullScan 10000.00 cop[tiflash] table:t pushed down filter:empty, keep order:false, stats:pseudo",
          "└─TableReader(Probe) 9990.00 root  data:Selection",
          "  └─Selection 9990.00 cop[tiflash]  not(isnull(test.t.id))",
          "    └─TableFullScan 10000.00 cop[tiflash] table:A pushed down filter:empty, keep order:false, stats:pseudo"
        ]
      },
      {
        "SQL": "desc format = 'brief' select A.id from t as A where not exists  (select 1 from t where t.id=A.id)",
        "Plan": [
          "HashJoin 8000.00 root  anti semi join, equal:[eq(test.t.id, test.t.id)]",
          "├─TableReader(Build) 10000.00 root  data:TableFullScan",
          "│ └─TableFullScan 10000.00 cop[tiflash] table:t keep order:false, stats:pseudo",
          "└─TableReader(Probe) 10000.00 root  data:TableFullScan",
          "  └─TableFullScan 10000.00 cop[tiflash] table:A keep order:false, stats:pseudo"
        ]
      },
      {
        "SQL": "desc format = 'brief' SELECT FROM_UNIXTIME(name,'%Y-%m-%d')  FROM t;",
        "Plan": [
          "Projection 10000.00 root  from_unixtime(cast(test.t.name, decimal(65,6) BINARY), %Y-%m-%d)->Column#5",
          "└─TableReader 10000.00 root  data:TableFullScan",
          "  └─TableFullScan 10000.00 cop[tiflash] table:t keep order:false, stats:pseudo"
        ]
      }
    ]
  },
  {
    "Name": "TestSelPushDownTiFlash",
    "Cases": [
      {
        "SQL": "explain format = 'brief' select * from t where t.a > 1 and t.b = \"flash\" or t.a + 3 * t.a = 5",
        "Plan": [
          "TableReader 8000.00 root  data:Selection",
          "└─Selection 8000.00 cop[tiflash]  or(and(gt(test.t.a, 1), eq(test.t.b, \"flash\")), eq(plus(test.t.a, mul(3, test.t.a)), 5))",
          "  └─TableFullScan 10000.00 cop[tiflash] table:t pushed down filter:empty, keep order:false, stats:pseudo"
        ]
      },
      {
        "SQL": "explain format = 'brief' select * from t where cast(t.a as double) + 3 = 5.1",
        "Plan": [
          "TableReader 8000.00 root  data:Selection",
          "└─Selection 8000.00 cop[tiflash]  eq(plus(cast(test.t.a, double BINARY), 3), 5.1)",
          "  └─TableFullScan 10000.00 cop[tiflash] table:t pushed down filter:empty, keep order:false, stats:pseudo"
        ]
      },
      {
        "SQL": "explain format = 'brief' select * from t where b > 'a' order by convert(b, unsigned) limit 2",
        "Plan": [
          "Projection 2.00 root  test.t.a, test.t.b",
          "└─TopN 2.00 root  Column#4, offset:0, count:2",
          "  └─Projection 2.00 root  test.t.a, test.t.b, cast(test.t.b, bigint(22) UNSIGNED BINARY)->Column#4",
          "    └─TableReader 2.00 root  data:Projection",
          "      └─Projection 2.00 batchCop[tiflash]  test.t.a, test.t.b",
          "        └─TopN 2.00 batchCop[tiflash]  Column#3, offset:0, count:2",
          "          └─Projection 3333.33 batchCop[tiflash]  test.t.a, test.t.b, cast(test.t.b, bigint(22) UNSIGNED BINARY)->Column#3",
          "            └─Selection 3333.33 batchCop[tiflash]  gt(test.t.b, \"a\")",
          "              └─TableFullScan 10000.00 batchCop[tiflash] table:t pushed down filter:empty, keep order:false, stats:pseudo"
        ]
      },
      {
        "SQL": "explain format = 'brief' select * from t where b > 'a' order by b limit 2",
        "Plan": [
          "TopN 2.00 root  test.t.b, offset:0, count:2",
          "└─TableReader 2.00 root  data:TopN",
          "  └─TopN 2.00 batchCop[tiflash]  test.t.b, offset:0, count:2",
          "    └─Selection 3333.33 batchCop[tiflash]  gt(test.t.b, \"a\")",
          "      └─TableFullScan 10000.00 batchCop[tiflash] table:t pushed down filter:empty, keep order:false, stats:pseudo"
        ]
      }
    ]
  },
<<<<<<< HEAD
  {
    "Name": "TestPushDownProjectionForTiKV",
    "Cases": [
      {
        "SQL": "desc format = 'brief' select i * 2 from t",
        "Plan": [
          "TableReader 10000.00 root  data:Projection",
          "└─Projection 10000.00 cop[tikv]  mul(test.t.i, 2)->Column#13",
          "  └─TableFullScan 10000.00 cop[tikv] table:t keep order:false, stats:pseudo"
        ]
      },
      {
        "SQL": "desc format = 'brief' select DATE_FORMAT(t, '%Y-%m-%d %H') as date from t",
        "Plan": [
          "TableReader 10000.00 root  data:Projection",
          "└─Projection 10000.00 cop[tikv]  date_format(test.t.t, %Y-%m-%d %H)->Column#13",
          "  └─TableFullScan 10000.00 cop[tikv] table:t keep order:false, stats:pseudo"
        ]
      },
      {
        "SQL": "desc format = 'brief' select md5(s) from t",
        "Plan": [
          "TableReader 10000.00 root  data:Projection",
          "└─Projection 10000.00 cop[tikv]  md5(test.t.s)->Column#13",
          "  └─TableFullScan 10000.00 cop[tikv] table:t keep order:false, stats:pseudo"
        ]
      },
      {
        "SQL": "desc format = 'brief' select c from t where a+1=3",
        "Plan": [
          "Projection 8000.00 root  test.t.c",
          "└─TableReader 8000.00 root  data:Selection",
          "  └─Selection 8000.00 cop[tikv]  eq(plus(test.t.a, 1), 3)",
          "    └─TableFullScan 10000.00 cop[tikv] table:t keep order:false, stats:pseudo"
        ]
      },
      {
        "SQL": "desc format = 'brief' select /*+ hash_agg()*/ count(b) from  (select id + 1 as b from t)A",
        "Plan": [
          "HashAgg 1.00 root  funcs:count(Column#16)->Column#14",
          "└─TableReader 1.00 root  data:HashAgg",
          "  └─HashAgg 1.00 cop[tikv]  funcs:count(plus(test.t.id, 1))->Column#16",
          "    └─TableFullScan 10000.00 cop[tikv] table:t keep order:false, stats:pseudo"
        ]
      },
      {
        "SQL": "desc format = 'brief' select /*+ hash_agg()*/ count(*) from  (select id + 1 as b from t)A",
        "Plan": [
          "HashAgg 1.00 root  funcs:count(Column#15)->Column#14",
          "└─TableReader 1.00 root  data:HashAgg",
          "  └─HashAgg 1.00 cop[tikv]  funcs:count(1)->Column#15",
          "    └─TableFullScan 10000.00 cop[tikv] table:t keep order:false, stats:pseudo"
        ]
      },
      {
        "SQL": "desc format = 'brief' select /*+ hash_agg()*/ sum(b) from  (select id + 1 as b from t)A",
        "Plan": [
          "HashAgg 1.00 root  funcs:sum(Column#16)->Column#14",
          "└─TableReader 1.00 root  data:HashAgg",
          "  └─HashAgg 1.00 cop[tikv]  funcs:sum(plus(test.t.id, 1))->Column#16",
          "    └─TableFullScan 10000.00 cop[tikv] table:t keep order:false, stats:pseudo"
        ]
      },
      {
        "SQL": "desc format = 'brief' select /*+ stream_agg()*/ count(b) from  (select id + 1 as b from t)A",
        "Plan": [
          "StreamAgg 1.00 root  funcs:count(Column#16)->Column#14",
          "└─TableReader 1.00 root  data:StreamAgg",
          "  └─StreamAgg 1.00 cop[tikv]  funcs:count(plus(test.t.id, 1))->Column#16",
          "    └─TableFullScan 10000.00 cop[tikv] table:t keep order:false, stats:pseudo"
        ]
      },
      {
        "SQL": "desc format = 'brief' select /*+ stream_agg()*/ count(*) from  (select id + 1 as b from t)A",
        "Plan": [
          "StreamAgg 1.00 root  funcs:count(Column#15)->Column#14",
          "└─TableReader 1.00 root  data:StreamAgg",
          "  └─StreamAgg 1.00 cop[tikv]  funcs:count(1)->Column#15",
          "    └─TableFullScan 10000.00 cop[tikv] table:t keep order:false, stats:pseudo"
        ]
      },
      {
        "SQL": "desc format = 'brief' select /*+ stream_agg()*/ sum(b) from  (select id + 1 as b from t)A",
        "Plan": [
          "StreamAgg 1.00 root  funcs:sum(Column#16)->Column#14",
          "└─TableReader 1.00 root  data:StreamAgg",
          "  └─StreamAgg 1.00 cop[tikv]  funcs:sum(plus(test.t.id, 1))->Column#16",
          "    └─TableFullScan 10000.00 cop[tikv] table:t keep order:false, stats:pseudo"
        ]
      },
      {
        "SQL": "desc format = 'brief' select * from (select id-2 as b from t) B join (select id-2 as b from t) A on A.b=B.b",
        "Plan": [
          "HashJoin 10000.00 root  inner join, equal:[eq(Column#13, Column#26)]",
          "├─TableReader(Build) 8000.00 root  data:Projection",
          "│ └─Projection 8000.00 cop[tikv]  minus(test.t.id, 2)->Column#26",
          "│   └─Selection 8000.00 cop[tikv]  not(isnull(minus(test.t.id, 2)))",
          "│     └─TableFullScan 10000.00 cop[tikv] table:t keep order:false, stats:pseudo",
          "└─TableReader(Probe) 8000.00 root  data:Projection",
          "  └─Projection 8000.00 cop[tikv]  minus(test.t.id, 2)->Column#13",
          "    └─Selection 8000.00 cop[tikv]  not(isnull(minus(test.t.id, 2)))",
          "      └─TableFullScan 10000.00 cop[tikv] table:t keep order:false, stats:pseudo"
        ]
      },
      {
        "SQL": "desc format = 'brief' select * from t join (select id-2 as b from t) A on A.b=t.id",
        "Plan": [
          "HashJoin 10000.00 root  inner join, equal:[eq(test.t.id, Column#25)]",
          "├─TableReader(Build) 8000.00 root  data:Projection",
          "│ └─Projection 8000.00 cop[tikv]  minus(test.t.id, 2)->Column#25",
          "│   └─Selection 8000.00 cop[tikv]  not(isnull(minus(test.t.id, 2)))",
          "│     └─TableFullScan 10000.00 cop[tikv] table:t keep order:false, stats:pseudo",
          "└─TableReader(Probe) 9990.00 root  data:Selection",
          "  └─Selection 9990.00 cop[tikv]  not(isnull(test.t.id))",
          "    └─TableFullScan 10000.00 cop[tikv] table:t keep order:false, stats:pseudo"
        ]
      },
      {
        "SQL": "desc format = 'brief' select * from t left join (select id-2 as b from t) A on A.b=t.id",
        "Plan": [
          "HashJoin 10000.00 root  left outer join, equal:[eq(test.t.id, Column#25)]",
          "├─TableReader(Build) 8000.00 root  data:Projection",
          "│ └─Projection 8000.00 cop[tikv]  minus(test.t.id, 2)->Column#25",
          "│   └─Selection 8000.00 cop[tikv]  not(isnull(minus(test.t.id, 2)))",
          "│     └─TableFullScan 10000.00 cop[tikv] table:t keep order:false, stats:pseudo",
          "└─TableReader(Probe) 10000.00 root  data:TableFullScan",
          "  └─TableFullScan 10000.00 cop[tikv] table:t keep order:false, stats:pseudo"
        ]
      },
      {
        "SQL": "desc format = 'brief' select * from t right join (select id-2 as b from t) A on A.b=t.id",
        "Plan": [
          "HashJoin 12487.50 root  right outer join, equal:[eq(test.t.id, Column#25)]",
          "├─TableReader(Build) 10000.00 root  data:Projection",
          "│ └─Projection 10000.00 cop[tikv]  minus(test.t.id, 2)->Column#25",
          "│   └─TableFullScan 10000.00 cop[tikv] table:t keep order:false, stats:pseudo",
          "└─TableReader(Probe) 9990.00 root  data:Selection",
          "  └─Selection 9990.00 cop[tikv]  not(isnull(test.t.id))",
          "    └─TableFullScan 10000.00 cop[tikv] table:t keep order:false, stats:pseudo"
        ]
      },
      {
        "SQL": "desc format = 'brief' select A.b, B.b from (select id-2 as b from t) B join (select id-2 as b from t) A on A.b=B.b",
        "Plan": [
          "Projection 10000.00 root  Column#26, Column#13",
          "└─HashJoin 10000.00 root  inner join, equal:[eq(Column#13, Column#26)]",
          "  ├─TableReader(Build) 8000.00 root  data:Projection",
          "  │ └─Projection 8000.00 cop[tikv]  minus(test.t.id, 2)->Column#26",
          "  │   └─Selection 8000.00 cop[tikv]  not(isnull(minus(test.t.id, 2)))",
          "  │     └─TableFullScan 10000.00 cop[tikv] table:t keep order:false, stats:pseudo",
          "  └─TableReader(Probe) 8000.00 root  data:Projection",
          "    └─Projection 8000.00 cop[tikv]  minus(test.t.id, 2)->Column#13",
          "      └─Selection 8000.00 cop[tikv]  not(isnull(minus(test.t.id, 2)))",
          "        └─TableFullScan 10000.00 cop[tikv] table:t keep order:false, stats:pseudo"
        ]
      },
      {
        "SQL": "desc format = 'brief' select A.id from t as A where exists (select 1 from t where t.id=A.id)",
        "Plan": [
          "HashJoin 7992.00 root  semi join, equal:[eq(test.t.id, test.t.id)]",
          "├─TableReader(Build) 9990.00 root  data:Selection",
          "│ └─Selection 9990.00 cop[tikv]  not(isnull(test.t.id))",
          "│   └─TableFullScan 10000.00 cop[tikv] table:t keep order:false, stats:pseudo",
          "└─TableReader(Probe) 9990.00 root  data:Selection",
          "  └─Selection 9990.00 cop[tikv]  not(isnull(test.t.id))",
          "    └─TableFullScan 10000.00 cop[tikv] table:A keep order:false, stats:pseudo"
        ]
      },
      {
        "SQL": "desc format = 'brief' select A.id from t as A where not exists  (select 1 from t where t.id=A.id)",
        "Plan": [
          "HashJoin 8000.00 root  anti semi join, equal:[eq(test.t.id, test.t.id)]",
          "├─TableReader(Build) 10000.00 root  data:TableFullScan",
          "│ └─TableFullScan 10000.00 cop[tikv] table:t keep order:false, stats:pseudo",
          "└─TableReader(Probe) 10000.00 root  data:TableFullScan",
          "  └─TableFullScan 10000.00 cop[tikv] table:A keep order:false, stats:pseudo"
        ]
      },
      {
        "SQL": "desc format = 'brief' SELECT FROM_UNIXTIME(name,'%Y-%m-%d')  FROM t;",
        "Plan": [
          "Projection 10000.00 root  from_unixtime(cast(test.t.name, decimal(65,6) BINARY), %Y-%m-%d)->Column#13",
          "└─TableReader 10000.00 root  data:TableFullScan",
          "  └─TableFullScan 10000.00 cop[tikv] table:t keep order:false, stats:pseudo"
        ]
      }
    ]
  },
=======
>>>>>>> fc4f8a1d
  {
    "Name": "TestJoinNotSupportedByTiFlash",
    "Cases": [
      {
        "SQL": "explain format = 'brief' select * from table_1 a, table_1 b where a.bit_col = b.bit_col",
        "Plan": [
          "HashJoin 2.00 root  inner join, equal:[eq(test.table_1.bit_col, test.table_1.bit_col)]",
          "├─TableReader(Build) 2.00 root  MppVersion: 2, data:ExchangeSender",
          "│ └─ExchangeSender 2.00 mpp[tiflash]  ExchangeType: PassThrough",
          "│   └─TableFullScan 2.00 mpp[tiflash] table:b keep order:false",
          "└─TableReader(Probe) 2.00 root  MppVersion: 2, data:ExchangeSender",
          "  └─ExchangeSender 2.00 mpp[tiflash]  ExchangeType: PassThrough",
          "    └─TableFullScan 2.00 mpp[tiflash] table:a keep order:false"
        ]
      },
      {
        "SQL": "explain format = 'brief' select * from table_1 a left join table_1 b on a.id = b.id and dayofmonth(a.datetime_col) > 100",
        "Plan": [
          "HashJoin 2.00 root  left outer join, equal:[eq(test.table_1.id, test.table_1.id)], left cond:[gt(dayofmonth(test.table_1.datetime_col), 100)]",
          "├─TableReader(Build) 2.00 root  MppVersion: 2, data:ExchangeSender",
          "│ └─ExchangeSender 2.00 mpp[tiflash]  ExchangeType: PassThrough",
          "│   └─TableFullScan 2.00 mpp[tiflash] table:b keep order:false",
          "└─TableReader(Probe) 2.00 root  MppVersion: 2, data:ExchangeSender",
          "  └─ExchangeSender 2.00 mpp[tiflash]  ExchangeType: PassThrough",
          "    └─TableFullScan 2.00 mpp[tiflash] table:a keep order:false"
        ]
      },
      {
        "SQL": "explain format = 'brief' select * from table_1 a right join table_1 b on a.id = b.id and dayofmonth(b.datetime_col) > 100",
        "Plan": [
          "HashJoin 2.00 root  right outer join, equal:[eq(test.table_1.id, test.table_1.id)], right cond:gt(dayofmonth(test.table_1.datetime_col), 100)",
          "├─TableReader(Build) 2.00 root  MppVersion: 2, data:ExchangeSender",
          "│ └─ExchangeSender 2.00 mpp[tiflash]  ExchangeType: PassThrough",
          "│   └─TableFullScan 2.00 mpp[tiflash] table:a keep order:false",
          "└─TableReader(Probe) 2.00 root  MppVersion: 2, data:ExchangeSender",
          "  └─ExchangeSender 2.00 mpp[tiflash]  ExchangeType: PassThrough",
          "    └─TableFullScan 2.00 mpp[tiflash] table:b keep order:false"
        ]
      },
      {
        "SQL": "explain format = 'brief' select * from table_1 a join table_1 b on a.id = b.id and dayofmonth(a.datetime_col) > dayofmonth(b.datetime_col)",
        "Plan": [
          "HashJoin 2.00 root  inner join, equal:[eq(test.table_1.id, test.table_1.id)], other cond:gt(dayofmonth(test.table_1.datetime_col), dayofmonth(test.table_1.datetime_col))",
          "├─TableReader(Build) 2.00 root  MppVersion: 2, data:ExchangeSender",
          "│ └─ExchangeSender 2.00 mpp[tiflash]  ExchangeType: PassThrough",
          "│   └─TableFullScan 2.00 mpp[tiflash] table:b keep order:false",
          "└─TableReader(Probe) 2.00 root  MppVersion: 2, data:ExchangeSender",
          "  └─ExchangeSender 2.00 mpp[tiflash]  ExchangeType: PassThrough",
          "    └─TableFullScan 2.00 mpp[tiflash] table:a keep order:false"
        ]
      }
    ]
  }
]<|MERGE_RESOLUTION|>--- conflicted
+++ resolved
@@ -469,197 +469,6 @@
       }
     ]
   },
-<<<<<<< HEAD
-  {
-    "Name": "TestPushDownProjectionForTiKV",
-    "Cases": [
-      {
-        "SQL": "desc format = 'brief' select i * 2 from t",
-        "Plan": [
-          "TableReader 10000.00 root  data:Projection",
-          "└─Projection 10000.00 cop[tikv]  mul(test.t.i, 2)->Column#13",
-          "  └─TableFullScan 10000.00 cop[tikv] table:t keep order:false, stats:pseudo"
-        ]
-      },
-      {
-        "SQL": "desc format = 'brief' select DATE_FORMAT(t, '%Y-%m-%d %H') as date from t",
-        "Plan": [
-          "TableReader 10000.00 root  data:Projection",
-          "└─Projection 10000.00 cop[tikv]  date_format(test.t.t, %Y-%m-%d %H)->Column#13",
-          "  └─TableFullScan 10000.00 cop[tikv] table:t keep order:false, stats:pseudo"
-        ]
-      },
-      {
-        "SQL": "desc format = 'brief' select md5(s) from t",
-        "Plan": [
-          "TableReader 10000.00 root  data:Projection",
-          "└─Projection 10000.00 cop[tikv]  md5(test.t.s)->Column#13",
-          "  └─TableFullScan 10000.00 cop[tikv] table:t keep order:false, stats:pseudo"
-        ]
-      },
-      {
-        "SQL": "desc format = 'brief' select c from t where a+1=3",
-        "Plan": [
-          "Projection 8000.00 root  test.t.c",
-          "└─TableReader 8000.00 root  data:Selection",
-          "  └─Selection 8000.00 cop[tikv]  eq(plus(test.t.a, 1), 3)",
-          "    └─TableFullScan 10000.00 cop[tikv] table:t keep order:false, stats:pseudo"
-        ]
-      },
-      {
-        "SQL": "desc format = 'brief' select /*+ hash_agg()*/ count(b) from  (select id + 1 as b from t)A",
-        "Plan": [
-          "HashAgg 1.00 root  funcs:count(Column#16)->Column#14",
-          "└─TableReader 1.00 root  data:HashAgg",
-          "  └─HashAgg 1.00 cop[tikv]  funcs:count(plus(test.t.id, 1))->Column#16",
-          "    └─TableFullScan 10000.00 cop[tikv] table:t keep order:false, stats:pseudo"
-        ]
-      },
-      {
-        "SQL": "desc format = 'brief' select /*+ hash_agg()*/ count(*) from  (select id + 1 as b from t)A",
-        "Plan": [
-          "HashAgg 1.00 root  funcs:count(Column#15)->Column#14",
-          "└─TableReader 1.00 root  data:HashAgg",
-          "  └─HashAgg 1.00 cop[tikv]  funcs:count(1)->Column#15",
-          "    └─TableFullScan 10000.00 cop[tikv] table:t keep order:false, stats:pseudo"
-        ]
-      },
-      {
-        "SQL": "desc format = 'brief' select /*+ hash_agg()*/ sum(b) from  (select id + 1 as b from t)A",
-        "Plan": [
-          "HashAgg 1.00 root  funcs:sum(Column#16)->Column#14",
-          "└─TableReader 1.00 root  data:HashAgg",
-          "  └─HashAgg 1.00 cop[tikv]  funcs:sum(plus(test.t.id, 1))->Column#16",
-          "    └─TableFullScan 10000.00 cop[tikv] table:t keep order:false, stats:pseudo"
-        ]
-      },
-      {
-        "SQL": "desc format = 'brief' select /*+ stream_agg()*/ count(b) from  (select id + 1 as b from t)A",
-        "Plan": [
-          "StreamAgg 1.00 root  funcs:count(Column#16)->Column#14",
-          "└─TableReader 1.00 root  data:StreamAgg",
-          "  └─StreamAgg 1.00 cop[tikv]  funcs:count(plus(test.t.id, 1))->Column#16",
-          "    └─TableFullScan 10000.00 cop[tikv] table:t keep order:false, stats:pseudo"
-        ]
-      },
-      {
-        "SQL": "desc format = 'brief' select /*+ stream_agg()*/ count(*) from  (select id + 1 as b from t)A",
-        "Plan": [
-          "StreamAgg 1.00 root  funcs:count(Column#15)->Column#14",
-          "└─TableReader 1.00 root  data:StreamAgg",
-          "  └─StreamAgg 1.00 cop[tikv]  funcs:count(1)->Column#15",
-          "    └─TableFullScan 10000.00 cop[tikv] table:t keep order:false, stats:pseudo"
-        ]
-      },
-      {
-        "SQL": "desc format = 'brief' select /*+ stream_agg()*/ sum(b) from  (select id + 1 as b from t)A",
-        "Plan": [
-          "StreamAgg 1.00 root  funcs:sum(Column#16)->Column#14",
-          "└─TableReader 1.00 root  data:StreamAgg",
-          "  └─StreamAgg 1.00 cop[tikv]  funcs:sum(plus(test.t.id, 1))->Column#16",
-          "    └─TableFullScan 10000.00 cop[tikv] table:t keep order:false, stats:pseudo"
-        ]
-      },
-      {
-        "SQL": "desc format = 'brief' select * from (select id-2 as b from t) B join (select id-2 as b from t) A on A.b=B.b",
-        "Plan": [
-          "HashJoin 10000.00 root  inner join, equal:[eq(Column#13, Column#26)]",
-          "├─TableReader(Build) 8000.00 root  data:Projection",
-          "│ └─Projection 8000.00 cop[tikv]  minus(test.t.id, 2)->Column#26",
-          "│   └─Selection 8000.00 cop[tikv]  not(isnull(minus(test.t.id, 2)))",
-          "│     └─TableFullScan 10000.00 cop[tikv] table:t keep order:false, stats:pseudo",
-          "└─TableReader(Probe) 8000.00 root  data:Projection",
-          "  └─Projection 8000.00 cop[tikv]  minus(test.t.id, 2)->Column#13",
-          "    └─Selection 8000.00 cop[tikv]  not(isnull(minus(test.t.id, 2)))",
-          "      └─TableFullScan 10000.00 cop[tikv] table:t keep order:false, stats:pseudo"
-        ]
-      },
-      {
-        "SQL": "desc format = 'brief' select * from t join (select id-2 as b from t) A on A.b=t.id",
-        "Plan": [
-          "HashJoin 10000.00 root  inner join, equal:[eq(test.t.id, Column#25)]",
-          "├─TableReader(Build) 8000.00 root  data:Projection",
-          "│ └─Projection 8000.00 cop[tikv]  minus(test.t.id, 2)->Column#25",
-          "│   └─Selection 8000.00 cop[tikv]  not(isnull(minus(test.t.id, 2)))",
-          "│     └─TableFullScan 10000.00 cop[tikv] table:t keep order:false, stats:pseudo",
-          "└─TableReader(Probe) 9990.00 root  data:Selection",
-          "  └─Selection 9990.00 cop[tikv]  not(isnull(test.t.id))",
-          "    └─TableFullScan 10000.00 cop[tikv] table:t keep order:false, stats:pseudo"
-        ]
-      },
-      {
-        "SQL": "desc format = 'brief' select * from t left join (select id-2 as b from t) A on A.b=t.id",
-        "Plan": [
-          "HashJoin 10000.00 root  left outer join, equal:[eq(test.t.id, Column#25)]",
-          "├─TableReader(Build) 8000.00 root  data:Projection",
-          "│ └─Projection 8000.00 cop[tikv]  minus(test.t.id, 2)->Column#25",
-          "│   └─Selection 8000.00 cop[tikv]  not(isnull(minus(test.t.id, 2)))",
-          "│     └─TableFullScan 10000.00 cop[tikv] table:t keep order:false, stats:pseudo",
-          "└─TableReader(Probe) 10000.00 root  data:TableFullScan",
-          "  └─TableFullScan 10000.00 cop[tikv] table:t keep order:false, stats:pseudo"
-        ]
-      },
-      {
-        "SQL": "desc format = 'brief' select * from t right join (select id-2 as b from t) A on A.b=t.id",
-        "Plan": [
-          "HashJoin 12487.50 root  right outer join, equal:[eq(test.t.id, Column#25)]",
-          "├─TableReader(Build) 10000.00 root  data:Projection",
-          "│ └─Projection 10000.00 cop[tikv]  minus(test.t.id, 2)->Column#25",
-          "│   └─TableFullScan 10000.00 cop[tikv] table:t keep order:false, stats:pseudo",
-          "└─TableReader(Probe) 9990.00 root  data:Selection",
-          "  └─Selection 9990.00 cop[tikv]  not(isnull(test.t.id))",
-          "    └─TableFullScan 10000.00 cop[tikv] table:t keep order:false, stats:pseudo"
-        ]
-      },
-      {
-        "SQL": "desc format = 'brief' select A.b, B.b from (select id-2 as b from t) B join (select id-2 as b from t) A on A.b=B.b",
-        "Plan": [
-          "Projection 10000.00 root  Column#26, Column#13",
-          "└─HashJoin 10000.00 root  inner join, equal:[eq(Column#13, Column#26)]",
-          "  ├─TableReader(Build) 8000.00 root  data:Projection",
-          "  │ └─Projection 8000.00 cop[tikv]  minus(test.t.id, 2)->Column#26",
-          "  │   └─Selection 8000.00 cop[tikv]  not(isnull(minus(test.t.id, 2)))",
-          "  │     └─TableFullScan 10000.00 cop[tikv] table:t keep order:false, stats:pseudo",
-          "  └─TableReader(Probe) 8000.00 root  data:Projection",
-          "    └─Projection 8000.00 cop[tikv]  minus(test.t.id, 2)->Column#13",
-          "      └─Selection 8000.00 cop[tikv]  not(isnull(minus(test.t.id, 2)))",
-          "        └─TableFullScan 10000.00 cop[tikv] table:t keep order:false, stats:pseudo"
-        ]
-      },
-      {
-        "SQL": "desc format = 'brief' select A.id from t as A where exists (select 1 from t where t.id=A.id)",
-        "Plan": [
-          "HashJoin 7992.00 root  semi join, equal:[eq(test.t.id, test.t.id)]",
-          "├─TableReader(Build) 9990.00 root  data:Selection",
-          "│ └─Selection 9990.00 cop[tikv]  not(isnull(test.t.id))",
-          "│   └─TableFullScan 10000.00 cop[tikv] table:t keep order:false, stats:pseudo",
-          "└─TableReader(Probe) 9990.00 root  data:Selection",
-          "  └─Selection 9990.00 cop[tikv]  not(isnull(test.t.id))",
-          "    └─TableFullScan 10000.00 cop[tikv] table:A keep order:false, stats:pseudo"
-        ]
-      },
-      {
-        "SQL": "desc format = 'brief' select A.id from t as A where not exists  (select 1 from t where t.id=A.id)",
-        "Plan": [
-          "HashJoin 8000.00 root  anti semi join, equal:[eq(test.t.id, test.t.id)]",
-          "├─TableReader(Build) 10000.00 root  data:TableFullScan",
-          "│ └─TableFullScan 10000.00 cop[tikv] table:t keep order:false, stats:pseudo",
-          "└─TableReader(Probe) 10000.00 root  data:TableFullScan",
-          "  └─TableFullScan 10000.00 cop[tikv] table:A keep order:false, stats:pseudo"
-        ]
-      },
-      {
-        "SQL": "desc format = 'brief' SELECT FROM_UNIXTIME(name,'%Y-%m-%d')  FROM t;",
-        "Plan": [
-          "Projection 10000.00 root  from_unixtime(cast(test.t.name, decimal(65,6) BINARY), %Y-%m-%d)->Column#13",
-          "└─TableReader 10000.00 root  data:TableFullScan",
-          "  └─TableFullScan 10000.00 cop[tikv] table:t keep order:false, stats:pseudo"
-        ]
-      }
-    ]
-  },
-=======
->>>>>>> fc4f8a1d
   {
     "Name": "TestJoinNotSupportedByTiFlash",
     "Cases": [
