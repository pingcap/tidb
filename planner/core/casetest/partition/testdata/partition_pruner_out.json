--- conflicted
+++ resolved
@@ -739,24 +739,13 @@
           "1 1 1 1 1 1"
         ],
         "Plan": [
-<<<<<<< HEAD
           "HashJoin 2.20 root  inner join, equal:[eq(test_partition.t4.id, test_partition.t5.id)]",
-          "├─TableReader(Build) 2.00 root partition:p0 data:Selection",
-          "│ └─Selection 2.00 cop[tikv]  not(isnull(test_partition.t4.id))",
-          "│   └─TableRangeScan 2.00 cop[tikv] table:t4 range:[1,1], [3,3], keep order:false",
+          "├─Selection(Build) 2.00 root  not(isnull(test_partition.t4.id))",
+          "│ └─Batch_Point_Get 2.00 root table:t4 handle:[1 3], keep order:false, desc:false",
           "└─IndexLookUp(Probe) 3.64 root partition:p0,p1 ",
           "  ├─IndexRangeScan(Build) 4.00 cop[tikv] table:t5, index:a(a, b) range:[1 1,1 1], [1 6,1 6], [6 1,6 1], [6 6,6 6], keep order:false",
           "  └─Selection(Probe) 3.64 cop[tikv]  not(isnull(test_partition.t5.id))",
           "    └─TableRowIDScan 4.00 cop[tikv] table:t5 keep order:false"
-=======
-          "HashJoin 2.50 root  inner join, equal:[eq(test_partition.t4.id, test_partition.t5.id)]",
-          "├─Selection(Build) 2.00 root  not(isnull(test_partition.t4.id))",
-          "│ └─Batch_Point_Get 2.00 root table:t4 handle:[1 3], keep order:false, desc:false",
-          "└─IndexLookUp(Probe) 4.00 root partition:p0,p1 ",
-          "  ├─IndexRangeScan(Build) 4.00 cop[tikv] table:t5, index:a(a, b) range:[1 1,1 1], [1 6,1 6], [6 1,6 1], [6 6,6 6], keep order:false, stats:pseudo",
-          "  └─Selection(Probe) 4.00 cop[tikv]  not(isnull(test_partition.t5.id))",
-          "    └─TableRowIDScan 4.00 cop[tikv] table:t5 keep order:false, stats:pseudo"
->>>>>>> fd50df6e
         ]
       },
       {
@@ -765,21 +754,11 @@
           "1 1 1 1 1 1"
         ],
         "Plan": [
-<<<<<<< HEAD
           "HashJoin 2.00 root  inner join, equal:[eq(test_partition.t4.id, test_partition.t4.id)]",
-          "├─TableReader(Build) 2.00 root partition:p0 data:Selection",
-          "│ └─Selection 2.00 cop[tikv]  not(isnull(test_partition.t4.id))",
-          "│   └─TableRangeScan 2.00 cop[tikv] table:t1 range:[1,1], [4,4], keep order:false",
-          "└─TableReader(Probe) 4.00 root partition:p0,p1 data:Selection",
-          "  └─Selection 4.00 cop[tikv]  not(isnull(test_partition.t4.id))",
-          "    └─TableRangeScan 4.00 cop[tikv] table:t2 range:[1,1], [3,3], [9,9], [100,100], keep order:false"
-=======
-          "HashJoin 2.50 root  inner join, equal:[eq(test_partition.t4.id, test_partition.t4.id)]",
           "├─Selection(Build) 2.00 root  not(isnull(test_partition.t4.id))",
           "│ └─Batch_Point_Get 2.00 root table:t4 handle:[1 4], keep order:false, desc:false",
           "└─Selection(Probe) 4.00 root  not(isnull(test_partition.t4.id))",
           "  └─Batch_Point_Get 4.00 root table:t4 handle:[1 3 9 100], keep order:false, desc:false"
->>>>>>> fd50df6e
         ]
       },
       {
