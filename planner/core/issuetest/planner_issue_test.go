--- conflicted
+++ resolved
@@ -118,7 +118,6 @@
 	tk.MustExec("INSERT INTO v0 WITH ta2 AS (TABLE v0) TABLE ta2 FOR UPDATE OF ta2;")
 }
 
-<<<<<<< HEAD
 func TestIssue48755(t *testing.T) {
 	store := testkit.CreateMockStore(t)
 	tk := testkit.NewTestKit(t, store)
@@ -140,7 +139,8 @@
 	expectedResult = append(expectedResult, "100")
 	slices.Sort(expectedResult)
 	rs.Sort().Check(testkit.Rows(expectedResult...))
-=======
+}
+
 func TestIssue47881(t *testing.T) {
 	store := testkit.CreateMockStore(t)
 	tk := testkit.NewTestKit(t, store)
@@ -201,5 +201,4 @@
 		LEFT JOIN tmp3 c2 ON c2.id = '1' 
 		LEFT JOIN tmp3 c3 ON c3.id = '1';`)
 	rs.Check(testkit.Rows("1 1", "1 1"))
->>>>>>> dee5eb07
 }