// Copyright 2022 PingCAP, Inc.
//
// Licensed under the Apache License, Version 2.0 (the "License");
// you may not use this file except in compliance with the License.
// You may obtain a copy of the License at
//
//     http://www.apache.org/licenses/LICENSE-2.0
//
// Unless required by applicable law or agreed to in writing, software
// distributed under the License is distributed on an "AS IS" BASIS,
// WITHOUT WARRANTIES OR CONDITIONS OF ANY KIND, either express or implied.
// See the License for the specific language governing permissions and
// limitations under the License.

package issuetest

import (
	"context"
	"testing"

	"github.com/pingcap/tidb/parser"
	"github.com/pingcap/tidb/planner"
	"github.com/pingcap/tidb/planner/core"
	"github.com/pingcap/tidb/testkit"
	"github.com/stretchr/testify/require"
)

// It's a case for index merge's order prop push down.
func TestIssue43178(t *testing.T) {
	store := testkit.CreateMockStore(t)
	tk := testkit.NewTestKit(t, store)
	tk.MustExec("use test")
	tk.MustExec(`CREATE TABLE aa311c3c (
		57fd8d09 year(4) DEFAULT '1913',
		afbdd7c3 char(220) DEFAULT 'gakkl6occ0yd2jmhi2qxog8szibtcqwxyxmga3hp4ktszjplmg3rjvu8v6lgn9q6hva2lekhw6napjejbut6svsr8q2j8w8rc551e5vq',
		43b06e99 date NOT NULL DEFAULT '3403-10-08',
		b80b3746 tinyint(4) NOT NULL DEFAULT '34',
		6302d8ac timestamp DEFAULT '2004-04-01 18:21:18',
		PRIMARY KEY (43b06e99,b80b3746) /*T![clustered_index] CLUSTERED */,
		KEY 3080c821 (57fd8d09,43b06e99,b80b3746),
		KEY a9af33a4 (57fd8d09,b80b3746,43b06e99),
		KEY 464b386e (b80b3746),
		KEY 19dc3c2d (57fd8d09)
	      ) ENGINE=InnoDB DEFAULT CHARSET=ascii COLLATE=ascii_bin COMMENT='320f8401'`)
	// Should not panic
	tk.MustExec("explain select  /*+ use_index_merge( `aa311c3c` ) */   `aa311c3c`.`43b06e99` as r0 , `aa311c3c`.`6302d8ac` as r1 from `aa311c3c` where IsNull( `aa311c3c`.`b80b3746` ) or not( `aa311c3c`.`57fd8d09` >= '2008' )   order by r0,r1 limit 95")
}

// It's a case for Columns in tableScan and indexScan with double reader
func TestIssue43461(t *testing.T) {
	store, domain := testkit.CreateMockStoreAndDomain(t)
	tk := testkit.NewTestKit(t, store)
	tk.MustExec("use test")
	tk.MustExec("create table t(a int, b int, c int, index b(b), index b_c(b, c)) partition by hash(a) partitions 4;")
	tk.MustExec("analyze table t")

	stmt, err := parser.New().ParseOneStmt("select * from t use index(b) where b > 1 order by b limit 1", "", "")
	require.NoError(t, err)

	p, _, err := planner.Optimize(context.TODO(), tk.Session(), stmt, domain.InfoSchema())
	require.NoError(t, err)
	require.NotNil(t, p)

	var idxLookUpPlan *core.PhysicalIndexLookUpReader
	var ok bool

	for {
		idxLookUpPlan, ok = p.(*core.PhysicalIndexLookUpReader)
		if ok {
			break
		}
		p = p.(core.PhysicalPlan).Children()[0]
	}
	require.True(t, ok)

	is := idxLookUpPlan.IndexPlans[0].(*core.PhysicalIndexScan)
	ts := idxLookUpPlan.TablePlans[0].(*core.PhysicalTableScan)

	require.NotEqual(t, is.Columns, ts.Columns)
}

func TestIssue43645(t *testing.T) {
	store := testkit.CreateMockStore(t)
	tk := testkit.NewTestKit(t, store)

	tk.MustExec("use test")
	tk.MustExec("CREATE TABLE t1(id int,col1 varchar(10),col2 varchar(10),col3 varchar(10));")
	tk.MustExec("CREATE TABLE t2(id int,col1 varchar(10),col2 varchar(10),col3 varchar(10));")
	tk.MustExec("INSERT INTO t1 values(1,NULL,NULL,null),(2,NULL,NULL,null),(3,NULL,NULL,null);")
	tk.MustExec("INSERT INTO t2 values(1,'a','aa','aaa'),(2,'b','bb','bbb'),(3,'c','cc','ccc');")

	rs := tk.MustQuery("WITH tmp AS (SELECT t2.* FROM t2) select (SELECT tmp.col1 FROM tmp WHERE tmp.id=t1.id ) col1, (SELECT tmp.col2 FROM tmp WHERE tmp.id=t1.id ) col2, (SELECT tmp.col3 FROM tmp WHERE tmp.id=t1.id ) col3 from t1;")
	rs.Sort().Check(testkit.Rows("a aa aaa", "b bb bbb", "c cc ccc"))
}

func TestIssue44051(t *testing.T) {
	store := testkit.CreateMockStore(t)
	tk := testkit.NewTestKit(t, store)

	tk.MustExec("use test")
	tk.MustExec("CREATE TABLE t1(id int,col1 varchar(10),col2 varchar(10),col3 varchar(10));")
	tk.MustExec("CREATE TABLE t2(id int,col1 varchar(10),col2 varchar(10),col3 varchar(10));")
	tk.MustExec("INSERT INTO t1 values(1,NULL,NULL,null),(2,NULL,NULL,null),(3,NULL,NULL,null);")
	tk.MustExec("INSERT INTO t2 values(1,'a','aa','aaa'),(2,'b','bb','bbb'),(3,'c','cc','ccc');")

	rs := tk.MustQuery("WITH tmp AS (SELECT t2.* FROM t2) SELECT * FROM t1 WHERE t1.id = (select id from tmp where id = 1) or t1.id = (select id from tmp where id = 2) or t1.id = (select id from tmp where id = 3)")
	rs.Sort().Check(testkit.Rows("1 <nil> <nil> <nil>", "2 <nil> <nil> <nil>", "3 <nil> <nil> <nil>"))
}

<<<<<<< HEAD
func TestIssue45007(t *testing.T) {
=======
func TestIssue42732(t *testing.T) {
>>>>>>> ebcb9b8c
	store := testkit.CreateMockStore(t)
	tk := testkit.NewTestKit(t, store)

	tk.MustExec("use test")
<<<<<<< HEAD
	tk.MustExec("create table t(a int, b int, primary key(b)) PARTITION BY HASH(b) partitions 4")
	tk.MustExec("set @@session.tidb_partition_prune_mode = 'dynamic'")
	tk.MustExec("analyze table t")
	tk.MustExec("begin")
	tk.MustExec("insert into t(a, b) values (6,6),(3,3),(9,9),(4,4),(5,5),(7,7),(8,8);")
	tk.MustQuery("select * from t where b > 1 order by b limit 5;").Check(testkit.Rows("3 3", "4 4", "5 5", "6 6", "7 7"))
	tk.MustExec("rollback")
=======
	tk.MustExec("CREATE TABLE t1 (a INT, b INT)")
	tk.MustExec("CREATE TABLE t2 (a INT, b INT)")
	tk.MustExec("INSERT INTO t1 VALUES (1, 1)")
	tk.MustExec("INSERT INTO t2 VALUES (1, 1)")
	tk.MustQuery("SELECT one.a, one.b as b2 FROM t1 one ORDER BY (SELECT two.b FROM t2 two WHERE two.a = one.b)").Check(testkit.Rows("1 1"))
>>>>>>> ebcb9b8c
}<|MERGE_RESOLUTION|>--- conflicted
+++ resolved
@@ -107,16 +107,11 @@
 	rs.Sort().Check(testkit.Rows("1 <nil> <nil> <nil>", "2 <nil> <nil> <nil>", "3 <nil> <nil> <nil>"))
 }
 
-<<<<<<< HEAD
 func TestIssue45007(t *testing.T) {
-=======
-func TestIssue42732(t *testing.T) {
->>>>>>> ebcb9b8c
 	store := testkit.CreateMockStore(t)
 	tk := testkit.NewTestKit(t, store)
 
 	tk.MustExec("use test")
-<<<<<<< HEAD
 	tk.MustExec("create table t(a int, b int, primary key(b)) PARTITION BY HASH(b) partitions 4")
 	tk.MustExec("set @@session.tidb_partition_prune_mode = 'dynamic'")
 	tk.MustExec("analyze table t")
@@ -124,11 +119,16 @@
 	tk.MustExec("insert into t(a, b) values (6,6),(3,3),(9,9),(4,4),(5,5),(7,7),(8,8);")
 	tk.MustQuery("select * from t where b > 1 order by b limit 5;").Check(testkit.Rows("3 3", "4 4", "5 5", "6 6", "7 7"))
 	tk.MustExec("rollback")
-=======
+}
+
+func TestIssue42732(t *testing.T) {
+	store := testkit.CreateMockStore(t)
+	tk := testkit.NewTestKit(t, store)
+
+	tk.MustExec("use test")
 	tk.MustExec("CREATE TABLE t1 (a INT, b INT)")
 	tk.MustExec("CREATE TABLE t2 (a INT, b INT)")
 	tk.MustExec("INSERT INTO t1 VALUES (1, 1)")
 	tk.MustExec("INSERT INTO t2 VALUES (1, 1)")
 	tk.MustQuery("SELECT one.a, one.b as b2 FROM t1 one ORDER BY (SELECT two.b FROM t2 two WHERE two.a = one.b)").Check(testkit.Rows("1 1"))
->>>>>>> ebcb9b8c
 }