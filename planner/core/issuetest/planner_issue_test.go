--- conflicted
+++ resolved
@@ -94,7 +94,6 @@
 	rs.Sort().Check(testkit.Rows("a aa aaa", "b bb bbb", "c cc ccc"))
 }
 
-<<<<<<< HEAD
 func TestIssue29221(t *testing.T) {
 	store := testkit.CreateMockStore(t)
 	tk := testkit.NewTestKit(t, store)
@@ -127,7 +126,8 @@
 		})
 		result.Check(testkit.Rows(output[i].ExplainResult...))
 	}
-=======
+}
+
 func TestIssue44051(t *testing.T) {
 	store := testkit.CreateMockStore(t)
 	tk := testkit.NewTestKit(t, store)
@@ -179,5 +179,4 @@
 		"  └─SelectLock_7 8000.00 root  for update 0",
 		"    └─TableReader_9 10000.00 root partition:all data:TableRangeScan_8",
 		"      └─TableRangeScan_8 10000.00 cop[tikv] table:s range:[1,100000], keep order:false, stats:pseudo"))
->>>>>>> dfa03cd4
 }