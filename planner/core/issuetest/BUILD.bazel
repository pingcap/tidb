--- conflicted
+++ resolved
@@ -6,15 +6,10 @@
     srcs = ["planner_issue_test.go"],
     flaky = True,
     race = "on",
-<<<<<<< HEAD
-    shard_count = 9,
+    shard_count = 10,
     deps = [
         "//planner/core",
         "//testkit",
         "//util/size",
     ],
-=======
-    shard_count = 10,
-    deps = ["//testkit"],
->>>>>>> eb1a1329
 )