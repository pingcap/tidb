// Copyright 2017 PingCAP, Inc.
//
// Licensed under the Apache License, Version 2.0 (the "License");
// you may not use this file except in compliance with the License.
// You may obtain a copy of the License at
//
//     http://www.apache.org/licenses/LICENSE-2.0
//
// Unless required by applicable law or agreed to in writing, software
// distributed under the License is distributed on an "AS IS" BASIS,
// See the License for the specific language governing permissions and
// limitations under the License.

package core

import (
	"bytes"
	"fmt"
	"math"

	"github.com/pingcap/parser/ast"
	"github.com/pingcap/parser/model"
	"github.com/pingcap/parser/mysql"
	"github.com/pingcap/tidb/expression"
	"github.com/pingcap/tidb/expression/aggregation"
	"github.com/pingcap/tidb/planner/property"
	"github.com/pingcap/tidb/sessionctx"
	"github.com/pingcap/tidb/types"
	"github.com/pingcap/tidb/util/chunk"
	"github.com/pingcap/tidb/util/logutil"
	"github.com/pingcap/tidb/util/ranger"
	"github.com/pingcap/tidb/util/set"
	"go.uber.org/zap"
)

func (p *LogicalUnionScan) exhaustPhysicalPlans(prop *property.PhysicalProperty) []PhysicalPlan {
	childProp := prop.Clone()
	us := PhysicalUnionScan{
		Conditions: p.conditions,
		HandleCol:  p.handleCol,
	}.Init(p.ctx, p.stats, p.blockOffset, childProp)
	return []PhysicalPlan{us}
}

func getMaxSortPrefix(sortCols, allCols []*expression.Column) []int {
	tmpSchema := expression.NewSchema(allCols...)
	sortColOffsets := make([]int, 0, len(sortCols))
	for _, sortCol := range sortCols {
		offset := tmpSchema.ColumnIndex(sortCol)
		if offset == -1 {
			return sortColOffsets
		}
		sortColOffsets = append(sortColOffsets, offset)
	}
	return sortColOffsets
}

func findMaxPrefixLen(candidates [][]*expression.Column, keys []*expression.Column) int {
	maxLen := 0
	for _, candidateKeys := range candidates {
		matchedLen := 0
		for i := range keys {
			if i < len(candidateKeys) && keys[i].Equal(nil, candidateKeys[i]) {
				matchedLen++
			} else {
				break
			}
		}
		if matchedLen > maxLen {
			maxLen = matchedLen
		}
	}
	return maxLen
}

func (p *LogicalJoin) moveEqualToOtherConditions(offsets []int) []expression.Expression {
	// Construct used equal condition set based on the equal condition offsets.
	usedEqConds := set.NewIntSet()
	for _, eqCondIdx := range offsets {
		usedEqConds.Insert(eqCondIdx)
	}

	// Construct otherConds, which is composed of the original other conditions
	// and the remained unused equal conditions.
	numOtherConds := len(p.OtherConditions) + len(p.EqualConditions) - len(offsets)
	otherConds := make([]expression.Expression, len(p.OtherConditions), numOtherConds)
	copy(otherConds, p.OtherConditions)
	for eqCondIdx := range p.EqualConditions {
		if !usedEqConds.Exist(eqCondIdx) {
			otherConds = append(otherConds, p.EqualConditions[eqCondIdx])
		}
	}

	return otherConds
}

// Only if the input required prop is the prefix fo join keys, we can pass through this property.
func (p *PhysicalMergeJoin) tryToGetChildReqProp(prop *property.PhysicalProperty) ([]*property.PhysicalProperty, bool) {
	lProp := property.NewPhysicalProperty(property.RootTaskType, p.LeftJoinKeys, false, math.MaxFloat64, false)
	rProp := property.NewPhysicalProperty(property.RootTaskType, p.RightJoinKeys, false, math.MaxFloat64, false)
	if !prop.IsEmpty() {
		// sort merge join fits the cases of massive ordered data, so desc scan is always expensive.
		all, desc := prop.AllSameOrder()
		if !all || desc {
			return nil, false
		}
		if !prop.IsPrefix(lProp) && !prop.IsPrefix(rProp) {
			return nil, false
		}
		if prop.IsPrefix(rProp) && p.JoinType == LeftOuterJoin {
			return nil, false
		}
		if prop.IsPrefix(lProp) && p.JoinType == RightOuterJoin {
			return nil, false
		}
	}

	return []*property.PhysicalProperty{lProp, rProp}, true
}

func (p *LogicalJoin) getMergeJoin(prop *property.PhysicalProperty) []PhysicalPlan {
	joins := make([]PhysicalPlan, 0, len(p.leftProperties)+1)
	// The leftProperties caches all the possible properties that are provided by its children.
	for _, lhsChildProperty := range p.leftProperties {
		offsets := getMaxSortPrefix(lhsChildProperty, p.LeftJoinKeys)
		if len(offsets) == 0 {
			continue
		}

		leftKeys := lhsChildProperty[:len(offsets)]
		rightKeys := expression.NewSchema(p.RightJoinKeys...).ColumnsByIndices(offsets)

		prefixLen := findMaxPrefixLen(p.rightProperties, rightKeys)
		if prefixLen == 0 {
			continue
		}

		leftKeys = leftKeys[:prefixLen]
		rightKeys = rightKeys[:prefixLen]
		offsets = offsets[:prefixLen]
		baseJoin := basePhysicalJoin{
			JoinType:        p.JoinType,
			LeftConditions:  p.LeftConditions,
			RightConditions: p.RightConditions,
			DefaultValues:   p.DefaultValues,
			LeftJoinKeys:    leftKeys,
			RightJoinKeys:   rightKeys,
		}
		mergeJoin := PhysicalMergeJoin{basePhysicalJoin: baseJoin}.Init(p.ctx, p.stats.ScaleByExpectCnt(prop.ExpectedCnt), p.blockOffset)
		mergeJoin.SetSchema(p.schema)
		mergeJoin.OtherConditions = p.moveEqualToOtherConditions(offsets)
		mergeJoin.initCompareFuncs()
		if reqProps, ok := mergeJoin.tryToGetChildReqProp(prop); ok {
			// Adjust expected count for children nodes.
			if prop.ExpectedCnt < p.stats.RowCount {
				expCntScale := prop.ExpectedCnt / p.stats.RowCount
				reqProps[0].ExpectedCnt = p.children[0].statsInfo().RowCount * expCntScale
				reqProps[1].ExpectedCnt = p.children[1].statsInfo().RowCount * expCntScale
			}
			mergeJoin.childrenReqProps = reqProps
			joins = append(joins, mergeJoin)
		}
	}
	// If TiDB_SMJ hint is existed, it should consider enforce merge join,
	// because we can't trust lhsChildProperty completely.
	if (p.preferJoinType & preferMergeJoin) > 0 {
		joins = append(joins, p.getEnforcedMergeJoin(prop)...)
	}

	return joins
}

// Change JoinKeys order, by offsets array
// offsets array is generate by prop check
func getNewJoinKeysByOffsets(oldJoinKeys []*expression.Column, offsets []int) []*expression.Column {
	newKeys := make([]*expression.Column, 0, len(oldJoinKeys))
	for _, offset := range offsets {
		newKeys = append(newKeys, oldJoinKeys[offset])
	}
	for pos, key := range oldJoinKeys {
		isExist := false
		for _, p := range offsets {
			if p == pos {
				isExist = true
				break
			}
		}
		if !isExist {
			newKeys = append(newKeys, key)
		}
	}
	return newKeys
}

func (p *LogicalJoin) getEnforcedMergeJoin(prop *property.PhysicalProperty) []PhysicalPlan {
	// Check whether SMJ can satisfy the required property
	offsets := make([]int, 0, len(p.LeftJoinKeys))
	all, desc := prop.AllSameOrder()
	if !all {
		return nil
	}
	for _, item := range prop.Items {
		isExist := false
		for joinKeyPos := 0; joinKeyPos < len(p.LeftJoinKeys); joinKeyPos++ {
			var key *expression.Column
			if item.Col.Equal(p.ctx, p.LeftJoinKeys[joinKeyPos]) {
				key = p.LeftJoinKeys[joinKeyPos]
			}
			if item.Col.Equal(p.ctx, p.RightJoinKeys[joinKeyPos]) {
				key = p.RightJoinKeys[joinKeyPos]
			}
			if key == nil {
				continue
			}
			for i := 0; i < len(offsets); i++ {
				if offsets[i] == joinKeyPos {
					isExist = true
					break
				}
			}
			if !isExist {
				offsets = append(offsets, joinKeyPos)
			}
			isExist = true
			break
		}
		if !isExist {
			return nil
		}
	}
	// Generate the enforced sort merge join
	leftKeys := getNewJoinKeysByOffsets(p.LeftJoinKeys, offsets)
	rightKeys := getNewJoinKeysByOffsets(p.RightJoinKeys, offsets)
	lProp := property.NewPhysicalProperty(property.RootTaskType, leftKeys, desc, math.MaxFloat64, true)
	rProp := property.NewPhysicalProperty(property.RootTaskType, rightKeys, desc, math.MaxFloat64, true)
	baseJoin := basePhysicalJoin{
		JoinType:        p.JoinType,
		LeftConditions:  p.LeftConditions,
		RightConditions: p.RightConditions,
		DefaultValues:   p.DefaultValues,
		LeftJoinKeys:    leftKeys,
		RightJoinKeys:   rightKeys,
		OtherConditions: p.OtherConditions,
	}
	enforcedPhysicalMergeJoin := PhysicalMergeJoin{basePhysicalJoin: baseJoin}.Init(p.ctx, p.stats.ScaleByExpectCnt(prop.ExpectedCnt), p.blockOffset)
	enforcedPhysicalMergeJoin.SetSchema(p.schema)
	enforcedPhysicalMergeJoin.childrenReqProps = []*property.PhysicalProperty{lProp, rProp}
	enforcedPhysicalMergeJoin.initCompareFuncs()
	return []PhysicalPlan{enforcedPhysicalMergeJoin}
}

func (p *PhysicalMergeJoin) initCompareFuncs() {
	p.CompareFuncs = make([]expression.CompareFunc, 0, len(p.LeftJoinKeys))
	for i := range p.LeftJoinKeys {
		p.CompareFuncs = append(p.CompareFuncs, expression.GetCmpFunction(p.LeftJoinKeys[i], p.RightJoinKeys[i]))
	}
}

func (p *LogicalJoin) getHashJoins(prop *property.PhysicalProperty) []PhysicalPlan {
	if !prop.IsEmpty() { // hash join doesn't promise any orders
		return nil
	}
	joins := make([]PhysicalPlan, 0, 2)
	switch p.JoinType {
	case SemiJoin, AntiSemiJoin, LeftOuterSemiJoin, AntiLeftOuterSemiJoin, LeftOuterJoin:
		joins = append(joins, p.getHashJoin(prop, 1))
	case RightOuterJoin:
		joins = append(joins, p.getHashJoin(prop, 0))
	case InnerJoin:
		joins = append(joins, p.getHashJoin(prop, 1))
		joins = append(joins, p.getHashJoin(prop, 0))
	}
	return joins
}

func (p *LogicalJoin) getHashJoin(prop *property.PhysicalProperty, innerIdx int) *PhysicalHashJoin {
	chReqProps := make([]*property.PhysicalProperty, 2)
	chReqProps[innerIdx] = &property.PhysicalProperty{ExpectedCnt: math.MaxFloat64}
	chReqProps[1-innerIdx] = &property.PhysicalProperty{ExpectedCnt: math.MaxFloat64}
	if prop.ExpectedCnt < p.stats.RowCount {
		expCntScale := prop.ExpectedCnt / p.stats.RowCount
		chReqProps[1-innerIdx].ExpectedCnt = p.children[1-innerIdx].statsInfo().RowCount * expCntScale
	}
	baseJoin := basePhysicalJoin{
		LeftConditions:  p.LeftConditions,
		RightConditions: p.RightConditions,
		OtherConditions: p.OtherConditions,
		LeftJoinKeys:    p.LeftJoinKeys,
		RightJoinKeys:   p.RightJoinKeys,
		JoinType:        p.JoinType,
		DefaultValues:   p.DefaultValues,
		InnerChildIdx:   innerIdx,
	}
	hashJoin := PhysicalHashJoin{
		basePhysicalJoin: baseJoin,
		EqualConditions:  p.EqualConditions,
		Concurrency:      uint(p.ctx.GetSessionVars().HashJoinConcurrency),
	}.Init(p.ctx, p.stats.ScaleByExpectCnt(prop.ExpectedCnt), p.blockOffset, chReqProps...)
	hashJoin.SetSchema(p.schema)
	return hashJoin
}

// When inner plan is TableReader, the parameter `ranges` will be nil. Because pk only have one column. So all of its range
// is generated during execution time.
func (p *LogicalJoin) constructIndexJoin(
	prop *property.PhysicalProperty,
	outerIdx int,
	innerTask task,
	ranges []*ranger.Range,
	keyOff2IdxOff []int,
	path *accessPath,
	compareFilters *ColWithCmpFuncManager,
) []PhysicalPlan {
	joinType := p.JoinType
	outerSchema := p.children[outerIdx].Schema()
	var (
		innerJoinKeys []*expression.Column
		outerJoinKeys []*expression.Column
	)
	if outerIdx == 0 {
		outerJoinKeys = p.LeftJoinKeys
		innerJoinKeys = p.RightJoinKeys
	} else {
		innerJoinKeys = p.LeftJoinKeys
		outerJoinKeys = p.RightJoinKeys
	}
	all, _ := prop.AllSameOrder()
	// If the order by columns are not all from outer child, index join cannot promise the order.
	if !prop.AllColsFromSchema(outerSchema) || !all {
		return nil
	}
	chReqProps := make([]*property.PhysicalProperty, 2)
	chReqProps[outerIdx] = &property.PhysicalProperty{TaskTp: property.RootTaskType, ExpectedCnt: math.MaxFloat64, Items: prop.Items}
	if prop.ExpectedCnt < p.stats.RowCount {
		expCntScale := prop.ExpectedCnt / p.stats.RowCount
		chReqProps[outerIdx].ExpectedCnt = p.children[outerIdx].statsInfo().RowCount * expCntScale
	}
	newInnerKeys := make([]*expression.Column, 0, len(innerJoinKeys))
	newOuterKeys := make([]*expression.Column, 0, len(outerJoinKeys))
	newKeyOff := make([]int, 0, len(keyOff2IdxOff))
	newOtherConds := make([]expression.Expression, len(p.OtherConditions), len(p.OtherConditions)+len(p.EqualConditions))
	copy(newOtherConds, p.OtherConditions)
	for keyOff, idxOff := range keyOff2IdxOff {
		if keyOff2IdxOff[keyOff] < 0 {
			newOtherConds = append(newOtherConds, p.EqualConditions[keyOff])
			continue
		}
		newInnerKeys = append(newInnerKeys, innerJoinKeys[keyOff])
		newOuterKeys = append(newOuterKeys, outerJoinKeys[keyOff])
		newKeyOff = append(newKeyOff, idxOff)
	}
	baseJoin := basePhysicalJoin{
		InnerChildIdx:   1 - outerIdx,
		LeftConditions:  p.LeftConditions,
		RightConditions: p.RightConditions,
		OtherConditions: newOtherConds,
		JoinType:        joinType,
		OuterJoinKeys:   newOuterKeys,
		InnerJoinKeys:   newInnerKeys,
		DefaultValues:   p.DefaultValues,
	}
	join := PhysicalIndexJoin{
		basePhysicalJoin: baseJoin,
		innerTask:        innerTask,
		KeyOff2IdxOff:    newKeyOff,
		Ranges:           ranges,
		KeepOuterOrder:   len(prop.Items) > 0,
		CompareFilters:   compareFilters,
	}.Init(p.ctx, p.stats.ScaleByExpectCnt(prop.ExpectedCnt), p.blockOffset, chReqProps...)
	if path != nil {
		join.IdxColLens = path.idxColLens
	}
	join.SetSchema(p.schema)
	return []PhysicalPlan{join}
}

func (p *LogicalJoin) constructIndexMergeJoin(
	prop *property.PhysicalProperty,
	outerIdx int,
	innerTask task,
	ranges []*ranger.Range,
	keyOff2IdxOff []int,
	path *accessPath,
	compareFilters *ColWithCmpFuncManager,
) []PhysicalPlan {
	indexJoins := p.constructIndexJoin(prop, outerIdx, innerTask, ranges, keyOff2IdxOff, path, compareFilters)
	indexMergeJoins := make([]PhysicalPlan, 0, len(indexJoins))
	for _, plan := range indexJoins {
		join := plan.(*PhysicalIndexJoin)
		// isOuterKeysPrefix means whether the outer join keys are the prefix of the prop items.
		isOuterKeysPrefix := len(join.OuterJoinKeys) <= len(prop.Items)
		compareFuncs := make([]expression.CompareFunc, 0, len(join.OuterJoinKeys))
		outerCompareFuncs := make([]expression.CompareFunc, 0, len(join.OuterJoinKeys))
		for i := range join.OuterJoinKeys {
			if isOuterKeysPrefix && !prop.Items[i].Col.Equal(nil, join.OuterJoinKeys[i]) {
				isOuterKeysPrefix = false
			}
			compareFuncs = append(compareFuncs, expression.GetCmpFunction(join.OuterJoinKeys[i], join.InnerJoinKeys[i]))
			outerCompareFuncs = append(outerCompareFuncs, expression.GetCmpFunction(join.OuterJoinKeys[i], join.OuterJoinKeys[i]))
		}
		// canKeepOuterOrder means whether the prop items are the prefix of the outer join keys.
		canKeepOuterOrder := len(prop.Items) <= len(join.OuterJoinKeys)
		for i := 0; canKeepOuterOrder && i < len(prop.Items); i++ {
			if !prop.Items[i].Col.Equal(nil, join.OuterJoinKeys[i]) {
				canKeepOuterOrder = false
			}
		}
		// Since index merge join requires prop items the prefix of outer join keys
		// or outer join keys the prefix of the prop items. So we need `canKeepOuterOrder` or
		// `isOuterKeysPrefix` to be true.
		if canKeepOuterOrder || isOuterKeysPrefix {
			indexMergeJoin := PhysicalIndexMergeJoin{
				PhysicalIndexJoin: *join,
				NeedOuterSort:     !isOuterKeysPrefix,
				CompareFuncs:      compareFuncs,
				OuterCompareFuncs: outerCompareFuncs,
			}.Init(p.ctx)
			indexMergeJoins = append(indexMergeJoins, indexMergeJoin)
		}
	}
	return indexMergeJoins
}

// getIndexJoinByOuterIdx will generate index join by outerIndex. OuterIdx points out the outer child.
// First of all, we'll check whether the inner child is DataSource.
// Then, we will extract the join keys of p's equal conditions. Then check whether all of them are just the primary key
// or match some part of on index. If so we will choose the best one and construct a index join.
func (p *LogicalJoin) getIndexJoinByOuterIdx(prop *property.PhysicalProperty, outerIdx int) []PhysicalPlan {
	outerChild, innerChild := p.children[outerIdx], p.children[1-outerIdx]
	var (
		innerJoinKeys []*expression.Column
		outerJoinKeys []*expression.Column
	)
	if outerIdx == 0 {
		outerJoinKeys = p.LeftJoinKeys
		innerJoinKeys = p.RightJoinKeys
	} else {
		innerJoinKeys = p.LeftJoinKeys
		outerJoinKeys = p.RightJoinKeys
	}
	ds, isDataSource := innerChild.(*DataSource)
	us, isUnionScan := innerChild.(*LogicalUnionScan)
	if !isDataSource && !isUnionScan {
		return nil
	}
	if isUnionScan {
		// The child of union scan may be union all for partition table.
		ds, isDataSource = us.Children()[0].(*DataSource)
		if !isDataSource {
			return nil
		}
	}
	var avgInnerRowCnt float64
	if outerChild.statsInfo().RowCount > 0 {
		avgInnerRowCnt = p.equalCondOutCnt / outerChild.statsInfo().RowCount
	}
	var tblPath *accessPath
	for _, path := range ds.possibleAccessPaths {
		if path.isTablePath {
			tblPath = path
			break
		}
	}
	if pkCol := ds.getPKIsHandleCol(); pkCol != nil && tblPath != nil {
		keyOff2IdxOff := make([]int, len(innerJoinKeys))
		pkMatched := false
		for i, key := range innerJoinKeys {
			if !key.Equal(nil, pkCol) {
				keyOff2IdxOff[i] = -1
				continue
			}
			pkMatched = true
			keyOff2IdxOff[i] = 0
		}
		if pkMatched {
			joins := make([]PhysicalPlan, 0, 2)

			innerTask := p.constructInnerTableScanTask(ds, pkCol, outerJoinKeys, us, false, avgInnerRowCnt)
			joins = append(joins, p.constructIndexJoin(prop, outerIdx, innerTask, nil, keyOff2IdxOff, nil, nil)...)
			// The index merge join's inner plan is different from index join, so we should consturct another inner plan
			// for it.
			innerTask2 := p.constructInnerTableScanTask(ds, pkCol, outerJoinKeys, us, true, avgInnerRowCnt)
			joins = append(joins, p.constructIndexMergeJoin(prop, outerIdx, innerTask2, nil, keyOff2IdxOff, nil, nil)...)
			// Since the primary key means one value corresponding to exact one row, this will always be a no worse one
			// comparing to other index.
			return joins
		}
	}
	helper := &indexJoinBuildHelper{join: p}
	for _, path := range ds.possibleAccessPaths {
		if path.isTablePath {
			continue
		}
		emptyRange, err := helper.analyzeLookUpFilters(path, ds, innerJoinKeys)
		if emptyRange {
			return nil
		}
		if err != nil {
			logutil.BgLogger().Warn("build index join failed", zap.Error(err))
		}
	}
	if helper.chosenPath != nil {
		keyOff2IdxOff := make([]int, len(innerJoinKeys))
		for i := range keyOff2IdxOff {
			keyOff2IdxOff[i] = -1
		}
		for idxOff, keyOff := range helper.idxOff2KeyOff {
			if keyOff != -1 {
				keyOff2IdxOff[keyOff] = idxOff
			}
		}
		joins := make([]PhysicalPlan, 0, 2)
		rangeInfo := helper.buildRangeDecidedByInformation(helper.chosenPath.idxCols, outerJoinKeys)
		innerTask := p.constructInnerIndexScanTask(ds, helper.chosenPath, helper.chosenRemained, outerJoinKeys, us, rangeInfo, false, avgInnerRowCnt)

		joins = append(joins, p.constructIndexJoin(prop, outerIdx, innerTask, helper.chosenRanges, keyOff2IdxOff, helper.chosenPath, helper.lastColManager)...)
		// The index merge join's inner plan is different from index join, so we should consturct another inner plan
		// for it.
		innerTask2 := p.constructInnerIndexScanTask(ds, helper.chosenPath, helper.chosenRemained, outerJoinKeys, us, rangeInfo, true, avgInnerRowCnt)
		joins = append(joins, p.constructIndexMergeJoin(prop, outerIdx, innerTask2, helper.chosenRanges, keyOff2IdxOff, helper.chosenPath, helper.lastColManager)...)
		return joins
	}
	return nil
}

type indexJoinBuildHelper struct {
	join *LogicalJoin

	chosenIndexInfo *model.IndexInfo
	maxUsedCols     int
	chosenAccess    []expression.Expression
	chosenRemained  []expression.Expression
	idxOff2KeyOff   []int
	lastColManager  *ColWithCmpFuncManager
	chosenRanges    []*ranger.Range
	chosenPath      *accessPath

	curPossibleUsedKeys []*expression.Column
	curNotUsedIndexCols []*expression.Column
	curNotUsedColLens   []int
	curIdxOff2KeyOff    []int
}

func (ijHelper *indexJoinBuildHelper) buildRangeDecidedByInformation(idxCols []*expression.Column, outerJoinKeys []*expression.Column) string {
	buffer := bytes.NewBufferString("[")
	isFirst := true
	for idxOff, keyOff := range ijHelper.idxOff2KeyOff {
		if keyOff == -1 {
			continue
		}
		if !isFirst {
			buffer.WriteString(" ")
		} else {
			isFirst = false
		}
		buffer.WriteString(fmt.Sprintf("eq(%v, %v)", idxCols[idxOff], outerJoinKeys[keyOff]))
	}
	for _, access := range ijHelper.chosenAccess {
		if !isFirst {
			buffer.WriteString(" ")
		} else {
			isFirst = false
		}
		buffer.WriteString(fmt.Sprintf("%v", access))
	}
	buffer.WriteString("]")
	return buffer.String()
}

// constructInnerTableScanTask is specially used to construct the inner plan for PhysicalIndexJoin.
func (p *LogicalJoin) constructInnerTableScanTask(
	ds *DataSource,
	pk *expression.Column,
	outerJoinKeys []*expression.Column,
	us *LogicalUnionScan,
	keepOrder bool,
	rowCount float64,
) task {
	ranges := ranger.FullIntRange(mysql.HasUnsignedFlag(pk.RetType.Flag))
	ts := PhysicalTableScan{
		Table:           ds.tableInfo,
		Columns:         ds.Columns,
		TableAsName:     ds.TableAsName,
		DBName:          ds.DBName,
		filterCondition: ds.pushedDownConds,
		Ranges:          ranges,
		rangeDecidedBy:  outerJoinKeys,
		KeepOrder:       keepOrder,
	}.Init(ds.ctx, ds.blockOffset)
	ts.SetSchema(ds.schema)
	ts.stats = &property.StatsInfo{
		// TableScan as inner child of IndexJoin can return at most 1 tuple for each outer row.
		RowCount:     math.Min(1.0, rowCount),
		StatsVersion: ds.stats.StatsVersion,
		// Cardinality would not be used in cost computation of IndexJoin, set leave it as default nil.
	}
	for i := range ds.stats.Cardinality {
		ds.stats.Cardinality[i] = 1
	}
	rowSize := ds.TblColHists.GetAvgRowSize(ds.TblCols, false)
	copTask := &copTask{
		tablePlan:         ts,
		indexPlanFinished: true,
		cst:               ScanFactor * rowSize * ts.stats.RowCount,
		tblColHists:       ds.TblColHists,
		keepOrder:         ts.KeepOrder,
	}
	selStats := ts.stats.Scale(selectionFactor)
	ts.addPushedDownSelection(copTask, selStats)
	t := finishCopTask(ds.ctx, copTask).(*rootTask)
	reader := t.p
	t.p = p.constructInnerUnionScan(us, reader)
	return t
}

func (p *LogicalJoin) constructInnerUnionScan(us *LogicalUnionScan, reader PhysicalPlan) PhysicalPlan {
	if us == nil {
		return reader
	}
	// Use `reader.stats` instead of `us.stats` because it should be more accurate. No need to specify
	// childrenReqProps now since we have got reader already.
	physicalUnionScan := PhysicalUnionScan{
		Conditions: us.conditions,
		HandleCol:  us.handleCol,
	}.Init(us.ctx, reader.statsInfo(), us.blockOffset, nil)
	physicalUnionScan.SetChildren(reader)
	return physicalUnionScan
}

// constructInnerIndexScanTask is specially used to construct the inner plan for PhysicalIndexJoin.
func (p *LogicalJoin) constructInnerIndexScanTask(
	ds *DataSource,
	path *accessPath,
	filterConds []expression.Expression,
	outerJoinKeys []*expression.Column,
	us *LogicalUnionScan,
	rangeInfo string,
	keepOrder bool,
	rowCount float64,
) task {
	is := PhysicalIndexScan{
		Table:            ds.tableInfo,
		TableAsName:      ds.TableAsName,
		DBName:           ds.DBName,
		Columns:          ds.Columns,
		Index:            path.index,
		IdxCols:          path.idxCols,
		IdxColLens:       path.idxColLens,
		dataSourceSchema: ds.schema,
		KeepOrder:        keepOrder,
		Ranges:           ranger.FullRange(),
		rangeInfo:        rangeInfo,
<<<<<<< HEAD
	}.Init(ds.ctx, ds.blockOffset)

	var rowCount float64
	idxHist, ok := ds.statisticTable.Indices[path.index.ID]
	// TODO: we are assuming that:
	// - rows are uniformly distributed among the distinct values;
	// - every outer row can find matches in inner table;
	// The second assumption is too strong, we'd better analyze histograms
	// of both sides to compute a factor we should multiply to the current
	// estimated `rowCount`.
	// We can improve this after https://github.com/pingcap/tidb/pull/8097
	// is merged, since it provides some utilities we need.
	if ok && !ds.statisticTable.Pseudo {
		rowCount = idxHist.AvgCountPerNotNullValue(ds.statisticTable.Count)
	} else {
		rowCount = ds.statisticTable.PseudoAvgCountPerValue()
	}
=======
	}.Init(ds.ctx)
>>>>>>> f2adf1df
	is.stats = ds.tableStats.ScaleByExpectCnt(rowCount)
	cop := &copTask{
		indexPlan:   is,
		tblColHists: ds.TblColHists,
		tblCols:     ds.TblCols,
		keepOrder:   is.KeepOrder,
	}
	if !isCoveringIndex(ds.schema.Columns, path.fullIdxCols, path.fullIdxColLens, is.Table.PKIsHandle) {
		// On this way, it's double read case.
		ts := PhysicalTableScan{Columns: ds.Columns, Table: is.Table, TableAsName: ds.TableAsName}.Init(ds.ctx, ds.blockOffset)
		ts.SetSchema(is.dataSourceSchema)
		cop.tablePlan = ts
	}
	is.initSchema(ds.id, path.index, path.fullIdxCols, cop.tablePlan != nil)
	rowSize := is.indexScanRowSize(path.index, ds)
	cop.cst = rowCount * rowSize * ScanFactor
	indexConds, tblConds := splitIndexFilterConditions(filterConds, path.fullIdxCols, path.fullIdxColLens, ds.tableInfo)
	tmpPath := &accessPath{
		indexFilters:     indexConds,
		tableFilters:     tblConds,
		countAfterAccess: rowCount,
	}
	// Assume equal conditions used by index join and other conditions are independent.
	if len(indexConds) > 0 {
		selectivity, _, err := ds.tableStats.HistColl.Selectivity(ds.ctx, indexConds)
		if err != nil {
			logutil.BgLogger().Debug("calculate selectivity failed, use selection factor", zap.Error(err))
			selectivity = selectionFactor
		}
		tmpPath.countAfterIndex = rowCount * selectivity
	}
	selectivity := ds.stats.RowCount / ds.tableStats.RowCount
	finalStats := ds.stats.ScaleByExpectCnt(selectivity * rowCount)
	is.addPushedDownSelection(cop, ds, tmpPath, finalStats)
	t := finishCopTask(ds.ctx, cop).(*rootTask)
	reader := t.p
	t.p = p.constructInnerUnionScan(us, reader)
	return t
}

var symmetricOp = map[string]string{
	ast.LT: ast.GT,
	ast.GE: ast.LE,
	ast.GT: ast.LT,
	ast.LE: ast.GE,
}

// ColWithCmpFuncManager is used in index join to handle the column with compare functions(>=, >, <, <=).
// It stores the compare functions and build ranges in execution phase.
type ColWithCmpFuncManager struct {
	targetCol         *expression.Column
	colLength         int
	OpType            []string
	opArg             []expression.Expression
	tmpConstant       []*expression.Constant
	affectedColSchema *expression.Schema
	compareFuncs      []chunk.CompareFunc
}

func (cwc *ColWithCmpFuncManager) appendNewExpr(opName string, arg expression.Expression, affectedCols []*expression.Column) {
	cwc.OpType = append(cwc.OpType, opName)
	cwc.opArg = append(cwc.opArg, arg)
	cwc.tmpConstant = append(cwc.tmpConstant, &expression.Constant{RetType: cwc.targetCol.RetType})
	for _, col := range affectedCols {
		if cwc.affectedColSchema.Contains(col) {
			continue
		}
		cwc.compareFuncs = append(cwc.compareFuncs, chunk.GetCompareFunc(col.RetType))
		cwc.affectedColSchema.Append(col)
	}
}

// CompareRow compares the rows for deduplicate.
func (cwc *ColWithCmpFuncManager) CompareRow(lhs, rhs chunk.Row) int {
	for i, col := range cwc.affectedColSchema.Columns {
		ret := cwc.compareFuncs[i](lhs, col.Index, rhs, col.Index)
		if ret != 0 {
			return ret
		}
	}
	return 0
}

// BuildRangesByRow will build range of the given row. It will eval each function's arg then call BuildRange.
func (cwc *ColWithCmpFuncManager) BuildRangesByRow(ctx sessionctx.Context, row chunk.Row) ([]*ranger.Range, error) {
	exprs := make([]expression.Expression, len(cwc.OpType))
	for i, opType := range cwc.OpType {
		constantArg, err := cwc.opArg[i].Eval(row)
		if err != nil {
			return nil, err
		}
		cwc.tmpConstant[i].Value = constantArg
		newExpr, err := expression.NewFunction(ctx, opType, types.NewFieldType(mysql.TypeTiny), cwc.targetCol, cwc.tmpConstant[i])
		if err != nil {
			return nil, err
		}
		exprs = append(exprs, newExpr)
	}
	ranges, err := ranger.BuildColumnRange(exprs, ctx.GetSessionVars().StmtCtx, cwc.targetCol.RetType, cwc.colLength)
	if err != nil {
		return nil, err
	}
	return ranges, nil
}

func (cwc *ColWithCmpFuncManager) resolveIndices(schema *expression.Schema) (err error) {
	for i := range cwc.opArg {
		cwc.opArg[i], err = cwc.opArg[i].ResolveIndices(schema)
		if err != nil {
			return err
		}
	}
	return nil
}

// String implements Stringer interface.
func (cwc *ColWithCmpFuncManager) String() string {
	buffer := bytes.NewBufferString("")
	for i := range cwc.OpType {
		buffer.WriteString(fmt.Sprintf("%v(%v, %v)", cwc.OpType[i], cwc.targetCol, cwc.opArg[i]))
		if i < len(cwc.OpType)-1 {
			buffer.WriteString(" ")
		}
	}
	return buffer.String()
}

func (ijHelper *indexJoinBuildHelper) resetContextForIndex(innerKeys []*expression.Column, idxCols []*expression.Column, colLens []int) {
	tmpSchema := expression.NewSchema(innerKeys...)
	ijHelper.curIdxOff2KeyOff = make([]int, len(idxCols))
	ijHelper.curNotUsedIndexCols = make([]*expression.Column, 0, len(idxCols))
	ijHelper.curNotUsedColLens = make([]int, 0, len(idxCols))
	for i, idxCol := range idxCols {
		ijHelper.curIdxOff2KeyOff[i] = tmpSchema.ColumnIndex(idxCol)
		if ijHelper.curIdxOff2KeyOff[i] >= 0 {
			continue
		}
		ijHelper.curNotUsedIndexCols = append(ijHelper.curNotUsedIndexCols, idxCol)
		ijHelper.curNotUsedColLens = append(ijHelper.curNotUsedColLens, colLens[i])
	}
}

// findUsefulEqAndInFilters analyzes the pushedDownConds held by inner child and split them to three parts.
// usefulEqOrInFilters is the continuous eq/in conditions on current unused index columns.
// uselessFilters is the conditions which cannot be used for building ranges.
// remainingRangeCandidates is the other conditions for future use.
func (ijHelper *indexJoinBuildHelper) findUsefulEqAndInFilters(innerPlan *DataSource) (usefulEqOrInFilters, uselessFilters, remainingRangeCandidates []expression.Expression) {
	uselessFilters = make([]expression.Expression, 0, len(innerPlan.pushedDownConds))
	var remainedEqOrIn []expression.Expression
	// Extract the eq/in functions of possible join key.
	// you can see the comment of ExtractEqAndInCondition to get the meaning of the second return value.
	usefulEqOrInFilters, remainedEqOrIn, remainingRangeCandidates, _ = ranger.ExtractEqAndInCondition(
		innerPlan.ctx, innerPlan.pushedDownConds,
		ijHelper.curNotUsedIndexCols,
		ijHelper.curNotUsedColLens,
	)
	uselessFilters = append(uselessFilters, remainedEqOrIn...)
	return usefulEqOrInFilters, uselessFilters, remainingRangeCandidates
}

// buildLastColManager analyze the `OtherConditions` of join to see whether there're some filters can be used in manager.
// The returned value is just for outputting explain information
func (ijHelper *indexJoinBuildHelper) buildLastColManager(nextCol *expression.Column,
	innerPlan *DataSource, cwc *ColWithCmpFuncManager) []expression.Expression {
	var lastColAccesses []expression.Expression
loopOtherConds:
	for _, filter := range ijHelper.join.OtherConditions {
		sf, ok := filter.(*expression.ScalarFunction)
		if !ok || !(sf.FuncName.L == ast.LE || sf.FuncName.L == ast.LT || sf.FuncName.L == ast.GE || sf.FuncName.L == ast.GT) {
			continue
		}
		var funcName string
		var anotherArg expression.Expression
		if lCol, ok := sf.GetArgs()[0].(*expression.Column); ok && lCol.Equal(nil, nextCol) {
			anotherArg = sf.GetArgs()[1]
			funcName = sf.FuncName.L
		} else if rCol, ok := sf.GetArgs()[1].(*expression.Column); ok && rCol.Equal(nil, nextCol) {
			anotherArg = sf.GetArgs()[0]
			// The column manager always build expression in the form of col op arg1.
			// So we need use the symmetric one of the current function.
			funcName = symmetricOp[sf.FuncName.L]
		} else {
			continue
		}
		affectedCols := expression.ExtractColumns(anotherArg)
		if len(affectedCols) == 0 {
			continue
		}
		for _, col := range affectedCols {
			if innerPlan.schema.Contains(col) {
				continue loopOtherConds
			}
		}
		lastColAccesses = append(lastColAccesses, sf)
		cwc.appendNewExpr(funcName, anotherArg, affectedCols)
	}
	return lastColAccesses
}

// removeUselessEqAndInFunc removes the useless eq/in conditions. It's designed for the following case:
//   t1 join t2 on t1.a=t2.a and t1.c=t2.c where t1.b > t2.b-10 and t1.b < t2.b+10 there's index(a, b, c) on t1.
//   In this case the curIdxOff2KeyOff is [0 -1 1] and the notKeyEqAndIn is [].
//   It's clearly that the column c cannot be used to access data. So we need to remove it and reset the IdxOff2KeyOff to
//   [0 -1 -1].
//   So that we can use t1.a=t2.a and t1.b > t2.b-10 and t1.b < t2.b+10 to build ranges then access data.
func (ijHelper *indexJoinBuildHelper) removeUselessEqAndInFunc(
	idxCols []*expression.Column,
	notKeyEqAndIn []expression.Expression) (
	usefulEqAndIn, uselessOnes []expression.Expression,
) {
	ijHelper.curPossibleUsedKeys = make([]*expression.Column, 0, len(idxCols))
	for idxColPos, notKeyColPos := 0, 0; idxColPos < len(idxCols); idxColPos++ {
		if ijHelper.curIdxOff2KeyOff[idxColPos] != -1 {
			ijHelper.curPossibleUsedKeys = append(ijHelper.curPossibleUsedKeys, idxCols[idxColPos])
			continue
		}
		if notKeyColPos < len(notKeyEqAndIn) && ijHelper.curNotUsedIndexCols[notKeyColPos].Equal(nil, idxCols[idxColPos]) {
			notKeyColPos++
			continue
		}
		for i := idxColPos + 1; i < len(idxCols); i++ {
			ijHelper.curIdxOff2KeyOff[i] = -1
		}
		remained := make([]expression.Expression, 0, len(notKeyEqAndIn)-notKeyColPos)
		remained = append(remained, notKeyEqAndIn[notKeyColPos:]...)
		notKeyEqAndIn = notKeyEqAndIn[:notKeyColPos]
		return notKeyEqAndIn, remained
	}
	return notKeyEqAndIn, nil
}

func (ijHelper *indexJoinBuildHelper) analyzeLookUpFilters(path *accessPath, innerPlan *DataSource, innerJoinKeys []*expression.Column) (emptyRange bool, err error) {
	if len(path.idxCols) == 0 {
		return false, nil
	}
	accesses := make([]expression.Expression, 0, len(path.idxCols))
	ijHelper.resetContextForIndex(innerJoinKeys, path.idxCols, path.idxColLens)
	notKeyEqAndIn, remained, rangeFilterCandidates := ijHelper.findUsefulEqAndInFilters(innerPlan)
	var remainedEqAndIn []expression.Expression
	notKeyEqAndIn, remainedEqAndIn = ijHelper.removeUselessEqAndInFunc(path.idxCols, notKeyEqAndIn)
	matchedKeyCnt := len(ijHelper.curPossibleUsedKeys)
	// If no join key is matched while join keys actually are not empty. We don't choose index join for now.
	if matchedKeyCnt <= 0 && len(innerJoinKeys) > 0 {
		return false, nil
	}
	accesses = append(accesses, notKeyEqAndIn...)
	remained = append(remained, remainedEqAndIn...)
	lastColPos := matchedKeyCnt + len(notKeyEqAndIn)
	// There should be some equal conditions. But we don't need that there must be some join key in accesses here.
	// A more strict check is applied later.
	if lastColPos <= 0 {
		return false, nil
	}
	// If all the index columns are covered by eq/in conditions, we don't need to consider other conditions anymore.
	if lastColPos == len(path.idxCols) {
		// If there's join key matched index column. Then choose hash join is always a better idea.
		// e.g. select * from t1, t2 where t2.a=1 and t2.b=1. And t2 has index(a, b).
		//      If we don't have the following check, TiDB will build index join for this case.
		if matchedKeyCnt <= 0 {
			return false, nil
		}
		remained = append(remained, rangeFilterCandidates...)
		ranges, emptyRange, err := ijHelper.buildTemplateRange(matchedKeyCnt, notKeyEqAndIn, nil, false)
		if err != nil {
			return false, err
		}
		if emptyRange {
			return true, nil
		}
		ijHelper.updateBestChoice(ranges, path, accesses, remained, nil)
		return false, nil
	}
	lastPossibleCol := path.idxCols[lastColPos]
	lastColManager := &ColWithCmpFuncManager{
		targetCol:         lastPossibleCol,
		colLength:         path.idxColLens[lastColPos],
		affectedColSchema: expression.NewSchema(),
	}
	lastColAccess := ijHelper.buildLastColManager(lastPossibleCol, innerPlan, lastColManager)
	// If the column manager holds no expression, then we fallback to find whether there're useful normal filters
	if len(lastColAccess) == 0 {
		// If there's join key matched index column. Then choose hash join is always a better idea.
		// e.g. select * from t1, t2 where t2.a=1 and t2.b=1 and t2.c > 10 and t2.c < 20. And t2 has index(a, b, c).
		//      If we don't have the following check, TiDB will build index join for this case.
		if matchedKeyCnt <= 0 {
			return false, nil
		}
		colAccesses, colRemained := ranger.DetachCondsForColumn(ijHelper.join.ctx, rangeFilterCandidates, lastPossibleCol)
		var ranges, nextColRange []*ranger.Range
		var err error
		if len(colAccesses) > 0 {
			nextColRange, err = ranger.BuildColumnRange(colAccesses, ijHelper.join.ctx.GetSessionVars().StmtCtx, lastPossibleCol.RetType, path.idxColLens[lastColPos])
			if err != nil {
				return false, err
			}
		}
		ranges, emptyRange, err = ijHelper.buildTemplateRange(matchedKeyCnt, notKeyEqAndIn, nextColRange, false)
		if err != nil {
			return false, err
		}
		if emptyRange {
			return true, nil
		}
		remained = append(remained, colRemained...)
		if path.idxColLens[lastColPos] != types.UnspecifiedLength {
			remained = append(remained, colAccesses...)
		}
		accesses = append(accesses, colAccesses...)
		ijHelper.updateBestChoice(ranges, path, accesses, remained, nil)
		return false, nil
	}
	accesses = append(accesses, lastColAccess...)
	remained = append(remained, rangeFilterCandidates...)
	ranges, emptyRange, err := ijHelper.buildTemplateRange(matchedKeyCnt, notKeyEqAndIn, nil, true)
	if err != nil {
		return false, err
	}
	if emptyRange {
		return true, nil
	}
	ijHelper.updateBestChoice(ranges, path, accesses, remained, lastColManager)
	return false, nil
}

func (ijHelper *indexJoinBuildHelper) updateBestChoice(ranges []*ranger.Range, path *accessPath, accesses,
	remained []expression.Expression, lastColManager *ColWithCmpFuncManager) {
	// We choose the index by the number of used columns of the range, the much the better.
	// Notice that there may be the cases like `t1.a=t2.a and b > 2 and b < 1`. So ranges can be nil though the conditions are valid.
	// But obviously when the range is nil, we don't need index join.
	if len(ranges) > 0 && len(ranges[0].LowVal) > ijHelper.maxUsedCols {
		ijHelper.chosenPath = path
		ijHelper.maxUsedCols = len(ranges[0].LowVal)
		ijHelper.chosenRanges = ranges
		ijHelper.chosenAccess = accesses
		ijHelper.chosenRemained = remained
		ijHelper.idxOff2KeyOff = ijHelper.curIdxOff2KeyOff
		ijHelper.lastColManager = lastColManager
	}
}

func (ijHelper *indexJoinBuildHelper) buildTemplateRange(matchedKeyCnt int, eqAndInFuncs []expression.Expression, nextColRange []*ranger.Range, haveExtraCol bool) (ranges []*ranger.Range, emptyRange bool, err error) {
	pointLength := matchedKeyCnt + len(eqAndInFuncs)
	if nextColRange != nil {
		for _, colRan := range nextColRange {
			// The range's exclude status is the same with last col's.
			ran := &ranger.Range{
				LowVal:      make([]types.Datum, pointLength, pointLength+1),
				HighVal:     make([]types.Datum, pointLength, pointLength+1),
				LowExclude:  colRan.LowExclude,
				HighExclude: colRan.HighExclude,
			}
			ran.LowVal = append(ran.LowVal, colRan.LowVal[0])
			ran.HighVal = append(ran.HighVal, colRan.HighVal[0])
			ranges = append(ranges, ran)
		}
	} else if haveExtraCol {
		// Reserve a position for the last col.
		ranges = append(ranges, &ranger.Range{
			LowVal:  make([]types.Datum, pointLength+1, pointLength+1),
			HighVal: make([]types.Datum, pointLength+1, pointLength+1),
		})
	} else {
		ranges = append(ranges, &ranger.Range{
			LowVal:  make([]types.Datum, pointLength, pointLength),
			HighVal: make([]types.Datum, pointLength, pointLength),
		})
	}
	sc := ijHelper.join.ctx.GetSessionVars().StmtCtx
	for i, j := 0, 0; j < len(eqAndInFuncs); i++ {
		// This position is occupied by join key.
		if ijHelper.curIdxOff2KeyOff[i] != -1 {
			continue
		}
		oneColumnRan, err := ranger.BuildColumnRange([]expression.Expression{eqAndInFuncs[j]}, sc, ijHelper.curNotUsedIndexCols[j].RetType, ijHelper.curNotUsedColLens[j])
		if err != nil {
			return nil, false, err
		}
		if len(oneColumnRan) == 0 {
			return nil, true, nil
		}
		for _, ran := range ranges {
			ran.LowVal[i] = oneColumnRan[0].LowVal[0]
			ran.HighVal[i] = oneColumnRan[0].HighVal[0]
		}
		curRangeLen := len(ranges)
		for ranIdx := 1; ranIdx < len(oneColumnRan); ranIdx++ {
			newRanges := make([]*ranger.Range, 0, curRangeLen)
			for oldRangeIdx := 0; oldRangeIdx < curRangeLen; oldRangeIdx++ {
				newRange := ranges[oldRangeIdx].Clone()
				newRange.LowVal[i] = oneColumnRan[ranIdx].LowVal[0]
				newRange.HighVal[i] = oneColumnRan[ranIdx].HighVal[0]
				newRanges = append(newRanges, newRange)
			}
			ranges = append(ranges, newRanges...)
		}
		j++
	}
	return ranges, false, nil
}

// tryToGetIndexJoin will get index join by hints. If we can generate a valid index join by hint, the second return value
// will be true, which means we force to choose this index join. Otherwise we will select a join algorithm with min-cost.
func (p *LogicalJoin) tryToGetIndexJoin(prop *property.PhysicalProperty) (indexJoins []PhysicalPlan, forced bool) {
	rightOuter := (p.preferJoinType & preferLeftAsIndexInner) > 0
	leftOuter := (p.preferJoinType & preferRightAsIndexInner) > 0
	hasIndexJoinHint := leftOuter || rightOuter

	defer func() {
		if !forced && hasIndexJoinHint {
			// Construct warning message prefix.
			errMsg := "Optimizer Hint INL_JOIN or TIDB_INLJ is inapplicable"
			if p.hintInfo != nil {
				errMsg = fmt.Sprintf("Optimizer Hint %s or %s is inapplicable",
					restore2JoinHint(HintINLJ, p.hintInfo.indexNestedLoopJoinTables),
					restore2JoinHint(TiDBIndexNestedLoopJoin, p.hintInfo.indexNestedLoopJoinTables))
			}

			// Append inapplicable reason.
			if len(p.EqualConditions) == 0 {
				errMsg += " without column equal ON condition"
			}

			// Generate warning message to client.
			warning := ErrInternal.GenWithStack(errMsg)
			p.ctx.GetSessionVars().StmtCtx.AppendWarning(warning)
		}
	}()

	switch p.JoinType {
	case SemiJoin, AntiSemiJoin, LeftOuterSemiJoin, AntiLeftOuterSemiJoin, LeftOuterJoin:
		join := p.getIndexJoinByOuterIdx(prop, 0)
		return join, join != nil && leftOuter
	case RightOuterJoin:
		join := p.getIndexJoinByOuterIdx(prop, 1)
		return join, join != nil && rightOuter
	case InnerJoin:
		lhsCardinality := p.Children()[0].statsInfo().Count()
		rhsCardinality := p.Children()[1].statsInfo().Count()

		leftJoins := p.getIndexJoinByOuterIdx(prop, 0)
		if leftJoins != nil && leftOuter && !rightOuter {
			return leftJoins, true
		}

		rightJoins := p.getIndexJoinByOuterIdx(prop, 1)
		if rightJoins != nil && rightOuter && !leftOuter {
			return rightJoins, true
		}

		if leftJoins != nil && lhsCardinality < rhsCardinality {
			return leftJoins, leftOuter
		}

		if rightJoins != nil && rhsCardinality < lhsCardinality {
			return rightJoins, rightOuter
		}

		canForceLeft := leftJoins != nil && leftOuter
		canForceRight := rightJoins != nil && rightOuter
		forced = canForceLeft || canForceRight

		joins := append(leftJoins, rightJoins...)
		return joins, forced
	}

	return nil, false
}

// LogicalJoin can generates hash join, index join and sort merge join.
// Firstly we check the hint, if hint is figured by user, we force to choose the corresponding physical plan.
// If the hint is not matched, it will get other candidates.
// If the hint is not figured, we will pick all candidates.
func (p *LogicalJoin) exhaustPhysicalPlans(prop *property.PhysicalProperty) []PhysicalPlan {
	mergeJoins := p.getMergeJoin(prop)
	if (p.preferJoinType & preferMergeJoin) > 0 {
		return mergeJoins
	}
	joins := make([]PhysicalPlan, 0, 5)
	joins = append(joins, mergeJoins...)

	indexJoins, forced := p.tryToGetIndexJoin(prop)
	if forced {
		return indexJoins
	}
	joins = append(joins, indexJoins...)

	hashJoins := p.getHashJoins(prop)
	if (p.preferJoinType & preferHashJoin) > 0 {
		return hashJoins
	}
	joins = append(joins, hashJoins...)
	return joins
}

// TryToGetChildProp will check if this sort property can be pushed or not.
// When a sort column will be replaced by scalar function, we refuse it.
// When a sort column will be replaced by a constant, we just remove it.
func (p *LogicalProjection) TryToGetChildProp(prop *property.PhysicalProperty) (*property.PhysicalProperty, bool) {
	newProp := &property.PhysicalProperty{TaskTp: property.RootTaskType, ExpectedCnt: prop.ExpectedCnt}
	newCols := make([]property.Item, 0, len(prop.Items))
	for _, col := range prop.Items {
		idx := p.schema.ColumnIndex(col.Col)
		switch expr := p.Exprs[idx].(type) {
		case *expression.Column:
			newCols = append(newCols, property.Item{Col: expr, Desc: col.Desc})
		case *expression.ScalarFunction:
			return nil, false
		}
	}
	newProp.Items = newCols
	return newProp, true
}

func (p *LogicalProjection) exhaustPhysicalPlans(prop *property.PhysicalProperty) []PhysicalPlan {
	newProp, ok := p.TryToGetChildProp(prop)
	if !ok {
		return nil
	}
	proj := PhysicalProjection{
		Exprs:                p.Exprs,
		CalculateNoDelay:     p.CalculateNoDelay,
		AvoidColumnEvaluator: p.AvoidColumnEvaluator,
	}.Init(p.ctx, p.stats.ScaleByExpectCnt(prop.ExpectedCnt), p.blockOffset, newProp)
	proj.SetSchema(p.schema)
	return []PhysicalPlan{proj}
}

func (lt *LogicalTopN) getPhysTopN() []PhysicalPlan {
	ret := make([]PhysicalPlan, 0, 3)
	for _, tp := range wholeTaskTypes {
		resultProp := &property.PhysicalProperty{TaskTp: tp, ExpectedCnt: math.MaxFloat64}
		topN := PhysicalTopN{
			ByItems: lt.ByItems,
			Count:   lt.Count,
			Offset:  lt.Offset,
		}.Init(lt.ctx, lt.stats, lt.blockOffset, resultProp)
		ret = append(ret, topN)
	}
	return ret
}

func (lt *LogicalTopN) getPhysLimits() []PhysicalPlan {
	prop, canPass := getPropByOrderByItems(lt.ByItems)
	if !canPass {
		return nil
	}
	ret := make([]PhysicalPlan, 0, 3)
	for _, tp := range wholeTaskTypes {
		resultProp := &property.PhysicalProperty{TaskTp: tp, ExpectedCnt: float64(lt.Count + lt.Offset), Items: prop.Items}
		limit := PhysicalLimit{
			Count:  lt.Count,
			Offset: lt.Offset,
		}.Init(lt.ctx, lt.stats, lt.blockOffset, resultProp)
		ret = append(ret, limit)
	}
	return ret
}

// Check if this prop's columns can match by items totally.
func matchItems(p *property.PhysicalProperty, items []*ByItems) bool {
	if len(items) < len(p.Items) {
		return false
	}
	for i, col := range p.Items {
		sortItem := items[i]
		if sortItem.Desc != col.Desc || !sortItem.Expr.Equal(nil, col.Col) {
			return false
		}
	}
	return true
}

func (lt *LogicalTopN) exhaustPhysicalPlans(prop *property.PhysicalProperty) []PhysicalPlan {
	if matchItems(prop, lt.ByItems) {
		return append(lt.getPhysTopN(), lt.getPhysLimits()...)
	}
	return nil
}

func (la *LogicalApply) exhaustPhysicalPlans(prop *property.PhysicalProperty) []PhysicalPlan {
	if !prop.AllColsFromSchema(la.children[0].Schema()) { // for convenient, we don't pass through any prop
		return nil
	}
	join := la.getHashJoin(prop, 1)
	apply := PhysicalApply{
		PhysicalHashJoin: *join,
		OuterSchema:      la.corCols,
		rightChOffset:    la.children[0].Schema().Len(),
	}.Init(la.ctx,
		la.stats.ScaleByExpectCnt(prop.ExpectedCnt),
		la.blockOffset,
		&property.PhysicalProperty{ExpectedCnt: math.MaxFloat64, Items: prop.Items},
		&property.PhysicalProperty{ExpectedCnt: math.MaxFloat64})
	apply.SetSchema(la.schema)
	return []PhysicalPlan{apply}
}

func (p *LogicalWindow) exhaustPhysicalPlans(prop *property.PhysicalProperty) []PhysicalPlan {
	var byItems []property.Item
	byItems = append(byItems, p.PartitionBy...)
	byItems = append(byItems, p.OrderBy...)
	childProperty := &property.PhysicalProperty{ExpectedCnt: math.MaxFloat64, Items: byItems, Enforced: true}
	if !prop.IsPrefix(childProperty) {
		return nil
	}
	window := PhysicalWindow{
		WindowFuncDescs: p.WindowFuncDescs,
		PartitionBy:     p.PartitionBy,
		OrderBy:         p.OrderBy,
		Frame:           p.Frame,
	}.Init(p.ctx, p.stats.ScaleByExpectCnt(prop.ExpectedCnt), p.blockOffset, childProperty)
	window.SetSchema(p.Schema())
	return []PhysicalPlan{window}
}

// exhaustPhysicalPlans is only for implementing interface. DataSource and Dual generate task in `findBestTask` directly.
func (p *baseLogicalPlan) exhaustPhysicalPlans(_ *property.PhysicalProperty) []PhysicalPlan {
	panic("baseLogicalPlan.exhaustPhysicalPlans() should never be called.")
}

func (la *LogicalAggregation) getEnforcedStreamAggs(prop *property.PhysicalProperty) []PhysicalPlan {
	_, desc := prop.AllSameOrder()
	enforcedAggs := make([]PhysicalPlan, 0, len(wholeTaskTypes))
	childProp := &property.PhysicalProperty{
		ExpectedCnt: math.Max(prop.ExpectedCnt*la.inputCount/la.stats.RowCount, prop.ExpectedCnt),
		Enforced:    true,
		Items:       property.ItemsFromCols(la.groupByCols, desc),
	}

	for _, taskTp := range wholeTaskTypes {
		copiedChildProperty := new(property.PhysicalProperty)
		*copiedChildProperty = *childProp // It's ok to not deep copy the "cols" field.
		copiedChildProperty.TaskTp = taskTp

		agg := basePhysicalAgg{
			GroupByItems: la.GroupByItems,
			AggFuncs:     la.AggFuncs,
		}.initForStream(la.ctx, la.stats.ScaleByExpectCnt(prop.ExpectedCnt), la.blockOffset, copiedChildProperty)
		agg.SetSchema(la.schema.Clone())
		enforcedAggs = append(enforcedAggs, agg)
	}
	return enforcedAggs
}

func (la *LogicalAggregation) getStreamAggs(prop *property.PhysicalProperty) []PhysicalPlan {
	all, desc := prop.AllSameOrder()
	if !all {
		return nil
	}

	for _, aggFunc := range la.AggFuncs {
		if aggFunc.Mode == aggregation.FinalMode {
			return nil
		}
	}
	// group by a + b is not interested in any order.
	if len(la.groupByCols) != len(la.GroupByItems) {
		return nil
	}

	streamAggs := make([]PhysicalPlan, 0, len(la.possibleProperties)*(len(wholeTaskTypes)-1)+len(wholeTaskTypes))
	childProp := &property.PhysicalProperty{
		ExpectedCnt: math.Max(prop.ExpectedCnt*la.inputCount/la.stats.RowCount, prop.ExpectedCnt),
	}

	for _, possibleChildProperty := range la.possibleProperties {
		sortColOffsets := getMaxSortPrefix(possibleChildProperty, la.groupByCols)
		if len(sortColOffsets) != len(la.groupByCols) {
			continue
		}

		childProp.Items = property.ItemsFromCols(possibleChildProperty[:len(sortColOffsets)], desc)
		if !prop.IsPrefix(childProp) {
			continue
		}

		// The table read of "CopDoubleReadTaskType" can't promises the sort
		// property that the stream aggregation required, no need to consider.
		for _, taskTp := range []property.TaskType{property.CopSingleReadTaskType, property.RootTaskType} {
			copiedChildProperty := new(property.PhysicalProperty)
			*copiedChildProperty = *childProp // It's ok to not deep copy the "cols" field.
			copiedChildProperty.TaskTp = taskTp

			agg := basePhysicalAgg{
				GroupByItems: la.GroupByItems,
				AggFuncs:     la.AggFuncs,
			}.initForStream(la.ctx, la.stats.ScaleByExpectCnt(prop.ExpectedCnt), la.blockOffset, copiedChildProperty)
			agg.SetSchema(la.schema.Clone())
			streamAggs = append(streamAggs, agg)
		}
	}
	// If STREAM_AGG hint is existed, it should consider enforce stream aggregation,
	// because we can't trust possibleChildProperty completely.
	if (la.preferAggType & preferStreamAgg) > 0 {
		streamAggs = append(streamAggs, la.getEnforcedStreamAggs(prop)...)
	}
	return streamAggs
}

func (la *LogicalAggregation) getHashAggs(prop *property.PhysicalProperty) []PhysicalPlan {
	if !prop.IsEmpty() {
		return nil
	}
	hashAggs := make([]PhysicalPlan, 0, len(wholeTaskTypes))
	for _, taskTp := range wholeTaskTypes {
		agg := basePhysicalAgg{
			GroupByItems: la.GroupByItems,
			AggFuncs:     la.AggFuncs,
		}.initForHash(la.ctx, la.stats.ScaleByExpectCnt(prop.ExpectedCnt), la.blockOffset, &property.PhysicalProperty{ExpectedCnt: math.MaxFloat64, TaskTp: taskTp})
		agg.SetSchema(la.schema.Clone())
		hashAggs = append(hashAggs, agg)
	}
	return hashAggs
}

func (la *LogicalAggregation) exhaustPhysicalPlans(prop *property.PhysicalProperty) []PhysicalPlan {
	preferHash := (la.preferAggType & preferHashAgg) > 0
	preferStream := (la.preferAggType & preferStreamAgg) > 0
	if preferHash && preferStream {
		errMsg := "Optimizer aggregation hints are conflicted"
		warning := ErrInternal.GenWithStack(errMsg)
		la.ctx.GetSessionVars().StmtCtx.AppendWarning(warning)
		la.preferAggType = 0
		preferHash, preferStream = false, false
	}

	hashAggs := la.getHashAggs(prop)
	if hashAggs != nil && preferHash {
		return hashAggs
	}

	streamAggs := la.getStreamAggs(prop)
	if streamAggs != nil && preferStream {
		return streamAggs
	}

	if streamAggs == nil && preferStream {
		errMsg := "Optimizer Hint STREAM_AGG is inapplicable"
		warning := ErrInternal.GenWithStack(errMsg)
		la.ctx.GetSessionVars().StmtCtx.AppendWarning(warning)
	}

	aggs := make([]PhysicalPlan, 0, len(hashAggs)+len(streamAggs))
	aggs = append(aggs, hashAggs...)
	aggs = append(aggs, streamAggs...)
	return aggs
}

func (p *LogicalSelection) exhaustPhysicalPlans(prop *property.PhysicalProperty) []PhysicalPlan {
	childProp := prop.Clone()
	sel := PhysicalSelection{
		Conditions: p.Conditions,
	}.Init(p.ctx, p.stats.ScaleByExpectCnt(prop.ExpectedCnt), p.blockOffset, childProp)
	return []PhysicalPlan{sel}
}

func (p *LogicalLimit) exhaustPhysicalPlans(prop *property.PhysicalProperty) []PhysicalPlan {
	if !prop.IsEmpty() {
		return nil
	}
	ret := make([]PhysicalPlan, 0, len(wholeTaskTypes))
	for _, tp := range wholeTaskTypes {
		resultProp := &property.PhysicalProperty{TaskTp: tp, ExpectedCnt: float64(p.Count + p.Offset)}
		limit := PhysicalLimit{
			Offset: p.Offset,
			Count:  p.Count,
		}.Init(p.ctx, p.stats, p.blockOffset, resultProp)
		ret = append(ret, limit)
	}
	return ret
}

func (p *LogicalLock) exhaustPhysicalPlans(prop *property.PhysicalProperty) []PhysicalPlan {
	childProp := prop.Clone()
	lock := PhysicalLock{
		Lock:         p.Lock,
		TblID2Handle: p.tblID2Handle,
	}.Init(p.ctx, p.stats.ScaleByExpectCnt(prop.ExpectedCnt), childProp)
	return []PhysicalPlan{lock}
}

func (p *LogicalUnionAll) exhaustPhysicalPlans(prop *property.PhysicalProperty) []PhysicalPlan {
	// TODO: UnionAll can not pass any order, but we can change it to sort merge to keep order.
	if !prop.IsEmpty() {
		return nil
	}
	chReqProps := make([]*property.PhysicalProperty, 0, len(p.children))
	for range p.children {
		chReqProps = append(chReqProps, &property.PhysicalProperty{ExpectedCnt: prop.ExpectedCnt})
	}
	ua := PhysicalUnionAll{}.Init(p.ctx, p.stats.ScaleByExpectCnt(prop.ExpectedCnt), p.blockOffset, chReqProps...)
	ua.SetSchema(p.Schema())
	return []PhysicalPlan{ua}
}

func (ls *LogicalSort) getPhysicalSort(prop *property.PhysicalProperty) *PhysicalSort {
	ps := PhysicalSort{ByItems: ls.ByItems}.Init(ls.ctx, ls.stats.ScaleByExpectCnt(prop.ExpectedCnt), ls.blockOffset, &property.PhysicalProperty{ExpectedCnt: math.MaxFloat64})
	return ps
}

func (ls *LogicalSort) getNominalSort(reqProp *property.PhysicalProperty) *NominalSort {
	prop, canPass := getPropByOrderByItems(ls.ByItems)
	if !canPass {
		return nil
	}
	prop.ExpectedCnt = reqProp.ExpectedCnt
	ps := NominalSort{}.Init(ls.ctx, ls.blockOffset, prop)
	return ps
}

func (ls *LogicalSort) exhaustPhysicalPlans(prop *property.PhysicalProperty) []PhysicalPlan {
	if matchItems(prop, ls.ByItems) {
		ret := make([]PhysicalPlan, 0, 2)
		ret = append(ret, ls.getPhysicalSort(prop))
		ns := ls.getNominalSort(prop)
		if ns != nil {
			ret = append(ret, ns)
		}
		return ret
	}
	return nil
}

func (p *LogicalMaxOneRow) exhaustPhysicalPlans(prop *property.PhysicalProperty) []PhysicalPlan {
	if !prop.IsEmpty() {
		return nil
	}
	mor := PhysicalMaxOneRow{}.Init(p.ctx, p.stats, p.blockOffset, &property.PhysicalProperty{ExpectedCnt: 2})
	return []PhysicalPlan{mor}
}<|MERGE_RESOLUTION|>--- conflicted
+++ resolved
@@ -650,27 +650,7 @@
 		KeepOrder:        keepOrder,
 		Ranges:           ranger.FullRange(),
 		rangeInfo:        rangeInfo,
-<<<<<<< HEAD
 	}.Init(ds.ctx, ds.blockOffset)
-
-	var rowCount float64
-	idxHist, ok := ds.statisticTable.Indices[path.index.ID]
-	// TODO: we are assuming that:
-	// - rows are uniformly distributed among the distinct values;
-	// - every outer row can find matches in inner table;
-	// The second assumption is too strong, we'd better analyze histograms
-	// of both sides to compute a factor we should multiply to the current
-	// estimated `rowCount`.
-	// We can improve this after https://github.com/pingcap/tidb/pull/8097
-	// is merged, since it provides some utilities we need.
-	if ok && !ds.statisticTable.Pseudo {
-		rowCount = idxHist.AvgCountPerNotNullValue(ds.statisticTable.Count)
-	} else {
-		rowCount = ds.statisticTable.PseudoAvgCountPerValue()
-	}
-=======
-	}.Init(ds.ctx)
->>>>>>> f2adf1df
 	is.stats = ds.tableStats.ScaleByExpectCnt(rowCount)
 	cop := &copTask{
 		indexPlan:   is,
