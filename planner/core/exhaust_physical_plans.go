// Copyright 2017 PingCAP, Inc.
//
// Licensed under the Apache License, Version 2.0 (the "License");
// you may not use this file except in compliance with the License.
// You may obtain a copy of the License at
//
//     http://www.apache.org/licenses/LICENSE-2.0
//
// Unless required by applicable law or agreed to in writing, software
// distributed under the License is distributed on an "AS IS" BASIS,
// See the License for the specific language governing permissions and
// limitations under the License.

package core

import (
	"bytes"
	"fmt"
	"math"

	"github.com/pingcap/parser/ast"
	"github.com/pingcap/parser/model"
	"github.com/pingcap/parser/mysql"
	"github.com/pingcap/tidb/expression"
	"github.com/pingcap/tidb/expression/aggregation"
	"github.com/pingcap/tidb/planner/property"
	"github.com/pingcap/tidb/sessionctx"
	"github.com/pingcap/tidb/types"
	"github.com/pingcap/tidb/util/chunk"
	"github.com/pingcap/tidb/util/logutil"
	"github.com/pingcap/tidb/util/ranger"
	"github.com/pingcap/tidb/util/set"
	"go.uber.org/zap"
)

func (p *LogicalUnionScan) exhaustPhysicalPlans(prop *property.PhysicalProperty) []PhysicalPlan {
	childProp := prop.Clone()
	us := PhysicalUnionScan{Conditions: p.conditions}.Init(p.ctx, p.stats, childProp)
	return []PhysicalPlan{us}
}

func getMaxSortPrefix(sortCols, allCols []*expression.Column) []int {
	tmpSchema := expression.NewSchema(allCols...)
	sortColOffsets := make([]int, 0, len(sortCols))
	for _, sortCol := range sortCols {
		offset := tmpSchema.ColumnIndex(sortCol)
		if offset == -1 {
			return sortColOffsets
		}
		sortColOffsets = append(sortColOffsets, offset)
	}
	return sortColOffsets
}

func findMaxPrefixLen(candidates [][]*expression.Column, keys []*expression.Column) int {
	maxLen := 0
	for _, candidateKeys := range candidates {
		matchedLen := 0
		for i := range keys {
			if i < len(candidateKeys) && keys[i].Equal(nil, candidateKeys[i]) {
				matchedLen++
			} else {
				break
			}
		}
		if matchedLen > maxLen {
			maxLen = matchedLen
		}
	}
	return maxLen
}

func (p *LogicalJoin) moveEqualToOtherConditions(offsets []int) []expression.Expression {
	// Construct used equal condition set based on the equal condition offsets.
	usedEqConds := set.NewIntSet()
	for _, eqCondIdx := range offsets {
		usedEqConds.Insert(eqCondIdx)
	}

	// Construct otherConds, which is composed of the original other conditions
	// and the remained unused equal conditions.
	numOtherConds := len(p.OtherConditions) + len(p.EqualConditions) - len(offsets)
	otherConds := make([]expression.Expression, len(p.OtherConditions), numOtherConds)
	copy(otherConds, p.OtherConditions)
	for eqCondIdx := range p.EqualConditions {
		if !usedEqConds.Exist(eqCondIdx) {
			otherConds = append(otherConds, p.EqualConditions[eqCondIdx])
		}
	}

	return otherConds
}

// Only if the input required prop is the prefix fo join keys, we can pass through this property.
func (p *PhysicalMergeJoin) tryToGetChildReqProp(prop *property.PhysicalProperty) ([]*property.PhysicalProperty, bool) {
	lProp := property.NewPhysicalProperty(property.RootTaskType, p.LeftKeys, false, math.MaxFloat64, false)
	rProp := property.NewPhysicalProperty(property.RootTaskType, p.RightKeys, false, math.MaxFloat64, false)
	if !prop.IsEmpty() {
		// sort merge join fits the cases of massive ordered data, so desc scan is always expensive.
		all, desc := prop.AllSameOrder()
		if !all || desc {
			return nil, false
		}
		if !prop.IsPrefix(lProp) && !prop.IsPrefix(rProp) {
			return nil, false
		}
		if prop.IsPrefix(rProp) && p.JoinType == LeftOuterJoin {
			return nil, false
		}
		if prop.IsPrefix(lProp) && p.JoinType == RightOuterJoin {
			return nil, false
		}
	}

	return []*property.PhysicalProperty{lProp, rProp}, true
}

func (p *LogicalJoin) getMergeJoin(prop *property.PhysicalProperty) []PhysicalPlan {
	joins := make([]PhysicalPlan, 0, len(p.leftProperties)+1)
	// The leftProperties caches all the possible properties that are provided by its children.
	for _, lhsChildProperty := range p.leftProperties {
		offsets := getMaxSortPrefix(lhsChildProperty, p.LeftJoinKeys)
		if len(offsets) == 0 {
			continue
		}

		leftKeys := lhsChildProperty[:len(offsets)]
		rightKeys := expression.NewSchema(p.RightJoinKeys...).ColumnsByIndices(offsets)

		prefixLen := findMaxPrefixLen(p.rightProperties, rightKeys)
		if prefixLen == 0 {
			continue
		}

		leftKeys = leftKeys[:prefixLen]
		rightKeys = rightKeys[:prefixLen]
		offsets = offsets[:prefixLen]
		mergeJoin := PhysicalMergeJoin{
			JoinType:        p.JoinType,
			LeftConditions:  p.LeftConditions,
			RightConditions: p.RightConditions,
			DefaultValues:   p.DefaultValues,
			LeftKeys:        leftKeys,
			RightKeys:       rightKeys,
		}.Init(p.ctx, p.stats.ScaleByExpectCnt(prop.ExpectedCnt))
		mergeJoin.SetSchema(p.schema)
		mergeJoin.OtherConditions = p.moveEqualToOtherConditions(offsets)
		mergeJoin.initCompareFuncs()
		if reqProps, ok := mergeJoin.tryToGetChildReqProp(prop); ok {
			// Adjust expected count for children nodes.
			if prop.ExpectedCnt < p.stats.RowCount {
				expCntScale := prop.ExpectedCnt / p.stats.RowCount
				reqProps[0].ExpectedCnt = p.children[0].statsInfo().RowCount * expCntScale
				reqProps[1].ExpectedCnt = p.children[1].statsInfo().RowCount * expCntScale
			}
			mergeJoin.childrenReqProps = reqProps
			joins = append(joins, mergeJoin)
		}
	}
	// If TiDB_SMJ hint is existed, it should consider enforce merge join,
	// because we can't trust lhsChildProperty completely.
	if (p.preferJoinType & preferMergeJoin) > 0 {
		joins = append(joins, p.getEnforcedMergeJoin(prop)...)
	}

	return joins
}

// Change JoinKeys order, by offsets array
// offsets array is generate by prop check
func getNewJoinKeysByOffsets(oldJoinKeys []*expression.Column, offsets []int) []*expression.Column {
	newKeys := make([]*expression.Column, 0, len(oldJoinKeys))
	for _, offset := range offsets {
		newKeys = append(newKeys, oldJoinKeys[offset])
	}
	for pos, key := range oldJoinKeys {
		isExist := false
		for _, p := range offsets {
			if p == pos {
				isExist = true
				break
			}
		}
		if !isExist {
			newKeys = append(newKeys, key)
		}
	}
	return newKeys
}

func (p *LogicalJoin) getEnforcedMergeJoin(prop *property.PhysicalProperty) []PhysicalPlan {
	// Check whether SMJ can satisfy the required property
	offsets := make([]int, 0, len(p.LeftJoinKeys))
	all, desc := prop.AllSameOrder()
	if !all {
		return nil
	}
	for _, item := range prop.Items {
		isExist := false
		for joinKeyPos := 0; joinKeyPos < len(p.LeftJoinKeys); joinKeyPos++ {
			var key *expression.Column
			if item.Col.Equal(p.ctx, p.LeftJoinKeys[joinKeyPos]) {
				key = p.LeftJoinKeys[joinKeyPos]
			}
			if item.Col.Equal(p.ctx, p.RightJoinKeys[joinKeyPos]) {
				key = p.RightJoinKeys[joinKeyPos]
			}
			if key == nil {
				continue
			}
			for i := 0; i < len(offsets); i++ {
				if offsets[i] == joinKeyPos {
					isExist = true
					break
				}
			}
			if !isExist {
				offsets = append(offsets, joinKeyPos)
			}
			isExist = true
			break
		}
		if !isExist {
			return nil
		}
	}
	// Generate the enforced sort merge join
	leftKeys := getNewJoinKeysByOffsets(p.LeftJoinKeys, offsets)
	rightKeys := getNewJoinKeysByOffsets(p.RightJoinKeys, offsets)
	lProp := property.NewPhysicalProperty(property.RootTaskType, leftKeys, desc, math.MaxFloat64, true)
	rProp := property.NewPhysicalProperty(property.RootTaskType, rightKeys, desc, math.MaxFloat64, true)
	enforcedPhysicalMergeJoin := PhysicalMergeJoin{
		JoinType:        p.JoinType,
		LeftConditions:  p.LeftConditions,
		RightConditions: p.RightConditions,
		DefaultValues:   p.DefaultValues,
		LeftKeys:        leftKeys,
		RightKeys:       rightKeys,
		OtherConditions: p.OtherConditions,
	}.Init(p.ctx, p.stats.ScaleByExpectCnt(prop.ExpectedCnt))
	enforcedPhysicalMergeJoin.SetSchema(p.schema)
	enforcedPhysicalMergeJoin.childrenReqProps = []*property.PhysicalProperty{lProp, rProp}
	enforcedPhysicalMergeJoin.initCompareFuncs()
	return []PhysicalPlan{enforcedPhysicalMergeJoin}
}

func (p *PhysicalMergeJoin) initCompareFuncs() {
	p.CompareFuncs = make([]expression.CompareFunc, 0, len(p.LeftKeys))
	for i := range p.LeftKeys {
		p.CompareFuncs = append(p.CompareFuncs, expression.GetCmpFunction(p.LeftKeys[i], p.RightKeys[i]))
	}
}

func (p *LogicalJoin) getHashJoins(prop *property.PhysicalProperty) []PhysicalPlan {
	if !prop.IsEmpty() { // hash join doesn't promise any orders
		return nil
	}
	joins := make([]PhysicalPlan, 0, 2)
	switch p.JoinType {
	case SemiJoin, AntiSemiJoin, LeftOuterSemiJoin, AntiLeftOuterSemiJoin, LeftOuterJoin:
		joins = append(joins, p.getHashJoin(prop, 1))
	case RightOuterJoin:
		joins = append(joins, p.getHashJoin(prop, 0))
	case InnerJoin:
		joins = append(joins, p.getHashJoin(prop, 1))
		joins = append(joins, p.getHashJoin(prop, 0))
	}
	return joins
}

func (p *LogicalJoin) getHashJoin(prop *property.PhysicalProperty, innerIdx int) *PhysicalHashJoin {
	chReqProps := make([]*property.PhysicalProperty, 2)
	chReqProps[innerIdx] = &property.PhysicalProperty{ExpectedCnt: math.MaxFloat64}
	chReqProps[1-innerIdx] = &property.PhysicalProperty{ExpectedCnt: math.MaxFloat64}
	if prop.ExpectedCnt < p.stats.RowCount {
		expCntScale := prop.ExpectedCnt / p.stats.RowCount
		chReqProps[1-innerIdx].ExpectedCnt = p.children[1-innerIdx].statsInfo().RowCount * expCntScale
	}
	hashJoin := PhysicalHashJoin{
		EqualConditions: p.EqualConditions,
		LeftConditions:  p.LeftConditions,
		RightConditions: p.RightConditions,
		OtherConditions: p.OtherConditions,
		LeftJoinKeys:    p.LeftJoinKeys,
		RightJoinKeys:   p.RightJoinKeys,
		JoinType:        p.JoinType,
		Concurrency:     uint(p.ctx.GetSessionVars().HashJoinConcurrency),
		DefaultValues:   p.DefaultValues,
		InnerChildIdx:   innerIdx,
	}.Init(p.ctx, p.stats.ScaleByExpectCnt(prop.ExpectedCnt), chReqProps...)
	hashJoin.SetSchema(p.schema)
	return hashJoin
}

// joinKeysMatchIndex checks whether the join key is in the index.
// It returns a slice a[] what a[i] means keys[i] is related with indexCols[a[i]], -1 for no matching column.
// It will return nil if there's no column that matches index.
func joinKeysMatchIndex(keys, indexCols []*expression.Column, colLengths []int) []int {
	keyOff2IdxOff := make([]int, len(keys))
	for i := range keyOff2IdxOff {
		keyOff2IdxOff[i] = -1
	}
	// There should be at least one column in join keys which can match the index's column.
	matched := false
	tmpSchema := expression.NewSchema(keys...)
	for i, idxCol := range indexCols {
		if colLengths[i] != types.UnspecifiedLength {
			continue
		}
		keyOff := tmpSchema.ColumnIndex(idxCol)
		if keyOff == -1 {
			continue
		}
		matched = true
		keyOff2IdxOff[keyOff] = i
	}
	if !matched {
		return nil
	}
	return keyOff2IdxOff
}

// When inner plan is TableReader, the parameter `ranges` will be nil. Because pk only have one column. So all of its range
// is generated during execution time.
func (p *LogicalJoin) constructIndexJoin(
	prop *property.PhysicalProperty,
	outerIdx int,
	innerTask task,
	ranges []*ranger.Range,
	keyOff2IdxOff []int,
	lens []int,
	compareFilters *ColWithCmpFuncManager,
) []PhysicalPlan {
	joinType := p.JoinType
	outerSchema := p.children[outerIdx].Schema()
	var (
		innerJoinKeys []*expression.Column
		outerJoinKeys []*expression.Column
	)
	if outerIdx == 0 {
		outerJoinKeys = p.LeftJoinKeys
		innerJoinKeys = p.RightJoinKeys
	} else {
		innerJoinKeys = p.LeftJoinKeys
		outerJoinKeys = p.RightJoinKeys
	}
	all, _ := prop.AllSameOrder()
	// If the order by columns are not all from outer child, index join cannot promise the order.
	if !prop.AllColsFromSchema(outerSchema) || !all {
		return nil
	}
	chReqProps := make([]*property.PhysicalProperty, 2)
	chReqProps[outerIdx] = &property.PhysicalProperty{TaskTp: property.RootTaskType, ExpectedCnt: math.MaxFloat64, Items: prop.Items}
	if prop.ExpectedCnt < p.stats.RowCount {
		expCntScale := prop.ExpectedCnt / p.stats.RowCount
		chReqProps[outerIdx].ExpectedCnt = p.children[outerIdx].statsInfo().RowCount * expCntScale
	}
	newInnerKeys := make([]*expression.Column, 0, len(innerJoinKeys))
	newOuterKeys := make([]*expression.Column, 0, len(outerJoinKeys))
	newKeyOff := make([]int, 0, len(keyOff2IdxOff))
	newOtherConds := make([]expression.Expression, len(p.OtherConditions), len(p.OtherConditions)+len(p.EqualConditions))
	copy(newOtherConds, p.OtherConditions)
	for keyOff, idxOff := range keyOff2IdxOff {
		if keyOff2IdxOff[keyOff] < 0 {
			newOtherConds = append(newOtherConds, p.EqualConditions[keyOff])
			continue
		}
		newInnerKeys = append(newInnerKeys, innerJoinKeys[keyOff])
		newOuterKeys = append(newOuterKeys, outerJoinKeys[keyOff])
		newKeyOff = append(newKeyOff, idxOff)
	}
	join := PhysicalIndexJoin{
		OuterIndex:      outerIdx,
		LeftConditions:  p.LeftConditions,
		RightConditions: p.RightConditions,
		OtherConditions: newOtherConds,
		JoinType:        joinType,
		OuterJoinKeys:   newOuterKeys,
		InnerJoinKeys:   newInnerKeys,
		DefaultValues:   p.DefaultValues,
		innerTask:       innerTask,
		KeyOff2IdxOff:   newKeyOff,
		IdxColLens:      lens,
		Ranges:          ranges,
		CompareFilters:  compareFilters,
	}.Init(p.ctx, p.stats.ScaleByExpectCnt(prop.ExpectedCnt), chReqProps...)
	join.SetSchema(p.schema)
	return []PhysicalPlan{join}
}

func findIndexScanAndTableScan(p PhysicalPlan) (is *PhysicalIndexScan, ts *PhysicalTableScan) {
	var tblChildren []PhysicalPlan
	var idxChildren []PhysicalPlan
	switch x := p.(type) {
	case *PhysicalTableReader:
		tblChildren = x.TablePlans
	case *PhysicalIndexReader:
		idxChildren = x.IndexPlans
	case *PhysicalIndexLookUpReader:
		tblChildren = x.TablePlans
		idxChildren = x.IndexPlans
	default:
		tblChildren = x.Children()
	}
	for _, child := range tblChildren {
		tmpIS, tmpTS := findIndexScanAndTableScan(child)
		if tmpIS != nil {
			is = tmpIS
		}
		if tmpTS != nil {
			ts = tmpTS
		}
	}
	for _, child := range idxChildren {
		tmpIS, tmpTS := findIndexScanAndTableScan(child)
		if tmpIS != nil {
			is = tmpIS
		}
		if tmpTS != nil {
			ts = tmpTS
		}
	}
	if tmpIS, ok := p.(*PhysicalIndexScan); ok {
		return tmpIS, ts
	}
	if tmpTS, ok := p.(*PhysicalTableScan); ok {
		return is, tmpTS
	}
	return is, ts
}

func (p *LogicalJoin) constructIndexMergeJoin(
	prop *property.PhysicalProperty,
	outerIdx int,
	innerPlan PhysicalPlan,
	ranges []*ranger.Range,
	keyOff2IdxOff []int,
	lens []int,
	compareFilters *ColWithCmpFuncManager,
) []PhysicalPlan {
	indexJoins := p.constructIndexJoin(prop, outerIdx, innerPlan, ranges, keyOff2IdxOff, lens, compareFilters)
	indexMergeJoins := make([]PhysicalPlan, 0, len(indexJoins))
	is, ts := findIndexScanAndTableScan(innerPlan)
	for _, plan := range indexJoins {
		join := plan.(*PhysicalIndexJoin)
		// needOuterSort means whether the outer join keys are the prefix of the prop items.
		needOuterSort := len(prop.Items) > 0 && len(join.OuterJoinKeys) <= len(prop.Items)
		compareFuncs := make([]expression.CompareFunc, 0, len(join.OuterJoinKeys))
		outerCompareFuncs := make([]expression.CompareFunc, 0, len(join.OuterJoinKeys))
		for i := range join.OuterJoinKeys {
			if needOuterSort && !prop.Items[i].Col.Equal(nil, join.OuterJoinKeys[i]) {
				needOuterSort = false
			}
			compareFuncs = append(compareFuncs, expression.GetCmpFunction(join.OuterJoinKeys[i], join.InnerJoinKeys[i]))
			outerCompareFuncs = append(outerCompareFuncs, expression.GetCmpFunction(join.OuterJoinKeys[i], join.OuterJoinKeys[i]))
		}
		// canKeepOuterOrder means whether the prop items are the prefix of the outer join keys.
		canKeepOuterOrder := len(prop.Items) <= len(join.OuterJoinKeys)
		for i := 0; canKeepOuterOrder && i < len(prop.Items); i++ {
			if !prop.Items[i].Col.Equal(nil, join.OuterJoinKeys[i]) {
				canKeepOuterOrder = false
			}
		}
		// If the prop items are NOT the prefix of the outer join keys,
		// or the outer join keys are NOT the prefix of the prop items,
		// then we can't execute merge join.
		if canKeepOuterOrder || needOuterSort {
			indexMergeJoin := PhysicalIndexMergeJoin{
				PhysicalIndexJoin: *join,
				NeedOuterSort:     needOuterSort,
				CompareFuncs:      compareFuncs,
				OuterCompareFuncs: outerCompareFuncs,
			}.Init(p.ctx, p.stats.ScaleByExpectCnt(prop.ExpectedCnt), join.childrenReqProps...)
			if is != nil {
				is.KeepOrder = true
			}
			if ts != nil {
				ts.KeepOrder = true
			}
			indexMergeJoins = append(indexMergeJoins, indexMergeJoin)
		}
	}
	return indexMergeJoins
}

// getIndexJoinByOuterIdx will generate index join by outerIndex. OuterIdx points out the outer child.
// First of all, we'll check whether the inner child is DataSource.
// Then, we will extract the join keys of p's equal conditions. Then check whether all of them are just the primary key
// or match some part of on index. If so we will choose the best one and construct a index join.
func (p *LogicalJoin) getIndexJoinByOuterIdx(prop *property.PhysicalProperty, outerIdx int) []PhysicalPlan {
	innerChild := p.children[1-outerIdx]
	var (
		innerJoinKeys []*expression.Column
		outerJoinKeys []*expression.Column
	)
	if outerIdx == 0 {
		outerJoinKeys = p.LeftJoinKeys
		innerJoinKeys = p.RightJoinKeys
	} else {
		innerJoinKeys = p.LeftJoinKeys
		outerJoinKeys = p.RightJoinKeys
	}
	ds, isDataSource := innerChild.(*DataSource)
	us, isUnionScan := innerChild.(*LogicalUnionScan)
	if !isDataSource && !isUnionScan {
		return nil
	}
	if isUnionScan {
		// The child of union scan may be union all for partition table.
		ds, isDataSource = us.Children()[0].(*DataSource)
		if !isDataSource {
			return nil
		}
	}
	var tblPath *accessPath
	for _, path := range ds.possibleAccessPaths {
		if path.isTablePath {
			tblPath = path
			break
		}
	}
	if pkCol := ds.getPKIsHandleCol(); pkCol != nil && tblPath != nil {
		keyOff2IdxOff := make([]int, len(innerJoinKeys))
		pkMatched := false
		for i, key := range innerJoinKeys {
			if !key.Equal(nil, pkCol) {
				keyOff2IdxOff[i] = -1
				continue
			}
			pkMatched = true
			keyOff2IdxOff[i] = 0
		}
		if pkMatched {
			innerTask := p.constructInnerTableScanTask(ds, pkCol, outerJoinKeys, us)
			// Since the primary key means one value corresponding to exact one row, this will always be a no worse one
			// comparing to other index.
<<<<<<< HEAD
			indexJoins := p.constructIndexJoin(prop, outerIdx, innerPlan, nil, keyOff2IdxOff, nil, nil)

			// The index merge join's inner plan is different from index join, so we should consturct another inner plan
			// for it.
			innerPlan2 := p.constructInnerTableScan(ds, pkCol, outerJoinKeys, us)
			indexMergeJoins := p.constructIndexMergeJoin(prop, outerIdx, innerPlan2, nil, keyOff2IdxOff, nil, nil)
			return append(indexJoins, indexMergeJoins...)
=======
			return p.constructIndexJoin(prop, outerIdx, innerTask, nil, keyOff2IdxOff, nil, nil)
>>>>>>> 110b073a
		}
	}
	helper := &indexJoinBuildHelper{join: p}
	for _, path := range ds.possibleAccessPaths {
		if path.isTablePath {
			continue
		}
		indexInfo := path.index
		err := helper.analyzeLookUpFilters(indexInfo, ds, innerJoinKeys)
		if err != nil {
			logutil.BgLogger().Warn("build index join failed", zap.Error(err))
		}
	}
	if helper.chosenIndexInfo != nil {
		keyOff2IdxOff := make([]int, len(innerJoinKeys))
		for i := range keyOff2IdxOff {
			keyOff2IdxOff[i] = -1
		}
		for idxOff, keyOff := range helper.idxOff2KeyOff {
			if keyOff != -1 {
				keyOff2IdxOff[keyOff] = idxOff
			}
		}
		idxCols, lens := expression.IndexInfo2Cols(ds.schema.Columns, helper.chosenIndexInfo)
		rangeInfo := helper.buildRangeDecidedByInformation(idxCols, outerJoinKeys)
<<<<<<< HEAD
		innerPlan := p.constructInnerIndexScan(ds, helper.chosenIndexInfo, helper.chosenRemained, outerJoinKeys, us, rangeInfo)
		indexJoins := p.constructIndexJoin(prop, outerIdx, innerPlan, helper.chosenRanges, keyOff2IdxOff, lens, helper.lastColManager)
		// The index merge join's inner plan is different from index join, so we should consturct another inner plan
		// for it.
		innerPlan2 := p.constructInnerIndexScan(ds, helper.chosenIndexInfo, helper.chosenRemained, outerJoinKeys, us, rangeInfo)
		indexMergeJoins := p.constructIndexMergeJoin(prop, outerIdx, innerPlan2, helper.chosenRanges, keyOff2IdxOff, lens, helper.lastColManager)
		return append(indexJoins, indexMergeJoins...)
=======
		innerTask := p.constructInnerIndexScanTask(ds, helper.chosenIndexInfo, helper.chosenRemained, outerJoinKeys, us, rangeInfo)
		return p.constructIndexJoin(prop, outerIdx, innerTask, helper.chosenRanges, keyOff2IdxOff, lens, helper.lastColManager)
>>>>>>> 110b073a
	}
	return nil
}

type indexJoinBuildHelper struct {
	join *LogicalJoin

	chosenIndexInfo *model.IndexInfo
	maxUsedCols     int
	chosenAccess    []expression.Expression
	chosenRemained  []expression.Expression
	idxOff2KeyOff   []int
	lastColManager  *ColWithCmpFuncManager
	chosenRanges    []*ranger.Range

	curPossibleUsedKeys []*expression.Column
	curNotUsedIndexCols []*expression.Column
	curNotUsedColLens   []int
	curIdxOff2KeyOff    []int
}

func (ijHelper *indexJoinBuildHelper) buildRangeDecidedByInformation(idxCols []*expression.Column, outerJoinKeys []*expression.Column) string {
	buffer := bytes.NewBufferString("[")
	isFirst := true
	for idxOff, keyOff := range ijHelper.idxOff2KeyOff {
		if keyOff == -1 {
			continue
		}
		if !isFirst {
			buffer.WriteString(" ")
		} else {
			isFirst = false
		}
		buffer.WriteString(fmt.Sprintf("eq(%v, %v)", idxCols[idxOff], outerJoinKeys[keyOff]))
	}
	for _, access := range ijHelper.chosenAccess {
		if !isFirst {
			buffer.WriteString(" ")
		} else {
			isFirst = false
		}
		buffer.WriteString(fmt.Sprintf("%v", access))
	}
	buffer.WriteString("]")
	return buffer.String()
}

// constructInnerTableScanTask is specially used to construct the inner plan for PhysicalIndexJoin.
func (p *LogicalJoin) constructInnerTableScanTask(ds *DataSource, pk *expression.Column, outerJoinKeys []*expression.Column, us *LogicalUnionScan) task {
	ranges := ranger.FullIntRange(mysql.HasUnsignedFlag(pk.RetType.Flag))
	ts := PhysicalTableScan{
		Table:           ds.tableInfo,
		Columns:         ds.Columns,
		TableAsName:     ds.TableAsName,
		DBName:          ds.DBName,
		filterCondition: ds.pushedDownConds,
		Ranges:          ranges,
		rangeDecidedBy:  outerJoinKeys,
	}.Init(ds.ctx)
	ts.SetSchema(ds.schema)
	ts.stats = &property.StatsInfo{
		// TableScan as inner child of IndexJoin can return at most 1 tuple for each outer row.
		RowCount:     1,
		StatsVersion: ds.stats.StatsVersion,
		// Cardinality would not be used in cost computation of IndexJoin, set leave it as default nil.
	}
	for i := range ds.stats.Cardinality {
		ds.stats.Cardinality[i] = 1
	}
	rowSize := ds.tableStats.HistColl.GetAvgRowSize(ds.tableCols, false)
	copTask := &copTask{
		tablePlan:         ts,
		indexPlanFinished: true,
		cst:               scanFactor * rowSize * ts.stats.RowCount,
		tableStats:        ds.tableStats,
	}
	selStats := ts.stats.Scale(selectionFactor)
	ts.addPushedDownSelection(copTask, selStats)
	t := finishCopTask(ds.ctx, copTask).(*rootTask)
	reader := t.p
	t.p = p.constructInnerUnionScan(us, reader)
	return t
}

func (p *LogicalJoin) constructInnerUnionScan(us *LogicalUnionScan, reader PhysicalPlan) PhysicalPlan {
	if us == nil {
		return reader
	}
	// Use `reader.stats` instead of `us.stats` because it should be more accurate. No need to specify
	// childrenReqProps now since we have got reader already.
	physicalUnionScan := PhysicalUnionScan{Conditions: us.conditions}.Init(us.ctx, reader.statsInfo(), nil)
	physicalUnionScan.SetChildren(reader)
	return physicalUnionScan
}

// constructInnerIndexScanTask is specially used to construct the inner plan for PhysicalIndexJoin.
func (p *LogicalJoin) constructInnerIndexScanTask(ds *DataSource, idx *model.IndexInfo, filterConds []expression.Expression,
	outerJoinKeys []*expression.Column, us *LogicalUnionScan, rangeInfo string) task {
	is := PhysicalIndexScan{
		Table:            ds.tableInfo,
		TableAsName:      ds.TableAsName,
		DBName:           ds.DBName,
		Columns:          ds.Columns,
		Index:            idx,
		dataSourceSchema: ds.schema,
		KeepOrder:        false,
		Ranges:           ranger.FullRange(),
		rangeInfo:        rangeInfo,
	}.Init(ds.ctx)

	var rowCount float64
	idxHist, ok := ds.statisticTable.Indices[idx.ID]
	// TODO: we are assuming that:
	// - rows are uniformly distributed among the distinct values;
	// - every outer row can find matches in inner table;
	// The second assumption is too strong, we'd better analyze histograms
	// of both sides to compute a factor we should multiply to the current
	// estimated `rowCount`.
	// We can improve this after https://github.com/pingcap/tidb/pull/8097
	// is merged, since it provides some utilities we need.
	if ok && !ds.statisticTable.Pseudo {
		rowCount = idxHist.AvgCountPerNotNullValue(ds.statisticTable.Count)
	} else {
		rowCount = ds.statisticTable.PseudoAvgCountPerValue()
	}
	is.stats = ds.tableStats.ScaleByExpectCnt(rowCount)
	cop := &copTask{
		indexPlan:  is,
		tableStats: ds.tableStats,
		tableCols:  ds.tableCols,
	}
	if !isCoveringIndex(ds.schema.Columns, is.Index.Columns, is.Table.PKIsHandle) {
		// On this way, it's double read case.
		ts := PhysicalTableScan{Columns: ds.Columns, Table: is.Table}.Init(ds.ctx)
		ts.SetSchema(is.dataSourceSchema)
		cop.tablePlan = ts
	}
	is.initSchema(ds.id, idx, cop.tablePlan != nil)
	rowSize := is.indexScanRowSize(idx, ds)
	cop.cst = rowCount * rowSize * scanFactor
	indexConds, tblConds := splitIndexFilterConditions(filterConds, idx.Columns, ds.tableInfo)
	path := &accessPath{
		indexFilters:     indexConds,
		tableFilters:     tblConds,
		countAfterAccess: rowCount,
	}
	// Assume equal conditions used by index join and other conditions are independent.
	if len(indexConds) > 0 {
		selectivity, _, err := ds.tableStats.HistColl.Selectivity(ds.ctx, indexConds)
		if err != nil {
			logutil.BgLogger().Debug("calculate selectivity failed, use selection factor", zap.Error(err))
			selectivity = selectionFactor
		}
		path.countAfterIndex = rowCount * selectivity
	}
	selectivity := ds.stats.RowCount / ds.tableStats.RowCount
	finalStats := ds.stats.ScaleByExpectCnt(selectivity * rowCount)
	is.addPushedDownSelection(cop, ds, path, finalStats)
	t := finishCopTask(ds.ctx, cop).(*rootTask)
	reader := t.p
	t.p = p.constructInnerUnionScan(us, reader)
	return t
}

var symmetricOp = map[string]string{
	ast.LT: ast.GT,
	ast.GE: ast.LE,
	ast.GT: ast.LT,
	ast.LE: ast.GE,
}

// ColWithCmpFuncManager is used in index join to handle the column with compare functions(>=, >, <, <=).
// It stores the compare functions and build ranges in execution phase.
type ColWithCmpFuncManager struct {
	targetCol         *expression.Column
	colLength         int
	OpType            []string
	opArg             []expression.Expression
	tmpConstant       []*expression.Constant
	affectedColSchema *expression.Schema
	compareFuncs      []chunk.CompareFunc
}

func (cwc *ColWithCmpFuncManager) appendNewExpr(opName string, arg expression.Expression, affectedCols []*expression.Column) {
	cwc.OpType = append(cwc.OpType, opName)
	cwc.opArg = append(cwc.opArg, arg)
	cwc.tmpConstant = append(cwc.tmpConstant, &expression.Constant{RetType: cwc.targetCol.RetType})
	for _, col := range affectedCols {
		if cwc.affectedColSchema.Contains(col) {
			continue
		}
		cwc.compareFuncs = append(cwc.compareFuncs, chunk.GetCompareFunc(col.RetType))
		cwc.affectedColSchema.Append(col)
	}
}

// CompareRow compares the rows for deduplicate.
func (cwc *ColWithCmpFuncManager) CompareRow(lhs, rhs chunk.Row) int {
	for i, col := range cwc.affectedColSchema.Columns {
		ret := cwc.compareFuncs[i](lhs, col.Index, rhs, col.Index)
		if ret != 0 {
			return ret
		}
	}
	return 0
}

// BuildRangesByRow will build range of the given row. It will eval each function's arg then call BuildRange.
func (cwc *ColWithCmpFuncManager) BuildRangesByRow(ctx sessionctx.Context, row chunk.Row) ([]*ranger.Range, error) {
	exprs := make([]expression.Expression, len(cwc.OpType))
	for i, opType := range cwc.OpType {
		constantArg, err := cwc.opArg[i].Eval(row)
		if err != nil {
			return nil, err
		}
		cwc.tmpConstant[i].Value = constantArg
		newExpr, err := expression.NewFunction(ctx, opType, types.NewFieldType(mysql.TypeTiny), cwc.targetCol, cwc.tmpConstant[i])
		if err != nil {
			return nil, err
		}
		exprs = append(exprs, newExpr)
	}
	ranges, err := ranger.BuildColumnRange(exprs, ctx.GetSessionVars().StmtCtx, cwc.targetCol.RetType, cwc.colLength)
	if err != nil {
		return nil, err
	}
	return ranges, nil
}

func (cwc *ColWithCmpFuncManager) resolveIndices(schema *expression.Schema) (err error) {
	for i := range cwc.opArg {
		cwc.opArg[i], err = cwc.opArg[i].ResolveIndices(schema)
		if err != nil {
			return err
		}
	}
	return nil
}

// String implements Stringer interface.
func (cwc *ColWithCmpFuncManager) String() string {
	buffer := bytes.NewBufferString("")
	for i := range cwc.OpType {
		buffer.WriteString(fmt.Sprintf("%v(%v, %v)", cwc.OpType[i], cwc.targetCol, cwc.opArg[i]))
		if i < len(cwc.OpType)-1 {
			buffer.WriteString(" ")
		}
	}
	return buffer.String()
}

func (ijHelper *indexJoinBuildHelper) resetContextForIndex(innerKeys []*expression.Column, idxCols []*expression.Column, colLens []int) {
	tmpSchema := expression.NewSchema(innerKeys...)
	ijHelper.curIdxOff2KeyOff = make([]int, len(idxCols))
	ijHelper.curNotUsedIndexCols = make([]*expression.Column, 0, len(idxCols))
	ijHelper.curNotUsedColLens = make([]int, 0, len(idxCols))
	for i, idxCol := range idxCols {
		ijHelper.curIdxOff2KeyOff[i] = tmpSchema.ColumnIndex(idxCol)
		if ijHelper.curIdxOff2KeyOff[i] >= 0 {
			continue
		}
		ijHelper.curNotUsedIndexCols = append(ijHelper.curNotUsedIndexCols, idxCol)
		ijHelper.curNotUsedColLens = append(ijHelper.curNotUsedColLens, colLens[i])
	}
}

// findUsefulEqAndInFilters analyzes the pushedDownConds held by inner child and split them to three parts.
// usefulEqOrInFilters is the continuous eq/in conditions on current unused index columns.
// uselessFilters is the conditions which cannot be used for building ranges.
// remainingRangeCandidates is the other conditions for future use.
func (ijHelper *indexJoinBuildHelper) findUsefulEqAndInFilters(innerPlan *DataSource) (usefulEqOrInFilters, uselessFilters, remainingRangeCandidates []expression.Expression) {
	uselessFilters = make([]expression.Expression, 0, len(innerPlan.pushedDownConds))
	var remainedEqOrIn []expression.Expression
	// Extract the eq/in functions of possible join key.
	// you can see the comment of ExtractEqAndInCondition to get the meaning of the second return value.
	usefulEqOrInFilters, remainedEqOrIn, remainingRangeCandidates, _ = ranger.ExtractEqAndInCondition(
		innerPlan.ctx, innerPlan.pushedDownConds,
		ijHelper.curNotUsedIndexCols,
		ijHelper.curNotUsedColLens,
	)
	uselessFilters = append(uselessFilters, remainedEqOrIn...)
	return usefulEqOrInFilters, uselessFilters, remainingRangeCandidates
}

// buildLastColManager analyze the `OtherConditions` of join to see whether there're some filters can be used in manager.
// The returned value is just for outputting explain information
func (ijHelper *indexJoinBuildHelper) buildLastColManager(nextCol *expression.Column,
	innerPlan *DataSource, cwc *ColWithCmpFuncManager) []expression.Expression {
	var lastColAccesses []expression.Expression
loopOtherConds:
	for _, filter := range ijHelper.join.OtherConditions {
		sf, ok := filter.(*expression.ScalarFunction)
		if !ok || !(sf.FuncName.L == ast.LE || sf.FuncName.L == ast.LT || sf.FuncName.L == ast.GE || sf.FuncName.L == ast.GT) {
			continue
		}
		var funcName string
		var anotherArg expression.Expression
		if lCol, ok := sf.GetArgs()[0].(*expression.Column); ok && lCol.Equal(nil, nextCol) {
			anotherArg = sf.GetArgs()[1]
			funcName = sf.FuncName.L
		} else if rCol, ok := sf.GetArgs()[1].(*expression.Column); ok && rCol.Equal(nil, nextCol) {
			anotherArg = sf.GetArgs()[0]
			// The column manager always build expression in the form of col op arg1.
			// So we need use the symmetric one of the current function.
			funcName = symmetricOp[sf.FuncName.L]
		} else {
			continue
		}
		affectedCols := expression.ExtractColumns(anotherArg)
		if len(affectedCols) == 0 {
			continue
		}
		for _, col := range affectedCols {
			if innerPlan.schema.Contains(col) {
				continue loopOtherConds
			}
		}
		lastColAccesses = append(lastColAccesses, sf)
		cwc.appendNewExpr(funcName, anotherArg, affectedCols)
	}
	return lastColAccesses
}

// removeUselessEqAndInFunc removes the useless eq/in conditions. It's designed for the following case:
//   t1 join t2 on t1.a=t2.a and t1.c=t2.c where t1.b > t2.b-10 and t1.b < t2.b+10 there's index(a, b, c) on t1.
//   In this case the curIdxOff2KeyOff is [0 -1 1] and the notKeyEqAndIn is [].
//   It's clearly that the column c cannot be used to access data. So we need to remove it and reset the IdxOff2KeyOff to
//   [0 -1 -1].
//   So that we can use t1.a=t2.a and t1.b > t2.b-10 and t1.b < t2.b+10 to build ranges then access data.
func (ijHelper *indexJoinBuildHelper) removeUselessEqAndInFunc(
	idxCols []*expression.Column,
	notKeyEqAndIn []expression.Expression) (
	usefulEqAndIn, uselessOnes []expression.Expression,
) {
	ijHelper.curPossibleUsedKeys = make([]*expression.Column, 0, len(idxCols))
	for idxColPos, notKeyColPos := 0, 0; idxColPos < len(idxCols); idxColPos++ {
		if ijHelper.curIdxOff2KeyOff[idxColPos] != -1 {
			ijHelper.curPossibleUsedKeys = append(ijHelper.curPossibleUsedKeys, idxCols[idxColPos])
			continue
		}
		if notKeyColPos < len(notKeyEqAndIn) && ijHelper.curNotUsedIndexCols[notKeyColPos].Equal(nil, idxCols[idxColPos]) {
			notKeyColPos++
			continue
		}
		for i := idxColPos + 1; i < len(idxCols); i++ {
			ijHelper.curIdxOff2KeyOff[i] = -1
		}
		remained := make([]expression.Expression, 0, len(notKeyEqAndIn)-notKeyColPos)
		remained = append(remained, notKeyEqAndIn[notKeyColPos:]...)
		notKeyEqAndIn = notKeyEqAndIn[:notKeyColPos]
		return notKeyEqAndIn, remained
	}
	return notKeyEqAndIn, nil
}

func (ijHelper *indexJoinBuildHelper) analyzeLookUpFilters(indexInfo *model.IndexInfo, innerPlan *DataSource, innerJoinKeys []*expression.Column) error {
	idxCols, colLengths := expression.IndexInfo2Cols(innerPlan.schema.Columns, indexInfo)
	if len(idxCols) == 0 {
		return nil
	}
	accesses := make([]expression.Expression, 0, len(idxCols))
	ijHelper.resetContextForIndex(innerJoinKeys, idxCols, colLengths)
	notKeyEqAndIn, remained, rangeFilterCandidates := ijHelper.findUsefulEqAndInFilters(innerPlan)
	var remainedEqAndIn []expression.Expression
	notKeyEqAndIn, remainedEqAndIn = ijHelper.removeUselessEqAndInFunc(idxCols, notKeyEqAndIn)
	matchedKeyCnt := len(ijHelper.curPossibleUsedKeys)
	// If no join key is matched while join keys actually are not empty. We don't choose index join for now.
	if matchedKeyCnt <= 0 && len(innerJoinKeys) > 0 {
		return nil
	}
	accesses = append(accesses, notKeyEqAndIn...)
	remained = append(remained, remainedEqAndIn...)
	lastColPos := matchedKeyCnt + len(notKeyEqAndIn)
	// There should be some equal conditions. But we don't need that there must be some join key in accesses here.
	// A more strict check is applied later.
	if lastColPos <= 0 {
		return nil
	}
	// If all the index columns are covered by eq/in conditions, we don't need to consider other conditions anymore.
	if lastColPos == len(idxCols) {
		// If there's join key matched index column. Then choose hash join is always a better idea.
		// e.g. select * from t1, t2 where t2.a=1 and t2.b=1. And t2 has index(a, b).
		//      If we don't have the following check, TiDB will build index join for this case.
		if matchedKeyCnt <= 0 {
			return nil
		}
		remained = append(remained, rangeFilterCandidates...)
		ranges, err := ijHelper.buildTemplateRange(matchedKeyCnt, notKeyEqAndIn, nil, false)
		if err != nil {
			return err
		}
		ijHelper.updateBestChoice(ranges, indexInfo, accesses, remained, nil)
		return nil
	}
	lastPossibleCol := idxCols[lastColPos]
	lastColManager := &ColWithCmpFuncManager{
		targetCol:         lastPossibleCol,
		colLength:         colLengths[lastColPos],
		affectedColSchema: expression.NewSchema(),
	}
	lastColAccess := ijHelper.buildLastColManager(lastPossibleCol, innerPlan, lastColManager)
	// If the column manager holds no expression, then we fallback to find whether there're useful normal filters
	if len(lastColAccess) == 0 {
		// If there's join key matched index column. Then choose hash join is always a better idea.
		// e.g. select * from t1, t2 where t2.a=1 and t2.b=1 and t2.c > 10 and t2.c < 20. And t2 has index(a, b, c).
		//      If we don't have the following check, TiDB will build index join for this case.
		if matchedKeyCnt <= 0 {
			return nil
		}
		colAccesses, colRemained := ranger.DetachCondsForColumn(ijHelper.join.ctx, rangeFilterCandidates, lastPossibleCol)
		var ranges, nextColRange []*ranger.Range
		var err error
		if len(colAccesses) > 0 {
			nextColRange, err = ranger.BuildColumnRange(colAccesses, ijHelper.join.ctx.GetSessionVars().StmtCtx, lastPossibleCol.RetType, colLengths[lastColPos])
			if err != nil {
				return err
			}
		}
		ranges, err = ijHelper.buildTemplateRange(matchedKeyCnt, notKeyEqAndIn, nextColRange, false)
		if err != nil {
			return err
		}
		remained = append(remained, colRemained...)
		if colLengths[lastColPos] != types.UnspecifiedLength {
			remained = append(remained, colAccesses...)
		}
		accesses = append(accesses, colAccesses...)
		ijHelper.updateBestChoice(ranges, indexInfo, accesses, remained, nil)
		return nil
	}
	accesses = append(accesses, lastColAccess...)
	remained = append(remained, rangeFilterCandidates...)
	ranges, err := ijHelper.buildTemplateRange(matchedKeyCnt, notKeyEqAndIn, nil, true)
	if err != nil {
		return err
	}
	ijHelper.updateBestChoice(ranges, indexInfo, accesses, remained, lastColManager)
	return nil
}

func (ijHelper *indexJoinBuildHelper) updateBestChoice(ranges []*ranger.Range, idxInfo *model.IndexInfo, accesses,
	remained []expression.Expression, lastColManager *ColWithCmpFuncManager) {
	// We choose the index by the number of used columns of the range, the much the better.
	// Notice that there may be the cases like `t1.a=t2.a and b > 2 and b < 1`. So ranges can be nil though the conditions are valid.
	// But obviously when the range is nil, we don't need index join.
	if len(ranges) > 0 && len(ranges[0].LowVal) > ijHelper.maxUsedCols {
		ijHelper.chosenIndexInfo = idxInfo
		ijHelper.maxUsedCols = len(ranges[0].LowVal)
		ijHelper.chosenRanges = ranges
		ijHelper.chosenAccess = accesses
		ijHelper.chosenRemained = remained
		ijHelper.idxOff2KeyOff = ijHelper.curIdxOff2KeyOff
		ijHelper.lastColManager = lastColManager
	}
}

func (ijHelper *indexJoinBuildHelper) buildTemplateRange(matchedKeyCnt int, eqAndInFuncs []expression.Expression, nextColRange []*ranger.Range, haveExtraCol bool) (ranges []*ranger.Range, err error) {
	pointLength := matchedKeyCnt + len(eqAndInFuncs)
	if nextColRange != nil {
		for _, colRan := range nextColRange {
			// The range's exclude status is the same with last col's.
			ran := &ranger.Range{
				LowVal:      make([]types.Datum, pointLength, pointLength+1),
				HighVal:     make([]types.Datum, pointLength, pointLength+1),
				LowExclude:  colRan.LowExclude,
				HighExclude: colRan.HighExclude,
			}
			ran.LowVal = append(ran.LowVal, colRan.LowVal[0])
			ran.HighVal = append(ran.HighVal, colRan.HighVal[0])
			ranges = append(ranges, ran)
		}
	} else if haveExtraCol {
		// Reserve a position for the last col.
		ranges = append(ranges, &ranger.Range{
			LowVal:  make([]types.Datum, pointLength+1, pointLength+1),
			HighVal: make([]types.Datum, pointLength+1, pointLength+1),
		})
	} else {
		ranges = append(ranges, &ranger.Range{
			LowVal:  make([]types.Datum, pointLength, pointLength),
			HighVal: make([]types.Datum, pointLength, pointLength),
		})
	}
	emptyRow := chunk.Row{}
	for i, j := 0, 0; j < len(eqAndInFuncs); i++ {
		// This position is occupied by join key.
		if ijHelper.curIdxOff2KeyOff[i] != -1 {
			continue
		}
		sf := eqAndInFuncs[j].(*expression.ScalarFunction)
		// Deal with the first two args.
		if _, ok := sf.GetArgs()[0].(*expression.Column); ok {
			for _, ran := range ranges {
				ran.LowVal[i], err = sf.GetArgs()[1].Eval(emptyRow)
				if err != nil {
					return nil, err
				}
				ran.HighVal[i] = ran.LowVal[i]
			}
		} else {
			for _, ran := range ranges {
				ran.LowVal[i], err = sf.GetArgs()[0].Eval(emptyRow)
				if err != nil {
					return nil, err
				}
				ran.HighVal[i] = ran.LowVal[i]
			}
		}
		// If the length of in function's constant list is more than one, we will expand ranges.
		curRangeLen := len(ranges)
		for argIdx := 2; argIdx < len(sf.GetArgs()); argIdx++ {
			newRanges := make([]*ranger.Range, 0, curRangeLen)
			for oldRangeIdx := 0; oldRangeIdx < curRangeLen; oldRangeIdx++ {
				newRange := ranges[oldRangeIdx].Clone()
				newRange.LowVal[i], err = sf.GetArgs()[argIdx].Eval(emptyRow)
				if err != nil {
					return nil, err
				}
				newRange.HighVal[i] = newRange.LowVal[i]
				newRanges = append(newRanges, newRange)
			}
			ranges = append(ranges, newRanges...)
		}
		j++
	}
	return ranges, nil
}

// tryToGetIndexJoin will get index join by hints. If we can generate a valid index join by hint, the second return value
// will be true, which means we force to choose this index join. Otherwise we will select a join algorithm with min-cost.
func (p *LogicalJoin) tryToGetIndexJoin(prop *property.PhysicalProperty) (indexJoins []PhysicalPlan, forced bool) {
	rightOuter := (p.preferJoinType & preferLeftAsIndexInner) > 0
	leftOuter := (p.preferJoinType & preferRightAsIndexInner) > 0
	hasIndexJoinHint := leftOuter || rightOuter

	defer func() {
		if !forced && hasIndexJoinHint {
			// Construct warning message prefix.
			errMsg := "Optimizer Hint TIDB_INLJ is inapplicable"
			if p.hintInfo != nil {
				errMsg = fmt.Sprintf("Optimizer Hint %s is inapplicable", restore2JoinHint(TiDBIndexNestedLoopJoin, p.hintInfo.indexNestedLoopJoinTables))
			}

			// Append inapplicable reason.
			if len(p.EqualConditions) == 0 {
				errMsg += " without column equal ON condition"
			}

			// Generate warning message to client.
			warning := ErrInternal.GenWithStack(errMsg)
			p.ctx.GetSessionVars().StmtCtx.AppendWarning(warning)
		}
	}()

	switch p.JoinType {
	case SemiJoin, AntiSemiJoin, LeftOuterSemiJoin, AntiLeftOuterSemiJoin, LeftOuterJoin:
		join := p.getIndexJoinByOuterIdx(prop, 0)
		return join, join != nil && leftOuter
	case RightOuterJoin:
		join := p.getIndexJoinByOuterIdx(prop, 1)
		return join, join != nil && rightOuter
	case InnerJoin:
		lhsCardinality := p.Children()[0].statsInfo().Count()
		rhsCardinality := p.Children()[1].statsInfo().Count()

		leftJoins := p.getIndexJoinByOuterIdx(prop, 0)
		if leftJoins != nil && leftOuter && !rightOuter {
			return leftJoins, true
		}

		rightJoins := p.getIndexJoinByOuterIdx(prop, 1)
		if rightJoins != nil && rightOuter && !leftOuter {
			return rightJoins, true
		}

		if leftJoins != nil && lhsCardinality < rhsCardinality {
			return leftJoins, leftOuter
		}

		if rightJoins != nil && rhsCardinality < lhsCardinality {
			return rightJoins, rightOuter
		}

		canForceLeft := leftJoins != nil && leftOuter
		canForceRight := rightJoins != nil && rightOuter
		forced = canForceLeft || canForceRight

		joins := append(leftJoins, rightJoins...)
		return joins, forced
	}

	return nil, false
}

// LogicalJoin can generates hash join, index join and sort merge join.
// Firstly we check the hint, if hint is figured by user, we force to choose the corresponding physical plan.
// If the hint is not matched, it will get other candidates.
// If the hint is not figured, we will pick all candidates.
func (p *LogicalJoin) exhaustPhysicalPlans(prop *property.PhysicalProperty) []PhysicalPlan {
	mergeJoins := p.getMergeJoin(prop)
	if (p.preferJoinType & preferMergeJoin) > 0 {
		return mergeJoins
	}
	joins := make([]PhysicalPlan, 0, 5)
	joins = append(joins, mergeJoins...)

	indexJoins, forced := p.tryToGetIndexJoin(prop)
	if forced {
		return indexJoins
	}
	joins = append(joins, indexJoins...)

	hashJoins := p.getHashJoins(prop)
	if (p.preferJoinType & preferHashJoin) > 0 {
		return hashJoins
	}
	joins = append(joins, hashJoins...)
	return joins
}

// tryToGetChildProp will check if this sort property can be pushed or not.
// When a sort column will be replaced by scalar function, we refuse it.
// When a sort column will be replaced by a constant, we just remove it.
func (p *LogicalProjection) tryToGetChildProp(prop *property.PhysicalProperty) (*property.PhysicalProperty, bool) {
	newProp := &property.PhysicalProperty{TaskTp: property.RootTaskType, ExpectedCnt: prop.ExpectedCnt}
	newCols := make([]property.Item, 0, len(prop.Items))
	for _, col := range prop.Items {
		idx := p.schema.ColumnIndex(col.Col)
		switch expr := p.Exprs[idx].(type) {
		case *expression.Column:
			newCols = append(newCols, property.Item{Col: expr, Desc: col.Desc})
		case *expression.ScalarFunction:
			return nil, false
		}
	}
	newProp.Items = newCols
	return newProp, true
}

func (p *LogicalProjection) exhaustPhysicalPlans(prop *property.PhysicalProperty) []PhysicalPlan {
	newProp, ok := p.tryToGetChildProp(prop)
	if !ok {
		return nil
	}
	proj := PhysicalProjection{
		Exprs:                p.Exprs,
		CalculateNoDelay:     p.calculateNoDelay,
		AvoidColumnEvaluator: p.avoidColumnEvaluator,
	}.Init(p.ctx, p.stats.ScaleByExpectCnt(prop.ExpectedCnt), newProp)
	proj.SetSchema(p.schema)
	return []PhysicalPlan{proj}
}

func (lt *LogicalTopN) getPhysTopN() []PhysicalPlan {
	ret := make([]PhysicalPlan, 0, 3)
	for _, tp := range wholeTaskTypes {
		resultProp := &property.PhysicalProperty{TaskTp: tp, ExpectedCnt: math.MaxFloat64}
		topN := PhysicalTopN{
			ByItems: lt.ByItems,
			Count:   lt.Count,
			Offset:  lt.Offset,
		}.Init(lt.ctx, lt.stats, resultProp)
		ret = append(ret, topN)
	}
	return ret
}

func (lt *LogicalTopN) getPhysLimits() []PhysicalPlan {
	prop, canPass := getPropByOrderByItems(lt.ByItems)
	if !canPass {
		return nil
	}
	ret := make([]PhysicalPlan, 0, 3)
	for _, tp := range wholeTaskTypes {
		resultProp := &property.PhysicalProperty{TaskTp: tp, ExpectedCnt: float64(lt.Count + lt.Offset), Items: prop.Items}
		limit := PhysicalLimit{
			Count:  lt.Count,
			Offset: lt.Offset,
		}.Init(lt.ctx, lt.stats, resultProp)
		ret = append(ret, limit)
	}
	return ret
}

// Check if this prop's columns can match by items totally.
func matchItems(p *property.PhysicalProperty, items []*ByItems) bool {
	if len(items) < len(p.Items) {
		return false
	}
	for i, col := range p.Items {
		sortItem := items[i]
		if sortItem.Desc != col.Desc || !sortItem.Expr.Equal(nil, col.Col) {
			return false
		}
	}
	return true
}

func (lt *LogicalTopN) exhaustPhysicalPlans(prop *property.PhysicalProperty) []PhysicalPlan {
	if matchItems(prop, lt.ByItems) {
		return append(lt.getPhysTopN(), lt.getPhysLimits()...)
	}
	return nil
}

func (la *LogicalApply) exhaustPhysicalPlans(prop *property.PhysicalProperty) []PhysicalPlan {
	if !prop.AllColsFromSchema(la.children[0].Schema()) { // for convenient, we don't pass through any prop
		return nil
	}
	join := la.getHashJoin(prop, 1)
	apply := PhysicalApply{
		PhysicalHashJoin: *join,
		OuterSchema:      la.corCols,
		rightChOffset:    la.children[0].Schema().Len(),
	}.Init(la.ctx,
		la.stats.ScaleByExpectCnt(prop.ExpectedCnt),
		&property.PhysicalProperty{ExpectedCnt: math.MaxFloat64, Items: prop.Items},
		&property.PhysicalProperty{ExpectedCnt: math.MaxFloat64})
	apply.SetSchema(la.schema)
	return []PhysicalPlan{apply}
}

func (p *LogicalWindow) exhaustPhysicalPlans(prop *property.PhysicalProperty) []PhysicalPlan {
	var byItems []property.Item
	byItems = append(byItems, p.PartitionBy...)
	byItems = append(byItems, p.OrderBy...)
	childProperty := &property.PhysicalProperty{ExpectedCnt: math.MaxFloat64, Items: byItems, Enforced: true}
	if !prop.IsPrefix(childProperty) {
		return nil
	}
	window := PhysicalWindow{
		WindowFuncDescs: p.WindowFuncDescs,
		PartitionBy:     p.PartitionBy,
		OrderBy:         p.OrderBy,
		Frame:           p.Frame,
	}.Init(p.ctx, p.stats.ScaleByExpectCnt(prop.ExpectedCnt), childProperty)
	window.SetSchema(p.Schema())
	return []PhysicalPlan{window}
}

// exhaustPhysicalPlans is only for implementing interface. DataSource and Dual generate task in `findBestTask` directly.
func (p *baseLogicalPlan) exhaustPhysicalPlans(_ *property.PhysicalProperty) []PhysicalPlan {
	panic("baseLogicalPlan.exhaustPhysicalPlans() should never be called.")
}

func (la *LogicalAggregation) getEnforcedStreamAggs(prop *property.PhysicalProperty) []PhysicalPlan {
	_, desc := prop.AllSameOrder()
	enforcedAggs := make([]PhysicalPlan, 0, len(wholeTaskTypes))
	childProp := &property.PhysicalProperty{
		ExpectedCnt: math.Max(prop.ExpectedCnt*la.inputCount/la.stats.RowCount, prop.ExpectedCnt),
		Enforced:    true,
		Items:       property.ItemsFromCols(la.groupByCols, desc),
	}

	for _, taskTp := range wholeTaskTypes {
		copiedChildProperty := new(property.PhysicalProperty)
		*copiedChildProperty = *childProp // It's ok to not deep copy the "cols" field.
		copiedChildProperty.TaskTp = taskTp

		agg := basePhysicalAgg{
			GroupByItems: la.GroupByItems,
			AggFuncs:     la.AggFuncs,
		}.initForStream(la.ctx, la.stats.ScaleByExpectCnt(prop.ExpectedCnt), copiedChildProperty)
		agg.SetSchema(la.schema.Clone())
		enforcedAggs = append(enforcedAggs, agg)
	}
	return enforcedAggs
}

func (la *LogicalAggregation) getStreamAggs(prop *property.PhysicalProperty) []PhysicalPlan {
	all, desc := prop.AllSameOrder()
	if !all {
		return nil
	}

	for _, aggFunc := range la.AggFuncs {
		if aggFunc.Mode == aggregation.FinalMode {
			return nil
		}
	}
	// group by a + b is not interested in any order.
	if len(la.groupByCols) != len(la.GroupByItems) {
		return nil
	}

	streamAggs := make([]PhysicalPlan, 0, len(la.possibleProperties)*(len(wholeTaskTypes)-1)+len(wholeTaskTypes))
	childProp := &property.PhysicalProperty{
		ExpectedCnt: math.Max(prop.ExpectedCnt*la.inputCount/la.stats.RowCount, prop.ExpectedCnt),
	}

	for _, possibleChildProperty := range la.possibleProperties {
		sortColOffsets := getMaxSortPrefix(possibleChildProperty, la.groupByCols)
		if len(sortColOffsets) != len(la.groupByCols) {
			continue
		}

		childProp.Items = property.ItemsFromCols(possibleChildProperty[:len(sortColOffsets)], desc)
		if !prop.IsPrefix(childProp) {
			continue
		}

		// The table read of "CopDoubleReadTaskType" can't promises the sort
		// property that the stream aggregation required, no need to consider.
		for _, taskTp := range []property.TaskType{property.CopSingleReadTaskType, property.RootTaskType} {
			copiedChildProperty := new(property.PhysicalProperty)
			*copiedChildProperty = *childProp // It's ok to not deep copy the "cols" field.
			copiedChildProperty.TaskTp = taskTp

			agg := basePhysicalAgg{
				GroupByItems: la.GroupByItems,
				AggFuncs:     la.AggFuncs,
			}.initForStream(la.ctx, la.stats.ScaleByExpectCnt(prop.ExpectedCnt), copiedChildProperty)
			agg.SetSchema(la.schema.Clone())
			streamAggs = append(streamAggs, agg)
		}
	}
	// If STREAM_AGG hint is existed, it should consider enforce stream aggregation,
	// because we can't trust possibleChildProperty completely.
	if (la.preferAggType & preferStreamAgg) > 0 {
		streamAggs = append(streamAggs, la.getEnforcedStreamAggs(prop)...)
	}
	return streamAggs
}

func (la *LogicalAggregation) getHashAggs(prop *property.PhysicalProperty) []PhysicalPlan {
	if !prop.IsEmpty() {
		return nil
	}
	hashAggs := make([]PhysicalPlan, 0, len(wholeTaskTypes))
	for _, taskTp := range wholeTaskTypes {
		agg := basePhysicalAgg{
			GroupByItems: la.GroupByItems,
			AggFuncs:     la.AggFuncs,
		}.initForHash(la.ctx, la.stats.ScaleByExpectCnt(prop.ExpectedCnt), &property.PhysicalProperty{ExpectedCnt: math.MaxFloat64, TaskTp: taskTp})
		agg.SetSchema(la.schema.Clone())
		hashAggs = append(hashAggs, agg)
	}
	return hashAggs
}

func (la *LogicalAggregation) exhaustPhysicalPlans(prop *property.PhysicalProperty) []PhysicalPlan {
	preferHash := (la.preferAggType & preferHashAgg) > 0
	preferStream := (la.preferAggType & preferStreamAgg) > 0
	if preferHash && preferStream {
		errMsg := "Optimizer aggregation hints are conflicted"
		warning := ErrInternal.GenWithStack(errMsg)
		la.ctx.GetSessionVars().StmtCtx.AppendWarning(warning)
		la.preferAggType = 0
		preferHash, preferStream = false, false
	}

	hashAggs := la.getHashAggs(prop)
	if hashAggs != nil && preferHash {
		return hashAggs
	}

	streamAggs := la.getStreamAggs(prop)
	if streamAggs != nil && preferStream {
		return streamAggs
	}

	if streamAggs == nil && preferStream {
		errMsg := "Optimizer Hint TIDB_STREAMAGG is inapplicable"
		warning := ErrInternal.GenWithStack(errMsg)
		la.ctx.GetSessionVars().StmtCtx.AppendWarning(warning)
	}

	aggs := make([]PhysicalPlan, 0, len(hashAggs)+len(streamAggs))
	aggs = append(aggs, hashAggs...)
	aggs = append(aggs, streamAggs...)
	return aggs
}

func (p *LogicalSelection) exhaustPhysicalPlans(prop *property.PhysicalProperty) []PhysicalPlan {
	childProp := prop.Clone()
	sel := PhysicalSelection{
		Conditions: p.Conditions,
	}.Init(p.ctx, p.stats.ScaleByExpectCnt(prop.ExpectedCnt), childProp)
	return []PhysicalPlan{sel}
}

func (p *LogicalLimit) exhaustPhysicalPlans(prop *property.PhysicalProperty) []PhysicalPlan {
	if !prop.IsEmpty() {
		return nil
	}
	ret := make([]PhysicalPlan, 0, len(wholeTaskTypes))
	for _, tp := range wholeTaskTypes {
		resultProp := &property.PhysicalProperty{TaskTp: tp, ExpectedCnt: float64(p.Count + p.Offset)}
		limit := PhysicalLimit{
			Offset: p.Offset,
			Count:  p.Count,
		}.Init(p.ctx, p.stats, resultProp)
		ret = append(ret, limit)
	}
	return ret
}

func (p *LogicalLock) exhaustPhysicalPlans(prop *property.PhysicalProperty) []PhysicalPlan {
	childProp := prop.Clone()
	lock := PhysicalLock{
		Lock: p.Lock,
	}.Init(p.ctx, p.stats.ScaleByExpectCnt(prop.ExpectedCnt), childProp)
	return []PhysicalPlan{lock}
}

func (p *LogicalUnionAll) exhaustPhysicalPlans(prop *property.PhysicalProperty) []PhysicalPlan {
	// TODO: UnionAll can not pass any order, but we can change it to sort merge to keep order.
	if !prop.IsEmpty() {
		return nil
	}
	chReqProps := make([]*property.PhysicalProperty, 0, len(p.children))
	for range p.children {
		chReqProps = append(chReqProps, &property.PhysicalProperty{ExpectedCnt: prop.ExpectedCnt})
	}
	ua := PhysicalUnionAll{}.Init(p.ctx, p.stats.ScaleByExpectCnt(prop.ExpectedCnt), chReqProps...)
	ua.SetSchema(p.Schema())
	return []PhysicalPlan{ua}
}

func (ls *LogicalSort) getPhysicalSort(prop *property.PhysicalProperty) *PhysicalSort {
	ps := PhysicalSort{ByItems: ls.ByItems}.Init(ls.ctx, ls.stats.ScaleByExpectCnt(prop.ExpectedCnt), &property.PhysicalProperty{ExpectedCnt: math.MaxFloat64})
	return ps
}

func (ls *LogicalSort) getNominalSort(reqProp *property.PhysicalProperty) *NominalSort {
	prop, canPass := getPropByOrderByItems(ls.ByItems)
	if !canPass {
		return nil
	}
	prop.ExpectedCnt = reqProp.ExpectedCnt
	ps := NominalSort{}.Init(ls.ctx, prop)
	return ps
}

func (ls *LogicalSort) exhaustPhysicalPlans(prop *property.PhysicalProperty) []PhysicalPlan {
	if matchItems(prop, ls.ByItems) {
		ret := make([]PhysicalPlan, 0, 2)
		ret = append(ret, ls.getPhysicalSort(prop))
		ns := ls.getNominalSort(prop)
		if ns != nil {
			ret = append(ret, ns)
		}
		return ret
	}
	return nil
}

func (p *LogicalMaxOneRow) exhaustPhysicalPlans(prop *property.PhysicalProperty) []PhysicalPlan {
	if !prop.IsEmpty() {
		return nil
	}
	mor := PhysicalMaxOneRow{}.Init(p.ctx, p.stats, &property.PhysicalProperty{ExpectedCnt: 2})
	return []PhysicalPlan{mor}
}<|MERGE_RESOLUTION|>--- conflicted
+++ resolved
@@ -534,17 +534,13 @@
 			innerTask := p.constructInnerTableScanTask(ds, pkCol, outerJoinKeys, us)
 			// Since the primary key means one value corresponding to exact one row, this will always be a no worse one
 			// comparing to other index.
-<<<<<<< HEAD
-			indexJoins := p.constructIndexJoin(prop, outerIdx, innerPlan, nil, keyOff2IdxOff, nil, nil)
+			indexJoins := p.constructIndexJoin(prop, outerIdx, innerTask, nil, keyOff2IdxOff, nil, nil)
 
 			// The index merge join's inner plan is different from index join, so we should consturct another inner plan
 			// for it.
-			innerPlan2 := p.constructInnerTableScan(ds, pkCol, outerJoinKeys, us)
-			indexMergeJoins := p.constructIndexMergeJoin(prop, outerIdx, innerPlan2, nil, keyOff2IdxOff, nil, nil)
+			innerTask2 := p.constructInnerTableScanTask(ds, pkCol, outerJoinKeys, us)
+			indexMergeJoins := p.constructIndexMergeJoin(prop, outerIdx, &innerTask2.tablePlan, nil, keyOff2IdxOff, nil, nil)
 			return append(indexJoins, indexMergeJoins...)
-=======
-			return p.constructIndexJoin(prop, outerIdx, innerTask, nil, keyOff2IdxOff, nil, nil)
->>>>>>> 110b073a
 		}
 	}
 	helper := &indexJoinBuildHelper{join: p}
@@ -570,18 +566,13 @@
 		}
 		idxCols, lens := expression.IndexInfo2Cols(ds.schema.Columns, helper.chosenIndexInfo)
 		rangeInfo := helper.buildRangeDecidedByInformation(idxCols, outerJoinKeys)
-<<<<<<< HEAD
-		innerPlan := p.constructInnerIndexScan(ds, helper.chosenIndexInfo, helper.chosenRemained, outerJoinKeys, us, rangeInfo)
-		indexJoins := p.constructIndexJoin(prop, outerIdx, innerPlan, helper.chosenRanges, keyOff2IdxOff, lens, helper.lastColManager)
+		innerTask := p.constructInnerIndexScanTask(ds, helper.chosenIndexInfo, helper.chosenRemained, outerJoinKeys, us, rangeInfo)
+		indexJoins := p.constructIndexJoin(prop, outerIdx, innerTask, helper.chosenRanges, keyOff2IdxOff, lens, helper.lastColManager)
 		// The index merge join's inner plan is different from index join, so we should consturct another inner plan
 		// for it.
-		innerPlan2 := p.constructInnerIndexScan(ds, helper.chosenIndexInfo, helper.chosenRemained, outerJoinKeys, us, rangeInfo)
-		indexMergeJoins := p.constructIndexMergeJoin(prop, outerIdx, innerPlan2, helper.chosenRanges, keyOff2IdxOff, lens, helper.lastColManager)
+		innerTask2 := p.constructInnerIndexScan(ds, helper.chosenIndexInfo, helper.chosenRemained, outerJoinKeys, us, rangeInfo)
+		indexMergeJoins := p.constructIndexMergeJoin(prop, outerIdx, &innerTask2.indexPlan, helper.chosenRanges, keyOff2IdxOff, lens, helper.lastColManager)
 		return append(indexJoins, indexMergeJoins...)
-=======
-		innerTask := p.constructInnerIndexScanTask(ds, helper.chosenIndexInfo, helper.chosenRemained, outerJoinKeys, us, rangeInfo)
-		return p.constructIndexJoin(prop, outerIdx, innerTask, helper.chosenRanges, keyOff2IdxOff, lens, helper.lastColManager)
->>>>>>> 110b073a
 	}
 	return nil
 }
