// Copyright 2017 PingCAP, Inc.
//
// Licensed under the Apache License, Version 2.0 (the "License");
// you may not use this file except in compliance with the License.
// You may obtain a copy of the License at
//
//     http://www.apache.org/licenses/LICENSE-2.0
//
// Unless required by applicable law or agreed to in writing, software
// distributed under the License is distributed on an "AS IS" BASIS,
// See the License for the specific language governing permissions and
// limitations under the License.

package core

import (
	"bytes"
	"fmt"
	"math"
	"sort"

	"github.com/pingcap/errors"
	"github.com/pingcap/failpoint"
	"github.com/pingcap/parser/ast"
	"github.com/pingcap/parser/model"
	"github.com/pingcap/parser/mysql"
	"github.com/pingcap/tidb/expression"
	"github.com/pingcap/tidb/expression/aggregation"
	"github.com/pingcap/tidb/kv"
	"github.com/pingcap/tidb/planner/property"
	"github.com/pingcap/tidb/planner/util"
	"github.com/pingcap/tidb/sessionctx"
	"github.com/pingcap/tidb/statistics"
	"github.com/pingcap/tidb/types"
	"github.com/pingcap/tidb/util/chunk"
	"github.com/pingcap/tidb/util/collate"
	"github.com/pingcap/tidb/util/logutil"
	"github.com/pingcap/tidb/util/plancodec"
	"github.com/pingcap/tidb/util/ranger"
	"github.com/pingcap/tidb/util/set"
	"go.uber.org/zap"
)

func (p *LogicalUnionScan) exhaustPhysicalPlans(prop *property.PhysicalProperty) ([]PhysicalPlan, bool) {
	if prop.IsFlashProp() {
		p.SCtx().GetSessionVars().RaiseWarningWhenMPPEnforced(
			"MPP mode may be blocked because operator `UnionScan` is not supported now.")
		return nil, true, nil
	}
	childProp := prop.CloneEssentialFields()
	us := PhysicalUnionScan{
		Conditions: p.conditions,
		HandleCols: p.handleCols,
	}.Init(p.ctx, p.stats, p.blockOffset, childProp)
	return []PhysicalPlan{us}, true
}

func getMaxSortPrefix(sortCols, allCols []*expression.Column) []int {
	tmpSchema := expression.NewSchema(allCols...)
	sortColOffsets := make([]int, 0, len(sortCols))
	for _, sortCol := range sortCols {
		offset := tmpSchema.ColumnIndex(sortCol)
		if offset == -1 {
			return sortColOffsets
		}
		sortColOffsets = append(sortColOffsets, offset)
	}
	return sortColOffsets
}

func findMaxPrefixLen(candidates [][]*expression.Column, keys []*expression.Column) int {
	maxLen := 0
	for _, candidateKeys := range candidates {
		matchedLen := 0
		for i := range keys {
			if i < len(candidateKeys) && keys[i].Equal(nil, candidateKeys[i]) {
				matchedLen++
			} else {
				break
			}
		}
		if matchedLen > maxLen {
			maxLen = matchedLen
		}
	}
	return maxLen
}

func (p *LogicalJoin) moveEqualToOtherConditions(offsets []int) []expression.Expression {
	// Construct used equal condition set based on the equal condition offsets.
	usedEqConds := set.NewIntSet()
	for _, eqCondIdx := range offsets {
		usedEqConds.Insert(eqCondIdx)
	}

	// Construct otherConds, which is composed of the original other conditions
	// and the remained unused equal conditions.
	numOtherConds := len(p.OtherConditions) + len(p.EqualConditions) - len(usedEqConds)
	otherConds := make([]expression.Expression, len(p.OtherConditions), numOtherConds)
	copy(otherConds, p.OtherConditions)
	for eqCondIdx := range p.EqualConditions {
		if !usedEqConds.Exist(eqCondIdx) {
			otherConds = append(otherConds, p.EqualConditions[eqCondIdx])
		}
	}

	return otherConds
}

// Only if the input required prop is the prefix fo join keys, we can pass through this property.
func (p *PhysicalMergeJoin) tryToGetChildReqProp(prop *property.PhysicalProperty) ([]*property.PhysicalProperty, bool) {
	all, desc := prop.AllSameOrder()
	lProp := property.NewPhysicalProperty(property.RootTaskType, p.LeftJoinKeys, desc, math.MaxFloat64, false)
	rProp := property.NewPhysicalProperty(property.RootTaskType, p.RightJoinKeys, desc, math.MaxFloat64, false)
	if !prop.IsEmpty() {
		// sort merge join fits the cases of massive ordered data, so desc scan is always expensive.
		if !all {
			return nil, false
		}
		if !prop.IsPrefix(lProp) && !prop.IsPrefix(rProp) {
			return nil, false
		}
		if prop.IsPrefix(rProp) && p.JoinType == LeftOuterJoin {
			return nil, false
		}
		if prop.IsPrefix(lProp) && p.JoinType == RightOuterJoin {
			return nil, false
		}
	}

	return []*property.PhysicalProperty{lProp, rProp}, true
}

func (p *LogicalJoin) checkJoinKeyCollation(leftKeys, rightKeys []*expression.Column) bool {
	// if a left key and its corresponding right key have different collation, don't use MergeJoin since
	// the their children may sort their records in different ways
	for i := range leftKeys {
		lt := leftKeys[i].RetType
		rt := rightKeys[i].RetType
		if (lt.EvalType() == types.ETString && rt.EvalType() == types.ETString) &&
			(leftKeys[i].RetType.Charset != rightKeys[i].RetType.Charset ||
				leftKeys[i].RetType.Collate != rightKeys[i].RetType.Collate) {
			return false
		}
	}
	return true
}

// GetMergeJoin convert the logical join to physical merge join based on the physical property.
func (p *LogicalJoin) GetMergeJoin(prop *property.PhysicalProperty, schema *expression.Schema, statsInfo *property.StatsInfo, leftStatsInfo *property.StatsInfo, rightStatsInfo *property.StatsInfo) []PhysicalPlan {
	joins := make([]PhysicalPlan, 0, len(p.leftProperties)+1)
	// The leftProperties caches all the possible properties that are provided by its children.
	leftJoinKeys, rightJoinKeys, isNullEQ, hasNullEQ := p.GetJoinKeys()

	// EnumType/SetType Unsupported: merge join conflicts with index order.
	// ref: https://github.com/pingcap/tidb/issues/24473, https://github.com/pingcap/tidb/issues/25669
	for _, leftKey := range leftJoinKeys {
		if leftKey.RetType.Tp == mysql.TypeEnum || leftKey.RetType.Tp == mysql.TypeSet {
			return nil
		}
	}
	for _, rightKey := range rightJoinKeys {
		if rightKey.RetType.Tp == mysql.TypeEnum || rightKey.RetType.Tp == mysql.TypeSet {
			return nil
		}
	}

	// TODO: support null equal join keys for merge join
	if hasNullEQ {
		return nil
	}
	for _, lhsChildProperty := range p.leftProperties {
		offsets := getMaxSortPrefix(lhsChildProperty, leftJoinKeys)
		// If not all equal conditions hit properties. We ban merge join heuristically. Because in this case, merge join
		// may get a very low performance. In executor, executes join results before other conditions filter it.
		if len(offsets) < len(leftJoinKeys) {
			continue
		}

		leftKeys := lhsChildProperty[:len(offsets)]
		rightKeys := expression.NewSchema(rightJoinKeys...).ColumnsByIndices(offsets)
		newIsNullEQ := make([]bool, 0, len(offsets))
		for _, offset := range offsets {
			newIsNullEQ = append(newIsNullEQ, isNullEQ[offset])
		}

		prefixLen := findMaxPrefixLen(p.rightProperties, rightKeys)
		if prefixLen == 0 {
			continue
		}

		leftKeys = leftKeys[:prefixLen]
		rightKeys = rightKeys[:prefixLen]
		newIsNullEQ = newIsNullEQ[:prefixLen]
		if !p.checkJoinKeyCollation(leftKeys, rightKeys) {
			continue
		}
		offsets = offsets[:prefixLen]
		baseJoin := basePhysicalJoin{
			JoinType:        p.JoinType,
			LeftConditions:  p.LeftConditions,
			RightConditions: p.RightConditions,
			DefaultValues:   p.DefaultValues,
			LeftJoinKeys:    leftKeys,
			RightJoinKeys:   rightKeys,
			IsNullEQ:        newIsNullEQ,
		}
		mergeJoin := PhysicalMergeJoin{basePhysicalJoin: baseJoin}.Init(p.ctx, statsInfo.ScaleByExpectCnt(prop.ExpectedCnt), p.blockOffset)
		mergeJoin.SetSchema(schema)
		mergeJoin.OtherConditions = p.moveEqualToOtherConditions(offsets)
		mergeJoin.initCompareFuncs()
		if reqProps, ok := mergeJoin.tryToGetChildReqProp(prop); ok {
			// Adjust expected count for children nodes.
			if prop.ExpectedCnt < statsInfo.RowCount {
				expCntScale := prop.ExpectedCnt / statsInfo.RowCount
				reqProps[0].ExpectedCnt = leftStatsInfo.RowCount * expCntScale
				reqProps[1].ExpectedCnt = rightStatsInfo.RowCount * expCntScale
			}
			mergeJoin.childrenReqProps = reqProps
			_, desc := prop.AllSameOrder()
			mergeJoin.Desc = desc
			joins = append(joins, mergeJoin)
		}
	}
	// If TiDB_SMJ hint is existed, it should consider enforce merge join,
	// because we can't trust lhsChildProperty completely.
	if (p.preferJoinType & preferMergeJoin) > 0 {
		joins = append(joins, p.getEnforcedMergeJoin(prop, schema, statsInfo)...)
	}

	return joins
}

// Change JoinKeys order, by offsets array
// offsets array is generate by prop check
func getNewJoinKeysByOffsets(oldJoinKeys []*expression.Column, offsets []int) []*expression.Column {
	newKeys := make([]*expression.Column, 0, len(oldJoinKeys))
	for _, offset := range offsets {
		newKeys = append(newKeys, oldJoinKeys[offset])
	}
	for pos, key := range oldJoinKeys {
		isExist := false
		for _, p := range offsets {
			if p == pos {
				isExist = true
				break
			}
		}
		if !isExist {
			newKeys = append(newKeys, key)
		}
	}
	return newKeys
}

func getNewNullEQByOffsets(oldNullEQ []bool, offsets []int) []bool {
	newNullEQ := make([]bool, 0, len(oldNullEQ))
	for _, offset := range offsets {
		newNullEQ = append(newNullEQ, oldNullEQ[offset])
	}
	for pos, key := range oldNullEQ {
		isExist := false
		for _, p := range offsets {
			if p == pos {
				isExist = true
				break
			}
		}
		if !isExist {
			newNullEQ = append(newNullEQ, key)
		}
	}
	return newNullEQ
}

func (p *LogicalJoin) getEnforcedMergeJoin(prop *property.PhysicalProperty, schema *expression.Schema, statsInfo *property.StatsInfo) []PhysicalPlan {
	// Check whether SMJ can satisfy the required property
	leftJoinKeys, rightJoinKeys, isNullEQ, hasNullEQ := p.GetJoinKeys()
	// TODO: support null equal join keys for merge join
	if hasNullEQ {
		return nil
	}
	offsets := make([]int, 0, len(leftJoinKeys))
	all, desc := prop.AllSameOrder()
	if !all {
		return nil
	}
	for _, item := range prop.SortItems {
		isExist := false
		for joinKeyPos := 0; joinKeyPos < len(leftJoinKeys); joinKeyPos++ {
			var key *expression.Column
			if item.Col.Equal(p.ctx, leftJoinKeys[joinKeyPos]) {
				key = leftJoinKeys[joinKeyPos]
			}
			if item.Col.Equal(p.ctx, rightJoinKeys[joinKeyPos]) {
				key = rightJoinKeys[joinKeyPos]
			}
			if key == nil {
				continue
			}
			for i := 0; i < len(offsets); i++ {
				if offsets[i] == joinKeyPos {
					isExist = true
					break
				}
			}
			if !isExist {
				offsets = append(offsets, joinKeyPos)
			}
			isExist = true
			break
		}
		if !isExist {
			return nil
		}
	}
	// Generate the enforced sort merge join
	leftKeys := getNewJoinKeysByOffsets(leftJoinKeys, offsets)
	rightKeys := getNewJoinKeysByOffsets(rightJoinKeys, offsets)
	newNullEQ := getNewNullEQByOffsets(isNullEQ, offsets)
	otherConditions := make([]expression.Expression, len(p.OtherConditions), len(p.OtherConditions)+len(p.EqualConditions))
	copy(otherConditions, p.OtherConditions)
	if !p.checkJoinKeyCollation(leftKeys, rightKeys) {
		// if the join keys' collation are conflicted, we use the empty join key
		// and move EqualConditions to OtherConditions.
		leftKeys = nil
		rightKeys = nil
		newNullEQ = nil
		otherConditions = append(otherConditions, expression.ScalarFuncs2Exprs(p.EqualConditions)...)
	}
	lProp := property.NewPhysicalProperty(property.RootTaskType, leftKeys, desc, math.MaxFloat64, true)
	rProp := property.NewPhysicalProperty(property.RootTaskType, rightKeys, desc, math.MaxFloat64, true)
	baseJoin := basePhysicalJoin{
		JoinType:        p.JoinType,
		LeftConditions:  p.LeftConditions,
		RightConditions: p.RightConditions,
		DefaultValues:   p.DefaultValues,
		LeftJoinKeys:    leftKeys,
		RightJoinKeys:   rightKeys,
		IsNullEQ:        newNullEQ,
		OtherConditions: otherConditions,
	}
	enforcedPhysicalMergeJoin := PhysicalMergeJoin{basePhysicalJoin: baseJoin, Desc: desc}.Init(p.ctx, statsInfo.ScaleByExpectCnt(prop.ExpectedCnt), p.blockOffset)
	enforcedPhysicalMergeJoin.SetSchema(schema)
	enforcedPhysicalMergeJoin.childrenReqProps = []*property.PhysicalProperty{lProp, rProp}
	enforcedPhysicalMergeJoin.initCompareFuncs()
	return []PhysicalPlan{enforcedPhysicalMergeJoin}
}

func (p *PhysicalMergeJoin) initCompareFuncs() {
	p.CompareFuncs = make([]expression.CompareFunc, 0, len(p.LeftJoinKeys))
	for i := range p.LeftJoinKeys {
		p.CompareFuncs = append(p.CompareFuncs, expression.GetCmpFunction(p.ctx, p.LeftJoinKeys[i], p.RightJoinKeys[i]))
	}
}

// ForceUseOuterBuild4Test is a test option to control forcing use outer input as build.
// TODO: use hint and remove this variable
var ForceUseOuterBuild4Test = false

// ForcedHashLeftJoin4Test is a test option to force using HashLeftJoin
// TODO: use hint and remove this variable
var ForcedHashLeftJoin4Test = false

func (p *LogicalJoin) getHashJoins(prop *property.PhysicalProperty) []PhysicalPlan {
	if !prop.IsEmpty() { // hash join doesn't promise any orders
		return nil
	}
	joins := make([]PhysicalPlan, 0, 2)
	switch p.JoinType {
	case SemiJoin, AntiSemiJoin, LeftOuterSemiJoin, AntiLeftOuterSemiJoin:
		joins = append(joins, p.getHashJoin(prop, 1, false))
	case LeftOuterJoin:
		if ForceUseOuterBuild4Test {
			joins = append(joins, p.getHashJoin(prop, 1, true))
		} else {
			joins = append(joins, p.getHashJoin(prop, 1, false))
			joins = append(joins, p.getHashJoin(prop, 1, true))
		}
	case RightOuterJoin:
		if ForceUseOuterBuild4Test {
			joins = append(joins, p.getHashJoin(prop, 0, true))
		} else {
			joins = append(joins, p.getHashJoin(prop, 0, false))
			joins = append(joins, p.getHashJoin(prop, 0, true))
		}
	case InnerJoin:
		if ForcedHashLeftJoin4Test {
			joins = append(joins, p.getHashJoin(prop, 1, false))
		} else {
			joins = append(joins, p.getHashJoin(prop, 1, false))
			joins = append(joins, p.getHashJoin(prop, 0, false))
		}
	}
	return joins
}

func (p *LogicalJoin) getHashJoin(prop *property.PhysicalProperty, innerIdx int, useOuterToBuild bool) *PhysicalHashJoin {
	chReqProps := make([]*property.PhysicalProperty, 2)
	chReqProps[innerIdx] = &property.PhysicalProperty{ExpectedCnt: math.MaxFloat64}
	chReqProps[1-innerIdx] = &property.PhysicalProperty{ExpectedCnt: math.MaxFloat64}
	if prop.ExpectedCnt < p.stats.RowCount {
		expCntScale := prop.ExpectedCnt / p.stats.RowCount
		chReqProps[1-innerIdx].ExpectedCnt = p.children[1-innerIdx].statsInfo().RowCount * expCntScale
	}
	hashJoin := NewPhysicalHashJoin(p, innerIdx, useOuterToBuild, p.stats.ScaleByExpectCnt(prop.ExpectedCnt), chReqProps...)
	hashJoin.SetSchema(p.schema)
	return hashJoin
}

// When inner plan is TableReader, the parameter `ranges` will be nil. Because pk only have one column. So all of its range
// is generated during execution time.
func (p *LogicalJoin) constructIndexJoin(
	prop *property.PhysicalProperty,
	outerIdx int,
	innerTask task,
	ranges []*ranger.Range,
	keyOff2IdxOff []int,
	path *util.AccessPath,
	compareFilters *ColWithCmpFuncManager,
) []PhysicalPlan {
	joinType := p.JoinType
	var (
		innerJoinKeys []*expression.Column
		outerJoinKeys []*expression.Column
		isNullEQ      []bool
		hasNullEQ     bool
	)
	if outerIdx == 0 {
		outerJoinKeys, innerJoinKeys, isNullEQ, hasNullEQ = p.GetJoinKeys()
	} else {
		innerJoinKeys, outerJoinKeys, isNullEQ, hasNullEQ = p.GetJoinKeys()
	}
	// TODO: support null equal join keys for index join
	if hasNullEQ {
		return nil
	}
	chReqProps := make([]*property.PhysicalProperty, 2)
	chReqProps[outerIdx] = &property.PhysicalProperty{TaskTp: property.RootTaskType, ExpectedCnt: math.MaxFloat64, SortItems: prop.SortItems}
	if prop.ExpectedCnt < p.stats.RowCount {
		expCntScale := prop.ExpectedCnt / p.stats.RowCount
		chReqProps[outerIdx].ExpectedCnt = p.children[outerIdx].statsInfo().RowCount * expCntScale
	}
	newInnerKeys := make([]*expression.Column, 0, len(innerJoinKeys))
	newOuterKeys := make([]*expression.Column, 0, len(outerJoinKeys))
	newIsNullEQ := make([]bool, 0, len(isNullEQ))
	newKeyOff := make([]int, 0, len(keyOff2IdxOff))
	newOtherConds := make([]expression.Expression, len(p.OtherConditions), len(p.OtherConditions)+len(p.EqualConditions))
	copy(newOtherConds, p.OtherConditions)
	for keyOff, idxOff := range keyOff2IdxOff {
		if keyOff2IdxOff[keyOff] < 0 {
			newOtherConds = append(newOtherConds, p.EqualConditions[keyOff])
			continue
		}
		newInnerKeys = append(newInnerKeys, innerJoinKeys[keyOff])
		newOuterKeys = append(newOuterKeys, outerJoinKeys[keyOff])
		newIsNullEQ = append(newIsNullEQ, isNullEQ[keyOff])
		newKeyOff = append(newKeyOff, idxOff)
	}

	var outerHashKeys, innerHashKeys []*expression.Column
	outerHashKeys, innerHashKeys = make([]*expression.Column, len(newOuterKeys)), make([]*expression.Column, len(newInnerKeys))
	copy(outerHashKeys, newOuterKeys)
	copy(innerHashKeys, newInnerKeys)
	// we can use the `col <eq> col` in `OtherCondition` to build the hashtable to avoid the unnecessary calculating.
	for i := len(newOtherConds) - 1; i >= 0; i = i - 1 {
		switch c := newOtherConds[i].(type) {
		case *expression.ScalarFunction:
			if c.FuncName.L == ast.EQ {
				lhs, ok1 := c.GetArgs()[0].(*expression.Column)
				rhs, ok2 := c.GetArgs()[1].(*expression.Column)
				if ok1 && ok2 {
					if lhs.InOperand || rhs.InOperand {
						// if this other-cond is from a `[not] in` sub-query, do not convert it into eq-cond since
						// IndexJoin cannot deal with NULL correctly in this case; please see #25799 for more details.
						continue
					}
					outerSchema, innerSchema := p.Children()[outerIdx].Schema(), p.Children()[1-outerIdx].Schema()
					if outerSchema.Contains(lhs) && innerSchema.Contains(rhs) {
						outerHashKeys = append(outerHashKeys, lhs)
						innerHashKeys = append(innerHashKeys, rhs)
					} else if innerSchema.Contains(lhs) && outerSchema.Contains(rhs) {
						outerHashKeys = append(outerHashKeys, rhs)
						innerHashKeys = append(innerHashKeys, lhs)
					}
					newOtherConds = append(newOtherConds[:i], newOtherConds[i+1:]...)
				}
			}
		default:
			continue
		}
	}

	baseJoin := basePhysicalJoin{
		InnerChildIdx:   1 - outerIdx,
		LeftConditions:  p.LeftConditions,
		RightConditions: p.RightConditions,
		OtherConditions: newOtherConds,
		JoinType:        joinType,
		OuterJoinKeys:   newOuterKeys,
		InnerJoinKeys:   newInnerKeys,
		IsNullEQ:        newIsNullEQ,
		DefaultValues:   p.DefaultValues,
	}

	join := PhysicalIndexJoin{
		basePhysicalJoin: baseJoin,
		innerTask:        innerTask,
		KeyOff2IdxOff:    newKeyOff,
		Ranges:           ranges,
		CompareFilters:   compareFilters,
		OuterHashKeys:    outerHashKeys,
		InnerHashKeys:    innerHashKeys,
	}.Init(p.ctx, p.stats.ScaleByExpectCnt(prop.ExpectedCnt), p.blockOffset, chReqProps...)
	if path != nil {
		join.IdxColLens = path.IdxColLens
	}
	join.SetSchema(p.schema)
	return []PhysicalPlan{join}
}

func (p *LogicalJoin) constructIndexMergeJoin(
	prop *property.PhysicalProperty,
	outerIdx int,
	innerTask task,
	ranges []*ranger.Range,
	keyOff2IdxOff []int,
	path *util.AccessPath,
	compareFilters *ColWithCmpFuncManager,
) []PhysicalPlan {
	indexJoins := p.constructIndexJoin(prop, outerIdx, innerTask, ranges, keyOff2IdxOff, path, compareFilters)
	indexMergeJoins := make([]PhysicalPlan, 0, len(indexJoins))
	for _, plan := range indexJoins {
		join := plan.(*PhysicalIndexJoin)
		// Index merge join can't handle hash keys. So we ban it heuristically.
		if len(join.InnerHashKeys) > len(join.InnerJoinKeys) {
			return nil
		}

		// EnumType/SetType Unsupported: merge join conflicts with index order.
		// ref: https://github.com/pingcap/tidb/issues/24473, https://github.com/pingcap/tidb/issues/25669
		for _, innerKey := range join.InnerJoinKeys {
			if innerKey.RetType.Tp == mysql.TypeEnum || innerKey.RetType.Tp == mysql.TypeSet {
				return nil
			}
		}
		for _, outerKey := range join.OuterJoinKeys {
			if outerKey.RetType.Tp == mysql.TypeEnum || outerKey.RetType.Tp == mysql.TypeSet {
				return nil
			}
		}

		hasPrefixCol := false
		for _, l := range join.IdxColLens {
			if l != types.UnspecifiedLength {
				hasPrefixCol = true
				break
			}
		}
		// If index column has prefix length, the merge join can not guarantee the relevance
		// between index and join keys. So we should skip this case.
		// For more details, please check the following code and comments.
		if hasPrefixCol {
			continue
		}

		// keyOff2KeyOffOrderByIdx is map the join keys offsets to [0, len(joinKeys)) ordered by the
		// join key position in inner index.
		keyOff2KeyOffOrderByIdx := make([]int, len(join.OuterJoinKeys))
		keyOffMapList := make([]int, len(join.KeyOff2IdxOff))
		copy(keyOffMapList, join.KeyOff2IdxOff)
		keyOffMap := make(map[int]int, len(keyOffMapList))
		for i, idxOff := range keyOffMapList {
			keyOffMap[idxOff] = i
		}
		sort.Slice(keyOffMapList, func(i, j int) bool { return keyOffMapList[i] < keyOffMapList[j] })
		keyIsIndexPrefix := true
		for keyOff, idxOff := range keyOffMapList {
			if keyOff != idxOff {
				keyIsIndexPrefix = false
				break
			}
			keyOff2KeyOffOrderByIdx[keyOffMap[idxOff]] = keyOff
		}
		if !keyIsIndexPrefix {
			continue
		}
		// isOuterKeysPrefix means whether the outer join keys are the prefix of the prop items.
		isOuterKeysPrefix := len(join.OuterJoinKeys) <= len(prop.SortItems)
		compareFuncs := make([]expression.CompareFunc, 0, len(join.OuterJoinKeys))
		outerCompareFuncs := make([]expression.CompareFunc, 0, len(join.OuterJoinKeys))

		for i := range join.KeyOff2IdxOff {
			if isOuterKeysPrefix && !prop.SortItems[i].Col.Equal(nil, join.OuterJoinKeys[keyOff2KeyOffOrderByIdx[i]]) {
				isOuterKeysPrefix = false
			}
			compareFuncs = append(compareFuncs, expression.GetCmpFunction(p.ctx, join.OuterJoinKeys[i], join.InnerJoinKeys[i]))
			outerCompareFuncs = append(outerCompareFuncs, expression.GetCmpFunction(p.ctx, join.OuterJoinKeys[i], join.OuterJoinKeys[i]))
		}
		// canKeepOuterOrder means whether the prop items are the prefix of the outer join keys.
		canKeepOuterOrder := len(prop.SortItems) <= len(join.OuterJoinKeys)
		for i := 0; canKeepOuterOrder && i < len(prop.SortItems); i++ {
			if !prop.SortItems[i].Col.Equal(nil, join.OuterJoinKeys[keyOff2KeyOffOrderByIdx[i]]) {
				canKeepOuterOrder = false
			}
		}
		// Since index merge join requires prop items the prefix of outer join keys
		// or outer join keys the prefix of the prop items. So we need `canKeepOuterOrder` or
		// `isOuterKeysPrefix` to be true.
		if canKeepOuterOrder || isOuterKeysPrefix {
			indexMergeJoin := PhysicalIndexMergeJoin{
				PhysicalIndexJoin:       *join,
				KeyOff2KeyOffOrderByIdx: keyOff2KeyOffOrderByIdx,
				NeedOuterSort:           !isOuterKeysPrefix,
				CompareFuncs:            compareFuncs,
				OuterCompareFuncs:       outerCompareFuncs,
				Desc:                    !prop.IsEmpty() && prop.SortItems[0].Desc,
			}.Init(p.ctx)
			indexMergeJoins = append(indexMergeJoins, indexMergeJoin)
		}
	}
	return indexMergeJoins
}

func (p *LogicalJoin) constructIndexHashJoin(
	prop *property.PhysicalProperty,
	outerIdx int,
	innerTask task,
	ranges []*ranger.Range,
	keyOff2IdxOff []int,
	path *util.AccessPath,
	compareFilters *ColWithCmpFuncManager,
) []PhysicalPlan {
	indexJoins := p.constructIndexJoin(prop, outerIdx, innerTask, ranges, keyOff2IdxOff, path, compareFilters)
	indexHashJoins := make([]PhysicalPlan, 0, len(indexJoins))
	for _, plan := range indexJoins {
		join := plan.(*PhysicalIndexJoin)
		indexHashJoin := PhysicalIndexHashJoin{
			PhysicalIndexJoin: *join,
			// Prop is empty means that the parent operator does not need the
			// join operator to provide any promise of the output order.
			KeepOuterOrder: !prop.IsEmpty(),
		}.Init(p.ctx)
		indexHashJoins = append(indexHashJoins, indexHashJoin)
	}
	return indexHashJoins
}

// getIndexJoinByOuterIdx will generate index join by outerIndex. OuterIdx points out the outer child.
// First of all, we'll check whether the inner child is DataSource.
// Then, we will extract the join keys of p's equal conditions. Then check whether all of them are just the primary key
// or match some part of on index. If so we will choose the best one and construct a index join.
func (p *LogicalJoin) getIndexJoinByOuterIdx(prop *property.PhysicalProperty, outerIdx int) (joins []PhysicalPlan) {
	outerChild, innerChild := p.children[outerIdx], p.children[1-outerIdx]
	all, _ := prop.AllSameOrder()
	// If the order by columns are not all from outer child, index join cannot promise the order.
	if !prop.AllColsFromSchema(outerChild.Schema()) || !all {
		return nil
	}
	var (
		innerJoinKeys []*expression.Column
		outerJoinKeys []*expression.Column
	)
	if outerIdx == 0 {
		outerJoinKeys, innerJoinKeys, _, _ = p.GetJoinKeys()
	} else {
		innerJoinKeys, outerJoinKeys, _, _ = p.GetJoinKeys()
	}
	ds, isDataSource := innerChild.(*DataSource)
	us, isUnionScan := innerChild.(*LogicalUnionScan)
	if (!isDataSource && !isUnionScan) || (isDataSource && ds.preferStoreType&preferTiFlash != 0) {
		return nil
	}
	if isUnionScan {
		// The child of union scan may be union all for partition table.
		ds, isDataSource = us.Children()[0].(*DataSource)
		if !isDataSource {
			return nil
		}
		// If one of the union scan children is a TiFlash table, then we can't choose index join.
		for _, child := range us.Children() {
			if ds, ok := child.(*DataSource); ok && ds.preferStoreType&preferTiFlash != 0 {
				return nil
			}
		}
	}
	var avgInnerRowCnt float64
	if outerChild.statsInfo().RowCount > 0 {
		avgInnerRowCnt = p.equalCondOutCnt / outerChild.statsInfo().RowCount
	}
	joins = p.buildIndexJoinInner2TableScan(prop, ds, innerJoinKeys, outerJoinKeys, outerIdx, us, avgInnerRowCnt)
	if joins != nil {
		return
	}
	return p.buildIndexJoinInner2IndexScan(prop, ds, innerJoinKeys, outerJoinKeys, outerIdx, us, avgInnerRowCnt)
}

func (p *LogicalJoin) getIndexJoinBuildHelper(ds *DataSource, innerJoinKeys []*expression.Column, checkPathValid func(path *util.AccessPath) bool, outerJoinKeys []*expression.Column) (*indexJoinBuildHelper, []int) {
	helper := &indexJoinBuildHelper{
		join:      p,
		innerPlan: ds,
	}
	for _, path := range ds.possibleAccessPaths {
		if checkPathValid(path) {
			emptyRange, err := helper.analyzeLookUpFilters(path, ds, innerJoinKeys, outerJoinKeys)
			if emptyRange {
				return nil, nil
			}
			if err != nil {
				logutil.BgLogger().Warn("build index join failed", zap.Error(err))
			}
		}
	}
	if helper.chosenPath == nil {
		return nil, nil
	}
	keyOff2IdxOff := make([]int, len(innerJoinKeys))
	for i := range keyOff2IdxOff {
		keyOff2IdxOff[i] = -1
	}
	for idxOff, keyOff := range helper.idxOff2KeyOff {
		if keyOff != -1 {
			keyOff2IdxOff[keyOff] = idxOff
		}
	}
	return helper, keyOff2IdxOff
}

// buildIndexJoinInner2TableScan builds a TableScan as the inner child for an
// IndexJoin if possible.
// If the inner side of a index join is a TableScan, only one tuple will be
// fetched from the inner side for every tuple from the outer side. This will be
// promised to be no worse than building IndexScan as the inner child.
func (p *LogicalJoin) buildIndexJoinInner2TableScan(
	prop *property.PhysicalProperty, ds *DataSource, innerJoinKeys, outerJoinKeys []*expression.Column,
	outerIdx int, us *LogicalUnionScan, avgInnerRowCnt float64) (joins []PhysicalPlan) {
	var tblPath *util.AccessPath
	for _, path := range ds.possibleAccessPaths {
		if path.IsTablePath() && path.StoreType == kv.TiKV {
			tblPath = path
			break
		}
	}
	if tblPath == nil {
		return nil
	}
	keyOff2IdxOff := make([]int, len(innerJoinKeys))
	newOuterJoinKeys := make([]*expression.Column, 0)
	var ranges []*ranger.Range
	var innerTask, innerTask2 task
	var helper *indexJoinBuildHelper
	if ds.tableInfo.IsCommonHandle {
		helper, keyOff2IdxOff = p.getIndexJoinBuildHelper(ds, innerJoinKeys, func(path *util.AccessPath) bool { return path.IsCommonHandlePath }, outerJoinKeys)
		if helper == nil {
			return nil
		}
		innerTask = p.constructInnerTableScanTask(ds, nil, outerJoinKeys, us, false, false, avgInnerRowCnt)
		// The index merge join's inner plan is different from index join, so we
		// should construct another inner plan for it.
		// Because we can't keep order for union scan, if there is a union scan in inner task,
		// we can't construct index merge join.
		if us == nil {
			innerTask2 = p.constructInnerTableScanTask(ds, nil, outerJoinKeys, us, true, !prop.IsEmpty() && prop.SortItems[0].Desc, avgInnerRowCnt)
		}
		ranges = helper.chosenRanges
	} else {
		pkMatched := false
		pkCol := ds.getPKIsHandleCol()
		if pkCol == nil {
			return nil
		}
		for i, key := range innerJoinKeys {
			if !key.Equal(nil, pkCol) {
				keyOff2IdxOff[i] = -1
				continue
			}
			pkMatched = true
			keyOff2IdxOff[i] = 0
			// Add to newOuterJoinKeys only if conditions contain inner primary key. For issue #14822.
			newOuterJoinKeys = append(newOuterJoinKeys, outerJoinKeys[i])
		}
		outerJoinKeys = newOuterJoinKeys
		if !pkMatched {
			return nil
		}
		innerTask = p.constructInnerTableScanTask(ds, pkCol, outerJoinKeys, us, false, false, avgInnerRowCnt)
		// The index merge join's inner plan is different from index join, so we
		// should construct another inner plan for it.
		// Because we can't keep order for union scan, if there is a union scan in inner task,
		// we can't construct index merge join.
		if us == nil {
			innerTask2 = p.constructInnerTableScanTask(ds, pkCol, outerJoinKeys, us, true, !prop.IsEmpty() && prop.SortItems[0].Desc, avgInnerRowCnt)
		}
	}
	var (
		path       *util.AccessPath
		lastColMng *ColWithCmpFuncManager
	)
	if helper != nil {
		path = helper.chosenPath
		lastColMng = helper.lastColManager
	}
	joins = make([]PhysicalPlan, 0, 3)
	failpoint.Inject("MockOnlyEnableIndexHashJoin", func(val failpoint.Value) {
		if val.(bool) {
			failpoint.Return(p.constructIndexHashJoin(prop, outerIdx, innerTask, nil, keyOff2IdxOff, path, lastColMng))
		}
	})
	joins = append(joins, p.constructIndexJoin(prop, outerIdx, innerTask, ranges, keyOff2IdxOff, path, lastColMng)...)
	// We can reuse the `innerTask` here since index nested loop hash join
	// do not need the inner child to promise the order.
	joins = append(joins, p.constructIndexHashJoin(prop, outerIdx, innerTask, ranges, keyOff2IdxOff, path, lastColMng)...)
	if innerTask2 != nil {
		joins = append(joins, p.constructIndexMergeJoin(prop, outerIdx, innerTask2, ranges, keyOff2IdxOff, path, lastColMng)...)
	}
	return joins
}

func (p *LogicalJoin) buildIndexJoinInner2IndexScan(
	prop *property.PhysicalProperty, ds *DataSource, innerJoinKeys, outerJoinKeys []*expression.Column,
	outerIdx int, us *LogicalUnionScan, avgInnerRowCnt float64) (joins []PhysicalPlan) {
	helper, keyOff2IdxOff := p.getIndexJoinBuildHelper(ds, innerJoinKeys, func(path *util.AccessPath) bool { return !path.IsTablePath() }, outerJoinKeys)
	if helper == nil {
		return nil
	}
	joins = make([]PhysicalPlan, 0, 3)
	rangeInfo := helper.buildRangeDecidedByInformation(helper.chosenPath.IdxCols, outerJoinKeys)
	maxOneRow := false
	if helper.chosenPath.Index.Unique && helper.usedColsLen == len(helper.chosenPath.FullIdxCols) {
		l := len(helper.chosenAccess)
		if l == 0 {
			maxOneRow = true
		} else {
			sf, ok := helper.chosenAccess[l-1].(*expression.ScalarFunction)
			maxOneRow = ok && (sf.FuncName.L == ast.EQ)
		}
	}
	innerTask := p.constructInnerIndexScanTask(ds, helper.chosenPath, helper.chosenRemained, outerJoinKeys, us, rangeInfo, false, false, avgInnerRowCnt, maxOneRow)
	failpoint.Inject("MockOnlyEnableIndexHashJoin", func(val failpoint.Value) {
		if val.(bool) {
			failpoint.Return(p.constructIndexHashJoin(prop, outerIdx, innerTask, helper.chosenRanges, keyOff2IdxOff, helper.chosenPath, helper.lastColManager))
		}
	})
	joins = append(joins, p.constructIndexJoin(prop, outerIdx, innerTask, helper.chosenRanges, keyOff2IdxOff, helper.chosenPath, helper.lastColManager)...)
	// We can reuse the `innerTask` here since index nested loop hash join
	// do not need the inner child to promise the order.
	joins = append(joins, p.constructIndexHashJoin(prop, outerIdx, innerTask, helper.chosenRanges, keyOff2IdxOff, helper.chosenPath, helper.lastColManager)...)
	// The index merge join's inner plan is different from index join, so we
	// should construct another inner plan for it.
	// Because we can't keep order for union scan, if there is a union scan in inner task,
	// we can't construct index merge join.
	if us == nil {
		innerTask2 := p.constructInnerIndexScanTask(ds, helper.chosenPath, helper.chosenRemained, outerJoinKeys, us, rangeInfo, true, !prop.IsEmpty() && prop.SortItems[0].Desc, avgInnerRowCnt, maxOneRow)
		if innerTask2 != nil {
			joins = append(joins, p.constructIndexMergeJoin(prop, outerIdx, innerTask2, helper.chosenRanges, keyOff2IdxOff, helper.chosenPath, helper.lastColManager)...)
		}
	}
	return joins
}

type indexJoinBuildHelper struct {
	join      *LogicalJoin
	innerPlan *DataSource

	chosenIndexInfo *model.IndexInfo
	usedColsLen     int
	usedColsNDV     float64
	chosenAccess    []expression.Expression
	chosenRemained  []expression.Expression
	idxOff2KeyOff   []int
	lastColManager  *ColWithCmpFuncManager
	chosenRanges    []*ranger.Range
	chosenPath      *util.AccessPath

	curPossibleUsedKeys []*expression.Column
	curNotUsedIndexCols []*expression.Column
	curNotUsedColLens   []int
	curIdxOff2KeyOff    []int
}

func (ijHelper *indexJoinBuildHelper) buildRangeDecidedByInformation(idxCols []*expression.Column, outerJoinKeys []*expression.Column) string {
	buffer := bytes.NewBufferString("[")
	isFirst := true
	for idxOff, keyOff := range ijHelper.idxOff2KeyOff {
		if keyOff == -1 {
			continue
		}
		if !isFirst {
			buffer.WriteString(" ")
		} else {
			isFirst = false
		}
		buffer.WriteString(fmt.Sprintf("eq(%v, %v)", idxCols[idxOff], outerJoinKeys[keyOff]))
	}
	for _, access := range ijHelper.chosenAccess {
		if !isFirst {
			buffer.WriteString(" ")
		} else {
			isFirst = false
		}
		buffer.WriteString(fmt.Sprintf("%v", access))
	}
	buffer.WriteString("]")
	return buffer.String()
}

// constructInnerTableScanTask is specially used to construct the inner plan for PhysicalIndexJoin.
func (p *LogicalJoin) constructInnerTableScanTask(
	ds *DataSource,
	pk *expression.Column,
	outerJoinKeys []*expression.Column,
	us *LogicalUnionScan,
	keepOrder bool,
	desc bool,
	rowCount float64,
) task {
	// If `ds.tableInfo.GetPartitionInfo() != nil`,
	// it means the data source is a partition table reader.
	// If the inner task need to keep order, the partition table reader can't satisfy it.
	if keepOrder && ds.tableInfo.GetPartitionInfo() != nil {
		return nil
	}
	var ranges []*ranger.Range
	// pk is nil means the table uses the common handle.
	if pk == nil {
		ranges = ranger.FullRange()
	} else {
		ranges = ranger.FullIntRange(mysql.HasUnsignedFlag(pk.RetType.Flag))
	}
	ts := PhysicalTableScan{
		Table:           ds.tableInfo,
		Columns:         ds.Columns,
		TableAsName:     ds.TableAsName,
		DBName:          ds.DBName,
		filterCondition: ds.pushedDownConds,
		Ranges:          ranges,
		rangeDecidedBy:  outerJoinKeys,
		KeepOrder:       keepOrder,
		Desc:            desc,
		physicalTableID: ds.physicalTableID,
		isPartition:     ds.isPartition,
	}.Init(ds.ctx, ds.blockOffset)
	ts.SetSchema(ds.schema.Clone())
	if rowCount <= 0 {
		rowCount = float64(1)
	}
	selectivity := float64(1)
	countAfterAccess := rowCount
	if len(ts.filterCondition) > 0 {
		var err error
		selectivity, _, err = ds.tableStats.HistColl.Selectivity(ds.ctx, ts.filterCondition, ds.possibleAccessPaths)
		if err != nil || selectivity <= 0 {
			logutil.BgLogger().Debug("unexpected selectivity, use selection factor", zap.Float64("selectivity", selectivity), zap.String("table", ts.TableAsName.L))
			selectivity = SelectionFactor
		}
		// rowCount is computed from result row count of join, which has already accounted the filters on DataSource,
		// i.e, rowCount equals to `countAfterAccess * selectivity`.
		countAfterAccess = rowCount / selectivity
	}
	ts.stats = &property.StatsInfo{
		// TableScan as inner child of IndexJoin can return at most 1 tuple for each outer row.
		RowCount:     math.Min(1.0, countAfterAccess),
		StatsVersion: ds.stats.StatsVersion,
		// Cardinality would not be used in cost computation of IndexJoin, set leave it as default nil.
	}
	rowSize := ds.TblColHists.GetTableAvgRowSize(p.ctx, ds.TblCols, ts.StoreType, true)
	sessVars := ds.ctx.GetSessionVars()
	copTask := &copTask{
		tablePlan:         ts,
		indexPlanFinished: true,
		cst:               sessVars.ScanFactor * rowSize * ts.stats.RowCount,
		tblColHists:       ds.TblColHists,
		keepOrder:         ts.KeepOrder,
	}
	copTask.partitionInfo = PartitionInfo{
		PruningConds:   ds.allConds,
		PartitionNames: ds.partitionNames,
		Columns:        ds.TblCols,
		ColumnNames:    ds.names,
	}
	selStats := ts.stats.Scale(selectivity)
	ts.addPushedDownSelection(copTask, selStats)
	t := copTask.convertToRootTask(ds.ctx)
	reader := t.p
	t.p = p.constructInnerUnionScan(us, reader)
	return t
}

func (p *LogicalJoin) constructInnerUnionScan(us *LogicalUnionScan, reader PhysicalPlan) PhysicalPlan {
	if us == nil {
		return reader
	}
	// Use `reader.stats` instead of `us.stats` because it should be more accurate. No need to specify
	// childrenReqProps now since we have got reader already.
	physicalUnionScan := PhysicalUnionScan{
		Conditions: us.conditions,
		HandleCols: us.handleCols,
	}.Init(us.ctx, reader.statsInfo(), us.blockOffset, nil)
	physicalUnionScan.SetChildren(reader)
	return physicalUnionScan
}

// constructInnerIndexScanTask is specially used to construct the inner plan for PhysicalIndexJoin.
func (p *LogicalJoin) constructInnerIndexScanTask(
	ds *DataSource,
	path *util.AccessPath,
	filterConds []expression.Expression,
	outerJoinKeys []*expression.Column,
	us *LogicalUnionScan,
	rangeInfo string,
	keepOrder bool,
	desc bool,
	rowCount float64,
	maxOneRow bool,
) task {
	// If `ds.tableInfo.GetPartitionInfo() != nil`,
	// it means the data source is a partition table reader.
	// If the inner task need to keep order, the partition table reader can't satisfy it.
	if keepOrder && ds.tableInfo.GetPartitionInfo() != nil {
		return nil
	}
	is := PhysicalIndexScan{
		Table:            ds.tableInfo,
		TableAsName:      ds.TableAsName,
		DBName:           ds.DBName,
		Columns:          ds.Columns,
		Index:            path.Index,
		IdxCols:          path.IdxCols,
		IdxColLens:       path.IdxColLens,
		dataSourceSchema: ds.schema,
		KeepOrder:        keepOrder,
		Ranges:           ranger.FullRange(),
		rangeInfo:        rangeInfo,
		Desc:             desc,
		isPartition:      ds.isPartition,
		physicalTableID:  ds.physicalTableID,
	}.Init(ds.ctx, ds.blockOffset)
	cop := &copTask{
		indexPlan:   is,
		tblColHists: ds.TblColHists,
		tblCols:     ds.TblCols,
		keepOrder:   is.KeepOrder,
	}
	cop.partitionInfo = PartitionInfo{
		PruningConds:   ds.allConds,
		PartitionNames: ds.partitionNames,
		Columns:        ds.TblCols,
		ColumnNames:    ds.names,
	}
	if !ds.isCoveringIndex(ds.schema.Columns, path.FullIdxCols, path.FullIdxColLens, is.Table) {
		// On this way, it's double read case.
		ts := PhysicalTableScan{
			Columns:         ds.Columns,
			Table:           is.Table,
			TableAsName:     ds.TableAsName,
			isPartition:     ds.isPartition,
			physicalTableID: ds.physicalTableID,
		}.Init(ds.ctx, ds.blockOffset)
		ts.schema = is.dataSourceSchema.Clone()
		if ds.tableInfo.IsCommonHandle {
			commonHandle := ds.handleCols.(*CommonHandleCols)
			for _, col := range commonHandle.columns {
				if ts.schema.ColumnIndex(col) == -1 {
					ts.Schema().Append(col)
					ts.Columns = append(ts.Columns, col.ToInfo())
					cop.needExtraProj = true
				}
			}
		}
		// If inner cop task need keep order, the extraHandleCol should be set.
		if cop.keepOrder && !ds.tableInfo.IsCommonHandle {
			var needExtraProj bool
			cop.extraHandleCol, needExtraProj = ts.appendExtraHandleCol(ds)
			cop.needExtraProj = cop.needExtraProj || needExtraProj
		}
		if cop.needExtraProj {
			cop.originSchema = ds.schema
		}
		cop.tablePlan = ts
	}
	if cop.tablePlan != nil && ds.tableInfo.IsCommonHandle {
		cop.commonHandleCols = ds.commonHandleCols
	}
	is.initSchema(append(path.FullIdxCols, ds.commonHandleCols...), cop.tablePlan != nil)
	indexConds, tblConds := ds.splitIndexFilterConditions(filterConds, path.FullIdxCols, path.FullIdxColLens, ds.tableInfo)
	if maxOneRow {
		// Theoretically, this line is unnecessary because row count estimation of join should guarantee rowCount is not larger
		// than 1.0; however, there may be rowCount larger than 1.0 in reality, e.g, pseudo statistics cases, which does not reflect
		// unique constraint in NDV.
		rowCount = math.Min(rowCount, 1.0)
	}
	tmpPath := &util.AccessPath{
		IndexFilters:     indexConds,
		TableFilters:     tblConds,
		CountAfterIndex:  rowCount,
		CountAfterAccess: rowCount,
	}
	// Assume equal conditions used by index join and other conditions are independent.
	if len(tblConds) > 0 {
		selectivity, _, err := ds.tableStats.HistColl.Selectivity(ds.ctx, tblConds, ds.possibleAccessPaths)
		if err != nil || selectivity <= 0 {
			logutil.BgLogger().Debug("unexpected selectivity, use selection factor", zap.Float64("selectivity", selectivity), zap.String("table", ds.TableAsName.L))
			selectivity = SelectionFactor
		}
		// rowCount is computed from result row count of join, which has already accounted the filters on DataSource,
		// i.e, rowCount equals to `countAfterIndex * selectivity`.
		cnt := rowCount / selectivity
		if maxOneRow {
			cnt = math.Min(cnt, 1.0)
		}
		tmpPath.CountAfterIndex = cnt
		tmpPath.CountAfterAccess = cnt
	}
	if len(indexConds) > 0 {
		selectivity, _, err := ds.tableStats.HistColl.Selectivity(ds.ctx, indexConds, ds.possibleAccessPaths)
		if err != nil || selectivity <= 0 {
			logutil.BgLogger().Debug("unexpected selectivity, use selection factor", zap.Float64("selectivity", selectivity), zap.String("table", ds.TableAsName.L))
			selectivity = SelectionFactor
		}
		cnt := tmpPath.CountAfterIndex / selectivity
		if maxOneRow {
			cnt = math.Min(cnt, 1.0)
		}
		tmpPath.CountAfterAccess = cnt
	}
	is.stats = ds.tableStats.ScaleByExpectCnt(tmpPath.CountAfterAccess)
	rowSize := is.indexScanRowSize(path.Index, ds, true)
	sessVars := ds.ctx.GetSessionVars()
	cop.cst = tmpPath.CountAfterAccess * rowSize * sessVars.ScanFactor
	finalStats := ds.tableStats.ScaleByExpectCnt(rowCount)
	is.addPushedDownSelection(cop, ds, tmpPath, finalStats)
	t := cop.convertToRootTask(ds.ctx)
	reader := t.p
	t.p = p.constructInnerUnionScan(us, reader)
	return t
}

var symmetricOp = map[string]string{
	ast.LT: ast.GT,
	ast.GE: ast.LE,
	ast.GT: ast.LT,
	ast.LE: ast.GE,
}

// ColWithCmpFuncManager is used in index join to handle the column with compare functions(>=, >, <, <=).
// It stores the compare functions and build ranges in execution phase.
type ColWithCmpFuncManager struct {
	TargetCol         *expression.Column
	colLength         int
	OpType            []string
	opArg             []expression.Expression
	TmpConstant       []*expression.Constant
	affectedColSchema *expression.Schema
	compareFuncs      []chunk.CompareFunc
}

func (cwc *ColWithCmpFuncManager) appendNewExpr(opName string, arg expression.Expression, affectedCols []*expression.Column) {
	cwc.OpType = append(cwc.OpType, opName)
	cwc.opArg = append(cwc.opArg, arg)
	cwc.TmpConstant = append(cwc.TmpConstant, &expression.Constant{RetType: cwc.TargetCol.RetType})
	for _, col := range affectedCols {
		if cwc.affectedColSchema.Contains(col) {
			continue
		}
		cwc.compareFuncs = append(cwc.compareFuncs, chunk.GetCompareFunc(col.RetType))
		cwc.affectedColSchema.Append(col)
	}
}

// CompareRow compares the rows for deduplicate.
func (cwc *ColWithCmpFuncManager) CompareRow(lhs, rhs chunk.Row) int {
	for i, col := range cwc.affectedColSchema.Columns {
		ret := cwc.compareFuncs[i](lhs, col.Index, rhs, col.Index)
		if ret != 0 {
			return ret
		}
	}
	return 0
}

// BuildRangesByRow will build range of the given row. It will eval each function's arg then call BuildRange.
func (cwc *ColWithCmpFuncManager) BuildRangesByRow(ctx sessionctx.Context, row chunk.Row) ([]*ranger.Range, error) {
	exprs := make([]expression.Expression, len(cwc.OpType))
	for i, opType := range cwc.OpType {
		constantArg, err := cwc.opArg[i].Eval(row)
		if err != nil {
			return nil, err
		}
		cwc.TmpConstant[i].Value = constantArg
		newExpr, err := expression.NewFunction(ctx, opType, types.NewFieldType(mysql.TypeTiny), cwc.TargetCol, cwc.TmpConstant[i])
		if err != nil {
			return nil, err
		}
		exprs = append(exprs, newExpr)
	}
	ranges, err := ranger.BuildColumnRange(exprs, ctx.GetSessionVars().StmtCtx, cwc.TargetCol.RetType, cwc.colLength)
	if err != nil {
		return nil, err
	}
	return ranges, nil
}

func (cwc *ColWithCmpFuncManager) resolveIndices(schema *expression.Schema) (err error) {
	for i := range cwc.opArg {
		cwc.opArg[i], err = cwc.opArg[i].ResolveIndices(schema)
		if err != nil {
			return err
		}
	}
	return nil
}

// String implements Stringer interface.
func (cwc *ColWithCmpFuncManager) String() string {
	buffer := bytes.NewBufferString("")
	for i := range cwc.OpType {
		buffer.WriteString(fmt.Sprintf("%v(%v, %v)", cwc.OpType[i], cwc.TargetCol, cwc.opArg[i]))
		if i < len(cwc.OpType)-1 {
			buffer.WriteString(" ")
		}
	}
	return buffer.String()
}

func (ijHelper *indexJoinBuildHelper) resetContextForIndex(innerKeys []*expression.Column, idxCols []*expression.Column, colLens []int) {
	tmpSchema := expression.NewSchema(innerKeys...)
	ijHelper.curIdxOff2KeyOff = make([]int, len(idxCols))
	ijHelper.curNotUsedIndexCols = make([]*expression.Column, 0, len(idxCols))
	ijHelper.curNotUsedColLens = make([]int, 0, len(idxCols))
	for i, idxCol := range idxCols {
		ijHelper.curIdxOff2KeyOff[i] = tmpSchema.ColumnIndex(idxCol)
		if ijHelper.curIdxOff2KeyOff[i] >= 0 {
			continue
		}
		ijHelper.curNotUsedIndexCols = append(ijHelper.curNotUsedIndexCols, idxCol)
		ijHelper.curNotUsedColLens = append(ijHelper.curNotUsedColLens, colLens[i])
	}
}

// findUsefulEqAndInFilters analyzes the pushedDownConds held by inner child and split them to three parts.
// usefulEqOrInFilters is the continuous eq/in conditions on current unused index columns.
// uselessFilters is the conditions which cannot be used for building ranges.
// remainingRangeCandidates is the other conditions for future use.
func (ijHelper *indexJoinBuildHelper) findUsefulEqAndInFilters(innerPlan *DataSource) (usefulEqOrInFilters, uselessFilters, remainingRangeCandidates []expression.Expression) {
	uselessFilters = make([]expression.Expression, 0, len(innerPlan.pushedDownConds))
	var remainedEqOrIn []expression.Expression
	// Extract the eq/in functions of possible join key.
	// you can see the comment of ExtractEqAndInCondition to get the meaning of the second return value.
	usefulEqOrInFilters, remainedEqOrIn, remainingRangeCandidates, _ = ranger.ExtractEqAndInCondition(
		innerPlan.ctx, innerPlan.pushedDownConds,
		ijHelper.curNotUsedIndexCols,
		ijHelper.curNotUsedColLens,
	)
	uselessFilters = append(uselessFilters, remainedEqOrIn...)
	return usefulEqOrInFilters, uselessFilters, remainingRangeCandidates
}

// buildLastColManager analyze the `OtherConditions` of join to see whether there're some filters can be used in manager.
// The returned value is just for outputting explain information
func (ijHelper *indexJoinBuildHelper) buildLastColManager(nextCol *expression.Column,
	innerPlan *DataSource, cwc *ColWithCmpFuncManager) []expression.Expression {
	var lastColAccesses []expression.Expression
loopOtherConds:
	for _, filter := range ijHelper.join.OtherConditions {
		sf, ok := filter.(*expression.ScalarFunction)
		if !ok || !(sf.FuncName.L == ast.LE || sf.FuncName.L == ast.LT || sf.FuncName.L == ast.GE || sf.FuncName.L == ast.GT) {
			continue
		}
		var funcName string
		var anotherArg expression.Expression
		if lCol, ok := sf.GetArgs()[0].(*expression.Column); ok && lCol.Equal(nil, nextCol) {
			anotherArg = sf.GetArgs()[1]
			funcName = sf.FuncName.L
		} else if rCol, ok := sf.GetArgs()[1].(*expression.Column); ok && rCol.Equal(nil, nextCol) {
			anotherArg = sf.GetArgs()[0]
			// The column manager always build expression in the form of col op arg1.
			// So we need use the symmetric one of the current function.
			funcName = symmetricOp[sf.FuncName.L]
		} else {
			continue
		}
		affectedCols := expression.ExtractColumns(anotherArg)
		if len(affectedCols) == 0 {
			continue
		}
		for _, col := range affectedCols {
			if innerPlan.schema.Contains(col) {
				continue loopOtherConds
			}
		}
		lastColAccesses = append(lastColAccesses, sf)
		cwc.appendNewExpr(funcName, anotherArg, affectedCols)
	}
	return lastColAccesses
}

// removeUselessEqAndInFunc removes the useless eq/in conditions. It's designed for the following case:
//   t1 join t2 on t1.a=t2.a and t1.c=t2.c where t1.b > t2.b-10 and t1.b < t2.b+10 there's index(a, b, c) on t1.
//   In this case the curIdxOff2KeyOff is [0 -1 1] and the notKeyEqAndIn is [].
//   It's clearly that the column c cannot be used to access data. So we need to remove it and reset the IdxOff2KeyOff to
//   [0 -1 -1].
//   So that we can use t1.a=t2.a and t1.b > t2.b-10 and t1.b < t2.b+10 to build ranges then access data.
func (ijHelper *indexJoinBuildHelper) removeUselessEqAndInFunc(idxCols []*expression.Column, notKeyEqAndIn []expression.Expression, outerJoinKeys []*expression.Column) (usefulEqAndIn, uselessOnes []expression.Expression) {
	ijHelper.curPossibleUsedKeys = make([]*expression.Column, 0, len(idxCols))
	for idxColPos, notKeyColPos := 0, 0; idxColPos < len(idxCols); idxColPos++ {
		if ijHelper.curIdxOff2KeyOff[idxColPos] != -1 {
			// Check collation is the new collation is enabled.
			_, coll := expression.DeriveCollationFromExprs(nil, idxCols[idxColPos], outerJoinKeys[ijHelper.curIdxOff2KeyOff[idxColPos]])
			if !collate.NewCollationEnabled() || collate.CompatibleCollate(idxCols[idxColPos].GetType().Collate, coll) {
				ijHelper.curPossibleUsedKeys = append(ijHelper.curPossibleUsedKeys, idxCols[idxColPos])
				continue
			}
		}
		if notKeyColPos < len(notKeyEqAndIn) && ijHelper.curNotUsedIndexCols[notKeyColPos].Equal(nil, idxCols[idxColPos]) {
			notKeyColPos++
			continue
		}
		for i := idxColPos + 1; i < len(idxCols); i++ {
			ijHelper.curIdxOff2KeyOff[i] = -1
		}
		remained := make([]expression.Expression, 0, len(notKeyEqAndIn)-notKeyColPos)
		remained = append(remained, notKeyEqAndIn[notKeyColPos:]...)
		notKeyEqAndIn = notKeyEqAndIn[:notKeyColPos]
		return notKeyEqAndIn, remained
	}
	return notKeyEqAndIn, nil
}

func (ijHelper *indexJoinBuildHelper) analyzeLookUpFilters(path *util.AccessPath, innerPlan *DataSource, innerJoinKeys []*expression.Column, outerJoinKeys []*expression.Column) (emptyRange bool, err error) {
	if len(path.IdxCols) == 0 {
		return false, nil
	}
	accesses := make([]expression.Expression, 0, len(path.IdxCols))
	ijHelper.resetContextForIndex(innerJoinKeys, path.IdxCols, path.IdxColLens)
	notKeyEqAndIn, remained, rangeFilterCandidates := ijHelper.findUsefulEqAndInFilters(innerPlan)
	var remainedEqAndIn []expression.Expression
	notKeyEqAndIn, remainedEqAndIn = ijHelper.removeUselessEqAndInFunc(path.IdxCols, notKeyEqAndIn, outerJoinKeys)
	matchedKeyCnt := len(ijHelper.curPossibleUsedKeys)
	// If no join key is matched while join keys actually are not empty. We don't choose index join for now.
	if matchedKeyCnt <= 0 && len(innerJoinKeys) > 0 {
		return false, nil
	}
	accesses = append(accesses, notKeyEqAndIn...)
	remained = append(remained, remainedEqAndIn...)
	lastColPos := matchedKeyCnt + len(notKeyEqAndIn)
	// There should be some equal conditions. But we don't need that there must be some join key in accesses here.
	// A more strict check is applied later.
	if lastColPos <= 0 {
		return false, nil
	}
	// If all the index columns are covered by eq/in conditions, we don't need to consider other conditions anymore.
	if lastColPos == len(path.IdxCols) {
		// If there's join key matched index column. Then choose hash join is always a better idea.
		// e.g. select * from t1, t2 where t2.a=1 and t2.b=1. And t2 has index(a, b).
		//      If we don't have the following check, TiDB will build index join for this case.
		if matchedKeyCnt <= 0 {
			return false, nil
		}
		remained = append(remained, rangeFilterCandidates...)
		ranges, emptyRange, err := ijHelper.buildTemplateRange(matchedKeyCnt, notKeyEqAndIn, nil, false)
		if err != nil {
			return false, err
		}
		if emptyRange {
			return true, nil
		}
		ijHelper.updateBestChoice(ranges, path, accesses, remained, nil, lastColPos)
		return false, nil
	}
	lastPossibleCol := path.IdxCols[lastColPos]
	lastColManager := &ColWithCmpFuncManager{
		TargetCol:         lastPossibleCol,
		colLength:         path.IdxColLens[lastColPos],
		affectedColSchema: expression.NewSchema(),
	}
	lastColAccess := ijHelper.buildLastColManager(lastPossibleCol, innerPlan, lastColManager)
	// If the column manager holds no expression, then we fallback to find whether there're useful normal filters
	if len(lastColAccess) == 0 {
		// If there's join key matched index column. Then choose hash join is always a better idea.
		// e.g. select * from t1, t2 where t2.a=1 and t2.b=1 and t2.c > 10 and t2.c < 20. And t2 has index(a, b, c).
		//      If we don't have the following check, TiDB will build index join for this case.
		if matchedKeyCnt <= 0 {
			return false, nil
		}
		colAccesses, colRemained := ranger.DetachCondsForColumn(ijHelper.join.ctx, rangeFilterCandidates, lastPossibleCol)
		var ranges, nextColRange []*ranger.Range
		var err error
		if len(colAccesses) > 0 {
			nextColRange, err = ranger.BuildColumnRange(colAccesses, ijHelper.join.ctx.GetSessionVars().StmtCtx, lastPossibleCol.RetType, path.IdxColLens[lastColPos])
			if err != nil {
				return false, err
			}
		}
		ranges, emptyRange, err = ijHelper.buildTemplateRange(matchedKeyCnt, notKeyEqAndIn, nextColRange, false)
		if err != nil {
			return false, err
		}
		if emptyRange {
			return true, nil
		}
		remained = append(remained, colRemained...)
		if path.IdxColLens[lastColPos] != types.UnspecifiedLength {
			remained = append(remained, colAccesses...)
		}
		accesses = append(accesses, colAccesses...)
		if len(colAccesses) > 0 {
			lastColPos = lastColPos + 1
		}
		ijHelper.updateBestChoice(ranges, path, accesses, remained, nil, lastColPos)
		return false, nil
	}
	accesses = append(accesses, lastColAccess...)
	remained = append(remained, rangeFilterCandidates...)
	ranges, emptyRange, err := ijHelper.buildTemplateRange(matchedKeyCnt, notKeyEqAndIn, nil, true)
	if err != nil {
		return false, err
	}
	if emptyRange {
		return true, nil
	}
	ijHelper.updateBestChoice(ranges, path, accesses, remained, lastColManager, lastColPos+1)
	return false, nil
}

func (ijHelper *indexJoinBuildHelper) updateBestChoice(ranges []*ranger.Range, path *util.AccessPath, accesses,
	remained []expression.Expression, lastColManager *ColWithCmpFuncManager, usedColsLen int) {
	// Notice that there may be the cases like `t1.a = t2.a and b > 2 and b < 1`, so ranges can be nil though the conditions are valid.
	// Obviously when the range is nil, we don't need index join.
	if len(ranges) == 0 {
		return
	}
	var innerNDV float64
	if stats := ijHelper.innerPlan.statsInfo(); stats != nil && stats.StatsVersion != statistics.PseudoVersion {
		innerNDV = getCardinality(path.IdxCols[:usedColsLen], ijHelper.innerPlan.Schema(), stats)
	}
	// We choose the index by the NDV of the used columns, the larger the better.
	// If NDVs are same, we choose index which uses more columns.
	// Note that these 2 heuristic rules are too simple to cover all cases,
	// since the NDV of outer join keys are not considered, and the detached access conditions
	// may contain expressions like `t1.a > t2.a`. It's pretty hard to evaluate the join selectivity
	// of these non-column-equal conditions, so I prefer to keep these heuristic rules simple at least for now.
	if innerNDV < ijHelper.usedColsNDV || (innerNDV == ijHelper.usedColsNDV && usedColsLen <= ijHelper.usedColsLen) {
		return
	}
	ijHelper.chosenPath = path
	ijHelper.usedColsLen = len(ranges[0].LowVal)
	ijHelper.usedColsNDV = innerNDV
	ijHelper.chosenRanges = ranges
	ijHelper.chosenAccess = accesses
	ijHelper.chosenRemained = remained
	ijHelper.idxOff2KeyOff = ijHelper.curIdxOff2KeyOff
	ijHelper.lastColManager = lastColManager
}

func (ijHelper *indexJoinBuildHelper) buildTemplateRange(matchedKeyCnt int, eqAndInFuncs []expression.Expression, nextColRange []*ranger.Range, haveExtraCol bool) (ranges []*ranger.Range, emptyRange bool, err error) {
	pointLength := matchedKeyCnt + len(eqAndInFuncs)
	if nextColRange != nil {
		for _, colRan := range nextColRange {
			// The range's exclude status is the same with last col's.
			ran := &ranger.Range{
				LowVal:      make([]types.Datum, pointLength, pointLength+1),
				HighVal:     make([]types.Datum, pointLength, pointLength+1),
				LowExclude:  colRan.LowExclude,
				HighExclude: colRan.HighExclude,
			}
			ran.LowVal = append(ran.LowVal, colRan.LowVal[0])
			ran.HighVal = append(ran.HighVal, colRan.HighVal[0])
			ranges = append(ranges, ran)
		}
	} else if haveExtraCol {
		// Reserve a position for the last col.
		ranges = append(ranges, &ranger.Range{
			LowVal:  make([]types.Datum, pointLength+1),
			HighVal: make([]types.Datum, pointLength+1),
		})
	} else {
		ranges = append(ranges, &ranger.Range{
			LowVal:  make([]types.Datum, pointLength),
			HighVal: make([]types.Datum, pointLength),
		})
	}
	sc := ijHelper.join.ctx.GetSessionVars().StmtCtx
	for i, j := 0, 0; j < len(eqAndInFuncs); i++ {
		// This position is occupied by join key.
		if ijHelper.curIdxOff2KeyOff[i] != -1 {
			continue
		}
		oneColumnRan, err := ranger.BuildColumnRange([]expression.Expression{eqAndInFuncs[j]}, sc, ijHelper.curNotUsedIndexCols[j].RetType, ijHelper.curNotUsedColLens[j])
		if err != nil {
			return nil, false, err
		}
		if len(oneColumnRan) == 0 {
			return nil, true, nil
		}
		for _, ran := range ranges {
			ran.LowVal[i] = oneColumnRan[0].LowVal[0]
			ran.HighVal[i] = oneColumnRan[0].HighVal[0]
		}
		curRangeLen := len(ranges)
		for ranIdx := 1; ranIdx < len(oneColumnRan); ranIdx++ {
			newRanges := make([]*ranger.Range, 0, curRangeLen)
			for oldRangeIdx := 0; oldRangeIdx < curRangeLen; oldRangeIdx++ {
				newRange := ranges[oldRangeIdx].Clone()
				newRange.LowVal[i] = oneColumnRan[ranIdx].LowVal[0]
				newRange.HighVal[i] = oneColumnRan[ranIdx].HighVal[0]
				newRanges = append(newRanges, newRange)
			}
			ranges = append(ranges, newRanges...)
		}
		j++
	}
	return ranges, false, nil
}

func filterIndexJoinBySessionVars(sc sessionctx.Context, indexJoins []PhysicalPlan) []PhysicalPlan {
	if sc.GetSessionVars().EnableIndexMergeJoin {
		return indexJoins
	}
	for i := len(indexJoins) - 1; i >= 0; i-- {
		if _, ok := indexJoins[i].(*PhysicalIndexMergeJoin); ok {
			indexJoins = append(indexJoins[:i], indexJoins[i+1:]...)
		}
	}
	return indexJoins
}

// tryToGetIndexJoin will get index join by hints. If we can generate a valid index join by hint, the second return value
// will be true, which means we force to choose this index join. Otherwise we will select a join algorithm with min-cost.
func (p *LogicalJoin) tryToGetIndexJoin(prop *property.PhysicalProperty) (indexJoins []PhysicalPlan, canForced bool) {
	inljRightOuter := (p.preferJoinType & preferLeftAsINLJInner) > 0
	inljLeftOuter := (p.preferJoinType & preferRightAsINLJInner) > 0
	hasINLJHint := inljLeftOuter || inljRightOuter

	inlhjRightOuter := (p.preferJoinType & preferLeftAsINLHJInner) > 0
	inlhjLeftOuter := (p.preferJoinType & preferRightAsINLHJInner) > 0
	hasINLHJHint := inlhjLeftOuter || inlhjRightOuter

	inlmjRightOuter := (p.preferJoinType & preferLeftAsINLMJInner) > 0
	inlmjLeftOuter := (p.preferJoinType & preferRightAsINLMJInner) > 0
	hasINLMJHint := inlmjLeftOuter || inlmjRightOuter

	forceLeftOuter := inljLeftOuter || inlhjLeftOuter || inlmjLeftOuter
	forceRightOuter := inljRightOuter || inlhjRightOuter || inlmjRightOuter
	needForced := forceLeftOuter || forceRightOuter

	defer func() {
		// refine error message
		// If the required property is not empty, we will enforce it and try the hint again.
		// So we only need to generate warning message when the property is empty.
		if !canForced && needForced && prop.IsEmpty() {
			// Construct warning message prefix.
			var errMsg string
			switch {
			case hasINLJHint:
				errMsg = "Optimizer Hint INL_JOIN or TIDB_INLJ is inapplicable"
			case hasINLHJHint:
				errMsg = "Optimizer Hint INL_HASH_JOIN is inapplicable"
			case hasINLMJHint:
				errMsg = "Optimizer Hint INL_MERGE_JOIN is inapplicable"
			}
			if p.hintInfo != nil {
				t := p.hintInfo.indexNestedLoopJoinTables
				switch {
				case len(t.inljTables) != 0:
					errMsg = fmt.Sprintf("Optimizer Hint %s or %s is inapplicable",
						restore2JoinHint(HintINLJ, t.inljTables), restore2JoinHint(TiDBIndexNestedLoopJoin, t.inljTables))
				case len(t.inlhjTables) != 0:
					errMsg = fmt.Sprintf("Optimizer Hint %s is inapplicable", restore2JoinHint(HintINLHJ, t.inlhjTables))
				case len(t.inlmjTables) != 0:
					errMsg = fmt.Sprintf("Optimizer Hint %s is inapplicable", restore2JoinHint(HintINLMJ, t.inlmjTables))
				}
			}

			// Append inapplicable reason.
			if len(p.EqualConditions) == 0 {
				errMsg += " without column equal ON condition"
			}

			// Generate warning message to client.
			warning := ErrInternal.GenWithStack(errMsg)
			p.ctx.GetSessionVars().StmtCtx.AppendWarning(warning)
		}
	}()

	// supportLeftOuter and supportRightOuter indicates whether this type of join
	// supports the left side or right side to be the outer side.
	var supportLeftOuter, supportRightOuter bool
	switch p.JoinType {
	case SemiJoin, AntiSemiJoin, LeftOuterSemiJoin, AntiLeftOuterSemiJoin, LeftOuterJoin:
		supportLeftOuter = true
	case RightOuterJoin:
		supportRightOuter = true
	case InnerJoin:
		supportLeftOuter, supportRightOuter = true, true
	}

	var allLeftOuterJoins, allRightOuterJoins, forcedLeftOuterJoins, forcedRightOuterJoins []PhysicalPlan
	if supportLeftOuter {
		allLeftOuterJoins = p.getIndexJoinByOuterIdx(prop, 0)
		forcedLeftOuterJoins = make([]PhysicalPlan, 0, len(allLeftOuterJoins))
		for _, j := range allLeftOuterJoins {
			switch j.(type) {
			case *PhysicalIndexJoin:
				if inljLeftOuter {
					forcedLeftOuterJoins = append(forcedLeftOuterJoins, j)
				}
			case *PhysicalIndexHashJoin:
				if inlhjLeftOuter {
					forcedLeftOuterJoins = append(forcedLeftOuterJoins, j)
				}
			case *PhysicalIndexMergeJoin:
				if inlmjLeftOuter {
					forcedLeftOuterJoins = append(forcedLeftOuterJoins, j)
				}
			}
		}
		switch {
		case len(forcedLeftOuterJoins) == 0 && !supportRightOuter:
			return filterIndexJoinBySessionVars(p.ctx, allLeftOuterJoins), false
		case len(forcedLeftOuterJoins) != 0 && (!supportRightOuter || (forceLeftOuter && !forceRightOuter)):
			return forcedLeftOuterJoins, true
		}
	}
	if supportRightOuter {
		allRightOuterJoins = p.getIndexJoinByOuterIdx(prop, 1)
		forcedRightOuterJoins = make([]PhysicalPlan, 0, len(allRightOuterJoins))
		for _, j := range allRightOuterJoins {
			switch j.(type) {
			case *PhysicalIndexJoin:
				if inljRightOuter {
					forcedRightOuterJoins = append(forcedRightOuterJoins, j)
				}
			case *PhysicalIndexHashJoin:
				if inlhjRightOuter {
					forcedRightOuterJoins = append(forcedRightOuterJoins, j)
				}
			case *PhysicalIndexMergeJoin:
				if inlmjRightOuter {
					forcedRightOuterJoins = append(forcedRightOuterJoins, j)
				}
			}
		}
		switch {
		case len(forcedRightOuterJoins) == 0 && !supportLeftOuter:
			return filterIndexJoinBySessionVars(p.ctx, allRightOuterJoins), false
		case len(forcedRightOuterJoins) != 0 && (!supportLeftOuter || (forceRightOuter && !forceLeftOuter)):
			return forcedRightOuterJoins, true
		}
	}

	canForceLeft := len(forcedLeftOuterJoins) != 0 && forceLeftOuter
	canForceRight := len(forcedRightOuterJoins) != 0 && forceRightOuter
	canForced = canForceLeft || canForceRight
	if canForced {
		return append(forcedLeftOuterJoins, forcedRightOuterJoins...), true
	}
	return filterIndexJoinBySessionVars(p.ctx, append(allLeftOuterJoins, allRightOuterJoins...)), false
}

func checkChildFitBC(p Plan) bool {
	if p.statsInfo().HistColl == nil {
		return p.statsInfo().Count() < p.SCtx().GetSessionVars().BroadcastJoinThresholdCount
	}
	avg := p.statsInfo().HistColl.GetAvgRowSize(p.SCtx(), p.Schema().Columns, false, false)
	sz := avg * float64(p.statsInfo().Count())
	return sz < float64(p.SCtx().GetSessionVars().BroadcastJoinThresholdSize)
}

// If we can use mpp broadcast join, that's our first choice.
func (p *LogicalJoin) shouldUseMPPBCJ() bool {
	if p.ctx.GetSessionVars().BroadcastJoinThresholdSize == 0 || p.ctx.GetSessionVars().BroadcastJoinThresholdCount == 0 {
		return p.ctx.GetSessionVars().AllowBCJ
	}
	if len(p.EqualConditions) == 0 && p.ctx.GetSessionVars().AllowCartesianBCJ == 2 {
		return true
	}
	if p.JoinType == LeftOuterJoin || p.JoinType == SemiJoin || p.JoinType == AntiSemiJoin {
		return checkChildFitBC(p.children[1])
	} else if p.JoinType == RightOuterJoin {
		return checkChildFitBC(p.children[0])
	}
	return checkChildFitBC(p.children[0]) || checkChildFitBC(p.children[1])
}

// LogicalJoin can generates hash join, index join and sort merge join.
// Firstly we check the hint, if hint is figured by user, we force to choose the corresponding physical plan.
// If the hint is not matched, it will get other candidates.
// If the hint is not figured, we will pick all candidates.
func (p *LogicalJoin) exhaustPhysicalPlans(prop *property.PhysicalProperty) ([]PhysicalPlan, bool) {
	failpoint.Inject("MockOnlyEnableIndexHashJoin", func(val failpoint.Value) {
		if val.(bool) {
			indexJoins, _ := p.tryToGetIndexJoin(prop)
			failpoint.Return(indexJoins, true)
		}
	})

	if prop.IsFlashProp() && (p.preferJoinType&preferBCJoin) == 0 && p.preferJoinType > 0 {
		p.SCtx().GetSessionVars().RaiseWarningWhenMPPEnforced("MPP mode may be blocked because you have used hint to specify a join algorithm which is not supported by mpp now.")
		return nil, false, nil
	}
	if prop.MPPPartitionTp == property.BroadcastType {
		return nil, false, nil
	}
	joins := make([]PhysicalPlan, 0, 8)
	canPushToTiFlash := p.canPushToCop(kv.TiFlash)
	if p.ctx.GetSessionVars().IsMPPAllowed() && canPushToTiFlash {
		if p.shouldUseMPPBCJ() {
			mppJoins := p.tryToGetMppHashJoin(prop, true)
			if (p.preferJoinType & preferBCJoin) > 0 {
				return mppJoins, true
			}
			joins = append(joins, mppJoins...)
		} else {
			mppJoins := p.tryToGetMppHashJoin(prop, false)
			joins = append(joins, mppJoins...)
		}
	} else if p.ctx.GetSessionVars().AllowBCJ && canPushToTiFlash {
		broadCastJoins := p.tryToGetBroadCastJoin(prop)
		if (p.preferJoinType & preferBCJoin) > 0 {
			return broadCastJoins, true
		}
		joins = append(joins, broadCastJoins...)
	}
	if prop.IsFlashProp() {
		return joins, true
	}

	mergeJoins := p.GetMergeJoin(prop, p.schema, p.Stats(), p.children[0].statsInfo(), p.children[1].statsInfo())
	if (p.preferJoinType&preferMergeJoin) > 0 && len(mergeJoins) > 0 {
		return mergeJoins, true
	}
	joins = append(joins, mergeJoins...)

	indexJoins, forced := p.tryToGetIndexJoin(prop)
	if forced {
		return indexJoins, true
	}
	joins = append(joins, indexJoins...)

	hashJoins := p.getHashJoins(prop)
	if (p.preferJoinType&preferHashJoin) > 0 && len(hashJoins) > 0 {
		return hashJoins, true
	}
	joins = append(joins, hashJoins...)

	if p.preferJoinType > 0 {
		// If we reach here, it means we have a hint that doesn't work.
		// It might be affected by the required property, so we enforce
		// this property and try the hint again.
		return joins, false
	}
	return joins, true
}

func canExprsInJoinPushdown(p *LogicalJoin, storeType kv.StoreType) bool {
	equalExprs := make([]expression.Expression, 0, len(p.EqualConditions))
	for _, eqCondition := range p.EqualConditions {
		if eqCondition.FuncName.L == ast.NullEQ {
			return false
		}
		equalExprs = append(equalExprs, eqCondition)
	}
	if !expression.CanExprsPushDown(p.ctx.GetSessionVars().StmtCtx, equalExprs, p.ctx.GetClient(), storeType) {
		return false
	}
	if !expression.CanExprsPushDown(p.ctx.GetSessionVars().StmtCtx, p.LeftConditions, p.ctx.GetClient(), storeType) {
		return false
	}
	if !expression.CanExprsPushDown(p.ctx.GetSessionVars().StmtCtx, p.RightConditions, p.ctx.GetClient(), storeType) {
		return false
	}
	if !expression.CanExprsPushDown(p.ctx.GetSessionVars().StmtCtx, p.OtherConditions, p.ctx.GetClient(), storeType) {
		return false
	}
	return true
}

func (p *LogicalJoin) tryToGetMppHashJoin(prop *property.PhysicalProperty, useBCJ bool) []PhysicalPlan {
	if !prop.IsEmpty() {
		return nil
	}
	if prop.TaskTp != property.RootTaskType && prop.TaskTp != property.MppTaskType {
		return nil
	}

	if p.JoinType != InnerJoin && p.JoinType != LeftOuterJoin && p.JoinType != RightOuterJoin && p.JoinType != SemiJoin && p.JoinType != AntiSemiJoin {
		p.SCtx().GetSessionVars().RaiseWarningWhenMPPEnforced("MPP mode may be blocked because join type `" + p.JoinType.String() + "` is not supported now.")
		return nil
	}

	if len(p.EqualConditions) == 0 {
		if !useBCJ || p.ctx.GetSessionVars().AllowCartesianBCJ == 0 {
			// these warnings assume users won't change variables `tidb_opt_broadcast_join`.
			p.SCtx().GetSessionVars().RaiseWarningWhenMPPEnforced("MPP mode may be blocked because `Cartesian Product` is only supported by broadcast join, check value and documents of variables `tidb_opt_broadcast_cartesian_join`, `tidb_broadcast_join_threshold_size` and `tidb_broadcast_join_threshold_count`.")
			return nil
		}
	}
	if len(p.LeftConditions) != 0 && p.JoinType != LeftOuterJoin {
		p.SCtx().GetSessionVars().RaiseWarningWhenMPPEnforced("MPP mode may be blocked because there is a join that is not `left join` but has left conditions, which is not supported by mpp now, see github.com/pingcap/tidb/issues/26090 for more information.")
		return nil
	}
	if len(p.RightConditions) != 0 && p.JoinType != RightOuterJoin {
		p.SCtx().GetSessionVars().RaiseWarningWhenMPPEnforced("MPP mode may be blocked because there is a join that is not `right join` but has right conditions, which is not supported by mpp now.")
		return nil
	}

	if prop.MPPPartitionTp == property.BroadcastType {
		return nil
	}
	if !canExprsInJoinPushdown(p, kv.TiFlash) {
		return nil
	}
	lkeys, rkeys, _, _ := p.GetJoinKeys()
	// check match property
	baseJoin := basePhysicalJoin{
		JoinType:        p.JoinType,
		LeftConditions:  p.LeftConditions,
		RightConditions: p.RightConditions,
		OtherConditions: p.OtherConditions,
		DefaultValues:   p.DefaultValues,
		LeftJoinKeys:    lkeys,
		RightJoinKeys:   rkeys,
	}
	// It indicates which side is the build side.
	preferredBuildIndex := 0
	if p.JoinType == InnerJoin {
		if p.children[0].statsInfo().Count() > p.children[1].statsInfo().Count() {
			preferredBuildIndex = 1
		}
	} else if p.JoinType == SemiJoin || p.JoinType == AntiSemiJoin {
		preferredBuildIndex = 1
	}
	if p.JoinType == LeftOuterJoin || p.JoinType == RightOuterJoin {
		// TiFlash does not requires that the build side must be the inner table for outer join
		// so we can choose the build side based on the row count, except that
		// 1. it is a broadcast join(for broadcast join, it make sense to use the broadcast side as the build side)
		// 2. or session variable MPPOuterJoinFixedBuildSide is set to true
		// 3. or there are otherConditions for this join
		if useBCJ || p.ctx.GetSessionVars().MPPOuterJoinFixedBuildSide || len(p.OtherConditions) > 0 {
			if p.JoinType == LeftOuterJoin {
				preferredBuildIndex = 1
			}
		} else if p.children[0].statsInfo().Count() > p.children[1].statsInfo().Count() {
			preferredBuildIndex = 1
		}
	}
	baseJoin.InnerChildIdx = preferredBuildIndex
	childrenProps := make([]*property.PhysicalProperty, 2)
	if useBCJ {
		childrenProps[preferredBuildIndex] = &property.PhysicalProperty{TaskTp: property.MppTaskType, ExpectedCnt: math.MaxFloat64, MPPPartitionTp: property.BroadcastType, CanAddEnforcer: true}
		expCnt := math.MaxFloat64
		if prop.ExpectedCnt < p.stats.RowCount {
			expCntScale := prop.ExpectedCnt / p.stats.RowCount
			expCnt = p.children[1-preferredBuildIndex].statsInfo().RowCount * expCntScale
		}
		if prop.MPPPartitionTp == property.HashType {
			hashKeys := rkeys
			if preferredBuildIndex == 1 {
				hashKeys = lkeys
			}
			if matches := prop.IsSubsetOf(hashKeys); len(matches) != 0 {
				childrenProps[1-preferredBuildIndex] = &property.PhysicalProperty{TaskTp: property.MppTaskType, ExpectedCnt: expCnt, MPPPartitionTp: property.HashType, MPPPartitionCols: prop.MPPPartitionCols}
			} else {
				return nil
			}
		} else {
			childrenProps[1-preferredBuildIndex] = &property.PhysicalProperty{TaskTp: property.MppTaskType, ExpectedCnt: expCnt, MPPPartitionTp: property.AnyType}
		}
	} else {
		if prop.MPPPartitionTp == property.HashType {
			var matches []int
			if matches = prop.IsSubsetOf(lkeys); len(matches) == 0 {
				matches = prop.IsSubsetOf(rkeys)
			}
			if len(matches) == 0 {
				return nil
			}
			lkeys = chooseSubsetOfJoinKeys(lkeys, matches)
			rkeys = chooseSubsetOfJoinKeys(rkeys, matches)
		}
		childrenProps[0] = &property.PhysicalProperty{TaskTp: property.MppTaskType, ExpectedCnt: math.MaxFloat64, MPPPartitionTp: property.HashType, MPPPartitionCols: lkeys, CanAddEnforcer: true}
		childrenProps[1] = &property.PhysicalProperty{TaskTp: property.MppTaskType, ExpectedCnt: math.MaxFloat64, MPPPartitionTp: property.HashType, MPPPartitionCols: rkeys, CanAddEnforcer: true}
	}
	join := PhysicalHashJoin{
		basePhysicalJoin: baseJoin,
		Concurrency:      uint(p.ctx.GetSessionVars().CopTiFlashConcurrencyFactor),
		EqualConditions:  p.EqualConditions,
		storeTp:          kv.TiFlash,
		mppShuffleJoin:   !useBCJ,
		// Mpp Join has quite heavy cost. Even limit might not suspend it in time, so we dont scale the count.
	}.Init(p.ctx, p.stats, p.blockOffset, childrenProps...)
	return []PhysicalPlan{join}
}

func chooseSubsetOfJoinKeys(keys []*expression.Column, matches []int) []*expression.Column {
	newKeys := make([]*expression.Column, 0, len(matches))
	for _, id := range matches {
		newKeys = append(newKeys, keys[id])
	}
	return newKeys
}

func (p *LogicalJoin) tryToGetBroadCastJoin(prop *property.PhysicalProperty) []PhysicalPlan {
	if !prop.IsEmpty() {
		return nil
	}
	if prop.TaskTp != property.RootTaskType && !prop.IsFlashProp() {
		return nil
	}
	if !canExprsInJoinPushdown(p, kv.TiFlash) {
		return nil
	}

	// Disable broadcast join on partition table for TiFlash.
	for _, child := range p.children {
		if ds, isDataSource := child.(*DataSource); isDataSource {
			if ds.tableInfo.GetPartitionInfo() != nil {
				return nil
			}
		}
	}

	if (p.JoinType != InnerJoin && p.JoinType != LeftOuterJoin && p.JoinType != RightOuterJoin && p.JoinType != SemiJoin && p.JoinType != AntiSemiJoin) || len(p.EqualConditions) == 0 {
		return nil
	}

	// for left/semi/anti-semi join the global idx must be 1, and for right join the global idx must be 0
	if hasPrefer, idx := p.getPreferredBCJLocalIndex(); hasPrefer {
		if (idx == 0 && p.JoinType == RightOuterJoin) || (idx == 1 && (p.JoinType == LeftOuterJoin || p.JoinType == SemiJoin || p.JoinType == AntiSemiJoin)) {
			return nil
		}
		return p.tryToGetBroadCastJoinByPreferGlobalIdx(prop, 1-idx)
	}
	if p.JoinType == InnerJoin {
		results := p.tryToGetBroadCastJoinByPreferGlobalIdx(prop, 0)
		results = append(results, p.tryToGetBroadCastJoinByPreferGlobalIdx(prop, 1)...)
		return results
	} else if p.JoinType == LeftOuterJoin || p.JoinType == SemiJoin || p.JoinType == AntiSemiJoin {
		return p.tryToGetBroadCastJoinByPreferGlobalIdx(prop, 1)
	}
	return p.tryToGetBroadCastJoinByPreferGlobalIdx(prop, 0)
}

func (p *LogicalJoin) tryToGetBroadCastJoinByPreferGlobalIdx(prop *property.PhysicalProperty, preferredGlobalIndex int) []PhysicalPlan {
	lkeys, rkeys, _, _ := p.GetJoinKeys()
	baseJoin := basePhysicalJoin{
		JoinType:        p.JoinType,
		LeftConditions:  p.LeftConditions,
		RightConditions: p.RightConditions,
		OtherConditions: p.OtherConditions,
		DefaultValues:   p.DefaultValues,
		LeftJoinKeys:    lkeys,
		RightJoinKeys:   rkeys,
	}

	preferredBuildIndex := 0
	if p.children[0].statsInfo().Count() > p.children[1].statsInfo().Count() {
		preferredBuildIndex = 1
	}
	if p.JoinType == SemiJoin || p.JoinType == AntiSemiJoin {
		preferredBuildIndex = 1
	}
	// TiFlash does not support Right out join with other conditions, if the join
	// has other conditions, need to set the build side to make sure it will be
	// executed as left join in TiFlash(In TiFlash the build side is always the right side)
	if len(p.OtherConditions) != 0 {
		if p.JoinType == RightOuterJoin {
			preferredBuildIndex = 0
		} else if p.JoinType == LeftOuterJoin {
			preferredBuildIndex = 1
		}
	}
	baseJoin.InnerChildIdx = preferredBuildIndex
	childrenReqProps := make([]*property.PhysicalProperty, 2)
	childrenReqProps[preferredGlobalIndex] = &property.PhysicalProperty{TaskTp: property.CopTiFlashGlobalReadTaskType, ExpectedCnt: math.MaxFloat64}
	if prop.TaskTp == property.CopTiFlashGlobalReadTaskType {
		childrenReqProps[1-preferredGlobalIndex] = &property.PhysicalProperty{TaskTp: property.CopTiFlashGlobalReadTaskType, ExpectedCnt: math.MaxFloat64}
	} else {
		childrenReqProps[1-preferredGlobalIndex] = &property.PhysicalProperty{TaskTp: property.CopTiFlashLocalReadTaskType, ExpectedCnt: math.MaxFloat64}
	}
	if prop.ExpectedCnt < p.stats.RowCount {
		expCntScale := prop.ExpectedCnt / p.stats.RowCount
		childrenReqProps[1-baseJoin.InnerChildIdx].ExpectedCnt = p.children[1-baseJoin.InnerChildIdx].statsInfo().RowCount * expCntScale
	}

	join := PhysicalHashJoin{
		basePhysicalJoin: baseJoin,
		Concurrency:      uint(p.ctx.GetSessionVars().CopTiFlashConcurrencyFactor),
		EqualConditions:  p.EqualConditions,
		storeTp:          kv.TiFlash,
		globalChildIndex: preferredGlobalIndex,
	}.Init(p.ctx, p.stats.ScaleByExpectCnt(prop.ExpectedCnt), p.blockOffset, childrenReqProps...)
	return []PhysicalPlan{join}
}

// TryToGetChildProp will check if this sort property can be pushed or not.
// When a sort column will be replaced by scalar function, we refuse it.
// When a sort column will be replaced by a constant, we just remove it.
func (p *LogicalProjection) TryToGetChildProp(prop *property.PhysicalProperty) (*property.PhysicalProperty, bool) {
	newProp := prop.CloneEssentialFields()
	newCols := make([]property.SortItem, 0, len(prop.SortItems))
	for _, col := range prop.SortItems {
		idx := p.schema.ColumnIndex(col.Col)
		switch expr := p.Exprs[idx].(type) {
		case *expression.Column:
			newCols = append(newCols, property.SortItem{Col: expr, Desc: col.Desc})
		case *expression.ScalarFunction:
			return nil, false
		}
	}
	newProp.SortItems = newCols
	return newProp, true
}

func (p *LogicalProjection) exhaustPhysicalPlans(prop *property.PhysicalProperty) ([]PhysicalPlan, bool) {
	newProp, ok := p.TryToGetChildProp(prop)
	if !ok {
		return nil, true
	}
	newProps := []*property.PhysicalProperty{newProp}
	// generate a mpp task candidate if enforced mpp
	if newProp.TaskTp != property.MppTaskType && p.SCtx().GetSessionVars().IsMPPEnforced() && p.canPushToCop(kv.TiFlash) &&
		expression.CanExprsPushDown(p.SCtx().GetSessionVars().StmtCtx, p.Exprs, p.SCtx().GetClient(), kv.TiFlash) {
		mppProp := newProp.CloneEssentialFields()
		mppProp.TaskTp = property.MppTaskType
		newProps = append(newProps, mppProp)
	}
	ret := make([]PhysicalPlan, 0, len(newProps))
	for _, newProp := range newProps {
		proj := PhysicalProjection{
			Exprs:                p.Exprs,
			CalculateNoDelay:     p.CalculateNoDelay,
			AvoidColumnEvaluator: p.AvoidColumnEvaluator,
		}.Init(p.ctx, p.stats.ScaleByExpectCnt(prop.ExpectedCnt), p.blockOffset, newProp)
		proj.SetSchema(p.schema)
		ret = append(ret, proj)
	}
	return ret, true, nil
}

func (lt *LogicalTopN) getPhysTopN(prop *property.PhysicalProperty) []PhysicalPlan {
	if lt.limitHints.preferLimitToCop {
		if !lt.canPushToCop(kv.TiKV) {
			errMsg := "Optimizer Hint LIMIT_TO_COP is inapplicable"
			warning := ErrInternal.GenWithStack(errMsg)
			lt.ctx.GetSessionVars().StmtCtx.AppendWarning(warning)
			lt.limitHints.preferLimitToCop = false
		}
	}
	allTaskTypes := []property.TaskType{property.CopSingleReadTaskType, property.CopDoubleReadTaskType}
	if !lt.limitHints.preferLimitToCop {
		allTaskTypes = append(allTaskTypes, property.RootTaskType)
	}
	if lt.ctx.GetSessionVars().IsMPPAllowed() {
		allTaskTypes = append(allTaskTypes, property.MppTaskType)
	}
	ret := make([]PhysicalPlan, 0, len(allTaskTypes))
	for _, tp := range allTaskTypes {
		resultProp := &property.PhysicalProperty{TaskTp: tp, ExpectedCnt: math.MaxFloat64}
		topN := PhysicalTopN{
			ByItems: lt.ByItems,
			Count:   lt.Count,
			Offset:  lt.Offset,
		}.Init(lt.ctx, lt.stats, lt.blockOffset, resultProp)
		ret = append(ret, topN)
	}
	return ret
}

func (lt *LogicalTopN) getPhysLimits(prop *property.PhysicalProperty) []PhysicalPlan {
	p, canPass := GetPropByOrderByItems(lt.ByItems)
	if !canPass {
		return nil
	}

	if lt.limitHints.preferLimitToCop {
		if !lt.canPushToCop(kv.TiKV) {
			errMsg := "Optimizer Hint LIMIT_TO_COP is inapplicable"
			warning := ErrInternal.GenWithStack(errMsg)
			lt.ctx.GetSessionVars().StmtCtx.AppendWarning(warning)
			lt.limitHints.preferLimitToCop = false
		}
	}

	allTaskTypes := []property.TaskType{property.CopSingleReadTaskType, property.CopDoubleReadTaskType}
	if !lt.limitHints.preferLimitToCop {
		allTaskTypes = append(allTaskTypes, property.RootTaskType)
	}
	ret := make([]PhysicalPlan, 0, len(allTaskTypes))
	for _, tp := range allTaskTypes {
		resultProp := &property.PhysicalProperty{TaskTp: tp, ExpectedCnt: float64(lt.Count + lt.Offset), SortItems: p.SortItems}
		limit := PhysicalLimit{
			Count:  lt.Count,
			Offset: lt.Offset,
		}.Init(lt.ctx, lt.stats, lt.blockOffset, resultProp)
		limit.SetSchema(lt.Schema())
		ret = append(ret, limit)
	}
	return ret
}

// MatchItems checks if this prop's columns can match by items totally.
func MatchItems(p *property.PhysicalProperty, items []*util.ByItems) bool {
	if len(items) < len(p.SortItems) {
		return false
	}
	for i, col := range p.SortItems {
		sortItem := items[i]
		if sortItem.Desc != col.Desc || !sortItem.Expr.Equal(nil, col.Col) {
			return false
		}
	}
	return true
}

func (lt *LogicalTopN) exhaustPhysicalPlans(prop *property.PhysicalProperty) ([]PhysicalPlan, bool) {
	if MatchItems(prop, lt.ByItems) {
		return append(lt.getPhysTopN(prop), lt.getPhysLimits(prop)...), true
	}
	return nil, true
}

// GetHashJoin is public for cascades planner.
func (la *LogicalApply) GetHashJoin(prop *property.PhysicalProperty) *PhysicalHashJoin {
	return la.LogicalJoin.getHashJoin(prop, 1, false)
}

func (la *LogicalApply) exhaustPhysicalPlans(prop *property.PhysicalProperty) ([]PhysicalPlan, bool) {
	if !prop.AllColsFromSchema(la.children[0].Schema()) || prop.IsFlashProp() { // for convenient, we don't pass through any prop
		la.SCtx().GetSessionVars().RaiseWarningWhenMPPEnforced(
			"MPP mode may be blocked because operator `Apply` is not supported now.")
		return nil, true, nil
	}
	disableAggPushDownToCop(la.children[0])
	join := la.GetHashJoin(prop)
	var columns []*expression.Column
	for _, colColumn := range la.CorCols {
		columns = append(columns, &colColumn.Column)
	}
	cacheHitRatio := 0.0
	if la.stats.RowCount != 0 {
		ndv := getCardinality(columns, la.schema, la.stats)
		// for example, if there are 100 rows and the number of distinct values of these correlated columns
		// are 70, then we can assume 30 rows can hit the cache so the cache hit ratio is 1 - (70/100) = 0.3
		cacheHitRatio = 1 - (ndv / la.stats.RowCount)
	}

	var canUseCache bool
	if cacheHitRatio > 0.1 && la.ctx.GetSessionVars().MemQuotaApplyCache > 0 {
		canUseCache = true
	} else {
		canUseCache = false
	}

	apply := PhysicalApply{
		PhysicalHashJoin: *join,
		OuterSchema:      la.CorCols,
		CanUseCache:      canUseCache,
	}.Init(la.ctx,
		la.stats.ScaleByExpectCnt(prop.ExpectedCnt),
		la.blockOffset,
		&property.PhysicalProperty{ExpectedCnt: math.MaxFloat64, SortItems: prop.SortItems},
		&property.PhysicalProperty{ExpectedCnt: math.MaxFloat64})
	apply.SetSchema(la.schema)
	return []PhysicalPlan{apply}, true
}

func disableAggPushDownToCop(p LogicalPlan) {
	for _, child := range p.Children() {
		disableAggPushDownToCop(child)
	}
	if agg, ok := p.(*LogicalAggregation); ok {
		agg.noCopPushDown = true
	}
}

func (p *LogicalWindow) exhaustPhysicalPlans(prop *property.PhysicalProperty) ([]PhysicalPlan, bool, error) {
	p.SCtx().GetSessionVars().RaiseWarningWhenMPPEnforced(
		"MPP mode may be blocked because operator `Window` is not supported now.")
	if prop.IsFlashProp() {
		return nil, true
	}
	var byItems []property.SortItem
	byItems = append(byItems, p.PartitionBy...)
	byItems = append(byItems, p.OrderBy...)
	childProperty := &property.PhysicalProperty{ExpectedCnt: math.MaxFloat64, SortItems: byItems, CanAddEnforcer: true}
	if !prop.IsPrefix(childProperty) {
		return nil, true
	}
	window := PhysicalWindow{
		WindowFuncDescs: p.WindowFuncDescs,
		PartitionBy:     p.PartitionBy,
		OrderBy:         p.OrderBy,
		Frame:           p.Frame,
	}.Init(p.ctx, p.stats.ScaleByExpectCnt(prop.ExpectedCnt), p.blockOffset, childProperty)
	window.SetSchema(p.Schema())
	return []PhysicalPlan{window}, true
}

// exhaustPhysicalPlans is only for implementing interface. DataSource and Dual generate task in `findBestTask` directly.
func (p *baseLogicalPlan) exhaustPhysicalPlans(_ *property.PhysicalProperty) ([]PhysicalPlan, bool) {
	panic("baseLogicalPlan.exhaustPhysicalPlans() should never be called.")
}

// canPushToCop checks if it can be pushed to some stores. For TiKV, it only checks datasource.
// For TiFlash, it will check whether the operator is supported, but note that the check might be inaccrute.
func (p *baseLogicalPlan) canPushToCop(storeTp kv.StoreType) bool {
	return p.canPushToCopImpl(storeTp, false)
}

func (p *baseLogicalPlan) canPushToCopImpl(storeTp kv.StoreType, considerDual bool) bool {
	ret := true
	for _, ch := range p.children {
		switch c := ch.(type) {
		case *DataSource:
			validDs := false
			for _, path := range c.possibleAccessPaths {
				if path.StoreType == storeTp {
					validDs = true
				}
			}
			ret = ret && validDs
		case *LogicalUnionAll:
			if storeTp == kv.TiFlash {
				ret = ret && c.canPushToCopImpl(storeTp, true)
			} else {
				return false
			}
		case *LogicalProjection:
			if storeTp == kv.TiFlash {
				ret = ret && c.canPushToCopImpl(storeTp, considerDual)
			} else {
				return false
			}
		case *LogicalTableDual:
			return storeTp == kv.TiFlash && considerDual
		case *LogicalAggregation, *LogicalSelection, *LogicalJoin:
			if storeTp == kv.TiFlash {
				ret = ret && c.canPushToCop(storeTp)
			} else {
				return false
			}
		// These operators can be partially push down to TiFlash, so we don't raise warning for them.
		case *LogicalLimit, *LogicalTopN:
			return false
		default:
			p.SCtx().GetSessionVars().RaiseWarningWhenMPPEnforced(
				"MPP mode may be blocked because operator `" + c.TP() + "` is not supported now.")
			return false
		}
	}
	return ret
}

func (la *LogicalAggregation) canPushToCop(storeTp kv.StoreType) bool {
	return la.baseLogicalPlan.canPushToCop(storeTp) && !la.noCopPushDown
}

func (la *LogicalAggregation) getEnforcedStreamAggs(prop *property.PhysicalProperty) []PhysicalPlan {
	if prop.IsFlashProp() {
		return nil
	}
	_, desc := prop.AllSameOrder()
	allTaskTypes := prop.GetAllPossibleChildTaskTypes()
	enforcedAggs := make([]PhysicalPlan, 0, len(allTaskTypes))
	childProp := &property.PhysicalProperty{
		ExpectedCnt:    math.Max(prop.ExpectedCnt*la.inputCount/la.stats.RowCount, prop.ExpectedCnt),
		CanAddEnforcer: true,
		SortItems:      property.SortItemsFromCols(la.GetGroupByCols(), desc),
	}
	if !prop.IsPrefix(childProp) {
		return enforcedAggs
	}
	taskTypes := []property.TaskType{property.CopSingleReadTaskType, property.CopDoubleReadTaskType}
	if la.HasDistinct() {
		// TODO: remove AllowDistinctAggPushDown after the cost estimation of distinct pushdown is implemented.
		// If AllowDistinctAggPushDown is set to true, we should not consider RootTask.
		if !la.canPushToCop(kv.TiKV) || !la.ctx.GetSessionVars().AllowDistinctAggPushDown {
			taskTypes = []property.TaskType{property.RootTaskType}
		}
	} else if !la.aggHints.preferAggToCop {
		taskTypes = append(taskTypes, property.RootTaskType)
	}
	for _, taskTp := range taskTypes {
		copiedChildProperty := new(property.PhysicalProperty)
		*copiedChildProperty = *childProp // It's ok to not deep copy the "cols" field.
		copiedChildProperty.TaskTp = taskTp

		agg := basePhysicalAgg{
			GroupByItems: la.GroupByItems,
			AggFuncs:     la.AggFuncs,
		}.initForStream(la.ctx, la.stats.ScaleByExpectCnt(prop.ExpectedCnt), la.blockOffset, copiedChildProperty)
		agg.SetSchema(la.schema.Clone())
		enforcedAggs = append(enforcedAggs, agg)
	}
	return enforcedAggs
}

func (la *LogicalAggregation) distinctArgsMeetsProperty() bool {
	for _, aggFunc := range la.AggFuncs {
		if aggFunc.HasDistinct {
			for _, distinctArg := range aggFunc.Args {
				if !expression.Contains(la.GroupByItems, distinctArg) {
					return false
				}
			}
		}
	}
	return true
}

func (la *LogicalAggregation) getStreamAggs(prop *property.PhysicalProperty) []PhysicalPlan {
	// TODO: support CopTiFlash task type in stream agg
	if prop.IsFlashProp() {
		return nil
	}
	all, desc := prop.AllSameOrder()
	if !all {
		return nil
	}

	for _, aggFunc := range la.AggFuncs {
		if aggFunc.Mode == aggregation.FinalMode {
			return nil
		}
	}
	// group by a + b is not interested in any order.
	groupByCols := la.GetGroupByCols()
	if len(groupByCols) != len(la.GroupByItems) {
		return nil
	}

	allTaskTypes := prop.GetAllPossibleChildTaskTypes()
	streamAggs := make([]PhysicalPlan, 0, len(la.possibleProperties)*(len(allTaskTypes)-1)+len(allTaskTypes))
	childProp := &property.PhysicalProperty{
		ExpectedCnt: math.Max(prop.ExpectedCnt*la.inputCount/la.stats.RowCount, prop.ExpectedCnt),
	}

	for _, possibleChildProperty := range la.possibleProperties {
		childProp.SortItems = property.SortItemsFromCols(possibleChildProperty[:len(groupByCols)], desc)
		if !prop.IsPrefix(childProp) {
			continue
		}
		// The table read of "CopDoubleReadTaskType" can't promises the sort
		// property that the stream aggregation required, no need to consider.
		taskTypes := []property.TaskType{property.CopSingleReadTaskType}
		if la.HasDistinct() {
			// TODO: remove AllowDistinctAggPushDown after the cost estimation of distinct pushdown is implemented.
			// If AllowDistinctAggPushDown is set to true, we should not consider RootTask.
			if !la.ctx.GetSessionVars().AllowDistinctAggPushDown {
				taskTypes = []property.TaskType{property.RootTaskType}
			} else if !la.distinctArgsMeetsProperty() {
				continue
			}
		} else if !la.aggHints.preferAggToCop {
			taskTypes = append(taskTypes, property.RootTaskType)
		}
		if !la.canPushToCop(kv.TiKV) {
			taskTypes = []property.TaskType{property.RootTaskType}
		}
		for _, taskTp := range taskTypes {
			copiedChildProperty := new(property.PhysicalProperty)
			*copiedChildProperty = *childProp // It's ok to not deep copy the "cols" field.
			copiedChildProperty.TaskTp = taskTp

			agg := basePhysicalAgg{
				GroupByItems: la.GroupByItems,
				AggFuncs:     la.AggFuncs,
			}.initForStream(la.ctx, la.stats.ScaleByExpectCnt(prop.ExpectedCnt), la.blockOffset, copiedChildProperty)
			agg.SetSchema(la.schema.Clone())
			streamAggs = append(streamAggs, agg)
		}
	}
	// If STREAM_AGG hint is existed, it should consider enforce stream aggregation,
	// because we can't trust possibleChildProperty completely.
	if (la.aggHints.preferAggType & preferStreamAgg) > 0 {
		streamAggs = append(streamAggs, la.getEnforcedStreamAggs(prop)...)
	}
	return streamAggs
}

// TODO: support more operators and distinct later
func (la *LogicalAggregation) checkCanPushDownToMPP() bool {
	hasUnsupportedDistinct := false
	for _, agg := range la.AggFuncs {
		// MPP does not support distinct except count distinct now
		if agg.HasDistinct {
			if agg.Name != ast.AggFuncCount {
				hasUnsupportedDistinct = true
			}
		}
		// MPP does not support AggFuncApproxCountDistinct now
		if agg.Name == ast.AggFuncApproxCountDistinct {
			hasUnsupportedDistinct = true
<<<<<<< HEAD
		}
	}
	if hasUnsupportedDistinct {
		if la.ctx.GetSessionVars().StmtCtx.InExplainStmt {
			la.ctx.GetSessionVars().StmtCtx.AppendWarning(errors.New("Aggregation can not be pushed to storage layer in mpp mode because it contains agg function with distinct"))
=======
>>>>>>> 01922598
		}
		return false
	}
	if hasUnsupportedDistinct {
		if la.ctx.GetSessionVars().StmtCtx.InExplainStmt {
			la.ctx.GetSessionVars().StmtCtx.AppendWarning(errors.New("Aggregation can not be pushed to storage layer in mpp mode because it contains agg function with distinct"))
		}
		return false
	}
	return CheckAggCanPushCop(la.ctx, la.AggFuncs, la.GroupByItems, kv.TiFlash)
}

func (la *LogicalAggregation) tryToGetMppHashAggs(prop *property.PhysicalProperty) (hashAggs []PhysicalPlan) {
	if !prop.IsEmpty() {
		return nil
	}
	if prop.TaskTp != property.RootTaskType && prop.TaskTp != property.MppTaskType {
		return nil
	}
	if prop.MPPPartitionTp == property.BroadcastType {
		return nil
	}
	if len(la.GroupByItems) > 0 {
		partitionCols := la.GetGroupByCols()
		// trying to match the required parititions.
		if prop.MPPPartitionTp == property.HashType {
			if matches := prop.IsSubsetOf(partitionCols); len(matches) != 0 {
				partitionCols = chooseSubsetOfJoinKeys(partitionCols, matches)
			} else {
				// do not satisfy the property of its parent, so return empty
				return nil
			}
		}
		// TODO: permute various partition columns from group-by columns
		// 1-phase agg
		// If there are no available partition cols, but still have group by items, that means group by items are all expressions or constants.
		// To avoid mess, we don't do any one-phase aggregation in this case.
		if len(partitionCols) != 0 {
			childProp := &property.PhysicalProperty{TaskTp: property.MppTaskType, ExpectedCnt: math.MaxFloat64, MPPPartitionTp: property.HashType, MPPPartitionCols: partitionCols, CanAddEnforcer: true}
			agg := NewPhysicalHashAgg(la, la.stats.ScaleByExpectCnt(prop.ExpectedCnt), childProp)
			agg.SetSchema(la.schema.Clone())
			agg.MppRunMode = Mpp1Phase
			hashAggs = append(hashAggs, agg)
		}

		// 2-phase agg
		childProp := &property.PhysicalProperty{TaskTp: property.MppTaskType, ExpectedCnt: math.MaxFloat64, MPPPartitionTp: property.AnyType}
		agg := NewPhysicalHashAgg(la, la.stats.ScaleByExpectCnt(prop.ExpectedCnt), childProp)
		agg.SetSchema(la.schema.Clone())
		agg.MppRunMode = Mpp2Phase
		agg.MppPartitionCols = partitionCols
		hashAggs = append(hashAggs, agg)

		// agg runs on TiDB with a partial agg on TiFlash if possible
		if prop.TaskTp == property.RootTaskType {
			childProp := &property.PhysicalProperty{TaskTp: property.MppTaskType, ExpectedCnt: math.MaxFloat64}
			agg := NewPhysicalHashAgg(la, la.stats.ScaleByExpectCnt(prop.ExpectedCnt), childProp)
			agg.SetSchema(la.schema.Clone())
			agg.MppRunMode = MppTiDB
			hashAggs = append(hashAggs, agg)
		}
	} else {
		// TODO: support scalar agg in MPP, merge the final result to one node
		childProp := &property.PhysicalProperty{TaskTp: property.MppTaskType, ExpectedCnt: math.MaxFloat64}
		agg := NewPhysicalHashAgg(la, la.stats.ScaleByExpectCnt(prop.ExpectedCnt), childProp)
		agg.SetSchema(la.schema.Clone())
		if la.HasDistinct() {
			agg.MppRunMode = MppScalar
		} else {
			agg.MppRunMode = MppTiDB
		}
		hashAggs = append(hashAggs, agg)
	}
	return
}

func (la *LogicalAggregation) getHashAggs(prop *property.PhysicalProperty) []PhysicalPlan {
	if !prop.IsEmpty() {
		return nil
	}
	if prop.TaskTp == property.MppTaskType && !la.checkCanPushDownToMPP() {
		return nil
	}
	hashAggs := make([]PhysicalPlan, 0, len(prop.GetAllPossibleChildTaskTypes()))
	taskTypes := []property.TaskType{property.CopSingleReadTaskType, property.CopDoubleReadTaskType}
	if la.ctx.GetSessionVars().AllowBCJ {
		taskTypes = append(taskTypes, property.CopTiFlashLocalReadTaskType)
	}
	canPushDownToTiFlash := la.canPushToCop(kv.TiFlash)
<<<<<<< HEAD
	canPushDownToMPP := canPushDownToTiFlash && la.ctx.GetSessionVars().IsMPPAllowed() && la.checkCanPushDownToMPP()
=======
	canPushDownToMPP := canPushDownToTiFlash && la.ctx.GetSessionVars().AllowMPPExecution && la.checkCanPushDownToMPP()
>>>>>>> 01922598
	if la.HasDistinct() {
		// TODO: remove after the cost estimation of distinct pushdown is implemented.
		if !la.ctx.GetSessionVars().AllowDistinctAggPushDown {
			if la.ctx.GetSessionVars().StmtCtx.InExplainStmt {
				la.ctx.GetSessionVars().StmtCtx.AppendWarning(errors.New("Aggregation can not be pushed to storage layer in non-mpp mode because it contains agg function with distinct"))
			}
			taskTypes = []property.TaskType{property.RootTaskType}
		}
	} else if !la.aggHints.preferAggToCop {
		taskTypes = append(taskTypes, property.RootTaskType)
	}
	if !la.canPushToCop(kv.TiKV) {
		taskTypes = []property.TaskType{property.RootTaskType}
		if canPushDownToTiFlash {
			taskTypes = append(taskTypes, property.CopTiFlashLocalReadTaskType)
		}
	}
	if canPushDownToMPP {
		taskTypes = append(taskTypes, property.MppTaskType)
	}
	if prop.IsFlashProp() {
		taskTypes = []property.TaskType{prop.TaskTp}
	}
	for _, taskTp := range taskTypes {
		if taskTp == property.MppTaskType {
			mppAggs := la.tryToGetMppHashAggs(prop)
			if len(mppAggs) > 0 {
				hashAggs = append(hashAggs, mppAggs...)
			}
		} else {
			agg := NewPhysicalHashAgg(la, la.stats.ScaleByExpectCnt(prop.ExpectedCnt), &property.PhysicalProperty{ExpectedCnt: math.MaxFloat64, TaskTp: taskTp})
			agg.SetSchema(la.schema.Clone())
			hashAggs = append(hashAggs, agg)
		}
	}
	return hashAggs
}

// ResetHintIfConflicted resets the aggHints.preferAggType if they are conflicted,
// and returns the two preferAggType hints.
func (la *LogicalAggregation) ResetHintIfConflicted() (preferHash bool, preferStream bool) {
	preferHash = (la.aggHints.preferAggType & preferHashAgg) > 0
	preferStream = (la.aggHints.preferAggType & preferStreamAgg) > 0
	if preferHash && preferStream {
		errMsg := "Optimizer aggregation hints are conflicted"
		warning := ErrInternal.GenWithStack(errMsg)
		la.ctx.GetSessionVars().StmtCtx.AppendWarning(warning)
		la.aggHints.preferAggType = 0
		preferHash, preferStream = false, false
	}
	return
}

func (la *LogicalAggregation) exhaustPhysicalPlans(prop *property.PhysicalProperty) ([]PhysicalPlan, bool) {
	if la.aggHints.preferAggToCop {
		if !la.canPushToCop(kv.TiKV) {
			errMsg := "Optimizer Hint AGG_TO_COP is inapplicable"
			warning := ErrInternal.GenWithStack(errMsg)
			la.ctx.GetSessionVars().StmtCtx.AppendWarning(warning)
			la.aggHints.preferAggToCop = false
		}
	}

	preferHash, preferStream := la.ResetHintIfConflicted()

	hashAggs := la.getHashAggs(prop)
	if hashAggs != nil && preferHash {
		return hashAggs, true
	}

	streamAggs := la.getStreamAggs(prop)
	if streamAggs != nil && preferStream {
		return streamAggs, true
	}

	aggs := append(hashAggs, streamAggs...)

	if streamAggs == nil && preferStream && !prop.IsEmpty() {
		errMsg := "Optimizer Hint STREAM_AGG is inapplicable"
		warning := ErrInternal.GenWithStack(errMsg)
		la.ctx.GetSessionVars().StmtCtx.AppendWarning(warning)
	}

	return aggs, !(preferStream || preferHash)
}

func (p *LogicalSelection) exhaustPhysicalPlans(prop *property.PhysicalProperty) ([]PhysicalPlan, bool) {
	childProp := prop.CloneEssentialFields()
	sel := PhysicalSelection{
		Conditions: p.Conditions,
	}.Init(p.ctx, p.stats.ScaleByExpectCnt(prop.ExpectedCnt), p.blockOffset, childProp)
	return []PhysicalPlan{sel}, true
}

func (p *LogicalLimit) exhaustPhysicalPlans(prop *property.PhysicalProperty) ([]PhysicalPlan, bool) {
	if !prop.IsEmpty() {
		return nil, true
	}

	if p.limitHints.preferLimitToCop {
		if !p.canPushToCop(kv.TiKV) {
			errMsg := "Optimizer Hint LIMIT_TO_COP is inapplicable"
			warning := ErrInternal.GenWithStack(errMsg)
			p.ctx.GetSessionVars().StmtCtx.AppendWarning(warning)
			p.limitHints.preferLimitToCop = false
		}
	}

	allTaskTypes := []property.TaskType{property.CopSingleReadTaskType, property.CopDoubleReadTaskType}
	if !p.limitHints.preferLimitToCop {
		allTaskTypes = append(allTaskTypes, property.RootTaskType)
	}
	if p.canPushToCop(kv.TiFlash) && p.ctx.GetSessionVars().AllowMPPExecution {
		allTaskTypes = append(allTaskTypes, property.MppTaskType)
	}
	ret := make([]PhysicalPlan, 0, len(allTaskTypes))
	for _, tp := range allTaskTypes {
		resultProp := &property.PhysicalProperty{TaskTp: tp, ExpectedCnt: float64(p.Count + p.Offset)}
		limit := PhysicalLimit{
			Offset: p.Offset,
			Count:  p.Count,
		}.Init(p.ctx, p.stats, p.blockOffset, resultProp)
		limit.SetSchema(p.Schema())
		ret = append(ret, limit)
	}
	return ret, true
}

func (p *LogicalLock) exhaustPhysicalPlans(prop *property.PhysicalProperty) ([]PhysicalPlan, bool) {
	if prop.IsFlashProp() {
		p.SCtx().GetSessionVars().RaiseWarningWhenMPPEnforced(
			"MPP mode may be blocked because operator `Lock` is not supported now.")
		return nil, true, nil
	}
	childProp := prop.CloneEssentialFields()
	lock := PhysicalLock{
		Lock:             p.Lock,
		TblID2Handle:     p.tblID2Handle,
		PartitionedTable: p.partitionedTable,
	}.Init(p.ctx, p.stats.ScaleByExpectCnt(prop.ExpectedCnt), childProp)
	return []PhysicalPlan{lock}, true
}

func (p *LogicalUnionAll) exhaustPhysicalPlans(prop *property.PhysicalProperty) ([]PhysicalPlan, bool) {
	// TODO: UnionAll can not pass any order, but we can change it to sort merge to keep order.
	if !prop.IsEmpty() || (prop.IsFlashProp() && prop.TaskTp != property.MppTaskType) {
		return nil, true
	}
	// TODO: UnionAll can pass partition info, but for briefness, we prevent it from pushing down.
	if prop.TaskTp == property.MppTaskType && prop.MPPPartitionTp != property.AnyType {
		return nil, true, nil
	}
	canUseMpp := p.ctx.GetSessionVars().AllowMPPExecution && p.canPushToCopImpl(kv.TiFlash, true)
	chReqProps := make([]*property.PhysicalProperty, 0, len(p.children))
	for range p.children {
		if canUseMpp && prop.TaskTp == property.MppTaskType {
			chReqProps = append(chReqProps, &property.PhysicalProperty{
				ExpectedCnt: prop.ExpectedCnt,
				TaskTp:      property.MppTaskType,
			})
		} else {
			chReqProps = append(chReqProps, &property.PhysicalProperty{ExpectedCnt: prop.ExpectedCnt})
		}
	}
	ua := PhysicalUnionAll{
		mpp: canUseMpp && prop.TaskTp == property.MppTaskType,
	}.Init(p.ctx, p.stats.ScaleByExpectCnt(prop.ExpectedCnt), p.blockOffset, chReqProps...)
	ua.SetSchema(p.Schema())
	if canUseMpp && prop.TaskTp == property.RootTaskType {
		chReqProps = make([]*property.PhysicalProperty, 0, len(p.children))
		for range p.children {
			chReqProps = append(chReqProps, &property.PhysicalProperty{
				ExpectedCnt: prop.ExpectedCnt,
				TaskTp:      property.MppTaskType,
			})
		}
		mppUA := PhysicalUnionAll{mpp: true}.Init(p.ctx, p.stats.ScaleByExpectCnt(prop.ExpectedCnt), p.blockOffset, chReqProps...)
		mppUA.SetSchema(p.Schema())
		return []PhysicalPlan{ua, mppUA}, true
	}
	return []PhysicalPlan{ua}, true
}

func (p *LogicalPartitionUnionAll) exhaustPhysicalPlans(prop *property.PhysicalProperty) ([]PhysicalPlan, bool) {
	uas, flagHint := p.LogicalUnionAll.exhaustPhysicalPlans(prop)
	for _, ua := range uas {
		ua.(*PhysicalUnionAll).tp = plancodec.TypePartitionUnion
	}
	return uas, flagHint
}

func (ls *LogicalSort) getPhysicalSort(prop *property.PhysicalProperty) *PhysicalSort {
	ps := PhysicalSort{ByItems: ls.ByItems}.Init(ls.ctx, ls.stats.ScaleByExpectCnt(prop.ExpectedCnt), ls.blockOffset, &property.PhysicalProperty{ExpectedCnt: math.MaxFloat64})
	return ps
}

func (ls *LogicalSort) getNominalSort(reqProp *property.PhysicalProperty) *NominalSort {
	prop, canPass, onlyColumn := GetPropByOrderByItemsContainScalarFunc(ls.ByItems)
	if !canPass {
		return nil
	}
	prop.ExpectedCnt = reqProp.ExpectedCnt
	ps := NominalSort{OnlyColumn: onlyColumn, ByItems: ls.ByItems}.Init(
		ls.ctx, ls.stats.ScaleByExpectCnt(prop.ExpectedCnt), ls.blockOffset, prop)
	return ps
}

func (ls *LogicalSort) exhaustPhysicalPlans(prop *property.PhysicalProperty) ([]PhysicalPlan, bool) {
	if MatchItems(prop, ls.ByItems) {
		ret := make([]PhysicalPlan, 0, 2)
		ret = append(ret, ls.getPhysicalSort(prop))
		ns := ls.getNominalSort(prop)
		if ns != nil {
			ret = append(ret, ns)
		}
		return ret, true
	}
	return nil, true
}

func (p *LogicalMaxOneRow) exhaustPhysicalPlans(prop *property.PhysicalProperty) ([]PhysicalPlan, bool) {
	if !prop.IsEmpty() || prop.IsFlashProp() {
		p.SCtx().GetSessionVars().RaiseWarningWhenMPPEnforced("MPP mode may be blocked because operator `MaxOneRow` is not supported now.")
		return nil, true, nil
	}
	mor := PhysicalMaxOneRow{}.Init(p.ctx, p.stats, p.blockOffset, &property.PhysicalProperty{ExpectedCnt: 2})
	return []PhysicalPlan{mor}, true
}<|MERGE_RESOLUTION|>--- conflicted
+++ resolved
@@ -2392,14 +2392,11 @@
 		// MPP does not support AggFuncApproxCountDistinct now
 		if agg.Name == ast.AggFuncApproxCountDistinct {
 			hasUnsupportedDistinct = true
-<<<<<<< HEAD
 		}
 	}
 	if hasUnsupportedDistinct {
 		if la.ctx.GetSessionVars().StmtCtx.InExplainStmt {
 			la.ctx.GetSessionVars().StmtCtx.AppendWarning(errors.New("Aggregation can not be pushed to storage layer in mpp mode because it contains agg function with distinct"))
-=======
->>>>>>> 01922598
 		}
 		return false
 	}
@@ -2489,11 +2486,7 @@
 		taskTypes = append(taskTypes, property.CopTiFlashLocalReadTaskType)
 	}
 	canPushDownToTiFlash := la.canPushToCop(kv.TiFlash)
-<<<<<<< HEAD
 	canPushDownToMPP := canPushDownToTiFlash && la.ctx.GetSessionVars().IsMPPAllowed() && la.checkCanPushDownToMPP()
-=======
-	canPushDownToMPP := canPushDownToTiFlash && la.ctx.GetSessionVars().AllowMPPExecution && la.checkCanPushDownToMPP()
->>>>>>> 01922598
 	if la.HasDistinct() {
 		// TODO: remove after the cost estimation of distinct pushdown is implemented.
 		if !la.ctx.GetSessionVars().AllowDistinctAggPushDown {
