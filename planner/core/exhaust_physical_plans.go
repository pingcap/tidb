// Copyright 2017 PingCAP, Inc.
//
// Licensed under the Apache License, Version 2.0 (the "License");
// you may not use this file except in compliance with the License.
// You may obtain a copy of the License at
//
//     http://www.apache.org/licenses/LICENSE-2.0
//
// Unless required by applicable law or agreed to in writing, software
// distributed under the License is distributed on an "AS IS" BASIS,
// See the License for the specific language governing permissions and
// limitations under the License.

package core

import (
	"bytes"
	"fmt"
	"math"

	"github.com/pingcap/parser/ast"
	"github.com/pingcap/parser/model"
	"github.com/pingcap/parser/mysql"
	"github.com/pingcap/tidb/expression"
	"github.com/pingcap/tidb/expression/aggregation"
	"github.com/pingcap/tidb/kv"
	"github.com/pingcap/tidb/planner/property"
	"github.com/pingcap/tidb/planner/util"
	"github.com/pingcap/tidb/sessionctx"
	"github.com/pingcap/tidb/types"
	"github.com/pingcap/tidb/util/chunk"
	"github.com/pingcap/tidb/util/logutil"
	"github.com/pingcap/tidb/util/ranger"
	"github.com/pingcap/tidb/util/set"
	"go.uber.org/zap"
)

func (p *LogicalUnionScan) exhaustPhysicalPlans(prop *property.PhysicalProperty) []PhysicalPlan {
	childProp := prop.Clone()
	us := PhysicalUnionScan{
		Conditions: p.conditions,
		HandleCol:  p.handleCol,
	}.Init(p.ctx, p.stats, p.blockOffset, childProp)
	return []PhysicalPlan{us}
}

func getMaxSortPrefix(sortCols, allCols []*expression.Column) []int {
	tmpSchema := expression.NewSchema(allCols...)
	sortColOffsets := make([]int, 0, len(sortCols))
	for _, sortCol := range sortCols {
		offset := tmpSchema.ColumnIndex(sortCol)
		if offset == -1 {
			return sortColOffsets
		}
		sortColOffsets = append(sortColOffsets, offset)
	}
	return sortColOffsets
}

func findMaxPrefixLen(candidates [][]*expression.Column, keys []*expression.Column) int {
	maxLen := 0
	for _, candidateKeys := range candidates {
		matchedLen := 0
		for i := range keys {
			if i < len(candidateKeys) && keys[i].Equal(nil, candidateKeys[i]) {
				matchedLen++
			} else {
				break
			}
		}
		if matchedLen > maxLen {
			maxLen = matchedLen
		}
	}
	return maxLen
}

func (p *LogicalJoin) moveEqualToOtherConditions(offsets []int) []expression.Expression {
	// Construct used equal condition set based on the equal condition offsets.
	usedEqConds := set.NewIntSet()
	for _, eqCondIdx := range offsets {
		usedEqConds.Insert(eqCondIdx)
	}

	// Construct otherConds, which is composed of the original other conditions
	// and the remained unused equal conditions.
	numOtherConds := len(p.OtherConditions) + len(p.EqualConditions) - len(offsets)
	otherConds := make([]expression.Expression, len(p.OtherConditions), numOtherConds)
	copy(otherConds, p.OtherConditions)
	for eqCondIdx := range p.EqualConditions {
		if !usedEqConds.Exist(eqCondIdx) {
			otherConds = append(otherConds, p.EqualConditions[eqCondIdx])
		}
	}

	return otherConds
}

// Only if the input required prop is the prefix fo join keys, we can pass through this property.
func (p *PhysicalMergeJoin) tryToGetChildReqProp(prop *property.PhysicalProperty) ([]*property.PhysicalProperty, bool) {
	lProp := property.NewPhysicalProperty(property.RootTaskType, p.LeftJoinKeys, false, math.MaxFloat64, false)
	rProp := property.NewPhysicalProperty(property.RootTaskType, p.RightJoinKeys, false, math.MaxFloat64, false)
	if !prop.IsEmpty() {
		// sort merge join fits the cases of massive ordered data, so desc scan is always expensive.
		all, desc := prop.AllSameOrder()
		if !all || desc {
			return nil, false
		}
		if !prop.IsPrefix(lProp) && !prop.IsPrefix(rProp) {
			return nil, false
		}
		if prop.IsPrefix(rProp) && p.JoinType == LeftOuterJoin {
			return nil, false
		}
		if prop.IsPrefix(lProp) && p.JoinType == RightOuterJoin {
			return nil, false
		}
	}

	return []*property.PhysicalProperty{lProp, rProp}, true
}

func (p *LogicalJoin) getMergeJoin(prop *property.PhysicalProperty) []PhysicalPlan {
	joins := make([]PhysicalPlan, 0, len(p.leftProperties)+1)
	// The leftProperties caches all the possible properties that are provided by its children.
	for _, lhsChildProperty := range p.leftProperties {
		offsets := getMaxSortPrefix(lhsChildProperty, p.LeftJoinKeys)
		if len(offsets) == 0 {
			continue
		}

		leftKeys := lhsChildProperty[:len(offsets)]
		rightKeys := expression.NewSchema(p.RightJoinKeys...).ColumnsByIndices(offsets)

		prefixLen := findMaxPrefixLen(p.rightProperties, rightKeys)
		if prefixLen == 0 {
			continue
		}

		leftKeys = leftKeys[:prefixLen]
		rightKeys = rightKeys[:prefixLen]
		offsets = offsets[:prefixLen]
		baseJoin := basePhysicalJoin{
			JoinType:        p.JoinType,
			LeftConditions:  p.LeftConditions,
			RightConditions: p.RightConditions,
			DefaultValues:   p.DefaultValues,
			LeftJoinKeys:    leftKeys,
			RightJoinKeys:   rightKeys,
		}
		mergeJoin := PhysicalMergeJoin{basePhysicalJoin: baseJoin}.Init(p.ctx, p.stats.ScaleByExpectCnt(prop.ExpectedCnt), p.blockOffset)
		mergeJoin.SetSchema(p.schema)
		mergeJoin.OtherConditions = p.moveEqualToOtherConditions(offsets)
		mergeJoin.initCompareFuncs()
		if reqProps, ok := mergeJoin.tryToGetChildReqProp(prop); ok {
			// Adjust expected count for children nodes.
			if prop.ExpectedCnt < p.stats.RowCount {
				expCntScale := prop.ExpectedCnt / p.stats.RowCount
				reqProps[0].ExpectedCnt = p.children[0].statsInfo().RowCount * expCntScale
				reqProps[1].ExpectedCnt = p.children[1].statsInfo().RowCount * expCntScale
			}
			mergeJoin.childrenReqProps = reqProps
			joins = append(joins, mergeJoin)
		}
	}
	// If TiDB_SMJ hint is existed, it should consider enforce merge join,
	// because we can't trust lhsChildProperty completely.
	if (p.preferJoinType & preferMergeJoin) > 0 {
		joins = append(joins, p.getEnforcedMergeJoin(prop)...)
	}

	return joins
}

// Change JoinKeys order, by offsets array
// offsets array is generate by prop check
func getNewJoinKeysByOffsets(oldJoinKeys []*expression.Column, offsets []int) []*expression.Column {
	newKeys := make([]*expression.Column, 0, len(oldJoinKeys))
	for _, offset := range offsets {
		newKeys = append(newKeys, oldJoinKeys[offset])
	}
	for pos, key := range oldJoinKeys {
		isExist := false
		for _, p := range offsets {
			if p == pos {
				isExist = true
				break
			}
		}
		if !isExist {
			newKeys = append(newKeys, key)
		}
	}
	return newKeys
}

func (p *LogicalJoin) getEnforcedMergeJoin(prop *property.PhysicalProperty) []PhysicalPlan {
	// Check whether SMJ can satisfy the required property
	offsets := make([]int, 0, len(p.LeftJoinKeys))
	all, desc := prop.AllSameOrder()
	if !all {
		return nil
	}
	for _, item := range prop.Items {
		isExist := false
		for joinKeyPos := 0; joinKeyPos < len(p.LeftJoinKeys); joinKeyPos++ {
			var key *expression.Column
			if item.Col.Equal(p.ctx, p.LeftJoinKeys[joinKeyPos]) {
				key = p.LeftJoinKeys[joinKeyPos]
			}
			if item.Col.Equal(p.ctx, p.RightJoinKeys[joinKeyPos]) {
				key = p.RightJoinKeys[joinKeyPos]
			}
			if key == nil {
				continue
			}
			for i := 0; i < len(offsets); i++ {
				if offsets[i] == joinKeyPos {
					isExist = true
					break
				}
			}
			if !isExist {
				offsets = append(offsets, joinKeyPos)
			}
			isExist = true
			break
		}
		if !isExist {
			return nil
		}
	}
	// Generate the enforced sort merge join
	leftKeys := getNewJoinKeysByOffsets(p.LeftJoinKeys, offsets)
	rightKeys := getNewJoinKeysByOffsets(p.RightJoinKeys, offsets)
	lProp := property.NewPhysicalProperty(property.RootTaskType, leftKeys, desc, math.MaxFloat64, true)
	rProp := property.NewPhysicalProperty(property.RootTaskType, rightKeys, desc, math.MaxFloat64, true)
	baseJoin := basePhysicalJoin{
		JoinType:        p.JoinType,
		LeftConditions:  p.LeftConditions,
		RightConditions: p.RightConditions,
		DefaultValues:   p.DefaultValues,
		LeftJoinKeys:    leftKeys,
		RightJoinKeys:   rightKeys,
		OtherConditions: p.OtherConditions,
	}
	enforcedPhysicalMergeJoin := PhysicalMergeJoin{basePhysicalJoin: baseJoin}.Init(p.ctx, p.stats.ScaleByExpectCnt(prop.ExpectedCnt), p.blockOffset)
	enforcedPhysicalMergeJoin.SetSchema(p.schema)
	enforcedPhysicalMergeJoin.childrenReqProps = []*property.PhysicalProperty{lProp, rProp}
	enforcedPhysicalMergeJoin.initCompareFuncs()
	return []PhysicalPlan{enforcedPhysicalMergeJoin}
}

func (p *PhysicalMergeJoin) initCompareFuncs() {
	p.CompareFuncs = make([]expression.CompareFunc, 0, len(p.LeftJoinKeys))
	for i := range p.LeftJoinKeys {
		p.CompareFuncs = append(p.CompareFuncs, expression.GetCmpFunction(p.LeftJoinKeys[i], p.RightJoinKeys[i]))
	}
}

func (p *LogicalJoin) getHashJoins(prop *property.PhysicalProperty) []PhysicalPlan {
	if !prop.IsEmpty() { // hash join doesn't promise any orders
		return nil
	}
	joins := make([]PhysicalPlan, 0, 2)
	switch p.JoinType {
	case SemiJoin, AntiSemiJoin, LeftOuterSemiJoin, AntiLeftOuterSemiJoin, LeftOuterJoin:
		joins = append(joins, p.getHashJoin(prop, 1))
	case RightOuterJoin:
		joins = append(joins, p.getHashJoin(prop, 0))
	case InnerJoin:
		joins = append(joins, p.getHashJoin(prop, 1))
		joins = append(joins, p.getHashJoin(prop, 0))
	}
	return joins
}

func (p *LogicalJoin) getHashJoin(prop *property.PhysicalProperty, innerIdx int) *PhysicalHashJoin {
	chReqProps := make([]*property.PhysicalProperty, 2)
	chReqProps[innerIdx] = &property.PhysicalProperty{ExpectedCnt: math.MaxFloat64}
	chReqProps[1-innerIdx] = &property.PhysicalProperty{ExpectedCnt: math.MaxFloat64}
	if prop.ExpectedCnt < p.stats.RowCount {
		expCntScale := prop.ExpectedCnt / p.stats.RowCount
		chReqProps[1-innerIdx].ExpectedCnt = p.children[1-innerIdx].statsInfo().RowCount * expCntScale
	}
	baseJoin := basePhysicalJoin{
		LeftConditions:  p.LeftConditions,
		RightConditions: p.RightConditions,
		OtherConditions: p.OtherConditions,
		LeftJoinKeys:    p.LeftJoinKeys,
		RightJoinKeys:   p.RightJoinKeys,
		JoinType:        p.JoinType,
		DefaultValues:   p.DefaultValues,
		InnerChildIdx:   innerIdx,
	}
	hashJoin := PhysicalHashJoin{
		basePhysicalJoin: baseJoin,
		EqualConditions:  p.EqualConditions,
		Concurrency:      uint(p.ctx.GetSessionVars().HashJoinConcurrency),
	}.Init(p.ctx, p.stats.ScaleByExpectCnt(prop.ExpectedCnt), p.blockOffset, chReqProps...)
	hashJoin.SetSchema(p.schema)
	return hashJoin
}

// When inner plan is TableReader, the parameter `ranges` will be nil. Because pk only have one column. So all of its range
// is generated during execution time.
func (p *LogicalJoin) constructIndexJoin(
	prop *property.PhysicalProperty,
	outerIdx int,
	innerTask task,
	ranges []*ranger.Range,
	keyOff2IdxOff []int,
	path *util.AccessPath,
	compareFilters *ColWithCmpFuncManager,
) []PhysicalPlan {
	joinType := p.JoinType
	var (
		innerJoinKeys []*expression.Column
		outerJoinKeys []*expression.Column
	)
	if outerIdx == 0 {
		outerJoinKeys = p.LeftJoinKeys
		innerJoinKeys = p.RightJoinKeys
	} else {
		innerJoinKeys = p.LeftJoinKeys
		outerJoinKeys = p.RightJoinKeys
	}
	chReqProps := make([]*property.PhysicalProperty, 2)
	chReqProps[outerIdx] = &property.PhysicalProperty{TaskTp: property.RootTaskType, ExpectedCnt: math.MaxFloat64, Items: prop.Items}
	if prop.ExpectedCnt < p.stats.RowCount {
		expCntScale := prop.ExpectedCnt / p.stats.RowCount
		chReqProps[outerIdx].ExpectedCnt = p.children[outerIdx].statsInfo().RowCount * expCntScale
	}
	newInnerKeys := make([]*expression.Column, 0, len(innerJoinKeys))
	newOuterKeys := make([]*expression.Column, 0, len(outerJoinKeys))
	newKeyOff := make([]int, 0, len(keyOff2IdxOff))
	newOtherConds := make([]expression.Expression, len(p.OtherConditions), len(p.OtherConditions)+len(p.EqualConditions))
	copy(newOtherConds, p.OtherConditions)
	for keyOff, idxOff := range keyOff2IdxOff {
		if keyOff2IdxOff[keyOff] < 0 {
			newOtherConds = append(newOtherConds, p.EqualConditions[keyOff])
			continue
		}
		newInnerKeys = append(newInnerKeys, innerJoinKeys[keyOff])
		newOuterKeys = append(newOuterKeys, outerJoinKeys[keyOff])
		newKeyOff = append(newKeyOff, idxOff)
	}
	baseJoin := basePhysicalJoin{
		InnerChildIdx:   1 - outerIdx,
		LeftConditions:  p.LeftConditions,
		RightConditions: p.RightConditions,
		OtherConditions: newOtherConds,
		JoinType:        joinType,
		OuterJoinKeys:   newOuterKeys,
		InnerJoinKeys:   newInnerKeys,
		DefaultValues:   p.DefaultValues,
	}
	join := PhysicalIndexJoin{
		basePhysicalJoin: baseJoin,
		innerTask:        innerTask,
		KeyOff2IdxOff:    newKeyOff,
		Ranges:           ranges,
		CompareFilters:   compareFilters,
	}.Init(p.ctx, p.stats.ScaleByExpectCnt(prop.ExpectedCnt), p.blockOffset, chReqProps...)
	if path != nil {
		join.IdxColLens = path.IdxColLens
	}
	join.SetSchema(p.schema)
	return []PhysicalPlan{join}
}

func (p *LogicalJoin) constructIndexMergeJoin(
	prop *property.PhysicalProperty,
	outerIdx int,
	innerTask task,
	ranges []*ranger.Range,
	keyOff2IdxOff []int,
	path *util.AccessPath,
	compareFilters *ColWithCmpFuncManager,
) []PhysicalPlan {
	indexJoins := p.constructIndexJoin(prop, outerIdx, innerTask, ranges, keyOff2IdxOff, path, compareFilters)
	indexMergeJoins := make([]PhysicalPlan, 0, len(indexJoins))
	for _, plan := range indexJoins {
		join := plan.(*PhysicalIndexJoin)
		hasPrefixCol := false
		for _, l := range join.IdxColLens {
			if l != types.UnspecifiedLength {
				hasPrefixCol = true
				break
			}
		}
		// If index column has prefix length, the merge join can not guarantee the relevance
		// between index and join keys. So we should skip this case.
		// For more details, please check the following code and comments.
		if hasPrefixCol {
			continue
		}
		// isOuterKeysPrefix means whether the outer join keys are the prefix of the prop items.
		isOuterKeysPrefix := len(join.OuterJoinKeys) <= len(prop.Items)
		compareFuncs := make([]expression.CompareFunc, 0, len(join.OuterJoinKeys))
		outerCompareFuncs := make([]expression.CompareFunc, 0, len(join.OuterJoinKeys))
		for i := range join.OuterJoinKeys {
			if isOuterKeysPrefix && !prop.Items[i].Col.Equal(nil, join.OuterJoinKeys[i]) {
				isOuterKeysPrefix = false
			}
			compareFuncs = append(compareFuncs, expression.GetCmpFunction(join.OuterJoinKeys[i], join.InnerJoinKeys[i]))
			outerCompareFuncs = append(outerCompareFuncs, expression.GetCmpFunction(join.OuterJoinKeys[i], join.OuterJoinKeys[i]))
		}
		// canKeepOuterOrder means whether the prop items are the prefix of the outer join keys.
		canKeepOuterOrder := len(prop.Items) <= len(join.OuterJoinKeys)
		for i := 0; canKeepOuterOrder && i < len(prop.Items); i++ {
			if !prop.Items[i].Col.Equal(nil, join.OuterJoinKeys[i]) {
				canKeepOuterOrder = false
			}
		}
		// Since index merge join requires prop items the prefix of outer join keys
		// or outer join keys the prefix of the prop items. So we need `canKeepOuterOrder` or
		// `isOuterKeysPrefix` to be true.
		if canKeepOuterOrder || isOuterKeysPrefix {
			indexMergeJoin := PhysicalIndexMergeJoin{
				PhysicalIndexJoin: *join,
				NeedOuterSort:     !isOuterKeysPrefix,
				CompareFuncs:      compareFuncs,
				OuterCompareFuncs: outerCompareFuncs,
				Desc:              !prop.IsEmpty() && prop.Items[0].Desc,
			}.Init(p.ctx)
			indexMergeJoins = append(indexMergeJoins, indexMergeJoin)
		}
	}
	return indexMergeJoins
}

func (p *LogicalJoin) constructIndexHashJoin(
	prop *property.PhysicalProperty,
	outerIdx int,
	innerTask task,
	ranges []*ranger.Range,
	keyOff2IdxOff []int,
	path *util.AccessPath,
	compareFilters *ColWithCmpFuncManager,
) []PhysicalPlan {
	indexJoins := p.constructIndexJoin(prop, outerIdx, innerTask, ranges, keyOff2IdxOff, path, compareFilters)
	indexHashJoins := make([]PhysicalPlan, 0, len(indexJoins))
	for _, plan := range indexJoins {
		join := plan.(*PhysicalIndexJoin)
		indexHashJoin := PhysicalIndexHashJoin{
			PhysicalIndexJoin: *join,
			// Prop is empty means that the parent operator does not need the
			// join operator to provide any promise of the output order.
			KeepOuterOrder: !prop.IsEmpty(),
		}.Init(p.ctx)
		indexHashJoins = append(indexHashJoins, indexHashJoin)
	}
	return indexHashJoins
}

// getIndexJoinByOuterIdx will generate index join by outerIndex. OuterIdx points out the outer child.
// First of all, we'll check whether the inner child is DataSource.
// Then, we will extract the join keys of p's equal conditions. Then check whether all of them are just the primary key
// or match some part of on index. If so we will choose the best one and construct a index join.
func (p *LogicalJoin) getIndexJoinByOuterIdx(prop *property.PhysicalProperty, outerIdx int) (joins []PhysicalPlan) {
	outerChild, innerChild := p.children[outerIdx], p.children[1-outerIdx]
	all, _ := prop.AllSameOrder()
	// If the order by columns are not all from outer child, index join cannot promise the order.
	if !prop.AllColsFromSchema(outerChild.Schema()) || !all {
		return nil
	}
	var (
		innerJoinKeys []*expression.Column
		outerJoinKeys []*expression.Column
	)
	if outerIdx == 0 {
		outerJoinKeys = p.LeftJoinKeys
		innerJoinKeys = p.RightJoinKeys
	} else {
		innerJoinKeys = p.LeftJoinKeys
		outerJoinKeys = p.RightJoinKeys
	}
	ds, isDataSource := innerChild.(*DataSource)
	us, isUnionScan := innerChild.(*LogicalUnionScan)
	if (!isDataSource && !isUnionScan) || (isDataSource && ds.preferStoreType&preferTiFlash != 0) {
		return nil
	}
	if isUnionScan {
		// The child of union scan may be union all for partition table.
		ds, isDataSource = us.Children()[0].(*DataSource)
		if !isDataSource {
			return nil
		}
		// If one of the union scan children is a TiFlash table, then we can't choose index join.
		for _, child := range us.Children() {
			if ds, ok := child.(*DataSource); ok && ds.preferStoreType&preferTiFlash != 0 {
				return nil
			}
		}
	}
	var avgInnerRowCnt float64
	if outerChild.statsInfo().RowCount > 0 {
		avgInnerRowCnt = p.equalCondOutCnt / outerChild.statsInfo().RowCount
	}
	joins = p.buildIndexJoinInner2TableScan(prop, ds, innerJoinKeys, outerJoinKeys, outerIdx, us, avgInnerRowCnt)
	if joins != nil {
		return
	}
	return p.buildIndexJoinInner2IndexScan(prop, ds, innerJoinKeys, outerJoinKeys, outerIdx, us, avgInnerRowCnt)
}

// buildIndexJoinInner2TableScan builds a TableScan as the inner child for an
// IndexJoin if possible.
// If the inner side of a index join is a TableScan, only one tuple will be
// fetched from the inner side for every tuple from the outer side. This will be
// promised to be no worse than building IndexScan as the inner child.
func (p *LogicalJoin) buildIndexJoinInner2TableScan(
	prop *property.PhysicalProperty, ds *DataSource, innerJoinKeys, outerJoinKeys []*expression.Column,
	outerIdx int, us *LogicalUnionScan, avgInnerRowCnt float64) (joins []PhysicalPlan) {
	var tblPath *util.AccessPath
	for _, path := range ds.possibleAccessPaths {
<<<<<<< HEAD
		if path.IsTablePath {
=======
		if path.isTablePath && path.storeType == kv.TiKV {
>>>>>>> b80b4178
			tblPath = path
			break
		}
	}
	if tblPath == nil {
		return nil
	}
	pkCol := ds.getPKIsHandleCol()
	if pkCol == nil {
		return nil
	}
	keyOff2IdxOff := make([]int, len(innerJoinKeys))
	pkMatched := false
	for i, key := range innerJoinKeys {
		if !key.Equal(nil, pkCol) {
			keyOff2IdxOff[i] = -1
			continue
		}
		pkMatched = true
		keyOff2IdxOff[i] = 0
	}
	if !pkMatched {
		return nil
	}
	joins = make([]PhysicalPlan, 0, 3)
	innerTask := p.constructInnerTableScanTask(ds, pkCol, outerJoinKeys, us, false, false, avgInnerRowCnt)
	joins = append(joins, p.constructIndexJoin(prop, outerIdx, innerTask, nil, keyOff2IdxOff, nil, nil)...)
	// The index merge join's inner plan is different from index join, so we
	// should construct another inner plan for it.
	// Because we can't keep order for union scan, if there is a union scan in inner task,
	// we can't construct index merge join.
	if us == nil {
		innerTask2 := p.constructInnerTableScanTask(ds, pkCol, outerJoinKeys, us, true, !prop.IsEmpty() && prop.Items[0].Desc, avgInnerRowCnt)
		joins = append(joins, p.constructIndexMergeJoin(prop, outerIdx, innerTask2, nil, keyOff2IdxOff, nil, nil)...)
	}
	// We can reuse the `innerTask` here since index nested loop hash join
	// do not need the inner child to promise the order.
	joins = append(joins, p.constructIndexHashJoin(prop, outerIdx, innerTask, nil, keyOff2IdxOff, nil, nil)...)
	return joins
}

func (p *LogicalJoin) buildIndexJoinInner2IndexScan(
	prop *property.PhysicalProperty, ds *DataSource, innerJoinKeys, outerJoinKeys []*expression.Column,
	outerIdx int, us *LogicalUnionScan, avgInnerRowCnt float64) (joins []PhysicalPlan) {
	helper := &indexJoinBuildHelper{join: p}
	for _, path := range ds.possibleAccessPaths {
		if path.IsTablePath {
			continue
		}
		emptyRange, err := helper.analyzeLookUpFilters(path, ds, innerJoinKeys)
		if emptyRange {
			return nil
		}
		if err != nil {
			logutil.BgLogger().Warn("build index join failed", zap.Error(err))
		}
	}
	if helper.chosenPath == nil {
		return nil
	}
	keyOff2IdxOff := make([]int, len(innerJoinKeys))
	for i := range keyOff2IdxOff {
		keyOff2IdxOff[i] = -1
	}
	for idxOff, keyOff := range helper.idxOff2KeyOff {
		if keyOff != -1 {
			keyOff2IdxOff[keyOff] = idxOff
		}
	}
	joins = make([]PhysicalPlan, 0, 3)
	rangeInfo := helper.buildRangeDecidedByInformation(helper.chosenPath.IdxCols, outerJoinKeys)
	innerTask := p.constructInnerIndexScanTask(ds, helper.chosenPath, helper.chosenRemained, outerJoinKeys, us, rangeInfo, false, false, avgInnerRowCnt)

	joins = append(joins, p.constructIndexJoin(prop, outerIdx, innerTask, helper.chosenRanges, keyOff2IdxOff, helper.chosenPath, helper.lastColManager)...)
	// The index merge join's inner plan is different from index join, so we
	// should construct another inner plan for it.
	// Because we can't keep order for union scan, if there is a union scan in inner task,
	// we can't construct index merge join.
	if us == nil {
		innerTask2 := p.constructInnerIndexScanTask(ds, helper.chosenPath, helper.chosenRemained, outerJoinKeys, us, rangeInfo, true, !prop.IsEmpty() && prop.Items[0].Desc, avgInnerRowCnt)
		joins = append(joins, p.constructIndexMergeJoin(prop, outerIdx, innerTask2, helper.chosenRanges, keyOff2IdxOff, helper.chosenPath, helper.lastColManager)...)
	}
	// We can reuse the `innerTask` here since index nested loop hash join
	// do not need the inner child to promise the order.
	joins = append(joins, p.constructIndexHashJoin(prop, outerIdx, innerTask, helper.chosenRanges, keyOff2IdxOff, helper.chosenPath, helper.lastColManager)...)
	return joins
}

type indexJoinBuildHelper struct {
	join *LogicalJoin

	chosenIndexInfo *model.IndexInfo
	maxUsedCols     int
	chosenAccess    []expression.Expression
	chosenRemained  []expression.Expression
	idxOff2KeyOff   []int
	lastColManager  *ColWithCmpFuncManager
	chosenRanges    []*ranger.Range
	chosenPath      *util.AccessPath

	curPossibleUsedKeys []*expression.Column
	curNotUsedIndexCols []*expression.Column
	curNotUsedColLens   []int
	curIdxOff2KeyOff    []int
}

func (ijHelper *indexJoinBuildHelper) buildRangeDecidedByInformation(idxCols []*expression.Column, outerJoinKeys []*expression.Column) string {
	buffer := bytes.NewBufferString("[")
	isFirst := true
	for idxOff, keyOff := range ijHelper.idxOff2KeyOff {
		if keyOff == -1 {
			continue
		}
		if !isFirst {
			buffer.WriteString(" ")
		} else {
			isFirst = false
		}
		buffer.WriteString(fmt.Sprintf("eq(%v, %v)", idxCols[idxOff], outerJoinKeys[keyOff]))
	}
	for _, access := range ijHelper.chosenAccess {
		if !isFirst {
			buffer.WriteString(" ")
		} else {
			isFirst = false
		}
		buffer.WriteString(fmt.Sprintf("%v", access))
	}
	buffer.WriteString("]")
	return buffer.String()
}

// constructInnerTableScanTask is specially used to construct the inner plan for PhysicalIndexJoin.
func (p *LogicalJoin) constructInnerTableScanTask(
	ds *DataSource,
	pk *expression.Column,
	outerJoinKeys []*expression.Column,
	us *LogicalUnionScan,
	keepOrder bool,
	desc bool,
	rowCount float64,
) task {
	ranges := ranger.FullIntRange(mysql.HasUnsignedFlag(pk.RetType.Flag))
	ts := PhysicalTableScan{
		Table:           ds.tableInfo,
		Columns:         ds.Columns,
		TableAsName:     ds.TableAsName,
		DBName:          ds.DBName,
		filterCondition: ds.pushedDownConds,
		Ranges:          ranges,
		rangeDecidedBy:  outerJoinKeys,
		KeepOrder:       keepOrder,
		Desc:            desc,
	}.Init(ds.ctx, ds.blockOffset)
	ts.SetSchema(ds.schema)
	ts.stats = &property.StatsInfo{
		// TableScan as inner child of IndexJoin can return at most 1 tuple for each outer row.
		RowCount:     math.Min(1.0, rowCount),
		StatsVersion: ds.stats.StatsVersion,
		// Cardinality would not be used in cost computation of IndexJoin, set leave it as default nil.
	}
	for i := range ds.stats.Cardinality {
		ds.stats.Cardinality[i] = 1
	}
	rowSize := ds.TblColHists.GetTableAvgRowSize(ds.TblCols, ts.StoreType, true)
	sessVars := ds.ctx.GetSessionVars()
	copTask := &copTask{
		tablePlan:         ts,
		indexPlanFinished: true,
		cst:               sessVars.ScanFactor * rowSize * ts.stats.RowCount,
		tblColHists:       ds.TblColHists,
		keepOrder:         ts.KeepOrder,
	}
	selStats := ts.stats.Scale(selectionFactor)
	ts.addPushedDownSelection(copTask, selStats)
	t := finishCopTask(ds.ctx, copTask).(*rootTask)
	reader := t.p
	t.p = p.constructInnerUnionScan(us, reader)
	return t
}

func (p *LogicalJoin) constructInnerUnionScan(us *LogicalUnionScan, reader PhysicalPlan) PhysicalPlan {
	if us == nil {
		return reader
	}
	// Use `reader.stats` instead of `us.stats` because it should be more accurate. No need to specify
	// childrenReqProps now since we have got reader already.
	physicalUnionScan := PhysicalUnionScan{
		Conditions: us.conditions,
		HandleCol:  us.handleCol,
	}.Init(us.ctx, reader.statsInfo(), us.blockOffset, nil)
	physicalUnionScan.SetChildren(reader)
	return physicalUnionScan
}

// constructInnerIndexScanTask is specially used to construct the inner plan for PhysicalIndexJoin.
func (p *LogicalJoin) constructInnerIndexScanTask(
	ds *DataSource,
	path *util.AccessPath,
	filterConds []expression.Expression,
	outerJoinKeys []*expression.Column,
	us *LogicalUnionScan,
	rangeInfo string,
	keepOrder bool,
	desc bool,
	rowCount float64,
) task {
	is := PhysicalIndexScan{
		Table:            ds.tableInfo,
		TableAsName:      ds.TableAsName,
		DBName:           ds.DBName,
		Columns:          ds.Columns,
		Index:            path.Index,
		IdxCols:          path.IdxCols,
		IdxColLens:       path.IdxColLens,
		dataSourceSchema: ds.schema,
		KeepOrder:        keepOrder,
		Ranges:           ranger.FullRange(),
		rangeInfo:        rangeInfo,
		Desc:             desc,
		isPartition:      ds.isPartition,
		physicalTableID:  ds.physicalTableID,
	}.Init(ds.ctx, ds.blockOffset)
	is.stats = ds.tableStats.ScaleByExpectCnt(rowCount)
	cop := &copTask{
		indexPlan:   is,
		tblColHists: ds.TblColHists,
		tblCols:     ds.TblCols,
		keepOrder:   is.KeepOrder,
	}
	if !isCoveringIndex(ds.schema.Columns, path.FullIdxCols, path.FullIdxColLens, is.Table.PKIsHandle) {
		// On this way, it's double read case.
		ts := PhysicalTableScan{
			Columns:         ds.Columns,
			Table:           is.Table,
			TableAsName:     ds.TableAsName,
			isPartition:     ds.isPartition,
			physicalTableID: ds.physicalTableID,
		}.Init(ds.ctx, ds.blockOffset)
		ts.schema = is.dataSourceSchema.Clone()
		// If inner cop task need keep order, the extraHandleCol should be set.
		if cop.keepOrder {
			cop.extraHandleCol, cop.doubleReadNeedProj = ts.appendExtraHandleCol(ds)
		}
		cop.tablePlan = ts
	}
<<<<<<< HEAD
	is.initSchema(ds.id, path.Index, path.FullIdxCols, cop.tablePlan != nil)
	rowSize := is.indexScanRowSize(path.Index, ds)
=======
	is.initSchema(path.index, path.fullIdxCols, cop.tablePlan != nil)
	rowSize := is.indexScanRowSize(path.index, ds, true)
>>>>>>> b80b4178
	sessVars := ds.ctx.GetSessionVars()
	cop.cst = rowCount * rowSize * sessVars.ScanFactor
	indexConds, tblConds := splitIndexFilterConditions(filterConds, path.FullIdxCols, path.FullIdxColLens, ds.tableInfo)
	tmpPath := &util.AccessPath{
		IndexFilters:     indexConds,
		TableFilters:     tblConds,
		CountAfterAccess: rowCount,
	}
	// Assume equal conditions used by index join and other conditions are independent.
	if len(indexConds) > 0 {
		selectivity, _, err := ds.tableStats.HistColl.Selectivity(ds.ctx, indexConds, nil)
		if err != nil {
			logutil.BgLogger().Debug("calculate selectivity failed, use selection factor", zap.Error(err))
			selectivity = selectionFactor
		}
		tmpPath.CountAfterIndex = rowCount * selectivity
	}
	selectivity := ds.stats.RowCount / ds.tableStats.RowCount
	finalStats := ds.stats.ScaleByExpectCnt(selectivity * rowCount)
	is.addPushedDownSelection(cop, ds, tmpPath, finalStats)
	t := finishCopTask(ds.ctx, cop).(*rootTask)
	reader := t.p
	t.p = p.constructInnerUnionScan(us, reader)
	return t
}

var symmetricOp = map[string]string{
	ast.LT: ast.GT,
	ast.GE: ast.LE,
	ast.GT: ast.LT,
	ast.LE: ast.GE,
}

// ColWithCmpFuncManager is used in index join to handle the column with compare functions(>=, >, <, <=).
// It stores the compare functions and build ranges in execution phase.
type ColWithCmpFuncManager struct {
	targetCol         *expression.Column
	colLength         int
	OpType            []string
	opArg             []expression.Expression
	tmpConstant       []*expression.Constant
	affectedColSchema *expression.Schema
	compareFuncs      []chunk.CompareFunc
}

func (cwc *ColWithCmpFuncManager) appendNewExpr(opName string, arg expression.Expression, affectedCols []*expression.Column) {
	cwc.OpType = append(cwc.OpType, opName)
	cwc.opArg = append(cwc.opArg, arg)
	cwc.tmpConstant = append(cwc.tmpConstant, &expression.Constant{RetType: cwc.targetCol.RetType})
	for _, col := range affectedCols {
		if cwc.affectedColSchema.Contains(col) {
			continue
		}
		cwc.compareFuncs = append(cwc.compareFuncs, chunk.GetCompareFunc(col.RetType))
		cwc.affectedColSchema.Append(col)
	}
}

// CompareRow compares the rows for deduplicate.
func (cwc *ColWithCmpFuncManager) CompareRow(lhs, rhs chunk.Row) int {
	for i, col := range cwc.affectedColSchema.Columns {
		ret := cwc.compareFuncs[i](lhs, col.Index, rhs, col.Index)
		if ret != 0 {
			return ret
		}
	}
	return 0
}

// BuildRangesByRow will build range of the given row. It will eval each function's arg then call BuildRange.
func (cwc *ColWithCmpFuncManager) BuildRangesByRow(ctx sessionctx.Context, row chunk.Row) ([]*ranger.Range, error) {
	exprs := make([]expression.Expression, len(cwc.OpType))
	for i, opType := range cwc.OpType {
		constantArg, err := cwc.opArg[i].Eval(row)
		if err != nil {
			return nil, err
		}
		cwc.tmpConstant[i].Value = constantArg
		newExpr, err := expression.NewFunction(ctx, opType, types.NewFieldType(mysql.TypeTiny), cwc.targetCol, cwc.tmpConstant[i])
		if err != nil {
			return nil, err
		}
		exprs = append(exprs, newExpr)
	}
	ranges, err := ranger.BuildColumnRange(exprs, ctx.GetSessionVars().StmtCtx, cwc.targetCol.RetType, cwc.colLength)
	if err != nil {
		return nil, err
	}
	return ranges, nil
}

func (cwc *ColWithCmpFuncManager) resolveIndices(schema *expression.Schema) (err error) {
	for i := range cwc.opArg {
		cwc.opArg[i], err = cwc.opArg[i].ResolveIndices(schema)
		if err != nil {
			return err
		}
	}
	return nil
}

// String implements Stringer interface.
func (cwc *ColWithCmpFuncManager) String() string {
	buffer := bytes.NewBufferString("")
	for i := range cwc.OpType {
		buffer.WriteString(fmt.Sprintf("%v(%v, %v)", cwc.OpType[i], cwc.targetCol, cwc.opArg[i]))
		if i < len(cwc.OpType)-1 {
			buffer.WriteString(" ")
		}
	}
	return buffer.String()
}

func (ijHelper *indexJoinBuildHelper) resetContextForIndex(innerKeys []*expression.Column, idxCols []*expression.Column, colLens []int) {
	tmpSchema := expression.NewSchema(innerKeys...)
	ijHelper.curIdxOff2KeyOff = make([]int, len(idxCols))
	ijHelper.curNotUsedIndexCols = make([]*expression.Column, 0, len(idxCols))
	ijHelper.curNotUsedColLens = make([]int, 0, len(idxCols))
	for i, idxCol := range idxCols {
		ijHelper.curIdxOff2KeyOff[i] = tmpSchema.ColumnIndex(idxCol)
		if ijHelper.curIdxOff2KeyOff[i] >= 0 {
			continue
		}
		ijHelper.curNotUsedIndexCols = append(ijHelper.curNotUsedIndexCols, idxCol)
		ijHelper.curNotUsedColLens = append(ijHelper.curNotUsedColLens, colLens[i])
	}
}

// findUsefulEqAndInFilters analyzes the pushedDownConds held by inner child and split them to three parts.
// usefulEqOrInFilters is the continuous eq/in conditions on current unused index columns.
// uselessFilters is the conditions which cannot be used for building ranges.
// remainingRangeCandidates is the other conditions for future use.
func (ijHelper *indexJoinBuildHelper) findUsefulEqAndInFilters(innerPlan *DataSource) (usefulEqOrInFilters, uselessFilters, remainingRangeCandidates []expression.Expression) {
	uselessFilters = make([]expression.Expression, 0, len(innerPlan.pushedDownConds))
	var remainedEqOrIn []expression.Expression
	// Extract the eq/in functions of possible join key.
	// you can see the comment of ExtractEqAndInCondition to get the meaning of the second return value.
	usefulEqOrInFilters, remainedEqOrIn, remainingRangeCandidates, _ = ranger.ExtractEqAndInCondition(
		innerPlan.ctx, innerPlan.pushedDownConds,
		ijHelper.curNotUsedIndexCols,
		ijHelper.curNotUsedColLens,
	)
	uselessFilters = append(uselessFilters, remainedEqOrIn...)
	return usefulEqOrInFilters, uselessFilters, remainingRangeCandidates
}

// buildLastColManager analyze the `OtherConditions` of join to see whether there're some filters can be used in manager.
// The returned value is just for outputting explain information
func (ijHelper *indexJoinBuildHelper) buildLastColManager(nextCol *expression.Column,
	innerPlan *DataSource, cwc *ColWithCmpFuncManager) []expression.Expression {
	var lastColAccesses []expression.Expression
loopOtherConds:
	for _, filter := range ijHelper.join.OtherConditions {
		sf, ok := filter.(*expression.ScalarFunction)
		if !ok || !(sf.FuncName.L == ast.LE || sf.FuncName.L == ast.LT || sf.FuncName.L == ast.GE || sf.FuncName.L == ast.GT) {
			continue
		}
		var funcName string
		var anotherArg expression.Expression
		if lCol, ok := sf.GetArgs()[0].(*expression.Column); ok && lCol.Equal(nil, nextCol) {
			anotherArg = sf.GetArgs()[1]
			funcName = sf.FuncName.L
		} else if rCol, ok := sf.GetArgs()[1].(*expression.Column); ok && rCol.Equal(nil, nextCol) {
			anotherArg = sf.GetArgs()[0]
			// The column manager always build expression in the form of col op arg1.
			// So we need use the symmetric one of the current function.
			funcName = symmetricOp[sf.FuncName.L]
		} else {
			continue
		}
		affectedCols := expression.ExtractColumns(anotherArg)
		if len(affectedCols) == 0 {
			continue
		}
		for _, col := range affectedCols {
			if innerPlan.schema.Contains(col) {
				continue loopOtherConds
			}
		}
		lastColAccesses = append(lastColAccesses, sf)
		cwc.appendNewExpr(funcName, anotherArg, affectedCols)
	}
	return lastColAccesses
}

// removeUselessEqAndInFunc removes the useless eq/in conditions. It's designed for the following case:
//   t1 join t2 on t1.a=t2.a and t1.c=t2.c where t1.b > t2.b-10 and t1.b < t2.b+10 there's index(a, b, c) on t1.
//   In this case the curIdxOff2KeyOff is [0 -1 1] and the notKeyEqAndIn is [].
//   It's clearly that the column c cannot be used to access data. So we need to remove it and reset the IdxOff2KeyOff to
//   [0 -1 -1].
//   So that we can use t1.a=t2.a and t1.b > t2.b-10 and t1.b < t2.b+10 to build ranges then access data.
func (ijHelper *indexJoinBuildHelper) removeUselessEqAndInFunc(
	idxCols []*expression.Column,
	notKeyEqAndIn []expression.Expression) (
	usefulEqAndIn, uselessOnes []expression.Expression,
) {
	ijHelper.curPossibleUsedKeys = make([]*expression.Column, 0, len(idxCols))
	for idxColPos, notKeyColPos := 0, 0; idxColPos < len(idxCols); idxColPos++ {
		if ijHelper.curIdxOff2KeyOff[idxColPos] != -1 {
			ijHelper.curPossibleUsedKeys = append(ijHelper.curPossibleUsedKeys, idxCols[idxColPos])
			continue
		}
		if notKeyColPos < len(notKeyEqAndIn) && ijHelper.curNotUsedIndexCols[notKeyColPos].Equal(nil, idxCols[idxColPos]) {
			notKeyColPos++
			continue
		}
		for i := idxColPos + 1; i < len(idxCols); i++ {
			ijHelper.curIdxOff2KeyOff[i] = -1
		}
		remained := make([]expression.Expression, 0, len(notKeyEqAndIn)-notKeyColPos)
		remained = append(remained, notKeyEqAndIn[notKeyColPos:]...)
		notKeyEqAndIn = notKeyEqAndIn[:notKeyColPos]
		return notKeyEqAndIn, remained
	}
	return notKeyEqAndIn, nil
}

func (ijHelper *indexJoinBuildHelper) analyzeLookUpFilters(path *util.AccessPath, innerPlan *DataSource, innerJoinKeys []*expression.Column) (emptyRange bool, err error) {
	if len(path.IdxCols) == 0 {
		return false, nil
	}
	accesses := make([]expression.Expression, 0, len(path.IdxCols))
	ijHelper.resetContextForIndex(innerJoinKeys, path.IdxCols, path.IdxColLens)
	notKeyEqAndIn, remained, rangeFilterCandidates := ijHelper.findUsefulEqAndInFilters(innerPlan)
	var remainedEqAndIn []expression.Expression
	notKeyEqAndIn, remainedEqAndIn = ijHelper.removeUselessEqAndInFunc(path.IdxCols, notKeyEqAndIn)
	matchedKeyCnt := len(ijHelper.curPossibleUsedKeys)
	// If no join key is matched while join keys actually are not empty. We don't choose index join for now.
	if matchedKeyCnt <= 0 && len(innerJoinKeys) > 0 {
		return false, nil
	}
	accesses = append(accesses, notKeyEqAndIn...)
	remained = append(remained, remainedEqAndIn...)
	lastColPos := matchedKeyCnt + len(notKeyEqAndIn)
	// There should be some equal conditions. But we don't need that there must be some join key in accesses here.
	// A more strict check is applied later.
	if lastColPos <= 0 {
		return false, nil
	}
	// If all the index columns are covered by eq/in conditions, we don't need to consider other conditions anymore.
	if lastColPos == len(path.IdxCols) {
		// If there's join key matched index column. Then choose hash join is always a better idea.
		// e.g. select * from t1, t2 where t2.a=1 and t2.b=1. And t2 has index(a, b).
		//      If we don't have the following check, TiDB will build index join for this case.
		if matchedKeyCnt <= 0 {
			return false, nil
		}
		remained = append(remained, rangeFilterCandidates...)
		ranges, emptyRange, err := ijHelper.buildTemplateRange(matchedKeyCnt, notKeyEqAndIn, nil, false)
		if err != nil {
			return false, err
		}
		if emptyRange {
			return true, nil
		}
		ijHelper.updateBestChoice(ranges, path, accesses, remained, nil)
		return false, nil
	}
	lastPossibleCol := path.IdxCols[lastColPos]
	lastColManager := &ColWithCmpFuncManager{
		targetCol:         lastPossibleCol,
		colLength:         path.IdxColLens[lastColPos],
		affectedColSchema: expression.NewSchema(),
	}
	lastColAccess := ijHelper.buildLastColManager(lastPossibleCol, innerPlan, lastColManager)
	// If the column manager holds no expression, then we fallback to find whether there're useful normal filters
	if len(lastColAccess) == 0 {
		// If there's join key matched index column. Then choose hash join is always a better idea.
		// e.g. select * from t1, t2 where t2.a=1 and t2.b=1 and t2.c > 10 and t2.c < 20. And t2 has index(a, b, c).
		//      If we don't have the following check, TiDB will build index join for this case.
		if matchedKeyCnt <= 0 {
			return false, nil
		}
		colAccesses, colRemained := ranger.DetachCondsForColumn(ijHelper.join.ctx, rangeFilterCandidates, lastPossibleCol)
		var ranges, nextColRange []*ranger.Range
		var err error
		if len(colAccesses) > 0 {
			nextColRange, err = ranger.BuildColumnRange(colAccesses, ijHelper.join.ctx.GetSessionVars().StmtCtx, lastPossibleCol.RetType, path.IdxColLens[lastColPos])
			if err != nil {
				return false, err
			}
		}
		ranges, emptyRange, err = ijHelper.buildTemplateRange(matchedKeyCnt, notKeyEqAndIn, nextColRange, false)
		if err != nil {
			return false, err
		}
		if emptyRange {
			return true, nil
		}
		remained = append(remained, colRemained...)
		if path.IdxColLens[lastColPos] != types.UnspecifiedLength {
			remained = append(remained, colAccesses...)
		}
		accesses = append(accesses, colAccesses...)
		ijHelper.updateBestChoice(ranges, path, accesses, remained, nil)
		return false, nil
	}
	accesses = append(accesses, lastColAccess...)
	remained = append(remained, rangeFilterCandidates...)
	ranges, emptyRange, err := ijHelper.buildTemplateRange(matchedKeyCnt, notKeyEqAndIn, nil, true)
	if err != nil {
		return false, err
	}
	if emptyRange {
		return true, nil
	}
	ijHelper.updateBestChoice(ranges, path, accesses, remained, lastColManager)
	return false, nil
}

func (ijHelper *indexJoinBuildHelper) updateBestChoice(ranges []*ranger.Range, path *util.AccessPath, accesses,
	remained []expression.Expression, lastColManager *ColWithCmpFuncManager) {
	// We choose the index by the number of used columns of the range, the much the better.
	// Notice that there may be the cases like `t1.a=t2.a and b > 2 and b < 1`. So ranges can be nil though the conditions are valid.
	// But obviously when the range is nil, we don't need index join.
	if len(ranges) > 0 && len(ranges[0].LowVal) > ijHelper.maxUsedCols {
		ijHelper.chosenPath = path
		ijHelper.maxUsedCols = len(ranges[0].LowVal)
		ijHelper.chosenRanges = ranges
		ijHelper.chosenAccess = accesses
		ijHelper.chosenRemained = remained
		ijHelper.idxOff2KeyOff = ijHelper.curIdxOff2KeyOff
		ijHelper.lastColManager = lastColManager
	}
}

func (ijHelper *indexJoinBuildHelper) buildTemplateRange(matchedKeyCnt int, eqAndInFuncs []expression.Expression, nextColRange []*ranger.Range, haveExtraCol bool) (ranges []*ranger.Range, emptyRange bool, err error) {
	pointLength := matchedKeyCnt + len(eqAndInFuncs)
	if nextColRange != nil {
		for _, colRan := range nextColRange {
			// The range's exclude status is the same with last col's.
			ran := &ranger.Range{
				LowVal:      make([]types.Datum, pointLength, pointLength+1),
				HighVal:     make([]types.Datum, pointLength, pointLength+1),
				LowExclude:  colRan.LowExclude,
				HighExclude: colRan.HighExclude,
			}
			ran.LowVal = append(ran.LowVal, colRan.LowVal[0])
			ran.HighVal = append(ran.HighVal, colRan.HighVal[0])
			ranges = append(ranges, ran)
		}
	} else if haveExtraCol {
		// Reserve a position for the last col.
		ranges = append(ranges, &ranger.Range{
			LowVal:  make([]types.Datum, pointLength+1, pointLength+1),
			HighVal: make([]types.Datum, pointLength+1, pointLength+1),
		})
	} else {
		ranges = append(ranges, &ranger.Range{
			LowVal:  make([]types.Datum, pointLength, pointLength),
			HighVal: make([]types.Datum, pointLength, pointLength),
		})
	}
	sc := ijHelper.join.ctx.GetSessionVars().StmtCtx
	for i, j := 0, 0; j < len(eqAndInFuncs); i++ {
		// This position is occupied by join key.
		if ijHelper.curIdxOff2KeyOff[i] != -1 {
			continue
		}
		oneColumnRan, err := ranger.BuildColumnRange([]expression.Expression{eqAndInFuncs[j]}, sc, ijHelper.curNotUsedIndexCols[j].RetType, ijHelper.curNotUsedColLens[j])
		if err != nil {
			return nil, false, err
		}
		if len(oneColumnRan) == 0 {
			return nil, true, nil
		}
		for _, ran := range ranges {
			ran.LowVal[i] = oneColumnRan[0].LowVal[0]
			ran.HighVal[i] = oneColumnRan[0].HighVal[0]
		}
		curRangeLen := len(ranges)
		for ranIdx := 1; ranIdx < len(oneColumnRan); ranIdx++ {
			newRanges := make([]*ranger.Range, 0, curRangeLen)
			for oldRangeIdx := 0; oldRangeIdx < curRangeLen; oldRangeIdx++ {
				newRange := ranges[oldRangeIdx].Clone()
				newRange.LowVal[i] = oneColumnRan[ranIdx].LowVal[0]
				newRange.HighVal[i] = oneColumnRan[ranIdx].HighVal[0]
				newRanges = append(newRanges, newRange)
			}
			ranges = append(ranges, newRanges...)
		}
		j++
	}
	return ranges, false, nil
}

// tryToGetIndexJoin will get index join by hints. If we can generate a valid index join by hint, the second return value
// will be true, which means we force to choose this index join. Otherwise we will select a join algorithm with min-cost.
func (p *LogicalJoin) tryToGetIndexJoin(prop *property.PhysicalProperty) (indexJoins []PhysicalPlan, forced bool) {
	rightOuter := (p.preferJoinType & preferLeftAsIndexInner) > 0
	leftOuter := (p.preferJoinType & preferRightAsIndexInner) > 0
	hasIndexJoinHint := leftOuter || rightOuter

	defer func() {
		if !forced && hasIndexJoinHint {
			// Construct warning message prefix.
			errMsg := "Optimizer Hint INL_JOIN or TIDB_INLJ is inapplicable"
			if p.hintInfo != nil {
				errMsg = fmt.Sprintf("Optimizer Hint %s or %s is inapplicable",
					restore2JoinHint(HintINLJ, p.hintInfo.indexNestedLoopJoinTables),
					restore2JoinHint(TiDBIndexNestedLoopJoin, p.hintInfo.indexNestedLoopJoinTables))
			}

			// Append inapplicable reason.
			if len(p.EqualConditions) == 0 {
				errMsg += " without column equal ON condition"
			}

			// Generate warning message to client.
			warning := ErrInternal.GenWithStack(errMsg)
			p.ctx.GetSessionVars().StmtCtx.AppendWarning(warning)
		}
	}()

	switch p.JoinType {
	case SemiJoin, AntiSemiJoin, LeftOuterSemiJoin, AntiLeftOuterSemiJoin, LeftOuterJoin:
		join := p.getIndexJoinByOuterIdx(prop, 0)
		return join, join != nil && leftOuter
	case RightOuterJoin:
		join := p.getIndexJoinByOuterIdx(prop, 1)
		return join, join != nil && rightOuter
	case InnerJoin:
		lhsCardinality := p.Children()[0].statsInfo().Count()
		rhsCardinality := p.Children()[1].statsInfo().Count()

		leftJoins := p.getIndexJoinByOuterIdx(prop, 0)
		if leftJoins != nil && (leftOuter && !rightOuter || lhsCardinality < rhsCardinality) {
			return leftJoins, leftOuter
		}

		rightJoins := p.getIndexJoinByOuterIdx(prop, 1)
		if rightJoins != nil && (rightOuter && !leftOuter || rhsCardinality < lhsCardinality) {
			return rightJoins, rightOuter
		}

		canForceLeft := leftJoins != nil && leftOuter
		canForceRight := rightJoins != nil && rightOuter
		forced = canForceLeft || canForceRight

		joins := append(leftJoins, rightJoins...)
		return joins, forced
	}

	return nil, false
}

// LogicalJoin can generates hash join, index join and sort merge join.
// Firstly we check the hint, if hint is figured by user, we force to choose the corresponding physical plan.
// If the hint is not matched, it will get other candidates.
// If the hint is not figured, we will pick all candidates.
func (p *LogicalJoin) exhaustPhysicalPlans(prop *property.PhysicalProperty) []PhysicalPlan {
	mergeJoins := p.getMergeJoin(prop)
	if (p.preferJoinType & preferMergeJoin) > 0 {
		return mergeJoins
	}
	joins := make([]PhysicalPlan, 0, 5)
	joins = append(joins, mergeJoins...)

	indexJoins, forced := p.tryToGetIndexJoin(prop)
	if forced {
		return indexJoins
	}
	joins = append(joins, indexJoins...)

	hashJoins := p.getHashJoins(prop)
	if (p.preferJoinType & preferHashJoin) > 0 {
		return hashJoins
	}
	joins = append(joins, hashJoins...)
	return joins
}

// TryToGetChildProp will check if this sort property can be pushed or not.
// When a sort column will be replaced by scalar function, we refuse it.
// When a sort column will be replaced by a constant, we just remove it.
func (p *LogicalProjection) TryToGetChildProp(prop *property.PhysicalProperty) (*property.PhysicalProperty, bool) {
	newProp := &property.PhysicalProperty{TaskTp: property.RootTaskType, ExpectedCnt: prop.ExpectedCnt}
	newCols := make([]property.Item, 0, len(prop.Items))
	for _, col := range prop.Items {
		idx := p.schema.ColumnIndex(col.Col)
		switch expr := p.Exprs[idx].(type) {
		case *expression.Column:
			newCols = append(newCols, property.Item{Col: expr, Desc: col.Desc})
		case *expression.ScalarFunction:
			return nil, false
		}
	}
	newProp.Items = newCols
	return newProp, true
}

func (p *LogicalProjection) exhaustPhysicalPlans(prop *property.PhysicalProperty) []PhysicalPlan {
	newProp, ok := p.TryToGetChildProp(prop)
	if !ok {
		return nil
	}
	proj := PhysicalProjection{
		Exprs:                p.Exprs,
		CalculateNoDelay:     p.CalculateNoDelay,
		AvoidColumnEvaluator: p.AvoidColumnEvaluator,
	}.Init(p.ctx, p.stats.ScaleByExpectCnt(prop.ExpectedCnt), p.blockOffset, newProp)
	proj.SetSchema(p.schema)
	return []PhysicalPlan{proj}
}

func (lt *LogicalTopN) getPhysTopN() []PhysicalPlan {
	ret := make([]PhysicalPlan, 0, 3)
	for _, tp := range wholeTaskTypes {
		resultProp := &property.PhysicalProperty{TaskTp: tp, ExpectedCnt: math.MaxFloat64}
		topN := PhysicalTopN{
			ByItems: lt.ByItems,
			Count:   lt.Count,
			Offset:  lt.Offset,
		}.Init(lt.ctx, lt.stats, lt.blockOffset, resultProp)
		ret = append(ret, topN)
	}
	return ret
}

func (lt *LogicalTopN) getPhysLimits() []PhysicalPlan {
	prop, canPass := GetPropByOrderByItems(lt.ByItems)
	if !canPass {
		return nil
	}
	ret := make([]PhysicalPlan, 0, 3)
	for _, tp := range wholeTaskTypes {
		resultProp := &property.PhysicalProperty{TaskTp: tp, ExpectedCnt: float64(lt.Count + lt.Offset), Items: prop.Items}
		limit := PhysicalLimit{
			Count:  lt.Count,
			Offset: lt.Offset,
		}.Init(lt.ctx, lt.stats, lt.blockOffset, resultProp)
		ret = append(ret, limit)
	}
	return ret
}

// MatchItems checks if this prop's columns can match by items totally.
func MatchItems(p *property.PhysicalProperty, items []*ByItems) bool {
	if len(items) < len(p.Items) {
		return false
	}
	for i, col := range p.Items {
		sortItem := items[i]
		if sortItem.Desc != col.Desc || !sortItem.Expr.Equal(nil, col.Col) {
			return false
		}
	}
	return true
}

func (lt *LogicalTopN) exhaustPhysicalPlans(prop *property.PhysicalProperty) []PhysicalPlan {
	if MatchItems(prop, lt.ByItems) {
		return append(lt.getPhysTopN(), lt.getPhysLimits()...)
	}
	return nil
}

func (la *LogicalApply) exhaustPhysicalPlans(prop *property.PhysicalProperty) []PhysicalPlan {
	if !prop.AllColsFromSchema(la.children[0].Schema()) { // for convenient, we don't pass through any prop
		return nil
	}
	join := la.getHashJoin(prop, 1)
	apply := PhysicalApply{
		PhysicalHashJoin: *join,
		OuterSchema:      la.corCols,
		rightChOffset:    la.children[0].Schema().Len(),
	}.Init(la.ctx,
		la.stats.ScaleByExpectCnt(prop.ExpectedCnt),
		la.blockOffset,
		&property.PhysicalProperty{ExpectedCnt: math.MaxFloat64, Items: prop.Items},
		&property.PhysicalProperty{ExpectedCnt: math.MaxFloat64})
	apply.SetSchema(la.schema)
	return []PhysicalPlan{apply}
}

func (p *LogicalWindow) exhaustPhysicalPlans(prop *property.PhysicalProperty) []PhysicalPlan {
	var byItems []property.Item
	byItems = append(byItems, p.PartitionBy...)
	byItems = append(byItems, p.OrderBy...)
	childProperty := &property.PhysicalProperty{ExpectedCnt: math.MaxFloat64, Items: byItems, Enforced: true}
	if !prop.IsPrefix(childProperty) {
		return nil
	}
	window := PhysicalWindow{
		WindowFuncDescs: p.WindowFuncDescs,
		PartitionBy:     p.PartitionBy,
		OrderBy:         p.OrderBy,
		Frame:           p.Frame,
	}.Init(p.ctx, p.stats.ScaleByExpectCnt(prop.ExpectedCnt), p.blockOffset, childProperty)
	window.SetSchema(p.Schema())
	return []PhysicalPlan{window}
}

// exhaustPhysicalPlans is only for implementing interface. DataSource and Dual generate task in `findBestTask` directly.
func (p *baseLogicalPlan) exhaustPhysicalPlans(_ *property.PhysicalProperty) []PhysicalPlan {
	panic("baseLogicalPlan.exhaustPhysicalPlans() should never be called.")
}

func (la *LogicalAggregation) canPushToCop() bool {
	// At present, only Aggregation, Limit, TopN can be pushed to cop task, and Projection will be supported in the future.
	// When we push task to coprocessor, finishCopTask will close the cop task and create a root task in the current implementation.
	// Thus, we can't push two different tasks to coprocessor now, and can only push task to coprocessor when the child is Datasource.

	// TODO: develop this function after supporting push several tasks to coprecessor and supporting Projection to coprocessor.
	_, ok := la.children[0].(*DataSource)
	return ok
}

func (la *LogicalAggregation) getEnforcedStreamAggs(prop *property.PhysicalProperty) []PhysicalPlan {
	_, desc := prop.AllSameOrder()
	enforcedAggs := make([]PhysicalPlan, 0, len(wholeTaskTypes))
	childProp := &property.PhysicalProperty{
		ExpectedCnt: math.Max(prop.ExpectedCnt*la.inputCount/la.stats.RowCount, prop.ExpectedCnt),
		Enforced:    true,
		Items:       property.ItemsFromCols(la.groupByCols, desc),
	}

	taskTypes := []property.TaskType{property.CopSingleReadTaskType, property.CopDoubleReadTaskType}
	if !la.aggHints.preferAggToCop {
		taskTypes = append(taskTypes, property.RootTaskType)
	}
	for _, taskTp := range taskTypes {
		copiedChildProperty := new(property.PhysicalProperty)
		*copiedChildProperty = *childProp // It's ok to not deep copy the "cols" field.
		copiedChildProperty.TaskTp = taskTp

		agg := basePhysicalAgg{
			GroupByItems: la.GroupByItems,
			AggFuncs:     la.AggFuncs,
		}.initForStream(la.ctx, la.stats.ScaleByExpectCnt(prop.ExpectedCnt), la.blockOffset, copiedChildProperty)
		agg.SetSchema(la.schema.Clone())
		enforcedAggs = append(enforcedAggs, agg)
	}
	return enforcedAggs
}

func (la *LogicalAggregation) getStreamAggs(prop *property.PhysicalProperty) []PhysicalPlan {
	all, desc := prop.AllSameOrder()
	if !all {
		return nil
	}

	for _, aggFunc := range la.AggFuncs {
		if aggFunc.Mode == aggregation.FinalMode {
			return nil
		}
	}
	// group by a + b is not interested in any order.
	if len(la.groupByCols) != len(la.GroupByItems) {
		return nil
	}

	streamAggs := make([]PhysicalPlan, 0, len(la.possibleProperties)*(len(wholeTaskTypes)-1)+len(wholeTaskTypes))
	childProp := &property.PhysicalProperty{
		ExpectedCnt: math.Max(prop.ExpectedCnt*la.inputCount/la.stats.RowCount, prop.ExpectedCnt),
	}

	for _, possibleChildProperty := range la.possibleProperties {
		sortColOffsets := getMaxSortPrefix(possibleChildProperty, la.groupByCols)
		if len(sortColOffsets) != len(la.groupByCols) {
			continue
		}

		childProp.Items = property.ItemsFromCols(possibleChildProperty[:len(sortColOffsets)], desc)
		if !prop.IsPrefix(childProp) {
			continue
		}

		// The table read of "CopDoubleReadTaskType" can't promises the sort
		// property that the stream aggregation required, no need to consider.
		taskTypes := []property.TaskType{property.CopSingleReadTaskType}
		if !la.aggHints.preferAggToCop {
			taskTypes = append(taskTypes, property.RootTaskType)
		}
		for _, taskTp := range taskTypes {
			copiedChildProperty := new(property.PhysicalProperty)
			*copiedChildProperty = *childProp // It's ok to not deep copy the "cols" field.
			copiedChildProperty.TaskTp = taskTp

			agg := basePhysicalAgg{
				GroupByItems: la.GroupByItems,
				AggFuncs:     la.AggFuncs,
			}.initForStream(la.ctx, la.stats.ScaleByExpectCnt(prop.ExpectedCnt), la.blockOffset, copiedChildProperty)
			agg.SetSchema(la.schema.Clone())
			streamAggs = append(streamAggs, agg)
		}
	}
	// If STREAM_AGG hint is existed, it should consider enforce stream aggregation,
	// because we can't trust possibleChildProperty completely.
	if (la.aggHints.preferAggType & preferStreamAgg) > 0 {
		streamAggs = append(streamAggs, la.getEnforcedStreamAggs(prop)...)
	}
	return streamAggs
}

func (la *LogicalAggregation) getHashAggs(prop *property.PhysicalProperty) []PhysicalPlan {
	if !prop.IsEmpty() {
		return nil
	}
	hashAggs := make([]PhysicalPlan, 0, len(wholeTaskTypes))
	taskTypes := []property.TaskType{property.CopSingleReadTaskType, property.CopDoubleReadTaskType}
	if !la.aggHints.preferAggToCop {
		taskTypes = append(taskTypes, property.RootTaskType)
	}
	for _, taskTp := range taskTypes {
		agg := NewPhysicalHashAgg(la, la.stats.ScaleByExpectCnt(prop.ExpectedCnt), &property.PhysicalProperty{ExpectedCnt: math.MaxFloat64, TaskTp: taskTp})
		agg.SetSchema(la.schema.Clone())
		hashAggs = append(hashAggs, agg)
	}
	return hashAggs
}

// ResetHintIfConflicted resets the aggHints.preferAggType if they are conflicted,
// and returns the two preferAggType hints.
func (la *LogicalAggregation) ResetHintIfConflicted() (preferHash bool, preferStream bool) {
	preferHash = (la.aggHints.preferAggType & preferHashAgg) > 0
	preferStream = (la.aggHints.preferAggType & preferStreamAgg) > 0
	if preferHash && preferStream {
		errMsg := "Optimizer aggregation hints are conflicted"
		warning := ErrInternal.GenWithStack(errMsg)
		la.ctx.GetSessionVars().StmtCtx.AppendWarning(warning)
		la.aggHints.preferAggType = 0
		preferHash, preferStream = false, false
	}
	return
}

func (la *LogicalAggregation) exhaustPhysicalPlans(prop *property.PhysicalProperty) []PhysicalPlan {
	if la.aggHints.preferAggToCop {
		if !la.canPushToCop() {
			errMsg := "Optimizer Hint AGG_TO_COP is inapplicable"
			warning := ErrInternal.GenWithStack(errMsg)
			la.ctx.GetSessionVars().StmtCtx.AppendWarning(warning)
			la.aggHints.preferAggToCop = false
		}
	}

	preferHash, preferStream := la.ResetHintIfConflicted()

	hashAggs := la.getHashAggs(prop)
	if hashAggs != nil && preferHash {
		return hashAggs
	}

	streamAggs := la.getStreamAggs(prop)
	if streamAggs != nil && preferStream {
		return streamAggs
	}

	if streamAggs == nil && preferStream {
		errMsg := "Optimizer Hint STREAM_AGG is inapplicable"
		warning := ErrInternal.GenWithStack(errMsg)
		la.ctx.GetSessionVars().StmtCtx.AppendWarning(warning)
	}

	aggs := make([]PhysicalPlan, 0, len(hashAggs)+len(streamAggs))
	aggs = append(aggs, hashAggs...)
	aggs = append(aggs, streamAggs...)
	return aggs
}

func (p *LogicalSelection) exhaustPhysicalPlans(prop *property.PhysicalProperty) []PhysicalPlan {
	childProp := prop.Clone()
	sel := PhysicalSelection{
		Conditions: p.Conditions,
	}.Init(p.ctx, p.stats.ScaleByExpectCnt(prop.ExpectedCnt), p.blockOffset, childProp)
	return []PhysicalPlan{sel}
}

func (p *LogicalLimit) exhaustPhysicalPlans(prop *property.PhysicalProperty) []PhysicalPlan {
	if !prop.IsEmpty() {
		return nil
	}
	ret := make([]PhysicalPlan, 0, len(wholeTaskTypes))
	for _, tp := range wholeTaskTypes {
		resultProp := &property.PhysicalProperty{TaskTp: tp, ExpectedCnt: float64(p.Count + p.Offset)}
		limit := PhysicalLimit{
			Offset: p.Offset,
			Count:  p.Count,
		}.Init(p.ctx, p.stats, p.blockOffset, resultProp)
		ret = append(ret, limit)
	}
	return ret
}

func (p *LogicalLock) exhaustPhysicalPlans(prop *property.PhysicalProperty) []PhysicalPlan {
	childProp := prop.Clone()
	lock := PhysicalLock{
		Lock:         p.Lock,
		TblID2Handle: p.tblID2Handle,
	}.Init(p.ctx, p.stats.ScaleByExpectCnt(prop.ExpectedCnt), childProp)
	return []PhysicalPlan{lock}
}

func (p *LogicalUnionAll) exhaustPhysicalPlans(prop *property.PhysicalProperty) []PhysicalPlan {
	// TODO: UnionAll can not pass any order, but we can change it to sort merge to keep order.
	if !prop.IsEmpty() {
		return nil
	}
	chReqProps := make([]*property.PhysicalProperty, 0, len(p.children))
	for range p.children {
		chReqProps = append(chReqProps, &property.PhysicalProperty{ExpectedCnt: prop.ExpectedCnt})
	}
	ua := PhysicalUnionAll{}.Init(p.ctx, p.stats.ScaleByExpectCnt(prop.ExpectedCnt), p.blockOffset, chReqProps...)
	ua.SetSchema(p.Schema())
	return []PhysicalPlan{ua}
}

func (ls *LogicalSort) getPhysicalSort(prop *property.PhysicalProperty) *PhysicalSort {
	ps := PhysicalSort{ByItems: ls.ByItems}.Init(ls.ctx, ls.stats.ScaleByExpectCnt(prop.ExpectedCnt), ls.blockOffset, &property.PhysicalProperty{ExpectedCnt: math.MaxFloat64})
	return ps
}

func (ls *LogicalSort) getNominalSort(reqProp *property.PhysicalProperty) *NominalSort {
	prop, canPass := GetPropByOrderByItems(ls.ByItems)
	if !canPass {
		return nil
	}
	prop.ExpectedCnt = reqProp.ExpectedCnt
	ps := NominalSort{}.Init(ls.ctx, ls.blockOffset, prop)
	return ps
}

func (ls *LogicalSort) exhaustPhysicalPlans(prop *property.PhysicalProperty) []PhysicalPlan {
	if MatchItems(prop, ls.ByItems) {
		ret := make([]PhysicalPlan, 0, 2)
		ret = append(ret, ls.getPhysicalSort(prop))
		ns := ls.getNominalSort(prop)
		if ns != nil {
			ret = append(ret, ns)
		}
		return ret
	}
	return nil
}

func (p *LogicalMaxOneRow) exhaustPhysicalPlans(prop *property.PhysicalProperty) []PhysicalPlan {
	if !prop.IsEmpty() {
		return nil
	}
	mor := PhysicalMaxOneRow{}.Init(p.ctx, p.stats, p.blockOffset, &property.PhysicalProperty{ExpectedCnt: 2})
	return []PhysicalPlan{mor}
}<|MERGE_RESOLUTION|>--- conflicted
+++ resolved
@@ -515,11 +515,7 @@
 	outerIdx int, us *LogicalUnionScan, avgInnerRowCnt float64) (joins []PhysicalPlan) {
 	var tblPath *util.AccessPath
 	for _, path := range ds.possibleAccessPaths {
-<<<<<<< HEAD
-		if path.IsTablePath {
-=======
-		if path.isTablePath && path.storeType == kv.TiKV {
->>>>>>> b80b4178
+		if path.IsTablePath && path.StoreType == kv.TiKV {
 			tblPath = path
 			break
 		}
@@ -766,13 +762,8 @@
 		}
 		cop.tablePlan = ts
 	}
-<<<<<<< HEAD
-	is.initSchema(ds.id, path.Index, path.FullIdxCols, cop.tablePlan != nil)
-	rowSize := is.indexScanRowSize(path.Index, ds)
-=======
-	is.initSchema(path.index, path.fullIdxCols, cop.tablePlan != nil)
-	rowSize := is.indexScanRowSize(path.index, ds, true)
->>>>>>> b80b4178
+	is.initSchema(path.Index, path.FullIdxCols, cop.tablePlan != nil)
+	rowSize := is.indexScanRowSize(path.Index, ds, true)
 	sessVars := ds.ctx.GetSessionVars()
 	cop.cst = rowCount * rowSize * sessVars.ScanFactor
 	indexConds, tblConds := splitIndexFilterConditions(filterConds, path.FullIdxCols, path.FullIdxColLens, ds.tableInfo)
