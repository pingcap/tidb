--- conflicted
+++ resolved
@@ -534,13 +534,8 @@
 	if !pkMatched {
 		return nil
 	}
-<<<<<<< HEAD
-	joins = make([]PhysicalPlan, 0, 2)
-	innerTask := p.constructInnerTableScanTask(ds, pkCol, outerJoinKeys, us, false, false, avgInnerRowCnt)
-=======
 	joins = make([]PhysicalPlan, 0, 3)
-	innerTask := p.constructInnerTableScanTask(ds, pkCol, outerJoinKeys, us, false, avgInnerRowCnt)
->>>>>>> a3cda38d
+	innerTask := p.constructInnerTableScanTask(ds, pkCol, outerJoinKeys, us, false, false avgInnerRowCnt)
 	joins = append(joins, p.constructIndexJoin(prop, outerIdx, innerTask, nil, keyOff2IdxOff, nil, nil)...)
 	// The index merge join's inner plan is different from index join, so we
 	// should construct another inner plan for it.
