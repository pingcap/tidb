--- conflicted
+++ resolved
@@ -373,11 +373,8 @@
 		innerPlan:       innerPlan,
 		KeyOff2IdxOff:   newKeyOff,
 		Ranges:          ranges,
-<<<<<<< HEAD
 		PropItems:       prop.Items,
-=======
 		CompareFilters:  compareFilters,
->>>>>>> 5886bb90
 	}.Init(p.ctx, p.stats.ScaleByExpectCnt(prop.ExpectedCnt), chReqProps...)
 	join.SetSchema(p.schema)
 	return []PhysicalPlan{join}
