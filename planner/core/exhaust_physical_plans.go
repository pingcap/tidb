// Copyright 2017 PingCAP, Inc.
//
// Licensed under the Apache License, Version 2.0 (the "License");
// you may not use this file except in compliance with the License.
// You may obtain a copy of the License at
//
//     http://www.apache.org/licenses/LICENSE-2.0
//
// Unless required by applicable law or agreed to in writing, software
// distributed under the License is distributed on an "AS IS" BASIS,
// See the License for the specific language governing permissions and
// limitations under the License.

package core

import (
	"bytes"
	"fmt"
	"math"
	"sort"

	"github.com/pingcap/failpoint"
	"github.com/pingcap/parser/ast"
	"github.com/pingcap/parser/mysql"
	"github.com/pingcap/tidb/expression"
	"github.com/pingcap/tidb/expression/aggregation"
	"github.com/pingcap/tidb/kv"
	"github.com/pingcap/tidb/planner/property"
	"github.com/pingcap/tidb/planner/util"
	"github.com/pingcap/tidb/sessionctx"
	"github.com/pingcap/tidb/statistics"
	"github.com/pingcap/tidb/types"
	"github.com/pingcap/tidb/util/chunk"
	"github.com/pingcap/tidb/util/collate"
	"github.com/pingcap/tidb/util/logutil"
	"github.com/pingcap/tidb/util/plancodec"
	"github.com/pingcap/tidb/util/ranger"
	"github.com/pingcap/tidb/util/set"
	"go.uber.org/zap"
)

func (p *LogicalUnionScan) exhaustPhysicalPlans(prop *property.PhysicalProperty) ([]PhysicalPlan, bool, error) {
	if prop.IsFlashProp() {
		p.SCtx().GetSessionVars().RaiseWarningWhenMPPEnforced(
			"Can't use mpp mode because operator `UnionScan` is not supported now.")
		return nil, true, nil
	}
	childProp := prop.CloneEssentialFields()
	us := PhysicalUnionScan{
		Conditions: p.conditions,
		HandleCols: p.handleCols,
	}.Init(p.ctx, p.stats, p.blockOffset, childProp)
	return []PhysicalPlan{us}, true, nil
}

func getMaxSortPrefix(sortCols, allCols []*expression.Column) []int {
	tmpSchema := expression.NewSchema(allCols...)
	sortColOffsets := make([]int, 0, len(sortCols))
	for _, sortCol := range sortCols {
		offset := tmpSchema.ColumnIndex(sortCol)
		if offset == -1 {
			return sortColOffsets
		}
		sortColOffsets = append(sortColOffsets, offset)
	}
	return sortColOffsets
}

func findMaxPrefixLen(candidates [][]*expression.Column, keys []*expression.Column) int {
	maxLen := 0
	for _, candidateKeys := range candidates {
		matchedLen := 0
		for i := range keys {
			if i < len(candidateKeys) && keys[i].Equal(nil, candidateKeys[i]) {
				matchedLen++
			} else {
				break
			}
		}
		if matchedLen > maxLen {
			maxLen = matchedLen
		}
	}
	return maxLen
}

func (p *LogicalJoin) moveEqualToOtherConditions(offsets []int) []expression.Expression {
	// Construct used equal condition set based on the equal condition offsets.
	usedEqConds := set.NewIntSet()
	for _, eqCondIdx := range offsets {
		usedEqConds.Insert(eqCondIdx)
	}

	// Construct otherConds, which is composed of the original other conditions
	// and the remained unused equal conditions.
	numOtherConds := len(p.OtherConditions) + len(p.EqualConditions) - len(usedEqConds)
	otherConds := make([]expression.Expression, len(p.OtherConditions), numOtherConds)
	copy(otherConds, p.OtherConditions)
	for eqCondIdx := range p.EqualConditions {
		if !usedEqConds.Exist(eqCondIdx) {
			otherConds = append(otherConds, p.EqualConditions[eqCondIdx])
		}
	}

	return otherConds
}

// Only if the input required prop is the prefix fo join keys, we can pass through this property.
func (p *PhysicalMergeJoin) tryToGetChildReqProp(prop *property.PhysicalProperty) ([]*property.PhysicalProperty, bool) {
	all, desc := prop.AllSameOrder()
	lProp := property.NewPhysicalProperty(property.RootTaskType, p.LeftJoinKeys, desc, math.MaxFloat64, false)
	rProp := property.NewPhysicalProperty(property.RootTaskType, p.RightJoinKeys, desc, math.MaxFloat64, false)
	if !prop.IsEmpty() {
		// sort merge join fits the cases of massive ordered data, so desc scan is always expensive.
		if !all {
			return nil, false
		}
		if !prop.IsPrefix(lProp) && !prop.IsPrefix(rProp) {
			return nil, false
		}
		if prop.IsPrefix(rProp) && p.JoinType == LeftOuterJoin {
			return nil, false
		}
		if prop.IsPrefix(lProp) && p.JoinType == RightOuterJoin {
			return nil, false
		}
	}

	return []*property.PhysicalProperty{lProp, rProp}, true
}

func (p *LogicalJoin) checkJoinKeyCollation(leftKeys, rightKeys []*expression.Column) bool {
	// if a left key and its corresponding right key have different collation, don't use MergeJoin since
	// the their children may sort their records in different ways
	for i := range leftKeys {
		lt := leftKeys[i].RetType
		rt := rightKeys[i].RetType
		if (lt.EvalType() == types.ETString && rt.EvalType() == types.ETString) &&
			(leftKeys[i].RetType.Charset != rightKeys[i].RetType.Charset ||
				leftKeys[i].RetType.Collate != rightKeys[i].RetType.Collate) {
			return false
		}
	}
	return true
}

// GetMergeJoin convert the logical join to physical merge join based on the physical property.
func (p *LogicalJoin) GetMergeJoin(prop *property.PhysicalProperty, schema *expression.Schema, statsInfo *property.StatsInfo, leftStatsInfo *property.StatsInfo, rightStatsInfo *property.StatsInfo) []PhysicalPlan {
	joins := make([]PhysicalPlan, 0, len(p.leftProperties)+1)
	// The leftProperties caches all the possible properties that are provided by its children.
	leftJoinKeys, rightJoinKeys, isNullEQ, hasNullEQ := p.GetJoinKeys()

	// EnumType Unsupported: merge join conflicts with index order. ref: https://github.com/pingcap/tidb/issues/24473
	for _, leftKey := range leftJoinKeys {
		if leftKey.RetType.Tp == mysql.TypeEnum {
			return nil
		}
	}
	for _, rightKey := range rightJoinKeys {
		if rightKey.RetType.Tp == mysql.TypeEnum {
			return nil
		}
	}

	// TODO: support null equal join keys for merge join
	if hasNullEQ {
		return nil
	}
	for _, lhsChildProperty := range p.leftProperties {
		offsets := getMaxSortPrefix(lhsChildProperty, leftJoinKeys)
		// If not all equal conditions hit properties. We ban merge join heuristically. Because in this case, merge join
		// may get a very low performance. In executor, executes join results before other conditions filter it.
		if len(offsets) < len(leftJoinKeys) {
			continue
		}

		leftKeys := lhsChildProperty[:len(offsets)]
		rightKeys := expression.NewSchema(rightJoinKeys...).ColumnsByIndices(offsets)
		newIsNullEQ := make([]bool, 0, len(offsets))
		for _, offset := range offsets {
			newIsNullEQ = append(newIsNullEQ, isNullEQ[offset])
		}

		prefixLen := findMaxPrefixLen(p.rightProperties, rightKeys)
		if prefixLen == 0 {
			continue
		}

		leftKeys = leftKeys[:prefixLen]
		rightKeys = rightKeys[:prefixLen]
		newIsNullEQ = newIsNullEQ[:prefixLen]
		if !p.checkJoinKeyCollation(leftKeys, rightKeys) {
			continue
		}
		offsets = offsets[:prefixLen]
		baseJoin := basePhysicalJoin{
			JoinType:        p.JoinType,
			LeftConditions:  p.LeftConditions,
			RightConditions: p.RightConditions,
			DefaultValues:   p.DefaultValues,
			LeftJoinKeys:    leftKeys,
			RightJoinKeys:   rightKeys,
			IsNullEQ:        newIsNullEQ,
		}
		mergeJoin := PhysicalMergeJoin{basePhysicalJoin: baseJoin}.Init(p.ctx, statsInfo.ScaleByExpectCnt(prop.ExpectedCnt), p.blockOffset)
		mergeJoin.SetSchema(schema)
		mergeJoin.OtherConditions = p.moveEqualToOtherConditions(offsets)
		mergeJoin.initCompareFuncs()
		if reqProps, ok := mergeJoin.tryToGetChildReqProp(prop); ok {
			// Adjust expected count for children nodes.
			if prop.ExpectedCnt < statsInfo.RowCount {
				expCntScale := prop.ExpectedCnt / statsInfo.RowCount
				reqProps[0].ExpectedCnt = leftStatsInfo.RowCount * expCntScale
				reqProps[1].ExpectedCnt = rightStatsInfo.RowCount * expCntScale
			}
			mergeJoin.childrenReqProps = reqProps
			_, desc := prop.AllSameOrder()
			mergeJoin.Desc = desc
			joins = append(joins, mergeJoin)
		}
	}
	// If TiDB_SMJ hint is existed, it should consider enforce merge join,
	// because we can't trust lhsChildProperty completely.
	if (p.preferJoinType & preferMergeJoin) > 0 {
		joins = append(joins, p.getEnforcedMergeJoin(prop, schema, statsInfo)...)
	}

	return joins
}

// Change JoinKeys order, by offsets array
// offsets array is generate by prop check
func getNewJoinKeysByOffsets(oldJoinKeys []*expression.Column, offsets []int) []*expression.Column {
	newKeys := make([]*expression.Column, 0, len(oldJoinKeys))
	for _, offset := range offsets {
		newKeys = append(newKeys, oldJoinKeys[offset])
	}
	for pos, key := range oldJoinKeys {
		isExist := false
		for _, p := range offsets {
			if p == pos {
				isExist = true
				break
			}
		}
		if !isExist {
			newKeys = append(newKeys, key)
		}
	}
	return newKeys
}

func getNewNullEQByOffsets(oldNullEQ []bool, offsets []int) []bool {
	newNullEQ := make([]bool, 0, len(oldNullEQ))
	for _, offset := range offsets {
		newNullEQ = append(newNullEQ, oldNullEQ[offset])
	}
	for pos, key := range oldNullEQ {
		isExist := false
		for _, p := range offsets {
			if p == pos {
				isExist = true
				break
			}
		}
		if !isExist {
			newNullEQ = append(newNullEQ, key)
		}
	}
	return newNullEQ
}

func (p *LogicalJoin) getEnforcedMergeJoin(prop *property.PhysicalProperty, schema *expression.Schema, statsInfo *property.StatsInfo) []PhysicalPlan {
	// Check whether SMJ can satisfy the required property
	leftJoinKeys, rightJoinKeys, isNullEQ, hasNullEQ := p.GetJoinKeys()
	// TODO: support null equal join keys for merge join
	if hasNullEQ {
		return nil
	}
	offsets := make([]int, 0, len(leftJoinKeys))
	all, desc := prop.AllSameOrder()
	if !all {
		return nil
	}
	for _, item := range prop.SortItems {
		isExist := false
		for joinKeyPos := 0; joinKeyPos < len(leftJoinKeys); joinKeyPos++ {
			var key *expression.Column
			if item.Col.Equal(p.ctx, leftJoinKeys[joinKeyPos]) {
				key = leftJoinKeys[joinKeyPos]
			}
			if item.Col.Equal(p.ctx, rightJoinKeys[joinKeyPos]) {
				key = rightJoinKeys[joinKeyPos]
			}
			if key == nil {
				continue
			}
			for i := 0; i < len(offsets); i++ {
				if offsets[i] == joinKeyPos {
					isExist = true
					break
				}
			}
			if !isExist {
				offsets = append(offsets, joinKeyPos)
			}
			isExist = true
			break
		}
		if !isExist {
			return nil
		}
	}
	// Generate the enforced sort merge join
	leftKeys := getNewJoinKeysByOffsets(leftJoinKeys, offsets)
	rightKeys := getNewJoinKeysByOffsets(rightJoinKeys, offsets)
	newNullEQ := getNewNullEQByOffsets(isNullEQ, offsets)
	otherConditions := make([]expression.Expression, len(p.OtherConditions), len(p.OtherConditions)+len(p.EqualConditions))
	copy(otherConditions, p.OtherConditions)
	if !p.checkJoinKeyCollation(leftKeys, rightKeys) {
		// if the join keys' collation are conflicted, we use the empty join key
		// and move EqualConditions to OtherConditions.
		leftKeys = nil
		rightKeys = nil
		newNullEQ = nil
		otherConditions = append(otherConditions, expression.ScalarFuncs2Exprs(p.EqualConditions)...)
	}
	lProp := property.NewPhysicalProperty(property.RootTaskType, leftKeys, desc, math.MaxFloat64, true)
	rProp := property.NewPhysicalProperty(property.RootTaskType, rightKeys, desc, math.MaxFloat64, true)
	baseJoin := basePhysicalJoin{
		JoinType:        p.JoinType,
		LeftConditions:  p.LeftConditions,
		RightConditions: p.RightConditions,
		DefaultValues:   p.DefaultValues,
		LeftJoinKeys:    leftKeys,
		RightJoinKeys:   rightKeys,
		IsNullEQ:        newNullEQ,
		OtherConditions: otherConditions,
	}
	enforcedPhysicalMergeJoin := PhysicalMergeJoin{basePhysicalJoin: baseJoin, Desc: desc}.Init(p.ctx, statsInfo.ScaleByExpectCnt(prop.ExpectedCnt), p.blockOffset)
	enforcedPhysicalMergeJoin.SetSchema(schema)
	enforcedPhysicalMergeJoin.childrenReqProps = []*property.PhysicalProperty{lProp, rProp}
	enforcedPhysicalMergeJoin.initCompareFuncs()
	return []PhysicalPlan{enforcedPhysicalMergeJoin}
}

func (p *PhysicalMergeJoin) initCompareFuncs() {
	p.CompareFuncs = make([]expression.CompareFunc, 0, len(p.LeftJoinKeys))
	for i := range p.LeftJoinKeys {
		p.CompareFuncs = append(p.CompareFuncs, expression.GetCmpFunction(p.ctx, p.LeftJoinKeys[i], p.RightJoinKeys[i]))
	}
}

// ForceUseOuterBuild4Test is a test option to control forcing use outer input as build.
// TODO: use hint and remove this variable
var ForceUseOuterBuild4Test = false

// ForcedHashLeftJoin4Test is a test option to force using HashLeftJoin
// TODO: use hint and remove this variable
var ForcedHashLeftJoin4Test = false

func (p *LogicalJoin) getHashJoins(prop *property.PhysicalProperty) []PhysicalPlan {
	if !prop.IsEmpty() { // hash join doesn't promise any orders
		return nil
	}
	joins := make([]PhysicalPlan, 0, 2)
	switch p.JoinType {
	case SemiJoin, AntiSemiJoin, LeftOuterSemiJoin, AntiLeftOuterSemiJoin:
		joins = append(joins, p.getHashJoin(prop, 1, false))
	case LeftOuterJoin:
		if ForceUseOuterBuild4Test {
			joins = append(joins, p.getHashJoin(prop, 1, true))
		} else {
			joins = append(joins, p.getHashJoin(prop, 1, false))
			joins = append(joins, p.getHashJoin(prop, 1, true))
		}
	case RightOuterJoin:
		if ForceUseOuterBuild4Test {
			joins = append(joins, p.getHashJoin(prop, 0, true))
		} else {
			joins = append(joins, p.getHashJoin(prop, 0, false))
			joins = append(joins, p.getHashJoin(prop, 0, true))
		}
	case InnerJoin:
		if ForcedHashLeftJoin4Test {
			joins = append(joins, p.getHashJoin(prop, 1, false))
		} else {
			joins = append(joins, p.getHashJoin(prop, 1, false))
			joins = append(joins, p.getHashJoin(prop, 0, false))
		}
	}
	return joins
}

func (p *LogicalJoin) getHashJoin(prop *property.PhysicalProperty, innerIdx int, useOuterToBuild bool) *PhysicalHashJoin {
	chReqProps := make([]*property.PhysicalProperty, 2)
	chReqProps[innerIdx] = &property.PhysicalProperty{ExpectedCnt: math.MaxFloat64}
	chReqProps[1-innerIdx] = &property.PhysicalProperty{ExpectedCnt: math.MaxFloat64}
	if prop.ExpectedCnt < p.stats.RowCount {
		expCntScale := prop.ExpectedCnt / p.stats.RowCount
		chReqProps[1-innerIdx].ExpectedCnt = p.children[1-innerIdx].statsInfo().RowCount * expCntScale
	}
	hashJoin := NewPhysicalHashJoin(p, innerIdx, useOuterToBuild, p.stats.ScaleByExpectCnt(prop.ExpectedCnt), chReqProps...)
	hashJoin.SetSchema(p.schema)
	return hashJoin
}

// When inner plan is TableReader, the parameter `ranges` will be nil. Because pk only have one column. So all of its range
// is generated during execution time.
func (p *LogicalJoin) constructIndexJoin(
	prop *property.PhysicalProperty,
	outerIdx int,
	innerTask task,
	ranges []*ranger.Range,
	keyOff2IdxOff []int,
	path *util.AccessPath,
	compareFilters *ColWithCmpFuncManager,
) []PhysicalPlan {
	joinType := p.JoinType
	var (
		innerJoinKeys []*expression.Column
		outerJoinKeys []*expression.Column
		isNullEQ      []bool
		hasNullEQ     bool
	)
	if outerIdx == 0 {
		outerJoinKeys, innerJoinKeys, isNullEQ, hasNullEQ = p.GetJoinKeys()
	} else {
		innerJoinKeys, outerJoinKeys, isNullEQ, hasNullEQ = p.GetJoinKeys()
	}
	// TODO: support null equal join keys for index join
	if hasNullEQ {
		return nil
	}
	chReqProps := make([]*property.PhysicalProperty, 2)
	chReqProps[outerIdx] = &property.PhysicalProperty{TaskTp: property.RootTaskType, ExpectedCnt: math.MaxFloat64, SortItems: prop.SortItems}
	if prop.ExpectedCnt < p.stats.RowCount {
		expCntScale := prop.ExpectedCnt / p.stats.RowCount
		chReqProps[outerIdx].ExpectedCnt = p.children[outerIdx].statsInfo().RowCount * expCntScale
	}
	newInnerKeys := make([]*expression.Column, 0, len(innerJoinKeys))
	newOuterKeys := make([]*expression.Column, 0, len(outerJoinKeys))
	newIsNullEQ := make([]bool, 0, len(isNullEQ))
	newKeyOff := make([]int, 0, len(keyOff2IdxOff))
	newOtherConds := make([]expression.Expression, len(p.OtherConditions), len(p.OtherConditions)+len(p.EqualConditions))
	copy(newOtherConds, p.OtherConditions)
	for keyOff, idxOff := range keyOff2IdxOff {
		if keyOff2IdxOff[keyOff] < 0 {
			newOtherConds = append(newOtherConds, p.EqualConditions[keyOff])
			continue
		}
		newInnerKeys = append(newInnerKeys, innerJoinKeys[keyOff])
		newOuterKeys = append(newOuterKeys, outerJoinKeys[keyOff])
		newIsNullEQ = append(newIsNullEQ, isNullEQ[keyOff])
		newKeyOff = append(newKeyOff, idxOff)
	}

	var outerHashKeys, innerHashKeys []*expression.Column
	outerHashKeys, innerHashKeys = make([]*expression.Column, len(newOuterKeys)), make([]*expression.Column, len(newInnerKeys))
	copy(outerHashKeys, newOuterKeys)
	copy(innerHashKeys, newInnerKeys)
	// we can use the `col <eq> col` in `OtherCondition` to build the hashtable to avoid the unnecessary calculating.
	for i := len(newOtherConds) - 1; i >= 0; i = i - 1 {
		switch c := newOtherConds[i].(type) {
		case *expression.ScalarFunction:
			if c.FuncName.L == ast.EQ {
				lhs, ok1 := c.GetArgs()[0].(*expression.Column)
				rhs, ok2 := c.GetArgs()[1].(*expression.Column)
				if ok1 && ok2 {
					outerSchema, innerSchema := p.Children()[outerIdx].Schema(), p.Children()[1-outerIdx].Schema()
					if outerSchema.Contains(lhs) && innerSchema.Contains(rhs) {
						outerHashKeys = append(outerHashKeys, lhs)
						innerHashKeys = append(innerHashKeys, rhs)
					} else if innerSchema.Contains(lhs) && outerSchema.Contains(rhs) {
						outerHashKeys = append(outerHashKeys, rhs)
						innerHashKeys = append(innerHashKeys, lhs)
					}
					newOtherConds = append(newOtherConds[:i], newOtherConds[i+1:]...)
				}
			}
		default:
			continue
		}
	}

	baseJoin := basePhysicalJoin{
		InnerChildIdx:   1 - outerIdx,
		LeftConditions:  p.LeftConditions,
		RightConditions: p.RightConditions,
		OtherConditions: newOtherConds,
		JoinType:        joinType,
		OuterJoinKeys:   newOuterKeys,
		InnerJoinKeys:   newInnerKeys,
		IsNullEQ:        newIsNullEQ,
		DefaultValues:   p.DefaultValues,
	}

	join := PhysicalIndexJoin{
		basePhysicalJoin: baseJoin,
		innerTask:        innerTask,
		KeyOff2IdxOff:    newKeyOff,
		Ranges:           ranges,
		CompareFilters:   compareFilters,
		OuterHashKeys:    outerHashKeys,
		InnerHashKeys:    innerHashKeys,
	}.Init(p.ctx, p.stats.ScaleByExpectCnt(prop.ExpectedCnt), p.blockOffset, chReqProps...)
	if path != nil {
		join.IdxColLens = path.IdxColLens
	}
	join.SetSchema(p.schema)
	return []PhysicalPlan{join}
}

func (p *LogicalJoin) constructIndexMergeJoin(
	prop *property.PhysicalProperty,
	outerIdx int,
	innerTask task,
	ranges []*ranger.Range,
	keyOff2IdxOff []int,
	path *util.AccessPath,
	compareFilters *ColWithCmpFuncManager,
) []PhysicalPlan {
	indexJoins := p.constructIndexJoin(prop, outerIdx, innerTask, ranges, keyOff2IdxOff, path, compareFilters)
	indexMergeJoins := make([]PhysicalPlan, 0, len(indexJoins))
	for _, plan := range indexJoins {
		join := plan.(*PhysicalIndexJoin)
		// Index merge join can't handle hash keys. So we ban it heuristically.
		if len(join.InnerHashKeys) > len(join.InnerJoinKeys) {
			return nil
		}

		// EnumType Unsupported: merge join conflicts with index order. ref: https://github.com/pingcap/tidb/issues/24473
		for _, innerKey := range join.InnerJoinKeys {
			if innerKey.RetType.Tp == mysql.TypeEnum {
				return nil
			}
		}
		for _, outerKey := range join.OuterJoinKeys {
			if outerKey.RetType.Tp == mysql.TypeEnum {
				return nil
			}
		}

		hasPrefixCol := false
		for _, l := range join.IdxColLens {
			if l != types.UnspecifiedLength {
				hasPrefixCol = true
				break
			}
		}
		// If index column has prefix length, the merge join can not guarantee the relevance
		// between index and join keys. So we should skip this case.
		// For more details, please check the following code and comments.
		if hasPrefixCol {
			continue
		}

		// keyOff2KeyOffOrderByIdx is map the join keys offsets to [0, len(joinKeys)) ordered by the
		// join key position in inner index.
		keyOff2KeyOffOrderByIdx := make([]int, len(join.OuterJoinKeys))
		keyOffMapList := make([]int, len(join.KeyOff2IdxOff))
		copy(keyOffMapList, join.KeyOff2IdxOff)
		keyOffMap := make(map[int]int, len(keyOffMapList))
		for i, idxOff := range keyOffMapList {
			keyOffMap[idxOff] = i
		}
		sort.Slice(keyOffMapList, func(i, j int) bool { return keyOffMapList[i] < keyOffMapList[j] })
		keyIsIndexPrefix := true
		for keyOff, idxOff := range keyOffMapList {
			if keyOff != idxOff {
				keyIsIndexPrefix = false
				break
			}
			keyOff2KeyOffOrderByIdx[keyOffMap[idxOff]] = keyOff
		}
		if !keyIsIndexPrefix {
			continue
		}
		// isOuterKeysPrefix means whether the outer join keys are the prefix of the prop items.
		isOuterKeysPrefix := len(join.OuterJoinKeys) <= len(prop.SortItems)
		compareFuncs := make([]expression.CompareFunc, 0, len(join.OuterJoinKeys))
		outerCompareFuncs := make([]expression.CompareFunc, 0, len(join.OuterJoinKeys))

		for i := range join.KeyOff2IdxOff {
			if isOuterKeysPrefix && !prop.SortItems[i].Col.Equal(nil, join.OuterJoinKeys[keyOff2KeyOffOrderByIdx[i]]) {
				isOuterKeysPrefix = false
			}
			compareFuncs = append(compareFuncs, expression.GetCmpFunction(p.ctx, join.OuterJoinKeys[i], join.InnerJoinKeys[i]))
			outerCompareFuncs = append(outerCompareFuncs, expression.GetCmpFunction(p.ctx, join.OuterJoinKeys[i], join.OuterJoinKeys[i]))
		}
		// canKeepOuterOrder means whether the prop items are the prefix of the outer join keys.
		canKeepOuterOrder := len(prop.SortItems) <= len(join.OuterJoinKeys)
		for i := 0; canKeepOuterOrder && i < len(prop.SortItems); i++ {
			if !prop.SortItems[i].Col.Equal(nil, join.OuterJoinKeys[keyOff2KeyOffOrderByIdx[i]]) {
				canKeepOuterOrder = false
			}
		}
		// Since index merge join requires prop items the prefix of outer join keys
		// or outer join keys the prefix of the prop items. So we need `canKeepOuterOrder` or
		// `isOuterKeysPrefix` to be true.
		if canKeepOuterOrder || isOuterKeysPrefix {
			indexMergeJoin := PhysicalIndexMergeJoin{
				PhysicalIndexJoin:       *join,
				KeyOff2KeyOffOrderByIdx: keyOff2KeyOffOrderByIdx,
				NeedOuterSort:           !isOuterKeysPrefix,
				CompareFuncs:            compareFuncs,
				OuterCompareFuncs:       outerCompareFuncs,
				Desc:                    !prop.IsEmpty() && prop.SortItems[0].Desc,
			}.Init(p.ctx)
			indexMergeJoins = append(indexMergeJoins, indexMergeJoin)
		}
	}
	return indexMergeJoins
}

func (p *LogicalJoin) constructIndexHashJoin(
	prop *property.PhysicalProperty,
	outerIdx int,
	innerTask task,
	ranges []*ranger.Range,
	keyOff2IdxOff []int,
	path *util.AccessPath,
	compareFilters *ColWithCmpFuncManager,
) []PhysicalPlan {
	indexJoins := p.constructIndexJoin(prop, outerIdx, innerTask, ranges, keyOff2IdxOff, path, compareFilters)
	indexHashJoins := make([]PhysicalPlan, 0, len(indexJoins))
	for _, plan := range indexJoins {
		join := plan.(*PhysicalIndexJoin)
		indexHashJoin := PhysicalIndexHashJoin{
			PhysicalIndexJoin: *join,
			// Prop is empty means that the parent operator does not need the
			// join operator to provide any promise of the output order.
			KeepOuterOrder: !prop.IsEmpty(),
		}.Init(p.ctx)
		indexHashJoins = append(indexHashJoins, indexHashJoin)
	}
	return indexHashJoins
}

// getIndexJoinByOuterIdx will generate index join by outerIndex. OuterIdx points out the outer child.
// First of all, we'll check whether the inner child is DataSource.
// Then, we will extract the join keys of p's equal conditions. Then check whether all of them are just the primary key
// or match some part of on index. If so we will choose the best one and construct a index join.
func (p *LogicalJoin) getIndexJoinByOuterIdx(prop *property.PhysicalProperty, outerIdx int) (joins []PhysicalPlan) {
	outerChild, innerChild := p.children[outerIdx], p.children[1-outerIdx]
	all, _ := prop.AllSameOrder()
	// If the order by columns are not all from outer child, index join cannot promise the order.
	if !prop.AllColsFromSchema(outerChild.Schema()) || !all {
		return nil
	}
	var (
		innerJoinKeys []*expression.Column
		outerJoinKeys []*expression.Column
	)
	if outerIdx == 0 {
		outerJoinKeys, innerJoinKeys, _, _ = p.GetJoinKeys()
	} else {
		innerJoinKeys, outerJoinKeys, _, _ = p.GetJoinKeys()
	}
	ds, isDataSource := innerChild.(*DataSource)
	us, isUnionScan := innerChild.(*LogicalUnionScan)
	if (!isDataSource && !isUnionScan) || (isDataSource && ds.preferStoreType&preferTiFlash != 0) {
		return nil
	}
	if isUnionScan {
		// The child of union scan may be union all for partition table.
		ds, isDataSource = us.Children()[0].(*DataSource)
		if !isDataSource {
			return nil
		}
		// If one of the union scan children is a TiFlash table, then we can't choose index join.
		for _, child := range us.Children() {
			if ds, ok := child.(*DataSource); ok && ds.preferStoreType&preferTiFlash != 0 {
				return nil
			}
		}
	}
	var avgInnerRowCnt float64
	if outerChild.statsInfo().RowCount > 0 {
		avgInnerRowCnt = p.equalCondOutCnt / outerChild.statsInfo().RowCount
	}
	joins = p.buildIndexJoinInner2TableScan(prop, ds, innerJoinKeys, outerJoinKeys, outerIdx, us, avgInnerRowCnt)
	if joins != nil {
		return
	}
	return p.buildIndexJoinInner2IndexScan(prop, ds, innerJoinKeys, outerJoinKeys, outerIdx, us, avgInnerRowCnt)
}

func (p *LogicalJoin) getIndexJoinBuildHelper(ds *DataSource, innerJoinKeys []*expression.Column, checkPathValid func(path *util.AccessPath) bool, outerJoinKeys []*expression.Column) (*indexJoinBuildHelper, []int) {
	helper := &indexJoinBuildHelper{
		join:      p,
		innerPlan: ds,
	}
	for _, path := range ds.possibleAccessPaths {
		if checkPathValid(path) {
			emptyRange, err := helper.analyzeLookUpFilters(path, ds, innerJoinKeys, outerJoinKeys)
			if emptyRange {
				return nil, nil
			}
			if err != nil {
				logutil.BgLogger().Warn("build index join failed", zap.Error(err))
			}
		}
	}
	if helper.chosenPath == nil {
		return nil, nil
	}
	keyOff2IdxOff := make([]int, len(innerJoinKeys))
	for i := range keyOff2IdxOff {
		keyOff2IdxOff[i] = -1
	}
	for idxOff, keyOff := range helper.idxOff2KeyOff {
		if keyOff != -1 {
			keyOff2IdxOff[keyOff] = idxOff
		}
	}
	return helper, keyOff2IdxOff
}

// buildIndexJoinInner2TableScan builds a TableScan as the inner child for an
// IndexJoin if possible.
// If the inner side of a index join is a TableScan, only one tuple will be
// fetched from the inner side for every tuple from the outer side. This will be
// promised to be no worse than building IndexScan as the inner child.
func (p *LogicalJoin) buildIndexJoinInner2TableScan(
	prop *property.PhysicalProperty, ds *DataSource, innerJoinKeys, outerJoinKeys []*expression.Column,
	outerIdx int, us *LogicalUnionScan, avgInnerRowCnt float64) (joins []PhysicalPlan) {
	var tblPath *util.AccessPath
	for _, path := range ds.possibleAccessPaths {
		if path.IsTablePath() && path.StoreType == kv.TiKV {
			tblPath = path
			break
		}
	}
	if tblPath == nil {
		return nil
	}
	keyOff2IdxOff := make([]int, len(innerJoinKeys))
	newOuterJoinKeys := make([]*expression.Column, 0)
	var ranges []*ranger.Range
	var innerTask, innerTask2 task
	var helper *indexJoinBuildHelper
	if ds.tableInfo.IsCommonHandle {
		helper, keyOff2IdxOff = p.getIndexJoinBuildHelper(ds, innerJoinKeys, func(path *util.AccessPath) bool { return path.IsCommonHandlePath }, outerJoinKeys)
		if helper == nil {
			return nil
		}
		innerTask = p.constructInnerTableScanTask(ds, nil, outerJoinKeys, us, false, false, avgInnerRowCnt)
		// The index merge join's inner plan is different from index join, so we
		// should construct another inner plan for it.
		// Because we can't keep order for union scan, if there is a union scan in inner task,
		// we can't construct index merge join.
		if us == nil {
			innerTask2 = p.constructInnerTableScanTask(ds, nil, outerJoinKeys, us, true, !prop.IsEmpty() && prop.SortItems[0].Desc, avgInnerRowCnt)
		}
		ranges = helper.chosenRanges
	} else {
		pkMatched := false
		pkCol := ds.getPKIsHandleCol()
		if pkCol == nil {
			return nil
		}
		for i, key := range innerJoinKeys {
			if !key.Equal(nil, pkCol) {
				keyOff2IdxOff[i] = -1
				continue
			}
			pkMatched = true
			keyOff2IdxOff[i] = 0
			// Add to newOuterJoinKeys only if conditions contain inner primary key. For issue #14822.
			newOuterJoinKeys = append(newOuterJoinKeys, outerJoinKeys[i])
		}
		outerJoinKeys = newOuterJoinKeys
		if !pkMatched {
			return nil
		}
		innerTask = p.constructInnerTableScanTask(ds, pkCol, outerJoinKeys, us, false, false, avgInnerRowCnt)
		// The index merge join's inner plan is different from index join, so we
		// should construct another inner plan for it.
		// Because we can't keep order for union scan, if there is a union scan in inner task,
		// we can't construct index merge join.
		if us == nil {
			innerTask2 = p.constructInnerTableScanTask(ds, pkCol, outerJoinKeys, us, true, !prop.IsEmpty() && prop.SortItems[0].Desc, avgInnerRowCnt)
		}
	}
	var (
		path       *util.AccessPath
		lastColMng *ColWithCmpFuncManager
	)
	if helper != nil {
		path = helper.chosenPath
		lastColMng = helper.lastColManager
	}
	joins = make([]PhysicalPlan, 0, 3)
	failpoint.Inject("MockOnlyEnableIndexHashJoin", func(val failpoint.Value) {
		if val.(bool) {
			failpoint.Return(p.constructIndexHashJoin(prop, outerIdx, innerTask, nil, keyOff2IdxOff, path, lastColMng))
		}
	})
	joins = append(joins, p.constructIndexJoin(prop, outerIdx, innerTask, ranges, keyOff2IdxOff, path, lastColMng)...)
	// We can reuse the `innerTask` here since index nested loop hash join
	// do not need the inner child to promise the order.
	joins = append(joins, p.constructIndexHashJoin(prop, outerIdx, innerTask, ranges, keyOff2IdxOff, path, lastColMng)...)
	if innerTask2 != nil {
		joins = append(joins, p.constructIndexMergeJoin(prop, outerIdx, innerTask2, ranges, keyOff2IdxOff, path, lastColMng)...)
	}
	return joins
}

func (p *LogicalJoin) buildIndexJoinInner2IndexScan(
	prop *property.PhysicalProperty, ds *DataSource, innerJoinKeys, outerJoinKeys []*expression.Column,
	outerIdx int, us *LogicalUnionScan, avgInnerRowCnt float64) (joins []PhysicalPlan) {
	helper, keyOff2IdxOff := p.getIndexJoinBuildHelper(ds, innerJoinKeys, func(path *util.AccessPath) bool { return !path.IsTablePath() }, outerJoinKeys)
	if helper == nil {
		return nil
	}
	joins = make([]PhysicalPlan, 0, 3)
	rangeInfo := helper.buildRangeDecidedByInformation(helper.chosenPath.IdxCols, outerJoinKeys)
	maxOneRow := false
	if helper.chosenPath.Index.Unique && helper.usedColsLen == len(helper.chosenPath.FullIdxCols) {
		l := len(helper.chosenAccess)
		if l == 0 {
			maxOneRow = true
		} else {
			sf, ok := helper.chosenAccess[l-1].(*expression.ScalarFunction)
			maxOneRow = ok && (sf.FuncName.L == ast.EQ)
		}
	}
	innerTask := p.constructInnerIndexScanTask(ds, helper.chosenPath, helper.chosenRemained, outerJoinKeys, us, rangeInfo, false, false, avgInnerRowCnt, maxOneRow)
	failpoint.Inject("MockOnlyEnableIndexHashJoin", func(val failpoint.Value) {
		if val.(bool) {
			failpoint.Return(p.constructIndexHashJoin(prop, outerIdx, innerTask, helper.chosenRanges, keyOff2IdxOff, helper.chosenPath, helper.lastColManager))
		}
	})
	joins = append(joins, p.constructIndexJoin(prop, outerIdx, innerTask, helper.chosenRanges, keyOff2IdxOff, helper.chosenPath, helper.lastColManager)...)
	// We can reuse the `innerTask` here since index nested loop hash join
	// do not need the inner child to promise the order.
	joins = append(joins, p.constructIndexHashJoin(prop, outerIdx, innerTask, helper.chosenRanges, keyOff2IdxOff, helper.chosenPath, helper.lastColManager)...)
	// The index merge join's inner plan is different from index join, so we
	// should construct another inner plan for it.
	// Because we can't keep order for union scan, if there is a union scan in inner task,
	// we can't construct index merge join.
	if us == nil {
		innerTask2 := p.constructInnerIndexScanTask(ds, helper.chosenPath, helper.chosenRemained, outerJoinKeys, us, rangeInfo, true, !prop.IsEmpty() && prop.SortItems[0].Desc, avgInnerRowCnt, maxOneRow)
		if innerTask2 != nil {
			joins = append(joins, p.constructIndexMergeJoin(prop, outerIdx, innerTask2, helper.chosenRanges, keyOff2IdxOff, helper.chosenPath, helper.lastColManager)...)
		}
	}
	return joins
}

type indexJoinBuildHelper struct {
	join      *LogicalJoin
	innerPlan *DataSource

	usedColsLen    int
	usedColsNDV    float64
	chosenAccess   []expression.Expression
	chosenRemained []expression.Expression
	idxOff2KeyOff  []int
	lastColManager *ColWithCmpFuncManager
	chosenRanges   []*ranger.Range
	chosenPath     *util.AccessPath

	curPossibleUsedKeys []*expression.Column
	curNotUsedIndexCols []*expression.Column
	curNotUsedColLens   []int
	curIdxOff2KeyOff    []int
}

func (ijHelper *indexJoinBuildHelper) buildRangeDecidedByInformation(idxCols []*expression.Column, outerJoinKeys []*expression.Column) string {
	buffer := bytes.NewBufferString("[")
	isFirst := true
	for idxOff, keyOff := range ijHelper.idxOff2KeyOff {
		if keyOff == -1 {
			continue
		}
		if !isFirst {
			buffer.WriteString(" ")
		} else {
			isFirst = false
		}
		buffer.WriteString(fmt.Sprintf("eq(%v, %v)", idxCols[idxOff], outerJoinKeys[keyOff]))
	}
	for _, access := range ijHelper.chosenAccess {
		if !isFirst {
			buffer.WriteString(" ")
		} else {
			isFirst = false
		}
		buffer.WriteString(fmt.Sprintf("%v", access))
	}
	buffer.WriteString("]")
	return buffer.String()
}

// constructInnerTableScanTask is specially used to construct the inner plan for PhysicalIndexJoin.
func (p *LogicalJoin) constructInnerTableScanTask(
	ds *DataSource,
	pk *expression.Column,
	outerJoinKeys []*expression.Column,
	us *LogicalUnionScan,
	keepOrder bool,
	desc bool,
	rowCount float64,
) task {
	// If `ds.tableInfo.GetPartitionInfo() != nil`,
	// it means the data source is a partition table reader.
	// If the inner task need to keep order, the partition table reader can't satisfy it.
	if keepOrder && ds.tableInfo.GetPartitionInfo() != nil {
		return nil
	}
	var ranges []*ranger.Range
	// pk is nil means the table uses the common handle.
	if pk == nil {
		ranges = ranger.FullRange()
	} else {
		ranges = ranger.FullIntRange(mysql.HasUnsignedFlag(pk.RetType.Flag))
	}
	ts := PhysicalTableScan{
		Table:           ds.tableInfo,
		Columns:         ds.Columns,
		TableAsName:     ds.TableAsName,
		DBName:          ds.DBName,
		filterCondition: ds.pushedDownConds,
		Ranges:          ranges,
		rangeDecidedBy:  outerJoinKeys,
		KeepOrder:       keepOrder,
		Desc:            desc,
		physicalTableID: ds.physicalTableID,
		isPartition:     ds.isPartition,
	}.Init(ds.ctx, ds.blockOffset)
	ts.SetSchema(ds.schema.Clone())
	if rowCount <= 0 {
		rowCount = float64(1)
	}
	selectivity := float64(1)
	countAfterAccess := rowCount
	if len(ts.filterCondition) > 0 {
		var err error
		selectivity, _, err = ds.tableStats.HistColl.Selectivity(ds.ctx, ts.filterCondition, ds.possibleAccessPaths)
		if err != nil || selectivity <= 0 {
			logutil.BgLogger().Debug("unexpected selectivity, use selection factor", zap.Float64("selectivity", selectivity), zap.String("table", ts.TableAsName.L))
			selectivity = SelectionFactor
		}
		// rowCount is computed from result row count of join, which has already accounted the filters on DataSource,
		// i.e, rowCount equals to `countAfterAccess * selectivity`.
		countAfterAccess = rowCount / selectivity
	}
	ts.stats = &property.StatsInfo{
		// TableScan as inner child of IndexJoin can return at most 1 tuple for each outer row.
		RowCount:     math.Min(1.0, countAfterAccess),
		StatsVersion: ds.stats.StatsVersion,
		// Cardinality would not be used in cost computation of IndexJoin, set leave it as default nil.
	}
	rowSize := ds.TblColHists.GetTableAvgRowSize(p.ctx, ds.TblCols, ts.StoreType, true)
	sessVars := ds.ctx.GetSessionVars()
	copTask := &copTask{
		tablePlan:         ts,
		indexPlanFinished: true,
		cst:               sessVars.GetScanFactor(ts.Table) * rowSize * ts.stats.RowCount,
		tblColHists:       ds.TblColHists,
		keepOrder:         ts.KeepOrder,
	}
	copTask.partitionInfo = PartitionInfo{
		PruningConds:   ds.allConds,
		PartitionNames: ds.partitionNames,
		Columns:        ds.TblCols,
		ColumnNames:    ds.names,
	}
	selStats := ts.stats.Scale(selectivity)
	ts.addPushedDownSelection(copTask, selStats)
	t := copTask.convertToRootTask(ds.ctx)
	reader := t.p
	t.p = p.constructInnerUnionScan(us, reader)
	return t
}

func (p *LogicalJoin) constructInnerUnionScan(us *LogicalUnionScan, reader PhysicalPlan) PhysicalPlan {
	if us == nil {
		return reader
	}
	// Use `reader.stats` instead of `us.stats` because it should be more accurate. No need to specify
	// childrenReqProps now since we have got reader already.
	physicalUnionScan := PhysicalUnionScan{
		Conditions: us.conditions,
		HandleCols: us.handleCols,
	}.Init(us.ctx, reader.statsInfo(), us.blockOffset, nil)
	physicalUnionScan.SetChildren(reader)
	return physicalUnionScan
}

// constructInnerIndexScanTask is specially used to construct the inner plan for PhysicalIndexJoin.
func (p *LogicalJoin) constructInnerIndexScanTask(
	ds *DataSource,
	path *util.AccessPath,
	filterConds []expression.Expression,
	outerJoinKeys []*expression.Column,
	us *LogicalUnionScan,
	rangeInfo string,
	keepOrder bool,
	desc bool,
	rowCount float64,
	maxOneRow bool,
) task {
	// If `ds.tableInfo.GetPartitionInfo() != nil`,
	// it means the data source is a partition table reader.
	// If the inner task need to keep order, the partition table reader can't satisfy it.
	if keepOrder && ds.tableInfo.GetPartitionInfo() != nil {
		return nil
	}
	is := PhysicalIndexScan{
		Table:            ds.tableInfo,
		TableAsName:      ds.TableAsName,
		DBName:           ds.DBName,
		Columns:          ds.Columns,
		Index:            path.Index,
		IdxCols:          path.IdxCols,
		IdxColLens:       path.IdxColLens,
		dataSourceSchema: ds.schema,
		KeepOrder:        keepOrder,
		Ranges:           ranger.FullRange(),
		rangeInfo:        rangeInfo,
		Desc:             desc,
		isPartition:      ds.isPartition,
		physicalTableID:  ds.physicalTableID,
	}.Init(ds.ctx, ds.blockOffset)
	cop := &copTask{
		indexPlan:   is,
		tblColHists: ds.TblColHists,
		tblCols:     ds.TblCols,
		keepOrder:   is.KeepOrder,
	}
	cop.partitionInfo = PartitionInfo{
		PruningConds:   ds.allConds,
		PartitionNames: ds.partitionNames,
		Columns:        ds.TblCols,
		ColumnNames:    ds.names,
	}
	if !ds.isCoveringIndex(ds.schema.Columns, path.FullIdxCols, path.FullIdxColLens, is.Table) {
		// On this way, it's double read case.
		ts := PhysicalTableScan{
			Columns:         ds.Columns,
			Table:           is.Table,
			TableAsName:     ds.TableAsName,
			isPartition:     ds.isPartition,
			physicalTableID: ds.physicalTableID,
		}.Init(ds.ctx, ds.blockOffset)
		ts.schema = is.dataSourceSchema.Clone()
		if ds.tableInfo.IsCommonHandle {
			commonHandle := ds.handleCols.(*CommonHandleCols)
			for _, col := range commonHandle.columns {
				if ts.schema.ColumnIndex(col) == -1 {
					ts.Schema().Append(col)
					ts.Columns = append(ts.Columns, col.ToInfo())
					cop.needExtraProj = true
				}
			}
		}
		// If inner cop task need keep order, the extraHandleCol should be set.
		if cop.keepOrder && !ds.tableInfo.IsCommonHandle {
			var needExtraProj bool
			cop.extraHandleCol, needExtraProj = ts.appendExtraHandleCol(ds)
			cop.needExtraProj = cop.needExtraProj || needExtraProj
		}
		if cop.needExtraProj {
			cop.originSchema = ds.schema
		}
		cop.tablePlan = ts
	}
	if cop.tablePlan != nil && ds.tableInfo.IsCommonHandle {
		cop.commonHandleCols = ds.commonHandleCols
	}
	is.initSchema(append(path.FullIdxCols, ds.commonHandleCols...), cop.tablePlan != nil)
	indexConds, tblConds := ds.splitIndexFilterConditions(filterConds, path.FullIdxCols, path.FullIdxColLens, ds.tableInfo)
	if maxOneRow {
		// Theoretically, this line is unnecessary because row count estimation of join should guarantee rowCount is not larger
		// than 1.0; however, there may be rowCount larger than 1.0 in reality, e.g, pseudo statistics cases, which does not reflect
		// unique constraint in NDV.
		rowCount = math.Min(rowCount, 1.0)
	}
	tmpPath := &util.AccessPath{
		IndexFilters:     indexConds,
		TableFilters:     tblConds,
		CountAfterIndex:  rowCount,
		CountAfterAccess: rowCount,
	}
	// Assume equal conditions used by index join and other conditions are independent.
	if len(tblConds) > 0 {
		selectivity, _, err := ds.tableStats.HistColl.Selectivity(ds.ctx, tblConds, ds.possibleAccessPaths)
		if err != nil || selectivity <= 0 {
			logutil.BgLogger().Debug("unexpected selectivity, use selection factor", zap.Float64("selectivity", selectivity), zap.String("table", ds.TableAsName.L))
			selectivity = SelectionFactor
		}
		// rowCount is computed from result row count of join, which has already accounted the filters on DataSource,
		// i.e, rowCount equals to `countAfterIndex * selectivity`.
		cnt := rowCount / selectivity
		if maxOneRow {
			cnt = math.Min(cnt, 1.0)
		}
		tmpPath.CountAfterIndex = cnt
		tmpPath.CountAfterAccess = cnt
	}
	if len(indexConds) > 0 {
		selectivity, _, err := ds.tableStats.HistColl.Selectivity(ds.ctx, indexConds, ds.possibleAccessPaths)
		if err != nil || selectivity <= 0 {
			logutil.BgLogger().Debug("unexpected selectivity, use selection factor", zap.Float64("selectivity", selectivity), zap.String("table", ds.TableAsName.L))
			selectivity = SelectionFactor
		}
		cnt := tmpPath.CountAfterIndex / selectivity
		if maxOneRow {
			cnt = math.Min(cnt, 1.0)
		}
		tmpPath.CountAfterAccess = cnt
	}
	is.stats = ds.tableStats.ScaleByExpectCnt(tmpPath.CountAfterAccess)
	rowSize := is.indexScanRowSize(path.Index, ds, true)
	sessVars := ds.ctx.GetSessionVars()
	cop.cst = tmpPath.CountAfterAccess * rowSize * sessVars.GetScanFactor(ds.tableInfo)
	finalStats := ds.tableStats.ScaleByExpectCnt(rowCount)
	is.addPushedDownSelection(cop, ds, tmpPath, finalStats)
	t := cop.convertToRootTask(ds.ctx)
	reader := t.p
	t.p = p.constructInnerUnionScan(us, reader)
	return t
}

var symmetricOp = map[string]string{
	ast.LT: ast.GT,
	ast.GE: ast.LE,
	ast.GT: ast.LT,
	ast.LE: ast.GE,
}

// ColWithCmpFuncManager is used in index join to handle the column with compare functions(>=, >, <, <=).
// It stores the compare functions and build ranges in execution phase.
type ColWithCmpFuncManager struct {
	TargetCol         *expression.Column
	colLength         int
	OpType            []string
	opArg             []expression.Expression
	TmpConstant       []*expression.Constant
	affectedColSchema *expression.Schema
	compareFuncs      []chunk.CompareFunc
}

func (cwc *ColWithCmpFuncManager) appendNewExpr(opName string, arg expression.Expression, affectedCols []*expression.Column) {
	cwc.OpType = append(cwc.OpType, opName)
	cwc.opArg = append(cwc.opArg, arg)
	cwc.TmpConstant = append(cwc.TmpConstant, &expression.Constant{RetType: cwc.TargetCol.RetType})
	for _, col := range affectedCols {
		if cwc.affectedColSchema.Contains(col) {
			continue
		}
		cwc.compareFuncs = append(cwc.compareFuncs, chunk.GetCompareFunc(col.RetType))
		cwc.affectedColSchema.Append(col)
	}
}

// CompareRow compares the rows for deduplicate.
func (cwc *ColWithCmpFuncManager) CompareRow(lhs, rhs chunk.Row) int {
	for i, col := range cwc.affectedColSchema.Columns {
		ret := cwc.compareFuncs[i](lhs, col.Index, rhs, col.Index)
		if ret != 0 {
			return ret
		}
	}
	return 0
}

// BuildRangesByRow will build range of the given row. It will eval each function's arg then call BuildRange.
func (cwc *ColWithCmpFuncManager) BuildRangesByRow(ctx sessionctx.Context, row chunk.Row) ([]*ranger.Range, error) {
	exprs := make([]expression.Expression, len(cwc.OpType))
	for i, opType := range cwc.OpType {
		constantArg, err := cwc.opArg[i].Eval(row)
		if err != nil {
			return nil, err
		}
		cwc.TmpConstant[i].Value = constantArg
		newExpr, err := expression.NewFunction(ctx, opType, types.NewFieldType(mysql.TypeTiny), cwc.TargetCol, cwc.TmpConstant[i])
		if err != nil {
			return nil, err
		}
		exprs = append(exprs, newExpr)
	}
	ranges, err := ranger.BuildColumnRange(exprs, ctx.GetSessionVars().StmtCtx, cwc.TargetCol.RetType, cwc.colLength)
	if err != nil {
		return nil, err
	}
	return ranges, nil
}

func (cwc *ColWithCmpFuncManager) resolveIndices(schema *expression.Schema) (err error) {
	for i := range cwc.opArg {
		cwc.opArg[i], err = cwc.opArg[i].ResolveIndices(schema)
		if err != nil {
			return err
		}
	}
	return nil
}

// String implements Stringer interface.
func (cwc *ColWithCmpFuncManager) String() string {
	buffer := bytes.NewBufferString("")
	for i := range cwc.OpType {
		buffer.WriteString(fmt.Sprintf("%v(%v, %v)", cwc.OpType[i], cwc.TargetCol, cwc.opArg[i]))
		if i < len(cwc.OpType)-1 {
			buffer.WriteString(" ")
		}
	}
	return buffer.String()
}

func (ijHelper *indexJoinBuildHelper) resetContextForIndex(innerKeys []*expression.Column, idxCols []*expression.Column, colLens []int) {
	tmpSchema := expression.NewSchema(innerKeys...)
	ijHelper.curIdxOff2KeyOff = make([]int, len(idxCols))
	ijHelper.curNotUsedIndexCols = make([]*expression.Column, 0, len(idxCols))
	ijHelper.curNotUsedColLens = make([]int, 0, len(idxCols))
	for i, idxCol := range idxCols {
		ijHelper.curIdxOff2KeyOff[i] = tmpSchema.ColumnIndex(idxCol)
		if ijHelper.curIdxOff2KeyOff[i] >= 0 {
			continue
		}
		ijHelper.curNotUsedIndexCols = append(ijHelper.curNotUsedIndexCols, idxCol)
		ijHelper.curNotUsedColLens = append(ijHelper.curNotUsedColLens, colLens[i])
	}
}

// findUsefulEqAndInFilters analyzes the pushedDownConds held by inner child and split them to three parts.
// usefulEqOrInFilters is the continuous eq/in conditions on current unused index columns.
// uselessFilters is the conditions which cannot be used for building ranges.
// remainingRangeCandidates is the other conditions for future use.
func (ijHelper *indexJoinBuildHelper) findUsefulEqAndInFilters(innerPlan *DataSource) (usefulEqOrInFilters, uselessFilters, remainingRangeCandidates []expression.Expression) {
	uselessFilters = make([]expression.Expression, 0, len(innerPlan.pushedDownConds))
	var remainedEqOrIn []expression.Expression
	// Extract the eq/in functions of possible join key.
	// you can see the comment of ExtractEqAndInCondition to get the meaning of the second return value.
	usefulEqOrInFilters, remainedEqOrIn, remainingRangeCandidates, _ = ranger.ExtractEqAndInCondition(
		innerPlan.ctx, innerPlan.pushedDownConds,
		ijHelper.curNotUsedIndexCols,
		ijHelper.curNotUsedColLens,
	)
	uselessFilters = append(uselessFilters, remainedEqOrIn...)
	return usefulEqOrInFilters, uselessFilters, remainingRangeCandidates
}

// buildLastColManager analyze the `OtherConditions` of join to see whether there're some filters can be used in manager.
// The returned value is just for outputting explain information
func (ijHelper *indexJoinBuildHelper) buildLastColManager(nextCol *expression.Column,
	innerPlan *DataSource, cwc *ColWithCmpFuncManager) []expression.Expression {
	var lastColAccesses []expression.Expression
loopOtherConds:
	for _, filter := range ijHelper.join.OtherConditions {
		sf, ok := filter.(*expression.ScalarFunction)
		if !ok || !(sf.FuncName.L == ast.LE || sf.FuncName.L == ast.LT || sf.FuncName.L == ast.GE || sf.FuncName.L == ast.GT) {
			continue
		}
		var funcName string
		var anotherArg expression.Expression
		if lCol, ok := sf.GetArgs()[0].(*expression.Column); ok && lCol.Equal(nil, nextCol) {
			anotherArg = sf.GetArgs()[1]
			funcName = sf.FuncName.L
		} else if rCol, ok := sf.GetArgs()[1].(*expression.Column); ok && rCol.Equal(nil, nextCol) {
			anotherArg = sf.GetArgs()[0]
			// The column manager always build expression in the form of col op arg1.
			// So we need use the symmetric one of the current function.
			funcName = symmetricOp[sf.FuncName.L]
		} else {
			continue
		}
		affectedCols := expression.ExtractColumns(anotherArg)
		if len(affectedCols) == 0 {
			continue
		}
		for _, col := range affectedCols {
			if innerPlan.schema.Contains(col) {
				continue loopOtherConds
			}
		}
		lastColAccesses = append(lastColAccesses, sf)
		cwc.appendNewExpr(funcName, anotherArg, affectedCols)
	}
	return lastColAccesses
}

// removeUselessEqAndInFunc removes the useless eq/in conditions. It's designed for the following case:
//   t1 join t2 on t1.a=t2.a and t1.c=t2.c where t1.b > t2.b-10 and t1.b < t2.b+10 there's index(a, b, c) on t1.
//   In this case the curIdxOff2KeyOff is [0 -1 1] and the notKeyEqAndIn is [].
//   It's clearly that the column c cannot be used to access data. So we need to remove it and reset the IdxOff2KeyOff to
//   [0 -1 -1].
//   So that we can use t1.a=t2.a and t1.b > t2.b-10 and t1.b < t2.b+10 to build ranges then access data.
func (ijHelper *indexJoinBuildHelper) removeUselessEqAndInFunc(idxCols []*expression.Column, notKeyEqAndIn []expression.Expression, outerJoinKeys []*expression.Column) (usefulEqAndIn, uselessOnes []expression.Expression) {
	ijHelper.curPossibleUsedKeys = make([]*expression.Column, 0, len(idxCols))
	for idxColPos, notKeyColPos := 0, 0; idxColPos < len(idxCols); idxColPos++ {
		if ijHelper.curIdxOff2KeyOff[idxColPos] != -1 {
			// Check collation is the new collation is enabled.
			_, coll := expression.DeriveCollationFromExprs(nil, idxCols[idxColPos], outerJoinKeys[ijHelper.curIdxOff2KeyOff[idxColPos]])
			if !collate.NewCollationEnabled() || collate.CompatibleCollate(idxCols[idxColPos].GetType().Collate, coll) {
				ijHelper.curPossibleUsedKeys = append(ijHelper.curPossibleUsedKeys, idxCols[idxColPos])
				continue
			}
		}
		if notKeyColPos < len(notKeyEqAndIn) && ijHelper.curNotUsedIndexCols[notKeyColPos].Equal(nil, idxCols[idxColPos]) {
			notKeyColPos++
			continue
		}
		for i := idxColPos + 1; i < len(idxCols); i++ {
			ijHelper.curIdxOff2KeyOff[i] = -1
		}
		remained := make([]expression.Expression, 0, len(notKeyEqAndIn)-notKeyColPos)
		remained = append(remained, notKeyEqAndIn[notKeyColPos:]...)
		notKeyEqAndIn = notKeyEqAndIn[:notKeyColPos]
		return notKeyEqAndIn, remained
	}
	return notKeyEqAndIn, nil
}

func (ijHelper *indexJoinBuildHelper) analyzeLookUpFilters(path *util.AccessPath, innerPlan *DataSource, innerJoinKeys []*expression.Column, outerJoinKeys []*expression.Column) (emptyRange bool, err error) {
	if len(path.IdxCols) == 0 {
		return false, nil
	}
	accesses := make([]expression.Expression, 0, len(path.IdxCols))
	ijHelper.resetContextForIndex(innerJoinKeys, path.IdxCols, path.IdxColLens)
	notKeyEqAndIn, remained, rangeFilterCandidates := ijHelper.findUsefulEqAndInFilters(innerPlan)
	var remainedEqAndIn []expression.Expression
	notKeyEqAndIn, remainedEqAndIn = ijHelper.removeUselessEqAndInFunc(path.IdxCols, notKeyEqAndIn, outerJoinKeys)
	matchedKeyCnt := len(ijHelper.curPossibleUsedKeys)
	// If no join key is matched while join keys actually are not empty. We don't choose index join for now.
	if matchedKeyCnt <= 0 && len(innerJoinKeys) > 0 {
		return false, nil
	}
	accesses = append(accesses, notKeyEqAndIn...)
	remained = append(remained, remainedEqAndIn...)
	lastColPos := matchedKeyCnt + len(notKeyEqAndIn)
	// There should be some equal conditions. But we don't need that there must be some join key in accesses here.
	// A more strict check is applied later.
	if lastColPos <= 0 {
		return false, nil
	}
	// If all the index columns are covered by eq/in conditions, we don't need to consider other conditions anymore.
	if lastColPos == len(path.IdxCols) {
		// If there's join key matched index column. Then choose hash join is always a better idea.
		// e.g. select * from t1, t2 where t2.a=1 and t2.b=1. And t2 has index(a, b).
		//      If we don't have the following check, TiDB will build index join for this case.
		if matchedKeyCnt <= 0 {
			return false, nil
		}
		remained = append(remained, rangeFilterCandidates...)
		ranges, emptyRange, err := ijHelper.buildTemplateRange(matchedKeyCnt, notKeyEqAndIn, nil, false)
		if err != nil {
			return false, err
		}
		if emptyRange {
			return true, nil
		}
		ijHelper.updateBestChoice(ranges, path, accesses, remained, nil, lastColPos)
		return false, nil
	}
	lastPossibleCol := path.IdxCols[lastColPos]
	lastColManager := &ColWithCmpFuncManager{
		TargetCol:         lastPossibleCol,
		colLength:         path.IdxColLens[lastColPos],
		affectedColSchema: expression.NewSchema(),
	}
	lastColAccess := ijHelper.buildLastColManager(lastPossibleCol, innerPlan, lastColManager)
	// If the column manager holds no expression, then we fallback to find whether there're useful normal filters
	if len(lastColAccess) == 0 {
		// If there's join key matched index column. Then choose hash join is always a better idea.
		// e.g. select * from t1, t2 where t2.a=1 and t2.b=1 and t2.c > 10 and t2.c < 20. And t2 has index(a, b, c).
		//      If we don't have the following check, TiDB will build index join for this case.
		if matchedKeyCnt <= 0 {
			return false, nil
		}
		colAccesses, colRemained := ranger.DetachCondsForColumn(ijHelper.join.ctx, rangeFilterCandidates, lastPossibleCol)
		var ranges, nextColRange []*ranger.Range
		var err error
		if len(colAccesses) > 0 {
			nextColRange, err = ranger.BuildColumnRange(colAccesses, ijHelper.join.ctx.GetSessionVars().StmtCtx, lastPossibleCol.RetType, path.IdxColLens[lastColPos])
			if err != nil {
				return false, err
			}
		}
		ranges, emptyRange, err = ijHelper.buildTemplateRange(matchedKeyCnt, notKeyEqAndIn, nextColRange, false)
		if err != nil {
			return false, err
		}
		if emptyRange {
			return true, nil
		}
		remained = append(remained, colRemained...)
		if path.IdxColLens[lastColPos] != types.UnspecifiedLength {
			remained = append(remained, colAccesses...)
		}
		accesses = append(accesses, colAccesses...)
		if len(colAccesses) > 0 {
			lastColPos = lastColPos + 1
		}
		ijHelper.updateBestChoice(ranges, path, accesses, remained, nil, lastColPos)
		return false, nil
	}
	accesses = append(accesses, lastColAccess...)
	remained = append(remained, rangeFilterCandidates...)
	ranges, emptyRange, err := ijHelper.buildTemplateRange(matchedKeyCnt, notKeyEqAndIn, nil, true)
	if err != nil {
		return false, err
	}
	if emptyRange {
		return true, nil
	}
	ijHelper.updateBestChoice(ranges, path, accesses, remained, lastColManager, lastColPos+1)
	return false, nil
}

func (ijHelper *indexJoinBuildHelper) updateBestChoice(ranges []*ranger.Range, path *util.AccessPath, accesses,
	remained []expression.Expression, lastColManager *ColWithCmpFuncManager, usedColsLen int) {
	// Notice that there may be the cases like `t1.a = t2.a and b > 2 and b < 1`, so ranges can be nil though the conditions are valid.
	// Obviously when the range is nil, we don't need index join.
	if len(ranges) == 0 {
		return
	}
	var innerNDV float64
	if stats := ijHelper.innerPlan.statsInfo(); stats != nil && stats.StatsVersion != statistics.PseudoVersion {
		innerNDV = getCardinality(path.IdxCols[:usedColsLen], ijHelper.innerPlan.Schema(), stats)
	}
	// We choose the index by the NDV of the used columns, the larger the better.
	// If NDVs are same, we choose index which uses more columns.
	// Note that these 2 heuristic rules are too simple to cover all cases,
	// since the NDV of outer join keys are not considered, and the detached access conditions
	// may contain expressions like `t1.a > t2.a`. It's pretty hard to evaluate the join selectivity
	// of these non-column-equal conditions, so I prefer to keep these heuristic rules simple at least for now.
	if innerNDV < ijHelper.usedColsNDV || (innerNDV == ijHelper.usedColsNDV && usedColsLen <= ijHelper.usedColsLen) {
		return
	}
	ijHelper.chosenPath = path
	ijHelper.usedColsLen = len(ranges[0].LowVal)
	ijHelper.usedColsNDV = innerNDV
	ijHelper.chosenRanges = ranges
	ijHelper.chosenAccess = accesses
	ijHelper.chosenRemained = remained
	ijHelper.idxOff2KeyOff = ijHelper.curIdxOff2KeyOff
	ijHelper.lastColManager = lastColManager
}

func (ijHelper *indexJoinBuildHelper) buildTemplateRange(matchedKeyCnt int, eqAndInFuncs []expression.Expression, nextColRange []*ranger.Range, haveExtraCol bool) (ranges []*ranger.Range, emptyRange bool, err error) {
	pointLength := matchedKeyCnt + len(eqAndInFuncs)
	//nolint:gosimple // false positive unnecessary nil check
	if nextColRange != nil {
		for _, colRan := range nextColRange {
			// The range's exclude status is the same with last col's.
			ran := &ranger.Range{
				LowVal:      make([]types.Datum, pointLength, pointLength+1),
				HighVal:     make([]types.Datum, pointLength, pointLength+1),
				LowExclude:  colRan.LowExclude,
				HighExclude: colRan.HighExclude,
			}
			ran.LowVal = append(ran.LowVal, colRan.LowVal[0])
			ran.HighVal = append(ran.HighVal, colRan.HighVal[0])
			ranges = append(ranges, ran)
		}
	} else if haveExtraCol {
		// Reserve a position for the last col.
		ranges = append(ranges, &ranger.Range{
			LowVal:  make([]types.Datum, pointLength+1),
			HighVal: make([]types.Datum, pointLength+1),
		})
	} else {
		ranges = append(ranges, &ranger.Range{
			LowVal:  make([]types.Datum, pointLength),
			HighVal: make([]types.Datum, pointLength),
		})
	}
	sc := ijHelper.join.ctx.GetSessionVars().StmtCtx
	for i, j := 0, 0; j < len(eqAndInFuncs); i++ {
		// This position is occupied by join key.
		if ijHelper.curIdxOff2KeyOff[i] != -1 {
			continue
		}
		oneColumnRan, err := ranger.BuildColumnRange([]expression.Expression{eqAndInFuncs[j]}, sc, ijHelper.curNotUsedIndexCols[j].RetType, ijHelper.curNotUsedColLens[j])
		if err != nil {
			return nil, false, err
		}
		if len(oneColumnRan) == 0 {
			return nil, true, nil
		}
		for _, ran := range ranges {
			ran.LowVal[i] = oneColumnRan[0].LowVal[0]
			ran.HighVal[i] = oneColumnRan[0].HighVal[0]
		}
		curRangeLen := len(ranges)
		for ranIdx := 1; ranIdx < len(oneColumnRan); ranIdx++ {
			newRanges := make([]*ranger.Range, 0, curRangeLen)
			for oldRangeIdx := 0; oldRangeIdx < curRangeLen; oldRangeIdx++ {
				newRange := ranges[oldRangeIdx].Clone()
				newRange.LowVal[i] = oneColumnRan[ranIdx].LowVal[0]
				newRange.HighVal[i] = oneColumnRan[ranIdx].HighVal[0]
				newRanges = append(newRanges, newRange)
			}
			ranges = append(ranges, newRanges...)
		}
		j++
	}
	return ranges, false, nil
}

func filterIndexJoinBySessionVars(sc sessionctx.Context, indexJoins []PhysicalPlan) []PhysicalPlan {
	if sc.GetSessionVars().EnableIndexMergeJoin {
		return indexJoins
	}
	for i := len(indexJoins) - 1; i >= 0; i-- {
		if _, ok := indexJoins[i].(*PhysicalIndexMergeJoin); ok {
			indexJoins = append(indexJoins[:i], indexJoins[i+1:]...)
		}
	}
	return indexJoins
}

// tryToGetIndexJoin will get index join by hints. If we can generate a valid index join by hint, the second return value
// will be true, which means we force to choose this index join. Otherwise we will select a join algorithm with min-cost.
func (p *LogicalJoin) tryToGetIndexJoin(prop *property.PhysicalProperty) (indexJoins []PhysicalPlan, canForced bool) {
	inljRightOuter := (p.preferJoinType & preferLeftAsINLJInner) > 0
	inljLeftOuter := (p.preferJoinType & preferRightAsINLJInner) > 0
	hasINLJHint := inljLeftOuter || inljRightOuter

	inlhjRightOuter := (p.preferJoinType & preferLeftAsINLHJInner) > 0
	inlhjLeftOuter := (p.preferJoinType & preferRightAsINLHJInner) > 0
	hasINLHJHint := inlhjLeftOuter || inlhjRightOuter

	inlmjRightOuter := (p.preferJoinType & preferLeftAsINLMJInner) > 0
	inlmjLeftOuter := (p.preferJoinType & preferRightAsINLMJInner) > 0
	hasINLMJHint := inlmjLeftOuter || inlmjRightOuter

	forceLeftOuter := inljLeftOuter || inlhjLeftOuter || inlmjLeftOuter
	forceRightOuter := inljRightOuter || inlhjRightOuter || inlmjRightOuter
	needForced := forceLeftOuter || forceRightOuter

	defer func() {
		// refine error message
		// If the required property is not empty, we will enforce it and try the hint again.
		// So we only need to generate warning message when the property is empty.
		if !canForced && needForced && prop.IsEmpty() {
			// Construct warning message prefix.
			var errMsg string
			switch {
			case hasINLJHint:
				errMsg = "Optimizer Hint INL_JOIN or TIDB_INLJ is inapplicable"
			case hasINLHJHint:
				errMsg = "Optimizer Hint INL_HASH_JOIN is inapplicable"
			case hasINLMJHint:
				errMsg = "Optimizer Hint INL_MERGE_JOIN is inapplicable"
			}
			if p.hintInfo != nil {
				t := p.hintInfo.indexNestedLoopJoinTables
				switch {
				case len(t.inljTables) != 0:
					errMsg = fmt.Sprintf("Optimizer Hint %s or %s is inapplicable",
						restore2JoinHint(HintINLJ, t.inljTables), restore2JoinHint(TiDBIndexNestedLoopJoin, t.inljTables))
				case len(t.inlhjTables) != 0:
					errMsg = fmt.Sprintf("Optimizer Hint %s is inapplicable", restore2JoinHint(HintINLHJ, t.inlhjTables))
				case len(t.inlmjTables) != 0:
					errMsg = fmt.Sprintf("Optimizer Hint %s is inapplicable", restore2JoinHint(HintINLMJ, t.inlmjTables))
				}
			}

			// Append inapplicable reason.
			if len(p.EqualConditions) == 0 {
				errMsg += " without column equal ON condition"
			}

			// Generate warning message to client.
			warning := ErrInternal.GenWithStack(errMsg)
			p.ctx.GetSessionVars().StmtCtx.AppendWarning(warning)
		}
	}()

	// supportLeftOuter and supportRightOuter indicates whether this type of join
	// supports the left side or right side to be the outer side.
	var supportLeftOuter, supportRightOuter bool
	switch p.JoinType {
	case SemiJoin, AntiSemiJoin, LeftOuterSemiJoin, AntiLeftOuterSemiJoin, LeftOuterJoin:
		supportLeftOuter = true
	case RightOuterJoin:
		supportRightOuter = true
	case InnerJoin:
		supportLeftOuter, supportRightOuter = true, true
	}

	var allLeftOuterJoins, allRightOuterJoins, forcedLeftOuterJoins, forcedRightOuterJoins []PhysicalPlan
	if supportLeftOuter {
		allLeftOuterJoins = p.getIndexJoinByOuterIdx(prop, 0)
		forcedLeftOuterJoins = make([]PhysicalPlan, 0, len(allLeftOuterJoins))
		for _, j := range allLeftOuterJoins {
			switch j.(type) {
			case *PhysicalIndexJoin:
				if inljLeftOuter {
					forcedLeftOuterJoins = append(forcedLeftOuterJoins, j)
				}
			case *PhysicalIndexHashJoin:
				if inlhjLeftOuter {
					forcedLeftOuterJoins = append(forcedLeftOuterJoins, j)
				}
			case *PhysicalIndexMergeJoin:
				if inlmjLeftOuter {
					forcedLeftOuterJoins = append(forcedLeftOuterJoins, j)
				}
			}
		}
		switch {
		case len(forcedLeftOuterJoins) == 0 && !supportRightOuter:
			return filterIndexJoinBySessionVars(p.ctx, allLeftOuterJoins), false
		case len(forcedLeftOuterJoins) != 0 && (!supportRightOuter || (forceLeftOuter && !forceRightOuter)):
			return forcedLeftOuterJoins, true
		}
	}
	if supportRightOuter {
		allRightOuterJoins = p.getIndexJoinByOuterIdx(prop, 1)
		forcedRightOuterJoins = make([]PhysicalPlan, 0, len(allRightOuterJoins))
		for _, j := range allRightOuterJoins {
			switch j.(type) {
			case *PhysicalIndexJoin:
				if inljRightOuter {
					forcedRightOuterJoins = append(forcedRightOuterJoins, j)
				}
			case *PhysicalIndexHashJoin:
				if inlhjRightOuter {
					forcedRightOuterJoins = append(forcedRightOuterJoins, j)
				}
			case *PhysicalIndexMergeJoin:
				if inlmjRightOuter {
					forcedRightOuterJoins = append(forcedRightOuterJoins, j)
				}
			}
		}
		switch {
		case len(forcedRightOuterJoins) == 0 && !supportLeftOuter:
			return filterIndexJoinBySessionVars(p.ctx, allRightOuterJoins), false
		case len(forcedRightOuterJoins) != 0 && (!supportLeftOuter || (forceRightOuter && !forceLeftOuter)):
			return forcedRightOuterJoins, true
		}
	}

	canForceLeft := len(forcedLeftOuterJoins) != 0 && forceLeftOuter
	canForceRight := len(forcedRightOuterJoins) != 0 && forceRightOuter
	canForced = canForceLeft || canForceRight
	if canForced {
		return append(forcedLeftOuterJoins, forcedRightOuterJoins...), true
	}
	return filterIndexJoinBySessionVars(p.ctx, append(allLeftOuterJoins, allRightOuterJoins...)), false
}

func checkChildFitBC(p Plan) bool {
	if p.statsInfo().HistColl == nil {
		return p.statsInfo().Count() < p.SCtx().GetSessionVars().BroadcastJoinThresholdCount
	}
	avg := p.statsInfo().HistColl.GetAvgRowSize(p.SCtx(), p.Schema().Columns, false, false)
	sz := avg * float64(p.statsInfo().Count())
	return sz < float64(p.SCtx().GetSessionVars().BroadcastJoinThresholdSize)
}

// If we can use mpp broadcast join, that's our first choice.

func (p *LogicalJoin) shouldUseMPPBCJ() bool {
	if p.ctx.GetSessionVars().BroadcastJoinThresholdSize == 0 || p.ctx.GetSessionVars().BroadcastJoinThresholdCount == 0 {
		return p.ctx.GetSessionVars().AllowBCJ
	}
	if len(p.EqualConditions) == 0 && p.ctx.GetSessionVars().AllowCartesianBCJ == 2 {
		return true
	}
	if p.JoinType == LeftOuterJoin || p.JoinType == SemiJoin || p.JoinType == AntiSemiJoin {
		return checkChildFitBC(p.children[1])
	} else if p.JoinType == RightOuterJoin {
		return checkChildFitBC(p.children[0])
	}
	return checkChildFitBC(p.children[0]) || checkChildFitBC(p.children[1])
}

// LogicalJoin can generates hash join, index join and sort merge join.
// Firstly we check the hint, if hint is figured by user, we force to choose the corresponding physical plan.
// If the hint is not matched, it will get other candidates.
// If the hint is not figured, we will pick all candidates.
func (p *LogicalJoin) exhaustPhysicalPlans(prop *property.PhysicalProperty) ([]PhysicalPlan, bool, error) {
	failpoint.Inject("MockOnlyEnableIndexHashJoin", func(val failpoint.Value) {
		if val.(bool) {
			indexJoins, _ := p.tryToGetIndexJoin(prop)
			failpoint.Return(indexJoins, true, nil)
		}
	})

	if prop.IsFlashProp() && ((p.preferJoinType&preferBCJoin) == 0 && p.preferJoinType > 0) {
		return nil, false, nil
	}
	if prop.MPPPartitionTp == property.BroadcastType {
		return nil, false, nil
	}
	joins := make([]PhysicalPlan, 0, 8)
	canPushToTiFlash := p.canPushToCop(kv.TiFlash)
	if p.ctx.GetSessionVars().IsMPPAllowed() && canPushToTiFlash {
		if p.shouldUseMPPBCJ() {
			mppJoins := p.tryToGetMppHashJoin(prop, true)
			if (p.preferJoinType & preferBCJoin) > 0 {
				return mppJoins, true, nil
			}
			joins = append(joins, mppJoins...)
		} else {
			mppJoins := p.tryToGetMppHashJoin(prop, false)
			joins = append(joins, mppJoins...)
		}
	} else if p.ctx.GetSessionVars().AllowBCJ && canPushToTiFlash {
		broadCastJoins := p.tryToGetBroadCastJoin(prop)
		if (p.preferJoinType & preferBCJoin) > 0 {
			return broadCastJoins, true, nil
		}
		joins = append(joins, broadCastJoins...)
	}
	if prop.IsFlashProp() {
		return joins, true, nil
	}

	mergeJoins := p.GetMergeJoin(prop, p.schema, p.Stats(), p.children[0].statsInfo(), p.children[1].statsInfo())
	if (p.preferJoinType&preferMergeJoin) > 0 && len(mergeJoins) > 0 {
		return mergeJoins, true, nil
	}
	joins = append(joins, mergeJoins...)

	indexJoins, forced := p.tryToGetIndexJoin(prop)
	if forced {
		return indexJoins, true, nil
	}
	joins = append(joins, indexJoins...)

	hashJoins := p.getHashJoins(prop)
	if (p.preferJoinType&preferHashJoin) > 0 && len(hashJoins) > 0 {
		return hashJoins, true, nil
	}
	joins = append(joins, hashJoins...)

	if p.preferJoinType > 0 {
		// If we reach here, it means we have a hint that doesn't work.
		// It might be affected by the required property, so we enforce
		// this property and try the hint again.
		return joins, false, nil
	}
	return joins, true, nil
}

func canExprsInJoinPushdown(p *LogicalJoin, storeType kv.StoreType) bool {
	equalExprs := make([]expression.Expression, 0, len(p.EqualConditions))
	for _, eqCondition := range p.EqualConditions {
		if eqCondition.FuncName.L == ast.NullEQ {
			return false
		}
		equalExprs = append(equalExprs, eqCondition)
	}
	if !expression.CanExprsPushDown(p.ctx.GetSessionVars().StmtCtx, equalExprs, p.ctx.GetClient(), storeType) {
		return false
	}
	if !expression.CanExprsPushDown(p.ctx.GetSessionVars().StmtCtx, p.LeftConditions, p.ctx.GetClient(), storeType) {
		return false
	}
	if !expression.CanExprsPushDown(p.ctx.GetSessionVars().StmtCtx, p.RightConditions, p.ctx.GetClient(), storeType) {
		return false
	}
	if !expression.CanExprsPushDown(p.ctx.GetSessionVars().StmtCtx, p.OtherConditions, p.ctx.GetClient(), storeType) {
		return false
	}
	return true
}

func (p *LogicalJoin) tryToGetMppHashJoin(prop *property.PhysicalProperty, useBCJ bool) []PhysicalPlan {
	if !prop.IsEmpty() {
		return nil
	}
	if prop.TaskTp != property.RootTaskType && prop.TaskTp != property.MppTaskType {
		return nil
	}

	if p.JoinType != InnerJoin && p.JoinType != LeftOuterJoin && p.JoinType != RightOuterJoin && p.JoinType != SemiJoin && p.JoinType != AntiSemiJoin {
		return nil
	}

	if len(p.EqualConditions) == 0 {
		if p.ctx.GetSessionVars().AllowCartesianBCJ == 0 || !useBCJ {
			return nil
		}
	}
	if (len(p.LeftConditions) != 0 && p.JoinType != LeftOuterJoin) || (len(p.RightConditions) != 0 && p.JoinType != RightOuterJoin) {
		return nil
	}

	if prop.MPPPartitionTp == property.BroadcastType {
		return nil
	}
	if !canExprsInJoinPushdown(p, kv.TiFlash) {
		return nil
	}
	lkeys, rkeys, _, _ := p.GetJoinKeys()
	// check match property
	baseJoin := basePhysicalJoin{
		JoinType:        p.JoinType,
		LeftConditions:  p.LeftConditions,
		RightConditions: p.RightConditions,
		OtherConditions: p.OtherConditions,
		DefaultValues:   p.DefaultValues,
		LeftJoinKeys:    lkeys,
		RightJoinKeys:   rkeys,
	}
	// It indicates which side is the build side.
	preferredBuildIndex := 0
	if p.JoinType == InnerJoin {
		if p.children[0].statsInfo().Count() > p.children[1].statsInfo().Count() {
			preferredBuildIndex = 1
		}
	} else if p.JoinType == SemiJoin || p.JoinType == AntiSemiJoin {
		preferredBuildIndex = 1
	}
	if p.JoinType == LeftOuterJoin || p.JoinType == RightOuterJoin {
		// TiFlash does not requires that the build side must be the inner table for outer join
		// so we can choose the build side based on the row count, except that
		// 1. it is a broadcast join(for broadcast join, it make sense to use the broadcast side as the build side)
		// 2. or session variable MPPOuterJoinFixedBuildSide is set to true
		// 3. or there are otherConditions for this join
		if useBCJ || p.ctx.GetSessionVars().MPPOuterJoinFixedBuildSide || len(p.OtherConditions) > 0 {
			if p.JoinType == LeftOuterJoin {
				preferredBuildIndex = 1
			}
		} else if p.children[0].statsInfo().Count() > p.children[1].statsInfo().Count() {
			preferredBuildIndex = 1
		}
	}
	baseJoin.InnerChildIdx = preferredBuildIndex
	childrenProps := make([]*property.PhysicalProperty, 2)
	if useBCJ {
		childrenProps[preferredBuildIndex] = &property.PhysicalProperty{TaskTp: property.MppTaskType, ExpectedCnt: math.MaxFloat64, MPPPartitionTp: property.BroadcastType, CanAddEnforcer: true}
		expCnt := math.MaxFloat64
		if prop.ExpectedCnt < p.stats.RowCount {
			expCntScale := prop.ExpectedCnt / p.stats.RowCount
			expCnt = p.children[1-preferredBuildIndex].statsInfo().RowCount * expCntScale
		}
		if prop.MPPPartitionTp == property.HashType {
			hashKeys := rkeys
			if preferredBuildIndex == 1 {
				hashKeys = lkeys
			}
			if matches := prop.IsSubsetOf(hashKeys); len(matches) != 0 {
				childrenProps[1-preferredBuildIndex] = &property.PhysicalProperty{TaskTp: property.MppTaskType, ExpectedCnt: expCnt, MPPPartitionTp: property.HashType, MPPPartitionCols: prop.MPPPartitionCols}
			} else {
				return nil
			}
		} else {
			childrenProps[1-preferredBuildIndex] = &property.PhysicalProperty{TaskTp: property.MppTaskType, ExpectedCnt: expCnt, MPPPartitionTp: property.AnyType}
		}
	} else {
		if prop.MPPPartitionTp == property.HashType {
			var matches []int
			if matches = prop.IsSubsetOf(lkeys); len(matches) == 0 {
				matches = prop.IsSubsetOf(rkeys)
			}
			if len(matches) == 0 {
				return nil
			}
			lkeys = chooseSubsetOfJoinKeys(lkeys, matches)
			rkeys = chooseSubsetOfJoinKeys(rkeys, matches)
		}
		childrenProps[0] = &property.PhysicalProperty{TaskTp: property.MppTaskType, ExpectedCnt: math.MaxFloat64, MPPPartitionTp: property.HashType, MPPPartitionCols: lkeys, CanAddEnforcer: true}
		childrenProps[1] = &property.PhysicalProperty{TaskTp: property.MppTaskType, ExpectedCnt: math.MaxFloat64, MPPPartitionTp: property.HashType, MPPPartitionCols: rkeys, CanAddEnforcer: true}
	}
	join := PhysicalHashJoin{
		basePhysicalJoin: baseJoin,
		Concurrency:      uint(p.ctx.GetSessionVars().CopTiFlashConcurrencyFactor),
		EqualConditions:  p.EqualConditions,
		storeTp:          kv.TiFlash,
		mppShuffleJoin:   !useBCJ,
		// Mpp Join has quite heavy cost. Even limit might not suspend it in time, so we dont scale the count.
	}.Init(p.ctx, p.stats, p.blockOffset, childrenProps...)
	return []PhysicalPlan{join}
}

func chooseSubsetOfJoinKeys(keys []*expression.Column, matches []int) []*expression.Column {
	newKeys := make([]*expression.Column, 0, len(matches))
	for _, id := range matches {
		newKeys = append(newKeys, keys[id])
	}
	return newKeys
}

func (p *LogicalJoin) tryToGetBroadCastJoin(prop *property.PhysicalProperty) []PhysicalPlan {
	if !prop.IsEmpty() {
		return nil
	}
	if prop.TaskTp != property.RootTaskType && !prop.IsFlashProp() {
		return nil
	}
	if !canExprsInJoinPushdown(p, kv.TiFlash) {
		return nil
	}

	// Disable broadcast join on partition table for TiFlash.
	for _, child := range p.children {
		if ds, isDataSource := child.(*DataSource); isDataSource {
			if ds.tableInfo.GetPartitionInfo() != nil {
				return nil
			}
		}
	}

	if (p.JoinType != InnerJoin && p.JoinType != LeftOuterJoin && p.JoinType != RightOuterJoin && p.JoinType != SemiJoin && p.JoinType != AntiSemiJoin) || len(p.EqualConditions) == 0 {
		return nil
	}

	// for left/semi/anti-semi join the global idx must be 1, and for right join the global idx must be 0
	if hasPrefer, idx := p.getPreferredBCJLocalIndex(); hasPrefer {
		if (idx == 0 && p.JoinType == RightOuterJoin) || (idx == 1 && (p.JoinType == LeftOuterJoin || p.JoinType == SemiJoin || p.JoinType == AntiSemiJoin)) {
			return nil
		}
		return p.tryToGetBroadCastJoinByPreferGlobalIdx(prop, 1-idx)
	}
	if p.JoinType == InnerJoin {
		results := p.tryToGetBroadCastJoinByPreferGlobalIdx(prop, 0)
		results = append(results, p.tryToGetBroadCastJoinByPreferGlobalIdx(prop, 1)...)
		return results
	} else if p.JoinType == LeftOuterJoin || p.JoinType == SemiJoin || p.JoinType == AntiSemiJoin {
		return p.tryToGetBroadCastJoinByPreferGlobalIdx(prop, 1)
	}
	return p.tryToGetBroadCastJoinByPreferGlobalIdx(prop, 0)
}

func (p *LogicalJoin) tryToGetBroadCastJoinByPreferGlobalIdx(prop *property.PhysicalProperty, preferredGlobalIndex int) []PhysicalPlan {
	lkeys, rkeys, _, _ := p.GetJoinKeys()
	baseJoin := basePhysicalJoin{
		JoinType:        p.JoinType,
		LeftConditions:  p.LeftConditions,
		RightConditions: p.RightConditions,
		OtherConditions: p.OtherConditions,
		DefaultValues:   p.DefaultValues,
		LeftJoinKeys:    lkeys,
		RightJoinKeys:   rkeys,
	}

	preferredBuildIndex := 0
	if p.children[0].statsInfo().Count() > p.children[1].statsInfo().Count() {
		preferredBuildIndex = 1
	}
	if p.JoinType == SemiJoin || p.JoinType == AntiSemiJoin {
		preferredBuildIndex = 1
	}
	// TiFlash does not support Right out join with other conditions, if the join
	// has other conditions, need to set the build side to make sure it will be
	// executed as left join in TiFlash(In TiFlash the build side is always the right side)
	if len(p.OtherConditions) != 0 {
		if p.JoinType == RightOuterJoin {
			preferredBuildIndex = 0
		} else if p.JoinType == LeftOuterJoin {
			preferredBuildIndex = 1
		}
	}
	baseJoin.InnerChildIdx = preferredBuildIndex
	childrenReqProps := make([]*property.PhysicalProperty, 2)
	childrenReqProps[preferredGlobalIndex] = &property.PhysicalProperty{TaskTp: property.CopTiFlashGlobalReadTaskType, ExpectedCnt: math.MaxFloat64}
	if prop.TaskTp == property.CopTiFlashGlobalReadTaskType {
		childrenReqProps[1-preferredGlobalIndex] = &property.PhysicalProperty{TaskTp: property.CopTiFlashGlobalReadTaskType, ExpectedCnt: math.MaxFloat64}
	} else {
		childrenReqProps[1-preferredGlobalIndex] = &property.PhysicalProperty{TaskTp: property.CopTiFlashLocalReadTaskType, ExpectedCnt: math.MaxFloat64}
	}
	if prop.ExpectedCnt < p.stats.RowCount {
		expCntScale := prop.ExpectedCnt / p.stats.RowCount
		childrenReqProps[1-baseJoin.InnerChildIdx].ExpectedCnt = p.children[1-baseJoin.InnerChildIdx].statsInfo().RowCount * expCntScale
	}

	join := PhysicalHashJoin{
		basePhysicalJoin: baseJoin,
		Concurrency:      uint(p.ctx.GetSessionVars().CopTiFlashConcurrencyFactor),
		EqualConditions:  p.EqualConditions,
		storeTp:          kv.TiFlash,
		globalChildIndex: preferredGlobalIndex,
	}.Init(p.ctx, p.stats.ScaleByExpectCnt(prop.ExpectedCnt), p.blockOffset, childrenReqProps...)
	return []PhysicalPlan{join}
}

// TryToGetChildProp will check if this sort property can be pushed or not.
// When a sort column will be replaced by scalar function, we refuse it.
// When a sort column will be replaced by a constant, we just remove it.
func (p *LogicalProjection) TryToGetChildProp(prop *property.PhysicalProperty) (*property.PhysicalProperty, bool) {
	newProp := prop.CloneEssentialFields()
	newCols := make([]property.SortItem, 0, len(prop.SortItems))
	for _, col := range prop.SortItems {
		idx := p.schema.ColumnIndex(col.Col)
		switch expr := p.Exprs[idx].(type) {
		case *expression.Column:
			newCols = append(newCols, property.SortItem{Col: expr, Desc: col.Desc})
		case *expression.ScalarFunction:
			return nil, false
		}
	}
	newProp.SortItems = newCols
	return newProp, true
}

func (p *LogicalProjection) exhaustPhysicalPlans(prop *property.PhysicalProperty) ([]PhysicalPlan, bool, error) {
	newProp, ok := p.TryToGetChildProp(prop)
	if !ok {
		return nil, true, nil
	}
	proj := PhysicalProjection{
		Exprs:                p.Exprs,
		CalculateNoDelay:     p.CalculateNoDelay,
		AvoidColumnEvaluator: p.AvoidColumnEvaluator,
	}.Init(p.ctx, p.stats.ScaleByExpectCnt(prop.ExpectedCnt), p.blockOffset, newProp)
	proj.SetSchema(p.schema)
	return []PhysicalPlan{proj}, true, nil
}

func (lt *LogicalTopN) getPhysTopN(prop *property.PhysicalProperty) []PhysicalPlan {
	if lt.limitHints.preferLimitToCop {
		if !lt.canPushToCop(kv.TiKV) {
			errMsg := "Optimizer Hint LIMIT_TO_COP is inapplicable"
			warning := ErrInternal.GenWithStack(errMsg)
			lt.ctx.GetSessionVars().StmtCtx.AppendWarning(warning)
			lt.limitHints.preferLimitToCop = false
		}
	}
	allTaskTypes := []property.TaskType{property.CopSingleReadTaskType, property.CopDoubleReadTaskType}
	if !lt.limitHints.preferLimitToCop {
		allTaskTypes = append(allTaskTypes, property.RootTaskType)
	}
	if lt.ctx.GetSessionVars().IsMPPAllowed() {
		allTaskTypes = append(allTaskTypes, property.MppTaskType)
	}
	ret := make([]PhysicalPlan, 0, len(allTaskTypes))
	for _, tp := range allTaskTypes {
		resultProp := &property.PhysicalProperty{TaskTp: tp, ExpectedCnt: math.MaxFloat64}
		topN := PhysicalTopN{
			ByItems: lt.ByItems,
			Count:   lt.Count,
			Offset:  lt.Offset,
		}.Init(lt.ctx, lt.stats, lt.blockOffset, resultProp)
		ret = append(ret, topN)
	}
	return ret
}

func (lt *LogicalTopN) getPhysLimits(prop *property.PhysicalProperty) []PhysicalPlan {
	p, canPass := GetPropByOrderByItems(lt.ByItems)
	if !canPass {
		return nil
	}

	if lt.limitHints.preferLimitToCop {
		if !lt.canPushToCop(kv.TiKV) {
			errMsg := "Optimizer Hint LIMIT_TO_COP is inapplicable"
			warning := ErrInternal.GenWithStack(errMsg)
			lt.ctx.GetSessionVars().StmtCtx.AppendWarning(warning)
			lt.limitHints.preferLimitToCop = false
		}
	}

	allTaskTypes := []property.TaskType{property.CopSingleReadTaskType, property.CopDoubleReadTaskType}
	if !lt.limitHints.preferLimitToCop {
		allTaskTypes = append(allTaskTypes, property.RootTaskType)
	}
	ret := make([]PhysicalPlan, 0, len(allTaskTypes))
	for _, tp := range allTaskTypes {
		resultProp := &property.PhysicalProperty{TaskTp: tp, ExpectedCnt: float64(lt.Count + lt.Offset), SortItems: p.SortItems}
		limit := PhysicalLimit{
			Count:  lt.Count,
			Offset: lt.Offset,
		}.Init(lt.ctx, lt.stats, lt.blockOffset, resultProp)
		limit.SetSchema(lt.Schema())
		ret = append(ret, limit)
	}
	return ret
}

// MatchItems checks if this prop's columns can match by items totally.
func MatchItems(p *property.PhysicalProperty, items []*util.ByItems) bool {
	if len(items) < len(p.SortItems) {
		return false
	}
	for i, col := range p.SortItems {
		sortItem := items[i]
		if sortItem.Desc != col.Desc || !sortItem.Expr.Equal(nil, col.Col) {
			return false
		}
	}
	return true
}

func (lt *LogicalTopN) exhaustPhysicalPlans(prop *property.PhysicalProperty) ([]PhysicalPlan, bool, error) {
	if MatchItems(prop, lt.ByItems) {
		return append(lt.getPhysTopN(prop), lt.getPhysLimits(prop)...), true, nil
	}
	return nil, true, nil
}

// GetHashJoin is public for cascades planner.
func (la *LogicalApply) GetHashJoin(prop *property.PhysicalProperty) *PhysicalHashJoin {
	return la.LogicalJoin.getHashJoin(prop, 1, false)
}

func (la *LogicalApply) exhaustPhysicalPlans(prop *property.PhysicalProperty) ([]PhysicalPlan, bool, error) {
	if !prop.AllColsFromSchema(la.children[0].Schema()) || prop.IsFlashProp() { // for convenient, we don't pass through any prop
		la.SCtx().GetSessionVars().RaiseWarningWhenMPPEnforced(
			"Can't use mpp mode because operator `Apply` is not supported now.")
		return nil, true, nil
	}
	disableAggPushDownToCop(la.children[0])
	join := la.GetHashJoin(prop)
	var columns = make([]*expression.Column, 0, len(la.CorCols))
	for _, colColumn := range la.CorCols {
		columns = append(columns, &colColumn.Column)
	}
	cacheHitRatio := 0.0
	if la.stats.RowCount != 0 {
		ndv := getCardinality(columns, la.schema, la.stats)
		// for example, if there are 100 rows and the number of distinct values of these correlated columns
		// are 70, then we can assume 30 rows can hit the cache so the cache hit ratio is 1 - (70/100) = 0.3
		cacheHitRatio = 1 - (ndv / la.stats.RowCount)
	}

	var canUseCache bool
	if cacheHitRatio > 0.1 && la.ctx.GetSessionVars().MemQuotaApplyCache > 0 {
		canUseCache = true
	} else {
		canUseCache = false
	}

	apply := PhysicalApply{
		PhysicalHashJoin: *join,
		OuterSchema:      la.CorCols,
		CanUseCache:      canUseCache,
	}.Init(la.ctx,
		la.stats.ScaleByExpectCnt(prop.ExpectedCnt),
		la.blockOffset,
		&property.PhysicalProperty{ExpectedCnt: math.MaxFloat64, SortItems: prop.SortItems},
		&property.PhysicalProperty{ExpectedCnt: math.MaxFloat64})
	apply.SetSchema(la.schema)
	return []PhysicalPlan{apply}, true, nil
}

func disableAggPushDownToCop(p LogicalPlan) {
	for _, child := range p.Children() {
		disableAggPushDownToCop(child)
	}
	if agg, ok := p.(*LogicalAggregation); ok {
		agg.noCopPushDown = true
	}
}

func (p *LogicalWindow) exhaustPhysicalPlans(prop *property.PhysicalProperty) ([]PhysicalPlan, bool, error) {
	p.SCtx().GetSessionVars().RaiseWarningWhenMPPEnforced(
		"Can't use mpp mode because operator `Window` is not supported now.")
	if prop.IsFlashProp() {
		return nil, true, nil
	}
	var byItems []property.SortItem
	byItems = append(byItems, p.PartitionBy...)
	byItems = append(byItems, p.OrderBy...)
	childProperty := &property.PhysicalProperty{ExpectedCnt: math.MaxFloat64, SortItems: byItems, CanAddEnforcer: true}
	if !prop.IsPrefix(childProperty) {
		return nil, true, nil
	}
	window := PhysicalWindow{
		WindowFuncDescs: p.WindowFuncDescs,
		PartitionBy:     p.PartitionBy,
		OrderBy:         p.OrderBy,
		Frame:           p.Frame,
	}.Init(p.ctx, p.stats.ScaleByExpectCnt(prop.ExpectedCnt), p.blockOffset, childProperty)
	window.SetSchema(p.Schema())
	return []PhysicalPlan{window}, true, nil
}

// exhaustPhysicalPlans is only for implementing interface. DataSource and Dual generate task in `findBestTask` directly.
func (p *baseLogicalPlan) exhaustPhysicalPlans(_ *property.PhysicalProperty) ([]PhysicalPlan, bool, error) {
	panic("baseLogicalPlan.exhaustPhysicalPlans() should never be called.")
}

// canPushToCop checks if it can be pushed to some stores. For TiKV, it only checks datasource.
// For TiFlash, it will check whether the operator is supported, but note that the check might be inaccrute.
func (p *baseLogicalPlan) canPushToCop(storeTp kv.StoreType) bool {
	return p.canPushToCopImpl(storeTp, false)
}

func (p *baseLogicalPlan) canPushToCopImpl(storeTp kv.StoreType, considerDual bool) bool {
	ret := true
	for _, ch := range p.children {
		switch c := ch.(type) {
		case *DataSource:
			validDs := false
			for _, path := range c.possibleAccessPaths {
				if path.StoreType == storeTp {
					validDs = true
				}
			}
			ret = ret && validDs
<<<<<<< HEAD
		case *LogicalAggregation, *LogicalProjection, *LogicalSelection, *LogicalJoin, *LogicalUnionAll, *LogicalLimit, *LogicalTopN:
=======
		case *LogicalUnionAll:
			if storeTp == kv.TiFlash {
				ret = ret && c.canPushToCopImpl(storeTp, true)
			} else {
				return false
			}
		case *LogicalProjection:
			if storeTp == kv.TiFlash {
				ret = ret && c.canPushToCopImpl(storeTp, considerDual)
			} else {
				return false
			}
		case *LogicalTableDual:
			return storeTp == kv.TiFlash && considerDual
		case *LogicalAggregation, *LogicalSelection, *LogicalJoin:
>>>>>>> 6d69d13d
			if storeTp == kv.TiFlash {
				ret = ret && c.canPushToCop(storeTp)
			} else {
				return false
			}
		default:
			p.SCtx().GetSessionVars().RaiseWarningWhenMPPEnforced(
				"Can't use mpp mode because operator `" + c.TP() + "` is not supported now.")
			return false
		}
	}
	return ret
}

func (la *LogicalAggregation) canPushToCop(storeTp kv.StoreType) bool {
	return la.baseLogicalPlan.canPushToCop(storeTp) && !la.noCopPushDown
}

func (la *LogicalAggregation) getEnforcedStreamAggs(prop *property.PhysicalProperty) []PhysicalPlan {
	if prop.IsFlashProp() {
		return nil
	}
	_, desc := prop.AllSameOrder()
	allTaskTypes := prop.GetAllPossibleChildTaskTypes()
	enforcedAggs := make([]PhysicalPlan, 0, len(allTaskTypes))
	childProp := &property.PhysicalProperty{
		ExpectedCnt:    math.Max(prop.ExpectedCnt*la.inputCount/la.stats.RowCount, prop.ExpectedCnt),
		CanAddEnforcer: true,
		SortItems:      property.SortItemsFromCols(la.GetGroupByCols(), desc),
	}
	if !prop.IsPrefix(childProp) {
		return enforcedAggs
	}
	taskTypes := []property.TaskType{property.CopSingleReadTaskType, property.CopDoubleReadTaskType}
	if la.HasDistinct() {
		// TODO: remove AllowDistinctAggPushDown after the cost estimation of distinct pushdown is implemented.
		// If AllowDistinctAggPushDown is set to true, we should not consider RootTask.
		if !la.canPushToCop(kv.TiKV) || !la.ctx.GetSessionVars().AllowDistinctAggPushDown {
			taskTypes = []property.TaskType{property.RootTaskType}
		}
	} else if !la.aggHints.preferAggToCop {
		taskTypes = append(taskTypes, property.RootTaskType)
	}
	for _, taskTp := range taskTypes {
		copiedChildProperty := new(property.PhysicalProperty)
		*copiedChildProperty = *childProp // It's ok to not deep copy the "cols" field.
		copiedChildProperty.TaskTp = taskTp

		agg := basePhysicalAgg{
			GroupByItems: la.GroupByItems,
			AggFuncs:     la.AggFuncs,
		}.initForStream(la.ctx, la.stats.ScaleByExpectCnt(prop.ExpectedCnt), la.blockOffset, copiedChildProperty)
		agg.SetSchema(la.schema.Clone())
		enforcedAggs = append(enforcedAggs, agg)
	}
	return enforcedAggs
}

func (la *LogicalAggregation) distinctArgsMeetsProperty() bool {
	for _, aggFunc := range la.AggFuncs {
		if aggFunc.HasDistinct {
			for _, distinctArg := range aggFunc.Args {
				if !expression.Contains(la.GroupByItems, distinctArg) {
					return false
				}
			}
		}
	}
	return true
}

func (la *LogicalAggregation) getStreamAggs(prop *property.PhysicalProperty) []PhysicalPlan {
	// TODO: support CopTiFlash task type in stream agg
	if prop.IsFlashProp() {
		return nil
	}
	all, desc := prop.AllSameOrder()
	if !all {
		return nil
	}

	for _, aggFunc := range la.AggFuncs {
		if aggFunc.Mode == aggregation.FinalMode {
			return nil
		}
	}
	// group by a + b is not interested in any order.
	groupByCols := la.GetGroupByCols()
	if len(groupByCols) != len(la.GroupByItems) {
		return nil
	}

	allTaskTypes := prop.GetAllPossibleChildTaskTypes()
	streamAggs := make([]PhysicalPlan, 0, len(la.possibleProperties)*(len(allTaskTypes)-1)+len(allTaskTypes))
	childProp := &property.PhysicalProperty{
		ExpectedCnt: math.Max(prop.ExpectedCnt*la.inputCount/la.stats.RowCount, prop.ExpectedCnt),
	}

	for _, possibleChildProperty := range la.possibleProperties {
		childProp.SortItems = property.SortItemsFromCols(possibleChildProperty[:len(groupByCols)], desc)
		if !prop.IsPrefix(childProp) {
			continue
		}
		// The table read of "CopDoubleReadTaskType" can't promises the sort
		// property that the stream aggregation required, no need to consider.
		taskTypes := []property.TaskType{property.CopSingleReadTaskType}
		if la.HasDistinct() {
			// TODO: remove AllowDistinctAggPushDown after the cost estimation of distinct pushdown is implemented.
			// If AllowDistinctAggPushDown is set to true, we should not consider RootTask.
			if !la.ctx.GetSessionVars().AllowDistinctAggPushDown {
				taskTypes = []property.TaskType{property.RootTaskType}
			} else if !la.distinctArgsMeetsProperty() {
				continue
			}
		} else if !la.aggHints.preferAggToCop {
			taskTypes = append(taskTypes, property.RootTaskType)
		}
		if !la.canPushToCop(kv.TiKV) {
			taskTypes = []property.TaskType{property.RootTaskType}
		}
		for _, taskTp := range taskTypes {
			copiedChildProperty := new(property.PhysicalProperty)
			*copiedChildProperty = *childProp // It's ok to not deep copy the "cols" field.
			copiedChildProperty.TaskTp = taskTp

			agg := basePhysicalAgg{
				GroupByItems: la.GroupByItems,
				AggFuncs:     la.AggFuncs,
			}.initForStream(la.ctx, la.stats.ScaleByExpectCnt(prop.ExpectedCnt), la.blockOffset, copiedChildProperty)
			agg.SetSchema(la.schema.Clone())
			streamAggs = append(streamAggs, agg)
		}
	}
	// If STREAM_AGG hint is existed, it should consider enforce stream aggregation,
	// because we can't trust possibleChildProperty completely.
	if (la.aggHints.preferAggType & preferStreamAgg) > 0 {
		streamAggs = append(streamAggs, la.getEnforcedStreamAggs(prop)...)
	}
	return streamAggs
}

// TODO: support more operators and distinct later
func (la *LogicalAggregation) checkCanPushDownToMPP() bool {
	for _, agg := range la.AggFuncs {
		// MPP does not support distinct except count distinct now
		if agg.HasDistinct {
			if agg.Name != ast.AggFuncCount {
				return false
			}
		}
		// MPP does not support AggFuncApproxCountDistinct now
		if agg.Name == ast.AggFuncApproxCountDistinct {
			return false
		}
	}
	return CheckAggCanPushCop(la.ctx, la.AggFuncs, la.GroupByItems, kv.TiFlash)
}

func (la *LogicalAggregation) tryToGetMppHashAggs(prop *property.PhysicalProperty) (hashAggs []PhysicalPlan) {
	if !prop.IsEmpty() {
		return nil
	}
	if prop.TaskTp != property.RootTaskType && prop.TaskTp != property.MppTaskType {
		return nil
	}
	if prop.MPPPartitionTp == property.BroadcastType {
		return nil
	}
	if len(la.GroupByItems) > 0 {
		partitionCols := la.GetGroupByCols()
		// trying to match the required parititions.
		if prop.MPPPartitionTp == property.HashType {
			if matches := prop.IsSubsetOf(partitionCols); len(matches) != 0 {
				partitionCols = chooseSubsetOfJoinKeys(partitionCols, matches)
			} else {
				// do not satisfy the property of its parent, so return empty
				return nil
			}
		}
		// TODO: permute various partition columns from group-by columns
		// 1-phase agg
		// If there are no available partition cols, but still have group by items, that means group by items are all expressions or constants.
		// To avoid mess, we don't do any one-phase aggregation in this case.
		if len(partitionCols) != 0 {
			childProp := &property.PhysicalProperty{TaskTp: property.MppTaskType, ExpectedCnt: math.MaxFloat64, MPPPartitionTp: property.HashType, MPPPartitionCols: partitionCols, CanAddEnforcer: true}
			agg := NewPhysicalHashAgg(la, la.stats.ScaleByExpectCnt(prop.ExpectedCnt), childProp)
			agg.SetSchema(la.schema.Clone())
			agg.MppRunMode = Mpp1Phase
			hashAggs = append(hashAggs, agg)
		}

		// 2-phase agg
		childProp := &property.PhysicalProperty{TaskTp: property.MppTaskType, ExpectedCnt: math.MaxFloat64, MPPPartitionTp: property.AnyType}
		agg := NewPhysicalHashAgg(la, la.stats.ScaleByExpectCnt(prop.ExpectedCnt), childProp)
		agg.SetSchema(la.schema.Clone())
		agg.MppRunMode = Mpp2Phase
		agg.MppPartitionCols = partitionCols
		hashAggs = append(hashAggs, agg)

		// agg runs on TiDB with a partial agg on TiFlash if possible
		if prop.TaskTp == property.RootTaskType {
			childProp := &property.PhysicalProperty{TaskTp: property.MppTaskType, ExpectedCnt: math.MaxFloat64}
			agg := NewPhysicalHashAgg(la, la.stats.ScaleByExpectCnt(prop.ExpectedCnt), childProp)
			agg.SetSchema(la.schema.Clone())
			agg.MppRunMode = MppTiDB
			hashAggs = append(hashAggs, agg)
		}
	} else {
		// TODO: support scalar agg in MPP, merge the final result to one node
		childProp := &property.PhysicalProperty{TaskTp: property.MppTaskType, ExpectedCnt: math.MaxFloat64}
		agg := NewPhysicalHashAgg(la, la.stats.ScaleByExpectCnt(prop.ExpectedCnt), childProp)
		agg.SetSchema(la.schema.Clone())
		agg.MppRunMode = MppTiDB
		hashAggs = append(hashAggs, agg)
	}
	return
}

func (la *LogicalAggregation) getHashAggs(prop *property.PhysicalProperty) []PhysicalPlan {
	if !prop.IsEmpty() {
		return nil
	}
	if prop.TaskTp == property.MppTaskType && !la.checkCanPushDownToMPP() {
		return nil
	}
	hashAggs := make([]PhysicalPlan, 0, len(prop.GetAllPossibleChildTaskTypes()))
	taskTypes := []property.TaskType{property.CopSingleReadTaskType, property.CopDoubleReadTaskType}
	if la.ctx.GetSessionVars().AllowBCJ {
		taskTypes = append(taskTypes, property.CopTiFlashLocalReadTaskType)
	}
	canPushDownToTiFlash := la.canPushToCop(kv.TiFlash)
	canPushDownToMPP := canPushDownToTiFlash && la.ctx.GetSessionVars().IsMPPAllowed() && la.checkCanPushDownToMPP()
	if la.HasDistinct() {
		// TODO: remove after the cost estimation of distinct pushdown is implemented.
		if !la.ctx.GetSessionVars().AllowDistinctAggPushDown {
			taskTypes = []property.TaskType{property.RootTaskType}
		}
	} else if !la.aggHints.preferAggToCop {
		taskTypes = append(taskTypes, property.RootTaskType)
	}
	if !la.canPushToCop(kv.TiKV) {
		taskTypes = []property.TaskType{property.RootTaskType}
		if canPushDownToTiFlash {
			taskTypes = append(taskTypes, property.CopTiFlashLocalReadTaskType)
		}
	}
	if canPushDownToMPP {
		taskTypes = append(taskTypes, property.MppTaskType)
	}
	if prop.IsFlashProp() {
		taskTypes = []property.TaskType{prop.TaskTp}
	}
	for _, taskTp := range taskTypes {
		if taskTp == property.MppTaskType {
			mppAggs := la.tryToGetMppHashAggs(prop)
			if len(mppAggs) > 0 {
				hashAggs = append(hashAggs, mppAggs...)
			}
		} else {
			agg := NewPhysicalHashAgg(la, la.stats.ScaleByExpectCnt(prop.ExpectedCnt), &property.PhysicalProperty{ExpectedCnt: math.MaxFloat64, TaskTp: taskTp})
			agg.SetSchema(la.schema.Clone())
			hashAggs = append(hashAggs, agg)
		}
	}
	return hashAggs
}

// ResetHintIfConflicted resets the aggHints.preferAggType if they are conflicted,
// and returns the two preferAggType hints.
func (la *LogicalAggregation) ResetHintIfConflicted() (preferHash bool, preferStream bool) {
	preferHash = (la.aggHints.preferAggType & preferHashAgg) > 0
	preferStream = (la.aggHints.preferAggType & preferStreamAgg) > 0
	if preferHash && preferStream {
		errMsg := "Optimizer aggregation hints are conflicted"
		warning := ErrInternal.GenWithStack(errMsg)
		la.ctx.GetSessionVars().StmtCtx.AppendWarning(warning)
		la.aggHints.preferAggType = 0
		preferHash, preferStream = false, false
	}
	return
}

func (la *LogicalAggregation) exhaustPhysicalPlans(prop *property.PhysicalProperty) ([]PhysicalPlan, bool, error) {
	if la.aggHints.preferAggToCop {
		if !la.canPushToCop(kv.TiKV) {
			errMsg := "Optimizer Hint AGG_TO_COP is inapplicable"
			warning := ErrInternal.GenWithStack(errMsg)
			la.ctx.GetSessionVars().StmtCtx.AppendWarning(warning)
			la.aggHints.preferAggToCop = false
		}
	}

	preferHash, preferStream := la.ResetHintIfConflicted()

	hashAggs := la.getHashAggs(prop)
	if hashAggs != nil && preferHash {
		return hashAggs, true, nil
	}

	streamAggs := la.getStreamAggs(prop)
	if streamAggs != nil && preferStream {
		return streamAggs, true, nil
	}

	aggs := append(hashAggs, streamAggs...)

	if streamAggs == nil && preferStream && !prop.IsEmpty() {
		errMsg := "Optimizer Hint STREAM_AGG is inapplicable"
		warning := ErrInternal.GenWithStack(errMsg)
		la.ctx.GetSessionVars().StmtCtx.AppendWarning(warning)
	}

	return aggs, !(preferStream || preferHash), nil
}

func (p *LogicalSelection) exhaustPhysicalPlans(prop *property.PhysicalProperty) ([]PhysicalPlan, bool, error) {
	childProp := prop.CloneEssentialFields()
	sel := PhysicalSelection{
		Conditions: p.Conditions,
	}.Init(p.ctx, p.stats.ScaleByExpectCnt(prop.ExpectedCnt), p.blockOffset, childProp)
	return []PhysicalPlan{sel}, true, nil
}

func (p *LogicalLimit) exhaustPhysicalPlans(prop *property.PhysicalProperty) ([]PhysicalPlan, bool, error) {
	if !prop.IsEmpty() {
		return nil, true, nil
	}

	if p.limitHints.preferLimitToCop {
		if !p.canPushToCop(kv.TiKV) {
			errMsg := "Optimizer Hint LIMIT_TO_COP is inapplicable"
			warning := ErrInternal.GenWithStack(errMsg)
			p.ctx.GetSessionVars().StmtCtx.AppendWarning(warning)
			p.limitHints.preferLimitToCop = false
		}
	}

	allTaskTypes := []property.TaskType{property.CopSingleReadTaskType, property.CopDoubleReadTaskType}
	if !p.limitHints.preferLimitToCop {
		allTaskTypes = append(allTaskTypes, property.RootTaskType)
	}
	if p.canPushToCop(kv.TiFlash) && p.ctx.GetSessionVars().IsMPPAllowed() {
		allTaskTypes = append(allTaskTypes, property.MppTaskType)
	}
	ret := make([]PhysicalPlan, 0, len(allTaskTypes))
	for _, tp := range allTaskTypes {
		resultProp := &property.PhysicalProperty{TaskTp: tp, ExpectedCnt: float64(p.Count + p.Offset)}
		limit := PhysicalLimit{
			Offset: p.Offset,
			Count:  p.Count,
		}.Init(p.ctx, p.stats, p.blockOffset, resultProp)
		limit.SetSchema(p.Schema())
		ret = append(ret, limit)
	}
	return ret, true, nil
}

func (p *LogicalLock) exhaustPhysicalPlans(prop *property.PhysicalProperty) ([]PhysicalPlan, bool, error) {
	if prop.IsFlashProp() {
		p.SCtx().GetSessionVars().RaiseWarningWhenMPPEnforced(
			"Can't use mpp mode because operator `Lock` is not supported now.")
		return nil, true, nil
	}
	childProp := prop.CloneEssentialFields()
	lock := PhysicalLock{
		Lock:             p.Lock,
		TblID2Handle:     p.tblID2Handle,
		PartitionedTable: p.partitionedTable,
	}.Init(p.ctx, p.stats.ScaleByExpectCnt(prop.ExpectedCnt), childProp)
	return []PhysicalPlan{lock}, true, nil
}

func (p *LogicalUnionAll) exhaustPhysicalPlans(prop *property.PhysicalProperty) ([]PhysicalPlan, bool, error) {
	// TODO: UnionAll can not pass any order, but we can change it to sort merge to keep order.
	if !prop.IsEmpty() || (prop.IsFlashProp() && prop.TaskTp != property.MppTaskType) {
		return nil, true, nil
	}
	// TODO: UnionAll can pass partition info, but for briefness, we prevent it from pushing down.
	if prop.TaskTp == property.MppTaskType && prop.MPPPartitionTp != property.AnyType {
		return nil, true, nil
	}
	canUseMpp := p.ctx.GetSessionVars().IsMPPAllowed() && p.canPushToCopImpl(kv.TiFlash, true)
	chReqProps := make([]*property.PhysicalProperty, 0, len(p.children))
	for range p.children {
		if canUseMpp && prop.TaskTp == property.MppTaskType {
			chReqProps = append(chReqProps, &property.PhysicalProperty{
				ExpectedCnt: prop.ExpectedCnt,
				TaskTp:      property.MppTaskType,
			})
		} else {
			chReqProps = append(chReqProps, &property.PhysicalProperty{ExpectedCnt: prop.ExpectedCnt})
		}
	}
	ua := PhysicalUnionAll{
		mpp: canUseMpp && prop.TaskTp == property.MppTaskType,
	}.Init(p.ctx, p.stats.ScaleByExpectCnt(prop.ExpectedCnt), p.blockOffset, chReqProps...)
	ua.SetSchema(p.Schema())
	if canUseMpp && prop.TaskTp == property.RootTaskType {
		chReqProps = make([]*property.PhysicalProperty, 0, len(p.children))
		for range p.children {
			chReqProps = append(chReqProps, &property.PhysicalProperty{
				ExpectedCnt: prop.ExpectedCnt,
				TaskTp:      property.MppTaskType,
			})
		}
		mppUA := PhysicalUnionAll{mpp: true}.Init(p.ctx, p.stats.ScaleByExpectCnt(prop.ExpectedCnt), p.blockOffset, chReqProps...)
		mppUA.SetSchema(p.Schema())
		return []PhysicalPlan{ua, mppUA}, true, nil
	}
	return []PhysicalPlan{ua}, true, nil
}

func (p *LogicalPartitionUnionAll) exhaustPhysicalPlans(prop *property.PhysicalProperty) ([]PhysicalPlan, bool, error) {
	uas, flagHint, err := p.LogicalUnionAll.exhaustPhysicalPlans(prop)
	if err != nil {
		return nil, false, err
	}
	for _, ua := range uas {
		ua.(*PhysicalUnionAll).tp = plancodec.TypePartitionUnion
	}
	return uas, flagHint, nil
}

func (ls *LogicalSort) getPhysicalSort(prop *property.PhysicalProperty) *PhysicalSort {
	ps := PhysicalSort{ByItems: ls.ByItems}.Init(ls.ctx, ls.stats.ScaleByExpectCnt(prop.ExpectedCnt), ls.blockOffset, &property.PhysicalProperty{ExpectedCnt: math.MaxFloat64})
	return ps
}

func (ls *LogicalSort) getNominalSort(reqProp *property.PhysicalProperty) *NominalSort {
	prop, canPass, onlyColumn := GetPropByOrderByItemsContainScalarFunc(ls.ByItems)
	if !canPass {
		return nil
	}
	prop.ExpectedCnt = reqProp.ExpectedCnt
	ps := NominalSort{OnlyColumn: onlyColumn, ByItems: ls.ByItems}.Init(
		ls.ctx, ls.stats.ScaleByExpectCnt(prop.ExpectedCnt), ls.blockOffset, prop)
	return ps
}

func (ls *LogicalSort) exhaustPhysicalPlans(prop *property.PhysicalProperty) ([]PhysicalPlan, bool, error) {
	if MatchItems(prop, ls.ByItems) {
		ret := make([]PhysicalPlan, 0, 2)
		ret = append(ret, ls.getPhysicalSort(prop))
		ns := ls.getNominalSort(prop)
		if ns != nil {
			ret = append(ret, ns)
		}
		return ret, true, nil
	}
	return nil, true, nil
}

func (p *LogicalMaxOneRow) exhaustPhysicalPlans(prop *property.PhysicalProperty) ([]PhysicalPlan, bool, error) {
	if !prop.IsEmpty() || prop.IsFlashProp() {
		p.SCtx().GetSessionVars().RaiseWarningWhenMPPEnforced("Can't use mpp mode because operator `MaxOneRow` is not supported now.")
		return nil, true, nil
	}
	mor := PhysicalMaxOneRow{}.Init(p.ctx, p.stats, p.blockOffset, &property.PhysicalProperty{ExpectedCnt: 2})
	return []PhysicalPlan{mor}, true, nil
}<|MERGE_RESOLUTION|>--- conflicted
+++ resolved
@@ -2191,10 +2191,7 @@
 				}
 			}
 			ret = ret && validDs
-<<<<<<< HEAD
-		case *LogicalAggregation, *LogicalProjection, *LogicalSelection, *LogicalJoin, *LogicalUnionAll, *LogicalLimit, *LogicalTopN:
-=======
-		case *LogicalUnionAll:
+		case *LogicalUnionAll, *LogicalLimit, *LogicalTopN:
 			if storeTp == kv.TiFlash {
 				ret = ret && c.canPushToCopImpl(storeTp, true)
 			} else {
@@ -2209,7 +2206,6 @@
 		case *LogicalTableDual:
 			return storeTp == kv.TiFlash && considerDual
 		case *LogicalAggregation, *LogicalSelection, *LogicalJoin:
->>>>>>> 6d69d13d
 			if storeTp == kv.TiFlash {
 				ret = ret && c.canPushToCop(storeTp)
 			} else {
