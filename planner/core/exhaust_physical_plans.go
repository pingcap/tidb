// Copyright 2017 PingCAP, Inc.
//
// Licensed under the Apache License, Version 2.0 (the "License");
// you may not use this file except in compliance with the License.
// You may obtain a copy of the License at
//
//     http://www.apache.org/licenses/LICENSE-2.0
//
// Unless required by applicable law or agreed to in writing, software
// distributed under the License is distributed on an "AS IS" BASIS,
// See the License for the specific language governing permissions and
// limitations under the License.

package core

import (
	"bytes"
	"fmt"
	"math"

	"github.com/pingcap/parser/ast"
	"github.com/pingcap/parser/model"
	"github.com/pingcap/parser/mysql"
	"github.com/pingcap/tidb/expression"
	"github.com/pingcap/tidb/expression/aggregation"
	"github.com/pingcap/tidb/kv"
	"github.com/pingcap/tidb/planner/property"
	"github.com/pingcap/tidb/sessionctx"
	"github.com/pingcap/tidb/types"
	"github.com/pingcap/tidb/util/chunk"
	"github.com/pingcap/tidb/util/logutil"
	"github.com/pingcap/tidb/util/ranger"
	"github.com/pingcap/tidb/util/set"
	"go.uber.org/zap"
)

func (p *LogicalUnionScan) exhaustPhysicalPlans(prop *property.PhysicalProperty) []PhysicalPlan {
	childProp := prop.Clone()
	us := PhysicalUnionScan{
		Conditions: p.conditions,
		HandleCol:  p.handleCol,
	}.Init(p.ctx, p.stats, p.blockOffset, childProp)
	return []PhysicalPlan{us}
}

func getMaxSortPrefix(sortCols, allCols []*expression.Column) []int {
	tmpSchema := expression.NewSchema(allCols...)
	sortColOffsets := make([]int, 0, len(sortCols))
	for _, sortCol := range sortCols {
		offset := tmpSchema.ColumnIndex(sortCol)
		if offset == -1 {
			return sortColOffsets
		}
		sortColOffsets = append(sortColOffsets, offset)
	}
	return sortColOffsets
}

func findMaxPrefixLen(candidates [][]*expression.Column, keys []*expression.Column) int {
	maxLen := 0
	for _, candidateKeys := range candidates {
		matchedLen := 0
		for i := range keys {
			if i < len(candidateKeys) && keys[i].Equal(nil, candidateKeys[i]) {
				matchedLen++
			} else {
				break
			}
		}
		if matchedLen > maxLen {
			maxLen = matchedLen
		}
	}
	return maxLen
}

func (p *LogicalJoin) moveEqualToOtherConditions(offsets []int) []expression.Expression {
	// Construct used equal condition set based on the equal condition offsets.
	usedEqConds := set.NewIntSet()
	for _, eqCondIdx := range offsets {
		usedEqConds.Insert(eqCondIdx)
	}

	// Construct otherConds, which is composed of the original other conditions
	// and the remained unused equal conditions.
	numOtherConds := len(p.OtherConditions) + len(p.EqualConditions) - len(offsets)
	otherConds := make([]expression.Expression, len(p.OtherConditions), numOtherConds)
	copy(otherConds, p.OtherConditions)
	for eqCondIdx := range p.EqualConditions {
		if !usedEqConds.Exist(eqCondIdx) {
			otherConds = append(otherConds, p.EqualConditions[eqCondIdx])
		}
	}

	return otherConds
}

// Only if the input required prop is the prefix fo join keys, we can pass through this property.
func (p *PhysicalMergeJoin) tryToGetChildReqProp(prop *property.PhysicalProperty) ([]*property.PhysicalProperty, bool) {
	lProp := property.NewPhysicalProperty(property.RootTaskType, p.LeftJoinKeys, false, math.MaxFloat64, false)
	rProp := property.NewPhysicalProperty(property.RootTaskType, p.RightJoinKeys, false, math.MaxFloat64, false)
	if !prop.IsEmpty() {
		// sort merge join fits the cases of massive ordered data, so desc scan is always expensive.
		all, desc := prop.AllSameOrder()
		if !all || desc {
			return nil, false
		}
		if !prop.IsPrefix(lProp) && !prop.IsPrefix(rProp) {
			return nil, false
		}
		if prop.IsPrefix(rProp) && p.JoinType == LeftOuterJoin {
			return nil, false
		}
		if prop.IsPrefix(lProp) && p.JoinType == RightOuterJoin {
			return nil, false
		}
	}

	return []*property.PhysicalProperty{lProp, rProp}, true
}

func (p *LogicalJoin) getMergeJoin(prop *property.PhysicalProperty) []PhysicalPlan {
	joins := make([]PhysicalPlan, 0, len(p.leftProperties)+1)
	// The leftProperties caches all the possible properties that are provided by its children.
	for _, lhsChildProperty := range p.leftProperties {
		offsets := getMaxSortPrefix(lhsChildProperty, p.LeftJoinKeys)
		if len(offsets) == 0 {
			continue
		}

		leftKeys := lhsChildProperty[:len(offsets)]
		rightKeys := expression.NewSchema(p.RightJoinKeys...).ColumnsByIndices(offsets)

		prefixLen := findMaxPrefixLen(p.rightProperties, rightKeys)
		if prefixLen == 0 {
			continue
		}

		leftKeys = leftKeys[:prefixLen]
		rightKeys = rightKeys[:prefixLen]
		offsets = offsets[:prefixLen]
		baseJoin := basePhysicalJoin{
			JoinType:        p.JoinType,
			LeftConditions:  p.LeftConditions,
			RightConditions: p.RightConditions,
			DefaultValues:   p.DefaultValues,
			LeftJoinKeys:    leftKeys,
			RightJoinKeys:   rightKeys,
		}
		mergeJoin := PhysicalMergeJoin{basePhysicalJoin: baseJoin}.Init(p.ctx, p.stats.ScaleByExpectCnt(prop.ExpectedCnt), p.blockOffset)
		mergeJoin.SetSchema(p.schema)
		mergeJoin.OtherConditions = p.moveEqualToOtherConditions(offsets)
		mergeJoin.initCompareFuncs()
		if reqProps, ok := mergeJoin.tryToGetChildReqProp(prop); ok {
			// Adjust expected count for children nodes.
			if prop.ExpectedCnt < p.stats.RowCount {
				expCntScale := prop.ExpectedCnt / p.stats.RowCount
				reqProps[0].ExpectedCnt = p.children[0].statsInfo().RowCount * expCntScale
				reqProps[1].ExpectedCnt = p.children[1].statsInfo().RowCount * expCntScale
			}
			mergeJoin.childrenReqProps = reqProps
			joins = append(joins, mergeJoin)
		}
	}
	// If TiDB_SMJ hint is existed, it should consider enforce merge join,
	// because we can't trust lhsChildProperty completely.
	if (p.preferJoinType & preferMergeJoin) > 0 {
		joins = append(joins, p.getEnforcedMergeJoin(prop)...)
	}

	return joins
}

// Change JoinKeys order, by offsets array
// offsets array is generate by prop check
func getNewJoinKeysByOffsets(oldJoinKeys []*expression.Column, offsets []int) []*expression.Column {
	newKeys := make([]*expression.Column, 0, len(oldJoinKeys))
	for _, offset := range offsets {
		newKeys = append(newKeys, oldJoinKeys[offset])
	}
	for pos, key := range oldJoinKeys {
		isExist := false
		for _, p := range offsets {
			if p == pos {
				isExist = true
				break
			}
		}
		if !isExist {
			newKeys = append(newKeys, key)
		}
	}
	return newKeys
}

func (p *LogicalJoin) getEnforcedMergeJoin(prop *property.PhysicalProperty) []PhysicalPlan {
	// Check whether SMJ can satisfy the required property
	offsets := make([]int, 0, len(p.LeftJoinKeys))
	all, desc := prop.AllSameOrder()
	if !all {
		return nil
	}
	for _, item := range prop.Items {
		isExist := false
		for joinKeyPos := 0; joinKeyPos < len(p.LeftJoinKeys); joinKeyPos++ {
			var key *expression.Column
			if item.Col.Equal(p.ctx, p.LeftJoinKeys[joinKeyPos]) {
				key = p.LeftJoinKeys[joinKeyPos]
			}
			if item.Col.Equal(p.ctx, p.RightJoinKeys[joinKeyPos]) {
				key = p.RightJoinKeys[joinKeyPos]
			}
			if key == nil {
				continue
			}
			for i := 0; i < len(offsets); i++ {
				if offsets[i] == joinKeyPos {
					isExist = true
					break
				}
			}
			if !isExist {
				offsets = append(offsets, joinKeyPos)
			}
			isExist = true
			break
		}
		if !isExist {
			return nil
		}
	}
	// Generate the enforced sort merge join
	leftKeys := getNewJoinKeysByOffsets(p.LeftJoinKeys, offsets)
	rightKeys := getNewJoinKeysByOffsets(p.RightJoinKeys, offsets)
	lProp := property.NewPhysicalProperty(property.RootTaskType, leftKeys, desc, math.MaxFloat64, true)
	rProp := property.NewPhysicalProperty(property.RootTaskType, rightKeys, desc, math.MaxFloat64, true)
	baseJoin := basePhysicalJoin{
		JoinType:        p.JoinType,
		LeftConditions:  p.LeftConditions,
		RightConditions: p.RightConditions,
		DefaultValues:   p.DefaultValues,
		LeftJoinKeys:    leftKeys,
		RightJoinKeys:   rightKeys,
		OtherConditions: p.OtherConditions,
	}
	enforcedPhysicalMergeJoin := PhysicalMergeJoin{basePhysicalJoin: baseJoin}.Init(p.ctx, p.stats.ScaleByExpectCnt(prop.ExpectedCnt), p.blockOffset)
	enforcedPhysicalMergeJoin.SetSchema(p.schema)
	enforcedPhysicalMergeJoin.childrenReqProps = []*property.PhysicalProperty{lProp, rProp}
	enforcedPhysicalMergeJoin.initCompareFuncs()
	return []PhysicalPlan{enforcedPhysicalMergeJoin}
}

func (p *PhysicalMergeJoin) initCompareFuncs() {
	p.CompareFuncs = make([]expression.CompareFunc, 0, len(p.LeftJoinKeys))
	for i := range p.LeftJoinKeys {
		p.CompareFuncs = append(p.CompareFuncs, expression.GetCmpFunction(p.LeftJoinKeys[i], p.RightJoinKeys[i]))
	}
}

func (p *LogicalJoin) getHashJoins(prop *property.PhysicalProperty) []PhysicalPlan {
	if !prop.IsEmpty() { // hash join doesn't promise any orders
		return nil
	}
	joins := make([]PhysicalPlan, 0, 2)
	switch p.JoinType {
	case SemiJoin, AntiSemiJoin, LeftOuterSemiJoin, AntiLeftOuterSemiJoin, LeftOuterJoin:
		joins = append(joins, p.getHashJoin(prop, 1))
	case RightOuterJoin:
		joins = append(joins, p.getHashJoin(prop, 0))
	case InnerJoin:
		joins = append(joins, p.getHashJoin(prop, 1))
		joins = append(joins, p.getHashJoin(prop, 0))
	}
	return joins
}

func (p *LogicalJoin) getHashJoin(prop *property.PhysicalProperty, innerIdx int) *PhysicalHashJoin {
	chReqProps := make([]*property.PhysicalProperty, 2)
	chReqProps[innerIdx] = &property.PhysicalProperty{ExpectedCnt: math.MaxFloat64}
	chReqProps[1-innerIdx] = &property.PhysicalProperty{ExpectedCnt: math.MaxFloat64}
	if prop.ExpectedCnt < p.stats.RowCount {
		expCntScale := prop.ExpectedCnt / p.stats.RowCount
		chReqProps[1-innerIdx].ExpectedCnt = p.children[1-innerIdx].statsInfo().RowCount * expCntScale
	}
	baseJoin := basePhysicalJoin{
		LeftConditions:  p.LeftConditions,
		RightConditions: p.RightConditions,
		OtherConditions: p.OtherConditions,
		LeftJoinKeys:    p.LeftJoinKeys,
		RightJoinKeys:   p.RightJoinKeys,
		JoinType:        p.JoinType,
		DefaultValues:   p.DefaultValues,
		InnerChildIdx:   innerIdx,
	}
	hashJoin := PhysicalHashJoin{
		basePhysicalJoin: baseJoin,
		EqualConditions:  p.EqualConditions,
		Concurrency:      uint(p.ctx.GetSessionVars().HashJoinConcurrency),
	}.Init(p.ctx, p.stats.ScaleByExpectCnt(prop.ExpectedCnt), p.blockOffset, chReqProps...)
	hashJoin.SetSchema(p.schema)
	return hashJoin
}

// When inner plan is TableReader, the parameter `ranges` will be nil. Because pk only have one column. So all of its range
// is generated during execution time.
func (p *LogicalJoin) constructIndexJoin(
	prop *property.PhysicalProperty,
	outerIdx int,
	innerTask task,
	ranges []*ranger.Range,
	keyOff2IdxOff []int,
	path *accessPath,
	compareFilters *ColWithCmpFuncManager,
) []PhysicalPlan {
	joinType := p.JoinType
	var (
		innerJoinKeys []*expression.Column
		outerJoinKeys []*expression.Column
	)
	if outerIdx == 0 {
		outerJoinKeys = p.LeftJoinKeys
		innerJoinKeys = p.RightJoinKeys
	} else {
		innerJoinKeys = p.LeftJoinKeys
		outerJoinKeys = p.RightJoinKeys
	}
	chReqProps := make([]*property.PhysicalProperty, 2)
	chReqProps[outerIdx] = &property.PhysicalProperty{TaskTp: property.RootTaskType, ExpectedCnt: math.MaxFloat64, Items: prop.Items}
	if prop.ExpectedCnt < p.stats.RowCount {
		expCntScale := prop.ExpectedCnt / p.stats.RowCount
		chReqProps[outerIdx].ExpectedCnt = p.children[outerIdx].statsInfo().RowCount * expCntScale
	}
	newInnerKeys := make([]*expression.Column, 0, len(innerJoinKeys))
	newOuterKeys := make([]*expression.Column, 0, len(outerJoinKeys))
	newKeyOff := make([]int, 0, len(keyOff2IdxOff))
	newOtherConds := make([]expression.Expression, len(p.OtherConditions), len(p.OtherConditions)+len(p.EqualConditions))
	copy(newOtherConds, p.OtherConditions)
	for keyOff, idxOff := range keyOff2IdxOff {
		if keyOff2IdxOff[keyOff] < 0 {
			newOtherConds = append(newOtherConds, p.EqualConditions[keyOff])
			continue
		}
		newInnerKeys = append(newInnerKeys, innerJoinKeys[keyOff])
		newOuterKeys = append(newOuterKeys, outerJoinKeys[keyOff])
		newKeyOff = append(newKeyOff, idxOff)
	}
	baseJoin := basePhysicalJoin{
		InnerChildIdx:   1 - outerIdx,
		LeftConditions:  p.LeftConditions,
		RightConditions: p.RightConditions,
		OtherConditions: newOtherConds,
		JoinType:        joinType,
		OuterJoinKeys:   newOuterKeys,
		InnerJoinKeys:   newInnerKeys,
		DefaultValues:   p.DefaultValues,
	}
	join := PhysicalIndexJoin{
		basePhysicalJoin: baseJoin,
		innerTask:        innerTask,
		KeyOff2IdxOff:    newKeyOff,
		Ranges:           ranges,
		CompareFilters:   compareFilters,
	}.Init(p.ctx, p.stats.ScaleByExpectCnt(prop.ExpectedCnt), p.blockOffset, chReqProps...)
	if path != nil {
		join.IdxColLens = path.idxColLens
	}
	join.SetSchema(p.schema)
	return []PhysicalPlan{join}
}

func (p *LogicalJoin) constructIndexMergeJoin(
	prop *property.PhysicalProperty,
	outerIdx int,
	innerTask task,
	ranges []*ranger.Range,
	keyOff2IdxOff []int,
	path *accessPath,
	compareFilters *ColWithCmpFuncManager,
) []PhysicalPlan {
	indexJoins := p.constructIndexJoin(prop, outerIdx, innerTask, ranges, keyOff2IdxOff, path, compareFilters)
	indexMergeJoins := make([]PhysicalPlan, 0, len(indexJoins))
	for _, plan := range indexJoins {
		join := plan.(*PhysicalIndexJoin)
		hasPrefixCol := false
		for _, l := range join.IdxColLens {
			if l != types.UnspecifiedLength {
				hasPrefixCol = true
				break
			}
		}
		// If index column has prefix length, the merge join can not guarantee the relevance
		// between index and join keys. So we should skip this case.
		// For more details, please check the following code and comments.
		if hasPrefixCol {
			continue
		}
		// isOuterKeysPrefix means whether the outer join keys are the prefix of the prop items.
		isOuterKeysPrefix := len(join.OuterJoinKeys) <= len(prop.Items)
		compareFuncs := make([]expression.CompareFunc, 0, len(join.OuterJoinKeys))
		outerCompareFuncs := make([]expression.CompareFunc, 0, len(join.OuterJoinKeys))
		for i := range join.OuterJoinKeys {
			if isOuterKeysPrefix && !prop.Items[i].Col.Equal(nil, join.OuterJoinKeys[i]) {
				isOuterKeysPrefix = false
			}
			compareFuncs = append(compareFuncs, expression.GetCmpFunction(join.OuterJoinKeys[i], join.InnerJoinKeys[i]))
			outerCompareFuncs = append(outerCompareFuncs, expression.GetCmpFunction(join.OuterJoinKeys[i], join.OuterJoinKeys[i]))
		}
		// canKeepOuterOrder means whether the prop items are the prefix of the outer join keys.
		canKeepOuterOrder := len(prop.Items) <= len(join.OuterJoinKeys)
		for i := 0; canKeepOuterOrder && i < len(prop.Items); i++ {
			if !prop.Items[i].Col.Equal(nil, join.OuterJoinKeys[i]) {
				canKeepOuterOrder = false
			}
		}
		// Since index merge join requires prop items the prefix of outer join keys
		// or outer join keys the prefix of the prop items. So we need `canKeepOuterOrder` or
		// `isOuterKeysPrefix` to be true.
		if canKeepOuterOrder || isOuterKeysPrefix {
			indexMergeJoin := PhysicalIndexMergeJoin{
				PhysicalIndexJoin: *join,
				NeedOuterSort:     !isOuterKeysPrefix,
				CompareFuncs:      compareFuncs,
				OuterCompareFuncs: outerCompareFuncs,
				Desc:              !prop.IsEmpty() && prop.Items[0].Desc,
			}.Init(p.ctx)
			indexMergeJoins = append(indexMergeJoins, indexMergeJoin)
		}
	}
	return indexMergeJoins
}

func (p *LogicalJoin) constructIndexHashJoin(
	prop *property.PhysicalProperty,
	outerIdx int,
	innerTask task,
	ranges []*ranger.Range,
	keyOff2IdxOff []int,
	path *accessPath,
	compareFilters *ColWithCmpFuncManager,
) []PhysicalPlan {
	indexJoins := p.constructIndexJoin(prop, outerIdx, innerTask, ranges, keyOff2IdxOff, path, compareFilters)
	indexHashJoins := make([]PhysicalPlan, 0, len(indexJoins))
	for _, plan := range indexJoins {
		join := plan.(*PhysicalIndexJoin)
		indexHashJoin := PhysicalIndexHashJoin{
			PhysicalIndexJoin: *join,
			// Prop is empty means that the parent operator does not need the
			// join operator to provide any promise of the output order.
			KeepOuterOrder: !prop.IsEmpty(),
		}.Init(p.ctx)
		indexHashJoins = append(indexHashJoins, indexHashJoin)
	}
	return indexHashJoins
}

// getIndexJoinByOuterIdx will generate index join by outerIndex. OuterIdx points out the outer child.
// First of all, we'll check whether the inner child is DataSource.
// Then, we will extract the join keys of p's equal conditions. Then check whether all of them are just the primary key
// or match some part of on index. If so we will choose the best one and construct a index join.
func (p *LogicalJoin) getIndexJoinByOuterIdx(prop *property.PhysicalProperty, outerIdx int) (joins []PhysicalPlan) {
	outerChild, innerChild := p.children[outerIdx], p.children[1-outerIdx]
	all, _ := prop.AllSameOrder()
	// If the order by columns are not all from outer child, index join cannot promise the order.
	if !prop.AllColsFromSchema(outerChild.Schema()) || !all {
		return nil
	}
	var (
		innerJoinKeys []*expression.Column
		outerJoinKeys []*expression.Column
	)
	if outerIdx == 0 {
		outerJoinKeys = p.LeftJoinKeys
		innerJoinKeys = p.RightJoinKeys
	} else {
		innerJoinKeys = p.LeftJoinKeys
		outerJoinKeys = p.RightJoinKeys
	}
	ds, isDataSource := innerChild.(*DataSource)
	us, isUnionScan := innerChild.(*LogicalUnionScan)
	if (!isDataSource && !isUnionScan) || (isDataSource && ds.preferStoreType&preferTiFlash != 0) {
		return nil
	}
	if isUnionScan {
		// The child of union scan may be union all for partition table.
		ds, isDataSource = us.Children()[0].(*DataSource)
		if !isDataSource {
			return nil
		}
		// If one of the union scan children is a TiFlash table, then we can't choose index join.
		for _, child := range us.Children() {
			if ds, ok := child.(*DataSource); ok && ds.preferStoreType&preferTiFlash != 0 {
				return nil
			}
		}
	}
	var avgInnerRowCnt float64
	if outerChild.statsInfo().RowCount > 0 {
		avgInnerRowCnt = p.equalCondOutCnt / outerChild.statsInfo().RowCount
	}
	joins = p.buildIndexJoinInner2TableScan(prop, ds, innerJoinKeys, outerJoinKeys, outerIdx, us, avgInnerRowCnt)
	if joins != nil {
		return
	}
	return p.buildIndexJoinInner2IndexScan(prop, ds, innerJoinKeys, outerJoinKeys, outerIdx, us, avgInnerRowCnt)
}

// buildIndexJoinInner2TableScan builds a TableScan as the inner child for an
// IndexJoin if possible.
// If the inner side of a index join is a TableScan, only one tuple will be
// fetched from the inner side for every tuple from the outer side. This will be
// promised to be no worse than building IndexScan as the inner child.
func (p *LogicalJoin) buildIndexJoinInner2TableScan(
	prop *property.PhysicalProperty, ds *DataSource, innerJoinKeys, outerJoinKeys []*expression.Column,
	outerIdx int, us *LogicalUnionScan, avgInnerRowCnt float64) (joins []PhysicalPlan) {
	var tblPath *accessPath
	for _, path := range ds.possibleAccessPaths {
		if path.isTablePath && path.storeType == kv.TiKV {
			tblPath = path
			break
		}
	}
	if tblPath == nil {
		return nil
	}
	pkCol := ds.getPKIsHandleCol()
	if pkCol == nil {
		return nil
	}
	keyOff2IdxOff := make([]int, len(innerJoinKeys))
	pkMatched := false
	for i, key := range innerJoinKeys {
		if !key.Equal(nil, pkCol) {
			keyOff2IdxOff[i] = -1
			continue
		}
		pkMatched = true
		keyOff2IdxOff[i] = 0
	}
	if !pkMatched {
		return nil
	}
	joins = make([]PhysicalPlan, 0, 3)
	innerTask := p.constructInnerTableScanTask(ds, pkCol, outerJoinKeys, us, false, false, avgInnerRowCnt)
	joins = append(joins, p.constructIndexJoin(prop, outerIdx, innerTask, nil, keyOff2IdxOff, nil, nil)...)
	// The index merge join's inner plan is different from index join, so we
	// should construct another inner plan for it.
	// Because we can't keep order for union scan, if there is a union scan in inner task,
	// we can't construct index merge join.
	if us == nil {
		innerTask2 := p.constructInnerTableScanTask(ds, pkCol, outerJoinKeys, us, true, !prop.IsEmpty() && prop.Items[0].Desc, avgInnerRowCnt)
		joins = append(joins, p.constructIndexMergeJoin(prop, outerIdx, innerTask2, nil, keyOff2IdxOff, nil, nil)...)
	}
	// We can reuse the `innerTask` here since index nested loop hash join
	// do not need the inner child to promise the order.
	joins = append(joins, p.constructIndexHashJoin(prop, outerIdx, innerTask, nil, keyOff2IdxOff, nil, nil)...)
	return joins
}

func (p *LogicalJoin) buildIndexJoinInner2IndexScan(
	prop *property.PhysicalProperty, ds *DataSource, innerJoinKeys, outerJoinKeys []*expression.Column,
	outerIdx int, us *LogicalUnionScan, avgInnerRowCnt float64) (joins []PhysicalPlan) {
	helper := &indexJoinBuildHelper{join: p}
	for _, path := range ds.possibleAccessPaths {
		if path.isTablePath {
			continue
		}
		emptyRange, err := helper.analyzeLookUpFilters(path, ds, innerJoinKeys)
		if emptyRange {
			return nil
		}
		if err != nil {
			logutil.BgLogger().Warn("build index join failed", zap.Error(err))
		}
	}
	if helper.chosenPath == nil {
		return nil
	}
	keyOff2IdxOff := make([]int, len(innerJoinKeys))
	for i := range keyOff2IdxOff {
		keyOff2IdxOff[i] = -1
	}
	for idxOff, keyOff := range helper.idxOff2KeyOff {
		if keyOff != -1 {
			keyOff2IdxOff[keyOff] = idxOff
		}
	}
	joins = make([]PhysicalPlan, 0, 3)
	rangeInfo := helper.buildRangeDecidedByInformation(helper.chosenPath.idxCols, outerJoinKeys)
	innerTask := p.constructInnerIndexScanTask(ds, helper.chosenPath, helper.chosenRemained, outerJoinKeys, us, rangeInfo, false, false, avgInnerRowCnt)

	joins = append(joins, p.constructIndexJoin(prop, outerIdx, innerTask, helper.chosenRanges, keyOff2IdxOff, helper.chosenPath, helper.lastColManager)...)
	// The index merge join's inner plan is different from index join, so we
	// should construct another inner plan for it.
	// Because we can't keep order for union scan, if there is a union scan in inner task,
	// we can't construct index merge join.
	if us == nil {
		innerTask2 := p.constructInnerIndexScanTask(ds, helper.chosenPath, helper.chosenRemained, outerJoinKeys, us, rangeInfo, true, !prop.IsEmpty() && prop.Items[0].Desc, avgInnerRowCnt)
		joins = append(joins, p.constructIndexMergeJoin(prop, outerIdx, innerTask2, helper.chosenRanges, keyOff2IdxOff, helper.chosenPath, helper.lastColManager)...)
	}
	// We can reuse the `innerTask` here since index nested loop hash join
	// do not need the inner child to promise the order.
	joins = append(joins, p.constructIndexHashJoin(prop, outerIdx, innerTask, helper.chosenRanges, keyOff2IdxOff, helper.chosenPath, helper.lastColManager)...)
	return joins
}

type indexJoinBuildHelper struct {
	join *LogicalJoin

	chosenIndexInfo *model.IndexInfo
	maxUsedCols     int
	chosenAccess    []expression.Expression
	chosenRemained  []expression.Expression
	idxOff2KeyOff   []int
	lastColManager  *ColWithCmpFuncManager
	chosenRanges    []*ranger.Range
	chosenPath      *accessPath

	curPossibleUsedKeys []*expression.Column
	curNotUsedIndexCols []*expression.Column
	curNotUsedColLens   []int
	curIdxOff2KeyOff    []int
}

func (ijHelper *indexJoinBuildHelper) buildRangeDecidedByInformation(idxCols []*expression.Column, outerJoinKeys []*expression.Column) string {
	buffer := bytes.NewBufferString("[")
	isFirst := true
	for idxOff, keyOff := range ijHelper.idxOff2KeyOff {
		if keyOff == -1 {
			continue
		}
		if !isFirst {
			buffer.WriteString(" ")
		} else {
			isFirst = false
		}
		buffer.WriteString(fmt.Sprintf("eq(%v, %v)", idxCols[idxOff], outerJoinKeys[keyOff]))
	}
	for _, access := range ijHelper.chosenAccess {
		if !isFirst {
			buffer.WriteString(" ")
		} else {
			isFirst = false
		}
		buffer.WriteString(fmt.Sprintf("%v", access))
	}
	buffer.WriteString("]")
	return buffer.String()
}

// constructInnerTableScanTask is specially used to construct the inner plan for PhysicalIndexJoin.
func (p *LogicalJoin) constructInnerTableScanTask(
	ds *DataSource,
	pk *expression.Column,
	outerJoinKeys []*expression.Column,
	us *LogicalUnionScan,
	keepOrder bool,
	desc bool,
	rowCount float64,
) task {
	ranges := ranger.FullIntRange(mysql.HasUnsignedFlag(pk.RetType.Flag))
	ts := PhysicalTableScan{
		Table:           ds.tableInfo,
		Columns:         ds.Columns,
		TableAsName:     ds.TableAsName,
		DBName:          ds.DBName,
		filterCondition: ds.pushedDownConds,
		Ranges:          ranges,
		rangeDecidedBy:  outerJoinKeys,
		KeepOrder:       keepOrder,
		Desc:            desc,
	}.Init(ds.ctx, ds.blockOffset)
	ts.SetSchema(ds.schema)
	ts.stats = &property.StatsInfo{
		// TableScan as inner child of IndexJoin can return at most 1 tuple for each outer row.
		RowCount:     math.Min(1.0, rowCount),
		StatsVersion: ds.stats.StatsVersion,
		// Cardinality would not be used in cost computation of IndexJoin, set leave it as default nil.
	}
	for i := range ds.stats.Cardinality {
		ds.stats.Cardinality[i] = 1
	}
	rowSize := ds.TblColHists.GetTableAvgRowSize(ds.TblCols, ts.StoreType, true)
	sessVars := ds.ctx.GetSessionVars()
	copTask := &copTask{
		tablePlan:         ts,
		indexPlanFinished: true,
		cst:               sessVars.ScanFactor * rowSize * ts.stats.RowCount,
		tblColHists:       ds.TblColHists,
		keepOrder:         ts.KeepOrder,
	}
	selStats := ts.stats.Scale(selectionFactor)
	ts.addPushedDownSelection(copTask, selStats)
	t := finishCopTask(ds.ctx, copTask).(*rootTask)
	reader := t.p
	t.p = p.constructInnerUnionScan(us, reader)
	return t
}

func (p *LogicalJoin) constructInnerUnionScan(us *LogicalUnionScan, reader PhysicalPlan) PhysicalPlan {
	if us == nil {
		return reader
	}
	// Use `reader.stats` instead of `us.stats` because it should be more accurate. No need to specify
	// childrenReqProps now since we have got reader already.
	physicalUnionScan := PhysicalUnionScan{
		Conditions: us.conditions,
		HandleCol:  us.handleCol,
	}.Init(us.ctx, reader.statsInfo(), us.blockOffset, nil)
	physicalUnionScan.SetChildren(reader)
	return physicalUnionScan
}

// constructInnerIndexScanTask is specially used to construct the inner plan for PhysicalIndexJoin.
func (p *LogicalJoin) constructInnerIndexScanTask(
	ds *DataSource,
	path *accessPath,
	filterConds []expression.Expression,
	outerJoinKeys []*expression.Column,
	us *LogicalUnionScan,
	rangeInfo string,
	keepOrder bool,
	desc bool,
	rowCount float64,
) task {
	is := PhysicalIndexScan{
		Table:            ds.tableInfo,
		TableAsName:      ds.TableAsName,
		DBName:           ds.DBName,
		Columns:          ds.Columns,
		Index:            path.index,
		IdxCols:          path.idxCols,
		IdxColLens:       path.idxColLens,
		dataSourceSchema: ds.schema,
		KeepOrder:        keepOrder,
		Ranges:           ranger.FullRange(),
		rangeInfo:        rangeInfo,
		Desc:             desc,
		isPartition:      ds.isPartition,
		physicalTableID:  ds.physicalTableID,
	}.Init(ds.ctx, ds.blockOffset)
	is.stats = ds.tableStats.ScaleByExpectCnt(rowCount)
	cop := &copTask{
		indexPlan:   is,
		tblColHists: ds.TblColHists,
		tblCols:     ds.TblCols,
		keepOrder:   is.KeepOrder,
	}
	if !isCoveringIndex(ds.schema.Columns, path.fullIdxCols, path.fullIdxColLens, is.Table.PKIsHandle) {
		// On this way, it's double read case.
		ts := PhysicalTableScan{
			Columns:         ds.Columns,
			Table:           is.Table,
			TableAsName:     ds.TableAsName,
			isPartition:     ds.isPartition,
			physicalTableID: ds.physicalTableID,
		}.Init(ds.ctx, ds.blockOffset)
		ts.schema = is.dataSourceSchema.Clone()
		// If inner cop task need keep order, the extraHandleCol should be set.
		if cop.keepOrder {
			cop.extraHandleCol, cop.doubleReadNeedProj = ts.appendExtraHandleCol(ds)
		}
		cop.tablePlan = ts
	}
<<<<<<< HEAD
	is.initSchema(path.index, path.fullIdxCols, cop.tablePlan != nil)
	rowSize := is.indexScanRowSize(path.index, ds)
=======
	is.initSchema(ds.id, path.index, path.fullIdxCols, cop.tablePlan != nil)
	rowSize := is.indexScanRowSize(path.index, ds, true)
>>>>>>> 6fd74f3e
	sessVars := ds.ctx.GetSessionVars()
	cop.cst = rowCount * rowSize * sessVars.ScanFactor
	indexConds, tblConds := splitIndexFilterConditions(filterConds, path.fullIdxCols, path.fullIdxColLens, ds.tableInfo)
	tmpPath := &accessPath{
		indexFilters:     indexConds,
		tableFilters:     tblConds,
		countAfterAccess: rowCount,
	}
	// Assume equal conditions used by index join and other conditions are independent.
	if len(indexConds) > 0 {
		selectivity, _, err := ds.tableStats.HistColl.Selectivity(ds.ctx, indexConds)
		if err != nil {
			logutil.BgLogger().Debug("calculate selectivity failed, use selection factor", zap.Error(err))
			selectivity = selectionFactor
		}
		tmpPath.countAfterIndex = rowCount * selectivity
	}
	selectivity := ds.stats.RowCount / ds.tableStats.RowCount
	finalStats := ds.stats.ScaleByExpectCnt(selectivity * rowCount)
	is.addPushedDownSelection(cop, ds, tmpPath, finalStats)
	t := finishCopTask(ds.ctx, cop).(*rootTask)
	reader := t.p
	t.p = p.constructInnerUnionScan(us, reader)
	return t
}

var symmetricOp = map[string]string{
	ast.LT: ast.GT,
	ast.GE: ast.LE,
	ast.GT: ast.LT,
	ast.LE: ast.GE,
}

// ColWithCmpFuncManager is used in index join to handle the column with compare functions(>=, >, <, <=).
// It stores the compare functions and build ranges in execution phase.
type ColWithCmpFuncManager struct {
	targetCol         *expression.Column
	colLength         int
	OpType            []string
	opArg             []expression.Expression
	tmpConstant       []*expression.Constant
	affectedColSchema *expression.Schema
	compareFuncs      []chunk.CompareFunc
}

func (cwc *ColWithCmpFuncManager) appendNewExpr(opName string, arg expression.Expression, affectedCols []*expression.Column) {
	cwc.OpType = append(cwc.OpType, opName)
	cwc.opArg = append(cwc.opArg, arg)
	cwc.tmpConstant = append(cwc.tmpConstant, &expression.Constant{RetType: cwc.targetCol.RetType})
	for _, col := range affectedCols {
		if cwc.affectedColSchema.Contains(col) {
			continue
		}
		cwc.compareFuncs = append(cwc.compareFuncs, chunk.GetCompareFunc(col.RetType))
		cwc.affectedColSchema.Append(col)
	}
}

// CompareRow compares the rows for deduplicate.
func (cwc *ColWithCmpFuncManager) CompareRow(lhs, rhs chunk.Row) int {
	for i, col := range cwc.affectedColSchema.Columns {
		ret := cwc.compareFuncs[i](lhs, col.Index, rhs, col.Index)
		if ret != 0 {
			return ret
		}
	}
	return 0
}

// BuildRangesByRow will build range of the given row. It will eval each function's arg then call BuildRange.
func (cwc *ColWithCmpFuncManager) BuildRangesByRow(ctx sessionctx.Context, row chunk.Row) ([]*ranger.Range, error) {
	exprs := make([]expression.Expression, len(cwc.OpType))
	for i, opType := range cwc.OpType {
		constantArg, err := cwc.opArg[i].Eval(row)
		if err != nil {
			return nil, err
		}
		cwc.tmpConstant[i].Value = constantArg
		newExpr, err := expression.NewFunction(ctx, opType, types.NewFieldType(mysql.TypeTiny), cwc.targetCol, cwc.tmpConstant[i])
		if err != nil {
			return nil, err
		}
		exprs = append(exprs, newExpr)
	}
	ranges, err := ranger.BuildColumnRange(exprs, ctx.GetSessionVars().StmtCtx, cwc.targetCol.RetType, cwc.colLength)
	if err != nil {
		return nil, err
	}
	return ranges, nil
}

func (cwc *ColWithCmpFuncManager) resolveIndices(schema *expression.Schema) (err error) {
	for i := range cwc.opArg {
		cwc.opArg[i], err = cwc.opArg[i].ResolveIndices(schema)
		if err != nil {
			return err
		}
	}
	return nil
}

// String implements Stringer interface.
func (cwc *ColWithCmpFuncManager) String() string {
	buffer := bytes.NewBufferString("")
	for i := range cwc.OpType {
		buffer.WriteString(fmt.Sprintf("%v(%v, %v)", cwc.OpType[i], cwc.targetCol, cwc.opArg[i]))
		if i < len(cwc.OpType)-1 {
			buffer.WriteString(" ")
		}
	}
	return buffer.String()
}

func (ijHelper *indexJoinBuildHelper) resetContextForIndex(innerKeys []*expression.Column, idxCols []*expression.Column, colLens []int) {
	tmpSchema := expression.NewSchema(innerKeys...)
	ijHelper.curIdxOff2KeyOff = make([]int, len(idxCols))
	ijHelper.curNotUsedIndexCols = make([]*expression.Column, 0, len(idxCols))
	ijHelper.curNotUsedColLens = make([]int, 0, len(idxCols))
	for i, idxCol := range idxCols {
		ijHelper.curIdxOff2KeyOff[i] = tmpSchema.ColumnIndex(idxCol)
		if ijHelper.curIdxOff2KeyOff[i] >= 0 {
			continue
		}
		ijHelper.curNotUsedIndexCols = append(ijHelper.curNotUsedIndexCols, idxCol)
		ijHelper.curNotUsedColLens = append(ijHelper.curNotUsedColLens, colLens[i])
	}
}

// findUsefulEqAndInFilters analyzes the pushedDownConds held by inner child and split them to three parts.
// usefulEqOrInFilters is the continuous eq/in conditions on current unused index columns.
// uselessFilters is the conditions which cannot be used for building ranges.
// remainingRangeCandidates is the other conditions for future use.
func (ijHelper *indexJoinBuildHelper) findUsefulEqAndInFilters(innerPlan *DataSource) (usefulEqOrInFilters, uselessFilters, remainingRangeCandidates []expression.Expression) {
	uselessFilters = make([]expression.Expression, 0, len(innerPlan.pushedDownConds))
	var remainedEqOrIn []expression.Expression
	// Extract the eq/in functions of possible join key.
	// you can see the comment of ExtractEqAndInCondition to get the meaning of the second return value.
	usefulEqOrInFilters, remainedEqOrIn, remainingRangeCandidates, _ = ranger.ExtractEqAndInCondition(
		innerPlan.ctx, innerPlan.pushedDownConds,
		ijHelper.curNotUsedIndexCols,
		ijHelper.curNotUsedColLens,
	)
	uselessFilters = append(uselessFilters, remainedEqOrIn...)
	return usefulEqOrInFilters, uselessFilters, remainingRangeCandidates
}

// buildLastColManager analyze the `OtherConditions` of join to see whether there're some filters can be used in manager.
// The returned value is just for outputting explain information
func (ijHelper *indexJoinBuildHelper) buildLastColManager(nextCol *expression.Column,
	innerPlan *DataSource, cwc *ColWithCmpFuncManager) []expression.Expression {
	var lastColAccesses []expression.Expression
loopOtherConds:
	for _, filter := range ijHelper.join.OtherConditions {
		sf, ok := filter.(*expression.ScalarFunction)
		if !ok || !(sf.FuncName.L == ast.LE || sf.FuncName.L == ast.LT || sf.FuncName.L == ast.GE || sf.FuncName.L == ast.GT) {
			continue
		}
		var funcName string
		var anotherArg expression.Expression
		if lCol, ok := sf.GetArgs()[0].(*expression.Column); ok && lCol.Equal(nil, nextCol) {
			anotherArg = sf.GetArgs()[1]
			funcName = sf.FuncName.L
		} else if rCol, ok := sf.GetArgs()[1].(*expression.Column); ok && rCol.Equal(nil, nextCol) {
			anotherArg = sf.GetArgs()[0]
			// The column manager always build expression in the form of col op arg1.
			// So we need use the symmetric one of the current function.
			funcName = symmetricOp[sf.FuncName.L]
		} else {
			continue
		}
		affectedCols := expression.ExtractColumns(anotherArg)
		if len(affectedCols) == 0 {
			continue
		}
		for _, col := range affectedCols {
			if innerPlan.schema.Contains(col) {
				continue loopOtherConds
			}
		}
		lastColAccesses = append(lastColAccesses, sf)
		cwc.appendNewExpr(funcName, anotherArg, affectedCols)
	}
	return lastColAccesses
}

// removeUselessEqAndInFunc removes the useless eq/in conditions. It's designed for the following case:
//   t1 join t2 on t1.a=t2.a and t1.c=t2.c where t1.b > t2.b-10 and t1.b < t2.b+10 there's index(a, b, c) on t1.
//   In this case the curIdxOff2KeyOff is [0 -1 1] and the notKeyEqAndIn is [].
//   It's clearly that the column c cannot be used to access data. So we need to remove it and reset the IdxOff2KeyOff to
//   [0 -1 -1].
//   So that we can use t1.a=t2.a and t1.b > t2.b-10 and t1.b < t2.b+10 to build ranges then access data.
func (ijHelper *indexJoinBuildHelper) removeUselessEqAndInFunc(
	idxCols []*expression.Column,
	notKeyEqAndIn []expression.Expression) (
	usefulEqAndIn, uselessOnes []expression.Expression,
) {
	ijHelper.curPossibleUsedKeys = make([]*expression.Column, 0, len(idxCols))
	for idxColPos, notKeyColPos := 0, 0; idxColPos < len(idxCols); idxColPos++ {
		if ijHelper.curIdxOff2KeyOff[idxColPos] != -1 {
			ijHelper.curPossibleUsedKeys = append(ijHelper.curPossibleUsedKeys, idxCols[idxColPos])
			continue
		}
		if notKeyColPos < len(notKeyEqAndIn) && ijHelper.curNotUsedIndexCols[notKeyColPos].Equal(nil, idxCols[idxColPos]) {
			notKeyColPos++
			continue
		}
		for i := idxColPos + 1; i < len(idxCols); i++ {
			ijHelper.curIdxOff2KeyOff[i] = -1
		}
		remained := make([]expression.Expression, 0, len(notKeyEqAndIn)-notKeyColPos)
		remained = append(remained, notKeyEqAndIn[notKeyColPos:]...)
		notKeyEqAndIn = notKeyEqAndIn[:notKeyColPos]
		return notKeyEqAndIn, remained
	}
	return notKeyEqAndIn, nil
}

func (ijHelper *indexJoinBuildHelper) analyzeLookUpFilters(path *accessPath, innerPlan *DataSource, innerJoinKeys []*expression.Column) (emptyRange bool, err error) {
	if len(path.idxCols) == 0 {
		return false, nil
	}
	accesses := make([]expression.Expression, 0, len(path.idxCols))
	ijHelper.resetContextForIndex(innerJoinKeys, path.idxCols, path.idxColLens)
	notKeyEqAndIn, remained, rangeFilterCandidates := ijHelper.findUsefulEqAndInFilters(innerPlan)
	var remainedEqAndIn []expression.Expression
	notKeyEqAndIn, remainedEqAndIn = ijHelper.removeUselessEqAndInFunc(path.idxCols, notKeyEqAndIn)
	matchedKeyCnt := len(ijHelper.curPossibleUsedKeys)
	// If no join key is matched while join keys actually are not empty. We don't choose index join for now.
	if matchedKeyCnt <= 0 && len(innerJoinKeys) > 0 {
		return false, nil
	}
	accesses = append(accesses, notKeyEqAndIn...)
	remained = append(remained, remainedEqAndIn...)
	lastColPos := matchedKeyCnt + len(notKeyEqAndIn)
	// There should be some equal conditions. But we don't need that there must be some join key in accesses here.
	// A more strict check is applied later.
	if lastColPos <= 0 {
		return false, nil
	}
	// If all the index columns are covered by eq/in conditions, we don't need to consider other conditions anymore.
	if lastColPos == len(path.idxCols) {
		// If there's join key matched index column. Then choose hash join is always a better idea.
		// e.g. select * from t1, t2 where t2.a=1 and t2.b=1. And t2 has index(a, b).
		//      If we don't have the following check, TiDB will build index join for this case.
		if matchedKeyCnt <= 0 {
			return false, nil
		}
		remained = append(remained, rangeFilterCandidates...)
		ranges, emptyRange, err := ijHelper.buildTemplateRange(matchedKeyCnt, notKeyEqAndIn, nil, false)
		if err != nil {
			return false, err
		}
		if emptyRange {
			return true, nil
		}
		ijHelper.updateBestChoice(ranges, path, accesses, remained, nil)
		return false, nil
	}
	lastPossibleCol := path.idxCols[lastColPos]
	lastColManager := &ColWithCmpFuncManager{
		targetCol:         lastPossibleCol,
		colLength:         path.idxColLens[lastColPos],
		affectedColSchema: expression.NewSchema(),
	}
	lastColAccess := ijHelper.buildLastColManager(lastPossibleCol, innerPlan, lastColManager)
	// If the column manager holds no expression, then we fallback to find whether there're useful normal filters
	if len(lastColAccess) == 0 {
		// If there's join key matched index column. Then choose hash join is always a better idea.
		// e.g. select * from t1, t2 where t2.a=1 and t2.b=1 and t2.c > 10 and t2.c < 20. And t2 has index(a, b, c).
		//      If we don't have the following check, TiDB will build index join for this case.
		if matchedKeyCnt <= 0 {
			return false, nil
		}
		colAccesses, colRemained := ranger.DetachCondsForColumn(ijHelper.join.ctx, rangeFilterCandidates, lastPossibleCol)
		var ranges, nextColRange []*ranger.Range
		var err error
		if len(colAccesses) > 0 {
			nextColRange, err = ranger.BuildColumnRange(colAccesses, ijHelper.join.ctx.GetSessionVars().StmtCtx, lastPossibleCol.RetType, path.idxColLens[lastColPos])
			if err != nil {
				return false, err
			}
		}
		ranges, emptyRange, err = ijHelper.buildTemplateRange(matchedKeyCnt, notKeyEqAndIn, nextColRange, false)
		if err != nil {
			return false, err
		}
		if emptyRange {
			return true, nil
		}
		remained = append(remained, colRemained...)
		if path.idxColLens[lastColPos] != types.UnspecifiedLength {
			remained = append(remained, colAccesses...)
		}
		accesses = append(accesses, colAccesses...)
		ijHelper.updateBestChoice(ranges, path, accesses, remained, nil)
		return false, nil
	}
	accesses = append(accesses, lastColAccess...)
	remained = append(remained, rangeFilterCandidates...)
	ranges, emptyRange, err := ijHelper.buildTemplateRange(matchedKeyCnt, notKeyEqAndIn, nil, true)
	if err != nil {
		return false, err
	}
	if emptyRange {
		return true, nil
	}
	ijHelper.updateBestChoice(ranges, path, accesses, remained, lastColManager)
	return false, nil
}

func (ijHelper *indexJoinBuildHelper) updateBestChoice(ranges []*ranger.Range, path *accessPath, accesses,
	remained []expression.Expression, lastColManager *ColWithCmpFuncManager) {
	// We choose the index by the number of used columns of the range, the much the better.
	// Notice that there may be the cases like `t1.a=t2.a and b > 2 and b < 1`. So ranges can be nil though the conditions are valid.
	// But obviously when the range is nil, we don't need index join.
	if len(ranges) > 0 && len(ranges[0].LowVal) > ijHelper.maxUsedCols {
		ijHelper.chosenPath = path
		ijHelper.maxUsedCols = len(ranges[0].LowVal)
		ijHelper.chosenRanges = ranges
		ijHelper.chosenAccess = accesses
		ijHelper.chosenRemained = remained
		ijHelper.idxOff2KeyOff = ijHelper.curIdxOff2KeyOff
		ijHelper.lastColManager = lastColManager
	}
}

func (ijHelper *indexJoinBuildHelper) buildTemplateRange(matchedKeyCnt int, eqAndInFuncs []expression.Expression, nextColRange []*ranger.Range, haveExtraCol bool) (ranges []*ranger.Range, emptyRange bool, err error) {
	pointLength := matchedKeyCnt + len(eqAndInFuncs)
	if nextColRange != nil {
		for _, colRan := range nextColRange {
			// The range's exclude status is the same with last col's.
			ran := &ranger.Range{
				LowVal:      make([]types.Datum, pointLength, pointLength+1),
				HighVal:     make([]types.Datum, pointLength, pointLength+1),
				LowExclude:  colRan.LowExclude,
				HighExclude: colRan.HighExclude,
			}
			ran.LowVal = append(ran.LowVal, colRan.LowVal[0])
			ran.HighVal = append(ran.HighVal, colRan.HighVal[0])
			ranges = append(ranges, ran)
		}
	} else if haveExtraCol {
		// Reserve a position for the last col.
		ranges = append(ranges, &ranger.Range{
			LowVal:  make([]types.Datum, pointLength+1, pointLength+1),
			HighVal: make([]types.Datum, pointLength+1, pointLength+1),
		})
	} else {
		ranges = append(ranges, &ranger.Range{
			LowVal:  make([]types.Datum, pointLength, pointLength),
			HighVal: make([]types.Datum, pointLength, pointLength),
		})
	}
	sc := ijHelper.join.ctx.GetSessionVars().StmtCtx
	for i, j := 0, 0; j < len(eqAndInFuncs); i++ {
		// This position is occupied by join key.
		if ijHelper.curIdxOff2KeyOff[i] != -1 {
			continue
		}
		oneColumnRan, err := ranger.BuildColumnRange([]expression.Expression{eqAndInFuncs[j]}, sc, ijHelper.curNotUsedIndexCols[j].RetType, ijHelper.curNotUsedColLens[j])
		if err != nil {
			return nil, false, err
		}
		if len(oneColumnRan) == 0 {
			return nil, true, nil
		}
		for _, ran := range ranges {
			ran.LowVal[i] = oneColumnRan[0].LowVal[0]
			ran.HighVal[i] = oneColumnRan[0].HighVal[0]
		}
		curRangeLen := len(ranges)
		for ranIdx := 1; ranIdx < len(oneColumnRan); ranIdx++ {
			newRanges := make([]*ranger.Range, 0, curRangeLen)
			for oldRangeIdx := 0; oldRangeIdx < curRangeLen; oldRangeIdx++ {
				newRange := ranges[oldRangeIdx].Clone()
				newRange.LowVal[i] = oneColumnRan[ranIdx].LowVal[0]
				newRange.HighVal[i] = oneColumnRan[ranIdx].HighVal[0]
				newRanges = append(newRanges, newRange)
			}
			ranges = append(ranges, newRanges...)
		}
		j++
	}
	return ranges, false, nil
}

// tryToGetIndexJoin will get index join by hints. If we can generate a valid index join by hint, the second return value
// will be true, which means we force to choose this index join. Otherwise we will select a join algorithm with min-cost.
func (p *LogicalJoin) tryToGetIndexJoin(prop *property.PhysicalProperty) (indexJoins []PhysicalPlan, forced bool) {
	rightOuter := (p.preferJoinType & preferLeftAsIndexInner) > 0
	leftOuter := (p.preferJoinType & preferRightAsIndexInner) > 0
	hasIndexJoinHint := leftOuter || rightOuter

	defer func() {
		if !forced && hasIndexJoinHint {
			// Construct warning message prefix.
			errMsg := "Optimizer Hint INL_JOIN or TIDB_INLJ is inapplicable"
			if p.hintInfo != nil {
				errMsg = fmt.Sprintf("Optimizer Hint %s or %s is inapplicable",
					restore2JoinHint(HintINLJ, p.hintInfo.indexNestedLoopJoinTables),
					restore2JoinHint(TiDBIndexNestedLoopJoin, p.hintInfo.indexNestedLoopJoinTables))
			}

			// Append inapplicable reason.
			if len(p.EqualConditions) == 0 {
				errMsg += " without column equal ON condition"
			}

			// Generate warning message to client.
			warning := ErrInternal.GenWithStack(errMsg)
			p.ctx.GetSessionVars().StmtCtx.AppendWarning(warning)
		}
	}()

	switch p.JoinType {
	case SemiJoin, AntiSemiJoin, LeftOuterSemiJoin, AntiLeftOuterSemiJoin, LeftOuterJoin:
		join := p.getIndexJoinByOuterIdx(prop, 0)
		return join, join != nil && leftOuter
	case RightOuterJoin:
		join := p.getIndexJoinByOuterIdx(prop, 1)
		return join, join != nil && rightOuter
	case InnerJoin:
		lhsCardinality := p.Children()[0].statsInfo().Count()
		rhsCardinality := p.Children()[1].statsInfo().Count()

		leftJoins := p.getIndexJoinByOuterIdx(prop, 0)
		if leftJoins != nil && (leftOuter && !rightOuter || lhsCardinality < rhsCardinality) {
			return leftJoins, leftOuter
		}

		rightJoins := p.getIndexJoinByOuterIdx(prop, 1)
		if rightJoins != nil && (rightOuter && !leftOuter || rhsCardinality < lhsCardinality) {
			return rightJoins, rightOuter
		}

		canForceLeft := leftJoins != nil && leftOuter
		canForceRight := rightJoins != nil && rightOuter
		forced = canForceLeft || canForceRight

		joins := append(leftJoins, rightJoins...)
		return joins, forced
	}

	return nil, false
}

// LogicalJoin can generates hash join, index join and sort merge join.
// Firstly we check the hint, if hint is figured by user, we force to choose the corresponding physical plan.
// If the hint is not matched, it will get other candidates.
// If the hint is not figured, we will pick all candidates.
func (p *LogicalJoin) exhaustPhysicalPlans(prop *property.PhysicalProperty) []PhysicalPlan {
	mergeJoins := p.getMergeJoin(prop)
	if (p.preferJoinType & preferMergeJoin) > 0 {
		return mergeJoins
	}
	joins := make([]PhysicalPlan, 0, 5)
	joins = append(joins, mergeJoins...)

	indexJoins, forced := p.tryToGetIndexJoin(prop)
	if forced {
		return indexJoins
	}
	joins = append(joins, indexJoins...)

	hashJoins := p.getHashJoins(prop)
	if (p.preferJoinType & preferHashJoin) > 0 {
		return hashJoins
	}
	joins = append(joins, hashJoins...)
	return joins
}

// TryToGetChildProp will check if this sort property can be pushed or not.
// When a sort column will be replaced by scalar function, we refuse it.
// When a sort column will be replaced by a constant, we just remove it.
func (p *LogicalProjection) TryToGetChildProp(prop *property.PhysicalProperty) (*property.PhysicalProperty, bool) {
	newProp := &property.PhysicalProperty{TaskTp: property.RootTaskType, ExpectedCnt: prop.ExpectedCnt}
	newCols := make([]property.Item, 0, len(prop.Items))
	for _, col := range prop.Items {
		idx := p.schema.ColumnIndex(col.Col)
		switch expr := p.Exprs[idx].(type) {
		case *expression.Column:
			newCols = append(newCols, property.Item{Col: expr, Desc: col.Desc})
		case *expression.ScalarFunction:
			return nil, false
		}
	}
	newProp.Items = newCols
	return newProp, true
}

func (p *LogicalProjection) exhaustPhysicalPlans(prop *property.PhysicalProperty) []PhysicalPlan {
	newProp, ok := p.TryToGetChildProp(prop)
	if !ok {
		return nil
	}
	proj := PhysicalProjection{
		Exprs:                p.Exprs,
		CalculateNoDelay:     p.CalculateNoDelay,
		AvoidColumnEvaluator: p.AvoidColumnEvaluator,
	}.Init(p.ctx, p.stats.ScaleByExpectCnt(prop.ExpectedCnt), p.blockOffset, newProp)
	proj.SetSchema(p.schema)
	return []PhysicalPlan{proj}
}

func (lt *LogicalTopN) getPhysTopN() []PhysicalPlan {
	ret := make([]PhysicalPlan, 0, 3)
	for _, tp := range wholeTaskTypes {
		resultProp := &property.PhysicalProperty{TaskTp: tp, ExpectedCnt: math.MaxFloat64}
		topN := PhysicalTopN{
			ByItems: lt.ByItems,
			Count:   lt.Count,
			Offset:  lt.Offset,
		}.Init(lt.ctx, lt.stats, lt.blockOffset, resultProp)
		ret = append(ret, topN)
	}
	return ret
}

func (lt *LogicalTopN) getPhysLimits() []PhysicalPlan {
	prop, canPass := GetPropByOrderByItems(lt.ByItems)
	if !canPass {
		return nil
	}
	ret := make([]PhysicalPlan, 0, 3)
	for _, tp := range wholeTaskTypes {
		resultProp := &property.PhysicalProperty{TaskTp: tp, ExpectedCnt: float64(lt.Count + lt.Offset), Items: prop.Items}
		limit := PhysicalLimit{
			Count:  lt.Count,
			Offset: lt.Offset,
		}.Init(lt.ctx, lt.stats, lt.blockOffset, resultProp)
		ret = append(ret, limit)
	}
	return ret
}

// MatchItems checks if this prop's columns can match by items totally.
func MatchItems(p *property.PhysicalProperty, items []*ByItems) bool {
	if len(items) < len(p.Items) {
		return false
	}
	for i, col := range p.Items {
		sortItem := items[i]
		if sortItem.Desc != col.Desc || !sortItem.Expr.Equal(nil, col.Col) {
			return false
		}
	}
	return true
}

func (lt *LogicalTopN) exhaustPhysicalPlans(prop *property.PhysicalProperty) []PhysicalPlan {
	if MatchItems(prop, lt.ByItems) {
		return append(lt.getPhysTopN(), lt.getPhysLimits()...)
	}
	return nil
}

func (la *LogicalApply) exhaustPhysicalPlans(prop *property.PhysicalProperty) []PhysicalPlan {
	if !prop.AllColsFromSchema(la.children[0].Schema()) { // for convenient, we don't pass through any prop
		return nil
	}
	join := la.getHashJoin(prop, 1)
	apply := PhysicalApply{
		PhysicalHashJoin: *join,
		OuterSchema:      la.corCols,
		rightChOffset:    la.children[0].Schema().Len(),
	}.Init(la.ctx,
		la.stats.ScaleByExpectCnt(prop.ExpectedCnt),
		la.blockOffset,
		&property.PhysicalProperty{ExpectedCnt: math.MaxFloat64, Items: prop.Items},
		&property.PhysicalProperty{ExpectedCnt: math.MaxFloat64})
	apply.SetSchema(la.schema)
	return []PhysicalPlan{apply}
}

func (p *LogicalWindow) exhaustPhysicalPlans(prop *property.PhysicalProperty) []PhysicalPlan {
	var byItems []property.Item
	byItems = append(byItems, p.PartitionBy...)
	byItems = append(byItems, p.OrderBy...)
	childProperty := &property.PhysicalProperty{ExpectedCnt: math.MaxFloat64, Items: byItems, Enforced: true}
	if !prop.IsPrefix(childProperty) {
		return nil
	}
	window := PhysicalWindow{
		WindowFuncDescs: p.WindowFuncDescs,
		PartitionBy:     p.PartitionBy,
		OrderBy:         p.OrderBy,
		Frame:           p.Frame,
	}.Init(p.ctx, p.stats.ScaleByExpectCnt(prop.ExpectedCnt), p.blockOffset, childProperty)
	window.SetSchema(p.Schema())
	return []PhysicalPlan{window}
}

// exhaustPhysicalPlans is only for implementing interface. DataSource and Dual generate task in `findBestTask` directly.
func (p *baseLogicalPlan) exhaustPhysicalPlans(_ *property.PhysicalProperty) []PhysicalPlan {
	panic("baseLogicalPlan.exhaustPhysicalPlans() should never be called.")
}

func (la *LogicalAggregation) canPushToCop() bool {
	// At present, only Aggregation, Limit, TopN can be pushed to cop task, and Projection will be supported in the future.
	// When we push task to coprocessor, finishCopTask will close the cop task and create a root task in the current implementation.
	// Thus, we can't push two different tasks to coprocessor now, and can only push task to coprocessor when the child is Datasource.

	// TODO: develop this function after supporting push several tasks to coprecessor and supporting Projection to coprocessor.
	_, ok := la.children[0].(*DataSource)
	return ok
}

func (la *LogicalAggregation) getEnforcedStreamAggs(prop *property.PhysicalProperty) []PhysicalPlan {
	_, desc := prop.AllSameOrder()
	enforcedAggs := make([]PhysicalPlan, 0, len(wholeTaskTypes))
	childProp := &property.PhysicalProperty{
		ExpectedCnt: math.Max(prop.ExpectedCnt*la.inputCount/la.stats.RowCount, prop.ExpectedCnt),
		Enforced:    true,
		Items:       property.ItemsFromCols(la.groupByCols, desc),
	}

	taskTypes := []property.TaskType{property.CopSingleReadTaskType, property.CopDoubleReadTaskType}
	if !la.aggHints.preferAggToCop {
		taskTypes = append(taskTypes, property.RootTaskType)
	}
	for _, taskTp := range taskTypes {
		copiedChildProperty := new(property.PhysicalProperty)
		*copiedChildProperty = *childProp // It's ok to not deep copy the "cols" field.
		copiedChildProperty.TaskTp = taskTp

		agg := basePhysicalAgg{
			GroupByItems: la.GroupByItems,
			AggFuncs:     la.AggFuncs,
		}.initForStream(la.ctx, la.stats.ScaleByExpectCnt(prop.ExpectedCnt), la.blockOffset, copiedChildProperty)
		agg.SetSchema(la.schema.Clone())
		enforcedAggs = append(enforcedAggs, agg)
	}
	return enforcedAggs
}

func (la *LogicalAggregation) getStreamAggs(prop *property.PhysicalProperty) []PhysicalPlan {
	all, desc := prop.AllSameOrder()
	if !all {
		return nil
	}

	for _, aggFunc := range la.AggFuncs {
		if aggFunc.Mode == aggregation.FinalMode {
			return nil
		}
	}
	// group by a + b is not interested in any order.
	if len(la.groupByCols) != len(la.GroupByItems) {
		return nil
	}

	streamAggs := make([]PhysicalPlan, 0, len(la.possibleProperties)*(len(wholeTaskTypes)-1)+len(wholeTaskTypes))
	childProp := &property.PhysicalProperty{
		ExpectedCnt: math.Max(prop.ExpectedCnt*la.inputCount/la.stats.RowCount, prop.ExpectedCnt),
	}

	for _, possibleChildProperty := range la.possibleProperties {
		sortColOffsets := getMaxSortPrefix(possibleChildProperty, la.groupByCols)
		if len(sortColOffsets) != len(la.groupByCols) {
			continue
		}

		childProp.Items = property.ItemsFromCols(possibleChildProperty[:len(sortColOffsets)], desc)
		if !prop.IsPrefix(childProp) {
			continue
		}

		// The table read of "CopDoubleReadTaskType" can't promises the sort
		// property that the stream aggregation required, no need to consider.
		taskTypes := []property.TaskType{property.CopSingleReadTaskType}
		if !la.aggHints.preferAggToCop {
			taskTypes = append(taskTypes, property.RootTaskType)
		}
		for _, taskTp := range taskTypes {
			copiedChildProperty := new(property.PhysicalProperty)
			*copiedChildProperty = *childProp // It's ok to not deep copy the "cols" field.
			copiedChildProperty.TaskTp = taskTp

			agg := basePhysicalAgg{
				GroupByItems: la.GroupByItems,
				AggFuncs:     la.AggFuncs,
			}.initForStream(la.ctx, la.stats.ScaleByExpectCnt(prop.ExpectedCnt), la.blockOffset, copiedChildProperty)
			agg.SetSchema(la.schema.Clone())
			streamAggs = append(streamAggs, agg)
		}
	}
	// If STREAM_AGG hint is existed, it should consider enforce stream aggregation,
	// because we can't trust possibleChildProperty completely.
	if (la.aggHints.preferAggType & preferStreamAgg) > 0 {
		streamAggs = append(streamAggs, la.getEnforcedStreamAggs(prop)...)
	}
	return streamAggs
}

func (la *LogicalAggregation) getHashAggs(prop *property.PhysicalProperty) []PhysicalPlan {
	if !prop.IsEmpty() {
		return nil
	}
	hashAggs := make([]PhysicalPlan, 0, len(wholeTaskTypes))
	taskTypes := []property.TaskType{property.CopSingleReadTaskType, property.CopDoubleReadTaskType}
	if !la.aggHints.preferAggToCop {
		taskTypes = append(taskTypes, property.RootTaskType)
	}
	for _, taskTp := range taskTypes {
		agg := NewPhysicalHashAgg(la, la.stats.ScaleByExpectCnt(prop.ExpectedCnt), &property.PhysicalProperty{ExpectedCnt: math.MaxFloat64, TaskTp: taskTp})
		agg.SetSchema(la.schema.Clone())
		hashAggs = append(hashAggs, agg)
	}
	return hashAggs
}

// ResetHintIfConflicted resets the aggHints.preferAggType if they are conflicted,
// and returns the two preferAggType hints.
func (la *LogicalAggregation) ResetHintIfConflicted() (preferHash bool, preferStream bool) {
	preferHash = (la.aggHints.preferAggType & preferHashAgg) > 0
	preferStream = (la.aggHints.preferAggType & preferStreamAgg) > 0
	if preferHash && preferStream {
		errMsg := "Optimizer aggregation hints are conflicted"
		warning := ErrInternal.GenWithStack(errMsg)
		la.ctx.GetSessionVars().StmtCtx.AppendWarning(warning)
		la.aggHints.preferAggType = 0
		preferHash, preferStream = false, false
	}
	return
}

func (la *LogicalAggregation) exhaustPhysicalPlans(prop *property.PhysicalProperty) []PhysicalPlan {
	if la.aggHints.preferAggToCop {
		if !la.canPushToCop() {
			errMsg := "Optimizer Hint AGG_TO_COP is inapplicable"
			warning := ErrInternal.GenWithStack(errMsg)
			la.ctx.GetSessionVars().StmtCtx.AppendWarning(warning)
			la.aggHints.preferAggToCop = false
		}
	}

	preferHash, preferStream := la.ResetHintIfConflicted()

	hashAggs := la.getHashAggs(prop)
	if hashAggs != nil && preferHash {
		return hashAggs
	}

	streamAggs := la.getStreamAggs(prop)
	if streamAggs != nil && preferStream {
		return streamAggs
	}

	if streamAggs == nil && preferStream {
		errMsg := "Optimizer Hint STREAM_AGG is inapplicable"
		warning := ErrInternal.GenWithStack(errMsg)
		la.ctx.GetSessionVars().StmtCtx.AppendWarning(warning)
	}

	aggs := make([]PhysicalPlan, 0, len(hashAggs)+len(streamAggs))
	aggs = append(aggs, hashAggs...)
	aggs = append(aggs, streamAggs...)
	return aggs
}

func (p *LogicalSelection) exhaustPhysicalPlans(prop *property.PhysicalProperty) []PhysicalPlan {
	childProp := prop.Clone()
	sel := PhysicalSelection{
		Conditions: p.Conditions,
	}.Init(p.ctx, p.stats.ScaleByExpectCnt(prop.ExpectedCnt), p.blockOffset, childProp)
	return []PhysicalPlan{sel}
}

func (p *LogicalLimit) exhaustPhysicalPlans(prop *property.PhysicalProperty) []PhysicalPlan {
	if !prop.IsEmpty() {
		return nil
	}
	ret := make([]PhysicalPlan, 0, len(wholeTaskTypes))
	for _, tp := range wholeTaskTypes {
		resultProp := &property.PhysicalProperty{TaskTp: tp, ExpectedCnt: float64(p.Count + p.Offset)}
		limit := PhysicalLimit{
			Offset: p.Offset,
			Count:  p.Count,
		}.Init(p.ctx, p.stats, p.blockOffset, resultProp)
		ret = append(ret, limit)
	}
	return ret
}

func (p *LogicalLock) exhaustPhysicalPlans(prop *property.PhysicalProperty) []PhysicalPlan {
	childProp := prop.Clone()
	lock := PhysicalLock{
		Lock:         p.Lock,
		TblID2Handle: p.tblID2Handle,
	}.Init(p.ctx, p.stats.ScaleByExpectCnt(prop.ExpectedCnt), childProp)
	return []PhysicalPlan{lock}
}

func (p *LogicalUnionAll) exhaustPhysicalPlans(prop *property.PhysicalProperty) []PhysicalPlan {
	// TODO: UnionAll can not pass any order, but we can change it to sort merge to keep order.
	if !prop.IsEmpty() {
		return nil
	}
	chReqProps := make([]*property.PhysicalProperty, 0, len(p.children))
	for range p.children {
		chReqProps = append(chReqProps, &property.PhysicalProperty{ExpectedCnt: prop.ExpectedCnt})
	}
	ua := PhysicalUnionAll{}.Init(p.ctx, p.stats.ScaleByExpectCnt(prop.ExpectedCnt), p.blockOffset, chReqProps...)
	ua.SetSchema(p.Schema())
	return []PhysicalPlan{ua}
}

func (ls *LogicalSort) getPhysicalSort(prop *property.PhysicalProperty) *PhysicalSort {
	ps := PhysicalSort{ByItems: ls.ByItems}.Init(ls.ctx, ls.stats.ScaleByExpectCnt(prop.ExpectedCnt), ls.blockOffset, &property.PhysicalProperty{ExpectedCnt: math.MaxFloat64})
	return ps
}

func (ls *LogicalSort) getNominalSort(reqProp *property.PhysicalProperty) *NominalSort {
	prop, canPass := GetPropByOrderByItems(ls.ByItems)
	if !canPass {
		return nil
	}
	prop.ExpectedCnt = reqProp.ExpectedCnt
	ps := NominalSort{}.Init(ls.ctx, ls.blockOffset, prop)
	return ps
}

func (ls *LogicalSort) exhaustPhysicalPlans(prop *property.PhysicalProperty) []PhysicalPlan {
	if MatchItems(prop, ls.ByItems) {
		ret := make([]PhysicalPlan, 0, 2)
		ret = append(ret, ls.getPhysicalSort(prop))
		ns := ls.getNominalSort(prop)
		if ns != nil {
			ret = append(ret, ns)
		}
		return ret
	}
	return nil
}

func (p *LogicalMaxOneRow) exhaustPhysicalPlans(prop *property.PhysicalProperty) []PhysicalPlan {
	if !prop.IsEmpty() {
		return nil
	}
	mor := PhysicalMaxOneRow{}.Init(p.ctx, p.stats, p.blockOffset, &property.PhysicalProperty{ExpectedCnt: 2})
	return []PhysicalPlan{mor}
}<|MERGE_RESOLUTION|>--- conflicted
+++ resolved
@@ -761,13 +761,8 @@
 		}
 		cop.tablePlan = ts
 	}
-<<<<<<< HEAD
 	is.initSchema(path.index, path.fullIdxCols, cop.tablePlan != nil)
-	rowSize := is.indexScanRowSize(path.index, ds)
-=======
-	is.initSchema(ds.id, path.index, path.fullIdxCols, cop.tablePlan != nil)
 	rowSize := is.indexScanRowSize(path.index, ds, true)
->>>>>>> 6fd74f3e
 	sessVars := ds.ctx.GetSessionVars()
 	cop.cst = rowCount * rowSize * sessVars.ScanFactor
 	indexConds, tblConds := splitIndexFilterConditions(filterConds, path.fullIdxCols, path.fullIdxColLens, ds.tableInfo)
