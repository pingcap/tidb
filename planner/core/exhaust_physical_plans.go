// Copyright 2017 PingCAP, Inc.
//
// Licensed under the Apache License, Version 2.0 (the "License");
// you may not use this file except in compliance with the License.
// You may obtain a copy of the License at
//
//     http://www.apache.org/licenses/LICENSE-2.0
//
// Unless required by applicable law or agreed to in writing, software
// distributed under the License is distributed on an "AS IS" BASIS,
// See the License for the specific language governing permissions and
// limitations under the License.

package core

import (
	"bytes"
	"fmt"
	"math"
	"sort"

	"github.com/pingcap/failpoint"
	"github.com/pingcap/parser/ast"
	"github.com/pingcap/parser/model"
	"github.com/pingcap/parser/mysql"
	"github.com/pingcap/tidb/expression"
	"github.com/pingcap/tidb/expression/aggregation"
	"github.com/pingcap/tidb/kv"
	"github.com/pingcap/tidb/planner/property"
	"github.com/pingcap/tidb/planner/util"
	"github.com/pingcap/tidb/sessionctx"
	"github.com/pingcap/tidb/types"
	"github.com/pingcap/tidb/util/chunk"
	"github.com/pingcap/tidb/util/logutil"
	"github.com/pingcap/tidb/util/plancodec"
	"github.com/pingcap/tidb/util/ranger"
	"github.com/pingcap/tidb/util/set"
	"go.uber.org/zap"
)

func (p *LogicalUnionScan) exhaustPhysicalPlans(prop *property.PhysicalProperty) ([]PhysicalPlan, bool) {
	childProp := prop.Clone()
	us := PhysicalUnionScan{
		Conditions: p.conditions,
		HandleCol:  p.handleCol,
	}.Init(p.ctx, p.stats, p.blockOffset, childProp)
	return []PhysicalPlan{us}, true
}

func getMaxSortPrefix(sortCols, allCols []*expression.Column) []int {
	tmpSchema := expression.NewSchema(allCols...)
	sortColOffsets := make([]int, 0, len(sortCols))
	for _, sortCol := range sortCols {
		offset := tmpSchema.ColumnIndex(sortCol)
		if offset == -1 {
			return sortColOffsets
		}
		sortColOffsets = append(sortColOffsets, offset)
	}
	return sortColOffsets
}

func findMaxPrefixLen(candidates [][]*expression.Column, keys []*expression.Column) int {
	maxLen := 0
	for _, candidateKeys := range candidates {
		matchedLen := 0
		for i := range keys {
			if i < len(candidateKeys) && keys[i].Equal(nil, candidateKeys[i]) {
				matchedLen++
			} else {
				break
			}
		}
		if matchedLen > maxLen {
			maxLen = matchedLen
		}
	}
	return maxLen
}

func (p *LogicalJoin) moveEqualToOtherConditions(offsets []int) []expression.Expression {
	// Construct used equal condition set based on the equal condition offsets.
	usedEqConds := set.NewIntSet()
	for _, eqCondIdx := range offsets {
		usedEqConds.Insert(eqCondIdx)
	}

	// Construct otherConds, which is composed of the original other conditions
	// and the remained unused equal conditions.
	numOtherConds := len(p.OtherConditions) + len(p.EqualConditions) - len(usedEqConds)
	otherConds := make([]expression.Expression, len(p.OtherConditions), numOtherConds)
	copy(otherConds, p.OtherConditions)
	for eqCondIdx := range p.EqualConditions {
		if !usedEqConds.Exist(eqCondIdx) {
			otherConds = append(otherConds, p.EqualConditions[eqCondIdx])
		}
	}

	return otherConds
}

// Only if the input required prop is the prefix fo join keys, we can pass through this property.
func (p *PhysicalMergeJoin) tryToGetChildReqProp(prop *property.PhysicalProperty) ([]*property.PhysicalProperty, bool) {
	all, desc := prop.AllSameOrder()
	lProp := property.NewPhysicalProperty(property.RootTaskType, p.LeftJoinKeys, desc, math.MaxFloat64, false)
	rProp := property.NewPhysicalProperty(property.RootTaskType, p.RightJoinKeys, desc, math.MaxFloat64, false)
	if !prop.IsEmpty() {
		// sort merge join fits the cases of massive ordered data, so desc scan is always expensive.
		if !all {
			return nil, false
		}
		if !prop.IsPrefix(lProp) && !prop.IsPrefix(rProp) {
			return nil, false
		}
		if prop.IsPrefix(rProp) && p.JoinType == LeftOuterJoin {
			return nil, false
		}
		if prop.IsPrefix(lProp) && p.JoinType == RightOuterJoin {
			return nil, false
		}
	}

	return []*property.PhysicalProperty{lProp, rProp}, true
}

func (p *LogicalJoin) checkJoinKeyCollation(leftKeys, rightKeys []*expression.Column) bool {
	// if a left key and its corresponding right key have different collation, don't use MergeJoin since
	// the their children may sort their records in different ways
	for i := range leftKeys {
		lt := leftKeys[i].RetType
		rt := rightKeys[i].RetType
		if (lt.EvalType() == types.ETString && rt.EvalType() == types.ETString) &&
			(leftKeys[i].RetType.Charset != rightKeys[i].RetType.Charset ||
				leftKeys[i].RetType.Collate != rightKeys[i].RetType.Collate) {
			return false
		}
	}
	return true
}

// GetMergeJoin convert the logical join to physical merge join based on the physical property.
func (p *LogicalJoin) GetMergeJoin(prop *property.PhysicalProperty, schema *expression.Schema, statsInfo *property.StatsInfo, leftStatsInfo *property.StatsInfo, rightStatsInfo *property.StatsInfo) []PhysicalPlan {
	joins := make([]PhysicalPlan, 0, len(p.leftProperties)+1)
	// The leftProperties caches all the possible properties that are provided by its children.
	leftJoinKeys, rightJoinKeys := p.GetJoinKeys()
	for _, lhsChildProperty := range p.leftProperties {
		offsets := getMaxSortPrefix(lhsChildProperty, leftJoinKeys)
		if len(offsets) == 0 {
			continue
		}

		leftKeys := lhsChildProperty[:len(offsets)]
		rightKeys := expression.NewSchema(rightJoinKeys...).ColumnsByIndices(offsets)

		prefixLen := findMaxPrefixLen(p.rightProperties, rightKeys)
		if prefixLen == 0 {
			continue
		}

		leftKeys = leftKeys[:prefixLen]
		rightKeys = rightKeys[:prefixLen]
		if !p.checkJoinKeyCollation(leftKeys, rightKeys) {
			continue
		}
		offsets = offsets[:prefixLen]
		baseJoin := basePhysicalJoin{
			JoinType:        p.JoinType,
			LeftConditions:  p.LeftConditions,
			RightConditions: p.RightConditions,
			DefaultValues:   p.DefaultValues,
			LeftJoinKeys:    leftKeys,
			RightJoinKeys:   rightKeys,
		}
		mergeJoin := PhysicalMergeJoin{basePhysicalJoin: baseJoin}.Init(p.ctx, statsInfo.ScaleByExpectCnt(prop.ExpectedCnt), p.blockOffset)
		mergeJoin.SetSchema(schema)
		mergeJoin.OtherConditions = p.moveEqualToOtherConditions(offsets)
		mergeJoin.initCompareFuncs()
		if reqProps, ok := mergeJoin.tryToGetChildReqProp(prop); ok {
			// Adjust expected count for children nodes.
			if prop.ExpectedCnt < statsInfo.RowCount {
				expCntScale := prop.ExpectedCnt / statsInfo.RowCount
				reqProps[0].ExpectedCnt = leftStatsInfo.RowCount * expCntScale
				reqProps[1].ExpectedCnt = rightStatsInfo.RowCount * expCntScale
			}
			mergeJoin.childrenReqProps = reqProps
			_, desc := prop.AllSameOrder()
			mergeJoin.Desc = desc
			joins = append(joins, mergeJoin)
		}
	}
	// If TiDB_SMJ hint is existed, it should consider enforce merge join,
	// because we can't trust lhsChildProperty completely.
	if (p.preferJoinType & preferMergeJoin) > 0 {
		joins = append(joins, p.getEnforcedMergeJoin(prop, schema, statsInfo)...)
	}

	return joins
}

// Change JoinKeys order, by offsets array
// offsets array is generate by prop check
func getNewJoinKeysByOffsets(oldJoinKeys []*expression.Column, offsets []int) []*expression.Column {
	newKeys := make([]*expression.Column, 0, len(oldJoinKeys))
	for _, offset := range offsets {
		newKeys = append(newKeys, oldJoinKeys[offset])
	}
	for pos, key := range oldJoinKeys {
		isExist := false
		for _, p := range offsets {
			if p == pos {
				isExist = true
				break
			}
		}
		if !isExist {
			newKeys = append(newKeys, key)
		}
	}
	return newKeys
}

func (p *LogicalJoin) getEnforcedMergeJoin(prop *property.PhysicalProperty, schema *expression.Schema, statsInfo *property.StatsInfo) []PhysicalPlan {
	// Check whether SMJ can satisfy the required property
	leftJoinKeys, rightJoinKeys := p.GetJoinKeys()
	offsets := make([]int, 0, len(leftJoinKeys))
	all, desc := prop.AllSameOrder()
	if !all {
		return nil
	}
	for _, item := range prop.Items {
		isExist := false
		for joinKeyPos := 0; joinKeyPos < len(leftJoinKeys); joinKeyPos++ {
			var key *expression.Column
			if item.Col.Equal(p.ctx, leftJoinKeys[joinKeyPos]) {
				key = leftJoinKeys[joinKeyPos]
			}
			if item.Col.Equal(p.ctx, rightJoinKeys[joinKeyPos]) {
				key = rightJoinKeys[joinKeyPos]
			}
			if key == nil {
				continue
			}
			for i := 0; i < len(offsets); i++ {
				if offsets[i] == joinKeyPos {
					isExist = true
					break
				}
			}
			if !isExist {
				offsets = append(offsets, joinKeyPos)
			}
			isExist = true
			break
		}
		if !isExist {
			return nil
		}
	}
	// Generate the enforced sort merge join
	leftKeys := getNewJoinKeysByOffsets(leftJoinKeys, offsets)
	rightKeys := getNewJoinKeysByOffsets(rightJoinKeys, offsets)
	otherConditions := make([]expression.Expression, len(p.OtherConditions), len(p.OtherConditions)+len(p.EqualConditions))
	copy(otherConditions, p.OtherConditions)
	if !p.checkJoinKeyCollation(leftKeys, rightKeys) {
		// if the join keys' collation are conflicted, we use the empty join key
		// and move EqualConditions to OtherConditions.
		leftKeys = nil
		rightKeys = nil
		otherConditions = append(otherConditions, expression.ScalarFuncs2Exprs(p.EqualConditions)...)
	}
	lProp := property.NewPhysicalProperty(property.RootTaskType, leftKeys, desc, math.MaxFloat64, true)
	rProp := property.NewPhysicalProperty(property.RootTaskType, rightKeys, desc, math.MaxFloat64, true)
	baseJoin := basePhysicalJoin{
		JoinType:        p.JoinType,
		LeftConditions:  p.LeftConditions,
		RightConditions: p.RightConditions,
		DefaultValues:   p.DefaultValues,
		LeftJoinKeys:    leftKeys,
		RightJoinKeys:   rightKeys,
		OtherConditions: otherConditions,
	}
	enforcedPhysicalMergeJoin := PhysicalMergeJoin{basePhysicalJoin: baseJoin, Desc: desc}.Init(p.ctx, statsInfo.ScaleByExpectCnt(prop.ExpectedCnt), p.blockOffset)
	enforcedPhysicalMergeJoin.SetSchema(schema)
	enforcedPhysicalMergeJoin.childrenReqProps = []*property.PhysicalProperty{lProp, rProp}
	enforcedPhysicalMergeJoin.initCompareFuncs()
	return []PhysicalPlan{enforcedPhysicalMergeJoin}
}

func (p *PhysicalMergeJoin) initCompareFuncs() {
	p.CompareFuncs = make([]expression.CompareFunc, 0, len(p.LeftJoinKeys))
	for i := range p.LeftJoinKeys {
		p.CompareFuncs = append(p.CompareFuncs, expression.GetCmpFunction(p.ctx, p.LeftJoinKeys[i], p.RightJoinKeys[i]))
	}
}

// ForceUseOuterBuild4Test is a test option to control forcing use outer input as build.
// TODO: use hint and remove this variable
var ForceUseOuterBuild4Test = false

// ForcedHashLeftJoin4Test is a test option to force using HashLeftJoin
// TODO: use hint and remove this variable
var ForcedHashLeftJoin4Test = false

func (p *LogicalJoin) getHashJoins(prop *property.PhysicalProperty) []PhysicalPlan {
	if !prop.IsEmpty() { // hash join doesn't promise any orders
		return nil
	}
	joins := make([]PhysicalPlan, 0, 2)
	switch p.JoinType {
	case SemiJoin, AntiSemiJoin, LeftOuterSemiJoin, AntiLeftOuterSemiJoin:
		joins = append(joins, p.getHashJoin(prop, 1, false))
	case LeftOuterJoin:
		if ForceUseOuterBuild4Test {
			joins = append(joins, p.getHashJoin(prop, 1, true))
		} else {
			joins = append(joins, p.getHashJoin(prop, 1, false))
			joins = append(joins, p.getHashJoin(prop, 1, true))
		}
	case RightOuterJoin:
		if ForceUseOuterBuild4Test {
			joins = append(joins, p.getHashJoin(prop, 0, true))
		} else {
			joins = append(joins, p.getHashJoin(prop, 0, false))
			joins = append(joins, p.getHashJoin(prop, 0, true))
		}
	case InnerJoin:
		if ForcedHashLeftJoin4Test {
			joins = append(joins, p.getHashJoin(prop, 1, false))
		} else {
			joins = append(joins, p.getHashJoin(prop, 1, false))
			joins = append(joins, p.getHashJoin(prop, 0, false))
		}
	}
	return joins
}

func (p *LogicalJoin) getHashJoin(prop *property.PhysicalProperty, innerIdx int, useOuterToBuild bool) *PhysicalHashJoin {
	chReqProps := make([]*property.PhysicalProperty, 2)
	chReqProps[innerIdx] = &property.PhysicalProperty{ExpectedCnt: math.MaxFloat64}
	chReqProps[1-innerIdx] = &property.PhysicalProperty{ExpectedCnt: math.MaxFloat64}
	if prop.ExpectedCnt < p.stats.RowCount {
		expCntScale := prop.ExpectedCnt / p.stats.RowCount
		chReqProps[1-innerIdx].ExpectedCnt = p.children[1-innerIdx].statsInfo().RowCount * expCntScale
	}
	hashJoin := NewPhysicalHashJoin(p, innerIdx, useOuterToBuild, p.stats.ScaleByExpectCnt(prop.ExpectedCnt), chReqProps...)
	hashJoin.SetSchema(p.schema)
	return hashJoin
}

// When inner plan is TableReader, the parameter `ranges` will be nil. Because pk only have one column. So all of its range
// is generated during execution time.
func (p *LogicalJoin) constructIndexJoin(
	prop *property.PhysicalProperty,
	outerIdx int,
	innerTask task,
	ranges []*ranger.Range,
	keyOff2IdxOff []int,
	path *util.AccessPath,
	compareFilters *ColWithCmpFuncManager,
) []PhysicalPlan {
	joinType := p.JoinType
	var (
		innerJoinKeys []*expression.Column
		outerJoinKeys []*expression.Column
	)
	if outerIdx == 0 {
		outerJoinKeys, innerJoinKeys = p.GetJoinKeys()
	} else {
		innerJoinKeys, outerJoinKeys = p.GetJoinKeys()
	}
	chReqProps := make([]*property.PhysicalProperty, 2)
	chReqProps[outerIdx] = &property.PhysicalProperty{TaskTp: property.RootTaskType, ExpectedCnt: math.MaxFloat64, Items: prop.Items}
	if prop.ExpectedCnt < p.stats.RowCount {
		expCntScale := prop.ExpectedCnt / p.stats.RowCount
		chReqProps[outerIdx].ExpectedCnt = p.children[outerIdx].statsInfo().RowCount * expCntScale
	}
	newInnerKeys := make([]*expression.Column, 0, len(innerJoinKeys))
	newOuterKeys := make([]*expression.Column, 0, len(outerJoinKeys))
	newKeyOff := make([]int, 0, len(keyOff2IdxOff))
	newOtherConds := make([]expression.Expression, len(p.OtherConditions), len(p.OtherConditions)+len(p.EqualConditions))
	copy(newOtherConds, p.OtherConditions)
	for keyOff, idxOff := range keyOff2IdxOff {
		if keyOff2IdxOff[keyOff] < 0 {
			newOtherConds = append(newOtherConds, p.EqualConditions[keyOff])
			continue
		}
		newInnerKeys = append(newInnerKeys, innerJoinKeys[keyOff])
		newOuterKeys = append(newOuterKeys, outerJoinKeys[keyOff])
		newKeyOff = append(newKeyOff, idxOff)
	}
	baseJoin := basePhysicalJoin{
		InnerChildIdx:   1 - outerIdx,
		LeftConditions:  p.LeftConditions,
		RightConditions: p.RightConditions,
		OtherConditions: newOtherConds,
		JoinType:        joinType,
		OuterJoinKeys:   newOuterKeys,
		InnerJoinKeys:   newInnerKeys,
		DefaultValues:   p.DefaultValues,
	}
	join := PhysicalIndexJoin{
		basePhysicalJoin: baseJoin,
		innerTask:        innerTask,
		KeyOff2IdxOff:    newKeyOff,
		Ranges:           ranges,
		CompareFilters:   compareFilters,
	}.Init(p.ctx, p.stats.ScaleByExpectCnt(prop.ExpectedCnt), p.blockOffset, chReqProps...)
	if path != nil {
		join.IdxColLens = path.IdxColLens
	}
	join.SetSchema(p.schema)
	return []PhysicalPlan{join}
}

func (p *LogicalJoin) constructIndexMergeJoin(
	prop *property.PhysicalProperty,
	outerIdx int,
	innerTask task,
	ranges []*ranger.Range,
	keyOff2IdxOff []int,
	path *util.AccessPath,
	compareFilters *ColWithCmpFuncManager,
) []PhysicalPlan {
	indexJoins := p.constructIndexJoin(prop, outerIdx, innerTask, ranges, keyOff2IdxOff, path, compareFilters)
	indexMergeJoins := make([]PhysicalPlan, 0, len(indexJoins))
	for _, plan := range indexJoins {
		join := plan.(*PhysicalIndexJoin)
		hasPrefixCol := false
		for _, l := range join.IdxColLens {
			if l != types.UnspecifiedLength {
				hasPrefixCol = true
				break
			}
		}
		// If index column has prefix length, the merge join can not guarantee the relevance
		// between index and join keys. So we should skip this case.
		// For more details, please check the following code and comments.
		if hasPrefixCol {
			continue
		}

		// keyOff2KeyOffOrderByIdx is map the join keys offsets to [0, len(joinKeys)) ordered by the
		// join key position in inner index.
		keyOff2KeyOffOrderByIdx := make([]int, len(join.OuterJoinKeys))
		keyOffMapList := make([]int, len(join.KeyOff2IdxOff))
		copy(keyOffMapList, join.KeyOff2IdxOff)
		keyOffMap := make(map[int]int, len(keyOffMapList))
		for i, idxOff := range keyOffMapList {
			keyOffMap[idxOff] = i
		}
		sort.Slice(keyOffMapList, func(i, j int) bool { return keyOffMapList[i] < keyOffMapList[j] })
		keyIsIndexPrefix := true
		for keyOff, idxOff := range keyOffMapList {
			if keyOff != idxOff {
				keyIsIndexPrefix = false
				break
			}
			keyOff2KeyOffOrderByIdx[keyOffMap[idxOff]] = keyOff
		}
		if !keyIsIndexPrefix {
			continue
		}
		// isOuterKeysPrefix means whether the outer join keys are the prefix of the prop items.
		isOuterKeysPrefix := len(join.OuterJoinKeys) <= len(prop.Items)
		compareFuncs := make([]expression.CompareFunc, 0, len(join.OuterJoinKeys))
		outerCompareFuncs := make([]expression.CompareFunc, 0, len(join.OuterJoinKeys))

		for i := range join.KeyOff2IdxOff {
			if isOuterKeysPrefix && !prop.Items[i].Col.Equal(nil, join.OuterJoinKeys[keyOff2KeyOffOrderByIdx[i]]) {
				isOuterKeysPrefix = false
			}
			compareFuncs = append(compareFuncs, expression.GetCmpFunction(p.ctx, join.OuterJoinKeys[i], join.InnerJoinKeys[i]))
			outerCompareFuncs = append(outerCompareFuncs, expression.GetCmpFunction(p.ctx, join.OuterJoinKeys[i], join.OuterJoinKeys[i]))
		}
		// canKeepOuterOrder means whether the prop items are the prefix of the outer join keys.
		canKeepOuterOrder := len(prop.Items) <= len(join.OuterJoinKeys)
		for i := 0; canKeepOuterOrder && i < len(prop.Items); i++ {
			if !prop.Items[i].Col.Equal(nil, join.OuterJoinKeys[keyOff2KeyOffOrderByIdx[i]]) {
				canKeepOuterOrder = false
			}
		}
		// Since index merge join requires prop items the prefix of outer join keys
		// or outer join keys the prefix of the prop items. So we need `canKeepOuterOrder` or
		// `isOuterKeysPrefix` to be true.
		if canKeepOuterOrder || isOuterKeysPrefix {
			indexMergeJoin := PhysicalIndexMergeJoin{
				PhysicalIndexJoin:       *join,
				KeyOff2KeyOffOrderByIdx: keyOff2KeyOffOrderByIdx,
				NeedOuterSort:           !isOuterKeysPrefix,
				CompareFuncs:            compareFuncs,
				OuterCompareFuncs:       outerCompareFuncs,
				Desc:                    !prop.IsEmpty() && prop.Items[0].Desc,
			}.Init(p.ctx)
			indexMergeJoins = append(indexMergeJoins, indexMergeJoin)
		}
	}
	return indexMergeJoins
}

func (p *LogicalJoin) constructIndexHashJoin(
	prop *property.PhysicalProperty,
	outerIdx int,
	innerTask task,
	ranges []*ranger.Range,
	keyOff2IdxOff []int,
	path *util.AccessPath,
	compareFilters *ColWithCmpFuncManager,
) []PhysicalPlan {
	indexJoins := p.constructIndexJoin(prop, outerIdx, innerTask, ranges, keyOff2IdxOff, path, compareFilters)
	indexHashJoins := make([]PhysicalPlan, 0, len(indexJoins))
	for _, plan := range indexJoins {
		join := plan.(*PhysicalIndexJoin)
		indexHashJoin := PhysicalIndexHashJoin{
			PhysicalIndexJoin: *join,
			// Prop is empty means that the parent operator does not need the
			// join operator to provide any promise of the output order.
			KeepOuterOrder: !prop.IsEmpty(),
		}.Init(p.ctx)
		indexHashJoins = append(indexHashJoins, indexHashJoin)
	}
	return indexHashJoins
}

// getIndexJoinByOuterIdx will generate index join by outerIndex. OuterIdx points out the outer child.
// First of all, we'll check whether the inner child is DataSource.
// Then, we will extract the join keys of p's equal conditions. Then check whether all of them are just the primary key
// or match some part of on index. If so we will choose the best one and construct a index join.
func (p *LogicalJoin) getIndexJoinByOuterIdx(prop *property.PhysicalProperty, outerIdx int) (joins []PhysicalPlan) {
	outerChild, innerChild := p.children[outerIdx], p.children[1-outerIdx]
	all, _ := prop.AllSameOrder()
	// If the order by columns are not all from outer child, index join cannot promise the order.
	if !prop.AllColsFromSchema(outerChild.Schema()) || !all {
		return nil
	}
	var (
		innerJoinKeys []*expression.Column
		outerJoinKeys []*expression.Column
	)
	if outerIdx == 0 {
		outerJoinKeys, innerJoinKeys = p.GetJoinKeys()
	} else {
		innerJoinKeys, outerJoinKeys = p.GetJoinKeys()
	}
	ds, isDataSource := innerChild.(*DataSource)
	us, isUnionScan := innerChild.(*LogicalUnionScan)
	if (!isDataSource && !isUnionScan) || (isDataSource && ds.preferStoreType&preferTiFlash != 0) {
		return nil
	}
	if isUnionScan {
		// The child of union scan may be union all for partition table.
		ds, isDataSource = us.Children()[0].(*DataSource)
		if !isDataSource {
			return nil
		}
		// If one of the union scan children is a TiFlash table, then we can't choose index join.
		for _, child := range us.Children() {
			if ds, ok := child.(*DataSource); ok && ds.preferStoreType&preferTiFlash != 0 {
				return nil
			}
		}
	}
	var avgInnerRowCnt float64
	if outerChild.statsInfo().RowCount > 0 {
		avgInnerRowCnt = p.equalCondOutCnt / outerChild.statsInfo().RowCount
	}
	joins = p.buildIndexJoinInner2TableScan(prop, ds, innerJoinKeys, outerJoinKeys, outerIdx, us, avgInnerRowCnt)
	if joins != nil {
		return
	}
	return p.buildIndexJoinInner2IndexScan(prop, ds, innerJoinKeys, outerJoinKeys, outerIdx, us, avgInnerRowCnt)
}

// buildIndexJoinInner2TableScan builds a TableScan as the inner child for an
// IndexJoin if possible.
// If the inner side of a index join is a TableScan, only one tuple will be
// fetched from the inner side for every tuple from the outer side. This will be
// promised to be no worse than building IndexScan as the inner child.
func (p *LogicalJoin) buildIndexJoinInner2TableScan(
	prop *property.PhysicalProperty, ds *DataSource, innerJoinKeys, outerJoinKeys []*expression.Column,
	outerIdx int, us *LogicalUnionScan, avgInnerRowCnt float64) (joins []PhysicalPlan) {
	var tblPath *util.AccessPath
	for _, path := range ds.possibleAccessPaths {
		if path.IsTablePath() && path.StoreType == kv.TiKV {
			tblPath = path
			break
		}
	}
	if tblPath == nil {
		return nil
	}
	keyOff2IdxOff := make([]int, len(innerJoinKeys))
	newOuterJoinKeys := make([]*expression.Column, 0)
	var ranges []*ranger.Range
	var innerTask, innerTask2 task
	if ds.tableInfo.IsCommonHandle {
		helper := &indexJoinBuildHelper{join: p}
		for _, path := range ds.possibleAccessPaths {
			if path.IsCommonHandlePath {
				path.IdxCols, path.IdxColLens = expression.IndexInfo2PrefixCols(ds.Columns, ds.schema.Columns, path.Index)
				emptyRange, err := helper.analyzeLookUpFilters(path, ds, innerJoinKeys)
				if emptyRange {
					return nil
				}
				if err != nil {
					logutil.BgLogger().Warn("build index join failed", zap.Error(err))
				}
				break
			}
		}
		if helper.chosenPath == nil {
			return nil
		}
		for i := range keyOff2IdxOff {
			keyOff2IdxOff[i] = -1
		}
		for idxOff, keyOff := range helper.idxOff2KeyOff {
			if keyOff != -1 {
				keyOff2IdxOff[keyOff] = idxOff
			}
		}
		innerTask = p.constructInnerTableScanTask(ds, nil, outerJoinKeys, us, false, false, avgInnerRowCnt)
		// The index merge join's inner plan is different from index join, so we
		// should construct another inner plan for it.
		// Because we can't keep order for union scan, if there is a union scan in inner task,
		// we can't construct index merge join.
		if us == nil {
			innerTask2 = p.constructInnerTableScanTask(ds, nil, outerJoinKeys, us, true, !prop.IsEmpty() && prop.Items[0].Desc, avgInnerRowCnt)
		}
		ranges = helper.chosenRanges
	} else {
		pkMatched := false
		pkCol := ds.getPKIsHandleCol()
		if pkCol == nil {
			return nil
		}
		for i, key := range innerJoinKeys {
			if !key.Equal(nil, pkCol) {
				keyOff2IdxOff[i] = -1
				continue
			}
			pkMatched = true
			keyOff2IdxOff[i] = 0
			// Add to newOuterJoinKeys only if conditions contain inner primary key. For issue #14822.
			newOuterJoinKeys = append(newOuterJoinKeys, outerJoinKeys[i])
		}
		outerJoinKeys = newOuterJoinKeys
		if !pkMatched {
			return nil
		}
		innerTask = p.constructInnerTableScanTask(ds, pkCol, outerJoinKeys, us, false, false, avgInnerRowCnt)
		// The index merge join's inner plan is different from index join, so we
		// should construct another inner plan for it.
		// Because we can't keep order for union scan, if there is a union scan in inner task,
		// we can't construct index merge join.
		if us == nil {
			innerTask2 = p.constructInnerTableScanTask(ds, pkCol, outerJoinKeys, us, true, !prop.IsEmpty() && prop.Items[0].Desc, avgInnerRowCnt)
		}
	}
	joins = make([]PhysicalPlan, 0, 3)
	failpoint.Inject("MockOnlyEnableIndexHashJoin", func(val failpoint.Value) {
		if val.(bool) {
			failpoint.Return(p.constructIndexHashJoin(prop, outerIdx, innerTask, nil, keyOff2IdxOff, nil, nil))
		}
	})
	joins = append(joins, p.constructIndexJoin(prop, outerIdx, innerTask, ranges, keyOff2IdxOff, nil, nil)...)
	if us == nil {
		joins = append(joins, p.constructIndexMergeJoin(prop, outerIdx, innerTask2, ranges, keyOff2IdxOff, nil, nil)...)
	}
	// We can reuse the `innerTask` here since index nested loop hash join
	// do not need the inner child to promise the order.
	joins = append(joins, p.constructIndexHashJoin(prop, outerIdx, innerTask, ranges, keyOff2IdxOff, nil, nil)...)
	return joins
}

func (p *LogicalJoin) buildIndexJoinInner2IndexScan(
	prop *property.PhysicalProperty, ds *DataSource, innerJoinKeys, outerJoinKeys []*expression.Column,
	outerIdx int, us *LogicalUnionScan, avgInnerRowCnt float64) (joins []PhysicalPlan) {
	helper := &indexJoinBuildHelper{join: p}
	for _, path := range ds.possibleAccessPaths {
		if path.IsTablePath() {
			continue
		}
		emptyRange, err := helper.analyzeLookUpFilters(path, ds, innerJoinKeys)
		if emptyRange {
			return nil
		}
		if err != nil {
			logutil.BgLogger().Warn("build index join failed", zap.Error(err))
		}
	}
	if helper.chosenPath == nil {
		return nil
	}
	keyOff2IdxOff := make([]int, len(innerJoinKeys))
	for i := range keyOff2IdxOff {
		keyOff2IdxOff[i] = -1
	}
	for idxOff, keyOff := range helper.idxOff2KeyOff {
		if keyOff != -1 {
			keyOff2IdxOff[keyOff] = idxOff
		}
	}
	joins = make([]PhysicalPlan, 0, 3)
	rangeInfo := helper.buildRangeDecidedByInformation(helper.chosenPath.IdxCols, outerJoinKeys)
	maxOneRow := false
	if helper.chosenPath.Index.Unique && helper.maxUsedCols == len(helper.chosenPath.FullIdxCols) {
		l := len(helper.chosenAccess)
		if l == 0 {
			maxOneRow = true
		} else {
			sf, ok := helper.chosenAccess[l-1].(*expression.ScalarFunction)
			maxOneRow = ok && (sf.FuncName.L == ast.EQ)
		}
	}
	innerTask := p.constructInnerIndexScanTask(ds, helper.chosenPath, helper.chosenRemained, outerJoinKeys, us, rangeInfo, false, false, avgInnerRowCnt, maxOneRow)
	failpoint.Inject("MockOnlyEnableIndexHashJoin", func(val failpoint.Value) {
		if val.(bool) {
			failpoint.Return(p.constructIndexHashJoin(prop, outerIdx, innerTask, helper.chosenRanges, keyOff2IdxOff, helper.chosenPath, helper.lastColManager))
		}
	})
	joins = append(joins, p.constructIndexJoin(prop, outerIdx, innerTask, helper.chosenRanges, keyOff2IdxOff, helper.chosenPath, helper.lastColManager)...)
	// The index merge join's inner plan is different from index join, so we
	// should construct another inner plan for it.
	// Because we can't keep order for union scan, if there is a union scan in inner task,
	// we can't construct index merge join.
	if us == nil {
		innerTask2 := p.constructInnerIndexScanTask(ds, helper.chosenPath, helper.chosenRemained, outerJoinKeys, us, rangeInfo, true, !prop.IsEmpty() && prop.Items[0].Desc, avgInnerRowCnt, maxOneRow)
		joins = append(joins, p.constructIndexMergeJoin(prop, outerIdx, innerTask2, helper.chosenRanges, keyOff2IdxOff, helper.chosenPath, helper.lastColManager)...)
	}
	// We can reuse the `innerTask` here since index nested loop hash join
	// do not need the inner child to promise the order.
	joins = append(joins, p.constructIndexHashJoin(prop, outerIdx, innerTask, helper.chosenRanges, keyOff2IdxOff, helper.chosenPath, helper.lastColManager)...)
	return joins
}

type indexJoinBuildHelper struct {
	join *LogicalJoin

	chosenIndexInfo *model.IndexInfo
	maxUsedCols     int
	chosenAccess    []expression.Expression
	chosenRemained  []expression.Expression
	idxOff2KeyOff   []int
	lastColManager  *ColWithCmpFuncManager
	chosenRanges    []*ranger.Range
	chosenPath      *util.AccessPath

	curPossibleUsedKeys []*expression.Column
	curNotUsedIndexCols []*expression.Column
	curNotUsedColLens   []int
	curIdxOff2KeyOff    []int
}

func (ijHelper *indexJoinBuildHelper) buildRangeDecidedByInformation(idxCols []*expression.Column, outerJoinKeys []*expression.Column) string {
	buffer := bytes.NewBufferString("[")
	isFirst := true
	for idxOff, keyOff := range ijHelper.idxOff2KeyOff {
		if keyOff == -1 {
			continue
		}
		if !isFirst {
			buffer.WriteString(" ")
		} else {
			isFirst = false
		}
		buffer.WriteString(fmt.Sprintf("eq(%v, %v)", idxCols[idxOff], outerJoinKeys[keyOff]))
	}
	for _, access := range ijHelper.chosenAccess {
		if !isFirst {
			buffer.WriteString(" ")
		} else {
			isFirst = false
		}
		buffer.WriteString(fmt.Sprintf("%v", access))
	}
	buffer.WriteString("]")
	return buffer.String()
}

// constructInnerTableScanTask is specially used to construct the inner plan for PhysicalIndexJoin.
func (p *LogicalJoin) constructInnerTableScanTask(
	ds *DataSource,
	pk *expression.Column,
	outerJoinKeys []*expression.Column,
	us *LogicalUnionScan,
	keepOrder bool,
	desc bool,
	rowCount float64,
) task {
	var ranges []*ranger.Range
	// pk is nil means the table uses the common handle.
	if pk == nil {
		ranges = ranger.FullRange()
	} else {
		ranges = ranger.FullIntRange(mysql.HasUnsignedFlag(pk.RetType.Flag))
	}
	ts := PhysicalTableScan{
		Table:           ds.tableInfo,
		Columns:         ds.Columns,
		TableAsName:     ds.TableAsName,
		DBName:          ds.DBName,
		filterCondition: ds.pushedDownConds,
		Ranges:          ranges,
		rangeDecidedBy:  outerJoinKeys,
		KeepOrder:       keepOrder,
		Desc:            desc,
	}.Init(ds.ctx, ds.blockOffset)
	ts.SetSchema(ds.schema.Clone())
	if rowCount <= 0 {
		rowCount = float64(1)
	}
	selectivity := float64(1)
	countAfterAccess := rowCount
	if len(ts.filterCondition) > 0 {
		var err error
		selectivity, _, err = ds.tableStats.HistColl.Selectivity(ds.ctx, ts.filterCondition, ds.possibleAccessPaths)
		if err != nil || selectivity <= 0 {
			logutil.BgLogger().Debug("unexpected selectivity, use selection factor", zap.Float64("selectivity", selectivity), zap.String("table", ts.TableAsName.L))
			selectivity = SelectionFactor
		}
		// rowCount is computed from result row count of join, which has already accounted the filters on DataSource,
		// i.e, rowCount equals to `countAfterAccess * selectivity`.
		countAfterAccess = rowCount / selectivity
	}
	ts.stats = &property.StatsInfo{
		// TableScan as inner child of IndexJoin can return at most 1 tuple for each outer row.
		RowCount:     math.Min(1.0, countAfterAccess),
		StatsVersion: ds.stats.StatsVersion,
		// Cardinality would not be used in cost computation of IndexJoin, set leave it as default nil.
	}
	rowSize := ds.TblColHists.GetTableAvgRowSize(p.ctx, ds.TblCols, ts.StoreType, true)
	sessVars := ds.ctx.GetSessionVars()
	copTask := &copTask{
		tablePlan:         ts,
		indexPlanFinished: true,
		cst:               sessVars.ScanFactor * rowSize * ts.stats.RowCount,
		tblColHists:       ds.TblColHists,
		keepOrder:         ts.KeepOrder,
	}
	selStats := ts.stats.Scale(selectivity)
	ts.addPushedDownSelection(copTask, selStats)
	t := finishCopTask(ds.ctx, copTask).(*rootTask)
	reader := t.p
	t.p = p.constructInnerUnionScan(us, reader)
	return t
}

func (p *LogicalJoin) constructInnerUnionScan(us *LogicalUnionScan, reader PhysicalPlan) PhysicalPlan {
	if us == nil {
		return reader
	}
	// Use `reader.stats` instead of `us.stats` because it should be more accurate. No need to specify
	// childrenReqProps now since we have got reader already.
	physicalUnionScan := PhysicalUnionScan{
		Conditions: us.conditions,
		HandleCol:  us.handleCol,
	}.Init(us.ctx, reader.statsInfo(), us.blockOffset, nil)
	physicalUnionScan.SetChildren(reader)
	return physicalUnionScan
}

// constructInnerIndexScanTask is specially used to construct the inner plan for PhysicalIndexJoin.
func (p *LogicalJoin) constructInnerIndexScanTask(
	ds *DataSource,
	path *util.AccessPath,
	filterConds []expression.Expression,
	outerJoinKeys []*expression.Column,
	us *LogicalUnionScan,
	rangeInfo string,
	keepOrder bool,
	desc bool,
	rowCount float64,
	maxOneRow bool,
) task {
	is := PhysicalIndexScan{
		Table:            ds.tableInfo,
		TableAsName:      ds.TableAsName,
		DBName:           ds.DBName,
		Columns:          ds.Columns,
		Index:            path.Index,
		IdxCols:          path.IdxCols,
		IdxColLens:       path.IdxColLens,
		dataSourceSchema: ds.schema,
		KeepOrder:        keepOrder,
		Ranges:           ranger.FullRange(),
		rangeInfo:        rangeInfo,
		Desc:             desc,
		isPartition:      ds.isPartition,
		physicalTableID:  ds.physicalTableID,
	}.Init(ds.ctx, ds.blockOffset)
	cop := &copTask{
		indexPlan:   is,
		tblColHists: ds.TblColHists,
		tblCols:     ds.TblCols,
		keepOrder:   is.KeepOrder,
	}
	if !ds.isCoveringIndex(ds.schema.Columns, path.FullIdxCols, path.FullIdxColLens, is.Table) {
		// On this way, it's double read case.
		ts := PhysicalTableScan{
			Columns:         ds.Columns,
			Table:           is.Table,
			TableAsName:     ds.TableAsName,
			isPartition:     ds.isPartition,
			physicalTableID: ds.physicalTableID,
		}.Init(ds.ctx, ds.blockOffset)
		ts.schema = is.dataSourceSchema.Clone()
		if ds.tableInfo.IsCommonHandle {
			cop.commonHandleCols = ds.commonHandleCols
		}
		// If inner cop task need keep order, the extraHandleCol should be set.
		if cop.keepOrder {
			cop.extraHandleCol, cop.doubleReadNeedProj = ts.appendExtraHandleCol(ds)
		}
		cop.tablePlan = ts
	}
<<<<<<< HEAD
	is.initSchema(path.Index, append(path.FullIdxCols, ds.commonHandleCols...), cop.tablePlan != nil)
=======
	is.initSchema(path.FullIdxCols, cop.tablePlan != nil)
>>>>>>> 98d3ac90
	indexConds, tblConds := ds.splitIndexFilterConditions(filterConds, path.FullIdxCols, path.FullIdxColLens, ds.tableInfo)
	// Specially handle cases when input rowCount is 0, which can only happen in 2 scenarios:
	// - estimated row count of outer plan is 0;
	// - estimated row count of inner "DataSource + filters" is 0;
	// if it is the first case, it does not matter what row count we set for inner task, since the cost of index join would
	// always be 0 then;
	// if it is the second case, HashJoin should always be cheaper than IndexJoin then, so we set row count of inner task
	// to table size, to simply make it more expensive.
	if rowCount <= 0 {
		rowCount = ds.tableStats.RowCount
	}
	if maxOneRow {
		// Theoretically, this line is unnecessary because row count estimation of join should guarantee rowCount is not larger
		// than 1.0; however, there may be rowCount larger than 1.0 in reality, e.g, pseudo statistics cases, which does not reflect
		// unique constraint in NDV.
		rowCount = math.Min(rowCount, 1.0)
	}
	tmpPath := &util.AccessPath{
		IndexFilters:     indexConds,
		TableFilters:     tblConds,
		CountAfterIndex:  rowCount,
		CountAfterAccess: rowCount,
	}
	// Assume equal conditions used by index join and other conditions are independent.
	if len(tblConds) > 0 {
		selectivity, _, err := ds.tableStats.HistColl.Selectivity(ds.ctx, tblConds, ds.possibleAccessPaths)
		if err != nil || selectivity <= 0 {
			logutil.BgLogger().Debug("unexpected selectivity, use selection factor", zap.Float64("selectivity", selectivity), zap.String("table", ds.TableAsName.L))
			selectivity = SelectionFactor
		}
		// rowCount is computed from result row count of join, which has already accounted the filters on DataSource,
		// i.e, rowCount equals to `countAfterIndex * selectivity`.
		cnt := rowCount / selectivity
		if maxOneRow {
			cnt = math.Min(cnt, 1.0)
		}
		tmpPath.CountAfterIndex = cnt
		tmpPath.CountAfterAccess = cnt
	}
	if len(indexConds) > 0 {
		selectivity, _, err := ds.tableStats.HistColl.Selectivity(ds.ctx, indexConds, ds.possibleAccessPaths)
		if err != nil || selectivity <= 0 {
			logutil.BgLogger().Debug("unexpected selectivity, use selection factor", zap.Float64("selectivity", selectivity), zap.String("table", ds.TableAsName.L))
			selectivity = SelectionFactor
		}
		cnt := tmpPath.CountAfterIndex / selectivity
		if maxOneRow {
			cnt = math.Min(cnt, 1.0)
		}
		tmpPath.CountAfterAccess = cnt
	}
	is.stats = ds.tableStats.ScaleByExpectCnt(tmpPath.CountAfterAccess)
	rowSize := is.indexScanRowSize(path.Index, ds, true)
	sessVars := ds.ctx.GetSessionVars()
	cop.cst = tmpPath.CountAfterAccess * rowSize * sessVars.ScanFactor
	finalStats := ds.tableStats.ScaleByExpectCnt(rowCount)
	is.addPushedDownSelection(cop, ds, tmpPath, finalStats)
	t := finishCopTask(ds.ctx, cop).(*rootTask)
	reader := t.p
	t.p = p.constructInnerUnionScan(us, reader)
	return t
}

var symmetricOp = map[string]string{
	ast.LT: ast.GT,
	ast.GE: ast.LE,
	ast.GT: ast.LT,
	ast.LE: ast.GE,
}

// ColWithCmpFuncManager is used in index join to handle the column with compare functions(>=, >, <, <=).
// It stores the compare functions and build ranges in execution phase.
type ColWithCmpFuncManager struct {
	TargetCol         *expression.Column
	colLength         int
	OpType            []string
	opArg             []expression.Expression
	TmpConstant       []*expression.Constant
	affectedColSchema *expression.Schema
	compareFuncs      []chunk.CompareFunc
}

func (cwc *ColWithCmpFuncManager) appendNewExpr(opName string, arg expression.Expression, affectedCols []*expression.Column) {
	cwc.OpType = append(cwc.OpType, opName)
	cwc.opArg = append(cwc.opArg, arg)
	cwc.TmpConstant = append(cwc.TmpConstant, &expression.Constant{RetType: cwc.TargetCol.RetType})
	for _, col := range affectedCols {
		if cwc.affectedColSchema.Contains(col) {
			continue
		}
		cwc.compareFuncs = append(cwc.compareFuncs, chunk.GetCompareFunc(col.RetType))
		cwc.affectedColSchema.Append(col)
	}
}

// CompareRow compares the rows for deduplicate.
func (cwc *ColWithCmpFuncManager) CompareRow(lhs, rhs chunk.Row) int {
	for i, col := range cwc.affectedColSchema.Columns {
		ret := cwc.compareFuncs[i](lhs, col.Index, rhs, col.Index)
		if ret != 0 {
			return ret
		}
	}
	return 0
}

// BuildRangesByRow will build range of the given row. It will eval each function's arg then call BuildRange.
func (cwc *ColWithCmpFuncManager) BuildRangesByRow(ctx sessionctx.Context, row chunk.Row) ([]*ranger.Range, error) {
	exprs := make([]expression.Expression, len(cwc.OpType))
	for i, opType := range cwc.OpType {
		constantArg, err := cwc.opArg[i].Eval(row)
		if err != nil {
			return nil, err
		}
		cwc.TmpConstant[i].Value = constantArg
		newExpr, err := expression.NewFunction(ctx, opType, types.NewFieldType(mysql.TypeTiny), cwc.TargetCol, cwc.TmpConstant[i])
		if err != nil {
			return nil, err
		}
		exprs = append(exprs, newExpr)
	}
	ranges, err := ranger.BuildColumnRange(exprs, ctx.GetSessionVars().StmtCtx, cwc.TargetCol.RetType, cwc.colLength)
	if err != nil {
		return nil, err
	}
	return ranges, nil
}

func (cwc *ColWithCmpFuncManager) resolveIndices(schema *expression.Schema) (err error) {
	for i := range cwc.opArg {
		cwc.opArg[i], err = cwc.opArg[i].ResolveIndices(schema)
		if err != nil {
			return err
		}
	}
	return nil
}

// String implements Stringer interface.
func (cwc *ColWithCmpFuncManager) String() string {
	buffer := bytes.NewBufferString("")
	for i := range cwc.OpType {
		buffer.WriteString(fmt.Sprintf("%v(%v, %v)", cwc.OpType[i], cwc.TargetCol, cwc.opArg[i]))
		if i < len(cwc.OpType)-1 {
			buffer.WriteString(" ")
		}
	}
	return buffer.String()
}

func (ijHelper *indexJoinBuildHelper) resetContextForIndex(innerKeys []*expression.Column, idxCols []*expression.Column, colLens []int) {
	tmpSchema := expression.NewSchema(innerKeys...)
	ijHelper.curIdxOff2KeyOff = make([]int, len(idxCols))
	ijHelper.curNotUsedIndexCols = make([]*expression.Column, 0, len(idxCols))
	ijHelper.curNotUsedColLens = make([]int, 0, len(idxCols))
	for i, idxCol := range idxCols {
		ijHelper.curIdxOff2KeyOff[i] = tmpSchema.ColumnIndex(idxCol)
		if ijHelper.curIdxOff2KeyOff[i] >= 0 {
			continue
		}
		ijHelper.curNotUsedIndexCols = append(ijHelper.curNotUsedIndexCols, idxCol)
		ijHelper.curNotUsedColLens = append(ijHelper.curNotUsedColLens, colLens[i])
	}
}

// findUsefulEqAndInFilters analyzes the pushedDownConds held by inner child and split them to three parts.
// usefulEqOrInFilters is the continuous eq/in conditions on current unused index columns.
// uselessFilters is the conditions which cannot be used for building ranges.
// remainingRangeCandidates is the other conditions for future use.
func (ijHelper *indexJoinBuildHelper) findUsefulEqAndInFilters(innerPlan *DataSource) (usefulEqOrInFilters, uselessFilters, remainingRangeCandidates []expression.Expression) {
	uselessFilters = make([]expression.Expression, 0, len(innerPlan.pushedDownConds))
	var remainedEqOrIn []expression.Expression
	// Extract the eq/in functions of possible join key.
	// you can see the comment of ExtractEqAndInCondition to get the meaning of the second return value.
	usefulEqOrInFilters, remainedEqOrIn, remainingRangeCandidates, _ = ranger.ExtractEqAndInCondition(
		innerPlan.ctx, innerPlan.pushedDownConds,
		ijHelper.curNotUsedIndexCols,
		ijHelper.curNotUsedColLens,
	)
	uselessFilters = append(uselessFilters, remainedEqOrIn...)
	return usefulEqOrInFilters, uselessFilters, remainingRangeCandidates
}

// buildLastColManager analyze the `OtherConditions` of join to see whether there're some filters can be used in manager.
// The returned value is just for outputting explain information
func (ijHelper *indexJoinBuildHelper) buildLastColManager(nextCol *expression.Column,
	innerPlan *DataSource, cwc *ColWithCmpFuncManager) []expression.Expression {
	var lastColAccesses []expression.Expression
loopOtherConds:
	for _, filter := range ijHelper.join.OtherConditions {
		sf, ok := filter.(*expression.ScalarFunction)
		if !ok || !(sf.FuncName.L == ast.LE || sf.FuncName.L == ast.LT || sf.FuncName.L == ast.GE || sf.FuncName.L == ast.GT) {
			continue
		}
		var funcName string
		var anotherArg expression.Expression
		if lCol, ok := sf.GetArgs()[0].(*expression.Column); ok && lCol.Equal(nil, nextCol) {
			anotherArg = sf.GetArgs()[1]
			funcName = sf.FuncName.L
		} else if rCol, ok := sf.GetArgs()[1].(*expression.Column); ok && rCol.Equal(nil, nextCol) {
			anotherArg = sf.GetArgs()[0]
			// The column manager always build expression in the form of col op arg1.
			// So we need use the symmetric one of the current function.
			funcName = symmetricOp[sf.FuncName.L]
		} else {
			continue
		}
		affectedCols := expression.ExtractColumns(anotherArg)
		if len(affectedCols) == 0 {
			continue
		}
		for _, col := range affectedCols {
			if innerPlan.schema.Contains(col) {
				continue loopOtherConds
			}
		}
		lastColAccesses = append(lastColAccesses, sf)
		cwc.appendNewExpr(funcName, anotherArg, affectedCols)
	}
	return lastColAccesses
}

// removeUselessEqAndInFunc removes the useless eq/in conditions. It's designed for the following case:
//   t1 join t2 on t1.a=t2.a and t1.c=t2.c where t1.b > t2.b-10 and t1.b < t2.b+10 there's index(a, b, c) on t1.
//   In this case the curIdxOff2KeyOff is [0 -1 1] and the notKeyEqAndIn is [].
//   It's clearly that the column c cannot be used to access data. So we need to remove it and reset the IdxOff2KeyOff to
//   [0 -1 -1].
//   So that we can use t1.a=t2.a and t1.b > t2.b-10 and t1.b < t2.b+10 to build ranges then access data.
func (ijHelper *indexJoinBuildHelper) removeUselessEqAndInFunc(
	idxCols []*expression.Column,
	notKeyEqAndIn []expression.Expression) (
	usefulEqAndIn, uselessOnes []expression.Expression,
) {
	ijHelper.curPossibleUsedKeys = make([]*expression.Column, 0, len(idxCols))
	for idxColPos, notKeyColPos := 0, 0; idxColPos < len(idxCols); idxColPos++ {
		if ijHelper.curIdxOff2KeyOff[idxColPos] != -1 {
			ijHelper.curPossibleUsedKeys = append(ijHelper.curPossibleUsedKeys, idxCols[idxColPos])
			continue
		}
		if notKeyColPos < len(notKeyEqAndIn) && ijHelper.curNotUsedIndexCols[notKeyColPos].Equal(nil, idxCols[idxColPos]) {
			notKeyColPos++
			continue
		}
		for i := idxColPos + 1; i < len(idxCols); i++ {
			ijHelper.curIdxOff2KeyOff[i] = -1
		}
		remained := make([]expression.Expression, 0, len(notKeyEqAndIn)-notKeyColPos)
		remained = append(remained, notKeyEqAndIn[notKeyColPos:]...)
		notKeyEqAndIn = notKeyEqAndIn[:notKeyColPos]
		return notKeyEqAndIn, remained
	}
	return notKeyEqAndIn, nil
}

func (ijHelper *indexJoinBuildHelper) analyzeLookUpFilters(path *util.AccessPath, innerPlan *DataSource, innerJoinKeys []*expression.Column) (emptyRange bool, err error) {
	if len(path.IdxCols) == 0 {
		return false, nil
	}
	accesses := make([]expression.Expression, 0, len(path.IdxCols))
	ijHelper.resetContextForIndex(innerJoinKeys, path.IdxCols, path.IdxColLens)
	notKeyEqAndIn, remained, rangeFilterCandidates := ijHelper.findUsefulEqAndInFilters(innerPlan)
	var remainedEqAndIn []expression.Expression
	notKeyEqAndIn, remainedEqAndIn = ijHelper.removeUselessEqAndInFunc(path.IdxCols, notKeyEqAndIn)
	matchedKeyCnt := len(ijHelper.curPossibleUsedKeys)
	// If no join key is matched while join keys actually are not empty. We don't choose index join for now.
	if matchedKeyCnt <= 0 && len(innerJoinKeys) > 0 {
		return false, nil
	}
	accesses = append(accesses, notKeyEqAndIn...)
	remained = append(remained, remainedEqAndIn...)
	lastColPos := matchedKeyCnt + len(notKeyEqAndIn)
	// There should be some equal conditions. But we don't need that there must be some join key in accesses here.
	// A more strict check is applied later.
	if lastColPos <= 0 {
		return false, nil
	}
	// If all the index columns are covered by eq/in conditions, we don't need to consider other conditions anymore.
	if lastColPos == len(path.IdxCols) {
		// If there's join key matched index column. Then choose hash join is always a better idea.
		// e.g. select * from t1, t2 where t2.a=1 and t2.b=1. And t2 has index(a, b).
		//      If we don't have the following check, TiDB will build index join for this case.
		if matchedKeyCnt <= 0 {
			return false, nil
		}
		remained = append(remained, rangeFilterCandidates...)
		ranges, emptyRange, err := ijHelper.buildTemplateRange(matchedKeyCnt, notKeyEqAndIn, nil, false)
		if err != nil {
			return false, err
		}
		if emptyRange {
			return true, nil
		}
		ijHelper.updateBestChoice(ranges, path, accesses, remained, nil)
		return false, nil
	}
	lastPossibleCol := path.IdxCols[lastColPos]
	lastColManager := &ColWithCmpFuncManager{
		TargetCol:         lastPossibleCol,
		colLength:         path.IdxColLens[lastColPos],
		affectedColSchema: expression.NewSchema(),
	}
	lastColAccess := ijHelper.buildLastColManager(lastPossibleCol, innerPlan, lastColManager)
	// If the column manager holds no expression, then we fallback to find whether there're useful normal filters
	if len(lastColAccess) == 0 {
		// If there's join key matched index column. Then choose hash join is always a better idea.
		// e.g. select * from t1, t2 where t2.a=1 and t2.b=1 and t2.c > 10 and t2.c < 20. And t2 has index(a, b, c).
		//      If we don't have the following check, TiDB will build index join for this case.
		if matchedKeyCnt <= 0 {
			return false, nil
		}
		colAccesses, colRemained := ranger.DetachCondsForColumn(ijHelper.join.ctx, rangeFilterCandidates, lastPossibleCol)
		var ranges, nextColRange []*ranger.Range
		var err error
		if len(colAccesses) > 0 {
			nextColRange, err = ranger.BuildColumnRange(colAccesses, ijHelper.join.ctx.GetSessionVars().StmtCtx, lastPossibleCol.RetType, path.IdxColLens[lastColPos])
			if err != nil {
				return false, err
			}
		}
		ranges, emptyRange, err = ijHelper.buildTemplateRange(matchedKeyCnt, notKeyEqAndIn, nextColRange, false)
		if err != nil {
			return false, err
		}
		if emptyRange {
			return true, nil
		}
		remained = append(remained, colRemained...)
		if path.IdxColLens[lastColPos] != types.UnspecifiedLength {
			remained = append(remained, colAccesses...)
		}
		accesses = append(accesses, colAccesses...)
		ijHelper.updateBestChoice(ranges, path, accesses, remained, nil)
		return false, nil
	}
	accesses = append(accesses, lastColAccess...)
	remained = append(remained, rangeFilterCandidates...)
	ranges, emptyRange, err := ijHelper.buildTemplateRange(matchedKeyCnt, notKeyEqAndIn, nil, true)
	if err != nil {
		return false, err
	}
	if emptyRange {
		return true, nil
	}
	ijHelper.updateBestChoice(ranges, path, accesses, remained, lastColManager)
	return false, nil
}

func (ijHelper *indexJoinBuildHelper) updateBestChoice(ranges []*ranger.Range, path *util.AccessPath, accesses,
	remained []expression.Expression, lastColManager *ColWithCmpFuncManager) {
	// We choose the index by the number of used columns of the range, the much the better.
	// Notice that there may be the cases like `t1.a=t2.a and b > 2 and b < 1`. So ranges can be nil though the conditions are valid.
	// But obviously when the range is nil, we don't need index join.
	if len(ranges) > 0 && len(ranges[0].LowVal) > ijHelper.maxUsedCols {
		ijHelper.chosenPath = path
		ijHelper.maxUsedCols = len(ranges[0].LowVal)
		ijHelper.chosenRanges = ranges
		ijHelper.chosenAccess = accesses
		ijHelper.chosenRemained = remained
		ijHelper.idxOff2KeyOff = ijHelper.curIdxOff2KeyOff
		ijHelper.lastColManager = lastColManager
	}
}

func (ijHelper *indexJoinBuildHelper) buildTemplateRange(matchedKeyCnt int, eqAndInFuncs []expression.Expression, nextColRange []*ranger.Range, haveExtraCol bool) (ranges []*ranger.Range, emptyRange bool, err error) {
	pointLength := matchedKeyCnt + len(eqAndInFuncs)
	if nextColRange != nil {
		for _, colRan := range nextColRange {
			// The range's exclude status is the same with last col's.
			ran := &ranger.Range{
				LowVal:      make([]types.Datum, pointLength, pointLength+1),
				HighVal:     make([]types.Datum, pointLength, pointLength+1),
				LowExclude:  colRan.LowExclude,
				HighExclude: colRan.HighExclude,
			}
			ran.LowVal = append(ran.LowVal, colRan.LowVal[0])
			ran.HighVal = append(ran.HighVal, colRan.HighVal[0])
			ranges = append(ranges, ran)
		}
	} else if haveExtraCol {
		// Reserve a position for the last col.
		ranges = append(ranges, &ranger.Range{
			LowVal:  make([]types.Datum, pointLength+1),
			HighVal: make([]types.Datum, pointLength+1),
		})
	} else {
		ranges = append(ranges, &ranger.Range{
			LowVal:  make([]types.Datum, pointLength),
			HighVal: make([]types.Datum, pointLength),
		})
	}
	sc := ijHelper.join.ctx.GetSessionVars().StmtCtx
	for i, j := 0, 0; j < len(eqAndInFuncs); i++ {
		// This position is occupied by join key.
		if ijHelper.curIdxOff2KeyOff[i] != -1 {
			continue
		}
		oneColumnRan, err := ranger.BuildColumnRange([]expression.Expression{eqAndInFuncs[j]}, sc, ijHelper.curNotUsedIndexCols[j].RetType, ijHelper.curNotUsedColLens[j])
		if err != nil {
			return nil, false, err
		}
		if len(oneColumnRan) == 0 {
			return nil, true, nil
		}
		for _, ran := range ranges {
			ran.LowVal[i] = oneColumnRan[0].LowVal[0]
			ran.HighVal[i] = oneColumnRan[0].HighVal[0]
		}
		curRangeLen := len(ranges)
		for ranIdx := 1; ranIdx < len(oneColumnRan); ranIdx++ {
			newRanges := make([]*ranger.Range, 0, curRangeLen)
			for oldRangeIdx := 0; oldRangeIdx < curRangeLen; oldRangeIdx++ {
				newRange := ranges[oldRangeIdx].Clone()
				newRange.LowVal[i] = oneColumnRan[ranIdx].LowVal[0]
				newRange.HighVal[i] = oneColumnRan[ranIdx].HighVal[0]
				newRanges = append(newRanges, newRange)
			}
			ranges = append(ranges, newRanges...)
		}
		j++
	}
	return ranges, false, nil
}

// tryToGetIndexJoin will get index join by hints. If we can generate a valid index join by hint, the second return value
// will be true, which means we force to choose this index join. Otherwise we will select a join algorithm with min-cost.
func (p *LogicalJoin) tryToGetIndexJoin(prop *property.PhysicalProperty) (indexJoins []PhysicalPlan, canForced bool) {
	inljRightOuter := (p.preferJoinType & preferLeftAsINLJInner) > 0
	inljLeftOuter := (p.preferJoinType & preferRightAsINLJInner) > 0
	hasINLJHint := inljLeftOuter || inljRightOuter

	inlhjRightOuter := (p.preferJoinType & preferLeftAsINLHJInner) > 0
	inlhjLeftOuter := (p.preferJoinType & preferRightAsINLHJInner) > 0
	hasINLHJHint := inlhjLeftOuter || inlhjRightOuter

	inlmjRightOuter := (p.preferJoinType & preferLeftAsINLMJInner) > 0
	inlmjLeftOuter := (p.preferJoinType & preferRightAsINLMJInner) > 0
	hasINLMJHint := inlmjLeftOuter || inlmjRightOuter

	forceLeftOuter := inljLeftOuter || inlhjLeftOuter || inlmjLeftOuter
	forceRightOuter := inljRightOuter || inlhjRightOuter || inlmjRightOuter
	needForced := forceLeftOuter || forceRightOuter

	defer func() {
		// refine error message
		// If the required property is not empty, we will enforce it and try the hint again.
		// So we only need to generate warning message when the property is empty.
		if !canForced && needForced && prop.IsEmpty() {
			// Construct warning message prefix.
			var errMsg string
			switch {
			case hasINLJHint:
				errMsg = "Optimizer Hint INL_JOIN or TIDB_INLJ is inapplicable"
			case hasINLHJHint:
				errMsg = "Optimizer Hint INL_HASH_JOIN is inapplicable"
			case hasINLMJHint:
				errMsg = "Optimizer Hint INL_MERGE_JOIN is inapplicable"
			}
			if p.hintInfo != nil {
				t := p.hintInfo.indexNestedLoopJoinTables
				switch {
				case len(t.inljTables) != 0:
					errMsg = fmt.Sprintf("Optimizer Hint %s or %s is inapplicable",
						restore2JoinHint(HintINLJ, t.inljTables), restore2JoinHint(TiDBIndexNestedLoopJoin, t.inljTables))
				case len(t.inlhjTables) != 0:
					errMsg = fmt.Sprintf("Optimizer Hint %s is inapplicable", restore2JoinHint(HintINLHJ, t.inlhjTables))
				case len(t.inlmjTables) != 0:
					errMsg = fmt.Sprintf("Optimizer Hint %s is inapplicable", restore2JoinHint(HintINLMJ, t.inlmjTables))
				}
			}

			// Append inapplicable reason.
			if len(p.EqualConditions) == 0 {
				errMsg += " without column equal ON condition"
			}

			// Generate warning message to client.
			warning := ErrInternal.GenWithStack(errMsg)
			p.ctx.GetSessionVars().StmtCtx.AppendWarning(warning)
		}
	}()

	// supportLeftOuter and supportRightOuter indicates whether this type of join
	// supports the left side or right side to be the outer side.
	var supportLeftOuter, supportRightOuter bool
	switch p.JoinType {
	case SemiJoin, AntiSemiJoin, LeftOuterSemiJoin, AntiLeftOuterSemiJoin, LeftOuterJoin:
		supportLeftOuter = true
	case RightOuterJoin:
		supportRightOuter = true
	case InnerJoin:
		supportLeftOuter, supportRightOuter = true, true
	}

	var allLeftOuterJoins, allRightOuterJoins, forcedLeftOuterJoins, forcedRightOuterJoins []PhysicalPlan
	if supportLeftOuter {
		allLeftOuterJoins = p.getIndexJoinByOuterIdx(prop, 0)
		forcedLeftOuterJoins = make([]PhysicalPlan, 0, len(allLeftOuterJoins))
		for _, j := range allLeftOuterJoins {
			switch j.(type) {
			case *PhysicalIndexJoin:
				if inljLeftOuter {
					forcedLeftOuterJoins = append(forcedLeftOuterJoins, j)
				}
			case *PhysicalIndexHashJoin:
				if inlhjLeftOuter {
					forcedLeftOuterJoins = append(forcedLeftOuterJoins, j)
				}
			case *PhysicalIndexMergeJoin:
				if inlmjLeftOuter {
					forcedLeftOuterJoins = append(forcedLeftOuterJoins, j)
				}
			}
		}
		switch {
		case len(forcedLeftOuterJoins) == 0 && !supportRightOuter:
			return allLeftOuterJoins, false
		case len(forcedLeftOuterJoins) != 0 && (!supportRightOuter || (forceLeftOuter && !forceRightOuter)):
			return forcedLeftOuterJoins, true
		}
	}
	if supportRightOuter {
		allRightOuterJoins = p.getIndexJoinByOuterIdx(prop, 1)
		forcedRightOuterJoins = make([]PhysicalPlan, 0, len(allRightOuterJoins))
		for _, j := range allRightOuterJoins {
			switch j.(type) {
			case *PhysicalIndexJoin:
				if inljRightOuter {
					forcedRightOuterJoins = append(forcedRightOuterJoins, j)
				}
			case *PhysicalIndexHashJoin:
				if inlhjRightOuter {
					forcedRightOuterJoins = append(forcedRightOuterJoins, j)
				}
			case *PhysicalIndexMergeJoin:
				if inlmjRightOuter {
					forcedRightOuterJoins = append(forcedRightOuterJoins, j)
				}
			}
		}
		switch {
		case len(forcedRightOuterJoins) == 0 && !supportLeftOuter:
			return allRightOuterJoins, false
		case len(forcedRightOuterJoins) != 0 && (!supportLeftOuter || (forceRightOuter && !forceLeftOuter)):
			return forcedRightOuterJoins, true
		}
	}

	canForceLeft := len(forcedLeftOuterJoins) != 0 && forceLeftOuter
	canForceRight := len(forcedRightOuterJoins) != 0 && forceRightOuter
	canForced = canForceLeft || canForceRight
	if canForced {
		return append(forcedLeftOuterJoins, forcedRightOuterJoins...), true
	}
	return append(allLeftOuterJoins, allRightOuterJoins...), false
}

// LogicalJoin can generates hash join, index join and sort merge join.
// Firstly we check the hint, if hint is figured by user, we force to choose the corresponding physical plan.
// If the hint is not matched, it will get other candidates.
// If the hint is not figured, we will pick all candidates.
func (p *LogicalJoin) exhaustPhysicalPlans(prop *property.PhysicalProperty) ([]PhysicalPlan, bool) {
	failpoint.Inject("MockOnlyEnableIndexHashJoin", func(val failpoint.Value) {
		if val.(bool) {
			indexJoins, _ := p.tryToGetIndexJoin(prop)
			failpoint.Return(indexJoins, true)
		}
	})

	mergeJoins := p.GetMergeJoin(prop, p.schema, p.Stats(), p.children[0].statsInfo(), p.children[1].statsInfo())
	if (p.preferJoinType&preferMergeJoin) > 0 && len(mergeJoins) > 0 {
		return mergeJoins, true
	}
	joins := make([]PhysicalPlan, 0, 5)
	joins = append(joins, mergeJoins...)

	indexJoins, forced := p.tryToGetIndexJoin(prop)
	if forced {
		return indexJoins, true
	}
	joins = append(joins, indexJoins...)

	hashJoins := p.getHashJoins(prop)
	if (p.preferJoinType&preferHashJoin) > 0 && len(hashJoins) > 0 {
		return hashJoins, true
	}
	joins = append(joins, hashJoins...)

	if p.preferJoinType > 0 {
		// If we reach here, it means we have a hint that doesn't work.
		// It might be affected by the required property, so we enforce
		// this property and try the hint again.
		return joins, false
	}
	return joins, true
}

// TryToGetChildProp will check if this sort property can be pushed or not.
// When a sort column will be replaced by scalar function, we refuse it.
// When a sort column will be replaced by a constant, we just remove it.
func (p *LogicalProjection) TryToGetChildProp(prop *property.PhysicalProperty) (*property.PhysicalProperty, bool) {
	newProp := &property.PhysicalProperty{TaskTp: property.RootTaskType, ExpectedCnt: prop.ExpectedCnt}
	newCols := make([]property.Item, 0, len(prop.Items))
	for _, col := range prop.Items {
		idx := p.schema.ColumnIndex(col.Col)
		switch expr := p.Exprs[idx].(type) {
		case *expression.Column:
			newCols = append(newCols, property.Item{Col: expr, Desc: col.Desc})
		case *expression.ScalarFunction:
			return nil, false
		}
	}
	newProp.Items = newCols
	return newProp, true
}

func (p *LogicalProjection) exhaustPhysicalPlans(prop *property.PhysicalProperty) ([]PhysicalPlan, bool) {
	newProp, ok := p.TryToGetChildProp(prop)
	if !ok {
		return nil, true
	}
	proj := PhysicalProjection{
		Exprs:                p.Exprs,
		CalculateNoDelay:     p.CalculateNoDelay,
		AvoidColumnEvaluator: p.AvoidColumnEvaluator,
	}.Init(p.ctx, p.stats.ScaleByExpectCnt(prop.ExpectedCnt), p.blockOffset, newProp)
	proj.SetSchema(p.schema)
	return []PhysicalPlan{proj}, true
}

func (lt *LogicalTopN) getPhysTopN() []PhysicalPlan {
	ret := make([]PhysicalPlan, 0, 3)
	for _, tp := range wholeTaskTypes {
		resultProp := &property.PhysicalProperty{TaskTp: tp, ExpectedCnt: math.MaxFloat64}
		topN := PhysicalTopN{
			ByItems: lt.ByItems,
			Count:   lt.Count,
			Offset:  lt.Offset,
		}.Init(lt.ctx, lt.stats, lt.blockOffset, resultProp)
		ret = append(ret, topN)
	}
	return ret
}

func (lt *LogicalTopN) getPhysLimits() []PhysicalPlan {
	prop, canPass := GetPropByOrderByItems(lt.ByItems)
	if !canPass {
		return nil
	}
	ret := make([]PhysicalPlan, 0, 3)
	for _, tp := range wholeTaskTypes {
		resultProp := &property.PhysicalProperty{TaskTp: tp, ExpectedCnt: float64(lt.Count + lt.Offset), Items: prop.Items}
		limit := PhysicalLimit{
			Count:  lt.Count,
			Offset: lt.Offset,
		}.Init(lt.ctx, lt.stats, lt.blockOffset, resultProp)
		ret = append(ret, limit)
	}
	return ret
}

// MatchItems checks if this prop's columns can match by items totally.
func MatchItems(p *property.PhysicalProperty, items []*util.ByItems) bool {
	if len(items) < len(p.Items) {
		return false
	}
	for i, col := range p.Items {
		sortItem := items[i]
		if sortItem.Desc != col.Desc || !sortItem.Expr.Equal(nil, col.Col) {
			return false
		}
	}
	return true
}

func (lt *LogicalTopN) exhaustPhysicalPlans(prop *property.PhysicalProperty) ([]PhysicalPlan, bool) {
	if MatchItems(prop, lt.ByItems) {
		return append(lt.getPhysTopN(), lt.getPhysLimits()...), true
	}
	return nil, true
}

// GetHashJoin is public for cascades planner.
func (la *LogicalApply) GetHashJoin(prop *property.PhysicalProperty) *PhysicalHashJoin {
	return la.LogicalJoin.getHashJoin(prop, 1, false)
}

func (la *LogicalApply) exhaustPhysicalPlans(prop *property.PhysicalProperty) ([]PhysicalPlan, bool) {
	if !prop.AllColsFromSchema(la.children[0].Schema()) { // for convenient, we don't pass through any prop
		return nil, true
	}
	join := la.GetHashJoin(prop)
	var columns []*expression.Column
	for _, colColumn := range la.CorCols {
		columns = append(columns, &colColumn.Column)
	}
	cacheHitRatio := 0.0
	if la.stats.RowCount != 0 {
		ndv := getCardinality(columns, la.schema, la.stats)
		// for example, if there are 100 rows and the number of distinct values of these correlated columns
		// are 70, then we can assume 30 rows can hit the cache so the cache hit ratio is 1 - (70/100) = 0.3
		cacheHitRatio = 1 - (ndv / la.stats.RowCount)
	}

	var canUseCache bool
	if cacheHitRatio > 0.1 && la.ctx.GetSessionVars().NestedLoopJoinCacheCapacity > 0 {
		canUseCache = true
	} else {
		canUseCache = false
	}

	apply := PhysicalApply{
		PhysicalHashJoin: *join,
		OuterSchema:      la.CorCols,
		CanUseCache:      canUseCache,
	}.Init(la.ctx,
		la.stats.ScaleByExpectCnt(prop.ExpectedCnt),
		la.blockOffset,
		&property.PhysicalProperty{ExpectedCnt: math.MaxFloat64, Items: prop.Items},
		&property.PhysicalProperty{ExpectedCnt: math.MaxFloat64})
	apply.SetSchema(la.schema)
	return []PhysicalPlan{apply}, true
}

func (p *LogicalWindow) exhaustPhysicalPlans(prop *property.PhysicalProperty) ([]PhysicalPlan, bool) {
	var byItems []property.Item
	byItems = append(byItems, p.PartitionBy...)
	byItems = append(byItems, p.OrderBy...)
	childProperty := &property.PhysicalProperty{ExpectedCnt: math.MaxFloat64, Items: byItems, Enforced: true}
	if !prop.IsPrefix(childProperty) {
		return nil, true
	}
	window := PhysicalWindow{
		WindowFuncDescs: p.WindowFuncDescs,
		PartitionBy:     p.PartitionBy,
		OrderBy:         p.OrderBy,
		Frame:           p.Frame,
	}.Init(p.ctx, p.stats.ScaleByExpectCnt(prop.ExpectedCnt), p.blockOffset, childProperty)
	window.SetSchema(p.Schema())
	return []PhysicalPlan{window}, true
}

// exhaustPhysicalPlans is only for implementing interface. DataSource and Dual generate task in `findBestTask` directly.
func (p *baseLogicalPlan) exhaustPhysicalPlans(_ *property.PhysicalProperty) ([]PhysicalPlan, bool) {
	panic("baseLogicalPlan.exhaustPhysicalPlans() should never be called.")
}

func (la *LogicalAggregation) canPushToCop() bool {
	// At present, only Aggregation, Limit, TopN can be pushed to cop task, and Projection will be supported in the future.
	// When we push task to coprocessor, finishCopTask will close the cop task and create a root task in the current implementation.
	// Thus, we can't push two different tasks to coprocessor now, and can only push task to coprocessor when the child is Datasource.

	// TODO: develop this function after supporting push several tasks to coprecessor and supporting Projection to coprocessor.
	_, ok := la.children[0].(*DataSource)
	return ok
}

func (la *LogicalAggregation) getEnforcedStreamAggs(prop *property.PhysicalProperty) []PhysicalPlan {
	_, desc := prop.AllSameOrder()
	enforcedAggs := make([]PhysicalPlan, 0, len(wholeTaskTypes))
	childProp := &property.PhysicalProperty{
		ExpectedCnt: math.Max(prop.ExpectedCnt*la.inputCount/la.stats.RowCount, prop.ExpectedCnt),
		Enforced:    true,
		Items:       property.ItemsFromCols(la.groupByCols, desc),
	}
	if !prop.IsPrefix(childProp) {
		return enforcedAggs
	}
	taskTypes := []property.TaskType{property.CopSingleReadTaskType, property.CopDoubleReadTaskType}
	if la.HasDistinct() {
		// TODO: remove AllowDistinctAggPushDown after the cost estimation of distinct pushdown is implemented.
		// If AllowDistinctAggPushDown is set to true, we should not consider RootTask.
		if !la.canPushToCop() || !la.ctx.GetSessionVars().AllowDistinctAggPushDown {
			taskTypes = []property.TaskType{property.RootTaskType}
		}
	} else if !la.aggHints.preferAggToCop {
		taskTypes = append(taskTypes, property.RootTaskType)
	}
	for _, taskTp := range taskTypes {
		copiedChildProperty := new(property.PhysicalProperty)
		*copiedChildProperty = *childProp // It's ok to not deep copy the "cols" field.
		copiedChildProperty.TaskTp = taskTp

		agg := basePhysicalAgg{
			GroupByItems: la.GroupByItems,
			AggFuncs:     la.AggFuncs,
		}.initForStream(la.ctx, la.stats.ScaleByExpectCnt(prop.ExpectedCnt), la.blockOffset, copiedChildProperty)
		agg.SetSchema(la.schema.Clone())
		enforcedAggs = append(enforcedAggs, agg)
	}
	return enforcedAggs
}

func (la *LogicalAggregation) distinctArgsMeetsProperty() bool {
	for _, aggFunc := range la.AggFuncs {
		if aggFunc.HasDistinct {
			for _, distinctArg := range aggFunc.Args {
				if !expression.Contains(la.GroupByItems, distinctArg) {
					return false
				}
			}
		}
	}
	return true
}

func (la *LogicalAggregation) getStreamAggs(prop *property.PhysicalProperty) []PhysicalPlan {
	all, desc := prop.AllSameOrder()
	if !all {
		return nil
	}

	for _, aggFunc := range la.AggFuncs {
		if aggFunc.Mode == aggregation.FinalMode {
			return nil
		}
	}
	// group by a + b is not interested in any order.
	if len(la.groupByCols) != len(la.GroupByItems) {
		return nil
	}

	streamAggs := make([]PhysicalPlan, 0, len(la.possibleProperties)*(len(wholeTaskTypes)-1)+len(wholeTaskTypes))
	childProp := &property.PhysicalProperty{
		ExpectedCnt: math.Max(prop.ExpectedCnt*la.inputCount/la.stats.RowCount, prop.ExpectedCnt),
	}

	for _, possibleChildProperty := range la.possibleProperties {
		childProp.Items = property.ItemsFromCols(possibleChildProperty[:len(la.groupByCols)], desc)
		if !prop.IsPrefix(childProp) {
			continue
		}
		// The table read of "CopDoubleReadTaskType" can't promises the sort
		// property that the stream aggregation required, no need to consider.
		taskTypes := []property.TaskType{property.CopSingleReadTaskType}
		if la.HasDistinct() {
			// TODO: remove AllowDistinctAggPushDown after the cost estimation of distinct pushdown is implemented.
			// If AllowDistinctAggPushDown is set to true, we should not consider RootTask.
			if !la.canPushToCop() || !la.ctx.GetSessionVars().AllowDistinctAggPushDown {
				taskTypes = []property.TaskType{property.RootTaskType}
			} else {
				if !la.distinctArgsMeetsProperty() {
					continue
				}
			}
		} else if !la.aggHints.preferAggToCop {
			taskTypes = append(taskTypes, property.RootTaskType)
		}
		for _, taskTp := range taskTypes {
			copiedChildProperty := new(property.PhysicalProperty)
			*copiedChildProperty = *childProp // It's ok to not deep copy the "cols" field.
			copiedChildProperty.TaskTp = taskTp

			agg := basePhysicalAgg{
				GroupByItems: la.GroupByItems,
				AggFuncs:     la.AggFuncs,
			}.initForStream(la.ctx, la.stats.ScaleByExpectCnt(prop.ExpectedCnt), la.blockOffset, copiedChildProperty)
			agg.SetSchema(la.schema.Clone())
			streamAggs = append(streamAggs, agg)
		}
	}
	// If STREAM_AGG hint is existed, it should consider enforce stream aggregation,
	// because we can't trust possibleChildProperty completely.
	if (la.aggHints.preferAggType & preferStreamAgg) > 0 {
		streamAggs = append(streamAggs, la.getEnforcedStreamAggs(prop)...)
	}
	return streamAggs
}

func (la *LogicalAggregation) getHashAggs(prop *property.PhysicalProperty) []PhysicalPlan {
	if !prop.IsEmpty() {
		return nil
	}
	hashAggs := make([]PhysicalPlan, 0, len(wholeTaskTypes))
	taskTypes := []property.TaskType{property.CopSingleReadTaskType, property.CopDoubleReadTaskType}
	if la.HasDistinct() {
		// TODO: remove AllowDistinctAggPushDown after the cost estimation of distinct pushdown is implemented.
		// If AllowDistinctAggPushDown is set to true, we should not consider RootTask.
		if !la.canPushToCop() || !la.ctx.GetSessionVars().AllowDistinctAggPushDown {
			taskTypes = []property.TaskType{property.RootTaskType}
		}
	} else if !la.aggHints.preferAggToCop {
		taskTypes = append(taskTypes, property.RootTaskType)
	}
	for _, taskTp := range taskTypes {
		agg := NewPhysicalHashAgg(la, la.stats.ScaleByExpectCnt(prop.ExpectedCnt), &property.PhysicalProperty{ExpectedCnt: math.MaxFloat64, TaskTp: taskTp})
		agg.SetSchema(la.schema.Clone())
		hashAggs = append(hashAggs, agg)
	}
	return hashAggs
}

// ResetHintIfConflicted resets the aggHints.preferAggType if they are conflicted,
// and returns the two preferAggType hints.
func (la *LogicalAggregation) ResetHintIfConflicted() (preferHash bool, preferStream bool) {
	preferHash = (la.aggHints.preferAggType & preferHashAgg) > 0
	preferStream = (la.aggHints.preferAggType & preferStreamAgg) > 0
	if preferHash && preferStream {
		errMsg := "Optimizer aggregation hints are conflicted"
		warning := ErrInternal.GenWithStack(errMsg)
		la.ctx.GetSessionVars().StmtCtx.AppendWarning(warning)
		la.aggHints.preferAggType = 0
		preferHash, preferStream = false, false
	}
	return
}

func (la *LogicalAggregation) exhaustPhysicalPlans(prop *property.PhysicalProperty) ([]PhysicalPlan, bool) {
	if la.aggHints.preferAggToCop {
		if !la.canPushToCop() {
			errMsg := "Optimizer Hint AGG_TO_COP is inapplicable"
			warning := ErrInternal.GenWithStack(errMsg)
			la.ctx.GetSessionVars().StmtCtx.AppendWarning(warning)
			la.aggHints.preferAggToCop = false
		}
	}

	preferHash, preferStream := la.ResetHintIfConflicted()

	hashAggs := la.getHashAggs(prop)
	if hashAggs != nil && preferHash {
		return hashAggs, true
	}

	streamAggs := la.getStreamAggs(prop)
	if streamAggs != nil && preferStream {
		return streamAggs, true
	}

	aggs := append(hashAggs, streamAggs...)

	if streamAggs == nil && preferStream && !prop.IsEmpty() {
		errMsg := "Optimizer Hint STREAM_AGG is inapplicable"
		warning := ErrInternal.GenWithStack(errMsg)
		la.ctx.GetSessionVars().StmtCtx.AppendWarning(warning)
	}

	return aggs, !(preferStream || preferHash)
}

func (p *LogicalSelection) exhaustPhysicalPlans(prop *property.PhysicalProperty) ([]PhysicalPlan, bool) {
	childProp := prop.Clone()
	sel := PhysicalSelection{
		Conditions: p.Conditions,
	}.Init(p.ctx, p.stats.ScaleByExpectCnt(prop.ExpectedCnt), p.blockOffset, childProp)
	return []PhysicalPlan{sel}, true
}

func (p *LogicalLimit) exhaustPhysicalPlans(prop *property.PhysicalProperty) ([]PhysicalPlan, bool) {
	if !prop.IsEmpty() {
		return nil, true
	}
	ret := make([]PhysicalPlan, 0, len(wholeTaskTypes))
	for _, tp := range wholeTaskTypes {
		resultProp := &property.PhysicalProperty{TaskTp: tp, ExpectedCnt: float64(p.Count + p.Offset)}
		limit := PhysicalLimit{
			Offset: p.Offset,
			Count:  p.Count,
		}.Init(p.ctx, p.stats, p.blockOffset, resultProp)
		ret = append(ret, limit)
	}
	return ret, true
}

func (p *LogicalLock) exhaustPhysicalPlans(prop *property.PhysicalProperty) ([]PhysicalPlan, bool) {
	childProp := prop.Clone()
	lock := PhysicalLock{
		Lock:             p.Lock,
		TblID2Handle:     p.tblID2Handle,
		PartitionedTable: p.partitionedTable,
	}.Init(p.ctx, p.stats.ScaleByExpectCnt(prop.ExpectedCnt), childProp)
	return []PhysicalPlan{lock}, true
}

func (p *LogicalUnionAll) exhaustPhysicalPlans(prop *property.PhysicalProperty) ([]PhysicalPlan, bool) {
	// TODO: UnionAll can not pass any order, but we can change it to sort merge to keep order.
	if !prop.IsEmpty() {
		return nil, true
	}
	chReqProps := make([]*property.PhysicalProperty, 0, len(p.children))
	for range p.children {
		chReqProps = append(chReqProps, &property.PhysicalProperty{ExpectedCnt: prop.ExpectedCnt})
	}
	ua := PhysicalUnionAll{}.Init(p.ctx, p.stats.ScaleByExpectCnt(prop.ExpectedCnt), p.blockOffset, chReqProps...)
	ua.SetSchema(p.Schema())
	return []PhysicalPlan{ua}, true
}

func (p *LogicalPartitionUnionAll) exhaustPhysicalPlans(prop *property.PhysicalProperty) ([]PhysicalPlan, bool) {
	uas, flagHint := p.LogicalUnionAll.exhaustPhysicalPlans(prop)
	for _, ua := range uas {
		ua.(*PhysicalUnionAll).tp = plancodec.TypePartitionUnion
	}
	return uas, flagHint
}

func (ls *LogicalSort) getPhysicalSort(prop *property.PhysicalProperty) *PhysicalSort {
	ps := PhysicalSort{ByItems: ls.ByItems}.Init(ls.ctx, ls.stats.ScaleByExpectCnt(prop.ExpectedCnt), ls.blockOffset, &property.PhysicalProperty{ExpectedCnt: math.MaxFloat64})
	return ps
}

func (ls *LogicalSort) getNominalSort(reqProp *property.PhysicalProperty) *NominalSort {
	prop, canPass, onlyColumn := GetPropByOrderByItemsContainScalarFunc(ls.ByItems)
	if !canPass {
		return nil
	}
	prop.ExpectedCnt = reqProp.ExpectedCnt
	ps := NominalSort{OnlyColumn: onlyColumn, ByItems: ls.ByItems}.Init(
		ls.ctx, ls.stats.ScaleByExpectCnt(prop.ExpectedCnt), ls.blockOffset, prop)
	return ps
}

func (ls *LogicalSort) exhaustPhysicalPlans(prop *property.PhysicalProperty) ([]PhysicalPlan, bool) {
	if MatchItems(prop, ls.ByItems) {
		ret := make([]PhysicalPlan, 0, 2)
		ret = append(ret, ls.getPhysicalSort(prop))
		ns := ls.getNominalSort(prop)
		if ns != nil {
			ret = append(ret, ns)
		}
		return ret, true
	}
	return nil, true
}

func (p *LogicalMaxOneRow) exhaustPhysicalPlans(prop *property.PhysicalProperty) ([]PhysicalPlan, bool) {
	if !prop.IsEmpty() {
		return nil, true
	}
	mor := PhysicalMaxOneRow{}.Init(p.ctx, p.stats, p.blockOffset, &property.PhysicalProperty{ExpectedCnt: 2})
	return []PhysicalPlan{mor}, true
}<|MERGE_RESOLUTION|>--- conflicted
+++ resolved
@@ -913,11 +913,7 @@
 		}
 		cop.tablePlan = ts
 	}
-<<<<<<< HEAD
-	is.initSchema(path.Index, append(path.FullIdxCols, ds.commonHandleCols...), cop.tablePlan != nil)
-=======
-	is.initSchema(path.FullIdxCols, cop.tablePlan != nil)
->>>>>>> 98d3ac90
+	is.initSchema(path.FullIdxCols, append(path.FullIdxCols, ds.commonHandleCols...), cop.tablePlan != nil)
 	indexConds, tblConds := ds.splitIndexFilterConditions(filterConds, path.FullIdxCols, path.FullIdxColLens, ds.tableInfo)
 	// Specially handle cases when input rowCount is 0, which can only happen in 2 scenarios:
 	// - estimated row count of outer plan is 0;
