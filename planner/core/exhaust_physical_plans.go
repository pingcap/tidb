// Copyright 2017 PingCAP, Inc.
//
// Licensed under the Apache License, Version 2.0 (the "License");
// you may not use this file except in compliance with the License.
// You may obtain a copy of the License at
//
//     http://www.apache.org/licenses/LICENSE-2.0
//
// Unless required by applicable law or agreed to in writing, software
// distributed under the License is distributed on an "AS IS" BASIS,
// WITHOUT WARRANTIES OR CONDITIONS OF ANY KIND, either express or implied.
// See the License for the specific language governing permissions and
// limitations under the License.

package core

import (
	"bytes"
	"fmt"
	"math"
	"sort"

	"github.com/pingcap/errors"
	"github.com/pingcap/failpoint"
	"github.com/pingcap/tidb/expression"
	"github.com/pingcap/tidb/expression/aggregation"
	"github.com/pingcap/tidb/kv"
	"github.com/pingcap/tidb/parser/ast"
	"github.com/pingcap/tidb/parser/model"
	"github.com/pingcap/tidb/parser/mysql"
	"github.com/pingcap/tidb/planner/property"
	"github.com/pingcap/tidb/planner/util"
	"github.com/pingcap/tidb/sessionctx"
	"github.com/pingcap/tidb/statistics"
	"github.com/pingcap/tidb/types"
	"github.com/pingcap/tidb/util/chunk"
	"github.com/pingcap/tidb/util/collate"
	"github.com/pingcap/tidb/util/logutil"
	"github.com/pingcap/tidb/util/plancodec"
	"github.com/pingcap/tidb/util/ranger"
	"github.com/pingcap/tidb/util/set"
	"go.uber.org/zap"
)

func (p *LogicalUnionScan) exhaustPhysicalPlans(prop *property.PhysicalProperty) ([]PhysicalPlan, bool, error) {
	if prop.IsFlashProp() {
		p.SCtx().GetSessionVars().RaiseWarningWhenMPPEnforced(
			"MPP mode may be blocked because operator `UnionScan` is not supported now.")
		return nil, true, nil
	}
	childProp := prop.CloneEssentialFields()
	us := PhysicalUnionScan{
		Conditions: p.conditions,
		HandleCols: p.handleCols,
	}.Init(p.ctx, p.stats, p.blockOffset, childProp)
	return []PhysicalPlan{us}, true, nil
}

func getMaxSortPrefix(sortCols, allCols []*expression.Column) []int {
	tmpSchema := expression.NewSchema(allCols...)
	sortColOffsets := make([]int, 0, len(sortCols))
	for _, sortCol := range sortCols {
		offset := tmpSchema.ColumnIndex(sortCol)
		if offset == -1 {
			return sortColOffsets
		}
		sortColOffsets = append(sortColOffsets, offset)
	}
	return sortColOffsets
}

func findMaxPrefixLen(candidates [][]*expression.Column, keys []*expression.Column) int {
	maxLen := 0
	for _, candidateKeys := range candidates {
		matchedLen := 0
		for i := range keys {
			if i < len(candidateKeys) && keys[i].Equal(nil, candidateKeys[i]) {
				matchedLen++
			} else {
				break
			}
		}
		if matchedLen > maxLen {
			maxLen = matchedLen
		}
	}
	return maxLen
}

func (p *LogicalJoin) moveEqualToOtherConditions(offsets []int) []expression.Expression {
	// Construct used equal condition set based on the equal condition offsets.
	usedEqConds := set.NewIntSet()
	for _, eqCondIdx := range offsets {
		usedEqConds.Insert(eqCondIdx)
	}

	// Construct otherConds, which is composed of the original other conditions
	// and the remained unused equal conditions.
	numOtherConds := len(p.OtherConditions) + len(p.EqualConditions) - len(usedEqConds)
	otherConds := make([]expression.Expression, len(p.OtherConditions), numOtherConds)
	copy(otherConds, p.OtherConditions)
	for eqCondIdx := range p.EqualConditions {
		if !usedEqConds.Exist(eqCondIdx) {
			otherConds = append(otherConds, p.EqualConditions[eqCondIdx])
		}
	}

	return otherConds
}

// Only if the input required prop is the prefix fo join keys, we can pass through this property.
func (p *PhysicalMergeJoin) tryToGetChildReqProp(prop *property.PhysicalProperty) ([]*property.PhysicalProperty, bool) {
	all, desc := prop.AllSameOrder()
	lProp := property.NewPhysicalProperty(property.RootTaskType, p.LeftJoinKeys, desc, math.MaxFloat64, false)
	rProp := property.NewPhysicalProperty(property.RootTaskType, p.RightJoinKeys, desc, math.MaxFloat64, false)
	if !prop.IsSortItemEmpty() {
		// sort merge join fits the cases of massive ordered data, so desc scan is always expensive.
		if !all {
			return nil, false
		}
		if !prop.IsPrefix(lProp) && !prop.IsPrefix(rProp) {
			return nil, false
		}
		if prop.IsPrefix(rProp) && p.JoinType == LeftOuterJoin {
			return nil, false
		}
		if prop.IsPrefix(lProp) && p.JoinType == RightOuterJoin {
			return nil, false
		}
	}

	return []*property.PhysicalProperty{lProp, rProp}, true
}

func (p *LogicalJoin) checkJoinKeyCollation(leftKeys, rightKeys []*expression.Column) bool {
	// if a left key and its corresponding right key have different collation, don't use MergeJoin since
	// the their children may sort their records in different ways
	for i := range leftKeys {
		lt := leftKeys[i].RetType
		rt := rightKeys[i].RetType
		if (lt.EvalType() == types.ETString && rt.EvalType() == types.ETString) &&
			(leftKeys[i].RetType.Charset != rightKeys[i].RetType.Charset ||
				leftKeys[i].RetType.Collate != rightKeys[i].RetType.Collate) {
			return false
		}
	}
	return true
}

// GetMergeJoin convert the logical join to physical merge join based on the physical property.
func (p *LogicalJoin) GetMergeJoin(prop *property.PhysicalProperty, schema *expression.Schema, statsInfo *property.StatsInfo, leftStatsInfo *property.StatsInfo, rightStatsInfo *property.StatsInfo) []PhysicalPlan {
	joins := make([]PhysicalPlan, 0, len(p.leftProperties)+1)
	// The leftProperties caches all the possible properties that are provided by its children.
	leftJoinKeys, rightJoinKeys, isNullEQ, hasNullEQ := p.GetJoinKeys()

	// EnumType/SetType Unsupported: merge join conflicts with index order.
	// ref: https://github.com/pingcap/tidb/issues/24473, https://github.com/pingcap/tidb/issues/25669
	for _, leftKey := range leftJoinKeys {
		if leftKey.RetType.Tp == mysql.TypeEnum || leftKey.RetType.Tp == mysql.TypeSet {
			return nil
		}
	}
	for _, rightKey := range rightJoinKeys {
		if rightKey.RetType.Tp == mysql.TypeEnum || rightKey.RetType.Tp == mysql.TypeSet {
			return nil
		}
	}

	// TODO: support null equal join keys for merge join
	if hasNullEQ {
		return nil
	}
	for _, lhsChildProperty := range p.leftProperties {
		offsets := getMaxSortPrefix(lhsChildProperty, leftJoinKeys)
		// If not all equal conditions hit properties. We ban merge join heuristically. Because in this case, merge join
		// may get a very low performance. In executor, executes join results before other conditions filter it.
		if len(offsets) < len(leftJoinKeys) {
			continue
		}

		leftKeys := lhsChildProperty[:len(offsets)]
		rightKeys := expression.NewSchema(rightJoinKeys...).ColumnsByIndices(offsets)
		newIsNullEQ := make([]bool, 0, len(offsets))
		for _, offset := range offsets {
			newIsNullEQ = append(newIsNullEQ, isNullEQ[offset])
		}

		prefixLen := findMaxPrefixLen(p.rightProperties, rightKeys)
		if prefixLen == 0 {
			continue
		}

		leftKeys = leftKeys[:prefixLen]
		rightKeys = rightKeys[:prefixLen]
		newIsNullEQ = newIsNullEQ[:prefixLen]
		if !p.checkJoinKeyCollation(leftKeys, rightKeys) {
			continue
		}
		offsets = offsets[:prefixLen]
		baseJoin := basePhysicalJoin{
			JoinType:        p.JoinType,
			LeftConditions:  p.LeftConditions,
			RightConditions: p.RightConditions,
			DefaultValues:   p.DefaultValues,
			LeftJoinKeys:    leftKeys,
			RightJoinKeys:   rightKeys,
			IsNullEQ:        newIsNullEQ,
		}
		mergeJoin := PhysicalMergeJoin{basePhysicalJoin: baseJoin}.Init(p.ctx, statsInfo.ScaleByExpectCnt(prop.ExpectedCnt), p.blockOffset)
		mergeJoin.SetSchema(schema)
		mergeJoin.OtherConditions = p.moveEqualToOtherConditions(offsets)
		mergeJoin.initCompareFuncs()
		if reqProps, ok := mergeJoin.tryToGetChildReqProp(prop); ok {
			// Adjust expected count for children nodes.
			if prop.ExpectedCnt < statsInfo.RowCount {
				expCntScale := prop.ExpectedCnt / statsInfo.RowCount
				reqProps[0].ExpectedCnt = leftStatsInfo.RowCount * expCntScale
				reqProps[1].ExpectedCnt = rightStatsInfo.RowCount * expCntScale
			}
			mergeJoin.childrenReqProps = reqProps
			_, desc := prop.AllSameOrder()
			mergeJoin.Desc = desc
			joins = append(joins, mergeJoin)
		}
	}
	// If TiDB_SMJ hint is existed, it should consider enforce merge join,
	// because we can't trust lhsChildProperty completely.
	if (p.preferJoinType & preferMergeJoin) > 0 {
		joins = append(joins, p.getEnforcedMergeJoin(prop, schema, statsInfo)...)
	}

	return joins
}

// Change JoinKeys order, by offsets array
// offsets array is generate by prop check
func getNewJoinKeysByOffsets(oldJoinKeys []*expression.Column, offsets []int) []*expression.Column {
	newKeys := make([]*expression.Column, 0, len(oldJoinKeys))
	for _, offset := range offsets {
		newKeys = append(newKeys, oldJoinKeys[offset])
	}
	for pos, key := range oldJoinKeys {
		isExist := false
		for _, p := range offsets {
			if p == pos {
				isExist = true
				break
			}
		}
		if !isExist {
			newKeys = append(newKeys, key)
		}
	}
	return newKeys
}

func getNewNullEQByOffsets(oldNullEQ []bool, offsets []int) []bool {
	newNullEQ := make([]bool, 0, len(oldNullEQ))
	for _, offset := range offsets {
		newNullEQ = append(newNullEQ, oldNullEQ[offset])
	}
	for pos, key := range oldNullEQ {
		isExist := false
		for _, p := range offsets {
			if p == pos {
				isExist = true
				break
			}
		}
		if !isExist {
			newNullEQ = append(newNullEQ, key)
		}
	}
	return newNullEQ
}

func (p *LogicalJoin) getEnforcedMergeJoin(prop *property.PhysicalProperty, schema *expression.Schema, statsInfo *property.StatsInfo) []PhysicalPlan {
	// Check whether SMJ can satisfy the required property
	leftJoinKeys, rightJoinKeys, isNullEQ, hasNullEQ := p.GetJoinKeys()
	// TODO: support null equal join keys for merge join
	if hasNullEQ {
		return nil
	}
	offsets := make([]int, 0, len(leftJoinKeys))
	all, desc := prop.AllSameOrder()
	if !all {
		return nil
	}
	for _, item := range prop.SortItems {
		isExist := false
		for joinKeyPos := 0; joinKeyPos < len(leftJoinKeys); joinKeyPos++ {
			var key *expression.Column
			if item.Col.Equal(p.ctx, leftJoinKeys[joinKeyPos]) {
				key = leftJoinKeys[joinKeyPos]
			}
			if item.Col.Equal(p.ctx, rightJoinKeys[joinKeyPos]) {
				key = rightJoinKeys[joinKeyPos]
			}
			if key == nil {
				continue
			}
			for i := 0; i < len(offsets); i++ {
				if offsets[i] == joinKeyPos {
					isExist = true
					break
				}
			}
			if !isExist {
				offsets = append(offsets, joinKeyPos)
			}
			isExist = true
			break
		}
		if !isExist {
			return nil
		}
	}
	// Generate the enforced sort merge join
	leftKeys := getNewJoinKeysByOffsets(leftJoinKeys, offsets)
	rightKeys := getNewJoinKeysByOffsets(rightJoinKeys, offsets)
	newNullEQ := getNewNullEQByOffsets(isNullEQ, offsets)
	otherConditions := make([]expression.Expression, len(p.OtherConditions), len(p.OtherConditions)+len(p.EqualConditions))
	copy(otherConditions, p.OtherConditions)
	if !p.checkJoinKeyCollation(leftKeys, rightKeys) {
		// if the join keys' collation are conflicted, we use the empty join key
		// and move EqualConditions to OtherConditions.
		leftKeys = nil
		rightKeys = nil
		newNullEQ = nil
		otherConditions = append(otherConditions, expression.ScalarFuncs2Exprs(p.EqualConditions)...)
	}
	lProp := property.NewPhysicalProperty(property.RootTaskType, leftKeys, desc, math.MaxFloat64, true)
	rProp := property.NewPhysicalProperty(property.RootTaskType, rightKeys, desc, math.MaxFloat64, true)
	baseJoin := basePhysicalJoin{
		JoinType:        p.JoinType,
		LeftConditions:  p.LeftConditions,
		RightConditions: p.RightConditions,
		DefaultValues:   p.DefaultValues,
		LeftJoinKeys:    leftKeys,
		RightJoinKeys:   rightKeys,
		IsNullEQ:        newNullEQ,
		OtherConditions: otherConditions,
	}
	enforcedPhysicalMergeJoin := PhysicalMergeJoin{basePhysicalJoin: baseJoin, Desc: desc}.Init(p.ctx, statsInfo.ScaleByExpectCnt(prop.ExpectedCnt), p.blockOffset)
	enforcedPhysicalMergeJoin.SetSchema(schema)
	enforcedPhysicalMergeJoin.childrenReqProps = []*property.PhysicalProperty{lProp, rProp}
	enforcedPhysicalMergeJoin.initCompareFuncs()
	return []PhysicalPlan{enforcedPhysicalMergeJoin}
}

func (p *PhysicalMergeJoin) initCompareFuncs() {
	p.CompareFuncs = make([]expression.CompareFunc, 0, len(p.LeftJoinKeys))
	for i := range p.LeftJoinKeys {
		p.CompareFuncs = append(p.CompareFuncs, expression.GetCmpFunction(p.ctx, p.LeftJoinKeys[i], p.RightJoinKeys[i]))
	}
}

// ForceUseOuterBuild4Test is a test option to control forcing use outer input as build.
// TODO: use hint and remove this variable
var ForceUseOuterBuild4Test = false

// ForcedHashLeftJoin4Test is a test option to force using HashLeftJoin
// TODO: use hint and remove this variable
var ForcedHashLeftJoin4Test = false

func (p *LogicalJoin) getHashJoins(prop *property.PhysicalProperty) []PhysicalPlan {
	if !prop.IsSortItemEmpty() { // hash join doesn't promise any orders
		return nil
	}
	joins := make([]PhysicalPlan, 0, 2)
	switch p.JoinType {
	case SemiJoin, AntiSemiJoin, LeftOuterSemiJoin, AntiLeftOuterSemiJoin:
		joins = append(joins, p.getHashJoin(prop, 1, false))
	case LeftOuterJoin:
		if ForceUseOuterBuild4Test {
			joins = append(joins, p.getHashJoin(prop, 1, true))
		} else {
			joins = append(joins, p.getHashJoin(prop, 1, false))
			joins = append(joins, p.getHashJoin(prop, 1, true))
		}
	case RightOuterJoin:
		if ForceUseOuterBuild4Test {
			joins = append(joins, p.getHashJoin(prop, 0, true))
		} else {
			joins = append(joins, p.getHashJoin(prop, 0, false))
			joins = append(joins, p.getHashJoin(prop, 0, true))
		}
	case InnerJoin:
		if ForcedHashLeftJoin4Test {
			joins = append(joins, p.getHashJoin(prop, 1, false))
		} else {
			joins = append(joins, p.getHashJoin(prop, 1, false))
			joins = append(joins, p.getHashJoin(prop, 0, false))
		}
	}
	return joins
}

func (p *LogicalJoin) getHashJoin(prop *property.PhysicalProperty, innerIdx int, useOuterToBuild bool) *PhysicalHashJoin {
	chReqProps := make([]*property.PhysicalProperty, 2)
	chReqProps[innerIdx] = &property.PhysicalProperty{ExpectedCnt: math.MaxFloat64}
	chReqProps[1-innerIdx] = &property.PhysicalProperty{ExpectedCnt: math.MaxFloat64}
	if prop.ExpectedCnt < p.stats.RowCount {
		expCntScale := prop.ExpectedCnt / p.stats.RowCount
		chReqProps[1-innerIdx].ExpectedCnt = p.children[1-innerIdx].statsInfo().RowCount * expCntScale
	}
	hashJoin := NewPhysicalHashJoin(p, innerIdx, useOuterToBuild, p.stats.ScaleByExpectCnt(prop.ExpectedCnt), chReqProps...)
	hashJoin.SetSchema(p.schema)
	return hashJoin
}

// When inner plan is TableReader, the parameter `ranges` will be nil. Because pk only have one column. So all of its range
// is generated during execution time.
func (p *LogicalJoin) constructIndexJoin(
	prop *property.PhysicalProperty,
	outerIdx int,
	innerTask task,
	ranges ranger.MutableRanges,
	keyOff2IdxOff []int,
	path *util.AccessPath,
	compareFilters *ColWithCmpFuncManager,
	extractOtherEQ bool,
) []PhysicalPlan {
	if ranges == nil {
		ranges = ranger.Ranges{} // empty range
	}

	joinType := p.JoinType
	var (
		innerJoinKeys []*expression.Column
		outerJoinKeys []*expression.Column
		isNullEQ      []bool
		hasNullEQ     bool
	)
	if outerIdx == 0 {
		outerJoinKeys, innerJoinKeys, isNullEQ, hasNullEQ = p.GetJoinKeys()
	} else {
		innerJoinKeys, outerJoinKeys, isNullEQ, hasNullEQ = p.GetJoinKeys()
	}
	// TODO: support null equal join keys for index join
	if hasNullEQ {
		return nil
	}
	chReqProps := make([]*property.PhysicalProperty, 2)
	chReqProps[outerIdx] = &property.PhysicalProperty{TaskTp: property.RootTaskType, ExpectedCnt: math.MaxFloat64, SortItems: prop.SortItems}
	if prop.ExpectedCnt < p.stats.RowCount {
		expCntScale := prop.ExpectedCnt / p.stats.RowCount
		chReqProps[outerIdx].ExpectedCnt = p.children[outerIdx].statsInfo().RowCount * expCntScale
	}
	newInnerKeys := make([]*expression.Column, 0, len(innerJoinKeys))
	newOuterKeys := make([]*expression.Column, 0, len(outerJoinKeys))
	newIsNullEQ := make([]bool, 0, len(isNullEQ))
	newKeyOff := make([]int, 0, len(keyOff2IdxOff))
	newOtherConds := make([]expression.Expression, len(p.OtherConditions), len(p.OtherConditions)+len(p.EqualConditions))
	copy(newOtherConds, p.OtherConditions)
	for keyOff, idxOff := range keyOff2IdxOff {
		if keyOff2IdxOff[keyOff] < 0 {
			newOtherConds = append(newOtherConds, p.EqualConditions[keyOff])
			continue
		}
		newInnerKeys = append(newInnerKeys, innerJoinKeys[keyOff])
		newOuterKeys = append(newOuterKeys, outerJoinKeys[keyOff])
		newIsNullEQ = append(newIsNullEQ, isNullEQ[keyOff])
		newKeyOff = append(newKeyOff, idxOff)
	}

	var outerHashKeys, innerHashKeys []*expression.Column
	outerHashKeys, innerHashKeys = make([]*expression.Column, len(newOuterKeys)), make([]*expression.Column, len(newInnerKeys))
	copy(outerHashKeys, newOuterKeys)
	copy(innerHashKeys, newInnerKeys)
	// we can use the `col <eq> col` in `OtherCondition` to build the hashtable to avoid the unnecessary calculating.
	for i := len(newOtherConds) - 1; extractOtherEQ && i >= 0; i = i - 1 {
		switch c := newOtherConds[i].(type) {
		case *expression.ScalarFunction:
			if c.FuncName.L == ast.EQ {
				lhs, ok1 := c.GetArgs()[0].(*expression.Column)
				rhs, ok2 := c.GetArgs()[1].(*expression.Column)
				if ok1 && ok2 {
					if lhs.InOperand || rhs.InOperand {
						// if this other-cond is from a `[not] in` sub-query, do not convert it into eq-cond since
						// IndexJoin cannot deal with NULL correctly in this case; please see #25799 for more details.
						continue
					}
					outerSchema, innerSchema := p.Children()[outerIdx].Schema(), p.Children()[1-outerIdx].Schema()
					if outerSchema.Contains(lhs) && innerSchema.Contains(rhs) {
						outerHashKeys = append(outerHashKeys, lhs) // nozero
						innerHashKeys = append(innerHashKeys, rhs) // nozero
					} else if innerSchema.Contains(lhs) && outerSchema.Contains(rhs) {
						outerHashKeys = append(outerHashKeys, rhs) // nozero
						innerHashKeys = append(innerHashKeys, lhs) // nozero
					}
					newOtherConds = append(newOtherConds[:i], newOtherConds[i+1:]...)
				}
			}
		default:
			continue
		}
	}

	baseJoin := basePhysicalJoin{
		InnerChildIdx:   1 - outerIdx,
		LeftConditions:  p.LeftConditions,
		RightConditions: p.RightConditions,
		OtherConditions: newOtherConds,
		JoinType:        joinType,
		OuterJoinKeys:   newOuterKeys,
		InnerJoinKeys:   newInnerKeys,
		IsNullEQ:        newIsNullEQ,
		DefaultValues:   p.DefaultValues,
	}

	join := PhysicalIndexJoin{
		basePhysicalJoin: baseJoin,
		innerTask:        innerTask,
		KeyOff2IdxOff:    newKeyOff,
		Ranges:           ranges,
		CompareFilters:   compareFilters,
		OuterHashKeys:    outerHashKeys,
		InnerHashKeys:    innerHashKeys,
	}.Init(p.ctx, p.stats.ScaleByExpectCnt(prop.ExpectedCnt), p.blockOffset, chReqProps...)
	if path != nil {
		join.IdxColLens = path.IdxColLens
	}
	join.SetSchema(p.schema)
	return []PhysicalPlan{join}
}

func (p *LogicalJoin) constructIndexMergeJoin(
	prop *property.PhysicalProperty,
	outerIdx int,
	innerTask task,
	ranges ranger.MutableRanges,
	keyOff2IdxOff []int,
	path *util.AccessPath,
	compareFilters *ColWithCmpFuncManager,
) []PhysicalPlan {
	hintExists := false
	if (outerIdx == 1 && (p.preferJoinType&preferLeftAsINLMJInner) > 0) || (outerIdx == 0 && (p.preferJoinType&preferRightAsINLMJInner) > 0) {
		hintExists = true
	}
	indexJoins := p.constructIndexJoin(prop, outerIdx, innerTask, ranges, keyOff2IdxOff, path, compareFilters, !hintExists)
	indexMergeJoins := make([]PhysicalPlan, 0, len(indexJoins))
	for _, plan := range indexJoins {
		join := plan.(*PhysicalIndexJoin)
		// Index merge join can't handle hash keys. So we ban it heuristically.
		if len(join.InnerHashKeys) > len(join.InnerJoinKeys) {
			return nil
		}

		// EnumType/SetType Unsupported: merge join conflicts with index order.
		// ref: https://github.com/pingcap/tidb/issues/24473, https://github.com/pingcap/tidb/issues/25669
		for _, innerKey := range join.InnerJoinKeys {
			if innerKey.RetType.Tp == mysql.TypeEnum || innerKey.RetType.Tp == mysql.TypeSet {
				return nil
			}
		}
		for _, outerKey := range join.OuterJoinKeys {
			if outerKey.RetType.Tp == mysql.TypeEnum || outerKey.RetType.Tp == mysql.TypeSet {
				return nil
			}
		}

		hasPrefixCol := false
		for _, l := range join.IdxColLens {
			if l != types.UnspecifiedLength {
				hasPrefixCol = true
				break
			}
		}
		// If index column has prefix length, the merge join can not guarantee the relevance
		// between index and join keys. So we should skip this case.
		// For more details, please check the following code and comments.
		if hasPrefixCol {
			continue
		}

		// keyOff2KeyOffOrderByIdx is map the join keys offsets to [0, len(joinKeys)) ordered by the
		// join key position in inner index.
		keyOff2KeyOffOrderByIdx := make([]int, len(join.OuterJoinKeys))
		keyOffMapList := make([]int, len(join.KeyOff2IdxOff))
		copy(keyOffMapList, join.KeyOff2IdxOff)
		keyOffMap := make(map[int]int, len(keyOffMapList))
		for i, idxOff := range keyOffMapList {
			keyOffMap[idxOff] = i
		}
		sort.Slice(keyOffMapList, func(i, j int) bool { return keyOffMapList[i] < keyOffMapList[j] })
		keyIsIndexPrefix := true
		for keyOff, idxOff := range keyOffMapList {
			if keyOff != idxOff {
				keyIsIndexPrefix = false
				break
			}
			keyOff2KeyOffOrderByIdx[keyOffMap[idxOff]] = keyOff
		}
		if !keyIsIndexPrefix {
			continue
		}
		// isOuterKeysPrefix means whether the outer join keys are the prefix of the prop items.
		isOuterKeysPrefix := len(join.OuterJoinKeys) <= len(prop.SortItems)
		compareFuncs := make([]expression.CompareFunc, 0, len(join.OuterJoinKeys))
		outerCompareFuncs := make([]expression.CompareFunc, 0, len(join.OuterJoinKeys))

		for i := range join.KeyOff2IdxOff {
			if isOuterKeysPrefix && !prop.SortItems[i].Col.Equal(nil, join.OuterJoinKeys[keyOff2KeyOffOrderByIdx[i]]) {
				isOuterKeysPrefix = false
			}
			compareFuncs = append(compareFuncs, expression.GetCmpFunction(p.ctx, join.OuterJoinKeys[i], join.InnerJoinKeys[i]))
			outerCompareFuncs = append(outerCompareFuncs, expression.GetCmpFunction(p.ctx, join.OuterJoinKeys[i], join.OuterJoinKeys[i]))
		}
		// canKeepOuterOrder means whether the prop items are the prefix of the outer join keys.
		canKeepOuterOrder := len(prop.SortItems) <= len(join.OuterJoinKeys)
		for i := 0; canKeepOuterOrder && i < len(prop.SortItems); i++ {
			if !prop.SortItems[i].Col.Equal(nil, join.OuterJoinKeys[keyOff2KeyOffOrderByIdx[i]]) {
				canKeepOuterOrder = false
			}
		}
		// Since index merge join requires prop items the prefix of outer join keys
		// or outer join keys the prefix of the prop items. So we need `canKeepOuterOrder` or
		// `isOuterKeysPrefix` to be true.
		if canKeepOuterOrder || isOuterKeysPrefix {
			indexMergeJoin := PhysicalIndexMergeJoin{
				PhysicalIndexJoin:       *join,
				KeyOff2KeyOffOrderByIdx: keyOff2KeyOffOrderByIdx,
				NeedOuterSort:           !isOuterKeysPrefix,
				CompareFuncs:            compareFuncs,
				OuterCompareFuncs:       outerCompareFuncs,
				Desc:                    !prop.IsSortItemEmpty() && prop.SortItems[0].Desc,
			}.Init(p.ctx)
			indexMergeJoins = append(indexMergeJoins, indexMergeJoin)
		}
	}
	return indexMergeJoins
}

func (p *LogicalJoin) constructIndexHashJoin(
	prop *property.PhysicalProperty,
	outerIdx int,
	innerTask task,
	ranges ranger.MutableRanges,
	keyOff2IdxOff []int,
	path *util.AccessPath,
	compareFilters *ColWithCmpFuncManager,
) []PhysicalPlan {
	indexJoins := p.constructIndexJoin(prop, outerIdx, innerTask, ranges, keyOff2IdxOff, path, compareFilters, true)
	indexHashJoins := make([]PhysicalPlan, 0, len(indexJoins))
	for _, plan := range indexJoins {
		join := plan.(*PhysicalIndexJoin)
		indexHashJoin := PhysicalIndexHashJoin{
			PhysicalIndexJoin: *join,
			// Prop is empty means that the parent operator does not need the
			// join operator to provide any promise of the output order.
			KeepOuterOrder: !prop.IsSortItemEmpty(),
		}.Init(p.ctx)
		indexHashJoins = append(indexHashJoins, indexHashJoin)
	}
	return indexHashJoins
}

// getIndexJoinByOuterIdx will generate index join by outerIndex. OuterIdx points out the outer child.
// First of all, we'll check whether the inner child is DataSource.
// Then, we will extract the join keys of p's equal conditions. Then check whether all of them are just the primary key
// or match some part of on index. If so we will choose the best one and construct a index join.
func (p *LogicalJoin) getIndexJoinByOuterIdx(prop *property.PhysicalProperty, outerIdx int) (joins []PhysicalPlan) {
	outerChild, innerChild := p.children[outerIdx], p.children[1-outerIdx]
	all, _ := prop.AllSameOrder()
	// If the order by columns are not all from outer child, index join cannot promise the order.
	if !prop.AllColsFromSchema(outerChild.Schema()) || !all {
		return nil
	}
	var (
		innerJoinKeys []*expression.Column
		outerJoinKeys []*expression.Column
	)
	if outerIdx == 0 {
		outerJoinKeys, innerJoinKeys, _, _ = p.GetJoinKeys()
	} else {
		innerJoinKeys, outerJoinKeys, _, _ = p.GetJoinKeys()
	}
	ds, isDataSource := innerChild.(*DataSource)
	us, isUnionScan := innerChild.(*LogicalUnionScan)
	if (!isDataSource && !isUnionScan) || (isDataSource && ds.preferStoreType&preferTiFlash != 0) {
		return nil
	}
	if isUnionScan {
		// The child of union scan may be union all for partition table.
		ds, isDataSource = us.Children()[0].(*DataSource)
		if !isDataSource {
			return nil
		}
		// If one of the union scan children is a TiFlash table, then we can't choose index join.
		for _, child := range us.Children() {
			if ds, ok := child.(*DataSource); ok && ds.preferStoreType&preferTiFlash != 0 {
				return nil
			}
		}
	}
	var avgInnerRowCnt float64
	if outerChild.statsInfo().RowCount > 0 {
		avgInnerRowCnt = p.equalCondOutCnt / outerChild.statsInfo().RowCount
	}
	joins = p.buildIndexJoinInner2TableScan(prop, ds, innerJoinKeys, outerJoinKeys, outerIdx, us, avgInnerRowCnt)
	if joins != nil {
		return
	}
	return p.buildIndexJoinInner2IndexScan(prop, ds, innerJoinKeys, outerJoinKeys, outerIdx, us, avgInnerRowCnt)
}

func (p *LogicalJoin) getIndexJoinBuildHelper(ds *DataSource, innerJoinKeys []*expression.Column, checkPathValid func(path *util.AccessPath) bool, outerJoinKeys []*expression.Column) (*indexJoinBuildHelper, []int) {
	helper := &indexJoinBuildHelper{
		join:      p,
		innerPlan: ds,
	}
	for _, path := range ds.possibleAccessPaths {
		if checkPathValid(path) {
			emptyRange, err := helper.analyzeLookUpFilters(path, ds, innerJoinKeys, outerJoinKeys, false)
			if emptyRange {
				return nil, nil
			}
			if err != nil {
				logutil.BgLogger().Warn("build index join failed", zap.Error(err))
			}
		}
	}
	if helper.chosenPath == nil {
		return nil, nil
	}
	keyOff2IdxOff := make([]int, len(innerJoinKeys))
	for i := range keyOff2IdxOff {
		keyOff2IdxOff[i] = -1
	}
	for idxOff, keyOff := range helper.idxOff2KeyOff {
		if keyOff != -1 {
			keyOff2IdxOff[keyOff] = idxOff
		}
	}
	return helper, keyOff2IdxOff
}

// buildIndexJoinInner2TableScan builds a TableScan as the inner child for an
// IndexJoin if possible.
// If the inner side of a index join is a TableScan, only one tuple will be
// fetched from the inner side for every tuple from the outer side. This will be
// promised to be no worse than building IndexScan as the inner child.
func (p *LogicalJoin) buildIndexJoinInner2TableScan(
	prop *property.PhysicalProperty, ds *DataSource, innerJoinKeys, outerJoinKeys []*expression.Column,
	outerIdx int, us *LogicalUnionScan, avgInnerRowCnt float64) (joins []PhysicalPlan) {
	var tblPath *util.AccessPath
	for _, path := range ds.possibleAccessPaths {
		if path.IsTablePath() && path.StoreType == kv.TiKV {
			tblPath = path
			break
		}
	}
	if tblPath == nil {
		return nil
	}
	keyOff2IdxOff := make([]int, len(innerJoinKeys))
	newOuterJoinKeys := make([]*expression.Column, 0)
	var ranges ranger.MutableRanges = ranger.Ranges{}
	var innerTask, innerTask2 task
	var helper *indexJoinBuildHelper
	if ds.tableInfo.IsCommonHandle {
		helper, keyOff2IdxOff = p.getIndexJoinBuildHelper(ds, innerJoinKeys, func(path *util.AccessPath) bool { return path.IsCommonHandlePath }, outerJoinKeys)
		if helper == nil {
			return nil
		}
		innerTask = p.constructInnerTableScanTask(ds, nil, outerJoinKeys, us, false, false, avgInnerRowCnt)
		// The index merge join's inner plan is different from index join, so we
		// should construct another inner plan for it.
		// Because we can't keep order for union scan, if there is a union scan in inner task,
		// we can't construct index merge join.
		if us == nil {
			innerTask2 = p.constructInnerTableScanTask(ds, nil, outerJoinKeys, us, true, !prop.IsSortItemEmpty() && prop.SortItems[0].Desc, avgInnerRowCnt)
		}
		ranges = helper.chosenRanges
	} else {
		pkMatched := false
		pkCol := ds.getPKIsHandleCol()
		if pkCol == nil {
			return nil
		}
		for i, key := range innerJoinKeys {
			if !key.Equal(nil, pkCol) {
				keyOff2IdxOff[i] = -1
				continue
			}
			pkMatched = true
			keyOff2IdxOff[i] = 0
			// Add to newOuterJoinKeys only if conditions contain inner primary key. For issue #14822.
			newOuterJoinKeys = append(newOuterJoinKeys, outerJoinKeys[i])
		}
		outerJoinKeys = newOuterJoinKeys
		if !pkMatched {
			return nil
		}
		innerTask = p.constructInnerTableScanTask(ds, pkCol, outerJoinKeys, us, false, false, avgInnerRowCnt)
		// The index merge join's inner plan is different from index join, so we
		// should construct another inner plan for it.
		// Because we can't keep order for union scan, if there is a union scan in inner task,
		// we can't construct index merge join.
		if us == nil {
			innerTask2 = p.constructInnerTableScanTask(ds, pkCol, outerJoinKeys, us, true, !prop.IsSortItemEmpty() && prop.SortItems[0].Desc, avgInnerRowCnt)
		}
	}
	var (
		path       *util.AccessPath
		lastColMng *ColWithCmpFuncManager
	)
	if helper != nil {
		path = helper.chosenPath
		lastColMng = helper.lastColManager
	}
	joins = make([]PhysicalPlan, 0, 3)
	failpoint.Inject("MockOnlyEnableIndexHashJoin", func(val failpoint.Value) {
		if val.(bool) {
			failpoint.Return(p.constructIndexHashJoin(prop, outerIdx, innerTask, nil, keyOff2IdxOff, path, lastColMng))
		}
	})
	joins = append(joins, p.constructIndexJoin(prop, outerIdx, innerTask, ranges, keyOff2IdxOff, path, lastColMng, true)...)
	// We can reuse the `innerTask` here since index nested loop hash join
	// do not need the inner child to promise the order.
	joins = append(joins, p.constructIndexHashJoin(prop, outerIdx, innerTask, ranges, keyOff2IdxOff, path, lastColMng)...)
	if innerTask2 != nil {
		joins = append(joins, p.constructIndexMergeJoin(prop, outerIdx, innerTask2, ranges, keyOff2IdxOff, path, lastColMng)...)
	}
	return joins
}

func (p *LogicalJoin) buildIndexJoinInner2IndexScan(
	prop *property.PhysicalProperty, ds *DataSource, innerJoinKeys, outerJoinKeys []*expression.Column,
	outerIdx int, us *LogicalUnionScan, avgInnerRowCnt float64) (joins []PhysicalPlan) {
	helper, keyOff2IdxOff := p.getIndexJoinBuildHelper(ds, innerJoinKeys, func(path *util.AccessPath) bool { return !path.IsTablePath() }, outerJoinKeys)
	if helper == nil {
		return nil
	}
	joins = make([]PhysicalPlan, 0, 3)
	rangeInfo := helper.buildRangeDecidedByInformation(helper.chosenPath.IdxCols, outerJoinKeys)
	maxOneRow := false
	if helper.chosenPath.Index.Unique && helper.usedColsLen == len(helper.chosenPath.FullIdxCols) {
		l := len(helper.chosenAccess)
		if l == 0 {
			maxOneRow = true
		} else {
			sf, ok := helper.chosenAccess[l-1].(*expression.ScalarFunction)
			maxOneRow = ok && (sf.FuncName.L == ast.EQ)
		}
	}
	innerTask := p.constructInnerIndexScanTask(ds, helper.chosenPath, helper.chosenRemained, outerJoinKeys, us, rangeInfo, false, false, avgInnerRowCnt, maxOneRow)
	failpoint.Inject("MockOnlyEnableIndexHashJoin", func(val failpoint.Value) {
		if val.(bool) {
			failpoint.Return(p.constructIndexHashJoin(prop, outerIdx, innerTask, helper.chosenRanges, keyOff2IdxOff, helper.chosenPath, helper.lastColManager))
		}
	})
	joins = append(joins, p.constructIndexJoin(prop, outerIdx, innerTask, helper.chosenRanges, keyOff2IdxOff, helper.chosenPath, helper.lastColManager, true)...)
	// We can reuse the `innerTask` here since index nested loop hash join
	// do not need the inner child to promise the order.
	joins = append(joins, p.constructIndexHashJoin(prop, outerIdx, innerTask, helper.chosenRanges, keyOff2IdxOff, helper.chosenPath, helper.lastColManager)...)
	// The index merge join's inner plan is different from index join, so we
	// should construct another inner plan for it.
	// Because we can't keep order for union scan, if there is a union scan in inner task,
	// we can't construct index merge join.
	if us == nil {
		innerTask2 := p.constructInnerIndexScanTask(ds, helper.chosenPath, helper.chosenRemained, outerJoinKeys, us, rangeInfo, true, !prop.IsSortItemEmpty() && prop.SortItems[0].Desc, avgInnerRowCnt, maxOneRow)
		if innerTask2 != nil {
			joins = append(joins, p.constructIndexMergeJoin(prop, outerIdx, innerTask2, helper.chosenRanges, keyOff2IdxOff, helper.chosenPath, helper.lastColManager)...)
		}
	}
	return joins
}

type indexJoinBuildHelper struct {
	join      *LogicalJoin
	innerPlan *DataSource

	usedColsLen    int
	usedColsNDV    float64
	chosenAccess   []expression.Expression
	chosenRemained []expression.Expression
	idxOff2KeyOff  []int
	lastColManager *ColWithCmpFuncManager
	chosenRanges   ranger.MutableRanges
	chosenPath     *util.AccessPath

	curPossibleUsedKeys []*expression.Column
	curNotUsedIndexCols []*expression.Column
	curNotUsedColLens   []int
	curIdxOff2KeyOff    []int
}

func (ijHelper *indexJoinBuildHelper) buildRangeDecidedByInformation(idxCols []*expression.Column, outerJoinKeys []*expression.Column) string {
	buffer := bytes.NewBufferString("[")
	isFirst := true
	for idxOff, keyOff := range ijHelper.idxOff2KeyOff {
		if keyOff == -1 {
			continue
		}
		if !isFirst {
			buffer.WriteString(" ")
		} else {
			isFirst = false
		}
		buffer.WriteString(fmt.Sprintf("eq(%v, %v)", idxCols[idxOff], outerJoinKeys[keyOff]))
	}
	for _, access := range ijHelper.chosenAccess {
		if !isFirst {
			buffer.WriteString(" ")
		} else {
			isFirst = false
		}
		buffer.WriteString(fmt.Sprintf("%v", access))
	}
	buffer.WriteString("]")
	return buffer.String()
}

// constructInnerTableScanTask is specially used to construct the inner plan for PhysicalIndexJoin.
func (p *LogicalJoin) constructInnerTableScanTask(
	ds *DataSource,
	pk *expression.Column,
	outerJoinKeys []*expression.Column,
	us *LogicalUnionScan,
	keepOrder bool,
	desc bool,
	rowCount float64,
) task {
	// If `ds.tableInfo.GetPartitionInfo() != nil`,
	// it means the data source is a partition table reader.
	// If the inner task need to keep order, the partition table reader can't satisfy it.
	if keepOrder && ds.tableInfo.GetPartitionInfo() != nil {
		return nil
	}
	var ranges []*ranger.Range
	// pk is nil means the table uses the common handle.
	if pk == nil {
		ranges = ranger.FullRange()
	} else {
		ranges = ranger.FullIntRange(mysql.HasUnsignedFlag(pk.RetType.Flag))
	}
	ts := PhysicalTableScan{
		Table:           ds.tableInfo,
		Columns:         ds.Columns,
		TableAsName:     ds.TableAsName,
		DBName:          ds.DBName,
		filterCondition: ds.pushedDownConds,
		Ranges:          ranges,
		rangeDecidedBy:  outerJoinKeys,
		KeepOrder:       keepOrder,
		Desc:            desc,
		physicalTableID: ds.physicalTableID,
		isPartition:     ds.isPartition,
	}.Init(ds.ctx, ds.blockOffset)
	ts.SetSchema(ds.schema.Clone())
	if rowCount <= 0 {
		rowCount = float64(1)
	}
	selectivity := float64(1)
	countAfterAccess := rowCount
	if len(ts.filterCondition) > 0 {
		var err error
		selectivity, _, err = ds.tableStats.HistColl.Selectivity(ds.ctx, ts.filterCondition, ds.possibleAccessPaths)
		if err != nil || selectivity <= 0 {
			logutil.BgLogger().Debug("unexpected selectivity, use selection factor", zap.Float64("selectivity", selectivity), zap.String("table", ts.TableAsName.L))
			selectivity = SelectionFactor
		}
		// rowCount is computed from result row count of join, which has already accounted the filters on DataSource,
		// i.e, rowCount equals to `countAfterAccess * selectivity`.
		countAfterAccess = rowCount / selectivity
	}
	ts.stats = &property.StatsInfo{
		// TableScan as inner child of IndexJoin can return at most 1 tuple for each outer row.
		RowCount:     math.Min(1.0, countAfterAccess),
		StatsVersion: ds.stats.StatsVersion,
		// NDV would not be used in cost computation of IndexJoin, set leave it as default nil.
	}
	rowSize := ds.TblColHists.GetTableAvgRowSize(p.ctx, ds.TblCols, ts.StoreType, true)
	sessVars := ds.ctx.GetSessionVars()
	copTask := &copTask{
		tablePlan:         ts,
		indexPlanFinished: true,
		cst:               sessVars.GetScanFactor(ts.Table) * rowSize * ts.stats.RowCount,
		tblColHists:       ds.TblColHists,
		keepOrder:         ts.KeepOrder,
	}
	copTask.partitionInfo = PartitionInfo{
		PruningConds:   ds.allConds,
		PartitionNames: ds.partitionNames,
		Columns:        ds.TblCols,
		ColumnNames:    ds.names,
	}
	ts.PartitionInfo = copTask.partitionInfo
	selStats := ts.stats.Scale(selectivity)
	ts.addPushedDownSelection(copTask, selStats)
	t := copTask.convertToRootTask(ds.ctx)
	reader := t.p
	t.p = p.constructInnerUnionScan(us, reader)
	return t
}

func (p *LogicalJoin) constructInnerUnionScan(us *LogicalUnionScan, reader PhysicalPlan) PhysicalPlan {
	if us == nil {
		return reader
	}
	// Use `reader.stats` instead of `us.stats` because it should be more accurate. No need to specify
	// childrenReqProps now since we have got reader already.
	physicalUnionScan := PhysicalUnionScan{
		Conditions: us.conditions,
		HandleCols: us.handleCols,
	}.Init(us.ctx, reader.statsInfo(), us.blockOffset, nil)
	physicalUnionScan.SetChildren(reader)
	return physicalUnionScan
}

// constructInnerIndexScanTask is specially used to construct the inner plan for PhysicalIndexJoin.
func (p *LogicalJoin) constructInnerIndexScanTask(
	ds *DataSource,
	path *util.AccessPath,
	filterConds []expression.Expression,
	outerJoinKeys []*expression.Column,
	us *LogicalUnionScan,
	rangeInfo string,
	keepOrder bool,
	desc bool,
	rowCount float64,
	maxOneRow bool,
) task {
	// If `ds.tableInfo.GetPartitionInfo() != nil`,
	// it means the data source is a partition table reader.
	// If the inner task need to keep order, the partition table reader can't satisfy it.
	if keepOrder && ds.tableInfo.GetPartitionInfo() != nil {
		return nil
	}
	is := PhysicalIndexScan{
		Table:            ds.tableInfo,
		TableAsName:      ds.TableAsName,
		DBName:           ds.DBName,
		Columns:          ds.Columns,
		Index:            path.Index,
		IdxCols:          path.IdxCols,
		IdxColLens:       path.IdxColLens,
		dataSourceSchema: ds.schema,
		KeepOrder:        keepOrder,
		Ranges:           ranger.FullRange(),
		rangeInfo:        rangeInfo,
		Desc:             desc,
		isPartition:      ds.isPartition,
		physicalTableID:  ds.physicalTableID,
	}.Init(ds.ctx, ds.blockOffset)
	cop := &copTask{
		indexPlan:   is,
		tblColHists: ds.TblColHists,
		tblCols:     ds.TblCols,
		keepOrder:   is.KeepOrder,
	}
	cop.partitionInfo = PartitionInfo{
		PruningConds:   ds.allConds,
		PartitionNames: ds.partitionNames,
		Columns:        ds.TblCols,
		ColumnNames:    ds.names,
	}
	if !path.IsSingleScan {
		// On this way, it's double read case.
		ts := PhysicalTableScan{
			Columns:         ds.Columns,
			Table:           is.Table,
			TableAsName:     ds.TableAsName,
			isPartition:     ds.isPartition,
			physicalTableID: ds.physicalTableID,
		}.Init(ds.ctx, ds.blockOffset)
		ts.schema = is.dataSourceSchema.Clone()
		if ds.tableInfo.IsCommonHandle {
			commonHandle := ds.handleCols.(*CommonHandleCols)
			for _, col := range commonHandle.columns {
				if ts.schema.ColumnIndex(col) == -1 {
					ts.Schema().Append(col)
					ts.Columns = append(ts.Columns, col.ToInfo())
					cop.needExtraProj = true
				}
			}
		}
		// We set `StatsVersion` here and fill other fields in `(*copTask).finishIndexPlan`. Since `copTask.indexPlan` may
		// change before calling `(*copTask).finishIndexPlan`, we don't know the stats information of `ts` currently and on
		// the other hand, it may be hard to identify `StatsVersion` of `ts` in `(*copTask).finishIndexPlan`.
		ts.stats = &property.StatsInfo{StatsVersion: ds.tableStats.StatsVersion}
		// If inner cop task need keep order, the extraHandleCol should be set.
		if cop.keepOrder && !ds.tableInfo.IsCommonHandle {
			var needExtraProj bool
			cop.extraHandleCol, needExtraProj = ts.appendExtraHandleCol(ds)
			cop.needExtraProj = cop.needExtraProj || needExtraProj
		}
		if cop.needExtraProj {
			cop.originSchema = ds.schema
		}
		cop.tablePlan = ts
	}
	if cop.tablePlan != nil && ds.tableInfo.IsCommonHandle {
		cop.commonHandleCols = ds.commonHandleCols
	}
	is.initSchema(append(path.FullIdxCols, ds.commonHandleCols...), cop.tablePlan != nil)
	indexConds, tblConds := ds.splitIndexFilterConditions(filterConds, path.FullIdxCols, path.FullIdxColLens, ds.tableInfo)
	if maxOneRow {
		// Theoretically, this line is unnecessary because row count estimation of join should guarantee rowCount is not larger
		// than 1.0; however, there may be rowCount larger than 1.0 in reality, e.g, pseudo statistics cases, which does not reflect
		// unique constraint in NDV.
		rowCount = math.Min(rowCount, 1.0)
	}
	tmpPath := &util.AccessPath{
		IndexFilters:     indexConds,
		TableFilters:     tblConds,
		CountAfterIndex:  rowCount,
		CountAfterAccess: rowCount,
	}
	// Assume equal conditions used by index join and other conditions are independent.
	if len(tblConds) > 0 {
		selectivity, _, err := ds.tableStats.HistColl.Selectivity(ds.ctx, tblConds, ds.possibleAccessPaths)
		if err != nil || selectivity <= 0 {
			logutil.BgLogger().Debug("unexpected selectivity, use selection factor", zap.Float64("selectivity", selectivity), zap.String("table", ds.TableAsName.L))
			selectivity = SelectionFactor
		}
		// rowCount is computed from result row count of join, which has already accounted the filters on DataSource,
		// i.e, rowCount equals to `countAfterIndex * selectivity`.
		cnt := rowCount / selectivity
		if maxOneRow {
			cnt = math.Min(cnt, 1.0)
		}
		tmpPath.CountAfterIndex = cnt
		tmpPath.CountAfterAccess = cnt
	}
	if len(indexConds) > 0 {
		selectivity, _, err := ds.tableStats.HistColl.Selectivity(ds.ctx, indexConds, ds.possibleAccessPaths)
		if err != nil || selectivity <= 0 {
			logutil.BgLogger().Debug("unexpected selectivity, use selection factor", zap.Float64("selectivity", selectivity), zap.String("table", ds.TableAsName.L))
			selectivity = SelectionFactor
		}
		cnt := tmpPath.CountAfterIndex / selectivity
		if maxOneRow {
			cnt = math.Min(cnt, 1.0)
		}
		tmpPath.CountAfterAccess = cnt
	}
	is.stats = ds.tableStats.ScaleByExpectCnt(tmpPath.CountAfterAccess)
	rowSize := is.indexScanRowSize(path.Index, ds, true)
	sessVars := ds.ctx.GetSessionVars()
	cop.cst = tmpPath.CountAfterAccess * rowSize * sessVars.GetScanFactor(ds.tableInfo)
	finalStats := ds.tableStats.ScaleByExpectCnt(rowCount)
	is.addPushedDownSelection(cop, ds, tmpPath, finalStats)
	t := cop.convertToRootTask(ds.ctx)
	reader := t.p
	t.p = p.constructInnerUnionScan(us, reader)
	return t
}

var symmetricOp = map[string]string{
	ast.LT: ast.GT,
	ast.GE: ast.LE,
	ast.GT: ast.LT,
	ast.LE: ast.GE,
}

// ColWithCmpFuncManager is used in index join to handle the column with compare functions(>=, >, <, <=).
// It stores the compare functions and build ranges in execution phase.
type ColWithCmpFuncManager struct {
	TargetCol         *expression.Column
	colLength         int
	OpType            []string
	opArg             []expression.Expression
	TmpConstant       []*expression.Constant
	affectedColSchema *expression.Schema
	compareFuncs      []chunk.CompareFunc
}

func (cwc *ColWithCmpFuncManager) appendNewExpr(opName string, arg expression.Expression, affectedCols []*expression.Column) {
	cwc.OpType = append(cwc.OpType, opName)
	cwc.opArg = append(cwc.opArg, arg)
	cwc.TmpConstant = append(cwc.TmpConstant, &expression.Constant{RetType: cwc.TargetCol.RetType})
	for _, col := range affectedCols {
		if cwc.affectedColSchema.Contains(col) {
			continue
		}
		cwc.compareFuncs = append(cwc.compareFuncs, chunk.GetCompareFunc(col.RetType))
		cwc.affectedColSchema.Append(col)
	}
}

// CompareRow compares the rows for deduplicate.
func (cwc *ColWithCmpFuncManager) CompareRow(lhs, rhs chunk.Row) int {
	for i, col := range cwc.affectedColSchema.Columns {
		ret := cwc.compareFuncs[i](lhs, col.Index, rhs, col.Index)
		if ret != 0 {
			return ret
		}
	}
	return 0
}

// BuildRangesByRow will build range of the given row. It will eval each function's arg then call BuildRange.
func (cwc *ColWithCmpFuncManager) BuildRangesByRow(ctx sessionctx.Context, row chunk.Row) ([]*ranger.Range, error) {
	exprs := make([]expression.Expression, len(cwc.OpType))
	for i, opType := range cwc.OpType {
		constantArg, err := cwc.opArg[i].Eval(row)
		if err != nil {
			return nil, err
		}
		cwc.TmpConstant[i].Value = constantArg
		newExpr, err := expression.NewFunction(ctx, opType, types.NewFieldType(mysql.TypeTiny), cwc.TargetCol, cwc.TmpConstant[i])
		if err != nil {
			return nil, err
		}
		exprs = append(exprs, newExpr) // nozero
	}
	ranges, err := ranger.BuildColumnRange(exprs, ctx, cwc.TargetCol.RetType, cwc.colLength)
	if err != nil {
		return nil, err
	}
	return ranges, nil
}

func (cwc *ColWithCmpFuncManager) resolveIndices(schema *expression.Schema) (err error) {
	for i := range cwc.opArg {
		cwc.opArg[i], err = cwc.opArg[i].ResolveIndices(schema)
		if err != nil {
			return err
		}
	}
	return nil
}

// String implements Stringer interface.
func (cwc *ColWithCmpFuncManager) String() string {
	buffer := bytes.NewBufferString("")
	for i := range cwc.OpType {
		buffer.WriteString(fmt.Sprintf("%v(%v, %v)", cwc.OpType[i], cwc.TargetCol, cwc.opArg[i]))
		if i < len(cwc.OpType)-1 {
			buffer.WriteString(" ")
		}
	}
	return buffer.String()
}

func (ijHelper *indexJoinBuildHelper) resetContextForIndex(innerKeys []*expression.Column, idxCols []*expression.Column, colLens []int, outerKeys []*expression.Column) {
	tmpSchema := expression.NewSchema(innerKeys...)
	ijHelper.curIdxOff2KeyOff = make([]int, len(idxCols))
	ijHelper.curNotUsedIndexCols = make([]*expression.Column, 0, len(idxCols))
	ijHelper.curNotUsedColLens = make([]int, 0, len(idxCols))
	for i, idxCol := range idxCols {
		ijHelper.curIdxOff2KeyOff[i] = tmpSchema.ColumnIndex(idxCol)
		if ijHelper.curIdxOff2KeyOff[i] >= 0 {
			// Don't use the join columns if their collations are unmatched and the new collation is enabled.
			if collate.NewCollationEnabled() && types.IsString(idxCol.RetType.Tp) && types.IsString(outerKeys[ijHelper.curIdxOff2KeyOff[i]].RetType.Tp) {
				_, coll := expression.DeriveCollationFromExprs(nil, idxCol, outerKeys[ijHelper.curIdxOff2KeyOff[i]])
				if !collate.CompatibleCollate(idxCol.GetType().Collate, coll) {
					ijHelper.curIdxOff2KeyOff[i] = -1
				}
			}
			continue
		}
		ijHelper.curNotUsedIndexCols = append(ijHelper.curNotUsedIndexCols, idxCol)
		ijHelper.curNotUsedColLens = append(ijHelper.curNotUsedColLens, colLens[i])
	}
}

// findUsefulEqAndInFilters analyzes the pushedDownConds held by inner child and split them to three parts.
// usefulEqOrInFilters is the continuous eq/in conditions on current unused index columns.
// uselessFilters is the conditions which cannot be used for building ranges.
// remainingRangeCandidates is the other conditions for future use.
func (ijHelper *indexJoinBuildHelper) findUsefulEqAndInFilters(innerPlan *DataSource) (usefulEqOrInFilters, uselessFilters, remainingRangeCandidates []expression.Expression, emptyRange bool) {
	uselessFilters = make([]expression.Expression, 0, len(innerPlan.pushedDownConds))
	var remainedEqOrIn []expression.Expression
	// Extract the eq/in functions of possible join key.
	// you can see the comment of ExtractEqAndInCondition to get the meaning of the second return value.
	usefulEqOrInFilters, remainedEqOrIn, remainingRangeCandidates, _, emptyRange = ranger.ExtractEqAndInCondition(
		innerPlan.ctx, innerPlan.pushedDownConds,
		ijHelper.curNotUsedIndexCols,
		ijHelper.curNotUsedColLens,
	)
	uselessFilters = append(uselessFilters, remainedEqOrIn...)
	return usefulEqOrInFilters, uselessFilters, remainingRangeCandidates, emptyRange
}

// buildLastColManager analyze the `OtherConditions` of join to see whether there're some filters can be used in manager.
// The returned value is just for outputting explain information
func (ijHelper *indexJoinBuildHelper) buildLastColManager(nextCol *expression.Column,
	innerPlan *DataSource, cwc *ColWithCmpFuncManager) []expression.Expression {
	var lastColAccesses []expression.Expression
loopOtherConds:
	for _, filter := range ijHelper.join.OtherConditions {
		sf, ok := filter.(*expression.ScalarFunction)
		if !ok || !(sf.FuncName.L == ast.LE || sf.FuncName.L == ast.LT || sf.FuncName.L == ast.GE || sf.FuncName.L == ast.GT) {
			continue
		}
		var funcName string
		var anotherArg expression.Expression
		if lCol, ok := sf.GetArgs()[0].(*expression.Column); ok && lCol.Equal(nil, nextCol) {
			anotherArg = sf.GetArgs()[1]
			funcName = sf.FuncName.L
		} else if rCol, ok := sf.GetArgs()[1].(*expression.Column); ok && rCol.Equal(nil, nextCol) {
			anotherArg = sf.GetArgs()[0]
			// The column manager always build expression in the form of col op arg1.
			// So we need use the symmetric one of the current function.
			funcName = symmetricOp[sf.FuncName.L]
		} else {
			continue
		}
		affectedCols := expression.ExtractColumns(anotherArg)
		if len(affectedCols) == 0 {
			continue
		}
		for _, col := range affectedCols {
			if innerPlan.schema.Contains(col) {
				continue loopOtherConds
			}
		}
		lastColAccesses = append(lastColAccesses, sf)
		cwc.appendNewExpr(funcName, anotherArg, affectedCols)
	}
	return lastColAccesses
}

// removeUselessEqAndInFunc removes the useless eq/in conditions. It's designed for the following case:
//   t1 join t2 on t1.a=t2.a and t1.c=t2.c where t1.b > t2.b-10 and t1.b < t2.b+10 there's index(a, b, c) on t1.
//   In this case the curIdxOff2KeyOff is [0 -1 1] and the notKeyEqAndIn is [].
//   It's clearly that the column c cannot be used to access data. So we need to remove it and reset the IdxOff2KeyOff to
//   [0 -1 -1].
//   So that we can use t1.a=t2.a and t1.b > t2.b-10 and t1.b < t2.b+10 to build ranges then access data.
func (ijHelper *indexJoinBuildHelper) removeUselessEqAndInFunc(idxCols []*expression.Column, notKeyEqAndIn []expression.Expression, outerJoinKeys []*expression.Column) (usefulEqAndIn, uselessOnes []expression.Expression) {
	ijHelper.curPossibleUsedKeys = make([]*expression.Column, 0, len(idxCols))
	for idxColPos, notKeyColPos := 0, 0; idxColPos < len(idxCols); idxColPos++ {
		if ijHelper.curIdxOff2KeyOff[idxColPos] != -1 {
			ijHelper.curPossibleUsedKeys = append(ijHelper.curPossibleUsedKeys, idxCols[idxColPos])
			continue
		}
		if notKeyColPos < len(notKeyEqAndIn) && ijHelper.curNotUsedIndexCols[notKeyColPos].Equal(nil, idxCols[idxColPos]) {
			notKeyColPos++
			continue
		}
		for i := idxColPos + 1; i < len(idxCols); i++ {
			ijHelper.curIdxOff2KeyOff[i] = -1
		}
		remained := make([]expression.Expression, 0, len(notKeyEqAndIn)-notKeyColPos)
		remained = append(remained, notKeyEqAndIn[notKeyColPos:]...)
		notKeyEqAndIn = notKeyEqAndIn[:notKeyColPos]
		return notKeyEqAndIn, remained
	}
	return notKeyEqAndIn, nil
}

type mutableIndexJoinRange struct {
	ranges []*ranger.Range

	buildHelper   *indexJoinBuildHelper
	path          *util.AccessPath
	innerJoinKeys []*expression.Column
	outerJoinKeys []*expression.Column
}

func (mr *mutableIndexJoinRange) Range() []*ranger.Range {
	return mr.ranges
}

func (mr *mutableIndexJoinRange) Rebuild() error {
	empty, err := mr.buildHelper.analyzeLookUpFilters(mr.path, mr.buildHelper.innerPlan, mr.innerJoinKeys, mr.outerJoinKeys, true)
	if err != nil {
		return err
	}
	if empty { // empty ranges are dangerous for plan-cache, it's better to optimize the whole plan again in this case
		return errors.New("failed to rebuild range: empty range")
	}
	newRanges := mr.buildHelper.chosenRanges.Range()
	if len(mr.ranges) != len(newRanges) || (len(mr.ranges) > 0 && mr.ranges[0].Width() != newRanges[0].Width()) {
		// some access conditions cannot be used to calculate the range after parameters change, return an error in this case for safety.
		return errors.New("failed to rebuild range: range width changed")
	}
	mr.ranges = mr.buildHelper.chosenRanges.Range()
	return nil
}

func (ijHelper *indexJoinBuildHelper) createMutableIndexJoinRange(relatedExprs []expression.Expression, ranges []*ranger.Range, path *util.AccessPath, innerKeys, outerKeys []*expression.Column) ranger.MutableRanges {
	// if the plan-cache is enabled and these ranges depend on some parameters, we have to rebuild these ranges after changing parameters
	if expression.MaybeOverOptimized4PlanCache(ijHelper.join.ctx, relatedExprs) {
		// assume that path, innerKeys and outerKeys will not be modified in the follow-up process
		return &mutableIndexJoinRange{
			ranges:        ranges,
			buildHelper:   &indexJoinBuildHelper{innerPlan: ijHelper.innerPlan, join: ijHelper.join},
			path:          path,
			innerJoinKeys: innerKeys,
			outerJoinKeys: outerKeys,
		}
	}
	return ranger.Ranges(ranges)
}

func (ijHelper *indexJoinBuildHelper) analyzeLookUpFilters(path *util.AccessPath, innerPlan *DataSource, innerJoinKeys []*expression.Column, outerJoinKeys []*expression.Column, rebuildMode bool) (emptyRange bool, err error) {
	if len(path.IdxCols) == 0 {
		return false, nil
	}
	accesses := make([]expression.Expression, 0, len(path.IdxCols))
	relatedExprs := make([]expression.Expression, 0, len(path.IdxCols)) // all expressions related to the chosen range
	ijHelper.resetContextForIndex(innerJoinKeys, path.IdxCols, path.IdxColLens, outerJoinKeys)
	notKeyEqAndIn, remained, rangeFilterCandidates, emptyRange := ijHelper.findUsefulEqAndInFilters(innerPlan)
	if emptyRange {
		return true, nil
	}
	var remainedEqAndIn []expression.Expression
	notKeyEqAndIn, remainedEqAndIn = ijHelper.removeUselessEqAndInFunc(path.IdxCols, notKeyEqAndIn, outerJoinKeys)
	matchedKeyCnt := len(ijHelper.curPossibleUsedKeys)
	// If no join key is matched while join keys actually are not empty. We don't choose index join for now.
	if matchedKeyCnt <= 0 && len(innerJoinKeys) > 0 {
		return false, nil
	}
	accesses = append(accesses, notKeyEqAndIn...)
	relatedExprs = append(relatedExprs, notKeyEqAndIn...)
	remained = append(remained, remainedEqAndIn...)
	lastColPos := matchedKeyCnt + len(notKeyEqAndIn)
	// There should be some equal conditions. But we don't need that there must be some join key in accesses here.
	// A more strict check is applied later.
	if lastColPos <= 0 {
		return false, nil
	}
	// If all the index columns are covered by eq/in conditions, we don't need to consider other conditions anymore.
	if lastColPos == len(path.IdxCols) {
		// If there's join key matched index column. Then choose hash join is always a better idea.
		// e.g. select * from t1, t2 where t2.a=1 and t2.b=1. And t2 has index(a, b).
		//      If we don't have the following check, TiDB will build index join for this case.
		if matchedKeyCnt <= 0 {
			return false, nil
		}
		remained = append(remained, rangeFilterCandidates...)
		ranges, emptyRange, err := ijHelper.buildTemplateRange(matchedKeyCnt, notKeyEqAndIn, nil, false)
		if err != nil {
			return false, err
		}
		if emptyRange {
			return true, nil
		}
		mutableRange := ijHelper.createMutableIndexJoinRange(relatedExprs, ranges, path, innerJoinKeys, outerJoinKeys)
		ijHelper.updateBestChoice(mutableRange, path, accesses, remained, nil, lastColPos, rebuildMode)
		return false, nil
	}
	lastPossibleCol := path.IdxCols[lastColPos]
	lastColManager := &ColWithCmpFuncManager{
		TargetCol:         lastPossibleCol,
		colLength:         path.IdxColLens[lastColPos],
		affectedColSchema: expression.NewSchema(),
	}
	lastColAccess := ijHelper.buildLastColManager(lastPossibleCol, innerPlan, lastColManager)
	// If the column manager holds no expression, then we fallback to find whether there're useful normal filters
	if len(lastColAccess) == 0 {
		// If there's join key matched index column. Then choose hash join is always a better idea.
		// e.g. select * from t1, t2 where t2.a=1 and t2.b=1 and t2.c > 10 and t2.c < 20. And t2 has index(a, b, c).
		//      If we don't have the following check, TiDB will build index join for this case.
		if matchedKeyCnt <= 0 {
			return false, nil
		}
		colAccesses, colRemained := ranger.DetachCondsForColumn(ijHelper.join.ctx, rangeFilterCandidates, lastPossibleCol)
		var ranges, nextColRange []*ranger.Range
		var err error
		if len(colAccesses) > 0 {
			nextColRange, err = ranger.BuildColumnRange(colAccesses, ijHelper.join.ctx, lastPossibleCol.RetType, path.IdxColLens[lastColPos])
			if err != nil {
				return false, err
			}
			relatedExprs = append(relatedExprs, colAccesses...)
		}
		ranges, emptyRange, err = ijHelper.buildTemplateRange(matchedKeyCnt, notKeyEqAndIn, nextColRange, false)
		if err != nil {
			return false, err
		}
		if emptyRange {
			return true, nil
		}
		remained = append(remained, colRemained...)
		if path.IdxColLens[lastColPos] != types.UnspecifiedLength {
			remained = append(remained, colAccesses...)
		}
		accesses = append(accesses, colAccesses...)
		if len(colAccesses) > 0 {
			lastColPos = lastColPos + 1
		}
		mutableRange := ijHelper.createMutableIndexJoinRange(relatedExprs, ranges, path, innerJoinKeys, outerJoinKeys)
		ijHelper.updateBestChoice(mutableRange, path, accesses, remained, nil, lastColPos, rebuildMode)
		return false, nil
	}
	accesses = append(accesses, lastColAccess...)
	remained = append(remained, rangeFilterCandidates...)
	ranges, emptyRange, err := ijHelper.buildTemplateRange(matchedKeyCnt, notKeyEqAndIn, nil, true)
	if err != nil {
		return false, err
	}
	if emptyRange {
		return true, nil
	}
	mutableRange := ijHelper.createMutableIndexJoinRange(relatedExprs, ranges, path, innerJoinKeys, outerJoinKeys)
	ijHelper.updateBestChoice(mutableRange, path, accesses, remained, lastColManager, lastColPos+1, rebuildMode)
	return false, nil
}

func (ijHelper *indexJoinBuildHelper) updateBestChoice(ranges ranger.MutableRanges, path *util.AccessPath, accesses,
	remained []expression.Expression, lastColManager *ColWithCmpFuncManager, usedColsLen int, rebuildMode bool) {
	if rebuildMode { // rebuild the range for plan-cache, update the chosenRanges anyway
		ijHelper.chosenRanges = ranges
		return
	}

	// Notice that there may be the cases like `t1.a = t2.a and b > 2 and b < 1`, so ranges can be nil though the conditions are valid.
	// Obviously when the range is nil, we don't need index join.
	if len(ranges.Range()) == 0 {
		return
	}
	var innerNDV float64
	if stats := ijHelper.innerPlan.statsInfo(); stats != nil && stats.StatsVersion != statistics.PseudoVersion {
		innerNDV = getColsNDV(path.IdxCols[:usedColsLen], ijHelper.innerPlan.Schema(), stats)
	}
	// We choose the index by the NDV of the used columns, the larger the better.
	// If NDVs are same, we choose index which uses more columns.
	// Note that these 2 heuristic rules are too simple to cover all cases,
	// since the NDV of outer join keys are not considered, and the detached access conditions
	// may contain expressions like `t1.a > t2.a`. It's pretty hard to evaluate the join selectivity
	// of these non-column-equal conditions, so I prefer to keep these heuristic rules simple at least for now.
	if innerNDV < ijHelper.usedColsNDV || (innerNDV == ijHelper.usedColsNDV && usedColsLen <= ijHelper.usedColsLen) {
		return
	}
	ijHelper.chosenPath = path
	ijHelper.usedColsLen = len(ranges.Range()[0].LowVal)
	ijHelper.usedColsNDV = innerNDV
	ijHelper.chosenRanges = ranges
	ijHelper.chosenAccess = accesses
	ijHelper.chosenRemained = remained
	ijHelper.idxOff2KeyOff = ijHelper.curIdxOff2KeyOff
	ijHelper.lastColManager = lastColManager
}

func (ijHelper *indexJoinBuildHelper) buildTemplateRange(matchedKeyCnt int, eqAndInFuncs []expression.Expression, nextColRange []*ranger.Range, haveExtraCol bool) (ranges []*ranger.Range, emptyRange bool, err error) {
	pointLength := matchedKeyCnt + len(eqAndInFuncs)
	//nolint:gosimple // false positive unnecessary nil check
	if nextColRange != nil {
		for _, colRan := range nextColRange {
			// The range's exclude status is the same with last col's.
			ran := &ranger.Range{
				LowVal:      make([]types.Datum, pointLength, pointLength+1),
				HighVal:     make([]types.Datum, pointLength, pointLength+1),
				LowExclude:  colRan.LowExclude,
				HighExclude: colRan.HighExclude,
				Collators:   make([]collate.Collator, pointLength, pointLength+1),
			}
			ran.LowVal = append(ran.LowVal, colRan.LowVal[0])
			ran.HighVal = append(ran.HighVal, colRan.HighVal[0])
			ranges = append(ranges, ran)
		}
	} else if haveExtraCol {
		// Reserve a position for the last col.
		ranges = append(ranges, &ranger.Range{
			LowVal:    make([]types.Datum, pointLength+1),
			HighVal:   make([]types.Datum, pointLength+1),
			Collators: make([]collate.Collator, pointLength+1),
		})
	} else {
		ranges = append(ranges, &ranger.Range{
			LowVal:    make([]types.Datum, pointLength),
			HighVal:   make([]types.Datum, pointLength),
			Collators: make([]collate.Collator, pointLength),
		})
	}
	sc := ijHelper.join.ctx.GetSessionVars().StmtCtx
	for i, j := 0, 0; j < len(eqAndInFuncs); i++ {
		// This position is occupied by join key.
		if ijHelper.curIdxOff2KeyOff[i] != -1 {
			continue
		}
		exprs := []expression.Expression{eqAndInFuncs[j]}
		oneColumnRan, err := ranger.BuildColumnRange(exprs, ijHelper.join.ctx, ijHelper.curNotUsedIndexCols[j].RetType, ijHelper.curNotUsedColLens[j])
		if err != nil {
			return nil, false, err
		}
		if len(oneColumnRan) == 0 {
			return nil, true, nil
		}
		if sc.MemTracker != nil {
			sc.MemTracker.Consume(2 * types.EstimatedMemUsage(oneColumnRan[0].LowVal, len(oneColumnRan)))
		}
		for _, ran := range ranges {
			ran.LowVal[i] = oneColumnRan[0].LowVal[0]
			ran.HighVal[i] = oneColumnRan[0].HighVal[0]
			ran.Collators[i] = oneColumnRan[0].Collators[0]
		}
		curRangeLen := len(ranges)
		for ranIdx := 1; ranIdx < len(oneColumnRan); ranIdx++ {
			newRanges := make([]*ranger.Range, 0, curRangeLen)
			for oldRangeIdx := 0; oldRangeIdx < curRangeLen; oldRangeIdx++ {
				newRange := ranges[oldRangeIdx].Clone()
				newRange.LowVal[i] = oneColumnRan[ranIdx].LowVal[0]
				newRange.HighVal[i] = oneColumnRan[ranIdx].HighVal[0]
				newRange.Collators[i] = oneColumnRan[0].Collators[0]
				newRanges = append(newRanges, newRange)
			}
			if sc.MemTracker != nil && len(newRanges) != 0 {
				sc.MemTracker.Consume(2 * types.EstimatedMemUsage(newRanges[0].LowVal, len(newRanges)))
			}
			ranges = append(ranges, newRanges...)
		}
		j++
	}
	return ranges, false, nil
}

func filterIndexJoinBySessionVars(sc sessionctx.Context, indexJoins []PhysicalPlan) []PhysicalPlan {
	if sc.GetSessionVars().EnableIndexMergeJoin {
		return indexJoins
	}
	for i := len(indexJoins) - 1; i >= 0; i-- {
		if _, ok := indexJoins[i].(*PhysicalIndexMergeJoin); ok {
			indexJoins = append(indexJoins[:i], indexJoins[i+1:]...)
		}
	}
	return indexJoins
}

// tryToGetIndexJoin will get index join by hints. If we can generate a valid index join by hint, the second return value
// will be true, which means we force to choose this index join. Otherwise we will select a join algorithm with min-cost.
func (p *LogicalJoin) tryToGetIndexJoin(prop *property.PhysicalProperty) (indexJoins []PhysicalPlan, canForced bool) {
	inljRightOuter := (p.preferJoinType & preferLeftAsINLJInner) > 0
	inljLeftOuter := (p.preferJoinType & preferRightAsINLJInner) > 0
	hasINLJHint := inljLeftOuter || inljRightOuter

	inlhjRightOuter := (p.preferJoinType & preferLeftAsINLHJInner) > 0
	inlhjLeftOuter := (p.preferJoinType & preferRightAsINLHJInner) > 0
	hasINLHJHint := inlhjLeftOuter || inlhjRightOuter

	inlmjRightOuter := (p.preferJoinType & preferLeftAsINLMJInner) > 0
	inlmjLeftOuter := (p.preferJoinType & preferRightAsINLMJInner) > 0
	hasINLMJHint := inlmjLeftOuter || inlmjRightOuter

	forceLeftOuter := inljLeftOuter || inlhjLeftOuter || inlmjLeftOuter
	forceRightOuter := inljRightOuter || inlhjRightOuter || inlmjRightOuter
	needForced := forceLeftOuter || forceRightOuter

	defer func() {
		// refine error message
		// If the required property is not empty, we will enforce it and try the hint again.
		// So we only need to generate warning message when the property is empty.
		if !canForced && needForced && prop.IsSortItemEmpty() {
			// Construct warning message prefix.
			var errMsg string
			switch {
			case hasINLJHint:
				errMsg = "Optimizer Hint INL_JOIN or TIDB_INLJ is inapplicable"
			case hasINLHJHint:
				errMsg = "Optimizer Hint INL_HASH_JOIN is inapplicable"
			case hasINLMJHint:
				errMsg = "Optimizer Hint INL_MERGE_JOIN is inapplicable"
			}
			if p.hintInfo != nil {
				t := p.hintInfo.indexNestedLoopJoinTables
				switch {
				case len(t.inljTables) != 0:
					errMsg = fmt.Sprintf("Optimizer Hint %s or %s is inapplicable",
						restore2JoinHint(HintINLJ, t.inljTables), restore2JoinHint(TiDBIndexNestedLoopJoin, t.inljTables))
				case len(t.inlhjTables) != 0:
					errMsg = fmt.Sprintf("Optimizer Hint %s is inapplicable", restore2JoinHint(HintINLHJ, t.inlhjTables))
				case len(t.inlmjTables) != 0:
					errMsg = fmt.Sprintf("Optimizer Hint %s is inapplicable", restore2JoinHint(HintINLMJ, t.inlmjTables))
				}
			}

			// Append inapplicable reason.
			if len(p.EqualConditions) == 0 {
				errMsg += " without column equal ON condition"
			}

			// Generate warning message to client.
			warning := ErrInternal.GenWithStack(errMsg)
			p.ctx.GetSessionVars().StmtCtx.AppendWarning(warning)
		}
	}()

	// supportLeftOuter and supportRightOuter indicates whether this type of join
	// supports the left side or right side to be the outer side.
	var supportLeftOuter, supportRightOuter bool
	switch p.JoinType {
	case SemiJoin, AntiSemiJoin, LeftOuterSemiJoin, AntiLeftOuterSemiJoin, LeftOuterJoin:
		supportLeftOuter = true
	case RightOuterJoin:
		supportRightOuter = true
	case InnerJoin:
		supportLeftOuter, supportRightOuter = true, true
	}

	var allLeftOuterJoins, allRightOuterJoins, forcedLeftOuterJoins, forcedRightOuterJoins []PhysicalPlan
	if supportLeftOuter {
		allLeftOuterJoins = p.getIndexJoinByOuterIdx(prop, 0)
		forcedLeftOuterJoins = make([]PhysicalPlan, 0, len(allLeftOuterJoins))
		for _, j := range allLeftOuterJoins {
			switch j.(type) {
			case *PhysicalIndexJoin:
				if inljLeftOuter {
					forcedLeftOuterJoins = append(forcedLeftOuterJoins, j)
				}
			case *PhysicalIndexHashJoin:
				if inlhjLeftOuter {
					forcedLeftOuterJoins = append(forcedLeftOuterJoins, j)
				}
			case *PhysicalIndexMergeJoin:
				if inlmjLeftOuter {
					forcedLeftOuterJoins = append(forcedLeftOuterJoins, j)
				}
			}
		}
		switch {
		case len(forcedLeftOuterJoins) == 0 && !supportRightOuter:
			return filterIndexJoinBySessionVars(p.ctx, allLeftOuterJoins), false
		case len(forcedLeftOuterJoins) != 0 && (!supportRightOuter || (forceLeftOuter && !forceRightOuter)):
			return forcedLeftOuterJoins, true
		}
	}
	if supportRightOuter {
		allRightOuterJoins = p.getIndexJoinByOuterIdx(prop, 1)
		forcedRightOuterJoins = make([]PhysicalPlan, 0, len(allRightOuterJoins))
		for _, j := range allRightOuterJoins {
			switch j.(type) {
			case *PhysicalIndexJoin:
				if inljRightOuter {
					forcedRightOuterJoins = append(forcedRightOuterJoins, j)
				}
			case *PhysicalIndexHashJoin:
				if inlhjRightOuter {
					forcedRightOuterJoins = append(forcedRightOuterJoins, j)
				}
			case *PhysicalIndexMergeJoin:
				if inlmjRightOuter {
					forcedRightOuterJoins = append(forcedRightOuterJoins, j)
				}
			}
		}
		switch {
		case len(forcedRightOuterJoins) == 0 && !supportLeftOuter:
			return filterIndexJoinBySessionVars(p.ctx, allRightOuterJoins), false
		case len(forcedRightOuterJoins) != 0 && (!supportLeftOuter || (forceRightOuter && !forceLeftOuter)):
			return forcedRightOuterJoins, true
		}
	}

	canForceLeft := len(forcedLeftOuterJoins) != 0 && forceLeftOuter
	canForceRight := len(forcedRightOuterJoins) != 0 && forceRightOuter
	canForced = canForceLeft || canForceRight
	if canForced {
		return append(forcedLeftOuterJoins, forcedRightOuterJoins...), true
	}
	return filterIndexJoinBySessionVars(p.ctx, append(allLeftOuterJoins, allRightOuterJoins...)), false
}

func checkChildFitBC(p Plan) bool {
	if p.statsInfo().HistColl == nil {
		return p.SCtx().GetSessionVars().BroadcastJoinThresholdCount == -1 || p.statsInfo().Count() < p.SCtx().GetSessionVars().BroadcastJoinThresholdCount
	}
	avg := p.statsInfo().HistColl.GetAvgRowSize(p.SCtx(), p.Schema().Columns, false, false)
	sz := avg * float64(p.statsInfo().Count())
	return p.SCtx().GetSessionVars().BroadcastJoinThresholdSize == -1 || sz < float64(p.SCtx().GetSessionVars().BroadcastJoinThresholdSize)
}

// If we can use mpp broadcast join, that's our first choice.
func (p *LogicalJoin) shouldUseMPPBCJ() bool {
	if len(p.EqualConditions) == 0 && p.ctx.GetSessionVars().AllowCartesianBCJ == 2 {
		return true
	}
	if p.JoinType == LeftOuterJoin || p.JoinType == SemiJoin || p.JoinType == AntiSemiJoin {
		return checkChildFitBC(p.children[1])
	} else if p.JoinType == RightOuterJoin {
		return checkChildFitBC(p.children[0])
	}
	return checkChildFitBC(p.children[0]) || checkChildFitBC(p.children[1])
}

// LogicalJoin can generates hash join, index join and sort merge join.
// Firstly we check the hint, if hint is figured by user, we force to choose the corresponding physical plan.
// If the hint is not matched, it will get other candidates.
// If the hint is not figured, we will pick all candidates.
func (p *LogicalJoin) exhaustPhysicalPlans(prop *property.PhysicalProperty) ([]PhysicalPlan, bool, error) {
	failpoint.Inject("MockOnlyEnableIndexHashJoin", func(val failpoint.Value) {
		if val.(bool) {
			indexJoins, _ := p.tryToGetIndexJoin(prop)
			failpoint.Return(indexJoins, true, nil)
		}
	})

	if (p.preferJoinType&preferBCJoin) == 0 && p.preferJoinType > 0 {
		p.SCtx().GetSessionVars().RaiseWarningWhenMPPEnforced("MPP mode may be blocked because you have used hint to specify a join algorithm which is not supported by mpp now.")
		if prop.IsFlashProp() {
			return nil, false, nil
		}
	}
	if prop.MPPPartitionTp == property.BroadcastType {
		return nil, false, nil
	}
	joins := make([]PhysicalPlan, 0, 8)
	canPushToTiFlash := p.canPushToCop(kv.TiFlash)
	if p.ctx.GetSessionVars().IsMPPAllowed() && canPushToTiFlash {
		if p.shouldUseMPPBCJ() {
			mppJoins := p.tryToGetMppHashJoin(prop, true)
			if (p.preferJoinType & preferBCJoin) > 0 {
				return mppJoins, true, nil
			}
			joins = append(joins, mppJoins...)
		} else {
			mppJoins := p.tryToGetMppHashJoin(prop, false)
			joins = append(joins, mppJoins...)
		}
	}
	if prop.IsFlashProp() {
		return joins, true, nil
	}

	mergeJoins := p.GetMergeJoin(prop, p.schema, p.Stats(), p.children[0].statsInfo(), p.children[1].statsInfo())
	if (p.preferJoinType&preferMergeJoin) > 0 && len(mergeJoins) > 0 {
		return mergeJoins, true, nil
	}
	joins = append(joins, mergeJoins...)

	indexJoins, forced := p.tryToGetIndexJoin(prop)
	if forced {
		return indexJoins, true, nil
	}
	joins = append(joins, indexJoins...)

	hashJoins := p.getHashJoins(prop)
	if (p.preferJoinType&preferHashJoin) > 0 && len(hashJoins) > 0 {
		return hashJoins, true, nil
	}
	joins = append(joins, hashJoins...)

	if p.preferJoinType > 0 {
		// If we reach here, it means we have a hint that doesn't work.
		// It might be affected by the required property, so we enforce
		// this property and try the hint again.
		return joins, false, nil
	}
	return joins, true, nil
}

func canExprsInJoinPushdown(p *LogicalJoin, storeType kv.StoreType) bool {
	equalExprs := make([]expression.Expression, 0, len(p.EqualConditions))
	for _, eqCondition := range p.EqualConditions {
		if eqCondition.FuncName.L == ast.NullEQ {
			return false
		}
		equalExprs = append(equalExprs, eqCondition)
	}
	if !expression.CanExprsPushDown(p.ctx.GetSessionVars().StmtCtx, equalExprs, p.ctx.GetClient(), storeType) {
		return false
	}
	if !expression.CanExprsPushDown(p.ctx.GetSessionVars().StmtCtx, p.LeftConditions, p.ctx.GetClient(), storeType) {
		return false
	}
	if !expression.CanExprsPushDown(p.ctx.GetSessionVars().StmtCtx, p.RightConditions, p.ctx.GetClient(), storeType) {
		return false
	}
	if !expression.CanExprsPushDown(p.ctx.GetSessionVars().StmtCtx, p.OtherConditions, p.ctx.GetClient(), storeType) {
		return false
	}
	return true
}

func (p *LogicalJoin) tryToGetMppHashJoin(prop *property.PhysicalProperty, useBCJ bool) []PhysicalPlan {
	if !prop.IsSortItemEmpty() {
		return nil
	}
	if prop.TaskTp != property.RootTaskType && prop.TaskTp != property.MppTaskType {
		return nil
	}

	if !expression.IsPushDownEnabled(p.JoinType.String(), kv.TiFlash) {
		p.SCtx().GetSessionVars().RaiseWarningWhenMPPEnforced("MPP mode may be blocked because join type `" + p.JoinType.String() + "` is blocked by blacklist, check `table mysql.expr_pushdown_blacklist;` for more information.")
		return nil
	}

	if p.JoinType != InnerJoin && p.JoinType != LeftOuterJoin && p.JoinType != RightOuterJoin && p.JoinType != SemiJoin && p.JoinType != AntiSemiJoin && p.JoinType != LeftOuterSemiJoin && p.JoinType != AntiLeftOuterSemiJoin {
		p.SCtx().GetSessionVars().RaiseWarningWhenMPPEnforced("MPP mode may be blocked because join type `" + p.JoinType.String() + "` is not supported now.")
		return nil
	}

	if len(p.EqualConditions) == 0 {
		if !useBCJ {
			p.SCtx().GetSessionVars().RaiseWarningWhenMPPEnforced("MPP mode may be blocked because `Cartesian Product` is only supported by broadcast join, check value and documents of variables `tidb_broadcast_join_threshold_size` and `tidb_broadcast_join_threshold_count`.")
			return nil
		}
		if p.ctx.GetSessionVars().AllowCartesianBCJ == 0 {
			p.SCtx().GetSessionVars().RaiseWarningWhenMPPEnforced("MPP mode may be blocked because `Cartesian Product` is only supported by broadcast join, check value and documents of variable `tidb_opt_broadcast_cartesian_join`.")
			return nil
		}

	}
	if len(p.LeftConditions) != 0 && p.JoinType != LeftOuterJoin {
		p.SCtx().GetSessionVars().RaiseWarningWhenMPPEnforced("MPP mode may be blocked because there is a join that is not `left join` but has left conditions, which is not supported by mpp now, see github.com/pingcap/tidb/issues/26090 for more information.")
		return nil
	}
	if len(p.RightConditions) != 0 && p.JoinType != RightOuterJoin {
		p.SCtx().GetSessionVars().RaiseWarningWhenMPPEnforced("MPP mode may be blocked because there is a join that is not `right join` but has right conditions, which is not supported by mpp now.")
		return nil
	}

	if prop.MPPPartitionTp == property.BroadcastType {
		return nil
	}
	if !canExprsInJoinPushdown(p, kv.TiFlash) {
		return nil
	}
	lkeys, rkeys, _, _ := p.GetJoinKeys()
	// check match property
	baseJoin := basePhysicalJoin{
		JoinType:        p.JoinType,
		LeftConditions:  p.LeftConditions,
		RightConditions: p.RightConditions,
		OtherConditions: p.OtherConditions,
		DefaultValues:   p.DefaultValues,
		LeftJoinKeys:    lkeys,
		RightJoinKeys:   rkeys,
	}
	// It indicates which side is the build side.
	preferredBuildIndex := 0
	if p.JoinType == InnerJoin {
		if p.children[0].statsInfo().Count() > p.children[1].statsInfo().Count() {
			preferredBuildIndex = 1
		}
	} else if p.JoinType.IsSemiJoin() {
		preferredBuildIndex = 1
	}
	if p.JoinType == LeftOuterJoin || p.JoinType == RightOuterJoin {
		// TiFlash does not require that the build side must be the inner table for outer join.
		// so we can choose the build side based on the row count, except that:
		// 1. it is a broadcast join(for broadcast join, it makes sense to use the broadcast side as the build side)
		// 2. or session variable MPPOuterJoinFixedBuildSide is set to true
		// 3. or there are otherConditions for this join
		if useBCJ || p.ctx.GetSessionVars().MPPOuterJoinFixedBuildSide || len(p.OtherConditions) > 0 {
			if p.JoinType == LeftOuterJoin {
				preferredBuildIndex = 1
			}
		} else if p.children[0].statsInfo().Count() > p.children[1].statsInfo().Count() {
			preferredBuildIndex = 1
		}
	}
	baseJoin.InnerChildIdx = preferredBuildIndex
	childrenProps := make([]*property.PhysicalProperty, 2)
	if useBCJ {
		childrenProps[preferredBuildIndex] = &property.PhysicalProperty{TaskTp: property.MppTaskType, ExpectedCnt: math.MaxFloat64, MPPPartitionTp: property.BroadcastType, CanAddEnforcer: true, RejectSort: true}
		expCnt := math.MaxFloat64
		if prop.ExpectedCnt < p.stats.RowCount {
			expCntScale := prop.ExpectedCnt / p.stats.RowCount
			expCnt = p.children[1-preferredBuildIndex].statsInfo().RowCount * expCntScale
		}
		if prop.MPPPartitionTp == property.HashType {
			lPartitionKeys, rPartitionKeys := p.GetPotentialPartitionKeys()
			hashKeys := rPartitionKeys
			if preferredBuildIndex == 1 {
				hashKeys = lPartitionKeys
			}
			if matches := prop.IsSubsetOf(hashKeys); len(matches) != 0 {
				childrenProps[1-preferredBuildIndex] = &property.PhysicalProperty{TaskTp: property.MppTaskType, ExpectedCnt: expCnt, MPPPartitionTp: property.HashType, MPPPartitionCols: prop.MPPPartitionCols, RejectSort: true}
			} else {
				return nil
			}
		} else {
			childrenProps[1-preferredBuildIndex] = &property.PhysicalProperty{TaskTp: property.MppTaskType, ExpectedCnt: expCnt, MPPPartitionTp: property.AnyType, RejectSort: true}
		}
	} else {
		lPartitionKeys, rPartitionKeys := p.GetPotentialPartitionKeys()
		if prop.MPPPartitionTp == property.HashType {
			var matches []int
			if p.JoinType == InnerJoin {
				if matches = prop.IsSubsetOf(lPartitionKeys); len(matches) == 0 {
					matches = prop.IsSubsetOf(rPartitionKeys)
				}
			} else if p.JoinType == RightOuterJoin {
				// for right out join, only the right partition keys can possibly matches the prop, because
				// the left partition keys will generate NULL values randomly
				// todo maybe we can add a null-sensitive flag in the MPPPartitionColumn to indicate whether the partition column is
				//  null-sensitive(used in aggregation) or null-insensitive(used in join)
				matches = prop.IsSubsetOf(rPartitionKeys)
			} else {
				// for left out join, only the left partition keys can possibly matches the prop, because
				// the right partition keys will generate NULL values randomly
				// for semi/anti semi/left out semi/anti left out semi join, only left partition keys are returned,
				// so just check the left partition keys
				matches = prop.IsSubsetOf(lPartitionKeys)
			}
			if len(matches) == 0 {
				return nil
			}
			lPartitionKeys = choosePartitionKeys(lPartitionKeys, matches)
			rPartitionKeys = choosePartitionKeys(rPartitionKeys, matches)
		}
		childrenProps[0] = &property.PhysicalProperty{TaskTp: property.MppTaskType, ExpectedCnt: math.MaxFloat64, MPPPartitionTp: property.HashType, MPPPartitionCols: lPartitionKeys, CanAddEnforcer: true, RejectSort: true}
		childrenProps[1] = &property.PhysicalProperty{TaskTp: property.MppTaskType, ExpectedCnt: math.MaxFloat64, MPPPartitionTp: property.HashType, MPPPartitionCols: rPartitionKeys, CanAddEnforcer: true, RejectSort: true}
	}
	join := PhysicalHashJoin{
		basePhysicalJoin: baseJoin,
		Concurrency:      uint(p.ctx.GetSessionVars().CopTiFlashConcurrencyFactor),
		EqualConditions:  p.EqualConditions,
		storeTp:          kv.TiFlash,
		mppShuffleJoin:   !useBCJ,
		// Mpp Join has quite heavy cost. Even limit might not suspend it in time, so we dont scale the count.
	}.Init(p.ctx, p.stats, p.blockOffset, childrenProps...)
	join.SetSchema(p.schema)
	return []PhysicalPlan{join}
}

func choosePartitionKeys(keys []*property.MPPPartitionColumn, matches []int) []*property.MPPPartitionColumn {
	newKeys := make([]*property.MPPPartitionColumn, 0, len(matches))
	for _, id := range matches {
		newKeys = append(newKeys, keys[id])
	}
	return newKeys
}

<<<<<<< HEAD
func (p *LogicalJoin) tryToGetBroadCastJoin(prop *property.PhysicalProperty) []PhysicalPlan {
	if !prop.IsSortItemEmpty() {
		return nil
	}
	if prop.TaskTp != property.RootTaskType && !prop.IsFlashProp() {
		return nil
	}
	if !canExprsInJoinPushdown(p, kv.TiFlash) {
		return nil
	}

	// Disable broadcast join on partition table for TiFlash.
	for _, child := range p.children {
		if ds, isDataSource := child.(*DataSource); isDataSource {
			if ds.tableInfo.GetPartitionInfo() != nil {
				return nil
			}
		}
	}

	if (p.JoinType != InnerJoin && p.JoinType != LeftOuterJoin && p.JoinType != RightOuterJoin && p.JoinType != SemiJoin && p.JoinType != AntiSemiJoin) || len(p.EqualConditions) == 0 {
		return nil
	}

	// for left/semi/anti-semi join the global idx must be 1, and for right join the global idx must be 0
	if hasPrefer, idx := p.getPreferredBCJLocalIndex(); hasPrefer {
		if (idx == 0 && p.JoinType == RightOuterJoin) || (idx == 1 && (p.JoinType == LeftOuterJoin || p.JoinType == SemiJoin || p.JoinType == AntiSemiJoin)) {
			return nil
		}
		return p.tryToGetBroadCastJoinByPreferGlobalIdx(prop, 1-idx)
	}
	if p.JoinType == InnerJoin {
		results := p.tryToGetBroadCastJoinByPreferGlobalIdx(prop, 0)
		results = append(results, p.tryToGetBroadCastJoinByPreferGlobalIdx(prop, 1)...)
		return results
	} else if p.JoinType == LeftOuterJoin || p.JoinType == SemiJoin || p.JoinType == AntiSemiJoin {
		return p.tryToGetBroadCastJoinByPreferGlobalIdx(prop, 1)
	}
	return p.tryToGetBroadCastJoinByPreferGlobalIdx(prop, 0)
}

func (p *LogicalJoin) tryToGetBroadCastJoinByPreferGlobalIdx(prop *property.PhysicalProperty, preferredGlobalIndex int) []PhysicalPlan {
	lkeys, rkeys, _, _ := p.GetJoinKeys()
	baseJoin := basePhysicalJoin{
		JoinType:        p.JoinType,
		LeftConditions:  p.LeftConditions,
		RightConditions: p.RightConditions,
		OtherConditions: p.OtherConditions,
		DefaultValues:   p.DefaultValues,
		LeftJoinKeys:    lkeys,
		RightJoinKeys:   rkeys,
	}

	preferredBuildIndex := 0
	if p.children[0].statsInfo().Count() > p.children[1].statsInfo().Count() {
		preferredBuildIndex = 1
	}
	if p.JoinType == SemiJoin || p.JoinType == AntiSemiJoin {
		preferredBuildIndex = 1
	}
	// TiFlash does not support Right out join with other conditions, if the join
	// has other conditions, need to set the build side to make sure it will be
	// executed as left join in TiFlash(In TiFlash the build side is always the right side)
	if len(p.OtherConditions) != 0 {
		if p.JoinType == RightOuterJoin {
			preferredBuildIndex = 0
		} else if p.JoinType == LeftOuterJoin {
			preferredBuildIndex = 1
		}
	}
	baseJoin.InnerChildIdx = preferredBuildIndex
	childrenReqProps := make([]*property.PhysicalProperty, 2)
	childrenReqProps[preferredGlobalIndex] = &property.PhysicalProperty{TaskTp: property.CopTiFlashGlobalReadTaskType, ExpectedCnt: math.MaxFloat64}
	if prop.TaskTp == property.CopTiFlashGlobalReadTaskType {
		childrenReqProps[1-preferredGlobalIndex] = &property.PhysicalProperty{TaskTp: property.CopTiFlashGlobalReadTaskType, ExpectedCnt: math.MaxFloat64}
	} else {
		childrenReqProps[1-preferredGlobalIndex] = &property.PhysicalProperty{TaskTp: property.CopTiFlashLocalReadTaskType, ExpectedCnt: math.MaxFloat64}
	}
	if prop.ExpectedCnt < p.stats.RowCount {
		expCntScale := prop.ExpectedCnt / p.stats.RowCount
		childrenReqProps[1-baseJoin.InnerChildIdx].ExpectedCnt = p.children[1-baseJoin.InnerChildIdx].statsInfo().RowCount * expCntScale
	}

	join := PhysicalHashJoin{
		basePhysicalJoin: baseJoin,
		Concurrency:      uint(p.ctx.GetSessionVars().CopTiFlashConcurrencyFactor),
		EqualConditions:  p.EqualConditions,
		storeTp:          kv.TiFlash,
		globalChildIndex: preferredGlobalIndex,
	}.Init(p.ctx, p.stats.ScaleByExpectCnt(prop.ExpectedCnt), p.blockOffset, childrenReqProps...)
	return []PhysicalPlan{join}
}

=======
>>>>>>> 824f4340
// TryToGetChildProp will check if this sort property can be pushed or not.
// When a sort column will be replaced by scalar function, we refuse it.
// When a sort column will be replaced by a constant, we just remove it.
func (p *LogicalProjection) TryToGetChildProp(prop *property.PhysicalProperty) (*property.PhysicalProperty, bool) {
	newProp := prop.CloneEssentialFields()
	newCols := make([]property.SortItem, 0, len(prop.SortItems))
	for _, col := range prop.SortItems {
		idx := p.schema.ColumnIndex(col.Col)
		switch expr := p.Exprs[idx].(type) {
		case *expression.Column:
			newCols = append(newCols, property.SortItem{Col: expr, Desc: col.Desc})
		case *expression.ScalarFunction:
			return nil, false
		}
	}
	newProp.SortItems = newCols
	return newProp, true
}

func (p *LogicalProjection) exhaustPhysicalPlans(prop *property.PhysicalProperty) ([]PhysicalPlan, bool, error) {
	newProp, ok := p.TryToGetChildProp(prop)
	if !ok {
		return nil, true, nil
	}
	newProps := []*property.PhysicalProperty{newProp}
	// generate a mpp task candidate if enforced mpp
	if newProp.TaskTp != property.MppTaskType && p.SCtx().GetSessionVars().IsMPPEnforced() && p.canPushToCop(kv.TiFlash) &&
		expression.CanExprsPushDown(p.SCtx().GetSessionVars().StmtCtx, p.Exprs, p.SCtx().GetClient(), kv.TiFlash) {
		mppProp := newProp.CloneEssentialFields()
		mppProp.TaskTp = property.MppTaskType
		newProps = append(newProps, mppProp)
	}
	ret := make([]PhysicalPlan, 0, len(newProps))
	for _, newProp := range newProps {
		proj := PhysicalProjection{
			Exprs:                p.Exprs,
			CalculateNoDelay:     p.CalculateNoDelay,
			AvoidColumnEvaluator: p.AvoidColumnEvaluator,
		}.Init(p.ctx, p.stats.ScaleByExpectCnt(prop.ExpectedCnt), p.blockOffset, newProp)
		proj.SetSchema(p.schema)
		ret = append(ret, proj)
	}
	return ret, true, nil
}

func pushLimitOrTopNForcibly(p LogicalPlan) bool {
	var meetThreshold bool
	var preferPushDown *bool
	switch lp := p.(type) {
	case *LogicalTopN:
		preferPushDown = &lp.limitHints.preferLimitToCop
		meetThreshold = lp.Count+lp.Offset <= uint64(lp.ctx.GetSessionVars().LimitPushDownThreshold)
	case *LogicalLimit:
		preferPushDown = &lp.limitHints.preferLimitToCop
		meetThreshold = true // always push Limit down in this case since it has no side effect
	default:
		return false
	}

	if *preferPushDown || meetThreshold {
		if p.canPushToCop(kv.TiKV) {
			return true
		}
		if *preferPushDown {
			errMsg := "Optimizer Hint LIMIT_TO_COP is inapplicable"
			warning := ErrInternal.GenWithStack(errMsg)
			p.SCtx().GetSessionVars().StmtCtx.AppendWarning(warning)
			*preferPushDown = false
		}
	}

	return false
}

func (lt *LogicalTopN) getPhysTopN(prop *property.PhysicalProperty) []PhysicalPlan {
	allTaskTypes := []property.TaskType{property.CopSingleReadTaskType, property.CopDoubleReadTaskType}
	if !pushLimitOrTopNForcibly(lt) {
		allTaskTypes = append(allTaskTypes, property.RootTaskType)
	}
	if lt.ctx.GetSessionVars().IsMPPAllowed() {
		allTaskTypes = append(allTaskTypes, property.MppTaskType)
	}
	ret := make([]PhysicalPlan, 0, len(allTaskTypes))
	for _, tp := range allTaskTypes {
		resultProp := &property.PhysicalProperty{TaskTp: tp, ExpectedCnt: math.MaxFloat64}
		topN := PhysicalTopN{
			ByItems: lt.ByItems,
			Count:   lt.Count,
			Offset:  lt.Offset,
		}.Init(lt.ctx, lt.stats, lt.blockOffset, resultProp)
		ret = append(ret, topN)
	}
	return ret
}

func (lt *LogicalTopN) getPhysLimits(prop *property.PhysicalProperty) []PhysicalPlan {
	p, canPass := GetPropByOrderByItems(lt.ByItems)
	if !canPass {
		return nil
	}

	allTaskTypes := []property.TaskType{property.CopSingleReadTaskType, property.CopDoubleReadTaskType}
	if !pushLimitOrTopNForcibly(lt) {
		allTaskTypes = append(allTaskTypes, property.RootTaskType)
	}
	ret := make([]PhysicalPlan, 0, len(allTaskTypes))
	for _, tp := range allTaskTypes {
		resultProp := &property.PhysicalProperty{TaskTp: tp, ExpectedCnt: float64(lt.Count + lt.Offset), SortItems: p.SortItems}
		limit := PhysicalLimit{
			Count:  lt.Count,
			Offset: lt.Offset,
		}.Init(lt.ctx, lt.stats, lt.blockOffset, resultProp)
		limit.SetSchema(lt.Schema())
		ret = append(ret, limit)
	}
	return ret
}

// MatchItems checks if this prop's columns can match by items totally.
func MatchItems(p *property.PhysicalProperty, items []*util.ByItems) bool {
	if len(items) < len(p.SortItems) {
		return false
	}
	for i, col := range p.SortItems {
		sortItem := items[i]
		if sortItem.Desc != col.Desc || !sortItem.Expr.Equal(nil, col.Col) {
			return false
		}
	}
	return true
}

func (lt *LogicalTopN) exhaustPhysicalPlans(prop *property.PhysicalProperty) ([]PhysicalPlan, bool, error) {
	if MatchItems(prop, lt.ByItems) {
		return append(lt.getPhysTopN(prop), lt.getPhysLimits(prop)...), true, nil
	}
	return nil, true, nil
}

// GetHashJoin is public for cascades planner.
func (la *LogicalApply) GetHashJoin(prop *property.PhysicalProperty) *PhysicalHashJoin {
	return la.LogicalJoin.getHashJoin(prop, 1, false)
}

func (la *LogicalApply) exhaustPhysicalPlans(prop *property.PhysicalProperty) ([]PhysicalPlan, bool, error) {
	if !prop.AllColsFromSchema(la.children[0].Schema()) || prop.IsFlashProp() { // for convenient, we don't pass through any prop
		la.SCtx().GetSessionVars().RaiseWarningWhenMPPEnforced(
			"MPP mode may be blocked because operator `Apply` is not supported now.")
		return nil, true, nil
	}
	disableAggPushDownToCop(la.children[0])
	join := la.GetHashJoin(prop)
	var columns = make([]*expression.Column, 0, len(la.CorCols))
	for _, colColumn := range la.CorCols {
		columns = append(columns, &colColumn.Column)
	}
	cacheHitRatio := 0.0
	if la.stats.RowCount != 0 {
		ndv := getColsNDV(columns, la.schema, la.stats)
		// for example, if there are 100 rows and the number of distinct values of these correlated columns
		// are 70, then we can assume 30 rows can hit the cache so the cache hit ratio is 1 - (70/100) = 0.3
		cacheHitRatio = 1 - (ndv / la.stats.RowCount)
	}

	var canUseCache bool
	if cacheHitRatio > 0.1 && la.ctx.GetSessionVars().MemQuotaApplyCache > 0 {
		canUseCache = true
	} else {
		canUseCache = false
	}

	apply := PhysicalApply{
		PhysicalHashJoin: *join,
		OuterSchema:      la.CorCols,
		CanUseCache:      canUseCache,
	}.Init(la.ctx,
		la.stats.ScaleByExpectCnt(prop.ExpectedCnt),
		la.blockOffset,
		&property.PhysicalProperty{ExpectedCnt: math.MaxFloat64, SortItems: prop.SortItems},
		&property.PhysicalProperty{ExpectedCnt: math.MaxFloat64})
	apply.SetSchema(la.schema)
	return []PhysicalPlan{apply}, true, nil
}

func disableAggPushDownToCop(p LogicalPlan) {
	for _, child := range p.Children() {
		disableAggPushDownToCop(child)
	}
	if agg, ok := p.(*LogicalAggregation); ok {
		agg.noCopPushDown = true
	}
}

func (lw *LogicalWindow) GetPartitionKeys() []*property.MPPPartitionColumn {
	partitionByCols := make([]*property.MPPPartitionColumn, 0, len(lw.GetPartitionByCols()))
	for _, item := range lw.PartitionBy {
		partitionByCols = append(partitionByCols, &property.MPPPartitionColumn{
			Col:       item.Col,
			CollateID: property.GetCollateIDByNameForPartition(item.Col.GetType().Collate),
		})
	}

	return partitionByCols
}

func (lw *LogicalWindow) tryToGetMppWindows(prop *property.PhysicalProperty) []PhysicalPlan {
	if !prop.IsSortItemAllForPartition() {
		return nil
	}
	if prop.TaskTp != property.RootTaskType && prop.TaskTp != property.MppTaskType {
		return nil
	}
	if prop.MPPPartitionTp == property.BroadcastType {
		return nil
	}

	{
		allSupported := true
		for _, windowFunc := range lw.WindowFuncDescs {
			if !windowFunc.CanPushDownToTiFlash() {
				lw.SCtx().GetSessionVars().RaiseWarningWhenMPPEnforced(
					"MPP mode may be blocked because window function `" + windowFunc.Name + "` is not supported now.")
				allSupported = false
			}
		}
		if !allSupported {
			return nil
		}
		if lw.Frame != nil && lw.Frame.Type == ast.Ranges {
			if _, err := expression.ExpressionsToPBList(lw.SCtx().GetSessionVars().StmtCtx, lw.Frame.Start.CalcFuncs, lw.ctx.GetClient()); err != nil {
				lw.SCtx().GetSessionVars().RaiseWarningWhenMPPEnforced(
					"MPP mode may be blocked because window function frame can't be push down, because " + err.Error())
				return nil
			}
			if _, err := expression.ExpressionsToPBList(lw.SCtx().GetSessionVars().StmtCtx, lw.Frame.End.CalcFuncs, lw.ctx.GetClient()); err != nil {
				lw.SCtx().GetSessionVars().RaiseWarningWhenMPPEnforced(
					"MPP mode may be blocked because window function frame can't be push down, because " + err.Error())
				return nil
			}
		}
	}

	var byItems []property.SortItem
	byItems = append(byItems, lw.PartitionBy...)
	byItems = append(byItems, lw.OrderBy...)
	childProperty := &property.PhysicalProperty{
		ExpectedCnt:           math.MaxFloat64,
		CanAddEnforcer:        true,
		SortItems:             byItems,
		TaskTp:                property.MppTaskType,
		SortItemsForPartition: byItems,
	}
	if !prop.IsPrefix(childProperty) {
		return nil
	}

	if len(lw.PartitionBy) > 0 {
		partitionCols := lw.GetPartitionKeys()
		// trying to match the required parititions.
		if prop.MPPPartitionTp == property.HashType {
			if matches := prop.IsSubsetOf(partitionCols); len(matches) != 0 {
				partitionCols = choosePartitionKeys(partitionCols, matches)
			} else {
				// do not satisfy the property of its parent, so return empty
				return nil
			}
		}
		childProperty.MPPPartitionTp = property.HashType
		childProperty.MPPPartitionCols = partitionCols
	} else {
		childProperty.MPPPartitionTp = property.SinglePartitionType
	}

	window := PhysicalWindow{
		WindowFuncDescs: lw.WindowFuncDescs,
		PartitionBy:     lw.PartitionBy,
		OrderBy:         lw.OrderBy,
		Frame:           lw.Frame,
		storeTp:         kv.TiFlash,
	}.Init(lw.ctx, lw.stats.ScaleByExpectCnt(prop.ExpectedCnt), lw.blockOffset, childProperty)
	window.SetSchema(lw.Schema())

	return []PhysicalPlan{window}
}

func (p *LogicalWindow) exhaustPhysicalPlans(prop *property.PhysicalProperty) ([]PhysicalPlan, bool, error) {
	windows := make([]PhysicalPlan, 0, 2)

	canPushToTiFlash := p.canPushToCop(kv.TiFlash)
	if p.ctx.GetSessionVars().IsMPPAllowed() && canPushToTiFlash {
		mppWindows := p.tryToGetMppWindows(prop)
		windows = append(windows, mppWindows...)
	}

	// if there needs a mpp task, we don't generate tidb window function.
	if prop.TaskTp == property.MppTaskType {
		return windows, true, nil
	}
	var byItems []property.SortItem
	byItems = append(byItems, p.PartitionBy...)
	byItems = append(byItems, p.OrderBy...)
	childProperty := &property.PhysicalProperty{ExpectedCnt: math.MaxFloat64, SortItems: byItems, CanAddEnforcer: true}
	if !prop.IsPrefix(childProperty) {
		return nil, true, nil
	}
	window := PhysicalWindow{
		WindowFuncDescs: p.WindowFuncDescs,
		PartitionBy:     p.PartitionBy,
		OrderBy:         p.OrderBy,
		Frame:           p.Frame,
	}.Init(p.ctx, p.stats.ScaleByExpectCnt(prop.ExpectedCnt), p.blockOffset, childProperty)
	window.SetSchema(p.Schema())

	windows = append(windows, window)
	return windows, true, nil
}

// exhaustPhysicalPlans is only for implementing interface. DataSource and Dual generate task in `findBestTask` directly.
func (p *baseLogicalPlan) exhaustPhysicalPlans(_ *property.PhysicalProperty) ([]PhysicalPlan, bool, error) {
	panic("baseLogicalPlan.exhaustPhysicalPlans() should never be called.")
}

// canPushToCop checks if it can be pushed to some stores. For TiKV, it only checks datasource.
// For TiFlash, it will check whether the operator is supported, but note that the check might be inaccrute.
func (p *baseLogicalPlan) canPushToCop(storeTp kv.StoreType) bool {
	return p.canPushToCopImpl(storeTp, false)
}

func (p *baseLogicalPlan) canPushToCopImpl(storeTp kv.StoreType, considerDual bool) bool {
	ret := true
	for _, ch := range p.children {
		switch c := ch.(type) {
		case *DataSource:
			validDs := false
			considerIndexMerge := false
			for _, path := range c.possibleAccessPaths {
				if path.StoreType == storeTp {
					validDs = true
				}
				if len(path.PartialIndexPaths) > 0 {
					considerIndexMerge = true
				}
			}
			ret = ret && validDs

			_, isTopN := p.self.(*LogicalTopN)
			_, isLimit := p.self.(*LogicalLimit)
			if (isTopN || isLimit) && considerIndexMerge {
				return false // TopN and Limit cannot be pushed down to IndexMerge
			}
			if c.tableInfo.TableCacheStatusType != model.TableCacheStatusDisable {
				// Don't push to cop for cached table, it brings more harm than good:
				// 1. Those tables are small enough, push to cop can't utilize several TiKV to accelerate computation.
				// 2. Cached table use UnionScan to read the cache data, and push to cop is not supported when an UnionScan exists.
				// Once aggregation is pushed to cop, the cache data can't be use any more.
				return false
			}
		case *LogicalUnionAll:
			if storeTp == kv.TiFlash {
				ret = ret && c.canPushToCopImpl(storeTp, true)
			} else {
				return false
			}
		case *LogicalSort:
			if storeTp == kv.TiFlash {
				ret = ret && c.canPushToCopImpl(storeTp, true)
			} else {
				return false
			}
		case *LogicalProjection:
			if storeTp == kv.TiFlash {
				ret = ret && c.canPushToCopImpl(storeTp, considerDual)
			} else {
				return false
			}
		case *LogicalTableDual:
			return storeTp == kv.TiFlash && considerDual
		case *LogicalAggregation, *LogicalSelection, *LogicalJoin:
			if storeTp == kv.TiFlash {
				ret = ret && c.canPushToCop(storeTp)
			} else {
				return false
			}
		// These operators can be partially push down to TiFlash, so we don't raise warning for them.
		case *LogicalLimit, *LogicalTopN:
			return false
		case *LogicalWindow:
			return true
		default:
			p.SCtx().GetSessionVars().RaiseWarningWhenMPPEnforced(
				"MPP mode may be blocked because operator `" + c.TP() + "` is not supported now.")
			return false
		}
	}
	return ret
}

func (la *LogicalAggregation) canPushToCop(storeTp kv.StoreType) bool {
	return la.baseLogicalPlan.canPushToCop(storeTp) && !la.noCopPushDown
}

func (la *LogicalAggregation) getEnforcedStreamAggs(prop *property.PhysicalProperty) []PhysicalPlan {
	if prop.IsFlashProp() {
		return nil
	}
	_, desc := prop.AllSameOrder()
	allTaskTypes := prop.GetAllPossibleChildTaskTypes()
	enforcedAggs := make([]PhysicalPlan, 0, len(allTaskTypes))
	childProp := &property.PhysicalProperty{
		ExpectedCnt:    math.Max(prop.ExpectedCnt*la.inputCount/la.stats.RowCount, prop.ExpectedCnt),
		CanAddEnforcer: true,
		SortItems:      property.SortItemsFromCols(la.GetGroupByCols(), desc),
	}
	if !prop.IsPrefix(childProp) {
		return enforcedAggs
	}
	taskTypes := []property.TaskType{property.CopSingleReadTaskType, property.CopDoubleReadTaskType}
	if la.HasDistinct() {
		// TODO: remove AllowDistinctAggPushDown after the cost estimation of distinct pushdown is implemented.
		// If AllowDistinctAggPushDown is set to true, we should not consider RootTask.
		if !la.canPushToCop(kv.TiKV) || !la.ctx.GetSessionVars().AllowDistinctAggPushDown {
			taskTypes = []property.TaskType{property.RootTaskType}
		}
	} else if !la.aggHints.preferAggToCop {
		taskTypes = append(taskTypes, property.RootTaskType)
	}
	for _, taskTp := range taskTypes {
		copiedChildProperty := new(property.PhysicalProperty)
		*copiedChildProperty = *childProp // It's ok to not deep copy the "cols" field.
		copiedChildProperty.TaskTp = taskTp

		agg := basePhysicalAgg{
			GroupByItems: la.GroupByItems,
			AggFuncs:     la.AggFuncs,
		}.initForStream(la.ctx, la.stats.ScaleByExpectCnt(prop.ExpectedCnt), la.blockOffset, copiedChildProperty)
		agg.SetSchema(la.schema.Clone())
		enforcedAggs = append(enforcedAggs, agg)
	}
	return enforcedAggs
}

func (la *LogicalAggregation) distinctArgsMeetsProperty() bool {
	for _, aggFunc := range la.AggFuncs {
		if aggFunc.HasDistinct {
			for _, distinctArg := range aggFunc.Args {
				if !expression.Contains(la.GroupByItems, distinctArg) {
					return false
				}
			}
		}
	}
	return true
}

func (la *LogicalAggregation) getStreamAggs(prop *property.PhysicalProperty) []PhysicalPlan {
	// TODO: support CopTiFlash task type in stream agg
	if prop.IsFlashProp() {
		return nil
	}
	all, desc := prop.AllSameOrder()
	if !all {
		return nil
	}

	for _, aggFunc := range la.AggFuncs {
		if aggFunc.Mode == aggregation.FinalMode {
			return nil
		}
	}
	// group by a + b is not interested in any order.
	groupByCols := la.GetGroupByCols()
	if len(groupByCols) != len(la.GroupByItems) {
		return nil
	}

	allTaskTypes := prop.GetAllPossibleChildTaskTypes()
	streamAggs := make([]PhysicalPlan, 0, len(la.possibleProperties)*(len(allTaskTypes)-1)+len(allTaskTypes))
	childProp := &property.PhysicalProperty{
		ExpectedCnt: math.Max(prop.ExpectedCnt*la.inputCount/la.stats.RowCount, prop.ExpectedCnt),
	}

	for _, possibleChildProperty := range la.possibleProperties {
		childProp.SortItems = property.SortItemsFromCols(possibleChildProperty[:len(groupByCols)], desc)
		if !prop.IsPrefix(childProp) {
			continue
		}
		// The table read of "CopDoubleReadTaskType" can't promises the sort
		// property that the stream aggregation required, no need to consider.
		taskTypes := []property.TaskType{property.CopSingleReadTaskType}
		if la.HasDistinct() {
			// TODO: remove AllowDistinctAggPushDown after the cost estimation of distinct pushdown is implemented.
			// If AllowDistinctAggPushDown is set to true, we should not consider RootTask.
			if !la.ctx.GetSessionVars().AllowDistinctAggPushDown {
				taskTypes = []property.TaskType{property.RootTaskType}
			} else if !la.distinctArgsMeetsProperty() {
				continue
			}
		} else if !la.aggHints.preferAggToCop {
			taskTypes = append(taskTypes, property.RootTaskType)
		}
		if !la.canPushToCop(kv.TiKV) && !la.canPushToCop(kv.TiFlash) {
			taskTypes = []property.TaskType{property.RootTaskType}
		}
		for _, taskTp := range taskTypes {
			copiedChildProperty := new(property.PhysicalProperty)
			*copiedChildProperty = *childProp // It's ok to not deep copy the "cols" field.
			copiedChildProperty.TaskTp = taskTp

			agg := basePhysicalAgg{
				GroupByItems: la.GroupByItems,
				AggFuncs:     la.AggFuncs,
			}.initForStream(la.ctx, la.stats.ScaleByExpectCnt(prop.ExpectedCnt), la.blockOffset, copiedChildProperty)
			agg.SetSchema(la.schema.Clone())
			streamAggs = append(streamAggs, agg)
		}
	}
	// If STREAM_AGG hint is existed, it should consider enforce stream aggregation,
	// because we can't trust possibleChildProperty completely.
	if (la.aggHints.preferAggType & preferStreamAgg) > 0 {
		streamAggs = append(streamAggs, la.getEnforcedStreamAggs(prop)...)
	}
	return streamAggs
}

// TODO: support more operators and distinct later
func (la *LogicalAggregation) checkCanPushDownToMPP() bool {
	hasUnsupportedDistinct := false
	for _, agg := range la.AggFuncs {
		// MPP does not support distinct except count distinct now
		if agg.HasDistinct {
			if agg.Name != ast.AggFuncCount && agg.Name != ast.AggFuncGroupConcat {
				hasUnsupportedDistinct = true
			}
		}
		// MPP does not support AggFuncApproxCountDistinct now
		if agg.Name == ast.AggFuncApproxCountDistinct {
			hasUnsupportedDistinct = true
		}
	}
	if hasUnsupportedDistinct {
		if la.ctx.GetSessionVars().StmtCtx.InExplainStmt {
			la.ctx.GetSessionVars().StmtCtx.AppendWarning(errors.New("Aggregation can not be pushed to storage layer in mpp mode because it contains agg function with distinct"))
		}
		return false
	}
	return CheckAggCanPushCop(la.ctx, la.AggFuncs, la.GroupByItems, kv.TiFlash)
}

func (la *LogicalAggregation) tryToGetMppHashAggs(prop *property.PhysicalProperty) (hashAggs []PhysicalPlan) {
	if !prop.IsSortItemEmpty() {
		return nil
	}
	if prop.TaskTp != property.RootTaskType && prop.TaskTp != property.MppTaskType {
		return nil
	}
	if prop.MPPPartitionTp == property.BroadcastType {
		return nil
	}
	if len(la.GroupByItems) > 0 {
		partitionCols := la.GetPotentialPartitionKeys()
		// trying to match the required parititions.
		if prop.MPPPartitionTp == property.HashType {
			if matches := prop.IsSubsetOf(partitionCols); len(matches) != 0 {
				partitionCols = choosePartitionKeys(partitionCols, matches)
			} else {
				// do not satisfy the property of its parent, so return empty
				return nil
			}
		}
		// TODO: permute various partition columns from group-by columns
		// 1-phase agg
		// If there are no available partition cols, but still have group by items, that means group by items are all expressions or constants.
		// To avoid mess, we don't do any one-phase aggregation in this case.
		if len(partitionCols) != 0 {
			childProp := &property.PhysicalProperty{TaskTp: property.MppTaskType, ExpectedCnt: math.MaxFloat64, MPPPartitionTp: property.HashType, MPPPartitionCols: partitionCols, CanAddEnforcer: true, RejectSort: true}
			agg := NewPhysicalHashAgg(la, la.stats.ScaleByExpectCnt(prop.ExpectedCnt), childProp)
			agg.SetSchema(la.schema.Clone())
			agg.MppRunMode = Mpp1Phase
			hashAggs = append(hashAggs, agg)
		}

		// 2-phase agg
		childProp := &property.PhysicalProperty{TaskTp: property.MppTaskType, ExpectedCnt: math.MaxFloat64, MPPPartitionTp: property.AnyType, RejectSort: true}
		agg := NewPhysicalHashAgg(la, la.stats.ScaleByExpectCnt(prop.ExpectedCnt), childProp)
		agg.SetSchema(la.schema.Clone())
		agg.MppRunMode = Mpp2Phase
		agg.MppPartitionCols = partitionCols
		hashAggs = append(hashAggs, agg)

		// agg runs on TiDB with a partial agg on TiFlash if possible
		if prop.TaskTp == property.RootTaskType {
			childProp := &property.PhysicalProperty{TaskTp: property.MppTaskType, ExpectedCnt: math.MaxFloat64, RejectSort: true}
			agg := NewPhysicalHashAgg(la, la.stats.ScaleByExpectCnt(prop.ExpectedCnt), childProp)
			agg.SetSchema(la.schema.Clone())
			agg.MppRunMode = MppTiDB
			hashAggs = append(hashAggs, agg)
		}
	} else {
		// TODO: support scalar agg in MPP, merge the final result to one node
		childProp := &property.PhysicalProperty{TaskTp: property.MppTaskType, ExpectedCnt: math.MaxFloat64, RejectSort: true}
		agg := NewPhysicalHashAgg(la, la.stats.ScaleByExpectCnt(prop.ExpectedCnt), childProp)
		agg.SetSchema(la.schema.Clone())
		if la.HasDistinct() || la.HasOrderBy() {
			agg.MppRunMode = MppScalar
		} else {
			agg.MppRunMode = MppTiDB
		}
		hashAggs = append(hashAggs, agg)
	}
	return
}

func (la *LogicalAggregation) getHashAggs(prop *property.PhysicalProperty) []PhysicalPlan {
	if !prop.IsSortItemEmpty() {
		return nil
	}
	if prop.TaskTp == property.MppTaskType && !la.checkCanPushDownToMPP() {
		return nil
	}
	hashAggs := make([]PhysicalPlan, 0, len(prop.GetAllPossibleChildTaskTypes()))
	taskTypes := []property.TaskType{property.CopSingleReadTaskType, property.CopDoubleReadTaskType}
	canPushDownToTiFlash := la.canPushToCop(kv.TiFlash)
	canPushDownToMPP := canPushDownToTiFlash && la.ctx.GetSessionVars().IsMPPAllowed() && la.checkCanPushDownToMPP()
	if la.HasDistinct() {
		// TODO: remove after the cost estimation of distinct pushdown is implemented.
		if !la.ctx.GetSessionVars().AllowDistinctAggPushDown {
			taskTypes = []property.TaskType{property.RootTaskType}
		}
	} else if !la.aggHints.preferAggToCop {
		taskTypes = append(taskTypes, property.RootTaskType)
	}
	if !la.canPushToCop(kv.TiKV) && !canPushDownToTiFlash {
		taskTypes = []property.TaskType{property.RootTaskType}
	}
	if canPushDownToMPP {
		taskTypes = append(taskTypes, property.MppTaskType)
	}
	if prop.IsFlashProp() {
		taskTypes = []property.TaskType{prop.TaskTp}
	}
	for _, taskTp := range taskTypes {
		if taskTp == property.MppTaskType {
			mppAggs := la.tryToGetMppHashAggs(prop)
			if len(mppAggs) > 0 {
				hashAggs = append(hashAggs, mppAggs...)
			}
		} else {
			agg := NewPhysicalHashAgg(la, la.stats.ScaleByExpectCnt(prop.ExpectedCnt), &property.PhysicalProperty{ExpectedCnt: math.MaxFloat64, TaskTp: taskTp})
			agg.SetSchema(la.schema.Clone())
			hashAggs = append(hashAggs, agg)
		}
	}
	return hashAggs
}

// ResetHintIfConflicted resets the aggHints.preferAggType if they are conflicted,
// and returns the two preferAggType hints.
func (la *LogicalAggregation) ResetHintIfConflicted() (preferHash bool, preferStream bool) {
	preferHash = (la.aggHints.preferAggType & preferHashAgg) > 0
	preferStream = (la.aggHints.preferAggType & preferStreamAgg) > 0
	if preferHash && preferStream {
		errMsg := "Optimizer aggregation hints are conflicted"
		warning := ErrInternal.GenWithStack(errMsg)
		la.ctx.GetSessionVars().StmtCtx.AppendWarning(warning)
		la.aggHints.preferAggType = 0
		preferHash, preferStream = false, false
	}
	return
}

func (la *LogicalAggregation) exhaustPhysicalPlans(prop *property.PhysicalProperty) ([]PhysicalPlan, bool, error) {
	if la.aggHints.preferAggToCop {
		if !la.canPushToCop(kv.TiKV) {
			errMsg := "Optimizer Hint AGG_TO_COP is inapplicable"
			warning := ErrInternal.GenWithStack(errMsg)
			la.ctx.GetSessionVars().StmtCtx.AppendWarning(warning)
			la.aggHints.preferAggToCop = false
		}
	}

	preferHash, preferStream := la.ResetHintIfConflicted()

	hashAggs := la.getHashAggs(prop)
	if hashAggs != nil && preferHash {
		return hashAggs, true, nil
	}

	streamAggs := la.getStreamAggs(prop)
	if streamAggs != nil && preferStream {
		return streamAggs, true, nil
	}

	aggs := append(hashAggs, streamAggs...)

	if streamAggs == nil && preferStream && !prop.IsSortItemEmpty() {
		errMsg := "Optimizer Hint STREAM_AGG is inapplicable"
		warning := ErrInternal.GenWithStack(errMsg)
		la.ctx.GetSessionVars().StmtCtx.AppendWarning(warning)
	}

	return aggs, !(preferStream || preferHash), nil
}

func (p *LogicalSelection) exhaustPhysicalPlans(prop *property.PhysicalProperty) ([]PhysicalPlan, bool, error) {
	childProp := prop.CloneEssentialFields()
	sel := PhysicalSelection{
		Conditions: p.Conditions,
	}.Init(p.ctx, p.stats.ScaleByExpectCnt(prop.ExpectedCnt), p.blockOffset, childProp)
	return []PhysicalPlan{sel}, true, nil
}

func (p *LogicalLimit) exhaustPhysicalPlans(prop *property.PhysicalProperty) ([]PhysicalPlan, bool, error) {
	if !prop.IsSortItemEmpty() {
		return nil, true, nil
	}

	allTaskTypes := []property.TaskType{property.CopSingleReadTaskType, property.CopDoubleReadTaskType}
	if !pushLimitOrTopNForcibly(p) {
		allTaskTypes = append(allTaskTypes, property.RootTaskType)
	}
	if p.canPushToCop(kv.TiFlash) && p.ctx.GetSessionVars().IsMPPAllowed() {
		allTaskTypes = append(allTaskTypes, property.MppTaskType)
	}
	ret := make([]PhysicalPlan, 0, len(allTaskTypes))
	for _, tp := range allTaskTypes {
		resultProp := &property.PhysicalProperty{TaskTp: tp, ExpectedCnt: float64(p.Count + p.Offset)}
		limit := PhysicalLimit{
			Offset: p.Offset,
			Count:  p.Count,
		}.Init(p.ctx, p.stats, p.blockOffset, resultProp)
		limit.SetSchema(p.Schema())
		ret = append(ret, limit)
	}
	return ret, true, nil
}

func (p *LogicalLock) exhaustPhysicalPlans(prop *property.PhysicalProperty) ([]PhysicalPlan, bool, error) {
	if prop.IsFlashProp() {
		p.SCtx().GetSessionVars().RaiseWarningWhenMPPEnforced(
			"MPP mode may be blocked because operator `Lock` is not supported now.")
		return nil, true, nil
	}
	childProp := prop.CloneEssentialFields()
	lock := PhysicalLock{
		Lock:               p.Lock,
		TblID2Handle:       p.tblID2Handle,
		TblID2PhysTblIDCol: p.tblID2PhysTblIDCol,
	}.Init(p.ctx, p.stats.ScaleByExpectCnt(prop.ExpectedCnt), childProp)
	return []PhysicalPlan{lock}, true, nil
}

func (p *LogicalUnionAll) exhaustPhysicalPlans(prop *property.PhysicalProperty) ([]PhysicalPlan, bool, error) {
	// TODO: UnionAll can not pass any order, but we can change it to sort merge to keep order.
	if !prop.IsSortItemEmpty() || (prop.IsFlashProp() && prop.TaskTp != property.MppTaskType) {
		return nil, true, nil
	}
	// TODO: UnionAll can pass partition info, but for briefness, we prevent it from pushing down.
	if prop.TaskTp == property.MppTaskType && prop.MPPPartitionTp != property.AnyType {
		return nil, true, nil
	}
	canUseMpp := p.ctx.GetSessionVars().IsMPPAllowed() && p.canPushToCopImpl(kv.TiFlash, true)
	chReqProps := make([]*property.PhysicalProperty, 0, len(p.children))
	for range p.children {
		if canUseMpp && prop.TaskTp == property.MppTaskType {
			chReqProps = append(chReqProps, &property.PhysicalProperty{
				ExpectedCnt: prop.ExpectedCnt,
				TaskTp:      property.MppTaskType,
				RejectSort:  true,
			})
		} else {
			chReqProps = append(chReqProps, &property.PhysicalProperty{ExpectedCnt: prop.ExpectedCnt, RejectSort: true})
		}
	}
	ua := PhysicalUnionAll{
		mpp: canUseMpp && prop.TaskTp == property.MppTaskType,
	}.Init(p.ctx, p.stats.ScaleByExpectCnt(prop.ExpectedCnt), p.blockOffset, chReqProps...)
	ua.SetSchema(p.Schema())
	if canUseMpp && prop.TaskTp == property.RootTaskType {
		chReqProps = make([]*property.PhysicalProperty, 0, len(p.children))
		for range p.children {
			chReqProps = append(chReqProps, &property.PhysicalProperty{
				ExpectedCnt: prop.ExpectedCnt,
				TaskTp:      property.MppTaskType,
				RejectSort:  true,
			})
		}
		mppUA := PhysicalUnionAll{mpp: true}.Init(p.ctx, p.stats.ScaleByExpectCnt(prop.ExpectedCnt), p.blockOffset, chReqProps...)
		mppUA.SetSchema(p.Schema())
		return []PhysicalPlan{ua, mppUA}, true, nil
	}
	return []PhysicalPlan{ua}, true, nil
}

func (p *LogicalPartitionUnionAll) exhaustPhysicalPlans(prop *property.PhysicalProperty) ([]PhysicalPlan, bool, error) {
	uas, flagHint, err := p.LogicalUnionAll.exhaustPhysicalPlans(prop)
	if err != nil {
		return nil, false, err
	}
	for _, ua := range uas {
		ua.(*PhysicalUnionAll).tp = plancodec.TypePartitionUnion
	}
	return uas, flagHint, nil
}

func (ls *LogicalSort) getPhysicalSort(prop *property.PhysicalProperty) *PhysicalSort {
	ps := PhysicalSort{ByItems: ls.ByItems}.Init(ls.ctx, ls.stats.ScaleByExpectCnt(prop.ExpectedCnt), ls.blockOffset, &property.PhysicalProperty{TaskTp: prop.TaskTp, ExpectedCnt: math.MaxFloat64, RejectSort: true})
	return ps
}

func (ls *LogicalSort) getNominalSort(reqProp *property.PhysicalProperty) *NominalSort {
	prop, canPass, onlyColumn := GetPropByOrderByItemsContainScalarFunc(ls.ByItems)
	if !canPass {
		return nil
	}
	prop.RejectSort = true
	prop.ExpectedCnt = reqProp.ExpectedCnt
	ps := NominalSort{OnlyColumn: onlyColumn, ByItems: ls.ByItems}.Init(
		ls.ctx, ls.stats.ScaleByExpectCnt(prop.ExpectedCnt), ls.blockOffset, prop)
	return ps
}

func (ls *LogicalSort) exhaustPhysicalPlans(prop *property.PhysicalProperty) ([]PhysicalPlan, bool, error) {
	if prop.TaskTp == property.RootTaskType {
		if MatchItems(prop, ls.ByItems) {
			ret := make([]PhysicalPlan, 0, 2)
			ret = append(ret, ls.getPhysicalSort(prop))
			ns := ls.getNominalSort(prop)
			if ns != nil {
				ret = append(ret, ns)
			}
			return ret, true, nil
		}
	} else if prop.TaskTp == property.MppTaskType && prop.RejectSort {
		if ls.canPushToCopImpl(kv.TiFlash, true) {
			newProp := prop.CloneEssentialFields()
			newProp.RejectSort = true
			ps := NominalSort{OnlyColumn: true, ByItems: ls.ByItems}.Init(
				ls.ctx, ls.stats.ScaleByExpectCnt(prop.ExpectedCnt), ls.blockOffset, newProp)
			return []PhysicalPlan{ps}, true, nil
		}
	}
	return nil, true, nil
}

func (p *LogicalMaxOneRow) exhaustPhysicalPlans(prop *property.PhysicalProperty) ([]PhysicalPlan, bool, error) {
	if !prop.IsSortItemEmpty() || prop.IsFlashProp() {
		p.SCtx().GetSessionVars().RaiseWarningWhenMPPEnforced("MPP mode may be blocked because operator `MaxOneRow` is not supported now.")
		return nil, true, nil
	}
	mor := PhysicalMaxOneRow{}.Init(p.ctx, p.stats, p.blockOffset, &property.PhysicalProperty{ExpectedCnt: 2})
	return []PhysicalPlan{mor}, true, nil
}<|MERGE_RESOLUTION|>--- conflicted
+++ resolved
@@ -2008,102 +2008,6 @@
 	return newKeys
 }
 
-<<<<<<< HEAD
-func (p *LogicalJoin) tryToGetBroadCastJoin(prop *property.PhysicalProperty) []PhysicalPlan {
-	if !prop.IsSortItemEmpty() {
-		return nil
-	}
-	if prop.TaskTp != property.RootTaskType && !prop.IsFlashProp() {
-		return nil
-	}
-	if !canExprsInJoinPushdown(p, kv.TiFlash) {
-		return nil
-	}
-
-	// Disable broadcast join on partition table for TiFlash.
-	for _, child := range p.children {
-		if ds, isDataSource := child.(*DataSource); isDataSource {
-			if ds.tableInfo.GetPartitionInfo() != nil {
-				return nil
-			}
-		}
-	}
-
-	if (p.JoinType != InnerJoin && p.JoinType != LeftOuterJoin && p.JoinType != RightOuterJoin && p.JoinType != SemiJoin && p.JoinType != AntiSemiJoin) || len(p.EqualConditions) == 0 {
-		return nil
-	}
-
-	// for left/semi/anti-semi join the global idx must be 1, and for right join the global idx must be 0
-	if hasPrefer, idx := p.getPreferredBCJLocalIndex(); hasPrefer {
-		if (idx == 0 && p.JoinType == RightOuterJoin) || (idx == 1 && (p.JoinType == LeftOuterJoin || p.JoinType == SemiJoin || p.JoinType == AntiSemiJoin)) {
-			return nil
-		}
-		return p.tryToGetBroadCastJoinByPreferGlobalIdx(prop, 1-idx)
-	}
-	if p.JoinType == InnerJoin {
-		results := p.tryToGetBroadCastJoinByPreferGlobalIdx(prop, 0)
-		results = append(results, p.tryToGetBroadCastJoinByPreferGlobalIdx(prop, 1)...)
-		return results
-	} else if p.JoinType == LeftOuterJoin || p.JoinType == SemiJoin || p.JoinType == AntiSemiJoin {
-		return p.tryToGetBroadCastJoinByPreferGlobalIdx(prop, 1)
-	}
-	return p.tryToGetBroadCastJoinByPreferGlobalIdx(prop, 0)
-}
-
-func (p *LogicalJoin) tryToGetBroadCastJoinByPreferGlobalIdx(prop *property.PhysicalProperty, preferredGlobalIndex int) []PhysicalPlan {
-	lkeys, rkeys, _, _ := p.GetJoinKeys()
-	baseJoin := basePhysicalJoin{
-		JoinType:        p.JoinType,
-		LeftConditions:  p.LeftConditions,
-		RightConditions: p.RightConditions,
-		OtherConditions: p.OtherConditions,
-		DefaultValues:   p.DefaultValues,
-		LeftJoinKeys:    lkeys,
-		RightJoinKeys:   rkeys,
-	}
-
-	preferredBuildIndex := 0
-	if p.children[0].statsInfo().Count() > p.children[1].statsInfo().Count() {
-		preferredBuildIndex = 1
-	}
-	if p.JoinType == SemiJoin || p.JoinType == AntiSemiJoin {
-		preferredBuildIndex = 1
-	}
-	// TiFlash does not support Right out join with other conditions, if the join
-	// has other conditions, need to set the build side to make sure it will be
-	// executed as left join in TiFlash(In TiFlash the build side is always the right side)
-	if len(p.OtherConditions) != 0 {
-		if p.JoinType == RightOuterJoin {
-			preferredBuildIndex = 0
-		} else if p.JoinType == LeftOuterJoin {
-			preferredBuildIndex = 1
-		}
-	}
-	baseJoin.InnerChildIdx = preferredBuildIndex
-	childrenReqProps := make([]*property.PhysicalProperty, 2)
-	childrenReqProps[preferredGlobalIndex] = &property.PhysicalProperty{TaskTp: property.CopTiFlashGlobalReadTaskType, ExpectedCnt: math.MaxFloat64}
-	if prop.TaskTp == property.CopTiFlashGlobalReadTaskType {
-		childrenReqProps[1-preferredGlobalIndex] = &property.PhysicalProperty{TaskTp: property.CopTiFlashGlobalReadTaskType, ExpectedCnt: math.MaxFloat64}
-	} else {
-		childrenReqProps[1-preferredGlobalIndex] = &property.PhysicalProperty{TaskTp: property.CopTiFlashLocalReadTaskType, ExpectedCnt: math.MaxFloat64}
-	}
-	if prop.ExpectedCnt < p.stats.RowCount {
-		expCntScale := prop.ExpectedCnt / p.stats.RowCount
-		childrenReqProps[1-baseJoin.InnerChildIdx].ExpectedCnt = p.children[1-baseJoin.InnerChildIdx].statsInfo().RowCount * expCntScale
-	}
-
-	join := PhysicalHashJoin{
-		basePhysicalJoin: baseJoin,
-		Concurrency:      uint(p.ctx.GetSessionVars().CopTiFlashConcurrencyFactor),
-		EqualConditions:  p.EqualConditions,
-		storeTp:          kv.TiFlash,
-		globalChildIndex: preferredGlobalIndex,
-	}.Init(p.ctx, p.stats.ScaleByExpectCnt(prop.ExpectedCnt), p.blockOffset, childrenReqProps...)
-	return []PhysicalPlan{join}
-}
-
-=======
->>>>>>> 824f4340
 // TryToGetChildProp will check if this sort property can be pushed or not.
 // When a sort column will be replaced by scalar function, we refuse it.
 // When a sort column will be replaced by a constant, we just remove it.
