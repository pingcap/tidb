--- conflicted
+++ resolved
@@ -1470,11 +1470,7 @@
 		return false, nil
 	}
 	accesses = append(accesses, notKeyEqAndIn...)
-<<<<<<< HEAD
 	remained = ranger.AppendConditionsIfNotExist(remained, remainedEqAndIn)
-=======
-	remained = append(remained, remainedEqAndIn...)
->>>>>>> 7cb2a51d
 	lastColPos := matchedKeyCnt + len(notKeyEqAndIn)
 	// There should be some equal conditions. But we don't need that there must be some join key in accesses here.
 	// A more strict check is applied later.
@@ -1495,7 +1491,6 @@
 			return false, nil
 		}
 		remained = append(remained, rangeFilterCandidates...)
-<<<<<<< HEAD
 		tempRangeRes := ijHelper.buildTemplateRange(matchedKeyCnt, notKeyEqAndIn, nil, false, rangeMaxSize)
 		if tempRangeRes.err != nil || tempRangeRes.emptyRange {
 			return tempRangeRes.emptyRange, tempRangeRes.err
@@ -1505,16 +1500,6 @@
 		remained = ranger.AppendConditionsIfNotExist(remained, accesses[tempRangeRes.eqAndInCntInRange:])
 		accesses = accesses[:tempRangeRes.eqAndInCntInRange]
 		mutableRange := ijHelper.createMutableIndexJoinRange(accesses, tempRangeRes.ranges, path, innerJoinKeys, outerJoinKeys)
-=======
-		ranges, emptyRange, err := ijHelper.buildTemplateRange(matchedKeyCnt, notKeyEqAndIn, nil, false)
-		if err != nil {
-			return false, err
-		}
-		if emptyRange {
-			return true, nil
-		}
-		mutableRange := ijHelper.createMutableIndexJoinRange(accesses, ranges, path, innerJoinKeys, outerJoinKeys)
->>>>>>> 7cb2a51d
 		ijHelper.updateBestChoice(mutableRange, path, accesses, remained, nil, lastColPos, rebuildMode)
 		return false, nil
 	}
@@ -1542,17 +1527,10 @@
 			if err != nil {
 				return false, err
 			}
-<<<<<<< HEAD
 			if len(colRemained2) > 0 {
 				colRemained = append(colRemained, colRemained2...)
 				nextColRange = nil
 			}
-=======
-		}
-		ranges, emptyRange, err = ijHelper.buildTemplateRange(matchedKeyCnt, notKeyEqAndIn, nextColRange, false)
-		if err != nil {
-			return false, err
->>>>>>> 7cb2a51d
 		}
 		tempRangeRes := ijHelper.buildTemplateRange(matchedKeyCnt, notKeyEqAndIn, nextColRange, false, rangeMaxSize)
 		if tempRangeRes.err != nil || tempRangeRes.emptyRange {
@@ -1573,11 +1551,7 @@
 		} else {
 			remained = append(remained, colAccesses...)
 		}
-<<<<<<< HEAD
 		mutableRange := ijHelper.createMutableIndexJoinRange(accesses, tempRangeRes.ranges, path, innerJoinKeys, outerJoinKeys)
-=======
-		mutableRange := ijHelper.createMutableIndexJoinRange(accesses, ranges, path, innerJoinKeys, outerJoinKeys)
->>>>>>> 7cb2a51d
 		ijHelper.updateBestChoice(mutableRange, path, accesses, remained, nil, lastColPos, rebuildMode)
 		return false, nil
 	}
@@ -1597,13 +1571,8 @@
 	} else {
 		lastColManager = nil
 	}
-<<<<<<< HEAD
 	mutableRange := ijHelper.createMutableIndexJoinRange(accesses, tempRangeRes.ranges, path, innerJoinKeys, outerJoinKeys)
 	ijHelper.updateBestChoice(mutableRange, path, accesses, remained, lastColManager, lastColPos, rebuildMode)
-=======
-	mutableRange := ijHelper.createMutableIndexJoinRange(accesses, ranges, path, innerJoinKeys, outerJoinKeys)
-	ijHelper.updateBestChoice(mutableRange, path, accesses, remained, lastColManager, lastColPos+1, rebuildMode)
->>>>>>> 7cb2a51d
 	return false, nil
 }
 
