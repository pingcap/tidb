--- conflicted
+++ resolved
@@ -951,13 +951,10 @@
 		Desc:            desc,
 		physicalTableID: ds.physicalTableID,
 		isPartition:     ds.isPartition,
-<<<<<<< HEAD
-=======
 
 		underInnerIndexJoin: true,
 		tblCols:             ds.TblCols,
 		tblColHists:         ds.TblColHists,
->>>>>>> 1b3cc1ff
 	}.Init(ds.ctx, ds.blockOffset)
 	ts.SetSchema(ds.schema.Clone())
 	if rowCount <= 0 {
@@ -1055,13 +1052,10 @@
 		Desc:             desc,
 		isPartition:      ds.isPartition,
 		physicalTableID:  ds.physicalTableID,
-<<<<<<< HEAD
-=======
 		tblColHists:      ds.TblColHists,
 		pkIsHandleCol:    ds.getPKIsHandleCol(),
 
 		underInnerIndexJoin: true,
->>>>>>> 1b3cc1ff
 	}.Init(ds.ctx, ds.blockOffset)
 	cop := &copTask{
 		indexPlan:   is,
