--- conflicted
+++ resolved
@@ -1031,13 +1031,9 @@
 		}
 		// If inner cop task need keep order, the extraHandleCol should be set.
 		if cop.keepOrder && !ds.tableInfo.IsCommonHandle {
-<<<<<<< HEAD
-			cop.extraHandleCol, cop.needExtraProj = ts.appendExtraHandleCol(ds)
-=======
 			var needExtraProj bool
 			cop.extraHandleCol, needExtraProj = ts.appendExtraHandleCol(ds)
 			cop.needExtraProj = cop.needExtraProj || needExtraProj
->>>>>>> 83d8c499
 		}
 		if cop.needExtraProj {
 			cop.originSchema = ds.schema
