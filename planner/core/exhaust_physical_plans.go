--- conflicted
+++ resolved
@@ -1415,10 +1415,7 @@
 // Firstly we check the hint, if hint is figured by user, we force to choose the corresponding physical plan.
 // If the hint is not matched, it will get other candidates.
 // If the hint is not figured, we will pick all candidates.
-<<<<<<< HEAD
 func (p *LogicalJoin) exhaustPhysicalPlans(prop *property.PhysicalProperty) ([]PhysicalPlan, bool) {
-=======
-func (p *LogicalJoin) exhaustPhysicalPlans(prop *property.PhysicalProperty) []PhysicalPlan {
 	failpoint.Inject("MockOnlyEnableIndexHashJoin", func(val failpoint.Value) {
 		if val.(bool) {
 			indexJoins, _ := p.tryToGetIndexJoin(prop)
@@ -1426,7 +1423,6 @@
 		}
 	})
 
->>>>>>> 77f970c4
 	mergeJoins := p.GetMergeJoin(prop, p.schema, p.Stats(), p.children[0].statsInfo(), p.children[1].statsInfo())
 	if (p.preferJoinType&preferMergeJoin) > 0 && len(mergeJoins) > 0 {
 		return mergeJoins, true
