--- conflicted
+++ resolved
@@ -373,11 +373,8 @@
 		innerPlan:       innerPlan,
 		KeyOff2IdxOff:   newKeyOff,
 		Ranges:          ranges,
-<<<<<<< HEAD
 		KeepOuterOrder:  len(prop.Items) > 0,
-=======
 		CompareFilters:  compareFilters,
->>>>>>> 1061d2a5
 	}.Init(p.ctx, p.stats.ScaleByExpectCnt(prop.ExpectedCnt), chReqProps...)
 	join.SetSchema(p.schema)
 	return []PhysicalPlan{join}
