--- conflicted
+++ resolved
@@ -1624,10 +1624,6 @@
 }
 
 func (p *LogicalJoin) tryToGetMppHashJoin(prop *property.PhysicalProperty, useBCJ bool) []PhysicalPlan {
-	/// todo remove this restriction after join on new collation is supported in TiFlash
-	if collate.NewCollationEnabled() {
-		return nil
-	}
 	if !prop.IsEmpty() {
 		return nil
 	}
@@ -1772,13 +1768,9 @@
 
 	join := PhysicalHashJoin{
 		basePhysicalJoin: baseJoin,
-<<<<<<< HEAD
 		Concurrency:      uint(p.ctx.GetSessionVars().CopTiFlashConcurrencyFactor),
 		EqualConditions:  p.EqualConditions,
 		storeTp:          kv.TiFlash,
-=======
-		EqualConditions:  p.EqualConditions,
->>>>>>> 99bdecc9
 		globalChildIndex: preferredGlobalIndex,
 	}.Init(p.ctx, p.stats.ScaleByExpectCnt(prop.ExpectedCnt), p.blockOffset, childrenReqProps...)
 	return []PhysicalPlan{join}
