// Copyright 2017 PingCAP, Inc.
//
// Licensed under the Apache License, Version 2.0 (the "License");
// you may not use this file except in compliance with the License.
// You may obtain a copy of the License at
//
//     http://www.apache.org/licenses/LICENSE-2.0
//
// Unless required by applicable law or agreed to in writing, software
// distributed under the License is distributed on an "AS IS" BASIS,
// See the License for the specific language governing permissions and
// limitations under the License.

package core

import (
	"bytes"
	"fmt"
	"math"
	"sort"

	"github.com/pingcap/parser/ast"
	"github.com/pingcap/parser/model"
	"github.com/pingcap/parser/mysql"
	"github.com/pingcap/tidb/expression"
	"github.com/pingcap/tidb/expression/aggregation"
	"github.com/pingcap/tidb/kv"
	"github.com/pingcap/tidb/planner/property"
	"github.com/pingcap/tidb/planner/util"
	"github.com/pingcap/tidb/sessionctx"
	"github.com/pingcap/tidb/types"
	"github.com/pingcap/tidb/util/chunk"
	"github.com/pingcap/tidb/util/logutil"
	"github.com/pingcap/tidb/util/ranger"
	"github.com/pingcap/tidb/util/set"
	"go.uber.org/zap"
)

func (p *LogicalUnionScan) exhaustPhysicalPlans(prop *property.PhysicalProperty) []PhysicalPlan {
	childProp := prop.Clone()
	us := PhysicalUnionScan{
		Conditions: p.conditions,
		HandleCol:  p.handleCol,
	}.Init(p.ctx, p.stats, p.blockOffset, childProp)
	return []PhysicalPlan{us}
}

func getMaxSortPrefix(sortCols, allCols []*expression.Column) []int {
	tmpSchema := expression.NewSchema(allCols...)
	sortColOffsets := make([]int, 0, len(sortCols))
	for _, sortCol := range sortCols {
		offset := tmpSchema.ColumnIndex(sortCol)
		if offset == -1 {
			return sortColOffsets
		}
		sortColOffsets = append(sortColOffsets, offset)
	}
	return sortColOffsets
}

func findMaxPrefixLen(candidates [][]*expression.Column, keys []*expression.Column) int {
	maxLen := 0
	for _, candidateKeys := range candidates {
		matchedLen := 0
		for i := range keys {
			if i < len(candidateKeys) && keys[i].Equal(nil, candidateKeys[i]) {
				matchedLen++
			} else {
				break
			}
		}
		if matchedLen > maxLen {
			maxLen = matchedLen
		}
	}
	return maxLen
}

func (p *LogicalJoin) moveEqualToOtherConditions(offsets []int) []expression.Expression {
	// Construct used equal condition set based on the equal condition offsets.
	usedEqConds := set.NewIntSet()
	for _, eqCondIdx := range offsets {
		usedEqConds.Insert(eqCondIdx)
	}

	// Construct otherConds, which is composed of the original other conditions
	// and the remained unused equal conditions.
	numOtherConds := len(p.OtherConditions) + len(p.EqualConditions) - len(offsets)
	otherConds := make([]expression.Expression, len(p.OtherConditions), numOtherConds)
	copy(otherConds, p.OtherConditions)
	for eqCondIdx := range p.EqualConditions {
		if !usedEqConds.Exist(eqCondIdx) {
			otherConds = append(otherConds, p.EqualConditions[eqCondIdx])
		}
	}

	return otherConds
}

// Only if the input required prop is the prefix fo join keys, we can pass through this property.
func (p *PhysicalMergeJoin) tryToGetChildReqProp(prop *property.PhysicalProperty) ([]*property.PhysicalProperty, bool) {
	all, desc := prop.AllSameOrder()
	lProp := property.NewPhysicalProperty(property.RootTaskType, p.LeftJoinKeys, desc, math.MaxFloat64, false)
	rProp := property.NewPhysicalProperty(property.RootTaskType, p.RightJoinKeys, desc, math.MaxFloat64, false)
	if !prop.IsEmpty() {
		// sort merge join fits the cases of massive ordered data, so desc scan is always expensive.
		if !all {
			return nil, false
		}
		if !prop.IsPrefix(lProp) && !prop.IsPrefix(rProp) {
			return nil, false
		}
		if prop.IsPrefix(rProp) && p.JoinType == LeftOuterJoin {
			return nil, false
		}
		if prop.IsPrefix(lProp) && p.JoinType == RightOuterJoin {
			return nil, false
		}
	}

	return []*property.PhysicalProperty{lProp, rProp}, true
}

func (p *LogicalJoin) checkJoinKeyCollation(leftKeys, rightKeys []*expression.Column) bool {
	// if a left key and its corresponding right key have different collation, don't use MergeJoin since
	// the their children may sort their records in different ways
	for i := range leftKeys {
		lt := leftKeys[i].RetType
		rt := rightKeys[i].RetType
		if (lt.EvalType() == types.ETString && rt.EvalType() == types.ETString) &&
			(leftKeys[i].RetType.Charset != rightKeys[i].RetType.Charset ||
				leftKeys[i].RetType.Collate != rightKeys[i].RetType.Collate) {
			return false
		}
	}
	return true
}

// GetMergeJoin convert the logical join to physical merge join based on the physical property.
func (p *LogicalJoin) GetMergeJoin(prop *property.PhysicalProperty, schema *expression.Schema, statsInfo *property.StatsInfo, leftStatsInfo *property.StatsInfo, rightStatsInfo *property.StatsInfo) []PhysicalPlan {
	joins := make([]PhysicalPlan, 0, len(p.leftProperties)+1)
	// The leftProperties caches all the possible properties that are provided by its children.
	leftJoinKeys, rightJoinKeys := p.GetJoinKeys()
	for _, lhsChildProperty := range p.leftProperties {
		offsets := getMaxSortPrefix(lhsChildProperty, leftJoinKeys)
		if len(offsets) == 0 {
			continue
		}

		leftKeys := lhsChildProperty[:len(offsets)]
		rightKeys := expression.NewSchema(rightJoinKeys...).ColumnsByIndices(offsets)

		prefixLen := findMaxPrefixLen(p.rightProperties, rightKeys)
		if prefixLen == 0 {
			continue
		}

		leftKeys = leftKeys[:prefixLen]
		rightKeys = rightKeys[:prefixLen]
		if !p.checkJoinKeyCollation(leftKeys, rightKeys) {
			continue
		}
		offsets = offsets[:prefixLen]
		baseJoin := basePhysicalJoin{
			JoinType:        p.JoinType,
			LeftConditions:  p.LeftConditions,
			RightConditions: p.RightConditions,
			DefaultValues:   p.DefaultValues,
			LeftJoinKeys:    leftKeys,
			RightJoinKeys:   rightKeys,
		}
		mergeJoin := PhysicalMergeJoin{basePhysicalJoin: baseJoin}.Init(p.ctx, statsInfo.ScaleByExpectCnt(prop.ExpectedCnt), p.blockOffset)
		mergeJoin.SetSchema(schema)
		mergeJoin.OtherConditions = p.moveEqualToOtherConditions(offsets)
		mergeJoin.initCompareFuncs()
		if reqProps, ok := mergeJoin.tryToGetChildReqProp(prop); ok {
			// Adjust expected count for children nodes.
			if prop.ExpectedCnt < statsInfo.RowCount {
				expCntScale := prop.ExpectedCnt / statsInfo.RowCount
				reqProps[0].ExpectedCnt = leftStatsInfo.RowCount * expCntScale
				reqProps[1].ExpectedCnt = rightStatsInfo.RowCount * expCntScale
			}
			mergeJoin.childrenReqProps = reqProps
			_, desc := prop.AllSameOrder()
			mergeJoin.Desc = desc
			joins = append(joins, mergeJoin)
		}
	}
	// If TiDB_SMJ hint is existed, it should consider enforce merge join,
	// because we can't trust lhsChildProperty completely.
	if (p.preferJoinType & preferMergeJoin) > 0 {
		joins = append(joins, p.getEnforcedMergeJoin(prop, schema, statsInfo)...)
	}

	return joins
}

// Change JoinKeys order, by offsets array
// offsets array is generate by prop check
func getNewJoinKeysByOffsets(oldJoinKeys []*expression.Column, offsets []int) []*expression.Column {
	newKeys := make([]*expression.Column, 0, len(oldJoinKeys))
	for _, offset := range offsets {
		newKeys = append(newKeys, oldJoinKeys[offset])
	}
	for pos, key := range oldJoinKeys {
		isExist := false
		for _, p := range offsets {
			if p == pos {
				isExist = true
				break
			}
		}
		if !isExist {
			newKeys = append(newKeys, key)
		}
	}
	return newKeys
}

func (p *LogicalJoin) getEnforcedMergeJoin(prop *property.PhysicalProperty, schema *expression.Schema, statsInfo *property.StatsInfo) []PhysicalPlan {
	// Check whether SMJ can satisfy the required property
	leftJoinKeys, rightJoinKeys := p.GetJoinKeys()
	offsets := make([]int, 0, len(leftJoinKeys))
	all, desc := prop.AllSameOrder()
	if !all {
		return nil
	}
	for _, item := range prop.Items {
		isExist := false
		for joinKeyPos := 0; joinKeyPos < len(leftJoinKeys); joinKeyPos++ {
			var key *expression.Column
			if item.Col.Equal(p.ctx, leftJoinKeys[joinKeyPos]) {
				key = leftJoinKeys[joinKeyPos]
			}
			if item.Col.Equal(p.ctx, rightJoinKeys[joinKeyPos]) {
				key = rightJoinKeys[joinKeyPos]
			}
			if key == nil {
				continue
			}
			for i := 0; i < len(offsets); i++ {
				if offsets[i] == joinKeyPos {
					isExist = true
					break
				}
			}
			if !isExist {
				offsets = append(offsets, joinKeyPos)
			}
			isExist = true
			break
		}
		if !isExist {
			return nil
		}
	}
	// Generate the enforced sort merge join
	leftKeys := getNewJoinKeysByOffsets(leftJoinKeys, offsets)
	rightKeys := getNewJoinKeysByOffsets(rightJoinKeys, offsets)
	if !p.checkJoinKeyCollation(leftKeys, rightKeys) {
		return nil
	}
	lProp := property.NewPhysicalProperty(property.RootTaskType, leftKeys, desc, math.MaxFloat64, true)
	rProp := property.NewPhysicalProperty(property.RootTaskType, rightKeys, desc, math.MaxFloat64, true)
	baseJoin := basePhysicalJoin{
		JoinType:        p.JoinType,
		LeftConditions:  p.LeftConditions,
		RightConditions: p.RightConditions,
		DefaultValues:   p.DefaultValues,
		LeftJoinKeys:    leftKeys,
		RightJoinKeys:   rightKeys,
		OtherConditions: p.OtherConditions,
	}
	enforcedPhysicalMergeJoin := PhysicalMergeJoin{basePhysicalJoin: baseJoin, Desc: desc}.Init(p.ctx, statsInfo.ScaleByExpectCnt(prop.ExpectedCnt), p.blockOffset)
	enforcedPhysicalMergeJoin.SetSchema(schema)
	enforcedPhysicalMergeJoin.childrenReqProps = []*property.PhysicalProperty{lProp, rProp}
	enforcedPhysicalMergeJoin.initCompareFuncs()
	return []PhysicalPlan{enforcedPhysicalMergeJoin}
}

func (p *PhysicalMergeJoin) initCompareFuncs() {
	p.CompareFuncs = make([]expression.CompareFunc, 0, len(p.LeftJoinKeys))
	for i := range p.LeftJoinKeys {
		p.CompareFuncs = append(p.CompareFuncs, expression.GetCmpFunction(p.ctx, p.LeftJoinKeys[i], p.RightJoinKeys[i]))
	}
}
func (p *LogicalJoin) tryToGetHashJoins(prop *property.PhysicalProperty) ([]PhysicalPlan, bool) {
	forced := false
	innerBuild := p.preferJoinType&preferHashJoinInnerBuild > 0
	innerProbe := p.preferJoinType&preferHashJoinInnerProbe > 0
	forceHJ := p.preferJoinType&preferHashJoin > 0
	defer func() {
		// refine error message
		if !forced && (innerBuild || innerProbe) {
			// Construct warning message prefix.
			var errMsg string
			switch {
			case innerBuild:
				errMsg = "Optimizer Hint SWAP_JOIN_INPUTS is inapplicable"
			case innerProbe:
				errMsg = "Optimizer Hint NO_SWAP_JOIN_INPUTS is inapplicable"
			case forceHJ:
				errMsg = "Optimizer Hint HASH_JOIN is inapplicable"
			}
			if p.hintInfo != nil {
				t := p.hintInfo.hashJoinHintTables
				switch {
				case len(t.hjBuildTables) != 0:
					errMsg = fmt.Sprintf("Optimizer Hint %s is inapplicable", restore2JoinHint(HintSJI, t.hjBuildTables))
				case len(t.hjProbeTables) != 0:
					errMsg = fmt.Sprintf("Optimizer Hint %s is inapplicable", restore2JoinHint(HintINLHJ, t.hjProbeTables))
				case len(t.hjTables) != 0:
					errMsg = fmt.Sprintf("Optimizer Hint %s is inapplicable", restore2JoinHint(HintINLHJ, t.hjTables))
				}
			}

			// Append inapplicable reason.
			if len(p.EqualConditions) == 0 {
				errMsg += " without column equal ON condition"
			}

			// Generate warning message to client.
			warning := ErrInternal.GenWithStack(errMsg)
			p.ctx.GetSessionVars().StmtCtx.AppendWarning(warning)
		}
	}()

<<<<<<< HEAD
=======
// ForceUseOuterBuild4Test is a test option to control forcing use outer input as build.
// TODO: use hint and remove this variable
var ForceUseOuterBuild4Test = false

func (p *LogicalJoin) getHashJoins(prop *property.PhysicalProperty) []PhysicalPlan {
>>>>>>> dcb8b3d5
	if !prop.IsEmpty() { // hash join doesn't promise any orders
		return nil, forced
	}
	joins := make([]PhysicalPlan, 0, 2)
	switch p.JoinType {
	case SemiJoin, AntiSemiJoin, LeftOuterSemiJoin, AntiLeftOuterSemiJoin:
		joins = append(joins, p.getHashJoin(prop, 1, false))
	case LeftOuterJoin:
<<<<<<< HEAD
		// TODO: support exchange the inner and the outer in CARTESIAN join
		if len(p.EqualConditions) == 0 {
			joins = append(joins, p.getHashJoin(prop, 1, false))
		} else {
			if innerBuild {
				joins = append(joins, p.getHashJoin(prop, 1, true))
				forced = true
			} else if innerProbe {
				joins = append(joins, p.getHashJoin(prop, 1, false))
				forced = true
			} else {
				joins = append(joins, p.getHashJoin(prop, 1, false))
				joins = append(joins, p.getHashJoin(prop, 1, true))
			}
		}
	case RightOuterJoin:
		// TODO: support exchange the inner and the outer in CARTESIAN join
		if len(p.EqualConditions) == 0 {
			joins = append(joins, p.getHashJoin(prop, 0, false))
		} else {
			if innerBuild {
				joins = append(joins, p.getHashJoin(prop, 0, false))
				forced = true
			} else if innerProbe {
				joins = append(joins, p.getHashJoin(prop, 0, true))
				forced = true
			} else {
				joins = append(joins, p.getHashJoin(prop, 0, false))
				joins = append(joins, p.getHashJoin(prop, 0, true))
			}
=======
		if ForceUseOuterBuild4Test {
			joins = append(joins, p.getHashJoin(prop, 1, true))
		} else {
			joins = append(joins, p.getHashJoin(prop, 1, false))
			joins = append(joins, p.getHashJoin(prop, 1, true))
		}
	case RightOuterJoin:
		if ForceUseOuterBuild4Test {
			joins = append(joins, p.getHashJoin(prop, 0, true))
		} else {
			joins = append(joins, p.getHashJoin(prop, 0, false))
			joins = append(joins, p.getHashJoin(prop, 0, true))
>>>>>>> dcb8b3d5
		}
	case InnerJoin:
		if innerBuild {
			joins = append(joins, p.getHashJoin(prop, 0, false))
			forced = true
		} else if innerProbe {
			joins = append(joins, p.getHashJoin(prop, 1, false))
			forced = true
		} else {
			joins = append(joins, p.getHashJoin(prop, 1, false))
			joins = append(joins, p.getHashJoin(prop, 0, false))
		}
	}
	return joins, forced
}

func (p *LogicalJoin) getHashJoin(prop *property.PhysicalProperty, innerIdx int, useOuterToBuild bool) *PhysicalHashJoin {
	chReqProps := make([]*property.PhysicalProperty, 2)
	chReqProps[innerIdx] = &property.PhysicalProperty{ExpectedCnt: math.MaxFloat64}
	chReqProps[1-innerIdx] = &property.PhysicalProperty{ExpectedCnt: math.MaxFloat64}
	if prop.ExpectedCnt < p.stats.RowCount {
		expCntScale := prop.ExpectedCnt / p.stats.RowCount
		chReqProps[1-innerIdx].ExpectedCnt = p.children[1-innerIdx].statsInfo().RowCount * expCntScale
	}
	hashJoin := NewPhysicalHashJoin(p, innerIdx, useOuterToBuild, p.stats.ScaleByExpectCnt(prop.ExpectedCnt), chReqProps...)
	hashJoin.SetSchema(p.schema)
	return hashJoin
}

// When inner plan is TableReader, the parameter `ranges` will be nil. Because pk only have one column. So all of its range
// is generated during execution time.
func (p *LogicalJoin) constructIndexJoin(
	prop *property.PhysicalProperty,
	outerIdx int,
	innerTask task,
	ranges []*ranger.Range,
	keyOff2IdxOff []int,
	path *util.AccessPath,
	compareFilters *ColWithCmpFuncManager,
) []PhysicalPlan {
	joinType := p.JoinType
	var (
		innerJoinKeys []*expression.Column
		outerJoinKeys []*expression.Column
	)
	if outerIdx == 0 {
		outerJoinKeys, innerJoinKeys = p.GetJoinKeys()
	} else {
		innerJoinKeys, outerJoinKeys = p.GetJoinKeys()
	}
	chReqProps := make([]*property.PhysicalProperty, 2)
	chReqProps[outerIdx] = &property.PhysicalProperty{TaskTp: property.RootTaskType, ExpectedCnt: math.MaxFloat64, Items: prop.Items}
	if prop.ExpectedCnt < p.stats.RowCount {
		expCntScale := prop.ExpectedCnt / p.stats.RowCount
		chReqProps[outerIdx].ExpectedCnt = p.children[outerIdx].statsInfo().RowCount * expCntScale
	}
	newInnerKeys := make([]*expression.Column, 0, len(innerJoinKeys))
	newOuterKeys := make([]*expression.Column, 0, len(outerJoinKeys))
	newKeyOff := make([]int, 0, len(keyOff2IdxOff))
	newOtherConds := make([]expression.Expression, len(p.OtherConditions), len(p.OtherConditions)+len(p.EqualConditions))
	copy(newOtherConds, p.OtherConditions)
	for keyOff, idxOff := range keyOff2IdxOff {
		if keyOff2IdxOff[keyOff] < 0 {
			newOtherConds = append(newOtherConds, p.EqualConditions[keyOff])
			continue
		}
		newInnerKeys = append(newInnerKeys, innerJoinKeys[keyOff])
		newOuterKeys = append(newOuterKeys, outerJoinKeys[keyOff])
		newKeyOff = append(newKeyOff, idxOff)
	}
	baseJoin := basePhysicalJoin{
		InnerChildIdx:   1 - outerIdx,
		LeftConditions:  p.LeftConditions,
		RightConditions: p.RightConditions,
		OtherConditions: newOtherConds,
		JoinType:        joinType,
		OuterJoinKeys:   newOuterKeys,
		InnerJoinKeys:   newInnerKeys,
		DefaultValues:   p.DefaultValues,
	}
	join := PhysicalIndexJoin{
		basePhysicalJoin: baseJoin,
		innerTask:        innerTask,
		KeyOff2IdxOff:    newKeyOff,
		Ranges:           ranges,
		CompareFilters:   compareFilters,
	}.Init(p.ctx, p.stats.ScaleByExpectCnt(prop.ExpectedCnt), p.blockOffset, chReqProps...)
	if path != nil {
		join.IdxColLens = path.IdxColLens
	}
	join.SetSchema(p.schema)
	return []PhysicalPlan{join}
}

func (p *LogicalJoin) constructIndexMergeJoin(
	prop *property.PhysicalProperty,
	outerIdx int,
	innerTask task,
	ranges []*ranger.Range,
	keyOff2IdxOff []int,
	path *util.AccessPath,
	compareFilters *ColWithCmpFuncManager,
) []PhysicalPlan {
	indexJoins := p.constructIndexJoin(prop, outerIdx, innerTask, ranges, keyOff2IdxOff, path, compareFilters)
	indexMergeJoins := make([]PhysicalPlan, 0, len(indexJoins))
	for _, plan := range indexJoins {
		join := plan.(*PhysicalIndexJoin)
		hasPrefixCol := false
		for _, l := range join.IdxColLens {
			if l != types.UnspecifiedLength {
				hasPrefixCol = true
				break
			}
		}
		// If index column has prefix length, the merge join can not guarantee the relevance
		// between index and join keys. So we should skip this case.
		// For more details, please check the following code and comments.
		if hasPrefixCol {
			continue
		}

		// keyOff2KeyOffOrderByIdx is map the join keys offsets to [0, len(joinKeys)) ordered by the
		// join key position in inner index.
		keyOff2KeyOffOrderByIdx := make([]int, len(join.OuterJoinKeys))
		keyOffMapList := make([]int, len(join.KeyOff2IdxOff))
		copy(keyOffMapList, join.KeyOff2IdxOff)
		keyOffMap := make(map[int]int, len(keyOffMapList))
		for i, idxOff := range keyOffMapList {
			keyOffMap[idxOff] = i
		}
		sort.Slice(keyOffMapList, func(i, j int) bool { return keyOffMapList[i] < keyOffMapList[j] })
		for keyOff, idxOff := range keyOffMapList {
			keyOff2KeyOffOrderByIdx[keyOffMap[idxOff]] = keyOff
		}
		// isOuterKeysPrefix means whether the outer join keys are the prefix of the prop items.
		isOuterKeysPrefix := len(join.OuterJoinKeys) <= len(prop.Items)
		compareFuncs := make([]expression.CompareFunc, 0, len(join.OuterJoinKeys))
		outerCompareFuncs := make([]expression.CompareFunc, 0, len(join.OuterJoinKeys))

		for i := range join.KeyOff2IdxOff {
			if isOuterKeysPrefix && !prop.Items[i].Col.Equal(nil, join.OuterJoinKeys[keyOff2KeyOffOrderByIdx[i]]) {
				isOuterKeysPrefix = false
			}
			compareFuncs = append(compareFuncs, expression.GetCmpFunction(p.ctx, join.OuterJoinKeys[i], join.InnerJoinKeys[i]))
			outerCompareFuncs = append(outerCompareFuncs, expression.GetCmpFunction(p.ctx, join.OuterJoinKeys[i], join.OuterJoinKeys[i]))
		}
		// canKeepOuterOrder means whether the prop items are the prefix of the outer join keys.
		canKeepOuterOrder := len(prop.Items) <= len(join.OuterJoinKeys)
		for i := 0; canKeepOuterOrder && i < len(prop.Items); i++ {
			if !prop.Items[i].Col.Equal(nil, join.OuterJoinKeys[keyOff2KeyOffOrderByIdx[i]]) {
				canKeepOuterOrder = false
			}
		}
		// Since index merge join requires prop items the prefix of outer join keys
		// or outer join keys the prefix of the prop items. So we need `canKeepOuterOrder` or
		// `isOuterKeysPrefix` to be true.
		if canKeepOuterOrder || isOuterKeysPrefix {
			indexMergeJoin := PhysicalIndexMergeJoin{
				PhysicalIndexJoin:       *join,
				KeyOff2KeyOffOrderByIdx: keyOff2KeyOffOrderByIdx,
				NeedOuterSort:           !isOuterKeysPrefix,
				CompareFuncs:            compareFuncs,
				OuterCompareFuncs:       outerCompareFuncs,
				Desc:                    !prop.IsEmpty() && prop.Items[0].Desc,
			}.Init(p.ctx)
			indexMergeJoins = append(indexMergeJoins, indexMergeJoin)
		}
	}
	return indexMergeJoins
}

func (p *LogicalJoin) constructIndexHashJoin(
	prop *property.PhysicalProperty,
	outerIdx int,
	innerTask task,
	ranges []*ranger.Range,
	keyOff2IdxOff []int,
	path *util.AccessPath,
	compareFilters *ColWithCmpFuncManager,
) []PhysicalPlan {
	indexJoins := p.constructIndexJoin(prop, outerIdx, innerTask, ranges, keyOff2IdxOff, path, compareFilters)
	indexHashJoins := make([]PhysicalPlan, 0, len(indexJoins))
	for _, plan := range indexJoins {
		join := plan.(*PhysicalIndexJoin)
		indexHashJoin := PhysicalIndexHashJoin{
			PhysicalIndexJoin: *join,
			// Prop is empty means that the parent operator does not need the
			// join operator to provide any promise of the output order.
			KeepOuterOrder: !prop.IsEmpty(),
		}.Init(p.ctx)
		indexHashJoins = append(indexHashJoins, indexHashJoin)
	}
	return indexHashJoins
}

// getIndexJoinByOuterIdx will generate index join by outerIndex. OuterIdx points out the outer child.
// First of all, we'll check whether the inner child is DataSource.
// Then, we will extract the join keys of p's equal conditions. Then check whether all of them are just the primary key
// or match some part of on index. If so we will choose the best one and construct a index join.
func (p *LogicalJoin) getIndexJoinByOuterIdx(prop *property.PhysicalProperty, outerIdx int) (joins []PhysicalPlan) {
	outerChild, innerChild := p.children[outerIdx], p.children[1-outerIdx]
	all, _ := prop.AllSameOrder()
	// If the order by columns are not all from outer child, index join cannot promise the order.
	if !prop.AllColsFromSchema(outerChild.Schema()) || !all {
		return nil
	}
	var (
		innerJoinKeys []*expression.Column
		outerJoinKeys []*expression.Column
	)
	if outerIdx == 0 {
		outerJoinKeys, innerJoinKeys = p.GetJoinKeys()
	} else {
		innerJoinKeys, outerJoinKeys = p.GetJoinKeys()
	}
	ds, isDataSource := innerChild.(*DataSource)
	us, isUnionScan := innerChild.(*LogicalUnionScan)
	if (!isDataSource && !isUnionScan) || (isDataSource && ds.preferStoreType&preferTiFlash != 0) {
		return nil
	}
	if isUnionScan {
		// The child of union scan may be union all for partition table.
		ds, isDataSource = us.Children()[0].(*DataSource)
		if !isDataSource {
			return nil
		}
		// If one of the union scan children is a TiFlash table, then we can't choose index join.
		for _, child := range us.Children() {
			if ds, ok := child.(*DataSource); ok && ds.preferStoreType&preferTiFlash != 0 {
				return nil
			}
		}
	}
	var avgInnerRowCnt float64
	if outerChild.statsInfo().RowCount > 0 {
		avgInnerRowCnt = p.equalCondOutCnt / outerChild.statsInfo().RowCount
	}
	joins = p.buildIndexJoinInner2TableScan(prop, ds, innerJoinKeys, outerJoinKeys, outerIdx, us, avgInnerRowCnt)
	if joins != nil {
		return
	}
	return p.buildIndexJoinInner2IndexScan(prop, ds, innerJoinKeys, outerJoinKeys, outerIdx, us, avgInnerRowCnt)
}

// buildIndexJoinInner2TableScan builds a TableScan as the inner child for an
// IndexJoin if possible.
// If the inner side of a index join is a TableScan, only one tuple will be
// fetched from the inner side for every tuple from the outer side. This will be
// promised to be no worse than building IndexScan as the inner child.
func (p *LogicalJoin) buildIndexJoinInner2TableScan(
	prop *property.PhysicalProperty, ds *DataSource, innerJoinKeys, outerJoinKeys []*expression.Column,
	outerIdx int, us *LogicalUnionScan, avgInnerRowCnt float64) (joins []PhysicalPlan) {
	var tblPath *util.AccessPath
	for _, path := range ds.possibleAccessPaths {
		if path.IsTablePath && path.StoreType == kv.TiKV {
			tblPath = path
			break
		}
	}
	if tblPath == nil {
		return nil
	}
	pkCol := ds.getPKIsHandleCol()
	if pkCol == nil {
		return nil
	}
	keyOff2IdxOff := make([]int, len(innerJoinKeys))
	newOuterJoinKeys := make([]*expression.Column, 0)
	pkMatched := false
	for i, key := range innerJoinKeys {
		if !key.Equal(nil, pkCol) {
			keyOff2IdxOff[i] = -1
			continue
		}
		pkMatched = true
		keyOff2IdxOff[i] = 0
		// Add to newOuterJoinKeys only if conditions contain inner primary key. For issue #14822.
		newOuterJoinKeys = append(newOuterJoinKeys, outerJoinKeys[i])
	}
	outerJoinKeys = newOuterJoinKeys
	if !pkMatched {
		return nil
	}
	joins = make([]PhysicalPlan, 0, 3)
	innerTask := p.constructInnerTableScanTask(ds, pkCol, outerJoinKeys, us, false, false, avgInnerRowCnt)
	joins = append(joins, p.constructIndexJoin(prop, outerIdx, innerTask, nil, keyOff2IdxOff, nil, nil)...)
	// The index merge join's inner plan is different from index join, so we
	// should construct another inner plan for it.
	// Because we can't keep order for union scan, if there is a union scan in inner task,
	// we can't construct index merge join.
	if us == nil {
		innerTask2 := p.constructInnerTableScanTask(ds, pkCol, outerJoinKeys, us, true, !prop.IsEmpty() && prop.Items[0].Desc, avgInnerRowCnt)
		joins = append(joins, p.constructIndexMergeJoin(prop, outerIdx, innerTask2, nil, keyOff2IdxOff, nil, nil)...)
	}
	// We can reuse the `innerTask` here since index nested loop hash join
	// do not need the inner child to promise the order.
	joins = append(joins, p.constructIndexHashJoin(prop, outerIdx, innerTask, nil, keyOff2IdxOff, nil, nil)...)
	return joins
}

func (p *LogicalJoin) buildIndexJoinInner2IndexScan(
	prop *property.PhysicalProperty, ds *DataSource, innerJoinKeys, outerJoinKeys []*expression.Column,
	outerIdx int, us *LogicalUnionScan, avgInnerRowCnt float64) (joins []PhysicalPlan) {
	helper := &indexJoinBuildHelper{join: p}
	for _, path := range ds.possibleAccessPaths {
		if path.IsTablePath {
			continue
		}
		emptyRange, err := helper.analyzeLookUpFilters(path, ds, innerJoinKeys)
		if emptyRange {
			return nil
		}
		if err != nil {
			logutil.BgLogger().Warn("build index join failed", zap.Error(err))
		}
	}
	if helper.chosenPath == nil {
		return nil
	}
	keyOff2IdxOff := make([]int, len(innerJoinKeys))
	for i := range keyOff2IdxOff {
		keyOff2IdxOff[i] = -1
	}
	for idxOff, keyOff := range helper.idxOff2KeyOff {
		if keyOff != -1 {
			keyOff2IdxOff[keyOff] = idxOff
		}
	}
	joins = make([]PhysicalPlan, 0, 3)
	rangeInfo := helper.buildRangeDecidedByInformation(helper.chosenPath.IdxCols, outerJoinKeys)
	maxOneRow := false
	if helper.chosenPath.Index.Unique && helper.maxUsedCols == len(helper.chosenPath.FullIdxCols) {
		l := len(helper.chosenAccess)
		if l == 0 {
			maxOneRow = true
		} else {
			sf, ok := helper.chosenAccess[l-1].(*expression.ScalarFunction)
			maxOneRow = ok && (sf.FuncName.L == ast.EQ)
		}
	}
	innerTask := p.constructInnerIndexScanTask(ds, helper.chosenPath, helper.chosenRemained, outerJoinKeys, us, rangeInfo, false, false, avgInnerRowCnt, maxOneRow)

	joins = append(joins, p.constructIndexJoin(prop, outerIdx, innerTask, helper.chosenRanges, keyOff2IdxOff, helper.chosenPath, helper.lastColManager)...)
	// The index merge join's inner plan is different from index join, so we
	// should construct another inner plan for it.
	// Because we can't keep order for union scan, if there is a union scan in inner task,
	// we can't construct index merge join.
	if us == nil {
		innerTask2 := p.constructInnerIndexScanTask(ds, helper.chosenPath, helper.chosenRemained, outerJoinKeys, us, rangeInfo, true, !prop.IsEmpty() && prop.Items[0].Desc, avgInnerRowCnt, maxOneRow)
		joins = append(joins, p.constructIndexMergeJoin(prop, outerIdx, innerTask2, helper.chosenRanges, keyOff2IdxOff, helper.chosenPath, helper.lastColManager)...)
	}
	// We can reuse the `innerTask` here since index nested loop hash join
	// do not need the inner child to promise the order.
	joins = append(joins, p.constructIndexHashJoin(prop, outerIdx, innerTask, helper.chosenRanges, keyOff2IdxOff, helper.chosenPath, helper.lastColManager)...)
	return joins
}

type indexJoinBuildHelper struct {
	join *LogicalJoin

	chosenIndexInfo *model.IndexInfo
	maxUsedCols     int
	chosenAccess    []expression.Expression
	chosenRemained  []expression.Expression
	idxOff2KeyOff   []int
	lastColManager  *ColWithCmpFuncManager
	chosenRanges    []*ranger.Range
	chosenPath      *util.AccessPath

	curPossibleUsedKeys []*expression.Column
	curNotUsedIndexCols []*expression.Column
	curNotUsedColLens   []int
	curIdxOff2KeyOff    []int
}

func (ijHelper *indexJoinBuildHelper) buildRangeDecidedByInformation(idxCols []*expression.Column, outerJoinKeys []*expression.Column) string {
	buffer := bytes.NewBufferString("[")
	isFirst := true
	for idxOff, keyOff := range ijHelper.idxOff2KeyOff {
		if keyOff == -1 {
			continue
		}
		if !isFirst {
			buffer.WriteString(" ")
		} else {
			isFirst = false
		}
		buffer.WriteString(fmt.Sprintf("eq(%v, %v)", idxCols[idxOff], outerJoinKeys[keyOff]))
	}
	for _, access := range ijHelper.chosenAccess {
		if !isFirst {
			buffer.WriteString(" ")
		} else {
			isFirst = false
		}
		buffer.WriteString(fmt.Sprintf("%v", access))
	}
	buffer.WriteString("]")
	return buffer.String()
}

// constructInnerTableScanTask is specially used to construct the inner plan for PhysicalIndexJoin.
func (p *LogicalJoin) constructInnerTableScanTask(
	ds *DataSource,
	pk *expression.Column,
	outerJoinKeys []*expression.Column,
	us *LogicalUnionScan,
	keepOrder bool,
	desc bool,
	rowCount float64,
) task {
	ranges := ranger.FullIntRange(mysql.HasUnsignedFlag(pk.RetType.Flag))
	ts := PhysicalTableScan{
		Table:           ds.tableInfo,
		Columns:         ds.Columns,
		TableAsName:     ds.TableAsName,
		DBName:          ds.DBName,
		filterCondition: ds.pushedDownConds,
		Ranges:          ranges,
		rangeDecidedBy:  outerJoinKeys,
		KeepOrder:       keepOrder,
		Desc:            desc,
	}.Init(ds.ctx, ds.blockOffset)
	ts.SetSchema(ds.schema.Clone())
	if rowCount <= 0 {
		rowCount = float64(1)
	}
	selectivity := float64(1)
	countAfterAccess := rowCount
	if len(ts.filterCondition) > 0 {
		var err error
		selectivity, _, err = ds.tableStats.HistColl.Selectivity(ds.ctx, ts.filterCondition, ds.possibleAccessPaths)
		if err != nil || selectivity <= 0 {
			logutil.BgLogger().Debug("unexpected selectivity, use selection factor", zap.Float64("selectivity", selectivity), zap.String("table", ts.TableAsName.L))
			selectivity = SelectionFactor
		}
		// rowCount is computed from result row count of join, which has already accounted the filters on DataSource,
		// i.e, rowCount equals to `countAfterAccess * selectivity`.
		countAfterAccess = rowCount / selectivity
	}
	ts.stats = &property.StatsInfo{
		// TableScan as inner child of IndexJoin can return at most 1 tuple for each outer row.
		RowCount:     math.Min(1.0, countAfterAccess),
		StatsVersion: ds.stats.StatsVersion,
		// Cardinality would not be used in cost computation of IndexJoin, set leave it as default nil.
	}
	rowSize := ds.TblColHists.GetTableAvgRowSize(p.ctx, ds.TblCols, ts.StoreType, true)
	sessVars := ds.ctx.GetSessionVars()
	copTask := &copTask{
		tablePlan:         ts,
		indexPlanFinished: true,
		cst:               sessVars.ScanFactor * rowSize * ts.stats.RowCount,
		tblColHists:       ds.TblColHists,
		keepOrder:         ts.KeepOrder,
	}
	selStats := ts.stats.Scale(selectivity)
	ts.addPushedDownSelection(copTask, selStats)
	t := finishCopTask(ds.ctx, copTask).(*rootTask)
	reader := t.p
	t.p = p.constructInnerUnionScan(us, reader)
	return t
}

func (p *LogicalJoin) constructInnerUnionScan(us *LogicalUnionScan, reader PhysicalPlan) PhysicalPlan {
	if us == nil {
		return reader
	}
	// Use `reader.stats` instead of `us.stats` because it should be more accurate. No need to specify
	// childrenReqProps now since we have got reader already.
	physicalUnionScan := PhysicalUnionScan{
		Conditions: us.conditions,
		HandleCol:  us.handleCol,
	}.Init(us.ctx, reader.statsInfo(), us.blockOffset, nil)
	physicalUnionScan.SetChildren(reader)
	return physicalUnionScan
}

// constructInnerIndexScanTask is specially used to construct the inner plan for PhysicalIndexJoin.
func (p *LogicalJoin) constructInnerIndexScanTask(
	ds *DataSource,
	path *util.AccessPath,
	filterConds []expression.Expression,
	outerJoinKeys []*expression.Column,
	us *LogicalUnionScan,
	rangeInfo string,
	keepOrder bool,
	desc bool,
	rowCount float64,
	maxOneRow bool,
) task {
	is := PhysicalIndexScan{
		Table:            ds.tableInfo,
		TableAsName:      ds.TableAsName,
		DBName:           ds.DBName,
		Columns:          ds.Columns,
		Index:            path.Index,
		IdxCols:          path.IdxCols,
		IdxColLens:       path.IdxColLens,
		dataSourceSchema: ds.schema,
		KeepOrder:        keepOrder,
		Ranges:           ranger.FullRange(),
		rangeInfo:        rangeInfo,
		Desc:             desc,
		isPartition:      ds.isPartition,
		physicalTableID:  ds.physicalTableID,
	}.Init(ds.ctx, ds.blockOffset)
	cop := &copTask{
		indexPlan:   is,
		tblColHists: ds.TblColHists,
		tblCols:     ds.TblCols,
		keepOrder:   is.KeepOrder,
	}
	if !isCoveringIndex(ds.schema.Columns, path.FullIdxCols, path.FullIdxColLens, is.Table.PKIsHandle) {
		// On this way, it's double read case.
		ts := PhysicalTableScan{
			Columns:         ds.Columns,
			Table:           is.Table,
			TableAsName:     ds.TableAsName,
			isPartition:     ds.isPartition,
			physicalTableID: ds.physicalTableID,
		}.Init(ds.ctx, ds.blockOffset)
		ts.schema = is.dataSourceSchema.Clone()
		// If inner cop task need keep order, the extraHandleCol should be set.
		if cop.keepOrder {
			cop.extraHandleCol, cop.doubleReadNeedProj = ts.appendExtraHandleCol(ds)
		}
		cop.tablePlan = ts
	}
	is.initSchema(path.Index, path.FullIdxCols, cop.tablePlan != nil)
	indexConds, tblConds := splitIndexFilterConditions(filterConds, path.FullIdxCols, path.FullIdxColLens, ds.tableInfo)
	// Specially handle cases when input rowCount is 0, which can only happen in 2 scenarios:
	// - estimated row count of outer plan is 0;
	// - estimated row count of inner "DataSource + filters" is 0;
	// if it is the first case, it does not matter what row count we set for inner task, since the cost of index join would
	// always be 0 then;
	// if it is the second case, HashJoin should always be cheaper than IndexJoin then, so we set row count of inner task
	// to table size, to simply make it more expensive.
	if rowCount <= 0 {
		rowCount = ds.tableStats.RowCount
	}
	if maxOneRow {
		// Theoretically, this line is unnecessary because row count estimation of join should guarantee rowCount is not larger
		// than 1.0; however, there may be rowCount larger than 1.0 in reality, e.g, pseudo statistics cases, which does not reflect
		// unique constraint in NDV.
		rowCount = math.Min(rowCount, 1.0)
	}
	tmpPath := &util.AccessPath{
		IndexFilters:     indexConds,
		TableFilters:     tblConds,
		CountAfterIndex:  rowCount,
		CountAfterAccess: rowCount,
	}
	// Assume equal conditions used by index join and other conditions are independent.
	if len(tblConds) > 0 {
		selectivity, _, err := ds.tableStats.HistColl.Selectivity(ds.ctx, tblConds, ds.possibleAccessPaths)
		if err != nil || selectivity <= 0 {
			logutil.BgLogger().Debug("unexpected selectivity, use selection factor", zap.Float64("selectivity", selectivity), zap.String("table", ds.TableAsName.L))
			selectivity = SelectionFactor
		}
		// rowCount is computed from result row count of join, which has already accounted the filters on DataSource,
		// i.e, rowCount equals to `countAfterIndex * selectivity`.
		cnt := rowCount / selectivity
		if maxOneRow {
			cnt = math.Min(cnt, 1.0)
		}
		tmpPath.CountAfterIndex = cnt
		tmpPath.CountAfterAccess = cnt
	}
	if len(indexConds) > 0 {
		selectivity, _, err := ds.tableStats.HistColl.Selectivity(ds.ctx, indexConds, ds.possibleAccessPaths)
		if err != nil || selectivity <= 0 {
			logutil.BgLogger().Debug("unexpected selectivity, use selection factor", zap.Float64("selectivity", selectivity), zap.String("table", ds.TableAsName.L))
			selectivity = SelectionFactor
		}
		cnt := tmpPath.CountAfterIndex / selectivity
		if maxOneRow {
			cnt = math.Min(cnt, 1.0)
		}
		tmpPath.CountAfterAccess = cnt
	}
	is.stats = ds.tableStats.ScaleByExpectCnt(tmpPath.CountAfterAccess)
	rowSize := is.indexScanRowSize(path.Index, ds, true)
	sessVars := ds.ctx.GetSessionVars()
	cop.cst = tmpPath.CountAfterAccess * rowSize * sessVars.ScanFactor
	finalStats := ds.tableStats.ScaleByExpectCnt(rowCount)
	is.addPushedDownSelection(cop, ds, tmpPath, finalStats)
	t := finishCopTask(ds.ctx, cop).(*rootTask)
	reader := t.p
	t.p = p.constructInnerUnionScan(us, reader)
	return t
}

var symmetricOp = map[string]string{
	ast.LT: ast.GT,
	ast.GE: ast.LE,
	ast.GT: ast.LT,
	ast.LE: ast.GE,
}

// ColWithCmpFuncManager is used in index join to handle the column with compare functions(>=, >, <, <=).
// It stores the compare functions and build ranges in execution phase.
type ColWithCmpFuncManager struct {
	TargetCol         *expression.Column
	colLength         int
	OpType            []string
	opArg             []expression.Expression
	TmpConstant       []*expression.Constant
	affectedColSchema *expression.Schema
	compareFuncs      []chunk.CompareFunc
}

func (cwc *ColWithCmpFuncManager) appendNewExpr(opName string, arg expression.Expression, affectedCols []*expression.Column) {
	cwc.OpType = append(cwc.OpType, opName)
	cwc.opArg = append(cwc.opArg, arg)
	cwc.TmpConstant = append(cwc.TmpConstant, &expression.Constant{RetType: cwc.TargetCol.RetType})
	for _, col := range affectedCols {
		if cwc.affectedColSchema.Contains(col) {
			continue
		}
		cwc.compareFuncs = append(cwc.compareFuncs, chunk.GetCompareFunc(col.RetType))
		cwc.affectedColSchema.Append(col)
	}
}

// CompareRow compares the rows for deduplicate.
func (cwc *ColWithCmpFuncManager) CompareRow(lhs, rhs chunk.Row) int {
	for i, col := range cwc.affectedColSchema.Columns {
		ret := cwc.compareFuncs[i](lhs, col.Index, rhs, col.Index)
		if ret != 0 {
			return ret
		}
	}
	return 0
}

// BuildRangesByRow will build range of the given row. It will eval each function's arg then call BuildRange.
func (cwc *ColWithCmpFuncManager) BuildRangesByRow(ctx sessionctx.Context, row chunk.Row) ([]*ranger.Range, error) {
	exprs := make([]expression.Expression, len(cwc.OpType))
	for i, opType := range cwc.OpType {
		constantArg, err := cwc.opArg[i].Eval(row)
		if err != nil {
			return nil, err
		}
		cwc.TmpConstant[i].Value = constantArg
		newExpr, err := expression.NewFunction(ctx, opType, types.NewFieldType(mysql.TypeTiny), cwc.TargetCol, cwc.TmpConstant[i])
		if err != nil {
			return nil, err
		}
		exprs = append(exprs, newExpr)
	}
	ranges, err := ranger.BuildColumnRange(exprs, ctx.GetSessionVars().StmtCtx, cwc.TargetCol.RetType, cwc.colLength)
	if err != nil {
		return nil, err
	}
	return ranges, nil
}

func (cwc *ColWithCmpFuncManager) resolveIndices(schema *expression.Schema) (err error) {
	for i := range cwc.opArg {
		cwc.opArg[i], err = cwc.opArg[i].ResolveIndices(schema)
		if err != nil {
			return err
		}
	}
	return nil
}

// String implements Stringer interface.
func (cwc *ColWithCmpFuncManager) String() string {
	buffer := bytes.NewBufferString("")
	for i := range cwc.OpType {
		buffer.WriteString(fmt.Sprintf("%v(%v, %v)", cwc.OpType[i], cwc.TargetCol, cwc.opArg[i]))
		if i < len(cwc.OpType)-1 {
			buffer.WriteString(" ")
		}
	}
	return buffer.String()
}

func (ijHelper *indexJoinBuildHelper) resetContextForIndex(innerKeys []*expression.Column, idxCols []*expression.Column, colLens []int) {
	tmpSchema := expression.NewSchema(innerKeys...)
	ijHelper.curIdxOff2KeyOff = make([]int, len(idxCols))
	ijHelper.curNotUsedIndexCols = make([]*expression.Column, 0, len(idxCols))
	ijHelper.curNotUsedColLens = make([]int, 0, len(idxCols))
	for i, idxCol := range idxCols {
		ijHelper.curIdxOff2KeyOff[i] = tmpSchema.ColumnIndex(idxCol)
		if ijHelper.curIdxOff2KeyOff[i] >= 0 {
			continue
		}
		ijHelper.curNotUsedIndexCols = append(ijHelper.curNotUsedIndexCols, idxCol)
		ijHelper.curNotUsedColLens = append(ijHelper.curNotUsedColLens, colLens[i])
	}
}

// findUsefulEqAndInFilters analyzes the pushedDownConds held by inner child and split them to three parts.
// usefulEqOrInFilters is the continuous eq/in conditions on current unused index columns.
// uselessFilters is the conditions which cannot be used for building ranges.
// remainingRangeCandidates is the other conditions for future use.
func (ijHelper *indexJoinBuildHelper) findUsefulEqAndInFilters(innerPlan *DataSource) (usefulEqOrInFilters, uselessFilters, remainingRangeCandidates []expression.Expression) {
	uselessFilters = make([]expression.Expression, 0, len(innerPlan.pushedDownConds))
	var remainedEqOrIn []expression.Expression
	// Extract the eq/in functions of possible join key.
	// you can see the comment of ExtractEqAndInCondition to get the meaning of the second return value.
	usefulEqOrInFilters, remainedEqOrIn, remainingRangeCandidates, _ = ranger.ExtractEqAndInCondition(
		innerPlan.ctx, innerPlan.pushedDownConds,
		ijHelper.curNotUsedIndexCols,
		ijHelper.curNotUsedColLens,
	)
	uselessFilters = append(uselessFilters, remainedEqOrIn...)
	return usefulEqOrInFilters, uselessFilters, remainingRangeCandidates
}

// buildLastColManager analyze the `OtherConditions` of join to see whether there're some filters can be used in manager.
// The returned value is just for outputting explain information
func (ijHelper *indexJoinBuildHelper) buildLastColManager(nextCol *expression.Column,
	innerPlan *DataSource, cwc *ColWithCmpFuncManager) []expression.Expression {
	var lastColAccesses []expression.Expression
loopOtherConds:
	for _, filter := range ijHelper.join.OtherConditions {
		sf, ok := filter.(*expression.ScalarFunction)
		if !ok || !(sf.FuncName.L == ast.LE || sf.FuncName.L == ast.LT || sf.FuncName.L == ast.GE || sf.FuncName.L == ast.GT) {
			continue
		}
		var funcName string
		var anotherArg expression.Expression
		if lCol, ok := sf.GetArgs()[0].(*expression.Column); ok && lCol.Equal(nil, nextCol) {
			anotherArg = sf.GetArgs()[1]
			funcName = sf.FuncName.L
		} else if rCol, ok := sf.GetArgs()[1].(*expression.Column); ok && rCol.Equal(nil, nextCol) {
			anotherArg = sf.GetArgs()[0]
			// The column manager always build expression in the form of col op arg1.
			// So we need use the symmetric one of the current function.
			funcName = symmetricOp[sf.FuncName.L]
		} else {
			continue
		}
		affectedCols := expression.ExtractColumns(anotherArg)
		if len(affectedCols) == 0 {
			continue
		}
		for _, col := range affectedCols {
			if innerPlan.schema.Contains(col) {
				continue loopOtherConds
			}
		}
		lastColAccesses = append(lastColAccesses, sf)
		cwc.appendNewExpr(funcName, anotherArg, affectedCols)
	}
	return lastColAccesses
}

// removeUselessEqAndInFunc removes the useless eq/in conditions. It's designed for the following case:
//   t1 join t2 on t1.a=t2.a and t1.c=t2.c where t1.b > t2.b-10 and t1.b < t2.b+10 there's index(a, b, c) on t1.
//   In this case the curIdxOff2KeyOff is [0 -1 1] and the notKeyEqAndIn is [].
//   It's clearly that the column c cannot be used to access data. So we need to remove it and reset the IdxOff2KeyOff to
//   [0 -1 -1].
//   So that we can use t1.a=t2.a and t1.b > t2.b-10 and t1.b < t2.b+10 to build ranges then access data.
func (ijHelper *indexJoinBuildHelper) removeUselessEqAndInFunc(
	idxCols []*expression.Column,
	notKeyEqAndIn []expression.Expression) (
	usefulEqAndIn, uselessOnes []expression.Expression,
) {
	ijHelper.curPossibleUsedKeys = make([]*expression.Column, 0, len(idxCols))
	for idxColPos, notKeyColPos := 0, 0; idxColPos < len(idxCols); idxColPos++ {
		if ijHelper.curIdxOff2KeyOff[idxColPos] != -1 {
			ijHelper.curPossibleUsedKeys = append(ijHelper.curPossibleUsedKeys, idxCols[idxColPos])
			continue
		}
		if notKeyColPos < len(notKeyEqAndIn) && ijHelper.curNotUsedIndexCols[notKeyColPos].Equal(nil, idxCols[idxColPos]) {
			notKeyColPos++
			continue
		}
		for i := idxColPos + 1; i < len(idxCols); i++ {
			ijHelper.curIdxOff2KeyOff[i] = -1
		}
		remained := make([]expression.Expression, 0, len(notKeyEqAndIn)-notKeyColPos)
		remained = append(remained, notKeyEqAndIn[notKeyColPos:]...)
		notKeyEqAndIn = notKeyEqAndIn[:notKeyColPos]
		return notKeyEqAndIn, remained
	}
	return notKeyEqAndIn, nil
}

func (ijHelper *indexJoinBuildHelper) analyzeLookUpFilters(path *util.AccessPath, innerPlan *DataSource, innerJoinKeys []*expression.Column) (emptyRange bool, err error) {
	if len(path.IdxCols) == 0 {
		return false, nil
	}
	accesses := make([]expression.Expression, 0, len(path.IdxCols))
	ijHelper.resetContextForIndex(innerJoinKeys, path.IdxCols, path.IdxColLens)
	notKeyEqAndIn, remained, rangeFilterCandidates := ijHelper.findUsefulEqAndInFilters(innerPlan)
	var remainedEqAndIn []expression.Expression
	notKeyEqAndIn, remainedEqAndIn = ijHelper.removeUselessEqAndInFunc(path.IdxCols, notKeyEqAndIn)
	matchedKeyCnt := len(ijHelper.curPossibleUsedKeys)
	// If no join key is matched while join keys actually are not empty. We don't choose index join for now.
	if matchedKeyCnt <= 0 && len(innerJoinKeys) > 0 {
		return false, nil
	}
	accesses = append(accesses, notKeyEqAndIn...)
	remained = append(remained, remainedEqAndIn...)
	lastColPos := matchedKeyCnt + len(notKeyEqAndIn)
	// There should be some equal conditions. But we don't need that there must be some join key in accesses here.
	// A more strict check is applied later.
	if lastColPos <= 0 {
		return false, nil
	}
	// If all the index columns are covered by eq/in conditions, we don't need to consider other conditions anymore.
	if lastColPos == len(path.IdxCols) {
		// If there's join key matched index column. Then choose hash join is always a better idea.
		// e.g. select * from t1, t2 where t2.a=1 and t2.b=1. And t2 has index(a, b).
		//      If we don't have the following check, TiDB will build index join for this case.
		if matchedKeyCnt <= 0 {
			return false, nil
		}
		remained = append(remained, rangeFilterCandidates...)
		ranges, emptyRange, err := ijHelper.buildTemplateRange(matchedKeyCnt, notKeyEqAndIn, nil, false)
		if err != nil {
			return false, err
		}
		if emptyRange {
			return true, nil
		}
		ijHelper.updateBestChoice(ranges, path, accesses, remained, nil)
		return false, nil
	}
	lastPossibleCol := path.IdxCols[lastColPos]
	lastColManager := &ColWithCmpFuncManager{
		TargetCol:         lastPossibleCol,
		colLength:         path.IdxColLens[lastColPos],
		affectedColSchema: expression.NewSchema(),
	}
	lastColAccess := ijHelper.buildLastColManager(lastPossibleCol, innerPlan, lastColManager)
	// If the column manager holds no expression, then we fallback to find whether there're useful normal filters
	if len(lastColAccess) == 0 {
		// If there's join key matched index column. Then choose hash join is always a better idea.
		// e.g. select * from t1, t2 where t2.a=1 and t2.b=1 and t2.c > 10 and t2.c < 20. And t2 has index(a, b, c).
		//      If we don't have the following check, TiDB will build index join for this case.
		if matchedKeyCnt <= 0 {
			return false, nil
		}
		colAccesses, colRemained := ranger.DetachCondsForColumn(ijHelper.join.ctx, rangeFilterCandidates, lastPossibleCol)
		var ranges, nextColRange []*ranger.Range
		var err error
		if len(colAccesses) > 0 {
			nextColRange, err = ranger.BuildColumnRange(colAccesses, ijHelper.join.ctx.GetSessionVars().StmtCtx, lastPossibleCol.RetType, path.IdxColLens[lastColPos])
			if err != nil {
				return false, err
			}
		}
		ranges, emptyRange, err = ijHelper.buildTemplateRange(matchedKeyCnt, notKeyEqAndIn, nextColRange, false)
		if err != nil {
			return false, err
		}
		if emptyRange {
			return true, nil
		}
		remained = append(remained, colRemained...)
		if path.IdxColLens[lastColPos] != types.UnspecifiedLength {
			remained = append(remained, colAccesses...)
		}
		accesses = append(accesses, colAccesses...)
		ijHelper.updateBestChoice(ranges, path, accesses, remained, nil)
		return false, nil
	}
	accesses = append(accesses, lastColAccess...)
	remained = append(remained, rangeFilterCandidates...)
	ranges, emptyRange, err := ijHelper.buildTemplateRange(matchedKeyCnt, notKeyEqAndIn, nil, true)
	if err != nil {
		return false, err
	}
	if emptyRange {
		return true, nil
	}
	ijHelper.updateBestChoice(ranges, path, accesses, remained, lastColManager)
	return false, nil
}

func (ijHelper *indexJoinBuildHelper) updateBestChoice(ranges []*ranger.Range, path *util.AccessPath, accesses,
	remained []expression.Expression, lastColManager *ColWithCmpFuncManager) {
	// We choose the index by the number of used columns of the range, the much the better.
	// Notice that there may be the cases like `t1.a=t2.a and b > 2 and b < 1`. So ranges can be nil though the conditions are valid.
	// But obviously when the range is nil, we don't need index join.
	if len(ranges) > 0 && len(ranges[0].LowVal) > ijHelper.maxUsedCols {
		ijHelper.chosenPath = path
		ijHelper.maxUsedCols = len(ranges[0].LowVal)
		ijHelper.chosenRanges = ranges
		ijHelper.chosenAccess = accesses
		ijHelper.chosenRemained = remained
		ijHelper.idxOff2KeyOff = ijHelper.curIdxOff2KeyOff
		ijHelper.lastColManager = lastColManager
	}
}

func (ijHelper *indexJoinBuildHelper) buildTemplateRange(matchedKeyCnt int, eqAndInFuncs []expression.Expression, nextColRange []*ranger.Range, haveExtraCol bool) (ranges []*ranger.Range, emptyRange bool, err error) {
	pointLength := matchedKeyCnt + len(eqAndInFuncs)
	if nextColRange != nil {
		for _, colRan := range nextColRange {
			// The range's exclude status is the same with last col's.
			ran := &ranger.Range{
				LowVal:      make([]types.Datum, pointLength, pointLength+1),
				HighVal:     make([]types.Datum, pointLength, pointLength+1),
				LowExclude:  colRan.LowExclude,
				HighExclude: colRan.HighExclude,
			}
			ran.LowVal = append(ran.LowVal, colRan.LowVal[0])
			ran.HighVal = append(ran.HighVal, colRan.HighVal[0])
			ranges = append(ranges, ran)
		}
	} else if haveExtraCol {
		// Reserve a position for the last col.
		ranges = append(ranges, &ranger.Range{
			LowVal:  make([]types.Datum, pointLength+1),
			HighVal: make([]types.Datum, pointLength+1),
		})
	} else {
		ranges = append(ranges, &ranger.Range{
			LowVal:  make([]types.Datum, pointLength),
			HighVal: make([]types.Datum, pointLength),
		})
	}
	sc := ijHelper.join.ctx.GetSessionVars().StmtCtx
	for i, j := 0, 0; j < len(eqAndInFuncs); i++ {
		// This position is occupied by join key.
		if ijHelper.curIdxOff2KeyOff[i] != -1 {
			continue
		}
		oneColumnRan, err := ranger.BuildColumnRange([]expression.Expression{eqAndInFuncs[j]}, sc, ijHelper.curNotUsedIndexCols[j].RetType, ijHelper.curNotUsedColLens[j])
		if err != nil {
			return nil, false, err
		}
		if len(oneColumnRan) == 0 {
			return nil, true, nil
		}
		for _, ran := range ranges {
			ran.LowVal[i] = oneColumnRan[0].LowVal[0]
			ran.HighVal[i] = oneColumnRan[0].HighVal[0]
		}
		curRangeLen := len(ranges)
		for ranIdx := 1; ranIdx < len(oneColumnRan); ranIdx++ {
			newRanges := make([]*ranger.Range, 0, curRangeLen)
			for oldRangeIdx := 0; oldRangeIdx < curRangeLen; oldRangeIdx++ {
				newRange := ranges[oldRangeIdx].Clone()
				newRange.LowVal[i] = oneColumnRan[ranIdx].LowVal[0]
				newRange.HighVal[i] = oneColumnRan[ranIdx].HighVal[0]
				newRanges = append(newRanges, newRange)
			}
			ranges = append(ranges, newRanges...)
		}
		j++
	}
	return ranges, false, nil
}

// tryToGetIndexJoin will get index join by hints. If we can generate a valid index join by hint, the second return value
// will be true, which means we force to choose this index join. Otherwise we will select a join algorithm with min-cost.
func (p *LogicalJoin) tryToGetIndexJoin(prop *property.PhysicalProperty) (indexJoins []PhysicalPlan, forced bool) {
	inljRightOuter := (p.preferJoinType & preferLeftAsINLJInner) > 0
	inljLeftOuter := (p.preferJoinType & preferRightAsINLJInner) > 0
	hasINLJHint := inljLeftOuter || inljRightOuter

	inlhjRightOuter := (p.preferJoinType & preferLeftAsINLHJInner) > 0
	inlhjLeftOuter := (p.preferJoinType & preferRightAsINLHJInner) > 0
	hasINLHJHint := inlhjLeftOuter || inlhjRightOuter

	inlmjRightOuter := (p.preferJoinType & preferLeftAsINLMJInner) > 0
	inlmjLeftOuter := (p.preferJoinType & preferRightAsINLMJInner) > 0
	hasINLMJHint := inlmjLeftOuter || inlmjRightOuter

	forceLeftOuter := inljLeftOuter || inlhjLeftOuter || inlmjLeftOuter
	forceRightOuter := inljRightOuter || inlhjRightOuter || inlmjRightOuter

	defer func() {
		// refine error message
		if !forced && (hasINLJHint || hasINLHJHint || hasINLMJHint) {
			// Construct warning message prefix.
			var errMsg string
			switch {
			case hasINLJHint:
				errMsg = "Optimizer Hint INL_JOIN or TIDB_INLJ is inapplicable"
			case hasINLHJHint:
				errMsg = "Optimizer Hint INL_HASH_JOIN is inapplicable"
			case hasINLMJHint:
				errMsg = "Optimizer Hint INL_MERGE_JOIN is inapplicable"
			}
			if p.hintInfo != nil {
				t := p.hintInfo.indexNestedLoopJoinTables
				switch {
				case len(t.inljTables) != 0:
					errMsg = fmt.Sprintf("Optimizer Hint %s or %s is inapplicable",
						restore2JoinHint(HintINLJ, t.inljTables), restore2JoinHint(TiDBIndexNestedLoopJoin, t.inljTables))
				case len(t.inlhjTables) != 0:
					errMsg = fmt.Sprintf("Optimizer Hint %s is inapplicable", restore2JoinHint(HintINLHJ, t.inlhjTables))
				case len(t.inlmjTables) != 0:
					errMsg = fmt.Sprintf("Optimizer Hint %s is inapplicable", restore2JoinHint(HintINLMJ, t.inlmjTables))
				}
			}

			// Append inapplicable reason.
			if len(p.EqualConditions) == 0 {
				errMsg += " without column equal ON condition"
			}

			// Generate warning message to client.
			warning := ErrInternal.GenWithStack(errMsg)
			p.ctx.GetSessionVars().StmtCtx.AppendWarning(warning)
		}
	}()

	// supportLeftOuter and supportRightOuter indicates whether this type of join
	// supports the left side or right side to be the outer side.
	var supportLeftOuter, supportRightOuter bool
	switch p.JoinType {
	case SemiJoin, AntiSemiJoin, LeftOuterSemiJoin, AntiLeftOuterSemiJoin, LeftOuterJoin:
		supportLeftOuter = true
	case RightOuterJoin:
		supportRightOuter = true
	case InnerJoin:
		supportLeftOuter, supportRightOuter = true, true
	}

	var allLeftOuterJoins, allRightOuterJoins, forcedLeftOuterJoins, forcedRightOuterJoins []PhysicalPlan
	if supportLeftOuter {
		allLeftOuterJoins = p.getIndexJoinByOuterIdx(prop, 0)
		forcedLeftOuterJoins = make([]PhysicalPlan, 0, len(allLeftOuterJoins))
		for _, j := range allLeftOuterJoins {
			switch j.(type) {
			case *PhysicalIndexJoin:
				if inljLeftOuter {
					forcedLeftOuterJoins = append(forcedLeftOuterJoins, j)
				}
			case *PhysicalIndexHashJoin:
				if inlhjLeftOuter {
					forcedLeftOuterJoins = append(forcedLeftOuterJoins, j)
				}
			case *PhysicalIndexMergeJoin:
				if inlmjLeftOuter {
					forcedLeftOuterJoins = append(forcedLeftOuterJoins, j)
				}
			}
		}
		switch {
		case len(forcedLeftOuterJoins) == 0 && !supportRightOuter:
			return allLeftOuterJoins, false
		case len(forcedLeftOuterJoins) != 0 && (!supportRightOuter || (forceLeftOuter && !forceRightOuter)):
			return forcedLeftOuterJoins, true
		}
	}
	if supportRightOuter {
		allRightOuterJoins = p.getIndexJoinByOuterIdx(prop, 1)
		forcedRightOuterJoins = make([]PhysicalPlan, 0, len(allRightOuterJoins))
		for _, j := range allRightOuterJoins {
			switch j.(type) {
			case *PhysicalIndexJoin:
				if inljRightOuter {
					forcedRightOuterJoins = append(forcedRightOuterJoins, j)
				}
			case *PhysicalIndexHashJoin:
				if inlhjRightOuter {
					forcedRightOuterJoins = append(forcedRightOuterJoins, j)
				}
			case *PhysicalIndexMergeJoin:
				if inlmjRightOuter {
					forcedRightOuterJoins = append(forcedRightOuterJoins, j)
				}
			}
		}
		switch {
		case len(forcedRightOuterJoins) == 0 && !supportLeftOuter:
			return allRightOuterJoins, false
		case len(forcedRightOuterJoins) != 0 && (!supportLeftOuter || (forceRightOuter && !forceLeftOuter)):
			return forcedRightOuterJoins, true
		}
	}

	canForceLeft := len(forcedLeftOuterJoins) != 0 && forceLeftOuter
	canForceRight := len(forcedRightOuterJoins) != 0 && forceRightOuter
	forced = canForceLeft || canForceRight
	if forced {
		return append(forcedLeftOuterJoins, forcedRightOuterJoins...), true
	}
	return append(allLeftOuterJoins, allRightOuterJoins...), false
}

// LogicalJoin can generates hash join, index join and sort merge join.
// Firstly we check the hint, if hint is figured by user, we force to choose the corresponding physical plan.
// If the hint is not matched, it will get other candidates.
// If the hint is not figured, we will pick all candidates.
func (p *LogicalJoin) exhaustPhysicalPlans(prop *property.PhysicalProperty) []PhysicalPlan {
	mergeJoins := p.GetMergeJoin(prop, p.schema, p.Stats(), p.children[0].statsInfo(), p.children[1].statsInfo())
	if (p.preferJoinType & preferMergeJoin) > 0 {
		return mergeJoins
	}
	joins := make([]PhysicalPlan, 0, 5)
	joins = append(joins, mergeJoins...)

	indexJoins, forced := p.tryToGetIndexJoin(prop)
	if forced {
		return indexJoins
	}
	joins = append(joins, indexJoins...)

	hashJoins, forced := p.tryToGetHashJoins(prop)
	if (p.preferJoinType&preferHashJoin) > 0 || forced {
		return hashJoins
	}
	joins = append(joins, hashJoins...)
	return joins
}

// TryToGetChildProp will check if this sort property can be pushed or not.
// When a sort column will be replaced by scalar function, we refuse it.
// When a sort column will be replaced by a constant, we just remove it.
func (p *LogicalProjection) TryToGetChildProp(prop *property.PhysicalProperty) (*property.PhysicalProperty, bool) {
	newProp := &property.PhysicalProperty{TaskTp: property.RootTaskType, ExpectedCnt: prop.ExpectedCnt}
	newCols := make([]property.Item, 0, len(prop.Items))
	for _, col := range prop.Items {
		idx := p.schema.ColumnIndex(col.Col)
		switch expr := p.Exprs[idx].(type) {
		case *expression.Column:
			newCols = append(newCols, property.Item{Col: expr, Desc: col.Desc})
		case *expression.ScalarFunction:
			return nil, false
		}
	}
	newProp.Items = newCols
	return newProp, true
}

func (p *LogicalProjection) exhaustPhysicalPlans(prop *property.PhysicalProperty) []PhysicalPlan {
	newProp, ok := p.TryToGetChildProp(prop)
	if !ok {
		return nil
	}
	proj := PhysicalProjection{
		Exprs:                p.Exprs,
		CalculateNoDelay:     p.CalculateNoDelay,
		AvoidColumnEvaluator: p.AvoidColumnEvaluator,
	}.Init(p.ctx, p.stats.ScaleByExpectCnt(prop.ExpectedCnt), p.blockOffset, newProp)
	proj.SetSchema(p.schema)
	return []PhysicalPlan{proj}
}

func (lt *LogicalTopN) getPhysTopN() []PhysicalPlan {
	ret := make([]PhysicalPlan, 0, 3)
	for _, tp := range wholeTaskTypes {
		resultProp := &property.PhysicalProperty{TaskTp: tp, ExpectedCnt: math.MaxFloat64}
		topN := PhysicalTopN{
			ByItems: lt.ByItems,
			Count:   lt.Count,
			Offset:  lt.Offset,
		}.Init(lt.ctx, lt.stats, lt.blockOffset, resultProp)
		ret = append(ret, topN)
	}
	return ret
}

func (lt *LogicalTopN) getPhysLimits() []PhysicalPlan {
	prop, canPass := GetPropByOrderByItems(lt.ByItems)
	if !canPass {
		return nil
	}
	ret := make([]PhysicalPlan, 0, 3)
	for _, tp := range wholeTaskTypes {
		resultProp := &property.PhysicalProperty{TaskTp: tp, ExpectedCnt: float64(lt.Count + lt.Offset), Items: prop.Items}
		limit := PhysicalLimit{
			Count:  lt.Count,
			Offset: lt.Offset,
		}.Init(lt.ctx, lt.stats, lt.blockOffset, resultProp)
		ret = append(ret, limit)
	}
	return ret
}

// MatchItems checks if this prop's columns can match by items totally.
func MatchItems(p *property.PhysicalProperty, items []*ByItems) bool {
	if len(items) < len(p.Items) {
		return false
	}
	for i, col := range p.Items {
		sortItem := items[i]
		if sortItem.Desc != col.Desc || !sortItem.Expr.Equal(nil, col.Col) {
			return false
		}
	}
	return true
}

func (lt *LogicalTopN) exhaustPhysicalPlans(prop *property.PhysicalProperty) []PhysicalPlan {
	if MatchItems(prop, lt.ByItems) {
		return append(lt.getPhysTopN(), lt.getPhysLimits()...)
	}
	return nil
}

// GetHashJoin is public for cascades planner.
func (la *LogicalApply) GetHashJoin(prop *property.PhysicalProperty) *PhysicalHashJoin {
	return la.LogicalJoin.getHashJoin(prop, 1, false)
}

func (la *LogicalApply) exhaustPhysicalPlans(prop *property.PhysicalProperty) []PhysicalPlan {
	if !prop.AllColsFromSchema(la.children[0].Schema()) { // for convenient, we don't pass through any prop
		return nil
	}
	join := la.GetHashJoin(prop)
	apply := PhysicalApply{
		PhysicalHashJoin: *join,
		OuterSchema:      la.CorCols,
	}.Init(la.ctx,
		la.stats.ScaleByExpectCnt(prop.ExpectedCnt),
		la.blockOffset,
		&property.PhysicalProperty{ExpectedCnt: math.MaxFloat64, Items: prop.Items},
		&property.PhysicalProperty{ExpectedCnt: math.MaxFloat64})
	apply.SetSchema(la.schema)
	return []PhysicalPlan{apply}
}

func (p *LogicalWindow) exhaustPhysicalPlans(prop *property.PhysicalProperty) []PhysicalPlan {
	var byItems []property.Item
	byItems = append(byItems, p.PartitionBy...)
	byItems = append(byItems, p.OrderBy...)
	childProperty := &property.PhysicalProperty{ExpectedCnt: math.MaxFloat64, Items: byItems, Enforced: true}
	if !prop.IsPrefix(childProperty) {
		return nil
	}
	window := PhysicalWindow{
		WindowFuncDescs: p.WindowFuncDescs,
		PartitionBy:     p.PartitionBy,
		OrderBy:         p.OrderBy,
		Frame:           p.Frame,
	}.Init(p.ctx, p.stats.ScaleByExpectCnt(prop.ExpectedCnt), p.blockOffset, childProperty)
	window.SetSchema(p.Schema())
	return []PhysicalPlan{window}
}

// exhaustPhysicalPlans is only for implementing interface. DataSource and Dual generate task in `findBestTask` directly.
func (p *baseLogicalPlan) exhaustPhysicalPlans(_ *property.PhysicalProperty) []PhysicalPlan {
	panic("baseLogicalPlan.exhaustPhysicalPlans() should never be called.")
}

func (la *LogicalAggregation) canPushToCop() bool {
	// At present, only Aggregation, Limit, TopN can be pushed to cop task, and Projection will be supported in the future.
	// When we push task to coprocessor, finishCopTask will close the cop task and create a root task in the current implementation.
	// Thus, we can't push two different tasks to coprocessor now, and can only push task to coprocessor when the child is Datasource.

	// TODO: develop this function after supporting push several tasks to coprecessor and supporting Projection to coprocessor.
	_, ok := la.children[0].(*DataSource)
	return ok
}

func (la *LogicalAggregation) getEnforcedStreamAggs(prop *property.PhysicalProperty) []PhysicalPlan {
	_, desc := prop.AllSameOrder()
	enforcedAggs := make([]PhysicalPlan, 0, len(wholeTaskTypes))
	childProp := &property.PhysicalProperty{
		ExpectedCnt: math.Max(prop.ExpectedCnt*la.inputCount/la.stats.RowCount, prop.ExpectedCnt),
		Enforced:    true,
		Items:       property.ItemsFromCols(la.groupByCols, desc),
	}

	taskTypes := []property.TaskType{property.CopSingleReadTaskType, property.CopDoubleReadTaskType}
	if !la.aggHints.preferAggToCop {
		taskTypes = append(taskTypes, property.RootTaskType)
	}
	for _, taskTp := range taskTypes {
		copiedChildProperty := new(property.PhysicalProperty)
		*copiedChildProperty = *childProp // It's ok to not deep copy the "cols" field.
		copiedChildProperty.TaskTp = taskTp

		agg := basePhysicalAgg{
			GroupByItems: la.GroupByItems,
			AggFuncs:     la.AggFuncs,
		}.initForStream(la.ctx, la.stats.ScaleByExpectCnt(prop.ExpectedCnt), la.blockOffset, copiedChildProperty)
		agg.SetSchema(la.schema.Clone())
		enforcedAggs = append(enforcedAggs, agg)
	}
	return enforcedAggs
}

func (la *LogicalAggregation) getStreamAggs(prop *property.PhysicalProperty) []PhysicalPlan {
	all, desc := prop.AllSameOrder()
	if !all {
		return nil
	}

	for _, aggFunc := range la.AggFuncs {
		if aggFunc.Mode == aggregation.FinalMode {
			return nil
		}
	}
	// group by a + b is not interested in any order.
	if len(la.groupByCols) != len(la.GroupByItems) {
		return nil
	}

	streamAggs := make([]PhysicalPlan, 0, len(la.possibleProperties)*(len(wholeTaskTypes)-1)+len(wholeTaskTypes))
	childProp := &property.PhysicalProperty{
		ExpectedCnt: math.Max(prop.ExpectedCnt*la.inputCount/la.stats.RowCount, prop.ExpectedCnt),
	}

	for _, possibleChildProperty := range la.possibleProperties {
		childProp.Items = property.ItemsFromCols(possibleChildProperty[:len(la.groupByCols)], desc)
		if !prop.IsPrefix(childProp) {
			continue
		}
		// The table read of "CopDoubleReadTaskType" can't promises the sort
		// property that the stream aggregation required, no need to consider.
		taskTypes := []property.TaskType{property.CopSingleReadTaskType}
		if !la.aggHints.preferAggToCop {
			taskTypes = append(taskTypes, property.RootTaskType)
		}
		for _, taskTp := range taskTypes {
			copiedChildProperty := new(property.PhysicalProperty)
			*copiedChildProperty = *childProp // It's ok to not deep copy the "cols" field.
			copiedChildProperty.TaskTp = taskTp

			agg := basePhysicalAgg{
				GroupByItems: la.GroupByItems,
				AggFuncs:     la.AggFuncs,
			}.initForStream(la.ctx, la.stats.ScaleByExpectCnt(prop.ExpectedCnt), la.blockOffset, copiedChildProperty)
			agg.SetSchema(la.schema.Clone())
			streamAggs = append(streamAggs, agg)
		}
	}
	// If STREAM_AGG hint is existed, it should consider enforce stream aggregation,
	// because we can't trust possibleChildProperty completely.
	if (la.aggHints.preferAggType & preferStreamAgg) > 0 {
		streamAggs = append(streamAggs, la.getEnforcedStreamAggs(prop)...)
	}
	return streamAggs
}

func (la *LogicalAggregation) getHashAggs(prop *property.PhysicalProperty) []PhysicalPlan {
	if !prop.IsEmpty() {
		return nil
	}
	hashAggs := make([]PhysicalPlan, 0, len(wholeTaskTypes))
	taskTypes := []property.TaskType{property.CopSingleReadTaskType, property.CopDoubleReadTaskType}
	if !la.aggHints.preferAggToCop {
		taskTypes = append(taskTypes, property.RootTaskType)
	}
	for _, taskTp := range taskTypes {
		agg := NewPhysicalHashAgg(la, la.stats.ScaleByExpectCnt(prop.ExpectedCnt), &property.PhysicalProperty{ExpectedCnt: math.MaxFloat64, TaskTp: taskTp})
		agg.SetSchema(la.schema.Clone())
		hashAggs = append(hashAggs, agg)
	}
	return hashAggs
}

// ResetHintIfConflicted resets the aggHints.preferAggType if they are conflicted,
// and returns the two preferAggType hints.
func (la *LogicalAggregation) ResetHintIfConflicted() (preferHash bool, preferStream bool) {
	preferHash = (la.aggHints.preferAggType & preferHashAgg) > 0
	preferStream = (la.aggHints.preferAggType & preferStreamAgg) > 0
	if preferHash && preferStream {
		errMsg := "Optimizer aggregation hints are conflicted"
		warning := ErrInternal.GenWithStack(errMsg)
		la.ctx.GetSessionVars().StmtCtx.AppendWarning(warning)
		la.aggHints.preferAggType = 0
		preferHash, preferStream = false, false
	}
	return
}

func (la *LogicalAggregation) exhaustPhysicalPlans(prop *property.PhysicalProperty) []PhysicalPlan {
	if la.aggHints.preferAggToCop {
		if !la.canPushToCop() {
			errMsg := "Optimizer Hint AGG_TO_COP is inapplicable"
			warning := ErrInternal.GenWithStack(errMsg)
			la.ctx.GetSessionVars().StmtCtx.AppendWarning(warning)
			la.aggHints.preferAggToCop = false
		}
	}

	preferHash, preferStream := la.ResetHintIfConflicted()

	hashAggs := la.getHashAggs(prop)
	if hashAggs != nil && preferHash {
		return hashAggs
	}

	streamAggs := la.getStreamAggs(prop)
	if streamAggs != nil && preferStream {
		return streamAggs
	}

	if streamAggs == nil && preferStream {
		errMsg := "Optimizer Hint STREAM_AGG is inapplicable"
		warning := ErrInternal.GenWithStack(errMsg)
		la.ctx.GetSessionVars().StmtCtx.AppendWarning(warning)
	}

	aggs := make([]PhysicalPlan, 0, len(hashAggs)+len(streamAggs))
	aggs = append(aggs, hashAggs...)
	aggs = append(aggs, streamAggs...)
	return aggs
}

func (p *LogicalSelection) exhaustPhysicalPlans(prop *property.PhysicalProperty) []PhysicalPlan {
	childProp := prop.Clone()
	sel := PhysicalSelection{
		Conditions: p.Conditions,
	}.Init(p.ctx, p.stats.ScaleByExpectCnt(prop.ExpectedCnt), p.blockOffset, childProp)
	return []PhysicalPlan{sel}
}

func (p *LogicalLimit) exhaustPhysicalPlans(prop *property.PhysicalProperty) []PhysicalPlan {
	if !prop.IsEmpty() {
		return nil
	}
	ret := make([]PhysicalPlan, 0, len(wholeTaskTypes))
	for _, tp := range wholeTaskTypes {
		resultProp := &property.PhysicalProperty{TaskTp: tp, ExpectedCnt: float64(p.Count + p.Offset)}
		limit := PhysicalLimit{
			Offset: p.Offset,
			Count:  p.Count,
		}.Init(p.ctx, p.stats, p.blockOffset, resultProp)
		ret = append(ret, limit)
	}
	return ret
}

func (p *LogicalLock) exhaustPhysicalPlans(prop *property.PhysicalProperty) []PhysicalPlan {
	childProp := prop.Clone()
	lock := PhysicalLock{
		Lock:             p.Lock,
		TblID2Handle:     p.tblID2Handle,
		PartitionedTable: p.partitionedTable,
	}.Init(p.ctx, p.stats.ScaleByExpectCnt(prop.ExpectedCnt), childProp)
	return []PhysicalPlan{lock}
}

func (p *LogicalUnionAll) exhaustPhysicalPlans(prop *property.PhysicalProperty) []PhysicalPlan {
	// TODO: UnionAll can not pass any order, but we can change it to sort merge to keep order.
	if !prop.IsEmpty() {
		return nil
	}
	chReqProps := make([]*property.PhysicalProperty, 0, len(p.children))
	for range p.children {
		chReqProps = append(chReqProps, &property.PhysicalProperty{ExpectedCnt: prop.ExpectedCnt})
	}
	ua := PhysicalUnionAll{}.Init(p.ctx, p.stats.ScaleByExpectCnt(prop.ExpectedCnt), p.blockOffset, chReqProps...)
	ua.SetSchema(p.Schema())
	return []PhysicalPlan{ua}
}

func (ls *LogicalSort) getPhysicalSort(prop *property.PhysicalProperty) *PhysicalSort {
	ps := PhysicalSort{ByItems: ls.ByItems}.Init(ls.ctx, ls.stats.ScaleByExpectCnt(prop.ExpectedCnt), ls.blockOffset, &property.PhysicalProperty{ExpectedCnt: math.MaxFloat64})
	return ps
}

func (ls *LogicalSort) getNominalSort(reqProp *property.PhysicalProperty) *NominalSort {
	prop, canPass, onlyColumn := GetPropByOrderByItemsContainScalarFunc(ls.ByItems)
	if !canPass {
		return nil
	}
	prop.ExpectedCnt = reqProp.ExpectedCnt
	ps := NominalSort{OnlyColumn: onlyColumn, ByItems: ls.ByItems}.Init(ls.ctx, ls.blockOffset, prop)
	return ps
}

func (ls *LogicalSort) exhaustPhysicalPlans(prop *property.PhysicalProperty) []PhysicalPlan {
	if MatchItems(prop, ls.ByItems) {
		ret := make([]PhysicalPlan, 0, 2)
		ret = append(ret, ls.getPhysicalSort(prop))
		ns := ls.getNominalSort(prop)
		if ns != nil {
			ret = append(ret, ns)
		}
		return ret
	}
	return nil
}

func (p *LogicalMaxOneRow) exhaustPhysicalPlans(prop *property.PhysicalProperty) []PhysicalPlan {
	if !prop.IsEmpty() {
		return nil
	}
	mor := PhysicalMaxOneRow{}.Init(p.ctx, p.stats, p.blockOffset, &property.PhysicalProperty{ExpectedCnt: 2})
	return []PhysicalPlan{mor}
}<|MERGE_RESOLUTION|>--- conflicted
+++ resolved
@@ -284,6 +284,11 @@
 		p.CompareFuncs = append(p.CompareFuncs, expression.GetCmpFunction(p.ctx, p.LeftJoinKeys[i], p.RightJoinKeys[i]))
 	}
 }
+
+// ForceUseOuterBuild4Test is a test option to control forcing use outer input as build.
+// TODO: use hint and remove this variable
+var ForceUseOuterBuild4Test = false
+
 func (p *LogicalJoin) tryToGetHashJoins(prop *property.PhysicalProperty) ([]PhysicalPlan, bool) {
 	forced := false
 	innerBuild := p.preferJoinType&preferHashJoinInnerBuild > 0
@@ -325,14 +330,6 @@
 		}
 	}()
 
-<<<<<<< HEAD
-=======
-// ForceUseOuterBuild4Test is a test option to control forcing use outer input as build.
-// TODO: use hint and remove this variable
-var ForceUseOuterBuild4Test = false
-
-func (p *LogicalJoin) getHashJoins(prop *property.PhysicalProperty) []PhysicalPlan {
->>>>>>> dcb8b3d5
 	if !prop.IsEmpty() { // hash join doesn't promise any orders
 		return nil, forced
 	}
@@ -341,7 +338,6 @@
 	case SemiJoin, AntiSemiJoin, LeftOuterSemiJoin, AntiLeftOuterSemiJoin:
 		joins = append(joins, p.getHashJoin(prop, 1, false))
 	case LeftOuterJoin:
-<<<<<<< HEAD
 		// TODO: support exchange the inner and the outer in CARTESIAN join
 		if len(p.EqualConditions) == 0 {
 			joins = append(joins, p.getHashJoin(prop, 1, false))
@@ -354,6 +350,10 @@
 				forced = true
 			} else {
 				joins = append(joins, p.getHashJoin(prop, 1, false))
+				joins = append(joins, p.getHashJoin(prop, 1, true))
+			}
+			// TODO: delete this after support hint of SWAP_JOIN_INPUTS()
+			if ForceUseOuterBuild4Test {
 				joins = append(joins, p.getHashJoin(prop, 1, true))
 			}
 		}
@@ -372,20 +372,10 @@
 				joins = append(joins, p.getHashJoin(prop, 0, false))
 				joins = append(joins, p.getHashJoin(prop, 0, true))
 			}
-=======
-		if ForceUseOuterBuild4Test {
-			joins = append(joins, p.getHashJoin(prop, 1, true))
-		} else {
-			joins = append(joins, p.getHashJoin(prop, 1, false))
-			joins = append(joins, p.getHashJoin(prop, 1, true))
-		}
-	case RightOuterJoin:
-		if ForceUseOuterBuild4Test {
-			joins = append(joins, p.getHashJoin(prop, 0, true))
-		} else {
-			joins = append(joins, p.getHashJoin(prop, 0, false))
-			joins = append(joins, p.getHashJoin(prop, 0, true))
->>>>>>> dcb8b3d5
+			// TODO: delete this after support hint of SWAP_JOIN_INPUTS()
+			if ForceUseOuterBuild4Test {
+				joins = append(joins, p.getHashJoin(prop, 0, true))
+			}
 		}
 	case InnerJoin:
 		if innerBuild {
