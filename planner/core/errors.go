--- conflicted
+++ resolved
@@ -98,10 +98,6 @@
 	ErrBadNull             = dbterror.ClassOptimizer.NewStd(mysql.ErrBadNull)
 	ErrNotSupportedWithSem = dbterror.ClassOptimizer.NewStd(mysql.ErrNotSupportedWithSem)
 	ErrDifferentAsOf       = dbterror.ClassOptimizer.NewStd(mysql.ErrUnknown)
-<<<<<<< HEAD
-	ErrSetAsOf             = dbterror.ClassOptimizer.NewStd(mysql.ErrUnknown)
-=======
 	ErrAsOf                = dbterror.ClassOptimizer.NewStd(mysql.ErrUnknown)
->>>>>>> 5d7c8527
 	ErrOptOnTemporaryTable = dbterror.ClassOptimizer.NewStd(mysql.ErrOptOnTemporaryTable)
 )