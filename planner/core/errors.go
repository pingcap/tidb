// Copyright 2018 PingCAP, Inc.
//
// Licensed under the Apache License, Version 2.0 (the "License");
// you may not use this file except in compliance with the License.
// You may obtain a copy of the License at
//
//     http://www.apache.org/licenses/LICENSE-2.0
//
// Unless required by applicable law or agreed to in writing, software
// distributed under the License is distributed on an "AS IS" BASIS,
// See the License for the specific language governing permissions and
// limitations under the License.

package core

import (
	"github.com/pingcap/parser/mysql"
	"github.com/pingcap/parser/terror"
)

const (
	codeUnsupportedType  terror.ErrCode = 1
	codeAnalyzeMissIndex                = 2
	codeUnsupported                     = 3
	codeStmtNotFound                    = 4
	codeWrongParamCount                 = 5
	codeSchemaChanged                   = 6

	codeWrongUsage                   = mysql.ErrWrongUsage
	codeAmbiguous                    = mysql.ErrNonUniq
	codeUnknown                      = mysql.ErrUnknown
	codeUnknownColumn                = mysql.ErrBadField
	codeUnknownTable                 = mysql.ErrUnknownTable
	codeWrongArguments               = mysql.ErrWrongArguments
	codeBadGeneratedColumn           = mysql.ErrBadGeneratedColumn
	codeFieldNotInGroupBy            = mysql.ErrFieldNotInGroupBy
	codeBadTable                     = mysql.ErrBadTable
	codeKeyDoesNotExist              = mysql.ErrKeyDoesNotExist
	codeOperandColumns               = mysql.ErrOperandColumns
	codeInvalidWildCard              = mysql.ErrParse
	codeInvalidGroupFuncUse          = mysql.ErrInvalidGroupFuncUse
	codeIllegalReference             = mysql.ErrIllegalReference
	codeNoDB                         = mysql.ErrNoDB
	codeUnknownExplainFormat         = mysql.ErrUnknownExplainFormat
	codeWrongGroupField              = mysql.ErrWrongGroupField
	codeDupFieldName                 = mysql.ErrDupFieldName
	codeNonUpdatableTable            = mysql.ErrNonUpdatableTable
	codeInternal                     = mysql.ErrInternal
	codeMixOfGroupFuncAndFields      = mysql.ErrMixOfGroupFuncAndFields
	codeNonUniqTable                 = mysql.ErrNonuniqTable
	codeWrongNumberOfColumnsInSelect = mysql.ErrWrongNumberOfColumnsInSelect
	codeWrongValueCountOnRow         = mysql.ErrWrongValueCountOnRow
	codeErrTableaccessDenied         = mysql.ErrTableaccessDenied
	codeTablenameNotAllowedHere      = mysql.ErrTablenameNotAllowedHere
)

// error definitions.
var (
	ErrUnsupportedType             = terror.ClassOptimizer.New(codeUnsupportedType, "Unsupported type %T")
	ErrAnalyzeMissIndex            = terror.ClassOptimizer.New(codeAnalyzeMissIndex, "Index '%s' in field list does not exist in table '%s'")
	ErrCartesianProductUnsupported = terror.ClassOptimizer.New(codeUnsupported, "Cartesian product is unsupported")
	ErrStmtNotFound                = terror.ClassOptimizer.New(codeStmtNotFound, "Prepared statement not found")
	ErrWrongParamCount             = terror.ClassOptimizer.New(codeWrongParamCount, "Wrong parameter count")
	ErrSchemaChanged               = terror.ClassOptimizer.New(codeSchemaChanged, "Schema has changed")
	ErrTablenameNotAllowedHere     = terror.ClassOptimizer.New(codeTablenameNotAllowedHere, "Table '%s' from one of the %ss cannot be used in %s")

	ErrWrongUsage                   = terror.ClassOptimizer.New(codeWrongUsage, mysql.MySQLErrName[mysql.ErrWrongUsage])
	ErrAmbiguous                    = terror.ClassOptimizer.New(codeAmbiguous, mysql.MySQLErrName[mysql.ErrNonUniq])
	ErrUnknown                      = terror.ClassOptimizer.New(codeUnknown, mysql.MySQLErrName[mysql.ErrUnknown])
	ErrUnknownColumn                = terror.ClassOptimizer.New(codeUnknownColumn, mysql.MySQLErrName[mysql.ErrBadField])
	ErrUnknownTable                 = terror.ClassOptimizer.New(codeUnknownTable, mysql.MySQLErrName[mysql.ErrUnknownTable])
	ErrWrongArguments               = terror.ClassOptimizer.New(codeWrongArguments, mysql.MySQLErrName[mysql.ErrWrongArguments])
	ErrWrongNumberOfColumnsInSelect = terror.ClassOptimizer.New(codeWrongNumberOfColumnsInSelect, mysql.MySQLErrName[mysql.ErrWrongNumberOfColumnsInSelect])
	ErrBadGeneratedColumn           = terror.ClassOptimizer.New(codeBadGeneratedColumn, mysql.MySQLErrName[mysql.ErrBadGeneratedColumn])
	ErrFieldNotInGroupBy            = terror.ClassOptimizer.New(codeFieldNotInGroupBy, mysql.MySQLErrName[mysql.ErrFieldNotInGroupBy])
	ErrBadTable                     = terror.ClassOptimizer.New(codeBadTable, mysql.MySQLErrName[mysql.ErrBadTable])
	ErrKeyDoesNotExist              = terror.ClassOptimizer.New(codeKeyDoesNotExist, mysql.MySQLErrName[mysql.ErrKeyDoesNotExist])
	ErrOperandColumns               = terror.ClassOptimizer.New(codeOperandColumns, mysql.MySQLErrName[mysql.ErrOperandColumns])
	ErrInvalidWildCard              = terror.ClassOptimizer.New(codeInvalidWildCard, "Wildcard fields without any table name appears in wrong place")
	ErrInvalidGroupFuncUse          = terror.ClassOptimizer.New(codeInvalidGroupFuncUse, mysql.MySQLErrName[mysql.ErrInvalidGroupFuncUse])
	ErrIllegalReference             = terror.ClassOptimizer.New(codeIllegalReference, mysql.MySQLErrName[mysql.ErrIllegalReference])
	ErrNoDB                         = terror.ClassOptimizer.New(codeNoDB, mysql.MySQLErrName[mysql.ErrNoDB])
	ErrUnknownExplainFormat         = terror.ClassOptimizer.New(codeUnknownExplainFormat, mysql.MySQLErrName[mysql.ErrUnknownExplainFormat])
	ErrWrongGroupField              = terror.ClassOptimizer.New(codeWrongGroupField, mysql.MySQLErrName[mysql.ErrWrongGroupField])
	ErrDupFieldName                 = terror.ClassOptimizer.New(codeDupFieldName, mysql.MySQLErrName[mysql.ErrDupFieldName])
	ErrNonUpdatableTable            = terror.ClassOptimizer.New(codeNonUpdatableTable, mysql.MySQLErrName[mysql.ErrNonUpdatableTable])
	ErrInternal                     = terror.ClassOptimizer.New(codeInternal, mysql.MySQLErrName[mysql.ErrInternal])
	ErrMixOfGroupFuncAndFields      = terror.ClassOptimizer.New(codeMixOfGroupFuncAndFields, "In aggregated query without GROUP BY, expression #%d of SELECT list contains nonaggregated column '%s'; this is incompatible with sql_mode=only_full_group_by")
	ErrNonUniqTable                 = terror.ClassOptimizer.New(codeNonUniqTable, mysql.MySQLErrName[mysql.ErrNonuniqTable])
	ErrWrongValueCountOnRow         = terror.ClassOptimizer.New(mysql.ErrWrongValueCountOnRow, mysql.MySQLErrName[mysql.ErrWrongValueCountOnRow])
<<<<<<< HEAD
	ErrTableaccessDenied            = terror.ClassOptimizer.New(mysql.ErrTableaccessDenied, mysql.MySQLErrName[mysql.ErrTableaccessDenied])
=======
	ErrViewInvalid                  = terror.ClassOptimizer.New(mysql.ErrViewInvalid, mysql.MySQLErrName[mysql.ErrViewInvalid])
>>>>>>> 0c8e9678
)

func init() {
	mysqlErrCodeMap := map[terror.ErrCode]uint16{
		codeWrongUsage:                   mysql.ErrWrongUsage,
		codeAmbiguous:                    mysql.ErrNonUniq,
		codeUnknownColumn:                mysql.ErrBadField,
		codeUnknownTable:                 mysql.ErrBadTable,
		codeWrongArguments:               mysql.ErrWrongArguments,
		codeBadGeneratedColumn:           mysql.ErrBadGeneratedColumn,
		codeFieldNotInGroupBy:            mysql.ErrFieldNotInGroupBy,
		codeBadTable:                     mysql.ErrBadTable,
		codeKeyDoesNotExist:              mysql.ErrKeyDoesNotExist,
		codeOperandColumns:               mysql.ErrOperandColumns,
		codeInvalidWildCard:              mysql.ErrParse,
		codeInvalidGroupFuncUse:          mysql.ErrInvalidGroupFuncUse,
		codeIllegalReference:             mysql.ErrIllegalReference,
		codeNoDB:                         mysql.ErrNoDB,
		codeUnknownExplainFormat:         mysql.ErrUnknownExplainFormat,
		codeWrongGroupField:              mysql.ErrWrongGroupField,
		codeDupFieldName:                 mysql.ErrDupFieldName,
		codeNonUpdatableTable:            mysql.ErrUnknownTable,
		codeInternal:                     mysql.ErrInternal,
		codeMixOfGroupFuncAndFields:      mysql.ErrMixOfGroupFuncAndFields,
		codeNonUniqTable:                 mysql.ErrNonuniqTable,
		codeWrongNumberOfColumnsInSelect: mysql.ErrWrongNumberOfColumnsInSelect,
		codeWrongValueCountOnRow:         mysql.ErrWrongValueCountOnRow,
		codeErrTableaccessDenied:         mysql.ErrTableaccessDenied,
	}
	terror.ErrClassToMySQLCodes[terror.ClassOptimizer] = mysqlErrCodeMap
}<|MERGE_RESOLUTION|>--- conflicted
+++ resolved
@@ -88,11 +88,8 @@
 	ErrMixOfGroupFuncAndFields      = terror.ClassOptimizer.New(codeMixOfGroupFuncAndFields, "In aggregated query without GROUP BY, expression #%d of SELECT list contains nonaggregated column '%s'; this is incompatible with sql_mode=only_full_group_by")
 	ErrNonUniqTable                 = terror.ClassOptimizer.New(codeNonUniqTable, mysql.MySQLErrName[mysql.ErrNonuniqTable])
 	ErrWrongValueCountOnRow         = terror.ClassOptimizer.New(mysql.ErrWrongValueCountOnRow, mysql.MySQLErrName[mysql.ErrWrongValueCountOnRow])
-<<<<<<< HEAD
 	ErrTableaccessDenied            = terror.ClassOptimizer.New(mysql.ErrTableaccessDenied, mysql.MySQLErrName[mysql.ErrTableaccessDenied])
-=======
 	ErrViewInvalid                  = terror.ClassOptimizer.New(mysql.ErrViewInvalid, mysql.MySQLErrName[mysql.ErrViewInvalid])
->>>>>>> 0c8e9678
 )
 
 func init() {
