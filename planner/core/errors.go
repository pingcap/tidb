--- conflicted
+++ resolved
@@ -54,16 +54,13 @@
 	codePrivilegeCheckFail              = mysql.ErrUnknown
 	codeWindowInvalidWindowFuncUse      = mysql.ErrWindowInvalidWindowFuncUse
 	codeWindowInvalidWindowFuncAliasUse = mysql.ErrWindowInvalidWindowFuncAliasUse
-<<<<<<< HEAD
-	codePartitionClauseOnNonpartitioned = mysql.ErrPartitionClauseOnNonpartitioned
-=======
 	codeWindowNoSuchWindow              = mysql.ErrWindowNoSuchWindow
 	codeWindowCircularityInWindowGraph  = mysql.ErrWindowCircularityInWindowGraph
 	codeWindowNoChildPartitioning       = mysql.ErrWindowNoChildPartitioning
 	codeWindowNoInherentFrame           = mysql.ErrWindowNoInherentFrame
 	codeWindowNoRedefineOrderBy         = mysql.ErrWindowNoRedefineOrderBy
 	codeWindowDuplicateName             = mysql.ErrWindowDuplicateName
->>>>>>> bb2d56ab
+	codePartitionClauseOnNonpartitioned = mysql.ErrPartitionClauseOnNonpartitioned
 )
 
 // error definitions.
@@ -104,16 +101,13 @@
 	ErrPrivilegeCheckFail              = terror.ClassOptimizer.New(codePrivilegeCheckFail, "privilege check fail")
 	ErrWindowInvalidWindowFuncUse      = terror.ClassOptimizer.New(codeWindowInvalidWindowFuncUse, mysql.MySQLErrName[mysql.ErrWindowInvalidWindowFuncUse])
 	ErrWindowInvalidWindowFuncAliasUse = terror.ClassOptimizer.New(codeWindowInvalidWindowFuncAliasUse, mysql.MySQLErrName[mysql.ErrWindowInvalidWindowFuncAliasUse])
-<<<<<<< HEAD
-	ErrPartitionClauseOnNonpartitioned = terror.ClassOptimizer.New(codePartitionClauseOnNonpartitioned, mysql.MySQLErrName[mysql.ErrPartitionClauseOnNonpartitioned])
-=======
 	ErrWindowNoSuchWindow              = terror.ClassOptimizer.New(codeWindowNoSuchWindow, mysql.MySQLErrName[mysql.ErrWindowNoSuchWindow])
 	ErrWindowCircularityInWindowGraph  = terror.ClassOptimizer.New(codeWindowCircularityInWindowGraph, mysql.MySQLErrName[mysql.ErrWindowCircularityInWindowGraph])
 	ErrWindowNoChildPartitioning       = terror.ClassOptimizer.New(codeWindowNoChildPartitioning, mysql.MySQLErrName[mysql.ErrWindowNoChildPartitioning])
 	ErrWindowNoInherentFrame           = terror.ClassOptimizer.New(codeWindowNoInherentFrame, mysql.MySQLErrName[mysql.ErrWindowNoInherentFrame])
 	ErrWindowNoRedefineOrderBy         = terror.ClassOptimizer.New(codeWindowNoRedefineOrderBy, mysql.MySQLErrName[mysql.ErrWindowNoRedefineOrderBy])
 	ErrWindowDuplicateName             = terror.ClassOptimizer.New(codeWindowDuplicateName, mysql.MySQLErrName[mysql.ErrWindowDuplicateName])
->>>>>>> bb2d56ab
+	ErrPartitionClauseOnNonpartitioned = terror.ClassOptimizer.New(codePartitionClauseOnNonpartitioned, mysql.MySQLErrName[mysql.ErrPartitionClauseOnNonpartitioned])
 )
 
 func init() {
@@ -144,16 +138,13 @@
 
 		codeWindowInvalidWindowFuncUse:      mysql.ErrWindowInvalidWindowFuncUse,
 		codeWindowInvalidWindowFuncAliasUse: mysql.ErrWindowInvalidWindowFuncAliasUse,
-<<<<<<< HEAD
-		codePartitionClauseOnNonpartitioned: mysql.ErrPartitionClauseOnNonpartitioned,
-=======
 		codeWindowNoSuchWindow:              mysql.ErrWindowNoSuchWindow,
 		codeWindowCircularityInWindowGraph:  mysql.ErrWindowCircularityInWindowGraph,
 		codeWindowNoChildPartitioning:       mysql.ErrWindowNoChildPartitioning,
 		codeWindowNoInherentFrame:           mysql.ErrWindowNoInherentFrame,
 		codeWindowNoRedefineOrderBy:         mysql.ErrWindowNoRedefineOrderBy,
 		codeWindowDuplicateName:             mysql.ErrWindowDuplicateName,
->>>>>>> bb2d56ab
+		codePartitionClauseOnNonpartitioned: mysql.ErrPartitionClauseOnNonpartitioned,
 	}
 	terror.ErrClassToMySQLCodes[terror.ClassOptimizer] = mysqlErrCodeMap
 }