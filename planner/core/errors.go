// Copyright 2018 PingCAP, Inc.
//
// Licensed under the Apache License, Version 2.0 (the "License");
// you may not use this file except in compliance with the License.
// You may obtain a copy of the License at
//
//     http://www.apache.org/licenses/LICENSE-2.0
//
// Unless required by applicable law or agreed to in writing, software
// distributed under the License is distributed on an "AS IS" BASIS,
// See the License for the specific language governing permissions and
// limitations under the License.

package core

import (
	"github.com/pingcap/parser/mysql"
	"github.com/pingcap/parser/terror"
)

const (
	codeUnsupportedType  terror.ErrCode = 1
	codeAnalyzeMissIndex                = 2
	codeUnsupported                     = 3
	codeStmtNotFound                    = 4
	codeWrongParamCount                 = 5
	codeSchemaChanged                   = 6

	codeNotSupportedYet                 = mysql.ErrNotSupportedYet
	codeWrongUsage                      = mysql.ErrWrongUsage
	codeAmbiguous                       = mysql.ErrNonUniq
	codeUnknown                         = mysql.ErrUnknown
	codeUnknownColumn                   = mysql.ErrBadField
	codeUnknownTable                    = mysql.ErrUnknownTable
	codeWrongArguments                  = mysql.ErrWrongArguments
	codeBadGeneratedColumn              = mysql.ErrBadGeneratedColumn
	codeFieldNotInGroupBy               = mysql.ErrFieldNotInGroupBy
	codeBadTable                        = mysql.ErrBadTable
	codeKeyDoesNotExist                 = mysql.ErrKeyDoesNotExist
	codeOperandColumns                  = mysql.ErrOperandColumns
	codeInvalidWildCard                 = mysql.ErrParse
	codeInvalidGroupFuncUse             = mysql.ErrInvalidGroupFuncUse
	codeIllegalReference                = mysql.ErrIllegalReference
	codeNoDB                            = mysql.ErrNoDB
	codeUnknownExplainFormat            = mysql.ErrUnknownExplainFormat
	codeWrongGroupField                 = mysql.ErrWrongGroupField
	codeDupFieldName                    = mysql.ErrDupFieldName
	codeNonUpdatableTable               = mysql.ErrNonUpdatableTable
	codeInternal                        = mysql.ErrInternal
	codeMixOfGroupFuncAndFields         = mysql.ErrMixOfGroupFuncAndFields
	codeNonUniqTable                    = mysql.ErrNonuniqTable
	codeWrongNumberOfColumnsInSelect    = mysql.ErrWrongNumberOfColumnsInSelect
	codeWrongValueCountOnRow            = mysql.ErrWrongValueCountOnRow
	codeTablenameNotAllowedHere         = mysql.ErrTablenameNotAllowedHere
	codePrivilegeCheckFail              = mysql.ErrUnknown
	codeWindowInvalidWindowFuncUse      = mysql.ErrWindowInvalidWindowFuncUse
	codeWindowInvalidWindowFuncAliasUse = mysql.ErrWindowInvalidWindowFuncAliasUse
	codeWindowNoSuchWindow              = mysql.ErrWindowNoSuchWindow
	codeWindowCircularityInWindowGraph  = mysql.ErrWindowCircularityInWindowGraph
	codeWindowNoChildPartitioning       = mysql.ErrWindowNoChildPartitioning
	codeWindowNoInherentFrame           = mysql.ErrWindowNoInherentFrame
	codeWindowNoRedefineOrderBy         = mysql.ErrWindowNoRedefineOrderBy
	codeWindowDuplicateName             = mysql.ErrWindowDuplicateName
<<<<<<< HEAD
	codeWindowFrameStartIllegal         = mysql.ErrWindowFrameStartIllegal
	codeWindowFrameEndIllegal           = mysql.ErrWindowFrameEndIllegal
	codeWindowFrameIllegal              = mysql.ErrWindowFrameIllegal
	codeWindowRangeFrameOrderType       = mysql.ErrWindowRangeFrameOrderType
	codeWindowRangeFrameTEMPORALType    = mysql.ErrWindowRangeFrameTEMPORALType
	codeWindowRangeFrameNumericType     = mysql.ErrWindowRangeFrameNumericType
	codeWindowRangeBoundNotConstant     = mysql.ErrWindowRangeBoundNotConstant
	codeWindowRowsIntervalUse           = mysql.ErrWindowRowsIntervalUse
=======
	codeErrTooBigPrecision              = mysql.ErrTooBigPrecision
>>>>>>> 0bc0f7d9
)

// error definitions.
var (
	ErrUnsupportedType             = terror.ClassOptimizer.New(codeUnsupportedType, "Unsupported type %T")
	ErrAnalyzeMissIndex            = terror.ClassOptimizer.New(codeAnalyzeMissIndex, "Index '%s' in field list does not exist in table '%s'")
	ErrCartesianProductUnsupported = terror.ClassOptimizer.New(codeUnsupported, "Cartesian product is unsupported")
	ErrStmtNotFound                = terror.ClassOptimizer.New(codeStmtNotFound, "Prepared statement not found")
	ErrWrongParamCount             = terror.ClassOptimizer.New(codeWrongParamCount, "Wrong parameter count")
	ErrSchemaChanged               = terror.ClassOptimizer.New(codeSchemaChanged, "Schema has changed")
	ErrTablenameNotAllowedHere     = terror.ClassOptimizer.New(codeTablenameNotAllowedHere, "Table '%s' from one of the %ss cannot be used in %s")

	ErrNotSupportedYet                 = terror.ClassOptimizer.New(codeNotSupportedYet, mysql.MySQLErrName[mysql.ErrNotSupportedYet])
	ErrWrongUsage                      = terror.ClassOptimizer.New(codeWrongUsage, mysql.MySQLErrName[mysql.ErrWrongUsage])
	ErrAmbiguous                       = terror.ClassOptimizer.New(codeAmbiguous, mysql.MySQLErrName[mysql.ErrNonUniq])
	ErrUnknown                         = terror.ClassOptimizer.New(codeUnknown, mysql.MySQLErrName[mysql.ErrUnknown])
	ErrUnknownColumn                   = terror.ClassOptimizer.New(codeUnknownColumn, mysql.MySQLErrName[mysql.ErrBadField])
	ErrUnknownTable                    = terror.ClassOptimizer.New(codeUnknownTable, mysql.MySQLErrName[mysql.ErrUnknownTable])
	ErrWrongArguments                  = terror.ClassOptimizer.New(codeWrongArguments, mysql.MySQLErrName[mysql.ErrWrongArguments])
	ErrWrongNumberOfColumnsInSelect    = terror.ClassOptimizer.New(codeWrongNumberOfColumnsInSelect, mysql.MySQLErrName[mysql.ErrWrongNumberOfColumnsInSelect])
	ErrBadGeneratedColumn              = terror.ClassOptimizer.New(codeBadGeneratedColumn, mysql.MySQLErrName[mysql.ErrBadGeneratedColumn])
	ErrFieldNotInGroupBy               = terror.ClassOptimizer.New(codeFieldNotInGroupBy, mysql.MySQLErrName[mysql.ErrFieldNotInGroupBy])
	ErrBadTable                        = terror.ClassOptimizer.New(codeBadTable, mysql.MySQLErrName[mysql.ErrBadTable])
	ErrKeyDoesNotExist                 = terror.ClassOptimizer.New(codeKeyDoesNotExist, mysql.MySQLErrName[mysql.ErrKeyDoesNotExist])
	ErrOperandColumns                  = terror.ClassOptimizer.New(codeOperandColumns, mysql.MySQLErrName[mysql.ErrOperandColumns])
	ErrInvalidWildCard                 = terror.ClassOptimizer.New(codeInvalidWildCard, "Wildcard fields without any table name appears in wrong place")
	ErrInvalidGroupFuncUse             = terror.ClassOptimizer.New(codeInvalidGroupFuncUse, mysql.MySQLErrName[mysql.ErrInvalidGroupFuncUse])
	ErrIllegalReference                = terror.ClassOptimizer.New(codeIllegalReference, mysql.MySQLErrName[mysql.ErrIllegalReference])
	ErrNoDB                            = terror.ClassOptimizer.New(codeNoDB, mysql.MySQLErrName[mysql.ErrNoDB])
	ErrUnknownExplainFormat            = terror.ClassOptimizer.New(codeUnknownExplainFormat, mysql.MySQLErrName[mysql.ErrUnknownExplainFormat])
	ErrWrongGroupField                 = terror.ClassOptimizer.New(codeWrongGroupField, mysql.MySQLErrName[mysql.ErrWrongGroupField])
	ErrDupFieldName                    = terror.ClassOptimizer.New(codeDupFieldName, mysql.MySQLErrName[mysql.ErrDupFieldName])
	ErrNonUpdatableTable               = terror.ClassOptimizer.New(codeNonUpdatableTable, mysql.MySQLErrName[mysql.ErrNonUpdatableTable])
	ErrInternal                        = terror.ClassOptimizer.New(codeInternal, mysql.MySQLErrName[mysql.ErrInternal])
	ErrMixOfGroupFuncAndFields         = terror.ClassOptimizer.New(codeMixOfGroupFuncAndFields, "In aggregated query without GROUP BY, expression #%d of SELECT list contains nonaggregated column '%s'; this is incompatible with sql_mode=only_full_group_by")
	ErrNonUniqTable                    = terror.ClassOptimizer.New(codeNonUniqTable, mysql.MySQLErrName[mysql.ErrNonuniqTable])
	ErrWrongValueCountOnRow            = terror.ClassOptimizer.New(mysql.ErrWrongValueCountOnRow, mysql.MySQLErrName[mysql.ErrWrongValueCountOnRow])
	ErrViewInvalid                     = terror.ClassOptimizer.New(mysql.ErrViewInvalid, mysql.MySQLErrName[mysql.ErrViewInvalid])
	ErrPrivilegeCheckFail              = terror.ClassOptimizer.New(codePrivilegeCheckFail, "privilege check fail")
	ErrWindowInvalidWindowFuncUse      = terror.ClassOptimizer.New(codeWindowInvalidWindowFuncUse, mysql.MySQLErrName[mysql.ErrWindowInvalidWindowFuncUse])
	ErrWindowInvalidWindowFuncAliasUse = terror.ClassOptimizer.New(codeWindowInvalidWindowFuncAliasUse, mysql.MySQLErrName[mysql.ErrWindowInvalidWindowFuncAliasUse])
	ErrWindowNoSuchWindow              = terror.ClassOptimizer.New(codeWindowNoSuchWindow, mysql.MySQLErrName[mysql.ErrWindowNoSuchWindow])
	ErrWindowCircularityInWindowGraph  = terror.ClassOptimizer.New(codeWindowCircularityInWindowGraph, mysql.MySQLErrName[mysql.ErrWindowCircularityInWindowGraph])
	ErrWindowNoChildPartitioning       = terror.ClassOptimizer.New(codeWindowNoChildPartitioning, mysql.MySQLErrName[mysql.ErrWindowNoChildPartitioning])
	ErrWindowNoInherentFrame           = terror.ClassOptimizer.New(codeWindowNoInherentFrame, mysql.MySQLErrName[mysql.ErrWindowNoInherentFrame])
	ErrWindowNoRedefineOrderBy         = terror.ClassOptimizer.New(codeWindowNoRedefineOrderBy, mysql.MySQLErrName[mysql.ErrWindowNoRedefineOrderBy])
	ErrWindowDuplicateName             = terror.ClassOptimizer.New(codeWindowDuplicateName, mysql.MySQLErrName[mysql.ErrWindowDuplicateName])
<<<<<<< HEAD
	ErrWindowFrameStartIllegal         = terror.ClassOptimizer.New(codeWindowFrameStartIllegal, mysql.MySQLErrName[mysql.ErrWindowFrameStartIllegal])
	ErrWindowFrameEndIllegal           = terror.ClassOptimizer.New(codeWindowFrameEndIllegal, mysql.MySQLErrName[mysql.ErrWindowFrameEndIllegal])
	ErrWindowFrameIllegal              = terror.ClassOptimizer.New(codeWindowFrameIllegal, mysql.MySQLErrName[mysql.ErrWindowFrameIllegal])
	ErrWindowRangeFrameOrderType       = terror.ClassOptimizer.New(codeWindowRangeFrameOrderType, mysql.MySQLErrName[mysql.ErrWindowRangeFrameOrderType])
	ErrWindowRangeFrameTEMPORALType    = terror.ClassOptimizer.New(codeWindowRangeFrameTEMPORALType, mysql.MySQLErrName[mysql.ErrWindowRangeFrameTEMPORALType])
	ErrWindowRangeFrameNumericType     = terror.ClassOptimizer.New(codeWindowRangeFrameNumericType, mysql.MySQLErrName[mysql.ErrWindowRangeFrameNumericType])
	ErrWindowRangeBoundNotConstant     = terror.ClassOptimizer.New(codeWindowRangeBoundNotConstant, mysql.MySQLErrName[mysql.ErrWindowRangeBoundNotConstant])
	ErrWindowRowsIntervalUse           = terror.ClassOptimizer.New(codeWindowRowsIntervalUse, mysql.MySQLErrName[mysql.ErrWindowRowsIntervalUse])
=======
	errTooBigPrecision                 = terror.ClassExpression.New(mysql.ErrTooBigPrecision, mysql.MySQLErrName[mysql.ErrTooBigPrecision])
>>>>>>> 0bc0f7d9
)

func init() {
	mysqlErrCodeMap := map[terror.ErrCode]uint16{
		codeNotSupportedYet:              mysql.ErrNotSupportedYet,
		codeWrongUsage:                   mysql.ErrWrongUsage,
		codeAmbiguous:                    mysql.ErrNonUniq,
		codeUnknownColumn:                mysql.ErrBadField,
		codeUnknownTable:                 mysql.ErrBadTable,
		codeWrongArguments:               mysql.ErrWrongArguments,
		codeBadGeneratedColumn:           mysql.ErrBadGeneratedColumn,
		codeFieldNotInGroupBy:            mysql.ErrFieldNotInGroupBy,
		codeBadTable:                     mysql.ErrBadTable,
		codeKeyDoesNotExist:              mysql.ErrKeyDoesNotExist,
		codeOperandColumns:               mysql.ErrOperandColumns,
		codeInvalidWildCard:              mysql.ErrParse,
		codeInvalidGroupFuncUse:          mysql.ErrInvalidGroupFuncUse,
		codeIllegalReference:             mysql.ErrIllegalReference,
		codeNoDB:                         mysql.ErrNoDB,
		codeUnknownExplainFormat:         mysql.ErrUnknownExplainFormat,
		codeWrongGroupField:              mysql.ErrWrongGroupField,
		codeDupFieldName:                 mysql.ErrDupFieldName,
		codeNonUpdatableTable:            mysql.ErrUnknownTable,
		codeInternal:                     mysql.ErrInternal,
		codeMixOfGroupFuncAndFields:      mysql.ErrMixOfGroupFuncAndFields,
		codeNonUniqTable:                 mysql.ErrNonuniqTable,
		codeWrongNumberOfColumnsInSelect: mysql.ErrWrongNumberOfColumnsInSelect,
		codeWrongValueCountOnRow:         mysql.ErrWrongValueCountOnRow,

		codeWindowInvalidWindowFuncUse:      mysql.ErrWindowInvalidWindowFuncUse,
		codeWindowInvalidWindowFuncAliasUse: mysql.ErrWindowInvalidWindowFuncAliasUse,
		codeWindowNoSuchWindow:              mysql.ErrWindowNoSuchWindow,
		codeWindowCircularityInWindowGraph:  mysql.ErrWindowCircularityInWindowGraph,
		codeWindowNoChildPartitioning:       mysql.ErrWindowNoChildPartitioning,
		codeWindowNoInherentFrame:           mysql.ErrWindowNoInherentFrame,
		codeWindowNoRedefineOrderBy:         mysql.ErrWindowNoRedefineOrderBy,
		codeWindowDuplicateName:             mysql.ErrWindowDuplicateName,
<<<<<<< HEAD
		codeWindowFrameStartIllegal:         mysql.ErrWindowFrameStartIllegal,
		codeWindowFrameEndIllegal:           mysql.ErrWindowFrameEndIllegal,
		codeWindowFrameIllegal:              mysql.ErrWindowFrameIllegal,
		codeWindowRangeFrameOrderType:       mysql.ErrWindowRangeFrameOrderType,
		codeWindowRangeFrameTEMPORALType:    mysql.ErrWindowRangeFrameTEMPORALType,
		codeWindowRangeFrameNumericType:     mysql.ErrWindowRangeFrameNumericType,
		codeWindowRangeBoundNotConstant:     mysql.ErrWindowRangeBoundNotConstant,
		codeWindowRowsIntervalUse:           mysql.ErrWindowRowsIntervalUse,
=======
		codeErrTooBigPrecision:              mysql.ErrTooBigPrecision,
>>>>>>> 0bc0f7d9
	}
	terror.ErrClassToMySQLCodes[terror.ClassOptimizer] = mysqlErrCodeMap
}<|MERGE_RESOLUTION|>--- conflicted
+++ resolved
@@ -61,7 +61,7 @@
 	codeWindowNoInherentFrame           = mysql.ErrWindowNoInherentFrame
 	codeWindowNoRedefineOrderBy         = mysql.ErrWindowNoRedefineOrderBy
 	codeWindowDuplicateName             = mysql.ErrWindowDuplicateName
-<<<<<<< HEAD
+	codeErrTooBigPrecision              = mysql.ErrTooBigPrecision
 	codeWindowFrameStartIllegal         = mysql.ErrWindowFrameStartIllegal
 	codeWindowFrameEndIllegal           = mysql.ErrWindowFrameEndIllegal
 	codeWindowFrameIllegal              = mysql.ErrWindowFrameIllegal
@@ -70,9 +70,6 @@
 	codeWindowRangeFrameNumericType     = mysql.ErrWindowRangeFrameNumericType
 	codeWindowRangeBoundNotConstant     = mysql.ErrWindowRangeBoundNotConstant
 	codeWindowRowsIntervalUse           = mysql.ErrWindowRowsIntervalUse
-=======
-	codeErrTooBigPrecision              = mysql.ErrTooBigPrecision
->>>>>>> 0bc0f7d9
 )
 
 // error definitions.
@@ -120,7 +117,7 @@
 	ErrWindowNoInherentFrame           = terror.ClassOptimizer.New(codeWindowNoInherentFrame, mysql.MySQLErrName[mysql.ErrWindowNoInherentFrame])
 	ErrWindowNoRedefineOrderBy         = terror.ClassOptimizer.New(codeWindowNoRedefineOrderBy, mysql.MySQLErrName[mysql.ErrWindowNoRedefineOrderBy])
 	ErrWindowDuplicateName             = terror.ClassOptimizer.New(codeWindowDuplicateName, mysql.MySQLErrName[mysql.ErrWindowDuplicateName])
-<<<<<<< HEAD
+	errTooBigPrecision                 = terror.ClassExpression.New(mysql.ErrTooBigPrecision, mysql.MySQLErrName[mysql.ErrTooBigPrecision])
 	ErrWindowFrameStartIllegal         = terror.ClassOptimizer.New(codeWindowFrameStartIllegal, mysql.MySQLErrName[mysql.ErrWindowFrameStartIllegal])
 	ErrWindowFrameEndIllegal           = terror.ClassOptimizer.New(codeWindowFrameEndIllegal, mysql.MySQLErrName[mysql.ErrWindowFrameEndIllegal])
 	ErrWindowFrameIllegal              = terror.ClassOptimizer.New(codeWindowFrameIllegal, mysql.MySQLErrName[mysql.ErrWindowFrameIllegal])
@@ -129,9 +126,6 @@
 	ErrWindowRangeFrameNumericType     = terror.ClassOptimizer.New(codeWindowRangeFrameNumericType, mysql.MySQLErrName[mysql.ErrWindowRangeFrameNumericType])
 	ErrWindowRangeBoundNotConstant     = terror.ClassOptimizer.New(codeWindowRangeBoundNotConstant, mysql.MySQLErrName[mysql.ErrWindowRangeBoundNotConstant])
 	ErrWindowRowsIntervalUse           = terror.ClassOptimizer.New(codeWindowRowsIntervalUse, mysql.MySQLErrName[mysql.ErrWindowRowsIntervalUse])
-=======
-	errTooBigPrecision                 = terror.ClassExpression.New(mysql.ErrTooBigPrecision, mysql.MySQLErrName[mysql.ErrTooBigPrecision])
->>>>>>> 0bc0f7d9
 )
 
 func init() {
@@ -169,7 +163,7 @@
 		codeWindowNoInherentFrame:           mysql.ErrWindowNoInherentFrame,
 		codeWindowNoRedefineOrderBy:         mysql.ErrWindowNoRedefineOrderBy,
 		codeWindowDuplicateName:             mysql.ErrWindowDuplicateName,
-<<<<<<< HEAD
+		codeErrTooBigPrecision:              mysql.ErrTooBigPrecision,
 		codeWindowFrameStartIllegal:         mysql.ErrWindowFrameStartIllegal,
 		codeWindowFrameEndIllegal:           mysql.ErrWindowFrameEndIllegal,
 		codeWindowFrameIllegal:              mysql.ErrWindowFrameIllegal,
@@ -178,9 +172,6 @@
 		codeWindowRangeFrameNumericType:     mysql.ErrWindowRangeFrameNumericType,
 		codeWindowRangeBoundNotConstant:     mysql.ErrWindowRangeBoundNotConstant,
 		codeWindowRowsIntervalUse:           mysql.ErrWindowRowsIntervalUse,
-=======
-		codeErrTooBigPrecision:              mysql.ErrTooBigPrecision,
->>>>>>> 0bc0f7d9
 	}
 	terror.ErrClassToMySQLCodes[terror.ClassOptimizer] = mysqlErrCodeMap
 }