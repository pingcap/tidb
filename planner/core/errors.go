--- conflicted
+++ resolved
@@ -62,7 +62,7 @@
 	codeWindowNoRedefineOrderBy         = mysql.ErrWindowNoRedefineOrderBy
 	codeWindowDuplicateName             = mysql.ErrWindowDuplicateName
 	codeErrTooBigPrecision              = mysql.ErrTooBigPrecision
-<<<<<<< HEAD
+	codePartitionClauseOnNonpartitioned = mysql.ErrPartitionClauseOnNonpartitioned
 	codeWindowFrameStartIllegal         = mysql.ErrWindowFrameStartIllegal
 	codeWindowFrameEndIllegal           = mysql.ErrWindowFrameEndIllegal
 	codeWindowFrameIllegal              = mysql.ErrWindowFrameIllegal
@@ -71,9 +71,6 @@
 	codeWindowRangeFrameNumericType     = mysql.ErrWindowRangeFrameNumericType
 	codeWindowRangeBoundNotConstant     = mysql.ErrWindowRangeBoundNotConstant
 	codeWindowRowsIntervalUse           = mysql.ErrWindowRowsIntervalUse
-=======
-	codePartitionClauseOnNonpartitioned = mysql.ErrPartitionClauseOnNonpartitioned
->>>>>>> c2d349cc
 )
 
 // error definitions.
