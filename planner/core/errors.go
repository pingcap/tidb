--- conflicted
+++ resolved
@@ -35,12 +35,9 @@
 	ErrWrongNumberOfColumnsInSelect    = dbterror.ClassOptimizer.NewStd(mysql.ErrWrongNumberOfColumnsInSelect)
 	ErrBadGeneratedColumn              = dbterror.ClassOptimizer.NewStd(mysql.ErrBadGeneratedColumn)
 	ErrFieldNotInGroupBy               = dbterror.ClassOptimizer.NewStd(mysql.ErrFieldNotInGroupBy)
-<<<<<<< HEAD
+	ErrAggregateOrderNonAggQuery       = dbterror.ClassOptimizer.NewStd(mysql.ErrAggregateOrderNonAggQuery)
 	ErrFieldInOrderNotSelect           = dbterror.ClassOptimizer.NewStd(mysql.ErrFieldInOrderNotSelect)
 	ErrAggregateInOrderNotSelect       = dbterror.ClassOptimizer.NewStd(mysql.ErrAggregateInOrderNotSelect)
-=======
-	ErrAggregateOrderNonAggQuery       = dbterror.ClassOptimizer.NewStd(mysql.ErrAggregateOrderNonAggQuery)
->>>>>>> c27fdc08
 	ErrBadTable                        = dbterror.ClassOptimizer.NewStd(mysql.ErrBadTable)
 	ErrKeyDoesNotExist                 = dbterror.ClassOptimizer.NewStd(mysql.ErrKeyDoesNotExist)
 	ErrOperandColumns                  = dbterror.ClassOptimizer.NewStd(mysql.ErrOperandColumns)
