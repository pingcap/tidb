// Copyright 2015 PingCAP, Inc.
//
// Licensed under the Apache License, Version 2.0 (the "License");
// you may not use this file except in compliance with the License.
// You may obtain a copy of the License at
//
//     http://www.apache.org/licenses/LICENSE-2.0
//
// Unless required by applicable law or agreed to in writing, software
// distributed under the License is distributed on an "AS IS" BASIS,
// See the License for the specific language governing permissions and
// limitations under the License.

package core

import (
	"bytes"
	"fmt"
	"strconv"
	"strings"

	"github.com/pingcap/errors"
	"github.com/pingcap/parser/ast"
	"github.com/pingcap/parser/auth"
	"github.com/pingcap/parser/model"
	"github.com/pingcap/parser/mysql"
	"github.com/pingcap/tidb/expression"
	"github.com/pingcap/tidb/infoschema"
	"github.com/pingcap/tidb/metrics"
	"github.com/pingcap/tidb/sessionctx"
	"github.com/pingcap/tidb/table"
	driver "github.com/pingcap/tidb/types/parser_driver"
	"github.com/pingcap/tidb/util/chunk"
	"github.com/pingcap/tidb/util/kvcache"
	"github.com/pingcap/tidb/util/ranger"
)

var planCacheCounter = metrics.PlanCacheCounter.WithLabelValues("prepare")

// ShowDDL is for showing DDL information.
type ShowDDL struct {
	baseSchemaProducer
}

// ShowDDLJobs is for showing DDL job list.
type ShowDDLJobs struct {
	baseSchemaProducer

	JobNumber int64
}

// ShowSlow is for showing slow queries.
type ShowSlow struct {
	baseSchemaProducer

	*ast.ShowSlow
}

// ShowDDLJobQueries is for showing DDL job queries sql.
type ShowDDLJobQueries struct {
	baseSchemaProducer

	JobIDs []int64
}

// ShowNextRowID is for showing the next global row ID.
type ShowNextRowID struct {
	baseSchemaProducer
	TableName *ast.TableName
}

// CheckTable is used for checking table data, built from the 'admin check table' statement.
type CheckTable struct {
	baseSchemaProducer

	Tables []*ast.TableName

	GenExprs map[model.TableColumnID]expression.Expression
}

// RecoverIndex is used for backfilling corrupted index data.
type RecoverIndex struct {
	baseSchemaProducer

	Table     *ast.TableName
	IndexName string
}

// CleanupIndex is used to delete dangling index data.
type CleanupIndex struct {
	baseSchemaProducer

	Table     *ast.TableName
	IndexName string
}

// CheckIndex is used for checking index data, built from the 'admin check index' statement.
type CheckIndex struct {
	baseSchemaProducer

	IndexLookUpReader *PhysicalIndexLookUpReader
	DBName            string
	IdxName           string
}

// CheckIndexRange is used for checking index data, output the index values that handle within begin and end.
type CheckIndexRange struct {
	baseSchemaProducer

	Table     *ast.TableName
	IndexName string

	HandleRanges []ast.HandleRange
}

// ChecksumTable is used for calculating table checksum, built from the `admin checksum table` statement.
type ChecksumTable struct {
	baseSchemaProducer

	Tables []*ast.TableName
}

// CancelDDLJobs represents a cancel DDL jobs plan.
type CancelDDLJobs struct {
	baseSchemaProducer

	JobIDs []int64
}

// Change represents a change plan.
type Change struct {
	baseSchemaProducer
	*ast.ChangeStmt
}

// Prepare represents prepare plan.
type Prepare struct {
	baseSchemaProducer

	Name    string
	SQLText string
}

// Execute represents prepare plan.
type Execute struct {
	baseSchemaProducer

	Name      string
	UsingVars []expression.Expression
	ExecID    uint32
	Stmt      ast.StmtNode
	Plan      Plan
}

// OptimizePreparedPlan optimizes the prepared statement.
func (e *Execute) OptimizePreparedPlan(ctx sessionctx.Context, is infoschema.InfoSchema) error {
	vars := ctx.GetSessionVars()
	if e.Name != "" {
		e.ExecID = vars.PreparedStmtNameToID[e.Name]
	}
	prepared, ok := vars.PreparedStmts[e.ExecID]
	if !ok {
		return errors.Trace(ErrStmtNotFound)
	}

	if len(prepared.Params) != len(e.UsingVars) {
		return errors.Trace(ErrWrongParamCount)
	}

	for i, usingVar := range e.UsingVars {
		val, err := usingVar.Eval(chunk.Row{})
		if err != nil {
			return err
		}
		param := prepared.Params[i].(*driver.ParamMarkerExpr)
		param.Datum = val
		param.InExecute = true
		vars.PreparedParams = append(vars.PreparedParams, val)
	}
	if prepared.SchemaVersion != is.SchemaMetaVersion() {
		// If the schema version has changed we need to preprocess it again,
		// if this time it failed, the real reason for the error is schema changed.
		err := Preprocess(ctx, prepared.Stmt, is, InPrepare)
		if err != nil {
			return ErrSchemaChanged.GenWithStack("Schema change caused error: %s", err.Error())
		}
		prepared.SchemaVersion = is.SchemaMetaVersion()
	}
	p, err := e.getPhysicalPlan(ctx, is, prepared)
	if err != nil {
		return err
	}
	e.Stmt = prepared.Stmt
	e.Plan = p
	return nil
}

func (e *Execute) getPhysicalPlan(ctx sessionctx.Context, is infoschema.InfoSchema, prepared *ast.Prepared) (Plan, error) {
	var cacheKey kvcache.Key
	sessionVars := ctx.GetSessionVars()
	sessionVars.StmtCtx.UseCache = prepared.UseCache
	if prepared.UseCache {
		cacheKey = NewPSTMTPlanCacheKey(sessionVars, e.ExecID, prepared.SchemaVersion)
		if cacheValue, exists := ctx.PreparedPlanCache().Get(cacheKey); exists {
			if metrics.ResettablePlanCacheCounterFortTest {
				metrics.PlanCacheCounter.WithLabelValues("prepare").Inc()
			} else {
				planCacheCounter.Inc()
			}
			plan := cacheValue.(*PSTMTPlanCacheValue).Plan
			err := e.rebuildRange(plan)
			if err != nil {
				return nil, err
			}
			return plan, nil
		}
	}
	p, err := OptimizeAstNode(ctx, prepared.Stmt, is)
	if err != nil {
		return nil, err
	}
	if prepared.UseCache {
		ctx.PreparedPlanCache().Put(cacheKey, NewPSTMTPlanCacheValue(p))
	}
	return p, err
}

func (e *Execute) rebuildRange(p Plan) error {
	sctx := p.context()
	sc := p.context().GetSessionVars().StmtCtx
	var err error
	switch x := p.(type) {
	case *PhysicalTableReader:
		ts := x.TablePlans[0].(*PhysicalTableScan)
		var pkCol *expression.Column
		if ts.Table.PKIsHandle {
			if pkColInfo := ts.Table.GetPkColInfo(); pkColInfo != nil {
				pkCol = expression.ColInfo2Col(ts.schema.Columns, pkColInfo)
			}
		}
		if pkCol != nil {
			ts.Ranges, err = ranger.BuildTableRange(ts.AccessCondition, sc, pkCol.RetType)
			if err != nil {
				return err
			}
		} else {
			ts.Ranges = ranger.FullIntRange(false)
		}
	case *PhysicalIndexReader:
		is := x.IndexPlans[0].(*PhysicalIndexScan)
		is.Ranges, err = e.buildRangeForIndexScan(sctx, is)
		if err != nil {
			return err
		}
	case *PhysicalIndexLookUpReader:
		is := x.IndexPlans[0].(*PhysicalIndexScan)
		is.Ranges, err = e.buildRangeForIndexScan(sctx, is)
		if err != nil {
			return err
		}
	case *PointGetPlan:
		if x.HandleParam != nil {
			x.Handle, err = x.HandleParam.Datum.ToInt64(sc)
			if err != nil {
				return err
			}
			return nil
		}
		for i, param := range x.IndexValueParams {
			if param != nil {
				x.IndexValues[i] = param.Datum
			}
		}
		return nil
	case PhysicalPlan:
		for _, child := range x.Children() {
			err = e.rebuildRange(child)
			if err != nil {
				return err
			}
		}
	case *Insert:
		if x.SelectPlan != nil {
			return e.rebuildRange(x.SelectPlan)
		}
	case *Update:
		if x.SelectPlan != nil {
			return e.rebuildRange(x.SelectPlan)
		}
	case *Delete:
		if x.SelectPlan != nil {
			return e.rebuildRange(x.SelectPlan)
		}
	}
	return nil
}

func (e *Execute) buildRangeForIndexScan(sctx sessionctx.Context, is *PhysicalIndexScan) ([]*ranger.Range, error) {
	idxCols, colLengths := expression.IndexInfo2Cols(is.schema.Columns, is.Index)
	if len(idxCols) == 0 {
		return ranger.FullRange(), nil
	}
	res, err := ranger.DetachCondAndBuildRangeForIndex(sctx, is.AccessCondition, idxCols, colLengths)
	if err != nil {
		return nil, err
	}
	return res.Ranges, nil
}

// Deallocate represents deallocate plan.
type Deallocate struct {
	baseSchemaProducer

	Name string
}

// Show represents a show plan.
type Show struct {
	baseSchemaProducer

	Tp          ast.ShowStmtType // Databases/Tables/Columns/....
	DBName      string
	Table       *ast.TableName  // Used for showing columns.
	Column      *ast.ColumnName // Used for `desc table column`.
	Flag        int             // Some flag parsed from sql, such as FULL.
	Full        bool
	User        *auth.UserIdentity   // Used for show grants.
	Roles       []*auth.RoleIdentity // Used for show grants.
	IfNotExists bool                 // Used for `show create database if not exists`

	Conditions []expression.Expression

	GlobalScope bool // Used by show variables
}

// Set represents a plan for set stmt.
type Set struct {
	baseSchemaProducer

	VarAssigns []*expression.VarAssignment
}

// SQLBindOpType repreents the SQL bind type
type SQLBindOpType int

const (
	// OpSQLBindCreate represents the operation to create a SQL bind.
	OpSQLBindCreate SQLBindOpType = iota
	// OpSQLBindDrop represents the operation to drop a SQL bind.
	OpSQLBindDrop
)

// SQLBindPlan represents a plan for SQL bind.
type SQLBindPlan struct {
	baseSchemaProducer

	SQLBindOp    SQLBindOpType
	NormdOrigSQL string
	BindSQL      string
	IsGlobal     bool
	BindStmt     ast.StmtNode
	Charset      string
	Collation    string
}

// Simple represents a simple statement plan which doesn't need any optimization.
type Simple struct {
	baseSchemaProducer

	Statement ast.StmtNode
}

// InsertGeneratedColumns is for completing generated columns in Insert.
// We resolve generation expressions in plan, and eval those in executor.
type InsertGeneratedColumns struct {
	Columns      []*ast.ColumnName
	Exprs        []expression.Expression
	OnDuplicates []*expression.Assignment
}

// Insert represents an insert plan.
type Insert struct {
	baseSchemaProducer

	Table       table.Table
	tableSchema *expression.Schema
	Columns     []*ast.ColumnName
	Lists       [][]expression.Expression
	SetList     []*expression.Assignment

	OnDuplicate        []*expression.Assignment
	Schema4OnDuplicate *expression.Schema

	IsReplace bool

	// NeedFillDefaultValue is true when expr in value list reference other column.
	NeedFillDefaultValue bool

	GenCols InsertGeneratedColumns

	SelectPlan PhysicalPlan
}

// Update represents Update plan.
type Update struct {
	baseSchemaProducer

	OrderedList []*expression.Assignment

	SelectPlan PhysicalPlan
}

// Delete represents a delete plan.
type Delete struct {
	baseSchemaProducer

	Tables       []*ast.TableName
	IsMultiTable bool

	SelectPlan PhysicalPlan
}

// analyzeInfo is used to store the database name, table name and partition name of analyze task.
type analyzeInfo struct {
	DBName        string
	TableName     string
	PartitionName string
	// PhysicalTableID is the id for a partition or a table.
	PhysicalTableID int64
	Table           table.Table
	Incremental     bool
}

// AnalyzeColumnsTask is used for analyze columns.
type AnalyzeColumnsTask struct {
	PKInfo   *model.ColumnInfo
	ColsInfo []*model.ColumnInfo
	analyzeInfo
}

// AnalyzeIndexTask is used for analyze index.
type AnalyzeIndexTask struct {
<<<<<<< HEAD
	// PhysicalTableID is the id for a partition or a table.
	PhysicalTableID int64
	IndexInfo       *model.IndexInfo
	Table           table.Table
	Incremental     bool
=======
	IndexInfo *model.IndexInfo
	analyzeInfo
>>>>>>> a28d8779
}

// Analyze represents an analyze plan
type Analyze struct {
	baseSchemaProducer

	ColTasks      []AnalyzeColumnsTask
	IdxTasks      []AnalyzeIndexTask
	MaxNumBuckets uint64
}

// LoadData represents a loaddata plan.
type LoadData struct {
	baseSchemaProducer

	IsLocal     bool
	Path        string
	Table       *ast.TableName
	Columns     []*ast.ColumnName
	FieldsInfo  *ast.FieldsClause
	LinesInfo   *ast.LinesClause
	IgnoreLines uint64

	GenCols InsertGeneratedColumns
}

// LoadStats represents a load stats plan.
type LoadStats struct {
	baseSchemaProducer

	Path string
}

// DDL represents a DDL statement plan.
type DDL struct {
	baseSchemaProducer

	Statement ast.DDLNode
}

// Explain represents a explain plan.
type Explain struct {
	baseSchemaProducer

	StmtPlan       Plan
	Rows           [][]string
	explainedPlans map[int]bool
	Format         string
	Analyze        bool
	ExecStmt       ast.StmtNode
	ExecPlan       Plan
}

// prepareSchema prepares explain's result schema.
func (e *Explain) prepareSchema() error {
	switch strings.ToLower(e.Format) {
	case ast.ExplainFormatROW:
		retFields := []string{"id", "count", "task", "operator info"}
		if e.Analyze {
			retFields = append(retFields, "execution info")
		}
		schema := expression.NewSchema(make([]*expression.Column, 0, len(retFields))...)
		for _, fieldName := range retFields {
			schema.Append(buildColumn("", fieldName, mysql.TypeString, mysql.MaxBlobWidth))
		}
		e.SetSchema(schema)
	case ast.ExplainFormatDOT:
		retFields := []string{"dot contents"}
		schema := expression.NewSchema(make([]*expression.Column, 0, len(retFields))...)
		for _, fieldName := range retFields {
			schema.Append(buildColumn("", fieldName, mysql.TypeString, mysql.MaxBlobWidth))
		}
		e.SetSchema(schema)
	default:
		return errors.Errorf("explain format '%s' is not supported now", e.Format)
	}
	return nil
}

// RenderResult renders the explain result as specified format.
func (e *Explain) RenderResult() error {
	if e.StmtPlan == nil {
		return nil
	}
	switch strings.ToLower(e.Format) {
	case ast.ExplainFormatROW:
		e.explainedPlans = map[int]bool{}
		e.explainPlanInRowFormat(e.StmtPlan.(PhysicalPlan), "root", "", true)
	case ast.ExplainFormatDOT:
		e.prepareDotInfo(e.StmtPlan.(PhysicalPlan))
	default:
		return errors.Errorf("explain format '%s' is not supported now", e.Format)
	}
	return nil
}

// explainPlanInRowFormat generates explain information for root-tasks.
func (e *Explain) explainPlanInRowFormat(p PhysicalPlan, taskType, indent string, isLastChild bool) {
	e.prepareOperatorInfo(p, taskType, indent, isLastChild)
	e.explainedPlans[p.ID()] = true

	// For every child we create a new sub-tree rooted by it.
	childIndent := e.getIndent4Child(indent, isLastChild)
	for i, child := range p.Children() {
		if e.explainedPlans[child.ID()] {
			continue
		}
		e.explainPlanInRowFormat(child.(PhysicalPlan), taskType, childIndent, i == len(p.Children())-1)
	}

	switch copPlan := p.(type) {
	case *PhysicalTableReader:
		e.explainPlanInRowFormat(copPlan.tablePlan, "cop", childIndent, true)
	case *PhysicalIndexReader:
		e.explainPlanInRowFormat(copPlan.indexPlan, "cop", childIndent, true)
	case *PhysicalIndexLookUpReader:
		e.explainPlanInRowFormat(copPlan.indexPlan, "cop", childIndent, false)
		e.explainPlanInRowFormat(copPlan.tablePlan, "cop", childIndent, true)
	}
}

// prepareOperatorInfo generates the following information for every plan:
// operator id, task type, operator info, and the estemated row count.
func (e *Explain) prepareOperatorInfo(p PhysicalPlan, taskType string, indent string, isLastChild bool) {
	operatorInfo := p.ExplainInfo()
	count := string(strconv.AppendFloat([]byte{}, p.statsInfo().RowCount, 'f', 2, 64))
	explainID := p.ExplainID().String()
	row := []string{e.prettyIdentifier(explainID, indent, isLastChild), count, taskType, operatorInfo}
	if e.Analyze {
		runtimeStatsColl := e.ctx.GetSessionVars().StmtCtx.RuntimeStatsColl
		// There maybe some mock information for cop task to let runtimeStatsColl.Exists(p.ExplainID()) is true.
		// So check copTaskExecDetail first and print the real cop task information if it's not empty.
		if runtimeStatsColl.ExistsCopStats(explainID) {
			row = append(row, runtimeStatsColl.GetCopStats(explainID).String())
		} else if runtimeStatsColl.ExistsRootStats(explainID) {
			row = append(row, runtimeStatsColl.GetRootStats(explainID).String())
		} else {
			row = append(row, "time:0ns, loops:0, rows:0")
		}
	}
	e.Rows = append(e.Rows, row)
}

const (
	// treeBody indicates the current operator sub-tree is not finished, still
	// has child operators to be attached on.
	treeBody = '│'
	// treeMiddleNode indicates this operator is not the last child of the
	// current sub-tree rooted by its parent.
	treeMiddleNode = '├'
	// treeLastNode indicates this operator is the last child of the current
	// sub-tree rooted by its parent.
	treeLastNode = '└'
	// treeGap is used to represent the gap between the branches of the tree.
	treeGap = ' '
	// treeNodeIdentifier is used to replace the treeGap once we need to attach
	// a node to a sub-tree.
	treeNodeIdentifier = '─'
)

func (e *Explain) prettyIdentifier(id, indent string, isLastChild bool) string {
	if len(indent) == 0 {
		return id
	}

	indentBytes := []rune(indent)
	for i := len(indentBytes) - 1; i >= 0; i-- {
		if indentBytes[i] != treeBody {
			continue
		}

		// Here we attach a new node to the current sub-tree by changing
		// the closest treeBody to a:
		// 1. treeLastNode, if this operator is the last child.
		// 2. treeMiddleNode, if this operator is not the last child..
		if isLastChild {
			indentBytes[i] = treeLastNode
		} else {
			indentBytes[i] = treeMiddleNode
		}
		break
	}

	// Replace the treeGap between the treeBody and the node to a
	// treeNodeIdentifier.
	indentBytes[len(indentBytes)-1] = treeNodeIdentifier
	return string(indentBytes) + id
}

func (e *Explain) getIndent4Child(indent string, isLastChild bool) string {
	if !isLastChild {
		return string(append([]rune(indent), treeBody, treeGap))
	}

	// If the current node is the last node of the current operator tree, we
	// need to end this sub-tree by changing the closest treeBody to a treeGap.
	indentBytes := []rune(indent)
	for i := len(indentBytes) - 1; i >= 0; i-- {
		if indentBytes[i] == treeBody {
			indentBytes[i] = treeGap
			break
		}
	}

	return string(append(indentBytes, treeBody, treeGap))
}

func (e *Explain) prepareDotInfo(p PhysicalPlan) {
	buffer := bytes.NewBufferString("")
	buffer.WriteString(fmt.Sprintf("\ndigraph %s {\n", p.ExplainID()))
	e.prepareTaskDot(p, "root", buffer)
	buffer.WriteString(fmt.Sprintln("}"))

	e.Rows = append(e.Rows, []string{buffer.String()})
}

func (e *Explain) prepareTaskDot(p PhysicalPlan, taskTp string, buffer *bytes.Buffer) {
	buffer.WriteString(fmt.Sprintf("subgraph cluster%v{\n", p.ID()))
	buffer.WriteString("node [style=filled, color=lightgrey]\n")
	buffer.WriteString("color=black\n")
	buffer.WriteString(fmt.Sprintf("label = \"%s\"\n", taskTp))

	if len(p.Children()) == 0 {
		buffer.WriteString(fmt.Sprintf("\"%s\"\n}\n", p.ExplainID()))
		return
	}

	var copTasks []PhysicalPlan
	var pipelines []string

	for planQueue := []PhysicalPlan{p}; len(planQueue) > 0; planQueue = planQueue[1:] {
		curPlan := planQueue[0]
		switch copPlan := curPlan.(type) {
		case *PhysicalTableReader:
			pipelines = append(pipelines, fmt.Sprintf("\"%s\" -> \"%s\"\n", copPlan.ExplainID(), copPlan.tablePlan.ExplainID()))
			copTasks = append(copTasks, copPlan.tablePlan)
		case *PhysicalIndexReader:
			pipelines = append(pipelines, fmt.Sprintf("\"%s\" -> \"%s\"\n", copPlan.ExplainID(), copPlan.indexPlan.ExplainID()))
			copTasks = append(copTasks, copPlan.indexPlan)
		case *PhysicalIndexLookUpReader:
			pipelines = append(pipelines, fmt.Sprintf("\"%s\" -> \"%s\"\n", copPlan.ExplainID(), copPlan.tablePlan.ExplainID()))
			pipelines = append(pipelines, fmt.Sprintf("\"%s\" -> \"%s\"\n", copPlan.ExplainID(), copPlan.indexPlan.ExplainID()))
			copTasks = append(copTasks, copPlan.tablePlan)
			copTasks = append(copTasks, copPlan.indexPlan)
		}
		for _, child := range curPlan.Children() {
			buffer.WriteString(fmt.Sprintf("\"%s\" -> \"%s\"\n", curPlan.ExplainID(), child.ExplainID()))
			planQueue = append(planQueue, child)
		}
	}
	buffer.WriteString("}\n")

	for _, cop := range copTasks {
		e.prepareTaskDot(cop.(PhysicalPlan), "cop", buffer)
	}

	for i := range pipelines {
		buffer.WriteString(pipelines[i])
	}
}<|MERGE_RESOLUTION|>--- conflicted
+++ resolved
@@ -440,16 +440,8 @@
 
 // AnalyzeIndexTask is used for analyze index.
 type AnalyzeIndexTask struct {
-<<<<<<< HEAD
-	// PhysicalTableID is the id for a partition or a table.
-	PhysicalTableID int64
-	IndexInfo       *model.IndexInfo
-	Table           table.Table
-	Incremental     bool
-=======
 	IndexInfo *model.IndexInfo
 	analyzeInfo
->>>>>>> a28d8779
 }
 
 // Analyze represents an analyze plan
