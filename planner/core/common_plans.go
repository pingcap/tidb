--- conflicted
+++ resolved
@@ -808,13 +808,8 @@
 	case *PhysicalIndexReader:
 		err = e.explainPlanInRowFormat(x.indexPlan, "cop[tikv]", "", childIndent, true)
 	case *PhysicalIndexLookUpReader:
-<<<<<<< HEAD
-		err = e.explainPlanInRowFormat(x.IndexPlan, "cop[tikv]", childIndent, false)
-		err = e.explainPlanInRowFormat(x.TablePlan, "cop[tikv]", childIndent, true)
-=======
-		err = e.explainPlanInRowFormat(x.indexPlan, "cop[tikv]", "(Build)", childIndent, false)
-		err = e.explainPlanInRowFormat(x.tablePlan, "cop[tikv]", "(Probe)", childIndent, true)
->>>>>>> 4af313c2
+		err = e.explainPlanInRowFormat(x.IndexPlan, "cop[tikv]", "(Build)", childIndent, false)
+		err = e.explainPlanInRowFormat(x.TablePlan, "cop[tikv]", "(Probe)", childIndent, true)
 	case *PhysicalIndexMergeReader:
 		for i := 0; i < len(x.partialPlans); i++ {
 			if x.tablePlan == nil && i == len(x.partialPlans)-1 {
