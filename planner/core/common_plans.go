// Copyright 2015 PingCAP, Inc.
//
// Licensed under the Apache License, Version 2.0 (the "License");
// you may not use this file except in compliance with the License.
// You may obtain a copy of the License at
//
//     http://www.apache.org/licenses/LICENSE-2.0
//
// Unless required by applicable law or agreed to in writing, software
// distributed under the License is distributed on an "AS IS" BASIS,
// See the License for the specific language governing permissions and
// limitations under the License.

package core

import (
	"bytes"
	"fmt"
	"strconv"
	"strings"

	"github.com/pingcap/errors"
	"github.com/pingcap/parser/ast"
	"github.com/pingcap/parser/auth"
	"github.com/pingcap/parser/model"
	"github.com/pingcap/parser/mysql"
	"github.com/pingcap/tidb/expression"
	"github.com/pingcap/tidb/infoschema"
	"github.com/pingcap/tidb/metrics"
	"github.com/pingcap/tidb/sessionctx"
	"github.com/pingcap/tidb/table"
	driver "github.com/pingcap/tidb/types/parser_driver"
	"github.com/pingcap/tidb/util/chunk"
	"github.com/pingcap/tidb/util/kvcache"
	"github.com/pingcap/tidb/util/ranger"
)

var planCacheCounter = metrics.PlanCacheCounter.WithLabelValues("prepare")

// ShowDDL is for showing DDL information.
type ShowDDL struct {
	baseSchemaProducer
}

// ShowDDLJobs is for showing DDL job list.
type ShowDDLJobs struct {
	baseSchemaProducer

	JobNumber int64
}

// ShowSlow is for showing slow queries.
type ShowSlow struct {
	baseSchemaProducer

	*ast.ShowSlow
}

// ShowDDLJobQueries is for showing DDL job queries sql.
type ShowDDLJobQueries struct {
	baseSchemaProducer

	JobIDs []int64
}

// ShowNextRowID is for showing the next global row ID.
type ShowNextRowID struct {
	baseSchemaProducer
	TableName *ast.TableName
}

// CheckTable is used for checking table data, built from the 'admin check table' statement.
type CheckTable struct {
	baseSchemaProducer

	Tables []*ast.TableName

	GenExprs map[model.TableColumnID]expression.Expression
}

// RecoverIndex is used for backfilling corrupted index data.
type RecoverIndex struct {
	baseSchemaProducer

	Table     *ast.TableName
	IndexName string
}

// CleanupIndex is used to delete dangling index data.
type CleanupIndex struct {
	baseSchemaProducer

	Table     *ast.TableName
	IndexName string
}

// CheckIndex is used for checking index data, built from the 'admin check index' statement.
type CheckIndex struct {
	baseSchemaProducer

	IndexLookUpReader *PhysicalIndexLookUpReader
	DBName            string
	IdxName           string
}

// CheckIndexRange is used for checking index data, output the index values that handle within begin and end.
type CheckIndexRange struct {
	baseSchemaProducer

	Table     *ast.TableName
	IndexName string

	HandleRanges []ast.HandleRange
}

// ChecksumTable is used for calculating table checksum, built from the `admin checksum table` statement.
type ChecksumTable struct {
	baseSchemaProducer

	Tables []*ast.TableName
}

// CancelDDLJobs represents a cancel DDL jobs plan.
type CancelDDLJobs struct {
	baseSchemaProducer

	JobIDs []int64
}

// Change represents a change plan.
type Change struct {
	baseSchemaProducer
	*ast.ChangeStmt
}

// Prepare represents prepare plan.
type Prepare struct {
	baseSchemaProducer

	Name    string
	SQLText string
}

// Execute represents prepare plan.
type Execute struct {
	baseSchemaProducer

	Name      string
	UsingVars []expression.Expression
	ExecID    uint32
	Stmt      ast.StmtNode
	Plan      Plan
}

// OptimizePreparedPlan optimizes the prepared statement.
func (e *Execute) OptimizePreparedPlan(ctx sessionctx.Context, is infoschema.InfoSchema) error {
	vars := ctx.GetSessionVars()
	if e.Name != "" {
		e.ExecID = vars.PreparedStmtNameToID[e.Name]
	}
	prepared, ok := vars.PreparedStmts[e.ExecID]
	if !ok {
		return errors.Trace(ErrStmtNotFound)
	}

	if len(prepared.Params) != len(e.UsingVars) {
		return errors.Trace(ErrWrongParamCount)
	}

	for i, usingVar := range e.UsingVars {
		val, err := usingVar.Eval(chunk.Row{})
		if err != nil {
			return err
		}
		param := prepared.Params[i].(*driver.ParamMarkerExpr)
		param.Datum = val
		param.InExecute = true
		vars.PreparedParams = append(vars.PreparedParams, val)
	}
	if prepared.SchemaVersion != is.SchemaMetaVersion() {
		// If the schema version has changed we need to preprocess it again,
		// if this time it failed, the real reason for the error is schema changed.
		err := Preprocess(ctx, prepared.Stmt, is, InPrepare)
		if err != nil {
			return ErrSchemaChanged.GenWithStack("Schema change caused error: %s", err.Error())
		}
		prepared.SchemaVersion = is.SchemaMetaVersion()
	}
	p, err := e.getPhysicalPlan(ctx, is, prepared)
	if err != nil {
		return err
	}
	e.Stmt = prepared.Stmt
	e.Plan = p
	return nil
}

func (e *Execute) getPhysicalPlan(ctx sessionctx.Context, is infoschema.InfoSchema, prepared *ast.Prepared) (Plan, error) {
	var cacheKey kvcache.Key
	sessionVars := ctx.GetSessionVars()
	sessionVars.StmtCtx.UseCache = prepared.UseCache
	if prepared.UseCache {
		cacheKey = NewPSTMTPlanCacheKey(sessionVars, e.ExecID, prepared.SchemaVersion)
		if cacheValue, exists := ctx.PreparedPlanCache().Get(cacheKey); exists {
			if metrics.ResettablePlanCacheCounterFortTest {
				metrics.PlanCacheCounter.WithLabelValues("prepare").Inc()
			} else {
				planCacheCounter.Inc()
			}
			plan := cacheValue.(*PSTMTPlanCacheValue).Plan
			err := e.rebuildRange(plan)
			if err != nil {
				return nil, err
			}
			return plan, nil
		}
	}
	p, err := OptimizeAstNode(ctx, prepared.Stmt, is)
	if err != nil {
		return nil, err
	}
	if prepared.UseCache {
		ctx.PreparedPlanCache().Put(cacheKey, NewPSTMTPlanCacheValue(p))
	}
	return p, err
}

func (e *Execute) rebuildRange(p Plan) error {
	sctx := p.context()
	sc := p.context().GetSessionVars().StmtCtx
	var err error
	switch x := p.(type) {
	case *PhysicalTableReader:
		ts := x.TablePlans[0].(*PhysicalTableScan)
		var pkCol *expression.Column
		if ts.Table.PKIsHandle {
			if pkColInfo := ts.Table.GetPkColInfo(); pkColInfo != nil {
				pkCol = expression.ColInfo2Col(ts.schema.Columns, pkColInfo)
			}
		}
		if pkCol != nil {
			ts.Ranges, err = ranger.BuildTableRange(ts.AccessCondition, sc, pkCol.RetType)
			if err != nil {
				return err
			}
		} else {
			ts.Ranges = ranger.FullIntRange(false)
		}
	case *PhysicalIndexReader:
		is := x.IndexPlans[0].(*PhysicalIndexScan)
		is.Ranges, err = e.buildRangeForIndexScan(sctx, is)
		if err != nil {
			return err
		}
	case *PhysicalIndexLookUpReader:
		is := x.IndexPlans[0].(*PhysicalIndexScan)
		is.Ranges, err = e.buildRangeForIndexScan(sctx, is)
		if err != nil {
			return err
		}
	case *PointGetPlan:
		if x.HandleParam != nil {
			x.Handle, err = x.HandleParam.Datum.ToInt64(sc)
			if err != nil {
				return err
			}
			return nil
		}
		for i, param := range x.IndexValueParams {
			if param != nil {
				x.IndexValues[i] = param.Datum
			}
		}
		return nil
	case PhysicalPlan:
		for _, child := range x.Children() {
			err = e.rebuildRange(child)
			if err != nil {
				return err
			}
		}
	case *Insert:
		if x.SelectPlan != nil {
			return e.rebuildRange(x.SelectPlan)
		}
	case *Update:
		if x.SelectPlan != nil {
			return e.rebuildRange(x.SelectPlan)
		}
	case *Delete:
		if x.SelectPlan != nil {
			return e.rebuildRange(x.SelectPlan)
		}
	}
	return nil
}

func (e *Execute) buildRangeForIndexScan(sctx sessionctx.Context, is *PhysicalIndexScan) ([]*ranger.Range, error) {
	idxCols, colLengths := expression.IndexInfo2Cols(is.schema.Columns, is.Index)
	if len(idxCols) == 0 {
		return ranger.FullRange(), nil
	}
	res, err := ranger.DetachCondAndBuildRangeForIndex(sctx, is.AccessCondition, idxCols, colLengths)
	if err != nil {
		return nil, err
	}
	return res.Ranges, nil
}

// Deallocate represents deallocate plan.
type Deallocate struct {
	baseSchemaProducer

	Name string
}

// Show represents a show plan.
type Show struct {
	baseSchemaProducer

	Tp          ast.ShowStmtType // Databases/Tables/Columns/....
	DBName      string
	Table       *ast.TableName  // Used for showing columns.
	Column      *ast.ColumnName // Used for `desc table column`.
	Flag        int             // Some flag parsed from sql, such as FULL.
	Full        bool
	User        *auth.UserIdentity   // Used for show grants.
	Roles       []*auth.RoleIdentity // Used for show grants.
	IfNotExists bool                 // Used for `show create database if not exists`

	Conditions []expression.Expression

	GlobalScope bool // Used by show variables
}

// Set represents a plan for set stmt.
type Set struct {
	baseSchemaProducer

	VarAssigns []*expression.VarAssignment
}

// SQLBindOpType repreents the SQL bind type
type SQLBindOpType int

const (
	// OpSQLBindCreate represents the operation to create a SQL bind.
	OpSQLBindCreate SQLBindOpType = iota
	// OpSQLBindDrop represents the operation to drop a SQL bind.
	OpSQLBindDrop
)

// SQLBindPlan represents a plan for SQL bind.
type SQLBindPlan struct {
	baseSchemaProducer

	SQLBindOp    SQLBindOpType
	NormdOrigSQL string
	BindSQL      string
	IsGlobal     bool
	BindStmt     ast.StmtNode
	Charset      string
	Collation    string
}

// Simple represents a simple statement plan which doesn't need any optimization.
type Simple struct {
	baseSchemaProducer

	Statement ast.StmtNode
}

// InsertGeneratedColumns is for completing generated columns in Insert.
// We resolve generation expressions in plan, and eval those in executor.
type InsertGeneratedColumns struct {
	Columns      []*ast.ColumnName
	Exprs        []expression.Expression
	OnDuplicates []*expression.Assignment
}

// Insert represents an insert plan.
type Insert struct {
	baseSchemaProducer

	Table       table.Table
	tableSchema *expression.Schema
	Columns     []*ast.ColumnName
	Lists       [][]expression.Expression
	SetList     []*expression.Assignment

	OnDuplicate        []*expression.Assignment
	Schema4OnDuplicate *expression.Schema

	IsReplace bool

	// NeedFillDefaultValue is true when expr in value list reference other column.
	NeedFillDefaultValue bool

	GenCols InsertGeneratedColumns

	SelectPlan PhysicalPlan
}

// Update represents Update plan.
type Update struct {
	baseSchemaProducer

	OrderedList []*expression.Assignment

	SelectPlan PhysicalPlan
}

// Delete represents a delete plan.
type Delete struct {
	baseSchemaProducer

	Tables       []*ast.TableName
	IsMultiTable bool

	SelectPlan PhysicalPlan
}

// analyzeInfo is used to store the database name, table name and partition name of analyze task.
type analyzeInfo struct {
	DBName        string
	TableName     string
	PartitionName string
	// PhysicalTableID is the id for a partition or a table.
	PhysicalTableID int64
<<<<<<< HEAD
	PKInfo          *model.ColumnInfo
	ColsInfo        []*model.ColumnInfo
=======
	Table           table.Table
>>>>>>> a28d8779
}

// AnalyzeColumnsTask is used for analyze columns.
type AnalyzeColumnsTask struct {
	PKInfo   *model.ColumnInfo
	ColsInfo []*model.ColumnInfo
	analyzeInfo
}

// AnalyzeIndexTask is used for analyze index.
type AnalyzeIndexTask struct {
<<<<<<< HEAD
	// PhysicalTableID is the id for a partition or a table.
	PhysicalTableID int64
	IndexInfo       *model.IndexInfo
=======
	IndexInfo *model.IndexInfo
	analyzeInfo
>>>>>>> a28d8779
}

// Analyze represents an analyze plan
type Analyze struct {
	baseSchemaProducer

	ColTasks      []AnalyzeColumnsTask
	IdxTasks      []AnalyzeIndexTask
	MaxNumBuckets uint64
}

// LoadData represents a loaddata plan.
type LoadData struct {
	baseSchemaProducer

	IsLocal     bool
	Path        string
	Table       *ast.TableName
	Columns     []*ast.ColumnName
	FieldsInfo  *ast.FieldsClause
	LinesInfo   *ast.LinesClause
	IgnoreLines uint64

	GenCols InsertGeneratedColumns
}

// LoadStats represents a load stats plan.
type LoadStats struct {
	baseSchemaProducer

	Path string
}

// DDL represents a DDL statement plan.
type DDL struct {
	baseSchemaProducer

	Statement ast.DDLNode
}

// Explain represents a explain plan.
type Explain struct {
	baseSchemaProducer

	StmtPlan       Plan
	Rows           [][]string
	explainedPlans map[int]bool
	Format         string
	Analyze        bool
	ExecStmt       ast.StmtNode
	ExecPlan       Plan
}

// prepareSchema prepares explain's result schema.
func (e *Explain) prepareSchema() error {
	switch strings.ToLower(e.Format) {
	case ast.ExplainFormatROW:
		retFields := []string{"id", "count", "task", "operator info"}
		if e.Analyze {
			retFields = append(retFields, "execution info")
		}
		schema := expression.NewSchema(make([]*expression.Column, 0, len(retFields))...)
		for _, fieldName := range retFields {
			schema.Append(buildColumn("", fieldName, mysql.TypeString, mysql.MaxBlobWidth))
		}
		e.SetSchema(schema)
	case ast.ExplainFormatDOT:
		retFields := []string{"dot contents"}
		schema := expression.NewSchema(make([]*expression.Column, 0, len(retFields))...)
		for _, fieldName := range retFields {
			schema.Append(buildColumn("", fieldName, mysql.TypeString, mysql.MaxBlobWidth))
		}
		e.SetSchema(schema)
	default:
		return errors.Errorf("explain format '%s' is not supported now", e.Format)
	}
	return nil
}

// RenderResult renders the explain result as specified format.
func (e *Explain) RenderResult() error {
	if e.StmtPlan == nil {
		return nil
	}
	switch strings.ToLower(e.Format) {
	case ast.ExplainFormatROW:
		e.explainedPlans = map[int]bool{}
		e.explainPlanInRowFormat(e.StmtPlan.(PhysicalPlan), "root", "", true)
	case ast.ExplainFormatDOT:
		e.prepareDotInfo(e.StmtPlan.(PhysicalPlan))
	default:
		return errors.Errorf("explain format '%s' is not supported now", e.Format)
	}
	return nil
}

// explainPlanInRowFormat generates explain information for root-tasks.
func (e *Explain) explainPlanInRowFormat(p PhysicalPlan, taskType, indent string, isLastChild bool) {
	e.prepareOperatorInfo(p, taskType, indent, isLastChild)
	e.explainedPlans[p.ID()] = true

	// For every child we create a new sub-tree rooted by it.
	childIndent := e.getIndent4Child(indent, isLastChild)
	for i, child := range p.Children() {
		if e.explainedPlans[child.ID()] {
			continue
		}
		e.explainPlanInRowFormat(child.(PhysicalPlan), taskType, childIndent, i == len(p.Children())-1)
	}

	switch copPlan := p.(type) {
	case *PhysicalTableReader:
		e.explainPlanInRowFormat(copPlan.tablePlan, "cop", childIndent, true)
	case *PhysicalIndexReader:
		e.explainPlanInRowFormat(copPlan.indexPlan, "cop", childIndent, true)
	case *PhysicalIndexLookUpReader:
		e.explainPlanInRowFormat(copPlan.indexPlan, "cop", childIndent, false)
		e.explainPlanInRowFormat(copPlan.tablePlan, "cop", childIndent, true)
	}
}

// prepareOperatorInfo generates the following information for every plan:
// operator id, task type, operator info, and the estemated row count.
func (e *Explain) prepareOperatorInfo(p PhysicalPlan, taskType string, indent string, isLastChild bool) {
	operatorInfo := p.ExplainInfo()
	count := string(strconv.AppendFloat([]byte{}, p.statsInfo().RowCount, 'f', 2, 64))
	explainID := p.ExplainID().String()
	row := []string{e.prettyIdentifier(explainID, indent, isLastChild), count, taskType, operatorInfo}
	if e.Analyze {
		runtimeStatsColl := e.ctx.GetSessionVars().StmtCtx.RuntimeStatsColl
		// There maybe some mock information for cop task to let runtimeStatsColl.Exists(p.ExplainID()) is true.
		// So check copTaskExecDetail first and print the real cop task information if it's not empty.
		if runtimeStatsColl.ExistsCopStats(explainID) {
			row = append(row, runtimeStatsColl.GetCopStats(explainID).String())
		} else if runtimeStatsColl.ExistsRootStats(explainID) {
			row = append(row, runtimeStatsColl.GetRootStats(explainID).String())
		} else {
			row = append(row, "time:0ns, loops:0, rows:0")
		}
	}
	e.Rows = append(e.Rows, row)
}

const (
	// treeBody indicates the current operator sub-tree is not finished, still
	// has child operators to be attached on.
	treeBody = '│'
	// treeMiddleNode indicates this operator is not the last child of the
	// current sub-tree rooted by its parent.
	treeMiddleNode = '├'
	// treeLastNode indicates this operator is the last child of the current
	// sub-tree rooted by its parent.
	treeLastNode = '└'
	// treeGap is used to represent the gap between the branches of the tree.
	treeGap = ' '
	// treeNodeIdentifier is used to replace the treeGap once we need to attach
	// a node to a sub-tree.
	treeNodeIdentifier = '─'
)

func (e *Explain) prettyIdentifier(id, indent string, isLastChild bool) string {
	if len(indent) == 0 {
		return id
	}

	indentBytes := []rune(indent)
	for i := len(indentBytes) - 1; i >= 0; i-- {
		if indentBytes[i] != treeBody {
			continue
		}

		// Here we attach a new node to the current sub-tree by changing
		// the closest treeBody to a:
		// 1. treeLastNode, if this operator is the last child.
		// 2. treeMiddleNode, if this operator is not the last child..
		if isLastChild {
			indentBytes[i] = treeLastNode
		} else {
			indentBytes[i] = treeMiddleNode
		}
		break
	}

	// Replace the treeGap between the treeBody and the node to a
	// treeNodeIdentifier.
	indentBytes[len(indentBytes)-1] = treeNodeIdentifier
	return string(indentBytes) + id
}

func (e *Explain) getIndent4Child(indent string, isLastChild bool) string {
	if !isLastChild {
		return string(append([]rune(indent), treeBody, treeGap))
	}

	// If the current node is the last node of the current operator tree, we
	// need to end this sub-tree by changing the closest treeBody to a treeGap.
	indentBytes := []rune(indent)
	for i := len(indentBytes) - 1; i >= 0; i-- {
		if indentBytes[i] == treeBody {
			indentBytes[i] = treeGap
			break
		}
	}

	return string(append(indentBytes, treeBody, treeGap))
}

func (e *Explain) prepareDotInfo(p PhysicalPlan) {
	buffer := bytes.NewBufferString("")
	buffer.WriteString(fmt.Sprintf("\ndigraph %s {\n", p.ExplainID()))
	e.prepareTaskDot(p, "root", buffer)
	buffer.WriteString(fmt.Sprintln("}"))

	e.Rows = append(e.Rows, []string{buffer.String()})
}

func (e *Explain) prepareTaskDot(p PhysicalPlan, taskTp string, buffer *bytes.Buffer) {
	buffer.WriteString(fmt.Sprintf("subgraph cluster%v{\n", p.ID()))
	buffer.WriteString("node [style=filled, color=lightgrey]\n")
	buffer.WriteString("color=black\n")
	buffer.WriteString(fmt.Sprintf("label = \"%s\"\n", taskTp))

	if len(p.Children()) == 0 {
		buffer.WriteString(fmt.Sprintf("\"%s\"\n}\n", p.ExplainID()))
		return
	}

	var copTasks []PhysicalPlan
	var pipelines []string

	for planQueue := []PhysicalPlan{p}; len(planQueue) > 0; planQueue = planQueue[1:] {
		curPlan := planQueue[0]
		switch copPlan := curPlan.(type) {
		case *PhysicalTableReader:
			pipelines = append(pipelines, fmt.Sprintf("\"%s\" -> \"%s\"\n", copPlan.ExplainID(), copPlan.tablePlan.ExplainID()))
			copTasks = append(copTasks, copPlan.tablePlan)
		case *PhysicalIndexReader:
			pipelines = append(pipelines, fmt.Sprintf("\"%s\" -> \"%s\"\n", copPlan.ExplainID(), copPlan.indexPlan.ExplainID()))
			copTasks = append(copTasks, copPlan.indexPlan)
		case *PhysicalIndexLookUpReader:
			pipelines = append(pipelines, fmt.Sprintf("\"%s\" -> \"%s\"\n", copPlan.ExplainID(), copPlan.tablePlan.ExplainID()))
			pipelines = append(pipelines, fmt.Sprintf("\"%s\" -> \"%s\"\n", copPlan.ExplainID(), copPlan.indexPlan.ExplainID()))
			copTasks = append(copTasks, copPlan.tablePlan)
			copTasks = append(copTasks, copPlan.indexPlan)
		}
		for _, child := range curPlan.Children() {
			buffer.WriteString(fmt.Sprintf("\"%s\" -> \"%s\"\n", curPlan.ExplainID(), child.ExplainID()))
			planQueue = append(planQueue, child)
		}
	}
	buffer.WriteString("}\n")

	for _, cop := range copTasks {
		e.prepareTaskDot(cop.(PhysicalPlan), "cop", buffer)
	}

	for i := range pipelines {
		buffer.WriteString(pipelines[i])
	}
}<|MERGE_RESOLUTION|>--- conflicted
+++ resolved
@@ -427,12 +427,8 @@
 	PartitionName string
 	// PhysicalTableID is the id for a partition or a table.
 	PhysicalTableID int64
-<<<<<<< HEAD
 	PKInfo          *model.ColumnInfo
 	ColsInfo        []*model.ColumnInfo
-=======
-	Table           table.Table
->>>>>>> a28d8779
 }
 
 // AnalyzeColumnsTask is used for analyze columns.
@@ -444,14 +440,8 @@
 
 // AnalyzeIndexTask is used for analyze index.
 type AnalyzeIndexTask struct {
-<<<<<<< HEAD
-	// PhysicalTableID is the id for a partition or a table.
-	PhysicalTableID int64
-	IndexInfo       *model.IndexInfo
-=======
 	IndexInfo *model.IndexInfo
 	analyzeInfo
->>>>>>> a28d8779
 }
 
 // Analyze represents an analyze plan
