// Copyright 2015 PingCAP, Inc.
//
// Licensed under the Apache License, Version 2.0 (the "License");
// you may not use this file except in compliance with the License.
// You may obtain a copy of the License at
//
//     http://www.apache.org/licenses/LICENSE-2.0
//
// Unless required by applicable law or agreed to in writing, software
// distributed under the License is distributed on an "AS IS" BASIS,
// See the License for the specific language governing permissions and
// limitations under the License.

package core

import (
	"bytes"
	"fmt"
	"strconv"
	"strings"

	"github.com/pingcap/errors"
	"github.com/pingcap/parser/ast"
	"github.com/pingcap/parser/auth"
	"github.com/pingcap/parser/model"
	"github.com/pingcap/parser/mysql"
	"github.com/pingcap/tidb/expression"
	"github.com/pingcap/tidb/infoschema"
	"github.com/pingcap/tidb/metrics"
	"github.com/pingcap/tidb/sessionctx"
	"github.com/pingcap/tidb/table"
	driver "github.com/pingcap/tidb/types/parser_driver"
	"github.com/pingcap/tidb/util/chunk"
	"github.com/pingcap/tidb/util/kvcache"
	"github.com/pingcap/tidb/util/ranger"
)

var planCacheCounter = metrics.PlanCacheCounter.WithLabelValues("prepare")

// ShowDDL is for showing DDL information.
type ShowDDL struct {
	baseSchemaProducer
}

// ShowDDLJobs is for showing DDL job list.
type ShowDDLJobs struct {
	baseSchemaProducer

	JobNumber int64
}

// ShowSlow is for showing slow queries.
type ShowSlow struct {
	baseSchemaProducer

	*ast.ShowSlow
}

// ShowDDLJobQueries is for showing DDL job queries sql.
type ShowDDLJobQueries struct {
	baseSchemaProducer

	JobIDs []int64
}

// ShowNextRowID is for showing the next global row ID.
type ShowNextRowID struct {
	baseSchemaProducer
	TableName *ast.TableName
}

// CheckTable is used for checking table data, built from the 'admin check table' statement.
type CheckTable struct {
	baseSchemaProducer

	Tables []*ast.TableName

	GenExprs map[model.TableColumnID]expression.Expression
}

// RecoverIndex is used for backfilling corrupted index data.
type RecoverIndex struct {
	baseSchemaProducer

	Table     *ast.TableName
	IndexName string
}

// CleanupIndex is used to delete dangling index data.
type CleanupIndex struct {
	baseSchemaProducer

	Table     *ast.TableName
	IndexName string
}

// CheckIndex is used for checking index data, built from the 'admin check index' statement.
type CheckIndex struct {
	baseSchemaProducer

	IndexLookUpReader *PhysicalIndexLookUpReader
	DBName            string
	IdxName           string
}

// CheckIndexRange is used for checking index data, output the index values that handle within begin and end.
type CheckIndexRange struct {
	baseSchemaProducer

	Table     *ast.TableName
	IndexName string

	HandleRanges []ast.HandleRange
}

// ChecksumTable is used for calculating table checksum, built from the `admin checksum table` statement.
type ChecksumTable struct {
	baseSchemaProducer

	Tables []*ast.TableName
}

// CancelDDLJobs represents a cancel DDL jobs plan.
type CancelDDLJobs struct {
	baseSchemaProducer

	JobIDs []int64
}

// Change represents a change plan.
type Change struct {
	baseSchemaProducer
	*ast.ChangeStmt
}

// Prepare represents prepare plan.
type Prepare struct {
	baseSchemaProducer

	Name    string
	SQLText string
}

// Execute represents prepare plan.
type Execute struct {
	baseSchemaProducer

	Name      string
	UsingVars []expression.Expression
	ExecID    uint32
	Stmt      ast.StmtNode
	Plan      Plan
}

// OptimizePreparedPlan optimizes the prepared statement.
func (e *Execute) OptimizePreparedPlan(ctx sessionctx.Context, is infoschema.InfoSchema) error {
	vars := ctx.GetSessionVars()
	if e.Name != "" {
		e.ExecID = vars.PreparedStmtNameToID[e.Name]
	}
	prepared, ok := vars.PreparedStmts[e.ExecID]
	if !ok {
		return errors.Trace(ErrStmtNotFound)
	}

	if len(prepared.Params) != len(e.UsingVars) {
		return errors.Trace(ErrWrongParamCount)
	}

	for i, usingVar := range e.UsingVars {
		val, err := usingVar.Eval(chunk.Row{})
		if err != nil {
			return err
		}
		param := prepared.Params[i].(*driver.ParamMarkerExpr)
		param.Datum = val
		param.InExecute = true
		vars.PreparedParams = append(vars.PreparedParams, val)
	}
	if prepared.SchemaVersion != is.SchemaMetaVersion() {
		// If the schema version has changed we need to preprocess it again,
		// if this time it failed, the real reason for the error is schema changed.
		err := Preprocess(ctx, prepared.Stmt, is, InPrepare)
		if err != nil {
			return ErrSchemaChanged.GenWithStack("Schema change caused error: %s", err.Error())
		}
		prepared.SchemaVersion = is.SchemaMetaVersion()
	}
	p, err := e.getPhysicalPlan(ctx, is, prepared)
	if err != nil {
		return err
	}
	e.Stmt = prepared.Stmt
	e.Plan = p
	return nil
}

func (e *Execute) getPhysicalPlan(ctx sessionctx.Context, is infoschema.InfoSchema, prepared *ast.Prepared) (Plan, error) {
	var cacheKey kvcache.Key
	sessionVars := ctx.GetSessionVars()
	sessionVars.StmtCtx.UseCache = prepared.UseCache
	if prepared.UseCache {
		cacheKey = NewPSTMTPlanCacheKey(sessionVars, e.ExecID, prepared.SchemaVersion)
		if cacheValue, exists := ctx.PreparedPlanCache().Get(cacheKey); exists {
			if metrics.ResettablePlanCacheCounterFortTest {
				metrics.PlanCacheCounter.WithLabelValues("prepare").Inc()
			} else {
				planCacheCounter.Inc()
			}
			plan := cacheValue.(*PSTMTPlanCacheValue).Plan
			err := e.rebuildRange(plan)
			if err != nil {
				return nil, err
			}
			return plan, nil
		}
	}
	p, err := OptimizeAstNode(ctx, prepared.Stmt, is)
	if err != nil {
		return nil, err
	}
	if prepared.UseCache {
		ctx.PreparedPlanCache().Put(cacheKey, NewPSTMTPlanCacheValue(p))
	}
	return p, err
}

func (e *Execute) rebuildRange(p Plan) error {
	sctx := p.context()
	sc := p.context().GetSessionVars().StmtCtx
	var err error
	switch x := p.(type) {
	case *PhysicalTableReader:
		ts := x.TablePlans[0].(*PhysicalTableScan)
		var pkCol *expression.Column
		if ts.Table.PKIsHandle {
			if pkColInfo := ts.Table.GetPkColInfo(); pkColInfo != nil {
				pkCol = expression.ColInfo2Col(ts.schema.Columns, pkColInfo)
			}
		}
		if pkCol != nil {
			ts.Ranges, err = ranger.BuildTableRange(ts.AccessCondition, sc, pkCol.RetType)
			if err != nil {
				return err
			}
		} else {
			ts.Ranges = ranger.FullIntRange(false)
		}
	case *PhysicalIndexReader:
		is := x.IndexPlans[0].(*PhysicalIndexScan)
		is.Ranges, err = e.buildRangeForIndexScan(sctx, is)
		if err != nil {
			return err
		}
	case *PhysicalIndexLookUpReader:
		is := x.IndexPlans[0].(*PhysicalIndexScan)
		is.Ranges, err = e.buildRangeForIndexScan(sctx, is)
		if err != nil {
			return err
		}
	case *PointGetPlan:
		if x.HandleParam != nil {
			x.Handle, err = x.HandleParam.Datum.ToInt64(sc)
			if err != nil {
				return err
			}
			return nil
		}
		for i, param := range x.IndexValueParams {
			if param != nil {
				x.IndexValues[i] = param.Datum
			}
		}
		return nil
	case PhysicalPlan:
		for _, child := range x.Children() {
			err = e.rebuildRange(child)
			if err != nil {
				return err
			}
		}
	case *Insert:
		if x.SelectPlan != nil {
			return e.rebuildRange(x.SelectPlan)
		}
	case *Update:
		if x.SelectPlan != nil {
			return e.rebuildRange(x.SelectPlan)
		}
	case *Delete:
		if x.SelectPlan != nil {
			return e.rebuildRange(x.SelectPlan)
		}
	}
	return nil
}

func (e *Execute) buildRangeForIndexScan(sctx sessionctx.Context, is *PhysicalIndexScan) ([]*ranger.Range, error) {
	idxCols, colLengths := expression.IndexInfo2Cols(is.schema.Columns, is.Index)
	if len(idxCols) == 0 {
		return ranger.FullRange(), nil
	}
	res, err := ranger.DetachCondAndBuildRangeForIndex(sctx, is.AccessCondition, idxCols, colLengths)
	if err != nil {
		return nil, err
	}
	return res.Ranges, nil
}

// Deallocate represents deallocate plan.
type Deallocate struct {
	baseSchemaProducer

	Name string
}

// Show represents a show plan.
type Show struct {
	baseSchemaProducer

	Tp          ast.ShowStmtType // Databases/Tables/Columns/....
	DBName      string
	Table       *ast.TableName  // Used for showing columns.
	Column      *ast.ColumnName // Used for `desc table column`.
	Flag        int             // Some flag parsed from sql, such as FULL.
	Full        bool
	User        *auth.UserIdentity   // Used for show grants.
	Roles       []*auth.RoleIdentity // Used for show grants.
	IfNotExists bool                 // Used for `show create database if not exists`

	Conditions []expression.Expression

	GlobalScope bool // Used by show variables
}

// Set represents a plan for set stmt.
type Set struct {
	baseSchemaProducer

	VarAssigns []*expression.VarAssignment
}

// SQLBindOpType repreents the SQL bind type
type SQLBindOpType int

const (
	// OpSQLBindCreate represents the operation to create a SQL bind.
	OpSQLBindCreate SQLBindOpType = iota
	// OpSQLBindDrop represents the operation to drop a SQL bind.
	OpSQLBindDrop
)

// SQLBindPlan represents a plan for SQL bind.
type SQLBindPlan struct {
	baseSchemaProducer

	SQLBindOp    SQLBindOpType
	NormdOrigSQL string
	BindSQL      string
	IsGlobal     bool
	BindStmt     ast.StmtNode
	Charset      string
	Collation    string
}

// Simple represents a simple statement plan which doesn't need any optimization.
type Simple struct {
	baseSchemaProducer

	Statement ast.StmtNode
}

// InsertGeneratedColumns is for completing generated columns in Insert.
// We resolve generation expressions in plan, and eval those in executor.
type InsertGeneratedColumns struct {
	Columns      []*ast.ColumnName
	Exprs        []expression.Expression
	OnDuplicates []*expression.Assignment
}

// Insert represents an insert plan.
type Insert struct {
	baseSchemaProducer

	Table       table.Table
	tableSchema *expression.Schema
	Columns     []*ast.ColumnName
	Lists       [][]expression.Expression
	SetList     []*expression.Assignment

	OnDuplicate        []*expression.Assignment
	Schema4OnDuplicate *expression.Schema

	IsReplace bool

	// NeedFillDefaultValue is true when expr in value list reference other column.
	NeedFillDefaultValue bool

	GenCols InsertGeneratedColumns

	SelectPlan PhysicalPlan
}

// Update represents Update plan.
type Update struct {
	baseSchemaProducer

	OrderedList []*expression.Assignment

	SelectPlan PhysicalPlan
}

// Delete represents a delete plan.
type Delete struct {
	baseSchemaProducer

	Tables       []*ast.TableName
	IsMultiTable bool

	SelectPlan PhysicalPlan
}

// analyzeInfo is used to store the database name, table name and partition name of analyze task.
type analyzeInfo struct {
	DBName        string
	TableName     string
	PartitionName string
	// PhysicalTableID is the id for a partition or a table.
	PhysicalTableID int64
<<<<<<< HEAD
	Incremental     bool
=======
>>>>>>> 5fa16a80
}

// AnalyzeColumnsTask is used for analyze columns.
type AnalyzeColumnsTask struct {
	PKInfo   *model.ColumnInfo
	ColsInfo []*model.ColumnInfo
	TblInfo  *model.TableInfo
	analyzeInfo
}

// AnalyzeIndexTask is used for analyze index.
type AnalyzeIndexTask struct {
	IndexInfo *model.IndexInfo
	TblInfo   *model.TableInfo
	analyzeInfo
}

// Analyze represents an analyze plan
type Analyze struct {
	baseSchemaProducer

	ColTasks      []AnalyzeColumnsTask
	IdxTasks      []AnalyzeIndexTask
	MaxNumBuckets uint64
}

// LoadData represents a loaddata plan.
type LoadData struct {
	baseSchemaProducer

	IsLocal     bool
	Path        string
	Table       *ast.TableName
	Columns     []*ast.ColumnName
	FieldsInfo  *ast.FieldsClause
	LinesInfo   *ast.LinesClause
	IgnoreLines uint64

	GenCols InsertGeneratedColumns
}

// LoadStats represents a load stats plan.
type LoadStats struct {
	baseSchemaProducer

	Path string
}

// DDL represents a DDL statement plan.
type DDL struct {
	baseSchemaProducer

	Statement ast.DDLNode
}

// Explain represents a explain plan.
type Explain struct {
	baseSchemaProducer

	StmtPlan       Plan
	Rows           [][]string
	explainedPlans map[int]bool
	Format         string
	Analyze        bool
	ExecStmt       ast.StmtNode
	ExecPlan       Plan
}

// prepareSchema prepares explain's result schema.
func (e *Explain) prepareSchema() error {
	switch strings.ToLower(e.Format) {
	case ast.ExplainFormatROW:
		retFields := []string{"id", "count", "task", "operator info"}
		if e.Analyze {
			retFields = append(retFields, "execution info")
		}
		schema := expression.NewSchema(make([]*expression.Column, 0, len(retFields))...)
		for _, fieldName := range retFields {
			schema.Append(buildColumn("", fieldName, mysql.TypeString, mysql.MaxBlobWidth))
		}
		e.SetSchema(schema)
	case ast.ExplainFormatDOT:
		retFields := []string{"dot contents"}
		schema := expression.NewSchema(make([]*expression.Column, 0, len(retFields))...)
		for _, fieldName := range retFields {
			schema.Append(buildColumn("", fieldName, mysql.TypeString, mysql.MaxBlobWidth))
		}
		e.SetSchema(schema)
	default:
		return errors.Errorf("explain format '%s' is not supported now", e.Format)
	}
	return nil
}

// RenderResult renders the explain result as specified format.
func (e *Explain) RenderResult() error {
	if e.StmtPlan == nil {
		return nil
	}
	switch strings.ToLower(e.Format) {
	case ast.ExplainFormatROW:
		e.explainedPlans = map[int]bool{}
		e.explainPlanInRowFormat(e.StmtPlan.(PhysicalPlan), "root", "", true)
	case ast.ExplainFormatDOT:
		e.prepareDotInfo(e.StmtPlan.(PhysicalPlan))
	default:
		return errors.Errorf("explain format '%s' is not supported now", e.Format)
	}
	return nil
}

// explainPlanInRowFormat generates explain information for root-tasks.
func (e *Explain) explainPlanInRowFormat(p PhysicalPlan, taskType, indent string, isLastChild bool) {
	e.prepareOperatorInfo(p, taskType, indent, isLastChild)
	e.explainedPlans[p.ID()] = true

	// For every child we create a new sub-tree rooted by it.
	childIndent := e.getIndent4Child(indent, isLastChild)
	for i, child := range p.Children() {
		if e.explainedPlans[child.ID()] {
			continue
		}
		e.explainPlanInRowFormat(child.(PhysicalPlan), taskType, childIndent, i == len(p.Children())-1)
	}

	switch copPlan := p.(type) {
	case *PhysicalTableReader:
		e.explainPlanInRowFormat(copPlan.tablePlan, "cop", childIndent, true)
	case *PhysicalIndexReader:
		e.explainPlanInRowFormat(copPlan.indexPlan, "cop", childIndent, true)
	case *PhysicalIndexLookUpReader:
		e.explainPlanInRowFormat(copPlan.indexPlan, "cop", childIndent, false)
		e.explainPlanInRowFormat(copPlan.tablePlan, "cop", childIndent, true)
	}
}

// prepareOperatorInfo generates the following information for every plan:
// operator id, task type, operator info, and the estemated row count.
func (e *Explain) prepareOperatorInfo(p PhysicalPlan, taskType string, indent string, isLastChild bool) {
	operatorInfo := p.ExplainInfo()
	count := string(strconv.AppendFloat([]byte{}, p.statsInfo().RowCount, 'f', 2, 64))
	explainID := p.ExplainID().String()
	row := []string{e.prettyIdentifier(explainID, indent, isLastChild), count, taskType, operatorInfo}
	if e.Analyze {
		runtimeStatsColl := e.ctx.GetSessionVars().StmtCtx.RuntimeStatsColl
		// There maybe some mock information for cop task to let runtimeStatsColl.Exists(p.ExplainID()) is true.
		// So check copTaskExecDetail first and print the real cop task information if it's not empty.
		if runtimeStatsColl.ExistsCopStats(explainID) {
			row = append(row, runtimeStatsColl.GetCopStats(explainID).String())
		} else if runtimeStatsColl.ExistsRootStats(explainID) {
			row = append(row, runtimeStatsColl.GetRootStats(explainID).String())
		} else {
			row = append(row, "time:0ns, loops:0, rows:0")
		}
	}
	e.Rows = append(e.Rows, row)
}

const (
	// treeBody indicates the current operator sub-tree is not finished, still
	// has child operators to be attached on.
	treeBody = '│'
	// treeMiddleNode indicates this operator is not the last child of the
	// current sub-tree rooted by its parent.
	treeMiddleNode = '├'
	// treeLastNode indicates this operator is the last child of the current
	// sub-tree rooted by its parent.
	treeLastNode = '└'
	// treeGap is used to represent the gap between the branches of the tree.
	treeGap = ' '
	// treeNodeIdentifier is used to replace the treeGap once we need to attach
	// a node to a sub-tree.
	treeNodeIdentifier = '─'
)

func (e *Explain) prettyIdentifier(id, indent string, isLastChild bool) string {
	if len(indent) == 0 {
		return id
	}

	indentBytes := []rune(indent)
	for i := len(indentBytes) - 1; i >= 0; i-- {
		if indentBytes[i] != treeBody {
			continue
		}

		// Here we attach a new node to the current sub-tree by changing
		// the closest treeBody to a:
		// 1. treeLastNode, if this operator is the last child.
		// 2. treeMiddleNode, if this operator is not the last child..
		if isLastChild {
			indentBytes[i] = treeLastNode
		} else {
			indentBytes[i] = treeMiddleNode
		}
		break
	}

	// Replace the treeGap between the treeBody and the node to a
	// treeNodeIdentifier.
	indentBytes[len(indentBytes)-1] = treeNodeIdentifier
	return string(indentBytes) + id
}

func (e *Explain) getIndent4Child(indent string, isLastChild bool) string {
	if !isLastChild {
		return string(append([]rune(indent), treeBody, treeGap))
	}

	// If the current node is the last node of the current operator tree, we
	// need to end this sub-tree by changing the closest treeBody to a treeGap.
	indentBytes := []rune(indent)
	for i := len(indentBytes) - 1; i >= 0; i-- {
		if indentBytes[i] == treeBody {
			indentBytes[i] = treeGap
			break
		}
	}

	return string(append(indentBytes, treeBody, treeGap))
}

func (e *Explain) prepareDotInfo(p PhysicalPlan) {
	buffer := bytes.NewBufferString("")
	buffer.WriteString(fmt.Sprintf("\ndigraph %s {\n", p.ExplainID()))
	e.prepareTaskDot(p, "root", buffer)
	buffer.WriteString(fmt.Sprintln("}"))

	e.Rows = append(e.Rows, []string{buffer.String()})
}

func (e *Explain) prepareTaskDot(p PhysicalPlan, taskTp string, buffer *bytes.Buffer) {
	buffer.WriteString(fmt.Sprintf("subgraph cluster%v{\n", p.ID()))
	buffer.WriteString("node [style=filled, color=lightgrey]\n")
	buffer.WriteString("color=black\n")
	buffer.WriteString(fmt.Sprintf("label = \"%s\"\n", taskTp))

	if len(p.Children()) == 0 {
		buffer.WriteString(fmt.Sprintf("\"%s\"\n}\n", p.ExplainID()))
		return
	}

	var copTasks []PhysicalPlan
	var pipelines []string

	for planQueue := []PhysicalPlan{p}; len(planQueue) > 0; planQueue = planQueue[1:] {
		curPlan := planQueue[0]
		switch copPlan := curPlan.(type) {
		case *PhysicalTableReader:
			pipelines = append(pipelines, fmt.Sprintf("\"%s\" -> \"%s\"\n", copPlan.ExplainID(), copPlan.tablePlan.ExplainID()))
			copTasks = append(copTasks, copPlan.tablePlan)
		case *PhysicalIndexReader:
			pipelines = append(pipelines, fmt.Sprintf("\"%s\" -> \"%s\"\n", copPlan.ExplainID(), copPlan.indexPlan.ExplainID()))
			copTasks = append(copTasks, copPlan.indexPlan)
		case *PhysicalIndexLookUpReader:
			pipelines = append(pipelines, fmt.Sprintf("\"%s\" -> \"%s\"\n", copPlan.ExplainID(), copPlan.tablePlan.ExplainID()))
			pipelines = append(pipelines, fmt.Sprintf("\"%s\" -> \"%s\"\n", copPlan.ExplainID(), copPlan.indexPlan.ExplainID()))
			copTasks = append(copTasks, copPlan.tablePlan)
			copTasks = append(copTasks, copPlan.indexPlan)
		}
		for _, child := range curPlan.Children() {
			buffer.WriteString(fmt.Sprintf("\"%s\" -> \"%s\"\n", curPlan.ExplainID(), child.ExplainID()))
			planQueue = append(planQueue, child)
		}
	}
	buffer.WriteString("}\n")

	for _, cop := range copTasks {
		e.prepareTaskDot(cop.(PhysicalPlan), "cop", buffer)
	}

	for i := range pipelines {
		buffer.WriteString(pipelines[i])
	}
}<|MERGE_RESOLUTION|>--- conflicted
+++ resolved
@@ -427,10 +427,7 @@
 	PartitionName string
 	// PhysicalTableID is the id for a partition or a table.
 	PhysicalTableID int64
-<<<<<<< HEAD
 	Incremental     bool
-=======
->>>>>>> 5fa16a80
 }
 
 // AnalyzeColumnsTask is used for analyze columns.
