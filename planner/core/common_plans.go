--- conflicted
+++ resolved
@@ -736,13 +736,9 @@
 		case kv.TiKV:
 			storeType = kv.TiKV.Name()
 		case kv.TiFlash:
-<<<<<<< HEAD
-			storeType = "tiflash"
+			storeType = kv.TiFlash.Name()
 		case kv.TiDBMem:
-			storeType = "tidbs_mem"
-=======
-			storeType = kv.TiFlash.Name()
->>>>>>> 035fe071
+			storeType = kv.TiDBMem.Name()
 		default:
 			err = errors.Errorf("the store type %v is unknown", x.StoreType)
 			return
