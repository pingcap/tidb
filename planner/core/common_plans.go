--- conflicted
+++ resolved
@@ -348,12 +348,7 @@
 }
 
 func (e *Execute) buildRangeForIndexScan(sctx sessionctx.Context, is *PhysicalIndexScan) ([]*ranger.Range, error) {
-<<<<<<< HEAD
 	if len(is.IdxCols) == 0 {
-=======
-	idxCols, colLengths := expression.IndexInfo2PrefixCols(is.schema.Columns, is.Index)
-	if len(idxCols) == 0 {
->>>>>>> e2b1f7ef
 		return ranger.FullRange(), nil
 	}
 	res, err := ranger.DetachCondAndBuildRangeForIndex(sctx, is.AccessCondition, is.IdxCols, is.IdxColLens)
@@ -370,38 +365,6 @@
 	Name string
 }
 
-<<<<<<< HEAD
-// Show represents a show plan.
-// TODO: make as a logical data source or table dual.
-type Show struct {
-	physicalSchemaProducer
-
-	Tp          ast.ShowStmtType // Databases/Tables/Columns/....
-	DBName      string
-	Table       *ast.TableName  // Used for showing columns.
-	Column      *ast.ColumnName // Used for `desc table column`.
-	IndexName   model.CIStr
-	Flag        int                  // Some flag parsed from sql, such as FULL.
-	User        *auth.UserIdentity   // Used for show grants.
-	Roles       []*auth.RoleIdentity // Used for show grants.
-	Full        bool
-	IfNotExists bool // Used for `show create database if not exists`
-
-	GlobalScope bool // Used by show variables
-
-	names types.NameSlice
-}
-
-func (p *Show) OutputNames() types.NameSlice {
-	return p.names
-}
-
-func (p *Show) SetOutputNames(names types.NameSlice) {
-	p.names = names
-}
-
-=======
->>>>>>> e2b1f7ef
 // Set represents a plan for set stmt.
 type Set struct {
 	baseSchemaProducer
