// Copyright 2015 PingCAP, Inc.
//
// Licensed under the Apache License, Version 2.0 (the "License");
// you may not use this file except in compliance with the License.
// You may obtain a copy of the License at
//
//     http://www.apache.org/licenses/LICENSE-2.0
//
// Unless required by applicable law or agreed to in writing, software
// distributed under the License is distributed on an "AS IS" BASIS,
// WITHOUT WARRANTIES OR CONDITIONS OF ANY KIND, either express or implied.
// See the License for the specific language governing permissions and
// limitations under the License.

package core

import (
	"bytes"
	"context"
	"fmt"
	"strconv"
	"strings"

	"github.com/pingcap/errors"
	"github.com/pingcap/tidb/config"
	"github.com/pingcap/tidb/domain"
	"github.com/pingcap/tidb/expression"
	"github.com/pingcap/tidb/infoschema"
	"github.com/pingcap/tidb/kv"
	"github.com/pingcap/tidb/metrics"
	"github.com/pingcap/tidb/parser/ast"
	"github.com/pingcap/tidb/parser/model"
	"github.com/pingcap/tidb/parser/mysql"
	"github.com/pingcap/tidb/privilege"
	"github.com/pingcap/tidb/sessionctx"
	"github.com/pingcap/tidb/sessionctx/variable"
	"github.com/pingcap/tidb/statistics"
	"github.com/pingcap/tidb/table"
	"github.com/pingcap/tidb/table/tables"
	"github.com/pingcap/tidb/types"
	driver "github.com/pingcap/tidb/types/parser_driver"
	"github.com/pingcap/tidb/util/chunk"
	"github.com/pingcap/tidb/util/execdetails"
	"github.com/pingcap/tidb/util/hint"
	"github.com/pingcap/tidb/util/kvcache"
	"github.com/pingcap/tidb/util/logutil"
	"github.com/pingcap/tidb/util/ranger"
	"github.com/pingcap/tidb/util/texttree"
	"github.com/tikv/client-go/v2/oracle"
	"go.uber.org/zap"
)

var planCacheCounter = metrics.PlanCacheCounter.WithLabelValues("prepare")

// ShowDDL is for showing DDL information.
type ShowDDL struct {
	baseSchemaProducer
}

// ShowSlow is for showing slow queries.
type ShowSlow struct {
	baseSchemaProducer

	*ast.ShowSlow
}

// ShowDDLJobQueries is for showing DDL job queries sql.
type ShowDDLJobQueries struct {
	baseSchemaProducer

	JobIDs []int64
}

// ShowNextRowID is for showing the next global row ID.
type ShowNextRowID struct {
	baseSchemaProducer
	TableName *ast.TableName
}

// CheckTable is used for checking table data, built from the 'admin check table' statement.
type CheckTable struct {
	baseSchemaProducer

	DBName             string
	Table              table.Table
	IndexInfos         []*model.IndexInfo
	IndexLookUpReaders []*PhysicalIndexLookUpReader
	CheckIndex         bool
}

// RecoverIndex is used for backfilling corrupted index data.
type RecoverIndex struct {
	baseSchemaProducer

	Table     *ast.TableName
	IndexName string
}

// CleanupIndex is used to delete dangling index data.
type CleanupIndex struct {
	baseSchemaProducer

	Table     *ast.TableName
	IndexName string
}

// CheckIndexRange is used for checking index data, output the index values that handle within begin and end.
type CheckIndexRange struct {
	baseSchemaProducer

	Table     *ast.TableName
	IndexName string

	HandleRanges []ast.HandleRange
}

// ChecksumTable is used for calculating table checksum, built from the `admin checksum table` statement.
type ChecksumTable struct {
	baseSchemaProducer

	Tables []*ast.TableName
}

// CancelDDLJobs represents a cancel DDL jobs plan.
type CancelDDLJobs struct {
	baseSchemaProducer

	JobIDs []int64
}

// ReloadExprPushdownBlacklist reloads the data from expr_pushdown_blacklist table.
type ReloadExprPushdownBlacklist struct {
	baseSchemaProducer
}

// ReloadOptRuleBlacklist reloads the data from opt_rule_blacklist table.
type ReloadOptRuleBlacklist struct {
	baseSchemaProducer
}

// AdminPluginsAction indicate action will be taken on plugins.
type AdminPluginsAction int

const (
	// Enable indicates enable plugins.
	Enable AdminPluginsAction = iota + 1
	// Disable indicates disable plugins.
	Disable
)

// AdminPlugins administrates tidb plugins.
type AdminPlugins struct {
	baseSchemaProducer
	Action  AdminPluginsAction
	Plugins []string
}

// AdminShowTelemetry displays telemetry status including tracking ID, status and so on.
type AdminShowTelemetry struct {
	baseSchemaProducer
}

// AdminResetTelemetryID regenerates a new telemetry tracking ID.
type AdminResetTelemetryID struct {
	baseSchemaProducer
}

// Change represents a change plan.
type Change struct {
	baseSchemaProducer
	*ast.ChangeStmt
}

// Prepare represents prepare plan.
type Prepare struct {
	baseSchemaProducer

	Name    string
	SQLText string
}

// Execute represents prepare plan.
type Execute struct {
	baseSchemaProducer

	Name             string
	UsingVars        []expression.Expression
	PrepareParams    []types.Datum
	ExecID           uint32
	SnapshotTS       uint64
	IsStaleness      bool
	ReadReplicaScope string
	Stmt             ast.StmtNode
	StmtType         string
	Plan             Plan
}

// Check if result of GetVar expr is BinaryLiteral
// Because GetVar use String to represent BinaryLiteral, here we need to convert string back to BinaryLiteral.
func isGetVarBinaryLiteral(sctx sessionctx.Context, expr expression.Expression) (res bool) {
	scalarFunc, ok := expr.(*expression.ScalarFunction)
	if ok && scalarFunc.FuncName.L == ast.GetVar {
		name, isNull, err := scalarFunc.GetArgs()[0].EvalString(sctx, chunk.Row{})
		if err != nil || isNull {
			res = false
		} else if dt, ok2 := sctx.GetSessionVars().Users[name]; ok2 {
			res = (dt.Kind() == types.KindBinaryLiteral)
		}
	}
	return res
}

// OptimizePreparedPlan optimizes the prepared statement.
func (e *Execute) OptimizePreparedPlan(ctx context.Context, sctx sessionctx.Context, is infoschema.InfoSchema) error {
	vars := sctx.GetSessionVars()
	if e.Name != "" {
		e.ExecID = vars.PreparedStmtNameToID[e.Name]
	}
	preparedPointer, ok := vars.PreparedStmts[e.ExecID]
	if !ok {
		return errors.Trace(ErrStmtNotFound)
	}
	preparedObj, ok := preparedPointer.(*CachedPrepareStmt)
	if !ok {
		return errors.Errorf("invalid CachedPrepareStmt type")
	}
	prepared := preparedObj.PreparedAst
	vars.StmtCtx.StmtType = prepared.StmtType

	paramLen := len(e.PrepareParams)
	if paramLen > 0 {
		// for binary protocol execute, argument is placed in vars.PrepareParams
		if len(prepared.Params) != paramLen {
			return errors.Trace(ErrWrongParamCount)
		}
		vars.PreparedParams = e.PrepareParams
		for i, val := range vars.PreparedParams {
			param := prepared.Params[i].(*driver.ParamMarkerExpr)
			param.Datum = val
			param.InExecute = true
		}
	} else {
		// for `execute stmt using @a, @b, @c`, using value in e.UsingVars
		if len(prepared.Params) != len(e.UsingVars) {
			return errors.Trace(ErrWrongParamCount)
		}

		for i, usingVar := range e.UsingVars {
			val, err := usingVar.Eval(chunk.Row{})
			if err != nil {
				return err
			}
			param := prepared.Params[i].(*driver.ParamMarkerExpr)
			if isGetVarBinaryLiteral(sctx, usingVar) {
				binVal, convErr := val.ToBytes()
				if convErr != nil {
					return convErr
				}
				val.SetBinaryLiteral(types.BinaryLiteral(binVal))
			}
			param.Datum = val
			param.InExecute = true
			vars.PreparedParams = append(vars.PreparedParams, val)
		}
	}
	snapshotTS, readReplicaScope, isStaleness, err := e.handleExecuteBuilderOption(sctx, preparedObj)
	if err != nil {
		return err
	}
	if isStaleness {
		is, err = domain.GetDomain(sctx).GetSnapshotInfoSchema(snapshotTS)
		if err != nil {
			return errors.Trace(err)
		}
		sctx.GetSessionVars().StmtCtx.IsStaleness = true
	}
	if prepared.SchemaVersion != is.SchemaMetaVersion() {
		// In order to avoid some correctness issues, we have to clear the
		// cached plan once the schema version is changed.
		// Cached plan in prepared struct does NOT have a "cache key" with
		// schema version like prepared plan cache key
		prepared.CachedPlan = nil
		preparedObj.Executor = nil
		// If the schema version has changed we need to preprocess it again,
		// if this time it failed, the real reason for the error is schema changed.
		// Example:
		// When running update in prepared statement's schema version distinguished from the one of execute statement
		// We should reset the tableRefs in the prepared update statements, otherwise, the ast nodes still hold the old
		// tableRefs columnInfo which will cause chaos in logic of trying point get plan. (should ban non-public column)
		ret := &PreprocessorReturn{InfoSchema: is}
		err := Preprocess(sctx, prepared.Stmt, InPrepare, WithPreprocessorReturn(ret))
		if err != nil {
			return ErrSchemaChanged.GenWithStack("Schema change caused error: %s", err.Error())
		}
		prepared.SchemaVersion = is.SchemaMetaVersion()
	}
	err = e.getPhysicalPlan(ctx, sctx, is, preparedObj)
	if err != nil {
		return err
	}
	e.SnapshotTS = snapshotTS
	e.ReadReplicaScope = readReplicaScope
	e.IsStaleness = isStaleness
	e.Stmt = prepared.Stmt
	return nil
}

func (e *Execute) handleExecuteBuilderOption(sctx sessionctx.Context,
	preparedObj *CachedPrepareStmt) (snapshotTS uint64, readReplicaScope string, isStaleness bool, err error) {
	snapshotTS = 0
	readReplicaScope = oracle.GlobalTxnScope
	isStaleness = false
	err = nil
	vars := sctx.GetSessionVars()
	readTS := vars.TxnReadTS.PeakTxnReadTS()
	if readTS > 0 {
		// It means we meet following case:
		// 1. prepare p from 'select * from t as of timestamp now() - x seconds'
		// 1. set transaction read only as of timestamp ts2
		// 2. execute prepare p
		// The execute statement would be refused due to timestamp conflict
		if preparedObj.SnapshotTSEvaluator != nil {
			err = ErrAsOf.FastGenWithCause("as of timestamp can't be set after set transaction read only as of.")
			return
		}
		snapshotTS = vars.TxnReadTS.UseTxnReadTS()
		isStaleness = true
		readReplicaScope = config.GetTxnScopeFromConfig()
		return
	}
	// It means we meet following case:
	// 1. prepare p from 'select * from t as of timestamp ts1'
	// 1. begin
	// 2. execute prepare p
	// The execute statement would be refused due to timestamp conflict
	if preparedObj.SnapshotTSEvaluator != nil {
		if vars.InTxn() {
			err = ErrAsOf.FastGenWithCause("as of timestamp can't be set in transaction.")
			return
		}
		// if preparedObj.SnapshotTSEvaluator != nil, it is a stale read SQL:
		// which means its infoschema is specified by the SQL, not the current/latest infoschema
		snapshotTS, err = preparedObj.SnapshotTSEvaluator(sctx)
		if err != nil {
			err = errors.Trace(err)
			return
		}
		isStaleness = true
		readReplicaScope = config.GetTxnScopeFromConfig()
		return
	}
	// It means we meet following case:
	// 1. prepare p from 'select * from t'
	// 1. start transaction read only as of timestamp ts1
	// 2. execute prepare p
	if vars.InTxn() && vars.TxnCtx.IsStaleness {
		isStaleness = true
		snapshotTS = vars.TxnCtx.StartTS
		readReplicaScope = vars.TxnCtx.TxnScope
		return
	}
	return
}

func (e *Execute) checkPreparedPriv(ctx context.Context, sctx sessionctx.Context,
	preparedObj *CachedPrepareStmt, is infoschema.InfoSchema) error {
	if pm := privilege.GetPrivilegeManager(sctx); pm != nil {
		visitInfo := VisitInfo4PrivCheck(is, preparedObj.PreparedAst.Stmt, preparedObj.VisitInfos)
		if err := CheckPrivilege(sctx.GetSessionVars().ActiveRoles, pm, visitInfo); err != nil {
			return err
		}
	}
	err := CheckTableLock(sctx, is, preparedObj.VisitInfos)
	return err
}

func (e *Execute) setFoundInPlanCache(sctx sessionctx.Context, opt bool) error {
	vars := sctx.GetSessionVars()
	err := vars.SetSystemVar(variable.TiDBFoundInPlanCache, variable.BoolToOnOff(opt))
	return err
}

func (e *Execute) getPhysicalPlan(ctx context.Context, sctx sessionctx.Context, is infoschema.InfoSchema, preparedStmt *CachedPrepareStmt) error {
	var cacheKey kvcache.Key
	sessVars := sctx.GetSessionVars()
	stmtCtx := sessVars.StmtCtx
	prepared := preparedStmt.PreparedAst
	if prepared.UseCache {
		// disable the cache if cache table in prepared statement
		for _, vInfo := range preparedStmt.VisitInfos {
			tbl, err := is.TableByName(model.NewCIStr(vInfo.db), model.NewCIStr(vInfo.table))
			// if table does not exist, skip it, maybe it is a `create table` statement
			if err != nil {
				continue
			}
			if tbl.Meta().TableCacheStatusType == model.TableCacheStatusEnable {
				prepared.UseCache = false
				break
			}
		}
	}
	stmtCtx.UseCache = prepared.UseCache

<<<<<<< HEAD
=======
	var bindSQL string
>>>>>>> fd449399
	if prepared.UseCache {
		bindSQL = GetBindSQL4PlanCache(sctx, prepared.Stmt)
		cacheKey = NewPSTMTPlanCacheKey(sctx.GetSessionVars(), e.ExecID, prepared.SchemaVersion, bindSQL)
	}
	tps := make([]*types.FieldType, len(e.UsingVars))
	for i, param := range e.UsingVars {
		name := param.(*expression.ScalarFunction).GetArgs()[0].String()
		tps[i] = sctx.GetSessionVars().UserVarTypes[name]
		if tps[i] == nil {
			tps[i] = types.NewFieldType(mysql.TypeNull)
		}
	}
	if prepared.CachedPlan != nil {
		// Rewriting the expression in the select.where condition  will convert its
		// type from "paramMarker" to "Constant".When Point Select queries are executed,
		// the expression in the where condition will not be evaluated,
		// so you don't need to consider whether prepared.useCache is enabled.
		plan := prepared.CachedPlan.(Plan)
		names := prepared.CachedNames.(types.NameSlice)
		err := e.rebuildRange(plan)
		if err != nil {
			logutil.BgLogger().Debug("rebuild range failed", zap.Error(err))
			goto REBUILD
		}
		if metrics.ResettablePlanCacheCounterFortTest {
			metrics.PlanCacheCounter.WithLabelValues("prepare").Inc()
		} else {
			planCacheCounter.Inc()
		}
		err = e.setFoundInPlanCache(sctx, true)
		if err != nil {
			return err
		}
		e.names = names
		e.Plan = plan
		stmtCtx.PointExec = true
		return nil
	}
	if prepared.UseCache {
		if cacheValue, exists := sctx.PreparedPlanCache().Get(cacheKey); exists {
			if err := e.checkPreparedPriv(ctx, sctx, preparedStmt, is); err != nil {
				return err
			}
			cachedVals := cacheValue.([]*PSTMTPlanCacheValue)
			for _, cachedVal := range cachedVals {
				if !cachedVal.UserVarTypes.Equal(tps) {
					continue
				}
				planValid := true
				for tblInfo, unionScan := range cachedVal.TblInfo2UnionScan {
					if !unionScan && tableHasDirtyContent(sctx, tblInfo) {
						planValid = false
						// TODO we can inject UnionScan into cached plan to avoid invalidating it, though
						// rebuilding the filters in UnionScan is pretty trivial.
						sctx.PreparedPlanCache().Delete(cacheKey)
						break
					}
				}
				if planValid {
					err := e.rebuildRange(cachedVal.Plan)
					if err != nil {
						logutil.BgLogger().Debug("rebuild range failed", zap.Error(err))
						goto REBUILD
					}
					err = e.setFoundInPlanCache(sctx, true)
					if err != nil {
						return err
					}
					if len(bindSQL) > 0 {
						// When the `len(bindSQL) > 0`, it means we use the binding.
						// So we need to record this.
						err = sessVars.SetSystemVar(variable.TiDBFoundInBinding, variable.BoolToOnOff(true))
						if err != nil {
							return err
						}
					}
					if metrics.ResettablePlanCacheCounterFortTest {
						metrics.PlanCacheCounter.WithLabelValues("prepare").Inc()
					} else {
						planCacheCounter.Inc()
					}
					e.names = cachedVal.OutPutNames
					e.Plan = cachedVal.Plan
					stmtCtx.SetPlanDigest(preparedStmt.NormalizedPlan, preparedStmt.PlanDigest)
					return nil
				}
				break
			}
		}
	}

REBUILD:
	stmt := prepared.Stmt
	p, names, err := OptimizeAstNode(ctx, sctx, stmt, is)
	if err != nil {
		return err
	}
	err = e.tryCachePointPlan(ctx, sctx, preparedStmt, is, p)
	if err != nil {
		return err
	}
	e.names = names
	e.Plan = p
	_, isTableDual := p.(*PhysicalTableDual)
	if !isTableDual && prepared.UseCache && !stmtCtx.SkipPlanCache {
		// rebuild key to exclude kv.TiFlash when stmt is not read only
		if _, isolationReadContainTiFlash := sessVars.IsolationReadEngines[kv.TiFlash]; isolationReadContainTiFlash && !IsReadOnly(stmt, sessVars) {
			delete(sessVars.IsolationReadEngines, kv.TiFlash)
			cacheKey = NewPSTMTPlanCacheKey(sessVars, e.ExecID, prepared.SchemaVersion, sessVars.StmtCtx.BindSQL)
			sessVars.IsolationReadEngines[kv.TiFlash] = struct{}{}
		} else {
			// We need to reconstruct the plan cache key based on the bindSQL.
			cacheKey = NewPSTMTPlanCacheKey(sessVars, e.ExecID, prepared.SchemaVersion, sessVars.StmtCtx.BindSQL)
		}
		cached := NewPSTMTPlanCacheValue(p, names, stmtCtx.TblInfo2UnionScan, tps)
		preparedStmt.NormalizedPlan, preparedStmt.PlanDigest = NormalizePlan(p)
		stmtCtx.SetPlanDigest(preparedStmt.NormalizedPlan, preparedStmt.PlanDigest)
		if cacheVals, exists := sctx.PreparedPlanCache().Get(cacheKey); exists {
			hitVal := false
			for i, cacheVal := range cacheVals.([]*PSTMTPlanCacheValue) {
				if cacheVal.UserVarTypes.Equal(tps) {
					hitVal = true
					cacheVals.([]*PSTMTPlanCacheValue)[i] = cached
					break
				}
			}
			if !hitVal {
				cacheVals = append(cacheVals.([]*PSTMTPlanCacheValue), cached)
			}
			sctx.PreparedPlanCache().Put(cacheKey, cacheVals)
		} else {
			sctx.PreparedPlanCache().Put(cacheKey, []*PSTMTPlanCacheValue{cached})
		}
	}
	err = e.setFoundInPlanCache(sctx, false)
	return err
}

// tryCachePointPlan will try to cache point execution plan, there may be some
// short paths for these executions, currently "point select" and "point update"
func (e *Execute) tryCachePointPlan(ctx context.Context, sctx sessionctx.Context,
	preparedStmt *CachedPrepareStmt, is infoschema.InfoSchema, p Plan) error {
	if sctx.GetSessionVars().StmtCtx.SkipPlanCache {
		return nil
	}
	var (
		prepared = preparedStmt.PreparedAst
		ok       bool
		err      error
		names    types.NameSlice
	)
	switch p.(type) {
	case *PointGetPlan:
		ok, err = IsPointGetWithPKOrUniqueKeyByAutoCommit(sctx, p)
		names = p.OutputNames()
		if err != nil {
			return err
		}
	}
	if ok {
		// just cache point plan now
		prepared.CachedPlan = p
		prepared.CachedNames = names
		preparedStmt.NormalizedPlan, preparedStmt.PlanDigest = NormalizePlan(p)
		sctx.GetSessionVars().StmtCtx.SetPlanDigest(preparedStmt.NormalizedPlan, preparedStmt.PlanDigest)
	}
	return err
}

func (e *Execute) rebuildRange(p Plan) error {
	sctx := p.SCtx()
	sc := p.SCtx().GetSessionVars().StmtCtx
	var err error
	switch x := p.(type) {
	case *PhysicalIndexHashJoin:
		return e.rebuildRange(&x.PhysicalIndexJoin)
	case *PhysicalIndexMergeJoin:
		return e.rebuildRange(&x.PhysicalIndexJoin)
	case *PhysicalIndexJoin:
		if err := x.Ranges.Rebuild(); err != nil {
			return err
		}
		for _, child := range x.Children() {
			err = e.rebuildRange(child)
			if err != nil {
				return err
			}
		}
	case *PhysicalTableScan:
		err = e.buildRangeForTableScan(sctx, x)
		if err != nil {
			return err
		}
	case *PhysicalIndexScan:
		err = e.buildRangeForIndexScan(sctx, x)
		if err != nil {
			return err
		}
	case *PhysicalTableReader:
		err = e.rebuildRange(x.TablePlans[0])
		if err != nil {
			return err
		}
	case *PhysicalIndexReader:
		err = e.rebuildRange(x.IndexPlans[0])
		if err != nil {
			return err
		}
	case *PhysicalIndexLookUpReader:
		err = e.rebuildRange(x.IndexPlans[0])
		if err != nil {
			return err
		}
	case *PointGetPlan:
		// if access condition is not nil, which means it's a point get generated by cbo.
		if x.AccessConditions != nil {
			if x.IndexInfo != nil {
				ranges, err := ranger.DetachCondAndBuildRangeForIndex(x.ctx, x.AccessConditions, x.IdxCols, x.IdxColLens)
				if err != nil {
					return err
				}
				if len(ranges.Ranges) == 0 || len(ranges.AccessConds) != len(x.AccessConditions) {
					return errors.New("failed to rebuild range: the length of the range has changed")
				}
				for i := range x.IndexValues {
					x.IndexValues[i] = ranges.Ranges[0].LowVal[i]
				}
			} else {
				var pkCol *expression.Column
				if x.TblInfo.PKIsHandle {
					if pkColInfo := x.TblInfo.GetPkColInfo(); pkColInfo != nil {
						pkCol = expression.ColInfo2Col(x.schema.Columns, pkColInfo)
					}
				}
				if pkCol != nil {
					ranges, err := ranger.BuildTableRange(x.AccessConditions, x.ctx, pkCol.RetType)
					if err != nil {
						return err
					}
					if len(ranges) == 0 {
						return errors.New("failed to rebuild range: the length of the range has changed")
					}
					x.Handle = kv.IntHandle(ranges[0].LowVal[0].GetInt64())
				}
			}
		}
		// The code should never run here as long as we're not using point get for partition table.
		// And if we change the logic one day, here work as defensive programming to cache the error.
		if x.PartitionInfo != nil {
			// TODO: relocate the partition after rebuilding range to make PlanCache support PointGet
			return errors.New("point get for partition table can not use plan cache")
		}
		if x.HandleParam != nil {
			var iv int64
			iv, err = x.HandleParam.Datum.ToInt64(sc)
			if err != nil {
				return err
			}
			x.Handle = kv.IntHandle(iv)
			return nil
		}
		for i, param := range x.IndexValueParams {
			if param != nil {
				x.IndexValues[i] = param.Datum
			}
		}
		return nil
	case *BatchPointGetPlan:
		// if access condition is not nil, which means it's a point get generated by cbo.
		if x.AccessConditions != nil {
			if x.IndexInfo != nil {
				ranges, err := ranger.DetachCondAndBuildRangeForIndex(x.ctx, x.AccessConditions, x.IdxCols, x.IdxColLens)
				if err != nil {
					return err
				}
				if len(ranges.Ranges) != len(x.IndexValues) || len(ranges.AccessConds) != len(x.AccessConditions) {
					return errors.New("failed to rebuild range: the length of the range has changed")
				}
				for i := range x.IndexValues {
					for j := range ranges.Ranges[i].LowVal {
						x.IndexValues[i][j] = ranges.Ranges[i].LowVal[j]
					}
				}
			} else {
				var pkCol *expression.Column
				if x.TblInfo.PKIsHandle {
					if pkColInfo := x.TblInfo.GetPkColInfo(); pkColInfo != nil {
						pkCol = expression.ColInfo2Col(x.schema.Columns, pkColInfo)
					}
				}
				if pkCol != nil {
					ranges, err := ranger.BuildTableRange(x.AccessConditions, x.ctx, pkCol.RetType)
					if err != nil {
						return err
					}
					if len(ranges) != len(x.Handles) {
						return errors.New("failed to rebuild range: the length of the range has changed")
					}
					for i := range ranges {
						x.Handles[i] = kv.IntHandle(ranges[i].LowVal[0].GetInt64())
					}
				}
			}
		}
		for i, param := range x.HandleParams {
			if param != nil {
				var iv int64
				iv, err = param.Datum.ToInt64(sc)
				if err != nil {
					return err
				}
				x.Handles[i] = kv.IntHandle(iv)
			}
		}
		for i, params := range x.IndexValueParams {
			if len(params) < 1 {
				continue
			}
			for j, param := range params {
				if param != nil {
					x.IndexValues[i][j] = param.Datum
				}
			}
		}
	case *PhysicalIndexMergeReader:
		indexMerge := p.(*PhysicalIndexMergeReader)
		for _, partialPlans := range indexMerge.PartialPlans {
			err = e.rebuildRange(partialPlans[0])
			if err != nil {
				return err
			}
		}
		// We don't need to handle the indexMerge.TablePlans, because the tablePlans
		// only can be (Selection) + TableRowIDScan. There have no range need to rebuild.
	case PhysicalPlan:
		for _, child := range x.Children() {
			err = e.rebuildRange(child)
			if err != nil {
				return err
			}
		}
	case *Insert:
		if x.SelectPlan != nil {
			return e.rebuildRange(x.SelectPlan)
		}
	case *Update:
		if x.SelectPlan != nil {
			return e.rebuildRange(x.SelectPlan)
		}
	case *Delete:
		if x.SelectPlan != nil {
			return e.rebuildRange(x.SelectPlan)
		}
	}
	return nil
}

func (e *Execute) buildRangeForTableScan(sctx sessionctx.Context, ts *PhysicalTableScan) (err error) {
	if ts.Table.IsCommonHandle {
		pk := tables.FindPrimaryIndex(ts.Table)
		pkCols := make([]*expression.Column, 0, len(pk.Columns))
		pkColsLen := make([]int, 0, len(pk.Columns))
		for _, colInfo := range pk.Columns {
			if pkCol := expression.ColInfo2Col(ts.schema.Columns, ts.Table.Columns[colInfo.Offset]); pkCol != nil {
				pkCols = append(pkCols, pkCol)
				// We need to consider the prefix index.
				// For example: when we have 'a varchar(50), index idx(a(10))'
				// So we will get 'colInfo.Length = 50' and 'pkCol.RetType.Flen = 10'.
				// In 'hasPrefix' function from 'util/ranger/ranger.go' file,
				// we use 'columnLength == types.UnspecifiedLength' to check whether we have prefix index.
				if colInfo.Length != types.UnspecifiedLength && colInfo.Length == pkCol.RetType.Flen {
					pkColsLen = append(pkColsLen, types.UnspecifiedLength)
				} else {
					pkColsLen = append(pkColsLen, colInfo.Length)
				}
			}
		}
		if len(pkCols) > 0 {
			res, err := ranger.DetachCondAndBuildRangeForIndex(sctx, ts.AccessCondition, pkCols, pkColsLen)
			if err != nil {
				return err
			}
			if len(res.AccessConds) != len(ts.AccessCondition) {
				return errors.New("rebuild range for cached plan failed")
			}
			ts.Ranges = res.Ranges
		} else {
			ts.Ranges = ranger.FullRange()
		}
	} else {
		var pkCol *expression.Column
		if ts.Table.PKIsHandle {
			if pkColInfo := ts.Table.GetPkColInfo(); pkColInfo != nil {
				pkCol = expression.ColInfo2Col(ts.schema.Columns, pkColInfo)
			}
		}
		if pkCol != nil {
			ts.Ranges, err = ranger.BuildTableRange(ts.AccessCondition, sctx, pkCol.RetType)
			if err != nil {
				return err
			}
		} else {
			ts.Ranges = ranger.FullIntRange(false)
		}
	}
	return
}

func (e *Execute) buildRangeForIndexScan(sctx sessionctx.Context, is *PhysicalIndexScan) (err error) {
	if len(is.IdxCols) == 0 {
		is.Ranges = ranger.FullRange()
		return
	}
	res, err := ranger.DetachCondAndBuildRangeForIndex(sctx, is.AccessCondition, is.IdxCols, is.IdxColLens)
	if err != nil {
		return err
	}
	if len(res.AccessConds) != len(is.AccessCondition) {
		return errors.New("rebuild range for cached plan failed")
	}
	is.Ranges = res.Ranges
	return
}

// Deallocate represents deallocate plan.
type Deallocate struct {
	baseSchemaProducer

	Name string
}

// Set represents a plan for set stmt.
type Set struct {
	baseSchemaProducer

	VarAssigns []*expression.VarAssignment
}

// SetConfig represents a plan for set config stmt.
type SetConfig struct {
	baseSchemaProducer

	Type     string
	Instance string
	Name     string
	Value    expression.Expression
}

// SQLBindOpType repreents the SQL bind type
type SQLBindOpType int

const (
	// OpSQLBindCreate represents the operation to create a SQL bind.
	OpSQLBindCreate SQLBindOpType = iota
	// OpSQLBindDrop represents the operation to drop a SQL bind.
	OpSQLBindDrop
	// OpFlushBindings is used to flush plan bindings.
	OpFlushBindings
	// OpCaptureBindings is used to capture plan bindings.
	OpCaptureBindings
	// OpEvolveBindings is used to evolve plan binding.
	OpEvolveBindings
	// OpReloadBindings is used to reload plan binding.
	OpReloadBindings
)

// SQLBindPlan represents a plan for SQL bind.
type SQLBindPlan struct {
	baseSchemaProducer

	SQLBindOp    SQLBindOpType
	NormdOrigSQL string
	BindSQL      string
	IsGlobal     bool
	BindStmt     ast.StmtNode
	Db           string
	Charset      string
	Collation    string
}

// Simple represents a simple statement plan which doesn't need any optimization.
type Simple struct {
	baseSchemaProducer

	Statement ast.StmtNode

	// IsFromRemote indicates whether the statement IS FROM REMOTE TiDB instance in cluster,
	//   and executing in co-processor.
	//   Used for `global kill`. See https://github.com/pingcap/tidb/blob/master/docs/design/2020-06-01-global-kill.md.
	IsFromRemote bool

	// StaleTxnStartTS is the StartTS that is used to build a staleness transaction by 'START TRANSACTION READ ONLY' statement.
	StaleTxnStartTS uint64
}

// PhysicalSimpleWrapper is a wrapper of `Simple` to implement physical plan interface.
//   Used for simple statements executing in coprocessor.
type PhysicalSimpleWrapper struct {
	basePhysicalPlan
	Inner Simple
}

// InsertGeneratedColumns is for completing generated columns in Insert.
// We resolve generation expressions in plan, and eval those in executor.
type InsertGeneratedColumns struct {
	Columns      []*ast.ColumnName
	Exprs        []expression.Expression
	OnDuplicates []*expression.Assignment
}

// Insert represents an insert plan.
type Insert struct {
	baseSchemaProducer

	Table         table.Table
	tableSchema   *expression.Schema
	tableColNames types.NameSlice
	Columns       []*ast.ColumnName
	Lists         [][]expression.Expression
	SetList       []*expression.Assignment

	OnDuplicate        []*expression.Assignment
	Schema4OnDuplicate *expression.Schema
	names4OnDuplicate  types.NameSlice

	GenCols InsertGeneratedColumns

	SelectPlan PhysicalPlan

	IsReplace bool

	// NeedFillDefaultValue is true when expr in value list reference other column.
	NeedFillDefaultValue bool

	AllAssignmentsAreConstant bool

	RowLen int
}

// Update represents Update plan.
type Update struct {
	baseSchemaProducer

	OrderedList []*expression.Assignment

	AllAssignmentsAreConstant bool

	VirtualAssignmentsOffset int

	SelectPlan PhysicalPlan

	TblColPosInfos TblColPosInfoSlice

	// Used when partition sets are given.
	// e.g. update t partition(p0) set a = 1;
	PartitionedTable []table.PartitionedTable

	tblID2Table map[int64]table.Table
}

// Delete represents a delete plan.
type Delete struct {
	baseSchemaProducer

	IsMultiTable bool

	SelectPlan PhysicalPlan

	TblColPosInfos TblColPosInfoSlice
}

// AnalyzeInfo is used to store the database name, table name and partition name of analyze task.
type AnalyzeInfo struct {
	DBName        string
	TableName     string
	PartitionName string
	TableID       statistics.AnalyzeTableID
	Incremental   bool
	StatsVersion  int
}

// AnalyzeColumnsTask is used for analyze columns.
type AnalyzeColumnsTask struct {
	HandleCols       HandleCols
	CommonHandleInfo *model.IndexInfo
	ColsInfo         []*model.ColumnInfo
	TblInfo          *model.TableInfo
	Indexes          []*model.IndexInfo
	AnalyzeInfo
}

// AnalyzeIndexTask is used for analyze index.
type AnalyzeIndexTask struct {
	IndexInfo *model.IndexInfo
	TblInfo   *model.TableInfo
	AnalyzeInfo
}

// Analyze represents an analyze plan
type Analyze struct {
	baseSchemaProducer

	ColTasks []AnalyzeColumnsTask
	IdxTasks []AnalyzeIndexTask
	Opts     map[ast.AnalyzeOptionType]uint64
}

// LoadData represents a loaddata plan.
type LoadData struct {
	baseSchemaProducer

	IsLocal     bool
	OnDuplicate ast.OnDuplicateKeyHandlingType
	Path        string
	Table       *ast.TableName
	Columns     []*ast.ColumnName
	FieldsInfo  *ast.FieldsClause
	LinesInfo   *ast.LinesClause
	IgnoreLines uint64

	ColumnAssignments  []*ast.Assignment
	ColumnsAndUserVars []*ast.ColumnNameOrUserVar

	GenCols InsertGeneratedColumns
}

// LoadStats represents a load stats plan.
type LoadStats struct {
	baseSchemaProducer

	Path string
}

// PlanReplayer represents a plan replayer plan.
type PlanReplayer struct {
	baseSchemaProducer
	ExecStmt ast.StmtNode
	Analyze  bool
	Load     bool
	File     string
}

// IndexAdvise represents a index advise plan.
type IndexAdvise struct {
	baseSchemaProducer

	IsLocal     bool
	Path        string
	MaxMinutes  uint64
	MaxIndexNum *ast.MaxIndexNumClause
	LinesInfo   *ast.LinesClause
}

// SplitRegion represents a split regions plan.
type SplitRegion struct {
	baseSchemaProducer

	TableInfo      *model.TableInfo
	PartitionNames []model.CIStr
	IndexInfo      *model.IndexInfo
	Lower          []types.Datum
	Upper          []types.Datum
	Num            int
	ValueLists     [][]types.Datum
}

// SplitRegionStatus represents a split regions status plan.
type SplitRegionStatus struct {
	baseSchemaProducer

	Table     table.Table
	IndexInfo *model.IndexInfo
}

// DDL represents a DDL statement plan.
type DDL struct {
	baseSchemaProducer

	Statement ast.DDLNode
}

// SelectInto represents a select-into plan.
type SelectInto struct {
	baseSchemaProducer

	TargetPlan Plan
	IntoOpt    *ast.SelectIntoOption
}

// Explain represents a explain plan.
type Explain struct {
	baseSchemaProducer

	TargetPlan       Plan
	Format           string
	Analyze          bool
	ExecStmt         ast.StmtNode
	RuntimeStatsColl *execdetails.RuntimeStatsColl

	Rows           [][]string
	ExplainRows    [][]string
	explainedPlans map[int]bool

	ctes []*PhysicalCTE
}

// GetExplainRowsForPlan get explain rows for plan.
func GetExplainRowsForPlan(plan Plan) (rows [][]string) {
	explain := &Explain{
		TargetPlan: plan,
		Format:     types.ExplainFormatROW,
		Analyze:    false,
	}
	if err := explain.RenderResult(); err != nil {
		return rows
	}
	return explain.Rows
}

// prepareSchema prepares explain's result schema.
func (e *Explain) prepareSchema() error {
	var fieldNames []string
	format := strings.ToLower(e.Format)
	if format == types.ExplainFormatTraditional {
		format = types.ExplainFormatROW
		e.Format = types.ExplainFormatROW
	}
	switch {
	case (format == types.ExplainFormatROW && (!e.Analyze && e.RuntimeStatsColl == nil)) || (format == types.ExplainFormatBrief):
		fieldNames = []string{"id", "estRows", "task", "access object", "operator info"}
	case format == types.ExplainFormatVerbose:
		if e.Analyze || e.RuntimeStatsColl != nil {
			fieldNames = []string{"id", "estRows", "estCost", "actRows", "task", "access object", "execution info", "operator info", "memory", "disk"}
		} else {
			fieldNames = []string{"id", "estRows", "estCost", "task", "access object", "operator info"}
		}
	case format == types.ExplainFormatROW && (e.Analyze || e.RuntimeStatsColl != nil):
		fieldNames = []string{"id", "estRows", "actRows", "task", "access object", "execution info", "operator info", "memory", "disk"}
	case format == types.ExplainFormatDOT:
		fieldNames = []string{"dot contents"}
	case format == types.ExplainFormatHint:
		fieldNames = []string{"hint"}
	default:
		return errors.Errorf("explain format '%s' is not supported now", e.Format)
	}

	cwn := &columnsWithNames{
		cols:  make([]*expression.Column, 0, len(fieldNames)),
		names: make([]*types.FieldName, 0, len(fieldNames)),
	}

	for _, fieldName := range fieldNames {
		cwn.Append(buildColumnWithName("", fieldName, mysql.TypeString, mysql.MaxBlobWidth))
	}
	e.SetSchema(cwn.col2Schema())
	e.names = cwn.names
	return nil
}

// RenderResult renders the explain result as specified format.
func (e *Explain) RenderResult() error {
	if e.TargetPlan == nil {
		return nil
	}
	switch strings.ToLower(e.Format) {
	case types.ExplainFormatROW, types.ExplainFormatBrief, types.ExplainFormatVerbose:
		if e.Rows == nil || e.Analyze {
			e.explainedPlans = map[int]bool{}
			err := e.explainPlanInRowFormat(e.TargetPlan, "root", "", "", true)
			if err != nil {
				return err
			}
			err = e.explainPlanInRowFormatCTE()
			if err != nil {
				return err
			}
		}
	case types.ExplainFormatDOT:
		if physicalPlan, ok := e.TargetPlan.(PhysicalPlan); ok {
			e.prepareDotInfo(physicalPlan)
		}
	case types.ExplainFormatHint:
		hints := GenHintsFromPhysicalPlan(e.TargetPlan)
		hints = append(hints, hint.ExtractTableHintsFromStmtNode(e.ExecStmt, nil)...)
		e.Rows = append(e.Rows, []string{hint.RestoreOptimizerHints(hints)})
	default:
		return errors.Errorf("explain format '%s' is not supported now", e.Format)
	}
	return nil
}

func (e *Explain) explainPlanInRowFormatCTE() (err error) {
	explainedCTEPlan := make(map[int]struct{})
	for i := 0; i < len(e.ctes); i++ {
		x := (*CTEDefinition)(e.ctes[i])
		// skip if the CTE has been explained, the same CTE has same IDForStorage
		if _, ok := explainedCTEPlan[x.CTE.IDForStorage]; ok {
			continue
		}
		e.prepareOperatorInfo(x, "root", "", "", true)
		childIndent := texttree.Indent4Child("", true)
		err = e.explainPlanInRowFormat(x.SeedPlan, "root", "(Seed Part)", childIndent, x.RecurPlan == nil)
		if x.RecurPlan != nil {
			err = e.explainPlanInRowFormat(x.RecurPlan, "root", "(Recursive Part)", childIndent, true)
		}
		explainedCTEPlan[x.CTE.IDForStorage] = struct{}{}
	}

	return
}

// explainPlanInRowFormat generates explain information for root-tasks.
func (e *Explain) explainPlanInRowFormat(p Plan, taskType, driverSide, indent string, isLastChild bool) (err error) {
	e.prepareOperatorInfo(p, taskType, driverSide, indent, isLastChild)
	e.explainedPlans[p.ID()] = true
	if e.ctx != nil && e.ctx.GetSessionVars() != nil && e.ctx.GetSessionVars().StmtCtx != nil {
		if optimInfo, ok := e.ctx.GetSessionVars().StmtCtx.OptimInfo[p.ID()]; ok {
			e.ctx.GetSessionVars().StmtCtx.AppendNote(errors.New(optimInfo))
		}
	}

	// For every child we create a new sub-tree rooted by it.
	childIndent := texttree.Indent4Child(indent, isLastChild)

	if physPlan, ok := p.(PhysicalPlan); ok {
		// indicate driven side and driving side of 'join' and 'apply'
		// See issue https://github.com/pingcap/tidb/issues/14602.
		driverSideInfo := make([]string, len(physPlan.Children()))
		buildSide := -1

		switch plan := physPlan.(type) {
		case *PhysicalApply:
			buildSide = plan.InnerChildIdx ^ 1
		case *PhysicalHashJoin:
			if plan.UseOuterToBuild {
				buildSide = plan.InnerChildIdx ^ 1
			} else {
				buildSide = plan.InnerChildIdx
			}
		case *PhysicalMergeJoin:
			if plan.JoinType == RightOuterJoin {
				buildSide = 0
			} else {
				buildSide = 1
			}
		case *PhysicalIndexJoin:
			buildSide = plan.InnerChildIdx ^ 1
		case *PhysicalIndexMergeJoin:
			buildSide = plan.InnerChildIdx ^ 1
		case *PhysicalIndexHashJoin:
			buildSide = plan.InnerChildIdx ^ 1
		}

		if buildSide != -1 {
			driverSideInfo[0], driverSideInfo[1] = "(Build)", "(Probe)"
		} else {
			buildSide = 0
		}

		// Always put the Build above the Probe.
		for i := range physPlan.Children() {
			pchild := &physPlan.Children()[i^buildSide]
			if e.explainedPlans[(*pchild).ID()] {
				continue
			}
			err = e.explainPlanInRowFormat(*pchild, taskType, driverSideInfo[i], childIndent, i == len(physPlan.Children())-1)
			if err != nil {
				return
			}
		}
	}

	switch x := p.(type) {
	case *PhysicalTableReader:
		var storeType string
		switch x.StoreType {
		case kv.TiKV, kv.TiFlash, kv.TiDB:
			// expected do nothing
		default:
			return errors.Errorf("the store type %v is unknown", x.StoreType)
		}
		storeType = x.StoreType.Name()
		taskName := "cop"
		if x.BatchCop {
			taskName = "batchCop"
		}
		err = e.explainPlanInRowFormat(x.tablePlan, taskName+"["+storeType+"]", "", childIndent, true)
	case *PhysicalIndexReader:
		err = e.explainPlanInRowFormat(x.indexPlan, "cop[tikv]", "", childIndent, true)
	case *PhysicalIndexLookUpReader:
		err = e.explainPlanInRowFormat(x.indexPlan, "cop[tikv]", "(Build)", childIndent, false)
		if err != nil {
			return
		}
		err = e.explainPlanInRowFormat(x.tablePlan, "cop[tikv]", "(Probe)", childIndent, true)
	case *PhysicalIndexMergeReader:
		for _, pchild := range x.partialPlans {
			err = e.explainPlanInRowFormat(pchild, "cop[tikv]", "(Build)", childIndent, false)
			if err != nil {
				return
			}
		}
		err = e.explainPlanInRowFormat(x.tablePlan, "cop[tikv]", "(Probe)", childIndent, true)
	case *Insert:
		if x.SelectPlan != nil {
			err = e.explainPlanInRowFormat(x.SelectPlan, "root", "", childIndent, true)
		}
	case *Update:
		if x.SelectPlan != nil {
			err = e.explainPlanInRowFormat(x.SelectPlan, "root", "", childIndent, true)
		}
	case *Delete:
		if x.SelectPlan != nil {
			err = e.explainPlanInRowFormat(x.SelectPlan, "root", "", childIndent, true)
		}
	case *Execute:
		if x.Plan != nil {
			err = e.explainPlanInRowFormat(x.Plan, "root", "", indent, true)
		}
	case *PhysicalCTE:
		e.ctes = append(e.ctes, x)
	case *PhysicalShuffleReceiverStub:
		err = e.explainPlanInRowFormat(x.DataSource, "root", "", childIndent, true)
	}
	return
}

func getRuntimeInfo(ctx sessionctx.Context, p Plan, runtimeStatsColl *execdetails.RuntimeStatsColl) (actRows, analyzeInfo, memoryInfo, diskInfo string) {
	if runtimeStatsColl == nil {
		runtimeStatsColl = ctx.GetSessionVars().StmtCtx.RuntimeStatsColl
		if runtimeStatsColl == nil {
			return
		}
	}
	explainID := p.ID()

	// There maybe some mock information for cop task to let runtimeStatsColl.Exists(p.ExplainID()) is true.
	// So check copTaskExecDetail first and print the real cop task information if it's not empty.
	if runtimeStatsColl.ExistsRootStats(explainID) {
		rootStats := runtimeStatsColl.GetRootStats(explainID)
		analyzeInfo = rootStats.String()
		actRows = strconv.FormatInt(rootStats.GetActRows(), 10)
	} else {
		actRows = "0"
	}
	if runtimeStatsColl.ExistsCopStats(explainID) {
		if len(analyzeInfo) > 0 {
			analyzeInfo += ", "
		}
		copStats := runtimeStatsColl.GetCopStats(explainID)
		analyzeInfo += copStats.String()
		actRows = fmt.Sprint(copStats.GetActRows())
	}
	memoryInfo = "N/A"
	memTracker := ctx.GetSessionVars().StmtCtx.MemTracker.SearchTrackerWithoutLock(p.ID())
	if memTracker != nil {
		memoryInfo = memTracker.FormatBytes(memTracker.MaxConsumed())
	}

	diskInfo = "N/A"
	diskTracker := ctx.GetSessionVars().StmtCtx.DiskTracker.SearchTrackerWithoutLock(p.ID())
	if diskTracker != nil {
		diskInfo = diskTracker.FormatBytes(diskTracker.MaxConsumed())
	}
	return
}

// prepareOperatorInfo generates the following information for every plan:
// operator id, estimated rows, task type, access object and other operator info.
func (e *Explain) prepareOperatorInfo(p Plan, taskType, driverSide, indent string, isLastChild bool) {
	if p.ExplainID().String() == "_0" {
		return
	}

	id := texttree.PrettyIdentifier(p.ExplainID().String()+driverSide, indent, isLastChild)
	estRows, estCost, accessObject, operatorInfo := e.getOperatorInfo(p, id)

	var row []string
	if e.Analyze || e.RuntimeStatsColl != nil {
		row = []string{id, estRows}
		if e.Format == types.ExplainFormatVerbose {
			row = append(row, estCost)
		}
		actRows, analyzeInfo, memoryInfo, diskInfo := getRuntimeInfo(e.ctx, p, e.RuntimeStatsColl)
		row = append(row, actRows, taskType, accessObject, analyzeInfo, operatorInfo, memoryInfo, diskInfo)
	} else {
		row = []string{id, estRows}
		if e.Format == types.ExplainFormatVerbose {
			row = append(row, estCost)
		}
		row = append(row, taskType, accessObject, operatorInfo)
	}
	e.Rows = append(e.Rows, row)
}

func (e *Explain) getOperatorInfo(p Plan, id string) (string, string, string, string) {
	// For `explain for connection` statement, `e.ExplainRows` will be set.
	for _, row := range e.ExplainRows {
		if len(row) < 5 {
			panic("should never happen")
		}
		if row[0] == id {
			return row[1], "N/A", row[3], row[4]
		}
	}
	estRows := "N/A"
	if si := p.statsInfo(); si != nil {
		estRows = strconv.FormatFloat(si.RowCount, 'f', 2, 64)
	}
	estCost := "N/A"
	if pp, ok := p.(PhysicalPlan); ok {
		estCost = strconv.FormatFloat(pp.Cost(), 'f', 2, 64)
	}
	var accessObject, operatorInfo string
	if plan, ok := p.(dataAccesser); ok {
		accessObject = plan.AccessObject(false)
		operatorInfo = plan.OperatorInfo(false)
	} else {
		if pa, ok := p.(partitionAccesser); ok && e.ctx != nil {
			accessObject = pa.accessObject(e.ctx)
		}
		operatorInfo = p.ExplainInfo()
	}
	return estRows, estCost, accessObject, operatorInfo
}

func (e *Explain) prepareDotInfo(p PhysicalPlan) {
	buffer := bytes.NewBufferString("")
	fmt.Fprintf(buffer, "\ndigraph %s {\n", p.ExplainID())
	e.prepareTaskDot(p, "root", buffer)
	buffer.WriteString("}\n")

	e.Rows = append(e.Rows, []string{buffer.String()})
}

func (e *Explain) prepareTaskDot(p PhysicalPlan, taskTp string, buffer *bytes.Buffer) {
	fmt.Fprintf(buffer, "subgraph cluster%v{\n", p.ID())
	buffer.WriteString("node [style=filled, color=lightgrey]\n")
	buffer.WriteString("color=black\n")
	fmt.Fprintf(buffer, "label = \"%s\"\n", taskTp)

	if len(p.Children()) == 0 {
		if taskTp == "cop" {
			fmt.Fprintf(buffer, "\"%s\"\n}\n", p.ExplainID())
			return
		}
		fmt.Fprintf(buffer, "\"%s\"\n", p.ExplainID())
	}

	var copTasks []PhysicalPlan
	var pipelines []string

	for planQueue := []PhysicalPlan{p}; len(planQueue) > 0; planQueue = planQueue[1:] {
		curPlan := planQueue[0]
		switch copPlan := curPlan.(type) {
		case *PhysicalTableReader:
			pipelines = append(pipelines, fmt.Sprintf("\"%s\" -> \"%s\"\n", copPlan.ExplainID(), copPlan.tablePlan.ExplainID()))
			copTasks = append(copTasks, copPlan.tablePlan)
		case *PhysicalIndexReader:
			pipelines = append(pipelines, fmt.Sprintf("\"%s\" -> \"%s\"\n", copPlan.ExplainID(), copPlan.indexPlan.ExplainID()))
			copTasks = append(copTasks, copPlan.indexPlan)
		case *PhysicalIndexLookUpReader:
			pipelines = append(pipelines, fmt.Sprintf("\"%s\" -> \"%s\"\n", copPlan.ExplainID(), copPlan.tablePlan.ExplainID()))
			pipelines = append(pipelines, fmt.Sprintf("\"%s\" -> \"%s\"\n", copPlan.ExplainID(), copPlan.indexPlan.ExplainID()))
			copTasks = append(copTasks, copPlan.tablePlan)
			copTasks = append(copTasks, copPlan.indexPlan)
		case *PhysicalIndexMergeReader:
			for i := 0; i < len(copPlan.partialPlans); i++ {
				pipelines = append(pipelines, fmt.Sprintf("\"%s\" -> \"%s\"\n", copPlan.ExplainID(), copPlan.partialPlans[i].ExplainID()))
				copTasks = append(copTasks, copPlan.partialPlans[i])
			}
			if copPlan.tablePlan != nil {
				pipelines = append(pipelines, fmt.Sprintf("\"%s\" -> \"%s\"\n", copPlan.ExplainID(), copPlan.tablePlan.ExplainID()))
				copTasks = append(copTasks, copPlan.tablePlan)
			}
		}
		for _, child := range curPlan.Children() {
			fmt.Fprintf(buffer, "\"%s\" -> \"%s\"\n", curPlan.ExplainID(), child.ExplainID())
			planQueue = append(planQueue, child)
		}
	}
	buffer.WriteString("}\n")

	for _, cop := range copTasks {
		e.prepareTaskDot(cop, "cop", buffer)
	}

	for i := range pipelines {
		buffer.WriteString(pipelines[i])
	}
}

// IsPointGetWithPKOrUniqueKeyByAutoCommit returns true when meets following conditions:
//  1. ctx is auto commit tagged
//  2. session is not InTxn
//  3. plan is point get by pk, or point get by unique index (no double read)
func IsPointGetWithPKOrUniqueKeyByAutoCommit(ctx sessionctx.Context, p Plan) (bool, error) {
	if !IsAutoCommitTxn(ctx) {
		return false, nil
	}

	// check plan
	if proj, ok := p.(*PhysicalProjection); ok {
		p = proj.Children()[0]
	}

	switch v := p.(type) {
	case *PhysicalIndexReader:
		indexScan := v.IndexPlans[0].(*PhysicalIndexScan)
		return indexScan.IsPointGetByUniqueKey(ctx), nil
	case *PhysicalTableReader:
		tableScan := v.TablePlans[0].(*PhysicalTableScan)
		isPointRange := len(tableScan.Ranges) == 1 && tableScan.Ranges[0].IsPointNonNullable(ctx)
		if !isPointRange {
			return false, nil
		}
		pkLength := 1
		if tableScan.Table.IsCommonHandle {
			pkIdx := tables.FindPrimaryIndex(tableScan.Table)
			pkLength = len(pkIdx.Columns)
		}
		return len(tableScan.Ranges[0].LowVal) == pkLength, nil
	case *PointGetPlan:
		// If the PointGetPlan needs to read data using unique index (double read), we
		// can't use max uint64, because using math.MaxUint64 can't guarantee repeatable-read
		// and the data and index would be inconsistent!
		// If the PointGetPlan needs to read data from Cache Table, we can't use max uint64,
		// because math.MaxUint64 always make cacheData invalid.
		noSecondRead := v.IndexInfo == nil || (v.IndexInfo.Primary && v.TblInfo.IsCommonHandle)
		if !noSecondRead {
			return false, nil
		}
		if v.TblInfo != nil && (v.TblInfo.TableCacheStatusType != model.TableCacheStatusDisable) {
			return false, nil
		}
		return true, nil
	default:
		return false, nil
	}
}

// IsAutoCommitTxn checks if session is in autocommit mode and not InTxn
// used for fast plan like point get
func IsAutoCommitTxn(ctx sessionctx.Context) bool {
	return ctx.GetSessionVars().IsAutocommit() && !ctx.GetSessionVars().InTxn()
}<|MERGE_RESOLUTION|>--- conflicted
+++ resolved
@@ -401,10 +401,6 @@
 	}
 	stmtCtx.UseCache = prepared.UseCache
 
-<<<<<<< HEAD
-=======
-	var bindSQL string
->>>>>>> fd449399
 	if prepared.UseCache {
 		bindSQL = GetBindSQL4PlanCache(sctx, prepared.Stmt)
 		cacheKey = NewPSTMTPlanCacheKey(sctx.GetSessionVars(), e.ExecID, prepared.SchemaVersion, bindSQL)
