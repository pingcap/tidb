// Copyright 2015 PingCAP, Inc.
//
// Licensed under the Apache License, Version 2.0 (the "License");
// you may not use this file except in compliance with the License.
// You may obtain a copy of the License at
//
//     http://www.apache.org/licenses/LICENSE-2.0
//
// Unless required by applicable law or agreed to in writing, software
// distributed under the License is distributed on an "AS IS" BASIS,
// See the License for the specific language governing permissions and
// limitations under the License.

package core

import (
	"bytes"
	"context"
	"fmt"
	"strconv"
	"strings"

	"github.com/pingcap/errors"
	"github.com/pingcap/parser/ast"
	"github.com/pingcap/parser/auth"
	"github.com/pingcap/parser/model"
	"github.com/pingcap/parser/mysql"
	"github.com/pingcap/tidb/expression"
	"github.com/pingcap/tidb/infoschema"
	"github.com/pingcap/tidb/metrics"
	"github.com/pingcap/tidb/sessionctx"
	"github.com/pingcap/tidb/table"
	"github.com/pingcap/tidb/types"
	driver "github.com/pingcap/tidb/types/parser_driver"
	"github.com/pingcap/tidb/util/chunk"
	"github.com/pingcap/tidb/util/kvcache"
	"github.com/pingcap/tidb/util/ranger"
)

var planCacheCounter = metrics.PlanCacheCounter.WithLabelValues("prepare")

// ShowDDL is for showing DDL information.
type ShowDDL struct {
	baseSchemaProducer
}

// ShowDDLJobs is for showing DDL job list.
type ShowDDLJobs struct {
	baseSchemaProducer

	JobNumber int64
}

// ShowSlow is for showing slow queries.
type ShowSlow struct {
	baseSchemaProducer

	*ast.ShowSlow
}

// ShowDDLJobQueries is for showing DDL job queries sql.
type ShowDDLJobQueries struct {
	baseSchemaProducer

	JobIDs []int64
}

// ShowNextRowID is for showing the next global row ID.
type ShowNextRowID struct {
	baseSchemaProducer
	TableName *ast.TableName
}

// CheckTable is used for checking table data, built from the 'admin check table' statement.
type CheckTable struct {
	baseSchemaProducer

	Tables []*ast.TableName

	GenExprs map[model.TableColumnID]expression.Expression
}

// RecoverIndex is used for backfilling corrupted index data.
type RecoverIndex struct {
	baseSchemaProducer

	Table     *ast.TableName
	IndexName string
}

// CleanupIndex is used to delete dangling index data.
type CleanupIndex struct {
	baseSchemaProducer

	Table     *ast.TableName
	IndexName string
}

// CheckIndex is used for checking index data, built from the 'admin check index' statement.
type CheckIndex struct {
	baseSchemaProducer

	IndexLookUpReader *PhysicalIndexLookUpReader
	DBName            string
	IdxName           string
}

// CheckIndexRange is used for checking index data, output the index values that handle within begin and end.
type CheckIndexRange struct {
	baseSchemaProducer

	Table     *ast.TableName
	IndexName string

	HandleRanges []ast.HandleRange
}

// ChecksumTable is used for calculating table checksum, built from the `admin checksum table` statement.
type ChecksumTable struct {
	baseSchemaProducer

	Tables []*ast.TableName
}

// CancelDDLJobs represents a cancel DDL jobs plan.
type CancelDDLJobs struct {
	baseSchemaProducer

	JobIDs []int64
}

// ReloadExprPushdownBlacklist reloads the data from expr_pushdown_blacklist table.
type ReloadExprPushdownBlacklist struct {
	baseSchemaProducer
}

// ReloadOptRuleBlacklist reloads the data from opt_rule_blacklist table.
type ReloadOptRuleBlacklist struct {
	baseSchemaProducer
}

// AdminPluginsAction indicate action will be taken on plugins.
type AdminPluginsAction int

const (
	// Enable indicates enable plugins.
	Enable AdminPluginsAction = iota + 1
	// Disable indicates disable plugins.
	Disable
)

// AdminPlugins administrates tidb plugins.
type AdminPlugins struct {
	baseSchemaProducer
	Action  AdminPluginsAction
	Plugins []string
}

// Change represents a change plan.
type Change struct {
	baseSchemaProducer
	*ast.ChangeStmt
}

// Prepare represents prepare plan.
type Prepare struct {
	baseSchemaProducer

	Name    string
	SQLText string
}

// Execute represents prepare plan.
type Execute struct {
	baseSchemaProducer

	Name          string
	UsingVars     []expression.Expression
	PrepareParams []types.Datum
	ExecID        uint32
	Stmt          ast.StmtNode
	Plan          Plan
}

// OptimizePreparedPlan optimizes the prepared statement.
func (e *Execute) OptimizePreparedPlan(ctx context.Context, sctx sessionctx.Context, is infoschema.InfoSchema) error {
	vars := sctx.GetSessionVars()
	if e.Name != "" {
		e.ExecID = vars.PreparedStmtNameToID[e.Name]
	}
	prepared, ok := vars.PreparedStmts[e.ExecID]
	if !ok {
		return errors.Trace(ErrStmtNotFound)
	}

	paramLen := len(e.PrepareParams)
	if paramLen > 0 {
		// for binary protocol execute, argument is placed in vars.PrepareParams
		if len(prepared.Params) != paramLen {
			return errors.Trace(ErrWrongParamCount)
		}
		vars.PreparedParams = e.PrepareParams
		for i, val := range vars.PreparedParams {
			param := prepared.Params[i].(*driver.ParamMarkerExpr)
			param.Datum = val
			param.InExecute = true
		}
	} else {
		// for `execute stmt using @a, @b, @c`, using value in e.UsingVars
		if len(prepared.Params) != len(e.UsingVars) {
			return errors.Trace(ErrWrongParamCount)
		}

		for i, usingVar := range e.UsingVars {
			val, err := usingVar.Eval(chunk.Row{})
			if err != nil {
				return err
			}
			param := prepared.Params[i].(*driver.ParamMarkerExpr)
			param.Datum = val
			param.InExecute = true
			vars.PreparedParams = append(vars.PreparedParams, val)
		}
	}

	if prepared.SchemaVersion != is.SchemaMetaVersion() {
		// If the schema version has changed we need to preprocess it again,
		// if this time it failed, the real reason for the error is schema changed.
		err := Preprocess(sctx, prepared.Stmt, is, InPrepare)
		if err != nil {
			return ErrSchemaChanged.GenWithStack("Schema change caused error: %s", err.Error())
		}
		prepared.SchemaVersion = is.SchemaMetaVersion()
	}
	p, err := e.getPhysicalPlan(ctx, sctx, is, prepared)
	if err != nil {
		return err
	}
	e.Stmt = prepared.Stmt
	e.Plan = p
	return nil
}

func (e *Execute) getPhysicalPlan(ctx context.Context, sctx sessionctx.Context, is infoschema.InfoSchema, prepared *ast.Prepared) (Plan, error) {
	var cacheKey kvcache.Key
	sessionVars := sctx.GetSessionVars()
	sessionVars.StmtCtx.UseCache = prepared.UseCache
	if prepared.UseCache {
		cacheKey = NewPSTMTPlanCacheKey(sessionVars, e.ExecID, prepared.SchemaVersion)
		if cacheValue, exists := sctx.PreparedPlanCache().Get(cacheKey); exists {
			if metrics.ResettablePlanCacheCounterFortTest {
				metrics.PlanCacheCounter.WithLabelValues("prepare").Inc()
			} else {
				planCacheCounter.Inc()
			}
			plan := cacheValue.(*PSTMTPlanCacheValue).Plan
			err := e.rebuildRange(plan)
			if err != nil {
				return nil, err
			}
			return plan, nil
		}
	}
	p, err := OptimizeAstNode(ctx, sctx, prepared.Stmt, is)
	if err != nil {
		return nil, err
	}
	_, isTableDual := p.(*PhysicalTableDual)
	if !isTableDual && prepared.UseCache {
		sctx.PreparedPlanCache().Put(cacheKey, NewPSTMTPlanCacheValue(p))
	}
	return p, err
}

func (e *Execute) rebuildRange(p Plan) error {
	sctx := p.context()
	sc := p.context().GetSessionVars().StmtCtx
	var err error
	switch x := p.(type) {
	case *PhysicalTableReader:
		ts := x.TablePlans[0].(*PhysicalTableScan)
		var pkCol *expression.Column
		if ts.Table.PKIsHandle {
			if pkColInfo := ts.Table.GetPkColInfo(); pkColInfo != nil {
				pkCol = expression.ColInfo2Col(ts.schema.Columns, pkColInfo)
			}
		}
		if pkCol != nil {
			ts.Ranges, err = ranger.BuildTableRange(ts.AccessCondition, sc, pkCol.RetType)
			if err != nil {
				return err
			}
		} else {
			ts.Ranges = ranger.FullIntRange(false)
		}
	case *PhysicalIndexReader:
		is := x.IndexPlans[0].(*PhysicalIndexScan)
		is.Ranges, err = e.buildRangeForIndexScan(sctx, is)
		if err != nil {
			return err
		}
	case *PhysicalIndexLookUpReader:
		is := x.IndexPlans[0].(*PhysicalIndexScan)
		is.Ranges, err = e.buildRangeForIndexScan(sctx, is)
		if err != nil {
			return err
		}
	case *PointGetPlan:
		if x.HandleParam != nil {
			x.Handle, err = x.HandleParam.Datum.ToInt64(sc)
			if err != nil {
				return err
			}
			return nil
		}
		for i, param := range x.IndexValueParams {
			if param != nil {
				x.IndexValues[i] = param.Datum
			}
		}
		return nil
	case PhysicalPlan:
		for _, child := range x.Children() {
			err = e.rebuildRange(child)
			if err != nil {
				return err
			}
		}
	case *Insert:
		if x.SelectPlan != nil {
			return e.rebuildRange(x.SelectPlan)
		}
	case *Update:
		if x.SelectPlan != nil {
			return e.rebuildRange(x.SelectPlan)
		}
	case *Delete:
		if x.SelectPlan != nil {
			return e.rebuildRange(x.SelectPlan)
		}
	}
	return nil
}

func (e *Execute) buildRangeForIndexScan(sctx sessionctx.Context, is *PhysicalIndexScan) ([]*ranger.Range, error) {
	idxCols, colLengths := expression.IndexInfo2Cols(is.schema.Columns, is.Index)
	if len(idxCols) == 0 {
		return ranger.FullRange(), nil
	}
	res, err := ranger.DetachCondAndBuildRangeForIndex(sctx, is.AccessCondition, idxCols, colLengths)
	if err != nil {
		return nil, err
	}
	return res.Ranges, nil
}

// Deallocate represents deallocate plan.
type Deallocate struct {
	baseSchemaProducer

	Name string
}

// Show represents a show plan.
type Show struct {
	physicalSchemaProducer

	Tp          ast.ShowStmtType // Databases/Tables/Columns/....
	DBName      string
	Table       *ast.TableName  // Used for showing columns.
	Column      *ast.ColumnName // Used for `desc table column`.
	IndexName   model.CIStr
	Flag        int // Some flag parsed from sql, such as FULL.
	Full        bool
	User        *auth.UserIdentity   // Used for show grants.
	Roles       []*auth.RoleIdentity // Used for show grants.
	IfNotExists bool                 // Used for `show create database if not exists`

	GlobalScope bool // Used by show variables
}

// Set represents a plan for set stmt.
type Set struct {
	baseSchemaProducer

	VarAssigns []*expression.VarAssignment
}

// SQLBindOpType repreents the SQL bind type
type SQLBindOpType int

const (
	// OpSQLBindCreate represents the operation to create a SQL bind.
	OpSQLBindCreate SQLBindOpType = iota
	// OpSQLBindDrop represents the operation to drop a SQL bind.
	OpSQLBindDrop
)

// SQLBindPlan represents a plan for SQL bind.
type SQLBindPlan struct {
	baseSchemaProducer

	SQLBindOp    SQLBindOpType
	NormdOrigSQL string
	BindSQL      string
	IsGlobal     bool
	BindStmt     ast.StmtNode
	Charset      string
	Collation    string
}

// Simple represents a simple statement plan which doesn't need any optimization.
type Simple struct {
	baseSchemaProducer

	Statement ast.StmtNode
}

// InsertGeneratedColumns is for completing generated columns in Insert.
// We resolve generation expressions in plan, and eval those in executor.
type InsertGeneratedColumns struct {
	Columns      []*ast.ColumnName
	Exprs        []expression.Expression
	OnDuplicates []*expression.Assignment
}

// Insert represents an insert plan.
type Insert struct {
	baseSchemaProducer

	Table       table.Table
	tableSchema *expression.Schema
	Columns     []*ast.ColumnName
	Lists       [][]expression.Expression
	SetList     []*expression.Assignment

	OnDuplicate        []*expression.Assignment
	Schema4OnDuplicate *expression.Schema

	IsReplace bool

	// NeedFillDefaultValue is true when expr in value list reference other column.
	NeedFillDefaultValue bool

	GenCols InsertGeneratedColumns

	SelectPlan PhysicalPlan
}

// Update represents Update plan.
type Update struct {
	baseSchemaProducer

	OrderedList []*expression.Assignment

	SelectPlan PhysicalPlan

<<<<<<< HEAD
	// TblID2Handle stores the handle columns for each table id. One table id may map to multiple columns
	// since there may be something like self-join.
	TblID2Handle map[int64][]*expression.Column
=======
	TblColPosInfos TblColPosInfoSlice
>>>>>>> fe998656
}

// Delete represents a delete plan.
type Delete struct {
	baseSchemaProducer

	IsMultiTable bool

	SelectPlan PhysicalPlan

<<<<<<< HEAD
	// TblID2Handle stores the handle columns for each table id. One table id may map to multiple columns
	// since there may be something like self-join.
	TblID2Handle map[int64][]*expression.Column
=======
	TblColPosInfos TblColPosInfoSlice
>>>>>>> fe998656
}

// analyzeInfo is used to store the database name, table name and partition name of analyze task.
type analyzeInfo struct {
	DBName        string
	TableName     string
	PartitionName string
	// PhysicalTableID is the id for a partition or a table.
	PhysicalTableID int64
	Incremental     bool
}

// AnalyzeColumnsTask is used for analyze columns.
type AnalyzeColumnsTask struct {
	PKInfo   *model.ColumnInfo
	ColsInfo []*model.ColumnInfo
	TblInfo  *model.TableInfo
	analyzeInfo
}

// AnalyzeIndexTask is used for analyze index.
type AnalyzeIndexTask struct {
	IndexInfo *model.IndexInfo
	TblInfo   *model.TableInfo
	analyzeInfo
}

// Analyze represents an analyze plan
type Analyze struct {
	baseSchemaProducer

	ColTasks []AnalyzeColumnsTask
	IdxTasks []AnalyzeIndexTask
	Opts     map[ast.AnalyzeOptionType]uint64
}

// LoadData represents a loaddata plan.
type LoadData struct {
	baseSchemaProducer

	IsLocal     bool
	OnDuplicate ast.OnDuplicateKeyHandlingType
	Path        string
	Table       *ast.TableName
	Columns     []*ast.ColumnName
	FieldsInfo  *ast.FieldsClause
	LinesInfo   *ast.LinesClause
	IgnoreLines uint64

	GenCols InsertGeneratedColumns
}

// LoadStats represents a load stats plan.
type LoadStats struct {
	baseSchemaProducer

	Path string
}

// SplitRegion represents a split regions plan.
type SplitRegion struct {
	baseSchemaProducer

	TableInfo  *model.TableInfo
	IndexInfo  *model.IndexInfo
	Lower      []types.Datum
	Upper      []types.Datum
	Num        int
	ValueLists [][]types.Datum
}

// SplitRegionStatus represents a split regions status plan.
type SplitRegionStatus struct {
	baseSchemaProducer

	Table     table.Table
	IndexInfo *model.IndexInfo
}

// DDL represents a DDL statement plan.
type DDL struct {
	baseSchemaProducer

	Statement ast.DDLNode
}

// Explain represents a explain plan.
type Explain struct {
	baseSchemaProducer

	StmtPlan       Plan
	Rows           [][]string
	explainedPlans map[int]bool
	Format         string
	Analyze        bool
	ExecStmt       ast.StmtNode
	ExecPlan       Plan
}

// prepareSchema prepares explain's result schema.
func (e *Explain) prepareSchema() error {
	switch strings.ToLower(e.Format) {
	case ast.ExplainFormatROW:
		retFields := []string{"id", "count", "task", "operator info"}
		if e.Analyze {
			retFields = append(retFields, "execution info", "memory")
		}
		schema := expression.NewSchema(make([]*expression.Column, 0, len(retFields))...)
		for _, fieldName := range retFields {
			schema.Append(buildColumn("", fieldName, mysql.TypeString, mysql.MaxBlobWidth))
		}
		e.SetSchema(schema)
	case ast.ExplainFormatDOT:
		retFields := []string{"dot contents"}
		schema := expression.NewSchema(make([]*expression.Column, 0, len(retFields))...)
		for _, fieldName := range retFields {
			schema.Append(buildColumn("", fieldName, mysql.TypeString, mysql.MaxBlobWidth))
		}
		e.SetSchema(schema)
	default:
		return errors.Errorf("explain format '%s' is not supported now", e.Format)
	}
	return nil
}

// RenderResult renders the explain result as specified format.
func (e *Explain) RenderResult() error {
	if e.StmtPlan == nil {
		return nil
	}
	switch strings.ToLower(e.Format) {
	case ast.ExplainFormatROW:
		e.explainedPlans = map[int]bool{}
		e.explainPlanInRowFormat(e.StmtPlan.(PhysicalPlan), "root", "", true)
	case ast.ExplainFormatDOT:
		e.prepareDotInfo(e.StmtPlan.(PhysicalPlan))
	default:
		return errors.Errorf("explain format '%s' is not supported now", e.Format)
	}
	return nil
}

// explainPlanInRowFormat generates explain information for root-tasks.
func (e *Explain) explainPlanInRowFormat(p PhysicalPlan, taskType, indent string, isLastChild bool) {
	e.prepareOperatorInfo(p, taskType, indent, isLastChild)
	e.explainedPlans[p.ID()] = true

	// For every child we create a new sub-tree rooted by it.
	childIndent := e.getIndent4Child(indent, isLastChild)
	for i, child := range p.Children() {
		if e.explainedPlans[child.ID()] {
			continue
		}
		e.explainPlanInRowFormat(child.(PhysicalPlan), taskType, childIndent, i == len(p.Children())-1)
	}

	switch copPlan := p.(type) {
	case *PhysicalTableReader:
		e.explainPlanInRowFormat(copPlan.tablePlan, "cop", childIndent, true)
	case *PhysicalIndexReader:
		e.explainPlanInRowFormat(copPlan.indexPlan, "cop", childIndent, true)
	case *PhysicalIndexLookUpReader:
		e.explainPlanInRowFormat(copPlan.indexPlan, "cop", childIndent, false)
		e.explainPlanInRowFormat(copPlan.tablePlan, "cop", childIndent, true)
	}
}

// prepareOperatorInfo generates the following information for every plan:
// operator id, task type, operator info, and the estemated row count.
func (e *Explain) prepareOperatorInfo(p PhysicalPlan, taskType string, indent string, isLastChild bool) {
	operatorInfo := p.ExplainInfo()
	count := string(strconv.AppendFloat([]byte{}, p.statsInfo().RowCount, 'f', 2, 64))
	explainID := p.ExplainID().String()
	row := []string{e.prettyIdentifier(explainID, indent, isLastChild), count, taskType, operatorInfo}
	if e.Analyze {
		runtimeStatsColl := e.ctx.GetSessionVars().StmtCtx.RuntimeStatsColl
		// There maybe some mock information for cop task to let runtimeStatsColl.Exists(p.ExplainID()) is true.
		// So check copTaskExecDetail first and print the real cop task information if it's not empty.
		if runtimeStatsColl.ExistsCopStats(explainID) {
			row = append(row, runtimeStatsColl.GetCopStats(explainID).String())
		} else if runtimeStatsColl.ExistsRootStats(explainID) {
			row = append(row, runtimeStatsColl.GetRootStats(explainID).String())
		} else {
			row = append(row, "time:0ns, loops:0, rows:0")
		}

		tracker := e.ctx.GetSessionVars().StmtCtx.MemTracker.SearchTracker(p.ExplainID().String())
		if tracker != nil {
			row = append(row, tracker.BytesToString(tracker.MaxConsumed()))
		} else {
			row = append(row, "N/A")
		}
	}
	e.Rows = append(e.Rows, row)
}

const (
	// treeBody indicates the current operator sub-tree is not finished, still
	// has child operators to be attached on.
	treeBody = '│'
	// treeMiddleNode indicates this operator is not the last child of the
	// current sub-tree rooted by its parent.
	treeMiddleNode = '├'
	// treeLastNode indicates this operator is the last child of the current
	// sub-tree rooted by its parent.
	treeLastNode = '└'
	// treeGap is used to represent the gap between the branches of the tree.
	treeGap = ' '
	// treeNodeIdentifier is used to replace the treeGap once we need to attach
	// a node to a sub-tree.
	treeNodeIdentifier = '─'
)

func (e *Explain) prettyIdentifier(id, indent string, isLastChild bool) string {
	if len(indent) == 0 {
		return id
	}

	indentBytes := []rune(indent)
	for i := len(indentBytes) - 1; i >= 0; i-- {
		if indentBytes[i] != treeBody {
			continue
		}

		// Here we attach a new node to the current sub-tree by changing
		// the closest treeBody to a:
		// 1. treeLastNode, if this operator is the last child.
		// 2. treeMiddleNode, if this operator is not the last child..
		if isLastChild {
			indentBytes[i] = treeLastNode
		} else {
			indentBytes[i] = treeMiddleNode
		}
		break
	}

	// Replace the treeGap between the treeBody and the node to a
	// treeNodeIdentifier.
	indentBytes[len(indentBytes)-1] = treeNodeIdentifier
	return string(indentBytes) + id
}

func (e *Explain) getIndent4Child(indent string, isLastChild bool) string {
	if !isLastChild {
		return string(append([]rune(indent), treeBody, treeGap))
	}

	// If the current node is the last node of the current operator tree, we
	// need to end this sub-tree by changing the closest treeBody to a treeGap.
	indentBytes := []rune(indent)
	for i := len(indentBytes) - 1; i >= 0; i-- {
		if indentBytes[i] == treeBody {
			indentBytes[i] = treeGap
			break
		}
	}

	return string(append(indentBytes, treeBody, treeGap))
}

func (e *Explain) prepareDotInfo(p PhysicalPlan) {
	buffer := bytes.NewBufferString("")
	buffer.WriteString(fmt.Sprintf("\ndigraph %s {\n", p.ExplainID()))
	e.prepareTaskDot(p, "root", buffer)
	buffer.WriteString(fmt.Sprintln("}"))

	e.Rows = append(e.Rows, []string{buffer.String()})
}

func (e *Explain) prepareTaskDot(p PhysicalPlan, taskTp string, buffer *bytes.Buffer) {
	buffer.WriteString(fmt.Sprintf("subgraph cluster%v{\n", p.ID()))
	buffer.WriteString("node [style=filled, color=lightgrey]\n")
	buffer.WriteString("color=black\n")
	buffer.WriteString(fmt.Sprintf("label = \"%s\"\n", taskTp))

	if len(p.Children()) == 0 {
		buffer.WriteString(fmt.Sprintf("\"%s\"\n}\n", p.ExplainID()))
		return
	}

	var copTasks []PhysicalPlan
	var pipelines []string

	for planQueue := []PhysicalPlan{p}; len(planQueue) > 0; planQueue = planQueue[1:] {
		curPlan := planQueue[0]
		switch copPlan := curPlan.(type) {
		case *PhysicalTableReader:
			pipelines = append(pipelines, fmt.Sprintf("\"%s\" -> \"%s\"\n", copPlan.ExplainID(), copPlan.tablePlan.ExplainID()))
			copTasks = append(copTasks, copPlan.tablePlan)
		case *PhysicalIndexReader:
			pipelines = append(pipelines, fmt.Sprintf("\"%s\" -> \"%s\"\n", copPlan.ExplainID(), copPlan.indexPlan.ExplainID()))
			copTasks = append(copTasks, copPlan.indexPlan)
		case *PhysicalIndexLookUpReader:
			pipelines = append(pipelines, fmt.Sprintf("\"%s\" -> \"%s\"\n", copPlan.ExplainID(), copPlan.tablePlan.ExplainID()))
			pipelines = append(pipelines, fmt.Sprintf("\"%s\" -> \"%s\"\n", copPlan.ExplainID(), copPlan.indexPlan.ExplainID()))
			copTasks = append(copTasks, copPlan.tablePlan)
			copTasks = append(copTasks, copPlan.indexPlan)
		}
		for _, child := range curPlan.Children() {
			buffer.WriteString(fmt.Sprintf("\"%s\" -> \"%s\"\n", curPlan.ExplainID(), child.ExplainID()))
			planQueue = append(planQueue, child)
		}
	}
	buffer.WriteString("}\n")

	for _, cop := range copTasks {
		e.prepareTaskDot(cop.(PhysicalPlan), "cop", buffer)
	}

	for i := range pipelines {
		buffer.WriteString(pipelines[i])
	}
}<|MERGE_RESOLUTION|>--- conflicted
+++ resolved
@@ -455,13 +455,7 @@
 
 	SelectPlan PhysicalPlan
 
-<<<<<<< HEAD
-	// TblID2Handle stores the handle columns for each table id. One table id may map to multiple columns
-	// since there may be something like self-join.
-	TblID2Handle map[int64][]*expression.Column
-=======
 	TblColPosInfos TblColPosInfoSlice
->>>>>>> fe998656
 }
 
 // Delete represents a delete plan.
@@ -472,13 +466,7 @@
 
 	SelectPlan PhysicalPlan
 
-<<<<<<< HEAD
-	// TblID2Handle stores the handle columns for each table id. One table id may map to multiple columns
-	// since there may be something like self-join.
-	TblID2Handle map[int64][]*expression.Column
-=======
 	TblColPosInfos TblColPosInfoSlice
->>>>>>> fe998656
 }
 
 // analyzeInfo is used to store the database name, table name and partition name of analyze task.
