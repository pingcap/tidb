// Copyright 2015 PingCAP, Inc.
//
// Licensed under the Apache License, Version 2.0 (the "License");
// you may not use this file except in compliance with the License.
// You may obtain a copy of the License at
//
//     http://www.apache.org/licenses/LICENSE-2.0
//
// Unless required by applicable law or agreed to in writing, software
// distributed under the License is distributed on an "AS IS" BASIS,
// See the License for the specific language governing permissions and
// limitations under the License.

package core

import (
	"bytes"
	"context"
	"fmt"
	"strconv"
	"strings"

	"github.com/pingcap/errors"
	"github.com/pingcap/parser/ast"
	"github.com/pingcap/parser/model"
	"github.com/pingcap/parser/mysql"
	"github.com/pingcap/tidb/expression"
	"github.com/pingcap/tidb/infoschema"
	"github.com/pingcap/tidb/kv"
	"github.com/pingcap/tidb/metrics"
	"github.com/pingcap/tidb/privilege"
	"github.com/pingcap/tidb/sessionctx"
	"github.com/pingcap/tidb/table"
	"github.com/pingcap/tidb/types"
	driver "github.com/pingcap/tidb/types/parser_driver"
	"github.com/pingcap/tidb/util/chunk"
	"github.com/pingcap/tidb/util/kvcache"
	"github.com/pingcap/tidb/util/ranger"
	"github.com/pingcap/tidb/util/texttree"
)

var planCacheCounter = metrics.PlanCacheCounter.WithLabelValues("prepare")

// ShowDDL is for showing DDL information.
type ShowDDL struct {
	baseSchemaProducer
}

// ShowSlow is for showing slow queries.
type ShowSlow struct {
	baseSchemaProducer

	*ast.ShowSlow
}

// ShowDDLJobQueries is for showing DDL job queries sql.
type ShowDDLJobQueries struct {
	baseSchemaProducer

	JobIDs []int64
}

// ShowNextRowID is for showing the next global row ID.
type ShowNextRowID struct {
	baseSchemaProducer
	TableName *ast.TableName
}

// CheckTable is used for checking table data, built from the 'admin check table' statement.
type CheckTable struct {
	baseSchemaProducer

	DBName             string
	Table              table.Table
	IndexInfos         []*model.IndexInfo
	IndexLookUpReaders []*PhysicalIndexLookUpReader
}

// RecoverIndex is used for backfilling corrupted index data.
type RecoverIndex struct {
	baseSchemaProducer

	Table     *ast.TableName
	IndexName string
}

// CleanupIndex is used to delete dangling index data.
type CleanupIndex struct {
	baseSchemaProducer

	Table     *ast.TableName
	IndexName string
}

// CheckIndex is used for checking index data, built from the 'admin check index' statement.
type CheckIndex struct {
	baseSchemaProducer

	IndexLookUpReader *PhysicalIndexLookUpReader
	DBName            string
	IdxName           string
}

// CheckIndexRange is used for checking index data, output the index values that handle within begin and end.
type CheckIndexRange struct {
	baseSchemaProducer

	Table     *ast.TableName
	IndexName string

	HandleRanges []ast.HandleRange
}

// ChecksumTable is used for calculating table checksum, built from the `admin checksum table` statement.
type ChecksumTable struct {
	baseSchemaProducer

	Tables []*ast.TableName
}

// CancelDDLJobs represents a cancel DDL jobs plan.
type CancelDDLJobs struct {
	baseSchemaProducer

	JobIDs []int64
}

// ReloadExprPushdownBlacklist reloads the data from expr_pushdown_blacklist table.
type ReloadExprPushdownBlacklist struct {
	baseSchemaProducer
}

// ReloadOptRuleBlacklist reloads the data from opt_rule_blacklist table.
type ReloadOptRuleBlacklist struct {
	baseSchemaProducer
}

// AdminPluginsAction indicate action will be taken on plugins.
type AdminPluginsAction int

const (
	// Enable indicates enable plugins.
	Enable AdminPluginsAction = iota + 1
	// Disable indicates disable plugins.
	Disable
)

// AdminPlugins administrates tidb plugins.
type AdminPlugins struct {
	baseSchemaProducer
	Action  AdminPluginsAction
	Plugins []string
}

// Change represents a change plan.
type Change struct {
	baseSchemaProducer
	*ast.ChangeStmt
}

// Prepare represents prepare plan.
type Prepare struct {
	baseSchemaProducer

	Name    string
	SQLText string
}

// Execute represents prepare plan.
type Execute struct {
	baseSchemaProducer

	Name          string
	UsingVars     []expression.Expression
	PrepareParams []types.Datum
	ExecID        uint32
	Stmt          ast.StmtNode
	StmtType      string
	Plan          Plan
}

// OptimizePreparedPlan optimizes the prepared statement.
func (e *Execute) OptimizePreparedPlan(ctx context.Context, sctx sessionctx.Context, is infoschema.InfoSchema) error {
	vars := sctx.GetSessionVars()
	if e.Name != "" {
		e.ExecID = vars.PreparedStmtNameToID[e.Name]
	}
	preparedPointer, ok := vars.PreparedStmts[e.ExecID]
	if !ok {
		return errors.Trace(ErrStmtNotFound)
	}
	preparedObj, ok := preparedPointer.(*CachedPrepareStmt)
	if !ok {
		return errors.Errorf("invalid CachedPrepareStmt type")
	}
	prepared := preparedObj.PreparedAst
	vars.StmtCtx.StmtType = prepared.StmtType

	paramLen := len(e.PrepareParams)
	if paramLen > 0 {
		// for binary protocol execute, argument is placed in vars.PrepareParams
		if len(prepared.Params) != paramLen {
			return errors.Trace(ErrWrongParamCount)
		}
		vars.PreparedParams = e.PrepareParams
		for i, val := range vars.PreparedParams {
			param := prepared.Params[i].(*driver.ParamMarkerExpr)
			param.Datum = val
			param.InExecute = true
		}
	} else {
		// for `execute stmt using @a, @b, @c`, using value in e.UsingVars
		if len(prepared.Params) != len(e.UsingVars) {
			return errors.Trace(ErrWrongParamCount)
		}

		for i, usingVar := range e.UsingVars {
			val, err := usingVar.Eval(chunk.Row{})
			if err != nil {
				return err
			}
			param := prepared.Params[i].(*driver.ParamMarkerExpr)
			param.Datum = val
			param.InExecute = true
			vars.PreparedParams = append(vars.PreparedParams, val)
		}
	}

	if prepared.SchemaVersion != is.SchemaMetaVersion() {
		// In order to avoid some correctness issues, we have to clear the
		// cached plan once the schema version is changed.
		// Cached plan in prepared struct does NOT have a "cache key" with
		// schema version like prepared plan cache key
		prepared.CachedPlan = nil
		preparedObj.Executor = nil
		// If the schema version has changed we need to preprocess it again,
		// if this time it failed, the real reason for the error is schema changed.
		err := Preprocess(sctx, prepared.Stmt, is, InPrepare)
		if err != nil {
			return ErrSchemaChanged.GenWithStack("Schema change caused error: %s", err.Error())
		}
		prepared.SchemaVersion = is.SchemaMetaVersion()
	}
	err := e.getPhysicalPlan(ctx, sctx, is, preparedObj)
	if err != nil {
		return err
	}
	e.Stmt = prepared.Stmt
	return nil
}

func (e *Execute) checkPreparedPriv(ctx context.Context, sctx sessionctx.Context,
	preparedObj *CachedPrepareStmt, is infoschema.InfoSchema) error {
	if pm := privilege.GetPrivilegeManager(sctx); pm != nil {
		if err := CheckPrivilege(sctx.GetSessionVars().ActiveRoles, pm, preparedObj.VisitInfos); err != nil {
			return err
		}
	}
	err := CheckTableLock(sctx, is, preparedObj.VisitInfos)
	return err
}

func (e *Execute) getPhysicalPlan(ctx context.Context, sctx sessionctx.Context, is infoschema.InfoSchema, preparedStmt *CachedPrepareStmt) error {
	prepared := preparedStmt.PreparedAst
	if prepared.CachedPlan != nil {
		// Rewriting the expression in the select.where condition  will convert its
		// type from "paramMarker" to "Constant".When Point Select queries are executed,
		// the expression in the where condition will not be evaluated,
		// so you don't need to consider whether prepared.useCache is enabled.
		plan := prepared.CachedPlan.(Plan)
		names := prepared.CachedNames.(types.NameSlice)
		err := e.rebuildRange(plan)
		if err != nil {
			return err
		}
		if metrics.ResettablePlanCacheCounterFortTest {
			metrics.PlanCacheCounter.WithLabelValues("prepare").Inc()
		} else {
			planCacheCounter.Inc()
		}
		e.names = names
		e.Plan = plan
		sctx.GetSessionVars().StmtCtx.PointExec = true
		return nil
	}
	var cacheKey kvcache.Key
	sctx.GetSessionVars().StmtCtx.UseCache = prepared.UseCache
	if prepared.UseCache {
		cacheKey = NewPSTMTPlanCacheKey(sctx.GetSessionVars(), e.ExecID, prepared.SchemaVersion)
		if cacheValue, exists := sctx.PreparedPlanCache().Get(cacheKey); exists {
			if err := e.checkPreparedPriv(ctx, sctx, preparedStmt, is); err != nil {
				return err
			}
			if metrics.ResettablePlanCacheCounterFortTest {
				metrics.PlanCacheCounter.WithLabelValues("prepare").Inc()
			} else {
				planCacheCounter.Inc()
			}
			cachedVal := cacheValue.(*PSTMTPlanCacheValue)
			err := e.rebuildRange(cachedVal.Plan)
			if err != nil {
				return err
			}
			e.names = cachedVal.OutPutNames
			e.Plan = cachedVal.Plan
			return nil
		}
	}
	p, names, err := OptimizeAstNode(ctx, sctx, prepared.Stmt, is)
	if err != nil {
		return err
	}
	err = e.tryCachePointPlan(ctx, sctx, prepared, is, p)
	if err != nil {
		return err
	}
	e.names = names
	e.Plan = p
	_, isTableDual := p.(*PhysicalTableDual)
	if !isTableDual && prepared.UseCache {
		sctx.PreparedPlanCache().Put(cacheKey, NewPSTMTPlanCacheValue(p, names))
	}
	return err
}

// tryCachePointPlan will try to cache point execution plan, there may be some
// short paths for these executions, currently "point select" and "point update"
func (e *Execute) tryCachePointPlan(ctx context.Context, sctx sessionctx.Context,
	prepared *ast.Prepared, is infoschema.InfoSchema, p Plan) error {
	var (
		ok    bool
		err   error
		names types.NameSlice
	)
	switch p.(type) {
	case *PointGetPlan:
		ok, err = IsPointGetWithPKOrUniqueKeyByAutoCommit(sctx, p)
		names = p.OutputNames()
		if err != nil {
			return err
		}
	case *Update:
		ok, err = IsPointUpdateByAutoCommit(sctx, p)
		if err != nil {
			return err
		}
		if ok {
			// make constant expression store paramMarker
			sctx.GetSessionVars().StmtCtx.PointExec = true
			p, names, err = OptimizeAstNode(ctx, sctx, prepared.Stmt, is)
		}
	}
	if ok {
		// just cache point plan now
		prepared.CachedPlan = p
		prepared.CachedNames = names
	}
	return err
}

func (e *Execute) rebuildRange(p Plan) error {
	sctx := p.SCtx()
	sc := p.SCtx().GetSessionVars().StmtCtx
	var err error
	switch x := p.(type) {
	case *PhysicalTableReader:
		ts := x.TablePlans[0].(*PhysicalTableScan)
		var pkCol *expression.Column
		if ts.Table.PKIsHandle {
			if pkColInfo := ts.Table.GetPkColInfo(); pkColInfo != nil {
				pkCol = expression.ColInfo2Col(ts.schema.Columns, pkColInfo)
			}
		}
		if pkCol != nil {
			ts.Ranges, err = ranger.BuildTableRange(ts.AccessCondition, sc, pkCol.RetType)
			if err != nil {
				return err
			}
		} else {
			ts.Ranges = ranger.FullIntRange(false)
		}
	case *PhysicalIndexReader:
		is := x.IndexPlans[0].(*PhysicalIndexScan)
		is.Ranges, err = e.buildRangeForIndexScan(sctx, is)
		if err != nil {
			return err
		}
	case *PhysicalIndexLookUpReader:
		is := x.IndexPlans[0].(*PhysicalIndexScan)
		is.Ranges, err = e.buildRangeForIndexScan(sctx, is)
		if err != nil {
			return err
		}
	case *PointGetPlan:
		if x.HandleParam != nil {
			x.Handle, err = x.HandleParam.Datum.ToInt64(sc)
			if err != nil {
				return err
			}
			return nil
		}
		for i, param := range x.IndexValueParams {
			if param != nil {
				x.IndexValues[i] = param.Datum
			}
		}
		return nil
	case *BatchPointGetPlan:
		for i, param := range x.HandleParams {
			if param != nil {
				x.Handles[i], err = param.Datum.ToInt64(sc)
				if err != nil {
					return err
				}
			}
		}
		for i, params := range x.IndexValueParams {
			if len(params) < 1 {
				continue
			}
			for j, param := range params {
				if param != nil {
					x.IndexValues[i][j] = param.Datum
				}
			}
		}
	case PhysicalPlan:
		for _, child := range x.Children() {
			err = e.rebuildRange(child)
			if err != nil {
				return err
			}
		}
	case *Insert:
		if x.SelectPlan != nil {
			return e.rebuildRange(x.SelectPlan)
		}
	case *Update:
		if x.SelectPlan != nil {
			return e.rebuildRange(x.SelectPlan)
		}
	case *Delete:
		if x.SelectPlan != nil {
			return e.rebuildRange(x.SelectPlan)
		}
	}
	return nil
}

func (e *Execute) buildRangeForIndexScan(sctx sessionctx.Context, is *PhysicalIndexScan) ([]*ranger.Range, error) {
	if len(is.IdxCols) == 0 {
		return ranger.FullRange(), nil
	}
	res, err := ranger.DetachCondAndBuildRangeForIndex(sctx, is.AccessCondition, is.IdxCols, is.IdxColLens)
	if err != nil {
		return nil, err
	}
	return res.Ranges, nil
}

// Deallocate represents deallocate plan.
type Deallocate struct {
	baseSchemaProducer

	Name string
}

// Set represents a plan for set stmt.
type Set struct {
	baseSchemaProducer

	VarAssigns []*expression.VarAssignment
}

// SQLBindOpType repreents the SQL bind type
type SQLBindOpType int

const (
	// OpSQLBindCreate represents the operation to create a SQL bind.
	OpSQLBindCreate SQLBindOpType = iota
	// OpSQLBindDrop represents the operation to drop a SQL bind.
	OpSQLBindDrop
	// OpFlushBindings is used to flush plan bindings.
	OpFlushBindings
	// OpCaptureBindings is used to capture plan bindings.
	OpCaptureBindings
	// OpEvolveBindings is used to evolve plan binding.
	OpEvolveBindings
)

// SQLBindPlan represents a plan for SQL bind.
type SQLBindPlan struct {
	baseSchemaProducer

	SQLBindOp    SQLBindOpType
	NormdOrigSQL string
	BindSQL      string
	IsGlobal     bool
	BindStmt     ast.StmtNode
	Db           string
	Charset      string
	Collation    string
}

// Simple represents a simple statement plan which doesn't need any optimization.
type Simple struct {
	baseSchemaProducer

	Statement ast.StmtNode
}

// InsertGeneratedColumns is for completing generated columns in Insert.
// We resolve generation expressions in plan, and eval those in executor.
type InsertGeneratedColumns struct {
	Columns      []*ast.ColumnName
	Exprs        []expression.Expression
	OnDuplicates []*expression.Assignment
}

// Insert represents an insert plan.
type Insert struct {
	baseSchemaProducer

	Table         table.Table
	tableSchema   *expression.Schema
	tableColNames types.NameSlice
	Columns       []*ast.ColumnName
	Lists         [][]expression.Expression
	SetList       []*expression.Assignment

	OnDuplicate        []*expression.Assignment
	Schema4OnDuplicate *expression.Schema
	names4OnDuplicate  types.NameSlice

	GenCols InsertGeneratedColumns

	SelectPlan PhysicalPlan

	IsReplace bool

	// NeedFillDefaultValue is true when expr in value list reference other column.
	NeedFillDefaultValue bool

	AllAssignmentsAreConstant bool
}

// Update represents Update plan.
type Update struct {
	baseSchemaProducer

	OrderedList []*expression.Assignment

	AllAssignmentsAreConstant bool

	SelectPlan PhysicalPlan

	TblColPosInfos TblColPosInfoSlice
}

// Delete represents a delete plan.
type Delete struct {
	baseSchemaProducer

	IsMultiTable bool

	SelectPlan PhysicalPlan

	TblColPosInfos TblColPosInfoSlice
}

// analyzeInfo is used to store the database name, table name and partition name of analyze task.
type analyzeInfo struct {
	DBName        string
	TableName     string
	PartitionName string
	// PhysicalTableID is the id for a partition or a table.
	PhysicalTableID int64
	Incremental     bool
}

// AnalyzeColumnsTask is used for analyze columns.
type AnalyzeColumnsTask struct {
	PKInfo   *model.ColumnInfo
	ColsInfo []*model.ColumnInfo
	TblInfo  *model.TableInfo
	analyzeInfo
}

// AnalyzeIndexTask is used for analyze index.
type AnalyzeIndexTask struct {
	IndexInfo *model.IndexInfo
	TblInfo   *model.TableInfo
	analyzeInfo
}

// Analyze represents an analyze plan
type Analyze struct {
	baseSchemaProducer

	ColTasks []AnalyzeColumnsTask
	IdxTasks []AnalyzeIndexTask
	Opts     map[ast.AnalyzeOptionType]uint64
}

// LoadData represents a loaddata plan.
type LoadData struct {
	baseSchemaProducer

	IsLocal     bool
	OnDuplicate ast.OnDuplicateKeyHandlingType
	Path        string
	Table       *ast.TableName
	Columns     []*ast.ColumnName
	FieldsInfo  *ast.FieldsClause
	LinesInfo   *ast.LinesClause
	IgnoreLines uint64

	GenCols InsertGeneratedColumns
}

// LoadStats represents a load stats plan.
type LoadStats struct {
	baseSchemaProducer

	Path string
}

// IndexAdvise represents a index advise plan.
type IndexAdvise struct {
	baseSchemaProducer

	IsLocal     bool
	Path        string
	MaxMinutes  uint64
	MaxIndexNum *ast.MaxIndexNumClause
	LinesInfo   *ast.LinesClause
}

// SplitRegion represents a split regions plan.
type SplitRegion struct {
	baseSchemaProducer

	TableInfo      *model.TableInfo
	PartitionNames []model.CIStr
	IndexInfo      *model.IndexInfo
	Lower          []types.Datum
	Upper          []types.Datum
	Num            int
	ValueLists     [][]types.Datum
}

// SplitRegionStatus represents a split regions status plan.
type SplitRegionStatus struct {
	baseSchemaProducer

	Table     table.Table
	IndexInfo *model.IndexInfo
}

// DDL represents a DDL statement plan.
type DDL struct {
	baseSchemaProducer

	Statement ast.DDLNode
}

// SelectInto represents a select-into plan.
type SelectInto struct {
	baseSchemaProducer

	TargetPlan Plan
	IntoOpt    *ast.SelectIntoOption
}

// Explain represents a explain plan.
type Explain struct {
	baseSchemaProducer

	TargetPlan Plan
	Format     string
	Analyze    bool
	ExecStmt   ast.StmtNode

	Rows           [][]string
	explainedPlans map[int]bool
}

// prepareSchema prepares explain's result schema.
func (e *Explain) prepareSchema() error {
	var fieldNames []string
	format := strings.ToLower(e.Format)

	switch {
	case format == ast.ExplainFormatROW && !e.Analyze:
		fieldNames = []string{"id", "estRows", "task", "operator info"}
	case format == ast.ExplainFormatROW && e.Analyze:
		fieldNames = []string{"id", "estRows", "actRows", "task", "operator info", "execution info", "memory", "disk"}
	case format == ast.ExplainFormatDOT:
		fieldNames = []string{"dot contents"}
	case format == ast.ExplainFormatHint:
		fieldNames = []string{"hint"}
	default:
		return errors.Errorf("explain format '%s' is not supported now", e.Format)
	}

	cwn := &columnsWithNames{
		cols:  make([]*expression.Column, 0, len(fieldNames)),
		names: make([]*types.FieldName, 0, len(fieldNames)),
	}

	for _, fieldName := range fieldNames {
		cwn.Append(buildColumnWithName("", fieldName, mysql.TypeString, mysql.MaxBlobWidth))
	}
	e.SetSchema(cwn.col2Schema())
	e.names = cwn.names
	return nil
}

// RenderResult renders the explain result as specified format.
func (e *Explain) RenderResult() error {
	if e.TargetPlan == nil {
		return nil
	}
	switch strings.ToLower(e.Format) {
	case ast.ExplainFormatROW:
		e.explainedPlans = map[int]bool{}
		err := e.explainPlanInRowFormat(e.TargetPlan, "root", "", "", true)
		if err != nil {
			return err
		}
	case ast.ExplainFormatDOT:
		e.prepareDotInfo(e.TargetPlan.(PhysicalPlan))
	case ast.ExplainFormatHint:
		e.Rows = append(e.Rows, []string{GenHintsFromPhysicalPlan(e.TargetPlan)})
	default:
		return errors.Errorf("explain format '%s' is not supported now", e.Format)
	}
	return nil
}

// explainPlanInRowFormat generates explain information for root-tasks.
func (e *Explain) explainPlanInRowFormat(p Plan, taskType, driverSide, indent string, isLastChild bool) (err error) {
	e.prepareOperatorInfo(p, taskType, driverSide, indent, isLastChild)
	e.explainedPlans[p.ID()] = true

	// For every child we create a new sub-tree rooted by it.
	childIndent := texttree.Indent4Child(indent, isLastChild)

	if physPlan, ok := p.(PhysicalPlan); ok {
		// indicate driven side and driving side of 'join' and 'apply'
		// See issue https://github.com/pingcap/tidb/issues/14602.
		driverSideInfo := make([]string, len(physPlan.Children()))
		buildSide := -1

		switch plan := physPlan.(type) {
		case *PhysicalApply:
			buildSide = plan.InnerChildIdx ^ 1
		case *PhysicalHashJoin:
			if plan.UseOuterToBuild {
				buildSide = plan.InnerChildIdx ^ 1
			} else {
				buildSide = plan.InnerChildIdx
			}
		case *PhysicalMergeJoin:
			if plan.JoinType == RightOuterJoin {
				buildSide = 0
			} else {
				buildSide = 1
			}
		case *PhysicalIndexJoin:
			buildSide = plan.InnerChildIdx ^ 1
		case *PhysicalIndexMergeJoin:
			buildSide = plan.InnerChildIdx ^ 1
		case *PhysicalIndexHashJoin:
			buildSide = plan.InnerChildIdx ^ 1
		}

		if buildSide != -1 {
			driverSideInfo[0], driverSideInfo[1] = "(Build)", "(Probe)"
		} else {
			buildSide = 0
		}

		// Always put the Build above the Probe.
		for i := range physPlan.Children() {
			pchild := &physPlan.Children()[i^buildSide]
			if e.explainedPlans[(*pchild).ID()] {
				continue
			}
			err = e.explainPlanInRowFormat(*pchild, taskType, driverSideInfo[i], childIndent, i == len(physPlan.Children())-1)
			if err != nil {
				return
			}
		}
	}

	switch x := p.(type) {
	case *PhysicalTableReader:
		var storeType string
		switch x.StoreType {
		case kv.TiKV, kv.TiFlash, kv.TiDB:
			// expected do nothing
		default:
			return errors.Errorf("the store type %v is unknown", x.StoreType)
		}
		storeType = x.StoreType.Name()
		err = e.explainPlanInRowFormat(x.tablePlan, "cop["+storeType+"]", "", childIndent, true)
	case *PhysicalIndexReader:
		err = e.explainPlanInRowFormat(x.indexPlan, "cop[tikv]", "", childIndent, true)
	case *PhysicalIndexLookUpReader:
		err = e.explainPlanInRowFormat(x.indexPlan, "cop[tikv]", "(Build)", childIndent, false)
		err = e.explainPlanInRowFormat(x.tablePlan, "cop[tikv]", "(Probe)", childIndent, true)
	case *PhysicalIndexMergeReader:
		for i := 0; i < len(x.partialPlans); i++ {
			if x.tablePlan == nil && i == len(x.partialPlans)-1 {
				err = e.explainPlanInRowFormat(x.partialPlans[i], "cop[tikv]", "", childIndent, true)
			} else {
				err = e.explainPlanInRowFormat(x.partialPlans[i], "cop[tikv]", "", childIndent, false)
			}
		}
		if x.tablePlan != nil {
			err = e.explainPlanInRowFormat(x.tablePlan, "cop[tikv]", "", childIndent, true)
		}
	case *Insert:
		if x.SelectPlan != nil {
			err = e.explainPlanInRowFormat(x.SelectPlan, "root", "", childIndent, true)
		}
	case *Update:
		if x.SelectPlan != nil {
			err = e.explainPlanInRowFormat(x.SelectPlan, "root", "", childIndent, true)
		}
	case *Delete:
		if x.SelectPlan != nil {
			err = e.explainPlanInRowFormat(x.SelectPlan, "root", "", childIndent, true)
		}
	case *Execute:
		if x.Plan != nil {
			err = e.explainPlanInRowFormat(x.Plan, "root", "", childIndent, true)
		}
	}
	return
}

// prepareOperatorInfo generates the following information for every plan:
// operator id, task type, operator info, and the estemated rows.
// `estRows` used to be called `count`, see issue/14603.
func (e *Explain) prepareOperatorInfo(p Plan, taskType, driverSide, indent string, isLastChild bool) {
	operatorInfo := p.ExplainInfo()
	estRows := "N/A"
	if si := p.statsInfo(); si != nil {
		estRows = strconv.FormatFloat(si.RowCount, 'f', 2, 64)
	}
	explainID := p.ExplainID().String()
	row := []string{texttree.PrettyIdentifier(explainID+driverSide, indent, isLastChild), estRows, taskType, operatorInfo}
	if e.Analyze {
		runtimeStatsColl := e.ctx.GetSessionVars().StmtCtx.RuntimeStatsColl
		// There maybe some mock information for cop task to let runtimeStatsColl.Exists(p.ExplainID()) is true.
		// So check copTaskExecDetail first and print the real cop task information if it's not empty.
		var analyzeInfo string
		
		var totalRows int64
		var totalLoops int32
		if runtimeStatsColl.ExistsCopStats(explainID) {
<<<<<<< HEAD
			copstats := runtimeStatsColl.GetCopStats(explainID)
			analyzeInfo = copstats.String()
			totalRows, totalLoops = copstats.GetRowsAndLoops()
		} else if runtimeStatsColl.ExistsRootStats(explainID) {
			rootstats := runtimeStatsColl.GetRootStats(explainID)
=======
			copstats := runtimeStatsColl.GetCopStats(explainID);
			analyzeInfo = copstats.String()
			totalRows, totalLoops = copstats.GetRowsAndLoops()
		} else if runtimeStatsColl.ExistsRootStats(explainID) {
			rootstats := runtimeStatsColl.GetRootStats(explainID);
>>>>>>> 9a96f014
			analyzeInfo = rootstats.String()
			totalRows, totalLoops = rootstats.GetRowsAndLoops()
		} else {
			analyzeInfo = "time:0ns, loops:0, rows:0"
		}
		switch p.(type) {
		case *PhysicalTableReader, *PhysicalIndexReader, *PhysicalIndexLookUpReader:
			if s := runtimeStatsColl.GetReaderStats(explainID); s != nil && len(s.String()) > 0 {
				analyzeInfo += ", " + s.String()
			}
		}
		row = append(row, analyzeInfo)

		memTracker := e.ctx.GetSessionVars().StmtCtx.MemTracker.SearchTracker(p.ExplainID().String())
		if memTracker != nil {
			row = append(row, memTracker.BytesToString(memTracker.MaxConsumed()))
		} else {
			row = append(row, "N/A")
		}

		diskTracker := e.ctx.GetSessionVars().StmtCtx.DiskTracker.SearchTracker(p.ExplainID().String())
		if diskTracker != nil {
			row = append(row, diskTracker.BytesToString(diskTracker.MaxConsumed()))
		} else {
			row = append(row, "N/A")
		}

		// Calculate 'actRows'(actual rows) and put it next by 'estRows'(estimate rows).
		var actRows string
		if totalLoops == 0 {
			actRows = "N/A"
		} else {
			actRows = fmt.Sprint(float64(totalRows) / float64(totalLoops))
		}
		tmp := append([]string{}, row[2:]...)
		row = append(row[:2], actRows)
		row = append(row, tmp...)

	}
	e.Rows = append(e.Rows, row)
}

func (e *Explain) prepareDotInfo(p PhysicalPlan) {
	buffer := bytes.NewBufferString("")
	fmt.Fprintf(buffer, "\ndigraph %s {\n", p.ExplainID())
	e.prepareTaskDot(p, "root", buffer)
	buffer.WriteString("}\n")

	e.Rows = append(e.Rows, []string{buffer.String()})
}

func (e *Explain) prepareTaskDot(p PhysicalPlan, taskTp string, buffer *bytes.Buffer) {
	fmt.Fprintf(buffer, "subgraph cluster%v{\n", p.ID())
	buffer.WriteString("node [style=filled, color=lightgrey]\n")
	buffer.WriteString("color=black\n")
	fmt.Fprintf(buffer, "label = \"%s\"\n", taskTp)

	if len(p.Children()) == 0 {
		if taskTp == "cop" {
			fmt.Fprintf(buffer, "\"%s\"\n}\n", p.ExplainID())
			return
		}
		fmt.Fprintf(buffer, "\"%s\"\n", p.ExplainID())
	}

	var copTasks []PhysicalPlan
	var pipelines []string

	for planQueue := []PhysicalPlan{p}; len(planQueue) > 0; planQueue = planQueue[1:] {
		curPlan := planQueue[0]
		switch copPlan := curPlan.(type) {
		case *PhysicalTableReader:
			pipelines = append(pipelines, fmt.Sprintf("\"%s\" -> \"%s\"\n", copPlan.ExplainID(), copPlan.tablePlan.ExplainID()))
			copTasks = append(copTasks, copPlan.tablePlan)
		case *PhysicalIndexReader:
			pipelines = append(pipelines, fmt.Sprintf("\"%s\" -> \"%s\"\n", copPlan.ExplainID(), copPlan.indexPlan.ExplainID()))
			copTasks = append(copTasks, copPlan.indexPlan)
		case *PhysicalIndexLookUpReader:
			pipelines = append(pipelines, fmt.Sprintf("\"%s\" -> \"%s\"\n", copPlan.ExplainID(), copPlan.tablePlan.ExplainID()))
			pipelines = append(pipelines, fmt.Sprintf("\"%s\" -> \"%s\"\n", copPlan.ExplainID(), copPlan.indexPlan.ExplainID()))
			copTasks = append(copTasks, copPlan.tablePlan)
			copTasks = append(copTasks, copPlan.indexPlan)
		case *PhysicalIndexMergeReader:
			for i := 0; i < len(copPlan.partialPlans); i++ {
				pipelines = append(pipelines, fmt.Sprintf("\"%s\" -> \"%s\"\n", copPlan.ExplainID(), copPlan.partialPlans[i].ExplainID()))
				copTasks = append(copTasks, copPlan.partialPlans[i])
			}
			if copPlan.tablePlan != nil {
				pipelines = append(pipelines, fmt.Sprintf("\"%s\" -> \"%s\"\n", copPlan.ExplainID(), copPlan.tablePlan.ExplainID()))
				copTasks = append(copTasks, copPlan.tablePlan)
			}
		}
		for _, child := range curPlan.Children() {
			fmt.Fprintf(buffer, "\"%s\" -> \"%s\"\n", curPlan.ExplainID(), child.ExplainID())
			planQueue = append(planQueue, child)
		}
	}
	buffer.WriteString("}\n")

	for _, cop := range copTasks {
		e.prepareTaskDot(cop.(PhysicalPlan), "cop", buffer)
	}

	for i := range pipelines {
		buffer.WriteString(pipelines[i])
	}
}

// IsPointGetWithPKOrUniqueKeyByAutoCommit returns true when meets following conditions:
//  1. ctx is auto commit tagged
//  2. session is not InTxn
//  3. plan is point get by pk, or point get by unique index (no double read)
func IsPointGetWithPKOrUniqueKeyByAutoCommit(ctx sessionctx.Context, p Plan) (bool, error) {
	if !IsAutoCommitTxn(ctx) {
		return false, nil
	}

	// check plan
	if proj, ok := p.(*PhysicalProjection); ok {
		p = proj.Children()[0]
	}

	switch v := p.(type) {
	case *PhysicalIndexReader:
		indexScan := v.IndexPlans[0].(*PhysicalIndexScan)
		return indexScan.IsPointGetByUniqueKey(ctx.GetSessionVars().StmtCtx), nil
	case *PhysicalTableReader:
		tableScan := v.TablePlans[0].(*PhysicalTableScan)
		return len(tableScan.Ranges) == 1 && tableScan.Ranges[0].IsPoint(ctx.GetSessionVars().StmtCtx), nil
	case *PointGetPlan:
		// If the PointGetPlan needs to read data using unique index (double read), we
		// can't use max uint64, because using math.MaxUint64 can't guarantee repeatable-read
		// and the data and index would be inconsistent!
		return v.IndexInfo == nil, nil
	default:
		return false, nil
	}
}

// IsAutoCommitTxn checks if session is in autocommit mode and not InTxn
// used for fast plan like point get
func IsAutoCommitTxn(ctx sessionctx.Context) bool {
	return ctx.GetSessionVars().IsAutocommit() && !ctx.GetSessionVars().InTxn()
}

// IsPointUpdateByAutoCommit checks if plan p is point update and is in autocommit context
func IsPointUpdateByAutoCommit(ctx sessionctx.Context, p Plan) (bool, error) {
	if !IsAutoCommitTxn(ctx) {
		return false, nil
	}

	// check plan
	updPlan, ok := p.(*Update)
	if !ok {
		return false, nil
	}
	if _, isFastSel := updPlan.SelectPlan.(*PointGetPlan); isFastSel {
		return true, nil
	}
	return false, nil
}<|MERGE_RESOLUTION|>--- conflicted
+++ resolved
@@ -861,19 +861,11 @@
 		var totalRows int64
 		var totalLoops int32
 		if runtimeStatsColl.ExistsCopStats(explainID) {
-<<<<<<< HEAD
 			copstats := runtimeStatsColl.GetCopStats(explainID)
 			analyzeInfo = copstats.String()
 			totalRows, totalLoops = copstats.GetRowsAndLoops()
 		} else if runtimeStatsColl.ExistsRootStats(explainID) {
 			rootstats := runtimeStatsColl.GetRootStats(explainID)
-=======
-			copstats := runtimeStatsColl.GetCopStats(explainID);
-			analyzeInfo = copstats.String()
-			totalRows, totalLoops = copstats.GetRowsAndLoops()
-		} else if runtimeStatsColl.ExistsRootStats(explainID) {
-			rootstats := runtimeStatsColl.GetRootStats(explainID);
->>>>>>> 9a96f014
 			analyzeInfo = rootstats.String()
 			totalRows, totalLoops = rootstats.GetRowsAndLoops()
 		} else {
