// Copyright 2015 PingCAP, Inc.
//
// Licensed under the Apache License, Version 2.0 (the "License");
// you may not use this file except in compliance with the License.
// You may obtain a copy of the License at
//
//     http://www.apache.org/licenses/LICENSE-2.0
//
// Unless required by applicable law or agreed to in writing, software
// distributed under the License is distributed on an "AS IS" BASIS,
// WITHOUT WARRANTIES OR CONDITIONS OF ANY KIND, either express or implied.
// See the License for the specific language governing permissions and
// limitations under the License.

package core

import (
	"bytes"
	"context"
	"fmt"
	"strconv"
	"strings"

	"github.com/pingcap/errors"
	"github.com/pingcap/tidb/config"
	"github.com/pingcap/tidb/domain"
	"github.com/pingcap/tidb/expression"
	"github.com/pingcap/tidb/infoschema"
	"github.com/pingcap/tidb/kv"
	"github.com/pingcap/tidb/metrics"
	"github.com/pingcap/tidb/parser/ast"
	"github.com/pingcap/tidb/parser/model"
	"github.com/pingcap/tidb/parser/mysql"
	"github.com/pingcap/tidb/privilege"
	"github.com/pingcap/tidb/sessionctx"
	"github.com/pingcap/tidb/sessionctx/variable"
	"github.com/pingcap/tidb/statistics"
	"github.com/pingcap/tidb/table"
	"github.com/pingcap/tidb/table/tables"
	"github.com/pingcap/tidb/types"
	driver "github.com/pingcap/tidb/types/parser_driver"
	"github.com/pingcap/tidb/util/chunk"
	"github.com/pingcap/tidb/util/execdetails"
	"github.com/pingcap/tidb/util/hint"
	"github.com/pingcap/tidb/util/kvcache"
	"github.com/pingcap/tidb/util/logutil"
	"github.com/pingcap/tidb/util/ranger"
	"github.com/pingcap/tidb/util/texttree"
	"github.com/tikv/client-go/v2/oracle"
	"go.uber.org/zap"
)

var planCacheCounter = metrics.PlanCacheCounter.WithLabelValues("prepare")

// ShowDDL is for showing DDL information.
type ShowDDL struct {
	baseSchemaProducer
}

// ShowSlow is for showing slow queries.
type ShowSlow struct {
	baseSchemaProducer

	*ast.ShowSlow
}

// ShowDDLJobQueries is for showing DDL job queries sql.
type ShowDDLJobQueries struct {
	baseSchemaProducer

	JobIDs []int64
}

// ShowNextRowID is for showing the next global row ID.
type ShowNextRowID struct {
	baseSchemaProducer
	TableName *ast.TableName
}

// CheckTable is used for checking table data, built from the 'admin check table' statement.
type CheckTable struct {
	baseSchemaProducer

	DBName             string
	Table              table.Table
	IndexInfos         []*model.IndexInfo
	IndexLookUpReaders []*PhysicalIndexLookUpReader
	CheckIndex         bool
}

// RecoverIndex is used for backfilling corrupted index data.
type RecoverIndex struct {
	baseSchemaProducer

	Table     *ast.TableName
	IndexName string
}

// CleanupIndex is used to delete dangling index data.
type CleanupIndex struct {
	baseSchemaProducer

	Table     *ast.TableName
	IndexName string
}

// CheckIndexRange is used for checking index data, output the index values that handle within begin and end.
type CheckIndexRange struct {
	baseSchemaProducer

	Table     *ast.TableName
	IndexName string

	HandleRanges []ast.HandleRange
}

// ChecksumTable is used for calculating table checksum, built from the `admin checksum table` statement.
type ChecksumTable struct {
	baseSchemaProducer

	Tables []*ast.TableName
}

// CancelDDLJobs represents a cancel DDL jobs plan.
type CancelDDLJobs struct {
	baseSchemaProducer

	JobIDs []int64
}

// ReloadExprPushdownBlacklist reloads the data from expr_pushdown_blacklist table.
type ReloadExprPushdownBlacklist struct {
	baseSchemaProducer
}

// ReloadOptRuleBlacklist reloads the data from opt_rule_blacklist table.
type ReloadOptRuleBlacklist struct {
	baseSchemaProducer
}

// AdminPluginsAction indicate action will be taken on plugins.
type AdminPluginsAction int

const (
	// Enable indicates enable plugins.
	Enable AdminPluginsAction = iota + 1
	// Disable indicates disable plugins.
	Disable
)

// AdminPlugins administrates tidb plugins.
type AdminPlugins struct {
	baseSchemaProducer
	Action  AdminPluginsAction
	Plugins []string
}

// AdminShowTelemetry displays telemetry status including tracking ID, status and so on.
type AdminShowTelemetry struct {
	baseSchemaProducer
}

// AdminResetTelemetryID regenerates a new telemetry tracking ID.
type AdminResetTelemetryID struct {
	baseSchemaProducer
}

// Change represents a change plan.
type Change struct {
	baseSchemaProducer
	*ast.ChangeStmt
}

// Prepare represents prepare plan.
type Prepare struct {
	baseSchemaProducer

	Name    string
	SQLText string
}

// Execute represents prepare plan.
type Execute struct {
	baseSchemaProducer

	Name             string
	UsingVars        []expression.Expression
	PrepareParams    []types.Datum
	ExecID           uint32
	SnapshotTS       uint64
	IsStaleness      bool
	ReadReplicaScope string
	Stmt             ast.StmtNode
	StmtType         string
	Plan             Plan
}

// Check if result of GetVar expr is BinaryLiteral
// Because GetVar use String to represent BinaryLiteral, here we need to convert string back to BinaryLiteral.
func isGetVarBinaryLiteral(sctx sessionctx.Context, expr expression.Expression) (res bool) {
	scalarFunc, ok := expr.(*expression.ScalarFunction)
	if ok && scalarFunc.FuncName.L == ast.GetVar {
		name, isNull, err := scalarFunc.GetArgs()[0].EvalString(sctx, chunk.Row{})
		if err != nil || isNull {
			res = false
		} else if dt, ok2 := sctx.GetSessionVars().Users[name]; ok2 {
			res = (dt.Kind() == types.KindBinaryLiteral)
		}
	}
	return res
}

// OptimizePreparedPlan optimizes the prepared statement.
func (e *Execute) OptimizePreparedPlan(ctx context.Context, sctx sessionctx.Context, is infoschema.InfoSchema) error {
	vars := sctx.GetSessionVars()
	if e.Name != "" {
		e.ExecID = vars.PreparedStmtNameToID[e.Name]
	}
	preparedPointer, ok := vars.PreparedStmts[e.ExecID]
	if !ok {
		return errors.Trace(ErrStmtNotFound)
	}
	preparedObj, ok := preparedPointer.(*CachedPrepareStmt)
	if !ok {
		return errors.Errorf("invalid CachedPrepareStmt type")
	}
	prepared := preparedObj.PreparedAst
	vars.StmtCtx.StmtType = prepared.StmtType

	paramLen := len(e.PrepareParams)
	if paramLen > 0 {
		// for binary protocol execute, argument is placed in vars.PrepareParams
		if len(prepared.Params) != paramLen {
			return errors.Trace(ErrWrongParamCount)
		}
		vars.PreparedParams = e.PrepareParams
		for i, val := range vars.PreparedParams {
			param := prepared.Params[i].(*driver.ParamMarkerExpr)
			param.Datum = val
			param.InExecute = true
		}
	} else {
		// for `execute stmt using @a, @b, @c`, using value in e.UsingVars
		if len(prepared.Params) != len(e.UsingVars) {
			return errors.Trace(ErrWrongParamCount)
		}

		for i, usingVar := range e.UsingVars {
			val, err := usingVar.Eval(chunk.Row{})
			if err != nil {
				return err
			}
			param := prepared.Params[i].(*driver.ParamMarkerExpr)
			if isGetVarBinaryLiteral(sctx, usingVar) {
				binVal, convErr := val.ToBytes()
				if convErr != nil {
					return convErr
				}
				val.SetBinaryLiteral(types.BinaryLiteral(binVal))
			}
			param.Datum = val
			param.InExecute = true
			vars.PreparedParams = append(vars.PreparedParams, val)
		}
	}
	snapshotTS, readReplicaScope, isStaleness, err := e.handleExecuteBuilderOption(sctx, preparedObj)
	if err != nil {
		return err
	}
	if isStaleness {
		is, err = domain.GetDomain(sctx).GetSnapshotInfoSchema(snapshotTS)
		if err != nil {
			return errors.Trace(err)
		}
		sctx.GetSessionVars().StmtCtx.IsStaleness = true
	}
	if prepared.SchemaVersion != is.SchemaMetaVersion() {
		// In order to avoid some correctness issues, we have to clear the
		// cached plan once the schema version is changed.
		// Cached plan in prepared struct does NOT have a "cache key" with
		// schema version like prepared plan cache key
		prepared.CachedPlan = nil
		preparedObj.Executor = nil
		// If the schema version has changed we need to preprocess it again,
		// if this time it failed, the real reason for the error is schema changed.
		// Example:
		// When running update in prepared statement's schema version distinguished from the one of execute statement
		// We should reset the tableRefs in the prepared update statements, otherwise, the ast nodes still hold the old
		// tableRefs columnInfo which will cause chaos in logic of trying point get plan. (should ban non-public column)
		ret := &PreprocessorReturn{InfoSchema: is}
		err := Preprocess(sctx, prepared.Stmt, InPrepare, WithPreprocessorReturn(ret))
		if err != nil {
			return ErrSchemaChanged.GenWithStack("Schema change caused error: %s", err.Error())
		}
		prepared.SchemaVersion = is.SchemaMetaVersion()
	}
	err = e.getPhysicalPlan(ctx, sctx, is, preparedObj)
	if err != nil {
		return err
	}
	e.SnapshotTS = snapshotTS
	e.ReadReplicaScope = readReplicaScope
	e.IsStaleness = isStaleness
	e.Stmt = prepared.Stmt
	return nil
}

func (e *Execute) handleExecuteBuilderOption(sctx sessionctx.Context,
	preparedObj *CachedPrepareStmt) (snapshotTS uint64, readReplicaScope string, isStaleness bool, err error) {
	snapshotTS = 0
	readReplicaScope = oracle.GlobalTxnScope
	isStaleness = false
	err = nil
	vars := sctx.GetSessionVars()
	readTS := vars.TxnReadTS.PeakTxnReadTS()
	if readTS > 0 {
		// It means we meet following case:
		// 1. prepare p from 'select * from t as of timestamp now() - x seconds'
		// 1. set transaction read only as of timestamp ts2
		// 2. execute prepare p
		// The execute statement would be refused due to timestamp conflict
		if preparedObj.SnapshotTSEvaluator != nil {
			err = ErrAsOf.FastGenWithCause("as of timestamp can't be set after set transaction read only as of.")
			return
		}
		snapshotTS = vars.TxnReadTS.UseTxnReadTS()
		isStaleness = true
		readReplicaScope = config.GetTxnScopeFromConfig()
		return
	}
	// It means we meet following case:
	// 1. prepare p from 'select * from t as of timestamp ts1'
	// 1. begin
	// 2. execute prepare p
	// The execute statement would be refused due to timestamp conflict
	if preparedObj.SnapshotTSEvaluator != nil {
		if vars.InTxn() {
			err = ErrAsOf.FastGenWithCause("as of timestamp can't be set in transaction.")
			return
		}
		// if preparedObj.SnapshotTSEvaluator != nil, it is a stale read SQL:
		// which means its infoschema is specified by the SQL, not the current/latest infoschema
		snapshotTS, err = preparedObj.SnapshotTSEvaluator(sctx)
		if err != nil {
			err = errors.Trace(err)
			return
		}
		isStaleness = true
		readReplicaScope = config.GetTxnScopeFromConfig()
		return
	}
	// It means we meet following case:
	// 1. prepare p from 'select * from t'
	// 1. start transaction read only as of timestamp ts1
	// 2. execute prepare p
	if vars.InTxn() && vars.TxnCtx.IsStaleness {
		isStaleness = true
		snapshotTS = vars.TxnCtx.StartTS
		readReplicaScope = vars.TxnCtx.TxnScope
		return
	}
	return
}

func (e *Execute) checkPreparedPriv(ctx context.Context, sctx sessionctx.Context,
	preparedObj *CachedPrepareStmt, is infoschema.InfoSchema) error {
	if pm := privilege.GetPrivilegeManager(sctx); pm != nil {
		visitInfo := VisitInfo4PrivCheck(is, preparedObj.PreparedAst.Stmt, preparedObj.VisitInfos)
		if err := CheckPrivilege(sctx.GetSessionVars().ActiveRoles, pm, visitInfo); err != nil {
			return err
		}
	}
	err := CheckTableLock(sctx, is, preparedObj.VisitInfos)
	return err
}

func (e *Execute) setFoundInPlanCache(sctx sessionctx.Context, opt bool) error {
	vars := sctx.GetSessionVars()
	err := vars.SetSystemVar(variable.TiDBFoundInPlanCache, variable.BoolToOnOff(opt))
	return err
}

func (e *Execute) getPhysicalPlan(ctx context.Context, sctx sessionctx.Context, is infoschema.InfoSchema, preparedStmt *CachedPrepareStmt) error {
	sessVars := sctx.GetSessionVars()
	stmtCtx := sessVars.StmtCtx
	prepared := preparedStmt.PreparedAst
	stmtCtx.UseCache = prepared.UseCache
	var cacheKey kvcache.Key
	if prepared.UseCache {
<<<<<<< HEAD
		cacheKey = NewPSTMTPlanCacheKey(sctx.GetSessionVars(), preparedStmt.PreparedAst.Stmt.Text(), prepared.SchemaVersion)
=======
		cacheKey = NewPSTMTPlanCacheKey(sctx.GetSessionVars(), preparedStmt.NormalizedSQL, prepared.SchemaVersion)
>>>>>>> 305ced47
	}
	tps := make([]*types.FieldType, len(e.UsingVars))
	for i, param := range e.UsingVars {
		name := param.(*expression.ScalarFunction).GetArgs()[0].String()
		tps[i] = sctx.GetSessionVars().UserVarTypes[name]
		if tps[i] == nil {
			tps[i] = types.NewFieldType(mysql.TypeNull)
		}
	}
	if prepared.CachedPlan != nil {
		// Rewriting the expression in the select.where condition  will convert its
		// type from "paramMarker" to "Constant".When Point Select queries are executed,
		// the expression in the where condition will not be evaluated,
		// so you don't need to consider whether prepared.useCache is enabled.
		plan := prepared.CachedPlan.(Plan)
		names := prepared.CachedNames.(types.NameSlice)
		err := e.rebuildRange(plan)
		if err != nil {
			logutil.BgLogger().Debug("rebuild range failed", zap.Error(err))
			goto REBUILD
		}
		if metrics.ResettablePlanCacheCounterFortTest {
			metrics.PlanCacheCounter.WithLabelValues("prepare").Inc()
		} else {
			planCacheCounter.Inc()
		}
		err = e.setFoundInPlanCache(sctx, true)
		if err != nil {
			return err
		}
		e.names = names
		e.Plan = plan
		stmtCtx.PointExec = true
		return nil
	}
	if prepared.UseCache {
		if cacheValue, exists := sctx.PreparedPlanCache().Get(cacheKey); exists {
			if err := e.checkPreparedPriv(ctx, sctx, preparedStmt, is); err != nil {
				return err
			}
			cachedVals := cacheValue.([]*PSTMTPlanCacheValue)
			for _, cachedVal := range cachedVals {
				if !cachedVal.UserVarTypes.Equal(tps) {
					continue
				}
				planValid := true
				for tblInfo, unionScan := range cachedVal.TblInfo2UnionScan {
					if !unionScan && tableHasDirtyContent(sctx, tblInfo) {
						planValid = false
						// TODO we can inject UnionScan into cached plan to avoid invalidating it, though
						// rebuilding the filters in UnionScan is pretty trivial.
						sctx.PreparedPlanCache().Delete(cacheKey)
						break
					}
				}
				if planValid {
					err := e.rebuildRange(cachedVal.Plan)
					if err != nil {
						logutil.BgLogger().Debug("rebuild range failed", zap.Error(err))
						goto REBUILD
					}
					err = e.setFoundInPlanCache(sctx, true)
					if err != nil {
						return err
					}
					if metrics.ResettablePlanCacheCounterFortTest {
						metrics.PlanCacheCounter.WithLabelValues("prepare").Inc()
					} else {
						planCacheCounter.Inc()
					}
					e.names = cachedVal.OutPutNames
					e.Plan = cachedVal.Plan
					stmtCtx.SetPlanDigest(preparedStmt.NormalizedPlan, preparedStmt.PlanDigest)
					return nil
				}
				break
			}
		}
	}

REBUILD:
	stmt := TryAddExtraLimit(sctx, prepared.Stmt)
	p, names, err := OptimizeAstNode(ctx, sctx, stmt, is)
	if err != nil {
		return err
	}
	err = e.tryCachePointPlan(ctx, sctx, preparedStmt, is, p)
	if err != nil {
		return err
	}
	e.names = names
	e.Plan = p
	_, isTableDual := p.(*PhysicalTableDual)
	if !isTableDual && prepared.UseCache && !stmtCtx.MaybeOverOptimized4PlanCache {
		// rebuild key to exclude kv.TiFlash when stmt is not read only
		if _, isolationReadContainTiFlash := sessVars.IsolationReadEngines[kv.TiFlash]; isolationReadContainTiFlash && !IsReadOnly(stmt, sessVars) {
			delete(sessVars.IsolationReadEngines, kv.TiFlash)
<<<<<<< HEAD
			cacheKey = NewPSTMTPlanCacheKey(sctx.GetSessionVars(), preparedStmt.PreparedAst.Stmt.Text(), prepared.SchemaVersion)
=======
			cacheKey = NewPSTMTPlanCacheKey(sctx.GetSessionVars(), preparedStmt.NormalizedSQL, prepared.SchemaVersion)
>>>>>>> 305ced47
			sessVars.IsolationReadEngines[kv.TiFlash] = struct{}{}
		}
		cached := NewPSTMTPlanCacheValue(p, names, stmtCtx.TblInfo2UnionScan, tps)
		preparedStmt.NormalizedPlan, preparedStmt.PlanDigest = NormalizePlan(p)
		stmtCtx.SetPlanDigest(preparedStmt.NormalizedPlan, preparedStmt.PlanDigest)
		if cacheVals, exists := sctx.PreparedPlanCache().Get(cacheKey); exists {
			hitVal := false
			for i, cacheVal := range cacheVals.([]*PSTMTPlanCacheValue) {
				if cacheVal.UserVarTypes.Equal(tps) {
					hitVal = true
					cacheVals.([]*PSTMTPlanCacheValue)[i] = cached
					break
				}
			}
			if !hitVal {
				cacheVals = append(cacheVals.([]*PSTMTPlanCacheValue), cached)
			}
			sctx.PreparedPlanCache().Put(cacheKey, cacheVals)
		} else {
			sctx.PreparedPlanCache().Put(cacheKey, []*PSTMTPlanCacheValue{cached})
		}
	}
	err = e.setFoundInPlanCache(sctx, false)
	return err
}

// tryCachePointPlan will try to cache point execution plan, there may be some
// short paths for these executions, currently "point select" and "point update"
func (e *Execute) tryCachePointPlan(ctx context.Context, sctx sessionctx.Context,
	preparedStmt *CachedPrepareStmt, is infoschema.InfoSchema, p Plan) error {
	if sctx.GetSessionVars().StmtCtx.MaybeOverOptimized4PlanCache {
		return nil
	}
	var (
		prepared = preparedStmt.PreparedAst
		ok       bool
		err      error
		names    types.NameSlice
	)
	switch p.(type) {
	case *PointGetPlan:
		ok, err = IsPointGetWithPKOrUniqueKeyByAutoCommit(sctx, p)
		names = p.OutputNames()
		if err != nil {
			return err
		}
	}
	if ok {
		// just cache point plan now
		prepared.CachedPlan = p
		prepared.CachedNames = names
		preparedStmt.NormalizedPlan, preparedStmt.PlanDigest = NormalizePlan(p)
		sctx.GetSessionVars().StmtCtx.SetPlanDigest(preparedStmt.NormalizedPlan, preparedStmt.PlanDigest)
	}
	return err
}

func (e *Execute) rebuildRange(p Plan) error {
	sctx := p.SCtx()
	sc := p.SCtx().GetSessionVars().StmtCtx
	var err error
	switch x := p.(type) {
	case *PhysicalIndexHashJoin:
		return e.rebuildRange(&x.PhysicalIndexJoin)
	case *PhysicalIndexMergeJoin:
		return e.rebuildRange(&x.PhysicalIndexJoin)
	case *PhysicalIndexJoin:
		if err := x.Ranges.Rebuild(); err != nil {
			return err
		}
		for _, child := range x.Children() {
			err = e.rebuildRange(child)
			if err != nil {
				return err
			}
		}
	case *PhysicalTableScan:
		err = e.buildRangeForTableScan(sctx, x)
		if err != nil {
			return err
		}
	case *PhysicalIndexScan:
		err = e.buildRangeForIndexScan(sctx, x)
		if err != nil {
			return err
		}
	case *PhysicalTableReader:
		err = e.rebuildRange(x.TablePlans[0])
		if err != nil {
			return err
		}
	case *PhysicalIndexReader:
		err = e.rebuildRange(x.IndexPlans[0])
		if err != nil {
			return err
		}
	case *PhysicalIndexLookUpReader:
		err = e.rebuildRange(x.IndexPlans[0])
		if err != nil {
			return err
		}
	case *PointGetPlan:
		// if access condition is not nil, which means it's a point get generated by cbo.
		if x.AccessConditions != nil {
			if x.IndexInfo != nil {
				ranges, err := ranger.DetachCondAndBuildRangeForIndex(x.ctx, x.AccessConditions, x.IdxCols, x.IdxColLens)
				if err != nil {
					return err
				}
				for i := range x.IndexValues {
					x.IndexValues[i] = ranges.Ranges[0].LowVal[i]
				}
			} else {
				var pkCol *expression.Column
				if x.TblInfo.PKIsHandle {
					if pkColInfo := x.TblInfo.GetPkColInfo(); pkColInfo != nil {
						pkCol = expression.ColInfo2Col(x.schema.Columns, pkColInfo)
					}
				}
				if pkCol != nil {
					ranges, err := ranger.BuildTableRange(x.AccessConditions, x.ctx.GetSessionVars().StmtCtx, pkCol.RetType)
					if err != nil {
						return err
					}
					x.Handle = kv.IntHandle(ranges[0].LowVal[0].GetInt64())
				}
			}
		}
		// The code should never run here as long as we're not using point get for partition table.
		// And if we change the logic one day, here work as defensive programming to cache the error.
		if x.PartitionInfo != nil {
			// TODO: relocate the partition after rebuilding range to make PlanCache support PointGet
			return errors.New("point get for partition table can not use plan cache")
		}
		if x.HandleParam != nil {
			var iv int64
			iv, err = x.HandleParam.Datum.ToInt64(sc)
			if err != nil {
				return err
			}
			x.Handle = kv.IntHandle(iv)
			return nil
		}
		for i, param := range x.IndexValueParams {
			if param != nil {
				x.IndexValues[i] = param.Datum
			}
		}
		return nil
	case *BatchPointGetPlan:
		// if access condition is not nil, which means it's a point get generated by cbo.
		if x.AccessConditions != nil {
			if x.IndexInfo != nil {
				ranges, err := ranger.DetachCondAndBuildRangeForIndex(x.ctx, x.AccessConditions, x.IdxCols, x.IdxColLens)
				if err != nil {
					return err
				}
				for i := range x.IndexValues {
					for j := range ranges.Ranges[i].LowVal {
						x.IndexValues[i][j] = ranges.Ranges[i].LowVal[j]
					}
				}
			} else {
				var pkCol *expression.Column
				if x.TblInfo.PKIsHandle {
					if pkColInfo := x.TblInfo.GetPkColInfo(); pkColInfo != nil {
						pkCol = expression.ColInfo2Col(x.schema.Columns, pkColInfo)
					}
				}
				if pkCol != nil {
					ranges, err := ranger.BuildTableRange(x.AccessConditions, x.ctx.GetSessionVars().StmtCtx, pkCol.RetType)
					if err != nil {
						return err
					}
					for i := range ranges {
						x.Handles[i] = kv.IntHandle(ranges[i].LowVal[0].GetInt64())
					}
				}
			}
		}
		for i, param := range x.HandleParams {
			if param != nil {
				var iv int64
				iv, err = param.Datum.ToInt64(sc)
				if err != nil {
					return err
				}
				x.Handles[i] = kv.IntHandle(iv)
			}
		}
		for i, params := range x.IndexValueParams {
			if len(params) < 1 {
				continue
			}
			for j, param := range params {
				if param != nil {
					x.IndexValues[i][j] = param.Datum
				}
			}
		}
	case *PhysicalIndexMergeReader:
		indexMerge := p.(*PhysicalIndexMergeReader)
		for _, partialPlans := range indexMerge.PartialPlans {
			err = e.rebuildRange(partialPlans[0])
			if err != nil {
				return err
			}
		}
		// We don't need to handle the indexMerge.TablePlans, because the tablePlans
		// only can be (Selection) + TableRowIDScan. There have no range need to rebuild.
	case PhysicalPlan:
		for _, child := range x.Children() {
			err = e.rebuildRange(child)
			if err != nil {
				return err
			}
		}
	case *Insert:
		if x.SelectPlan != nil {
			return e.rebuildRange(x.SelectPlan)
		}
	case *Update:
		if x.SelectPlan != nil {
			return e.rebuildRange(x.SelectPlan)
		}
	case *Delete:
		if x.SelectPlan != nil {
			return e.rebuildRange(x.SelectPlan)
		}
	}
	return nil
}

func (e *Execute) buildRangeForTableScan(sctx sessionctx.Context, ts *PhysicalTableScan) (err error) {
	if ts.Table.IsCommonHandle {
		pk := tables.FindPrimaryIndex(ts.Table)
		pkCols := make([]*expression.Column, 0, len(pk.Columns))
		pkColsLen := make([]int, 0, len(pk.Columns))
		for _, colInfo := range pk.Columns {
			if pkCol := expression.ColInfo2Col(ts.schema.Columns, ts.Table.Columns[colInfo.Offset]); pkCol != nil {
				pkCols = append(pkCols, pkCol)
				pkColsLen = append(pkColsLen, colInfo.Length)
			}
		}
		if len(pkCols) > 0 {
			res, err := ranger.DetachCondAndBuildRangeForIndex(sctx, ts.AccessCondition, pkCols, pkColsLen)
			if err != nil {
				return err
			}
			if len(res.AccessConds) != len(ts.AccessCondition) {
				return errors.New("rebuild range for cached plan failed")
			}
			ts.Ranges = res.Ranges
		} else {
			ts.Ranges = ranger.FullRange()
		}
	} else {
		var pkCol *expression.Column
		if ts.Table.PKIsHandle {
			if pkColInfo := ts.Table.GetPkColInfo(); pkColInfo != nil {
				pkCol = expression.ColInfo2Col(ts.schema.Columns, pkColInfo)
			}
		}
		if pkCol != nil {
			ts.Ranges, err = ranger.BuildTableRange(ts.AccessCondition, sctx.GetSessionVars().StmtCtx, pkCol.RetType)
			if err != nil {
				return err
			}
		} else {
			ts.Ranges = ranger.FullIntRange(false)
		}
	}
	return
}

func (e *Execute) buildRangeForIndexScan(sctx sessionctx.Context, is *PhysicalIndexScan) (err error) {
	if len(is.IdxCols) == 0 {
		is.Ranges = ranger.FullRange()
		return
	}
	res, err := ranger.DetachCondAndBuildRangeForIndex(sctx, is.AccessCondition, is.IdxCols, is.IdxColLens)
	if err != nil {
		return err
	}
	if len(res.AccessConds) != len(is.AccessCondition) {
		return errors.New("rebuild range for cached plan failed")
	}
	is.Ranges = res.Ranges
	return
}

// Deallocate represents deallocate plan.
type Deallocate struct {
	baseSchemaProducer

	Name string
}

// Set represents a plan for set stmt.
type Set struct {
	baseSchemaProducer

	VarAssigns []*expression.VarAssignment
}

// SetConfig represents a plan for set config stmt.
type SetConfig struct {
	baseSchemaProducer

	Type     string
	Instance string
	Name     string
	Value    expression.Expression
}

// SQLBindOpType repreents the SQL bind type
type SQLBindOpType int

const (
	// OpSQLBindCreate represents the operation to create a SQL bind.
	OpSQLBindCreate SQLBindOpType = iota
	// OpSQLBindDrop represents the operation to drop a SQL bind.
	OpSQLBindDrop
	// OpFlushBindings is used to flush plan bindings.
	OpFlushBindings
	// OpCaptureBindings is used to capture plan bindings.
	OpCaptureBindings
	// OpEvolveBindings is used to evolve plan binding.
	OpEvolveBindings
	// OpReloadBindings is used to reload plan binding.
	OpReloadBindings
)

// SQLBindPlan represents a plan for SQL bind.
type SQLBindPlan struct {
	baseSchemaProducer

	SQLBindOp    SQLBindOpType
	NormdOrigSQL string
	BindSQL      string
	IsGlobal     bool
	BindStmt     ast.StmtNode
	Db           string
	Charset      string
	Collation    string
}

// Simple represents a simple statement plan which doesn't need any optimization.
type Simple struct {
	baseSchemaProducer

	Statement ast.StmtNode

	// IsFromRemote indicates whether the statement IS FROM REMOTE TiDB instance in cluster,
	//   and executing in co-processor.
	//   Used for `global kill`. See https://github.com/pingcap/tidb/blob/master/docs/design/2020-06-01-global-kill.md.
	IsFromRemote bool

	// StaleTxnStartTS is the StartTS that is used to build a staleness transaction by 'START TRANSACTION READ ONLY' statement.
	StaleTxnStartTS uint64
}

// PhysicalSimpleWrapper is a wrapper of `Simple` to implement physical plan interface.
//   Used for simple statements executing in coprocessor.
type PhysicalSimpleWrapper struct {
	basePhysicalPlan
	Inner Simple
}

// InsertGeneratedColumns is for completing generated columns in Insert.
// We resolve generation expressions in plan, and eval those in executor.
type InsertGeneratedColumns struct {
	Columns      []*ast.ColumnName
	Exprs        []expression.Expression
	OnDuplicates []*expression.Assignment
}

// Insert represents an insert plan.
type Insert struct {
	baseSchemaProducer

	Table         table.Table
	tableSchema   *expression.Schema
	tableColNames types.NameSlice
	Columns       []*ast.ColumnName
	Lists         [][]expression.Expression
	SetList       []*expression.Assignment

	OnDuplicate        []*expression.Assignment
	Schema4OnDuplicate *expression.Schema
	names4OnDuplicate  types.NameSlice

	GenCols InsertGeneratedColumns

	SelectPlan PhysicalPlan

	IsReplace bool

	// NeedFillDefaultValue is true when expr in value list reference other column.
	NeedFillDefaultValue bool

	AllAssignmentsAreConstant bool

	RowLen int
}

// Update represents Update plan.
type Update struct {
	baseSchemaProducer

	OrderedList []*expression.Assignment

	AllAssignmentsAreConstant bool

	VirtualAssignmentsOffset int

	SelectPlan PhysicalPlan

	TblColPosInfos TblColPosInfoSlice

	// Used when partition sets are given.
	// e.g. update t partition(p0) set a = 1;
	PartitionedTable []table.PartitionedTable

	tblID2Table map[int64]table.Table
}

// Delete represents a delete plan.
type Delete struct {
	baseSchemaProducer

	IsMultiTable bool

	SelectPlan PhysicalPlan

	TblColPosInfos TblColPosInfoSlice
}

// AnalyzeInfo is used to store the database name, table name and partition name of analyze task.
type AnalyzeInfo struct {
	DBName        string
	TableName     string
	PartitionName string
	TableID       statistics.AnalyzeTableID
	Incremental   bool
	StatsVersion  int
}

// AnalyzeColumnsTask is used for analyze columns.
type AnalyzeColumnsTask struct {
	HandleCols       HandleCols
	CommonHandleInfo *model.IndexInfo
	ColsInfo         []*model.ColumnInfo
	TblInfo          *model.TableInfo
	Indexes          []*model.IndexInfo
	AnalyzeInfo
}

// AnalyzeIndexTask is used for analyze index.
type AnalyzeIndexTask struct {
	IndexInfo *model.IndexInfo
	TblInfo   *model.TableInfo
	AnalyzeInfo
}

// Analyze represents an analyze plan
type Analyze struct {
	baseSchemaProducer

	ColTasks []AnalyzeColumnsTask
	IdxTasks []AnalyzeIndexTask
	Opts     map[ast.AnalyzeOptionType]uint64
}

// LoadData represents a loaddata plan.
type LoadData struct {
	baseSchemaProducer

	IsLocal     bool
	OnDuplicate ast.OnDuplicateKeyHandlingType
	Path        string
	Table       *ast.TableName
	Columns     []*ast.ColumnName
	FieldsInfo  *ast.FieldsClause
	LinesInfo   *ast.LinesClause
	IgnoreLines uint64

	ColumnAssignments  []*ast.Assignment
	ColumnsAndUserVars []*ast.ColumnNameOrUserVar

	GenCols InsertGeneratedColumns
}

// LoadStats represents a load stats plan.
type LoadStats struct {
	baseSchemaProducer

	Path string
}

// PlanReplayer represents a plan replayer plan.
type PlanReplayer struct {
	baseSchemaProducer
	ExecStmt ast.StmtNode
	Analyze  bool
	Load     bool
	File     string
}

// IndexAdvise represents a index advise plan.
type IndexAdvise struct {
	baseSchemaProducer

	IsLocal     bool
	Path        string
	MaxMinutes  uint64
	MaxIndexNum *ast.MaxIndexNumClause
	LinesInfo   *ast.LinesClause
}

// SplitRegion represents a split regions plan.
type SplitRegion struct {
	baseSchemaProducer

	TableInfo      *model.TableInfo
	PartitionNames []model.CIStr
	IndexInfo      *model.IndexInfo
	Lower          []types.Datum
	Upper          []types.Datum
	Num            int
	ValueLists     [][]types.Datum
}

// SplitRegionStatus represents a split regions status plan.
type SplitRegionStatus struct {
	baseSchemaProducer

	Table     table.Table
	IndexInfo *model.IndexInfo
}

// DDL represents a DDL statement plan.
type DDL struct {
	baseSchemaProducer

	Statement ast.DDLNode
}

// SelectInto represents a select-into plan.
type SelectInto struct {
	baseSchemaProducer

	TargetPlan Plan
	IntoOpt    *ast.SelectIntoOption
}

// Explain represents a explain plan.
type Explain struct {
	baseSchemaProducer

	TargetPlan       Plan
	Format           string
	Analyze          bool
	ExecStmt         ast.StmtNode
	RuntimeStatsColl *execdetails.RuntimeStatsColl

	Rows           [][]string
	ExplainRows    [][]string
	explainedPlans map[int]bool

	ctes []*PhysicalCTE
}

// GetExplainRowsForPlan get explain rows for plan.
func GetExplainRowsForPlan(plan Plan) (rows [][]string) {
	explain := &Explain{
		TargetPlan: plan,
		Format:     types.ExplainFormatROW,
		Analyze:    false,
	}
	if err := explain.RenderResult(); err != nil {
		return rows
	}
	return explain.Rows
}

// prepareSchema prepares explain's result schema.
func (e *Explain) prepareSchema() error {
	var fieldNames []string
	format := strings.ToLower(e.Format)
	if format == types.ExplainFormatTraditional {
		format = types.ExplainFormatROW
		e.Format = types.ExplainFormatROW
	}
	switch {
	case (format == types.ExplainFormatROW && (!e.Analyze && e.RuntimeStatsColl == nil)) || (format == types.ExplainFormatBrief):
		fieldNames = []string{"id", "estRows", "task", "access object", "operator info"}
	case format == types.ExplainFormatVerbose:
		if e.Analyze || e.RuntimeStatsColl != nil {
			fieldNames = []string{"id", "estRows", "estCost", "actRows", "task", "access object", "execution info", "operator info", "memory", "disk"}
		} else {
			fieldNames = []string{"id", "estRows", "estCost", "task", "access object", "operator info"}
		}
	case format == types.ExplainFormatROW && (e.Analyze || e.RuntimeStatsColl != nil):
		fieldNames = []string{"id", "estRows", "actRows", "task", "access object", "execution info", "operator info", "memory", "disk"}
	case format == types.ExplainFormatDOT:
		fieldNames = []string{"dot contents"}
	case format == types.ExplainFormatHint:
		fieldNames = []string{"hint"}
	default:
		return errors.Errorf("explain format '%s' is not supported now", e.Format)
	}

	cwn := &columnsWithNames{
		cols:  make([]*expression.Column, 0, len(fieldNames)),
		names: make([]*types.FieldName, 0, len(fieldNames)),
	}

	for _, fieldName := range fieldNames {
		cwn.Append(buildColumnWithName("", fieldName, mysql.TypeString, mysql.MaxBlobWidth))
	}
	e.SetSchema(cwn.col2Schema())
	e.names = cwn.names
	return nil
}

// RenderResult renders the explain result as specified format.
func (e *Explain) RenderResult() error {
	if e.TargetPlan == nil {
		return nil
	}
	switch strings.ToLower(e.Format) {
	case types.ExplainFormatROW, types.ExplainFormatBrief, types.ExplainFormatVerbose:
		if e.Rows == nil || e.Analyze {
			e.explainedPlans = map[int]bool{}
			err := e.explainPlanInRowFormat(e.TargetPlan, "root", "", "", true)
			if err != nil {
				return err
			}
			err = e.explainPlanInRowFormatCTE()
			if err != nil {
				return err
			}
		}
	case types.ExplainFormatDOT:
		if physicalPlan, ok := e.TargetPlan.(PhysicalPlan); ok {
			e.prepareDotInfo(physicalPlan)
		}
	case types.ExplainFormatHint:
		hints := GenHintsFromPhysicalPlan(e.TargetPlan)
		hints = append(hints, hint.ExtractTableHintsFromStmtNode(e.ExecStmt, nil)...)
		e.Rows = append(e.Rows, []string{hint.RestoreOptimizerHints(hints)})
	default:
		return errors.Errorf("explain format '%s' is not supported now", e.Format)
	}
	return nil
}

func (e *Explain) explainPlanInRowFormatCTE() (err error) {
	explainedCTEPlan := make(map[int]struct{})
	for i := 0; i < len(e.ctes); i++ {
		x := (*CTEDefinition)(e.ctes[i])
		// skip if the CTE has been explained, the same CTE has same IDForStorage
		if _, ok := explainedCTEPlan[x.CTE.IDForStorage]; ok {
			continue
		}
		e.prepareOperatorInfo(x, "root", "", "", true)
		childIndent := texttree.Indent4Child("", true)
		err = e.explainPlanInRowFormat(x.SeedPlan, "root", "(Seed Part)", childIndent, x.RecurPlan == nil)
		if x.RecurPlan != nil {
			err = e.explainPlanInRowFormat(x.RecurPlan, "root", "(Recursive Part)", childIndent, true)
		}
		explainedCTEPlan[x.CTE.IDForStorage] = struct{}{}
	}

	return
}

// explainPlanInRowFormat generates explain information for root-tasks.
func (e *Explain) explainPlanInRowFormat(p Plan, taskType, driverSide, indent string, isLastChild bool) (err error) {
	e.prepareOperatorInfo(p, taskType, driverSide, indent, isLastChild)
	e.explainedPlans[p.ID()] = true
	if e.ctx != nil && e.ctx.GetSessionVars() != nil && e.ctx.GetSessionVars().StmtCtx != nil {
		if optimInfo, ok := e.ctx.GetSessionVars().StmtCtx.OptimInfo[p.ID()]; ok {
			e.ctx.GetSessionVars().StmtCtx.AppendNote(errors.New(optimInfo))
		}
	}

	// For every child we create a new sub-tree rooted by it.
	childIndent := texttree.Indent4Child(indent, isLastChild)

	if physPlan, ok := p.(PhysicalPlan); ok {
		// indicate driven side and driving side of 'join' and 'apply'
		// See issue https://github.com/pingcap/tidb/issues/14602.
		driverSideInfo := make([]string, len(physPlan.Children()))
		buildSide := -1

		switch plan := physPlan.(type) {
		case *PhysicalApply:
			buildSide = plan.InnerChildIdx ^ 1
		case *PhysicalHashJoin:
			if plan.UseOuterToBuild {
				buildSide = plan.InnerChildIdx ^ 1
			} else {
				buildSide = plan.InnerChildIdx
			}
		case *PhysicalMergeJoin:
			if plan.JoinType == RightOuterJoin {
				buildSide = 0
			} else {
				buildSide = 1
			}
		case *PhysicalIndexJoin:
			buildSide = plan.InnerChildIdx ^ 1
		case *PhysicalIndexMergeJoin:
			buildSide = plan.InnerChildIdx ^ 1
		case *PhysicalIndexHashJoin:
			buildSide = plan.InnerChildIdx ^ 1
		}

		if buildSide != -1 {
			driverSideInfo[0], driverSideInfo[1] = "(Build)", "(Probe)"
		} else {
			buildSide = 0
		}

		// Always put the Build above the Probe.
		for i := range physPlan.Children() {
			pchild := &physPlan.Children()[i^buildSide]
			if e.explainedPlans[(*pchild).ID()] {
				continue
			}
			err = e.explainPlanInRowFormat(*pchild, taskType, driverSideInfo[i], childIndent, i == len(physPlan.Children())-1)
			if err != nil {
				return
			}
		}
	}

	switch x := p.(type) {
	case *PhysicalTableReader:
		var storeType string
		switch x.StoreType {
		case kv.TiKV, kv.TiFlash, kv.TiDB:
			// expected do nothing
		default:
			return errors.Errorf("the store type %v is unknown", x.StoreType)
		}
		storeType = x.StoreType.Name()
		taskName := "cop"
		if x.BatchCop {
			taskName = "batchCop"
		}
		err = e.explainPlanInRowFormat(x.tablePlan, taskName+"["+storeType+"]", "", childIndent, true)
	case *PhysicalIndexReader:
		err = e.explainPlanInRowFormat(x.indexPlan, "cop[tikv]", "", childIndent, true)
	case *PhysicalIndexLookUpReader:
		err = e.explainPlanInRowFormat(x.indexPlan, "cop[tikv]", "(Build)", childIndent, false)
		if err != nil {
			return
		}
		err = e.explainPlanInRowFormat(x.tablePlan, "cop[tikv]", "(Probe)", childIndent, true)
	case *PhysicalIndexMergeReader:
		for _, pchild := range x.partialPlans {
			err = e.explainPlanInRowFormat(pchild, "cop[tikv]", "(Build)", childIndent, false)
			if err != nil {
				return
			}
		}
		err = e.explainPlanInRowFormat(x.tablePlan, "cop[tikv]", "(Probe)", childIndent, true)
	case *Insert:
		if x.SelectPlan != nil {
			err = e.explainPlanInRowFormat(x.SelectPlan, "root", "", childIndent, true)
		}
	case *Update:
		if x.SelectPlan != nil {
			err = e.explainPlanInRowFormat(x.SelectPlan, "root", "", childIndent, true)
		}
	case *Delete:
		if x.SelectPlan != nil {
			err = e.explainPlanInRowFormat(x.SelectPlan, "root", "", childIndent, true)
		}
	case *Execute:
		if x.Plan != nil {
			err = e.explainPlanInRowFormat(x.Plan, "root", "", indent, true)
		}
	case *PhysicalCTE:
		e.ctes = append(e.ctes, x)
	}
	return
}

func getRuntimeInfo(ctx sessionctx.Context, p Plan, runtimeStatsColl *execdetails.RuntimeStatsColl) (actRows, analyzeInfo, memoryInfo, diskInfo string) {
	if runtimeStatsColl == nil {
		runtimeStatsColl = ctx.GetSessionVars().StmtCtx.RuntimeStatsColl
		if runtimeStatsColl == nil {
			return
		}
	}
	explainID := p.ID()

	// There maybe some mock information for cop task to let runtimeStatsColl.Exists(p.ExplainID()) is true.
	// So check copTaskExecDetail first and print the real cop task information if it's not empty.
	if runtimeStatsColl.ExistsRootStats(explainID) {
		rootStats := runtimeStatsColl.GetRootStats(explainID)
		analyzeInfo = rootStats.String()
		actRows = strconv.FormatInt(rootStats.GetActRows(), 10)
	} else {
		actRows = "0"
	}
	if runtimeStatsColl.ExistsCopStats(explainID) {
		if len(analyzeInfo) > 0 {
			analyzeInfo += ", "
		}
		copStats := runtimeStatsColl.GetCopStats(explainID)
		analyzeInfo += copStats.String()
		actRows = fmt.Sprint(copStats.GetActRows())
	}
	memoryInfo = "N/A"
	memTracker := ctx.GetSessionVars().StmtCtx.MemTracker.SearchTrackerWithoutLock(p.ID())
	if memTracker != nil {
		memoryInfo = memTracker.FormatBytes(memTracker.MaxConsumed())
	}

	diskInfo = "N/A"
	diskTracker := ctx.GetSessionVars().StmtCtx.DiskTracker.SearchTrackerWithoutLock(p.ID())
	if diskTracker != nil {
		diskInfo = diskTracker.FormatBytes(diskTracker.MaxConsumed())
	}
	return
}

// prepareOperatorInfo generates the following information for every plan:
// operator id, estimated rows, task type, access object and other operator info.
func (e *Explain) prepareOperatorInfo(p Plan, taskType, driverSide, indent string, isLastChild bool) {
	if p.ExplainID().String() == "_0" {
		return
	}

	id := texttree.PrettyIdentifier(p.ExplainID().String()+driverSide, indent, isLastChild)
	estRows, estCost, accessObject, operatorInfo := e.getOperatorInfo(p, id)

	var row []string
	if e.Analyze || e.RuntimeStatsColl != nil {
		row = []string{id, estRows}
		if e.Format == types.ExplainFormatVerbose {
			row = append(row, estCost)
		}
		actRows, analyzeInfo, memoryInfo, diskInfo := getRuntimeInfo(e.ctx, p, e.RuntimeStatsColl)
		row = append(row, actRows, taskType, accessObject, analyzeInfo, operatorInfo, memoryInfo, diskInfo)
	} else {
		row = []string{id, estRows}
		if e.Format == types.ExplainFormatVerbose {
			row = append(row, estCost)
		}
		row = append(row, taskType, accessObject, operatorInfo)
	}
	e.Rows = append(e.Rows, row)
}

func (e *Explain) getOperatorInfo(p Plan, id string) (string, string, string, string) {
	// For `explain for connection` statement, `e.ExplainRows` will be set.
	for _, row := range e.ExplainRows {
		if len(row) < 5 {
			panic("should never happen")
		}
		if row[0] == id {
			return row[1], "N/A", row[3], row[4]
		}
	}
	estRows := "N/A"
	if si := p.statsInfo(); si != nil {
		estRows = strconv.FormatFloat(si.RowCount, 'f', 2, 64)
	}
	estCost := "N/A"
	if pp, ok := p.(PhysicalPlan); ok {
		estCost = strconv.FormatFloat(pp.Cost(), 'f', 2, 64)
	}
	var accessObject, operatorInfo string
	if plan, ok := p.(dataAccesser); ok {
		accessObject = plan.AccessObject(false)
		operatorInfo = plan.OperatorInfo(false)
	} else {
		if pa, ok := p.(partitionAccesser); ok && e.ctx != nil {
			accessObject = pa.accessObject(e.ctx)
		}
		operatorInfo = p.ExplainInfo()
	}
	return estRows, estCost, accessObject, operatorInfo
}

func (e *Explain) prepareDotInfo(p PhysicalPlan) {
	buffer := bytes.NewBufferString("")
	fmt.Fprintf(buffer, "\ndigraph %s {\n", p.ExplainID())
	e.prepareTaskDot(p, "root", buffer)
	buffer.WriteString("}\n")

	e.Rows = append(e.Rows, []string{buffer.String()})
}

func (e *Explain) prepareTaskDot(p PhysicalPlan, taskTp string, buffer *bytes.Buffer) {
	fmt.Fprintf(buffer, "subgraph cluster%v{\n", p.ID())
	buffer.WriteString("node [style=filled, color=lightgrey]\n")
	buffer.WriteString("color=black\n")
	fmt.Fprintf(buffer, "label = \"%s\"\n", taskTp)

	if len(p.Children()) == 0 {
		if taskTp == "cop" {
			fmt.Fprintf(buffer, "\"%s\"\n}\n", p.ExplainID())
			return
		}
		fmt.Fprintf(buffer, "\"%s\"\n", p.ExplainID())
	}

	var copTasks []PhysicalPlan
	var pipelines []string

	for planQueue := []PhysicalPlan{p}; len(planQueue) > 0; planQueue = planQueue[1:] {
		curPlan := planQueue[0]
		switch copPlan := curPlan.(type) {
		case *PhysicalTableReader:
			pipelines = append(pipelines, fmt.Sprintf("\"%s\" -> \"%s\"\n", copPlan.ExplainID(), copPlan.tablePlan.ExplainID()))
			copTasks = append(copTasks, copPlan.tablePlan)
		case *PhysicalIndexReader:
			pipelines = append(pipelines, fmt.Sprintf("\"%s\" -> \"%s\"\n", copPlan.ExplainID(), copPlan.indexPlan.ExplainID()))
			copTasks = append(copTasks, copPlan.indexPlan)
		case *PhysicalIndexLookUpReader:
			pipelines = append(pipelines, fmt.Sprintf("\"%s\" -> \"%s\"\n", copPlan.ExplainID(), copPlan.tablePlan.ExplainID()))
			pipelines = append(pipelines, fmt.Sprintf("\"%s\" -> \"%s\"\n", copPlan.ExplainID(), copPlan.indexPlan.ExplainID()))
			copTasks = append(copTasks, copPlan.tablePlan)
			copTasks = append(copTasks, copPlan.indexPlan)
		case *PhysicalIndexMergeReader:
			for i := 0; i < len(copPlan.partialPlans); i++ {
				pipelines = append(pipelines, fmt.Sprintf("\"%s\" -> \"%s\"\n", copPlan.ExplainID(), copPlan.partialPlans[i].ExplainID()))
				copTasks = append(copTasks, copPlan.partialPlans[i])
			}
			if copPlan.tablePlan != nil {
				pipelines = append(pipelines, fmt.Sprintf("\"%s\" -> \"%s\"\n", copPlan.ExplainID(), copPlan.tablePlan.ExplainID()))
				copTasks = append(copTasks, copPlan.tablePlan)
			}
		}
		for _, child := range curPlan.Children() {
			fmt.Fprintf(buffer, "\"%s\" -> \"%s\"\n", curPlan.ExplainID(), child.ExplainID())
			planQueue = append(planQueue, child)
		}
	}
	buffer.WriteString("}\n")

	for _, cop := range copTasks {
		e.prepareTaskDot(cop, "cop", buffer)
	}

	for i := range pipelines {
		buffer.WriteString(pipelines[i])
	}
}

// IsPointGetWithPKOrUniqueKeyByAutoCommit returns true when meets following conditions:
//  1. ctx is auto commit tagged
//  2. session is not InTxn
//  3. plan is point get by pk, or point get by unique index (no double read)
func IsPointGetWithPKOrUniqueKeyByAutoCommit(ctx sessionctx.Context, p Plan) (bool, error) {
	if !IsAutoCommitTxn(ctx) {
		return false, nil
	}

	// check plan
	if proj, ok := p.(*PhysicalProjection); ok {
		p = proj.Children()[0]
	}

	switch v := p.(type) {
	case *PhysicalIndexReader:
		indexScan := v.IndexPlans[0].(*PhysicalIndexScan)
		return indexScan.IsPointGetByUniqueKey(ctx.GetSessionVars().StmtCtx), nil
	case *PhysicalTableReader:
		tableScan := v.TablePlans[0].(*PhysicalTableScan)
		isPointRange := len(tableScan.Ranges) == 1 && tableScan.Ranges[0].IsPoint(ctx.GetSessionVars().StmtCtx)
		if !isPointRange {
			return false, nil
		}
		pkLength := 1
		if tableScan.Table.IsCommonHandle {
			pkIdx := tables.FindPrimaryIndex(tableScan.Table)
			pkLength = len(pkIdx.Columns)
		}
		return len(tableScan.Ranges[0].LowVal) == pkLength, nil
	case *PointGetPlan:
		// If the PointGetPlan needs to read data using unique index (double read), we
		// can't use max uint64, because using math.MaxUint64 can't guarantee repeatable-read
		// and the data and index would be inconsistent!
		isPointGet := v.IndexInfo == nil || (v.IndexInfo.Primary && v.TblInfo.IsCommonHandle)
		return isPointGet, nil
	default:
		return false, nil
	}
}

// IsAutoCommitTxn checks if session is in autocommit mode and not InTxn
// used for fast plan like point get
func IsAutoCommitTxn(ctx sessionctx.Context) bool {
	return ctx.GetSessionVars().IsAutocommit() && !ctx.GetSessionVars().InTxn()
}<|MERGE_RESOLUTION|>--- conflicted
+++ resolved
@@ -387,11 +387,7 @@
 	stmtCtx.UseCache = prepared.UseCache
 	var cacheKey kvcache.Key
 	if prepared.UseCache {
-<<<<<<< HEAD
-		cacheKey = NewPSTMTPlanCacheKey(sctx.GetSessionVars(), preparedStmt.PreparedAst.Stmt.Text(), prepared.SchemaVersion)
-=======
 		cacheKey = NewPSTMTPlanCacheKey(sctx.GetSessionVars(), preparedStmt.NormalizedSQL, prepared.SchemaVersion)
->>>>>>> 305ced47
 	}
 	tps := make([]*types.FieldType, len(e.UsingVars))
 	for i, param := range e.UsingVars {
@@ -489,11 +485,7 @@
 		// rebuild key to exclude kv.TiFlash when stmt is not read only
 		if _, isolationReadContainTiFlash := sessVars.IsolationReadEngines[kv.TiFlash]; isolationReadContainTiFlash && !IsReadOnly(stmt, sessVars) {
 			delete(sessVars.IsolationReadEngines, kv.TiFlash)
-<<<<<<< HEAD
-			cacheKey = NewPSTMTPlanCacheKey(sctx.GetSessionVars(), preparedStmt.PreparedAst.Stmt.Text(), prepared.SchemaVersion)
-=======
 			cacheKey = NewPSTMTPlanCacheKey(sctx.GetSessionVars(), preparedStmt.NormalizedSQL, prepared.SchemaVersion)
->>>>>>> 305ced47
 			sessVars.IsolationReadEngines[kv.TiFlash] = struct{}{}
 		}
 		cached := NewPSTMTPlanCacheValue(p, names, stmtCtx.TblInfo2UnionScan, tps)
