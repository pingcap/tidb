// Copyright 2015 PingCAP, Inc.
//
// Licensed under the Apache License, Version 2.0 (the "License");
// you may not use this file except in compliance with the License.
// You may obtain a copy of the License at
//
//     http://www.apache.org/licenses/LICENSE-2.0
//
// Unless required by applicable law or agreed to in writing, software
// distributed under the License is distributed on an "AS IS" BASIS,
// See the License for the specific language governing permissions and
// limitations under the License.

package core

import (
	"bytes"
	"fmt"
	"strconv"
	"strings"

	"github.com/pingcap/errors"
	"github.com/pingcap/parser/ast"
	"github.com/pingcap/parser/auth"
	"github.com/pingcap/parser/model"
	"github.com/pingcap/parser/mysql"
	"github.com/pingcap/tidb/expression"
	"github.com/pingcap/tidb/infoschema"
	"github.com/pingcap/tidb/metrics"
	"github.com/pingcap/tidb/sessionctx"
	"github.com/pingcap/tidb/table"
	driver "github.com/pingcap/tidb/types/parser_driver"
	"github.com/pingcap/tidb/util/chunk"
	"github.com/pingcap/tidb/util/kvcache"
	"github.com/pingcap/tidb/util/ranger"
)

var planCacheCounter = metrics.PlanCacheCounter.WithLabelValues("prepare")

// ShowDDL is for showing DDL information.
type ShowDDL struct {
	baseSchemaProducer
}

// ShowDDLJobs is for showing DDL job list.
type ShowDDLJobs struct {
	baseSchemaProducer

	JobNumber int64
}

// ShowSlow is for showing slow queries.
type ShowSlow struct {
	baseSchemaProducer

	*ast.ShowSlow
}

// ShowDDLJobQueries is for showing DDL job queries sql.
type ShowDDLJobQueries struct {
	baseSchemaProducer

	JobIDs []int64
}

// ShowNextRowID is for showing the next global row ID.
type ShowNextRowID struct {
	baseSchemaProducer
	TableName *ast.TableName
}

// CheckTable is used for checking table data, built from the 'admin check table' statement.
type CheckTable struct {
	baseSchemaProducer

	Tables []*ast.TableName

	GenExprs map[model.TableColumnID]expression.Expression
}

// RecoverIndex is used for backfilling corrupted index data.
type RecoverIndex struct {
	baseSchemaProducer

	Table     *ast.TableName
	IndexName string
}

// CleanupIndex is used to delete dangling index data.
type CleanupIndex struct {
	baseSchemaProducer

	Table     *ast.TableName
	IndexName string
}

// CheckIndex is used for checking index data, built from the 'admin check index' statement.
type CheckIndex struct {
	baseSchemaProducer

	IndexLookUpReader *PhysicalIndexLookUpReader
	DBName            string
	IdxName           string
}

// CheckIndexRange is used for checking index data, output the index values that handle within begin and end.
type CheckIndexRange struct {
	baseSchemaProducer

	Table     *ast.TableName
	IndexName string

	HandleRanges []ast.HandleRange
}

// ChecksumTable is used for calculating table checksum, built from the `admin checksum table` statement.
type ChecksumTable struct {
	baseSchemaProducer

	Tables []*ast.TableName
}

// CancelDDLJobs represents a cancel DDL jobs plan.
type CancelDDLJobs struct {
	baseSchemaProducer

	JobIDs []int64
}

// Change represents a change plan.
type Change struct {
	baseSchemaProducer
	*ast.ChangeStmt
}

// Prepare represents prepare plan.
type Prepare struct {
	baseSchemaProducer

	Name    string
	SQLText string
}

// Execute represents prepare plan.
type Execute struct {
	baseSchemaProducer

	Name      string
	UsingVars []expression.Expression
	ExecID    uint32
	Stmt      ast.StmtNode
	Plan      Plan
}

// OptimizePreparedPlan optimizes the prepared statement.
func (e *Execute) OptimizePreparedPlan(ctx sessionctx.Context, is infoschema.InfoSchema) error {
	vars := ctx.GetSessionVars()
	if e.Name != "" {
		e.ExecID = vars.PreparedStmtNameToID[e.Name]
	}
	prepared, ok := vars.PreparedStmts[e.ExecID]
	if !ok {
		return errors.Trace(ErrStmtNotFound)
	}

	if len(prepared.Params) != len(e.UsingVars) {
		return errors.Trace(ErrWrongParamCount)
	}

	for i, usingVar := range e.UsingVars {
		val, err := usingVar.Eval(chunk.Row{})
		if err != nil {
			return err
		}
		param := prepared.Params[i].(*driver.ParamMarkerExpr)
		param.Datum = val
		param.InExecute = true
		vars.PreparedParams = append(vars.PreparedParams, val)
	}
	if prepared.SchemaVersion != is.SchemaMetaVersion() {
		// If the schema version has changed we need to preprocess it again,
		// if this time it failed, the real reason for the error is schema changed.
		err := Preprocess(ctx, prepared.Stmt, is, InPrepare)
		if err != nil {
			return ErrSchemaChanged.GenWithStack("Schema change caused error: %s", err.Error())
		}
		prepared.SchemaVersion = is.SchemaMetaVersion()
	}
	p, err := e.getPhysicalPlan(ctx, is, prepared)
	if err != nil {
		return err
	}
	e.Stmt = prepared.Stmt
	e.Plan = p
	return nil
}

func (e *Execute) getPhysicalPlan(ctx sessionctx.Context, is infoschema.InfoSchema, prepared *ast.Prepared) (Plan, error) {
	var cacheKey kvcache.Key
	sessionVars := ctx.GetSessionVars()
	sessionVars.StmtCtx.UseCache = prepared.UseCache
	if prepared.UseCache {
		cacheKey = NewPSTMTPlanCacheKey(sessionVars, e.ExecID, prepared.SchemaVersion)
		if cacheValue, exists := ctx.PreparedPlanCache().Get(cacheKey); exists {
			if metrics.ResettablePlanCacheCounterFortTest {
				metrics.PlanCacheCounter.WithLabelValues("prepare").Inc()
			} else {
				planCacheCounter.Inc()
			}
			plan := cacheValue.(*PSTMTPlanCacheValue).Plan
			err := e.rebuildRange(plan)
			if err != nil {
				return nil, err
			}
			return plan, nil
		}
	}
	p, err := OptimizeAstNode(ctx, prepared.Stmt, is)
	if err != nil {
		return nil, err
	}
	if prepared.UseCache {
		ctx.PreparedPlanCache().Put(cacheKey, NewPSTMTPlanCacheValue(p))
	}
	return p, err
}

func (e *Execute) rebuildRange(p Plan) error {
	sctx := p.context()
	sc := p.context().GetSessionVars().StmtCtx
	var err error
	switch x := p.(type) {
	case *PhysicalTableReader:
		ts := x.TablePlans[0].(*PhysicalTableScan)
		var pkCol *expression.Column
		if ts.Table.PKIsHandle {
			if pkColInfo := ts.Table.GetPkColInfo(); pkColInfo != nil {
				pkCol = expression.ColInfo2Col(ts.schema.Columns, pkColInfo)
			}
		}
		if pkCol != nil {
			ts.Ranges, err = ranger.BuildTableRange(ts.AccessCondition, sc, pkCol.RetType)
			if err != nil {
				return err
			}
		} else {
			ts.Ranges = ranger.FullIntRange(false)
		}
	case *PhysicalIndexReader:
		is := x.IndexPlans[0].(*PhysicalIndexScan)
		is.Ranges, err = e.buildRangeForIndexScan(sctx, is)
		if err != nil {
			return err
		}
	case *PhysicalIndexLookUpReader:
		is := x.IndexPlans[0].(*PhysicalIndexScan)
		is.Ranges, err = e.buildRangeForIndexScan(sctx, is)
		if err != nil {
			return err
		}
	case *PointGetPlan:
		if x.HandleParam != nil {
			x.Handle, err = x.HandleParam.Datum.ToInt64(sc)
			if err != nil {
				return err
			}
			return nil
		}
		for i, param := range x.IndexValueParams {
			if param != nil {
				x.IndexValues[i] = param.Datum
			}
		}
		return nil
	case PhysicalPlan:
		for _, child := range x.Children() {
			err = e.rebuildRange(child)
			if err != nil {
				return err
			}
		}
	case *Insert:
		if x.SelectPlan != nil {
			return e.rebuildRange(x.SelectPlan)
		}
	case *Update:
		if x.SelectPlan != nil {
			return e.rebuildRange(x.SelectPlan)
		}
	case *Delete:
		if x.SelectPlan != nil {
			return e.rebuildRange(x.SelectPlan)
		}
	}
	return nil
}

func (e *Execute) buildRangeForIndexScan(sctx sessionctx.Context, is *PhysicalIndexScan) ([]*ranger.Range, error) {
	idxCols, colLengths := expression.IndexInfo2Cols(is.schema.Columns, is.Index)
	if len(idxCols) == 0 {
		return ranger.FullRange(), nil
	}
	res, err := ranger.DetachCondAndBuildRangeForIndex(sctx, is.AccessCondition, idxCols, colLengths)
	if err != nil {
		return nil, err
	}
	return res.Ranges, nil
}

// Deallocate represents deallocate plan.
type Deallocate struct {
	baseSchemaProducer

	Name string
}

// Show represents a show plan.
type Show struct {
	baseSchemaProducer

	Tp          ast.ShowStmtType // Databases/Tables/Columns/....
	DBName      string
	Table       *ast.TableName  // Used for showing columns.
	Column      *ast.ColumnName // Used for `desc table column`.
	Flag        int             // Some flag parsed from sql, such as FULL.
	Full        bool
	User        *auth.UserIdentity   // Used for show grants.
	Roles       []*auth.RoleIdentity // Used for show grants.
	IfNotExists bool                 // Used for `show create database if not exists`

	Conditions []expression.Expression

	GlobalScope bool // Used by show variables
}

// Set represents a plan for set stmt.
type Set struct {
	baseSchemaProducer

	VarAssigns []*expression.VarAssignment
}

// SQLBindOpType repreents the SQL bind type
type SQLBindOpType int

const (
	// OpSQLBindCreate represents the operation to create a SQL bind.
	OpSQLBindCreate SQLBindOpType = iota
	// OpSQLBindDrop represents the operation to drop a SQL bind.
	OpSQLBindDrop
)

// SQLBindPlan represents a plan for SQL bind.
type SQLBindPlan struct {
	baseSchemaProducer

	SQLBindOp    SQLBindOpType
	NormdOrigSQL string
	BindSQL      string
	IsGlobal     bool
	BindStmt     ast.StmtNode
	Charset      string
	Collation    string
}

// Simple represents a simple statement plan which doesn't need any optimization.
type Simple struct {
	baseSchemaProducer

	Statement ast.StmtNode
}

// InsertGeneratedColumns is for completing generated columns in Insert.
// We resolve generation expressions in plan, and eval those in executor.
type InsertGeneratedColumns struct {
	Columns      []*ast.ColumnName
	Exprs        []expression.Expression
	OnDuplicates []*expression.Assignment
}

// Insert represents an insert plan.
type Insert struct {
	baseSchemaProducer

	Table       table.Table
	tableSchema *expression.Schema
	Columns     []*ast.ColumnName
	Lists       [][]expression.Expression
	SetList     []*expression.Assignment

	OnDuplicate        []*expression.Assignment
	Schema4OnDuplicate *expression.Schema

	IsReplace bool

	// NeedFillDefaultValue is true when expr in value list reference other column.
	NeedFillDefaultValue bool

	GenCols InsertGeneratedColumns

	SelectPlan PhysicalPlan
}

// Update represents Update plan.
type Update struct {
	baseSchemaProducer

	OrderedList []*expression.Assignment

	SelectPlan PhysicalPlan
}

// Delete represents a delete plan.
type Delete struct {
	baseSchemaProducer

	Tables       []*ast.TableName
	IsMultiTable bool

	SelectPlan PhysicalPlan
}

// analyzeInfo is used to store the database name, table name and partition name of analyze task.
type analyzeInfo struct {
	DBName        string
	TableName     string
	PartitionName string
	// PhysicalTableID is the id for a partition or a table.
	PhysicalTableID int64
<<<<<<< HEAD
	Table           table.Table
	Incremental     bool
=======
	PKInfo          *model.ColumnInfo
	ColsInfo        []*model.ColumnInfo
>>>>>>> 7611a7da
}

// AnalyzeColumnsTask is used for analyze columns.
type AnalyzeColumnsTask struct {
	PKInfo   *model.ColumnInfo
	ColsInfo []*model.ColumnInfo
	analyzeInfo
}

// AnalyzeIndexTask is used for analyze index.
type AnalyzeIndexTask struct {
	IndexInfo *model.IndexInfo
	analyzeInfo
}

// Analyze represents an analyze plan
type Analyze struct {
	baseSchemaProducer

	ColTasks      []AnalyzeColumnsTask
	IdxTasks      []AnalyzeIndexTask
	MaxNumBuckets uint64
}

// LoadData represents a loaddata plan.
type LoadData struct {
	baseSchemaProducer

	IsLocal     bool
	Path        string
	Table       *ast.TableName
	Columns     []*ast.ColumnName
	FieldsInfo  *ast.FieldsClause
	LinesInfo   *ast.LinesClause
	IgnoreLines uint64

	GenCols InsertGeneratedColumns
}

// LoadStats represents a load stats plan.
type LoadStats struct {
	baseSchemaProducer

	Path string
}

// DDL represents a DDL statement plan.
type DDL struct {
	baseSchemaProducer

	Statement ast.DDLNode
}

// Explain represents a explain plan.
type Explain struct {
	baseSchemaProducer

	StmtPlan       Plan
	Rows           [][]string
	explainedPlans map[int]bool
	Format         string
	Analyze        bool
	ExecStmt       ast.StmtNode
	ExecPlan       Plan
}

// prepareSchema prepares explain's result schema.
func (e *Explain) prepareSchema() error {
	switch strings.ToLower(e.Format) {
	case ast.ExplainFormatROW:
		retFields := []string{"id", "count", "task", "operator info"}
		if e.Analyze {
			retFields = append(retFields, "execution info")
		}
		schema := expression.NewSchema(make([]*expression.Column, 0, len(retFields))...)
		for _, fieldName := range retFields {
			schema.Append(buildColumn("", fieldName, mysql.TypeString, mysql.MaxBlobWidth))
		}
		e.SetSchema(schema)
	case ast.ExplainFormatDOT:
		retFields := []string{"dot contents"}
		schema := expression.NewSchema(make([]*expression.Column, 0, len(retFields))...)
		for _, fieldName := range retFields {
			schema.Append(buildColumn("", fieldName, mysql.TypeString, mysql.MaxBlobWidth))
		}
		e.SetSchema(schema)
	default:
		return errors.Errorf("explain format '%s' is not supported now", e.Format)
	}
	return nil
}

// RenderResult renders the explain result as specified format.
func (e *Explain) RenderResult() error {
	if e.StmtPlan == nil {
		return nil
	}
	switch strings.ToLower(e.Format) {
	case ast.ExplainFormatROW:
		e.explainedPlans = map[int]bool{}
		e.explainPlanInRowFormat(e.StmtPlan.(PhysicalPlan), "root", "", true)
	case ast.ExplainFormatDOT:
		e.prepareDotInfo(e.StmtPlan.(PhysicalPlan))
	default:
		return errors.Errorf("explain format '%s' is not supported now", e.Format)
	}
	return nil
}

// explainPlanInRowFormat generates explain information for root-tasks.
func (e *Explain) explainPlanInRowFormat(p PhysicalPlan, taskType, indent string, isLastChild bool) {
	e.prepareOperatorInfo(p, taskType, indent, isLastChild)
	e.explainedPlans[p.ID()] = true

	// For every child we create a new sub-tree rooted by it.
	childIndent := e.getIndent4Child(indent, isLastChild)
	for i, child := range p.Children() {
		if e.explainedPlans[child.ID()] {
			continue
		}
		e.explainPlanInRowFormat(child.(PhysicalPlan), taskType, childIndent, i == len(p.Children())-1)
	}

	switch copPlan := p.(type) {
	case *PhysicalTableReader:
		e.explainPlanInRowFormat(copPlan.tablePlan, "cop", childIndent, true)
	case *PhysicalIndexReader:
		e.explainPlanInRowFormat(copPlan.indexPlan, "cop", childIndent, true)
	case *PhysicalIndexLookUpReader:
		e.explainPlanInRowFormat(copPlan.indexPlan, "cop", childIndent, false)
		e.explainPlanInRowFormat(copPlan.tablePlan, "cop", childIndent, true)
	}
}

// prepareOperatorInfo generates the following information for every plan:
// operator id, task type, operator info, and the estemated row count.
func (e *Explain) prepareOperatorInfo(p PhysicalPlan, taskType string, indent string, isLastChild bool) {
	operatorInfo := p.ExplainInfo()
	count := string(strconv.AppendFloat([]byte{}, p.statsInfo().RowCount, 'f', 2, 64))
	explainID := p.ExplainID().String()
	row := []string{e.prettyIdentifier(explainID, indent, isLastChild), count, taskType, operatorInfo}
	if e.Analyze {
		runtimeStatsColl := e.ctx.GetSessionVars().StmtCtx.RuntimeStatsColl
		// There maybe some mock information for cop task to let runtimeStatsColl.Exists(p.ExplainID()) is true.
		// So check copTaskExecDetail first and print the real cop task information if it's not empty.
		if runtimeStatsColl.ExistsCopStats(explainID) {
			row = append(row, runtimeStatsColl.GetCopStats(explainID).String())
		} else if runtimeStatsColl.ExistsRootStats(explainID) {
			row = append(row, runtimeStatsColl.GetRootStats(explainID).String())
		} else {
			row = append(row, "time:0ns, loops:0, rows:0")
		}
	}
	e.Rows = append(e.Rows, row)
}

const (
	// treeBody indicates the current operator sub-tree is not finished, still
	// has child operators to be attached on.
	treeBody = '│'
	// treeMiddleNode indicates this operator is not the last child of the
	// current sub-tree rooted by its parent.
	treeMiddleNode = '├'
	// treeLastNode indicates this operator is the last child of the current
	// sub-tree rooted by its parent.
	treeLastNode = '└'
	// treeGap is used to represent the gap between the branches of the tree.
	treeGap = ' '
	// treeNodeIdentifier is used to replace the treeGap once we need to attach
	// a node to a sub-tree.
	treeNodeIdentifier = '─'
)

func (e *Explain) prettyIdentifier(id, indent string, isLastChild bool) string {
	if len(indent) == 0 {
		return id
	}

	indentBytes := []rune(indent)
	for i := len(indentBytes) - 1; i >= 0; i-- {
		if indentBytes[i] != treeBody {
			continue
		}

		// Here we attach a new node to the current sub-tree by changing
		// the closest treeBody to a:
		// 1. treeLastNode, if this operator is the last child.
		// 2. treeMiddleNode, if this operator is not the last child..
		if isLastChild {
			indentBytes[i] = treeLastNode
		} else {
			indentBytes[i] = treeMiddleNode
		}
		break
	}

	// Replace the treeGap between the treeBody and the node to a
	// treeNodeIdentifier.
	indentBytes[len(indentBytes)-1] = treeNodeIdentifier
	return string(indentBytes) + id
}

func (e *Explain) getIndent4Child(indent string, isLastChild bool) string {
	if !isLastChild {
		return string(append([]rune(indent), treeBody, treeGap))
	}

	// If the current node is the last node of the current operator tree, we
	// need to end this sub-tree by changing the closest treeBody to a treeGap.
	indentBytes := []rune(indent)
	for i := len(indentBytes) - 1; i >= 0; i-- {
		if indentBytes[i] == treeBody {
			indentBytes[i] = treeGap
			break
		}
	}

	return string(append(indentBytes, treeBody, treeGap))
}

func (e *Explain) prepareDotInfo(p PhysicalPlan) {
	buffer := bytes.NewBufferString("")
	buffer.WriteString(fmt.Sprintf("\ndigraph %s {\n", p.ExplainID()))
	e.prepareTaskDot(p, "root", buffer)
	buffer.WriteString(fmt.Sprintln("}"))

	e.Rows = append(e.Rows, []string{buffer.String()})
}

func (e *Explain) prepareTaskDot(p PhysicalPlan, taskTp string, buffer *bytes.Buffer) {
	buffer.WriteString(fmt.Sprintf("subgraph cluster%v{\n", p.ID()))
	buffer.WriteString("node [style=filled, color=lightgrey]\n")
	buffer.WriteString("color=black\n")
	buffer.WriteString(fmt.Sprintf("label = \"%s\"\n", taskTp))

	if len(p.Children()) == 0 {
		buffer.WriteString(fmt.Sprintf("\"%s\"\n}\n", p.ExplainID()))
		return
	}

	var copTasks []PhysicalPlan
	var pipelines []string

	for planQueue := []PhysicalPlan{p}; len(planQueue) > 0; planQueue = planQueue[1:] {
		curPlan := planQueue[0]
		switch copPlan := curPlan.(type) {
		case *PhysicalTableReader:
			pipelines = append(pipelines, fmt.Sprintf("\"%s\" -> \"%s\"\n", copPlan.ExplainID(), copPlan.tablePlan.ExplainID()))
			copTasks = append(copTasks, copPlan.tablePlan)
		case *PhysicalIndexReader:
			pipelines = append(pipelines, fmt.Sprintf("\"%s\" -> \"%s\"\n", copPlan.ExplainID(), copPlan.indexPlan.ExplainID()))
			copTasks = append(copTasks, copPlan.indexPlan)
		case *PhysicalIndexLookUpReader:
			pipelines = append(pipelines, fmt.Sprintf("\"%s\" -> \"%s\"\n", copPlan.ExplainID(), copPlan.tablePlan.ExplainID()))
			pipelines = append(pipelines, fmt.Sprintf("\"%s\" -> \"%s\"\n", copPlan.ExplainID(), copPlan.indexPlan.ExplainID()))
			copTasks = append(copTasks, copPlan.tablePlan)
			copTasks = append(copTasks, copPlan.indexPlan)
		}
		for _, child := range curPlan.Children() {
			buffer.WriteString(fmt.Sprintf("\"%s\" -> \"%s\"\n", curPlan.ExplainID(), child.ExplainID()))
			planQueue = append(planQueue, child)
		}
	}
	buffer.WriteString("}\n")

	for _, cop := range copTasks {
		e.prepareTaskDot(cop.(PhysicalPlan), "cop", buffer)
	}

	for i := range pipelines {
		buffer.WriteString(pipelines[i])
	}
}<|MERGE_RESOLUTION|>--- conflicted
+++ resolved
@@ -427,13 +427,7 @@
 	PartitionName string
 	// PhysicalTableID is the id for a partition or a table.
 	PhysicalTableID int64
-<<<<<<< HEAD
-	Table           table.Table
 	Incremental     bool
-=======
-	PKInfo          *model.ColumnInfo
-	ColsInfo        []*model.ColumnInfo
->>>>>>> 7611a7da
 }
 
 // AnalyzeColumnsTask is used for analyze columns.
