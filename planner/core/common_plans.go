--- conflicted
+++ resolved
@@ -135,10 +135,7 @@
 	Plan      Plan
 }
 
-<<<<<<< HEAD
-=======
 // OptimizePreparedPlan optimizes the prepared statement.
->>>>>>> dbdd806c
 func (e *Execute) OptimizePreparedPlan(ctx sessionctx.Context, is infoschema.InfoSchema) error {
 	vars := ctx.GetSessionVars()
 	if e.Name != "" {
