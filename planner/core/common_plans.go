// Copyright 2015 PingCAP, Inc.
//
// Licensed under the Apache License, Version 2.0 (the "License");
// you may not use this file except in compliance with the License.
// You may obtain a copy of the License at
//
//     http://www.apache.org/licenses/LICENSE-2.0
//
// Unless required by applicable law or agreed to in writing, software
// distributed under the License is distributed on an "AS IS" BASIS,
// See the License for the specific language governing permissions and
// limitations under the License.

package core

import (
	"bytes"
	"context"
	"fmt"
	"strconv"
	"strings"

	"github.com/pingcap/errors"
	"github.com/pingcap/parser/ast"
	"github.com/pingcap/parser/model"
	"github.com/pingcap/parser/mysql"
	"github.com/pingcap/tidb/expression"
	"github.com/pingcap/tidb/infoschema"
	"github.com/pingcap/tidb/kv"
	"github.com/pingcap/tidb/metrics"
	"github.com/pingcap/tidb/privilege"
	"github.com/pingcap/tidb/sessionctx"
	"github.com/pingcap/tidb/sessionctx/stmtctx"
	"github.com/pingcap/tidb/sessionctx/variable"
	"github.com/pingcap/tidb/table"
	"github.com/pingcap/tidb/types"
	driver "github.com/pingcap/tidb/types/parser_driver"
	"github.com/pingcap/tidb/util/chunk"
	"github.com/pingcap/tidb/util/hint"
	"github.com/pingcap/tidb/util/kvcache"
	"github.com/pingcap/tidb/util/math"
	"github.com/pingcap/tidb/util/ranger"
	"github.com/pingcap/tidb/util/texttree"
)

var planCacheCounter = metrics.PlanCacheCounter.WithLabelValues("prepare")

// ShowDDL is for showing DDL information.
type ShowDDL struct {
	baseSchemaProducer
}

// ShowSlow is for showing slow queries.
type ShowSlow struct {
	baseSchemaProducer

	*ast.ShowSlow
}

// ShowDDLJobQueries is for showing DDL job queries sql.
type ShowDDLJobQueries struct {
	baseSchemaProducer

	JobIDs []int64
}

// ShowNextRowID is for showing the next global row ID.
type ShowNextRowID struct {
	baseSchemaProducer
	TableName *ast.TableName
}

// CheckTable is used for checking table data, built from the 'admin check table' statement.
type CheckTable struct {
	baseSchemaProducer

	DBName             string
	Table              table.Table
	IndexInfos         []*model.IndexInfo
	IndexLookUpReaders []*PhysicalIndexLookUpReader
}

// RecoverIndex is used for backfilling corrupted index data.
type RecoverIndex struct {
	baseSchemaProducer

	Table     *ast.TableName
	IndexName string
}

// CleanupIndex is used to delete dangling index data.
type CleanupIndex struct {
	baseSchemaProducer

	Table     *ast.TableName
	IndexName string
}

// CheckIndex is used for checking index data, built from the 'admin check index' statement.
type CheckIndex struct {
	baseSchemaProducer

	IndexLookUpReader *PhysicalIndexLookUpReader
	DBName            string
	IdxName           string
}

// CheckIndexRange is used for checking index data, output the index values that handle within begin and end.
type CheckIndexRange struct {
	baseSchemaProducer

	Table     *ast.TableName
	IndexName string

	HandleRanges []ast.HandleRange
}

// ChecksumTable is used for calculating table checksum, built from the `admin checksum table` statement.
type ChecksumTable struct {
	baseSchemaProducer

	Tables []*ast.TableName
}

// CancelDDLJobs represents a cancel DDL jobs plan.
type CancelDDLJobs struct {
	baseSchemaProducer

	JobIDs []int64
}

// ReloadExprPushdownBlacklist reloads the data from expr_pushdown_blacklist table.
type ReloadExprPushdownBlacklist struct {
	baseSchemaProducer
}

// ReloadOptRuleBlacklist reloads the data from opt_rule_blacklist table.
type ReloadOptRuleBlacklist struct {
	baseSchemaProducer
}

// AdminPluginsAction indicate action will be taken on plugins.
type AdminPluginsAction int

const (
	// Enable indicates enable plugins.
	Enable AdminPluginsAction = iota + 1
	// Disable indicates disable plugins.
	Disable
)

// AdminPlugins administrates tidb plugins.
type AdminPlugins struct {
	baseSchemaProducer
	Action  AdminPluginsAction
	Plugins []string
}

// Change represents a change plan.
type Change struct {
	baseSchemaProducer
	*ast.ChangeStmt
}

// Prepare represents prepare plan.
type Prepare struct {
	baseSchemaProducer

	Name    string
	SQLText string
}

// Execute represents prepare plan.
type Execute struct {
	baseSchemaProducer

	Name          string
	UsingVars     []expression.Expression
	PrepareParams []types.Datum
	ExecID        uint32
	Stmt          ast.StmtNode
	StmtType      string
	Plan          Plan
}

// OptimizePreparedPlan optimizes the prepared statement.
func (e *Execute) OptimizePreparedPlan(ctx context.Context, sctx sessionctx.Context, is infoschema.InfoSchema) error {
	vars := sctx.GetSessionVars()
	if e.Name != "" {
		e.ExecID = vars.PreparedStmtNameToID[e.Name]
	}
	preparedPointer, ok := vars.PreparedStmts[e.ExecID]
	if !ok {
		return errors.Trace(ErrStmtNotFound)
	}
	preparedObj, ok := preparedPointer.(*CachedPrepareStmt)
	if !ok {
		return errors.Errorf("invalid CachedPrepareStmt type")
	}
	prepared := preparedObj.PreparedAst
	vars.StmtCtx.StmtType = prepared.StmtType

	paramLen := len(e.PrepareParams)
	if paramLen > 0 {
		// for binary protocol execute, argument is placed in vars.PrepareParams
		if len(prepared.Params) != paramLen {
			return errors.Trace(ErrWrongParamCount)
		}
		vars.PreparedParams = e.PrepareParams
		for i, val := range vars.PreparedParams {
			param := prepared.Params[i].(*driver.ParamMarkerExpr)
			param.Datum = val
			param.InExecute = true
		}
	} else {
		// for `execute stmt using @a, @b, @c`, using value in e.UsingVars
		if len(prepared.Params) != len(e.UsingVars) {
			return errors.Trace(ErrWrongParamCount)
		}

		for i, usingVar := range e.UsingVars {
			val, err := usingVar.Eval(chunk.Row{})
			if err != nil {
				return err
			}
			param := prepared.Params[i].(*driver.ParamMarkerExpr)
			param.Datum = val
			param.InExecute = true
			vars.PreparedParams = append(vars.PreparedParams, val)
		}
	}

	if prepared.SchemaVersion != is.SchemaMetaVersion() {
		// In order to avoid some correctness issues, we have to clear the
		// cached plan once the schema version is changed.
		// Cached plan in prepared struct does NOT have a "cache key" with
		// schema version like prepared plan cache key
		prepared.CachedPlan = nil
		preparedObj.Executor = nil
		// If the schema version has changed we need to preprocess it again,
		// if this time it failed, the real reason for the error is schema changed.
		err := Preprocess(sctx, prepared.Stmt, is, InPrepare)
		if err != nil {
			return ErrSchemaChanged.GenWithStack("Schema change caused error: %s", err.Error())
		}
		prepared.SchemaVersion = is.SchemaMetaVersion()
	}
	err := e.getPhysicalPlan(ctx, sctx, is, preparedObj)
	if err != nil {
		return err
	}
	e.Stmt = prepared.Stmt
	return nil
}

func (e *Execute) checkPreparedPriv(ctx context.Context, sctx sessionctx.Context,
	preparedObj *CachedPrepareStmt, is infoschema.InfoSchema) error {
	if pm := privilege.GetPrivilegeManager(sctx); pm != nil {
		if err := CheckPrivilege(sctx.GetSessionVars().ActiveRoles, pm, preparedObj.VisitInfos); err != nil {
			return err
		}
	}
	err := CheckTableLock(sctx, is, preparedObj.VisitInfos)
	return err
}

func (e *Execute) setFoundInPlanCache(sctx sessionctx.Context, opt bool) error {
	vars := sctx.GetSessionVars()
	err := vars.SetSystemVar(variable.TiDBFoundInPlanCache, variable.BoolToIntStr(opt))
	return err
}

func (e *Execute) getPhysicalPlan(ctx context.Context, sctx sessionctx.Context, is infoschema.InfoSchema, preparedStmt *CachedPrepareStmt) error {
	stmtCtx := sctx.GetSessionVars().StmtCtx
	stmtCtx.IsExecute = true
	prepared := preparedStmt.PreparedAst
	if prepared.CachedPlan != nil {
		// Rewriting the expression in the select.where condition  will convert its
		// type from "paramMarker" to "Constant".When Point Select queries are executed,
		// the expression in the where condition will not be evaluated,
		// so you don't need to consider whether prepared.useCache is enabled.
		plan := prepared.CachedPlan.(Plan)
		names := prepared.CachedNames.(types.NameSlice)
		err := e.rebuildRange(plan)
		if err != nil {
			return err
		}
		if metrics.ResettablePlanCacheCounterFortTest {
			metrics.PlanCacheCounter.WithLabelValues("prepare").Inc()
		} else {
			planCacheCounter.Inc()
		}
<<<<<<< HEAD
		stmtCtx.AddPlanCacheHitInfo(true)
=======
		err = e.setFoundInPlanCache(sctx, true)
		if err != nil {
			return err
		}
>>>>>>> cde8541b
		e.names = names
		e.Plan = plan
		stmtCtx.PointExec = true
		return nil
	}
	var cacheKey kvcache.Key
	stmtCtx.UseCache = prepared.UseCache
	if prepared.UseCache {
		cacheKey = NewPSTMTPlanCacheKey(sctx.GetSessionVars(), e.ExecID, prepared.SchemaVersion)
		if cacheValue, exists := sctx.PreparedPlanCache().Get(cacheKey); exists {
			if err := e.checkPreparedPriv(ctx, sctx, preparedStmt, is); err != nil {
				return err
			}
			cachedVal := cacheValue.(*PSTMTPlanCacheValue)
			planValid := true
			for tblInfo, unionScan := range cachedVal.TblInfo2UnionScan {
				if !unionScan && tableHasDirtyContent(sctx, tblInfo) {
					planValid = false
					// TODO we can inject UnionScan into cached plan to avoid invalidating it, though
					// rebuilding the filters in UnionScan is pretty trivial.
					sctx.PreparedPlanCache().Delete(cacheKey)
					break
				}
			}
			if planValid {
<<<<<<< HEAD
				stmtCtx.AddPlanCacheHitInfo(true)
=======
				err := e.setFoundInPlanCache(sctx, true)
				if err != nil {
					return err
				}
>>>>>>> cde8541b
				if metrics.ResettablePlanCacheCounterFortTest {
					metrics.PlanCacheCounter.WithLabelValues("prepare").Inc()
				} else {
					planCacheCounter.Inc()
				}
				err = e.rebuildRange(cachedVal.Plan)
				if err != nil {
					return err
				}
				e.names = cachedVal.OutPutNames
				e.Plan = cachedVal.Plan
				stmtCtx.SetPlanDigest(preparedStmt.NormalizedPlan, preparedStmt.PlanDigest)
				return nil
			}
		}
	}
	p, names, err := OptimizeAstNode(ctx, sctx, prepared.Stmt, is)
	if err != nil {
		return err
	}
	err = e.tryCachePointPlan(ctx, sctx, preparedStmt, is, p)
	if err != nil {
		return err
	}
	e.names = names
	e.Plan = p
	isRange := e.isRangePartition(p)
	_, isTableDual := p.(*PhysicalTableDual)
	if !isTableDual && prepared.UseCache && !isRange {
		cached := NewPSTMTPlanCacheValue(p, names, stmtCtx.TblInfo2UnionScan)
		preparedStmt.NormalizedPlan, preparedStmt.PlanDigest = NormalizePlan(p)
		stmtCtx.SetPlanDigest(preparedStmt.NormalizedPlan, preparedStmt.PlanDigest)
		sctx.PreparedPlanCache().Put(cacheKey, cached)
	}
	err = e.setFoundInPlanCache(sctx, false)
	return err
}

// tryCachePointPlan will try to cache point execution plan, there may be some
// short paths for these executions, currently "point select" and "point update"
func (e *Execute) tryCachePointPlan(ctx context.Context, sctx sessionctx.Context,
	preparedStmt *CachedPrepareStmt, is infoschema.InfoSchema, p Plan) error {
	var (
		prepared = preparedStmt.PreparedAst
		ok       bool
		err      error
		names    types.NameSlice
	)
	switch p.(type) {
	case *PointGetPlan:
		ok, err = IsPointGetWithPKOrUniqueKeyByAutoCommit(sctx, p)
		names = p.OutputNames()
		if err != nil {
			return err
		}
	case *Update:
		ok, err = IsPointUpdateByAutoCommit(sctx, p)
		if err != nil {
			return err
		}
		if ok {
			// make constant expression store paramMarker
			sctx.GetSessionVars().StmtCtx.PointExec = true
			p, names, err = OptimizeAstNode(ctx, sctx, prepared.Stmt, is)
		}
	}
	if ok {
		// just cache point plan now
		prepared.CachedPlan = p
		prepared.CachedNames = names
		preparedStmt.NormalizedPlan, preparedStmt.PlanDigest = NormalizePlan(p)
		sctx.GetSessionVars().StmtCtx.SetPlanDigest(preparedStmt.NormalizedPlan, preparedStmt.PlanDigest)
	}
	return err
}

func (e *Execute) rebuildRange(p Plan) error {
	sctx := p.SCtx()
	sc := p.SCtx().GetSessionVars().StmtCtx
	var err error
	switch x := p.(type) {
	case *PhysicalTableReader:
		ts := x.TablePlans[0].(*PhysicalTableScan)
		var pkCol *expression.Column
		if ts.Table.PKIsHandle {
			if pkColInfo := ts.Table.GetPkColInfo(); pkColInfo != nil {
				pkCol = expression.ColInfo2Col(ts.schema.Columns, pkColInfo)
			}
		}
		if pkCol != nil {
			ts.Ranges, err = ranger.BuildTableRange(ts.AccessCondition, sc, pkCol.RetType)
			if err != nil {
				return err
			}
			if ts.Table.Partition != nil && ts.Table.Partition.Type == model.PartitionTypeHash {
				pID, err := rebuildNewTableIDFromTable(e.ctx, ts, sc, pkCol)
				if err != nil {
					return err
				}
				if pID != -1 {
					ts.physicalTableID = pID
				}
			}
		} else {
			ts.Ranges = ranger.FullIntRange(false)
		}
	case *PhysicalIndexReader:
		is := x.IndexPlans[0].(*PhysicalIndexScan)
		is.Ranges, err = e.buildRangeForIndexScan(sctx, is)
		if err != nil {
			return err
		}
		if is.Table.Partition != nil && is.Table.Partition.Type == model.PartitionTypeHash {
			pID, err := rebuildNewTableIDFromIndex(e.ctx, is, sc)
			if err != nil {
				return err
			}
			if pID != -1 {
				is.physicalTableID = pID
			}
		}
	case *PhysicalIndexLookUpReader:
		is := x.IndexPlans[0].(*PhysicalIndexScan)
		is.Ranges, err = e.buildRangeForIndexScan(sctx, is)
		if err != nil {
			return err
		}
		if is.Table.Partition != nil && is.Table.Partition.Type == model.PartitionTypeHash {
			pID, err := rebuildNewTableIDFromIndex(e.ctx, is, sc)
			if err != nil {
				return err
			}
			if pID != -1 {
				is.physicalTableID = pID
				tblScan := x.TablePlans[0].(*PhysicalTableScan)
				tblScan.physicalTableID = pID
			}
		}
	case *PointGetPlan:
		if x.HandleParam != nil {
			x.Handle, err = x.HandleParam.Datum.ToInt64(sc)
			if err != nil {
				return err
			}
			if x.PartitionInfo != nil {
				num := x.TblInfo.Partition.Num
				pos := math.Abs(x.Handle) % int64(num)
				x.PartitionInfo = &x.TblInfo.Partition.Definitions[pos]
			}
			return nil
		}
		for i, param := range x.IndexValueParams {
			if param != nil {
				x.IndexValues[i] = param.Datum
			}
		}
		if x.PartitionInfo != nil {
			val := x.IndexValues[x.partitionColumnPos].GetInt64()
			partitionID := val % int64(x.TblInfo.Partition.Num)
			x.PartitionInfo = &x.TblInfo.Partition.Definitions[partitionID]
		}
		return nil
	case *BatchPointGetPlan:
		for i, param := range x.HandleParams {
			if param != nil {
				x.Handles[i], err = param.Datum.ToInt64(sc)
				if err != nil {
					return err
				}
			}
		}
		for i, params := range x.IndexValueParams {
			if len(params) < 1 {
				continue
			}
			for j, param := range params {
				if param != nil {
					x.IndexValues[i][j] = param.Datum
				}
			}
		}
	case PhysicalPlan:
		for _, child := range x.Children() {
			err = e.rebuildRange(child)
			if err != nil {
				return err
			}
		}
	case *Insert:
		if x.SelectPlan != nil {
			return e.rebuildRange(x.SelectPlan)
		}
	case *Update:
		if x.SelectPlan != nil {
			return e.rebuildRange(x.SelectPlan)
		}
	case *Delete:
		if x.SelectPlan != nil {
			return e.rebuildRange(x.SelectPlan)
		}
	}
	return nil
}

func checkRangePartitionInfo(pi *model.PartitionInfo) bool {
	if pi != nil && pi.Type == model.PartitionTypeRange {
		return true
	}
	return false
}

// Prepare plan cache is not support query plan on range partition table.
func (e *Execute) isRangePartition(p Plan) bool {
	isRange := false
	switch x := p.(type) {
	case *PhysicalTableReader:
		ts := x.TablePlans[0].(*PhysicalTableScan)
		return checkRangePartitionInfo(ts.Table.Partition)
	case *PhysicalIndexLookUpReader:
		is := x.IndexPlans[0].(*PhysicalIndexScan)
		return checkRangePartitionInfo(is.Table.Partition)
	case *PhysicalIndexReader:
		is := x.IndexPlans[0].(*PhysicalIndexScan)
		return checkRangePartitionInfo(is.Table.Partition)
	case PhysicalPlan:
		for _, child := range x.Children() {
			if e.isRangePartition(child) {
				isRange = true
			}
		}
	}
	return isRange
}

func (e *Execute) buildRangeForIndexScan(sctx sessionctx.Context, is *PhysicalIndexScan) ([]*ranger.Range, error) {
	if len(is.IdxCols) == 0 {
		return ranger.FullRange(), nil
	}
	res, err := ranger.DetachCondAndBuildRangeForIndex(sctx, is.AccessCondition, is.IdxCols, is.IdxColLens)
	if err != nil {
		return nil, err
	}
	return res.Ranges, nil
}

// Deallocate represents deallocate plan.
type Deallocate struct {
	baseSchemaProducer

	Name string
}

// Set represents a plan for set stmt.
type Set struct {
	baseSchemaProducer

	VarAssigns []*expression.VarAssignment
}

// SQLBindOpType repreents the SQL bind type
type SQLBindOpType int

const (
	// OpSQLBindCreate represents the operation to create a SQL bind.
	OpSQLBindCreate SQLBindOpType = iota
	// OpSQLBindDrop represents the operation to drop a SQL bind.
	OpSQLBindDrop
	// OpFlushBindings is used to flush plan bindings.
	OpFlushBindings
	// OpCaptureBindings is used to capture plan bindings.
	OpCaptureBindings
	// OpEvolveBindings is used to evolve plan binding.
	OpEvolveBindings
	// OpReloadBindings is used to reload plan binding.
	OpReloadBindings
)

// SQLBindPlan represents a plan for SQL bind.
type SQLBindPlan struct {
	baseSchemaProducer

	SQLBindOp    SQLBindOpType
	NormdOrigSQL string
	BindSQL      string
	IsGlobal     bool
	BindStmt     ast.StmtNode
	Db           string
	Charset      string
	Collation    string
}

// Simple represents a simple statement plan which doesn't need any optimization.
type Simple struct {
	baseSchemaProducer

	Statement ast.StmtNode
}

// InsertGeneratedColumns is for completing generated columns in Insert.
// We resolve generation expressions in plan, and eval those in executor.
type InsertGeneratedColumns struct {
	Columns      []*ast.ColumnName
	Exprs        []expression.Expression
	OnDuplicates []*expression.Assignment
}

// Insert represents an insert plan.
type Insert struct {
	baseSchemaProducer

	Table         table.Table
	tableSchema   *expression.Schema
	tableColNames types.NameSlice
	Columns       []*ast.ColumnName
	Lists         [][]expression.Expression
	SetList       []*expression.Assignment

	OnDuplicate        []*expression.Assignment
	Schema4OnDuplicate *expression.Schema
	names4OnDuplicate  types.NameSlice

	GenCols InsertGeneratedColumns

	SelectPlan PhysicalPlan

	IsReplace bool

	// NeedFillDefaultValue is true when expr in value list reference other column.
	NeedFillDefaultValue bool

	AllAssignmentsAreConstant bool
}

// Update represents Update plan.
type Update struct {
	baseSchemaProducer

	OrderedList []*expression.Assignment

	AllAssignmentsAreConstant bool

	SelectPlan PhysicalPlan

	TblColPosInfos TblColPosInfoSlice
}

// Delete represents a delete plan.
type Delete struct {
	baseSchemaProducer

	IsMultiTable bool

	SelectPlan PhysicalPlan

	TblColPosInfos TblColPosInfoSlice
}

// analyzeInfo is used to store the database name, table name and partition name of analyze task.
type analyzeInfo struct {
	DBName        string
	TableName     string
	PartitionName string
	// PhysicalTableID is the id for a partition or a table.
	PhysicalTableID int64
	Incremental     bool
}

// AnalyzeColumnsTask is used for analyze columns.
type AnalyzeColumnsTask struct {
	PKInfo   *model.ColumnInfo
	ColsInfo []*model.ColumnInfo
	TblInfo  *model.TableInfo
	analyzeInfo
}

// AnalyzeIndexTask is used for analyze index.
type AnalyzeIndexTask struct {
	IndexInfo *model.IndexInfo
	TblInfo   *model.TableInfo
	analyzeInfo
}

// Analyze represents an analyze plan
type Analyze struct {
	baseSchemaProducer

	ColTasks []AnalyzeColumnsTask
	IdxTasks []AnalyzeIndexTask
	Opts     map[ast.AnalyzeOptionType]uint64
}

// LoadData represents a loaddata plan.
type LoadData struct {
	baseSchemaProducer

	IsLocal     bool
	OnDuplicate ast.OnDuplicateKeyHandlingType
	Path        string
	Table       *ast.TableName
	Columns     []*ast.ColumnName
	FieldsInfo  *ast.FieldsClause
	LinesInfo   *ast.LinesClause
	IgnoreLines uint64

	GenCols InsertGeneratedColumns
}

// LoadStats represents a load stats plan.
type LoadStats struct {
	baseSchemaProducer

	Path string
}

// IndexAdvise represents a index advise plan.
type IndexAdvise struct {
	baseSchemaProducer

	IsLocal     bool
	Path        string
	MaxMinutes  uint64
	MaxIndexNum *ast.MaxIndexNumClause
	LinesInfo   *ast.LinesClause
}

// SplitRegion represents a split regions plan.
type SplitRegion struct {
	baseSchemaProducer

	TableInfo      *model.TableInfo
	PartitionNames []model.CIStr
	IndexInfo      *model.IndexInfo
	Lower          []types.Datum
	Upper          []types.Datum
	Num            int
	ValueLists     [][]types.Datum
}

// SplitRegionStatus represents a split regions status plan.
type SplitRegionStatus struct {
	baseSchemaProducer

	Table     table.Table
	IndexInfo *model.IndexInfo
}

// DDL represents a DDL statement plan.
type DDL struct {
	baseSchemaProducer

	Statement ast.DDLNode
}

// SelectInto represents a select-into plan.
type SelectInto struct {
	baseSchemaProducer

	TargetPlan Plan
	IntoOpt    *ast.SelectIntoOption
}

// Explain represents a explain plan.
type Explain struct {
	baseSchemaProducer

	TargetPlan Plan
	Format     string
	Analyze    bool
	ExecStmt   ast.StmtNode

	Rows           [][]string
	explainedPlans map[int]bool
}

// prepareSchema prepares explain's result schema.
func (e *Explain) prepareSchema() error {
	var fieldNames []string
	format := strings.ToLower(e.Format)

	switch {
	case format == ast.ExplainFormatROW && !e.Analyze:
		fieldNames = []string{"id", "estRows", "task", "access object", "operator info"}
	case format == ast.ExplainFormatROW && e.Analyze:
		fieldNames = []string{"id", "estRows", "actRows", "task", "access object", "execution info", "operator info", "memory", "disk"}
	case format == ast.ExplainFormatDOT:
		fieldNames = []string{"dot contents"}
	case format == ast.ExplainFormatHint:
		fieldNames = []string{"hint"}
	default:
		return errors.Errorf("explain format '%s' is not supported now", e.Format)
	}

	cwn := &columnsWithNames{
		cols:  make([]*expression.Column, 0, len(fieldNames)),
		names: make([]*types.FieldName, 0, len(fieldNames)),
	}

	for _, fieldName := range fieldNames {
		cwn.Append(buildColumnWithName("", fieldName, mysql.TypeString, mysql.MaxBlobWidth))
	}
	e.SetSchema(cwn.col2Schema())
	e.names = cwn.names
	return nil
}

// RenderResult renders the explain result as specified format.
func (e *Explain) RenderResult() error {
	if e.TargetPlan == nil {
		return nil
	}
	switch strings.ToLower(e.Format) {
	case ast.ExplainFormatROW:
		e.explainedPlans = map[int]bool{}
		err := e.explainPlanInRowFormat(e.TargetPlan, "root", "", "", true)
		if err != nil {
			return err
		}
	case ast.ExplainFormatDOT:
		e.prepareDotInfo(e.TargetPlan.(PhysicalPlan))
	case ast.ExplainFormatHint:
		hints := GenHintsFromPhysicalPlan(e.TargetPlan)
		hints = append(hints, hint.ExtractTableHintsFromStmtNode(e.ExecStmt)...)
		e.Rows = append(e.Rows, []string{hint.RestoreOptimizerHints(hints)})
	default:
		return errors.Errorf("explain format '%s' is not supported now", e.Format)
	}
	return nil
}

// explainPlanInRowFormat generates explain information for root-tasks.
func (e *Explain) explainPlanInRowFormat(p Plan, taskType, driverSide, indent string, isLastChild bool) (err error) {
	e.prepareOperatorInfo(p, taskType, driverSide, indent, isLastChild)
	e.explainedPlans[p.ID()] = true

	// For every child we create a new sub-tree rooted by it.
	childIndent := texttree.Indent4Child(indent, isLastChild)

	if physPlan, ok := p.(PhysicalPlan); ok {
		// indicate driven side and driving side of 'join' and 'apply'
		// See issue https://github.com/pingcap/tidb/issues/14602.
		driverSideInfo := make([]string, len(physPlan.Children()))
		buildSide := -1

		switch plan := physPlan.(type) {
		case *PhysicalApply:
			buildSide = plan.InnerChildIdx ^ 1
		case *PhysicalHashJoin:
			if plan.UseOuterToBuild {
				buildSide = plan.InnerChildIdx ^ 1
			} else {
				buildSide = plan.InnerChildIdx
			}
		case *PhysicalMergeJoin:
			if plan.JoinType == RightOuterJoin {
				buildSide = 0
			} else {
				buildSide = 1
			}
		case *PhysicalIndexJoin:
			buildSide = plan.InnerChildIdx ^ 1
		case *PhysicalIndexMergeJoin:
			buildSide = plan.InnerChildIdx ^ 1
		case *PhysicalIndexHashJoin:
			buildSide = plan.InnerChildIdx ^ 1
		}

		if buildSide != -1 {
			driverSideInfo[0], driverSideInfo[1] = "(Build)", "(Probe)"
		} else {
			buildSide = 0
		}

		// Always put the Build above the Probe.
		for i := range physPlan.Children() {
			pchild := &physPlan.Children()[i^buildSide]
			if e.explainedPlans[(*pchild).ID()] {
				continue
			}
			err = e.explainPlanInRowFormat(*pchild, taskType, driverSideInfo[i], childIndent, i == len(physPlan.Children())-1)
			if err != nil {
				return
			}
		}
	}

	switch x := p.(type) {
	case *PhysicalTableReader:
		var storeType string
		switch x.StoreType {
		case kv.TiKV, kv.TiFlash, kv.TiDB:
			// expected do nothing
		default:
			return errors.Errorf("the store type %v is unknown", x.StoreType)
		}
		storeType = x.StoreType.Name()
		err = e.explainPlanInRowFormat(x.tablePlan, "cop["+storeType+"]", "", childIndent, true)
	case *PhysicalIndexReader:
		err = e.explainPlanInRowFormat(x.indexPlan, "cop[tikv]", "", childIndent, true)
	case *PhysicalIndexLookUpReader:
		err = e.explainPlanInRowFormat(x.indexPlan, "cop[tikv]", "(Build)", childIndent, false)
		err = e.explainPlanInRowFormat(x.tablePlan, "cop[tikv]", "(Probe)", childIndent, true)
	case *PhysicalIndexMergeReader:
		for _, pchild := range x.partialPlans {
			err = e.explainPlanInRowFormat(pchild, "cop[tikv]", "(Build)", childIndent, false)
		}
		err = e.explainPlanInRowFormat(x.tablePlan, "cop[tikv]", "(Probe)", childIndent, true)
	case *Insert:
		if x.SelectPlan != nil {
			err = e.explainPlanInRowFormat(x.SelectPlan, "root", "", childIndent, true)
		}
	case *Update:
		if x.SelectPlan != nil {
			err = e.explainPlanInRowFormat(x.SelectPlan, "root", "", childIndent, true)
		}
	case *Delete:
		if x.SelectPlan != nil {
			err = e.explainPlanInRowFormat(x.SelectPlan, "root", "", childIndent, true)
		}
	case *Execute:
		if x.Plan != nil {
			err = e.explainPlanInRowFormat(x.Plan, "root", "", indent, true)
		}
	}
	return
}

// prepareOperatorInfo generates the following information for every plan:
// operator id, estimated rows, task type, access object and other operator info.
func (e *Explain) prepareOperatorInfo(p Plan, taskType, driverSide, indent string, isLastChild bool) {
	if p.ExplainID().String() == "_0" {
		return
	}

	id := texttree.PrettyIdentifier(p.ExplainID().String()+driverSide, indent, isLastChild)

	estRows := "N/A"
	if si := p.statsInfo(); si != nil {
		estRows = strconv.FormatFloat(si.RowCount, 'f', 2, 64)
	}

	var accessObject, operatorInfo string
	if plan, ok := p.(dataAccesser); ok {
		accessObject = plan.AccessObject()
		operatorInfo = plan.OperatorInfo(false)
	} else {
		operatorInfo = p.ExplainInfo()
	}

	var row []string
	if e.Analyze {
		runtimeStatsColl := e.ctx.GetSessionVars().StmtCtx.RuntimeStatsColl
		explainID := p.ExplainID().String()
		var actRows, analyzeInfo string

		// There maybe some mock information for cop task to let runtimeStatsColl.Exists(p.ExplainID()) is true.
		// So check copTaskEkxecDetail first and print the real cop task information if it's not empty.
		if runtimeStatsColl.ExistsCopStats(explainID) {
			copstats := runtimeStatsColl.GetCopStats(explainID)
			analyzeInfo = copstats.String()
			actRows = fmt.Sprint(copstats.GetActRows())
		} else if runtimeStatsColl.ExistsRootStats(explainID) {
			rootstats := runtimeStatsColl.GetRootStats(explainID)
			analyzeInfo = rootstats.String()
			actRows = fmt.Sprint(rootstats.GetActRows())
		} else {
			analyzeInfo = "time:0ns, loops:0"
		}
		switch p.(type) {
		case *PhysicalTableReader, *PhysicalIndexReader, *PhysicalIndexLookUpReader:
			if s := runtimeStatsColl.GetReaderStats(explainID); s != nil && len(s.String()) > 0 {
				analyzeInfo += ", " + s.String()
			}
		}

		memoryInfo := "N/A"
		memTracker := e.ctx.GetSessionVars().StmtCtx.MemTracker.SearchTracker(p.ExplainID().String())
		if memTracker != nil {
			memoryInfo = memTracker.BytesToString(memTracker.MaxConsumed())
		}

		diskInfo := "N/A"
		diskTracker := e.ctx.GetSessionVars().StmtCtx.DiskTracker.SearchTracker(p.ExplainID().String())
		if diskTracker != nil {
			diskInfo = diskTracker.BytesToString(diskTracker.MaxConsumed())
		}

		row = []string{id, estRows, actRows, taskType, accessObject, analyzeInfo, operatorInfo, memoryInfo, diskInfo}
	} else {
		row = []string{id, estRows, taskType, accessObject, operatorInfo}
	}
	e.Rows = append(e.Rows, row)
}

func (e *Explain) prepareDotInfo(p PhysicalPlan) {
	buffer := bytes.NewBufferString("")
	fmt.Fprintf(buffer, "\ndigraph %s {\n", p.ExplainID())
	e.prepareTaskDot(p, "root", buffer)
	buffer.WriteString("}\n")

	e.Rows = append(e.Rows, []string{buffer.String()})
}

func (e *Explain) prepareTaskDot(p PhysicalPlan, taskTp string, buffer *bytes.Buffer) {
	fmt.Fprintf(buffer, "subgraph cluster%v{\n", p.ID())
	buffer.WriteString("node [style=filled, color=lightgrey]\n")
	buffer.WriteString("color=black\n")
	fmt.Fprintf(buffer, "label = \"%s\"\n", taskTp)

	if len(p.Children()) == 0 {
		if taskTp == "cop" {
			fmt.Fprintf(buffer, "\"%s\"\n}\n", p.ExplainID())
			return
		}
		fmt.Fprintf(buffer, "\"%s\"\n", p.ExplainID())
	}

	var copTasks []PhysicalPlan
	var pipelines []string

	for planQueue := []PhysicalPlan{p}; len(planQueue) > 0; planQueue = planQueue[1:] {
		curPlan := planQueue[0]
		switch copPlan := curPlan.(type) {
		case *PhysicalTableReader:
			pipelines = append(pipelines, fmt.Sprintf("\"%s\" -> \"%s\"\n", copPlan.ExplainID(), copPlan.tablePlan.ExplainID()))
			copTasks = append(copTasks, copPlan.tablePlan)
		case *PhysicalIndexReader:
			pipelines = append(pipelines, fmt.Sprintf("\"%s\" -> \"%s\"\n", copPlan.ExplainID(), copPlan.indexPlan.ExplainID()))
			copTasks = append(copTasks, copPlan.indexPlan)
		case *PhysicalIndexLookUpReader:
			pipelines = append(pipelines, fmt.Sprintf("\"%s\" -> \"%s\"\n", copPlan.ExplainID(), copPlan.tablePlan.ExplainID()))
			pipelines = append(pipelines, fmt.Sprintf("\"%s\" -> \"%s\"\n", copPlan.ExplainID(), copPlan.indexPlan.ExplainID()))
			copTasks = append(copTasks, copPlan.tablePlan)
			copTasks = append(copTasks, copPlan.indexPlan)
		case *PhysicalIndexMergeReader:
			for i := 0; i < len(copPlan.partialPlans); i++ {
				pipelines = append(pipelines, fmt.Sprintf("\"%s\" -> \"%s\"\n", copPlan.ExplainID(), copPlan.partialPlans[i].ExplainID()))
				copTasks = append(copTasks, copPlan.partialPlans[i])
			}
			if copPlan.tablePlan != nil {
				pipelines = append(pipelines, fmt.Sprintf("\"%s\" -> \"%s\"\n", copPlan.ExplainID(), copPlan.tablePlan.ExplainID()))
				copTasks = append(copTasks, copPlan.tablePlan)
			}
		}
		for _, child := range curPlan.Children() {
			fmt.Fprintf(buffer, "\"%s\" -> \"%s\"\n", curPlan.ExplainID(), child.ExplainID())
			planQueue = append(planQueue, child)
		}
	}
	buffer.WriteString("}\n")

	for _, cop := range copTasks {
		e.prepareTaskDot(cop.(PhysicalPlan), "cop", buffer)
	}

	for i := range pipelines {
		buffer.WriteString(pipelines[i])
	}
}

// IsPointGetWithPKOrUniqueKeyByAutoCommit returns true when meets following conditions:
//  1. ctx is auto commit tagged
//  2. session is not InTxn
//  3. plan is point get by pk, or point get by unique index (no double read)
func IsPointGetWithPKOrUniqueKeyByAutoCommit(ctx sessionctx.Context, p Plan) (bool, error) {
	if !IsAutoCommitTxn(ctx) {
		return false, nil
	}

	// check plan
	if proj, ok := p.(*PhysicalProjection); ok {
		p = proj.Children()[0]
	}

	switch v := p.(type) {
	case *PhysicalIndexReader:
		indexScan := v.IndexPlans[0].(*PhysicalIndexScan)
		return indexScan.IsPointGetByUniqueKey(ctx.GetSessionVars().StmtCtx), nil
	case *PhysicalTableReader:
		tableScan := v.TablePlans[0].(*PhysicalTableScan)
		return len(tableScan.Ranges) == 1 && tableScan.Ranges[0].IsPoint(ctx.GetSessionVars().StmtCtx), nil
	case *PointGetPlan:
		// If the PointGetPlan needs to read data using unique index (double read), we
		// can't use max uint64, because using math.MaxUint64 can't guarantee repeatable-read
		// and the data and index would be inconsistent!
		return v.IndexInfo == nil, nil
	default:
		return false, nil
	}
}

// IsAutoCommitTxn checks if session is in autocommit mode and not InTxn
// used for fast plan like point get
func IsAutoCommitTxn(ctx sessionctx.Context) bool {
	return ctx.GetSessionVars().IsAutocommit() && !ctx.GetSessionVars().InTxn()
}

// IsPointUpdateByAutoCommit checks if plan p is point update and is in autocommit context
func IsPointUpdateByAutoCommit(ctx sessionctx.Context, p Plan) (bool, error) {
	if !IsAutoCommitTxn(ctx) {
		return false, nil
	}

	// check plan
	updPlan, ok := p.(*Update)
	if !ok {
		return false, nil
	}
	if _, isFastSel := updPlan.SelectPlan.(*PointGetPlan); isFastSel {
		return true, nil
	}
	return false, nil
}

func buildSchemaAndNameFromIndex(cols []*expression.Column, dbName model.CIStr, tblInfo *model.TableInfo, idxInfo *model.IndexInfo) (*expression.Schema, types.NameSlice) {
	schema := expression.NewSchema(cols...)
	idxCols := idxInfo.Columns
	names := make([]*types.FieldName, 0, len(idxCols))
	tblName := tblInfo.Name
	for _, col := range idxCols {
		names = append(names, &types.FieldName{
			OrigTblName: tblName,
			OrigColName: col.Name,
			DBName:      dbName,
			TblName:     tblName,
			ColName:     col.Name,
		})
	}
	return schema, names
}

func buildSchemaAndNameFromPKCol(pkCol *expression.Column, dbName model.CIStr, tblInfo *model.TableInfo) (*expression.Schema, types.NameSlice) {
	schema := expression.NewSchema([]*expression.Column{pkCol}...)
	names := make([]*types.FieldName, 0, 1)
	tblName := tblInfo.Name
	col := tblInfo.GetPkColInfo()
	names = append(names, &types.FieldName{
		OrigTblName: tblName,
		OrigColName: col.Name,
		DBName:      dbName,
		TblName:     tblName,
		ColName:     col.Name,
	})
	return schema, names
}

func locateHashPartition(ctx sessionctx.Context, expr expression.Expression, pi *model.PartitionInfo, r []types.Datum) (int, error) {
	ret, isNull, err := expr.EvalInt(ctx, chunk.MutRowFromDatums(r).ToRow())
	if err != nil {
		return 0, err
	}
	if isNull {
		return 0, nil
	}
	if ret < 0 {
		ret = 0 - ret
	}
	return int(ret % int64(pi.Num)), nil
}

func getPhysicalTableIDForPartition(ctx sessionctx.Context, pi *model.PartitionInfo, schema *expression.Schema, names types.NameSlice, val []types.Datum) (int64, error) {
	expr, err := expression.ParseSimpleExprsWithNames(ctx, pi.Expr, schema, names)
	if err != nil {
		return 0, err
	}
	pos, err := locateHashPartition(ctx, expr[0], pi, val)
	if err != nil {
		return 0, err
	}
	pID := pi.Definitions[pos].ID
	return pID, nil
}

func rebuildNewTableIDFromIndex(ctx sessionctx.Context, is *PhysicalIndexScan, sc *stmtctx.StatementContext) (int64, error) {
	pi := is.Table.Partition
	if pi.Type == model.PartitionTypeHash && len(is.Ranges) == 1 && is.Ranges[0].IsPoint(sc) {
		schema, names := buildSchemaAndNameFromIndex(is.IdxCols, is.DBName, is.Table, is.Index)
		pID, err := getPhysicalTableIDForPartition(ctx, pi, schema, names, is.Ranges[0].LowVal)
		if err != nil {
			return -1, err
		}
		return pID, nil
	}
	return -1, nil
}

func rebuildNewTableIDFromTable(ctx sessionctx.Context, ts *PhysicalTableScan, sc *stmtctx.StatementContext, pkCol *expression.Column) (int64, error) {
	pi := ts.Table.Partition
	if pi.Type == model.PartitionTypeHash && len(ts.Ranges) == 1 && ts.Ranges[0].IsPoint(sc) {
		schema, names := buildSchemaAndNameFromPKCol(pkCol, ts.DBName, ts.Table)
		pID, err := getPhysicalTableIDForPartition(ctx, pi, schema, names, ts.Ranges[0].LowVal)
		if err != nil {
			return -1, err
		}
		return pID, nil
	}
	return -1, nil
}<|MERGE_RESOLUTION|>--- conflicted
+++ resolved
@@ -290,14 +290,11 @@
 		} else {
 			planCacheCounter.Inc()
 		}
-<<<<<<< HEAD
 		stmtCtx.AddPlanCacheHitInfo(true)
-=======
 		err = e.setFoundInPlanCache(sctx, true)
 		if err != nil {
 			return err
 		}
->>>>>>> cde8541b
 		e.names = names
 		e.Plan = plan
 		stmtCtx.PointExec = true
@@ -323,14 +320,11 @@
 				}
 			}
 			if planValid {
-<<<<<<< HEAD
 				stmtCtx.AddPlanCacheHitInfo(true)
-=======
 				err := e.setFoundInPlanCache(sctx, true)
 				if err != nil {
 					return err
 				}
->>>>>>> cde8541b
 				if metrics.ResettablePlanCacheCounterFortTest {
 					metrics.PlanCacheCounter.WithLabelValues("prepare").Inc()
 				} else {
