// Copyright 2015 PingCAP, Inc.
//
// Licensed under the Apache License, Version 2.0 (the "License");
// you may not use this file except in compliance with the License.
// You may obtain a copy of the License at
//
//     http://www.apache.org/licenses/LICENSE-2.0
//
// Unless required by applicable law or agreed to in writing, software
// distributed under the License is distributed on an "AS IS" BASIS,
// See the License for the specific language governing permissions and
// limitations under the License.

package core

import (
	"bytes"
	"context"
	"fmt"
	"strconv"
	"strings"

	"github.com/pingcap/errors"
	"github.com/pingcap/parser/ast"
	"github.com/pingcap/parser/model"
	"github.com/pingcap/parser/mysql"
	"github.com/pingcap/tidb/expression"
	"github.com/pingcap/tidb/infoschema"
	"github.com/pingcap/tidb/metrics"
	"github.com/pingcap/tidb/privilege"
	"github.com/pingcap/tidb/sessionctx"
	"github.com/pingcap/tidb/table"
	"github.com/pingcap/tidb/types"
	driver "github.com/pingcap/tidb/types/parser_driver"
	"github.com/pingcap/tidb/util/chunk"
	"github.com/pingcap/tidb/util/kvcache"
	"github.com/pingcap/tidb/util/ranger"
)

var planCacheCounter = metrics.PlanCacheCounter.WithLabelValues("prepare")

// ShowDDL is for showing DDL information.
type ShowDDL struct {
	baseSchemaProducer
}

// ShowDDLJobs is for showing DDL job list.
type ShowDDLJobs struct {
	baseSchemaProducer

	JobNumber int64
}

// ShowSlow is for showing slow queries.
type ShowSlow struct {
	baseSchemaProducer

	*ast.ShowSlow
}

// ShowDDLJobQueries is for showing DDL job queries sql.
type ShowDDLJobQueries struct {
	baseSchemaProducer

	JobIDs []int64
}

// ShowNextRowID is for showing the next global row ID.
type ShowNextRowID struct {
	baseSchemaProducer
	TableName *ast.TableName
}

// CheckTable is used for checking table data, built from the 'admin check table' statement.
type CheckTable struct {
	baseSchemaProducer

	DBName             string
	TblInfo            *model.TableInfo
	Indices            []table.Index
	IndexLookUpReaders []*PhysicalIndexLookUpReader
}

// RecoverIndex is used for backfilling corrupted index data.
type RecoverIndex struct {
	baseSchemaProducer

	Table     *ast.TableName
	IndexName string
}

// CleanupIndex is used to delete dangling index data.
type CleanupIndex struct {
	baseSchemaProducer

	Table     *ast.TableName
	IndexName string
}

// CheckIndex is used for checking index data, built from the 'admin check index' statement.
type CheckIndex struct {
	baseSchemaProducer

	IndexLookUpReader *PhysicalIndexLookUpReader
	DBName            string
	IdxName           string
}

// CheckIndexRange is used for checking index data, output the index values that handle within begin and end.
type CheckIndexRange struct {
	baseSchemaProducer

	Table     *ast.TableName
	IndexName string

	HandleRanges []ast.HandleRange
}

// ChecksumTable is used for calculating table checksum, built from the `admin checksum table` statement.
type ChecksumTable struct {
	baseSchemaProducer

	Tables []*ast.TableName
}

// CancelDDLJobs represents a cancel DDL jobs plan.
type CancelDDLJobs struct {
	baseSchemaProducer

	JobIDs []int64
}

// ReloadExprPushdownBlacklist reloads the data from expr_pushdown_blacklist table.
type ReloadExprPushdownBlacklist struct {
	baseSchemaProducer
}

// ReloadOptRuleBlacklist reloads the data from opt_rule_blacklist table.
type ReloadOptRuleBlacklist struct {
	baseSchemaProducer
}

// AdminPluginsAction indicate action will be taken on plugins.
type AdminPluginsAction int

const (
	// Enable indicates enable plugins.
	Enable AdminPluginsAction = iota + 1
	// Disable indicates disable plugins.
	Disable
)

// AdminPlugins administrates tidb plugins.
type AdminPlugins struct {
	baseSchemaProducer
	Action  AdminPluginsAction
	Plugins []string
}

// Change represents a change plan.
type Change struct {
	baseSchemaProducer
	*ast.ChangeStmt
}

// Prepare represents prepare plan.
type Prepare struct {
	baseSchemaProducer

	Name    string
	SQLText string
}

// Execute represents prepare plan.
type Execute struct {
	baseSchemaProducer

	Name          string
	UsingVars     []expression.Expression
	PrepareParams []types.Datum
	ExecID        uint32
	Stmt          ast.StmtNode
	StmtType      string
	Plan          Plan
}

// OptimizePreparedPlan optimizes the prepared statement.
func (e *Execute) OptimizePreparedPlan(ctx context.Context, sctx sessionctx.Context, is infoschema.InfoSchema) error {
	vars := sctx.GetSessionVars()
	if e.Name != "" {
		e.ExecID = vars.PreparedStmtNameToID[e.Name]
	}
	preparedPointer, ok := vars.PreparedStmts[e.ExecID]
	if !ok {
		return errors.Trace(ErrStmtNotFound)
	}
	preparedObj, ok := preparedPointer.(*CachedPrepareStmt)
	if !ok {
		return errors.Errorf("invalid CachedPrepareStmt type")
	}
	prepared := preparedObj.PreparedAst
	vars.StmtCtx.StmtType = prepared.StmtType

	paramLen := len(e.PrepareParams)
	if paramLen > 0 {
		// for binary protocol execute, argument is placed in vars.PrepareParams
		if len(prepared.Params) != paramLen {
			return errors.Trace(ErrWrongParamCount)
		}
		vars.PreparedParams = e.PrepareParams
		for i, val := range vars.PreparedParams {
			param := prepared.Params[i].(*driver.ParamMarkerExpr)
			param.Datum = val
			param.InExecute = true
		}
	} else {
		// for `execute stmt using @a, @b, @c`, using value in e.UsingVars
		if len(prepared.Params) != len(e.UsingVars) {
			return errors.Trace(ErrWrongParamCount)
		}

		for i, usingVar := range e.UsingVars {
			val, err := usingVar.Eval(chunk.Row{})
			if err != nil {
				return err
			}
			param := prepared.Params[i].(*driver.ParamMarkerExpr)
			param.Datum = val
			param.InExecute = true
			vars.PreparedParams = append(vars.PreparedParams, val)
		}
	}

	if prepared.SchemaVersion != is.SchemaMetaVersion() {
		// In order to avoid some correctness issues, we have to clear the
		// cached plan once the schema version is changed.
		// Cached plan in prepared struct does NOT have a "cache key" with
		// schema version like prepared plan cache key
		prepared.CachedPlan = nil
		// If the schema version has changed we need to preprocess it again,
		// if this time it failed, the real reason for the error is schema changed.
		err := Preprocess(sctx, prepared.Stmt, is, InPrepare)
		if err != nil {
			return ErrSchemaChanged.GenWithStack("Schema change caused error: %s", err.Error())
		}
		prepared.SchemaVersion = is.SchemaMetaVersion()
	}
	err := e.getPhysicalPlan(ctx, sctx, is, preparedObj)
	if err != nil {
		return err
	}
	e.Stmt = prepared.Stmt
	return nil
}

<<<<<<< HEAD
func (e *Execute) checkPreparedPriv(ctx context.Context, sctx sessionctx.Context,
	preparedObj *CachedPrepareStmt, is infoschema.InfoSchema) error {
	if pm := privilege.GetPrivilegeManager(sctx); pm != nil {
		if err := CheckPrivilege(sctx.GetSessionVars().ActiveRoles, pm, preparedObj.VisitInfos); err != nil {
			return err
		}
	}
	err := CheckTableLock(sctx, is, preparedObj.VisitInfos)
	return err
}

func (e *Execute) getPhysicalPlan(ctx context.Context, sctx sessionctx.Context, is infoschema.InfoSchema, preparedObj *CachedPrepareStmt) error {
	var cacheKey kvcache.Key
	prepared := preparedObj.PreparedAst
	sessionVars := sctx.GetSessionVars()
	sessionVars.StmtCtx.UseCache = prepared.UseCache
=======
func (e *Execute) getPhysicalPlan(ctx context.Context, sctx sessionctx.Context, is infoschema.InfoSchema, prepared *ast.Prepared) error {
	if prepared.CachedPlan != nil {
		// Rewriting the expression in the select.where condition  will convert its
		// type from "paramMarker" to "Constant".When Point Select queries are executed,
		// the expression in the where condition will not be evaluated,
		// so you don't need to consider whether prepared.useCache is enabled.
		plan := prepared.CachedPlan.(Plan)
		err := e.rebuildRange(plan)
		if err != nil {
			return err
		}
		if metrics.ResettablePlanCacheCounterFortTest {
			metrics.PlanCacheCounter.WithLabelValues("prepare").Inc()
		} else {
			planCacheCounter.Inc()
		}
		e.names = plan.OutputNames()
		e.Plan = plan
		return nil
	}
	var cacheKey kvcache.Key
	sctx.GetSessionVars().StmtCtx.UseCache = prepared.UseCache
>>>>>>> 5225bd61
	if prepared.UseCache {
		cacheKey = NewPSTMTPlanCacheKey(sctx.GetSessionVars(), e.ExecID, prepared.SchemaVersion)
		if cacheValue, exists := sctx.PreparedPlanCache().Get(cacheKey); exists {
			if err := e.checkPreparedPriv(ctx, sctx, preparedObj, is); err != nil {
				return err
			}
			if metrics.ResettablePlanCacheCounterFortTest {
				metrics.PlanCacheCounter.WithLabelValues("prepare").Inc()
			} else {
				planCacheCounter.Inc()
			}
			cachedVal := cacheValue.(*PSTMTPlanCacheValue)
			err := e.rebuildRange(cachedVal.Plan)
			if err != nil {
				return err
			}
			e.names = cachedVal.OutPutNames
			e.Plan = cachedVal.Plan
			return nil
		}
	}
	p, err := OptimizeAstNode(ctx, sctx, prepared.Stmt, is)
	if err != nil {
		return err
	}
	ok, err := IsPointGetWithPKOrUniqueKeyByAutoCommit(sctx, p)
	if err != nil {
		return err
	}
	if ok {
		// just cache point plan now
		prepared.CachedPlan = p
	}
	e.names = p.OutputNames()
	e.Plan = p
	_, isTableDual := p.(*PhysicalTableDual)
	if !isTableDual && prepared.UseCache {
		sctx.PreparedPlanCache().Put(cacheKey, NewPSTMTPlanCacheValue(p, p.OutputNames()))
	}
	return err
}

func (e *Execute) rebuildRange(p Plan) error {
	sctx := p.SCtx()
	sc := p.SCtx().GetSessionVars().StmtCtx
	var err error
	switch x := p.(type) {
	case *PhysicalTableReader:
		ts := x.TablePlans[0].(*PhysicalTableScan)
		var pkCol *expression.Column
		if ts.Table.PKIsHandle {
			if pkColInfo := ts.Table.GetPkColInfo(); pkColInfo != nil {
				pkCol = expression.ColInfo2Col(ts.schema.Columns, pkColInfo)
			}
		}
		if pkCol != nil {
			ts.Ranges, err = ranger.BuildTableRange(ts.AccessCondition, sc, pkCol.RetType)
			if err != nil {
				return err
			}
		} else {
			ts.Ranges = ranger.FullIntRange(false)
		}
	case *PhysicalIndexReader:
		is := x.IndexPlans[0].(*PhysicalIndexScan)
		is.Ranges, err = e.buildRangeForIndexScan(sctx, is)
		if err != nil {
			return err
		}
	case *PhysicalIndexLookUpReader:
		is := x.IndexPlans[0].(*PhysicalIndexScan)
		is.Ranges, err = e.buildRangeForIndexScan(sctx, is)
		if err != nil {
			return err
		}
	case *PointGetPlan:
		if x.HandleParam != nil {
			x.Handle, err = x.HandleParam.Datum.ToInt64(sc)
			if err != nil {
				return err
			}
			return nil
		}
		for i, param := range x.IndexValueParams {
			if param != nil {
				x.IndexValues[i] = param.Datum
			}
		}
		return nil
	case PhysicalPlan:
		for _, child := range x.Children() {
			err = e.rebuildRange(child)
			if err != nil {
				return err
			}
		}
	case *Insert:
		if x.SelectPlan != nil {
			return e.rebuildRange(x.SelectPlan)
		}
	case *Update:
		if x.SelectPlan != nil {
			return e.rebuildRange(x.SelectPlan)
		}
	case *Delete:
		if x.SelectPlan != nil {
			return e.rebuildRange(x.SelectPlan)
		}
	}
	return nil
}

func (e *Execute) buildRangeForIndexScan(sctx sessionctx.Context, is *PhysicalIndexScan) ([]*ranger.Range, error) {
	idxCols, colLengths := expression.IndexInfo2PrefixCols(is.schema.Columns, is.Index)
	if len(idxCols) == 0 {
		return ranger.FullRange(), nil
	}
	res, err := ranger.DetachCondAndBuildRangeForIndex(sctx, is.AccessCondition, idxCols, colLengths)
	if err != nil {
		return nil, err
	}
	return res.Ranges, nil
}

// Deallocate represents deallocate plan.
type Deallocate struct {
	baseSchemaProducer

	Name string
}

// Set represents a plan for set stmt.
type Set struct {
	baseSchemaProducer

	VarAssigns []*expression.VarAssignment
}

// SQLBindOpType repreents the SQL bind type
type SQLBindOpType int

const (
	// OpSQLBindCreate represents the operation to create a SQL bind.
	OpSQLBindCreate SQLBindOpType = iota
	// OpSQLBindDrop represents the operation to drop a SQL bind.
	OpSQLBindDrop
)

// SQLBindPlan represents a plan for SQL bind.
type SQLBindPlan struct {
	baseSchemaProducer

	SQLBindOp    SQLBindOpType
	NormdOrigSQL string
	BindSQL      string
	IsGlobal     bool
	BindStmt     ast.StmtNode
	Charset      string
	Collation    string
}

// Simple represents a simple statement plan which doesn't need any optimization.
type Simple struct {
	baseSchemaProducer

	Statement ast.StmtNode
}

// InsertGeneratedColumns is for completing generated columns in Insert.
// We resolve generation expressions in plan, and eval those in executor.
type InsertGeneratedColumns struct {
	Columns      []*ast.ColumnName
	Exprs        []expression.Expression
	OnDuplicates []*expression.Assignment
}

// Insert represents an insert plan.
type Insert struct {
	baseSchemaProducer

	Table       table.Table
	tableSchema *expression.Schema
	Columns     []*ast.ColumnName
	Lists       [][]expression.Expression
	SetList     []*expression.Assignment

	OnDuplicate        []*expression.Assignment
	Schema4OnDuplicate *expression.Schema

	IsReplace bool

	// NeedFillDefaultValue is true when expr in value list reference other column.
	NeedFillDefaultValue bool

	GenCols InsertGeneratedColumns

	SelectPlan PhysicalPlan

	AllAssignmentsAreConstant bool
}

// Update represents Update plan.
type Update struct {
	baseSchemaProducer

	OrderedList []*expression.Assignment

	AllAssignmentsAreConstant bool

	SelectPlan PhysicalPlan

	TblColPosInfos TblColPosInfoSlice
}

// Delete represents a delete plan.
type Delete struct {
	baseSchemaProducer

	IsMultiTable bool

	SelectPlan PhysicalPlan

	TblColPosInfos TblColPosInfoSlice
}

// analyzeInfo is used to store the database name, table name and partition name of analyze task.
type analyzeInfo struct {
	DBName        string
	TableName     string
	PartitionName string
	// PhysicalTableID is the id for a partition or a table.
	PhysicalTableID int64
	Incremental     bool
}

// AnalyzeColumnsTask is used for analyze columns.
type AnalyzeColumnsTask struct {
	PKInfo   *model.ColumnInfo
	ColsInfo []*model.ColumnInfo
	TblInfo  *model.TableInfo
	analyzeInfo
}

// AnalyzeIndexTask is used for analyze index.
type AnalyzeIndexTask struct {
	IndexInfo *model.IndexInfo
	TblInfo   *model.TableInfo
	analyzeInfo
}

// Analyze represents an analyze plan
type Analyze struct {
	baseSchemaProducer

	ColTasks []AnalyzeColumnsTask
	IdxTasks []AnalyzeIndexTask
	Opts     map[ast.AnalyzeOptionType]uint64
}

// LoadData represents a loaddata plan.
type LoadData struct {
	baseSchemaProducer

	IsLocal     bool
	OnDuplicate ast.OnDuplicateKeyHandlingType
	Path        string
	Table       *ast.TableName
	Columns     []*ast.ColumnName
	FieldsInfo  *ast.FieldsClause
	LinesInfo   *ast.LinesClause
	IgnoreLines uint64

	GenCols InsertGeneratedColumns
}

// LoadStats represents a load stats plan.
type LoadStats struct {
	baseSchemaProducer

	Path string
}

// SplitRegion represents a split regions plan.
type SplitRegion struct {
	baseSchemaProducer

	TableInfo  *model.TableInfo
	IndexInfo  *model.IndexInfo
	Lower      []types.Datum
	Upper      []types.Datum
	Num        int
	ValueLists [][]types.Datum
}

// SplitRegionStatus represents a split regions status plan.
type SplitRegionStatus struct {
	baseSchemaProducer

	Table     table.Table
	IndexInfo *model.IndexInfo
}

// DDL represents a DDL statement plan.
type DDL struct {
	baseSchemaProducer

	Statement ast.DDLNode
}

// Explain represents a explain plan.
type Explain struct {
	baseSchemaProducer

	StmtPlan       Plan
	Rows           [][]string
	explainedPlans map[int]bool
	Format         string
	Analyze        bool
	ExecStmt       ast.StmtNode
	ExecPlan       Plan
}

// prepareSchema prepares explain's result schema.
func (e *Explain) prepareSchema() error {
	switch strings.ToLower(e.Format) {
	case ast.ExplainFormatROW:
		retFields := []string{"id", "count", "task", "operator info"}
		if e.Analyze {
			retFields = append(retFields, "execution info", "memory")
		}
		schema := expression.NewSchema(make([]*expression.Column, 0, len(retFields))...)
		for _, fieldName := range retFields {
			schema.Append(buildColumn("", fieldName, mysql.TypeString, mysql.MaxBlobWidth))
		}
		e.SetSchema(schema)
	case ast.ExplainFormatDOT:
		retFields := []string{"dot contents"}
		schema := expression.NewSchema(make([]*expression.Column, 0, len(retFields))...)
		for _, fieldName := range retFields {
			schema.Append(buildColumn("", fieldName, mysql.TypeString, mysql.MaxBlobWidth))
		}
		e.SetSchema(schema)
	default:
		return errors.Errorf("explain format '%s' is not supported now", e.Format)
	}
	return nil
}

// RenderResult renders the explain result as specified format.
func (e *Explain) RenderResult() error {
	if e.StmtPlan == nil {
		return nil
	}
	switch strings.ToLower(e.Format) {
	case ast.ExplainFormatROW:
		e.explainedPlans = map[int]bool{}
		e.explainPlanInRowFormat(e.StmtPlan.(PhysicalPlan), "root", "", true)
	case ast.ExplainFormatDOT:
		e.prepareDotInfo(e.StmtPlan.(PhysicalPlan))
	default:
		return errors.Errorf("explain format '%s' is not supported now", e.Format)
	}
	return nil
}

// explainPlanInRowFormat generates explain information for root-tasks.
func (e *Explain) explainPlanInRowFormat(p PhysicalPlan, taskType, indent string, isLastChild bool) {
	e.prepareOperatorInfo(p, taskType, indent, isLastChild)
	e.explainedPlans[p.ID()] = true

	// For every child we create a new sub-tree rooted by it.
	childIndent := e.getIndent4Child(indent, isLastChild)
	for i, child := range p.Children() {
		if e.explainedPlans[child.ID()] {
			continue
		}
		e.explainPlanInRowFormat(child.(PhysicalPlan), taskType, childIndent, i == len(p.Children())-1)
	}

	switch copPlan := p.(type) {
	case *PhysicalTableReader:
		e.explainPlanInRowFormat(copPlan.tablePlan, "cop", childIndent, true)
	case *PhysicalIndexReader:
		e.explainPlanInRowFormat(copPlan.indexPlan, "cop", childIndent, true)
	case *PhysicalIndexLookUpReader:
		e.explainPlanInRowFormat(copPlan.indexPlan, "cop", childIndent, false)
		e.explainPlanInRowFormat(copPlan.tablePlan, "cop", childIndent, true)
	case *PhysicalIndexMergeReader:
		for i := 0; i < len(copPlan.partialPlans); i++ {
			if copPlan.tablePlan == nil && i == len(copPlan.partialPlans)-1 {
				e.explainPlanInRowFormat(copPlan.partialPlans[i], "cop", childIndent, true)
			} else {
				e.explainPlanInRowFormat(copPlan.partialPlans[i], "cop", childIndent, false)
			}
		}
		if copPlan.tablePlan != nil {
			e.explainPlanInRowFormat(copPlan.tablePlan, "cop", childIndent, true)
		}
	}
}

// prepareOperatorInfo generates the following information for every plan:
// operator id, task type, operator info, and the estemated row count.
func (e *Explain) prepareOperatorInfo(p PhysicalPlan, taskType string, indent string, isLastChild bool) {
	operatorInfo := p.ExplainInfo()
	count := string(strconv.AppendFloat([]byte{}, p.statsInfo().RowCount, 'f', 2, 64))
	explainID := p.ExplainID().String()
	row := []string{e.prettyIdentifier(explainID, indent, isLastChild), count, taskType, operatorInfo}
	if e.Analyze {
		runtimeStatsColl := e.ctx.GetSessionVars().StmtCtx.RuntimeStatsColl
		// There maybe some mock information for cop task to let runtimeStatsColl.Exists(p.ExplainID()) is true.
		// So check copTaskExecDetail first and print the real cop task information if it's not empty.
		var analyzeInfo string
		if runtimeStatsColl.ExistsCopStats(explainID) {
			analyzeInfo = runtimeStatsColl.GetCopStats(explainID).String()
		} else if runtimeStatsColl.ExistsRootStats(explainID) {
			analyzeInfo = runtimeStatsColl.GetRootStats(explainID).String()
		} else {
			analyzeInfo = "time:0ns, loops:0, rows:0"
		}
		switch p.(type) {
		case *PhysicalTableReader, *PhysicalIndexReader, *PhysicalIndexLookUpReader:
			if s := runtimeStatsColl.GetReaderStats(explainID); s != nil && len(s.String()) > 0 {
				analyzeInfo += ", " + s.String()
			}
		}
		row = append(row, analyzeInfo)

		tracker := e.ctx.GetSessionVars().StmtCtx.MemTracker.SearchTracker(p.ExplainID().String())
		if tracker != nil {
			row = append(row, tracker.BytesToString(tracker.MaxConsumed()))
		} else {
			row = append(row, "N/A")
		}
	}
	e.Rows = append(e.Rows, row)
}

const (
	// treeBody indicates the current operator sub-tree is not finished, still
	// has child operators to be attached on.
	treeBody = '│'
	// treeMiddleNode indicates this operator is not the last child of the
	// current sub-tree rooted by its parent.
	treeMiddleNode = '├'
	// treeLastNode indicates this operator is the last child of the current
	// sub-tree rooted by its parent.
	treeLastNode = '└'
	// treeGap is used to represent the gap between the branches of the tree.
	treeGap = ' '
	// treeNodeIdentifier is used to replace the treeGap once we need to attach
	// a node to a sub-tree.
	treeNodeIdentifier = '─'
)

func (e *Explain) prettyIdentifier(id, indent string, isLastChild bool) string {
	if len(indent) == 0 {
		return id
	}

	indentBytes := []rune(indent)
	for i := len(indentBytes) - 1; i >= 0; i-- {
		if indentBytes[i] != treeBody {
			continue
		}

		// Here we attach a new node to the current sub-tree by changing
		// the closest treeBody to a:
		// 1. treeLastNode, if this operator is the last child.
		// 2. treeMiddleNode, if this operator is not the last child..
		if isLastChild {
			indentBytes[i] = treeLastNode
		} else {
			indentBytes[i] = treeMiddleNode
		}
		break
	}

	// Replace the treeGap between the treeBody and the node to a
	// treeNodeIdentifier.
	indentBytes[len(indentBytes)-1] = treeNodeIdentifier
	return string(indentBytes) + id
}

func (e *Explain) getIndent4Child(indent string, isLastChild bool) string {
	if !isLastChild {
		return string(append([]rune(indent), treeBody, treeGap))
	}

	// If the current node is the last node of the current operator tree, we
	// need to end this sub-tree by changing the closest treeBody to a treeGap.
	indentBytes := []rune(indent)
	for i := len(indentBytes) - 1; i >= 0; i-- {
		if indentBytes[i] == treeBody {
			indentBytes[i] = treeGap
			break
		}
	}

	return string(append(indentBytes, treeBody, treeGap))
}

func (e *Explain) prepareDotInfo(p PhysicalPlan) {
	buffer := bytes.NewBufferString("")
	buffer.WriteString(fmt.Sprintf("\ndigraph %s {\n", p.ExplainID()))
	e.prepareTaskDot(p, "root", buffer)
	buffer.WriteString(fmt.Sprintln("}"))

	e.Rows = append(e.Rows, []string{buffer.String()})
}

func (e *Explain) prepareTaskDot(p PhysicalPlan, taskTp string, buffer *bytes.Buffer) {
	buffer.WriteString(fmt.Sprintf("subgraph cluster%v{\n", p.ID()))
	buffer.WriteString("node [style=filled, color=lightgrey]\n")
	buffer.WriteString("color=black\n")
	buffer.WriteString(fmt.Sprintf("label = \"%s\"\n", taskTp))

	if len(p.Children()) == 0 {
		buffer.WriteString(fmt.Sprintf("\"%s\"\n}\n", p.ExplainID()))
		return
	}

	var copTasks []PhysicalPlan
	var pipelines []string

	for planQueue := []PhysicalPlan{p}; len(planQueue) > 0; planQueue = planQueue[1:] {
		curPlan := planQueue[0]
		switch copPlan := curPlan.(type) {
		case *PhysicalTableReader:
			pipelines = append(pipelines, fmt.Sprintf("\"%s\" -> \"%s\"\n", copPlan.ExplainID(), copPlan.tablePlan.ExplainID()))
			copTasks = append(copTasks, copPlan.tablePlan)
		case *PhysicalIndexReader:
			pipelines = append(pipelines, fmt.Sprintf("\"%s\" -> \"%s\"\n", copPlan.ExplainID(), copPlan.indexPlan.ExplainID()))
			copTasks = append(copTasks, copPlan.indexPlan)
		case *PhysicalIndexLookUpReader:
			pipelines = append(pipelines, fmt.Sprintf("\"%s\" -> \"%s\"\n", copPlan.ExplainID(), copPlan.tablePlan.ExplainID()))
			pipelines = append(pipelines, fmt.Sprintf("\"%s\" -> \"%s\"\n", copPlan.ExplainID(), copPlan.indexPlan.ExplainID()))
			copTasks = append(copTasks, copPlan.tablePlan)
			copTasks = append(copTasks, copPlan.indexPlan)
		}
		for _, child := range curPlan.Children() {
			buffer.WriteString(fmt.Sprintf("\"%s\" -> \"%s\"\n", curPlan.ExplainID(), child.ExplainID()))
			planQueue = append(planQueue, child)
		}
	}
	buffer.WriteString("}\n")

	for _, cop := range copTasks {
		e.prepareTaskDot(cop.(PhysicalPlan), "cop", buffer)
	}

	for i := range pipelines {
		buffer.WriteString(pipelines[i])
	}
}

// IsPointGetWithPKOrUniqueKeyByAutoCommit returns true when meets following conditions:
//  1. ctx is auto commit tagged
//  2. txn is not valid
//  3. plan is point get by pk, or point get by unique index (no double read)
func IsPointGetWithPKOrUniqueKeyByAutoCommit(ctx sessionctx.Context, p Plan) (bool, error) {
	// check auto commit
	if !ctx.GetSessionVars().IsAutocommit() {
		return false, nil
	}

	// check txn
	txn, err := ctx.Txn(false)
	if err != nil {
		return false, err
	}
	if txn.Valid() {
		return false, nil
	}

	// check plan
	if proj, ok := p.(*PhysicalProjection); ok {
		p = proj.Children()[0]
	}

	switch v := p.(type) {
	case *PhysicalIndexReader:
		indexScan := v.IndexPlans[0].(*PhysicalIndexScan)
		return indexScan.IsPointGetByUniqueKey(ctx.GetSessionVars().StmtCtx), nil
	case *PhysicalTableReader:
		tableScan := v.TablePlans[0].(*PhysicalTableScan)
		return len(tableScan.Ranges) == 1 && tableScan.Ranges[0].IsPoint(ctx.GetSessionVars().StmtCtx), nil
	case *PointGetPlan:
		// If the PointGetPlan needs to read data using unique index (double read), we
		// can't use max uint64, because using math.MaxUint64 can't guarantee repeatable-read
		// and the data and index would be inconsistent!
		return v.IndexInfo == nil, nil
	default:
		return false, nil
	}
}<|MERGE_RESOLUTION|>--- conflicted
+++ resolved
@@ -253,7 +253,6 @@
 	return nil
 }
 
-<<<<<<< HEAD
 func (e *Execute) checkPreparedPriv(ctx context.Context, sctx sessionctx.Context,
 	preparedObj *CachedPrepareStmt, is infoschema.InfoSchema) error {
 	if pm := privilege.GetPrivilegeManager(sctx); pm != nil {
@@ -265,12 +264,6 @@
 	return err
 }
 
-func (e *Execute) getPhysicalPlan(ctx context.Context, sctx sessionctx.Context, is infoschema.InfoSchema, preparedObj *CachedPrepareStmt) error {
-	var cacheKey kvcache.Key
-	prepared := preparedObj.PreparedAst
-	sessionVars := sctx.GetSessionVars()
-	sessionVars.StmtCtx.UseCache = prepared.UseCache
-=======
 func (e *Execute) getPhysicalPlan(ctx context.Context, sctx sessionctx.Context, is infoschema.InfoSchema, prepared *ast.Prepared) error {
 	if prepared.CachedPlan != nil {
 		// Rewriting the expression in the select.where condition  will convert its
@@ -293,7 +286,6 @@
 	}
 	var cacheKey kvcache.Key
 	sctx.GetSessionVars().StmtCtx.UseCache = prepared.UseCache
->>>>>>> 5225bd61
 	if prepared.UseCache {
 		cacheKey = NewPSTMTPlanCacheKey(sctx.GetSessionVars(), e.ExecID, prepared.SchemaVersion)
 		if cacheValue, exists := sctx.PreparedPlanCache().Get(cacheKey); exists {
