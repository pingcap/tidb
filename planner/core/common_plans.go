--- conflicted
+++ resolved
@@ -312,9 +312,6 @@
 	if err != nil {
 		return err
 	}
-<<<<<<< HEAD
-	e.names = names
-=======
 	ok, err := IsPointGetWithPKOrUniqueKeyByAutoCommit(sctx, p)
 	if err != nil {
 		return err
@@ -323,8 +320,8 @@
 		// just cache point plan now
 		prepared.CachedPlan = p
 	}
+	e.names = names
 	e.names = p.OutputNames()
->>>>>>> 0f4a5450
 	e.Plan = p
 	_, isTableDual := p.(*PhysicalTableDual)
 	if !isTableDual && prepared.UseCache {
@@ -616,34 +613,6 @@
 
 // prepareSchema prepares explain's result schema.
 func (e *Explain) prepareSchema() error {
-<<<<<<< HEAD
-	switch strings.ToLower(e.Format) {
-	case ast.ExplainFormatROW:
-		retFields := []string{"id", "count", "task", "operator info"}
-		if e.Analyze {
-			retFields = append(retFields, "execution info", "memory")
-		}
-		cwn := &columnsWithNames{
-			cols:  make([]*expression.Column, 0, len(retFields)),
-			names: make([]*types.FieldName, 0, len(retFields)),
-		}
-		for _, fieldName := range retFields {
-			cwn.Append(buildColumnWithName("", fieldName, mysql.TypeString, mysql.MaxBlobWidth))
-		}
-		e.SetSchema(cwn.col2Schema())
-		e.names = cwn.names
-	case ast.ExplainFormatDOT:
-		retFields := []string{"dot contents"}
-		cwn := &columnsWithNames{
-			cols:  make([]*expression.Column, 0, len(retFields)),
-			names: make([]*types.FieldName, 0, len(retFields)),
-		}
-		for _, fieldName := range retFields {
-			cwn.Append(buildColumnWithName("", fieldName, mysql.TypeString, mysql.MaxBlobWidth))
-		}
-		e.SetSchema(cwn.col2Schema())
-		e.names = cwn.names
-=======
 	var fieldNames []string
 	format := strings.ToLower(e.Format)
 
@@ -654,16 +623,20 @@
 		fieldNames = []string{"id", "count", "task", "operator info", "execution info", "memory"}
 	case format == ast.ExplainFormatDOT:
 		fieldNames = []string{"dot contents"}
->>>>>>> 0f4a5450
 	default:
 		return errors.Errorf("explain format '%s' is not supported now", e.Format)
 	}
 
-	schema := expression.NewSchema(make([]*expression.Column, 0, len(fieldNames))...)
+	cwn := &columnsWithNames{
+		cols:  make([]*expression.Column, 0, len(fieldNames)),
+		names: make([]*types.FieldName, 0, len(fieldNames)),
+	}
+
 	for _, fieldName := range fieldNames {
-		schema.Append(buildColumn("", fieldName, mysql.TypeString, mysql.MaxBlobWidth))
-	}
-	e.SetSchema(schema)
+		cwn.Append(buildColumnWithName("", fieldName, mysql.TypeString, mysql.MaxBlobWidth))
+	}
+	e.SetSchema(cwn.col2Schema())
+	e.names = cwn.names
 	return nil
 }
 
