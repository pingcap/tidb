--- conflicted
+++ resolved
@@ -110,11 +110,7 @@
 		warnings := make([]stmtctx.SQLWarn, 0, 4)
 		for _, warning := range originalWarnings {
 			// filter out warning about skyline pruning
-<<<<<<< HEAD
-			if !strings.Contains(warning.Err.Error(), "is pruned when selecting path for") {
-=======
 			if !strings.Contains(warning.Err.Error(), "remain after pruning paths for") {
->>>>>>> 01a87e32
 				warnings = append(warnings, warning)
 			}
 		}
