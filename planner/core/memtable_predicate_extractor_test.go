--- conflicted
+++ resolved
@@ -1044,8 +1044,13 @@
 	}
 }
 
-<<<<<<< HEAD
-func (s *extractorSuite) TestTikvRegionStatusTableExtractor(c *C) {
+func TestTikvRegionStatusTableExtractor(t *testing.T) {
+	store, dom, clean := testkit.CreateMockStoreAndDomain(t)
+	defer clean()
+
+	se, err := session.CreateSession4Test(store)
+	require.NoError(t, err)
+	se.GetSessionVars().StmtCtx.TimeZone = time.Local
 	var cases = []struct {
 		sql                             string
 		skipRequest                     bool
@@ -1192,44 +1197,37 @@
 			IndexIDs: set.NewInt64Set(1),
 		},
 	}
-	se, err := session.CreateSession4Test(s.store)
-	se.GetSessionVars().StmtCtx.TimeZone = time.Local
-	c.Assert(err, IsNil)
+
 	parser := parser.New()
 	for _, ca := range cases {
-		logicalMemTable := s.getLogicalMemTable(c, se, parser, ca.sql)
-		c.Assert(logicalMemTable.Extractor, NotNil, Commentf("SQL: %v", ca.sql))
+		logicalMemTable := getLogicalMemTable(t, dom, se, parser, ca.sql)
+		require.NotNil(t, logicalMemTable.Extractor, "SQL: %v", ca.sql)
 		tikvRegionStatusExtractor := logicalMemTable.Extractor.(*plannercore.TikvRegionStatusExtractor)
-		c.Assert(tikvRegionStatusExtractor.SkipRequest, DeepEquals, ca.skipRequest, Commentf("SQL: %v", ca.sql))
+		require.EqualValues(t, ca.skipRequest, tikvRegionStatusExtractor.SkipRequest, "SQL: %v", ca.sql)
 		if len(ca.DBNames) > 0 {
-			c.Assert(tikvRegionStatusExtractor.DBNames, DeepEquals, ca.DBNames, Commentf("SQL: %v", ca.sql))
+			require.EqualValues(t, ca.DBNames, tikvRegionStatusExtractor.DBNames, "SQL: %v", ca.sql)
 		}
 		if len(ca.TableNames) > 0 {
-			c.Assert(tikvRegionStatusExtractor.TableNames, DeepEquals, ca.TableNames, Commentf("SQL: %v", ca.sql))
+			require.EqualValues(t, ca.TableNames, tikvRegionStatusExtractor.TableNames, "SQL: %v", ca.sql)
 		}
 		if len(ca.IndexNames) > 0 {
-			c.Assert(tikvRegionStatusExtractor.IndexNames, DeepEquals, ca.IndexNames, Commentf("SQL: %v", ca.sql))
+			require.EqualValues(t, ca.IndexNames, tikvRegionStatusExtractor.IndexNames, "SQL: %v", ca.sql)
 		}
 		if len(ca.TableIDs) > 0 {
-			c.Assert(tikvRegionStatusExtractor.TableIDs, DeepEquals, ca.TableIDs, Commentf("SQL: %v", ca.sql))
+			require.EqualValues(t, ca.TableIDs, tikvRegionStatusExtractor.TableIDs, "SQL: %v", ca.sql)
 		}
 		if len(ca.IndexIDs) > 0 {
-			c.Assert(tikvRegionStatusExtractor.IndexIDs, DeepEquals, ca.IndexIDs, Commentf("SQL: %v", ca.sql))
+			require.EqualValues(t, ca.IndexIDs, tikvRegionStatusExtractor.IndexIDs, "SQL: %v", ca.sql)
 		}
 	}
 }
 
-func (s *extractorSuite) TestTiDBHotRegionsHistoryTableExtractor(c *C) {
-	se, err := session.CreateSession4Test(s.store)
-	c.Assert(err, IsNil)
-=======
 func TestTiDBHotRegionsHistoryTableExtractor(t *testing.T) {
 	store, dom, clean := testkit.CreateMockStoreAndDomain(t)
 	defer clean()
 
 	se, err := session.CreateSession4Test(store)
 	require.NoError(t, err)
->>>>>>> 63e6f319
 	se.GetSessionVars().StmtCtx.TimeZone = time.Local
 
 	var cases = []struct {
