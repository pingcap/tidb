// Copyright 2019 PingCAP, Inc.
//
// Licensed under the Apache License, Version 2.0 (the "License");
// you may not use this file except in compliance with the License.
// You may obtain a copy of the License at
//
//     http://www.apache.org/licenses/LICENSE-2.0
//
// Unless required by applicable law or agreed to in writing, software
// distributed under the License is distributed on an "AS IS" BASIS,
// WITHOUT WARRANTIES OR CONDITIONS OF ANY KIND, either express or implied.
// See the License for the specific language governing permissions and
// limitations under the License.

package core_test

import (
	"context"
	"regexp"
	"sort"
	"time"

	. "github.com/pingcap/check"
	"github.com/pingcap/tidb/domain"
	"github.com/pingcap/tidb/kv"
	"github.com/pingcap/tidb/parser"
	plannercore "github.com/pingcap/tidb/planner/core"
	"github.com/pingcap/tidb/session"
	"github.com/pingcap/tidb/store/mockstore"
	"github.com/pingcap/tidb/util/hint"
	"github.com/pingcap/tidb/util/set"
)

var _ = Suite(&extractorSuite{})

type extractorSuite struct {
	store kv.Storage
	dom   *domain.Domain
}

func (s *extractorSuite) SetUpSuite(c *C) {
	store, err := mockstore.NewMockStore()
	c.Assert(err, IsNil)
	c.Assert(store, NotNil)

	session.SetSchemaLease(0)
	session.DisableStats4Test()
	dom, err := session.BootstrapSession(store)
	c.Assert(err, IsNil)
	c.Assert(dom, NotNil)

	s.store = store
	s.dom = dom
}

func (s *extractorSuite) TearDownSuite(c *C) {
	s.dom.Close()
	s.store.Close()
}

func (s *extractorSuite) getLogicalMemTable(c *C, se session.Session, parser *parser.Parser, sql string) *plannercore.LogicalMemTable {
	stmt, err := parser.ParseOneStmt(sql, "", "")
	c.Assert(err, IsNil)

	ctx := context.Background()
	builder, _ := plannercore.NewPlanBuilder().Init(se, s.dom.InfoSchema(), &hint.BlockHintProcessor{})
	plan, err := builder.Build(ctx, stmt)
	c.Assert(err, IsNil)

	logicalPlan, err := plannercore.LogicalOptimize(ctx, builder.GetOptFlag(), plan.(plannercore.LogicalPlan))
	c.Assert(err, IsNil)

	// Obtain the leaf plan
	leafPlan := logicalPlan
	for len(leafPlan.Children()) > 0 {
		leafPlan = leafPlan.Children()[0]
	}

	logicalMemTable := leafPlan.(*plannercore.LogicalMemTable)
	return logicalMemTable
}

func (s *extractorSuite) TestClusterConfigTableExtractor(c *C) {
	se, err := session.CreateSession4Test(s.store)
	c.Assert(err, IsNil)

	parser := parser.New()
	var cases = []struct {
		sql         string
		nodeTypes   set.StringSet
		instances   set.StringSet
		skipRequest bool
	}{
		{
			sql:       "select * from information_schema.cluster_config",
			nodeTypes: nil,
			instances: nil,
		},
		{
			sql:       "select * from information_schema.cluster_config where type='tikv'",
			nodeTypes: set.NewStringSet("tikv"),
			instances: set.NewStringSet(),
		},
		{
			sql:       "select * from information_schema.cluster_config where 'tikv'=type",
			nodeTypes: set.NewStringSet("tikv"),
			instances: set.NewStringSet(),
		},
		{
			sql:       "select * from information_schema.cluster_config where 'TiKV'=type",
			nodeTypes: set.NewStringSet("tikv"),
			instances: set.NewStringSet(),
		},
		{
			sql:       "select * from information_schema.cluster_config where 'tikv'=type",
			nodeTypes: set.NewStringSet("tikv"),
			instances: set.NewStringSet(),
		},
		{
			sql:       "select * from information_schema.cluster_config where 'TiKV'=type or type='tidb'",
			nodeTypes: set.NewStringSet("tikv", "tidb"),
			instances: set.NewStringSet(),
		},
		{
			sql:       "select * from information_schema.cluster_config where 'TiKV'=type or type='tidb' or type='pd'",
			nodeTypes: set.NewStringSet("tikv", "tidb", "pd"),
			instances: set.NewStringSet(),
		},
		{
			sql:       "select * from information_schema.cluster_config where (type='tidb' or type='pd') and (instance='123.1.1.2:1234' or instance='123.1.1.4:1234')",
			nodeTypes: set.NewStringSet("tidb", "pd"),
			instances: set.NewStringSet("123.1.1.2:1234", "123.1.1.4:1234"),
		},
		{
			sql:       "select * from information_schema.cluster_config where type in ('tikv', 'pd')",
			nodeTypes: set.NewStringSet("tikv", "pd"),
			instances: set.NewStringSet(),
		},
		{
			sql:       "select * from information_schema.cluster_config where type in ('tikv', 'pd') and instance='123.1.1.2:1234'",
			nodeTypes: set.NewStringSet("tikv", "pd"),
			instances: set.NewStringSet("123.1.1.2:1234"),
		},
		{
			sql:       "select * from information_schema.cluster_config where type in ('tikv', 'pd') and instance in ('123.1.1.2:1234', '123.1.1.4:1234')",
			nodeTypes: set.NewStringSet("tikv", "pd"),
			instances: set.NewStringSet("123.1.1.2:1234", "123.1.1.4:1234"),
		},
		{
			sql:       "select * from information_schema.cluster_config where type='tikv' and instance in ('123.1.1.2:1234', '123.1.1.4:1234')",
			nodeTypes: set.NewStringSet("tikv"),
			instances: set.NewStringSet("123.1.1.2:1234", "123.1.1.4:1234"),
		},
		{
			sql:       "select * from information_schema.cluster_config where type='tikv' and instance='123.1.1.4:1234'",
			nodeTypes: set.NewStringSet("tikv"),
			instances: set.NewStringSet("123.1.1.4:1234"),
		},
		{
			sql:       "select * from information_schema.cluster_config where type='tikv' and instance='123.1.1.4:1234'",
			nodeTypes: set.NewStringSet("tikv"),
			instances: set.NewStringSet("123.1.1.4:1234"),
		},
		{
			sql:       "select * from information_schema.cluster_config where type='tikv' and instance='cNs2dm.tikv.pingcap.com:1234'",
			nodeTypes: set.NewStringSet("tikv"),
			instances: set.NewStringSet("cNs2dm.tikv.pingcap.com:1234"),
		},
		{
			sql:       "select * from information_schema.cluster_config where type='TIKV' and instance='cNs2dm.tikv.pingcap.com:1234'",
			nodeTypes: set.NewStringSet("tikv"),
			instances: set.NewStringSet("cNs2dm.tikv.pingcap.com:1234"),
		},
		{
			sql:         "select * from information_schema.cluster_config where type='tikv' and type='pd'",
			nodeTypes:   set.NewStringSet(),
			instances:   set.NewStringSet(),
			skipRequest: true,
		},
		{
			sql:       "select * from information_schema.cluster_config where type='tikv' and type in ('pd', 'tikv')",
			nodeTypes: set.NewStringSet("tikv"),
			instances: set.NewStringSet(),
		},
		{
			sql:         "select * from information_schema.cluster_config where type='tikv' and type in ('pd', 'tidb')",
			nodeTypes:   set.NewStringSet(),
			instances:   set.NewStringSet(),
			skipRequest: true,
		},
		{
			sql:       "select * from information_schema.cluster_config where type in ('tikv', 'tidb') and type in ('pd', 'tidb')",
			nodeTypes: set.NewStringSet("tidb"),
			instances: set.NewStringSet(),
		},
		{
			sql:         "select * from information_schema.cluster_config where instance='123.1.1.4:1234' and instance='123.1.1.5:1234'",
			nodeTypes:   set.NewStringSet(),
			instances:   set.NewStringSet(),
			skipRequest: true,
		},
		{
			sql:       "select * from information_schema.cluster_config where instance='123.1.1.4:1234' and instance in ('123.1.1.5:1234', '123.1.1.4:1234')",
			nodeTypes: set.NewStringSet(),
			instances: set.NewStringSet("123.1.1.4:1234"),
		},
		{
			sql:         "select * from information_schema.cluster_config where instance='123.1.1.4:1234' and instance in ('123.1.1.5:1234', '123.1.1.6:1234')",
			nodeTypes:   set.NewStringSet(),
			instances:   set.NewStringSet(),
			skipRequest: true,
		},
		{
			sql:       "select * from information_schema.cluster_config where instance in ('123.1.1.5:1234', '123.1.1.4:1234') and instance in ('123.1.1.5:1234', '123.1.1.6:1234')",
			nodeTypes: set.NewStringSet(),
			instances: set.NewStringSet("123.1.1.5:1234"),
		},
		{
			sql: `select * from information_schema.cluster_config
				where instance in ('123.1.1.5:1234', '123.1.1.4:1234')
				  and instance in ('123.1.1.5:1234', '123.1.1.6:1234')
				  and type in ('tikv', 'tidb')
				  and type in ('pd', 'tidb')`,
			nodeTypes: set.NewStringSet("tidb"),
			instances: set.NewStringSet("123.1.1.5:1234"),
		},
		{
			sql: `select * from information_schema.cluster_config
				where instance in ('123.1.1.5:1234', '123.1.1.4:1234')
				  and instance in ('123.1.1.5:1234', '123.1.1.6:1234')
				  and instance in ('123.1.1.6:1234', '123.1.1.7:1234')
				  and instance in ('123.1.1.7:1234', '123.1.1.8:1234')`,
			nodeTypes:   set.NewStringSet(),
			instances:   set.NewStringSet(),
			skipRequest: true,
		},
	}
	for _, ca := range cases {
		logicalMemTable := s.getLogicalMemTable(c, se, parser, ca.sql)
		c.Assert(logicalMemTable.Extractor, NotNil)

		clusterConfigExtractor := logicalMemTable.Extractor.(*plannercore.ClusterTableExtractor)
		c.Assert(clusterConfigExtractor.NodeTypes, DeepEquals, ca.nodeTypes, Commentf("SQL: %v", ca.sql))
		c.Assert(clusterConfigExtractor.Instances, DeepEquals, ca.instances, Commentf("SQL: %v", ca.sql))
		c.Assert(clusterConfigExtractor.SkipRequest, DeepEquals, ca.skipRequest, Commentf("SQL: %v", ca.sql))
	}
}

func timestamp(c *C, s string) int64 {
	t, err := time.ParseInLocation("2006-01-02 15:04:05.999", s, time.Local)
	c.Assert(err, IsNil)
	return t.UnixNano() / int64(time.Millisecond)
}

func (s *extractorSuite) TestClusterLogTableExtractor(c *C) {
	se, err := session.CreateSession4Test(s.store)
	c.Assert(err, IsNil)

	parser := parser.New()
	var cases = []struct {
		sql                string
		nodeTypes          set.StringSet
		instances          set.StringSet
		skipRequest        bool
		startTime, endTime int64
		patterns           []string
		level              set.StringSet
	}{
		{
			sql:       "select * from information_schema.cluster_log",
			nodeTypes: nil,
			instances: nil,
		},
		{
			// Test for invalid time.
			sql:       "select * from information_schema.cluster_log where time='2019-10-10 10::10'",
			nodeTypes: set.NewStringSet(),
			instances: set.NewStringSet(),
		},
		{
			sql:       "select * from information_schema.cluster_log where type='tikv'",
			nodeTypes: set.NewStringSet("tikv"),
			instances: set.NewStringSet(),
		},
		{
			sql:       "select * from information_schema.cluster_log where 'tikv'=type",
			nodeTypes: set.NewStringSet("tikv"),
			instances: set.NewStringSet(),
		},
		{
			sql:       "select * from information_schema.cluster_log where 'TiKV'=type",
			nodeTypes: set.NewStringSet("tikv"),
			instances: set.NewStringSet(),
		},
		{
			sql:       "select * from information_schema.cluster_log where 'TiKV'=type or type='tidb'",
			nodeTypes: set.NewStringSet("tikv", "tidb"),
			instances: set.NewStringSet(),
		},
		{
			sql:       "select * from information_schema.cluster_log where 'TiKV'=type or type='tidb' or type='pd'",
			nodeTypes: set.NewStringSet("tikv", "tidb", "pd"),
			instances: set.NewStringSet(),
		},
		{
			sql:       "select * from information_schema.cluster_log where (type='tidb' or type='pd') and (instance='123.1.1.2:1234' or instance='123.1.1.4:1234')",
			nodeTypes: set.NewStringSet("tidb", "pd"),
			instances: set.NewStringSet("123.1.1.2:1234", "123.1.1.4:1234"),
		},
		{
			sql:       "select * from information_schema.cluster_log where type in ('tikv', 'pd')",
			nodeTypes: set.NewStringSet("tikv", "pd"),
			instances: set.NewStringSet(),
		},
		{
			sql:       "select * from information_schema.cluster_log where type in ('tikv', 'pd') and instance='123.1.1.2:1234'",
			nodeTypes: set.NewStringSet("tikv", "pd"),
			instances: set.NewStringSet("123.1.1.2:1234"),
		},
		{
			sql:       "select * from information_schema.cluster_log where type in ('tikv', 'pd') and instance in ('123.1.1.2:1234', '123.1.1.4:1234')",
			nodeTypes: set.NewStringSet("tikv", "pd"),
			instances: set.NewStringSet("123.1.1.2:1234", "123.1.1.4:1234"),
		},
		{
			sql:       "select * from information_schema.cluster_log where type='tikv' and instance in ('123.1.1.2:1234', '123.1.1.4:1234')",
			nodeTypes: set.NewStringSet("tikv"),
			instances: set.NewStringSet("123.1.1.2:1234", "123.1.1.4:1234"),
		},
		{
			sql:       "select * from information_schema.cluster_log where type='tikv' and instance='123.1.1.4:1234'",
			nodeTypes: set.NewStringSet("tikv"),
			instances: set.NewStringSet("123.1.1.4:1234"),
		},
		{
			sql:       "select * from information_schema.cluster_log where type='tikv' and instance='123.1.1.4:1234'",
			nodeTypes: set.NewStringSet("tikv"),
			instances: set.NewStringSet("123.1.1.4:1234"),
		},
		{
			sql:       "select * from information_schema.cluster_log where type='tikv' and instance='cNs2dm.tikv.pingcap.com:1234'",
			nodeTypes: set.NewStringSet("tikv"),
			instances: set.NewStringSet("cNs2dm.tikv.pingcap.com:1234"),
		},
		{
			sql:       "select * from information_schema.cluster_log where type='TIKV' and instance='cNs2dm.tikv.pingcap.com:1234'",
			nodeTypes: set.NewStringSet("tikv"),
			instances: set.NewStringSet("cNs2dm.tikv.pingcap.com:1234"),
		},
		{
			sql:         "select * from information_schema.cluster_log where type='tikv' and type='pd'",
			nodeTypes:   set.NewStringSet(),
			instances:   set.NewStringSet(),
			skipRequest: true,
		},
		{
			sql:       "select * from information_schema.cluster_log where type='tikv' and type in ('pd', 'tikv')",
			nodeTypes: set.NewStringSet("tikv"),
			instances: set.NewStringSet(),
		},
		{
			sql:         "select * from information_schema.cluster_log where type='tikv' and type in ('pd', 'tidb')",
			nodeTypes:   set.NewStringSet(),
			instances:   set.NewStringSet(),
			skipRequest: true,
		},
		{
			sql:       "select * from information_schema.cluster_log where type in ('tikv', 'tidb') and type in ('pd', 'tidb')",
			nodeTypes: set.NewStringSet("tidb"),
			instances: set.NewStringSet(),
		},
		{
			sql:         "select * from information_schema.cluster_log where instance='123.1.1.4:1234' and instance='123.1.1.5:1234'",
			nodeTypes:   set.NewStringSet(),
			instances:   set.NewStringSet(),
			skipRequest: true,
		},
		{
			sql:       "select * from information_schema.cluster_log where instance='123.1.1.4:1234' and instance in ('123.1.1.5:1234', '123.1.1.4:1234')",
			nodeTypes: set.NewStringSet(),
			instances: set.NewStringSet("123.1.1.4:1234"),
		},
		{
			sql:         "select * from information_schema.cluster_log where instance='123.1.1.4:1234' and instance in ('123.1.1.5:1234', '123.1.1.6:1234')",
			nodeTypes:   set.NewStringSet(),
			instances:   set.NewStringSet(),
			skipRequest: true,
		},
		{
			sql:       "select * from information_schema.cluster_log where instance in ('123.1.1.5:1234', '123.1.1.4:1234') and instance in ('123.1.1.5:1234', '123.1.1.6:1234')",
			nodeTypes: set.NewStringSet(),
			instances: set.NewStringSet("123.1.1.5:1234"),
		},
		{
			sql: `select * from information_schema.cluster_log
				where instance in ('123.1.1.5:1234', '123.1.1.4:1234')
				  and instance in ('123.1.1.5:1234', '123.1.1.6:1234')
				  and type in ('tikv', 'tidb')
				  and type in ('pd', 'tidb')`,
			nodeTypes: set.NewStringSet("tidb"),
			instances: set.NewStringSet("123.1.1.5:1234"),
		},
		{
			sql: `select * from information_schema.cluster_log
				where instance in ('123.1.1.5:1234', '123.1.1.4:1234')
				  and instance in ('123.1.1.5:1234', '123.1.1.6:1234')
				  and instance in ('123.1.1.6:1234', '123.1.1.7:1234')
				  and instance in ('123.1.1.7:1234', '123.1.1.8:1234')`,
			nodeTypes:   set.NewStringSet(),
			instances:   set.NewStringSet(),
			skipRequest: true,
		},
		{
			sql:       "select * from information_schema.cluster_log where time='2019-10-10 10:10:10'",
			nodeTypes: set.NewStringSet(),
			instances: set.NewStringSet(),
			startTime: timestamp(c, "2019-10-10 10:10:10"),
			endTime:   timestamp(c, "2019-10-10 10:10:10"),
		},
		{
			sql:       "select * from information_schema.cluster_log where time>='2019-10-10 10:10:10' and time<='2019-10-11 10:10:10'",
			nodeTypes: set.NewStringSet(),
			instances: set.NewStringSet(),
			startTime: timestamp(c, "2019-10-10 10:10:10"),
			endTime:   timestamp(c, "2019-10-11 10:10:10"),
		},
		{
			sql:       "select * from information_schema.cluster_log where time>'2019-10-10 10:10:10' and time<'2019-10-11 10:10:10'",
			nodeTypes: set.NewStringSet(),
			instances: set.NewStringSet(),
			startTime: timestamp(c, "2019-10-10 10:10:10") + 1,
			endTime:   timestamp(c, "2019-10-11 10:10:10") - 1,
		},
		{
			sql:       "select * from information_schema.cluster_log where time>='2019-10-10 10:10:10' and time<'2019-10-11 10:10:10'",
			nodeTypes: set.NewStringSet(),
			instances: set.NewStringSet(),
			startTime: timestamp(c, "2019-10-10 10:10:10"),
			endTime:   timestamp(c, "2019-10-11 10:10:10") - 1,
		},
		{
			sql:         "select * from information_schema.cluster_log where time>='2019-10-12 10:10:10' and time<'2019-10-11 10:10:10'",
			nodeTypes:   set.NewStringSet(),
			instances:   set.NewStringSet(),
			startTime:   timestamp(c, "2019-10-12 10:10:10"),
			endTime:     timestamp(c, "2019-10-11 10:10:10") - 1,
			skipRequest: true,
		},
		{
			sql:       "select * from information_schema.cluster_log where time>='2019-10-10 10:10:10'",
			nodeTypes: set.NewStringSet(),
			instances: set.NewStringSet(),
			startTime: timestamp(c, "2019-10-10 10:10:10"),
		},
		{
			sql:       "select * from information_schema.cluster_log where time>='2019-10-10 10:10:10' and  time>='2019-10-11 10:10:10' and  time>='2019-10-12 10:10:10'",
			nodeTypes: set.NewStringSet(),
			instances: set.NewStringSet(),
			startTime: timestamp(c, "2019-10-12 10:10:10"),
		},
		{
			sql:       "select * from information_schema.cluster_log where time>='2019-10-10 10:10:10' and  time>='2019-10-11 10:10:10' and  time>='2019-10-12 10:10:10' and time='2019-10-13 10:10:10'",
			nodeTypes: set.NewStringSet(),
			instances: set.NewStringSet(),
			startTime: timestamp(c, "2019-10-13 10:10:10"),
			endTime:   timestamp(c, "2019-10-13 10:10:10"),
		},
		{
			sql:         "select * from information_schema.cluster_log where time<='2019-10-10 10:10:10' and time='2019-10-13 10:10:10'",
			nodeTypes:   set.NewStringSet(),
			instances:   set.NewStringSet(),
			startTime:   timestamp(c, "2019-10-13 10:10:10"),
			endTime:     timestamp(c, "2019-10-10 10:10:10"),
			skipRequest: true,
		},
		{
			sql:       "select * from information_schema.cluster_log where time='2019-10-10 10:10:10' and time<='2019-10-13 10:10:10'",
			nodeTypes: set.NewStringSet(),
			instances: set.NewStringSet(),
			startTime: timestamp(c, "2019-10-10 10:10:10"),
			endTime:   timestamp(c, "2019-10-10 10:10:10"),
		},
		{
			sql:       "select * from information_schema.cluster_log where time>='2019-10-10 10:10:10' and message like '%a%'",
			nodeTypes: set.NewStringSet(),
			instances: set.NewStringSet(),
			startTime: timestamp(c, "2019-10-10 10:10:10"),
			patterns:  []string{".*a.*"},
		},
		{
			sql:       "select * from information_schema.cluster_log where message like '%a%' and message regexp '^b'",
			nodeTypes: set.NewStringSet(),
			instances: set.NewStringSet(),
			patterns:  []string{".*a.*", "^b"},
		},
		{
			sql:       "select * from information_schema.cluster_log where message='gc'",
			nodeTypes: set.NewStringSet(),
			instances: set.NewStringSet(),
			patterns:  []string{"^gc$"},
		},
		{
			sql:       "select * from information_schema.cluster_log where message='.*txn.*'",
			nodeTypes: set.NewStringSet(),
			instances: set.NewStringSet(),
			patterns:  []string{"^" + regexp.QuoteMeta(".*txn.*") + "$"},
		},
		{
			sql: `select * from information_schema.cluster_log
				where instance in ('123.1.1.5:1234', '123.1.1.4:1234')
				  and (type='tidb' or type='pd')
				  and message like '%coprocessor%'
				  and message regexp '.*txn=123.*'
				  and level in ('debug', 'info', 'ERROR')`,
			nodeTypes: set.NewStringSet("tidb", "pd"),
			instances: set.NewStringSet("123.1.1.5:1234", "123.1.1.4:1234"),
			level:     set.NewStringSet("debug", "info", "error"),
			patterns:  []string{".*coprocessor.*", ".*txn=123.*"},
		},
		{
			sql:       "select * from information_schema.cluster_log where (message regexp '.*pd.*' or message regexp '.*tidb.*' or message like '%tikv%')",
			nodeTypes: set.NewStringSet(),
			instances: set.NewStringSet(),
			patterns:  []string{".*pd.*|.*tidb.*|.*tikv.*"},
		},
		{
			sql:       "select * from information_schema.cluster_log where (level = 'debug' or level = 'ERROR')",
			nodeTypes: set.NewStringSet(),
			instances: set.NewStringSet(),
			level:     set.NewStringSet("debug", "error"),
		},
	}
	for _, ca := range cases {
		logicalMemTable := s.getLogicalMemTable(c, se, parser, ca.sql)
		c.Assert(logicalMemTable.Extractor, NotNil)

		clusterConfigExtractor := logicalMemTable.Extractor.(*plannercore.ClusterLogTableExtractor)
		c.Assert(clusterConfigExtractor.NodeTypes, DeepEquals, ca.nodeTypes, Commentf("SQL: %v", ca.sql))
		c.Assert(clusterConfigExtractor.Instances, DeepEquals, ca.instances, Commentf("SQL: %v", ca.sql))
		c.Assert(clusterConfigExtractor.SkipRequest, DeepEquals, ca.skipRequest, Commentf("SQL: %v", ca.sql))
		if ca.startTime > 0 {
			c.Assert(clusterConfigExtractor.StartTime, Equals, ca.startTime, Commentf("SQL: %v", ca.sql))
		}
		if ca.endTime > 0 {
			c.Assert(clusterConfigExtractor.EndTime, Equals, ca.endTime, Commentf("SQL: %v", ca.sql))
		}
		c.Assert(clusterConfigExtractor.Patterns, DeepEquals, ca.patterns, Commentf("SQL: %v", ca.sql))
		if len(ca.level) > 0 {
			c.Assert(clusterConfigExtractor.LogLevels, DeepEquals, ca.level, Commentf("SQL: %v", ca.sql))
		}
	}
}

func (s *extractorSuite) TestMetricTableExtractor(c *C) {
	se, err := session.CreateSession4Test(s.store)
	c.Assert(err, IsNil)

	parseTime := func(c *C, s string) time.Time {
		t, err := time.ParseInLocation(plannercore.MetricTableTimeFormat, s, time.Local)
		c.Assert(err, IsNil)
		return t
	}

	parser := parser.New()
	var cases = []struct {
		sql                string
		skipRequest        bool
		startTime, endTime time.Time
		labelConditions    map[string]set.StringSet
		quantiles          []float64
		promQL             string
	}{
		{
			sql:    "select * from metrics_schema.tidb_query_duration",
			promQL: "histogram_quantile(0.9, sum(rate(tidb_server_handle_query_duration_seconds_bucket{}[60s])) by (le,sql_type,instance))",
		},
		{
			sql:    "select * from metrics_schema.tidb_query_duration where instance='127.0.0.1:10080'",
			promQL: `histogram_quantile(0.9, sum(rate(tidb_server_handle_query_duration_seconds_bucket{instance="127.0.0.1:10080"}[60s])) by (le,sql_type,instance))`,
			labelConditions: map[string]set.StringSet{
				"instance": set.NewStringSet("127.0.0.1:10080"),
			},
		},
		{
			sql:    "select * from metrics_schema.tidb_query_duration where instance='127.0.0.1:10080' or instance='127.0.0.1:10081'",
			promQL: `histogram_quantile(0.9, sum(rate(tidb_server_handle_query_duration_seconds_bucket{instance=~"127.0.0.1:10080|127.0.0.1:10081"}[60s])) by (le,sql_type,instance))`,
			labelConditions: map[string]set.StringSet{
				"instance": set.NewStringSet("127.0.0.1:10080", "127.0.0.1:10081"),
			},
		},
		{
			sql:    "select * from metrics_schema.tidb_query_duration where instance='127.0.0.1:10080' and sql_type='general'",
			promQL: `histogram_quantile(0.9, sum(rate(tidb_server_handle_query_duration_seconds_bucket{instance="127.0.0.1:10080",sql_type="general"}[60s])) by (le,sql_type,instance))`,
			labelConditions: map[string]set.StringSet{
				"instance": set.NewStringSet("127.0.0.1:10080"),
				"sql_type": set.NewStringSet("general"),
			},
		},
		{
			sql:    "select * from metrics_schema.tidb_query_duration where instance='127.0.0.1:10080' or sql_type='general'",
			promQL: `histogram_quantile(0.9, sum(rate(tidb_server_handle_query_duration_seconds_bucket{}[60s])) by (le,sql_type,instance))`,
		},
		{
			sql:    "select * from metrics_schema.tidb_query_duration where instance='127.0.0.1:10080' and sql_type='Update' and time='2019-10-10 10:10:10'",
			promQL: `histogram_quantile(0.9, sum(rate(tidb_server_handle_query_duration_seconds_bucket{instance="127.0.0.1:10080",sql_type="Update"}[60s])) by (le,sql_type,instance))`,
			labelConditions: map[string]set.StringSet{
				"instance": set.NewStringSet("127.0.0.1:10080"),
				"sql_type": set.NewStringSet("Update"),
			},
			startTime: parseTime(c, "2019-10-10 10:10:10"),
			endTime:   parseTime(c, "2019-10-10 10:10:10"),
		},
		{
			sql:       "select * from metrics_schema.tidb_query_duration where time>'2019-10-10 10:10:10' and time<'2019-10-11 10:10:10'",
			promQL:    `histogram_quantile(0.9, sum(rate(tidb_server_handle_query_duration_seconds_bucket{}[60s])) by (le,sql_type,instance))`,
			startTime: parseTime(c, "2019-10-10 10:10:10.001"),
			endTime:   parseTime(c, "2019-10-11 10:10:09.999"),
		},
		{
			sql:       "select * from metrics_schema.tidb_query_duration where time>='2019-10-10 10:10:10'",
			promQL:    `histogram_quantile(0.9, sum(rate(tidb_server_handle_query_duration_seconds_bucket{}[60s])) by (le,sql_type,instance))`,
			startTime: parseTime(c, "2019-10-10 10:10:10"),
			endTime:   parseTime(c, "2019-10-10 10:20:10"),
		},
		{
			sql:         "select * from metrics_schema.tidb_query_duration where time>='2019-10-10 10:10:10' and time<='2019-10-09 10:10:10'",
			promQL:      "",
			startTime:   parseTime(c, "2019-10-10 10:10:10"),
			endTime:     parseTime(c, "2019-10-09 10:10:10"),
			skipRequest: true,
		},
		{
			sql:       "select * from metrics_schema.tidb_query_duration where time<='2019-10-09 10:10:10'",
			promQL:    "histogram_quantile(0.9, sum(rate(tidb_server_handle_query_duration_seconds_bucket{}[60s])) by (le,sql_type,instance))",
			startTime: parseTime(c, "2019-10-09 10:00:10"),
			endTime:   parseTime(c, "2019-10-09 10:10:10"),
		},
		{
			sql: "select * from metrics_schema.tidb_query_duration where quantile=0.9 or quantile=0.8",
			promQL: "histogram_quantile(0.8, sum(rate(tidb_server_handle_query_duration_seconds_bucket{}[60s])) by (le,sql_type,instance))," +
				"histogram_quantile(0.9, sum(rate(tidb_server_handle_query_duration_seconds_bucket{}[60s])) by (le,sql_type,instance))",
			quantiles: []float64{0.8, 0.9},
		},
		{
			sql:       "select * from metrics_schema.tidb_query_duration where quantile=0",
			promQL:    "histogram_quantile(0, sum(rate(tidb_server_handle_query_duration_seconds_bucket{}[60s])) by (le,sql_type,instance))",
			quantiles: []float64{0},
		},
	}
	se.GetSessionVars().StmtCtx.TimeZone = time.Local
	for _, ca := range cases {
		logicalMemTable := s.getLogicalMemTable(c, se, parser, ca.sql)
		c.Assert(logicalMemTable.Extractor, NotNil)
		metricTableExtractor := logicalMemTable.Extractor.(*plannercore.MetricTableExtractor)
		if len(ca.labelConditions) > 0 {
			c.Assert(metricTableExtractor.LabelConditions, DeepEquals, ca.labelConditions, Commentf("SQL: %v", ca.sql))
		}
		c.Assert(metricTableExtractor.SkipRequest, DeepEquals, ca.skipRequest, Commentf("SQL: %v", ca.sql))
		if len(metricTableExtractor.Quantiles) > 0 {
			c.Assert(metricTableExtractor.Quantiles, DeepEquals, ca.quantiles)
		}
		if !ca.skipRequest {
			promQL := metricTableExtractor.GetMetricTablePromQL(se, "tidb_query_duration")
			c.Assert(promQL, DeepEquals, ca.promQL, Commentf("SQL: %v", ca.sql))
			start, end := metricTableExtractor.StartTime, metricTableExtractor.EndTime
			c.Assert(start.UnixNano() <= end.UnixNano(), IsTrue)
			if ca.startTime.Unix() > 0 {
				c.Assert(metricTableExtractor.StartTime, DeepEquals, ca.startTime, Commentf("SQL: %v, start_time: %v", ca.sql, metricTableExtractor.StartTime))
			}
			if ca.endTime.Unix() > 0 {
				c.Assert(metricTableExtractor.EndTime, DeepEquals, ca.endTime, Commentf("SQL: %v, end_time: %v", ca.sql, metricTableExtractor.EndTime))
			}
		}
	}
}

func (s *extractorSuite) TestMetricsSummaryTableExtractor(c *C) {
	se, err := session.CreateSession4Test(s.store)
	c.Assert(err, IsNil)

	var cases = []struct {
		sql         string
		names       set.StringSet
		quantiles   []float64
		skipRequest bool
	}{
		{
			sql: "select * from information_schema.metrics_summary",
		},
		{
			sql:       "select * from information_schema.metrics_summary where quantile='0.999'",
			quantiles: []float64{0.999},
		},
		{
			sql:       "select * from information_schema.metrics_summary where '0.999'=quantile or quantile='0.95'",
			quantiles: []float64{0.999, 0.95},
		},
		{
			sql:       "select * from information_schema.metrics_summary where '0.999'=quantile or quantile='0.95' or quantile='0.99'",
			quantiles: []float64{0.999, 0.95, 0.99},
		},
		{
			sql:       "select * from information_schema.metrics_summary where (quantile='0.95' or quantile='0.99') and (metrics_name='metric_name3' or metrics_name='metric_name1')",
			quantiles: []float64{0.95, 0.99},
			names:     set.NewStringSet("metric_name3", "metric_name1"),
		},
		{
			sql:       "select * from information_schema.metrics_summary where quantile in ('0.999', '0.99')",
			quantiles: []float64{0.999, 0.99},
		},
		{
			sql:       "select * from information_schema.metrics_summary where quantile in ('0.999', '0.99') and metrics_name='metric_name1'",
			quantiles: []float64{0.999, 0.99},
			names:     set.NewStringSet("metric_name1"),
		},
		{
			sql:       "select * from information_schema.metrics_summary where quantile in ('0.999', '0.99') and metrics_name in ('metric_name1', 'metric_name2')",
			quantiles: []float64{0.999, 0.99},
			names:     set.NewStringSet("metric_name1", "metric_name2"),
		},
		{
			sql:       "select * from information_schema.metrics_summary where quantile='0.999' and metrics_name in ('metric_name1', 'metric_name2')",
			quantiles: []float64{0.999},
			names:     set.NewStringSet("metric_name1", "metric_name2"),
		},
		{
			sql:       "select * from information_schema.metrics_summary where quantile='0.999' and metrics_name='metric_NAME3'",
			quantiles: []float64{0.999},
			names:     set.NewStringSet("metric_name3"),
		},
		{
			sql:       "select * from information_schema.metrics_summary where quantile='0.999' and quantile in ('0.99', '0.999')",
			quantiles: []float64{0.999},
		},
		{
			sql:       "select * from information_schema.metrics_summary where quantile in ('0.999', '0.95') and quantile in ('0.99', '0.95')",
			quantiles: []float64{0.95},
		},
		{
			sql: `select * from information_schema.metrics_summary
				where metrics_name in ('metric_name1', 'metric_name4')
				  and metrics_name in ('metric_name5', 'metric_name4')
				  and quantile in ('0.999', '0.95')
				  and quantile in ('0.99', '0.95')
				  and quantile in (0.80, 0.90)`,
			skipRequest: true,
		},
		{
			sql: `select * from information_schema.metrics_summary
				where metrics_name in ('metric_name1', 'metric_name4')
				  and metrics_name in ('metric_name5', 'metric_name4')
				  and metrics_name in ('metric_name5', 'metric_name1')
				  and metrics_name in ('metric_name1', 'metric_name3')`,
			skipRequest: true,
		},
	}
	parser := parser.New()
	for _, ca := range cases {
		sort.Float64s(ca.quantiles)

		logicalMemTable := s.getLogicalMemTable(c, se, parser, ca.sql)
		c.Assert(logicalMemTable.Extractor, NotNil)

		extractor := logicalMemTable.Extractor.(*plannercore.MetricSummaryTableExtractor)
		if len(ca.quantiles) > 0 {
			c.Assert(extractor.Quantiles, DeepEquals, ca.quantiles, Commentf("SQL: %v", ca.sql))
		}
		if len(ca.names) > 0 {
			c.Assert(extractor.MetricsNames, DeepEquals, ca.names, Commentf("SQL: %v", ca.sql))
		}
		c.Assert(extractor.SkipRequest, Equals, ca.skipRequest, Commentf("SQL: %v", ca.sql))
	}
}

func (s *extractorSuite) TestInspectionResultTableExtractor(c *C) {
	se, err := session.CreateSession4Test(s.store)
	c.Assert(err, IsNil)

	var cases = []struct {
		sql            string
		rules          set.StringSet
		items          set.StringSet
		skipInspection bool
	}{
		{
			sql: "select * from information_schema.inspection_result",
		},
		{
			sql:   "select * from information_schema.inspection_result where rule='ddl'",
			rules: set.NewStringSet("ddl"),
		},
		{
			sql:   "select * from information_schema.inspection_result where 'ddl'=rule",
			rules: set.NewStringSet("ddl"),
		},
		{
			sql:   "select * from information_schema.inspection_result where 'ddl'=rule",
			rules: set.NewStringSet("ddl"),
		},
		{
			sql:   "select * from information_schema.inspection_result where 'ddl'=rule or rule='config'",
			rules: set.NewStringSet("ddl", "config"),
		},
		{
			sql:   "select * from information_schema.inspection_result where 'ddl'=rule or rule='config' or rule='slow_query'",
			rules: set.NewStringSet("ddl", "config", "slow_query"),
		},
		{
			sql:   "select * from information_schema.inspection_result where (rule='config' or rule='slow_query') and (item='ddl.owner' or item='ddl.lease')",
			rules: set.NewStringSet("config", "slow_query"),
			items: set.NewStringSet("ddl.owner", "ddl.lease"),
		},
		{
			sql:   "select * from information_schema.inspection_result where rule in ('ddl', 'slow_query')",
			rules: set.NewStringSet("ddl", "slow_query"),
		},
		{
			sql:   "select * from information_schema.inspection_result where rule in ('ddl', 'slow_query') and item='ddl.lease'",
			rules: set.NewStringSet("ddl", "slow_query"),
			items: set.NewStringSet("ddl.lease"),
		},
		{
			sql:   "select * from information_schema.inspection_result where rule in ('ddl', 'slow_query') and item in ('ddl.lease', '123.1.1.4:1234')",
			rules: set.NewStringSet("ddl", "slow_query"),
			items: set.NewStringSet("ddl.lease", "123.1.1.4:1234"),
		},
		{
			sql:   "select * from information_schema.inspection_result where rule='ddl' and item in ('ddl.lease', '123.1.1.4:1234')",
			rules: set.NewStringSet("ddl"),
			items: set.NewStringSet("ddl.lease", "123.1.1.4:1234"),
		},
		{
			sql:   "select * from information_schema.inspection_result where rule='ddl' and item='123.1.1.4:1234'",
			rules: set.NewStringSet("ddl"),
			items: set.NewStringSet("123.1.1.4:1234"),
		},
		{
			sql:   "select * from information_schema.inspection_result where rule='ddl' and item='123.1.1.4:1234'",
			rules: set.NewStringSet("ddl"),
			items: set.NewStringSet("123.1.1.4:1234"),
		},
		{
			sql:   "select * from information_schema.inspection_result where rule='ddl' and item='DDL.lease'",
			rules: set.NewStringSet("ddl"),
			items: set.NewStringSet("ddl.lease"),
		},
		{
			sql:   "select * from information_schema.inspection_result where rule='ddl' and item='ddl.OWNER'",
			rules: set.NewStringSet("ddl"),
			items: set.NewStringSet("ddl.owner"),
		},
		{
			sql:            "select * from information_schema.inspection_result where rule='ddl' and rule='slow_query'",
			skipInspection: true,
		},
		{
			sql:   "select * from information_schema.inspection_result where rule='ddl' and rule in ('slow_query', 'ddl')",
			rules: set.NewStringSet("ddl"),
		},
		{
			sql:   "select * from information_schema.inspection_result where rule in ('ddl', 'config') and rule in ('slow_query', 'config')",
			rules: set.NewStringSet("config"),
		},
		{
			sql:            "select * from information_schema.inspection_result where item='ddl.lease' and item='raftstore.threadpool'",
			skipInspection: true,
		},
		{
			sql:   "select * from information_schema.inspection_result where item='raftstore.threadpool' and item in ('raftstore.threadpool', 'ddl.lease')",
			items: set.NewStringSet("raftstore.threadpool"),
		},
		{
			sql:            "select * from information_schema.inspection_result where item='raftstore.threadpool' and item in ('ddl.lease', 'scheduler.limit')",
			skipInspection: true,
		},
		{
			sql:   "select * from information_schema.inspection_result where item in ('ddl.lease', 'scheduler.limit') and item in ('raftstore.threadpool', 'scheduler.limit')",
			items: set.NewStringSet("scheduler.limit"),
		},
		{
			sql: `select * from information_schema.inspection_result
				where item in ('ddl.lease', 'scheduler.limit')
				  and item in ('raftstore.threadpool', 'scheduler.limit')
				  and rule in ('ddl', 'config')
				  and rule in ('slow_query', 'config')`,
			rules: set.NewStringSet("config"),
			items: set.NewStringSet("scheduler.limit"),
		},
		{
			sql: `select * from information_schema.inspection_result
				where item in ('ddl.lease', 'scheduler.limit')
				  and item in ('raftstore.threadpool', 'scheduler.limit')
				  and item in ('raftstore.threadpool', 'ddl.lease')
				  and item in ('ddl.lease', 'ddl.owner')`,
			skipInspection: true,
		},
	}
	parser := parser.New()
	for _, ca := range cases {
		logicalMemTable := s.getLogicalMemTable(c, se, parser, ca.sql)
		c.Assert(logicalMemTable.Extractor, NotNil)

		clusterConfigExtractor := logicalMemTable.Extractor.(*plannercore.InspectionResultTableExtractor)
		if len(ca.rules) > 0 {
			c.Assert(clusterConfigExtractor.Rules, DeepEquals, ca.rules, Commentf("SQL: %v", ca.sql))
		}
		if len(ca.items) > 0 {
			c.Assert(clusterConfigExtractor.Items, DeepEquals, ca.items, Commentf("SQL: %v", ca.sql))
		}
		c.Assert(clusterConfigExtractor.SkipInspection, Equals, ca.skipInspection, Commentf("SQL: %v", ca.sql))
	}
}

func (s *extractorSuite) TestInspectionSummaryTableExtractor(c *C) {
	se, err := session.CreateSession4Test(s.store)
	c.Assert(err, IsNil)

	var cases = []struct {
		sql            string
		rules          set.StringSet
		names          set.StringSet
		quantiles      set.Float64Set
		skipInspection bool
	}{
		{
			sql: "select * from information_schema.inspection_summary",
		},
		{
			sql:   "select * from information_schema.inspection_summary where rule='ddl'",
			rules: set.NewStringSet("ddl"),
		},
		{
			sql:   "select * from information_schema.inspection_summary where 'ddl'=rule or rule='config'",
			rules: set.NewStringSet("ddl", "config"),
		},
		{
			sql:   "select * from information_schema.inspection_summary where 'ddl'=rule or rule='config' or rule='slow_query'",
			rules: set.NewStringSet("ddl", "config", "slow_query"),
		},
		{
			sql:   "select * from information_schema.inspection_summary where (rule='config' or rule='slow_query') and (metrics_name='metric_name3' or metrics_name='metric_name1')",
			rules: set.NewStringSet("config", "slow_query"),
			names: set.NewStringSet("metric_name3", "metric_name1"),
		},
		{
			sql:   "select * from information_schema.inspection_summary where rule in ('ddl', 'slow_query')",
			rules: set.NewStringSet("ddl", "slow_query"),
		},
		{
			sql:   "select * from information_schema.inspection_summary where rule in ('ddl', 'slow_query') and metrics_name='metric_name1'",
			rules: set.NewStringSet("ddl", "slow_query"),
			names: set.NewStringSet("metric_name1"),
		},
		{
			sql:   "select * from information_schema.inspection_summary where rule in ('ddl', 'slow_query') and metrics_name in ('metric_name1', 'metric_name2')",
			rules: set.NewStringSet("ddl", "slow_query"),
			names: set.NewStringSet("metric_name1", "metric_name2"),
		},
		{
			sql:   "select * from information_schema.inspection_summary where rule='ddl' and metrics_name in ('metric_name1', 'metric_name2')",
			rules: set.NewStringSet("ddl"),
			names: set.NewStringSet("metric_name1", "metric_name2"),
		},
		{
			sql:   "select * from information_schema.inspection_summary where rule='ddl' and metrics_name='metric_NAME3'",
			rules: set.NewStringSet("ddl"),
			names: set.NewStringSet("metric_name3"),
		},
		{
			sql:   "select * from information_schema.inspection_summary where rule='ddl' and rule in ('slow_query', 'ddl')",
			rules: set.NewStringSet("ddl"),
		},
		{
			sql:   "select * from information_schema.inspection_summary where rule in ('ddl', 'config') and rule in ('slow_query', 'config')",
			rules: set.NewStringSet("config"),
		},
		{
			sql: `select * from information_schema.inspection_summary
				where metrics_name in ('metric_name1', 'metric_name4')
				  and metrics_name in ('metric_name5', 'metric_name4')
				  and rule in ('ddl', 'config')
				  and rule in ('slow_query', 'config')
				  and quantile in (0.80, 0.90)`,
			rules:     set.NewStringSet("config"),
			names:     set.NewStringSet("metric_name4"),
			quantiles: set.NewFloat64Set(0.80, 0.90),
		},
		{
			sql: `select * from information_schema.inspection_summary
				where metrics_name in ('metric_name1', 'metric_name4')
				  and metrics_name in ('metric_name5', 'metric_name4')
				  and metrics_name in ('metric_name5', 'metric_name1')
				  and metrics_name in ('metric_name1', 'metric_name3')`,
			skipInspection: true,
		},
	}
	parser := parser.New()
	for _, ca := range cases {
		logicalMemTable := s.getLogicalMemTable(c, se, parser, ca.sql)
		c.Assert(logicalMemTable.Extractor, NotNil)

		clusterConfigExtractor := logicalMemTable.Extractor.(*plannercore.InspectionSummaryTableExtractor)
		if len(ca.rules) > 0 {
			c.Assert(clusterConfigExtractor.Rules, DeepEquals, ca.rules, Commentf("SQL: %v", ca.sql))
		}
		if len(ca.names) > 0 {
			c.Assert(clusterConfigExtractor.MetricNames, DeepEquals, ca.names, Commentf("SQL: %v", ca.sql))
		}
		c.Assert(clusterConfigExtractor.SkipInspection, Equals, ca.skipInspection, Commentf("SQL: %v", ca.sql))
	}
}

func (s *extractorSuite) TestInspectionRuleTableExtractor(c *C) {
	se, err := session.CreateSession4Test(s.store)
	c.Assert(err, IsNil)

	var cases = []struct {
		sql  string
		tps  set.StringSet
		skip bool
	}{
		{
			sql: "select * from information_schema.inspection_rules",
		},
		{
			sql: "select * from information_schema.inspection_rules where type='inspection'",
			tps: set.NewStringSet("inspection"),
		},
		{
			sql: "select * from information_schema.inspection_rules where type='inspection' or type='summary'",
			tps: set.NewStringSet("inspection", "summary"),
		},
		{
			sql:  "select * from information_schema.inspection_rules where type='inspection' and type='summary'",
			skip: true,
		},
	}
	parser := parser.New()
	for _, ca := range cases {
		logicalMemTable := s.getLogicalMemTable(c, se, parser, ca.sql)
		c.Assert(logicalMemTable.Extractor, NotNil)

		clusterConfigExtractor := logicalMemTable.Extractor.(*plannercore.InspectionRuleTableExtractor)
		if len(ca.tps) > 0 {
			c.Assert(clusterConfigExtractor.Types, DeepEquals, ca.tps, Commentf("SQL: %v", ca.sql))
		}
		c.Assert(clusterConfigExtractor.SkipRequest, Equals, ca.skip, Commentf("SQL: %v", ca.sql))
	}
}

<<<<<<< HEAD
func (s *extractorSuite) TestTikvRegionStatusTableExtractor(c *C) {
	var cases = []struct {
		sql                             string
		skipRequest                     bool
		DBNames, TableNames, IndexNames set.StringSet
		TableIDs, IndexIDs              set.Int64Set
	}{
		// Test full data, it will not call Extract() and executor(retriver) will panic and remind user to add conditions to save network IO.
		{
			sql: "select * from information_schema.tikv_region_status",
		},
		// Test `db_name` column.
		{
			sql:     "select * from information_schema.tikv_region_status where db_name='db1'",
			DBNames: set.NewStringSet("db1"),
		},
		{
			sql:     "select * from information_schema.tikv_region_status where db_name in('db1')",
			DBNames: set.NewStringSet("db1"),
		},
		{

			sql:         "select * from information_schema.tikv_region_status where db_name='db1' and db_name='db2'",
			skipRequest: true,
		},
		{

			sql:         "select * from information_schema.tikv_region_status where db_name in ('db1') and db_name in ('db2')",
			skipRequest: true,
		},
		{
			sql:     "select * from information_schema.tikv_region_status where db_name in('db1','db2')",
			DBNames: set.NewStringSet("db1", "db2"),
		},
		{
			sql:     "select * from information_schema.tikv_region_status where db_name in('db1','db2') and db_name='db1'",
			DBNames: set.NewStringSet("db1"),
		},
		// Test `table_name` column.
		{
			sql:        "select * from information_schema.tikv_region_status where table_name='table1'",
			TableNames: set.NewStringSet("table1"),
		},
		{
			sql:        "select * from information_schema.tikv_region_status where table_name in('table1')",
			TableNames: set.NewStringSet("table1"),
		},
		{

			sql:         "select * from information_schema.tikv_region_status where table_name='table1' and table_name='table2'",
			skipRequest: true,
		},
		{

			sql:         "select * from information_schema.tikv_region_status where table_name in ('table1') and table_name in ('table2')",
			skipRequest: true,
		},
		{
			sql:        "select * from information_schema.tikv_region_status where table_name in('table1','table2')",
			TableNames: set.NewStringSet("table1", "table2"),
		},
		{
			sql:        "select * from information_schema.tikv_region_status where table_name in('table1','table2') and table_name='table1'",
			TableNames: set.NewStringSet("table1"),
		},
		// Test `index_name` column.
		{
			sql:        "select * from information_schema.tikv_region_status where index_name='index1'",
			IndexNames: set.NewStringSet("index1"),
		},
		{
			sql:        "select * from information_schema.tikv_region_status where index_name in('index1')",
			IndexNames: set.NewStringSet("index1"),
		},
		{

			sql:         "select * from information_schema.tikv_region_status where index_name='index1' and index_name='index2'",
			skipRequest: true,
		},
		{

			sql:         "select * from information_schema.tikv_region_status where index_name in ('index1') and index_name in ('index2')",
			skipRequest: true,
		},
		{
			sql:        "select * from information_schema.tikv_region_status where index_name in('index1','index2')",
			IndexNames: set.NewStringSet("index1", "index2"),
		},
		{
			sql:        "select * from information_schema.tikv_region_status where index_name in('index1','index2') and index_name='index1'",
			IndexNames: set.NewStringSet("index1"),
		},
		// Test `table_id` column.
		{
			sql:      "select * from information_schema.tikv_region_status where table_id=1",
			TableIDs: set.NewInt64Set(1),
		},
		{
			sql:      "select * from information_schema.tikv_region_status where table_id in(1)",
			TableIDs: set.NewInt64Set(1),
		},
		{

			sql:         "select * from information_schema.tikv_region_status where table_id=1 and table_id=2",
			skipRequest: true,
		},
		{

			sql:         "select * from information_schema.tikv_region_status where table_id in (1) and table_id in (2)",
			skipRequest: true,
		},
		{
			sql:      "select * from information_schema.tikv_region_status where table_id in(1,2)",
			TableIDs: set.NewInt64Set(1, 2),
		},
		{
			sql:      "select * from information_schema.tikv_region_status where table_id in(1,2) and table_id=1",
			TableIDs: set.NewInt64Set(1),
		},
		// Test `index_id` column.
		{
			sql:      "select * from information_schema.tikv_region_status where index_id=1",
			IndexIDs: set.NewInt64Set(1),
		},
		{
			sql:      "select * from information_schema.tikv_region_status where index_id in(1)",
			IndexIDs: set.NewInt64Set(1),
		},
		{

			sql:         "select * from information_schema.tikv_region_status where index_id=1 and index_id=2",
			skipRequest: true,
		},
		{

			sql:         "select * from information_schema.tikv_region_status where index_id in (1) and index_id in (2)",
			skipRequest: true,
		},
		{
			sql:      "select * from information_schema.tikv_region_status where index_id in(1,2)",
			IndexIDs: set.NewInt64Set(1, 2),
		},
		{
			sql:      "select * from information_schema.tikv_region_status where index_id in(1,2) and index_id=1",
			IndexIDs: set.NewInt64Set(1),
		},
	}
	se, err := session.CreateSession4Test(s.store)
	se.GetSessionVars().StmtCtx.TimeZone = time.Local
	c.Assert(err, IsNil)
=======
func (s *extractorSuite) TestTiDBHotRegionsHistoryTableExtractor(c *C) {
	se, err := session.CreateSession4Test(s.store)
	c.Assert(err, IsNil)
	se.GetSessionVars().StmtCtx.TimeZone = time.Local

	var cases = []struct {
		sql                          string
		skipRequest                  bool
		startTime, endTime           int64
		regionIDs, storeIDs, peerIDs []uint64
		isLearners, isLeaders        []bool
		hotRegionTypes               set.StringSet
	}{
		// Test full data, it will not call Extract() and executor(retriver) will panic and remind user to add conditions to save network IO.
		{
			sql: "select * from information_schema.tidb_hot_regions_history",
		},
		// Test startTime and endTime.
		{
			// Test for invalid update_time.
			sql: "select * from information_schema.tidb_hot_regions_history where update_time='2019-10-10 10::10'",
		},
		{
			sql:            "select * from information_schema.tidb_hot_regions_history where update_time='2019-10-10 10:10:10'",
			startTime:      timestamp(c, "2019-10-10 10:10:10"),
			endTime:        timestamp(c, "2019-10-10 10:10:10"),
			isLearners:     []bool{false, true},
			isLeaders:      []bool{false, true},
			hotRegionTypes: set.NewStringSet(plannercore.HotRegionTypeRead, plannercore.HotRegionTypeWrite),
		},
		{
			sql:            "select * from information_schema.tidb_hot_regions_history where update_time>='2019-10-10 10:10:10' and update_time<='2019-10-11 10:10:10'",
			startTime:      timestamp(c, "2019-10-10 10:10:10"),
			endTime:        timestamp(c, "2019-10-11 10:10:10"),
			isLearners:     []bool{false, true},
			isLeaders:      []bool{false, true},
			hotRegionTypes: set.NewStringSet(plannercore.HotRegionTypeRead, plannercore.HotRegionTypeWrite),
		},
		{
			sql:            "select * from information_schema.tidb_hot_regions_history where update_time>'2019-10-10 10:10:10' and update_time<'2019-10-11 10:10:10'",
			startTime:      timestamp(c, "2019-10-10 10:10:10") + 1,
			endTime:        timestamp(c, "2019-10-11 10:10:10") - 1,
			isLearners:     []bool{false, true},
			isLeaders:      []bool{false, true},
			hotRegionTypes: set.NewStringSet(plannercore.HotRegionTypeRead, plannercore.HotRegionTypeWrite),
		},
		{
			sql:            "select * from information_schema.tidb_hot_regions_history where update_time>='2019-10-10 10:10:10' and update_time<'2019-10-11 10:10:10'",
			startTime:      timestamp(c, "2019-10-10 10:10:10"),
			endTime:        timestamp(c, "2019-10-11 10:10:10") - 1,
			isLearners:     []bool{false, true},
			isLeaders:      []bool{false, true},
			hotRegionTypes: set.NewStringSet(plannercore.HotRegionTypeRead, plannercore.HotRegionTypeWrite),
		},
		{
			sql:            "select * from information_schema.tidb_hot_regions_history where update_time>='2019-10-12 10:10:10' and update_time<'2019-10-11 10:10:10'",
			startTime:      timestamp(c, "2019-10-12 10:10:10"),
			endTime:        timestamp(c, "2019-10-11 10:10:10") - 1,
			isLearners:     []bool{false, true},
			isLeaders:      []bool{false, true},
			hotRegionTypes: set.NewStringSet(plannercore.HotRegionTypeRead, plannercore.HotRegionTypeWrite),
			skipRequest:    true,
		},
		{
			sql:            "select * from information_schema.tidb_hot_regions_history where update_time>='2019-10-10 10:10:10'",
			startTime:      timestamp(c, "2019-10-10 10:10:10"),
			isLearners:     []bool{false, true},
			isLeaders:      []bool{false, true},
			hotRegionTypes: set.NewStringSet(plannercore.HotRegionTypeRead, plannercore.HotRegionTypeWrite),
		},
		{
			sql:            "select * from information_schema.tidb_hot_regions_history where update_time>='2019-10-10 10:10:10' and  update_time>='2019-10-11 10:10:10' and  update_time>='2019-10-12 10:10:10'",
			startTime:      timestamp(c, "2019-10-12 10:10:10"),
			isLearners:     []bool{false, true},
			isLeaders:      []bool{false, true},
			hotRegionTypes: set.NewStringSet(plannercore.HotRegionTypeRead, plannercore.HotRegionTypeWrite),
		},
		{
			sql:            "select * from information_schema.tidb_hot_regions_history where update_time>='2019-10-10 10:10:10' and  update_time>='2019-10-11 10:10:10' and  update_time>='2019-10-12 10:10:10' and update_time='2019-10-13 10:10:10'",
			startTime:      timestamp(c, "2019-10-13 10:10:10"),
			endTime:        timestamp(c, "2019-10-13 10:10:10"),
			isLearners:     []bool{false, true},
			isLeaders:      []bool{false, true},
			hotRegionTypes: set.NewStringSet(plannercore.HotRegionTypeRead, plannercore.HotRegionTypeWrite),
		},
		{
			sql:            "select * from information_schema.tidb_hot_regions_history where update_time<='2019-10-10 10:10:10' and update_time='2019-10-13 10:10:10'",
			startTime:      timestamp(c, "2019-10-13 10:10:10"),
			endTime:        timestamp(c, "2019-10-10 10:10:10"),
			isLearners:     []bool{false, true},
			isLeaders:      []bool{false, true},
			hotRegionTypes: set.NewStringSet(plannercore.HotRegionTypeRead, plannercore.HotRegionTypeWrite),
			skipRequest:    true,
		},
		{
			sql:            "select * from information_schema.tidb_hot_regions_history where update_time='2019-10-10 10:10:10' and update_time<='2019-10-13 10:10:10'",
			startTime:      timestamp(c, "2019-10-10 10:10:10"),
			endTime:        timestamp(c, "2019-10-10 10:10:10"),
			isLearners:     []bool{false, true},
			isLeaders:      []bool{false, true},
			hotRegionTypes: set.NewStringSet(plannercore.HotRegionTypeRead, plannercore.HotRegionTypeWrite),
		},

		// Test `region_id`, `store_id`, `peer_id` columns.
		{
			sql:            "select * from information_schema.tidb_hot_regions_history where region_id=100",
			regionIDs:      []uint64{100},
			isLearners:     []bool{false, true},
			isLeaders:      []bool{false, true},
			hotRegionTypes: set.NewStringSet(plannercore.HotRegionTypeRead, plannercore.HotRegionTypeWrite),
		},
		{
			sql:            "select * from information_schema.tidb_hot_regions_history where 100=region_id",
			regionIDs:      []uint64{100},
			isLearners:     []bool{false, true},
			isLeaders:      []bool{false, true},
			hotRegionTypes: set.NewStringSet(plannercore.HotRegionTypeRead, plannercore.HotRegionTypeWrite),
		},
		{
			sql:            "select * from information_schema.tidb_hot_regions_history where 100=region_id or region_id=101",
			regionIDs:      []uint64{100, 101},
			isLearners:     []bool{false, true},
			isLeaders:      []bool{false, true},
			hotRegionTypes: set.NewStringSet(plannercore.HotRegionTypeRead, plannercore.HotRegionTypeWrite),
		},
		{
			sql:            "select * from information_schema.tidb_hot_regions_history where 100=region_id or region_id=101 or region_id=102 or 103 = region_id",
			regionIDs:      []uint64{100, 101, 102, 103},
			isLearners:     []bool{false, true},
			isLeaders:      []bool{false, true},
			hotRegionTypes: set.NewStringSet(plannercore.HotRegionTypeRead, plannercore.HotRegionTypeWrite),
		},
		{
			sql:            "select * from information_schema.tidb_hot_regions_history where (region_id=100 or region_id=101) and (store_id=200 or store_id=201)",
			regionIDs:      []uint64{100, 101},
			storeIDs:       []uint64{200, 201},
			isLearners:     []bool{false, true},
			isLeaders:      []bool{false, true},
			hotRegionTypes: set.NewStringSet(plannercore.HotRegionTypeRead, plannercore.HotRegionTypeWrite),
		},
		{
			sql:            "select * from information_schema.tidb_hot_regions_history where region_id in (100, 101)",
			regionIDs:      []uint64{100, 101},
			isLearners:     []bool{false, true},
			isLeaders:      []bool{false, true},
			hotRegionTypes: set.NewStringSet(plannercore.HotRegionTypeRead, plannercore.HotRegionTypeWrite),
		},
		{
			sql:            "select * from information_schema.tidb_hot_regions_history where region_id in (100, 101) and store_id=200",
			regionIDs:      []uint64{100, 101},
			storeIDs:       []uint64{200},
			isLearners:     []bool{false, true},
			isLeaders:      []bool{false, true},
			hotRegionTypes: set.NewStringSet(plannercore.HotRegionTypeRead, plannercore.HotRegionTypeWrite),
		},
		{
			sql:            "select * from information_schema.tidb_hot_regions_history where region_id in (100, 101) and store_id in (200, 201)",
			regionIDs:      []uint64{100, 101},
			storeIDs:       []uint64{200, 201},
			isLearners:     []bool{false, true},
			isLeaders:      []bool{false, true},
			hotRegionTypes: set.NewStringSet(plannercore.HotRegionTypeRead, plannercore.HotRegionTypeWrite),
		},
		{
			sql:            "select * from information_schema.tidb_hot_regions_history where region_id=100 and store_id in (200, 201)",
			regionIDs:      []uint64{100},
			storeIDs:       []uint64{200, 201},
			isLearners:     []bool{false, true},
			isLeaders:      []bool{false, true},
			hotRegionTypes: set.NewStringSet(plannercore.HotRegionTypeRead, plannercore.HotRegionTypeWrite),
		},
		{
			sql:            "select * from information_schema.tidb_hot_regions_history where region_id=100 and store_id=200",
			regionIDs:      []uint64{100},
			storeIDs:       []uint64{200},
			isLearners:     []bool{false, true},
			isLeaders:      []bool{false, true},
			hotRegionTypes: set.NewStringSet(plannercore.HotRegionTypeRead, plannercore.HotRegionTypeWrite),
		},
		{
			sql:         "select * from information_schema.tidb_hot_regions_history where region_id=100 and region_id=101",
			skipRequest: true,
		},
		{
			sql:            "select * from information_schema.tidb_hot_regions_history where region_id=100 and region_id in (100,101)",
			regionIDs:      []uint64{100},
			isLearners:     []bool{false, true},
			isLeaders:      []bool{false, true},
			hotRegionTypes: set.NewStringSet(plannercore.HotRegionTypeRead, plannercore.HotRegionTypeWrite),
		},
		{
			sql:            "select * from information_schema.tidb_hot_regions_history where region_id=100 and region_id in (100,101) and store_id=200 and store_id in (200,201)",
			regionIDs:      []uint64{100},
			storeIDs:       []uint64{200},
			isLearners:     []bool{false, true},
			isLeaders:      []bool{false, true},
			hotRegionTypes: set.NewStringSet(plannercore.HotRegionTypeRead, plannercore.HotRegionTypeWrite),
		},
		{
			sql:         "select * from information_schema.tidb_hot_regions_history where region_id=100 and region_id in (101,102)",
			skipRequest: true,
		},
		{
			sql:         "select * from information_schema.tidb_hot_regions_history where region_id=100 and region_id in (101,102) and store_id=200 and store_id in (200,201)",
			skipRequest: true,
		},
		{
			sql:         "select * from information_schema.tidb_hot_regions_history where region_id=100 and region_id in (100,101) and store_id=200 and store_id in (201,202)",
			skipRequest: true,
		},
		{
			sql: `select * from information_schema.tidb_hot_regions_history
								where region_id=100 and region_id in (100,101)
								and store_id=200 and store_id in (201,202)`,
			skipRequest: true,
		},
		{
			sql:            "select * from information_schema.tidb_hot_regions_history where region_id in (100,101) and region_id in (101,102)",
			regionIDs:      []uint64{101},
			isLearners:     []bool{false, true},
			isLeaders:      []bool{false, true},
			hotRegionTypes: set.NewStringSet(plannercore.HotRegionTypeRead, plannercore.HotRegionTypeWrite),
		},
		{
			sql: `select * from information_schema.tidb_hot_regions_history
							where region_id in (100,101)
							and region_id in (101,102)
							and store_id in (200,201)
							and store_id in (201,202)`,
			regionIDs:      []uint64{101},
			storeIDs:       []uint64{201},
			isLearners:     []bool{false, true},
			isLeaders:      []bool{false, true},
			hotRegionTypes: set.NewStringSet(plannercore.HotRegionTypeRead, plannercore.HotRegionTypeWrite),
		},
		{
			sql: `select * from information_schema.tidb_hot_regions_history
							where region_id in (100,101)
							and region_id in (101,102)
							and store_id in (200,201)
							and store_id in (201,202)
							and peer_id in (3000,3001)
							and peer_id in (3001,3002)`,
			regionIDs:      []uint64{101},
			storeIDs:       []uint64{201},
			peerIDs:        []uint64{3001},
			isLearners:     []bool{false, true},
			isLeaders:      []bool{false, true},
			hotRegionTypes: set.NewStringSet(plannercore.HotRegionTypeRead, plannercore.HotRegionTypeWrite),
		},
		{
			sql: `select * from information_schema.tidb_hot_regions_history
							where region_id in (100,101)
							and region_id in (100,102)
							and region_id in (102,103)
							and region_id in (103,104)`,
			skipRequest: true,
		},
		// Test `type` column.
		{
			sql:            "select * from information_schema.tidb_hot_regions_history where type='read'",
			hotRegionTypes: set.NewStringSet(plannercore.HotRegionTypeRead),
		},
		{
			sql:            "select * from information_schema.tidb_hot_regions_history where type in('read')",
			hotRegionTypes: set.NewStringSet(plannercore.HotRegionTypeRead),
		},
		{
			sql:         "select * from information_schema.tidb_hot_regions_history where type='read' and type='write'",
			skipRequest: true,
		},
		{
			sql:            "select * from information_schema.tidb_hot_regions_history where type in ('read', 'write')",
			hotRegionTypes: set.NewStringSet(plannercore.HotRegionTypeRead, plannercore.HotRegionTypeWrite),
		},
		{
			sql:            "select * from information_schema.tidb_hot_regions_history where type='read' and type in ('read', 'write')",
			hotRegionTypes: set.NewStringSet(plannercore.HotRegionTypeRead),
		},
		{
			sql:         "select * from information_schema.tidb_hot_regions_history where type in ('read') and type in ('write')",
			skipRequest: true,
		},
		// Test `is_learner`, `is_leaeder` columns.
		{
			sql:            "select * from information_schema.tidb_hot_regions_history where is_learner=1",
			isLearners:     []bool{true},
			isLeaders:      []bool{false, true},
			hotRegionTypes: set.NewStringSet(plannercore.HotRegionTypeRead, plannercore.HotRegionTypeWrite),
		},
		{
			sql:            "select * from information_schema.tidb_hot_regions_history where is_leader=0",
			isLearners:     []bool{false, true},
			isLeaders:      []bool{false},
			hotRegionTypes: set.NewStringSet(plannercore.HotRegionTypeRead, plannercore.HotRegionTypeWrite),
		},
		{
			sql:            "select * from information_schema.tidb_hot_regions_history where is_learner=true",
			isLearners:     []bool{true},
			isLeaders:      []bool{false, true},
			hotRegionTypes: set.NewStringSet(plannercore.HotRegionTypeRead, plannercore.HotRegionTypeWrite),
		},
		{
			sql:        "select * from information_schema.tidb_hot_regions_history where is_learner in(0,1)",
			isLearners: []bool{false, true},
			isLeaders:  []bool{false, true},
		},
		{
			sql:            "select * from information_schema.tidb_hot_regions_history where is_learner in(true,false)",
			isLearners:     []bool{false, true},
			isLeaders:      []bool{false, true},
			hotRegionTypes: set.NewStringSet(plannercore.HotRegionTypeRead, plannercore.HotRegionTypeWrite),
		},
		{
			sql:            "select * from information_schema.tidb_hot_regions_history where is_learner in(3,4)",
			isLearners:     []bool{false},
			isLeaders:      []bool{false, true},
			hotRegionTypes: set.NewStringSet(plannercore.HotRegionTypeRead, plannercore.HotRegionTypeWrite),
		},
		{
			sql:            "select * from information_schema.tidb_hot_regions_history where is_learner in(3,4) and is_leader in(0,1,true,false,3,4)",
			hotRegionTypes: set.NewStringSet(plannercore.HotRegionTypeRead, plannercore.HotRegionTypeWrite),
			isLearners:     []bool{false},
			isLeaders:      []bool{false, true},
		},
		{
			sql:         "select * from information_schema.tidb_hot_regions_history where is_learner=1 and is_learner=0",
			skipRequest: true,
		},
		{
			sql:         "select * from information_schema.tidb_hot_regions_history where is_learner=3 and is_learner=false",
			skipRequest: true,
		},
		{
			sql:         "select * from information_schema.tidb_hot_regions_history where is_learner=3 and is_learner=4",
			skipRequest: true,
		},
	}

>>>>>>> 51b7a191
	parser := parser.New()
	for _, ca := range cases {
		logicalMemTable := s.getLogicalMemTable(c, se, parser, ca.sql)
		c.Assert(logicalMemTable.Extractor, NotNil, Commentf("SQL: %v", ca.sql))
<<<<<<< HEAD
		tikvRegionStatusExtractor := logicalMemTable.Extractor.(*plannercore.TikvRegionStatusExtractor)
		c.Assert(tikvRegionStatusExtractor.SkipRequest, DeepEquals, ca.skipRequest, Commentf("SQL: %v", ca.sql))
		if len(ca.DBNames) > 0 {
			c.Assert(tikvRegionStatusExtractor.DBNames, DeepEquals, ca.DBNames, Commentf("SQL: %v", ca.sql))
		}
		if len(ca.TableNames) > 0 {
			c.Assert(tikvRegionStatusExtractor.TableNames, DeepEquals, ca.TableNames, Commentf("SQL: %v", ca.sql))
		}
		if len(ca.IndexNames) > 0 {
			c.Assert(tikvRegionStatusExtractor.IndexNames, DeepEquals, ca.IndexNames, Commentf("SQL: %v", ca.sql))
		}
		if len(ca.TableIDs) > 0 {
			c.Assert(tikvRegionStatusExtractor.TableIDs, DeepEquals, ca.TableIDs, Commentf("SQL: %v", ca.sql))
		}
		if len(ca.IndexIDs) > 0 {
			c.Assert(tikvRegionStatusExtractor.IndexIDs, DeepEquals, ca.IndexIDs, Commentf("SQL: %v", ca.sql))
=======

		hotRegionsHistoryExtractor := logicalMemTable.Extractor.(*plannercore.HotRegionsHistoryTableExtractor)
		if ca.startTime > 0 {
			c.Assert(hotRegionsHistoryExtractor.StartTime, Equals, ca.startTime, Commentf("SQL: %v", ca.sql))
		}
		if ca.endTime > 0 {
			c.Assert(hotRegionsHistoryExtractor.EndTime, Equals, ca.endTime, Commentf("SQL: %v", ca.sql))
		}
		c.Assert(hotRegionsHistoryExtractor.SkipRequest, DeepEquals, ca.skipRequest, Commentf("SQL: %v", ca.sql))
		if len(ca.isLearners) > 0 {
			c.Assert(hotRegionsHistoryExtractor.IsLearners, DeepEquals, ca.isLearners, Commentf("SQL: %v", ca.sql))
		}
		if len(ca.isLeaders) > 0 {
			c.Assert(hotRegionsHistoryExtractor.IsLeaders, DeepEquals, ca.isLeaders, Commentf("SQL: %v", ca.sql))
		}
		if ca.hotRegionTypes.Count() > 0 {
			c.Assert(hotRegionsHistoryExtractor.HotRegionTypes, DeepEquals, ca.hotRegionTypes, Commentf("SQL: %v", ca.sql))
		}
		if len(ca.regionIDs) > 0 {
			c.Assert(hotRegionsHistoryExtractor.RegionIDs, DeepEquals, ca.regionIDs, Commentf("SQL: %v", ca.sql))
		}
		if len(ca.storeIDs) > 0 {
			c.Assert(hotRegionsHistoryExtractor.StoreIDs, DeepEquals, ca.storeIDs, Commentf("SQL: %v", ca.sql))
		}
		if len(ca.peerIDs) > 0 {
			c.Assert(hotRegionsHistoryExtractor.PeerIDs, DeepEquals, ca.peerIDs, Commentf("SQL: %v", ca.sql))
>>>>>>> 51b7a191
		}
	}
}<|MERGE_RESOLUTION|>--- conflicted
+++ resolved
@@ -1048,7 +1048,6 @@
 	}
 }
 
-<<<<<<< HEAD
 func (s *extractorSuite) TestTikvRegionStatusTableExtractor(c *C) {
 	var cases = []struct {
 		sql                             string
@@ -1199,7 +1198,29 @@
 	se, err := session.CreateSession4Test(s.store)
 	se.GetSessionVars().StmtCtx.TimeZone = time.Local
 	c.Assert(err, IsNil)
-=======
+	parser := parser.New()
+	for _, ca := range cases {
+		logicalMemTable := s.getLogicalMemTable(c, se, parser, ca.sql)
+		c.Assert(logicalMemTable.Extractor, NotNil, Commentf("SQL: %v", ca.sql))
+		tikvRegionStatusExtractor := logicalMemTable.Extractor.(*plannercore.TikvRegionStatusExtractor)
+		c.Assert(tikvRegionStatusExtractor.SkipRequest, DeepEquals, ca.skipRequest, Commentf("SQL: %v", ca.sql))
+		if len(ca.DBNames) > 0 {
+			c.Assert(tikvRegionStatusExtractor.DBNames, DeepEquals, ca.DBNames, Commentf("SQL: %v", ca.sql))
+		}
+		if len(ca.TableNames) > 0 {
+			c.Assert(tikvRegionStatusExtractor.TableNames, DeepEquals, ca.TableNames, Commentf("SQL: %v", ca.sql))
+		}
+		if len(ca.IndexNames) > 0 {
+			c.Assert(tikvRegionStatusExtractor.IndexNames, DeepEquals, ca.IndexNames, Commentf("SQL: %v", ca.sql))
+		}
+		if len(ca.TableIDs) > 0 {
+			c.Assert(tikvRegionStatusExtractor.TableIDs, DeepEquals, ca.TableIDs, Commentf("SQL: %v", ca.sql))
+		}
+		if len(ca.IndexIDs) > 0 {
+			c.Assert(tikvRegionStatusExtractor.IndexIDs, DeepEquals, ca.IndexIDs, Commentf("SQL: %v", ca.sql))
+		}
+	}
+}
 func (s *extractorSuite) TestTiDBHotRegionsHistoryTableExtractor(c *C) {
 	se, err := session.CreateSession4Test(s.store)
 	c.Assert(err, IsNil)
@@ -1539,30 +1560,10 @@
 		},
 	}
 
->>>>>>> 51b7a191
 	parser := parser.New()
 	for _, ca := range cases {
 		logicalMemTable := s.getLogicalMemTable(c, se, parser, ca.sql)
 		c.Assert(logicalMemTable.Extractor, NotNil, Commentf("SQL: %v", ca.sql))
-<<<<<<< HEAD
-		tikvRegionStatusExtractor := logicalMemTable.Extractor.(*plannercore.TikvRegionStatusExtractor)
-		c.Assert(tikvRegionStatusExtractor.SkipRequest, DeepEquals, ca.skipRequest, Commentf("SQL: %v", ca.sql))
-		if len(ca.DBNames) > 0 {
-			c.Assert(tikvRegionStatusExtractor.DBNames, DeepEquals, ca.DBNames, Commentf("SQL: %v", ca.sql))
-		}
-		if len(ca.TableNames) > 0 {
-			c.Assert(tikvRegionStatusExtractor.TableNames, DeepEquals, ca.TableNames, Commentf("SQL: %v", ca.sql))
-		}
-		if len(ca.IndexNames) > 0 {
-			c.Assert(tikvRegionStatusExtractor.IndexNames, DeepEquals, ca.IndexNames, Commentf("SQL: %v", ca.sql))
-		}
-		if len(ca.TableIDs) > 0 {
-			c.Assert(tikvRegionStatusExtractor.TableIDs, DeepEquals, ca.TableIDs, Commentf("SQL: %v", ca.sql))
-		}
-		if len(ca.IndexIDs) > 0 {
-			c.Assert(tikvRegionStatusExtractor.IndexIDs, DeepEquals, ca.IndexIDs, Commentf("SQL: %v", ca.sql))
-=======
-
 		hotRegionsHistoryExtractor := logicalMemTable.Extractor.(*plannercore.HotRegionsHistoryTableExtractor)
 		if ca.startTime > 0 {
 			c.Assert(hotRegionsHistoryExtractor.StartTime, Equals, ca.startTime, Commentf("SQL: %v", ca.sql))
@@ -1588,7 +1589,6 @@
 		}
 		if len(ca.peerIDs) > 0 {
 			c.Assert(hotRegionsHistoryExtractor.PeerIDs, DeepEquals, ca.peerIDs, Commentf("SQL: %v", ca.sql))
->>>>>>> 51b7a191
 		}
 	}
 }