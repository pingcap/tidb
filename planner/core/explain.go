--- conflicted
+++ resolved
@@ -916,19 +916,11 @@
 
 // ExplainInfo implements Plan interface.
 func (p *PhysicalMemTable) ExplainInfo() string {
-<<<<<<< HEAD
-	accessObject, operatorInfo := p.AccessObject(), p.OperatorInfo(false)
-=======
 	accessObject, operatorInfo := p.AccessObject().String(), p.OperatorInfo(false)
->>>>>>> 562bb9f9
 	if len(operatorInfo) == 0 {
-		return accessObject.String()
-	}
-<<<<<<< HEAD
-	return accessObject.String() + ", " + operatorInfo
-=======
+		return accessObject
+	}
 	return accessObject + ", " + operatorInfo
->>>>>>> 562bb9f9
 }
 
 // OperatorInfo implements dataAccesser interface.
