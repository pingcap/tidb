// Copyright 2017 PingCAP, Inc.
//
// Licensed under the Apache License, Version 2.0 (the "License");
// you may not use this file except in compliance with the License.
// You may obtain a copy of the License at
//
//     http://www.apache.org/licenses/LICENSE-2.0
//
// Unless required by applicable law or agreed to in writing, software
// distributed under the License is distributed on an "AS IS" BASIS,
// See the License for the specific language governing permissions and
// limitations under the License.

package core

import (
	"bytes"
	"fmt"
	"strconv"
	"strings"
	"time"

	"github.com/pingcap/parser/ast"
	"github.com/pingcap/tidb/expression"
	"github.com/pingcap/tidb/expression/aggregation"
	"github.com/pingcap/tidb/infoschema"
	"github.com/pingcap/tidb/sessionctx"
	"github.com/pingcap/tidb/statistics"
	"github.com/pingcap/tidb/util"
	"github.com/pingcap/tidb/util/set"
	"github.com/pingcap/tidb/util/stringutil"
)

// ExplainInfo implements Plan interface.
func (p *PhysicalLock) ExplainInfo() string {
	return p.Lock.String()
}

// ExplainID overrides the ExplainID in order to match different range.
func (p *PhysicalIndexScan) ExplainID() fmt.Stringer {
	return stringutil.MemoizeStr(func() string {
		if p.isFullScan() {
			return "IndexFullScan_" + strconv.Itoa(p.id)
		}
		return "IndexRangeScan_" + strconv.Itoa(p.id)
	})
}

// ExplainInfo implements Plan interface.
func (p *PhysicalIndexScan) ExplainInfo() string {
	return p.explainInfo(false)
}

func (p *PhysicalIndexScan) explainInfo(normalized bool) string {
	buffer := bytes.NewBufferString("")
	tblName := p.Table.Name.O
	if p.TableAsName != nil && p.TableAsName.O != "" {
		tblName = p.TableAsName.O
	}
	fmt.Fprintf(buffer, "table:%s", tblName)
	if p.isPartition {
		if pi := p.Table.GetPartitionInfo(); pi != nil {
			partitionName := pi.GetNameByID(p.physicalTableID)
			fmt.Fprintf(buffer, ", partition:%s", partitionName)
		}
	}
	if len(p.Index.Columns) > 0 {
		buffer.WriteString(", index:")
		for i, idxCol := range p.Index.Columns {
			buffer.WriteString(idxCol.Name.O)
			if i+1 < len(p.Index.Columns) {
				buffer.WriteString(", ")
			}
		}
	}

	if len(p.rangeInfo) > 0 {
		fmt.Fprintf(buffer, ", range: decided by %v", p.rangeInfo)
	} else if p.haveCorCol() {
		if normalized {
			fmt.Fprintf(buffer, ", range: decided by %s", expression.SortedExplainNormalizedExpressionList(p.AccessCondition))
		} else {
			fmt.Fprintf(buffer, ", range: decided by %v", p.AccessCondition)
		}
	} else if len(p.Ranges) > 0 {
		if normalized {
			fmt.Fprint(buffer, ", range:[?,?]")
		} else if !p.isFullScan() {
			fmt.Fprint(buffer, ", range:")
			for i, idxRange := range p.Ranges {
				fmt.Fprint(buffer, idxRange.String())
				if i+1 < len(p.Ranges) {
					fmt.Fprint(buffer, ", ")
				}
			}
		}
	}
	fmt.Fprintf(buffer, ", keep order:%v", p.KeepOrder)
	if p.Desc {
		buffer.WriteString(", desc")
	}
	if p.stats.StatsVersion == statistics.PseudoVersion && !normalized {
		buffer.WriteString(", stats:pseudo")
	}
	return buffer.String()
}

func (p *PhysicalIndexScan) haveCorCol() bool {
	for _, cond := range p.AccessCondition {
		if len(expression.ExtractCorColumns(cond)) > 0 {
			return true
		}
	}
	return false
}

func (p *PhysicalIndexScan) isFullScan() bool {
	if len(p.rangeInfo) > 0 || p.haveCorCol() {
		return false
	}
	for _, ran := range p.Ranges {
		if !ran.IsFullRange() {
			return false
		}
	}
	return true
}

// ExplainNormalizedInfo implements Plan interface.
func (p *PhysicalIndexScan) ExplainNormalizedInfo() string {
	return p.explainInfo(true)
}

// ExplainID overrides the ExplainID in order to match different range.
func (p *PhysicalTableScan) ExplainID() fmt.Stringer {
	return stringutil.MemoizeStr(func() string {
		if p.isChildOfIndexLookUp {
			return "TableRowIDScan_" + strconv.Itoa(p.id)
		} else if p.isFullScan() {
			return "TableFullScan_" + strconv.Itoa(p.id)
		}
		return "TableRangeScan_" + strconv.Itoa(p.id)
	})
}

// ExplainInfo implements Plan interface.
func (p *PhysicalTableScan) ExplainInfo() string {
	return p.explainInfo(false)
}

// ExplainNormalizedInfo implements Plan interface.
func (p *PhysicalTableScan) ExplainNormalizedInfo() string {
	return p.explainInfo(true)
}

func (p *PhysicalTableScan) explainInfo(normalized bool) string {
	buffer := bytes.NewBufferString("")
	tblName := p.Table.Name.O
	if p.TableAsName != nil && p.TableAsName.O != "" {
		tblName = p.TableAsName.O
	}
	fmt.Fprintf(buffer, "table:%s", tblName)
	if p.isPartition {
		if pi := p.Table.GetPartitionInfo(); pi != nil {
			partitionName := pi.GetNameByID(p.physicalTableID)
			fmt.Fprintf(buffer, ", partition:%s", partitionName)
		}
	}
<<<<<<< HEAD
	haveCorCol := false
	for _, cond := range p.AccessCondition {
		if len(expression.ExtractCorColumns(cond)) > 0 {
			haveCorCol = true
			break
		}
=======
	if p.pkCol != nil {
		fmt.Fprintf(buffer, ", pk col:%s", p.pkCol.ExplainInfo())
>>>>>>> 1df67b78
	}
	if len(p.rangeDecidedBy) > 0 {
		fmt.Fprintf(buffer, ", range: decided by %v", p.rangeDecidedBy)
	} else if p.haveCorCol() {
		if normalized {
			fmt.Fprintf(buffer, ", range: decided by %s", expression.SortedExplainNormalizedExpressionList(p.AccessCondition))
		} else {
			fmt.Fprintf(buffer, ", range: decided by %v", p.AccessCondition)
		}
	} else if len(p.Ranges) > 0 {
		if normalized {
			fmt.Fprint(buffer, ", range:[?,?]")
		} else if !p.isFullScan() {
			fmt.Fprint(buffer, ", range:")
			for i, idxRange := range p.Ranges {
				fmt.Fprint(buffer, idxRange.String())
				if i+1 < len(p.Ranges) {
					fmt.Fprint(buffer, ", ")
				}
			}
		}
	}
	fmt.Fprintf(buffer, ", keep order:%v", p.KeepOrder)
	if p.Desc {
		buffer.WriteString(", desc")
	}
	if p.stats.StatsVersion == statistics.PseudoVersion && !normalized {
		buffer.WriteString(", stats:pseudo")
	}
	return buffer.String()
}

func (p *PhysicalTableScan) haveCorCol() bool {
	for _, cond := range p.AccessCondition {
		if len(expression.ExtractCorColumns(cond)) > 0 {
			return true
		}
	}
	return false
}

func (p *PhysicalTableScan) isFullScan() bool {
	if len(p.rangeDecidedBy) > 0 || p.haveCorCol() {
		return false
	}
	for _, ran := range p.Ranges {
		if !ran.IsFullRange() {
			return false
		}
	}
	return true
}

// ExplainInfo implements Plan interface.
func (p *PhysicalTableReader) ExplainInfo() string {
	return "data:" + p.tablePlan.ExplainID().String()
}

// ExplainNormalizedInfo implements Plan interface.
func (p *PhysicalTableReader) ExplainNormalizedInfo() string {
	return p.ExplainInfo()
}

// ExplainInfo implements Plan interface.
func (p *PhysicalIndexReader) ExplainInfo() string {
	return "index:" + p.indexPlan.ExplainID().String()
}

// ExplainNormalizedInfo implements Plan interface.
func (p *PhysicalIndexReader) ExplainNormalizedInfo() string {
	return p.ExplainInfo()
}

// ExplainInfo implements Plan interface.
func (p *PhysicalIndexLookUpReader) ExplainInfo() string {
	// The children can be inferred by the relation symbol.
	if p.PushedLimit != nil {
		return fmt.Sprintf("limit embedded(offset:%v, count:%v)", p.PushedLimit.Offset, p.PushedLimit.Count)
	}
	return ""
}

// ExplainInfo implements Plan interface.
func (p *PhysicalIndexMergeReader) ExplainInfo() string {
	return ""
}

// ExplainInfo implements Plan interface.
func (p *PhysicalUnionScan) ExplainInfo() string {
	return string(expression.SortedExplainExpressionList(p.Conditions))
}

// ExplainInfo implements Plan interface.
func (p *PhysicalSelection) ExplainInfo() string {
	return string(expression.SortedExplainExpressionList(p.Conditions))
}

// ExplainNormalizedInfo implements Plan interface.
func (p *PhysicalSelection) ExplainNormalizedInfo() string {
	return string(expression.SortedExplainNormalizedExpressionList(p.Conditions))
}

// ExplainInfo implements Plan interface.
func (p *PhysicalProjection) ExplainInfo() string {
	return expression.ExplainExpressionList(p.Exprs, p.schema)
}

// ExplainNormalizedInfo implements Plan interface.
func (p *PhysicalProjection) ExplainNormalizedInfo() string {
	return string(expression.SortedExplainNormalizedExpressionList(p.Exprs))
}

// ExplainInfo implements Plan interface.
func (p *PhysicalTableDual) ExplainInfo() string {
	return fmt.Sprintf("rows:%v", p.RowCount)
}

// ExplainInfo implements Plan interface.
func (p *PhysicalSort) ExplainInfo() string {
	buffer := bytes.NewBufferString("")
	return explainByItems(buffer, p.ByItems).String()
}

// ExplainInfo implements Plan interface.
func (p *PhysicalLimit) ExplainInfo() string {
	return fmt.Sprintf("offset:%v, count:%v", p.Offset, p.Count)
}

// ExplainInfo implements Plan interface.
func (p *basePhysicalAgg) ExplainInfo() string {
	return p.explainInfo(false)
}

func (p *basePhysicalAgg) explainInfo(normalized bool) string {
	sortedExplainExpressionList := expression.SortedExplainExpressionList
	if normalized {
		sortedExplainExpressionList = expression.SortedExplainNormalizedExpressionList
	}

	builder := &strings.Builder{}
	if len(p.GroupByItems) > 0 {
		fmt.Fprintf(builder, "group by:%s, ",
			sortedExplainExpressionList(p.GroupByItems))
	}
	for i := 0; i < len(p.AggFuncs); i++ {
		builder.WriteString("funcs:")
		fmt.Fprintf(builder, "%v->%v", aggregation.ExplainAggFunc(p.AggFuncs[i]), p.schema.Columns[i])
		if i+1 < len(p.AggFuncs) {
			builder.WriteString(", ")
		}
	}
	return builder.String()
}

// ExplainNormalizedInfo implements Plan interface.
func (p *basePhysicalAgg) ExplainNormalizedInfo() string {
	return p.explainInfo(true)
}

// ExplainInfo implements Plan interface.
func (p *PhysicalIndexJoin) ExplainInfo() string {
	return p.explainInfo(false)
}

func (p *PhysicalIndexJoin) explainInfo(normalized bool) string {
	sortedExplainExpressionList := expression.SortedExplainExpressionList
	if normalized {
		sortedExplainExpressionList = expression.SortedExplainNormalizedExpressionList
	}

	buffer := bytes.NewBufferString(p.JoinType.String())
	fmt.Fprintf(buffer, ", inner:%s", p.Children()[p.InnerChildIdx].ExplainID())
	if len(p.OuterJoinKeys) > 0 {
		fmt.Fprintf(buffer, ", outer key:%s",
			expression.ExplainColumnList(p.OuterJoinKeys))
	}
	if len(p.InnerJoinKeys) > 0 {
		fmt.Fprintf(buffer, ", inner key:%s",
			expression.ExplainColumnList(p.InnerJoinKeys))
	}
	if len(p.LeftConditions) > 0 {
		fmt.Fprintf(buffer, ", left cond:%s",
			sortedExplainExpressionList(p.LeftConditions))
	}
	if len(p.RightConditions) > 0 {
		fmt.Fprintf(buffer, ", right cond:%s",
			sortedExplainExpressionList(p.RightConditions))
	}
	if len(p.OtherConditions) > 0 {
		fmt.Fprintf(buffer, ", other cond:%s",
			sortedExplainExpressionList(p.OtherConditions))
	}
	return buffer.String()
}

// ExplainNormalizedInfo implements Plan interface.
func (p *PhysicalIndexJoin) ExplainNormalizedInfo() string {
	return p.explainInfo(true)
}

// ExplainInfo implements Plan interface.
func (p *PhysicalHashJoin) ExplainInfo() string {
	return p.explainInfo(false)
}

// ExplainNormalizedInfo implements Plan interface.
func (p *PhysicalHashJoin) ExplainNormalizedInfo() string {
	return p.explainInfo(true)
}

func (p *PhysicalHashJoin) explainInfo(normalized bool) string {
	sortedExplainExpressionList := expression.SortedExplainExpressionList
	if normalized {
		sortedExplainExpressionList = expression.SortedExplainNormalizedExpressionList
	}

	buffer := new(bytes.Buffer)

	if len(p.EqualConditions) == 0 {
		buffer.WriteString("CARTESIAN ")
	}

	buffer.WriteString(p.JoinType.String())
	var InnerChildIdx = p.InnerChildIdx
	// TODO: update the explain info in issue #12985
	if p.UseOuterToBuild && ((p.JoinType == LeftOuterJoin && InnerChildIdx == 1) || (p.JoinType == RightOuterJoin && InnerChildIdx == 0)) {
		InnerChildIdx = 1 - InnerChildIdx
	}
	fmt.Fprintf(buffer, ", inner:%s", p.Children()[InnerChildIdx].ExplainID())
	if p.UseOuterToBuild {
		buffer.WriteString(" (REVERSED)")
	}
	if len(p.EqualConditions) > 0 {
		if normalized {
			fmt.Fprintf(buffer, ", equal:%s", expression.SortedExplainNormalizedScalarFuncList(p.EqualConditions))
		} else {
			fmt.Fprintf(buffer, ", equal:%v", p.EqualConditions)
		}
	}
	if len(p.LeftConditions) > 0 {
		if normalized {
			fmt.Fprintf(buffer, ", left cond:%s", expression.SortedExplainNormalizedExpressionList(p.LeftConditions))
		} else {
			fmt.Fprintf(buffer, ", left cond:%s", p.LeftConditions)
		}
	}
	if len(p.RightConditions) > 0 {
		fmt.Fprintf(buffer, ", right cond:%s",
			sortedExplainExpressionList(p.RightConditions))
	}
	if len(p.OtherConditions) > 0 {
		fmt.Fprintf(buffer, ", other cond:%s",
			sortedExplainExpressionList(p.OtherConditions))
	}
	return buffer.String()
}

// ExplainInfo implements Plan interface.
func (p *PhysicalMergeJoin) ExplainInfo() string {
	return p.explainInfo(false)
}

func (p *PhysicalMergeJoin) explainInfo(normalized bool) string {
	sortedExplainExpressionList := expression.SortedExplainExpressionList
	if normalized {
		sortedExplainExpressionList = expression.SortedExplainNormalizedExpressionList
	}

	buffer := bytes.NewBufferString(p.JoinType.String())
	if len(p.LeftJoinKeys) > 0 {
		fmt.Fprintf(buffer, ", left key:%s",
			expression.ExplainColumnList(p.LeftJoinKeys))
	}
	if len(p.RightJoinKeys) > 0 {
		fmt.Fprintf(buffer, ", right key:%s",
			expression.ExplainColumnList(p.RightJoinKeys))
	}
	if len(p.LeftConditions) > 0 {
		if normalized {
			fmt.Fprintf(buffer, ", left cond:%s", expression.SortedExplainNormalizedExpressionList(p.LeftConditions))
		} else {
			fmt.Fprintf(buffer, ", left cond:%s", p.LeftConditions)
		}
	}
	if len(p.RightConditions) > 0 {
		fmt.Fprintf(buffer, ", right cond:%s",
			sortedExplainExpressionList(p.RightConditions))
	}
	if len(p.OtherConditions) > 0 {
		fmt.Fprintf(buffer, ", other cond:%s",
			sortedExplainExpressionList(p.OtherConditions))
	}
	return buffer.String()
}

// ExplainNormalizedInfo implements Plan interface.
func (p *PhysicalMergeJoin) ExplainNormalizedInfo() string {
	return p.explainInfo(true)
}

// ExplainInfo implements Plan interface.
func (p *PhysicalTopN) ExplainInfo() string {
	buffer := bytes.NewBufferString("")
	buffer = explainByItems(buffer, p.ByItems)
	fmt.Fprintf(buffer, ", offset:%v, count:%v", p.Offset, p.Count)
	return buffer.String()
}

// ExplainNormalizedInfo implements Plan interface.
func (p *PhysicalTopN) ExplainNormalizedInfo() string {
	buffer := bytes.NewBufferString("")
	buffer = explainNormalizedByItems(buffer, p.ByItems)
	return buffer.String()
}

func (p *PhysicalWindow) formatFrameBound(buffer *bytes.Buffer, bound *FrameBound) {
	if bound.Type == ast.CurrentRow {
		buffer.WriteString("current row")
		return
	}
	if bound.UnBounded {
		buffer.WriteString("unbounded")
	} else if len(bound.CalcFuncs) > 0 {
		sf := bound.CalcFuncs[0].(*expression.ScalarFunction)
		switch sf.FuncName.L {
		case ast.DateAdd, ast.DateSub:
			// For `interval '2:30' minute_second`.
			fmt.Fprintf(buffer, "interval %s %s", sf.GetArgs()[1].ExplainInfo(), sf.GetArgs()[2].ExplainInfo())
		case ast.Plus, ast.Minus:
			// For `1 preceding` of range frame.
			fmt.Fprintf(buffer, "%s", sf.GetArgs()[1].ExplainInfo())
		}
	} else {
		fmt.Fprintf(buffer, "%d", bound.Num)
	}
	if bound.Type == ast.Preceding {
		buffer.WriteString(" preceding")
	} else {
		buffer.WriteString(" following")
	}
}

// ExplainInfo implements Plan interface.
func (p *PhysicalWindow) ExplainInfo() string {
	buffer := bytes.NewBufferString("")
	formatWindowFuncDescs(buffer, p.WindowFuncDescs, p.schema)
	buffer.WriteString(" over(")
	isFirst := true
	if len(p.PartitionBy) > 0 {
		buffer.WriteString("partition by ")
		for i, item := range p.PartitionBy {
			fmt.Fprintf(buffer, "%s", item.Col.ExplainInfo())
			if i+1 < len(p.PartitionBy) {
				buffer.WriteString(", ")
			}
		}
		isFirst = false
	}
	if len(p.OrderBy) > 0 {
		if !isFirst {
			buffer.WriteString(" ")
		}
		buffer.WriteString("order by ")
		for i, item := range p.OrderBy {
			order := "asc"
			if item.Desc {
				order = "desc"
			}
			fmt.Fprintf(buffer, "%s %s", item.Col.ExplainInfo(), order)
			if i+1 < len(p.OrderBy) {
				buffer.WriteString(", ")
			}
		}
		isFirst = false
	}
	if p.Frame != nil {
		if !isFirst {
			buffer.WriteString(" ")
		}
		if p.Frame.Type == ast.Rows {
			buffer.WriteString("rows")
		} else {
			buffer.WriteString("range")
		}
		buffer.WriteString(" between ")
		p.formatFrameBound(buffer, p.Frame.Start)
		buffer.WriteString(" and ")
		p.formatFrameBound(buffer, p.Frame.End)
	}
	buffer.WriteString(")")
	return buffer.String()
}

// ExplainInfo implements Plan interface.
func (p *PhysicalShuffle) ExplainInfo() string {
	buffer := bytes.NewBufferString("")
	fmt.Fprintf(buffer, "execution info: concurrency:%v, data source:%v", p.Concurrency, p.DataSource.ExplainID())
	return buffer.String()
}

func formatWindowFuncDescs(buffer *bytes.Buffer, descs []*aggregation.WindowFuncDesc, schema *expression.Schema) *bytes.Buffer {
	winFuncStartIdx := len(schema.Columns) - len(descs)
	for i, desc := range descs {
		if i != 0 {
			buffer.WriteString(", ")
		}
		fmt.Fprintf(buffer, "%v->%v", desc, schema.Columns[winFuncStartIdx+i])
	}
	return buffer
}

// ExplainInfo implements Plan interface.
func (p *LogicalJoin) ExplainInfo() string {
	buffer := bytes.NewBufferString(p.JoinType.String())
	if len(p.EqualConditions) > 0 {
		fmt.Fprintf(buffer, ", equal:%v", p.EqualConditions)
	}
	if len(p.LeftConditions) > 0 {
		fmt.Fprintf(buffer, ", left cond:%s",
			expression.SortedExplainExpressionList(p.LeftConditions))
	}
	if len(p.RightConditions) > 0 {
		fmt.Fprintf(buffer, ", right cond:%s",
			expression.SortedExplainExpressionList(p.RightConditions))
	}
	if len(p.OtherConditions) > 0 {
		fmt.Fprintf(buffer, ", other cond:%s",
			expression.SortedExplainExpressionList(p.OtherConditions))
	}
	return buffer.String()
}

// ExplainInfo implements Plan interface.
func (p *LogicalAggregation) ExplainInfo() string {
	buffer := bytes.NewBufferString("")
	if len(p.GroupByItems) > 0 {
		fmt.Fprintf(buffer, "group by:%s, ",
			expression.SortedExplainExpressionList(p.GroupByItems))
	}
	if len(p.AggFuncs) > 0 {
		buffer.WriteString("funcs:")
		for i, agg := range p.AggFuncs {
			buffer.WriteString(aggregation.ExplainAggFunc(agg))
			if i+1 < len(p.AggFuncs) {
				buffer.WriteString(", ")
			}
		}
	}
	return buffer.String()
}

// ExplainInfo implements Plan interface.
func (p *LogicalProjection) ExplainInfo() string {
	return expression.ExplainExpressionList(p.Exprs, p.schema)
}

// ExplainInfo implements Plan interface.
func (p *LogicalSelection) ExplainInfo() string {
	return string(expression.SortedExplainExpressionList(p.Conditions))
}

// ExplainInfo implements Plan interface.
func (p *LogicalApply) ExplainInfo() string {
	return p.LogicalJoin.ExplainInfo()
}

// ExplainInfo implements Plan interface.
func (p *LogicalTableDual) ExplainInfo() string {
	return fmt.Sprintf("rowcount:%d", p.RowCount)
}

// ExplainInfo implements Plan interface.
func (p *DataSource) ExplainInfo() string {
	buffer := bytes.NewBufferString("")
	tblName := p.tableInfo.Name.O
	if p.TableAsName != nil && p.TableAsName.O != "" {
		tblName = p.TableAsName.O
	}
	fmt.Fprintf(buffer, "table:%s", tblName)
	if p.isPartition {
		if pi := p.tableInfo.GetPartitionInfo(); pi != nil {
			partitionName := pi.GetNameByID(p.physicalTableID)
			fmt.Fprintf(buffer, ", partition:%s", partitionName)
		}
	}
	return buffer.String()
}

// ExplainInfo implements Plan interface.
func (p *LogicalUnionScan) ExplainInfo() string {
	buffer := bytes.NewBufferString("")
	fmt.Fprintf(buffer, "conds:%s",
		expression.SortedExplainExpressionList(p.conditions))
	fmt.Fprintf(buffer, ", handle:%s", p.handleCol.ExplainInfo())
	return buffer.String()
}

func explainByItems(buffer *bytes.Buffer, byItems []*ByItems) *bytes.Buffer {
	for i, item := range byItems {
		order := "asc"
		if item.Desc {
			order = "desc"
		}
		fmt.Fprintf(buffer, "%s:%s", item.Expr.ExplainInfo(), order)
		if i+1 < len(byItems) {
			buffer.WriteString(", ")
		}
	}
	return buffer
}

func explainNormalizedByItems(buffer *bytes.Buffer, byItems []*ByItems) *bytes.Buffer {
	for i, item := range byItems {
		order := "asc"
		if item.Desc {
			order = "desc"
		}
		fmt.Fprintf(buffer, "%s:%s", item.Expr.ExplainNormalizedInfo(), order)
		if i+1 < len(byItems) {
			buffer.WriteString(", ")
		}
	}
	return buffer
}

// ExplainInfo implements Plan interface.
func (p *LogicalSort) ExplainInfo() string {
	buffer := bytes.NewBufferString("")
	return explainByItems(buffer, p.ByItems).String()
}

// ExplainInfo implements Plan interface.
func (p *LogicalTopN) ExplainInfo() string {
	buffer := bytes.NewBufferString("")
	buffer = explainByItems(buffer, p.ByItems)
	fmt.Fprintf(buffer, ", offset:%v, count:%v", p.Offset, p.Count)
	return buffer.String()
}

// ExplainInfo implements Plan interface.
func (p *LogicalLimit) ExplainInfo() string {
	return fmt.Sprintf("offset:%v, count:%v", p.Offset, p.Count)
}

// ExplainInfo implements Plan interface.
func (p *LogicalTableScan) ExplainInfo() string {
	buffer := bytes.NewBufferString(p.Source.ExplainInfo())
	if p.Handle != nil {
		fmt.Fprintf(buffer, ", pk col:%s", p.Handle.ExplainInfo())
	}
	if len(p.AccessConds) > 0 {
		fmt.Fprintf(buffer, ", cond:%v", p.AccessConds)
	}
	return buffer.String()
}

// ExplainInfo implements Plan interface.
func (is *LogicalIndexScan) ExplainInfo() string {
	buffer := bytes.NewBufferString(is.Source.ExplainInfo())
	index := is.Index
	if len(index.Columns) > 0 {
		buffer.WriteString(", index:")
		for i, idxCol := range index.Columns {
			buffer.WriteString(idxCol.Name.O)
			if i+1 < len(index.Columns) {
				buffer.WriteString(", ")
			}
		}
	}
	if len(is.AccessConds) > 0 {
		fmt.Fprintf(buffer, ", cond:%v", is.AccessConds)
	}
	return buffer.String()
}

// ExplainInfo implements Plan interface.
func (sg *TiKVSingleGather) ExplainInfo() string {
	buffer := bytes.NewBufferString(sg.Source.ExplainInfo())
	if sg.IsIndexGather {
		buffer.WriteString(", index:" + sg.Index.Name.String())
	}
	return buffer.String()
}

// MetricTableTimeFormat is the time format for metric table explain and format.
const MetricTableTimeFormat = "2006-01-02 15:04:05.999"

// ExplainInfo implements Plan interface.
func (dg *TiKVDoubleGather) ExplainInfo() string {
	buffer := bytes.NewBufferString(dg.Source.ExplainInfo())
	buffer.WriteString(", index:" + dg.index.Name.String())
	return buffer.String()
}

// ExplainInfo implements Plan interface.
func (p *PhysicalMemTable) ExplainInfo() string {
	if p.DBName.L != util.MetricSchemaName.L || !infoschema.IsMetricTable(p.Table.Name.L) {
		return ""
	}

	e := p.Extractor.(*MetricTableExtractor)
	if e.SkipRequest {
		return "skip_request: true"
	}
	promQL := GetMetricTablePromQL(p.ctx, p.Table.Name.L, e.LabelConditions, e.Quantiles)
	startTime, endTime := e.StartTime, e.EndTime
	step := time.Second * time.Duration(p.ctx.GetSessionVars().MetricSchemaStep)
	return fmt.Sprintf("PromQL:%v, start_time:%v, end_time:%v, step:%v",
		promQL,
		startTime.In(p.ctx.GetSessionVars().StmtCtx.TimeZone).Format(MetricTableTimeFormat),
		endTime.In(p.ctx.GetSessionVars().StmtCtx.TimeZone).Format(MetricTableTimeFormat),
		step,
	)
}

// GetMetricTablePromQL uses to get the promQL of metric table.
func GetMetricTablePromQL(sctx sessionctx.Context, lowerTableName string, labels map[string]set.StringSet, quantiles []float64) string {
	def, err := infoschema.GetMetricTableDef(lowerTableName)
	if err != nil {
		return ""
	}
	if len(quantiles) == 0 {
		quantiles = []float64{def.Quantile}
	}
	var buf bytes.Buffer
	for i, quantile := range quantiles {
		promQL := def.GenPromQL(sctx, labels, quantile)
		if i > 0 {
			buf.WriteByte(',')
		}
		buf.WriteString(promQL)
	}
	return buf.String()
}<|MERGE_RESOLUTION|>--- conflicted
+++ resolved
@@ -166,18 +166,6 @@
 			fmt.Fprintf(buffer, ", partition:%s", partitionName)
 		}
 	}
-<<<<<<< HEAD
-	haveCorCol := false
-	for _, cond := range p.AccessCondition {
-		if len(expression.ExtractCorColumns(cond)) > 0 {
-			haveCorCol = true
-			break
-		}
-=======
-	if p.pkCol != nil {
-		fmt.Fprintf(buffer, ", pk col:%s", p.pkCol.ExplainInfo())
->>>>>>> 1df67b78
-	}
 	if len(p.rangeDecidedBy) > 0 {
 		fmt.Fprintf(buffer, ", range: decided by %v", p.rangeDecidedBy)
 	} else if p.haveCorCol() {
