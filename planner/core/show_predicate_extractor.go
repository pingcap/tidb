// Copyright 2022 PingCAP, Inc.
//
// Licensed under the Apache License, Version 2.0 (the "License");
// you may not use this file except in compliance with the License.
// You may obtain a copy of the License at
//
//     http://www.apache.org/licenses/LICENSE-2.0
//
// Unless required by applicable law or agreed to in writing, software
// distributed under the License is distributed on an "AS IS" BASIS,
// WITHOUT WARRANTIES OR CONDITIONS OF ANY KIND, either express or implied.
// See the License for the specific language governing permissions and
// limitations under the License.

package core

import (
	"bytes"
	"fmt"
	"strings"

	"github.com/pingcap/tidb/parser/ast"
	"github.com/pingcap/tidb/parser/mysql"
	driver "github.com/pingcap/tidb/types/parser_driver"
	"github.com/pingcap/tidb/util/collate"
	"github.com/pingcap/tidb/util/stringutil"
)

const (
	FieldKey    = "field"
	TableKey    = "table"
	DatabaseKey = "database"
)

var (
<<<<<<< HEAD
	_ ShowPredicateExtractor = &ShowBaseExtractor{}
=======
	_ ShowPredicateExtractor = &ShowColumnsTableExtractor{}
	_ ShowPredicateExtractor = &ShowTablesTableExtractor{}
	_ ShowPredicateExtractor = &ShowVariablesExtractor{}
	_ ShowPredicateExtractor = &ShowDatabaseExtractor{}
>>>>>>> e2fd394f
)

// ShowPredicateExtractor is used to extract some predicates from `PatternLikeExpr` clause
// and push the predicates down to the data retrieving on reading memory table stage when use ShowStmt.
//
// e.g:
// SHOW COLUMNS FROM t LIKE '%abc%'
// We must request all components from the memory table, and filter the result by the PatternLikeExpr predicate.
//
// it is a way to fix https://github.com/pingcap/tidb/issues/29910.
type ShowPredicateExtractor interface {
	// Extract predicates which can be pushed down and returns whether the extractor can extract predicates.
	Extract(show *ast.ShowStmt) bool
	explainInfo() string
	Field() string
	FieldPatternLike() collate.WildcardPattern
}

// ShowBaseExtractor is the definition of base extractor for derived predicates.
type ShowBaseExtractor struct {
	ast.ShowStmtType

	field string

	fieldPattern string
}

func newShowBaseExtractor(showStatement ast.ShowStmtType) ShowPredicateExtractor {
	return &ShowBaseExtractor{ShowStmtType: showStatement}
}

// Extract implements the ShowPredicateExtractor interface.
func (e *ShowBaseExtractor) Extract(show *ast.ShowStmt) bool {
	if show.Pattern != nil && show.Pattern.Pattern != nil {
		pattern := show.Pattern
		switch pattern.Pattern.(type) {
		case *driver.ValueExpr:
			// It is used in `SHOW XXXX in t LIKE `abc``.
			ptn := pattern.Pattern.(*driver.ValueExpr).GetString()
			patValue, patTypes := stringutil.CompilePattern(ptn, pattern.Escape)
			if stringutil.IsExactMatch(patTypes) {
				e.field = strings.ToLower(string(patValue))
				return true
			}
			e.fieldPattern = strings.ToLower(string(patValue))
			return true
		case *ast.ColumnNameExpr:
			// It is used in `SHOW COLUMNS FROM t LIKE abc`.
			// MySQL do not support this syntax and return the error.
			return false
		}
	} else if show.Column != nil && show.Column.Name.L != "" {
		// it is used in `DESCRIBE t COLUMN`.
		e.field = show.Column.Name.L
		return true
	}
	return false
}

// explainInfo implements the ShowPredicateExtractor interface.
func (e *ShowBaseExtractor) explainInfo() string {
	fieldKey := ""
	switch e.ShowStmtType {
	case ast.ShowVariables, ast.ShowColumns:
		fieldKey = FieldKey
	case ast.ShowTables:
		fieldKey = TableKey
	case ast.ShowTableStatus:
	case ast.ShowDatabases:
		fieldKey = DatabaseKey
	}

	r := new(bytes.Buffer)
	if len(e.field) > 0 {
		r.WriteString(fmt.Sprintf("%s:[%s], ", fieldKey, e.field))
	}

	if len(e.fieldPattern) > 0 {
		r.WriteString(fmt.Sprintf("%s_pattern:[%s], ", fieldKey, e.fieldPattern))
	}

	// remove the last ", " in the message info
	s := r.String()
	if len(s) > 2 {
		return s[:len(s)-2]
	}
	return s
}

func (e *ShowBaseExtractor) Field() string {
	return e.field
}

<<<<<<< HEAD
func (e *ShowBaseExtractor) FieldPatternLike() collate.WildcardPattern {
	fieldPatternsLike := collate.GetCollatorByID(collate.CollationName2ID(mysql.UTF8MB4DefaultCollation)).Pattern()
	fieldPatternsLike.Compile(e.fieldPattern, byte('\\'))
	return fieldPatternsLike
=======
func (e *ShowVariablesExtractor) explainInfo() string {
	r := new(bytes.Buffer)
	if len(e.Field) > 0 {
		r.WriteString(fmt.Sprintf("variable:[%s], ", e.Field))
	}

	if len(e.FieldPatterns) > 0 {
		r.WriteString(fmt.Sprintf("variable_pattern:[%s], ", e.FieldPatterns))
	}

	// remove the last ", " in the message info
	s := r.String()
	if len(s) > 2 {
		return s[:len(s)-2]
	}
	return s
}

// ShowDatabaseExtractor is used to extract some predicates of databases.
type ShowDatabaseExtractor struct {
	ShowBaseExtractor
}

func (e *ShowDatabaseExtractor) explainInfo() string {
	r := new(bytes.Buffer)
	if len(e.Field) > 0 {
		r.WriteString(fmt.Sprintf("database:[%s], ", e.Field))
	}
	if len(e.FieldPatterns) > 0 {
		r.WriteString(fmt.Sprintf("database_pattern:[%s], ", e.FieldPatterns))
	}

	// remove the last ", " in the message info
	s := r.String()
	if len(s) > 2 {
		return s[:len(s)-2]
	}
	return s
>>>>>>> e2fd394f
}<|MERGE_RESOLUTION|>--- conflicted
+++ resolved
@@ -33,14 +33,7 @@
 )
 
 var (
-<<<<<<< HEAD
 	_ ShowPredicateExtractor = &ShowBaseExtractor{}
-=======
-	_ ShowPredicateExtractor = &ShowColumnsTableExtractor{}
-	_ ShowPredicateExtractor = &ShowTablesTableExtractor{}
-	_ ShowPredicateExtractor = &ShowVariablesExtractor{}
-	_ ShowPredicateExtractor = &ShowDatabaseExtractor{}
->>>>>>> e2fd394f
 )
 
 // ShowPredicateExtractor is used to extract some predicates from `PatternLikeExpr` clause
@@ -134,28 +127,10 @@
 	return e.field
 }
 
-<<<<<<< HEAD
 func (e *ShowBaseExtractor) FieldPatternLike() collate.WildcardPattern {
 	fieldPatternsLike := collate.GetCollatorByID(collate.CollationName2ID(mysql.UTF8MB4DefaultCollation)).Pattern()
 	fieldPatternsLike.Compile(e.fieldPattern, byte('\\'))
 	return fieldPatternsLike
-=======
-func (e *ShowVariablesExtractor) explainInfo() string {
-	r := new(bytes.Buffer)
-	if len(e.Field) > 0 {
-		r.WriteString(fmt.Sprintf("variable:[%s], ", e.Field))
-	}
-
-	if len(e.FieldPatterns) > 0 {
-		r.WriteString(fmt.Sprintf("variable_pattern:[%s], ", e.FieldPatterns))
-	}
-
-	// remove the last ", " in the message info
-	s := r.String()
-	if len(s) > 2 {
-		return s[:len(s)-2]
-	}
-	return s
 }
 
 // ShowDatabaseExtractor is used to extract some predicates of databases.
@@ -178,5 +153,4 @@
 		return s[:len(s)-2]
 	}
 	return s
->>>>>>> e2fd394f
 }