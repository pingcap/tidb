--- conflicted
+++ resolved
@@ -195,11 +195,7 @@
 		stmt, err := s.ParseOneStmt(sql1, "", "")
 		c.Check(err, IsNil)
 		is := tk.Se.GetSessionVars().TxnCtx.InfoSchema.(infoschema.InfoSchema)
-<<<<<<< HEAD
-		builder := core.NewPlanBuilder(tk.Se, is, &hint.BlockHintProcessor{}, &core.SetVarCollectProcessor{})
-=======
-		builder, _ := core.NewPlanBuilder(tk.Se, is, &hint.BlockHintProcessor{})
->>>>>>> 77572f87
+		builder, _ := core.NewPlanBuilder(tk.Se, is, &hint.BlockHintProcessor{}, &core.SetVarCollectProcessor{})
 		p, err := builder.Build(ctx, stmt)
 		c.Check(err, IsNil)
 		execPlan, ok := p.(*core.Execute)
