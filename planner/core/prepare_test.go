--- conflicted
+++ resolved
@@ -391,7 +391,6 @@
 	tk.MustQuery("execute stmt2 using @a, @b").Check(testkit.Rows("0", "0"))
 }
 
-<<<<<<< HEAD
 func (s *testPrepareSuite) TestPrepareForGroupByItems(c *C) {
 	defer testleak.AfterTest(c)()
 	store, dom, err := newStoreWithBootstrap()
@@ -415,7 +414,8 @@
 	c.Assert(err.Error(), Equals, "Unknown column '2' in 'group statement'")
 	tk.MustExec("set @a=2.0;")
 	tk.MustQuery("execute s1 using @a;").Check(testkit.Rows("3"))
-=======
+}
+
 func newSession(c *C, store kv.Storage, dbName string) session.Session {
 	se, err := session.CreateSession4Test(store)
 	c.Assert(err, IsNil)
@@ -427,5 +427,4 @@
 func mustExec(c *C, se session.Session, sql string) {
 	_, err := se.Execute(context.Background(), sql)
 	c.Assert(err, IsNil)
->>>>>>> 81795582
 }