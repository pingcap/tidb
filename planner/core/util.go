--- conflicted
+++ resolved
@@ -262,21 +262,11 @@
 	for _, op := range flat.Main {
 		switch p := op.Origin.(type) {
 		case *PhysicalIndexScan:
-<<<<<<< HEAD
-			if p.stats != nil {
-				res[p.Table.Name.O] = p.stats.StatsVersion
-			}
-		case *PhysicalTableScan:
-			// Ignore PhysicalTableScan of IndexLookUp because they use the same stats with the index side,
-			// and we do not set the statsInfo for the table side.
-			if p.stats != nil && op.Label == Empty {
-=======
 			if _, ok := res[p.Table.Name.O]; p.stats != nil && !ok {
 				res[p.Table.Name.O] = p.stats.StatsVersion
 			}
 		case *PhysicalTableScan:
 			if _, ok := res[p.Table.Name.O]; p.stats != nil && !ok {
->>>>>>> 7953d60c
 				res[p.Table.Name.O] = p.stats.StatsVersion
 			}
 		}
@@ -285,11 +275,7 @@
 }
 
 // GetStatsInfo gets the statistics info from a physical plan tree.
-<<<<<<< HEAD
-// Deprecated: Use FlattenPhysicalPlan() and GetStatsInfoFromFlatPlan() is preferred.
-=======
 // Deprecated: FlattenPhysicalPlan() + GetStatsInfoFromFlatPlan() is preferred.
->>>>>>> 7953d60c
 func GetStatsInfo(i interface{}) map[string]uint64 {
 	if i == nil {
 		// it's a workaround for https://github.com/pingcap/tidb/issues/17419
