--- conflicted
+++ resolved
@@ -101,6 +101,11 @@
 	s.schema = schema
 }
 
+func (s *logicalSchemaProducer) setSchemaAndNames(schema *expression.Schema, names types.NameSlice) {
+	s.schema = schema
+	s.names = names
+}
+
 // physicalSchemaProducer stores the schema for the physical plans who can produce schema directly.
 type physicalSchemaProducer struct {
 	schema *expression.Schema
@@ -149,17 +154,16 @@
 	s.schema = schema
 }
 
-<<<<<<< HEAD
 func (s *baseSchemaProducer) setSchemaAndNames(schema *expression.Schema, names types.NameSlice) {
 	s.schema = schema
 	s.names = names
-=======
+}
+
 // Schema implements the Plan.Schema interface.
 func (p *LogicalMaxOneRow) Schema() *expression.Schema {
 	s := p.Children()[0].Schema().Clone()
 	resetNotNullFlag(s, 0, s.Len())
 	return s
->>>>>>> 394505b5
 }
 
 func buildLogicalJoinSchema(joinType JoinType, join LogicalPlan) *expression.Schema {
