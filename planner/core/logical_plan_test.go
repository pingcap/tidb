// Copyright 2015 PingCAP, Inc.
//
// Licensed under the Apache License, Version 2.0 (the "License");
// you may not use this file except in compliance with the License.
// You may obtain a copy of the License at
//
//     http://www.apache.org/licenses/LICENSE-2.0
//
// Unless required by applicable law or agreed to in writing, software
// distributed under the License is distributed on an "AS IS" BASIS,
// See the License for the specific language governing permissions and
// limitations under the License.

package core

import (
	"context"
	"fmt"
	"sort"
	"strings"
	"testing"

	. "github.com/pingcap/check"
	"github.com/pingcap/parser"
	"github.com/pingcap/parser/model"
	"github.com/pingcap/parser/mysql"
	"github.com/pingcap/parser/terror"
	"github.com/pingcap/tidb/expression"
	"github.com/pingcap/tidb/infoschema"
	"github.com/pingcap/tidb/planner/property"
	"github.com/pingcap/tidb/sessionctx"
	"github.com/pingcap/tidb/util/testleak"
)

var _ = Suite(&testPlanSuite{})

func TestT(t *testing.T) {
	CustomVerboseFlag = true
	TestingT(t)
}

type testPlanSuite struct {
	*parser.Parser

	is  infoschema.InfoSchema
	ctx sessionctx.Context
}

func (s *testPlanSuite) SetUpSuite(c *C) {
	s.is = infoschema.MockInfoSchema([]*model.TableInfo{MockSignedTable(), MockUnsignedTable(), MockView()})
	s.ctx = MockContext()
	s.Parser = parser.New()
}

func (s *testPlanSuite) TestPredicatePushDown(c *C) {
	defer testleak.AfterTest(c)()
	tests := []struct {
		sql  string
		best string
	}{
		{
			sql:  "select count(*) from t a, t b where a.a = b.a",
			best: "Join{DataScan(a)->DataScan(b)}(test.a.a,test.b.a)->Aggr(count(1))->Projection",
		},
		{
			sql:  "select a from (select a from t where d = 0) k where k.a = 5",
			best: "DataScan(t)->Projection->Projection",
		},
		{
			sql:  "select a from (select a+1 as a from t) k where k.a = 5",
			best: "DataScan(t)->Projection->Projection",
		},
		{
			sql:  "select a from (select 1+2 as a from t where d = 0) k where k.a = 5",
			best: "DataScan(t)->Projection->Projection",
		},
		{
			sql:  "select a from (select d as a from t where d = 0) k where k.a = 5",
			best: "DataScan(t)->Projection->Projection",
		},
		{
			sql:  "select * from t ta, t tb where (ta.d, ta.a) = (tb.b, tb.c)",
			best: "Join{DataScan(ta)->DataScan(tb)}(test.ta.d,test.tb.b)(test.ta.a,test.tb.c)->Projection",
		},
		{
			sql:  "select * from t t1, t t2 where t1.a = t2.b and t2.b > 0 and t1.a = t1.c and t1.d like 'abc' and t2.d = t1.d",
			best: "Join{DataScan(t1)->Sel([eq(cast(test.t1.d), cast(abc))])->DataScan(t2)->Sel([eq(cast(test.t2.d), cast(abc))])}(test.t1.a,test.t2.b)(test.t1.d,test.t2.d)->Projection",
		},
		{
			sql:  "select * from t ta join t tb on ta.d = tb.d and ta.d > 1 where tb.a = 0",
			best: "Join{DataScan(ta)->DataScan(tb)}(test.ta.d,test.tb.d)->Projection",
		},
		{
			sql:  "select * from t ta join t tb on ta.d = tb.d where ta.d > 1 and tb.a = 0",
			best: "Join{DataScan(ta)->DataScan(tb)}(test.ta.d,test.tb.d)->Projection",
		},
		{
			sql:  "select * from t ta left outer join t tb on ta.d = tb.d and ta.d > 1 where tb.a = 0",
			best: "Join{DataScan(ta)->DataScan(tb)}(test.ta.d,test.tb.d)->Projection",
		},
		{
			sql:  "select * from t ta right outer join t tb on ta.d = tb.d and ta.a > 1 where tb.a = 0",
			best: "Join{DataScan(ta)->DataScan(tb)}(test.ta.d,test.tb.d)->Projection",
		},
		{
			sql:  "select * from t ta left outer join t tb on ta.d = tb.d and ta.a > 1 where ta.d = 0",
			best: "Join{DataScan(ta)->DataScan(tb)}->Projection",
		},
		{
			sql:  "select * from t ta left outer join t tb on ta.d = tb.d and ta.a > 1 where tb.d = 0",
			best: "Join{DataScan(ta)->DataScan(tb)}->Projection",
		},
		{
			sql:  "select * from t ta left outer join t tb on ta.d = tb.d and ta.a > 1 where tb.c is not null and tb.c = 0 and ifnull(tb.d, 1)",
			best: "Join{DataScan(ta)->DataScan(tb)}(test.ta.d,test.tb.d)->Projection",
		},
		{
			sql:  "select * from t ta left outer join t tb on ta.a = tb.a left outer join t tc on tb.b = tc.b where tc.c > 0",
			best: "Join{Join{DataScan(ta)->DataScan(tb)}(test.ta.a,test.tb.a)->DataScan(tc)}(test.tb.b,test.tc.b)->Projection",
		},
		{
			sql:  "select * from t ta left outer join t tb on ta.a = tb.a left outer join t tc on tc.b = ta.b where tb.c > 0",
			best: "Join{Join{DataScan(ta)->DataScan(tb)}(test.ta.a,test.tb.a)->DataScan(tc)}(test.ta.b,test.tc.b)->Projection",
		},
		{
			sql:  "select * from t as ta left outer join (t as tb left join t as tc on tc.b = tb.b) on tb.a = ta.a where tc.c > 0",
			best: "Join{DataScan(ta)->Join{DataScan(tb)->DataScan(tc)}(test.tb.b,test.tc.b)}(test.ta.a,test.tb.a)->Projection",
		},
		{
			sql:  "select * from ( t as ta left outer join t as tb on ta.a = tb.a) join ( t as tc left join t as td on tc.b = td.b) on ta.c = td.c where tb.c = 2 and td.a = 1",
			best: "Join{Join{DataScan(ta)->DataScan(tb)}(test.ta.a,test.tb.a)->Join{DataScan(tc)->DataScan(td)}(test.tc.b,test.td.b)}(test.ta.c,test.td.c)->Projection",
		},
		{
			sql:  "select * from t ta left outer join (t tb left outer join t tc on tc.b = tb.b) on tb.a = ta.a and tc.c = ta.c where tc.d > 0 or ta.d > 0",
			best: "Join{DataScan(ta)->Join{DataScan(tb)->DataScan(tc)}(test.tb.b,test.tc.b)}(test.ta.a,test.tb.a)(test.ta.c,test.tc.c)->Sel([or(gt(test.tc.d, 0), gt(test.ta.d, 0))])->Projection",
		},
		{
			sql:  "select * from t ta left outer join t tb on ta.d = tb.d and ta.a > 1 where ifnull(tb.d, 1) or tb.d is null",
			best: "Join{DataScan(ta)->DataScan(tb)}(test.ta.d,test.tb.d)->Sel([or(ifnull(test.tb.d, 1), isnull(test.tb.d))])->Projection",
		},
		{
			sql:  "select a, d from (select * from t union all select * from t union all select * from t) z where a < 10",
			best: "UnionAll{DataScan(t)->Projection->Projection->DataScan(t)->Projection->Projection->DataScan(t)->Projection->Projection}->Projection",
		},
		{
			sql:  "select (select count(*) from t where t.a = k.a) from t k",
			best: "Apply{DataScan(k)->DataScan(t)->Aggr(count(1))->Projection->MaxOneRow}->Projection",
		}, {
			sql:  "select a from t where exists(select 1 from t as x where x.a < t.a)",
			best: "Join{DataScan(t)->DataScan(x)}->Projection",
		},
		{
			sql:  "select a from t where exists(select 1 from t as x where x.a = t.a and t.a < 1 and x.a < 1)",
			best: "Join{DataScan(t)->DataScan(x)}(test.t.a,test.x.a)->Projection",
		},
		{
			sql:  "select a from t where exists(select 1 from t as x where x.a = t.a and x.a < 1) and a < 1",
			best: "Join{DataScan(t)->DataScan(x)}(test.t.a,test.x.a)->Projection",
		},
		{
			sql:  "select a from t where exists(select 1 from t as x where x.a = t.a) and exists(select 1 from t as x where x.a = t.a)",
			best: "Join{Join{DataScan(t)->DataScan(x)}(test.t.a,test.x.a)->DataScan(x)}(test.t.a,test.x.a)->Projection",
		},
		{
			sql:  "select * from (select a, b, sum(c) as s from t group by a, b) k where k.a > k.b * 2 + 1",
			best: "DataScan(t)->Aggr(sum(test.t.c),firstrow(test.t.a),firstrow(test.t.b))->Projection->Projection",
		},
		{
			sql:  "select * from (select a, b, sum(c) as s from t group by a, b) k where k.a > 1 and k.b > 2",
			best: "DataScan(t)->Aggr(sum(test.t.c),firstrow(test.t.a),firstrow(test.t.b))->Projection->Projection",
		},
		{
			sql:  "select * from (select k.a, sum(k.s) as ss from (select a, sum(b) as s from t group by a) k group by k.a) l where l.a > 2",
			best: "DataScan(t)->Aggr(sum(test.t.b),firstrow(test.t.a))->Projection->Aggr(sum(k.s),firstrow(test.k.a))->Projection->Projection",
		},
		{
			sql:  "select * from (select a, sum(b) as s from t group by a) k where a > s",
			best: "DataScan(t)->Aggr(sum(test.t.b),firstrow(test.t.a))->Sel([gt(cast(test.t.a), 2_col_0)])->Projection->Projection",
		},
		{
			sql:  "select * from (select a, sum(b) as s from t group by a + 1) k where a > 1",
			best: "DataScan(t)->Aggr(sum(test.t.b),firstrow(test.t.a))->Sel([gt(test.t.a, 1)])->Projection->Projection",
		},
		{
			sql:  "select * from (select a, sum(b) as s from t group by a having 1 = 0) k where a > 1",
			best: "Dual->Sel([gt(test.k.a, 1)])->Projection",
		},
		{
			sql:  "select a, count(a) cnt from t group by a having cnt < 1",
			best: "DataScan(t)->Aggr(count(test.t.a),firstrow(test.t.a))->Sel([lt(2_col_0, 1)])->Projection",
		},
		// issue #3873
		{
			sql:  "select t1.a, t2.a from t as t1 left join t as t2 on t1.a = t2.a where t1.a < 1.0",
			best: "Join{DataScan(t1)->DataScan(t2)}(test.t1.a,test.t2.a)->Projection",
		},
		// issue #7728
		{
			sql:  "select * from t t1 join t t2 on t1.a = t2.a where t2.a = null",
			best: "Dual->Projection",
		},
	}
	for ith, ca := range tests {
		comment := Commentf("for %s", ca.sql)
		stmt, err := s.ParseOneStmt(ca.sql, "", "")
		c.Assert(err, IsNil, comment)
		p, err := BuildLogicalPlan(s.ctx, stmt, s.is)
		c.Assert(err, IsNil)
		p, err = logicalOptimize(context.TODO(), flagPredicatePushDown|flagDecorrelate|flagPrunColumns, p.(LogicalPlan))
		c.Assert(err, IsNil)
		c.Assert(ToString(p), Equals, ca.best, Commentf("for %s %d", ca.sql, ith))
	}
}

func (s *testPlanSuite) TestJoinPredicatePushDown(c *C) {
	defer testleak.AfterTest(c)()
	tests := []struct {
		sql   string
		left  string
		right string
	}{
		// issue #7628, inner join
		{
			sql:   "select * from t as t1 join t as t2 on t1.b = t2.b where t1.a > t2.a",
			left:  "[]",
			right: "[]",
		},
		{
			sql:   "select * from t as t1 join t as t2 on t1.b = t2.b where t1.a=1 or t2.a=1",
			left:  "[]",
			right: "[]",
		},
		{
			sql:   "select * from t as t1 join t as t2 on t1.b = t2.b where (t1.a=1 and t2.a=1) or (t1.a=2 and t2.a=2)",
			left:  "[or(eq(test.t1.a, 1), eq(test.t1.a, 2))]",
			right: "[or(eq(test.t2.a, 1), eq(test.t2.a, 2))]",
		},
		{
			sql:   "select * from t as t1 join t as t2 on t1.b = t2.b where (t1.c=1 and (t1.a=3 or t2.a=3)) or (t1.a=2 and t2.a=2)",
			left:  "[or(eq(test.t1.c, 1), eq(test.t1.a, 2))]",
			right: "[]",
		},
		{
			sql:   "select * from t as t1 join t as t2 on t1.b = t2.b where (t1.c=1 and ((t1.a=3 and t2.a=3) or (t1.a=4 and t2.a=4)))",
			left:  "[eq(test.t1.c, 1) or(eq(test.t1.a, 3), eq(test.t1.a, 4))]",
			right: "[or(eq(test.t2.a, 3), eq(test.t2.a, 4))]",
		},
		{
			sql:   "select * from t as t1 join t as t2 on t1.b = t2.b where (t1.a>1 and t1.a < 3 and t2.a=1) or (t1.a=2 and t2.a=2)",
			left:  "[or(and(gt(test.t1.a, 1), lt(test.t1.a, 3)), eq(test.t1.a, 2))]",
			right: "[or(eq(test.t2.a, 1), eq(test.t2.a, 2))]",
		},
		{
			sql:   "select * from t as t1 join t as t2 on t1.b = t2.b and ((t1.a=1 and t2.a=1) or (t1.a=2 and t2.a=2))",
			left:  "[or(eq(test.t1.a, 1), eq(test.t1.a, 2))]",
			right: "[or(eq(test.t2.a, 1), eq(test.t2.a, 2))]",
		},
		// issue #7628, left join
		{
			sql:   "select * from t as t1 left join t as t2 on t1.b = t2.b and ((t1.a=1 and t2.a=1) or (t1.a=2 and t2.a=2))",
			left:  "[]",
			right: "[or(eq(test.t2.a, 1), eq(test.t2.a, 2))]",
		},
		{
			sql:   "select * from t as t1 left join t as t2 on t1.b = t2.b and t1.a > t2.a",
			left:  "[]",
			right: "[]",
		},
		{
			sql:   "select * from t as t1 left join t as t2 on t1.b = t2.b and (t1.a=1 or t2.a=1)",
			left:  "[]",
			right: "[]",
		},
		{
			sql:   "select * from t as t1 left join t as t2 on t1.b = t2.b and ((t1.c=1 and (t1.a=3 or t2.a=3)) or (t1.a=2 and t2.a=2))",
			left:  "[]",
			right: "[]",
		},
		{
			sql:   "select * from t as t1 left join t as t2 on t1.b = t2.b and ((t2.c=1 and (t1.a=3 or t2.a=3)) or (t1.a=2 and t2.a=2))",
			left:  "[]",
			right: "[or(eq(test.t2.c, 1), eq(test.t2.a, 2))]",
		},
		{
			sql:   "select * from t as t1 left join t as t2 on t1.b = t2.b and ((t1.c=1 and ((t1.a=3 and t2.a=3) or (t1.a=4 and t2.a=4))) or (t1.a=2 and t2.a=2))",
			left:  "[]",
			right: "[or(or(eq(test.t2.a, 3), eq(test.t2.a, 4)), eq(test.t2.a, 2))]",
		},
		// Duplicate condition would be removed.
		{
			sql:   "select * from t t1 join t t2 on t1.a > 1 and t1.a > 1",
			left:  "[gt(test.t1.a, 1)]",
			right: "[]",
		},
	}
	for _, ca := range tests {
		comment := Commentf("for %s", ca.sql)
		stmt, err := s.ParseOneStmt(ca.sql, "", "")
		c.Assert(err, IsNil, comment)
		p, err := BuildLogicalPlan(s.ctx, stmt, s.is)
		c.Assert(err, IsNil, comment)
		p, err = logicalOptimize(context.TODO(), flagPredicatePushDown|flagDecorrelate|flagPrunColumns, p.(LogicalPlan))
		c.Assert(err, IsNil, comment)
		proj, ok := p.(*LogicalProjection)
		c.Assert(ok, IsTrue, comment)
		join, ok := proj.children[0].(*LogicalJoin)
		c.Assert(ok, IsTrue, comment)
		leftPlan, ok := join.children[0].(*DataSource)
		c.Assert(ok, IsTrue, comment)
		rightPlan, ok := join.children[1].(*DataSource)
		c.Assert(ok, IsTrue, comment)
		leftCond := fmt.Sprintf("%s", leftPlan.pushedDownConds)
		rightCond := fmt.Sprintf("%s", rightPlan.pushedDownConds)
		c.Assert(leftCond, Equals, ca.left, comment)
		c.Assert(rightCond, Equals, ca.right, comment)
	}
}

func (s *testPlanSuite) TestOuterWherePredicatePushDown(c *C) {
	defer testleak.AfterTest(c)()
	tests := []struct {
		sql   string
		sel   string
		left  string
		right string
	}{
		// issue #7628, left join with where condition
		{
			sql:   "select * from t as t1 left join t as t2 on t1.b = t2.b where (t1.a=1 and t2.a is null) or (t1.a=2 and t2.a=2)",
			sel:   "[or(and(eq(test.t1.a, 1), isnull(test.t2.a)), and(eq(test.t1.a, 2), eq(test.t2.a, 2)))]",
			left:  "[or(eq(test.t1.a, 1), eq(test.t1.a, 2))]",
			right: "[]",
		},
		{
			sql:   "select * from t as t1 left join t as t2 on t1.b = t2.b where (t1.c=1 and (t1.a=3 or t2.a=3)) or (t1.a=2 and t2.a=2)",
			sel:   "[or(and(eq(test.t1.c, 1), or(eq(test.t1.a, 3), eq(test.t2.a, 3))), and(eq(test.t1.a, 2), eq(test.t2.a, 2)))]",
			left:  "[or(eq(test.t1.c, 1), eq(test.t1.a, 2))]",
			right: "[]",
		},
		{
			sql:   "select * from t as t1 left join t as t2 on t1.b = t2.b where (t1.c=1 and ((t1.a=3 and t2.a=3) or (t1.a=4 and t2.a=4))) or (t1.a=2 and t2.a is null)",
			sel:   "[or(and(eq(test.t1.c, 1), or(and(eq(test.t1.a, 3), eq(test.t2.a, 3)), and(eq(test.t1.a, 4), eq(test.t2.a, 4)))), and(eq(test.t1.a, 2), isnull(test.t2.a)))]",
			left:  "[or(and(eq(test.t1.c, 1), or(eq(test.t1.a, 3), eq(test.t1.a, 4))), eq(test.t1.a, 2))]",
			right: "[]",
		},
	}
	for _, ca := range tests {
		comment := Commentf("for %s", ca.sql)
		stmt, err := s.ParseOneStmt(ca.sql, "", "")
		c.Assert(err, IsNil, comment)
		p, err := BuildLogicalPlan(s.ctx, stmt, s.is)
		c.Assert(err, IsNil, comment)
		p, err = logicalOptimize(context.TODO(), flagPredicatePushDown|flagDecorrelate|flagPrunColumns, p.(LogicalPlan))
		c.Assert(err, IsNil, comment)
		proj, ok := p.(*LogicalProjection)
		c.Assert(ok, IsTrue, comment)
		selection, ok := proj.children[0].(*LogicalSelection)
		c.Assert(ok, IsTrue, comment)
		selCond := fmt.Sprintf("%s", selection.Conditions)
		c.Assert(selCond, Equals, ca.sel, comment)
		join, ok := selection.children[0].(*LogicalJoin)
		c.Assert(ok, IsTrue, comment)
		leftPlan, ok := join.children[0].(*DataSource)
		c.Assert(ok, IsTrue, comment)
		rightPlan, ok := join.children[1].(*DataSource)
		c.Assert(ok, IsTrue, comment)
		leftCond := fmt.Sprintf("%s", leftPlan.pushedDownConds)
		rightCond := fmt.Sprintf("%s", rightPlan.pushedDownConds)
		c.Assert(leftCond, Equals, ca.left, comment)
		c.Assert(rightCond, Equals, ca.right, comment)
	}
}

func (s *testPlanSuite) TestSimplifyOuterJoin(c *C) {
	defer testleak.AfterTest(c)()
	tests := []struct {
		sql      string
		best     string
		joinType string
	}{
		{
			sql:      "select * from t t1 left join t t2 on t1.b = t2.b where t1.c > 1 or t2.c > 1;",
			best:     "Join{DataScan(t1)->DataScan(t2)}(test.t1.b,test.t2.b)->Sel([or(gt(test.t1.c, 1), gt(test.t2.c, 1))])->Projection",
			joinType: "left outer join",
		},
		{
			sql:      "select * from t t1 left join t t2 on t1.b = t2.b where t1.c > 1 and t2.c > 1;",
			best:     "Join{DataScan(t1)->DataScan(t2)}(test.t1.b,test.t2.b)->Projection",
			joinType: "inner join",
		},
		{
			sql:      "select * from t t1 left join t t2 on t1.b = t2.b where not (t1.c > 1 or t2.c > 1);",
			best:     "Join{DataScan(t1)->DataScan(t2)}(test.t1.b,test.t2.b)->Projection",
			joinType: "inner join",
		},
		{
			sql:      "select * from t t1 left join t t2 on t1.b = t2.b where not (t1.c > 1 and t2.c > 1);",
			best:     "Join{DataScan(t1)->DataScan(t2)}(test.t1.b,test.t2.b)->Sel([not(and(gt(test.t1.c, 1), gt(test.t2.c, 1)))])->Projection",
			joinType: "left outer join",
		},
		{
			sql:      "select * from t t1 left join t t2 on t1.b > 1 where t1.c = t2.c;",
			best:     "Join{DataScan(t1)->DataScan(t2)}(test.t1.c,test.t2.c)->Projection",
			joinType: "inner join",
		},
		{
			sql:      "select * from t t1 left join t t2 on true where t1.b <=> t2.b;",
			best:     "Join{DataScan(t1)->DataScan(t2)}->Sel([nulleq(test.t1.b, test.t2.b)])->Projection",
			joinType: "left outer join",
		},
	}
	for _, ca := range tests {
		comment := Commentf("for %s", ca.sql)
		stmt, err := s.ParseOneStmt(ca.sql, "", "")
		c.Assert(err, IsNil, comment)
		p, err := BuildLogicalPlan(s.ctx, stmt, s.is)
		c.Assert(err, IsNil, comment)
		p, err = logicalOptimize(context.TODO(), flagPredicatePushDown|flagPrunColumns, p.(LogicalPlan))
		c.Assert(err, IsNil, comment)
		c.Assert(ToString(p), Equals, ca.best, comment)
		join, ok := p.(LogicalPlan).Children()[0].(*LogicalJoin)
		if !ok {
			join, ok = p.(LogicalPlan).Children()[0].Children()[0].(*LogicalJoin)
			c.Assert(ok, IsTrue, comment)
		}
		c.Assert(join.JoinType.String(), Equals, ca.joinType, comment)
	}
}

func (s *testPlanSuite) TestAntiSemiJoinConstFalse(c *C) {
	defer testleak.AfterTest(c)()
	tests := []struct {
		sql      string
		best     string
		joinType string
	}{
		{
			sql:      "select a from t t1 where not exists (select a from t t2 where t1.a = t2.a and t2.b = 1 and t2.b = 2)",
			best:     "Join{DataScan(t1)->DataScan(t2)}->Projection",
			joinType: "anti semi join",
		},
	}
	for _, ca := range tests {
		comment := Commentf("for %s", ca.sql)
		stmt, err := s.ParseOneStmt(ca.sql, "", "")
		c.Assert(err, IsNil, comment)
		p, err := BuildLogicalPlan(s.ctx, stmt, s.is)
		c.Assert(err, IsNil, comment)
		p, err = logicalOptimize(context.TODO(), flagDecorrelate|flagPredicatePushDown|flagPrunColumns, p.(LogicalPlan))
		c.Assert(err, IsNil, comment)
		c.Assert(ToString(p), Equals, ca.best, comment)
		join, _ := p.(LogicalPlan).Children()[0].(*LogicalJoin)
		c.Assert(join.JoinType.String(), Equals, ca.joinType, comment)
	}
}

func (s *testPlanSuite) TestDeriveNotNullConds(c *C) {
	defer testleak.AfterTest(c)()
	tests := []struct {
		sql   string
		plan  string
		left  string
		right string
	}{
		{
			sql:   "select * from t t1 inner join t t2 on t1.e = t2.e",
			plan:  "Join{DataScan(t1)->DataScan(t2)}(test.t1.e,test.t2.e)->Projection",
			left:  "[not(isnull(test.t1.e))]",
			right: "[not(isnull(test.t2.e))]",
		},
		{
			sql:   "select * from t t1 inner join t t2 on t1.e > t2.e",
			plan:  "Join{DataScan(t1)->DataScan(t2)}->Projection",
			left:  "[not(isnull(test.t1.e))]",
			right: "[not(isnull(test.t2.e))]",
		},
		{
			sql:   "select * from t t1 inner join t t2 on t1.e = t2.e and t1.e is not null",
			plan:  "Join{DataScan(t1)->DataScan(t2)}(test.t1.e,test.t2.e)->Projection",
			left:  "[not(isnull(test.t1.e))]",
			right: "[not(isnull(test.t2.e))]",
		},
		{
			sql:   "select * from t t1 left join t t2 on t1.e = t2.e",
			plan:  "Join{DataScan(t1)->DataScan(t2)}(test.t1.e,test.t2.e)->Projection",
			left:  "[]",
			right: "[not(isnull(test.t2.e))]",
		},
		{
			sql:   "select * from t t1 left join t t2 on t1.e > t2.e",
			plan:  "Join{DataScan(t1)->DataScan(t2)}->Projection",
			left:  "[]",
			right: "[not(isnull(test.t2.e))]",
		},
		{
			sql:   "select * from t t1 left join t t2 on t1.e = t2.e and t2.e is not null",
			plan:  "Join{DataScan(t1)->DataScan(t2)}(test.t1.e,test.t2.e)->Projection",
			left:  "[]",
			right: "[not(isnull(test.t2.e))]",
		},
		{
			sql:   "select * from t t1 right join t t2 on t1.e = t2.e and t1.e is not null",
			plan:  "Join{DataScan(t1)->DataScan(t2)}(test.t1.e,test.t2.e)->Projection",
			left:  "[not(isnull(test.t1.e))]",
			right: "[]",
		},
		{
			sql:   "select * from t t1 inner join t t2 on t1.e <=> t2.e",
			plan:  "Join{DataScan(t1)->DataScan(t2)}->Projection",
			left:  "[]",
			right: "[]",
		},
		{
			sql:   "select * from t t1 left join t t2 on t1.e <=> t2.e",
			plan:  "Join{DataScan(t1)->DataScan(t2)}->Projection",
			left:  "[]",
			right: "[]",
		},
		// Not deriving if column has NotNull flag already.
		{
			sql:   "select * from t t1 inner join t t2 on t1.b = t2.b",
			plan:  "Join{DataScan(t1)->DataScan(t2)}(test.t1.b,test.t2.b)->Projection",
			left:  "[]",
			right: "[]",
		},
		{
			sql:   "select * from t t1 left join t t2 on t1.b = t2.b",
			plan:  "Join{DataScan(t1)->DataScan(t2)}(test.t1.b,test.t2.b)->Projection",
			left:  "[]",
			right: "[]",
		},
		{
			sql:   "select * from t t1 left join t t2 on t1.b > t2.b",
			plan:  "Join{DataScan(t1)->DataScan(t2)}->Projection",
			left:  "[]",
			right: "[]",
		},
		// Not deriving for AntiSemiJoin
		{
			sql:   "select * from t t1 where not exists (select * from t t2 where t2.e = t1.e)",
			plan:  "Join{DataScan(t1)->DataScan(t2)}(test.t1.e,test.t2.e)->Projection",
			left:  "[]",
			right: "[]",
		},
	}
	for _, ca := range tests {
		comment := Commentf("for %s", ca.sql)
		stmt, err := s.ParseOneStmt(ca.sql, "", "")
		c.Assert(err, IsNil, comment)
		p, err := BuildLogicalPlan(s.ctx, stmt, s.is)
		c.Assert(err, IsNil, comment)
		p, err = logicalOptimize(context.TODO(), flagPredicatePushDown|flagPrunColumns|flagDecorrelate, p.(LogicalPlan))
		c.Assert(err, IsNil, comment)
		c.Assert(ToString(p), Equals, ca.plan, comment)
		join := p.(LogicalPlan).Children()[0].(*LogicalJoin)
		left := join.Children()[0].(*DataSource)
		right := join.Children()[1].(*DataSource)
		leftConds := fmt.Sprintf("%s", left.pushedDownConds)
		rightConds := fmt.Sprintf("%s", right.pushedDownConds)
		c.Assert(leftConds, Equals, ca.left, comment)
		c.Assert(rightConds, Equals, ca.right, comment)
	}
}

func (s *testPlanSuite) TestDupRandJoinCondsPushDown(c *C) {
	sql := "select * from t as t1 join t t2 on t1.a > rand() and t1.a > rand()"
	comment := Commentf("for %s", sql)
	stmt, err := s.ParseOneStmt(sql, "", "")
	c.Assert(err, IsNil, comment)
	p, err := BuildLogicalPlan(s.ctx, stmt, s.is)
	c.Assert(err, IsNil, comment)
	p, err = logicalOptimize(context.TODO(), flagPredicatePushDown, p.(LogicalPlan))
	c.Assert(err, IsNil, comment)
	proj, ok := p.(*LogicalProjection)
	c.Assert(ok, IsTrue, comment)
	join, ok := proj.children[0].(*LogicalJoin)
	c.Assert(ok, IsTrue, comment)
	leftPlan, ok := join.children[0].(*LogicalSelection)
	c.Assert(ok, IsTrue, comment)
	leftCond := fmt.Sprintf("%s", leftPlan.Conditions)
	// Condition with mutable function cannot be de-duplicated when push down join conds.
	c.Assert(leftCond, Equals, "[gt(cast(test.t1.a), rand()) gt(cast(test.t1.a), rand())]", comment)
}

func (s *testPlanSuite) TestTablePartition(c *C) {
	defer testleak.AfterTest(c)()
	definitions := []model.PartitionDefinition{
		{
			ID:       41,
			Name:     model.NewCIStr("p1"),
			LessThan: []string{"16"},
		},
		{
			ID:       42,
			Name:     model.NewCIStr("p2"),
			LessThan: []string{"32"},
		},
		{
			ID:       43,
			Name:     model.NewCIStr("p3"),
			LessThan: []string{"64"},
		},
		{
			ID:       44,
			Name:     model.NewCIStr("p4"),
			LessThan: []string{"128"},
		},
		{
			ID:       45,
			Name:     model.NewCIStr("p5"),
			LessThan: []string{"maxvalue"},
		},
	}
	is := MockPartitionInfoSchema(definitions)
	// is1 equals to is without maxvalue partition.
	definitions1 := make([]model.PartitionDefinition, len(definitions)-1)
	copy(definitions1, definitions)
	is1 := MockPartitionInfoSchema(definitions1)

	tests := []struct {
		sql   string
		first string
		best  string
		is    infoschema.InfoSchema
	}{
		{
			sql:  "select * from t",
			best: "UnionAll{Partition(41)->Partition(42)->Partition(43)->Partition(44)->Partition(45)}->Projection",
			is:   is,
		},
		{
			sql:  "select * from t where t.ptn < 31",
			best: "UnionAll{Partition(41)->Partition(42)}->Projection",
			is:   is,
		},
		{
			sql:  "select * from t where t.ptn < 61",
			best: "UnionAll{Partition(41)->Partition(42)->Partition(43)}->Projection",
			is:   is,
		},
		{
			sql:  "select * from t where t.ptn > 17 and t.ptn < 61",
			best: "UnionAll{Partition(42)->Partition(43)}->Projection",
			is:   is,
		},
		{
			sql:  "select * from t where t.ptn < 8",
			best: "Partition(41)->Projection",
			is:   is,
		},
		{
			sql:  "select * from t where t.ptn > 128",
			best: "Partition(45)->Projection",
			is:   is,
		},
		{
			sql:  "select * from t where t.ptn > 128",
			best: "Dual->Projection",
			is:   is1,
		},
		{
			// NULL will be located in the first partition.
			sql:  "select * from t where t.ptn is null",
			best: "Partition(41)->Projection",
			is:   is,
		},
		{
			sql:  "select * from t where t.ptn is null or t.ptn > 70",
			best: "UnionAll{Partition(41)->Partition(44)}->Projection",
			is:   is1,
		},
	}
	for _, ca := range tests {
		comment := Commentf("for %s", ca.sql)
		stmt, err := s.ParseOneStmt(ca.sql, "", "")
		c.Assert(err, IsNil, comment)
		p, err := BuildLogicalPlan(s.ctx, stmt, ca.is)
		c.Assert(err, IsNil)
		p, err = logicalOptimize(context.TODO(), flagDecorrelate|flagPrunColumns|flagPredicatePushDown|flagPartitionProcessor, p.(LogicalPlan))
		c.Assert(err, IsNil)
		c.Assert(ToString(p), Equals, ca.best, Commentf("for %s", ca.sql))
	}
}

func (s *testPlanSuite) TestSubquery(c *C) {
	defer testleak.AfterTest(c)()
	tests := []struct {
		sql  string
		best string
	}{
		{
			// This will be resolved as in sub query.
			sql:  "select * from t where 10 in (select b from t s where s.a = t.a)",
			best: "Join{DataScan(t)->DataScan(s)}(test.t.a,test.s.a)->Projection",
		},
		{
			sql:  "select count(c) ,(select b from t s where s.a = t.a) from t",
			best: "Join{DataScan(t)->Aggr(count(test.t.c),firstrow(test.t.a))->DataScan(s)}(test.t.a,test.s.a)->Projection->Projection",
		},
		{
			sql:  "select count(c) ,(select count(s.b) from t s where s.a = t.a) from t",
			best: "Join{DataScan(t)->Aggr(count(test.t.c),firstrow(test.t.a))->DataScan(s)}(test.t.a,test.s.a)->Aggr(firstrow(2_col_0),firstrow(test.t.a),count(test.s.b))->Projection->Projection",
		},
		{
			// Semi-join with agg cannot decorrelate.
			sql:  "select t.c in (select count(s.b) from t s where s.a = t.a) from t",
			best: "Apply{DataScan(t)->DataScan(s)->Sel([eq(test.s.a, test.t.a)])->Aggr(count(test.s.b))}->Projection",
		},
		{
			sql:  "select (select count(s.b) k from t s where s.a = t.a having k != 0) from t",
			best: "Join{DataScan(t)->DataScan(s)->Aggr(count(test.s.b),firstrow(test.s.a))}(test.t.a,test.s.a)->Projection->Projection->Projection",
		},
		{
			sql:  "select (select count(s.b) k from t s where s.a = t1.a) from t t1, t t2",
			best: "Join{Join{DataScan(t1)->DataScan(t2)}->DataScan(s)->Aggr(count(test.s.b),firstrow(test.s.a))}(test.t1.a,test.s.a)->Projection->Projection->Projection",
		},
		{
			sql:  "select (select count(1) k from t s where s.a = t.a having k != 0) from t",
			best: "Join{DataScan(t)->DataScan(s)->Aggr(count(1),firstrow(test.s.a))}(test.t.a,test.s.a)->Projection->Projection->Projection",
		},
		{
			sql:  "select a from t where a in (select a from t s group by t.b)",
			best: "Join{DataScan(t)->DataScan(s)->Aggr(firstrow(test.s.a))->Projection}(test.t.a,test.s.a)->Projection",
		},
		{
			// This will be resolved as in sub query.
			sql:  "select * from t where 10 in (((select b from t s where s.a = t.a)))",
			best: "Join{DataScan(t)->DataScan(s)}(test.t.a,test.s.a)->Projection",
		},
		{
			// This will be resolved as in function.
			sql:  "select * from t where 10 in (((select b from t s where s.a = t.a)), 10)",
			best: "Join{DataScan(t)->DataScan(s)}(test.t.a,test.s.a)->Projection->Sel([in(10, test.s.b, 10)])->Projection",
		},
		{
			sql:  "select * from t where exists (select s.a from t s having sum(s.a) = t.a )",
			best: "Join{DataScan(t)->DataScan(s)->Aggr(sum(test.s.a))->Projection}->Projection",
		},
		{
			// Test MaxOneRow for limit.
			sql:  "select (select * from (select b from t limit 1) x where x.b = t1.b) from t t1",
			best: "Join{DataScan(t1)->DataScan(t)->Projection->Limit}(test.t1.b,test.x.b)->Projection->Projection",
		},
		{
			// Test Nested sub query.
			sql:  "select * from t where exists (select s.a from t s where s.c in (select c from t as k where k.d = s.d) having sum(s.a) = t.a )",
			best: "Join{DataScan(t)->Join{DataScan(s)->DataScan(k)}(test.s.d,test.k.d)(test.s.c,test.k.c)->Aggr(sum(test.s.a))->Projection}->Projection",
		},
		{
			sql:  "select t1.b from t t1 where t1.b = (select max(t2.a) from t t2 where t1.b=t2.b)",
			best: "Join{DataScan(t1)->DataScan(t2)->Aggr(max(test.t2.a),firstrow(test.t2.b))}(test.t1.b,test.t2.b)->Projection->Sel([eq(test.t1.b, max(t2.a))])->Projection",
		},
		{
			sql:  "select t1.b from t t1 where t1.b = (select avg(t2.a) from t t2 where t1.g=t2.g and (t1.b = 4 or t2.b = 2))",
			best: "Apply{DataScan(t1)->DataScan(t2)->Sel([eq(test.t1.g, test.t2.g) or(eq(test.t1.b, 4), eq(test.t2.b, 2))])->Aggr(avg(test.t2.a))}->Projection->Sel([eq(cast(test.t1.b), avg(t2.a))])->Projection",
		},
	}

	for ith, ca := range tests {
		comment := Commentf("for %s", ca.sql)
		stmt, err := s.ParseOneStmt(ca.sql, "", "")
		c.Assert(err, IsNil, comment)

		Preprocess(s.ctx, stmt, s.is)
		p, err := BuildLogicalPlan(s.ctx, stmt, s.is)
		c.Assert(err, IsNil)
		if lp, ok := p.(LogicalPlan); ok {
			p, err = logicalOptimize(context.TODO(), flagBuildKeyInfo|flagDecorrelate|flagPrunColumns, lp)
			c.Assert(err, IsNil)
		}
		c.Assert(ToString(p), Equals, ca.best, Commentf("for %s %d", ca.sql, ith))
	}
}

func (s *testPlanSuite) TestPlanBuilder(c *C) {
	defer testleak.AfterTest(c)()
	tests := []struct {
		sql  string
		plan string
	}{
		{
			sql:  "select * from t for update",
			plan: "DataScan(t)->Lock->Projection",
		},
		{
			sql:  "update t set t.a = t.a * 1.5 where t.a >= 1000 order by t.a desc limit 10",
			plan: "TableReader(Table(t)->Limit)->Limit->Update",
		},
		{
			sql:  "delete from t where t.a >= 1000 order by t.a desc limit 10",
			plan: "TableReader(Table(t)->Limit)->Limit->Delete",
		},
		{
			sql:  "explain select * from t union all select * from t limit 1, 1",
			plan: "*core.Explain",
		},
		// The correctness of explain result is checked at integration test. There is to improve coverage.
		{
			sql:  "explain select /*+ TIDB_INLJ(t1, t2) */ * from t t1 left join t t2 on t1.a=t2.a where t1.b=1 and t2.b=1 and (t1.c=1 or t2.c=1)",
			plan: "*core.Explain",
		},
		{
			sql:  "explain select /*+ TIDB_HJ(t1, t2) */ * from t t1 left join t t2 on t1.a=t2.a where t1.b=1 and t2.b=1 and (t1.c=1 or t2.c=1)",
			plan: "*core.Explain",
		},
		{
			sql:  "explain select /*+ TIDB_SMJ(t1, t2) */ * from t t1 right join t t2 on t1.a=t2.a where t1.b=1 and t2.b=1 and (t1.c=1 or t2.c=1)",
			plan: "*core.Explain",
		},
		{
			sql:  `explain format="dot" select /*+ TIDB_SMJ(t1, t2) */ * from t t1, t t2 where t1.a=t2.a`,
			plan: "*core.Explain",
		},
		{
			sql:  "explain select * from t order by b",
			plan: "*core.Explain",
		},
		{
			sql:  "explain select * from t order by b limit 1",
			plan: "*core.Explain",
		},
		{
			sql:  `explain format="dot" select * from t order by a`,
			plan: "*core.Explain",
		},
		{
			sql:  "insert into t select * from t",
			plan: "TableReader(Table(t))->Insert",
		},
		{
			sql:  "show columns from t where `Key` = 'pri' like 't*'",
			plan: "Show->Sel([eq(cast(key), 0)])",
		},
		{
			sql:  "do sleep(5)",
			plan: "Dual->Projection",
		},
		{
			sql:  "select substr(\"abc\", 1)",
			plan: "Dual->Projection",
		},
		{
			sql:  "select * from t t1, t t2 where 1 = 0",
			plan: "Dual->Projection",
		},
		{
			sql:  "select * from t t1 join t t2 using(a)",
			plan: "Join{DataScan(t1)->DataScan(t2)}->Projection",
		},
		{
			sql:  "select * from t t1 natural join t t2",
			plan: "Join{DataScan(t1)->DataScan(t2)}->Projection",
		},
		{
			sql: "delete from t where a in (select b from t where c = 666) or b in (select a from t where c = 42)",
			// Note the Projection before Delete: the final schema should be the schema of
			// table t rather than Join.
			// If this schema is not set correctly, table.RemoveRecord would fail when adding
			// binlog columns, because the schema and data are not consistent.
			plan: "LeftHashJoin{LeftHashJoin{TableReader(Table(t))->IndexLookUp(Index(t.c_d_e)[[666,666]], Table(t))}(test.t.a,test.t.b)->IndexReader(Index(t.c_d_e)[[42,42]])}(test.t.b,test.t.a)->Sel([or(6_aux_0, 10_aux_0)])->Projection->Delete",
		},
	}
	for _, ca := range tests {
		comment := Commentf("for %s", ca.sql)
		stmt, err := s.ParseOneStmt(ca.sql, "", "")
		c.Assert(err, IsNil, comment)

		s.ctx.GetSessionVars().HashJoinConcurrency = 1
		Preprocess(s.ctx, stmt, s.is)
		p, err := BuildLogicalPlan(s.ctx, stmt, s.is)
		c.Assert(err, IsNil)
		if lp, ok := p.(LogicalPlan); ok {
			p, err = logicalOptimize(context.TODO(), flagPrunColumns, lp)
			c.Assert(err, IsNil)
		}
		c.Assert(ToString(p), Equals, ca.plan, Commentf("for %s", ca.sql))
	}
}

func (s *testPlanSuite) TestJoinReOrder(c *C) {
	defer testleak.AfterTest(c)()
	tests := []struct {
		sql  string
		best string
	}{
		{
			sql:  "select * from t t1, t t2, t t3, t t4, t t5, t t6 where t1.a = t2.b and t2.a = t3.b and t3.c = t4.a and t4.d = t2.c and t5.d = t6.d",
			best: "Join{Join{Join{Join{DataScan(t1)->DataScan(t2)}(test.t1.a,test.t2.b)->DataScan(t3)}(test.t2.a,test.t3.b)->DataScan(t4)}(test.t3.c,test.t4.a)(test.t2.c,test.t4.d)->Join{DataScan(t5)->DataScan(t6)}(test.t5.d,test.t6.d)}->Projection",
		},
		{
			sql:  "select * from t t1, t t2, t t3, t t4, t t5, t t6, t t7, t t8 where t1.a = t8.a",
			best: "Join{Join{Join{Join{DataScan(t1)->DataScan(t8)}(test.t1.a,test.t8.a)->DataScan(t2)}->Join{DataScan(t3)->DataScan(t4)}}->Join{Join{DataScan(t5)->DataScan(t6)}->DataScan(t7)}}->Projection",
		},
		{
			sql:  "select * from t t1, t t2, t t3, t t4, t t5 where t1.a = t5.a and t5.a = t4.a and t4.a = t3.a and t3.a = t2.a and t2.a = t1.a and t1.a = t3.a and t2.a = t4.a and t5.b < 8",
			best: "Join{Join{Join{Join{DataScan(t5)->DataScan(t1)}(test.t5.a,test.t1.a)->DataScan(t2)}(test.t1.a,test.t2.a)->DataScan(t3)}(test.t2.a,test.t3.a)(test.t1.a,test.t3.a)->DataScan(t4)}(test.t5.a,test.t4.a)(test.t3.a,test.t4.a)(test.t2.a,test.t4.a)->Projection",
		},
		{
			sql:  "select * from t t1, t t2, t t3, t t4, t t5 where t1.a = t5.a and t5.a = t4.a and t4.a = t3.a and t3.a = t2.a and t2.a = t1.a and t1.a = t3.a and t2.a = t4.a and t3.b = 1 and t4.a = 1",
			best: "Join{Join{Join{DataScan(t3)->DataScan(t1)}->Join{DataScan(t2)->DataScan(t4)}}->DataScan(t5)}->Projection",
		},
		{
			sql:  "select * from t o where o.b in (select t3.c from t t1, t t2, t t3 where t1.a = t3.a and t2.a = t3.a and t2.a = o.a)",
			best: "Apply{DataScan(o)->Join{Join{DataScan(t1)->DataScan(t3)}(test.t1.a,test.t3.a)->DataScan(t2)}(test.t3.a,test.t2.a)->Projection}->Projection",
		},
		{
			sql:  "select * from t o where o.b in (select t3.c from t t1, t t2, t t3 where t1.a = t3.a and t2.a = t3.a and t2.a = o.a and t1.a = 1)",
			best: "Apply{DataScan(o)->Join{Join{DataScan(t1)->DataScan(t2)}->DataScan(t3)}->Projection}->Projection",
		},
	}
	for _, tt := range tests {
		comment := Commentf("for %s", tt.sql)
		stmt, err := s.ParseOneStmt(tt.sql, "", "")
		c.Assert(err, IsNil, comment)

		p, err := BuildLogicalPlan(s.ctx, stmt, s.is)
		c.Assert(err, IsNil)
		p, err = logicalOptimize(context.TODO(), flagPredicatePushDown|flagJoinReOrder, p.(LogicalPlan))
		c.Assert(err, IsNil)
		c.Assert(ToString(p), Equals, tt.best, Commentf("for %s", tt.sql))
	}
}

func (s *testPlanSuite) TestEagerAggregation(c *C) {
	defer testleak.AfterTest(c)()
	tests := []struct {
		sql  string
		best string
	}{
		{
			sql:  "select sum(t.a), sum(t.a+1), sum(t.a), count(t.a), sum(t.a) + count(t.a) from t",
			best: "DataScan(t)->Aggr(sum(test.t.a),sum(plus(test.t.a, 1)),count(test.t.a))->Projection",
		},
		{
			sql:  "select sum(t.a + t.b), sum(t.a + t.c), sum(t.a + t.b), count(t.a) from t having sum(t.a + t.b) > 0 order by sum(t.a + t.c)",
			best: "DataScan(t)->Aggr(sum(plus(test.t.a, test.t.b)),sum(plus(test.t.a, test.t.c)),count(test.t.a))->Sel([gt(2_col_0, 0)])->Projection->Sort->Projection",
		},
		{
			sql:  "select sum(a.a) from t a, t b where a.c = b.c",
			best: "Join{DataScan(a)->Aggr(sum(test.a.a),firstrow(test.a.c))->DataScan(b)}(test.a.c,test.b.c)->Aggr(sum(join_agg_0))->Projection",
		},
		{
			sql:  "select sum(b.a) from t a, t b where a.c = b.c",
			best: "Join{DataScan(a)->DataScan(b)->Aggr(sum(test.b.a),firstrow(test.b.c))}(test.a.c,test.b.c)->Aggr(sum(join_agg_0))->Projection",
		},
		{
			sql:  "select sum(b.a), a.a from t a, t b where a.c = b.c",
			best: "Join{DataScan(a)->DataScan(b)->Aggr(sum(test.b.a),firstrow(test.b.c))}(test.a.c,test.b.c)->Aggr(sum(join_agg_0),firstrow(test.a.a))->Projection",
		},
		{
			sql:  "select sum(a.a), b.a from t a, t b where a.c = b.c",
			best: "Join{DataScan(a)->Aggr(sum(test.a.a),firstrow(test.a.c))->DataScan(b)}(test.a.c,test.b.c)->Aggr(sum(join_agg_0),firstrow(test.b.a))->Projection",
		},
		{
			sql:  "select sum(a.a), sum(b.a) from t a, t b where a.c = b.c",
			best: "Join{DataScan(a)->DataScan(b)}(test.a.c,test.b.c)->Aggr(sum(test.a.a),sum(test.b.a))->Projection",
		},
		{
			sql:  "select sum(a.a), max(b.a) from t a, t b where a.c = b.c",
			best: "Join{DataScan(a)->Aggr(sum(test.a.a),firstrow(test.a.c))->DataScan(b)}(test.a.c,test.b.c)->Aggr(sum(join_agg_0),max(test.b.a))->Projection",
		},
		{
			sql:  "select max(a.a), sum(b.a) from t a, t b where a.c = b.c",
			best: "Join{DataScan(a)->DataScan(b)->Aggr(sum(test.b.a),firstrow(test.b.c))}(test.a.c,test.b.c)->Aggr(max(test.a.a),sum(join_agg_0))->Projection",
		},
		{
			sql:  "select sum(a.a) from t a, t b, t c where a.c = b.c and b.c = c.c",
			best: "Join{Join{DataScan(a)->DataScan(b)}(test.a.c,test.b.c)->DataScan(c)}(test.b.c,test.c.c)->Aggr(sum(test.a.a))->Projection",
		},
		{
			sql:  "select sum(b.a) from t a left join t b on a.c = b.c",
			best: "Join{DataScan(a)->DataScan(b)->Aggr(sum(test.b.a),firstrow(test.b.c))}(test.a.c,test.b.c)->Aggr(sum(join_agg_0))->Projection",
		},
		{
			sql:  "select sum(a.a) from t a left join t b on a.c = b.c",
			best: "Join{DataScan(a)->Aggr(sum(test.a.a),firstrow(test.a.c))->DataScan(b)}(test.a.c,test.b.c)->Aggr(sum(join_agg_0))->Projection",
		},
		{
			sql:  "select sum(a.a) from t a right join t b on a.c = b.c",
			best: "Join{DataScan(a)->Aggr(sum(test.a.a),firstrow(test.a.c))->DataScan(b)}(test.a.c,test.b.c)->Aggr(sum(join_agg_0))->Projection",
		},
		{
			sql:  "select sum(a) from (select * from t) x",
			best: "DataScan(t)->Aggr(sum(test.t.a))->Projection",
		},
		{
			sql:  "select sum(c1) from (select c c1, d c2 from t a union all select a c1, b c2 from t b union all select b c1, e c2 from t c) x group by c2",
			best: "UnionAll{DataScan(a)->Projection->Aggr(sum(test.a.c1),firstrow(test.a.c2))->DataScan(b)->Projection->Aggr(sum(test.b.c1),firstrow(test.b.c2))->DataScan(c)->Projection->Aggr(sum(test.c.c1),firstrow(test.c.c2))}->Aggr(sum(join_agg_0))->Projection",
		},
		{
			sql:  "select max(a.b), max(b.b) from t a join t b on a.c = b.c group by a.a",
			best: "Join{DataScan(a)->DataScan(b)->Aggr(max(test.b.b),firstrow(test.b.c))}(test.a.c,test.b.c)->Projection->Projection",
		},
		{
			sql:  "select max(a.b), max(b.b) from t a join t b on a.a = b.a group by a.c",
			best: "Join{DataScan(a)->DataScan(b)}(test.a.a,test.b.a)->Aggr(max(test.a.b),max(test.b.b))->Projection",
		},
		{
			sql:  "select max(c.b) from (select * from t a union all select * from t b) c group by c.a",
			best: "UnionAll{DataScan(a)->Projection->Projection->Projection->DataScan(b)->Projection->Projection->Projection}->Aggr(max(join_agg_0))->Projection",
		},
		{
			sql:  "select max(a.c) from t a join t b on a.a=b.a and a.b=b.b group by a.b",
			best: "Join{DataScan(a)->DataScan(b)}(test.a.a,test.b.a)(test.a.b,test.b.b)->Aggr(max(test.a.c))->Projection",
		},
		{
			sql:  "select t1.a, count(t2.b) from t t1, t t2 where t1.a = t2.a group by t1.a",
			best: "Join{DataScan(t1)->DataScan(t2)}(test.t1.a,test.t2.a)->Projection->Projection",
		},
	}
	s.ctx.GetSessionVars().AllowAggPushDown = true
	for ith, tt := range tests {
		comment := Commentf("for %s", tt.sql)
		stmt, err := s.ParseOneStmt(tt.sql, "", "")
		c.Assert(err, IsNil, comment)

		p, err := BuildLogicalPlan(s.ctx, stmt, s.is)
		c.Assert(err, IsNil)
		p, err = logicalOptimize(context.TODO(), flagBuildKeyInfo|flagPredicatePushDown|flagPrunColumns|flagPushDownAgg, p.(LogicalPlan))
		c.Assert(err, IsNil)
		c.Assert(ToString(p), Equals, tt.best, Commentf("for %s %d", tt.sql, ith))
	}
	s.ctx.GetSessionVars().AllowAggPushDown = false
}

func (s *testPlanSuite) TestColumnPruning(c *C) {
	defer testleak.AfterTest(c)()
	tests := []struct {
		sql string
		ans map[int][]string
	}{
		{
			sql: "select count(*) from t group by a",
			ans: map[int][]string{
				1: {"test.t.a"},
			},
		},
		{
			sql: "select count(*) from t",
			ans: map[int][]string{
				1: {"test.t.a"},
			},
		},
		{
			sql: "select count(*) from t a join t b where a.a < 1",
			ans: map[int][]string{
				1: {"test.a.a"},
				2: {"test.b.a"},
			},
		},
		{
			sql: "select count(*) from t a join t b on a.a = b.d",
			ans: map[int][]string{
				1: {"test.a.a"},
				2: {"test.b.d"},
			},
		},
		{
			sql: "select count(*) from t a join t b on a.a = b.d order by sum(a.d)",
			ans: map[int][]string{
				1: {"test.a.a", "test.a.d"},
				2: {"test.b.d"},
			},
		},
		{
			sql: "select count(b.a) from t a join t b on a.a = b.d group by b.b order by sum(a.d)",
			ans: map[int][]string{
				1: {"test.a.a", "test.a.d"},
				2: {"test.b.a", "test.b.b", "test.b.d"},
			},
		},
		{
			sql: "select * from (select count(b.a) from t a join t b on a.a = b.d group by b.b having sum(a.d) < 0) tt",
			ans: map[int][]string{
				1: {"test.a.a", "test.a.d"},
				2: {"test.b.a", "test.b.b", "test.b.d"},
			},
		},
		{
			sql: "select (select count(a) from t where b = k.a) from t k",
			ans: map[int][]string{
				1: {"test.k.a"},
				3: {"test.t.a", "test.t.b"},
			},
		},
		{
			sql: "select exists (select count(*) from t where b = k.a) from t k",
			ans: map[int][]string{
				1: {"test.k.a"},
			},
		},
		{
			sql: "select b = (select count(*) from t where b = k.a) from t k",
			ans: map[int][]string{
				1: {"test.k.a", "test.k.b"},
				3: {"test.t.b"},
			},
		},
		{
			sql: "select exists (select count(a) from t where b = k.a group by b) from t k",
			ans: map[int][]string{
				1: {"test.k.a"},
				3: {"test.t.b"},
			},
		},
		{
			sql: "select a as c1, b as c2 from t order by 1, c1 + c2 + c",
			ans: map[int][]string{
				1: {"test.t.a", "test.t.b", "test.t.c"},
			},
		},
		{
			sql: "select a from t where b < any (select c from t)",
			ans: map[int][]string{
				1: {"test.t.a", "test.t.b"},
				3: {"test.t.c"},
			},
		},
		{
			sql: "select a from t where (b,a) != all (select c,d from t)",
			ans: map[int][]string{
				1: {"test.t.a", "test.t.b"},
				3: {"test.t.c", "test.t.d"},
			},
		},
		{
			sql: "select a from t where (b,a) in (select c,d from t)",
			ans: map[int][]string{
				1: {"test.t.a", "test.t.b"},
				3: {"test.t.c", "test.t.d"},
			},
		},
		{
			sql: "select a from t where a in (select a from t s group by t.b)",
			ans: map[int][]string{
				1: {"test.t.a"},
				3: {"test.s.a"},
			},
		},
		{
			sql: "select t01.a from (select a from t t21 union all select a from t t22) t2 join t t01 on 1 left outer join t t3 on 1 join t t4 on 1",
			ans: map[int][]string{
				1:  {"test.t22.a"},
				3:  {"test.t21.a"},
				5:  {"t2.a"},
				8:  {"test.t01.a"},
				10: {"test.t3.a"},
				12: {"test.t4.a"},
			},
		},
		{
			sql: "select 1 from (select count(b) as cnt from t) t1;",
			ans: map[int][]string{
				1: {"test.t.a"},
			},
		},
		{
			sql: "select count(1) from (select count(b) as cnt from t) t1;",
			ans: map[int][]string{
				1: {"test.t.a"},
			},
		},
		{
			sql: "select count(1) from (select count(b) as cnt from t group by c) t1;",
			ans: map[int][]string{
				1: {"test.t.c"},
			},
		},
	}
	for _, tt := range tests {
		comment := Commentf("for %s", tt.sql)
		stmt, err := s.ParseOneStmt(tt.sql, "", "")
		c.Assert(err, IsNil, comment)

		p, err := BuildLogicalPlan(s.ctx, stmt, s.is)
		c.Assert(err, IsNil)
		lp, err := logicalOptimize(context.TODO(), flagPredicatePushDown|flagPrunColumns, p.(LogicalPlan))
		c.Assert(err, IsNil)
		checkDataSourceCols(lp, c, tt.ans, comment)
	}
}

func (s *testPlanSuite) TestAllocID(c *C) {
	ctx := MockContext()
	pA := DataSource{}.Init(ctx)
	pB := DataSource{}.Init(ctx)
	c.Assert(pA.id+1, Equals, pB.id)
}

func checkDataSourceCols(p LogicalPlan, c *C, ans map[int][]string, comment CommentInterface) {
	switch p.(type) {
	case *DataSource:
		colList, ok := ans[p.ID()]
		c.Assert(ok, IsTrue, Commentf("For %v DataSource ID %d Not found", comment, p.ID()))
		c.Assert(len(p.Schema().Columns), Equals, len(colList), comment)
		for i, colName := range colList {
			c.Assert(p.Schema().Columns[i].String(), Equals, colName, comment)
		}
	case *LogicalUnionAll:
		colList, ok := ans[p.ID()]
		c.Assert(ok, IsTrue, Commentf("For %v UnionAll ID %d Not found", comment, p.ID()))
		c.Assert(len(p.Schema().Columns), Equals, len(colList), comment)
		for i, colName := range colList {
			c.Assert(p.Schema().Columns[i].String(), Equals, colName, comment)
		}
	}
	for _, child := range p.Children() {
		checkDataSourceCols(child, c, ans, comment)
	}
}

func (s *testPlanSuite) TestValidate(c *C) {
	defer testleak.AfterTest(c)()
	tests := []struct {
		sql string
		err *terror.Error
	}{
		{
			sql: "select date_format((1,2), '%H');",
			err: expression.ErrOperandColumns,
		},
		{
			sql: "select cast((1,2) as date)",
			err: expression.ErrOperandColumns,
		},
		{
			sql: "select (1,2) between (3,4) and (5,6)",
			err: expression.ErrOperandColumns,
		},
		{
			sql: "select (1,2) rlike '1'",
			err: expression.ErrOperandColumns,
		},
		{
			sql: "select (1,2) like '1'",
			err: expression.ErrOperandColumns,
		},
		{
			sql: "select case(1,2) when(1,2) then true end",
			err: expression.ErrOperandColumns,
		},
		{
			sql: "select (1,2) in ((3,4),(5,6))",
			err: nil,
		},
		{
			sql: "select row(1,(2,3)) in (select a,b from t)",
			err: expression.ErrOperandColumns,
		},
		{
			sql: "select row(1,2) in (select a,b from t)",
			err: nil,
		},
		{
			sql: "select (1,2) in ((3,4),5)",
			err: expression.ErrOperandColumns,
		},
		{
			sql: "select (1,2) is true",
			err: expression.ErrOperandColumns,
		},
		{
			sql: "select (1,2) is null",
			err: expression.ErrOperandColumns,
		},
		{
			sql: "select (+(1,2))=(1,2)",
			err: nil,
		},
		{
			sql: "select (-(1,2))=(1,2)",
			err: expression.ErrOperandColumns,
		},
		{
			sql: "select (1,2)||(1,2)",
			err: expression.ErrOperandColumns,
		},
		{
			sql: "select (1,2) < (3,4)",
			err: nil,
		},
		{
			sql: "select (1,2) < 3",
			err: expression.ErrOperandColumns,
		},
		{
			sql: "select 1, * from t",
			err: ErrInvalidWildCard,
		},
		{
			sql: "select *, 1 from t",
			err: nil,
		},
		{
			sql: "select 1, t.* from t",
			err: nil,
		},
		{
			sql: "select 1 from t t1, t t2 where t1.a > all((select a) union (select a))",
			err: ErrAmbiguous,
		},
		{
			sql: "insert into t set a = 1, b = a + 1",
			err: nil,
		},
		{
			sql: "insert into t set a = 1, b = values(a) + 1",
			err: nil,
		},
		{
			sql: "select a, b, c from t order by 0",
			err: ErrUnknownColumn,
		},
		{
			sql: "select a, b, c from t order by 4",
			err: ErrUnknownColumn,
		},
		{
			sql: "select a as c1, b as c1 from t order by c1",
			err: ErrAmbiguous,
		},
		{
			sql: "(select a as b, b from t) union (select a, b from t) order by b",
			err: ErrAmbiguous,
		},
		{
			sql: "(select a as b, b from t) union (select a, b from t) order by a",
			err: ErrUnknownColumn,
		},
		{
			sql: "select * from t t1 use index(e)",
			err: ErrKeyDoesNotExist,
		},
		{
			sql: "select a from t having c2",
			err: ErrUnknownColumn,
		},
		{
			sql: "select a from t group by c2 + 1 having c2",
			err: ErrUnknownColumn,
		},
		{
			sql: "select a as b, b from t having b",
			err: ErrAmbiguous,
		},
		{
			sql: "select a + 1 from t having a",
			err: ErrUnknownColumn,
		},
		{
			sql: "select a from t having sum(avg(a))",
			err: ErrInvalidGroupFuncUse,
		},
		{
			sql: "select concat(c_str, d_str) from t group by `concat(c_str, d_str)`",
			err: nil,
		},
		{
			sql: "select concat(c_str, d_str) from t group by `concat(c_str,d_str)`",
			err: ErrUnknownColumn,
		},
	}
	for _, tt := range tests {
		sql := tt.sql
		comment := Commentf("for %s", sql)
		stmt, err := s.ParseOneStmt(sql, "", "")
		c.Assert(err, IsNil, comment)
		Preprocess(s.ctx, stmt, s.is)
		_, err = BuildLogicalPlan(s.ctx, stmt, s.is)
		if tt.err == nil {
			c.Assert(err, IsNil, comment)
		} else {
			c.Assert(tt.err.Equal(err), IsTrue, comment)
		}
	}
}

func checkUniqueKeys(p LogicalPlan, c *C, ans map[int][][]string, sql string) {
	keyList, ok := ans[p.ID()]
	c.Assert(ok, IsTrue, Commentf("for %s, %v not found", sql, p.ID()))
	c.Assert(len(p.Schema().Keys), Equals, len(keyList), Commentf("for %s, %v, the number of key doesn't match, the schema is %s", sql, p.ID(), p.Schema()))
	for i, key := range keyList {
		c.Assert(len(key), Equals, len(p.Schema().Keys[i]), Commentf("for %s, %v %v, the number of column doesn't match", sql, p.ID(), key))
		for j, colName := range key {
			c.Assert(colName, Equals, p.Schema().Keys[i][j].String(), Commentf("for %s, %v %v, column dosen't match", sql, p.ID(), key))
		}
	}
	for _, child := range p.Children() {
		checkUniqueKeys(child, c, ans, sql)
	}
}

func (s *testPlanSuite) TestUniqueKeyInfo(c *C) {
	defer testleak.AfterTest(c)()
	tests := []struct {
		sql string
		ans map[int][][]string
	}{
		{
			sql: "select a, sum(e) from t group by b",
			ans: map[int][][]string{
				1: {{"test.t.a"}},
				2: {{"test.t.a"}},
				3: {{"test.t.a"}},
			},
		},
		{
			sql: "select a, b, sum(f) from t group by b",
			ans: map[int][][]string{
				1: {{"test.t.f"}, {"test.t.a"}},
				2: {{"test.t.a"}, {"test.t.b"}},
				3: {{"test.t.a"}, {"test.t.b"}},
			},
		},
		{
			sql: "select c, d, e, sum(a) from t group by c, d, e",
			ans: map[int][][]string{
				1: {{"test.t.a"}},
				2: {{"test.t.c", "test.t.d", "test.t.e"}},
				3: {{"test.t.c", "test.t.d", "test.t.e"}},
			},
		},
		{
			sql: "select f, g, sum(a) from t",
			ans: map[int][][]string{
				1: {{"test.t.f"}, {"test.t.f", "test.t.g"}, {"test.t.a"}},
				2: {{"test.t.f"}, {"test.t.f", "test.t.g"}},
				3: {{"test.t.f"}, {"test.t.f", "test.t.g"}},
			},
		},
		{
			sql: "select * from t t1 join t t2 on t1.a = t2.e",
			ans: map[int][][]string{
				1: {{"test.t1.f"}, {"test.t1.f", "test.t1.g"}, {"test.t1.a"}},
				2: {{"test.t2.f"}, {"test.t2.f", "test.t2.g"}, {"test.t2.a"}},
				3: {{"test.t2.f"}, {"test.t2.f", "test.t2.g"}, {"test.t2.a"}},
				4: {{"test.t2.f"}, {"test.t2.f", "test.t2.g"}, {"test.t2.a"}},
			},
		},
		{
			sql: "select f from t having sum(a) > 0",
			ans: map[int][][]string{
				1: {{"test.t.f"}, {"test.t.a"}},
				2: {{"test.t.f"}},
				6: {{"test.t.f"}},
				3: {{"test.t.f"}},
				5: {{"test.t.f"}},
			},
		},
		{
			sql: "select * from t t1 left join t t2 on t1.a = t2.a",
			ans: map[int][][]string{
				1: {{"test.t1.f"}, {"test.t1.f", "test.t1.g"}, {"test.t1.a"}},
				2: {{"test.t2.f"}, {"test.t2.f", "test.t2.g"}, {"test.t2.a"}},
				3: {{"test.t1.f"}, {"test.t1.f", "test.t1.g"}, {"test.t1.a"}},
				4: {{"test.t1.f"}, {"test.t1.f", "test.t1.g"}, {"test.t1.a"}},
			},
		},
	}
	for ith, tt := range tests {
		comment := Commentf("for %s %d", tt.sql, ith)
		stmt, err := s.ParseOneStmt(tt.sql, "", "")
		c.Assert(err, IsNil, comment)

		p, err := BuildLogicalPlan(s.ctx, stmt, s.is)
		c.Assert(err, IsNil)
		lp, err := logicalOptimize(context.TODO(), flagPredicatePushDown|flagPrunColumns|flagBuildKeyInfo, p.(LogicalPlan))
		c.Assert(err, IsNil)
		checkUniqueKeys(lp, c, tt.ans, tt.sql)
	}
}

func (s *testPlanSuite) TestAggPrune(c *C) {
	defer testleak.AfterTest(c)()
	tests := []struct {
		sql  string
		best string
	}{
		{
			sql:  "select a, count(b) from t group by a",
			best: "DataScan(t)->Projection->Projection",
		},
		{
			sql:  "select sum(b) from t group by c, d, e",
			best: "DataScan(t)->Aggr(sum(test.t.b))->Projection",
		},
		{
			sql:  "select tt.a, sum(tt.b) from (select a, b from t) tt group by tt.a",
			best: "DataScan(t)->Projection->Projection",
		},
		{
			sql:  "select count(1) from (select count(1), a as b from t group by a) tt group by b",
			best: "DataScan(t)->Projection->Projection",
		},
		{
			sql:  "select a, count(b) from t group by a",
			best: "DataScan(t)->Projection->Projection",
		},
		{
			sql:  "select a, count(distinct a, b) from t group by a",
			best: "DataScan(t)->Projection->Projection",
		},
	}
	for _, tt := range tests {
		comment := Commentf("for %s", tt.sql)
		stmt, err := s.ParseOneStmt(tt.sql, "", "")
		c.Assert(err, IsNil, comment)

		p, err := BuildLogicalPlan(s.ctx, stmt, s.is)
		c.Assert(err, IsNil)

		p, err = logicalOptimize(context.TODO(), flagPredicatePushDown|flagPrunColumns|flagBuildKeyInfo|flagEliminateAgg|flagEliminateProjection, p.(LogicalPlan))
		c.Assert(err, IsNil)
		c.Assert(ToString(p), Equals, tt.best, comment)
	}
}

func (s *testPlanSuite) TestVisitInfo(c *C) {
	defer testleak.AfterTest(c)()
	tests := []struct {
		sql string
		ans []visitInfo
	}{
		{
			sql: "insert into t (a) values (1)",
			ans: []visitInfo{
				{mysql.InsertPriv, "test", "t", "", nil},
			},
		},
		{
			sql: "delete from t where a = 1",
			ans: []visitInfo{
				{mysql.DeletePriv, "test", "t", "", nil},
				{mysql.SelectPriv, "test", "t", "", nil},
			},
		},
		{
			sql: "delete from a1 using t as a1 inner join t as a2 where a1.a = a2.a",
			ans: []visitInfo{
				{mysql.DeletePriv, "test", "t", "", nil},
				{mysql.SelectPriv, "test", "t", "", nil},
			},
		},
		{
			sql: "update t set a = 7 where a = 1",
			ans: []visitInfo{
				{mysql.UpdatePriv, "test", "t", "", nil},
				{mysql.SelectPriv, "test", "t", "", nil},
			},
		},
		{
			sql: "update t, (select * from t) a1 set t.a = a1.a;",
			ans: []visitInfo{
				{mysql.UpdatePriv, "test", "t", "", nil},
				{mysql.SelectPriv, "test", "t", "", nil},
			},
		},
		{
			sql: "update t a1 set a1.a = a1.a + 1",
			ans: []visitInfo{
				{mysql.UpdatePriv, "test", "t", "", nil},
				{mysql.SelectPriv, "test", "t", "", nil},
			},
		},
		{
			sql: "select a, sum(e) from t group by a",
			ans: []visitInfo{
				{mysql.SelectPriv, "test", "t", "", nil},
			},
		},
		{
			sql: "truncate table t",
			ans: []visitInfo{
				{mysql.DropPriv, "test", "t", "", nil},
			},
		},
		{
			sql: "drop table t",
			ans: []visitInfo{
				{mysql.DropPriv, "test", "t", "", nil},
			},
		},
		{
			sql: "create table t (a int)",
			ans: []visitInfo{
				{mysql.CreatePriv, "test", "t", "", nil},
			},
		},
		{
			sql: "create table t1 like t",
			ans: []visitInfo{
				{mysql.CreatePriv, "test", "t1", "", nil},
				{mysql.SelectPriv, "test", "t", "", nil},
			},
		},
		{
			sql: "create database test",
			ans: []visitInfo{
				{mysql.CreatePriv, "test", "", "", nil},
			},
		},
		{
			sql: "drop database test",
			ans: []visitInfo{
				{mysql.DropPriv, "test", "", "", nil},
			},
		},
		{
			sql: "create index t_1 on t (a)",
			ans: []visitInfo{
				{mysql.IndexPriv, "test", "t", "", nil},
			},
		},
		{
			sql: "drop index e on t",
			ans: []visitInfo{
				{mysql.IndexPriv, "test", "t", "", nil},
			},
		},
		{
			sql: `create user 'test'@'%' identified by '123456'`,
			ans: []visitInfo{
				{mysql.CreateUserPriv, "", "", "", ErrSpecificAccessDenied},
			},
		},
		{
			sql: `drop user 'test'@'%'`,
			ans: []visitInfo{
				{mysql.CreateUserPriv, "", "", "", ErrSpecificAccessDenied},
			},
		},
		{
			sql: `grant all privileges on test.* to 'test'@'%'`,
			ans: []visitInfo{
				{mysql.SelectPriv, "test", "", "", nil},
				{mysql.InsertPriv, "test", "", "", nil},
				{mysql.UpdatePriv, "test", "", "", nil},
				{mysql.DeletePriv, "test", "", "", nil},
				{mysql.CreatePriv, "test", "", "", nil},
				{mysql.DropPriv, "test", "", "", nil},
				{mysql.GrantPriv, "test", "", "", nil},
				{mysql.AlterPriv, "test", "", "", nil},
				{mysql.ExecutePriv, "test", "", "", nil},
				{mysql.IndexPriv, "test", "", "", nil},
				{mysql.CreateViewPriv, "test", "", "", nil},
				{mysql.ShowViewPriv, "test", "", "", nil},
			},
		},
		{
			sql: `grant select on test.ttt to 'test'@'%'`,
			ans: []visitInfo{
				{mysql.SelectPriv, "test", "ttt", "", nil},
				{mysql.GrantPriv, "test", "ttt", "", nil},
			},
		},
		{
			sql: `grant select on ttt to 'test'@'%'`,
			ans: []visitInfo{
				{mysql.SelectPriv, "test", "ttt", "", nil},
				{mysql.GrantPriv, "test", "ttt", "", nil},
			},
		},
		{
			sql: `revoke all privileges on *.* from 'test'@'%'`,
			ans: []visitInfo{
				{mysql.SuperPriv, "", "", "", nil},
			},
		},
		{
			sql: `set password for 'root'@'%' = 'xxxxx'`,
			ans: []visitInfo{},
		},
		{
			sql: `show create table test.ttt`,
			ans: []visitInfo{
				{mysql.AllPrivMask, "test", "ttt", "", nil},
			},
		},
		{
			sql: "alter table t add column a int(4)",
			ans: []visitInfo{
				{mysql.AlterPriv, "test", "t", "", nil},
			},
		},
		{
			sql: "rename table t_old to t_new",
			ans: []visitInfo{
				{mysql.AlterPriv, "test", "t_old", "", nil},
				{mysql.DropPriv, "test", "t_old", "", nil},
				{mysql.CreatePriv, "test", "t_new", "", nil},
				{mysql.InsertPriv, "test", "t_new", "", nil},
			},
		},
		{
			sql: "alter table t_old rename to t_new",
			ans: []visitInfo{
				{mysql.AlterPriv, "test", "t_old", "", nil},
				{mysql.DropPriv, "test", "t_old", "", nil},
				{mysql.CreatePriv, "test", "t_new", "", nil},
				{mysql.InsertPriv, "test", "t_new", "", nil},
			},
		},
		{
			sql: "alter table t drop partition p0;",
			ans: []visitInfo{
				{mysql.AlterPriv, "test", "t", "", nil},
				{mysql.DropPriv, "test", "t", "", nil},
			},
		},
	}

	for _, tt := range tests {
		comment := Commentf("for %s", tt.sql)
		stmt, err := s.ParseOneStmt(tt.sql, "", "")
		c.Assert(err, IsNil, comment)
		Preprocess(s.ctx, stmt, s.is)
		builder := NewPlanBuilder(MockContext(), s.is)
		builder.ctx.GetSessionVars().HashJoinConcurrency = 1
		_, err = builder.Build(context.TODO(), stmt)
		c.Assert(err, IsNil, comment)

		checkVisitInfo(c, builder.visitInfo, tt.ans, comment)
	}
}

type visitInfoArray []visitInfo

func (v visitInfoArray) Len() int {
	return len(v)
}

func (v visitInfoArray) Less(i, j int) bool {
	if v[i].privilege < v[j].privilege {
		return true
	}
	if v[i].db < v[j].db {
		return true
	}
	if v[i].table < v[j].table {
		return true
	}
	if v[i].column < v[j].column {
		return true
	}

	return false
}

func (v visitInfoArray) Swap(i, j int) {
	v[i], v[j] = v[j], v[i]
}

func unique(v []visitInfo) []visitInfo {
	repeat := 0
	for i := 1; i < len(v); i++ {
		if v[i] == v[i-1] {
			repeat++
		} else {
			v[i-repeat] = v[i]
		}
	}
	return v[:len(v)-repeat]
}

func checkVisitInfo(c *C, v1, v2 []visitInfo, comment CommentInterface) {
	sort.Sort(visitInfoArray(v1))
	sort.Sort(visitInfoArray(v2))
	v1 = unique(v1)
	v2 = unique(v2)

	c.Assert(len(v1), Equals, len(v2), comment)
	for i := 0; i < len(v1); i++ {
		// loose compare errors for code match
		c.Assert(terror.ErrorEqual(v1[i].err, v2[i].err), IsTrue, Commentf("err1 %v, err2 %v for %s", v1[i].err, v2[i].err, comment))
		// compare remainder
		v1[i].err = v2[i].err
		c.Assert(v1[i], Equals, v2[i], comment)
	}
}

func (s *testPlanSuite) TestUnion(c *C) {
	defer func() {
		testleak.AfterTest(c)()
	}()
	tests := []struct {
		sql  string
		best string
		err  bool
	}{
		{
			sql:  "select a from t union select a from t",
			best: "UnionAll{DataScan(t)->Projection->DataScan(t)->Projection}->Aggr(firstrow(a))",
			err:  false,
		},
		{
			sql:  "select a from t union all select a from t",
			best: "UnionAll{DataScan(t)->Projection->DataScan(t)->Projection}",
			err:  false,
		},
		{
			sql:  "select a from t union select a from t union all select a from t",
			best: "UnionAll{UnionAll{DataScan(t)->Projection->DataScan(t)->Projection}->Aggr(firstrow(a))->Projection->DataScan(t)->Projection}",
			err:  false,
		},
		{
			sql:  "select a from t union select a from t union all select a from t union select a from t union select a from t",
			best: "UnionAll{DataScan(t)->Projection->DataScan(t)->Projection->DataScan(t)->Projection->DataScan(t)->Projection->DataScan(t)->Projection}->Aggr(firstrow(a))",
			err:  false,
		},
		{
			sql:  "select a from t union select a, b from t",
			best: "",
			err:  true,
		},
		{
			sql:  "select * from (select 1 as a  union select 1 union all select 2) t order by a",
			best: "UnionAll{UnionAll{Dual->Projection->Projection->Dual->Projection->Projection}->Aggr(firstrow(a))->Projection->Dual->Projection->Projection}->Projection->Sort",
			err:  false,
		},
		{
			sql:  "select * from (select 1 as a  union select 1 union all select 2) t order by (select a)",
			best: "Apply{UnionAll{UnionAll{Dual->Projection->Projection->Dual->Projection->Projection}->Aggr(firstrow(a))->Projection->Dual->Projection->Projection}->Dual->Projection->MaxOneRow}->Sort->Projection",
			err:  false,
		},
	}
	ctx := context.TODO()
	for i, tt := range tests {
		comment := Commentf("case:%v sql:%s", i, tt.sql)
		stmt, err := s.ParseOneStmt(tt.sql, "", "")
		c.Assert(err, IsNil, comment)
		Preprocess(s.ctx, stmt, s.is)
<<<<<<< HEAD
		builder := &PlanBuilder{
			ctx:       MockContext(),
			is:        s.is,
			colMapper: make(map[*ast.ColumnNameExpr]int),
		}
		plan, err := builder.Build(ctx, stmt)
=======
		builder := NewPlanBuilder(MockContext(), s.is)
		plan, err := builder.Build(stmt)
>>>>>>> 85de5df0
		if tt.err {
			c.Assert(err, NotNil)
			continue
		}
		c.Assert(err, IsNil)
		p := plan.(LogicalPlan)
		p, err = logicalOptimize(ctx, builder.optFlag, p.(LogicalPlan))
		c.Assert(err, IsNil)
		c.Assert(ToString(p), Equals, tt.best, comment)
	}
}

func (s *testPlanSuite) TestTopNPushDown(c *C) {
	defer func() {
		testleak.AfterTest(c)()
	}()
	tests := []struct {
		sql  string
		best string
	}{
		// Test TopN + Selection.
		{
			sql:  "select * from t where a < 1 order by b limit 5",
			best: "DataScan(t)->TopN([test.t.b],0,5)->Projection",
		},
		// Test Limit + Selection.
		{
			sql:  "select * from t where a < 1 limit 5",
			best: "DataScan(t)->Limit->Projection",
		},
		// Test Limit + Agg + Proj .
		{
			sql:  "select a, count(b) from t group by b limit 5",
			best: "DataScan(t)->Aggr(count(test.t.b),firstrow(test.t.a))->Limit->Projection",
		},
		// Test TopN + Agg + Proj .
		{
			sql:  "select a, count(b) from t group by b order by c limit 5",
			best: "DataScan(t)->Aggr(count(test.t.b),firstrow(test.t.a),firstrow(test.t.c))->TopN([test.t.c],0,5)->Projection",
		},
		// Test TopN + Join + Proj.
		{
			sql:  "select * from t, t s order by t.a limit 5",
			best: "Join{DataScan(t)->DataScan(s)}->TopN([test.t.a],0,5)->Projection",
		},
		// Test Limit + Join + Proj.
		{
			sql:  "select * from t, t s limit 5",
			best: "Join{DataScan(t)->DataScan(s)}->Limit->Projection",
		},
		// Test TopN + Left Join + Proj.
		{
			sql:  "select * from t left outer join t s on t.a = s.a order by t.a limit 5",
			best: "Join{DataScan(t)->TopN([test.t.a],0,5)->DataScan(s)}(test.t.a,test.s.a)->TopN([test.t.a],0,5)->Projection",
		},
		// Test TopN + Left Join + Proj.
		{
			sql:  "select * from t left outer join t s on t.a = s.a order by t.a limit 5, 5",
			best: "Join{DataScan(t)->TopN([test.t.a],0,10)->DataScan(s)}(test.t.a,test.s.a)->TopN([test.t.a],5,5)->Projection",
		},
		// Test Limit + Left Join + Proj.
		{
			sql:  "select * from t left outer join t s on t.a = s.a limit 5",
			best: "Join{DataScan(t)->Limit->DataScan(s)}(test.t.a,test.s.a)->Limit->Projection",
		},
		// Test Limit + Left Join Apply + Proj.
		{
			sql:  "select (select s.a from t s where t.a = s.a) from t limit 5",
			best: "Join{DataScan(t)->Limit->DataScan(s)}(test.t.a,test.s.a)->Limit->Projection",
		},
		// Test TopN + Left Join Apply + Proj.
		{
			sql:  "select (select s.a from t s where t.a = s.a) from t order by t.a limit 5",
			best: "Join{DataScan(t)->TopN([test.t.a],0,5)->DataScan(s)}(test.t.a,test.s.a)->TopN([test.t.a],0,5)->Projection",
		},
		// Test TopN + Left Semi Join Apply + Proj.
		{
			sql:  "select exists (select s.a from t s where t.a = s.a) from t order by t.a limit 5",
			best: "Join{DataScan(t)->TopN([test.t.a],0,5)->DataScan(s)}(test.t.a,test.s.a)->TopN([test.t.a],0,5)->Projection",
		},
		// Test TopN + Semi Join Apply + Proj.
		{
			sql:  "select * from t where exists (select s.a from t s where t.a = s.a) order by t.a limit 5",
			best: "Join{DataScan(t)->DataScan(s)}(test.t.a,test.s.a)->TopN([test.t.a],0,5)->Projection",
		},
		// Test TopN + Right Join + Proj.
		{
			sql:  "select * from t right outer join t s on t.a = s.a order by s.a limit 5",
			best: "Join{DataScan(t)->DataScan(s)->TopN([test.s.a],0,5)}(test.t.a,test.s.a)->TopN([test.s.a],0,5)->Projection",
		},
		// Test Limit + Right Join + Proj.
		{
			sql:  "select * from t right outer join t s on t.a = s.a order by s.a,t.b limit 5",
			best: "Join{DataScan(t)->DataScan(s)}(test.t.a,test.s.a)->TopN([test.s.a test.t.b],0,5)->Projection",
		},
		// Test TopN + UA + Proj.
		{
			sql:  "select * from t union all (select * from t s) order by a,b limit 5",
			best: "UnionAll{DataScan(t)->TopN([test.t.a test.t.b],0,5)->Projection->DataScan(s)->TopN([test.s.a test.s.b],0,5)->Projection}->TopN([a b],0,5)",
		},
		// Test TopN + UA + Proj.
		{
			sql:  "select * from t union all (select * from t s) order by a,b limit 5, 5",
			best: "UnionAll{DataScan(t)->TopN([test.t.a test.t.b],0,10)->Projection->DataScan(s)->TopN([test.s.a test.s.b],0,10)->Projection}->TopN([a b],5,5)",
		},
		// Test Limit + UA + Proj + Sort.
		{
			sql:  "select * from t union all (select * from t s order by a) limit 5",
			best: "UnionAll{DataScan(t)->Limit->Projection->DataScan(s)->TopN([test.s.a],0,5)->Projection}->Limit",
		},
		// Test `ByItem` containing column from both sides.
		{
			sql:  "select ifnull(t1.b, t2.a) from t t1 left join t t2 on t1.e=t2.e order by ifnull(t1.b, t2.a) limit 5",
			best: "Join{DataScan(t1)->TopN([test.t1.b],0,5)->DataScan(t2)}(test.t1.e,test.t2.e)->TopN([test.t1.b],0,5)->Projection",
		},
		// Test ifnull cannot be eliminated
		{
			sql:  "select ifnull(t1.h, t2.b) from t t1 left join t t2 on t1.e=t2.e order by ifnull(t1.h, t2.b) limit 5",
			best: "Join{DataScan(t1)->DataScan(t2)}(test.t1.e,test.t2.e)->TopN([ifnull(test.t1.h, test.t2.b)],0,5)->Projection->Projection",
		},
	}
	ctx := context.TODO()
	for i, tt := range tests {
		comment := Commentf("case:%v sql:%s", i, tt.sql)
		stmt, err := s.ParseOneStmt(tt.sql, "", "")
		c.Assert(err, IsNil, comment)
		Preprocess(s.ctx, stmt, s.is)
<<<<<<< HEAD
		builder := &PlanBuilder{
			ctx:       MockContext(),
			is:        s.is,
			colMapper: make(map[*ast.ColumnNameExpr]int),
		}
		p, err := builder.Build(ctx, stmt)
=======
		builder := NewPlanBuilder(MockContext(), s.is)
		p, err := builder.Build(stmt)
>>>>>>> 85de5df0
		c.Assert(err, IsNil)
		p, err = logicalOptimize(ctx, builder.optFlag, p.(LogicalPlan))
		c.Assert(err, IsNil)
		c.Assert(ToString(p), Equals, tt.best, comment)
	}
}

func (s *testPlanSuite) TestNameResolver(c *C) {
	defer testleak.AfterTest(c)()
	tests := []struct {
		sql string
		err string
	}{
		{"select a from t", ""},
		{"select c3 from t", "[planner:1054]Unknown column 'c3' in 'field list'"},
		{"select c1 from t4", "[schema:1146]Table 'test.t4' doesn't exist"},
		{"select * from t", ""},
		{"select t.* from t", ""},
		{"select t2.* from t", "[planner:1051]Unknown table 't2'"},
		{"select b as a, c as a from t group by a", "[planner:1052]Column 'c' in field list is ambiguous"},
		{"select 1 as a, b as a, c as a from t group by a", ""},
		{"select a, b as a from t group by a+1", ""},
		{"select c, a as c from t order by c+1", ""},
		{"select * from t as t1, t as t2 join t as t3 on t2.a = t3.a", ""},
		{"select * from t as t1, t as t2 join t as t3 on t1.c1 = t2.a", "[planner:1054]Unknown column 't1.c1' in 'on clause'"},
		{"select a from t group by a having a = 3", ""},
		{"select a from t group by a having c2 = 3", "[planner:1054]Unknown column 'c2' in 'having clause'"},
		{"select a from t where exists (select b)", ""},
		{"select cnt from (select count(a) as cnt from t group by b) as t2 group by cnt", ""},
		{"select a from t where t11.a < t.a", "[planner:1054]Unknown column 't11.a' in 'where clause'"},
		{"select a from t having t11.c1 < t.a", "[planner:1054]Unknown column 't11.c1' in 'having clause'"},
		{"select a from t where t.a < t.a order by t11.c1", "[planner:1054]Unknown column 't11.c1' in 'order clause'"},
		{"select a from t group by t11.c1", "[planner:1054]Unknown column 't11.c1' in 'group statement'"},
		{"delete a from (select * from t ) as a, t", "[planner:1288]The target table a of the DELETE is not updatable"},
		{"delete b from (select * from t ) as a, t", "[planner:1109]Unknown table 'b' in MULTI DELETE"},
		{"select '' as fakeCol from t group by values(fakeCol)", "[planner:1054]Unknown column '' in 'VALUES() function'"},
		{"update t, (select * from t) as b set b.a = t.a", "[planner:1288]The target table b of the UPDATE is not updatable"},
	}

	for _, t := range tests {
		comment := Commentf("for %s", t.sql)
		stmt, err := s.ParseOneStmt(t.sql, "", "")
		c.Assert(err, IsNil, comment)
		s.ctx.GetSessionVars().HashJoinConcurrency = 1

		_, err = BuildLogicalPlan(s.ctx, stmt, s.is)
		if t.err == "" {
			c.Check(err, IsNil)
		} else {
			c.Assert(err.Error(), Equals, t.err)
		}
	}
}

func (s *testPlanSuite) TestOuterJoinEliminator(c *C) {
	defer testleak.AfterTest(c)()
	tests := []struct {
		sql  string
		best string
	}{
		// Test left outer join + distinct
		{
			sql:  "select distinct t1.a, t1.b from t t1 left outer join t t2 on t1.b = t2.b",
			best: "DataScan(t1)->Aggr(firstrow(test.t1.a),firstrow(test.t1.b))",
		},
		// Test right outer join + distinct
		{
			sql:  "select distinct t2.a, t2.b from t t1 right outer join t t2 on t1.b = t2.b",
			best: "DataScan(t2)->Aggr(firstrow(test.t2.a),firstrow(test.t2.b))",
		},
		// Test duplicate agnostic agg functions on join
		{
			sql:  "select max(t1.a), min(test.t1.b) from t t1 left join t t2 on t1.b = t2.b",
			best: "DataScan(t1)->Aggr(max(test.t1.a),min(test.t1.b))->Projection",
		},
		{
			sql:  "select sum(distinct t1.a) from t t1 left join t t2 on t1.a = t2.a and t1.b = t2.b",
			best: "DataScan(t1)->Aggr(sum(test.t1.a))->Projection",
		},
		{
			sql:  "select count(distinct t1.a, t1.b) from t t1 left join t t2 on t1.b = t2.b",
			best: "DataScan(t1)->Aggr(count(test.t1.a, test.t1.b))->Projection",
		},
		// Test left outer join
		{
			sql:  "select t1.b from t t1 left outer join t t2 on t1.a = t2.a",
			best: "DataScan(t1)->Projection",
		},
		// Test right outer join
		{
			sql:  "select t2.b from t t1 right outer join t t2 on t1.a = t2.a",
			best: "DataScan(t2)->Projection",
		},
		// For complex join query
		{
			sql:  "select max(t3.b) from (t t1 left join t t2 on t1.a = t2.a) right join t t3 on t1.b = t3.b",
			best: "DataScan(t3)->TopN([test.t3.b true],0,1)->Aggr(max(test.t3.b))->Projection",
		},
	}

	ctx := context.TODO()
	for i, tt := range tests {
		comment := Commentf("case:%v sql:%s", i, tt.sql)
		stmt, err := s.ParseOneStmt(tt.sql, "", "")
		c.Assert(err, IsNil, comment)
		Preprocess(s.ctx, stmt, s.is)
<<<<<<< HEAD
		builder := &PlanBuilder{
			ctx:       MockContext(),
			is:        s.is,
			colMapper: make(map[*ast.ColumnNameExpr]int),
		}
		p, err := builder.Build(ctx, stmt)
=======
		builder := NewPlanBuilder(MockContext(), s.is)
		p, err := builder.Build(stmt)
>>>>>>> 85de5df0
		c.Assert(err, IsNil)
		p, err = logicalOptimize(ctx, builder.optFlag, p.(LogicalPlan))
		c.Assert(err, IsNil)
		c.Assert(ToString(p), Equals, tt.best, comment)
	}
}

func (s *testPlanSuite) TestSelectView(c *C) {
	defer func() {
		testleak.AfterTest(c)()
	}()
	tests := []struct {
		sql  string
		best string
	}{
		{
			sql:  "select * from v",
			best: "DataScan(t)->Projection",
		},
	}
	ctx := context.TODO()
	for i, tt := range tests {
		comment := Commentf("case:%v sql:%s", i, tt.sql)
		stmt, err := s.ParseOneStmt(tt.sql, "", "")
		c.Assert(err, IsNil, comment)
		Preprocess(s.ctx, stmt, s.is)
<<<<<<< HEAD
		builder := &PlanBuilder{
			ctx:       MockContext(),
			is:        s.is,
			colMapper: make(map[*ast.ColumnNameExpr]int),
		}
		p, err := builder.Build(ctx, stmt)
=======
		builder := NewPlanBuilder(MockContext(), s.is)
		p, err := builder.Build(stmt)
>>>>>>> 85de5df0
		c.Assert(err, IsNil)
		p, err = logicalOptimize(ctx, builder.optFlag, p.(LogicalPlan))
		c.Assert(err, IsNil)
		c.Assert(ToString(p), Equals, tt.best, comment)
	}
}

func (s *testPlanSuite) TestWindowFunction(c *C) {
	defer testleak.AfterTest(c)()
	tests := []struct {
		sql    string
		result string
	}{
		{
			sql:    "select a, avg(a) over(partition by a) from t",
			result: "TableReader(Table(t))->Window(avg(cast(test.t.a)) over(partition by test.t.a))->Projection",
		},
		{
			sql:    "select a, avg(a) over(partition by b) from t",
			result: "TableReader(Table(t))->Sort->Window(avg(cast(test.t.a)) over(partition by test.t.b))->Projection",
		},
		{
			sql:    "select a, avg(a+1) over(partition by (a+1)) from t",
			result: "TableReader(Table(t))->Projection->Sort->Window(avg(cast(2_proj_window_3)) over(partition by 2_proj_window_2))->Projection",
		},
		{
			sql:    "select a, avg(a) over(order by a asc, b desc) from t order by a asc, b desc",
			result: "TableReader(Table(t))->Sort->Window(avg(cast(test.t.a)) over(order by test.t.a asc, test.t.b desc range between unbounded preceding and current row))->Projection",
		},
		{
			sql:    "select a, b as a, avg(a) over(partition by a) from t",
			result: "TableReader(Table(t))->Window(avg(cast(test.t.a)) over(partition by test.t.a))->Projection",
		},
		{
			sql:    "select a, b as z, sum(z) over() from t",
			result: "[planner:1054]Unknown column 'z' in 'field list'",
		},
		{
			sql:    "select a, b as z from t order by (sum(z) over())",
			result: "TableReader(Table(t))->Window(sum(cast(test.t.z)) over())->Sort->Projection",
		},
		{
			sql:    "select sum(avg(a)) over() from t",
			result: "TableReader(Table(t)->StreamAgg)->StreamAgg->Window(sum(sel_agg_2) over())->Projection",
		},
		{
			sql:    "select b from t order by(sum(a) over())",
			result: "TableReader(Table(t))->Window(sum(cast(test.t.a)) over())->Sort->Projection",
		},
		{
			sql:    "select b from t order by(sum(a) over(partition by a))",
			result: "TableReader(Table(t))->Window(sum(cast(test.t.a)) over(partition by test.t.a))->Sort->Projection",
		},
		{
			sql:    "select b from t order by(sum(avg(a)) over())",
			result: "TableReader(Table(t)->StreamAgg)->StreamAgg->Window(sum(sel_agg_2) over())->Sort->Projection",
		},
		{
			sql:    "select a from t having (select sum(a) over() as w from t tt where a > t.a)",
			result: "Apply{TableReader(Table(t))->TableReader(Table(t)->Sel([gt(test.tt.a, test.t.a)]))->Window(sum(cast(test.tt.a)) over())->MaxOneRow->Sel([w])}->Projection",
		},
		{
			sql:    "select avg(a) over() as w from t having w > 1",
			result: "[planner:3594]You cannot use the alias 'w' of an expression containing a window function in this context.'",
		},
		{
			sql:    "select sum(a) over() as sum_a from t group by sum_a",
			result: "[planner:1247]Reference 'sum_a' not supported (reference to window function)",
		},
		{
			sql:    "select sum(a) over() from t window w1 as (w2)",
			result: "[planner:3579]Window name 'w2' is not defined.",
		},
		{
			sql:    "select sum(a) over(w) from t",
			result: "[planner:3579]Window name 'w' is not defined.",
		},
		{
			sql:    "select sum(a) over() from t window w1 as (w2), w2 as (w1)",
			result: "[planner:3580]There is a circularity in the window dependency graph.",
		},
		{
			sql:    "select sum(a) over(w partition by a) from t window w as ()",
			result: "[planner:3581]A window which depends on another cannot define partitioning.",
		},
		{
			sql:    "SELECT FIRST_VALUE(a) RESPECT NULLS OVER (w1 PARTITION BY b ORDER BY b ASC, a DESC ROWS 2 PRECEDING) AS 'first_value', a, b FROM ( SELECT a, b FROM `t` ) as t WINDOW w1 AS (PARTITION BY b ORDER BY b ASC, a ASC );",
			result: "[planner:3581]A window which depends on another cannot define partitioning.",
		},
		{
			sql:    "select sum(a) over(w) from t window w as (rows between 1 preceding AND 1 following)",
			result: "[planner:3582]Window 'w' has a frame definition, so cannot be referenced by another window.",
		},
		{
			sql:    "select sum(a) over w from t window w as (rows between 1 preceding AND 1 following)",
			result: "TableReader(Table(t))->Window(sum(cast(test.t.a)) over(rows between 1 preceding and 1 following))->Projection",
		},
		{
			sql:    "select sum(a) over(w order by b) from t window w as (order by a)",
			result: "[planner:3583]Window '<unnamed window>' cannot inherit 'w' since both contain an ORDER BY clause.",
		},
		{
			sql:    "select sum(a) over() from t window w1 as (), w1 as ()",
			result: "[planner:3591]Window 'w1' is defined twice.",
		},
		{
			sql:    "select avg(a) over(w2) from t window w1 as (partition by a), w2 as (w1)",
			result: "TableReader(Table(t))->Window(avg(cast(test.t.a)) over(partition by test.t.a))->Projection",
		},
		{
			sql:    "select a from t window w1 as (partition by a) order by (sum(a) over(w1))",
			result: "TableReader(Table(t))->Window(sum(cast(test.t.a)) over(partition by test.t.a))->Sort->Projection",
		},
		{
			sql:    "select sum(a) over(groups 1 preceding) from t",
			result: "[planner:1235]This version of TiDB doesn't yet support 'GROUPS'",
		},
		{
			sql:    "select sum(a) over(rows between unbounded following and 1 preceding) from t",
			result: "[planner:3584]Window '<unnamed window>': frame start cannot be UNBOUNDED FOLLOWING.",
		},
		{
			sql:    "select sum(a) over(rows between current row and unbounded preceding) from t",
			result: "[planner:3585]Window '<unnamed window>': frame end cannot be UNBOUNDED PRECEDING.",
		},
		{
			sql:    "select sum(a) over(rows interval 1 MINUTE_SECOND preceding) from t",
			result: "[planner:3596]Window '<unnamed window>': INTERVAL can only be used with RANGE frames.",
		},
		{
			sql:    "select sum(a) over(rows between 1.0 preceding and 1 following) from t",
			result: "[planner:3586]Window '<unnamed window>': frame start or end is negative, NULL or of non-integral type",
		},
		{
			sql:    "select sum(a) over(range between 1 preceding and 1 following) from t",
			result: "[planner:3587]Window '<unnamed window>' with RANGE N PRECEDING/FOLLOWING frame requires exactly one ORDER BY expression, of numeric or temporal type",
		},
		{
			sql:    "select sum(a) over(order by c_str range between 1 preceding and 1 following) from t",
			result: "[planner:3587]Window '<unnamed window>' with RANGE N PRECEDING/FOLLOWING frame requires exactly one ORDER BY expression, of numeric or temporal type",
		},
		{
			sql:    "select sum(a) over(order by a range interval 1 MINUTE_SECOND preceding) from t",
			result: "[planner:3589]Window '<unnamed window>' with RANGE frame has ORDER BY expression of numeric type, INTERVAL bound value not allowed.",
		},
		{
			sql:    "select sum(a) over(order by i_date range interval a MINUTE_SECOND preceding) from t",
			result: "[planner:3590]Window '<unnamed window>' has a non-constant frame bound.",
		},
		{
			sql:    "select sum(a) over(order by i_date range interval -1 MINUTE_SECOND preceding) from t",
			result: "[planner:3586]Window '<unnamed window>': frame start or end is negative, NULL or of non-integral type",
		},
		{
			sql:    "select sum(a) over(order by i_date range 1 preceding) from t",
			result: "[planner:3588]Window '<unnamed window>' with RANGE frame has ORDER BY expression of datetime type. Only INTERVAL bound value allowed.",
		},
		{
			sql:    "select sum(a) over(order by a range between 1.0 preceding and 1 following) from t",
			result: "TableReader(Table(t))->Window(sum(cast(test.t.a)) over(order by test.t.a asc range between 1.0 preceding and 1 following))->Projection",
		},
		{
			sql:    "select row_number() over(rows between 1 preceding and 1 following) from t",
			result: "TableReader(Table(t))->Window(row_number() over())->Projection",
		},
		{
			sql:    "select avg(b), max(avg(b)) over(rows between 1 preceding and 1 following) max from t group by c",
			result: "IndexLookUp(Index(t.c_d_e)[[NULL,+inf]], Table(t))->Projection->StreamAgg->Window(max(sel_agg_3) over(rows between 1 preceding and 1 following))->Projection",
		},
		{
			sql:    "select nth_value(a, 1.0) over() from t",
			result: "[planner:1210]Incorrect arguments to nth_value",
		},
		{
			sql:    "SELECT NTH_VALUE(a, 1.0) OVER() FROM t",
			result: "[planner:1210]Incorrect arguments to nth_value",
		},
		{
			sql:    "select nth_value(a, 0) over() from t",
			result: "[planner:1210]Incorrect arguments to nth_value",
		},
		{
			sql:    "select ntile(0) over() from t",
			result: "[planner:1210]Incorrect arguments to ntile",
		},
		{
			sql:    "select ntile(null) over() from t",
			result: "TableReader(Table(t))->Window(ntile(<nil>) over())->Projection",
		},
		{
			sql:    "select avg(a) over w from t window w as(partition by b)",
			result: "TableReader(Table(t))->Sort->Window(avg(cast(test.t.a)) over(partition by test.t.b))->Projection",
		},
		{
			sql:    "select nth_value(i_date, 1) over() from t",
			result: "TableReader(Table(t))->Window(nth_value(test.t.i_date, 1) over())->Projection",
		},
		{
			sql:    "select sum(b) over w, sum(c) over w from t window w as (order by a)",
			result: "TableReader(Table(t))->Window(sum(cast(test.t.b)), sum(cast(test.t.c)) over(order by test.t.a asc range between unbounded preceding and current row))->Projection",
		},
		{
			sql:    "delete from t order by (sum(a) over())",
			result: "[planner:3593]You cannot use the window function 'sum' in this context.'",
		},
		{
			// The best execution order should be (a,c), (a, b, c), (a, b), (), it requires only 2 sort operations.
			sql:    "select sum(a) over (partition by a order by b), sum(b) over (order by a, b, c), sum(c) over(partition by a order by c), sum(d) over() from t",
			result: "TableReader(Table(t))->Sort->Window(sum(cast(test.t.c)) over(partition by test.t.a order by test.t.c asc range between unbounded preceding and current row))->Sort->Window(sum(cast(test.t.b)) over(order by test.t.a asc, test.t.b asc, test.t.c asc range between unbounded preceding and current row))->Window(sum(cast(test.t.a)) over(partition by test.t.a order by test.t.b asc range between unbounded preceding and current row))->Window(sum(cast(test.t.d)) over())->Projection",
		},
	}

	s.Parser.EnableWindowFunc(true)
	defer func() {
		s.Parser.EnableWindowFunc(false)
	}()
	ctx := context.TODO()
	for i, tt := range tests {
		comment := Commentf("case:%v sql:%s", i, tt.sql)
		stmt, err := s.ParseOneStmt(tt.sql, "", "")
		c.Assert(err, IsNil, comment)
		Preprocess(s.ctx, stmt, s.is)
<<<<<<< HEAD
		builder := &PlanBuilder{
			ctx:       MockContext(),
			is:        s.is,
			colMapper: make(map[*ast.ColumnNameExpr]int),
		}
		p, err := builder.Build(ctx, stmt)
=======
		builder := NewPlanBuilder(MockContext(), s.is)
		p, err := builder.Build(stmt)
>>>>>>> 85de5df0
		if err != nil {
			c.Assert(err.Error(), Equals, tt.result, comment)
			continue
		}
		c.Assert(err, IsNil)
		p, err = logicalOptimize(ctx, builder.optFlag, p.(LogicalPlan))
		c.Assert(err, IsNil)
		lp, ok := p.(LogicalPlan)
		c.Assert(ok, IsTrue)
		p, err = physicalOptimize(lp)
		c.Assert(err, IsNil)
		c.Assert(ToString(p), Equals, tt.result, comment)
	}
}

func byItemsToProperty(byItems []*ByItems) *property.PhysicalProperty {
	pp := &property.PhysicalProperty{}
	for _, item := range byItems {
		pp.Items = append(pp.Items, property.Item{Col: item.Expr.(*expression.Column), Desc: item.Desc})
	}
	return pp
}

func pathsName(paths []*candidatePath) string {
	var names []string
	for _, path := range paths {
		if path.path.isTablePath {
			names = append(names, "PRIMARY_KEY")
		} else {
			names = append(names, path.path.index.Name.O)
		}
	}
	return strings.Join(names, ",")
}

func (s *testPlanSuite) TestSkylinePruning(c *C) {
	defer testleak.AfterTest(c)()
	tests := []struct {
		sql    string
		result string
	}{
		{
			sql:    "select * from t",
			result: "PRIMARY_KEY",
		},
		{
			sql:    "select * from t order by f",
			result: "PRIMARY_KEY,f,f_g",
		},
		{
			sql:    "select * from t where a > 1",
			result: "PRIMARY_KEY",
		},
		{
			sql:    "select * from t where a > 1 order by f",
			result: "PRIMARY_KEY,f,f_g",
		},
		{
			sql:    "select * from t where f > 1",
			result: "PRIMARY_KEY,f,f_g",
		},
		{
			sql:    "select f from t where f > 1",
			result: "f,f_g",
		},
		{
			sql:    "select f from t where f > 1 order by a",
			result: "PRIMARY_KEY,f,f_g",
		},
		{
			sql:    "select * from t where f > 1 and g > 1",
			result: "PRIMARY_KEY,f,g,f_g",
		},
	}
	ctx := context.TODO()
	for i, tt := range tests {
		comment := Commentf("case:%v sql:%s", i, tt.sql)
		stmt, err := s.ParseOneStmt(tt.sql, "", "")
		c.Assert(err, IsNil, comment)
		Preprocess(s.ctx, stmt, s.is)
<<<<<<< HEAD
		builder := &PlanBuilder{
			ctx:       MockContext(),
			is:        s.is,
			colMapper: make(map[*ast.ColumnNameExpr]int),
		}
		p, err := builder.Build(ctx, stmt)
=======
		builder := NewPlanBuilder(MockContext(), s.is)
		p, err := builder.Build(stmt)
>>>>>>> 85de5df0
		if err != nil {
			c.Assert(err.Error(), Equals, tt.result, comment)
			continue
		}
		c.Assert(err, IsNil)
		p, err = logicalOptimize(ctx, builder.optFlag, p.(LogicalPlan))
		c.Assert(err, IsNil)
		lp := p.(LogicalPlan)
		_, err = lp.recursiveDeriveStats()
		c.Assert(err, IsNil)
		var ds *DataSource
		var byItems []*ByItems
		for ds == nil {
			switch v := lp.(type) {
			case *DataSource:
				ds = v
			case *LogicalSort:
				byItems = v.ByItems
				lp = lp.Children()[0]
			default:
				lp = lp.Children()[0]
			}
		}
		paths := ds.skylinePruning(byItemsToProperty(byItems))
		c.Assert(pathsName(paths), Equals, tt.result)
	}
}<|MERGE_RESOLUTION|>--- conflicted
+++ resolved
@@ -200,11 +200,13 @@
 			best: "Dual->Projection",
 		},
 	}
+
+	ctx := context.Background()
 	for ith, ca := range tests {
 		comment := Commentf("for %s", ca.sql)
 		stmt, err := s.ParseOneStmt(ca.sql, "", "")
 		c.Assert(err, IsNil, comment)
-		p, err := BuildLogicalPlan(s.ctx, stmt, s.is)
+		p, err := BuildLogicalPlan(ctx, s.ctx, stmt, s.is)
 		c.Assert(err, IsNil)
 		p, err = logicalOptimize(context.TODO(), flagPredicatePushDown|flagDecorrelate|flagPrunColumns, p.(LogicalPlan))
 		c.Assert(err, IsNil)
@@ -293,11 +295,13 @@
 			right: "[]",
 		},
 	}
+
+	ctx := context.Background()
 	for _, ca := range tests {
 		comment := Commentf("for %s", ca.sql)
 		stmt, err := s.ParseOneStmt(ca.sql, "", "")
 		c.Assert(err, IsNil, comment)
-		p, err := BuildLogicalPlan(s.ctx, stmt, s.is)
+		p, err := BuildLogicalPlan(ctx, s.ctx, stmt, s.is)
 		c.Assert(err, IsNil, comment)
 		p, err = logicalOptimize(context.TODO(), flagPredicatePushDown|flagDecorrelate|flagPrunColumns, p.(LogicalPlan))
 		c.Assert(err, IsNil, comment)
@@ -344,11 +348,13 @@
 			right: "[]",
 		},
 	}
+
+	ctx := context.Background()
 	for _, ca := range tests {
 		comment := Commentf("for %s", ca.sql)
 		stmt, err := s.ParseOneStmt(ca.sql, "", "")
 		c.Assert(err, IsNil, comment)
-		p, err := BuildLogicalPlan(s.ctx, stmt, s.is)
+		p, err := BuildLogicalPlan(ctx, s.ctx, stmt, s.is)
 		c.Assert(err, IsNil, comment)
 		p, err = logicalOptimize(context.TODO(), flagPredicatePushDown|flagDecorrelate|flagPrunColumns, p.(LogicalPlan))
 		c.Assert(err, IsNil, comment)
@@ -409,11 +415,13 @@
 			joinType: "left outer join",
 		},
 	}
+
+	ctx := context.Background()
 	for _, ca := range tests {
 		comment := Commentf("for %s", ca.sql)
 		stmt, err := s.ParseOneStmt(ca.sql, "", "")
 		c.Assert(err, IsNil, comment)
-		p, err := BuildLogicalPlan(s.ctx, stmt, s.is)
+		p, err := BuildLogicalPlan(ctx, s.ctx, stmt, s.is)
 		c.Assert(err, IsNil, comment)
 		p, err = logicalOptimize(context.TODO(), flagPredicatePushDown|flagPrunColumns, p.(LogicalPlan))
 		c.Assert(err, IsNil, comment)
@@ -440,11 +448,13 @@
 			joinType: "anti semi join",
 		},
 	}
+
+	ctx := context.Background()
 	for _, ca := range tests {
 		comment := Commentf("for %s", ca.sql)
 		stmt, err := s.ParseOneStmt(ca.sql, "", "")
 		c.Assert(err, IsNil, comment)
-		p, err := BuildLogicalPlan(s.ctx, stmt, s.is)
+		p, err := BuildLogicalPlan(ctx, s.ctx, stmt, s.is)
 		c.Assert(err, IsNil, comment)
 		p, err = logicalOptimize(context.TODO(), flagDecorrelate|flagPredicatePushDown|flagPrunColumns, p.(LogicalPlan))
 		c.Assert(err, IsNil, comment)
@@ -543,11 +553,13 @@
 			right: "[]",
 		},
 	}
+
+	ctx := context.Background()
 	for _, ca := range tests {
 		comment := Commentf("for %s", ca.sql)
 		stmt, err := s.ParseOneStmt(ca.sql, "", "")
 		c.Assert(err, IsNil, comment)
-		p, err := BuildLogicalPlan(s.ctx, stmt, s.is)
+		p, err := BuildLogicalPlan(ctx, s.ctx, stmt, s.is)
 		c.Assert(err, IsNil, comment)
 		p, err = logicalOptimize(context.TODO(), flagPredicatePushDown|flagPrunColumns|flagDecorrelate, p.(LogicalPlan))
 		c.Assert(err, IsNil, comment)
@@ -567,7 +579,7 @@
 	comment := Commentf("for %s", sql)
 	stmt, err := s.ParseOneStmt(sql, "", "")
 	c.Assert(err, IsNil, comment)
-	p, err := BuildLogicalPlan(s.ctx, stmt, s.is)
+	p, err := BuildLogicalPlan(context.Background(), s.ctx, stmt, s.is)
 	c.Assert(err, IsNil, comment)
 	p, err = logicalOptimize(context.TODO(), flagPredicatePushDown, p.(LogicalPlan))
 	c.Assert(err, IsNil, comment)
@@ -670,11 +682,13 @@
 			is:   is1,
 		},
 	}
+
+	ctx := context.Background()
 	for _, ca := range tests {
 		comment := Commentf("for %s", ca.sql)
 		stmt, err := s.ParseOneStmt(ca.sql, "", "")
 		c.Assert(err, IsNil, comment)
-		p, err := BuildLogicalPlan(s.ctx, stmt, ca.is)
+		p, err := BuildLogicalPlan(ctx, s.ctx, stmt, ca.is)
 		c.Assert(err, IsNil)
 		p, err = logicalOptimize(context.TODO(), flagDecorrelate|flagPrunColumns|flagPredicatePushDown|flagPartitionProcessor, p.(LogicalPlan))
 		c.Assert(err, IsNil)
@@ -756,13 +770,14 @@
 		},
 	}
 
+	ctx := context.Background()
 	for ith, ca := range tests {
 		comment := Commentf("for %s", ca.sql)
 		stmt, err := s.ParseOneStmt(ca.sql, "", "")
 		c.Assert(err, IsNil, comment)
 
 		Preprocess(s.ctx, stmt, s.is)
-		p, err := BuildLogicalPlan(s.ctx, stmt, s.is)
+		p, err := BuildLogicalPlan(ctx, s.ctx, stmt, s.is)
 		c.Assert(err, IsNil)
 		if lp, ok := p.(LogicalPlan); ok {
 			p, err = logicalOptimize(context.TODO(), flagBuildKeyInfo|flagDecorrelate|flagPrunColumns, lp)
@@ -860,6 +875,8 @@
 			plan: "LeftHashJoin{LeftHashJoin{TableReader(Table(t))->IndexLookUp(Index(t.c_d_e)[[666,666]], Table(t))}(test.t.a,test.t.b)->IndexReader(Index(t.c_d_e)[[42,42]])}(test.t.b,test.t.a)->Sel([or(6_aux_0, 10_aux_0)])->Projection->Delete",
 		},
 	}
+
+	ctx := context.Background()
 	for _, ca := range tests {
 		comment := Commentf("for %s", ca.sql)
 		stmt, err := s.ParseOneStmt(ca.sql, "", "")
@@ -867,7 +884,7 @@
 
 		s.ctx.GetSessionVars().HashJoinConcurrency = 1
 		Preprocess(s.ctx, stmt, s.is)
-		p, err := BuildLogicalPlan(s.ctx, stmt, s.is)
+		p, err := BuildLogicalPlan(ctx, s.ctx, stmt, s.is)
 		c.Assert(err, IsNil)
 		if lp, ok := p.(LogicalPlan); ok {
 			p, err = logicalOptimize(context.TODO(), flagPrunColumns, lp)
@@ -908,12 +925,14 @@
 			best: "Apply{DataScan(o)->Join{Join{DataScan(t1)->DataScan(t2)}->DataScan(t3)}->Projection}->Projection",
 		},
 	}
+
+	ctx := context.Background()
 	for _, tt := range tests {
 		comment := Commentf("for %s", tt.sql)
 		stmt, err := s.ParseOneStmt(tt.sql, "", "")
 		c.Assert(err, IsNil, comment)
 
-		p, err := BuildLogicalPlan(s.ctx, stmt, s.is)
+		p, err := BuildLogicalPlan(ctx, s.ctx, stmt, s.is)
 		c.Assert(err, IsNil)
 		p, err = logicalOptimize(context.TODO(), flagPredicatePushDown|flagJoinReOrder, p.(LogicalPlan))
 		c.Assert(err, IsNil)
@@ -1008,13 +1027,15 @@
 			best: "Join{DataScan(t1)->DataScan(t2)}(test.t1.a,test.t2.a)->Projection->Projection",
 		},
 	}
+
+	ctx := context.Background()
 	s.ctx.GetSessionVars().AllowAggPushDown = true
 	for ith, tt := range tests {
 		comment := Commentf("for %s", tt.sql)
 		stmt, err := s.ParseOneStmt(tt.sql, "", "")
 		c.Assert(err, IsNil, comment)
 
-		p, err := BuildLogicalPlan(s.ctx, stmt, s.is)
+		p, err := BuildLogicalPlan(ctx, s.ctx, stmt, s.is)
 		c.Assert(err, IsNil)
 		p, err = logicalOptimize(context.TODO(), flagBuildKeyInfo|flagPredicatePushDown|flagPrunColumns|flagPushDownAgg, p.(LogicalPlan))
 		c.Assert(err, IsNil)
@@ -1167,12 +1188,14 @@
 			},
 		},
 	}
+
+	ctx := context.Background()
 	for _, tt := range tests {
 		comment := Commentf("for %s", tt.sql)
 		stmt, err := s.ParseOneStmt(tt.sql, "", "")
 		c.Assert(err, IsNil, comment)
 
-		p, err := BuildLogicalPlan(s.ctx, stmt, s.is)
+		p, err := BuildLogicalPlan(ctx, s.ctx, stmt, s.is)
 		c.Assert(err, IsNil)
 		lp, err := logicalOptimize(context.TODO(), flagPredicatePushDown|flagPrunColumns, p.(LogicalPlan))
 		c.Assert(err, IsNil)
@@ -1360,13 +1383,15 @@
 			err: ErrUnknownColumn,
 		},
 	}
+
+	ctx := context.Background()
 	for _, tt := range tests {
 		sql := tt.sql
 		comment := Commentf("for %s", sql)
 		stmt, err := s.ParseOneStmt(sql, "", "")
 		c.Assert(err, IsNil, comment)
 		Preprocess(s.ctx, stmt, s.is)
-		_, err = BuildLogicalPlan(s.ctx, stmt, s.is)
+		_, err = BuildLogicalPlan(ctx, s.ctx, stmt, s.is)
 		if tt.err == nil {
 			c.Assert(err, IsNil, comment)
 		} else {
@@ -1457,12 +1482,14 @@
 			},
 		},
 	}
+
+	ctx := context.Background()
 	for ith, tt := range tests {
 		comment := Commentf("for %s %d", tt.sql, ith)
 		stmt, err := s.ParseOneStmt(tt.sql, "", "")
 		c.Assert(err, IsNil, comment)
 
-		p, err := BuildLogicalPlan(s.ctx, stmt, s.is)
+		p, err := BuildLogicalPlan(ctx, s.ctx, stmt, s.is)
 		c.Assert(err, IsNil)
 		lp, err := logicalOptimize(context.TODO(), flagPredicatePushDown|flagPrunColumns|flagBuildKeyInfo, p.(LogicalPlan))
 		c.Assert(err, IsNil)
@@ -1501,12 +1528,14 @@
 			best: "DataScan(t)->Projection->Projection",
 		},
 	}
+
+	ctx := context.Background()
 	for _, tt := range tests {
 		comment := Commentf("for %s", tt.sql)
 		stmt, err := s.ParseOneStmt(tt.sql, "", "")
 		c.Assert(err, IsNil, comment)
 
-		p, err := BuildLogicalPlan(s.ctx, stmt, s.is)
+		p, err := BuildLogicalPlan(ctx, s.ctx, stmt, s.is)
 		c.Assert(err, IsNil)
 
 		p, err = logicalOptimize(context.TODO(), flagPredicatePushDown|flagPrunColumns|flagBuildKeyInfo|flagEliminateAgg|flagEliminateProjection, p.(LogicalPlan))
@@ -1829,17 +1858,8 @@
 		stmt, err := s.ParseOneStmt(tt.sql, "", "")
 		c.Assert(err, IsNil, comment)
 		Preprocess(s.ctx, stmt, s.is)
-<<<<<<< HEAD
-		builder := &PlanBuilder{
-			ctx:       MockContext(),
-			is:        s.is,
-			colMapper: make(map[*ast.ColumnNameExpr]int),
-		}
+		builder := NewPlanBuilder(MockContext(), s.is)
 		plan, err := builder.Build(ctx, stmt)
-=======
-		builder := NewPlanBuilder(MockContext(), s.is)
-		plan, err := builder.Build(stmt)
->>>>>>> 85de5df0
 		if tt.err {
 			c.Assert(err, NotNil)
 			continue
@@ -1967,17 +1987,8 @@
 		stmt, err := s.ParseOneStmt(tt.sql, "", "")
 		c.Assert(err, IsNil, comment)
 		Preprocess(s.ctx, stmt, s.is)
-<<<<<<< HEAD
-		builder := &PlanBuilder{
-			ctx:       MockContext(),
-			is:        s.is,
-			colMapper: make(map[*ast.ColumnNameExpr]int),
-		}
+		builder := NewPlanBuilder(MockContext(), s.is)
 		p, err := builder.Build(ctx, stmt)
-=======
-		builder := NewPlanBuilder(MockContext(), s.is)
-		p, err := builder.Build(stmt)
->>>>>>> 85de5df0
 		c.Assert(err, IsNil)
 		p, err = logicalOptimize(ctx, builder.optFlag, p.(LogicalPlan))
 		c.Assert(err, IsNil)
@@ -2017,13 +2028,14 @@
 		{"update t, (select * from t) as b set b.a = t.a", "[planner:1288]The target table b of the UPDATE is not updatable"},
 	}
 
+	ctx := context.Background()
 	for _, t := range tests {
 		comment := Commentf("for %s", t.sql)
 		stmt, err := s.ParseOneStmt(t.sql, "", "")
 		c.Assert(err, IsNil, comment)
 		s.ctx.GetSessionVars().HashJoinConcurrency = 1
 
-		_, err = BuildLogicalPlan(s.ctx, stmt, s.is)
+		_, err = BuildLogicalPlan(ctx, s.ctx, stmt, s.is)
 		if t.err == "" {
 			c.Check(err, IsNil)
 		} else {
@@ -2084,17 +2096,8 @@
 		stmt, err := s.ParseOneStmt(tt.sql, "", "")
 		c.Assert(err, IsNil, comment)
 		Preprocess(s.ctx, stmt, s.is)
-<<<<<<< HEAD
-		builder := &PlanBuilder{
-			ctx:       MockContext(),
-			is:        s.is,
-			colMapper: make(map[*ast.ColumnNameExpr]int),
-		}
+		builder := NewPlanBuilder(MockContext(), s.is)
 		p, err := builder.Build(ctx, stmt)
-=======
-		builder := NewPlanBuilder(MockContext(), s.is)
-		p, err := builder.Build(stmt)
->>>>>>> 85de5df0
 		c.Assert(err, IsNil)
 		p, err = logicalOptimize(ctx, builder.optFlag, p.(LogicalPlan))
 		c.Assert(err, IsNil)
@@ -2121,17 +2124,8 @@
 		stmt, err := s.ParseOneStmt(tt.sql, "", "")
 		c.Assert(err, IsNil, comment)
 		Preprocess(s.ctx, stmt, s.is)
-<<<<<<< HEAD
-		builder := &PlanBuilder{
-			ctx:       MockContext(),
-			is:        s.is,
-			colMapper: make(map[*ast.ColumnNameExpr]int),
-		}
+		builder := NewPlanBuilder(MockContext(), s.is)
 		p, err := builder.Build(ctx, stmt)
-=======
-		builder := NewPlanBuilder(MockContext(), s.is)
-		p, err := builder.Build(stmt)
->>>>>>> 85de5df0
 		c.Assert(err, IsNil)
 		p, err = logicalOptimize(ctx, builder.optFlag, p.(LogicalPlan))
 		c.Assert(err, IsNil)
@@ -2354,17 +2348,8 @@
 		stmt, err := s.ParseOneStmt(tt.sql, "", "")
 		c.Assert(err, IsNil, comment)
 		Preprocess(s.ctx, stmt, s.is)
-<<<<<<< HEAD
-		builder := &PlanBuilder{
-			ctx:       MockContext(),
-			is:        s.is,
-			colMapper: make(map[*ast.ColumnNameExpr]int),
-		}
+		builder := NewPlanBuilder(MockContext(), s.is)
 		p, err := builder.Build(ctx, stmt)
-=======
-		builder := NewPlanBuilder(MockContext(), s.is)
-		p, err := builder.Build(stmt)
->>>>>>> 85de5df0
 		if err != nil {
 			c.Assert(err.Error(), Equals, tt.result, comment)
 			continue
@@ -2445,17 +2430,8 @@
 		stmt, err := s.ParseOneStmt(tt.sql, "", "")
 		c.Assert(err, IsNil, comment)
 		Preprocess(s.ctx, stmt, s.is)
-<<<<<<< HEAD
-		builder := &PlanBuilder{
-			ctx:       MockContext(),
-			is:        s.is,
-			colMapper: make(map[*ast.ColumnNameExpr]int),
-		}
+		builder := NewPlanBuilder(MockContext(), s.is)
 		p, err := builder.Build(ctx, stmt)
-=======
-		builder := NewPlanBuilder(MockContext(), s.is)
-		p, err := builder.Build(stmt)
->>>>>>> 85de5df0
 		if err != nil {
 			c.Assert(err.Error(), Equals, tt.result, comment)
 			continue
