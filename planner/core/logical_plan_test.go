// Copyright 2015 PingCAP, Inc.
//
// Licensed under the Apache License, Version 2.0 (the "License");
// you may not use this file except in compliance with the License.
// You may obtain a copy of the License at
//
//     http://www.apache.org/licenses/LICENSE-2.0
//
// Unless required by applicable law or agreed to in writing, software
// distributed under the License is distributed on an "AS IS" BASIS,
// See the License for the specific language governing permissions and
// limitations under the License.

package core

import (
	"context"
	"fmt"
	"sort"
	"strings"
	"testing"

	. "github.com/pingcap/check"
	"github.com/pingcap/parser"
	"github.com/pingcap/parser/ast"
	"github.com/pingcap/parser/model"
	"github.com/pingcap/parser/mysql"
	"github.com/pingcap/parser/terror"
	"github.com/pingcap/tidb/expression"
	"github.com/pingcap/tidb/infoschema"
	"github.com/pingcap/tidb/planner/property"
	"github.com/pingcap/tidb/sessionctx"
	"github.com/pingcap/tidb/util/testleak"
)

var _ = Suite(&testPlanSuite{})

func TestT(t *testing.T) {
	CustomVerboseFlag = true
	TestingT(t)
}

type testPlanSuite struct {
	*parser.Parser

	is  infoschema.InfoSchema
	ctx sessionctx.Context
}

func (s *testPlanSuite) SetUpSuite(c *C) {
	s.is = infoschema.MockInfoSchema([]*model.TableInfo{MockSignedTable(), MockUnsignedTable(), MockView()})
	s.ctx = MockContext()
	s.Parser = parser.New()
}

func (s *testPlanSuite) TestPredicatePushDown(c *C) {
	defer testleak.AfterTest(c)()
	tests := []struct {
		sql  string
		best string
	}{
		{
			sql:  "select count(*) from t a, t b where a.a = b.a",
			best: "Join{DataScan(a)->DataScan(b)}(Column#1,Column#13)->Aggr(count(1))->Projection",
		},
		{
			sql:  "select a from (select a from t where d = 0) k where k.a = 5",
			best: "DataScan(t)->Projection->Projection",
		},
		{
			sql:  "select a from (select a+1 as a from t) k where k.a = 5",
			best: "DataScan(t)->Projection->Projection",
		},
		{
			sql:  "select a from (select 1+2 as a from t where d = 0) k where k.a = 5",
			best: "DataScan(t)->Projection->Projection",
		},
		{
			sql:  "select a from (select d as a from t where d = 0) k where k.a = 5",
			best: "DataScan(t)->Projection->Projection",
		},
		{
			sql:  "select * from t ta, t tb where (ta.d, ta.a) = (tb.b, tb.c)",
			best: "Join{DataScan(ta)->DataScan(tb)}(Column#4,Column#14)(Column#1,Column#15)->Projection",
		},
		{
			sql:  "select * from t t1, t t2 where t1.a = t2.b and t2.b > 0 and t1.a = t1.c and t1.d like 'abc' and t2.d = t1.d",
			best: "Join{DataScan(t1)->Sel([like(cast(Column#4), abc, 92)])->DataScan(t2)->Sel([like(cast(Column#16), abc, 92)])}(Column#1,Column#14)(Column#4,Column#16)->Projection",
		},
		{
			sql:  "select * from t ta join t tb on ta.d = tb.d and ta.d > 1 where tb.a = 0",
			best: "Join{DataScan(ta)->DataScan(tb)}(Column#4,Column#16)->Projection",
		},
		{
			sql:  "select * from t ta join t tb on ta.d = tb.d where ta.d > 1 and tb.a = 0",
			best: "Join{DataScan(ta)->DataScan(tb)}(Column#4,Column#16)->Projection",
		},
		{
			sql:  "select * from t ta left outer join t tb on ta.d = tb.d and ta.d > 1 where tb.a = 0",
			best: "Join{DataScan(ta)->DataScan(tb)}(Column#4,Column#16)->Projection",
		},
		{
			sql:  "select * from t ta right outer join t tb on ta.d = tb.d and ta.a > 1 where tb.a = 0",
			best: "Join{DataScan(ta)->DataScan(tb)}(Column#4,Column#16)->Projection",
		},
		{
			sql:  "select * from t ta left outer join t tb on ta.d = tb.d and ta.a > 1 where ta.d = 0",
			best: "Join{DataScan(ta)->DataScan(tb)}->Projection",
		},
		{
			sql:  "select * from t ta left outer join t tb on ta.d = tb.d and ta.a > 1 where tb.d = 0",
			best: "Join{DataScan(ta)->DataScan(tb)}->Projection",
		},
		{
			sql:  "select * from t ta left outer join t tb on ta.d = tb.d and ta.a > 1 where tb.c is not null and tb.c = 0 and ifnull(tb.d, 1)",
			best: "Join{DataScan(ta)->DataScan(tb)}(Column#4,Column#16)->Projection",
		},
		{
			sql:  "select * from t ta left outer join t tb on ta.a = tb.a left outer join t tc on tb.b = tc.b where tc.c > 0",
			best: "Join{Join{DataScan(ta)->DataScan(tb)}(Column#1,Column#13)->DataScan(tc)}(Column#14,Column#26)->Projection",
		},
		{
			sql:  "select * from t ta left outer join t tb on ta.a = tb.a left outer join t tc on tc.b = ta.b where tb.c > 0",
			best: "Join{Join{DataScan(ta)->DataScan(tb)}(Column#1,Column#13)->DataScan(tc)}(Column#2,Column#26)->Projection",
		},
		{
			sql:  "select * from t as ta left outer join (t as tb left join t as tc on tc.b = tb.b) on tb.a = ta.a where tc.c > 0",
			best: "Join{DataScan(ta)->Join{DataScan(tb)->DataScan(tc)}(Column#14,Column#26)}(Column#1,Column#13)->Projection",
		},
		{
			sql:  "select * from ( t as ta left outer join t as tb on ta.a = tb.a) join ( t as tc left join t as td on tc.b = td.b) on ta.c = td.c where tb.c = 2 and td.a = 1",
			best: "Join{Join{DataScan(ta)->DataScan(tb)}(Column#1,Column#13)->Join{DataScan(tc)->DataScan(td)}(Column#26,Column#38)}(Column#3,Column#39)->Projection",
		},
		{
			sql:  "select * from t ta left outer join (t tb left outer join t tc on tc.b = tb.b) on tb.a = ta.a and tc.c = ta.c where tc.d > 0 or ta.d > 0",
			best: "Join{DataScan(ta)->Join{DataScan(tb)->DataScan(tc)}(Column#14,Column#26)}(Column#1,Column#13)(Column#3,Column#27)->Sel([or(gt(Column#28, 0), gt(Column#4, 0))])->Projection",
		},
		{
			sql:  "select * from t ta left outer join t tb on ta.d = tb.d and ta.a > 1 where ifnull(tb.d, 1) or tb.d is null",
			best: "Join{DataScan(ta)->DataScan(tb)}(Column#4,Column#16)->Sel([or(ifnull(Column#16, 1), isnull(Column#16))])->Projection",
		},
		{
			sql:  "select a, d from (select * from t union all select * from t union all select * from t) z where a < 10",
			best: "UnionAll{DataScan(t)->Projection->Projection->DataScan(t)->Projection->Projection->DataScan(t)->Projection->Projection}->Projection",
		},
		{
			sql:  "select (select count(*) from t where t.a = k.a) from t k",
			best: "Apply{DataScan(k)->DataScan(t)->Aggr(count(1))->Projection->MaxOneRow}->Projection",
		}, {
			sql:  "select a from t where exists(select 1 from t as x where x.a < t.a)",
			best: "Join{DataScan(t)->DataScan(x)}->Projection",
		},
		{
			sql:  "select a from t where exists(select 1 from t as x where x.a = t.a and t.a < 1 and x.a < 1)",
			best: "Join{DataScan(t)->DataScan(x)}(Column#1,Column#13)->Projection",
		},
		{
			sql:  "select a from t where exists(select 1 from t as x where x.a = t.a and x.a < 1) and a < 1",
			best: "Join{DataScan(t)->DataScan(x)}(Column#1,Column#13)->Projection",
		},
		{
			sql:  "select a from t where exists(select 1 from t as x where x.a = t.a) and exists(select 1 from t as x where x.a = t.a)",
			best: "Join{Join{DataScan(t)->DataScan(x)}(Column#1,Column#13)->DataScan(x)}(Column#1,Column#26)->Projection",
		},
		{
			sql:  "select * from (select a, b, sum(c) as s from t group by a, b) k where k.a > k.b * 2 + 1",
			best: "DataScan(t)->Aggr(sum(Column#3),firstrow(Column#1),firstrow(Column#2))->Projection->Projection",
		},
		{
			sql:  "select * from (select a, b, sum(c) as s from t group by a, b) k where k.a > 1 and k.b > 2",
			best: "DataScan(t)->Aggr(sum(Column#3),firstrow(Column#1),firstrow(Column#2))->Projection->Projection",
		},
		{
			sql:  "select * from (select k.a, sum(k.s) as ss from (select a, sum(b) as s from t group by a) k group by k.a) l where l.a > 2",
			best: "DataScan(t)->Aggr(sum(Column#2),firstrow(Column#1))->Projection->Aggr(sum(Column#15),firstrow(Column#14))->Projection->Projection",
		},
		{
			sql:  "select * from (select a, sum(b) as s from t group by a) k where a > s",
			best: "DataScan(t)->Aggr(sum(Column#2),firstrow(Column#1))->Sel([gt(cast(Column#1), Column#13)])->Projection->Projection",
		},
		{
			sql:  "select * from (select a, sum(b) as s from t group by a + 1) k where a > 1",
			best: "DataScan(t)->Aggr(sum(Column#2),firstrow(Column#1))->Sel([gt(Column#1, 1)])->Projection->Projection",
		},
		{
			sql:  "select * from (select a, sum(b) as s from t group by a having 1 = 0) k where a > 1",
			best: "Dual->Sel([gt(Column#14, 1)])->Projection",
		},
		{
			sql:  "select a, count(a) cnt from t group by a having cnt < 1",
			best: "DataScan(t)->Aggr(count(Column#1),firstrow(Column#1))->Sel([lt(Column#13, 1)])->Projection",
		},
		// issue #3873
		{
			sql:  "select t1.a, t2.a from t as t1 left join t as t2 on t1.a = t2.a where t1.a < 1.0",
			best: "Join{DataScan(t1)->DataScan(t2)}(Column#1,Column#13)->Projection",
		},
		// issue #7728
		{
			sql:  "select * from t t1 join t t2 on t1.a = t2.a where t2.a = null",
			best: "Dual->Projection",
		},
		{
			sql:  "select a, b from (select a, b, min(a) over(partition by b) as min_a from t)as tt where a < 10 and b > 10 and b = min_a",
			best: "DataScan(t)->Projection->Projection->Window(min(Column#13))->Sel([lt(Column#13, 10) eq(Column#14, Column#16)])->Projection->Projection",
		},
		{
			sql:  "select a, b from (select a, b, c, d, sum(a) over(partition by b, c) as sum_a from t)as tt where b + c > 10 and b in (1, 2) and sum_a > b",
			best: "DataScan(t)->Projection->Projection->Window(sum(cast(Column#13)))->Sel([gt(Column#18, cast(Column#14))])->Projection->Projection",
		},
	}
	s.Parser.EnableWindowFunc(true)
	defer func() {
		s.Parser.EnableWindowFunc(false)
	}()
	ctx := context.Background()
	for ith, ca := range tests {
		comment := Commentf("for %s", ca.sql)
		stmt, err := s.ParseOneStmt(ca.sql, "", "")
		c.Assert(err, IsNil, comment)
		p, err := BuildLogicalPlan(ctx, s.ctx, stmt, s.is)
		c.Assert(err, IsNil)
		p, err = logicalOptimize(context.TODO(), flagPredicatePushDown|flagDecorrelate|flagPrunColumns, p.(LogicalPlan))
		c.Assert(err, IsNil)
		c.Assert(ToString(p), Equals, ca.best, Commentf("for %s %d", ca.sql, ith))
	}
}

func (s *testPlanSuite) TestJoinPredicatePushDown(c *C) {
	defer testleak.AfterTest(c)()
	tests := []struct {
		sql   string
		left  string
		right string
	}{
		// issue #7628, inner join
		{
			sql:   "select * from t as t1 join t as t2 on t1.b = t2.b where t1.a > t2.a",
			left:  "[]",
			right: "[]",
		},
		{
			sql:   "select * from t as t1 join t as t2 on t1.b = t2.b where t1.a=1 or t2.a=1",
			left:  "[]",
			right: "[]",
		},
		{
			sql:   "select * from t as t1 join t as t2 on t1.b = t2.b where (t1.a=1 and t2.a=1) or (t1.a=2 and t2.a=2)",
			left:  "[or(eq(Column#1, 1), eq(Column#1, 2))]",
			right: "[or(eq(Column#13, 1), eq(Column#13, 2))]",
		},
		{
			sql:   "select * from t as t1 join t as t2 on t1.b = t2.b where (t1.c=1 and (t1.a=3 or t2.a=3)) or (t1.a=2 and t2.a=2)",
			left:  "[or(eq(Column#3, 1), eq(Column#1, 2))]",
			right: "[]",
		},
		{
			sql:   "select * from t as t1 join t as t2 on t1.b = t2.b where (t1.c=1 and ((t1.a=3 and t2.a=3) or (t1.a=4 and t2.a=4)))",
			left:  "[eq(Column#3, 1) or(eq(Column#1, 3), eq(Column#1, 4))]",
			right: "[or(eq(Column#13, 3), eq(Column#13, 4))]",
		},
		{
			sql:   "select * from t as t1 join t as t2 on t1.b = t2.b where (t1.a>1 and t1.a < 3 and t2.a=1) or (t1.a=2 and t2.a=2)",
			left:  "[or(and(gt(Column#1, 1), lt(Column#1, 3)), eq(Column#1, 2))]",
			right: "[or(eq(Column#13, 1), eq(Column#13, 2))]",
		},
		{
			sql:   "select * from t as t1 join t as t2 on t1.b = t2.b and ((t1.a=1 and t2.a=1) or (t1.a=2 and t2.a=2))",
			left:  "[or(eq(Column#1, 1), eq(Column#1, 2))]",
			right: "[or(eq(Column#13, 1), eq(Column#13, 2))]",
		},
		// issue #7628, left join
		{
			sql:   "select * from t as t1 left join t as t2 on t1.b = t2.b and ((t1.a=1 and t2.a=1) or (t1.a=2 and t2.a=2))",
			left:  "[]",
			right: "[or(eq(Column#13, 1), eq(Column#13, 2))]",
		},
		{
			sql:   "select * from t as t1 left join t as t2 on t1.b = t2.b and t1.a > t2.a",
			left:  "[]",
			right: "[]",
		},
		{
			sql:   "select * from t as t1 left join t as t2 on t1.b = t2.b and (t1.a=1 or t2.a=1)",
			left:  "[]",
			right: "[]",
		},
		{
			sql:   "select * from t as t1 left join t as t2 on t1.b = t2.b and ((t1.c=1 and (t1.a=3 or t2.a=3)) or (t1.a=2 and t2.a=2))",
			left:  "[]",
			right: "[]",
		},
		{
			sql:   "select * from t as t1 left join t as t2 on t1.b = t2.b and ((t2.c=1 and (t1.a=3 or t2.a=3)) or (t1.a=2 and t2.a=2))",
			left:  "[]",
			right: "[or(eq(Column#15, 1), eq(Column#13, 2))]",
		},
		{
			sql:   "select * from t as t1 left join t as t2 on t1.b = t2.b and ((t1.c=1 and ((t1.a=3 and t2.a=3) or (t1.a=4 and t2.a=4))) or (t1.a=2 and t2.a=2))",
			left:  "[]",
			right: "[or(or(eq(Column#13, 3), eq(Column#13, 4)), eq(Column#13, 2))]",
		},
		// Duplicate condition would be removed.
		{
			sql:   "select * from t t1 join t t2 on t1.a > 1 and t1.a > 1",
			left:  "[gt(Column#1, 1)]",
			right: "[]",
		},
	}

	ctx := context.Background()
	for _, ca := range tests {
		comment := Commentf("for %s", ca.sql)
		stmt, err := s.ParseOneStmt(ca.sql, "", "")
		c.Assert(err, IsNil, comment)
		p, err := BuildLogicalPlan(ctx, s.ctx, stmt, s.is)
		c.Assert(err, IsNil, comment)
		p, err = logicalOptimize(context.TODO(), flagPredicatePushDown|flagDecorrelate|flagPrunColumns, p.(LogicalPlan))
		c.Assert(err, IsNil, comment)
		proj, ok := p.(*LogicalProjection)
		c.Assert(ok, IsTrue, comment)
		join, ok := proj.children[0].(*LogicalJoin)
		c.Assert(ok, IsTrue, comment)
		leftPlan, ok := join.children[0].(*DataSource)
		c.Assert(ok, IsTrue, comment)
		rightPlan, ok := join.children[1].(*DataSource)
		c.Assert(ok, IsTrue, comment)
		leftCond := fmt.Sprintf("%s", leftPlan.pushedDownConds)
		rightCond := fmt.Sprintf("%s", rightPlan.pushedDownConds)
		c.Assert(leftCond, Equals, ca.left, comment)
		c.Assert(rightCond, Equals, ca.right, comment)
	}
}

func (s *testPlanSuite) TestOuterWherePredicatePushDown(c *C) {
	defer testleak.AfterTest(c)()
	tests := []struct {
		sql   string
		sel   string
		left  string
		right string
	}{
		// issue #7628, left join with where condition
		{
			sql:   "select * from t as t1 left join t as t2 on t1.b = t2.b where (t1.a=1 and t2.a is null) or (t1.a=2 and t2.a=2)",
			sel:   "[or(and(eq(Column#1, 1), isnull(Column#13)), and(eq(Column#1, 2), eq(Column#13, 2)))]",
			left:  "[or(eq(Column#1, 1), eq(Column#1, 2))]",
			right: "[]",
		},
		{
			sql:   "select * from t as t1 left join t as t2 on t1.b = t2.b where (t1.c=1 and (t1.a=3 or t2.a=3)) or (t1.a=2 and t2.a=2)",
			sel:   "[or(and(eq(Column#3, 1), or(eq(Column#1, 3), eq(Column#13, 3))), and(eq(Column#1, 2), eq(Column#13, 2)))]",
			left:  "[or(eq(Column#3, 1), eq(Column#1, 2))]",
			right: "[]",
		},
		{
			sql:   "select * from t as t1 left join t as t2 on t1.b = t2.b where (t1.c=1 and ((t1.a=3 and t2.a=3) or (t1.a=4 and t2.a=4))) or (t1.a=2 and t2.a is null)",
			sel:   "[or(and(eq(Column#3, 1), or(and(eq(Column#1, 3), eq(Column#13, 3)), and(eq(Column#1, 4), eq(Column#13, 4)))), and(eq(Column#1, 2), isnull(Column#13)))]",
			left:  "[or(and(eq(Column#3, 1), or(eq(Column#1, 3), eq(Column#1, 4))), eq(Column#1, 2))]",
			right: "[]",
		},
	}

	ctx := context.Background()
	for _, ca := range tests {
		comment := Commentf("for %s", ca.sql)
		stmt, err := s.ParseOneStmt(ca.sql, "", "")
		c.Assert(err, IsNil, comment)
		p, err := BuildLogicalPlan(ctx, s.ctx, stmt, s.is)
		c.Assert(err, IsNil, comment)
		p, err = logicalOptimize(context.TODO(), flagPredicatePushDown|flagDecorrelate|flagPrunColumns, p.(LogicalPlan))
		c.Assert(err, IsNil, comment)
		proj, ok := p.(*LogicalProjection)
		c.Assert(ok, IsTrue, comment)
		selection, ok := proj.children[0].(*LogicalSelection)
		c.Assert(ok, IsTrue, comment)
		selCond := fmt.Sprintf("%s", selection.Conditions)
		c.Assert(selCond, Equals, ca.sel, comment)
		join, ok := selection.children[0].(*LogicalJoin)
		c.Assert(ok, IsTrue, comment)
		leftPlan, ok := join.children[0].(*DataSource)
		c.Assert(ok, IsTrue, comment)
		rightPlan, ok := join.children[1].(*DataSource)
		c.Assert(ok, IsTrue, comment)
		leftCond := fmt.Sprintf("%s", leftPlan.pushedDownConds)
		rightCond := fmt.Sprintf("%s", rightPlan.pushedDownConds)
		c.Assert(leftCond, Equals, ca.left, comment)
		c.Assert(rightCond, Equals, ca.right, comment)
	}
}

func (s *testPlanSuite) TestSimplifyOuterJoin(c *C) {
	defer testleak.AfterTest(c)()
	tests := []struct {
		sql      string
		best     string
		joinType string
	}{
		{
			sql:      "select * from t t1 left join t t2 on t1.b = t2.b where t1.c > 1 or t2.c > 1;",
			best:     "Join{DataScan(t1)->DataScan(t2)}(Column#2,Column#14)->Sel([or(gt(Column#3, 1), gt(Column#15, 1))])->Projection",
			joinType: "left outer join",
		},
		{
			sql:      "select * from t t1 left join t t2 on t1.b = t2.b where t1.c > 1 and t2.c > 1;",
			best:     "Join{DataScan(t1)->DataScan(t2)}(Column#2,Column#14)->Projection",
			joinType: "inner join",
		},
		{
			sql:      "select * from t t1 left join t t2 on t1.b = t2.b where not (t1.c > 1 or t2.c > 1);",
			best:     "Join{DataScan(t1)->DataScan(t2)}(Column#2,Column#14)->Projection",
			joinType: "inner join",
		},
		{
			sql:      "select * from t t1 left join t t2 on t1.b = t2.b where not (t1.c > 1 and t2.c > 1);",
			best:     "Join{DataScan(t1)->DataScan(t2)}(Column#2,Column#14)->Sel([not(and(gt(Column#3, 1), gt(Column#15, 1)))])->Projection",
			joinType: "left outer join",
		},
		{
			sql:      "select * from t t1 left join t t2 on t1.b > 1 where t1.c = t2.c;",
			best:     "Join{DataScan(t1)->DataScan(t2)}(Column#3,Column#15)->Projection",
			joinType: "inner join",
		},
		{
			sql:      "select * from t t1 left join t t2 on true where t1.b <=> t2.b;",
			best:     "Join{DataScan(t1)->DataScan(t2)}->Sel([nulleq(Column#2, Column#14)])->Projection",
			joinType: "left outer join",
		},
	}

	ctx := context.Background()
	for _, ca := range tests {
		comment := Commentf("for %s", ca.sql)
		stmt, err := s.ParseOneStmt(ca.sql, "", "")
		c.Assert(err, IsNil, comment)
		p, err := BuildLogicalPlan(ctx, s.ctx, stmt, s.is)
		c.Assert(err, IsNil, comment)
		p, err = logicalOptimize(context.TODO(), flagPredicatePushDown|flagPrunColumns, p.(LogicalPlan))
		c.Assert(err, IsNil, comment)
		c.Assert(ToString(p), Equals, ca.best, comment)
		join, ok := p.(LogicalPlan).Children()[0].(*LogicalJoin)
		if !ok {
			join, ok = p.(LogicalPlan).Children()[0].Children()[0].(*LogicalJoin)
			c.Assert(ok, IsTrue, comment)
		}
		c.Assert(join.JoinType.String(), Equals, ca.joinType, comment)
	}
}

func (s *testPlanSuite) TestAntiSemiJoinConstFalse(c *C) {
	defer testleak.AfterTest(c)()
	tests := []struct {
		sql      string
		best     string
		joinType string
	}{
		{
			sql:      "select a from t t1 where not exists (select a from t t2 where t1.a = t2.a and t2.b = 1 and t2.b = 2)",
			best:     "Join{DataScan(t1)->DataScan(t2)}->Projection",
			joinType: "anti semi join",
		},
	}

	ctx := context.Background()
	for _, ca := range tests {
		comment := Commentf("for %s", ca.sql)
		stmt, err := s.ParseOneStmt(ca.sql, "", "")
		c.Assert(err, IsNil, comment)
		p, err := BuildLogicalPlan(ctx, s.ctx, stmt, s.is)
		c.Assert(err, IsNil, comment)
		p, err = logicalOptimize(context.TODO(), flagDecorrelate|flagPredicatePushDown|flagPrunColumns, p.(LogicalPlan))
		c.Assert(err, IsNil, comment)
		c.Assert(ToString(p), Equals, ca.best, comment)
		join, _ := p.(LogicalPlan).Children()[0].(*LogicalJoin)
		c.Assert(join.JoinType.String(), Equals, ca.joinType, comment)
	}
}

func (s *testPlanSuite) TestDeriveNotNullConds(c *C) {
	defer testleak.AfterTest(c)()
	tests := []struct {
		sql   string
		plan  string
		left  string
		right string
	}{
		{
			sql:   "select * from t t1 inner join t t2 on t1.e = t2.e",
			plan:  "Join{DataScan(t1)->DataScan(t2)}(Column#5,Column#17)->Projection",
			left:  "[not(isnull(Column#5))]",
			right: "[not(isnull(Column#17))]",
		},
		{
			sql:   "select * from t t1 inner join t t2 on t1.e > t2.e",
			plan:  "Join{DataScan(t1)->DataScan(t2)}->Projection",
			left:  "[not(isnull(Column#5))]",
			right: "[not(isnull(Column#17))]",
		},
		{
			sql:   "select * from t t1 inner join t t2 on t1.e = t2.e and t1.e is not null",
			plan:  "Join{DataScan(t1)->DataScan(t2)}(Column#5,Column#17)->Projection",
			left:  "[not(isnull(Column#5))]",
			right: "[not(isnull(Column#17))]",
		},
		{
			sql:   "select * from t t1 left join t t2 on t1.e = t2.e",
			plan:  "Join{DataScan(t1)->DataScan(t2)}(Column#5,Column#17)->Projection",
			left:  "[]",
			right: "[not(isnull(Column#17))]",
		},
		{
			sql:   "select * from t t1 left join t t2 on t1.e > t2.e",
			plan:  "Join{DataScan(t1)->DataScan(t2)}->Projection",
			left:  "[]",
			right: "[not(isnull(Column#17))]",
		},
		{
			sql:   "select * from t t1 left join t t2 on t1.e = t2.e and t2.e is not null",
			plan:  "Join{DataScan(t1)->DataScan(t2)}(Column#5,Column#17)->Projection",
			left:  "[]",
			right: "[not(isnull(Column#17))]",
		},
		{
			sql:   "select * from t t1 right join t t2 on t1.e = t2.e and t1.e is not null",
			plan:  "Join{DataScan(t1)->DataScan(t2)}(Column#5,Column#17)->Projection",
			left:  "[not(isnull(Column#5))]",
			right: "[]",
		},
		{
			sql:   "select * from t t1 inner join t t2 on t1.e <=> t2.e",
			plan:  "Join{DataScan(t1)->DataScan(t2)}->Projection",
			left:  "[]",
			right: "[]",
		},
		{
			sql:   "select * from t t1 left join t t2 on t1.e <=> t2.e",
			plan:  "Join{DataScan(t1)->DataScan(t2)}->Projection",
			left:  "[]",
			right: "[]",
		},
		// Not deriving if column has NotNull flag already.
		{
			sql:   "select * from t t1 inner join t t2 on t1.b = t2.b",
			plan:  "Join{DataScan(t1)->DataScan(t2)}(Column#2,Column#14)->Projection",
			left:  "[]",
			right: "[]",
		},
		{
			sql:   "select * from t t1 left join t t2 on t1.b = t2.b",
			plan:  "Join{DataScan(t1)->DataScan(t2)}(Column#2,Column#14)->Projection",
			left:  "[]",
			right: "[]",
		},
		{
			sql:   "select * from t t1 left join t t2 on t1.b > t2.b",
			plan:  "Join{DataScan(t1)->DataScan(t2)}->Projection",
			left:  "[]",
			right: "[]",
		},
		// Not deriving for AntiSemiJoin
		{
			sql:   "select * from t t1 where not exists (select * from t t2 where t2.e = t1.e)",
			plan:  "Join{DataScan(t1)->DataScan(t2)}(Column#5,Column#17)->Projection",
			left:  "[]",
			right: "[]",
		},
	}

	ctx := context.Background()
	for _, ca := range tests {
		comment := Commentf("for %s", ca.sql)
		stmt, err := s.ParseOneStmt(ca.sql, "", "")
		c.Assert(err, IsNil, comment)
		p, err := BuildLogicalPlan(ctx, s.ctx, stmt, s.is)
		c.Assert(err, IsNil, comment)
		p, err = logicalOptimize(context.TODO(), flagPredicatePushDown|flagPrunColumns|flagDecorrelate, p.(LogicalPlan))
		c.Assert(err, IsNil, comment)
		c.Assert(ToString(p), Equals, ca.plan, comment)
		join := p.(LogicalPlan).Children()[0].(*LogicalJoin)
		left := join.Children()[0].(*DataSource)
		right := join.Children()[1].(*DataSource)
		leftConds := fmt.Sprintf("%s", left.pushedDownConds)
		rightConds := fmt.Sprintf("%s", right.pushedDownConds)
		c.Assert(leftConds, Equals, ca.left, comment)
		c.Assert(rightConds, Equals, ca.right, comment)
	}
}

func buildLogicPlan4GroupBy(s *testPlanSuite, c *C, sql string) (Plan, error) {
	sqlMode := s.ctx.GetSessionVars().SQLMode
	mockedTableInfo := MockSignedTable()
	// mock the table info here for later use
	// enable only full group by
	s.ctx.GetSessionVars().SQLMode = sqlMode | mysql.ModeOnlyFullGroupBy
	defer func() { s.ctx.GetSessionVars().SQLMode = sqlMode }() // restore it
	comment := Commentf("for %s", sql)
	stmt, err := s.ParseOneStmt(sql, "", "")
	c.Assert(err, IsNil, comment)

	stmt.(*ast.SelectStmt).From.TableRefs.Left.(*ast.TableSource).Source.(*ast.TableName).TableInfo = mockedTableInfo

	p, err := BuildLogicalPlan(context.Background(), s.ctx, stmt, s.is)
	return p, err
}

func (s *testPlanSuite) TestGroupByWhenNotExistCols(c *C) {
	sqlTests := []struct {
		sql              string
		expectedErrMatch string
	}{
		{
			sql:              "select a from t group by b",
			expectedErrMatch: ".*contains nonaggregated column 'test\\.t\\.a'.*",
		},
		{
			// has an as column alias
			sql:              "select a as tempField from t group by b",
			expectedErrMatch: ".*contains nonaggregated column 'test\\.t\\.a'.*",
		},
		{
			// has as table alias
			sql:              "select tempTable.a from t as tempTable group by b",
			expectedErrMatch: ".*contains nonaggregated column 'test\\.tempTable\\.a'.*",
		},
		{
			// has a func call
			sql:              "select length(a) from t  group by b",
			expectedErrMatch: ".*contains nonaggregated column 'test\\.t\\.a'.*",
		},
		{
			// has a func call with two cols
			sql:              "select length(b + a) from t  group by b",
			expectedErrMatch: ".*contains nonaggregated column 'test\\.t\\.a'.*",
		},
		{
			// has a func call with two cols
			sql:              "select length(a + b) from t  group by b",
			expectedErrMatch: ".*contains nonaggregated column 'test\\.t\\.a'.*",
		},
		{
			// has a func call with two cols
			sql:              "select length(a + b) as tempField from t  group by b",
			expectedErrMatch: ".*contains nonaggregated column 'test\\.t\\.a'.*",
		},
	}
	for _, test := range sqlTests {
		sql := test.sql
		p, err := buildLogicPlan4GroupBy(s, c, sql)
		c.Assert(err, NotNil)
		c.Assert(p, IsNil)
		c.Assert(err, ErrorMatches, test.expectedErrMatch)
	}
}

func (s *testPlanSuite) TestDupRandJoinCondsPushDown(c *C) {
	sql := "select * from t as t1 join t t2 on t1.a > rand() and t1.a > rand()"
	comment := Commentf("for %s", sql)
	stmt, err := s.ParseOneStmt(sql, "", "")
	c.Assert(err, IsNil, comment)
	p, err := BuildLogicalPlan(context.Background(), s.ctx, stmt, s.is)
	c.Assert(err, IsNil, comment)
	p, err = logicalOptimize(context.TODO(), flagPredicatePushDown, p.(LogicalPlan))
	c.Assert(err, IsNil, comment)
	proj, ok := p.(*LogicalProjection)
	c.Assert(ok, IsTrue, comment)
	join, ok := proj.children[0].(*LogicalJoin)
	c.Assert(ok, IsTrue, comment)
	leftPlan, ok := join.children[0].(*LogicalSelection)
	c.Assert(ok, IsTrue, comment)
	leftCond := fmt.Sprintf("%s", leftPlan.Conditions)
	// Condition with mutable function cannot be de-duplicated when push down join conds.
	c.Assert(leftCond, Equals, "[gt(cast(Column#1), rand()) gt(cast(Column#1), rand())]", comment)
}

func (s *testPlanSuite) TestTablePartition(c *C) {
	defer testleak.AfterTest(c)()
	definitions := []model.PartitionDefinition{
		{
			ID:       41,
			Name:     model.NewCIStr("p1"),
			LessThan: []string{"16"},
		},
		{
			ID:       42,
			Name:     model.NewCIStr("p2"),
			LessThan: []string{"32"},
		},
		{
			ID:       43,
			Name:     model.NewCIStr("p3"),
			LessThan: []string{"64"},
		},
		{
			ID:       44,
			Name:     model.NewCIStr("p4"),
			LessThan: []string{"128"},
		},
		{
			ID:       45,
			Name:     model.NewCIStr("p5"),
			LessThan: []string{"maxvalue"},
		},
	}
	is := MockPartitionInfoSchema(definitions)
	// is1 equals to is without maxvalue partition.
	definitions1 := make([]model.PartitionDefinition, len(definitions)-1)
	copy(definitions1, definitions)
	is1 := MockPartitionInfoSchema(definitions1)

	tests := []struct {
		sql   string
		first string
		best  string
		is    infoschema.InfoSchema
	}{
		{
			sql:  "select * from t",
			best: "UnionAll{Partition(41)->Partition(42)->Partition(43)->Partition(44)->Partition(45)}->Projection",
			is:   is,
		},
		{
			sql:  "select * from t where t.ptn < 31",
			best: "UnionAll{Partition(41)->Partition(42)}->Projection",
			is:   is,
		},
		{
			sql:  "select * from t where t.ptn < 61",
			best: "UnionAll{Partition(41)->Partition(42)->Partition(43)}->Projection",
			is:   is,
		},
		{
			sql:  "select * from t where t.ptn > 17 and t.ptn < 61",
			best: "UnionAll{Partition(42)->Partition(43)}->Projection",
			is:   is,
		},
		{
			sql:  "select * from t where t.ptn < 8",
			best: "Partition(41)->Projection",
			is:   is,
		},
		{
			sql:  "select * from t where t.ptn > 128",
			best: "Partition(45)->Projection",
			is:   is,
		},
		{
			sql:  "select * from t where t.ptn > 128",
			best: "Dual->Projection",
			is:   is1,
		},
		{
			// NULL will be located in the first partition.
			sql:  "select * from t where t.ptn is null",
			best: "Partition(41)->Projection",
			is:   is,
		},
		{
			sql:  "select * from t where t.ptn is null or t.ptn > 70",
			best: "UnionAll{Partition(41)->Partition(44)}->Projection",
			is:   is1,
		},
	}

	ctx := context.Background()
	for _, ca := range tests {
		comment := Commentf("for %s", ca.sql)
		stmt, err := s.ParseOneStmt(ca.sql, "", "")
		c.Assert(err, IsNil, comment)
		p, err := BuildLogicalPlan(ctx, s.ctx, stmt, ca.is)
		c.Assert(err, IsNil)
		p, err = logicalOptimize(context.TODO(), flagDecorrelate|flagPrunColumns|flagPredicatePushDown|flagPartitionProcessor, p.(LogicalPlan))
		c.Assert(err, IsNil)
		c.Assert(ToString(p), Equals, ca.best, Commentf("for %s", ca.sql))
	}
}

func (s *testPlanSuite) TestSubquery(c *C) {
	defer testleak.AfterTest(c)()
	tests := []struct {
		sql  string
		best string
	}{
		{
			// This will be resolved as in sub query.
			sql:  "select * from t where 10 in (select b from t s where s.a = t.a)",
			best: "Join{DataScan(t)->DataScan(s)}(Column#1,Column#13)->Projection",
		},
		{
			sql:  "select count(c) ,(select b from t s where s.a = t.a) from t",
			best: "Join{DataScan(t)->Aggr(count(Column#3),firstrow(Column#1))->DataScan(s)}(Column#1,Column#15)->Projection->Projection",
		},
		{
			sql:  "select count(c) ,(select count(s.b) from t s where s.a = t.a) from t",
			best: "Join{DataScan(t)->Aggr(count(Column#3),firstrow(Column#1))->DataScan(s)}(Column#1,Column#15)->Aggr(firstrow(Column#13),firstrow(Column#1),count(Column#16))->Projection->Projection",
		},
		{
			// Semi-join with agg cannot decorrelate.
			sql:  "select t.c in (select count(s.b) from t s where s.a = t.a) from t",
			best: "Apply{DataScan(t)->DataScan(s)->Sel([eq(Column#13, Column#1)])->Aggr(count(Column#14))}->Projection",
		},
		{
			sql:  "select (select count(s.b) k from t s where s.a = t.a having k != 0) from t",
			best: "Join{DataScan(t)->DataScan(s)->Aggr(count(Column#14),firstrow(Column#13))}(Column#1,Column#13)->Projection->Projection->Projection",
		},
		{
			sql:  "select (select count(s.b) k from t s where s.a = t1.a) from t t1, t t2",
			best: "Join{Join{DataScan(t1)->DataScan(t2)}->DataScan(s)->Aggr(count(Column#26),firstrow(Column#25))}(Column#1,Column#25)->Projection->Projection->Projection",
		},
		{
			sql:  "select (select count(1) k from t s where s.a = t.a having k != 0) from t",
			best: "Join{DataScan(t)->DataScan(s)->Aggr(count(1),firstrow(Column#13))}(Column#1,Column#13)->Projection->Projection->Projection",
		},
		{
			sql:  "select a from t where a in (select a from t s group by t.b)",
			best: "Join{DataScan(t)->DataScan(s)->Aggr(firstrow(Column#13))->Projection}(Column#1,Column#25)->Projection",
		},
		{
			// This will be resolved as in sub query.
			sql:  "select * from t where 10 in (((select b from t s where s.a = t.a)))",
			best: "Join{DataScan(t)->DataScan(s)}(Column#1,Column#13)->Projection",
		},
		{
			// This will be resolved as in function.
			sql:  "select * from t where 10 in (((select b from t s where s.a = t.a)), 10)",
			best: "Join{DataScan(t)->DataScan(s)}(Column#1,Column#13)->Projection->Sel([in(10, Column#25, 10)])->Projection",
		},
		{
			sql:  "select * from t where exists (select s.a from t s having sum(s.a) = t.a )",
			best: "Join{DataScan(t)->DataScan(s)->Aggr(sum(Column#13))->Projection}->Projection",
		},
		{
			// Test MaxOneRow for limit.
			sql:  "select (select * from (select b from t limit 1) x where x.b = t1.b) from t t1",
			best: "Join{DataScan(t1)->DataScan(t)->Projection->Limit}(Column#2,Column#25)->Projection->Projection",
		},
		{
			// Test Nested sub query.
			sql:  "select * from t where exists (select s.a from t s where s.c in (select c from t as k where k.d = s.d) having sum(s.a) = t.a )",
			best: "Join{DataScan(t)->Join{DataScan(s)->DataScan(k)}(Column#16,Column#28)(Column#15,Column#27)->Aggr(sum(Column#13))->Projection}->Projection",
		},
		{
			sql:  "select t1.b from t t1 where t1.b = (select max(t2.a) from t t2 where t1.b=t2.b)",
			best: "Join{DataScan(t1)->DataScan(t2)->Aggr(max(Column#13),firstrow(Column#14))}(Column#2,Column#14)->Projection->Sel([eq(Column#2, Column#26)])->Projection",
		},
		{
			sql:  "select t1.b from t t1 where t1.b = (select avg(t2.a) from t t2 where t1.g=t2.g and (t1.b = 4 or t2.b = 2))",
			best: "Apply{DataScan(t1)->DataScan(t2)->Sel([eq(Column#10, Column#22) or(eq(Column#2, 4), eq(Column#14, 2))])->Aggr(avg(Column#13))}->Projection->Sel([eq(cast(Column#2), Column#26)])->Projection",
		},
		{
			sql:  "select t1.b from t t1 where t1.b = (select max(t2.a) from t t2 where t1.b=t2.b order by t1.a)",
			best: "Join{DataScan(t1)->DataScan(t2)->Aggr(max(Column#13),firstrow(Column#14))}(Column#2,Column#14)->Projection->Sel([eq(Column#2, Column#26)])->Projection",
		},
		{
			sql:  "select t1.b from t t1 where t1.b in (select t2.b from t t2 where t2.a = t1.a order by t2.a)",
			best: "Join{DataScan(t1)->DataScan(t2)}(Column#1,Column#13)(Column#2,Column#14)->Projection",
		},
		{
			sql:  "select t1.b from t t1 where exists(select t2.b from t t2 where t2.a = t1.a order by t2.a)",
			best: "Join{DataScan(t1)->DataScan(t2)}(Column#1,Column#13)->Projection",
		},
		{
			// `Sort` will not be eliminated, if it is not the top level operator.
			sql:  "select t1.b from t t1 where t1.b = (select t2.b from t t2 where t2.a = t1.a order by t2.a limit 1)",
			best: "Apply{DataScan(t1)->DataScan(t2)->Sel([eq(Column#13, Column#1)])->Projection->Sort->Limit}->Projection->Sel([eq(Column#2, Column#27)])->Projection",
		},
	}

	ctx := context.Background()
	for ith, ca := range tests {
		comment := Commentf("for %s", ca.sql)
		stmt, err := s.ParseOneStmt(ca.sql, "", "")
		c.Assert(err, IsNil, comment)

		Preprocess(s.ctx, stmt, s.is)
		p, err := BuildLogicalPlan(ctx, s.ctx, stmt, s.is)
		c.Assert(err, IsNil)
		if lp, ok := p.(LogicalPlan); ok {
			p, err = logicalOptimize(context.TODO(), flagBuildKeyInfo|flagDecorrelate|flagPrunColumns, lp)
			c.Assert(err, IsNil)
		}
		c.Assert(ToString(p), Equals, ca.best, Commentf("for %s %d", ca.sql, ith))
	}
}

func (s *testPlanSuite) TestPlanBuilder(c *C) {
	defer testleak.AfterTest(c)()
	tests := []struct {
		sql  string
		plan string
	}{
		{
			sql:  "select * from t for update",
			plan: "DataScan(t)->Lock->Projection",
		},
		{
			sql:  "update t set t.a = t.a * 1.5 where t.a >= 1000 order by t.a desc limit 10",
			plan: "TableReader(Table(t)->Limit)->Limit->Update",
		},
		{
			sql:  "delete from t where t.a >= 1000 order by t.a desc limit 10",
			plan: "TableReader(Table(t)->Limit)->Limit->Delete",
		},
		{
			sql:  "explain select * from t union all select * from t limit 1, 1",
			plan: "*core.Explain",
		},
		// The correctness of explain result is checked at integration test. There is to improve coverage.
		{
			sql:  "explain select /*+ TIDB_INLJ(t1, t2) */ * from t t1 left join t t2 on t1.a=t2.a where t1.b=1 and t2.b=1 and (t1.c=1 or t2.c=1)",
			plan: "*core.Explain",
		},
		{
			sql:  "explain select /*+ TIDB_HJ(t1, t2) */ * from t t1 left join t t2 on t1.a=t2.a where t1.b=1 and t2.b=1 and (t1.c=1 or t2.c=1)",
			plan: "*core.Explain",
		},
		{
			sql:  "explain select /*+ TIDB_SMJ(t1, t2) */ * from t t1 right join t t2 on t1.a=t2.a where t1.b=1 and t2.b=1 and (t1.c=1 or t2.c=1)",
			plan: "*core.Explain",
		},
		{
			sql:  `explain format="dot" select /*+ TIDB_SMJ(t1, t2) */ * from t t1, t t2 where t1.a=t2.a`,
			plan: "*core.Explain",
		},
		{
			sql:  "explain select * from t order by b",
			plan: "*core.Explain",
		},
		{
			sql:  "explain select * from t order by b limit 1",
			plan: "*core.Explain",
		},
		{
			sql:  `explain format="dot" select * from t order by a`,
			plan: "*core.Explain",
		},
		{
			sql:  "insert into t select * from t",
			plan: "TableReader(Table(t))->Insert",
		},
		{
			sql:  "show columns from t where `Key` = 'pri' like 't*'",
			plan: "Show->Sel([eq(cast(Column#4), 0)])->Projection",
		},
		{
			sql:  "do sleep(5)",
			plan: "Dual->Projection",
		},
		{
			sql:  "select substr(\"abc\", 1)",
			plan: "Dual->Projection",
		},
		{
			sql:  "select * from t t1, t t2 where 1 = 0",
			plan: "Dual->Projection",
		},
		{
			sql:  "select * from t t1 join t t2 using(a)",
			plan: "Join{DataScan(t1)->DataScan(t2)}->Projection",
		},
		{
			sql:  "select * from t t1 natural join t t2",
			plan: "Join{DataScan(t1)->DataScan(t2)}->Projection",
		},
		{
			sql: "delete from t where a in (select b from t where c = 666) or b in (select a from t where c = 42)",
			// Note the Projection before Delete: the final schema should be the schema of
			// table t rather than Join.
			// If this schema is not set correctly, table.RemoveRecord would fail when adding
			// binlog columns, because the schema and data are not consistent.
			plan: "LeftHashJoin{LeftHashJoin{TableReader(Table(t))->IndexLookUp(Index(t.c_d_e)[[666,666]], Table(t))}(Column#1,Column#14)->IndexReader(Index(t.c_d_e)[[42,42]])}(Column#2,Column#27)->Sel([or(Column#26, Column#40)])->Projection->Delete",
		},
	}

	ctx := context.Background()
	for _, ca := range tests {
		comment := Commentf("for %s", ca.sql)
		stmt, err := s.ParseOneStmt(ca.sql, "", "")
		c.Assert(err, IsNil, comment)

		s.ctx.GetSessionVars().HashJoinConcurrency = 1
		Preprocess(s.ctx, stmt, s.is)
		p, err := BuildLogicalPlan(ctx, s.ctx, stmt, s.is)
		c.Assert(err, IsNil)
		if lp, ok := p.(LogicalPlan); ok {
			p, err = logicalOptimize(context.TODO(), flagPrunColumns, lp)
			c.Assert(err, IsNil)
		}
		c.Assert(ToString(p), Equals, ca.plan, Commentf("for %s", ca.sql))
	}
}

func (s *testPlanSuite) TestJoinReOrder(c *C) {
	defer testleak.AfterTest(c)()
	tests := []struct {
		sql  string
		best string
	}{
		{
			sql:  "select * from t t1, t t2, t t3, t t4, t t5, t t6 where t1.a = t2.b and t2.a = t3.b and t3.c = t4.a and t4.d = t2.c and t5.d = t6.d",
			best: "Join{Join{Join{Join{DataScan(t1)->DataScan(t2)}(Column#1,Column#14)->DataScan(t3)}(Column#13,Column#26)->DataScan(t4)}(Column#27,Column#37)(Column#15,Column#40)->Join{DataScan(t5)->DataScan(t6)}(Column#52,Column#64)}->Projection",
		},
		{
			sql:  "select * from t t1, t t2, t t3, t t4, t t5, t t6, t t7, t t8 where t1.a = t8.a",
			best: "Join{Join{Join{Join{DataScan(t1)->DataScan(t8)}(Column#1,Column#85)->DataScan(t2)}->Join{DataScan(t3)->DataScan(t4)}}->Join{Join{DataScan(t5)->DataScan(t6)}->DataScan(t7)}}->Projection",
		},
		{
			sql:  "select * from t t1, t t2, t t3, t t4, t t5 where t1.a = t5.a and t5.a = t4.a and t4.a = t3.a and t3.a = t2.a and t2.a = t1.a and t1.a = t3.a and t2.a = t4.a and t5.b < 8",
			best: "Join{Join{Join{Join{DataScan(t5)->DataScan(t1)}(Column#49,Column#1)->DataScan(t2)}(Column#1,Column#13)->DataScan(t3)}(Column#13,Column#25)(Column#1,Column#25)->DataScan(t4)}(Column#49,Column#37)(Column#25,Column#37)(Column#13,Column#37)->Projection",
		},
		{
			sql:  "select * from t t1, t t2, t t3, t t4, t t5 where t1.a = t5.a and t5.a = t4.a and t4.a = t3.a and t3.a = t2.a and t2.a = t1.a and t1.a = t3.a and t2.a = t4.a and t3.b = 1 and t4.a = 1",
			best: "Join{Join{Join{DataScan(t3)->DataScan(t1)}->Join{DataScan(t2)->DataScan(t4)}}->DataScan(t5)}->Projection",
		},
		{
			sql:  "select * from t o where o.b in (select t3.c from t t1, t t2, t t3 where t1.a = t3.a and t2.a = t3.a and t2.a = o.a)",
			best: "Apply{DataScan(o)->Join{Join{DataScan(t1)->DataScan(t3)}(Column#13,Column#37)->DataScan(t2)}(Column#37,Column#25)->Projection}->Projection",
		},
		{
			sql:  "select * from t o where o.b in (select t3.c from t t1, t t2, t t3 where t1.a = t3.a and t2.a = t3.a and t2.a = o.a and t1.a = 1)",
			best: "Apply{DataScan(o)->Join{Join{DataScan(t1)->DataScan(t2)}->DataScan(t3)}->Projection}->Projection",
		},
	}

	ctx := context.Background()
	for _, tt := range tests {
		comment := Commentf("for %s", tt.sql)
		stmt, err := s.ParseOneStmt(tt.sql, "", "")
		c.Assert(err, IsNil, comment)

		p, err := BuildLogicalPlan(ctx, s.ctx, stmt, s.is)
		c.Assert(err, IsNil)
		p, err = logicalOptimize(context.TODO(), flagPredicatePushDown|flagJoinReOrder, p.(LogicalPlan))
		c.Assert(err, IsNil)
		c.Assert(ToString(p), Equals, tt.best, Commentf("for %s", tt.sql))
	}
}

func (s *testPlanSuite) TestEagerAggregation(c *C) {
	defer testleak.AfterTest(c)()
	tests := []struct {
		sql  string
		best string
	}{
		{
			sql:  "select sum(t.a), sum(t.a+1), sum(t.a), count(t.a), sum(t.a) + count(t.a) from t",
			best: "DataScan(t)->Aggr(sum(Column#1),sum(plus(Column#1, 1)),count(Column#1))->Projection",
		},
		{
			sql:  "select sum(t.a + t.b), sum(t.a + t.c), sum(t.a + t.b), count(t.a) from t having sum(t.a + t.b) > 0 order by sum(t.a + t.c)",
			best: "DataScan(t)->Aggr(sum(plus(Column#1, Column#2)),sum(plus(Column#1, Column#3)),count(Column#1))->Sel([gt(Column#13, 0)])->Projection->Sort->Projection",
		},
		{
			sql:  "select sum(a.a) from t a, t b where a.c = b.c",
			best: "Join{DataScan(a)->Aggr(sum(Column#1),firstrow(Column#3))->DataScan(b)}(Column#3,Column#15)->Aggr(sum(Column#27))->Projection",
		},
		{
			sql:  "select sum(b.a) from t a, t b where a.c = b.c",
			best: "Join{DataScan(a)->DataScan(b)->Aggr(sum(Column#13),firstrow(Column#15))}(Column#3,Column#15)->Aggr(sum(Column#27))->Projection",
		},
		{
			sql:  "select sum(b.a), a.a from t a, t b where a.c = b.c",
			best: "Join{DataScan(a)->DataScan(b)->Aggr(sum(Column#13),firstrow(Column#15))}(Column#3,Column#15)->Aggr(sum(Column#28),firstrow(Column#1))->Projection",
		},
		{
			sql:  "select sum(a.a), b.a from t a, t b where a.c = b.c",
			best: "Join{DataScan(a)->Aggr(sum(Column#1),firstrow(Column#3))->DataScan(b)}(Column#3,Column#15)->Aggr(sum(Column#28),firstrow(Column#13))->Projection",
		},
		{
			sql:  "select sum(a.a), sum(b.a) from t a, t b where a.c = b.c",
			best: "Join{DataScan(a)->DataScan(b)}(Column#3,Column#15)->Aggr(sum(Column#1),sum(Column#13))->Projection",
		},
		{
			sql:  "select sum(a.a), max(b.a) from t a, t b where a.c = b.c",
			best: "Join{DataScan(a)->Aggr(sum(Column#1),firstrow(Column#3))->DataScan(b)}(Column#3,Column#15)->Aggr(sum(Column#29),max(Column#13))->Projection",
		},
		{
			sql:  "select max(a.a), sum(b.a) from t a, t b where a.c = b.c",
			best: "Join{DataScan(a)->DataScan(b)->Aggr(sum(Column#13),firstrow(Column#15))}(Column#3,Column#15)->Aggr(max(Column#1),sum(Column#29))->Projection",
		},
		{
			sql:  "select sum(a.a) from t a, t b, t c where a.c = b.c and b.c = c.c",
			best: "Join{Join{DataScan(a)->DataScan(b)}(Column#3,Column#15)->DataScan(c)}(Column#15,Column#27)->Aggr(sum(Column#1))->Projection",
		},
		{
			sql:  "select sum(b.a) from t a left join t b on a.c = b.c",
			best: "Join{DataScan(a)->DataScan(b)->Aggr(sum(Column#13),firstrow(Column#15))}(Column#3,Column#15)->Aggr(sum(Column#27))->Projection",
		},
		{
			sql:  "select sum(a.a) from t a left join t b on a.c = b.c",
			best: "Join{DataScan(a)->Aggr(sum(Column#1),firstrow(Column#3))->DataScan(b)}(Column#3,Column#15)->Aggr(sum(Column#27))->Projection",
		},
		{
			sql:  "select sum(a.a) from t a right join t b on a.c = b.c",
			best: "Join{DataScan(a)->Aggr(sum(Column#1),firstrow(Column#3))->DataScan(b)}(Column#3,Column#15)->Aggr(sum(Column#27))->Projection",
		},
		{
			sql:  "select sum(a) from (select * from t) x",
			best: "DataScan(t)->Aggr(sum(Column#1))->Projection",
		},
		{
			sql:  "select sum(c1) from (select c c1, d c2 from t a union all select a c1, b c2 from t b union all select b c1, e c2 from t c) x group by c2",
			best: "UnionAll{DataScan(a)->Projection->Aggr(sum(Column#41),firstrow(Column#42))->DataScan(b)->Projection->Aggr(sum(Column#27),firstrow(Column#28))->DataScan(c)->Projection->Aggr(sum(Column#13),firstrow(Column#14))}->Aggr(sum(Column#47))->Projection",
		},
		{
			sql:  "select max(a.b), max(b.b) from t a join t b on a.c = b.c group by a.a",
			best: "Join{DataScan(a)->DataScan(b)->Aggr(max(Column#14),firstrow(Column#15))}(Column#3,Column#15)->Projection->Projection",
		},
		{
			sql:  "select max(a.b), max(b.b) from t a join t b on a.a = b.a group by a.c",
			best: "Join{DataScan(a)->DataScan(b)}(Column#1,Column#13)->Aggr(max(Column#2),max(Column#14))->Projection",
		},
		{
			sql:  "select max(c.b) from (select * from t a union all select * from t b) c group by c.a",
			best: "UnionAll{DataScan(a)->Projection->Projection->Projection->DataScan(b)->Projection->Projection->Projection}->Aggr(max(Column#63))->Projection",
		},
		{
			sql:  "select max(a.c) from t a join t b on a.a=b.a and a.b=b.b group by a.b",
			best: "Join{DataScan(a)->DataScan(b)}(Column#1,Column#13)(Column#2,Column#14)->Aggr(max(Column#3))->Projection",
		},
		{
			sql:  "select t1.a, count(t2.b) from t t1, t t2 where t1.a = t2.a group by t1.a",
			best: "Join{DataScan(t1)->DataScan(t2)}(Column#1,Column#13)->Projection->Projection",
		},
	}

	ctx := context.Background()
	s.ctx.GetSessionVars().AllowAggPushDown = true
	for ith, tt := range tests {
		comment := Commentf("for %s", tt.sql)
		stmt, err := s.ParseOneStmt(tt.sql, "", "")
		c.Assert(err, IsNil, comment)

		p, err := BuildLogicalPlan(ctx, s.ctx, stmt, s.is)
		c.Assert(err, IsNil)
		p, err = logicalOptimize(context.TODO(), flagBuildKeyInfo|flagPredicatePushDown|flagPrunColumns|flagPushDownAgg, p.(LogicalPlan))
		c.Assert(err, IsNil)
		c.Assert(ToString(p), Equals, tt.best, Commentf("for %s %d", tt.sql, ith))
	}
	s.ctx.GetSessionVars().AllowAggPushDown = false
}

func (s *testPlanSuite) TestColumnPruning(c *C) {
	defer testleak.AfterTest(c)()
	tests := []struct {
		sql string
		ans map[int][]string
	}{
		{
			sql: "select count(*) from t group by a",
			ans: map[int][]string{
				1: {"Column#1"},
			},
		},
		{
			sql: "select count(*) from t",
			ans: map[int][]string{
				1: {"Column#1"},
			},
		},
		{
			sql: "select count(*) from t a join t b where a.a < 1",
			ans: map[int][]string{
				1: {"Column#1"},
				2: {"Column#13"},
			},
		},
		{
			sql: "select count(*) from t a join t b on a.a = b.d",
			ans: map[int][]string{
				1: {"Column#1"},
				2: {"Column#16"},
			},
		},
		{
			sql: "select count(*) from t a join t b on a.a = b.d order by sum(a.d)",
			ans: map[int][]string{
				1: {"Column#1", "Column#4"},
				2: {"Column#16"},
			},
		},
		{
			sql: "select count(b.a) from t a join t b on a.a = b.d group by b.b order by sum(a.d)",
			ans: map[int][]string{
				1: {"Column#1", "Column#4"},
				2: {"Column#13", "Column#14", "Column#16"},
			},
		},
		{
			sql: "select * from (select count(b.a) from t a join t b on a.a = b.d group by b.b having sum(a.d) < 0) tt",
			ans: map[int][]string{
				1: {"Column#1", "Column#4"},
				2: {"Column#13", "Column#14", "Column#16"},
			},
		},
		{
			sql: "select (select count(a) from t where b = k.a) from t k",
			ans: map[int][]string{
				1: {"Column#1"},
				3: {"Column#13", "Column#14"},
			},
		},
		{
			sql: "select exists (select count(*) from t where b = k.a) from t k",
			ans: map[int][]string{
				1: {"Column#1"},
			},
		},
		{
			sql: "select b = (select count(*) from t where b = k.a) from t k",
			ans: map[int][]string{
				1: {"Column#1", "Column#2"},
				3: {"Column#14"},
			},
		},
		{
			sql: "select exists (select count(a) from t where b = k.a group by b) from t k",
			ans: map[int][]string{
				1: {"Column#1"},
				3: {"Column#14"},
			},
		},
		{
			sql: "select a as c1, b as c2 from t order by 1, c1 + c2 + c",
			ans: map[int][]string{
				1: {"Column#1", "Column#2", "Column#3"},
			},
		},
		{
			sql: "select a from t where b < any (select c from t)",
			ans: map[int][]string{
				1: {"Column#1", "Column#2"},
				3: {"Column#15"},
			},
		},
		{
			sql: "select a from t where (b,a) != all (select c,d from t)",
			ans: map[int][]string{
				1: {"Column#1", "Column#2"},
				3: {"Column#15", "Column#16"},
			},
		},
		{
			sql: "select a from t where (b,a) in (select c,d from t)",
			ans: map[int][]string{
				1: {"Column#1", "Column#2"},
				3: {"Column#15", "Column#16"},
			},
		},
		{
			sql: "select a from t where a in (select a from t s group by t.b)",
			ans: map[int][]string{
				1: {"Column#1"},
				3: {"Column#13"},
			},
		},
		{
			sql: "select t01.a from (select a from t t21 union all select a from t t22) t2 join t t01 on 1 left outer join t t3 on 1 join t t4 on 1",
			ans: map[int][]string{
				1:  {"Column#1"},
				3:  {"Column#14"},
				5:  {"Column#27"},
				8:  {"Column#28"},
				10: {"Column#40"},
				12: {"Column#52"},
			},
		},
		{
			sql: "select 1 from (select count(b) as cnt from t) t1;",
			ans: map[int][]string{
				1: {"Column#1"},
			},
		},
		{
			sql: "select count(1) from (select count(b) as cnt from t) t1;",
			ans: map[int][]string{
				1: {"Column#1"},
			},
		},
		{
			sql: "select count(1) from (select count(b) as cnt from t group by c) t1;",
			ans: map[int][]string{
				1: {"Column#3"},
			},
		},
	}

	ctx := context.Background()
	for _, tt := range tests {
		comment := Commentf("for %s", tt.sql)
		stmt, err := s.ParseOneStmt(tt.sql, "", "")
		c.Assert(err, IsNil, comment)

		p, err := BuildLogicalPlan(ctx, s.ctx, stmt, s.is)
		c.Assert(err, IsNil)
		lp, err := logicalOptimize(ctx, flagPredicatePushDown|flagPrunColumns, p.(LogicalPlan))
		c.Assert(err, IsNil)
		checkDataSourceCols(lp, c, tt.ans, comment)
	}
}

func (s *testPlanSuite) TestProjectionEliminator(c *C) {
	defer testleak.AfterTest(c)()
	tests := []struct {
		sql  string
		best string
	}{
		{
			sql:  "select 1+num from (select 1+a as num from t) t1;",
			best: "DataScan(t)->Projection",
		},
	}

	ctx := context.Background()
	for ith, tt := range tests {
		comment := Commentf("for %s", tt.sql)
		stmt, err := s.ParseOneStmt(tt.sql, "", "")
		c.Assert(err, IsNil, comment)

		p, err := BuildLogicalPlan(ctx, s.ctx, stmt, s.is)
		c.Assert(err, IsNil)
		p, err = logicalOptimize(context.TODO(), flagBuildKeyInfo|flagPrunColumns|flagEliminateProjection, p.(LogicalPlan))
		c.Assert(err, IsNil)
		c.Assert(ToString(p), Equals, tt.best, Commentf("for %s %d", tt.sql, ith))
	}
}

func (s *testPlanSuite) TestAllocID(c *C) {
	ctx := MockContext()
	pA := DataSource{}.Init(ctx, 0)
	pB := DataSource{}.Init(ctx, 0)
	c.Assert(pA.id+1, Equals, pB.id)
}

func checkDataSourceCols(p LogicalPlan, c *C, ans map[int][]string, comment CommentInterface) {
	switch p.(type) {
	case *DataSource:
		colList, ok := ans[p.ID()]
		c.Assert(ok, IsTrue, Commentf("For %v DataSource ID %d Not found", comment, p.ID()))
		c.Assert(len(p.Schema().Columns), Equals, len(colList), comment)
		for i, colName := range colList {
			c.Assert(p.Schema().Columns[i].String(), Equals, colName, comment)
		}
	case *LogicalUnionAll:
		colList, ok := ans[p.ID()]
		c.Assert(ok, IsTrue, Commentf("For %v UnionAll ID %d Not found", comment, p.ID()))
		c.Assert(len(p.Schema().Columns), Equals, len(colList), comment)
		for i, colName := range colList {
			c.Assert(p.Schema().Columns[i].String(), Equals, colName, comment)
		}
	}
	for _, child := range p.Children() {
		checkDataSourceCols(child, c, ans, comment)
	}
}

func (s *testPlanSuite) TestValidate(c *C) {
	defer testleak.AfterTest(c)()
	tests := []struct {
		sql string
		err *terror.Error
	}{
		{
			sql: "select date_format((1,2), '%H');",
			err: expression.ErrOperandColumns,
		},
		{
			sql: "select cast((1,2) as date)",
			err: expression.ErrOperandColumns,
		},
		{
			sql: "select (1,2) between (3,4) and (5,6)",
			err: expression.ErrOperandColumns,
		},
		{
			sql: "select (1,2) rlike '1'",
			err: expression.ErrOperandColumns,
		},
		{
			sql: "select (1,2) like '1'",
			err: expression.ErrOperandColumns,
		},
		{
			sql: "select case(1,2) when(1,2) then true end",
			err: expression.ErrOperandColumns,
		},
		{
			sql: "select (1,2) in ((3,4),(5,6))",
			err: nil,
		},
		{
			sql: "select row(1,(2,3)) in (select a,b from t)",
			err: expression.ErrOperandColumns,
		},
		{
			sql: "select row(1,2) in (select a,b from t)",
			err: nil,
		},
		{
			sql: "select (1,2) in ((3,4),5)",
			err: expression.ErrOperandColumns,
		},
		{
			sql: "select (1,2) is true",
			err: expression.ErrOperandColumns,
		},
		{
			sql: "select (1,2) is null",
			err: expression.ErrOperandColumns,
		},
		{
			sql: "select (+(1,2))=(1,2)",
			err: nil,
		},
		{
			sql: "select (-(1,2))=(1,2)",
			err: expression.ErrOperandColumns,
		},
		{
			sql: "select (1,2)||(1,2)",
			err: expression.ErrOperandColumns,
		},
		{
			sql: "select (1,2) < (3,4)",
			err: nil,
		},
		{
			sql: "select (1,2) < 3",
			err: expression.ErrOperandColumns,
		},
		{
			sql: "select 1, * from t",
			err: ErrInvalidWildCard,
		},
		{
			sql: "select *, 1 from t",
			err: nil,
		},
		{
			sql: "select 1, t.* from t",
			err: nil,
		},
		{
			sql: "select 1 from t t1, t t2 where t1.a > all((select a) union (select a))",
			err: ErrAmbiguous,
		},
		{
			sql: "insert into t set a = 1, b = a + 1",
			err: nil,
		},
		{
			sql: "insert into t set a = 1, b = values(a) + 1",
			err: nil,
		},
		{
			sql: "select a, b, c from t order by 0",
			err: ErrUnknownColumn,
		},
		{
			sql: "select a, b, c from t order by 4",
			err: ErrUnknownColumn,
		},
		{
			sql: "select a as c1, b as c1 from t order by c1",
			err: ErrAmbiguous,
		},
		{
			sql: "(select a as b, b from t) union (select a, b from t) order by b",
			err: ErrAmbiguous,
		},
		{
			sql: "(select a as b, b from t) union (select a, b from t) order by a",
			err: ErrUnknownColumn,
		},
		{
			sql: "select * from t t1 use index(e)",
			err: ErrKeyDoesNotExist,
		},
		{
			sql: "select a from t having c2",
			err: ErrUnknownColumn,
		},
		{
			sql: "select a from t group by c2 + 1 having c2",
			err: ErrUnknownColumn,
		},
		{
			sql: "select a as b, b from t having b",
			err: ErrAmbiguous,
		},
		{
			sql: "select a + 1 from t having a",
			err: ErrUnknownColumn,
		},
		{
			sql: "select a from t having sum(avg(a))",
			err: ErrInvalidGroupFuncUse,
		},
		{
			sql: "select concat(c_str, d_str) from t group by `concat(c_str, d_str)`",
			err: nil,
		},
		{
			sql: "select concat(c_str, d_str) from t group by `concat(c_str,d_str)`",
			err: ErrUnknownColumn,
		},
	}

	ctx := context.Background()
	for _, tt := range tests {
		sql := tt.sql
		comment := Commentf("for %s", sql)
		stmt, err := s.ParseOneStmt(sql, "", "")
		c.Assert(err, IsNil, comment)
		Preprocess(s.ctx, stmt, s.is)
		_, err = BuildLogicalPlan(ctx, s.ctx, stmt, s.is)
		if tt.err == nil {
			c.Assert(err, IsNil, comment)
		} else {
			c.Assert(tt.err.Equal(err), IsTrue, comment)
		}
	}
}

func checkUniqueKeys(p LogicalPlan, c *C, ans map[int][][]string, sql string) {
	keyList, ok := ans[p.ID()]
	c.Assert(ok, IsTrue, Commentf("for %s, %v not found", sql, p.ID()))
	c.Assert(len(p.Schema().Keys), Equals, len(keyList), Commentf("for %s, %v, the number of key doesn't match, the schema is %s", sql, p.ID(), p.Schema()))
	for i, key := range keyList {
		c.Assert(len(p.Schema().Keys[i]), Equals, len(key), Commentf("for %s, %v %v, the number of column doesn't match", sql, p.ID(), key))
		for j, colName := range key {
			c.Assert(p.Schema().Keys[i][j].String(), Equals, colName, Commentf("for %s, %v %v, column dosen't match", sql, p.ID(), key))
		}
	}
	for _, child := range p.Children() {
		checkUniqueKeys(child, c, ans, sql)
	}
}

func (s *testPlanSuite) TestUniqueKeyInfo(c *C) {
	defer testleak.AfterTest(c)()
	tests := []struct {
		sql string
		ans map[int][][]string
	}{
		{
			sql: "select a, sum(e) from t group by b",
			ans: map[int][][]string{
				1: {{"Column#1"}},
				2: {{"Column#1"}},
				3: {{"Column#14"}},
			},
		},
		{
			sql: "select a, b, sum(f) from t group by b",
			ans: map[int][][]string{
				1: {{"Column#9"}, {"Column#1"}},
				2: {{"Column#1"}, {"Column#2"}},
				3: {{"Column#14"}, {"Column#15"}},
			},
		},
		{
			sql: "select c, d, e, sum(a) from t group by c, d, e",
			ans: map[int][][]string{
				1: {{"Column#1"}},
				2: {{"Column#3", "Column#4", "Column#5"}},
				3: {{"Column#14", "Column#15", "Column#16"}},
			},
		},
		{
			sql: "select f, g, sum(a) from t",
			ans: map[int][][]string{
				1: {{"Column#9"}, {"Column#9", "Column#10"}, {"Column#1"}},
				2: {{"Column#9"}, {"Column#9", "Column#10"}},
				3: {{"Column#14"}, {"Column#14", "Column#15"}},
			},
		},
		{
			sql: "select * from t t1 join t t2 on t1.a = t2.e",
			ans: map[int][][]string{
				1: {{"Column#9"}, {"Column#9", "Column#10"}, {"Column#1"}},
				2: {{"Column#21"}, {"Column#21", "Column#22"}, {"Column#13"}},
				3: {{"Column#21"}, {"Column#21", "Column#22"}, {"Column#13"}},
				4: {{"Column#45"}, {"Column#45", "Column#46"}, {"Column#37"}},
			},
		},
		{
			sql: "select f from t having sum(a) > 0",
			ans: map[int][][]string{
				1: {{"Column#9"}, {"Column#1"}},
				2: {{"Column#9"}},
				6: {{"Column#9"}},
				3: {{"Column#14"}},
				5: {{"Column#17"}},
			},
		},
		{
			sql: "select * from t t1 left join t t2 on t1.a = t2.a",
			ans: map[int][][]string{
				1: {{"Column#9"}, {"Column#9", "Column#10"}, {"Column#1"}},
				2: {{"Column#21"}, {"Column#21", "Column#22"}, {"Column#13"}},
				3: {{"Column#9"}, {"Column#9", "Column#10"}, {"Column#1"}},
				4: {{"Column#33"}, {"Column#33", "Column#34"}, {"Column#25"}},
			},
		},
	}

	ctx := context.Background()
	for ith, tt := range tests {
		comment := Commentf("for %s %d", tt.sql, ith)
		stmt, err := s.ParseOneStmt(tt.sql, "", "")
		c.Assert(err, IsNil, comment)

		p, err := BuildLogicalPlan(ctx, s.ctx, stmt, s.is)
		c.Assert(err, IsNil)
		lp, err := logicalOptimize(context.TODO(), flagPredicatePushDown|flagPrunColumns|flagBuildKeyInfo, p.(LogicalPlan))
		c.Assert(err, IsNil)
		checkUniqueKeys(lp, c, tt.ans, tt.sql)
	}
}

func (s *testPlanSuite) TestAggPrune(c *C) {
	defer testleak.AfterTest(c)()
	tests := []struct {
		sql  string
		best string
	}{
		{
			sql:  "select a, count(b) from t group by a",
			best: "DataScan(t)->Projection",
		},
		{
			sql:  "select sum(b) from t group by c, d, e",
			best: "DataScan(t)->Aggr(sum(Column#2))->Projection",
		},
		{
			sql:  "select tt.a, sum(tt.b) from (select a, b from t) tt group by tt.a",
			best: "DataScan(t)->Projection",
		},
		{
			sql:  "select count(1) from (select count(1), a as b from t group by a) tt group by b",
			best: "DataScan(t)->Projection",
		},
		{
			sql:  "select a, count(b) from t group by a",
			best: "DataScan(t)->Projection",
		},
		{
			sql:  "select a, count(distinct a, b) from t group by a",
			best: "DataScan(t)->Projection",
		},
	}

	ctx := context.Background()
	for _, tt := range tests {
		comment := Commentf("for %s", tt.sql)
		stmt, err := s.ParseOneStmt(tt.sql, "", "")
		c.Assert(err, IsNil, comment)

		p, err := BuildLogicalPlan(ctx, s.ctx, stmt, s.is)
		c.Assert(err, IsNil)

		p, err = logicalOptimize(context.TODO(), flagPredicatePushDown|flagPrunColumns|flagBuildKeyInfo|flagEliminateAgg|flagEliminateProjection, p.(LogicalPlan))
		c.Assert(err, IsNil)
		c.Assert(ToString(p), Equals, tt.best, comment)
	}
}

func (s *testPlanSuite) TestVisitInfo(c *C) {
	defer testleak.AfterTest(c)()
	tests := []struct {
		sql string
		ans []visitInfo
	}{
		{
			sql: "insert into t (a) values (1)",
			ans: []visitInfo{
				{mysql.InsertPriv, "test", "t", "", nil},
			},
		},
		{
			sql: "delete from t where a = 1",
			ans: []visitInfo{
				{mysql.DeletePriv, "test", "t", "", nil},
				{mysql.SelectPriv, "test", "t", "", nil},
			},
		},
		{
			sql: "delete from a1 using t as a1 inner join t as a2 where a1.a = a2.a",
			ans: []visitInfo{
				{mysql.DeletePriv, "test", "t", "", nil},
				{mysql.SelectPriv, "test", "t", "", nil},
			},
		},
		{
			sql: "update t set a = 7 where a = 1",
			ans: []visitInfo{
				{mysql.UpdatePriv, "test", "t", "", nil},
				{mysql.SelectPriv, "test", "t", "", nil},
			},
		},
		{
			sql: "update t, (select * from t) a1 set t.a = a1.a;",
			ans: []visitInfo{
				{mysql.UpdatePriv, "test", "t", "", nil},
				{mysql.SelectPriv, "test", "t", "", nil},
			},
		},
		{
			sql: "update t a1 set a1.a = a1.a + 1",
			ans: []visitInfo{
				{mysql.UpdatePriv, "test", "t", "", nil},
				{mysql.SelectPriv, "test", "t", "", nil},
			},
		},
		{
			sql: "select a, sum(e) from t group by a",
			ans: []visitInfo{
				{mysql.SelectPriv, "test", "t", "", nil},
			},
		},
		{
			sql: "truncate table t",
			ans: []visitInfo{
				{mysql.DropPriv, "test", "t", "", nil},
			},
		},
		{
			sql: "drop table t",
			ans: []visitInfo{
				{mysql.DropPriv, "test", "t", "", nil},
			},
		},
		{
			sql: "create table t (a int)",
			ans: []visitInfo{
				{mysql.CreatePriv, "test", "t", "", nil},
			},
		},
		{
			sql: "create table t1 like t",
			ans: []visitInfo{
				{mysql.CreatePriv, "test", "t1", "", nil},
				{mysql.SelectPriv, "test", "t", "", nil},
			},
		},
		{
			sql: "create database test",
			ans: []visitInfo{
				{mysql.CreatePriv, "test", "", "", nil},
			},
		},
		{
			sql: "drop database test",
			ans: []visitInfo{
				{mysql.DropPriv, "test", "", "", nil},
			},
		},
		{
			sql: "create index t_1 on t (a)",
			ans: []visitInfo{
				{mysql.IndexPriv, "test", "t", "", nil},
			},
		},
		{
			sql: "drop index e on t",
			ans: []visitInfo{
				{mysql.IndexPriv, "test", "t", "", nil},
			},
		},
		{
			sql: `grant all privileges on test.* to 'test'@'%'`,
			ans: []visitInfo{
				{mysql.SelectPriv, "test", "", "", nil},
				{mysql.InsertPriv, "test", "", "", nil},
				{mysql.UpdatePriv, "test", "", "", nil},
				{mysql.DeletePriv, "test", "", "", nil},
				{mysql.CreatePriv, "test", "", "", nil},
				{mysql.DropPriv, "test", "", "", nil},
				{mysql.GrantPriv, "test", "", "", nil},
				{mysql.AlterPriv, "test", "", "", nil},
				{mysql.ExecutePriv, "test", "", "", nil},
				{mysql.IndexPriv, "test", "", "", nil},
				{mysql.CreateViewPriv, "test", "", "", nil},
				{mysql.ShowViewPriv, "test", "", "", nil},
			},
		},
		{
			sql: `grant select on test.ttt to 'test'@'%'`,
			ans: []visitInfo{
				{mysql.SelectPriv, "test", "ttt", "", nil},
				{mysql.GrantPriv, "test", "ttt", "", nil},
			},
		},
		{
			sql: `grant select on ttt to 'test'@'%'`,
			ans: []visitInfo{
				{mysql.SelectPriv, "test", "ttt", "", nil},
				{mysql.GrantPriv, "test", "ttt", "", nil},
			},
		},
		{
			sql: `revoke all privileges on *.* from 'test'@'%'`,
			ans: []visitInfo{
				{mysql.SuperPriv, "", "", "", nil},
			},
		},
		{
			sql: `set password for 'root'@'%' = 'xxxxx'`,
			ans: []visitInfo{},
		},
		{
			sql: `show create table test.ttt`,
			ans: []visitInfo{
				{mysql.AllPrivMask, "test", "ttt", "", nil},
			},
		},
		{
			sql: "alter table t add column a int(4)",
			ans: []visitInfo{
				{mysql.AlterPriv, "test", "t", "", nil},
			},
		},
		{
			sql: "rename table t_old to t_new",
			ans: []visitInfo{
				{mysql.AlterPriv, "test", "t_old", "", nil},
				{mysql.DropPriv, "test", "t_old", "", nil},
				{mysql.CreatePriv, "test", "t_new", "", nil},
				{mysql.InsertPriv, "test", "t_new", "", nil},
			},
		},
		{
			sql: "alter table t_old rename to t_new",
			ans: []visitInfo{
				{mysql.AlterPriv, "test", "t_old", "", nil},
				{mysql.DropPriv, "test", "t_old", "", nil},
				{mysql.CreatePriv, "test", "t_new", "", nil},
				{mysql.InsertPriv, "test", "t_new", "", nil},
			},
		},
		{
			sql: "alter table t drop partition p0;",
			ans: []visitInfo{
				{mysql.AlterPriv, "test", "t", "", nil},
				{mysql.DropPriv, "test", "t", "", nil},
			},
		},
	}

	for _, tt := range tests {
		comment := Commentf("for %s", tt.sql)
		stmt, err := s.ParseOneStmt(tt.sql, "", "")
		c.Assert(err, IsNil, comment)
		Preprocess(s.ctx, stmt, s.is)
		builder := NewPlanBuilder(MockContext(), s.is, &BlockHintProcessor{})
		builder.ctx.GetSessionVars().HashJoinConcurrency = 1
		_, err = builder.Build(context.TODO(), stmt)
		c.Assert(err, IsNil, comment)

		checkVisitInfo(c, builder.visitInfo, tt.ans, comment)
	}
}

type visitInfoArray []visitInfo

func (v visitInfoArray) Len() int {
	return len(v)
}

func (v visitInfoArray) Less(i, j int) bool {
	if v[i].privilege < v[j].privilege {
		return true
	}
	if v[i].db < v[j].db {
		return true
	}
	if v[i].table < v[j].table {
		return true
	}
	if v[i].column < v[j].column {
		return true
	}

	return false
}

func (v visitInfoArray) Swap(i, j int) {
	v[i], v[j] = v[j], v[i]
}

func unique(v []visitInfo) []visitInfo {
	repeat := 0
	for i := 1; i < len(v); i++ {
		if v[i] == v[i-1] {
			repeat++
		} else {
			v[i-repeat] = v[i]
		}
	}
	return v[:len(v)-repeat]
}

func checkVisitInfo(c *C, v1, v2 []visitInfo, comment CommentInterface) {
	sort.Sort(visitInfoArray(v1))
	sort.Sort(visitInfoArray(v2))
	v1 = unique(v1)
	v2 = unique(v2)

	c.Assert(len(v1), Equals, len(v2), comment)
	for i := 0; i < len(v1); i++ {
		// loose compare errors for code match
		c.Assert(terror.ErrorEqual(v1[i].err, v2[i].err), IsTrue, Commentf("err1 %v, err2 %v for %s", v1[i].err, v2[i].err, comment))
		// compare remainder
		v1[i].err = v2[i].err
		c.Assert(v1[i], Equals, v2[i], comment)
	}
}

func (s *testPlanSuite) TestUnion(c *C) {
	defer func() {
		testleak.AfterTest(c)()
	}()
	tests := []struct {
		sql  string
		best string
		err  bool
	}{
		{
			sql:  "select a from t union select a from t",
			best: "UnionAll{DataScan(t)->Projection->DataScan(t)->Projection}->Aggr(firstrow(Column#27))",
			err:  false,
		},
		{
			sql:  "select a from t union all select a from t",
			best: "UnionAll{DataScan(t)->Projection->DataScan(t)->Projection}",
			err:  false,
		},
		{
			sql:  "select a from t union select a from t union all select a from t",
			best: "UnionAll{UnionAll{DataScan(t)->Projection->DataScan(t)->Projection}->Aggr(firstrow(Column#40))->Projection->DataScan(t)->Projection}",
			err:  false,
		},
		{
			sql:  "select a from t union select a from t union all select a from t union select a from t union select a from t",
			best: "UnionAll{DataScan(t)->Projection->DataScan(t)->Projection->DataScan(t)->Projection->DataScan(t)->Projection->DataScan(t)->Projection}->Aggr(firstrow(Column#66))",
			err:  false,
		},
		{
			sql:  "select a from t union select a, b from t",
			best: "",
			err:  true,
		},
		{
			sql:  "select * from (select 1 as a  union select 1 union all select 2) t order by a",
			best: "UnionAll{UnionAll{Dual->Projection->Dual->Projection}->Aggr(firstrow(Column#4))->Projection->Dual->Projection}->Projection->Sort",
			err:  false,
		},
		{
			sql:  "select * from (select 1 as a  union select 1 union all select 2) t order by (select a)",
			best: "Apply{UnionAll{UnionAll{Dual->Projection->Dual->Projection}->Aggr(firstrow(Column#4))->Projection->Dual->Projection}->Dual->Projection->MaxOneRow}->Sort->Projection",
			err:  false,
		},
	}
	ctx := context.TODO()
	for i, tt := range tests {
		comment := Commentf("case:%v sql:%s", i, tt.sql)
		stmt, err := s.ParseOneStmt(tt.sql, "", "")
		c.Assert(err, IsNil, comment)
		Preprocess(s.ctx, stmt, s.is)
		builder := NewPlanBuilder(MockContext(), s.is, &BlockHintProcessor{})
		plan, err := builder.Build(ctx, stmt)
		if tt.err {
			c.Assert(err, NotNil)
			continue
		}
		c.Assert(err, IsNil)
		p := plan.(LogicalPlan)
		p, err = logicalOptimize(ctx, builder.optFlag, p.(LogicalPlan))
		c.Assert(err, IsNil)
		c.Assert(ToString(p), Equals, tt.best, comment)
	}
}

func (s *testPlanSuite) TestTopNPushDown(c *C) {
	defer func() {
		testleak.AfterTest(c)()
	}()
	tests := []struct {
		sql  string
		best string
	}{
		// Test TopN + Selection.
		{
			sql:  "select * from t where a < 1 order by b limit 5",
			best: "DataScan(t)->TopN([Column#2],0,5)->Projection",
		},
		// Test Limit + Selection.
		{
			sql:  "select * from t where a < 1 limit 5",
			best: "DataScan(t)->Limit->Projection",
		},
		// Test Limit + Agg + Proj .
		{
			sql:  "select a, count(b) from t group by b limit 5",
			best: "DataScan(t)->Aggr(count(Column#2),firstrow(Column#1))->Limit->Projection",
		},
		// Test TopN + Agg + Proj .
		{
			sql:  "select a, count(b) from t group by b order by c limit 5",
			best: "DataScan(t)->Aggr(count(Column#2),firstrow(Column#1),firstrow(Column#3))->TopN([Column#3],0,5)->Projection",
		},
		// Test TopN + Join + Proj.
		{
			sql:  "select * from t, t s order by t.a limit 5",
			best: "Join{DataScan(t)->DataScan(s)}->TopN([Column#1],0,5)->Projection",
		},
		// Test Limit + Join + Proj.
		{
			sql:  "select * from t, t s limit 5",
			best: "Join{DataScan(t)->DataScan(s)}->Limit->Projection",
		},
		// Test TopN + Left Join + Proj.
		{
			sql:  "select * from t left outer join t s on t.a = s.a order by t.a limit 5",
			best: "Join{DataScan(t)->TopN([Column#1],0,5)->DataScan(s)}(Column#1,Column#13)->TopN([Column#1],0,5)->Projection",
		},
		// Test TopN + Left Join + Proj.
		{
			sql:  "select * from t left outer join t s on t.a = s.a order by t.a limit 5, 5",
			best: "Join{DataScan(t)->TopN([Column#1],0,10)->DataScan(s)}(Column#1,Column#13)->TopN([Column#1],5,5)->Projection",
		},
		// Test Limit + Left Join + Proj.
		{
			sql:  "select * from t left outer join t s on t.a = s.a limit 5",
			best: "Join{DataScan(t)->Limit->DataScan(s)}(Column#1,Column#13)->Limit->Projection",
		},
		// Test Limit + Left Join Apply + Proj.
		{
			sql:  "select (select s.a from t s where t.a = s.a) from t limit 5",
			best: "Join{DataScan(t)->Limit->DataScan(s)}(Column#1,Column#13)->Limit->Projection",
		},
		// Test TopN + Left Join Apply + Proj.
		{
			sql:  "select (select s.a from t s where t.a = s.a) from t order by t.a limit 5",
			best: "Join{DataScan(t)->TopN([Column#1],0,5)->DataScan(s)}(Column#1,Column#13)->TopN([Column#1],0,5)->Projection",
		},
		// Test TopN + Left Semi Join Apply + Proj.
		{
			sql:  "select exists (select s.a from t s where t.a = s.a) from t order by t.a limit 5",
			best: "Join{DataScan(t)->TopN([Column#1],0,5)->DataScan(s)}(Column#1,Column#13)->TopN([Column#1],0,5)->Projection",
		},
		// Test TopN + Semi Join Apply + Proj.
		{
			sql:  "select * from t where exists (select s.a from t s where t.a = s.a) order by t.a limit 5",
			best: "Join{DataScan(t)->DataScan(s)}(Column#1,Column#13)->TopN([Column#1],0,5)->Projection",
		},
		// Test TopN + Right Join + Proj.
		{
			sql:  "select * from t right outer join t s on t.a = s.a order by s.a limit 5",
			best: "Join{DataScan(t)->DataScan(s)->TopN([Column#13],0,5)}(Column#1,Column#13)->TopN([Column#13],0,5)->Projection",
		},
		// Test Limit + Right Join + Proj.
		{
			sql:  "select * from t right outer join t s on t.a = s.a order by s.a,t.b limit 5",
			best: "Join{DataScan(t)->DataScan(s)}(Column#1,Column#13)->TopN([Column#13 Column#2],0,5)->Projection",
		},
		// Test TopN + UA + Proj.
		{
			sql:  "select * from t union all (select * from t s) order by a,b limit 5",
			best: "UnionAll{DataScan(t)->TopN([Column#25 Column#26],0,5)->Projection->DataScan(s)->TopN([Column#1 Column#2],0,5)->Projection}->TopN([Column#49 Column#50],0,5)",
		},
		// Test TopN + UA + Proj.
		{
			sql:  "select * from t union all (select * from t s) order by a,b limit 5, 5",
			best: "UnionAll{DataScan(t)->TopN([Column#25 Column#26],0,10)->Projection->DataScan(s)->TopN([Column#1 Column#2],0,10)->Projection}->TopN([Column#49 Column#50],5,5)",
		},
		// Test Limit + UA + Proj + Sort.
		{
			sql:  "select * from t union all (select * from t s order by a) limit 5",
			best: "UnionAll{DataScan(t)->Limit->Projection->DataScan(s)->TopN([Column#1],0,5)->Projection}->Limit",
		},
		// Test `ByItem` containing column from both sides.
		{
			sql:  "select ifnull(t1.b, t2.a) from t t1 left join t t2 on t1.e=t2.e order by ifnull(t1.b, t2.a) limit 5",
			best: "Join{DataScan(t1)->TopN([Column#2],0,5)->DataScan(t2)}(Column#5,Column#17)->TopN([Column#2],0,5)->Projection",
		},
		// Test ifnull cannot be eliminated
		{
			sql:  "select ifnull(t1.h, t2.b) from t t1 left join t t2 on t1.e=t2.e order by ifnull(t1.h, t2.b) limit 5",
			best: "Join{DataScan(t1)->DataScan(t2)}(Column#5,Column#17)->TopN([ifnull(Column#11, Column#14)],0,5)->Projection->Projection",
		},
	}
	ctx := context.TODO()
	for i, tt := range tests {
		comment := Commentf("case:%v sql:%s", i, tt.sql)
		stmt, err := s.ParseOneStmt(tt.sql, "", "")
		c.Assert(err, IsNil, comment)
		Preprocess(s.ctx, stmt, s.is)
		builder := NewPlanBuilder(MockContext(), s.is, &BlockHintProcessor{})
		p, err := builder.Build(ctx, stmt)
		c.Assert(err, IsNil)
		p, err = logicalOptimize(ctx, builder.optFlag, p.(LogicalPlan))
		c.Assert(err, IsNil)
		c.Assert(ToString(p), Equals, tt.best, comment)
	}
}

func (s *testPlanSuite) TestNameResolver(c *C) {
	defer testleak.AfterTest(c)()
	tests := []struct {
		sql string
		err string
	}{
		{"select a from t", ""},
		{"select c3 from t", "[planner:1054]Unknown column 'c3' in 'field list'"},
		{"select c1 from t4", "[schema:1146]Table 'test.t4' doesn't exist"},
		{"select * from t", ""},
		{"select t.* from t", ""},
		{"select t2.* from t", "[planner:1051]Unknown table 't2'"},
		{"select b as a, c as a from t group by a", "[planner:1052]Column 'c' in field list is ambiguous"},
		{"select 1 as a, b as a, c as a from t group by a", ""},
		{"select a, b as a from t group by a+1", ""},
		{"select c, a as c from t order by c+1", ""},
		{"select * from t as t1, t as t2 join t as t3 on t2.a = t3.a", ""},
		{"select * from t as t1, t as t2 join t as t3 on t1.c1 = t2.a", "[planner:1054]Unknown column 't1.c1' in 'on clause'"},
		{"select a from t group by a having a = 3", ""},
		{"select a from t group by a having c2 = 3", "[planner:1054]Unknown column 'c2' in 'having clause'"},
		{"select a from t where exists (select b)", ""},
		{"select cnt from (select count(a) as cnt from t group by b) as t2 group by cnt", ""},
		{"select a from t where t11.a < t.a", "[planner:1054]Unknown column 't11.a' in 'where clause'"},
		{"select a from t having t11.c1 < t.a", "[planner:1054]Unknown column 't11.c1' in 'having clause'"},
		{"select a from t where t.a < t.a order by t11.c1", "[planner:1054]Unknown column 't11.c1' in 'order clause'"},
		{"select a from t group by t11.c1", "[planner:1054]Unknown column 't11.c1' in 'group statement'"},
		{"delete a from (select * from t ) as a, t", "[planner:1288]The target table a of the DELETE is not updatable"},
		{"delete b from (select * from t ) as a, t", "[planner:1109]Unknown table 'b' in MULTI DELETE"},
		{"select '' as fakeCol from t group by values(fakeCol)", "[planner:1054]Unknown column '' in 'VALUES() function'"},
		{"update t, (select * from t) as b set b.a = t.a", "[planner:1288]The target table b of the UPDATE is not updatable"},
	}

	ctx := context.Background()
	for _, t := range tests {
		comment := Commentf("for %s", t.sql)
		stmt, err := s.ParseOneStmt(t.sql, "", "")
		c.Assert(err, IsNil, comment)
		s.ctx.GetSessionVars().HashJoinConcurrency = 1

		_, err = BuildLogicalPlan(ctx, s.ctx, stmt, s.is)
		if t.err == "" {
			c.Check(err, IsNil)
		} else {
			c.Assert(err.Error(), Equals, t.err)
		}
	}
}

func (s *testPlanSuite) TestOuterJoinEliminator(c *C) {
	defer testleak.AfterTest(c)()
	tests := []struct {
		sql  string
		best string
	}{
		// Test left outer join + distinct
		{
			sql:  "select distinct t1.a, t1.b from t t1 left outer join t t2 on t1.b = t2.b",
			best: "DataScan(t1)->Aggr(firstrow(Column#1),firstrow(Column#2))",
		},
		// Test right outer join + distinct
		{
			sql:  "select distinct t2.a, t2.b from t t1 right outer join t t2 on t1.b = t2.b",
			best: "DataScan(t2)->Aggr(firstrow(Column#13),firstrow(Column#14))",
		},
		// Test duplicate agnostic agg functions on join
		{
			sql:  "select max(t1.a), min(test.t1.b) from t t1 left join t t2 on t1.b = t2.b",
			best: "DataScan(t1)->Aggr(max(Column#1),min(Column#2))->Projection",
		},
		{
			sql:  "select sum(distinct t1.a) from t t1 left join t t2 on t1.a = t2.a and t1.b = t2.b",
			best: "DataScan(t1)->Aggr(sum(Column#1))->Projection",
		},
		{
			sql:  "select count(distinct t1.a, t1.b) from t t1 left join t t2 on t1.b = t2.b",
			best: "DataScan(t1)->Aggr(count(Column#1, Column#2))->Projection",
		},
		// Test left outer join
		{
			sql:  "select t1.b from t t1 left outer join t t2 on t1.a = t2.a",
			best: "DataScan(t1)->Projection",
		},
		// Test right outer join
		{
			sql:  "select t2.b from t t1 right outer join t t2 on t1.a = t2.a",
			best: "DataScan(t2)->Projection",
		},
		// For complex join query
		{
			sql:  "select max(t3.b) from (t t1 left join t t2 on t1.a = t2.a) right join t t3 on t1.b = t3.b",
			best: "Join{Join{DataScan(t1)->DataScan(t2)}(Column#1,Column#13)->DataScan(t3)->TopN([Column#26 true],0,1)}(Column#2,Column#26)->TopN([Column#26 true],0,1)->Aggr(max(Column#26))->Projection",
		},
		{
			sql:  "select t1.a ta, t1.b tb from t t1 left join t t2 on t1.a = t2.a",
			best: "DataScan(t1)->Projection",
		},
		{
			// Because the `order by` uses t2.a, the `join` can't be eliminated.
			sql:  "select t1.a, t1.b from t t1 left join t t2 on t1.a = t2.a order by t2.a",
			best: "Join{DataScan(t1)->DataScan(t2)}(Column#1,Column#13)->Sort->Projection",
		},
		// For issue 11167
		{
			sql:  "select a.a from t a natural left join t b natural left join t c",
			best: "DataScan(a)->Projection",
		},
	}

	ctx := context.TODO()
	for i, tt := range tests {
		comment := Commentf("case:%v sql:%s", i, tt.sql)
		stmt, err := s.ParseOneStmt(tt.sql, "", "")
		c.Assert(err, IsNil, comment)
		Preprocess(s.ctx, stmt, s.is)
		builder := NewPlanBuilder(MockContext(), s.is, &BlockHintProcessor{})
		p, err := builder.Build(ctx, stmt)
		c.Assert(err, IsNil)
		p, err = logicalOptimize(ctx, builder.optFlag, p.(LogicalPlan))
		c.Assert(err, IsNil)
		c.Assert(ToString(p), Equals, tt.best, comment)
	}
}

func (s *testPlanSuite) TestSelectView(c *C) {
	defer func() {
		testleak.AfterTest(c)()
	}()
	tests := []struct {
		sql  string
		best string
	}{
		{
			sql:  "select * from v",
			best: "DataScan(t)->Projection",
		},
	}
	ctx := context.TODO()
	for i, tt := range tests {
		comment := Commentf("case:%v sql:%s", i, tt.sql)
		stmt, err := s.ParseOneStmt(tt.sql, "", "")
		c.Assert(err, IsNil, comment)
		Preprocess(s.ctx, stmt, s.is)
		builder := NewPlanBuilder(MockContext(), s.is, &BlockHintProcessor{})
		p, err := builder.Build(ctx, stmt)
		c.Assert(err, IsNil)
		p, err = logicalOptimize(ctx, builder.optFlag, p.(LogicalPlan))
		c.Assert(err, IsNil)
		c.Assert(ToString(p), Equals, tt.best, comment)
	}
}

func (s *testPlanSuite) TestWindowFunction(c *C) {
	defer testleak.AfterTest(c)()
	tests := []struct {
		sql    string
		result string
	}{
		{
			sql:    "select a, avg(a) over(partition by a) from t",
			result: "TableReader(Table(t))->Window(avg(cast(Column#1)) over(partition by Column#1))->Projection",
		},
		{
			sql:    "select a, avg(a) over(partition by b) from t",
			result: "TableReader(Table(t))->Sort->Window(avg(cast(Column#1)) over(partition by Column#2))->Projection",
		},
		{
			sql:    "select a, avg(a+1) over(partition by (a+1)) from t",
			result: "IndexReader(Index(t.f)[[NULL,+inf]])->Projection->Sort->Window(avg(cast(Column#17)) over(partition by Column#16))->Projection",
		},
		{
			sql:    "select a, avg(a) over(order by a asc, b desc) from t order by a asc, b desc",
			result: "TableReader(Table(t))->Sort->Window(avg(cast(Column#1)) over(order by Column#1 asc, Column#2 desc range between unbounded preceding and current row))->Projection",
		},
		{
			sql:    "select a, b as a, avg(a) over(partition by a) from t",
			result: "TableReader(Table(t))->Window(avg(cast(Column#1)) over(partition by Column#1))->Projection",
		},
		{
			sql:    "select a, b as z, sum(z) over() from t",
			result: "[planner:1054]Unknown column 'z' in 'field list'",
		},
		{
			sql:    "select a, b as z from t order by (sum(z) over())",
			result: "TableReader(Table(t))->Window(sum(cast(Column#2)) over())->Sort->Projection",
		},
		{
			sql:    "select sum(avg(a)) over() from t",
			result: "IndexReader(Index(t.f)[[NULL,+inf]]->StreamAgg)->StreamAgg->Window(sum(Column#13) over())->Projection",
		},
		{
			sql:    "select b from t order by(sum(a) over())",
			result: "TableReader(Table(t))->Window(sum(cast(Column#1)) over())->Sort->Projection",
		},
		{
			sql:    "select b from t order by(sum(a) over(partition by a))",
			result: "TableReader(Table(t))->Window(sum(cast(Column#1)) over(partition by Column#1))->Sort->Projection",
		},
		{
			sql:    "select b from t order by(sum(avg(a)) over())",
			result: "TableReader(Table(t)->StreamAgg)->StreamAgg->Window(sum(Column#13) over())->Sort->Projection",
		},
		{
			sql:    "select a from t having (select sum(a) over() as w from t tt where a > t.a)",
			result: "Apply{IndexReader(Index(t.f)[[NULL,+inf]])->IndexReader(Index(t.f)[[NULL,+inf]]->Sel([gt(Column#14, Column#1)]))->Window(sum(cast(Column#14)) over())->MaxOneRow->Sel([Column#28])}->Projection",
		},
		{
			sql:    "select avg(a) over() as w from t having w > 1",
			result: "[planner:3594]You cannot use the alias 'w' of an expression containing a window function in this context.'",
		},
		{
			sql:    "select sum(a) over() as sum_a from t group by sum_a",
			result: "[planner:1247]Reference 'sum_a' not supported (reference to window function)",
		},
		{
			sql:    "select sum(a) over() from t window w1 as (w2)",
			result: "[planner:3579]Window name 'w2' is not defined.",
		},
		{
			sql:    "select sum(a) over(w) from t",
			result: "[planner:3579]Window name 'w' is not defined.",
		},
		{
			sql:    "select sum(a) over() from t window w1 as (w2), w2 as (w1)",
			result: "[planner:3580]There is a circularity in the window dependency graph.",
		},
		{
			sql:    "select sum(a) over(w partition by a) from t window w as ()",
			result: "[planner:3581]A window which depends on another cannot define partitioning.",
		},
		{
			sql:    "SELECT FIRST_VALUE(a) RESPECT NULLS OVER (w1 PARTITION BY b ORDER BY b ASC, a DESC ROWS 2 PRECEDING) AS 'first_value', a, b FROM ( SELECT a, b FROM `t` ) as t WINDOW w1 AS (PARTITION BY b ORDER BY b ASC, a ASC );",
			result: "[planner:3581]A window which depends on another cannot define partitioning.",
		},
		{
			sql:    "select sum(a) over(w) from t window w as (rows between 1 preceding AND 1 following)",
			result: "[planner:3582]Window 'w' has a frame definition, so cannot be referenced by another window.",
		},
		{
			sql:    "select sum(a) over w from t window w as (rows between 1 preceding AND 1 following)",
			result: "IndexReader(Index(t.f)[[NULL,+inf]])->Window(sum(cast(Column#1)) over(rows between 1 preceding and 1 following))->Projection",
		},
		{
			sql:    "select sum(a) over(w order by b) from t window w as (order by a)",
			result: "[planner:3583]Window '<unnamed window>' cannot inherit 'w' since both contain an ORDER BY clause.",
		},
		{
			sql:    "select sum(a) over() from t window w1 as (), w1 as ()",
			result: "[planner:3591]Window 'w1' is defined twice.",
		},
		{
			sql:    "select avg(a) over(w2) from t window w1 as (partition by a), w2 as (w1)",
			result: "TableReader(Table(t))->Window(avg(cast(Column#1)) over(partition by Column#1))->Projection",
		},
		{
			sql:    "select a from t window w1 as (partition by a) order by (sum(a) over(w1))",
			result: "TableReader(Table(t))->Window(sum(cast(Column#1)) over(partition by Column#1))->Sort->Projection",
		},
		{
			sql:    "select sum(a) over(groups 1 preceding) from t",
			result: "[planner:1235]This version of TiDB doesn't yet support 'GROUPS'",
		},
		{
			sql:    "select sum(a) over(rows between unbounded following and 1 preceding) from t",
			result: "[planner:3584]Window '<unnamed window>': frame start cannot be UNBOUNDED FOLLOWING.",
		},
		{
			sql:    "select sum(a) over(rows between current row and unbounded preceding) from t",
			result: "[planner:3585]Window '<unnamed window>': frame end cannot be UNBOUNDED PRECEDING.",
		},
		{
			sql:    "select sum(a) over(rows interval 1 MINUTE_SECOND preceding) from t",
			result: "[planner:3596]Window '<unnamed window>': INTERVAL can only be used with RANGE frames.",
		},
		{
			sql:    "select sum(a) over(rows between 1.0 preceding and 1 following) from t",
			result: "[planner:3586]Window '<unnamed window>': frame start or end is negative, NULL or of non-integral type",
		},
		{
			sql:    "select sum(a) over(range between 1 preceding and 1 following) from t",
			result: "[planner:3587]Window '<unnamed window>' with RANGE N PRECEDING/FOLLOWING frame requires exactly one ORDER BY expression, of numeric or temporal type",
		},
		{
			sql:    "select sum(a) over(order by c_str range between 1 preceding and 1 following) from t",
			result: "[planner:3587]Window '<unnamed window>' with RANGE N PRECEDING/FOLLOWING frame requires exactly one ORDER BY expression, of numeric or temporal type",
		},
		{
			sql:    "select sum(a) over(order by a range interval 1 MINUTE_SECOND preceding) from t",
			result: "[planner:3589]Window '<unnamed window>' with RANGE frame has ORDER BY expression of numeric type, INTERVAL bound value not allowed.",
		},
		{
			sql:    "select sum(a) over(order by i_date range interval a MINUTE_SECOND preceding) from t",
			result: "[planner:3590]Window '<unnamed window>' has a non-constant frame bound.",
		},
		{
			sql:    "select sum(a) over(order by i_date range interval -1 MINUTE_SECOND preceding) from t",
			result: "[planner:3586]Window '<unnamed window>': frame start or end is negative, NULL or of non-integral type",
		},
		{
			sql:    "select sum(a) over(order by i_date range 1 preceding) from t",
			result: "[planner:3588]Window '<unnamed window>' with RANGE frame has ORDER BY expression of datetime type. Only INTERVAL bound value allowed.",
		},
		{
			sql:    "select sum(a) over(order by a range between 1.0 preceding and 1 following) from t",
			result: "TableReader(Table(t))->Window(sum(cast(Column#1)) over(order by Column#1 asc range between 1.0 preceding and 1 following))->Projection",
		},
		{
			sql:    "select row_number() over(rows between 1 preceding and 1 following) from t",
			result: "IndexReader(Index(t.f)[[NULL,+inf]])->Window(row_number() over())->Projection",
		},
		{
			sql:    "select avg(b), max(avg(b)) over(rows between 1 preceding and 1 following) max from t group by c",
			result: "TableReader(Table(t))->HashAgg->Window(max(Column#13) over(rows between 1 preceding and 1 following))->Projection",
		},
		{
			sql:    "select nth_value(a, 1.0) over() from t",
			result: "[planner:1210]Incorrect arguments to nth_value",
		},
		{
			sql:    "SELECT NTH_VALUE(a, 1.0) OVER() FROM t",
			result: "[planner:1210]Incorrect arguments to nth_value",
		},
		{
			sql:    "select nth_value(a, 0) over() from t",
			result: "[planner:1210]Incorrect arguments to nth_value",
		},
		{
			sql:    "select ntile(0) over() from t",
			result: "[planner:1210]Incorrect arguments to ntile",
		},
		{
			sql:    "select ntile(null) over() from t",
			result: "IndexReader(Index(t.f)[[NULL,+inf]])->Window(ntile(<nil>) over())->Projection",
		},
		{
			sql:    "select avg(a) over w from t window w as(partition by b)",
			result: "TableReader(Table(t))->Sort->Window(avg(cast(Column#1)) over(partition by Column#2))->Projection",
		},
		{
			sql:    "select nth_value(i_date, 1) over() from t",
			result: "TableReader(Table(t))->Window(nth_value(Column#12, 1) over())->Projection",
		},
		{
			sql:    "select sum(b) over w, sum(c) over w from t window w as (order by a)",
			result: "TableReader(Table(t))->Window(sum(cast(Column#2)), sum(cast(Column#3)) over(order by Column#1 asc range between unbounded preceding and current row))->Projection",
		},
		{
			sql:    "delete from t order by (sum(a) over())",
			result: "[planner:3593]You cannot use the window function 'sum' in this context.'",
		},
		{
			sql:    "delete from t order by (SUM(a) over())",
			result: "[planner:3593]You cannot use the window function 'sum' in this context.'",
		},
		{
			sql:    "SELECT * from t having ROW_NUMBER() over()",
			result: "[planner:3593]You cannot use the window function 'row_number' in this context.'",
		},
		{
			// The best execution order should be (a,c), (a, b, c), (a, b), (), it requires only 2 sort operations.
			sql:    "select sum(a) over (partition by a order by b), sum(b) over (order by a, b, c), sum(c) over(partition by a order by c), sum(d) over() from t",
			result: "TableReader(Table(t))->Sort->Window(sum(cast(Column#3)) over(partition by Column#1 order by Column#3 asc range between unbounded preceding and current row))->Sort->Window(sum(cast(Column#2)) over(order by Column#1 asc, Column#2 asc, Column#3 asc range between unbounded preceding and current row))->Window(sum(cast(Column#1)) over(partition by Column#1 order by Column#2 asc range between unbounded preceding and current row))->Window(sum(cast(Column#4)) over())->Projection",
		},
		// Test issue 11010.
		{
			sql:    "select dense_rank() over w1, a, b from t window w1 as (partition by t.b order by t.a desc, t.b desc range between current row and 1 following)",
			result: "[planner:3587]Window 'w1' with RANGE N PRECEDING/FOLLOWING frame requires exactly one ORDER BY expression, of numeric or temporal type",
		},
		{
			sql:    "select dense_rank() over w1, a, b from t window w1 as (partition by t.b order by t.a desc, t.b desc range between current row and unbounded following)",
			result: "TableReader(Table(t))->Sort->Window(dense_rank() over(partition by Column#2 order by Column#1 desc, Column#2 desc))->Projection",
		},
		{
			sql:    "select dense_rank() over w1, a, b from t window w1 as (partition by t.b order by t.a desc, t.b desc range between 1 preceding and 1 following)",
			result: "[planner:3587]Window 'w1' with RANGE N PRECEDING/FOLLOWING frame requires exactly one ORDER BY expression, of numeric or temporal type",
		},
		// Test issue 11001.
		{
			sql:    "SELECT PERCENT_RANK() OVER w1 AS 'percent_rank', fieldA, fieldB FROM ( SELECT a AS fieldA, b AS fieldB FROM t ) t1 WINDOW w1 AS ( ROWS BETWEEN 0 FOLLOWING AND UNBOUNDED PRECEDING)",
			result: "[planner:3585]Window 'w1': frame end cannot be UNBOUNDED PRECEDING.",
		},
		// Test issue 11002.
		{
			sql:    "SELECT PERCENT_RANK() OVER w1 AS 'percent_rank', fieldA, fieldB FROM ( SELECT a AS fieldA, b AS fieldB FROM t ) as t1 WINDOW w1 AS ( ROWS BETWEEN UNBOUNDED FOLLOWING AND UNBOUNDED FOLLOWING)",
			result: "[planner:3584]Window 'w1': frame start cannot be UNBOUNDED FOLLOWING.",
		},
		// Test issue 11011.
		{
			sql:    "select dense_rank() over w1, a, b from t window w1 as (partition by t.b order by t.a asc range between 1250951168 following AND 1250951168 preceding)",
			result: "[planner:3586]Window 'w1': frame start or end is negative, NULL or of non-integral type",
		},
		// Test issue 10556.
		{
			sql:    "SELECT FIRST_VALUE(a) IGNORE NULLS OVER () FROM t",
			result: "[planner:1235]This version of TiDB doesn't yet support 'IGNORE NULLS'",
		},
		{
			sql:    "SELECT SUM(DISTINCT a) OVER () FROM t",
			result: "[planner:1235]This version of TiDB doesn't yet support '<window function>(DISTINCT ..)'",
		},
		{
			sql:    "SELECT NTH_VALUE(a, 1) FROM LAST over (partition by b order by b), a FROM t",
			result: "[planner:1235]This version of TiDB doesn't yet support 'FROM LAST'",
		},
		{
			sql:    "SELECT NTH_VALUE(a, 1) FROM LAST IGNORE NULLS over (partition by b order by b), a FROM t",
			result: "[planner:1235]This version of TiDB doesn't yet support 'IGNORE NULLS'",
		},
		{
			sql:    "SELECT NTH_VALUE(fieldA, ATAN(-1)) OVER (w1) AS 'ntile', fieldA, fieldB FROM ( SELECT a AS fieldA, b AS fieldB FROM t ) as te WINDOW w1 AS ( ORDER BY fieldB ASC, fieldA DESC )",
			result: "[planner:1210]Incorrect arguments to nth_value",
		},
		{
			sql:    "SELECT NTH_VALUE(fieldA, -1) OVER (w1 PARTITION BY fieldB ORDER BY fieldB , fieldA ) AS 'ntile', fieldA, fieldB FROM ( SELECT a AS fieldA, b AS fieldB FROM t ) as temp WINDOW w1 AS ( ORDER BY fieldB ASC, fieldA DESC )",
			result: "[planner:1210]Incorrect arguments to nth_value",
		},
<<<<<<< HEAD
		{
			sql:    "SELECT SUM(a) OVER w AS 'sum' FROM t WINDOW w AS (ROWS BETWEEN 1 FOLLOWING AND CURRENT ROW )",
			result: "[planner:3586]Window 'w': frame start or end is negative, NULL or of non-integral type",
		},
		{
			sql:    "SELECT SUM(a) OVER w AS 'sum' FROM t WINDOW w AS (ROWS BETWEEN CURRENT ROW AND 1 PRECEDING )",
			result: "[planner:3586]Window 'w': frame start or end is negative, NULL or of non-integral type",
		},
		{
			sql:    "SELECT SUM(a) OVER w AS 'sum' FROM t WINDOW w AS (ROWS BETWEEN 1 FOLLOWING AND 1 PRECEDING )",
			result: "[planner:3586]Window 'w': frame start or end is negative, NULL or of non-integral type",
=======
		// Test issue 11943
		{
			sql:    "SELECT ROW_NUMBER() OVER (partition by b) + a FROM t",
			result: "TableReader(Table(t))->Sort->Window(row_number() over(partition by Column#2))->Projection",
>>>>>>> 9332317e
		},
	}

	s.Parser.EnableWindowFunc(true)
	defer func() {
		s.Parser.EnableWindowFunc(false)
	}()
	ctx := context.TODO()
	for i, tt := range tests {
		comment := Commentf("case:%v sql:%s", i, tt.sql)
		stmt, err := s.ParseOneStmt(tt.sql, "", "")
		c.Assert(err, IsNil, comment)
		Preprocess(s.ctx, stmt, s.is)
		builder := NewPlanBuilder(MockContext(), s.is, &BlockHintProcessor{})
		p, err := builder.Build(ctx, stmt)
		if err != nil {
			c.Assert(err.Error(), Equals, tt.result, comment)
			continue
		}
		c.Assert(err, IsNil)
		p, err = logicalOptimize(ctx, builder.optFlag, p.(LogicalPlan))
		c.Assert(err, IsNil)
		lp, ok := p.(LogicalPlan)
		c.Assert(ok, IsTrue)
		p, err = physicalOptimize(lp)
		c.Assert(err, IsNil)
		c.Assert(ToString(p), Equals, tt.result, comment)
	}
}

func byItemsToProperty(byItems []*ByItems) *property.PhysicalProperty {
	pp := &property.PhysicalProperty{}
	for _, item := range byItems {
		pp.Items = append(pp.Items, property.Item{Col: item.Expr.(*expression.Column), Desc: item.Desc})
	}
	return pp
}

func pathsName(paths []*candidatePath) string {
	var names []string
	for _, path := range paths {
		if path.path.isTablePath {
			names = append(names, "PRIMARY_KEY")
		} else {
			names = append(names, path.path.index.Name.O)
		}
	}
	return strings.Join(names, ",")
}

func (s *testPlanSuite) TestSkylinePruning(c *C) {
	defer testleak.AfterTest(c)()
	tests := []struct {
		sql    string
		result string
	}{
		{
			sql:    "select * from t",
			result: "PRIMARY_KEY",
		},
		{
			sql:    "select * from t order by f",
			result: "PRIMARY_KEY,f,f_g",
		},
		{
			sql:    "select * from t where a > 1",
			result: "PRIMARY_KEY",
		},
		{
			sql:    "select * from t where a > 1 order by f",
			result: "PRIMARY_KEY,f,f_g",
		},
		{
			sql:    "select * from t where f > 1",
			result: "PRIMARY_KEY,f,f_g",
		},
		{
			sql:    "select f from t where f > 1",
			result: "f,f_g",
		},
		{
			sql:    "select f from t where f > 1 order by a",
			result: "PRIMARY_KEY,f,f_g",
		},
		{
			sql:    "select * from t where f > 1 and g > 1",
			result: "PRIMARY_KEY,f,g,f_g",
		},
		{
			sql:    "select count(1) from t",
			result: "PRIMARY_KEY,c_d_e,f,g,f_g,c_d_e_str,e_d_c_str_prefix",
		},
	}
	ctx := context.TODO()
	for i, tt := range tests {
		comment := Commentf("case:%v sql:%s", i, tt.sql)
		stmt, err := s.ParseOneStmt(tt.sql, "", "")
		c.Assert(err, IsNil, comment)
		Preprocess(s.ctx, stmt, s.is)
		builder := NewPlanBuilder(MockContext(), s.is, &BlockHintProcessor{})
		p, err := builder.Build(ctx, stmt)
		if err != nil {
			c.Assert(err.Error(), Equals, tt.result, comment)
			continue
		}
		c.Assert(err, IsNil, comment)
		p, err = logicalOptimize(ctx, builder.optFlag, p.(LogicalPlan))
		c.Assert(err, IsNil, comment)
		lp := p.(LogicalPlan)
		_, err = lp.recursiveDeriveStats()
		c.Assert(err, IsNil, comment)
		var ds *DataSource
		var byItems []*ByItems
		for ds == nil {
			switch v := lp.(type) {
			case *DataSource:
				ds = v
			case *LogicalSort:
				byItems = v.ByItems
				lp = lp.Children()[0]
			case *LogicalProjection:
				newItems := make([]*ByItems, 0, len(byItems))
				for _, col := range byItems {
					idx := v.schema.ColumnIndex(col.Expr.(*expression.Column))
					switch expr := v.Exprs[idx].(type) {
					case *expression.Column:
						newItems = append(newItems, &ByItems{Expr: expr, Desc: col.Desc})
					}
				}
				byItems = newItems
				lp = lp.Children()[0]
			default:
				lp = lp.Children()[0]
			}
		}
		paths := ds.skylinePruning(byItemsToProperty(byItems))
		c.Assert(pathsName(paths), Equals, tt.result, comment)
	}
}

func (s *testPlanSuite) TestFastPlanContextTables(c *C) {
	defer testleak.AfterTest(c)()
	tests := []struct {
		sql      string
		fastPlan bool
	}{
		{
			"select * from t where a=1",
			true,
		},
		{

			"update t set f=0 where a=43215",
			true,
		},
		{
			"delete from t where a =43215",
			true,
		},
		{
			"select * from t where a>1",
			false,
		},
	}
	for _, tt := range tests {
		stmt, err := s.ParseOneStmt(tt.sql, "", "")
		c.Assert(err, IsNil)
		Preprocess(s.ctx, stmt, s.is)
		s.ctx.GetSessionVars().StmtCtx.Tables = nil
		p := TryFastPlan(s.ctx, stmt)
		if tt.fastPlan {
			c.Assert(p, NotNil)
			c.Assert(len(s.ctx.GetSessionVars().StmtCtx.Tables), Equals, 1)
			c.Assert(s.ctx.GetSessionVars().StmtCtx.Tables[0].Table, Equals, "t")
			c.Assert(s.ctx.GetSessionVars().StmtCtx.Tables[0].DB, Equals, "test")
		} else {
			c.Assert(p, IsNil)
			c.Assert(len(s.ctx.GetSessionVars().StmtCtx.Tables), Equals, 0)
		}
	}
}

func (s *testPlanSuite) TestUpdateEQCond(c *C) {
	defer testleak.AfterTest(c)()
	tests := []struct {
		sql  string
		best string
	}{
		{
			sql:  "select t1.a from t t1, t t2 where t1.a = t2.a+1",
			best: "Join{DataScan(t1)->DataScan(t2)->Projection}(Column#1,Column#26)->Projection",
		},
	}
	ctx := context.TODO()
	for i, tt := range tests {
		comment := Commentf("case:%v sql:%s", i, tt.sql)
		stmt, err := s.ParseOneStmt(tt.sql, "", "")
		c.Assert(err, IsNil, comment)
		Preprocess(s.ctx, stmt, s.is)
		builder := NewPlanBuilder(MockContext(), s.is, &BlockHintProcessor{})
		p, err := builder.Build(ctx, stmt)
		c.Assert(err, IsNil)
		p, err = logicalOptimize(ctx, builder.optFlag, p.(LogicalPlan))
		c.Assert(err, IsNil)
		c.Assert(ToString(p), Equals, tt.best, comment)
	}
}<|MERGE_RESOLUTION|>--- conflicted
+++ resolved
@@ -2520,7 +2520,6 @@
 			sql:    "SELECT NTH_VALUE(fieldA, -1) OVER (w1 PARTITION BY fieldB ORDER BY fieldB , fieldA ) AS 'ntile', fieldA, fieldB FROM ( SELECT a AS fieldA, b AS fieldB FROM t ) as temp WINDOW w1 AS ( ORDER BY fieldB ASC, fieldA DESC )",
 			result: "[planner:1210]Incorrect arguments to nth_value",
 		},
-<<<<<<< HEAD
 		{
 			sql:    "SELECT SUM(a) OVER w AS 'sum' FROM t WINDOW w AS (ROWS BETWEEN 1 FOLLOWING AND CURRENT ROW )",
 			result: "[planner:3586]Window 'w': frame start or end is negative, NULL or of non-integral type",
@@ -2532,12 +2531,11 @@
 		{
 			sql:    "SELECT SUM(a) OVER w AS 'sum' FROM t WINDOW w AS (ROWS BETWEEN 1 FOLLOWING AND 1 PRECEDING )",
 			result: "[planner:3586]Window 'w': frame start or end is negative, NULL or of non-integral type",
-=======
+    },
 		// Test issue 11943
 		{
 			sql:    "SELECT ROW_NUMBER() OVER (partition by b) + a FROM t",
 			result: "TableReader(Table(t))->Sort->Window(row_number() over(partition by Column#2))->Projection",
->>>>>>> 9332317e
 		},
 	}
 
