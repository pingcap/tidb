// Copyright 2015 PingCAP, Inc.
//
// Licensed under the Apache License, Version 2.0 (the "License");
// you may not use this file except in compliance with the License.
// You may obtain a copy of the License at
//
//     http://www.apache.org/licenses/LICENSE-2.0
//
// Unless required by applicable law or agreed to in writing, software
// distributed under the License is distributed on an "AS IS" BASIS,
// See the License for the specific language governing permissions and
// limitations under the License.

package core

import (
	"context"
	"fmt"
	"sort"
	"strings"
	"testing"

	. "github.com/pingcap/check"
	"github.com/pingcap/parser"
	"github.com/pingcap/parser/ast"
	"github.com/pingcap/parser/format"
	"github.com/pingcap/parser/model"
	"github.com/pingcap/parser/mysql"
	"github.com/pingcap/parser/terror"
	"github.com/pingcap/tidb/expression"
	"github.com/pingcap/tidb/infoschema"
	"github.com/pingcap/tidb/planner/property"
	"github.com/pingcap/tidb/planner/util"
	"github.com/pingcap/tidb/sessionctx"
	"github.com/pingcap/tidb/sessionctx/variable"
	"github.com/pingcap/tidb/util/hint"
	"github.com/pingcap/tidb/util/testleak"
	"github.com/pingcap/tidb/util/testutil"
)

var _ = Suite(&testPlanSuite{})

func TestT(t *testing.T) {
	CustomVerboseFlag = true
	TestingT(t)
}

type testPlanSuite struct {
	*parser.Parser

	is  infoschema.InfoSchema
	ctx sessionctx.Context

	testData testutil.TestData

	optimizeVars map[string]string
}

func (s *testPlanSuite) SetUpSuite(c *C) {
	s.is = infoschema.MockInfoSchema([]*model.TableInfo{MockSignedTable(), MockUnsignedTable(), MockView()})
	s.ctx = MockContext()
	s.ctx.GetSessionVars().EnableWindowFunction = true
	s.Parser = parser.New()
	s.Parser.SetParserConfig(parser.ParserConfig{EnableWindowFunction: true, EnableStrictDoubleTypeCheck: true})

	var err error
	s.testData, err = testutil.LoadTestSuiteData("testdata", "plan_suite_unexported")
	c.Assert(err, IsNil)
}

func (s *testPlanSuite) TearDownSuite(c *C) {
	c.Assert(s.testData.GenerateOutputIfNeeded(), IsNil)
}

func (s *testPlanSuite) TestPredicatePushDown(c *C) {
	defer testleak.AfterTest(c)()
	var input, output []string
	s.testData.GetTestCases(c, &input, &output)
	ctx := context.Background()
	for ith, ca := range input {
		comment := Commentf("for %s", ca)
		stmt, err := s.ParseOneStmt(ca, "", "")
		c.Assert(err, IsNil, comment)
		p, _, err := BuildLogicalPlan(ctx, s.ctx, stmt, s.is)
		c.Assert(err, IsNil)
		p, err = logicalOptimize(context.TODO(), flagPredicatePushDown|flagDecorrelate|flagPrunColumns|flagPrunColumnsAgain, p.(LogicalPlan))
		c.Assert(err, IsNil)
		s.testData.OnRecord(func() {
			output[ith] = ToString(p)
		})
		c.Assert(ToString(p), Equals, output[ith], Commentf("for %s %d", ca, ith))
	}
}

func (s *testPlanSuite) TestJoinPredicatePushDown(c *C) {
	defer testleak.AfterTest(c)()
	var (
		input  []string
		output []struct {
			Left  string
			Right string
		}
	)
	s.testData.GetTestCases(c, &input, &output)

	ctx := context.Background()
	for i, ca := range input {
		comment := Commentf("for %s", ca)
		stmt, err := s.ParseOneStmt(ca, "", "")
		c.Assert(err, IsNil, comment)
		p, _, err := BuildLogicalPlan(ctx, s.ctx, stmt, s.is)
		c.Assert(err, IsNil, comment)
		p, err = logicalOptimize(context.TODO(), flagPredicatePushDown|flagDecorrelate|flagPrunColumns|flagPrunColumnsAgain, p.(LogicalPlan))
		c.Assert(err, IsNil, comment)
		proj, ok := p.(*LogicalProjection)
		c.Assert(ok, IsTrue, comment)
		join, ok := proj.children[0].(*LogicalJoin)
		c.Assert(ok, IsTrue, comment)
		leftPlan, ok := join.children[0].(*DataSource)
		c.Assert(ok, IsTrue, comment)
		rightPlan, ok := join.children[1].(*DataSource)
		c.Assert(ok, IsTrue, comment)
		leftCond := fmt.Sprintf("%s", leftPlan.pushedDownConds)
		rightCond := fmt.Sprintf("%s", rightPlan.pushedDownConds)
		s.testData.OnRecord(func() {
			output[i].Left, output[i].Right = leftCond, rightCond
		})
		c.Assert(leftCond, Equals, output[i].Left, comment)
		c.Assert(rightCond, Equals, output[i].Right, comment)
	}
}

func (s *testPlanSuite) TestOuterWherePredicatePushDown(c *C) {
	defer testleak.AfterTest(c)()
	var (
		input  []string
		output []struct {
			Sel   string
			Left  string
			Right string
		}
	)
	s.testData.GetTestCases(c, &input, &output)

	ctx := context.Background()
	for i, ca := range input {
		comment := Commentf("for %s", ca)
		stmt, err := s.ParseOneStmt(ca, "", "")
		c.Assert(err, IsNil, comment)
		p, _, err := BuildLogicalPlan(ctx, s.ctx, stmt, s.is)
		c.Assert(err, IsNil, comment)
		p, err = logicalOptimize(context.TODO(), flagPredicatePushDown|flagDecorrelate|flagPrunColumns|flagPrunColumnsAgain, p.(LogicalPlan))
		c.Assert(err, IsNil, comment)
		proj, ok := p.(*LogicalProjection)
		c.Assert(ok, IsTrue, comment)
		selection, ok := proj.children[0].(*LogicalSelection)
		c.Assert(ok, IsTrue, comment)
		selCond := fmt.Sprintf("%s", selection.Conditions)
		s.testData.OnRecord(func() {
			output[i].Sel = selCond
		})
		c.Assert(selCond, Equals, output[i].Sel, comment)
		join, ok := selection.children[0].(*LogicalJoin)
		c.Assert(ok, IsTrue, comment)
		leftPlan, ok := join.children[0].(*DataSource)
		c.Assert(ok, IsTrue, comment)
		rightPlan, ok := join.children[1].(*DataSource)
		c.Assert(ok, IsTrue, comment)
		leftCond := fmt.Sprintf("%s", leftPlan.pushedDownConds)
		rightCond := fmt.Sprintf("%s", rightPlan.pushedDownConds)
		s.testData.OnRecord(func() {
			output[i].Left, output[i].Right = leftCond, rightCond
		})
		c.Assert(leftCond, Equals, output[i].Left, comment)
		c.Assert(rightCond, Equals, output[i].Right, comment)
	}
}

func (s *testPlanSuite) TestSimplifyOuterJoin(c *C) {
	defer testleak.AfterTest(c)()
	var (
		input  []string
		output []struct {
			Best     string
			JoinType string
		}
	)
	s.testData.GetTestCases(c, &input, &output)

	ctx := context.Background()
	for i, ca := range input {
		comment := Commentf("for %s", ca)
		stmt, err := s.ParseOneStmt(ca, "", "")
		c.Assert(err, IsNil, comment)
		p, _, err := BuildLogicalPlan(ctx, s.ctx, stmt, s.is)
		c.Assert(err, IsNil, comment)
		p, err = logicalOptimize(context.TODO(), flagPredicatePushDown|flagPrunColumns|flagPrunColumnsAgain, p.(LogicalPlan))
		c.Assert(err, IsNil, comment)
		planString := ToString(p)
		s.testData.OnRecord(func() {
			output[i].Best = planString
		})
		c.Assert(planString, Equals, output[i].Best, comment)
		join, ok := p.(LogicalPlan).Children()[0].(*LogicalJoin)
		if !ok {
			join, ok = p.(LogicalPlan).Children()[0].Children()[0].(*LogicalJoin)
			c.Assert(ok, IsTrue, comment)
		}
		s.testData.OnRecord(func() {
			output[i].JoinType = join.JoinType.String()
		})
		c.Assert(join.JoinType.String(), Equals, output[i].JoinType, comment)
	}
}

func (s *testPlanSuite) TestAntiSemiJoinConstFalse(c *C) {
	defer testleak.AfterTest(c)()
	tests := []struct {
		sql      string
		best     string
		joinType string
	}{
		{
			sql:      "select a from t t1 where not exists (select a from t t2 where t1.a = t2.a and t2.b = 1 and t2.b = 2)",
			best:     "Join{DataScan(t1)->DataScan(t2)}(test.t.a,test.t.a)->Projection",
			joinType: "anti semi join",
		},
	}

	ctx := context.Background()
	for _, ca := range tests {
		comment := Commentf("for %s", ca.sql)
		stmt, err := s.ParseOneStmt(ca.sql, "", "")
		c.Assert(err, IsNil, comment)
		p, _, err := BuildLogicalPlan(ctx, s.ctx, stmt, s.is)
		c.Assert(err, IsNil, comment)
		p, err = logicalOptimize(context.TODO(), flagDecorrelate|flagPredicatePushDown|flagPrunColumns|flagPrunColumnsAgain, p.(LogicalPlan))
		c.Assert(err, IsNil, comment)
		c.Assert(ToString(p), Equals, ca.best, comment)
		join, _ := p.(LogicalPlan).Children()[0].(*LogicalJoin)
		c.Assert(join.JoinType.String(), Equals, ca.joinType, comment)
	}
}

func (s *testPlanSuite) TestDeriveNotNullConds(c *C) {
	defer testleak.AfterTest(c)()
	var (
		input  []string
		output []struct {
			Plan  string
			Left  string
			Right string
		}
	)
	s.testData.GetTestCases(c, &input, &output)

	ctx := context.Background()
	for i, ca := range input {
		comment := Commentf("for %s", ca)
		stmt, err := s.ParseOneStmt(ca, "", "")
		c.Assert(err, IsNil, comment)
		p, _, err := BuildLogicalPlan(ctx, s.ctx, stmt, s.is)
		c.Assert(err, IsNil, comment)
		p, err = logicalOptimize(context.TODO(), flagPredicatePushDown|flagPrunColumns|flagPrunColumnsAgain|flagDecorrelate, p.(LogicalPlan))
		c.Assert(err, IsNil, comment)
		s.testData.OnRecord(func() {
			output[i].Plan = ToString(p)
		})
		c.Assert(ToString(p), Equals, output[i].Plan, comment)
		join := p.(LogicalPlan).Children()[0].(*LogicalJoin)
		left := join.Children()[0].(*DataSource)
		right := join.Children()[1].(*DataSource)
		leftConds := fmt.Sprintf("%s", left.pushedDownConds)
		rightConds := fmt.Sprintf("%s", right.pushedDownConds)
		s.testData.OnRecord(func() {
			output[i].Left, output[i].Right = leftConds, rightConds
		})
		c.Assert(leftConds, Equals, output[i].Left, comment)
		c.Assert(rightConds, Equals, output[i].Right, comment)
	}
}

func buildLogicPlan4GroupBy(s *testPlanSuite, c *C, sql string) (Plan, error) {
	sqlMode := s.ctx.GetSessionVars().SQLMode
	mockedTableInfo := MockSignedTable()
	// mock the table info here for later use
	// enable only full group by
	s.ctx.GetSessionVars().SQLMode = sqlMode | mysql.ModeOnlyFullGroupBy
	defer func() { s.ctx.GetSessionVars().SQLMode = sqlMode }() // restore it
	comment := Commentf("for %s", sql)
	stmt, err := s.ParseOneStmt(sql, "", "")
	c.Assert(err, IsNil, comment)

	stmt.(*ast.SelectStmt).From.TableRefs.Left.(*ast.TableSource).Source.(*ast.TableName).TableInfo = mockedTableInfo

	p, _, err := BuildLogicalPlan(context.Background(), s.ctx, stmt, s.is)
	return p, err
}

func (s *testPlanSuite) TestGroupByWhenNotExistCols(c *C) {
	sqlTests := []struct {
		sql              string
		expectedErrMatch string
	}{
		{
			sql:              "select a from t group by b",
			expectedErrMatch: ".*contains nonaggregated column 'test\\.t\\.a'.*",
		},
		{
			// has an as column alias
			sql:              "select a as tempField from t group by b",
			expectedErrMatch: ".*contains nonaggregated column 'test\\.t\\.a'.*",
		},
		{
			// has as table alias
			sql:              "select tempTable.a from t as tempTable group by b",
			expectedErrMatch: ".*contains nonaggregated column 'test\\.tempTable\\.a'.*",
		},
		{
			// has a func call
			sql:              "select length(a) from t  group by b",
			expectedErrMatch: ".*contains nonaggregated column 'test\\.t\\.a'.*",
		},
		{
			// has a func call with two cols
			sql:              "select length(b + a) from t  group by b",
			expectedErrMatch: ".*contains nonaggregated column 'test\\.t\\.a'.*",
		},
		{
			// has a func call with two cols
			sql:              "select length(a + b) from t  group by b",
			expectedErrMatch: ".*contains nonaggregated column 'test\\.t\\.a'.*",
		},
		{
			// has a func call with two cols
			sql:              "select length(a + b) as tempField from t  group by b",
			expectedErrMatch: ".*contains nonaggregated column 'test\\.t\\.a'.*",
		},
	}
	for _, test := range sqlTests {
		sql := test.sql
		p, err := buildLogicPlan4GroupBy(s, c, sql)
		c.Assert(err, NotNil)
		c.Assert(p, IsNil)
		c.Assert(err, ErrorMatches, test.expectedErrMatch)
	}
}

func (s *testPlanSuite) TestDupRandJoinCondsPushDown(c *C) {
	sql := "select * from t as t1 join t t2 on t1.a > rand() and t1.a > rand()"
	comment := Commentf("for %s", sql)
	stmt, err := s.ParseOneStmt(sql, "", "")
	c.Assert(err, IsNil, comment)
	p, _, err := BuildLogicalPlan(context.Background(), s.ctx, stmt, s.is)
	c.Assert(err, IsNil, comment)
	p, err = logicalOptimize(context.TODO(), flagPredicatePushDown, p.(LogicalPlan))
	c.Assert(err, IsNil, comment)
	proj, ok := p.(*LogicalProjection)
	c.Assert(ok, IsTrue, comment)
	join, ok := proj.children[0].(*LogicalJoin)
	c.Assert(ok, IsTrue, comment)
	leftPlan, ok := join.children[0].(*LogicalSelection)
	c.Assert(ok, IsTrue, comment)
	leftCond := fmt.Sprintf("%s", leftPlan.Conditions)
	// Condition with mutable function cannot be de-duplicated when push down join conds.
	c.Assert(leftCond, Equals, "[gt(cast(test.t.a, double BINARY), rand()) gt(cast(test.t.a, double BINARY), rand())]", comment)
}

func (s *testPlanSuite) TestTablePartition(c *C) {
	defer testleak.AfterTest(c)()
	definitions := []model.PartitionDefinition{
		{
			ID:       41,
			Name:     model.NewCIStr("p1"),
			LessThan: []string{"16"},
		},
		{
			ID:       42,
			Name:     model.NewCIStr("p2"),
			LessThan: []string{"32"},
		},
		{
			ID:       43,
			Name:     model.NewCIStr("p3"),
			LessThan: []string{"64"},
		},
		{
			ID:       44,
			Name:     model.NewCIStr("p4"),
			LessThan: []string{"128"},
		},
		{
			ID:       45,
			Name:     model.NewCIStr("p5"),
			LessThan: []string{"maxvalue"},
		},
	}
	is := MockPartitionInfoSchema(definitions)
	// is1 equals to is without maxvalue partition.
	definitions1 := make([]model.PartitionDefinition, len(definitions)-1)
	copy(definitions1, definitions)
	is1 := MockPartitionInfoSchema(definitions1)
	isChoices := []infoschema.InfoSchema{is, is1}

	var (
		input []struct {
			SQL   string
			IsIdx int
		}
		output []string
	)
	s.testData.GetTestCases(c, &input, &output)

	ctx := context.Background()
	for i, ca := range input {
		comment := Commentf("for %s", ca.SQL)
		stmt, err := s.ParseOneStmt(ca.SQL, "", "")
		c.Assert(err, IsNil, comment)
		s.testData.OnRecord(func() {

		})
		p, _, err := BuildLogicalPlan(ctx, s.ctx, stmt, isChoices[ca.IsIdx])
		c.Assert(err, IsNil)
		p, err = logicalOptimize(context.TODO(), flagDecorrelate|flagPrunColumns|flagPrunColumnsAgain|flagPredicatePushDown|flagPartitionProcessor, p.(LogicalPlan))
		c.Assert(err, IsNil)
		planString := ToString(p)
		s.testData.OnRecord(func() {
			output[i] = planString
		})
		c.Assert(ToString(p), Equals, output[i], Commentf("for %s", ca))
	}
}

func (s *testPlanSuite) TestSubquery(c *C) {
	defer testleak.AfterTest(c)()
	var input, output []string
	s.testData.GetTestCases(c, &input, &output)

	ctx := context.Background()
	for ith, ca := range input {
		comment := Commentf("for %s", ca)
		stmt, err := s.ParseOneStmt(ca, "", "")
		c.Assert(err, IsNil, comment)

		Preprocess(s.ctx, stmt, s.is)
		p, _, err := BuildLogicalPlan(ctx, s.ctx, stmt, s.is)
		c.Assert(err, IsNil)
		if lp, ok := p.(LogicalPlan); ok {
			p, err = logicalOptimize(context.TODO(), flagBuildKeyInfo|flagDecorrelate|flagPrunColumns|flagPrunColumnsAgain, lp)
			c.Assert(err, IsNil)
		}
		s.testData.OnRecord(func() {
			output[ith] = ToString(p)
		})
		c.Assert(ToString(p), Equals, output[ith], Commentf("for %s %d", ca, ith))
	}
}

func (s *testPlanSuite) TestPlanBuilder(c *C) {
	defer testleak.AfterTest(c)()
	var input, output []string
	s.testData.GetTestCases(c, &input, &output)
	ctx := context.Background()
	for i, ca := range input {
		comment := Commentf("for %s", ca)
		stmt, err := s.ParseOneStmt(ca, "", "")
		c.Assert(err, IsNil, comment)

		s.ctx.GetSessionVars().SetHashJoinConcurrency(1)
		Preprocess(s.ctx, stmt, s.is)
		p, _, err := BuildLogicalPlan(ctx, s.ctx, stmt, s.is)
		c.Assert(err, IsNil)
		if lp, ok := p.(LogicalPlan); ok {
			p, err = logicalOptimize(context.TODO(), flagPrunColumns|flagPrunColumnsAgain, lp)
			c.Assert(err, IsNil)
		}
		s.testData.OnRecord(func() {
			output[i] = ToString(p)
		})
		c.Assert(ToString(p), Equals, output[i], Commentf("for %s", ca))
	}
}

func (s *testPlanSuite) TestJoinReOrder(c *C) {
	defer testleak.AfterTest(c)()
	var input, output []string
	s.testData.GetTestCases(c, &input, &output)

	ctx := context.Background()
	for i, tt := range input {
		comment := Commentf("for %s", tt)
		stmt, err := s.ParseOneStmt(tt, "", "")
		c.Assert(err, IsNil, comment)

		p, _, err := BuildLogicalPlan(ctx, s.ctx, stmt, s.is)
		c.Assert(err, IsNil)
		p, err = logicalOptimize(context.TODO(), flagPredicatePushDown|flagJoinReOrder, p.(LogicalPlan))
		c.Assert(err, IsNil)
		planString := ToString(p)
		s.testData.OnRecord(func() {
			output[i] = planString
		})
		c.Assert(planString, Equals, output[i], Commentf("for %s", tt))
	}
}

func (s *testPlanSuite) TestEagerAggregation(c *C) {
	defer testleak.AfterTest(c)()
	var input []string
	var output []string
	s.testData.GetTestCases(c, &input, &output)
	ctx := context.Background()
	s.ctx.GetSessionVars().AllowAggPushDown = true
	for ith, tt := range input {
		comment := Commentf("for %s", tt)
		stmt, err := s.ParseOneStmt(tt, "", "")
		c.Assert(err, IsNil, comment)

		p, _, err := BuildLogicalPlan(ctx, s.ctx, stmt, s.is)
		c.Assert(err, IsNil)
		p, err = logicalOptimize(context.TODO(), flagBuildKeyInfo|flagPredicatePushDown|flagPrunColumns|flagPrunColumnsAgain|flagPushDownAgg, p.(LogicalPlan))
		c.Assert(err, IsNil)
		s.testData.OnRecord(func() {
			output[ith] = ToString(p)
		})
		c.Assert(ToString(p), Equals, output[ith], Commentf("for %s %d", tt, ith))
	}
	s.ctx.GetSessionVars().AllowAggPushDown = false
}

func (s *testPlanSuite) TestColumnPruning(c *C) {
	defer testleak.AfterTest(c)()
	var (
		input  []string
		output []map[int][]string
	)
	s.testData.GetTestCases(c, &input, &output)

	ctx := context.Background()
	for i, tt := range input {
		comment := Commentf("for %s", tt)
		stmt, err := s.ParseOneStmt(tt, "", "")
		c.Assert(err, IsNil, comment)

		p, _, err := BuildLogicalPlan(ctx, s.ctx, stmt, s.is)
		c.Assert(err, IsNil)
		lp, err := logicalOptimize(ctx, flagPredicatePushDown|flagPrunColumns|flagPrunColumnsAgain, p.(LogicalPlan))
		c.Assert(err, IsNil)
		s.testData.OnRecord(func() {
			output[i] = make(map[int][]string)
		})
		s.checkDataSourceCols(lp, c, output[i], comment)
	}
}

func (s *testPlanSuite) TestSortByItemsPruning(c *C) {
	defer testleak.AfterTest(c)()
	var (
		input  []string
		output [][]string
	)
	s.testData.GetTestCases(c, &input, &output)
	s.testData.OnRecord(func() {
		output = make([][]string, len(input))
	})

	ctx := context.Background()
	for i, tt := range input {
		comment := Commentf("for %s", tt)
		stmt, err := s.ParseOneStmt(tt, "", "")
		c.Assert(err, IsNil, comment)

		p, _, err := BuildLogicalPlan(ctx, s.ctx, stmt, s.is)
		c.Assert(err, IsNil)
		lp, err := logicalOptimize(ctx, flagEliminateProjection|flagPredicatePushDown|flagPrunColumns|flagPrunColumnsAgain, p.(LogicalPlan))
		c.Assert(err, IsNil)
		s.checkOrderByItems(lp, c, &output[i], comment)
	}
}

func (s *testPlanSuite) TestProjectionEliminator(c *C) {
	defer testleak.AfterTest(c)()
	tests := []struct {
		sql  string
		best string
	}{
		{
			sql:  "select 1+num from (select 1+a as num from t) t1;",
			best: "DataScan(t)->Projection",
		},
	}

	ctx := context.Background()
	for ith, tt := range tests {
		comment := Commentf("for %s", tt.sql)
		stmt, err := s.ParseOneStmt(tt.sql, "", "")
		c.Assert(err, IsNil, comment)

		p, _, err := BuildLogicalPlan(ctx, s.ctx, stmt, s.is)
		c.Assert(err, IsNil)
		p, err = logicalOptimize(context.TODO(), flagBuildKeyInfo|flagPrunColumns|flagPrunColumnsAgain|flagEliminateProjection, p.(LogicalPlan))
		c.Assert(err, IsNil)
		c.Assert(ToString(p), Equals, tt.best, Commentf("for %s %d", tt.sql, ith))
	}
}

func (s *testPlanSuite) TestAllocID(c *C) {
	ctx := MockContext()
	pA := DataSource{}.Init(ctx, 0)
	pB := DataSource{}.Init(ctx, 0)
	c.Assert(pA.id+1, Equals, pB.id)
}

func (s *testPlanSuite) checkDataSourceCols(p LogicalPlan, c *C, ans map[int][]string, comment CommentInterface) {
	switch v := p.(type) {
	case *DataSource, *LogicalUnionAll, *LogicalLimit:
		s.testData.OnRecord(func() {
			ans[p.ID()] = make([]string, p.Schema().Len())
		})
		colList, ok := ans[p.ID()]
		c.Assert(ok, IsTrue, Commentf("For %v %T ID %d Not found", comment, v, p.ID()))
		c.Assert(len(p.Schema().Columns), Equals, len(colList), comment)
		for i, col := range p.Schema().Columns {
			s.testData.OnRecord(func() {
				colList[i] = col.String()
			})
			c.Assert(col.String(), Equals, colList[i], comment)
		}
	}
	for _, child := range p.Children() {
		s.checkDataSourceCols(child, c, ans, comment)
	}
}

func (s *testPlanSuite) checkOrderByItems(p LogicalPlan, c *C, colList *[]string, comment CommentInterface) {
	switch p := p.(type) {
	case *LogicalSort:
		s.testData.OnRecord(func() {
			*colList = make([]string, len(p.ByItems))
		})
		for i, col := range p.ByItems {
			s.testData.OnRecord(func() {
				(*colList)[i] = col.String()
			})
			s := col.String()
			c.Assert(s, Equals, (*colList)[i], comment)
		}
	}
	children := p.Children()
	c.Assert(len(children), LessEqual, 1, Commentf("For %v Expected <= 1 Child", comment))
	for _, child := range children {
		s.checkOrderByItems(child, c, colList, comment)
	}
}

func (s *testPlanSuite) TestValidate(c *C) {
	defer testleak.AfterTest(c)()
	tests := []struct {
		sql string
		err *terror.Error
	}{
		{
			sql: "select date_format((1,2), '%H');",
			err: expression.ErrOperandColumns,
		},
		{
			sql: "select cast((1,2) as date)",
			err: expression.ErrOperandColumns,
		},
		{
			sql: "select (1,2) between (3,4) and (5,6)",
			err: expression.ErrOperandColumns,
		},
		{
			sql: "select (1,2) rlike '1'",
			err: expression.ErrOperandColumns,
		},
		{
			sql: "select (1,2) like '1'",
			err: expression.ErrOperandColumns,
		},
		{
			sql: "select case(1,2) when(1,2) then true end",
			err: expression.ErrOperandColumns,
		},
		{
			sql: "select (1,2) in ((3,4),(5,6))",
			err: nil,
		},
		{
			sql: "select row(1,(2,3)) in (select a,b from t)",
			err: expression.ErrOperandColumns,
		},
		{
			sql: "select row(1,2) in (select a,b from t)",
			err: nil,
		},
		{
			sql: "select (1,2) in ((3,4),5)",
			err: expression.ErrOperandColumns,
		},
		{
			sql: "select (1,2) is true",
			err: expression.ErrOperandColumns,
		},
		{
			sql: "select (1,2) is null",
			err: expression.ErrOperandColumns,
		},
		{
			sql: "select (+(1,2))=(1,2)",
			err: nil,
		},
		{
			sql: "select (-(1,2))=(1,2)",
			err: expression.ErrOperandColumns,
		},
		{
			sql: "select (1,2)||(1,2)",
			err: expression.ErrOperandColumns,
		},
		{
			sql: "select (1,2) < (3,4)",
			err: nil,
		},
		{
			sql: "select (1,2) < 3",
			err: expression.ErrOperandColumns,
		},
		{
			sql: "select 1, * from t",
			err: ErrInvalidWildCard,
		},
		{
			sql: "select *, 1 from t",
			err: nil,
		},
		{
			sql: "select 1, t.* from t",
			err: nil,
		},
		{
			sql: "select 1 from t t1, t t2 where t1.a > all((select a) union (select a))",
			err: ErrAmbiguous,
		},
		{
			sql: "insert into t set a = 1, b = a + 1",
			err: nil,
		},
		{
			sql: "insert into t set a = 1, b = values(a) + 1",
			err: nil,
		},
		{
			sql: "select a, b, c from t order by 0",
			err: ErrUnknownColumn,
		},
		{
			sql: "select a, b, c from t order by 4",
			err: ErrUnknownColumn,
		},
		{
			sql: "select a as c1, b as c1 from t order by c1",
			err: ErrAmbiguous,
		},
		{
			sql: "(select a as b, b from t) union (select a, b from t) order by b",
			err: ErrAmbiguous,
		},
		{
			sql: "(select a as b, b from t) union (select a, b from t) order by a",
			err: ErrUnknownColumn,
		},
		{
			sql: "select * from t t1 use index(e)",
			err: ErrKeyDoesNotExist,
		},
		{
			sql: "select a from t having c2",
			err: ErrUnknownColumn,
		},
		{
			sql: "select a from t group by c2 + 1 having c2",
			err: ErrUnknownColumn,
		},
		{
			sql: "select a as b, b from t having b",
			err: ErrAmbiguous,
		},
		{
			sql: "select a + 1 from t having a",
			err: ErrUnknownColumn,
		},
		{ // issue (#20509)
			sql: "select * from t left join t2 on t.a=t2.a having not (t.a <=> t2.a)",
			err: nil,
		},
		{
			sql: "select a from t having sum(avg(a))",
			err: ErrInvalidGroupFuncUse,
		},
		{
			sql: "select concat(c_str, d_str) from t group by `concat(c_str, d_str)`",
			err: nil,
		},
		{
			sql: "select concat(c_str, d_str) from t group by `concat(c_str,d_str)`",
			err: ErrUnknownColumn,
		},
		{
			sql: "select a from t b having b.a",
			err: nil,
		},
		{
			sql: "select b.a from t b having b.a",
			err: nil,
		},
		{
			sql: "select b.a from t b having a",
			err: nil,
		},
		{
			sql: "select a+1 from t having t.a",
			err: ErrUnknownColumn,
		},
	}

	ctx := context.Background()
	for _, tt := range tests {
		sql := tt.sql
		comment := Commentf("for %s", sql)
		stmt, err := s.ParseOneStmt(sql, "", "")
		c.Assert(err, IsNil, comment)
		Preprocess(s.ctx, stmt, s.is)
		_, _, err = BuildLogicalPlan(ctx, s.ctx, stmt, s.is)
		if tt.err == nil {
			c.Assert(err, IsNil, comment)
		} else {
			c.Assert(tt.err.Equal(err), IsTrue, comment)
		}
	}
}

func (s *testPlanSuite) checkUniqueKeys(p LogicalPlan, c *C, ans map[int][][]string, sql string) {
	s.testData.OnRecord(func() {
		ans[p.ID()] = make([][]string, len(p.Schema().Keys))
	})
	keyList, ok := ans[p.ID()]
	c.Assert(ok, IsTrue, Commentf("for %s, %v not found", sql, p.ID()))
	c.Assert(len(p.Schema().Keys), Equals, len(keyList), Commentf("for %s, %v, the number of key doesn't match, the schema is %s", sql, p.ID(), p.Schema()))
	for i := range keyList {
		s.testData.OnRecord(func() {
			keyList[i] = make([]string, len(p.Schema().Keys[i]))
		})
		c.Assert(len(p.Schema().Keys[i]), Equals, len(keyList[i]), Commentf("for %s, %v %v, the number of column doesn't match", sql, p.ID(), keyList[i]))
		for j := range keyList[i] {
			s.testData.OnRecord(func() {
				keyList[i][j] = p.Schema().Keys[i][j].String()
			})
			c.Assert(p.Schema().Keys[i][j].String(), Equals, keyList[i][j], Commentf("for %s, %v %v, column dosen't match", sql, p.ID(), keyList[i]))
		}
	}
	s.testData.OnRecord(func() {
		ans[p.ID()] = keyList
	})
	for _, child := range p.Children() {
		s.checkUniqueKeys(child, c, ans, sql)
	}
}

func (s *testPlanSuite) TestUniqueKeyInfo(c *C) {
	defer testleak.AfterTest(c)()
	var input []string
	var output []map[int][][]string
	s.testData.GetTestCases(c, &input, &output)
	s.testData.OnRecord(func() {
		output = make([]map[int][][]string, len(input))
	})

	ctx := context.Background()
	for ith, tt := range input {
		comment := Commentf("for %s %d", tt, ith)
		stmt, err := s.ParseOneStmt(tt, "", "")
		c.Assert(err, IsNil, comment)

		p, _, err := BuildLogicalPlan(ctx, s.ctx, stmt, s.is)
		c.Assert(err, IsNil)
		lp, err := logicalOptimize(context.TODO(), flagPredicatePushDown|flagPrunColumns|flagBuildKeyInfo, p.(LogicalPlan))
		c.Assert(err, IsNil)
		s.testData.OnRecord(func() {
			output[ith] = make(map[int][][]string)
		})
		s.checkUniqueKeys(lp, c, output[ith], tt)
	}
}

func (s *testPlanSuite) TestAggPrune(c *C) {
	defer testleak.AfterTest(c)()
	var input, output []string
	s.testData.GetTestCases(c, &input, &output)

	ctx := context.Background()
	for i, tt := range input {
		comment := Commentf("for %s", tt)
		stmt, err := s.ParseOneStmt(tt, "", "")
		c.Assert(err, IsNil, comment)

		p, _, err := BuildLogicalPlan(ctx, s.ctx, stmt, s.is)
		c.Assert(err, IsNil)

		p, err = logicalOptimize(context.TODO(), flagPredicatePushDown|flagPrunColumns|flagPrunColumnsAgain|flagBuildKeyInfo|flagEliminateAgg|flagEliminateProjection, p.(LogicalPlan))
		c.Assert(err, IsNil)
		planString := ToString(p)
		s.testData.OnRecord(func() {
			output[i] = planString
		})
		c.Assert(planString, Equals, output[i], comment)
	}
}

func (s *testPlanSuite) TestVisitInfo(c *C) {
	defer testleak.AfterTest(c)()
	tests := []struct {
		sql string
		ans []visitInfo
	}{
		{
			sql: "insert into t (a) values (1)",
			ans: []visitInfo{
				{mysql.InsertPriv, "test", "t", "", nil, false},
			},
		},
		{
			sql: "delete from t where a = 1",
			ans: []visitInfo{
				{mysql.DeletePriv, "test", "t", "", nil, false},
				{mysql.SelectPriv, "test", "t", "", nil, false},
			},
		},
		{
			sql: "delete from a1 using t as a1 inner join t as a2 where a1.a = a2.a",
			ans: []visitInfo{
				{mysql.DeletePriv, "test", "t", "", nil, false},
				{mysql.SelectPriv, "test", "t", "", nil, false},
			},
		},
		{
			sql: "update t set a = 7 where a = 1",
			ans: []visitInfo{
				{mysql.UpdatePriv, "test", "t", "", nil, false},
				{mysql.SelectPriv, "test", "t", "", nil, false},
			},
		},
		{
			sql: "update t, (select * from t) a1 set t.a = a1.a;",
			ans: []visitInfo{
				{mysql.UpdatePriv, "test", "t", "", nil, false},
				{mysql.SelectPriv, "test", "t", "", nil, false},
			},
		},
		{
			sql: "update t a1 set a1.a = a1.a + 1",
			ans: []visitInfo{
				{mysql.UpdatePriv, "test", "t", "", nil, false},
				{mysql.SelectPriv, "test", "t", "", nil, false},
			},
		},
		{
			sql: "select a, sum(e) from t group by a",
			ans: []visitInfo{
				{mysql.SelectPriv, "test", "t", "", nil, false},
			},
		},
		{
			sql: "truncate table t",
			ans: []visitInfo{
				{mysql.DropPriv, "test", "t", "", nil, false},
			},
		},
		{
			sql: "drop table t",
			ans: []visitInfo{
				{mysql.DropPriv, "test", "t", "", nil, false},
			},
		},
		{
			sql: "create table t (a int)",
			ans: []visitInfo{
				{mysql.CreatePriv, "test", "t", "", nil, false},
			},
		},
		{
			sql: "create table t1 like t",
			ans: []visitInfo{
				{mysql.CreatePriv, "test", "t1", "", nil, false},
				{mysql.SelectPriv, "test", "t", "", nil, false},
			},
		},
		{
			sql: "create database test",
			ans: []visitInfo{
				{mysql.CreatePriv, "test", "", "", nil, false},
			},
		},
		{
			sql: "drop database test",
			ans: []visitInfo{
				{mysql.DropPriv, "test", "", "", nil, false},
			},
		},
		{
			sql: "create index t_1 on t (a)",
			ans: []visitInfo{
				{mysql.IndexPriv, "test", "t", "", nil, false},
			},
		},
		{
			sql: "drop index e on t",
			ans: []visitInfo{
				{mysql.IndexPriv, "test", "t", "", nil, false},
			},
		},
		{
			sql: `grant all privileges on test.* to 'test'@'%'`,
			ans: []visitInfo{
				{mysql.SelectPriv, "test", "", "", nil, false},
				{mysql.InsertPriv, "test", "", "", nil, false},
				{mysql.UpdatePriv, "test", "", "", nil, false},
				{mysql.DeletePriv, "test", "", "", nil, false},
				{mysql.CreatePriv, "test", "", "", nil, false},
				{mysql.DropPriv, "test", "", "", nil, false},
				{mysql.GrantPriv, "test", "", "", nil, false},
				{mysql.AlterPriv, "test", "", "", nil, false},
				{mysql.ExecutePriv, "test", "", "", nil, false},
				{mysql.IndexPriv, "test", "", "", nil, false},
				{mysql.CreateViewPriv, "test", "", "", nil, false},
				{mysql.ShowViewPriv, "test", "", "", nil, false},
			},
		},
		{
			sql: `grant select on test.ttt to 'test'@'%'`,
			ans: []visitInfo{
				{mysql.SelectPriv, "test", "ttt", "", nil, false},
				{mysql.GrantPriv, "test", "ttt", "", nil, false},
			},
		},
		{
			sql: `grant select on ttt to 'test'@'%'`,
			ans: []visitInfo{
				{mysql.SelectPriv, "test", "ttt", "", nil, false},
				{mysql.GrantPriv, "test", "ttt", "", nil, false},
			},
		},
		{
			sql: `revoke all privileges on test.* from 'test'@'%'`,
			ans: []visitInfo{
				{mysql.SelectPriv, "test", "", "", nil, false},
				{mysql.InsertPriv, "test", "", "", nil, false},
				{mysql.UpdatePriv, "test", "", "", nil, false},
				{mysql.DeletePriv, "test", "", "", nil, false},
				{mysql.CreatePriv, "test", "", "", nil, false},
				{mysql.DropPriv, "test", "", "", nil, false},
				{mysql.GrantPriv, "test", "", "", nil, false},
				{mysql.AlterPriv, "test", "", "", nil, false},
				{mysql.ExecutePriv, "test", "", "", nil, false},
				{mysql.IndexPriv, "test", "", "", nil, false},
				{mysql.CreateViewPriv, "test", "", "", nil, false},
				{mysql.ShowViewPriv, "test", "", "", nil, false},
			},
		},
		{
			sql: `set password for 'root'@'%' = 'xxxxx'`,
			ans: []visitInfo{},
		},
		{
			sql: `show create table test.ttt`,
			ans: []visitInfo{
				{mysql.AllPrivMask, "test", "ttt", "", nil, false},
			},
		},
		{
			sql: "alter table t add column a int(4)",
			ans: []visitInfo{
				{mysql.AlterPriv, "test", "t", "", nil, false},
			},
		},
		{
			sql: "rename table t_old to t_new",
			ans: []visitInfo{
				{mysql.AlterPriv, "test", "t_old", "", nil, false},
				{mysql.DropPriv, "test", "t_old", "", nil, false},
				{mysql.CreatePriv, "test", "t_new", "", nil, false},
				{mysql.InsertPriv, "test", "t_new", "", nil, false},
			},
		},
		{
			sql: "alter table t_old rename to t_new",
			ans: []visitInfo{
				{mysql.AlterPriv, "test", "t_old", "", nil, false},
				{mysql.DropPriv, "test", "t_old", "", nil, false},
				{mysql.CreatePriv, "test", "t_new", "", nil, false},
				{mysql.InsertPriv, "test", "t_new", "", nil, false},
			},
		},
		{
			sql: "alter table t drop partition p0;",
			ans: []visitInfo{
				{mysql.AlterPriv, "test", "t", "", nil, false},
				{mysql.DropPriv, "test", "t", "", nil, false},
			},
		},
		{
			sql: "flush privileges",
			ans: []visitInfo{
				{mysql.ReloadPriv, "", "", "", ErrSpecificAccessDenied, false},
			},
		},
	}

	for _, tt := range tests {
		comment := Commentf("for %s", tt.sql)
		stmt, err := s.ParseOneStmt(tt.sql, "", "")
		c.Assert(err, IsNil, comment)
		Preprocess(s.ctx, stmt, s.is)
<<<<<<< HEAD
		builder := NewPlanBuilder(MockContext(), s.is, &hint.BlockHintProcessor{}, &SetVarCollectProcessor{})
=======
		builder, _ := NewPlanBuilder(MockContext(), s.is, &hint.BlockHintProcessor{})
>>>>>>> 77572f87
		builder.ctx.GetSessionVars().SetHashJoinConcurrency(1)
		_, err = builder.Build(context.TODO(), stmt)
		c.Assert(err, IsNil, comment)

		checkVisitInfo(c, builder.visitInfo, tt.ans, comment)
	}
}

type visitInfoArray []visitInfo

func (v visitInfoArray) Len() int {
	return len(v)
}

func (v visitInfoArray) Less(i, j int) bool {
	if v[i].privilege < v[j].privilege {
		return true
	}
	if v[i].db < v[j].db {
		return true
	}
	if v[i].table < v[j].table {
		return true
	}
	if v[i].column < v[j].column {
		return true
	}

	return false
}

func (v visitInfoArray) Swap(i, j int) {
	v[i], v[j] = v[j], v[i]
}

func unique(v []visitInfo) []visitInfo {
	repeat := 0
	for i := 1; i < len(v); i++ {
		if v[i] == v[i-1] {
			repeat++
		} else {
			v[i-repeat] = v[i]
		}
	}
	return v[:len(v)-repeat]
}

func checkVisitInfo(c *C, v1, v2 []visitInfo, comment CommentInterface) {
	sort.Sort(visitInfoArray(v1))
	sort.Sort(visitInfoArray(v2))
	v1 = unique(v1)
	v2 = unique(v2)

	c.Assert(len(v1), Equals, len(v2), comment)
	for i := 0; i < len(v1); i++ {
		// loose compare errors for code match
		c.Assert(terror.ErrorEqual(v1[i].err, v2[i].err), IsTrue, Commentf("err1 %v, err2 %v for %s", v1[i].err, v2[i].err, comment))
		// compare remainder
		v1[i].err = v2[i].err
		c.Assert(v1[i], Equals, v2[i], comment)
	}
}

func (s *testPlanSuite) TestUnion(c *C) {
	defer func() {
		testleak.AfterTest(c)()
	}()
	var input []string
	var output []struct {
		Best string
		Err  bool
	}
	s.testData.GetTestCases(c, &input, &output)
	ctx := context.TODO()
	for i, tt := range input {
		comment := Commentf("case:%v sql:%s", i, tt)
		stmt, err := s.ParseOneStmt(tt, "", "")
		c.Assert(err, IsNil, comment)
		Preprocess(s.ctx, stmt, s.is)
<<<<<<< HEAD
		builder := NewPlanBuilder(MockContext(), s.is, &hint.BlockHintProcessor{}, &SetVarCollectProcessor{})
=======
		builder, _ := NewPlanBuilder(MockContext(), s.is, &hint.BlockHintProcessor{})
>>>>>>> 77572f87
		plan, err := builder.Build(ctx, stmt)
		s.testData.OnRecord(func() {
			output[i].Err = err != nil
		})
		if output[i].Err {
			c.Assert(err, NotNil)
			continue
		}
		c.Assert(err, IsNil)
		p := plan.(LogicalPlan)
		p, err = logicalOptimize(ctx, builder.optFlag, p.(LogicalPlan))
		s.testData.OnRecord(func() {
			output[i].Best = ToString(p)
		})
		c.Assert(err, IsNil)
		c.Assert(ToString(p), Equals, output[i].Best, comment)
	}
}

func (s *testPlanSuite) TestTopNPushDown(c *C) {
	defer func() {
		testleak.AfterTest(c)()
	}()
	var input, output []string
	s.testData.GetTestCases(c, &input, &output)
	ctx := context.TODO()
	for i, tt := range input {
		comment := Commentf("case:%v sql:%s", i, tt)
		stmt, err := s.ParseOneStmt(tt, "", "")
		c.Assert(err, IsNil, comment)
		Preprocess(s.ctx, stmt, s.is)
<<<<<<< HEAD
		builder := NewPlanBuilder(MockContext(), s.is, &hint.BlockHintProcessor{}, &SetVarCollectProcessor{})
=======
		builder, _ := NewPlanBuilder(MockContext(), s.is, &hint.BlockHintProcessor{})
>>>>>>> 77572f87
		p, err := builder.Build(ctx, stmt)
		c.Assert(err, IsNil)
		p, err = logicalOptimize(ctx, builder.optFlag, p.(LogicalPlan))
		c.Assert(err, IsNil)
		s.testData.OnRecord(func() {
			output[i] = ToString(p)
		})
		c.Assert(ToString(p), Equals, output[i], comment)
	}
}

func (s *testPlanSuite) TestNameResolver(c *C) {
	defer testleak.AfterTest(c)()
	tests := []struct {
		sql string
		err string
	}{
		{"select a from t", ""},
		{"select c3 from t", "[planner:1054]Unknown column 'c3' in 'field list'"},
		{"select c1 from t4", "[schema:1146]Table 'test.t4' doesn't exist"},
		{"select * from t", ""},
		{"select t.* from t", ""},
		{"select t2.* from t", "[planner:1051]Unknown table 't2'"},
		{"select b as a, c as a from t group by a", "[planner:1052]Column 'c' in field list is ambiguous"},
		{"select 1 as a, b as a, c as a from t group by a", ""},
		{"select a, b as a from t group by a+1", ""},
		{"select c, a as c from t order by c+1", ""},
		{"select * from t as t1, t as t2 join t as t3 on t2.a = t3.a", ""},
		{"select * from t as t1, t as t2 join t as t3 on t1.c1 = t2.a", "[planner:1054]Unknown column 't1.c1' in 'on clause'"},
		{"select a from t group by a having a = 3", ""},
		{"select a from t group by a having c2 = 3", "[planner:1054]Unknown column 'c2' in 'having clause'"},
		{"select a from t where exists (select b)", ""},
		{"select cnt from (select count(a) as cnt from t group by b) as t2 group by cnt", ""},
		{"select a from t where t11.a < t.a", "[planner:1054]Unknown column 't11.a' in 'where clause'"},
		{"select a from t having t11.c1 < t.a", "[planner:1054]Unknown column 't11.c1' in 'having clause'"},
		{"select a from t where t.a < t.a order by t11.c1", "[planner:1054]Unknown column 't11.c1' in 'order clause'"},
		{"select a from t group by t11.c1", "[planner:1054]Unknown column 't11.c1' in 'group statement'"},
		{"delete a from (select * from t ) as a, t", "[planner:1288]The target table a of the DELETE is not updatable"},
		{"delete b from (select * from t ) as a, t", "[planner:1109]Unknown table 'b' in MULTI DELETE"},
		{"select '' as fakeCol from t group by values(fakeCol)", "[planner:1054]Unknown column '' in 'VALUES() function'"},
		{"update t, (select * from t) as b set b.a = t.a", "[planner:1288]The target table b of the UPDATE is not updatable"},
		{"select row_number() over () from t group by 1", "[planner:1056]Can't group on 'row_number() over ()'"},
		{"select row_number() over () as x from t group by 1", "[planner:1056]Can't group on 'x'"},
		{"select sum(a) as x from t group by 1", "[planner:1056]Can't group on 'x'"},
	}

	ctx := context.Background()
	for _, t := range tests {
		comment := Commentf("for %s", t.sql)
		stmt, err := s.ParseOneStmt(t.sql, "", "")
		c.Assert(err, IsNil, comment)
		s.ctx.GetSessionVars().SetHashJoinConcurrency(1)

		_, _, err = BuildLogicalPlan(ctx, s.ctx, stmt, s.is)
		if t.err == "" {
			c.Check(err, IsNil)
		} else {
			c.Assert(err.Error(), Equals, t.err)
		}
	}
}

func (s *testPlanSuite) TestOuterJoinEliminator(c *C) {
	defer testleak.AfterTest(c)()
	var input, output []string
	s.testData.GetTestCases(c, &input, &output)

	ctx := context.TODO()
	for i, tt := range input {
		comment := Commentf("case:%v sql:%s", i, tt)
		stmt, err := s.ParseOneStmt(tt, "", "")
		c.Assert(err, IsNil, comment)
		Preprocess(s.ctx, stmt, s.is)
<<<<<<< HEAD
		builder := NewPlanBuilder(MockContext(), s.is, &hint.BlockHintProcessor{}, &SetVarCollectProcessor{})
=======
		builder, _ := NewPlanBuilder(MockContext(), s.is, &hint.BlockHintProcessor{})
>>>>>>> 77572f87
		p, err := builder.Build(ctx, stmt)
		c.Assert(err, IsNil)
		p, err = logicalOptimize(ctx, builder.optFlag, p.(LogicalPlan))
		c.Assert(err, IsNil)
		planString := ToString(p)
		s.testData.OnRecord(func() {
			output[i] = planString
		})
		c.Assert(planString, Equals, output[i], comment)
	}
}

func (s *testPlanSuite) TestSelectView(c *C) {
	defer func() {
		testleak.AfterTest(c)()
	}()
	tests := []struct {
		sql  string
		best string
	}{
		{
			sql:  "select * from v",
			best: "DataScan(t)->Projection",
		},
		{
			sql:  "select v.b, v.c, v.d from v",
			best: "DataScan(t)->Projection",
		},
	}
	ctx := context.TODO()
	for i, tt := range tests {
		comment := Commentf("case:%v sql:%s", i, tt.sql)
		stmt, err := s.ParseOneStmt(tt.sql, "", "")
		c.Assert(err, IsNil, comment)
		Preprocess(s.ctx, stmt, s.is)
<<<<<<< HEAD
		builder := NewPlanBuilder(MockContext(), s.is, &hint.BlockHintProcessor{}, &SetVarCollectProcessor{})
=======
		builder, _ := NewPlanBuilder(MockContext(), s.is, &hint.BlockHintProcessor{})
>>>>>>> 77572f87
		p, err := builder.Build(ctx, stmt)
		c.Assert(err, IsNil)
		p, err = logicalOptimize(ctx, builder.optFlag, p.(LogicalPlan))
		c.Assert(err, IsNil)
		c.Assert(ToString(p), Equals, tt.best, comment)
	}
}

func (s *testPlanSuite) TestWindowFunction(c *C) {
	s.optimizeVars = map[string]string{
		variable.TiDBWindowConcurrency: "1",
	}
	defer func() {
		s.optimizeVars = nil
		testleak.AfterTest(c)()
	}()
	var input, output []string
	s.testData.GetTestCases(c, &input, &output)
	s.doTestWindowFunction(c, input, output)
}

func (s *testPlanSuite) TestWindowParallelFunction(c *C) {
	s.optimizeVars = map[string]string{
		variable.TiDBWindowConcurrency: "4",
	}
	defer func() {
		s.optimizeVars = nil
		testleak.AfterTest(c)()
	}()
	var input, output []string
	s.testData.GetTestCases(c, &input, &output)
	s.doTestWindowFunction(c, input, output)
}

func (s *testPlanSuite) doTestWindowFunction(c *C, input, output []string) {
	ctx := context.TODO()
	for i, tt := range input {
		comment := Commentf("case:%v sql:%s", i, tt)
		p, stmt, err := s.optimize(ctx, tt)
		if err != nil {
			s.testData.OnRecord(func() {
				output[i] = err.Error()
			})
			c.Assert(err.Error(), Equals, output[i], comment)
			continue
		}
		s.testData.OnRecord(func() {
			output[i] = ToString(p)
		})
		c.Assert(ToString(p), Equals, output[i], comment)

		var sb strings.Builder
		// After restore, the result should be the same.
		err = stmt.Restore(format.NewRestoreCtx(format.DefaultRestoreFlags, &sb))
		c.Assert(err, IsNil)
		p, _, err = s.optimize(ctx, sb.String())
		if err != nil {
			c.Assert(err.Error(), Equals, output[i], comment)
			continue
		}
		c.Assert(ToString(p), Equals, output[i], comment)
	}
}

func (s *testPlanSuite) optimize(ctx context.Context, sql string) (PhysicalPlan, ast.Node, error) {
	stmt, err := s.ParseOneStmt(sql, "", "")
	if err != nil {
		return nil, nil, err
	}
	err = Preprocess(s.ctx, stmt, s.is)
	if err != nil {
		return nil, nil, err
	}

	sctx := MockContext()
	for k, v := range s.optimizeVars {
		if err = sctx.GetSessionVars().SetSystemVar(k, v); err != nil {
			return nil, nil, err
		}
	}
<<<<<<< HEAD
	builder := NewPlanBuilder(sctx, s.is, &hint.BlockHintProcessor{}, &SetVarCollectProcessor{})
=======
	builder, _ := NewPlanBuilder(sctx, s.is, &hint.BlockHintProcessor{})
>>>>>>> 77572f87
	p, err := builder.Build(ctx, stmt)
	if err != nil {
		return nil, nil, err
	}
	p, err = logicalOptimize(ctx, builder.optFlag, p.(LogicalPlan))
	if err != nil {
		return nil, nil, err
	}
	p, _, err = physicalOptimize(p.(LogicalPlan), &PlanCounterDisabled)
	return p.(PhysicalPlan), stmt, err
}

func byItemsToProperty(byItems []*util.ByItems) *property.PhysicalProperty {
	pp := &property.PhysicalProperty{}
	for _, item := range byItems {
		pp.SortItems = append(pp.SortItems, property.SortItem{Col: item.Expr.(*expression.Column), Desc: item.Desc})
	}
	return pp
}

func pathsName(paths []*candidatePath) string {
	var names []string
	for _, path := range paths {
		if path.path.IsTablePath() {
			names = append(names, "PRIMARY_KEY")
		} else {
			names = append(names, path.path.Index.Name.O)
		}
	}
	return strings.Join(names, ",")
}

func (s *testPlanSuite) TestSkylinePruning(c *C) {
	defer testleak.AfterTest(c)()
	tests := []struct {
		sql    string
		result string
	}{
		{
			sql:    "select * from t",
			result: "PRIMARY_KEY",
		},
		{
			sql:    "select * from t order by f",
			result: "PRIMARY_KEY,f,f_g",
		},
		{
			sql:    "select * from t where a > 1",
			result: "PRIMARY_KEY",
		},
		{
			sql:    "select * from t where a > 1 order by f",
			result: "PRIMARY_KEY,f,f_g",
		},
		{
			sql:    "select * from t where f > 1",
			result: "PRIMARY_KEY,f,f_g",
		},
		{
			sql:    "select f from t where f > 1",
			result: "f,f_g",
		},
		{
			sql:    "select f from t where f > 1 order by a",
			result: "PRIMARY_KEY,f,f_g",
		},
		{
			sql:    "select * from t where f > 1 and g > 1",
			result: "PRIMARY_KEY,f,g,f_g",
		},
		{
			sql:    "select count(1) from t",
			result: "PRIMARY_KEY,c_d_e,f,g,f_g,c_d_e_str,e_d_c_str_prefix",
		},
	}
	ctx := context.TODO()
	for i, tt := range tests {
		comment := Commentf("case:%v sql:%s", i, tt.sql)
		stmt, err := s.ParseOneStmt(tt.sql, "", "")
		c.Assert(err, IsNil, comment)
		Preprocess(s.ctx, stmt, s.is)
<<<<<<< HEAD
		builder := NewPlanBuilder(MockContext(), s.is, &hint.BlockHintProcessor{}, &SetVarCollectProcessor{})
=======
		builder, _ := NewPlanBuilder(MockContext(), s.is, &hint.BlockHintProcessor{})
>>>>>>> 77572f87
		p, err := builder.Build(ctx, stmt)
		if err != nil {
			c.Assert(err.Error(), Equals, tt.result, comment)
			continue
		}
		c.Assert(err, IsNil, comment)
		p, err = logicalOptimize(ctx, builder.optFlag, p.(LogicalPlan))
		c.Assert(err, IsNil, comment)
		lp := p.(LogicalPlan)
		_, err = lp.recursiveDeriveStats(nil)
		c.Assert(err, IsNil, comment)
		var ds *DataSource
		var byItems []*util.ByItems
		for ds == nil {
			switch v := lp.(type) {
			case *DataSource:
				ds = v
			case *LogicalSort:
				byItems = v.ByItems
				lp = lp.Children()[0]
			case *LogicalProjection:
				newItems := make([]*util.ByItems, 0, len(byItems))
				for _, col := range byItems {
					idx := v.schema.ColumnIndex(col.Expr.(*expression.Column))
					switch expr := v.Exprs[idx].(type) {
					case *expression.Column:
						newItems = append(newItems, &util.ByItems{Expr: expr, Desc: col.Desc})
					}
				}
				byItems = newItems
				lp = lp.Children()[0]
			default:
				lp = lp.Children()[0]
			}
		}
		paths := ds.skylinePruning(byItemsToProperty(byItems))
		c.Assert(pathsName(paths), Equals, tt.result, comment)
	}
}

func (s *testPlanSuite) TestFastPlanContextTables(c *C) {
	defer testleak.AfterTest(c)()
	tests := []struct {
		sql      string
		fastPlan bool
	}{
		{
			"select * from t where a=1",
			true,
		},
		{

			"update t set f=0 where a=43215",
			true,
		},
		{
			"delete from t where a =43215",
			true,
		},
		{
			"select * from t where a>1",
			false,
		},
	}
	s.ctx.GetSessionVars().SnapshotInfoschema = s.is
	for _, tt := range tests {
		stmt, err := s.ParseOneStmt(tt.sql, "", "")
		c.Assert(err, IsNil)
		Preprocess(s.ctx, stmt, s.is)
		s.ctx.GetSessionVars().StmtCtx.Tables = nil
		p := TryFastPlan(s.ctx, stmt)
		if tt.fastPlan {
			c.Assert(p, NotNil)
			c.Assert(len(s.ctx.GetSessionVars().StmtCtx.Tables), Equals, 1)
			c.Assert(s.ctx.GetSessionVars().StmtCtx.Tables[0].Table, Equals, "t")
			c.Assert(s.ctx.GetSessionVars().StmtCtx.Tables[0].DB, Equals, "test")
		} else {
			c.Assert(p, IsNil)
			c.Assert(len(s.ctx.GetSessionVars().StmtCtx.Tables), Equals, 0)
		}
	}
}

func (s *testPlanSuite) TestUpdateEQCond(c *C) {
	defer testleak.AfterTest(c)()
	tests := []struct {
		sql  string
		best string
	}{
		{
			sql:  "select t1.a from t t1, t t2 where t1.a = t2.a+1",
			best: "Join{DataScan(t1)->DataScan(t2)->Projection}(test.t.a,Column#25)->Projection",
		},
	}
	ctx := context.TODO()
	for i, tt := range tests {
		comment := Commentf("case:%v sql:%s", i, tt.sql)
		stmt, err := s.ParseOneStmt(tt.sql, "", "")
		c.Assert(err, IsNil, comment)
		Preprocess(s.ctx, stmt, s.is)
<<<<<<< HEAD
		builder := NewPlanBuilder(MockContext(), s.is, &hint.BlockHintProcessor{}, &SetVarCollectProcessor{})
=======
		builder, _ := NewPlanBuilder(MockContext(), s.is, &hint.BlockHintProcessor{})
>>>>>>> 77572f87
		p, err := builder.Build(ctx, stmt)
		c.Assert(err, IsNil)
		p, err = logicalOptimize(ctx, builder.optFlag, p.(LogicalPlan))
		c.Assert(err, IsNil)
		c.Assert(ToString(p), Equals, tt.best, comment)
	}
}

func (s *testPlanSuite) TestConflictedJoinTypeHints(c *C) {
	defer testleak.AfterTest(c)()
	sql := "select /*+ INL_JOIN(t1) HASH_JOIN(t1) */ * from t t1, t t2 where t1.e = t2.e"
	ctx := context.TODO()
	stmt, err := s.ParseOneStmt(sql, "", "")
	c.Assert(err, IsNil)
	Preprocess(s.ctx, stmt, s.is)
<<<<<<< HEAD
	builder := NewPlanBuilder(MockContext(), s.is, &hint.BlockHintProcessor{}, &SetVarCollectProcessor{})
=======
	builder, _ := NewPlanBuilder(MockContext(), s.is, &hint.BlockHintProcessor{})
>>>>>>> 77572f87
	p, err := builder.Build(ctx, stmt)
	c.Assert(err, IsNil)
	p, err = logicalOptimize(ctx, builder.optFlag, p.(LogicalPlan))
	c.Assert(err, IsNil)
	proj, ok := p.(*LogicalProjection)
	c.Assert(ok, IsTrue)
	join, ok := proj.Children()[0].(*LogicalJoin)
	c.Assert(ok, IsTrue)
	c.Assert(join.hintInfo, IsNil)
	c.Assert(join.preferJoinType, Equals, uint(0))
}

func (s *testPlanSuite) TestSimplyOuterJoinWithOnlyOuterExpr(c *C) {
	defer testleak.AfterTest(c)()
	sql := "select * from t t1 right join t t0 ON TRUE where CONCAT_WS(t0.e=t0.e, 0, NULL) IS NULL"
	ctx := context.TODO()
	stmt, err := s.ParseOneStmt(sql, "", "")
	c.Assert(err, IsNil)
	Preprocess(s.ctx, stmt, s.is)
<<<<<<< HEAD
	builder := NewPlanBuilder(MockContext(), s.is, &hint.BlockHintProcessor{}, &SetVarCollectProcessor{})
=======
	builder, _ := NewPlanBuilder(MockContext(), s.is, &hint.BlockHintProcessor{})
>>>>>>> 77572f87
	p, err := builder.Build(ctx, stmt)
	c.Assert(err, IsNil)
	p, err = logicalOptimize(ctx, builder.optFlag, p.(LogicalPlan))
	c.Assert(err, IsNil)
	proj, ok := p.(*LogicalProjection)
	c.Assert(ok, IsTrue)
	join, ok := proj.Children()[0].(*LogicalJoin)
	c.Assert(ok, IsTrue)
	// previous wrong JoinType is InnerJoin
	c.Assert(join.JoinType, Equals, RightOuterJoin)
}<|MERGE_RESOLUTION|>--- conflicted
+++ resolved
@@ -1122,11 +1122,7 @@
 		stmt, err := s.ParseOneStmt(tt.sql, "", "")
 		c.Assert(err, IsNil, comment)
 		Preprocess(s.ctx, stmt, s.is)
-<<<<<<< HEAD
-		builder := NewPlanBuilder(MockContext(), s.is, &hint.BlockHintProcessor{}, &SetVarCollectProcessor{})
-=======
-		builder, _ := NewPlanBuilder(MockContext(), s.is, &hint.BlockHintProcessor{})
->>>>>>> 77572f87
+		builder, _  := NewPlanBuilder(MockContext(), s.is, &hint.BlockHintProcessor{}, &SetVarCollectProcessor{})
 		builder.ctx.GetSessionVars().SetHashJoinConcurrency(1)
 		_, err = builder.Build(context.TODO(), stmt)
 		c.Assert(err, IsNil, comment)
@@ -1206,11 +1202,7 @@
 		stmt, err := s.ParseOneStmt(tt, "", "")
 		c.Assert(err, IsNil, comment)
 		Preprocess(s.ctx, stmt, s.is)
-<<<<<<< HEAD
-		builder := NewPlanBuilder(MockContext(), s.is, &hint.BlockHintProcessor{}, &SetVarCollectProcessor{})
-=======
-		builder, _ := NewPlanBuilder(MockContext(), s.is, &hint.BlockHintProcessor{})
->>>>>>> 77572f87
+		builder, _ := NewPlanBuilder(MockContext(), s.is, &hint.BlockHintProcessor{}, &SetVarCollectProcessor{})
 		plan, err := builder.Build(ctx, stmt)
 		s.testData.OnRecord(func() {
 			output[i].Err = err != nil
@@ -1242,11 +1234,7 @@
 		stmt, err := s.ParseOneStmt(tt, "", "")
 		c.Assert(err, IsNil, comment)
 		Preprocess(s.ctx, stmt, s.is)
-<<<<<<< HEAD
-		builder := NewPlanBuilder(MockContext(), s.is, &hint.BlockHintProcessor{}, &SetVarCollectProcessor{})
-=======
-		builder, _ := NewPlanBuilder(MockContext(), s.is, &hint.BlockHintProcessor{})
->>>>>>> 77572f87
+		builder, _ := NewPlanBuilder(MockContext(), s.is, &hint.BlockHintProcessor{}, &SetVarCollectProcessor{})
 		p, err := builder.Build(ctx, stmt)
 		c.Assert(err, IsNil)
 		p, err = logicalOptimize(ctx, builder.optFlag, p.(LogicalPlan))
@@ -1320,11 +1308,7 @@
 		stmt, err := s.ParseOneStmt(tt, "", "")
 		c.Assert(err, IsNil, comment)
 		Preprocess(s.ctx, stmt, s.is)
-<<<<<<< HEAD
-		builder := NewPlanBuilder(MockContext(), s.is, &hint.BlockHintProcessor{}, &SetVarCollectProcessor{})
-=======
-		builder, _ := NewPlanBuilder(MockContext(), s.is, &hint.BlockHintProcessor{})
->>>>>>> 77572f87
+		builder, _ := NewPlanBuilder(MockContext(), s.is, &hint.BlockHintProcessor{}, &SetVarCollectProcessor{})
 		p, err := builder.Build(ctx, stmt)
 		c.Assert(err, IsNil)
 		p, err = logicalOptimize(ctx, builder.optFlag, p.(LogicalPlan))
@@ -1360,11 +1344,7 @@
 		stmt, err := s.ParseOneStmt(tt.sql, "", "")
 		c.Assert(err, IsNil, comment)
 		Preprocess(s.ctx, stmt, s.is)
-<<<<<<< HEAD
-		builder := NewPlanBuilder(MockContext(), s.is, &hint.BlockHintProcessor{}, &SetVarCollectProcessor{})
-=======
-		builder, _ := NewPlanBuilder(MockContext(), s.is, &hint.BlockHintProcessor{})
->>>>>>> 77572f87
+		builder, _ := NewPlanBuilder(MockContext(), s.is, &hint.BlockHintProcessor{}, &SetVarCollectProcessor{})
 		p, err := builder.Build(ctx, stmt)
 		c.Assert(err, IsNil)
 		p, err = logicalOptimize(ctx, builder.optFlag, p.(LogicalPlan))
@@ -1445,11 +1425,7 @@
 			return nil, nil, err
 		}
 	}
-<<<<<<< HEAD
-	builder := NewPlanBuilder(sctx, s.is, &hint.BlockHintProcessor{}, &SetVarCollectProcessor{})
-=======
-	builder, _ := NewPlanBuilder(sctx, s.is, &hint.BlockHintProcessor{})
->>>>>>> 77572f87
+	builder, _ := NewPlanBuilder(sctx, s.is, &hint.BlockHintProcessor{}, &SetVarCollectProcessor{})
 	p, err := builder.Build(ctx, stmt)
 	if err != nil {
 		return nil, nil, err
@@ -1531,11 +1507,7 @@
 		stmt, err := s.ParseOneStmt(tt.sql, "", "")
 		c.Assert(err, IsNil, comment)
 		Preprocess(s.ctx, stmt, s.is)
-<<<<<<< HEAD
-		builder := NewPlanBuilder(MockContext(), s.is, &hint.BlockHintProcessor{}, &SetVarCollectProcessor{})
-=======
-		builder, _ := NewPlanBuilder(MockContext(), s.is, &hint.BlockHintProcessor{})
->>>>>>> 77572f87
+		builder, _ := NewPlanBuilder(MockContext(), s.is, &hint.BlockHintProcessor{}, &SetVarCollectProcessor{})
 		p, err := builder.Build(ctx, stmt)
 		if err != nil {
 			c.Assert(err.Error(), Equals, tt.result, comment)
@@ -1636,11 +1608,7 @@
 		stmt, err := s.ParseOneStmt(tt.sql, "", "")
 		c.Assert(err, IsNil, comment)
 		Preprocess(s.ctx, stmt, s.is)
-<<<<<<< HEAD
-		builder := NewPlanBuilder(MockContext(), s.is, &hint.BlockHintProcessor{}, &SetVarCollectProcessor{})
-=======
-		builder, _ := NewPlanBuilder(MockContext(), s.is, &hint.BlockHintProcessor{})
->>>>>>> 77572f87
+		builder, _ := NewPlanBuilder(MockContext(), s.is, &hint.BlockHintProcessor{}, &SetVarCollectProcessor{})
 		p, err := builder.Build(ctx, stmt)
 		c.Assert(err, IsNil)
 		p, err = logicalOptimize(ctx, builder.optFlag, p.(LogicalPlan))
@@ -1656,11 +1624,7 @@
 	stmt, err := s.ParseOneStmt(sql, "", "")
 	c.Assert(err, IsNil)
 	Preprocess(s.ctx, stmt, s.is)
-<<<<<<< HEAD
-	builder := NewPlanBuilder(MockContext(), s.is, &hint.BlockHintProcessor{}, &SetVarCollectProcessor{})
-=======
-	builder, _ := NewPlanBuilder(MockContext(), s.is, &hint.BlockHintProcessor{})
->>>>>>> 77572f87
+	builder, _ := NewPlanBuilder(MockContext(), s.is, &hint.BlockHintProcessor{}, &SetVarCollectProcessor{})
 	p, err := builder.Build(ctx, stmt)
 	c.Assert(err, IsNil)
 	p, err = logicalOptimize(ctx, builder.optFlag, p.(LogicalPlan))
@@ -1680,11 +1644,7 @@
 	stmt, err := s.ParseOneStmt(sql, "", "")
 	c.Assert(err, IsNil)
 	Preprocess(s.ctx, stmt, s.is)
-<<<<<<< HEAD
-	builder := NewPlanBuilder(MockContext(), s.is, &hint.BlockHintProcessor{}, &SetVarCollectProcessor{})
-=======
-	builder, _ := NewPlanBuilder(MockContext(), s.is, &hint.BlockHintProcessor{})
->>>>>>> 77572f87
+	builder, _ := NewPlanBuilder(MockContext(), s.is, &hint.BlockHintProcessor{}, &SetVarCollectProcessor{})
 	p, err := builder.Build(ctx, stmt)
 	c.Assert(err, IsNil)
 	p, err = logicalOptimize(ctx, builder.optFlag, p.(LogicalPlan))
