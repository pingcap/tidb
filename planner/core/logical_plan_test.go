--- conflicted
+++ resolved
@@ -2272,11 +2272,7 @@
 		},
 		{
 			sql:    "select a, avg(a+1) over(partition by (a+1)) from t",
-<<<<<<< HEAD
-			result: "TableReader(Table(t))->Projection->Sort->Window(avg(cast(Column#17)) over(partition by Column#16))->Projection",
-=======
-			result: "IndexReader(Index(t.f)[[NULL,+inf]])->Projection->Sort->Window(avg(cast(2_proj_window_3)) over(partition by 2_proj_window_2))->Projection",
->>>>>>> 64298f02
+			result: "IndexReader(Index(t.f)[[NULL,+inf]])->Projection->Sort->Window(avg(cast(Column#17)) over(partition by Column#16))->Projection",
 		},
 		{
 			sql:    "select a, avg(a) over(order by a asc, b desc) from t order by a asc, b desc",
@@ -2296,11 +2292,7 @@
 		},
 		{
 			sql:    "select sum(avg(a)) over() from t",
-<<<<<<< HEAD
-			result: "TableReader(Table(t)->StreamAgg)->StreamAgg->Window(sum(Column#13) over())->Projection",
-=======
-			result: "IndexReader(Index(t.f)[[NULL,+inf]]->StreamAgg)->StreamAgg->Window(sum(sel_agg_2) over())->Projection",
->>>>>>> 64298f02
+			result: "IndexReader(Index(t.f)[[NULL,+inf]]->StreamAgg)->StreamAgg->Window(sum(Column#13) over())->Projection",
 		},
 		{
 			sql:    "select b from t order by(sum(a) over())",
@@ -2316,11 +2308,7 @@
 		},
 		{
 			sql:    "select a from t having (select sum(a) over() as w from t tt where a > t.a)",
-<<<<<<< HEAD
-			result: "Apply{TableReader(Table(t))->TableReader(Table(t)->Sel([gt(Column#14, Column#1)]))->Window(sum(cast(Column#14)) over())->MaxOneRow->Sel([Column#28])}->Projection",
-=======
-			result: "Apply{IndexReader(Index(t.f)[[NULL,+inf]])->IndexReader(Index(t.f)[[NULL,+inf]]->Sel([gt(test.tt.a, test.t.a)]))->Window(sum(cast(test.tt.a)) over())->MaxOneRow->Sel([w])}->Projection",
->>>>>>> 64298f02
+			result: "Apply{IndexReader(Index(t.f)[[NULL,+inf]])->IndexReader(Index(t.f)[[NULL,+inf]]->Sel([gt(Column#14, Column#1)]))->Window(sum(cast(Column#14)) over())->MaxOneRow->Sel([Column#28])}->Projection",
 		},
 		{
 			sql:    "select avg(a) over() as w from t having w > 1",
@@ -2356,11 +2344,7 @@
 		},
 		{
 			sql:    "select sum(a) over w from t window w as (rows between 1 preceding AND 1 following)",
-<<<<<<< HEAD
-			result: "TableReader(Table(t))->Window(sum(cast(Column#1)) over(rows between 1 preceding and 1 following))->Projection",
-=======
-			result: "IndexReader(Index(t.f)[[NULL,+inf]])->Window(sum(cast(test.t.a)) over(rows between 1 preceding and 1 following))->Projection",
->>>>>>> 64298f02
+			result: "IndexReader(Index(t.f)[[NULL,+inf]])->Window(sum(cast(Column#1)) over(rows between 1 preceding and 1 following))->Projection",
 		},
 		{
 			sql:    "select sum(a) over(w order by b) from t window w as (order by a)",
