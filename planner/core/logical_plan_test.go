// Copyright 2015 PingCAP, Inc.
//
// Licensed under the Apache License, Version 2.0 (the "License");
// you may not use this file except in compliance with the License.
// You may obtain a copy of the License at
//
//     http://www.apache.org/licenses/LICENSE-2.0
//
// Unless required by applicable law or agreed to in writing, software
// distributed under the License is distributed on an "AS IS" BASIS,
// See the License for the specific language governing permissions and
// limitations under the License.

package core

import (
	"context"
	"fmt"
	"sort"
	"strings"
	"testing"

	. "github.com/pingcap/check"
	"github.com/pingcap/parser"
	"github.com/pingcap/parser/ast"
	"github.com/pingcap/parser/model"
	"github.com/pingcap/parser/mysql"
	"github.com/pingcap/parser/terror"
	"github.com/pingcap/tidb/expression"
	"github.com/pingcap/tidb/infoschema"
	"github.com/pingcap/tidb/planner/property"
	"github.com/pingcap/tidb/sessionctx"
	"github.com/pingcap/tidb/util/testleak"
)

var _ = Suite(&testPlanSuite{})

func TestT(t *testing.T) {
	CustomVerboseFlag = true
	TestingT(t)
}

type testPlanSuite struct {
	*parser.Parser

	is  infoschema.InfoSchema
	ctx sessionctx.Context
}

func (s *testPlanSuite) SetUpSuite(c *C) {
	s.is = infoschema.MockInfoSchema([]*model.TableInfo{MockSignedTable(), MockUnsignedTable(), MockView()})
	s.ctx = MockContext()
	s.Parser = parser.New()
}

func (s *testPlanSuite) TestPredicatePushDown(c *C) {
	defer testleak.AfterTest(c)()
	tests := []struct {
		sql  string
		best string
	}{
		{
			sql:  "select count(*) from t a, t b where a.a = b.a",
			best: "Join{DataScan(a)->DataScan(b)}(Column#1,Column#13)->Aggr(count(1))->Projection",
		},
		{
			sql:  "select a from (select a from t where d = 0) k where k.a = 5",
			best: "DataScan(t)->Projection->Projection",
		},
		{
			sql:  "select a from (select a+1 as a from t) k where k.a = 5",
			best: "DataScan(t)->Projection->Projection",
		},
		{
			sql:  "select a from (select 1+2 as a from t where d = 0) k where k.a = 5",
			best: "DataScan(t)->Projection->Projection",
		},
		{
			sql:  "select a from (select d as a from t where d = 0) k where k.a = 5",
			best: "DataScan(t)->Projection->Projection",
		},
		{
			sql:  "select * from t ta, t tb where (ta.d, ta.a) = (tb.b, tb.c)",
			best: "Join{DataScan(ta)->DataScan(tb)}(Column#4,Column#14)(Column#1,Column#15)->Projection",
		},
		{
			sql:  "select * from t t1, t t2 where t1.a = t2.b and t2.b > 0 and t1.a = t1.c and t1.d like 'abc' and t2.d = t1.d",
			best: "Join{DataScan(t1)->Sel([like(cast(Column#4), abc, 92)])->DataScan(t2)->Sel([like(cast(Column#16), abc, 92)])}(Column#1,Column#14)(Column#4,Column#16)->Projection",
		},
		{
			sql:  "select * from t ta join t tb on ta.d = tb.d and ta.d > 1 where tb.a = 0",
			best: "Join{DataScan(ta)->DataScan(tb)}(Column#4,Column#16)->Projection",
		},
		{
			sql:  "select * from t ta join t tb on ta.d = tb.d where ta.d > 1 and tb.a = 0",
			best: "Join{DataScan(ta)->DataScan(tb)}(Column#4,Column#16)->Projection",
		},
		{
			sql:  "select * from t ta left outer join t tb on ta.d = tb.d and ta.d > 1 where tb.a = 0",
			best: "Join{DataScan(ta)->DataScan(tb)}(Column#4,Column#16)->Projection",
		},
		{
			sql:  "select * from t ta right outer join t tb on ta.d = tb.d and ta.a > 1 where tb.a = 0",
			best: "Join{DataScan(ta)->DataScan(tb)}(Column#4,Column#16)->Projection",
		},
		{
			sql:  "select * from t ta left outer join t tb on ta.d = tb.d and ta.a > 1 where ta.d = 0",
			best: "Join{DataScan(ta)->DataScan(tb)}->Projection",
		},
		{
			sql:  "select * from t ta left outer join t tb on ta.d = tb.d and ta.a > 1 where tb.d = 0",
			best: "Join{DataScan(ta)->DataScan(tb)}->Projection",
		},
		{
			sql:  "select * from t ta left outer join t tb on ta.d = tb.d and ta.a > 1 where tb.c is not null and tb.c = 0 and ifnull(tb.d, 1)",
			best: "Join{DataScan(ta)->DataScan(tb)}(Column#4,Column#16)->Projection",
		},
		{
			sql:  "select * from t ta left outer join t tb on ta.a = tb.a left outer join t tc on tb.b = tc.b where tc.c > 0",
			best: "Join{Join{DataScan(ta)->DataScan(tb)}(Column#1,Column#13)->DataScan(tc)}(Column#14,Column#26)->Projection",
		},
		{
			sql:  "select * from t ta left outer join t tb on ta.a = tb.a left outer join t tc on tc.b = ta.b where tb.c > 0",
			best: "Join{Join{DataScan(ta)->DataScan(tb)}(Column#1,Column#13)->DataScan(tc)}(Column#2,Column#26)->Projection",
		},
		{
			sql:  "select * from t as ta left outer join (t as tb left join t as tc on tc.b = tb.b) on tb.a = ta.a where tc.c > 0",
			best: "Join{DataScan(ta)->Join{DataScan(tb)->DataScan(tc)}(Column#14,Column#26)}(Column#1,Column#13)->Projection",
		},
		{
			sql:  "select * from ( t as ta left outer join t as tb on ta.a = tb.a) join ( t as tc left join t as td on tc.b = td.b) on ta.c = td.c where tb.c = 2 and td.a = 1",
			best: "Join{Join{DataScan(ta)->DataScan(tb)}(Column#1,Column#13)->Join{DataScan(tc)->DataScan(td)}(Column#26,Column#38)}(Column#3,Column#39)->Projection",
		},
		{
			sql:  "select * from t ta left outer join (t tb left outer join t tc on tc.b = tb.b) on tb.a = ta.a and tc.c = ta.c where tc.d > 0 or ta.d > 0",
			best: "Join{DataScan(ta)->Join{DataScan(tb)->DataScan(tc)}(Column#14,Column#26)}(Column#1,Column#13)(Column#3,Column#27)->Sel([or(gt(Column#28, 0), gt(Column#4, 0))])->Projection",
		},
		{
			sql:  "select * from t ta left outer join t tb on ta.d = tb.d and ta.a > 1 where ifnull(tb.d, 1) or tb.d is null",
			best: "Join{DataScan(ta)->DataScan(tb)}(Column#4,Column#16)->Sel([or(ifnull(Column#16, 1), isnull(Column#16))])->Projection",
		},
		{
			sql:  "select a, d from (select * from t union all select * from t union all select * from t) z where a < 10",
			best: "UnionAll{DataScan(t)->Projection->Projection->DataScan(t)->Projection->Projection->DataScan(t)->Projection->Projection}->Projection",
		},
		{
			sql:  "select (select count(*) from t where t.a = k.a) from t k",
			best: "Apply{DataScan(k)->DataScan(t)->Aggr(count(1))->Projection->MaxOneRow}->Projection",
		}, {
			sql:  "select a from t where exists(select 1 from t as x where x.a < t.a)",
			best: "Join{DataScan(t)->DataScan(x)}->Projection",
		},
		{
			sql:  "select a from t where exists(select 1 from t as x where x.a = t.a and t.a < 1 and x.a < 1)",
			best: "Join{DataScan(t)->DataScan(x)}(Column#1,Column#13)->Projection",
		},
		{
			sql:  "select a from t where exists(select 1 from t as x where x.a = t.a and x.a < 1) and a < 1",
			best: "Join{DataScan(t)->DataScan(x)}(Column#1,Column#13)->Projection",
		},
		{
			sql:  "select a from t where exists(select 1 from t as x where x.a = t.a) and exists(select 1 from t as x where x.a = t.a)",
			best: "Join{Join{DataScan(t)->DataScan(x)}(Column#1,Column#13)->DataScan(x)}(Column#1,Column#26)->Projection",
		},
		{
			sql:  "select * from (select a, b, sum(c) as s from t group by a, b) k where k.a > k.b * 2 + 1",
			best: "DataScan(t)->Aggr(sum(Column#3),firstrow(Column#1),firstrow(Column#2))->Projection->Projection",
		},
		{
			sql:  "select * from (select a, b, sum(c) as s from t group by a, b) k where k.a > 1 and k.b > 2",
			best: "DataScan(t)->Aggr(sum(Column#3),firstrow(Column#1),firstrow(Column#2))->Projection->Projection",
		},
		{
			sql:  "select * from (select k.a, sum(k.s) as ss from (select a, sum(b) as s from t group by a) k group by k.a) l where l.a > 2",
			best: "DataScan(t)->Aggr(sum(Column#2),firstrow(Column#1))->Projection->Aggr(sum(Column#15),firstrow(Column#14))->Projection->Projection",
		},
		{
			sql:  "select * from (select a, sum(b) as s from t group by a) k where a > s",
			best: "DataScan(t)->Aggr(sum(Column#2),firstrow(Column#1))->Sel([gt(cast(Column#1), Column#13)])->Projection->Projection",
		},
		{
			sql:  "select * from (select a, sum(b) as s from t group by a + 1) k where a > 1",
			best: "DataScan(t)->Aggr(sum(Column#2),firstrow(Column#1))->Sel([gt(Column#1, 1)])->Projection->Projection",
		},
		{
			sql:  "select * from (select a, sum(b) as s from t group by a having 1 = 0) k where a > 1",
			best: "Dual->Sel([gt(Column#14, 1)])->Projection",
		},
		{
			sql:  "select a, count(a) cnt from t group by a having cnt < 1",
			best: "DataScan(t)->Aggr(count(Column#1),firstrow(Column#1))->Sel([lt(Column#13, 1)])->Projection",
		},
		// issue #3873
		{
			sql:  "select t1.a, t2.a from t as t1 left join t as t2 on t1.a = t2.a where t1.a < 1.0",
			best: "Join{DataScan(t1)->DataScan(t2)}(Column#1,Column#13)->Projection",
		},
		// issue #7728
		{
			sql:  "select * from t t1 join t t2 on t1.a = t2.a where t2.a = null",
			best: "Dual->Projection",
		},
		{
			sql:  "select a, b from (select a, b, min(a) over(partition by b) as min_a from t)as tt where a < 10 and b > 10 and b = min_a",
			best: "DataScan(t)->Projection->Projection->Window(min(Column#13))->Sel([lt(Column#13, 10) eq(Column#14, Column#16)])->Projection->Projection",
		},
		{
			sql:  "select a, b from (select a, b, c, d, sum(a) over(partition by b, c) as sum_a from t)as tt where b + c > 10 and b in (1, 2) and sum_a > b",
			best: "DataScan(t)->Projection->Projection->Window(sum(cast(Column#13)))->Sel([gt(Column#18, cast(Column#14))])->Projection->Projection",
		},
	}
	s.Parser.EnableWindowFunc(true)
	defer func() {
		s.Parser.EnableWindowFunc(false)
	}()
	ctx := context.Background()
	for ith, ca := range tests {
		comment := Commentf("for %s", ca.sql)
		stmt, err := s.ParseOneStmt(ca.sql, "", "")
		c.Assert(err, IsNil, comment)
		p, _, err := BuildLogicalPlan(ctx, s.ctx, stmt, s.is)
		c.Assert(err, IsNil)
		p, err = logicalOptimize(context.TODO(), flagPredicatePushDown|flagDecorrelate|flagPrunColumns, p.(LogicalPlan))
		c.Assert(err, IsNil)
		c.Assert(ToString(p), Equals, ca.best, Commentf("for %s %d", ca.sql, ith))
	}
}

func (s *testPlanSuite) TestJoinPredicatePushDown(c *C) {
	defer testleak.AfterTest(c)()
	tests := []struct {
		sql   string
		left  string
		right string
	}{
		// issue #7628, inner join
		{
			sql:   "select * from t as t1 join t as t2 on t1.b = t2.b where t1.a > t2.a",
			left:  "[]",
			right: "[]",
		},
		{
			sql:   "select * from t as t1 join t as t2 on t1.b = t2.b where t1.a=1 or t2.a=1",
			left:  "[]",
			right: "[]",
		},
		{
			sql:   "select * from t as t1 join t as t2 on t1.b = t2.b where (t1.a=1 and t2.a=1) or (t1.a=2 and t2.a=2)",
			left:  "[or(eq(Column#1, 1), eq(Column#1, 2))]",
			right: "[or(eq(Column#13, 1), eq(Column#13, 2))]",
		},
		{
			sql:   "select * from t as t1 join t as t2 on t1.b = t2.b where (t1.c=1 and (t1.a=3 or t2.a=3)) or (t1.a=2 and t2.a=2)",
			left:  "[or(eq(Column#3, 1), eq(Column#1, 2))]",
			right: "[]",
		},
		{
			sql:   "select * from t as t1 join t as t2 on t1.b = t2.b where (t1.c=1 and ((t1.a=3 and t2.a=3) or (t1.a=4 and t2.a=4)))",
			left:  "[eq(Column#3, 1) or(eq(Column#1, 3), eq(Column#1, 4))]",
			right: "[or(eq(Column#13, 3), eq(Column#13, 4))]",
		},
		{
			sql:   "select * from t as t1 join t as t2 on t1.b = t2.b where (t1.a>1 and t1.a < 3 and t2.a=1) or (t1.a=2 and t2.a=2)",
			left:  "[or(and(gt(Column#1, 1), lt(Column#1, 3)), eq(Column#1, 2))]",
			right: "[or(eq(Column#13, 1), eq(Column#13, 2))]",
		},
		{
			sql:   "select * from t as t1 join t as t2 on t1.b = t2.b and ((t1.a=1 and t2.a=1) or (t1.a=2 and t2.a=2))",
			left:  "[or(eq(Column#1, 1), eq(Column#1, 2))]",
			right: "[or(eq(Column#13, 1), eq(Column#13, 2))]",
		},
		// issue #7628, left join
		{
			sql:   "select * from t as t1 left join t as t2 on t1.b = t2.b and ((t1.a=1 and t2.a=1) or (t1.a=2 and t2.a=2))",
			left:  "[]",
			right: "[or(eq(Column#13, 1), eq(Column#13, 2))]",
		},
		{
			sql:   "select * from t as t1 left join t as t2 on t1.b = t2.b and t1.a > t2.a",
			left:  "[]",
			right: "[]",
		},
		{
			sql:   "select * from t as t1 left join t as t2 on t1.b = t2.b and (t1.a=1 or t2.a=1)",
			left:  "[]",
			right: "[]",
		},
		{
			sql:   "select * from t as t1 left join t as t2 on t1.b = t2.b and ((t1.c=1 and (t1.a=3 or t2.a=3)) or (t1.a=2 and t2.a=2))",
			left:  "[]",
			right: "[]",
		},
		{
			sql:   "select * from t as t1 left join t as t2 on t1.b = t2.b and ((t2.c=1 and (t1.a=3 or t2.a=3)) or (t1.a=2 and t2.a=2))",
			left:  "[]",
			right: "[or(eq(Column#15, 1), eq(Column#13, 2))]",
		},
		{
			sql:   "select * from t as t1 left join t as t2 on t1.b = t2.b and ((t1.c=1 and ((t1.a=3 and t2.a=3) or (t1.a=4 and t2.a=4))) or (t1.a=2 and t2.a=2))",
			left:  "[]",
			right: "[or(or(eq(Column#13, 3), eq(Column#13, 4)), eq(Column#13, 2))]",
		},
		// Duplicate condition would be removed.
		{
			sql:   "select * from t t1 join t t2 on t1.a > 1 and t1.a > 1",
			left:  "[gt(Column#1, 1)]",
			right: "[]",
		},
	}

	ctx := context.Background()
	for _, ca := range tests {
		comment := Commentf("for %s", ca.sql)
		stmt, err := s.ParseOneStmt(ca.sql, "", "")
		c.Assert(err, IsNil, comment)
		p, _, err := BuildLogicalPlan(ctx, s.ctx, stmt, s.is)
		c.Assert(err, IsNil, comment)
		p, err = logicalOptimize(context.TODO(), flagPredicatePushDown|flagDecorrelate|flagPrunColumns, p.(LogicalPlan))
		c.Assert(err, IsNil, comment)
		proj, ok := p.(*LogicalProjection)
		c.Assert(ok, IsTrue, comment)
		join, ok := proj.children[0].(*LogicalJoin)
		c.Assert(ok, IsTrue, comment)
		leftPlan, ok := join.children[0].(*DataSource)
		c.Assert(ok, IsTrue, comment)
		rightPlan, ok := join.children[1].(*DataSource)
		c.Assert(ok, IsTrue, comment)
		leftCond := fmt.Sprintf("%s", leftPlan.pushedDownConds)
		rightCond := fmt.Sprintf("%s", rightPlan.pushedDownConds)
		c.Assert(leftCond, Equals, ca.left, comment)
		c.Assert(rightCond, Equals, ca.right, comment)
	}
}

func (s *testPlanSuite) TestOuterWherePredicatePushDown(c *C) {
	defer testleak.AfterTest(c)()
	tests := []struct {
		sql   string
		sel   string
		left  string
		right string
	}{
		// issue #7628, left join with where condition
		{
			sql:   "select * from t as t1 left join t as t2 on t1.b = t2.b where (t1.a=1 and t2.a is null) or (t1.a=2 and t2.a=2)",
			sel:   "[or(and(eq(Column#1, 1), isnull(Column#13)), and(eq(Column#1, 2), eq(Column#13, 2)))]",
			left:  "[or(eq(Column#1, 1), eq(Column#1, 2))]",
			right: "[]",
		},
		{
			sql:   "select * from t as t1 left join t as t2 on t1.b = t2.b where (t1.c=1 and (t1.a=3 or t2.a=3)) or (t1.a=2 and t2.a=2)",
			sel:   "[or(and(eq(Column#3, 1), or(eq(Column#1, 3), eq(Column#13, 3))), and(eq(Column#1, 2), eq(Column#13, 2)))]",
			left:  "[or(eq(Column#3, 1), eq(Column#1, 2))]",
			right: "[]",
		},
		{
			sql:   "select * from t as t1 left join t as t2 on t1.b = t2.b where (t1.c=1 and ((t1.a=3 and t2.a=3) or (t1.a=4 and t2.a=4))) or (t1.a=2 and t2.a is null)",
			sel:   "[or(and(eq(Column#3, 1), or(and(eq(Column#1, 3), eq(Column#13, 3)), and(eq(Column#1, 4), eq(Column#13, 4)))), and(eq(Column#1, 2), isnull(Column#13)))]",
			left:  "[or(and(eq(Column#3, 1), or(eq(Column#1, 3), eq(Column#1, 4))), eq(Column#1, 2))]",
			right: "[]",
		},
	}

	ctx := context.Background()
	for _, ca := range tests {
		comment := Commentf("for %s", ca.sql)
		stmt, err := s.ParseOneStmt(ca.sql, "", "")
		c.Assert(err, IsNil, comment)
		p, _, err := BuildLogicalPlan(ctx, s.ctx, stmt, s.is)
		c.Assert(err, IsNil, comment)
		p, err = logicalOptimize(context.TODO(), flagPredicatePushDown|flagDecorrelate|flagPrunColumns, p.(LogicalPlan))
		c.Assert(err, IsNil, comment)
		proj, ok := p.(*LogicalProjection)
		c.Assert(ok, IsTrue, comment)
		selection, ok := proj.children[0].(*LogicalSelection)
		c.Assert(ok, IsTrue, comment)
		selCond := fmt.Sprintf("%s", selection.Conditions)
		c.Assert(selCond, Equals, ca.sel, comment)
		join, ok := selection.children[0].(*LogicalJoin)
		c.Assert(ok, IsTrue, comment)
		leftPlan, ok := join.children[0].(*DataSource)
		c.Assert(ok, IsTrue, comment)
		rightPlan, ok := join.children[1].(*DataSource)
		c.Assert(ok, IsTrue, comment)
		leftCond := fmt.Sprintf("%s", leftPlan.pushedDownConds)
		rightCond := fmt.Sprintf("%s", rightPlan.pushedDownConds)
		c.Assert(leftCond, Equals, ca.left, comment)
		c.Assert(rightCond, Equals, ca.right, comment)
	}
}

func (s *testPlanSuite) TestSimplifyOuterJoin(c *C) {
	defer testleak.AfterTest(c)()
	tests := []struct {
		sql      string
		best     string
		joinType string
	}{
		{
			sql:      "select * from t t1 left join t t2 on t1.b = t2.b where t1.c > 1 or t2.c > 1;",
			best:     "Join{DataScan(t1)->DataScan(t2)}(Column#2,Column#14)->Sel([or(gt(Column#3, 1), gt(Column#15, 1))])->Projection",
			joinType: "left outer join",
		},
		{
			sql:      "select * from t t1 left join t t2 on t1.b = t2.b where t1.c > 1 and t2.c > 1;",
			best:     "Join{DataScan(t1)->DataScan(t2)}(Column#2,Column#14)->Projection",
			joinType: "inner join",
		},
		{
			sql:      "select * from t t1 left join t t2 on t1.b = t2.b where not (t1.c > 1 or t2.c > 1);",
			best:     "Join{DataScan(t1)->DataScan(t2)}(Column#2,Column#14)->Projection",
			joinType: "inner join",
		},
		{
			sql:      "select * from t t1 left join t t2 on t1.b = t2.b where not (t1.c > 1 and t2.c > 1);",
			best:     "Join{DataScan(t1)->DataScan(t2)}(Column#2,Column#14)->Sel([not(and(gt(Column#3, 1), gt(Column#15, 1)))])->Projection",
			joinType: "left outer join",
		},
		{
			sql:      "select * from t t1 left join t t2 on t1.b > 1 where t1.c = t2.c;",
			best:     "Join{DataScan(t1)->DataScan(t2)}(Column#3,Column#15)->Projection",
			joinType: "inner join",
		},
		{
			sql:      "select * from t t1 left join t t2 on true where t1.b <=> t2.b;",
			best:     "Join{DataScan(t1)->DataScan(t2)}->Sel([nulleq(Column#2, Column#14)])->Projection",
			joinType: "left outer join",
		},
	}

	ctx := context.Background()
	for _, ca := range tests {
		comment := Commentf("for %s", ca.sql)
		stmt, err := s.ParseOneStmt(ca.sql, "", "")
		c.Assert(err, IsNil, comment)
		p, _, err := BuildLogicalPlan(ctx, s.ctx, stmt, s.is)
		c.Assert(err, IsNil, comment)
		p, err = logicalOptimize(context.TODO(), flagPredicatePushDown|flagPrunColumns, p.(LogicalPlan))
		c.Assert(err, IsNil, comment)
		c.Assert(ToString(p), Equals, ca.best, comment)
		join, ok := p.(LogicalPlan).Children()[0].(*LogicalJoin)
		if !ok {
			join, ok = p.(LogicalPlan).Children()[0].Children()[0].(*LogicalJoin)
			c.Assert(ok, IsTrue, comment)
		}
		c.Assert(join.JoinType.String(), Equals, ca.joinType, comment)
	}
}

func (s *testPlanSuite) TestAntiSemiJoinConstFalse(c *C) {
	defer testleak.AfterTest(c)()
	tests := []struct {
		sql      string
		best     string
		joinType string
	}{
		{
			sql:      "select a from t t1 where not exists (select a from t t2 where t1.a = t2.a and t2.b = 1 and t2.b = 2)",
			best:     "Join{DataScan(t1)->DataScan(t2)}->Projection",
			joinType: "anti semi join",
		},
	}

	ctx := context.Background()
	for _, ca := range tests {
		comment := Commentf("for %s", ca.sql)
		stmt, err := s.ParseOneStmt(ca.sql, "", "")
		c.Assert(err, IsNil, comment)
		p, _, err := BuildLogicalPlan(ctx, s.ctx, stmt, s.is)
		c.Assert(err, IsNil, comment)
		p, err = logicalOptimize(context.TODO(), flagDecorrelate|flagPredicatePushDown|flagPrunColumns, p.(LogicalPlan))
		c.Assert(err, IsNil, comment)
		c.Assert(ToString(p), Equals, ca.best, comment)
		join, _ := p.(LogicalPlan).Children()[0].(*LogicalJoin)
		c.Assert(join.JoinType.String(), Equals, ca.joinType, comment)
	}
}

func (s *testPlanSuite) TestDeriveNotNullConds(c *C) {
	defer testleak.AfterTest(c)()
	tests := []struct {
		sql   string
		plan  string
		left  string
		right string
	}{
		{
			sql:   "select * from t t1 inner join t t2 on t1.e = t2.e",
			plan:  "Join{DataScan(t1)->DataScan(t2)}(Column#5,Column#17)->Projection",
			left:  "[not(isnull(Column#5))]",
			right: "[not(isnull(Column#17))]",
		},
		{
			sql:   "select * from t t1 inner join t t2 on t1.e > t2.e",
			plan:  "Join{DataScan(t1)->DataScan(t2)}->Projection",
			left:  "[not(isnull(Column#5))]",
			right: "[not(isnull(Column#17))]",
		},
		{
			sql:   "select * from t t1 inner join t t2 on t1.e = t2.e and t1.e is not null",
			plan:  "Join{DataScan(t1)->DataScan(t2)}(Column#5,Column#17)->Projection",
			left:  "[not(isnull(Column#5))]",
			right: "[not(isnull(Column#17))]",
		},
		{
			sql:   "select * from t t1 left join t t2 on t1.e = t2.e",
			plan:  "Join{DataScan(t1)->DataScan(t2)}(Column#5,Column#17)->Projection",
			left:  "[]",
			right: "[not(isnull(Column#17))]",
		},
		{
			sql:   "select * from t t1 left join t t2 on t1.e > t2.e",
			plan:  "Join{DataScan(t1)->DataScan(t2)}->Projection",
			left:  "[]",
			right: "[not(isnull(Column#17))]",
		},
		{
			sql:   "select * from t t1 left join t t2 on t1.e = t2.e and t2.e is not null",
			plan:  "Join{DataScan(t1)->DataScan(t2)}(Column#5,Column#17)->Projection",
			left:  "[]",
			right: "[not(isnull(Column#17))]",
		},
		{
			sql:   "select * from t t1 right join t t2 on t1.e = t2.e and t1.e is not null",
			plan:  "Join{DataScan(t1)->DataScan(t2)}(Column#5,Column#17)->Projection",
			left:  "[not(isnull(Column#5))]",
			right: "[]",
		},
		{
			sql:   "select * from t t1 inner join t t2 on t1.e <=> t2.e",
			plan:  "Join{DataScan(t1)->DataScan(t2)}->Projection",
			left:  "[]",
			right: "[]",
		},
		{
			sql:   "select * from t t1 left join t t2 on t1.e <=> t2.e",
			plan:  "Join{DataScan(t1)->DataScan(t2)}->Projection",
			left:  "[]",
			right: "[]",
		},
		// Not deriving if column has NotNull flag already.
		{
			sql:   "select * from t t1 inner join t t2 on t1.b = t2.b",
			plan:  "Join{DataScan(t1)->DataScan(t2)}(Column#2,Column#14)->Projection",
			left:  "[]",
			right: "[]",
		},
		{
			sql:   "select * from t t1 left join t t2 on t1.b = t2.b",
			plan:  "Join{DataScan(t1)->DataScan(t2)}(Column#2,Column#14)->Projection",
			left:  "[]",
			right: "[]",
		},
		{
			sql:   "select * from t t1 left join t t2 on t1.b > t2.b",
			plan:  "Join{DataScan(t1)->DataScan(t2)}->Projection",
			left:  "[]",
			right: "[]",
		},
		// Not deriving for AntiSemiJoin
		{
			sql:   "select * from t t1 where not exists (select * from t t2 where t2.e = t1.e)",
			plan:  "Join{DataScan(t1)->DataScan(t2)}(Column#5,Column#17)->Projection",
			left:  "[]",
			right: "[]",
		},
	}

	ctx := context.Background()
	for _, ca := range tests {
		comment := Commentf("for %s", ca.sql)
		stmt, err := s.ParseOneStmt(ca.sql, "", "")
		c.Assert(err, IsNil, comment)
		p, _, err := BuildLogicalPlan(ctx, s.ctx, stmt, s.is)
		c.Assert(err, IsNil, comment)
		p, err = logicalOptimize(context.TODO(), flagPredicatePushDown|flagPrunColumns|flagDecorrelate, p.(LogicalPlan))
		c.Assert(err, IsNil, comment)
		c.Assert(ToString(p), Equals, ca.plan, comment)
		join := p.(LogicalPlan).Children()[0].(*LogicalJoin)
		left := join.Children()[0].(*DataSource)
		right := join.Children()[1].(*DataSource)
		leftConds := fmt.Sprintf("%s", left.pushedDownConds)
		rightConds := fmt.Sprintf("%s", right.pushedDownConds)
		c.Assert(leftConds, Equals, ca.left, comment)
		c.Assert(rightConds, Equals, ca.right, comment)
	}
}

func buildLogicPlan4GroupBy(s *testPlanSuite, c *C, sql string) (Plan, error) {
	sqlMode := s.ctx.GetSessionVars().SQLMode
	mockedTableInfo := MockSignedTable()
	// mock the table info here for later use
	// enable only full group by
	s.ctx.GetSessionVars().SQLMode = sqlMode | mysql.ModeOnlyFullGroupBy
	defer func() { s.ctx.GetSessionVars().SQLMode = sqlMode }() // restore it
	comment := Commentf("for %s", sql)
	stmt, err := s.ParseOneStmt(sql, "", "")
	c.Assert(err, IsNil, comment)

	stmt.(*ast.SelectStmt).From.TableRefs.Left.(*ast.TableSource).Source.(*ast.TableName).TableInfo = mockedTableInfo

<<<<<<< HEAD
	p, _, err := BuildLogicalPlan(context.Background(), s.ctx, stmt, s.is)
=======
	p, err := BuildLogicalPlan(context.Background(), s.ctx, stmt, s.is)
>>>>>>> e2b1f7ef
	return p, err
}

func (s *testPlanSuite) TestGroupByWhenNotExistCols(c *C) {
	sqlTests := []struct {
		sql              string
		expectedErrMatch string
	}{
		{
			sql:              "select a from t group by b",
			expectedErrMatch: ".*contains nonaggregated column 'test\\.t\\.a'.*",
		},
		{
			// has an as column alias
			sql:              "select a as tempField from t group by b",
			expectedErrMatch: ".*contains nonaggregated column 'test\\.t\\.a'.*",
		},
		{
			// has as table alias
			sql:              "select tempTable.a from t as tempTable group by b",
			expectedErrMatch: ".*contains nonaggregated column 'test\\.tempTable\\.a'.*",
		},
		{
			// has a func call
			sql:              "select length(a) from t  group by b",
			expectedErrMatch: ".*contains nonaggregated column 'test\\.t\\.a'.*",
		},
		{
			// has a func call with two cols
			sql:              "select length(b + a) from t  group by b",
			expectedErrMatch: ".*contains nonaggregated column 'test\\.t\\.a'.*",
		},
		{
			// has a func call with two cols
			sql:              "select length(a + b) from t  group by b",
			expectedErrMatch: ".*contains nonaggregated column 'test\\.t\\.a'.*",
		},
		{
			// has a func call with two cols
			sql:              "select length(a + b) as tempField from t  group by b",
			expectedErrMatch: ".*contains nonaggregated column 'test\\.t\\.a'.*",
		},
	}
	for _, test := range sqlTests {
		sql := test.sql
		p, err := buildLogicPlan4GroupBy(s, c, sql)
		c.Assert(err, NotNil)
		c.Assert(p, IsNil)
		c.Assert(err, ErrorMatches, test.expectedErrMatch)
	}
}

func (s *testPlanSuite) TestDupRandJoinCondsPushDown(c *C) {
	sql := "select * from t as t1 join t t2 on t1.a > rand() and t1.a > rand()"
	comment := Commentf("for %s", sql)
	stmt, err := s.ParseOneStmt(sql, "", "")
	c.Assert(err, IsNil, comment)
	p, _, err := BuildLogicalPlan(context.Background(), s.ctx, stmt, s.is)
	c.Assert(err, IsNil, comment)
	p, err = logicalOptimize(context.TODO(), flagPredicatePushDown, p.(LogicalPlan))
	c.Assert(err, IsNil, comment)
	proj, ok := p.(*LogicalProjection)
	c.Assert(ok, IsTrue, comment)
	join, ok := proj.children[0].(*LogicalJoin)
	c.Assert(ok, IsTrue, comment)
	leftPlan, ok := join.children[0].(*LogicalSelection)
	c.Assert(ok, IsTrue, comment)
	leftCond := fmt.Sprintf("%s", leftPlan.Conditions)
	// Condition with mutable function cannot be de-duplicated when push down join conds.
	c.Assert(leftCond, Equals, "[gt(cast(Column#1), rand()) gt(cast(Column#1), rand())]", comment)
}

func (s *testPlanSuite) TestTablePartition(c *C) {
	defer testleak.AfterTest(c)()
	definitions := []model.PartitionDefinition{
		{
			ID:       41,
			Name:     model.NewCIStr("p1"),
			LessThan: []string{"16"},
		},
		{
			ID:       42,
			Name:     model.NewCIStr("p2"),
			LessThan: []string{"32"},
		},
		{
			ID:       43,
			Name:     model.NewCIStr("p3"),
			LessThan: []string{"64"},
		},
		{
			ID:       44,
			Name:     model.NewCIStr("p4"),
			LessThan: []string{"128"},
		},
		{
			ID:       45,
			Name:     model.NewCIStr("p5"),
			LessThan: []string{"maxvalue"},
		},
	}
	is := MockPartitionInfoSchema(definitions)
	// is1 equals to is without maxvalue partition.
	definitions1 := make([]model.PartitionDefinition, len(definitions)-1)
	copy(definitions1, definitions)
	is1 := MockPartitionInfoSchema(definitions1)

	tests := []struct {
		sql   string
		first string
		best  string
		is    infoschema.InfoSchema
	}{
		{
			sql:  "select * from t",
			best: "UnionAll{Partition(41)->Partition(42)->Partition(43)->Partition(44)->Partition(45)}->Projection",
			is:   is,
		},
		{
			sql:  "select * from t where t.ptn < 31",
			best: "UnionAll{Partition(41)->Partition(42)}->Projection",
			is:   is,
		},
		{
			sql:  "select * from t where t.ptn < 61",
			best: "UnionAll{Partition(41)->Partition(42)->Partition(43)}->Projection",
			is:   is,
		},
		{
			sql:  "select * from t where t.ptn > 17 and t.ptn < 61",
			best: "UnionAll{Partition(42)->Partition(43)}->Projection",
			is:   is,
		},
		{
			sql:  "select * from t where t.ptn < 8",
			best: "Partition(41)->Projection",
			is:   is,
		},
		{
			sql:  "select * from t where t.ptn > 128",
			best: "Partition(45)->Projection",
			is:   is,
		},
		{
			sql:  "select * from t where t.ptn > 128",
			best: "Dual->Projection",
			is:   is1,
		},
		{
			// NULL will be located in the first partition.
			sql:  "select * from t where t.ptn is null",
			best: "Partition(41)->Projection",
			is:   is,
		},
		{
			sql:  "select * from t where t.ptn is null or t.ptn > 70",
			best: "UnionAll{Partition(41)->Partition(44)}->Projection",
			is:   is1,
		},
	}

	ctx := context.Background()
	for _, ca := range tests {
		comment := Commentf("for %s", ca.sql)
		stmt, err := s.ParseOneStmt(ca.sql, "", "")
		c.Assert(err, IsNil, comment)
		p, _, err := BuildLogicalPlan(ctx, s.ctx, stmt, ca.is)
		c.Assert(err, IsNil)
		p, err = logicalOptimize(context.TODO(), flagDecorrelate|flagPrunColumns|flagPredicatePushDown|flagPartitionProcessor, p.(LogicalPlan))
		c.Assert(err, IsNil)
		c.Assert(ToString(p), Equals, ca.best, Commentf("for %s", ca.sql))
	}
}

func (s *testPlanSuite) TestSubquery(c *C) {
	defer testleak.AfterTest(c)()
	tests := []struct {
		sql  string
		best string
	}{
		{
			// This will be resolved as in sub query.
			sql:  "select * from t where 10 in (select b from t s where s.a = t.a)",
			best: "Join{DataScan(t)->DataScan(s)}(Column#1,Column#13)->Projection",
		},
		{
			sql:  "select count(c) ,(select b from t s where s.a = t.a) from t",
			best: "Join{DataScan(t)->Aggr(count(Column#3),firstrow(Column#1))->DataScan(s)}(Column#1,Column#15)->Projection->Projection",
		},
		{
			sql:  "select count(c) ,(select count(s.b) from t s where s.a = t.a) from t",
			best: "Join{DataScan(t)->Aggr(count(Column#3),firstrow(Column#1))->DataScan(s)}(Column#1,Column#15)->Aggr(firstrow(Column#13),firstrow(Column#1),count(Column#16))->Projection->Projection",
		},
		{
			// Semi-join with agg cannot decorrelate.
			sql:  "select t.c in (select count(s.b) from t s where s.a = t.a) from t",
			best: "Apply{DataScan(t)->DataScan(s)->Sel([eq(Column#13, Column#1)])->Aggr(count(Column#14))}->Projection",
		},
		{
			sql:  "select (select count(s.b) k from t s where s.a = t.a having k != 0) from t",
			best: "Join{DataScan(t)->DataScan(s)->Aggr(count(Column#14),firstrow(Column#13))}(Column#1,Column#13)->Projection->Projection->Projection",
		},
		{
			sql:  "select (select count(s.b) k from t s where s.a = t1.a) from t t1, t t2",
			best: "Join{Join{DataScan(t1)->DataScan(t2)}->DataScan(s)->Aggr(count(Column#26),firstrow(Column#25))}(Column#1,Column#25)->Projection->Projection->Projection",
		},
		{
			sql:  "select (select count(1) k from t s where s.a = t.a having k != 0) from t",
			best: "Join{DataScan(t)->DataScan(s)->Aggr(count(1),firstrow(Column#13))}(Column#1,Column#13)->Projection->Projection->Projection",
		},
		{
			sql:  "select a from t where a in (select a from t s group by t.b)",
			best: "Join{DataScan(t)->DataScan(s)->Aggr(firstrow(Column#13))->Projection}(Column#1,Column#25)->Projection",
		},
		{
			// This will be resolved as in sub query.
			sql:  "select * from t where 10 in (((select b from t s where s.a = t.a)))",
			best: "Join{DataScan(t)->DataScan(s)}(Column#1,Column#13)->Projection",
		},
		{
			// This will be resolved as in function.
			sql:  "select * from t where 10 in (((select b from t s where s.a = t.a)), 10)",
			best: "Join{DataScan(t)->DataScan(s)}(Column#1,Column#13)->Projection->Sel([in(10, Column#25, 10)])->Projection",
		},
		{
			sql:  "select * from t where exists (select s.a from t s having sum(s.a) = t.a )",
			best: "Join{DataScan(t)->DataScan(s)->Aggr(sum(Column#13))->Projection}->Projection",
		},
		{
			// Test MaxOneRow for limit.
			sql:  "select (select * from (select b from t limit 1) x where x.b = t1.b) from t t1",
			best: "Join{DataScan(t1)->DataScan(t)->Projection->Limit}(Column#2,Column#25)->Projection->Projection",
		},
		{
			// Test Nested sub query.
			sql:  "select * from t where exists (select s.a from t s where s.c in (select c from t as k where k.d = s.d) having sum(s.a) = t.a )",
			best: "Join{DataScan(t)->Join{DataScan(s)->DataScan(k)}(Column#16,Column#28)(Column#15,Column#27)->Aggr(sum(Column#13))->Projection}->Projection",
		},
		{
			sql:  "select t1.b from t t1 where t1.b = (select max(t2.a) from t t2 where t1.b=t2.b)",
			best: "Join{DataScan(t1)->DataScan(t2)->Aggr(max(Column#13),firstrow(Column#14))}(Column#2,Column#14)->Projection->Sel([eq(Column#2, Column#26)])->Projection",
		},
		{
			sql:  "select t1.b from t t1 where t1.b = (select avg(t2.a) from t t2 where t1.g=t2.g and (t1.b = 4 or t2.b = 2))",
			best: "Apply{DataScan(t1)->DataScan(t2)->Sel([eq(Column#10, Column#22) or(eq(Column#2, 4), eq(Column#14, 2))])->Aggr(avg(Column#13))}->Projection->Sel([eq(cast(Column#2), Column#26)])->Projection",
<<<<<<< HEAD
=======
		},
		{
			sql:  "select t1.b from t t1 where t1.b = (select max(t2.a) from t t2 where t1.b=t2.b order by t1.a)",
			best: "Join{DataScan(t1)->DataScan(t2)->Aggr(max(Column#13),firstrow(Column#14))}(Column#2,Column#14)->Projection->Sel([eq(Column#2, Column#26)])->Projection",
		},
		{
			sql:  "select t1.b from t t1 where t1.b in (select t2.b from t t2 where t2.a = t1.a order by t2.a)",
			best: "Join{DataScan(t1)->DataScan(t2)}(Column#1,Column#13)(Column#2,Column#14)->Projection",
		},
		{
			sql:  "select t1.b from t t1 where exists(select t2.b from t t2 where t2.a = t1.a order by t2.a)",
			best: "Join{DataScan(t1)->DataScan(t2)}(Column#1,Column#13)->Projection",
		},
		{
			// `Sort` will not be eliminated, if it is not the top level operator.
			sql:  "select t1.b from t t1 where t1.b = (select t2.b from t t2 where t2.a = t1.a order by t2.a limit 1)",
			best: "Apply{DataScan(t1)->DataScan(t2)->Sel([eq(Column#13, Column#1)])->Projection->Sort->Limit}->Projection->Sel([eq(Column#2, Column#27)])->Projection",
>>>>>>> e2b1f7ef
		},
	}

	ctx := context.Background()
	for ith, ca := range tests {
		comment := Commentf("for %s", ca.sql)
		stmt, err := s.ParseOneStmt(ca.sql, "", "")
		c.Assert(err, IsNil, comment)

		Preprocess(s.ctx, stmt, s.is)
		p, _, err := BuildLogicalPlan(ctx, s.ctx, stmt, s.is)
		c.Assert(err, IsNil)
		if lp, ok := p.(LogicalPlan); ok {
			p, err = logicalOptimize(context.TODO(), flagBuildKeyInfo|flagDecorrelate|flagPrunColumns, lp)
			c.Assert(err, IsNil)
		}
		c.Assert(ToString(p), Equals, ca.best, Commentf("for %s %d", ca.sql, ith))
	}
}

func (s *testPlanSuite) TestPlanBuilder(c *C) {
	defer testleak.AfterTest(c)()
	tests := []struct {
		sql  string
		plan string
	}{
		{
			sql:  "select * from t for update",
			plan: "DataScan(t)->Lock->Projection",
		},
		{
			sql:  "update t set t.a = t.a * 1.5 where t.a >= 1000 order by t.a desc limit 10",
			plan: "TableReader(Table(t)->Limit)->Limit->Update",
		},
		{
			sql:  "delete from t where t.a >= 1000 order by t.a desc limit 10",
			plan: "TableReader(Table(t)->Limit)->Limit->Delete",
		},
		{
			sql:  "explain select * from t union all select * from t limit 1, 1",
			plan: "*core.Explain",
		},
		// The correctness of explain result is checked at integration test. There is to improve coverage.
		{
			sql:  "explain select /*+ TIDB_INLJ(t1, t2) */ * from t t1 left join t t2 on t1.a=t2.a where t1.b=1 and t2.b=1 and (t1.c=1 or t2.c=1)",
			plan: "*core.Explain",
		},
		{
			sql:  "explain select /*+ TIDB_HJ(t1, t2) */ * from t t1 left join t t2 on t1.a=t2.a where t1.b=1 and t2.b=1 and (t1.c=1 or t2.c=1)",
			plan: "*core.Explain",
		},
		{
			sql:  "explain select /*+ TIDB_SMJ(t1, t2) */ * from t t1 right join t t2 on t1.a=t2.a where t1.b=1 and t2.b=1 and (t1.c=1 or t2.c=1)",
			plan: "*core.Explain",
		},
		{
			sql:  `explain format="dot" select /*+ TIDB_SMJ(t1, t2) */ * from t t1, t t2 where t1.a=t2.a`,
			plan: "*core.Explain",
		},
		{
			sql:  "explain select * from t order by b",
			plan: "*core.Explain",
		},
		{
			sql:  "explain select * from t order by b limit 1",
			plan: "*core.Explain",
		},
		{
			sql:  `explain format="dot" select * from t order by a`,
			plan: "*core.Explain",
		},
		{
			sql:  "insert into t select * from t",
			plan: "TableReader(Table(t))->Insert",
		},
		{
			sql:  "show columns from t where `Key` = 'pri' like 't*'",
<<<<<<< HEAD
			plan: "Dual->Sel([eq(cast(Column#4), 0)])->Projection",
=======
			plan: "Show->Sel([eq(cast(Column#4), 0)])->Projection",
>>>>>>> e2b1f7ef
		},
		{
			sql:  "do sleep(5)",
			plan: "Dual->Projection",
		},
		{
			sql:  "select substr(\"abc\", 1)",
			plan: "Dual->Projection",
		},
		{
			sql:  "select * from t t1, t t2 where 1 = 0",
			plan: "Dual->Projection",
		},
		{
			sql:  "select * from t t1 join t t2 using(a)",
			plan: "Join{DataScan(t1)->DataScan(t2)}->Projection",
		},
		{
			sql:  "select * from t t1 natural join t t2",
			plan: "Join{DataScan(t1)->DataScan(t2)}->Projection",
		},
		{
			sql: "delete from t where a in (select b from t where c = 666) or b in (select a from t where c = 42)",
			// Note the Projection before Delete: the final schema should be the schema of
			// table t rather than Join.
			// If this schema is not set correctly, table.RemoveRecord would fail when adding
			// binlog columns, because the schema and data are not consistent.
			plan: "LeftHashJoin{LeftHashJoin{TableReader(Table(t))->IndexLookUp(Index(t.c_d_e)[[666,666]], Table(t))}(Column#1,Column#14)->IndexReader(Index(t.c_d_e)[[42,42]])}(Column#2,Column#27)->Sel([or(Column#26, Column#40)])->Projection->Delete",
		},
	}

	ctx := context.Background()
	for _, ca := range tests {
		comment := Commentf("for %s", ca.sql)
		stmt, err := s.ParseOneStmt(ca.sql, "", "")
		c.Assert(err, IsNil, comment)

		s.ctx.GetSessionVars().HashJoinConcurrency = 1
		Preprocess(s.ctx, stmt, s.is)
		p, _, err := BuildLogicalPlan(ctx, s.ctx, stmt, s.is)
		c.Assert(err, IsNil)
		if lp, ok := p.(LogicalPlan); ok {
			p, err = logicalOptimize(context.TODO(), flagPrunColumns, lp)
			c.Assert(err, IsNil)
		}
		c.Assert(ToString(p), Equals, ca.plan, Commentf("for %s", ca.sql))
	}
}

func (s *testPlanSuite) TestJoinReOrder(c *C) {
	defer testleak.AfterTest(c)()
	tests := []struct {
		sql  string
		best string
	}{
		{
			sql:  "select * from t t1, t t2, t t3, t t4, t t5, t t6 where t1.a = t2.b and t2.a = t3.b and t3.c = t4.a and t4.d = t2.c and t5.d = t6.d",
			best: "Join{Join{Join{Join{DataScan(t1)->DataScan(t2)}(Column#1,Column#14)->DataScan(t3)}(Column#13,Column#26)->DataScan(t4)}(Column#27,Column#37)(Column#15,Column#40)->Join{DataScan(t5)->DataScan(t6)}(Column#52,Column#64)}->Projection",
		},
		{
			sql:  "select * from t t1, t t2, t t3, t t4, t t5, t t6, t t7, t t8 where t1.a = t8.a",
			best: "Join{Join{Join{Join{DataScan(t1)->DataScan(t8)}(Column#1,Column#85)->DataScan(t2)}->Join{DataScan(t3)->DataScan(t4)}}->Join{Join{DataScan(t5)->DataScan(t6)}->DataScan(t7)}}->Projection",
		},
		{
			sql:  "select * from t t1, t t2, t t3, t t4, t t5 where t1.a = t5.a and t5.a = t4.a and t4.a = t3.a and t3.a = t2.a and t2.a = t1.a and t1.a = t3.a and t2.a = t4.a and t5.b < 8",
			best: "Join{Join{Join{Join{DataScan(t5)->DataScan(t1)}(Column#49,Column#1)->DataScan(t2)}(Column#1,Column#13)->DataScan(t3)}(Column#13,Column#25)(Column#1,Column#25)->DataScan(t4)}(Column#49,Column#37)(Column#25,Column#37)(Column#13,Column#37)->Projection",
		},
		{
			sql:  "select * from t t1, t t2, t t3, t t4, t t5 where t1.a = t5.a and t5.a = t4.a and t4.a = t3.a and t3.a = t2.a and t2.a = t1.a and t1.a = t3.a and t2.a = t4.a and t3.b = 1 and t4.a = 1",
			best: "Join{Join{Join{DataScan(t3)->DataScan(t1)}->Join{DataScan(t2)->DataScan(t4)}}->DataScan(t5)}->Projection",
		},
		{
			sql:  "select * from t o where o.b in (select t3.c from t t1, t t2, t t3 where t1.a = t3.a and t2.a = t3.a and t2.a = o.a)",
			best: "Apply{DataScan(o)->Join{Join{DataScan(t1)->DataScan(t3)}(Column#13,Column#37)->DataScan(t2)}(Column#37,Column#25)->Projection}->Projection",
		},
		{
			sql:  "select * from t o where o.b in (select t3.c from t t1, t t2, t t3 where t1.a = t3.a and t2.a = t3.a and t2.a = o.a and t1.a = 1)",
			best: "Apply{DataScan(o)->Join{Join{DataScan(t1)->DataScan(t2)}->DataScan(t3)}->Projection}->Projection",
		},
	}

	ctx := context.Background()
	for _, tt := range tests {
		comment := Commentf("for %s", tt.sql)
		stmt, err := s.ParseOneStmt(tt.sql, "", "")
		c.Assert(err, IsNil, comment)

		p, _, err := BuildLogicalPlan(ctx, s.ctx, stmt, s.is)
		c.Assert(err, IsNil)
		p, err = logicalOptimize(context.TODO(), flagPredicatePushDown|flagJoinReOrder, p.(LogicalPlan))
		c.Assert(err, IsNil)
		c.Assert(ToString(p), Equals, tt.best, Commentf("for %s", tt.sql))
	}
}

func (s *testPlanSuite) TestEagerAggregation(c *C) {
	defer testleak.AfterTest(c)()
	tests := []struct {
		sql  string
		best string
	}{
		{
			sql:  "select sum(t.a), sum(t.a+1), sum(t.a), count(t.a), sum(t.a) + count(t.a) from t",
			best: "DataScan(t)->Aggr(sum(Column#1),sum(plus(Column#1, 1)),count(Column#1))->Projection",
		},
		{
			sql:  "select sum(t.a + t.b), sum(t.a + t.c), sum(t.a + t.b), count(t.a) from t having sum(t.a + t.b) > 0 order by sum(t.a + t.c)",
			best: "DataScan(t)->Aggr(sum(plus(Column#1, Column#2)),sum(plus(Column#1, Column#3)),count(Column#1))->Sel([gt(Column#13, 0)])->Projection->Sort->Projection",
		},
		{
			sql:  "select sum(a.a) from t a, t b where a.c = b.c",
			best: "Join{DataScan(a)->Aggr(sum(Column#1),firstrow(Column#3))->DataScan(b)}(Column#3,Column#15)->Aggr(sum(Column#27))->Projection",
		},
		{
			sql:  "select sum(b.a) from t a, t b where a.c = b.c",
			best: "Join{DataScan(a)->DataScan(b)->Aggr(sum(Column#13),firstrow(Column#15))}(Column#3,Column#15)->Aggr(sum(Column#27))->Projection",
		},
		{
			sql:  "select sum(b.a), a.a from t a, t b where a.c = b.c",
			best: "Join{DataScan(a)->DataScan(b)->Aggr(sum(Column#13),firstrow(Column#15))}(Column#3,Column#15)->Aggr(sum(Column#28),firstrow(Column#1))->Projection",
		},
		{
			sql:  "select sum(a.a), b.a from t a, t b where a.c = b.c",
			best: "Join{DataScan(a)->Aggr(sum(Column#1),firstrow(Column#3))->DataScan(b)}(Column#3,Column#15)->Aggr(sum(Column#28),firstrow(Column#13))->Projection",
		},
		{
			sql:  "select sum(a.a), sum(b.a) from t a, t b where a.c = b.c",
			best: "Join{DataScan(a)->DataScan(b)}(Column#3,Column#15)->Aggr(sum(Column#1),sum(Column#13))->Projection",
		},
		{
			sql:  "select sum(a.a), max(b.a) from t a, t b where a.c = b.c",
			best: "Join{DataScan(a)->Aggr(sum(Column#1),firstrow(Column#3))->DataScan(b)}(Column#3,Column#15)->Aggr(sum(Column#29),max(Column#13))->Projection",
		},
		{
			sql:  "select max(a.a), sum(b.a) from t a, t b where a.c = b.c",
			best: "Join{DataScan(a)->DataScan(b)->Aggr(sum(Column#13),firstrow(Column#15))}(Column#3,Column#15)->Aggr(max(Column#1),sum(Column#29))->Projection",
		},
		{
			sql:  "select sum(a.a) from t a, t b, t c where a.c = b.c and b.c = c.c",
			best: "Join{Join{DataScan(a)->DataScan(b)}(Column#3,Column#15)->DataScan(c)}(Column#15,Column#27)->Aggr(sum(Column#1))->Projection",
		},
		{
			sql:  "select sum(b.a) from t a left join t b on a.c = b.c",
			best: "Join{DataScan(a)->DataScan(b)->Aggr(sum(Column#13),firstrow(Column#15))}(Column#3,Column#15)->Aggr(sum(Column#27))->Projection",
		},
		{
			sql:  "select sum(a.a) from t a left join t b on a.c = b.c",
			best: "Join{DataScan(a)->Aggr(sum(Column#1),firstrow(Column#3))->DataScan(b)}(Column#3,Column#15)->Aggr(sum(Column#27))->Projection",
		},
		{
			sql:  "select sum(a.a) from t a right join t b on a.c = b.c",
			best: "Join{DataScan(a)->Aggr(sum(Column#1),firstrow(Column#3))->DataScan(b)}(Column#3,Column#15)->Aggr(sum(Column#27))->Projection",
		},
		{
			sql:  "select sum(a) from (select * from t) x",
			best: "DataScan(t)->Aggr(sum(Column#1))->Projection",
		},
		{
			sql:  "select sum(c1) from (select c c1, d c2 from t a union all select a c1, b c2 from t b union all select b c1, e c2 from t c) x group by c2",
			best: "UnionAll{DataScan(a)->Projection->Aggr(sum(Column#41),firstrow(Column#42))->DataScan(b)->Projection->Aggr(sum(Column#27),firstrow(Column#28))->DataScan(c)->Projection->Aggr(sum(Column#13),firstrow(Column#14))}->Aggr(sum(Column#47))->Projection",
		},
		{
			sql:  "select max(a.b), max(b.b) from t a join t b on a.c = b.c group by a.a",
			best: "Join{DataScan(a)->DataScan(b)->Aggr(max(Column#14),firstrow(Column#15))}(Column#3,Column#15)->Projection->Projection",
		},
		{
			sql:  "select max(a.b), max(b.b) from t a join t b on a.a = b.a group by a.c",
			best: "Join{DataScan(a)->DataScan(b)}(Column#1,Column#13)->Aggr(max(Column#2),max(Column#14))->Projection",
		},
		{
			sql:  "select max(c.b) from (select * from t a union all select * from t b) c group by c.a",
			best: "UnionAll{DataScan(a)->Projection->Projection->Projection->DataScan(b)->Projection->Projection->Projection}->Aggr(max(Column#63))->Projection",
		},
		{
			sql:  "select max(a.c) from t a join t b on a.a=b.a and a.b=b.b group by a.b",
			best: "Join{DataScan(a)->DataScan(b)}(Column#1,Column#13)(Column#2,Column#14)->Aggr(max(Column#3))->Projection",
		},
		{
			sql:  "select t1.a, count(t2.b) from t t1, t t2 where t1.a = t2.a group by t1.a",
			best: "Join{DataScan(t1)->DataScan(t2)}(Column#1,Column#13)->Projection->Projection",
		},
	}

	ctx := context.Background()
	s.ctx.GetSessionVars().AllowAggPushDown = true
	for ith, tt := range tests {
		comment := Commentf("for %s", tt.sql)
		stmt, err := s.ParseOneStmt(tt.sql, "", "")
		c.Assert(err, IsNil, comment)

		p, _, err := BuildLogicalPlan(ctx, s.ctx, stmt, s.is)
		c.Assert(err, IsNil)
		p, err = logicalOptimize(context.TODO(), flagBuildKeyInfo|flagPredicatePushDown|flagPrunColumns|flagPushDownAgg, p.(LogicalPlan))
		c.Assert(err, IsNil)
		c.Assert(ToString(p), Equals, tt.best, Commentf("for %s %d", tt.sql, ith))
	}
	s.ctx.GetSessionVars().AllowAggPushDown = false
}

func (s *testPlanSuite) TestColumnPruning(c *C) {
	defer testleak.AfterTest(c)()
	tests := []struct {
		sql string
		ans map[int][]string
	}{
		{
			sql: "select count(*) from t group by a",
			ans: map[int][]string{
				1: {"Column#1"},
			},
		},
		{
			sql: "select count(*) from t",
			ans: map[int][]string{
				1: {"Column#1"},
			},
		},
		{
			sql: "select count(*) from t a join t b where a.a < 1",
			ans: map[int][]string{
				1: {"Column#1"},
				2: {"Column#13"},
			},
		},
		{
			sql: "select count(*) from t a join t b on a.a = b.d",
			ans: map[int][]string{
				1: {"Column#1"},
				2: {"Column#16"},
			},
		},
		{
			sql: "select count(*) from t a join t b on a.a = b.d order by sum(a.d)",
			ans: map[int][]string{
				1: {"Column#1", "Column#4"},
				2: {"Column#16"},
			},
		},
		{
			sql: "select count(b.a) from t a join t b on a.a = b.d group by b.b order by sum(a.d)",
			ans: map[int][]string{
				1: {"Column#1", "Column#4"},
				2: {"Column#13", "Column#14", "Column#16"},
			},
		},
		{
			sql: "select * from (select count(b.a) from t a join t b on a.a = b.d group by b.b having sum(a.d) < 0) tt",
			ans: map[int][]string{
				1: {"Column#1", "Column#4"},
				2: {"Column#13", "Column#14", "Column#16"},
			},
		},
		{
			sql: "select (select count(a) from t where b = k.a) from t k",
			ans: map[int][]string{
				1: {"Column#1"},
				3: {"Column#13", "Column#14"},
			},
		},
		{
			sql: "select exists (select count(*) from t where b = k.a) from t k",
			ans: map[int][]string{
				1: {"Column#1"},
			},
		},
		{
			sql: "select b = (select count(*) from t where b = k.a) from t k",
			ans: map[int][]string{
				1: {"Column#1", "Column#2"},
				3: {"Column#14"},
			},
		},
		{
			sql: "select exists (select count(a) from t where b = k.a group by b) from t k",
			ans: map[int][]string{
				1: {"Column#1"},
				3: {"Column#14"},
			},
		},
		{
			sql: "select a as c1, b as c2 from t order by 1, c1 + c2 + c",
			ans: map[int][]string{
				1: {"Column#1", "Column#2", "Column#3"},
			},
		},
		{
			sql: "select a from t where b < any (select c from t)",
			ans: map[int][]string{
				1: {"Column#1", "Column#2"},
				3: {"Column#15"},
			},
		},
		{
			sql: "select a from t where (b,a) != all (select c,d from t)",
			ans: map[int][]string{
				1: {"Column#1", "Column#2"},
				3: {"Column#15", "Column#16"},
			},
		},
		{
			sql: "select a from t where (b,a) in (select c,d from t)",
			ans: map[int][]string{
				1: {"Column#1", "Column#2"},
				3: {"Column#15", "Column#16"},
			},
		},
		{
			sql: "select a from t where a in (select a from t s group by t.b)",
			ans: map[int][]string{
				1: {"Column#1"},
				3: {"Column#13"},
			},
		},
		{
			sql: "select t01.a from (select a from t t21 union all select a from t t22) t2 join t t01 on 1 left outer join t t3 on 1 join t t4 on 1",
			ans: map[int][]string{
				1:  {"Column#1"},
				3:  {"Column#14"},
				5:  {"Column#27"},
				8:  {"Column#28"},
				10: {"Column#40"},
				12: {"Column#52"},
			},
		},
		{
			sql: "select 1 from (select count(b) as cnt from t) t1;",
			ans: map[int][]string{
				1: {"Column#1"},
			},
		},
		{
			sql: "select count(1) from (select count(b) as cnt from t) t1;",
			ans: map[int][]string{
				1: {"Column#1"},
			},
		},
		{
			sql: "select count(1) from (select count(b) as cnt from t group by c) t1;",
			ans: map[int][]string{
				1: {"Column#3"},
			},
		},
	}

	ctx := context.Background()
	for _, tt := range tests {
		comment := Commentf("for %s", tt.sql)
		stmt, err := s.ParseOneStmt(tt.sql, "", "")
		c.Assert(err, IsNil, comment)

		p, _, err := BuildLogicalPlan(ctx, s.ctx, stmt, s.is)
		c.Assert(err, IsNil)
		lp, err := logicalOptimize(ctx, flagPredicatePushDown|flagPrunColumns, p.(LogicalPlan))
		c.Assert(err, IsNil)
		checkDataSourceCols(lp, c, tt.ans, comment)
	}
}

func (s *testPlanSuite) TestProjectionEliminator(c *C) {
	defer testleak.AfterTest(c)()
	tests := []struct {
		sql  string
		best string
	}{
		{
			sql:  "select 1+num from (select 1+a as num from t) t1;",
			best: "DataScan(t)->Projection",
		},
	}

	ctx := context.Background()
	for ith, tt := range tests {
		comment := Commentf("for %s", tt.sql)
		stmt, err := s.ParseOneStmt(tt.sql, "", "")
		c.Assert(err, IsNil, comment)

		p, err := BuildLogicalPlan(ctx, s.ctx, stmt, s.is)
		c.Assert(err, IsNil)
		p, err = logicalOptimize(context.TODO(), flagBuildKeyInfo|flagPrunColumns|flagEliminateProjection, p.(LogicalPlan))
		c.Assert(err, IsNil)
		c.Assert(ToString(p), Equals, tt.best, Commentf("for %s %d", tt.sql, ith))
	}
}

func (s *testPlanSuite) TestAllocID(c *C) {
	ctx := MockContext()
	pA := DataSource{}.Init(ctx, 0)
	pB := DataSource{}.Init(ctx, 0)
	c.Assert(pA.id+1, Equals, pB.id)
}

func checkDataSourceCols(p LogicalPlan, c *C, ans map[int][]string, comment CommentInterface) {
	switch p.(type) {
	case *DataSource:
		colList, ok := ans[p.ID()]
		c.Assert(ok, IsTrue, Commentf("For %v DataSource ID %d Not found", comment, p.ID()))
		c.Assert(len(p.Schema().Columns), Equals, len(colList), comment)
		for i, colName := range colList {
			c.Assert(p.Schema().Columns[i].String(), Equals, colName, comment)
		}
	case *LogicalUnionAll:
		colList, ok := ans[p.ID()]
		c.Assert(ok, IsTrue, Commentf("For %v UnionAll ID %d Not found", comment, p.ID()))
		c.Assert(len(p.Schema().Columns), Equals, len(colList), comment)
		for i, colName := range colList {
			c.Assert(p.Schema().Columns[i].String(), Equals, colName, comment)
		}
	}
	for _, child := range p.Children() {
		checkDataSourceCols(child, c, ans, comment)
	}
}

func (s *testPlanSuite) TestValidate(c *C) {
	defer testleak.AfterTest(c)()
	tests := []struct {
		sql string
		err *terror.Error
	}{
		{
			sql: "select date_format((1,2), '%H');",
			err: expression.ErrOperandColumns,
		},
		{
			sql: "select cast((1,2) as date)",
			err: expression.ErrOperandColumns,
		},
		{
			sql: "select (1,2) between (3,4) and (5,6)",
			err: expression.ErrOperandColumns,
		},
		{
			sql: "select (1,2) rlike '1'",
			err: expression.ErrOperandColumns,
		},
		{
			sql: "select (1,2) like '1'",
			err: expression.ErrOperandColumns,
		},
		{
			sql: "select case(1,2) when(1,2) then true end",
			err: expression.ErrOperandColumns,
		},
		{
			sql: "select (1,2) in ((3,4),(5,6))",
			err: nil,
		},
		{
			sql: "select row(1,(2,3)) in (select a,b from t)",
			err: expression.ErrOperandColumns,
		},
		{
			sql: "select row(1,2) in (select a,b from t)",
			err: nil,
		},
		{
			sql: "select (1,2) in ((3,4),5)",
			err: expression.ErrOperandColumns,
		},
		{
			sql: "select (1,2) is true",
			err: expression.ErrOperandColumns,
		},
		{
			sql: "select (1,2) is null",
			err: expression.ErrOperandColumns,
		},
		{
			sql: "select (+(1,2))=(1,2)",
			err: nil,
		},
		{
			sql: "select (-(1,2))=(1,2)",
			err: expression.ErrOperandColumns,
		},
		{
			sql: "select (1,2)||(1,2)",
			err: expression.ErrOperandColumns,
		},
		{
			sql: "select (1,2) < (3,4)",
			err: nil,
		},
		{
			sql: "select (1,2) < 3",
			err: expression.ErrOperandColumns,
		},
		{
			sql: "select 1, * from t",
			err: ErrInvalidWildCard,
		},
		{
			sql: "select *, 1 from t",
			err: nil,
		},
		{
			sql: "select 1, t.* from t",
			err: nil,
		},
		{
			sql: "select 1 from t t1, t t2 where t1.a > all((select a) union (select a))",
			err: ErrAmbiguous,
		},
		{
			sql: "insert into t set a = 1, b = a + 1",
			err: nil,
		},
		{
			sql: "insert into t set a = 1, b = values(a) + 1",
			err: nil,
		},
		{
			sql: "select a, b, c from t order by 0",
			err: ErrUnknownColumn,
		},
		{
			sql: "select a, b, c from t order by 4",
			err: ErrUnknownColumn,
		},
		{
			sql: "select a as c1, b as c1 from t order by c1",
			err: ErrAmbiguous,
		},
		{
			sql: "(select a as b, b from t) union (select a, b from t) order by b",
			err: ErrAmbiguous,
		},
		{
			sql: "(select a as b, b from t) union (select a, b from t) order by a",
			err: ErrUnknownColumn,
		},
		{
			sql: "select * from t t1 use index(e)",
			err: ErrKeyDoesNotExist,
		},
		{
			sql: "select a from t having c2",
			err: ErrUnknownColumn,
		},
		{
			sql: "select a from t group by c2 + 1 having c2",
			err: ErrUnknownColumn,
		},
		{
			sql: "select a as b, b from t having b",
			err: ErrAmbiguous,
		},
		{
			sql: "select a + 1 from t having a",
			err: ErrUnknownColumn,
		},
		{
			sql: "select a from t having sum(avg(a))",
			err: ErrInvalidGroupFuncUse,
		},
		{
			sql: "select concat(c_str, d_str) from t group by `concat(c_str, d_str)`",
			err: nil,
		},
		{
			sql: "select concat(c_str, d_str) from t group by `concat(c_str,d_str)`",
			err: ErrUnknownColumn,
		},
	}

	ctx := context.Background()
	for _, tt := range tests {
		sql := tt.sql
		comment := Commentf("for %s", sql)
		stmt, err := s.ParseOneStmt(sql, "", "")
		c.Assert(err, IsNil, comment)
		Preprocess(s.ctx, stmt, s.is)
		_, _, err = BuildLogicalPlan(ctx, s.ctx, stmt, s.is)
		if tt.err == nil {
			c.Assert(err, IsNil, comment)
		} else {
			c.Assert(tt.err.Equal(err), IsTrue, comment)
		}
	}
}

func checkUniqueKeys(p LogicalPlan, c *C, ans map[int][][]string, sql string) {
	keyList, ok := ans[p.ID()]
	c.Assert(ok, IsTrue, Commentf("for %s, %v not found", sql, p.ID()))
	c.Assert(len(p.Schema().Keys), Equals, len(keyList), Commentf("for %s, %v, the number of key doesn't match, the schema is %s", sql, p.ID(), p.Schema()))
	for i, key := range keyList {
		c.Assert(len(p.Schema().Keys[i]), Equals, len(key), Commentf("for %s, %v %v, the number of column doesn't match", sql, p.ID(), key))
		for j, colName := range key {
			c.Assert(p.Schema().Keys[i][j].String(), Equals, colName, Commentf("for %s, %v %v, column dosen't match", sql, p.ID(), key))
		}
	}
	for _, child := range p.Children() {
		checkUniqueKeys(child, c, ans, sql)
	}
}

func (s *testPlanSuite) TestUniqueKeyInfo(c *C) {
	defer testleak.AfterTest(c)()
	tests := []struct {
		sql string
		ans map[int][][]string
	}{
		{
			sql: "select a, sum(e) from t group by b",
			ans: map[int][][]string{
				1: {{"Column#1"}},
				2: {{"Column#1"}},
				3: {{"Column#14"}},
			},
		},
		{
			sql: "select a, b, sum(f) from t group by b",
			ans: map[int][][]string{
				1: {{"Column#9"}, {"Column#1"}},
				2: {{"Column#1"}, {"Column#2"}},
				3: {{"Column#14"}, {"Column#15"}},
			},
		},
		{
			sql: "select c, d, e, sum(a) from t group by c, d, e",
			ans: map[int][][]string{
				1: {{"Column#1"}},
				2: {{"Column#3", "Column#4", "Column#5"}},
				3: {{"Column#14", "Column#15", "Column#16"}},
			},
		},
		{
			sql: "select f, g, sum(a) from t",
			ans: map[int][][]string{
				1: {{"Column#9"}, {"Column#9", "Column#10"}, {"Column#1"}},
				2: {{"Column#9"}, {"Column#9", "Column#10"}},
				3: {{"Column#14"}, {"Column#14", "Column#15"}},
			},
		},
		{
			sql: "select * from t t1 join t t2 on t1.a = t2.e",
			ans: map[int][][]string{
				1: {{"Column#9"}, {"Column#9", "Column#10"}, {"Column#1"}},
				2: {{"Column#21"}, {"Column#21", "Column#22"}, {"Column#13"}},
				3: {{"Column#21"}, {"Column#21", "Column#22"}, {"Column#13"}},
				4: {{"Column#45"}, {"Column#45", "Column#46"}, {"Column#37"}},
			},
		},
		{
			sql: "select f from t having sum(a) > 0",
			ans: map[int][][]string{
				1: {{"Column#9"}, {"Column#1"}},
				2: {{"Column#9"}},
				6: {{"Column#9"}},
				3: {{"Column#14"}},
				5: {{"Column#17"}},
			},
		},
		{
			sql: "select * from t t1 left join t t2 on t1.a = t2.a",
			ans: map[int][][]string{
				1: {{"Column#9"}, {"Column#9", "Column#10"}, {"Column#1"}},
				2: {{"Column#21"}, {"Column#21", "Column#22"}, {"Column#13"}},
				3: {{"Column#9"}, {"Column#9", "Column#10"}, {"Column#1"}},
				4: {{"Column#33"}, {"Column#33", "Column#34"}, {"Column#25"}},
			},
		},
	}

	ctx := context.Background()
	for ith, tt := range tests {
		comment := Commentf("for %s %d", tt.sql, ith)
		stmt, err := s.ParseOneStmt(tt.sql, "", "")
		c.Assert(err, IsNil, comment)

		p, _, err := BuildLogicalPlan(ctx, s.ctx, stmt, s.is)
		c.Assert(err, IsNil)
		lp, err := logicalOptimize(context.TODO(), flagPredicatePushDown|flagPrunColumns|flagBuildKeyInfo, p.(LogicalPlan))
		c.Assert(err, IsNil)
		checkUniqueKeys(lp, c, tt.ans, tt.sql)
	}
}

func (s *testPlanSuite) TestAggPrune(c *C) {
	defer testleak.AfterTest(c)()
	tests := []struct {
		sql  string
		best string
	}{
		{
			sql:  "select a, count(b) from t group by a",
			best: "DataScan(t)->Projection",
		},
		{
			sql:  "select sum(b) from t group by c, d, e",
			best: "DataScan(t)->Aggr(sum(Column#2))->Projection",
		},
		{
			sql:  "select tt.a, sum(tt.b) from (select a, b from t) tt group by tt.a",
			best: "DataScan(t)->Projection",
		},
		{
			sql:  "select count(1) from (select count(1), a as b from t group by a) tt group by b",
			best: "DataScan(t)->Projection",
		},
		{
			sql:  "select a, count(b) from t group by a",
			best: "DataScan(t)->Projection",
		},
		{
			sql:  "select a, count(distinct a, b) from t group by a",
			best: "DataScan(t)->Projection",
		},
	}

	ctx := context.Background()
	for _, tt := range tests {
		comment := Commentf("for %s", tt.sql)
		stmt, err := s.ParseOneStmt(tt.sql, "", "")
		c.Assert(err, IsNil, comment)

		p, _, err := BuildLogicalPlan(ctx, s.ctx, stmt, s.is)
		c.Assert(err, IsNil)

		p, err = logicalOptimize(context.TODO(), flagPredicatePushDown|flagPrunColumns|flagBuildKeyInfo|flagEliminateAgg|flagEliminateProjection, p.(LogicalPlan))
		c.Assert(err, IsNil)
		c.Assert(ToString(p), Equals, tt.best, comment)
	}
}

func (s *testPlanSuite) TestVisitInfo(c *C) {
	defer testleak.AfterTest(c)()
	tests := []struct {
		sql string
		ans []visitInfo
	}{
		{
			sql: "insert into t (a) values (1)",
			ans: []visitInfo{
				{mysql.InsertPriv, "test", "t", "", nil},
			},
		},
		{
			sql: "delete from t where a = 1",
			ans: []visitInfo{
				{mysql.DeletePriv, "test", "t", "", nil},
				{mysql.SelectPriv, "test", "t", "", nil},
			},
		},
		{
			sql: "delete from a1 using t as a1 inner join t as a2 where a1.a = a2.a",
			ans: []visitInfo{
				{mysql.DeletePriv, "test", "t", "", nil},
				{mysql.SelectPriv, "test", "t", "", nil},
			},
		},
		{
			sql: "update t set a = 7 where a = 1",
			ans: []visitInfo{
				{mysql.UpdatePriv, "test", "t", "", nil},
				{mysql.SelectPriv, "test", "t", "", nil},
			},
		},
		{
			sql: "update t, (select * from t) a1 set t.a = a1.a;",
			ans: []visitInfo{
				{mysql.UpdatePriv, "test", "t", "", nil},
				{mysql.SelectPriv, "test", "t", "", nil},
			},
		},
		{
			sql: "update t a1 set a1.a = a1.a + 1",
			ans: []visitInfo{
				{mysql.UpdatePriv, "test", "t", "", nil},
				{mysql.SelectPriv, "test", "t", "", nil},
			},
		},
		{
			sql: "select a, sum(e) from t group by a",
			ans: []visitInfo{
				{mysql.SelectPriv, "test", "t", "", nil},
			},
		},
		{
			sql: "truncate table t",
			ans: []visitInfo{
				{mysql.DropPriv, "test", "t", "", nil},
			},
		},
		{
			sql: "drop table t",
			ans: []visitInfo{
				{mysql.DropPriv, "test", "t", "", nil},
			},
		},
		{
			sql: "create table t (a int)",
			ans: []visitInfo{
				{mysql.CreatePriv, "test", "t", "", nil},
			},
		},
		{
			sql: "create table t1 like t",
			ans: []visitInfo{
				{mysql.CreatePriv, "test", "t1", "", nil},
				{mysql.SelectPriv, "test", "t", "", nil},
			},
		},
		{
			sql: "create database test",
			ans: []visitInfo{
				{mysql.CreatePriv, "test", "", "", nil},
			},
		},
		{
			sql: "drop database test",
			ans: []visitInfo{
				{mysql.DropPriv, "test", "", "", nil},
			},
		},
		{
			sql: "create index t_1 on t (a)",
			ans: []visitInfo{
				{mysql.IndexPriv, "test", "t", "", nil},
			},
		},
		{
			sql: "drop index e on t",
			ans: []visitInfo{
				{mysql.IndexPriv, "test", "t", "", nil},
			},
		},
		{
			sql: `grant all privileges on test.* to 'test'@'%'`,
			ans: []visitInfo{
				{mysql.SelectPriv, "test", "", "", nil},
				{mysql.InsertPriv, "test", "", "", nil},
				{mysql.UpdatePriv, "test", "", "", nil},
				{mysql.DeletePriv, "test", "", "", nil},
				{mysql.CreatePriv, "test", "", "", nil},
				{mysql.DropPriv, "test", "", "", nil},
				{mysql.GrantPriv, "test", "", "", nil},
				{mysql.AlterPriv, "test", "", "", nil},
				{mysql.ExecutePriv, "test", "", "", nil},
				{mysql.IndexPriv, "test", "", "", nil},
				{mysql.CreateViewPriv, "test", "", "", nil},
				{mysql.ShowViewPriv, "test", "", "", nil},
			},
		},
		{
			sql: `grant select on test.ttt to 'test'@'%'`,
			ans: []visitInfo{
				{mysql.SelectPriv, "test", "ttt", "", nil},
				{mysql.GrantPriv, "test", "ttt", "", nil},
			},
		},
		{
			sql: `grant select on ttt to 'test'@'%'`,
			ans: []visitInfo{
				{mysql.SelectPriv, "test", "ttt", "", nil},
				{mysql.GrantPriv, "test", "ttt", "", nil},
			},
		},
		{
			sql: `revoke all privileges on *.* from 'test'@'%'`,
			ans: []visitInfo{
				{mysql.SuperPriv, "", "", "", nil},
			},
		},
		{
			sql: `set password for 'root'@'%' = 'xxxxx'`,
			ans: []visitInfo{},
		},
		{
			sql: `show create table test.ttt`,
			ans: []visitInfo{
				{mysql.AllPrivMask, "test", "ttt", "", nil},
			},
		},
		{
			sql: "alter table t add column a int(4)",
			ans: []visitInfo{
				{mysql.AlterPriv, "test", "t", "", nil},
			},
		},
		{
			sql: "rename table t_old to t_new",
			ans: []visitInfo{
				{mysql.AlterPriv, "test", "t_old", "", nil},
				{mysql.DropPriv, "test", "t_old", "", nil},
				{mysql.CreatePriv, "test", "t_new", "", nil},
				{mysql.InsertPriv, "test", "t_new", "", nil},
			},
		},
		{
			sql: "alter table t_old rename to t_new",
			ans: []visitInfo{
				{mysql.AlterPriv, "test", "t_old", "", nil},
				{mysql.DropPriv, "test", "t_old", "", nil},
				{mysql.CreatePriv, "test", "t_new", "", nil},
				{mysql.InsertPriv, "test", "t_new", "", nil},
			},
		},
		{
			sql: "alter table t drop partition p0;",
			ans: []visitInfo{
				{mysql.AlterPriv, "test", "t", "", nil},
				{mysql.DropPriv, "test", "t", "", nil},
			},
		},
	}

	for _, tt := range tests {
		comment := Commentf("for %s", tt.sql)
		stmt, err := s.ParseOneStmt(tt.sql, "", "")
		c.Assert(err, IsNil, comment)
		Preprocess(s.ctx, stmt, s.is)
		builder := NewPlanBuilder(MockContext(), s.is, &BlockHintProcessor{})
		builder.ctx.GetSessionVars().HashJoinConcurrency = 1
		_, err = builder.Build(context.TODO(), stmt)
		c.Assert(err, IsNil, comment)

		checkVisitInfo(c, builder.visitInfo, tt.ans, comment)
	}
}

type visitInfoArray []visitInfo

func (v visitInfoArray) Len() int {
	return len(v)
}

func (v visitInfoArray) Less(i, j int) bool {
	if v[i].privilege < v[j].privilege {
		return true
	}
	if v[i].db < v[j].db {
		return true
	}
	if v[i].table < v[j].table {
		return true
	}
	if v[i].column < v[j].column {
		return true
	}

	return false
}

func (v visitInfoArray) Swap(i, j int) {
	v[i], v[j] = v[j], v[i]
}

func unique(v []visitInfo) []visitInfo {
	repeat := 0
	for i := 1; i < len(v); i++ {
		if v[i] == v[i-1] {
			repeat++
		} else {
			v[i-repeat] = v[i]
		}
	}
	return v[:len(v)-repeat]
}

func checkVisitInfo(c *C, v1, v2 []visitInfo, comment CommentInterface) {
	sort.Sort(visitInfoArray(v1))
	sort.Sort(visitInfoArray(v2))
	v1 = unique(v1)
	v2 = unique(v2)

	c.Assert(len(v1), Equals, len(v2), comment)
	for i := 0; i < len(v1); i++ {
		// loose compare errors for code match
		c.Assert(terror.ErrorEqual(v1[i].err, v2[i].err), IsTrue, Commentf("err1 %v, err2 %v for %s", v1[i].err, v2[i].err, comment))
		// compare remainder
		v1[i].err = v2[i].err
		c.Assert(v1[i], Equals, v2[i], comment)
	}
}

func (s *testPlanSuite) TestUnion(c *C) {
	defer func() {
		testleak.AfterTest(c)()
	}()
	tests := []struct {
		sql  string
		best string
		err  bool
	}{
		{
			sql:  "select a from t union select a from t",
			best: "UnionAll{DataScan(t)->Projection->DataScan(t)->Projection}->Aggr(firstrow(Column#27))",
			err:  false,
		},
		{
			sql:  "select a from t union all select a from t",
			best: "UnionAll{DataScan(t)->Projection->DataScan(t)->Projection}",
			err:  false,
		},
		{
			sql:  "select a from t union select a from t union all select a from t",
			best: "UnionAll{UnionAll{DataScan(t)->Projection->DataScan(t)->Projection}->Aggr(firstrow(Column#40))->Projection->DataScan(t)->Projection}",
			err:  false,
		},
		{
			sql:  "select a from t union select a from t union all select a from t union select a from t union select a from t",
			best: "UnionAll{DataScan(t)->Projection->DataScan(t)->Projection->DataScan(t)->Projection->DataScan(t)->Projection->DataScan(t)->Projection}->Aggr(firstrow(Column#66))",
			err:  false,
		},
		{
			sql:  "select a from t union select a, b from t",
			best: "",
			err:  true,
		},
		{
			sql:  "select * from (select 1 as a  union select 1 union all select 2) t order by a",
<<<<<<< HEAD
			best: "UnionAll{UnionAll{Dual->Projection->Projection->Dual->Projection->Projection}->Aggr(firstrow(Column#4))->Projection->Dual->Projection->Projection}->Projection->Sort",
=======
			best: "UnionAll{UnionAll{Dual->Projection->Dual->Projection}->Aggr(firstrow(Column#4))->Projection->Dual->Projection}->Projection->Sort",
>>>>>>> e2b1f7ef
			err:  false,
		},
		{
			sql:  "select * from (select 1 as a  union select 1 union all select 2) t order by (select a)",
<<<<<<< HEAD
			best: "Apply{UnionAll{UnionAll{Dual->Projection->Projection->Dual->Projection->Projection}->Aggr(firstrow(Column#4))->Projection->Dual->Projection->Projection}->Dual->Projection->MaxOneRow}->Sort->Projection",
=======
			best: "Apply{UnionAll{UnionAll{Dual->Projection->Dual->Projection}->Aggr(firstrow(Column#4))->Projection->Dual->Projection}->Dual->Projection->MaxOneRow}->Sort->Projection",
>>>>>>> e2b1f7ef
			err:  false,
		},
	}
	ctx := context.TODO()
	for i, tt := range tests {
		comment := Commentf("case:%v sql:%s", i, tt.sql)
		stmt, err := s.ParseOneStmt(tt.sql, "", "")
		c.Assert(err, IsNil, comment)
		Preprocess(s.ctx, stmt, s.is)
		builder := NewPlanBuilder(MockContext(), s.is, &BlockHintProcessor{})
		plan, err := builder.Build(ctx, stmt)
		if tt.err {
			c.Assert(err, NotNil)
			continue
		}
		c.Assert(err, IsNil)
		p := plan.(LogicalPlan)
		p, err = logicalOptimize(ctx, builder.optFlag, p.(LogicalPlan))
		c.Assert(err, IsNil)
		c.Assert(ToString(p), Equals, tt.best, comment)
	}
}

func (s *testPlanSuite) TestTopNPushDown(c *C) {
	defer func() {
		testleak.AfterTest(c)()
	}()
	tests := []struct {
		sql  string
		best string
	}{
		// Test TopN + Selection.
		{
			sql:  "select * from t where a < 1 order by b limit 5",
			best: "DataScan(t)->TopN([Column#2],0,5)->Projection",
		},
		// Test Limit + Selection.
		{
			sql:  "select * from t where a < 1 limit 5",
			best: "DataScan(t)->Limit->Projection",
		},
		// Test Limit + Agg + Proj .
		{
			sql:  "select a, count(b) from t group by b limit 5",
			best: "DataScan(t)->Aggr(count(Column#2),firstrow(Column#1))->Limit->Projection",
		},
		// Test TopN + Agg + Proj .
		{
			sql:  "select a, count(b) from t group by b order by c limit 5",
			best: "DataScan(t)->Aggr(count(Column#2),firstrow(Column#1),firstrow(Column#3))->TopN([Column#3],0,5)->Projection",
		},
		// Test TopN + Join + Proj.
		{
			sql:  "select * from t, t s order by t.a limit 5",
			best: "Join{DataScan(t)->DataScan(s)}->TopN([Column#1],0,5)->Projection",
		},
		// Test Limit + Join + Proj.
		{
			sql:  "select * from t, t s limit 5",
			best: "Join{DataScan(t)->DataScan(s)}->Limit->Projection",
		},
		// Test TopN + Left Join + Proj.
		{
			sql:  "select * from t left outer join t s on t.a = s.a order by t.a limit 5",
			best: "Join{DataScan(t)->TopN([Column#1],0,5)->DataScan(s)}(Column#1,Column#13)->TopN([Column#1],0,5)->Projection",
		},
		// Test TopN + Left Join + Proj.
		{
			sql:  "select * from t left outer join t s on t.a = s.a order by t.a limit 5, 5",
			best: "Join{DataScan(t)->TopN([Column#1],0,10)->DataScan(s)}(Column#1,Column#13)->TopN([Column#1],5,5)->Projection",
		},
		// Test Limit + Left Join + Proj.
		{
			sql:  "select * from t left outer join t s on t.a = s.a limit 5",
			best: "Join{DataScan(t)->Limit->DataScan(s)}(Column#1,Column#13)->Limit->Projection",
		},
		// Test Limit + Left Join Apply + Proj.
		{
			sql:  "select (select s.a from t s where t.a = s.a) from t limit 5",
			best: "Join{DataScan(t)->Limit->DataScan(s)}(Column#1,Column#13)->Limit->Projection",
		},
		// Test TopN + Left Join Apply + Proj.
		{
			sql:  "select (select s.a from t s where t.a = s.a) from t order by t.a limit 5",
			best: "Join{DataScan(t)->TopN([Column#1],0,5)->DataScan(s)}(Column#1,Column#13)->TopN([Column#1],0,5)->Projection",
		},
		// Test TopN + Left Semi Join Apply + Proj.
		{
			sql:  "select exists (select s.a from t s where t.a = s.a) from t order by t.a limit 5",
			best: "Join{DataScan(t)->TopN([Column#1],0,5)->DataScan(s)}(Column#1,Column#13)->TopN([Column#1],0,5)->Projection",
		},
		// Test TopN + Semi Join Apply + Proj.
		{
			sql:  "select * from t where exists (select s.a from t s where t.a = s.a) order by t.a limit 5",
			best: "Join{DataScan(t)->DataScan(s)}(Column#1,Column#13)->TopN([Column#1],0,5)->Projection",
		},
		// Test TopN + Right Join + Proj.
		{
			sql:  "select * from t right outer join t s on t.a = s.a order by s.a limit 5",
			best: "Join{DataScan(t)->DataScan(s)->TopN([Column#13],0,5)}(Column#1,Column#13)->TopN([Column#13],0,5)->Projection",
		},
		// Test Limit + Right Join + Proj.
		{
			sql:  "select * from t right outer join t s on t.a = s.a order by s.a,t.b limit 5",
			best: "Join{DataScan(t)->DataScan(s)}(Column#1,Column#13)->TopN([Column#13 Column#2],0,5)->Projection",
		},
		// Test TopN + UA + Proj.
		{
			sql:  "select * from t union all (select * from t s) order by a,b limit 5",
			best: "UnionAll{DataScan(t)->TopN([Column#25 Column#26],0,5)->Projection->DataScan(s)->TopN([Column#1 Column#2],0,5)->Projection}->TopN([Column#49 Column#50],0,5)",
		},
		// Test TopN + UA + Proj.
		{
			sql:  "select * from t union all (select * from t s) order by a,b limit 5, 5",
			best: "UnionAll{DataScan(t)->TopN([Column#25 Column#26],0,10)->Projection->DataScan(s)->TopN([Column#1 Column#2],0,10)->Projection}->TopN([Column#49 Column#50],5,5)",
		},
		// Test Limit + UA + Proj + Sort.
		{
			sql:  "select * from t union all (select * from t s order by a) limit 5",
			best: "UnionAll{DataScan(t)->Limit->Projection->DataScan(s)->TopN([Column#1],0,5)->Projection}->Limit",
		},
		// Test `ByItem` containing column from both sides.
		{
			sql:  "select ifnull(t1.b, t2.a) from t t1 left join t t2 on t1.e=t2.e order by ifnull(t1.b, t2.a) limit 5",
			best: "Join{DataScan(t1)->TopN([Column#2],0,5)->DataScan(t2)}(Column#5,Column#17)->TopN([Column#2],0,5)->Projection",
		},
		// Test ifnull cannot be eliminated
		{
			sql:  "select ifnull(t1.h, t2.b) from t t1 left join t t2 on t1.e=t2.e order by ifnull(t1.h, t2.b) limit 5",
			best: "Join{DataScan(t1)->DataScan(t2)}(Column#5,Column#17)->TopN([ifnull(Column#11, Column#14)],0,5)->Projection->Projection",
		},
	}
	ctx := context.TODO()
	for i, tt := range tests {
		comment := Commentf("case:%v sql:%s", i, tt.sql)
		stmt, err := s.ParseOneStmt(tt.sql, "", "")
		c.Assert(err, IsNil, comment)
		Preprocess(s.ctx, stmt, s.is)
		builder := NewPlanBuilder(MockContext(), s.is, &BlockHintProcessor{})
		p, err := builder.Build(ctx, stmt)
		c.Assert(err, IsNil)
		p, err = logicalOptimize(ctx, builder.optFlag, p.(LogicalPlan))
		c.Assert(err, IsNil)
		c.Assert(ToString(p), Equals, tt.best, comment)
	}
}

func (s *testPlanSuite) TestNameResolver(c *C) {
	defer testleak.AfterTest(c)()
	tests := []struct {
		sql string
		err string
	}{
		{"select a from t", ""},
		{"select c3 from t", "[planner:1054]Unknown column 'c3' in 'field list'"},
		{"select c1 from t4", "[schema:1146]Table 'test.t4' doesn't exist"},
		{"select * from t", ""},
		{"select t.* from t", ""},
		{"select t2.* from t", "[planner:1051]Unknown table 't2'"},
		{"select b as a, c as a from t group by a", "[planner:1052]Column 'c' in field list is ambiguous"},
		{"select 1 as a, b as a, c as a from t group by a", ""},
		{"select a, b as a from t group by a+1", ""},
		{"select c, a as c from t order by c+1", ""},
		{"select * from t as t1, t as t2 join t as t3 on t2.a = t3.a", ""},
		{"select * from t as t1, t as t2 join t as t3 on t1.c1 = t2.a", "[planner:1054]Unknown column 't1.c1' in 'on clause'"},
		{"select a from t group by a having a = 3", ""},
		{"select a from t group by a having c2 = 3", "[planner:1054]Unknown column 'c2' in 'having clause'"},
		{"select a from t where exists (select b)", ""},
		{"select cnt from (select count(a) as cnt from t group by b) as t2 group by cnt", ""},
		{"select a from t where t11.a < t.a", "[planner:1054]Unknown column 't11.a' in 'where clause'"},
		{"select a from t having t11.c1 < t.a", "[planner:1054]Unknown column 't11.c1' in 'having clause'"},
		{"select a from t where t.a < t.a order by t11.c1", "[planner:1054]Unknown column 't11.c1' in 'order clause'"},
		{"select a from t group by t11.c1", "[planner:1054]Unknown column 't11.c1' in 'group statement'"},
		{"delete a from (select * from t ) as a, t", "[planner:1288]The target table a of the DELETE is not updatable"},
		{"delete b from (select * from t ) as a, t", "[planner:1109]Unknown table 'b' in MULTI DELETE"},
		{"select '' as fakeCol from t group by values(fakeCol)", "[planner:1054]Unknown column '' in 'VALUES() function'"},
		{"update t, (select * from t) as b set b.a = t.a", "[planner:1288]The target table b of the UPDATE is not updatable"},
	}

	ctx := context.Background()
	for _, t := range tests {
		comment := Commentf("for %s", t.sql)
		stmt, err := s.ParseOneStmt(t.sql, "", "")
		c.Assert(err, IsNil, comment)
		s.ctx.GetSessionVars().HashJoinConcurrency = 1

		_, _, err = BuildLogicalPlan(ctx, s.ctx, stmt, s.is)
		if t.err == "" {
			c.Check(err, IsNil)
		} else {
			c.Assert(err.Error(), Equals, t.err)
		}
	}
}

func (s *testPlanSuite) TestOuterJoinEliminator(c *C) {
	defer testleak.AfterTest(c)()
	tests := []struct {
		sql  string
		best string
	}{
		// Test left outer join + distinct
		{
			sql:  "select distinct t1.a, t1.b from t t1 left outer join t t2 on t1.b = t2.b",
			best: "DataScan(t1)->Aggr(firstrow(Column#1),firstrow(Column#2))",
		},
		// Test right outer join + distinct
		{
			sql:  "select distinct t2.a, t2.b from t t1 right outer join t t2 on t1.b = t2.b",
			best: "DataScan(t2)->Aggr(firstrow(Column#13),firstrow(Column#14))",
		},
		// Test duplicate agnostic agg functions on join
		{
			sql:  "select max(t1.a), min(test.t1.b) from t t1 left join t t2 on t1.b = t2.b",
			best: "DataScan(t1)->Aggr(max(Column#1),min(Column#2))->Projection",
		},
		{
			sql:  "select sum(distinct t1.a) from t t1 left join t t2 on t1.a = t2.a and t1.b = t2.b",
			best: "DataScan(t1)->Aggr(sum(Column#1))->Projection",
		},
		{
			sql:  "select count(distinct t1.a, t1.b) from t t1 left join t t2 on t1.b = t2.b",
			best: "DataScan(t1)->Aggr(count(Column#1, Column#2))->Projection",
		},
		// Test left outer join
		{
			sql:  "select t1.b from t t1 left outer join t t2 on t1.a = t2.a",
			best: "DataScan(t1)->Projection",
		},
		// Test right outer join
		{
			sql:  "select t2.b from t t1 right outer join t t2 on t1.a = t2.a",
			best: "DataScan(t2)->Projection",
		},
		// For complex join query
		{
			sql:  "select max(t3.b) from (t t1 left join t t2 on t1.a = t2.a) right join t t3 on t1.b = t3.b",
			best: "Join{Join{DataScan(t1)->DataScan(t2)}(Column#1,Column#13)->DataScan(t3)->TopN([Column#26 true],0,1)}(Column#2,Column#26)->TopN([Column#26 true],0,1)->Aggr(max(Column#26))->Projection",
		},
		{
			sql:  "select t1.a ta, t1.b tb from t t1 left join t t2 on t1.a = t2.a",
			best: "DataScan(t1)->Projection",
		},
		{
			// Because the `order by` uses t2.a, the `join` can't be eliminated.
			sql:  "select t1.a, t1.b from t t1 left join t t2 on t1.a = t2.a order by t2.a",
			best: "Join{DataScan(t1)->DataScan(t2)}(Column#1,Column#13)->Sort->Projection",
		},
		// For issue 11167
		{
			sql:  "select a.a from t a natural left join t b natural left join t c",
			best: "DataScan(a)->Projection",
		},
	}

	ctx := context.TODO()
	for i, tt := range tests {
		comment := Commentf("case:%v sql:%s", i, tt.sql)
		stmt, err := s.ParseOneStmt(tt.sql, "", "")
		c.Assert(err, IsNil, comment)
		Preprocess(s.ctx, stmt, s.is)
		builder := NewPlanBuilder(MockContext(), s.is, &BlockHintProcessor{})
		p, err := builder.Build(ctx, stmt)
		c.Assert(err, IsNil)
		p, err = logicalOptimize(ctx, builder.optFlag, p.(LogicalPlan))
		c.Assert(err, IsNil)
		c.Assert(ToString(p), Equals, tt.best, comment)
	}
}

func (s *testPlanSuite) TestSelectView(c *C) {
	defer func() {
		testleak.AfterTest(c)()
	}()
	tests := []struct {
		sql  string
		best string
	}{
		{
			sql:  "select * from v",
			best: "DataScan(t)->Projection",
		},
	}
	ctx := context.TODO()
	for i, tt := range tests {
		comment := Commentf("case:%v sql:%s", i, tt.sql)
		stmt, err := s.ParseOneStmt(tt.sql, "", "")
		c.Assert(err, IsNil, comment)
		Preprocess(s.ctx, stmt, s.is)
		builder := NewPlanBuilder(MockContext(), s.is, &BlockHintProcessor{})
		p, err := builder.Build(ctx, stmt)
		c.Assert(err, IsNil)
		p, err = logicalOptimize(ctx, builder.optFlag, p.(LogicalPlan))
		c.Assert(err, IsNil)
		c.Assert(ToString(p), Equals, tt.best, comment)
	}
}

func (s *testPlanSuite) TestWindowFunction(c *C) {
	defer testleak.AfterTest(c)()
	tests := []struct {
		sql    string
		result string
	}{
		{
			sql:    "select a, avg(a) over(partition by a) from t",
			result: "TableReader(Table(t))->Window(avg(cast(Column#1)) over(partition by Column#1))->Projection",
		},
		{
			sql:    "select a, avg(a) over(partition by b) from t",
			result: "TableReader(Table(t))->Sort->Window(avg(cast(Column#1)) over(partition by Column#2))->Projection",
		},
		{
			sql:    "select a, avg(a+1) over(partition by (a+1)) from t",
<<<<<<< HEAD
			result: "TableReader(Table(t))->Projection->Sort->Window(avg(cast(Column#17)) over(partition by Column#16))->Projection",
=======
			result: "IndexReader(Index(t.f)[[NULL,+inf]])->Projection->Sort->Window(avg(cast(Column#17)) over(partition by Column#16))->Projection",
>>>>>>> e2b1f7ef
		},
		{
			sql:    "select a, avg(a) over(order by a asc, b desc) from t order by a asc, b desc",
			result: "TableReader(Table(t))->Sort->Window(avg(cast(Column#1)) over(order by Column#1 asc, Column#2 desc range between unbounded preceding and current row))->Projection",
		},
		{
			sql:    "select a, b as a, avg(a) over(partition by a) from t",
			result: "TableReader(Table(t))->Window(avg(cast(Column#1)) over(partition by Column#1))->Projection",
		},
		{
			sql:    "select a, b as z, sum(z) over() from t",
			result: "[planner:1054]Unknown column 'z' in 'field list'",
		},
		{
			sql:    "select a, b as z from t order by (sum(z) over())",
			result: "TableReader(Table(t))->Window(sum(cast(Column#2)) over())->Sort->Projection",
		},
		{
			sql:    "select sum(avg(a)) over() from t",
<<<<<<< HEAD
			result: "TableReader(Table(t)->StreamAgg)->StreamAgg->Window(sum(Column#13) over())->Projection",
=======
			result: "IndexReader(Index(t.f)[[NULL,+inf]]->StreamAgg)->StreamAgg->Window(sum(Column#13) over())->Projection",
>>>>>>> e2b1f7ef
		},
		{
			sql:    "select b from t order by(sum(a) over())",
			result: "TableReader(Table(t))->Window(sum(cast(Column#1)) over())->Sort->Projection",
		},
		{
			sql:    "select b from t order by(sum(a) over(partition by a))",
			result: "TableReader(Table(t))->Window(sum(cast(Column#1)) over(partition by Column#1))->Sort->Projection",
		},
		{
			sql:    "select b from t order by(sum(avg(a)) over())",
			result: "TableReader(Table(t)->StreamAgg)->StreamAgg->Window(sum(Column#13) over())->Sort->Projection",
		},
		{
			sql:    "select a from t having (select sum(a) over() as w from t tt where a > t.a)",
<<<<<<< HEAD
			result: "Apply{TableReader(Table(t))->TableReader(Table(t)->Sel([gt(Column#14, Column#1)]))->Window(sum(cast(Column#14)) over())->MaxOneRow->Sel([Column#28])}->Projection",
=======
			result: "Apply{IndexReader(Index(t.f)[[NULL,+inf]])->IndexReader(Index(t.f)[[NULL,+inf]]->Sel([gt(Column#14, Column#1)]))->Window(sum(cast(Column#14)) over())->MaxOneRow->Sel([Column#28])}->Projection",
>>>>>>> e2b1f7ef
		},
		{
			sql:    "select avg(a) over() as w from t having w > 1",
			result: "[planner:3594]You cannot use the alias 'w' of an expression containing a window function in this context.'",
		},
		{
			sql:    "select sum(a) over() as sum_a from t group by sum_a",
			result: "[planner:1247]Reference 'sum_a' not supported (reference to window function)",
		},
		{
			sql:    "select sum(a) over() from t window w1 as (w2)",
			result: "[planner:3579]Window name 'w2' is not defined.",
		},
		{
			sql:    "select sum(a) over(w) from t",
			result: "[planner:3579]Window name 'w' is not defined.",
		},
		{
			sql:    "select sum(a) over() from t window w1 as (w2), w2 as (w1)",
			result: "[planner:3580]There is a circularity in the window dependency graph.",
		},
		{
			sql:    "select sum(a) over(w partition by a) from t window w as ()",
			result: "[planner:3581]A window which depends on another cannot define partitioning.",
		},
		{
			sql:    "SELECT FIRST_VALUE(a) RESPECT NULLS OVER (w1 PARTITION BY b ORDER BY b ASC, a DESC ROWS 2 PRECEDING) AS 'first_value', a, b FROM ( SELECT a, b FROM `t` ) as t WINDOW w1 AS (PARTITION BY b ORDER BY b ASC, a ASC );",
			result: "[planner:3581]A window which depends on another cannot define partitioning.",
		},
		{
			sql:    "select sum(a) over(w) from t window w as (rows between 1 preceding AND 1 following)",
			result: "[planner:3582]Window 'w' has a frame definition, so cannot be referenced by another window.",
		},
		{
			sql:    "select sum(a) over w from t window w as (rows between 1 preceding AND 1 following)",
<<<<<<< HEAD
			result: "TableReader(Table(t))->Window(sum(cast(Column#1)) over(rows between 1 preceding and 1 following))->Projection",
=======
			result: "IndexReader(Index(t.f)[[NULL,+inf]])->Window(sum(cast(Column#1)) over(rows between 1 preceding and 1 following))->Projection",
>>>>>>> e2b1f7ef
		},
		{
			sql:    "select sum(a) over(w order by b) from t window w as (order by a)",
			result: "[planner:3583]Window '<unnamed window>' cannot inherit 'w' since both contain an ORDER BY clause.",
		},
		{
			sql:    "select sum(a) over() from t window w1 as (), w1 as ()",
			result: "[planner:3591]Window 'w1' is defined twice.",
		},
		{
			sql:    "select avg(a) over(w2) from t window w1 as (partition by a), w2 as (w1)",
			result: "TableReader(Table(t))->Window(avg(cast(Column#1)) over(partition by Column#1))->Projection",
		},
		{
			sql:    "select a from t window w1 as (partition by a) order by (sum(a) over(w1))",
			result: "TableReader(Table(t))->Window(sum(cast(Column#1)) over(partition by Column#1))->Sort->Projection",
		},
		{
			sql:    "select sum(a) over(groups 1 preceding) from t",
			result: "[planner:1235]This version of TiDB doesn't yet support 'GROUPS'",
		},
		{
			sql:    "select sum(a) over(rows between unbounded following and 1 preceding) from t",
			result: "[planner:3584]Window '<unnamed window>': frame start cannot be UNBOUNDED FOLLOWING.",
		},
		{
			sql:    "select sum(a) over(rows between current row and unbounded preceding) from t",
			result: "[planner:3585]Window '<unnamed window>': frame end cannot be UNBOUNDED PRECEDING.",
		},
		{
			sql:    "select sum(a) over(rows interval 1 MINUTE_SECOND preceding) from t",
			result: "[planner:3596]Window '<unnamed window>': INTERVAL can only be used with RANGE frames.",
		},
		{
			sql:    "select sum(a) over(rows between 1.0 preceding and 1 following) from t",
			result: "[planner:3586]Window '<unnamed window>': frame start or end is negative, NULL or of non-integral type",
		},
		{
			sql:    "select sum(a) over(range between 1 preceding and 1 following) from t",
			result: "[planner:3587]Window '<unnamed window>' with RANGE N PRECEDING/FOLLOWING frame requires exactly one ORDER BY expression, of numeric or temporal type",
		},
		{
			sql:    "select sum(a) over(order by c_str range between 1 preceding and 1 following) from t",
			result: "[planner:3587]Window '<unnamed window>' with RANGE N PRECEDING/FOLLOWING frame requires exactly one ORDER BY expression, of numeric or temporal type",
		},
		{
			sql:    "select sum(a) over(order by a range interval 1 MINUTE_SECOND preceding) from t",
			result: "[planner:3589]Window '<unnamed window>' with RANGE frame has ORDER BY expression of numeric type, INTERVAL bound value not allowed.",
		},
		{
			sql:    "select sum(a) over(order by i_date range interval a MINUTE_SECOND preceding) from t",
			result: "[planner:3590]Window '<unnamed window>' has a non-constant frame bound.",
		},
		{
			sql:    "select sum(a) over(order by i_date range interval -1 MINUTE_SECOND preceding) from t",
			result: "[planner:3586]Window '<unnamed window>': frame start or end is negative, NULL or of non-integral type",
		},
		{
			sql:    "select sum(a) over(order by i_date range 1 preceding) from t",
			result: "[planner:3588]Window '<unnamed window>' with RANGE frame has ORDER BY expression of datetime type. Only INTERVAL bound value allowed.",
		},
		{
			sql:    "select sum(a) over(order by a range between 1.0 preceding and 1 following) from t",
			result: "TableReader(Table(t))->Window(sum(cast(Column#1)) over(order by Column#1 asc range between 1.0 preceding and 1 following))->Projection",
		},
		{
			sql:    "select row_number() over(rows between 1 preceding and 1 following) from t",
			result: "IndexReader(Index(t.f)[[NULL,+inf]])->Window(row_number() over())->Projection",
		},
		{
			sql:    "select avg(b), max(avg(b)) over(rows between 1 preceding and 1 following) max from t group by c",
			result: "TableReader(Table(t))->HashAgg->Window(max(Column#13) over(rows between 1 preceding and 1 following))->Projection",
		},
		{
			sql:    "select nth_value(a, 1.0) over() from t",
			result: "[planner:1210]Incorrect arguments to nth_value",
		},
		{
			sql:    "SELECT NTH_VALUE(a, 1.0) OVER() FROM t",
			result: "[planner:1210]Incorrect arguments to nth_value",
		},
		{
			sql:    "select nth_value(a, 0) over() from t",
			result: "[planner:1210]Incorrect arguments to nth_value",
		},
		{
			sql:    "select ntile(0) over() from t",
			result: "[planner:1210]Incorrect arguments to ntile",
		},
		{
			sql:    "select ntile(null) over() from t",
			result: "IndexReader(Index(t.f)[[NULL,+inf]])->Window(ntile(<nil>) over())->Projection",
		},
		{
			sql:    "select avg(a) over w from t window w as(partition by b)",
			result: "TableReader(Table(t))->Sort->Window(avg(cast(Column#1)) over(partition by Column#2))->Projection",
		},
		{
			sql:    "select nth_value(i_date, 1) over() from t",
			result: "TableReader(Table(t))->Window(nth_value(Column#12, 1) over())->Projection",
		},
		{
			sql:    "select sum(b) over w, sum(c) over w from t window w as (order by a)",
			result: "TableReader(Table(t))->Window(sum(cast(Column#2)), sum(cast(Column#3)) over(order by Column#1 asc range between unbounded preceding and current row))->Projection",
		},
		{
			sql:    "delete from t order by (sum(a) over())",
			result: "[planner:3593]You cannot use the window function 'sum' in this context.'",
		},
		{
			sql:    "delete from t order by (SUM(a) over())",
			result: "[planner:3593]You cannot use the window function 'sum' in this context.'",
		},
		{
			sql:    "SELECT * from t having ROW_NUMBER() over()",
			result: "[planner:3593]You cannot use the window function 'row_number' in this context.'",
		},
		{
			// The best execution order should be (a,c), (a, b, c), (a, b), (), it requires only 2 sort operations.
			sql:    "select sum(a) over (partition by a order by b), sum(b) over (order by a, b, c), sum(c) over(partition by a order by c), sum(d) over() from t",
			result: "TableReader(Table(t))->Sort->Window(sum(cast(Column#3)) over(partition by Column#1 order by Column#3 asc range between unbounded preceding and current row))->Sort->Window(sum(cast(Column#2)) over(order by Column#1 asc, Column#2 asc, Column#3 asc range between unbounded preceding and current row))->Window(sum(cast(Column#1)) over(partition by Column#1 order by Column#2 asc range between unbounded preceding and current row))->Window(sum(cast(Column#4)) over())->Projection",
		},
		// Test issue 11010.
		{
			sql:    "select dense_rank() over w1, a, b from t window w1 as (partition by t.b order by t.a desc, t.b desc range between current row and 1 following)",
			result: "[planner:3587]Window 'w1' with RANGE N PRECEDING/FOLLOWING frame requires exactly one ORDER BY expression, of numeric or temporal type",
		},
		{
			sql:    "select dense_rank() over w1, a, b from t window w1 as (partition by t.b order by t.a desc, t.b desc range between current row and unbounded following)",
			result: "TableReader(Table(t))->Sort->Window(dense_rank() over(partition by Column#2 order by Column#1 desc, Column#2 desc))->Projection",
		},
		{
			sql:    "select dense_rank() over w1, a, b from t window w1 as (partition by t.b order by t.a desc, t.b desc range between 1 preceding and 1 following)",
			result: "[planner:3587]Window 'w1' with RANGE N PRECEDING/FOLLOWING frame requires exactly one ORDER BY expression, of numeric or temporal type",
		},
		// Test issue 11001.
		{
			sql:    "SELECT PERCENT_RANK() OVER w1 AS 'percent_rank', fieldA, fieldB FROM ( SELECT a AS fieldA, b AS fieldB FROM t ) t1 WINDOW w1 AS ( ROWS BETWEEN 0 FOLLOWING AND UNBOUNDED PRECEDING)",
			result: "[planner:3585]Window 'w1': frame end cannot be UNBOUNDED PRECEDING.",
		},
		// Test issue 11002.
		{
			sql:    "SELECT PERCENT_RANK() OVER w1 AS 'percent_rank', fieldA, fieldB FROM ( SELECT a AS fieldA, b AS fieldB FROM t ) as t1 WINDOW w1 AS ( ROWS BETWEEN UNBOUNDED FOLLOWING AND UNBOUNDED FOLLOWING)",
			result: "[planner:3584]Window 'w1': frame start cannot be UNBOUNDED FOLLOWING.",
		},
		// Test issue 11011.
		{
			sql:    "select dense_rank() over w1, a, b from t window w1 as (partition by t.b order by t.a asc range between 1250951168 following AND 1250951168 preceding)",
			result: "[planner:3586]Window 'w1': frame start or end is negative, NULL or of non-integral type",
		},
		// Test issue 10556.
		{
			sql:    "SELECT FIRST_VALUE(a) IGNORE NULLS OVER () FROM t",
			result: "[planner:1235]This version of TiDB doesn't yet support 'IGNORE NULLS'",
		},
		{
			sql:    "SELECT SUM(DISTINCT a) OVER () FROM t",
			result: "[planner:1235]This version of TiDB doesn't yet support '<window function>(DISTINCT ..)'",
		},
		{
			sql:    "SELECT NTH_VALUE(a, 1) FROM LAST over (partition by b order by b), a FROM t",
			result: "[planner:1235]This version of TiDB doesn't yet support 'FROM LAST'",
		},
		{
			sql:    "SELECT NTH_VALUE(a, 1) FROM LAST IGNORE NULLS over (partition by b order by b), a FROM t",
			result: "[planner:1235]This version of TiDB doesn't yet support 'IGNORE NULLS'",
		},
		{
			sql:    "SELECT NTH_VALUE(fieldA, ATAN(-1)) OVER (w1) AS 'ntile', fieldA, fieldB FROM ( SELECT a AS fieldA, b AS fieldB FROM t ) as te WINDOW w1 AS ( ORDER BY fieldB ASC, fieldA DESC )",
			result: "[planner:1210]Incorrect arguments to nth_value",
		},
		{
			sql:    "SELECT NTH_VALUE(fieldA, -1) OVER (w1 PARTITION BY fieldB ORDER BY fieldB , fieldA ) AS 'ntile', fieldA, fieldB FROM ( SELECT a AS fieldA, b AS fieldB FROM t ) as temp WINDOW w1 AS ( ORDER BY fieldB ASC, fieldA DESC )",
			result: "[planner:1210]Incorrect arguments to nth_value",
		},
	}

	s.Parser.EnableWindowFunc(true)
	defer func() {
		s.Parser.EnableWindowFunc(false)
	}()
	ctx := context.TODO()
	for i, tt := range tests {
		comment := Commentf("case:%v sql:%s", i, tt.sql)
		stmt, err := s.ParseOneStmt(tt.sql, "", "")
		c.Assert(err, IsNil, comment)
		Preprocess(s.ctx, stmt, s.is)
		builder := NewPlanBuilder(MockContext(), s.is, &BlockHintProcessor{})
		p, err := builder.Build(ctx, stmt)
		if err != nil {
			c.Assert(err.Error(), Equals, tt.result, comment)
			continue
		}
		c.Assert(err, IsNil)
		p, err = logicalOptimize(ctx, builder.optFlag, p.(LogicalPlan))
		c.Assert(err, IsNil)
		lp, ok := p.(LogicalPlan)
		c.Assert(ok, IsTrue)
		p, err = physicalOptimize(lp)
		c.Assert(err, IsNil)
		c.Assert(ToString(p), Equals, tt.result, comment)
	}
}

func byItemsToProperty(byItems []*ByItems) *property.PhysicalProperty {
	pp := &property.PhysicalProperty{}
	for _, item := range byItems {
		pp.Items = append(pp.Items, property.Item{Col: item.Expr.(*expression.Column), Desc: item.Desc})
	}
	return pp
}

func pathsName(paths []*candidatePath) string {
	var names []string
	for _, path := range paths {
		if path.path.isTablePath {
			names = append(names, "PRIMARY_KEY")
		} else {
			names = append(names, path.path.index.Name.O)
		}
	}
	return strings.Join(names, ",")
}

func (s *testPlanSuite) TestSkylinePruning(c *C) {
	defer testleak.AfterTest(c)()
	tests := []struct {
		sql    string
		result string
	}{
		{
			sql:    "select * from t",
			result: "PRIMARY_KEY",
		},
		{
			sql:    "select * from t order by f",
			result: "PRIMARY_KEY,f,f_g",
		},
		{
			sql:    "select * from t where a > 1",
			result: "PRIMARY_KEY",
		},
		{
			sql:    "select * from t where a > 1 order by f",
			result: "PRIMARY_KEY,f,f_g",
		},
		{
			sql:    "select * from t where f > 1",
			result: "PRIMARY_KEY,f,f_g",
		},
		{
			sql:    "select f from t where f > 1",
			result: "f,f_g",
		},
		{
			sql:    "select f from t where f > 1 order by a",
			result: "PRIMARY_KEY,f,f_g",
		},
		{
			sql:    "select * from t where f > 1 and g > 1",
			result: "PRIMARY_KEY,f,g,f_g",
		},
		{
			sql:    "select count(1) from t",
			result: "PRIMARY_KEY,c_d_e,f,g,f_g,c_d_e_str,e_d_c_str_prefix",
		},
	}
	ctx := context.TODO()
	for i, tt := range tests {
		comment := Commentf("case:%v sql:%s", i, tt.sql)
		stmt, err := s.ParseOneStmt(tt.sql, "", "")
		c.Assert(err, IsNil, comment)
		Preprocess(s.ctx, stmt, s.is)
		builder := NewPlanBuilder(MockContext(), s.is, &BlockHintProcessor{})
		p, err := builder.Build(ctx, stmt)
		if err != nil {
			c.Assert(err.Error(), Equals, tt.result, comment)
			continue
		}
		c.Assert(err, IsNil, comment)
		p, err = logicalOptimize(ctx, builder.optFlag, p.(LogicalPlan))
		c.Assert(err, IsNil, comment)
		lp := p.(LogicalPlan)
		_, err = lp.recursiveDeriveStats()
		c.Assert(err, IsNil, comment)
		var ds *DataSource
		var byItems []*ByItems
		for ds == nil {
			switch v := lp.(type) {
			case *DataSource:
				ds = v
			case *LogicalSort:
				byItems = v.ByItems
				lp = lp.Children()[0]
			case *LogicalProjection:
				newItems := make([]*ByItems, 0, len(byItems))
				for _, col := range byItems {
					idx := v.schema.ColumnIndex(col.Expr.(*expression.Column))
					switch expr := v.Exprs[idx].(type) {
					case *expression.Column:
						newItems = append(newItems, &ByItems{Expr: expr, Desc: col.Desc})
					}
				}
				byItems = newItems
				lp = lp.Children()[0]
			default:
				lp = lp.Children()[0]
			}
		}
		paths := ds.skylinePruning(byItemsToProperty(byItems))
		c.Assert(pathsName(paths), Equals, tt.result, comment)
	}
}

func (s *testPlanSuite) TestFastPlanContextTables(c *C) {
	defer testleak.AfterTest(c)()
	tests := []struct {
		sql      string
		fastPlan bool
	}{
		{
			"select * from t where a=1",
			true,
		},
		{

			"update t set f=0 where a=43215",
			true,
		},
		{
			"delete from t where a =43215",
			true,
		},
		{
			"select * from t where a>1",
			false,
		},
	}
	for _, tt := range tests {
		stmt, err := s.ParseOneStmt(tt.sql, "", "")
		c.Assert(err, IsNil)
		Preprocess(s.ctx, stmt, s.is)
		s.ctx.GetSessionVars().StmtCtx.Tables = nil
		p := TryFastPlan(s.ctx, stmt)
		if tt.fastPlan {
			c.Assert(p, NotNil)
			c.Assert(len(s.ctx.GetSessionVars().StmtCtx.Tables), Equals, 1)
			c.Assert(s.ctx.GetSessionVars().StmtCtx.Tables[0].Table, Equals, "t")
			c.Assert(s.ctx.GetSessionVars().StmtCtx.Tables[0].DB, Equals, "test")
		} else {
			c.Assert(p, IsNil)
			c.Assert(len(s.ctx.GetSessionVars().StmtCtx.Tables), Equals, 0)
		}
	}
}

func (s *testPlanSuite) TestUpdateEQCond(c *C) {
	defer testleak.AfterTest(c)()
	tests := []struct {
		sql  string
		best string
	}{
		{
			sql:  "select t1.a from t t1, t t2 where t1.a = t2.a+1",
			best: "Join{DataScan(t1)->DataScan(t2)->Projection}(Column#1,Column#26)->Projection",
		},
	}
	ctx := context.TODO()
	for i, tt := range tests {
		comment := Commentf("case:%v sql:%s", i, tt.sql)
		stmt, err := s.ParseOneStmt(tt.sql, "", "")
		c.Assert(err, IsNil, comment)
		Preprocess(s.ctx, stmt, s.is)
		builder := NewPlanBuilder(MockContext(), s.is, &BlockHintProcessor{})
		p, err := builder.Build(ctx, stmt)
		c.Assert(err, IsNil)
		p, err = logicalOptimize(ctx, builder.optFlag, p.(LogicalPlan))
		c.Assert(err, IsNil)
		c.Assert(ToString(p), Equals, tt.best, comment)
	}
}<|MERGE_RESOLUTION|>--- conflicted
+++ resolved
@@ -599,11 +599,7 @@
 
 	stmt.(*ast.SelectStmt).From.TableRefs.Left.(*ast.TableSource).Source.(*ast.TableName).TableInfo = mockedTableInfo
 
-<<<<<<< HEAD
 	p, _, err := BuildLogicalPlan(context.Background(), s.ctx, stmt, s.is)
-=======
-	p, err := BuildLogicalPlan(context.Background(), s.ctx, stmt, s.is)
->>>>>>> e2b1f7ef
 	return p, err
 }
 
@@ -849,8 +845,6 @@
 		{
 			sql:  "select t1.b from t t1 where t1.b = (select avg(t2.a) from t t2 where t1.g=t2.g and (t1.b = 4 or t2.b = 2))",
 			best: "Apply{DataScan(t1)->DataScan(t2)->Sel([eq(Column#10, Column#22) or(eq(Column#2, 4), eq(Column#14, 2))])->Aggr(avg(Column#13))}->Projection->Sel([eq(cast(Column#2), Column#26)])->Projection",
-<<<<<<< HEAD
-=======
 		},
 		{
 			sql:  "select t1.b from t t1 where t1.b = (select max(t2.a) from t t2 where t1.b=t2.b order by t1.a)",
@@ -868,7 +862,6 @@
 			// `Sort` will not be eliminated, if it is not the top level operator.
 			sql:  "select t1.b from t t1 where t1.b = (select t2.b from t t2 where t2.a = t1.a order by t2.a limit 1)",
 			best: "Apply{DataScan(t1)->DataScan(t2)->Sel([eq(Column#13, Column#1)])->Projection->Sort->Limit}->Projection->Sel([eq(Column#2, Column#27)])->Projection",
->>>>>>> e2b1f7ef
 		},
 	}
 
@@ -946,11 +939,7 @@
 		},
 		{
 			sql:  "show columns from t where `Key` = 'pri' like 't*'",
-<<<<<<< HEAD
-			plan: "Dual->Sel([eq(cast(Column#4), 0)])->Projection",
-=======
 			plan: "Show->Sel([eq(cast(Column#4), 0)])->Projection",
->>>>>>> e2b1f7ef
 		},
 		{
 			sql:  "do sleep(5)",
@@ -1327,7 +1316,7 @@
 		stmt, err := s.ParseOneStmt(tt.sql, "", "")
 		c.Assert(err, IsNil, comment)
 
-		p, err := BuildLogicalPlan(ctx, s.ctx, stmt, s.is)
+		p, _, err := BuildLogicalPlan(ctx, s.ctx, stmt, s.is)
 		c.Assert(err, IsNil)
 		p, err = logicalOptimize(context.TODO(), flagBuildKeyInfo|flagPrunColumns|flagEliminateProjection, p.(LogicalPlan))
 		c.Assert(err, IsNil)
@@ -1963,20 +1952,12 @@
 		},
 		{
 			sql:  "select * from (select 1 as a  union select 1 union all select 2) t order by a",
-<<<<<<< HEAD
-			best: "UnionAll{UnionAll{Dual->Projection->Projection->Dual->Projection->Projection}->Aggr(firstrow(Column#4))->Projection->Dual->Projection->Projection}->Projection->Sort",
-=======
 			best: "UnionAll{UnionAll{Dual->Projection->Dual->Projection}->Aggr(firstrow(Column#4))->Projection->Dual->Projection}->Projection->Sort",
->>>>>>> e2b1f7ef
 			err:  false,
 		},
 		{
 			sql:  "select * from (select 1 as a  union select 1 union all select 2) t order by (select a)",
-<<<<<<< HEAD
-			best: "Apply{UnionAll{UnionAll{Dual->Projection->Projection->Dual->Projection->Projection}->Aggr(firstrow(Column#4))->Projection->Dual->Projection->Projection}->Dual->Projection->MaxOneRow}->Sort->Projection",
-=======
 			best: "Apply{UnionAll{UnionAll{Dual->Projection->Dual->Projection}->Aggr(firstrow(Column#4))->Projection->Dual->Projection}->Dual->Projection->MaxOneRow}->Sort->Projection",
->>>>>>> e2b1f7ef
 			err:  false,
 		},
 	}
@@ -2291,11 +2272,7 @@
 		},
 		{
 			sql:    "select a, avg(a+1) over(partition by (a+1)) from t",
-<<<<<<< HEAD
-			result: "TableReader(Table(t))->Projection->Sort->Window(avg(cast(Column#17)) over(partition by Column#16))->Projection",
-=======
 			result: "IndexReader(Index(t.f)[[NULL,+inf]])->Projection->Sort->Window(avg(cast(Column#17)) over(partition by Column#16))->Projection",
->>>>>>> e2b1f7ef
 		},
 		{
 			sql:    "select a, avg(a) over(order by a asc, b desc) from t order by a asc, b desc",
@@ -2315,11 +2292,7 @@
 		},
 		{
 			sql:    "select sum(avg(a)) over() from t",
-<<<<<<< HEAD
-			result: "TableReader(Table(t)->StreamAgg)->StreamAgg->Window(sum(Column#13) over())->Projection",
-=======
 			result: "IndexReader(Index(t.f)[[NULL,+inf]]->StreamAgg)->StreamAgg->Window(sum(Column#13) over())->Projection",
->>>>>>> e2b1f7ef
 		},
 		{
 			sql:    "select b from t order by(sum(a) over())",
@@ -2335,11 +2308,7 @@
 		},
 		{
 			sql:    "select a from t having (select sum(a) over() as w from t tt where a > t.a)",
-<<<<<<< HEAD
-			result: "Apply{TableReader(Table(t))->TableReader(Table(t)->Sel([gt(Column#14, Column#1)]))->Window(sum(cast(Column#14)) over())->MaxOneRow->Sel([Column#28])}->Projection",
-=======
 			result: "Apply{IndexReader(Index(t.f)[[NULL,+inf]])->IndexReader(Index(t.f)[[NULL,+inf]]->Sel([gt(Column#14, Column#1)]))->Window(sum(cast(Column#14)) over())->MaxOneRow->Sel([Column#28])}->Projection",
->>>>>>> e2b1f7ef
 		},
 		{
 			sql:    "select avg(a) over() as w from t having w > 1",
@@ -2375,11 +2344,7 @@
 		},
 		{
 			sql:    "select sum(a) over w from t window w as (rows between 1 preceding AND 1 following)",
-<<<<<<< HEAD
-			result: "TableReader(Table(t))->Window(sum(cast(Column#1)) over(rows between 1 preceding and 1 following))->Projection",
-=======
 			result: "IndexReader(Index(t.f)[[NULL,+inf]])->Window(sum(cast(Column#1)) over(rows between 1 preceding and 1 following))->Projection",
->>>>>>> e2b1f7ef
 		},
 		{
 			sql:    "select sum(a) over(w order by b) from t window w as (order by a)",
