--- conflicted
+++ resolved
@@ -2200,10 +2200,10 @@
 			result: "TableReader(Table(t))->Window(row_number() over())->Projection",
 		},
 		{
-<<<<<<< HEAD
 			sql:    "select avg(b), max(avg(b)) over(rows between 1 preceding and 1 following) max, min(avg(b)) over(rows between 1 preceding and 1 following) min from t group by c",
 			result: "IndexLookUp(Index(t.c_d_e)[[NULL,+inf]], Table(t))->Projection->StreamAgg->Window(max(sel_agg_4) over(rows between 1 preceding and 1 following))->Window(min(sel_agg_5) over(rows between 1 preceding and 1 following))->Projection",
-=======
+		},
+		{
 			sql:    "select nth_value(a, 1.0) over() from t",
 			result: "[planner:1210]Incorrect arguments to nth_value",
 		},
@@ -2218,7 +2218,6 @@
 		{
 			sql:    "select nth_value(i_date, 1) over() from t",
 			result: "TableReader(Table(t))->Window(nth_value(test.t.i_date, 1) over())->Projection",
->>>>>>> 06183393
 		},
 	}
 
