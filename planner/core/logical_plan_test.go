// Copyright 2015 PingCAP, Inc.
//
// Licensed under the Apache License, Version 2.0 (the "License");
// you may not use this file except in compliance with the License.
// You may obtain a copy of the License at
//
//     http://www.apache.org/licenses/LICENSE-2.0
//
// Unless required by applicable law or agreed to in writing, software
// distributed under the License is distributed on an "AS IS" BASIS,
// WITHOUT WARRANTIES OR CONDITIONS OF ANY KIND, either express or implied.
// See the License for the specific language governing permissions and
// limitations under the License.

package core

import (
	"context"
	"fmt"
	"sort"
	"strings"
	"testing"

	. "github.com/pingcap/check"
	"github.com/pingcap/tidb/domain"
	"github.com/pingcap/tidb/expression"
	"github.com/pingcap/tidb/infoschema"
	"github.com/pingcap/tidb/parser"
	"github.com/pingcap/tidb/parser/ast"
	"github.com/pingcap/tidb/parser/format"
	"github.com/pingcap/tidb/parser/model"
	"github.com/pingcap/tidb/parser/mysql"
	"github.com/pingcap/tidb/parser/terror"
	"github.com/pingcap/tidb/planner/property"
	"github.com/pingcap/tidb/planner/util"
	"github.com/pingcap/tidb/sessionctx"
	"github.com/pingcap/tidb/sessionctx/variable"
	"github.com/pingcap/tidb/util/hint"
	"github.com/pingcap/tidb/util/testleak"
	"github.com/pingcap/tidb/util/testutil"
)

var _ = Suite(&testPlanSuite{})

func TestT(t *testing.T) {
	CustomVerboseFlag = true
	TestingT(t)
}

type testPlanSuite struct {
	*parser.Parser

	is  infoschema.InfoSchema
	ctx sessionctx.Context

	testData testutil.TestData

	optimizeVars map[string]string
}

func (s *testPlanSuite) SetUpSuite(c *C) {
	s.is = infoschema.MockInfoSchema([]*model.TableInfo{MockSignedTable(), MockUnsignedTable(), MockView(), MockNoPKTable()})
	s.ctx = MockContext()
	domain.GetDomain(s.ctx).MockInfoCacheAndLoadInfoSchema(s.is)
	s.ctx.GetSessionVars().EnableWindowFunction = true
	s.Parser = parser.New()
	s.Parser.SetParserConfig(parser.ParserConfig{EnableWindowFunction: true, EnableStrictDoubleTypeCheck: true})

	var err error
	s.testData, err = testutil.LoadTestSuiteData("testdata", "plan_suite_unexported")
	c.Assert(err, IsNil)
}

func (s *testPlanSuite) TearDownSuite(c *C) {
	c.Assert(s.testData.GenerateOutputIfNeeded(), IsNil)
}

func (s *testPlanSuite) TestPredicatePushDown(c *C) {
	defer testleak.AfterTest(c)()
	var input, output []string
	s.testData.GetTestCases(c, &input, &output)
	ctx := context.Background()
	for ith, ca := range input {
		comment := Commentf("for %s", ca)
		stmt, err := s.ParseOneStmt(ca, "", "")
		c.Assert(err, IsNil, comment)
		p, _, err := BuildLogicalPlanForTest(ctx, s.ctx, stmt, s.is)
		c.Assert(err, IsNil)
		p, err = logicalOptimize(context.TODO(), flagPredicatePushDown|flagDecorrelate|flagPrunColumns|flagPrunColumnsAgain, p.(LogicalPlan))
		c.Assert(err, IsNil)
		s.testData.OnRecord(func() {
			output[ith] = ToString(p)
		})
		c.Assert(ToString(p), Equals, output[ith], Commentf("for %s %d", ca, ith))
	}
}

func (s *testPlanSuite) TestEliminateProjectionUnderUnion(c *C) {
	defer testleak.AfterTest(c)()
	ctx := context.Background()
	ca := "Select a from t3 join ( (select 127 as IDD from t3) union all (select 1 as IDD from t3) ) u on t3.b = u.IDD;"
	comment := Commentf("for %s", ca)
	stmt, err := s.ParseOneStmt(ca, "", "")
	c.Assert(err, IsNil, comment)
	p, _, err := BuildLogicalPlanForTest(ctx, s.ctx, stmt, s.is)
	c.Assert(err, IsNil)
	p, err = logicalOptimize(context.TODO(), flagPredicatePushDown|flagJoinReOrder|flagPrunColumns|flagEliminateProjection, p.(LogicalPlan))
	c.Assert(err, IsNil)
	// after folding constants, the null flag should keep the same with the old one's (i.e., the schema's).
	schemaNullFlag := p.(*LogicalProjection).children[0].(*LogicalJoin).children[1].Children()[1].(*LogicalProjection).schema.Columns[0].RetType.Flag & mysql.NotNullFlag
	exprNullFlag := p.(*LogicalProjection).children[0].(*LogicalJoin).children[1].Children()[1].(*LogicalProjection).Exprs[0].GetType().Flag & mysql.NotNullFlag
	c.Assert(schemaNullFlag, Equals, exprNullFlag)
}

func (s *testPlanSuite) TestJoinPredicatePushDown(c *C) {
	defer testleak.AfterTest(c)()
	var (
		input  []string
		output []struct {
			Left  string
			Right string
		}
	)
	s.testData.GetTestCases(c, &input, &output)

	ctx := context.Background()
	for i, ca := range input {
		comment := Commentf("for %s", ca)
		stmt, err := s.ParseOneStmt(ca, "", "")
		c.Assert(err, IsNil, comment)
		p, _, err := BuildLogicalPlanForTest(ctx, s.ctx, stmt, s.is)
		c.Assert(err, IsNil, comment)
		p, err = logicalOptimize(context.TODO(), flagPredicatePushDown|flagDecorrelate|flagPrunColumns|flagPrunColumnsAgain, p.(LogicalPlan))
		c.Assert(err, IsNil, comment)
		proj, ok := p.(*LogicalProjection)
		c.Assert(ok, IsTrue, comment)
		join, ok := proj.children[0].(*LogicalJoin)
		c.Assert(ok, IsTrue, comment)
		leftPlan, ok := join.children[0].(*DataSource)
		c.Assert(ok, IsTrue, comment)
		rightPlan, ok := join.children[1].(*DataSource)
		c.Assert(ok, IsTrue, comment)
		leftCond := fmt.Sprintf("%s", leftPlan.pushedDownConds)
		rightCond := fmt.Sprintf("%s", rightPlan.pushedDownConds)
		s.testData.OnRecord(func() {
			output[i].Left, output[i].Right = leftCond, rightCond
		})
		c.Assert(leftCond, Equals, output[i].Left, comment)
		c.Assert(rightCond, Equals, output[i].Right, comment)
	}
}

func (s *testPlanSuite) TestOuterWherePredicatePushDown(c *C) {
	defer testleak.AfterTest(c)()
	var (
		input  []string
		output []struct {
			Sel   string
			Left  string
			Right string
		}
	)
	s.testData.GetTestCases(c, &input, &output)

	ctx := context.Background()
	for i, ca := range input {
		comment := Commentf("for %s", ca)
		stmt, err := s.ParseOneStmt(ca, "", "")
		c.Assert(err, IsNil, comment)
		p, _, err := BuildLogicalPlanForTest(ctx, s.ctx, stmt, s.is)
		c.Assert(err, IsNil, comment)
		p, err = logicalOptimize(context.TODO(), flagPredicatePushDown|flagDecorrelate|flagPrunColumns|flagPrunColumnsAgain, p.(LogicalPlan))
		c.Assert(err, IsNil, comment)
		proj, ok := p.(*LogicalProjection)
		c.Assert(ok, IsTrue, comment)
		selection, ok := proj.children[0].(*LogicalSelection)
		c.Assert(ok, IsTrue, comment)
		selCond := fmt.Sprintf("%s", selection.Conditions)
		s.testData.OnRecord(func() {
			output[i].Sel = selCond
		})
		c.Assert(selCond, Equals, output[i].Sel, comment)
		join, ok := selection.children[0].(*LogicalJoin)
		c.Assert(ok, IsTrue, comment)
		leftPlan, ok := join.children[0].(*DataSource)
		c.Assert(ok, IsTrue, comment)
		rightPlan, ok := join.children[1].(*DataSource)
		c.Assert(ok, IsTrue, comment)
		leftCond := fmt.Sprintf("%s", leftPlan.pushedDownConds)
		rightCond := fmt.Sprintf("%s", rightPlan.pushedDownConds)
		s.testData.OnRecord(func() {
			output[i].Left, output[i].Right = leftCond, rightCond
		})
		c.Assert(leftCond, Equals, output[i].Left, comment)
		c.Assert(rightCond, Equals, output[i].Right, comment)
	}
}

func (s *testPlanSuite) TestSimplifyOuterJoin(c *C) {
	defer testleak.AfterTest(c)()
	var (
		input  []string
		output []struct {
			Best     string
			JoinType string
		}
	)
	s.testData.GetTestCases(c, &input, &output)

	ctx := context.Background()
	for i, ca := range input {
		comment := Commentf("for %s", ca)
		stmt, err := s.ParseOneStmt(ca, "", "")
		c.Assert(err, IsNil, comment)
		p, _, err := BuildLogicalPlanForTest(ctx, s.ctx, stmt, s.is)
		c.Assert(err, IsNil, comment)
		p, err = logicalOptimize(context.TODO(), flagPredicatePushDown|flagPrunColumns|flagPrunColumnsAgain, p.(LogicalPlan))
		c.Assert(err, IsNil, comment)
		planString := ToString(p)
		s.testData.OnRecord(func() {
			output[i].Best = planString
		})
		c.Assert(planString, Equals, output[i].Best, comment)
		join, ok := p.(LogicalPlan).Children()[0].(*LogicalJoin)
		if !ok {
			join, ok = p.(LogicalPlan).Children()[0].Children()[0].(*LogicalJoin)
			c.Assert(ok, IsTrue, comment)
		}
		s.testData.OnRecord(func() {
			output[i].JoinType = join.JoinType.String()
		})
		c.Assert(join.JoinType.String(), Equals, output[i].JoinType, comment)
	}
}

func (s *testPlanSuite) TestAntiSemiJoinConstFalse(c *C) {
	defer testleak.AfterTest(c)()
	tests := []struct {
		sql      string
		best     string
		joinType string
	}{
		{
			sql:      "select a from t t1 where not exists (select a from t t2 where t1.a = t2.a and t2.b = 1 and t2.b = 2)",
			best:     "Join{DataScan(t1)->DataScan(t2)}(test.t.a,test.t.a)->Projection",
			joinType: "anti semi join",
		},
	}

	ctx := context.Background()
	for _, ca := range tests {
		comment := Commentf("for %s", ca.sql)
		stmt, err := s.ParseOneStmt(ca.sql, "", "")
		c.Assert(err, IsNil, comment)
		p, _, err := BuildLogicalPlanForTest(ctx, s.ctx, stmt, s.is)
		c.Assert(err, IsNil, comment)
		p, err = logicalOptimize(context.TODO(), flagDecorrelate|flagPredicatePushDown|flagPrunColumns|flagPrunColumnsAgain, p.(LogicalPlan))
		c.Assert(err, IsNil, comment)
		c.Assert(ToString(p), Equals, ca.best, comment)
		join, _ := p.(LogicalPlan).Children()[0].(*LogicalJoin)
		c.Assert(join.JoinType.String(), Equals, ca.joinType, comment)
	}
}

func (s *testPlanSuite) TestDeriveNotNullConds(c *C) {
	defer testleak.AfterTest(c)()
	var (
		input  []string
		output []struct {
			Plan  string
			Left  string
			Right string
		}
	)
	s.testData.GetTestCases(c, &input, &output)

	ctx := context.Background()
	for i, ca := range input {
		comment := Commentf("for %s", ca)
		stmt, err := s.ParseOneStmt(ca, "", "")
		c.Assert(err, IsNil, comment)
		p, _, err := BuildLogicalPlanForTest(ctx, s.ctx, stmt, s.is)
		c.Assert(err, IsNil, comment)
		p, err = logicalOptimize(context.TODO(), flagPredicatePushDown|flagPrunColumns|flagPrunColumnsAgain|flagDecorrelate, p.(LogicalPlan))
		c.Assert(err, IsNil, comment)
		s.testData.OnRecord(func() {
			output[i].Plan = ToString(p)
		})
		c.Assert(ToString(p), Equals, output[i].Plan, comment)
		join := p.(LogicalPlan).Children()[0].(*LogicalJoin)
		left := join.Children()[0].(*DataSource)
		right := join.Children()[1].(*DataSource)
		leftConds := fmt.Sprintf("%s", left.pushedDownConds)
		rightConds := fmt.Sprintf("%s", right.pushedDownConds)
		s.testData.OnRecord(func() {
			output[i].Left, output[i].Right = leftConds, rightConds
		})
		c.Assert(leftConds, Equals, output[i].Left, comment)
		c.Assert(rightConds, Equals, output[i].Right, comment)
	}
}

func (s *testPlanSuite) TestExtraPKNotNullFlag(c *C) {
	defer testleak.AfterTest(c)()
	sql := "select count(*) from t3"
	ctx := context.Background()
	comment := Commentf("for %s", sql)
	stmt, err := s.ParseOneStmt(sql, "", "")
	c.Assert(err, IsNil, comment)
	p, _, err := BuildLogicalPlanForTest(ctx, s.ctx, stmt, s.is)
	c.Assert(err, IsNil, comment)
	ds := p.(*LogicalProjection).children[0].(*LogicalAggregation).children[0].(*DataSource)
	c.Assert(ds.Columns[2].Name.L, Equals, "_tidb_rowid")
	c.Assert(ds.Columns[2].Flag, Equals, mysql.PriKeyFlag|mysql.NotNullFlag)
	c.Assert(ds.schema.Columns[2].RetType.Flag, Equals, mysql.PriKeyFlag|mysql.NotNullFlag)
}

func buildLogicPlan4GroupBy(s *testPlanSuite, c *C, sql string) (Plan, error) {
	sqlMode := s.ctx.GetSessionVars().SQLMode
	mockedTableInfo := MockSignedTable()
	// mock the table info here for later use
	// enable only full group by
	s.ctx.GetSessionVars().SQLMode = sqlMode | mysql.ModeOnlyFullGroupBy
	defer func() { s.ctx.GetSessionVars().SQLMode = sqlMode }() // restore it
	comment := Commentf("for %s", sql)
	stmt, err := s.ParseOneStmt(sql, "", "")
	c.Assert(err, IsNil, comment)

	stmt.(*ast.SelectStmt).From.TableRefs.Left.(*ast.TableSource).Source.(*ast.TableName).TableInfo = mockedTableInfo

	p, _, err := BuildLogicalPlanForTest(context.Background(), s.ctx, stmt, s.is)
	return p, err
}

func (s *testPlanSuite) TestGroupByWhenNotExistCols(c *C) {
	sqlTests := []struct {
		sql              string
		expectedErrMatch string
	}{
		{
			sql:              "select a from t group by b",
			expectedErrMatch: ".*contains nonaggregated column 'test\\.t\\.a'.*",
		},
		{
			// has an as column alias
			sql:              "select a as tempField from t group by b",
			expectedErrMatch: ".*contains nonaggregated column 'test\\.t\\.a'.*",
		},
		{
			// has as table alias
			sql:              "select tempTable.a from t as tempTable group by b",
			expectedErrMatch: ".*contains nonaggregated column 'test\\.tempTable\\.a'.*",
		},
		{
			// has a func call
			sql:              "select length(a) from t  group by b",
			expectedErrMatch: ".*contains nonaggregated column 'test\\.t\\.a'.*",
		},
		{
			// has a func call with two cols
			sql:              "select length(b + a) from t  group by b",
			expectedErrMatch: ".*contains nonaggregated column 'test\\.t\\.a'.*",
		},
		{
			// has a func call with two cols
			sql:              "select length(a + b) from t  group by b",
			expectedErrMatch: ".*contains nonaggregated column 'test\\.t\\.a'.*",
		},
		{
			// has a func call with two cols
			sql:              "select length(a + b) as tempField from t  group by b",
			expectedErrMatch: ".*contains nonaggregated column 'test\\.t\\.a'.*",
		},
	}
	for _, test := range sqlTests {
		sql := test.sql
		p, err := buildLogicPlan4GroupBy(s, c, sql)
		c.Assert(err, NotNil)
		c.Assert(p, IsNil)
		c.Assert(err, ErrorMatches, test.expectedErrMatch)
	}
}

func (s *testPlanSuite) TestDupRandJoinCondsPushDown(c *C) {
	sql := "select * from t as t1 join t t2 on t1.a > rand() and t1.a > rand()"
	comment := Commentf("for %s", sql)
	stmt, err := s.ParseOneStmt(sql, "", "")
	c.Assert(err, IsNil, comment)
	p, _, err := BuildLogicalPlanForTest(context.Background(), s.ctx, stmt, s.is)
	c.Assert(err, IsNil, comment)
	p, err = logicalOptimize(context.TODO(), flagPredicatePushDown, p.(LogicalPlan))
	c.Assert(err, IsNil, comment)
	proj, ok := p.(*LogicalProjection)
	c.Assert(ok, IsTrue, comment)
	join, ok := proj.children[0].(*LogicalJoin)
	c.Assert(ok, IsTrue, comment)
	leftPlan, ok := join.children[0].(*LogicalSelection)
	c.Assert(ok, IsTrue, comment)
	leftCond := fmt.Sprintf("%s", leftPlan.Conditions)
	// Condition with mutable function cannot be de-duplicated when push down join conds.
	c.Assert(leftCond, Equals, "[gt(cast(test.t.a, double BINARY), rand()) gt(cast(test.t.a, double BINARY), rand())]", comment)
}

func (s *testPlanSuite) TestTablePartition(c *C) {
	defer testleak.AfterTest(c)()
	definitions := []model.PartitionDefinition{
		{
			ID:       41,
			Name:     model.NewCIStr("p1"),
			LessThan: []string{"16"},
		},
		{
			ID:       42,
			Name:     model.NewCIStr("p2"),
			LessThan: []string{"32"},
		},
		{
			ID:       43,
			Name:     model.NewCIStr("p3"),
			LessThan: []string{"64"},
		},
		{
			ID:       44,
			Name:     model.NewCIStr("p4"),
			LessThan: []string{"128"},
		},
		{
			ID:       45,
			Name:     model.NewCIStr("p5"),
			LessThan: []string{"maxvalue"},
		},
	}
	is := MockPartitionInfoSchema(definitions)
	// is1 equals to is without maxvalue partition.
	definitions1 := make([]model.PartitionDefinition, len(definitions)-1)
	copy(definitions1, definitions)
	is1 := MockPartitionInfoSchema(definitions1)
	isChoices := []infoschema.InfoSchema{is, is1}

	var (
		input []struct {
			SQL   string
			IsIdx int
		}
		output []string
	)
	s.testData.GetTestCases(c, &input, &output)

	ctx := context.Background()
	for i, ca := range input {
		comment := Commentf("for %s", ca.SQL)
		stmt, err := s.ParseOneStmt(ca.SQL, "", "")
		c.Assert(err, IsNil, comment)
		s.testData.OnRecord(func() {

		})
		p, _, err := BuildLogicalPlanForTest(ctx, s.ctx, stmt, isChoices[ca.IsIdx])
		c.Assert(err, IsNil)
		p, err = logicalOptimize(context.TODO(), flagDecorrelate|flagPrunColumns|flagPrunColumnsAgain|flagPredicatePushDown|flagPartitionProcessor, p.(LogicalPlan))
		c.Assert(err, IsNil)
		planString := ToString(p)
		s.testData.OnRecord(func() {
			output[i] = planString
		})
		c.Assert(ToString(p), Equals, output[i], Commentf("for %s", ca))
	}
}

func (s *testPlanSuite) TestSubquery(c *C) {
	defer testleak.AfterTest(c)()
	var input, output []string
	s.testData.GetTestCases(c, &input, &output)

	ctx := context.Background()
	for ith, ca := range input {
		comment := Commentf("for %s", ca)
		stmt, err := s.ParseOneStmt(ca, "", "")
		c.Assert(err, IsNil, comment)

		err = Preprocess(s.ctx, stmt, WithPreprocessorReturn(&PreprocessorReturn{InfoSchema: s.is}))
		c.Assert(err, IsNil)
		p, _, err := BuildLogicalPlanForTest(ctx, s.ctx, stmt, s.is)
		c.Assert(err, IsNil)
		if lp, ok := p.(LogicalPlan); ok {
			p, err = logicalOptimize(context.TODO(), flagBuildKeyInfo|flagDecorrelate|flagPrunColumns|flagPrunColumnsAgain, lp)
			c.Assert(err, IsNil)
		}
		s.testData.OnRecord(func() {
			output[ith] = ToString(p)
		})
		c.Assert(ToString(p), Equals, output[ith], Commentf("for %s %d", ca, ith))
	}
}

func (s *testPlanSuite) TestPlanBuilder(c *C) {
	defer testleak.AfterTest(c)()
	var input, output []string
	s.testData.GetTestCases(c, &input, &output)
	ctx := context.Background()
	for i, ca := range input {
		comment := Commentf("for %s", ca)
		stmt, err := s.ParseOneStmt(ca, "", "")
		c.Assert(err, IsNil, comment)

		s.ctx.GetSessionVars().SetHashJoinConcurrency(1)
		err = Preprocess(s.ctx, stmt, WithPreprocessorReturn(&PreprocessorReturn{InfoSchema: s.is}))
		c.Assert(err, IsNil)
		p, _, err := BuildLogicalPlanForTest(ctx, s.ctx, stmt, s.is)
		c.Assert(err, IsNil)
		if lp, ok := p.(LogicalPlan); ok {
			p, err = logicalOptimize(context.TODO(), flagPrunColumns|flagPrunColumnsAgain, lp)
			c.Assert(err, IsNil)
		}
		s.testData.OnRecord(func() {
			output[i] = ToString(p)
		})
		c.Assert(ToString(p), Equals, output[i], Commentf("for %s", ca))
	}
}

func (s *testPlanSuite) TestJoinReOrder(c *C) {
	defer testleak.AfterTest(c)()
	var input, output []string
	s.testData.GetTestCases(c, &input, &output)

	ctx := context.Background()
	for i, tt := range input {
		comment := Commentf("for %s", tt)
		stmt, err := s.ParseOneStmt(tt, "", "")
		c.Assert(err, IsNil, comment)

		p, _, err := BuildLogicalPlanForTest(ctx, s.ctx, stmt, s.is)
		c.Assert(err, IsNil)
		p, err = logicalOptimize(context.TODO(), flagPredicatePushDown|flagJoinReOrder, p.(LogicalPlan))
		c.Assert(err, IsNil)
		planString := ToString(p)
		s.testData.OnRecord(func() {
			output[i] = planString
		})
		c.Assert(planString, Equals, output[i], Commentf("for %s", tt))
	}
}

func (s *testPlanSuite) TestEagerAggregation(c *C) {
	defer testleak.AfterTest(c)()
	var input []string
	var output []string
	s.testData.GetTestCases(c, &input, &output)
	ctx := context.Background()
	s.ctx.GetSessionVars().AllowAggPushDown = true
	for ith, tt := range input {
		comment := Commentf("for %s", tt)
		stmt, err := s.ParseOneStmt(tt, "", "")
		c.Assert(err, IsNil, comment)

		p, _, err := BuildLogicalPlanForTest(ctx, s.ctx, stmt, s.is)
		c.Assert(err, IsNil)
		p, err = logicalOptimize(context.TODO(), flagBuildKeyInfo|flagPredicatePushDown|flagPrunColumns|flagPrunColumnsAgain|flagPushDownAgg, p.(LogicalPlan))
		c.Assert(err, IsNil)
		s.testData.OnRecord(func() {
			output[ith] = ToString(p)
		})
		c.Assert(ToString(p), Equals, output[ith], Commentf("for %s %d", tt, ith))
	}
	s.ctx.GetSessionVars().AllowAggPushDown = false
}

func (s *testPlanSuite) TestColumnPruning(c *C) {
	defer testleak.AfterTest(c)()
	var (
		input  []string
		output []map[int][]string
	)
	s.testData.GetTestCases(c, &input, &output)

	ctx := context.Background()
	for i, tt := range input {
		comment := Commentf("case:%v sql:\"%s\"", i, tt)
		stmt, err := s.ParseOneStmt(tt, "", "")
		c.Assert(err, IsNil, comment)

		p, _, err := BuildLogicalPlanForTest(ctx, s.ctx, stmt, s.is)
		c.Assert(err, IsNil)
		lp, err := logicalOptimize(ctx, flagPredicatePushDown|flagPrunColumns|flagPrunColumnsAgain, p.(LogicalPlan))
		c.Assert(err, IsNil)
		s.testData.OnRecord(func() {
			output[i] = make(map[int][]string)
		})
		s.checkDataSourceCols(lp, c, output[i], comment)
	}
}

func (s *testPlanSuite) TestSortByItemsPruning(c *C) {
	defer testleak.AfterTest(c)()
	var (
		input  []string
		output [][]string
	)
	s.testData.GetTestCases(c, &input, &output)
	s.testData.OnRecord(func() {
		output = make([][]string, len(input))
	})

	ctx := context.Background()
	for i, tt := range input {
		comment := Commentf("for %s", tt)
		stmt, err := s.ParseOneStmt(tt, "", "")
		c.Assert(err, IsNil, comment)

		p, _, err := BuildLogicalPlanForTest(ctx, s.ctx, stmt, s.is)
		c.Assert(err, IsNil)
		lp, err := logicalOptimize(ctx, flagEliminateProjection|flagPredicatePushDown|flagPrunColumns|flagPrunColumnsAgain, p.(LogicalPlan))
		c.Assert(err, IsNil)
		s.checkOrderByItems(lp, c, &output[i], comment)
	}
}

func (s *testPlanSuite) TestProjectionEliminator(c *C) {
	defer testleak.AfterTest(c)()
	tests := []struct {
		sql  string
		best string
	}{
		{
			sql:  "select 1+num from (select 1+a as num from t) t1;",
			best: "DataScan(t)->Projection",
		}, {
			sql:  "select count(*) from t where a in (select b from t2 where  a is null);",
			best: "Join{DataScan(t)->Dual->Aggr(firstrow(test.t2.b))}(test.t.a,test.t2.b)->Aggr(count(1))->Projection",
		},
	}

	ctx := context.Background()
	for ith, tt := range tests {
		comment := Commentf("for %s", tt.sql)
		stmt, err := s.ParseOneStmt(tt.sql, "", "")
		c.Assert(err, IsNil, comment)

		p, _, err := BuildLogicalPlanForTest(ctx, s.ctx, stmt, s.is)
		c.Assert(err, IsNil)
		p, err = logicalOptimize(context.TODO(), flagBuildKeyInfo|flagPrunColumns|flagPrunColumnsAgain|flagEliminateProjection, p.(LogicalPlan))
		c.Assert(err, IsNil)
		c.Assert(ToString(p), Equals, tt.best, Commentf("for %s %d", tt.sql, ith))
	}
}

func (s *testPlanSuite) TestCS3389(c *C) {
	defer testleak.AfterTest(c)()

	ctx := context.Background()
	stmt, err := s.ParseOneStmt("select count(*) from t where a in (select b from t2 where  a is null);", "", "")
	c.Assert(err, IsNil)
	p, _, err := BuildLogicalPlanForTest(ctx, s.ctx, stmt, s.is)
	c.Assert(err, IsNil)
	p, err = logicalOptimize(context.TODO(), flagBuildKeyInfo|flagPrunColumns|flagPrunColumnsAgain|flagEliminateProjection|flagJoinReOrder, p.(LogicalPlan))
	c.Assert(err, IsNil)

	// Assert that all Projection is not empty and there is no Projection between Aggregation and Join.
	proj, isProj := p.(*LogicalProjection)
	c.Assert(isProj, IsTrue)
	c.Assert(len(proj.Exprs) > 0, IsTrue)
	child := proj.Children()[0]
	agg, isAgg := child.(*LogicalAggregation)
	c.Assert(isAgg, IsTrue)
	child = agg.Children()[0]
	_, isJoin := child.(*LogicalJoin)
	c.Assert(isJoin, IsTrue)
}

func (s *testPlanSuite) TestAllocID(c *C) {
	ctx := MockContext()
	pA := DataSource{}.Init(ctx, 0)
	pB := DataSource{}.Init(ctx, 0)
	c.Assert(pA.id+1, Equals, pB.id)
}

func (s *testPlanSuite) checkDataSourceCols(p LogicalPlan, c *C, ans map[int][]string, comment CommentInterface) {
	switch v := p.(type) {
	case *DataSource, *LogicalUnionAll, *LogicalLimit:
		s.testData.OnRecord(func() {
			ans[p.ID()] = make([]string, p.Schema().Len())
		})
		colList, ok := ans[p.ID()]
		c.Assert(ok, IsTrue, Commentf("For %s %T ID %d Not found", comment.CheckCommentString(), v, p.ID()))
		c.Assert(len(p.Schema().Columns), Equals, len(colList), comment)
		for i, col := range p.Schema().Columns {
			s.testData.OnRecord(func() {
				colList[i] = col.String()
			})
			c.Assert(col.String(), Equals, colList[i], comment)
		}
	}
	for _, child := range p.Children() {
		s.checkDataSourceCols(child, c, ans, comment)
	}
}

func (s *testPlanSuite) checkOrderByItems(p LogicalPlan, c *C, colList *[]string, comment CommentInterface) {
	switch p := p.(type) {
	case *LogicalSort:
		s.testData.OnRecord(func() {
			*colList = make([]string, len(p.ByItems))
		})
		for i, col := range p.ByItems {
			s.testData.OnRecord(func() {
				(*colList)[i] = col.String()
			})
			s := col.String()
			c.Assert(s, Equals, (*colList)[i], comment)
		}
	}
	children := p.Children()
	c.Assert(len(children), LessEqual, 1, Commentf("For %v Expected <= 1 Child", comment))
	for _, child := range children {
		s.checkOrderByItems(child, c, colList, comment)
	}
}

func (s *testPlanSuite) TestValidate(c *C) {
	defer testleak.AfterTest(c)()
	tests := []struct {
		sql string
		err *terror.Error
	}{
		{
			sql: "select date_format((1,2), '%H');",
			err: expression.ErrOperandColumns,
		},
		{
			sql: "select cast((1,2) as date)",
			err: expression.ErrOperandColumns,
		},
		{
			sql: "select (1,2) between (3,4) and (5,6)",
			err: expression.ErrOperandColumns,
		},
		{
			sql: "select (1,2) rlike '1'",
			err: expression.ErrOperandColumns,
		},
		{
			sql: "select (1,2) like '1'",
			err: expression.ErrOperandColumns,
		},
		{
			sql: "select case(1,2) when(1,2) then true end",
			err: expression.ErrOperandColumns,
		},
		{
			sql: "select (1,2) in ((3,4),(5,6))",
			err: nil,
		},
		{
			sql: "select row(1,(2,3)) in (select a,b from t)",
			err: expression.ErrOperandColumns,
		},
		{
			sql: "select row(1,2) in (select a,b from t)",
			err: nil,
		},
		{
			sql: "select (1,2) in ((3,4),5)",
			err: expression.ErrOperandColumns,
		},
		{
			sql: "select (1,2) is true",
			err: expression.ErrOperandColumns,
		},
		{
			sql: "select (1,2) is null",
			err: expression.ErrOperandColumns,
		},
		{
			sql: "select (+(1,2))=(1,2)",
			err: nil,
		},
		{
			sql: "select (-(1,2))=(1,2)",
			err: expression.ErrOperandColumns,
		},
		{
			sql: "select (1,2)||(1,2)",
			err: expression.ErrOperandColumns,
		},
		{
			sql: "select (1,2) < (3,4)",
			err: nil,
		},
		{
			sql: "select (1,2) < 3",
			err: expression.ErrOperandColumns,
		},
		{
			sql: "select 1, * from t",
			err: ErrInvalidWildCard,
		},
		{
			sql: "select *, 1 from t",
			err: nil,
		},
		{
			sql: "select 1, t.* from t",
			err: nil,
		},
		{
			sql: "select 1 from t t1, t t2 where t1.a > all((select a) union (select a))",
			err: ErrAmbiguous,
		},
		{
			sql: "insert into t set a = 1, b = a + 1",
			err: nil,
		},
		{
			sql: "insert into t set a = 1, b = values(a) + 1",
			err: nil,
		},
		{
			sql: "select a, b, c from t order by 0",
			err: ErrUnknownColumn,
		},
		{
			sql: "select a, b, c from t order by 4",
			err: ErrUnknownColumn,
		},
		{
			sql: "select a as c1, b as c1 from t order by c1",
			err: ErrAmbiguous,
		},
		{
			sql: "(select a as b, b from t) union (select a, b from t) order by b",
			err: ErrAmbiguous,
		},
		{
			sql: "(select a as b, b from t) union (select a, b from t) order by a",
			err: ErrUnknownColumn,
		},
		{
			sql: "select * from t t1 use index(e)",
			err: ErrKeyDoesNotExist,
		},
		{
			sql: "select a from t having c2",
			err: ErrUnknownColumn,
		},
		{
			sql: "select a from t group by c2 + 1 having c2",
			err: ErrUnknownColumn,
		},
		{
			sql: "select a as b, b from t having b",
			err: ErrAmbiguous,
		},
		{
			sql: "select a + 1 from t having a",
			err: ErrUnknownColumn,
		},
		{ // issue (#20509)
			sql: "select * from t left join t2 on t.a=t2.a having not (t.a <=> t2.a)",
			err: nil,
		},
		{
			sql: "select a from t having sum(avg(a))",
			err: ErrInvalidGroupFuncUse,
		},
		{
			sql: "select concat(c_str, d_str) from t group by `concat(c_str, d_str)`",
			err: nil,
		},
		{
			sql: "select concat(c_str, d_str) from t group by `concat(c_str,d_str)`",
			err: ErrUnknownColumn,
		},
		{
			sql: "select a from t b having b.a",
			err: nil,
		},
		{
			sql: "select b.a from t b having b.a",
			err: nil,
		},
		{
			sql: "select b.a from t b having a",
			err: nil,
		},
		{
			sql: "select a+1 from t having t.a",
			err: ErrUnknownColumn,
		},
	}

	ctx := context.Background()
	for _, tt := range tests {
		sql := tt.sql
		comment := Commentf("for %s", sql)
		stmt, err := s.ParseOneStmt(sql, "", "")
		c.Assert(err, IsNil, comment)
		err = Preprocess(s.ctx, stmt, WithPreprocessorReturn(&PreprocessorReturn{InfoSchema: s.is}))
		c.Assert(err, IsNil)
		_, _, err = BuildLogicalPlanForTest(ctx, s.ctx, stmt, s.is)
		if tt.err == nil {
			c.Assert(err, IsNil, comment)
		} else {
			c.Assert(tt.err.Equal(err), IsTrue, comment)
		}
	}
}

func (s *testPlanSuite) checkUniqueKeys(p LogicalPlan, c *C, ans map[int][][]string, sql string) {
	s.testData.OnRecord(func() {
		ans[p.ID()] = make([][]string, len(p.Schema().Keys))
	})
	keyList, ok := ans[p.ID()]
	c.Assert(ok, IsTrue, Commentf("for %s, %v not found", sql, p.ID()))
	c.Assert(len(p.Schema().Keys), Equals, len(keyList), Commentf("for %s, %v, the number of key doesn't match, the schema is %s", sql, p.ID(), p.Schema()))
	for i := range keyList {
		s.testData.OnRecord(func() {
			keyList[i] = make([]string, len(p.Schema().Keys[i]))
		})
		c.Assert(len(p.Schema().Keys[i]), Equals, len(keyList[i]), Commentf("for %s, %v %v, the number of column doesn't match", sql, p.ID(), keyList[i]))
		for j := range keyList[i] {
			s.testData.OnRecord(func() {
				keyList[i][j] = p.Schema().Keys[i][j].String()
			})
			c.Assert(p.Schema().Keys[i][j].String(), Equals, keyList[i][j], Commentf("for %s, %v %v, column dosen't match", sql, p.ID(), keyList[i]))
		}
	}
	s.testData.OnRecord(func() {
		ans[p.ID()] = keyList
	})
	for _, child := range p.Children() {
		s.checkUniqueKeys(child, c, ans, sql)
	}
}

func (s *testPlanSuite) TestUniqueKeyInfo(c *C) {
	defer testleak.AfterTest(c)()
	var input []string
	var output []map[int][][]string
	s.testData.GetTestCases(c, &input, &output)
	s.testData.OnRecord(func() {
		output = make([]map[int][][]string, len(input))
	})

	ctx := context.Background()
	for ith, tt := range input {
		comment := Commentf("for %s %d", tt, ith)
		stmt, err := s.ParseOneStmt(tt, "", "")
		c.Assert(err, IsNil, comment)

		p, _, err := BuildLogicalPlanForTest(ctx, s.ctx, stmt, s.is)
		c.Assert(err, IsNil)
		lp, err := logicalOptimize(context.TODO(), flagPredicatePushDown|flagPrunColumns|flagBuildKeyInfo, p.(LogicalPlan))
		c.Assert(err, IsNil)
		s.testData.OnRecord(func() {
			output[ith] = make(map[int][][]string)
		})
		s.checkUniqueKeys(lp, c, output[ith], tt)
	}
}

func (s *testPlanSuite) TestAggPrune(c *C) {
	defer testleak.AfterTest(c)()
	var input, output []string
	s.testData.GetTestCases(c, &input, &output)

	ctx := context.Background()
	for i, tt := range input {
		comment := Commentf("for %s", tt)
		stmt, err := s.ParseOneStmt(tt, "", "")
		c.Assert(err, IsNil, comment)
		domain.GetDomain(s.ctx).MockInfoCacheAndLoadInfoSchema(s.is)
		p, _, err := BuildLogicalPlanForTest(ctx, s.ctx, stmt, s.is)
		c.Assert(err, IsNil)

		p, err = logicalOptimize(context.TODO(), flagPredicatePushDown|flagPrunColumns|flagPrunColumnsAgain|flagBuildKeyInfo|flagEliminateAgg|flagEliminateProjection, p.(LogicalPlan))
		c.Assert(err, IsNil)
		planString := ToString(p)
		s.testData.OnRecord(func() {
			output[i] = planString
		})
		c.Assert(planString, Equals, output[i], comment)
	}
}

func (s *testPlanSuite) TestVisitInfo(c *C) {
	defer testleak.AfterTest(c)()
	tests := []struct {
		sql string
		ans []visitInfo
	}{
		{
			sql: "insert into t (a) values (1)",
			ans: []visitInfo{
				{mysql.InsertPriv, "test", "t", "", nil, false, "", false},
			},
		},
		{
			sql: "delete from t where a = 1",
			ans: []visitInfo{
				{mysql.DeletePriv, "test", "t", "", nil, false, "", false},
				{mysql.SelectPriv, "test", "t", "", nil, false, "", false},
			},
		},
		{
			sql: "delete from t order by a",
			ans: []visitInfo{
				{mysql.DeletePriv, "test", "t", "", nil, false, "", false},
				{mysql.SelectPriv, "test", "t", "", nil, false, "", false},
			},
		},
		{
			sql: "delete from t",
			ans: []visitInfo{
				{mysql.DeletePriv, "test", "t", "", nil, false, "", false},
			},
		},
		/* Not currently supported. See https://github.com/pingcap/tidb/issues/23644
		{
			sql: "delete from t where 1=1",
			ans: []visitInfo{
				{mysql.DeletePriv, "test", "t", "", nil, false, "", false},
			},
		},
		*/
		{
			sql: "delete from a1 using t as a1 inner join t as a2 where a1.a = a2.a",
			ans: []visitInfo{
				{mysql.DeletePriv, "test", "t", "", nil, false, "", false},
				{mysql.SelectPriv, "test", "t", "", nil, false, "", false},
			},
		},
		{
			sql: "update t set a = 7 where a = 1",
			ans: []visitInfo{
				{mysql.UpdatePriv, "test", "t", "", nil, false, "", false},
				{mysql.SelectPriv, "test", "t", "", nil, false, "", false},
			},
		},
		{
			sql: "update t, (select * from t) a1 set t.a = a1.a;",
			ans: []visitInfo{
				{mysql.UpdatePriv, "test", "t", "", nil, false, "", false},
				{mysql.SelectPriv, "test", "t", "", nil, false, "", false},
			},
		},
		{
			sql: "update t a1 set a1.a = a1.a + 1",
			ans: []visitInfo{
				{mysql.UpdatePriv, "test", "t", "", nil, false, "", false},
				{mysql.SelectPriv, "test", "t", "", nil, false, "", false},
			},
		},
		{
			sql: "select a, sum(e) from t group by a",
			ans: []visitInfo{
				{mysql.SelectPriv, "test", "t", "", nil, false, "", false},
			},
		},
		{
			sql: "truncate table t",
			ans: []visitInfo{
				{mysql.DropPriv, "test", "t", "", nil, false, "", false},
			},
		},
		{
			sql: "drop table t",
			ans: []visitInfo{
				{mysql.DropPriv, "test", "t", "", nil, false, "", false},
			},
		},
		{
			sql: "create table t (a int)",
			ans: []visitInfo{
				{mysql.CreatePriv, "test", "t", "", nil, false, "", false},
			},
		},
		{
			sql: "create table t1 like t",
			ans: []visitInfo{
				{mysql.CreatePriv, "test", "t1", "", nil, false, "", false},
				{mysql.SelectPriv, "test", "t", "", nil, false, "", false},
			},
		},
		{
			sql: "create database test",
			ans: []visitInfo{
				{mysql.CreatePriv, "test", "", "", nil, false, "", false},
			},
		},
		{
			sql: "drop database test",
			ans: []visitInfo{
				{mysql.DropPriv, "test", "", "", nil, false, "", false},
			},
		},
		{
			sql: "create index t_1 on t (a)",
			ans: []visitInfo{
				{mysql.IndexPriv, "test", "t", "", nil, false, "", false},
			},
		},
		{
			sql: "drop index e on t",
			ans: []visitInfo{
				{mysql.IndexPriv, "test", "t", "", nil, false, "", false},
			},
		},
		{
			sql: `grant all privileges on test.* to 'test'@'%'`,
			ans: []visitInfo{
				{mysql.SelectPriv, "test", "", "", nil, false, "", false},
				{mysql.InsertPriv, "test", "", "", nil, false, "", false},
				{mysql.UpdatePriv, "test", "", "", nil, false, "", false},
				{mysql.DeletePriv, "test", "", "", nil, false, "", false},
				{mysql.CreatePriv, "test", "", "", nil, false, "", false},
				{mysql.DropPriv, "test", "", "", nil, false, "", false},
				{mysql.GrantPriv, "test", "", "", nil, false, "", false},
				{mysql.ReferencesPriv, "test", "", "", nil, false, "", false},
				{mysql.LockTablesPriv, "test", "", "", nil, false, "", false},
				{mysql.CreateTMPTablePriv, "test", "", "", nil, false, "", false},
				{mysql.EventPriv, "test", "", "", nil, false, "", false},
				{mysql.CreateRoutinePriv, "test", "", "", nil, false, "", false},
				{mysql.AlterRoutinePriv, "test", "", "", nil, false, "", false},
				{mysql.AlterPriv, "test", "", "", nil, false, "", false},
				{mysql.ExecutePriv, "test", "", "", nil, false, "", false},
				{mysql.IndexPriv, "test", "", "", nil, false, "", false},
				{mysql.CreateViewPriv, "test", "", "", nil, false, "", false},
				{mysql.ShowViewPriv, "test", "", "", nil, false, "", false},
			},
		},
		{
			sql: `grant all privileges on *.* to 'test'@'%'`,
			ans: []visitInfo{
				{mysql.SelectPriv, "", "", "", nil, false, "", false},
				{mysql.InsertPriv, "", "", "", nil, false, "", false},
				{mysql.UpdatePriv, "", "", "", nil, false, "", false},
				{mysql.DeletePriv, "", "", "", nil, false, "", false},
				{mysql.CreatePriv, "", "", "", nil, false, "", false},
				{mysql.DropPriv, "", "", "", nil, false, "", false},
				{mysql.ProcessPriv, "", "", "", nil, false, "", false},
				{mysql.ReferencesPriv, "", "", "", nil, false, "", false},
				{mysql.AlterPriv, "", "", "", nil, false, "", false},
				{mysql.ShowDBPriv, "", "", "", nil, false, "", false},
				{mysql.SuperPriv, "", "", "", nil, false, "", false},
				{mysql.ExecutePriv, "", "", "", nil, false, "", false},
				{mysql.IndexPriv, "", "", "", nil, false, "", false},
				{mysql.CreateUserPriv, "", "", "", nil, false, "", false},
				{mysql.CreateTablespacePriv, "", "", "", nil, false, "", false},
				{mysql.TriggerPriv, "", "", "", nil, false, "", false},
				{mysql.CreateViewPriv, "", "", "", nil, false, "", false},
				{mysql.ShowViewPriv, "", "", "", nil, false, "", false},
				{mysql.CreateRolePriv, "", "", "", nil, false, "", false},
				{mysql.DropRolePriv, "", "", "", nil, false, "", false},
				{mysql.CreateTMPTablePriv, "", "", "", nil, false, "", false},
				{mysql.LockTablesPriv, "", "", "", nil, false, "", false},
				{mysql.CreateRoutinePriv, "", "", "", nil, false, "", false},
				{mysql.AlterRoutinePriv, "", "", "", nil, false, "", false},
				{mysql.EventPriv, "", "", "", nil, false, "", false},
				{mysql.ShutdownPriv, "", "", "", nil, false, "", false},
				{mysql.ReloadPriv, "", "", "", nil, false, "", false},
				{mysql.FilePriv, "", "", "", nil, false, "", false},
				{mysql.ConfigPriv, "", "", "", nil, false, "", false},
				{mysql.ReplicationClientPriv, "", "", "", nil, false, "", false},
				{mysql.ReplicationSlavePriv, "", "", "", nil, false, "", false},
				{mysql.GrantPriv, "", "", "", nil, false, "", false},
			},
		},
		{
			sql: `grant select on test.ttt to 'test'@'%'`,
			ans: []visitInfo{
				{mysql.SelectPriv, "test", "ttt", "", nil, false, "", false},
				{mysql.GrantPriv, "test", "ttt", "", nil, false, "", false},
			},
		},
		{
			sql: `grant select on ttt to 'test'@'%'`,
			ans: []visitInfo{
				{mysql.SelectPriv, "test", "ttt", "", nil, false, "", false},
				{mysql.GrantPriv, "test", "ttt", "", nil, false, "", false},
			},
		},
		{
			sql: `revoke all privileges on test.* from 'test'@'%'`,
			ans: []visitInfo{
				{mysql.SelectPriv, "test", "", "", nil, false, "", false},
				{mysql.InsertPriv, "test", "", "", nil, false, "", false},
				{mysql.UpdatePriv, "test", "", "", nil, false, "", false},
				{mysql.DeletePriv, "test", "", "", nil, false, "", false},
				{mysql.CreatePriv, "test", "", "", nil, false, "", false},
				{mysql.DropPriv, "test", "", "", nil, false, "", false},
				{mysql.GrantPriv, "test", "", "", nil, false, "", false},
				{mysql.ReferencesPriv, "test", "", "", nil, false, "", false},
				{mysql.LockTablesPriv, "test", "", "", nil, false, "", false},
				{mysql.CreateTMPTablePriv, "test", "", "", nil, false, "", false},
				{mysql.EventPriv, "test", "", "", nil, false, "", false},
				{mysql.CreateRoutinePriv, "test", "", "", nil, false, "", false},
				{mysql.AlterRoutinePriv, "test", "", "", nil, false, "", false},
				{mysql.AlterPriv, "test", "", "", nil, false, "", false},
				{mysql.ExecutePriv, "test", "", "", nil, false, "", false},
				{mysql.IndexPriv, "test", "", "", nil, false, "", false},
				{mysql.CreateViewPriv, "test", "", "", nil, false, "", false},
				{mysql.ShowViewPriv, "test", "", "", nil, false, "", false},
			},
		},
		{
			sql: `revoke connection_admin on *.* from u1`,
			ans: []visitInfo{
				{mysql.ExtendedPriv, "", "", "", nil, false, "CONNECTION_ADMIN", true},
			},
		},
		{
			sql: `revoke connection_admin, select on *.* from u1`,
			ans: []visitInfo{
				{mysql.ExtendedPriv, "", "", "", nil, false, "CONNECTION_ADMIN", true},
				{mysql.SelectPriv, "", "", "", nil, false, "", false},
				{mysql.GrantPriv, "", "", "", nil, false, "", false},
			},
		},
		{
			sql: `revoke all privileges on *.* FROM u1`,
			ans: []visitInfo{
				{mysql.SelectPriv, "", "", "", nil, false, "", false},
				{mysql.InsertPriv, "", "", "", nil, false, "", false},
				{mysql.UpdatePriv, "", "", "", nil, false, "", false},
				{mysql.DeletePriv, "", "", "", nil, false, "", false},
				{mysql.CreatePriv, "", "", "", nil, false, "", false},
				{mysql.DropPriv, "", "", "", nil, false, "", false},
				{mysql.ProcessPriv, "", "", "", nil, false, "", false},
				{mysql.ReferencesPriv, "", "", "", nil, false, "", false},
				{mysql.AlterPriv, "", "", "", nil, false, "", false},
				{mysql.ShowDBPriv, "", "", "", nil, false, "", false},
				{mysql.SuperPriv, "", "", "", nil, false, "", false},
				{mysql.ExecutePriv, "", "", "", nil, false, "", false},
				{mysql.IndexPriv, "", "", "", nil, false, "", false},
				{mysql.CreateUserPriv, "", "", "", nil, false, "", false},
				{mysql.CreateTablespacePriv, "", "", "", nil, false, "", false},
				{mysql.TriggerPriv, "", "", "", nil, false, "", false},
				{mysql.CreateViewPriv, "", "", "", nil, false, "", false},
				{mysql.ShowViewPriv, "", "", "", nil, false, "", false},
				{mysql.CreateRolePriv, "", "", "", nil, false, "", false},
				{mysql.DropRolePriv, "", "", "", nil, false, "", false},
				{mysql.CreateTMPTablePriv, "", "", "", nil, false, "", false},
				{mysql.LockTablesPriv, "", "", "", nil, false, "", false},
				{mysql.CreateRoutinePriv, "", "", "", nil, false, "", false},
				{mysql.AlterRoutinePriv, "", "", "", nil, false, "", false},
				{mysql.EventPriv, "", "", "", nil, false, "", false},
				{mysql.ShutdownPriv, "", "", "", nil, false, "", false},
				{mysql.ReloadPriv, "", "", "", nil, false, "", false},
				{mysql.FilePriv, "", "", "", nil, false, "", false},
				{mysql.ConfigPriv, "", "", "", nil, false, "", false},
				{mysql.ReplicationClientPriv, "", "", "", nil, false, "", false},
				{mysql.ReplicationSlavePriv, "", "", "", nil, false, "", false},
				{mysql.GrantPriv, "", "", "", nil, false, "", false},
			},
		},
		{
			sql: `set password for 'root'@'%' = 'xxxxx'`,
			ans: []visitInfo{},
		},
		{
			sql: `show create table test.ttt`,
			ans: []visitInfo{
				{mysql.AllPrivMask, "test", "ttt", "", nil, false, "", false},
			},
		},
		{
			sql: "alter table t add column a int(4)",
			ans: []visitInfo{
				{mysql.AlterPriv, "test", "t", "", nil, false, "", false},
			},
		},
		{
			sql: "rename table t_old to t_new",
			ans: []visitInfo{
				{mysql.AlterPriv, "test", "t_old", "", nil, false, "", false},
				{mysql.DropPriv, "test", "t_old", "", nil, false, "", false},
				{mysql.CreatePriv, "test", "t_new", "", nil, false, "", false},
				{mysql.InsertPriv, "test", "t_new", "", nil, false, "", false},
			},
		},
		{
			sql: "alter table t_old rename to t_new",
			ans: []visitInfo{
				{mysql.AlterPriv, "test", "t_old", "", nil, false, "", false},
				{mysql.DropPriv, "test", "t_old", "", nil, false, "", false},
				{mysql.CreatePriv, "test", "t_new", "", nil, false, "", false},
				{mysql.InsertPriv, "test", "t_new", "", nil, false, "", false},
			},
		},
		{
			sql: "alter table t drop partition p0;",
			ans: []visitInfo{
				{mysql.AlterPriv, "test", "t", "", nil, false, "", false},
				{mysql.DropPriv, "test", "t", "", nil, false, "", false},
			},
		},
		{
			sql: "flush privileges",
			ans: []visitInfo{
				{mysql.ReloadPriv, "", "", "", ErrSpecificAccessDenied, false, "", false},
			},
		},
		{
			sql: "SET GLOBAL wait_timeout=12345",
			ans: []visitInfo{
				{mysql.ExtendedPriv, "", "", "", ErrSpecificAccessDenied, false, "SYSTEM_VARIABLES_ADMIN", false},
			},
		},
		{
			sql: "create placement policy x LEARNERS=1",
			ans: []visitInfo{
				{mysql.ExtendedPriv, "", "", "", ErrSpecificAccessDenied, false, "PLACEMENT_ADMIN", false},
			},
		},
		{
			sql: "drop placement policy if exists x",
			ans: []visitInfo{
				{mysql.ExtendedPriv, "", "", "", ErrSpecificAccessDenied, false, "PLACEMENT_ADMIN", false},
			},
		},
		{
			sql: "BACKUP DATABASE test TO 'local:///tmp/a'",
			ans: []visitInfo{
				{mysql.ExtendedPriv, "", "", "", ErrSpecificAccessDenied, false, "BACKUP_ADMIN", false},
			},
		},
		{
			sql: "RESTORE DATABASE test FROM 'local:///tmp/a'",
			ans: []visitInfo{
				{mysql.ExtendedPriv, "", "", "", ErrSpecificAccessDenied, false, "RESTORE_ADMIN", false},
			},
		},
		{
			sql: "SHOW BACKUPS",
			ans: []visitInfo{
				{mysql.ExtendedPriv, "", "", "", ErrSpecificAccessDenied, false, "BACKUP_ADMIN", false},
			},
		},
		{
			sql: "SHOW RESTORES",
			ans: []visitInfo{
				{mysql.ExtendedPriv, "", "", "", ErrSpecificAccessDenied, false, "RESTORE_ADMIN", false},
			},
		},
		{
			sql: "GRANT rolename TO user1",
			ans: []visitInfo{
				{mysql.ExtendedPriv, "", "", "", ErrSpecificAccessDenied, false, "ROLE_ADMIN", false},
			},
		},
		{
			sql: "REVOKE rolename FROM user1",
			ans: []visitInfo{
				{mysql.ExtendedPriv, "", "", "", ErrSpecificAccessDenied, false, "ROLE_ADMIN", false},
			},
		},
		{
			sql: "GRANT BACKUP_ADMIN ON *.* TO user1",
			ans: []visitInfo{
				{mysql.ExtendedPriv, "", "", "", ErrSpecificAccessDenied, false, "BACKUP_ADMIN", true},
			},
		},
		{
			sql: "GRANT BACKUP_ADMIN ON *.* TO user1 WITH GRANT OPTION",
			ans: []visitInfo{
				{mysql.ExtendedPriv, "", "", "", ErrSpecificAccessDenied, false, "BACKUP_ADMIN", true},
			},
		},
		{
			sql: "RENAME USER user1 to user1_tmp",
			ans: []visitInfo{
				{mysql.CreateUserPriv, "", "", "", ErrSpecificAccessDenied, false, "", false},
			},
		},
		{
			sql: "SHOW CONFIG",
			ans: []visitInfo{
				{mysql.ConfigPriv, "", "", "", ErrSpecificAccessDenied, false, "", false},
			},
		},
	}

	for _, tt := range tests {
		comment := Commentf("for %s", tt.sql)
		stmt, err := s.ParseOneStmt(tt.sql, "", "")
		c.Assert(err, IsNil, comment)

		// TODO: to fix, Table 'test.ttt' doesn't exist
		_ = Preprocess(s.ctx, stmt, WithPreprocessorReturn(&PreprocessorReturn{InfoSchema: s.is}))
		sctx := MockContext()
		builder, _ := NewPlanBuilder().Init(sctx, s.is, &hint.BlockHintProcessor{})
		domain.GetDomain(sctx).MockInfoCacheAndLoadInfoSchema(s.is)
		builder.ctx.GetSessionVars().SetHashJoinConcurrency(1)
		_, err = builder.Build(context.TODO(), stmt)
		c.Assert(err, IsNil, comment)

		checkVisitInfo(c, builder.visitInfo, tt.ans, comment)
	}
}

type visitInfoArray []visitInfo

func (v visitInfoArray) Len() int {
	return len(v)
}

func (v visitInfoArray) Less(i, j int) bool {
	if v[i].privilege < v[j].privilege {
		return true
	}
	if v[i].db < v[j].db {
		return true
	}
	if v[i].table < v[j].table {
		return true
	}
	if v[i].column < v[j].column {
		return true
	}

	return false
}

func (v visitInfoArray) Swap(i, j int) {
	v[i], v[j] = v[j], v[i]
}

func unique(v []visitInfo) []visitInfo {
	repeat := 0
	for i := 1; i < len(v); i++ {
		if v[i] == v[i-1] {
			repeat++
		} else {
			v[i-repeat] = v[i]
		}
	}
	return v[:len(v)-repeat]
}

func checkVisitInfo(c *C, v1, v2 []visitInfo, comment CommentInterface) {
	sort.Sort(visitInfoArray(v1))
	sort.Sort(visitInfoArray(v2))
	v1 = unique(v1)
	v2 = unique(v2)

	c.Assert(len(v1), Equals, len(v2), comment)
	for i := 0; i < len(v1); i++ {
		// loose compare errors for code match
		c.Assert(terror.ErrorEqual(v1[i].err, v2[i].err), IsTrue, Commentf("err1 %v, err2 %v for %s", v1[i].err, v2[i].err, comment))
		// compare remainder
		v1[i].err = v2[i].err
		c.Assert(v1[i], Equals, v2[i], comment)
	}
}

func (s *testPlanSuite) TestUnion(c *C) {
	defer func() {
		testleak.AfterTest(c)()
	}()
	var input []string
	var output []struct {
		Best string
		Err  bool
	}
	s.testData.GetTestCases(c, &input, &output)
	ctx := context.TODO()
	for i, tt := range input {
		comment := Commentf("case:%v sql:%s", i, tt)
		stmt, err := s.ParseOneStmt(tt, "", "")
		c.Assert(err, IsNil, comment)
		err = Preprocess(s.ctx, stmt, WithPreprocessorReturn(&PreprocessorReturn{InfoSchema: s.is}))
		c.Assert(err, IsNil)
		sctx := MockContext()
		builder, _ := NewPlanBuilder().Init(sctx, s.is, &hint.BlockHintProcessor{})
		domain.GetDomain(sctx).MockInfoCacheAndLoadInfoSchema(s.is)
		plan, err := builder.Build(ctx, stmt)
		s.testData.OnRecord(func() {
			output[i].Err = err != nil
		})
		if output[i].Err {
			c.Assert(err, NotNil)
			continue
		}
		c.Assert(err, IsNil)
		p := plan.(LogicalPlan)
		p, err = logicalOptimize(ctx, builder.optFlag, p)
		s.testData.OnRecord(func() {
			output[i].Best = ToString(p)
		})
		c.Assert(err, IsNil)
		c.Assert(ToString(p), Equals, output[i].Best, comment)
	}
}

func (s *testPlanSuite) TestTopNPushDown(c *C) {
	defer func() {
		testleak.AfterTest(c)()
	}()
	var input, output []string
	s.testData.GetTestCases(c, &input, &output)
	ctx := context.TODO()
	for i, tt := range input {
		comment := Commentf("case:%v sql:%s", i, tt)
		stmt, err := s.ParseOneStmt(tt, "", "")
		c.Assert(err, IsNil, comment)
		err = Preprocess(s.ctx, stmt, WithPreprocessorReturn(&PreprocessorReturn{InfoSchema: s.is}))
		c.Assert(err, IsNil)
		sctx := MockContext()
		builder, _ := NewPlanBuilder().Init(sctx, s.is, &hint.BlockHintProcessor{})
		domain.GetDomain(sctx).MockInfoCacheAndLoadInfoSchema(s.is)
		p, err := builder.Build(ctx, stmt)
		c.Assert(err, IsNil)
		p, err = logicalOptimize(ctx, builder.optFlag, p.(LogicalPlan))
		c.Assert(err, IsNil)
		s.testData.OnRecord(func() {
			output[i] = ToString(p)
		})
		c.Assert(ToString(p), Equals, output[i], comment)
	}
}

func (s *testPlanSuite) TestNameResolver(c *C) {
	defer testleak.AfterTest(c)()
	tests := []struct {
		sql string
		err string
	}{
		{"select a from t", ""},
		{"select c3 from t", "[planner:1054]Unknown column 'c3' in 'field list'"},
		{"select c1 from t4", "[schema:1146]Table 'test.t4' doesn't exist"},
		{"select * from t", ""},
		{"select t.* from t", ""},
		{"select t2.* from t", "[planner:1051]Unknown table 't2'"},
		{"select b as a, c as a from t group by a", "[planner:1052]Column 'a' in group statement is ambiguous"},
		{"select 1 as a, b as a, c as a from t group by a", ""},
		{"select a, b as a from t group by a+1", ""},
		{"select c, a as c from t order by c+1", ""},
		{"select * from t as t1, t as t2 join t as t3 on t2.a = t3.a", ""},
		{"select * from t as t1, t as t2 join t as t3 on t1.c1 = t2.a", "[planner:1054]Unknown column 't1.c1' in 'on clause'"},
		{"select a from t group by a having a = 3", ""},
		{"select a from t group by a having c2 = 3", "[planner:1054]Unknown column 'c2' in 'having clause'"},
		{"select a from t where exists (select b)", ""},
		{"select cnt from (select count(a) as cnt from t group by b) as t2 group by cnt", ""},
		{"select a from t where t11.a < t.a", "[planner:1054]Unknown column 't11.a' in 'where clause'"},
		{"select a from t having t11.c1 < t.a", "[planner:1054]Unknown column 't11.c1' in 'having clause'"},
		{"select a from t where t.a < t.a order by t11.c1", "[planner:1054]Unknown column 't11.c1' in 'order clause'"},
		{"select a from t group by t11.c1", "[planner:1054]Unknown column 't11.c1' in 'group statement'"},
		{"delete a from (select * from t ) as a, t", "[planner:1288]The target table a of the DELETE is not updatable"},
		{"delete b from (select * from t ) as a, t", "[planner:1109]Unknown table 'b' in MULTI DELETE"},
		{"select '' as fakeCol from t group by values(fakeCol)", "[planner:1054]Unknown column '' in 'VALUES() function'"},
		{"update t, (select * from t) as b set b.a = t.a", "[planner:1288]The target table b of the UPDATE is not updatable"},
		{"select row_number() over () from t group by 1", "[planner:1056]Can't group on 'row_number() over ()'"},
		{"select row_number() over () as x from t group by 1", "[planner:1056]Can't group on 'x'"},
		{"select sum(a) as x from t group by 1", "[planner:1056]Can't group on 'x'"},
	}

	ctx := context.Background()
	for _, t := range tests {
		comment := Commentf("for %s", t.sql)
		stmt, err := s.ParseOneStmt(t.sql, "", "")
		c.Assert(err, IsNil, comment)
		s.ctx.GetSessionVars().SetHashJoinConcurrency(1)

		_, _, err = BuildLogicalPlanForTest(ctx, s.ctx, stmt, s.is)
		if t.err == "" {
			c.Check(err, IsNil)
		} else {
			c.Assert(err.Error(), Equals, t.err)
		}
	}
}

func (s *testPlanSuite) TestOuterJoinEliminator(c *C) {
	defer testleak.AfterTest(c)()
	var input, output []string
	s.testData.GetTestCases(c, &input, &output)

	ctx := context.TODO()
	for i, tt := range input {
		comment := Commentf("case:%v sql:%s", i, tt)
		stmt, err := s.ParseOneStmt(tt, "", "")
		c.Assert(err, IsNil, comment)
		err = Preprocess(s.ctx, stmt, WithPreprocessorReturn(&PreprocessorReturn{InfoSchema: s.is}))
		c.Assert(err, IsNil)
		sctx := MockContext()
		builder, _ := NewPlanBuilder().Init(sctx, s.is, &hint.BlockHintProcessor{})
		domain.GetDomain(sctx).MockInfoCacheAndLoadInfoSchema(s.is)
		p, err := builder.Build(ctx, stmt)
		c.Assert(err, IsNil)
		p, err = logicalOptimize(ctx, builder.optFlag, p.(LogicalPlan))
		c.Assert(err, IsNil)
		planString := ToString(p)
		s.testData.OnRecord(func() {
			output[i] = planString
		})
		c.Assert(planString, Equals, output[i], comment)
	}
}

func (s *testPlanSuite) TestSelectView(c *C) {
	defer func() {
		testleak.AfterTest(c)()
	}()
	tests := []struct {
		sql  string
		best string
	}{
		{
			sql:  "select * from v",
			best: "DataScan(t)->Projection",
		},
		{
			sql:  "select v.b, v.c, v.d from v",
			best: "DataScan(t)->Projection",
		},
	}
	ctx := context.TODO()
	for i, tt := range tests {
		comment := Commentf("case:%v sql:%s", i, tt.sql)
		stmt, err := s.ParseOneStmt(tt.sql, "", "")
		c.Assert(err, IsNil, comment)
		err = Preprocess(s.ctx, stmt, WithPreprocessorReturn(&PreprocessorReturn{InfoSchema: s.is}))
		c.Assert(err, IsNil)
		builder, _ := NewPlanBuilder().Init(MockContext(), s.is, &hint.BlockHintProcessor{})
		p, err := builder.Build(ctx, stmt)
		c.Assert(err, IsNil)
		p, err = logicalOptimize(ctx, builder.optFlag, p.(LogicalPlan))
		c.Assert(err, IsNil)
		c.Assert(ToString(p), Equals, tt.best, comment)
	}
}

func (s *testPlanSuite) TestWindowFunction(c *C) {
	s.optimizeVars = map[string]string{
		variable.TiDBWindowConcurrency: "1",
	}
	defer func() {
		s.optimizeVars = nil
		testleak.AfterTest(c)()
	}()
	var input, output []string
	s.testData.GetTestCases(c, &input, &output)
	s.doTestWindowFunction(c, input, output)
}

func (s *testPlanSuite) TestWindowParallelFunction(c *C) {
	s.optimizeVars = map[string]string{
		variable.TiDBWindowConcurrency: "4",
	}
	defer func() {
		s.optimizeVars = nil
		testleak.AfterTest(c)()
	}()
	var input, output []string
	s.testData.GetTestCases(c, &input, &output)
	s.doTestWindowFunction(c, input, output)
}

func (s *testPlanSuite) doTestWindowFunction(c *C, input, output []string) {
	ctx := context.TODO()
	for i, tt := range input {
		comment := Commentf("case:%v sql:%s", i, tt)
		p, stmt, err := s.optimize(ctx, tt)
		if err != nil {
			s.testData.OnRecord(func() {
				output[i] = err.Error()
			})
			c.Assert(err.Error(), Equals, output[i], comment)
			continue
		}
		s.testData.OnRecord(func() {
			output[i] = ToString(p)
		})
		c.Assert(ToString(p), Equals, output[i], comment)

		var sb strings.Builder
		// After restore, the result should be the same.
		err = stmt.Restore(format.NewRestoreCtx(format.DefaultRestoreFlags, &sb))
		c.Assert(err, IsNil)
		p, _, err = s.optimize(ctx, sb.String())
		if err != nil {
			c.Assert(err.Error(), Equals, output[i], comment)
			continue
		}
		c.Assert(ToString(p), Equals, output[i], comment)
	}
}

func (s *testPlanSuite) optimize(ctx context.Context, sql string) (PhysicalPlan, ast.Node, error) {
	stmt, err := s.ParseOneStmt(sql, "", "")
	if err != nil {
		return nil, nil, err
	}
	err = Preprocess(s.ctx, stmt, WithPreprocessorReturn(&PreprocessorReturn{InfoSchema: s.is}))
	if err != nil {
		return nil, nil, err
	}

	sctx := MockContext()
	for k, v := range s.optimizeVars {
		if err = sctx.GetSessionVars().SetSystemVar(k, v); err != nil {
			return nil, nil, err
		}
	}
	builder, _ := NewPlanBuilder().Init(sctx, s.is, &hint.BlockHintProcessor{})
	domain.GetDomain(sctx).MockInfoCacheAndLoadInfoSchema(s.is)
	p, err := builder.Build(ctx, stmt)
	if err != nil {
		return nil, nil, err
	}
	p, err = logicalOptimize(ctx, builder.optFlag, p.(LogicalPlan))
	if err != nil {
		return nil, nil, err
	}
	p, _, err = physicalOptimize(p.(LogicalPlan), &PlanCounterDisabled)
	return p.(PhysicalPlan), stmt, err
}

func byItemsToProperty(byItems []*util.ByItems) *property.PhysicalProperty {
	pp := &property.PhysicalProperty{}
	for _, item := range byItems {
		pp.SortItems = append(pp.SortItems, property.SortItem{Col: item.Expr.(*expression.Column), Desc: item.Desc})
	}
	return pp
}

func pathsName(paths []*candidatePath) string {
	var names []string
	for _, path := range paths {
		if path.path.IsTablePath() {
			names = append(names, "PRIMARY_KEY")
		} else {
			names = append(names, path.path.Index.Name.O)
		}
	}
	return strings.Join(names, ",")
}

func (s *testPlanSuite) TestSkylinePruning(c *C) {
	defer testleak.AfterTest(c)()
	tests := []struct {
		sql    string
		result string
	}{
		{
			sql:    "select * from t",
			result: "PRIMARY_KEY",
		},
		{
			sql:    "select * from t order by f",
			result: "PRIMARY_KEY,f,f_g",
		},
		{
			sql:    "select * from t where a > 1",
			result: "PRIMARY_KEY",
		},
		{
			sql:    "select * from t where a > 1 order by f",
			result: "PRIMARY_KEY,f,f_g",
		},
		{
			sql:    "select * from t where f > 1",
			result: "PRIMARY_KEY,f,f_g",
		},
		{
			sql:    "select f from t where f > 1",
			result: "f,f_g",
		},
		{
			sql:    "select f from t where f > 1 order by a",
			result: "PRIMARY_KEY,f,f_g",
		},
		{
			sql:    "select * from t where f > 1 and g > 1",
			result: "PRIMARY_KEY,g,f_g",
		},
		{
			sql:    "select count(1) from t",
			result: "PRIMARY_KEY,c_d_e,f,g,f_g,c_d_e_str,e_d_c_str_prefix",
		},
		{
			sql:    "select * from t where f > 3 and g = 5",
			result: "PRIMARY_KEY,g,f_g",
		},
		{
			sql:    "select * from t where g = 5 order by f",
			result: "PRIMARY_KEY,g,f_g",
		},
		{
			sql:    "select * from t where d = 3 order by c, e",
			result: "PRIMARY_KEY,c_d_e",
		},
		{
			sql:    "select * from t where d = 1 and f > 1 and g > 1 order by c, e",
			result: "PRIMARY_KEY,c_d_e,g,f_g",
		},
	}
	ctx := context.TODO()
	for i, tt := range tests {
		comment := Commentf("case:%v sql:%s", i, tt.sql)
		stmt, err := s.ParseOneStmt(tt.sql, "", "")
		c.Assert(err, IsNil, comment)
		err = Preprocess(s.ctx, stmt, WithPreprocessorReturn(&PreprocessorReturn{InfoSchema: s.is}))
		c.Assert(err, IsNil)
		sctx := MockContext()
		builder, _ := NewPlanBuilder().Init(sctx, s.is, &hint.BlockHintProcessor{})
		domain.GetDomain(sctx).MockInfoCacheAndLoadInfoSchema(s.is)
		p, err := builder.Build(ctx, stmt)
		if err != nil {
			c.Assert(err.Error(), Equals, tt.result, comment)
			continue
		}
		c.Assert(err, IsNil, comment)
		p, err = logicalOptimize(ctx, builder.optFlag, p.(LogicalPlan))
		c.Assert(err, IsNil, comment)
		lp := p.(LogicalPlan)
		_, err = lp.recursiveDeriveStats(nil)
		c.Assert(err, IsNil, comment)
		var ds *DataSource
		var byItems []*util.ByItems
		for ds == nil {
			switch v := lp.(type) {
			case *DataSource:
				ds = v
			case *LogicalSort:
				byItems = v.ByItems
				lp = lp.Children()[0]
			case *LogicalProjection:
				newItems := make([]*util.ByItems, 0, len(byItems))
				for _, col := range byItems {
					idx := v.schema.ColumnIndex(col.Expr.(*expression.Column))
					switch expr := v.Exprs[idx].(type) {
					case *expression.Column:
						newItems = append(newItems, &util.ByItems{Expr: expr, Desc: col.Desc})
					}
				}
				byItems = newItems
				lp = lp.Children()[0]
			default:
				lp = lp.Children()[0]
			}
		}
		paths := ds.skylinePruning(byItemsToProperty(byItems))
		c.Assert(pathsName(paths), Equals, tt.result, comment)
	}
}

func (s *testPlanSuite) TestFastPlanContextTables(c *C) {
	defer testleak.AfterTest(c)()
	tests := []struct {
		sql      string
		fastPlan bool
	}{
		{
			"select * from t where a=1",
			true,
		},
		{

			"update t set f=0 where a=43215",
			true,
		},
		{
			"delete from t where a =43215",
			true,
		},
		{
			"select * from t where a>1",
			false,
		},
	}
	s.ctx.GetSessionVars().SnapshotInfoschema = s.is
	for _, tt := range tests {
		stmt, err := s.ParseOneStmt(tt.sql, "", "")
		c.Assert(err, IsNil)
		err = Preprocess(s.ctx, stmt, WithPreprocessorReturn(&PreprocessorReturn{InfoSchema: s.is}))
		c.Assert(err, IsNil)
		s.ctx.GetSessionVars().StmtCtx.Tables = nil
		p := TryFastPlan(s.ctx, stmt)
		if tt.fastPlan {
			c.Assert(p, NotNil)
			c.Assert(len(s.ctx.GetSessionVars().StmtCtx.Tables), Equals, 1)
			c.Assert(s.ctx.GetSessionVars().StmtCtx.Tables[0].Table, Equals, "t")
			c.Assert(s.ctx.GetSessionVars().StmtCtx.Tables[0].DB, Equals, "test")
		} else {
			c.Assert(p, IsNil)
			c.Assert(len(s.ctx.GetSessionVars().StmtCtx.Tables), Equals, 0)
		}
	}
}

func (s *testPlanSuite) TestUpdateEQCond(c *C) {
	defer testleak.AfterTest(c)()
	tests := []struct {
		sql  string
		best string
	}{
		{
			sql:  "select t1.a from t t1, t t2 where t1.a = t2.a+1",
			best: "Join{DataScan(t1)->DataScan(t2)->Projection}(test.t.a,Column#25)->Projection->Projection",
		},
	}
	ctx := context.TODO()
	for i, tt := range tests {
		comment := Commentf("case:%v sql:%s", i, tt.sql)
		stmt, err := s.ParseOneStmt(tt.sql, "", "")
		c.Assert(err, IsNil, comment)
		err = Preprocess(s.ctx, stmt, WithPreprocessorReturn(&PreprocessorReturn{InfoSchema: s.is}))
		c.Assert(err, IsNil)
		sctx := MockContext()
		builder, _ := NewPlanBuilder().Init(sctx, s.is, &hint.BlockHintProcessor{})
		domain.GetDomain(sctx).MockInfoCacheAndLoadInfoSchema(s.is)
		p, err := builder.Build(ctx, stmt)
		c.Assert(err, IsNil)
		p, err = logicalOptimize(ctx, builder.optFlag, p.(LogicalPlan))
		c.Assert(err, IsNil)
		c.Assert(ToString(p), Equals, tt.best, comment)
	}
}

func (s *testPlanSuite) TestConflictedJoinTypeHints(c *C) {
	defer testleak.AfterTest(c)()
	sql := "select /*+ INL_JOIN(t1) HASH_JOIN(t1) */ * from t t1, t t2 where t1.e = t2.e"
	ctx := context.TODO()
	stmt, err := s.ParseOneStmt(sql, "", "")
	c.Assert(err, IsNil)
	err = Preprocess(s.ctx, stmt, WithPreprocessorReturn(&PreprocessorReturn{InfoSchema: s.is}))
	c.Assert(err, IsNil)
	sctx := MockContext()
	builder, _ := NewPlanBuilder().Init(sctx, s.is, &hint.BlockHintProcessor{})
	domain.GetDomain(sctx).MockInfoCacheAndLoadInfoSchema(s.is)
	p, err := builder.Build(ctx, stmt)
	c.Assert(err, IsNil)
	p, err = logicalOptimize(ctx, builder.optFlag, p.(LogicalPlan))
	c.Assert(err, IsNil)
	proj, ok := p.(*LogicalProjection)
	c.Assert(ok, IsTrue)
	join, ok := proj.Children()[0].(*LogicalJoin)
	c.Assert(ok, IsTrue)
	c.Assert(join.hintInfo, IsNil)
	c.Assert(join.preferJoinType, Equals, uint(0))
}

func (s *testPlanSuite) TestSimplyOuterJoinWithOnlyOuterExpr(c *C) {
	defer testleak.AfterTest(c)()
	sql := "select * from t t1 right join t t0 ON TRUE where CONCAT_WS(t0.e=t0.e, 0, NULL) IS NULL"
	ctx := context.TODO()
	stmt, err := s.ParseOneStmt(sql, "", "")
	c.Assert(err, IsNil)
	err = Preprocess(s.ctx, stmt, WithPreprocessorReturn(&PreprocessorReturn{InfoSchema: s.is}))
	c.Assert(err, IsNil)
	sctx := MockContext()
	builder, _ := NewPlanBuilder().Init(sctx, s.is, &hint.BlockHintProcessor{})
	domain.GetDomain(sctx).MockInfoCacheAndLoadInfoSchema(s.is)
	p, err := builder.Build(ctx, stmt)
	c.Assert(err, IsNil)
	p, err = logicalOptimize(ctx, builder.optFlag, p.(LogicalPlan))
	c.Assert(err, IsNil)
	proj, ok := p.(*LogicalProjection)
	c.Assert(ok, IsTrue)
	join, ok := proj.Children()[0].(*LogicalJoin)
	c.Assert(ok, IsTrue)
	// previous wrong JoinType is InnerJoin
	c.Assert(join.JoinType, Equals, RightOuterJoin)
}

func (s *testPlanSuite) TestResolvingCorrelatedAggregate(c *C) {
	defer testleak.AfterTest(c)()
	tests := []struct {
		sql  string
		best string
	}{
		{
			sql:  "select (select count(a)) from t",
			best: "Apply{DataScan(t)->Aggr(count(test.t.a))->Dual->Projection->MaxOneRow}->Projection",
		},
		{
			sql:  "select (select count(n.a) from t) from t n",
			best: "Apply{DataScan(n)->Aggr(count(test.t.a))->DataScan(t)->Projection->MaxOneRow}->Projection",
		},
		{
			sql:  "select (select sum(count(a))) from t",
			best: "Apply{DataScan(t)->Aggr(count(test.t.a))->Dual->Aggr(sum(Column#13))->MaxOneRow}->Projection",
		},
		{
			sql:  "select (select sum(count(n.a)) from t) from t n",
			best: "Apply{DataScan(n)->Aggr(count(test.t.a))->DataScan(t)->Aggr(sum(Column#25))->MaxOneRow}->Projection",
		},
		{
			sql:  "select (select cnt from (select count(a) as cnt) n) from t",
			best: "Apply{DataScan(t)->Aggr(count(test.t.a))->Dual->Projection->MaxOneRow}->Projection",
		},
		{
			sql:  "select sum(a), sum(a), count(a), (select count(a)) from t",
			best: "Apply{DataScan(t)->Aggr(sum(test.t.a),count(test.t.a))->Dual->Projection->MaxOneRow}->Projection",
		},
	}

	ctx := context.TODO()
	for i, tt := range tests {
		comment := Commentf("case:%v sql:%s", i, tt.sql)
		stmt, err := s.ParseOneStmt(tt.sql, "", "")
		c.Assert(err, IsNil, comment)
		err = Preprocess(s.ctx, stmt, WithPreprocessorReturn(&PreprocessorReturn{InfoSchema: s.is}))
		c.Assert(err, IsNil, comment)
		p, _, err := BuildLogicalPlanForTest(ctx, s.ctx, stmt, s.is)
		c.Assert(err, IsNil, comment)
		p, err = logicalOptimize(context.TODO(), flagBuildKeyInfo|flagEliminateProjection|flagPrunColumns|flagPrunColumnsAgain, p.(LogicalPlan))
		c.Assert(err, IsNil, comment)
		c.Assert(ToString(p), Equals, tt.best, comment)
	}
}

func (s *testPlanSuite) TestFastPathInvalidBatchPointGet(c *C) {
	// #22040
	defer testleak.AfterTest(c)()
	tt := []struct {
		sql      string
		fastPlan bool
	}{
		{
			// column count doesn't match, not use idx
			sql:      "select * from t where (a,b) in ((1,2),1)",
			fastPlan: false,
		},
		{
			// column count doesn't match, not use idx
			sql:      "select * from t where (a,b) in (1,2)",
			fastPlan: false,
		},
		{
			// column count doesn't match, use idx
			sql:      "select * from t where (f,g) in ((1,2),1)",
			fastPlan: false,
		},
		{
			// column count doesn't match, use idx
			sql:      "select * from t where (f,g) in (1,2)",
			fastPlan: false,
		},
	}
	for i, tc := range tt {
		comment := Commentf("case:%v sql:%s", i, tc.sql)
		stmt, err := s.ParseOneStmt(tc.sql, "", "")
		c.Assert(err, IsNil, comment)
		err = Preprocess(s.ctx, stmt, WithPreprocessorReturn(&PreprocessorReturn{InfoSchema: s.is}))
		c.Assert(err, IsNil, comment)
		plan := TryFastPlan(s.ctx, stmt)
		if tc.fastPlan {
			c.Assert(plan, NotNil)
		} else {
			c.Assert(plan, IsNil)
		}
	}
}

func (s *testPlanSuite) TestWindowLogicalPlanAmbiguous(c *C) {
	sql := "select a, max(a) over(), sum(a) over() from t"
	var planString string
	// The ambiguous logical plan which contains window function can usually be found in 100 iterations.
	iterations := 100
	for i := 0; i < iterations; i++ {
		stmt, err := s.ParseOneStmt(sql, "", "")
		c.Assert(err, IsNil)
		p, _, err := BuildLogicalPlanForTest(context.Background(), s.ctx, stmt, s.is)
		c.Assert(err, IsNil)
		if planString == "" {
			planString = ToString(p)
		} else {
			c.Assert(planString, Equals, ToString(p))
		}
	}
<<<<<<< HEAD
}

func (s *testPlanSuite) TestLogicalOptimizeWithTraceEnabled(c *C) {
	sql := "select * from t where a in (1,2)"
	defer testleak.AfterTest(c)()
	tt := []struct {
		flags []uint64
		steps int
	}{
		{
			flags: []uint64{
				flagEliminateAgg,
				flagPushDownAgg},
			steps: 2,
		},
		{
			flags: []uint64{
				flagEliminateAgg,
				flagPushDownAgg,
				flagPrunColumns,
				flagBuildKeyInfo,
			},
			steps: 4,
		},
		{
			flags: []uint64{},
			steps: 0,
		},
	}

	for i, tc := range tt {
		comment := Commentf("case:%v sql:%s", i, sql)
		stmt, err := s.ParseOneStmt(sql, "", "")
		c.Assert(err, IsNil, comment)
		err = Preprocess(s.ctx, stmt, WithPreprocessorReturn(&PreprocessorReturn{InfoSchema: s.is}))
		c.Assert(err, IsNil, comment)
		sctx := MockContext()
		sctx.GetSessionVars().StmtCtx.EnableOptimizeTrace = true
		builder, _ := NewPlanBuilder().Init(sctx, s.is, &hint.BlockHintProcessor{})
		domain.GetDomain(sctx).MockInfoCacheAndLoadInfoSchema(s.is)
		ctx := context.TODO()
		p, err := builder.Build(ctx, stmt)
		c.Assert(err, IsNil)
		flag := uint64(0)
		for _, f := range tc.flags {
			flag = flag | f
		}
		p, err = logicalOptimize(ctx, flag, p.(LogicalPlan))
		c.Assert(err, IsNil)
		_, ok := p.(*LogicalProjection)
		c.Assert(ok, IsTrue)
		otrace := sctx.GetSessionVars().StmtCtx.LogicalOptimizeTrace
		c.Assert(otrace, NotNil)
		c.Assert(len(otrace.Steps), Equals, tc.steps)
	}
=======
>>>>>>> 3baa95ff
}<|MERGE_RESOLUTION|>--- conflicted
+++ resolved
@@ -2070,62 +2070,4 @@
 			c.Assert(planString, Equals, ToString(p))
 		}
 	}
-<<<<<<< HEAD
-}
-
-func (s *testPlanSuite) TestLogicalOptimizeWithTraceEnabled(c *C) {
-	sql := "select * from t where a in (1,2)"
-	defer testleak.AfterTest(c)()
-	tt := []struct {
-		flags []uint64
-		steps int
-	}{
-		{
-			flags: []uint64{
-				flagEliminateAgg,
-				flagPushDownAgg},
-			steps: 2,
-		},
-		{
-			flags: []uint64{
-				flagEliminateAgg,
-				flagPushDownAgg,
-				flagPrunColumns,
-				flagBuildKeyInfo,
-			},
-			steps: 4,
-		},
-		{
-			flags: []uint64{},
-			steps: 0,
-		},
-	}
-
-	for i, tc := range tt {
-		comment := Commentf("case:%v sql:%s", i, sql)
-		stmt, err := s.ParseOneStmt(sql, "", "")
-		c.Assert(err, IsNil, comment)
-		err = Preprocess(s.ctx, stmt, WithPreprocessorReturn(&PreprocessorReturn{InfoSchema: s.is}))
-		c.Assert(err, IsNil, comment)
-		sctx := MockContext()
-		sctx.GetSessionVars().StmtCtx.EnableOptimizeTrace = true
-		builder, _ := NewPlanBuilder().Init(sctx, s.is, &hint.BlockHintProcessor{})
-		domain.GetDomain(sctx).MockInfoCacheAndLoadInfoSchema(s.is)
-		ctx := context.TODO()
-		p, err := builder.Build(ctx, stmt)
-		c.Assert(err, IsNil)
-		flag := uint64(0)
-		for _, f := range tc.flags {
-			flag = flag | f
-		}
-		p, err = logicalOptimize(ctx, flag, p.(LogicalPlan))
-		c.Assert(err, IsNil)
-		_, ok := p.(*LogicalProjection)
-		c.Assert(ok, IsTrue)
-		otrace := sctx.GetSessionVars().StmtCtx.LogicalOptimizeTrace
-		c.Assert(otrace, NotNil)
-		c.Assert(len(otrace.Steps), Equals, tc.steps)
-	}
-=======
->>>>>>> 3baa95ff
 }