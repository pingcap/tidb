// Copyright 2020 PingCAP, Inc.
//
// Licensed under the Apache License, Version 2.0 (the "License");
// you may not use this file except in compliance with the License.
// You may obtain a copy of the License at
//
//     http://www.apache.org/licenses/LICENSE-2.0
//
// Unless required by applicable law or agreed to in writing, software
// distributed under the License is distributed on an "AS IS" BASIS,
// See the License for the specific language governing permissions and
// limitations under the License.

package core

import (
	"context"

	"github.com/pingcap/errors"
	"github.com/pingcap/parser/model"
	"github.com/pingcap/tidb/distsql"
	"github.com/pingcap/tidb/expression"
	"github.com/pingcap/tidb/infoschema"
	"github.com/pingcap/tidb/kv"
	"github.com/pingcap/tidb/sessionctx"
	"github.com/pingcap/tidb/table"
	"github.com/pingcap/tidb/types"
	"github.com/pingcap/tidb/util/logutil"
	"go.uber.org/zap"
)

// Fragment is cut from the whole pushed-down plan by network communication.
// Communication by pfs are always through shuffling / broadcasting / passing through.
type Fragment struct {
	// following field are filled during getPlanFragment.
	TableScan         *PhysicalTableScan          // result physical table scan
	ExchangeReceivers []*PhysicalExchangeReceiver // data receivers

	// following fields are filled after scheduling.
	ExchangeSender *PhysicalExchangeSender // data exporter
}

type mppTaskGenerator struct {
	ctx         sessionctx.Context
	startTS     uint64
	allocTaskID *int64
	is          infoschema.InfoSchema
}

// GenerateRootMPPTasks generate all mpp tasks and return root ones.
func GenerateRootMPPTasks(ctx sessionctx.Context, startTs uint64, sender *PhysicalExchangeSender, allocTaskID *int64, is infoschema.InfoSchema) ([]*kv.MPPTask, error) {
	g := &mppTaskGenerator{ctx: ctx, startTS: startTs, allocTaskID: allocTaskID, is: is}
	return g.generateMPPTasks(sender)
}

func (e *mppTaskGenerator) generateMPPTasks(s *PhysicalExchangeSender) ([]*kv.MPPTask, error) {
	logutil.BgLogger().Info("Mpp will generate tasks", zap.String("plan", ToString(s)))
	tidbTask := &kv.MPPTask{
		StartTs: e.startTS,
		ID:      -1,
	}
	rootTasks, err := e.generateMPPTasksForFragment(s)
	if err != nil {
		return nil, errors.Trace(err)
	}
	s.TargetTasks = []*kv.MPPTask{tidbTask}
	return rootTasks, nil
}

<<<<<<< HEAD
type mppAddr struct {
	addr string
}

func (m *mppAddr) GetAddress() string {
	return m.addr
}

func (e *mppTaskGenerator) constructMPPTasksByChildrenTasks(tasks []*kv.MPPTask) []*kv.MPPTask {
	addressMap := make(map[string]struct{})
	newTasks := make([]*kv.MPPTask, 0, len(tasks))
	for _, task := range tasks {
		addr := task.Meta.GetAddress()
		_, ok := addressMap[addr]
		if !ok {
			*e.allocTaskID++
			mppTask := &kv.MPPTask{
				Meta:    &mppAddr{addr: addr},
				ID:      *e.allocTaskID,
				StartTs: e.startTS,
				TableID: -1,
			}
			newTasks = append(newTasks, mppTask)
			addressMap[addr] = struct{}{}
		}
	}
	return newTasks
}

func (e *mppTaskGenerator) generateMPPTasksForFragment(f *Fragment) (tasks []*kv.MPPTask, err error) {
=======
func (f *Fragment) init(p PhysicalPlan) error {
	switch x := p.(type) {
	case *PhysicalTableScan:
		if f.TableScan != nil {
			return errors.New("one task contains at most one table scan")
		}
		f.TableScan = x
	case *PhysicalExchangeReceiver:
		f.ExchangeReceivers = append(f.ExchangeReceivers, x)
	default:
		for _, ch := range p.Children() {
			if err := f.init(ch); err != nil {
				return errors.Trace(err)
			}
		}
	}
	return nil
}

func newFragment(s *PhysicalExchangeSender) (*Fragment, error) {
	f := &Fragment{ExchangeSender: s}
	s.Fragment = f
	err := f.init(s)
	return f, errors.Trace(err)
}

func (e *mppTaskGenerator) generateMPPTasksForFragment(s *PhysicalExchangeSender) (tasks []*kv.MPPTask, err error) {
	f, err := newFragment(s)
	if err != nil {
		return nil, errors.Trace(err)
	}
>>>>>>> 961cd663
	for _, r := range f.ExchangeReceivers {
		r.Tasks, err = e.generateMPPTasksForFragment(r.GetExchangeSender())
		if err != nil {
			return nil, errors.Trace(err)
		}
	}
	if f.TableScan != nil {
		tasks, err = e.constructMPPTasksImpl(context.Background(), f.TableScan)
	} else {
		childrenTasks := make([]*kv.MPPTask, 0)
		for _, r := range f.ExchangeReceivers {
			childrenTasks = append(childrenTasks, r.Tasks...)
		}
		tasks = e.constructMPPTasksByChildrenTasks(childrenTasks)
	}
	if err != nil {
		return nil, errors.Trace(err)
	}
	if len(tasks) == 0 {
		return nil, errors.New("cannot find mpp task")
	}
	for _, r := range f.ExchangeReceivers {
		s := r.GetExchangeSender()
		s.TargetTasks = tasks
	}
	f.ExchangeSender.Tasks = tasks
	return tasks, nil
}

func partitionPruning(ctx sessionctx.Context, tbl table.PartitionedTable, conds []expression.Expression, partitionNames []model.CIStr,
	columns []*expression.Column, columnNames types.NameSlice) ([]table.PhysicalTable, error) {
	idxArr, err := PartitionPruning(ctx, tbl, conds, partitionNames, columns, columnNames)
	if err != nil {
		return nil, err
	}

	pi := tbl.Meta().GetPartitionInfo()
	var ret []table.PhysicalTable
	if len(idxArr) == 1 && idxArr[0] == FullRange {
		ret = make([]table.PhysicalTable, 0, len(pi.Definitions))
		for _, def := range pi.Definitions {
			p := tbl.GetPartition(def.ID)
			ret = append(ret, p)
		}
	} else {
		ret = make([]table.PhysicalTable, 0, len(idxArr))
		for _, idx := range idxArr {
			pid := pi.Definitions[idx].ID
			p := tbl.GetPartition(pid)
			ret = append(ret, p)
		}
	}
	if len(ret) == 0 {
		ret = []table.PhysicalTable{tbl.GetPartition(pi.Definitions[0].ID)}
	}
	return ret, nil
}

// single physical table means a table without partitions or a single partition in a partition table.
func (e *mppTaskGenerator) constructMPPTasksImpl(ctx context.Context, ts *PhysicalTableScan) ([]*kv.MPPTask, error) {
	splitedRanges, _ := distsql.SplitRangesBySign(ts.Ranges, false, false, ts.Table.IsCommonHandle)
	if ts.Table.GetPartitionInfo() != nil {
		tmp, _ := e.is.TableByID(ts.Table.ID)
		tbl := tmp.(table.PartitionedTable)
		partitions, err := partitionPruning(e.ctx, tbl, ts.PartitionInfo.PruningConds, ts.PartitionInfo.PartitionNames, ts.PartitionInfo.Columns, ts.PartitionInfo.ColumnNames)
		if err != nil {
			return nil, errors.Trace(err)
		}
		var ret []*kv.MPPTask
		for _, p := range partitions {
			pid := p.GetPhysicalID()
			meta := p.Meta()
			kvRanges, err := distsql.TableHandleRangesToKVRanges(e.ctx.GetSessionVars().StmtCtx, []int64{pid}, meta != nil && ts.Table.IsCommonHandle, splitedRanges, nil)
			if err != nil {
				return nil, errors.Trace(err)
			}
			tasks, err := e.constructMPPTasksForSinglePartitionTable(ctx, kvRanges, pid)
			if err != nil {
				return nil, errors.Trace(err)
			}
			ret = append(ret, tasks...)
		}
		return ret, nil
	}

	kvRanges, err := distsql.TableHandleRangesToKVRanges(e.ctx.GetSessionVars().StmtCtx, []int64{ts.Table.ID}, ts.Table.IsCommonHandle, splitedRanges, nil)
	if err != nil {
		return nil, errors.Trace(err)
	}
	return e.constructMPPTasksForSinglePartitionTable(ctx, kvRanges, ts.Table.ID)
}

func (e *mppTaskGenerator) constructMPPTasksForSinglePartitionTable(ctx context.Context, kvRanges []kv.KeyRange, tableID int64) ([]*kv.MPPTask, error) {
	req := &kv.MPPBuildTasksRequest{KeyRanges: kvRanges}
	metas, err := e.ctx.GetMPPClient().ConstructMPPTasks(ctx, req)
	if err != nil {
		return nil, errors.Trace(err)
	}
	tasks := make([]*kv.MPPTask, 0, len(metas))
	for _, meta := range metas {
		*e.allocTaskID++
		tasks = append(tasks, &kv.MPPTask{Meta: meta, ID: *e.allocTaskID, StartTs: e.startTS, TableID: tableID})
	}
	return tasks, nil
}<|MERGE_RESOLUTION|>--- conflicted
+++ resolved
@@ -67,7 +67,6 @@
 	return rootTasks, nil
 }
 
-<<<<<<< HEAD
 type mppAddr struct {
 	addr string
 }
@@ -97,8 +96,6 @@
 	return newTasks
 }
 
-func (e *mppTaskGenerator) generateMPPTasksForFragment(f *Fragment) (tasks []*kv.MPPTask, err error) {
-=======
 func (f *Fragment) init(p PhysicalPlan) error {
 	switch x := p.(type) {
 	case *PhysicalTableScan:
@@ -130,7 +127,6 @@
 	if err != nil {
 		return nil, errors.Trace(err)
 	}
->>>>>>> 961cd663
 	for _, r := range f.ExchangeReceivers {
 		r.Tasks, err = e.generateMPPTasksForFragment(r.GetExchangeSender())
 		if err != nil {
