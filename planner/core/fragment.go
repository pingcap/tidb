// Copyright 2020 PingCAP, Inc.
//
// Licensed under the Apache License, Version 2.0 (the "License");
// you may not use this file except in compliance with the License.
// You may obtain a copy of the License at
//
//     http://www.apache.org/licenses/LICENSE-2.0
//
// Unless required by applicable law or agreed to in writing, software
// distributed under the License is distributed on an "AS IS" BASIS,
// WITHOUT WARRANTIES OR CONDITIONS OF ANY KIND, either express or implied.
// See the License for the specific language governing permissions and
// limitations under the License.

package core

import (
	"context"
	"sync/atomic"
	"time"
	"unsafe"

	"github.com/pingcap/errors"
	"github.com/pingcap/tidb/config"
	"github.com/pingcap/tidb/distsql"
	"github.com/pingcap/tidb/expression"
	"github.com/pingcap/tidb/infoschema"
	"github.com/pingcap/tidb/kv"
	"github.com/pingcap/tidb/parser/model"
	"github.com/pingcap/tidb/sessionctx"
	"github.com/pingcap/tidb/table"
	"github.com/pingcap/tidb/types"
	"github.com/pingcap/tidb/util/logutil"
	"github.com/pingcap/tidb/util/ranger"
	"github.com/pingcap/tidb/util/size"
	"github.com/pingcap/tipb/go-tipb"
	"go.uber.org/zap"
	"golang.org/x/exp/slices"
)

// Fragment is cut from the whole pushed-down plan by network communication.
// Communication by pfs are always through shuffling / broadcasting / passing through.
type Fragment struct {
	// following field are filled during getPlanFragment.
	TableScan         *PhysicalTableScan          // result physical table scan
	ExchangeReceivers []*PhysicalExchangeReceiver // data receivers

	// following fields are filled after scheduling.
	ExchangeSender *PhysicalExchangeSender // data exporter

	IsRoot bool

	singleton bool // indicates if this is a task running on a single node.
}

const emptyFragmentSize = int64(unsafe.Sizeof(Fragment{}))

// MemoryUsage return the memory usage of Fragment
func (f *Fragment) MemoryUsage() (sum int64) {
	if f == nil {
		return
	}

	sum = emptyFragmentSize + int64(cap(f.ExchangeReceivers))*size.SizeOfPointer
	if f.TableScan != nil {
		sum += f.TableScan.MemoryUsage()
	}
	if f.ExchangeSender != nil {
		sum += f.ExchangeSender.MemoryUsage()
	}

	for _, receiver := range f.ExchangeReceivers {
		sum += receiver.MemoryUsage()
	}
	return
}

type tasksAndFrags struct {
	tasks []*kv.MPPTask
	frags []*Fragment
}

type mppTaskGenerator struct {
	ctx        sessionctx.Context
	startTS    uint64
	mppQueryID kv.MPPQueryID
	is         infoschema.InfoSchema
	frags      []*Fragment
	cache      map[int]tasksAndFrags
}

// GenerateRootMPPTasks generate all mpp tasks and return root ones.
func GenerateRootMPPTasks(ctx sessionctx.Context, startTs uint64, mppQueryID kv.MPPQueryID, sender *PhysicalExchangeSender, is infoschema.InfoSchema) ([]*Fragment, error) {
	g := &mppTaskGenerator{
		ctx:        ctx,
		startTS:    startTs,
		mppQueryID: mppQueryID,
		is:         is,
		cache:      make(map[int]tasksAndFrags),
	}
	return g.generateMPPTasks(sender)
}

// AllocMPPTaskID allocates task id for mpp tasks. It will reset the task id when the query finished.
func AllocMPPTaskID(ctx sessionctx.Context) int64 {
	mppQueryInfo := &ctx.GetSessionVars().StmtCtx.MPPQueryInfo
	return mppQueryInfo.AllocatedMPPTaskID.Add(1)
}

var mppQueryID uint64 = 1

// AllocMPPQueryID allocates local query id for mpp queries.
func AllocMPPQueryID() uint64 {
	return atomic.AddUint64(&mppQueryID, 1)
}

func (e *mppTaskGenerator) generateMPPTasks(s *PhysicalExchangeSender) ([]*Fragment, error) {
	logutil.BgLogger().Info("Mpp will generate tasks", zap.String("plan", ToString(s)))
	tidbTask := &kv.MPPTask{
		StartTs:    e.startTS,
		MppQueryID: e.mppQueryID,
		ID:         -1,
	}
	_, frags, err := e.generateMPPTasksForExchangeSender(s)
	if err != nil {
		return nil, errors.Trace(err)
	}
	for _, frag := range frags {
		frag.ExchangeSender.TargetTasks = []*kv.MPPTask{tidbTask}
		frag.IsRoot = true
	}
	return e.frags, nil
}

type mppAddr struct {
	addr string
}

func (m *mppAddr) GetAddress() string {
	return m.addr
}

// for the task without table scan, we construct tasks according to the children's tasks.
// That's for avoiding assigning to the failed node repeatly. We assumes that the chilren node must be workable.
func (e *mppTaskGenerator) constructMPPTasksByChildrenTasks(tasks []*kv.MPPTask) []*kv.MPPTask {
	addressMap := make(map[string]struct{})
	newTasks := make([]*kv.MPPTask, 0, len(tasks))
	for _, task := range tasks {
		addr := task.Meta.GetAddress()
		_, ok := addressMap[addr]
		if !ok {
			mppTask := &kv.MPPTask{
				Meta:       &mppAddr{addr: addr},
				ID:         AllocMPPTaskID(e.ctx),
				MppQueryID: e.mppQueryID,
				StartTs:    e.startTS,
				TableID:    -1,
			}
			newTasks = append(newTasks, mppTask)
			addressMap[addr] = struct{}{}
		}
	}
	return newTasks
}

func (f *Fragment) init(p PhysicalPlan) error {
	switch x := p.(type) {
	case *PhysicalTableScan:
		if f.TableScan != nil {
			return errors.New("one task contains at most one table scan")
		}
		f.TableScan = x
	case *PhysicalExchangeReceiver:
		// TODO: after we support partial merge, we should check whether all the target exchangeReceiver is same.
		f.singleton = f.singleton || x.children[0].(*PhysicalExchangeSender).ExchangeType == tipb.ExchangeType_PassThrough
		f.ExchangeReceivers = append(f.ExchangeReceivers, x)
	case *PhysicalUnionAll:
		return errors.New("unexpected union all detected")
	default:
		for _, ch := range p.Children() {
			if err := f.init(ch); err != nil {
				return errors.Trace(err)
			}
		}
	}
	return nil
}

// We would remove all the union-all operators by 'untwist'ing and copying the plans above union-all.
// This will make every route from root (ExchangeSender) to leaf nodes (ExchangeReceiver and TableScan)
// a new ioslated tree (and also a fragment) without union all. These trees (fragments then tasks) will
// finally be gathered to TiDB or be exchanged to upper tasks again.
// For instance, given a plan "select c1 from t union all select c1 from s"
// after untwist, there will be two plans in `forest` slice:
// - ExchangeSender -> Projection (c1) -> TableScan(t)
// - ExchangeSender -> Projection (c2) -> TableScan(s)
func untwistPlanAndRemoveUnionAll(stack []PhysicalPlan, forest *[]*PhysicalExchangeSender) error {
	cur := stack[len(stack)-1]
	switch x := cur.(type) {
	case *PhysicalTableScan, *PhysicalExchangeReceiver: // This should be the leave node.
		p, err := stack[0].Clone()
		if err != nil {
			return errors.Trace(err)
		}
		*forest = append(*forest, p.(*PhysicalExchangeSender))
		for i := 1; i < len(stack); i++ {
			if _, ok := stack[i].(*PhysicalUnionAll); ok {
				continue
			}
			ch, err := stack[i].Clone()
			if err != nil {
				return errors.Trace(err)
			}
			if join, ok := p.(*PhysicalHashJoin); ok {
				join.SetChild(1-join.InnerChildIdx, ch)
			} else {
				p.SetChildren(ch)
			}
			p = ch
		}
	case *PhysicalHashJoin:
		stack = append(stack, x.children[1-x.InnerChildIdx])
		err := untwistPlanAndRemoveUnionAll(stack, forest)
		stack = stack[:len(stack)-1]
		return errors.Trace(err)
	case *PhysicalUnionAll:
		for _, ch := range x.children {
			stack = append(stack, ch)
			err := untwistPlanAndRemoveUnionAll(stack, forest)
			stack = stack[:len(stack)-1]
			if err != nil {
				return errors.Trace(err)
			}
		}
	default:
		if len(cur.Children()) != 1 {
			return errors.Trace(errors.New("unexpected plan " + cur.ExplainID().String()))
		}
		ch := cur.Children()[0]
		stack = append(stack, ch)
		err := untwistPlanAndRemoveUnionAll(stack, forest)
		stack = stack[:len(stack)-1]
		return errors.Trace(err)
	}
	return nil
}

func buildFragments(s *PhysicalExchangeSender) ([]*Fragment, error) {
	forest := make([]*PhysicalExchangeSender, 0, 1)
	err := untwistPlanAndRemoveUnionAll([]PhysicalPlan{s}, &forest)
	if err != nil {
		return nil, errors.Trace(err)
	}
	fragments := make([]*Fragment, 0, len(forest))
	for _, s := range forest {
		f := &Fragment{ExchangeSender: s}
		err = f.init(s)
		if err != nil {
			return nil, errors.Trace(err)
		}
		fragments = append(fragments, f)
	}
	return fragments, nil
}

func (e *mppTaskGenerator) generateMPPTasksForExchangeSender(s *PhysicalExchangeSender) ([]*kv.MPPTask, []*Fragment, error) {
	if cached, ok := e.cache[s.ID()]; ok {
		return cached.tasks, cached.frags, nil
	}
	frags, err := buildFragments(s)
	if err != nil {
		return nil, nil, errors.Trace(err)
	}
	results := make([]*kv.MPPTask, 0, len(frags))
	for _, f := range frags {
		tasks, err := e.generateMPPTasksForFragment(f)
		if err != nil {
			return nil, nil, errors.Trace(err)
		}
		results = append(results, tasks...)
	}
	e.frags = append(e.frags, frags...)
	e.cache[s.ID()] = tasksAndFrags{results, frags}
	return results, frags, nil
}

func (e *mppTaskGenerator) generateMPPTasksForFragment(f *Fragment) (tasks []*kv.MPPTask, err error) {
	for _, r := range f.ExchangeReceivers {
		r.Tasks, r.frags, err = e.generateMPPTasksForExchangeSender(r.GetExchangeSender())
		if err != nil {
			return nil, errors.Trace(err)
		}
	}
	if f.TableScan != nil {
		tasks, err = e.constructMPPTasksImpl(context.Background(), f.TableScan)
		if err == nil && len(tasks) == 0 {
			err = errors.New(
				"In mpp mode, the number of tasks for table scan should not be zero. " +
					"Please set tidb_allow_mpp = 0, and then rerun sql.")
		}
	} else {
		childrenTasks := make([]*kv.MPPTask, 0)
		for _, r := range f.ExchangeReceivers {
			childrenTasks = append(childrenTasks, r.Tasks...)
		}
		if f.singleton && len(childrenTasks) > 0 {
			childrenTasks = childrenTasks[0:1]
		}
		tasks = e.constructMPPTasksByChildrenTasks(childrenTasks)
	}
	if err != nil {
		return nil, errors.Trace(err)
	}
	for _, r := range f.ExchangeReceivers {
		for _, frag := range r.frags {
			frag.ExchangeSender.TargetTasks = append(frag.ExchangeSender.TargetTasks, tasks...)
		}
	}
	f.ExchangeSender.Tasks = tasks
	return tasks, nil
}

func partitionPruning(ctx sessionctx.Context, tbl table.PartitionedTable, conds []expression.Expression, partitionNames []model.CIStr,
	columns []*expression.Column, columnNames types.NameSlice) ([]table.PhysicalTable, error) {
	idxArr, err := PartitionPruning(ctx, tbl, conds, partitionNames, columns, columnNames)
	if err != nil {
		return nil, err
	}

	pi := tbl.Meta().GetPartitionInfo()
	var ret []table.PhysicalTable
	if len(idxArr) == 1 && idxArr[0] == FullRange {
		ret = make([]table.PhysicalTable, 0, len(pi.Definitions))
		for _, def := range pi.Definitions {
			p := tbl.GetPartition(def.ID)
			ret = append(ret, p)
		}
	} else {
		ret = make([]table.PhysicalTable, 0, len(idxArr))
		for _, idx := range idxArr {
			pid := pi.Definitions[idx].ID
			p := tbl.GetPartition(pid)
			ret = append(ret, p)
		}
	}
	if len(ret) == 0 {
		// TiFlash cannot process an empty task correctly, so choose to leave it with some data to read.
		if len(partitionNames) == 0 {
			ret = []table.PhysicalTable{tbl.GetPartition(pi.Definitions[0].ID)}
		} else {
			for _, def := range pi.Definitions {
				if def.Name.L == partitionNames[0].L {
					ret = []table.PhysicalTable{tbl.GetPartition(def.ID)}
					break
				}
			}
		}
	}
	return ret, nil
}

// single physical table means a table without partitions or a single partition in a partition table.
func (e *mppTaskGenerator) constructMPPTasksImpl(ctx context.Context, ts *PhysicalTableScan) ([]*kv.MPPTask, error) {
	// update ranges according to correlated columns in access conditions like in the Open() of TableReaderExecutor
	for _, cond := range ts.AccessCondition {
		if len(expression.ExtractCorColumns(cond)) > 0 {
			_, err := ts.ResolveCorrelatedColumns()
			if err != nil {
				return nil, err
			}
			break
		}
	}

	var req *kv.MPPBuildTasksRequest
	var allPartitionsIDs []int64
	var err error
	splitedRanges, _ := distsql.SplitRangesAcrossInt64Boundary(ts.Ranges, false, false, ts.Table.IsCommonHandle)
	// True when:
	// 0. Is disaggregated tiflash. because in non-disaggregated tiflash, we dont use mpp for static pruning.
	// 1. Is partition table.
	// 2. Dynamic prune is not used.
	var isDisaggregatedTiFlashStaticPrune bool
	if ts.Table.GetPartitionInfo() != nil {
		isDisaggregatedTiFlashStaticPrune = config.GetGlobalConfig().DisaggregatedTiFlash &&
			!e.ctx.GetSessionVars().StmtCtx.UseDynamicPartitionPrune()

		tmp, _ := e.is.TableByID(ts.Table.ID)
		tbl := tmp.(table.PartitionedTable)
		if !isDisaggregatedTiFlashStaticPrune {
			partitions, err := partitionPruning(e.ctx, tbl, ts.PartitionInfo.PruningConds, ts.PartitionInfo.PartitionNames, ts.PartitionInfo.Columns, ts.PartitionInfo.ColumnNames)
			if err != nil {
				return nil, errors.Trace(err)
			}
			req, allPartitionsIDs, err = e.constructMPPBuildTaskReqForPartitionedTable(ts, splitedRanges, partitions)
		} else {
			singlePartTbl := tbl.GetPartition(ts.physicalTableID)
			req, err = e.constructMPPBuildTaskForNonPartitionTable(singlePartTbl.GetPhysicalID(), ts.Table.IsCommonHandle, splitedRanges)
		}
	} else {
		req, err = e.constructMPPBuildTaskForNonPartitionTable(ts.Table.ID, ts.Table.IsCommonHandle, splitedRanges)
	}
	if err != nil {
		return nil, errors.Trace(err)
	}

	ttl, err := time.ParseDuration(e.ctx.GetSessionVars().MPPStoreFailTTL)
	if err != nil {
		logutil.BgLogger().Warn("MPP store fail ttl is invalid", zap.Error(err))
		ttl = 30 * time.Second
	}
	metas, err := e.ctx.GetMPPClient().ConstructMPPTasks(ctx, req, ttl)
	if err != nil {
		return nil, errors.Trace(err)
	}

	tasks := make([]*kv.MPPTask, 0, len(metas))
	for _, meta := range metas {
<<<<<<< HEAD
		task := &kv.MPPTask{
			Meta:                              meta,
			ID:                                e.ctx.GetSessionVars().AllocMPPTaskID(e.startTS),
			StartTs:                           e.startTS,
			TableID:                           ts.Table.ID,
			PartitionTableIDs:                 allPartitionsIDs,
			IsDisaggregatedTiFlashStaticPrune: isDisaggregatedTiFlashStaticPrune,
		}
=======
		task := &kv.MPPTask{Meta: meta,
			ID:                AllocMPPTaskID(e.ctx),
			StartTs:           e.startTS,
			MppQueryID:        e.mppQueryID,
			TableID:           ts.Table.ID,
			PartitionTableIDs: allPartitionsIDs}
>>>>>>> b94042c0
		tasks = append(tasks, task)
	}
	return tasks, nil
}

func (e *mppTaskGenerator) constructMPPBuildTaskReqForPartitionedTable(ts *PhysicalTableScan, splitedRanges []*ranger.Range, partitions []table.PhysicalTable) (*kv.MPPBuildTasksRequest, []int64, error) {
	slices.SortFunc(partitions, func(i, j table.PhysicalTable) bool {
		return i.GetPhysicalID() < j.GetPhysicalID()
	})
	partitionIDAndRanges := make([]kv.PartitionIDAndRanges, len(partitions))
	allPartitionsIDs := make([]int64, len(partitions))
	// Get region info for each partition
	for i, p := range partitions {
		pid := p.GetPhysicalID()
		meta := p.Meta()
		kvRanges, err := distsql.TableHandleRangesToKVRanges(e.ctx.GetSessionVars().StmtCtx, []int64{pid}, meta != nil && ts.Table.IsCommonHandle, splitedRanges, nil)
		if err != nil {
			return nil, nil, errors.Trace(err)
		}
		partitionIDAndRanges[i].ID = pid
		partitionIDAndRanges[i].KeyRanges = kvRanges.FirstPartitionRange()
		allPartitionsIDs[i] = pid
	}
	return &kv.MPPBuildTasksRequest{PartitionIDAndRanges: partitionIDAndRanges}, allPartitionsIDs, nil
}

func (e *mppTaskGenerator) constructMPPBuildTaskForNonPartitionTable(tid int64, isCommonHandle bool, splitedRanges []*ranger.Range) (*kv.MPPBuildTasksRequest, error) {
	kvRanges, err := distsql.TableHandleRangesToKVRanges(e.ctx.GetSessionVars().StmtCtx, []int64{tid}, isCommonHandle, splitedRanges, nil)
	if err != nil {
		return nil, errors.Trace(err)
	}
	return &kv.MPPBuildTasksRequest{KeyRanges: kvRanges.FirstPartitionRange()}, nil
}<|MERGE_RESOLUTION|>--- conflicted
+++ resolved
@@ -416,23 +416,14 @@
 
 	tasks := make([]*kv.MPPTask, 0, len(metas))
 	for _, meta := range metas {
-<<<<<<< HEAD
-		task := &kv.MPPTask{
-			Meta:                              meta,
-			ID:                                e.ctx.GetSessionVars().AllocMPPTaskID(e.startTS),
-			StartTs:                           e.startTS,
-			TableID:                           ts.Table.ID,
-			PartitionTableIDs:                 allPartitionsIDs,
-			IsDisaggregatedTiFlashStaticPrune: isDisaggregatedTiFlashStaticPrune,
-		}
-=======
 		task := &kv.MPPTask{Meta: meta,
 			ID:                AllocMPPTaskID(e.ctx),
 			StartTs:           e.startTS,
 			MppQueryID:        e.mppQueryID,
 			TableID:           ts.Table.ID,
-			PartitionTableIDs: allPartitionsIDs}
->>>>>>> b94042c0
+			PartitionTableIDs: allPartitionsIDs,
+			IsDisaggregatedTiFlashStaticPrune: isDisaggregatedTiFlashStaticPrune,
+		}
 		tasks = append(tasks, task)
 	}
 	return tasks, nil
