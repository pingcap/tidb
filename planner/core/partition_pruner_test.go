// Copyright 2019 PingCAP, Inc.
//
// Licensed under the Apache License, Version 2.0 (the "License");
// you may not use this file except in compliance with the License.
// You may obtain a copy of the License at
//
//     http://www.apache.org/licenses/LICENSE-2.0
//
// Unless required by applicable law or agreed to in writing, software
// distributed under the License is distributed on an "AS IS" BASIS,
// WITHOUT WARRANTIES OR CONDITIONS OF ANY KIND, either express or implied.
// See the License for the specific language governing permissions and
// limitations under the License.

package core_test

import (
	"fmt"
	"strings"
	"testing"

	"github.com/pingcap/failpoint"
	"github.com/pingcap/tidb/planner/core/internal"
	"github.com/pingcap/tidb/testkit"
	"github.com/pingcap/tidb/testkit/testdata"
	"github.com/stretchr/testify/require"
)

func TestRangeColumnPartitionPruningForIn(t *testing.T) {
	store := testkit.CreateMockStore(t)
	tk := testkit.NewTestKit(t, store)
	tk.MustExec("set tidb_cost_model_version=2")
	tk.MustExec("drop database if exists test_range_col_in")
	tk.MustExec("create database test_range_col_in")
	tk.MustExec("use test_range_col_in")
	tk.MustExec("set @@session.tidb_partition_prune_mode='static'")

	// case in issue-26739
	tk.MustExec(`CREATE TABLE t1 (
		id bigint(20)  NOT NULL AUTO_INCREMENT,
		dt date,
		PRIMARY KEY (id,dt) NONCLUSTERED)
		PARTITION BY RANGE COLUMNS(dt) (
		PARTITION p20201125 VALUES LESS THAN ("20201126"),
		PARTITION p20201126 VALUES LESS THAN ("20201127"),
		PARTITION p20201127 VALUES LESS THAN ("20201128"),
		PARTITION p20201128 VALUES LESS THAN ("20201129"),
		PARTITION p20201129 VALUES LESS THAN ("20201130"))`)
	tk.MustQuery(`explain format='brief' select /*+ HASH_AGG() */ count(1) from t1 where dt in ('2020-11-27','2020-11-28')`).Check(
		testkit.Rows("HashAgg 1.00 root  funcs:count(Column#5)->Column#4",
			"└─PartitionUnion 2.00 root  ",
			"  ├─HashAgg 1.00 root  funcs:count(Column#7)->Column#5",
			"  │ └─IndexReader 1.00 root  index:HashAgg",
			"  │   └─HashAgg 1.00 cop[tikv]  funcs:count(1)->Column#7",
			"  │     └─Selection 20.00 cop[tikv]  in(test_range_col_in.t1.dt, 2020-11-27 00:00:00.000000, 2020-11-28 00:00:00.000000)",
			"  │       └─IndexFullScan 10000.00 cop[tikv] table:t1, partition:p20201127, index:PRIMARY(id, dt) keep order:false, stats:pseudo",
			"  └─HashAgg 1.00 root  funcs:count(Column#10)->Column#5",
			"    └─IndexReader 1.00 root  index:HashAgg",
			"      └─HashAgg 1.00 cop[tikv]  funcs:count(1)->Column#10",
			"        └─Selection 20.00 cop[tikv]  in(test_range_col_in.t1.dt, 2020-11-27 00:00:00.000000, 2020-11-28 00:00:00.000000)",
			"          └─IndexFullScan 10000.00 cop[tikv] table:t1, partition:p20201128, index:PRIMARY(id, dt) keep order:false, stats:pseudo"))

	tk.MustExec(`insert into t1 values (1, "2020-11-25")`)
	tk.MustExec(`insert into t1 values (2, "2020-11-26")`)
	tk.MustExec(`insert into t1 values (3, "2020-11-27")`)
	tk.MustExec(`insert into t1 values (4, "2020-11-28")`)
	tk.MustQuery(`select id from t1 where dt in ('2020-11-27','2020-11-28') order by id`).Check(testkit.Rows("3", "4"))
	tk.MustQuery(`select id from t1 where dt in (20201127,'2020-11-28') order by id`).Check(testkit.Rows("3", "4"))
	tk.MustQuery(`select id from t1 where dt in (20201127,20201128) order by id`).Check(testkit.Rows("3", "4"))
	tk.MustQuery(`select id from t1 where dt in (20201127,20201128,null) order by id`).Check(testkit.Rows("3", "4"))
	tk.MustQuery(`select id from t1 where dt in ('2020-11-26','2020-11-25','2020-11-28') order by id`).Check(testkit.Rows("1", "2", "4"))
	tk.MustQuery(`select id from t1 where dt in ('2020-11-26','wrong','2020-11-28') order by id`).Check(testkit.Rows("2", "4"))

	// int
	tk.MustExec(`create table t2 (a int) partition by range columns(a) (
		partition p0 values less than (0),
		partition p1 values less than (10),
		partition p2 values less than (20))`)
	tk.MustExec(`insert into t2 values (-1), (1), (11), (null)`)
	tk.MustQuery(`select a from t2 where a in (-1, 1) order by a`).Check(testkit.Rows("-1", "1"))
	tk.MustQuery(`select a from t2 where a in (1, 11, null) order by a`).Check(testkit.Rows("1", "11"))
	tk.MustQuery(`explain format='brief' select a from t2 where a in (-1, 1)`).Check(testkit.Rows("PartitionUnion 40.00 root  ",
		"├─TableReader 20.00 root  data:Selection",
		"│ └─Selection 20.00 cop[tikv]  in(test_range_col_in.t2.a, -1, 1)",
		"│   └─TableFullScan 10000.00 cop[tikv] table:t2, partition:p0 keep order:false, stats:pseudo",
		"└─TableReader 20.00 root  data:Selection",
		"  └─Selection 20.00 cop[tikv]  in(test_range_col_in.t2.a, -1, 1)",
		"    └─TableFullScan 10000.00 cop[tikv] table:t2, partition:p1 keep order:false, stats:pseudo"))

	tk.MustExec(`create table t3 (a varchar(10)) partition by range columns(a) (
		partition p0 values less than ("aaa"),
		partition p1 values less than ("bbb"),
		partition p2 values less than ("ccc"))`)
	tk.MustQuery(`explain format='brief' select a from t3 where a in ('aaa', 'aab')`).Check(testkit.Rows(
		`TableReader 20.00 root  data:Selection`,
		`└─Selection 20.00 cop[tikv]  in(test_range_col_in.t3.a, "aaa", "aab")`,
		`  └─TableFullScan 10000.00 cop[tikv] table:t3, partition:p1 keep order:false, stats:pseudo`))
	tk.MustQuery(`explain format='brief' select a from t3 where a in ('aaa', 'bu')`).Check(testkit.Rows(
		`PartitionUnion 40.00 root  `,
		`├─TableReader 20.00 root  data:Selection`,
		`│ └─Selection 20.00 cop[tikv]  in(test_range_col_in.t3.a, "aaa", "bu")`,
		`│   └─TableFullScan 10000.00 cop[tikv] table:t3, partition:p1 keep order:false, stats:pseudo`,
		`└─TableReader 20.00 root  data:Selection`,
		`  └─Selection 20.00 cop[tikv]  in(test_range_col_in.t3.a, "aaa", "bu")`,
		`    └─TableFullScan 10000.00 cop[tikv] table:t3, partition:p2 keep order:false, stats:pseudo`))
}

func TestRangeColumnPartitionPruningForInString(t *testing.T) {
	store := testkit.CreateMockStore(t)
	tk := testkit.NewTestKit(t, store)
	tk.MustExec("drop database if exists test_range_col_in_string")
	tk.MustExec("create database test_range_col_in_string")

	tk.MustExec("use test_range_col_in_string")
	tk.MustExec("set names utf8mb4 collate utf8mb4_bin")
	tk.MustExec("set @@session.tidb_partition_prune_mode='static'")

	type testStruct struct {
		sql        string
		partitions string
		rows       []string
	}

	extractPartitions := func(res *testkit.Result) string {
		planStrings := testdata.ConvertRowsToStrings(res.Rows())
		partitions := []string{}
		for _, s := range planStrings {
			parts := internal.GetFieldValue("partition:", s)
			if parts != "" {
				partitions = append(partitions, strings.Split(parts, ",")...)
			}
		}
		out := strings.Join(partitions, ",")
		if out == "pNull,pAAAA,pCCC,pShrimpsandwich,paaa,pSushi,pMax" {
			out = "all"
		}
		return out
	}
	checkColumnStringPruningTests := func(tests []testStruct) {
		modes := []string{"dynamic", "static"}
		for _, mode := range modes {
			tk.MustExec(`set @@tidb_partition_prune_mode = '` + mode + `'`)
			for _, test := range tests {
				explainResult := tk.MustQuery("explain format = 'brief' " + test.sql)
				partitions := extractPartitions(explainResult)
				require.Equal(t, test.partitions, partitions, "Mode: %s sql: %s", mode, test.sql)
				tk.MustQuery(test.sql).Sort().Check(testkit.Rows(test.rows...))
			}
		}
	}
	tk.MustExec("create table t (a varchar(255) charset utf8mb4 collate utf8mb4_bin) partition by range columns(a)" +
		`( partition pNull values less than (""),` +
		`partition pAAAA values less than ("AAAA"),` +
		`partition pCCC values less than ("CCC"),` +
		`partition pShrimpsandwich values less than ("Räksmörgås"),` +
		`partition paaa values less than ("aaa"),` +
		`partition pSushi values less than ("🍣🍣🍣"),` +
		`partition pMax values less than (MAXVALUE))`)
	tk.MustExec(`insert into t values (NULL), ("a"), ("Räkmacka"), ("🍣 is life"), ("🍺 after work?"), ("🍺🍺🍺🍺🍺 for oktoberfest"),("AA"),("aa"),("AAA"),("aaa")`)
	tests := []testStruct{
		{sql: `select * from t where a IS NULL`, partitions: "pNull", rows: []string{"<nil>"}},
		{sql: `select * from t where a = 'AA'`, partitions: "pAAAA", rows: []string{"AA"}},
		{sql: `select * from t where a = 'AA' collate utf8mb4_general_ci`, partitions: "all", rows: []string{"AA", "aa"}},
		{sql: `select * from t where a = 'aa'`, partitions: "paaa", rows: []string{"aa"}},
		{sql: `select * from t where a = 'aa' collate utf8mb4_general_ci`, partitions: "all", rows: []string{"AA", "aa"}},
		{sql: `select * from t where a collate utf8mb4_general_ci = 'aa'`, partitions: "all", rows: []string{"AA", "aa"}},
		{sql: `select * from t where a = 'AAA'`, partitions: "pAAAA", rows: []string{"AAA"}},
		{sql: `select * from t where a = 'AB'`, partitions: "pCCC", rows: []string{}},
		{sql: `select * from t where a = 'aB'`, partitions: "paaa", rows: []string{}},
		{sql: `select * from t where a = '🍣'`, partitions: "pSushi", rows: []string{}},
		{sql: `select * from t where a in ('🍣 is life', "Räkmacka", "🍺🍺🍺🍺  after work?")`, partitions: "pShrimpsandwich,pSushi,pMax", rows: []string{"Räkmacka", "🍣 is life"}},
		{sql: `select * from t where a in ('AAA', 'aa')`, partitions: "pAAAA,paaa", rows: []string{"AAA", "aa"}},
		{sql: `select * from t where a in ('AAA' collate utf8mb4_general_ci, 'aa')`, partitions: "all", rows: []string{"AA", "AAA", "aa", "aaa"}},
		{sql: `select * from t where a in ('AAA', 'aa' collate utf8mb4_general_ci)`, partitions: "all", rows: []string{"AA", "AAA", "aa", "aaa"}},
		{sql: `select * from t where a collate utf8mb4_general_ci in ('AAA', 'aa')`, partitions: "all", rows: []string{"AA", "AAA", "aa", "aaa"}},
	}
	checkColumnStringPruningTests(tests)
	tk.MustExec(`set names utf8mb4 collate utf8mb4_general_ci`)
	checkColumnStringPruningTests(tests)
	tk.MustExec(`set names utf8mb4 collate utf8mb4_unicode_ci`)
	checkColumnStringPruningTests(tests)
	tk.MustExec("drop table t")
	tk.MustExec("create table t (a varchar(255) charset utf8mb4 collate utf8mb4_general_ci) partition by range columns(a)" +
		`( partition pNull values less than (""),` +
		`partition paaa values less than ("aaa"),` +
		`partition pAAAA values less than ("AAAA"),` +
		`partition pCCC values less than ("CCC"),` +
		`partition pShrimpsandwich values less than ("Räksmörgås"),` +
		`partition pSushi values less than ("🍣🍣🍣"),` +
		`partition pMax values less than (MAXVALUE))`)
	tk.MustExec(`insert into t values (NULL), ("a"), ("Räkmacka"), ("🍣 is life"), ("🍺 after work?"), ("🍺🍺🍺🍺🍺 for oktoberfest"),("AA"),("aa"),("AAA"),("aaa")`)

	tests = []testStruct{
		{sql: `select * from t where a IS NULL`, partitions: "pNull", rows: []string{"<nil>"}},
		{sql: `select * from t where a = 'AA'`, partitions: "paaa", rows: []string{"AA", "aa"}},
		{sql: `select * from t where a = 'AA' collate utf8mb4_bin`, partitions: "paaa", rows: []string{"AA"}},
		{sql: `select * from t where a = 'AAA'`, partitions: "pAAAA", rows: []string{"AAA", "aaa"}},
		{sql: `select * from t where a = 'AAA' collate utf8mb4_bin`, partitions: "pAAAA", rows: []string{"AAA"}},
		{sql: `select * from t where a = 'AB'`, partitions: "pCCC", rows: []string{}},
		{sql: `select * from t where a = 'aB'`, partitions: "pCCC", rows: []string{}},
		{sql: `select * from t where a = '🍣'`, partitions: "pSushi", rows: []string{}},
		{sql: `select * from t where a in ('🍣 is life', "Räkmacka", "🍺🍺🍺🍺  after work?")`, partitions: "pShrimpsandwich,pSushi,pMax", rows: []string{"Räkmacka", "🍣 is life"}},
		{sql: `select * from t where a in ('AA', 'aaa')`, partitions: "paaa,pAAAA", rows: []string{"AA", "AAA", "aa", "aaa"}},
		{sql: `select * from t where a in ('AAA' collate utf8mb4_bin, 'aa')`, partitions: "paaa,pAAAA", rows: []string{"AAA", "aa"}},
		{sql: `select * from t where a in ('AAA', 'aa' collate utf8mb4_bin)`, partitions: "paaa,pAAAA", rows: []string{"AAA", "aa"}},
	}

	tk.MustExec(`set names utf8mb4 collate utf8mb4_bin`)
	checkColumnStringPruningTests(tests)
	tk.MustExec(`set names utf8mb4 collate utf8mb4_general_ci`)
	checkColumnStringPruningTests(tests)
	tk.MustExec(`set names utf8mb4 collate utf8mb4_unicode_ci`)
	checkColumnStringPruningTests(tests)
}

func TestListColumnsPartitionPrunerRandom(t *testing.T) {
	store := testkit.CreateMockStore(t)
	tk := testkit.NewTestKit(t, store)
	valueNum := 10
	// Create table.
	tk.MustExec("drop database if exists test_partition;")
	tk.MustExec("create database test_partition")
	tk.MustExec("use test_partition")
	tk.MustExec("set @@session.tidb_enable_list_partition = ON")
	tk.MustExec("create table t1 (id int, a int, b int ) partition by list columns (b, id, a) (partition p0 values in ((1,0,2),(2,0,2),(0,1,0),(1,1,0),(2,1,0),(0,1,1),(0,1,2),(0,2,0),(1,2,0)),partition p1 values in ((1,0,1),(0,0,2),(2,1,1),(2,1,2),(2,2,1),(1,2,2),(2,2,2)),partition p2 values in ((0,0,0),(1,0,0),(2,0,0),(0,0,1),(2,0,1),(1,1,1),(1,1,2),(2,2,0),(0,2,1),(1,2,1),(0,2,2)))")

	tk1 := testkit.NewTestKit(t, store)
	tk1.MustExec("drop database if exists test_partition_1;")
	tk1.MustExec("create database test_partition_1")
	tk1.MustExec("use test_partition_1")
	tk1.MustExec("create table t1 (id int, a int, b int)")

	inserts := []string{
		"insert into t1 (b,id,a) values (1,0,2),(2,0,2),(0,1,0),(1,1,0),(2,1,0),(0,1,1),(0,1,2),(0,2,0),(1,2,0)",
		"insert into t1 (b,id,a) values (1,0,1),(0,0,2),(2,1,1),(2,1,2),(2,2,1),(1,2,2),(2,2,2)",
		"insert into t1 (b,id,a) values (0,0,0),(1,0,0),(2,0,0),(0,0,1),(2,0,1),(1,1,1),(1,1,2),(2,2,0),(0,2,1),(1,2,1),(0,2,2)",
	}
	// prepare data.
	for _, insert := range inserts {
		tk.MustExec(insert)
		tk1.MustExec(insert)

		// Test query without condition
		query := "select * from t1 order by id,a,b"
		tk.MustQuery(query).Check(tk1.MustQuery(query).Rows())
	}

	// Test for single column condition.
	for i := 0; i < valueNum+1; i++ {
		query := fmt.Sprintf("select * from t1 where id = %v order by id,a,b", i)
		tk.MustQuery(query).Check(tk1.MustQuery(query).Rows())
		query = fmt.Sprintf("select * from t1 where a = %v order by id,a,b", i)
		tk.MustQuery(query).Check(tk1.MustQuery(query).Rows())
		query = fmt.Sprintf("select * from t1 where b = %v order by id,a,b", i)
		tk.MustQuery(query).Check(tk1.MustQuery(query).Rows())
	}
	// Test for multi-columns condition.
	multiColumns := []string{
		"select * from t1 where  0 = a  or  4 = b  order by id,a,b",
		"select * from t1 where  b in (3,4,3,1) and  b = 0  order by id,a,b",
		"select * from t1 where  1 = b  and  id = 3  and  1 = id  and  b in (1,0,1,3,4,0,4,4) order by id,a,b",
		"select * from t1 where  1 = b  and  id in (1,1,4,4,1,0,3) order by id,a,b",
		"select * from t1 where  1 = b  and  b = 4  order by id,a,b",
	}
	for _, multi := range multiColumns {
		tk.MustQuery(multi).Check(tk1.MustQuery(multi).Rows())
	}
}

func TestIssue22635(t *testing.T) {
	failpoint.Enable("github.com/pingcap/tidb/planner/core/forceDynamicPrune", `return(true)`)
	defer func() {
		failpoint.Disable("github.com/pingcap/tidb/planner/core/forceDynamicPrune")
	}()
	store := testkit.CreateMockStore(t)
	tk := testkit.NewTestKit(t, store)
	tk.MustExec("USE test;")
	tk.MustExec("DROP TABLE IF EXISTS t1")
	tk.MustExec(`
CREATE TABLE t1 (
  a int(11) DEFAULT NULL,
  b int(11) DEFAULT NULL
) ENGINE=InnoDB DEFAULT CHARSET=utf8mb4 COLLATE=utf8mb4_bin
PARTITION BY HASH( a )
PARTITIONS 4`)
	tk.MustQuery("SELECT (SELECT tt.a FROM t1 tt ORDER BY a ASC LIMIT 1) aa, COUNT(DISTINCT b) FROM t1 GROUP BY aa").Check(testkit.Rows()) // work fine without any error

	tk.MustExec("insert into t1 values (1, 1)")
	tk.MustQuery("SELECT (SELECT tt.a FROM t1 tt ORDER BY a ASC LIMIT 1) aa, COUNT(DISTINCT b) FROM t1 GROUP BY aa").Check(testkit.Rows("1 1"))

	tk.MustExec("insert into t1 values (2, 2), (2, 2)")
	tk.MustQuery("SELECT (SELECT tt.a FROM t1 tt ORDER BY a ASC LIMIT 1) aa, COUNT(DISTINCT b) FROM t1 GROUP BY aa").Check(testkit.Rows("1 2"))

	tk.MustExec("insert into t1 values (3, 3), (3, 3), (3, 3)")
	tk.MustQuery("SELECT (SELECT tt.a FROM t1 tt ORDER BY a ASC LIMIT 1) aa, COUNT(DISTINCT b) FROM t1 GROUP BY aa").Check(testkit.Rows("1 3"))

	tk.MustExec("insert into t1 values (4, 4), (4, 4), (4, 4), (4, 4)")
	tk.MustQuery("SELECT (SELECT tt.a FROM t1 tt ORDER BY a DESC LIMIT 1) aa, COUNT(DISTINCT b) FROM t1 GROUP BY aa").Check(testkit.Rows("4 4"))
}

func TestIssue22898(t *testing.T) {
	store := testkit.CreateMockStore(t)
	tk := testkit.NewTestKit(t, store)
	tk.MustExec("USE test;")
	tk.MustExec("DROP TABLE IF EXISTS test;")
	tk.MustExec("CREATE TABLE NT_RP3763 (COL1 TINYINT(8) SIGNED COMMENT \"NUMERIC NO INDEX\" DEFAULT 41,COL2 VARCHAR(20),COL3 DATETIME,COL4 BIGINT,COL5 FLOAT) PARTITION BY RANGE (COL1 * COL3) (PARTITION P0 VALUES LESS THAN (0),PARTITION P1 VALUES LESS THAN (10),PARTITION P2 VALUES LESS THAN (20),PARTITION P3 VALUES LESS THAN (30),PARTITION P4 VALUES LESS THAN (40),PARTITION P5 VALUES LESS THAN (50),PARTITION PMX VALUES LESS THAN MAXVALUE);")
	tk.MustExec("insert into NT_RP3763 (COL1,COL2,COL3,COL4,COL5) values(-82,\"夐齏醕皆磹漋甓崘潮嵙燷渏艂朼洛炷鉢儝鱈肇\",\"5748\\-06\\-26\\ 20:48:49\",-3133527360541070260,-2.624880003397658e+38);")
	tk.MustExec("insert into NT_RP3763 (COL1,COL2,COL3,COL4,COL5) values(48,\"簖鹩筈匹眜赖泽騈爷詵赺玡婙Ɇ郝鮙廛賙疼舢\",\"7228\\-12\\-13\\ 02:59:54\",-6181009269190017937,2.7731105531290494e+38);")
	tk.MustQuery("select * from `NT_RP3763` where `COL1` in (10, 48, -82);").Sort().Check(testkit.Rows("-82 夐齏醕皆磹漋甓崘潮嵙燷渏艂朼洛炷鉢儝鱈肇 5748-06-26 20:48:49 -3133527360541070260 -262488000000000000000000000000000000000", "48 簖鹩筈匹眜赖泽騈爷詵赺玡婙Ɇ郝鮙廛賙疼舢 7228-12-13 02:59:54 -6181009269190017937 277311060000000000000000000000000000000"))
	tk.MustQuery("select * from `NT_RP3763` where `COL1` in (48);").Check(testkit.Rows("48 簖鹩筈匹眜赖泽騈爷詵赺玡婙Ɇ郝鮙廛賙疼舢 7228-12-13 02:59:54 -6181009269190017937 277311060000000000000000000000000000000"))
}

func TestIssue23622(t *testing.T) {
	store := testkit.CreateMockStore(t)
	tk := testkit.NewTestKit(t, store)
	tk.MustExec("USE test;")
	tk.MustExec("drop table if exists t2;")
	tk.MustExec("create table t2 (a int, b int) partition by range (a) (partition p0 values less than (0), partition p1 values less than (5));")
	tk.MustExec("insert into t2(a) values (-1), (1);")
	tk.MustQuery("select * from t2 where a > 10 or b is NULL order by a;").Check(testkit.Rows("-1 <nil>", "1 <nil>"))
}

func Test22396(t *testing.T) {
	store := testkit.CreateMockStore(t)
	tk := testkit.NewTestKit(t, store)
	tk.MustExec("USE test;")
	tk.MustExec("DROP TABLE IF EXISTS test;")
	tk.MustExec("CREATE TABLE test(a INT, b INT, PRIMARY KEY(a, b)) PARTITION BY RANGE (a + b) (PARTITION p0 VALUES LESS THAN (20),PARTITION p1 VALUES LESS THAN MAXVALUE);")
	tk.MustExec("INSERT INTO test(a, b) VALUES(1, 11),(2, 22),(3, 33),(10, 44),(9, 55);")
	tk.MustQuery("SELECT * FROM test WHERE a = 1;")
	tk.MustQuery("SELECT * FROM test WHERE b = 1;")
	tk.MustQuery("SELECT * FROM test WHERE a = 1 AND b = 1;")
	tk.MustQuery("SELECT * FROM test WHERE a + b = 2;")
}

func TestIssue23608(t *testing.T) {
	store := testkit.CreateMockStore(t)
	tk := testkit.NewTestKit(t, store)
	tk.MustExec("use test")
	tk.MustExec("set @@tidb_partition_prune_mode='static'")
	tk.MustExec("drop table if exists t1")
	tk.MustExec("create table t1(a int) partition by hash (a) partitions 10")
	tk.MustExec("insert into t1 values (1), (2), (12), (3), (11), (13)")
	tk.MustQuery("select * from t1 where a not between 2 and 2").Sort().Check(testkit.Rows("1", "11", "12", "13", "3"))
	tk.MustQuery("select * from t1 where not (a < -20 or a > 20)").Sort().Check(testkit.Rows("1", "11", "12", "13", "2", "3"))
	tk.MustQuery("select * from t1 where not (a > 0 and a < 10)").Sort().Check(testkit.Rows("11", "12", "13"))
	tk.MustQuery("select * from t1 where not (a < -20)").Sort().Check(testkit.Rows("1", "11", "12", "13", "2", "3"))
	tk.MustQuery("select * from t1 where not (a > 20)").Sort().Check(testkit.Rows("1", "11", "12", "13", "2", "3"))
	tk.MustQuery("select * from t1 where not (a = 1)").Sort().Check(testkit.Rows("11", "12", "13", "2", "3"))
	tk.MustQuery("select * from t1 where not (a != 1)").Check(testkit.Rows("1"))

	tk.MustExec("drop table if exists t2")
	tk.MustExec(`
create table t2(a int)
partition by range (a) (
    partition p0 values less than (0),
    partition p1 values less than (10),
    partition p2 values less than (20)
)`)
	tk.MustQuery("explain format = 'brief' select * from t2 where not (a < 5)").Check(testkit.Rows(
		"PartitionUnion 6666.67 root  ",
		"├─TableReader 3333.33 root  data:Selection",
		"│ └─Selection 3333.33 cop[tikv]  ge(test.t2.a, 5)",
		"│   └─TableFullScan 10000.00 cop[tikv] table:t2, partition:p1 keep order:false, stats:pseudo",
		"└─TableReader 3333.33 root  data:Selection",
		"  └─Selection 3333.33 cop[tikv]  ge(test.t2.a, 5)",
		"    └─TableFullScan 10000.00 cop[tikv] table:t2, partition:p2 keep order:false, stats:pseudo"))

	tk.MustExec("set @@tidb_partition_prune_mode='dynamic'")
	tk.MustExec("drop table if exists t3")
	tk.MustExec("create table t3(a int) partition by hash (a) partitions 10")
	tk.MustExec("insert into t3 values (1), (2), (12), (3), (11), (13)")
	tk.MustQuery("select * from t3 where a not between 2 and 2").Sort().Check(testkit.Rows("1", "11", "12", "13", "3"))
	tk.MustQuery("select * from t3 where not (a < -20 or a > 20)").Sort().Check(testkit.Rows("1", "11", "12", "13", "2", "3"))
	tk.MustQuery("select * from t3 where not (a > 0 and a < 10)").Sort().Check(testkit.Rows("11", "12", "13"))
	tk.MustQuery("select * from t3 where not (a < -20)").Sort().Check(testkit.Rows("1", "11", "12", "13", "2", "3"))
	tk.MustQuery("select * from t3 where not (a > 20)").Sort().Check(testkit.Rows("1", "11", "12", "13", "2", "3"))
	tk.MustQuery("select * from t3 where not (a = 1)").Sort().Check(testkit.Rows("11", "12", "13", "2", "3"))
	tk.MustQuery("select * from t3 where not (a != 1)").Check(testkit.Rows("1"))
}

func TestHashPartitionPruning(t *testing.T) {
	store := testkit.CreateMockStore(t)
	tk := testkit.NewTestKit(t, store)
	tk.MustExec("set @@tidb_partition_prune_mode='static'")
	tk.MustExec("USE test;")
	tk.MustExec("DROP TABLE IF EXISTS t;")
	tk.MustExec("CREATE TABLE t (`COL1` int, `COL3` bigint) PARTITION BY HASH ((`COL1` * `COL3`))PARTITIONS 13;")
	tk.MustQuery("SELECT * FROM t WHERE col3 =2659937067964964513 and col1 = 783367513002;").Check(testkit.Rows())
	tk.MustExec("drop table if exists t;")
	tk.MustExec("CREATE TABLE `t` (" +
		"`COL1` int NOT NULL DEFAULT '25' COMMENT 'NUMERIC PK'," +
		"`COL3` bigint NOT NULL," +
		"PRIMARY KEY (`COL1`,`COL3`)" +
		") ENGINE=InnoDB DEFAULT CHARSET=utf8mb4 COLLATE=utf8mb4_bin " +
		"PARTITION BY HASH ((`COL1` * `COL3`))" +
		"PARTITIONS 13;")
	tk.MustExec("insert into t(col1, col3) values(0, 3522101843073676459);")
	tk.MustQuery("SELECT col1, COL3 FROM t WHERE COL1 IN (0,14158354938390,0) AND COL3 IN (3522101843073676459,-2846203247576845955,838395691793635638);").Check(testkit.Rows("0 3522101843073676459"))
}

func TestIssue32815(t *testing.T) {
	store := testkit.CreateMockStore(t)

	tk := testkit.NewTestKit(t, store)
	tk.MustExec("set @@tidb_partition_prune_mode='dynamic'")
	tk.MustExec("USE test;")
	tk.MustExec("DROP TABLE IF EXISTS t;")
	tk.MustExec("create table t (a int primary key, b int, key (b)) partition by hash(a) (partition P0, partition p1, partition P2)")
	tk.MustExec("insert into t values (1, 1),(2, 2),(3, 3)")
	tk.MustQuery("explain select * from t where a IN (1, 2)").Check(testkit.Rows(
		"Batch_Point_Get_1 2.00 root table:t, partition:p1,P2 handle:[1 2], keep order:false, desc:false"))
	tk.MustQuery("explain select * from t where a IN (1, 2, 1)").Check(testkit.Rows(
		"Batch_Point_Get_1 3.00 root table:t, partition:p1,P2 handle:[1 2 1], keep order:false, desc:false"))
}

func TestIssue32007(t *testing.T) {
	store := testkit.CreateMockStore(t)
	tk := testkit.NewTestKit(t, store)
	tk.MustExec("create database Issue32007")
	tk.MustExec("USE Issue32007")
	tk.MustExec("create table t1 (a int, b tinyint, primary key (a)) partition by range (a) (" +
		"partition p0 values less than (5)," +
		"partition p1 values less than (20)," +
		"partition p2 values less than (30)," +
		"partition p3 values less than (40)," +
		"partition p4 values less than MAXVALUE)")
	tk.MustExec("insert into t1 values (0, 0), (1, 1), (2, 2), (3, 3), (4, 4), (5, 5), (6, 6), (7, 7), (10, 10), (11, 11), (12, 12), (13, 13), (14, 14), (15, 15), (20, 20), (21, 21), (22, 22), (23, 23), (24, 24), (25, 25), (30, 30), (31, 31), (32, 32), (33, 33), (34, 34), (35, 35), (36, 36), (40, 40), (50, 50), (80, 80), (90, 90), (100, 100)")
	tk.MustExec("create table t3 (a int, b mediumint, primary key (a))")
	tk.MustExec("insert into t3 values (0, 0), (1, 1), (2, 2), (3, 3), (4, 4), (5, 5), (6, 6), (7, 7), (8, 8), (9, 9), (10, 10), (11, 11), (12, 12), (13, 13), (14, 14), (15, 15), (16, 16), (17, 17), (18, 18), (19, 19), (20, 20), (21, 21), (22, 22), (23, 23)")

	tk.MustExec("set @@tidb_partition_prune_mode='static'")
	tk.MustQuery("select * from t3 where t3.a <> ALL (select t1.a from t1 partition (p0)) order by t3.a").Sort().Check(testkit.Rows("10 10", "11 11", "12 12", "13 13", "14 14", "15 15", "16 16", "17 17", "18 18", "19 19", "20 20", "21 21", "22 22", "23 23", "5 5", "6 6", "7 7", "8 8", "9 9"))
	tk.MustExec("set @@tidb_partition_prune_mode='dynamic'")
	tk.MustQuery("select * from t3 where t3.a <> ALL (select t1.a from t1 partition (p0)) order by t3.a").Sort().Check(testkit.Rows("10 10", "11 11", "12 12", "13 13", "14 14", "15 15", "16 16", "17 17", "18 18", "19 19", "20 20", "21 21", "22 22", "23 23", "5 5", "6 6", "7 7", "8 8", "9 9"))
}

func TestIssue33231(t *testing.T) {
	store := testkit.CreateMockStore(t)
	tk := testkit.NewTestKit(t, store)
	tk.MustExec("create database issue33231")
	tk.MustExec("use issue33231")
	tk.MustExec("set @@session.tidb_partition_prune_mode = 'dynamic';")
	tk.MustExec("create table t1 (c_int int, c_str varchar(40), primary key (c_int, c_str) clustered, key(c_int) ) partition by hash (c_int) partitions 4;")
	tk.MustExec("create table t2 like t1;")
	tk.MustExec("insert into t1 values(6, 'beautiful curran');")
	tk.MustExec("insert into t1 values(7, 'epic kalam');")
	tk.MustExec("insert into t1 values(7, 'affectionate curie');")
	tk.MustExec("insert into t2 values(6, 'vigorous rhodes');")
	tk.MustExec("insert into t2 values(7, 'sweet aryabhata');")
	tk.MustQuery("select /*+ INL_JOIN(t2) */ * from t1, t2 where t1.c_int = t2.c_int and t1.c_str <= t2.c_str and t2.c_int in (6, 7, 6);").
		Sort().
		Check(testkit.Rows("6 beautiful curran 6 vigorous rhodes", "7 affectionate curie 7 sweet aryabhata", "7 epic kalam 7 sweet aryabhata"))
}

<<<<<<< HEAD
func TestListDefaultPruning(t *testing.T) {
	store := testkit.CreateMockStore(t)
	tk := testkit.NewTestKit(t, store)
	tk.MustExec(`set tidb_enable_default_list_partition=1`)
	tk.MustExec("create database ListDefaultPrune")
	tk.MustExec("use ListDefaultPrune")
	tk.MustExec(`create table t (a int, b int) partition by list columns (a,b) (partition p1 values in ((1,1)), partition p2 values in ((2,2)), partition pDef default)`)
	tk.MustExec(`insert into t values (1,1),(2,2),(1,2),(2,1),(3,3),(2,3),(1,4)`)
	tk.MustExec(`analyze table t`)
	tk.MustQuery(`select * from t where a in (1,2) and b in (1,2)`).Sort().Check(testkit.Rows("1 1", "1 2", "2 1", "2 2"))
	tk.MustQuery(`select * from t where a in (1,2) and b in (3,4)`).Sort().Check(testkit.Rows("1 4", "2 3"))
	tk.MustQuery(`explain format='brief' select * from t where a in (1,2) and b in (3,4)`).Check(testkit.Rows(""+
		`TableReader 2.57 root partition:pDef data:Selection`,
		`└─Selection 2.57 cop[tikv]  in(listdefaultprune.t.a, 1, 2), in(listdefaultprune.t.b, 3, 4)`,
		`  └─TableFullScan 7.00 cop[tikv] table:t keep order:false`))

	tk.MustQuery(`select * from t where a in (1,2) and b in (1,2)`).Sort().Check(testkit.Rows("1 1", "1 2", "2 1", "2 2"))
	tk.MustQuery(`explain format='brief' select * from t where a in (1,2) and b in (1,2)`).Check(testkit.Rows(""+
		"TableReader 3.43 root partition:p1,p2,pDef data:Selection",
		"└─Selection 3.43 cop[tikv]  in(listdefaultprune.t.a, 1, 2), in(listdefaultprune.t.b, 1, 2)",
		"  └─TableFullScan 7.00 cop[tikv] table:t keep order:false"))
	tk.MustQuery(`select * from t where a in (1) and b in (1)`).Sort().Check(testkit.Rows("1 1"))

	// TODO: if exact match with multiple columns, do not include the default partition.
	// Currently the LIST pruning needs refactoring, to use the Range optimizer for all conditions
	// instead of per column only, which makes it hard to see if all combination are covered or not.
	tk.MustQuery(`explain format='brief' select * from t where a in (1) and b in (1)`).Check(testkit.Rows(""+
		"TableReader 0.86 root partition:p1,pDef data:Selection",
		"└─Selection 0.86 cop[tikv]  eq(listdefaultprune.t.a, 1), eq(listdefaultprune.t.b, 1)",
		"  └─TableFullScan 7.00 cop[tikv] table:t keep order:false"))
	tk.MustQuery(`select * from t where a = 1 and b = 1`).Sort().Check(testkit.Rows("1 1"))
	tk.MustQuery(`explain format='brief' select * from t where a = 1 and b = 1`).Check(testkit.Rows(""+
		"TableReader 0.86 root partition:p1,pDef data:Selection",
		"└─Selection 0.86 cop[tikv]  eq(listdefaultprune.t.a, 1), eq(listdefaultprune.t.b, 1)",
		"  └─TableFullScan 7.00 cop[tikv] table:t keep order:false"))
	tk.MustExec(`drop table t`)

	tk.MustExec(`create table t (a int, b int) partition by list columns (a,b) (partition p1 values in ((1,1), (1,2)), partition p2 values in ((2,2),(2,1)), partition pDef default)`)
	tk.MustExec(`insert into t values (1,1),(2,2),(1,2),(2,1),(3,3),(2,3),(1,4)`)
	tk.MustExec(`analyze table t`)
	tk.MustQuery(`select * from t where a in (1,2) and b in (1,2)`).Sort().Check(testkit.Rows("1 1", "1 2", "2 1", "2 2"))
	tk.MustQuery(`explain format='brief' select * from t where a in (1,2) and b in (1,2)`).Check(testkit.Rows(""+
		"TableReader 3.43 root partition:p1,p2,pDef data:Selection",
		"└─Selection 3.43 cop[tikv]  in(listdefaultprune.t.a, 1, 2), in(listdefaultprune.t.b, 1, 2)",
		"  └─TableFullScan 7.00 cop[tikv] table:t keep order:false"))
	tk.MustExec(`drop table t`)

	// Single column LIST COLUMNS pruning is OK on exact match!
	tk.MustExec(`create table t (a int, b int) partition by list columns (a) (partition p1 values in (1), partition p2 values in (2), partition pDef default)`)
	tk.MustExec(`insert into t values (1,1),(2,2),(1,2),(2,1),(3,3),(2,3),(1,4)`)
	tk.MustExec(`analyze table t`)
	tk.MustQuery(`select * from t where a in (1,2)`).Sort().Check(testkit.Rows("1 1", "1 2", "1 4", "2 1", "2 2", "2 3"))
	tk.MustQuery(`explain format='brief' select * from t where a in (1,2)`).Check(testkit.Rows(""+
		"TableReader 6.00 root partition:p1,p2 data:Selection",
		"└─Selection 6.00 cop[tikv]  in(listdefaultprune.t.a, 1, 2)",
		"  └─TableFullScan 7.00 cop[tikv] table:t keep order:false"))
	tk.MustQuery(`select * from t where a = 1`).Sort().Check(testkit.Rows("1 1", "1 2", "1 4"))
	tk.MustQuery(`explain format='brief' select * from t where a  = 1`).Check(testkit.Rows(""+
		"TableReader 3.00 root partition:p1 data:Selection",
		"└─Selection 3.00 cop[tikv]  eq(listdefaultprune.t.a, 1)",
		"  └─TableFullScan 7.00 cop[tikv] table:t keep order:false"))
=======
func TestIssue42273(t *testing.T) {
	store := testkit.CreateMockStore(t)
	tk := testkit.NewTestKit(t, store)
	tk.MustExec("create database issue42273")
	defer tk.MustExec("drop database issue42273")

	tk.MustExec("use issue42273")
	tk.MustExec(`CREATE TABLE t(a tinyint unsigned,  b tinyint unsigned) PARTITION BY RANGE COLUMNS (a,b)(
			PARTITION p0 VALUES LESS THAN (10,255),
			PARTITION p1 VALUES LESS THAN (20,MAXVALUE),
			PARTITION p2 VALUES LESS THAN (30,255),
			PARTITION p3 VALUES LESS THAN (MAXVALUE, 0))`)
	tk.MustExec("insert into t values(20, 30)")
	tk.MustExec(`analyze table t`) // Creates global stats for the table and enables the dynamic pruning
	tk.MustQuery(`explain format='brief' select * from t where a = 20`).Check(testkit.Rows(
		"TableReader 1.00 root partition:p1 data:Selection",
		"└─Selection 1.00 cop[tikv]  eq(issue42273.t.a, 20)",
		"  └─TableFullScan 1.00 cop[tikv] table:t keep order:false"))
	tk.MustQuery(`explain format='brief' select * from t where a > 10 and a <= 20`).Check(testkit.Rows(
		"TableReader 1.00 root partition:p1 data:Selection",
		"└─Selection 1.00 cop[tikv]  gt(issue42273.t.a, 10), le(issue42273.t.a, 20)",
		"  └─TableFullScan 1.00 cop[tikv] table:t keep order:false"))
	tk.MustQuery(`select * from t where a = 20`).Check(testkit.Rows("20 30"))
	tk.MustQuery(`select * from t where a > 10 and a <= 20`).Check(testkit.Rows("20 30"))
>>>>>>> 4627a474
}

func TestIssue43459(t *testing.T) {
	store := testkit.CreateMockStore(t)
	tk := testkit.NewTestKit(t, store)
	tk.MustExec("create database issue43459")
	defer tk.MustExec("drop database issue43459")
	tk.MustExec("use issue43459")
	tk.MustExec("set @@session.tidb_partition_prune_mode = 'dynamic';")
	tk.MustExec(`CREATE TABLE test1 (ID varchar(50) NOT NULL,
		PARTITION_NO int(11) NOT NULL DEFAULT '0',
		CREATE_TIME datetime NOT NULL DEFAULT CURRENT_TIMESTAMP,
		PRIMARY KEY (ID,PARTITION_NO,CREATE_TIME),
		KEY index_partition_no (PARTITION_NO)
		) PARTITION BY RANGE COLUMNS(PARTITION_NO,CREATE_TIME)
		(PARTITION 2023p1 VALUES LESS THAN (200000,'2023-01-01 00:00:00'),
		PARTITION 2023p2 VALUES LESS THAN (300000,'2023-01-01 00:00:00')) `)
	checkFn := func() {
		tk.MustExec(`insert into test1 values("1", 200000, "2022-12-29 12:00:00"), ("2",200000,"2023-01-01")`)
		tk.MustExec(`analyze table test1`)
		tk.MustQuery(`explain select * from test1 where partition_no > 199999`).CheckContain(`partition:all`)
		tk.MustQuery(`explain select * from test1 where partition_no = 200000`).CheckContain("partition:all")
		tk.MustQuery(`explain select * from test1 where partition_no >= 200000`).CheckContain("partition:all")
		tk.MustQuery(`explain select * from test1 where partition_no < 200000`).CheckContain("partition:2023p1")
		tk.MustQuery(`explain select * from test1 where partition_no <= 200000`).CheckContain("partition:all")
		tk.MustQuery(`explain select * from test1 where partition_no > 200000`).CheckContain("partition:2023p2")
	}
	checkFn()
	tk.MustQuery(`select * from test1 partition (2023p1)`).Check(testkit.Rows("" +
		"1 200000 2022-12-29 12:00:00"))
	tk.MustQuery(`select * from test1 partition (2023p2)`).Check(testkit.Rows("" +
		"2 200000 2023-01-01 00:00:00"))
	tk.MustQuery(`select * from test1`).Sort().Check(testkit.Rows(""+
		"1 200000 2022-12-29 12:00:00",
		"2 200000 2023-01-01 00:00:00"))
	tk.MustQuery(`select * from test1 where partition_no = 200000`).Sort().Check(testkit.Rows(""+
		"1 200000 2022-12-29 12:00:00",
		"2 200000 2023-01-01 00:00:00"))
	tk.MustQuery(`select * from test1 where partition_no >= 200000`).Sort().Check(testkit.Rows(""+
		"1 200000 2022-12-29 12:00:00",
		"2 200000 2023-01-01 00:00:00"))
	tk.MustExec(`drop table test1`)
	tk.MustExec(`CREATE TABLE test1 (ID varchar(50) NOT NULL,
		PARTITION_NO int(11) NOT NULL DEFAULT '0',
		CREATE_TIME date NOT NULL DEFAULT CURRENT_DATE,
		PRIMARY KEY (ID,PARTITION_NO,CREATE_TIME),
		KEY index_partition_no (PARTITION_NO)
		) PARTITION BY RANGE COLUMNS(PARTITION_NO,CREATE_TIME)
		(PARTITION 2023p1 VALUES LESS THAN (200000,'2023-01-01 00:00:00'),
		PARTITION 2023p2 VALUES LESS THAN (300000,'2023-01-01 00:00:00')) `)
	checkFn()
	tk.MustQuery(`select * from test1 partition (2023p1)`).Check(testkit.Rows("" +
		"1 200000 2022-12-29"))
	tk.MustQuery(`select * from test1 partition (2023p2)`).Check(testkit.Rows("" +
		"2 200000 2023-01-01"))
	tk.MustQuery(`select * from test1`).Sort().Check(testkit.Rows(""+
		"1 200000 2022-12-29",
		"2 200000 2023-01-01"))
	tk.MustQuery(`select * from test1 where partition_no = 200000`).Sort().Check(testkit.Rows(""+
		"1 200000 2022-12-29",
		"2 200000 2023-01-01"))
	tk.MustQuery(`select * from test1 where partition_no >= 200000`).Sort().Check(testkit.Rows(""+
		"1 200000 2022-12-29",
		"2 200000 2023-01-01"))
}<|MERGE_RESOLUTION|>--- conflicted
+++ resolved
@@ -453,7 +453,6 @@
 		Check(testkit.Rows("6 beautiful curran 6 vigorous rhodes", "7 affectionate curie 7 sweet aryabhata", "7 epic kalam 7 sweet aryabhata"))
 }
 
-<<<<<<< HEAD
 func TestListDefaultPruning(t *testing.T) {
 	store := testkit.CreateMockStore(t)
 	tk := testkit.NewTestKit(t, store)
@@ -515,7 +514,8 @@
 		"TableReader 3.00 root partition:p1 data:Selection",
 		"└─Selection 3.00 cop[tikv]  eq(listdefaultprune.t.a, 1)",
 		"  └─TableFullScan 7.00 cop[tikv] table:t keep order:false"))
-=======
+}
+
 func TestIssue42273(t *testing.T) {
 	store := testkit.CreateMockStore(t)
 	tk := testkit.NewTestKit(t, store)
@@ -540,7 +540,6 @@
 		"  └─TableFullScan 1.00 cop[tikv] table:t keep order:false"))
 	tk.MustQuery(`select * from t where a = 20`).Check(testkit.Rows("20 30"))
 	tk.MustQuery(`select * from t where a > 10 and a <= 20`).Check(testkit.Rows("20 30"))
->>>>>>> 4627a474
 }
 
 func TestIssue43459(t *testing.T) {
