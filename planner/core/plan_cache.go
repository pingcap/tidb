// Copyright 2022 PingCAP, Inc.
//
// Licensed under the Apache License, Version 2.0 (the "License");
// you may not use this file except in compliance with the License.
// You may obtain a copy of the License at
//
//     http://www.apache.org/licenses/LICENSE-2.0
//
// Unless required by applicable law or agreed to in writing, software
// distributed under the License is distributed on an "AS IS" BASIS,
// WITHOUT WARRANTIES OR CONDITIONS OF ANY KIND, either express or implied.
// See the License for the specific language governing permissions and
// limitations under the License.

package core

import (
	"context"

	"github.com/pingcap/errors"
	"github.com/pingcap/tidb/bindinfo"
	"github.com/pingcap/tidb/domain"
	"github.com/pingcap/tidb/expression"
	"github.com/pingcap/tidb/infoschema"
	"github.com/pingcap/tidb/kv"
	"github.com/pingcap/tidb/metrics"
	"github.com/pingcap/tidb/parser/ast"
	"github.com/pingcap/tidb/parser/mysql"
	"github.com/pingcap/tidb/privilege"
	"github.com/pingcap/tidb/sessionctx"
	"github.com/pingcap/tidb/sessionctx/stmtctx"
	"github.com/pingcap/tidb/sessionctx/variable"
	"github.com/pingcap/tidb/sessiontxn/staleread"
	"github.com/pingcap/tidb/table/tables"
	"github.com/pingcap/tidb/types"
	driver "github.com/pingcap/tidb/types/parser_driver"
	"github.com/pingcap/tidb/util/chunk"
	"github.com/pingcap/tidb/util/collate"
	"github.com/pingcap/tidb/util/kvcache"
	"github.com/pingcap/tidb/util/logutil"
	"github.com/pingcap/tidb/util/ranger"
	"go.uber.org/zap"
)

func planCachePreprocess(ctx context.Context, sctx sessionctx.Context, isNonPrepared bool, is infoschema.InfoSchema, stmt *PlanCacheStmt, params []expression.Expression) error {
	vars := sctx.GetSessionVars()
	stmtAst := stmt.PreparedAst
	vars.StmtCtx.StmtType = stmtAst.StmtType

	// step 1: check parameter number
	if len(stmtAst.Params) != len(params) {
		return errors.Trace(ErrWrongParamCount)
	}

	// step 2: set parameter values
	for i, usingParam := range params {
		val, err := usingParam.Eval(chunk.Row{})
		if err != nil {
			return err
		}
		param := stmtAst.Params[i].(*driver.ParamMarkerExpr)
		if isGetVarBinaryLiteral(sctx, usingParam) {
			binVal, convErr := val.ToBytes()
			if convErr != nil {
				return convErr
			}
			val.SetBinaryLiteral(binVal)
		}
		param.Datum = val
		param.InExecute = true
		vars.PreparedParams = append(vars.PreparedParams, val)
	}

	// step 3: check schema version
	if stmtAst.SchemaVersion != is.SchemaMetaVersion() {
		// In order to avoid some correctness issues, we have to clear the
		// cached plan once the schema version is changed.
		// Cached plan in prepared struct does NOT have a "cache key" with
		// schema version like prepared plan cache key
		stmtAst.CachedPlan = nil
		stmt.Executor = nil
		stmt.ColumnInfos = nil
		// If the schema version has changed we need to preprocess it again,
		// if this time it failed, the real reason for the error is schema changed.
		// Example:
		// When running update in prepared statement's schema version distinguished from the one of execute statement
		// We should reset the tableRefs in the prepared update statements, otherwise, the ast nodes still hold the old
		// tableRefs columnInfo which will cause chaos in logic of trying point get plan. (should ban non-public column)
		ret := &PreprocessorReturn{InfoSchema: is}
		err := Preprocess(ctx, sctx, stmtAst.Stmt, InPrepare, WithPreprocessorReturn(ret))
		if err != nil {
			return ErrSchemaChanged.GenWithStack("Schema change caused error: %s", err.Error())
		}
		stmtAst.SchemaVersion = is.SchemaMetaVersion()
	}

	// step 4: handle expiration
	// If the lastUpdateTime less than expiredTimeStamp4PC,
	// it means other sessions have executed 'admin flush instance plan_cache'.
	// So we need to clear the current session's plan cache.
	// And update lastUpdateTime to the newest one.
	expiredTimeStamp4PC := domain.GetDomain(sctx).ExpiredTimeStamp4PC()
	if stmt.StmtCacheable && expiredTimeStamp4PC.Compare(vars.LastUpdateTime4PC) > 0 {
		sctx.GetPlanCache(isNonPrepared).DeleteAll()
		stmtAst.CachedPlan = nil
		vars.LastUpdateTime4PC = expiredTimeStamp4PC
	}
	return nil
}

// GetPlanFromSessionPlanCache is the entry point of Plan Cache.
// It tries to get a valid cached plan from this session's plan cache.
// If there is no such a plan, it'll call the optimizer to generate a new one.
// isNonPrepared indicates whether to use the non-prepared plan cache or the prepared plan cache.
func GetPlanFromSessionPlanCache(ctx context.Context, sctx sessionctx.Context,
	isNonPrepared bool, is infoschema.InfoSchema, stmt *PlanCacheStmt,
	params []expression.Expression) (plan Plan, names []*types.FieldName, err error) {
	if v := ctx.Value("____GetPlanFromSessionPlanCacheErr"); v != nil { // for testing
		return nil, nil, errors.New("____GetPlanFromSessionPlanCacheErr")
	}

	if err := planCachePreprocess(ctx, sctx, isNonPrepared, is, stmt, params); err != nil {
		return nil, nil, err
	}

	var cacheKey kvcache.Key
	sessVars := sctx.GetSessionVars()
	stmtCtx := sessVars.StmtCtx
	stmtAst := stmt.PreparedAst
	stmtCtx.UseCache = stmt.StmtCacheable
	if !stmt.StmtCacheable {
		stmtCtx.SetSkipPlanCache(errors.Errorf("skip plan-cache: %s", stmt.UncacheableReason))
	}

	var bindSQL string
<<<<<<< HEAD
	var ignorePlanCache = false
	var canBeCached = true
=======
	if stmtCtx.UseCache {
		var ignoreByBinding bool
		bindSQL, ignoreByBinding = GetBindSQL4PlanCache(sctx, stmt)
		if ignoreByBinding {
			stmtCtx.SetSkipPlanCache(errors.Errorf("skip plan-cache: ignore plan cache by binding"))
		}
	}
>>>>>>> cb5affbc

	// In rc or for update read, we need the latest schema version to decide whether we need to
	// rebuild the plan. So we set this value in rc or for update read. In other cases, let it be 0.
	var latestSchemaVersion int64

	if stmtCtx.UseCache {
		if sctx.GetSessionVars().IsIsolation(ast.ReadCommitted) || stmt.ForUpdateRead {
			// In Rc or ForUpdateRead, we should check if the information schema has been changed since
			// last time. If it changed, we should rebuild the plan. Here, we use a different and more
			// up-to-date schema version which can lead plan cache miss and thus, the plan will be rebuilt.
			latestSchemaVersion = domain.GetDomain(sctx).InfoSchema().SchemaMetaVersion()
		}
		if cacheKey, err = NewPlanCacheKey(sctx.GetSessionVars(), stmt.StmtText,
			stmt.StmtDB, stmtAst.SchemaVersion, latestSchemaVersion, bindSQL, ExtractLimitFromAst(stmt.PreparedAst.Stmt, sctx)); err != nil {
			return nil, nil, err
		}
	}

	paramNum, paramTypes := parseParamTypes(sctx, params)

	if stmtCtx.UseCache && stmtAst.CachedPlan != nil { // for point query plan
		if plan, names, ok, err := getCachedPointPlan(stmtAst, sessVars, stmtCtx); ok {
			return plan, names, err
		}
	}

	if stmtCtx.UseCache { // for non-point plans
		if plan, names, ok, err := getCachedPlan(sctx, isNonPrepared, cacheKey, bindSQL, is, stmt,
			paramTypes); err != nil || ok {
			return plan, names, err
		}
	}

<<<<<<< HEAD
	return generateNewPlan(ctx, sctx, isNonPrepared, is, stmt, ignorePlanCache && canBeCached, cacheKey,
		latestSchemaVersion, paramNum, paramTypes, bindSQL)
=======
	return generateNewPlan(ctx, sctx, isNonPrepared, is, stmt, cacheKey, latestSchemaVersion, paramNum, paramTypes, bindSQL)
>>>>>>> cb5affbc
}

// parseParamTypes get parameters' types in PREPARE statement
func parseParamTypes(sctx sessionctx.Context, params []expression.Expression) (paramNum int, paramTypes []*types.FieldType) {
	paramNum = len(params)
	for _, param := range params {
		if c, ok := param.(*expression.Constant); ok { // from binary protocol
			paramTypes = append(paramTypes, c.GetType())
			continue
		}

		// from text protocol, there must be a GetVar function
		name := param.(*expression.ScalarFunction).GetArgs()[0].String()
		tp, ok := sctx.GetSessionVars().GetUserVarType(name)
		if !ok {
			tp = types.NewFieldType(mysql.TypeNull)
		}
		paramTypes = append(paramTypes, tp)
	}
	return
}

func getCachedPointPlan(stmt *ast.Prepared, sessVars *variable.SessionVars, stmtCtx *stmtctx.StatementContext) (Plan,
	[]*types.FieldName, bool, error) {
	// short path for point-get plans
	// Rewriting the expression in the select.where condition  will convert its
	// type from "paramMarker" to "Constant".When Point Select queries are executed,
	// the expression in the where condition will not be evaluated,
	// so you don't need to consider whether prepared.useCache is enabled.
	plan := stmt.CachedPlan.(Plan)
	names := stmt.CachedNames.(types.NameSlice)
	err := RebuildPlan4CachedPlan(plan)
	if err != nil {
		logutil.BgLogger().Debug("rebuild range failed", zap.Error(err))
		return nil, nil, false, nil
	}
	if metrics.ResettablePlanCacheCounterFortTest {
		metrics.PlanCacheCounter.WithLabelValues("prepare").Inc()
	} else {
		planCacheCounter.Inc()
	}
	sessVars.FoundInPlanCache = true
	stmtCtx.PointExec = true
	return plan, names, true, nil
}

func getCachedPlan(sctx sessionctx.Context, isNonPrepared bool, cacheKey kvcache.Key, bindSQL string,
	is infoschema.InfoSchema, stmt *PlanCacheStmt, paramTypes []*types.FieldType) (Plan,
	[]*types.FieldName, bool, error) {
	sessVars := sctx.GetSessionVars()
	stmtCtx := sessVars.StmtCtx

	candidate, exist := sctx.GetPlanCache(isNonPrepared).Get(cacheKey, paramTypes)
	if !exist {
		return nil, nil, false, nil
	}
	cachedVal := candidate.(*PlanCacheValue)
	if err := CheckPreparedPriv(sctx, stmt, is); err != nil {
		return nil, nil, false, err
	}
	for tblInfo, unionScan := range cachedVal.TblInfo2UnionScan {
		if !unionScan && tableHasDirtyContent(sctx, tblInfo) {
			// TODO we can inject UnionScan into cached plan to avoid invalidating it, though
			// rebuilding the filters in UnionScan is pretty trivial.
			sctx.GetPlanCache(isNonPrepared).Delete(cacheKey)
			return nil, nil, false, nil
		}
	}
	err := RebuildPlan4CachedPlan(cachedVal.Plan)
	if err != nil {
		logutil.BgLogger().Debug("rebuild range failed", zap.Error(err))
		return nil, nil, false, nil
	}
	sessVars.FoundInPlanCache = true
	if len(bindSQL) > 0 {
		// When the `len(bindSQL) > 0`, it means we use the binding.
		// So we need to record this.
		sessVars.FoundInBinding = true
	}
	if metrics.ResettablePlanCacheCounterFortTest {
		metrics.PlanCacheCounter.WithLabelValues("prepare").Inc()
	} else {
		planCacheCounter.Inc()
	}
	stmtCtx.SetPlanDigest(stmt.NormalizedPlan, stmt.PlanDigest)
	return cachedVal.Plan, cachedVal.OutPutNames, true, nil
}

// generateNewPlan call the optimizer to generate a new plan for current statement
// and try to add it to cache
func generateNewPlan(ctx context.Context, sctx sessionctx.Context, isNonPrepared bool, is infoschema.InfoSchema, stmt *PlanCacheStmt, cacheKey kvcache.Key, latestSchemaVersion int64, paramNum int,
	paramTypes []*types.FieldType, bindSQL string) (Plan, []*types.FieldName, error) {
	stmtAst := stmt.PreparedAst
	sessVars := sctx.GetSessionVars()
	stmtCtx := sessVars.StmtCtx

	planCacheMissCounter.Inc()
	sctx.GetSessionVars().StmtCtx.InPreparedPlanBuilding = true
	p, names, err := OptimizeAstNode(ctx, sctx, stmtAst.Stmt, is)
	sctx.GetSessionVars().StmtCtx.InPreparedPlanBuilding = false
	if err != nil {
		return nil, nil, err
	}
	err = tryCachePointPlan(ctx, sctx, stmt, is, p)
	if err != nil {
		return nil, nil, err
	}

	// We only cache the tableDual plan when the number of parameters are zero.
	if containTableDual(p) && paramNum > 0 {
		stmtCtx.SetSkipPlanCache(errors.New("skip plan-cache: get a TableDual plan"))
	}
	if stmtCtx.UseCache {
		// rebuild key to exclude kv.TiFlash when stmt is not read only
		if _, isolationReadContainTiFlash := sessVars.IsolationReadEngines[kv.TiFlash]; isolationReadContainTiFlash && !IsReadOnly(stmtAst.Stmt, sessVars) {
			delete(sessVars.IsolationReadEngines, kv.TiFlash)
			if cacheKey, err = NewPlanCacheKey(sessVars, stmt.StmtText, stmt.StmtDB,
				stmtAst.SchemaVersion, latestSchemaVersion, bindSQL, ExtractLimitFromAst(stmt.PreparedAst.Stmt, nil)); err != nil {
				return nil, nil, err
			}
			sessVars.IsolationReadEngines[kv.TiFlash] = struct{}{}
		}
		cached := NewPlanCacheValue(p, names, stmtCtx.TblInfo2UnionScan, paramTypes)
		stmt.NormalizedPlan, stmt.PlanDigest = NormalizePlan(p)
		stmtCtx.SetPlan(p)
		stmtCtx.SetPlanDigest(stmt.NormalizedPlan, stmt.PlanDigest)
		sctx.GetPlanCache(isNonPrepared).Put(cacheKey, cached, paramTypes)
	}
	sessVars.FoundInPlanCache = false
	return p, names, err
}

// RebuildPlan4CachedPlan will rebuild this plan under current user parameters.
func RebuildPlan4CachedPlan(p Plan) error {
	sc := p.SCtx().GetSessionVars().StmtCtx
	sc.InPreparedPlanBuilding = true
	defer func() { sc.InPreparedPlanBuilding = false }()
	return rebuildRange(p)
}

func updateRange(p PhysicalPlan, ranges ranger.Ranges, rangeInfo string) {
	switch x := p.(type) {
	case *PhysicalTableScan:
		x.Ranges = ranges
		x.rangeInfo = rangeInfo
	case *PhysicalIndexScan:
		x.Ranges = ranges
		x.rangeInfo = rangeInfo
	case *PhysicalTableReader:
		updateRange(x.TablePlans[0], ranges, rangeInfo)
	case *PhysicalIndexReader:
		updateRange(x.IndexPlans[0], ranges, rangeInfo)
	case *PhysicalIndexLookUpReader:
		updateRange(x.IndexPlans[0], ranges, rangeInfo)
	}
}

// rebuildRange doesn't set mem limit for building ranges. There are two reasons why we don't restrict range mem usage here.
//  1. The cached plan must be able to build complete ranges under mem limit when it is generated. Hence we can just build
//     ranges from x.AccessConditions. The only difference between the last ranges and new ranges is the change of parameter
//     values, which doesn't cause much change on the mem usage of complete ranges.
//  2. Different parameter values can change the mem usage of complete ranges. If we set range mem limit here, range fallback
//     may heppen and cause correctness problem. For example, a in (?, ?, ?) is the access condition. When the plan is firstly
//     generated, its complete ranges are ['a','a'], ['b','b'], ['c','c'], whose mem usage is under range mem limit 100B.
//     When the cached plan is hit, the complete ranges may become ['aaa','aaa'], ['bbb','bbb'], ['ccc','ccc'], whose mem
//     usage exceeds range mem limit 100B, and range fallback happens and tidb may fetch more rows than users expect.
func rebuildRange(p Plan) error {
	sctx := p.SCtx()
	sc := p.SCtx().GetSessionVars().StmtCtx
	var err error
	switch x := p.(type) {
	case *PhysicalIndexHashJoin:
		return rebuildRange(&x.PhysicalIndexJoin)
	case *PhysicalIndexMergeJoin:
		return rebuildRange(&x.PhysicalIndexJoin)
	case *PhysicalIndexJoin:
		if err := x.Ranges.Rebuild(); err != nil {
			return err
		}
		if mutableRange, ok := x.Ranges.(*mutableIndexJoinRange); ok {
			helper := mutableRange.buildHelper
			rangeInfo := helper.buildRangeDecidedByInformation(helper.chosenPath.IdxCols, mutableRange.outerJoinKeys)
			innerPlan := x.Children()[x.InnerChildIdx]
			updateRange(innerPlan, x.Ranges.Range(), rangeInfo)
		}
		for _, child := range x.Children() {
			err = rebuildRange(child)
			if err != nil {
				return err
			}
		}
	case *PhysicalTableScan:
		err = buildRangeForTableScan(sctx, x)
		if err != nil {
			return err
		}
	case *PhysicalIndexScan:
		err = buildRangeForIndexScan(sctx, x)
		if err != nil {
			return err
		}
	case *PhysicalTableReader:
		err = rebuildRange(x.TablePlans[0])
		if err != nil {
			return err
		}
	case *PhysicalIndexReader:
		err = rebuildRange(x.IndexPlans[0])
		if err != nil {
			return err
		}
	case *PhysicalIndexLookUpReader:
		err = rebuildRange(x.IndexPlans[0])
		if err != nil {
			return err
		}
	case *PointGetPlan:
		// if access condition is not nil, which means it's a point get generated by cbo.
		if x.AccessConditions != nil {
			if x.IndexInfo != nil {
				ranges, err := ranger.DetachCondAndBuildRangeForIndex(x.ctx, x.AccessConditions, x.IdxCols, x.IdxColLens, 0)
				if err != nil {
					return err
				}
				if len(ranges.Ranges) == 0 || len(ranges.AccessConds) != len(x.AccessConditions) {
					return errors.New("failed to rebuild range: the length of the range has changed")
				}
				for i := range x.IndexValues {
					x.IndexValues[i] = ranges.Ranges[0].LowVal[i]
				}
			} else {
				var pkCol *expression.Column
				if x.TblInfo.PKIsHandle {
					if pkColInfo := x.TblInfo.GetPkColInfo(); pkColInfo != nil {
						pkCol = expression.ColInfo2Col(x.schema.Columns, pkColInfo)
					}
				}
				if pkCol != nil {
					ranges, _, _, err := ranger.BuildTableRange(x.AccessConditions, x.ctx, pkCol.RetType, 0)
					if err != nil {
						return err
					}
					if len(ranges) == 0 {
						return errors.New("failed to rebuild range: the length of the range has changed")
					}
					x.Handle = kv.IntHandle(ranges[0].LowVal[0].GetInt64())
				}
			}
		}
		// The code should never run here as long as we're not using point get for partition table.
		// And if we change the logic one day, here work as defensive programming to cache the error.
		if x.PartitionInfo != nil {
			// TODO: relocate the partition after rebuilding range to make PlanCache support PointGet
			return errors.New("point get for partition table can not use plan cache")
		}
		if x.HandleConstant != nil {
			dVal, err := convertConstant2Datum(sc, x.HandleConstant, x.handleFieldType)
			if err != nil {
				return err
			}
			iv, err := dVal.ToInt64(sc)
			if err != nil {
				return err
			}
			x.Handle = kv.IntHandle(iv)
			return nil
		}
		for i, param := range x.IndexConstants {
			if param != nil {
				dVal, err := convertConstant2Datum(sc, param, x.ColsFieldType[i])
				if err != nil {
					return err
				}
				x.IndexValues[i] = *dVal
			}
		}
		return nil
	case *BatchPointGetPlan:
		// if access condition is not nil, which means it's a point get generated by cbo.
		if x.AccessConditions != nil {
			if x.IndexInfo != nil {
				ranges, err := ranger.DetachCondAndBuildRangeForIndex(x.ctx, x.AccessConditions, x.IdxCols, x.IdxColLens, 0)
				if err != nil {
					return err
				}
				if len(ranges.Ranges) != len(x.IndexValues) || len(ranges.AccessConds) != len(x.AccessConditions) {
					return errors.New("failed to rebuild range: the length of the range has changed")
				}
				for i := range x.IndexValues {
					copy(x.IndexValues[i], ranges.Ranges[i].LowVal)
				}
			} else {
				var pkCol *expression.Column
				if x.TblInfo.PKIsHandle {
					if pkColInfo := x.TblInfo.GetPkColInfo(); pkColInfo != nil {
						pkCol = expression.ColInfo2Col(x.schema.Columns, pkColInfo)
					}
				}
				if pkCol != nil {
					ranges, _, _, err := ranger.BuildTableRange(x.AccessConditions, x.ctx, pkCol.RetType, 0)
					if err != nil {
						return err
					}
					if len(ranges) != len(x.Handles) {
						return errors.New("failed to rebuild range: the length of the range has changed")
					}
					for i := range ranges {
						x.Handles[i] = kv.IntHandle(ranges[i].LowVal[0].GetInt64())
					}
				}
			}
		}
		for i, param := range x.HandleParams {
			if param != nil {
				dVal, err := convertConstant2Datum(sc, param, x.HandleType)
				if err != nil {
					return err
				}
				iv, err := dVal.ToInt64(sc)
				if err != nil {
					return err
				}
				x.Handles[i] = kv.IntHandle(iv)
			}
		}
		for i, params := range x.IndexValueParams {
			if len(params) < 1 {
				continue
			}
			for j, param := range params {
				if param != nil {
					dVal, err := convertConstant2Datum(sc, param, x.IndexColTypes[j])
					if err != nil {
						return err
					}
					x.IndexValues[i][j] = *dVal
				}
			}
		}
	case *PhysicalIndexMergeReader:
		indexMerge := p.(*PhysicalIndexMergeReader)
		for _, partialPlans := range indexMerge.PartialPlans {
			err = rebuildRange(partialPlans[0])
			if err != nil {
				return err
			}
		}
		// We don't need to handle the indexMerge.TablePlans, because the tablePlans
		// only can be (Selection) + TableRowIDScan. There have no range need to rebuild.
	case PhysicalPlan:
		for _, child := range x.Children() {
			err = rebuildRange(child)
			if err != nil {
				return err
			}
		}
	case *Insert:
		if x.SelectPlan != nil {
			return rebuildRange(x.SelectPlan)
		}
	case *Update:
		if x.SelectPlan != nil {
			return rebuildRange(x.SelectPlan)
		}
	case *Delete:
		if x.SelectPlan != nil {
			return rebuildRange(x.SelectPlan)
		}
	}
	return nil
}

func convertConstant2Datum(sc *stmtctx.StatementContext, con *expression.Constant, target *types.FieldType) (*types.Datum, error) {
	val, err := con.Eval(chunk.Row{})
	if err != nil {
		return nil, err
	}
	dVal, err := val.ConvertTo(sc, target)
	if err != nil {
		return nil, err
	}
	// The converted result must be same as original datum.
	cmp, err := dVal.Compare(sc, &val, collate.GetCollator(target.GetCollate()))
	if err != nil || cmp != 0 {
		return nil, errors.New("Convert constant to datum is failed, because the constant has changed after the covert")
	}
	return &dVal, nil
}

func buildRangeForTableScan(sctx sessionctx.Context, ts *PhysicalTableScan) (err error) {
	if ts.Table.IsCommonHandle {
		pk := tables.FindPrimaryIndex(ts.Table)
		pkCols := make([]*expression.Column, 0, len(pk.Columns))
		pkColsLen := make([]int, 0, len(pk.Columns))
		for _, colInfo := range pk.Columns {
			if pkCol := expression.ColInfo2Col(ts.schema.Columns, ts.Table.Columns[colInfo.Offset]); pkCol != nil {
				pkCols = append(pkCols, pkCol)
				// We need to consider the prefix index.
				// For example: when we have 'a varchar(50), index idx(a(10))'
				// So we will get 'colInfo.Length = 50' and 'pkCol.RetType.flen = 10'.
				// In 'hasPrefix' function from 'util/ranger/ranger.go' file,
				// we use 'columnLength == types.UnspecifiedLength' to check whether we have prefix index.
				if colInfo.Length != types.UnspecifiedLength && colInfo.Length == pkCol.RetType.GetFlen() {
					pkColsLen = append(pkColsLen, types.UnspecifiedLength)
				} else {
					pkColsLen = append(pkColsLen, colInfo.Length)
				}
			}
		}
		if len(pkCols) > 0 {
			res, err := ranger.DetachCondAndBuildRangeForIndex(sctx, ts.AccessCondition, pkCols, pkColsLen, 0)
			if err != nil {
				return err
			}
			if len(res.AccessConds) != len(ts.AccessCondition) {
				return errors.New("rebuild range for cached plan failed")
			}
			ts.Ranges = res.Ranges
		} else {
			ts.Ranges = ranger.FullRange()
		}
	} else {
		var pkCol *expression.Column
		if ts.Table.PKIsHandle {
			if pkColInfo := ts.Table.GetPkColInfo(); pkColInfo != nil {
				pkCol = expression.ColInfo2Col(ts.schema.Columns, pkColInfo)
			}
		}
		if pkCol != nil {
			ts.Ranges, _, _, err = ranger.BuildTableRange(ts.AccessCondition, sctx, pkCol.RetType, 0)
			if err != nil {
				return err
			}
		} else {
			ts.Ranges = ranger.FullIntRange(false)
		}
	}
	return
}

func buildRangeForIndexScan(sctx sessionctx.Context, is *PhysicalIndexScan) (err error) {
	if len(is.IdxCols) == 0 {
		is.Ranges = ranger.FullRange()
		return
	}
	res, err := ranger.DetachCondAndBuildRangeForIndex(sctx, is.AccessCondition, is.IdxCols, is.IdxColLens, 0)
	if err != nil {
		return err
	}
	if len(res.AccessConds) != len(is.AccessCondition) {
		return errors.New("rebuild range for cached plan failed")
	}
	is.Ranges = res.Ranges
	return
}

// CheckPreparedPriv checks the privilege of the prepared statement
func CheckPreparedPriv(sctx sessionctx.Context, stmt *PlanCacheStmt, is infoschema.InfoSchema) error {
	if pm := privilege.GetPrivilegeManager(sctx); pm != nil {
		visitInfo := VisitInfo4PrivCheck(is, stmt.PreparedAst.Stmt, stmt.VisitInfos)
		if err := CheckPrivilege(sctx.GetSessionVars().ActiveRoles, pm, visitInfo); err != nil {
			return err
		}
	}
	err := CheckTableLock(sctx, is, stmt.VisitInfos)
	return err
}

// tryCachePointPlan will try to cache point execution plan, there may be some
// short paths for these executions, currently "point select" and "point update"
func tryCachePointPlan(_ context.Context, sctx sessionctx.Context,
	stmt *PlanCacheStmt, _ infoschema.InfoSchema, p Plan) error {
	if !sctx.GetSessionVars().StmtCtx.UseCache {
		return nil
	}
	var (
		stmtAst = stmt.PreparedAst
		ok      bool
		err     error
		names   types.NameSlice
	)

	if _, _ok := p.(*PointGetPlan); _ok {
		ok, err = IsPointGetWithPKOrUniqueKeyByAutoCommit(sctx, p)
		names = p.OutputNames()
		if err != nil {
			return err
		}
	}

	if ok {
		// just cache point plan now
		stmtAst.CachedPlan = p
		stmtAst.CachedNames = names
		stmt.NormalizedPlan, stmt.PlanDigest = NormalizePlan(p)
		sctx.GetSessionVars().StmtCtx.SetPlan(p)
		sctx.GetSessionVars().StmtCtx.SetPlanDigest(stmt.NormalizedPlan, stmt.PlanDigest)
	}
	return err
}

func containTableDual(p Plan) bool {
	_, isTableDual := p.(*PhysicalTableDual)
	if isTableDual {
		return true
	}
	physicalPlan, ok := p.(PhysicalPlan)
	if !ok {
		return false
	}
	childContainTableDual := false
	for _, child := range physicalPlan.Children() {
		childContainTableDual = childContainTableDual || containTableDual(child)
	}
	return childContainTableDual
}

// GetBindSQL4PlanCache used to get the bindSQL for plan cache to build the plan cache key.
func GetBindSQL4PlanCache(sctx sessionctx.Context, stmt *PlanCacheStmt) (string, bool) {
	useBinding := sctx.GetSessionVars().UsePlanBaselines
	ignore := false
	if !useBinding || stmt.PreparedAst.Stmt == nil || stmt.NormalizedSQL4PC == "" || stmt.SQLDigest4PC == "" {
		return "", ignore
	}
	if sctx.Value(bindinfo.SessionBindInfoKeyType) == nil {
		return "", ignore
	}
	sessionHandle := sctx.Value(bindinfo.SessionBindInfoKeyType).(*bindinfo.SessionHandle)
	bindRecord := sessionHandle.GetBindRecord(stmt.SQLDigest4PC, stmt.NormalizedSQL4PC, "")
	if bindRecord != nil {
		enabledBinding := bindRecord.FindEnabledBinding()
		if enabledBinding != nil {
			ignore = enabledBinding.Hint.ContainTableHint(HintIgnorePlanCache)
			return enabledBinding.BindSQL, ignore
		}
	}
	globalHandle := domain.GetDomain(sctx).BindHandle()
	if globalHandle == nil {
		return "", ignore
	}
	bindRecord = globalHandle.GetBindRecord(stmt.SQLDigest4PC, stmt.NormalizedSQL4PC, "")
	if bindRecord != nil {
		enabledBinding := bindRecord.FindEnabledBinding()
		if enabledBinding != nil {
			ignore = enabledBinding.Hint.ContainTableHint(HintIgnorePlanCache)
			return enabledBinding.BindSQL, ignore
		}
	}
	return "", ignore
}

// IsPointPlanShortPathOK check if we can execute using plan cached in prepared structure
// Be careful with the short path, current precondition is ths cached plan satisfying
// IsPointGetWithPKOrUniqueKeyByAutoCommit
func IsPointPlanShortPathOK(sctx sessionctx.Context, is infoschema.InfoSchema, stmt *PlanCacheStmt) (bool, error) {
	stmtAst := stmt.PreparedAst
	if stmtAst.CachedPlan == nil || staleread.IsStmtStaleness(sctx) {
		return false, nil
	}
	// check auto commit
	if !IsAutoCommitTxn(sctx) {
		return false, nil
	}
	if stmtAst.SchemaVersion != is.SchemaMetaVersion() {
		stmtAst.CachedPlan = nil
		stmt.ColumnInfos = nil
		return false, nil
	}
	// maybe we'd better check cached plan type here, current
	// only point select/update will be cached, see "getPhysicalPlan" func
	var ok bool
	var err error
	switch stmtAst.CachedPlan.(type) {
	case *PointGetPlan:
		ok = true
	case *Update:
		pointUpdate := stmtAst.CachedPlan.(*Update)
		_, ok = pointUpdate.SelectPlan.(*PointGetPlan)
		if !ok {
			err = errors.Errorf("cached update plan not point update")
			stmtAst.CachedPlan = nil
			return false, err
		}
	default:
		ok = false
	}
	return ok, err
}<|MERGE_RESOLUTION|>--- conflicted
+++ resolved
@@ -133,10 +133,6 @@
 	}
 
 	var bindSQL string
-<<<<<<< HEAD
-	var ignorePlanCache = false
-	var canBeCached = true
-=======
 	if stmtCtx.UseCache {
 		var ignoreByBinding bool
 		bindSQL, ignoreByBinding = GetBindSQL4PlanCache(sctx, stmt)
@@ -144,7 +140,6 @@
 			stmtCtx.SetSkipPlanCache(errors.Errorf("skip plan-cache: ignore plan cache by binding"))
 		}
 	}
->>>>>>> cb5affbc
 
 	// In rc or for update read, we need the latest schema version to decide whether we need to
 	// rebuild the plan. So we set this value in rc or for update read. In other cases, let it be 0.
@@ -178,12 +173,7 @@
 		}
 	}
 
-<<<<<<< HEAD
-	return generateNewPlan(ctx, sctx, isNonPrepared, is, stmt, ignorePlanCache && canBeCached, cacheKey,
-		latestSchemaVersion, paramNum, paramTypes, bindSQL)
-=======
 	return generateNewPlan(ctx, sctx, isNonPrepared, is, stmt, cacheKey, latestSchemaVersion, paramNum, paramTypes, bindSQL)
->>>>>>> cb5affbc
 }
 
 // parseParamTypes get parameters' types in PREPARE statement
