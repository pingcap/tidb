// Copyright 2022 PingCAP, Inc.
//
// Licensed under the Apache License, Version 2.0 (the "License");
// you may not use this file except in compliance with the License.
// You may obtain a copy of the License at
//
//     http://www.apache.org/licenses/LICENSE-2.0
//
// Unless required by applicable law or agreed to in writing, software
// distributed under the License is distributed on an "AS IS" BASIS,
// WITHOUT WARRANTIES OR CONDITIONS OF ANY KIND, either express or implied.
// See the License for the specific language governing permissions and
// limitations under the License.

package core

import (
	"context"

	"github.com/pingcap/errors"
	"github.com/pingcap/tidb/bindinfo"
	"github.com/pingcap/tidb/domain"
	"github.com/pingcap/tidb/expression"
	"github.com/pingcap/tidb/infoschema"
	"github.com/pingcap/tidb/kv"
	"github.com/pingcap/tidb/metrics"
	"github.com/pingcap/tidb/parser/ast"
	"github.com/pingcap/tidb/parser/mysql"
	"github.com/pingcap/tidb/privilege"
	"github.com/pingcap/tidb/sessionctx"
	"github.com/pingcap/tidb/sessionctx/stmtctx"
	"github.com/pingcap/tidb/sessionctx/variable"
	"github.com/pingcap/tidb/sessiontxn/staleread"
	"github.com/pingcap/tidb/table/tables"
	"github.com/pingcap/tidb/types"
	driver "github.com/pingcap/tidb/types/parser_driver"
	"github.com/pingcap/tidb/util/chunk"
	"github.com/pingcap/tidb/util/collate"
	"github.com/pingcap/tidb/util/kvcache"
	"github.com/pingcap/tidb/util/logutil"
	"github.com/pingcap/tidb/util/ranger"
	"go.uber.org/zap"
)

func planCachePreprocess(ctx context.Context, sctx sessionctx.Context, isNonPrepared bool, is infoschema.InfoSchema, stmt *PlanCacheStmt, params []expression.Expression) error {
	vars := sctx.GetSessionVars()
	stmtAst := stmt.PreparedAst
	vars.StmtCtx.StmtType = stmtAst.StmtType

	// step 1: check parameter number
	if len(stmtAst.Params) != len(params) {
		return errors.Trace(ErrWrongParamCount)
	}

	// step 2: set parameter values
	for i, usingParam := range params {
		val, err := usingParam.Eval(chunk.Row{})
		if err != nil {
			return err
		}
		param := stmtAst.Params[i].(*driver.ParamMarkerExpr)
		if isGetVarBinaryLiteral(sctx, usingParam) {
			binVal, convErr := val.ToBytes()
			if convErr != nil {
				return convErr
			}
			val.SetBinaryLiteral(binVal)
		}
		param.Datum = val
		param.InExecute = true
		vars.PreparedParams = append(vars.PreparedParams, val)
	}

	// step 3: check schema version
	if stmtAst.SchemaVersion != is.SchemaMetaVersion() {
		// In order to avoid some correctness issues, we have to clear the
		// cached plan once the schema version is changed.
		// Cached plan in prepared struct does NOT have a "cache key" with
		// schema version like prepared plan cache key
		stmtAst.CachedPlan = nil
		stmt.Executor = nil
		stmt.ColumnInfos = nil
		// If the schema version has changed we need to preprocess it again,
		// if this time it failed, the real reason for the error is schema changed.
		// Example:
		// When running update in prepared statement's schema version distinguished from the one of execute statement
		// We should reset the tableRefs in the prepared update statements, otherwise, the ast nodes still hold the old
		// tableRefs columnInfo which will cause chaos in logic of trying point get plan. (should ban non-public column)
		ret := &PreprocessorReturn{InfoSchema: is}
		err := Preprocess(ctx, sctx, stmtAst.Stmt, InPrepare, WithPreprocessorReturn(ret))
		if err != nil {
			return ErrSchemaChanged.GenWithStack("Schema change caused error: %s", err.Error())
		}
		stmtAst.SchemaVersion = is.SchemaMetaVersion()
	}

	// step 4: handle expiration
	// If the lastUpdateTime less than expiredTimeStamp4PC,
	// it means other sessions have executed 'admin flush instance plan_cache'.
	// So we need to clear the current session's plan cache.
	// And update lastUpdateTime to the newest one.
	expiredTimeStamp4PC := domain.GetDomain(sctx).ExpiredTimeStamp4PC()
	if stmt.StmtCacheable && expiredTimeStamp4PC.Compare(vars.LastUpdateTime4PC) > 0 {
		sctx.GetPlanCache(isNonPrepared).DeleteAll()
		stmtAst.CachedPlan = nil
		vars.LastUpdateTime4PC = expiredTimeStamp4PC
	}
	return nil
}

// GetPlanFromSessionPlanCache is the entry point of Plan Cache.
// It tries to get a valid cached plan from this session's plan cache.
// If there is no such a plan, it'll call the optimizer to generate a new one.
// isNonPrepared indicates whether to use the non-prepared plan cache or the prepared plan cache.
func GetPlanFromSessionPlanCache(ctx context.Context, sctx sessionctx.Context,
	isNonPrepared bool, is infoschema.InfoSchema, stmt *PlanCacheStmt,
	params []expression.Expression) (plan Plan, names []*types.FieldName, err error) {
	if v := ctx.Value("____GetPlanFromSessionPlanCacheErr"); v != nil { // for testing
		return nil, nil, errors.New("____GetPlanFromSessionPlanCacheErr")
	}

	if err := planCachePreprocess(ctx, sctx, isNonPrepared, is, stmt, params); err != nil {
		return nil, nil, err
	}

	var cacheKey kvcache.Key
	sessVars := sctx.GetSessionVars()
	stmtCtx := sessVars.StmtCtx
	stmtAst := stmt.PreparedAst
	stmtCtx.UseCache = stmt.StmtCacheable
	if !stmt.StmtCacheable {
		stmtCtx.SetSkipPlanCache(errors.Errorf("skip plan-cache: %s", stmt.UncacheableReason))
	}

	var bindSQL string
	if stmtCtx.UseCache {
		var ignoreByBinding bool
		bindSQL, ignoreByBinding = GetBindSQL4PlanCache(sctx, stmt)
		if ignoreByBinding {
			stmtCtx.SetSkipPlanCache(errors.Errorf("skip plan-cache: ignore plan cache by binding"))
		}
	}

	// In rc or for update read, we need the latest schema version to decide whether we need to
	// rebuild the plan. So we set this value in rc or for update read. In other cases, let it be 0.
	var latestSchemaVersion int64

	if stmtCtx.UseCache {
		if sctx.GetSessionVars().IsIsolation(ast.ReadCommitted) || stmt.ForUpdateRead {
			// In Rc or ForUpdateRead, we should check if the information schema has been changed since
			// last time. If it changed, we should rebuild the plan. Here, we use a different and more
			// up-to-date schema version which can lead plan cache miss and thus, the plan will be rebuilt.
			latestSchemaVersion = domain.GetDomain(sctx).InfoSchema().SchemaMetaVersion()
		}
		if cacheKey, err = NewPlanCacheKey(sctx.GetSessionVars(), stmt.StmtText,
			stmt.StmtDB, stmtAst.SchemaVersion, latestSchemaVersion, bindSQL); err != nil {
			return nil, nil, err
		}
	}

	paramTypes := parseParamTypes(sctx, params)

	if stmtCtx.UseCache && stmtAst.CachedPlan != nil { // for point query plan
		if plan, names, ok, err := getCachedPointPlan(stmtAst, sessVars, stmtCtx); ok {
			return plan, names, err
		}
	}
	limitCountAndOffset, paramErr := ExtractLimitFromAst(stmt.PreparedAst.Stmt, sctx)
	if paramErr != nil {
		return nil, nil, paramErr
	}
	if stmtCtx.UseCache { // for non-point plans
		if plan, names, ok, err := getCachedPlan(sctx, isNonPrepared, cacheKey, bindSQL, is, stmt,
			paramTypes, limitCountAndOffset); err != nil || ok {
			return plan, names, err
		}
	}

<<<<<<< HEAD
	return generateNewPlan(ctx, sctx, isNonPrepared, is, stmt, cacheKey, latestSchemaVersion, paramTypes, bindSQL)
=======
	return generateNewPlan(ctx, sctx, isNonPrepared, is, stmt, cacheKey, latestSchemaVersion, paramNum, paramTypes, bindSQL, limitCountAndOffset)
>>>>>>> 17df5968
}

// parseParamTypes get parameters' types in PREPARE statement
func parseParamTypes(sctx sessionctx.Context, params []expression.Expression) (paramTypes []*types.FieldType) {
	for _, param := range params {
		if c, ok := param.(*expression.Constant); ok { // from binary protocol
			paramTypes = append(paramTypes, c.GetType())
			continue
		}

		// from text protocol, there must be a GetVar function
		name := param.(*expression.ScalarFunction).GetArgs()[0].String()
		tp, ok := sctx.GetSessionVars().GetUserVarType(name)
		if !ok {
			tp = types.NewFieldType(mysql.TypeNull)
		}
		paramTypes = append(paramTypes, tp)
	}
	return
}

func getCachedPointPlan(stmt *ast.Prepared, sessVars *variable.SessionVars, stmtCtx *stmtctx.StatementContext) (Plan,
	[]*types.FieldName, bool, error) {
	// short path for point-get plans
	// Rewriting the expression in the select.where condition  will convert its
	// type from "paramMarker" to "Constant".When Point Select queries are executed,
	// the expression in the where condition will not be evaluated,
	// so you don't need to consider whether prepared.useCache is enabled.
	plan := stmt.CachedPlan.(Plan)
	names := stmt.CachedNames.(types.NameSlice)
	err := RebuildPlan4CachedPlan(plan)
	if err != nil {
		logutil.BgLogger().Debug("rebuild range failed", zap.Error(err))
		return nil, nil, false, nil
	}
	if metrics.ResettablePlanCacheCounterFortTest {
		metrics.PlanCacheCounter.WithLabelValues("prepare").Inc()
	} else {
		planCacheCounter.Inc()
	}
	sessVars.FoundInPlanCache = true
	stmtCtx.PointExec = true
	return plan, names, true, nil
}

func getCachedPlan(sctx sessionctx.Context, isNonPrepared bool, cacheKey kvcache.Key, bindSQL string,
	is infoschema.InfoSchema, stmt *PlanCacheStmt, paramTypes []*types.FieldType, limitParams []uint64) (Plan,
	[]*types.FieldName, bool, error) {
	sessVars := sctx.GetSessionVars()
	stmtCtx := sessVars.StmtCtx

	candidate, exist := sctx.GetPlanCache(isNonPrepared).Get(cacheKey, paramTypes, limitParams)
	if !exist {
		return nil, nil, false, nil
	}
	cachedVal := candidate.(*PlanCacheValue)
	if err := CheckPreparedPriv(sctx, stmt, is); err != nil {
		return nil, nil, false, err
	}
	for tblInfo, unionScan := range cachedVal.TblInfo2UnionScan {
		if !unionScan && tableHasDirtyContent(sctx, tblInfo) {
			// TODO we can inject UnionScan into cached plan to avoid invalidating it, though
			// rebuilding the filters in UnionScan is pretty trivial.
			sctx.GetPlanCache(isNonPrepared).Delete(cacheKey)
			return nil, nil, false, nil
		}
	}
	err := RebuildPlan4CachedPlan(cachedVal.Plan)
	if err != nil {
		logutil.BgLogger().Debug("rebuild range failed", zap.Error(err))
		return nil, nil, false, nil
	}
	sessVars.FoundInPlanCache = true
	if len(bindSQL) > 0 {
		// When the `len(bindSQL) > 0`, it means we use the binding.
		// So we need to record this.
		sessVars.FoundInBinding = true
	}
	if metrics.ResettablePlanCacheCounterFortTest {
		metrics.PlanCacheCounter.WithLabelValues("prepare").Inc()
	} else {
		planCacheCounter.Inc()
	}
	stmtCtx.SetPlanDigest(stmt.NormalizedPlan, stmt.PlanDigest)
	return cachedVal.Plan, cachedVal.OutPutNames, true, nil
}

// generateNewPlan call the optimizer to generate a new plan for current statement
// and try to add it to cache
<<<<<<< HEAD
func generateNewPlan(ctx context.Context, sctx sessionctx.Context, isNonPrepared bool, is infoschema.InfoSchema, stmt *PlanCacheStmt, cacheKey kvcache.Key, latestSchemaVersion int64,
	paramTypes []*types.FieldType, bindSQL string) (Plan, []*types.FieldName, error) {
=======
func generateNewPlan(ctx context.Context, sctx sessionctx.Context, isNonPrepared bool, is infoschema.InfoSchema, stmt *PlanCacheStmt, cacheKey kvcache.Key, latestSchemaVersion int64, paramNum int,
	paramTypes []*types.FieldType, bindSQL string, limitParams []uint64) (Plan, []*types.FieldName, error) {
>>>>>>> 17df5968
	stmtAst := stmt.PreparedAst
	sessVars := sctx.GetSessionVars()
	stmtCtx := sessVars.StmtCtx

	planCacheMissCounter.Inc()
	sctx.GetSessionVars().StmtCtx.InPreparedPlanBuilding = true
	p, names, err := OptimizeAstNode(ctx, sctx, stmtAst.Stmt, is)
	sctx.GetSessionVars().StmtCtx.InPreparedPlanBuilding = false
	if err != nil {
		return nil, nil, err
	}
	err = tryCachePointPlan(ctx, sctx, stmt, is, p)
	if err != nil {
		return nil, nil, err
	}

	// check whether this plan is cacheable.
	checkPlanCacheability(sctx, p, len(paramTypes))

	// put this plan into the plan cache.
	if stmtCtx.UseCache {
		// rebuild key to exclude kv.TiFlash when stmt is not read only
		if _, isolationReadContainTiFlash := sessVars.IsolationReadEngines[kv.TiFlash]; isolationReadContainTiFlash && !IsReadOnly(stmtAst.Stmt, sessVars) {
			delete(sessVars.IsolationReadEngines, kv.TiFlash)
			if cacheKey, err = NewPlanCacheKey(sessVars, stmt.StmtText, stmt.StmtDB,
				stmtAst.SchemaVersion, latestSchemaVersion, bindSQL); err != nil {
				return nil, nil, err
			}
			sessVars.IsolationReadEngines[kv.TiFlash] = struct{}{}
		}
		cached := NewPlanCacheValue(p, names, stmtCtx.TblInfo2UnionScan, paramTypes, limitParams)
		stmt.NormalizedPlan, stmt.PlanDigest = NormalizePlan(p)
		stmtCtx.SetPlan(p)
		stmtCtx.SetPlanDigest(stmt.NormalizedPlan, stmt.PlanDigest)
		sctx.GetPlanCache(isNonPrepared).Put(cacheKey, cached, paramTypes, limitParams)
	}
	sessVars.FoundInPlanCache = false
	return p, names, err
}

// checkPlanCacheability checks whether this plan is cacheable and set to skip plan cache if it's uncacheable.
func checkPlanCacheability(sctx sessionctx.Context, p Plan, paramNum int) {
	stmtCtx := sctx.GetSessionVars().StmtCtx
	var pp PhysicalPlan
	switch x := p.(type) {
	case *Insert:
		pp = x.SelectPlan
	case *Update:
		pp = x.SelectPlan
	case *Delete:
		pp = x.SelectPlan
	case PhysicalPlan:
		pp = x
	default:
		stmtCtx.SetSkipPlanCache(errors.Errorf("skip plan-cache: unexpected un-cacheable plan %v", p.ExplainID().String()))
		return
	}
	if pp == nil { // simple DML statements
		return
	}

	if useTiFlash(pp) {
		stmtCtx.SetSkipPlanCache(errors.Errorf("skip plan-cache: TiFlash plan is un-cacheable"))
		return
	}

	// We only cache the tableDual plan when the number of parameters are zero.
	if containTableDual(pp) && paramNum > 0 {
		stmtCtx.SetSkipPlanCache(errors.New("skip plan-cache: get a TableDual plan"))
		return
	}

	// TODO: plans accessing MVIndex are un-cacheable
}

// RebuildPlan4CachedPlan will rebuild this plan under current user parameters.
func RebuildPlan4CachedPlan(p Plan) error {
	sc := p.SCtx().GetSessionVars().StmtCtx
	sc.InPreparedPlanBuilding = true
	defer func() { sc.InPreparedPlanBuilding = false }()
	return rebuildRange(p)
}

func updateRange(p PhysicalPlan, ranges ranger.Ranges, rangeInfo string) {
	switch x := p.(type) {
	case *PhysicalTableScan:
		x.Ranges = ranges
		x.rangeInfo = rangeInfo
	case *PhysicalIndexScan:
		x.Ranges = ranges
		x.rangeInfo = rangeInfo
	case *PhysicalTableReader:
		updateRange(x.TablePlans[0], ranges, rangeInfo)
	case *PhysicalIndexReader:
		updateRange(x.IndexPlans[0], ranges, rangeInfo)
	case *PhysicalIndexLookUpReader:
		updateRange(x.IndexPlans[0], ranges, rangeInfo)
	}
}

// rebuildRange doesn't set mem limit for building ranges. There are two reasons why we don't restrict range mem usage here.
//  1. The cached plan must be able to build complete ranges under mem limit when it is generated. Hence we can just build
//     ranges from x.AccessConditions. The only difference between the last ranges and new ranges is the change of parameter
//     values, which doesn't cause much change on the mem usage of complete ranges.
//  2. Different parameter values can change the mem usage of complete ranges. If we set range mem limit here, range fallback
//     may heppen and cause correctness problem. For example, a in (?, ?, ?) is the access condition. When the plan is firstly
//     generated, its complete ranges are ['a','a'], ['b','b'], ['c','c'], whose mem usage is under range mem limit 100B.
//     When the cached plan is hit, the complete ranges may become ['aaa','aaa'], ['bbb','bbb'], ['ccc','ccc'], whose mem
//     usage exceeds range mem limit 100B, and range fallback happens and tidb may fetch more rows than users expect.
func rebuildRange(p Plan) error {
	sctx := p.SCtx()
	sc := p.SCtx().GetSessionVars().StmtCtx
	var err error
	switch x := p.(type) {
	case *PhysicalIndexHashJoin:
		return rebuildRange(&x.PhysicalIndexJoin)
	case *PhysicalIndexMergeJoin:
		return rebuildRange(&x.PhysicalIndexJoin)
	case *PhysicalIndexJoin:
		if err := x.Ranges.Rebuild(); err != nil {
			return err
		}
		if mutableRange, ok := x.Ranges.(*mutableIndexJoinRange); ok {
			helper := mutableRange.buildHelper
			rangeInfo := helper.buildRangeDecidedByInformation(helper.chosenPath.IdxCols, mutableRange.outerJoinKeys)
			innerPlan := x.Children()[x.InnerChildIdx]
			updateRange(innerPlan, x.Ranges.Range(), rangeInfo)
		}
		for _, child := range x.Children() {
			err = rebuildRange(child)
			if err != nil {
				return err
			}
		}
	case *PhysicalTableScan:
		err = buildRangeForTableScan(sctx, x)
		if err != nil {
			return err
		}
	case *PhysicalIndexScan:
		err = buildRangeForIndexScan(sctx, x)
		if err != nil {
			return err
		}
	case *PhysicalTableReader:
		err = rebuildRange(x.TablePlans[0])
		if err != nil {
			return err
		}
	case *PhysicalIndexReader:
		err = rebuildRange(x.IndexPlans[0])
		if err != nil {
			return err
		}
	case *PhysicalIndexLookUpReader:
		err = rebuildRange(x.IndexPlans[0])
		if err != nil {
			return err
		}
	case *PointGetPlan:
		// if access condition is not nil, which means it's a point get generated by cbo.
		if x.AccessConditions != nil {
			if x.IndexInfo != nil {
				ranges, err := ranger.DetachCondAndBuildRangeForIndex(x.ctx, x.AccessConditions, x.IdxCols, x.IdxColLens, 0)
				if err != nil {
					return err
				}
				if len(ranges.Ranges) == 0 || len(ranges.AccessConds) != len(x.AccessConditions) {
					return errors.New("failed to rebuild range: the length of the range has changed")
				}
				for i := range x.IndexValues {
					x.IndexValues[i] = ranges.Ranges[0].LowVal[i]
				}
			} else {
				var pkCol *expression.Column
				if x.TblInfo.PKIsHandle {
					if pkColInfo := x.TblInfo.GetPkColInfo(); pkColInfo != nil {
						pkCol = expression.ColInfo2Col(x.schema.Columns, pkColInfo)
					}
				}
				if pkCol != nil {
					ranges, _, _, err := ranger.BuildTableRange(x.AccessConditions, x.ctx, pkCol.RetType, 0)
					if err != nil {
						return err
					}
					if len(ranges) == 0 {
						return errors.New("failed to rebuild range: the length of the range has changed")
					}
					x.Handle = kv.IntHandle(ranges[0].LowVal[0].GetInt64())
				}
			}
		}
		// The code should never run here as long as we're not using point get for partition table.
		// And if we change the logic one day, here work as defensive programming to cache the error.
		if x.PartitionInfo != nil {
			// TODO: relocate the partition after rebuilding range to make PlanCache support PointGet
			return errors.New("point get for partition table can not use plan cache")
		}
		if x.HandleConstant != nil {
			dVal, err := convertConstant2Datum(sc, x.HandleConstant, x.handleFieldType)
			if err != nil {
				return err
			}
			iv, err := dVal.ToInt64(sc)
			if err != nil {
				return err
			}
			x.Handle = kv.IntHandle(iv)
			return nil
		}
		for i, param := range x.IndexConstants {
			if param != nil {
				dVal, err := convertConstant2Datum(sc, param, x.ColsFieldType[i])
				if err != nil {
					return err
				}
				x.IndexValues[i] = *dVal
			}
		}
		return nil
	case *BatchPointGetPlan:
		// if access condition is not nil, which means it's a point get generated by cbo.
		if x.AccessConditions != nil {
			if x.IndexInfo != nil {
				ranges, err := ranger.DetachCondAndBuildRangeForIndex(x.ctx, x.AccessConditions, x.IdxCols, x.IdxColLens, 0)
				if err != nil {
					return err
				}
				if len(ranges.Ranges) != len(x.IndexValues) || len(ranges.AccessConds) != len(x.AccessConditions) {
					return errors.New("failed to rebuild range: the length of the range has changed")
				}
				for i := range x.IndexValues {
					copy(x.IndexValues[i], ranges.Ranges[i].LowVal)
				}
			} else {
				var pkCol *expression.Column
				if x.TblInfo.PKIsHandle {
					if pkColInfo := x.TblInfo.GetPkColInfo(); pkColInfo != nil {
						pkCol = expression.ColInfo2Col(x.schema.Columns, pkColInfo)
					}
				}
				if pkCol != nil {
					ranges, _, _, err := ranger.BuildTableRange(x.AccessConditions, x.ctx, pkCol.RetType, 0)
					if err != nil {
						return err
					}
					if len(ranges) != len(x.Handles) {
						return errors.New("failed to rebuild range: the length of the range has changed")
					}
					for i := range ranges {
						x.Handles[i] = kv.IntHandle(ranges[i].LowVal[0].GetInt64())
					}
				}
			}
		}
		for i, param := range x.HandleParams {
			if param != nil {
				dVal, err := convertConstant2Datum(sc, param, x.HandleType)
				if err != nil {
					return err
				}
				iv, err := dVal.ToInt64(sc)
				if err != nil {
					return err
				}
				x.Handles[i] = kv.IntHandle(iv)
			}
		}
		for i, params := range x.IndexValueParams {
			if len(params) < 1 {
				continue
			}
			for j, param := range params {
				if param != nil {
					dVal, err := convertConstant2Datum(sc, param, x.IndexColTypes[j])
					if err != nil {
						return err
					}
					x.IndexValues[i][j] = *dVal
				}
			}
		}
	case *PhysicalIndexMergeReader:
		indexMerge := p.(*PhysicalIndexMergeReader)
		for _, partialPlans := range indexMerge.PartialPlans {
			err = rebuildRange(partialPlans[0])
			if err != nil {
				return err
			}
		}
		// We don't need to handle the indexMerge.TablePlans, because the tablePlans
		// only can be (Selection) + TableRowIDScan. There have no range need to rebuild.
	case PhysicalPlan:
		for _, child := range x.Children() {
			err = rebuildRange(child)
			if err != nil {
				return err
			}
		}
	case *Insert:
		if x.SelectPlan != nil {
			return rebuildRange(x.SelectPlan)
		}
	case *Update:
		if x.SelectPlan != nil {
			return rebuildRange(x.SelectPlan)
		}
	case *Delete:
		if x.SelectPlan != nil {
			return rebuildRange(x.SelectPlan)
		}
	}
	return nil
}

func convertConstant2Datum(sc *stmtctx.StatementContext, con *expression.Constant, target *types.FieldType) (*types.Datum, error) {
	val, err := con.Eval(chunk.Row{})
	if err != nil {
		return nil, err
	}
	dVal, err := val.ConvertTo(sc, target)
	if err != nil {
		return nil, err
	}
	// The converted result must be same as original datum.
	cmp, err := dVal.Compare(sc, &val, collate.GetCollator(target.GetCollate()))
	if err != nil || cmp != 0 {
		return nil, errors.New("Convert constant to datum is failed, because the constant has changed after the covert")
	}
	return &dVal, nil
}

func buildRangeForTableScan(sctx sessionctx.Context, ts *PhysicalTableScan) (err error) {
	if ts.Table.IsCommonHandle {
		pk := tables.FindPrimaryIndex(ts.Table)
		pkCols := make([]*expression.Column, 0, len(pk.Columns))
		pkColsLen := make([]int, 0, len(pk.Columns))
		for _, colInfo := range pk.Columns {
			if pkCol := expression.ColInfo2Col(ts.schema.Columns, ts.Table.Columns[colInfo.Offset]); pkCol != nil {
				pkCols = append(pkCols, pkCol)
				// We need to consider the prefix index.
				// For example: when we have 'a varchar(50), index idx(a(10))'
				// So we will get 'colInfo.Length = 50' and 'pkCol.RetType.flen = 10'.
				// In 'hasPrefix' function from 'util/ranger/ranger.go' file,
				// we use 'columnLength == types.UnspecifiedLength' to check whether we have prefix index.
				if colInfo.Length != types.UnspecifiedLength && colInfo.Length == pkCol.RetType.GetFlen() {
					pkColsLen = append(pkColsLen, types.UnspecifiedLength)
				} else {
					pkColsLen = append(pkColsLen, colInfo.Length)
				}
			}
		}
		if len(pkCols) > 0 {
			res, err := ranger.DetachCondAndBuildRangeForIndex(sctx, ts.AccessCondition, pkCols, pkColsLen, 0)
			if err != nil {
				return err
			}
			if len(res.AccessConds) != len(ts.AccessCondition) {
				return errors.New("rebuild range for cached plan failed")
			}
			ts.Ranges = res.Ranges
		} else {
			ts.Ranges = ranger.FullRange()
		}
	} else {
		var pkCol *expression.Column
		if ts.Table.PKIsHandle {
			if pkColInfo := ts.Table.GetPkColInfo(); pkColInfo != nil {
				pkCol = expression.ColInfo2Col(ts.schema.Columns, pkColInfo)
			}
		}
		if pkCol != nil {
			ts.Ranges, _, _, err = ranger.BuildTableRange(ts.AccessCondition, sctx, pkCol.RetType, 0)
			if err != nil {
				return err
			}
		} else {
			ts.Ranges = ranger.FullIntRange(false)
		}
	}
	return
}

func buildRangeForIndexScan(sctx sessionctx.Context, is *PhysicalIndexScan) (err error) {
	if len(is.IdxCols) == 0 {
		is.Ranges = ranger.FullRange()
		return
	}
	res, err := ranger.DetachCondAndBuildRangeForIndex(sctx, is.AccessCondition, is.IdxCols, is.IdxColLens, 0)
	if err != nil {
		return err
	}
	if len(res.AccessConds) != len(is.AccessCondition) {
		return errors.New("rebuild range for cached plan failed")
	}
	is.Ranges = res.Ranges
	return
}

// CheckPreparedPriv checks the privilege of the prepared statement
func CheckPreparedPriv(sctx sessionctx.Context, stmt *PlanCacheStmt, is infoschema.InfoSchema) error {
	if pm := privilege.GetPrivilegeManager(sctx); pm != nil {
		visitInfo := VisitInfo4PrivCheck(is, stmt.PreparedAst.Stmt, stmt.VisitInfos)
		if err := CheckPrivilege(sctx.GetSessionVars().ActiveRoles, pm, visitInfo); err != nil {
			return err
		}
	}
	err := CheckTableLock(sctx, is, stmt.VisitInfos)
	return err
}

// tryCachePointPlan will try to cache point execution plan, there may be some
// short paths for these executions, currently "point select" and "point update"
func tryCachePointPlan(_ context.Context, sctx sessionctx.Context,
	stmt *PlanCacheStmt, _ infoschema.InfoSchema, p Plan) error {
	if !sctx.GetSessionVars().StmtCtx.UseCache {
		return nil
	}
	var (
		stmtAst = stmt.PreparedAst
		ok      bool
		err     error
		names   types.NameSlice
	)

	if _, _ok := p.(*PointGetPlan); _ok {
		ok, err = IsPointGetWithPKOrUniqueKeyByAutoCommit(sctx, p)
		names = p.OutputNames()
		if err != nil {
			return err
		}
	}

	if ok {
		// just cache point plan now
		stmtAst.CachedPlan = p
		stmtAst.CachedNames = names
		stmt.NormalizedPlan, stmt.PlanDigest = NormalizePlan(p)
		sctx.GetSessionVars().StmtCtx.SetPlan(p)
		sctx.GetSessionVars().StmtCtx.SetPlanDigest(stmt.NormalizedPlan, stmt.PlanDigest)
	}
	return err
}

func containTableDual(p PhysicalPlan) bool {
	_, isTableDual := p.(*PhysicalTableDual)
	if isTableDual {
		return true
	}
	childContainTableDual := false
	for _, child := range p.Children() {
		childContainTableDual = childContainTableDual || containTableDual(child)
	}
	return childContainTableDual
}

// GetBindSQL4PlanCache used to get the bindSQL for plan cache to build the plan cache key.
func GetBindSQL4PlanCache(sctx sessionctx.Context, stmt *PlanCacheStmt) (string, bool) {
	useBinding := sctx.GetSessionVars().UsePlanBaselines
	ignore := false
	if !useBinding || stmt.PreparedAst.Stmt == nil || stmt.NormalizedSQL4PC == "" || stmt.SQLDigest4PC == "" {
		return "", ignore
	}
	if sctx.Value(bindinfo.SessionBindInfoKeyType) == nil {
		return "", ignore
	}
	sessionHandle := sctx.Value(bindinfo.SessionBindInfoKeyType).(*bindinfo.SessionHandle)
	bindRecord := sessionHandle.GetBindRecord(stmt.SQLDigest4PC, stmt.NormalizedSQL4PC, "")
	if bindRecord != nil {
		enabledBinding := bindRecord.FindEnabledBinding()
		if enabledBinding != nil {
			ignore = enabledBinding.Hint.ContainTableHint(HintIgnorePlanCache)
			return enabledBinding.BindSQL, ignore
		}
	}
	globalHandle := domain.GetDomain(sctx).BindHandle()
	if globalHandle == nil {
		return "", ignore
	}
	bindRecord = globalHandle.GetBindRecord(stmt.SQLDigest4PC, stmt.NormalizedSQL4PC, "")
	if bindRecord != nil {
		enabledBinding := bindRecord.FindEnabledBinding()
		if enabledBinding != nil {
			ignore = enabledBinding.Hint.ContainTableHint(HintIgnorePlanCache)
			return enabledBinding.BindSQL, ignore
		}
	}
	return "", ignore
}

// IsPointPlanShortPathOK check if we can execute using plan cached in prepared structure
// Be careful with the short path, current precondition is ths cached plan satisfying
// IsPointGetWithPKOrUniqueKeyByAutoCommit
func IsPointPlanShortPathOK(sctx sessionctx.Context, is infoschema.InfoSchema, stmt *PlanCacheStmt) (bool, error) {
	stmtAst := stmt.PreparedAst
	if stmtAst.CachedPlan == nil || staleread.IsStmtStaleness(sctx) {
		return false, nil
	}
	// check auto commit
	if !IsAutoCommitTxn(sctx) {
		return false, nil
	}
	if stmtAst.SchemaVersion != is.SchemaMetaVersion() {
		stmtAst.CachedPlan = nil
		stmt.ColumnInfos = nil
		return false, nil
	}
	// maybe we'd better check cached plan type here, current
	// only point select/update will be cached, see "getPhysicalPlan" func
	var ok bool
	var err error
	switch stmtAst.CachedPlan.(type) {
	case *PointGetPlan:
		ok = true
	case *Update:
		pointUpdate := stmtAst.CachedPlan.(*Update)
		_, ok = pointUpdate.SelectPlan.(*PointGetPlan)
		if !ok {
			err = errors.Errorf("cached update plan not point update")
			stmtAst.CachedPlan = nil
			return false, err
		}
	default:
		ok = false
	}
	return ok, err
}<|MERGE_RESOLUTION|>--- conflicted
+++ resolved
@@ -176,11 +176,7 @@
 		}
 	}
 
-<<<<<<< HEAD
-	return generateNewPlan(ctx, sctx, isNonPrepared, is, stmt, cacheKey, latestSchemaVersion, paramTypes, bindSQL)
-=======
-	return generateNewPlan(ctx, sctx, isNonPrepared, is, stmt, cacheKey, latestSchemaVersion, paramNum, paramTypes, bindSQL, limitCountAndOffset)
->>>>>>> 17df5968
+	return generateNewPlan(ctx, sctx, isNonPrepared, is, stmt, cacheKey, latestSchemaVersion, paramTypes, bindSQL, limitCountAndOffset)
 }
 
 // parseParamTypes get parameters' types in PREPARE statement
@@ -270,13 +266,9 @@
 
 // generateNewPlan call the optimizer to generate a new plan for current statement
 // and try to add it to cache
-<<<<<<< HEAD
-func generateNewPlan(ctx context.Context, sctx sessionctx.Context, isNonPrepared bool, is infoschema.InfoSchema, stmt *PlanCacheStmt, cacheKey kvcache.Key, latestSchemaVersion int64,
-	paramTypes []*types.FieldType, bindSQL string) (Plan, []*types.FieldName, error) {
-=======
-func generateNewPlan(ctx context.Context, sctx sessionctx.Context, isNonPrepared bool, is infoschema.InfoSchema, stmt *PlanCacheStmt, cacheKey kvcache.Key, latestSchemaVersion int64, paramNum int,
-	paramTypes []*types.FieldType, bindSQL string, limitParams []uint64) (Plan, []*types.FieldName, error) {
->>>>>>> 17df5968
+func generateNewPlan(ctx context.Context, sctx sessionctx.Context, isNonPrepared bool, is infoschema.InfoSchema,
+	stmt *PlanCacheStmt, cacheKey kvcache.Key, latestSchemaVersion int64, paramTypes []*types.FieldType,
+	bindSQL string, limitParams []uint64) (Plan, []*types.FieldName, error) {
 	stmtAst := stmt.PreparedAst
 	sessVars := sctx.GetSessionVars()
 	stmtCtx := sessVars.StmtCtx
