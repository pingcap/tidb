// Copyright 2022 PingCAP, Inc.
//
// Licensed under the Apache License, Version 2.0 (the "License");
// you may not use this file except in compliance with the License.
// You may obtain a copy of the License at
//
//     http://www.apache.org/licenses/LICENSE-2.0
//
// Unless required by applicable law or agreed to in writing, software
// distributed under the License is distributed on an "AS IS" BASIS,
// WITHOUT WARRANTIES OR CONDITIONS OF ANY KIND, either express or implied.
// See the License for the specific language governing permissions and
// limitations under the License.

package core

import (
	"context"

	"github.com/pingcap/errors"
	"github.com/pingcap/tidb/bindinfo"
	"github.com/pingcap/tidb/domain"
	"github.com/pingcap/tidb/expression"
	"github.com/pingcap/tidb/infoschema"
	"github.com/pingcap/tidb/kv"
	"github.com/pingcap/tidb/metrics"
	"github.com/pingcap/tidb/parser/ast"
	"github.com/pingcap/tidb/parser/mysql"
	"github.com/pingcap/tidb/privilege"
	"github.com/pingcap/tidb/sessionctx"
	"github.com/pingcap/tidb/sessionctx/stmtctx"
	"github.com/pingcap/tidb/sessionctx/variable"
	"github.com/pingcap/tidb/table/tables"
	"github.com/pingcap/tidb/types"
	"github.com/pingcap/tidb/util/chunk"
	"github.com/pingcap/tidb/util/collate"
	"github.com/pingcap/tidb/util/kvcache"
	"github.com/pingcap/tidb/util/logutil"
	"github.com/pingcap/tidb/util/ranger"
	"go.uber.org/zap"
)

// GetPlanFromSessionPlanCache is the entry point of Plan Cache.
// It tries to get a valid cached plan from this session's plan cache.
// If there is no such a plan, it'll call the optimizer to generate a new one.
func GetPlanFromSessionPlanCache(ctx context.Context, sctx sessionctx.Context, is infoschema.InfoSchema, preparedStmt *CachedPrepareStmt,
	binProtoVars []types.Datum, txtProtoVars []expression.Expression) (plan Plan, names []*types.FieldName, err error) {
	var cacheKey kvcache.Key
	sessVars := sctx.GetSessionVars()
	stmtCtx := sessVars.StmtCtx
	prepared := preparedStmt.PreparedAst
	stmtCtx.UseCache = prepared.UseCache

	var bindSQL string
	var ignorePlanCache = false

	// In rc or for update read, we need the latest schema version to decide whether we need to
	// rebuild the plan. So we set this value in rc or for update read. In other cases, let it be 0.
	var latestSchemaVersion int64

	if prepared.UseCache {
		bindSQL, ignorePlanCache = GetBindSQL4PlanCache(sctx, preparedStmt)
		if sctx.GetSessionVars().IsIsolation(ast.ReadCommitted) || preparedStmt.ForUpdateRead {
			// In Rc or ForUpdateRead, we should check if the information schema has been changed since
			// last time. If it changed, we should rebuild the plan. Here, we use a different and more
			// up-to-date schema version which can lead plan cache miss and thus, the plan will be rebuilt.
			latestSchemaVersion = domain.GetDomain(sctx).InfoSchema().SchemaMetaVersion()
		}
		if cacheKey, err = NewPlanCacheKey(sctx.GetSessionVars(), preparedStmt.StmtText,
			preparedStmt.StmtDB, prepared.SchemaVersion, latestSchemaVersion, bindSQL); err != nil {
			return nil, nil, err
		}
	}

	isBinProtocol := len(binProtoVars) > 0
	varsNum, binVarTypes, txtVarTypes := parseParamTypes(sctx, isBinProtocol, binProtoVars, txtProtoVars)

	if prepared.UseCache && prepared.CachedPlan != nil && !ignorePlanCache { // for point query plan
		if plan, names, ok, err := getPointQueryPlan(prepared, sessVars, stmtCtx); ok {
			return plan, names, err
		}
	}

	if prepared.UseCache && !ignorePlanCache { // for general plans
		if plan, names, ok, err := getGeneralPlan(ctx, sctx, cacheKey, bindSQL, is, preparedStmt,
			binVarTypes, txtVarTypes); err != nil || ok {
			return plan, names, err
		}
	}

	return generateNewPlan(ctx, sctx, is, preparedStmt, ignorePlanCache, cacheKey,
		latestSchemaVersion, isBinProtocol, varsNum, binVarTypes, txtVarTypes, bindSQL)
}

// parseParamTypes get parameters' types in PREPARE statement
func parseParamTypes(sctx sessionctx.Context, isBinProtocol bool, binProtoVars []types.Datum,
	txtProtoVars []expression.Expression) (varsNum int, binVarTypes []byte, txtVarTypes []*types.FieldType) {
	if isBinProtocol { // binary protocol
		varsNum = len(binProtoVars)
		for _, param := range binProtoVars {
			binVarTypes = append(binVarTypes, param.Kind())
		}
	} else { // txt protocol
		varsNum = len(txtProtoVars)
		for _, param := range txtProtoVars {
			name := param.(*expression.ScalarFunction).GetArgs()[0].String()
			tp := sctx.GetSessionVars().UserVarTypes[name]
			if tp == nil {
				tp = types.NewFieldType(mysql.TypeNull)
			}
			txtVarTypes = append(txtVarTypes, tp)
		}
	}
	return
}

func getPointQueryPlan(prepared *ast.Prepared, sessVars *variable.SessionVars, stmtCtx *stmtctx.StatementContext) (Plan,
	[]*types.FieldName, bool, error) {
	// short path for point-get plans
	// Rewriting the expression in the select.where condition  will convert its
	// type from "paramMarker" to "Constant".When Point Select queries are executed,
	// the expression in the where condition will not be evaluated,
	// so you don't need to consider whether prepared.useCache is enabled.
	plan := prepared.CachedPlan.(Plan)
	names := prepared.CachedNames.(types.NameSlice)
	err := RebuildPlan4CachedPlan(plan)
	if err != nil {
		logutil.BgLogger().Debug("rebuild range failed", zap.Error(err))
		return nil, nil, false, nil
	}
	if metrics.ResettablePlanCacheCounterFortTest {
		metrics.PlanCacheCounter.WithLabelValues("prepare").Inc()
	} else {
		planCacheCounter.Inc()
	}
	sessVars.FoundInPlanCache = true
	stmtCtx.PointExec = true
	return plan, names, true, nil
}

func getGeneralPlan(ctx context.Context, sctx sessionctx.Context, cacheKey kvcache.Key, bindSQL string,
	is infoschema.InfoSchema, preparedStmt *CachedPrepareStmt, binVarTypes []byte, txtVarTypes []*types.FieldType) (Plan,
	[]*types.FieldName, bool, error) {
	sessVars := sctx.GetSessionVars()
	stmtCtx := sessVars.StmtCtx

	if cacheValue, exists := sctx.PreparedPlanCache().Get(cacheKey); exists {
		if err := checkPreparedPriv(ctx, sctx, preparedStmt, is); err != nil {
			return nil, nil, false, err
		}
		cachedVals := cacheValue.([]*PlanCacheValue)
		for _, cachedVal := range cachedVals {
			if !cachedVal.varTypesUnchanged(binVarTypes, txtVarTypes) {
				continue
			}
			planValid := true
			for tblInfo, unionScan := range cachedVal.TblInfo2UnionScan {
				if !unionScan && tableHasDirtyContent(sctx, tblInfo) {
					planValid = false
					// TODO we can inject UnionScan into cached plan to avoid invalidating it, though
					// rebuilding the filters in UnionScan is pretty trivial.
					sctx.PreparedPlanCache().Delete(cacheKey)
					break
				}
			}
			if planValid {
				err := RebuildPlan4CachedPlan(cachedVal.Plan)
				if err != nil {
					logutil.BgLogger().Debug("rebuild range failed", zap.Error(err))
					return nil, nil, false, nil
				}
				sessVars.FoundInPlanCache = true
				if len(bindSQL) > 0 {
					// When the `len(bindSQL) > 0`, it means we use the binding.
					// So we need to record this.
					sessVars.FoundInBinding = true
				}
				if metrics.ResettablePlanCacheCounterFortTest {
					metrics.PlanCacheCounter.WithLabelValues("prepare").Inc()
				} else {
					planCacheCounter.Inc()
				}
				stmtCtx.SetPlanDigest(preparedStmt.NormalizedPlan, preparedStmt.PlanDigest)
				return cachedVal.Plan, cachedVal.OutPutNames, true, nil
			}
			break
		}
	}
	return nil, nil, false, nil
}

// generateNewPlan call the optimizer to generate a new plan for current statement
// and try to add it to cache
func generateNewPlan(ctx context.Context, sctx sessionctx.Context, is infoschema.InfoSchema, preparedStmt *CachedPrepareStmt,
<<<<<<< HEAD
	ignorePlanCache bool, cacheKey kvcache.Key, isBinProtocol bool, varsNum int, binVarTypes []byte,
	txtVarTypes []*types.FieldType) (Plan, []*types.FieldName, error) {
=======
	ignorePlanCache bool, cacheKey kvcache.Key, latestSchemaVersion int64, isBinProtocol bool, varsNum int, binVarTypes []byte,
	txtVarTypes []*types.FieldType, bindSQL string) (Plan, []*types.FieldName, error) {
>>>>>>> b1edc33f
	prepared := preparedStmt.PreparedAst
	sessVars := sctx.GetSessionVars()
	stmtCtx := sessVars.StmtCtx

	planCacheMissCounter.Inc()
	stmt := prepared.Stmt
	p, names, err := OptimizeAstNode(ctx, sctx, stmt, is)
	if err != nil {
		return nil, nil, err
	}
	err = tryCachePointPlan(ctx, sctx, preparedStmt, is, p)
	if err != nil {
		return nil, nil, err
	}

	// We only cache the tableDual plan when the number of vars are zero.
	if containTableDual(p) && varsNum > 0 {
		stmtCtx.SkipPlanCache = true
	}
	if prepared.UseCache && !stmtCtx.SkipPlanCache && !ignorePlanCache {
<<<<<<< HEAD
		cached := NewPlanCacheValue(p, names, stmtCtx.TblInfo2UnionScan, isBinProtocol, binVarTypes, txtVarTypes, sessVars.StmtCtx.BindSQL)
=======
		// rebuild key to exclude kv.TiFlash when stmt is not read only
		if _, isolationReadContainTiFlash := sessVars.IsolationReadEngines[kv.TiFlash]; isolationReadContainTiFlash && !IsReadOnly(stmt, sessVars) {
			delete(sessVars.IsolationReadEngines, kv.TiFlash)
			if cacheKey, err = NewPlanCacheKey(sessVars, preparedStmt.StmtText, preparedStmt.StmtDB,
				prepared.SchemaVersion, latestSchemaVersion, bindSQL); err != nil {
				return nil, nil, err
			}
			sessVars.IsolationReadEngines[kv.TiFlash] = struct{}{}
		}
		cached := NewPlanCacheValue(p, names, stmtCtx.TblInfo2UnionScan, isBinProtocol, binVarTypes, txtVarTypes)
>>>>>>> b1edc33f
		preparedStmt.NormalizedPlan, preparedStmt.PlanDigest = NormalizePlan(p)
		stmtCtx.SetPlan(p)
		stmtCtx.SetPlanDigest(preparedStmt.NormalizedPlan, preparedStmt.PlanDigest)
		if cacheVals, exists := sctx.PreparedPlanCache().Get(cacheKey); exists {
			hitVal := false
			for i, cacheVal := range cacheVals.([]*PlanCacheValue) {
				if cacheVal.varTypesUnchanged(binVarTypes, txtVarTypes) {
					hitVal = true
					cacheVals.([]*PlanCacheValue)[i] = cached
					break
				}
			}
			if !hitVal {
				cacheVals = append(cacheVals.([]*PlanCacheValue), cached)
			}
			sctx.PreparedPlanCache().Put(cacheKey, cacheVals)
		} else {
			sctx.PreparedPlanCache().Put(cacheKey, []*PlanCacheValue{cached})
		}
	}
	sessVars.FoundInPlanCache = false
	return p, names, err
}

// RebuildPlan4CachedPlan will rebuild this plan under current user parameters.
func RebuildPlan4CachedPlan(p Plan) error {
	sc := p.SCtx().GetSessionVars().StmtCtx
	sc.InPreparedPlanBuilding = true
	defer func() { sc.InPreparedPlanBuilding = false }()
	return rebuildRange(p)
}

func rebuildRange(p Plan) error {
	sctx := p.SCtx()
	sc := p.SCtx().GetSessionVars().StmtCtx
	var err error
	switch x := p.(type) {
	case *PhysicalIndexHashJoin:
		return rebuildRange(&x.PhysicalIndexJoin)
	case *PhysicalIndexMergeJoin:
		return rebuildRange(&x.PhysicalIndexJoin)
	case *PhysicalIndexJoin:
		if err := x.Ranges.Rebuild(); err != nil {
			return err
		}
		for _, child := range x.Children() {
			err = rebuildRange(child)
			if err != nil {
				return err
			}
		}
	case *PhysicalTableScan:
		err = buildRangeForTableScan(sctx, x)
		if err != nil {
			return err
		}
	case *PhysicalIndexScan:
		err = buildRangeForIndexScan(sctx, x)
		if err != nil {
			return err
		}
	case *PhysicalTableReader:
		err = rebuildRange(x.TablePlans[0])
		if err != nil {
			return err
		}
	case *PhysicalIndexReader:
		err = rebuildRange(x.IndexPlans[0])
		if err != nil {
			return err
		}
	case *PhysicalIndexLookUpReader:
		err = rebuildRange(x.IndexPlans[0])
		if err != nil {
			return err
		}
	case *PointGetPlan:
		// if access condition is not nil, which means it's a point get generated by cbo.
		if x.AccessConditions != nil {
			if x.IndexInfo != nil {
				ranges, err := ranger.DetachCondAndBuildRangeForIndex(x.ctx, x.AccessConditions, x.IdxCols, x.IdxColLens)
				if err != nil {
					return err
				}
				if len(ranges.Ranges) == 0 || len(ranges.AccessConds) != len(x.AccessConditions) {
					return errors.New("failed to rebuild range: the length of the range has changed")
				}
				for i := range x.IndexValues {
					x.IndexValues[i] = ranges.Ranges[0].LowVal[i]
				}
			} else {
				var pkCol *expression.Column
				if x.TblInfo.PKIsHandle {
					if pkColInfo := x.TblInfo.GetPkColInfo(); pkColInfo != nil {
						pkCol = expression.ColInfo2Col(x.schema.Columns, pkColInfo)
					}
				}
				if pkCol != nil {
					ranges, err := ranger.BuildTableRange(x.AccessConditions, x.ctx, pkCol.RetType)
					if err != nil {
						return err
					}
					if len(ranges) == 0 {
						return errors.New("failed to rebuild range: the length of the range has changed")
					}
					x.Handle = kv.IntHandle(ranges[0].LowVal[0].GetInt64())
				}
			}
		}
		// The code should never run here as long as we're not using point get for partition table.
		// And if we change the logic one day, here work as defensive programming to cache the error.
		if x.PartitionInfo != nil {
			// TODO: relocate the partition after rebuilding range to make PlanCache support PointGet
			return errors.New("point get for partition table can not use plan cache")
		}
		if x.HandleConstant != nil {
			dVal, err := convertConstant2Datum(sc, x.HandleConstant, x.handleFieldType)
			if err != nil {
				return err
			}
			iv, err := dVal.ToInt64(sc)
			if err != nil {
				return err
			}
			x.Handle = kv.IntHandle(iv)
			return nil
		}
		for i, param := range x.IndexConstants {
			if param != nil {
				dVal, err := convertConstant2Datum(sc, param, x.ColsFieldType[i])
				if err != nil {
					return err
				}
				x.IndexValues[i] = *dVal
			}
		}
		return nil
	case *BatchPointGetPlan:
		// if access condition is not nil, which means it's a point get generated by cbo.
		if x.AccessConditions != nil {
			if x.IndexInfo != nil {
				ranges, err := ranger.DetachCondAndBuildRangeForIndex(x.ctx, x.AccessConditions, x.IdxCols, x.IdxColLens)
				if err != nil {
					return err
				}
				if len(ranges.Ranges) != len(x.IndexValues) || len(ranges.AccessConds) != len(x.AccessConditions) {
					return errors.New("failed to rebuild range: the length of the range has changed")
				}
				for i := range x.IndexValues {
					copy(x.IndexValues[i], ranges.Ranges[i].LowVal)
				}
			} else {
				var pkCol *expression.Column
				if x.TblInfo.PKIsHandle {
					if pkColInfo := x.TblInfo.GetPkColInfo(); pkColInfo != nil {
						pkCol = expression.ColInfo2Col(x.schema.Columns, pkColInfo)
					}
				}
				if pkCol != nil {
					ranges, err := ranger.BuildTableRange(x.AccessConditions, x.ctx, pkCol.RetType)
					if err != nil {
						return err
					}
					if len(ranges) != len(x.Handles) {
						return errors.New("failed to rebuild range: the length of the range has changed")
					}
					for i := range ranges {
						x.Handles[i] = kv.IntHandle(ranges[i].LowVal[0].GetInt64())
					}
				}
			}
		}
		for i, param := range x.HandleParams {
			if param != nil {
				dVal, err := convertConstant2Datum(sc, param, x.HandleType)
				if err != nil {
					return err
				}
				iv, err := dVal.ToInt64(sc)
				if err != nil {
					return err
				}
				x.Handles[i] = kv.IntHandle(iv)
			}
		}
		for i, params := range x.IndexValueParams {
			if len(params) < 1 {
				continue
			}
			for j, param := range params {
				if param != nil {
					dVal, err := convertConstant2Datum(sc, param, x.IndexColTypes[j])
					if err != nil {
						return err
					}
					x.IndexValues[i][j] = *dVal
				}
			}
		}
	case *PhysicalIndexMergeReader:
		indexMerge := p.(*PhysicalIndexMergeReader)
		for _, partialPlans := range indexMerge.PartialPlans {
			err = rebuildRange(partialPlans[0])
			if err != nil {
				return err
			}
		}
		// We don't need to handle the indexMerge.TablePlans, because the tablePlans
		// only can be (Selection) + TableRowIDScan. There have no range need to rebuild.
	case PhysicalPlan:
		for _, child := range x.Children() {
			err = rebuildRange(child)
			if err != nil {
				return err
			}
		}
	case *Insert:
		if x.SelectPlan != nil {
			return rebuildRange(x.SelectPlan)
		}
	case *Update:
		if x.SelectPlan != nil {
			return rebuildRange(x.SelectPlan)
		}
	case *Delete:
		if x.SelectPlan != nil {
			return rebuildRange(x.SelectPlan)
		}
	}
	return nil
}

func convertConstant2Datum(sc *stmtctx.StatementContext, con *expression.Constant, target *types.FieldType) (*types.Datum, error) {
	val, err := con.Eval(chunk.Row{})
	if err != nil {
		return nil, err
	}
	dVal, err := val.ConvertTo(sc, target)
	if err != nil {
		return nil, err
	}
	// The converted result must be same as original datum.
	cmp, err := dVal.Compare(sc, &val, collate.GetCollator(target.GetCollate()))
	if err != nil || cmp != 0 {
		return nil, errors.New("Convert constant to datum is failed, because the constant has changed after the covert")
	}
	return &dVal, nil
}

func buildRangeForTableScan(sctx sessionctx.Context, ts *PhysicalTableScan) (err error) {
	if ts.Table.IsCommonHandle {
		pk := tables.FindPrimaryIndex(ts.Table)
		pkCols := make([]*expression.Column, 0, len(pk.Columns))
		pkColsLen := make([]int, 0, len(pk.Columns))
		for _, colInfo := range pk.Columns {
			if pkCol := expression.ColInfo2Col(ts.schema.Columns, ts.Table.Columns[colInfo.Offset]); pkCol != nil {
				pkCols = append(pkCols, pkCol)
				// We need to consider the prefix index.
				// For example: when we have 'a varchar(50), index idx(a(10))'
				// So we will get 'colInfo.Length = 50' and 'pkCol.RetType.flen = 10'.
				// In 'hasPrefix' function from 'util/ranger/ranger.go' file,
				// we use 'columnLength == types.UnspecifiedLength' to check whether we have prefix index.
				if colInfo.Length != types.UnspecifiedLength && colInfo.Length == pkCol.RetType.GetFlen() {
					pkColsLen = append(pkColsLen, types.UnspecifiedLength)
				} else {
					pkColsLen = append(pkColsLen, colInfo.Length)
				}
			}
		}
		if len(pkCols) > 0 {
			res, err := ranger.DetachCondAndBuildRangeForIndex(sctx, ts.AccessCondition, pkCols, pkColsLen)
			if err != nil {
				return err
			}
			if len(res.AccessConds) != len(ts.AccessCondition) {
				return errors.New("rebuild range for cached plan failed")
			}
			ts.Ranges = res.Ranges
		} else {
			ts.Ranges = ranger.FullRange()
		}
	} else {
		var pkCol *expression.Column
		if ts.Table.PKIsHandle {
			if pkColInfo := ts.Table.GetPkColInfo(); pkColInfo != nil {
				pkCol = expression.ColInfo2Col(ts.schema.Columns, pkColInfo)
			}
		}
		if pkCol != nil {
			ts.Ranges, err = ranger.BuildTableRange(ts.AccessCondition, sctx, pkCol.RetType)
			if err != nil {
				return err
			}
		} else {
			ts.Ranges = ranger.FullIntRange(false)
		}
	}
	return
}

func buildRangeForIndexScan(sctx sessionctx.Context, is *PhysicalIndexScan) (err error) {
	if len(is.IdxCols) == 0 {
		is.Ranges = ranger.FullRange()
		return
	}
	res, err := ranger.DetachCondAndBuildRangeForIndex(sctx, is.AccessCondition, is.IdxCols, is.IdxColLens)
	if err != nil {
		return err
	}
	if len(res.AccessConds) != len(is.AccessCondition) {
		return errors.New("rebuild range for cached plan failed")
	}
	is.Ranges = res.Ranges
	return
}

func checkPreparedPriv(_ context.Context, sctx sessionctx.Context,
	preparedObj *CachedPrepareStmt, is infoschema.InfoSchema) error {
	if pm := privilege.GetPrivilegeManager(sctx); pm != nil {
		visitInfo := VisitInfo4PrivCheck(is, preparedObj.PreparedAst.Stmt, preparedObj.VisitInfos)
		if err := CheckPrivilege(sctx.GetSessionVars().ActiveRoles, pm, visitInfo); err != nil {
			return err
		}
	}
	err := CheckTableLock(sctx, is, preparedObj.VisitInfos)
	return err
}

// tryCachePointPlan will try to cache point execution plan, there may be some
// short paths for these executions, currently "point select" and "point update"
func tryCachePointPlan(_ context.Context, sctx sessionctx.Context,
	preparedStmt *CachedPrepareStmt, _ infoschema.InfoSchema, p Plan) error {
	if !sctx.GetSessionVars().StmtCtx.UseCache || sctx.GetSessionVars().StmtCtx.SkipPlanCache {
		return nil
	}
	var (
		prepared = preparedStmt.PreparedAst
		ok       bool
		err      error
		names    types.NameSlice
	)

	if _, _ok := p.(*PointGetPlan); _ok {
		ok, err = IsPointGetWithPKOrUniqueKeyByAutoCommit(sctx, p)
		names = p.OutputNames()
		if err != nil {
			return err
		}
	}

	if ok {
		// just cache point plan now
		prepared.CachedPlan = p
		prepared.CachedNames = names
		preparedStmt.NormalizedPlan, preparedStmt.PlanDigest = NormalizePlan(p)
		sctx.GetSessionVars().StmtCtx.SetPlan(p)
		sctx.GetSessionVars().StmtCtx.SetPlanDigest(preparedStmt.NormalizedPlan, preparedStmt.PlanDigest)
	}
	return err
}

func containTableDual(p Plan) bool {
	_, isTableDual := p.(*PhysicalTableDual)
	if isTableDual {
		return true
	}
	physicalPlan, ok := p.(PhysicalPlan)
	if !ok {
		return false
	}
	childContainTableDual := false
	for _, child := range physicalPlan.Children() {
		childContainTableDual = childContainTableDual || containTableDual(child)
	}
	return childContainTableDual
}

// GetBindSQL4PlanCache used to get the bindSQL for plan cache to build the plan cache key.
func GetBindSQL4PlanCache(sctx sessionctx.Context, preparedStmt *CachedPrepareStmt) (string, bool) {
	useBinding := sctx.GetSessionVars().UsePlanBaselines
	ignore := false
	if !useBinding || preparedStmt.PreparedAst.Stmt == nil || preparedStmt.NormalizedSQL4PC == "" || preparedStmt.SQLDigest4PC == "" {
		return "", ignore
	}
	if sctx.Value(bindinfo.SessionBindInfoKeyType) == nil {
		return "", ignore
	}
	sessionHandle := sctx.Value(bindinfo.SessionBindInfoKeyType).(*bindinfo.SessionHandle)
	bindRecord := sessionHandle.GetBindRecord(preparedStmt.SQLDigest4PC, preparedStmt.NormalizedSQL4PC, "")
	if bindRecord != nil {
		enabledBinding := bindRecord.FindEnabledBinding()
		if enabledBinding != nil {
			ignore = enabledBinding.Hint.ContainTableHint(HintIgnorePlanCache)
			return enabledBinding.BindSQL, ignore
		}
	}
	globalHandle := domain.GetDomain(sctx).BindHandle()
	if globalHandle == nil {
		return "", ignore
	}
	bindRecord = globalHandle.GetBindRecord(preparedStmt.SQLDigest4PC, preparedStmt.NormalizedSQL4PC, "")
	if bindRecord != nil {
		enabledBinding := bindRecord.FindEnabledBinding()
		if enabledBinding != nil {
			ignore = enabledBinding.Hint.ContainTableHint(HintIgnorePlanCache)
			return enabledBinding.BindSQL, ignore
		}
	}
	return "", ignore
}<|MERGE_RESOLUTION|>--- conflicted
+++ resolved
@@ -88,8 +88,7 @@
 		}
 	}
 
-	return generateNewPlan(ctx, sctx, is, preparedStmt, ignorePlanCache, cacheKey,
-		latestSchemaVersion, isBinProtocol, varsNum, binVarTypes, txtVarTypes, bindSQL)
+	return generateNewPlan(ctx, sctx, is, preparedStmt, ignorePlanCache, cacheKey, isBinProtocol, varsNum, binVarTypes, txtVarTypes)
 }
 
 // parseParamTypes get parameters' types in PREPARE statement
@@ -192,13 +191,8 @@
 // generateNewPlan call the optimizer to generate a new plan for current statement
 // and try to add it to cache
 func generateNewPlan(ctx context.Context, sctx sessionctx.Context, is infoschema.InfoSchema, preparedStmt *CachedPrepareStmt,
-<<<<<<< HEAD
 	ignorePlanCache bool, cacheKey kvcache.Key, isBinProtocol bool, varsNum int, binVarTypes []byte,
 	txtVarTypes []*types.FieldType) (Plan, []*types.FieldName, error) {
-=======
-	ignorePlanCache bool, cacheKey kvcache.Key, latestSchemaVersion int64, isBinProtocol bool, varsNum int, binVarTypes []byte,
-	txtVarTypes []*types.FieldType, bindSQL string) (Plan, []*types.FieldName, error) {
->>>>>>> b1edc33f
 	prepared := preparedStmt.PreparedAst
 	sessVars := sctx.GetSessionVars()
 	stmtCtx := sessVars.StmtCtx
@@ -219,20 +213,7 @@
 		stmtCtx.SkipPlanCache = true
 	}
 	if prepared.UseCache && !stmtCtx.SkipPlanCache && !ignorePlanCache {
-<<<<<<< HEAD
-		cached := NewPlanCacheValue(p, names, stmtCtx.TblInfo2UnionScan, isBinProtocol, binVarTypes, txtVarTypes, sessVars.StmtCtx.BindSQL)
-=======
-		// rebuild key to exclude kv.TiFlash when stmt is not read only
-		if _, isolationReadContainTiFlash := sessVars.IsolationReadEngines[kv.TiFlash]; isolationReadContainTiFlash && !IsReadOnly(stmt, sessVars) {
-			delete(sessVars.IsolationReadEngines, kv.TiFlash)
-			if cacheKey, err = NewPlanCacheKey(sessVars, preparedStmt.StmtText, preparedStmt.StmtDB,
-				prepared.SchemaVersion, latestSchemaVersion, bindSQL); err != nil {
-				return nil, nil, err
-			}
-			sessVars.IsolationReadEngines[kv.TiFlash] = struct{}{}
-		}
 		cached := NewPlanCacheValue(p, names, stmtCtx.TblInfo2UnionScan, isBinProtocol, binVarTypes, txtVarTypes)
->>>>>>> b1edc33f
 		preparedStmt.NormalizedPlan, preparedStmt.PlanDigest = NormalizePlan(p)
 		stmtCtx.SetPlan(p)
 		stmtCtx.SetPlanDigest(preparedStmt.NormalizedPlan, preparedStmt.PlanDigest)
