--- conflicted
+++ resolved
@@ -210,8 +210,7 @@
 	return plan, names, true, nil
 }
 
-<<<<<<< HEAD
-func getGeneralPlan(sctx sessionctx.Context, cacheKey kvcache.Key, bindSQL string,
+func getGeneralPlan(sctx sessionctx.Context, isGeneralPlanCache bool, cacheKey kvcache.Key, bindSQL string,
 	is infoschema.InfoSchema, stmt *PlanCacheStmt, paramTypes []*types.FieldType) (_ Plan,
 	_ []*types.FieldName, ok bool, err error) {
 	sessVars := sctx.GetSessionVars()
@@ -233,16 +232,7 @@
 		privilegeCheckErr <- CheckPreparedPriv(sctx, stmt, is)
 	}()
 
-	cachedVal, exist := getValidPlanFromCache(sctx, cacheKey, paramTypes)
-=======
-func getGeneralPlan(sctx sessionctx.Context, isGeneralPlanCache bool, cacheKey kvcache.Key, bindSQL string,
-	is infoschema.InfoSchema, stmt *PlanCacheStmt, paramTypes []*types.FieldType) (Plan,
-	[]*types.FieldName, bool, error) {
-	sessVars := sctx.GetSessionVars()
-	stmtCtx := sessVars.StmtCtx
-
 	cachedVal, exist := getValidPlanFromCache(sctx, isGeneralPlanCache, cacheKey, paramTypes)
->>>>>>> 5dc3e584
 	if !exist {
 		return nil, nil, false, nil
 	}
