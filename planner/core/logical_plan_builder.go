// Copyright 2016 PingCAP, Inc.
//
// Licensed under the Apache License, Version 2.0 (the "License");
// you may not use this file except in compliance with the License.
// You may obtain a copy of the License at
//
//     http://www.apache.org/licenses/LICENSE-2.0
//
// Unless required by applicable law or agreed to in writing, software
// distributed under the License is distributed on an "AS IS" BASIS,
// See the License for the specific language governing permissions and
// limitations under the License.

package core

import (
	"context"
	"fmt"
	"math"
	"math/bits"
	"sort"
	"strconv"
	"strings"
	"time"
	"unicode"

	"github.com/cznic/mathutil"
	"github.com/pingcap/errors"
	"github.com/pingcap/parser"
	"github.com/pingcap/parser/ast"
	"github.com/pingcap/parser/format"
	"github.com/pingcap/parser/model"
	"github.com/pingcap/parser/mysql"
	"github.com/pingcap/parser/opcode"
	"github.com/pingcap/parser/terror"
	"github.com/pingcap/tidb/domain"
	"github.com/pingcap/tidb/expression"
	"github.com/pingcap/tidb/expression/aggregation"
	"github.com/pingcap/tidb/infoschema"
	"github.com/pingcap/tidb/kv"
	"github.com/pingcap/tidb/metrics"
	"github.com/pingcap/tidb/planner/property"
	"github.com/pingcap/tidb/planner/util"
	"github.com/pingcap/tidb/privilege"
	"github.com/pingcap/tidb/sessionctx"
	"github.com/pingcap/tidb/statistics"
	"github.com/pingcap/tidb/table"
	"github.com/pingcap/tidb/table/tables"
	"github.com/pingcap/tidb/types"
	driver "github.com/pingcap/tidb/types/parser_driver"
	util2 "github.com/pingcap/tidb/util"
	"github.com/pingcap/tidb/util/chunk"
	utilhint "github.com/pingcap/tidb/util/hint"
	"github.com/pingcap/tidb/util/plancodec"
	"github.com/pingcap/tidb/util/set"
)

const (
	// TiDBMergeJoin is hint enforce merge join.
	TiDBMergeJoin = "tidb_smj"
	// HintSMJ is hint enforce merge join.
	HintSMJ = "merge_join"

	// TiDBBroadCastJoin indicates applying broadcast join by force.
	TiDBBroadCastJoin = "tidb_bcj"

	// HintBCJ indicates applying broadcast join by force.
	HintBCJ = "broadcast_join"
	// HintBCJPreferLocal specifies the preferred local read table
	HintBCJPreferLocal = "broadcast_join_local"

	// TiDBIndexNestedLoopJoin is hint enforce index nested loop join.
	TiDBIndexNestedLoopJoin = "tidb_inlj"
	// HintINLJ is hint enforce index nested loop join.
	HintINLJ = "inl_join"
	// HintINLHJ is hint enforce index nested loop hash join.
	HintINLHJ = "inl_hash_join"
	// HintINLMJ is hint enforce index nested loop merge join.
	HintINLMJ = "inl_merge_join"
	// TiDBHashJoin is hint enforce hash join.
	TiDBHashJoin = "tidb_hj"
	// HintHJ is hint enforce hash join.
	HintHJ = "hash_join"
	// HintHashAgg is hint enforce hash aggregation.
	HintHashAgg = "hash_agg"
	// HintStreamAgg is hint enforce stream aggregation.
	HintStreamAgg = "stream_agg"
	// HintUseIndex is hint enforce using some indexes.
	HintUseIndex = "use_index"
	// HintIgnoreIndex is hint enforce ignoring some indexes.
	HintIgnoreIndex = "ignore_index"
	// HintAggToCop is hint enforce pushing aggregation to coprocessor.
	HintAggToCop = "agg_to_cop"
	// HintReadFromStorage is hint enforce some tables read from specific type of storage.
	HintReadFromStorage = "read_from_storage"
	// HintTiFlash is a label represents the tiflash storage type.
	HintTiFlash = "tiflash"
	// HintTiKV is a label represents the tikv storage type.
	HintTiKV = "tikv"
	// HintIndexMerge is a hint to enforce using some indexes at the same time.
	HintIndexMerge = "use_index_merge"
	// HintTimeRange is a hint to specify the time range for metrics summary tables
	HintTimeRange = "time_range"
	// HintIgnorePlanCache is a hint to enforce ignoring plan cache
	HintIgnorePlanCache = "ignore_plan_cache"
	// HintLimitToCop is a hint enforce pushing limit or topn to coprocessor.
	HintLimitToCop = "limit_to_cop"
)

const (
	// ErrExprInSelect  is in select fields for the error of ErrFieldNotInGroupBy
	ErrExprInSelect = "SELECT list"
	// ErrExprInOrderBy  is in order by items for the error of ErrFieldNotInGroupBy
	ErrExprInOrderBy = "ORDER BY"
)

// aggOrderByResolver is currently resolving expressions of order by clause
// in aggregate function GROUP_CONCAT.
type aggOrderByResolver struct {
	ctx       sessionctx.Context
	err       error
	args      []ast.ExprNode
	exprDepth int // exprDepth is the depth of current expression in expression tree.
}

func (a *aggOrderByResolver) Enter(inNode ast.Node) (ast.Node, bool) {
	a.exprDepth++
	switch n := inNode.(type) {
	case *driver.ParamMarkerExpr:
		if a.exprDepth == 1 {
			_, isNull, isExpectedType := getUintFromNode(a.ctx, n)
			// For constant uint expression in top level, it should be treated as position expression.
			if !isNull && isExpectedType {
				return expression.ConstructPositionExpr(n), true
			}
		}
	}
	return inNode, false
}

func (a *aggOrderByResolver) Leave(inNode ast.Node) (ast.Node, bool) {
	switch v := inNode.(type) {
	case *ast.PositionExpr:
		pos, isNull, err := expression.PosFromPositionExpr(a.ctx, v)
		if err != nil {
			a.err = err
		}
		if err != nil || isNull {
			return inNode, false
		}
		if pos < 1 || pos > len(a.args) {
			errPos := strconv.Itoa(pos)
			if v.P != nil {
				errPos = "?"
			}
			a.err = ErrUnknownColumn.FastGenByArgs(errPos, "order clause")
			return inNode, false
		}
		ret := a.args[pos-1]
		return ret, true
	}
	return inNode, true
}

func (b *PlanBuilder) buildAggregation(ctx context.Context, p LogicalPlan, aggFuncList []*ast.AggregateFuncExpr, gbyItems []expression.Expression) (LogicalPlan, map[int]int, error) {
	b.optFlag |= flagBuildKeyInfo
	b.optFlag |= flagPushDownAgg
	// We may apply aggregation eliminate optimization.
	// So we add the flagMaxMinEliminate to try to convert max/min to topn and flagPushDownTopN to handle the newly added topn operator.
	b.optFlag |= flagMaxMinEliminate
	b.optFlag |= flagPushDownTopN
	// when we eliminate the max and min we may add `is not null` filter.
	b.optFlag |= flagPredicatePushDown
	b.optFlag |= flagEliminateAgg
	b.optFlag |= flagEliminateProjection

	plan4Agg := LogicalAggregation{AggFuncs: make([]*aggregation.AggFuncDesc, 0, len(aggFuncList))}.Init(b.ctx, b.getSelectOffset())
	if hint := b.TableHints(); hint != nil {
		plan4Agg.aggHints = hint.aggHints
	}
	schema4Agg := expression.NewSchema(make([]*expression.Column, 0, len(aggFuncList)+p.Schema().Len())...)
	names := make(types.NameSlice, 0, len(aggFuncList)+p.Schema().Len())
	// aggIdxMap maps the old index to new index after applying common aggregation functions elimination.
	aggIndexMap := make(map[int]int)

	allAggsFirstRow := true
	for i, aggFunc := range aggFuncList {
		newArgList := make([]expression.Expression, 0, len(aggFunc.Args))
		for _, arg := range aggFunc.Args {
			newArg, np, err := b.rewrite(ctx, arg, p, nil, true)
			if err != nil {
				return nil, nil, err
			}
			p = np
			newArgList = append(newArgList, newArg)
		}
		newFunc, err := aggregation.NewAggFuncDesc(b.ctx, aggFunc.F, newArgList, aggFunc.Distinct)
		if err != nil {
			return nil, nil, err
		}
		if newFunc.Name != ast.AggFuncFirstRow {
			allAggsFirstRow = false
		}
		if aggFunc.Order != nil {
			trueArgs := aggFunc.Args[:len(aggFunc.Args)-1] // the last argument is SEPARATOR, remote it.
			resolver := &aggOrderByResolver{
				ctx:  b.ctx,
				args: trueArgs,
			}
			for _, byItem := range aggFunc.Order.Items {
				resolver.exprDepth = 0
				resolver.err = nil
				retExpr, _ := byItem.Expr.Accept(resolver)
				if resolver.err != nil {
					return nil, nil, errors.Trace(resolver.err)
				}
				newByItem, np, err := b.rewrite(ctx, retExpr.(ast.ExprNode), p, nil, true)
				if err != nil {
					return nil, nil, err
				}
				p = np
				newFunc.OrderByItems = append(newFunc.OrderByItems, &util.ByItems{Expr: newByItem, Desc: byItem.Desc})
			}
		}
		combined := false
		for j, oldFunc := range plan4Agg.AggFuncs {
			if oldFunc.Equal(b.ctx, newFunc) {
				aggIndexMap[i] = j
				combined = true
				break
			}
		}
		if !combined {
			position := len(plan4Agg.AggFuncs)
			aggIndexMap[i] = position
			plan4Agg.AggFuncs = append(plan4Agg.AggFuncs, newFunc)
			schema4Agg.Append(&expression.Column{
				UniqueID: b.ctx.GetSessionVars().AllocPlanColumnID(),
				RetType:  newFunc.RetTp,
			})
			names = append(names, types.EmptyName)
		}
	}
	for i, col := range p.Schema().Columns {
		newFunc, err := aggregation.NewAggFuncDesc(b.ctx, ast.AggFuncFirstRow, []expression.Expression{col}, false)
		if err != nil {
			return nil, nil, err
		}
		plan4Agg.AggFuncs = append(plan4Agg.AggFuncs, newFunc)
		newCol, _ := col.Clone().(*expression.Column)
		newCol.RetType = newFunc.RetTp
		schema4Agg.Append(newCol)
		names = append(names, p.OutputNames()[i])
	}
	hasGroupBy := len(gbyItems) > 0
	for i, aggFunc := range plan4Agg.AggFuncs {
		err := aggFunc.UpdateNotNullFlag4RetType(hasGroupBy, allAggsFirstRow)
		if err != nil {
			return nil, nil, err
		}
		schema4Agg.Columns[i].RetType = aggFunc.RetTp
	}
	plan4Agg.names = names
	plan4Agg.SetChildren(p)
	plan4Agg.GroupByItems = gbyItems
	plan4Agg.SetSchema(schema4Agg)
	return plan4Agg, aggIndexMap, nil
}

func (b *PlanBuilder) buildResultSetNode(ctx context.Context, node ast.ResultSetNode) (p LogicalPlan, err error) {
	switch x := node.(type) {
	case *ast.Join:
		return b.buildJoin(ctx, x)
	case *ast.TableSource:
		var isTableName bool
		switch v := x.Source.(type) {
		case *ast.SelectStmt:
			p, err = b.buildSelect(ctx, v)
		case *ast.SetOprStmt:
			p, err = b.buildSetOpr(ctx, v)
		case *ast.TableName:
			p, err = b.buildDataSource(ctx, v, &x.AsName)
			isTableName = true
		default:
			err = ErrUnsupportedType.GenWithStackByArgs(v)
		}
		if err != nil {
			return nil, err
		}

		for _, name := range p.OutputNames() {
			if name.Hidden {
				continue
			}
			if x.AsName.L != "" {
				name.TblName = x.AsName
			}
		}
		// `TableName` is not a select block, so we do not need to handle it.
		if !isTableName && b.ctx.GetSessionVars().PlannerSelectBlockAsName != nil {
			b.ctx.GetSessionVars().PlannerSelectBlockAsName[p.SelectBlockOffset()] = ast.HintTable{DBName: p.OutputNames()[0].DBName, TableName: p.OutputNames()[0].TblName}
		}
		// Duplicate column name in one table is not allowed.
		// "select * from (select 1, 1) as a;" is duplicate
		dupNames := make(map[string]struct{}, len(p.Schema().Columns))
		for _, name := range p.OutputNames() {
			colName := name.ColName.O
			if _, ok := dupNames[colName]; ok {
				return nil, ErrDupFieldName.GenWithStackByArgs(colName)
			}
			dupNames[colName] = struct{}{}
		}
		return p, nil
	case *ast.SelectStmt:
		return b.buildSelect(ctx, x)
	case *ast.SetOprStmt:
		return b.buildSetOpr(ctx, x)
	default:
		return nil, ErrUnsupportedType.GenWithStack("Unsupported ast.ResultSetNode(%T) for buildResultSetNode()", x)
	}
}

// pushDownConstExpr checks if the condition is from filter condition, if true, push it down to both
// children of join, whatever the join type is; if false, push it down to inner child of outer join,
// and both children of non-outer-join.
func (p *LogicalJoin) pushDownConstExpr(expr expression.Expression, leftCond []expression.Expression,
	rightCond []expression.Expression, filterCond bool) ([]expression.Expression, []expression.Expression) {
	switch p.JoinType {
	case LeftOuterJoin, LeftOuterSemiJoin, AntiLeftOuterSemiJoin:
		if filterCond {
			leftCond = append(leftCond, expr)
			// Append the expr to right join condition instead of `rightCond`, to make it able to be
			// pushed down to children of join.
			p.RightConditions = append(p.RightConditions, expr)
		} else {
			rightCond = append(rightCond, expr)
		}
	case RightOuterJoin:
		if filterCond {
			rightCond = append(rightCond, expr)
			p.LeftConditions = append(p.LeftConditions, expr)
		} else {
			leftCond = append(leftCond, expr)
		}
	case SemiJoin, InnerJoin:
		leftCond = append(leftCond, expr)
		rightCond = append(rightCond, expr)
	case AntiSemiJoin:
		if filterCond {
			leftCond = append(leftCond, expr)
		}
		rightCond = append(rightCond, expr)
	}
	return leftCond, rightCond
}

func (p *LogicalJoin) extractOnCondition(conditions []expression.Expression, deriveLeft bool,
	deriveRight bool) (eqCond []*expression.ScalarFunction, leftCond []expression.Expression,
	rightCond []expression.Expression, otherCond []expression.Expression) {
	return p.ExtractOnCondition(conditions, p.children[0].Schema(), p.children[1].Schema(), deriveLeft, deriveRight)
}

// ExtractOnCondition divide conditions in CNF of join node into 4 groups.
// These conditions can be where conditions, join conditions, or collection of both.
// If deriveLeft/deriveRight is set, we would try to derive more conditions for left/right plan.
func (p *LogicalJoin) ExtractOnCondition(
	conditions []expression.Expression,
	leftSchema *expression.Schema,
	rightSchema *expression.Schema,
	deriveLeft bool,
	deriveRight bool) (eqCond []*expression.ScalarFunction, leftCond []expression.Expression,
	rightCond []expression.Expression, otherCond []expression.Expression) {
	for _, expr := range conditions {
		// For queries like `select a in (select a from s where s.b = t.b) from t`,
		// if subquery is empty caused by `s.b = t.b`, the result should always be
		// false even if t.a is null or s.a is null. To make this join "empty aware",
		// we should differentiate `t.a = s.a` from other column equal conditions, so
		// we put it into OtherConditions instead of EqualConditions of join.
		if expression.IsEQCondFromIn(expr) {
			otherCond = append(otherCond, expr)
			continue
		}
		binop, ok := expr.(*expression.ScalarFunction)
		if ok && len(binop.GetArgs()) == 2 {
			ctx := binop.GetCtx()
			arg0, lOK := binop.GetArgs()[0].(*expression.Column)
			arg1, rOK := binop.GetArgs()[1].(*expression.Column)
			if lOK && rOK {
				leftCol := leftSchema.RetrieveColumn(arg0)
				rightCol := rightSchema.RetrieveColumn(arg1)
				if leftCol == nil || rightCol == nil {
					leftCol = leftSchema.RetrieveColumn(arg1)
					rightCol = rightSchema.RetrieveColumn(arg0)
					arg0, arg1 = arg1, arg0
				}
				if leftCol != nil && rightCol != nil {
					if deriveLeft {
						if isNullRejected(ctx, leftSchema, expr) && !mysql.HasNotNullFlag(leftCol.RetType.Flag) {
							notNullExpr := expression.BuildNotNullExpr(ctx, leftCol)
							leftCond = append(leftCond, notNullExpr)
						}
					}
					if deriveRight {
						if isNullRejected(ctx, rightSchema, expr) && !mysql.HasNotNullFlag(rightCol.RetType.Flag) {
							notNullExpr := expression.BuildNotNullExpr(ctx, rightCol)
							rightCond = append(rightCond, notNullExpr)
						}
					}
					if binop.FuncName.L == ast.EQ {
						cond := expression.NewFunctionInternal(ctx, ast.EQ, types.NewFieldType(mysql.TypeTiny), arg0, arg1)
						eqCond = append(eqCond, cond.(*expression.ScalarFunction))
						continue
					}
				}
			}
		}
		columns := expression.ExtractColumns(expr)
		// `columns` may be empty, if the condition is like `correlated_column op constant`, or `constant`,
		// push this kind of constant condition down according to join type.
		if len(columns) == 0 {
			leftCond, rightCond = p.pushDownConstExpr(expr, leftCond, rightCond, deriveLeft || deriveRight)
			continue
		}
		allFromLeft, allFromRight := true, true
		for _, col := range columns {
			if !leftSchema.Contains(col) {
				allFromLeft = false
			}
			if !rightSchema.Contains(col) {
				allFromRight = false
			}
		}
		if allFromRight {
			rightCond = append(rightCond, expr)
		} else if allFromLeft {
			leftCond = append(leftCond, expr)
		} else {
			// Relax expr to two supersets: leftRelaxedCond and rightRelaxedCond, the expression now is
			// `expr AND leftRelaxedCond AND rightRelaxedCond`. Motivation is to push filters down to
			// children as much as possible.
			if deriveLeft {
				leftRelaxedCond := expression.DeriveRelaxedFiltersFromDNF(expr, leftSchema)
				if leftRelaxedCond != nil {
					leftCond = append(leftCond, leftRelaxedCond)
				}
			}
			if deriveRight {
				rightRelaxedCond := expression.DeriveRelaxedFiltersFromDNF(expr, rightSchema)
				if rightRelaxedCond != nil {
					rightCond = append(rightCond, rightRelaxedCond)
				}
			}
			otherCond = append(otherCond, expr)
		}
	}
	return
}

// extractTableAlias returns table alias of the LogicalPlan's columns.
// It will return nil when there are multiple table alias, because the alias is only used to check if
// the logicalPlan match some optimizer hints, and hints are not expected to take effect in this case.
func extractTableAlias(p Plan, parentOffset int) *hintTableInfo {
	if len(p.OutputNames()) > 0 && p.OutputNames()[0].TblName.L != "" {
		firstName := p.OutputNames()[0]
		for _, name := range p.OutputNames() {
			if name.TblName.L != firstName.TblName.L || name.DBName.L != firstName.DBName.L {
				return nil
			}
		}
		blockOffset := p.SelectBlockOffset()
		blockAsNames := p.SCtx().GetSessionVars().PlannerSelectBlockAsName
		// For sub-queries like `(select * from t) t1`, t1 should belong to its surrounding select block.
		if blockOffset != parentOffset && blockAsNames != nil && blockAsNames[blockOffset].TableName.L != "" {
			blockOffset = parentOffset
		}
		return &hintTableInfo{dbName: firstName.DBName, tblName: firstName.TblName, selectOffset: blockOffset}
	}
	return nil
}

func (p *LogicalJoin) getPreferredBCJLocalIndex() (hasPrefer bool, prefer int) {
	if p.hintInfo == nil {
		return
	}
	if p.hintInfo.ifPreferAsLocalInBCJoin(p.children[0], p.blockOffset) {
		return true, 0
	}
	if p.hintInfo.ifPreferAsLocalInBCJoin(p.children[1], p.blockOffset) {
		return true, 1
	}
	return false, 0
}

func (p *LogicalJoin) setPreferredJoinType(hintInfo *tableHintInfo) {
	if hintInfo == nil {
		return
	}

	lhsAlias := extractTableAlias(p.children[0], p.blockOffset)
	rhsAlias := extractTableAlias(p.children[1], p.blockOffset)
	if hintInfo.ifPreferMergeJoin(lhsAlias, rhsAlias) {
		p.preferJoinType |= preferMergeJoin
	}
	if hintInfo.ifPreferBroadcastJoin(lhsAlias, rhsAlias) {
		p.preferJoinType |= preferBCJoin
	}
	if hintInfo.ifPreferHashJoin(lhsAlias, rhsAlias) {
		p.preferJoinType |= preferHashJoin
	}
	if hintInfo.ifPreferINLJ(lhsAlias) {
		p.preferJoinType |= preferLeftAsINLJInner
	}
	if hintInfo.ifPreferINLJ(rhsAlias) {
		p.preferJoinType |= preferRightAsINLJInner
	}
	if hintInfo.ifPreferINLHJ(lhsAlias) {
		p.preferJoinType |= preferLeftAsINLHJInner
	}
	if hintInfo.ifPreferINLHJ(rhsAlias) {
		p.preferJoinType |= preferRightAsINLHJInner
	}
	if hintInfo.ifPreferINLMJ(lhsAlias) {
		p.preferJoinType |= preferLeftAsINLMJInner
	}
	if hintInfo.ifPreferINLMJ(rhsAlias) {
		p.preferJoinType |= preferRightAsINLMJInner
	}
	if containDifferentJoinTypes(p.preferJoinType) {
		errMsg := "Join hints are conflict, you can only specify one type of join"
		warning := ErrInternal.GenWithStack(errMsg)
		p.ctx.GetSessionVars().StmtCtx.AppendWarning(warning)
		p.preferJoinType = 0
	}
	// set hintInfo for further usage if this hint info can be used.
	if p.preferJoinType != 0 {
		p.hintInfo = hintInfo
	}
}

func (ds *DataSource) setPreferredStoreType(hintInfo *tableHintInfo) {
	if hintInfo == nil {
		return
	}

	var alias *hintTableInfo
	if len(ds.TableAsName.L) != 0 {
		alias = &hintTableInfo{dbName: ds.DBName, tblName: *ds.TableAsName, selectOffset: ds.SelectBlockOffset()}
	} else {
		alias = &hintTableInfo{dbName: ds.DBName, tblName: ds.tableInfo.Name, selectOffset: ds.SelectBlockOffset()}
	}
	if hintTbl := hintInfo.ifPreferTiKV(alias); hintTbl != nil {
		for _, path := range ds.possibleAccessPaths {
			if path.StoreType == kv.TiKV {
				ds.preferStoreType |= preferTiKV
				ds.preferPartitions[preferTiKV] = hintTbl.partitions
				break
			}
		}
		if ds.preferStoreType&preferTiKV == 0 {
			errMsg := fmt.Sprintf("No available path for table %s.%s with the store type %s of the hint /*+ read_from_storage */, "+
				"please check the status of the table replica and variable value of tidb_isolation_read_engines(%v)",
				ds.DBName.O, ds.table.Meta().Name.O, kv.TiKV.Name(), ds.ctx.GetSessionVars().GetIsolationReadEngines())
			warning := ErrInternal.GenWithStack(errMsg)
			ds.ctx.GetSessionVars().StmtCtx.AppendWarning(warning)
		}
	}
	if hintTbl := hintInfo.ifPreferTiFlash(alias); hintTbl != nil {
		// 1. `ds.tableInfo.Partition == nil`, which means the hint takes effect in the whole table.
		// 2. `ds.preferStoreType != 0`, which means there's a hint hit the both TiKV value and TiFlash value for table.
		// If it's satisfied the above two conditions, then we can make sure there are some hints conflicted.
		if ds.preferStoreType != 0 && ds.tableInfo.Partition == nil {
			errMsg := fmt.Sprintf("Storage hints are conflict, you can only specify one storage type of table %s.%s",
				alias.dbName.L, alias.tblName.L)
			warning := ErrInternal.GenWithStack(errMsg)
			ds.ctx.GetSessionVars().StmtCtx.AppendWarning(warning)
			ds.preferStoreType = 0
			return
		}
		for _, path := range ds.possibleAccessPaths {
			if path.StoreType == kv.TiFlash {
				ds.preferStoreType |= preferTiFlash
				ds.preferPartitions[preferTiFlash] = hintTbl.partitions
				break
			}
		}
		if ds.preferStoreType&preferTiFlash == 0 {
			errMsg := fmt.Sprintf("No available path for table %s.%s with the store type %s of the hint /*+ read_from_storage */, "+
				"please check the status of the table replica and variable value of tidb_isolation_read_engines(%v)",
				ds.DBName.O, ds.table.Meta().Name.O, kv.TiFlash.Name(), ds.ctx.GetSessionVars().GetIsolationReadEngines())
			warning := ErrInternal.GenWithStack(errMsg)
			ds.ctx.GetSessionVars().StmtCtx.AppendWarning(warning)
		}
	}
}

func resetNotNullFlag(schema *expression.Schema, start, end int) {
	for i := start; i < end; i++ {
		col := *schema.Columns[i]
		newFieldType := *col.RetType
		newFieldType.Flag &= ^mysql.NotNullFlag
		col.RetType = &newFieldType
		schema.Columns[i] = &col
	}
}

func (b *PlanBuilder) buildJoin(ctx context.Context, joinNode *ast.Join) (LogicalPlan, error) {
	// We will construct a "Join" node for some statements like "INSERT",
	// "DELETE", "UPDATE", "REPLACE". For this scenario "joinNode.Right" is nil
	// and we only build the left "ResultSetNode".
	if joinNode.Right == nil {
		return b.buildResultSetNode(ctx, joinNode.Left)
	}

	b.optFlag = b.optFlag | flagPredicatePushDown

	leftPlan, err := b.buildResultSetNode(ctx, joinNode.Left)
	if err != nil {
		return nil, err
	}

	rightPlan, err := b.buildResultSetNode(ctx, joinNode.Right)
	if err != nil {
		return nil, err
	}

	handleMap1 := b.handleHelper.popMap()
	handleMap2 := b.handleHelper.popMap()
	b.handleHelper.mergeAndPush(handleMap1, handleMap2)

	joinPlan := LogicalJoin{StraightJoin: joinNode.StraightJoin || b.inStraightJoin}.Init(b.ctx, b.getSelectOffset())
	joinPlan.SetChildren(leftPlan, rightPlan)
	joinPlan.SetSchema(expression.MergeSchema(leftPlan.Schema(), rightPlan.Schema()))
	joinPlan.names = make([]*types.FieldName, leftPlan.Schema().Len()+rightPlan.Schema().Len())
	copy(joinPlan.names, leftPlan.OutputNames())
	copy(joinPlan.names[leftPlan.Schema().Len():], rightPlan.OutputNames())

	// Set join type.
	switch joinNode.Tp {
	case ast.LeftJoin:
		// left outer join need to be checked elimination
		b.optFlag = b.optFlag | flagEliminateOuterJoin
		joinPlan.JoinType = LeftOuterJoin
		resetNotNullFlag(joinPlan.schema, leftPlan.Schema().Len(), joinPlan.schema.Len())
	case ast.RightJoin:
		// right outer join need to be checked elimination
		b.optFlag = b.optFlag | flagEliminateOuterJoin
		joinPlan.JoinType = RightOuterJoin
		resetNotNullFlag(joinPlan.schema, 0, leftPlan.Schema().Len())
	default:
		b.optFlag = b.optFlag | flagJoinReOrder
		joinPlan.JoinType = InnerJoin
	}

	// Merge sub join's redundantSchema into this join plan. When handle query like
	// select t2.a from (t1 join t2 using (a)) join t3 using (a);
	// we can simply search in the top level join plan to find redundant column.
	var (
		lRedundantSchema, rRedundantSchema *expression.Schema
		lRedundantNames, rRedundantNames   types.NameSlice
	)
	if left, ok := leftPlan.(*LogicalJoin); ok && left.redundantSchema != nil {
		lRedundantSchema = left.redundantSchema
		lRedundantNames = left.redundantNames
	}
	if right, ok := rightPlan.(*LogicalJoin); ok && right.redundantSchema != nil {
		rRedundantSchema = right.redundantSchema
		rRedundantNames = right.redundantNames
	}
	joinPlan.redundantSchema = expression.MergeSchema(lRedundantSchema, rRedundantSchema)
	joinPlan.redundantNames = make([]*types.FieldName, len(lRedundantNames)+len(rRedundantNames))
	copy(joinPlan.redundantNames, lRedundantNames)
	copy(joinPlan.redundantNames[len(lRedundantNames):], rRedundantNames)

	// Set preferred join algorithm if some join hints is specified by user.
	joinPlan.setPreferredJoinType(b.TableHints())

	// "NATURAL JOIN" doesn't have "ON" or "USING" conditions.
	//
	// The "NATURAL [LEFT] JOIN" of two tables is defined to be semantically
	// equivalent to an "INNER JOIN" or a "LEFT JOIN" with a "USING" clause
	// that names all columns that exist in both tables.
	//
	// See https://dev.mysql.com/doc/refman/5.7/en/join.html for more detail.
	if joinNode.NaturalJoin {
		err = b.buildNaturalJoin(joinPlan, leftPlan, rightPlan, joinNode)
		if err != nil {
			return nil, err
		}
	} else if joinNode.Using != nil {
		err = b.buildUsingClause(joinPlan, leftPlan, rightPlan, joinNode)
		if err != nil {
			return nil, err
		}
	} else if joinNode.On != nil {
		b.curClause = onClause
		onExpr, newPlan, err := b.rewrite(ctx, joinNode.On.Expr, joinPlan, nil, false)
		if err != nil {
			return nil, err
		}
		if newPlan != joinPlan {
			return nil, errors.New("ON condition doesn't support subqueries yet")
		}
		onCondition := expression.SplitCNFItems(onExpr)
		joinPlan.AttachOnConds(onCondition)
	} else if joinPlan.JoinType == InnerJoin {
		// If a inner join without "ON" or "USING" clause, it's a cartesian
		// product over the join tables.
		joinPlan.cartesianJoin = true
	}

	return joinPlan, nil
}

// buildUsingClause eliminate the redundant columns and ordering columns based
// on the "USING" clause.
//
// According to the standard SQL, columns are ordered in the following way:
// 1. coalesced common columns of "leftPlan" and "rightPlan", in the order they
//    appears in "leftPlan".
// 2. the rest columns in "leftPlan", in the order they appears in "leftPlan".
// 3. the rest columns in "rightPlan", in the order they appears in "rightPlan".
func (b *PlanBuilder) buildUsingClause(p *LogicalJoin, leftPlan, rightPlan LogicalPlan, join *ast.Join) error {
	filter := make(map[string]bool, len(join.Using))
	for _, col := range join.Using {
		filter[col.Name.L] = true
	}
	return b.coalesceCommonColumns(p, leftPlan, rightPlan, join.Tp, filter)
}

// buildNaturalJoin builds natural join output schema. It finds out all the common columns
// then using the same mechanism as buildUsingClause to eliminate redundant columns and build join conditions.
// According to standard SQL, producing this display order:
// 	All the common columns
// 	Every column in the first (left) table that is not a common column
// 	Every column in the second (right) table that is not a common column
func (b *PlanBuilder) buildNaturalJoin(p *LogicalJoin, leftPlan, rightPlan LogicalPlan, join *ast.Join) error {
	return b.coalesceCommonColumns(p, leftPlan, rightPlan, join.Tp, nil)
}

// coalesceCommonColumns is used by buildUsingClause and buildNaturalJoin. The filter is used by buildUsingClause.
func (b *PlanBuilder) coalesceCommonColumns(p *LogicalJoin, leftPlan, rightPlan LogicalPlan, joinTp ast.JoinType, filter map[string]bool) error {
	lsc := leftPlan.Schema().Clone()
	rsc := rightPlan.Schema().Clone()
	if joinTp == ast.LeftJoin {
		resetNotNullFlag(rsc, 0, rsc.Len())
	} else if joinTp == ast.RightJoin {
		resetNotNullFlag(lsc, 0, lsc.Len())
	}
	lColumns, rColumns := lsc.Columns, rsc.Columns
	lNames, rNames := leftPlan.OutputNames().Shallow(), rightPlan.OutputNames().Shallow()
	if joinTp == ast.RightJoin {
		lNames, rNames = rNames, lNames
		lColumns, rColumns = rsc.Columns, lsc.Columns
	}

	// Find out all the common columns and put them ahead.
	commonLen := 0
	for i, lName := range lNames {
		for j := commonLen; j < len(rNames); j++ {
			if lName.ColName.L != rNames[j].ColName.L {
				continue
			}

			if len(filter) > 0 {
				if !filter[lName.ColName.L] {
					break
				}
				// Mark this column exist.
				filter[lName.ColName.L] = false
			}

			col := lColumns[i]
			copy(lColumns[commonLen+1:i+1], lColumns[commonLen:i])
			lColumns[commonLen] = col

			name := lNames[i]
			copy(lNames[commonLen+1:i+1], lNames[commonLen:i])
			lNames[commonLen] = name

			col = rColumns[j]
			copy(rColumns[commonLen+1:j+1], rColumns[commonLen:j])
			rColumns[commonLen] = col

			name = rNames[j]
			copy(rNames[commonLen+1:j+1], rNames[commonLen:j])
			rNames[commonLen] = name

			commonLen++
			break
		}
	}

	if len(filter) > 0 && len(filter) != commonLen {
		for col, notExist := range filter {
			if notExist {
				return ErrUnknownColumn.GenWithStackByArgs(col, "from clause")
			}
		}
	}

	schemaCols := make([]*expression.Column, len(lColumns)+len(rColumns)-commonLen)
	copy(schemaCols[:len(lColumns)], lColumns)
	copy(schemaCols[len(lColumns):], rColumns[commonLen:])
	names := make(types.NameSlice, len(schemaCols))
	copy(names, lNames)
	copy(names[len(lNames):], rNames[commonLen:])

	conds := make([]expression.Expression, 0, commonLen)
	for i := 0; i < commonLen; i++ {
		lc, rc := lsc.Columns[i], rsc.Columns[i]
		cond, err := expression.NewFunction(b.ctx, ast.EQ, types.NewFieldType(mysql.TypeTiny), lc, rc)
		if err != nil {
			return err
		}
		conds = append(conds, cond)
	}

	p.SetSchema(expression.NewSchema(schemaCols...))
	p.names = names
	if joinTp == ast.RightJoin {
		leftPlan, rightPlan = rightPlan, leftPlan
	}
	// We record the full `rightPlan.Schema` as `redundantSchema` in order to
	// record the redundant column in `rightPlan` and the output columns order
	// of the `rightPlan`.
	// For SQL like `select t1.*, t2.* from t1 left join t2 using(a)`, we can
	// retrieve the column order of `t2.*` from the `redundantSchema`.
	p.redundantSchema = expression.MergeSchema(p.redundantSchema, expression.NewSchema(rightPlan.Schema().Clone().Columns...))
	p.redundantNames = append(p.redundantNames.Shallow(), rightPlan.OutputNames().Shallow()...)
	if joinTp == ast.RightJoin || joinTp == ast.LeftJoin {
		resetNotNullFlag(p.redundantSchema, 0, p.redundantSchema.Len())
	}
	p.OtherConditions = append(conds, p.OtherConditions...)

	return nil
}

func (b *PlanBuilder) buildSelection(ctx context.Context, p LogicalPlan, where ast.ExprNode, AggMapper map[*ast.AggregateFuncExpr]int) (LogicalPlan, error) {
	b.optFlag |= flagPredicatePushDown
	if b.curClause != havingClause {
		b.curClause = whereClause
	}

	conditions := splitWhere(where)
	expressions := make([]expression.Expression, 0, len(conditions))
	selection := LogicalSelection{}.Init(b.ctx, b.getSelectOffset())
	for _, cond := range conditions {
		expr, np, err := b.rewrite(ctx, cond, p, AggMapper, false)
		if err != nil {
			return nil, err
		}
		p = np
		if expr == nil {
			continue
		}
		cnfItems := expression.SplitCNFItems(expr)
		for _, item := range cnfItems {
			if con, ok := item.(*expression.Constant); ok && con.DeferredExpr == nil && con.ParamMarker == nil {
				ret, _, err := expression.EvalBool(b.ctx, expression.CNFExprs{con}, chunk.Row{})
				if err != nil || ret {
					continue
				}
				// If there is condition which is always false, return dual plan directly.
				dual := LogicalTableDual{}.Init(b.ctx, b.getSelectOffset())
				dual.names = p.OutputNames()
				dual.SetSchema(p.Schema())
				return dual, nil
			}
			expressions = append(expressions, item)
		}
	}
	if len(expressions) == 0 {
		return p, nil
	}
	selection.Conditions = expressions
	selection.SetChildren(p)
	return selection, nil
}

// buildProjectionFieldNameFromColumns builds the field name, table name and database name when field expression is a column reference.
func (b *PlanBuilder) buildProjectionFieldNameFromColumns(origField *ast.SelectField, colNameField *ast.ColumnNameExpr, name *types.FieldName) (colName, origColName, tblName, origTblName, dbName model.CIStr) {
	origTblName, origColName, dbName = name.OrigTblName, name.OrigColName, name.DBName
	if origField.AsName.L == "" {
		colName = colNameField.Name.Name
	} else {
		colName = origField.AsName
	}
	if tblName.L == "" {
		tblName = name.TblName
	} else {
		tblName = colNameField.Name.Table
	}
	return
}

// buildProjectionFieldNameFromExpressions builds the field name when field expression is a normal expression.
func (b *PlanBuilder) buildProjectionFieldNameFromExpressions(ctx context.Context, field *ast.SelectField) (model.CIStr, error) {
	if agg, ok := field.Expr.(*ast.AggregateFuncExpr); ok && agg.F == ast.AggFuncFirstRow {
		// When the query is select t.a from t group by a; The Column Name should be a but not t.a;
		return agg.Args[0].(*ast.ColumnNameExpr).Name.Name, nil
	}

	innerExpr := getInnerFromParenthesesAndUnaryPlus(field.Expr)
	funcCall, isFuncCall := innerExpr.(*ast.FuncCallExpr)
	// When used to produce a result set column, NAME_CONST() causes the column to have the given name.
	// See https://dev.mysql.com/doc/refman/5.7/en/miscellaneous-functions.html#function_name-const for details
	if isFuncCall && funcCall.FnName.L == ast.NameConst {
		if v, err := evalAstExpr(b.ctx, funcCall.Args[0]); err == nil {
			if s, err := v.ToString(); err == nil {
				return model.NewCIStr(s), nil
			}
		}
		return model.NewCIStr(""), ErrWrongArguments.GenWithStackByArgs("NAME_CONST")
	}
	valueExpr, isValueExpr := innerExpr.(*driver.ValueExpr)

	// Non-literal: Output as inputed, except that comments need to be removed.
	if !isValueExpr {
		return model.NewCIStr(parser.SpecFieldPattern.ReplaceAllStringFunc(field.Text(), parser.TrimComment)), nil
	}

	// Literal: Need special processing
	switch valueExpr.Kind() {
	case types.KindString:
		projName := valueExpr.GetString()
		projOffset := valueExpr.GetProjectionOffset()
		if projOffset >= 0 {
			projName = projName[:projOffset]
		}
		// See #3686, #3994:
		// For string literals, string content is used as column name. Non-graph initial characters are trimmed.
		fieldName := strings.TrimLeftFunc(projName, func(r rune) bool {
			return !unicode.IsOneOf(mysql.RangeGraph, r)
		})
		return model.NewCIStr(fieldName), nil
	case types.KindNull:
		// See #4053, #3685
		return model.NewCIStr("NULL"), nil
	case types.KindBinaryLiteral:
		// Don't rewrite BIT literal or HEX literals
		return model.NewCIStr(field.Text()), nil
	case types.KindInt64:
		// See #9683
		// TRUE or FALSE can be a int64
		if mysql.HasIsBooleanFlag(valueExpr.Type.Flag) {
			if i := valueExpr.GetValue().(int64); i == 0 {
				return model.NewCIStr("FALSE"), nil
			}
			return model.NewCIStr("TRUE"), nil
		}
		fallthrough

	default:
		fieldName := field.Text()
		fieldName = strings.TrimLeft(fieldName, "\t\n +(")
		fieldName = strings.TrimRight(fieldName, "\t\n )")
		return model.NewCIStr(fieldName), nil
	}
}

// buildProjectionField builds the field object according to SelectField in projection.
func (b *PlanBuilder) buildProjectionField(ctx context.Context, p LogicalPlan, field *ast.SelectField, expr expression.Expression) (*expression.Column, *types.FieldName, error) {
	var origTblName, tblName, origColName, colName, dbName model.CIStr
	innerNode := getInnerFromParenthesesAndUnaryPlus(field.Expr)
	col, isCol := expr.(*expression.Column)
	// Correlated column won't affect the final output names. So we can put it in any of the three logic block.
	// Don't put it into the first block just for simplifying the codes.
	if colNameField, ok := innerNode.(*ast.ColumnNameExpr); ok && isCol {
		// Field is a column reference.
		idx := p.Schema().ColumnIndex(col)
		var name *types.FieldName
		// The column maybe the one from join's redundant part.
		if idx == -1 {
			name = findColFromNaturalUsingJoin(p, col)
		} else {
			name = p.OutputNames()[idx]
		}
		colName, origColName, tblName, origTblName, dbName = b.buildProjectionFieldNameFromColumns(field, colNameField, name)
	} else if field.AsName.L != "" {
		// Field has alias.
		colName = field.AsName
	} else {
		// Other: field is an expression.
		var err error
		if colName, err = b.buildProjectionFieldNameFromExpressions(ctx, field); err != nil {
			return nil, nil, err
		}
	}
	name := &types.FieldName{
		TblName:     tblName,
		OrigTblName: origTblName,
		ColName:     colName,
		OrigColName: origColName,
		DBName:      dbName,
	}
	if isCol {
		return col, name, nil
	}
	newCol := &expression.Column{
		UniqueID: b.ctx.GetSessionVars().AllocPlanColumnID(),
		RetType:  expr.GetType(),
	}
	return newCol, name, nil
}

<<<<<<< HEAD
type userVarTypeProcessor struct {
	ctx     context.Context
	plan    LogicalPlan
	builder *PlanBuilder
	mapper  map[*ast.AggregateFuncExpr]int
	err     error
}

func (p *userVarTypeProcessor) Enter(in ast.Node) (ast.Node, bool) {
	v, ok := in.(*ast.VariableExpr)
	if !ok {
		return in, false
	}
	if v.IsSystem || v.Value == nil {
		return in, true
	}
	_, p.plan, p.err = p.builder.rewrite(p.ctx, v, p.plan, p.mapper, true)
	return in, true
}

func (p *userVarTypeProcessor) Leave(in ast.Node) (ast.Node, bool) {
	return in, p.err == nil
}

func (b *PlanBuilder) preprocessUserVarTypes(ctx context.Context, p LogicalPlan, fields []*ast.SelectField, mapper map[*ast.AggregateFuncExpr]int) error {
	aggMapper := make(map[*ast.AggregateFuncExpr]int)
	for agg, i := range mapper {
		aggMapper[agg] = i
	}
	processor := userVarTypeProcessor{
		ctx:     ctx,
		plan:    p,
		builder: b,
		mapper:  aggMapper,
	}
	for _, field := range fields {
		field.Expr.Accept(&processor)
		if processor.err != nil {
			return processor.err
=======
// findColFromNaturalUsingJoin is used to recursively find the column from the
// underlying natural-using-join.
// e.g. For SQL like `select t2.a from t1 join t2 using(a) where t2.a > 0`, the
// plan will be `join->selection->projection`. The schema of the `selection`
// will be `[t1.a]`, thus we need to recursively retrieve the `t2.a` from the
// underlying join.
func findColFromNaturalUsingJoin(p LogicalPlan, col *expression.Column) (name *types.FieldName) {
	switch x := p.(type) {
	case *LogicalLimit, *LogicalSelection, *LogicalTopN, *LogicalSort, *LogicalMaxOneRow:
		return findColFromNaturalUsingJoin(p.Children()[0], col)
	case *LogicalJoin:
		if x.redundantSchema != nil {
			idx := x.redundantSchema.ColumnIndex(col)
			return x.redundantNames[idx]
>>>>>>> 6e3d2ecb
		}
	}
	return nil
}

// buildProjection returns a Projection plan and non-aux columns length.
func (b *PlanBuilder) buildProjection(ctx context.Context, p LogicalPlan, fields []*ast.SelectField, mapper map[*ast.AggregateFuncExpr]int, windowMapper map[*ast.WindowFuncExpr]int, considerWindow bool, expandGenerateColumn bool) (LogicalPlan, int, error) {
	err := b.preprocessUserVarTypes(ctx, p, fields, mapper)
	if err != nil {
		return nil, 0, err
	}
	b.optFlag |= flagEliminateProjection
	b.curClause = fieldList
	proj := LogicalProjection{Exprs: make([]expression.Expression, 0, len(fields))}.Init(b.ctx, b.getSelectOffset())
	schema := expression.NewSchema(make([]*expression.Column, 0, len(fields))...)
	oldLen := 0
	newNames := make([]*types.FieldName, 0, len(fields))
	for i, field := range fields {
		if !field.Auxiliary {
			oldLen++
		}

		isWindowFuncField := ast.HasWindowFlag(field.Expr)
		// Although window functions occurs in the select fields, but it has to be processed after having clause.
		// So when we build the projection for select fields, we need to skip the window function.
		// When `considerWindow` is false, we will only build fields for non-window functions, so we add fake placeholders.
		// for window functions. These fake placeholders will be erased in column pruning.
		// When `considerWindow` is true, all the non-window fields have been built, so we just use the schema columns.
		if considerWindow && !isWindowFuncField {
			col := p.Schema().Columns[i]
			proj.Exprs = append(proj.Exprs, col)
			schema.Append(col)
			newNames = append(newNames, p.OutputNames()[i])
			continue
		} else if !considerWindow && isWindowFuncField {
			expr := expression.NewZero()
			proj.Exprs = append(proj.Exprs, expr)
			col, name, err := b.buildProjectionField(ctx, p, field, expr)
			if err != nil {
				return nil, 0, err
			}
			schema.Append(col)
			newNames = append(newNames, name)
			continue
		}
		newExpr, np, err := b.rewriteWithPreprocess(ctx, field.Expr, p, mapper, windowMapper, true, nil)
		if err != nil {
			return nil, 0, err
		}

		// For window functions in the order by clause, we will append an field for it.
		// We need rewrite the window mapper here so order by clause could find the added field.
		if considerWindow && isWindowFuncField && field.Auxiliary {
			if windowExpr, ok := field.Expr.(*ast.WindowFuncExpr); ok {
				windowMapper[windowExpr] = i
			}
		}

		p = np
		proj.Exprs = append(proj.Exprs, newExpr)

		col, name, err := b.buildProjectionField(ctx, p, field, newExpr)
		if err != nil {
			return nil, 0, err
		}
		schema.Append(col)
		newNames = append(newNames, name)
	}
	proj.SetSchema(schema)
	proj.names = newNames
	if expandGenerateColumn {
		// Sometimes we need to add some fields to the projection so that we can use generate column substitute
		// optimization. For example: select a+1 from t order by a+1, with a virtual generate column c as (a+1) and
		// an index on c. We need to add c into the projection so that we can replace a+1 with c.
		exprToColumn := make(ExprColumnMap)
		collectGenerateColumn(p, exprToColumn)
		for expr, col := range exprToColumn {
			idx := p.Schema().ColumnIndex(col)
			if idx == -1 {
				continue
			}
			if proj.schema.Contains(col) {
				continue
			}
			proj.schema.Columns = append(proj.schema.Columns, col)
			proj.Exprs = append(proj.Exprs, expr)
			proj.names = append(proj.names, p.OutputNames()[idx])
		}
	}
	proj.SetChildren(p)
	return proj, oldLen, nil
}

func (b *PlanBuilder) buildDistinct(child LogicalPlan, length int) (*LogicalAggregation, error) {
	b.optFlag = b.optFlag | flagBuildKeyInfo
	b.optFlag = b.optFlag | flagPushDownAgg
	plan4Agg := LogicalAggregation{
		AggFuncs:     make([]*aggregation.AggFuncDesc, 0, child.Schema().Len()),
		GroupByItems: expression.Column2Exprs(child.Schema().Clone().Columns[:length]),
	}.Init(b.ctx, child.SelectBlockOffset())
	if hint := b.TableHints(); hint != nil {
		plan4Agg.aggHints = hint.aggHints
	}
	for _, col := range child.Schema().Columns {
		aggDesc, err := aggregation.NewAggFuncDesc(b.ctx, ast.AggFuncFirstRow, []expression.Expression{col}, false)
		if err != nil {
			return nil, err
		}
		plan4Agg.AggFuncs = append(plan4Agg.AggFuncs, aggDesc)
	}
	plan4Agg.SetChildren(child)
	plan4Agg.SetSchema(child.Schema().Clone())
	plan4Agg.names = child.OutputNames()
	// Distinct will be rewritten as first_row, we reset the type here since the return type
	// of first_row is not always the same as the column arg of first_row.
	for i, col := range plan4Agg.schema.Columns {
		col.RetType = plan4Agg.AggFuncs[i].RetTp
	}
	return plan4Agg, nil
}

// unionJoinFieldType finds the type which can carry the given types in Union.
func unionJoinFieldType(a, b *types.FieldType) *types.FieldType {
	resultTp := types.NewFieldType(types.MergeFieldType(a.Tp, b.Tp))
	// This logic will be intelligible when it is associated with the buildProjection4Union logic.
	if resultTp.Tp == mysql.TypeNewDecimal {
		// The decimal result type will be unsigned only when all the decimals to be united are unsigned.
		resultTp.Flag &= b.Flag & mysql.UnsignedFlag
	} else {
		// Non-decimal results will be unsigned when the first SQL statement result in the union is unsigned.
		resultTp.Flag |= a.Flag & mysql.UnsignedFlag
	}
	resultTp.Decimal = mathutil.Max(a.Decimal, b.Decimal)
	// `Flen - Decimal` is the fraction before '.'
	resultTp.Flen = mathutil.Max(a.Flen-a.Decimal, b.Flen-b.Decimal) + resultTp.Decimal
	if resultTp.EvalType() != types.ETInt && (a.EvalType() == types.ETInt || b.EvalType() == types.ETInt) && resultTp.Flen < mysql.MaxIntWidth {
		resultTp.Flen = mysql.MaxIntWidth
	}
	resultTp.Charset = a.Charset
	resultTp.Collate = a.Collate
	expression.SetBinFlagOrBinStr(b, resultTp)
	return resultTp
}

func (b *PlanBuilder) buildProjection4Union(ctx context.Context, u *LogicalUnionAll) {
	unionCols := make([]*expression.Column, 0, u.children[0].Schema().Len())
	names := make([]*types.FieldName, 0, u.children[0].Schema().Len())

	// Infer union result types by its children's schema.
	for i, col := range u.children[0].Schema().Columns {
		resultTp := col.RetType
		for j := 1; j < len(u.children); j++ {
			childTp := u.children[j].Schema().Columns[i].RetType
			resultTp = unionJoinFieldType(resultTp, childTp)
		}
		names = append(names, &types.FieldName{ColName: u.children[0].OutputNames()[i].ColName})
		unionCols = append(unionCols, &expression.Column{
			RetType:  resultTp,
			UniqueID: b.ctx.GetSessionVars().AllocPlanColumnID(),
		})
	}
	u.schema = expression.NewSchema(unionCols...)
	u.names = names
	// Process each child and add a projection above original child.
	// So the schema of `UnionAll` can be the same with its children's.
	for childID, child := range u.children {
		exprs := make([]expression.Expression, len(child.Schema().Columns))
		for i, srcCol := range child.Schema().Columns {
			dstType := unionCols[i].RetType
			srcType := srcCol.RetType
			if !srcType.Equal(dstType) {
				exprs[i] = expression.BuildCastFunction4Union(b.ctx, srcCol, dstType)
			} else {
				exprs[i] = srcCol
			}
		}
		b.optFlag |= flagEliminateProjection
		proj := LogicalProjection{Exprs: exprs, AvoidColumnEvaluator: true}.Init(b.ctx, b.getSelectOffset())
		proj.SetSchema(u.schema.Clone())
		proj.SetChildren(child)
		u.children[childID] = proj
	}
}

func (b *PlanBuilder) buildSetOpr(ctx context.Context, setOpr *ast.SetOprStmt) (LogicalPlan, error) {
	// Because INTERSECT has higher precedence than UNION and EXCEPT. We build it first.
	selectPlans := make([]LogicalPlan, 0, len(setOpr.SelectList.Selects))
	afterSetOprs := make([]*ast.SetOprType, 0, len(setOpr.SelectList.Selects))
	selects := setOpr.SelectList.Selects
	for i := 0; i < len(selects); i++ {
		intersects := []ast.Node{selects[i]}
		for i+1 < len(selects) {
			breakIteration := false
			switch x := selects[i+1].(type) {
			case *ast.SelectStmt:
				if *x.AfterSetOperator != ast.Intersect && *x.AfterSetOperator != ast.IntersectAll {
					breakIteration = true
				}
			case *ast.SetOprSelectList:
				if *x.AfterSetOperator != ast.Intersect && *x.AfterSetOperator != ast.IntersectAll {
					breakIteration = true
				}
			}
			if breakIteration {
				break
			}
			intersects = append(intersects, selects[i+1])
			i++
		}
		selectPlan, afterSetOpr, err := b.buildIntersect(ctx, intersects)
		if err != nil {
			return nil, err
		}
		selectPlans = append(selectPlans, selectPlan)
		afterSetOprs = append(afterSetOprs, afterSetOpr)
	}
	setOprPlan, err := b.buildExcept(ctx, selectPlans, afterSetOprs)
	if err != nil {
		return nil, err
	}

	oldLen := setOprPlan.Schema().Len()

	for i := 0; i < len(setOpr.SelectList.Selects); i++ {
		b.handleHelper.popMap()
	}
	b.handleHelper.pushMap(nil)

	if setOpr.OrderBy != nil {
		setOprPlan, err = b.buildSort(ctx, setOprPlan, setOpr.OrderBy.Items, nil, nil)
		if err != nil {
			return nil, err
		}
	}

	if setOpr.Limit != nil {
		setOprPlan, err = b.buildLimit(setOprPlan, setOpr.Limit)
		if err != nil {
			return nil, err
		}
	}

	// Fix issue #8189 (https://github.com/pingcap/tidb/issues/8189).
	// If there are extra expressions generated from `ORDER BY` clause, generate a `Projection` to remove them.
	if oldLen != setOprPlan.Schema().Len() {
		proj := LogicalProjection{Exprs: expression.Column2Exprs(setOprPlan.Schema().Columns[:oldLen])}.Init(b.ctx, b.getSelectOffset())
		proj.SetChildren(setOprPlan)
		schema := expression.NewSchema(setOprPlan.Schema().Clone().Columns[:oldLen]...)
		for _, col := range schema.Columns {
			col.UniqueID = b.ctx.GetSessionVars().AllocPlanColumnID()
		}
		proj.names = setOprPlan.OutputNames()[:oldLen]
		proj.SetSchema(schema)
		return proj, nil
	}
	return setOprPlan, nil
}

func (b *PlanBuilder) buildSemiJoinForSetOperator(
	leftOriginPlan LogicalPlan,
	rightPlan LogicalPlan,
	joinType JoinType) (leftPlan LogicalPlan, err error) {
	leftPlan, err = b.buildDistinct(leftOriginPlan, leftOriginPlan.Schema().Len())
	if err != nil {
		return nil, err
	}
	joinPlan := LogicalJoin{JoinType: joinType}.Init(b.ctx, b.getSelectOffset())
	joinPlan.SetChildren(leftPlan, rightPlan)
	joinPlan.SetSchema(leftPlan.Schema())
	joinPlan.names = make([]*types.FieldName, leftPlan.Schema().Len())
	copy(joinPlan.names, leftPlan.OutputNames())
	for j := 0; j < len(rightPlan.Schema().Columns); j++ {
		leftCol, rightCol := leftPlan.Schema().Columns[j], rightPlan.Schema().Columns[j]
		eqCond, err := expression.NewFunction(b.ctx, ast.NullEQ, types.NewFieldType(mysql.TypeTiny), leftCol, rightCol)
		if err != nil {
			return nil, err
		}
		if leftCol.RetType.Tp != rightCol.RetType.Tp {
			joinPlan.OtherConditions = append(joinPlan.OtherConditions, eqCond)
		} else {
			joinPlan.EqualConditions = append(joinPlan.EqualConditions, eqCond.(*expression.ScalarFunction))
		}
	}
	return joinPlan, nil
}

// buildIntersect build the set operator for 'intersect'. It is called before buildExcept and buildUnion because of its
// higher precedence.
func (b *PlanBuilder) buildIntersect(ctx context.Context, selects []ast.Node) (LogicalPlan, *ast.SetOprType, error) {
	var leftPlan LogicalPlan
	var err error
	var afterSetOperator *ast.SetOprType
	switch x := selects[0].(type) {
	case *ast.SelectStmt:
		afterSetOperator = x.AfterSetOperator
		leftPlan, err = b.buildSelect(ctx, x)
	case *ast.SetOprSelectList:
		afterSetOperator = x.AfterSetOperator
		leftPlan, err = b.buildSetOpr(ctx, &ast.SetOprStmt{SelectList: x})
	}
	if err != nil {
		return nil, nil, err
	}
	if len(selects) == 1 {
		return leftPlan, afterSetOperator, nil
	}

	columnNums := leftPlan.Schema().Len()
	for i := 1; i < len(selects); i++ {
		var rightPlan LogicalPlan
		switch x := selects[i].(type) {
		case *ast.SelectStmt:
			if *x.AfterSetOperator == ast.IntersectAll {
				// TODO: support intersect all
				return nil, nil, errors.Errorf("TiDB do not support intersect all")
			}
			rightPlan, err = b.buildSelect(ctx, x)
		case *ast.SetOprSelectList:
			if *x.AfterSetOperator == ast.IntersectAll {
				// TODO: support intersect all
				return nil, nil, errors.Errorf("TiDB do not support intersect all")
			}
			rightPlan, err = b.buildSetOpr(ctx, &ast.SetOprStmt{SelectList: x})
		}
		if err != nil {
			return nil, nil, err
		}
		if rightPlan.Schema().Len() != columnNums {
			return nil, nil, ErrWrongNumberOfColumnsInSelect.GenWithStackByArgs()
		}
		leftPlan, err = b.buildSemiJoinForSetOperator(leftPlan, rightPlan, SemiJoin)
		if err != nil {
			return nil, nil, err
		}
	}
	return leftPlan, afterSetOperator, nil
}

// buildExcept build the set operators for 'except', and in this function, it calls buildUnion at the same time. Because
// Union and except has the same precedence.
func (b *PlanBuilder) buildExcept(ctx context.Context, selects []LogicalPlan, afterSetOpts []*ast.SetOprType) (LogicalPlan, error) {
	unionPlans := []LogicalPlan{selects[0]}
	tmpAfterSetOpts := []*ast.SetOprType{nil}
	columnNums := selects[0].Schema().Len()
	for i := 1; i < len(selects); i++ {
		rightPlan := selects[i]
		if rightPlan.Schema().Len() != columnNums {
			return nil, ErrWrongNumberOfColumnsInSelect.GenWithStackByArgs()
		}
		if *afterSetOpts[i] == ast.Except {
			leftPlan, err := b.buildUnion(ctx, unionPlans, tmpAfterSetOpts)
			if err != nil {
				return nil, err
			}
			leftPlan, err = b.buildSemiJoinForSetOperator(leftPlan, rightPlan, AntiSemiJoin)
			if err != nil {
				return nil, err
			}
			unionPlans = []LogicalPlan{leftPlan}
			tmpAfterSetOpts = []*ast.SetOprType{nil}
		} else if *afterSetOpts[i] == ast.ExceptAll {
			// TODO: support except all.
			return nil, errors.Errorf("TiDB do not support except all")
		} else {
			unionPlans = append(unionPlans, rightPlan)
			tmpAfterSetOpts = append(tmpAfterSetOpts, afterSetOpts[i])
		}
	}
	return b.buildUnion(ctx, unionPlans, tmpAfterSetOpts)
}

func (b *PlanBuilder) buildUnion(ctx context.Context, selects []LogicalPlan, afterSetOpts []*ast.SetOprType) (LogicalPlan, error) {
	if len(selects) == 1 {
		return selects[0], nil
	}
	distinctSelectPlans, allSelectPlans, err := b.divideUnionSelectPlans(ctx, selects, afterSetOpts)
	if err != nil {
		return nil, err
	}

	unionDistinctPlan := b.buildUnionAll(ctx, distinctSelectPlans)
	if unionDistinctPlan != nil {
		unionDistinctPlan, err = b.buildDistinct(unionDistinctPlan, unionDistinctPlan.Schema().Len())
		if err != nil {
			return nil, err
		}
		if len(allSelectPlans) > 0 {
			// Can't change the statements order in order to get the correct column info.
			allSelectPlans = append([]LogicalPlan{unionDistinctPlan}, allSelectPlans...)
		}
	}

	unionAllPlan := b.buildUnionAll(ctx, allSelectPlans)
	unionPlan := unionDistinctPlan
	if unionAllPlan != nil {
		unionPlan = unionAllPlan
	}

	return unionPlan, nil
}

// divideUnionSelectPlans resolves union's select stmts to logical plans.
// and divide result plans into "union-distinct" and "union-all" parts.
// divide rule ref:
//		https://dev.mysql.com/doc/refman/5.7/en/union.html
// "Mixed UNION types are treated such that a DISTINCT union overrides any ALL union to its left."
func (b *PlanBuilder) divideUnionSelectPlans(ctx context.Context, selects []LogicalPlan, setOprTypes []*ast.SetOprType) (distinctSelects []LogicalPlan, allSelects []LogicalPlan, err error) {
	firstUnionAllIdx := 0
	columnNums := selects[0].Schema().Len()
	for i := len(selects) - 1; i > 0; i-- {
		if firstUnionAllIdx == 0 && *setOprTypes[i] != ast.UnionAll {
			firstUnionAllIdx = i + 1
		}
		if selects[i].Schema().Len() != columnNums {
			return nil, nil, ErrWrongNumberOfColumnsInSelect.GenWithStackByArgs()
		}
	}
	return selects[:firstUnionAllIdx], selects[firstUnionAllIdx:], nil
}

func (b *PlanBuilder) buildUnionAll(ctx context.Context, subPlan []LogicalPlan) LogicalPlan {
	if len(subPlan) == 0 {
		return nil
	}
	u := LogicalUnionAll{}.Init(b.ctx, b.getSelectOffset())
	u.children = subPlan
	b.buildProjection4Union(ctx, u)
	return u
}

// itemTransformer transforms ParamMarkerExpr to PositionExpr in the context of ByItem
type itemTransformer struct {
}

func (t *itemTransformer) Enter(inNode ast.Node) (ast.Node, bool) {
	switch n := inNode.(type) {
	case *driver.ParamMarkerExpr:
		newNode := expression.ConstructPositionExpr(n)
		return newNode, true
	}
	return inNode, false
}

func (t *itemTransformer) Leave(inNode ast.Node) (ast.Node, bool) {
	return inNode, false
}

func (b *PlanBuilder) buildSort(ctx context.Context, p LogicalPlan, byItems []*ast.ByItem, aggMapper map[*ast.AggregateFuncExpr]int, windowMapper map[*ast.WindowFuncExpr]int) (*LogicalSort, error) {
	if _, isUnion := p.(*LogicalUnionAll); isUnion {
		b.curClause = globalOrderByClause
	} else {
		b.curClause = orderByClause
	}
	sort := LogicalSort{}.Init(b.ctx, b.getSelectOffset())
	exprs := make([]*util.ByItems, 0, len(byItems))
	transformer := &itemTransformer{}
	for _, item := range byItems {
		newExpr, _ := item.Expr.Accept(transformer)
		item.Expr = newExpr.(ast.ExprNode)
		it, np, err := b.rewriteWithPreprocess(ctx, item.Expr, p, aggMapper, windowMapper, true, nil)
		if err != nil {
			return nil, err
		}

		p = np
		exprs = append(exprs, &util.ByItems{Expr: it, Desc: item.Desc})
	}
	sort.ByItems = exprs
	sort.SetChildren(p)
	return sort, nil
}

// getUintFromNode gets uint64 value from ast.Node.
// For ordinary statement, node should be uint64 constant value.
// For prepared statement, node is string. We should convert it to uint64.
func getUintFromNode(ctx sessionctx.Context, n ast.Node) (uVal uint64, isNull bool, isExpectedType bool) {
	var val interface{}
	switch v := n.(type) {
	case *driver.ValueExpr:
		val = v.GetValue()
	case *driver.ParamMarkerExpr:
		if !v.InExecute {
			return 0, false, true
		}
		param, err := expression.ParamMarkerExpression(ctx, v)
		if err != nil {
			return 0, false, false
		}
		str, isNull, err := expression.GetStringFromConstant(ctx, param)
		if err != nil {
			return 0, false, false
		}
		if isNull {
			return 0, true, true
		}
		val = str
	default:
		return 0, false, false
	}
	switch v := val.(type) {
	case uint64:
		return v, false, true
	case int64:
		if v >= 0 {
			return uint64(v), false, true
		}
	case string:
		sc := ctx.GetSessionVars().StmtCtx
		uVal, err := types.StrToUint(sc, v, false)
		if err != nil {
			return 0, false, false
		}
		return uVal, false, true
	}
	return 0, false, false
}

func extractLimitCountOffset(ctx sessionctx.Context, limit *ast.Limit) (count uint64,
	offset uint64, err error) {
	var isExpectedType bool
	if limit.Count != nil {
		count, _, isExpectedType = getUintFromNode(ctx, limit.Count)
		if !isExpectedType {
			return 0, 0, ErrWrongArguments.GenWithStackByArgs("LIMIT")
		}
	}
	if limit.Offset != nil {
		offset, _, isExpectedType = getUintFromNode(ctx, limit.Offset)
		if !isExpectedType {
			return 0, 0, ErrWrongArguments.GenWithStackByArgs("LIMIT")
		}
	}
	return count, offset, nil
}

func (b *PlanBuilder) buildLimit(src LogicalPlan, limit *ast.Limit) (LogicalPlan, error) {
	b.optFlag = b.optFlag | flagPushDownTopN
	var (
		offset, count uint64
		err           error
	)
	if count, offset, err = extractLimitCountOffset(b.ctx, limit); err != nil {
		return nil, err
	}

	if count > math.MaxUint64-offset {
		count = math.MaxUint64 - offset
	}
	if offset+count == 0 {
		tableDual := LogicalTableDual{RowCount: 0}.Init(b.ctx, b.getSelectOffset())
		tableDual.schema = src.Schema()
		tableDual.names = src.OutputNames()
		return tableDual, nil
	}
	li := LogicalLimit{
		Offset: offset,
		Count:  count,
	}.Init(b.ctx, b.getSelectOffset())
	if hint := b.TableHints(); hint != nil {
		li.limitHints = hint.limitHints
	}
	li.SetChildren(src)
	return li, nil
}

// colMatch means that if a match b, e.g. t.a can match test.t.a but test.t.a can't match t.a.
// Because column a want column from database test exactly.
func colMatch(a *ast.ColumnName, b *ast.ColumnName) bool {
	if a.Schema.L == "" || a.Schema.L == b.Schema.L {
		if a.Table.L == "" || a.Table.L == b.Table.L {
			return a.Name.L == b.Name.L
		}
	}
	return false
}

func matchField(f *ast.SelectField, col *ast.ColumnNameExpr, ignoreAsName bool) bool {
	// if col specify a table name, resolve from table source directly.
	if col.Name.Table.L == "" {
		if f.AsName.L == "" || ignoreAsName {
			if curCol, isCol := f.Expr.(*ast.ColumnNameExpr); isCol {
				return curCol.Name.Name.L == col.Name.Name.L
			} else if _, isFunc := f.Expr.(*ast.FuncCallExpr); isFunc {
				// Fix issue 7331
				// If there are some function calls in SelectField, we check if
				// ColumnNameExpr in GroupByClause matches one of these function calls.
				// Example: select concat(k1,k2) from t group by `concat(k1,k2)`,
				// `concat(k1,k2)` matches with function call concat(k1, k2).
				return strings.ToLower(f.Text()) == col.Name.Name.L
			}
			// a expression without as name can't be matched.
			return false
		}
		return f.AsName.L == col.Name.Name.L
	}
	return false
}

func resolveFromSelectFields(v *ast.ColumnNameExpr, fields []*ast.SelectField, ignoreAsName bool) (index int, err error) {
	var matchedExpr ast.ExprNode
	index = -1
	for i, field := range fields {
		if field.Auxiliary {
			continue
		}
		if matchField(field, v, ignoreAsName) {
			curCol, isCol := field.Expr.(*ast.ColumnNameExpr)
			if !isCol {
				return i, nil
			}
			if matchedExpr == nil {
				matchedExpr = curCol
				index = i
			} else if !colMatch(matchedExpr.(*ast.ColumnNameExpr).Name, curCol.Name) &&
				!colMatch(curCol.Name, matchedExpr.(*ast.ColumnNameExpr).Name) {
				return -1, ErrAmbiguous.GenWithStackByArgs(curCol.Name.Name.L, clauseMsg[fieldList])
			}
		}
	}
	return
}

// havingWindowAndOrderbyExprResolver visits Expr tree.
// It converts ColunmNameExpr to AggregateFuncExpr and collects AggregateFuncExpr.
type havingWindowAndOrderbyExprResolver struct {
	inAggFunc    bool
	inWindowFunc bool
	inWindowSpec bool
	inExpr       bool
	err          error
	p            LogicalPlan
	selectFields []*ast.SelectField
	aggMapper    map[*ast.AggregateFuncExpr]int
	colMapper    map[*ast.ColumnNameExpr]int
	gbyItems     []*ast.ByItem
	outerSchemas []*expression.Schema
	outerNames   [][]*types.FieldName
	curClause    clauseCode
}

// Enter implements Visitor interface.
func (a *havingWindowAndOrderbyExprResolver) Enter(n ast.Node) (node ast.Node, skipChildren bool) {
	switch n.(type) {
	case *ast.AggregateFuncExpr:
		a.inAggFunc = true
	case *ast.WindowFuncExpr:
		a.inWindowFunc = true
	case *ast.WindowSpec:
		a.inWindowSpec = true
	case *driver.ParamMarkerExpr, *ast.ColumnNameExpr, *ast.ColumnName:
	case *ast.SubqueryExpr, *ast.ExistsSubqueryExpr:
		// Enter a new context, skip it.
		// For example: select sum(c) + c + exists(select c from t) from t;
		return n, true
	default:
		a.inExpr = true
	}
	return n, false
}

func (a *havingWindowAndOrderbyExprResolver) resolveFromPlan(v *ast.ColumnNameExpr, p LogicalPlan) (int, error) {
	idx, err := expression.FindFieldName(p.OutputNames(), v.Name)
	if err != nil {
		return -1, err
	}
	schemaCols, outputNames := p.Schema().Columns, p.OutputNames()
	if idx < 0 {
		// For SQL like `select t2.a from t1 join t2 using(a) where t2.a > 0
		// order by t2.a`, the query plan will be `join->selection->sort`. The
		// schema of selection will be `[t1.a]`, thus we need to recursively
		// retrieve the `t2.a` from the underlying join.
		switch x := p.(type) {
		case *LogicalLimit, *LogicalSelection, *LogicalTopN, *LogicalSort, *LogicalMaxOneRow:
			return a.resolveFromPlan(v, p.Children()[0])
		case *LogicalJoin:
			if len(x.redundantNames) != 0 {
				idx, err = expression.FindFieldName(x.redundantNames, v.Name)
				schemaCols, outputNames = x.redundantSchema.Columns, x.redundantNames
			}
		}
		if err != nil || idx < 0 {
			return -1, err
		}
	}
	col := schemaCols[idx]
	if col.IsHidden {
		return -1, ErrUnknownColumn.GenWithStackByArgs(v.Name, clauseMsg[a.curClause])
	}
	name := outputNames[idx]
	newColName := &ast.ColumnName{
		Schema: name.DBName,
		Table:  name.TblName,
		Name:   name.ColName,
	}
	for i, field := range a.selectFields {
		if c, ok := field.Expr.(*ast.ColumnNameExpr); ok && colMatch(c.Name, newColName) {
			return i, nil
		}
	}
	sf := &ast.SelectField{
		Expr:      &ast.ColumnNameExpr{Name: newColName},
		Auxiliary: true,
	}
	sf.Expr.SetType(col.GetType())
	a.selectFields = append(a.selectFields, sf)
	return len(a.selectFields) - 1, nil
}

// Leave implements Visitor interface.
func (a *havingWindowAndOrderbyExprResolver) Leave(n ast.Node) (node ast.Node, ok bool) {
	switch v := n.(type) {
	case *ast.AggregateFuncExpr:
		a.inAggFunc = false
		a.aggMapper[v] = len(a.selectFields)
		a.selectFields = append(a.selectFields, &ast.SelectField{
			Auxiliary: true,
			Expr:      v,
			AsName:    model.NewCIStr(fmt.Sprintf("sel_agg_%d", len(a.selectFields))),
		})
	case *ast.WindowFuncExpr:
		a.inWindowFunc = false
		if a.curClause == havingClause {
			a.err = ErrWindowInvalidWindowFuncUse.GenWithStackByArgs(strings.ToLower(v.F))
			return node, false
		}
		if a.curClause == orderByClause {
			a.selectFields = append(a.selectFields, &ast.SelectField{
				Auxiliary: true,
				Expr:      v,
				AsName:    model.NewCIStr(fmt.Sprintf("sel_window_%d", len(a.selectFields))),
			})
		}
	case *ast.WindowSpec:
		a.inWindowSpec = false
	case *ast.ColumnNameExpr:
		resolveFieldsFirst := true
		if a.inAggFunc || a.inWindowFunc || a.inWindowSpec || (a.curClause == orderByClause && a.inExpr) || a.curClause == fieldList {
			resolveFieldsFirst = false
		}
		if !a.inAggFunc && a.curClause != orderByClause {
			for _, item := range a.gbyItems {
				if col, ok := item.Expr.(*ast.ColumnNameExpr); ok &&
					(colMatch(v.Name, col.Name) || colMatch(col.Name, v.Name)) {
					resolveFieldsFirst = false
					break
				}
			}
		}
		var index int
		if resolveFieldsFirst {
			index, a.err = resolveFromSelectFields(v, a.selectFields, false)
			if a.err != nil {
				return node, false
			}
			if index != -1 && a.curClause == havingClause && ast.HasWindowFlag(a.selectFields[index].Expr) {
				a.err = ErrWindowInvalidWindowFuncAliasUse.GenWithStackByArgs(v.Name.Name.O)
				return node, false
			}
			if index == -1 {
				if a.curClause == orderByClause {
					index, a.err = a.resolveFromPlan(v, a.p)
				} else if a.curClause == havingClause && v.Name.Table.L != "" {
					// For SQLs like:
					//   select a from t b having b.a;
					index, a.err = a.resolveFromPlan(v, a.p)
					if a.err != nil {
						return node, false
					}
					if index != -1 {
						// For SQLs like:
						//   select a+1 from t having t.a;
						newV := v
						newV.Name = &ast.ColumnName{Name: v.Name.Name}
						index, a.err = resolveFromSelectFields(newV, a.selectFields, true)
					}
				} else {
					index, a.err = resolveFromSelectFields(v, a.selectFields, true)
				}
			}
		} else {
			// We should ignore the err when resolving from schema. Because we could resolve successfully
			// when considering select fields.
			var err error
			index, err = a.resolveFromPlan(v, a.p)
			_ = err
			if index == -1 && a.curClause != fieldList {
				index, a.err = resolveFromSelectFields(v, a.selectFields, false)
				if index != -1 && a.curClause == havingClause && ast.HasWindowFlag(a.selectFields[index].Expr) {
					a.err = ErrWindowInvalidWindowFuncAliasUse.GenWithStackByArgs(v.Name.Name.O)
					return node, false
				}
			}
		}
		if a.err != nil {
			return node, false
		}
		if index == -1 {
			// If we can't find it any where, it may be a correlated columns.
			for _, names := range a.outerNames {
				idx, err1 := expression.FindFieldName(names, v.Name)
				if err1 != nil {
					a.err = err1
					return node, false
				}
				if idx >= 0 {
					return n, true
				}
			}
			a.err = ErrUnknownColumn.GenWithStackByArgs(v.Name.OrigColName(), clauseMsg[a.curClause])
			return node, false
		}
		if a.inAggFunc {
			return a.selectFields[index].Expr, true
		}
		a.colMapper[v] = index
	}
	return n, true
}

// resolveHavingAndOrderBy will process aggregate functions and resolve the columns that don't exist in select fields.
// If we found some columns that are not in select fields, we will append it to select fields and update the colMapper.
// When we rewrite the order by / having expression, we will find column in map at first.
func (b *PlanBuilder) resolveHavingAndOrderBy(sel *ast.SelectStmt, p LogicalPlan) (
	map[*ast.AggregateFuncExpr]int, map[*ast.AggregateFuncExpr]int, error) {
	extractor := &havingWindowAndOrderbyExprResolver{
		p:            p,
		selectFields: sel.Fields.Fields,
		aggMapper:    make(map[*ast.AggregateFuncExpr]int),
		colMapper:    b.colMapper,
		outerSchemas: b.outerSchemas,
		outerNames:   b.outerNames,
	}
	if sel.GroupBy != nil {
		extractor.gbyItems = sel.GroupBy.Items
	}
	// Extract agg funcs from having clause.
	if sel.Having != nil {
		extractor.curClause = havingClause
		n, ok := sel.Having.Expr.Accept(extractor)
		if !ok {
			return nil, nil, errors.Trace(extractor.err)
		}
		sel.Having.Expr = n.(ast.ExprNode)
	}
	havingAggMapper := extractor.aggMapper
	extractor.aggMapper = make(map[*ast.AggregateFuncExpr]int)
	extractor.inExpr = false
	// Extract agg funcs from order by clause.
	if sel.OrderBy != nil {
		extractor.curClause = orderByClause
		for _, item := range sel.OrderBy.Items {
			if ast.HasWindowFlag(item.Expr) {
				continue
			}
			n, ok := item.Expr.Accept(extractor)
			if !ok {
				return nil, nil, errors.Trace(extractor.err)
			}
			item.Expr = n.(ast.ExprNode)
		}
	}
	sel.Fields.Fields = extractor.selectFields
	return havingAggMapper, extractor.aggMapper, nil
}

func (b *PlanBuilder) extractAggFuncs(fields []*ast.SelectField) ([]*ast.AggregateFuncExpr, map[*ast.AggregateFuncExpr]int) {
	extractor := &AggregateFuncExtractor{}
	for _, f := range fields {
		n, _ := f.Expr.Accept(extractor)
		f.Expr = n.(ast.ExprNode)
	}
	aggList := extractor.AggFuncs
	totalAggMapper := make(map[*ast.AggregateFuncExpr]int, len(aggList))

	for i, agg := range aggList {
		totalAggMapper[agg] = i
	}
	return aggList, totalAggMapper
}

// resolveWindowFunction will process window functions and resolve the columns that don't exist in select fields.
func (b *PlanBuilder) resolveWindowFunction(sel *ast.SelectStmt, p LogicalPlan) (
	map[*ast.AggregateFuncExpr]int, error) {
	extractor := &havingWindowAndOrderbyExprResolver{
		p:            p,
		selectFields: sel.Fields.Fields,
		aggMapper:    make(map[*ast.AggregateFuncExpr]int),
		colMapper:    b.colMapper,
		outerSchemas: b.outerSchemas,
		outerNames:   b.outerNames,
	}
	extractor.curClause = fieldList
	for _, field := range sel.Fields.Fields {
		if !ast.HasWindowFlag(field.Expr) {
			continue
		}
		n, ok := field.Expr.Accept(extractor)
		if !ok {
			return nil, extractor.err
		}
		field.Expr = n.(ast.ExprNode)
	}
	for _, spec := range sel.WindowSpecs {
		_, ok := spec.Accept(extractor)
		if !ok {
			return nil, extractor.err
		}
	}
	if sel.OrderBy != nil {
		extractor.curClause = orderByClause
		for _, item := range sel.OrderBy.Items {
			if !ast.HasWindowFlag(item.Expr) {
				continue
			}
			n, ok := item.Expr.Accept(extractor)
			if !ok {
				return nil, extractor.err
			}
			item.Expr = n.(ast.ExprNode)
		}
	}
	sel.Fields.Fields = extractor.selectFields
	return extractor.aggMapper, nil
}

// gbyResolver resolves group by items from select fields.
type gbyResolver struct {
	ctx     sessionctx.Context
	fields  []*ast.SelectField
	schema  *expression.Schema
	names   []*types.FieldName
	err     error
	inExpr  bool
	isParam bool

	exprDepth int // exprDepth is the depth of current expression in expression tree.
}

func (g *gbyResolver) Enter(inNode ast.Node) (ast.Node, bool) {
	g.exprDepth++
	switch n := inNode.(type) {
	case *ast.SubqueryExpr, *ast.CompareSubqueryExpr, *ast.ExistsSubqueryExpr:
		return inNode, true
	case *driver.ParamMarkerExpr:
		g.isParam = true
		if g.exprDepth == 1 {
			_, isNull, isExpectedType := getUintFromNode(g.ctx, n)
			// For constant uint expression in top level, it should be treated as position expression.
			if !isNull && isExpectedType {
				return expression.ConstructPositionExpr(n), true
			}
		}
		return n, true
	case *driver.ValueExpr, *ast.ColumnNameExpr, *ast.ParenthesesExpr, *ast.ColumnName:
	default:
		g.inExpr = true
	}
	return inNode, false
}

func (g *gbyResolver) Leave(inNode ast.Node) (ast.Node, bool) {
	extractor := &AggregateFuncExtractor{}
	switch v := inNode.(type) {
	case *ast.ColumnNameExpr:
		idx, err := expression.FindFieldName(g.names, v.Name)
		if idx < 0 || !g.inExpr {
			var index int
			index, g.err = resolveFromSelectFields(v, g.fields, false)
			if g.err != nil {
				return inNode, false
			}
			if idx >= 0 {
				return inNode, true
			}
			if index != -1 {
				ret := g.fields[index].Expr
				ret.Accept(extractor)
				if len(extractor.AggFuncs) != 0 {
					err = ErrIllegalReference.GenWithStackByArgs(v.Name.OrigColName(), "reference to group function")
				} else if ast.HasWindowFlag(ret) {
					err = ErrIllegalReference.GenWithStackByArgs(v.Name.OrigColName(), "reference to window function")
				} else {
					return ret, true
				}
			}
			g.err = err
			return inNode, false
		}
	case *ast.PositionExpr:
		pos, isNull, err := expression.PosFromPositionExpr(g.ctx, v)
		if err != nil {
			g.err = ErrUnknown.GenWithStackByArgs()
		}
		if err != nil || isNull {
			return inNode, false
		}
		if pos < 1 || pos > len(g.fields) {
			g.err = errors.Errorf("Unknown column '%d' in 'group statement'", pos)
			return inNode, false
		}
		ret := g.fields[pos-1].Expr
		ret.Accept(extractor)
		if len(extractor.AggFuncs) != 0 || ast.HasWindowFlag(ret) {
			fieldName := g.fields[pos-1].AsName.String()
			if fieldName == "" {
				fieldName = g.fields[pos-1].Text()
			}
			g.err = ErrWrongGroupField.GenWithStackByArgs(fieldName)
			return inNode, false
		}
		return ret, true
	case *ast.ValuesExpr:
		if v.Column == nil {
			g.err = ErrUnknownColumn.GenWithStackByArgs("", "VALUES() function")
		}
	}
	return inNode, true
}

func tblInfoFromCol(from ast.ResultSetNode, name *types.FieldName) *model.TableInfo {
	var tableList []*ast.TableName
	tableList = extractTableList(from, tableList, true)
	for _, field := range tableList {
		if field.Name.L == name.TblName.L {
			return field.TableInfo
		}
		if field.Name.L != name.TblName.L {
			continue
		}
		if field.Schema.L == name.DBName.L {
			return field.TableInfo
		}
	}
	return nil
}

func buildFuncDependCol(p LogicalPlan, cond ast.ExprNode) (*types.FieldName, *types.FieldName) {
	binOpExpr, ok := cond.(*ast.BinaryOperationExpr)
	if !ok {
		return nil, nil
	}
	if binOpExpr.Op != opcode.EQ {
		return nil, nil
	}
	lColExpr, ok := binOpExpr.L.(*ast.ColumnNameExpr)
	if !ok {
		return nil, nil
	}
	rColExpr, ok := binOpExpr.R.(*ast.ColumnNameExpr)
	if !ok {
		return nil, nil
	}
	lIdx, err := expression.FindFieldName(p.OutputNames(), lColExpr.Name)
	if err != nil {
		return nil, nil
	}
	rIdx, err := expression.FindFieldName(p.OutputNames(), rColExpr.Name)
	if err != nil {
		return nil, nil
	}
	return p.OutputNames()[lIdx], p.OutputNames()[rIdx]
}

func buildWhereFuncDepend(p LogicalPlan, where ast.ExprNode) map[*types.FieldName]*types.FieldName {
	whereConditions := splitWhere(where)
	colDependMap := make(map[*types.FieldName]*types.FieldName, 2*len(whereConditions))
	for _, cond := range whereConditions {
		lCol, rCol := buildFuncDependCol(p, cond)
		if lCol == nil || rCol == nil {
			continue
		}
		colDependMap[lCol] = rCol
		colDependMap[rCol] = lCol
	}
	return colDependMap
}

func buildJoinFuncDepend(p LogicalPlan, from ast.ResultSetNode) map[*types.FieldName]*types.FieldName {
	switch x := from.(type) {
	case *ast.Join:
		if x.On == nil {
			return nil
		}
		onConditions := splitWhere(x.On.Expr)
		colDependMap := make(map[*types.FieldName]*types.FieldName, len(onConditions))
		for _, cond := range onConditions {
			lCol, rCol := buildFuncDependCol(p, cond)
			if lCol == nil || rCol == nil {
				continue
			}
			lTbl := tblInfoFromCol(x.Left, lCol)
			if lTbl == nil {
				lCol, rCol = rCol, lCol
			}
			switch x.Tp {
			case ast.CrossJoin:
				colDependMap[lCol] = rCol
				colDependMap[rCol] = lCol
			case ast.LeftJoin:
				colDependMap[rCol] = lCol
			case ast.RightJoin:
				colDependMap[lCol] = rCol
			}
		}
		return colDependMap
	default:
		return nil
	}
}

func checkColFuncDepend(
	p LogicalPlan,
	name *types.FieldName,
	tblInfo *model.TableInfo,
	gbyColNames map[*types.FieldName]struct{},
	whereDependNames, joinDependNames map[*types.FieldName]*types.FieldName,
) bool {
	for _, index := range tblInfo.Indices {
		if !index.Unique {
			continue
		}
		funcDepend := true
		for _, indexCol := range index.Columns {
			iColInfo := tblInfo.Columns[indexCol.Offset]
			if !mysql.HasNotNullFlag(iColInfo.Flag) {
				funcDepend = false
				break
			}
			cn := &ast.ColumnName{
				Schema: name.DBName,
				Table:  name.TblName,
				Name:   iColInfo.Name,
			}
			iIdx, err := expression.FindFieldName(p.OutputNames(), cn)
			if err != nil || iIdx < 0 {
				funcDepend = false
				break
			}
			iName := p.OutputNames()[iIdx]
			if _, ok := gbyColNames[iName]; ok {
				continue
			}
			if wCol, ok := whereDependNames[iName]; ok {
				if _, ok = gbyColNames[wCol]; ok {
					continue
				}
			}
			if jCol, ok := joinDependNames[iName]; ok {
				if _, ok = gbyColNames[jCol]; ok {
					continue
				}
			}
			funcDepend = false
			break
		}
		if funcDepend {
			return true
		}
	}
	primaryFuncDepend := true
	hasPrimaryField := false
	for _, colInfo := range tblInfo.Columns {
		if !mysql.HasPriKeyFlag(colInfo.Flag) {
			continue
		}
		hasPrimaryField = true
		pkName := &ast.ColumnName{
			Schema: name.DBName,
			Table:  name.TblName,
			Name:   colInfo.Name,
		}
		pIdx, err := expression.FindFieldName(p.OutputNames(), pkName)
		if err != nil {
			primaryFuncDepend = false
			break
		}
		pCol := p.OutputNames()[pIdx]
		if _, ok := gbyColNames[pCol]; ok {
			continue
		}
		if wCol, ok := whereDependNames[pCol]; ok {
			if _, ok = gbyColNames[wCol]; ok {
				continue
			}
		}
		if jCol, ok := joinDependNames[pCol]; ok {
			if _, ok = gbyColNames[jCol]; ok {
				continue
			}
		}
		primaryFuncDepend = false
		break
	}
	return primaryFuncDepend && hasPrimaryField
}

// ErrExprLoc is for generate the ErrFieldNotInGroupBy error info
type ErrExprLoc struct {
	Offset int
	Loc    string
}

func checkExprInGroupBy(
	p LogicalPlan,
	expr ast.ExprNode,
	offset int,
	loc string,
	gbyColNames map[*types.FieldName]struct{},
	gbyExprs []ast.ExprNode,
	notInGbyColNames map[*types.FieldName]ErrExprLoc,
) {
	if _, ok := expr.(*ast.AggregateFuncExpr); ok {
		return
	}
	if _, ok := expr.(*ast.ColumnNameExpr); !ok {
		for _, gbyExpr := range gbyExprs {
			if ast.ExpressionDeepEqual(gbyExpr, expr) {
				return
			}
		}
	}
	// Function `any_value` can be used in aggregation, even `ONLY_FULL_GROUP_BY` is set.
	// See https://dev.mysql.com/doc/refman/5.7/en/miscellaneous-functions.html#function_any-value for details
	if f, ok := expr.(*ast.FuncCallExpr); ok {
		if f.FnName.L == ast.AnyValue {
			return
		}
	}
	colMap := make(map[*types.FieldName]struct{}, len(p.Schema().Columns))
	allColFromExprNode(p, expr, colMap)
	for col := range colMap {
		if _, ok := gbyColNames[col]; !ok {
			notInGbyColNames[col] = ErrExprLoc{Offset: offset, Loc: loc}
		}
	}
}

func (b *PlanBuilder) checkOnlyFullGroupBy(p LogicalPlan, sel *ast.SelectStmt) (err error) {
	if sel.GroupBy != nil {
		err = b.checkOnlyFullGroupByWithGroupClause(p, sel)
	} else {
		err = b.checkOnlyFullGroupByWithOutGroupClause(p, sel.Fields.Fields)
	}
	return err
}

func (b *PlanBuilder) checkOnlyFullGroupByWithGroupClause(p LogicalPlan, sel *ast.SelectStmt) error {
	gbyColNames := make(map[*types.FieldName]struct{}, len(sel.Fields.Fields))
	gbyExprs := make([]ast.ExprNode, 0, len(sel.Fields.Fields))
	for _, byItem := range sel.GroupBy.Items {
		expr := getInnerFromParenthesesAndUnaryPlus(byItem.Expr)
		if colExpr, ok := expr.(*ast.ColumnNameExpr); ok {
			idx, err := expression.FindFieldName(p.OutputNames(), colExpr.Name)
			if err != nil || idx < 0 {
				continue
			}
			gbyColNames[p.OutputNames()[idx]] = struct{}{}
		} else {
			gbyExprs = append(gbyExprs, expr)
		}
	}

	notInGbyColNames := make(map[*types.FieldName]ErrExprLoc, len(sel.Fields.Fields))
	for offset, field := range sel.Fields.Fields {
		if field.Auxiliary {
			continue
		}
		checkExprInGroupBy(p, getInnerFromParenthesesAndUnaryPlus(field.Expr), offset, ErrExprInSelect, gbyColNames, gbyExprs, notInGbyColNames)
	}

	if sel.OrderBy != nil {
		for offset, item := range sel.OrderBy.Items {
			if colName, ok := item.Expr.(*ast.ColumnNameExpr); ok {
				index, err := resolveFromSelectFields(colName, sel.Fields.Fields, false)
				if err != nil {
					return err
				}
				// If the ByItem is in fields list, it has been checked already in above.
				if index >= 0 {
					continue
				}
			}
			checkExprInGroupBy(p, item.Expr, offset, ErrExprInOrderBy, gbyColNames, gbyExprs, notInGbyColNames)
		}
	}
	if len(notInGbyColNames) == 0 {
		return nil
	}

	whereDepends := buildWhereFuncDepend(p, sel.Where)
	joinDepends := buildJoinFuncDepend(p, sel.From.TableRefs)
	tblMap := make(map[*model.TableInfo]struct{}, len(notInGbyColNames))
	for name, errExprLoc := range notInGbyColNames {
		tblInfo := tblInfoFromCol(sel.From.TableRefs, name)
		if tblInfo == nil {
			continue
		}
		if _, ok := tblMap[tblInfo]; ok {
			continue
		}
		if checkColFuncDepend(p, name, tblInfo, gbyColNames, whereDepends, joinDepends) {
			tblMap[tblInfo] = struct{}{}
			continue
		}
		switch errExprLoc.Loc {
		case ErrExprInSelect:
			return ErrFieldNotInGroupBy.GenWithStackByArgs(errExprLoc.Offset+1, errExprLoc.Loc, name.DBName.O+"."+name.TblName.O+"."+name.OrigColName.O)
		case ErrExprInOrderBy:
			return ErrFieldNotInGroupBy.GenWithStackByArgs(errExprLoc.Offset+1, errExprLoc.Loc, sel.OrderBy.Items[errExprLoc.Offset].Expr.Text())
		}
		return nil
	}
	return nil
}

func (b *PlanBuilder) checkOnlyFullGroupByWithOutGroupClause(p LogicalPlan, fields []*ast.SelectField) error {
	resolver := colResolverForOnlyFullGroupBy{}
	for idx, field := range fields {
		resolver.exprIdx = idx
		field.Accept(&resolver)
		err := resolver.Check()
		if err != nil {
			return err
		}
	}
	return nil
}

// colResolverForOnlyFullGroupBy visits Expr tree to find out if an Expr tree is an aggregation function.
// If so, find out the first column name that not in an aggregation function.
type colResolverForOnlyFullGroupBy struct {
	firstNonAggCol       *ast.ColumnName
	exprIdx              int
	firstNonAggColIdx    int
	hasAggFuncOrAnyValue bool
}

func (c *colResolverForOnlyFullGroupBy) Enter(node ast.Node) (ast.Node, bool) {
	switch t := node.(type) {
	case *ast.AggregateFuncExpr:
		c.hasAggFuncOrAnyValue = true
		return node, true
	case *ast.FuncCallExpr:
		// enable function `any_value` in aggregation even `ONLY_FULL_GROUP_BY` is set
		if t.FnName.L == ast.AnyValue {
			c.hasAggFuncOrAnyValue = true
			return node, true
		}
	case *ast.ColumnNameExpr:
		if c.firstNonAggCol == nil {
			c.firstNonAggCol, c.firstNonAggColIdx = t.Name, c.exprIdx
		}
		return node, true
	case *ast.SubqueryExpr:
		return node, true
	}
	return node, false
}

func (c *colResolverForOnlyFullGroupBy) Leave(node ast.Node) (ast.Node, bool) {
	return node, true
}

func (c *colResolverForOnlyFullGroupBy) Check() error {
	if c.hasAggFuncOrAnyValue && c.firstNonAggCol != nil {
		return ErrMixOfGroupFuncAndFields.GenWithStackByArgs(c.firstNonAggColIdx+1, c.firstNonAggCol.Name.O)
	}
	return nil
}

type colNameResolver struct {
	p     LogicalPlan
	names map[*types.FieldName]struct{}
}

func (c *colNameResolver) Enter(inNode ast.Node) (ast.Node, bool) {
	switch inNode.(type) {
	case *ast.ColumnNameExpr, *ast.SubqueryExpr, *ast.AggregateFuncExpr:
		return inNode, true
	}
	return inNode, false
}

func (c *colNameResolver) Leave(inNode ast.Node) (ast.Node, bool) {
	switch v := inNode.(type) {
	case *ast.ColumnNameExpr:
		idx, err := expression.FindFieldName(c.p.OutputNames(), v.Name)
		if err == nil && idx >= 0 {
			c.names[c.p.OutputNames()[idx]] = struct{}{}
		}
	}
	return inNode, true
}

func allColFromExprNode(p LogicalPlan, n ast.Node, names map[*types.FieldName]struct{}) {
	extractor := &colNameResolver{
		p:     p,
		names: names,
	}
	n.Accept(extractor)
}

func (b *PlanBuilder) resolveGbyExprs(ctx context.Context, p LogicalPlan, gby *ast.GroupByClause, fields []*ast.SelectField) (LogicalPlan, []expression.Expression, error) {
	b.curClause = groupByClause
	exprs := make([]expression.Expression, 0, len(gby.Items))
	resolver := &gbyResolver{
		ctx:    b.ctx,
		fields: fields,
		schema: p.Schema(),
		names:  p.OutputNames(),
	}
	for _, item := range gby.Items {
		resolver.inExpr = false
		resolver.exprDepth = 0
		resolver.isParam = false
		retExpr, _ := item.Expr.Accept(resolver)
		if resolver.err != nil {
			return nil, nil, errors.Trace(resolver.err)
		}
		if !resolver.isParam {
			item.Expr = retExpr.(ast.ExprNode)
		}

		itemExpr := retExpr.(ast.ExprNode)
		expr, np, err := b.rewrite(ctx, itemExpr, p, nil, true)
		if err != nil {
			return nil, nil, err
		}

		exprs = append(exprs, expr)
		p = np
	}
	return p, exprs, nil
}

func (b *PlanBuilder) unfoldWildStar(p LogicalPlan, selectFields []*ast.SelectField) (resultList []*ast.SelectField, err error) {
	join, isJoin := p.(*LogicalJoin)
	for i, field := range selectFields {
		if field.WildCard == nil {
			resultList = append(resultList, field)
			continue
		}
		if field.WildCard.Table.L == "" && i > 0 {
			return nil, ErrInvalidWildCard
		}
		list := unfoldWildStar(field, p.OutputNames(), p.Schema().Columns)
		// For sql like `select t1.*, t2.* from t1 join t2 using(a)`, we should
		// not coalesce the `t2.a` in the output result. Thus we need to unfold
		// the wildstar from the underlying join.redundantSchema.
		if isJoin && join.redundantSchema != nil && field.WildCard.Table.L != "" {
			redundantList := unfoldWildStar(field, join.redundantNames, join.redundantSchema.Columns)
			if len(redundantList) > len(list) {
				list = redundantList
			}
		}
		if len(list) == 0 {
			return nil, ErrBadTable.GenWithStackByArgs(field.WildCard.Table)
		}
		resultList = append(resultList, list...)
	}
	return resultList, nil
}

func unfoldWildStar(field *ast.SelectField, outputName types.NameSlice, column []*expression.Column) (resultList []*ast.SelectField) {
	dbName := field.WildCard.Schema
	tblName := field.WildCard.Table
	for i, name := range outputName {
		col := column[i]
		if col.IsHidden {
			continue
		}
		if (dbName.L == "" || dbName.L == name.DBName.L) &&
			(tblName.L == "" || tblName.L == name.TblName.L) &&
			col.ID != model.ExtraHandleID {
			colName := &ast.ColumnNameExpr{
				Name: &ast.ColumnName{
					Schema: name.DBName,
					Table:  name.TblName,
					Name:   name.ColName,
				}}
			colName.SetType(col.GetType())
			field := &ast.SelectField{Expr: colName}
			field.SetText(name.ColName.O)
			resultList = append(resultList, field)
		}
	}
	return resultList
}

func (b *PlanBuilder) pushHintWithoutTableWarning(hint *ast.TableOptimizerHint) {
	var sb strings.Builder
	ctx := format.NewRestoreCtx(0, &sb)
	if err := hint.Restore(ctx); err != nil {
		return
	}
	errMsg := fmt.Sprintf("Hint %s is inapplicable. Please specify the table names in the arguments.", sb.String())
	b.ctx.GetSessionVars().StmtCtx.AppendWarning(ErrInternal.GenWithStack(errMsg))
}

func (b *PlanBuilder) pushTableHints(hints []*ast.TableOptimizerHint, nodeType utilhint.NodeType, currentLevel int) {
	hints = b.hintProcessor.GetCurrentStmtHints(hints, nodeType, currentLevel)
	var (
		sortMergeTables, INLJTables, INLHJTables, INLMJTables, hashJoinTables, BCTables, BCJPreferLocalTables []hintTableInfo
		indexHintList, indexMergeHintList                                                                     []indexHintInfo
		tiflashTables, tikvTables                                                                             []hintTableInfo
		aggHints                                                                                              aggHintInfo
		timeRangeHint                                                                                         ast.HintTimeRange
		limitHints                                                                                            limitHintInfo
	)
	for _, hint := range hints {
		// Set warning for the hint that requires the table name.
		switch hint.HintName.L {
		case TiDBMergeJoin, HintSMJ, TiDBIndexNestedLoopJoin, HintINLJ, HintINLHJ, HintINLMJ,
			TiDBHashJoin, HintHJ, HintUseIndex, HintIgnoreIndex, HintIndexMerge:
			if len(hint.Tables) == 0 {
				b.pushHintWithoutTableWarning(hint)
				continue
			}
		}

		switch hint.HintName.L {
		case TiDBMergeJoin, HintSMJ:
			sortMergeTables = append(sortMergeTables, tableNames2HintTableInfo(b.ctx, hint.HintName.L, hint.Tables, b.hintProcessor, nodeType, currentLevel)...)
		case TiDBBroadCastJoin, HintBCJ:
			BCTables = append(BCTables, tableNames2HintTableInfo(b.ctx, hint.HintName.L, hint.Tables, b.hintProcessor, nodeType, currentLevel)...)
		case HintBCJPreferLocal:
			BCJPreferLocalTables = append(BCJPreferLocalTables, tableNames2HintTableInfo(b.ctx, hint.HintName.L, hint.Tables, b.hintProcessor, nodeType, currentLevel)...)
		case TiDBIndexNestedLoopJoin, HintINLJ:
			INLJTables = append(INLJTables, tableNames2HintTableInfo(b.ctx, hint.HintName.L, hint.Tables, b.hintProcessor, nodeType, currentLevel)...)
		case HintINLHJ:
			INLHJTables = append(INLHJTables, tableNames2HintTableInfo(b.ctx, hint.HintName.L, hint.Tables, b.hintProcessor, nodeType, currentLevel)...)
		case HintINLMJ:
			INLMJTables = append(INLMJTables, tableNames2HintTableInfo(b.ctx, hint.HintName.L, hint.Tables, b.hintProcessor, nodeType, currentLevel)...)
		case TiDBHashJoin, HintHJ:
			hashJoinTables = append(hashJoinTables, tableNames2HintTableInfo(b.ctx, hint.HintName.L, hint.Tables, b.hintProcessor, nodeType, currentLevel)...)
		case HintHashAgg:
			aggHints.preferAggType |= preferHashAgg
		case HintStreamAgg:
			aggHints.preferAggType |= preferStreamAgg
		case HintAggToCop:
			aggHints.preferAggToCop = true
		case HintUseIndex:
			dbName := hint.Tables[0].DBName
			if dbName.L == "" {
				dbName = model.NewCIStr(b.ctx.GetSessionVars().CurrentDB)
			}
			indexHintList = append(indexHintList, indexHintInfo{
				dbName:     dbName,
				tblName:    hint.Tables[0].TableName,
				partitions: hint.Tables[0].PartitionList,
				indexHint: &ast.IndexHint{
					IndexNames: hint.Indexes,
					HintType:   ast.HintUse,
					HintScope:  ast.HintForScan,
				},
			})
		case HintIgnoreIndex:
			dbName := hint.Tables[0].DBName
			if dbName.L == "" {
				dbName = model.NewCIStr(b.ctx.GetSessionVars().CurrentDB)
			}
			indexHintList = append(indexHintList, indexHintInfo{
				dbName:     dbName,
				tblName:    hint.Tables[0].TableName,
				partitions: hint.Tables[0].PartitionList,
				indexHint: &ast.IndexHint{
					IndexNames: hint.Indexes,
					HintType:   ast.HintIgnore,
					HintScope:  ast.HintForScan,
				},
			})
		case HintReadFromStorage:
			switch hint.HintData.(model.CIStr).L {
			case HintTiFlash:
				tiflashTables = append(tiflashTables, tableNames2HintTableInfo(b.ctx, hint.HintName.L, hint.Tables, b.hintProcessor, nodeType, currentLevel)...)
			case HintTiKV:
				tikvTables = append(tikvTables, tableNames2HintTableInfo(b.ctx, hint.HintName.L, hint.Tables, b.hintProcessor, nodeType, currentLevel)...)
			}
		case HintIndexMerge:
			dbName := hint.Tables[0].DBName
			if dbName.L == "" {
				dbName = model.NewCIStr(b.ctx.GetSessionVars().CurrentDB)
			}
			indexMergeHintList = append(indexMergeHintList, indexHintInfo{
				dbName:     dbName,
				tblName:    hint.Tables[0].TableName,
				partitions: hint.Tables[0].PartitionList,
				indexHint: &ast.IndexHint{
					IndexNames: hint.Indexes,
					HintType:   ast.HintUse,
					HintScope:  ast.HintForScan,
				},
			})
		case HintTimeRange:
			timeRangeHint = hint.HintData.(ast.HintTimeRange)
		case HintLimitToCop:
			limitHints.preferLimitToCop = true
		default:
			// ignore hints that not implemented
		}
	}
	b.tableHintInfo = append(b.tableHintInfo, tableHintInfo{
		sortMergeJoinTables:         sortMergeTables,
		broadcastJoinTables:         BCTables,
		broadcastJoinPreferredLocal: BCJPreferLocalTables,
		indexNestedLoopJoinTables:   indexNestedLoopJoinTables{INLJTables, INLHJTables, INLMJTables},
		hashJoinTables:              hashJoinTables,
		indexHintList:               indexHintList,
		tiflashTables:               tiflashTables,
		tikvTables:                  tikvTables,
		aggHints:                    aggHints,
		indexMergeHintList:          indexMergeHintList,
		timeRangeHint:               timeRangeHint,
		limitHints:                  limitHints,
	})
}

func (b *PlanBuilder) popTableHints() {
	hintInfo := b.tableHintInfo[len(b.tableHintInfo)-1]
	b.appendUnmatchedIndexHintWarning(hintInfo.indexHintList, false)
	b.appendUnmatchedIndexHintWarning(hintInfo.indexMergeHintList, true)
	b.appendUnmatchedJoinHintWarning(HintINLJ, TiDBIndexNestedLoopJoin, hintInfo.indexNestedLoopJoinTables.inljTables)
	b.appendUnmatchedJoinHintWarning(HintINLHJ, "", hintInfo.indexNestedLoopJoinTables.inlhjTables)
	b.appendUnmatchedJoinHintWarning(HintINLMJ, "", hintInfo.indexNestedLoopJoinTables.inlmjTables)
	b.appendUnmatchedJoinHintWarning(HintSMJ, TiDBMergeJoin, hintInfo.sortMergeJoinTables)
	b.appendUnmatchedJoinHintWarning(HintBCJ, TiDBBroadCastJoin, hintInfo.broadcastJoinTables)
	b.appendUnmatchedJoinHintWarning(HintBCJPreferLocal, "", hintInfo.broadcastJoinPreferredLocal)
	b.appendUnmatchedJoinHintWarning(HintHJ, TiDBHashJoin, hintInfo.hashJoinTables)
	b.appendUnmatchedStorageHintWarning(hintInfo.tiflashTables, hintInfo.tikvTables)
	b.tableHintInfo = b.tableHintInfo[:len(b.tableHintInfo)-1]
}

func (b *PlanBuilder) appendUnmatchedIndexHintWarning(indexHints []indexHintInfo, usedForIndexMerge bool) {
	for _, hint := range indexHints {
		if !hint.matched {
			var hintTypeString string
			if usedForIndexMerge {
				hintTypeString = "use_index_merge"
			} else {
				hintTypeString = hint.hintTypeString()
			}
			errMsg := fmt.Sprintf("%s(%s) is inapplicable, check whether the table(%s.%s) exists",
				hintTypeString,
				hint.indexString(),
				hint.dbName,
				hint.tblName,
			)
			b.ctx.GetSessionVars().StmtCtx.AppendWarning(ErrInternal.GenWithStack(errMsg))
		}
	}
}

func (b *PlanBuilder) appendUnmatchedJoinHintWarning(joinType string, joinTypeAlias string, hintTables []hintTableInfo) {
	unMatchedTables := extractUnmatchedTables(hintTables)
	if len(unMatchedTables) == 0 {
		return
	}
	if len(joinTypeAlias) != 0 {
		joinTypeAlias = fmt.Sprintf(" or %s", restore2JoinHint(joinTypeAlias, hintTables))
	}

	errMsg := fmt.Sprintf("There are no matching table names for (%s) in optimizer hint %s%s. Maybe you can use the table alias name",
		strings.Join(unMatchedTables, ", "), restore2JoinHint(joinType, hintTables), joinTypeAlias)
	b.ctx.GetSessionVars().StmtCtx.AppendWarning(ErrInternal.GenWithStack(errMsg))
}

func (b *PlanBuilder) appendUnmatchedStorageHintWarning(tiflashTables, tikvTables []hintTableInfo) {
	unMatchedTiFlashTables := extractUnmatchedTables(tiflashTables)
	unMatchedTiKVTables := extractUnmatchedTables(tikvTables)
	if len(unMatchedTiFlashTables)+len(unMatchedTiKVTables) == 0 {
		return
	}
	errMsg := fmt.Sprintf("There are no matching table names for (%s) in optimizer hint %s. Maybe you can use the table alias name",
		strings.Join(append(unMatchedTiFlashTables, unMatchedTiKVTables...), ", "),
		restore2StorageHint(tiflashTables, tikvTables))
	b.ctx.GetSessionVars().StmtCtx.AppendWarning(ErrInternal.GenWithStack(errMsg))
}

// TableHints returns the *tableHintInfo of PlanBuilder.
func (b *PlanBuilder) TableHints() *tableHintInfo {
	if len(b.tableHintInfo) == 0 {
		return nil
	}
	return &(b.tableHintInfo[len(b.tableHintInfo)-1])
}

func (b *PlanBuilder) buildSelect(ctx context.Context, sel *ast.SelectStmt) (p LogicalPlan, err error) {
	b.pushSelectOffset(sel.QueryBlockOffset)
	b.pushTableHints(sel.TableHints, utilhint.TypeSelect, sel.QueryBlockOffset)
	defer func() {
		b.popSelectOffset()
		// table hints are only visible in the current SELECT statement.
		b.popTableHints()
	}()
	enableNoopFuncs := b.ctx.GetSessionVars().EnableNoopFuncs
	if sel.SelectStmtOpts != nil {
		if sel.SelectStmtOpts.CalcFoundRows && !enableNoopFuncs {
			err = expression.ErrFunctionsNoopImpl.GenWithStackByArgs("SQL_CALC_FOUND_ROWS")
			return nil, err
		}
		origin := b.inStraightJoin
		b.inStraightJoin = sel.SelectStmtOpts.StraightJoin
		defer func() { b.inStraightJoin = origin }()
	}

	var (
		aggFuncs                      []*ast.AggregateFuncExpr
		havingMap, orderMap, totalMap map[*ast.AggregateFuncExpr]int
		windowAggMap                  map[*ast.AggregateFuncExpr]int
		gbyCols                       []expression.Expression
	)

	if sel.From != nil {
		p, err = b.buildResultSetNode(ctx, sel.From.TableRefs)
		if err != nil {
			return nil, err
		}
	} else {
		p = b.buildTableDual()
	}

	originalFields := sel.Fields.Fields
	sel.Fields.Fields, err = b.unfoldWildStar(p, sel.Fields.Fields)
	if err != nil {
		return nil, err
	}
	if b.capFlag&canExpandAST != 0 {
		originalFields = sel.Fields.Fields
	}

	if sel.GroupBy != nil {
		p, gbyCols, err = b.resolveGbyExprs(ctx, p, sel.GroupBy, sel.Fields.Fields)
		if err != nil {
			return nil, err
		}
	}

	if b.ctx.GetSessionVars().SQLMode.HasOnlyFullGroupBy() && sel.From != nil {
		err = b.checkOnlyFullGroupBy(p, sel)
		if err != nil {
			return nil, err
		}
	}

	hasWindowFuncField := b.detectSelectWindow(sel)
	if hasWindowFuncField {
		windowAggMap, err = b.resolveWindowFunction(sel, p)
		if err != nil {
			return nil, err
		}
	}
	// We must resolve having and order by clause before build projection,
	// because when the query is "select a+1 as b from t having sum(b) < 0", we must replace sum(b) to sum(a+1),
	// which only can be done before building projection and extracting Agg functions.
	havingMap, orderMap, err = b.resolveHavingAndOrderBy(sel, p)
	if err != nil {
		return nil, err
	}

	// b.allNames will be used in evalDefaultExpr(). Default function is special because it needs to find the
	// corresponding column name, but does not need the value in the column.
	// For example, select a from t order by default(b), the column b will not be in select fields. Also because
	// buildSort is after buildProjection, so we need get OutputNames before BuildProjection and store in allNames.
	// Otherwise, we will get select fields instead of all OutputNames, so that we can't find the column b in the
	// above example.
	b.allNames = append(b.allNames, p.OutputNames())
	defer func() { b.allNames = b.allNames[:len(b.allNames)-1] }()

	if sel.Where != nil {
		p, err = b.buildSelection(ctx, p, sel.Where, nil)
		if err != nil {
			return nil, err
		}
	}
	if sel.LockInfo != nil && sel.LockInfo.LockType != ast.SelectLockNone {
		if sel.LockInfo.LockType == ast.SelectLockInShareMode && !enableNoopFuncs {
			err = expression.ErrFunctionsNoopImpl.GenWithStackByArgs("LOCK IN SHARE MODE")
			return nil, err
		}
		p = b.buildSelectLock(p, sel.LockInfo)
	}
	b.handleHelper.popMap()
	b.handleHelper.pushMap(nil)

	hasAgg := b.detectSelectAgg(sel)
	if hasAgg {
		aggFuncs, totalMap = b.extractAggFuncs(sel.Fields.Fields)
		var aggIndexMap map[int]int
		p, aggIndexMap, err = b.buildAggregation(ctx, p, aggFuncs, gbyCols)
		if err != nil {
			return nil, err
		}
		for k, v := range totalMap {
			totalMap[k] = aggIndexMap[v]
		}
	}

	var oldLen int
	// According to https://dev.mysql.com/doc/refman/8.0/en/window-functions-usage.html,
	// we can only process window functions after having clause, so `considerWindow` is false now.
	p, oldLen, err = b.buildProjection(ctx, p, sel.Fields.Fields, totalMap, nil, false, sel.OrderBy != nil)
	if err != nil {
		return nil, err
	}

	if sel.Having != nil {
		b.curClause = havingClause
		p, err = b.buildSelection(ctx, p, sel.Having.Expr, havingMap)
		if err != nil {
			return nil, err
		}
	}

	b.windowSpecs, err = buildWindowSpecs(sel.WindowSpecs)
	if err != nil {
		return nil, err
	}

	var windowMapper map[*ast.WindowFuncExpr]int
	if hasWindowFuncField {
		windowFuncs := extractWindowFuncs(sel.Fields.Fields)
		// we need to check the func args first before we check the window spec
		err := b.checkWindowFuncArgs(ctx, p, windowFuncs, windowAggMap)
		if err != nil {
			return nil, err
		}
		groupedFuncs, err := b.groupWindowFuncs(windowFuncs)
		if err != nil {
			return nil, err
		}
		p, windowMapper, err = b.buildWindowFunctions(ctx, p, groupedFuncs, windowAggMap)
		if err != nil {
			return nil, err
		}
		// Now we build the window function fields.
		p, oldLen, err = b.buildProjection(ctx, p, sel.Fields.Fields, windowAggMap, windowMapper, true, false)
		if err != nil {
			return nil, err
		}
	}

	if sel.Distinct {
		p, err = b.buildDistinct(p, oldLen)
		if err != nil {
			return nil, err
		}
	}

	if sel.OrderBy != nil {
		p, err = b.buildSort(ctx, p, sel.OrderBy.Items, orderMap, windowMapper)
		if err != nil {
			return nil, err
		}
	}

	if sel.Limit != nil {
		p, err = b.buildLimit(p, sel.Limit)
		if err != nil {
			return nil, err
		}
	}

	sel.Fields.Fields = originalFields
	if oldLen != p.Schema().Len() {
		proj := LogicalProjection{Exprs: expression.Column2Exprs(p.Schema().Columns[:oldLen])}.Init(b.ctx, b.getSelectOffset())
		proj.SetChildren(p)
		schema := expression.NewSchema(p.Schema().Clone().Columns[:oldLen]...)
		for _, col := range schema.Columns {
			col.UniqueID = b.ctx.GetSessionVars().AllocPlanColumnID()
		}
		proj.names = p.OutputNames()[:oldLen]
		proj.SetSchema(schema)
		return proj, nil
	}

	return p, nil
}

func (b *PlanBuilder) buildTableDual() *LogicalTableDual {
	b.handleHelper.pushMap(nil)
	return LogicalTableDual{RowCount: 1}.Init(b.ctx, b.getSelectOffset())
}

func (ds *DataSource) newExtraHandleSchemaCol() *expression.Column {
	return &expression.Column{
		RetType:  types.NewFieldType(mysql.TypeLonglong),
		UniqueID: ds.ctx.GetSessionVars().AllocPlanColumnID(),
		ID:       model.ExtraHandleID,
		OrigName: fmt.Sprintf("%v.%v.%v", ds.DBName, ds.tableInfo.Name, model.ExtraHandleName),
	}
}

// getStatsTable gets statistics information for a table specified by "tableID".
// A pseudo statistics table is returned in any of the following scenario:
// 1. tidb-server started and statistics handle has not been initialized.
// 2. table row count from statistics is zero.
// 3. statistics is outdated.
func getStatsTable(ctx sessionctx.Context, tblInfo *model.TableInfo, pid int64) *statistics.Table {
	statsHandle := domain.GetDomain(ctx).StatsHandle()

	// 1. tidb-server started and statistics handle has not been initialized.
	if statsHandle == nil {
		return statistics.PseudoTable(tblInfo)
	}

	var statsTbl *statistics.Table
	if pid == tblInfo.ID || ctx.GetSessionVars().UseDynamicPartitionPrune() {
		statsTbl = statsHandle.GetTableStats(tblInfo)
	} else {
		statsTbl = statsHandle.GetPartitionStats(tblInfo, pid)
	}

	// 2. table row count from statistics is zero.
	if statsTbl.Count == 0 {
		return statistics.PseudoTable(tblInfo)
	}

	// 3. statistics is outdated.
	if statsTbl.IsOutdated() {
		tbl := *statsTbl
		tbl.Pseudo = true
		statsTbl = &tbl
		metrics.PseudoEstimation.Inc()
	}
	return statsTbl
}

func (b *PlanBuilder) buildDataSource(ctx context.Context, tn *ast.TableName, asName *model.CIStr) (LogicalPlan, error) {
	dbName := tn.Schema
	sessionVars := b.ctx.GetSessionVars()
	if dbName.L == "" {
		dbName = model.NewCIStr(sessionVars.CurrentDB)
	}

	tbl, err := b.is.TableByName(dbName, tn.Name)
	if err != nil {
		return nil, err
	}

	tableInfo := tbl.Meta()
	var authErr error
	if sessionVars.User != nil {
		authErr = ErrTableaccessDenied.FastGenByArgs("SELECT", sessionVars.User.AuthUsername, sessionVars.User.AuthHostname, tableInfo.Name.L)
	}
	b.visitInfo = appendVisitInfo(b.visitInfo, mysql.SelectPriv, dbName.L, tableInfo.Name.L, "", authErr)

	if tbl.Type().IsVirtualTable() {
		return b.buildMemTable(ctx, dbName, tableInfo)
	}

	if tableInfo.IsView() {
		return b.BuildDataSourceFromView(ctx, dbName, tableInfo)
	}

	if tableInfo.GetPartitionInfo() != nil {
		// Use the new partition implementation, clean up the code here when it's full implemented.
		if !b.ctx.GetSessionVars().UseDynamicPartitionPrune() {
			b.optFlag = b.optFlag | flagPartitionProcessor
		}

		pt := tbl.(table.PartitionedTable)
		// check partition by name.
		if len(tn.PartitionNames) > 0 {
			pids := make(map[int64]struct{}, len(tn.PartitionNames))
			for _, name := range tn.PartitionNames {
				pid, err := tables.FindPartitionByName(tableInfo, name.L)
				if err != nil {
					return nil, err
				}
				pids[pid] = struct{}{}
			}
			pt = tables.NewPartitionTableithGivenSets(pt, pids)
		}
		b.partitionedTable = append(b.partitionedTable, pt)
	} else if len(tn.PartitionNames) != 0 {
		return nil, ErrPartitionClauseOnNonpartitioned
	}

	tblName := *asName
	if tblName.L == "" {
		tblName = tn.Name
	}
	possiblePaths, err := getPossibleAccessPaths(b.ctx, b.TableHints(), tn.IndexHints, tbl, dbName, tblName)
	if err != nil {
		return nil, err
	}
	possiblePaths, err = filterPathByIsolationRead(b.ctx, possiblePaths, dbName)
	if err != nil {
		return nil, err
	}

	// Try to substitute generate column only if there is an index on generate column.
	for _, index := range tableInfo.Indices {
		if index.State != model.StatePublic {
			continue
		}
		for _, indexCol := range index.Columns {
			colInfo := tbl.Cols()[indexCol.Offset]
			if colInfo.IsGenerated() && !colInfo.GeneratedStored {
				b.optFlag |= flagGcSubstitute
				break
			}
		}
	}

	var columns []*table.Column
	if b.inUpdateStmt {
		// create table t(a int, b int).
		// Imagine that, There are 2 TiDB instances in the cluster, name A, B. We add a column `c` to table t in the TiDB cluster.
		// One of the TiDB, A, the column type in its infoschema is changed to public. And in the other TiDB, the column type is
		// still StateWriteReorganization.
		// TiDB A: insert into t values(1, 2, 3);
		// TiDB B: update t set a = 2 where b = 2;
		// If we use tbl.Cols() here, the update statement, will ignore the col `c`, and the data `3` will lost.
		columns = tbl.WritableCols()
	} else if b.inDeleteStmt {
		// All hidden columns are needed because we need to delete the expression index that consists of hidden columns.
		columns = tbl.FullHiddenColsAndVisibleCols()
	} else {
		columns = tbl.Cols()
	}
	var statisticTable *statistics.Table
	if _, ok := tbl.(table.PartitionedTable); !ok || b.ctx.GetSessionVars().UseDynamicPartitionPrune() {
		statisticTable = getStatsTable(b.ctx, tbl.Meta(), tbl.Meta().ID)
	}

	// extract the IndexMergeHint
	var indexMergeHints []indexHintInfo
	if hints := b.TableHints(); hints != nil {
		for i, hint := range hints.indexMergeHintList {
			if hint.tblName.L == tblName.L && hint.dbName.L == dbName.L {
				hints.indexMergeHintList[i].matched = true
				// check whether the index names in IndexMergeHint are valid.
				invalidIdxNames := make([]string, 0, len(hint.indexHint.IndexNames))
				for _, idxName := range hint.indexHint.IndexNames {
					hasIdxName := false
					for _, path := range possiblePaths {
						if path.IsTablePath() {
							if idxName.L == "primary" {
								hasIdxName = true
								break
							}
							continue
						}
						if idxName.L == path.Index.Name.L {
							hasIdxName = true
							break
						}
					}
					if !hasIdxName {
						invalidIdxNames = append(invalidIdxNames, idxName.String())
					}
				}
				if len(invalidIdxNames) == 0 {
					indexMergeHints = append(indexMergeHints, hint)
				} else {
					// Append warning if there are invalid index names.
					errMsg := fmt.Sprintf("use_index_merge(%s) is inapplicable, check whether the indexes (%s) "+
						"exist, or the indexes are conflicted with use_index/ignore_index hints.",
						hint.indexString(), strings.Join(invalidIdxNames, ", "))
					b.ctx.GetSessionVars().StmtCtx.AppendWarning(ErrInternal.GenWithStack(errMsg))
				}
			}
		}
	}
	ds := DataSource{
		DBName:              dbName,
		TableAsName:         asName,
		table:               tbl,
		tableInfo:           tableInfo,
		statisticTable:      statisticTable,
		astIndexHints:       tn.IndexHints,
		IndexHints:          b.TableHints().indexHintList,
		indexMergeHints:     indexMergeHints,
		possibleAccessPaths: possiblePaths,
		Columns:             make([]*model.ColumnInfo, 0, len(columns)),
		partitionNames:      tn.PartitionNames,
		TblCols:             make([]*expression.Column, 0, len(columns)),
		preferPartitions:    make(map[int][]model.CIStr),
	}.Init(b.ctx, b.getSelectOffset())
	var handleCols HandleCols
	schema := expression.NewSchema(make([]*expression.Column, 0, len(columns))...)
	names := make([]*types.FieldName, 0, len(columns))
	for i, col := range columns {
		ds.Columns = append(ds.Columns, col.ToInfo())
		names = append(names, &types.FieldName{
			DBName:      dbName,
			TblName:     tableInfo.Name,
			ColName:     col.Name,
			OrigTblName: tableInfo.Name,
			OrigColName: col.Name,
			Hidden:      col.Hidden,
		})
		newCol := &expression.Column{
			UniqueID: sessionVars.AllocPlanColumnID(),
			ID:       col.ID,
			RetType:  &col.FieldType,
			OrigName: names[i].String(),
			IsHidden: col.Hidden,
		}
		if col.IsPKHandleColumn(tableInfo) {
			handleCols = &IntHandleCols{col: newCol}
		}
		schema.Append(newCol)
		ds.TblCols = append(ds.TblCols, newCol)
	}
	// We append an extra handle column to the schema when the handle
	// column is not the primary key of "ds".
	if handleCols == nil {
		if tableInfo.IsCommonHandle {
			primaryIdx := tables.FindPrimaryIndex(tableInfo)
			handleCols = NewCommonHandleCols(b.ctx.GetSessionVars().StmtCtx, tableInfo, primaryIdx, ds.TblCols)
		} else {
			extraCol := ds.newExtraHandleSchemaCol()
			handleCols = &IntHandleCols{col: extraCol}
			ds.Columns = append(ds.Columns, model.NewExtraHandleColInfo())
			schema.Append(extraCol)
			names = append(names, &types.FieldName{
				DBName:      dbName,
				TblName:     tableInfo.Name,
				ColName:     model.ExtraHandleName,
				OrigColName: model.ExtraHandleName,
			})
			ds.TblCols = append(ds.TblCols, extraCol)
		}
	}
	ds.handleCols = handleCols
	handleMap := make(map[int64][]HandleCols)
	handleMap[tableInfo.ID] = []HandleCols{handleCols}
	b.handleHelper.pushMap(handleMap)
	ds.SetSchema(schema)
	ds.names = names
	ds.setPreferredStoreType(b.TableHints())

	// Init commonHandleCols and commonHandleLens for data source.
	if tableInfo.IsCommonHandle {
		ds.commonHandleCols, ds.commonHandleLens = expression.IndexInfo2Cols(ds.Columns, ds.schema.Columns, tables.FindPrimaryIndex(tableInfo))
	}
	// Init FullIdxCols, FullIdxColLens for accessPaths.
	for _, path := range ds.possibleAccessPaths {
		if !path.IsIntHandlePath {
			path.FullIdxCols, path.FullIdxColLens = expression.IndexInfo2Cols(ds.Columns, ds.schema.Columns, path.Index)
		}
	}

	var result LogicalPlan = ds
	dirty := tableHasDirtyContent(b.ctx, tableInfo)
	if dirty {
		us := LogicalUnionScan{handleCols: handleCols}.Init(b.ctx, b.getSelectOffset())
		us.SetChildren(ds)
		result = us
	}
	if sessionVars.StmtCtx.TblInfo2UnionScan == nil {
		sessionVars.StmtCtx.TblInfo2UnionScan = make(map[*model.TableInfo]bool)
	}
	sessionVars.StmtCtx.TblInfo2UnionScan[tableInfo] = dirty

	for i, colExpr := range ds.Schema().Columns {
		var expr expression.Expression
		if i < len(columns) {
			if columns[i].IsGenerated() && !columns[i].GeneratedStored {
				var err error
				expr, _, err = b.rewrite(ctx, columns[i].GeneratedExpr, ds, nil, true)
				if err != nil {
					return nil, err
				}
				colExpr.VirtualExpr = expr.Clone()
			}
		}
	}

	return result, nil
}

func (b *PlanBuilder) timeRangeForSummaryTable() QueryTimeRange {
	const defaultSummaryDuration = 30 * time.Minute
	hints := b.TableHints()
	// User doesn't use TIME_RANGE hint
	if hints == nil || (hints.timeRangeHint.From == "" && hints.timeRangeHint.To == "") {
		to := time.Now()
		from := to.Add(-defaultSummaryDuration)
		return QueryTimeRange{From: from, To: to}
	}

	// Parse time specified by user via TIM_RANGE hint
	parse := func(s string) (time.Time, bool) {
		t, err := time.ParseInLocation(MetricTableTimeFormat, s, time.Local)
		if err != nil {
			b.ctx.GetSessionVars().StmtCtx.AppendWarning(err)
		}
		return t, err == nil
	}
	from, fromValid := parse(hints.timeRangeHint.From)
	to, toValid := parse(hints.timeRangeHint.To)
	switch {
	case !fromValid && !toValid:
		to = time.Now()
		from = to.Add(-defaultSummaryDuration)
	case fromValid && !toValid:
		to = from.Add(defaultSummaryDuration)
	case !fromValid && toValid:
		from = to.Add(-defaultSummaryDuration)
	}

	return QueryTimeRange{From: from, To: to}
}

func (b *PlanBuilder) buildMemTable(_ context.Context, dbName model.CIStr, tableInfo *model.TableInfo) (LogicalPlan, error) {
	// We can use the `tableInfo.Columns` directly because the memory table has
	// a stable schema and there is no online DDL on the memory table.
	schema := expression.NewSchema(make([]*expression.Column, 0, len(tableInfo.Columns))...)
	names := make([]*types.FieldName, 0, len(tableInfo.Columns))
	var handleCols HandleCols
	for _, col := range tableInfo.Columns {
		names = append(names, &types.FieldName{
			DBName:      dbName,
			TblName:     tableInfo.Name,
			ColName:     col.Name,
			OrigTblName: tableInfo.Name,
			OrigColName: col.Name,
		})
		// NOTE: Rewrite the expression if memory table supports generated columns in the future
		newCol := &expression.Column{
			UniqueID: b.ctx.GetSessionVars().AllocPlanColumnID(),
			ID:       col.ID,
			RetType:  &col.FieldType,
		}
		if tableInfo.PKIsHandle && mysql.HasPriKeyFlag(col.Flag) {
			handleCols = &IntHandleCols{col: newCol}
		}
		schema.Append(newCol)
	}

	if handleCols != nil {
		handleMap := make(map[int64][]HandleCols)
		handleMap[tableInfo.ID] = []HandleCols{handleCols}
		b.handleHelper.pushMap(handleMap)
	} else {
		b.handleHelper.pushMap(nil)
	}

	// NOTE: Add a `LogicalUnionScan` if we support update memory table in the future
	p := LogicalMemTable{
		DBName:    dbName,
		TableInfo: tableInfo,
	}.Init(b.ctx, b.getSelectOffset())
	p.SetSchema(schema)
	p.names = names

	// Some memory tables can receive some predicates
	switch dbName.L {
	case util2.MetricSchemaName.L:
		p.Extractor = newMetricTableExtractor()
	case util2.InformationSchemaName.L:
		switch strings.ToUpper(tableInfo.Name.O) {
		case infoschema.TableClusterConfig, infoschema.TableClusterLoad, infoschema.TableClusterHardware, infoschema.TableClusterSystemInfo:
			p.Extractor = &ClusterTableExtractor{}
		case infoschema.TableClusterLog:
			p.Extractor = &ClusterLogTableExtractor{}
		case infoschema.TableInspectionResult:
			p.Extractor = &InspectionResultTableExtractor{}
			p.QueryTimeRange = b.timeRangeForSummaryTable()
		case infoschema.TableInspectionSummary:
			p.Extractor = &InspectionSummaryTableExtractor{}
			p.QueryTimeRange = b.timeRangeForSummaryTable()
		case infoschema.TableInspectionRules:
			p.Extractor = &InspectionRuleTableExtractor{}
		case infoschema.TableMetricSummary, infoschema.TableMetricSummaryByLabel:
			p.Extractor = &MetricSummaryTableExtractor{}
			p.QueryTimeRange = b.timeRangeForSummaryTable()
		case infoschema.TableSlowQuery:
			p.Extractor = &SlowQueryExtractor{}
		case infoschema.TableStorageStats:
			p.Extractor = &TableStorageStatsExtractor{}
		case infoschema.TableTiFlashTables, infoschema.TableTiFlashSegments:
			p.Extractor = &TiFlashSystemTableExtractor{}
		}
	}
	return p, nil
}

// checkRecursiveView checks whether this view is recursively defined.
func (b *PlanBuilder) checkRecursiveView(dbName model.CIStr, tableName model.CIStr) (func(), error) {
	viewFullName := dbName.L + "." + tableName.L
	if b.buildingViewStack == nil {
		b.buildingViewStack = set.NewStringSet()
	}
	// If this view has already been on the building stack, it means
	// this view contains a recursive definition.
	if b.buildingViewStack.Exist(viewFullName) {
		return nil, ErrViewRecursive.GenWithStackByArgs(dbName.O, tableName.O)
	}
	// If the view is being renamed, we return the mysql compatible error message.
	if b.capFlag&renameView != 0 && viewFullName == b.renamingViewName {
		return nil, ErrNoSuchTable.GenWithStackByArgs(dbName.O, tableName.O)
	}
	b.buildingViewStack.Insert(viewFullName)
	return func() { delete(b.buildingViewStack, viewFullName) }, nil
}

// BuildDataSourceFromView is used to build LogicalPlan from view
func (b *PlanBuilder) BuildDataSourceFromView(ctx context.Context, dbName model.CIStr, tableInfo *model.TableInfo) (LogicalPlan, error) {
	deferFunc, err := b.checkRecursiveView(dbName, tableInfo.Name)
	if err != nil {
		return nil, err
	}
	defer deferFunc()

	charset, collation := b.ctx.GetSessionVars().GetCharsetInfo()
	viewParser := parser.New()
	viewParser.EnableWindowFunc(b.ctx.GetSessionVars().EnableWindowFunction)
	selectNode, err := viewParser.ParseOneStmt(tableInfo.View.SelectStmt, charset, collation)
	if err != nil {
		return nil, err
	}
	originalVisitInfo := b.visitInfo
	b.visitInfo = make([]visitInfo, 0)
	selectLogicalPlan, err := b.Build(ctx, selectNode)
	if err != nil {
		if terror.ErrorNotEqual(err, ErrViewRecursive) &&
			terror.ErrorNotEqual(err, ErrNoSuchTable) {
			err = ErrViewInvalid.GenWithStackByArgs(dbName.O, tableInfo.Name.O)
		}
		return nil, err
	}

	if tableInfo.View.Security == model.SecurityDefiner {
		if pm := privilege.GetPrivilegeManager(b.ctx); pm != nil {
			for _, v := range b.visitInfo {
				if !pm.RequestVerificationWithUser(v.db, v.table, v.column, v.privilege, tableInfo.View.Definer) {
					return nil, ErrViewInvalid.GenWithStackByArgs(dbName.O, tableInfo.Name.O)
				}
			}
		}
		b.visitInfo = b.visitInfo[:0]
	}
	b.visitInfo = append(originalVisitInfo, b.visitInfo...)

	if b.ctx.GetSessionVars().StmtCtx.InExplainStmt {
		b.visitInfo = appendVisitInfo(b.visitInfo, mysql.ShowViewPriv, dbName.L, tableInfo.Name.L, "", ErrViewNoExplain)
	}

	if len(tableInfo.Columns) != selectLogicalPlan.Schema().Len() {
		return nil, ErrViewInvalid.GenWithStackByArgs(dbName.O, tableInfo.Name.O)
	}

	return b.buildProjUponView(ctx, dbName, tableInfo, selectLogicalPlan)
}

func (b *PlanBuilder) buildProjUponView(ctx context.Context, dbName model.CIStr, tableInfo *model.TableInfo, selectLogicalPlan Plan) (LogicalPlan, error) {
	columnInfo := tableInfo.Cols()
	cols := selectLogicalPlan.Schema().Clone().Columns
	outputNamesOfUnderlyingSelect := selectLogicalPlan.OutputNames().Shallow()
	// In the old version of VIEW implementation, tableInfo.View.Cols is used to
	// store the origin columns' names of the underlying SelectStmt used when
	// creating the view.
	if tableInfo.View.Cols != nil {
		cols = cols[:0]
		outputNamesOfUnderlyingSelect = outputNamesOfUnderlyingSelect[:0]
		for _, info := range columnInfo {
			idx := expression.FindFieldNameIdxByColName(selectLogicalPlan.OutputNames(), info.Name.L)
			if idx == -1 {
				return nil, ErrViewInvalid.GenWithStackByArgs(dbName.O, tableInfo.Name.O)
			}
			cols = append(cols, selectLogicalPlan.Schema().Columns[idx])
			outputNamesOfUnderlyingSelect = append(outputNamesOfUnderlyingSelect, selectLogicalPlan.OutputNames()[idx])
		}
	}

	projSchema := expression.NewSchema(make([]*expression.Column, 0, len(tableInfo.Columns))...)
	projExprs := make([]expression.Expression, 0, len(tableInfo.Columns))
	projNames := make(types.NameSlice, 0, len(tableInfo.Columns))
	for i, name := range outputNamesOfUnderlyingSelect {
		origColName := name.ColName
		if tableInfo.View.Cols != nil {
			origColName = tableInfo.View.Cols[i]
		}
		projNames = append(projNames, &types.FieldName{
			// TblName is the of view instead of the name of the underlying table.
			TblName:     tableInfo.Name,
			OrigTblName: name.OrigTblName,
			ColName:     columnInfo[i].Name,
			OrigColName: origColName,
			DBName:      dbName,
		})
		projSchema.Append(&expression.Column{
			UniqueID: cols[i].UniqueID,
			RetType:  cols[i].GetType(),
		})
		projExprs = append(projExprs, cols[i])
	}
	projUponView := LogicalProjection{Exprs: projExprs}.Init(b.ctx, b.getSelectOffset())
	projUponView.names = projNames
	projUponView.SetChildren(selectLogicalPlan.(LogicalPlan))
	projUponView.SetSchema(projSchema)
	return projUponView, nil
}

// buildApplyWithJoinType builds apply plan with outerPlan and innerPlan, which apply join with particular join type for
// every row from outerPlan and the whole innerPlan.
func (b *PlanBuilder) buildApplyWithJoinType(outerPlan, innerPlan LogicalPlan, tp JoinType) LogicalPlan {
	b.optFlag = b.optFlag | flagPredicatePushDown | flagBuildKeyInfo | flagDecorrelate
	ap := LogicalApply{LogicalJoin: LogicalJoin{JoinType: tp}}.Init(b.ctx, b.getSelectOffset())
	ap.SetChildren(outerPlan, innerPlan)
	ap.names = make([]*types.FieldName, outerPlan.Schema().Len()+innerPlan.Schema().Len())
	copy(ap.names, outerPlan.OutputNames())
	ap.SetSchema(expression.MergeSchema(outerPlan.Schema(), innerPlan.Schema()))
	// Note that, tp can only be LeftOuterJoin or InnerJoin, so we don't consider other outer joins.
	if tp == LeftOuterJoin {
		b.optFlag = b.optFlag | flagEliminateOuterJoin
		resetNotNullFlag(ap.schema, outerPlan.Schema().Len(), ap.schema.Len())
	}
	for i := outerPlan.Schema().Len(); i < ap.Schema().Len(); i++ {
		ap.names[i] = types.EmptyName
	}
	return ap
}

// buildSemiApply builds apply plan with outerPlan and innerPlan, which apply semi-join for every row from outerPlan and the whole innerPlan.
func (b *PlanBuilder) buildSemiApply(outerPlan, innerPlan LogicalPlan, condition []expression.Expression, asScalar, not bool) (LogicalPlan, error) {
	b.optFlag = b.optFlag | flagPredicatePushDown | flagBuildKeyInfo | flagDecorrelate

	join, err := b.buildSemiJoin(outerPlan, innerPlan, condition, asScalar, not)
	if err != nil {
		return nil, err
	}

	ap := &LogicalApply{LogicalJoin: *join}
	ap.tp = plancodec.TypeApply
	ap.self = ap
	return ap, nil
}

func (b *PlanBuilder) buildMaxOneRow(p LogicalPlan) LogicalPlan {
	maxOneRow := LogicalMaxOneRow{}.Init(b.ctx, b.getSelectOffset())
	maxOneRow.SetChildren(p)
	return maxOneRow
}

func (b *PlanBuilder) buildSemiJoin(outerPlan, innerPlan LogicalPlan, onCondition []expression.Expression, asScalar bool, not bool) (*LogicalJoin, error) {
	joinPlan := LogicalJoin{}.Init(b.ctx, b.getSelectOffset())
	for i, expr := range onCondition {
		onCondition[i] = expr.Decorrelate(outerPlan.Schema())
	}
	joinPlan.SetChildren(outerPlan, innerPlan)
	joinPlan.AttachOnConds(onCondition)
	joinPlan.names = make([]*types.FieldName, outerPlan.Schema().Len(), outerPlan.Schema().Len()+innerPlan.Schema().Len()+1)
	copy(joinPlan.names, outerPlan.OutputNames())
	if asScalar {
		newSchema := outerPlan.Schema().Clone()
		newSchema.Append(&expression.Column{
			RetType:  types.NewFieldType(mysql.TypeTiny),
			UniqueID: b.ctx.GetSessionVars().AllocPlanColumnID(),
		})
		joinPlan.names = append(joinPlan.names, types.EmptyName)
		joinPlan.SetSchema(newSchema)
		if not {
			joinPlan.JoinType = AntiLeftOuterSemiJoin
		} else {
			joinPlan.JoinType = LeftOuterSemiJoin
		}
	} else {
		joinPlan.SetSchema(outerPlan.Schema().Clone())
		if not {
			joinPlan.JoinType = AntiSemiJoin
		} else {
			joinPlan.JoinType = SemiJoin
		}
	}
	// Apply forces to choose hash join currently, so don't worry the hints will take effect if the semi join is in one apply.
	if b.TableHints() != nil {
		outerAlias := extractTableAlias(outerPlan, joinPlan.blockOffset)
		innerAlias := extractTableAlias(innerPlan, joinPlan.blockOffset)
		if b.TableHints().ifPreferMergeJoin(outerAlias, innerAlias) {
			joinPlan.preferJoinType |= preferMergeJoin
		}
		if b.TableHints().ifPreferHashJoin(outerAlias, innerAlias) {
			joinPlan.preferJoinType |= preferHashJoin
		}
		if b.TableHints().ifPreferINLJ(innerAlias) {
			joinPlan.preferJoinType = preferRightAsINLJInner
		}
		if b.TableHints().ifPreferINLHJ(innerAlias) {
			joinPlan.preferJoinType = preferRightAsINLHJInner
		}
		if b.TableHints().ifPreferINLMJ(innerAlias) {
			joinPlan.preferJoinType = preferRightAsINLMJInner
		}
		// If there're multiple join hints, they're conflict.
		if bits.OnesCount(joinPlan.preferJoinType) > 1 {
			return nil, errors.New("Join hints are conflict, you can only specify one type of join")
		}
	}
	return joinPlan, nil
}

func getTableOffset(names []*types.FieldName, handleName *types.FieldName) (int, error) {
	for i, name := range names {
		if name.DBName.L == handleName.DBName.L && name.TblName.L == handleName.TblName.L {
			return i, nil
		}
	}
	return -1, errors.Errorf("Couldn't get column information when do update/delete")
}

// TblColPosInfo represents an mapper from column index to handle index.
type TblColPosInfo struct {
	TblID int64
	// Start and End represent the ordinal range [Start, End) of the consecutive columns.
	Start, End int
	// HandleOrdinal represents the ordinal of the handle column.
	HandleCols     HandleCols
	IsCommonHandle bool // TODO: fix redesign update join table and remove me!
}

// TblColPosInfoSlice attaches the methods of sort.Interface to []TblColPosInfos sorting in increasing order.
type TblColPosInfoSlice []TblColPosInfo

// Len implements sort.Interface#Len.
func (c TblColPosInfoSlice) Len() int {
	return len(c)
}

// Swap implements sort.Interface#Swap.
func (c TblColPosInfoSlice) Swap(i, j int) {
	c[i], c[j] = c[j], c[i]
}

// Less implements sort.Interface#Less.
func (c TblColPosInfoSlice) Less(i, j int) bool {
	return c[i].Start < c[j].Start
}

// FindHandle finds the ordinal of the corresponding handle column.
func (c TblColPosInfoSlice) FindHandle(colOrdinal int) (int, bool) {
	if len(c) == 0 {
		return 0, false
	}
	// find the smallest index of the range that its start great than colOrdinal.
	// @see https://godoc.org/sort#Search
	rangeBehindOrdinal := sort.Search(len(c), func(i int) bool { return c[i].Start > colOrdinal })
	if rangeBehindOrdinal == 0 {
		return 0, false
	}
	if c[rangeBehindOrdinal-1].IsCommonHandle {
		// TODO: fix redesign update join table to fix me.
		return 0, false
	}
	return c[rangeBehindOrdinal-1].HandleCols.GetCol(0).Index, true
}

// buildColumns2Handle builds columns to handle mapping.
func buildColumns2Handle(
	names []*types.FieldName,
	tblID2Handle map[int64][]HandleCols,
	tblID2Table map[int64]table.Table,
	onlyWritableCol bool,
) (TblColPosInfoSlice, error) {
	var cols2Handles TblColPosInfoSlice
	for tblID, handleCols := range tblID2Handle {
		tbl := tblID2Table[tblID]
		var tblLen int
		if onlyWritableCol {
			tblLen = len(tbl.WritableCols())
		} else {
			tblLen = len(tbl.Cols())
		}
		for _, handleCol := range handleCols {
			offset, err := getTableOffset(names, names[handleCol.GetCol(0).Index])
			if err != nil {
				return nil, err
			}
			end := offset + tblLen
			cols2Handles = append(cols2Handles, TblColPosInfo{tblID, offset, end, handleCol, tbl.Meta().IsCommonHandle})
			// TODO: fix me for cluster index
		}
	}
	sort.Sort(cols2Handles)
	return cols2Handles, nil
}

func (b *PlanBuilder) buildUpdate(ctx context.Context, update *ast.UpdateStmt) (Plan, error) {
	b.pushSelectOffset(0)
	b.pushTableHints(update.TableHints, utilhint.TypeUpdate, 0)
	defer func() {
		b.popSelectOffset()
		// table hints are only visible in the current UPDATE statement.
		b.popTableHints()
	}()

	// update subquery table should be forbidden
	var asNameList []string
	asNameList = extractTableSourceAsNames(update.TableRefs.TableRefs, asNameList, true)
	for _, asName := range asNameList {
		for _, assign := range update.List {
			if assign.Column.Table.L == asName {
				return nil, ErrNonUpdatableTable.GenWithStackByArgs(asName, "UPDATE")
			}
		}
	}

	b.inUpdateStmt = true

	p, err := b.buildResultSetNode(ctx, update.TableRefs.TableRefs)
	if err != nil {
		return nil, err
	}

	var tableList []*ast.TableName
	tableList = extractTableList(update.TableRefs.TableRefs, tableList, false)
	for _, t := range tableList {
		dbName := t.Schema.L
		if dbName == "" {
			dbName = b.ctx.GetSessionVars().CurrentDB
		}
		if t.TableInfo.IsView() {
			return nil, errors.Errorf("update view %s is not supported now.", t.Name.O)
		}
		if t.TableInfo.IsSequence() {
			return nil, errors.Errorf("update sequence %s is not supported now.", t.Name.O)
		}
		b.visitInfo = appendVisitInfo(b.visitInfo, mysql.SelectPriv, dbName, t.Name.L, "", nil)
	}

	oldSchemaLen := p.Schema().Len()
	if update.Where != nil {
		p, err = b.buildSelection(ctx, p, update.Where, nil)
		if err != nil {
			return nil, err
		}
	}
	if b.ctx.GetSessionVars().TxnCtx.IsPessimistic {
		if update.TableRefs.TableRefs.Right == nil {
			// buildSelectLock is an optimization that can reduce RPC call.
			// We only need do this optimization for single table update which is the most common case.
			// When TableRefs.Right is nil, it is single table update.
			p = b.buildSelectLock(p, &ast.SelectLockInfo{
				LockType: ast.SelectLockForUpdate,
			})
		}
	}

	if update.Order != nil {
		p, err = b.buildSort(ctx, p, update.Order.Items, nil, nil)
		if err != nil {
			return nil, err
		}
	}
	if update.Limit != nil {
		p, err = b.buildLimit(p, update.Limit)
		if err != nil {
			return nil, err
		}
	}

	// Add project to freeze the order of output columns.
	proj := LogicalProjection{Exprs: expression.Column2Exprs(p.Schema().Columns[:oldSchemaLen])}.Init(b.ctx, b.getSelectOffset())
	proj.SetSchema(expression.NewSchema(make([]*expression.Column, oldSchemaLen)...))
	proj.names = make(types.NameSlice, len(p.OutputNames()))
	copy(proj.names, p.OutputNames())
	copy(proj.schema.Columns, p.Schema().Columns[:oldSchemaLen])
	proj.SetChildren(p)
	p = proj

	var updateTableList []*ast.TableName
	updateTableList = extractTableList(update.TableRefs.TableRefs, updateTableList, true)
	orderedList, np, allAssignmentsAreConstant, err := b.buildUpdateLists(ctx, updateTableList, update.List, p)
	if err != nil {
		return nil, err
	}
	p = np

	updt := Update{
		OrderedList:               orderedList,
		AllAssignmentsAreConstant: allAssignmentsAreConstant,
	}.Init(b.ctx)
	updt.names = p.OutputNames()
	// We cannot apply projection elimination when building the subplan, because
	// columns in orderedList cannot be resolved.
	updt.SelectPlan, _, err = DoOptimize(ctx, b.ctx, b.optFlag&^flagEliminateProjection, p)
	if err != nil {
		return nil, err
	}
	err = updt.ResolveIndices()
	if err != nil {
		return nil, err
	}
	tblID2Handle, err := resolveIndicesForTblID2Handle(b.handleHelper.tailMap(), updt.SelectPlan.Schema())
	if err != nil {
		return nil, err
	}
	tblID2table := make(map[int64]table.Table, len(tblID2Handle))
	for id := range tblID2Handle {
		tblID2table[id], _ = b.is.TableByID(id)
	}
	updt.TblColPosInfos, err = buildColumns2Handle(updt.OutputNames(), tblID2Handle, tblID2table, true)
	if err == nil {
		err = checkUpdateList(b.ctx, tblID2table, updt)
	}
	updt.PartitionedTable = b.partitionedTable
	return updt, err
}

// GetUpdateColumns gets the columns of updated lists.
func GetUpdateColumns(ctx sessionctx.Context, orderedList []*expression.Assignment, schemaLen int) ([]bool, error) {
	assignFlag := make([]bool, schemaLen)
	for _, v := range orderedList {
		if !ctx.GetSessionVars().AllowWriteRowID && v.Col.ID == model.ExtraHandleID {
			return nil, errors.Errorf("insert, update and replace statements for _tidb_rowid are not supported.")
		}
		idx := v.Col.Index
		assignFlag[idx] = true
	}
	return assignFlag, nil
}

func checkUpdateList(ctx sessionctx.Context, tblID2table map[int64]table.Table, updt *Update) error {
	assignFlags, err := GetUpdateColumns(ctx, updt.OrderedList, updt.SelectPlan.Schema().Len())
	if err != nil {
		return err
	}
	for _, content := range updt.TblColPosInfos {
		tbl := tblID2table[content.TblID]
		flags := assignFlags[content.Start:content.End]
		for i, col := range tbl.WritableCols() {
			if flags[i] && col.State != model.StatePublic {
				return ErrUnknownColumn.GenWithStackByArgs(col.Name, clauseMsg[fieldList])
			}
		}
	}
	return nil
}

func (b *PlanBuilder) buildUpdateLists(
	ctx context.Context,
	tableList []*ast.TableName,
	list []*ast.Assignment,
	p LogicalPlan,
) (newList []*expression.Assignment,
	po LogicalPlan,
	allAssignmentsAreConstant bool,
	e error,
) {
	b.curClause = fieldList
	// modifyColumns indicates which columns are in set list,
	// and if it is set to `DEFAULT`
	modifyColumns := make(map[string]bool, p.Schema().Len())
	var columnsIdx map[*ast.ColumnName]int
	cacheColumnsIdx := false
	if len(p.OutputNames()) > 16 {
		cacheColumnsIdx = true
		columnsIdx = make(map[*ast.ColumnName]int, len(list))
	}
	for _, assign := range list {
		idx, err := expression.FindFieldName(p.OutputNames(), assign.Column)
		if err != nil {
			return nil, nil, false, err
		}
		if idx < 0 {
			return nil, nil, false, ErrUnknownColumn.GenWithStackByArgs(assign.Column.Name, "field list")
		}
		if cacheColumnsIdx {
			columnsIdx[assign.Column] = idx
		}
		name := p.OutputNames()[idx]
		columnFullName := fmt.Sprintf("%s.%s.%s", name.DBName.L, name.TblName.L, name.ColName.L)
		// We save a flag for the column in map `modifyColumns`
		// This flag indicated if assign keyword `DEFAULT` to the column
		if extractDefaultExpr(assign.Expr) != nil {
			modifyColumns[columnFullName] = true
		} else {
			modifyColumns[columnFullName] = false
		}
	}

	// If columns in set list contains generated columns, raise error.
	// And, fill virtualAssignments here; that's for generated columns.
	virtualAssignments := make([]*ast.Assignment, 0)

	for _, tn := range tableList {
		tableInfo := tn.TableInfo
		tableVal, found := b.is.TableByID(tableInfo.ID)
		if !found {
			return nil, nil, false, infoschema.ErrTableNotExists.GenWithStackByArgs(tn.DBInfo.Name.O, tableInfo.Name.O)
		}
		for i, colInfo := range tableInfo.Columns {
			if !colInfo.IsGenerated() {
				continue
			}
			columnFullName := fmt.Sprintf("%s.%s.%s", tn.Schema.L, tn.Name.L, colInfo.Name.L)
			isDefault, ok := modifyColumns[columnFullName]
			if ok && colInfo.Hidden {
				return nil, nil, false, ErrUnknownColumn.GenWithStackByArgs(colInfo.Name, clauseMsg[fieldList])
			}
			// Note: For INSERT, REPLACE, and UPDATE, if a generated column is inserted into, replaced, or updated explicitly, the only permitted value is DEFAULT.
			// see https://dev.mysql.com/doc/refman/8.0/en/create-table-generated-columns.html
			if ok && !isDefault {
				return nil, nil, false, ErrBadGeneratedColumn.GenWithStackByArgs(colInfo.Name.O, tableInfo.Name.O)
			}
			virtualAssignments = append(virtualAssignments, &ast.Assignment{
				Column: &ast.ColumnName{Schema: tn.Schema, Table: tn.Name, Name: colInfo.Name},
				Expr:   tableVal.Cols()[i].GeneratedExpr,
			})
		}
	}

	allAssignmentsAreConstant = true
	newList = make([]*expression.Assignment, 0, p.Schema().Len())
	tblDbMap := make(map[string]string, len(tableList))
	for _, tbl := range tableList {
		tblDbMap[tbl.Name.L] = tbl.DBInfo.Name.L
	}

	allAssignments := append(list, virtualAssignments...)
	for i, assign := range allAssignments {
		var idx int
		var err error
		if cacheColumnsIdx {
			if i, ok := columnsIdx[assign.Column]; ok {
				idx = i
			} else {
				idx, err = expression.FindFieldName(p.OutputNames(), assign.Column)
			}
		} else {
			idx, err = expression.FindFieldName(p.OutputNames(), assign.Column)
		}
		if err != nil {
			return nil, nil, false, err
		}
		col := p.Schema().Columns[idx]
		name := p.OutputNames()[idx]
		var newExpr expression.Expression
		var np LogicalPlan
		if i < len(list) {
			// If assign `DEFAULT` to column, fill the `defaultExpr.Name` before rewrite expression
			if expr := extractDefaultExpr(assign.Expr); expr != nil {
				expr.Name = assign.Column
			}
			newExpr, np, err = b.rewrite(ctx, assign.Expr, p, nil, false)
		} else {
			// rewrite with generation expression
			rewritePreprocess := func(expr ast.Node) ast.Node {
				switch x := expr.(type) {
				case *ast.ColumnName:
					return &ast.ColumnName{
						Schema: assign.Column.Schema,
						Table:  assign.Column.Table,
						Name:   x.Name,
					}
				default:
					return expr
				}
			}
			newExpr, np, err = b.rewriteWithPreprocess(ctx, assign.Expr, p, nil, nil, false, rewritePreprocess)
		}
		if err != nil {
			return nil, nil, false, err
		}
		if _, isConst := newExpr.(*expression.Constant); !isConst {
			allAssignmentsAreConstant = false
		}
		p = np
		newList = append(newList, &expression.Assignment{Col: col, ColName: name.ColName, Expr: newExpr})
		dbName := name.DBName.L
		// To solve issue#10028, we need to get database name by the table alias name.
		if dbNameTmp, ok := tblDbMap[name.TblName.L]; ok {
			dbName = dbNameTmp
		}
		if dbName == "" {
			dbName = b.ctx.GetSessionVars().CurrentDB
		}
		b.visitInfo = appendVisitInfo(b.visitInfo, mysql.UpdatePriv, dbName, name.OrigTblName.L, "", nil)
	}
	return newList, p, allAssignmentsAreConstant, nil
}

// extractDefaultExpr extract a `DefaultExpr` from `ExprNode`,
// If it is a `DEFAULT` function like `DEFAULT(a)`, return nil.
// Only if it is `DEFAULT` keyword, it will return the `DefaultExpr`.
func extractDefaultExpr(node ast.ExprNode) *ast.DefaultExpr {
	if expr, ok := node.(*ast.DefaultExpr); ok && expr.Name == nil {
		return expr
	}
	return nil
}

func (b *PlanBuilder) buildDelete(ctx context.Context, delete *ast.DeleteStmt) (Plan, error) {
	b.pushSelectOffset(0)
	b.pushTableHints(delete.TableHints, utilhint.TypeDelete, 0)
	defer func() {
		b.popSelectOffset()
		// table hints are only visible in the current DELETE statement.
		b.popTableHints()
	}()

	b.inDeleteStmt = true

	p, err := b.buildResultSetNode(ctx, delete.TableRefs.TableRefs)
	if err != nil {
		return nil, err
	}
	oldSchema := p.Schema()
	oldLen := oldSchema.Len()

	if delete.Where != nil {
		p, err = b.buildSelection(ctx, p, delete.Where, nil)
		if err != nil {
			return nil, err
		}
	}
	if b.ctx.GetSessionVars().TxnCtx.IsPessimistic {
		if !delete.IsMultiTable {
			p = b.buildSelectLock(p, &ast.SelectLockInfo{
				LockType: ast.SelectLockForUpdate,
			})
		}
	}

	if delete.Order != nil {
		p, err = b.buildSort(ctx, p, delete.Order.Items, nil, nil)
		if err != nil {
			return nil, err
		}
	}

	if delete.Limit != nil {
		p, err = b.buildLimit(p, delete.Limit)
		if err != nil {
			return nil, err
		}
	}

	proj := LogicalProjection{Exprs: expression.Column2Exprs(p.Schema().Columns[:oldLen])}.Init(b.ctx, b.getSelectOffset())
	proj.SetChildren(p)
	proj.SetSchema(oldSchema.Clone())
	proj.names = p.OutputNames()[:oldLen]
	p = proj

	handleColsMap := b.handleHelper.tailMap()
	for _, cols := range handleColsMap {
		for _, col := range cols {
			for i := 0; i < col.NumCols(); i++ {
				exprCol := col.GetCol(i)
				if proj.Schema().Contains(exprCol) {
					continue
				}
				proj.Exprs = append(proj.Exprs, exprCol)
				proj.Schema().Columns = append(proj.Schema().Columns, exprCol)
				proj.names = append(proj.names, types.EmptyName)
			}
		}
	}

	del := Delete{
		IsMultiTable: delete.IsMultiTable,
	}.Init(b.ctx)

	del.names = p.OutputNames()
	del.SelectPlan, _, err = DoOptimize(ctx, b.ctx, b.optFlag, p)
	if err != nil {
		return nil, err
	}

	tblID2Handle, err := resolveIndicesForTblID2Handle(handleColsMap, del.SelectPlan.Schema())
	if err != nil {
		return nil, err
	}

	var tableList []*ast.TableName
	tableList = extractTableList(delete.TableRefs.TableRefs, tableList, true)

	// Collect visitInfo.
	if delete.Tables != nil {
		// Delete a, b from a, b, c, d... add a and b.
		for _, tn := range delete.Tables.Tables {
			foundMatch := false
			for _, v := range tableList {
				dbName := v.Schema.L
				if dbName == "" {
					dbName = b.ctx.GetSessionVars().CurrentDB
				}
				if (tn.Schema.L == "" || tn.Schema.L == dbName) && tn.Name.L == v.Name.L {
					tn.Schema.L = dbName
					tn.DBInfo = v.DBInfo
					tn.TableInfo = v.TableInfo
					foundMatch = true
					break
				}
			}
			if !foundMatch {
				var asNameList []string
				asNameList = extractTableSourceAsNames(delete.TableRefs.TableRefs, asNameList, false)
				for _, asName := range asNameList {
					tblName := tn.Name.L
					if tn.Schema.L != "" {
						tblName = tn.Schema.L + "." + tblName
					}
					if asName == tblName {
						// check sql like: `delete a from (select * from t) as a, t`
						return nil, ErrNonUpdatableTable.GenWithStackByArgs(tn.Name.O, "DELETE")
					}
				}
				// check sql like: `delete b from (select * from t) as a, t`
				return nil, ErrUnknownTable.GenWithStackByArgs(tn.Name.O, "MULTI DELETE")
			}
			if tn.TableInfo.IsView() {
				return nil, errors.Errorf("delete view %s is not supported now.", tn.Name.O)
			}
			if tn.TableInfo.IsSequence() {
				return nil, errors.Errorf("delete sequence %s is not supported now.", tn.Name.O)
			}
			b.visitInfo = appendVisitInfo(b.visitInfo, mysql.DeletePriv, tn.Schema.L, tn.TableInfo.Name.L, "", nil)
		}
	} else {
		// Delete from a, b, c, d.
		for _, v := range tableList {
			if v.TableInfo.IsView() {
				return nil, errors.Errorf("delete view %s is not supported now.", v.Name.O)
			}
			if v.TableInfo.IsSequence() {
				return nil, errors.Errorf("delete sequence %s is not supported now.", v.Name.O)
			}
			dbName := v.Schema.L
			if dbName == "" {
				dbName = b.ctx.GetSessionVars().CurrentDB
			}
			b.visitInfo = appendVisitInfo(b.visitInfo, mysql.DeletePriv, dbName, v.Name.L, "", nil)
		}
	}
	if del.IsMultiTable {
		// tblID2TableName is the table map value is an array which contains table aliases.
		// Table ID may not be unique for deleting multiple tables, for statements like
		// `delete from t as t1, t as t2`, the same table has two alias, we have to identify a table
		// by its alias instead of ID.
		tblID2TableName := make(map[int64][]*ast.TableName, len(delete.Tables.Tables))
		for _, tn := range delete.Tables.Tables {
			tblID2TableName[tn.TableInfo.ID] = append(tblID2TableName[tn.TableInfo.ID], tn)
		}
		tblID2Handle = del.cleanTblID2HandleMap(tblID2TableName, tblID2Handle, del.names)
	}
	tblID2table := make(map[int64]table.Table, len(tblID2Handle))
	for id := range tblID2Handle {
		tblID2table[id], _ = b.is.TableByID(id)
	}
	del.TblColPosInfos, err = buildColumns2Handle(del.names, tblID2Handle, tblID2table, false)
	return del, err
}

func resolveIndicesForTblID2Handle(tblID2Handle map[int64][]HandleCols, schema *expression.Schema) (map[int64][]HandleCols, error) {
	newMap := make(map[int64][]HandleCols, len(tblID2Handle))
	for i, cols := range tblID2Handle {
		for _, col := range cols {
			resolvedCol, err := col.ResolveIndices(schema)
			if err != nil {
				return nil, err
			}
			newMap[i] = append(newMap[i], resolvedCol)
		}
	}
	return newMap, nil
}

func (p *Delete) cleanTblID2HandleMap(
	tablesToDelete map[int64][]*ast.TableName,
	tblID2Handle map[int64][]HandleCols,
	outputNames []*types.FieldName,
) map[int64][]HandleCols {
	for id, cols := range tblID2Handle {
		names, ok := tablesToDelete[id]
		if !ok {
			delete(tblID2Handle, id)
			continue
		}
		for i := len(cols) - 1; i >= 0; i-- {
			hCols := cols[i]
			var hasMatch bool
			for j := 0; j < hCols.NumCols(); j++ {
				if p.matchingDeletingTable(names, outputNames[hCols.GetCol(j).Index]) {
					hasMatch = true
					break
				}
			}
			if !hasMatch {
				cols = append(cols[:i], cols[i+1:]...)
			}
		}
		if len(cols) == 0 {
			delete(tblID2Handle, id)
			continue
		}
		tblID2Handle[id] = cols
	}
	return tblID2Handle
}

// matchingDeletingTable checks whether this column is from the table which is in the deleting list.
func (p *Delete) matchingDeletingTable(names []*ast.TableName, name *types.FieldName) bool {
	for _, n := range names {
		if (name.DBName.L == "" || name.DBName.L == n.Schema.L) && name.TblName.L == n.Name.L {
			return true
		}
	}
	return false
}

func getWindowName(name string) string {
	if name == "" {
		return "<unnamed window>"
	}
	return name
}

// buildProjectionForWindow builds the projection for expressions in the window specification that is not an column,
// so after the projection, window functions only needs to deal with columns.
func (b *PlanBuilder) buildProjectionForWindow(ctx context.Context, p LogicalPlan, spec *ast.WindowSpec, args []ast.ExprNode, aggMap map[*ast.AggregateFuncExpr]int) (LogicalPlan, []property.SortItem, []property.SortItem, []expression.Expression, error) {
	b.optFlag |= flagEliminateProjection

	var partitionItems, orderItems []*ast.ByItem
	if spec.PartitionBy != nil {
		partitionItems = spec.PartitionBy.Items
	}
	if spec.OrderBy != nil {
		orderItems = spec.OrderBy.Items
	}

	projLen := len(p.Schema().Columns) + len(partitionItems) + len(orderItems) + len(args)
	proj := LogicalProjection{Exprs: make([]expression.Expression, 0, projLen)}.Init(b.ctx, b.getSelectOffset())
	proj.SetSchema(expression.NewSchema(make([]*expression.Column, 0, projLen)...))
	proj.names = make([]*types.FieldName, p.Schema().Len(), projLen)
	for _, col := range p.Schema().Columns {
		proj.Exprs = append(proj.Exprs, col)
		proj.schema.Append(col)
	}
	copy(proj.names, p.OutputNames())

	propertyItems := make([]property.SortItem, 0, len(partitionItems)+len(orderItems))
	var err error
	p, propertyItems, err = b.buildByItemsForWindow(ctx, p, proj, partitionItems, propertyItems, aggMap)
	if err != nil {
		return nil, nil, nil, nil, err
	}
	lenPartition := len(propertyItems)
	p, propertyItems, err = b.buildByItemsForWindow(ctx, p, proj, orderItems, propertyItems, aggMap)
	if err != nil {
		return nil, nil, nil, nil, err
	}

	newArgList := make([]expression.Expression, 0, len(args))
	for _, arg := range args {
		newArg, np, err := b.rewrite(ctx, arg, p, aggMap, true)
		if err != nil {
			return nil, nil, nil, nil, err
		}
		p = np
		switch newArg.(type) {
		case *expression.Column, *expression.Constant:
			newArgList = append(newArgList, newArg)
			continue
		}
		proj.Exprs = append(proj.Exprs, newArg)
		proj.names = append(proj.names, types.EmptyName)
		col := &expression.Column{
			UniqueID: b.ctx.GetSessionVars().AllocPlanColumnID(),
			RetType:  newArg.GetType(),
		}
		proj.schema.Append(col)
		newArgList = append(newArgList, col)
	}

	proj.SetChildren(p)
	return proj, propertyItems[:lenPartition], propertyItems[lenPartition:], newArgList, nil
}

func (b *PlanBuilder) buildArgs4WindowFunc(ctx context.Context, p LogicalPlan, args []ast.ExprNode, aggMap map[*ast.AggregateFuncExpr]int) ([]expression.Expression, error) {
	b.optFlag |= flagEliminateProjection

	newArgList := make([]expression.Expression, 0, len(args))
	// use below index for created a new col definition
	// it's okay here because we only want to return the args used in window function
	newColIndex := 0
	for _, arg := range args {
		newArg, np, err := b.rewrite(ctx, arg, p, aggMap, true)
		if err != nil {
			return nil, err
		}
		p = np
		switch newArg.(type) {
		case *expression.Column, *expression.Constant:
			newArgList = append(newArgList, newArg)
			continue
		}
		col := &expression.Column{
			UniqueID: b.ctx.GetSessionVars().AllocPlanColumnID(),
			RetType:  newArg.GetType(),
		}
		newColIndex += 1
		newArgList = append(newArgList, col)
	}
	return newArgList, nil
}

func (b *PlanBuilder) buildByItemsForWindow(
	ctx context.Context,
	p LogicalPlan,
	proj *LogicalProjection,
	items []*ast.ByItem,
	retItems []property.SortItem,
	aggMap map[*ast.AggregateFuncExpr]int,
) (LogicalPlan, []property.SortItem, error) {
	transformer := &itemTransformer{}
	for _, item := range items {
		newExpr, _ := item.Expr.Accept(transformer)
		item.Expr = newExpr.(ast.ExprNode)
		it, np, err := b.rewrite(ctx, item.Expr, p, aggMap, true)
		if err != nil {
			return nil, nil, err
		}
		p = np
		if it.GetType().Tp == mysql.TypeNull {
			continue
		}
		if col, ok := it.(*expression.Column); ok {
			retItems = append(retItems, property.SortItem{Col: col, Desc: item.Desc})
			continue
		}
		proj.Exprs = append(proj.Exprs, it)
		proj.names = append(proj.names, types.EmptyName)
		col := &expression.Column{
			UniqueID: b.ctx.GetSessionVars().AllocPlanColumnID(),
			RetType:  it.GetType(),
		}
		proj.schema.Append(col)
		retItems = append(retItems, property.SortItem{Col: col, Desc: item.Desc})
	}
	return p, retItems, nil
}

// buildWindowFunctionFrameBound builds the bounds of window function frames.
// For type `Rows`, the bound expr must be an unsigned integer.
// For type `Range`, the bound expr must be temporal or numeric types.
func (b *PlanBuilder) buildWindowFunctionFrameBound(ctx context.Context, spec *ast.WindowSpec, orderByItems []property.SortItem, boundClause *ast.FrameBound) (*FrameBound, error) {
	frameType := spec.Frame.Type
	bound := &FrameBound{Type: boundClause.Type, UnBounded: boundClause.UnBounded}
	if bound.UnBounded {
		return bound, nil
	}

	if frameType == ast.Rows {
		if bound.Type == ast.CurrentRow {
			return bound, nil
		}
		numRows, _, _ := getUintFromNode(b.ctx, boundClause.Expr)
		bound.Num = numRows
		return bound, nil
	}

	bound.CalcFuncs = make([]expression.Expression, len(orderByItems))
	bound.CmpFuncs = make([]expression.CompareFunc, len(orderByItems))
	if bound.Type == ast.CurrentRow {
		for i, item := range orderByItems {
			col := item.Col
			bound.CalcFuncs[i] = col
			bound.CmpFuncs[i] = expression.GetCmpFunction(b.ctx, col, col)
		}
		return bound, nil
	}

	col := orderByItems[0].Col
	// TODO: We also need to raise error for non-deterministic expressions, like rand().
	val, err := evalAstExpr(b.ctx, boundClause.Expr)
	if err != nil {
		return nil, ErrWindowRangeBoundNotConstant.GenWithStackByArgs(getWindowName(spec.Name.O))
	}
	expr := expression.Constant{Value: val, RetType: boundClause.Expr.GetType()}

	checker := &paramMarkerInPrepareChecker{}
	boundClause.Expr.Accept(checker)

	// If it has paramMarker and is in prepare stmt. We don't need to eval it since its value is not decided yet.
	if !checker.inPrepareStmt {
		// Do not raise warnings for truncate.
		oriIgnoreTruncate := b.ctx.GetSessionVars().StmtCtx.IgnoreTruncate
		b.ctx.GetSessionVars().StmtCtx.IgnoreTruncate = true
		uVal, isNull, err := expr.EvalInt(b.ctx, chunk.Row{})
		b.ctx.GetSessionVars().StmtCtx.IgnoreTruncate = oriIgnoreTruncate
		if uVal < 0 || isNull || err != nil {
			return nil, ErrWindowFrameIllegal.GenWithStackByArgs(getWindowName(spec.Name.O))
		}
	}

	desc := orderByItems[0].Desc
	if boundClause.Unit != ast.TimeUnitInvalid {
		// TODO: Perhaps we don't need to transcode this back to generic string
		unitVal := boundClause.Unit.String()
		unit := expression.Constant{
			Value:   types.NewStringDatum(unitVal),
			RetType: types.NewFieldType(mysql.TypeVarchar),
		}

		// When the order is asc:
		//   `+` for following, and `-` for the preceding
		// When the order is desc, `+` becomes `-` and vice-versa.
		funcName := ast.DateAdd
		if (!desc && bound.Type == ast.Preceding) || (desc && bound.Type == ast.Following) {
			funcName = ast.DateSub
		}
		bound.CalcFuncs[0], err = expression.NewFunctionBase(b.ctx, funcName, col.RetType, col, &expr, &unit)
		if err != nil {
			return nil, err
		}
		bound.CmpFuncs[0] = expression.GetCmpFunction(b.ctx, orderByItems[0].Col, bound.CalcFuncs[0])
		return bound, nil
	}
	// When the order is asc:
	//   `+` for following, and `-` for the preceding
	// When the order is desc, `+` becomes `-` and vice-versa.
	funcName := ast.Plus
	if (!desc && bound.Type == ast.Preceding) || (desc && bound.Type == ast.Following) {
		funcName = ast.Minus
	}
	bound.CalcFuncs[0], err = expression.NewFunctionBase(b.ctx, funcName, col.RetType, col, &expr)
	if err != nil {
		return nil, err
	}
	bound.CmpFuncs[0] = expression.GetCmpFunction(b.ctx, orderByItems[0].Col, bound.CalcFuncs[0])
	return bound, nil
}

// paramMarkerInPrepareChecker checks whether the given ast tree has paramMarker and is in prepare statement.
type paramMarkerInPrepareChecker struct {
	inPrepareStmt bool
}

// Enter implements Visitor Interface.
func (pc *paramMarkerInPrepareChecker) Enter(in ast.Node) (out ast.Node, skipChildren bool) {
	switch v := in.(type) {
	case *driver.ParamMarkerExpr:
		pc.inPrepareStmt = !v.InExecute
		return v, true
	}
	return in, false
}

// Leave implements Visitor Interface.
func (pc *paramMarkerInPrepareChecker) Leave(in ast.Node) (out ast.Node, ok bool) {
	return in, true
}

// buildWindowFunctionFrame builds the window function frames.
// See https://dev.mysql.com/doc/refman/8.0/en/window-functions-frames.html
func (b *PlanBuilder) buildWindowFunctionFrame(ctx context.Context, spec *ast.WindowSpec, orderByItems []property.SortItem) (*WindowFrame, error) {
	frameClause := spec.Frame
	if frameClause == nil {
		return nil, nil
	}
	frame := &WindowFrame{Type: frameClause.Type}
	var err error
	frame.Start, err = b.buildWindowFunctionFrameBound(ctx, spec, orderByItems, &frameClause.Extent.Start)
	if err != nil {
		return nil, err
	}
	frame.End, err = b.buildWindowFunctionFrameBound(ctx, spec, orderByItems, &frameClause.Extent.End)
	return frame, err
}

func (b *PlanBuilder) checkWindowFuncArgs(ctx context.Context, p LogicalPlan, windowFuncExprs []*ast.WindowFuncExpr, windowAggMap map[*ast.AggregateFuncExpr]int) error {
	for _, windowFuncExpr := range windowFuncExprs {
		if strings.ToLower(windowFuncExpr.F) == ast.AggFuncGroupConcat {
			return ErrNotSupportedYet.GenWithStackByArgs("group_concat as window function")
		}
		args, err := b.buildArgs4WindowFunc(ctx, p, windowFuncExpr.Args, windowAggMap)
		if err != nil {
			return err
		}
		desc, err := aggregation.NewWindowFuncDesc(b.ctx, windowFuncExpr.F, args)
		if err != nil {
			return err
		}
		if desc == nil {
			return ErrWrongArguments.GenWithStackByArgs(strings.ToLower(windowFuncExpr.F))
		}
	}
	return nil
}

func getAllByItems(itemsBuf []*ast.ByItem, spec *ast.WindowSpec) []*ast.ByItem {
	itemsBuf = itemsBuf[:0]
	if spec.PartitionBy != nil {
		itemsBuf = append(itemsBuf, spec.PartitionBy.Items...)
	}
	if spec.OrderBy != nil {
		itemsBuf = append(itemsBuf, spec.OrderBy.Items...)
	}
	return itemsBuf
}

func restoreByItemText(item *ast.ByItem) string {
	var sb strings.Builder
	ctx := format.NewRestoreCtx(0, &sb)
	err := item.Expr.Restore(ctx)
	if err != nil {
		return ""
	}
	return sb.String()
}

func compareItems(lItems []*ast.ByItem, rItems []*ast.ByItem) bool {
	minLen := mathutil.Min(len(lItems), len(rItems))
	for i := 0; i < minLen; i++ {
		res := strings.Compare(restoreByItemText(lItems[i]), restoreByItemText(rItems[i]))
		if res != 0 {
			return res < 0
		}
		res = compareBool(lItems[i].Desc, rItems[i].Desc)
		if res != 0 {
			return res < 0
		}
	}
	return len(lItems) < len(rItems)
}

type windowFuncs struct {
	spec  *ast.WindowSpec
	funcs []*ast.WindowFuncExpr
}

// sortWindowSpecs sorts the window specifications by reversed alphabetical order, then we could add less `Sort` operator
// in physical plan because the window functions with the same partition by and order by clause will be at near places.
func sortWindowSpecs(groupedFuncs map[*ast.WindowSpec][]*ast.WindowFuncExpr) []windowFuncs {
	windows := make([]windowFuncs, 0, len(groupedFuncs))
	for spec, funcs := range groupedFuncs {
		windows = append(windows, windowFuncs{spec, funcs})
	}
	lItemsBuf := make([]*ast.ByItem, 0, 4)
	rItemsBuf := make([]*ast.ByItem, 0, 4)
	sort.SliceStable(windows, func(i, j int) bool {
		lItemsBuf = getAllByItems(lItemsBuf, windows[i].spec)
		rItemsBuf = getAllByItems(rItemsBuf, windows[j].spec)
		return !compareItems(lItemsBuf, rItemsBuf)
	})
	return windows
}

func (b *PlanBuilder) buildWindowFunctions(ctx context.Context, p LogicalPlan, groupedFuncs map[*ast.WindowSpec][]*ast.WindowFuncExpr, aggMap map[*ast.AggregateFuncExpr]int) (LogicalPlan, map[*ast.WindowFuncExpr]int, error) {
	args := make([]ast.ExprNode, 0, 4)
	windowMap := make(map[*ast.WindowFuncExpr]int)
	for _, window := range sortWindowSpecs(groupedFuncs) {
		args = args[:0]
		spec, funcs := window.spec, window.funcs
		for _, windowFunc := range funcs {
			args = append(args, windowFunc.Args...)
		}
		np, partitionBy, orderBy, args, err := b.buildProjectionForWindow(ctx, p, spec, args, aggMap)
		if err != nil {
			return nil, nil, err
		}
		err = b.checkOriginWindowSpecs(funcs, orderBy)
		if err != nil {
			return nil, nil, err
		}
		frame, err := b.buildWindowFunctionFrame(ctx, spec, orderBy)
		if err != nil {
			return nil, nil, err
		}

		window := LogicalWindow{
			PartitionBy: partitionBy,
			OrderBy:     orderBy,
			Frame:       frame,
		}.Init(b.ctx, b.getSelectOffset())
		window.names = make([]*types.FieldName, np.Schema().Len())
		copy(window.names, np.OutputNames())
		schema := np.Schema().Clone()
		descs := make([]*aggregation.WindowFuncDesc, 0, len(funcs))
		preArgs := 0
		for _, windowFunc := range funcs {
			desc, err := aggregation.NewWindowFuncDesc(b.ctx, windowFunc.F, args[preArgs:preArgs+len(windowFunc.Args)])
			if err != nil {
				return nil, nil, err
			}
			if desc == nil {
				return nil, nil, ErrWrongArguments.GenWithStackByArgs(strings.ToLower(windowFunc.F))
			}
			preArgs += len(windowFunc.Args)
			desc.WrapCastForAggArgs(b.ctx)
			descs = append(descs, desc)
			windowMap[windowFunc] = schema.Len()
			schema.Append(&expression.Column{
				UniqueID: b.ctx.GetSessionVars().AllocPlanColumnID(),
				RetType:  desc.RetTp,
			})
			window.names = append(window.names, types.EmptyName)
		}
		window.WindowFuncDescs = descs
		window.SetChildren(np)
		window.SetSchema(schema)
		p = window
	}
	return p, windowMap, nil
}

// checkOriginWindowSpecs checks the validation for origin window specifications for a group of functions.
// Because of the grouped specification is different from it, we should especially check them before build window frame.
func (b *PlanBuilder) checkOriginWindowSpecs(funcs []*ast.WindowFuncExpr, orderByItems []property.SortItem) error {
	for _, f := range funcs {
		if f.IgnoreNull {
			return ErrNotSupportedYet.GenWithStackByArgs("IGNORE NULLS")
		}
		if f.Distinct {
			return ErrNotSupportedYet.GenWithStackByArgs("<window function>(DISTINCT ..)")
		}
		if f.FromLast {
			return ErrNotSupportedYet.GenWithStackByArgs("FROM LAST")
		}
		spec := &f.Spec
		if f.Spec.Name.L != "" {
			spec = b.windowSpecs[f.Spec.Name.L]
		}
		if spec.Frame == nil {
			continue
		}
		if spec.Frame.Type == ast.Groups {
			return ErrNotSupportedYet.GenWithStackByArgs("GROUPS")
		}
		start, end := spec.Frame.Extent.Start, spec.Frame.Extent.End
		if start.Type == ast.Following && start.UnBounded {
			return ErrWindowFrameStartIllegal.GenWithStackByArgs(getWindowName(spec.Name.O))
		}
		if end.Type == ast.Preceding && end.UnBounded {
			return ErrWindowFrameEndIllegal.GenWithStackByArgs(getWindowName(spec.Name.O))
		}
		if start.Type == ast.Following && (end.Type == ast.Preceding || end.Type == ast.CurrentRow) {
			return ErrWindowFrameIllegal.GenWithStackByArgs(getWindowName(spec.Name.O))
		}
		if (start.Type == ast.Following || start.Type == ast.CurrentRow) && end.Type == ast.Preceding {
			return ErrWindowFrameIllegal.GenWithStackByArgs(getWindowName(spec.Name.O))
		}

		err := b.checkOriginWindowFrameBound(&start, spec, orderByItems)
		if err != nil {
			return err
		}
		err = b.checkOriginWindowFrameBound(&end, spec, orderByItems)
		if err != nil {
			return err
		}
	}
	return nil
}

func (b *PlanBuilder) checkOriginWindowFrameBound(bound *ast.FrameBound, spec *ast.WindowSpec, orderByItems []property.SortItem) error {
	if bound.Type == ast.CurrentRow || bound.UnBounded {
		return nil
	}

	frameType := spec.Frame.Type
	if frameType == ast.Rows {
		if bound.Unit != ast.TimeUnitInvalid {
			return ErrWindowRowsIntervalUse.GenWithStackByArgs(getWindowName(spec.Name.O))
		}
		_, isNull, isExpectedType := getUintFromNode(b.ctx, bound.Expr)
		if isNull || !isExpectedType {
			return ErrWindowFrameIllegal.GenWithStackByArgs(getWindowName(spec.Name.O))
		}
		return nil
	}

	if len(orderByItems) != 1 {
		return ErrWindowRangeFrameOrderType.GenWithStackByArgs(getWindowName(spec.Name.O))
	}
	orderItemType := orderByItems[0].Col.RetType.Tp
	isNumeric, isTemporal := types.IsTypeNumeric(orderItemType), types.IsTypeTemporal(orderItemType)
	if !isNumeric && !isTemporal {
		return ErrWindowRangeFrameOrderType.GenWithStackByArgs(getWindowName(spec.Name.O))
	}
	if bound.Unit != ast.TimeUnitInvalid && !isTemporal {
		return ErrWindowRangeFrameNumericType.GenWithStackByArgs(getWindowName(spec.Name.O))
	}
	if bound.Unit == ast.TimeUnitInvalid && !isNumeric {
		return ErrWindowRangeFrameTemporalType.GenWithStackByArgs(getWindowName(spec.Name.O))
	}
	return nil
}

func extractWindowFuncs(fields []*ast.SelectField) []*ast.WindowFuncExpr {
	extractor := &WindowFuncExtractor{}
	for _, f := range fields {
		n, _ := f.Expr.Accept(extractor)
		f.Expr = n.(ast.ExprNode)
	}
	return extractor.windowFuncs
}

func (b *PlanBuilder) handleDefaultFrame(spec *ast.WindowSpec, windowFuncName string) (*ast.WindowSpec, bool) {
	needFrame := aggregation.NeedFrame(windowFuncName)
	// According to MySQL, In the absence of a frame clause, the default frame depends on whether an ORDER BY clause is present:
	//   (1) With order by, the default frame is equivalent to "RANGE BETWEEN UNBOUNDED PRECEDING AND CURRENT ROW";
	//   (2) Without order by, the default frame is includes all partition rows, equivalent to "RANGE BETWEEN UNBOUNDED PRECEDING AND UNBOUNDED FOLLOWING",
	//       or "ROWS BETWEEN UNBOUNDED PRECEDING AND UNBOUNDED FOLLOWING", which is the same as an empty frame.
	// https://dev.mysql.com/doc/refman/8.0/en/window-functions-frames.html
	if needFrame && spec.Frame == nil && spec.OrderBy != nil {
		newSpec := *spec
		newSpec.Frame = &ast.FrameClause{
			Type: ast.Ranges,
			Extent: ast.FrameExtent{
				Start: ast.FrameBound{Type: ast.Preceding, UnBounded: true},
				End:   ast.FrameBound{Type: ast.CurrentRow},
			},
		}
		return &newSpec, true
	}
	// "RANGE/ROWS BETWEEN UNBOUNDED PRECEDING AND UNBOUNDED FOLLOWING" is equivalent to empty frame.
	if needFrame && spec.Frame != nil &&
		spec.Frame.Extent.Start.UnBounded && spec.Frame.Extent.End.UnBounded {
		newSpec := *spec
		newSpec.Frame = nil
		return &newSpec, true
	}
	// For functions that operate on the entire partition, the frame clause will be ignored.
	if !needFrame && spec.Frame != nil {
		specName := spec.Name.O
		b.ctx.GetSessionVars().StmtCtx.AppendNote(ErrWindowFunctionIgnoresFrame.GenWithStackByArgs(windowFuncName, getWindowName(specName)))
		newSpec := *spec
		newSpec.Frame = nil
		return &newSpec, true
	}
	return spec, false
}

// groupWindowFuncs groups the window functions according to the window specification name.
// TODO: We can group the window function by the definition of window specification.
func (b *PlanBuilder) groupWindowFuncs(windowFuncs []*ast.WindowFuncExpr) (map[*ast.WindowSpec][]*ast.WindowFuncExpr, error) {
	// updatedSpecMap is used to handle the specifications that have frame clause changed.
	updatedSpecMap := make(map[string]*ast.WindowSpec)
	groupedWindow := make(map[*ast.WindowSpec][]*ast.WindowFuncExpr)
	for _, windowFunc := range windowFuncs {
		if windowFunc.Spec.Name.L == "" {
			spec := &windowFunc.Spec
			if spec.Ref.L != "" {
				ref, ok := b.windowSpecs[spec.Ref.L]
				if !ok {
					return nil, ErrWindowNoSuchWindow.GenWithStackByArgs(getWindowName(spec.Ref.O))
				}
				err := mergeWindowSpec(spec, ref)
				if err != nil {
					return nil, err
				}
			}
			spec, _ = b.handleDefaultFrame(spec, windowFunc.F)
			groupedWindow[spec] = append(groupedWindow[spec], windowFunc)
			continue
		}

		name := windowFunc.Spec.Name.L
		spec, ok := b.windowSpecs[name]
		if !ok {
			return nil, ErrWindowNoSuchWindow.GenWithStackByArgs(windowFunc.Spec.Name.O)
		}
		newSpec, updated := b.handleDefaultFrame(spec, windowFunc.F)
		if !updated {
			groupedWindow[spec] = append(groupedWindow[spec], windowFunc)
		} else {
			if _, ok := updatedSpecMap[name]; !ok {
				updatedSpecMap[name] = newSpec
			}
			updatedSpec := updatedSpecMap[name]
			groupedWindow[updatedSpec] = append(groupedWindow[updatedSpec], windowFunc)
		}
	}
	return groupedWindow, nil
}

// resolveWindowSpec resolve window specifications for sql like `select ... from t window w1 as (w2), w2 as (partition by a)`.
// We need to resolve the referenced window to get the definition of current window spec.
func resolveWindowSpec(spec *ast.WindowSpec, specs map[string]*ast.WindowSpec, inStack map[string]bool) error {
	if inStack[spec.Name.L] {
		return errors.Trace(ErrWindowCircularityInWindowGraph)
	}
	if spec.Ref.L == "" {
		return nil
	}
	ref, ok := specs[spec.Ref.L]
	if !ok {
		return ErrWindowNoSuchWindow.GenWithStackByArgs(spec.Ref.O)
	}
	inStack[spec.Name.L] = true
	err := resolveWindowSpec(ref, specs, inStack)
	if err != nil {
		return err
	}
	inStack[spec.Name.L] = false
	return mergeWindowSpec(spec, ref)
}

func mergeWindowSpec(spec, ref *ast.WindowSpec) error {
	if ref.Frame != nil {
		return ErrWindowNoInherentFrame.GenWithStackByArgs(ref.Name.O)
	}
	if spec.PartitionBy != nil {
		return errors.Trace(ErrWindowNoChildPartitioning)
	}
	if ref.OrderBy != nil {
		if spec.OrderBy != nil {
			return ErrWindowNoRedefineOrderBy.GenWithStackByArgs(getWindowName(spec.Name.O), ref.Name.O)
		}
		spec.OrderBy = ref.OrderBy
	}
	spec.PartitionBy = ref.PartitionBy
	spec.Ref = model.NewCIStr("")
	return nil
}

func buildWindowSpecs(specs []ast.WindowSpec) (map[string]*ast.WindowSpec, error) {
	specsMap := make(map[string]*ast.WindowSpec, len(specs))
	for _, spec := range specs {
		if _, ok := specsMap[spec.Name.L]; ok {
			return nil, ErrWindowDuplicateName.GenWithStackByArgs(spec.Name.O)
		}
		newSpec := spec
		specsMap[spec.Name.L] = &newSpec
	}
	inStack := make(map[string]bool, len(specs))
	for _, spec := range specsMap {
		err := resolveWindowSpec(spec, specsMap, inStack)
		if err != nil {
			return nil, err
		}
	}
	return specsMap, nil
}

// extractTableList extracts all the TableNames from node.
// If asName is true, extract AsName prior to OrigName.
// Privilege check should use OrigName, while expression may use AsName.
func extractTableList(node ast.ResultSetNode, input []*ast.TableName, asName bool) []*ast.TableName {
	switch x := node.(type) {
	case *ast.Join:
		input = extractTableList(x.Left, input, asName)
		input = extractTableList(x.Right, input, asName)
	case *ast.TableSource:
		if s, ok := x.Source.(*ast.TableName); ok {
			if x.AsName.L != "" && asName {
				newTableName := *s
				newTableName.Name = x.AsName
				newTableName.Schema = model.NewCIStr("")
				input = append(input, &newTableName)
			} else {
				input = append(input, s)
			}
		}
	}
	return input
}

// extractTableSourceAsNames extracts TableSource.AsNames from node.
// if onlySelectStmt is set to be true, only extracts AsNames when TableSource.Source.(type) == *ast.SelectStmt
func extractTableSourceAsNames(node ast.ResultSetNode, input []string, onlySelectStmt bool) []string {
	switch x := node.(type) {
	case *ast.Join:
		input = extractTableSourceAsNames(x.Left, input, onlySelectStmt)
		input = extractTableSourceAsNames(x.Right, input, onlySelectStmt)
	case *ast.TableSource:
		if _, ok := x.Source.(*ast.SelectStmt); !ok && onlySelectStmt {
			break
		}
		if s, ok := x.Source.(*ast.TableName); ok {
			if x.AsName.L == "" {
				input = append(input, s.Name.L)
				break
			}
		}
		input = append(input, x.AsName.L)
	}
	return input
}

func appendVisitInfo(vi []visitInfo, priv mysql.PrivilegeType, db, tbl, col string, err error) []visitInfo {
	return append(vi, visitInfo{
		privilege: priv,
		db:        db,
		table:     tbl,
		column:    col,
		err:       err,
	})
}

func getInnerFromParenthesesAndUnaryPlus(expr ast.ExprNode) ast.ExprNode {
	if pexpr, ok := expr.(*ast.ParenthesesExpr); ok {
		return getInnerFromParenthesesAndUnaryPlus(pexpr.Expr)
	}
	if uexpr, ok := expr.(*ast.UnaryOperationExpr); ok && uexpr.Op == opcode.Plus {
		return getInnerFromParenthesesAndUnaryPlus(uexpr.V)
	}
	return expr
}

// containDifferentJoinTypes checks whether `preferJoinType` contains different
// join types.
func containDifferentJoinTypes(preferJoinType uint) bool {
	inlMask := preferRightAsINLJInner ^ preferLeftAsINLJInner
	inlhjMask := preferRightAsINLHJInner ^ preferLeftAsINLHJInner
	inlmjMask := preferRightAsINLMJInner ^ preferLeftAsINLMJInner

	mask := inlMask ^ inlhjMask ^ inlmjMask
	onesCount := bits.OnesCount(preferJoinType & ^mask)
	if onesCount > 1 || onesCount == 1 && preferJoinType&mask > 0 {
		return true
	}

	cnt := 0
	if preferJoinType&inlMask > 0 {
		cnt++
	}
	if preferJoinType&inlhjMask > 0 {
		cnt++
	}
	if preferJoinType&inlmjMask > 0 {
		cnt++
	}
	return cnt > 1
}<|MERGE_RESOLUTION|>--- conflicted
+++ resolved
@@ -1003,7 +1003,6 @@
 	return newCol, name, nil
 }
 
-<<<<<<< HEAD
 type userVarTypeProcessor struct {
 	ctx     context.Context
 	plan    LogicalPlan
@@ -1043,7 +1042,11 @@
 		field.Expr.Accept(&processor)
 		if processor.err != nil {
 			return processor.err
-=======
+		}
+	}
+	return nil
+}
+
 // findColFromNaturalUsingJoin is used to recursively find the column from the
 // underlying natural-using-join.
 // e.g. For SQL like `select t2.a from t1 join t2 using(a) where t2.a > 0`, the
@@ -1058,7 +1061,6 @@
 		if x.redundantSchema != nil {
 			idx := x.redundantSchema.ColumnIndex(col)
 			return x.redundantNames[idx]
->>>>>>> 6e3d2ecb
 		}
 	}
 	return nil
