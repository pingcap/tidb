--- conflicted
+++ resolved
@@ -3091,24 +3091,11 @@
 	}
 	frame := &WindowFrame{Type: frameClause.Type}
 	var err error
-<<<<<<< HEAD
-	frame.Start, err = b.buildWindowFunctionFrameBound(ctx, spec, orderByItems, &start)
+	frame.Start, err = b.buildWindowFunctionFrameBound(ctx, spec, orderByItems, &frameClause.Extent.Start)
 	if err != nil {
 		return nil, err
 	}
-
-	end := frameClause.Extent.End
-	if end.Type == ast.Preceding && end.UnBounded {
-		return nil, ErrWindowFrameEndIllegal.GenWithStackByArgs(getWindowName(spec.Name.O))
-	}
-	frame.End, err = b.buildWindowFunctionFrameBound(ctx, spec, orderByItems, &end)
-=======
-	frame.Start, err = b.buildWindowFunctionFrameBound(spec, orderByItems, &frameClause.Extent.Start)
-	if err != nil {
-		return nil, err
-	}
-	frame.End, err = b.buildWindowFunctionFrameBound(spec, orderByItems, &frameClause.Extent.End)
->>>>>>> ea52ef53
+	frame.End, err = b.buildWindowFunctionFrameBound(ctx, spec, orderByItems, &frameClause.Extent.End)
 	return frame, err
 }
 
@@ -3183,15 +3170,11 @@
 		if err != nil {
 			return nil, nil, err
 		}
-<<<<<<< HEAD
+		err = b.checkOriginWindowSpecs(funcs, orderBy)
+		if err != nil {
+			return nil, nil, err
+		}
 		frame, err := b.buildWindowFunctionFrame(ctx, spec, orderBy)
-=======
-		err = b.checkOriginWindowSpecs(funcs, orderBy)
-		if err != nil {
-			return nil, nil, err
-		}
-		frame, err := b.buildWindowFunctionFrame(spec, orderBy)
->>>>>>> ea52ef53
 		if err != nil {
 			return nil, nil, err
 		}
