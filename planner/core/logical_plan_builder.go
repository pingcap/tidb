--- conflicted
+++ resolved
@@ -4194,36 +4194,8 @@
 		}
 		result = us
 	}
-<<<<<<< HEAD
 
 	// Adding ExtraPhysTblIDCol for SelectLock (SELECT FOR UPDATE) and UnionScan (transaction buffer handling) are done when building SelectLock and UnionScan
-
-	// If a table is a cache table, it is judged whether it satisfies the conditions of read cache.
-	if tableInfo.TableCacheStatusType == model.TableCacheStatusEnable && b.ctx.GetSessionVars().SnapshotTS == 0 && !b.ctx.GetSessionVars().StmtCtx.IsStaleness {
-		cachedTable := tbl.(table.CachedTable)
-		txn, err := b.ctx.Txn(true)
-		if err != nil {
-			return nil, err
-		}
-		leaseDuration := time.Duration(variable.TableCacheLease.Load()) * time.Second
-		// Use the TS of the transaction to determine whether the cache can be used.
-		cacheData := cachedTable.TryReadFromCache(txn.StartTS(), leaseDuration)
-		if cacheData != nil {
-			sessionVars.StmtCtx.ReadFromTableCache = true
-			us := LogicalUnionScan{handleCols: handleCols, cacheTable: cacheData}.Init(b.ctx, b.getSelectOffset())
-			us.SetChildren(ds)
-			// Table cache does not support table partitions, so no need to add ExtraPhysTblIDCol here!
-			result = us
-		} else {
-			if !b.inUpdateStmt && !b.inDeleteStmt && !sessionVars.StmtCtx.InExplainStmt {
-				startTS := txn.StartTS()
-				store := b.ctx.GetStore()
-				cachedTable.UpdateLockForRead(ctx, store, startTS, leaseDuration)
-			}
-		}
-	}
-=======
->>>>>>> 2d939442
 
 	if sessionVars.StmtCtx.TblInfo2UnionScan == nil {
 		sessionVars.StmtCtx.TblInfo2UnionScan = make(map[*model.TableInfo]bool)
