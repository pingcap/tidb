// Copyright 2016 PingCAP, Inc.
//
// Licensed under the Apache License, Version 2.0 (the "License");
// you may not use this file except in compliance with the License.
// You may obtain a copy of the License at
//
//     http://www.apache.org/licenses/LICENSE-2.0
//
// Unless required by applicable law or agreed to in writing, software
// distributed under the License is distributed on an "AS IS" BASIS,
// WITHOUT WARRANTIES OR CONDITIONS OF ANY KIND, either express or implied.
// See the License for the specific language governing permissions and
// limitations under the License.

package core

import (
	"context"
	"fmt"
	"math"
	"math/bits"
	"sort"
	"strconv"
	"strings"
	"time"
	"unicode"

	"github.com/pingcap/errors"
	"github.com/pingcap/failpoint"
	"github.com/pingcap/tidb/domain"
	"github.com/pingcap/tidb/expression"
	"github.com/pingcap/tidb/expression/aggregation"
	"github.com/pingcap/tidb/infoschema"
	"github.com/pingcap/tidb/kv"
	"github.com/pingcap/tidb/metrics"
	"github.com/pingcap/tidb/parser"
	"github.com/pingcap/tidb/parser/ast"
	"github.com/pingcap/tidb/parser/charset"
	"github.com/pingcap/tidb/parser/format"
	"github.com/pingcap/tidb/parser/model"
	"github.com/pingcap/tidb/parser/mysql"
	"github.com/pingcap/tidb/parser/opcode"
	"github.com/pingcap/tidb/parser/terror"
	fd "github.com/pingcap/tidb/planner/funcdep"
	"github.com/pingcap/tidb/planner/property"
	"github.com/pingcap/tidb/planner/util"
	"github.com/pingcap/tidb/privilege"
	"github.com/pingcap/tidb/sessionctx"
	"github.com/pingcap/tidb/sessionctx/variable"
	"github.com/pingcap/tidb/statistics"
	"github.com/pingcap/tidb/statistics/handle"
	"github.com/pingcap/tidb/table"
	"github.com/pingcap/tidb/table/tables"
	"github.com/pingcap/tidb/table/temptable"
	"github.com/pingcap/tidb/types"
	driver "github.com/pingcap/tidb/types/parser_driver"
	util2 "github.com/pingcap/tidb/util"
	"github.com/pingcap/tidb/util/chunk"
	"github.com/pingcap/tidb/util/collate"
	"github.com/pingcap/tidb/util/dbterror"
	"github.com/pingcap/tidb/util/hack"
	"github.com/pingcap/tidb/util/logutil"
	"github.com/pingcap/tidb/util/mathutil"
	"github.com/pingcap/tidb/util/plancodec"
	"github.com/pingcap/tidb/util/set"
	"github.com/pingcap/tidb/util/size"
)

const (
	// TiDBMergeJoin is hint enforce merge join.
	TiDBMergeJoin = "tidb_smj"
	// HintSMJ is hint enforce merge join.
	HintSMJ = "merge_join"

	// TiDBBroadCastJoin indicates applying broadcast join by force.
	TiDBBroadCastJoin = "tidb_bcj"
	// HintBCJ indicates applying broadcast join by force.
	HintBCJ = "broadcast_join"

	// HintStraightJoin causes TiDB to join tables in the order in which they appear in the FROM clause.
	HintStraightJoin = "straight_join"
	// HintLeading specifies the set of tables to be used as the prefix in the execution plan.
	HintLeading = "leading"

	// TiDBIndexNestedLoopJoin is hint enforce index nested loop join.
	TiDBIndexNestedLoopJoin = "tidb_inlj"
	// HintINLJ is hint enforce index nested loop join.
	HintINLJ = "inl_join"
	// HintINLHJ is hint enforce index nested loop hash join.
	HintINLHJ = "inl_hash_join"
	// HintINLMJ is hint enforce index nested loop merge join.
	HintINLMJ = "inl_merge_join"
	// TiDBHashJoin is hint enforce hash join.
	TiDBHashJoin = "tidb_hj"
	// HintHJ is hint enforce hash join.
	HintHJ = "hash_join"
	// HintHashJoinBuild is hint enforce hash join's build side
	HintHashJoinBuild = "hash_join_build"
	// HintHashJoinProbe is hint enforce hash join's probe side
	HintHashJoinProbe = "hash_join_probe"
	// HintHashAgg is hint enforce hash aggregation.
	HintHashAgg = "hash_agg"
	// HintStreamAgg is hint enforce stream aggregation.
	HintStreamAgg = "stream_agg"
	// HintUseIndex is hint enforce using some indexes.
	HintUseIndex = "use_index"
	// HintIgnoreIndex is hint enforce ignoring some indexes.
	HintIgnoreIndex = "ignore_index"
	// HintForceIndex make optimizer to use this index even if it thinks a table scan is more efficient.
	HintForceIndex = "force_index"
	// HintAggToCop is hint enforce pushing aggregation to coprocessor.
	HintAggToCop = "agg_to_cop"
	// HintReadFromStorage is hint enforce some tables read from specific type of storage.
	HintReadFromStorage = "read_from_storage"
	// HintTiFlash is a label represents the tiflash storage type.
	HintTiFlash = "tiflash"
	// HintTiKV is a label represents the tikv storage type.
	HintTiKV = "tikv"
	// HintIndexMerge is a hint to enforce using some indexes at the same time.
	HintIndexMerge = "use_index_merge"
	// HintTimeRange is a hint to specify the time range for metrics summary tables
	HintTimeRange = "time_range"
	// HintIgnorePlanCache is a hint to enforce ignoring plan cache
	HintIgnorePlanCache = "ignore_plan_cache"
	// HintLimitToCop is a hint enforce pushing limit or topn to coprocessor.
	HintLimitToCop = "limit_to_cop"
	// HintMerge is a hint which can switch turning inline for the CTE.
	HintMerge = "merge"
	// HintSemiJoinRewrite is a hint to force we rewrite the semi join operator as much as possible.
	HintSemiJoinRewrite = "semi_join_rewrite"
	// HintNoDecorrelate indicates a LogicalApply not to be decorrelated.
	HintNoDecorrelate = "no_decorrelate"
)

const (
	// ErrExprInSelect  is in select fields for the error of ErrFieldNotInGroupBy
	ErrExprInSelect = "SELECT list"
	// ErrExprInOrderBy  is in order by items for the error of ErrFieldNotInGroupBy
	ErrExprInOrderBy = "ORDER BY"
)

// aggOrderByResolver is currently resolving expressions of order by clause
// in aggregate function GROUP_CONCAT.
type aggOrderByResolver struct {
	ctx       sessionctx.Context
	err       error
	args      []ast.ExprNode
	exprDepth int // exprDepth is the depth of current expression in expression tree.
}

func (a *aggOrderByResolver) Enter(inNode ast.Node) (ast.Node, bool) {
	a.exprDepth++
	if n, ok := inNode.(*driver.ParamMarkerExpr); ok {
		if a.exprDepth == 1 {
			_, isNull, isExpectedType := getUintFromNode(a.ctx, n)
			// For constant uint expression in top level, it should be treated as position expression.
			if !isNull && isExpectedType {
				return expression.ConstructPositionExpr(n), true
			}
		}
	}
	return inNode, false
}

func (a *aggOrderByResolver) Leave(inNode ast.Node) (ast.Node, bool) {
	if v, ok := inNode.(*ast.PositionExpr); ok {
		pos, isNull, err := expression.PosFromPositionExpr(a.ctx, v)
		if err != nil {
			a.err = err
		}
		if err != nil || isNull {
			return inNode, false
		}
		if pos < 1 || pos > len(a.args) {
			errPos := strconv.Itoa(pos)
			if v.P != nil {
				errPos = "?"
			}
			a.err = ErrUnknownColumn.FastGenByArgs(errPos, "order clause")
			return inNode, false
		}
		ret := a.args[pos-1]
		return ret, true
	}
	return inNode, true
}

func (b *PlanBuilder) buildAggregation(ctx context.Context, p LogicalPlan, aggFuncList []*ast.AggregateFuncExpr, gbyItems []expression.Expression,
	correlatedAggMap map[*ast.AggregateFuncExpr]int) (LogicalPlan, map[int]int, error) {
	b.optFlag |= flagBuildKeyInfo
	b.optFlag |= flagPushDownAgg
	// We may apply aggregation eliminate optimization.
	// So we add the flagMaxMinEliminate to try to convert max/min to topn and flagPushDownTopN to handle the newly added topn operator.
	b.optFlag |= flagMaxMinEliminate
	b.optFlag |= flagPushDownTopN
	// when we eliminate the max and min we may add `is not null` filter.
	b.optFlag |= flagPredicatePushDown
	b.optFlag |= flagEliminateAgg
	b.optFlag |= flagEliminateProjection

	if b.ctx.GetSessionVars().EnableSkewDistinctAgg {
		b.optFlag |= flagSkewDistinctAgg
	}

	plan4Agg := LogicalAggregation{AggFuncs: make([]*aggregation.AggFuncDesc, 0, len(aggFuncList))}.Init(b.ctx, b.getSelectOffset())
	if hint := b.TableHints(); hint != nil {
		plan4Agg.aggHints = hint.aggHints
	}
	schema4Agg := expression.NewSchema(make([]*expression.Column, 0, len(aggFuncList)+p.Schema().Len())...)
	names := make(types.NameSlice, 0, len(aggFuncList)+p.Schema().Len())
	// aggIdxMap maps the old index to new index after applying common aggregation functions elimination.
	aggIndexMap := make(map[int]int)

	allAggsFirstRow := true
	for i, aggFunc := range aggFuncList {
		newArgList := make([]expression.Expression, 0, len(aggFunc.Args))
		for _, arg := range aggFunc.Args {
			newArg, np, err := b.rewrite(ctx, arg, p, nil, true)
			if err != nil {
				return nil, nil, err
			}
			p = np
			newArgList = append(newArgList, newArg)
		}
		newFunc, err := aggregation.NewAggFuncDesc(b.ctx, aggFunc.F, newArgList, aggFunc.Distinct)
		if err != nil {
			return nil, nil, err
		}
		if newFunc.Name != ast.AggFuncFirstRow {
			allAggsFirstRow = false
		}
		if aggFunc.Order != nil {
			trueArgs := aggFunc.Args[:len(aggFunc.Args)-1] // the last argument is SEPARATOR, remote it.
			resolver := &aggOrderByResolver{
				ctx:  b.ctx,
				args: trueArgs,
			}
			for _, byItem := range aggFunc.Order.Items {
				resolver.exprDepth = 0
				resolver.err = nil
				retExpr, _ := byItem.Expr.Accept(resolver)
				if resolver.err != nil {
					return nil, nil, errors.Trace(resolver.err)
				}
				newByItem, np, err := b.rewrite(ctx, retExpr.(ast.ExprNode), p, nil, true)
				if err != nil {
					return nil, nil, err
				}
				p = np
				newFunc.OrderByItems = append(newFunc.OrderByItems, &util.ByItems{Expr: newByItem, Desc: byItem.Desc})
			}
		}
		// combine identical aggregate functions
		combined := false
		for j := 0; j < i; j++ {
			oldFunc := plan4Agg.AggFuncs[aggIndexMap[j]]
			if oldFunc.Equal(b.ctx, newFunc) {
				aggIndexMap[i] = aggIndexMap[j]
				combined = true
				if _, ok := correlatedAggMap[aggFunc]; ok {
					if _, ok = b.correlatedAggMapper[aggFuncList[j]]; !ok {
						b.correlatedAggMapper[aggFuncList[j]] = &expression.CorrelatedColumn{
							Column: *schema4Agg.Columns[aggIndexMap[j]],
						}
					}
					b.correlatedAggMapper[aggFunc] = b.correlatedAggMapper[aggFuncList[j]]
				}
				break
			}
		}
		// create new columns for aggregate functions which show up first
		if !combined {
			position := len(plan4Agg.AggFuncs)
			aggIndexMap[i] = position
			plan4Agg.AggFuncs = append(plan4Agg.AggFuncs, newFunc)
			column := expression.Column{
				UniqueID: b.ctx.GetSessionVars().AllocPlanColumnID(),
				RetType:  newFunc.RetTp,
			}
			schema4Agg.Append(&column)
			names = append(names, types.EmptyName)
			if _, ok := correlatedAggMap[aggFunc]; ok {
				b.correlatedAggMapper[aggFunc] = &expression.CorrelatedColumn{
					Column: column,
				}
			}
		}
	}
	for i, col := range p.Schema().Columns {
		newFunc, err := aggregation.NewAggFuncDesc(b.ctx, ast.AggFuncFirstRow, []expression.Expression{col}, false)
		if err != nil {
			return nil, nil, err
		}
		plan4Agg.AggFuncs = append(plan4Agg.AggFuncs, newFunc)
		newCol, _ := col.Clone().(*expression.Column)
		newCol.RetType = newFunc.RetTp
		schema4Agg.Append(newCol)
		names = append(names, p.OutputNames()[i])
	}
	var (
		join            *LogicalJoin
		isJoin          bool
		isSelectionJoin bool
	)
	join, isJoin = p.(*LogicalJoin)
	selection, isSelection := p.(*LogicalSelection)
	if isSelection {
		join, isSelectionJoin = selection.children[0].(*LogicalJoin)
	}
	if (isJoin && join.fullSchema != nil) || (isSelectionJoin && join.fullSchema != nil) {
		for i, col := range join.fullSchema.Columns {
			if p.Schema().Contains(col) {
				continue
			}
			newFunc, err := aggregation.NewAggFuncDesc(b.ctx, ast.AggFuncFirstRow, []expression.Expression{col}, false)
			if err != nil {
				return nil, nil, err
			}
			plan4Agg.AggFuncs = append(plan4Agg.AggFuncs, newFunc)
			newCol, _ := col.Clone().(*expression.Column)
			newCol.RetType = newFunc.RetTp
			schema4Agg.Append(newCol)
			names = append(names, join.fullNames[i])
		}
	}
	hasGroupBy := len(gbyItems) > 0
	for i, aggFunc := range plan4Agg.AggFuncs {
		err := aggFunc.UpdateNotNullFlag4RetType(hasGroupBy, allAggsFirstRow)
		if err != nil {
			return nil, nil, err
		}
		schema4Agg.Columns[i].RetType = aggFunc.RetTp
	}
	plan4Agg.names = names
	plan4Agg.SetChildren(p)
	plan4Agg.GroupByItems = gbyItems
	plan4Agg.SetSchema(schema4Agg)
	return plan4Agg, aggIndexMap, nil
}

func (b *PlanBuilder) buildTableRefs(ctx context.Context, from *ast.TableRefsClause) (p LogicalPlan, err error) {
	if from == nil {
		p = b.buildTableDual()
		return
	}
	defer func() {
		// After build the resultSetNode, need to reset it so that it can be referenced by outer level.
		for _, cte := range b.outerCTEs {
			cte.recursiveRef = false
		}
	}()
	return b.buildResultSetNode(ctx, from.TableRefs, false)
}

func (b *PlanBuilder) buildResultSetNode(ctx context.Context, node ast.ResultSetNode, isCTE bool) (p LogicalPlan, err error) {
	//If it is building the CTE queries, we will mark them.
	b.isCTE = isCTE
	switch x := node.(type) {
	case *ast.Join:
		return b.buildJoin(ctx, x)
	case *ast.TableSource:
		var isTableName bool
		switch v := x.Source.(type) {
		case *ast.SelectStmt:
			ci := b.prepareCTECheckForSubQuery()
			defer resetCTECheckForSubQuery(ci)
			p, err = b.buildSelect(ctx, v)
		case *ast.SetOprStmt:
			ci := b.prepareCTECheckForSubQuery()
			defer resetCTECheckForSubQuery(ci)
			p, err = b.buildSetOpr(ctx, v)
		case *ast.TableName:
			p, err = b.buildDataSource(ctx, v, &x.AsName)
			isTableName = true
		default:
			err = ErrUnsupportedType.GenWithStackByArgs(v)
		}
		if err != nil {
			return nil, err
		}

		for _, name := range p.OutputNames() {
			if name.Hidden {
				continue
			}
			if x.AsName.L != "" {
				name.TblName = x.AsName
			}
		}
		// `TableName` is not a select block, so we do not need to handle it.
		if !isTableName && b.ctx.GetSessionVars().PlannerSelectBlockAsName != nil {
			b.ctx.GetSessionVars().PlannerSelectBlockAsName[p.SelectBlockOffset()] = ast.HintTable{DBName: p.OutputNames()[0].DBName, TableName: p.OutputNames()[0].TblName}
		}
		// Duplicate column name in one table is not allowed.
		// "select * from (select 1, 1) as a;" is duplicate
		dupNames := make(map[string]struct{}, len(p.Schema().Columns))
		for _, name := range p.OutputNames() {
			colName := name.ColName.O
			if _, ok := dupNames[colName]; ok {
				return nil, ErrDupFieldName.GenWithStackByArgs(colName)
			}
			dupNames[colName] = struct{}{}
		}
		return p, nil
	case *ast.SelectStmt:
		return b.buildSelect(ctx, x)
	case *ast.SetOprStmt:
		return b.buildSetOpr(ctx, x)
	default:
		return nil, ErrUnsupportedType.GenWithStack("Unsupported ast.ResultSetNode(%T) for buildResultSetNode()", x)
	}
}

// pushDownConstExpr checks if the condition is from filter condition, if true, push it down to both
// children of join, whatever the join type is; if false, push it down to inner child of outer join,
// and both children of non-outer-join.
func (p *LogicalJoin) pushDownConstExpr(expr expression.Expression, leftCond []expression.Expression,
	rightCond []expression.Expression, filterCond bool) ([]expression.Expression, []expression.Expression) {
	switch p.JoinType {
	case LeftOuterJoin, LeftOuterSemiJoin, AntiLeftOuterSemiJoin:
		if filterCond {
			leftCond = append(leftCond, expr)
			// Append the expr to right join condition instead of `rightCond`, to make it able to be
			// pushed down to children of join.
			p.RightConditions = append(p.RightConditions, expr)
		} else {
			rightCond = append(rightCond, expr)
		}
	case RightOuterJoin:
		if filterCond {
			rightCond = append(rightCond, expr)
			p.LeftConditions = append(p.LeftConditions, expr)
		} else {
			leftCond = append(leftCond, expr)
		}
	case SemiJoin, InnerJoin:
		leftCond = append(leftCond, expr)
		rightCond = append(rightCond, expr)
	case AntiSemiJoin:
		if filterCond {
			leftCond = append(leftCond, expr)
		}
		rightCond = append(rightCond, expr)
	}
	return leftCond, rightCond
}

func (p *LogicalJoin) extractOnCondition(conditions []expression.Expression, deriveLeft bool,
	deriveRight bool) (eqCond []*expression.ScalarFunction, leftCond []expression.Expression,
	rightCond []expression.Expression, otherCond []expression.Expression) {
	return p.ExtractOnCondition(conditions, p.children[0].Schema(), p.children[1].Schema(), deriveLeft, deriveRight)
}

// ExtractOnCondition divide conditions in CNF of join node into 4 groups.
// These conditions can be where conditions, join conditions, or collection of both.
// If deriveLeft/deriveRight is set, we would try to derive more conditions for left/right plan.
func (p *LogicalJoin) ExtractOnCondition(
	conditions []expression.Expression,
	leftSchema *expression.Schema,
	rightSchema *expression.Schema,
	deriveLeft bool,
	deriveRight bool) (eqCond []*expression.ScalarFunction, leftCond []expression.Expression,
	rightCond []expression.Expression, otherCond []expression.Expression) {
	for _, expr := range conditions {
		// For queries like `select a in (select a from s where s.b = t.b) from t`,
		// if subquery is empty caused by `s.b = t.b`, the result should always be
		// false even if t.a is null or s.a is null. To make this join "empty aware",
		// we should differentiate `t.a = s.a` from other column equal conditions, so
		// we put it into OtherConditions instead of EqualConditions of join.
		if expression.IsEQCondFromIn(expr) {
			otherCond = append(otherCond, expr)
			continue
		}
		binop, ok := expr.(*expression.ScalarFunction)
		if ok && len(binop.GetArgs()) == 2 {
			ctx := binop.GetCtx()
			arg0, lOK := binop.GetArgs()[0].(*expression.Column)
			arg1, rOK := binop.GetArgs()[1].(*expression.Column)
			if lOK && rOK {
				leftCol := leftSchema.RetrieveColumn(arg0)
				rightCol := rightSchema.RetrieveColumn(arg1)
				if leftCol == nil || rightCol == nil {
					leftCol = leftSchema.RetrieveColumn(arg1)
					rightCol = rightSchema.RetrieveColumn(arg0)
					arg0, arg1 = arg1, arg0
				}
				if leftCol != nil && rightCol != nil {
					if deriveLeft {
						if isNullRejected(ctx, leftSchema, expr) && !mysql.HasNotNullFlag(leftCol.RetType.GetFlag()) {
							notNullExpr := expression.BuildNotNullExpr(ctx, leftCol)
							leftCond = append(leftCond, notNullExpr)
						}
					}
					if deriveRight {
						if isNullRejected(ctx, rightSchema, expr) && !mysql.HasNotNullFlag(rightCol.RetType.GetFlag()) {
							notNullExpr := expression.BuildNotNullExpr(ctx, rightCol)
							rightCond = append(rightCond, notNullExpr)
						}
					}
					if binop.FuncName.L == ast.EQ {
						cond := expression.NewFunctionInternal(ctx, ast.EQ, types.NewFieldType(mysql.TypeTiny), arg0, arg1)
						eqCond = append(eqCond, cond.(*expression.ScalarFunction))
						continue
					}
				}
			}
		}
		columns := expression.ExtractColumns(expr)
		// `columns` may be empty, if the condition is like `correlated_column op constant`, or `constant`,
		// push this kind of constant condition down according to join type.
		if len(columns) == 0 {
			leftCond, rightCond = p.pushDownConstExpr(expr, leftCond, rightCond, deriveLeft || deriveRight)
			continue
		}
		allFromLeft, allFromRight := true, true
		for _, col := range columns {
			if !leftSchema.Contains(col) {
				allFromLeft = false
			}
			if !rightSchema.Contains(col) {
				allFromRight = false
			}
		}
		if allFromRight {
			rightCond = append(rightCond, expr)
		} else if allFromLeft {
			leftCond = append(leftCond, expr)
		} else {
			// Relax expr to two supersets: leftRelaxedCond and rightRelaxedCond, the expression now is
			// `expr AND leftRelaxedCond AND rightRelaxedCond`. Motivation is to push filters down to
			// children as much as possible.
			if deriveLeft {
				leftRelaxedCond := expression.DeriveRelaxedFiltersFromDNF(expr, leftSchema)
				if leftRelaxedCond != nil {
					leftCond = append(leftCond, leftRelaxedCond)
				}
			}
			if deriveRight {
				rightRelaxedCond := expression.DeriveRelaxedFiltersFromDNF(expr, rightSchema)
				if rightRelaxedCond != nil {
					rightCond = append(rightCond, rightRelaxedCond)
				}
			}
			otherCond = append(otherCond, expr)
		}
	}
	return
}

// extractTableAlias returns table alias of the LogicalPlan's columns.
// It will return nil when there are multiple table alias, because the alias is only used to check if
// the logicalPlan match some optimizer hints, and hints are not expected to take effect in this case.
func extractTableAlias(p Plan, parentOffset int) *hintTableInfo {
	if len(p.OutputNames()) > 0 && p.OutputNames()[0].TblName.L != "" {
		firstName := p.OutputNames()[0]
		for _, name := range p.OutputNames() {
			if name.TblName.L != firstName.TblName.L || name.DBName.L != firstName.DBName.L {
				return nil
			}
		}
		blockOffset := p.SelectBlockOffset()
		blockAsNames := p.SCtx().GetSessionVars().PlannerSelectBlockAsName
		// For sub-queries like `(select * from t) t1`, t1 should belong to its surrounding select block.
		if blockOffset != parentOffset && blockAsNames != nil && blockAsNames[blockOffset].TableName.L != "" {
			blockOffset = parentOffset
		}
		dbName := firstName.DBName
		if dbName.L == "" {
			dbName = model.NewCIStr(p.SCtx().GetSessionVars().CurrentDB)
		}
		return &hintTableInfo{dbName: dbName, tblName: firstName.TblName, selectOffset: blockOffset}
	}
	return nil
}

func (p *LogicalJoin) setPreferredJoinTypeAndOrder(hintInfo *tableHintInfo) {
	if hintInfo == nil {
		return
	}

	lhsAlias := extractTableAlias(p.children[0], p.blockOffset)
	rhsAlias := extractTableAlias(p.children[1], p.blockOffset)
	if hintInfo.ifPreferMergeJoin(lhsAlias, rhsAlias) {
		p.preferJoinType |= preferMergeJoin
	}
	if hintInfo.ifPreferBroadcastJoin(lhsAlias, rhsAlias) {
		p.preferJoinType |= preferBCJoin
	}
	if hintInfo.ifPreferHashJoin(lhsAlias, rhsAlias) {
		p.preferJoinType |= preferHashJoin
	}
	if hintInfo.ifPreferINLJ(lhsAlias) {
		p.preferJoinType |= preferLeftAsINLJInner
	}
	if hintInfo.ifPreferINLJ(rhsAlias) {
		p.preferJoinType |= preferRightAsINLJInner
	}
	if hintInfo.ifPreferINLHJ(lhsAlias) {
		p.preferJoinType |= preferLeftAsINLHJInner
	}
	if hintInfo.ifPreferINLHJ(rhsAlias) {
		p.preferJoinType |= preferRightAsINLHJInner
	}
	if hintInfo.ifPreferINLMJ(lhsAlias) {
		p.preferJoinType |= preferLeftAsINLMJInner
	}
	if hintInfo.ifPreferINLMJ(rhsAlias) {
		p.preferJoinType |= preferRightAsINLMJInner
	}
	if hintInfo.ifPreferHJBuild(lhsAlias) {
		p.preferJoinType |= preferLeftAsHJBuild
	}
	if hintInfo.ifPreferHJBuild(rhsAlias) {
		p.preferJoinType |= preferRightAsHJBuild
	}
	if hintInfo.ifPreferHJProbe(lhsAlias) {
		p.preferJoinType |= preferLeftAsHJProbe
	}
	if hintInfo.ifPreferHJProbe(rhsAlias) {
		p.preferJoinType |= preferRightAsHJProbe
	}
	if containDifferentJoinTypes(p.preferJoinType) {
		errMsg := "Join hints are conflict, you can only specify one type of join"
		warning := ErrInternal.GenWithStack(errMsg)
		p.ctx.GetSessionVars().StmtCtx.AppendWarning(warning)
		p.preferJoinType = 0
	}
	// set the join order
	if hintInfo.leadingJoinOrder != nil {
		p.preferJoinOrder = hintInfo.matchTableName([]*hintTableInfo{lhsAlias, rhsAlias}, hintInfo.leadingJoinOrder)
	}
	// set hintInfo for further usage if this hint info can be used.
	if p.preferJoinType != 0 || p.preferJoinOrder {
		p.hintInfo = hintInfo
	}
}

func (ds *DataSource) setPreferredStoreType(hintInfo *tableHintInfo) {
	if hintInfo == nil {
		return
	}

	var alias *hintTableInfo
	if len(ds.TableAsName.L) != 0 {
		alias = &hintTableInfo{dbName: ds.DBName, tblName: *ds.TableAsName, selectOffset: ds.SelectBlockOffset()}
	} else {
		alias = &hintTableInfo{dbName: ds.DBName, tblName: ds.tableInfo.Name, selectOffset: ds.SelectBlockOffset()}
	}
	if hintTbl := hintInfo.ifPreferTiKV(alias); hintTbl != nil {
		for _, path := range ds.possibleAccessPaths {
			if path.StoreType == kv.TiKV {
				ds.preferStoreType |= preferTiKV
				ds.preferPartitions[preferTiKV] = hintTbl.partitions
				break
			}
		}
		if ds.preferStoreType&preferTiKV == 0 {
			errMsg := fmt.Sprintf("No available path for table %s.%s with the store type %s of the hint /*+ read_from_storage */, "+
				"please check the status of the table replica and variable value of tidb_isolation_read_engines(%v)",
				ds.DBName.O, ds.table.Meta().Name.O, kv.TiKV.Name(), ds.ctx.GetSessionVars().GetIsolationReadEngines())
			warning := ErrInternal.GenWithStack(errMsg)
			ds.ctx.GetSessionVars().StmtCtx.AppendWarning(warning)
		} else {
			ds.ctx.GetSessionVars().RaiseWarningWhenMPPEnforced("MPP mode may be blocked because you have set a hint to read table `" + hintTbl.tblName.O + "` from TiKV.")
		}
	}
	if hintTbl := hintInfo.ifPreferTiFlash(alias); hintTbl != nil {
		// `ds.preferStoreType != 0`, which means there's a hint hit the both TiKV value and TiFlash value for table.
		// We can't support read a table from two different storages, even partition table.
		if ds.preferStoreType != 0 {
			errMsg := fmt.Sprintf("Storage hints are conflict, you can only specify one storage type of table %s.%s",
				alias.dbName.L, alias.tblName.L)
			warning := ErrInternal.GenWithStack(errMsg)
			ds.ctx.GetSessionVars().StmtCtx.AppendWarning(warning)
			ds.preferStoreType = 0
			return
		}
		for _, path := range ds.possibleAccessPaths {
			if path.StoreType == kv.TiFlash {
				ds.preferStoreType |= preferTiFlash
				ds.preferPartitions[preferTiFlash] = hintTbl.partitions
				break
			}
		}
		if ds.preferStoreType&preferTiFlash == 0 {
			errMsg := fmt.Sprintf("No available path for table %s.%s with the store type %s of the hint /*+ read_from_storage */, "+
				"please check the status of the table replica and variable value of tidb_isolation_read_engines(%v)",
				ds.DBName.O, ds.table.Meta().Name.O, kv.TiFlash.Name(), ds.ctx.GetSessionVars().GetIsolationReadEngines())
			warning := ErrInternal.GenWithStack(errMsg)
			ds.ctx.GetSessionVars().StmtCtx.AppendWarning(warning)
		}
	}
}

func resetNotNullFlag(schema *expression.Schema, start, end int) {
	for i := start; i < end; i++ {
		col := *schema.Columns[i]
		newFieldType := *col.RetType
		newFieldType.DelFlag(mysql.NotNullFlag)
		col.RetType = &newFieldType
		schema.Columns[i] = &col
	}
}

func (b *PlanBuilder) buildJoin(ctx context.Context, joinNode *ast.Join) (LogicalPlan, error) {
	// We will construct a "Join" node for some statements like "INSERT",
	// "DELETE", "UPDATE", "REPLACE". For this scenario "joinNode.Right" is nil
	// and we only build the left "ResultSetNode".
	if joinNode.Right == nil {
		return b.buildResultSetNode(ctx, joinNode.Left, false)
	}

	b.optFlag = b.optFlag | flagPredicatePushDown
	// Add join reorder flag regardless of inner join or outer join.
	b.optFlag = b.optFlag | flagJoinReOrder

	leftPlan, err := b.buildResultSetNode(ctx, joinNode.Left, false)
	if err != nil {
		return nil, err
	}

	rightPlan, err := b.buildResultSetNode(ctx, joinNode.Right, false)
	if err != nil {
		return nil, err
	}

	// The recursive part in CTE must not be on the right side of a LEFT JOIN.
	if lc, ok := rightPlan.(*LogicalCTETable); ok && joinNode.Tp == ast.LeftJoin {
		return nil, ErrCTERecursiveForbiddenJoinOrder.GenWithStackByArgs(lc.name)
	}

	handleMap1 := b.handleHelper.popMap()
	handleMap2 := b.handleHelper.popMap()
	b.handleHelper.mergeAndPush(handleMap1, handleMap2)

	joinPlan := LogicalJoin{StraightJoin: joinNode.StraightJoin || b.inStraightJoin}.Init(b.ctx, b.getSelectOffset())
	joinPlan.SetChildren(leftPlan, rightPlan)
	joinPlan.SetSchema(expression.MergeSchema(leftPlan.Schema(), rightPlan.Schema()))
	joinPlan.names = make([]*types.FieldName, leftPlan.Schema().Len()+rightPlan.Schema().Len())
	copy(joinPlan.names, leftPlan.OutputNames())
	copy(joinPlan.names[leftPlan.Schema().Len():], rightPlan.OutputNames())

	// Set join type.
	switch joinNode.Tp {
	case ast.LeftJoin:
		// left outer join need to be checked elimination
		b.optFlag = b.optFlag | flagEliminateOuterJoin
		joinPlan.JoinType = LeftOuterJoin
		resetNotNullFlag(joinPlan.schema, leftPlan.Schema().Len(), joinPlan.schema.Len())
	case ast.RightJoin:
		// right outer join need to be checked elimination
		b.optFlag = b.optFlag | flagEliminateOuterJoin
		joinPlan.JoinType = RightOuterJoin
		resetNotNullFlag(joinPlan.schema, 0, leftPlan.Schema().Len())
	default:
		joinPlan.JoinType = InnerJoin
	}

	// Merge sub-plan's fullSchema into this join plan.
	// Please read the comment of LogicalJoin.fullSchema for the details.
	var (
		lFullSchema, rFullSchema *expression.Schema
		lFullNames, rFullNames   types.NameSlice
	)
	if left, ok := leftPlan.(*LogicalJoin); ok && left.fullSchema != nil {
		lFullSchema = left.fullSchema
		lFullNames = left.fullNames
	} else {
		lFullSchema = leftPlan.Schema()
		lFullNames = leftPlan.OutputNames()
	}
	if right, ok := rightPlan.(*LogicalJoin); ok && right.fullSchema != nil {
		rFullSchema = right.fullSchema
		rFullNames = right.fullNames
	} else {
		rFullSchema = rightPlan.Schema()
		rFullNames = rightPlan.OutputNames()
	}
	if joinNode.Tp == ast.RightJoin {
		// Make sure lFullSchema means outer full schema and rFullSchema means inner full schema.
		lFullSchema, rFullSchema = rFullSchema, lFullSchema
		lFullNames, rFullNames = rFullNames, lFullNames
	}
	joinPlan.fullSchema = expression.MergeSchema(lFullSchema, rFullSchema)

	// Clear NotNull flag for the inner side schema if it's an outer join.
	if joinNode.Tp == ast.LeftJoin || joinNode.Tp == ast.RightJoin {
		resetNotNullFlag(joinPlan.fullSchema, lFullSchema.Len(), joinPlan.fullSchema.Len())
	}

	// Merge sub-plan's fullNames into this join plan, similar to the fullSchema logic above.
	joinPlan.fullNames = make([]*types.FieldName, 0, len(lFullNames)+len(rFullNames))
	for _, lName := range lFullNames {
		name := *lName
		joinPlan.fullNames = append(joinPlan.fullNames, &name)
	}
	for _, rName := range rFullNames {
		name := *rName
		joinPlan.fullNames = append(joinPlan.fullNames, &name)
	}

	// Set preferred join algorithm if some join hints is specified by user.
	joinPlan.setPreferredJoinTypeAndOrder(b.TableHints())

	// "NATURAL JOIN" doesn't have "ON" or "USING" conditions.
	//
	// The "NATURAL [LEFT] JOIN" of two tables is defined to be semantically
	// equivalent to an "INNER JOIN" or a "LEFT JOIN" with a "USING" clause
	// that names all columns that exist in both tables.
	//
	// See https://dev.mysql.com/doc/refman/5.7/en/join.html for more detail.
	if joinNode.NaturalJoin {
		err = b.buildNaturalJoin(joinPlan, leftPlan, rightPlan, joinNode)
		if err != nil {
			return nil, err
		}
	} else if joinNode.Using != nil {
		err = b.buildUsingClause(joinPlan, leftPlan, rightPlan, joinNode)
		if err != nil {
			return nil, err
		}
	} else if joinNode.On != nil {
		b.curClause = onClause
		onExpr, newPlan, err := b.rewrite(ctx, joinNode.On.Expr, joinPlan, nil, false)
		if err != nil {
			return nil, err
		}
		if newPlan != joinPlan {
			return nil, errors.New("ON condition doesn't support subqueries yet")
		}
		onCondition := expression.SplitCNFItems(onExpr)
		// Keep these expressions as a LogicalSelection upon the inner join, in order to apply
		// possible decorrelate optimizations. The ON clause is actually treated as a WHERE clause now.
		if joinPlan.JoinType == InnerJoin {
			sel := LogicalSelection{Conditions: onCondition}.Init(b.ctx, b.getSelectOffset())
			sel.SetChildren(joinPlan)
			return sel, nil
		}
		joinPlan.AttachOnConds(onCondition)
	} else if joinPlan.JoinType == InnerJoin {
		// If a inner join without "ON" or "USING" clause, it's a cartesian
		// product over the join tables.
		joinPlan.cartesianJoin = true
	}

	return joinPlan, nil
}

// buildUsingClause eliminate the redundant columns and ordering columns based
// on the "USING" clause.
//
// According to the standard SQL, columns are ordered in the following way:
//  1. coalesced common columns of "leftPlan" and "rightPlan", in the order they
//     appears in "leftPlan".
//  2. the rest columns in "leftPlan", in the order they appears in "leftPlan".
//  3. the rest columns in "rightPlan", in the order they appears in "rightPlan".
func (b *PlanBuilder) buildUsingClause(p *LogicalJoin, leftPlan, rightPlan LogicalPlan, join *ast.Join) error {
	filter := make(map[string]bool, len(join.Using))
	for _, col := range join.Using {
		filter[col.Name.L] = true
	}
	err := b.coalesceCommonColumns(p, leftPlan, rightPlan, join.Tp, filter)
	if err != nil {
		return err
	}
	// We do not need to coalesce columns for update and delete.
	if b.inUpdateStmt || b.inDeleteStmt {
		p.setSchemaAndNames(expression.MergeSchema(p.Children()[0].Schema(), p.Children()[1].Schema()),
			append(p.Children()[0].OutputNames(), p.Children()[1].OutputNames()...))
	}
	return nil
}

// buildNaturalJoin builds natural join output schema. It finds out all the common columns
// then using the same mechanism as buildUsingClause to eliminate redundant columns and build join conditions.
// According to standard SQL, producing this display order:
//
//	All the common columns
//	Every column in the first (left) table that is not a common column
//	Every column in the second (right) table that is not a common column
func (b *PlanBuilder) buildNaturalJoin(p *LogicalJoin, leftPlan, rightPlan LogicalPlan, join *ast.Join) error {
	err := b.coalesceCommonColumns(p, leftPlan, rightPlan, join.Tp, nil)
	if err != nil {
		return err
	}
	// We do not need to coalesce columns for update and delete.
	if b.inUpdateStmt || b.inDeleteStmt {
		p.setSchemaAndNames(expression.MergeSchema(p.Children()[0].Schema(), p.Children()[1].Schema()),
			append(p.Children()[0].OutputNames(), p.Children()[1].OutputNames()...))
	}
	return nil
}

// coalesceCommonColumns is used by buildUsingClause and buildNaturalJoin. The filter is used by buildUsingClause.
func (b *PlanBuilder) coalesceCommonColumns(p *LogicalJoin, leftPlan, rightPlan LogicalPlan, joinTp ast.JoinType, filter map[string]bool) error {
	lsc := leftPlan.Schema().Clone()
	rsc := rightPlan.Schema().Clone()
	if joinTp == ast.LeftJoin {
		resetNotNullFlag(rsc, 0, rsc.Len())
	} else if joinTp == ast.RightJoin {
		resetNotNullFlag(lsc, 0, lsc.Len())
	}
	lColumns, rColumns := lsc.Columns, rsc.Columns
	lNames, rNames := leftPlan.OutputNames().Shallow(), rightPlan.OutputNames().Shallow()
	if joinTp == ast.RightJoin {
		leftPlan, rightPlan = rightPlan, leftPlan
		lNames, rNames = rNames, lNames
		lColumns, rColumns = rsc.Columns, lsc.Columns
	}

	// Check using clause with ambiguous columns.
	if filter != nil {
		checkAmbiguous := func(names types.NameSlice) error {
			columnNameInFilter := set.StringSet{}
			for _, name := range names {
				if _, ok := filter[name.ColName.L]; !ok {
					continue
				}
				if columnNameInFilter.Exist(name.ColName.L) {
					return ErrAmbiguous.GenWithStackByArgs(name.ColName.L, "from clause")
				}
				columnNameInFilter.Insert(name.ColName.L)
			}
			return nil
		}
		err := checkAmbiguous(lNames)
		if err != nil {
			return err
		}
		err = checkAmbiguous(rNames)
		if err != nil {
			return err
		}
	}

	// Find out all the common columns and put them ahead.
	commonLen := 0
	for i, lName := range lNames {
		// Natural join should ignore _tidb_rowid
		if lName.ColName.L == "_tidb_rowid" {
			continue
		}
		for j := commonLen; j < len(rNames); j++ {
			if lName.ColName.L != rNames[j].ColName.L {
				continue
			}

			if len(filter) > 0 {
				if !filter[lName.ColName.L] {
					break
				}
				// Mark this column exist.
				filter[lName.ColName.L] = false
			}

			col := lColumns[i]
			copy(lColumns[commonLen+1:i+1], lColumns[commonLen:i])
			lColumns[commonLen] = col

			name := lNames[i]
			copy(lNames[commonLen+1:i+1], lNames[commonLen:i])
			lNames[commonLen] = name

			col = rColumns[j]
			copy(rColumns[commonLen+1:j+1], rColumns[commonLen:j])
			rColumns[commonLen] = col

			name = rNames[j]
			copy(rNames[commonLen+1:j+1], rNames[commonLen:j])
			rNames[commonLen] = name

			commonLen++
			break
		}
	}

	if len(filter) > 0 && len(filter) != commonLen {
		for col, notExist := range filter {
			if notExist {
				return ErrUnknownColumn.GenWithStackByArgs(col, "from clause")
			}
		}
	}

	schemaCols := make([]*expression.Column, len(lColumns)+len(rColumns)-commonLen)
	copy(schemaCols[:len(lColumns)], lColumns)
	copy(schemaCols[len(lColumns):], rColumns[commonLen:])
	names := make(types.NameSlice, len(schemaCols))
	copy(names, lNames)
	copy(names[len(lNames):], rNames[commonLen:])

	conds := make([]expression.Expression, 0, commonLen)
	for i := 0; i < commonLen; i++ {
		lc, rc := lsc.Columns[i], rsc.Columns[i]
		cond, err := expression.NewFunction(b.ctx, ast.EQ, types.NewFieldType(mysql.TypeTiny), lc, rc)
		if err != nil {
			return err
		}
		conds = append(conds, cond)
		if p.fullSchema != nil {
			// since fullSchema is derived from left and right schema in upper layer, so rc/lc must be in fullSchema.
			if joinTp == ast.RightJoin {
				p.fullNames[p.fullSchema.ColumnIndex(lc)].Redundant = true
			} else {
				p.fullNames[p.fullSchema.ColumnIndex(rc)].Redundant = true
			}
		}
	}

	p.SetSchema(expression.NewSchema(schemaCols...))
	p.names = names

	p.OtherConditions = append(conds, p.OtherConditions...)

	return nil
}

func (b *PlanBuilder) buildSelection(ctx context.Context, p LogicalPlan, where ast.ExprNode, aggMapper map[*ast.AggregateFuncExpr]int) (LogicalPlan, error) {
	b.optFlag |= flagPredicatePushDown
	if b.curClause != havingClause {
		b.curClause = whereClause
	}

	conditions := splitWhere(where)
	expressions := make([]expression.Expression, 0, len(conditions))
	selection := LogicalSelection{}.Init(b.ctx, b.getSelectOffset())
	for _, cond := range conditions {
		expr, np, err := b.rewrite(ctx, cond, p, aggMapper, false)
		if err != nil {
			return nil, err
		}
		p = np
		if expr == nil {
			continue
		}
		expressions = append(expressions, expr)
	}
	cnfExpres := make([]expression.Expression, 0)
	for _, expr := range expressions {
		cnfItems := expression.SplitCNFItems(expr)
		for _, item := range cnfItems {
			if con, ok := item.(*expression.Constant); ok && con.DeferredExpr == nil && con.ParamMarker == nil {
				ret, _, err := expression.EvalBool(b.ctx, expression.CNFExprs{con}, chunk.Row{})
				if err != nil {
					return nil, errors.Trace(err)
				}
				if ret {
					continue
				}
				// If there is condition which is always false, return dual plan directly.
				dual := LogicalTableDual{}.Init(b.ctx, b.getSelectOffset())
				dual.names = p.OutputNames()
				dual.SetSchema(p.Schema())
				return dual, nil
			}
			cnfExpres = append(cnfExpres, item)
		}
	}
	if len(cnfExpres) == 0 {
		return p, nil
	}
	// check expr field types.
	for i, expr := range cnfExpres {
		if expr.GetType().EvalType() == types.ETString {
			tp := &types.FieldType{}
			tp.SetType(mysql.TypeDouble)
			tp.SetFlag(expr.GetType().GetFlag())
			tp.SetFlen(mysql.MaxRealWidth)
			tp.SetDecimal(types.UnspecifiedLength)
			types.SetBinChsClnFlag(tp)
			cnfExpres[i] = expression.TryPushCastIntoControlFunctionForHybridType(b.ctx, expr, tp)
		}
	}
	selection.Conditions = cnfExpres
	selection.SetChildren(p)
	return selection, nil
}

// buildProjectionFieldNameFromColumns builds the field name, table name and database name when field expression is a column reference.
func (*PlanBuilder) buildProjectionFieldNameFromColumns(origField *ast.SelectField, colNameField *ast.ColumnNameExpr, name *types.FieldName) (colName, origColName, tblName, origTblName, dbName model.CIStr) {
	origTblName, origColName, dbName = name.OrigTblName, name.OrigColName, name.DBName
	if origField.AsName.L == "" {
		colName = colNameField.Name.Name
	} else {
		colName = origField.AsName
	}
	if tblName.L == "" {
		tblName = name.TblName
	} else {
		tblName = colNameField.Name.Table
	}
	return
}

// buildProjectionFieldNameFromExpressions builds the field name when field expression is a normal expression.
func (b *PlanBuilder) buildProjectionFieldNameFromExpressions(_ context.Context, field *ast.SelectField) (model.CIStr, error) {
	if agg, ok := field.Expr.(*ast.AggregateFuncExpr); ok && agg.F == ast.AggFuncFirstRow {
		// When the query is select t.a from t group by a; The Column Name should be a but not t.a;
		return agg.Args[0].(*ast.ColumnNameExpr).Name.Name, nil
	}

	innerExpr := getInnerFromParenthesesAndUnaryPlus(field.Expr)
	funcCall, isFuncCall := innerExpr.(*ast.FuncCallExpr)
	// When used to produce a result set column, NAME_CONST() causes the column to have the given name.
	// See https://dev.mysql.com/doc/refman/5.7/en/miscellaneous-functions.html#function_name-const for details
	if isFuncCall && funcCall.FnName.L == ast.NameConst {
		if v, err := evalAstExpr(b.ctx, funcCall.Args[0]); err == nil {
			if s, err := v.ToString(); err == nil {
				return model.NewCIStr(s), nil
			}
		}
		return model.NewCIStr(""), ErrWrongArguments.GenWithStackByArgs("NAME_CONST")
	}
	valueExpr, isValueExpr := innerExpr.(*driver.ValueExpr)

	// Non-literal: Output as inputed, except that comments need to be removed.
	if !isValueExpr {
		return model.NewCIStr(parser.SpecFieldPattern.ReplaceAllStringFunc(field.Text(), parser.TrimComment)), nil
	}

	// Literal: Need special processing
	switch valueExpr.Kind() {
	case types.KindString:
		projName := valueExpr.GetString()
		projOffset := valueExpr.GetProjectionOffset()
		if projOffset >= 0 {
			projName = projName[:projOffset]
		}
		// See #3686, #3994:
		// For string literals, string content is used as column name. Non-graph initial characters are trimmed.
		fieldName := strings.TrimLeftFunc(projName, func(r rune) bool {
			return !unicode.IsOneOf(mysql.RangeGraph, r)
		})
		return model.NewCIStr(fieldName), nil
	case types.KindNull:
		// See #4053, #3685
		return model.NewCIStr("NULL"), nil
	case types.KindBinaryLiteral:
		// Don't rewrite BIT literal or HEX literals
		return model.NewCIStr(field.Text()), nil
	case types.KindInt64:
		// See #9683
		// TRUE or FALSE can be a int64
		if mysql.HasIsBooleanFlag(valueExpr.Type.GetFlag()) {
			if i := valueExpr.GetValue().(int64); i == 0 {
				return model.NewCIStr("FALSE"), nil
			}
			return model.NewCIStr("TRUE"), nil
		}
		fallthrough

	default:
		fieldName := field.Text()
		fieldName = strings.TrimLeft(fieldName, "\t\n +(")
		fieldName = strings.TrimRight(fieldName, "\t\n )")
		return model.NewCIStr(fieldName), nil
	}
}

// buildProjectionField builds the field object according to SelectField in projection.
func (b *PlanBuilder) buildProjectionField(ctx context.Context, p LogicalPlan, field *ast.SelectField, expr expression.Expression) (*expression.Column, *types.FieldName, error) {
	var origTblName, tblName, origColName, colName, dbName model.CIStr
	innerNode := getInnerFromParenthesesAndUnaryPlus(field.Expr)
	col, isCol := expr.(*expression.Column)
	// Correlated column won't affect the final output names. So we can put it in any of the three logic block.
	// Don't put it into the first block just for simplifying the codes.
	if colNameField, ok := innerNode.(*ast.ColumnNameExpr); ok && isCol {
		// Field is a column reference.
		idx := p.Schema().ColumnIndex(col)
		var name *types.FieldName
		// The column maybe the one from join's redundant part.
		if idx == -1 {
			name = findColFromNaturalUsingJoin(p, col)
		} else {
			name = p.OutputNames()[idx]
		}
		colName, origColName, tblName, origTblName, dbName = b.buildProjectionFieldNameFromColumns(field, colNameField, name)
	} else if field.AsName.L != "" {
		// Field has alias.
		colName = field.AsName
	} else {
		// Other: field is an expression.
		var err error
		if colName, err = b.buildProjectionFieldNameFromExpressions(ctx, field); err != nil {
			return nil, nil, err
		}
	}
	name := &types.FieldName{
		TblName:     tblName,
		OrigTblName: origTblName,
		ColName:     colName,
		OrigColName: origColName,
		DBName:      dbName,
	}
	if isCol {
		return col, name, nil
	}
	if expr == nil {
		return nil, name, nil
	}
	// invalid unique id
	correlatedColUniqueID := int64(0)
	if cc, ok := expr.(*expression.CorrelatedColumn); ok {
		correlatedColUniqueID = cc.UniqueID
	}
	// for expr projection, we should record the map relationship <hashcode, uniqueID> down.
	newCol := &expression.Column{
		UniqueID:              b.ctx.GetSessionVars().AllocPlanColumnID(),
		RetType:               expr.GetType(),
		CorrelatedColUniqueID: correlatedColUniqueID,
	}
	if b.ctx.GetSessionVars().OptimizerEnableNewOnlyFullGroupByCheck {
		if b.ctx.GetSessionVars().MapHashCode2UniqueID4ExtendedCol == nil {
			b.ctx.GetSessionVars().MapHashCode2UniqueID4ExtendedCol = make(map[string]int, 1)
		}
		b.ctx.GetSessionVars().MapHashCode2UniqueID4ExtendedCol[string(expr.HashCode(b.ctx.GetSessionVars().StmtCtx))] = int(newCol.UniqueID)
	}
	newCol.SetCoercibility(expr.Coercibility())
	return newCol, name, nil
}

type userVarTypeProcessor struct {
	ctx     context.Context
	plan    LogicalPlan
	builder *PlanBuilder
	mapper  map[*ast.AggregateFuncExpr]int
	err     error
}

func (p *userVarTypeProcessor) Enter(in ast.Node) (ast.Node, bool) {
	v, ok := in.(*ast.VariableExpr)
	if !ok {
		return in, false
	}
	if v.IsSystem || v.Value == nil {
		return in, true
	}
	_, p.plan, p.err = p.builder.rewrite(p.ctx, v, p.plan, p.mapper, true)
	return in, true
}

func (p *userVarTypeProcessor) Leave(in ast.Node) (ast.Node, bool) {
	return in, p.err == nil
}

func (b *PlanBuilder) preprocessUserVarTypes(ctx context.Context, p LogicalPlan, fields []*ast.SelectField, mapper map[*ast.AggregateFuncExpr]int) error {
	aggMapper := make(map[*ast.AggregateFuncExpr]int)
	for agg, i := range mapper {
		aggMapper[agg] = i
	}
	processor := userVarTypeProcessor{
		ctx:     ctx,
		plan:    p,
		builder: b,
		mapper:  aggMapper,
	}
	for _, field := range fields {
		field.Expr.Accept(&processor)
		if processor.err != nil {
			return processor.err
		}
	}
	return nil
}

// findColFromNaturalUsingJoin is used to recursively find the column from the
// underlying natural-using-join.
// e.g. For SQL like `select t2.a from t1 join t2 using(a) where t2.a > 0`, the
// plan will be `join->selection->projection`. The schema of the `selection`
// will be `[t1.a]`, thus we need to recursively retrieve the `t2.a` from the
// underlying join.
func findColFromNaturalUsingJoin(p LogicalPlan, col *expression.Column) (name *types.FieldName) {
	switch x := p.(type) {
	case *LogicalLimit, *LogicalSelection, *LogicalTopN, *LogicalSort, *LogicalMaxOneRow:
		return findColFromNaturalUsingJoin(p.Children()[0], col)
	case *LogicalJoin:
		if x.fullSchema != nil {
			idx := x.fullSchema.ColumnIndex(col)
			return x.fullNames[idx]
		}
	}
	return nil
}

// buildProjection returns a Projection plan and non-aux columns length.
func (b *PlanBuilder) buildProjection(ctx context.Context, p LogicalPlan, fields []*ast.SelectField, mapper map[*ast.AggregateFuncExpr]int,
	windowMapper map[*ast.WindowFuncExpr]int, considerWindow bool, expandGenerateColumn bool) (LogicalPlan, []expression.Expression, int, error) {
	err := b.preprocessUserVarTypes(ctx, p, fields, mapper)
	if err != nil {
		return nil, nil, 0, err
	}
	b.optFlag |= flagEliminateProjection
	b.curClause = fieldList
	proj := LogicalProjection{Exprs: make([]expression.Expression, 0, len(fields))}.Init(b.ctx, b.getSelectOffset())
	schema := expression.NewSchema(make([]*expression.Column, 0, len(fields))...)
	oldLen := 0
	newNames := make([]*types.FieldName, 0, len(fields))
	for i, field := range fields {
		if !field.Auxiliary {
			oldLen++
		}

		isWindowFuncField := ast.HasWindowFlag(field.Expr)
		// Although window functions occurs in the select fields, but it has to be processed after having clause.
		// So when we build the projection for select fields, we need to skip the window function.
		// When `considerWindow` is false, we will only build fields for non-window functions, so we add fake placeholders.
		// for window functions. These fake placeholders will be erased in column pruning.
		// When `considerWindow` is true, all the non-window fields have been built, so we just use the schema columns.
		if considerWindow && !isWindowFuncField {
			col := p.Schema().Columns[i]
			proj.Exprs = append(proj.Exprs, col)
			schema.Append(col)
			newNames = append(newNames, p.OutputNames()[i])
			continue
		} else if !considerWindow && isWindowFuncField {
			expr := expression.NewZero()
			proj.Exprs = append(proj.Exprs, expr)
			col, name, err := b.buildProjectionField(ctx, p, field, expr)
			if err != nil {
				return nil, nil, 0, err
			}
			schema.Append(col)
			newNames = append(newNames, name)
			continue
		}
		newExpr, np, err := b.rewriteWithPreprocess(ctx, field.Expr, p, mapper, windowMapper, true, nil)
		if err != nil {
			return nil, nil, 0, err
		}

		// For window functions in the order by clause, we will append an field for it.
		// We need rewrite the window mapper here so order by clause could find the added field.
		if considerWindow && isWindowFuncField && field.Auxiliary {
			if windowExpr, ok := field.Expr.(*ast.WindowFuncExpr); ok {
				windowMapper[windowExpr] = i
			}
		}

		p = np
		proj.Exprs = append(proj.Exprs, newExpr)

		col, name, err := b.buildProjectionField(ctx, p, field, newExpr)
		if err != nil {
			return nil, nil, 0, err
		}
		schema.Append(col)
		newNames = append(newNames, name)
	}
	proj.SetSchema(schema)
	proj.names = newNames
	if expandGenerateColumn {
		// Sometimes we need to add some fields to the projection so that we can use generate column substitute
		// optimization. For example: select a+1 from t order by a+1, with a virtual generate column c as (a+1) and
		// an index on c. We need to add c into the projection so that we can replace a+1 with c.
		exprToColumn := make(ExprColumnMap)
		collectGenerateColumn(p, exprToColumn)
		for expr, col := range exprToColumn {
			idx := p.Schema().ColumnIndex(col)
			if idx == -1 {
				continue
			}
			if proj.schema.Contains(col) {
				continue
			}
			proj.schema.Columns = append(proj.schema.Columns, col)
			proj.Exprs = append(proj.Exprs, expr)
			proj.names = append(proj.names, p.OutputNames()[idx])
		}
	}
	proj.SetChildren(p)
	// delay the only-full-group-by-check in create view statement to later query.
	if !b.isCreateView && b.ctx.GetSessionVars().OptimizerEnableNewOnlyFullGroupByCheck && b.ctx.GetSessionVars().SQLMode.HasOnlyFullGroupBy() {
		fds := proj.ExtractFD()
		// Projection -> Children -> ...
		// Let the projection itself to evaluate the whole FD, which will build the connection
		// 1: from select-expr to registered-expr
		// 2: from base-column to select-expr
		// After that
		if fds.HasAggBuilt {
			for offset, expr := range proj.Exprs[:len(fields)] {
				// skip the auxiliary column in agg appended to select fields, which mainly comes from two kind of cases:
				// 1: having agg(t.a), this will append t.a to the select fields, if it isn't here.
				// 2: order by agg(t.a), this will append t.a to the select fields, if it isn't here.
				if fields[offset].AuxiliaryColInAgg {
					continue
				}
				item := fd.NewFastIntSet()
				switch x := expr.(type) {
				case *expression.Column:
					item.Insert(int(x.UniqueID))
				case *expression.ScalarFunction:
					if expression.CheckFuncInExpr(x, ast.AnyValue) {
						continue
					}
					scalarUniqueID, ok := fds.IsHashCodeRegistered(string(hack.String(x.HashCode(p.SCtx().GetSessionVars().StmtCtx))))
					if !ok {
						logutil.BgLogger().Warn("Error occurred while maintaining the functional dependency")
						continue
					}
					item.Insert(scalarUniqueID)
				default:
				}
				// Rule #1, if there are no group cols, the col in the order by shouldn't be limited.
				if fds.GroupByCols.Only1Zero() && fields[offset].AuxiliaryColInOrderBy {
					continue
				}

				// Rule #2, if select fields are constant, it's ok.
				if item.SubsetOf(fds.ConstantCols()) {
					continue
				}

				// Rule #3, if select fields are subset of group by items, it's ok.
				if item.SubsetOf(fds.GroupByCols) {
					continue
				}

				// Rule #4, if select fields are dependencies of Strict FD with determinants in group-by items, it's ok.
				// lax FD couldn't be done here, eg: for unique key (b), index key NULL & NULL are different rows with
				// uncertain other column values.
				strictClosure := fds.ClosureOfStrict(fds.GroupByCols)
				if item.SubsetOf(strictClosure) {
					continue
				}
				// locate the base col that are not in (constant list / group by list / strict fd closure) for error show.
				baseCols := expression.ExtractColumns(expr)
				errShowCol := baseCols[0]
				for _, col := range baseCols {
					colSet := fd.NewFastIntSet(int(col.UniqueID))
					if !colSet.SubsetOf(strictClosure) {
						errShowCol = col
						break
					}
				}
				// better use the schema alias name firstly if any.
				name := ""
				for idx, schemaCol := range proj.Schema().Columns {
					if schemaCol.UniqueID == errShowCol.UniqueID {
						name = proj.names[idx].String()
						break
					}
				}
				if name == "" {
					name = errShowCol.OrigName
				}
				// Only1Zero is to judge whether it's no-group-by-items case.
				if !fds.GroupByCols.Only1Zero() {
					return nil, nil, 0, ErrFieldNotInGroupBy.GenWithStackByArgs(offset+1, ErrExprInSelect, name)
				}
				return nil, nil, 0, ErrMixOfGroupFuncAndFields.GenWithStackByArgs(offset+1, name)
			}
			if fds.GroupByCols.Only1Zero() {
				// maxOneRow is delayed from agg's ExtractFD logic since some details listed in it.
				projectionUniqueIDs := fd.NewFastIntSet()
				for _, expr := range proj.Exprs {
					switch x := expr.(type) {
					case *expression.Column:
						projectionUniqueIDs.Insert(int(x.UniqueID))
					case *expression.ScalarFunction:
						scalarUniqueID, ok := fds.IsHashCodeRegistered(string(hack.String(x.HashCode(p.SCtx().GetSessionVars().StmtCtx))))
						if !ok {
							logutil.BgLogger().Warn("Error occurred while maintaining the functional dependency")
							continue
						}
						projectionUniqueIDs.Insert(scalarUniqueID)
					}
				}
				fds.MaxOneRow(projectionUniqueIDs)
			}
			// for select * from view (include agg), outer projection don't have to check select list with the inner group-by flag.
			fds.HasAggBuilt = false
		}
	}
	return proj, proj.Exprs, oldLen, nil
}

func (b *PlanBuilder) buildDistinct(child LogicalPlan, length int) (*LogicalAggregation, error) {
	b.optFlag = b.optFlag | flagBuildKeyInfo
	b.optFlag = b.optFlag | flagPushDownAgg
	plan4Agg := LogicalAggregation{
		AggFuncs:     make([]*aggregation.AggFuncDesc, 0, child.Schema().Len()),
		GroupByItems: expression.Column2Exprs(child.Schema().Clone().Columns[:length]),
	}.Init(b.ctx, child.SelectBlockOffset())
	if hint := b.TableHints(); hint != nil {
		plan4Agg.aggHints = hint.aggHints
	}
	for _, col := range child.Schema().Columns {
		aggDesc, err := aggregation.NewAggFuncDesc(b.ctx, ast.AggFuncFirstRow, []expression.Expression{col}, false)
		if err != nil {
			return nil, err
		}
		plan4Agg.AggFuncs = append(plan4Agg.AggFuncs, aggDesc)
	}
	plan4Agg.SetChildren(child)
	plan4Agg.SetSchema(child.Schema().Clone())
	plan4Agg.names = child.OutputNames()
	// Distinct will be rewritten as first_row, we reset the type here since the return type
	// of first_row is not always the same as the column arg of first_row.
	for i, col := range plan4Agg.schema.Columns {
		col.RetType = plan4Agg.AggFuncs[i].RetTp
	}
	return plan4Agg, nil
}

// unionJoinFieldType finds the type which can carry the given types in Union.
// Note that unionJoinFieldType doesn't handle charset and collation, caller need to handle it by itself.
func unionJoinFieldType(a, b *types.FieldType) *types.FieldType {
	// We ignore the pure NULL type.
	if a.GetType() == mysql.TypeNull {
		return b
	} else if b.GetType() == mysql.TypeNull {
		return a
	}
	resultTp := types.NewFieldType(types.MergeFieldType(a.GetType(), b.GetType()))
	// This logic will be intelligible when it is associated with the buildProjection4Union logic.
	if resultTp.GetType() == mysql.TypeNewDecimal {
		// The decimal result type will be unsigned only when all the decimals to be united are unsigned.
		resultTp.AndFlag(b.GetFlag() & mysql.UnsignedFlag)
	} else {
		// Non-decimal results will be unsigned when a,b both unsigned.
		// ref1: https://dev.mysql.com/doc/refman/5.7/en/union.html#union-result-set
		// ref2: https://github.com/pingcap/tidb/issues/24953
		resultTp.AddFlag((a.GetFlag() & mysql.UnsignedFlag) & (b.GetFlag() & mysql.UnsignedFlag))
	}
	resultTp.SetDecimalUnderLimit(mathutil.Max(a.GetDecimal(), b.GetDecimal()))
	// `flen - decimal` is the fraction before '.'
	if a.GetFlen() == -1 || b.GetFlen() == -1 {
		resultTp.SetFlenUnderLimit(-1)
	} else {
		resultTp.SetFlenUnderLimit(mathutil.Max(a.GetFlen()-a.GetDecimal(), b.GetFlen()-b.GetDecimal()) + resultTp.GetDecimal())
	}
	types.TryToFixFlenOfDatetime(resultTp)
	if resultTp.EvalType() != types.ETInt && (a.EvalType() == types.ETInt || b.EvalType() == types.ETInt) && resultTp.GetFlen() < mysql.MaxIntWidth {
		resultTp.SetFlen(mysql.MaxIntWidth)
	}
	expression.SetBinFlagOrBinStr(b, resultTp)
	return resultTp
}

// Set the flen of the union column using the max flen in children.
func (*PlanBuilder) setUnionFlen(resultTp *types.FieldType, cols []expression.Expression) {
	if resultTp.GetFlen() == -1 {
		return
	}
	isBinary := resultTp.GetCharset() == charset.CharsetBin
	for i := 0; i < len(cols); i++ {
		childTp := cols[i].GetType()
		childTpCharLen := 1
		if isBinary {
			childTpCharLen = charset.CharacterSetInfos[childTp.GetCharset()].Maxlen
		}
		resultTp.SetFlen(mathutil.Max(resultTp.GetFlen(), childTpCharLen*childTp.GetFlen()))
	}
}

func (b *PlanBuilder) buildProjection4Union(_ context.Context, u *LogicalUnionAll) error {
	unionCols := make([]*expression.Column, 0, u.children[0].Schema().Len())
	names := make([]*types.FieldName, 0, u.children[0].Schema().Len())

	// Infer union result types by its children's schema.
	for i, col := range u.children[0].Schema().Columns {
		tmpExprs := make([]expression.Expression, 0, len(u.Children()))
		tmpExprs = append(tmpExprs, col)
		resultTp := col.RetType
		for j := 1; j < len(u.children); j++ {
			tmpExprs = append(tmpExprs, u.children[j].Schema().Columns[i])
			childTp := u.children[j].Schema().Columns[i].RetType
			resultTp = unionJoinFieldType(resultTp, childTp)
		}
		collation, err := expression.CheckAndDeriveCollationFromExprs(b.ctx, "UNION", resultTp.EvalType(), tmpExprs...)
		if err != nil || collation.Coer == expression.CoercibilityNone {
			return collate.ErrIllegalMixCollation.GenWithStackByArgs("UNION")
		}
		resultTp.SetCharset(collation.Charset)
		resultTp.SetCollate(collation.Collation)
		b.setUnionFlen(resultTp, tmpExprs)
		names = append(names, &types.FieldName{ColName: u.children[0].OutputNames()[i].ColName})
		unionCols = append(unionCols, &expression.Column{
			RetType:  resultTp,
			UniqueID: b.ctx.GetSessionVars().AllocPlanColumnID(),
		})
	}
	u.schema = expression.NewSchema(unionCols...)
	u.names = names
	// Process each child and add a projection above original child.
	// So the schema of `UnionAll` can be the same with its children's.
	for childID, child := range u.children {
		exprs := make([]expression.Expression, len(child.Schema().Columns))
		for i, srcCol := range child.Schema().Columns {
			dstType := unionCols[i].RetType
			srcType := srcCol.RetType
			if !srcType.Equal(dstType) {
				exprs[i] = expression.BuildCastFunction4Union(b.ctx, srcCol, dstType)
			} else {
				exprs[i] = srcCol
			}
		}
		b.optFlag |= flagEliminateProjection
		proj := LogicalProjection{Exprs: exprs, AvoidColumnEvaluator: true}.Init(b.ctx, b.getSelectOffset())
		proj.SetSchema(u.schema.Clone())
		// reset the schema type to make the "not null" flag right.
		for i, expr := range exprs {
			proj.schema.Columns[i].RetType = expr.GetType()
		}
		proj.SetChildren(child)
		u.children[childID] = proj
	}
	return nil
}

func (b *PlanBuilder) buildSetOpr(ctx context.Context, setOpr *ast.SetOprStmt) (LogicalPlan, error) {
	if setOpr.With != nil {
		l := len(b.outerCTEs)
		defer func() {
			b.outerCTEs = b.outerCTEs[:l]
		}()
		err := b.buildWith(ctx, setOpr.With)
		if err != nil {
			return nil, err
		}
	}

	// Because INTERSECT has higher precedence than UNION and EXCEPT. We build it first.
	selectPlans := make([]LogicalPlan, 0, len(setOpr.SelectList.Selects))
	afterSetOprs := make([]*ast.SetOprType, 0, len(setOpr.SelectList.Selects))
	selects := setOpr.SelectList.Selects
	for i := 0; i < len(selects); i++ {
		intersects := []ast.Node{selects[i]}
		for i+1 < len(selects) {
			breakIteration := false
			switch x := selects[i+1].(type) {
			case *ast.SelectStmt:
				if *x.AfterSetOperator != ast.Intersect && *x.AfterSetOperator != ast.IntersectAll {
					breakIteration = true
				}
			case *ast.SetOprSelectList:
				if *x.AfterSetOperator != ast.Intersect && *x.AfterSetOperator != ast.IntersectAll {
					breakIteration = true
				}
			}
			if breakIteration {
				break
			}
			intersects = append(intersects, selects[i+1])
			i++
		}
		selectPlan, afterSetOpr, err := b.buildIntersect(ctx, intersects)
		if err != nil {
			return nil, err
		}
		selectPlans = append(selectPlans, selectPlan)
		afterSetOprs = append(afterSetOprs, afterSetOpr)
	}
	setOprPlan, err := b.buildExcept(ctx, selectPlans, afterSetOprs)
	if err != nil {
		return nil, err
	}

	oldLen := setOprPlan.Schema().Len()

	for i := 0; i < len(setOpr.SelectList.Selects); i++ {
		b.handleHelper.popMap()
	}
	b.handleHelper.pushMap(nil)

	if setOpr.OrderBy != nil {
		setOprPlan, err = b.buildSort(ctx, setOprPlan, setOpr.OrderBy.Items, nil, nil)
		if err != nil {
			return nil, err
		}
	}

	if setOpr.Limit != nil {
		setOprPlan, err = b.buildLimit(setOprPlan, setOpr.Limit)
		if err != nil {
			return nil, err
		}
	}

	// Fix issue #8189 (https://github.com/pingcap/tidb/issues/8189).
	// If there are extra expressions generated from `ORDER BY` clause, generate a `Projection` to remove them.
	if oldLen != setOprPlan.Schema().Len() {
		proj := LogicalProjection{Exprs: expression.Column2Exprs(setOprPlan.Schema().Columns[:oldLen])}.Init(b.ctx, b.getSelectOffset())
		proj.SetChildren(setOprPlan)
		schema := expression.NewSchema(setOprPlan.Schema().Clone().Columns[:oldLen]...)
		for _, col := range schema.Columns {
			col.UniqueID = b.ctx.GetSessionVars().AllocPlanColumnID()
		}
		proj.names = setOprPlan.OutputNames()[:oldLen]
		proj.SetSchema(schema)
		return proj, nil
	}
	return setOprPlan, nil
}

func (b *PlanBuilder) buildSemiJoinForSetOperator(
	leftOriginPlan LogicalPlan,
	rightPlan LogicalPlan,
	joinType JoinType) (leftPlan LogicalPlan, err error) {
	leftPlan, err = b.buildDistinct(leftOriginPlan, leftOriginPlan.Schema().Len())
	if err != nil {
		return nil, err
	}
	joinPlan := LogicalJoin{JoinType: joinType}.Init(b.ctx, b.getSelectOffset())
	joinPlan.SetChildren(leftPlan, rightPlan)
	joinPlan.SetSchema(leftPlan.Schema())
	joinPlan.names = make([]*types.FieldName, leftPlan.Schema().Len())
	copy(joinPlan.names, leftPlan.OutputNames())
	for j := 0; j < len(rightPlan.Schema().Columns); j++ {
		leftCol, rightCol := leftPlan.Schema().Columns[j], rightPlan.Schema().Columns[j]
		eqCond, err := expression.NewFunction(b.ctx, ast.NullEQ, types.NewFieldType(mysql.TypeTiny), leftCol, rightCol)
		if err != nil {
			return nil, err
		}
		if leftCol.RetType.GetType() != rightCol.RetType.GetType() {
			joinPlan.OtherConditions = append(joinPlan.OtherConditions, eqCond)
		} else {
			joinPlan.EqualConditions = append(joinPlan.EqualConditions, eqCond.(*expression.ScalarFunction))
		}
	}
	return joinPlan, nil
}

// buildIntersect build the set operator for 'intersect'. It is called before buildExcept and buildUnion because of its
// higher precedence.
func (b *PlanBuilder) buildIntersect(ctx context.Context, selects []ast.Node) (LogicalPlan, *ast.SetOprType, error) {
	var leftPlan LogicalPlan
	var err error
	var afterSetOperator *ast.SetOprType
	switch x := selects[0].(type) {
	case *ast.SelectStmt:
		afterSetOperator = x.AfterSetOperator
		leftPlan, err = b.buildSelect(ctx, x)
	case *ast.SetOprSelectList:
		afterSetOperator = x.AfterSetOperator
		leftPlan, err = b.buildSetOpr(ctx, &ast.SetOprStmt{SelectList: x, With: x.With})
	}
	if err != nil {
		return nil, nil, err
	}
	if len(selects) == 1 {
		return leftPlan, afterSetOperator, nil
	}

	columnNums := leftPlan.Schema().Len()
	for i := 1; i < len(selects); i++ {
		var rightPlan LogicalPlan
		switch x := selects[i].(type) {
		case *ast.SelectStmt:
			if *x.AfterSetOperator == ast.IntersectAll {
				// TODO: support intersect all
				return nil, nil, errors.Errorf("TiDB do not support intersect all")
			}
			rightPlan, err = b.buildSelect(ctx, x)
		case *ast.SetOprSelectList:
			if *x.AfterSetOperator == ast.IntersectAll {
				// TODO: support intersect all
				return nil, nil, errors.Errorf("TiDB do not support intersect all")
			}
			rightPlan, err = b.buildSetOpr(ctx, &ast.SetOprStmt{SelectList: x, With: x.With})
		}
		if err != nil {
			return nil, nil, err
		}
		if rightPlan.Schema().Len() != columnNums {
			return nil, nil, ErrWrongNumberOfColumnsInSelect.GenWithStackByArgs()
		}
		leftPlan, err = b.buildSemiJoinForSetOperator(leftPlan, rightPlan, SemiJoin)
		if err != nil {
			return nil, nil, err
		}
	}
	return leftPlan, afterSetOperator, nil
}

// buildExcept build the set operators for 'except', and in this function, it calls buildUnion at the same time. Because
// Union and except has the same precedence.
func (b *PlanBuilder) buildExcept(ctx context.Context, selects []LogicalPlan, afterSetOpts []*ast.SetOprType) (LogicalPlan, error) {
	unionPlans := []LogicalPlan{selects[0]}
	tmpAfterSetOpts := []*ast.SetOprType{nil}
	columnNums := selects[0].Schema().Len()
	for i := 1; i < len(selects); i++ {
		rightPlan := selects[i]
		if rightPlan.Schema().Len() != columnNums {
			return nil, ErrWrongNumberOfColumnsInSelect.GenWithStackByArgs()
		}
		if *afterSetOpts[i] == ast.Except {
			leftPlan, err := b.buildUnion(ctx, unionPlans, tmpAfterSetOpts)
			if err != nil {
				return nil, err
			}
			leftPlan, err = b.buildSemiJoinForSetOperator(leftPlan, rightPlan, AntiSemiJoin)
			if err != nil {
				return nil, err
			}
			unionPlans = []LogicalPlan{leftPlan}
			tmpAfterSetOpts = []*ast.SetOprType{nil}
		} else if *afterSetOpts[i] == ast.ExceptAll {
			// TODO: support except all.
			return nil, errors.Errorf("TiDB do not support except all")
		} else {
			unionPlans = append(unionPlans, rightPlan)
			tmpAfterSetOpts = append(tmpAfterSetOpts, afterSetOpts[i])
		}
	}
	return b.buildUnion(ctx, unionPlans, tmpAfterSetOpts)
}

func (b *PlanBuilder) buildUnion(ctx context.Context, selects []LogicalPlan, afterSetOpts []*ast.SetOprType) (LogicalPlan, error) {
	if len(selects) == 1 {
		return selects[0], nil
	}
	distinctSelectPlans, allSelectPlans, err := b.divideUnionSelectPlans(ctx, selects, afterSetOpts)
	if err != nil {
		return nil, err
	}
	unionDistinctPlan, err := b.buildUnionAll(ctx, distinctSelectPlans)
	if err != nil {
		return nil, err
	}
	if unionDistinctPlan != nil {
		unionDistinctPlan, err = b.buildDistinct(unionDistinctPlan, unionDistinctPlan.Schema().Len())
		if err != nil {
			return nil, err
		}
		if len(allSelectPlans) > 0 {
			// Can't change the statements order in order to get the correct column info.
			allSelectPlans = append([]LogicalPlan{unionDistinctPlan}, allSelectPlans...)
		}
	}

	unionAllPlan, err := b.buildUnionAll(ctx, allSelectPlans)
	if err != nil {
		return nil, err
	}
	unionPlan := unionDistinctPlan
	if unionAllPlan != nil {
		unionPlan = unionAllPlan
	}

	return unionPlan, nil
}

// divideUnionSelectPlans resolves union's select stmts to logical plans.
// and divide result plans into "union-distinct" and "union-all" parts.
// divide rule ref:
//
//	https://dev.mysql.com/doc/refman/5.7/en/union.html
//
// "Mixed UNION types are treated such that a DISTINCT union overrides any ALL union to its left."
func (*PlanBuilder) divideUnionSelectPlans(_ context.Context, selects []LogicalPlan, setOprTypes []*ast.SetOprType) (distinctSelects []LogicalPlan, allSelects []LogicalPlan, err error) {
	firstUnionAllIdx := 0
	columnNums := selects[0].Schema().Len()
	for i := len(selects) - 1; i > 0; i-- {
		if firstUnionAllIdx == 0 && *setOprTypes[i] != ast.UnionAll {
			firstUnionAllIdx = i + 1
		}
		if selects[i].Schema().Len() != columnNums {
			return nil, nil, ErrWrongNumberOfColumnsInSelect.GenWithStackByArgs()
		}
	}
	return selects[:firstUnionAllIdx], selects[firstUnionAllIdx:], nil
}

func (b *PlanBuilder) buildUnionAll(ctx context.Context, subPlan []LogicalPlan) (LogicalPlan, error) {
	if len(subPlan) == 0 {
		return nil, nil
	}
	u := LogicalUnionAll{}.Init(b.ctx, b.getSelectOffset())
	u.children = subPlan
	err := b.buildProjection4Union(ctx, u)
	return u, err
}

// itemTransformer transforms ParamMarkerExpr to PositionExpr in the context of ByItem
type itemTransformer struct{}

func (*itemTransformer) Enter(inNode ast.Node) (ast.Node, bool) {
	if n, ok := inNode.(*driver.ParamMarkerExpr); ok {
		newNode := expression.ConstructPositionExpr(n)
		return newNode, true
	}
	return inNode, false
}

func (*itemTransformer) Leave(inNode ast.Node) (ast.Node, bool) {
	return inNode, false
}

func (b *PlanBuilder) buildSort(ctx context.Context, p LogicalPlan, byItems []*ast.ByItem, aggMapper map[*ast.AggregateFuncExpr]int, windowMapper map[*ast.WindowFuncExpr]int) (*LogicalSort, error) {
	return b.buildSortWithCheck(ctx, p, byItems, aggMapper, windowMapper, nil, 0, false)
}

func (b *PlanBuilder) buildSortWithCheck(ctx context.Context, p LogicalPlan, byItems []*ast.ByItem, aggMapper map[*ast.AggregateFuncExpr]int, windowMapper map[*ast.WindowFuncExpr]int,
	projExprs []expression.Expression, oldLen int, hasDistinct bool) (*LogicalSort, error) {
	if _, isUnion := p.(*LogicalUnionAll); isUnion {
		b.curClause = globalOrderByClause
	} else {
		b.curClause = orderByClause
	}
	sort := LogicalSort{}.Init(b.ctx, b.getSelectOffset())
	exprs := make([]*util.ByItems, 0, len(byItems))
	transformer := &itemTransformer{}
	for i, item := range byItems {
		newExpr, _ := item.Expr.Accept(transformer)
		item.Expr = newExpr.(ast.ExprNode)
		it, np, err := b.rewriteWithPreprocess(ctx, item.Expr, p, aggMapper, windowMapper, true, nil)
		if err != nil {
			return nil, err
		}

		// check whether ORDER BY items show up in SELECT DISTINCT fields, see #12442
		if hasDistinct && projExprs != nil {
			err = b.checkOrderByInDistinct(item, i, it, p, projExprs, oldLen)
			if err != nil {
				return nil, err
			}
		}

		p = np
		exprs = append(exprs, &util.ByItems{Expr: it, Desc: item.Desc})
	}
	sort.ByItems = exprs
	sort.SetChildren(p)
	return sort, nil
}

// checkOrderByInDistinct checks whether ORDER BY has conflicts with DISTINCT, see #12442
func (b *PlanBuilder) checkOrderByInDistinct(byItem *ast.ByItem, idx int, expr expression.Expression, p LogicalPlan, originalExprs []expression.Expression, length int) error {
	// Check if expressions in ORDER BY whole match some fields in DISTINCT.
	// e.g.
	// select distinct count(a) from t group by b order by count(a);  ✔
	// select distinct a+1 from t order by a+1;                       ✔
	// select distinct a+1 from t order by a+2;                       ✗
	for j := 0; j < length; j++ {
		// both check original expression & as name
		if expr.Equal(b.ctx, originalExprs[j]) || expr.Equal(b.ctx, p.Schema().Columns[j]) {
			return nil
		}
	}

	// Check if referenced columns of expressions in ORDER BY whole match some fields in DISTINCT,
	// both original expression and alias can be referenced.
	// e.g.
	// select distinct a from t order by sin(a);                            ✔
	// select distinct a, b from t order by a+b;                            ✔
	// select distinct count(a), sum(a) from t group by b order by sum(a);  ✔
	cols := expression.ExtractColumns(expr)
CheckReferenced:
	for _, col := range cols {
		for j := 0; j < length; j++ {
			if col.Equal(b.ctx, originalExprs[j]) || col.Equal(b.ctx, p.Schema().Columns[j]) {
				continue CheckReferenced
			}
		}

		// Failed cases
		// e.g.
		// select distinct sin(a) from t order by a;                            ✗
		// select distinct a from t order by a+b;                               ✗
		if _, ok := byItem.Expr.(*ast.AggregateFuncExpr); ok {
			return ErrAggregateInOrderNotSelect.GenWithStackByArgs(idx+1, "DISTINCT")
		}
		// select distinct count(a) from t group by b order by sum(a);          ✗
		return ErrFieldInOrderNotSelect.GenWithStackByArgs(idx+1, col.OrigName, "DISTINCT")
	}
	return nil
}

// getUintFromNode gets uint64 value from ast.Node.
// For ordinary statement, node should be uint64 constant value.
// For prepared statement, node is string. We should convert it to uint64.
func getUintFromNode(ctx sessionctx.Context, n ast.Node) (uVal uint64, isNull bool, isExpectedType bool) {
	var val interface{}
	switch v := n.(type) {
	case *driver.ValueExpr:
		val = v.GetValue()
	case *driver.ParamMarkerExpr:
		if !v.InExecute {
			return 0, false, true
		}
		param, err := expression.ParamMarkerExpression(ctx, v, false)
		if err != nil {
			return 0, false, false
		}
		str, isNull, err := expression.GetStringFromConstant(ctx, param)
		if err != nil {
			return 0, false, false
		}
		if isNull {
			return 0, true, true
		}
		val = str
	default:
		return 0, false, false
	}
	switch v := val.(type) {
	case uint64:
		return v, false, true
	case int64:
		if v >= 0 {
			return uint64(v), false, true
		}
	case string:
		sc := ctx.GetSessionVars().StmtCtx
		uVal, err := types.StrToUint(sc, v, false)
		if err != nil {
			return 0, false, false
		}
		return uVal, false, true
	}
	return 0, false, false
}

func extractLimitCountOffset(ctx sessionctx.Context, limit *ast.Limit) (count uint64,
	offset uint64, err error) {
	var isExpectedType bool
	if limit.Count != nil {
		count, _, isExpectedType = getUintFromNode(ctx, limit.Count)
		if !isExpectedType {
			return 0, 0, ErrWrongArguments.GenWithStackByArgs("LIMIT")
		}
	}
	if limit.Offset != nil {
		offset, _, isExpectedType = getUintFromNode(ctx, limit.Offset)
		if !isExpectedType {
			return 0, 0, ErrWrongArguments.GenWithStackByArgs("LIMIT")
		}
	}
	return count, offset, nil
}

func (b *PlanBuilder) buildLimit(src LogicalPlan, limit *ast.Limit) (LogicalPlan, error) {
	b.optFlag = b.optFlag | flagPushDownTopN
	var (
		offset, count uint64
		err           error
	)
	if count, offset, err = extractLimitCountOffset(b.ctx, limit); err != nil {
		return nil, err
	}

	if count > math.MaxUint64-offset {
		count = math.MaxUint64 - offset
	}
	if offset+count == 0 {
		tableDual := LogicalTableDual{RowCount: 0}.Init(b.ctx, b.getSelectOffset())
		tableDual.schema = src.Schema()
		tableDual.names = src.OutputNames()
		return tableDual, nil
	}
	li := LogicalLimit{
		Offset: offset,
		Count:  count,
	}.Init(b.ctx, b.getSelectOffset())
	if hint := b.TableHints(); hint != nil {
		li.limitHints = hint.limitHints
	}
	li.SetChildren(src)
	return li, nil
}

// colMatch means that if a match b, e.g. t.a can match test.t.a but test.t.a can't match t.a.
// Because column a want column from database test exactly.
func colMatch(a *ast.ColumnName, b *ast.ColumnName) bool {
	if a.Schema.L == "" || a.Schema.L == b.Schema.L {
		if a.Table.L == "" || a.Table.L == b.Table.L {
			return a.Name.L == b.Name.L
		}
	}
	return false
}

func matchField(f *ast.SelectField, col *ast.ColumnNameExpr, ignoreAsName bool) bool {
	// if col specify a table name, resolve from table source directly.
	if col.Name.Table.L == "" {
		if f.AsName.L == "" || ignoreAsName {
			if curCol, isCol := f.Expr.(*ast.ColumnNameExpr); isCol {
				return curCol.Name.Name.L == col.Name.Name.L
			} else if _, isFunc := f.Expr.(*ast.FuncCallExpr); isFunc {
				// Fix issue 7331
				// If there are some function calls in SelectField, we check if
				// ColumnNameExpr in GroupByClause matches one of these function calls.
				// Example: select concat(k1,k2) from t group by `concat(k1,k2)`,
				// `concat(k1,k2)` matches with function call concat(k1, k2).
				return strings.ToLower(f.Text()) == col.Name.Name.L
			}
			// a expression without as name can't be matched.
			return false
		}
		return f.AsName.L == col.Name.Name.L
	}
	return false
}

func resolveFromSelectFields(v *ast.ColumnNameExpr, fields []*ast.SelectField, ignoreAsName bool) (index int, err error) {
	var matchedExpr ast.ExprNode
	index = -1
	for i, field := range fields {
		if field.Auxiliary {
			continue
		}
		if matchField(field, v, ignoreAsName) {
			curCol, isCol := field.Expr.(*ast.ColumnNameExpr)
			if !isCol {
				return i, nil
			}
			if matchedExpr == nil {
				matchedExpr = curCol
				index = i
			} else if !colMatch(matchedExpr.(*ast.ColumnNameExpr).Name, curCol.Name) &&
				!colMatch(curCol.Name, matchedExpr.(*ast.ColumnNameExpr).Name) {
				return -1, ErrAmbiguous.GenWithStackByArgs(curCol.Name.Name.L, clauseMsg[fieldList])
			}
		}
	}
	return
}

// havingWindowAndOrderbyExprResolver visits Expr tree.
// It converts ColunmNameExpr to AggregateFuncExpr and collects AggregateFuncExpr.
type havingWindowAndOrderbyExprResolver struct {
	inAggFunc    bool
	inWindowFunc bool
	inWindowSpec bool
	inExpr       bool
	err          error
	p            LogicalPlan
	selectFields []*ast.SelectField
	aggMapper    map[*ast.AggregateFuncExpr]int
	colMapper    map[*ast.ColumnNameExpr]int
	gbyItems     []*ast.ByItem
	outerSchemas []*expression.Schema
	outerNames   [][]*types.FieldName
	curClause    clauseCode
	prevClause   []clauseCode
}

func (a *havingWindowAndOrderbyExprResolver) pushCurClause(newClause clauseCode) {
	a.prevClause = append(a.prevClause, a.curClause)
	a.curClause = newClause
}

func (a *havingWindowAndOrderbyExprResolver) popCurClause() {
	a.curClause = a.prevClause[len(a.prevClause)-1]
	a.prevClause = a.prevClause[:len(a.prevClause)-1]
}

// Enter implements Visitor interface.
func (a *havingWindowAndOrderbyExprResolver) Enter(n ast.Node) (node ast.Node, skipChildren bool) {
	switch n.(type) {
	case *ast.AggregateFuncExpr:
		a.inAggFunc = true
	case *ast.WindowFuncExpr:
		a.inWindowFunc = true
	case *ast.WindowSpec:
		a.inWindowSpec = true
	case *driver.ParamMarkerExpr, *ast.ColumnNameExpr, *ast.ColumnName:
	case *ast.SubqueryExpr, *ast.ExistsSubqueryExpr:
		// Enter a new context, skip it.
		// For example: select sum(c) + c + exists(select c from t) from t;
		return n, true
	case *ast.PartitionByClause:
		a.pushCurClause(partitionByClause)
	case *ast.OrderByClause:
		if a.inWindowSpec {
			a.pushCurClause(windowOrderByClause)
		}
	default:
		a.inExpr = true
	}
	return n, false
}

func (a *havingWindowAndOrderbyExprResolver) resolveFromPlan(v *ast.ColumnNameExpr, p LogicalPlan) (int, error) {
	idx, err := expression.FindFieldName(p.OutputNames(), v.Name)
	if err != nil {
		return -1, err
	}
	schemaCols, outputNames := p.Schema().Columns, p.OutputNames()
	if idx < 0 {
		// For SQL like `select t2.a from t1 join t2 using(a) where t2.a > 0
		// order by t2.a`, the query plan will be `join->selection->sort`. The
		// schema of selection will be `[t1.a]`, thus we need to recursively
		// retrieve the `t2.a` from the underlying join.
		switch x := p.(type) {
		case *LogicalLimit, *LogicalSelection, *LogicalTopN, *LogicalSort, *LogicalMaxOneRow:
			return a.resolveFromPlan(v, p.Children()[0])
		case *LogicalJoin:
			if len(x.fullNames) != 0 {
				idx, err = expression.FindFieldName(x.fullNames, v.Name)
				schemaCols, outputNames = x.fullSchema.Columns, x.fullNames
			}
		}
		if err != nil || idx < 0 {
			// nowhere to be found.
			return -1, err
		}
	}
	col := schemaCols[idx]
	if col.IsHidden {
		return -1, ErrUnknownColumn.GenWithStackByArgs(v.Name, clauseMsg[a.curClause])
	}
	name := outputNames[idx]
	newColName := &ast.ColumnName{
		Schema: name.DBName,
		Table:  name.TblName,
		Name:   name.ColName,
	}
	for i, field := range a.selectFields {
		if c, ok := field.Expr.(*ast.ColumnNameExpr); ok && colMatch(c.Name, newColName) {
			return i, nil
		}
	}
	sf := &ast.SelectField{
		Expr:      &ast.ColumnNameExpr{Name: newColName},
		Auxiliary: true,
	}
	// appended with new select fields. set them with flag.
	if a.inAggFunc {
		// should skip check in FD for only full group by.
		sf.AuxiliaryColInAgg = true
	} else if a.curClause == orderByClause {
		// should skip check in FD for only full group by only when group by item are empty.
		sf.AuxiliaryColInOrderBy = true
	}
	sf.Expr.SetType(col.GetType())
	a.selectFields = append(a.selectFields, sf)
	return len(a.selectFields) - 1, nil
}

// Leave implements Visitor interface.
func (a *havingWindowAndOrderbyExprResolver) Leave(n ast.Node) (node ast.Node, ok bool) {
	switch v := n.(type) {
	case *ast.AggregateFuncExpr:
		a.inAggFunc = false
		a.aggMapper[v] = len(a.selectFields)
		a.selectFields = append(a.selectFields, &ast.SelectField{
			Auxiliary: true,
			Expr:      v,
			AsName:    model.NewCIStr(fmt.Sprintf("sel_agg_%d", len(a.selectFields))),
		})
	case *ast.WindowFuncExpr:
		a.inWindowFunc = false
		if a.curClause == havingClause {
			a.err = ErrWindowInvalidWindowFuncUse.GenWithStackByArgs(strings.ToLower(v.F))
			return node, false
		}
		if a.curClause == orderByClause {
			a.selectFields = append(a.selectFields, &ast.SelectField{
				Auxiliary: true,
				Expr:      v,
				AsName:    model.NewCIStr(fmt.Sprintf("sel_window_%d", len(a.selectFields))),
			})
		}
	case *ast.WindowSpec:
		a.inWindowSpec = false
	case *ast.PartitionByClause:
		a.popCurClause()
	case *ast.OrderByClause:
		if a.inWindowSpec {
			a.popCurClause()
		}
	case *ast.ColumnNameExpr:
		resolveFieldsFirst := true
		if a.inAggFunc || a.inWindowFunc || a.inWindowSpec || (a.curClause == orderByClause && a.inExpr) || a.curClause == fieldList {
			resolveFieldsFirst = false
		}
		if !a.inAggFunc && a.curClause != orderByClause {
			for _, item := range a.gbyItems {
				if col, ok := item.Expr.(*ast.ColumnNameExpr); ok &&
					(colMatch(v.Name, col.Name) || colMatch(col.Name, v.Name)) {
					resolveFieldsFirst = false
					break
				}
			}
		}
		var index int
		if resolveFieldsFirst {
			index, a.err = resolveFromSelectFields(v, a.selectFields, false)
			if a.err != nil {
				return node, false
			}
			if index != -1 && a.curClause == havingClause && ast.HasWindowFlag(a.selectFields[index].Expr) {
				a.err = ErrWindowInvalidWindowFuncAliasUse.GenWithStackByArgs(v.Name.Name.O)
				return node, false
			}
			if index == -1 {
				if a.curClause == orderByClause {
					index, a.err = a.resolveFromPlan(v, a.p)
				} else if a.curClause == havingClause && v.Name.Table.L != "" {
					// For SQLs like:
					//   select a from t b having b.a;
					index, a.err = a.resolveFromPlan(v, a.p)
					if a.err != nil {
						return node, false
					}
					if index != -1 {
						// For SQLs like:
						//   select a+1 from t having t.a;
						field := a.selectFields[index]
						if field.Auxiliary { // having can't use auxiliary field
							index = -1
						}
					}
				} else {
					index, a.err = resolveFromSelectFields(v, a.selectFields, true)
				}
			}
		} else {
			// We should ignore the err when resolving from schema. Because we could resolve successfully
			// when considering select fields.
			var err error
			index, err = a.resolveFromPlan(v, a.p)
			_ = err
			if index == -1 && a.curClause != fieldList &&
				a.curClause != windowOrderByClause && a.curClause != partitionByClause {
				index, a.err = resolveFromSelectFields(v, a.selectFields, false)
				if index != -1 && a.curClause == havingClause && ast.HasWindowFlag(a.selectFields[index].Expr) {
					a.err = ErrWindowInvalidWindowFuncAliasUse.GenWithStackByArgs(v.Name.Name.O)
					return node, false
				}
			}
		}
		if a.err != nil {
			return node, false
		}
		if index == -1 {
			// If we can't find it any where, it may be a correlated columns.
			for _, names := range a.outerNames {
				idx, err1 := expression.FindFieldName(names, v.Name)
				if err1 != nil {
					a.err = err1
					return node, false
				}
				if idx >= 0 {
					return n, true
				}
			}
			a.err = ErrUnknownColumn.GenWithStackByArgs(v.Name.OrigColName(), clauseMsg[a.curClause])
			return node, false
		}
		if a.inAggFunc {
			return a.selectFields[index].Expr, true
		}
		a.colMapper[v] = index
	}
	return n, true
}

// resolveHavingAndOrderBy will process aggregate functions and resolve the columns that don't exist in select fields.
// If we found some columns that are not in select fields, we will append it to select fields and update the colMapper.
// When we rewrite the order by / having expression, we will find column in map at first.
func (b *PlanBuilder) resolveHavingAndOrderBy(ctx context.Context, sel *ast.SelectStmt, p LogicalPlan) (
	map[*ast.AggregateFuncExpr]int, map[*ast.AggregateFuncExpr]int, error) {
	extractor := &havingWindowAndOrderbyExprResolver{
		p:            p,
		selectFields: sel.Fields.Fields,
		aggMapper:    make(map[*ast.AggregateFuncExpr]int),
		colMapper:    b.colMapper,
		outerSchemas: b.outerSchemas,
		outerNames:   b.outerNames,
	}
	if sel.GroupBy != nil {
		extractor.gbyItems = sel.GroupBy.Items
	}
	// Extract agg funcs from having clause.
	if sel.Having != nil {
		extractor.curClause = havingClause
		n, ok := sel.Having.Expr.Accept(extractor)
		if !ok {
			return nil, nil, errors.Trace(extractor.err)
		}
		sel.Having.Expr = n.(ast.ExprNode)
	}
	havingAggMapper := extractor.aggMapper
	extractor.aggMapper = make(map[*ast.AggregateFuncExpr]int)
	extractor.inExpr = false
	// Extract agg funcs from order by clause.
	if sel.OrderBy != nil {
		extractor.curClause = orderByClause
		for _, item := range sel.OrderBy.Items {
			if ast.HasWindowFlag(item.Expr) {
				continue
			}
			n, ok := item.Expr.Accept(extractor)
			if !ok {
				return nil, nil, errors.Trace(extractor.err)
			}
			item.Expr = n.(ast.ExprNode)
		}
	}
	sel.Fields.Fields = extractor.selectFields
	// this part is used to fetch correlated column from sub-query item in order-by clause, and append the origin
	// auxiliary select filed in select list, otherwise, sub-query itself won't get the name resolved in outer schema.
	if sel.OrderBy != nil {
		for _, byItem := range sel.OrderBy.Items {
			if _, ok := byItem.Expr.(*ast.SubqueryExpr); ok {
				// correlated agg will be extracted completely latter.
				_, np, err := b.rewrite(ctx, byItem.Expr, p, nil, true)
				if err != nil {
					return nil, nil, errors.Trace(err)
				}
				correlatedCols := ExtractCorrelatedCols4LogicalPlan(np)
				for _, cone := range correlatedCols {
					var colName *ast.ColumnName
					for idx, pone := range p.Schema().Columns {
						if cone.UniqueID == pone.UniqueID {
							pname := p.OutputNames()[idx]
							colName = &ast.ColumnName{
								Schema: pname.DBName,
								Table:  pname.TblName,
								Name:   pname.ColName,
							}
							break
						}
					}
					if colName != nil {
						columnNameExpr := &ast.ColumnNameExpr{Name: colName}
						for _, field := range sel.Fields.Fields {
							if c, ok := field.Expr.(*ast.ColumnNameExpr); ok && colMatch(c.Name, columnNameExpr.Name) {
								// deduplicate select fields: don't append it once it already has one.
								columnNameExpr = nil
								break
							}
						}
						if columnNameExpr != nil {
							sel.Fields.Fields = append(sel.Fields.Fields, &ast.SelectField{
								Auxiliary: true,
								Expr:      columnNameExpr,
							})
						}
					}
				}
			}
		}
	}
	return havingAggMapper, extractor.aggMapper, nil
}

func (b *PlanBuilder) extractAggFuncsInExprs(exprs []ast.ExprNode) ([]*ast.AggregateFuncExpr, map[*ast.AggregateFuncExpr]int) {
	extractor := &AggregateFuncExtractor{skipAggMap: b.correlatedAggMapper}
	for _, expr := range exprs {
		expr.Accept(extractor)
	}
	aggList := extractor.AggFuncs
	totalAggMapper := make(map[*ast.AggregateFuncExpr]int, len(aggList))

	for i, agg := range aggList {
		totalAggMapper[agg] = i
	}
	return aggList, totalAggMapper
}

func (b *PlanBuilder) extractAggFuncsInSelectFields(fields []*ast.SelectField) ([]*ast.AggregateFuncExpr, map[*ast.AggregateFuncExpr]int) {
	extractor := &AggregateFuncExtractor{skipAggMap: b.correlatedAggMapper}
	for _, f := range fields {
		n, _ := f.Expr.Accept(extractor)
		f.Expr = n.(ast.ExprNode)
	}
	aggList := extractor.AggFuncs
	totalAggMapper := make(map[*ast.AggregateFuncExpr]int, len(aggList))

	for i, agg := range aggList {
		totalAggMapper[agg] = i
	}
	return aggList, totalAggMapper
}

func (b *PlanBuilder) extractAggFuncsInByItems(byItems []*ast.ByItem) []*ast.AggregateFuncExpr {
	extractor := &AggregateFuncExtractor{skipAggMap: b.correlatedAggMapper}
	for _, f := range byItems {
		n, _ := f.Expr.Accept(extractor)
		f.Expr = n.(ast.ExprNode)
	}
	return extractor.AggFuncs
}

// extractCorrelatedAggFuncs extracts correlated aggregates which belong to outer query from aggregate function list.
func (b *PlanBuilder) extractCorrelatedAggFuncs(ctx context.Context, p LogicalPlan, aggFuncs []*ast.AggregateFuncExpr) (outer []*ast.AggregateFuncExpr, err error) {
	corCols := make([]*expression.CorrelatedColumn, 0, len(aggFuncs))
	cols := make([]*expression.Column, 0, len(aggFuncs))
	aggMapper := make(map[*ast.AggregateFuncExpr]int)
	for _, agg := range aggFuncs {
		for _, arg := range agg.Args {
			expr, _, err := b.rewrite(ctx, arg, p, aggMapper, true)
			if err != nil {
				return nil, err
			}
			corCols = append(corCols, expression.ExtractCorColumns(expr)...)
			cols = append(cols, expression.ExtractColumns(expr)...)
		}
		if len(corCols) > 0 && len(cols) == 0 {
			outer = append(outer, agg)
		}
		aggMapper[agg] = -1
		corCols, cols = corCols[:0], cols[:0]
	}
	return
}

// resolveWindowFunction will process window functions and resolve the columns that don't exist in select fields.
func (b *PlanBuilder) resolveWindowFunction(sel *ast.SelectStmt, p LogicalPlan) (
	map[*ast.AggregateFuncExpr]int, error) {
	extractor := &havingWindowAndOrderbyExprResolver{
		p:            p,
		selectFields: sel.Fields.Fields,
		aggMapper:    make(map[*ast.AggregateFuncExpr]int),
		colMapper:    b.colMapper,
		outerSchemas: b.outerSchemas,
		outerNames:   b.outerNames,
	}
	extractor.curClause = fieldList
	for _, field := range sel.Fields.Fields {
		if !ast.HasWindowFlag(field.Expr) {
			continue
		}
		n, ok := field.Expr.Accept(extractor)
		if !ok {
			return nil, extractor.err
		}
		field.Expr = n.(ast.ExprNode)
	}
	for _, spec := range sel.WindowSpecs {
		_, ok := spec.Accept(extractor)
		if !ok {
			return nil, extractor.err
		}
	}
	if sel.OrderBy != nil {
		extractor.curClause = orderByClause
		for _, item := range sel.OrderBy.Items {
			if !ast.HasWindowFlag(item.Expr) {
				continue
			}
			n, ok := item.Expr.Accept(extractor)
			if !ok {
				return nil, extractor.err
			}
			item.Expr = n.(ast.ExprNode)
		}
	}
	sel.Fields.Fields = extractor.selectFields
	return extractor.aggMapper, nil
}

// correlatedAggregateResolver visits Expr tree.
// It finds and collects all correlated aggregates which should be evaluated in the outer query.
type correlatedAggregateResolver struct {
	ctx       context.Context
	err       error
	b         *PlanBuilder
	outerPlan LogicalPlan

	// correlatedAggFuncs stores aggregate functions which belong to outer query
	correlatedAggFuncs []*ast.AggregateFuncExpr
}

// Enter implements Visitor interface.
func (r *correlatedAggregateResolver) Enter(n ast.Node) (ast.Node, bool) {
	if v, ok := n.(*ast.SelectStmt); ok {
		if r.outerPlan != nil {
			outerSchema := r.outerPlan.Schema()
			r.b.outerSchemas = append(r.b.outerSchemas, outerSchema)
			r.b.outerNames = append(r.b.outerNames, r.outerPlan.OutputNames())
		}
		r.err = r.resolveSelect(v)
		return n, true
	}
	return n, false
}

// resolveSelect finds and collects correlated aggregates within the SELECT stmt.
// It resolves and builds FROM clause first to get a source plan, from which we can decide
// whether a column is correlated or not.
// Then it collects correlated aggregate from SELECT fields (including sub-queries), HAVING,
// ORDER BY, WHERE & GROUP BY.
// Finally it restore the original SELECT stmt.
func (r *correlatedAggregateResolver) resolveSelect(sel *ast.SelectStmt) (err error) {
	if sel.With != nil {
		l := len(r.b.outerCTEs)
		defer func() {
			r.b.outerCTEs = r.b.outerCTEs[:l]
		}()
		err := r.b.buildWith(r.ctx, sel.With)
		if err != nil {
			return err
		}
	}
	// collect correlated aggregate from sub-queries inside FROM clause.
	if err := r.collectFromTableRefs(sel.From); err != nil {
		return err
	}
	p, err := r.b.buildTableRefs(r.ctx, sel.From)
	if err != nil {
		return err
	}

	// similar to process in PlanBuilder.buildSelect
	originalFields := sel.Fields.Fields
	sel.Fields.Fields, err = r.b.unfoldWildStar(p, sel.Fields.Fields)
	if err != nil {
		return err
	}
	if r.b.capFlag&canExpandAST != 0 {
		originalFields = sel.Fields.Fields
	}

	hasWindowFuncField := r.b.detectSelectWindow(sel)
	if hasWindowFuncField {
		_, err = r.b.resolveWindowFunction(sel, p)
		if err != nil {
			return err
		}
	}

	_, _, err = r.b.resolveHavingAndOrderBy(r.ctx, sel, p)
	if err != nil {
		return err
	}

	// find and collect correlated aggregates recursively in sub-queries
	_, err = r.b.resolveCorrelatedAggregates(r.ctx, sel, p)
	if err != nil {
		return err
	}

	// collect from SELECT fields, HAVING, ORDER BY and window functions
	if r.b.detectSelectAgg(sel) {
		err = r.collectFromSelectFields(p, sel.Fields.Fields)
		if err != nil {
			return err
		}
	}

	// collect from WHERE
	err = r.collectFromWhere(p, sel.Where)
	if err != nil {
		return err
	}

	// collect from GROUP BY
	err = r.collectFromGroupBy(p, sel.GroupBy)
	if err != nil {
		return err
	}

	// restore the sub-query
	sel.Fields.Fields = originalFields
	r.b.handleHelper.popMap()
	return nil
}

func (r *correlatedAggregateResolver) collectFromTableRefs(from *ast.TableRefsClause) error {
	if from == nil {
		return nil
	}
	subResolver := &correlatedAggregateResolver{
		ctx: r.ctx,
		b:   r.b,
	}
	_, ok := from.TableRefs.Accept(subResolver)
	if !ok {
		return subResolver.err
	}
	if len(subResolver.correlatedAggFuncs) == 0 {
		return nil
	}
	r.correlatedAggFuncs = append(r.correlatedAggFuncs, subResolver.correlatedAggFuncs...)
	return nil
}

func (r *correlatedAggregateResolver) collectFromSelectFields(p LogicalPlan, fields []*ast.SelectField) error {
	aggList, _ := r.b.extractAggFuncsInSelectFields(fields)
	r.b.curClause = fieldList
	outerAggFuncs, err := r.b.extractCorrelatedAggFuncs(r.ctx, p, aggList)
	if err != nil {
		return nil
	}
	r.correlatedAggFuncs = append(r.correlatedAggFuncs, outerAggFuncs...)
	return nil
}

func (r *correlatedAggregateResolver) collectFromGroupBy(p LogicalPlan, groupBy *ast.GroupByClause) error {
	if groupBy == nil {
		return nil
	}
	aggList := r.b.extractAggFuncsInByItems(groupBy.Items)
	r.b.curClause = groupByClause
	outerAggFuncs, err := r.b.extractCorrelatedAggFuncs(r.ctx, p, aggList)
	if err != nil {
		return nil
	}
	r.correlatedAggFuncs = append(r.correlatedAggFuncs, outerAggFuncs...)
	return nil
}

func (r *correlatedAggregateResolver) collectFromWhere(p LogicalPlan, where ast.ExprNode) error {
	if where == nil {
		return nil
	}
	extractor := &AggregateFuncExtractor{skipAggMap: r.b.correlatedAggMapper}
	_, _ = where.Accept(extractor)
	r.b.curClause = whereClause
	outerAggFuncs, err := r.b.extractCorrelatedAggFuncs(r.ctx, p, extractor.AggFuncs)
	if err != nil {
		return err
	}
	r.correlatedAggFuncs = append(r.correlatedAggFuncs, outerAggFuncs...)
	return nil
}

// Leave implements Visitor interface.
func (r *correlatedAggregateResolver) Leave(n ast.Node) (ast.Node, bool) {
	if _, ok := n.(*ast.SelectStmt); ok {
		if r.outerPlan != nil {
			r.b.outerSchemas = r.b.outerSchemas[0 : len(r.b.outerSchemas)-1]
			r.b.outerNames = r.b.outerNames[0 : len(r.b.outerNames)-1]
		}
	}
	return n, r.err == nil
}

// resolveCorrelatedAggregates finds and collects all correlated aggregates which should be evaluated
// in the outer query from all the sub-queries inside SELECT fields.
func (b *PlanBuilder) resolveCorrelatedAggregates(ctx context.Context, sel *ast.SelectStmt, p LogicalPlan) (map[*ast.AggregateFuncExpr]int, error) {
	resolver := &correlatedAggregateResolver{
		ctx:       ctx,
		b:         b,
		outerPlan: p,
	}
	correlatedAggList := make([]*ast.AggregateFuncExpr, 0)
	for _, field := range sel.Fields.Fields {
		_, ok := field.Expr.Accept(resolver)
		if !ok {
			return nil, resolver.err
		}
		correlatedAggList = append(correlatedAggList, resolver.correlatedAggFuncs...)
	}
	if sel.Having != nil {
		_, ok := sel.Having.Expr.Accept(resolver)
		if !ok {
			return nil, resolver.err
		}
		correlatedAggList = append(correlatedAggList, resolver.correlatedAggFuncs...)
	}
	if sel.OrderBy != nil {
		for _, item := range sel.OrderBy.Items {
			_, ok := item.Expr.Accept(resolver)
			if !ok {
				return nil, resolver.err
			}
			correlatedAggList = append(correlatedAggList, resolver.correlatedAggFuncs...)
		}
	}
	correlatedAggMap := make(map[*ast.AggregateFuncExpr]int)
	for _, aggFunc := range correlatedAggList {
		colMap := make(map[*types.FieldName]struct{}, len(p.Schema().Columns))
		allColFromAggExprNode(p, aggFunc, colMap)
		for k := range colMap {
			colName := &ast.ColumnName{
				Schema: k.DBName,
				Table:  k.TblName,
				Name:   k.ColName,
			}
			// Add the column referred in the agg func into the select list. So that we can resolve the agg func correctly.
			// And we need set the AuxiliaryColInAgg to true to help our only_full_group_by checker work correctly.
			sel.Fields.Fields = append(sel.Fields.Fields, &ast.SelectField{
				Auxiliary:         true,
				AuxiliaryColInAgg: true,
				Expr:              &ast.ColumnNameExpr{Name: colName},
			})
		}
		correlatedAggMap[aggFunc] = len(sel.Fields.Fields)
		sel.Fields.Fields = append(sel.Fields.Fields, &ast.SelectField{
			Auxiliary: true,
			Expr:      aggFunc,
			AsName:    model.NewCIStr(fmt.Sprintf("sel_subq_agg_%d", len(sel.Fields.Fields))),
		})
	}
	return correlatedAggMap, nil
}

// gbyResolver resolves group by items from select fields.
type gbyResolver struct {
	ctx        sessionctx.Context
	fields     []*ast.SelectField
	schema     *expression.Schema
	names      []*types.FieldName
	err        error
	inExpr     bool
	isParam    bool
	skipAggMap map[*ast.AggregateFuncExpr]*expression.CorrelatedColumn

	exprDepth int // exprDepth is the depth of current expression in expression tree.
}

func (g *gbyResolver) Enter(inNode ast.Node) (ast.Node, bool) {
	g.exprDepth++
	switch n := inNode.(type) {
	case *ast.SubqueryExpr, *ast.CompareSubqueryExpr, *ast.ExistsSubqueryExpr:
		return inNode, true
	case *driver.ParamMarkerExpr:
		g.isParam = true
		if g.exprDepth == 1 {
			_, isNull, isExpectedType := getUintFromNode(g.ctx, n)
			// For constant uint expression in top level, it should be treated as position expression.
			if !isNull && isExpectedType {
				return expression.ConstructPositionExpr(n), true
			}
		}
		return n, true
	case *driver.ValueExpr, *ast.ColumnNameExpr, *ast.ParenthesesExpr, *ast.ColumnName:
	default:
		g.inExpr = true
	}
	return inNode, false
}

func (g *gbyResolver) Leave(inNode ast.Node) (ast.Node, bool) {
	extractor := &AggregateFuncExtractor{skipAggMap: g.skipAggMap}
	switch v := inNode.(type) {
	case *ast.ColumnNameExpr:
		idx, err := expression.FindFieldName(g.names, v.Name)
		if idx < 0 || !g.inExpr {
			var index int
			index, g.err = resolveFromSelectFields(v, g.fields, false)
			if g.err != nil {
				g.err = ErrAmbiguous.GenWithStackByArgs(v.Name.Name.L, clauseMsg[groupByClause])
				return inNode, false
			}
			if idx >= 0 {
				return inNode, true
			}
			if index != -1 {
				ret := g.fields[index].Expr
				ret.Accept(extractor)
				if len(extractor.AggFuncs) != 0 {
					err = ErrIllegalReference.GenWithStackByArgs(v.Name.OrigColName(), "reference to group function")
				} else if ast.HasWindowFlag(ret) {
					err = ErrIllegalReference.GenWithStackByArgs(v.Name.OrigColName(), "reference to window function")
				} else {
					return ret, true
				}
			}
			g.err = err
			return inNode, false
		}
	case *ast.PositionExpr:
		pos, isNull, err := expression.PosFromPositionExpr(g.ctx, v)
		if err != nil {
			g.err = ErrUnknown.GenWithStackByArgs()
		}
		if err != nil || isNull {
			return inNode, false
		}
		if pos < 1 || pos > len(g.fields) {
			g.err = errors.Errorf("Unknown column '%d' in 'group statement'", pos)
			return inNode, false
		}
		ret := g.fields[pos-1].Expr
		ret.Accept(extractor)
		if len(extractor.AggFuncs) != 0 || ast.HasWindowFlag(ret) {
			fieldName := g.fields[pos-1].AsName.String()
			if fieldName == "" {
				fieldName = g.fields[pos-1].Text()
			}
			g.err = ErrWrongGroupField.GenWithStackByArgs(fieldName)
			return inNode, false
		}
		return ret, true
	case *ast.ValuesExpr:
		if v.Column == nil {
			g.err = ErrUnknownColumn.GenWithStackByArgs("", "VALUES() function")
		}
	}
	return inNode, true
}

func tblInfoFromCol(from ast.ResultSetNode, name *types.FieldName) *model.TableInfo {
	var tableList []*ast.TableName
	tableList = extractTableList(from, tableList, true)
	for _, field := range tableList {
		if field.Name.L == name.TblName.L {
			return field.TableInfo
		}
	}
	return nil
}

func buildFuncDependCol(p LogicalPlan, cond ast.ExprNode) (*types.FieldName, *types.FieldName, error) {
	binOpExpr, ok := cond.(*ast.BinaryOperationExpr)
	if !ok {
		return nil, nil, nil
	}
	if binOpExpr.Op != opcode.EQ {
		return nil, nil, nil
	}
	lColExpr, ok := binOpExpr.L.(*ast.ColumnNameExpr)
	if !ok {
		return nil, nil, nil
	}
	rColExpr, ok := binOpExpr.R.(*ast.ColumnNameExpr)
	if !ok {
		return nil, nil, nil
	}
	lIdx, err := expression.FindFieldName(p.OutputNames(), lColExpr.Name)
	if err != nil {
		return nil, nil, err
	}
	rIdx, err := expression.FindFieldName(p.OutputNames(), rColExpr.Name)
	if err != nil {
		return nil, nil, err
	}
	if lIdx == -1 {
		return nil, nil, ErrUnknownColumn.GenWithStackByArgs(lColExpr.Name, "where clause")
	}
	if rIdx == -1 {
		return nil, nil, ErrUnknownColumn.GenWithStackByArgs(rColExpr.Name, "where clause")
	}
	return p.OutputNames()[lIdx], p.OutputNames()[rIdx], nil
}

func buildWhereFuncDepend(p LogicalPlan, where ast.ExprNode) (map[*types.FieldName]*types.FieldName, error) {
	whereConditions := splitWhere(where)
	colDependMap := make(map[*types.FieldName]*types.FieldName, 2*len(whereConditions))
	for _, cond := range whereConditions {
		lCol, rCol, err := buildFuncDependCol(p, cond)
		if err != nil {
			return nil, err
		}
		if lCol == nil || rCol == nil {
			continue
		}
		colDependMap[lCol] = rCol
		colDependMap[rCol] = lCol
	}
	return colDependMap, nil
}

func buildJoinFuncDepend(p LogicalPlan, from ast.ResultSetNode) (map[*types.FieldName]*types.FieldName, error) {
	switch x := from.(type) {
	case *ast.Join:
		if x.On == nil {
			return nil, nil
		}
		onConditions := splitWhere(x.On.Expr)
		colDependMap := make(map[*types.FieldName]*types.FieldName, len(onConditions))
		for _, cond := range onConditions {
			lCol, rCol, err := buildFuncDependCol(p, cond)
			if err != nil {
				return nil, err
			}
			if lCol == nil || rCol == nil {
				continue
			}
			lTbl := tblInfoFromCol(x.Left, lCol)
			if lTbl == nil {
				lCol, rCol = rCol, lCol
			}
			switch x.Tp {
			case ast.CrossJoin:
				colDependMap[lCol] = rCol
				colDependMap[rCol] = lCol
			case ast.LeftJoin:
				colDependMap[rCol] = lCol
			case ast.RightJoin:
				colDependMap[lCol] = rCol
			}
		}
		return colDependMap, nil
	default:
		return nil, nil
	}
}

func checkColFuncDepend(
	p LogicalPlan,
	name *types.FieldName,
	tblInfo *model.TableInfo,
	gbyOrSingleValueColNames map[*types.FieldName]struct{},
	whereDependNames, joinDependNames map[*types.FieldName]*types.FieldName,
) bool {
	for _, index := range tblInfo.Indices {
		if !index.Unique {
			continue
		}
		funcDepend := true
		// if all columns of some unique/pri indexes are determined, all columns left are check-passed.
		for _, indexCol := range index.Columns {
			iColInfo := tblInfo.Columns[indexCol.Offset]
			if !mysql.HasNotNullFlag(iColInfo.GetFlag()) {
				funcDepend = false
				break
			}
			cn := &ast.ColumnName{
				Schema: name.DBName,
				Table:  name.TblName,
				Name:   iColInfo.Name,
			}
			iIdx, err := expression.FindFieldName(p.OutputNames(), cn)
			if err != nil || iIdx < 0 {
				funcDepend = false
				break
			}
			iName := p.OutputNames()[iIdx]
			if _, ok := gbyOrSingleValueColNames[iName]; ok {
				continue
			}
			if wCol, ok := whereDependNames[iName]; ok {
				if _, ok = gbyOrSingleValueColNames[wCol]; ok {
					continue
				}
			}
			if jCol, ok := joinDependNames[iName]; ok {
				if _, ok = gbyOrSingleValueColNames[jCol]; ok {
					continue
				}
			}
			funcDepend = false
			break
		}
		if funcDepend {
			return true
		}
	}
	primaryFuncDepend := true
	hasPrimaryField := false
	for _, colInfo := range tblInfo.Columns {
		if !mysql.HasPriKeyFlag(colInfo.GetFlag()) {
			continue
		}
		hasPrimaryField = true
		pkName := &ast.ColumnName{
			Schema: name.DBName,
			Table:  name.TblName,
			Name:   colInfo.Name,
		}
		pIdx, err := expression.FindFieldName(p.OutputNames(), pkName)
		// It is possible that `pIdx < 0` and here is a case.
		// ```
		// CREATE TABLE `BB` (
		//   `pk` int(11) NOT NULL AUTO_INCREMENT,
		//   `col_int_not_null` int NOT NULL,
		//   PRIMARY KEY (`pk`)
		// );
		//
		// SELECT OUTR . col2 AS X
		// FROM
		//   BB AS OUTR2
		// INNER JOIN
		//   (SELECT col_int_not_null AS col1,
		//     pk AS col2
		//   FROM BB) AS OUTR ON OUTR2.col_int_not_null = OUTR.col1
		// GROUP BY OUTR2.col_int_not_null;
		// ```
		// When we enter `checkColFuncDepend`, `pkName.Table` is `OUTR` which is an alias, while `pkName.Name` is `pk`
		// which is a original name. Hence `expression.FindFieldName` will fail and `pIdx` will be less than 0.
		// Currently, when we meet `pIdx < 0`, we directly regard `primaryFuncDepend` as false and jump out. This way is
		// easy to implement but makes only-full-group-by checker not smart enough. Later we will refactor only-full-group-by
		// checker and resolve the inconsistency between the alias table name and the original column name.
		if err != nil || pIdx < 0 {
			primaryFuncDepend = false
			break
		}
		pCol := p.OutputNames()[pIdx]
		if _, ok := gbyOrSingleValueColNames[pCol]; ok {
			continue
		}
		if wCol, ok := whereDependNames[pCol]; ok {
			if _, ok = gbyOrSingleValueColNames[wCol]; ok {
				continue
			}
		}
		if jCol, ok := joinDependNames[pCol]; ok {
			if _, ok = gbyOrSingleValueColNames[jCol]; ok {
				continue
			}
		}
		primaryFuncDepend = false
		break
	}
	return primaryFuncDepend && hasPrimaryField
}

// ErrExprLoc is for generate the ErrFieldNotInGroupBy error info
type ErrExprLoc struct {
	Offset int
	Loc    string
}

func checkExprInGroupByOrIsSingleValue(
	p LogicalPlan,
	expr ast.ExprNode,
	offset int,
	loc string,
	gbyOrSingleValueColNames map[*types.FieldName]struct{},
	gbyExprs []ast.ExprNode,
	notInGbyOrSingleValueColNames map[*types.FieldName]ErrExprLoc,
) {
	if _, ok := expr.(*ast.AggregateFuncExpr); ok {
		return
	}
	if _, ok := expr.(*ast.ColumnNameExpr); !ok {
		for _, gbyExpr := range gbyExprs {
			if ast.ExpressionDeepEqual(gbyExpr, expr) {
				return
			}
		}
	}
	// Function `any_value` can be used in aggregation, even `ONLY_FULL_GROUP_BY` is set.
	// See https://dev.mysql.com/doc/refman/5.7/en/miscellaneous-functions.html#function_any-value for details
	if f, ok := expr.(*ast.FuncCallExpr); ok {
		if f.FnName.L == ast.AnyValue {
			return
		}
	}
	colMap := make(map[*types.FieldName]struct{}, len(p.Schema().Columns))
	allColFromExprNode(p, expr, colMap)
	for col := range colMap {
		if _, ok := gbyOrSingleValueColNames[col]; !ok {
			notInGbyOrSingleValueColNames[col] = ErrExprLoc{Offset: offset, Loc: loc}
		}
	}
}

func (b *PlanBuilder) checkOnlyFullGroupBy(p LogicalPlan, sel *ast.SelectStmt) (err error) {
	if sel.GroupBy != nil {
		err = b.checkOnlyFullGroupByWithGroupClause(p, sel)
	} else {
		err = b.checkOnlyFullGroupByWithOutGroupClause(p, sel)
	}
	return err
}

func addGbyOrSingleValueColName(p LogicalPlan, colName *ast.ColumnName, gbyOrSingleValueColNames map[*types.FieldName]struct{}) {
	idx, err := expression.FindFieldName(p.OutputNames(), colName)
	if err != nil || idx < 0 {
		return
	}
	gbyOrSingleValueColNames[p.OutputNames()[idx]] = struct{}{}
}

func extractSingeValueColNamesFromWhere(p LogicalPlan, where ast.ExprNode, gbyOrSingleValueColNames map[*types.FieldName]struct{}) {
	whereConditions := splitWhere(where)
	for _, cond := range whereConditions {
		binOpExpr, ok := cond.(*ast.BinaryOperationExpr)
		if !ok || binOpExpr.Op != opcode.EQ {
			continue
		}
		if colExpr, ok := binOpExpr.L.(*ast.ColumnNameExpr); ok {
			if _, ok := binOpExpr.R.(ast.ValueExpr); ok {
				addGbyOrSingleValueColName(p, colExpr.Name, gbyOrSingleValueColNames)
			}
		} else if colExpr, ok := binOpExpr.R.(*ast.ColumnNameExpr); ok {
			if _, ok := binOpExpr.L.(ast.ValueExpr); ok {
				addGbyOrSingleValueColName(p, colExpr.Name, gbyOrSingleValueColNames)
			}
		}
	}
}

func (*PlanBuilder) checkOnlyFullGroupByWithGroupClause(p LogicalPlan, sel *ast.SelectStmt) error {
	gbyOrSingleValueColNames := make(map[*types.FieldName]struct{}, len(sel.Fields.Fields))
	gbyExprs := make([]ast.ExprNode, 0, len(sel.Fields.Fields))
	for _, byItem := range sel.GroupBy.Items {
		expr := getInnerFromParenthesesAndUnaryPlus(byItem.Expr)
		if colExpr, ok := expr.(*ast.ColumnNameExpr); ok {
			addGbyOrSingleValueColName(p, colExpr.Name, gbyOrSingleValueColNames)
		} else {
			gbyExprs = append(gbyExprs, expr)
		}
	}
	// MySQL permits a nonaggregate column not named in a GROUP BY clause when ONLY_FULL_GROUP_BY SQL mode is enabled,
	// provided that this column is limited to a single value.
	// See https://dev.mysql.com/doc/refman/5.7/en/group-by-handling.html for details.
	extractSingeValueColNamesFromWhere(p, sel.Where, gbyOrSingleValueColNames)

	notInGbyOrSingleValueColNames := make(map[*types.FieldName]ErrExprLoc, len(sel.Fields.Fields))
	for offset, field := range sel.Fields.Fields {
		if field.Auxiliary {
			continue
		}
		checkExprInGroupByOrIsSingleValue(p, getInnerFromParenthesesAndUnaryPlus(field.Expr), offset, ErrExprInSelect, gbyOrSingleValueColNames, gbyExprs, notInGbyOrSingleValueColNames)
	}

	if sel.OrderBy != nil {
		for offset, item := range sel.OrderBy.Items {
			if colName, ok := item.Expr.(*ast.ColumnNameExpr); ok {
				index, err := resolveFromSelectFields(colName, sel.Fields.Fields, false)
				if err != nil {
					return err
				}
				// If the ByItem is in fields list, it has been checked already in above.
				if index >= 0 {
					continue
				}
			}
			checkExprInGroupByOrIsSingleValue(p, getInnerFromParenthesesAndUnaryPlus(item.Expr), offset, ErrExprInOrderBy, gbyOrSingleValueColNames, gbyExprs, notInGbyOrSingleValueColNames)
		}
	}
	if len(notInGbyOrSingleValueColNames) == 0 {
		return nil
	}

	whereDepends, err := buildWhereFuncDepend(p, sel.Where)
	if err != nil {
		return err
	}
	joinDepends, err := buildJoinFuncDepend(p, sel.From.TableRefs)
	if err != nil {
		return err
	}
	tblMap := make(map[*model.TableInfo]struct{}, len(notInGbyOrSingleValueColNames))
	for name, errExprLoc := range notInGbyOrSingleValueColNames {
		tblInfo := tblInfoFromCol(sel.From.TableRefs, name)
		if tblInfo == nil {
			continue
		}
		if _, ok := tblMap[tblInfo]; ok {
			continue
		}
		if checkColFuncDepend(p, name, tblInfo, gbyOrSingleValueColNames, whereDepends, joinDepends) {
			tblMap[tblInfo] = struct{}{}
			continue
		}
		switch errExprLoc.Loc {
		case ErrExprInSelect:
			return ErrFieldNotInGroupBy.GenWithStackByArgs(errExprLoc.Offset+1, errExprLoc.Loc, name.DBName.O+"."+name.TblName.O+"."+name.OrigColName.O)
		case ErrExprInOrderBy:
			return ErrFieldNotInGroupBy.GenWithStackByArgs(errExprLoc.Offset+1, errExprLoc.Loc, sel.OrderBy.Items[errExprLoc.Offset].Expr.Text())
		}
		return nil
	}
	return nil
}

func (*PlanBuilder) checkOnlyFullGroupByWithOutGroupClause(p LogicalPlan, sel *ast.SelectStmt) error {
	resolver := colResolverForOnlyFullGroupBy{
		firstOrderByAggColIdx: -1,
	}
	resolver.curClause = fieldList
	for idx, field := range sel.Fields.Fields {
		resolver.exprIdx = idx
		field.Accept(&resolver)
	}
	if len(resolver.nonAggCols) > 0 {
		if sel.Having != nil {
			sel.Having.Expr.Accept(&resolver)
		}
		if sel.OrderBy != nil {
			resolver.curClause = orderByClause
			for idx, byItem := range sel.OrderBy.Items {
				resolver.exprIdx = idx
				byItem.Expr.Accept(&resolver)
			}
		}
	}
	if resolver.firstOrderByAggColIdx != -1 && len(resolver.nonAggCols) > 0 {
		// SQL like `select a from t where a = 1 order by count(b)` is illegal.
		return ErrAggregateOrderNonAggQuery.GenWithStackByArgs(resolver.firstOrderByAggColIdx + 1)
	}
	if !resolver.hasAggFuncOrAnyValue || len(resolver.nonAggCols) == 0 {
		return nil
	}
	singleValueColNames := make(map[*types.FieldName]struct{}, len(sel.Fields.Fields))
	extractSingeValueColNamesFromWhere(p, sel.Where, singleValueColNames)
	whereDepends, err := buildWhereFuncDepend(p, sel.Where)
	if err != nil {
		return err
	}

	joinDepends, err := buildJoinFuncDepend(p, sel.From.TableRefs)
	if err != nil {
		return err
	}
	tblMap := make(map[*model.TableInfo]struct{}, len(resolver.nonAggCols))
	for i, colName := range resolver.nonAggCols {
		idx, err := expression.FindFieldName(p.OutputNames(), colName)
		if err != nil || idx < 0 {
			return ErrMixOfGroupFuncAndFields.GenWithStackByArgs(resolver.nonAggColIdxs[i]+1, colName.Name.O)
		}
		fieldName := p.OutputNames()[idx]
		if _, ok := singleValueColNames[fieldName]; ok {
			continue
		}
		tblInfo := tblInfoFromCol(sel.From.TableRefs, fieldName)
		if tblInfo == nil {
			continue
		}
		if _, ok := tblMap[tblInfo]; ok {
			continue
		}
		if checkColFuncDepend(p, fieldName, tblInfo, singleValueColNames, whereDepends, joinDepends) {
			tblMap[tblInfo] = struct{}{}
			continue
		}
		return ErrMixOfGroupFuncAndFields.GenWithStackByArgs(resolver.nonAggColIdxs[i]+1, colName.Name.O)
	}
	return nil
}

// colResolverForOnlyFullGroupBy visits Expr tree to find out if an Expr tree is an aggregation function.
// If so, find out the first column name that not in an aggregation function.
type colResolverForOnlyFullGroupBy struct {
	nonAggCols            []*ast.ColumnName
	exprIdx               int
	nonAggColIdxs         []int
	hasAggFuncOrAnyValue  bool
	firstOrderByAggColIdx int
	curClause             clauseCode
}

func (c *colResolverForOnlyFullGroupBy) Enter(node ast.Node) (ast.Node, bool) {
	switch t := node.(type) {
	case *ast.AggregateFuncExpr:
		c.hasAggFuncOrAnyValue = true
		if c.curClause == orderByClause {
			c.firstOrderByAggColIdx = c.exprIdx
		}
		return node, true
	case *ast.FuncCallExpr:
		// enable function `any_value` in aggregation even `ONLY_FULL_GROUP_BY` is set
		if t.FnName.L == ast.AnyValue {
			c.hasAggFuncOrAnyValue = true
			return node, true
		}
	case *ast.ColumnNameExpr:
		c.nonAggCols = append(c.nonAggCols, t.Name)
		c.nonAggColIdxs = append(c.nonAggColIdxs, c.exprIdx)
		return node, true
	case *ast.SubqueryExpr:
		return node, true
	}
	return node, false
}

func (*colResolverForOnlyFullGroupBy) Leave(node ast.Node) (ast.Node, bool) {
	return node, true
}

type aggColNameResolver struct {
	colNameResolver
}

func (*aggColNameResolver) Enter(inNode ast.Node) (ast.Node, bool) {
	if _, ok := inNode.(*ast.ColumnNameExpr); ok {
		return inNode, true
	}
	return inNode, false
}

func allColFromAggExprNode(p LogicalPlan, n ast.Node, names map[*types.FieldName]struct{}) {
	extractor := &aggColNameResolver{
		colNameResolver: colNameResolver{
			p:     p,
			names: names,
		},
	}
	n.Accept(extractor)
}

type colNameResolver struct {
	p     LogicalPlan
	names map[*types.FieldName]struct{}
}

func (*colNameResolver) Enter(inNode ast.Node) (ast.Node, bool) {
	switch inNode.(type) {
	case *ast.ColumnNameExpr, *ast.SubqueryExpr, *ast.AggregateFuncExpr:
		return inNode, true
	}
	return inNode, false
}

func (c *colNameResolver) Leave(inNode ast.Node) (ast.Node, bool) {
	if v, ok := inNode.(*ast.ColumnNameExpr); ok {
		idx, err := expression.FindFieldName(c.p.OutputNames(), v.Name)
		if err == nil && idx >= 0 {
			c.names[c.p.OutputNames()[idx]] = struct{}{}
		}
	}
	return inNode, true
}

func allColFromExprNode(p LogicalPlan, n ast.Node, names map[*types.FieldName]struct{}) {
	extractor := &colNameResolver{
		p:     p,
		names: names,
	}
	n.Accept(extractor)
}

func (b *PlanBuilder) resolveGbyExprs(ctx context.Context, p LogicalPlan, gby *ast.GroupByClause, fields []*ast.SelectField) (LogicalPlan, []expression.Expression, error) {
	b.curClause = groupByClause
	exprs := make([]expression.Expression, 0, len(gby.Items))
	resolver := &gbyResolver{
		ctx:        b.ctx,
		fields:     fields,
		schema:     p.Schema(),
		names:      p.OutputNames(),
		skipAggMap: b.correlatedAggMapper,
	}
	for _, item := range gby.Items {
		resolver.inExpr = false
		resolver.exprDepth = 0
		resolver.isParam = false
		retExpr, _ := item.Expr.Accept(resolver)
		if resolver.err != nil {
			return nil, nil, errors.Trace(resolver.err)
		}
		if !resolver.isParam {
			item.Expr = retExpr.(ast.ExprNode)
		}

		itemExpr := retExpr.(ast.ExprNode)
		expr, np, err := b.rewrite(ctx, itemExpr, p, nil, true)
		if err != nil {
			return nil, nil, err
		}

		exprs = append(exprs, expr)
		p = np
	}
	return p, exprs, nil
}

func (*PlanBuilder) unfoldWildStar(p LogicalPlan, selectFields []*ast.SelectField) (resultList []*ast.SelectField, err error) {
	join, isJoin := p.(*LogicalJoin)
	for i, field := range selectFields {
		if field.WildCard == nil {
			resultList = append(resultList, field)
			continue
		}
		if field.WildCard.Table.L == "" && i > 0 {
			return nil, ErrInvalidWildCard
		}
		list := unfoldWildStar(field, p.OutputNames(), p.Schema().Columns)
		// For sql like `select t1.*, t2.* from t1 join t2 using(a)` or `select t1.*, t2.* from t1 natual join t2`,
		// the schema of the Join doesn't contain enough columns because the join keys are coalesced in this schema.
		// We should collect the columns from the fullSchema.
		if isJoin && join.fullSchema != nil && field.WildCard.Table.L != "" {
			list = unfoldWildStar(field, join.fullNames, join.fullSchema.Columns)
		}
		if len(list) == 0 {
			return nil, ErrBadTable.GenWithStackByArgs(field.WildCard.Table)
		}
		resultList = append(resultList, list...)
	}
	return resultList, nil
}

func unfoldWildStar(field *ast.SelectField, outputName types.NameSlice, column []*expression.Column) (resultList []*ast.SelectField) {
	dbName := field.WildCard.Schema
	tblName := field.WildCard.Table
	for i, name := range outputName {
		col := column[i]
		if col.IsHidden {
			continue
		}
		if (dbName.L == "" || dbName.L == name.DBName.L) &&
			(tblName.L == "" || tblName.L == name.TblName.L) &&
			col.ID != model.ExtraHandleID && col.ID != model.ExtraPidColID && col.ID != model.ExtraPhysTblID {
			colName := &ast.ColumnNameExpr{
				Name: &ast.ColumnName{
					Schema: name.DBName,
					Table:  name.TblName,
					Name:   name.ColName,
				}}
			colName.SetType(col.GetType())
			field := &ast.SelectField{Expr: colName}
			field.SetText(nil, name.ColName.O)
			resultList = append(resultList, field)
		}
	}
	return resultList
}

func (b *PlanBuilder) addAliasName(ctx context.Context, selectStmt *ast.SelectStmt, p LogicalPlan) (resultList []*ast.SelectField, err error) {
	selectFields := selectStmt.Fields.Fields
	projOutNames := make([]*types.FieldName, 0, len(selectFields))
	for _, field := range selectFields {
		colNameField, isColumnNameExpr := field.Expr.(*ast.ColumnNameExpr)
		if isColumnNameExpr {
			colName := colNameField.Name.Name
			if field.AsName.L != "" {
				colName = field.AsName
			}
			projOutNames = append(projOutNames, &types.FieldName{
				TblName:     colNameField.Name.Table,
				OrigTblName: colNameField.Name.Table,
				ColName:     colName,
				OrigColName: colNameField.Name.Name,
				DBName:      colNameField.Name.Schema,
			})
		} else {
			// create view v as select name_const('col', 100);
			// The column in v should be 'col', so we call `buildProjectionField` to handle this.
			_, name, err := b.buildProjectionField(ctx, p, field, nil)
			if err != nil {
				return nil, err
			}
			projOutNames = append(projOutNames, name)
		}
	}

	// dedupMap is used for renaming a duplicated anonymous column
	dedupMap := make(map[string]int)
	anonymousFields := make([]bool, len(selectFields))

	for i, field := range selectFields {
		newField := *field
		if newField.AsName.L == "" {
			newField.AsName = projOutNames[i].ColName
		}

		if _, ok := field.Expr.(*ast.ColumnNameExpr); !ok && field.AsName.L == "" {
			anonymousFields[i] = true
		} else {
			anonymousFields[i] = false
			// dedupMap should be inited with all non-anonymous fields before renaming other duplicated anonymous fields
			dedupMap[newField.AsName.L] = 0
		}

		resultList = append(resultList, &newField)
	}

	// We should rename duplicated anonymous fields in the first SelectStmt of CreateViewStmt
	// See: https://github.com/pingcap/tidb/issues/29326
	if selectStmt.AsViewSchema {
		for i, field := range resultList {
			if !anonymousFields[i] {
				continue
			}

			oldName := field.AsName
			if dup, ok := dedupMap[field.AsName.L]; ok {
				if dup == 0 {
					field.AsName = model.NewCIStr(fmt.Sprintf("Name_exp_%s", field.AsName.O))
				} else {
					field.AsName = model.NewCIStr(fmt.Sprintf("Name_exp_%d_%s", dup, field.AsName.O))
				}
				dedupMap[oldName.L] = dup + 1
			} else {
				dedupMap[oldName.L] = 0
			}
		}
	}

	return resultList, nil
}

func (b *PlanBuilder) pushHintWithoutTableWarning(hint *ast.TableOptimizerHint) {
	var sb strings.Builder
	ctx := format.NewRestoreCtx(0, &sb)
	if err := hint.Restore(ctx); err != nil {
		return
	}
	errMsg := fmt.Sprintf("Hint %s is inapplicable. Please specify the table names in the arguments.", sb.String())
	b.ctx.GetSessionVars().StmtCtx.AppendWarning(ErrInternal.GenWithStack(errMsg))
}

func (b *PlanBuilder) pushTableHints(hints []*ast.TableOptimizerHint, currentLevel int) {
	hints = b.hintProcessor.GetCurrentStmtHints(hints, currentLevel)
	var (
		sortMergeTables, inljTables, inlhjTables, inlmjTables, hashJoinTables, bcTables []hintTableInfo
		indexHintList, indexMergeHintList                                               []indexHintInfo
		tiflashTables, tikvTables                                                       []hintTableInfo
		aggHints                                                                        aggHintInfo
		timeRangeHint                                                                   ast.HintTimeRange
		limitHints                                                                      limitHintInfo
		MergeHints                                                                      MergeHintInfo
		leadingJoinOrder                                                                []hintTableInfo
		hjBuildTables, hjProbeTables                                                    []hintTableInfo
		leadingHintCnt                                                                  int
	)
	for _, hint := range hints {
		// Set warning for the hint that requires the table name.
		switch hint.HintName.L {
		case TiDBMergeJoin, HintSMJ, TiDBIndexNestedLoopJoin, HintINLJ, HintINLHJ, HintINLMJ,
			TiDBHashJoin, HintHJ, HintUseIndex, HintIgnoreIndex, HintForceIndex, HintIndexMerge, HintLeading:
			if len(hint.Tables) == 0 {
				b.pushHintWithoutTableWarning(hint)
				continue
			}
		}

		switch hint.HintName.L {
		case TiDBMergeJoin, HintSMJ:
			sortMergeTables = append(sortMergeTables, tableNames2HintTableInfo(b.ctx, hint.HintName.L, hint.Tables, b.hintProcessor, currentLevel)...)
		case TiDBBroadCastJoin, HintBCJ:
			bcTables = append(bcTables, tableNames2HintTableInfo(b.ctx, hint.HintName.L, hint.Tables, b.hintProcessor, currentLevel)...)
		case TiDBIndexNestedLoopJoin, HintINLJ:
			inljTables = append(inljTables, tableNames2HintTableInfo(b.ctx, hint.HintName.L, hint.Tables, b.hintProcessor, currentLevel)...)
		case HintINLHJ:
			inlhjTables = append(inlhjTables, tableNames2HintTableInfo(b.ctx, hint.HintName.L, hint.Tables, b.hintProcessor, currentLevel)...)
		case HintINLMJ:
			inlmjTables = append(inlmjTables, tableNames2HintTableInfo(b.ctx, hint.HintName.L, hint.Tables, b.hintProcessor, currentLevel)...)
		case TiDBHashJoin, HintHJ:
			hashJoinTables = append(hashJoinTables, tableNames2HintTableInfo(b.ctx, hint.HintName.L, hint.Tables, b.hintProcessor, currentLevel)...)
		case HintHashJoinBuild:
			hjBuildTables = append(hjBuildTables, tableNames2HintTableInfo(b.ctx, hint.HintName.L, hint.Tables, b.hintProcessor, currentLevel)...)
		case HintHashJoinProbe:
			hjProbeTables = append(hjProbeTables, tableNames2HintTableInfo(b.ctx, hint.HintName.L, hint.Tables, b.hintProcessor, currentLevel)...)
		case HintHashAgg:
			aggHints.preferAggType |= preferHashAgg
		case HintStreamAgg:
			aggHints.preferAggType |= preferStreamAgg
		case HintAggToCop:
			aggHints.preferAggToCop = true
		case HintUseIndex:
			dbName := hint.Tables[0].DBName
			if dbName.L == "" {
				dbName = model.NewCIStr(b.ctx.GetSessionVars().CurrentDB)
			}
			indexHintList = append(indexHintList, indexHintInfo{
				dbName:     dbName,
				tblName:    hint.Tables[0].TableName,
				partitions: hint.Tables[0].PartitionList,
				indexHint: &ast.IndexHint{
					IndexNames: hint.Indexes,
					HintType:   ast.HintUse,
					HintScope:  ast.HintForScan,
				},
			})
		case HintIgnoreIndex:
			dbName := hint.Tables[0].DBName
			if dbName.L == "" {
				dbName = model.NewCIStr(b.ctx.GetSessionVars().CurrentDB)
			}
			indexHintList = append(indexHintList, indexHintInfo{
				dbName:     dbName,
				tblName:    hint.Tables[0].TableName,
				partitions: hint.Tables[0].PartitionList,
				indexHint: &ast.IndexHint{
					IndexNames: hint.Indexes,
					HintType:   ast.HintIgnore,
					HintScope:  ast.HintForScan,
				},
			})
		case HintForceIndex:
			dbName := hint.Tables[0].DBName
			if dbName.L == "" {
				dbName = model.NewCIStr(b.ctx.GetSessionVars().CurrentDB)
			}
			indexHintList = append(indexHintList, indexHintInfo{
				dbName:     dbName,
				tblName:    hint.Tables[0].TableName,
				partitions: hint.Tables[0].PartitionList,
				indexHint: &ast.IndexHint{
					IndexNames: hint.Indexes,
					HintType:   ast.HintForce,
					HintScope:  ast.HintForScan,
				},
			})
		case HintReadFromStorage:
			switch hint.HintData.(model.CIStr).L {
			case HintTiFlash:
				tiflashTables = append(tiflashTables, tableNames2HintTableInfo(b.ctx, hint.HintName.L, hint.Tables, b.hintProcessor, currentLevel)...)
			case HintTiKV:
				tikvTables = append(tikvTables, tableNames2HintTableInfo(b.ctx, hint.HintName.L, hint.Tables, b.hintProcessor, currentLevel)...)
			}
		case HintIndexMerge:
			dbName := hint.Tables[0].DBName
			if dbName.L == "" {
				dbName = model.NewCIStr(b.ctx.GetSessionVars().CurrentDB)
			}
			indexMergeHintList = append(indexMergeHintList, indexHintInfo{
				dbName:     dbName,
				tblName:    hint.Tables[0].TableName,
				partitions: hint.Tables[0].PartitionList,
				indexHint: &ast.IndexHint{
					IndexNames: hint.Indexes,
					HintType:   ast.HintUse,
					HintScope:  ast.HintForScan,
				},
			})
		case HintTimeRange:
			timeRangeHint = hint.HintData.(ast.HintTimeRange)
		case HintLimitToCop:
			limitHints.preferLimitToCop = true
		case HintMerge:
			if hint.Tables != nil {
				b.ctx.GetSessionVars().StmtCtx.AppendWarning(ErrInternal.GenWithStack("The MERGE hint is not used correctly, maybe it inputs a table name."))
				continue
			}
			MergeHints.preferMerge = true
		case HintLeading:
			if leadingHintCnt == 0 {
				leadingJoinOrder = append(leadingJoinOrder, tableNames2HintTableInfo(b.ctx, hint.HintName.L, hint.Tables, b.hintProcessor, currentLevel)...)
			}
			leadingHintCnt++
		case HintSemiJoinRewrite:
			if b.subQueryCtx != handlingExistsSubquery {
				b.ctx.GetSessionVars().StmtCtx.AppendWarning(ErrInternal.GenWithStack("The SEMI_JOIN_REWRITE hint is not used correctly, maybe it's not in a subquery or the subquery is not EXISTS clause."))
				continue
			}
			b.subQueryHintFlags |= HintFlagSemiJoinRewrite
		case HintNoDecorrelate:
			if b.subQueryCtx == notHandlingSubquery {
				b.ctx.GetSessionVars().StmtCtx.AppendWarning(ErrInternal.GenWithStack("NO_DECORRELATE() is inapplicable because it's not in an IN subquery, an EXISTS subquery, an ANY/ALL/SOME subquery or a scalar subquery."))
				continue
			}
			b.subQueryHintFlags |= HintFlagNoDecorrelate
		default:
			// ignore hints that not implemented
		}
	}
	if leadingHintCnt > 1 || (leadingHintCnt > 0 && b.ctx.GetSessionVars().StmtCtx.StraightJoinOrder) {
		// If there are more leading hints or the straight_join hint existes, all leading hints will be invalid.
		leadingJoinOrder = leadingJoinOrder[:0]
		if leadingHintCnt > 1 {
			b.ctx.GetSessionVars().StmtCtx.AppendWarning(ErrInternal.GenWithStack("We can only use one leading hint at most, when multiple leading hints are used, all leading hints will be invalid"))
		} else if b.ctx.GetSessionVars().StmtCtx.StraightJoinOrder {
			b.ctx.GetSessionVars().StmtCtx.AppendWarning(ErrInternal.GenWithStack("We can only use the straight_join hint, when we use the leading hint and straight_join hint at the same time, all leading hints will be invalid"))
		}
	}
	b.tableHintInfo = append(b.tableHintInfo, tableHintInfo{
		sortMergeJoinTables:       sortMergeTables,
		broadcastJoinTables:       bcTables,
		indexNestedLoopJoinTables: indexNestedLoopJoinTables{inljTables, inlhjTables, inlmjTables},
		hashJoinTables:            hashJoinTables,
		indexHintList:             indexHintList,
		tiflashTables:             tiflashTables,
		tikvTables:                tikvTables,
		aggHints:                  aggHints,
		indexMergeHintList:        indexMergeHintList,
		timeRangeHint:             timeRangeHint,
		limitHints:                limitHints,
		MergeHints:                MergeHints,
		leadingJoinOrder:          leadingJoinOrder,
		hjBuildTables:             hjBuildTables,
		hjProbeTables:             hjProbeTables,
	})
}

func (b *PlanBuilder) popVisitInfo() {
	if len(b.visitInfo) == 0 {
		return
	}
	b.visitInfo = b.visitInfo[:len(b.visitInfo)-1]
}

func (b *PlanBuilder) popTableHints() {
	hintInfo := b.tableHintInfo[len(b.tableHintInfo)-1]
	b.appendUnmatchedIndexHintWarning(hintInfo.indexHintList, false)
	b.appendUnmatchedIndexHintWarning(hintInfo.indexMergeHintList, true)
	b.appendUnmatchedJoinHintWarning(HintINLJ, TiDBIndexNestedLoopJoin, hintInfo.indexNestedLoopJoinTables.inljTables)
	b.appendUnmatchedJoinHintWarning(HintINLHJ, "", hintInfo.indexNestedLoopJoinTables.inlhjTables)
	b.appendUnmatchedJoinHintWarning(HintINLMJ, "", hintInfo.indexNestedLoopJoinTables.inlmjTables)
	b.appendUnmatchedJoinHintWarning(HintSMJ, TiDBMergeJoin, hintInfo.sortMergeJoinTables)
	b.appendUnmatchedJoinHintWarning(HintBCJ, TiDBBroadCastJoin, hintInfo.broadcastJoinTables)
	b.appendUnmatchedJoinHintWarning(HintHJ, TiDBHashJoin, hintInfo.hashJoinTables)
	b.appendUnmatchedJoinHintWarning(HintHashJoinBuild, "", hintInfo.hjBuildTables)
	b.appendUnmatchedJoinHintWarning(HintHashJoinProbe, "", hintInfo.hjProbeTables)
	b.appendUnmatchedJoinHintWarning(HintLeading, "", hintInfo.leadingJoinOrder)
	b.appendUnmatchedStorageHintWarning(hintInfo.tiflashTables, hintInfo.tikvTables)
	b.tableHintInfo = b.tableHintInfo[:len(b.tableHintInfo)-1]
}

func (b *PlanBuilder) appendUnmatchedIndexHintWarning(indexHints []indexHintInfo, usedForIndexMerge bool) {
	for _, hint := range indexHints {
		if !hint.matched {
			var hintTypeString string
			if usedForIndexMerge {
				hintTypeString = "use_index_merge"
			} else {
				hintTypeString = hint.hintTypeString()
			}
			errMsg := fmt.Sprintf("%s(%s) is inapplicable, check whether the table(%s.%s) exists",
				hintTypeString,
				hint.indexString(),
				hint.dbName,
				hint.tblName,
			)
			b.ctx.GetSessionVars().StmtCtx.AppendWarning(ErrInternal.GenWithStack(errMsg))
		}
	}
}

func (b *PlanBuilder) appendUnmatchedJoinHintWarning(joinType string, joinTypeAlias string, hintTables []hintTableInfo) {
	unMatchedTables := extractUnmatchedTables(hintTables)
	if len(unMatchedTables) == 0 {
		return
	}
	if len(joinTypeAlias) != 0 {
		joinTypeAlias = fmt.Sprintf(" or %s", restore2JoinHint(joinTypeAlias, hintTables))
	}

	errMsg := fmt.Sprintf("There are no matching table names for (%s) in optimizer hint %s%s. Maybe you can use the table alias name",
		strings.Join(unMatchedTables, ", "), restore2JoinHint(joinType, hintTables), joinTypeAlias)
	b.ctx.GetSessionVars().StmtCtx.AppendWarning(ErrInternal.GenWithStack(errMsg))
}

func (b *PlanBuilder) appendUnmatchedStorageHintWarning(tiflashTables, tikvTables []hintTableInfo) {
	unMatchedTiFlashTables := extractUnmatchedTables(tiflashTables)
	unMatchedTiKVTables := extractUnmatchedTables(tikvTables)
	if len(unMatchedTiFlashTables)+len(unMatchedTiKVTables) == 0 {
		return
	}
	errMsg := fmt.Sprintf("There are no matching table names for (%s) in optimizer hint %s. Maybe you can use the table alias name",
		strings.Join(append(unMatchedTiFlashTables, unMatchedTiKVTables...), ", "),
		restore2StorageHint(tiflashTables, tikvTables))
	b.ctx.GetSessionVars().StmtCtx.AppendWarning(ErrInternal.GenWithStack(errMsg))
}

// TableHints returns the *tableHintInfo of PlanBuilder.
func (b *PlanBuilder) TableHints() *tableHintInfo {
	if len(b.tableHintInfo) == 0 {
		return nil
	}
	return &(b.tableHintInfo[len(b.tableHintInfo)-1])
}

func (b *PlanBuilder) buildSelect(ctx context.Context, sel *ast.SelectStmt) (p LogicalPlan, err error) {
	b.pushSelectOffset(sel.QueryBlockOffset)
	b.pushTableHints(sel.TableHints, sel.QueryBlockOffset)
	defer func() {
		b.popSelectOffset()
		// table hints are only visible in the current SELECT statement.
		b.popTableHints()
	}()
	if b.buildingRecursivePartForCTE {
		if sel.Distinct || sel.OrderBy != nil || sel.Limit != nil {
			return nil, ErrNotSupportedYet.GenWithStackByArgs("ORDER BY / LIMIT / SELECT DISTINCT in recursive query block of Common Table Expression")
		}
		if sel.GroupBy != nil {
			return nil, ErrCTERecursiveForbidsAggregation.FastGenByArgs(b.genCTETableNameForError())
		}
	}
	noopFuncsMode := b.ctx.GetSessionVars().NoopFuncsMode
	if sel.SelectStmtOpts != nil {
		if sel.SelectStmtOpts.CalcFoundRows && noopFuncsMode != variable.OnInt {
			err = expression.ErrFunctionsNoopImpl.GenWithStackByArgs("SQL_CALC_FOUND_ROWS")
			if noopFuncsMode == variable.OffInt {
				return nil, err
			}
			// NoopFuncsMode is Warn, append an error
			b.ctx.GetSessionVars().StmtCtx.AppendWarning(err)
		}
		origin := b.inStraightJoin
		b.inStraightJoin = sel.SelectStmtOpts.StraightJoin
		defer func() { b.inStraightJoin = origin }()
	}

	var (
		aggFuncs                      []*ast.AggregateFuncExpr
		havingMap, orderMap, totalMap map[*ast.AggregateFuncExpr]int
		windowAggMap                  map[*ast.AggregateFuncExpr]int
		correlatedAggMap              map[*ast.AggregateFuncExpr]int
		gbyCols                       []expression.Expression
		projExprs                     []expression.Expression
	)

	// set for update read to true before building result set node
	if isForUpdateReadSelectLock(sel.LockInfo) {
		b.isForUpdateRead = true
	}

	if hints := b.TableHints(); hints != nil && hints.MergeHints.preferMerge {
		// Verify Merge hints in the current query,
		// we will update parameters for those that meet the rules, and warn those that do not.
		// If the current query uses Merge Hint and the query is a CTE,
		// we update the HINT information for the current query.
		// If the current query is not a CTE query (it may be a subquery within a CTE query
		// or an external non-CTE query), we will give a warning.
		// In particular, recursive CTE have separate warnings, so they are no longer called.
		if b.buildingCTE {
			if b.isCTE {
				b.outerCTEs[len(b.outerCTEs)-1].isInline = true
			} else if !b.buildingRecursivePartForCTE {
				// If there has subquery which is not CTE and using `MERGE()` hint, we will show this warning;
				b.ctx.GetSessionVars().StmtCtx.AppendWarning(
					ErrInternal.GenWithStack("Hint merge() is inapplicable. " +
						"Please check whether the hint is used in the right place, " +
						"you should use this hint inside the CTE."))
			}
		} else if !b.buildingCTE && !b.isCTE {
			b.ctx.GetSessionVars().StmtCtx.AppendWarning(
				ErrInternal.GenWithStack("Hint merge() is inapplicable. " +
					"Please check whether the hint is used in the right place, " +
					"you should use this hint inside the CTE."))
		}
	}

	if sel.With != nil {
		l := len(b.outerCTEs)
		defer func() {
			b.outerCTEs = b.outerCTEs[:l]
		}()
		err = b.buildWith(ctx, sel.With)
		if err != nil {
			return nil, err
		}
	}

	p, err = b.buildTableRefs(ctx, sel.From)
	if err != nil {
		return nil, err
	}

	originalFields := sel.Fields.Fields
	sel.Fields.Fields, err = b.unfoldWildStar(p, sel.Fields.Fields)
	if err != nil {
		return nil, err
	}
	if b.capFlag&canExpandAST != 0 {
		// To be compatible with MySQL, we add alias name for each select field when creating view.
		sel.Fields.Fields, err = b.addAliasName(ctx, sel, p)
		if err != nil {
			return nil, err
		}
		originalFields = sel.Fields.Fields
	}

	if sel.GroupBy != nil {
		p, gbyCols, err = b.resolveGbyExprs(ctx, p, sel.GroupBy, sel.Fields.Fields)
		if err != nil {
			return nil, err
		}
	}

	if b.ctx.GetSessionVars().SQLMode.HasOnlyFullGroupBy() && sel.From != nil && !b.ctx.GetSessionVars().OptimizerEnableNewOnlyFullGroupByCheck {
		err = b.checkOnlyFullGroupBy(p, sel)
		if err != nil {
			return nil, err
		}
	}

	hasWindowFuncField := b.detectSelectWindow(sel)
	// Some SQL statements define WINDOW but do not use them. But we also need to check the window specification list.
	// For example: select id from t group by id WINDOW w AS (ORDER BY uids DESC) ORDER BY id;
	// We don't use the WINDOW w, but if the 'uids' column is not in the table t, we still need to report an error.
	if hasWindowFuncField || sel.WindowSpecs != nil {
		if b.buildingRecursivePartForCTE {
			return nil, ErrCTERecursiveForbidsAggregation.FastGenByArgs(b.genCTETableNameForError())
		}

		windowAggMap, err = b.resolveWindowFunction(sel, p)
		if err != nil {
			return nil, err
		}
	}
	// We must resolve having and order by clause before build projection,
	// because when the query is "select a+1 as b from t having sum(b) < 0", we must replace sum(b) to sum(a+1),
	// which only can be done before building projection and extracting Agg functions.
	havingMap, orderMap, err = b.resolveHavingAndOrderBy(ctx, sel, p)
	if err != nil {
		return nil, err
	}

	// We have to resolve correlated aggregate inside sub-queries before building aggregation and building projection,
	// for instance, count(a) inside the sub-query of "select (select count(a)) from t" should be evaluated within
	// the context of the outer query. So we have to extract such aggregates from sub-queries and put them into
	// SELECT field list.
	correlatedAggMap, err = b.resolveCorrelatedAggregates(ctx, sel, p)
	if err != nil {
		return nil, err
	}

	// b.allNames will be used in evalDefaultExpr(). Default function is special because it needs to find the
	// corresponding column name, but does not need the value in the column.
	// For example, select a from t order by default(b), the column b will not be in select fields. Also because
	// buildSort is after buildProjection, so we need get OutputNames before BuildProjection and store in allNames.
	// Otherwise, we will get select fields instead of all OutputNames, so that we can't find the column b in the
	// above example.
	b.allNames = append(b.allNames, p.OutputNames())
	defer func() { b.allNames = b.allNames[:len(b.allNames)-1] }()

	if sel.Where != nil {
		p, err = b.buildSelection(ctx, p, sel.Where, nil)
		if err != nil {
			return nil, err
		}
	}
	l := sel.LockInfo
	if l != nil && l.LockType != ast.SelectLockNone {
		if l.LockType == ast.SelectLockForShare && noopFuncsMode != variable.OnInt {
			err = expression.ErrFunctionsNoopImpl.GenWithStackByArgs("LOCK IN SHARE MODE")
			if noopFuncsMode == variable.OffInt {
				return nil, err
			}
			// NoopFuncsMode is Warn, append an error
			b.ctx.GetSessionVars().StmtCtx.AppendWarning(err)
		}
		for _, tName := range l.Tables {
			b.ctx.GetSessionVars().StmtCtx.LockTableIDs[tName.TableInfo.ID] = struct{}{}
		}
		p, err = b.buildSelectLock(p, l)
		if err != nil {
			return nil, err
		}
	}
	b.handleHelper.popMap()
	b.handleHelper.pushMap(nil)

	hasAgg := b.detectSelectAgg(sel)
	needBuildAgg := hasAgg
	if hasAgg {
		if b.buildingRecursivePartForCTE {
			return nil, ErrCTERecursiveForbidsAggregation.GenWithStackByArgs(b.genCTETableNameForError())
		}

		aggFuncs, totalMap = b.extractAggFuncsInSelectFields(sel.Fields.Fields)
		// len(aggFuncs) == 0 and sel.GroupBy == nil indicates that all the aggregate functions inside the SELECT fields
		// are actually correlated aggregates from the outer query, which have already been built in the outer query.
		// The only thing we need to do is to find them from b.correlatedAggMap in buildProjection.
		if len(aggFuncs) == 0 && sel.GroupBy == nil {
			needBuildAgg = false
		}
	}
	if needBuildAgg {
		var aggIndexMap map[int]int
		p, aggIndexMap, err = b.buildAggregation(ctx, p, aggFuncs, gbyCols, correlatedAggMap)
		if err != nil {
			return nil, err
		}
		for agg, idx := range totalMap {
			totalMap[agg] = aggIndexMap[idx]
		}
	}

	var oldLen int
	// According to https://dev.mysql.com/doc/refman/8.0/en/window-functions-usage.html,
	// we can only process window functions after having clause, so `considerWindow` is false now.
	p, projExprs, oldLen, err = b.buildProjection(ctx, p, sel.Fields.Fields, totalMap, nil, false, sel.OrderBy != nil)
	if err != nil {
		return nil, err
	}

	if sel.Having != nil {
		b.curClause = havingClause
		p, err = b.buildSelection(ctx, p, sel.Having.Expr, havingMap)
		if err != nil {
			return nil, err
		}
	}

	b.windowSpecs, err = buildWindowSpecs(sel.WindowSpecs)
	if err != nil {
		return nil, err
	}

	var windowMapper map[*ast.WindowFuncExpr]int
	if hasWindowFuncField || sel.WindowSpecs != nil {
		windowFuncs := extractWindowFuncs(sel.Fields.Fields)
		// we need to check the func args first before we check the window spec
		err := b.checkWindowFuncArgs(ctx, p, windowFuncs, windowAggMap)
		if err != nil {
			return nil, err
		}
		groupedFuncs, orderedSpec, err := b.groupWindowFuncs(windowFuncs)
		if err != nil {
			return nil, err
		}
		p, windowMapper, err = b.buildWindowFunctions(ctx, p, groupedFuncs, orderedSpec, windowAggMap)
		if err != nil {
			return nil, err
		}
		// `hasWindowFuncField == false` means there's only unused named window specs without window functions.
		// In such case plan `p` is not changed, so we don't have to build another projection.
		if hasWindowFuncField {
			// Now we build the window function fields.
			p, projExprs, oldLen, err = b.buildProjection(ctx, p, sel.Fields.Fields, windowAggMap, windowMapper, true, false)
			if err != nil {
				return nil, err
			}
		}
	}

	if sel.Distinct {
		p, err = b.buildDistinct(p, oldLen)
		if err != nil {
			return nil, err
		}
	}

	if sel.OrderBy != nil {
		// We need to keep the ORDER BY clause for the following cases:
		// 1. The select is top level query, order should be honored
		// 2. The query has LIMIT clause
		// 3. The control flag requires keeping ORDER BY explicitly
		if len(b.selectOffset) == 1 || sel.Limit != nil || !b.ctx.GetSessionVars().RemoveOrderbyInSubquery {
			if b.ctx.GetSessionVars().SQLMode.HasOnlyFullGroupBy() {
				p, err = b.buildSortWithCheck(ctx, p, sel.OrderBy.Items, orderMap, windowMapper, projExprs, oldLen, sel.Distinct)
			} else {
				p, err = b.buildSort(ctx, p, sel.OrderBy.Items, orderMap, windowMapper)
			}
			if err != nil {
				return nil, err
			}
		}
	}

	if sel.Limit != nil {
		p, err = b.buildLimit(p, sel.Limit)
		if err != nil {
			return nil, err
		}
	}

	sel.Fields.Fields = originalFields
	if oldLen != p.Schema().Len() {
		proj := LogicalProjection{Exprs: expression.Column2Exprs(p.Schema().Columns[:oldLen])}.Init(b.ctx, b.getSelectOffset())
		proj.SetChildren(p)
		schema := expression.NewSchema(p.Schema().Clone().Columns[:oldLen]...)
		for _, col := range schema.Columns {
			col.UniqueID = b.ctx.GetSessionVars().AllocPlanColumnID()
		}
		proj.names = p.OutputNames()[:oldLen]
		proj.SetSchema(schema)
		return proj, nil
	}

	return p, nil
}

func (b *PlanBuilder) buildTableDual() *LogicalTableDual {
	b.handleHelper.pushMap(nil)
	return LogicalTableDual{RowCount: 1}.Init(b.ctx, b.getSelectOffset())
}

func (ds *DataSource) newExtraHandleSchemaCol() *expression.Column {
	tp := types.NewFieldType(mysql.TypeLonglong)
	tp.SetFlag(mysql.NotNullFlag | mysql.PriKeyFlag)
	return &expression.Column{
		RetType:  tp,
		UniqueID: ds.ctx.GetSessionVars().AllocPlanColumnID(),
		ID:       model.ExtraHandleID,
		OrigName: fmt.Sprintf("%v.%v.%v", ds.DBName, ds.tableInfo.Name, model.ExtraHandleName),
	}
}

// AddExtraPhysTblIDColumn for partition table.
// 'select ... for update' on a partition table need to know the partition ID
// to construct the lock key, so this column is added to the chunk row.
// Also needed for checking against the sessions transaction buffer
func (ds *DataSource) AddExtraPhysTblIDColumn() *expression.Column {
	// Avoid adding multiple times (should never happen!)
	cols := ds.TblCols
	for i := len(cols) - 1; i >= 0; i-- {
		if cols[i].ID == model.ExtraPhysTblID {
			return cols[i]
		}
	}
	pidCol := &expression.Column{
		RetType:  types.NewFieldType(mysql.TypeLonglong),
		UniqueID: ds.ctx.GetSessionVars().AllocPlanColumnID(),
		ID:       model.ExtraPhysTblID,
		OrigName: fmt.Sprintf("%v.%v.%v", ds.DBName, ds.tableInfo.Name, model.ExtraPhysTblIdName),
	}

	ds.Columns = append(ds.Columns, model.NewExtraPhysTblIDColInfo())
	schema := ds.Schema()
	schema.Append(pidCol)
	ds.names = append(ds.names, &types.FieldName{
		DBName:      ds.DBName,
		TblName:     ds.TableInfo().Name,
		ColName:     model.ExtraPhysTblIdName,
		OrigColName: model.ExtraPhysTblIdName,
	})
	ds.TblCols = append(ds.TblCols, pidCol)
	return pidCol
}

var (
	pseudoEstimationNotAvailable = metrics.PseudoEstimation.WithLabelValues("nodata")
	pseudoEstimationOutdate      = metrics.PseudoEstimation.WithLabelValues("outdate")
)

// getStatsTable gets statistics information for a table specified by "tableID".
// A pseudo statistics table is returned in any of the following scenario:
// 1. tidb-server started and statistics handle has not been initialized.
// 2. table row count from statistics is zero.
// 3. statistics is outdated.
func getStatsTable(ctx sessionctx.Context, tblInfo *model.TableInfo, pid int64) *statistics.Table {
	statsHandle := domain.GetDomain(ctx).StatsHandle()

	// 1. tidb-server started and statistics handle has not been initialized.
	if statsHandle == nil {
		return statistics.PseudoTable(tblInfo)
	}

	var statsTbl *statistics.Table
	if pid == tblInfo.ID || ctx.GetSessionVars().StmtCtx.UseDynamicPartitionPrune() {
		statsTbl = statsHandle.GetTableStats(tblInfo, handle.WithTableStatsByQuery())
	} else {
		statsTbl = statsHandle.GetPartitionStats(tblInfo, pid, handle.WithTableStatsByQuery())
	}

	// 2. table row count from statistics is zero.
	if statsTbl.Count == 0 {
		pseudoEstimationNotAvailable.Inc()
		return statistics.PseudoTable(tblInfo)
	}

	// 3. statistics is uninitialized or outdated.
	pseudoStatsForUninitialized := !statsTbl.IsInitialized()
	pseudoStatsForOutdated := ctx.GetSessionVars().GetEnablePseudoForOutdatedStats() && statsTbl.IsOutdated()
	if pseudoStatsForUninitialized || pseudoStatsForOutdated {
		tbl := *statsTbl
		tbl.Pseudo = true
		statsTbl = &tbl
		if pseudoStatsForUninitialized {
			pseudoEstimationNotAvailable.Inc()
		} else {
			pseudoEstimationOutdate.Inc()
		}
	}

	return statsTbl
}

func (b *PlanBuilder) tryBuildCTE(ctx context.Context, tn *ast.TableName, asName *model.CIStr) (LogicalPlan, error) {
	for i := len(b.outerCTEs) - 1; i >= 0; i-- {
		cte := b.outerCTEs[i]
		if cte.def.Name.L == tn.Name.L {
			if cte.isBuilding {
				if cte.nonRecursive {
					// Can't see this CTE, try outer definition.
					continue
				}

				// Building the recursive part.
				cte.useRecursive = true
				if cte.seedLP == nil {
					return nil, ErrCTERecursiveRequiresNonRecursiveFirst.FastGenByArgs(tn.Name.String())
				}

				if cte.enterSubquery || cte.recursiveRef {
					return nil, ErrInvalidRequiresSingleReference.FastGenByArgs(tn.Name.String())
				}

				cte.recursiveRef = true
				p := LogicalCTETable{name: cte.def.Name.String(), idForStorage: cte.storageID, seedStat: cte.seedStat, seedSchema: cte.seedLP.Schema()}.Init(b.ctx, b.getSelectOffset())
				p.SetSchema(getResultCTESchema(cte.seedLP.Schema(), b.ctx.GetSessionVars()))
				p.SetOutputNames(cte.seedLP.OutputNames())
				return p, nil
			}

			b.handleHelper.pushMap(nil)

			hasLimit := false
			limitBeg := uint64(0)
			limitEnd := uint64(0)
			if cte.limitLP != nil {
				hasLimit = true
				switch x := cte.limitLP.(type) {
				case *LogicalLimit:
					limitBeg = x.Offset
					limitEnd = x.Offset + x.Count
				case *LogicalTableDual:
					// Beg and End will both be 0.
				default:
					return nil, errors.Errorf("invalid type for limit plan: %v", cte.limitLP)
				}
			}

			if cte.cteClass == nil {
				cte.cteClass = &CTEClass{IsDistinct: cte.isDistinct, seedPartLogicalPlan: cte.seedLP,
					recursivePartLogicalPlan: cte.recurLP, IDForStorage: cte.storageID,
					optFlag: cte.optFlag, HasLimit: hasLimit, LimitBeg: limitBeg,
					LimitEnd: limitEnd, pushDownPredicates: make([]expression.Expression, 0), ColumnMap: make(map[string]*expression.Column)}
			}
			var p LogicalPlan
			lp := LogicalCTE{cteAsName: tn.Name, cteName: tn.Name, cte: cte.cteClass, seedStat: cte.seedStat, isOuterMostCTE: !b.buildingCTE}.Init(b.ctx, b.getSelectOffset())
			prevSchema := cte.seedLP.Schema().Clone()
			lp.SetSchema(getResultCTESchema(cte.seedLP.Schema(), b.ctx.GetSessionVars()))

			if cte.recurLP != nil && cte.isInline {
				b.ctx.GetSessionVars().StmtCtx.AppendWarning(
					ErrInternal.GenWithStack("Recursive CTE can not be inlined."))
			}
			if cte.recurLP == nil && cte.isInline {
				saveCte := make([]*cteInfo, len(b.outerCTEs[i:]))
				copy(saveCte, b.outerCTEs[i:])
				b.outerCTEs = b.outerCTEs[:i]
				o := b.buildingCTE
				b.buildingCTE = false
				//nolint:all_revive,revive
				defer func() {
					b.outerCTEs = append(b.outerCTEs, saveCte...)
					b.buildingCTE = o
				}()
				return b.buildDataSourceFromCTEMerge(ctx, cte.def)
			}

			for i, col := range lp.schema.Columns {
				lp.cte.ColumnMap[string(col.HashCode(nil))] = prevSchema.Columns[i]
			}
			p = lp
			p.SetOutputNames(cte.seedLP.OutputNames())
			if len(asName.String()) > 0 {
				lp.cteAsName = *asName
				var on types.NameSlice
				for _, name := range p.OutputNames() {
					cpOn := *name
					cpOn.TblName = *asName
					on = append(on, &cpOn)
				}
				p.SetOutputNames(on)
			}
			return p, nil
		}
	}

	return nil, nil
}

func (b *PlanBuilder) buildDataSourceFromCTEMerge(ctx context.Context, cte *ast.CommonTableExpression) (LogicalPlan, error) {
	p, err := b.buildResultSetNode(ctx, cte.Query.Query, true)
	if err != nil {
		return nil, err
	}
	b.handleHelper.popMap()
	outPutNames := p.OutputNames()
	for _, name := range outPutNames {
		name.TblName = cte.Name
		name.DBName = model.NewCIStr(b.ctx.GetSessionVars().CurrentDB)
	}

	if len(cte.ColNameList) > 0 {
		if len(cte.ColNameList) != len(p.OutputNames()) {
			return nil, errors.New("CTE columns length is not consistent")
		}
		for i, n := range cte.ColNameList {
			outPutNames[i].ColName = n
		}
	}
	p.SetOutputNames(outPutNames)
	return p, nil
}

func (b *PlanBuilder) buildDataSource(ctx context.Context, tn *ast.TableName, asName *model.CIStr) (LogicalPlan, error) {
	dbName := tn.Schema
	sessionVars := b.ctx.GetSessionVars()

	if dbName.L == "" {
		// Try CTE.
		p, err := b.tryBuildCTE(ctx, tn, asName)
		if err != nil || p != nil {
			return p, err
		}
		dbName = model.NewCIStr(sessionVars.CurrentDB)
	}

	is := b.is
	if len(b.buildingViewStack) > 0 {
		// For tables in view, always ignore local temporary table, considering the below case:
		// If a user created a normal table `t1` and a view `v1` referring `t1`, and then a local temporary table with a same name `t1` is created.
		// At this time, executing 'select * from v1' should still return all records from normal table `t1` instead of temporary table `t1`.
		is = temptable.DetachLocalTemporaryTableInfoSchema(is)
	}

	tbl, err := is.TableByName(dbName, tn.Name)
	if err != nil {
		return nil, err
	}

	tbl, err = tryLockMDLAndUpdateSchemaIfNecessary(b.ctx, dbName, tbl, b.is)
	if err != nil {
		return nil, err
	}
	tableInfo := tbl.Meta()

	if b.isCreateView && tableInfo.TempTableType == model.TempTableLocal {
		return nil, ErrViewSelectTemporaryTable.GenWithStackByArgs(tn.Name)
	}

	var authErr error
	if sessionVars.User != nil {
		authErr = ErrTableaccessDenied.FastGenByArgs("SELECT", sessionVars.User.AuthUsername, sessionVars.User.AuthHostname, tableInfo.Name.L)
	}
	b.visitInfo = appendVisitInfo(b.visitInfo, mysql.SelectPriv, dbName.L, tableInfo.Name.L, "", authErr)

	if tbl.Type().IsVirtualTable() {
		if tn.TableSample != nil {
			return nil, expression.ErrInvalidTableSample.GenWithStackByArgs("Unsupported TABLESAMPLE in virtual tables")
		}
		return b.buildMemTable(ctx, dbName, tableInfo)
	}

	tblName := *asName
	if tblName.L == "" {
		tblName = tn.Name
	}
	possiblePaths, err := getPossibleAccessPaths(b.ctx, b.TableHints(), tn.IndexHints, tbl, dbName, tblName, b.isForUpdateRead, b.is.SchemaMetaVersion())
	if err != nil {
		return nil, err
	}

	if tableInfo.IsView() {
		if tn.TableSample != nil {
			return nil, expression.ErrInvalidTableSample.GenWithStackByArgs("Unsupported TABLESAMPLE in views")
		}
		return b.BuildDataSourceFromView(ctx, dbName, tableInfo)
	}

	if tableInfo.IsSequence() {
		if tn.TableSample != nil {
			return nil, expression.ErrInvalidTableSample.GenWithStackByArgs("Unsupported TABLESAMPLE in sequences")
		}
		// When the source is a Sequence, we convert it to a TableDual, as what most databases do.
		return b.buildTableDual(), nil
	}

	if tableInfo.GetPartitionInfo() != nil {
		h := domain.GetDomain(b.ctx).StatsHandle()
		tblStats := h.GetTableStats(tableInfo)
		isDynamicEnabled := b.ctx.GetSessionVars().IsDynamicPartitionPruneEnabled()
		globalStatsReady := tblStats.IsInitialized()
		// If dynamic partition prune isn't enabled or global stats is not ready, we won't enable dynamic prune mode in query
		usePartitionProcessor := !isDynamicEnabled || !globalStatsReady

		failpoint.Inject("forceDynamicPrune", func(val failpoint.Value) {
			if val.(bool) {
				if isDynamicEnabled {
					usePartitionProcessor = false
				}
			}
		})

		if usePartitionProcessor {
			b.optFlag = b.optFlag | flagPartitionProcessor
			b.ctx.GetSessionVars().StmtCtx.UseDynamicPruneMode = false
			if isDynamicEnabled {
				b.ctx.GetSessionVars().StmtCtx.AppendWarning(
					fmt.Errorf("disable dynamic pruning due to %s has no global stats", tableInfo.Name.String()))
			}
		}

		pt := tbl.(table.PartitionedTable)
		// check partition by name.
		if len(tn.PartitionNames) > 0 {
			pids := make(map[int64]struct{}, len(tn.PartitionNames))
			for _, name := range tn.PartitionNames {
				pid, err := tables.FindPartitionByName(tableInfo, name.L)
				if err != nil {
					return nil, err
				}
				pids[pid] = struct{}{}
			}
			pt = tables.NewPartitionTableWithGivenSets(pt, pids)
		}
		b.partitionedTable = append(b.partitionedTable, pt)
	} else if len(tn.PartitionNames) != 0 {
		return nil, ErrPartitionClauseOnNonpartitioned
	}

	// Skip storage engine check for CreateView.
	if b.capFlag&canExpandAST == 0 {
		possiblePaths, err = filterPathByIsolationRead(b.ctx, possiblePaths, tblName, dbName)
		if err != nil {
			return nil, err
		}
	}

	// Try to substitute generate column only if there is an index on generate column.
	for _, index := range tableInfo.Indices {
		if index.State != model.StatePublic {
			continue
		}
		for _, indexCol := range index.Columns {
			colInfo := tbl.Cols()[indexCol.Offset]
			if colInfo.IsGenerated() && !colInfo.GeneratedStored {
				b.optFlag |= flagGcSubstitute
				break
			}
		}
	}

	var columns []*table.Column
	if b.inUpdateStmt {
		// create table t(a int, b int).
		// Imagine that, There are 2 TiDB instances in the cluster, name A, B. We add a column `c` to table t in the TiDB cluster.
		// One of the TiDB, A, the column type in its infoschema is changed to public. And in the other TiDB, the column type is
		// still StateWriteReorganization.
		// TiDB A: insert into t values(1, 2, 3);
		// TiDB B: update t set a = 2 where b = 2;
		// If we use tbl.Cols() here, the update statement, will ignore the col `c`, and the data `3` will lost.
		columns = tbl.WritableCols()
	} else if b.inDeleteStmt {
		// DeletableCols returns all columns of the table in deletable states.
		columns = tbl.DeletableCols()
	} else {
		columns = tbl.Cols()
	}
	// extract the IndexMergeHint
	var indexMergeHints []indexHintInfo
	if hints := b.TableHints(); hints != nil {
		for i, hint := range hints.indexMergeHintList {
			if hint.tblName.L == tblName.L && hint.dbName.L == dbName.L {
				hints.indexMergeHintList[i].matched = true
				// check whether the index names in IndexMergeHint are valid.
				invalidIdxNames := make([]string, 0, len(hint.indexHint.IndexNames))
				for _, idxName := range hint.indexHint.IndexNames {
					hasIdxName := false
					for _, path := range possiblePaths {
						if path.IsTablePath() {
							if idxName.L == "primary" {
								hasIdxName = true
								break
							}
							continue
						}
						if idxName.L == path.Index.Name.L {
							hasIdxName = true
							break
						}
					}
					if !hasIdxName {
						invalidIdxNames = append(invalidIdxNames, idxName.String())
					}
				}
				if len(invalidIdxNames) == 0 {
					indexMergeHints = append(indexMergeHints, hint)
				} else {
					// Append warning if there are invalid index names.
					errMsg := fmt.Sprintf("use_index_merge(%s) is inapplicable, check whether the indexes (%s) "+
						"exist, or the indexes are conflicted with use_index/ignore_index/force_index hints.",
						hint.indexString(), strings.Join(invalidIdxNames, ", "))
					b.ctx.GetSessionVars().StmtCtx.AppendWarning(ErrInternal.GenWithStack(errMsg))
				}
			}
		}
	}
	ds := DataSource{
		DBName:              dbName,
		TableAsName:         asName,
		table:               tbl,
		tableInfo:           tableInfo,
		physicalTableID:     tableInfo.ID,
		astIndexHints:       tn.IndexHints,
		IndexHints:          b.TableHints().indexHintList,
		indexMergeHints:     indexMergeHints,
		possibleAccessPaths: possiblePaths,
		Columns:             make([]*model.ColumnInfo, 0, len(columns)),
		partitionNames:      tn.PartitionNames,
		TblCols:             make([]*expression.Column, 0, len(columns)),
		preferPartitions:    make(map[int][]model.CIStr),
		is:                  b.is,
		isForUpdateRead:     b.isForUpdateRead,
	}.Init(b.ctx, b.getSelectOffset())
	var handleCols HandleCols
	schema := expression.NewSchema(make([]*expression.Column, 0, len(columns))...)
	names := make([]*types.FieldName, 0, len(columns))
	for i, col := range columns {
		ds.Columns = append(ds.Columns, col.ToInfo())
		names = append(names, &types.FieldName{
			DBName:      dbName,
			TblName:     tableInfo.Name,
			ColName:     col.Name,
			OrigTblName: tableInfo.Name,
			OrigColName: col.Name,
			// For update statement and delete statement, internal version should see the special middle state column, while user doesn't.
			NotExplicitUsable: col.State != model.StatePublic,
		})
		newCol := &expression.Column{
			UniqueID: sessionVars.AllocPlanColumnID(),
			ID:       col.ID,
			RetType:  col.FieldType.Clone(),
			OrigName: names[i].String(),
			IsHidden: col.Hidden,
		}
		if col.IsPKHandleColumn(tableInfo) {
			handleCols = &IntHandleCols{col: newCol}
		}
		schema.Append(newCol)
		ds.TblCols = append(ds.TblCols, newCol)
	}
	// We append an extra handle column to the schema when the handle
	// column is not the primary key of "ds".
	if handleCols == nil {
		if tableInfo.IsCommonHandle {
			primaryIdx := tables.FindPrimaryIndex(tableInfo)
			handleCols = NewCommonHandleCols(b.ctx.GetSessionVars().StmtCtx, tableInfo, primaryIdx, ds.TblCols)
		} else {
			extraCol := ds.newExtraHandleSchemaCol()
			handleCols = &IntHandleCols{col: extraCol}
			ds.Columns = append(ds.Columns, model.NewExtraHandleColInfo())
			schema.Append(extraCol)
			names = append(names, &types.FieldName{
				DBName:      dbName,
				TblName:     tableInfo.Name,
				ColName:     model.ExtraHandleName,
				OrigColName: model.ExtraHandleName,
			})
			ds.TblCols = append(ds.TblCols, extraCol)
		}
	}
	ds.handleCols = handleCols
	handleMap := make(map[int64][]HandleCols)
	handleMap[tableInfo.ID] = []HandleCols{handleCols}
	b.handleHelper.pushMap(handleMap)
	ds.SetSchema(schema)
	ds.names = names
	ds.setPreferredStoreType(b.TableHints())
	ds.SampleInfo = NewTableSampleInfo(tn.TableSample, schema.Clone(), b.partitionedTable)
	b.isSampling = ds.SampleInfo != nil

	for i, colExpr := range ds.Schema().Columns {
		var expr expression.Expression
		if i < len(columns) {
			if columns[i].IsGenerated() && !columns[i].GeneratedStored {
				var err error
				expr, _, err = b.rewrite(ctx, columns[i].GeneratedExpr, ds, nil, true)
				if err != nil {
					return nil, err
				}
				colExpr.VirtualExpr = expr.Clone()
			}
		}
	}

	// Init commonHandleCols and commonHandleLens for data source.
	if tableInfo.IsCommonHandle {
		ds.commonHandleCols, ds.commonHandleLens = expression.IndexInfo2Cols(ds.Columns, ds.schema.Columns, tables.FindPrimaryIndex(tableInfo))
	}
	// Init FullIdxCols, FullIdxColLens for accessPaths.
	for _, path := range ds.possibleAccessPaths {
		if !path.IsIntHandlePath {
			path.FullIdxCols, path.FullIdxColLens = expression.IndexInfo2Cols(ds.Columns, ds.schema.Columns, path.Index)

			// check whether the path's index has a tidb_shard() prefix and the index column count
			// more than 1. e.g. index(tidb_shard(a), a)
			// set UkShardIndexPath only for unique secondary index
			if !path.IsCommonHandlePath {
				// tidb_shard expression must be first column of index
				col := path.FullIdxCols[0]
				if col != nil &&
					expression.GcColumnExprIsTidbShard(col.VirtualExpr) &&
					len(path.Index.Columns) > 1 &&
					path.Index.Unique {
					path.IsUkShardIndexPath = true
					ds.containExprPrefixUk = true
				}
			}
		}
	}

	var result LogicalPlan = ds
	dirty := tableHasDirtyContent(b.ctx, tableInfo)
	if dirty || tableInfo.TempTableType == model.TempTableLocal || tableInfo.TableCacheStatusType == model.TableCacheStatusEnable {
		us := LogicalUnionScan{handleCols: handleCols}.Init(b.ctx, b.getSelectOffset())
		us.SetChildren(ds)
		if tableInfo.Partition != nil && b.optFlag&flagPartitionProcessor == 0 {
			// Adding ExtraPhysTblIDCol for UnionScan (transaction buffer handling)
			// Not using old static prune mode
			// Single TableReader for all partitions, needs the PhysTblID from storage
			_ = ds.AddExtraPhysTblIDColumn()
		}
		result = us
	}

	// Adding ExtraPhysTblIDCol for SelectLock (SELECT FOR UPDATE) is done when building SelectLock

	if sessionVars.StmtCtx.TblInfo2UnionScan == nil {
		sessionVars.StmtCtx.TblInfo2UnionScan = make(map[*model.TableInfo]bool)
	}
	sessionVars.StmtCtx.TblInfo2UnionScan[tableInfo] = dirty

	return result, nil
}

// ExtractFD implements the LogicalPlan interface.
func (ds *DataSource) ExtractFD() *fd.FDSet {
	// FD in datasource (leaf node) can be cached and reused.
	// Once the all conditions are not equal to nil, built it again.
	if ds.fdSet == nil || ds.allConds != nil {
		fds := &fd.FDSet{HashCodeToUniqueID: make(map[string]int)}
		allCols := fd.NewFastIntSet()
		// should use the column's unique ID avoiding fdSet conflict.
		for _, col := range ds.TblCols {
			// todo: change it to int64
			allCols.Insert(int(col.UniqueID))
		}
		// int pk doesn't store its index column in indexInfo.
		if ds.tableInfo.PKIsHandle {
			keyCols := fd.NewFastIntSet()
			for _, col := range ds.TblCols {
				if mysql.HasPriKeyFlag(col.RetType.GetFlag()) {
					keyCols.Insert(int(col.UniqueID))
				}
			}
			fds.AddStrictFunctionalDependency(keyCols, allCols)
			fds.MakeNotNull(keyCols)
		}
		// we should check index valid while forUpdateRead, see detail in https://github.com/pingcap/tidb/pull/22152
		var (
			latestIndexes map[int64]*model.IndexInfo
			changed       bool
			err           error
		)
		check := ds.ctx.GetSessionVars().IsIsolation(ast.ReadCommitted) || ds.isForUpdateRead
		check = check && ds.ctx.GetSessionVars().ConnectionID > 0
		if check {
			latestIndexes, changed, err = getLatestIndexInfo(ds.ctx, ds.table.Meta().ID, 0)
			if err != nil {
				ds.fdSet = fds
				return fds
			}
		}
		// other indices including common handle.
		for _, idx := range ds.tableInfo.Indices {
			keyCols := fd.NewFastIntSet()
			allColIsNotNull := true
			if ds.isForUpdateRead && changed {
				latestIndex, ok := latestIndexes[idx.ID]
				if !ok || latestIndex.State != model.StatePublic {
					continue
				}
			}
			if idx.State != model.StatePublic {
				continue
			}
			for _, idxCol := range idx.Columns {
				// Note: even the prefix column can also be the FD. For example:
				// unique(char_column(10)), will also guarantee the prefix to be
				// the unique which means the while column is unique too.
				refCol := ds.tableInfo.Columns[idxCol.Offset]
				if !mysql.HasNotNullFlag(refCol.GetFlag()) {
					allColIsNotNull = false
				}
				keyCols.Insert(int(ds.TblCols[idxCol.Offset].UniqueID))
			}
			if idx.Primary {
				fds.AddStrictFunctionalDependency(keyCols, allCols)
				fds.MakeNotNull(keyCols)
			} else if idx.Unique {
				if allColIsNotNull {
					fds.AddStrictFunctionalDependency(keyCols, allCols)
					fds.MakeNotNull(keyCols)
				} else {
					// unique index:
					// 1: normal value should be unique
					// 2: null value can be multiple
					// for this kind of lax to be strict, we need to make the determinant not-null.
					fds.AddLaxFunctionalDependency(keyCols, allCols)
				}
			}
		}
		// handle the datasource conditions (maybe pushed down from upper layer OP)
		if len(ds.allConds) != 0 {
			// extract the not null attributes from selection conditions.
			notnullColsUniqueIDs := extractNotNullFromConds(ds.allConds, ds)

			// extract the constant cols from selection conditions.
			constUniqueIDs := extractConstantCols(ds.allConds, ds.SCtx(), fds)

			// extract equivalence cols.
			equivUniqueIDs := extractEquivalenceCols(ds.allConds, ds.SCtx(), fds)

			// apply conditions to FD.
			fds.MakeNotNull(notnullColsUniqueIDs)
			fds.AddConstants(constUniqueIDs)
			for _, equiv := range equivUniqueIDs {
				fds.AddEquivalence(equiv[0], equiv[1])
			}
		}
		// build the dependency for generated columns.
		// the generated column is sequentially dependent on the forward column.
		// a int, b int as (a+1), c int as (b+1), here we can build the strict FD down:
		// {a} -> {b}, {b} -> {c}, put the maintenance of the dependencies between generated columns to the FD graph.
		notNullCols := fd.NewFastIntSet()
		for _, col := range ds.TblCols {
			if col.VirtualExpr != nil {
				dependencies := fd.NewFastIntSet()
				dependencies.Insert(int(col.UniqueID))
				// dig out just for 1 level.
				directBaseCol := expression.ExtractColumns(col.VirtualExpr)
				determinant := fd.NewFastIntSet()
				for _, col := range directBaseCol {
					determinant.Insert(int(col.UniqueID))
				}
				fds.AddStrictFunctionalDependency(determinant, dependencies)
			}
			if mysql.HasNotNullFlag(col.RetType.GetFlag()) {
				notNullCols.Insert(int(col.UniqueID))
			}
		}
		fds.MakeNotNull(notNullCols)
		ds.fdSet = fds
	}
	return ds.fdSet
}

func (b *PlanBuilder) timeRangeForSummaryTable() QueryTimeRange {
	const defaultSummaryDuration = 30 * time.Minute
	hints := b.TableHints()
	// User doesn't use TIME_RANGE hint
	if hints == nil || (hints.timeRangeHint.From == "" && hints.timeRangeHint.To == "") {
		to := time.Now()
		from := to.Add(-defaultSummaryDuration)
		return QueryTimeRange{From: from, To: to}
	}

	// Parse time specified by user via TIM_RANGE hint
	parse := func(s string) (time.Time, bool) {
		t, err := time.ParseInLocation(MetricTableTimeFormat, s, time.Local)
		if err != nil {
			b.ctx.GetSessionVars().StmtCtx.AppendWarning(err)
		}
		return t, err == nil
	}
	from, fromValid := parse(hints.timeRangeHint.From)
	to, toValid := parse(hints.timeRangeHint.To)
	switch {
	case !fromValid && !toValid:
		to = time.Now()
		from = to.Add(-defaultSummaryDuration)
	case fromValid && !toValid:
		to = from.Add(defaultSummaryDuration)
	case !fromValid && toValid:
		from = to.Add(-defaultSummaryDuration)
	}

	return QueryTimeRange{From: from, To: to}
}

func (b *PlanBuilder) buildMemTable(_ context.Context, dbName model.CIStr, tableInfo *model.TableInfo) (LogicalPlan, error) {
	// We can use the `tableInfo.Columns` directly because the memory table has
	// a stable schema and there is no online DDL on the memory table.
	schema := expression.NewSchema(make([]*expression.Column, 0, len(tableInfo.Columns))...)
	names := make([]*types.FieldName, 0, len(tableInfo.Columns))
	var handleCols HandleCols
	for _, col := range tableInfo.Columns {
		names = append(names, &types.FieldName{
			DBName:      dbName,
			TblName:     tableInfo.Name,
			ColName:     col.Name,
			OrigTblName: tableInfo.Name,
			OrigColName: col.Name,
		})
		// NOTE: Rewrite the expression if memory table supports generated columns in the future
		newCol := &expression.Column{
			UniqueID: b.ctx.GetSessionVars().AllocPlanColumnID(),
			ID:       col.ID,
			RetType:  &col.FieldType,
		}
		if tableInfo.PKIsHandle && mysql.HasPriKeyFlag(col.GetFlag()) {
			handleCols = &IntHandleCols{col: newCol}
		}
		schema.Append(newCol)
	}

	if handleCols != nil {
		handleMap := make(map[int64][]HandleCols)
		handleMap[tableInfo.ID] = []HandleCols{handleCols}
		b.handleHelper.pushMap(handleMap)
	} else {
		b.handleHelper.pushMap(nil)
	}

	// NOTE: Add a `LogicalUnionScan` if we support update memory table in the future
	p := LogicalMemTable{
		DBName:    dbName,
		TableInfo: tableInfo,
		Columns:   make([]*model.ColumnInfo, len(tableInfo.Columns)),
	}.Init(b.ctx, b.getSelectOffset())
	p.SetSchema(schema)
	p.names = names
	copy(p.Columns, tableInfo.Columns)

	// Some memory tables can receive some predicates
	switch dbName.L {
	case util2.MetricSchemaName.L:
		p.Extractor = newMetricTableExtractor()
	case util2.InformationSchemaName.L:
		switch strings.ToUpper(tableInfo.Name.O) {
		case infoschema.TableClusterConfig, infoschema.TableClusterLoad, infoschema.TableClusterHardware, infoschema.TableClusterSystemInfo:
			p.Extractor = &ClusterTableExtractor{}
		case infoschema.TableClusterLog:
			p.Extractor = &ClusterLogTableExtractor{}
		case infoschema.TableTiDBHotRegionsHistory:
			p.Extractor = &HotRegionsHistoryTableExtractor{}
		case infoschema.TableInspectionResult:
			p.Extractor = &InspectionResultTableExtractor{}
			p.QueryTimeRange = b.timeRangeForSummaryTable()
		case infoschema.TableInspectionSummary:
			p.Extractor = &InspectionSummaryTableExtractor{}
			p.QueryTimeRange = b.timeRangeForSummaryTable()
		case infoschema.TableInspectionRules:
			p.Extractor = &InspectionRuleTableExtractor{}
		case infoschema.TableMetricSummary, infoschema.TableMetricSummaryByLabel:
			p.Extractor = &MetricSummaryTableExtractor{}
			p.QueryTimeRange = b.timeRangeForSummaryTable()
		case infoschema.TableSlowQuery:
			p.Extractor = &SlowQueryExtractor{}
		case infoschema.TableStorageStats:
			p.Extractor = &TableStorageStatsExtractor{}
		case infoschema.TableTiFlashTables, infoschema.TableTiFlashSegments:
			p.Extractor = &TiFlashSystemTableExtractor{}
		case infoschema.TableStatementsSummary, infoschema.TableStatementsSummaryHistory:
			p.Extractor = &StatementsSummaryExtractor{}
		case infoschema.TableTiKVRegionPeers:
			p.Extractor = &TikvRegionPeersExtractor{}
		case infoschema.TableColumns:
			p.Extractor = &ColumnsTableExtractor{}
		case infoschema.TableTiKVRegionStatus:
			p.Extractor = &TiKVRegionStatusExtractor{tablesID: make([]int64, 0)}
		}
	}
	return p, nil
}

// checkRecursiveView checks whether this view is recursively defined.
func (b *PlanBuilder) checkRecursiveView(dbName model.CIStr, tableName model.CIStr) (func(), error) {
	viewFullName := dbName.L + "." + tableName.L
	if b.buildingViewStack == nil {
		b.buildingViewStack = set.NewStringSet()
	}
	// If this view has already been on the building stack, it means
	// this view contains a recursive definition.
	if b.buildingViewStack.Exist(viewFullName) {
		return nil, ErrViewRecursive.GenWithStackByArgs(dbName.O, tableName.O)
	}
	// If the view is being renamed, we return the mysql compatible error message.
	if b.capFlag&renameView != 0 && viewFullName == b.renamingViewName {
		return nil, ErrNoSuchTable.GenWithStackByArgs(dbName.O, tableName.O)
	}
	b.buildingViewStack.Insert(viewFullName)
	return func() { delete(b.buildingViewStack, viewFullName) }, nil
}

// BuildDataSourceFromView is used to build LogicalPlan from view
func (b *PlanBuilder) BuildDataSourceFromView(ctx context.Context, dbName model.CIStr, tableInfo *model.TableInfo) (LogicalPlan, error) {
	viewDepth := b.ctx.GetSessionVars().StmtCtx.ViewDepth
	b.ctx.GetSessionVars().StmtCtx.ViewDepth++
	deferFunc, err := b.checkRecursiveView(dbName, tableInfo.Name)
	if err != nil {
		return nil, err
	}
	defer deferFunc()

	charset, collation := b.ctx.GetSessionVars().GetCharsetInfo()
	viewParser := parser.New()
	viewParser.SetParserConfig(b.ctx.GetSessionVars().BuildParserConfig())
	selectNode, err := viewParser.ParseOneStmt(tableInfo.View.SelectStmt, charset, collation)
	if err != nil {
		return nil, err
	}
	originalVisitInfo := b.visitInfo
	b.visitInfo = make([]visitInfo, 0)

	// For the case that views appear in CTE queries,
	// we need to save the CTEs after the views are established.
	var saveCte []*cteInfo
	if len(b.outerCTEs) > 0 {
		saveCte = make([]*cteInfo, len(b.outerCTEs))
		copy(saveCte, b.outerCTEs)
	} else {
		saveCte = nil
	}
	o := b.buildingCTE
	b.buildingCTE = false
	defer func() {
		b.outerCTEs = saveCte
		b.buildingCTE = o
	}()

	selectLogicalPlan, err := b.Build(ctx, selectNode)
	if err != nil {
		if terror.ErrorNotEqual(err, ErrViewRecursive) &&
			terror.ErrorNotEqual(err, ErrNoSuchTable) &&
			terror.ErrorNotEqual(err, ErrInternal) &&
			terror.ErrorNotEqual(err, ErrFieldNotInGroupBy) &&
			terror.ErrorNotEqual(err, ErrMixOfGroupFuncAndFields) &&
			terror.ErrorNotEqual(err, ErrViewNoExplain) {
			err = ErrViewInvalid.GenWithStackByArgs(dbName.O, tableInfo.Name.O)
		}
		return nil, err
	}
	pm := privilege.GetPrivilegeManager(b.ctx)
	if viewDepth != 0 &&
		b.ctx.GetSessionVars().StmtCtx.InExplainStmt &&
		pm != nil &&
		!pm.RequestVerification(b.ctx.GetSessionVars().ActiveRoles, dbName.L, tableInfo.Name.L, "", mysql.SelectPriv) {
		return nil, ErrViewNoExplain
	}
	if tableInfo.View.Security == model.SecurityDefiner {
		if pm != nil {
			for _, v := range b.visitInfo {
				if !pm.RequestVerificationWithUser(v.db, v.table, v.column, v.privilege, tableInfo.View.Definer) {
					return nil, ErrViewInvalid.GenWithStackByArgs(dbName.O, tableInfo.Name.O)
				}
			}
		}
		b.visitInfo = b.visitInfo[:0]
	}
	b.visitInfo = append(originalVisitInfo, b.visitInfo...)

	if b.ctx.GetSessionVars().StmtCtx.InExplainStmt {
		b.visitInfo = appendVisitInfo(b.visitInfo, mysql.ShowViewPriv, dbName.L, tableInfo.Name.L, "", ErrViewNoExplain)
	}

	if len(tableInfo.Columns) != selectLogicalPlan.Schema().Len() {
		return nil, ErrViewInvalid.GenWithStackByArgs(dbName.O, tableInfo.Name.O)
	}

	return b.buildProjUponView(ctx, dbName, tableInfo, selectLogicalPlan)
}

func (b *PlanBuilder) buildProjUponView(_ context.Context, dbName model.CIStr, tableInfo *model.TableInfo, selectLogicalPlan Plan) (LogicalPlan, error) {
	columnInfo := tableInfo.Cols()
	cols := selectLogicalPlan.Schema().Clone().Columns
	outputNamesOfUnderlyingSelect := selectLogicalPlan.OutputNames().Shallow()
	// In the old version of VIEW implementation, tableInfo.View.Cols is used to
	// store the origin columns' names of the underlying SelectStmt used when
	// creating the view.
	if tableInfo.View.Cols != nil {
		cols = cols[:0]
		outputNamesOfUnderlyingSelect = outputNamesOfUnderlyingSelect[:0]
		for _, info := range columnInfo {
			idx := expression.FindFieldNameIdxByColName(selectLogicalPlan.OutputNames(), info.Name.L)
			if idx == -1 {
				return nil, ErrViewInvalid.GenWithStackByArgs(dbName.O, tableInfo.Name.O)
			}
			cols = append(cols, selectLogicalPlan.Schema().Columns[idx])
			outputNamesOfUnderlyingSelect = append(outputNamesOfUnderlyingSelect, selectLogicalPlan.OutputNames()[idx])
		}
	}

	projSchema := expression.NewSchema(make([]*expression.Column, 0, len(tableInfo.Columns))...)
	projExprs := make([]expression.Expression, 0, len(tableInfo.Columns))
	projNames := make(types.NameSlice, 0, len(tableInfo.Columns))
	for i, name := range outputNamesOfUnderlyingSelect {
		origColName := name.ColName
		if tableInfo.View.Cols != nil {
			origColName = tableInfo.View.Cols[i]
		}
		projNames = append(projNames, &types.FieldName{
			// TblName is the of view instead of the name of the underlying table.
			TblName:     tableInfo.Name,
			OrigTblName: name.OrigTblName,
			ColName:     columnInfo[i].Name,
			OrigColName: origColName,
			DBName:      dbName,
		})
		projSchema.Append(&expression.Column{
			UniqueID: cols[i].UniqueID,
			RetType:  cols[i].GetType(),
		})
		projExprs = append(projExprs, cols[i])
	}
	projUponView := LogicalProjection{Exprs: projExprs}.Init(b.ctx, b.getSelectOffset())
	projUponView.names = projNames
	projUponView.SetChildren(selectLogicalPlan.(LogicalPlan))
	projUponView.SetSchema(projSchema)
	return projUponView, nil
}

// buildApplyWithJoinType builds apply plan with outerPlan and innerPlan, which apply join with particular join type for
// every row from outerPlan and the whole innerPlan.
func (b *PlanBuilder) buildApplyWithJoinType(outerPlan, innerPlan LogicalPlan, tp JoinType, markNoDecorrelate bool) LogicalPlan {
	b.optFlag = b.optFlag | flagPredicatePushDown | flagBuildKeyInfo | flagDecorrelate
	ap := LogicalApply{LogicalJoin: LogicalJoin{JoinType: tp}, NoDecorrelate: markNoDecorrelate}.Init(b.ctx, b.getSelectOffset())
	ap.SetChildren(outerPlan, innerPlan)
	ap.names = make([]*types.FieldName, outerPlan.Schema().Len()+innerPlan.Schema().Len())
	copy(ap.names, outerPlan.OutputNames())
	ap.SetSchema(expression.MergeSchema(outerPlan.Schema(), innerPlan.Schema()))
	setIsInApplyForCTE(innerPlan, ap.Schema())
	// Note that, tp can only be LeftOuterJoin or InnerJoin, so we don't consider other outer joins.
	if tp == LeftOuterJoin {
		b.optFlag = b.optFlag | flagEliminateOuterJoin
		resetNotNullFlag(ap.schema, outerPlan.Schema().Len(), ap.schema.Len())
	}
	for i := outerPlan.Schema().Len(); i < ap.Schema().Len(); i++ {
		ap.names[i] = types.EmptyName
	}
	return ap
}

// buildSemiApply builds apply plan with outerPlan and innerPlan, which apply semi-join for every row from outerPlan and the whole innerPlan.
func (b *PlanBuilder) buildSemiApply(outerPlan, innerPlan LogicalPlan, condition []expression.Expression,
	asScalar, not, considerRewrite, markNoDecorrelate bool) (LogicalPlan, error) {
	b.optFlag = b.optFlag | flagPredicatePushDown | flagBuildKeyInfo | flagDecorrelate

	join, err := b.buildSemiJoin(outerPlan, innerPlan, condition, asScalar, not, considerRewrite)
	if err != nil {
		return nil, err
	}

	setIsInApplyForCTE(innerPlan, join.Schema())
	ap := &LogicalApply{LogicalJoin: *join, NoDecorrelate: markNoDecorrelate}
	ap.tp = plancodec.TypeApply
	ap.self = ap
	return ap, nil
}

// setIsInApplyForCTE indicates CTE is the in inner side of Apply and correlate.
// the storage of cte needs to be reset for each outer row.
// It's better to handle this in CTEExec.Close(), but cte storage is closed when SQL is finished.
func setIsInApplyForCTE(p LogicalPlan, apSchema *expression.Schema) {
	switch x := p.(type) {
	case *LogicalCTE:
		if len(extractCorColumnsBySchema4LogicalPlan(p, apSchema)) > 0 {
			x.cte.IsInApply = true
		}
		setIsInApplyForCTE(x.cte.seedPartLogicalPlan, apSchema)
		if x.cte.recursivePartLogicalPlan != nil {
			setIsInApplyForCTE(x.cte.recursivePartLogicalPlan, apSchema)
		}
	default:
		for _, child := range p.Children() {
			setIsInApplyForCTE(child, apSchema)
		}
	}
}

func (b *PlanBuilder) buildMaxOneRow(p LogicalPlan) LogicalPlan {
	maxOneRow := LogicalMaxOneRow{}.Init(b.ctx, b.getSelectOffset())
	maxOneRow.SetChildren(p)
	return maxOneRow
}

func (b *PlanBuilder) buildSemiJoin(outerPlan, innerPlan LogicalPlan, onCondition []expression.Expression, asScalar, not, forceRewrite bool) (*LogicalJoin, error) {
	joinPlan := LogicalJoin{}.Init(b.ctx, b.getSelectOffset())
	for i, expr := range onCondition {
		onCondition[i] = expr.Decorrelate(outerPlan.Schema())
	}
	joinPlan.SetChildren(outerPlan, innerPlan)
	joinPlan.AttachOnConds(onCondition)
	joinPlan.names = make([]*types.FieldName, outerPlan.Schema().Len(), outerPlan.Schema().Len()+innerPlan.Schema().Len()+1)
	copy(joinPlan.names, outerPlan.OutputNames())
	if asScalar {
		newSchema := outerPlan.Schema().Clone()
		newSchema.Append(&expression.Column{
			RetType:  types.NewFieldType(mysql.TypeTiny),
			UniqueID: b.ctx.GetSessionVars().AllocPlanColumnID(),
		})
		joinPlan.names = append(joinPlan.names, types.EmptyName)
		joinPlan.SetSchema(newSchema)
		if not {
			joinPlan.JoinType = AntiLeftOuterSemiJoin
		} else {
			joinPlan.JoinType = LeftOuterSemiJoin
		}
	} else {
		joinPlan.SetSchema(outerPlan.Schema().Clone())
		if not {
			joinPlan.JoinType = AntiSemiJoin
		} else {
			joinPlan.JoinType = SemiJoin
		}
	}
	// Apply forces to choose hash join currently, so don't worry the hints will take effect if the semi join is in one apply.
	if b.TableHints() != nil {
		hintInfo := b.TableHints()
		outerAlias := extractTableAlias(outerPlan, joinPlan.blockOffset)
		innerAlias := extractTableAlias(innerPlan, joinPlan.blockOffset)
		if hintInfo.ifPreferMergeJoin(outerAlias, innerAlias) {
			joinPlan.preferJoinType |= preferMergeJoin
		}
		if hintInfo.ifPreferHashJoin(outerAlias, innerAlias) {
			joinPlan.preferJoinType |= preferHashJoin
		}
		if hintInfo.ifPreferINLJ(innerAlias) {
			joinPlan.preferJoinType = preferRightAsINLJInner
		}
		if hintInfo.ifPreferINLHJ(innerAlias) {
			joinPlan.preferJoinType = preferRightAsINLHJInner
		}
		if hintInfo.ifPreferINLMJ(innerAlias) {
			joinPlan.preferJoinType = preferRightAsINLMJInner
		}
		if hintInfo.ifPreferHJBuild(outerAlias) {
			joinPlan.preferJoinType |= preferLeftAsHJBuild
		}
		if hintInfo.ifPreferHJBuild(innerAlias) {
			joinPlan.preferJoinType |= preferRightAsHJBuild
		}
		if hintInfo.ifPreferHJProbe(outerAlias) {
			joinPlan.preferJoinType |= preferLeftAsHJProbe
		}
		if hintInfo.ifPreferHJProbe(innerAlias) {
			joinPlan.preferJoinType |= preferRightAsHJProbe
		}
		// If there're multiple join hints, they're conflict.
		if bits.OnesCount(joinPlan.preferJoinType) > 1 {
			return nil, errors.New("Join hints are conflict, you can only specify one type of join")
		}
	}
	if forceRewrite {
		joinPlan.preferJoinType |= preferRewriteSemiJoin
		b.optFlag |= flagSemiJoinRewrite
	}
	return joinPlan, nil
}

func getTableOffset(names []*types.FieldName, handleName *types.FieldName) (int, error) {
	for i, name := range names {
		if name.DBName.L == handleName.DBName.L && name.TblName.L == handleName.TblName.L {
			return i, nil
		}
	}
	return -1, errors.Errorf("Couldn't get column information when do update/delete")
}

// TblColPosInfo represents an mapper from column index to handle index.
type TblColPosInfo struct {
	TblID int64
	// Start and End represent the ordinal range [Start, End) of the consecutive columns.
	Start, End int
	// HandleOrdinal represents the ordinal of the handle column.
	HandleCols HandleCols
}

// MemoryUsage return the memory usage of TblColPosInfo
func (t *TblColPosInfo) MemoryUsage() (sum int64) {
	if t == nil {
		return
	}

	sum = size.SizeOfInt64 + size.SizeOfInt*2
	if t.HandleCols != nil {
		sum += t.HandleCols.MemoryUsage()
	}
	return
}

// TblColPosInfoSlice attaches the methods of sort.Interface to []TblColPosInfos sorting in increasing order.
type TblColPosInfoSlice []TblColPosInfo

// Len implements sort.Interface#Len.
func (c TblColPosInfoSlice) Len() int {
	return len(c)
}

// Swap implements sort.Interface#Swap.
func (c TblColPosInfoSlice) Swap(i, j int) {
	c[i], c[j] = c[j], c[i]
}

// Less implements sort.Interface#Less.
func (c TblColPosInfoSlice) Less(i, j int) bool {
	return c[i].Start < c[j].Start
}

// FindTblIdx finds the ordinal of the corresponding access column.
func (c TblColPosInfoSlice) FindTblIdx(colOrdinal int) (int, bool) {
	if len(c) == 0 {
		return 0, false
	}
	// find the smallest index of the range that its start great than colOrdinal.
	// @see https://godoc.org/sort#Search
	rangeBehindOrdinal := sort.Search(len(c), func(i int) bool { return c[i].Start > colOrdinal })
	if rangeBehindOrdinal == 0 {
		return 0, false
	}
	return rangeBehindOrdinal - 1, true
}

// buildColumns2Handle builds columns to handle mapping.
func buildColumns2Handle(
	names []*types.FieldName,
	tblID2Handle map[int64][]HandleCols,
	tblID2Table map[int64]table.Table,
	onlyWritableCol bool,
) (TblColPosInfoSlice, error) {
	var cols2Handles TblColPosInfoSlice
	for tblID, handleCols := range tblID2Handle {
		tbl := tblID2Table[tblID]
		var tblLen int
		if onlyWritableCol {
			tblLen = len(tbl.WritableCols())
		} else {
			tblLen = len(tbl.Cols())
		}
		for _, handleCol := range handleCols {
			offset, err := getTableOffset(names, names[handleCol.GetCol(0).Index])
			if err != nil {
				return nil, err
			}
			end := offset + tblLen
			cols2Handles = append(cols2Handles, TblColPosInfo{tblID, offset, end, handleCol})
		}
	}
	sort.Sort(cols2Handles)
	return cols2Handles, nil
}

func (b *PlanBuilder) buildUpdate(ctx context.Context, update *ast.UpdateStmt) (Plan, error) {
	b.pushSelectOffset(0)
	b.pushTableHints(update.TableHints, 0)
	defer func() {
		b.popSelectOffset()
		// table hints are only visible in the current UPDATE statement.
		b.popTableHints()
	}()

	b.inUpdateStmt = true
	b.isForUpdateRead = true

	if update.With != nil {
		l := len(b.outerCTEs)
		defer func() {
			b.outerCTEs = b.outerCTEs[:l]
		}()
		err := b.buildWith(ctx, update.With)
		if err != nil {
			return nil, err
		}
	}

	p, err := b.buildResultSetNode(ctx, update.TableRefs.TableRefs, false)
	if err != nil {
		return nil, err
	}

	var tableList []*ast.TableName
	tableList = extractTableList(update.TableRefs.TableRefs, tableList, false)
	for _, t := range tableList {
		dbName := t.Schema.L
		if dbName == "" {
			dbName = b.ctx.GetSessionVars().CurrentDB
		}
		b.visitInfo = appendVisitInfo(b.visitInfo, mysql.SelectPriv, dbName, t.Name.L, "", nil)
	}

	oldSchemaLen := p.Schema().Len()
	if update.Where != nil {
		p, err = b.buildSelection(ctx, p, update.Where, nil)
		if err != nil {
			return nil, err
		}
	}
	if b.ctx.GetSessionVars().TxnCtx.IsPessimistic {
		if update.TableRefs.TableRefs.Right == nil {
			// buildSelectLock is an optimization that can reduce RPC call.
			// We only need do this optimization for single table update which is the most common case.
			// When TableRefs.Right is nil, it is single table update.
			p, err = b.buildSelectLock(p, &ast.SelectLockInfo{
				LockType: ast.SelectLockForUpdate,
			})
			if err != nil {
				return nil, err
			}
		}
	}

	if update.Order != nil {
		p, err = b.buildSort(ctx, p, update.Order.Items, nil, nil)
		if err != nil {
			return nil, err
		}
	}
	if update.Limit != nil {
		p, err = b.buildLimit(p, update.Limit)
		if err != nil {
			return nil, err
		}
	}

	// Add project to freeze the order of output columns.
	proj := LogicalProjection{Exprs: expression.Column2Exprs(p.Schema().Columns[:oldSchemaLen])}.Init(b.ctx, b.getSelectOffset())
	proj.SetSchema(expression.NewSchema(make([]*expression.Column, oldSchemaLen)...))
	proj.names = make(types.NameSlice, len(p.OutputNames()))
	copy(proj.names, p.OutputNames())
	copy(proj.schema.Columns, p.Schema().Columns[:oldSchemaLen])
	proj.SetChildren(p)
	p = proj

	utlr := &updatableTableListResolver{}
	update.Accept(utlr)
	orderedList, np, allAssignmentsAreConstant, err := b.buildUpdateLists(ctx, utlr.updatableTableList, update.List, p)
	if err != nil {
		return nil, err
	}
	p = np

	updt := Update{
		OrderedList:               orderedList,
		AllAssignmentsAreConstant: allAssignmentsAreConstant,
		VirtualAssignmentsOffset:  len(update.List),
	}.Init(b.ctx)
	updt.names = p.OutputNames()
	// We cannot apply projection elimination when building the subplan, because
	// columns in orderedList cannot be resolved. (^flagEliminateProjection should also be applied in postOptimize)
	updt.SelectPlan, _, err = DoOptimize(ctx, b.ctx, b.optFlag&^flagEliminateProjection, p)
	if err != nil {
		return nil, err
	}
	err = updt.ResolveIndices()
	if err != nil {
		return nil, err
	}
	tblID2Handle, err := resolveIndicesForTblID2Handle(b.handleHelper.tailMap(), updt.SelectPlan.Schema())
	if err != nil {
		return nil, err
	}
	tblID2table := make(map[int64]table.Table, len(tblID2Handle))
	for id := range tblID2Handle {
		tblID2table[id], _ = b.is.TableByID(id)
	}
	updt.TblColPosInfos, err = buildColumns2Handle(updt.OutputNames(), tblID2Handle, tblID2table, true)
	if err != nil {
		return nil, err
	}
	updt.PartitionedTable = b.partitionedTable
	updt.tblID2Table = tblID2table
	err = updt.buildOnUpdateFKChecks(b.ctx, b.is, tblID2table)
	return updt, err
}

// GetUpdateColumnsInfo get the update columns info.
func GetUpdateColumnsInfo(tblID2Table map[int64]table.Table, tblColPosInfos TblColPosInfoSlice, size int) []*table.Column {
	colsInfo := make([]*table.Column, size)
	for _, content := range tblColPosInfos {
		tbl := tblID2Table[content.TblID]
		for i, c := range tbl.WritableCols() {
			colsInfo[content.Start+i] = c
		}
	}
	return colsInfo
}

type tblUpdateInfo struct {
	name                string
	pkUpdated           bool
	partitionColUpdated bool
}

// CheckUpdateList checks all related columns in updatable state.
func CheckUpdateList(assignFlags []int, updt *Update, newTblID2Table map[int64]table.Table) error {
	updateFromOtherAlias := make(map[int64]tblUpdateInfo)
	for _, content := range updt.TblColPosInfos {
		tbl := newTblID2Table[content.TblID]
		flags := assignFlags[content.Start:content.End]
		var update, updatePK, updatePartitionCol bool
		var partitionColumnNames []model.CIStr
		if pt, ok := tbl.(table.PartitionedTable); ok && pt != nil {
			partitionColumnNames = pt.GetPartitionColumnNames()
		}

		for i, col := range tbl.WritableCols() {
			// schema may be changed between building plan and building executor
			// If i >= len(flags), it means the target table has been added columns, then we directly skip the check
			if i >= len(flags) {
				continue
			}
			if flags[i] < 0 {
				continue
			}

			if col.State != model.StatePublic {
				return ErrUnknownColumn.GenWithStackByArgs(col.Name, clauseMsg[fieldList])
			}

			update = true
			if mysql.HasPriKeyFlag(col.GetFlag()) {
				updatePK = true
			}
			for _, partColName := range partitionColumnNames {
				if col.Name.L == partColName.L {
					updatePartitionCol = true
				}
			}
		}
		if update {
			// Check for multi-updates on primary key,
			// see https://dev.mysql.com/doc/mysql-errors/5.7/en/server-error-reference.html#error_er_multi_update_key_conflict
			if otherTable, ok := updateFromOtherAlias[tbl.Meta().ID]; ok {
				if otherTable.pkUpdated || updatePK || otherTable.partitionColUpdated || updatePartitionCol {
					return ErrMultiUpdateKeyConflict.GenWithStackByArgs(otherTable.name, updt.names[content.Start].TblName.O)
				}
			} else {
				updateFromOtherAlias[tbl.Meta().ID] = tblUpdateInfo{
					name:                updt.names[content.Start].TblName.O,
					pkUpdated:           updatePK,
					partitionColUpdated: updatePartitionCol,
				}
			}
		}
	}
	return nil
}

// If tl is CTE, its TableInfo will be nil.
// Only used in build plan from AST after preprocess.
func isCTE(tl *ast.TableName) bool {
	return tl.TableInfo == nil
}

func (b *PlanBuilder) buildUpdateLists(ctx context.Context, tableList []*ast.TableName, list []*ast.Assignment, p LogicalPlan) (newList []*expression.Assignment, po LogicalPlan, allAssignmentsAreConstant bool, e error) {
	b.curClause = fieldList
	// modifyColumns indicates which columns are in set list,
	// and if it is set to `DEFAULT`
	modifyColumns := make(map[string]bool, p.Schema().Len())
	var columnsIdx map[*ast.ColumnName]int
	cacheColumnsIdx := false
	if len(p.OutputNames()) > 16 {
		cacheColumnsIdx = true
		columnsIdx = make(map[*ast.ColumnName]int, len(list))
	}
	for _, assign := range list {
		idx, err := expression.FindFieldName(p.OutputNames(), assign.Column)
		if err != nil {
			return nil, nil, false, err
		}
		if idx < 0 {
			return nil, nil, false, ErrUnknownColumn.GenWithStackByArgs(assign.Column.Name, "field list")
		}
		if cacheColumnsIdx {
			columnsIdx[assign.Column] = idx
		}
		name := p.OutputNames()[idx]
		foundListItem := false
		for _, tl := range tableList {
			if (tl.Schema.L == "" || tl.Schema.L == name.DBName.L) && (tl.Name.L == name.TblName.L) {
				if isCTE(tl) || tl.TableInfo.IsView() || tl.TableInfo.IsSequence() {
					return nil, nil, false, ErrNonUpdatableTable.GenWithStackByArgs(name.TblName.O, "UPDATE")
				}
				foundListItem = true
			}
		}
		if !foundListItem {
			// For case like:
			// 1: update (select * from t1) t1 set b = 1111111 ----- (no updatable table here)
			// 2: update (select 1 as a) as t, t1 set a=1      ----- (updatable t1 don't have column a)
			// --- subQuery is not counted as updatable table.
			return nil, nil, false, ErrNonUpdatableTable.GenWithStackByArgs(name.TblName.O, "UPDATE")
		}
		columnFullName := fmt.Sprintf("%s.%s.%s", name.DBName.L, name.TblName.L, name.ColName.L)
		// We save a flag for the column in map `modifyColumns`
		// This flag indicated if assign keyword `DEFAULT` to the column
		modifyColumns[columnFullName] = IsDefaultExprSameColumn(p.OutputNames()[idx:idx+1], assign.Expr)
	}

	// If columns in set list contains generated columns, raise error.
	// And, fill virtualAssignments here; that's for generated columns.
	virtualAssignments := make([]*ast.Assignment, 0)
	for _, tn := range tableList {
		if isCTE(tn) || tn.TableInfo.IsView() || tn.TableInfo.IsSequence() {
			continue
		}

		tableInfo := tn.TableInfo
		tableVal, found := b.is.TableByID(tableInfo.ID)
		if !found {
			return nil, nil, false, infoschema.ErrTableNotExists.GenWithStackByArgs(tn.DBInfo.Name.O, tableInfo.Name.O)
		}
		for i, colInfo := range tableVal.Cols() {
			if !colInfo.IsGenerated() {
				continue
			}
			columnFullName := fmt.Sprintf("%s.%s.%s", tn.DBInfo.Name.L, tn.Name.L, colInfo.Name.L)
			isDefault, ok := modifyColumns[columnFullName]
			if ok && colInfo.Hidden {
				return nil, nil, false, ErrUnknownColumn.GenWithStackByArgs(colInfo.Name, clauseMsg[fieldList])
			}
			// Note: For INSERT, REPLACE, and UPDATE, if a generated column is inserted into, replaced, or updated explicitly, the only permitted value is DEFAULT.
			// see https://dev.mysql.com/doc/refman/8.0/en/create-table-generated-columns.html
			if ok && !isDefault {
				return nil, nil, false, ErrBadGeneratedColumn.GenWithStackByArgs(colInfo.Name.O, tableInfo.Name.O)
			}
			virtualAssignments = append(virtualAssignments, &ast.Assignment{
				Column: &ast.ColumnName{Schema: tn.Schema, Table: tn.Name, Name: colInfo.Name},
				Expr:   tableVal.Cols()[i].GeneratedExpr,
			})
		}
	}

	allAssignmentsAreConstant = true
	newList = make([]*expression.Assignment, 0, p.Schema().Len())
	tblDbMap := make(map[string]string, len(tableList))
	for _, tbl := range tableList {
		if isCTE(tbl) {
			continue
		}
		tblDbMap[tbl.Name.L] = tbl.DBInfo.Name.L
	}

	allAssignments := append(list, virtualAssignments...)
	dependentColumnsModified := make(map[int64]bool)
	for i, assign := range allAssignments {
		var idx int
		var err error
		if cacheColumnsIdx {
			if i, ok := columnsIdx[assign.Column]; ok {
				idx = i
			} else {
				idx, err = expression.FindFieldName(p.OutputNames(), assign.Column)
			}
		} else {
			idx, err = expression.FindFieldName(p.OutputNames(), assign.Column)
		}
		if err != nil {
			return nil, nil, false, err
		}
		col := p.Schema().Columns[idx]
		name := p.OutputNames()[idx]
		var newExpr expression.Expression
		var np LogicalPlan
		if i < len(list) {
			// If assign `DEFAULT` to column, fill the `defaultExpr.Name` before rewrite expression
			if expr := extractDefaultExpr(assign.Expr); expr != nil {
				expr.Name = assign.Column
			}
			newExpr, np, err = b.rewrite(ctx, assign.Expr, p, nil, false)
			if err != nil {
				return nil, nil, false, err
			}
			dependentColumnsModified[col.UniqueID] = true
		} else {
			// rewrite with generation expression
			rewritePreprocess := func(assign *ast.Assignment) func(expr ast.Node) ast.Node {
				return func(expr ast.Node) ast.Node {
					switch x := expr.(type) {
					case *ast.ColumnName:
						return &ast.ColumnName{
							Schema: assign.Column.Schema,
							Table:  assign.Column.Table,
							Name:   x.Name,
						}
					default:
						return expr
					}
				}
			}

			newExpr, np, err = b.rewriteWithPreprocess(ctx, assign.Expr, p, nil, nil, false, rewritePreprocess(assign))
			if err != nil {
				return nil, nil, false, err
			}
			// check if the column is modified
			dependentColumns := expression.ExtractDependentColumns(newExpr)
			var isModified bool
			for _, col := range dependentColumns {
				if dependentColumnsModified[col.UniqueID] {
					isModified = true
					break
				}
			}
			// skip unmodified generated columns
			if !isModified {
				continue
			}
		}
		if _, isConst := newExpr.(*expression.Constant); !isConst {
			allAssignmentsAreConstant = false
		}
		p = np
		if col, ok := newExpr.(*expression.Column); ok {
			b.ctx.GetSessionVars().StmtCtx.ColRefFromUpdatePlan = append(b.ctx.GetSessionVars().StmtCtx.ColRefFromUpdatePlan, col.UniqueID)
		}
		newList = append(newList, &expression.Assignment{Col: col, ColName: name.ColName, Expr: newExpr})
		dbName := name.DBName.L
		// To solve issue#10028, we need to get database name by the table alias name.
		if dbNameTmp, ok := tblDbMap[name.TblName.L]; ok {
			dbName = dbNameTmp
		}
		if dbName == "" {
			dbName = b.ctx.GetSessionVars().CurrentDB
		}
		b.visitInfo = appendVisitInfo(b.visitInfo, mysql.UpdatePriv, dbName, name.OrigTblName.L, "", nil)
	}
	return newList, p, allAssignmentsAreConstant, nil
}

// extractDefaultExpr extract a `DefaultExpr` from `ExprNode`,
// If it is a `DEFAULT` function like `DEFAULT(a)`, return nil.
// Only if it is `DEFAULT` keyword, it will return the `DefaultExpr`.
func extractDefaultExpr(node ast.ExprNode) *ast.DefaultExpr {
	if expr, ok := node.(*ast.DefaultExpr); ok && expr.Name == nil {
		return expr
	}
	return nil
}

// IsDefaultExprSameColumn - DEFAULT or col = DEFAULT(col)
func IsDefaultExprSameColumn(names types.NameSlice, node ast.ExprNode) bool {
	if expr, ok := node.(*ast.DefaultExpr); ok {
		if expr.Name == nil {
			// col = DEFAULT
			return true
		}
		refIdx, err := expression.FindFieldName(names, expr.Name)
		if refIdx == 0 && err == nil {
			// col = DEFAULT(col)
			return true
		}
	}
	return false
}

func (b *PlanBuilder) buildDelete(ctx context.Context, ds *ast.DeleteStmt) (Plan, error) {
	b.pushSelectOffset(0)
	b.pushTableHints(ds.TableHints, 0)
	defer func() {
		b.popSelectOffset()
		// table hints are only visible in the current DELETE statement.
		b.popTableHints()
	}()

	b.inDeleteStmt = true
	b.isForUpdateRead = true

	if ds.With != nil {
		l := len(b.outerCTEs)
		defer func() {
			b.outerCTEs = b.outerCTEs[:l]
		}()
		err := b.buildWith(ctx, ds.With)
		if err != nil {
			return nil, err
		}
	}

	p, err := b.buildResultSetNode(ctx, ds.TableRefs.TableRefs, false)
	if err != nil {
		return nil, err
	}
	oldSchema := p.Schema()
	oldLen := oldSchema.Len()

	// For explicit column usage, should use the all-public columns.
	if ds.Where != nil {
		p, err = b.buildSelection(ctx, p, ds.Where, nil)
		if err != nil {
			return nil, err
		}
	}
	if b.ctx.GetSessionVars().TxnCtx.IsPessimistic {
		if !ds.IsMultiTable {
			p, err = b.buildSelectLock(p, &ast.SelectLockInfo{
				LockType: ast.SelectLockForUpdate,
			})
			if err != nil {
				return nil, err
			}
		}
	}

	if ds.Order != nil {
		p, err = b.buildSort(ctx, p, ds.Order.Items, nil, nil)
		if err != nil {
			return nil, err
		}
	}

	if ds.Limit != nil {
		p, err = b.buildLimit(p, ds.Limit)
		if err != nil {
			return nil, err
		}
	}

	// If the delete is non-qualified it does not require Select Priv
	if ds.Where == nil && ds.Order == nil {
		b.popVisitInfo()
	}
	var authErr error
	sessionVars := b.ctx.GetSessionVars()

	proj := LogicalProjection{Exprs: expression.Column2Exprs(p.Schema().Columns[:oldLen])}.Init(b.ctx, b.getSelectOffset())
	proj.SetChildren(p)
	proj.SetSchema(oldSchema.Clone())
	proj.names = p.OutputNames()[:oldLen]
	p = proj

	handleColsMap := b.handleHelper.tailMap()
	for _, cols := range handleColsMap {
		for _, col := range cols {
			for i := 0; i < col.NumCols(); i++ {
				exprCol := col.GetCol(i)
				if proj.Schema().Contains(exprCol) {
					continue
				}
				proj.Exprs = append(proj.Exprs, exprCol)
				proj.Schema().Columns = append(proj.Schema().Columns, exprCol)
				proj.names = append(proj.names, types.EmptyName)
			}
		}
	}

	del := Delete{
		IsMultiTable: ds.IsMultiTable,
	}.Init(b.ctx)

	del.names = p.OutputNames()
	del.SelectPlan, _, err = DoOptimize(ctx, b.ctx, b.optFlag, p)
	if err != nil {
		return nil, err
	}

	tblID2Handle, err := resolveIndicesForTblID2Handle(handleColsMap, del.SelectPlan.Schema())
	if err != nil {
		return nil, err
	}

	// Collect visitInfo.
	if ds.Tables != nil {
		// Delete a, b from a, b, c, d... add a and b.
		updatableList := make(map[string]bool)
		tbInfoList := make(map[string]*ast.TableName)
		collectTableName(ds.TableRefs.TableRefs, &updatableList, &tbInfoList)
		for _, tn := range ds.Tables.Tables {
			var canUpdate, foundMatch = false, false
			name := tn.Name.L
			if tn.Schema.L == "" {
				canUpdate, foundMatch = updatableList[name]
			}

			if !foundMatch {
				if tn.Schema.L == "" {
					name = model.NewCIStr(b.ctx.GetSessionVars().CurrentDB).L + "." + tn.Name.L
				} else {
					name = tn.Schema.L + "." + tn.Name.L
				}
				canUpdate, foundMatch = updatableList[name]
			}
			// check sql like: `delete b from (select * from t) as a, t`
			if !foundMatch {
				return nil, ErrUnknownTable.GenWithStackByArgs(tn.Name.O, "MULTI DELETE")
			}
			// check sql like: `delete a from (select * from t) as a, t`
			if !canUpdate {
				return nil, ErrNonUpdatableTable.GenWithStackByArgs(tn.Name.O, "DELETE")
			}
			tb := tbInfoList[name]
			tn.DBInfo = tb.DBInfo
			tn.TableInfo = tb.TableInfo
			if tn.TableInfo.IsView() {
				return nil, errors.Errorf("delete view %s is not supported now", tn.Name.O)
			}
			if tn.TableInfo.IsSequence() {
				return nil, errors.Errorf("delete sequence %s is not supported now", tn.Name.O)
			}
			if sessionVars.User != nil {
				authErr = ErrTableaccessDenied.FastGenByArgs("DELETE", sessionVars.User.AuthUsername, sessionVars.User.AuthHostname, tb.Name.L)
			}
			b.visitInfo = appendVisitInfo(b.visitInfo, mysql.DeletePriv, tb.DBInfo.Name.L, tb.Name.L, "", authErr)
		}
	} else {
		// Delete from a, b, c, d.
		var tableList []*ast.TableName
		tableList = extractTableList(ds.TableRefs.TableRefs, tableList, false)
		for _, v := range tableList {
			if isCTE(v) {
				return nil, ErrNonUpdatableTable.GenWithStackByArgs(v.Name.O, "DELETE")
			}
			if v.TableInfo.IsView() {
				return nil, errors.Errorf("delete view %s is not supported now", v.Name.O)
			}
			if v.TableInfo.IsSequence() {
				return nil, errors.Errorf("delete sequence %s is not supported now", v.Name.O)
			}
			dbName := v.Schema.L
			if dbName == "" {
				dbName = b.ctx.GetSessionVars().CurrentDB
			}
			if sessionVars.User != nil {
				authErr = ErrTableaccessDenied.FastGenByArgs("DELETE", sessionVars.User.AuthUsername, sessionVars.User.AuthHostname, v.Name.L)
			}
			b.visitInfo = appendVisitInfo(b.visitInfo, mysql.DeletePriv, dbName, v.Name.L, "", authErr)
		}
	}
	if del.IsMultiTable {
		// tblID2TableName is the table map value is an array which contains table aliases.
		// Table ID may not be unique for deleting multiple tables, for statements like
		// `delete from t as t1, t as t2`, the same table has two alias, we have to identify a table
		// by its alias instead of ID.
		tblID2TableName := make(map[int64][]*ast.TableName, len(ds.Tables.Tables))
		for _, tn := range ds.Tables.Tables {
			tblID2TableName[tn.TableInfo.ID] = append(tblID2TableName[tn.TableInfo.ID], tn)
		}
		tblID2Handle = del.cleanTblID2HandleMap(tblID2TableName, tblID2Handle, del.names)
	}
	tblID2table := make(map[int64]table.Table, len(tblID2Handle))
	for id := range tblID2Handle {
		tblID2table[id], _ = b.is.TableByID(id)
	}
	del.TblColPosInfos, err = buildColumns2Handle(del.names, tblID2Handle, tblID2table, false)
	if err != nil {
		return nil, err
	}
<<<<<<< HEAD
	err = del.buildOnDeleteFKTriggers(b.ctx, b.is, tblID2table)
=======
	err = del.buildOnDeleteFKChecks(b.ctx, b.is, tblID2table)
>>>>>>> f343ffef
	return del, err
}

func resolveIndicesForTblID2Handle(tblID2Handle map[int64][]HandleCols, schema *expression.Schema) (map[int64][]HandleCols, error) {
	newMap := make(map[int64][]HandleCols, len(tblID2Handle))
	for i, cols := range tblID2Handle {
		for _, col := range cols {
			resolvedCol, err := col.ResolveIndices(schema)
			if err != nil {
				return nil, err
			}
			newMap[i] = append(newMap[i], resolvedCol)
		}
	}
	return newMap, nil
}

func (p *Delete) cleanTblID2HandleMap(
	tablesToDelete map[int64][]*ast.TableName,
	tblID2Handle map[int64][]HandleCols,
	outputNames []*types.FieldName,
) map[int64][]HandleCols {
	for id, cols := range tblID2Handle {
		names, ok := tablesToDelete[id]
		if !ok {
			delete(tblID2Handle, id)
			continue
		}
		for i := len(cols) - 1; i >= 0; i-- {
			hCols := cols[i]
			var hasMatch bool
			for j := 0; j < hCols.NumCols(); j++ {
				if p.matchingDeletingTable(names, outputNames[hCols.GetCol(j).Index]) {
					hasMatch = true
					break
				}
			}
			if !hasMatch {
				cols = append(cols[:i], cols[i+1:]...)
			}
		}
		if len(cols) == 0 {
			delete(tblID2Handle, id)
			continue
		}
		tblID2Handle[id] = cols
	}
	return tblID2Handle
}

// matchingDeletingTable checks whether this column is from the table which is in the deleting list.
func (*Delete) matchingDeletingTable(names []*ast.TableName, name *types.FieldName) bool {
	for _, n := range names {
		if (name.DBName.L == "" || name.DBName.L == n.DBInfo.Name.L) && name.TblName.L == n.Name.L {
			return true
		}
	}
	return false
}

func getWindowName(name string) string {
	if name == "" {
		return "<unnamed window>"
	}
	return name
}

// buildProjectionForWindow builds the projection for expressions in the window specification that is not an column,
// so after the projection, window functions only needs to deal with columns.
func (b *PlanBuilder) buildProjectionForWindow(ctx context.Context, p LogicalPlan, spec *ast.WindowSpec, args []ast.ExprNode, aggMap map[*ast.AggregateFuncExpr]int) (LogicalPlan, []property.SortItem, []property.SortItem, []expression.Expression, error) {
	b.optFlag |= flagEliminateProjection

	var partitionItems, orderItems []*ast.ByItem
	if spec.PartitionBy != nil {
		partitionItems = spec.PartitionBy.Items
	}
	if spec.OrderBy != nil {
		orderItems = spec.OrderBy.Items
	}

	projLen := len(p.Schema().Columns) + len(partitionItems) + len(orderItems) + len(args)
	proj := LogicalProjection{Exprs: make([]expression.Expression, 0, projLen)}.Init(b.ctx, b.getSelectOffset())
	proj.SetSchema(expression.NewSchema(make([]*expression.Column, 0, projLen)...))
	proj.names = make([]*types.FieldName, p.Schema().Len(), projLen)
	for _, col := range p.Schema().Columns {
		proj.Exprs = append(proj.Exprs, col)
		proj.schema.Append(col)
	}
	copy(proj.names, p.OutputNames())

	propertyItems := make([]property.SortItem, 0, len(partitionItems)+len(orderItems))
	var err error
	p, propertyItems, err = b.buildByItemsForWindow(ctx, p, proj, partitionItems, propertyItems, aggMap)
	if err != nil {
		return nil, nil, nil, nil, err
	}
	lenPartition := len(propertyItems)
	p, propertyItems, err = b.buildByItemsForWindow(ctx, p, proj, orderItems, propertyItems, aggMap)
	if err != nil {
		return nil, nil, nil, nil, err
	}

	newArgList := make([]expression.Expression, 0, len(args))
	for _, arg := range args {
		newArg, np, err := b.rewrite(ctx, arg, p, aggMap, true)
		if err != nil {
			return nil, nil, nil, nil, err
		}
		p = np
		switch newArg.(type) {
		case *expression.Column, *expression.Constant:
			newArgList = append(newArgList, newArg.Clone())
			continue
		}
		proj.Exprs = append(proj.Exprs, newArg)
		proj.names = append(proj.names, types.EmptyName)
		col := &expression.Column{
			UniqueID: b.ctx.GetSessionVars().AllocPlanColumnID(),
			RetType:  newArg.GetType(),
		}
		proj.schema.Append(col)
		newArgList = append(newArgList, col)
	}

	proj.SetChildren(p)
	return proj, propertyItems[:lenPartition], propertyItems[lenPartition:], newArgList, nil
}

func (b *PlanBuilder) buildArgs4WindowFunc(ctx context.Context, p LogicalPlan, args []ast.ExprNode, aggMap map[*ast.AggregateFuncExpr]int) ([]expression.Expression, error) {
	b.optFlag |= flagEliminateProjection

	newArgList := make([]expression.Expression, 0, len(args))
	// use below index for created a new col definition
	// it's okay here because we only want to return the args used in window function
	newColIndex := 0
	for _, arg := range args {
		newArg, np, err := b.rewrite(ctx, arg, p, aggMap, true)
		if err != nil {
			return nil, err
		}
		p = np
		switch newArg.(type) {
		case *expression.Column, *expression.Constant:
			newArgList = append(newArgList, newArg.Clone())
			continue
		}
		col := &expression.Column{
			UniqueID: b.ctx.GetSessionVars().AllocPlanColumnID(),
			RetType:  newArg.GetType(),
		}
		newColIndex++
		newArgList = append(newArgList, col)
	}
	return newArgList, nil
}

func (b *PlanBuilder) buildByItemsForWindow(
	ctx context.Context,
	p LogicalPlan,
	proj *LogicalProjection,
	items []*ast.ByItem,
	retItems []property.SortItem,
	aggMap map[*ast.AggregateFuncExpr]int,
) (LogicalPlan, []property.SortItem, error) {
	transformer := &itemTransformer{}
	for _, item := range items {
		newExpr, _ := item.Expr.Accept(transformer)
		item.Expr = newExpr.(ast.ExprNode)
		it, np, err := b.rewrite(ctx, item.Expr, p, aggMap, true)
		if err != nil {
			return nil, nil, err
		}
		p = np
		if it.GetType().GetType() == mysql.TypeNull {
			continue
		}
		if col, ok := it.(*expression.Column); ok {
			retItems = append(retItems, property.SortItem{Col: col, Desc: item.Desc})
			continue
		}
		proj.Exprs = append(proj.Exprs, it)
		proj.names = append(proj.names, types.EmptyName)
		col := &expression.Column{
			UniqueID: b.ctx.GetSessionVars().AllocPlanColumnID(),
			RetType:  it.GetType(),
		}
		proj.schema.Append(col)
		retItems = append(retItems, property.SortItem{Col: col, Desc: item.Desc})
	}
	return p, retItems, nil
}

// buildWindowFunctionFrameBound builds the bounds of window function frames.
// For type `Rows`, the bound expr must be an unsigned integer.
// For type `Range`, the bound expr must be temporal or numeric types.
func (b *PlanBuilder) buildWindowFunctionFrameBound(_ context.Context, spec *ast.WindowSpec, orderByItems []property.SortItem, boundClause *ast.FrameBound) (*FrameBound, error) {
	frameType := spec.Frame.Type
	bound := &FrameBound{Type: boundClause.Type, UnBounded: boundClause.UnBounded}
	if bound.UnBounded {
		return bound, nil
	}

	if frameType == ast.Rows {
		if bound.Type == ast.CurrentRow {
			return bound, nil
		}
		numRows, _, _ := getUintFromNode(b.ctx, boundClause.Expr)
		bound.Num = numRows
		return bound, nil
	}

	bound.CalcFuncs = make([]expression.Expression, len(orderByItems))
	bound.CmpFuncs = make([]expression.CompareFunc, len(orderByItems))
	if bound.Type == ast.CurrentRow {
		for i, item := range orderByItems {
			col := item.Col
			bound.CalcFuncs[i] = col
			bound.CmpFuncs[i] = expression.GetCmpFunction(b.ctx, col, col)
		}
		return bound, nil
	}

	col := orderByItems[0].Col
	// TODO: We also need to raise error for non-deterministic expressions, like rand().
	val, err := evalAstExpr(b.ctx, boundClause.Expr)
	if err != nil {
		return nil, ErrWindowRangeBoundNotConstant.GenWithStackByArgs(getWindowName(spec.Name.O))
	}
	expr := expression.Constant{Value: val, RetType: boundClause.Expr.GetType()}

	checker := &expression.ParamMarkerInPrepareChecker{}
	boundClause.Expr.Accept(checker)

	// If it has paramMarker and is in prepare stmt. We don't need to eval it since its value is not decided yet.
	if !checker.InPrepareStmt {
		// Do not raise warnings for truncate.
		oriIgnoreTruncate := b.ctx.GetSessionVars().StmtCtx.IgnoreTruncate
		b.ctx.GetSessionVars().StmtCtx.IgnoreTruncate = true
		uVal, isNull, err := expr.EvalInt(b.ctx, chunk.Row{})
		b.ctx.GetSessionVars().StmtCtx.IgnoreTruncate = oriIgnoreTruncate
		if uVal < 0 || isNull || err != nil {
			return nil, ErrWindowFrameIllegal.GenWithStackByArgs(getWindowName(spec.Name.O))
		}
	}

	desc := orderByItems[0].Desc
	if boundClause.Unit != ast.TimeUnitInvalid {
		// TODO: Perhaps we don't need to transcode this back to generic string
		unitVal := boundClause.Unit.String()
		unit := expression.Constant{
			Value:   types.NewStringDatum(unitVal),
			RetType: types.NewFieldType(mysql.TypeVarchar),
		}

		// When the order is asc:
		//   `+` for following, and `-` for the preceding
		// When the order is desc, `+` becomes `-` and vice-versa.
		funcName := ast.DateAdd
		if (!desc && bound.Type == ast.Preceding) || (desc && bound.Type == ast.Following) {
			funcName = ast.DateSub
		}
		bound.CalcFuncs[0], err = expression.NewFunctionBase(b.ctx, funcName, col.RetType, col, &expr, &unit)
		if err != nil {
			return nil, err
		}
		bound.CmpFuncs[0] = expression.GetCmpFunction(b.ctx, orderByItems[0].Col, bound.CalcFuncs[0])
		return bound, nil
	}
	// When the order is asc:
	//   `+` for following, and `-` for the preceding
	// When the order is desc, `+` becomes `-` and vice-versa.
	funcName := ast.Plus
	if (!desc && bound.Type == ast.Preceding) || (desc && bound.Type == ast.Following) {
		funcName = ast.Minus
	}
	bound.CalcFuncs[0], err = expression.NewFunctionBase(b.ctx, funcName, col.RetType, col, &expr)
	if err != nil {
		return nil, err
	}
	bound.CmpFuncs[0] = expression.GetCmpFunction(b.ctx, orderByItems[0].Col, bound.CalcFuncs[0])
	return bound, nil
}

// buildWindowFunctionFrame builds the window function frames.
// See https://dev.mysql.com/doc/refman/8.0/en/window-functions-frames.html
func (b *PlanBuilder) buildWindowFunctionFrame(ctx context.Context, spec *ast.WindowSpec, orderByItems []property.SortItem) (*WindowFrame, error) {
	frameClause := spec.Frame
	if frameClause == nil {
		return nil, nil
	}
	frame := &WindowFrame{Type: frameClause.Type}
	var err error
	frame.Start, err = b.buildWindowFunctionFrameBound(ctx, spec, orderByItems, &frameClause.Extent.Start)
	if err != nil {
		return nil, err
	}
	frame.End, err = b.buildWindowFunctionFrameBound(ctx, spec, orderByItems, &frameClause.Extent.End)
	return frame, err
}

func (b *PlanBuilder) checkWindowFuncArgs(ctx context.Context, p LogicalPlan, windowFuncExprs []*ast.WindowFuncExpr, windowAggMap map[*ast.AggregateFuncExpr]int) error {
	checker := &expression.ParamMarkerInPrepareChecker{}
	for _, windowFuncExpr := range windowFuncExprs {
		if strings.ToLower(windowFuncExpr.F) == ast.AggFuncGroupConcat {
			return ErrNotSupportedYet.GenWithStackByArgs("group_concat as window function")
		}
		args, err := b.buildArgs4WindowFunc(ctx, p, windowFuncExpr.Args, windowAggMap)
		if err != nil {
			return err
		}
		checker.InPrepareStmt = false
		for _, expr := range windowFuncExpr.Args {
			expr.Accept(checker)
		}
		desc, err := aggregation.NewWindowFuncDesc(b.ctx, windowFuncExpr.F, args, checker.InPrepareStmt)
		if err != nil {
			return err
		}
		if desc == nil {
			return ErrWrongArguments.GenWithStackByArgs(strings.ToLower(windowFuncExpr.F))
		}
	}
	return nil
}

func getAllByItems(itemsBuf []*ast.ByItem, spec *ast.WindowSpec) []*ast.ByItem {
	itemsBuf = itemsBuf[:0]
	if spec.PartitionBy != nil {
		itemsBuf = append(itemsBuf, spec.PartitionBy.Items...)
	}
	if spec.OrderBy != nil {
		itemsBuf = append(itemsBuf, spec.OrderBy.Items...)
	}
	return itemsBuf
}

func restoreByItemText(item *ast.ByItem) string {
	var sb strings.Builder
	ctx := format.NewRestoreCtx(0, &sb)
	err := item.Expr.Restore(ctx)
	if err != nil {
		return ""
	}
	return sb.String()
}

func compareItems(lItems []*ast.ByItem, rItems []*ast.ByItem) bool {
	minLen := mathutil.Min(len(lItems), len(rItems))
	for i := 0; i < minLen; i++ {
		res := strings.Compare(restoreByItemText(lItems[i]), restoreByItemText(rItems[i]))
		if res != 0 {
			return res < 0
		}
		res = compareBool(lItems[i].Desc, rItems[i].Desc)
		if res != 0 {
			return res < 0
		}
	}
	return len(lItems) < len(rItems)
}

type windowFuncs struct {
	spec  *ast.WindowSpec
	funcs []*ast.WindowFuncExpr
}

// sortWindowSpecs sorts the window specifications by reversed alphabetical order, then we could add less `Sort` operator
// in physical plan because the window functions with the same partition by and order by clause will be at near places.
func sortWindowSpecs(groupedFuncs map[*ast.WindowSpec][]*ast.WindowFuncExpr, orderedSpec []*ast.WindowSpec) []windowFuncs {
	windows := make([]windowFuncs, 0, len(groupedFuncs))
	for _, spec := range orderedSpec {
		windows = append(windows, windowFuncs{spec, groupedFuncs[spec]})
	}
	lItemsBuf := make([]*ast.ByItem, 0, 4)
	rItemsBuf := make([]*ast.ByItem, 0, 4)
	sort.SliceStable(windows, func(i, j int) bool {
		lItemsBuf = getAllByItems(lItemsBuf, windows[i].spec)
		rItemsBuf = getAllByItems(rItemsBuf, windows[j].spec)
		return !compareItems(lItemsBuf, rItemsBuf)
	})
	return windows
}

func (b *PlanBuilder) buildWindowFunctions(ctx context.Context, p LogicalPlan, groupedFuncs map[*ast.WindowSpec][]*ast.WindowFuncExpr, orderedSpec []*ast.WindowSpec, aggMap map[*ast.AggregateFuncExpr]int) (LogicalPlan, map[*ast.WindowFuncExpr]int, error) {
	args := make([]ast.ExprNode, 0, 4)
	windowMap := make(map[*ast.WindowFuncExpr]int)
	for _, window := range sortWindowSpecs(groupedFuncs, orderedSpec) {
		args = args[:0]
		spec, funcs := window.spec, window.funcs
		for _, windowFunc := range funcs {
			args = append(args, windowFunc.Args...)
		}
		np, partitionBy, orderBy, args, err := b.buildProjectionForWindow(ctx, p, spec, args, aggMap)
		if err != nil {
			return nil, nil, err
		}
		if len(funcs) == 0 {
			// len(funcs) == 0 indicates this an unused named window spec,
			// so we just check for its validity and don't have to build plan for it.
			err := b.checkOriginWindowSpec(spec, orderBy)
			if err != nil {
				return nil, nil, err
			}
			continue
		}
		err = b.checkOriginWindowFuncs(funcs, orderBy)
		if err != nil {
			return nil, nil, err
		}
		frame, err := b.buildWindowFunctionFrame(ctx, spec, orderBy)
		if err != nil {
			return nil, nil, err
		}

		window := LogicalWindow{
			PartitionBy: partitionBy,
			OrderBy:     orderBy,
			Frame:       frame,
		}.Init(b.ctx, b.getSelectOffset())
		window.names = make([]*types.FieldName, np.Schema().Len())
		copy(window.names, np.OutputNames())
		schema := np.Schema().Clone()
		descs := make([]*aggregation.WindowFuncDesc, 0, len(funcs))
		preArgs := 0
		checker := &expression.ParamMarkerInPrepareChecker{}
		for _, windowFunc := range funcs {
			checker.InPrepareStmt = false
			for _, expr := range windowFunc.Args {
				expr.Accept(checker)
			}
			desc, err := aggregation.NewWindowFuncDesc(b.ctx, windowFunc.F, args[preArgs:preArgs+len(windowFunc.Args)], checker.InPrepareStmt)
			if err != nil {
				return nil, nil, err
			}
			if desc == nil {
				return nil, nil, ErrWrongArguments.GenWithStackByArgs(strings.ToLower(windowFunc.F))
			}
			preArgs += len(windowFunc.Args)
			desc.WrapCastForAggArgs(b.ctx)
			descs = append(descs, desc)
			windowMap[windowFunc] = schema.Len()
			schema.Append(&expression.Column{
				UniqueID: b.ctx.GetSessionVars().AllocPlanColumnID(),
				RetType:  desc.RetTp,
			})
			window.names = append(window.names, types.EmptyName)
		}
		window.WindowFuncDescs = descs
		window.SetChildren(np)
		window.SetSchema(schema)
		p = window
	}
	return p, windowMap, nil
}

// checkOriginWindowFuncs checks the validity for original window specifications for a group of functions.
// Because the grouped specification is different from them, we should especially check them before build window frame.
func (b *PlanBuilder) checkOriginWindowFuncs(funcs []*ast.WindowFuncExpr, orderByItems []property.SortItem) error {
	for _, f := range funcs {
		if f.IgnoreNull {
			return ErrNotSupportedYet.GenWithStackByArgs("IGNORE NULLS")
		}
		if f.Distinct {
			return ErrNotSupportedYet.GenWithStackByArgs("<window function>(DISTINCT ..)")
		}
		if f.FromLast {
			return ErrNotSupportedYet.GenWithStackByArgs("FROM LAST")
		}
		spec := &f.Spec
		if f.Spec.Name.L != "" {
			spec = b.windowSpecs[f.Spec.Name.L]
		}
		if err := b.checkOriginWindowSpec(spec, orderByItems); err != nil {
			return err
		}
	}
	return nil
}

// checkOriginWindowSpec checks the validity for given window specification.
func (b *PlanBuilder) checkOriginWindowSpec(spec *ast.WindowSpec, orderByItems []property.SortItem) error {
	if spec.Frame == nil {
		return nil
	}
	if spec.Frame.Type == ast.Groups {
		return ErrNotSupportedYet.GenWithStackByArgs("GROUPS")
	}
	start, end := spec.Frame.Extent.Start, spec.Frame.Extent.End
	if start.Type == ast.Following && start.UnBounded {
		return ErrWindowFrameStartIllegal.GenWithStackByArgs(getWindowName(spec.Name.O))
	}
	if end.Type == ast.Preceding && end.UnBounded {
		return ErrWindowFrameEndIllegal.GenWithStackByArgs(getWindowName(spec.Name.O))
	}
	if start.Type == ast.Following && (end.Type == ast.Preceding || end.Type == ast.CurrentRow) {
		return ErrWindowFrameIllegal.GenWithStackByArgs(getWindowName(spec.Name.O))
	}
	if (start.Type == ast.Following || start.Type == ast.CurrentRow) && end.Type == ast.Preceding {
		return ErrWindowFrameIllegal.GenWithStackByArgs(getWindowName(spec.Name.O))
	}

	err := b.checkOriginWindowFrameBound(&start, spec, orderByItems)
	if err != nil {
		return err
	}
	err = b.checkOriginWindowFrameBound(&end, spec, orderByItems)
	if err != nil {
		return err
	}
	return nil
}

func (b *PlanBuilder) checkOriginWindowFrameBound(bound *ast.FrameBound, spec *ast.WindowSpec, orderByItems []property.SortItem) error {
	if bound.Type == ast.CurrentRow || bound.UnBounded {
		return nil
	}

	frameType := spec.Frame.Type
	if frameType == ast.Rows {
		if bound.Unit != ast.TimeUnitInvalid {
			return ErrWindowRowsIntervalUse.GenWithStackByArgs(getWindowName(spec.Name.O))
		}
		_, isNull, isExpectedType := getUintFromNode(b.ctx, bound.Expr)
		if isNull || !isExpectedType {
			return ErrWindowFrameIllegal.GenWithStackByArgs(getWindowName(spec.Name.O))
		}
		return nil
	}

	if len(orderByItems) != 1 {
		return ErrWindowRangeFrameOrderType.GenWithStackByArgs(getWindowName(spec.Name.O))
	}
	orderItemType := orderByItems[0].Col.RetType.GetType()
	isNumeric, isTemporal := types.IsTypeNumeric(orderItemType), types.IsTypeTemporal(orderItemType)
	if !isNumeric && !isTemporal {
		return ErrWindowRangeFrameOrderType.GenWithStackByArgs(getWindowName(spec.Name.O))
	}
	if bound.Unit != ast.TimeUnitInvalid && !isTemporal {
		return ErrWindowRangeFrameNumericType.GenWithStackByArgs(getWindowName(spec.Name.O))
	}
	if bound.Unit == ast.TimeUnitInvalid && !isNumeric {
		return ErrWindowRangeFrameTemporalType.GenWithStackByArgs(getWindowName(spec.Name.O))
	}
	return nil
}

func extractWindowFuncs(fields []*ast.SelectField) []*ast.WindowFuncExpr {
	extractor := &WindowFuncExtractor{}
	for _, f := range fields {
		n, _ := f.Expr.Accept(extractor)
		f.Expr = n.(ast.ExprNode)
	}
	return extractor.windowFuncs
}

func (b *PlanBuilder) handleDefaultFrame(spec *ast.WindowSpec, windowFuncName string) (*ast.WindowSpec, bool) {
	needFrame := aggregation.NeedFrame(windowFuncName)
	// According to MySQL, In the absence of a frame clause, the default frame depends on whether an ORDER BY clause is present:
	//   (1) With order by, the default frame is equivalent to "RANGE BETWEEN UNBOUNDED PRECEDING AND CURRENT ROW";
	//   (2) Without order by, the default frame is includes all partition rows, equivalent to "RANGE BETWEEN UNBOUNDED PRECEDING AND UNBOUNDED FOLLOWING",
	//       or "ROWS BETWEEN UNBOUNDED PRECEDING AND UNBOUNDED FOLLOWING", which is the same as an empty frame.
	// https://dev.mysql.com/doc/refman/8.0/en/window-functions-frames.html
	if needFrame && spec.Frame == nil && spec.OrderBy != nil {
		newSpec := *spec
		newSpec.Frame = &ast.FrameClause{
			Type: ast.Ranges,
			Extent: ast.FrameExtent{
				Start: ast.FrameBound{Type: ast.Preceding, UnBounded: true},
				End:   ast.FrameBound{Type: ast.CurrentRow},
			},
		}
		return &newSpec, true
	}
	// "RANGE/ROWS BETWEEN UNBOUNDED PRECEDING AND UNBOUNDED FOLLOWING" is equivalent to empty frame.
	if needFrame && spec.Frame != nil &&
		spec.Frame.Extent.Start.UnBounded && spec.Frame.Extent.End.UnBounded {
		newSpec := *spec
		newSpec.Frame = nil
		return &newSpec, true
	}
	if !needFrame {
		var updated bool
		newSpec := *spec

		// For functions that operate on the entire partition, the frame clause will be ignored.
		if spec.Frame != nil {
			specName := spec.Name.O
			b.ctx.GetSessionVars().StmtCtx.AppendNote(ErrWindowFunctionIgnoresFrame.GenWithStackByArgs(windowFuncName, getWindowName(specName)))
			newSpec.Frame = nil
			updated = true
		}
		if b.ctx.GetSessionVars().EnablePipelinedWindowExec {
			useDefaultFrame, defaultFrame := aggregation.UseDefaultFrame(windowFuncName)
			if useDefaultFrame {
				newSpec.Frame = &defaultFrame
				updated = true
			}
		}
		if updated {
			return &newSpec, true
		}
	}
	return spec, false
}

// append ast.WindowSpec to []*ast.WindowSpec if absent
func appendIfAbsentWindowSpec(specs []*ast.WindowSpec, ns *ast.WindowSpec) []*ast.WindowSpec {
	for _, spec := range specs {
		if spec == ns {
			return specs
		}
	}
	return append(specs, ns)
}

func specEqual(s1, s2 *ast.WindowSpec) (equal bool, err error) {
	if (s1 == nil && s2 != nil) || (s1 != nil && s2 == nil) {
		return false, nil
	}
	var sb1, sb2 strings.Builder
	ctx1 := format.NewRestoreCtx(0, &sb1)
	ctx2 := format.NewRestoreCtx(0, &sb2)
	if err = s1.Restore(ctx1); err != nil {
		return
	}
	if err = s2.Restore(ctx2); err != nil {
		return
	}
	return sb1.String() == sb2.String(), nil
}

// groupWindowFuncs groups the window functions according to the window specification name.
// TODO: We can group the window function by the definition of window specification.
func (b *PlanBuilder) groupWindowFuncs(windowFuncs []*ast.WindowFuncExpr) (map[*ast.WindowSpec][]*ast.WindowFuncExpr, []*ast.WindowSpec, error) {
	// updatedSpecMap is used to handle the specifications that have frame clause changed.
	updatedSpecMap := make(map[string][]*ast.WindowSpec)
	groupedWindow := make(map[*ast.WindowSpec][]*ast.WindowFuncExpr)
	orderedSpec := make([]*ast.WindowSpec, 0, len(windowFuncs))
	for _, windowFunc := range windowFuncs {
		if windowFunc.Spec.Name.L == "" {
			spec := &windowFunc.Spec
			if spec.Ref.L != "" {
				ref, ok := b.windowSpecs[spec.Ref.L]
				if !ok {
					return nil, nil, ErrWindowNoSuchWindow.GenWithStackByArgs(getWindowName(spec.Ref.O))
				}
				err := mergeWindowSpec(spec, ref)
				if err != nil {
					return nil, nil, err
				}
			}
			spec, _ = b.handleDefaultFrame(spec, windowFunc.F)
			groupedWindow[spec] = append(groupedWindow[spec], windowFunc)
			orderedSpec = appendIfAbsentWindowSpec(orderedSpec, spec)
			continue
		}

		name := windowFunc.Spec.Name.L
		spec, ok := b.windowSpecs[name]
		if !ok {
			return nil, nil, ErrWindowNoSuchWindow.GenWithStackByArgs(windowFunc.Spec.Name.O)
		}
		newSpec, updated := b.handleDefaultFrame(spec, windowFunc.F)
		if !updated {
			groupedWindow[spec] = append(groupedWindow[spec], windowFunc)
			orderedSpec = appendIfAbsentWindowSpec(orderedSpec, spec)
		} else {
			var updatedSpec *ast.WindowSpec
			if _, ok := updatedSpecMap[name]; !ok {
				updatedSpecMap[name] = []*ast.WindowSpec{newSpec}
				updatedSpec = newSpec
			} else {
				for _, spec := range updatedSpecMap[name] {
					eq, err := specEqual(spec, newSpec)
					if err != nil {
						return nil, nil, err
					}
					if eq {
						updatedSpec = spec
						break
					}
				}
				if updatedSpec == nil {
					updatedSpec = newSpec
					updatedSpecMap[name] = append(updatedSpecMap[name], newSpec)
				}
			}
			groupedWindow[updatedSpec] = append(groupedWindow[updatedSpec], windowFunc)
			orderedSpec = appendIfAbsentWindowSpec(orderedSpec, updatedSpec)
		}
	}
	// Unused window specs should also be checked in b.buildWindowFunctions,
	// so we add them to `groupedWindow` with empty window functions.
	for _, spec := range b.windowSpecs {
		if _, ok := groupedWindow[spec]; !ok {
			if _, ok = updatedSpecMap[spec.Name.L]; !ok {
				groupedWindow[spec] = nil
				orderedSpec = appendIfAbsentWindowSpec(orderedSpec, spec)
			}
		}
	}
	return groupedWindow, orderedSpec, nil
}

// resolveWindowSpec resolve window specifications for sql like `select ... from t window w1 as (w2), w2 as (partition by a)`.
// We need to resolve the referenced window to get the definition of current window spec.
func resolveWindowSpec(spec *ast.WindowSpec, specs map[string]*ast.WindowSpec, inStack map[string]bool) error {
	if inStack[spec.Name.L] {
		return errors.Trace(ErrWindowCircularityInWindowGraph)
	}
	if spec.Ref.L == "" {
		return nil
	}
	ref, ok := specs[spec.Ref.L]
	if !ok {
		return ErrWindowNoSuchWindow.GenWithStackByArgs(spec.Ref.O)
	}
	inStack[spec.Name.L] = true
	err := resolveWindowSpec(ref, specs, inStack)
	if err != nil {
		return err
	}
	inStack[spec.Name.L] = false
	return mergeWindowSpec(spec, ref)
}

func mergeWindowSpec(spec, ref *ast.WindowSpec) error {
	if ref.Frame != nil {
		return ErrWindowNoInherentFrame.GenWithStackByArgs(ref.Name.O)
	}
	if spec.PartitionBy != nil {
		return errors.Trace(ErrWindowNoChildPartitioning)
	}
	if ref.OrderBy != nil {
		if spec.OrderBy != nil {
			return ErrWindowNoRedefineOrderBy.GenWithStackByArgs(getWindowName(spec.Name.O), ref.Name.O)
		}
		spec.OrderBy = ref.OrderBy
	}
	spec.PartitionBy = ref.PartitionBy
	spec.Ref = model.NewCIStr("")
	return nil
}

func buildWindowSpecs(specs []ast.WindowSpec) (map[string]*ast.WindowSpec, error) {
	specsMap := make(map[string]*ast.WindowSpec, len(specs))
	for _, spec := range specs {
		if _, ok := specsMap[spec.Name.L]; ok {
			return nil, ErrWindowDuplicateName.GenWithStackByArgs(spec.Name.O)
		}
		newSpec := spec
		specsMap[spec.Name.L] = &newSpec
	}
	inStack := make(map[string]bool, len(specs))
	for _, spec := range specsMap {
		err := resolveWindowSpec(spec, specsMap, inStack)
		if err != nil {
			return nil, err
		}
	}
	return specsMap, nil
}

func unfoldSelectList(list *ast.SetOprSelectList, unfoldList *ast.SetOprSelectList) {
	for _, sel := range list.Selects {
		switch s := sel.(type) {
		case *ast.SelectStmt:
			unfoldList.Selects = append(unfoldList.Selects, s)
		case *ast.SetOprSelectList:
			unfoldSelectList(s, unfoldList)
		}
	}
}

type updatableTableListResolver struct {
	updatableTableList []*ast.TableName
}

func (*updatableTableListResolver) Enter(inNode ast.Node) (ast.Node, bool) {
	switch v := inNode.(type) {
	case *ast.UpdateStmt, *ast.TableRefsClause, *ast.Join, *ast.TableSource, *ast.TableName:
		return v, false
	}
	return inNode, true
}

func (u *updatableTableListResolver) Leave(inNode ast.Node) (ast.Node, bool) {
	if v, ok := inNode.(*ast.TableSource); ok {
		if s, ok := v.Source.(*ast.TableName); ok {
			if v.AsName.L != "" {
				newTableName := *s
				newTableName.Name = v.AsName
				newTableName.Schema = model.NewCIStr("")
				u.updatableTableList = append(u.updatableTableList, &newTableName)
			} else {
				u.updatableTableList = append(u.updatableTableList, s)
			}
		}
	}
	return inNode, true
}

// extractTableList extracts all the TableNames from node.
// If asName is true, extract AsName prior to OrigName.
// Privilege check should use OrigName, while expression may use AsName.
// TODO: extracting all tables by vistor model maybe a better way
func extractTableList(node ast.Node, input []*ast.TableName, asName bool) []*ast.TableName {
	switch x := node.(type) {
	case *ast.SelectStmt:
		if x.From != nil {
			input = extractTableList(x.From.TableRefs, input, asName)
		}
		if x.Where != nil {
			input = extractTableList(x.Where, input, asName)
		}
		if x.With != nil {
			for _, cte := range x.With.CTEs {
				input = extractTableList(cte.Query, input, asName)
			}
		}
		for _, f := range x.Fields.Fields {
			if s, ok := f.Expr.(*ast.SubqueryExpr); ok {
				input = extractTableList(s, input, asName)
			}
		}
	case *ast.DeleteStmt:
		input = extractTableList(x.TableRefs.TableRefs, input, asName)
		if x.IsMultiTable {
			for _, t := range x.Tables.Tables {
				input = extractTableList(t, input, asName)
			}
		}
		if x.Where != nil {
			input = extractTableList(x.Where, input, asName)
		}
		if x.With != nil {
			for _, cte := range x.With.CTEs {
				input = extractTableList(cte.Query, input, asName)
			}
		}
	case *ast.UpdateStmt:
		input = extractTableList(x.TableRefs.TableRefs, input, asName)
		for _, e := range x.List {
			input = extractTableList(e.Expr, input, asName)
		}
		if x.Where != nil {
			input = extractTableList(x.Where, input, asName)
		}
		if x.With != nil {
			for _, cte := range x.With.CTEs {
				input = extractTableList(cte.Query, input, asName)
			}
		}
	case *ast.InsertStmt:
		input = extractTableList(x.Table.TableRefs, input, asName)
		input = extractTableList(x.Select, input, asName)
	case *ast.SetOprStmt:
		l := &ast.SetOprSelectList{}
		unfoldSelectList(x.SelectList, l)
		for _, s := range l.Selects {
			input = extractTableList(s.(ast.ResultSetNode), input, asName)
		}
	case *ast.PatternInExpr:
		if s, ok := x.Sel.(*ast.SubqueryExpr); ok {
			input = extractTableList(s, input, asName)
		}
	case *ast.ExistsSubqueryExpr:
		if s, ok := x.Sel.(*ast.SubqueryExpr); ok {
			input = extractTableList(s, input, asName)
		}
	case *ast.BinaryOperationExpr:
		if s, ok := x.R.(*ast.SubqueryExpr); ok {
			input = extractTableList(s, input, asName)
		}
	case *ast.SubqueryExpr:
		input = extractTableList(x.Query, input, asName)
	case *ast.Join:
		input = extractTableList(x.Left, input, asName)
		input = extractTableList(x.Right, input, asName)
	case *ast.TableSource:
		if s, ok := x.Source.(*ast.TableName); ok {
			if x.AsName.L != "" && asName {
				newTableName := *s
				newTableName.Name = x.AsName
				newTableName.Schema = model.NewCIStr("")
				input = append(input, &newTableName)
			} else {
				input = append(input, s)
			}
		} else if s, ok := x.Source.(*ast.SelectStmt); ok {
			if s.From != nil {
				var innerList []*ast.TableName
				innerList = extractTableList(s.From.TableRefs, innerList, asName)
				if len(innerList) > 0 {
					innerTableName := innerList[0]
					if x.AsName.L != "" && asName {
						newTableName := *innerList[0]
						newTableName.Name = x.AsName
						newTableName.Schema = model.NewCIStr("")
						innerTableName = &newTableName
					}
					input = append(input, innerTableName)
				}
			}
		}
	}
	return input
}

func collectTableName(node ast.ResultSetNode, updatableName *map[string]bool, info *map[string]*ast.TableName) {
	switch x := node.(type) {
	case *ast.Join:
		collectTableName(x.Left, updatableName, info)
		collectTableName(x.Right, updatableName, info)
	case *ast.TableSource:
		name := x.AsName.L
		var canUpdate bool
		var s *ast.TableName
		if s, canUpdate = x.Source.(*ast.TableName); canUpdate {
			if name == "" {
				name = s.Schema.L + "." + s.Name.L
				// it may be a CTE
				if s.Schema.L == "" {
					name = s.Name.L
				}
			}
			(*info)[name] = s
		}
		(*updatableName)[name] = canUpdate && s.Schema.L != ""
	}
}

func appendDynamicVisitInfo(vi []visitInfo, priv string, withGrant bool, err error) []visitInfo {
	return append(vi, visitInfo{
		privilege:        mysql.ExtendedPriv,
		dynamicPriv:      priv,
		dynamicWithGrant: withGrant,
		err:              err,
	})
}

func appendVisitInfo(vi []visitInfo, priv mysql.PrivilegeType, db, tbl, col string, err error) []visitInfo {
	return append(vi, visitInfo{
		privilege: priv,
		db:        db,
		table:     tbl,
		column:    col,
		err:       err,
	})
}

func getInnerFromParenthesesAndUnaryPlus(expr ast.ExprNode) ast.ExprNode {
	if pexpr, ok := expr.(*ast.ParenthesesExpr); ok {
		return getInnerFromParenthesesAndUnaryPlus(pexpr.Expr)
	}
	if uexpr, ok := expr.(*ast.UnaryOperationExpr); ok && uexpr.Op == opcode.Plus {
		return getInnerFromParenthesesAndUnaryPlus(uexpr.V)
	}
	return expr
}

// containDifferentJoinTypes checks whether `preferJoinType` contains different
// join types.
func containDifferentJoinTypes(preferJoinType uint) bool {
	inlMask := preferRightAsINLJInner ^ preferLeftAsINLJInner
	inlhjMask := preferRightAsINLHJInner ^ preferLeftAsINLHJInner
	inlmjMask := preferRightAsINLMJInner ^ preferLeftAsINLMJInner
	hjRightBuildMask := preferRightAsHJBuild ^ preferLeftAsHJProbe
	hjLeftBuildMask := preferLeftAsHJBuild ^ preferRightAsHJProbe

	mask := inlMask ^ inlhjMask ^ inlmjMask ^ hjRightBuildMask ^ hjLeftBuildMask
	onesCount := bits.OnesCount(preferJoinType & ^mask)
	if onesCount > 1 || onesCount == 1 && preferJoinType&mask > 0 {
		return true
	}

	cnt := 0
	if preferJoinType&inlMask > 0 {
		cnt++
	}
	if preferJoinType&inlhjMask > 0 {
		cnt++
	}
	if preferJoinType&inlmjMask > 0 {
		cnt++
	}
	if preferJoinType&hjLeftBuildMask > 0 {
		cnt++
	}
	if preferJoinType&hjRightBuildMask > 0 {
		cnt++
	}
	return cnt > 1
}

func (b *PlanBuilder) buildCte(ctx context.Context, cte *ast.CommonTableExpression, isRecursive bool) (p LogicalPlan, err error) {
	saveBuildingCTE := b.buildingCTE
	b.buildingCTE = true
	defer func() {
		b.buildingCTE = saveBuildingCTE
	}()

	if isRecursive {
		// buildingRecursivePartForCTE likes a stack. We save it before building a recursive CTE and restore it after building.
		// We need a stack because we need to handle the nested recursive CTE. And buildingRecursivePartForCTE indicates the innermost CTE.
		saveCheck := b.buildingRecursivePartForCTE
		b.buildingRecursivePartForCTE = false
		err = b.buildRecursiveCTE(ctx, cte.Query.Query)
		if err != nil {
			return nil, err
		}
		b.buildingRecursivePartForCTE = saveCheck
	} else {
		p, err = b.buildResultSetNode(ctx, cte.Query.Query, true)
		if err != nil {
			return nil, err
		}

		p, err = b.adjustCTEPlanOutputName(p, cte)
		if err != nil {
			return nil, err
		}

		cInfo := b.outerCTEs[len(b.outerCTEs)-1]
		cInfo.seedLP = p
	}
	return nil, nil
}

// buildRecursiveCTE handles the with clause `with recursive xxx as xx`.
func (b *PlanBuilder) buildRecursiveCTE(ctx context.Context, cte ast.ResultSetNode) error {
	b.isCTE = true
	cInfo := b.outerCTEs[len(b.outerCTEs)-1]
	switch x := (cte).(type) {
	case *ast.SetOprStmt:
		// 1. Handle the WITH clause if exists.
		if x.With != nil {
			l := len(b.outerCTEs)
			defer func() {
				b.outerCTEs = b.outerCTEs[:l]
				sw := x.With
				x.With = sw
			}()
			err := b.buildWith(ctx, x.With)
			if err != nil {
				return err
			}
		}
		// Set it to nil, so that when builds the seed part, it won't build again. Reset it in defer so that the AST doesn't change after this function.
		x.With = nil

		// 2. Build plans for each part of SetOprStmt.
		recursive := make([]LogicalPlan, 0)
		tmpAfterSetOptsForRecur := []*ast.SetOprType{nil}

		expectSeed := true
		for i := 0; i < len(x.SelectList.Selects); i++ {
			var p LogicalPlan
			var err error

			var afterOpr *ast.SetOprType
			switch y := x.SelectList.Selects[i].(type) {
			case *ast.SelectStmt:
				p, err = b.buildSelect(ctx, y)
				afterOpr = y.AfterSetOperator
			case *ast.SetOprSelectList:
				p, err = b.buildSetOpr(ctx, &ast.SetOprStmt{SelectList: y, With: y.With})
				afterOpr = y.AfterSetOperator
			}

			if expectSeed {
				if cInfo.useRecursive {
					// 3. If it fail to build a plan, it may be the recursive part. Then we build the seed part plan, and rebuild it.
					if i == 0 {
						return ErrCTERecursiveRequiresNonRecursiveFirst.GenWithStackByArgs(cInfo.def.Name.String())
					}

					// It's the recursive part. Build the seed part, and build this recursive part again.
					// Before we build the seed part, do some checks.
					if x.OrderBy != nil {
						return ErrNotSupportedYet.GenWithStackByArgs("ORDER BY over UNION in recursive Common Table Expression")
					}
					// Limit clause is for the whole CTE instead of only for the seed part.
					oriLimit := x.Limit
					x.Limit = nil

					// Check union type.
					if afterOpr != nil {
						if *afterOpr != ast.Union && *afterOpr != ast.UnionAll {
							return ErrNotSupportedYet.GenWithStackByArgs(fmt.Sprintf("%s between seed part and recursive part, hint: The operator between seed part and recursive part must bu UNION[DISTINCT] or UNION ALL", afterOpr.String()))
						}
						cInfo.isDistinct = *afterOpr == ast.Union
					}

					expectSeed = false
					cInfo.useRecursive = false

					// Build seed part plan.
					saveSelect := x.SelectList.Selects
					x.SelectList.Selects = x.SelectList.Selects[:i]
					p, err = b.buildSetOpr(ctx, x)
					if err != nil {
						return err
					}
					x.SelectList.Selects = saveSelect
					p, err = b.adjustCTEPlanOutputName(p, cInfo.def)
					if err != nil {
						return err
					}
					cInfo.seedLP = p

					// Rebuild the plan.
					i--
					b.buildingRecursivePartForCTE = true
					x.Limit = oriLimit
					continue
				}
				if err != nil {
					return err
				}
			} else {
				if err != nil {
					return err
				}
				if afterOpr != nil {
					if *afterOpr != ast.Union && *afterOpr != ast.UnionAll {
						return ErrNotSupportedYet.GenWithStackByArgs(fmt.Sprintf("%s between recursive part's selects, hint: The operator between recursive part's selects must bu UNION[DISTINCT] or UNION ALL", afterOpr.String()))
					}
				}
				if !cInfo.useRecursive {
					return ErrCTERecursiveRequiresNonRecursiveFirst.GenWithStackByArgs(cInfo.def.Name.String())
				}
				cInfo.useRecursive = false
				recursive = append(recursive, p)
				tmpAfterSetOptsForRecur = append(tmpAfterSetOptsForRecur, afterOpr)
			}
		}

		if len(recursive) == 0 {
			// In this case, even if SQL specifies "WITH RECURSIVE", the CTE is non-recursive.
			p, err := b.buildSetOpr(ctx, x)
			if err != nil {
				return err
			}
			p, err = b.adjustCTEPlanOutputName(p, cInfo.def)
			if err != nil {
				return err
			}
			cInfo.seedLP = p
			return nil
		}

		// Build the recursive part's logical plan.
		recurPart, err := b.buildUnion(ctx, recursive, tmpAfterSetOptsForRecur)
		if err != nil {
			return err
		}
		recurPart, err = b.buildProjection4CTEUnion(ctx, cInfo.seedLP, recurPart)
		if err != nil {
			return err
		}
		// 4. Finally, we get the seed part plan and recursive part plan.
		cInfo.recurLP = recurPart
		// Only need to handle limit if x is SetOprStmt.
		if x.Limit != nil {
			limit, err := b.buildLimit(cInfo.seedLP, x.Limit)
			if err != nil {
				return err
			}
			limit.SetChildren(limit.Children()[:0]...)
			cInfo.limitLP = limit
		}
		return nil
	default:
		p, err := b.buildResultSetNode(ctx, x, true)
		if err != nil {
			// Refine the error message.
			if errors.ErrorEqual(err, ErrCTERecursiveRequiresNonRecursiveFirst) {
				err = ErrCTERecursiveRequiresUnion.GenWithStackByArgs(cInfo.def.Name.String())
			}
			return err
		}
		p, err = b.adjustCTEPlanOutputName(p, cInfo.def)
		if err != nil {
			return err
		}
		cInfo.seedLP = p
		return nil
	}
}

func (b *PlanBuilder) adjustCTEPlanOutputName(p LogicalPlan, def *ast.CommonTableExpression) (LogicalPlan, error) {
	outPutNames := p.OutputNames()
	for _, name := range outPutNames {
		name.TblName = def.Name
		name.DBName = model.NewCIStr(b.ctx.GetSessionVars().CurrentDB)
	}
	if len(def.ColNameList) > 0 {
		if len(def.ColNameList) != len(p.OutputNames()) {
			return nil, dbterror.ErrViewWrongList
		}
		for i, n := range def.ColNameList {
			outPutNames[i].ColName = n
		}
	}
	p.SetOutputNames(outPutNames)
	return p, nil
}

// prepareCTECheckForSubQuery prepares the check that the recursive CTE can't be referenced in subQuery. It's used before building a subQuery.
// For example: with recursive cte(n) as (select 1 union select * from (select * from cte) c1) select * from cte;
func (b *PlanBuilder) prepareCTECheckForSubQuery() []*cteInfo {
	modifiedCTE := make([]*cteInfo, 0)
	for _, cte := range b.outerCTEs {
		if cte.isBuilding && !cte.enterSubquery {
			cte.enterSubquery = true
			modifiedCTE = append(modifiedCTE, cte)
		}
	}
	return modifiedCTE
}

// resetCTECheckForSubQuery resets the related variable. It's used after leaving a subQuery.
func resetCTECheckForSubQuery(ci []*cteInfo) {
	for _, cte := range ci {
		cte.enterSubquery = false
	}
}

// genCTETableNameForError find the nearest CTE name.
func (b *PlanBuilder) genCTETableNameForError() string {
	name := ""
	for i := len(b.outerCTEs) - 1; i >= 0; i-- {
		if b.outerCTEs[i].isBuilding {
			name = b.outerCTEs[i].def.Name.String()
			break
		}
	}
	return name
}

func (b *PlanBuilder) buildWith(ctx context.Context, w *ast.WithClause) error {
	// Check CTE name must be unique.
	nameMap := make(map[string]struct{})
	for _, cte := range w.CTEs {
		if _, ok := nameMap[cte.Name.L]; ok {
			return ErrNonUniqTable
		}
		nameMap[cte.Name.L] = struct{}{}
	}
	for _, cte := range w.CTEs {
		b.outerCTEs = append(b.outerCTEs, &cteInfo{def: cte, nonRecursive: !w.IsRecursive, isBuilding: true, storageID: b.allocIDForCTEStorage, seedStat: &property.StatsInfo{}})
		b.allocIDForCTEStorage++
		saveFlag := b.optFlag
		// Init the flag to flagPrunColumns, otherwise it's missing.
		b.optFlag = flagPrunColumns
		// Case1: If the current CTE has only one consumer, the default is set to inline CTE
		// Case2: If the session variable "tidb_opt_force_inline_cte" is true, all of CTEs will be inlined.
		// Otherwise, whether CTEs are inlined depends on whether the merge() hint is declared.
		if !cte.IsRecursive && (cte.ConsumerCount == 1 || b.ctx.GetSessionVars().EnableForceInlineCTE()) {
			b.outerCTEs[len(b.outerCTEs)-1].isInline = true
		}
		_, err := b.buildCte(ctx, cte, w.IsRecursive)
		if err != nil {
			return err
		}
		b.outerCTEs[len(b.outerCTEs)-1].optFlag = b.optFlag
		b.outerCTEs[len(b.outerCTEs)-1].isBuilding = false
		b.optFlag = saveFlag
		// each cte (select statement) will generate a handle map, pop it out here.
		b.handleHelper.popMap()
	}
	return nil
}

func (b *PlanBuilder) buildProjection4CTEUnion(_ context.Context, seed LogicalPlan, recur LogicalPlan) (LogicalPlan, error) {
	if seed.Schema().Len() != recur.Schema().Len() {
		return nil, ErrWrongNumberOfColumnsInSelect.GenWithStackByArgs()
	}
	exprs := make([]expression.Expression, len(seed.Schema().Columns))
	resSchema := getResultCTESchema(seed.Schema(), b.ctx.GetSessionVars())
	for i, col := range recur.Schema().Columns {
		if !resSchema.Columns[i].RetType.Equal(col.RetType) {
			exprs[i] = expression.BuildCastFunction4Union(b.ctx, col, resSchema.Columns[i].RetType)
		} else {
			exprs[i] = col
		}
	}
	b.optFlag |= flagEliminateProjection
	proj := LogicalProjection{Exprs: exprs, AvoidColumnEvaluator: true}.Init(b.ctx, b.getSelectOffset())
	proj.SetSchema(resSchema)
	proj.SetChildren(recur)
	return proj, nil
}

// The recursive part/CTE's schema is nullable, and the UID should be unique.
func getResultCTESchema(seedSchema *expression.Schema, svar *variable.SessionVars) *expression.Schema {
	res := seedSchema.Clone()
	for _, col := range res.Columns {
		col.RetType = col.RetType.Clone()
		col.UniqueID = svar.AllocPlanColumnID()
		col.RetType.DelFlag(mysql.NotNullFlag)
		// Since you have reallocated unique id here, the old-cloned-cached hash code is not valid anymore.
		col.CleanHashCode()
	}
	return res
}<|MERGE_RESOLUTION|>--- conflicted
+++ resolved
@@ -5874,11 +5874,7 @@
 	if err != nil {
 		return nil, err
 	}
-<<<<<<< HEAD
 	err = del.buildOnDeleteFKTriggers(b.ctx, b.is, tblID2table)
-=======
-	err = del.buildOnDeleteFKChecks(b.ctx, b.is, tblID2table)
->>>>>>> f343ffef
 	return del, err
 }
 
