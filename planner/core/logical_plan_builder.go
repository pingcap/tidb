--- conflicted
+++ resolved
@@ -3101,50 +3101,6 @@
 	return newList, p, allAssignmentsAreConstant, nil
 }
 
-<<<<<<< HEAD
-// extractTableAsNameForUpdate extracts tables' alias names for update.
-func extractTableAsNameForUpdate(p LogicalPlan, asNames map[*model.TableInfo][]*model.CIStr) {
-	switch x := p.(type) {
-	case *DataSource:
-		alias := extractTableAlias(p, p.SelectBlockOffset())
-		if alias != nil {
-			if _, ok := asNames[x.tableInfo]; !ok {
-				asNames[x.tableInfo] = make([]*model.CIStr, 0, 1)
-			}
-			asNames[x.tableInfo] = append(asNames[x.tableInfo], &alias.tblName)
-		}
-	case *LogicalProjection:
-		if !x.calculateGenCols {
-			return
-		}
-
-		ds, isDS := x.Children()[0].(*DataSource)
-		if !isDS {
-			// try to extract the DataSource below a LogicalUnionScan.
-			if us, isUS := x.Children()[0].(*LogicalUnionScan); isUS {
-				ds, isDS = us.Children()[0].(*DataSource)
-			}
-		}
-		if !isDS {
-			return
-		}
-
-		alias := extractTableAlias(x, p.SelectBlockOffset())
-		if alias != nil {
-			if _, ok := asNames[ds.tableInfo]; !ok {
-				asNames[ds.tableInfo] = make([]*model.CIStr, 0, 1)
-			}
-			asNames[ds.tableInfo] = append(asNames[ds.tableInfo], &alias.tblName)
-		}
-	default:
-		for _, child := range p.Children() {
-			extractTableAsNameForUpdate(child, asNames)
-		}
-	}
-}
-
-=======
->>>>>>> 6f50566b
 func (b *PlanBuilder) buildDelete(ctx context.Context, delete *ast.DeleteStmt) (Plan, error) {
 	b.pushSelectOffset(0)
 	b.pushTableHints(delete.TableHints, typeDelete, 0)
