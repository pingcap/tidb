--- conflicted
+++ resolved
@@ -2286,17 +2286,11 @@
 				tikvTables = append(tikvTables, tableNames2HintTableInfo(b.ctx, hint.Tables, b.hintProcessor, nodeType, currentLevel)...)
 			}
 		case HintIndexMerge:
-<<<<<<< HEAD
-			if len(hint.Tables) == 0 {
-				b.pushHintWithoutTableWarning(hint)
-			} else {
-=======
 			if len(hint.Tables) != 0 {
 				dbName := hint.Tables[0].DBName
 				if dbName.L == "" {
 					dbName = model.NewCIStr(b.ctx.GetSessionVars().CurrentDB)
 				}
->>>>>>> 22a585cf
 				indexMergeHintList = append(indexMergeHintList, indexHintInfo{
 					dbName:  dbName,
 					tblName: hint.Tables[0].TableName,
