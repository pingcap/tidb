// Copyright 2016 PingCAP, Inc.
//
// Licensed under the Apache License, Version 2.0 (the "License");
// you may not use this file except in compliance with the License.
// You may obtain a copy of the License at
//
//     http://www.apache.org/licenses/LICENSE-2.0
//
// Unless required by applicable law or agreed to in writing, software
// distributed under the License is distributed on an "AS IS" BASIS,
// See the License for the specific language governing permissions and
// limitations under the License.

package core

import (
	"context"
	"fmt"
	"math"
	"math/bits"
	"reflect"
	"sort"
	"strings"
	"unicode"

	"github.com/cznic/mathutil"
	"github.com/pingcap/errors"
	"github.com/pingcap/parser"
	"github.com/pingcap/parser/ast"
	"github.com/pingcap/parser/format"
	"github.com/pingcap/parser/model"
	"github.com/pingcap/parser/mysql"
	"github.com/pingcap/parser/opcode"
	"github.com/pingcap/tidb/domain"
	"github.com/pingcap/tidb/expression"
	"github.com/pingcap/tidb/expression/aggregation"
	"github.com/pingcap/tidb/infoschema"
	"github.com/pingcap/tidb/metrics"
	"github.com/pingcap/tidb/planner/property"
	"github.com/pingcap/tidb/privilege"
	"github.com/pingcap/tidb/sessionctx"
	"github.com/pingcap/tidb/statistics"
	"github.com/pingcap/tidb/table"
	"github.com/pingcap/tidb/table/tables"
	"github.com/pingcap/tidb/types"
	driver "github.com/pingcap/tidb/types/parser_driver"
	"github.com/pingcap/tidb/util/chunk"
)

const (
	// TiDBMergeJoin is hint enforce merge join.
	TiDBMergeJoin = "tidb_smj"
	// HintSMJ is hint enforce merge join.
	HintSMJ = "sm_join"
	// TiDBIndexNestedLoopJoin is hint enforce index nested loop join.
	TiDBIndexNestedLoopJoin = "tidb_inlj"
	// HintINLJ is hint enforce index nested loop join.
	HintINLJ = "inl_join"
	// TiDBHashJoin is hint enforce hash join.
	TiDBHashJoin = "tidb_hj"
	// HintHJ is hint enforce hash join.
	HintHJ = "hash_join"
	// HintHashAgg is hint enforce hash aggregation.
	HintHashAgg = "hash_agg"
	// HintStreamAgg is hint enforce stream aggregation.
	HintStreamAgg = "stream_agg"
	// HintIndex is hint enforce use some indexes.
	HintIndex = "index"
)

const (
	// ErrExprInSelect  is in select fields for the error of ErrFieldNotInGroupBy
	ErrExprInSelect = "SELECT list"
	// ErrExprInOrderBy  is in order by items for the error of ErrFieldNotInGroupBy
	ErrExprInOrderBy = "ORDER BY"
)

func (la *LogicalAggregation) collectGroupByColumns() {
	la.groupByCols = la.groupByCols[:0]
	for _, item := range la.GroupByItems {
		if col, ok := item.(*expression.Column); ok {
			la.groupByCols = append(la.groupByCols, col)
		}
	}
}

func (b *PlanBuilder) buildAggregation(ctx context.Context, p LogicalPlan, aggFuncList []*ast.AggregateFuncExpr, gbyItems []expression.Expression) (LogicalPlan, map[int]int, error) {
	b.optFlag = b.optFlag | flagBuildKeyInfo
	b.optFlag = b.optFlag | flagPushDownAgg
	// We may apply aggregation eliminate optimization.
	// So we add the flagMaxMinEliminate to try to convert max/min to topn and flagPushDownTopN to handle the newly added topn operator.
	b.optFlag = b.optFlag | flagMaxMinEliminate
	b.optFlag = b.optFlag | flagPushDownTopN
	// when we eliminate the max and min we may add `is not null` filter.
	b.optFlag = b.optFlag | flagPredicatePushDown
	b.optFlag = b.optFlag | flagEliminateAgg
	b.optFlag = b.optFlag | flagEliminateProjection

	plan4Agg := LogicalAggregation{AggFuncs: make([]*aggregation.AggFuncDesc, 0, len(aggFuncList))}.Init(b.ctx)
	schema4Agg := expression.NewSchema(make([]*expression.Column, 0, len(aggFuncList)+p.Schema().Len())...)
	// aggIdxMap maps the old index to new index after applying common aggregation functions elimination.
	aggIndexMap := make(map[int]int)

	for i, aggFunc := range aggFuncList {
		newArgList := make([]expression.Expression, 0, len(aggFunc.Args))
		for _, arg := range aggFunc.Args {
			newArg, np, err := b.rewrite(ctx, arg, p, nil, true)
			if err != nil {
				return nil, nil, err
			}
			p = np
			newArgList = append(newArgList, newArg)
		}
		newFunc, err := aggregation.NewAggFuncDesc(b.ctx, aggFunc.F, newArgList, aggFunc.Distinct)
		if err != nil {
			return nil, nil, err
		}
		combined := false
		for j, oldFunc := range plan4Agg.AggFuncs {
			if oldFunc.Equal(b.ctx, newFunc) {
				aggIndexMap[i] = j
				combined = true
				break
			}
		}
		if !combined {
			position := len(plan4Agg.AggFuncs)
			aggIndexMap[i] = position
			plan4Agg.AggFuncs = append(plan4Agg.AggFuncs, newFunc)
			schema4Agg.Append(&expression.Column{
				ColName:      model.NewCIStr(fmt.Sprintf("%d_col_%d", plan4Agg.id, position)),
				UniqueID:     b.ctx.GetSessionVars().AllocPlanColumnID(),
				IsReferenced: true,
				RetType:      newFunc.RetTp,
			})
		}
	}
	for _, col := range p.Schema().Columns {
		newFunc, err := aggregation.NewAggFuncDesc(b.ctx, ast.AggFuncFirstRow, []expression.Expression{col}, false)
		if err != nil {
			return nil, nil, err
		}
		plan4Agg.AggFuncs = append(plan4Agg.AggFuncs, newFunc)
		newCol, _ := col.Clone().(*expression.Column)
		newCol.RetType = newFunc.RetTp
		schema4Agg.Append(newCol)
	}
	plan4Agg.SetChildren(p)
	plan4Agg.GroupByItems = gbyItems
	plan4Agg.SetSchema(schema4Agg)
	plan4Agg.collectGroupByColumns()
	if hint := b.TableHints(); hint != nil {
		plan4Agg.preferAggType = hint.preferAggType
	}
	return plan4Agg, aggIndexMap, nil
}

func (b *PlanBuilder) buildResultSetNode(ctx context.Context, node ast.ResultSetNode) (p LogicalPlan, err error) {
	switch x := node.(type) {
	case *ast.Join:
		return b.buildJoin(ctx, x)
	case *ast.TableSource:
		switch v := x.Source.(type) {
		case *ast.SelectStmt:
			p, err = b.buildSelect(ctx, v)
		case *ast.UnionStmt:
			p, err = b.buildUnion(ctx, v)
		case *ast.TableName:
<<<<<<< HEAD
			p, err = b.buildDataSource(ctx, v, x.AsName)
=======
			p, err = b.buildDataSource(ctx, v, &x.AsName)
>>>>>>> bd33771e
		default:
			err = ErrUnsupportedType.GenWithStackByArgs(v)
		}
		if err != nil {
			return nil, err
		}

		for _, col := range p.Schema().Columns {
			col.OrigTblName = col.TblName
			if x.AsName.L != "" {
				col.TblName = x.AsName
			}
		}
		// Duplicate column name in one table is not allowed.
		// "select * from (select 1, 1) as a;" is duplicate
		dupNames := make(map[string]struct{}, len(p.Schema().Columns))
		for _, col := range p.Schema().Columns {
			name := col.ColName.O
			if _, ok := dupNames[name]; ok {
				return nil, ErrDupFieldName.GenWithStackByArgs(name)
			}
			dupNames[name] = struct{}{}
		}
		return p, nil
	case *ast.SelectStmt:
		return b.buildSelect(ctx, x)
	case *ast.UnionStmt:
		return b.buildUnion(ctx, x)
	default:
		return nil, ErrUnsupportedType.GenWithStack("Unsupported ast.ResultSetNode(%T) for buildResultSetNode()", x)
	}
}

// pushDownConstExpr checks if the condition is from filter condition, if true, push it down to both
// children of join, whatever the join type is; if false, push it down to inner child of outer join,
// and both children of non-outer-join.
func (p *LogicalJoin) pushDownConstExpr(expr expression.Expression, leftCond []expression.Expression,
	rightCond []expression.Expression, filterCond bool) ([]expression.Expression, []expression.Expression) {
	switch p.JoinType {
	case LeftOuterJoin, LeftOuterSemiJoin, AntiLeftOuterSemiJoin:
		if filterCond {
			leftCond = append(leftCond, expr)
			// Append the expr to right join condition instead of `rightCond`, to make it able to be
			// pushed down to children of join.
			p.RightConditions = append(p.RightConditions, expr)
		} else {
			rightCond = append(rightCond, expr)
		}
	case RightOuterJoin:
		if filterCond {
			rightCond = append(rightCond, expr)
			p.LeftConditions = append(p.LeftConditions, expr)
		} else {
			leftCond = append(leftCond, expr)
		}
	case SemiJoin, AntiSemiJoin, InnerJoin:
		leftCond = append(leftCond, expr)
		rightCond = append(rightCond, expr)
	}
	return leftCond, rightCond
}

// extractOnCondition divide conditions in CNF of join node into 4 groups.
// These conditions can be where conditions, join conditions, or collection of both.
// If deriveLeft/deriveRight is set, we would try to derive more conditions for left/right plan.
func (p *LogicalJoin) extractOnCondition(conditions []expression.Expression, deriveLeft bool,
	deriveRight bool) (eqCond []*expression.ScalarFunction, leftCond []expression.Expression,
	rightCond []expression.Expression, otherCond []expression.Expression) {
	left, right := p.children[0], p.children[1]
	for _, expr := range conditions {
		binop, ok := expr.(*expression.ScalarFunction)
		if ok && len(binop.GetArgs()) == 2 {
			ctx := binop.GetCtx()
			arg0, lOK := binop.GetArgs()[0].(*expression.Column)
			arg1, rOK := binop.GetArgs()[1].(*expression.Column)
			if lOK && rOK {
				var leftCol, rightCol *expression.Column
				if left.Schema().Contains(arg0) && right.Schema().Contains(arg1) {
					leftCol, rightCol = arg0, arg1
				}
				if leftCol == nil && left.Schema().Contains(arg1) && right.Schema().Contains(arg0) {
					leftCol, rightCol = arg1, arg0
				}
				if leftCol != nil {
					// Do not derive `is not null` for anti join, since it may cause wrong results.
					// For example:
					// `select * from t t1 where t1.a not in (select b from t t2)` does not imply `t2.b is not null`,
					// `select * from t t1 where t1.a not in (select a from t t2 where t1.b = t2.b` does not imply `t1.b is not null`,
					// `select * from t t1 where not exists (select * from t t2 where t2.a = t1.a)` does not imply `t1.a is not null`,
					if deriveLeft && p.JoinType != AntiSemiJoin {
						if isNullRejected(ctx, left.Schema(), expr) && !mysql.HasNotNullFlag(leftCol.RetType.Flag) {
							notNullExpr := expression.BuildNotNullExpr(ctx, leftCol)
							leftCond = append(leftCond, notNullExpr)
						}
					}
					if deriveRight && p.JoinType != AntiSemiJoin {
						if isNullRejected(ctx, right.Schema(), expr) && !mysql.HasNotNullFlag(rightCol.RetType.Flag) {
							notNullExpr := expression.BuildNotNullExpr(ctx, rightCol)
							rightCond = append(rightCond, notNullExpr)
						}
					}
				}
				// For quries like `select a in (select a from s where s.b = t.b) from t`,
				// if subquery is empty caused by `s.b = t.b`, the result should always be
				// false even if t.a is null or s.a is null. To make this join "empty aware",
				// we should differentiate `t.a = s.a` from other column equal conditions, so
				// we put it into OtherConditions instead of EqualConditions of join.
				if leftCol != nil && binop.FuncName.L == ast.EQ && !leftCol.InOperand && !rightCol.InOperand {
					cond := expression.NewFunctionInternal(ctx, ast.EQ, types.NewFieldType(mysql.TypeTiny), leftCol, rightCol)
					eqCond = append(eqCond, cond.(*expression.ScalarFunction))
					continue
				}
			}
		}
		columns := expression.ExtractColumns(expr)
		// `columns` may be empty, if the condition is like `correlated_column op constant`, or `constant`,
		// push this kind of constant condition down according to join type.
		if len(columns) == 0 {
			leftCond, rightCond = p.pushDownConstExpr(expr, leftCond, rightCond, deriveLeft || deriveRight)
			continue
		}
		allFromLeft, allFromRight := true, true
		for _, col := range columns {
			if !left.Schema().Contains(col) {
				allFromLeft = false
			}
			if !right.Schema().Contains(col) {
				allFromRight = false
			}
		}
		if allFromRight {
			rightCond = append(rightCond, expr)
		} else if allFromLeft {
			leftCond = append(leftCond, expr)
		} else {
			// Relax expr to two supersets: leftRelaxedCond and rightRelaxedCond, the expression now is
			// `expr AND leftRelaxedCond AND rightRelaxedCond`. Motivation is to push filters down to
			// children as much as possible.
			if deriveLeft {
				leftRelaxedCond := expression.DeriveRelaxedFiltersFromDNF(expr, left.Schema())
				if leftRelaxedCond != nil {
					leftCond = append(leftCond, leftRelaxedCond)
				}
			}
			if deriveRight {
				rightRelaxedCond := expression.DeriveRelaxedFiltersFromDNF(expr, right.Schema())
				if rightRelaxedCond != nil {
					rightCond = append(rightCond, rightRelaxedCond)
				}
			}
			otherCond = append(otherCond, expr)
		}
	}
	return
}

// extractTableAlias returns table alias of the LogicalPlan's columns.
// It will return nil when there are multiple table alias, because the alias is only used to check if
// the logicalPlan match some optimizer hints, and hints are not expected to take effect in this case.
func extractTableAlias(p LogicalPlan) *model.CIStr {
	if p.Schema().Len() > 0 && p.Schema().Columns[0].TblName.L != "" {
		tblName := p.Schema().Columns[0].TblName.L
		for _, column := range p.Schema().Columns {
			if column.TblName.L != tblName {
				return nil
			}
		}
		return &(p.Schema().Columns[0].TblName)
	}
	return nil
}

func (p *LogicalJoin) setPreferredJoinType(hintInfo *tableHintInfo) {
	if hintInfo == nil {
		return
	}

	lhsAlias := extractTableAlias(p.children[0])
	rhsAlias := extractTableAlias(p.children[1])
	if hintInfo.ifPreferMergeJoin(lhsAlias, rhsAlias) {
		p.preferJoinType |= preferMergeJoin
	}
	if hintInfo.ifPreferHashJoin(lhsAlias, rhsAlias) {
		p.preferJoinType |= preferHashJoin
	}
	if hintInfo.ifPreferINLJ(lhsAlias) {
		p.preferJoinType |= preferLeftAsIndexInner
	}
	if hintInfo.ifPreferINLJ(rhsAlias) {
		p.preferJoinType |= preferRightAsIndexInner
	}

	// set hintInfo for further usage if this hint info can be used.
	if p.preferJoinType != 0 {
		p.hintInfo = hintInfo
	}

	// If there're multiple join types and one of them is not index join hint,
	// then there is a conflict of join types.
	if bits.OnesCount(p.preferJoinType) > 1 && (p.preferJoinType^preferRightAsIndexInner^preferLeftAsIndexInner) > 0 {
		errMsg := "Join hints are conflict, you can only specify one type of join"
		warning := ErrInternal.GenWithStack(errMsg)
		p.ctx.GetSessionVars().StmtCtx.AppendWarning(warning)
	}
}

func resetNotNullFlag(schema *expression.Schema, start, end int) {
	for i := start; i < end; i++ {
		col := *schema.Columns[i]
		newFieldType := *col.RetType
		newFieldType.Flag &= ^mysql.NotNullFlag
		col.RetType = &newFieldType
		schema.Columns[i] = &col
	}
}

func (b *PlanBuilder) buildJoin(ctx context.Context, joinNode *ast.Join) (LogicalPlan, error) {
	// We will construct a "Join" node for some statements like "INSERT",
	// "DELETE", "UPDATE", "REPLACE". For this scenario "joinNode.Right" is nil
	// and we only build the left "ResultSetNode".
	if joinNode.Right == nil {
		return b.buildResultSetNode(ctx, joinNode.Left)
	}

	b.optFlag = b.optFlag | flagPredicatePushDown

	leftPlan, err := b.buildResultSetNode(ctx, joinNode.Left)
	if err != nil {
		return nil, err
	}

	rightPlan, err := b.buildResultSetNode(ctx, joinNode.Right)
	if err != nil {
		return nil, err
	}

	handleMap1 := b.handleHelper.popMap()
	handleMap2 := b.handleHelper.popMap()
	b.handleHelper.mergeAndPush(handleMap1, handleMap2)

	joinPlan := LogicalJoin{StraightJoin: joinNode.StraightJoin || b.inStraightJoin}.Init(b.ctx)
	joinPlan.SetChildren(leftPlan, rightPlan)
	joinPlan.SetSchema(expression.MergeSchema(leftPlan.Schema(), rightPlan.Schema()))

	// Set join type.
	switch joinNode.Tp {
	case ast.LeftJoin:
		// left outer join need to be checked elimination
		b.optFlag = b.optFlag | flagEliminateOuterJoin
		joinPlan.JoinType = LeftOuterJoin
		resetNotNullFlag(joinPlan.schema, leftPlan.Schema().Len(), joinPlan.schema.Len())
	case ast.RightJoin:
		// right outer join need to be checked elimination
		b.optFlag = b.optFlag | flagEliminateOuterJoin
		joinPlan.JoinType = RightOuterJoin
		resetNotNullFlag(joinPlan.schema, 0, leftPlan.Schema().Len())
	default:
		b.optFlag = b.optFlag | flagJoinReOrder
		joinPlan.JoinType = InnerJoin
	}

	// Merge sub join's redundantSchema into this join plan. When handle query like
	// select t2.a from (t1 join t2 using (a)) join t3 using (a);
	// we can simply search in the top level join plan to find redundant column.
	var lRedundant, rRedundant *expression.Schema
	if left, ok := leftPlan.(*LogicalJoin); ok && left.redundantSchema != nil {
		lRedundant = left.redundantSchema
	}
	if right, ok := rightPlan.(*LogicalJoin); ok && right.redundantSchema != nil {
		rRedundant = right.redundantSchema
	}
	joinPlan.redundantSchema = expression.MergeSchema(lRedundant, rRedundant)

	// Set preferred join algorithm if some join hints is specified by user.
	joinPlan.setPreferredJoinType(b.TableHints())

	// "NATURAL JOIN" doesn't have "ON" or "USING" conditions.
	//
	// The "NATURAL [LEFT] JOIN" of two tables is defined to be semantically
	// equivalent to an "INNER JOIN" or a "LEFT JOIN" with a "USING" clause
	// that names all columns that exist in both tables.
	//
	// See https://dev.mysql.com/doc/refman/5.7/en/join.html for more detail.
	if joinNode.NaturalJoin {
		err = b.buildNaturalJoin(joinPlan, leftPlan, rightPlan, joinNode)
		if err != nil {
			return nil, err
		}
	} else if joinNode.Using != nil {
		err = b.buildUsingClause(joinPlan, leftPlan, rightPlan, joinNode)
		if err != nil {
			return nil, err
		}
	} else if joinNode.On != nil {
		b.curClause = onClause
		onExpr, newPlan, err := b.rewrite(ctx, joinNode.On.Expr, joinPlan, nil, false)
		if err != nil {
			return nil, err
		}
		if newPlan != joinPlan {
			return nil, errors.New("ON condition doesn't support subqueries yet")
		}
		onCondition := expression.SplitCNFItems(onExpr)
		joinPlan.attachOnConds(onCondition)
	} else if joinPlan.JoinType == InnerJoin {
		// If a inner join without "ON" or "USING" clause, it's a cartesian
		// product over the join tables.
		joinPlan.cartesianJoin = true
	}

	return joinPlan, nil
}

// buildUsingClause eliminate the redundant columns and ordering columns based
// on the "USING" clause.
//
// According to the standard SQL, columns are ordered in the following way:
// 1. coalesced common columns of "leftPlan" and "rightPlan", in the order they
//    appears in "leftPlan".
// 2. the rest columns in "leftPlan", in the order they appears in "leftPlan".
// 3. the rest columns in "rightPlan", in the order they appears in "rightPlan".
func (b *PlanBuilder) buildUsingClause(p *LogicalJoin, leftPlan, rightPlan LogicalPlan, join *ast.Join) error {
	filter := make(map[string]bool, len(join.Using))
	for _, col := range join.Using {
		filter[col.Name.L] = true
	}
	return b.coalesceCommonColumns(p, leftPlan, rightPlan, join.Tp == ast.RightJoin, filter)
}

// buildNaturalJoin builds natural join output schema. It finds out all the common columns
// then using the same mechanism as buildUsingClause to eliminate redundant columns and build join conditions.
// According to standard SQL, producing this display order:
// 	All the common columns
// 	Every column in the first (left) table that is not a common column
// 	Every column in the second (right) table that is not a common column
func (b *PlanBuilder) buildNaturalJoin(p *LogicalJoin, leftPlan, rightPlan LogicalPlan, join *ast.Join) error {
	return b.coalesceCommonColumns(p, leftPlan, rightPlan, join.Tp == ast.RightJoin, nil)
}

// coalesceCommonColumns is used by buildUsingClause and buildNaturalJoin. The filter is used by buildUsingClause.
func (b *PlanBuilder) coalesceCommonColumns(p *LogicalJoin, leftPlan, rightPlan LogicalPlan, rightJoin bool, filter map[string]bool) error {
	lsc := leftPlan.Schema().Clone()
	rsc := rightPlan.Schema().Clone()
	lColumns, rColumns := lsc.Columns, rsc.Columns
	if rightJoin {
		lColumns, rColumns = rsc.Columns, lsc.Columns
	}

	// Find out all the common columns and put them ahead.
	commonLen := 0
	for i, lCol := range lColumns {
		for j := commonLen; j < len(rColumns); j++ {
			if lCol.ColName.L != rColumns[j].ColName.L {
				continue
			}

			if len(filter) > 0 {
				if !filter[lCol.ColName.L] {
					break
				}
				// Mark this column exist.
				filter[lCol.ColName.L] = false
			}

			col := lColumns[i]
			copy(lColumns[commonLen+1:i+1], lColumns[commonLen:i])
			lColumns[commonLen] = col

			col = rColumns[j]
			copy(rColumns[commonLen+1:j+1], rColumns[commonLen:j])
			rColumns[commonLen] = col

			commonLen++
			break
		}
	}

	if len(filter) > 0 && len(filter) != commonLen {
		for col, notExist := range filter {
			if notExist {
				return ErrUnknownColumn.GenWithStackByArgs(col, "from clause")
			}
		}
	}

	schemaCols := make([]*expression.Column, len(lColumns)+len(rColumns)-commonLen)
	copy(schemaCols[:len(lColumns)], lColumns)
	copy(schemaCols[len(lColumns):], rColumns[commonLen:])

	conds := make([]expression.Expression, 0, commonLen)
	for i := 0; i < commonLen; i++ {
		lc, rc := lsc.Columns[i], rsc.Columns[i]
		cond, err := expression.NewFunction(b.ctx, ast.EQ, types.NewFieldType(mysql.TypeTiny), lc, rc)
		if err != nil {
			return err
		}
		conds = append(conds, cond)
	}

	p.SetSchema(expression.NewSchema(schemaCols...))
	p.redundantSchema = expression.MergeSchema(p.redundantSchema, expression.NewSchema(rColumns[:commonLen]...))
	p.OtherConditions = append(conds, p.OtherConditions...)

	return nil
}

func (b *PlanBuilder) buildSelection(ctx context.Context, p LogicalPlan, where ast.ExprNode, AggMapper map[*ast.AggregateFuncExpr]int) (LogicalPlan, error) {
	b.optFlag = b.optFlag | flagPredicatePushDown
	if b.curClause != havingClause {
		b.curClause = whereClause
	}

	conditions := splitWhere(where)
	expressions := make([]expression.Expression, 0, len(conditions))
	selection := LogicalSelection{}.Init(b.ctx)
	for _, cond := range conditions {
		expr, np, err := b.rewrite(ctx, cond, p, AggMapper, false)
		if err != nil {
			return nil, err
		}
		p = np
		if expr == nil {
			continue
		}
		cnfItems := expression.SplitCNFItems(expr)
		for _, item := range cnfItems {
			if con, ok := item.(*expression.Constant); ok && con.DeferredExpr == nil {
				ret, _, err := expression.EvalBool(b.ctx, expression.CNFExprs{con}, chunk.Row{})
				if err != nil || ret {
					continue
				}
				// If there is condition which is always false, return dual plan directly.
				dual := LogicalTableDual{}.Init(b.ctx)
				dual.SetSchema(p.Schema())
				return dual, nil
			}
			expressions = append(expressions, item)
		}
	}
	if len(expressions) == 0 {
		return p, nil
	}
	selection.Conditions = expressions
	selection.SetChildren(p)
	return selection, nil
}

// buildProjectionFieldNameFromColumns builds the field name, table name and database name when field expression is a column reference.
func (b *PlanBuilder) buildProjectionFieldNameFromColumns(origField *ast.SelectField, colNameField *ast.ColumnNameExpr, c *expression.Column) (colName, origColName, tblName, origTblName, dbName model.CIStr) {
	origColName, tblName, dbName = colNameField.Name.Name, colNameField.Name.Table, colNameField.Name.Schema
	if origField.AsName.L != "" {
		colName = origField.AsName
	} else {
		colName = origColName
	}
	if tblName.L == "" {
		tblName = c.TblName
	}
	if dbName.L == "" {
		dbName = c.DBName
	}
	return colName, origColName, tblName, c.OrigTblName, c.DBName
}

// buildProjectionFieldNameFromExpressions builds the field name when field expression is a normal expression.
func (b *PlanBuilder) buildProjectionFieldNameFromExpressions(ctx context.Context, field *ast.SelectField) (model.CIStr, error) {
	if agg, ok := field.Expr.(*ast.AggregateFuncExpr); ok && agg.F == ast.AggFuncFirstRow {
		// When the query is select t.a from t group by a; The Column Name should be a but not t.a;
		return agg.Args[0].(*ast.ColumnNameExpr).Name.Name, nil
	}

	innerExpr := getInnerFromParenthesesAndUnaryPlus(field.Expr)
	funcCall, isFuncCall := innerExpr.(*ast.FuncCallExpr)
	// When used to produce a result set column, NAME_CONST() causes the column to have the given name.
	// See https://dev.mysql.com/doc/refman/5.7/en/miscellaneous-functions.html#function_name-const for details
	if isFuncCall && funcCall.FnName.L == ast.NameConst {
		if v, err := evalAstExpr(b.ctx, funcCall.Args[0]); err == nil {
			if s, err := v.ToString(); err == nil {
				return model.NewCIStr(s), nil
			}
		}
		return model.NewCIStr(""), ErrWrongArguments.GenWithStackByArgs("NAME_CONST")
	}
	valueExpr, isValueExpr := innerExpr.(*driver.ValueExpr)

	// Non-literal: Output as inputed, except that comments need to be removed.
	if !isValueExpr {
		return model.NewCIStr(parser.SpecFieldPattern.ReplaceAllStringFunc(field.Text(), parser.TrimComment)), nil
	}

	// Literal: Need special processing
	switch valueExpr.Kind() {
	case types.KindString:
		projName := valueExpr.GetString()
		projOffset := valueExpr.GetProjectionOffset()
		if projOffset >= 0 {
			projName = projName[:projOffset]
		}
		// See #3686, #3994:
		// For string literals, string content is used as column name. Non-graph initial characters are trimmed.
		fieldName := strings.TrimLeftFunc(projName, func(r rune) bool {
			return !unicode.IsOneOf(mysql.RangeGraph, r)
		})
		return model.NewCIStr(fieldName), nil
	case types.KindNull:
		// See #4053, #3685
		return model.NewCIStr("NULL"), nil
	case types.KindBinaryLiteral:
		// Don't rewrite BIT literal or HEX literals
		return model.NewCIStr(field.Text()), nil
	case types.KindInt64:
		// See #9683
		// TRUE or FALSE can be a int64
		if mysql.HasIsBooleanFlag(valueExpr.Type.Flag) {
			if i := valueExpr.GetValue().(int64); i == 0 {
				return model.NewCIStr("FALSE"), nil
			}
			return model.NewCIStr("TRUE"), nil
		}
		fallthrough

	default:
		fieldName := field.Text()
		fieldName = strings.TrimLeft(fieldName, "\t\n +(")
		fieldName = strings.TrimRight(fieldName, "\t\n )")
		return model.NewCIStr(fieldName), nil
	}
}

// buildProjectionField builds the field object according to SelectField in projection.
func (b *PlanBuilder) buildProjectionField(ctx context.Context, id, position int, field *ast.SelectField, expr expression.Expression) (*expression.Column, error) {
	var origTblName, tblName, origColName, colName, dbName model.CIStr
	innerNode := getInnerFromParenthesesAndUnaryPlus(field.Expr)
	col, isCol := expr.(*expression.Column)
	// Correlated column won't affect the final output names. So we can put it in any of the three logic block.
	// Don't put it into the first block just for simplifying the codes.
	if colNameField, ok := innerNode.(*ast.ColumnNameExpr); ok && isCol {
		// Field is a column reference.
		colName, origColName, tblName, origTblName, dbName = b.buildProjectionFieldNameFromColumns(field, colNameField, col)
	} else if field.AsName.L != "" {
		// Field has alias.
		colName = field.AsName
	} else {
		// Other: field is an expression.
		var err error
		if colName, err = b.buildProjectionFieldNameFromExpressions(ctx, field); err != nil {
			return nil, err
		}
	}
	return &expression.Column{
		UniqueID:    b.ctx.GetSessionVars().AllocPlanColumnID(),
		TblName:     tblName,
		OrigTblName: origTblName,
		ColName:     colName,
		OrigColName: origColName,
		DBName:      dbName,
		RetType:     expr.GetType(),
	}, nil
}

// buildProjection returns a Projection plan and non-aux columns length.
func (b *PlanBuilder) buildProjection(ctx context.Context, p LogicalPlan, fields []*ast.SelectField, mapper map[*ast.AggregateFuncExpr]int, windowMapper map[*ast.WindowFuncExpr]int, considerWindow bool) (LogicalPlan, int, error) {
	b.optFlag |= flagEliminateProjection
	b.curClause = fieldList
	proj := LogicalProjection{Exprs: make([]expression.Expression, 0, len(fields))}.Init(b.ctx)
	schema := expression.NewSchema(make([]*expression.Column, 0, len(fields))...)
	oldLen := 0
	for i, field := range fields {
		if !field.Auxiliary {
			oldLen++
		}

		isWindowFuncField := ast.HasWindowFlag(field.Expr)
		// Although window functions occurs in the select fields, but it has to be processed after having clause.
		// So when we build the projection for select fields, we need to skip the window function.
		// When `considerWindow` is false, we will only build fields for non-window functions, so we add fake placeholders.
		// for window functions. These fake placeholders will be erased in column pruning.
		// When `considerWindow` is true, all the non-window fields have been built, so we just use the schema columns.
		if considerWindow && !isWindowFuncField {
			col := p.Schema().Columns[i]
			proj.Exprs = append(proj.Exprs, col)
			schema.Append(col)
			continue
		} else if !considerWindow && isWindowFuncField {
			expr := expression.Zero
			proj.Exprs = append(proj.Exprs, expr)
			col, err := b.buildProjectionField(ctx, proj.id, schema.Len()+1, field, expr)
			if err != nil {
				return nil, 0, err
			}
			schema.Append(col)
			continue
		}
		newExpr, np, err := b.rewriteWithPreprocess(ctx, field.Expr, p, mapper, windowMapper, true, nil)
		if err != nil {
			return nil, 0, err
		}

		// For window functions in the order by clause, we will append an field for it.
		// We need rewrite the window mapper here so order by clause could find the added field.
		if considerWindow && isWindowFuncField && field.Auxiliary {
			if windowExpr, ok := field.Expr.(*ast.WindowFuncExpr); ok {
				windowMapper[windowExpr] = i
			}
		}

		p = np
		proj.Exprs = append(proj.Exprs, newExpr)

		col, err := b.buildProjectionField(ctx, proj.id, schema.Len()+1, field, newExpr)
		if err != nil {
			return nil, 0, err
		}
		schema.Append(col)
	}
	proj.SetSchema(schema)
	proj.SetChildren(p)
	return proj, oldLen, nil
}

func (b *PlanBuilder) buildDistinct(child LogicalPlan, length int) (*LogicalAggregation, error) {
	b.optFlag = b.optFlag | flagBuildKeyInfo
	b.optFlag = b.optFlag | flagPushDownAgg
	plan4Agg := LogicalAggregation{
		AggFuncs:     make([]*aggregation.AggFuncDesc, 0, child.Schema().Len()),
		GroupByItems: expression.Column2Exprs(child.Schema().Clone().Columns[:length]),
	}.Init(b.ctx)
	plan4Agg.collectGroupByColumns()
	for _, col := range child.Schema().Columns {
		aggDesc, err := aggregation.NewAggFuncDesc(b.ctx, ast.AggFuncFirstRow, []expression.Expression{col}, false)
		if err != nil {
			return nil, err
		}
		plan4Agg.AggFuncs = append(plan4Agg.AggFuncs, aggDesc)
	}
	plan4Agg.SetChildren(child)
	plan4Agg.SetSchema(child.Schema().Clone())
	// Distinct will be rewritten as first_row, we reset the type here since the return type
	// of first_row is not always the same as the column arg of first_row.
	for i, col := range plan4Agg.schema.Columns {
		col.RetType = plan4Agg.AggFuncs[i].RetTp
	}
	return plan4Agg, nil
}

// unionJoinFieldType finds the type which can carry the given types in Union.
func unionJoinFieldType(a, b *types.FieldType) *types.FieldType {
	resultTp := types.NewFieldType(types.MergeFieldType(a.Tp, b.Tp))
	// This logic will be intelligible when it is associated with the buildProjection4Union logic.
	if resultTp.Tp == mysql.TypeNewDecimal {
		// The decimal result type will be unsigned only when all the decimals to be united are unsigned.
		resultTp.Flag &= b.Flag & mysql.UnsignedFlag
	} else {
		// Non-decimal results will be unsigned when the first SQL statement result in the union is unsigned.
		resultTp.Flag |= a.Flag & mysql.UnsignedFlag
	}
	resultTp.Decimal = mathutil.Max(a.Decimal, b.Decimal)
	// `Flen - Decimal` is the fraction before '.'
	resultTp.Flen = mathutil.Max(a.Flen-a.Decimal, b.Flen-b.Decimal) + resultTp.Decimal
	if resultTp.EvalType() != types.ETInt && (a.EvalType() == types.ETInt || b.EvalType() == types.ETInt) && resultTp.Flen < mysql.MaxIntWidth {
		resultTp.Flen = mysql.MaxIntWidth
	}
	resultTp.Charset = a.Charset
	resultTp.Collate = a.Collate
	expression.SetBinFlagOrBinStr(b, resultTp)
	return resultTp
}

func (b *PlanBuilder) buildProjection4Union(ctx context.Context, u *LogicalUnionAll) {
	unionCols := make([]*expression.Column, 0, u.children[0].Schema().Len())

	// Infer union result types by its children's schema.
	for i, col := range u.children[0].Schema().Columns {
		resultTp := col.RetType
		for j := 1; j < len(u.children); j++ {
			childTp := u.children[j].Schema().Columns[i].RetType
			resultTp = unionJoinFieldType(resultTp, childTp)
		}
		unionCols = append(unionCols, &expression.Column{
			ColName:  col.ColName,
			RetType:  resultTp,
			UniqueID: b.ctx.GetSessionVars().AllocPlanColumnID(),
		})
	}
	u.schema = expression.NewSchema(unionCols...)
	// Process each child and add a projection above original child.
	// So the schema of `UnionAll` can be the same with its children's.
	for childID, child := range u.children {
		exprs := make([]expression.Expression, len(child.Schema().Columns))
		for i, srcCol := range child.Schema().Columns {
			dstType := unionCols[i].RetType
			srcType := srcCol.RetType
			if !srcType.Equal(dstType) {
				exprs[i] = expression.BuildCastFunction4Union(b.ctx, srcCol, dstType)
			} else {
				exprs[i] = srcCol
			}
		}
		b.optFlag |= flagEliminateProjection
		proj := LogicalProjection{Exprs: exprs, AvoidColumnEvaluator: true}.Init(b.ctx)
		proj.SetSchema(u.schema.Clone())
		proj.SetChildren(child)
		u.children[childID] = proj
	}
}

func (b *PlanBuilder) buildUnion(ctx context.Context, union *ast.UnionStmt) (LogicalPlan, error) {
	distinctSelectPlans, allSelectPlans, err := b.divideUnionSelectPlans(ctx, union.SelectList.Selects)
	if err != nil {
		return nil, err
	}

	unionDistinctPlan := b.buildUnionAll(ctx, distinctSelectPlans)
	if unionDistinctPlan != nil {
		unionDistinctPlan, err = b.buildDistinct(unionDistinctPlan, unionDistinctPlan.Schema().Len())
		if err != nil {
			return nil, err
		}
		if len(allSelectPlans) > 0 {
			// Can't change the statements order in order to get the correct column info.
			allSelectPlans = append([]LogicalPlan{unionDistinctPlan}, allSelectPlans...)
		}
	}

	unionAllPlan := b.buildUnionAll(ctx, allSelectPlans)
	unionPlan := unionDistinctPlan
	if unionAllPlan != nil {
		unionPlan = unionAllPlan
	}

	oldLen := unionPlan.Schema().Len()

	for i := 0; i < len(union.SelectList.Selects); i++ {
		b.handleHelper.popMap()
	}
	b.handleHelper.pushMap(nil)

	if union.OrderBy != nil {
		unionPlan, err = b.buildSort(ctx, unionPlan, union.OrderBy.Items, nil, nil)
		if err != nil {
			return nil, err
		}
	}

	if union.Limit != nil {
		unionPlan, err = b.buildLimit(unionPlan, union.Limit)
		if err != nil {
			return nil, err
		}
	}

	// Fix issue #8189 (https://github.com/pingcap/tidb/issues/8189).
	// If there are extra expressions generated from `ORDER BY` clause, generate a `Projection` to remove them.
	if oldLen != unionPlan.Schema().Len() {
		proj := LogicalProjection{Exprs: expression.Column2Exprs(unionPlan.Schema().Columns[:oldLen])}.Init(b.ctx)
		proj.SetChildren(unionPlan)
		schema := expression.NewSchema(unionPlan.Schema().Clone().Columns[:oldLen]...)
		for _, col := range schema.Columns {
			col.UniqueID = b.ctx.GetSessionVars().AllocPlanColumnID()
		}
		proj.SetSchema(schema)
		return proj, nil
	}

	return unionPlan, nil
}

// divideUnionSelectPlans resolves union's select stmts to logical plans.
// and divide result plans into "union-distinct" and "union-all" parts.
// divide rule ref: https://dev.mysql.com/doc/refman/5.7/en/union.html
// "Mixed UNION types are treated such that a DISTINCT union overrides any ALL union to its left."
func (b *PlanBuilder) divideUnionSelectPlans(ctx context.Context, selects []*ast.SelectStmt) (distinctSelects []LogicalPlan, allSelects []LogicalPlan, err error) {
	firstUnionAllIdx, columnNums := 0, -1
	// The last slot is reserved for appending distinct union outside this function.
	children := make([]LogicalPlan, len(selects), len(selects)+1)
	for i := len(selects) - 1; i >= 0; i-- {
		stmt := selects[i]
		if firstUnionAllIdx == 0 && stmt.IsAfterUnionDistinct {
			firstUnionAllIdx = i + 1
		}

		selectPlan, err := b.buildSelect(ctx, stmt)
		if err != nil {
			return nil, nil, err
		}

		if columnNums == -1 {
			columnNums = selectPlan.Schema().Len()
		}
		if selectPlan.Schema().Len() != columnNums {
			return nil, nil, ErrWrongNumberOfColumnsInSelect.GenWithStackByArgs()
		}
		children[i] = selectPlan
	}
	return children[:firstUnionAllIdx], children[firstUnionAllIdx:], nil
}

func (b *PlanBuilder) buildUnionAll(ctx context.Context, subPlan []LogicalPlan) LogicalPlan {
	if len(subPlan) == 0 {
		return nil
	}
	u := LogicalUnionAll{}.Init(b.ctx)
	u.children = subPlan
	b.buildProjection4Union(ctx, u)
	return u
}

// ByItems wraps a "by" item.
type ByItems struct {
	Expr expression.Expression
	Desc bool
}

// String implements fmt.Stringer interface.
func (by *ByItems) String() string {
	if by.Desc {
		return fmt.Sprintf("%s true", by.Expr)
	}
	return by.Expr.String()
}

// Clone makes a copy of ByItems.
func (by *ByItems) Clone() *ByItems {
	return &ByItems{Expr: by.Expr.Clone(), Desc: by.Desc}
}

// itemTransformer transforms ParamMarkerExpr to PositionExpr in the context of ByItem
type itemTransformer struct {
}

func (t *itemTransformer) Enter(inNode ast.Node) (ast.Node, bool) {
	switch n := inNode.(type) {
	case *driver.ParamMarkerExpr:
		newNode := expression.ConstructPositionExpr(n)
		return newNode, true
	}
	return inNode, false
}

func (t *itemTransformer) Leave(inNode ast.Node) (ast.Node, bool) {
	return inNode, false
}

func (b *PlanBuilder) buildSort(ctx context.Context, p LogicalPlan, byItems []*ast.ByItem, aggMapper map[*ast.AggregateFuncExpr]int, windowMapper map[*ast.WindowFuncExpr]int) (*LogicalSort, error) {
	if _, isUnion := p.(*LogicalUnionAll); isUnion {
		b.curClause = globalOrderByClause
	} else {
		b.curClause = orderByClause
	}
	sort := LogicalSort{}.Init(b.ctx)
	exprs := make([]*ByItems, 0, len(byItems))
	transformer := &itemTransformer{}
	for _, item := range byItems {
		newExpr, _ := item.Expr.Accept(transformer)
		item.Expr = newExpr.(ast.ExprNode)
		it, np, err := b.rewriteWithPreprocess(ctx, item.Expr, p, aggMapper, windowMapper, true, nil)
		if err != nil {
			return nil, err
		}

		p = np
		exprs = append(exprs, &ByItems{Expr: it, Desc: item.Desc})
	}
	sort.ByItems = exprs
	sort.SetChildren(p)
	return sort, nil
}

// getUintFromNode gets uint64 value from ast.Node.
// For ordinary statement, node should be uint64 constant value.
// For prepared statement, node is string. We should convert it to uint64.
func getUintFromNode(ctx sessionctx.Context, n ast.Node) (uVal uint64, isNull bool, isExpectedType bool) {
	var val interface{}
	switch v := n.(type) {
	case *driver.ValueExpr:
		val = v.GetValue()
	case *driver.ParamMarkerExpr:
		if !v.InExecute {
			return 0, false, true
		}
		param, err := expression.GetParamExpression(ctx, v)
		if err != nil {
			return 0, false, false
		}
		str, isNull, err := expression.GetStringFromConstant(ctx, param)
		if err != nil {
			return 0, false, false
		}
		if isNull {
			return 0, true, true
		}
		val = str
	default:
		return 0, false, false
	}
	switch v := val.(type) {
	case uint64:
		return v, false, true
	case int64:
		if v >= 0 {
			return uint64(v), false, true
		}
	case string:
		sc := ctx.GetSessionVars().StmtCtx
		uVal, err := types.StrToUint(sc, v)
		if err != nil {
			return 0, false, false
		}
		return uVal, false, true
	}
	return 0, false, false
}

func extractLimitCountOffset(ctx sessionctx.Context, limit *ast.Limit) (count uint64,
	offset uint64, err error) {
	var isExpectedType bool
	if limit.Count != nil {
		count, _, isExpectedType = getUintFromNode(ctx, limit.Count)
		if !isExpectedType {
			return 0, 0, ErrWrongArguments.GenWithStackByArgs("LIMIT")
		}
	}
	if limit.Offset != nil {
		offset, _, isExpectedType = getUintFromNode(ctx, limit.Offset)
		if !isExpectedType {
			return 0, 0, ErrWrongArguments.GenWithStackByArgs("LIMIT")
		}
	}
	return count, offset, nil
}

func (b *PlanBuilder) buildLimit(src LogicalPlan, limit *ast.Limit) (LogicalPlan, error) {
	b.optFlag = b.optFlag | flagPushDownTopN
	var (
		offset, count uint64
		err           error
	)
	if count, offset, err = extractLimitCountOffset(b.ctx, limit); err != nil {
		return nil, err
	}

	if count > math.MaxUint64-offset {
		count = math.MaxUint64 - offset
	}
	if offset+count == 0 {
		tableDual := LogicalTableDual{RowCount: 0}.Init(b.ctx)
		tableDual.schema = src.Schema()
		return tableDual, nil
	}
	li := LogicalLimit{
		Offset: offset,
		Count:  count,
	}.Init(b.ctx)
	li.SetChildren(src)
	return li, nil
}

// colMatch means that if a match b, e.g. t.a can match test.t.a but test.t.a can't match t.a.
// Because column a want column from database test exactly.
func colMatch(a *ast.ColumnName, b *ast.ColumnName) bool {
	if a.Schema.L == "" || a.Schema.L == b.Schema.L {
		if a.Table.L == "" || a.Table.L == b.Table.L {
			return a.Name.L == b.Name.L
		}
	}
	return false
}

func matchField(f *ast.SelectField, col *ast.ColumnNameExpr, ignoreAsName bool) bool {
	// if col specify a table name, resolve from table source directly.
	if col.Name.Table.L == "" {
		if f.AsName.L == "" || ignoreAsName {
			if curCol, isCol := f.Expr.(*ast.ColumnNameExpr); isCol {
				return curCol.Name.Name.L == col.Name.Name.L
			} else if _, isFunc := f.Expr.(*ast.FuncCallExpr); isFunc {
				// Fix issue 7331
				// If there are some function calls in SelectField, we check if
				// ColumnNameExpr in GroupByClause matches one of these function calls.
				// Example: select concat(k1,k2) from t group by `concat(k1,k2)`,
				// `concat(k1,k2)` matches with function call concat(k1, k2).
				return strings.ToLower(f.Text()) == col.Name.Name.L
			}
			// a expression without as name can't be matched.
			return false
		}
		return f.AsName.L == col.Name.Name.L
	}
	return false
}

func resolveFromSelectFields(v *ast.ColumnNameExpr, fields []*ast.SelectField, ignoreAsName bool) (index int, err error) {
	var matchedExpr ast.ExprNode
	index = -1
	for i, field := range fields {
		if field.Auxiliary {
			continue
		}
		if matchField(field, v, ignoreAsName) {
			curCol, isCol := field.Expr.(*ast.ColumnNameExpr)
			if !isCol {
				return i, nil
			}
			if matchedExpr == nil {
				matchedExpr = curCol
				index = i
			} else if !colMatch(matchedExpr.(*ast.ColumnNameExpr).Name, curCol.Name) &&
				!colMatch(curCol.Name, matchedExpr.(*ast.ColumnNameExpr).Name) {
				return -1, ErrAmbiguous.GenWithStackByArgs(curCol.Name.Name.L, clauseMsg[fieldList])
			}
		}
	}
	return
}

// havingWindowAndOrderbyExprResolver visits Expr tree.
// It converts ColunmNameExpr to AggregateFuncExpr and collects AggregateFuncExpr.
type havingWindowAndOrderbyExprResolver struct {
	inAggFunc    bool
	inWindowFunc bool
	inWindowSpec bool
	inExpr       bool
	orderBy      bool
	err          error
	p            LogicalPlan
	selectFields []*ast.SelectField
	aggMapper    map[*ast.AggregateFuncExpr]int
	colMapper    map[*ast.ColumnNameExpr]int
	gbyItems     []*ast.ByItem
	outerSchemas []*expression.Schema
	curClause    clauseCode
}

// Enter implements Visitor interface.
func (a *havingWindowAndOrderbyExprResolver) Enter(n ast.Node) (node ast.Node, skipChildren bool) {
	switch n.(type) {
	case *ast.AggregateFuncExpr:
		a.inAggFunc = true
	case *ast.WindowFuncExpr:
		a.inWindowFunc = true
	case *ast.WindowSpec:
		a.inWindowSpec = true
	case *driver.ParamMarkerExpr, *ast.ColumnNameExpr, *ast.ColumnName:
	case *ast.SubqueryExpr, *ast.ExistsSubqueryExpr:
		// Enter a new context, skip it.
		// For example: select sum(c) + c + exists(select c from t) from t;
		return n, true
	default:
		a.inExpr = true
	}
	return n, false
}

func (a *havingWindowAndOrderbyExprResolver) resolveFromSchema(v *ast.ColumnNameExpr, schema *expression.Schema) (int, error) {
	col, err := schema.FindColumn(v.Name)
	if err != nil {
		return -1, err
	}
	if col == nil {
		return -1, nil
	}
	newColName := &ast.ColumnName{
		Schema: col.DBName,
		Table:  col.TblName,
		Name:   col.ColName,
	}
	for i, field := range a.selectFields {
		if c, ok := field.Expr.(*ast.ColumnNameExpr); ok && colMatch(c.Name, newColName) {
			return i, nil
		}
	}
	sf := &ast.SelectField{
		Expr:      &ast.ColumnNameExpr{Name: newColName},
		Auxiliary: true,
	}
	sf.Expr.SetType(col.GetType())
	a.selectFields = append(a.selectFields, sf)
	return len(a.selectFields) - 1, nil
}

// Leave implements Visitor interface.
func (a *havingWindowAndOrderbyExprResolver) Leave(n ast.Node) (node ast.Node, ok bool) {
	switch v := n.(type) {
	case *ast.AggregateFuncExpr:
		a.inAggFunc = false
		a.aggMapper[v] = len(a.selectFields)
		a.selectFields = append(a.selectFields, &ast.SelectField{
			Auxiliary: true,
			Expr:      v,
			AsName:    model.NewCIStr(fmt.Sprintf("sel_agg_%d", len(a.selectFields))),
		})
	case *ast.WindowFuncExpr:
		a.inWindowFunc = false
		if a.curClause == havingClause {
			a.err = ErrWindowInvalidWindowFuncUse.GenWithStackByArgs(strings.ToLower(v.F))
			return node, false
		}
		if a.curClause == orderByClause {
			a.selectFields = append(a.selectFields, &ast.SelectField{
				Auxiliary: true,
				Expr:      v,
				AsName:    model.NewCIStr(fmt.Sprintf("sel_window_%d", len(a.selectFields))),
			})
		}
	case *ast.WindowSpec:
		a.inWindowSpec = false
	case *ast.ColumnNameExpr:
		resolveFieldsFirst := true
		if a.inAggFunc || a.inWindowFunc || a.inWindowSpec || (a.orderBy && a.inExpr) {
			resolveFieldsFirst = false
		}
		if !a.inAggFunc && !a.orderBy {
			for _, item := range a.gbyItems {
				if col, ok := item.Expr.(*ast.ColumnNameExpr); ok &&
					(colMatch(v.Name, col.Name) || colMatch(col.Name, v.Name)) {
					resolveFieldsFirst = false
					break
				}
			}
		}
		var index int
		if resolveFieldsFirst {
			index, a.err = resolveFromSelectFields(v, a.selectFields, false)
			if a.err != nil {
				return node, false
			}
			if index != -1 && a.curClause == havingClause && ast.HasWindowFlag(a.selectFields[index].Expr) {
				a.err = ErrWindowInvalidWindowFuncAliasUse.GenWithStackByArgs(v.Name.Name.O)
				return node, false
			}
			if index == -1 {
				if a.orderBy {
					index, a.err = a.resolveFromSchema(v, a.p.Schema())
				} else {
					index, a.err = resolveFromSelectFields(v, a.selectFields, true)
				}
			}
		} else {
			// We should ignore the err when resolving from schema. Because we could resolve successfully
			// when considering select fields.
			var err error
			index, err = a.resolveFromSchema(v, a.p.Schema())
			_ = err
			if index == -1 && a.curClause != windowClause {
				index, a.err = resolveFromSelectFields(v, a.selectFields, false)
				if index != -1 && a.curClause == havingClause && ast.HasWindowFlag(a.selectFields[index].Expr) {
					a.err = ErrWindowInvalidWindowFuncAliasUse.GenWithStackByArgs(v.Name.Name.O)
					return node, false
				}
			}
		}
		if a.err != nil {
			return node, false
		}
		if index == -1 {
			// If we can't find it any where, it may be a correlated columns.
			for _, schema := range a.outerSchemas {
				col, err1 := schema.FindColumn(v.Name)
				if err1 != nil {
					a.err = err1
					return node, false
				}
				if col != nil {
					return n, true
				}
			}
			a.err = ErrUnknownColumn.GenWithStackByArgs(v.Name.OrigColName(), clauseMsg[a.curClause])
			return node, false
		}
		if a.inAggFunc {
			return a.selectFields[index].Expr, true
		}
		a.colMapper[v] = index
	}
	return n, true
}

// resolveHavingAndOrderBy will process aggregate functions and resolve the columns that don't exist in select fields.
// If we found some columns that are not in select fields, we will append it to select fields and update the colMapper.
// When we rewrite the order by / having expression, we will find column in map at first.
func (b *PlanBuilder) resolveHavingAndOrderBy(sel *ast.SelectStmt, p LogicalPlan) (
	map[*ast.AggregateFuncExpr]int, map[*ast.AggregateFuncExpr]int, error) {
	extractor := &havingWindowAndOrderbyExprResolver{
		p:            p,
		selectFields: sel.Fields.Fields,
		aggMapper:    make(map[*ast.AggregateFuncExpr]int),
		colMapper:    b.colMapper,
		outerSchemas: b.outerSchemas,
	}
	if sel.GroupBy != nil {
		extractor.gbyItems = sel.GroupBy.Items
	}
	// Extract agg funcs from having clause.
	if sel.Having != nil {
		extractor.curClause = havingClause
		n, ok := sel.Having.Expr.Accept(extractor)
		if !ok {
			return nil, nil, errors.Trace(extractor.err)
		}
		sel.Having.Expr = n.(ast.ExprNode)
	}
	havingAggMapper := extractor.aggMapper
	extractor.aggMapper = make(map[*ast.AggregateFuncExpr]int)
	extractor.orderBy = true
	extractor.inExpr = false
	// Extract agg funcs from order by clause.
	if sel.OrderBy != nil {
		extractor.curClause = orderByClause
		for _, item := range sel.OrderBy.Items {
			if ast.HasWindowFlag(item.Expr) {
				continue
			}
			n, ok := item.Expr.Accept(extractor)
			if !ok {
				return nil, nil, errors.Trace(extractor.err)
			}
			item.Expr = n.(ast.ExprNode)
		}
	}
	sel.Fields.Fields = extractor.selectFields
	return havingAggMapper, extractor.aggMapper, nil
}

func (b *PlanBuilder) extractAggFuncs(fields []*ast.SelectField) ([]*ast.AggregateFuncExpr, map[*ast.AggregateFuncExpr]int) {
	extractor := &AggregateFuncExtractor{}
	for _, f := range fields {
		n, _ := f.Expr.Accept(extractor)
		f.Expr = n.(ast.ExprNode)
	}
	aggList := extractor.AggFuncs
	totalAggMapper := make(map[*ast.AggregateFuncExpr]int)

	for i, agg := range aggList {
		totalAggMapper[agg] = i
	}
	return aggList, totalAggMapper
}

// resolveWindowFunction will process window functions and resolve the columns that don't exist in select fields.
func (b *PlanBuilder) resolveWindowFunction(sel *ast.SelectStmt, p LogicalPlan) (
	map[*ast.AggregateFuncExpr]int, error) {
	extractor := &havingWindowAndOrderbyExprResolver{
		p:            p,
		selectFields: sel.Fields.Fields,
		aggMapper:    make(map[*ast.AggregateFuncExpr]int),
		colMapper:    b.colMapper,
		outerSchemas: b.outerSchemas,
	}
	extractor.curClause = windowClause
	for _, field := range sel.Fields.Fields {
		if !ast.HasWindowFlag(field.Expr) {
			continue
		}
		n, ok := field.Expr.Accept(extractor)
		if !ok {
			return nil, extractor.err
		}
		field.Expr = n.(ast.ExprNode)
	}
	for _, spec := range sel.WindowSpecs {
		_, ok := spec.Accept(extractor)
		if !ok {
			return nil, extractor.err
		}
	}
	if sel.OrderBy != nil {
		extractor.curClause = orderByClause
		for _, item := range sel.OrderBy.Items {
			if !ast.HasWindowFlag(item.Expr) {
				continue
			}
			n, ok := item.Expr.Accept(extractor)
			if !ok {
				return nil, extractor.err
			}
			item.Expr = n.(ast.ExprNode)
		}
	}
	sel.Fields.Fields = extractor.selectFields
	return extractor.aggMapper, nil
}

// gbyResolver resolves group by items from select fields.
type gbyResolver struct {
	ctx     sessionctx.Context
	fields  []*ast.SelectField
	schema  *expression.Schema
	err     error
	inExpr  bool
	isParam bool
}

func (g *gbyResolver) Enter(inNode ast.Node) (ast.Node, bool) {
	switch n := inNode.(type) {
	case *ast.SubqueryExpr, *ast.CompareSubqueryExpr, *ast.ExistsSubqueryExpr:
		return inNode, true
	case *driver.ParamMarkerExpr:
		newNode := expression.ConstructPositionExpr(n)
		g.isParam = true
		return newNode, true
	case *driver.ValueExpr, *ast.ColumnNameExpr, *ast.ParenthesesExpr, *ast.ColumnName:
	default:
		g.inExpr = true
	}
	return inNode, false
}

func (g *gbyResolver) Leave(inNode ast.Node) (ast.Node, bool) {
	extractor := &AggregateFuncExtractor{}
	switch v := inNode.(type) {
	case *ast.ColumnNameExpr:
		col, err := g.schema.FindColumn(v.Name)
		if col == nil || !g.inExpr {
			var index int
			index, g.err = resolveFromSelectFields(v, g.fields, false)
			if g.err != nil {
				return inNode, false
			}
			if col != nil {
				return inNode, true
			}
			if index != -1 {
				ret := g.fields[index].Expr
				ret.Accept(extractor)
				if len(extractor.AggFuncs) != 0 {
					err = ErrIllegalReference.GenWithStackByArgs(v.Name.OrigColName(), "reference to group function")
				} else if ast.HasWindowFlag(ret) {
					err = ErrIllegalReference.GenWithStackByArgs(v.Name.OrigColName(), "reference to window function")
				} else {
					return ret, true
				}
			}
			g.err = err
			return inNode, false
		}
	case *ast.PositionExpr:
		pos, isNull, err := expression.PosFromPositionExpr(g.ctx, v)
		if err != nil {
			g.err = ErrUnknown.GenWithStackByArgs()
		}
		if err != nil || isNull {
			return inNode, false
		}
		if pos < 1 || pos > len(g.fields) {
			g.err = errors.Errorf("Unknown column '%d' in 'group statement'", pos)
			return inNode, false
		}
		ret := g.fields[pos-1].Expr
		ret.Accept(extractor)
		if len(extractor.AggFuncs) != 0 {
			g.err = ErrWrongGroupField.GenWithStackByArgs(g.fields[pos-1].Text())
			return inNode, false
		}
		return ret, true
	case *ast.ValuesExpr:
		if v.Column == nil {
			g.err = ErrUnknownColumn.GenWithStackByArgs("", "VALUES() function")
		}
	}
	return inNode, true
}

func tblInfoFromCol(from ast.ResultSetNode, col *expression.Column) *model.TableInfo {
	var tableList []*ast.TableName
	tableList = extractTableList(from, tableList, true)
	for _, field := range tableList {
		if field.Name.L == col.TblName.L {
			return field.TableInfo
		}
		if field.Name.L != col.TblName.L {
			continue
		}
		if field.Schema.L == col.DBName.L {
			return field.TableInfo
		}
	}
	return nil
}

func buildFuncDependCol(p LogicalPlan, cond ast.ExprNode) (*expression.Column, *expression.Column) {
	binOpExpr, ok := cond.(*ast.BinaryOperationExpr)
	if !ok {
		return nil, nil
	}
	if binOpExpr.Op != opcode.EQ {
		return nil, nil
	}
	lColExpr, ok := binOpExpr.L.(*ast.ColumnNameExpr)
	if !ok {
		return nil, nil
	}
	rColExpr, ok := binOpExpr.R.(*ast.ColumnNameExpr)
	if !ok {
		return nil, nil
	}
	lCol, err := p.Schema().FindColumn(lColExpr.Name)
	if err != nil {
		return nil, nil
	}
	rCol, err := p.Schema().FindColumn(rColExpr.Name)
	if err != nil {
		return nil, nil
	}
	return lCol, rCol
}

func buildWhereFuncDepend(p LogicalPlan, where ast.ExprNode) map[*expression.Column]*expression.Column {
	whereConditions := splitWhere(where)
	colDependMap := make(map[*expression.Column]*expression.Column, 2*len(whereConditions))
	for _, cond := range whereConditions {
		lCol, rCol := buildFuncDependCol(p, cond)
		if lCol == nil || rCol == nil {
			continue
		}
		colDependMap[lCol] = rCol
		colDependMap[rCol] = lCol
	}
	return colDependMap
}

func buildJoinFuncDepend(p LogicalPlan, from ast.ResultSetNode) map[*expression.Column]*expression.Column {
	switch x := from.(type) {
	case *ast.Join:
		if x.On == nil {
			return nil
		}
		onConditions := splitWhere(x.On.Expr)
		colDependMap := make(map[*expression.Column]*expression.Column, len(onConditions))
		for _, cond := range onConditions {
			lCol, rCol := buildFuncDependCol(p, cond)
			if lCol == nil || rCol == nil {
				continue
			}
			lTbl := tblInfoFromCol(x.Left, lCol)
			if lTbl == nil {
				lCol, rCol = rCol, lCol
			}
			switch x.Tp {
			case ast.CrossJoin:
				colDependMap[lCol] = rCol
				colDependMap[rCol] = lCol
			case ast.LeftJoin:
				colDependMap[rCol] = lCol
			case ast.RightJoin:
				colDependMap[lCol] = rCol
			}
		}
		return colDependMap
	default:
		return nil
	}
}

func checkColFuncDepend(p LogicalPlan, col *expression.Column, tblInfo *model.TableInfo, gbyCols map[*expression.Column]struct{}, whereDepends, joinDepends map[*expression.Column]*expression.Column) bool {
	for _, index := range tblInfo.Indices {
		if !index.Unique {
			continue
		}
		funcDepend := true
		for _, indexCol := range index.Columns {
			iColInfo := tblInfo.Columns[indexCol.Offset]
			if !mysql.HasNotNullFlag(iColInfo.Flag) {
				funcDepend = false
				break
			}
			cn := &ast.ColumnName{
				Schema: col.DBName,
				Table:  col.TblName,
				Name:   iColInfo.Name,
			}
			iCol, err := p.Schema().FindColumn(cn)
			if err != nil || iCol == nil {
				funcDepend = false
				break
			}
			if _, ok := gbyCols[iCol]; ok {
				continue
			}
			if wCol, ok := whereDepends[iCol]; ok {
				if _, ok = gbyCols[wCol]; ok {
					continue
				}
			}
			if jCol, ok := joinDepends[iCol]; ok {
				if _, ok = gbyCols[jCol]; ok {
					continue
				}
			}
			funcDepend = false
			break
		}
		if funcDepend {
			return true
		}
	}
	primaryFuncDepend := true
	hasPrimaryField := false
	for _, colInfo := range tblInfo.Columns {
		if !mysql.HasPriKeyFlag(colInfo.Flag) {
			continue
		}
		hasPrimaryField = true
		pCol, err := p.Schema().FindColumn(&ast.ColumnName{
			Schema: col.DBName,
			Table:  col.TblName,
			Name:   colInfo.Name,
		})
		if err != nil {
			primaryFuncDepend = false
			break
		}
		if _, ok := gbyCols[pCol]; ok {
			continue
		}
		if wCol, ok := whereDepends[pCol]; ok {
			if _, ok = gbyCols[wCol]; ok {
				continue
			}
		}
		if jCol, ok := joinDepends[pCol]; ok {
			if _, ok = gbyCols[jCol]; ok {
				continue
			}
		}
		primaryFuncDepend = false
		break
	}
	return primaryFuncDepend && hasPrimaryField
}

// ErrExprLoc is for generate the ErrFieldNotInGroupBy error info
type ErrExprLoc struct {
	Offset int
	Loc    string
}

func checkExprInGroupBy(p LogicalPlan, expr ast.ExprNode, offset int, loc string, gbyCols map[*expression.Column]struct{}, gbyExprs []ast.ExprNode, notInGbyCols map[*expression.Column]ErrExprLoc) {
	if _, ok := expr.(*ast.AggregateFuncExpr); ok {
		return
	}
	if _, ok := expr.(*ast.ColumnNameExpr); !ok {
		for _, gbyExpr := range gbyExprs {
			if reflect.DeepEqual(gbyExpr, expr) {
				return
			}
		}
	}
	// Function `any_value` can be used in aggregation, even `ONLY_FULL_GROUP_BY` is set.
	// See https://dev.mysql.com/doc/refman/5.7/en/miscellaneous-functions.html#function_any-value for details
	if f, ok := expr.(*ast.FuncCallExpr); ok {
		if f.FnName.L == ast.AnyValue {
			return
		}
	}
	colMap := make(map[*expression.Column]struct{}, len(p.Schema().Columns))
	allColFromExprNode(p, expr, colMap)
	for col := range colMap {
		if _, ok := gbyCols[col]; !ok {
			notInGbyCols[col] = ErrExprLoc{Offset: offset, Loc: loc}
		}
	}
}

func (b *PlanBuilder) checkOnlyFullGroupBy(p LogicalPlan, sel *ast.SelectStmt) (err error) {
	if sel.GroupBy != nil {
		err = b.checkOnlyFullGroupByWithGroupClause(p, sel)
	} else {
		err = b.checkOnlyFullGroupByWithOutGroupClause(p, sel.Fields.Fields)
	}
	return err
}

func (b *PlanBuilder) checkOnlyFullGroupByWithGroupClause(p LogicalPlan, sel *ast.SelectStmt) error {
	gbyCols := make(map[*expression.Column]struct{}, len(sel.Fields.Fields))
	gbyExprs := make([]ast.ExprNode, 0, len(sel.Fields.Fields))
	schema := p.Schema()
	for _, byItem := range sel.GroupBy.Items {
		if colExpr, ok := byItem.Expr.(*ast.ColumnNameExpr); ok {
			col, err := schema.FindColumn(colExpr.Name)
			if err != nil || col == nil {
				continue
			}
			gbyCols[col] = struct{}{}
		} else {
			gbyExprs = append(gbyExprs, byItem.Expr)
		}
	}

	notInGbyCols := make(map[*expression.Column]ErrExprLoc, len(sel.Fields.Fields))
	for offset, field := range sel.Fields.Fields {
		if field.Auxiliary {
			continue
		}
		checkExprInGroupBy(p, field.Expr, offset, ErrExprInSelect, gbyCols, gbyExprs, notInGbyCols)
	}

	if sel.OrderBy != nil {
		for offset, item := range sel.OrderBy.Items {
			checkExprInGroupBy(p, item.Expr, offset, ErrExprInOrderBy, gbyCols, gbyExprs, notInGbyCols)
		}
	}
	if len(notInGbyCols) == 0 {
		return nil
	}

	whereDepends := buildWhereFuncDepend(p, sel.Where)
	joinDepends := buildJoinFuncDepend(p, sel.From.TableRefs)
	tblMap := make(map[*model.TableInfo]struct{}, len(notInGbyCols))
	for col, errExprLoc := range notInGbyCols {
		tblInfo := tblInfoFromCol(sel.From.TableRefs, col)
		if tblInfo == nil {
			continue
		}
		if _, ok := tblMap[tblInfo]; ok {
			continue
		}
		if checkColFuncDepend(p, col, tblInfo, gbyCols, whereDepends, joinDepends) {
			tblMap[tblInfo] = struct{}{}
			continue
		}
		switch errExprLoc.Loc {
		case ErrExprInSelect:
			return ErrFieldNotInGroupBy.GenWithStackByArgs(errExprLoc.Offset+1, errExprLoc.Loc, col.DBName.O+"."+col.TblName.O+"."+col.OrigColName.O)
		case ErrExprInOrderBy:
			return ErrFieldNotInGroupBy.GenWithStackByArgs(errExprLoc.Offset+1, errExprLoc.Loc, sel.OrderBy.Items[errExprLoc.Offset].Expr.Text())
		}
		return nil
	}
	return nil
}

func (b *PlanBuilder) checkOnlyFullGroupByWithOutGroupClause(p LogicalPlan, fields []*ast.SelectField) error {
	resolver := colResolverForOnlyFullGroupBy{}
	for idx, field := range fields {
		resolver.exprIdx = idx
		field.Accept(&resolver)
		err := resolver.Check()
		if err != nil {
			return err
		}
	}
	return nil
}

// colResolverForOnlyFullGroupBy visits Expr tree to find out if an Expr tree is an aggregation function.
// If so, find out the first column name that not in an aggregation function.
type colResolverForOnlyFullGroupBy struct {
	firstNonAggCol       *ast.ColumnName
	exprIdx              int
	firstNonAggColIdx    int
	hasAggFuncOrAnyValue bool
}

func (c *colResolverForOnlyFullGroupBy) Enter(node ast.Node) (ast.Node, bool) {
	switch t := node.(type) {
	case *ast.AggregateFuncExpr:
		c.hasAggFuncOrAnyValue = true
		return node, true
	case *ast.FuncCallExpr:
		// enable function `any_value` in aggregation even `ONLY_FULL_GROUP_BY` is set
		if t.FnName.L == ast.AnyValue {
			c.hasAggFuncOrAnyValue = true
			return node, true
		}
	case *ast.ColumnNameExpr:
		if c.firstNonAggCol == nil {
			c.firstNonAggCol, c.firstNonAggColIdx = t.Name, c.exprIdx
		}
		return node, true
	case *ast.SubqueryExpr:
		return node, true
	}
	return node, false
}

func (c *colResolverForOnlyFullGroupBy) Leave(node ast.Node) (ast.Node, bool) {
	return node, true
}

func (c *colResolverForOnlyFullGroupBy) Check() error {
	if c.hasAggFuncOrAnyValue && c.firstNonAggCol != nil {
		return ErrMixOfGroupFuncAndFields.GenWithStackByArgs(c.firstNonAggColIdx+1, c.firstNonAggCol.Name.O)
	}
	return nil
}

type colResolver struct {
	p    LogicalPlan
	cols map[*expression.Column]struct{}
}

func (c *colResolver) Enter(inNode ast.Node) (ast.Node, bool) {
	switch inNode.(type) {
	case *ast.ColumnNameExpr, *ast.SubqueryExpr, *ast.AggregateFuncExpr:
		return inNode, true
	}
	return inNode, false
}

func (c *colResolver) Leave(inNode ast.Node) (ast.Node, bool) {
	switch v := inNode.(type) {
	case *ast.ColumnNameExpr:
		col, err := c.p.Schema().FindColumn(v.Name)
		if err == nil && col != nil {
			c.cols[col] = struct{}{}
		}
	}
	return inNode, true
}

func allColFromExprNode(p LogicalPlan, n ast.Node, cols map[*expression.Column]struct{}) {
	extractor := &colResolver{
		p:    p,
		cols: cols,
	}
	n.Accept(extractor)
}

func (b *PlanBuilder) resolveGbyExprs(ctx context.Context, p LogicalPlan, gby *ast.GroupByClause, fields []*ast.SelectField) (LogicalPlan, []expression.Expression, error) {
	b.curClause = groupByClause
	exprs := make([]expression.Expression, 0, len(gby.Items))
	resolver := &gbyResolver{
		ctx:    b.ctx,
		fields: fields,
		schema: p.Schema(),
	}
	for _, item := range gby.Items {
		resolver.inExpr = false
		retExpr, _ := item.Expr.Accept(resolver)
		if resolver.err != nil {
			return nil, nil, errors.Trace(resolver.err)
		}
		if !resolver.isParam {
			item.Expr = retExpr.(ast.ExprNode)
		}

		itemExpr := retExpr.(ast.ExprNode)
		expr, np, err := b.rewrite(ctx, itemExpr, p, nil, true)
		if err != nil {
			return nil, nil, err
		}

		exprs = append(exprs, expr)
		p = np
	}
	return p, exprs, nil
}

func (b *PlanBuilder) unfoldWildStar(p LogicalPlan, selectFields []*ast.SelectField) (resultList []*ast.SelectField, err error) {
	for i, field := range selectFields {
		if field.WildCard == nil {
			resultList = append(resultList, field)
			continue
		}
		if field.WildCard.Table.L == "" && i > 0 {
			return nil, ErrInvalidWildCard
		}
		dbName := field.WildCard.Schema
		tblName := field.WildCard.Table
		findTblNameInSchema := false
		for _, col := range p.Schema().Columns {
			if (dbName.L == "" || dbName.L == col.DBName.L) &&
				(tblName.L == "" || tblName.L == col.TblName.L) &&
				col.ID != model.ExtraHandleID {
				findTblNameInSchema = true
				colName := &ast.ColumnNameExpr{
					Name: &ast.ColumnName{
						Schema: col.DBName,
						Table:  col.TblName,
						Name:   col.ColName,
					}}
				colName.SetType(col.GetType())
				field := &ast.SelectField{Expr: colName}
				field.SetText(col.ColName.O)
				resultList = append(resultList, field)
			}
		}
		if !findTblNameInSchema {
			return nil, ErrBadTable.GenWithStackByArgs(tblName)
		}
	}
	return resultList, nil
}

func (b *PlanBuilder) pushTableHints(hints []*ast.TableOptimizerHint) bool {
	var (
		sortMergeTables, INLJTables, hashJoinTables []hintTableInfo
		indexHintList                               []indexHintInfo
		preferAggType                               uint
	)
	for _, hint := range hints {
		switch hint.HintName.L {
		case TiDBMergeJoin, HintSMJ:
			sortMergeTables = append(sortMergeTables, tableNames2HintTableInfo(hint.Tables)...)
		case TiDBIndexNestedLoopJoin, HintINLJ:
			INLJTables = append(INLJTables, tableNames2HintTableInfo(hint.Tables)...)
		case TiDBHashJoin, HintHJ:
			hashJoinTables = append(hashJoinTables, tableNames2HintTableInfo(hint.Tables)...)
		case HintHashAgg:
			preferAggType |= preferHashAgg
		case HintStreamAgg:
			preferAggType |= preferStreamAgg
		case HintIndex:
			if len(hint.Tables) != 0 && len(hint.Indexes) != 0 {
				indexHintList = append(indexHintList, indexHintInfo{
					tblName: hint.Tables[0],
					indexHint: &ast.IndexHint{
						IndexNames: hint.Indexes,
						HintType:   ast.HintUse,
						HintScope:  ast.HintForScan,
					},
				})
			}
		default:
			// ignore hints that not implemented
		}
	}
	if len(sortMergeTables)+len(INLJTables)+len(hashJoinTables)+len(indexHintList) > 0 || preferAggType != 0 {
		b.tableHintInfo = append(b.tableHintInfo, tableHintInfo{
			sortMergeJoinTables:       sortMergeTables,
			indexNestedLoopJoinTables: INLJTables,
			hashJoinTables:            hashJoinTables,
			indexHintList:             indexHintList,
			preferAggType:             preferAggType,
		})
		return true
	}
	return false
}

func (b *PlanBuilder) popTableHints() {
	hintInfo := b.tableHintInfo[len(b.tableHintInfo)-1]
	b.appendUnmatchedJoinHintWarning(HintINLJ, TiDBIndexNestedLoopJoin, hintInfo.indexNestedLoopJoinTables)
	b.appendUnmatchedJoinHintWarning(HintSMJ, TiDBMergeJoin, hintInfo.sortMergeJoinTables)
	b.appendUnmatchedJoinHintWarning(HintHJ, TiDBHashJoin, hintInfo.hashJoinTables)
	b.tableHintInfo = b.tableHintInfo[:len(b.tableHintInfo)-1]
}

func (b *PlanBuilder) appendUnmatchedJoinHintWarning(joinType string, joinTypeAlias string, hintTables []hintTableInfo) {
	unMatchedTables := extractUnmatchedTables(hintTables)
	if len(unMatchedTables) == 0 {
		return
	}
	errMsg := fmt.Sprintf("There are no matching table names for (%s) in optimizer hint %s or %s. Maybe you can use the table alias name",
		strings.Join(unMatchedTables, ", "), restore2JoinHint(joinType, hintTables), restore2JoinHint(joinTypeAlias, hintTables))
	b.ctx.GetSessionVars().StmtCtx.AppendWarning(ErrInternal.GenWithStack(errMsg))
}

// TableHints returns the *tableHintInfo of PlanBuilder.
func (b *PlanBuilder) TableHints() *tableHintInfo {
	if len(b.tableHintInfo) == 0 {
		return nil
	}
	return &(b.tableHintInfo[len(b.tableHintInfo)-1])
}

func (b *PlanBuilder) buildSelect(ctx context.Context, sel *ast.SelectStmt) (p LogicalPlan, err error) {
	if b.pushTableHints(sel.TableHints) {
		// table hints are only visible in the current SELECT statement.
		defer b.popTableHints()
	}

	if sel.SelectStmtOpts != nil {
		origin := b.inStraightJoin
		b.inStraightJoin = sel.SelectStmtOpts.StraightJoin
		defer func() { b.inStraightJoin = origin }()
	}

	var (
		aggFuncs                      []*ast.AggregateFuncExpr
		havingMap, orderMap, totalMap map[*ast.AggregateFuncExpr]int
		windowAggMap                  map[*ast.AggregateFuncExpr]int
		gbyCols                       []expression.Expression
	)

	if sel.From != nil {
		p, err = b.buildResultSetNode(ctx, sel.From.TableRefs)
		if err != nil {
			return nil, err
		}
	} else {
		p = b.buildTableDual()
	}

	originalFields := sel.Fields.Fields
	sel.Fields.Fields, err = b.unfoldWildStar(p, sel.Fields.Fields)
	if err != nil {
		return nil, err
	}

	if sel.GroupBy != nil {
		p, gbyCols, err = b.resolveGbyExprs(ctx, p, sel.GroupBy, sel.Fields.Fields)
		if err != nil {
			return nil, err
		}
	}

	if b.ctx.GetSessionVars().SQLMode.HasOnlyFullGroupBy() && sel.From != nil {
		err = b.checkOnlyFullGroupBy(p, sel)
		if err != nil {
			return nil, err
		}
	}

	hasWindowFuncField := b.detectSelectWindow(sel)
	if hasWindowFuncField {
		windowAggMap, err = b.resolveWindowFunction(sel, p)
		if err != nil {
			return nil, err
		}
	}
	// We must resolve having and order by clause before build projection,
	// because when the query is "select a+1 as b from t having sum(b) < 0", we must replace sum(b) to sum(a+1),
	// which only can be done before building projection and extracting Agg functions.
	havingMap, orderMap, err = b.resolveHavingAndOrderBy(sel, p)
	if err != nil {
		return nil, err
	}

	if sel.Where != nil {
		p, err = b.buildSelection(ctx, p, sel.Where, nil)
		if err != nil {
			return nil, err
		}
	}

	if sel.LockTp != ast.SelectLockNone {
		p = b.buildSelectLock(p, sel.LockTp)
	}
	b.handleHelper.popMap()
	b.handleHelper.pushMap(nil)

	hasAgg := b.detectSelectAgg(sel)
	if hasAgg {
		aggFuncs, totalMap = b.extractAggFuncs(sel.Fields.Fields)
		var aggIndexMap map[int]int
		p, aggIndexMap, err = b.buildAggregation(ctx, p, aggFuncs, gbyCols)
		if err != nil {
			return nil, err
		}
		for k, v := range totalMap {
			totalMap[k] = aggIndexMap[v]
		}
	}

	var oldLen int
	// According to https://dev.mysql.com/doc/refman/8.0/en/window-functions-usage.html,
	// we can only process window functions after having clause, so `considerWindow` is false now.
	p, oldLen, err = b.buildProjection(ctx, p, sel.Fields.Fields, totalMap, nil, false)
	if err != nil {
		return nil, err
	}

	if sel.Having != nil {
		b.curClause = havingClause
		p, err = b.buildSelection(ctx, p, sel.Having.Expr, havingMap)
		if err != nil {
			return nil, err
		}
	}

	b.windowSpecs, err = buildWindowSpecs(sel.WindowSpecs)
	if err != nil {
		return nil, err
	}

	var windowMapper map[*ast.WindowFuncExpr]int
	if hasWindowFuncField {
		windowFuncs := extractWindowFuncs(sel.Fields.Fields)
		// we need to check the func args first before we check the window spec
		err := b.checkWindowFuncArgs(ctx, p, windowFuncs, windowAggMap)
		if err != nil {
			return nil, err
		}
		groupedFuncs, err := b.groupWindowFuncs(windowFuncs)
		if err != nil {
			return nil, err
		}
		p, windowMapper, err = b.buildWindowFunctions(ctx, p, groupedFuncs, windowAggMap)
		if err != nil {
			return nil, err
		}
		// Now we build the window function fields.
		p, oldLen, err = b.buildProjection(ctx, p, sel.Fields.Fields, windowAggMap, windowMapper, true)
		if err != nil {
			return nil, err
		}
	}

	if sel.Distinct {
		p, err = b.buildDistinct(p, oldLen)
		if err != nil {
			return nil, err
		}
	}

	if sel.OrderBy != nil {
		p, err = b.buildSort(ctx, p, sel.OrderBy.Items, orderMap, windowMapper)
		if err != nil {
			return nil, err
		}
	}

	if sel.Limit != nil {
		p, err = b.buildLimit(p, sel.Limit)
		if err != nil {
			return nil, err
		}
	}

	sel.Fields.Fields = originalFields
	if oldLen != p.Schema().Len() {
		proj := LogicalProjection{Exprs: expression.Column2Exprs(p.Schema().Columns[:oldLen])}.Init(b.ctx)
		proj.SetChildren(p)
		schema := expression.NewSchema(p.Schema().Clone().Columns[:oldLen]...)
		for _, col := range schema.Columns {
			col.UniqueID = b.ctx.GetSessionVars().AllocPlanColumnID()
		}
		proj.SetSchema(schema)
		return proj, nil
	}

	return p, nil
}

func (b *PlanBuilder) buildTableDual() *LogicalTableDual {
	b.handleHelper.pushMap(nil)
	return LogicalTableDual{RowCount: 1}.Init(b.ctx)
}

func (ds *DataSource) newExtraHandleSchemaCol() *expression.Column {
	return &expression.Column{
		DBName:   ds.DBName,
		TblName:  ds.tableInfo.Name,
		ColName:  model.ExtraHandleName,
		RetType:  types.NewFieldType(mysql.TypeLonglong),
		UniqueID: ds.ctx.GetSessionVars().AllocPlanColumnID(),
		ID:       model.ExtraHandleID,
	}
}

// getStatsTable gets statistics information for a table specified by "tableID".
// A pseudo statistics table is returned in any of the following scenario:
// 1. tidb-server started and statistics handle has not been initialized.
// 2. table row count from statistics is zero.
// 3. statistics is outdated.
func getStatsTable(ctx sessionctx.Context, tblInfo *model.TableInfo, pid int64) *statistics.Table {
	statsHandle := domain.GetDomain(ctx).StatsHandle()

	// 1. tidb-server started and statistics handle has not been initialized.
	if statsHandle == nil {
		return statistics.PseudoTable(tblInfo)
	}

	var statsTbl *statistics.Table
	if pid != tblInfo.ID {
		statsTbl = statsHandle.GetPartitionStats(tblInfo, pid)
	} else {
		statsTbl = statsHandle.GetTableStats(tblInfo)
	}

	// 2. table row count from statistics is zero.
	if statsTbl.Count == 0 {
		return statistics.PseudoTable(tblInfo)
	}

	// 3. statistics is outdated.
	if statsTbl.IsOutdated() {
		tbl := *statsTbl
		tbl.Pseudo = true
		statsTbl = &tbl
		metrics.PseudoEstimation.Inc()
	}
	return statsTbl
}

<<<<<<< HEAD
func (b *PlanBuilder) buildDataSource(ctx context.Context, tn *ast.TableName, asName model.CIStr) (LogicalPlan, error) {
=======
func (b *PlanBuilder) buildDataSource(ctx context.Context, tn *ast.TableName, asName *model.CIStr) (LogicalPlan, error) {
>>>>>>> bd33771e
	dbName := tn.Schema
	if dbName.L == "" {
		dbName = model.NewCIStr(b.ctx.GetSessionVars().CurrentDB)
	}

	tbl, err := b.is.TableByName(dbName, tn.Name)
	if err != nil {
		return nil, err
	}

	tableInfo := tbl.Meta()
	var authErr error
	if b.ctx.GetSessionVars().User != nil {
		authErr = ErrTableaccessDenied.GenWithStackByArgs("SELECT", b.ctx.GetSessionVars().User.Username, b.ctx.GetSessionVars().User.Hostname, tableInfo.Name.L)
	}
	b.visitInfo = appendVisitInfo(b.visitInfo, mysql.SelectPriv, dbName.L, tableInfo.Name.L, "", authErr)

	if tableInfo.IsView() {
		return b.BuildDataSourceFromView(ctx, dbName, tableInfo)
	}

	if tableInfo.GetPartitionInfo() != nil {
		b.optFlag = b.optFlag | flagPartitionProcessor
		// check partition by name.
		for _, name := range tn.PartitionNames {
			_, err = tables.FindPartitionByName(tableInfo, name.L)
			if err != nil {
				return nil, err
			}
		}
	} else if len(tn.PartitionNames) != 0 {
		return nil, ErrPartitionClauseOnNonpartitioned
	}

	// Extract comment-style index hint like /*+ INDEX(t, idx1, idx2) */.
	var hintFromComment []*ast.IndexHint
	if hints := b.TableHints(); hints != nil {
		for _, hint := range hints.indexHintList {
			// Hints from comments can match both original table name and table alias.
			if hint.tblName == tn.Name || hint.tblName == asName {
				hintFromComment = append(hintFromComment, hint.indexHint)
			}
		}
	}
	possiblePaths, err := b.getPossibleAccessPaths(tn.IndexHints, hintFromComment, tableInfo)
	if err != nil {
		return nil, err
	}

	var columns []*table.Column
	if b.inUpdateStmt {
		// create table t(a int, b int).
		// Imagine that, There are 2 TiDB instances in the cluster, name A, B. We add a column `c` to table t in the TiDB cluster.
		// One of the TiDB, A, the column type in its infoschema is changed to public. And in the other TiDB, the column type is
		// still StateWriteReorganization.
		// TiDB A: insert into t values(1, 2, 3);
		// TiDB B: update t set a = 2 where b = 2;
		// If we use tbl.Cols() here, the update statement, will ignore the col `c`, and the data `3` will lost.
		columns = tbl.WritableCols()
	} else {
		columns = tbl.Cols()
	}
	var statisticTable *statistics.Table
	if _, ok := tbl.(table.PartitionedTable); !ok {
		statisticTable = getStatsTable(b.ctx, tbl.Meta(), tbl.Meta().ID)
	}

	ds := DataSource{
		DBName:              dbName,
		TableAsName:         asName,
		table:               tbl,
		tableInfo:           tableInfo,
		statisticTable:      statisticTable,
		indexHints:          tn.IndexHints,
		possibleAccessPaths: possiblePaths,
		Columns:             make([]*model.ColumnInfo, 0, len(columns)),
		partitionNames:      tn.PartitionNames,
		TblCols:             make([]*expression.Column, 0, len(columns)),
	}.Init(b.ctx)

	var handleCol *expression.Column
	schema := expression.NewSchema(make([]*expression.Column, 0, len(columns))...)
	for _, col := range columns {
		ds.Columns = append(ds.Columns, col.ToInfo())
		newCol := &expression.Column{
			UniqueID:    b.ctx.GetSessionVars().AllocPlanColumnID(),
			DBName:      dbName,
			TblName:     tableInfo.Name,
			ColName:     col.Name,
			OrigColName: col.Name,
			ID:          col.ID,
			RetType:     &col.FieldType,
		}

		if tableInfo.PKIsHandle && mysql.HasPriKeyFlag(col.Flag) {
			handleCol = newCol
		}
		schema.Append(newCol)
		ds.TblCols = append(ds.TblCols, newCol)
	}
	// We append an extra handle column to the schema when "ds" is not a memory
	// table e.g. table in the "INFORMATION_SCHEMA" database, and the handle
	// column is not the primary key of "ds".
	isMemDB := infoschema.IsMemoryDB(ds.DBName.L)
	if !isMemDB && handleCol == nil {
		ds.Columns = append(ds.Columns, model.NewExtraHandleColInfo())
		handleCol = ds.newExtraHandleSchemaCol()
		schema.Append(handleCol)
		ds.TblCols = append(ds.TblCols, handleCol)
	}
	if handleCol != nil {
		ds.handleCol = handleCol
		handleMap := make(map[int64][]*expression.Column)
		handleMap[tableInfo.ID] = []*expression.Column{handleCol}
		b.handleHelper.pushMap(handleMap)
	} else {
		b.handleHelper.pushMap(nil)
	}
	ds.SetSchema(schema)

	var result LogicalPlan = ds

	// If this SQL is executed in a non-readonly transaction, we need a
	// "UnionScan" operator to read the modifications of former SQLs, which is
	// buffered in tidb-server memory.
	txn, err := b.ctx.Txn(false)
	if err != nil {
		return nil, err
	}
	if txn.Valid() && !txn.IsReadOnly() && !isMemDB {
		us := LogicalUnionScan{handleCol: handleCol}.Init(b.ctx)
		us.SetChildren(ds)
		result = us
	}

	// If this table contains any virtual generated columns, we need a
	// "Projection" to calculate these columns.
	proj, err := b.projectVirtualColumns(ctx, ds, columns)
	if err != nil {
		return nil, err
	}

	if proj != nil {
		proj.SetChildren(result)
		result = proj
	}
	return result, nil
}

// BuildDataSourceFromView is used to build LogicalPlan from view
func (b *PlanBuilder) BuildDataSourceFromView(ctx context.Context, dbName model.CIStr, tableInfo *model.TableInfo) (LogicalPlan, error) {
	charset, collation := b.ctx.GetSessionVars().GetCharsetInfo()
	viewParser := parser.New()
	viewParser.EnableWindowFunc(b.ctx.GetSessionVars().EnableWindowFunction)
	selectNode, err := viewParser.ParseOneStmt(tableInfo.View.SelectStmt, charset, collation)
	if err != nil {
		return nil, err
	}
	originalVisitInfo := b.visitInfo
	b.visitInfo = make([]visitInfo, 0)
	selectLogicalPlan, err := b.Build(ctx, selectNode)
	if err != nil {
		return nil, err
	}

	if tableInfo.View.Security == model.SecurityDefiner {
		if pm := privilege.GetPrivilegeManager(b.ctx); pm != nil {
			for _, v := range b.visitInfo {
				if !pm.RequestVerificationWithUser(v.db, v.table, v.column, v.privilege, tableInfo.View.Definer) {
					return nil, ErrViewInvalid.GenWithStackByArgs(dbName.O, tableInfo.Name.O)
				}
			}
		}
		b.visitInfo = b.visitInfo[:0]
	}
	b.visitInfo = append(originalVisitInfo, b.visitInfo...)

	if b.ctx.GetSessionVars().StmtCtx.InExplainStmt {
		b.visitInfo = appendVisitInfo(b.visitInfo, mysql.ShowViewPriv, dbName.L, tableInfo.Name.L, "", ErrViewNoExplain)
	}

	projSchema := expression.NewSchema(make([]*expression.Column, 0, len(tableInfo.View.Cols))...)
	projExprs := make([]expression.Expression, 0, len(tableInfo.View.Cols))
	for i := range tableInfo.View.Cols {
		col := selectLogicalPlan.Schema().FindColumnByName(tableInfo.View.Cols[i].L)
		if col == nil {
			return nil, ErrViewInvalid.GenWithStackByArgs(dbName.O, tableInfo.Name.O)
		}
		projSchema.Append(&expression.Column{
			UniqueID:    b.ctx.GetSessionVars().AllocPlanColumnID(),
			TblName:     col.TblName,
			OrigTblName: col.OrigTblName,
			ColName:     tableInfo.Cols()[i].Name,
			OrigColName: tableInfo.View.Cols[i],
			DBName:      col.DBName,
			RetType:     col.GetType(),
		})
		projExprs = append(projExprs, col)
	}

	projUponView := LogicalProjection{Exprs: projExprs}.Init(b.ctx)
	projUponView.SetChildren(selectLogicalPlan.(LogicalPlan))
	projUponView.SetSchema(projSchema)
	return projUponView, nil
}

// projectVirtualColumns is only for DataSource. If some table has virtual generated columns,
// we add a projection on the original DataSource, and calculate those columns in the projection
// so that plans above it can reference generated columns by their name.
func (b *PlanBuilder) projectVirtualColumns(ctx context.Context, ds *DataSource, columns []*table.Column) (*LogicalProjection, error) {
	hasVirtualGeneratedColumn := false
	for _, column := range columns {
		if column.IsGenerated() && !column.GeneratedStored {
			hasVirtualGeneratedColumn = true
			break
		}
	}
	if !hasVirtualGeneratedColumn {
		return nil, nil
	}
	proj := LogicalProjection{
		Exprs:            make([]expression.Expression, 0, len(columns)),
		calculateGenCols: true,
	}.Init(b.ctx)

	for i, colExpr := range ds.Schema().Columns {
		var exprIsGen = false
		var expr expression.Expression
		if i < len(columns) {
			if columns[i].IsGenerated() && !columns[i].GeneratedStored {
				var err error
				expr, _, err = b.rewrite(ctx, columns[i].GeneratedExpr, ds, nil, true)
				if err != nil {
					return nil, err
				}
				// Because the expression might return different type from
				// the generated column, we should wrap a CAST on the result.
				expr = expression.BuildCastFunction(b.ctx, expr, colExpr.GetType())
				exprIsGen = true
			}
		}
		if !exprIsGen {
			expr = colExpr
		}
		proj.Exprs = append(proj.Exprs, expr)
	}

	// Re-iterate expressions to handle those virtual generated columns that refers to the other generated columns, for
	// example, given:
	//  column a, column b as (a * 2), column c as (b + 1)
	// we'll get:
	//  column a, column b as (a * 2), column c as ((a * 2) + 1)
	// A generated column definition can refer to only generated columns occurring earlier in the table definition, so
	// it's safe to iterate in index-ascending order.
	for i, expr := range proj.Exprs {
		proj.Exprs[i] = expression.ColumnSubstitute(expr, ds.Schema(), proj.Exprs)
	}

	proj.SetSchema(ds.Schema().Clone())
	for _, cols := range b.handleHelper.tailMap() {
		cols[0] = proj.schema.RetrieveColumn(cols[0])
	}
	return proj, nil
}

// buildApplyWithJoinType builds apply plan with outerPlan and innerPlan, which apply join with particular join type for
// every row from outerPlan and the whole innerPlan.
func (b *PlanBuilder) buildApplyWithJoinType(outerPlan, innerPlan LogicalPlan, tp JoinType) LogicalPlan {
	b.optFlag = b.optFlag | flagPredicatePushDown | flagBuildKeyInfo | flagDecorrelate
	ap := LogicalApply{LogicalJoin: LogicalJoin{JoinType: tp}}.Init(b.ctx)
	ap.SetChildren(outerPlan, innerPlan)
	ap.SetSchema(expression.MergeSchema(outerPlan.Schema(), innerPlan.Schema()))
	for i := outerPlan.Schema().Len(); i < ap.Schema().Len(); i++ {
		ap.schema.Columns[i].IsReferenced = true
	}
	return ap
}

// buildSemiApply builds apply plan with outerPlan and innerPlan, which apply semi-join for every row from outerPlan and the whole innerPlan.
func (b *PlanBuilder) buildSemiApply(outerPlan, innerPlan LogicalPlan, condition []expression.Expression, asScalar, not bool) (LogicalPlan, error) {
	b.optFlag = b.optFlag | flagPredicatePushDown | flagBuildKeyInfo | flagDecorrelate

	join, err := b.buildSemiJoin(outerPlan, innerPlan, condition, asScalar, not)
	if err != nil {
		return nil, err
	}

	ap := &LogicalApply{LogicalJoin: *join}
	ap.tp = TypeApply
	ap.self = ap
	return ap, nil
}

func (b *PlanBuilder) buildMaxOneRow(p LogicalPlan) LogicalPlan {
	maxOneRow := LogicalMaxOneRow{}.Init(b.ctx)
	maxOneRow.SetChildren(p)
	return maxOneRow
}

func (b *PlanBuilder) buildSemiJoin(outerPlan, innerPlan LogicalPlan, onCondition []expression.Expression, asScalar bool, not bool) (*LogicalJoin, error) {
	joinPlan := LogicalJoin{}.Init(b.ctx)
	for i, expr := range onCondition {
		onCondition[i] = expr.Decorrelate(outerPlan.Schema())
	}
	joinPlan.SetChildren(outerPlan, innerPlan)
	joinPlan.attachOnConds(onCondition)
	if asScalar {
		newSchema := outerPlan.Schema().Clone()
		newSchema.Append(&expression.Column{
			ColName:      model.NewCIStr(fmt.Sprintf("%d_aux_0", joinPlan.id)),
			RetType:      types.NewFieldType(mysql.TypeTiny),
			IsReferenced: true,
			UniqueID:     b.ctx.GetSessionVars().AllocPlanColumnID(),
		})
		joinPlan.SetSchema(newSchema)
		if not {
			joinPlan.JoinType = AntiLeftOuterSemiJoin
		} else {
			joinPlan.JoinType = LeftOuterSemiJoin
		}
	} else {
		joinPlan.SetSchema(outerPlan.Schema().Clone())
		if not {
			joinPlan.JoinType = AntiSemiJoin
		} else {
			joinPlan.JoinType = SemiJoin
		}
	}
	// Apply forces to choose hash join currently, so don't worry the hints will take effect if the semi join is in one apply.
	if b.TableHints() != nil {
		outerAlias := extractTableAlias(outerPlan)
		innerAlias := extractTableAlias(innerPlan)
		if b.TableHints().ifPreferMergeJoin(outerAlias, innerAlias) {
			joinPlan.preferJoinType |= preferMergeJoin
		}
		if b.TableHints().ifPreferHashJoin(outerAlias, innerAlias) {
			joinPlan.preferJoinType |= preferHashJoin
		}
		if b.TableHints().ifPreferINLJ(innerAlias) {
			joinPlan.preferJoinType = preferRightAsIndexInner
		}
		// If there're multiple join hints, they're conflict.
		if bits.OnesCount(joinPlan.preferJoinType) > 1 {
			return nil, errors.New("Join hints are conflict, you can only specify one type of join")
		}
	}
	return joinPlan, nil
}

func getTableOffset(schema *expression.Schema, handleCol *expression.Column) (int, error) {
	for i, col := range schema.Columns {
		if col.DBName.L == handleCol.DBName.L && col.TblName.L == handleCol.TblName.L {
			return i, nil
		}
	}
	return -1, errors.Errorf("Couldn't get column information when do update/delete")
}

// TblColPosInfo represents an mapper from column index to handle index.
type TblColPosInfo struct {
	TblID int64
	// Start and End represent the ordinal range [Start, End) of the consecutive columns.
	Start, End int
	// HandleOrdinal represents the ordinal of the handle column.
	HandleOrdinal int
}

// TblColPosInfoSlice attaches the methods of sort.Interface to []TblColPosInfos sorting in increasing order.
type TblColPosInfoSlice []TblColPosInfo

// Len implements sort.Interface#Len.
func (c TblColPosInfoSlice) Len() int {
	return len(c)
}

// Swap implements sort.Interface#Swap.
func (c TblColPosInfoSlice) Swap(i, j int) {
	c[i], c[j] = c[j], c[i]
}

// Less implements sort.Interface#Less.
func (c TblColPosInfoSlice) Less(i, j int) bool {
	return c[i].Start < c[j].Start
}

// FindHandle finds the ordinal of the corresponding handle column.
func (c TblColPosInfoSlice) FindHandle(colOrdinal int) (int, bool) {
	if len(c) == 0 {
		return 0, false
	}
	// find the smallest index of the range that its start great than colOrdinal.
	// @see https://godoc.org/sort#Search
	rangeBehindOrdinal := sort.Search(len(c), func(i int) bool { return c[i].Start > colOrdinal })
	if rangeBehindOrdinal == 0 {
		return 0, false
	}
	return c[rangeBehindOrdinal-1].HandleOrdinal, true
}

// buildColumns2Handle builds columns to handle mapping.
func buildColumns2Handle(
	schema *expression.Schema,
	tblID2Handle map[int64][]*expression.Column,
	tblID2Table map[int64]table.Table,
	onlyWritableCol bool,
) (TblColPosInfoSlice, error) {
	var cols2Handles TblColPosInfoSlice
	for tblID, handleCols := range tblID2Handle {
		tbl := tblID2Table[tblID]
		var tblLen int
		if onlyWritableCol {
			tblLen = len(tbl.WritableCols())
		} else {
			tblLen = len(tbl.Cols())
		}
		for _, handleCol := range handleCols {
			offset, err := getTableOffset(schema, handleCol)
			if err != nil {
				return nil, err
			}
			end := offset + tblLen
			cols2Handles = append(cols2Handles, TblColPosInfo{tblID, offset, end, handleCol.Index})
		}
	}
	sort.Sort(cols2Handles)
	return cols2Handles, nil
}

func (b *PlanBuilder) buildUpdate(ctx context.Context, update *ast.UpdateStmt) (Plan, error) {
	if b.pushTableHints(update.TableHints) {
		// table hints are only visible in the current UPDATE statement.
		defer b.popTableHints()
	}

	// update subquery table should be forbidden
	var asNameList []string
	asNameList = extractTableSourceAsNames(update.TableRefs.TableRefs, asNameList, true)
	for _, asName := range asNameList {
		for _, assign := range update.List {
			if assign.Column.Table.L == asName {
				return nil, ErrNonUpdatableTable.GenWithStackByArgs(asName, "UPDATE")
			}
		}
	}

	b.inUpdateStmt = true

	p, err := b.buildResultSetNode(ctx, update.TableRefs.TableRefs)
	if err != nil {
		return nil, err
	}

	var tableList []*ast.TableName
	tableList = extractTableList(update.TableRefs.TableRefs, tableList, false)
	for _, t := range tableList {
		dbName := t.Schema.L
		if dbName == "" {
			dbName = b.ctx.GetSessionVars().CurrentDB
		}
		if t.TableInfo.IsView() {
			return nil, errors.Errorf("update view %s is not supported now.", t.Name.O)
		}
		b.visitInfo = appendVisitInfo(b.visitInfo, mysql.SelectPriv, dbName, t.Name.L, "", nil)
	}

	if update.Where != nil {
		p, err = b.buildSelection(ctx, p, update.Where, nil)
		if err != nil {
			return nil, err
		}
	}
	if update.Order != nil {
		p, err = b.buildSort(ctx, p, update.Order.Items, nil, nil)
		if err != nil {
			return nil, err
		}
	}
	if update.Limit != nil {
		p, err = b.buildLimit(p, update.Limit)
		if err != nil {
			return nil, err
		}
	}

	var updateTableList []*ast.TableName
	updateTableList = extractTableList(update.TableRefs.TableRefs, updateTableList, true)
	orderedList, np, err := b.buildUpdateLists(ctx, updateTableList, update.List, p)
	if err != nil {
		return nil, err
	}
	p = np

	updt := Update{
		OrderedList: orderedList,
	}.Init(b.ctx)
	// We cannot apply projection elimination when building the subplan, because
	// columns in orderedList cannot be resolved.
	updt.SelectPlan, err = DoOptimize(ctx, b.optFlag&^flagEliminateProjection, p)
	if err != nil {
		return nil, err
	}
	err = updt.ResolveIndices()
	if err != nil {
		return nil, err
	}
	tblID2Handle, err := resolveIndicesForTblID2Handle(b.handleHelper.tailMap(), updt.SelectPlan.Schema())
	if err != nil {
		return nil, err
	}
	tblID2table := make(map[int64]table.Table)
	for id := range tblID2Handle {
		tblID2table[id], _ = b.is.TableByID(id)
	}
	updt.TblColPosInfos, err = buildColumns2Handle(updt.SelectPlan.Schema(), tblID2Handle, tblID2table, true)
	return updt, err
}

func (b *PlanBuilder) buildUpdateLists(ctx context.Context, tableList []*ast.TableName, list []*ast.Assignment, p LogicalPlan) ([]*expression.Assignment, LogicalPlan, error) {
	b.curClause = fieldList
	modifyColumns := make(map[string]struct{}, p.Schema().Len()) // Which columns are in set list.
	for _, assign := range list {
		col, _, err := p.findColumn(assign.Column)
		if err != nil {
			return nil, nil, err
		}
		columnFullName := fmt.Sprintf("%s.%s.%s", col.DBName.L, col.TblName.L, col.ColName.L)
		modifyColumns[columnFullName] = struct{}{}
	}

	// If columns in set list contains generated columns, raise error.
	// And, fill virtualAssignments here; that's for generated columns.
	virtualAssignments := make([]*ast.Assignment, 0)
	tableAsName := make(map[*model.TableInfo][]*model.CIStr)
	extractTableAsNameForUpdate(p, tableAsName)

	for _, tn := range tableList {
		tableInfo := tn.TableInfo
		tableVal, found := b.is.TableByID(tableInfo.ID)
		if !found {
			return nil, nil, infoschema.ErrTableNotExists.GenWithStackByArgs(tn.DBInfo.Name.O, tableInfo.Name.O)
		}
		for i, colInfo := range tableInfo.Columns {
			if !colInfo.IsGenerated() {
				continue
			}
			columnFullName := fmt.Sprintf("%s.%s.%s", tn.Schema.L, tn.Name.L, colInfo.Name.L)
			if _, ok := modifyColumns[columnFullName]; ok {
				return nil, nil, ErrBadGeneratedColumn.GenWithStackByArgs(colInfo.Name.O, tableInfo.Name.O)
			}
			for _, asName := range tableAsName[tableInfo] {
				virtualAssignments = append(virtualAssignments, &ast.Assignment{
					Column: &ast.ColumnName{Table: *asName, Name: colInfo.Name},
					Expr:   tableVal.Cols()[i].GeneratedExpr,
				})
			}
		}
	}

	newList := make([]*expression.Assignment, 0, p.Schema().Len())
	allAssignments := append(list, virtualAssignments...)
	for i, assign := range allAssignments {
		col, _, err := p.findColumn(assign.Column)
		if err != nil {
			return nil, nil, err
		}
		var newExpr expression.Expression
		var np LogicalPlan
		if i < len(list) {
			newExpr, np, err = b.rewrite(ctx, assign.Expr, p, nil, false)
		} else {
			// rewrite with generation expression
			rewritePreprocess := func(expr ast.Node) ast.Node {
				switch x := expr.(type) {
				case *ast.ColumnName:
					return &ast.ColumnName{
						Schema: assign.Column.Schema,
						Table:  assign.Column.Table,
						Name:   x.Name,
					}
				default:
					return expr
				}
			}
			newExpr, np, err = b.rewriteWithPreprocess(ctx, assign.Expr, p, nil, nil, false, rewritePreprocess)
		}
		if err != nil {
			return nil, nil, err
		}
		newExpr = expression.BuildCastFunction(b.ctx, newExpr, col.GetType())
		p = np
		newList = append(newList, &expression.Assignment{Col: col, Expr: newExpr})
	}

	tblDbMap := make(map[string]string, len(tableList))
	for _, tbl := range tableList {
		tblDbMap[tbl.Name.L] = tbl.DBInfo.Name.L
	}
	for _, assign := range newList {
		col := assign.Col

		dbName := col.DBName.L
		// To solve issue#10028, we need to get database name by the table alias name.
		if dbNameTmp, ok := tblDbMap[col.TblName.L]; ok {
			dbName = dbNameTmp
		}
		if dbName == "" {
			dbName = b.ctx.GetSessionVars().CurrentDB
		}
		b.visitInfo = appendVisitInfo(b.visitInfo, mysql.UpdatePriv, dbName, col.OrigTblName.L, "", nil)
	}
	return newList, p, nil
}

// extractTableAsNameForUpdate extracts tables' alias names for update.
func extractTableAsNameForUpdate(p LogicalPlan, asNames map[*model.TableInfo][]*model.CIStr) {
	switch x := p.(type) {
	case *DataSource:
		alias := extractTableAlias(p)
		if alias != nil {
			if _, ok := asNames[x.tableInfo]; !ok {
				asNames[x.tableInfo] = make([]*model.CIStr, 0, 1)
			}
			asNames[x.tableInfo] = append(asNames[x.tableInfo], alias)
		}
	case *LogicalProjection:
		if !x.calculateGenCols {
			return
		}

		ds, isDS := x.Children()[0].(*DataSource)
		if !isDS {
			// try to extract the DataSource below a LogicalUnionScan.
			if us, isUS := x.Children()[0].(*LogicalUnionScan); isUS {
				ds, isDS = us.Children()[0].(*DataSource)
			}
		}
		if !isDS {
			return
		}

		alias := extractTableAlias(x)
		if alias != nil {
			if _, ok := asNames[ds.tableInfo]; !ok {
				asNames[ds.tableInfo] = make([]*model.CIStr, 0, 1)
			}
			asNames[ds.tableInfo] = append(asNames[ds.tableInfo], alias)
		}
	default:
		for _, child := range p.Children() {
			extractTableAsNameForUpdate(child, asNames)
		}
	}
}

func (b *PlanBuilder) buildDelete(ctx context.Context, delete *ast.DeleteStmt) (Plan, error) {
	if b.pushTableHints(delete.TableHints) {
		// table hints are only visible in the current DELETE statement.
		defer b.popTableHints()
	}

	p, err := b.buildResultSetNode(ctx, delete.TableRefs.TableRefs)
	if err != nil {
		return nil, err
	}
	oldSchema := p.Schema()
	oldLen := oldSchema.Len()

	if delete.Where != nil {
		p, err = b.buildSelection(ctx, p, delete.Where, nil)
		if err != nil {
			return nil, err
		}
	}

	if delete.Order != nil {
		p, err = b.buildSort(ctx, p, delete.Order.Items, nil, nil)
		if err != nil {
			return nil, err
		}
	}

	if delete.Limit != nil {
		p, err = b.buildLimit(p, delete.Limit)
		if err != nil {
			return nil, err
		}
	}

	// Add a projection for the following case, otherwise the final schema will be the schema of the join.
	// delete from t where a in (select ...) or b in (select ...)
	if !delete.IsMultiTable && oldLen != p.Schema().Len() {
		proj := LogicalProjection{Exprs: expression.Column2Exprs(p.Schema().Columns[:oldLen])}.Init(b.ctx)
		proj.SetChildren(p)
		proj.SetSchema(oldSchema.Clone())
		p = proj
	}

	del := Delete{
		IsMultiTable: delete.IsMultiTable,
	}.Init(b.ctx)

	del.SelectPlan, err = DoOptimize(ctx, b.optFlag, p)
	if err != nil {
		return nil, err
	}

	var tableList []*ast.TableName
	tableList = extractTableList(delete.TableRefs.TableRefs, tableList, true)

	// Collect visitInfo.
	if delete.Tables != nil {
		// Delete a, b from a, b, c, d... add a and b.
		for _, tn := range delete.Tables.Tables {
			foundMatch := false
			for _, v := range tableList {
				dbName := v.Schema.L
				if dbName == "" {
					dbName = b.ctx.GetSessionVars().CurrentDB
				}
				if (tn.Schema.L == "" || tn.Schema.L == dbName) && tn.Name.L == v.Name.L {
					tn.Schema.L = dbName
					tn.DBInfo = v.DBInfo
					tn.TableInfo = v.TableInfo
					foundMatch = true
					break
				}
			}
			if !foundMatch {
				var asNameList []string
				asNameList = extractTableSourceAsNames(delete.TableRefs.TableRefs, asNameList, false)
				for _, asName := range asNameList {
					tblName := tn.Name.L
					if tn.Schema.L != "" {
						tblName = tn.Schema.L + "." + tblName
					}
					if asName == tblName {
						// check sql like: `delete a from (select * from t) as a, t`
						return nil, ErrNonUpdatableTable.GenWithStackByArgs(tn.Name.O, "DELETE")
					}
				}
				// check sql like: `delete b from (select * from t) as a, t`
				return nil, ErrUnknownTable.GenWithStackByArgs(tn.Name.O, "MULTI DELETE")
			}
			if tn.TableInfo.IsView() {
				return nil, errors.Errorf("delete view %s is not supported now.", tn.Name.O)
			}
			b.visitInfo = appendVisitInfo(b.visitInfo, mysql.DeletePriv, tn.Schema.L, tn.TableInfo.Name.L, "", nil)
		}
	} else {
		// Delete from a, b, c, d.
		for _, v := range tableList {
			if v.TableInfo.IsView() {
				return nil, errors.Errorf("delete view %s is not supported now.", v.Name.O)
			}
			dbName := v.Schema.L
			if dbName == "" {
				dbName = b.ctx.GetSessionVars().CurrentDB
			}
			b.visitInfo = appendVisitInfo(b.visitInfo, mysql.DeletePriv, dbName, v.Name.L, "", nil)
		}
	}

	tblID2Handle, err := resolveIndicesForTblID2Handle(b.handleHelper.tailMap(), del.SelectPlan.Schema())
	if err != nil {
		return nil, err
	}
	if del.IsMultiTable {
		// tblID2TableName is the table map value is an array which contains table aliases.
		// Table ID may not be unique for deleting multiple tables, for statements like
		// `delete from t as t1, t as t2`, the same table has two alias, we have to identify a table
		// by its alias instead of ID.
		tblID2TableName := make(map[int64][]*ast.TableName, len(delete.Tables.Tables))
		for _, tn := range delete.Tables.Tables {
			tblID2TableName[tn.TableInfo.ID] = append(tblID2TableName[tn.TableInfo.ID], tn)
		}
		tblID2Handle = del.cleanTblID2HandleMap(tblID2TableName, tblID2Handle)
	}
	tblID2table := make(map[int64]table.Table)
	for id := range tblID2Handle {
		tblID2table[id], _ = b.is.TableByID(id)
	}
	del.TblColPosInfos, err = buildColumns2Handle(del.SelectPlan.Schema(), tblID2Handle, tblID2table, false)
	return del, err
}

func resolveIndicesForTblID2Handle(tblID2Handle map[int64][]*expression.Column, schema *expression.Schema) (map[int64][]*expression.Column, error) {
	newMap := make(map[int64][]*expression.Column, len(tblID2Handle))
	for i, cols := range tblID2Handle {
		for _, col := range cols {
			resolvedCol, err := col.ResolveIndices(schema)
			if err != nil {
				return nil, err
			}
			newMap[i] = append(newMap[i], resolvedCol.(*expression.Column))
		}
	}
	return newMap, nil
}

func (p *Delete) cleanTblID2HandleMap(tablesToDelete map[int64][]*ast.TableName, tblID2Handle map[int64][]*expression.Column) map[int64][]*expression.Column {
	for id, cols := range tblID2Handle {
		names, ok := tablesToDelete[id]
		if !ok {
			delete(tblID2Handle, id)
			continue
		}
		for i := len(cols) - 1; i >= 0; i-- {
			if !p.matchingDeletingTable(names, cols[i]) {
				cols = append(cols[:i], cols[i+1:]...)
			}
		}
		if len(cols) == 0 {
			delete(tblID2Handle, id)
			continue
		}
		tblID2Handle[id] = cols
	}
	return tblID2Handle
}

// matchingDeletingTable checks whether this column is from the table which is in the deleting list.
func (p *Delete) matchingDeletingTable(names []*ast.TableName, col *expression.Column) bool {
	for _, n := range names {
		if (col.DBName.L == "" || col.DBName.L == n.Schema.L) && col.TblName.L == n.Name.L {
			return true
		}
	}
	return false
}

func getWindowName(name string) string {
	if name == "" {
		return "<unnamed window>"
	}
	return name
}

// buildProjectionForWindow builds the projection for expressions in the window specification that is not an column,
// so after the projection, window functions only needs to deal with columns.
func (b *PlanBuilder) buildProjectionForWindow(ctx context.Context, p LogicalPlan, spec *ast.WindowSpec, args []ast.ExprNode, aggMap map[*ast.AggregateFuncExpr]int) (LogicalPlan, []property.Item, []property.Item, []expression.Expression, error) {
	b.optFlag |= flagEliminateProjection

	var partitionItems, orderItems []*ast.ByItem
	if spec.PartitionBy != nil {
		partitionItems = spec.PartitionBy.Items
	}
	if spec.OrderBy != nil {
		orderItems = spec.OrderBy.Items
	}

	projLen := len(p.Schema().Columns) + len(partitionItems) + len(orderItems) + len(args)
	proj := LogicalProjection{Exprs: make([]expression.Expression, 0, projLen)}.Init(b.ctx)
	proj.SetSchema(expression.NewSchema(make([]*expression.Column, 0, projLen)...))
	for _, col := range p.Schema().Columns {
		proj.Exprs = append(proj.Exprs, col)
		proj.schema.Append(col)
	}

	propertyItems := make([]property.Item, 0, len(partitionItems)+len(orderItems))
	var err error
	p, propertyItems, err = b.buildByItemsForWindow(ctx, p, proj, partitionItems, propertyItems, aggMap)
	if err != nil {
		return nil, nil, nil, nil, err
	}
	lenPartition := len(propertyItems)
	p, propertyItems, err = b.buildByItemsForWindow(ctx, p, proj, orderItems, propertyItems, aggMap)
	if err != nil {
		return nil, nil, nil, nil, err
	}

	newArgList := make([]expression.Expression, 0, len(args))
	for _, arg := range args {
		newArg, np, err := b.rewrite(ctx, arg, p, aggMap, true)
		if err != nil {
			return nil, nil, nil, nil, err
		}
		p = np
		switch newArg.(type) {
		case *expression.Column, *expression.Constant:
			newArgList = append(newArgList, newArg)
			continue
		}
		proj.Exprs = append(proj.Exprs, newArg)
		col := &expression.Column{
			ColName:  model.NewCIStr(fmt.Sprintf("%d_proj_window_%d", p.ID(), proj.schema.Len())),
			UniqueID: b.ctx.GetSessionVars().AllocPlanColumnID(),
			RetType:  newArg.GetType(),
		}
		proj.schema.Append(col)
		newArgList = append(newArgList, col)
	}

	proj.SetChildren(p)
	return proj, propertyItems[:lenPartition], propertyItems[lenPartition:], newArgList, nil
}

func (b *PlanBuilder) buildArgs4WindowFunc(ctx context.Context, p LogicalPlan, args []ast.ExprNode, aggMap map[*ast.AggregateFuncExpr]int) ([]expression.Expression, error) {
	b.optFlag |= flagEliminateProjection

	newArgList := make([]expression.Expression, 0, len(args))
	// use below index for created a new col definition
	// it's okay here because we only want to return the args used in window function
	newColIndex := 0
	for _, arg := range args {
		newArg, np, err := b.rewrite(ctx, arg, p, aggMap, true)
		if err != nil {
			return nil, err
		}
		p = np
		switch newArg.(type) {
		case *expression.Column, *expression.Constant:
			newArgList = append(newArgList, newArg)
			continue
		}
		col := &expression.Column{
			ColName:  model.NewCIStr(fmt.Sprintf("%d_proj_window_%d", p.ID(), newColIndex)),
			UniqueID: b.ctx.GetSessionVars().AllocPlanColumnID(),
			RetType:  newArg.GetType(),
		}
		newColIndex += 1
		newArgList = append(newArgList, col)
	}
	return newArgList, nil
}

func (b *PlanBuilder) buildByItemsForWindow(
	ctx context.Context,
	p LogicalPlan,
	proj *LogicalProjection,
	items []*ast.ByItem,
	retItems []property.Item,
	aggMap map[*ast.AggregateFuncExpr]int,
) (LogicalPlan, []property.Item, error) {
	transformer := &itemTransformer{}
	for _, item := range items {
		newExpr, _ := item.Expr.Accept(transformer)
		item.Expr = newExpr.(ast.ExprNode)
		it, np, err := b.rewrite(ctx, item.Expr, p, aggMap, true)
		if err != nil {
			return nil, nil, err
		}
		p = np
		if it.GetType().Tp == mysql.TypeNull {
			continue
		}
		if col, ok := it.(*expression.Column); ok {
			retItems = append(retItems, property.Item{Col: col, Desc: item.Desc})
			continue
		}
		proj.Exprs = append(proj.Exprs, it)
		col := &expression.Column{
			ColName:  model.NewCIStr(fmt.Sprintf("%d_proj_window_%d", p.ID(), proj.schema.Len())),
			UniqueID: b.ctx.GetSessionVars().AllocPlanColumnID(),
			RetType:  it.GetType(),
		}
		proj.schema.Append(col)
		retItems = append(retItems, property.Item{Col: col, Desc: item.Desc})
	}
	return p, retItems, nil
}

// buildWindowFunctionFrameBound builds the bounds of window function frames.
// For type `Rows`, the bound expr must be an unsigned integer.
// For type `Range`, the bound expr must be temporal or numeric types.
func (b *PlanBuilder) buildWindowFunctionFrameBound(ctx context.Context, spec *ast.WindowSpec, orderByItems []property.Item, boundClause *ast.FrameBound) (*FrameBound, error) {
	frameType := spec.Frame.Type
	bound := &FrameBound{Type: boundClause.Type, UnBounded: boundClause.UnBounded}
	if bound.UnBounded {
		return bound, nil
	}

	if frameType == ast.Rows {
		if bound.Type == ast.CurrentRow {
			return bound, nil
		}
		numRows, _, _ := getUintFromNode(b.ctx, boundClause.Expr)
		bound.Num = numRows
		return bound, nil
	}

	bound.CalcFuncs = make([]expression.Expression, len(orderByItems))
	bound.CmpFuncs = make([]expression.CompareFunc, len(orderByItems))
	if bound.Type == ast.CurrentRow {
		for i, item := range orderByItems {
			col := item.Col
			bound.CalcFuncs[i] = col
			bound.CmpFuncs[i] = expression.GetCmpFunction(col, col)
		}
		return bound, nil
	}

	col := orderByItems[0].Col
	// TODO: We also need to raise error for non-deterministic expressions, like rand().
	val, err := evalAstExpr(b.ctx, boundClause.Expr)
	if err != nil {
		return nil, ErrWindowRangeBoundNotConstant.GenWithStackByArgs(getWindowName(spec.Name.O))
	}
	expr := expression.Constant{Value: val, RetType: boundClause.Expr.GetType()}

	checker := &paramMarkerInPrepareChecker{}
	boundClause.Expr.Accept(checker)

	// If it has paramMarker and is in prepare stmt. We don't need to eval it since its value is not decided yet.
	if !checker.inPrepareStmt {
		// Do not raise warnings for truncate.
		oriIgnoreTruncate := b.ctx.GetSessionVars().StmtCtx.IgnoreTruncate
		b.ctx.GetSessionVars().StmtCtx.IgnoreTruncate = true
		uVal, isNull, err := expr.EvalInt(b.ctx, chunk.Row{})
		b.ctx.GetSessionVars().StmtCtx.IgnoreTruncate = oriIgnoreTruncate
		if uVal < 0 || isNull || err != nil {
			return nil, ErrWindowFrameIllegal.GenWithStackByArgs(getWindowName(spec.Name.O))
		}
	}

	desc := orderByItems[0].Desc
	if boundClause.Unit != ast.TimeUnitInvalid {
		// TODO: Perhaps we don't need to transcode this back to generic string
		unitVal := boundClause.Unit.String()
		unit := expression.Constant{
			Value:   types.NewStringDatum(unitVal),
			RetType: types.NewFieldType(mysql.TypeVarchar),
		}

		// When the order is asc:
		//   `+` for following, and `-` for the preceding
		// When the order is desc, `+` becomes `-` and vice-versa.
		funcName := ast.DateAdd
		if (!desc && bound.Type == ast.Preceding) || (desc && bound.Type == ast.Following) {
			funcName = ast.DateSub
		}
		bound.CalcFuncs[0], err = expression.NewFunctionBase(b.ctx, funcName, col.RetType, col, &expr, &unit)
		if err != nil {
			return nil, err
		}
		bound.CmpFuncs[0] = expression.GetCmpFunction(orderByItems[0].Col, bound.CalcFuncs[0])
		return bound, nil
	}
	// When the order is asc:
	//   `+` for following, and `-` for the preceding
	// When the order is desc, `+` becomes `-` and vice-versa.
	funcName := ast.Plus
	if (!desc && bound.Type == ast.Preceding) || (desc && bound.Type == ast.Following) {
		funcName = ast.Minus
	}
	bound.CalcFuncs[0], err = expression.NewFunctionBase(b.ctx, funcName, col.RetType, col, &expr)
	if err != nil {
		return nil, err
	}
	bound.CmpFuncs[0] = expression.GetCmpFunction(orderByItems[0].Col, bound.CalcFuncs[0])
	return bound, nil
}

// paramMarkerInPrepareChecker checks whether the given ast tree has paramMarker and is in prepare statement.
type paramMarkerInPrepareChecker struct {
	inPrepareStmt bool
}

// Enter implements Visitor Interface.
func (pc *paramMarkerInPrepareChecker) Enter(in ast.Node) (out ast.Node, skipChildren bool) {
	switch v := in.(type) {
	case *driver.ParamMarkerExpr:
		pc.inPrepareStmt = !v.InExecute
		return v, true
	}
	return in, false
}

// Leave implements Visitor Interface.
func (pc *paramMarkerInPrepareChecker) Leave(in ast.Node) (out ast.Node, ok bool) {
	return in, true
}

// buildWindowFunctionFrame builds the window function frames.
// See https://dev.mysql.com/doc/refman/8.0/en/window-functions-frames.html
func (b *PlanBuilder) buildWindowFunctionFrame(ctx context.Context, spec *ast.WindowSpec, orderByItems []property.Item) (*WindowFrame, error) {
	frameClause := spec.Frame
	if frameClause == nil {
		return nil, nil
	}
	frame := &WindowFrame{Type: frameClause.Type}
	var err error
	frame.Start, err = b.buildWindowFunctionFrameBound(ctx, spec, orderByItems, &frameClause.Extent.Start)
	if err != nil {
		return nil, err
	}
	frame.End, err = b.buildWindowFunctionFrameBound(ctx, spec, orderByItems, &frameClause.Extent.End)
	return frame, err
}

func (b *PlanBuilder) checkWindowFuncArgs(ctx context.Context, p LogicalPlan, windowFuncExprs []*ast.WindowFuncExpr, windowAggMap map[*ast.AggregateFuncExpr]int) error {
	for _, windowFuncExpr := range windowFuncExprs {
		args, err := b.buildArgs4WindowFunc(ctx, p, windowFuncExpr.Args, windowAggMap)
		if err != nil {
			return err
		}
		desc, err := aggregation.NewWindowFuncDesc(b.ctx, windowFuncExpr.F, args)
		if err != nil {
			return err
		}
		if desc == nil {
			return ErrWrongArguments.GenWithStackByArgs(strings.ToLower(windowFuncExpr.F))
		}
	}
	return nil
}

func getAllByItems(itemsBuf []*ast.ByItem, spec *ast.WindowSpec) []*ast.ByItem {
	itemsBuf = itemsBuf[:0]
	if spec.PartitionBy != nil {
		itemsBuf = append(itemsBuf, spec.PartitionBy.Items...)
	}
	if spec.OrderBy != nil {
		itemsBuf = append(itemsBuf, spec.OrderBy.Items...)
	}
	return itemsBuf
}

func restoreByItemText(item *ast.ByItem) string {
	var sb strings.Builder
	ctx := format.NewRestoreCtx(0, &sb)
	err := item.Expr.Restore(ctx)
	if err != nil {
		return ""
	}
	return sb.String()
}

func compareItems(lItems []*ast.ByItem, rItems []*ast.ByItem) bool {
	minLen := mathutil.Min(len(lItems), len(rItems))
	for i := 0; i < minLen; i++ {
		res := strings.Compare(restoreByItemText(lItems[i]), restoreByItemText(rItems[i]))
		if res != 0 {
			return res < 0
		}
		res = compareBool(lItems[i].Desc, rItems[i].Desc)
		if res != 0 {
			return res < 0
		}
	}
	return len(lItems) < len(rItems)
}

type windowFuncs struct {
	spec  *ast.WindowSpec
	funcs []*ast.WindowFuncExpr
}

// sortWindowSpecs sorts the window specifications by reversed alphabetical order, then we could add less `Sort` operator
// in physical plan because the window functions with the same partition by and order by clause will be at near places.
func sortWindowSpecs(groupedFuncs map[*ast.WindowSpec][]*ast.WindowFuncExpr) []windowFuncs {
	windows := make([]windowFuncs, 0, len(groupedFuncs))
	for spec, funcs := range groupedFuncs {
		windows = append(windows, windowFuncs{spec, funcs})
	}
	lItemsBuf := make([]*ast.ByItem, 0, 4)
	rItemsBuf := make([]*ast.ByItem, 0, 4)
	sort.SliceStable(windows, func(i, j int) bool {
		lItemsBuf = getAllByItems(lItemsBuf, windows[i].spec)
		rItemsBuf = getAllByItems(rItemsBuf, windows[j].spec)
		return !compareItems(lItemsBuf, rItemsBuf)
	})
	return windows
}

func (b *PlanBuilder) buildWindowFunctions(ctx context.Context, p LogicalPlan, groupedFuncs map[*ast.WindowSpec][]*ast.WindowFuncExpr, aggMap map[*ast.AggregateFuncExpr]int) (LogicalPlan, map[*ast.WindowFuncExpr]int, error) {
	args := make([]ast.ExprNode, 0, 4)
	windowMap := make(map[*ast.WindowFuncExpr]int)
	for _, window := range sortWindowSpecs(groupedFuncs) {
		args = args[:0]
		spec, funcs := window.spec, window.funcs
		for _, windowFunc := range funcs {
			args = append(args, windowFunc.Args...)
		}
		np, partitionBy, orderBy, args, err := b.buildProjectionForWindow(ctx, p, spec, args, aggMap)
		if err != nil {
			return nil, nil, err
		}
		err = b.checkOriginWindowSpecs(funcs, orderBy)
		if err != nil {
			return nil, nil, err
		}
		frame, err := b.buildWindowFunctionFrame(ctx, spec, orderBy)
		if err != nil {
			return nil, nil, err
		}

		window := LogicalWindow{
			PartitionBy: partitionBy,
			OrderBy:     orderBy,
			Frame:       frame,
		}.Init(b.ctx)
		schema := np.Schema().Clone()
		descs := make([]*aggregation.WindowFuncDesc, 0, len(funcs))
		preArgs := 0
		for _, windowFunc := range funcs {
			desc, err := aggregation.NewWindowFuncDesc(b.ctx, windowFunc.F, args[preArgs:preArgs+len(windowFunc.Args)])
			if err != nil {
				return nil, nil, err
			}
			if desc == nil {
				return nil, nil, ErrWrongArguments.GenWithStackByArgs(strings.ToLower(windowFunc.F))
			}
			preArgs += len(windowFunc.Args)
			desc.WrapCastForAggArgs(b.ctx)
			descs = append(descs, desc)
			windowMap[windowFunc] = schema.Len()
			schema.Append(&expression.Column{
				ColName:      model.NewCIStr(fmt.Sprintf("%d_window_%d", window.id, schema.Len())),
				UniqueID:     b.ctx.GetSessionVars().AllocPlanColumnID(),
				IsReferenced: true,
				RetType:      desc.RetTp,
			})
		}
		window.WindowFuncDescs = descs
		window.SetChildren(np)
		window.SetSchema(schema)
		p = window
	}
	return p, windowMap, nil
}

// checkOriginWindowSpecs checks the validation for origin window specifications for a group of functions.
// Because of the grouped specification is different from it, we should especially check them before build window frame.
func (b *PlanBuilder) checkOriginWindowSpecs(funcs []*ast.WindowFuncExpr, orderByItems []property.Item) error {
	for _, f := range funcs {
		if f.IgnoreNull {
			return ErrNotSupportedYet.GenWithStackByArgs("IGNORE NULLS")
		}
		if f.Distinct {
			return ErrNotSupportedYet.GenWithStackByArgs("<window function>(DISTINCT ..)")
		}
		if f.FromLast {
			return ErrNotSupportedYet.GenWithStackByArgs("FROM LAST")
		}
		spec := f.Spec
		if spec.Frame == nil {
			continue
		}
		if spec.Frame.Type == ast.Groups {
			return ErrNotSupportedYet.GenWithStackByArgs("GROUPS")
		}
		start, end := spec.Frame.Extent.Start, spec.Frame.Extent.End
		if start.Type == ast.Following && start.UnBounded {
			return ErrWindowFrameStartIllegal.GenWithStackByArgs(getWindowName(spec.Name.O))
		}
		if end.Type == ast.Preceding && end.UnBounded {
			return ErrWindowFrameEndIllegal.GenWithStackByArgs(getWindowName(spec.Name.O))
		}
		if start.Type == ast.Following && end.Type == ast.Preceding {
			return ErrWindowFrameIllegal.GenWithStackByArgs(getWindowName(spec.Name.O))
		}

		err := b.checkOriginWindowFrameBound(&start, &spec, orderByItems)
		if err != nil {
			return err
		}
		err = b.checkOriginWindowFrameBound(&end, &spec, orderByItems)
		if err != nil {
			return err
		}
	}
	return nil
}

func (b *PlanBuilder) checkOriginWindowFrameBound(bound *ast.FrameBound, spec *ast.WindowSpec, orderByItems []property.Item) error {
	if bound.Type == ast.CurrentRow || bound.UnBounded {
		return nil
	}

	frameType := spec.Frame.Type
	if frameType == ast.Rows {
		if bound.Unit != ast.TimeUnitInvalid {
			return ErrWindowRowsIntervalUse.GenWithStackByArgs(getWindowName(spec.Name.O))
		}
		_, isNull, isExpectedType := getUintFromNode(b.ctx, bound.Expr)
		if isNull || !isExpectedType {
			return ErrWindowFrameIllegal.GenWithStackByArgs(getWindowName(spec.Name.O))
		}
		return nil
	}

	if len(orderByItems) != 1 {
		return ErrWindowRangeFrameOrderType.GenWithStackByArgs(getWindowName(spec.Name.O))
	}
	orderItemType := orderByItems[0].Col.RetType.Tp
	isNumeric, isTemporal := types.IsTypeNumeric(orderItemType), types.IsTypeTemporal(orderItemType)
	if !isNumeric && !isTemporal {
		return ErrWindowRangeFrameOrderType.GenWithStackByArgs(getWindowName(spec.Name.O))
	}
	if bound.Unit != ast.TimeUnitInvalid && !isTemporal {
		return ErrWindowRangeFrameNumericType.GenWithStackByArgs(getWindowName(spec.Name.O))
	}
	if bound.Unit == ast.TimeUnitInvalid && !isNumeric {
		return ErrWindowRangeFrameTemporalType.GenWithStackByArgs(getWindowName(spec.Name.O))
	}
	return nil
}

func extractWindowFuncs(fields []*ast.SelectField) []*ast.WindowFuncExpr {
	extractor := &WindowFuncExtractor{}
	for _, f := range fields {
		n, _ := f.Expr.Accept(extractor)
		f.Expr = n.(ast.ExprNode)
	}
	return extractor.windowFuncs
}

func (b *PlanBuilder) handleDefaultFrame(spec *ast.WindowSpec, windowFuncName string) (*ast.WindowSpec, bool) {
	needFrame := aggregation.NeedFrame(windowFuncName)
	// According to MySQL, In the absence of a frame clause, the default frame depends on whether an ORDER BY clause is present:
	//   (1) With order by, the default frame is equivalent to "RANGE BETWEEN UNBOUNDED PRECEDING AND CURRENT ROW";
	//   (2) Without order by, the default frame is equivalent to "RANGE BETWEEN UNBOUNDED PRECEDING AND UNBOUNDED FOLLOWING",
	//       which is the same as an empty frame.
	if needFrame && spec.Frame == nil && spec.OrderBy != nil {
		newSpec := *spec
		newSpec.Frame = &ast.FrameClause{
			Type: ast.Ranges,
			Extent: ast.FrameExtent{
				Start: ast.FrameBound{Type: ast.Preceding, UnBounded: true},
				End:   ast.FrameBound{Type: ast.CurrentRow},
			},
		}
		return &newSpec, true
	}
	// For functions that operate on the entire partition, the frame clause will be ignored.
	if !needFrame && spec.Frame != nil {
		specName := spec.Name.O
		b.ctx.GetSessionVars().StmtCtx.AppendNote(ErrWindowFunctionIgnoresFrame.GenWithStackByArgs(windowFuncName, getWindowName(specName)))
		newSpec := *spec
		newSpec.Frame = nil
		return &newSpec, true
	}
	return spec, false
}

// groupWindowFuncs groups the window functions according to the window specification name.
// TODO: We can group the window function by the definition of window specification.
func (b *PlanBuilder) groupWindowFuncs(windowFuncs []*ast.WindowFuncExpr) (map[*ast.WindowSpec][]*ast.WindowFuncExpr, error) {
	// updatedSpecMap is used to handle the specifications that have frame clause changed.
	updatedSpecMap := make(map[string]*ast.WindowSpec)
	groupedWindow := make(map[*ast.WindowSpec][]*ast.WindowFuncExpr)
	for _, windowFunc := range windowFuncs {
		if windowFunc.Spec.Name.L == "" {
			spec := &windowFunc.Spec
			if spec.Ref.L != "" {
				ref, ok := b.windowSpecs[spec.Ref.L]
				if !ok {
					return nil, ErrWindowNoSuchWindow.GenWithStackByArgs(getWindowName(spec.Ref.O))
				}
				err := mergeWindowSpec(spec, ref)
				if err != nil {
					return nil, err
				}
			}
			spec, _ = b.handleDefaultFrame(spec, windowFunc.F)
			groupedWindow[spec] = append(groupedWindow[spec], windowFunc)
			continue
		}

		name := windowFunc.Spec.Name.L
		spec, ok := b.windowSpecs[name]
		if !ok {
			return nil, ErrWindowNoSuchWindow.GenWithStackByArgs(windowFunc.Spec.Name.O)
		}
		windowFunc.Spec = *spec
		newSpec, updated := b.handleDefaultFrame(spec, windowFunc.F)
		if !updated {
			groupedWindow[spec] = append(groupedWindow[spec], windowFunc)
		} else {
			if _, ok := updatedSpecMap[name]; !ok {
				updatedSpecMap[name] = newSpec
			}
			updatedSpec := updatedSpecMap[name]
			groupedWindow[updatedSpec] = append(groupedWindow[updatedSpec], windowFunc)
		}
	}
	return groupedWindow, nil
}

// resolveWindowSpec resolve window specifications for sql like `select ... from t window w1 as (w2), w2 as (partition by a)`.
// We need to resolve the referenced window to get the definition of current window spec.
func resolveWindowSpec(spec *ast.WindowSpec, specs map[string]*ast.WindowSpec, inStack map[string]bool) error {
	if inStack[spec.Name.L] {
		return errors.Trace(ErrWindowCircularityInWindowGraph)
	}
	if spec.Ref.L == "" {
		return nil
	}
	ref, ok := specs[spec.Ref.L]
	if !ok {
		return ErrWindowNoSuchWindow.GenWithStackByArgs(spec.Ref.O)
	}
	inStack[spec.Name.L] = true
	err := resolveWindowSpec(ref, specs, inStack)
	if err != nil {
		return err
	}
	inStack[spec.Name.L] = false
	return mergeWindowSpec(spec, ref)
}

func mergeWindowSpec(spec, ref *ast.WindowSpec) error {
	if ref.Frame != nil {
		return ErrWindowNoInherentFrame.GenWithStackByArgs(ref.Name.O)
	}
	if spec.PartitionBy != nil {
		return errors.Trace(ErrWindowNoChildPartitioning)
	}
	if ref.OrderBy != nil {
		if spec.OrderBy != nil {
			return ErrWindowNoRedefineOrderBy.GenWithStackByArgs(getWindowName(spec.Name.O), ref.Name.O)
		}
		spec.OrderBy = ref.OrderBy
	}
	spec.PartitionBy = ref.PartitionBy
	spec.Ref = model.NewCIStr("")
	return nil
}

func buildWindowSpecs(specs []ast.WindowSpec) (map[string]*ast.WindowSpec, error) {
	specsMap := make(map[string]*ast.WindowSpec, len(specs))
	for _, spec := range specs {
		if _, ok := specsMap[spec.Name.L]; ok {
			return nil, ErrWindowDuplicateName.GenWithStackByArgs(spec.Name.O)
		}
		newSpec := spec
		specsMap[spec.Name.L] = &newSpec
	}
	inStack := make(map[string]bool, len(specs))
	for _, spec := range specsMap {
		err := resolveWindowSpec(spec, specsMap, inStack)
		if err != nil {
			return nil, err
		}
	}
	return specsMap, nil
}

// extractTableList extracts all the TableNames from node.
// If asName is true, extract AsName prior to OrigName.
// Privilege check should use OrigName, while expression may use AsName.
func extractTableList(node ast.ResultSetNode, input []*ast.TableName, asName bool) []*ast.TableName {
	switch x := node.(type) {
	case *ast.Join:
		input = extractTableList(x.Left, input, asName)
		input = extractTableList(x.Right, input, asName)
	case *ast.TableSource:
		if s, ok := x.Source.(*ast.TableName); ok {
			if x.AsName.L != "" && asName {
				newTableName := *s
				newTableName.Name = x.AsName
				input = append(input, &newTableName)
			} else {
				input = append(input, s)
			}
		}
	}
	return input
}

// extractTableSourceAsNames extracts TableSource.AsNames from node.
// if onlySelectStmt is set to be true, only extracts AsNames when TableSource.Source.(type) == *ast.SelectStmt
func extractTableSourceAsNames(node ast.ResultSetNode, input []string, onlySelectStmt bool) []string {
	switch x := node.(type) {
	case *ast.Join:
		input = extractTableSourceAsNames(x.Left, input, onlySelectStmt)
		input = extractTableSourceAsNames(x.Right, input, onlySelectStmt)
	case *ast.TableSource:
		if _, ok := x.Source.(*ast.SelectStmt); !ok && onlySelectStmt {
			break
		}
		if s, ok := x.Source.(*ast.TableName); ok {
			if x.AsName.L == "" {
				input = append(input, s.Name.L)
				break
			}
		}
		input = append(input, x.AsName.L)
	}
	return input
}

func appendVisitInfo(vi []visitInfo, priv mysql.PrivilegeType, db, tbl, col string, err error) []visitInfo {
	return append(vi, visitInfo{
		privilege: priv,
		db:        db,
		table:     tbl,
		column:    col,
		err:       err,
	})
}

func getInnerFromParenthesesAndUnaryPlus(expr ast.ExprNode) ast.ExprNode {
	if pexpr, ok := expr.(*ast.ParenthesesExpr); ok {
		return getInnerFromParenthesesAndUnaryPlus(pexpr.Expr)
	}
	if uexpr, ok := expr.(*ast.UnaryOperationExpr); ok && uexpr.Op == opcode.Plus {
		return getInnerFromParenthesesAndUnaryPlus(uexpr.V)
	}
	return expr
}<|MERGE_RESOLUTION|>--- conflicted
+++ resolved
@@ -166,11 +166,7 @@
 		case *ast.UnionStmt:
 			p, err = b.buildUnion(ctx, v)
 		case *ast.TableName:
-<<<<<<< HEAD
-			p, err = b.buildDataSource(ctx, v, x.AsName)
-=======
 			p, err = b.buildDataSource(ctx, v, &x.AsName)
->>>>>>> bd33771e
 		default:
 			err = ErrUnsupportedType.GenWithStackByArgs(v)
 		}
@@ -2246,11 +2242,7 @@
 	return statsTbl
 }
 
-<<<<<<< HEAD
-func (b *PlanBuilder) buildDataSource(ctx context.Context, tn *ast.TableName, asName model.CIStr) (LogicalPlan, error) {
-=======
 func (b *PlanBuilder) buildDataSource(ctx context.Context, tn *ast.TableName, asName *model.CIStr) (LogicalPlan, error) {
->>>>>>> bd33771e
 	dbName := tn.Schema
 	if dbName.L == "" {
 		dbName = model.NewCIStr(b.ctx.GetSessionVars().CurrentDB)
