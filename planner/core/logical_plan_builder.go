--- conflicted
+++ resolved
@@ -1950,19 +1950,13 @@
 	return resultList, nil
 }
 
-<<<<<<< HEAD
 func (b *PlanBuilder) pushTableHints(hints []*ast.TableOptimizerHint, nodeType nodeType, currentLevel int) bool {
 	hints = b.hintProcessor.getCurrentStmtHints(hints, nodeType, currentLevel)
-	var sortMergeTables, INLJTables, hashJoinTables []hintTableInfo
-	var preferAggType uint
-=======
-func (b *PlanBuilder) pushTableHints(hints []*ast.TableOptimizerHint) bool {
 	var (
 		sortMergeTables, INLJTables, hashJoinTables []hintTableInfo
 		indexHintList                               []indexHintInfo
 		preferAggType                               uint
 	)
->>>>>>> 7c0093f7
 	for _, hint := range hints {
 		switch hint.HintName.L {
 		case TiDBMergeJoin, HintSMJ:
