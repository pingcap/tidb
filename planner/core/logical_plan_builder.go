--- conflicted
+++ resolved
@@ -3112,7 +3112,6 @@
 	return newList, p, allAssignmentsAreConstant, nil
 }
 
-<<<<<<< HEAD
 // extractDefaultExpr extract a `DefaultExpr` without any parameter from a `ExprNode`
 // return it and if successful extract it
 // Note the sql function `DEFAULT(a)` is not same with keyword `DEFAULT`
@@ -3165,8 +3164,6 @@
 	}
 }
 
-=======
->>>>>>> dffc5152
 func (b *PlanBuilder) buildDelete(ctx context.Context, delete *ast.DeleteStmt) (Plan, error) {
 	b.pushSelectOffset(0)
 	b.pushTableHints(delete.TableHints, typeDelete, 0)
