--- conflicted
+++ resolved
@@ -22,7 +22,6 @@
 	"sort"
 	"strconv"
 	"strings"
-	"sync/atomic"
 	"time"
 	"unicode"
 
@@ -4153,15 +4152,8 @@
 		}
 		// Use the txn of the transaction to determine whether the cache can be read.
 		// About read lock and read condition feature. will add in the next pr.
-<<<<<<< HEAD
-		cond := cachedTable.IsReadFromCache(txn.StartTS())
-		if cond {
-			var buffer atomic.Value
-			buffer.Store(cachedTable.GetMemCache())
-=======
 		buffer, cond := cachedTable.TryGetMemcache(txn.StartTS())
 		if cond {
->>>>>>> 8368eeed
 			b.ctx.GetSessionVars().StmtCtx.StoreCacheTable(tbl.Meta().ID, buffer)
 			us := LogicalUnionScan{handleCols: handleCols}.Init(b.ctx, b.getSelectOffset())
 			us.SetChildren(ds)
